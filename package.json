--- conflicted
+++ resolved
@@ -36,15 +36,11 @@
     "postcss-safe-parser": "4.0.1",
     "stylelint": "13.0.0",
     "stylelint-config-standard": "19.0.0",
-<<<<<<< HEAD
     "svg-sprite": "1.5.0",
     "svg-sprite-loader": "4.2.1",
     "svgo": "1.3.2",
     "svgo-loader": "2.2.1",
-    "terser-webpack-plugin": "2.3.2",
-=======
     "terser-webpack-plugin": "2.3.4",
->>>>>>> 70dd3faa
     "updates": "9.3.3",
     "vue-loader": "15.8.3",
     "vue-template-compiler": "2.6.11",
