--- conflicted
+++ resolved
@@ -5,25 +5,7 @@
     "node": ">=10"
   },
   "dependencies": {
-<<<<<<< HEAD
-    "@primer/octicons": "9.6.0",
-    "clipboard": "2.0.6",
-    "dropzone": "5.7.0",
-    "fomantic-ui": "2.8.4",
-    "highlight.js": "9.18.1",
-    "jquery": "3.4.1",
-    "jquery-datetimepicker": "2.5.21",
-    "jquery-migrate": "3.1.0",
-    "jquery.are-you-sure": "1.9.0",
     "sortablejs": "1.10.2",
-    "swagger-ui": "3.25.0",
-    "vue": "2.6.11",
-    "vue-bar-graph": "1.2.0",
-    "vue-calendar-heatmap": "0.8.4"
-  },
-  "devDependencies": {
-=======
->>>>>>> cc4da79f
     "@babel/core": "7.8.7",
     "@babel/plugin-proposal-object-rest-spread": "7.8.3",
     "@babel/plugin-transform-runtime": "7.8.3",
