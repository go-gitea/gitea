// Copyright 2017 The Gogs Authors. All rights reserved.
// Use of this source code is governed by a MIT-style
// license that can be found in the LICENSE file.

package integrations

import (
	"net/http"
	"net/http/httptest"
	"strconv"
	"testing"

	api "code.gitea.io/gitea/modules/structs"

	"github.com/stretchr/testify/assert"
)

type makeRequestFunc func(testing.TB, *http.Request, int) *httptest.ResponseRecorder

func TestGPGKeys(t *testing.T) {
	defer prepareTestEnv(t)()
	session := loginUser(t, "user2")
	token := getTokenForLoggedInUser(t, session)

	tt := []struct {
		name        string
		makeRequest makeRequestFunc
		token       string
		results     []int
	}{
		{name: "NoLogin", makeRequest: MakeRequest, token: "",
			results: []int{http.StatusUnauthorized, http.StatusUnauthorized, http.StatusUnauthorized, http.StatusUnauthorized, http.StatusUnauthorized, http.StatusUnauthorized, http.StatusUnauthorized, http.StatusUnauthorized},
		},
		{name: "LoggedAsUser2", makeRequest: session.MakeRequest, token: token,
			results: []int{http.StatusOK, http.StatusOK, http.StatusNotFound, http.StatusNoContent, http.StatusUnprocessableEntity, http.StatusNotFound, http.StatusCreated, http.StatusCreated}},
	}

	for _, tc := range tt {
		//Basic test on result code
		t.Run(tc.name, func(t *testing.T) {
			t.Run("ViewOwnGPGKeys", func(t *testing.T) {
				testViewOwnGPGKeys(t, tc.makeRequest, tc.token, tc.results[0])
			})
			t.Run("ViewGPGKeys", func(t *testing.T) {
				testViewGPGKeys(t, tc.makeRequest, tc.token, tc.results[1])
			})
			t.Run("GetGPGKey", func(t *testing.T) {
				testGetGPGKey(t, tc.makeRequest, tc.token, tc.results[2])
			})
			t.Run("DeleteGPGKey", func(t *testing.T) {
				testDeleteGPGKey(t, tc.makeRequest, tc.token, tc.results[3])
			})

			t.Run("CreateInvalidGPGKey", func(t *testing.T) {
				testCreateInvalidGPGKey(t, tc.makeRequest, tc.token, tc.results[4])
			})
			t.Run("CreateNoneRegistredEmailGPGKey", func(t *testing.T) {
				testCreateNoneRegistredEmailGPGKey(t, tc.makeRequest, tc.token, tc.results[5])
			})
			t.Run("CreateValidGPGKey", func(t *testing.T) {
				testCreateValidGPGKey(t, tc.makeRequest, tc.token, tc.results[6])
			})
			t.Run("CreateValidSecondaryEmailGPGKey", func(t *testing.T) {
				testCreateValidSecondaryEmailGPGKey(t, tc.makeRequest, tc.token, tc.results[7])
			})
		})
	}

	//Check state after basic add
	t.Run("CheckState", func(t *testing.T) {

		var keys []*api.GPGKey

		req := NewRequest(t, "GET", "/api/v1/user/gpg_keys?token="+token) //GET all keys
		resp := session.MakeRequest(t, req, http.StatusOK)
		DecodeJSON(t, resp, &keys)
		assert.Len(t, keys, 2)

		primaryKey1 := keys[0] //Primary key 1
		if primaryKey1.KeyID != "38EA3BCED732982C" {
			primaryKey1 = keys[1]
		}
		assert.EqualValues(t, "38EA3BCED732982C", primaryKey1.KeyID)
		assert.Len(t, primaryKey1.Emails, 1)
		assert.EqualValues(t, "user2@example.com", primaryKey1.Emails[0].Email)
		assert.True(t, primaryKey1.Emails[0].Verified)

		subKey := primaryKey1.SubsKey[0] //Subkey of 38EA3BCED732982C
		assert.EqualValues(t, "70D7C694D17D03AD", subKey.KeyID)
		assert.Empty(t, subKey.Emails)

		primaryKey2 := keys[1] //Primary key 2
<<<<<<< HEAD
		if primaryKey2.KeyID != "FABF39739FE1E927" {
			primaryKey2 = keys[0]
		}
		assert.EqualValues(t, "FABF39739FE1E927", primaryKey2.KeyID)
		assert.EqualValues(t, 1, len(primaryKey2.Emails))
		assert.EqualValues(t, "user21@example.com", primaryKey2.Emails[0].Email)
		assert.EqualValues(t, false, primaryKey2.Emails[0].Verified)
=======
		assert.EqualValues(t, "3CEF46EF40BEFC3E", primaryKey2.KeyID)
		assert.Len(t, primaryKey2.Emails, 1)
		assert.EqualValues(t, "user2-2@example.com", primaryKey2.Emails[0].Email)
		assert.False(t, primaryKey2.Emails[0].Verified)
>>>>>>> 5d113bdd

		var key api.GPGKey
		req = NewRequest(t, "GET", "/api/v1/user/gpg_keys/"+strconv.FormatInt(primaryKey1.ID, 10)+"?token="+token) //Primary key 1
		resp = session.MakeRequest(t, req, http.StatusOK)
		DecodeJSON(t, resp, &key)
		assert.EqualValues(t, "38EA3BCED732982C", key.KeyID)
		assert.Len(t, key.Emails, 1)
		assert.EqualValues(t, "user2@example.com", key.Emails[0].Email)
		assert.True(t, key.Emails[0].Verified)

		req = NewRequest(t, "GET", "/api/v1/user/gpg_keys/"+strconv.FormatInt(subKey.ID, 10)+"?token="+token) //Subkey of 38EA3BCED732982C
		resp = session.MakeRequest(t, req, http.StatusOK)
		DecodeJSON(t, resp, &key)
		assert.EqualValues(t, "70D7C694D17D03AD", key.KeyID)
		assert.Empty(t, key.Emails)

		req = NewRequest(t, "GET", "/api/v1/user/gpg_keys/"+strconv.FormatInt(primaryKey2.ID, 10)+"?token="+token) //Primary key 2
		resp = session.MakeRequest(t, req, http.StatusOK)
		DecodeJSON(t, resp, &key)
		assert.EqualValues(t, "3CEF46EF40BEFC3E", key.KeyID)
		assert.Len(t, key.Emails, 1)
		assert.EqualValues(t, "user2-2@example.com", key.Emails[0].Email)
		assert.False(t, key.Emails[0].Verified)

	})

	//Check state after basic add
	t.Run("CheckCommits", func(t *testing.T) {
		t.Run("NotSigned", func(t *testing.T) {
			var branch api.Branch
			req := NewRequest(t, "GET", "/api/v1/repos/user2/repo16/branches/not-signed?token="+token)
			resp := session.MakeRequest(t, req, http.StatusOK)
			DecodeJSON(t, resp, &branch)
			assert.False(t, branch.Commit.Verification.Verified)
		})

		t.Run("SignedWithNotValidatedEmail", func(t *testing.T) {
			var branch api.Branch
			req := NewRequest(t, "GET", "/api/v1/repos/user2/repo16/branches/good-sign-not-yet-validated?token="+token)
			resp := session.MakeRequest(t, req, http.StatusOK)
			DecodeJSON(t, resp, &branch)
			assert.False(t, branch.Commit.Verification.Verified)
		})

		t.Run("SignedWithValidEmail", func(t *testing.T) {
			var branch api.Branch
			req := NewRequest(t, "GET", "/api/v1/repos/user2/repo16/branches/good-sign?token="+token)
			resp := session.MakeRequest(t, req, http.StatusOK)
			DecodeJSON(t, resp, &branch)
			assert.True(t, branch.Commit.Verification.Verified)
		})
	})
}

func testViewOwnGPGKeys(t *testing.T, makeRequest makeRequestFunc, token string, expected int) {
	req := NewRequest(t, "GET", "/api/v1/user/gpg_keys?token="+token)
	makeRequest(t, req, expected)
}

func testViewGPGKeys(t *testing.T, makeRequest makeRequestFunc, token string, expected int) {
	req := NewRequest(t, "GET", "/api/v1/users/user2/gpg_keys?token="+token)
	makeRequest(t, req, expected)
}

func testGetGPGKey(t *testing.T, makeRequest makeRequestFunc, token string, expected int) {
	req := NewRequest(t, "GET", "/api/v1/user/gpg_keys/1?token="+token)
	makeRequest(t, req, expected)
}

func testDeleteGPGKey(t *testing.T, makeRequest makeRequestFunc, token string, expected int) {
	req := NewRequest(t, "DELETE", "/api/v1/user/gpg_keys/1?token="+token)
	makeRequest(t, req, expected)
}

func testCreateGPGKey(t *testing.T, makeRequest makeRequestFunc, token string, expected int, publicKey string) {
	req := NewRequestWithJSON(t, "POST", "/api/v1/user/gpg_keys?token="+token, api.CreateGPGKeyOption{
		ArmoredKey: publicKey,
	})
	makeRequest(t, req, expected)
}

func testCreateInvalidGPGKey(t *testing.T, makeRequest makeRequestFunc, token string, expected int) {
	testCreateGPGKey(t, makeRequest, token, expected, "invalid_key")
}

func testCreateNoneRegistredEmailGPGKey(t *testing.T, makeRequest makeRequestFunc, token string, expected int) {
	testCreateGPGKey(t, makeRequest, token, expected, `-----BEGIN PGP PUBLIC KEY BLOCK-----

mQENBFmGUygBCACjCNbKvMGgp0fd5vyFW9olE1CLCSyyF9gQN2hSuzmZLuAZF2Kh
dCMCG2T1UwzUB/yWUFWJ2BtCwSjuaRv+cGohqEy6bhEBV90peGA33lHfjx7wP25O
7moAphDOTZtDj1AZfCh/PTcJut8Lc0eRDMhNyp/bYtO7SHNT1Hr6rrCV/xEtSAvR
3b148/tmIBiSadaLwc558KU3ucjnW5RVGins3AjBZ+TuT4XXVH/oeLSeXPSJ5rt1
rHwaseslMqZ4AbvwFLx5qn1OC9rEQv/F548QsA8m0IntLjoPon+6wcubA9Gra21c
Fp6aRYl9x7fiqXDLg8i3s2nKdV7+e6as6Tp9ABEBAAG0FG5vdGtub3duQGV4YW1w
bGUuY29tiQEcBBABAgAGBQJZhlMoAAoJEC8+pvYULDtte/wH/2JNrhmHwDY+hMj0
batIK4HICnkKxjIgbha80P2Ao08NkzSge58fsxiKDFYAQjHui+ZAw4dq79Ax9AOO
Iv2GS9+DUfWhrb6RF+vNuJldFzcI0rTW/z2q+XGKrUCwN3khJY5XngHfQQrdBtMK
qsoUXz/5B8g422RTbo/SdPsyYAV6HeLLeV3rdgjI1fpaW0seZKHeTXQb/HvNeuPg
qz+XV1g6Gdqa1RjDOaX7A8elVKxrYq3LBtc93FW+grBde8n7JL0zPM3DY+vJ0IJZ
INx/MmBfmtCq05FqNclvU+sj2R3N1JJOtBOjZrJHQbJhzoILou8AkxeX1A+q9OAz
1geiY5E=
=TkP3
-----END PGP PUBLIC KEY BLOCK-----`)
}

func testCreateValidGPGKey(t *testing.T, makeRequest makeRequestFunc, token string, expected int) {
	//User2 <user2@example.com> //primary & activated
	testCreateGPGKey(t, makeRequest, token, expected, `-----BEGIN PGP PUBLIC KEY BLOCK-----

mQENBFmGVsMBCACuxgZ7W7rI9xN08Y4M7B8yx/6/I4Slm94+wXf8YNRvAyqj30dW
VJhyBcnfNRDLKSQp5o/hhfDkCgdqBjLa1PnHlGS3PXJc0hP/FyYPD2BFvNMPpCYS
eu3T1qKSNXm6X0XOWD2LIrdiDC8HaI9FqZVMI/srMK2CF8XCL2m67W1FuoPlWzod
5ORy0IZB7spoF0xihmcgnEGElRmdo5w/vkGH8U7Zyn9Eb57UVFeafgeskf4wqB23
BjbMdW2YaB+yzMRwYgOnD5lnBD4uqSmvjaV9C0kxn7x+oJkkiRV8/z1cNcO+BaeQ
Akh/yTTeTzYGSc/ZOqCX1O+NOPgSeixVlqenABEBAAG0GVVzZXIyIDx1c2VyMkBl
eGFtcGxlLmNvbT6JAVQEEwEIAD4WIQRXgbSh0TtGbgRd7XI46jvO1zKYLAUCWYZW
wwIbAwUJA8JnAAULCQgHAgYVCAkKCwIEFgIDAQIeAQIXgAAKCRA46jvO1zKYLF/e
B/91wm2KLMIQBZBA9WA2/+9rQWTo9EqgYrXN60rEzX3cYJWXZiE4DrKR1oWDGNLi
KXOCW62snvJldolBqq0ZqaKvPKzl0Y5TRqbYEc9AjUSqgRin1b+G2DevLGT4ibq+
7ocQvz0XkASEUAgHahp0Ubiiib1521WwT/duL+AG8Gg0+DK09RfV3eX5/EOkQCKv
8cutqgsd2Smz40A8wXuJkRcipZBtrB/GkUaZ/eJdwEeSYZjEA9GWF61LJT2stvRN
HCk7C3z3pVEek1PluiFs/4VN8BG8yDzW4c0tLty4Fj3VwPqwIbB5AJbquVfhQCb4
Eep2lm3Lc9b1OwO5N3coPJkouQENBFmGVsMBCADAGba2L6NCOE1i3WIP6CPzbdOo
N3gdTfTgccAx9fNeon9jor+3tgEjlo9/6cXiRoksOV6W4wFab/ZwWgwN6JO4CGvZ
Wi7EQwMMMp1E36YTojKQJrcA9UvMnTHulqQQ88F5E845DhzFQM3erv42QZZMBAX3
kXCgy1GNFocl6tLUvJdEqs+VcJGGANMpmzE4WLa8KhSYnxipwuQ62JBy9R+cHyKT
OARk8znRqSu5bT3LtlrZ/HXu+6Oy4+2uCdNzZIh5J5tPS7CPA6ptl88iGVBte/CJ
7cjgJWSQqeYp2Y5QvsWAivkQ4Ww9plHbbwV0A2eaHsjjWzlUl3HoJ/snMOhBABEB
AAGJATwEGAEIACYWIQRXgbSh0TtGbgRd7XI46jvO1zKYLAUCWYZWwwIbDAUJA8Jn
AAAKCRA46jvO1zKYLBwLCACQOpeRVrwIKVaWcPMYjVHHJsGscaLKpgpARAUgbiG6
Cbc2WI8Sm3fRwrY0VAfN+u9QwrtvxANcyB3vTgTzw7FimfhOimxiTSO8HQCfjDZF
Xly8rq+Fua7+ClWUpy21IekW41VvZYjH2sL6EVP+UcEOaGAyN53XfhaRVZPhNtZN
NKAE9N5EG3rbsZ33LzJj40rEKlzFSseAAPft8qA3IXjzFBx+PQXHMpNCagL79he6
lqockTJ+oPmta4CF/J0U5LUr1tOZXheL3TP6m8d08gDrtn0YuGOPk87i9sJz+jR9
uy6MA3VSB99SK9ducGmE1Jv8mcziREroz2TEGr0zPs6h
=J59D
-----END PGP PUBLIC KEY BLOCK-----`)
}

func testCreateValidSecondaryEmailGPGKey(t *testing.T, makeRequest makeRequestFunc, token string, expected int) {
	//User2 <user2-2@example.com> //secondary and not activated
	testCreateGPGKey(t, makeRequest, token, expected, `-----BEGIN PGP PUBLIC KEY BLOCK-----

mQGNBGC2K2cBDAC1+Xgk+8UfhASVgRngQi4rnQ8k0t+bWsBz4Czd26+cxVDRwlTT
8PALdrbrY/e9iXjcVcZ8Npo4UYe7/LfnL57dc7tgbenRGYYrWyVoNNv58BVw4xCY
RmgvdHWIIPGuz3aME0smHxbJ2KewYTqjTPuVKF/wrHTwCpVWdjYKC5KDo3yx0mro
xf9vOJOnkWNMiEw7TiZfkrbUqxyA53BVsSNKRX5C3b4FJcVT7eiAq7sDAaFxjEHy
ahZslmvg7XZxWzSVzxDNesR7f4xuop8HBjzaluJoVuwiyWculTvz1b6hyHVQr+ad
h8JGjj1tySI65OTFsTuptsfHXjtjl/NR4P6BXkf+FVwweaTQaEzpHkv0m9b9pY43
CY/8XtS4uNPermiLG/Z0BB1eOCdoOQVHpjOa55IXQWhxXB6NZVyowiUbrR7jLDQy
5JP7D1HmErTR8JRm3VDqGbSaCgugRgFX+lb/fpgFp9k02OeK+JQudolZOt1mVk+T
C4xmEWxfiH15/JMAEQEAAbQbdXNlcjIgPHVzZXIyLTJAZXhhbXBsZS5jb20+iQHU
BBMBCAA+FiEEB/Y4DM3Ba2H9iXmlPO9G70C+/D4FAmC2K2cCGwMFCQPCZwAFCwkI
BwIGFQoJCAsCBBYCAwECHgECF4AACgkQPO9G70C+/D59/Av/XZIhCH4X2FpxCO3d
oCa+sbYkBL5xeUoPfAx5ThXzqL/tllO88TKTMEGZF3k5pocXWH0xmhqlvDTcdb0i
W3O0CN8FLmuotU51c0JC1mt9zwJP9PeJNyqxrMm01Yzj55z/Dz3QHSTlDjrWTWjn
YBqDf2HfdM177oydfSYmevZni1aDmBalWpFPRvqISCO7uFnvg1hJQ5mD/0qie663
QJ8LAAANg32H9DyPnYi9wU62WX0DMUVTjKctT3cnYCbirjjJ7ZlCCm+cf61CRX1B
E1Ng/Ef3ZcUfXWitZSjfET/pKEMSNjsQawFpZ/LPCBl+UPHzaTPAASeGJvcbZ3py
wZQLQc1MCu2hmMBQ8zHQTdS2Pp0RISxCQLYvVQL6DrcJDNiSqn9p9RQt5c5r5Pjx
80BIPcjj3glOVP7PYE2azQAkt6reEjhimwCfjeDpiPnkBTY7Av2jCcUFhhemDY/j
TRXK1paLphhJ36zC22SeHGxNNakjjuUakqB85DEUeoWuVm6ouQGNBGC2K2cBDADx
G2rIAgMjdPtofhkEZXwv6zdNwmYOlIIM+59bam9Ep/vFq8F5f+xldevm5dvM8SeR
pNwDGSOUf5OKBWBdsJFhlYBl7+EcKd/Tent/XS6JoA9ffF33b+r04L543+ykiKON
WYeYi0F4WwYTIQgqZHJze1sPVkYGR5F0bL8PAcLuwd5dzZVi/q2HakrGdg29N8oY
b/XnoR7FflPrNYdzO6hawi5Inx7KS7aWa0ZkARb0F4HSct+/m6nAZVsoJINLudyQ
ut2NWeU8rWIm1hqyIxQFvuQJy46umq++10J/sWA98bkg41Rx+72+eP7DM5v8IgUp
clJsfljRXIBWbmRAVZvtNI7PX9fwMMhf4M7wHO7G2WV39o1exKps5xFFcn8PUQiX
jCSR81M145CgCdmLUR1y0pdkN/WIqjXBhkPIvO2dxEcodMNHb1aUUuUOnww6+xIP
8rGVw+a2DUiALc8Qr5RP21AYKRctfiwhSQh2KODveMtyLI3U9C/eLRPp+QM3XB8A
EQEAAYkBvAQYAQgAJhYhBAf2OAzNwWth/Yl5pTzvRu9Avvw+BQJgtitnAhsMBQkD
wmcAAAoJEDzvRu9Avvw+3FcMAJBwupyJ4zwQFxTJ5BkDlusG3U2FXEf3bDrXhvNd
qi8eS8Vo/vRiH/w/my5JFpz1o2tJToryF71D+uF5DTItalKquhsQ9reAEmXggqOh
9Jd9mWJIEEWcRORiLNDKENKvE8bouw4U4hRaSF0IaGzAe5mO+oOvwal8L97wFxrZ
4leM1GzkopiuNfbkkBBw2KJcMjYBHzzXSCALnVwhjbgkBEWPIg38APT3cr9KfnMM
q8+tvsGLj4piAl3Lww7+GhSsDOUXH8btR41BSAQDrbO5q6oi/h4nuxoNmQIDW/Ug
s+dd5hnY2FtHRjb4FCR9kAjdTE6stc8wzohWfbg1N+12TTA2ylByAumICVXixavH
RJ7l0OiWJk388qw9mqh3k8HcBxL7OfDlFC9oPmCS0iYiIwW/Yc80kBhoxcvl/Xa7
mIMMn8taHIaQO7v9ln2EVQYTzbNCmwTw9ovTM0j/Pbkg2EftfP1TCoxQHvBnsCED
6qgtsUdi5eviONRkBgeZtN3oxA==
=MgDv
-----END PGP PUBLIC KEY BLOCK-----`)
}<|MERGE_RESOLUTION|>--- conflicted
+++ resolved
@@ -90,20 +90,10 @@
 		assert.Empty(t, subKey.Emails)
 
 		primaryKey2 := keys[1] //Primary key 2
-<<<<<<< HEAD
-		if primaryKey2.KeyID != "FABF39739FE1E927" {
-			primaryKey2 = keys[0]
-		}
-		assert.EqualValues(t, "FABF39739FE1E927", primaryKey2.KeyID)
-		assert.EqualValues(t, 1, len(primaryKey2.Emails))
-		assert.EqualValues(t, "user21@example.com", primaryKey2.Emails[0].Email)
-		assert.EqualValues(t, false, primaryKey2.Emails[0].Verified)
-=======
 		assert.EqualValues(t, "3CEF46EF40BEFC3E", primaryKey2.KeyID)
 		assert.Len(t, primaryKey2.Emails, 1)
 		assert.EqualValues(t, "user2-2@example.com", primaryKey2.Emails[0].Email)
 		assert.False(t, primaryKey2.Emails[0].Verified)
->>>>>>> 5d113bdd
 
 		var key api.GPGKey
 		req = NewRequest(t, "GET", "/api/v1/user/gpg_keys/"+strconv.FormatInt(primaryKey1.ID, 10)+"?token="+token) //Primary key 1
