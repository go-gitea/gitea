--- conflicted
+++ resolved
@@ -138,14 +138,10 @@
 func doGitInitTestRepository(dstPath string) func(*testing.T) {
 	return func(t *testing.T) {
 		// Init repository in dstPath
-<<<<<<< HEAD
 		assert.NoError(t, git.InitRepository(git.DefaultContext, dstPath, false))
-=======
-		assert.NoError(t, git.InitRepository(dstPath, false))
 		// forcibly set default branch to master
 		_, err := git.NewCommand("symbolic-ref", "HEAD", git.BranchPrefix+"master").RunInDir(dstPath)
 		assert.NoError(t, err)
->>>>>>> 7821370c
 		assert.NoError(t, os.WriteFile(filepath.Join(dstPath, "README.md"), []byte(fmt.Sprintf("# Testing Repository\n\nOriginally created in: %s", dstPath)), 0644))
 		assert.NoError(t, git.AddChanges(dstPath, true))
 		signature := git.Signature{
