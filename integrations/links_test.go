// Copyright 2017 The Gitea Authors. All rights reserved.
// Use of this source code is governed by a MIT-style
// license that can be found in the LICENSE file.

package integrations

import (
	"fmt"
	"net/http"
	"path"
	"testing"

	"code.gitea.io/gitea/modules/setting"
	api "code.gitea.io/gitea/modules/structs"
	"code.gitea.io/gitea/modules/test"

	"github.com/stretchr/testify/assert"
)

func TestLinksNoLogin(t *testing.T) {
	defer prepareTestEnv(t)()

	var links = []string{
		"/explore/repos",
		"/explore/repos?q=test&tab=",
		"/explore/users",
		"/explore/users?q=test&tab=",
		"/explore/organizations",
		"/explore/organizations?q=test&tab=",
		"/",
		"/user/sign_up",
		"/user/login",
		"/user/forgot_password",
		"/api/swagger",
		"/api/v1/swagger",
<<<<<<< HEAD
		// TODO: follow this page and test every link
		"/vendor/librejs.html",
		"/user2/repo1",
		"/user2/repo1/projects",
		"/user2/repo1/projects/1",
=======
>>>>>>> 262fce6d
	}

	for _, link := range links {
		req := NewRequest(t, "GET", link)
		MakeRequest(t, req, http.StatusOK)
	}
}

func TestRedirectsNoLogin(t *testing.T) {
	defer prepareTestEnv(t)()

	var redirects = map[string]string{
		"/user2/repo1/commits/master":                "/user2/repo1/commits/branch/master",
		"/user2/repo1/src/master":                    "/user2/repo1/src/branch/master",
		"/user2/repo1/src/master/file.txt":           "/user2/repo1/src/branch/master/file.txt",
		"/user2/repo1/src/master/directory/file.txt": "/user2/repo1/src/branch/master/directory/file.txt",
		"/user/avatar/Ghost/-1":                      "/img/avatar_default.png",
	}
	for link, redirectLink := range redirects {
		req := NewRequest(t, "GET", link)
		resp := MakeRequest(t, req, http.StatusFound)
		assert.EqualValues(t, path.Join(setting.AppSubURL, redirectLink), test.RedirectURL(resp))
	}
}

func TestNoLoginNotExist(t *testing.T) {
	defer prepareTestEnv(t)()

	var links = []string{
		"/user5/repo4/projects",
		"/user5/repo4/projects/3",
	}

	for _, link := range links {
		req := NewRequest(t, "GET", link)
		MakeRequest(t, req, http.StatusNotFound)
	}
}

func testLinksAsUser(userName string, t *testing.T) {
	var links = []string{
		"/explore/repos",
		"/explore/repos?q=test&tab=",
		"/explore/users",
		"/explore/users?q=test&tab=",
		"/explore/organizations",
		"/explore/organizations?q=test&tab=",
		"/",
		"/user/forgot_password",
		"/api/swagger",
		"/api/v1/swagger",
		"/issues",
		"/issues?type=your_repositories&repos=[0]&sort=&state=open",
		"/issues?type=assigned&repos=[0]&sort=&state=open",
		"/issues?type=your_repositories&repos=[0]&sort=&state=closed",
		"/issues?type=assigned&repos=[]&sort=&state=closed",
		"/issues?type=assigned&sort=&state=open",
		"/issues?type=created_by&repos=[1,2]&sort=&state=closed",
		"/issues?type=created_by&repos=[1,2]&sort=&state=open",
		"/pulls",
		"/pulls?type=your_repositories&repos=[2]&sort=&state=open",
		"/pulls?type=assigned&repos=[]&sort=&state=open",
		"/pulls?type=created_by&repos=[0]&sort=&state=open",
		"/pulls?type=your_repositories&repos=[0]&sort=&state=closed",
		"/pulls?type=assigned&repos=[0]&sort=&state=closed",
		"/pulls?type=created_by&repos=[0]&sort=&state=closed",
		"/milestones",
		"/milestones?sort=mostcomplete&state=closed",
		"/milestones?type=your_repositories&sort=mostcomplete&state=closed",
		"/milestones?sort=&repos=[1]&state=closed",
		"/milestones?sort=&repos=[1]&state=open",
		"/milestones?repos=[0]&sort=mostissues&state=open",
		"/notifications",
		"/repo/create",
		"/repo/migrate",
		"/org/create",
		"/user2",
		"/user2?tab=stars",
		"/user2?tab=activity",
		"/user/settings",
		"/user/settings/account",
		"/user/settings/security",
		"/user/settings/security/two_factor/enroll",
		"/user/settings/keys",
		"/user/settings/organization",
		"/user/settings/repos",
	}

	session := loginUser(t, userName)
	for _, link := range links {
		req := NewRequest(t, "GET", link)
		session.MakeRequest(t, req, http.StatusOK)
	}

	reqAPI := NewRequestf(t, "GET", "/api/v1/users/%s/repos", userName)
	respAPI := MakeRequest(t, reqAPI, http.StatusOK)

	var apiRepos []*api.Repository
	DecodeJSON(t, respAPI, &apiRepos)

	var repoLinks = []string{
		"",
		"/issues",
		"/pulls",
		"/commits/branch/master",
		"/graph",
		"/settings",
		"/settings/collaboration",
		"/settings/branches",
		"/settings/hooks",
		// FIXME: below links should return 200 but 404 ??
		//"/settings/hooks/git",
		//"/settings/hooks/git/pre-receive",
		//"/settings/hooks/git/update",
		//"/settings/hooks/git/post-receive",
		"/settings/keys",
		"/releases",
		"/releases/new",
		//"/wiki/_pages",
		"/wiki/_new",
	}

	for _, repo := range apiRepos {
		for _, link := range repoLinks {
			req := NewRequest(t, "GET", fmt.Sprintf("/%s/%s%s", userName, repo.Name, link))
			session.MakeRequest(t, req, http.StatusOK)
		}
	}
}

func TestLinksLogin(t *testing.T) {
	defer prepareTestEnv(t)()

	testLinksAsUser("user2", t)
}<|MERGE_RESOLUTION|>--- conflicted
+++ resolved
@@ -33,14 +33,9 @@
 		"/user/forgot_password",
 		"/api/swagger",
 		"/api/v1/swagger",
-<<<<<<< HEAD
-		// TODO: follow this page and test every link
-		"/vendor/librejs.html",
 		"/user2/repo1",
 		"/user2/repo1/projects",
 		"/user2/repo1/projects/1",
-=======
->>>>>>> 262fce6d
 	}
 
 	for _, link := range links {
