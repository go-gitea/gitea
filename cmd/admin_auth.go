// Copyright 2023 The Gitea Authors. All rights reserved.
// SPDX-License-Identifier: MIT

package cmd

import (
<<<<<<< HEAD
	"context"
=======
	"errors"
>>>>>>> f4f4e18b
	"fmt"
	"os"
	"text/tabwriter"

	auth_model "code.gitea.io/gitea/models/auth"
	"code.gitea.io/gitea/models/db"
	user_model "code.gitea.io/gitea/models/user"
	"code.gitea.io/gitea/services/audit"
	auth_service "code.gitea.io/gitea/services/auth"

	"github.com/urfave/cli/v2"
)

var (
	microcmdAuthDelete = &cli.Command{
		Name:   "delete",
		Usage:  "Delete specific auth source",
		Flags:  []cli.Flag{idFlag},
		Action: runDeleteAuth,
	}
	microcmdAuthList = &cli.Command{
		Name:   "list",
		Usage:  "List auth sources",
		Action: runListAuth,
		Flags: []cli.Flag{
			&cli.IntFlag{
				Name:  "min-width",
				Usage: "Minimal cell width including any padding for the formatted table",
				Value: 0,
			},
			&cli.IntFlag{
				Name:  "tab-width",
				Usage: "width of tab characters in formatted table (equivalent number of spaces)",
				Value: 8,
			},
			&cli.IntFlag{
				Name:  "padding",
				Usage: "padding added to a cell before computing its width",
				Value: 1,
			},
			&cli.StringFlag{
				Name:  "pad-char",
				Usage: `ASCII char used for padding if padchar == '\\t', the Writer will assume that the width of a '\\t' in the formatted output is tabwidth, and cells are left-aligned independent of align_left (for correct-looking results, tabwidth must correspond to the tab width in the viewer displaying the result)`,
				Value: "\t",
			},
			&cli.BoolFlag{
				Name:  "vertical-bars",
				Usage: "Set to true to print vertical bars between columns",
			},
		},
	}
)

func runListAuth(c *cli.Context) error {
	ctx, cancel := installSignals()
	defer cancel()

	if err := initDB(ctx); err != nil {
		return err
	}

	authSources, err := db.Find[auth_model.Source](ctx, auth_model.FindSourcesOptions{})
	if err != nil {
		return err
	}

	flags := tabwriter.AlignRight
	if c.Bool("vertical-bars") {
		flags |= tabwriter.Debug
	}

	padChar := byte('\t')
	if len(c.String("pad-char")) > 0 {
		padChar = c.String("pad-char")[0]
	}

	// loop through each source and print
	w := tabwriter.NewWriter(os.Stdout, c.Int("min-width"), c.Int("tab-width"), c.Int("padding"), padChar, flags)
	fmt.Fprintf(w, "ID\tName\tType\tEnabled\n")
	for _, source := range authSources {
		fmt.Fprintf(w, "%d\t%s\t%s\t%t\n", source.ID, source.Name, source.Type.String(), source.IsActive)
	}
	w.Flush()

	return nil
}

func createSource(ctx context.Context, source *auth_model.Source) error {
	if err := auth_model.CreateSource(ctx, source); err != nil {
		return err
	}

	audit.RecordSystemAuthenticationSourceAdd(ctx, user_model.NewCLIUser(), source)

	return nil
}

func updateSource(ctx context.Context, source *auth_model.Source) error {
	if err := auth_model.UpdateSource(ctx, source); err != nil {
		return err
	}

	audit.RecordSystemAuthenticationSourceUpdate(ctx, user_model.NewCLIUser(), source)

	return nil
}

func runDeleteAuth(c *cli.Context) error {
	if !c.IsSet("id") {
		return errors.New("--id flag is missing")
	}

	ctx, cancel := installSignals()
	defer cancel()

	if err := initDB(ctx); err != nil {
		return err
	}

	source, err := auth_model.GetSourceByID(ctx, c.Int64("id"))
	if err != nil {
		return err
	}

	return auth_service.DeleteSource(ctx, user_model.NewCLIUser(), source)
}<|MERGE_RESOLUTION|>--- conflicted
+++ resolved
@@ -4,11 +4,8 @@
 package cmd
 
 import (
-<<<<<<< HEAD
 	"context"
-=======
 	"errors"
->>>>>>> f4f4e18b
 	"fmt"
 	"os"
 	"text/tabwriter"
