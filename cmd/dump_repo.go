--- conflicted
+++ resolved
@@ -79,21 +79,13 @@
 	},
 }
 
-<<<<<<< HEAD
 func runDumpRepository(ctx context.Context, cmd *cli.Command) error {
-	if err := initDB(ctx); err != nil {
-=======
-func runDumpRepository(ctx *cli.Context) error {
 	setupConsoleLogger(log.INFO, log.CanColorStderr, os.Stderr)
 
 	setting.DisableLoggerInit()
 	setting.LoadSettings() // cannot access skip_tls_verify settings otherwise
 
-	stdCtx, cancel := installSignals()
-	defer cancel()
-
-	if err := initDB(stdCtx); err != nil {
->>>>>>> 8365365c
+	if err := initDB(ctx); err != nil {
 		return err
 	}
 
