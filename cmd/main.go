--- conflicted
+++ resolved
@@ -50,13 +50,6 @@
 
 func prepareSubcommandWithGlobalFlags(originCmd *cli.Command) {
 	originBefore := originCmd.Before
-<<<<<<< HEAD
-	originCmd.Before = func(ctx context.Context, cmd *cli.Command) (context.Context, error) {
-		prepareWorkPathAndCustomConf(cmd)
-		if originBefore != nil {
-			return originBefore(ctx, cmd)
-		}
-=======
 	originCmd.Before = func(ctxOrig context.Context, cmd *cli.Command) (ctx context.Context, err error) {
 		ctx = ctxOrig
 		if originBefore != nil {
@@ -66,7 +59,6 @@
 			}
 		}
 		prepareWorkPathAndCustomConf(cmd)
->>>>>>> 850012bf
 		return ctx, nil
 	}
 }
