--- conflicted
+++ resolved
@@ -71,15 +71,11 @@
 		return err
 	}
 
-<<<<<<< HEAD
-	if err := user_service.ChangePassword(ctx, user, c.String("password"), user.MustChangePassword); err != nil {
-=======
 	if c.IsSet("must-change-password") {
 		user.MustChangePassword = c.Bool("must-change-password")
 	}
 
-	if err = user_model.UpdateUserCols(ctx, user, "must_change_password", "passwd", "passwd_hash_algo", "salt"); err != nil {
->>>>>>> 9bea2760
+	if err := user_service.ChangePassword(ctx, user, c.String("password"), user.MustChangePassword); err != nil {
 		return err
 	}
 
