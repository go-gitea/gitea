--- conflicted
+++ resolved
@@ -34,18 +34,11 @@
 		Name:        "hook",
 		Usage:       "Delegate commands to corresponding Git hooks",
 		Description: "This should only be called by Git",
-<<<<<<< HEAD
 		Subcommands: []*cli.Command{
 			&subcmdHookPreReceive,
-			&subcmdHookUpdate,
+			&ubcmdHookUpdate,
 			&subcmdHookPostReceive,
-=======
-		Subcommands: []cli.Command{
-			subcmdHookPreReceive,
-			subcmdHookUpdate,
-			subcmdHookPostReceive,
-			subcmdHookProcReceive,
->>>>>>> 165346c1
+			&subcmdHookProcReceive,
 		},
 	}
 
