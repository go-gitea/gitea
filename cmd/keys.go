--- conflicted
+++ resolved
@@ -19,11 +19,7 @@
 var CmdKeys = &cli.Command{
 	Name:        "keys",
 	Usage:       "(internal) Should only be called by SSH server",
-<<<<<<< HEAD
-	Hidden:      true, // internal commands shouldn't not be visible
-=======
 	Hidden:      true, // internal commands shouldn't be visible
->>>>>>> 850012bf
 	Description: "Queries the Gitea database to get the authorized command for a given ssh key fingerprint",
 	Before:      PrepareConsoleLoggerLevel(log.FATAL),
 	Action:      runKeys,
