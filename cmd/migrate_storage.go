// Copyright 2020 The Gitea Authors. All rights reserved.
// Use of this source code is governed by a MIT-style
// license that can be found in the LICENSE file.

package cmd

import (
	"context"
	"fmt"
	"strings"

	"code.gitea.io/gitea/models/db"
	git_model "code.gitea.io/gitea/models/git"
	"code.gitea.io/gitea/models/migrations"
	packages_model "code.gitea.io/gitea/models/packages"
	repo_model "code.gitea.io/gitea/models/repo"
	user_model "code.gitea.io/gitea/models/user"
	"code.gitea.io/gitea/modules/log"
	packages_module "code.gitea.io/gitea/modules/packages"
	"code.gitea.io/gitea/modules/setting"
	"code.gitea.io/gitea/modules/storage"

	"github.com/urfave/cli"
)

// CmdMigrateStorage represents the available migrate storage sub-command.
var CmdMigrateStorage = cli.Command{
	Name:        "migrate-storage",
	Usage:       "Migrate the storage",
<<<<<<< HEAD
	Description: "This is a command for migrating Gitea configured storage to a parameter indicated storage.",
=======
	Description: "Copies stored files from storage configured in app.ini to parameter-configured storage",
>>>>>>> a8424ee9
	Action:      runMigrateStorage,
	Flags: []cli.Flag{
		cli.StringFlag{
			Name:  "type, t",
			Value: "",
<<<<<<< HEAD
			Usage: "Kinds of files to migrate, could be one of 'attachments', 'lfs', 'avatars', 'repo-avatars', 'repo-archivers', 'packages'",
=======
			Usage: "Type of stored files to copy.  Allowed types: 'attachments', 'lfs', 'avatars', 'repo-avatars', 'repo-archivers', 'packages'",
>>>>>>> a8424ee9
		},
		cli.StringFlag{
			Name:  "storage, s",
			Value: "",
			Usage: "New storage type: local (default) or minio",
		},
		cli.StringFlag{
			Name:  "path, p",
			Value: "",
			Usage: "New storage placement if store is local (leave blank for default)",
		},
		cli.StringFlag{
			Name:  "minio-endpoint",
			Value: "",
			Usage: "Minio storage endpoint",
		},
		cli.StringFlag{
			Name:  "minio-access-key-id",
			Value: "",
			Usage: "Minio storage accessKeyID",
		},
		cli.StringFlag{
			Name:  "minio-secret-access-key",
			Value: "",
			Usage: "Minio storage secretAccessKey",
		},
		cli.StringFlag{
			Name:  "minio-bucket",
			Value: "",
			Usage: "Minio storage bucket",
		},
		cli.StringFlag{
			Name:  "minio-location",
			Value: "",
			Usage: "Minio storage location to create bucket",
		},
		cli.StringFlag{
			Name:  "minio-base-path",
			Value: "",
			Usage: "Minio storage basepath on the bucket",
		},
		cli.BoolFlag{
			Name:  "minio-use-ssl",
			Usage: "Enable SSL for minio",
		},
	},
}

func migrateAttachments(ctx context.Context, dstStorage storage.ObjectStorage) error {
	return db.IterateObjects(ctx, func(attach *repo_model.Attachment) error {
		_, err := storage.Copy(dstStorage, attach.RelativePath(), storage.Attachments, attach.RelativePath())
		return err
	})
}

func migrateLFS(ctx context.Context, dstStorage storage.ObjectStorage) error {
	return db.IterateObjects(ctx, func(mo *git_model.LFSMetaObject) error {
		_, err := storage.Copy(dstStorage, mo.RelativePath(), storage.LFS, mo.RelativePath())
		return err
	})
}

func migrateAvatars(ctx context.Context, dstStorage storage.ObjectStorage) error {
	return db.IterateObjects(ctx, func(user *user_model.User) error {
		_, err := storage.Copy(dstStorage, user.CustomAvatarRelativePath(), storage.Avatars, user.CustomAvatarRelativePath())
		return err
	})
}

func migrateRepoAvatars(ctx context.Context, dstStorage storage.ObjectStorage) error {
	return db.IterateObjects(ctx, func(repo *repo_model.Repository) error {
		_, err := storage.Copy(dstStorage, repo.CustomAvatarRelativePath(), storage.RepoAvatars, repo.CustomAvatarRelativePath())
		return err
	})
}

func migrateRepoArchivers(ctx context.Context, dstStorage storage.ObjectStorage) error {
	return db.IterateObjects(ctx, func(archiver *repo_model.RepoArchiver) error {
		p, err := archiver.RelativePath()
		if err != nil {
			return err
		}
		_, err = storage.Copy(dstStorage, p, storage.RepoArchives, p)
		return err
	})
}

func migratePackages(ctx context.Context, dstStorage storage.ObjectStorage) error {
	return db.IterateObjects(ctx, func(pb *packages_model.PackageBlob) error {
		p := packages_module.KeyToRelativePath(packages_module.BlobHash256Key(pb.HashSHA256))
		_, err := storage.Copy(dstStorage, p, storage.Packages, p)
		return err
	})
}

func runMigrateStorage(ctx *cli.Context) error {
	stdCtx, cancel := installSignals()
	defer cancel()

	if err := initDB(stdCtx); err != nil {
		return err
	}

	log.Info("AppPath: %s", setting.AppPath)
	log.Info("AppWorkPath: %s", setting.AppWorkPath)
	log.Info("Custom path: %s", setting.CustomPath)
	log.Info("Log path: %s", setting.LogRootPath)
	log.Info("Configuration file: %s", setting.CustomConf)

	if err := db.InitEngineWithMigration(context.Background(), migrations.Migrate); err != nil {
		log.Fatal("Failed to initialize ORM engine: %v", err)
		return err
	}

	if err := storage.Init(); err != nil {
		return err
	}

	var dstStorage storage.ObjectStorage
	var err error
	switch strings.ToLower(ctx.String("storage")) {
	case "":
		fallthrough
	case string(storage.LocalStorageType):
		p := ctx.String("path")
		if p == "" {
			log.Fatal("Path must be given when storage is loal")
			return nil
		}
		dstStorage, err = storage.NewLocalStorage(
			stdCtx,
			storage.LocalStorageConfig{
				Path: p,
			})
	case string(storage.MinioStorageType):
		dstStorage, err = storage.NewMinioStorage(
			stdCtx,
			storage.MinioStorageConfig{
				Endpoint:        ctx.String("minio-endpoint"),
				AccessKeyID:     ctx.String("minio-access-key-id"),
				SecretAccessKey: ctx.String("minio-secret-access-key"),
				Bucket:          ctx.String("minio-bucket"),
				Location:        ctx.String("minio-location"),
				BasePath:        ctx.String("minio-base-path"),
				UseSSL:          ctx.Bool("minio-use-ssl"),
			})
	default:
		return fmt.Errorf("unsupported storage type: %s", ctx.String("storage"))
	}
	if err != nil {
		return err
	}

	migratedMethods := map[string]func(context.Context, storage.ObjectStorage) error{
		"attachments":    migrateAttachments,
		"lfs":            migrateLFS,
		"avatars":        migrateAvatars,
		"repo-avatars":   migrateRepoAvatars,
		"repo-archivers": migrateRepoArchivers,
		"packages":       migratePackages,
	}

	tp := strings.ToLower(ctx.String("type"))
	if m, ok := migratedMethods[tp]; ok {
		if err := m(stdCtx, dstStorage); err != nil {
			return err
		}
<<<<<<< HEAD
		log.Warn("All files have been copied to the new placement but old files are still on the original placement.")
=======
		log.Info("%s files have successfully been copied to the new storage.", tp)
>>>>>>> a8424ee9
		return nil
	}

	return fmt.Errorf("unsupported storage: %s", ctx.String("type"))
}<|MERGE_RESOLUTION|>--- conflicted
+++ resolved
@@ -27,21 +27,13 @@
 var CmdMigrateStorage = cli.Command{
 	Name:        "migrate-storage",
 	Usage:       "Migrate the storage",
-<<<<<<< HEAD
-	Description: "This is a command for migrating Gitea configured storage to a parameter indicated storage.",
-=======
 	Description: "Copies stored files from storage configured in app.ini to parameter-configured storage",
->>>>>>> a8424ee9
 	Action:      runMigrateStorage,
 	Flags: []cli.Flag{
 		cli.StringFlag{
 			Name:  "type, t",
 			Value: "",
-<<<<<<< HEAD
-			Usage: "Kinds of files to migrate, could be one of 'attachments', 'lfs', 'avatars', 'repo-avatars', 'repo-archivers', 'packages'",
-=======
 			Usage: "Type of stored files to copy.  Allowed types: 'attachments', 'lfs', 'avatars', 'repo-avatars', 'repo-archivers', 'packages'",
->>>>>>> a8424ee9
 		},
 		cli.StringFlag{
 			Name:  "storage, s",
@@ -209,11 +201,7 @@
 		if err := m(stdCtx, dstStorage); err != nil {
 			return err
 		}
-<<<<<<< HEAD
-		log.Warn("All files have been copied to the new placement but old files are still on the original placement.")
-=======
 		log.Info("%s files have successfully been copied to the new storage.", tp)
->>>>>>> a8424ee9
 		return nil
 	}
 
