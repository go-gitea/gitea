// Copyright 2020 The Gitea Authors. All rights reserved.
// SPDX-License-Identifier: MIT

package cmd

import (
	"context"
	"fmt"
	"strings"

	actions_model "code.gitea.io/gitea/models/actions"
	"code.gitea.io/gitea/models/db"
	git_model "code.gitea.io/gitea/models/git"
	"code.gitea.io/gitea/models/migrations"
	packages_model "code.gitea.io/gitea/models/packages"
	repo_model "code.gitea.io/gitea/models/repo"
	user_model "code.gitea.io/gitea/models/user"
	"code.gitea.io/gitea/modules/log"
	packages_module "code.gitea.io/gitea/modules/packages"
	"code.gitea.io/gitea/modules/setting"
	"code.gitea.io/gitea/modules/storage"

	"github.com/urfave/cli/v2"
)

// CmdMigrateStorage represents the available migrate storage sub-command.
var CmdMigrateStorage = &cli.Command{
	Name:        "migrate-storage",
	Usage:       "Migrate the storage",
	Description: "Copies stored files from storage configured in app.ini to parameter-configured storage",
	Action:      runMigrateStorage,
	Flags: []cli.Flag{
		&cli.StringFlag{
			Name:    "type",
			Aliases: []string{"t"},
			Value:   "",
			Usage:   "Type of stored files to copy.  Allowed types: 'attachments', 'lfs', 'avatars', 'repo-avatars', 'repo-archivers', 'packages', 'actions-log', 'actions-artifacts",
		},
		&cli.StringFlag{
			Name:    "storage",
			Aliases: []string{"s"},
			Value:   "",
			Usage:   "New storage type: local (default), minio or azureblob",
		},
		&cli.StringFlag{
			Name:    "path",
			Aliases: []string{"p"},
			Value:   "",
			Usage:   "New storage placement if store is local (leave blank for default)",
		},
		// Minio Storage special configurations
		&cli.StringFlag{
			Name:  "minio-endpoint",
			Value: "",
			Usage: "Minio storage endpoint",
		},
		&cli.StringFlag{
			Name:  "minio-access-key-id",
			Value: "",
			Usage: "Minio storage accessKeyID",
		},
		&cli.StringFlag{
			Name:  "minio-secret-access-key",
			Value: "",
			Usage: "Minio storage secretAccessKey",
		},
		&cli.StringFlag{
			Name:  "minio-bucket",
			Value: "",
			Usage: "Minio storage bucket",
		},
		&cli.StringFlag{
			Name:  "minio-location",
			Value: "",
			Usage: "Minio storage location to create bucket",
		},
		&cli.StringFlag{
			Name:  "minio-base-path",
			Value: "",
			Usage: "Minio storage base path on the bucket",
		},
		&cli.BoolFlag{
			Name:  "minio-use-ssl",
			Usage: "Enable SSL for minio",
		},
		&cli.BoolFlag{
			Name:  "minio-insecure-skip-verify",
			Usage: "Skip SSL verification",
		},
		&cli.StringFlag{
			Name:  "minio-checksum-algorithm",
			Value: "",
			Usage: "Minio checksum algorithm (default/md5)",
		},
<<<<<<< HEAD
		// Azure Blob Storage special configurations
		&cli.StringFlag{
			Name:  "azureblob-endpoint",
			Value: "",
			Usage: "Azure Blob storage endpoint",
		},
		&cli.StringFlag{
			Name:  "azureblob-account-name",
			Value: "",
			Usage: "Azure Blob storage account name",
		},
		&cli.StringFlag{
			Name:  "azureblob-account-key",
			Value: "",
			Usage: "Azure Blob storage account key",
		},
		&cli.StringFlag{
			Name:  "azureblob-container",
			Value: "",
			Usage: "Azure Blob storage container",
		},
		&cli.StringFlag{
			Name:  "azureblob-base-path",
			Value: "",
			Usage: "Azure Blob storage base path",
=======
		&cli.StringFlag{
			Name:  "minio-bucket-lookup-type",
			Value: "",
			Usage: "Minio bucket lookup type",
>>>>>>> 26112495
		},
	},
}

func migrateAttachments(ctx context.Context, dstStorage storage.ObjectStorage) error {
	return db.Iterate(ctx, nil, func(ctx context.Context, attach *repo_model.Attachment) error {
		_, err := storage.Copy(dstStorage, attach.RelativePath(), storage.Attachments, attach.RelativePath())
		return err
	})
}

func migrateLFS(ctx context.Context, dstStorage storage.ObjectStorage) error {
	return db.Iterate(ctx, nil, func(ctx context.Context, mo *git_model.LFSMetaObject) error {
		_, err := storage.Copy(dstStorage, mo.RelativePath(), storage.LFS, mo.RelativePath())
		return err
	})
}

func migrateAvatars(ctx context.Context, dstStorage storage.ObjectStorage) error {
	return db.Iterate(ctx, nil, func(ctx context.Context, user *user_model.User) error {
		if user.CustomAvatarRelativePath() == "" {
			return nil
		}
		_, err := storage.Copy(dstStorage, user.CustomAvatarRelativePath(), storage.Avatars, user.CustomAvatarRelativePath())
		return err
	})
}

func migrateRepoAvatars(ctx context.Context, dstStorage storage.ObjectStorage) error {
	return db.Iterate(ctx, nil, func(ctx context.Context, repo *repo_model.Repository) error {
		if repo.CustomAvatarRelativePath() == "" {
			return nil
		}
		_, err := storage.Copy(dstStorage, repo.CustomAvatarRelativePath(), storage.RepoAvatars, repo.CustomAvatarRelativePath())
		return err
	})
}

func migrateRepoArchivers(ctx context.Context, dstStorage storage.ObjectStorage) error {
	return db.Iterate(ctx, nil, func(ctx context.Context, archiver *repo_model.RepoArchiver) error {
		p := archiver.RelativePath()
		_, err := storage.Copy(dstStorage, p, storage.RepoArchives, p)
		return err
	})
}

func migratePackages(ctx context.Context, dstStorage storage.ObjectStorage) error {
	return db.Iterate(ctx, nil, func(ctx context.Context, pb *packages_model.PackageBlob) error {
		p := packages_module.KeyToRelativePath(packages_module.BlobHash256Key(pb.HashSHA256))
		_, err := storage.Copy(dstStorage, p, storage.Packages, p)
		return err
	})
}

func migrateActionsLog(ctx context.Context, dstStorage storage.ObjectStorage) error {
	return db.Iterate(ctx, nil, func(ctx context.Context, task *actions_model.ActionTask) error {
		if task.LogExpired {
			// the log has been cleared
			return nil
		}
		if !task.LogInStorage {
			// running tasks store logs in DBFS
			return nil
		}
		p := task.LogFilename
		_, err := storage.Copy(dstStorage, p, storage.Actions, p)
		return err
	})
}

func migrateActionsArtifacts(ctx context.Context, dstStorage storage.ObjectStorage) error {
	return db.Iterate(ctx, nil, func(ctx context.Context, artifact *actions_model.ActionArtifact) error {
		_, err := storage.Copy(dstStorage, artifact.ArtifactPath, storage.ActionsArtifacts, artifact.ArtifactPath)
		return err
	})
}

func runMigrateStorage(ctx *cli.Context) error {
	stdCtx, cancel := installSignals()
	defer cancel()

	if err := initDB(stdCtx); err != nil {
		return err
	}

	log.Info("AppPath: %s", setting.AppPath)
	log.Info("AppWorkPath: %s", setting.AppWorkPath)
	log.Info("Custom path: %s", setting.CustomPath)
	log.Info("Log path: %s", setting.Log.RootPath)
	log.Info("Configuration file: %s", setting.CustomConf)

	if err := db.InitEngineWithMigration(context.Background(), migrations.Migrate); err != nil {
		log.Fatal("Failed to initialize ORM engine: %v", err)
		return err
	}

	if err := storage.Init(); err != nil {
		return err
	}

	var dstStorage storage.ObjectStorage
	var err error
	switch strings.ToLower(ctx.String("storage")) {
	case "":
		fallthrough
	case string(setting.LocalStorageType):
		p := ctx.String("path")
		if p == "" {
			log.Fatal("Path must be given when storage is local")
			return nil
		}
		dstStorage, err = storage.NewLocalStorage(
			stdCtx,
			&setting.Storage{
				Path: p,
			})
	case string(setting.MinioStorageType):
		dstStorage, err = storage.NewMinioStorage(
			stdCtx,
			&setting.Storage{
				MinioConfig: setting.MinioStorageConfig{
					Endpoint:           ctx.String("minio-endpoint"),
					AccessKeyID:        ctx.String("minio-access-key-id"),
					SecretAccessKey:    ctx.String("minio-secret-access-key"),
					Bucket:             ctx.String("minio-bucket"),
					Location:           ctx.String("minio-location"),
					BasePath:           ctx.String("minio-base-path"),
					UseSSL:             ctx.Bool("minio-use-ssl"),
					InsecureSkipVerify: ctx.Bool("minio-insecure-skip-verify"),
					ChecksumAlgorithm:  ctx.String("minio-checksum-algorithm"),
					BucketLookUpType:   ctx.String("minio-bucket-lookup-type"),
				},
			})
	case string(setting.AzureBlobStorageType):
		dstStorage, err = storage.NewAzureBlobStorage(
			stdCtx,
			&setting.Storage{
				AzureBlobConfig: setting.AzureBlobStorageConfig{
					Endpoint:    ctx.String("azureblob-endpoint"),
					AccountName: ctx.String("azureblob-account-name"),
					AccountKey:  ctx.String("azureblob-account-key"),
					Container:   ctx.String("azureblob-container"),
					BasePath:    ctx.String("azureblob-base-path"),
				},
			})
	default:
		return fmt.Errorf("unsupported storage type: %s", ctx.String("storage"))
	}
	if err != nil {
		return err
	}

	migratedMethods := map[string]func(context.Context, storage.ObjectStorage) error{
		"attachments":       migrateAttachments,
		"lfs":               migrateLFS,
		"avatars":           migrateAvatars,
		"repo-avatars":      migrateRepoAvatars,
		"repo-archivers":    migrateRepoArchivers,
		"packages":          migratePackages,
		"actions-log":       migrateActionsLog,
		"actions-artifacts": migrateActionsArtifacts,
	}

	tp := strings.ToLower(ctx.String("type"))
	if m, ok := migratedMethods[tp]; ok {
		if err := m(stdCtx, dstStorage); err != nil {
			return err
		}
		log.Info("%s files have successfully been copied to the new storage.", tp)
		return nil
	}

	return fmt.Errorf("unsupported storage: %s", ctx.String("type"))
}<|MERGE_RESOLUTION|>--- conflicted
+++ resolved
@@ -92,7 +92,11 @@
 			Value: "",
 			Usage: "Minio checksum algorithm (default/md5)",
 		},
-<<<<<<< HEAD
+		&cli.StringFlag{
+			Name:  "minio-bucket-lookup-type",
+			Value: "",
+			Usage: "Minio bucket lookup type",
+		},
 		// Azure Blob Storage special configurations
 		&cli.StringFlag{
 			Name:  "azureblob-endpoint",
@@ -118,12 +122,6 @@
 			Name:  "azureblob-base-path",
 			Value: "",
 			Usage: "Azure Blob storage base path",
-=======
-		&cli.StringFlag{
-			Name:  "minio-bucket-lookup-type",
-			Value: "",
-			Usage: "Minio bucket lookup type",
->>>>>>> 26112495
 		},
 	},
 }
