// Copyright 2014 The Gogs Authors. All rights reserved.
// Copyright 2016 The Gitea Authors. All rights reserved.
// Use of this source code is governed by a MIT-style
// license that can be found in the LICENSE file.

package cmd

import (
	"fmt"
	"net/http"
	"net/url"
	"os"
	"os/exec"
	"regexp"
	"strconv"
	"strings"
	"time"

	"code.gitea.io/gitea/models"
	asymkey_model "code.gitea.io/gitea/models/asymkey"
	"code.gitea.io/gitea/models/perm"
	"code.gitea.io/gitea/modules/git"
	"code.gitea.io/gitea/modules/json"
	"code.gitea.io/gitea/modules/log"
	"code.gitea.io/gitea/modules/pprof"
	"code.gitea.io/gitea/modules/private"
	"code.gitea.io/gitea/modules/setting"
	"code.gitea.io/gitea/services/lfs"

	"github.com/golang-jwt/jwt/v4"
	"github.com/kballard/go-shellquote"
	"github.com/urfave/cli/v2"
)

const (
	lfsAuthenticateVerb = "git-lfs-authenticate"
)

// CmdServ represents the available serv sub-command.
var CmdServ = cli.Command{
	Name:        "serv",
	Usage:       "This command should only be called by SSH shell",
	Description: `Serv provide access auth for repositories`,
	Action:      runServ,
	Flags: []cli.Flag{
		&cli.BoolFlag{
			Name: "enable-pprof",
		},
		&cli.BoolFlag{
			Name: "debug",
		},
	},
}

func setup(logPath string, debug bool) {
	_ = log.DelLogger("console")
	if debug {
		_ = log.NewLogger(1000, "console", "console", `{"level":"trace","stacktracelevel":"NONE","stderr":true}`)
	} else {
		_ = log.NewLogger(1000, "console", "console", `{"level":"fatal","stacktracelevel":"NONE","stderr":true}`)
	}
	setting.LoadFromExisting()
	if debug {
		setting.RunMode = "dev"
	}
}

var (
	allowedCommands = map[string]perm.AccessMode{
		"git-upload-pack":    perm.AccessModeRead,
		"git-upload-archive": perm.AccessModeRead,
		"git-receive-pack":   perm.AccessModeWrite,
		lfsAuthenticateVerb:  perm.AccessModeNone,
	}
	alphaDashDotPattern = regexp.MustCompile(`[^\w-\.]`)
)

func fail(userMessage, logMessage string, args ...interface{}) error {
	// There appears to be a chance to cause a zombie process and failure to read the Exit status
	// if nothing is outputted on stdout.
	fmt.Fprintln(os.Stdout, "")
	fmt.Fprintln(os.Stderr, "Gitea:", userMessage)

	if len(logMessage) > 0 {
		if !setting.IsProd {
			fmt.Fprintf(os.Stderr, logMessage+"\n", args...)
		}
	}
	ctx, cancel := installSignals()
	defer cancel()

	if len(logMessage) > 0 {
		_ = private.SSHLog(ctx, true, fmt.Sprintf(logMessage+": ", args...))
	}
<<<<<<< HEAD
	return cli.Exit(fmt.Sprintf("Gitea: %s", userMessage), 1)
=======
	return cli.NewExitError("", 1)
>>>>>>> 38f63221
}

func runServ(c *cli.Context) error {
	ctx, cancel := installSignals()
	defer cancel()

	// FIXME: This needs to internationalised
	setup("serv.log", c.Bool("debug"))

	if setting.SSH.Disabled {
		println("Gitea: SSH has been disabled")
		return nil
	}

	if c.Args().Len() < 1 {
		if err := cli.ShowSubcommandHelp(c); err != nil {
			fmt.Printf("error showing subcommand help: %v\n", err)
		}
		return nil
	}

	keys := strings.Split(c.Args().First(), "-")
	if len(keys) != 2 || keys[0] != "key" {
		return fail("Key ID format error", "Invalid key argument: %s", c.Args().First())
	}
	keyID, err := strconv.ParseInt(keys[1], 10, 64)
	if err != nil {
		return fail("Key ID format error", "Invalid key argument: %s", c.Args().Get(1))
	}

	cmd := os.Getenv("SSH_ORIGINAL_COMMAND")
	if len(cmd) == 0 {
		key, user, err := private.ServNoCommand(ctx, keyID)
		if err != nil {
			return fail("Internal error", "Failed to check provided key: %v", err)
		}
		switch key.Type {
		case asymkey_model.KeyTypeDeploy:
			println("Hi there! You've successfully authenticated with the deploy key named " + key.Name + ", but Gitea does not provide shell access.")
		case asymkey_model.KeyTypePrincipal:
			println("Hi there! You've successfully authenticated with the principal " + key.Content + ", but Gitea does not provide shell access.")
		default:
			println("Hi there, " + user.Name + "! You've successfully authenticated with the key named " + key.Name + ", but Gitea does not provide shell access.")
		}
		println("If this is unexpected, please log in with password and setup Gitea under another user.")
		return nil
	} else if c.Bool("debug") {
		log.Debug("SSH_ORIGINAL_COMMAND: %s", os.Getenv("SSH_ORIGINAL_COMMAND"))
	}

	words, err := shellquote.Split(cmd)
	if err != nil {
		return fail("Error parsing arguments", "Failed to parse arguments: %v", err)
	}

	if len(words) < 2 {
		if git.CheckGitVersionAtLeast("2.29") == nil {
			// for AGit Flow
			if cmd == "ssh_info" {
				fmt.Print(`{"type":"gitea","version":1}`)
				return nil
			}
		}
		return fail("Too few arguments", "Too few arguments in cmd: %s", cmd)
	}

	verb := words[0]
	repoPath := words[1]
	if repoPath[0] == '/' {
		repoPath = repoPath[1:]
	}

	var lfsVerb string
	if verb == lfsAuthenticateVerb {
		if !setting.LFS.StartServer {
			return fail("Unknown git command", "LFS authentication request over SSH denied, LFS support is disabled")
		}

		if len(words) > 2 {
			lfsVerb = words[2]
		}
	}

	// LowerCase and trim the repoPath as that's how they are stored.
	repoPath = strings.ToLower(strings.TrimSpace(repoPath))

	rr := strings.SplitN(repoPath, "/", 2)
	if len(rr) != 2 {
		return fail("Invalid repository path", "Invalid repository path: %v", repoPath)
	}

	username := strings.ToLower(rr[0])
	reponame := strings.ToLower(strings.TrimSuffix(rr[1], ".git"))

	if alphaDashDotPattern.MatchString(reponame) {
		return fail("Invalid repo name", "Invalid repo name: %s", reponame)
	}

	if c.Bool("enable-pprof") {
		if err := os.MkdirAll(setting.PprofDataPath, os.ModePerm); err != nil {
			return fail("Error while trying to create PPROF_DATA_PATH", "Error while trying to create PPROF_DATA_PATH: %v", err)
		}

		stopCPUProfiler, err := pprof.DumpCPUProfileForUsername(setting.PprofDataPath, username)
		if err != nil {
			return fail("Internal Server Error", "Unable to start CPU profile: %v", err)
		}
		defer func() {
			stopCPUProfiler()
			err := pprof.DumpMemProfileForUsername(setting.PprofDataPath, username)
			if err != nil {
				_ = fail("Internal Server Error", "Unable to dump Mem Profile: %v", err)
			}
		}()
	}

	requestedMode, has := allowedCommands[verb]
	if !has {
		return fail("Unknown git command", "Unknown git command %s", verb)
	}

	if verb == lfsAuthenticateVerb {
		if lfsVerb == "upload" {
			requestedMode = perm.AccessModeWrite
		} else if lfsVerb == "download" {
			requestedMode = perm.AccessModeRead
		} else {
			return fail("Unknown LFS verb", "Unknown lfs verb %s", lfsVerb)
		}
	}

	results, err := private.ServCommand(ctx, keyID, username, reponame, requestedMode, verb, lfsVerb)
	if err != nil {
		if private.IsErrServCommand(err) {
			errServCommand := err.(private.ErrServCommand)
			if errServCommand.StatusCode != http.StatusInternalServerError {
				return fail("Unauthorized", "%s", errServCommand.Error())
			}
			return fail("Internal Server Error", "%s", errServCommand.Error())
		}
		return fail("Internal Server Error", "%s", err.Error())
	}
	os.Setenv(models.EnvRepoIsWiki, strconv.FormatBool(results.IsWiki))
	os.Setenv(models.EnvRepoName, results.RepoName)
	os.Setenv(models.EnvRepoUsername, results.OwnerName)
	os.Setenv(models.EnvPusherName, results.UserName)
	os.Setenv(models.EnvPusherEmail, results.UserEmail)
	os.Setenv(models.EnvPusherID, strconv.FormatInt(results.UserID, 10))
	os.Setenv(models.EnvRepoID, strconv.FormatInt(results.RepoID, 10))
	os.Setenv(models.EnvPRID, fmt.Sprintf("%d", 0))
	os.Setenv(models.EnvIsDeployKey, fmt.Sprintf("%t", results.IsDeployKey))
	os.Setenv(models.EnvKeyID, fmt.Sprintf("%d", results.KeyID))
	os.Setenv(models.EnvAppURL, setting.AppURL)

	// LFS token authentication
	if verb == lfsAuthenticateVerb {
		url := fmt.Sprintf("%s%s/%s.git/info/lfs", setting.AppURL, url.PathEscape(results.OwnerName), url.PathEscape(results.RepoName))

		now := time.Now()
		claims := lfs.Claims{
			RegisteredClaims: jwt.RegisteredClaims{
				ExpiresAt: jwt.NewNumericDate(now.Add(setting.LFS.HTTPAuthExpiry)),
				NotBefore: jwt.NewNumericDate(now),
			},
			RepoID: results.RepoID,
			Op:     lfsVerb,
			UserID: results.UserID,
		}
		token := jwt.NewWithClaims(jwt.SigningMethodHS256, claims)

		// Sign and get the complete encoded token as a string using the secret
		tokenString, err := token.SignedString(setting.LFS.JWTSecretBytes)
		if err != nil {
			return fail("Internal error", "Failed to sign JWT token: %v", err)
		}

		tokenAuthentication := &models.LFSTokenResponse{
			Header: make(map[string]string),
			Href:   url,
		}
		tokenAuthentication.Header["Authorization"] = fmt.Sprintf("Bearer %s", tokenString)

		enc := json.NewEncoder(os.Stdout)
		err = enc.Encode(tokenAuthentication)
		if err != nil {
			return fail("Internal error", "Failed to encode LFS json response: %v", err)
		}
		return nil
	}

	// Special handle for Windows.
	if setting.IsWindows {
		verb = strings.Replace(verb, "-", " ", 1)
	}

	var gitcmd *exec.Cmd
	verbs := strings.Split(verb, " ")
	if len(verbs) == 2 {
		gitcmd = exec.CommandContext(ctx, verbs[0], verbs[1], repoPath)
	} else {
		gitcmd = exec.CommandContext(ctx, verb, repoPath)
	}

	gitcmd.Dir = setting.RepoRootPath
	gitcmd.Stdout = os.Stdout
	gitcmd.Stdin = os.Stdin
	gitcmd.Stderr = os.Stderr
	if err = gitcmd.Run(); err != nil {
		return fail("Internal error", "Failed to execute git command: %v", err)
	}

	// Update user key activity.
	if results.KeyID > 0 {
		if err = private.UpdatePublicKeyInRepo(ctx, results.KeyID, results.RepoID); err != nil {
			return fail("Internal error", "UpdatePublicKeyInRepo: %v", err)
		}
	}

	return nil
}<|MERGE_RESOLUTION|>--- conflicted
+++ resolved
@@ -92,11 +92,7 @@
 	if len(logMessage) > 0 {
 		_ = private.SSHLog(ctx, true, fmt.Sprintf(logMessage+": ", args...))
 	}
-<<<<<<< HEAD
-	return cli.Exit(fmt.Sprintf("Gitea: %s", userMessage), 1)
-=======
 	return cli.NewExitError("", 1)
->>>>>>> 38f63221
 }
 
 func runServ(c *cli.Context) error {
