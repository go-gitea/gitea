--- conflicted
+++ resolved
@@ -303,8 +303,6 @@
 		gitcmd = exec.CommandContext(ctx, verb, repoPath)
 	}
 
-<<<<<<< HEAD
-=======
 	// Check if setting.RepoRootPath exists. It could be the case that it doesn't exist, this can happen when
 	// `[repository]` `ROOT` is a relative path and $GITEA_WORK_DIR isn't passed to the SSH connection.
 	if _, err := os.Stat(setting.RepoRootPath); err != nil {
@@ -315,7 +313,6 @@
 	}
 
 	process.SetSysProcAttribute(gitcmd)
->>>>>>> df9612bb
 	gitcmd.Dir = setting.RepoRootPath
 	gitcmd.Stdout = os.Stdout
 	gitcmd.Stdin = os.Stdin
