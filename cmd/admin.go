--- conflicted
+++ resolved
@@ -52,20 +52,12 @@
 	subcmdUser = cli.Command{
 		Name:  "user",
 		Usage: "Modify users",
-<<<<<<< HEAD
 		Subcommands: []*cli.Command{
 			&microcmdUserCreate,
 			&microcmdUserList,
 			&microcmdUserChangePassword,
 			&microcmdUserDelete,
-=======
-		Subcommands: []cli.Command{
-			microcmdUserCreate,
-			microcmdUserList,
-			microcmdUserChangePassword,
-			microcmdUserDelete,
-			microcmdUserGenerateAccessToken,
->>>>>>> 61f93935
+			&microcmdUserGenerateAccessToken,
 		},
 	}
 
