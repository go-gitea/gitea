// Copyright 2016 The Gogs Authors. All rights reserved.
// Copyright 2016 The Gitea Authors. All rights reserved.
// SPDX-License-Identifier: MIT

package cmd

import (
	"context"
	"fmt"

	"code.gitea.io/gitea/models/db"
	repo_model "code.gitea.io/gitea/models/repo"
	"code.gitea.io/gitea/modules/git"
	"code.gitea.io/gitea/modules/log"
	repo_module "code.gitea.io/gitea/modules/repository"

	"github.com/urfave/cli/v2"
)

var (
	// CmdAdmin represents the available admin sub-command.
	CmdAdmin = &cli.Command{
		Name:  "admin",
		Usage: "Command line interface to perform common administrative operations",
		Subcommands: []*cli.Command{
			subcmdUser,
			subcmdRepoSyncReleases,
			subcmdRegenerate,
			subcmdAuth,
			subcmdSendMail,
		},
	}

	subcmdRepoSyncReleases = &cli.Command{
		Name:   "repo-sync-releases",
		Usage:  "Synchronize repository releases with tags",
		Action: runRepoSyncReleases,
	}

	subcmdRegenerate = &cli.Command{
		Name:  "regenerate",
		Usage: "Regenerate specific files",
		Subcommands: []*cli.Command{
			microcmdRegenHooks,
			microcmdRegenKeys,
		},
	}

	subcmdAuth = &cli.Command{
		Name:  "auth",
		Usage: "Modify external auth providers",
		Subcommands: []*cli.Command{
			microcmdAuthAddOauth,
			microcmdAuthUpdateOauth,
			microcmdAuthAddLdapBindDn,
			microcmdAuthUpdateLdapBindDn,
			microcmdAuthAddLdapSimpleAuth,
			microcmdAuthUpdateLdapSimpleAuth,
			microcmdAuthAddSMTP,
			microcmdAuthUpdateSMTP,
			microcmdAuthList,
			microcmdAuthDelete,
		},
	}

	subcmdSendMail = &cli.Command{
		Name:   "sendmail",
		Usage:  "Send a message to all users",
		Action: runSendMail,
		Flags: []cli.Flag{
			&cli.StringFlag{
				Name:  "title",
				Usage: `a title of a message`,
				Value: "",
			},
			&cli.StringFlag{
				Name:  "content",
				Usage: "a content of a message",
				Value: "",
			},
			&cli.BoolFlag{
				Name:    "force",
				Aliases: []string{"f"},
				Usage:   "A flag to bypass a confirmation step",
			},
		},
	}

	idFlag = &cli.Int64Flag{
		Name:  "id",
		Usage: "ID of authentication source",
	}
)

func runRepoSyncReleases(_ *cli.Context) error {
	ctx, cancel := installSignals()
	defer cancel()

	if err := initDB(ctx); err != nil {
		return err
	}

	if err := git.InitSimple(ctx); err != nil {
		return err
	}

	log.Trace("Synchronizing repository releases (this may take a while)")
	for page := 1; ; page++ {
		repos, count, err := repo_model.SearchRepositoryByName(ctx, &repo_model.SearchRepoOptions{
			ListOptions: db.ListOptions{
				PageSize: repo_model.RepositoryListDefaultPageSize,
				Page:     page,
			},
			Private: true,
		})
		if err != nil {
			return fmt.Errorf("SearchRepositoryByName: %w", err)
		}
		if len(repos) == 0 {
			break
		}
		log.Trace("Processing next %d repos of %d", len(repos), count)
		for _, repo := range repos {
			log.Trace("Synchronizing repo %s with path %s", repo.FullName(), repo.RepoPath())
			gitRepo, err := git.OpenRepository(ctx, repo.RepoPath())
			if err != nil {
				log.Warn("OpenRepository: %v", err)
				continue
			}

			oldnum, err := getReleaseCount(ctx, repo.ID)
			if err != nil {
				log.Warn(" GetReleaseCountByRepoID: %v", err)
			}
			log.Trace(" currentNumReleases is %d, running SyncReleasesWithTags", oldnum)

<<<<<<< HEAD
			tagOnlyReleases := false
			if err = repo_module.SyncReleasesWithTags(repo, gitRepo, tagOnlyReleases); err != nil {
=======
			if err = repo_module.SyncReleasesWithTags(ctx, repo, gitRepo); err != nil {
>>>>>>> b36e2ca4
				log.Warn(" SyncReleasesWithTags: %v", err)
				gitRepo.Close()
				continue
			}

			count, err = getReleaseCount(ctx, repo.ID)
			if err != nil {
				log.Warn(" GetReleaseCountByRepoID: %v", err)
				gitRepo.Close()
				continue
			}

			log.Trace(" repo %s releases synchronized to tags: from %d to %d",
				repo.FullName(), oldnum, count)
			gitRepo.Close()
		}
	}

	return nil
}

func getReleaseCount(ctx context.Context, id int64) (int64, error) {
	return repo_model.GetReleaseCountByRepoID(
		ctx,
		id,
		repo_model.FindReleasesOptions{
			IncludeTags: true,
		},
	)
}<|MERGE_RESOLUTION|>--- conflicted
+++ resolved
@@ -134,12 +134,8 @@
 			}
 			log.Trace(" currentNumReleases is %d, running SyncReleasesWithTags", oldnum)
 
-<<<<<<< HEAD
 			tagOnlyReleases := false
-			if err = repo_module.SyncReleasesWithTags(repo, gitRepo, tagOnlyReleases); err != nil {
-=======
-			if err = repo_module.SyncReleasesWithTags(ctx, repo, gitRepo); err != nil {
->>>>>>> b36e2ca4
+			if err = repo_module.SyncReleasesWithTags(ctx, repo, gitRepo, tagOnlyReleases); err != nil {
 				log.Warn(" SyncReleasesWithTags: %v", err)
 				gitRepo.Close()
 				continue
