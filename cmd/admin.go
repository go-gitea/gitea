--- conflicted
+++ resolved
@@ -372,11 +372,10 @@
 			Value: "",
 			Usage: "Group Claim value for restricted users",
 		},
-<<<<<<< HEAD
 		cli.BoolFlag{
 			Name:  "force-oauth",
 			Usage: "set to force all logins to the configured oauth provider",
-=======
+		},
 		cli.StringFlag{
 			Name:  "group-team-map",
 			Value: "",
@@ -385,7 +384,6 @@
 		cli.BoolFlag{
 			Name:  "group-team-map-removal",
 			Usage: "Activate automatic team membership removal depending on groups",
->>>>>>> 8fa54d0f
 		},
 	}
 
@@ -953,16 +951,14 @@
 	if c.IsSet("restricted-group") {
 		oAuth2Config.RestrictedGroup = c.String("restricted-group")
 	}
-<<<<<<< HEAD
 	if c.IsSet("force-oauth") {
 		oAuth2Config.ForceOAuth = c.BoolT("force-oauth")
-=======
+	}
 	if c.IsSet("group-team-map") {
 		oAuth2Config.GroupTeamMap = c.String("group-team-map")
 	}
 	if c.IsSet("group-team-map-removal") {
 		oAuth2Config.GroupTeamMapRemoval = c.Bool("group-team-map-removal")
->>>>>>> 8fa54d0f
 	}
 
 	// update custom URL mapping
