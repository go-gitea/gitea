--- conflicted
+++ resolved
@@ -121,18 +121,17 @@
 		f:         runDoctorPRMergeBase,
 	},
 	{
-<<<<<<< HEAD
-		title:     "Enable push options",
-		name:      "enable-push-options",
-		isDefault: false,
-		f:         runDoctorEnablePushOptions,
-=======
 		title:     "Recalculate Stars number for all user",
 		name:      "recalculate_stars_number",
 		isDefault: false,
 		f:         runDoctorUserStarNum,
->>>>>>> 12f9dd8f
-	},
+	},
+  {
+  	title:     "Enable push options",
+		name:      "enable-push-options",
+		isDefault: false,
+		f:         runDoctorEnablePushOptions,
+  }
 	// more checks please append here
 }
 
