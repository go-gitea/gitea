---
date: "2021-07-20T00:00:00+00:00"
title: "Package Registry"
slug: "packages/overview"
draft: false
toc: false
menu:
  sidebar:
    parent: "packages"
    name: "Overview"
    weight: 1
    identifier: "overview"
---

# Package Registry

Starting with Gitea **1.17**, the Package Registry can be used as a public or private registry for common package managers.

**Table of Contents**

{{< toc >}}

## Supported package managers

The following package managers are currently supported:

| Name | Language | Package client |
| ---- | -------- | -------------- |
<<<<<<< HEAD
| [Chef]({{< relref "doc/packages/chef.en-us.md" >}}) | - | `knife` |
=======
| [Cargo]({{< relref "doc/packages/cargo.en-us.md" >}}) | Rust | `cargo` |
>>>>>>> c18a6227
| [Composer]({{< relref "doc/packages/composer.en-us.md" >}}) | PHP | `composer` |
| [Conan]({{< relref "doc/packages/conan.en-us.md" >}}) | C++ | `conan` |
| [Conda]({{< relref "doc/packages/conda.en-us.md" >}}) | - | `conda` |
| [Container]({{< relref "doc/packages/container.en-us.md" >}}) | - | any OCI compliant client |
| [Generic]({{< relref "doc/packages/generic.en-us.md" >}}) | - | any HTTP client |
| [Helm]({{< relref "doc/packages/helm.en-us.md" >}}) | - | any HTTP client, `cm-push` |
| [Maven]({{< relref "doc/packages/maven.en-us.md" >}}) | Java | `mvn`, `gradle` |
| [npm]({{< relref "doc/packages/npm.en-us.md" >}}) | JavaScript | `npm`, `yarn`, `pnpm` |
| [NuGet]({{< relref "doc/packages/nuget.en-us.md" >}}) | .NET | `nuget` |
| [Pub]({{< relref "doc/packages/pub.en-us.md" >}}) | Dart | `dart`, `flutter` |
| [PyPI]({{< relref "doc/packages/pypi.en-us.md" >}}) | Python | `pip`, `twine` |
| [RubyGems]({{< relref "doc/packages/rubygems.en-us.md" >}}) | Ruby | `gem`, `Bundler` |
| [Vagrant]({{< relref "doc/packages/vagrant.en-us.md" >}}) | - | `vagrant` |

**The following paragraphs only apply if Packages are not globally disabled!**

## Repository-Packages

A package always belongs to an owner (a user or organisation), not a repository.
To link an (already uploaded) package to a repository, open the settings page
on that package and choose a repository to link this package to.
The entire package will be linked, not just a single version.

Linking a package results in showing that package in the repository's package list,
and shows a link to the repository on the package site (as well as a link to the repository issues).

## Access Restrictions

| Package owner type | User | Organization |
|--------------------|------|--------------|
| **read** access    | public, if user is public too; otherwise for this user only | public, if org is public, otherwise for org members only |
| **write** access   | owner only | org members with admin or write access to the org |

N.B.: These access restrictions are [subject to change](https://github.com/go-gitea/gitea/issues/19270), where more finegrained control will be added via a dedicated organization team permission.

## Create or upload a package

Depending on the type of package, use the respective package-manager for that. Check out the sub-page of a specific package manager for instructions.

## View packages

You can view the packages of a repository on the repository page.

1. Go to the repository.
1. Go to **Packages** in the navigation bar.

To view more details about a package, select the name of the package.

## Download a package

To download a package from your repository:

1. Go to **Packages** in the navigation bar.
1. Select the name of the package to view the details.
1. In the **Assets** section, select the name of the package file you want to download.

## Delete a package

You cannot edit a package after you have published it in the Package Registry. Instead, you
must delete and recreate it.

To delete a package from your repository:

1. Go to **Packages** in the navigation bar.
1. Select the name of the package to view the details.
1. Click **Delete package** to permanently delete the package.

## Disable the Package Registry

The Package Registry is automatically enabled. To disable it for a single repository:

1. Go to **Settings** in the navigation bar.
1. Disable **Enable Repository Packages Registry**.

Previously published packages are not deleted by disabling the Package Registry.<|MERGE_RESOLUTION|>--- conflicted
+++ resolved
@@ -26,11 +26,8 @@
 
 | Name | Language | Package client |
 | ---- | -------- | -------------- |
-<<<<<<< HEAD
+| [Cargo]({{< relref "doc/packages/cargo.en-us.md" >}}) | Rust | `cargo` |
 | [Chef]({{< relref "doc/packages/chef.en-us.md" >}}) | - | `knife` |
-=======
-| [Cargo]({{< relref "doc/packages/cargo.en-us.md" >}}) | Rust | `cargo` |
->>>>>>> c18a6227
 | [Composer]({{< relref "doc/packages/composer.en-us.md" >}}) | PHP | `composer` |
 | [Conan]({{< relref "doc/packages/conan.en-us.md" >}}) | C++ | `conan` |
 | [Conda]({{< relref "doc/packages/conda.en-us.md" >}}) | - | `conda` |
