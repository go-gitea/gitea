---
date: "2016-12-26T16:00:00+02:00"
title: "Config Cheat Sheet"
slug: "config-cheat-sheet"
weight: 30
toc: false
draft: false
aliases:
  - /en-us/config-cheat-sheet
menu:
  sidebar:
    parent: "administration"
    name: "Config Cheat Sheet"
    weight: 30
    identifier: "config-cheat-sheet"
---

# Configuration Cheat Sheet

This is a cheat sheet for the Gitea configuration file. It contains most of the settings
that can be configured as well as their default values.

Any changes to the Gitea configuration file should be made in `custom/conf/app.ini`
or any corresponding location. When installing from a distribution, this will
typically be found at `/etc/gitea/conf/app.ini`.

The defaults provided here are best-effort (not built automatically). They are
accurately recorded in [app.example.ini](https://github.com/go-gitea/gitea/blob/main/custom/conf/app.example.ini)
(s/main/\<tag|release\>). Any string in the format `%(X)s` is a feature powered
by [ini](https://github.com/go-ini/ini/#recursive-values), for reading values recursively.

In the default values below, a value in the form `$XYZ` refers to an environment variable. (However, see `environment-to-ini`.) Values in the form  _`XxYyZz`_ refer to values listed as part of the default configuration. These notation forms will not work in your own `app.ini` file and are only listed here as documentation.

Values containing `#` or `;` must be quoted using `` ` `` or `"""`.

**Note:** A full restart is required for Gitea configuration changes to take effect.

{{< toc >}}

## Default Configuration (non-`app.ini` configuration)

These values are environment-dependent but form the basis of a lot of values. They will be
reported as part of the default configuration when running `gitea --help` or on start-up. The order they are emitted there is slightly different but we will list them here in the order they are set-up.

- _`AppPath`_: This is the absolute path of the running gitea binary.
- _`AppWorkPath`_: This refers to "working path" of the `gitea` binary. It is determined by using the first set thing in the following hierarchy:
  - The `--work-path` flag passed to the binary
  - The environment variable `$GITEA_WORK_DIR`
  - A built-in value set at build time (see building from source)
  - Otherwise it defaults to the directory of the _`AppPath`_
  - If any of the above are relative paths then they are made absolute against
the directory of the _`AppPath`_
- _`CustomPath`_: This is the base directory for custom templates and other options.
It is determined by using the first set thing in the following hierarchy:
  - The `--custom-path` flag passed to the binary
  - The environment variable `$GITEA_CUSTOM`
  - A built-in value set at build time (see building from source)
  - Otherwise it defaults to _`AppWorkPath`_`/custom`
  - If any of the above are relative paths then they are made absolute against the
the directory of the _`AppWorkPath`_
- _`CustomConf`_: This is the path to the `app.ini` file.
  - The `--config` flag passed to the binary
  - A built-in value set at build time (see building from source)
  - Otherwise it defaults to _`CustomPath`_`/conf/app.ini`
  - If any of the above are relative paths then they are made absolute against the
the directory of the _`CustomPath`_

In addition there is _`StaticRootPath`_ which can be set as a built-in at build time, but will otherwise default to _`AppWorkPath`_

## Overall (`DEFAULT`)

- `APP_NAME`: **Gitea: Git with a cup of tea**: Application name, used in the page title.
- `RUN_USER`: **_current OS username_/`$USER`/`$USERNAME` e.g. git**: The user Gitea will run as.
   This should be a dedicated system (non-user) account. Setting this incorrectly will cause Gitea
   to not start.
- `RUN_MODE`: **prod**: Application run mode, affects performance and debugging. Either "dev", "prod" or "test".

## Repository (`repository`)

- `ROOT`: **%(APP_DATA_PATH)s/gitea-repositories**: Root path for storing all repository data.
   A relative path is interpreted as **_`AppWorkPath`_/%(ROOT)s**.
- `SCRIPT_TYPE`: **bash**: The script type this server supports. Usually this is `bash`,
   but some users report that only `sh` is available.
- `DETECTED_CHARSETS_ORDER`: **UTF-8, UTF-16BE, UTF-16LE, UTF-32BE, UTF-32LE, ISO-8859, windows-1252, ISO-8859, windows-1250, ISO-8859, ISO-8859, ISO-8859, windows-1253, ISO-8859, windows-1255, ISO-8859, windows-1251, windows-1256, KOI8-R, ISO-8859, windows-1254, Shift_JIS, GB18030, EUC-JP, EUC-KR, Big5, ISO-2022, ISO-2022, ISO-2022, IBM424_rtl, IBM424_ltr, IBM420_rtl, IBM420_ltr**: Tie-break order of detected charsets - if the detected charsets have equal confidence, charsets earlier in the list will be chosen in preference to those later. Adding `defaults` will place the unnamed charsets at that point.
- `ANSI_CHARSET`: **\<empty\>**: Default ANSI charset to override non-UTF-8 charsets to.
- `FORCE_PRIVATE`: **false**: Force every new repository to be private.
- `DEFAULT_PRIVATE`: **last**: Default private when creating a new repository.
   \[last, private, public\]
- `DEFAULT_PUSH_CREATE_PRIVATE`: **true**: Default private when creating a new repository with push-to-create.
- `MAX_CREATION_LIMIT`: **-1**: Global maximum creation limit of repositories per user,
   `-1` means no limit.
- `PREFERRED_LICENSES`: **Apache License 2.0,MIT License**: Preferred Licenses to place at
   the top of the list. Name must match file name in options/license or custom/options/license.
- `DISABLE_HTTP_GIT`: **false**: Disable the ability to interact with repositories over the
   HTTP protocol.
- `USE_COMPAT_SSH_URI`: **false**: Force ssh:// clone url instead of scp-style uri when
   default SSH port is used.
- `GO_GET_CLONE_URL_PROTOCOL`: **https**: Value for the "go get" request returns the repository url as https or ssh
   default is https.
- `ACCESS_CONTROL_ALLOW_ORIGIN`: **\<empty\>**: Value for Access-Control-Allow-Origin header,
   default is not to present. **WARNING**: This maybe harmful to you website if you do not
   give it a right value.
- `DEFAULT_CLOSE_ISSUES_VIA_COMMITS_IN_ANY_BRANCH`:  **false**: Close an issue if a commit on a non default branch marks it as closed.
- `ENABLE_PUSH_CREATE_USER`:  **false**: Allow users to push local repositories to Gitea and have them automatically created for a user.
- `ENABLE_PUSH_CREATE_ORG`:  **false**: Allow users to push local repositories to Gitea and have them automatically created for an org.
- `DISABLED_REPO_UNITS`: **_empty_**: Comma separated list of globally disabled repo units. Allowed values: \[repo.issues, repo.ext_issues, repo.pulls, repo.wiki, repo.ext_wiki, repo.projects, repo.packages, repo.actions\]
- `DEFAULT_REPO_UNITS`: **repo.code,repo.releases,repo.issues,repo.pulls,repo.wiki,repo.projects,repo.packages**: Comma separated list of default new repo units. Allowed values: \[repo.code, repo.releases, repo.issues, repo.pulls, repo.wiki, repo.projects, repo.packages, repo.actions\]. Note: Code and Releases can currently not be deactivated. If you specify default repo units you should still list them for future compatibility. External wiki and issue tracker can't be enabled by default as it requires additional settings. Disabled repo units will not be added to new repositories regardless if it is in the default list.
- `DEFAULT_FORK_REPO_UNITS`: **repo.code,repo.pulls**: Comma separated list of default forked repo units. The set of allowed values and rules is the same as `DEFAULT_REPO_UNITS`.
- `PREFIX_ARCHIVE_FILES`: **true**: Prefix archive files by placing them in a directory named after the repository.
- `DISABLE_MIGRATIONS`: **false**: Disable migrating feature.
- `DISABLE_STARS`: **false**: Disable stars feature.
- `DEFAULT_BRANCH`: **main**: Default branch name of all repositories.
- `ALLOW_ADOPTION_OF_UNADOPTED_REPOSITORIES`: **false**: Allow non-admin users to adopt unadopted repositories
- `ALLOW_DELETION_OF_UNADOPTED_REPOSITORIES`: **false**: Allow non-admin users to delete unadopted repositories
- `DISABLE_DOWNLOAD_SOURCE_ARCHIVES`: **false**: Don't allow download source archive files from UI
- `ALLOW_FORK_WITHOUT_MAXIMUM_LIMIT`: **true**: Allow fork repositories without maximum number limit

### Repository - Editor (`repository.editor`)

- `LINE_WRAP_EXTENSIONS`: **.txt,.md,.markdown,.mdown,.mkd,.livemd,**: List of file extensions for which lines should be wrapped in the Monaco editor. Separate extensions with a comma. To line wrap files without an extension, just put a comma
- `PREVIEWABLE_FILE_MODES`: **markdown**: Valid file modes that have a preview API associated with them, such as `api/v1/markdown`. Separate the values by commas. The preview tab in edit mode won't be displayed if the file extension doesn't match.

### Repository - Pull Request (`repository.pull-request`)

- `WORK_IN_PROGRESS_PREFIXES`: **WIP:,\[WIP\]**: List of prefixes used in Pull Request
 title to mark them as Work In Progress. These are matched in a case-insensitive manner.
- `CLOSE_KEYWORDS`: **close**, **closes**, **closed**, **fix**, **fixes**, **fixed**, **resolve**, **resolves**, **resolved**: List of
 keywords used in Pull Request comments to automatically close a related issue
- `REOPEN_KEYWORDS`: **reopen**, **reopens**, **reopened**: List of keywords used in Pull Request comments to automatically reopen
 a related issue
- `DEFAULT_MERGE_STYLE`: **merge**: Set default merge style for repository creating, valid options: `merge`, `rebase`, `rebase-merge`, `squash`
- `DEFAULT_MERGE_MESSAGE_COMMITS_LIMIT`: **50**: In the default merge message for squash commits include at most this many commits. Set to `-1` to include all commits
- `DEFAULT_MERGE_MESSAGE_SIZE`: **5120**: In the default merge message for squash commits limit the size of the commit messages. Set to `-1` to have no limit. Only used if `POPULATE_SQUASH_COMMENT_WITH_COMMIT_MESSAGES` is `true`.
- `DEFAULT_MERGE_MESSAGE_ALL_AUTHORS`: **false**: In the default merge message for squash commits walk all commits to include all authors in the Co-authored-by otherwise just use those in the limited list
- `DEFAULT_MERGE_MESSAGE_MAX_APPROVERS`: **10**: In default merge messages limit the number of approvers listed as `Reviewed-by:`. Set to `-1` to include all.
- `DEFAULT_MERGE_MESSAGE_OFFICIAL_APPROVERS_ONLY`: **true**: In default merge messages only include approvers who are officially allowed to review.
- `POPULATE_SQUASH_COMMENT_WITH_COMMIT_MESSAGES`: **false**: In default squash-merge messages include the commit message of all commits comprising the pull request.
- `ADD_CO_COMMITTER_TRAILERS`: **true**: Add co-authored-by and co-committed-by trailers to merge commit messages if committer does not match author.
- `TEST_CONFLICTING_PATCHES_WITH_GIT_APPLY`: **false**: PR patches are tested using a three-way merge method to discover if there are conflicts. If this setting is set to **true**, conflicting patches will be retested using `git apply` - This was the previous behaviour in 1.18 (and earlier) but is somewhat inefficient. Please report if you find that this setting is required.

### Repository - Issue (`repository.issue`)

- `LOCK_REASONS`: **Too heated,Off-topic,Resolved,Spam**: A list of reasons why a Pull Request or Issue can be locked

### Repository - Upload (`repository.upload`)

- `ENABLED`: **true**: Whether repository file uploads are enabled
- `TEMP_PATH`: **data/tmp/uploads**: Path for uploads (content gets deleted on Gitea restart)
- `ALLOWED_TYPES`: **\<empty\>**: Comma-separated list of allowed file extensions (`.zip`), mime types (`text/plain`) or wildcard type (`image/*`, `audio/*`, `video/*`). Empty value or `*/*` allows all types.
- `FILE_MAX_SIZE`: **3**: Max size of each file in megabytes.
- `MAX_FILES`: **5**: Max number of files per upload

### Repository - Release (`repository.release`)

- `ALLOWED_TYPES`: **\<empty\>**: Comma-separated list of allowed file extensions (`.zip`), mime types (`text/plain`) or wildcard type (`image/*`, `audio/*`, `video/*`). Empty value or `*/*` allows all types.
- `DEFAULT_PAGING_NUM`: **10**: The default paging number of releases user interface
- For settings related to file attachments on releases, see the `attachment` section.

### Repository - Signing (`repository.signing`)

- `SIGNING_KEY`: **default**: \[none, KEYID, default \]: Key to sign with.
- `SIGNING_NAME` &amp; `SIGNING_EMAIL`: if a KEYID is provided as the `SIGNING_KEY`, use these as the Name and Email address of the signer. These should match publicized name and email address for the key.
- `INITIAL_COMMIT`: **always**: \[never, pubkey, twofa, always\]: Sign initial commit.
  - `never`: Never sign
  - `pubkey`: Only sign if the user has a public key
  - `twofa`: Only sign if the user is logged in with twofa
  - `always`: Always sign
  - Options other than `never` and `always` can be combined as a comma separated list.
- `DEFAULT_TRUST_MODEL`: **collaborator**: \[collaborator, committer, collaboratorcommitter\]: The default trust model used for verifying commits.
  - `collaborator`: Trust signatures signed by keys of collaborators.
  - `committer`: Trust signatures that match committers (This matches GitHub and will force Gitea signed commits to have Gitea as the committer).
  - `collaboratorcommitter`: Trust signatures signed by keys of collaborators which match the committer.
- `WIKI`: **never**: \[never, pubkey, twofa, always, parentsigned\]: Sign commits to wiki.
- `CRUD_ACTIONS`: **pubkey, twofa, parentsigned**: \[never, pubkey, twofa, parentsigned, always\]: Sign CRUD actions.
  - Options as above, with the addition of:
  - `parentsigned`: Only sign if the parent commit is signed.
- `MERGES`: **pubkey, twofa, basesigned, commitssigned**: \[never, pubkey, twofa, approved, basesigned, commitssigned, always\]: Sign merges.
  - `approved`: Only sign approved merges to a protected branch.
  - `basesigned`: Only sign if the parent commit in the base repo is signed.
  - `headsigned`: Only sign if the head commit in the head branch is signed.
  - `commitssigned`: Only sign if all the commits in the head branch to the merge point are signed.

## Repository - Local (`repository.local`)

- `LOCAL_COPY_PATH`: **tmp/local-repo**: Path for temporary local repository copies. Defaults to `tmp/local-repo` (content gets deleted on Gitea restart)

## Repository -  MIME type mapping (`repository.mimetype_mapping`)

Configuration for set the expected MIME type based on file extensions of downloadable files. Configuration presents in key-value pairs and file extensions starts with leading `.`.

The following configuration set `Content-Type: application/vnd.android.package-archive` header when downloading files with `.apk` file extension.

```ini
.apk=application/vnd.android.package-archive
```

## CORS (`cors`)

- `ENABLED`: **false**: enable cors headers (disabled by default)
- `SCHEME`: **http**: scheme of allowed requests
- `ALLOW_DOMAIN`: **\***: list of requesting domains that are allowed
- `ALLOW_SUBDOMAIN`: **false**: allow subdomains of headers listed above to request
- `METHODS`: **GET,HEAD,POST,PUT,PATCH,DELETE,OPTIONS**: list of methods allowed to request
- `MAX_AGE`: **10m**: max time to cache response
- `ALLOW_CREDENTIALS`: **false**: allow request with credentials
- `HEADERS`: **Content-Type,User-Agent**: additional headers that are permitted in requests
- `X_FRAME_OPTIONS`: **SAMEORIGIN**: Set the `X-Frame-Options` header value.

## UI (`ui`)

- `EXPLORE_PAGING_NUM`: **20**: Number of repositories that are shown in one explore page.
- `ISSUE_PAGING_NUM`: **20**: Number of issues that are shown in one page (for all pages that list issues, milestones, projects).
- `MEMBERS_PAGING_NUM`: **20**: Number of members that are shown in organization members.
- `FEED_MAX_COMMIT_NUM`: **5**: Number of maximum commits shown in one activity feed.
- `FEED_PAGING_NUM`: **20**: Number of items that are displayed in home feed.
- `SITEMAP_PAGING_NUM`: **20**: Number of items that are displayed in a single subsitemap.
- `GRAPH_MAX_COMMIT_NUM`: **100**: Number of maximum commits shown in the commit graph.
- `CODE_COMMENT_LINES`: **4**: Number of line of codes shown for a code comment.
- `DEFAULT_THEME`: **auto**: \[auto, gitea, arc-green\]: Set the default theme for the Gitea install.
- `SHOW_USER_EMAIL`: **true**: Whether the email of the user should be shown in the Explore Users page.
- `THEMES`:  **auto,gitea,arc-green**: All available themes. Allow users select personalized themes.
  regardless of the value of `DEFAULT_THEME`.
- `THEME_COLOR_META_TAG`: **\<empty\>**: Value of `theme-color` meta tag, used by some mobile browsers for chrome and out-of-viewport areas. Default is unset which uses body color.
- `MAX_DISPLAY_FILE_SIZE`: **8388608**: Max size of files to be displayed (default is 8MiB)
- `REACTIONS`: All available reactions users can choose on issues/prs and comments
    Values can be emoji alias (:smile:) or a unicode emoji.
    For custom reactions, add a tightly cropped square image to public/img/emoji/reaction_name.png
- `CUSTOM_EMOJIS`: **gitea, codeberg, gitlab, git, github, gogs**: Additional Emojis not defined in the utf8 standard.
    By default, we support Gitea (:gitea:), to add more copy them to public/img/emoji/emoji_name.png and
    add it to this config.
- `DEFAULT_SHOW_FULL_NAME`: **false**: Whether the full name of the users should be shown where possible. If the full name isn't set, the username will be used.
- `SEARCH_REPO_DESCRIPTION`: **true**: Whether to search within description at repository search on explore page.
- `USE_SERVICE_WORKER`: **false**: Whether to enable a Service Worker to cache frontend assets.
- `ONLY_SHOW_RELEVANT_REPOS`: **false** Whether to only show relevant repos on the explore page when no keyword is specified and default sorting is used.
    A repo is considered irrelevant if it's a fork or if it has no metadata (no description, no icon, no topic).

### UI - Admin (`ui.admin`)

- `USER_PAGING_NUM`: **50**: Number of users that are shown in one page.
- `REPO_PAGING_NUM`: **50**: Number of repos that are shown in one page.
- `NOTICE_PAGING_NUM`: **25**: Number of notices that are shown in one page.
- `ORG_PAGING_NUM`: **50**: Number of organizations that are shown in one page.

### UI - User (`ui.user`)

- `REPO_PAGING_NUM`: **15**: Number of repos that are shown in one page.

### UI - Metadata (`ui.meta`)

- `AUTHOR`: **Gitea - Git with a cup of tea**: Author meta tag of the homepage.
- `DESCRIPTION`: **Gitea (Git with a cup of tea) is a painless self-hosted Git service written in Go**: Description meta tag of the homepage.
- `KEYWORDS`: **go,git,self-hosted,gitea**: Keywords meta tag of the homepage.

### UI - Notification (`ui.notification`)

- `MIN_TIMEOUT`: **10s**: These options control how often notification endpoint is polled to update the notification count. On page load the notification count will be checked after `MIN_TIMEOUT`. The timeout will increase to `MAX_TIMEOUT` by `TIMEOUT_STEP` if the notification count is unchanged. Set MIN_TIMEOUT to -1 to turn off.
- `MAX_TIMEOUT`: **60s**.
- `TIMEOUT_STEP`: **10s**.
- `EVENT_SOURCE_UPDATE_TIME`: **10s**: This setting determines how often the database is queried to update notification counts. If the browser client supports `EventSource` and `SharedWorker`, a `SharedWorker` will be used in preference to polling notification endpoint. Set to **-1** to disable the `EventSource`.

### UI - SVG Images (`ui.svg`)

- `ENABLE_RENDER`: **true**: Whether to render SVG files as images.  If SVG rendering is disabled, SVG files are displayed as text and cannot be embedded in markdown files as images.

### UI - CSV Files (`ui.csv`)

- `MAX_FILE_SIZE`: **524288** (512kb): Maximum allowed file size in bytes to render CSV files as table. (Set to 0 for no limit).

## Markdown (`markdown`)

- `ENABLE_HARD_LINE_BREAK_IN_COMMENTS`: **true**: Render soft line breaks as hard line breaks in comments, which
  means a single newline character between paragraphs will cause a line break and adding
  trailing whitespace to paragraphs is not necessary to force a line break.
- `ENABLE_HARD_LINE_BREAK_IN_DOCUMENTS`: **false**: Render soft line breaks as hard line breaks in documents, which
  means a single newline character between paragraphs will cause a line break and adding
  trailing whitespace to paragraphs is not necessary to force a line break.
- `CUSTOM_URL_SCHEMES`: Use a comma separated list (ftp,git,svn) to indicate additional
  URL hyperlinks to be rendered in Markdown. URLs beginning in http and https are
  always displayed. If this entry is empty, all URL schemes are allowed
- `FILE_EXTENSIONS`: **.md,.markdown,.mdown,.mkd,.livemd**: List of file extensions that should be rendered/edited as Markdown. Separate the extensions with a comma. To render files without any extension as markdown, just put a comma.
- `ENABLE_MATH`: **true**: Enables detection of `\(...\)`, `\[...\]`, `$...$` and `$$...$$` blocks as math blocks.

## Server (`server`)

- `APP_DATA_PATH`: **_`AppWorkPath`_/data**: This is the default root path for storing data.
- `PROTOCOL`: **http**: \[http, https, fcgi, http+unix, fcgi+unix\]
- `USE_PROXY_PROTOCOL`: **false**: Expect PROXY protocol headers on connections
- `PROXY_PROTOCOL_TLS_BRIDGING`: **false**: When protocol is https, expect PROXY protocol headers after TLS negotiation.
- `PROXY_PROTOCOL_HEADER_TIMEOUT`: **5s**: Timeout to wait for PROXY protocol header (set to 0 to have no timeout)
- `PROXY_PROTOCOL_ACCEPT_UNKNOWN`: **false**: Accept PROXY protocol headers with Unknown type.
- `DOMAIN`: **localhost**: Domain name of this server.
- `ROOT_URL`: **%(PROTOCOL)s://%(DOMAIN)s:%(HTTP\_PORT)s/**:
   Overwrite the automatically generated public URL.
   This is useful if the internal and the external URL don't match (e.g. in Docker).
- `STATIC_URL_PREFIX`: **\<empty\>**:
   Overwrite this option to request static resources from a different URL.
   This includes CSS files, images, JS files and web fonts.
   Avatar images are dynamic resources and still served by Gitea.
   The option can be just a different path, as in `/static`, or another domain, as in `https://cdn.example.com`.
   Requests are then made as `%(ROOT_URL)s/static/assets/css/index.css` or `https://cdn.example.com/assets/css/index.css` respectively.
   The static files are located in the `public/` directory of the Gitea source repository.
   You can proxy the STATIC_URL_PREFIX requests to Gitea server to serve the static
   assets, or copy the manually built Gitea assets from `$GITEA_BUILD/public` to
   the assets location, eg: `/var/www/assets`, make sure `$STATIC_URL_PREFIX/assets/css/index.css`
   points to `/var/www/assets/css/index.css`.

- `HTTP_ADDR`: **0.0.0.0**: HTTP listen address.
  - If `PROTOCOL` is set to `fcgi`, Gitea will listen for FastCGI requests on TCP socket
     defined by `HTTP_ADDR` and `HTTP_PORT` configuration settings.
  - If `PROTOCOL` is set to `http+unix` or `fcgi+unix`, this should be the name of the Unix socket file to use. Relative paths will be made absolute against the _`AppWorkPath`_.
- `HTTP_PORT`: **3000**: HTTP listen port.
  - If `PROTOCOL` is set to `fcgi`, Gitea will listen for FastCGI requests on TCP socket
     defined by `HTTP_ADDR` and `HTTP_PORT` configuration settings.
- `UNIX_SOCKET_PERMISSION`: **666**: Permissions for the Unix socket.
- `LOCAL_ROOT_URL`: **%(PROTOCOL)s://%(HTTP_ADDR)s:%(HTTP_PORT)s/**: Local
   (DMZ) URL for Gitea workers (such as SSH update) accessing web service. In
   most cases you do not need to change the default value. Alter it only if
   your SSH server node is not the same as HTTP node. Do not set this variable
   if `PROTOCOL` is set to `http+unix`.
- `LOCAL_USE_PROXY_PROTOCOL`: **%(USE_PROXY_PROTOCOL)s**: When making local connections pass the PROXY protocol header.
   This should be set to false if the local connection will go through the proxy.
- `PER_WRITE_TIMEOUT`: **30s**: Timeout for any write to the connection. (Set to -1 to
   disable all timeouts.)
- `PER_WRITE_PER_KB_TIMEOUT`: **10s**: Timeout per Kb written to connections.

- `DISABLE_SSH`: **false**: Disable SSH feature when it's not available.
- `START_SSH_SERVER`: **false**: When enabled, use the built-in SSH server.
- `SSH_SERVER_USE_PROXY_PROTOCOL`: **false**: Expect PROXY protocol header on connections to the built-in SSH Server.
- `BUILTIN_SSH_SERVER_USER`: **%(RUN_USER)s**: Username to use for the built-in SSH Server.
- `SSH_USER`: **%(BUILTIN_SSH_SERVER_USER)s**: SSH username displayed in clone URLs. This is only for people who configure the SSH server themselves; in most cases, you want to leave this blank and modify the `BUILTIN_SSH_SERVER_USER`.
- `SSH_DOMAIN`: **%(DOMAIN)s**: Domain name of this server, used for displayed clone URL.
- `SSH_PORT`: **22**: SSH port displayed in clone URL.
- `SSH_LISTEN_HOST`: **0.0.0.0**: Listen address for the built-in SSH server.
- `SSH_LISTEN_PORT`: **%(SSH\_PORT)s**: Port for the built-in SSH server.
- `SSH_ROOT_PATH`: **~/.ssh**: Root path of SSH directory.
- `SSH_CREATE_AUTHORIZED_KEYS_FILE`: **true**: Gitea will create a authorized_keys file by default when it is not using the internal ssh server. If you intend to use the AuthorizedKeysCommand functionality then you should turn this off.
- `SSH_AUTHORIZED_KEYS_BACKUP`: **true**: Enable SSH Authorized Key Backup when rewriting all keys, default is true.
- `SSH_TRUSTED_USER_CA_KEYS`: **\<empty\>**: Specifies the public keys of certificate authorities that are trusted to sign user certificates for authentication. Multiple keys should be comma separated. E.g.`ssh-<algorithm> <key>` or `ssh-<algorithm> <key1>, ssh-<algorithm> <key2>`. For more information see `TrustedUserCAKeys` in the sshd config man pages. When empty no file will be created and `SSH_AUTHORIZED_PRINCIPALS_ALLOW` will default to `off`.
- `SSH_TRUSTED_USER_CA_KEYS_FILENAME`: **`RUN_USER`/.ssh/gitea-trusted-user-ca-keys.pem**: Absolute path of the `TrustedUserCaKeys` file Gitea will manage. If you're running your own ssh server and you want to use the Gitea managed file you'll also need to modify your sshd_config to point to this file. The official docker image will automatically work without further configuration.
- `SSH_AUTHORIZED_PRINCIPALS_ALLOW`: **off** or **username, email**: \[off, username, email, anything\]: Specify the principals values that users are allowed to use as principal. When set to `anything` no checks are done on the principal string. When set to `off` authorized principal are not allowed to be set.
- `SSH_CREATE_AUTHORIZED_PRINCIPALS_FILE`: **false/true**: Gitea will create a authorized_principals file by default when it is not using the internal ssh server and `SSH_AUTHORIZED_PRINCIPALS_ALLOW` is not `off`.
- `SSH_AUTHORIZED_PRINCIPALS_BACKUP`: **false/true**: Enable SSH Authorized Principals Backup when rewriting all keys, default is true if `SSH_AUTHORIZED_PRINCIPALS_ALLOW` is not `off`.
- `SSH_AUTHORIZED_KEYS_COMMAND_TEMPLATE`: **{{.AppPath}} --config={{.CustomConf}} serv key-{{.Key.ID}}**: Set the template for the command to passed on authorized keys. Possible keys are: AppPath, AppWorkPath, CustomConf, CustomPath, Key - where Key is a `models/asymkey.PublicKey` and the others are strings which are shellquoted.
- `SSH_SERVER_CIPHERS`: **chacha20-poly1305@openssh.com, aes128-ctr, aes192-ctr, aes256-ctr, aes128-gcm@openssh.com, aes256-gcm@openssh.com**: For the built-in SSH server, choose the ciphers to support for SSH connections, for system SSH this setting has no effect.
- `SSH_SERVER_KEY_EXCHANGES`: **curve25519-sha256, ecdh-sha2-nistp256, ecdh-sha2-nistp384, ecdh-sha2-nistp521, diffie-hellman-group14-sha256, diffie-hellman-group14-sha1**: For the built-in SSH server, choose the key exchange algorithms to support for SSH connections, for system SSH this setting has no effect.
- `SSH_SERVER_MACS`: **hmac-sha2-256-etm@openssh.com, hmac-sha2-256, hmac-sha1**: For the built-in SSH server, choose the MACs to support for SSH connections, for system SSH this setting has no effect
- `SSH_SERVER_HOST_KEYS`: **ssh/gitea.rsa, ssh/gogs.rsa**: For the built-in SSH server, choose the keypairs to offer as the host key. The private key should be at `SSH_SERVER_HOST_KEY` and the public `SSH_SERVER_HOST_KEY.pub`. Relative paths are made absolute relative to the `APP_DATA_PATH`. If no key exists a 4096 bit RSA key will be created for you.
- `SSH_KEY_TEST_PATH`: **/tmp**: Directory to create temporary files in when testing public keys using ssh-keygen, default is the system temporary directory.
- `SSH_KEYGEN_PATH`: **\<empty\>**: Use `ssh-keygen` to parse public SSH keys. The value is passed to the shell. By default, Gitea does the parsing itself.
- `SSH_EXPOSE_ANONYMOUS`: **false**: Enable exposure of SSH clone URL to anonymous visitors, default is false.
- `SSH_PER_WRITE_TIMEOUT`: **30s**: Timeout for any write to the SSH connections. (Set to
  -1 to disable all timeouts.)
- `SSH_PER_WRITE_PER_KB_TIMEOUT`: **10s**: Timeout per Kb written to SSH connections.
- `MINIMUM_KEY_SIZE_CHECK`: **true**: Indicate whether to check minimum key size with corresponding type.

- `OFFLINE_MODE`: **false**: Disables use of CDN for static files and Gravatar for profile pictures.
- `CERT_FILE`: **https/cert.pem**: Cert file path used for HTTPS. When chaining, the server certificate must come first, then intermediate CA certificates (if any). This is ignored if `ENABLE_ACME=true`. Paths are relative to `CUSTOM_PATH`.
- `KEY_FILE`: **https/key.pem**: Key file path used for HTTPS. This is ignored if `ENABLE_ACME=true`. Paths are relative to `CUSTOM_PATH`.
- `STATIC_ROOT_PATH`: **_`StaticRootPath`_**: Upper level of template and static files path.
- `APP_DATA_PATH`: **data** (**/data/gitea** on docker): Default path for application data. Relative paths will be made absolute against _`AppWorkPath`_.
- `STATIC_CACHE_TIME`: **6h**: Web browser cache time for static resources on `custom/`, `public/` and all uploaded avatars. Note that this cache is disabled when `RUN_MODE` is "dev".
- `ENABLE_GZIP`: **false**: Enable gzip compression for runtime-generated content, static resources excluded.
- `ENABLE_PPROF`: **false**: Application profiling (memory and cpu). For "web" command it listens on `localhost:6060`. For "serv" command it dumps to disk at `PPROF_DATA_PATH` as `(cpuprofile|memprofile)_<username>_<temporary id>`
- `PPROF_DATA_PATH`: **_`AppWorkPath`_/data/tmp/pprof**: `PPROF_DATA_PATH`, use an absolute path when you start Gitea as service
- `LANDING_PAGE`: **home**: Landing page for unauthenticated users \[home, explore, organizations, login, **custom**\]. Where custom would instead be any URL such as "/org/repo" or even `https://anotherwebsite.com`
- `LFS_START_SERVER`: **false**: Enables Git LFS support.
- `LFS_CONTENT_PATH`: **%(APP_DATA_PATH)s/lfs**: Default LFS content path. (if it is on local storage.) **DEPRECATED** use settings in `[lfs]`.
- `LFS_JWT_SECRET`: **\<empty\>**: LFS authentication secret, change this a unique string.
- `LFS_HTTP_AUTH_EXPIRY`: **24h**: LFS authentication validity period in time.Duration, pushes taking longer than this may fail.
- `LFS_MAX_FILE_SIZE`: **0**: Maximum allowed LFS file size in bytes (Set to 0 for no limit).
- `LFS_LOCKS_PAGING_NUM`: **50**: Maximum number of LFS Locks returned per page.

- `REDIRECT_OTHER_PORT`: **false**: If true and `PROTOCOL` is https, allows redirecting http requests on `PORT_TO_REDIRECT` to the https port Gitea listens on.
- `REDIRECTOR_USE_PROXY_PROTOCOL`: **%(USE_PROXY_PROTOCOL)s**: expect PROXY protocol header on connections to https redirector.
- `PORT_TO_REDIRECT`: **80**: Port for the http redirection service to listen on. Used when `REDIRECT_OTHER_PORT` is true.
- `SSL_MIN_VERSION`: **TLSv1.2**: Set the minimum version of ssl support.
- `SSL_MAX_VERSION`: **\<empty\>**: Set the maximum version of ssl support.
- `SSL_CURVE_PREFERENCES`: **X25519,P256**: Set the preferred curves,
- `SSL_CIPHER_SUITES`: **ecdhe_ecdsa_with_aes_256_gcm_sha384,ecdhe_rsa_with_aes_256_gcm_sha384,ecdhe_ecdsa_with_aes_128_gcm_sha256,ecdhe_rsa_with_aes_128_gcm_sha256,ecdhe_ecdsa_with_chacha20_poly1305,ecdhe_rsa_with_chacha20_poly1305**: Set the preferred cipher suites.
  - If there is no hardware support for AES suites, by default the ChaCha suites will be preferred over the AES suites.
  - supported suites as of Go 1.18 are:
    - TLS 1.0 - 1.2 cipher suites
      - "rsa_with_rc4_128_sha"
      - "rsa_with_3des_ede_cbc_sha"
      - "rsa_with_aes_128_cbc_sha"
      - "rsa_with_aes_256_cbc_sha"
      - "rsa_with_aes_128_cbc_sha256"
      - "rsa_with_aes_128_gcm_sha256"
      - "rsa_with_aes_256_gcm_sha384"
      - "ecdhe_ecdsa_with_rc4_128_sha"
      - "ecdhe_ecdsa_with_aes_128_cbc_sha"
      - "ecdhe_ecdsa_with_aes_256_cbc_sha"
      - "ecdhe_rsa_with_rc4_128_sha"
      - "ecdhe_rsa_with_3des_ede_cbc_sha"
      - "ecdhe_rsa_with_aes_128_cbc_sha"
      - "ecdhe_rsa_with_aes_256_cbc_sha"
      - "ecdhe_ecdsa_with_aes_128_cbc_sha256"
      - "ecdhe_rsa_with_aes_128_cbc_sha256"
      - "ecdhe_rsa_with_aes_128_gcm_sha256"
      - "ecdhe_ecdsa_with_aes_128_gcm_sha256"
      - "ecdhe_rsa_with_aes_256_gcm_sha384"
      - "ecdhe_ecdsa_with_aes_256_gcm_sha384"
      - "ecdhe_rsa_with_chacha20_poly1305_sha256"
      - "ecdhe_ecdsa_with_chacha20_poly1305_sha256"
    - TLS 1.3 cipher suites
      - "aes_128_gcm_sha256"
      - "aes_256_gcm_sha384"
      - "chacha20_poly1305_sha256"
    - Aliased names
      - "ecdhe_rsa_with_chacha20_poly1305" is an alias for "ecdhe_rsa_with_chacha20_poly1305_sha256"
      - "ecdhe_ecdsa_with_chacha20_poly1305" is alias for "ecdhe_ecdsa_with_chacha20_poly1305_sha256"
- `ENABLE_ACME`: **false**: Flag to enable automatic certificate management via an ACME capable Certificate Authority (CA) server (default: Lets Encrypt). If enabled, `CERT_FILE` and `KEY_FILE` are ignored, and the CA must resolve `DOMAIN` to this gitea server. Ensure that DNS records are set and either port `80` or port `443` are accessible by the CA server (the public internet by default), and redirected to the appropriate ports `PORT_TO_REDIRECT` or `HTTP_PORT` respectively.
- `ACME_URL`: **\<empty\>**: The CA's ACME directory URL, e.g. for a self-hosted [smallstep CA server](https://github.com/smallstep/certificates), it can look like `https://ca.example.com/acme/acme/directory`. If left empty, it defaults to using Let's Encerypt's production CA (check `LETSENCRYPT_ACCEPTTOS` as well).
- `ACME_ACCEPTTOS`: **false**: This is an explicit check that you accept the terms of service of the ACME provider. The default is Lets Encrypt [terms of service](https://letsencrypt.org/documents/LE-SA-v1.2-November-15-2017.pdf).
- `ACME_DIRECTORY`: **https**: Directory that the certificate manager will use to cache information such as certs and private keys.
- `ACME_EMAIL`: **\<empty\>**: Email used for the ACME registration. Usually it is to notify about problems with issued certificates.
- `ACME_CA_ROOT`: **\<empty\>**: The CA's root certificate. If left empty, it defaults to using the system's trust chain.
- `ALLOW_GRACEFUL_RESTARTS`: **true**: Perform a graceful restart on SIGHUP
- `GRACEFUL_HAMMER_TIME`: **60s**: After a restart the parent process will stop accepting new connections and will allow requests to finish before stopping. Shutdown will be forced if it takes longer than this time.
- `STARTUP_TIMEOUT`: **0**: Shutsdown the server if startup takes longer than the provided time. On Windows setting this sends a waithint to the SVC host to tell the SVC host startup may take some time. Please note startup is determined by the opening of the listeners - HTTP/HTTPS/SSH. Indexers may take longer to startup and can have their own timeouts.

## Database (`database`)

- `DB_TYPE`: **mysql**: The database type in use \[mysql, postgres, mssql, sqlite3\].
- `HOST`: **127.0.0.1:3306**: Database host address and port or absolute path for unix socket \[mysql, postgres\] (ex: /var/run/mysqld/mysqld.sock).
- `NAME`: **gitea**: Database name.
- `USER`: **root**: Database username.
- `PASSWD`: **\<empty\>**: Database user password. Use \`your password\` or """your password""" for quoting if you use special characters in the password.
- `SCHEMA`: **\<empty\>**: For PostgreSQL only, schema to use if different from "public". The schema must exist beforehand,
  the user must have creation privileges on it, and the user search path must be set to the look into the schema first
  (e.g. `ALTER USER user SET SEARCH_PATH = schema_name,"$user",public;`).
- `SSL_MODE`: **disable**: SSL/TLS encryption mode for connecting to the database. This option is only applied for PostgreSQL and MySQL.
  - Valid values for MySQL:
    - `true`: Enable TLS with verification of the database server certificate against its root certificate. When selecting this option make sure that the root certificate required to validate the database server certificate (e.g. the CA certificate) is on the system certificate store of both the database and Gitea servers. See your system documentation for instructions on how to add a CA certificate to the certificate store.
    - `false`: Disable TLS.
    - `disable`: Alias for `false`, for compatibility with PostgreSQL.
    - `skip-verify`: Enable TLS without database server certificate verification. Use this option if you have self-signed or invalid certificate on the database server.
    - `prefer`: Enable TLS with fallback to non-TLS connection.
  - Valid values for PostgreSQL:
    - `disable`: Disable TLS.
    - `require`: Enable TLS without any verifications.
    - `verify-ca`: Enable TLS with verification of the database server certificate against its root certificate.
    - `verify-full`: Enable TLS and verify the database server name matches the given certificate in either the `Common Name` or `Subject Alternative Name` fields.
- `SQLITE_TIMEOUT`: **500**: Query timeout for SQLite3 only.
- `SQLITE_JOURNAL_MODE`: **""**: Change journal mode for SQlite3. Can be used to enable [WAL mode](https://www.sqlite.org/wal.html) when high load causes write congestion. See [SQlite3 docs](https://www.sqlite.org/pragma.html#pragma_journal_mode) for possible values. Defaults to the default for the database file, often DELETE.
- `ITERATE_BUFFER_SIZE`: **50**: Internal buffer size for iterating.
- `CHARSET`: **utf8mb4**: For MySQL only, either "utf8" or "utf8mb4". NOTICE: for "utf8mb4" you must use MySQL InnoDB > 5.6. Gitea is unable to check this.
- `PATH`: **data/gitea.db**: For SQLite3 only, the database file path.
- `LOG_SQL`: **true**: Log the executed SQL.
- `DB_RETRIES`: **10**: How many ORM init / DB connect attempts allowed.
- `DB_RETRY_BACKOFF`: **3s**: time.Duration to wait before trying another ORM init / DB connect attempt, if failure occurred.
- `MAX_OPEN_CONNS` **0**: Database maximum open connections - default is 0, meaning there is no limit.
- `MAX_IDLE_CONNS` **2**: Max idle database connections on connection pool, default is 2 - this will be capped to `MAX_OPEN_CONNS`.
- `CONN_MAX_LIFETIME` **0 or 3s**: Sets the maximum amount of time a DB connection may be reused - default is 0, meaning there is no limit (except on MySQL where it is 3s - see #6804 & #7071).
- `AUTO_MIGRATION` **true**: Whether execute database models migrations automatically.

Please see #8540 & #8273 for further discussion of the appropriate values for `MAX_OPEN_CONNS`, `MAX_IDLE_CONNS` & `CONN_MAX_LIFETIME` and their
relation to port exhaustion.

## Indexer (`indexer`)

- `ISSUE_INDEXER_TYPE`: **bleve**: Issue indexer type, currently supported: `bleve`, `db`, `elasticsearch` or `meilisearch`.
- `ISSUE_INDEXER_CONN_STR`: ****: Issue indexer connection string, available when ISSUE_INDEXER_TYPE is elasticsearch, or meilisearch. i.e. http://elastic:changeme@localhost:9200
- `ISSUE_INDEXER_NAME`: **gitea_issues**: Issue indexer name, available when ISSUE_INDEXER_TYPE is elasticsearch
- `ISSUE_INDEXER_PATH`: **indexers/issues.bleve**: Index file used for issue search; available when ISSUE_INDEXER_TYPE is bleve and elasticsearch. Relative paths will be made absolute against _`AppWorkPath`_.

- `REPO_INDEXER_ENABLED`: **false**: Enables code search (uses a lot of disk space, about 6 times more than the repository size).
- `REPO_INDEXER_TYPE`: **bleve**: Code search engine type, could be `bleve` or `elasticsearch`.
- `REPO_INDEXER_PATH`: **indexers/repos.bleve**: Index file used for code search.
- `REPO_INDEXER_CONN_STR`: ****: Code indexer connection string, available when `REPO_INDEXER_TYPE` is elasticsearch. i.e. http://elastic:changeme@localhost:9200
- `REPO_INDEXER_NAME`: **gitea_codes**: Code indexer name, available when `REPO_INDEXER_TYPE` is elasticsearch

- `REPO_INDEXER_INCLUDE`: **empty**: A comma separated list of glob patterns (see https://github.com/gobwas/glob) to **include** in the index. Use `**.txt` to match any files with .txt extension. An empty list means include all files.
- `REPO_INDEXER_EXCLUDE`: **empty**: A comma separated list of glob patterns (see https://github.com/gobwas/glob) to **exclude** from the index. Files that match this list will not be indexed, even if they match in `REPO_INDEXER_INCLUDE`.
- `REPO_INDEXER_EXCLUDE_VENDORED`: **true**: Exclude vendored files from index.
- `MAX_FILE_SIZE`: **1048576**: Maximum size in bytes of files to be indexed.
- `STARTUP_TIMEOUT`: **30s**: If the indexer takes longer than this timeout to start - fail. (This timeout will be added to the hammer time above for child processes - as bleve will not start until the previous parent is shutdown.) Set to -1 to never timeout.

## Queue (`queue` and `queue.*`)

Configuration at `[queue]` will set defaults for queues with overrides for individual queues at `[queue.*]`. (However see below.)

- `TYPE`: **level**: General queue type, currently support: `level` (uses a LevelDB internally), `channel`, `redis`, `dummy`. Invalid types are treated as `level`.
- `DATADIR`: **queues/common**: Base DataDir for storing level queues. `DATADIR` for individual queues can be set in `queue.name` sections. Relative paths will be made absolute against `%(APP_DATA_PATH)s`.
- `LENGTH`: **100**: Maximal queue size before channel queues block
- `BATCH_LENGTH`: **20**: Batch data before passing to the handler
- `CONN_STR`: **redis://127.0.0.1:6379/0**: Connection string for the redis queue type. For `redis-cluster` use `redis+cluster://127.0.0.1:6379/0`. Options can be set using query params. Similarly, LevelDB options can also be set using: **leveldb://relative/path?option=value** or **leveldb:///absolute/path?option=value**, and will override `DATADIR`
- `QUEUE_NAME`: **_queue**: The suffix for default redis and disk queue name. Individual queues will default to **`name`**`QUEUE_NAME` but can be overridden in the specific `queue.name` section.
- `SET_NAME`: **_unique**: The suffix that will be added to the default redis and disk queue `set` name for unique queues. Individual queues will default to **`name`**`QUEUE_NAME`_`SET_NAME`_ but can be overridden in the specific `queue.name` section.
- `MAX_WORKERS`: **10**: Maximum number of worker go-routines for the queue.

Gitea creates the following non-unique queues:

- `code_indexer`
- `issue_indexer`
- `notification-service`
- `task`
- `mail`
- `push_update`

And the following unique queues:

- `repo_stats_update`
- `repo-archive`
- `mirror`
- `pr_patch_checker`

## Admin (`admin`)

- `DEFAULT_EMAIL_NOTIFICATIONS`: **enabled**: Default configuration for email notifications for users (user configurable). Options: enabled, onmention, disabled
- `DISABLE_REGULAR_ORG_CREATION`: **false**: Disallow regular (non-admin) users from creating organizations.

## Security (`security`)

- `INSTALL_LOCK`: **false**: Controls access to the installation page. When set to "true", the installation page is not accessible.
- `SECRET_KEY`: **\<random at every install\>**: Global secret key. This key is VERY IMPORTANT, if you lost it, the data encrypted by it (like 2FA secret) can't be decrypted anymore.
- `SECRET_KEY_URI`: **<empty>**: Instead of defining SECRET_KEY, this option can be used to use the key stored in a file (example value: `file:/etc/gitea/secret_key`). It shouldn't be lost like SECRET_KEY.
- `LOGIN_REMEMBER_DAYS`: **7**: Cookie lifetime, in days.
- `COOKIE_USERNAME`: **gitea\_awesome**: Name of the cookie used to store the current username.
- `COOKIE_REMEMBER_NAME`: **gitea\_incredible**: Name of cookie used to store authentication
   information.
- `REVERSE_PROXY_AUTHENTICATION_USER`: **X-WEBAUTH-USER**: Header name for reverse proxy
   authentication.
- `REVERSE_PROXY_AUTHENTICATION_EMAIL`: **X-WEBAUTH-EMAIL**: Header name for reverse proxy
   authentication provided email.
- `REVERSE_PROXY_AUTHENTICATION_FULL_NAME`: **X-WEBAUTH-FULLNAME**: Header name for reverse proxy
   authentication provided full name.
- `REVERSE_PROXY_LIMIT`: **1**: Interpret X-Forwarded-For header or the X-Real-IP header and set this as the remote IP for the request.
   Number of trusted proxy count. Set to zero to not use these headers.
- `REVERSE_PROXY_TRUSTED_PROXIES`: **127.0.0.0/8,::1/128**: List of IP addresses and networks separated by comma of trusted proxy servers. Use `*` to trust all.
- `DISABLE_GIT_HOOKS`: **true**: Set to `false` to enable users with Git Hook privilege to create custom Git Hooks.
   WARNING: Custom Git Hooks can be used to perform arbitrary code execution on the host operating system.
   This enables the users to access and modify this config file and the Gitea database and interrupt the Gitea service.
   By modifying the Gitea database, users can gain Gitea administrator privileges.
   It also enables them to access other resources available to the user on the operating system that is running the
   Gitea instance and perform arbitrary actions in the name of the Gitea OS user.
   This maybe harmful to you website or your operating system.
   Setting this to true does not change existing hooks in git repos; adjust it before if necessary.
- `DISABLE_WEBHOOKS`: **false**: Set to `true` to disable webhooks feature.
- `ONLY_ALLOW_PUSH_IF_GITEA_ENVIRONMENT_SET`: **true**: Set to `false` to allow local users to push to gitea-repositories without setting up the Gitea environment. This is not recommended and if you want local users to push to Gitea repositories you should set the environment appropriately.
- `IMPORT_LOCAL_PATHS`: **false**: Set to `false` to prevent all users (including admin) from importing local path on server.
- `INTERNAL_TOKEN`: **\<random at every install if no uri set\>**: Secret used to validate communication within Gitea binary.
- `INTERNAL_TOKEN_URI`: **<empty>**: Instead of defining INTERNAL_TOKEN in the configuration, this configuration option can be used to give Gitea a path to a file that contains the internal token (example value: `file:/etc/gitea/internal_token`)
- `PASSWORD_HASH_ALGO`: **pbkdf2**: The hash algorithm to use \[argon2, pbkdf2, pbkdf2_v1, pbkdf2_hi, scrypt, bcrypt\], argon2 and scrypt will spend significant amounts of memory.
  - Note: The default parameters for `pbkdf2` hashing have changed - the previous settings are available as `pbkdf2_v1` but are not recommended.
  - The hash functions may be tuned by using `$` after the algorithm:
    - `argon2$<time>$<memory>$<threads>$<key-length>`
    - `bcrypt$<cost>`
    - `pbkdf2$<iterations>$<key-length>`
    - `scrypt$<n>$<r>$<p>$<key-length>`
  - The defaults are:
    - `argon2`:    `argon2$2$65536$8$50`
    - `bcrypt`:    `bcrypt$10`
    - `pbkdf2`:    `pbkdf2$50000$50`
    - `pbkdf2_v1`: `pbkdf2$10000$50`
    - `pbkdf2_v2`: `pbkdf2$50000$50`
    - `pbkdf2_hi`: `pbkdf2$320000$50`
    - `scrypt`:    `scrypt$65536$16$2$50`
  - Adjusting the algorithm parameters using this functionality is done at your own risk.
- `CSRF_COOKIE_HTTP_ONLY`: **true**: Set false to allow JavaScript to read CSRF cookie.
- `MIN_PASSWORD_LENGTH`: **6**: Minimum password length for new users.
- `PASSWORD_COMPLEXITY`: **off**: Comma separated list of character classes required to pass minimum complexity. If left empty or no valid values are specified, checking is disabled (off):
  - lower - use one or more lower latin characters
  - upper - use one or more upper latin characters
  - digit - use one or more digits
  - spec - use one or more special characters as ``!"#$%&'()*+,-./:;<=>?@[\\]^_`{|}~``
  - off - do not check password complexity
- `PASSWORD_CHECK_PWN`: **false**: Check [HaveIBeenPwned](https://haveibeenpwned.com/Passwords) to see if a password has been exposed.
- `SUCCESSFUL_TOKENS_CACHE_SIZE`: **20**: Cache successful token hashes. API tokens are stored in the DB as pbkdf2 hashes however, this means that there is a potentially significant hashing load when there are multiple API operations. This cache will store the successfully hashed tokens in a LRU cache as a balance between performance and security.

## Camo (`camo`)

- `ENABLED`: **false**: Enable media proxy, we support images only at the moment.
- `SERVER_URL`: **<empty>**: URL of camo server, it **is required** if camo is enabled.
- `HMAC_KEY`: **<empty>**: Provide the HMAC key for encoding URLs, it **is required** if camo is enabled.
- `ALLWAYS`: **false**: Set to true to use camo for both HTTP and HTTPS content, otherwise only non-HTTPS URLs are proxied

## OpenID (`openid`)

- `ENABLE_OPENID_SIGNIN`: **false**: Allow authentication in via OpenID.
- `ENABLE_OPENID_SIGNUP`: **! DISABLE\_REGISTRATION**: Allow registering via OpenID.
- `WHITELISTED_URIS`: **\<empty\>**: If non-empty, list of POSIX regex patterns matching
   OpenID URI's to permit.
- `BLACKLISTED_URIS`: **\<empty\>**: If non-empty, list of POSIX regex patterns matching
   OpenID URI's to block.

## OAuth2 Client (`oauth2_client`)

- `REGISTER_EMAIL_CONFIRM`: _[service]_ **REGISTER\_EMAIL\_CONFIRM**: Set this to enable or disable email confirmation of OAuth2 auto-registration. (Overwrites the REGISTER\_EMAIL\_CONFIRM setting of the `[service]` section)
- `OPENID_CONNECT_SCOPES`: **\<empty\>**: List of additional openid connect scopes. (`openid` is implicitly added)
- `ENABLE_AUTO_REGISTRATION`: **false**: Automatically create user accounts for new oauth2 users.
- `USERNAME`: **nickname**: The source of the username for new oauth2 accounts:
  - userid - use the userid / sub attribute
  - nickname - use the nickname attribute
  - email - use the username part of the email attribute
- `UPDATE_AVATAR`: **false**: Update avatar if available from oauth2 provider. Update will be performed on each login.
- `ACCOUNT_LINKING`: **login**: How to handle if an account / email already exists:
  - disabled - show an error
  - login - show an account linking login
  - auto - automatically link with the account (Please be aware that this will grant access to an existing account just because the same username or email is provided. You must make sure that this does not cause issues with your authentication providers.)

## Service (`service`)

- `ACTIVE_CODE_LIVE_MINUTES`: **180**: Time limit (min) to confirm account/email registration.
- `RESET_PASSWD_CODE_LIVE_MINUTES`: **180**: Time limit (min) to confirm forgot password reset
   process.
- `REGISTER_EMAIL_CONFIRM`: **false**: Enable this to ask for mail confirmation of registration.
   Requires `Mailer` to be enabled.
- `REGISTER_MANUAL_CONFIRM`: **false**: Enable this to manually confirm new registrations.
   Requires `REGISTER_EMAIL_CONFIRM` to be disabled.
- `DISABLE_REGISTRATION`: **false**: Disable registration, after which only admin can create
   accounts for users.
- `REQUIRE_EXTERNAL_REGISTRATION_PASSWORD`: **false**: Enable this to force externally created
   accounts (via GitHub, OpenID Connect, etc) to create a password. Warning: enabling this will
   decrease security, so you should only enable it if you know what you're doing.
- `REQUIRE_SIGNIN_VIEW`: **false**: Enable this to force users to log in to view any page or to use API.
- `ENABLE_NOTIFY_MAIL`: **false**: Enable this to send e-mail to watchers of a repository when
   something happens, like creating issues. Requires `Mailer` to be enabled.
- `ENABLE_BASIC_AUTHENTICATION`: **true**: Disable this to disallow authenticaton using HTTP
   BASIC and the user's password. Please note if you disable this you will not be able to access the
   tokens API endpoints using a password. Further, this only disables BASIC authentication using the
   password - not tokens or OAuth Basic.
- `ENABLE_REVERSE_PROXY_AUTHENTICATION`: **false**: Enable this to allow reverse proxy authentication.
- `ENABLE_REVERSE_PROXY_AUTO_REGISTRATION`: **false**: Enable this to allow auto-registration
   for reverse authentication.
- `ENABLE_REVERSE_PROXY_EMAIL`: **false**: Enable this to allow to auto-registration with a
   provided email rather than a generated email.
- `ENABLE_REVERSE_PROXY_FULL_NAME`: **false**: Enable this to allow to auto-registration with a
   provided full name for the user.
- `ENABLE_CAPTCHA`: **false**: Enable this to use captcha validation for registration.
- `REQUIRE_CAPTCHA_FOR_LOGIN`: **false**: Enable this to require captcha validation for login. You also must enable `ENABLE_CAPTCHA`.
- `REQUIRE_EXTERNAL_REGISTRATION_CAPTCHA`: **false**: Enable this to force captcha validation
   even for External Accounts (i.e. GitHub, OpenID Connect, etc). You also must enable `ENABLE_CAPTCHA`.
- `CAPTCHA_TYPE`: **image**: \[image, recaptcha, hcaptcha, mcaptcha, cfturnstile\]
- `RECAPTCHA_SECRET`: **""**: Go to https://www.google.com/recaptcha/admin to get a secret for recaptcha.
- `RECAPTCHA_SITEKEY`: **""**: Go to https://www.google.com/recaptcha/admin to get a sitekey for recaptcha.
- `RECAPTCHA_URL`: **https://www.google.com/recaptcha/**: Set the recaptcha url - allows the use of recaptcha net.
- `HCAPTCHA_SECRET`: **""**: Sign up at https://www.hcaptcha.com/ to get a secret for hcaptcha.
- `HCAPTCHA_SITEKEY`: **""**: Sign up at https://www.hcaptcha.com/ to get a sitekey for hcaptcha.
- `MCAPTCHA_SECRET`: **""**: Go to your mCaptcha instance to get a secret for mCaptcha.
- `MCAPTCHA_SITEKEY`: **""**: Go to your mCaptcha instance to get a sitekey for mCaptcha.
- `MCAPTCHA_URL` **https://demo.mcaptcha.org/**: Set the mCaptcha URL.
- `CF_TURNSTILE_SECRET` **""**: Go to https://dash.cloudflare.com/?to=/:account/turnstile to get a secret for cloudflare turnstile.
- `CF_TURNSTILE_SITEKEY` **""**: Go to https://dash.cloudflare.com/?to=/:account/turnstile to get a sitekey for cloudflare turnstile.
- `DEFAULT_KEEP_EMAIL_PRIVATE`: **false**: By default set users to keep their email address private.
- `DEFAULT_ALLOW_CREATE_ORGANIZATION`: **true**: Allow new users to create organizations by default.
- `DEFAULT_USER_IS_RESTRICTED`: **false**: Give new users restricted permissions by default
- `DEFAULT_ENABLE_DEPENDENCIES`: **true**: Enable this to have dependencies enabled by default.
- `ALLOW_CROSS_REPOSITORY_DEPENDENCIES` : **true** Enable this to allow dependencies on issues from any repository where the user is granted access.
- `ENABLE_USER_HEATMAP`: **true**: Enable this to display the heatmap on users profiles.
- `ENABLE_TIMETRACKING`: **true**: Enable Timetracking feature.
- `DEFAULT_ENABLE_TIMETRACKING`: **true**: Allow repositories to use timetracking by default.
- `DEFAULT_ALLOW_ONLY_CONTRIBUTORS_TO_TRACK_TIME`: **true**: Only allow users with write permissions to track time.
- `EMAIL_DOMAIN_ALLOWLIST`: **\<empty\>**: If non-empty, comma separated list of domain names that can only be used to register on this instance, wildcard is supported.
- `EMAIL_DOMAIN_BLOCKLIST`: **\<empty\>**: If non-empty, comma separated list of domain names that cannot be used to register on this instance, wildcard is supported.
- `SHOW_REGISTRATION_BUTTON`: **! DISABLE\_REGISTRATION**: Show Registration Button
- `SHOW_MILESTONES_DASHBOARD_PAGE`: **true** Enable this to show the milestones dashboard page - a view of all the user's milestones
- `AUTO_WATCH_NEW_REPOS`: **true**: Enable this to let all organisation users watch new repos when they are created
- `AUTO_WATCH_ON_CHANGES`: **false**: Enable this to make users watch a repository after their first commit to it
- `DEFAULT_USER_VISIBILITY`: **public**: Set default visibility mode for users, either "public", "limited" or "private".
- `ALLOWED_USER_VISIBILITY_MODES`: **public,limited,private**: Set which visibility modes a user can have
- `DEFAULT_ORG_VISIBILITY`: **public**: Set default visibility mode for organisations, either "public", "limited" or "private".
- `DEFAULT_ORG_MEMBER_VISIBLE`: **false** True will make the membership of the users visible when added to the organisation.
- `ALLOW_ONLY_INTERNAL_REGISTRATION`: **false** Set to true to force registration only via Gitea.
- `ALLOW_ONLY_EXTERNAL_REGISTRATION`: **false** Set to true to force registration only using third-party services.
- `NO_REPLY_ADDRESS`: **noreply.DOMAIN** Value for the domain part of the user's email address in the Git log if user has set KeepEmailPrivate to true. DOMAIN resolves to the value in server.DOMAIN.
  The user's email will be replaced with a concatenation of the user name in lower case, "@" and NO_REPLY_ADDRESS.
- `USER_DELETE_WITH_COMMENTS_MAX_TIME`: **0** Minimum amount of time a user must exist before comments are kept when the user is deleted.
- `VALID_SITE_URL_SCHEMES`: **http, https**: Valid site url schemes for user profiles

### Service - Explore (`service.explore`)

- `REQUIRE_SIGNIN_VIEW`: **false**: Only allow signed in users to view the explore pages.
- `DISABLE_USERS_PAGE`: **false**: Disable the users explore page.

## SSH Minimum Key Sizes (`ssh.minimum_key_sizes`)

Define allowed algorithms and their minimum key length (use -1 to disable a type):

- `ED25519`: **256**
- `ECDSA`: **256**
- `RSA`: **2047**: We set 2047 here because an otherwise valid 2048 RSA key can be reported as 2047 length.
- `DSA`: **-1**: DSA is now disabled by default. Set to **1024** to re-enable but ensure you may need to reconfigure your SSHD provider

## Webhook (`webhook`)

- `QUEUE_LENGTH`: **1000**: Hook task queue length. Use caution when editing this value.
- `DELIVER_TIMEOUT`: **5**: Delivery timeout (sec) for shooting webhooks.
- `ALLOWED_HOST_LIST`: **external**: Webhook can only call allowed hosts for security reasons. Comma separated list.
  - Built-in networks:
    - `loopback`: 127.0.0.0/8 for IPv4 and ::1/128 for IPv6, localhost is included.
    - `private`: RFC 1918 (10.0.0.0/8, 172.16.0.0/12, 192.168.0.0/16) and RFC 4193 (FC00::/7). Also called LAN/Intranet.
    - `external`: A valid non-private unicast IP, you can access all hosts on public internet.
    - `*`: All hosts are allowed.
  - CIDR list: `1.2.3.0/8` for IPv4 and `2001:db8::/32` for IPv6
  - Wildcard hosts: `*.mydomain.com`, `192.168.100.*`
- `SKIP_TLS_VERIFY`: **false**: Allow insecure certification.
- `PAGING_NUM`: **10**: Number of webhook history events that are shown in one page.
- `PROXY_URL`: **\<empty\>**: Proxy server URL, support http://, https//, socks://, blank will follow environment http_proxy/https_proxy. If not given, will use global proxy setting.
- `PROXY_HOSTS`: **\<empty\>`**: Comma separated list of host names requiring proxy. Glob patterns (*) are accepted; use ** to match all hosts. If not given, will use global proxy setting.

## Mailer (`mailer`)

⚠️ This section is for Gitea 1.18 and later. If you are using Gitea 1.17 or older,
please refer to
[Gitea 1.17 app.ini example](https://github.com/go-gitea/gitea/blob/release/v1.17/custom/conf/app.example.ini)
and
[Gitea 1.17 configuration document](https://github.com/go-gitea/gitea/blob/release/v1.17/docs/content/doc/advanced/config-cheat-sheet.en-us.md)

- `ENABLED`: **false**: Enable to use a mail service.
- `PROTOCOL`: **\<empty\>**: Mail server protocol. One of "smtp", "smtps", "smtp+starttls", "smtp+unix", "sendmail", "dummy". _Before 1.18, this was inferred from a combination of `MAILER_TYPE` and `IS_TLS_ENABLED`._
  - SMTP family, if your provider does not explicitly say which protocol it uses but does provide a port, you can set SMTP_PORT instead and this will be inferred.
  - **sendmail** Use the operating system's `sendmail` command instead of SMTP. This is common on Linux systems.
  - **dummy** Send email messages to the log as a testing phase.
  - Note that enabling sendmail will ignore all other `mailer` settings except `ENABLED`, `FROM`, `SUBJECT_PREFIX` and `SENDMAIL_PATH`.
  - Enabling dummy will ignore all settings except `ENABLED`, `SUBJECT_PREFIX` and `FROM`.
- `SMTP_ADDR`: **\<empty\>**: Mail server address. e.g. smtp.gmail.com. For smtp+unix, this should be a path to a unix socket instead. _Before 1.18, this was combined with `SMTP_PORT` under the name `HOST`._
- `SMTP_PORT`: **\<empty\>**: Mail server port. If no protocol is specified, it will be inferred by this setting. Common ports are listed below. _Before 1.18, this was combined with `SMTP_ADDR` under the name `HOST`._
  - 25:  insecure SMTP
  - 465: SMTP Secure
  - 587: StartTLS
- `USE_CLIENT_CERT`: **false**: Use client certificate for TLS/SSL.
- `CLIENT_CERT_FILE`: **custom/mailer/cert.pem**: Client certificate file.
- `CLIENT_KEY_FILE`: **custom/mailer/key.pem**: Client key file.
- `FORCE_TRUST_SERVER_CERT`: **false**: If set to `true`, completely ignores server certificate validation errors. This option is unsafe. Consider adding the certificate to the system trust store instead.
- `USER`: **\<empty\>**: Username of mailing user (usually the sender's e-mail address).
- `PASSWD`: **\<empty\>**: Password of mailing user.  Use \`your password\` for quoting if you use special characters in the password.
  - Please note: authentication is only supported when the SMTP server communication is encrypted with TLS (this can be via `STARTTLS`) or SMTP host is localhost. See [Email Setup]({{< relref "doc/administration/email-setup.en-us.md" >}}) for more information.
- `ENABLE_HELO`: **true**: Enable HELO operation.
- `HELO_HOSTNAME`: **(retrieved from system)**: HELO hostname.
- `FROM`: **\<empty\>**: Mail from address, RFC 5322. This can be just an email address, or the "Name" \<email@example.com\> format.
- `ENVELOPE_FROM`: **\<empty\>**: Address set as the From address on the SMTP mail envelope. Set to `<>` to send an empty address.
- `SUBJECT_PREFIX`: **\<empty\>**: Prefix to be placed before e-mail subject lines.
- `SENDMAIL_PATH`: **sendmail**: The location of sendmail on the operating system (can be command or full path).
- `SENDMAIL_ARGS`: **\<empty\>**: Specify any extra sendmail arguments. (NOTE: you should be aware that email addresses can look like options - if your `sendmail` command takes options you must set the option terminator `--`)
- `SENDMAIL_TIMEOUT`: **5m**: default timeout for sending email through sendmail
- `SENDMAIL_CONVERT_CRLF`: **true**: Most versions of sendmail prefer LF line endings rather than CRLF line endings. Set this to false if your version of sendmail requires CRLF line endings.
- `SEND_BUFFER_LEN`: **100**: Buffer length of mailing queue. **DEPRECATED** use `LENGTH` in `[queue.mailer]`
- `SEND_AS_PLAIN_TEXT`: **false**: Send mails only in plain text, without HTML alternative.

## Incoming Email (`email.incoming`)

- `ENABLED`: **false**: Enable handling of incoming emails.
- `REPLY_TO_ADDRESS`: **\<empty\>**: The email address including the `%{token}` placeholder that will be replaced per user/action. Example: `incoming+%{token}@example.com`. The placeholder must appear in the user part of the address (before the `@`).
- `HOST`: **\<empty\>**: IMAP server host.
- `PORT`: **\<empty\>**: IMAP server port.
- `USERNAME`: **\<empty\>**: Username of the receiving account.
- `PASSWORD`: **\<empty\>**: Password of the receiving account.
- `USE_TLS`: **false**: Whether the IMAP server uses TLS.
- `SKIP_TLS_VERIFY`: **false**: If set to `true`, completely ignores server certificate validation errors. This option is unsafe.
- `MAILBOX`: **INBOX**: The mailbox name where incoming mail will end up.
- `DELETE_HANDLED_MESSAGE`: **true**: Whether handled messages should be deleted from the mailbox.
- `MAXIMUM_MESSAGE_SIZE`: **10485760**: Maximum size of a message to handle. Bigger messages are ignored. Set to 0 to allow every size.

## Cache (`cache`)

- `ENABLED`: **true**: Enable the cache.
- `ADAPTER`: **memory**: Cache engine adapter, either `memory`, `redis`, `redis-cluster`, `twoqueue` or `memcache`. (`twoqueue` represents a size limited LRU cache.)
- `INTERVAL`: **60**: Garbage Collection interval (sec), for memory and twoqueue cache only.
- `HOST`: **\<empty\>**: Connection string for `redis`, `redis-cluster` and `memcache`. For `twoqueue` sets configuration for the queue.
  - Redis: `redis://:macaron@127.0.0.1:6379/0?pool_size=100&idle_timeout=180s`
  - Redis-cluster `redis+cluster://:macaron@127.0.0.1:6379/0?pool_size=100&idle_timeout=180s`
  - Memcache: `127.0.0.1:9090;127.0.0.1:9091`
  - TwoQueue LRU cache: `{"size":50000,"recent_ratio":0.25,"ghost_ratio":0.5}` or `50000` representing the maximum number of objects stored in the cache.
- `ITEM_TTL`: **16h**: Time to keep items in cache if not used, Setting it to -1 disables caching.

## Cache - LastCommitCache settings (`cache.last_commit`)

- `ENABLED`: **true**: Enable the cache.
- `ITEM_TTL`: **8760h**: Time to keep items in cache if not used, Setting it to -1 disables caching.
- `COMMITS_COUNT`: **1000**: Only enable the cache when repository's commits count great than.

## Session (`session`)

- `PROVIDER`: **memory**: Session engine provider \[memory, file, redis, redis-cluster, db, mysql, couchbase, memcache, postgres\]. Setting `db` will reuse the configuration in `[database]`
- `PROVIDER_CONFIG`: **data/sessions**: For file, the root path; for db, empty (database config will be used); for others, the connection string. Relative paths will be made absolute against _`AppWorkPath`_.
- `COOKIE_SECURE`: **false**: Enable this to force using HTTPS for all session access.
- `COOKIE_NAME`: **i\_like\_gitea**: The name of the cookie used for the session ID.
- `GC_INTERVAL_TIME`: **86400**: GC interval in seconds.
- `SESSION_LIFE_TIME`: **86400**: Session life time in seconds, default is 86400 (1 day)
- `DOMAIN`: **\<empty\>**: Sets the cookie Domain
- `SAME_SITE`: **lax** \[strict, lax, none\]: Set the SameSite setting for the cookie.

## Picture (`picture`)

- `GRAVATAR_SOURCE`: **gravatar**: Can be `gravatar`, `duoshuo` or anything like
   `http://cn.gravatar.com/avatar/`.
- `DISABLE_GRAVATAR`: **false**: Enable this to use local avatars only. **DEPRECATED [v1.18+]** moved to database. Use admin panel to configure.
- `ENABLE_FEDERATED_AVATAR`: **false**: Enable support for federated avatars (see
   [http://www.libravatar.org](http://www.libravatar.org)). **DEPRECATED [v1.18+]** moved to database. Use admin panel to configure.

- `AVATAR_STORAGE_TYPE`: **default**: Storage type defined in `[storage.xxx]`. Default is `default` which will read `[storage]` if no section `[storage]` will be a type `local`.
- `AVATAR_UPLOAD_PATH`: **data/avatars**: Path to store user avatar image files.
- `AVATAR_MAX_WIDTH`: **4096**: Maximum avatar image width in pixels.
- `AVATAR_MAX_HEIGHT`: **4096**: Maximum avatar image height in pixels.
- `AVATAR_MAX_FILE_SIZE`: **1048576** (1MiB): Maximum avatar image file size in bytes.
- `AVATAR_MAX_ORIGIN_SIZE`: **262144** (256KiB): If the uploaded file is not larger than this byte size, the image will be used as is, without resizing/converting.
- `AVATAR_RENDERED_SIZE_FACTOR`: **2**: The multiplication factor for rendered avatar images. Larger values result in finer rendering on HiDPI devices.

- `REPOSITORY_AVATAR_STORAGE_TYPE`: **default**: Storage type defined in `[storage.xxx]`. Default is `default` which will read `[storage]` if no section `[storage]` will be a type `local`.
- `REPOSITORY_AVATAR_UPLOAD_PATH`: **data/repo-avatars**: Path to store repository avatar image files.
- `REPOSITORY_AVATAR_FALLBACK`: **none**: How Gitea deals with missing repository avatars
  - none = no avatar will be displayed
  - random = random avatar will be generated
  - image = default image will be used (which is set in `REPOSITORY_AVATAR_FALLBACK_IMAGE`)
- `REPOSITORY_AVATAR_FALLBACK_IMAGE`: **/img/repo_default.png**: Image used as default repository avatar (if `REPOSITORY_AVATAR_FALLBACK` is set to image and none was uploaded)

## Project (`project`)

Default templates for project boards:

- `PROJECT_BOARD_BASIC_KANBAN_TYPE`: **To Do, In Progress, Done**
- `PROJECT_BOARD_BUG_TRIAGE_TYPE`: **Needs Triage, High Priority, Low Priority, Closed**

## Issue and pull request attachments (`attachment`)

- `ENABLED`: **true**: Whether issue and pull request attachments are enabled.
- `ALLOWED_TYPES`: **.csv,.docx,.fodg,.fodp,.fods,.fodt,.gif,.gz,.jpeg,.jpg,.log,.md,.mov,.mp4,.odf,.odg,.odp,.ods,.odt,.patch,.pdf,.png,.pptx,.svg,.tgz,.txt,.webm,.xls,.xlsx,.zip**: Comma-separated list of allowed file extensions (`.zip`), mime types (`text/plain`) or wildcard type (`image/*`, `audio/*`, `video/*`). Empty value or `*/*` allows all types.
- `MAX_SIZE`: **4**: Maximum size (MB).
- `MAX_FILES`: **5**: Maximum number of attachments that can be uploaded at once.
- `STORAGE_TYPE`: **local**: Storage type for attachments, `local` for local disk or `minio` for s3 compatible object storage service, default is `local` or other name defined with `[storage.xxx]`
- `SERVE_DIRECT`: **false**: Allows the storage driver to redirect to authenticated URLs to serve files directly. Currently, only Minio/S3 is supported via signed URLs, local does nothing.
- `PATH`: **data/attachments**: Path to store attachments only available when STORAGE_TYPE is `local`
- `MINIO_ENDPOINT`: **localhost:9000**: Minio endpoint to connect only available when STORAGE_TYPE is `minio`
- `MINIO_ACCESS_KEY_ID`: Minio accessKeyID to connect only available when STORAGE_TYPE is `minio`
- `MINIO_SECRET_ACCESS_KEY`: Minio secretAccessKey to connect only available when STORAGE_TYPE is `minio`
- `MINIO_BUCKET`: **gitea**: Minio bucket to store the attachments only available when STORAGE_TYPE is `minio`
- `MINIO_LOCATION`: **us-east-1**: Minio location to create bucket only available when STORAGE_TYPE is `minio`
- `MINIO_BASE_PATH`: **attachments/**: Minio base path on the bucket only available when STORAGE_TYPE is `minio`
- `MINIO_USE_SSL`: **false**: Minio enabled ssl only available when STORAGE_TYPE is `minio`
- `MINIO_INSECURE_SKIP_VERIFY`: **false**: Minio skip SSL verification available when STORAGE_TYPE is `minio`
- `MINIO_CHECKSUM_ALGORITHM`: **default**: Minio checksum algorithm: `default` (for MinIO or AWS S3) or `md5` (for Cloudflare or Backblaze)

## Log (`log`)

- `ROOT_PATH`: **\<empty\>**: Root path for log files.
- `MODE`: **console**: Logging mode. For multiple modes, use a comma to separate values. You can configure each mode in per mode log subsections `\[log.writer-mode-name\]`.
- `LEVEL`: **Info**: General log level. \[Trace, Debug, Info, Warn, Error, Critical, Fatal, None\]
- `STACKTRACE_LEVEL`: **None**: Default log level at which to log create stack traces (rarely useful, do not set it). \[Trace, Debug, Info, Warn, Error, Critical, Fatal, None\]
- `ENABLE_SSH_LOG`: **false**: save ssh log to log file
- `logger.access.MODE`: **\<empty\>**: The "access" logger
- `logger.router.MODE`: **,**: The "router" logger, a single comma means it will use the default MODE above
- `logger.xorm.MODE`: **,**: The "xorm" logger

### Access Log (`log`)

- `ACCESS_LOG_TEMPLATE`: **`{{.Ctx.RemoteHost}} - {{.Identity}} {{.Start.Format "[02/Jan/2006:15:04:05 -0700]" }} "{{.Ctx.Req.Method}} {{.Ctx.Req.URL.RequestURI}} {{.Ctx.Req.Proto}}" {{.ResponseWriter.Status}} {{.ResponseWriter.Size}} "{{.Ctx.Req.Referer}}" "{{.Ctx.Req.UserAgent}}"`**: Sets the template used to create the access log.
  - The following variables are available:
  - `Ctx`: the `context.Context` of the request.
  - `Identity`: the SignedUserName or `"-"` if not logged in.
  - `Start`: the start time of the request.
  - `ResponseWriter`: the responseWriter from the request.
  - `RequestID`: the value matching REQUEST_ID_HEADERS（default: `-`, if not matched）.
  - You must be very careful to ensure that this template does not throw errors or panics as this template runs outside the panic/recovery script.
- `REQUEST_ID_HEADERS`: **\<empty\>**: You can configure multiple values that are splited by comma here. It will match in the order of configuration, and the first match will be finally printed in the access log.
  - e.g.
  - In the Request Header:        X-Request-ID: **test-id-123**
  - Configuration in app.ini:     REQUEST_ID_HEADERS = X-Request-ID
  - Print in log:                 127.0.0.1:58384 - - [14/Feb/2023:16:33:51 +0800]  "**test-id-123**" ...

### Log subsections (`log.<writer-mode-name>`)

- `MODE`: **name**: Sets the mode of this log writer - Defaults to the provided subsection name. This allows you to have two different file loggers at different levels.
- `LEVEL`: **log.LEVEL**: Sets the log-level of this writer. Defaults to the `LEVEL` set in the global `[log]` section.
- `STACKTRACE_LEVEL`: **log.STACKTRACE_LEVEL**: Sets the log level at which to log stack traces.
- `EXPRESSION`: **""**: A regular expression to match either the function name, file or message. Defaults to empty. Only log messages that match the expression will be saved in the logger.
- `FLAGS`: **stdflags**: A comma separated string representing the log flags. Defaults to `stdflags` which represents the prefix: `2009/01/23 01:23:23 ...a/b/c/d.go:23:runtime.Caller() [I]: message`. `none` means don't prefix log lines. See `modules/log/flags.go` for more information.
- `PREFIX`: **""**: An additional prefix for every log line in this logger. Defaults to empty.
- `COLORIZE`: **false**: Whether to colorize the log lines

### Console log mode (`log.console`, or `MODE=console`)

- For the console logger `COLORIZE` will default to `true` if not on windows or the terminal is determined to be able to color.
- `STDERR`: **false**: Use Stderr instead of Stdout.

### File log mode (`log.file`, or `MODE=file`)

- `FILE_NAME`: Set the file name for this logger. Defaults to `gitea.log` (exception: access log defaults to `access.log`). If relative will be relative to the `ROOT_PATH`
- `LOG_ROTATE`: **true**: Rotate the log files.
- `MAX_SIZE_SHIFT`: **28**: Maximum size shift of a single file, 28 represents 256Mb.
- `DAILY_ROTATE`: **true**: Rotate logs daily.
- `MAX_DAYS`: **7**: Delete the log file after n days
- `COMPRESS`: **true**: Compress old log files by default with gzip
- `COMPRESSION_LEVEL`: **-1**: Compression level

### Conn log mode (`log.conn`, or `MODE=conn`)

- `RECONNECT_ON_MSG`: **false**: Reconnect host for every single message.
- `RECONNECT`: **false**: Try to reconnect when connection is lost.
- `PROTOCOL`: **tcp**: Set the protocol, either "tcp", "unix" or "udp".
- `ADDR`: **:7020**: Sets the address to connect to.

<<<<<<< HEAD
### SMTP log mode (`log.smtp`, `log.smtp.*` or `MODE=smtp`)

- `USER`: User email address to send from.
- `PASSWD`: Password for the smtp server.
- `HOST`: **127.0.0.1:25**: The SMTP host to connect to.
- `RECEIVERS`: Email addresses to send to.
- `SUBJECT`: **Diagnostic message from Gitea**

## Audit Log (`audit`)

- `ENABLED`: **false**: Enable logging of audit events
- `APPENDER`: **\<empty\>**: Comma seperated list of appenders to log to (possible values: `log` or `file`).

## File Audit Log (`audit.file`)

- `FILENAME`: **\<empty\>**: Set the file name for the logger. If this is a relative path this will be relative to `log.ROOT_PATH`. Defaults to `log.ROOT_PATH/audit.log`.
- `ROTATE`: **false**: This enables automated audit log rotate, default is true
- `MAXIMUM_SIZE`: **false**: Maximum file size in bytes before rotating takes place (format `1000`, `1 MB`, `1 GiB`)
- `ROTATE_DAILY`: **true**: Rotate audit log daily, default is true
- `KEEP_DAYS`: **7**: Delete the audit log file after n days, default is 7
- `COMPRESS`: **true**: Compress audit logs with gzip
- `COMPRESSION_LEVEL`: **-1**: Compression level see godoc for `compress/gzip`

=======
>>>>>>> 922c83ee
## Cron (`cron`)

- `ENABLED`: **false**: Enable to run all cron tasks periodically with default settings.
- `RUN_AT_START`: **false**: Run cron tasks at application start-up.
- `NOTICE_ON_SUCCESS`: **false**: Set to true to switch on success notices.

- `SCHEDULE` accept formats
  - Full crontab specs, e.g. `* * * * * ?`
  - Descriptors, e.g. `@midnight`, `@every 1h30m` ...
  - See more: [cron documentation](https://pkg.go.dev/github.com/gogs/cron@v0.0.0-20171120032916-9f6c956d3e14)

### Basic cron tasks - enabled by default

#### Cron - Cleanup old repository archives (`cron.archive_cleanup`)

- `ENABLED`: **true**: Enable service.
- `RUN_AT_START`: **true**: Run tasks at start up time (if ENABLED).
- `SCHEDULE`: **@midnight**: Cron syntax for scheduling repository archive cleanup, e.g. `@every 1h`.
- `OLDER_THAN`: **24h**: Archives created more than `OLDER_THAN` ago are subject to deletion, e.g. `12h`.

#### Cron - Update Mirrors (`cron.update_mirrors`)

- `SCHEDULE`: **@every 10m**: Cron syntax for scheduling update mirrors, e.g. `@every 3h`.
- `PULL_LIMIT`: **50**: Limit the number of mirrors added to the queue to this number (negative values mean no limit, 0 will result in no mirrors being queued effectively disabling pull mirror updating).
- `PUSH_LIMIT`: **50**: Limit the number of mirrors added to the queue to this number (negative values mean no limit, 0 will result in no mirrors being queued effectively disabling push mirror updating).

#### Cron - Repository Health Check (`cron.repo_health_check`)

- `SCHEDULE`: **@midnight**: Cron syntax for scheduling repository health check.
- `TIMEOUT`: **60s**: Time duration syntax for health check execution timeout.
- `ARGS`: **\<empty\>**: Arguments for command `git fsck`, e.g. `--unreachable --tags`. See more on http://git-scm.com/docs/git-fsck

#### Cron - Repository Statistics Check (`cron.check_repo_stats`)

- `RUN_AT_START`: **true**: Run repository statistics check at start time.
- `SCHEDULE`: **@midnight**: Cron syntax for scheduling repository statistics check.

#### Cron - Cleanup hook_task Table (`cron.cleanup_hook_task_table`)

- `ENABLED`: **true**: Enable cleanup hook_task job.
- `RUN_AT_START`: **false**: Run cleanup hook_task at start time (if ENABLED).
- `SCHEDULE`: **@midnight**: Cron syntax for cleaning hook_task table.
- `CLEANUP_TYPE` **OlderThan** OlderThan or PerWebhook Method to cleanup hook_task, either by age (i.e. how long ago hook_task record was delivered) or by the number to keep per webhook (i.e. keep most recent x deliveries per webhook).
- `OLDER_THAN`: **168h**: If CLEANUP_TYPE is set to OlderThan, then any delivered hook_task records older than this expression will be deleted.
- `NUMBER_TO_KEEP`: **10**: If CLEANUP_TYPE is set to PerWebhook, this is number of hook_task records to keep for a webhook (i.e. keep the most recent x deliveries).

#### Cron - Cleanup expired packages (`cron.cleanup_packages`)

- `ENABLED`: **true**: Enable cleanup expired packages job.
- `RUN_AT_START`: **true**: Run job at start time (if ENABLED).
- `NOTICE_ON_SUCCESS`: **false**: Notify every time this job runs.
- `SCHEDULE`: **@midnight**: Cron syntax for the job.
- `OLDER_THAN`: **24h**: Unreferenced package data created more than OLDER_THAN ago is subject to deletion.

#### Cron - Update Migration Poster ID (`cron.update_migration_poster_id`)

- `SCHEDULE`: **@midnight** : Interval as a duration between each synchronization, it will always attempt synchronization when the instance starts.

#### Cron - Sync External Users (`cron.sync_external_users`)

- `SCHEDULE`: **@midnight** : Interval as a duration between each synchronization, it will always attempt synchronization when the instance starts.
- `UPDATE_EXISTING`: **true**: Create new users, update existing user data and disable users that are not in external source anymore (default) or only create new users if UPDATE_EXISTING is set to false.

### Extended cron tasks (not enabled by default)

#### Cron - Garbage collect all repositories (`cron.git_gc_repos`)

- `ENABLED`: **false**: Enable service.
- `RUN_AT_START`: **false**: Run tasks at start up time (if ENABLED).
- `SCHEDULE`: **@every 72h**: Cron syntax for scheduling repository archive cleanup, e.g. `@every 1h`.
- `TIMEOUT`: **60s**: Time duration syntax for garbage collection execution timeout.
- `NOTICE_ON_SUCCESS`: **false**: Set to true to switch on success notices.
- `ARGS`: **\<empty\>**: Arguments for command `git gc`, e.g. `--aggressive --auto`. The default value is same with [git] -> GC_ARGS

#### Cron - Update the '.ssh/authorized_keys' file with Gitea SSH keys (`cron.resync_all_sshkeys`)

- `ENABLED`: **false**: Enable service.
- `RUN_AT_START`: **false**: Run tasks at start up time (if ENABLED).
- `NOTICE_ON_SUCCESS`: **false**: Set to true to switch on success notices.
- `SCHEDULE`: **@every 72h**: Cron syntax for scheduling repository archive cleanup, e.g. `@every 1h`.

#### Cron - Resynchronize pre-receive, update and post-receive hooks of all repositories (`cron.resync_all_hooks`)

- `ENABLED`: **false**: Enable service.
- `RUN_AT_START`: **false**: Run tasks at start up time (if ENABLED).
- `NOTICE_ON_SUCCESS`: **false**: Set to true to switch on success notices.
- `SCHEDULE`: **@every 72h**: Cron syntax for scheduling repository archive cleanup, e.g. `@every 1h`.

#### Cron - Reinitialize all missing Git repositories for which records exist (`cron.reinit_missing_repos`)

- `ENABLED`: **false**: Enable service.
- `RUN_AT_START`: **false**: Run tasks at start up time (if ENABLED).
- `NOTICE_ON_SUCCESS`: **false**: Set to true to switch on success notices.
- `SCHEDULE`: **@every 72h**: Cron syntax for scheduling repository archive cleanup, e.g. `@every 1h`.

#### Cron - Delete all repositories missing their Git files (`cron.delete_missing_repos`)

- `ENABLED`: **false**: Enable service.
- `RUN_AT_START`: **false**: Run tasks at start up time (if ENABLED).
- `NOTICE_ON_SUCCESS`: **false**: Set to true to switch on success notices.
- `SCHEDULE`: **@every 72h**: Cron syntax for scheduling repository archive cleanup, e.g. `@every 1h`.

#### Cron -  Delete generated repository avatars (`cron.delete_generated_repository_avatars`)

- `ENABLED`: **false**: Enable service.
- `RUN_AT_START`: **false**: Run tasks at start up time (if ENABLED).
- `NOTICE_ON_SUCCESS`: **false**: Set to true to switch on success notices.
- `SCHEDULE`: **@every 72h**: Cron syntax for scheduling repository archive cleanup, e.g. `@every 1h`.

#### Cron -  Delete all old actions from database (`cron.delete_old_actions`)

- `ENABLED`: **false**: Enable service.
- `RUN_AT_START`: **false**: Run tasks at start up time (if ENABLED).
- `NOTICE_ON_SUCCESS`: **false**: Set to true to switch on success notices.
- `SCHEDULE`: **@every 168h**: Cron syntax to set how often to check.
- `OLDER_THAN`: **8760h**: any action older than this expression will be deleted from database, suggest using `8760h` (1 year) because that's the max length of heatmap.

#### Cron -  Check for new Gitea versions (`cron.update_checker`)

- `ENABLED`: **true**: Enable service.
- `RUN_AT_START`: **false**: Run tasks at start up time (if ENABLED).
- `ENABLE_SUCCESS_NOTICE`: **true**: Set to false to switch off success notices.
- `SCHEDULE`: **@every 168h**: Cron syntax for scheduling a work, e.g. `@every 168h`.
- `HTTP_ENDPOINT`: **https://dl.gitea.io/gitea/version.json**: the endpoint that Gitea will check for newer versions

#### Cron -  Delete all old system notices from database (`cron.delete_old_system_notices`)

- `ENABLED`: **false**: Enable service.
- `RUN_AT_START`: **false**: Run tasks at start up time (if ENABLED).
- `NO_SUCCESS_NOTICE`: **false**: Set to true to switch off success notices.
- `SCHEDULE`: **@every 168h**: Cron syntax to set how often to check.
- `OLDER_THAN`: **8760h**: any system notice older than this expression will be deleted from database.

#### Cron -  Garbage collect LFS pointers in repositories (`cron.gc_lfs`)

- `ENABLED`: **false**: Enable service.
- `RUN_AT_START`: **false**: Run tasks at start up time (if ENABLED).
- `SCHEDULE`: **@every 24h**: Cron syntax to set how often to check.
- `OLDER_THAN`: **168h**: Only attempt to garbage collect LFSMetaObjects older than this (default 7 days)
- `LAST_UPDATED_MORE_THAN_AGO`: **72h**: Only attempt to garbage collect LFSMetaObjects that have not been attempted to be garbage collected for this long (default 3 days)
- `NUMBER_TO_CHECK_PER_REPO`: **100**: Minimum number of stale LFSMetaObjects to check per repo. Set to `0` to always check all.
- `PROPORTION_TO_CHECK_PER_REPO`: **0.6**: Check at least this proportion of LFSMetaObjects per repo. (This may cause all stale LFSMetaObjects to be checked.)

## Git (`git`)

- `PATH`: **""**: The path of Git executable. If empty, Gitea searches through the PATH environment.
- `HOME_PATH`: **%(APP_DATA_PATH)s/home**: The HOME directory for Git.
   This directory will be used to contain the `.gitconfig` and possible `.gnupg` directories that Gitea's git calls will use. If you can confirm Gitea is the only application running in this environment, you can set it to the normal home directory for Gitea user.
- `DISABLE_DIFF_HIGHLIGHT`: **false**: Disables highlight of added and removed changes.
- `MAX_GIT_DIFF_LINES`: **1000**: Max number of lines allowed of a single file in diff view.
- `MAX_GIT_DIFF_LINE_CHARACTERS`: **5000**: Max character count per line highlighted in diff view.
- `MAX_GIT_DIFF_FILES`: **100**: Max number of files shown in diff view.
- `COMMITS_RANGE_SIZE`: **50**: Set the default commits range size
- `BRANCHES_RANGE_SIZE`: **20**: Set the default branches range size
- `GC_ARGS`: **\<empty\>**: Arguments for command `git gc`, e.g. `--aggressive --auto`. See more on http://git-scm.com/docs/git-gc/
- `ENABLE_AUTO_GIT_WIRE_PROTOCOL`: **true**: If use Git wire protocol version 2 when Git version >= 2.18, default is true, set to false when you always want Git wire protocol version 1.
  To enable this for Git over SSH when using a OpenSSH server, add `AcceptEnv GIT_PROTOCOL` to your sshd_config file.
- `PULL_REQUEST_PUSH_MESSAGE`: **true**: Respond to pushes to a non-default branch with a URL for creating a Pull Request (if the repository has them enabled)
- `VERBOSE_PUSH`: **true**: Print status information about pushes as they are being processed.
- `VERBOSE_PUSH_DELAY`: **5s**: Only print verbose information if push takes longer than this delay.
- `LARGE_OBJECT_THRESHOLD`: **1048576**: (Go-Git only), don't cache objects greater than this in memory. (Set to 0 to disable.)
- `DISABLE_CORE_PROTECT_NTFS`: **false** Set to true to forcibly set `core.protectNTFS` to false.
- `DISABLE_PARTIAL_CLONE`: **false** Disable the usage of using partial clones for git.

## Git - Reflog settings (`git.reflog`)

- `ENABLED`: **true** Set to true to enable Git to write changes to reflogs in each repo.
- `EXPIRATION`: **90** Reflog entry lifetime, in days. Entries are removed opportunistically by Git.

## Git - Timeout settings (`git.timeout`)

- `DEFAULT`: **360**: Git operations default timeout seconds.
- `MIGRATE`: **600**: Migrate external repositories timeout seconds.
- `MIRROR`: **300**: Mirror external repositories timeout seconds.
- `CLONE`: **300**: Git clone from internal repositories timeout seconds.
- `PULL`: **300**: Git pull from internal repositories timeout seconds.
- `GC`: **60**: Git repository GC timeout seconds.

## Metrics (`metrics`)

- `ENABLED`: **false**: Enables /metrics endpoint for prometheus.
- `ENABLED_ISSUE_BY_LABEL`: **false**: Enable issue by label metrics with format `gitea_issues_by_label{label="bug"} 2`.
- `ENABLED_ISSUE_BY_REPOSITORY`: **false**: Enable issue by repository metrics with format `gitea_issues_by_repository{repository="org/repo"} 5`.
- `TOKEN`: **\<empty\>**: You need to specify the token, if you want to include in the authorization the metrics . The same token need to be used in prometheus parameters `bearer_token` or `bearer_token_file`.

## API (`api`)

- `ENABLE_SWAGGER`: **true**: Enables the API documentation endpoints (`/api/swagger`, `/api/v1/swagger`, …). True or false.
- `MAX_RESPONSE_ITEMS`: **50**: Max number of items in a page.
- `DEFAULT_PAGING_NUM`: **30**: Default paging number of API.
- `DEFAULT_GIT_TREES_PER_PAGE`: **1000**: Default and maximum number of items per page for Git trees API.
- `DEFAULT_MAX_BLOB_SIZE`: **10485760** (10MiB): Default max size of a blob that can be returned by the blobs API.

## OAuth2 (`oauth2`)

- `ENABLE`: **true**: Enables OAuth2 provider.
- `ACCESS_TOKEN_EXPIRATION_TIME`: **3600**: Lifetime of an OAuth2 access token in seconds
- `REFRESH_TOKEN_EXPIRATION_TIME`: **730**: Lifetime of an OAuth2 refresh token in hours
- `INVALIDATE_REFRESH_TOKENS`: **false**: Check if refresh token has already been used
- `JWT_SIGNING_ALGORITHM`: **RS256**: Algorithm used to sign OAuth2 tokens. Valid values: \[`HS256`, `HS384`, `HS512`, `RS256`, `RS384`, `RS512`, `ES256`, `ES384`, `ES512`\]
- `JWT_SECRET`: **\<empty\>**: OAuth2 authentication secret for access and refresh tokens, change this to a unique string. This setting is only needed if `JWT_SIGNING_ALGORITHM` is set to `HS256`, `HS384` or `HS512`.
- `JWT_SIGNING_PRIVATE_KEY_FILE`: **jwt/private.pem**: Private key file path used to sign OAuth2 tokens. The path is relative to `APP_DATA_PATH`. This setting is only needed if `JWT_SIGNING_ALGORITHM` is set to `RS256`, `RS384`, `RS512`, `ES256`, `ES384` or `ES512`. The file must contain a RSA or ECDSA private key in the PKCS8 format. If no key exists a 4096 bit key will be created for you.
- `MAX_TOKEN_LENGTH`: **32767**: Maximum length of token/cookie to accept from OAuth2 provider

## i18n (`i18n`)

- `LANGS`: **en-US,zh-CN,zh-HK,zh-TW,de-DE,fr-FR,nl-NL,lv-LV,ru-RU,uk-UA,ja-JP,es-ES,pt-BR,pt-PT,pl-PL,bg-BG,it-IT,fi-FI,tr-TR,cs-CZ,sv-SE,ko-KR,el-GR,fa-IR,hu-HU,id-ID,ml-IN**:
     List of locales shown in language selector. The first locale will be used as the default if user browser's language doesn't match any locale in the list.
- `NAMES`: **English,简体中文,繁體中文（香港）,繁體中文（台灣）,Deutsch,Français,Nederlands,Latviešu,Русский,Українська,日本語,Español,Português do Brasil,Português de Portugal,Polski,Български,Italiano,Suomi,Türkçe,Čeština,Српски,Svenska,한국어,Ελληνικά,فارسی,Magyar nyelv,Bahasa Indonesia,മലയാളം**: Visible names corresponding to the locales

## Markup (`markup`)

- `MERMAID_MAX_SOURCE_CHARACTERS`: **5000**: Set the maximum size of a Mermaid source. (Set to -1 to disable)

Gitea can support Markup using external tools. The example below will add a markup named `asciidoc`.

```ini
[markup.asciidoc]
ENABLED = true
NEED_POSTPROCESS = true
FILE_EXTENSIONS = .adoc,.asciidoc
RENDER_COMMAND = "asciidoc --out-file=- -"
IS_INPUT_FILE = false
```

- ENABLED: **false** Enable markup support; set to **true** to enable this renderer.
- NEED\_POSTPROCESS: **true** set to **true** to replace links / sha1 and etc.
- FILE\_EXTENSIONS: **\<empty\>** List of file extensions that should be rendered by an external
   command. Multiple extensions needs a comma as splitter.
- RENDER\_COMMAND: External command to render all matching extensions.
- IS\_INPUT\_FILE: **false** Input is not a standard input but a file param followed `RENDER_COMMAND`.
- RENDER_CONTENT_MODE: **sanitized** How the content will be rendered.
  - sanitized: Sanitize the content and render it inside current page, default to only allow a few HTML tags and attributes. Customized sanitizer rules can be defined in `[markup.sanitizer.*]`.
  - no-sanitizer: Disable the sanitizer and render the content inside current page. It's **insecure** and may lead to XSS attack if the content contains malicious code.
  - iframe: Render the content in a separate standalone page and embed it into current page by iframe. The iframe is in sandbox mode with same-origin disabled, and the JS code are safely isolated from parent page.

Two special environment variables are passed to the render command:

- `GITEA_PREFIX_SRC`, which contains the current URL prefix in the `src` path tree. To be used as prefix for links.
- `GITEA_PREFIX_RAW`, which contains the current URL prefix in the `raw` path tree. To be used as prefix for image paths.

If `RENDER_CONTENT_MODE` is `sanitized`, Gitea supports customizing the sanitization policy for rendered HTML. The example below will support KaTeX output from pandoc.

```ini
[markup.sanitizer.TeX]
; Pandoc renders TeX segments as <span>s with the "math" class, optionally
; with "inline" or "display" classes depending on context.
ELEMENT = span
ALLOW_ATTR = class
REGEXP = ^\s*((math(\s+|$)|inline(\s+|$)|display(\s+|$)))+
ALLOW_DATA_URI_IMAGES = true
```

- `ELEMENT`: The element this policy applies to. Must be non-empty.
- `ALLOW_ATTR`: The attribute this policy allows. Must be non-empty.
- `REGEXP`: A regex to match the contents of the attribute against. Must be present but may be empty for unconditional whitelisting of this attribute.
- `ALLOW_DATA_URI_IMAGES`: **false** Allow data uri images (`<img src="data:image/png;base64,..."/>`).

Multiple sanitisation rules can be defined by adding unique subsections, e.g. `[markup.sanitizer.TeX-2]`.
To apply a sanitisation rules only for a specify external renderer they must use the renderer name, e.g. `[markup.sanitizer.asciidoc.rule-1]`.
If the rule is defined above the renderer ini section or the name does not match a renderer it is applied to every renderer.

## Highlight Mappings (`highlight.mapping`)

- `file_extension e.g. .toml`: **language e.g. ini**. File extension to language mapping overrides.

- Gitea will highlight files using the `linguist-language` or `gitlab-language` attribute from the `.gitattributes` file
if available. If this is not set or the language is unavailable, the file extension will be looked up
in this mapping or the filetype using heuristics.

## Time (`time`)

- `DEFAULT_UI_LOCATION`: Default location of time on the UI, so that we can display correct user's time on UI. i.e. Asia/Shanghai

## Task (`task`)

Task queue configuration has been moved to `queue.task`. However, the below configuration values are kept for backwards compatibility:

- `QUEUE_TYPE`: **channel**: Task queue type, could be `channel` or `redis`.
- `QUEUE_LENGTH`: **1000**: Task queue length, available only when `QUEUE_TYPE` is `channel`.
- `QUEUE_CONN_STR`: **redis://127.0.0.1:6379/0**: Task queue connection string, available only when `QUEUE_TYPE` is `redis`. If redis needs a password, use `redis://123@127.0.0.1:6379/0` or `redis+cluster://123@127.0.0.1:6379/0`.

## Migrations (`migrations`)

- `MAX_ATTEMPTS`: **3**: Max attempts per http/https request on migrations.
- `RETRY_BACKOFF`: **3**: Backoff time per http/https request retry (seconds)
- `ALLOWED_DOMAINS`: **\<empty\>**: Domains allowlist for migrating repositories, default is blank. It means everything will be allowed. Multiple domains could be separated by commas. Wildcard is supported: `github.com, *.github.com`.
- `BLOCKED_DOMAINS`: **\<empty\>**: Domains blocklist for migrating repositories, default is blank. Multiple domains could be separated by commas. When `ALLOWED_DOMAINS` is not blank, this option has a higher priority to deny domains. Wildcard is supported.
- `ALLOW_LOCALNETWORKS`: **false**: Allow private addresses defined by RFC 1918, RFC 1122, RFC 4632 and RFC 4291. If a domain is allowed by `ALLOWED_DOMAINS`, this option will be ignored.
- `SKIP_TLS_VERIFY`: **false**: Allow skip tls verify

## Federation (`federation`)

- `ENABLED`: **false**: Enable/Disable federation capabilities
- `SHARE_USER_STATISTICS`: **true**: Enable/Disable user statistics for nodeinfo if federation is enabled
- `MAX_SIZE`: **4**: Maximum federation request and response size (MB)

 WARNING: Changing the settings below can break federation.

- `ALGORITHMS`: **rsa-sha256, rsa-sha512, ed25519**: HTTP signature algorithms
- `DIGEST_ALGORITHM`: **SHA-256**: HTTP signature digest algorithm
- `GET_HEADERS`: **(request-target), Date**: GET headers for federation requests
- `POST_HEADERS`: **(request-target), Date, Digest**: POST headers for federation requests

## Packages (`packages`)

- `ENABLED`: **true**: Enable/Disable package registry capabilities
- `CHUNKED_UPLOAD_PATH`: **tmp/package-upload**: Path for chunked uploads. Defaults to `APP_DATA_PATH` + `tmp/package-upload`
- `LIMIT_TOTAL_OWNER_COUNT`: **-1**: Maximum count of package versions a single owner can have (`-1` means no limits)
- `LIMIT_TOTAL_OWNER_SIZE`: **-1**: Maximum size of packages a single owner can use (`-1` means no limits, format `1000`, `1 MB`, `1 GiB`)
- `LIMIT_SIZE_ALPINE`: **-1**: Maximum size of an Alpine upload (`-1` means no limits, format `1000`, `1 MB`, `1 GiB`)
- `LIMIT_SIZE_CARGO`: **-1**: Maximum size of a Cargo upload (`-1` means no limits, format `1000`, `1 MB`, `1 GiB`)
- `LIMIT_SIZE_CHEF`: **-1**: Maximum size of a Chef upload (`-1` means no limits, format `1000`, `1 MB`, `1 GiB`)
- `LIMIT_SIZE_COMPOSER`: **-1**: Maximum size of a Composer upload (`-1` means no limits, format `1000`, `1 MB`, `1 GiB`)
- `LIMIT_SIZE_CONAN`: **-1**: Maximum size of a Conan upload (`-1` means no limits, format `1000`, `1 MB`, `1 GiB`)
- `LIMIT_SIZE_CONDA`: **-1**: Maximum size of a Conda upload (`-1` means no limits, format `1000`, `1 MB`, `1 GiB`)
- `LIMIT_SIZE_CONTAINER`: **-1**: Maximum size of a Container upload (`-1` means no limits, format `1000`, `1 MB`, `1 GiB`)
- `LIMIT_SIZE_CRAN`: **-1**: Maximum size of a CRAN upload (`-1` means no limits, format `1000`, `1 MB`, `1 GiB`)
- `LIMIT_SIZE_DEBIAN`: **-1**: Maximum size of a Debian upload (`-1` means no limits, format `1000`, `1 MB`, `1 GiB`)
- `LIMIT_SIZE_GENERIC`: **-1**: Maximum size of a Generic upload (`-1` means no limits, format `1000`, `1 MB`, `1 GiB`)
- `LIMIT_SIZE_GO`: **-1**: Maximum size of a Go upload (`-1` means no limits, format `1000`, `1 MB`, `1 GiB`)
- `LIMIT_SIZE_HELM`: **-1**: Maximum size of a Helm upload (`-1` means no limits, format `1000`, `1 MB`, `1 GiB`)
- `LIMIT_SIZE_MAVEN`: **-1**: Maximum size of a Maven upload (`-1` means no limits, format `1000`, `1 MB`, `1 GiB`)
- `LIMIT_SIZE_NPM`: **-1**: Maximum size of a npm upload (`-1` means no limits, format `1000`, `1 MB`, `1 GiB`)
- `LIMIT_SIZE_NUGET`: **-1**: Maximum size of a NuGet upload (`-1` means no limits, format `1000`, `1 MB`, `1 GiB`)
- `LIMIT_SIZE_PUB`: **-1**: Maximum size of a Pub upload (`-1` means no limits, format `1000`, `1 MB`, `1 GiB`)
- `LIMIT_SIZE_PYPI`: **-1**: Maximum size of a PyPI upload (`-1` means no limits, format `1000`, `1 MB`, `1 GiB`)
- `LIMIT_SIZE_RPM`: **-1**: Maximum size of a RPM upload (`-1` means no limits, format `1000`, `1 MB`, `1 GiB`)
- `LIMIT_SIZE_RUBYGEMS`: **-1**: Maximum size of a RubyGems upload (`-1` means no limits, format `1000`, `1 MB`, `1 GiB`)
- `LIMIT_SIZE_SWIFT`: **-1**: Maximum size of a Swift upload (`-1` means no limits, format `1000`, `1 MB`, `1 GiB`)
- `LIMIT_SIZE_VAGRANT`: **-1**: Maximum size of a Vagrant upload (`-1` means no limits, format `1000`, `1 MB`, `1 GiB`)

## Mirror (`mirror`)

- `ENABLED`: **true**: Enables the mirror functionality. Set to **false** to disable all mirrors. Pre-existing mirrors remain valid but won't be updated; may be converted to regular repo.
- `DISABLE_NEW_PULL`: **false**: Disable the creation of **new** pull mirrors. Pre-existing mirrors remain valid. Will be ignored if `mirror.ENABLED` is `false`.
- `DISABLE_NEW_PUSH`: **false**: Disable the creation of **new** push mirrors. Pre-existing mirrors remain valid. Will be ignored if `mirror.ENABLED` is `false`.
- `DEFAULT_INTERVAL`: **8h**: Default interval between each check
- `MIN_INTERVAL`: **10m**: Minimum interval for checking. (Must be >1m).

## LFS (`lfs`)

Storage configuration for lfs data. It will be derived from default `[storage]` or
`[storage.xxx]` when set `STORAGE_TYPE` to `xxx`. When derived, the default of `PATH`
is `data/lfs` and the default of `MINIO_BASE_PATH` is `lfs/`.

- `STORAGE_TYPE`: **local**: Storage type for lfs, `local` for local disk or `minio` for s3 compatible object storage service or other name defined with `[storage.xxx]`
- `SERVE_DIRECT`: **false**: Allows the storage driver to redirect to authenticated URLs to serve files directly. Currently, only Minio/S3 is supported via signed URLs, local does nothing.
- `PATH`: **./data/lfs**: Where to store LFS files, only available when `STORAGE_TYPE` is `local`. If not set it fall back to deprecated LFS_CONTENT_PATH value in [server] section.
- `MINIO_ENDPOINT`: **localhost:9000**: Minio endpoint to connect only available when `STORAGE_TYPE` is `minio`
- `MINIO_ACCESS_KEY_ID`: Minio accessKeyID to connect only available when `STORAGE_TYPE` is `minio`
- `MINIO_SECRET_ACCESS_KEY`: Minio secretAccessKey to connect only available when `STORAGE_TYPE is` `minio`
- `MINIO_BUCKET`: **gitea**: Minio bucket to store the lfs only available when `STORAGE_TYPE` is `minio`
- `MINIO_LOCATION`: **us-east-1**: Minio location to create bucket only available when `STORAGE_TYPE` is `minio`
- `MINIO_BASE_PATH`: **lfs/**: Minio base path on the bucket only available when `STORAGE_TYPE` is `minio`
- `MINIO_USE_SSL`: **false**: Minio enabled ssl only available when `STORAGE_TYPE` is `minio`
- `MINIO_INSECURE_SKIP_VERIFY`: **false**: Minio skip SSL verification available when STORAGE_TYPE is `minio`

## Storage (`storage`)

Default storage configuration for attachments, lfs, avatars and etc.

- `SERVE_DIRECT`: **false**: Allows the storage driver to redirect to authenticated URLs to serve files directly. Currently, only Minio/S3 is supported via signed URLs, local does nothing.
- `MINIO_ENDPOINT`: **localhost:9000**: Minio endpoint to connect only available when `STORAGE_TYPE` is `minio`
- `MINIO_ACCESS_KEY_ID`: Minio accessKeyID to connect only available when `STORAGE_TYPE` is `minio`
- `MINIO_SECRET_ACCESS_KEY`: Minio secretAccessKey to connect only available when `STORAGE_TYPE is` `minio`
- `MINIO_BUCKET`: **gitea**: Minio bucket to store the data only available when `STORAGE_TYPE` is `minio`
- `MINIO_LOCATION`: **us-east-1**: Minio location to create bucket only available when `STORAGE_TYPE` is `minio`
- `MINIO_USE_SSL`: **false**: Minio enabled ssl only available when `STORAGE_TYPE` is `minio`
- `MINIO_INSECURE_SKIP_VERIFY`: **false**: Minio skip SSL verification available when STORAGE_TYPE is `minio`

And you can also define a customize storage like below:

```ini
[storage.my_minio]
STORAGE_TYPE = minio
; Minio endpoint to connect only available when STORAGE_TYPE is `minio`
MINIO_ENDPOINT = localhost:9000
; Minio accessKeyID to connect only available when STORAGE_TYPE is `minio`
MINIO_ACCESS_KEY_ID =
; Minio secretAccessKey to connect only available when STORAGE_TYPE is `minio`
MINIO_SECRET_ACCESS_KEY =
; Minio bucket to store the attachments only available when STORAGE_TYPE is `minio`
MINIO_BUCKET = gitea
; Minio location to create bucket only available when STORAGE_TYPE is `minio`
MINIO_LOCATION = us-east-1
; Minio enabled ssl only available when STORAGE_TYPE is `minio`
MINIO_USE_SSL = false
; Minio skip SSL verification available when STORAGE_TYPE is `minio`
MINIO_INSECURE_SKIP_VERIFY = false
```

And used by `[attachment]`, `[lfs]` and etc. as `STORAGE_TYPE`.

## Repository Archive Storage (`storage.repo-archive`)

Configuration for repository archive storage. It will inherit from default `[storage]` or
`[storage.xxx]` when set `STORAGE_TYPE` to `xxx`. The default of `PATH`
is `data/repo-archive` and the default of `MINIO_BASE_PATH` is `repo-archive/`.

- `STORAGE_TYPE`: **local**: Storage type for repo archive, `local` for local disk or `minio` for s3 compatible object storage service or other name defined with `[storage.xxx]`
- `SERVE_DIRECT`: **false**: Allows the storage driver to redirect to authenticated URLs to serve files directly. Currently, only Minio/S3 is supported via signed URLs, local does nothing.
- `PATH`: **./data/repo-archive**: Where to store archive files, only available when `STORAGE_TYPE` is `local`.
- `MINIO_ENDPOINT`: **localhost:9000**: Minio endpoint to connect only available when `STORAGE_TYPE` is `minio`
- `MINIO_ACCESS_KEY_ID`: Minio accessKeyID to connect only available when `STORAGE_TYPE` is `minio`
- `MINIO_SECRET_ACCESS_KEY`: Minio secretAccessKey to connect only available when `STORAGE_TYPE is` `minio`
- `MINIO_BUCKET`: **gitea**: Minio bucket to store the lfs only available when `STORAGE_TYPE` is `minio`
- `MINIO_LOCATION`: **us-east-1**: Minio location to create bucket only available when `STORAGE_TYPE` is `minio`
- `MINIO_BASE_PATH`: **repo-archive/**: Minio base path on the bucket only available when `STORAGE_TYPE` is `minio`
- `MINIO_USE_SSL`: **false**: Minio enabled ssl only available when `STORAGE_TYPE` is `minio`
- `MINIO_INSECURE_SKIP_VERIFY`: **false**: Minio skip SSL verification available when STORAGE_TYPE is `minio`

## Proxy (`proxy`)

- `PROXY_ENABLED`: **false**: Enable the proxy if true, all requests to external via HTTP will be affected, if false, no proxy will be used even environment http_proxy/https_proxy
- `PROXY_URL`: **\<empty\>**: Proxy server URL, support http://, https//, socks://, blank will follow environment http_proxy/https_proxy
- `PROXY_HOSTS`: **\<empty\>**: Comma separated list of host names requiring proxy. Glob patterns (*) are accepted; use ** to match all hosts.

i.e.

```ini
PROXY_ENABLED = true
PROXY_URL = socks://127.0.0.1:1080
PROXY_HOSTS = *.github.com
```

## Actions (`actions`)

- `ENABLED`: **false**: Enable/Disable actions capabilities
- `DEFAULT_ACTIONS_URL`: **https://gitea.com**: Default address to get action plugins, e.g. the default value means downloading from "<https://gitea.com/actions/checkout>" for "uses: actions/checkout@v3"

`DEFAULT_ACTIONS_URL` indicates where should we find the relative path action plugin. i.e. when use an action in a workflow file like

```yaml
name: versions
on:
  push:
    branches:
      - main
      - releases/*
jobs:
  build:
    runs-on: ubuntu-latest
    steps:
      - uses: actions/checkout@v3
```

Now we need to know how to get actions/checkout, this configuration is the default git server to get it. That means we will get the repository via git clone ${DEFAULT_ACTIONS_URL}/actions/checkout and fetch tag v3.

To help people who don't want to mirror these actions in their git instances, the default value is https://gitea.com
To help people run actions totally in their network, they can change the value and copy all necessary action repositories into their git server.

Of course we should support the form in future PRs like

```yaml
steps:
  - uses: gitea.com/actions/checkout@v3
```

although Github don't support this form.

## Other (`other`)

- `SHOW_FOOTER_VERSION`: **true**: Show Gitea and Go version information in the footer.
- `SHOW_FOOTER_TEMPLATE_LOAD_TIME`: **true**: Show time of template execution in the footer.
- `ENABLE_SITEMAP`: **true**: Generate sitemap.
- `ENABLE_FEED`: **true**: Enable/Disable RSS/Atom feed.<|MERGE_RESOLUTION|>--- conflicted
+++ resolved
@@ -890,15 +890,6 @@
 - `PROTOCOL`: **tcp**: Set the protocol, either "tcp", "unix" or "udp".
 - `ADDR`: **:7020**: Sets the address to connect to.
 
-<<<<<<< HEAD
-### SMTP log mode (`log.smtp`, `log.smtp.*` or `MODE=smtp`)
-
-- `USER`: User email address to send from.
-- `PASSWD`: Password for the smtp server.
-- `HOST`: **127.0.0.1:25**: The SMTP host to connect to.
-- `RECEIVERS`: Email addresses to send to.
-- `SUBJECT`: **Diagnostic message from Gitea**
-
 ## Audit Log (`audit`)
 
 - `ENABLED`: **false**: Enable logging of audit events
@@ -907,15 +898,13 @@
 ## File Audit Log (`audit.file`)
 
 - `FILENAME`: **\<empty\>**: Set the file name for the logger. If this is a relative path this will be relative to `log.ROOT_PATH`. Defaults to `log.ROOT_PATH/audit.log`.
-- `ROTATE`: **false**: This enables automated audit log rotate, default is true
+- `ROTATE`: **true**: This enables automated audit log rotate, default is true
 - `MAXIMUM_SIZE`: **false**: Maximum file size in bytes before rotating takes place (format `1000`, `1 MB`, `1 GiB`)
 - `ROTATE_DAILY`: **true**: Rotate audit log daily, default is true
 - `KEEP_DAYS`: **7**: Delete the audit log file after n days, default is 7
 - `COMPRESS`: **true**: Compress audit logs with gzip
 - `COMPRESSION_LEVEL`: **-1**: Compression level see godoc for `compress/gzip`
 
-=======
->>>>>>> 922c83ee
 ## Cron (`cron`)
 
 - `ENABLED`: **false**: Enable to run all cron tasks periodically with default settings.
