--- conflicted
+++ resolved
@@ -750,14 +750,8 @@
 - `MODE`: **console**: Logging mode. For multiple modes, use a comma to separate values. You can configure each mode in per mode log subsections `\[log.modename\]`. By default the file mode will log to `$ROOT_PATH/gitea.log`.
 - `LEVEL`: **Info**: General log level. \[Trace, Debug, Info, Warn, Error, Critical, Fatal, None\]
 - `STACKTRACE_LEVEL`: **None**: Default log level at which to log create stack traces. \[Trace, Debug, Info, Warn, Error, Critical, Fatal, None\]
-<<<<<<< HEAD
-- `ROUTER_LOG_LEVEL`: **Info**: The log level that the router should log at. (If you are setting the access log, it's recommended to set this to Debug.)
-- `ROUTER_LOG_HANDLER`: **v2**: The log handler that controls the log output format. Before 1.16 the router logs are outputted by handler `v1`. From 1.16, the default handler is `v2` which is more meaningful and friendly. 
-- `ROUTER`: **console**: The mode or name of the log the router should log to. (If you set this to `,` it will log to default gitea logger.)
-=======
 - `ROUTER_LOG_LEVEL`: **Info**: The log level that the router should log at. (If you are setting the access log, its recommended to place this at Debug.)
 - `ROUTER`: **console**: The mode or name of the log the router should log to. (If you set this to `,` it will log to default Gitea logger.)
->>>>>>> 042cac5f
 NB: You must have `DISABLE_ROUTER_LOG` set to `false` for this option to take effect. Configure each mode in per mode log subsections `\[log.modename.router\]`.
 - `ENABLE_ACCESS_LOG`: **false**: Creates an access.log in NCSA common log format, or as per the following template
 - `ENABLE_SSH_LOG`: **false**: save ssh log to log file
