--- conflicted
+++ resolved
@@ -120,21 +120,6 @@
 
 ## Service (`service`)
 
-<<<<<<< HEAD
-- `ACTIVE_CODE_LIVE_MINUTES`: The minutes of active code life time.
-- `RESET_PASSWD_CODE_LIVE_MINUTES`: The minutes of reset password code life time.
-- `REGISTER_EMAIL_CONFIRM`: Enable this to ask for mail confirmation of registration, requires `Mailer` to be enabled.
-- `DISABLE_REGISTRATION`: Disable registration, after which only admin can create accounts for users.
-- `SHOW_REGISTRATION_BUTTON`: Indicate whether to show registration button or not.
-- `REQUIRE_SIGNIN_VIEW`: Enable this to force users to log in to view any page.
-- `ENABLE_CACHE_AVATAR`: Enable this to cache avatar from Gravatar.
-- `ENABLE_NOTIFY_MAIL`: Enable this to send e-mail to watchers of repository when something happens like creating issues, requires `Mailer` to be enabled.
-- `ENABLE_REVERSE_PROXY_AUTHENTICATION`: Enable this to allow reverse proxy authentication, more detail: https://github.com/gogits/gogs/issues/165
-- `ENABLE_REVERSE_PROXY_AUTO_REGISTRATION`: Enable this to allow auto-registration for reverse authentication.
-- `DISABLE_MINIMUM_KEY_SIZE_CHECK`: Do not check minimum key size with corresponding type.
-- `ENABLE_CAPTCHA`: Enable this to use captcha validation for registration.
-- `DEFAULT_ENABLE_DEPENDENCIES`: Enable this to have dependencies enabled by default.
-=======
 - `ACTIVE_CODE_LIVE_MINUTES`: **180**: Time limit (min) to confirm account/email registration.
 - `RESET_PASSWD_CODE_LIVE_MINUTES`: **180**: Time limit (min) to confirm forgot password reset process.
 - `REGISTER_EMAIL_CONFIRM`: **false**: Enable this to ask for mail confirmation of registration. Requires `Mailer` to be enabled.
@@ -144,7 +129,7 @@
 - `ENABLE_REVERSE_PROXY_AUTHENTICATION`: **false**: Enable this to allow reverse proxy authentication.
 - `ENABLE_REVERSE_PROXY_AUTO_REGISTRATION`: **false**: Enable this to allow auto-registration for reverse authentication.
 - `ENABLE_CAPTCHA`: **true**: Enable this to use captcha validation for registration.
->>>>>>> 70b6c075
+- `DEFAULT_ENABLE_DEPENDENCIES`: **true** Enable this to have dependencies enabled by default.
 
 ## Webhook (`webhook`)
 
