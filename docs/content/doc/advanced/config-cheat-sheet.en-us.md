--- conflicted
+++ resolved
@@ -131,18 +131,15 @@
 ## Markdown (`markdown`)
 
 - `ENABLE_HARD_LINE_BREAK`: **false**: Enable Markdown's hard line break extension.
-<<<<<<< HEAD
 - `DEFAULT_TOC_WIKI_FILE`: **true**: Create Table of Contents based on headlines on wiki page (does
    not alter file)
 - `DEFAULT_TOC_MARKUP_ALWAYS`: **false** : Create 'Table of Contents' on all rendered markup files. This does not alter files. Enabled: overwrites `DEFAULT_TOC_MARKUP_BY_FLAG`
 - `DEFAULT_TOC_MARKUP_BY_FLAG`: **true** : Create 'Table of Contents' on rendered markup files if line `%%TOC%%` is present.
 - `TOC_MARKUP_FILE_EXTENSIONS`: **.md,.markdown,.mdown,.mkd,.org** : List of markup file extensions that TOC should be created on, set to not interfere with external markup renderer.
    Separate the extensions with a comma. To ignore file extension check, just put a comma.
-=======
 - `CUSTOM_URL_SCHEMES`: Use a comma separated list (ftp,git,svn) to indicate additional
   URL hyperlinks to be rendered in Markdown. URLs beginning in http and https are
   always displayed
->>>>>>> 6fbfffee
 
 ## Server (`server`)
 
