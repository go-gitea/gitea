--- conflicted
+++ resolved
@@ -26,9 +26,10 @@
 
 Any language listed in the above Crowdin project will be supported as long as 25% or more has been translated.
 
-<<<<<<< HEAD
-After a translation has been accepted, it will be reflected in the main repository after the next Crowdin sync, which is generally after any PR is merged.  
-At the time of writing, this means that a changed translation may not appear until the following Gitea release.  
+After a translation has been accepted, it will be reflected in the main repository after the next Crowdin sync, which is generally after any PR is merged.
+
+At the time of writing, this means that a changed translation may not appear until the following Gitea release.
+
 If you use a bleeding edge build, it should appear as soon as you update after the change is synced.
 
 ## Plurals
@@ -76,11 +77,4 @@
 
 Ordinal forms, e.g. 1st, 2nd, 3rd and so on can be handled with `.TrOrdinal`. These
 have the same forms as the plural forms, and we will use `_ordinal` as a base suffix
-in future.
-=======
-After a translation has been accepted, it will be reflected in the main repository after the next Crowdin sync, which is generally after any PR is merged.
-
-At the time of writing, this means that a changed translation may not appear until the following Gitea release.
-
-If you use a bleeding edge build, it should appear as soon as you update after the change is synced.
->>>>>>> d74390ee
+in future.