---
date: "2021-09-02T16:00:00+08:00"
title: "Upgrade from an old Gitea"
slug: "upgrade-from-gitea"
sidebar_position: 100
toc: false
draft: false
aliases:
  - /en-us/upgrade-from-gitea
menu:
  sidebar:
    parent: "installation"
    name: "Upgrade From Old Gitea"
    sidebar_position: 100
    identifier: "upgrade-from-gitea"
---

# Upgrade from an old Gitea

Follow below steps to ensure a smooth upgrade to a new Gitea version.

## Check the Changelog for breaking changes

To make Gitea better, some breaking changes are unavoidable, especially for big milestone releases.
Before upgrading, please read the [Changelog on Gitea blog](https://blog.gitea.com/)
and check whether the breaking changes affect your Gitea instance.

<<<<<<< HEAD
## Check Deprecated Configurations from admin panel

Some configurations will be deprecated in future versions, you need to check them from admin panel's topbar.
If these deprecated configurations are not resolved, Gitea may refuse to start. You can also get the correct
configuration from this version documentation on https://docs.gitea.com .
=======
## Verify there are no deprecated configuration options
>>>>>>> f51c4634

New versions of Gitea often come with changed configuration syntax or options which are usually displayed for
at least one release cycle inside at the top of the Site Administration panel. If these warnings are not
resolved, Gitea may refuse to start in the following version.
## Backup for downgrade

Gitea keeps compatibility for patch versions whose first two fields are the same (`a.b.x` -> `a.b.y`),
these patch versions can be upgraded and downgraded with the same database structure.
Otherwise (`a.b.?` -> `a.c.?`), a newer Gitea version will upgrade the old database
to a new structure that may differ from the old version.

For example:

| From | To | Result |
| --- | --- | --- |
| 1.4.0 | 1.4.1 | ✅ |
| 1.4.1 | 1.4.0 | ⚠️ Not recommended, take your own risk! Although it may work if the database structure doesn't change, it's highly recommended to use a backup to downgrade. |
| 1.4.x | 1.5.y | ✅ Database gets upgraded. You can upgrade from 1.4.x to the latest 1.5.y directly. |
| 1.5.y | 1.4.x | ❌ Database already got upgraded and can not be used for an old Gitea, use a backup to downgrade. |

**Since you can not run an old Gitea with an upgraded database,
a backup should always be made before a database upgrade.**

If you use Gitea in production, it's always highly recommended to make a backup before upgrade,
even if the upgrade is between patch versions.

Backup steps:

* Stop Gitea instance
* Backup database
* Backup Gitea config
* Backup Gitea data files in `APP_DATA_PATH`
* Backup Gitea external storage (eg: S3/MinIO or other storages if used)

If you are using cloud services or filesystems with snapshot feature,
a snapshot for the Gitea data volume and related object storage is more convenient.

After all of steps have been prepared, download the new version, stop the application, perform a backup and
then start the new application. On each startup, Gitea verifies that the database is up to date and will automtically
perform any necessary migrations. Depending on the size of the database, this can take some additional time on the
first launch during which the application will be unavailable.

## Upgrade with Docker

* `docker pull` the latest Gitea release.
* Stop the running instance, backup data.
* Use `docker` or `docker-compose` to start the newer Gitea Docker container.

## Upgrade from package

* Stop the running instance, backup data.
* Use your package manager to upgrade Gitea to the latest version.
* Start the Gitea instance.

## Upgrade from binary

* Download the latest Gitea binary to a temporary directory.
* Stop the running instance, backup data.
* Replace the installed Gitea binary with the downloaded one.
* Start the Gitea instance.

A script automating these steps for a deployment on Linux can be found at [`contrib/upgrade.sh` in Gitea's source tree](https://github.com/go-gitea/gitea/blob/main/contrib/upgrade.sh).

## Take care about customized templates

Gitea's template structure and variables may change between releases, if you are using customized templates,
do pay attention if your templates are compatible with the Gitea you are using.

If the customized templates don't match Gitea version, you may experience:
`50x` server error, page components missing or malfunctioning, strange page layout, ...
Remove or update the incompatible templates and Gitea web will work again.<|MERGE_RESOLUTION|>--- conflicted
+++ resolved
@@ -25,19 +25,12 @@
 Before upgrading, please read the [Changelog on Gitea blog](https://blog.gitea.com/)
 and check whether the breaking changes affect your Gitea instance.
 
-<<<<<<< HEAD
-## Check Deprecated Configurations from admin panel
-
-Some configurations will be deprecated in future versions, you need to check them from admin panel's topbar.
-If these deprecated configurations are not resolved, Gitea may refuse to start. You can also get the correct
-configuration from this version documentation on https://docs.gitea.com .
-=======
 ## Verify there are no deprecated configuration options
->>>>>>> f51c4634
 
 New versions of Gitea often come with changed configuration syntax or options which are usually displayed for
 at least one release cycle inside at the top of the Site Administration panel. If these warnings are not
 resolved, Gitea may refuse to start in the following version.
+
 ## Backup for downgrade
 
 Gitea keeps compatibility for patch versions whose first two fields are the same (`a.b.x` -> `a.b.y`),
