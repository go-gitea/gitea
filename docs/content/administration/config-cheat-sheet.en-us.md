--- conflicted
+++ resolved
@@ -518,15 +518,10 @@
 
 - `DEFAULT_EMAIL_NOTIFICATIONS`: **enabled**: Default configuration for email notifications for users (user configurable). Options: enabled, onmention, disabled
 - `DISABLE_REGULAR_ORG_CREATION`: **false**: Disallow regular (non-admin) users from creating organizations.
-<<<<<<< HEAD
-- `USER_DISABLED_FEATURES`: **_empty_** Disabled features for users, could be `deletion`, `manage_ssh_keys` and more features can be added in future.
+- `USER_DISABLED_FEATURES`: **_empty_** Disabled features for users, could be `deletion`, `manage_ssh_keys`, `manage_gpg_keys` and more features can be added in future.
   - `deletion`: User cannot delete their own account.
   - `manage_ssh_keys`: User cannot configure ssh keys.
-=======
-- `USER_DISABLED_FEATURES`: **_empty_** Disabled features for users, could be `deletion`, `manage_gpg_keys` and more features can be added in future.
-  - `deletion`: User cannot delete their own account.
-  - `manage_gpg_keys`: User cannot configure gpg keys
->>>>>>> 9de5e39e
+  - `manage_gpg_keys`: User cannot configure gpg keys.
 
 ## Security (`security`)
 
