--- conflicted
+++ resolved
@@ -24,11 +24,7 @@
 HAS_GO = $(shell hash $(GO) > /dev/null 2>&1 && echo "GO" || echo "NOGO" )
 COMMA := ,
 
-<<<<<<< HEAD
 XGO_VERSION := go-1.18.x
-=======
-XGO_VERSION := go-1.17.x
->>>>>>> fe9626af
 MIN_GO_VERSION := 001017000
 MIN_NODE_VERSION := 012017000
 
