--- conflicted
+++ resolved
@@ -38,7 +38,7 @@
 ACTIONLINT_PACKAGE ?= github.com/rhysd/actionlint/cmd/actionlint@latest
 
 DOCKER_IMAGE ?= ghcr.io/shapeci/gitea
-DOCKER_TAG ?= 9
+DOCKER_TAG ?= 10
 DOCKER_REF := $(DOCKER_IMAGE):$(DOCKER_TAG)
 
 ifeq ($(HAS_GO), yes)
@@ -1012,8 +1012,8 @@
 	docker build --disable-content-trust=false --platform linux/amd64 -t $(DOCKER_REF) .
 # support also build args docker build --build-arg GITEA_VERSION=v1.2.3 --build-arg TAGS="bindata sqlite sqlite_unlock_notify"  .
 
-<<<<<<< HEAD
-=======
+#### MAYBE DELETE ####
+
 .PHONY: docker-publish
 docker-publish:
 	docker push ${DOCKER_REF}
@@ -1022,6 +1022,7 @@
 docker-build:
 	docker run -ti --rm -v "$(CURDIR):/srv/app/src/code.gitea.io/gitea" -w /srv/app/src/code.gitea.io/gitea -e TAGS="bindata $(TAGS)" LDFLAGS="$(LDFLAGS)" CGO_EXTRA_CFLAGS="$(CGO_EXTRA_CFLAGS)" webhippie/golang:edge make clean build
 
->>>>>>> c02e478a
+#### MAYBE DELETE END ####
+
 # This endif closes the if at the top of the file
 endif