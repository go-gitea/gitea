--- conflicted
+++ resolved
@@ -31,6 +31,7 @@
 GOFUMPT_PACKAGE ?= mvdan.cc/gofumpt@v0.3.1
 GOLANGCI_LINT_PACKAGE ?= github.com/golangci/golangci-lint/cmd/golangci-lint@v1.47.0
 GXZ_PAGAGE ?= github.com/ulikunitz/xz/cmd/gxz@v0.5.10
+MISSPELL_PACKAGE ?= github.com/client9/misspell/cmd/misspell@v0.3.4
 SWAGGER_PACKAGE ?= github.com/go-swagger/go-swagger/cmd/swagger@v0.30.0
 XGO_PACKAGE ?= src.techknowlogick.com/xgo@latest
 GO_LICENSES_PACKAGE ?= github.com/google/go-licenses@v1.3.0
@@ -263,11 +264,7 @@
 
 .PHONY: fmt
 fmt:
-<<<<<<< HEAD
-	@./build/gitea-fmt.sh -w
-=======
 	GOFUMPT_PACKAGE=$(GOFUMPT_PACKAGE) $(GO) run build/code-batch-process.go gitea-fmt -w '{file-list}'
->>>>>>> 0647df3e
 	$(eval TEMPLATES := $(shell find templates -type f -name '*.tmpl'))
 	@# strip whitespace after '{{' and before `}}` unless there is only whitespace before it
 	@$(SED_INPLACE) -e 's/{{[ 	]\{1,\}/{{/g' -e '/^[ 	]\{1,\}}}/! s/[ 	]\{1,\}}}/}}/g' $(TEMPLATES)
@@ -328,25 +325,6 @@
 	@echo "Running errcheck..."
 	$(GO) run $(ERRCHECK_PACKAGE) $(GO_PACKAGES)
 
-<<<<<<< HEAD
-.PHONY: fmt-check
-fmt-check:
-	@# get all go files and run gitea-fmt (with gofmt) on them
-	@diff=$$(@./build/gitea-fmt.sh -l); \
-	if [ -n "$$diff" ]; then \
-		echo "Please run 'make fmt' and commit the result:"; \
-		echo "$${diff}"; \
-		exit 1; \
-	fi
-	@diff2=$$(git diff templates); \
-	if [ -n "$$diff2" ]; then \
-		echo "Please run 'make fmt' and commit the result:"; \
-		echo "$${diff2}"; \
-		exit 1; \
-	fi
-
-=======
->>>>>>> 0647df3e
 .PHONY: checks
 checks: checks-frontend checks-backend
 
@@ -832,6 +810,7 @@
 	$(GO) install $(GOFUMPT_PACKAGE)
 	$(GO) install $(GOLANGCI_LINT_PACKAGE)
 	$(GO) install $(GXZ_PAGAGE)
+	$(GO) install $(MISSPELL_PACKAGE)
 	$(GO) install $(SWAGGER_PACKAGE)
 	$(GO) install $(XGO_PACKAGE)
 	$(GO) install $(GO_LICENSES_PACKAGE)
