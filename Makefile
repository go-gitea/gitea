--- conflicted
+++ resolved
@@ -327,11 +327,7 @@
 
 .PHONY: lint-frontend
 lint-frontend: node_modules
-<<<<<<< HEAD
 	npx eslint --color --max-warnings=0 web_src/js build templates *.config.js docs/assets/js tests/e2e/*.test.e2e.js
-=======
-	npx eslint --color --max-warnings=0 --ext js,vue web_src/js build *.config.js docs/assets/js
->>>>>>> de5b8cfa
 	npx stylelint --color --max-warnings=0 web_src/less
 	npx spectral lint -q -F hint $(SWAGGER_SPEC)
 	npx markdownlint docs *.md
