--- conflicted
+++ resolved
@@ -145,13 +145,8 @@
 .PHONY: go-check
 go-check:
 	$(eval GO_VERSION := $(shell printf "%03d%03d%03d" $(shell go version | grep -Eo '[0-9]+\.?[0-9]+?\.?[0-9]?[[:space:]]' | tr '.' ' ');))
-<<<<<<< HEAD
 	@if [ "$(GO_VERSION)" -lt "001012000" ]; then \
-		echo "Gitea requires Go 1.12.0 or greater to build. You can get it at https://golang.org/dl/"; \
-=======
-	@if [ "$(GO_VERSION)" -lt "001011000" ]; then \
-		echo "Gitea requires Go 1.11 or greater to build. You can get it at https://golang.org/dl/"; \
->>>>>>> 9269b7f6
+		echo "Gitea requires Go 1.12 or greater to build. You can get it at https://golang.org/dl/"; \
 		exit 1; \
 	fi
 
