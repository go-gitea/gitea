# Contribution Guidelines

## Table of Contents

- [Contribution Guidelines](#contribution-guidelines)
  - [Introduction](#introduction)
  - [Bug reports](#bug-reports)
  - [Discuss your design](#discuss-your-design)
  - [Testing redux](#testing-redux)
  - [Vendoring](#vendoring)
  - [Translation](#translation)
  - [Code review](#code-review)
  - [Styleguide](#styleguide)
  - [Sign your work](#sign-your-work)
  - [Release Cycle](#release-cycle)
  - [Maintainers](#maintainers)
  - [Owners](#owners)
  - [Versions](#versions)
  - [Copyright](#copyright)

## Introduction

This document explains how to contribute changes to the Gitea project.
It assumes you have followed the
[installation instructions](https://docs.gitea.io/en-us/).
Sensitive security-related issues should be reported to
[security@gitea.io](mailto:security@gitea.io).
<<<<<<< HEAD
=======

For configuring IDE or code editor to develop Gitea see [IDE and code editor configuration](contrib/ide/)
>>>>>>> b0f7457d

## Bug reports

Please search the issues on the issue tracker with a variety of keywords
to ensure your bug is not already reported.

If unique, [open an issue](https://github.com/go-gitea/gitea/issues/new)
and answer the questions so we can understand and reproduce the
problematic behavior.

To show us that the issue you are having is in Gitea itself, please
write clear, concise instructions so we can reproduce the behavior
(even if it seems obvious). The more detailed and specific you are,
the faster we can fix the issue. Check out [How to Report Bugs
Effectively](http://www.chiark.greenend.org.uk/~sgtatham/bugs.html).

Please be kind, remember that Gitea comes at no cost to you, and you're
getting free help.

## Discuss your design

The project welcomes submissions but please let everyone know what
you're working on if you want to change or add something to the Gitea
repositories.

Before starting to write something new for the Gitea project, please [file
an issue](https://github.com/go-gitea/gitea/issues/new). Significant
changes must go through the [change proposal
process](https://github.com/go-gitea/proposals) before they can be
accepted.

This process gives everyone a chance to validate the design, helps
prevent duplication of effort, and ensures that the idea fits inside
the goals for the project and tools. It also checks that the design is
sound before code is written; the code review tool is not the place for
high-level discussions.

## Testing redux

Before sending code out for review, run all the tests for the
whole tree to make sure the changes don't break other usage
and keep the compatibility on upgrade. To make sure you are
running the test suite exactly like we do, you should install
the CLI for [Drone CI](https://github.com/drone/drone), as
we are using the server for continous testing, following [these
instructions](http://readme.drone.io/usage/getting-started-cli). After
that you can simply call `drone exec` within your working directory and
it will try to run the test suite locally.

## Vendoring

We keep a cached copy of dependencies within the `vendor/` directory,
managing updates via [govendor](http://github.com/kardianos/govendor).
<<<<<<< HEAD

Pull requests should only include `vendor/` updates if they are part of
the same change, be it a bugfix or a feature addition.

The `vendor/` update needs to be justified as part of the PR description,
and must be verified by the reviewers and/or merger to always reference
an existing upstream commit.

=======

Pull requests should only include `vendor/` updates if they are part of
the same change, be it a bugfix or a feature addition.

The `vendor/` update needs to be justified as part of the PR description,
and must be verified by the reviewers and/or merger to always reference
an existing upstream commit.

>>>>>>> b0f7457d
## Translation

We do all translation work inside [Crowdin](https://crowdin.com/project/gitea).
The only translation that is maintained in this git repository is
[`en_US.ini`](https://github.com/go-gitea/gitea/blob/master/options/locale/locale_en-US.ini)
and is synced regularily to Crowdin. Once a translation has reached
A SATISFACTORY PERCENTAGE it will be synced back into this repo and
included in the next released version.

## Code review

Changes to Gitea must be reviewed before they are accepted, no matter who
makes the change even if it is an owner or a maintainer. We use GitHub's
pull request workflow to do that and we also use [LGTM](http://lgtm.co)
to ensure every PR is reviewed by at least 2 maintainers.

Please try to make your pull request easy to review for us.
Please read the [How to get faster PR reviews](https://github.com/kubernetes/community/blob/master/contributors/devel/faster_reviews.md) guide,
it has lots of useful tips for any project you may want to contribute.
Some of the key points:

* Make small pull requests. The smaller, the faster to review and the
  more likely it will be merged soon.
* Don't make changes unrelated to your PR. Maybe there are typos on
  some comments, maybe refactoring would be welcome on a function... but
  if that is not related to your PR, please make *another* PR for that.
* Split big pull requests into multiple small ones. An incremental change
  will be faster to review than a huge PR.

## Styleguide

For imports you should use the following format (_without_ the comments)
```go
import (
  // stdlib
  "encoding/json"
  "fmt"

  // local packages
  "code.gitea.io/gitea/models"
  "code.gitea.io/sdk/gitea"

  // external packages
  "github.com/foo/bar"
  "gopkg.io/baz.v1"
)
```

## Sign your work

The sign-off is a simple line at the end of the explanation for the
patch. Your signature certifies that you wrote the patch or otherwise
have the right to pass it on as an open-source patch. The rules are
pretty simple: If you can certify [DCO](DCO), then you just add a line
to every git commit message:

```
Signed-off-by: Joe Smith <joe.smith@email.com>
```

Please use your real name, we really dislike pseudonyms or anonymous
contributions. We are in the open-source world without secrets. If you
set your `user.name` and `user.email` git configs, you can sign your
commit automatically with `git commit -s`.

## Release Cycle

We adopted a release schedule to streamline the process of working
on, finishing, and issuing releases. The overall goal is to make a
minor release every two months, which breaks down into one month of
general development followed by one month of testing and polishing
known as the release freeze. All the feature pull requests should be
merged in the first month of one release period and during the frozen
period a corresponding release branch is open for fix backported from
master. Release candidate are made along this period for user testing to
obtain a final version that is maintained in this branch. A release is
maintained by issuing patch releases to only correct critical problems
such as crashes or security issues.

The current release cycle is aligned to start on December 25 to February
24, next is February 25 to April 24, and etc. On this cycle, we also
maybe publish the previous release minor version. For example, the
current release version is v1.1, but we maybe also publish v1.0.2. When
we publish v1.2, then we will stop publish v1.0.3.

## Maintainers

To make sure every PR is checked, we have [team
maintainers](MAINTAINERS). Every PR **MUST** be reviewed by at least
two maintainers (or owners) before it can get merged. A maintainer
should be a contributor of Gitea (or Gogs) and contributed at least
4 accepted PRs. A contributor should apply as a maintainer in the
[Discord](https://discord.gg/NsatcWJ) #develop channel. The owners
or the team maintainers may invite the contributor. A maintainer
should spend some time on code reviews. If a maintainer has no
time to do that, they should apply to leave the maintainers team
and we will give them the honor of being a member of the [advisors
team](https://github.com/orgs/go-gitea/teams/advisors). Of course, if
an advisor has time to code review, we will gladly welcome them back
to the maintainers team. If a maintainer is inactive for more than 3
months and forgets to leave the maintainers team, the owners may move
him or her from the maintainers team to the advisors team.

## Owners

Since Gitea is a pure community organization without any company support,
to keep the development healthy we will elect three owners every year. All
contributors may vote to elect up to three candidates, one of which will
be the main owner, and the other two the assistant owners. When the new
owners have been elected, the old owners will give up ownership to the
newly elected owners. If an owner is unable to do so, the other owners
will assist in ceding ownership to the newly elected owners.

After the election, the new owners should proactively agree
with our [CONTRIBUTING](CONTRIBUTING.md) requirements in the
[Discord](https://discord.gg/NsatcWJ) #general channel. Below are the
words to speak:

```
I'm honored to having been elected an owner of Gitea, I agree with
[CONTRIBUTING](CONTRIBUTING.md). I will spend part of my time on Gitea
and lead the development of Gitea.
```

To honor the past owners, here's the history of the owners and the time
they served:

* 2016-11-04 ~ 2017-12-31
  * [Lunny Xiao](https://github.com/lunny) <xiaolunwen@gmail.com>
  * [Thomas Boerger](https://github.com/tboerger) <thomas@webhippie.de>
  * [Kim Carlbäcker](https://github.com/bkcsoft) <kim.carlbacker@gmail.com>

## Versions

Gitea has the `master` branch as a tip branch and has version branches
such as `release/v0.9`. `release/v0.9` is a release branch and we will
tag `v0.9.0` for binary download. If `v0.9.0` has bugs, we will accept
pull requests on the `release/v0.9` branch and publish a `v0.9.1` tag,
after bringing the bug fix also to the master branch.

Since the `master` branch is a tip version, if you wish to use Gitea
in production, please download the latest release tag version. All the
branches will be protected via GitHub, all the PRs to every branch must
be reviewed by two maintainers and must pass the automatic tests.

## Copyright

Code that you contribute should use the standard copyright header:

```
// Copyright 2017 The Gitea Authors. All rights reserved.
// Use of this source code is governed by a MIT-style
// license that can be found in the LICENSE file.
```

Files in the repository contain copyright from the year they are added
to the year they are last changed. If the copyright author is changed,
just paste the header below the old one.<|MERGE_RESOLUTION|>--- conflicted
+++ resolved
@@ -25,11 +25,8 @@
 [installation instructions](https://docs.gitea.io/en-us/).
 Sensitive security-related issues should be reported to
 [security@gitea.io](mailto:security@gitea.io).
-<<<<<<< HEAD
-=======
 
 For configuring IDE or code editor to develop Gitea see [IDE and code editor configuration](contrib/ide/)
->>>>>>> b0f7457d
 
 ## Bug reports
 
@@ -83,7 +80,6 @@
 
 We keep a cached copy of dependencies within the `vendor/` directory,
 managing updates via [govendor](http://github.com/kardianos/govendor).
-<<<<<<< HEAD
 
 Pull requests should only include `vendor/` updates if they are part of
 the same change, be it a bugfix or a feature addition.
@@ -92,16 +88,6 @@
 and must be verified by the reviewers and/or merger to always reference
 an existing upstream commit.
 
-=======
-
-Pull requests should only include `vendor/` updates if they are part of
-the same change, be it a bugfix or a feature addition.
-
-The `vendor/` update needs to be justified as part of the PR description,
-and must be verified by the reviewers and/or merger to always reference
-an existing upstream commit.
-
->>>>>>> b0f7457d
 ## Translation
 
 We do all translation work inside [Crowdin](https://crowdin.com/project/gitea).
