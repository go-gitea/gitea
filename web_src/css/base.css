:root {
  /* fonts */
  --fonts-proportional: -apple-system, "Segoe UI", system-ui, Roboto, "Helvetica Neue", Arial;
  --fonts-monospace: ui-monospace, SFMono-Regular, "SF Mono", Menlo, Monaco, Consolas, "Liberation Mono", "Courier New", monospace, var(--fonts-emoji);
  --fonts-emoji: "Apple Color Emoji", "Segoe UI Emoji", "Noto Color Emoji", "Twemoji Mozilla";
  /* font weights - use between 400 and 600 for general purposes. Avoid 700 as it is perceived too bold */
  --font-weight-light: 300;
  --font-weight-normal: 400;
  --font-weight-medium: 500;
  --font-weight-semibold: 600;
  --font-weight-bold: 700;
  /* line-height: use the default value as "modules/normalize.css" */
  --line-height-default: normal;
  /* images */
  --checkbox-mask-checked: url('data:image/svg+xml;utf8,<svg xmlns="http://www.w3.org/2000/svg" viewBox="-1 -1 18 18" width="16" height="16"><path fill-rule="evenodd" d="M13.78 4.22a.75.75 0 010 1.06l-7.25 7.25a.75.75 0 01-1.06 0L2.22 9.28a.75.75 0 011.06-1.06L6 10.94l6.72-6.72a.75.75 0 011.06 0z"></path></svg>');
  --checkbox-mask-indeterminate: url('data:image/svg+xml;utf8,<svg xmlns="http://www.w3.org/2000/svg" viewBox="0 0 16 16" width="16" height="16"><path fill-rule="evenodd" d="M2 7.75A.75.75 0 012.75 7h10a.75.75 0 010 1.5h-10A.75.75 0 012 7.75z"></path></svg>');
  --octicon-chevron-right: url('data:image/svg+xml;utf8,<svg xmlns="http://www.w3.org/2000/svg" viewBox="0 0 16 16" width="16" height="16"><path d="M6.22 3.22a.75.75 0 0 1 1.06 0l4.25 4.25a.75.75 0 0 1 0 1.06l-4.25 4.25a.751.751 0 0 1-1.042-.018.751.751 0 0 1-.018-1.042L9.94 8 6.22 4.28a.75.75 0 0 1 0-1.06Z"></path></svg>');
  /* other variables */
  --border-radius: 4px;
  --border-radius-medium: 6px;
  --border-radius-circle: 50%;
  --opacity-disabled: 0.55;
  --height-loading: 16rem;
  --min-height-textarea: 132px; /* padding + 6 lines + border = calc(1.57142em + 6lh + 2px), but lh is not fully supported */
  --tab-size: 4;
}

:root * {
  --fonts-regular: var(--fonts-override, var(--fonts-proportional)), "Noto Sans", "Liberation Sans", sans-serif, var(--fonts-emoji);
}

*, ::before, ::after {
  /* these are needed for tailwind borders to work because we do not load tailwind's base
     https://github.com/tailwindlabs/tailwindcss/blob/master/src/css/preflight.css */
  border-width: 0;
  border-style: solid;
  border-color: currentcolor;
}

textarea {
  font-family: var(--fonts-regular);
}

pre,
code,
kbd,
samp {
  font-size: 0.9em; /* compensate for monospace fonts being usually slightly larger */
  font-family: var(--fonts-monospace);
}

b,
strong,
h1,
h2,
h3,
h4,
h5,
h6 {
  font-weight: var(--font-weight-semibold);
}

body {
  color: var(--color-text);
  background-color: var(--color-body);
  tab-size: var(--tab-size);
  display: flex;
  flex-direction: column;
  overflow-wrap: break-word;
}

table {
  border-collapse: collapse;
}

button {
  cursor: pointer;
}

details summary {
  cursor: pointer;
}

details summary > * {
  display: inline;
}

progress {
  background: var(--color-secondary-dark-1);
  border-radius: var(--border-radius);
  border: none;
  overflow: hidden;
}

progress::-webkit-progress-bar {
  background: var(--color-secondary-dark-1);
}

progress::-webkit-progress-value {
  background-color: var(--color-accent);
}

progress::-moz-progress-bar {
  background-color: var(--color-accent);
}

* {
  caret-color: var(--color-caret);
}

::file-selector-button {
  border: 1px solid var(--color-light-border);
  color: var(--color-text-light);
  background: var(--color-light);
  border-radius: var(--border-radius);
}

::file-selector-button:hover {
  color: var(--color-text);
  background: var(--color-hover);
}

::selection {
  background: var(--color-primary-light-1) !important;
  color: var(--color-white) !important;
}

::placeholder,
.ui.dropdown:not(.button) > .default.text,
.ui.default.dropdown:not(.button) > .text {
  color: var(--color-placeholder-text) !important;
  opacity: 1 !important;
}

.unselectable,
.button,
.lines-num,
.lines-commit,
.lines-commit .blame-info,
.ellipsis-button {
  -webkit-touch-callout: none;
  -webkit-user-select: none;
  user-select: none;
}

a {
  color: var(--color-primary);
  cursor: pointer;
  text-decoration-skip-ink: all;
}

/* a = always colored, underlined on hover */
/* a.muted = colored on hover, underlined on hover */
/* a.suppressed = never colored, underlined on hover */
/* a.silenced = never colored, never underlined */

a.muted,
a.suppressed,
a.silenced,
.muted-links a {
  color: inherit;
}

a:hover,
a.suppressed:hover,
a.muted:hover,
a.muted:hover [class*="color-text"],
.muted-links a:hover {
  color: var(--color-primary);
}

a.silenced:hover,
a.suppressed:hover {
  color: inherit;
}

a.silenced:hover {
  text-decoration: none;
}

a.label,
.ui.search .results a,
.ui .menu a,
.ui.cards a.card,
.issue-keyword a {
  text-decoration: none !important;
}

.ui.search > .results {
  background: var(--color-body);
  border-color: var(--color-secondary);
  overflow-wrap: anywhere; /* allow text to wrap as fomantic limits this to 18em width */
}

.ui.search > .results .result {
  background: var(--color-body);
  border-color: var(--color-secondary);
  display: flex;
  align-items: center;
}

.ui.search > .results .result .title {
  color: var(--color-text-dark);
}

.ui.search > .results .result .description {
  color: var(--color-text-light-2);
}

.ui.search > .results .result .image {
  width: auto;
  height: auto;
}

.ui.search > .results .result:hover,
.ui.category.search > .results .category .result:hover {
  background: var(--color-hover);
}

.inline-code-block {
  padding: 2px 4px;
  border-radius: var(--border-radius-medium);
  background-color: var(--color-markup-code-block);
}

.ui.dividing.header {
  border-bottom-color: var(--color-secondary);
}

/* fix Fomantic's line-height cutting off "g" on Windows Chrome with Segoe UI */
.ui.input > input {
  line-height: var(--line-height-default);
  text-align: start; /* Override fomantic's `text-align: left` to make RTL work via HTML `dir="auto"` */
}

/* fix Fomantic's line-height causing vertical scrollbars to appear */
ul.ui.list li,
ol.ui.list li,
.ui.list > .item,
.ui.list .list > .item {
  line-height: var(--line-height-default);
}

.ui.input.focus > input,
.ui.input > input:focus {
  border-color: var(--color-primary);
}

.ui.action.input .ui.ui.button {
  border-color: var(--color-input-border);
  padding-top: 0; /* the ".action.input" is "flex + stretch", so let the buttons layout themselves */
  padding-bottom: 0;
}

/* currently used for search bar dropdowns in repo search and explore code */
.ui.action.input:not([class*="left action"]) > .ui.dropdown.selection {
  min-width: 10em;
}
.ui.action.input:not([class*="left action"]) > .ui.dropdown.selection:not(:focus) {
  border-right: none;
}
.ui.action.input:not([class*="left action"]) > .ui.dropdown.selection:not(.active):hover {
  border-color: var(--color-input-border);
}
.ui.action.input:not([class*="left action"]) .ui.dropdown.selection.upward.visible {
  border-bottom-left-radius: 0 !important;
  border-bottom-right-radius: 0 !important;
}
.ui.action.input:not([class*="left action"]) > input,
.ui.action.input:not([class*="left action"]) > input:hover {
  border-right: none;
}
.ui.action.input:not([class*="left action"]) > input:focus + .ui.dropdown.selection,
.ui.action.input:not([class*="left action"]) > input:focus + .ui.dropdown.selection:hover,
.ui.action.input:not([class*="left action"]) > input:focus + .button,
.ui.action.input:not([class*="left action"]) > input:focus + .button:hover,
.ui.action.input:not([class*="left action"]) > input:focus + .icon + .button,
.ui.action.input:not([class*="left action"]) > input:focus + .icon + .button:hover {
  border-left-color: var(--color-primary);
}
.ui.action.input:not([class*="left action"]) > input:focus {
  border-right-color: var(--color-primary);
}

.ui.menu,
.ui.vertical.menu {
  background: var(--color-menu);
  border-color: var(--color-secondary);
}

.ui.menu .item {
  color: var(--color-text);
  user-select: auto;
  line-height: var(--line-height-default); /* fomantic uses "1" which causes overflow problems because "1" doesn't consider the descent part */
}

.ui.menu .item > .svg {
  margin-right: 0.35em;
}

.ui.menu .dropdown.item:hover,
.ui.menu a.item:hover,
.ui.menu details.item summary:hover {
  color: var(--color-text);
  background: var(--color-hover);
}

.ui.menu .active.item,
.ui.menu .active.item:hover,
.ui.vertical.menu .active.item,
.ui.vertical.menu .active.item:hover {
  color: var(--color-text);
  background: var(--color-active);
}

.ui.menu a.item:active {
  color: var(--color-text);
  background: none;
}

.ui.ui.menu .item.disabled {
  color: var(--color-text-light-3);
}

.ui.menu .item::before, .ui.vertical.menu .item::before {
  background: var(--color-secondary);
}

/* sub menu of vertical menu */
.ui.vertical.menu .item .menu .item {
  color: var(--color-text-light-2);
  text-indent: 16px;
}

.ui.vertical.menu .item .menu .item:hover,
.ui.vertical.menu .item .menu a.item:hover {
  color: var(--color-text-light-1);
}

.ui.vertical.menu .item .menu .active.item {
  color: var(--color-text);
}

/* slightly more contrast for filters on issue list */
.ui.ui.menu .dropdown.item.disabled {
  color: var(--color-text-light-2);
}

.ui.dropdown .menu {
  background: var(--color-menu);
  border-color: var(--color-secondary);
}

.ui.dropdown .menu > .header:not(.ui) {
  color: var(--color-text);
}

.ui.dropdown .menu > .item {
  color: var(--color-text);
}

.ui.dropdown .menu > .item:hover {
  color: var(--color-text);
  background: var(--color-hover);
}

.ui.dropdown .menu > .item:active {
  color: var(--color-text);
  background: var(--color-active);
}

.ui.dropdown .menu .active.item {
  color: var(--color-text);
  background: var(--color-active);
  border-radius: 0;
  font-weight: var(--font-weight-normal);
}

/* fix misaligned images in webhook dropdown */
.ui.dropdown .menu > .item > img {
  margin-top: -0.25rem;
  margin-bottom: -0.25rem;
}
.ui.dropdown .menu > .item > svg {
  margin-right: .78rem; /* use the same margin as for <img> */
}

.ui.selection.dropdown .menu > .item {
  border-color: var(--color-secondary);
}

.ui.selection.visible.dropdown > .text:not(.default) {
  color: var(--color-text);
}

.ui.dropdown.selected,
.ui.dropdown .menu .selected.item {
  color: var(--color-text);
  background: var(--color-hover);
}

.ui.menu .ui.dropdown .menu > .selected.item {
  color: var(--color-text) !important;
  background: var(--color-hover) !important;
}

.ui.dropdown .menu > .message:not(.ui) {
  color: var(--color-text-light-2);
}

/* extend fomantic style '.ui.dropdown > .text > img' to include svg.img */
.ui.dropdown > .text > .img {
  margin-left: 0;
  float: none;
  margin-right: 0.78571429rem;
}

.ui.dropdown > .text > .description,
.ui.dropdown .menu > .item > .description {
  color: var(--color-text-light-2);
}

.ui.list .list > .item .header,
.ui.list > .item .header {
  color: var(--color-text-dark);
}

.ui.list .list > .item > .content,
.ui.list > .item > .content {
  color: var(--color-text);
}

.ui.list .list > .item .description,
.ui.list > .item .description {
  color: var(--color-text);
}

/* replace item margin on secondary menu items with gap and remove both the
   negative margins on the menu as well as margin on the items */
.ui.secondary.menu {
  margin-left: 0;
  margin-right: 0;
  gap: .35714286em;
}
.ui.secondary.menu .item {
  margin-left: 0;
  margin-right: 0;
}

.ui.secondary.menu .dropdown.item:hover,
.ui.secondary.menu a.item:hover {
  color: var(--color-text);
  background: var(--color-hover);
}

.ui.secondary.menu .active.item,
.ui.secondary.menu .active.item:hover {
  color: var(--color-text);
  background: var(--color-active);
}

.ui.secondary.menu.tight .item {
  padding-left: 0.85714286em;
  padding-right: 0.85714286em;
}

/* remove the menu clearfix so that it won't add undesired gaps when using "gap" */
.ui.menu::after {
  content: normal;
}

.ui.menu .dropdown.item .menu {
  background: var(--color-body);
}

.ui.menu .ui.dropdown .menu > .item {
  color: var(--color-text) !important;
}

.ui.menu .ui.dropdown .menu > .item:hover {
  color: var(--color-text) !important;
  background: var(--color-hover) !important;
}

.ui.menu .ui.dropdown .menu > .active.item {
  color: var(--color-text) !important;
  background: var(--color-active) !important;
}

.ui.form textarea:not([rows]) {
  height: var(--min-height-textarea); /* override fomantic default 12em */
  min-height: var(--min-height-textarea); /* override fomantic default 8em */
}

/* styles from removed fomantic transition module */
.hidden.transition {
  visibility: hidden;
  display: none;
}
.visible.transition {
  display: block !important;
  visibility: visible !important;
}

.ui.error.header {
  background: var(--color-error-bg) !important;
  color: var(--color-error-text) !important;
  border-color: var(--color-error-border) !important;
}

.ui.error.segment {
  border-color: var(--color-error-border) !important;
}

.ui.warning.header {
  background: var(--color-warning-bg) !important;
  color: var(--color-warning-text) !important;
  border-color: var(--color-warning-border) !important;
}

.ui.warning.segment {
  border-color: var(--color-warning-border) !important;
}

.ui.selection.active.dropdown,
.ui.selection.active.dropdown:hover,
.ui.selection.active.dropdown .menu,
.ui.selection.active.dropdown:hover .menu {
  border-color: var(--color-primary);
}

.ui.pointing.dropdown > .menu:not(.hidden)::after {
  background: var(--color-menu);
  box-shadow: -1px -1px 0 0 var(--color-secondary);
}

.ui.pointing.upward.dropdown .menu::after,
.ui.top.pointing.upward.dropdown .menu::after {
  box-shadow: 1px 1px 0 0 var(--color-secondary);
}

.ui.comments .comment .text {
  margin: 0;
}

.ui.comments .comment .text,
.ui.comments .comment .author {
  color: var(--color-text);
}

.ui.comments .comment a.author:hover {
  color: var(--color-primary);
}

.ui.comments .comment .metadata {
  color: var(--color-text-light-2);
}

.ui.comments .comment .actions a {
  color: var(--color-text-light);
}

.ui.comments .comment .actions a.active,
.ui.comments .comment .actions a:hover {
  color: var(--color-primary);
}

.ui.attached.table {
  border-color: var(--color-secondary);
}

.ui.table {
  color: var(--color-text);
  background: var(--color-box-body);
  border-color: var(--color-secondary);
  text-align: start; /* Override fomantic's `text-align: left` to make RTL work via HTML `dir="auto"` */
}

.ui.table th,
.ui.table td {
  transition: none;
}

.ui.table > tr > td,
.ui.table > tbody > tr > td {
  border-top-color: var(--color-secondary-alpha-50);
}

.ui.striped.table > tr:nth-child(2n),
.ui.striped.table > tbody > tr:nth-child(2n),
.ui.basic.striped.table > tbody > tr:nth-child(2n) {
  background: var(--color-light);
}

.ui.ui.ui.ui.table tr.active,
.ui.ui.table td.active {
  color: var(--color-text);
  background: var(--color-active);
}

.ui.ui.selectable.table > tbody > tr:hover,
.ui.table tbody tr td.selectable:hover {
  color: var(--color-text);
  background-color: var(--color-secondary-alpha-40);
}

.ui.ui.ui.ui.table tr.grey:not(.marked),
.ui.ui.table td.grey:not(.marked) {
  background: var(--color-body);
  color: var(--color-text);
}

.ui.table > thead > tr > th {
  background: var(--color-box-header);
  border-color: var(--color-secondary);
  color: var(--color-text);
}

.ui.basic.table > tbody > tr {
  border-color: var(--color-secondary);
}

.ui.table > tfoot > tr > th,
.ui.table > tfoot > tr > td {
  border-color: var(--color-secondary);
  background: var(--color-box-body);
  color: var(--color-text);
}

/* reduce table padding, needed especially for dense admin tables */
.ui.table > thead > tr > th,
.ui.table > tbody > tr > td,
.ui.table > tr > td {
  padding: 6px 5px;
}
/* use more horizontal padding on first and last items for visuals */
.ui.table > thead > tr > th:first-of-type,
.ui.table > tbody > tr > td:first-of-type,
.ui.table > tr > td:first-of-type {
  padding-left: 10px;
}
.ui.table > thead > tr > th:last-of-type,
.ui.table > tbody > tr > td:last-of-type,
.ui.table > tr > td:last-of-type {
  padding-right: 10px;
}

img.ui.avatar,
.ui.avatar img,
.ui.avatar svg {
  border-radius: var(--border-radius);
  object-fit: contain;
  aspect-ratio: 1;
}

.ui.divided.list > .item {
  border-color: var(--color-secondary);
}

.ui.error.message .header,
.ui.warning.message .header {
  color: inherit;
  filter: saturate(2);
}

.full.height {
  flex-grow: 1;
  padding-bottom: 80px;
}

<<<<<<< HEAD
.ui.tabular.menu .active.item,
.ui.secondary.pointing.menu .active.item,
.resize-for-semibold::before {
  font-weight: var(--font-weight-semibold);
}

.resize-for-semibold::before {
  content: attr(data-text);
  visibility: hidden;
  display: block;
  height: 0;
=======
.page-content.new:is(.repo,.migrate,.org),
.page-content.profile:is(.user,.organization) {
  padding-top: 15px;
>>>>>>> 21151474
}

/* overwrite semantic width of containers inside the main page content div (div with class "page-content") */
.page-content .ui.ui.ui.container:not(.fluid) {
  width: 1280px;
  max-width: calc(100% - 64px);
  margin-left: auto;
  margin-right: auto;
}

.ui.container.fluid.padded {
  padding: 0 32px;
}

/* enable fluid page widths for medium size viewports */
@media (min-width: 768px) and (max-width: 1200px) {
  .page-content .ui.ui.ui.container:not(.fluid) {
    max-width: calc(100% - 32px);
  }
  .ui.container.fluid.padded {
    padding: 0 16px;
  }
}

@media (max-width: 767.98px) {
  .page-content .ui.ui.ui.container:not(.fluid) {
    max-width: calc(100% - 16px);
  }
  .ui.container.fluid.padded {
    padding: 0 8px;
  }
}

.ui.pagination.menu .active.item {
  color: var(--color-text);
  background: var(--color-active);
}

.ui.loading.segment::before,
.ui.loading.form::before {
  background: none;
}

.ui.loading.form > *,
.ui.loading.segment > * {
  opacity: 0.35;
}

.ui.form .fields.error .field textarea,
.ui.form .fields.error .field select,
.ui.form .fields.error .field input:not([type]),
.ui.form .fields.error .field input[type="date"],
.ui.form .fields.error .field input[type="datetime-local"],
.ui.form .fields.error .field input[type="email"],
.ui.form .fields.error .field input[type="number"],
.ui.form .fields.error .field input[type="password"],
.ui.form .fields.error .field input[type="search"],
.ui.form .fields.error .field input[type="tel"],
.ui.form .fields.error .field input[type="time"],
.ui.form .fields.error .field input[type="text"],
.ui.form .fields.error .field input[type="file"],
.ui.form .fields.error .field input[type="url"],
.ui.form .fields.error .field .ui.dropdown,
.ui.form .fields.error .field .ui.dropdown .item,
.ui.form .field.error .ui.dropdown,
.ui.form .field.error .ui.dropdown .text,
.ui.form .field.error .ui.dropdown .item,
.ui.form .field.error textarea,
.ui.form .field.error select,
.ui.form .field.error input:not([type]),
.ui.form .field.error input[type="date"],
.ui.form .field.error input[type="datetime-local"],
.ui.form .field.error input[type="email"],
.ui.form .field.error input[type="number"],
.ui.form .field.error input[type="password"],
.ui.form .field.error input[type="search"],
.ui.form .field.error input[type="tel"],
.ui.form .field.error input[type="time"],
.ui.form .field.error input[type="text"],
.ui.form .field.error input[type="file"],
.ui.form .field.error input[type="url"],
.ui.form .field.error select:focus,
.ui.form .field.error input:not([type]):focus,
.ui.form .field.error input[type="date"]:focus,
.ui.form .field.error input[type="datetime-local"]:focus,
.ui.form .field.error input[type="email"]:focus,
.ui.form .field.error input[type="number"]:focus,
.ui.form .field.error input[type="password"]:focus,
.ui.form .field.error input[type="search"]:focus,
.ui.form .field.error input[type="tel"]:focus,
.ui.form .field.error input[type="time"]:focus,
.ui.form .field.error input[type="text"]:focus,
.ui.form .field.error input[type="file"]:focus,
.ui.form .field.error input[type="url"]:focus {
  background-color: var(--color-error-bg);
  border-color: var(--color-error-border);
  color: var(--color-error-text);
}

.ui.form .fields.error .field .ui.dropdown,
.ui.form .field.error .ui.dropdown,
.ui.form .fields.error .field .ui.dropdown:hover,
.ui.form .field.error .ui.dropdown:hover {
  border-color: var(--color-error-border) !important;
}

.ui.form .fields.error .field .ui.dropdown .menu .item:hover,
.ui.form .field.error .ui.dropdown .menu .item:hover {
  background-color: var(--color-error-bg-hover);
}

.ui.form .fields.error .field .ui.dropdown .menu .active.item,
.ui.form .field.error .ui.dropdown .menu .active.item {
  background-color: var(--color-error-bg-active) !important;
}

.ui.form .fields.error .dropdown .menu,
.ui.form .field.error .dropdown .menu {
  border-color: var(--color-error-border) !important;
}

input:-webkit-autofill,
input:-webkit-autofill:focus,
input:-webkit-autofill:hover,
input:-webkit-autofill:active,
.ui.form .field.field input:-webkit-autofill,
.ui.form .field.field input:-webkit-autofill:focus,
.ui.form .field.field input:-webkit-autofill:hover,
.ui.form .field.field input:-webkit-autofill:active {
  -webkit-background-clip: text;
  -webkit-text-fill-color: var(--color-text);
  box-shadow: 0 0 0 100px var(--color-primary-light-6) inset !important;
  border-color: var(--color-primary-light-4) !important;
}

.ui.form .field.muted {
  opacity: var(--opacity-disabled);
}

.ui.loading.loading.input > i.icon svg {
  visibility: hidden;
}

.text.primary {
  color: var(--color-primary) !important;
}

.text.red {
  color: var(--color-red) !important;
}

.text.orange {
  color: var(--color-orange) !important;
}

.text.yellow {
  color: var(--color-yellow) !important;
}

.text.olive {
  color: var(--color-olive) !important;
}

.text.green {
  color: var(--color-green) !important;
}

.text.teal {
  color: var(--color-teal) !important;
}

.text.blue {
  color: var(--color-blue) !important;
}

.text.violet {
  color: var(--color-violet) !important;
}

.text.purple {
  color: var(--color-purple) !important;
}

.text.pink {
  color: var(--color-pink) !important;
}

.text.brown {
  color: var(--color-brown) !important;
}

.text.black {
  color: var(--color-text) !important;
}

.text.grey {
  color: var(--color-text-light) !important;
}

.text.light {
  color: var(--color-text-light) !important;
}

.text.light-2 {
  color: var(--color-text-light-2) !important;
}

.text.light-3 {
  color: var(--color-text-light-3) !important;
}

.text.light.grey {
  color: var(--color-grey-light) !important;
}

.text.gold {
  color: var(--color-gold) !important;
}

.text.small {
  font-size: 0.75em;
}

.ui.form .ui.button {
  font-weight: var(--font-weight-normal);
}

.ui.floating.label {
  z-index: 10;
}

.ui.transparent.label {
  background-color: transparent;
}

.ui.menu,
.ui.vertical.menu,
.ui.segment {
  box-shadow: none;
}

/* replace fomantic popover box shadows */
.ui.dropdown .menu,
.ui.upward.dropdown > .menu,
.ui.menu .dropdown.item .menu,
.ui.selection.active.dropdown .menu,
.ui.upward.selection.dropdown .menu,
.ui.selection.active.dropdown:hover .menu,
.ui.upward.active.selection.dropdown:hover .menu {
  box-shadow: 0 6px 18px var(--color-shadow);
}
.ui.floating.dropdown .menu {
  box-shadow: 0 6px 18px var(--color-shadow) !important;
}

.ui.dimmer {
  background: var(--color-overlay-backdrop);
}

/* Override semantic selector '.ui.menu:not(.vertical) .item > .button' */
/* This fixes the commit graph button on the commits page */
/* modal svg icons, copied from fomantic except width and height */
/* center text in fomantic modal dialogs */
.ui .menu:not(.vertical) .item > .button.compact {
  padding: 0.58928571em 1.125em;
}

.ui .menu:not(.vertical) .item > .button.small {
  font-size: 0.92857143rem;
}

.ui.menu .ui.dropdown.item .menu .item {
  width: 100%;
}

.ui.dropdown .menu > .item > .floating.label {
  z-index: 11;
}

.ui.dropdown .menu .menu > .item > .floating.label {
  z-index: 21;
}

.ui.dropdown .menu > .header {
  font-size: 0.8em;
}

.ui .text.left {
  text-align: left !important;
}

.ui .text.right {
  text-align: right !important;
}

.ui .text.normal {
  font-weight: var(--font-weight-normal);
}

.ui .text.italic {
  font-style: italic;
}

.ui .text.truncate {
  overflow-x: hidden;
  text-overflow: ellipsis;
  white-space: nowrap;
  display: inline-block;
}

.ui .text.thin {
  font-weight: var(--font-weight-normal);
}

.ui .text.middle {
  vertical-align: middle;
}

.ui .message.flash-message {
  text-align: center;
}

.ui .message > ul {
  margin-left: auto;
  margin-right: auto;
  display: table;
  text-align: left;
}

.ui .header > i + .content {
  padding-left: 0.75rem;
  vertical-align: middle;
}

.ui .info.segment.top h3,
.ui .info.segment.top h4 {
  margin-top: 0;
}

.ui .info.segment.top h3:last-child {
  margin-top: 4px;
}

.ui .info.segment.top > :last-child {
  margin-bottom: 0;
}

.ui .normal.header {
  font-weight: var(--font-weight-normal);
}

.ui .form .autofill-dummy {
  position: absolute;
  width: 1px;
  height: 1px;
  overflow: hidden;
  z-index: -10000;
}

.ui .form .sub.field {
  margin-left: 25px;
}

.ui .sha.label {
  font-family: var(--fonts-monospace);
  font-size: 13px;
  font-weight: var(--font-weight-normal);
  margin: 0 6px;
  padding: 5px 10px;
}

.ui .sha.label .shortsha {
  display: inline-block; /* not sure whether it is still needed */
}

.ui .button.truncate {
  display: inline-block;
  max-width: 100%;
  overflow: hidden;
  text-overflow: ellipsis;
  vertical-align: top;
  white-space: nowrap;
  margin-right: 6px;
}

.ui.status.buttons .svg {
  margin-right: 4px;
}

.ui.inline.delete-button {
  padding: 8px 15px;
  font-weight: var(--font-weight-normal);
}

.ui .background.red {
  background-color: var(--color-red) !important;
}

.ui .background.blue {
  background-color: var(--color-blue) !important;
}

.ui .background.black {
  background-color: var(--color-black) !important;
}

.ui .background.grey {
  background-color: var(--color-grey) !important;
}

.ui .background.light.grey {
  background-color: var(--color-grey) !important;
}

.ui .background.green {
  background-color: var(--color-green) !important;
}

.ui .background.purple {
  background-color: var(--color-purple) !important;
}

.ui .background.yellow {
  background-color: var(--color-yellow) !important;
}

.ui .background.orange {
  background-color: var(--color-orange) !important;
}

.ui .background.gold {
  background-color: var(--color-gold) !important;
}

.ui .migrate {
  color: var(--color-text-light-2) !important;
}

.ui .migrate a {
  color: var(--color-text-light) !important;
}

.ui .migrate a:hover {
  color: var(--color-text) !important;
}

.ui .border {
  border: 1px solid;
}

.ui .border.red {
  border-color: var(--color-red) !important;
}

.ui .border.blue {
  border-color: var(--color-blue) !important;
}

.ui .border.black {
  border-color: var(--color-black) !important;
}

.ui .border.grey {
  border-color: var(--color-grey) !important;
}

.ui .border.light.grey {
  border-color: var(--color-grey) !important;
}

.ui .border.green {
  border-color: var(--color-green) !important;
}

.ui .border.purple {
  border-color: var(--color-purple) !important;
}

.ui .border.yellow {
  border-color: var(--color-yellow) !important;
}

.ui .border.orange {
  border-color: var(--color-orange) !important;
}

.ui .border.gold {
  border-color: var(--color-gold) !important;
}

@media (max-width: 767.98px) {
  .ui.pagination.menu .item:not(.active,.navigation),
  .ui.pagination.menu .item.navigation span.navigation_label {
    display: none;
  }
}

.ui.pagination.menu.narrow .item {
  padding-left: 8px;
  padding-right: 8px;
  min-width: 1em;
  text-align: center;
}

.ui.pagination.menu.narrow .item .icon {
  margin-right: 0;
}

.ui.icon.header svg {
  width: 3em;
  height: 3em;
  float: none;
  display: block;
  line-height: var(--line-height-default);
  padding: 0;
  margin: 0 auto 0.5rem;
  opacity: 1;
}

.ui.floating.dropdown .overflow.menu .scrolling.menu.items {
  border-radius: 0 !important;
  box-shadow: none !important;
  border-bottom: 1px solid var(--color-secondary);
}

.user-menu > .item {
  width: 100%;
  border-radius: 0 !important;
}

.scrolling.menu .item.selected {
  font-weight: var(--font-weight-semibold) !important;
}

.ui.dropdown .scrolling.menu {
  border-color: var(--color-secondary);
}

.color-preview {
  display: inline-block;
  margin-left: 0.4em;
  height: 0.67em;
  width: 0.67em;
  border-radius: var(--border-radius);
}

.attention-header {
  padding: 0.5em 0.75em !important;
  color: var(--color-text) !important;
}

.attention-icon {
  margin: 2px 6px 0 0;
}

blockquote.attention-note {
  border-left-color: var(--color-blue-dark-1);
}
strong.attention-note, svg.attention-note {
  color: var(--color-blue-dark-1);
}

blockquote.attention-tip {
  border-left-color: var(--color-success-text);
}
strong.attention-tip, svg.attention-tip {
  color: var(--color-success-text);
}

blockquote.attention-important {
  border-left-color: var(--color-violet-dark-1);
}
strong.attention-important, svg.attention-important {
  color: var(--color-violet-dark-1);
}

blockquote.attention-warning {
  border-left-color: var(--color-warning-text);
}
strong.attention-warning, svg.attention-warning {
  color: var(--color-warning-text);
}

blockquote.attention-caution {
  border-left-color: var(--color-red-dark-1);
}
strong.attention-caution, svg.attention-caution {
  color: var(--color-red-dark-1);
}

.center:not(.popup) {
  text-align: center;
}

@media (max-width: 767.98px) {
  /* double selector so it wins over .gt-df etc */
  .not-mobile.not-mobile {
    display: none !important;
  }
}

overflow-menu {
  margin-bottom: 15px !important;
  border-bottom: 1px solid var(--color-secondary) !important;
  display: flex;
}

overflow-menu .overflow-menu-items {
  display: flex;
  flex: 1;
}

overflow-menu .overflow-menu-items .item {
  margin-bottom: 0 !important; /* reset fomantic's margin, because the active menu has special bottom border */
}

.activity-bar-graph {
  background-color: var(--color-primary);
  color: var(--color-primary-contrast);
}

.activity-bar-graph-alt {
  color: var(--color-primary-contrast);
}

.archived-icon {
  color: var(--color-secondary-dark-2) !important;
}

.oauth2-authorize-application-box {
  margin-top: 3em !important;
}

/* multiple radio or checkboxes as inline element */
.inline-grouped-list {
  display: inline-block;
  vertical-align: top;
}

.inline-grouped-list > .ui {
  display: block;
  margin-top: 5px;
  margin-bottom: 10px;
}

.inline-grouped-list > .ui:first-child {
  margin-top: 1px;
}

.ui.label {
  padding: 0.3em 0.5em;
  transition: none;
  white-space: nowrap;
}

.ui.label,
.ui.menu .item > .label,
.ui.grey.labels .label,
.ui.ui.ui.grey.label {
  background: var(--color-label-bg);
  color: var(--color-label-text);
}

.ui.label > a {
  opacity: .75; /* increase contrast over default fomantic .5 */
}

.ui.active.label {
  background: var(--color-label-active-bg);
  border-color: var(--color-label-active-bg);
  color: var(--color-label-text);
}

.ui.labels a.label:hover,
a.ui.label:hover {
  background: var(--color-label-hover-bg);
  border-color: var(--color-label-hover-bg);
  color: var(--color-label-text);
}

.ui.labels a.active.label:hover,
a.ui.active.label:hover {
  background: var(--color-label-active-bg);
  border-color: var(--color-label-active-bg);
  color: var(--color-label-text);
}

.lines-blame-btn {
  padding-left: 10px;
  padding-right: 10px;
  text-align: right !important;
  background-color: var(--color-code-sidebar-bg);
  width: 2%;
}

.lines-num {
  padding-left: 10px;
  padding-right: 10px;
  text-align: right !important;
  color: var(--color-text-light-1);
  width: 1%;
  font-family: var(--fonts-monospace);
}

.lines-num span.bottom-line::after {
  border-bottom: 1px solid var(--color-secondary);
}

.lines-num span::after {
  content: attr(data-line-number);
  line-height: 20px !important;
  padding: 0 10px;
  cursor: pointer;
  display: block;
}

.lines-type-marker {
  vertical-align: top;
}

.lines-num,
.lines-code {
  font-size: 12px;
  font-family: var(--fonts-monospace);
  line-height: 20px;
  padding-top: 0;
  padding-bottom: 0;
  vertical-align: top;
}

.lines-num pre,
.lines-code pre,
.lines-num ol,
.lines-code ol {
  background-color: inherit;
  margin: 0;
  padding: 0 !important;
}

.lines-num pre li,
.lines-code pre li,
.lines-num ol li,
.lines-code ol li {
  display: block;
  width: calc(100% - 1ch);
  padding-left: 1ch;
}

.lines-escape {
  width: 0;
}

.lines-code {
  background-color: var(--color-code-bg);
  padding-left: 5px;
}

.lines-code.active,
.lines-code .active {
  background: var(--color-active-line) !important;
}

.blame .lines-num {
  padding: 0 !important;
  background-color: var(--color-code-sidebar-bg);
}

.blame .lines-code {
  padding: 0 !important;
}

.code-inner {
  font: 12px var(--fonts-monospace);
  white-space: pre-wrap;
  word-break: break-all;
  overflow-wrap: anywhere;
}

.blame .code-inner {
  white-space: pre;
  word-break: normal;
  word-wrap: normal; /* not using overflow-wrap because safari does not treat is an an alias */
}

.lines-commit {
  vertical-align: top;
  color: var(--color-text-light-2);
  padding: 0 !important;
  background: var(--color-code-sidebar-bg);
  width: 1%;
}

.lines-commit .blame-info {
  width: 350px;
  max-width: 350px;
  display: block;
  padding: 0 0 0 10px;
  line-height: 20px;
  box-sizing: content-box;
}

.lines-commit .blame-info .blame-data {
  display: flex;
  font-family: var(--fonts-regular);
}

.lines-commit .blame-info .blame-data .blame-message {
  flex-grow: 2;
  overflow: hidden;
  white-space: nowrap;
  text-overflow: ellipsis;
}

.lines-commit .blame-info .blame-data .blame-time,
.lines-commit .blame-info .blame-data .blame-avatar {
  flex-shrink: 0;
}

.lines-commit .ui.avatar {
  height: 18px;
  width: 18px;
  display: block;
  margin-top: 1px;
}

.top-line-blame {
  border-top: 1px solid var(--color-secondary);
}

.code-view tr.top-line-blame:first-of-type {
  border-top: none;
}

.lines-code .bottom-line,
.lines-commit .bottom-line {
  border-bottom: 1px solid var(--color-secondary);
}

.code-view table {
  width: 100%;
}

.ui.primary.label,
.ui.primary.labels .label,
.ui.ui.ui.primary.label {
  background-color: var(--color-primary);
  border-color: var(--color-primary-dark-2);
}

.ui.basic.labels .primary.label,
.ui.ui.ui.basic.primary.label {
  background: transparent;
  border-color: var(--color-primary);
  color: var(--color-primary);
}

.ui.basic.labels a.primary.label:hover,
a.ui.ui.ui.basic.primary.label:hover {
  background: var(--color-hover);
  border-color: var(--color-primary-dark-1);
  color: var(--color-primary-dark-1);
}

.ui.basic.labels .secondary.label,
.ui.ui.ui.basic.secondary.label {
  background: transparent;
  border-color: var(--color-secondary);
  color: var(--color-secondary);
}

.ui.basic.labels .orange.label,
.ui.ui.ui.basic.orange.label {
  background: transparent;
  border-color: var(--color-orange);
  color: var(--color-orange);
}

.ui.basic.labels .green.label,
.ui.ui.ui.basic.green.label {
  background: transparent;
  border-color: var(--color-green);
  color: var(--color-green);
}

.ui.basic.labels .olive.label,
.ui.ui.ui.basic.olive.label {
  background: transparent;
  border-color: var(--color-olive);
  color: var(--color-olive);
}

.ui.basic.labels .teal.label,
.ui.ui.ui.basic.teal.label {
  background: transparent;
  border-color: var(--color-teal);
  color: var(--color-teal);
}

.ui.basic.labels .blue.label,
.ui.ui.ui.basic.blue.label {
  background: transparent;
  border-color: var(--color-blue);
  color: var(--color-blue);
}

.ui.basic.labels .violet.label,
.ui.ui.ui.basic.violet.label {
  background: transparent;
  border-color: var(--color-violet);
  color: var(--color-violet);
}

.ui.basic.labels .purple.label,
.ui.ui.ui.basic.purple.label {
  background: transparent;
  border-color: var(--color-purple);
  color: var(--color-purple);
}

.ui.basic.labels .pink.label,
.ui.ui.ui.basic.pink.label {
  background: transparent;
  border-color: var(--color-pink);
  color: var(--color-pink);
}

.ui.basic.labels .red.label,
.ui.ui.ui.basic.red.label {
  background: transparent;
  border-color: var(--color-red);
  color: var(--color-red);
}

.ui.basic.labels .brown.label,
.ui.ui.ui.basic.brown.label {
  background: transparent;
  border-color: var(--color-brown);
  color: var(--color-brown);
}

.ui.basic.labels .yellow.label,
.ui.ui.ui.basic.yellow.label {
  background: transparent;
  border-color: var(--color-yellow);
  color: var(--color-yellow);
}

.ui.basic.labels .grey.label,
.ui.ui.ui.basic.grey.label {
  background: transparent;
  border-color: var(--color-grey);
  color: var(--color-grey);
}

.ui.basic.labels .black.label,
.ui.ui.ui.basic.black.label {
  background: transparent;
  border-color: var(--color-black);
  color: var(--color-black);
}

.ui.basic.labels .label,
.ui.basic.label,
.ui.secondary.labels .ui.basic.label {
  background: var(--color-button);
  border-color: var(--color-light-border);
  color: var(--color-text-light);
}

.ui.basic.labels a.label:hover,
a.ui.basic.label:hover {
  color: var(--color-text);
  border-color: var(--color-light-border);
  background: var(--color-hover);
}

.ui.label > img {
  width: auto !important;
  vertical-align: middle;
  height: 2.1666em !important;
}

.migrate .svg.gitea-git {
  color: var(--color-git);
}

.color-icon {
  display: inline-block;
  border-radius: var(--border-radius-circle);
  height: 14px;
  width: 14px;
}

.ui.label > .color-icon {
  margin-left: 0;
}

.ui.segment,
.ui.segments,
.ui.attached.segment {
  background: var(--color-box-body);
  color: var(--color-text);
  border-color: var(--color-secondary);
}

.ui.segments > .segment {
  border-color: var(--color-secondary);
}

.ui.secondary.segment {
  background: var(--color-secondary-bg);
  color: var(--color-text-light);
}

.ui.attached.header {
  position: relative;
  background: var(--color-box-header);
  border-color: var(--color-secondary);
}

/* fix misaligned right buttons on box headers */
.ui.attached.header > .ui.right {
  position: absolute;
  right: 0.78571429rem;
  top: 0;
  bottom: 0;
  display: flex;
  align-items: center;
  gap: 0.25em;
}

/* the default ".ui.attached.header > .ui.right" is only able to contain "tiny" buttons, other buttons are too large */
.ui.attached.header > .ui.right .ui.tiny.button {
  padding: 6px 10px;
  font-weight: var(--font-weight-normal);
}

/* if a .top.attached.header is followed by a .segment, add some margin */
.ui.segments + .ui.top.attached.header,
.ui.attached.segment + .ui.top.attached.header {
  margin-top: 1rem;
}

.rss-icon {
  display: inline-flex;
  color: var(--color-text-light-1);
}

table th[data-sortt-asc]:hover,
table th[data-sortt-desc]:hover {
  background: var(--color-hover) !important;
  cursor: pointer !important;
}

table th[data-sortt-asc] .svg,
table th[data-sortt-desc] .svg {
  margin-left: 0.25rem;
}

.ui.dropdown .menu .item {
  border-radius: 0;
}

.ui.dropdown .menu .item:first-of-type {
  border-radius: var(--border-radius) var(--border-radius) 0 0;
}

.ui.dropdown .menu .item:last-of-type {
  border-radius: 0 0 var(--border-radius) var(--border-radius);
}

.ui.multiple.dropdown > .label {
  box-shadow: 0 0 0 1px var(--color-secondary) inset;
}

.emoji,
.reaction {
  font-size: 1.25em;
  line-height: var(--line-height-default);
  font-style: normal !important;
  font-weight: var(--font-weight-normal) !important;
  vertical-align: -0.075em;
}

.emoji img,
.reaction img {
  border-width: 0 !important;
  margin: 0 !important;
  width: 1em !important;
  height: 1em !important;
  vertical-align: -0.15em;
}

/* for the jquery.minicolors plugin */
.minicolors-panel {
  background: var(--color-secondary-dark-1) !important;
}

/* https://github.com/go-gitea/gitea/pull/11486 */
.ui.sub.header {
  text-transform: none;
}

.ui.tabular.menu {
  border-color: var(--color-secondary);
}

.ui.tabular.menu .active.item,
.ui.tabular.menu .active.item:hover {
  background: var(--color-body);
  border-color: var(--color-secondary);
  color: var(--color-text);
}

.ui.segment .ui.tabular.menu .active.item,
.ui.segment .ui.tabular.menu .active.item:hover {
  background: var(--color-box-body);
}

.ui.secondary.pointing.menu {
  border-color: var(--color-secondary);
}

.ui.tabular.menu .item,
.ui.secondary.pointing.menu .item {
  padding: 11px 12px !important;
  color: var(--color-text-light-2);
}

.ui.tabular.menu .item:hover,
.ui.secondary.pointing.menu a.item:hover {
  color: var(--color-text);
}

.ui.secondary.pointing.menu .active.item,
.ui.secondary.pointing.menu .active.item:hover,
.ui.secondary.pointing.menu .dropdown.item:hover {
  color: var(--color-text-dark);
}

.ui.header {
  color: var(--color-text);
}

.ui.header .ui.label {
  margin-left: 0.25rem;
}

.ui.header > .ui.label.compact {
  margin-top: inherit;
}

.ui.header .sub.header {
  color: var(--color-text-light-1);
}

.flash-error details code,
.flash-warning details code {
  display: block;
  text-align: left;
}

.truncated-item-container {
  display: flex !important;
  align-items: center;
}

.ellipsis-button {
  padding: 0 5px 8px !important;
  display: inline-block !important;
  font-weight: var(--font-weight-semibold) !important;
  line-height: 6px !important;
  vertical-align: middle !important;
}

.truncated-item-name {
  line-height: 2;
  white-space: nowrap;
  overflow: hidden;
  text-overflow: ellipsis;
  margin-top: -0.5em;
  margin-bottom: -0.5em;
}

.precolors {
  display: flex;
  flex-direction: column;
  justify-content: center;
  margin-left: 1em;
}

.precolors .color {
  display: inline-block;
  width: 15px;
  height: 15px;
}

.ui.dropdown:not(.button) {
  line-height: var(--line-height-default); /* the dropdown doesn't have default line-height, use this to make the dropdown icon align with plain dropdown */
}

/* dropdown has some kinds of icons:
- "> .dropdown.icon": the arrow for opening the dropdown
- "> .remove.icon": the "x" icon for clearing the dropdown, only used in selection dropdown
- "> .ui.label > .delete.icon": the "x" icon for removing a label item in multiple selection dropdown
*/

.ui.dropdown.mini.button,
.ui.dropdown.tiny.button {
  padding-right: 20px;
}
.ui.dropdown.button {
  padding-right: 22px;
}
.ui.dropdown.large.button {
  padding-right: 24px;
}

/* Gitea uses SVG images instead of Fomantic builtin "<i>" font icons, so we need to reset the icon styles */
.ui.ui.dropdown > .icon.icon {
  position: initial; /* plain dropdown and button dropdown use flex layout for icons */
  padding: 0;
  margin: 0;
  height: auto;
}

.ui.ui.dropdown > .icon.icon:hover {
  opacity: 1;
}

.ui.ui.button.dropdown > .icon.icon,
.ui.ui.selection.dropdown > .icon.icon {
  position: absolute; /* selection dropdown uses absolute layout for icons */
  top: 50%;
  transform: translateY(-50%);
}

.ui.ui.dropdown > .dropdown.icon {
  right: 0.5em;
}

.ui.ui.dropdown > .remove.icon {
  right: 2em;
}

.btn,
.ui.ui.button,
.ui.ui.dropdown,
.ui.ui.label,
.flex-text-inline {
  display: inline-flex;
  align-items: center;
  gap: .25rem;
  vertical-align: middle;
}

.ui.ui.button {
  justify-content: center;
}

.ui.dropdown .ui.label .svg {
  vertical-align: middle;
}

.ui.ui.circular.label {
  justify-content: center;
}

.ui.ui.labeled.button {
  gap: 0;
  align-items: stretch;
}

.ui.ui.icon.input .icon {
  display: flex;
  align-items: center;
  justify-content: center;
}

.ui.icon.input > i.icon {
  transition: none;
}

.flex-items-block > .item,
.flex-text-block {
  display: flex;
  align-items: center;
  gap: .25rem;
}

/* to override Fomantic's default display: block for ".menu .item", and use a slightly larger gap for menu item content */
.ui.dropdown .menu.flex-items-menu > .item {
  display: flex !important;
  align-items: center;
  gap: .5rem;
}<|MERGE_RESOLUTION|>--- conflicted
+++ resolved
@@ -668,23 +668,9 @@
   padding-bottom: 80px;
 }
 
-<<<<<<< HEAD
-.ui.tabular.menu .active.item,
-.ui.secondary.pointing.menu .active.item,
-.resize-for-semibold::before {
-  font-weight: var(--font-weight-semibold);
-}
-
-.resize-for-semibold::before {
-  content: attr(data-text);
-  visibility: hidden;
-  display: block;
-  height: 0;
-=======
 .page-content.new:is(.repo,.migrate,.org),
 .page-content.profile:is(.user,.organization) {
   padding-top: 15px;
->>>>>>> 21151474
 }
 
 /* overwrite semantic width of containers inside the main page content div (div with class "page-content") */
@@ -1825,6 +1811,19 @@
   color: var(--color-text-dark);
 }
 
+.ui.tabular.menu .active.item,
+.ui.secondary.pointing.menu .active.item,
+.resize-for-semibold::before {
+  font-weight: var(--font-weight-semibold);
+}
+
+.resize-for-semibold::before {
+  content: attr(data-text);
+  visibility: hidden;
+  display: block;
+  height: 0;
+}
+
 .ui.header {
   color: var(--color-text);
 }
