:root {
  /* fonts */
  --fonts-proportional: -apple-system, "Segoe UI", system-ui, Roboto, "Helvetica Neue", Arial;
  --fonts-monospace: ui-monospace, SFMono-Regular, "SF Mono", Menlo, Monaco, Consolas, "Liberation Mono", "Courier New", monospace, var(--fonts-emoji);
  --fonts-emoji: "Apple Color Emoji", "Segoe UI Emoji", "Noto Color Emoji", "Twemoji Mozilla";
  /* font weights - use between 400 and 600 for general purposes. Avoid 700 as it is perceived too bold */
  --font-weight-light: 300;
  --font-weight-normal: 400;
  --font-weight-medium: 500;
  --font-weight-semibold: 600;
  --font-weight-bold: 700;
  /* line-height: use the default value as "modules/normalize.css" */
  --line-height-default: normal;
  /* images */
  --checkbox-mask-checked: url('data:image/svg+xml;utf8,<svg xmlns="http://www.w3.org/2000/svg" viewBox="-1 -1 18 18" width="16" height="16"><path fill-rule="evenodd" d="M13.78 4.22a.75.75 0 010 1.06l-7.25 7.25a.75.75 0 01-1.06 0L2.22 9.28a.75.75 0 011.06-1.06L6 10.94l6.72-6.72a.75.75 0 011.06 0z"></path></svg>');
  --checkbox-mask-indeterminate: url('data:image/svg+xml;utf8,<svg xmlns="http://www.w3.org/2000/svg" viewBox="0 0 16 16" width="16" height="16"><path fill-rule="evenodd" d="M2 7.75A.75.75 0 012.75 7h10a.75.75 0 010 1.5h-10A.75.75 0 012 7.75z"></path></svg>');
  --octicon-chevron-right: url('data:image/svg+xml;utf8,<svg xmlns="http://www.w3.org/2000/svg" viewBox="0 0 16 16" width="16" height="16"><path d="M6.22 3.22a.75.75 0 0 1 1.06 0l4.25 4.25a.75.75 0 0 1 0 1.06l-4.25 4.25a.751.751 0 0 1-1.042-.018.751.751 0 0 1-.018-1.042L9.94 8 6.22 4.28a.75.75 0 0 1 0-1.06Z"></path></svg>');
  /* other variables */
  --border-radius: 4px;
  --border-radius-medium: 6px;
  --border-radius-circle: 50%;
  --opacity-disabled: 0.55;
  --height-loading: 16rem;
  --min-height-textarea: 132px; /* padding + 6 lines + border = calc(1.57142em + 6lh + 2px), but lh is not fully supported */
  --tab-size: 4;
}

:root * {
  --fonts-regular: var(--fonts-override, var(--fonts-proportional)), "Noto Sans", "Liberation Sans", sans-serif, var(--fonts-emoji);
}

*, ::before, ::after {
  /* these are needed for tailwind borders to work because we do not load tailwind's base
     https://github.com/tailwindlabs/tailwindcss/blob/master/src/css/preflight.css */
  border-width: 0;
  border-style: solid;
  border-color: currentcolor;
}

textarea {
  font-family: var(--fonts-regular);
}

pre,
code,
kbd,
samp {
  font-size: 0.9em; /* compensate for monospace fonts being usually slightly larger */
  font-family: var(--fonts-monospace);
}

b,
strong,
h1,
h2,
h3,
h4,
h5,
h6 {
  font-weight: var(--font-weight-semibold);
}

body {
  color: var(--color-text);
  background-color: var(--color-body);
  tab-size: var(--tab-size);
  display: flex;
  flex-direction: column;
  overflow-wrap: break-word;
}

table {
  border-collapse: collapse;
}

button {
  cursor: pointer;
}

details summary {
  cursor: pointer;
}

details summary > * {
  display: inline;
}

progress {
  background: var(--color-secondary-dark-1);
  border-radius: var(--border-radius);
  border: none;
  overflow: hidden;
}

progress::-webkit-progress-bar {
  background: var(--color-secondary-dark-1);
}

progress::-webkit-progress-value {
  background-color: var(--color-accent);
}

progress::-moz-progress-bar {
  background-color: var(--color-accent);
}

* {
  caret-color: var(--color-caret);
}

::file-selector-button {
  border: 1px solid var(--color-light-border);
  color: var(--color-text-light);
  background: var(--color-light);
  border-radius: var(--border-radius);
}

::file-selector-button:hover {
  color: var(--color-text);
  background: var(--color-hover);
}

::selection {
  background: var(--color-primary-light-1) !important;
  color: var(--color-white) !important;
}

::placeholder,
.ui.dropdown:not(.button) > .default.text,
.ui.default.dropdown:not(.button) > .text {
  color: var(--color-placeholder-text) !important;
  opacity: 1 !important;
}

.unselectable,
.button,
.lines-num,
.lines-commit,
.lines-commit .blame-info,
.ellipsis-button {
  -webkit-touch-callout: none;
  -webkit-user-select: none;
  user-select: none;
}

a {
  color: var(--color-primary);
  cursor: pointer;
  text-decoration-skip-ink: all;
}

/* a = always colored, underlined on hover */
/* a.muted = colored on hover, underlined on hover */
/* a.suppressed = never colored, underlined on hover */
/* a.silenced = never colored, never underlined */

a.muted,
a.suppressed,
a.silenced,
.muted-links a {
  color: inherit;
}

a:hover,
a.suppressed:hover,
a.muted:hover,
a.muted:hover [class*="color-text"],
.muted-links a:hover {
  color: var(--color-primary);
}

a.silenced:hover,
a.suppressed:hover {
  color: inherit;
}

a.silenced:hover {
  text-decoration: none;
}

a.label,
.ui.search .results a,
.ui .menu a,
.ui.cards a.card,
.issue-keyword a {
  text-decoration: none !important;
}

.ui.search > .results {
  background: var(--color-body);
  border-color: var(--color-secondary);
  overflow-wrap: anywhere; /* allow text to wrap as fomantic limits this to 18em width */
}

.ui.search > .results .result {
  background: var(--color-body);
  border-color: var(--color-secondary);
  display: flex;
  align-items: center;
}

.ui.search > .results .result .title {
  color: var(--color-text-dark);
}

.ui.search > .results .result .description {
  color: var(--color-text-light-2);
}

.ui.search > .results .result .image {
  width: auto;
  height: auto;
}

.ui.search > .results .result:hover,
.ui.category.search > .results .category .result:hover {
  background: var(--color-hover);
}

.inline-code-block {
  padding: 2px 4px;
  border-radius: var(--border-radius-medium);
  background-color: var(--color-markup-code-block);
}

.ui.dividing.header {
  border-bottom-color: var(--color-secondary);
}

/* fix Fomantic's line-height cutting off "g" on Windows Chrome with Segoe UI */
.ui.input > input {
  line-height: var(--line-height-default);
  text-align: start; /* Override fomantic's `text-align: left` to make RTL work via HTML `dir="auto"` */
}

/* fix Fomantic's line-height causing vertical scrollbars to appear */
ul.ui.list li,
ol.ui.list li,
.ui.list > .item,
.ui.list .list > .item {
  line-height: var(--line-height-default);
}

.ui.input.focus > input,
.ui.input > input:focus {
  border-color: var(--color-primary);
}

.ui.action.input .ui.ui.button {
  border-color: var(--color-input-border);
  padding-top: 0; /* the ".action.input" is "flex + stretch", so let the buttons layout themselves */
  padding-bottom: 0;
}

/* currently used for search bar dropdowns in repo search and explore code */
.ui.action.input:not([class*="left action"]) > .ui.dropdown.selection {
  min-width: 10em;
}
.ui.action.input:not([class*="left action"]) > .ui.dropdown.selection:not(:focus) {
  border-right: none;
}
.ui.action.input:not([class*="left action"]) > .ui.dropdown.selection:not(.active):hover {
  border-color: var(--color-input-border);
}
.ui.action.input:not([class*="left action"]) .ui.dropdown.selection.upward.visible {
  border-bottom-left-radius: 0 !important;
  border-bottom-right-radius: 0 !important;
}
.ui.action.input:not([class*="left action"]) > input,
.ui.action.input:not([class*="left action"]) > input:hover {
  border-right: none;
}
.ui.action.input:not([class*="left action"]) > input:focus + .ui.dropdown.selection,
.ui.action.input:not([class*="left action"]) > input:focus + .ui.dropdown.selection:hover,
.ui.action.input:not([class*="left action"]) > input:focus + .button,
.ui.action.input:not([class*="left action"]) > input:focus + .button:hover,
.ui.action.input:not([class*="left action"]) > input:focus + .icon + .button,
.ui.action.input:not([class*="left action"]) > input:focus + .icon + .button:hover {
  border-left-color: var(--color-primary);
}
.ui.action.input:not([class*="left action"]) > input:focus {
  border-right-color: var(--color-primary);
}

.ui.menu,
.ui.vertical.menu {
  background: var(--color-menu);
  border-color: var(--color-secondary);
}

.ui.menu .item {
  color: var(--color-text);
  user-select: auto;
  line-height: var(--line-height-default); /* fomantic uses "1" which causes overflow problems because "1" doesn't consider the descent part */
}

.ui.menu .item > .svg {
  margin-right: 0.35em;
}

.ui.menu .dropdown.item:hover,
.ui.menu a.item:hover,
.ui.menu details.item summary:hover {
  color: var(--color-text);
  background: var(--color-hover);
}

.ui.menu .active.item,
.ui.menu .active.item:hover,
.ui.vertical.menu .active.item,
.ui.vertical.menu .active.item:hover {
  color: var(--color-text);
  background: var(--color-active);
}

.ui.menu a.item:active {
  color: var(--color-text);
  background: none;
}

.ui.ui.menu .item.disabled {
  color: var(--color-text-light-3);
}

.ui.menu .item::before, .ui.vertical.menu .item::before {
  background: var(--color-secondary);
}

/* sub menu of vertical menu */
.ui.vertical.menu .item .menu .item {
  color: var(--color-text-light-2);
  text-indent: 16px;
}

.ui.vertical.menu .item .menu .item:hover,
.ui.vertical.menu .item .menu a.item:hover {
  color: var(--color-text-light-1);
}

.ui.vertical.menu .item .menu .active.item {
  color: var(--color-text);
}

/* slightly more contrast for filters on issue list */
.ui.ui.menu .dropdown.item.disabled {
  color: var(--color-text-light-2);
}

.ui.dropdown .menu {
  background: var(--color-menu);
  border-color: var(--color-secondary);
}

.ui.dropdown .menu > .header:not(.ui) {
  color: var(--color-text);
}

.ui.dropdown .menu > .item {
  color: var(--color-text);
}

.ui.dropdown .menu > .item:hover {
  color: var(--color-text);
  background: var(--color-hover);
}

.ui.dropdown .menu > .item:active {
  color: var(--color-text);
  background: var(--color-active);
}

.ui.dropdown .menu .active.item {
  color: var(--color-text);
  background: var(--color-active);
  border-radius: 0;
  font-weight: var(--font-weight-normal);
}

/* fix misaligned images in webhook dropdown */
.ui.dropdown .menu > .item > img {
  margin-top: -0.25rem;
  margin-bottom: -0.25rem;
}
.ui.dropdown .menu > .item > svg {
  margin-right: .78rem; /* use the same margin as for <img> */
}

.ui.selection.dropdown .menu > .item {
  border-color: var(--color-secondary);
}

.ui.selection.visible.dropdown > .text:not(.default) {
  color: var(--color-text);
}

.ui.dropdown.selected,
.ui.dropdown .menu .selected.item {
  color: var(--color-text);
  background: var(--color-hover);
}

.ui.menu .ui.dropdown .menu > .selected.item {
  color: var(--color-text) !important;
  background: var(--color-hover) !important;
}

.ui.dropdown .menu > .message:not(.ui) {
  color: var(--color-text-light-2);
}

/* extend fomantic style '.ui.dropdown > .text > img' to include svg.img */
.ui.dropdown > .text > .img {
  margin-left: 0;
  float: none;
  margin-right: 0.78571429rem;
}

.ui.dropdown > .text > .description,
.ui.dropdown .menu > .item > .description {
  color: var(--color-text-light-2);
}

.ui.list .list > .item .header,
.ui.list > .item .header {
  color: var(--color-text-dark);
}

.ui.list .list > .item > .content,
.ui.list > .item > .content {
  color: var(--color-text);
}

.ui.list .list > .item .description,
.ui.list > .item .description {
  color: var(--color-text);
}

/* replace item margin on secondary menu items with gap and remove both the
   negative margins on the menu as well as margin on the items */
.ui.secondary.menu {
  margin-left: 0;
  margin-right: 0;
  gap: .35714286em;
}
.ui.secondary.menu .item {
  margin-left: 0;
  margin-right: 0;
}

.ui.secondary.menu .dropdown.item:hover,
.ui.secondary.menu a.item:hover {
  color: var(--color-text);
  background: var(--color-hover);
}

.ui.secondary.menu .active.item,
.ui.secondary.menu .active.item:hover {
  color: var(--color-text);
  background: var(--color-active);
}

.ui.secondary.menu.tight .item {
  padding-left: 0.85714286em;
  padding-right: 0.85714286em;
}

/* remove the menu clearfix so that it won't add undesired gaps when using "gap" */
.ui.menu::after {
  content: normal;
}

.ui.menu .dropdown.item .menu {
  background: var(--color-body);
}

.ui.menu .ui.dropdown .menu > .item {
  color: var(--color-text) !important;
}

.ui.menu .ui.dropdown .menu > .item:hover {
  color: var(--color-text) !important;
  background: var(--color-hover) !important;
}

.ui.menu .ui.dropdown .menu > .active.item {
  color: var(--color-text) !important;
  background: var(--color-active) !important;
}

.ui.form textarea:not([rows]) {
  height: var(--min-height-textarea); /* override fomantic default 12em */
  min-height: var(--min-height-textarea); /* override fomantic default 8em */
}

/* styles from removed fomantic transition module */
.hidden.transition {
  visibility: hidden;
  display: none;
}
.visible.transition {
  display: block !important;
  visibility: visible !important;
}

.ui.error.header {
  background: var(--color-error-bg) !important;
  color: var(--color-error-text) !important;
  border-color: var(--color-error-border) !important;
}

.ui.error.segment {
  border-color: var(--color-error-border) !important;
}

.ui.warning.header {
  background: var(--color-warning-bg) !important;
  color: var(--color-warning-text) !important;
  border-color: var(--color-warning-border) !important;
}

.ui.warning.segment {
  border-color: var(--color-warning-border) !important;
}

.ui.selection.active.dropdown,
.ui.selection.active.dropdown:hover,
.ui.selection.active.dropdown .menu,
.ui.selection.active.dropdown:hover .menu {
  border-color: var(--color-primary);
}

.ui.pointing.dropdown > .menu:not(.hidden)::after {
  background: var(--color-menu);
  box-shadow: -1px -1px 0 0 var(--color-secondary);
}

.ui.pointing.upward.dropdown .menu::after,
.ui.top.pointing.upward.dropdown .menu::after {
  box-shadow: 1px 1px 0 0 var(--color-secondary);
}

.ui.comments .comment .text {
  margin: 0;
}

.ui.comments .comment .text,
.ui.comments .comment .author {
  color: var(--color-text);
}

.ui.comments .comment a.author:hover {
  color: var(--color-primary);
}

.ui.comments .comment .metadata {
  color: var(--color-text-light-2);
}

.ui.comments .comment .actions a {
  color: var(--color-text-light);
}

.ui.comments .comment .actions a.active,
.ui.comments .comment .actions a:hover {
  color: var(--color-primary);
}

.ui.attached.table {
  border-color: var(--color-secondary);
}

.ui.table {
  color: var(--color-text);
  background: var(--color-box-body);
  border-color: var(--color-secondary);
  text-align: start; /* Override fomantic's `text-align: left` to make RTL work via HTML `dir="auto"` */
}

.ui.table th,
.ui.table td {
  transition: none;
}

.ui.table > tr > td,
.ui.table > tbody > tr > td {
  border-top-color: var(--color-secondary-alpha-50);
}

.ui.striped.table > tr:nth-child(2n),
.ui.striped.table > tbody > tr:nth-child(2n),
.ui.basic.striped.table > tbody > tr:nth-child(2n) {
  background: var(--color-light);
}

.ui.ui.ui.ui.table tr.active,
.ui.ui.table td.active {
  color: var(--color-text);
  background: var(--color-active);
}

.ui.ui.selectable.table > tbody > tr:hover,
.ui.table tbody tr td.selectable:hover {
  color: var(--color-text);
  background-color: var(--color-secondary-alpha-40);
}

.ui.ui.ui.ui.table tr.grey:not(.marked),
.ui.ui.table td.grey:not(.marked) {
  background: var(--color-body);
  color: var(--color-text);
}

.ui.table > thead > tr > th {
  background: var(--color-box-header);
  border-color: var(--color-secondary);
  color: var(--color-text);
}

.ui.basic.table > tbody > tr {
  border-color: var(--color-secondary);
}

.ui.table > tfoot > tr > th,
.ui.table > tfoot > tr > td {
  border-color: var(--color-secondary);
  background: var(--color-box-body);
  color: var(--color-text);
}

/* reduce table padding, needed especially for dense admin tables */
.ui.table > thead > tr > th,
.ui.table > tbody > tr > td,
.ui.table > tr > td {
  padding: 6px 5px;
}
/* use more horizontal padding on first and last items for visuals */
.ui.table > thead > tr > th:first-of-type,
.ui.table > tbody > tr > td:first-of-type,
.ui.table > tr > td:first-of-type {
  padding-left: 10px;
}
.ui.table > thead > tr > th:last-of-type,
.ui.table > tbody > tr > td:last-of-type,
.ui.table > tr > td:last-of-type {
  padding-right: 10px;
}

img.ui.avatar,
.ui.avatar img,
.ui.avatar svg {
  border-radius: var(--border-radius);
  object-fit: contain;
  aspect-ratio: 1;
}

.ui.divided.list > .item {
  border-color: var(--color-secondary);
}

.ui.error.message .header,
.ui.warning.message .header {
  color: inherit;
  filter: saturate(2);
}

.full.height {
  flex-grow: 1;
  padding-bottom: 80px;
}

.page-content.new:is(.repo,.migrate,.org),
.page-content.profile:is(.user,.organization),
.page-content.user:is(.settings,.notification) {
  padding-top: 15px;
}

/* overwrite semantic width of containers inside the main page content div (div with class "page-content") */
.page-content .ui.ui.ui.container:not(.fluid) {
  width: 1280px;
  max-width: calc(100% - 64px);
  margin-left: auto;
  margin-right: auto;
}

.ui.container.fluid.padded {
  padding: 0 32px;
}

/* enable fluid page widths for medium size viewports */
@media (min-width: 768px) and (max-width: 1200px) {
  .page-content .ui.ui.ui.container:not(.fluid) {
    max-width: calc(100% - 32px);
  }
  .ui.container.fluid.padded {
    padding: 0 16px;
  }
}

@media (max-width: 767.98px) {
  .page-content .ui.ui.ui.container:not(.fluid) {
    max-width: calc(100% - 16px);
  }
  .ui.container.fluid.padded {
    padding: 0 8px;
  }
}

.ui.pagination.menu .active.item {
  color: var(--color-text);
  background: var(--color-active);
}

.ui.loading.segment::before,
.ui.loading.form::before {
  background: none;
}

.ui.loading.form > *,
.ui.loading.segment > * {
  opacity: 0.35;
}

.ui.form .fields.error .field textarea,
.ui.form .fields.error .field select,
.ui.form .fields.error .field input:not([type]),
.ui.form .fields.error .field input[type="date"],
.ui.form .fields.error .field input[type="datetime-local"],
.ui.form .fields.error .field input[type="email"],
.ui.form .fields.error .field input[type="number"],
.ui.form .fields.error .field input[type="password"],
.ui.form .fields.error .field input[type="search"],
.ui.form .fields.error .field input[type="tel"],
.ui.form .fields.error .field input[type="time"],
.ui.form .fields.error .field input[type="text"],
.ui.form .fields.error .field input[type="file"],
.ui.form .fields.error .field input[type="url"],
.ui.form .fields.error .field .ui.dropdown,
.ui.form .fields.error .field .ui.dropdown .item,
.ui.form .field.error .ui.dropdown,
.ui.form .field.error .ui.dropdown .text,
.ui.form .field.error .ui.dropdown .item,
.ui.form .field.error textarea,
.ui.form .field.error select,
.ui.form .field.error input:not([type]),
.ui.form .field.error input[type="date"],
.ui.form .field.error input[type="datetime-local"],
.ui.form .field.error input[type="email"],
.ui.form .field.error input[type="number"],
.ui.form .field.error input[type="password"],
.ui.form .field.error input[type="search"],
.ui.form .field.error input[type="tel"],
.ui.form .field.error input[type="time"],
.ui.form .field.error input[type="text"],
.ui.form .field.error input[type="file"],
.ui.form .field.error input[type="url"],
.ui.form .field.error select:focus,
.ui.form .field.error input:not([type]):focus,
.ui.form .field.error input[type="date"]:focus,
.ui.form .field.error input[type="datetime-local"]:focus,
.ui.form .field.error input[type="email"]:focus,
.ui.form .field.error input[type="number"]:focus,
.ui.form .field.error input[type="password"]:focus,
.ui.form .field.error input[type="search"]:focus,
.ui.form .field.error input[type="tel"]:focus,
.ui.form .field.error input[type="time"]:focus,
.ui.form .field.error input[type="text"]:focus,
.ui.form .field.error input[type="file"]:focus,
.ui.form .field.error input[type="url"]:focus {
  background-color: var(--color-error-bg);
  border-color: var(--color-error-border);
  color: var(--color-error-text);
}

.ui.form .fields.error .field .ui.dropdown,
.ui.form .field.error .ui.dropdown,
.ui.form .fields.error .field .ui.dropdown:hover,
.ui.form .field.error .ui.dropdown:hover {
  border-color: var(--color-error-border) !important;
}

.ui.form .fields.error .field .ui.dropdown .menu .item:hover,
.ui.form .field.error .ui.dropdown .menu .item:hover {
  background-color: var(--color-error-bg-hover);
}

.ui.form .fields.error .field .ui.dropdown .menu .active.item,
.ui.form .field.error .ui.dropdown .menu .active.item {
  background-color: var(--color-error-bg-active) !important;
}

.ui.form .fields.error .dropdown .menu,
.ui.form .field.error .dropdown .menu {
  border-color: var(--color-error-border) !important;
}

input:-webkit-autofill,
input:-webkit-autofill:focus,
input:-webkit-autofill:hover,
input:-webkit-autofill:active,
.ui.form .field.field input:-webkit-autofill,
.ui.form .field.field input:-webkit-autofill:focus,
.ui.form .field.field input:-webkit-autofill:hover,
.ui.form .field.field input:-webkit-autofill:active {
  -webkit-background-clip: text;
  -webkit-text-fill-color: var(--color-text);
  box-shadow: 0 0 0 100px var(--color-primary-light-6) inset !important;
  border-color: var(--color-primary-light-4) !important;
}

.ui.form .field.muted {
  opacity: var(--opacity-disabled);
}

.ui.loading.loading.input > i.icon svg {
  visibility: hidden;
}

.text.primary {
  color: var(--color-primary) !important;
}

.text.red {
  color: var(--color-red) !important;
}

.text.orange {
  color: var(--color-orange) !important;
}

.text.yellow {
  color: var(--color-yellow) !important;
}

.text.olive {
  color: var(--color-olive) !important;
}

.text.green {
  color: var(--color-green) !important;
}

.text.teal {
  color: var(--color-teal) !important;
}

.text.blue {
  color: var(--color-blue) !important;
}

.text.violet {
  color: var(--color-violet) !important;
}

.text.purple {
  color: var(--color-purple) !important;
}

.text.pink {
  color: var(--color-pink) !important;
}

.text.brown {
  color: var(--color-brown) !important;
}

.text.black {
  color: var(--color-text) !important;
}

.text.grey {
  color: var(--color-text-light) !important;
}

.text.light {
  color: var(--color-text-light) !important;
}

.text.light-2 {
  color: var(--color-text-light-2) !important;
}

.text.light-3 {
  color: var(--color-text-light-3) !important;
}

.text.light.grey {
  color: var(--color-grey-light) !important;
}

.text.gold {
  color: var(--color-gold) !important;
}

.text.small {
  font-size: 0.75em;
}

.ui.form .ui.button {
  font-weight: var(--font-weight-normal);
}

.ui.floating.label {
  z-index: 10;
}

.ui.transparent.label {
  background-color: transparent;
}

.ui.menu,
.ui.vertical.menu,
.ui.segment {
  box-shadow: none;
}

/* replace fomantic popover box shadows */
.ui.dropdown .menu,
.ui.upward.dropdown > .menu,
.ui.menu .dropdown.item .menu,
.ui.selection.active.dropdown .menu,
.ui.upward.selection.dropdown .menu,
.ui.selection.active.dropdown:hover .menu,
.ui.upward.active.selection.dropdown:hover .menu {
  box-shadow: 0 6px 18px var(--color-shadow);
}
.ui.floating.dropdown .menu {
  box-shadow: 0 6px 18px var(--color-shadow) !important;
}

.ui.dimmer {
  background: var(--color-overlay-backdrop);
}

/* Override semantic selector '.ui.menu:not(.vertical) .item > .button' */
/* This fixes the commit graph button on the commits page */
/* modal svg icons, copied from fomantic except width and height */
/* center text in fomantic modal dialogs */
.ui .menu:not(.vertical) .item > .button.compact {
  padding: 0.58928571em 1.125em;
}

.ui .menu:not(.vertical) .item > .button.small {
  font-size: 0.92857143rem;
}

.ui.menu .ui.dropdown.item .menu .item {
  width: 100%;
}

.ui.dropdown .menu > .item > .floating.label {
  z-index: 11;
}

.ui.dropdown .menu .menu > .item > .floating.label {
  z-index: 21;
}

.ui.dropdown .menu > .header {
  font-size: 0.8em;
}

.ui .text.left {
  text-align: left !important;
}

.ui .text.right {
  text-align: right !important;
}

.ui .text.normal {
  font-weight: var(--font-weight-normal);
}

.ui .text.italic {
  font-style: italic;
}

.ui .text.truncate {
  overflow-x: hidden;
  text-overflow: ellipsis;
  white-space: nowrap;
  display: inline-block;
}

.ui .text.thin {
  font-weight: var(--font-weight-normal);
}

.ui .text.middle {
  vertical-align: middle;
}

.ui .message.flash-message {
  text-align: center;
}

.ui .message > ul {
  margin-left: auto;
  margin-right: auto;
  display: table;
  text-align: left;
}

.ui .header > i + .content {
  padding-left: 0.75rem;
  vertical-align: middle;
}

.ui .info.segment.top h3,
.ui .info.segment.top h4 {
  margin-top: 0;
}

.ui .info.segment.top h3:last-child {
  margin-top: 4px;
}

.ui .info.segment.top > :last-child {
  margin-bottom: 0;
}

.ui .normal.header {
  font-weight: var(--font-weight-normal);
}

.ui .form .autofill-dummy {
  position: absolute;
  width: 1px;
  height: 1px;
  overflow: hidden;
  z-index: -10000;
}

.ui .form .sub.field {
  margin-left: 25px;
}

.ui .sha.label {
  font-family: var(--fonts-monospace);
  font-size: 13px;
  font-weight: var(--font-weight-normal);
  margin: 0 6px;
  padding: 5px 10px;
}

.ui .sha.label .shortsha {
  display: inline-block; /* not sure whether it is still needed */
}

.ui .button.truncate {
  display: inline-block;
  max-width: 100%;
  overflow: hidden;
  text-overflow: ellipsis;
  vertical-align: top;
  white-space: nowrap;
  margin-right: 6px;
}

.ui.status.buttons .svg {
  margin-right: 4px;
}

.ui.inline.delete-button {
  padding: 8px 15px;
  font-weight: var(--font-weight-normal);
}

.ui .background.red {
  background-color: var(--color-red) !important;
}

.ui .background.blue {
  background-color: var(--color-blue) !important;
}

.ui .background.black {
  background-color: var(--color-black) !important;
}

.ui .background.grey {
  background-color: var(--color-grey) !important;
}

.ui .background.light.grey {
  background-color: var(--color-grey) !important;
}

.ui .background.green {
  background-color: var(--color-green) !important;
}

.ui .background.purple {
  background-color: var(--color-purple) !important;
}

.ui .background.yellow {
  background-color: var(--color-yellow) !important;
}

.ui .background.orange {
  background-color: var(--color-orange) !important;
}

.ui .background.gold {
  background-color: var(--color-gold) !important;
}

.ui .migrate {
  color: var(--color-text-light-2) !important;
}

.ui .migrate a {
  color: var(--color-text-light) !important;
}

.ui .migrate a:hover {
  color: var(--color-text) !important;
}

.ui .border {
  border: 1px solid;
}

.ui .border.red {
  border-color: var(--color-red) !important;
}

.ui .border.blue {
  border-color: var(--color-blue) !important;
}

.ui .border.black {
  border-color: var(--color-black) !important;
}

.ui .border.grey {
  border-color: var(--color-grey) !important;
}

.ui .border.light.grey {
  border-color: var(--color-grey) !important;
}

.ui .border.green {
  border-color: var(--color-green) !important;
}

.ui .border.purple {
  border-color: var(--color-purple) !important;
}

.ui .border.yellow {
  border-color: var(--color-yellow) !important;
}

.ui .border.orange {
  border-color: var(--color-orange) !important;
}

.ui .border.gold {
  border-color: var(--color-gold) !important;
}

@media (max-width: 767.98px) {
  .ui.pagination.menu .item:not(.active,.navigation),
  .ui.pagination.menu .item.navigation span.navigation_label {
    display: none;
  }
}

.ui.pagination.menu.narrow .item {
  padding-left: 8px;
  padding-right: 8px;
  min-width: 1em;
  text-align: center;
}

.ui.pagination.menu.narrow .item .icon {
  margin-right: 0;
}

.ui.icon.header svg {
  width: 3em;
  height: 3em;
  float: none;
  display: block;
  line-height: var(--line-height-default);
  padding: 0;
  margin: 0 auto 0.5rem;
  opacity: 1;
}

.ui.floating.dropdown .overflow.menu .scrolling.menu.items {
  border-radius: 0 !important;
  box-shadow: none !important;
  border-bottom: 1px solid var(--color-secondary);
}

.user-menu > .item {
  width: 100%;
  border-radius: 0 !important;
}

.scrolling.menu .item.selected {
  font-weight: var(--font-weight-semibold) !important;
}

.ui.dropdown .scrolling.menu {
  border-color: var(--color-secondary);
}

.color-preview {
  display: inline-block;
  margin-left: 0.4em;
  height: 0.67em;
  width: 0.67em;
  border-radius: var(--border-radius);
}

.attention-header {
  padding: 0.5em 0.75em !important;
  color: var(--color-text) !important;
}

.attention-icon {
  margin: 2px 6px 0 0;
}

blockquote.attention-note {
  border-left-color: var(--color-blue-dark-1);
}
strong.attention-note, svg.attention-note {
  color: var(--color-blue-dark-1);
}

blockquote.attention-tip {
  border-left-color: var(--color-success-text);
}
strong.attention-tip, svg.attention-tip {
  color: var(--color-success-text);
}

blockquote.attention-important {
  border-left-color: var(--color-violet-dark-1);
}
strong.attention-important, svg.attention-important {
  color: var(--color-violet-dark-1);
}

blockquote.attention-warning {
  border-left-color: var(--color-warning-text);
}
strong.attention-warning, svg.attention-warning {
  color: var(--color-warning-text);
}

blockquote.attention-caution {
  border-left-color: var(--color-red-dark-1);
}
strong.attention-caution, svg.attention-caution {
  color: var(--color-red-dark-1);
}

.center:not(.popup) {
  text-align: center;
}

@media (max-width: 767.98px) {
  /* double selector so it wins over .gt-df etc */
  .not-mobile.not-mobile {
    display: none !important;
  }
}

overflow-menu {
  margin-bottom: 15px !important;
  border-bottom: 1px solid var(--color-secondary) !important;
  display: flex;
}

overflow-menu .overflow-menu-items {
  display: flex;
  flex: 1;
}

overflow-menu .overflow-menu-items .item {
  margin-bottom: 0 !important; /* reset fomantic's margin, because the active menu has special bottom border */
}

.activity-bar-graph {
  background-color: var(--color-primary);
  color: var(--color-primary-contrast);
}

.activity-bar-graph-alt {
  color: var(--color-primary-contrast);
}

.archived-icon {
  color: var(--color-secondary-dark-2) !important;
}

.oauth2-authorize-application-box {
  margin-top: 3em !important;
}

/* multiple radio or checkboxes as inline element */
.inline-grouped-list {
  display: inline-block;
  vertical-align: top;
}

.inline-grouped-list > .ui {
  display: block;
  margin-top: 5px;
  margin-bottom: 10px;
}

.inline-grouped-list > .ui:first-child {
  margin-top: 1px;
}

.ui.label {
  padding: 0.3em 0.5em;
  transition: none;
  white-space: nowrap;
}

.ui.label,
.ui.menu .item > .label,
.ui.grey.labels .label,
.ui.ui.ui.grey.label {
  background: var(--color-label-bg);
  color: var(--color-label-text);
}

.ui.label > a {
  opacity: .75; /* increase contrast over default fomantic .5 */
}

.ui.active.label {
  background: var(--color-label-active-bg);
  border-color: var(--color-label-active-bg);
  color: var(--color-label-text);
}

.ui.labels a.label:hover,
a.ui.label:hover {
  background: var(--color-label-hover-bg);
  border-color: var(--color-label-hover-bg);
  color: var(--color-label-text);
}

.ui.labels a.active.label:hover,
a.ui.active.label:hover {
  background: var(--color-label-active-bg);
  border-color: var(--color-label-active-bg);
  color: var(--color-label-text);
}

.lines-blame-btn {
  padding-left: 10px;
  padding-right: 10px;
  text-align: right !important;
  background-color: var(--color-code-sidebar-bg);
  width: 2%;
}

.lines-num {
  padding-left: 10px;
  padding-right: 10px;
  text-align: right !important;
  color: var(--color-text-light-1);
  width: 1%;
  font-family: var(--fonts-monospace);
}

.lines-num span.bottom-line::after {
  border-bottom: 1px solid var(--color-secondary);
}

.lines-num span::after {
  content: attr(data-line-number);
  line-height: 20px !important;
  padding: 0 10px;
  cursor: pointer;
  display: block;
}

.lines-type-marker {
  vertical-align: top;
}

.lines-num,
.lines-code {
  font-size: 12px;
  font-family: var(--fonts-monospace);
  line-height: 20px;
  padding-top: 0;
  padding-bottom: 0;
  vertical-align: top;
}

.lines-num pre,
.lines-code pre,
.lines-num ol,
.lines-code ol {
  background-color: inherit;
  margin: 0;
  padding: 0 !important;
}

.lines-num pre li,
.lines-code pre li,
.lines-num ol li,
.lines-code ol li {
  display: block;
  width: calc(100% - 1ch);
  padding-left: 1ch;
}

.lines-escape {
  width: 0;
}

.lines-code {
  background-color: var(--color-code-bg);
  padding-left: 5px;
}

.lines-code.active,
.lines-code .active {
  background: var(--color-active-line) !important;
}

.blame .lines-num {
  padding: 0 !important;
  background-color: var(--color-code-sidebar-bg);
}

.blame .lines-code {
  padding: 0 !important;
}

.code-inner {
  font: 12px var(--fonts-monospace);
  white-space: pre-wrap;
  word-break: break-all;
  overflow-wrap: anywhere;
}

.blame .code-inner {
  white-space: pre;
  word-break: normal;
  word-wrap: normal; /* not using overflow-wrap because safari does not treat is an an alias */
}

.lines-commit {
  vertical-align: top;
  color: var(--color-text-light-2);
  padding: 0 !important;
  background: var(--color-code-sidebar-bg);
  width: 1%;
}

.lines-commit .blame-info {
  width: 350px;
  max-width: 350px;
  display: block;
  padding: 0 0 0 10px;
  line-height: 20px;
  box-sizing: content-box;
}

.lines-commit .blame-info .blame-data {
  display: flex;
  font-family: var(--fonts-regular);
}

.lines-commit .blame-info .blame-data .blame-message {
  flex-grow: 2;
  overflow: hidden;
  white-space: nowrap;
  text-overflow: ellipsis;
}

.lines-commit .blame-info .blame-data .blame-time,
.lines-commit .blame-info .blame-data .blame-avatar {
  flex-shrink: 0;
}

.lines-commit .ui.avatar {
  height: 18px;
  width: 18px;
  display: block;
  margin-top: 1px;
}

.top-line-blame {
  border-top: 1px solid var(--color-secondary);
}

.code-view tr.top-line-blame:first-of-type {
  border-top: none;
}

.lines-code .bottom-line,
.lines-commit .bottom-line {
  border-bottom: 1px solid var(--color-secondary);
}

.code-view table {
  width: 100%;
}

.ui.primary.label,
.ui.primary.labels .label,
.ui.ui.ui.primary.label {
  background-color: var(--color-primary);
  border-color: var(--color-primary-dark-2);
}

.ui.basic.labels .primary.label,
.ui.ui.ui.basic.primary.label {
  background: transparent;
  border-color: var(--color-primary);
  color: var(--color-primary);
}

.ui.basic.labels a.primary.label:hover,
a.ui.ui.ui.basic.primary.label:hover {
  background: var(--color-hover);
  border-color: var(--color-primary-dark-1);
  color: var(--color-primary-dark-1);
}

.ui.basic.labels .secondary.label,
.ui.ui.ui.basic.secondary.label {
  background: transparent;
  border-color: var(--color-secondary);
  color: var(--color-secondary);
}

.ui.basic.labels .orange.label,
.ui.ui.ui.basic.orange.label {
  background: transparent;
  border-color: var(--color-orange);
  color: var(--color-orange);
}

.ui.basic.labels .green.label,
.ui.ui.ui.basic.green.label {
  background: transparent;
  border-color: var(--color-green);
  color: var(--color-green);
}

.ui.basic.labels .olive.label,
.ui.ui.ui.basic.olive.label {
  background: transparent;
  border-color: var(--color-olive);
  color: var(--color-olive);
}

.ui.basic.labels .teal.label,
.ui.ui.ui.basic.teal.label {
  background: transparent;
  border-color: var(--color-teal);
  color: var(--color-teal);
}

.ui.basic.labels .blue.label,
.ui.ui.ui.basic.blue.label {
  background: transparent;
  border-color: var(--color-blue);
  color: var(--color-blue);
}

.ui.basic.labels .violet.label,
.ui.ui.ui.basic.violet.label {
  background: transparent;
  border-color: var(--color-violet);
  color: var(--color-violet);
}

.ui.basic.labels .purple.label,
.ui.ui.ui.basic.purple.label {
  background: transparent;
  border-color: var(--color-purple);
  color: var(--color-purple);
}

.ui.basic.labels .pink.label,
.ui.ui.ui.basic.pink.label {
  background: transparent;
  border-color: var(--color-pink);
  color: var(--color-pink);
}

.ui.basic.labels .red.label,
.ui.ui.ui.basic.red.label {
  background: transparent;
  border-color: var(--color-red);
  color: var(--color-red);
}

.ui.basic.labels .brown.label,
.ui.ui.ui.basic.brown.label {
  background: transparent;
  border-color: var(--color-brown);
  color: var(--color-brown);
}

.ui.basic.labels .yellow.label,
.ui.ui.ui.basic.yellow.label {
  background: transparent;
  border-color: var(--color-yellow);
  color: var(--color-yellow);
}

.ui.basic.labels .grey.label,
.ui.ui.ui.basic.grey.label {
  background: transparent;
  border-color: var(--color-grey);
  color: var(--color-grey);
}

.ui.basic.labels .black.label,
.ui.ui.ui.basic.black.label {
  background: transparent;
  border-color: var(--color-black);
  color: var(--color-black);
}

.ui.basic.labels .label,
.ui.basic.label,
.ui.secondary.labels .ui.basic.label {
  background: var(--color-button);
  border-color: var(--color-light-border);
  color: var(--color-text-light);
}

.ui.basic.labels a.label:hover,
a.ui.basic.label:hover {
  color: var(--color-text);
  border-color: var(--color-light-border);
  background: var(--color-hover);
}

.ui.label > img {
  width: auto !important;
  vertical-align: middle;
  height: 2.1666em !important;
}

.migrate .svg.gitea-git {
  color: var(--color-git);
}

.color-icon {
  display: inline-block;
  border-radius: var(--border-radius-circle);
  height: 14px;
  width: 14px;
}

.ui.label > .color-icon {
  margin-left: 0;
}

.ui.segment,
.ui.segments,
.ui.attached.segment {
  background: var(--color-box-body);
  color: var(--color-text);
  border-color: var(--color-secondary);
}

.ui.segments > .segment {
  border-color: var(--color-secondary);
}

.ui.secondary.segment {
  background: var(--color-secondary-bg);
  color: var(--color-text-light);
}

.ui.attached.header {
  position: relative;
  background: var(--color-box-header);
  border-color: var(--color-secondary);
}

/* fix misaligned right buttons on box headers */
.ui.attached.header > .ui.right {
  position: absolute;
  right: 0.78571429rem;
  top: 0;
  bottom: 0;
  display: flex;
  align-items: center;
  gap: 0.25em;
}

/* the default ".ui.attached.header > .ui.right" is only able to contain "tiny" buttons, other buttons are too large */
.ui.attached.header > .ui.right .ui.tiny.button {
  padding: 6px 10px;
  font-weight: var(--font-weight-normal);
}

/* if a .top.attached.header is followed by a .segment, add some margin */
.ui.segments + .ui.top.attached.header,
.ui.attached.segment + .ui.top.attached.header {
  margin-top: 1rem;
}

.rss-icon {
  display: inline-flex;
  color: var(--color-text-light-1);
}

table th[data-sortt-asc]:hover,
table th[data-sortt-desc]:hover {
  background: var(--color-hover) !important;
  cursor: pointer !important;
}

table th[data-sortt-asc] .svg,
table th[data-sortt-desc] .svg {
  margin-left: 0.25rem;
}

.ui.dropdown .menu .item {
  border-radius: 0;
}

.ui.dropdown .menu .item:first-of-type {
  border-radius: var(--border-radius) var(--border-radius) 0 0;
}

.ui.dropdown .menu .item:last-of-type {
  border-radius: 0 0 var(--border-radius) var(--border-radius);
}

.ui.multiple.dropdown > .label {
  box-shadow: 0 0 0 1px var(--color-secondary) inset;
}

.emoji,
.reaction {
  font-size: 1.25em;
  line-height: var(--line-height-default);
  font-style: normal !important;
  font-weight: var(--font-weight-normal) !important;
  vertical-align: -0.075em;
}

.emoji img,
.reaction img {
  border-width: 0 !important;
  margin: 0 !important;
  width: 1em !important;
  height: 1em !important;
  vertical-align: -0.15em;
}

/* for the jquery.minicolors plugin */
.minicolors-panel {
  background: var(--color-secondary-dark-1) !important;
}

/* https://github.com/go-gitea/gitea/pull/11486 */
.ui.sub.header {
  text-transform: none;
}

.ui.tabular.menu {
  border-color: var(--color-secondary);
}

.ui.tabular.menu .active.item,
.ui.tabular.menu .active.item:hover {
  background: var(--color-body);
  border-color: var(--color-secondary);
  color: var(--color-text);
}

.ui.segment .ui.tabular.menu .active.item,
.ui.segment .ui.tabular.menu .active.item:hover {
  background: var(--color-box-body);
}

.ui.secondary.pointing.menu {
  border-color: var(--color-secondary);
}

.ui.tabular.menu .item,
.ui.secondary.pointing.menu .item {
  padding: 11.55px 12px !important; /* match .dashboard-navbar in height */
  color: var(--color-text-light-2);
}

.ui.tabular.menu .item:hover,
.ui.secondary.pointing.menu a.item:hover {
  color: var(--color-text);
}

.ui.secondary.pointing.menu .active.item,
.ui.secondary.pointing.menu .active.item:hover,
.ui.secondary.pointing.menu .dropdown.item:hover {
  color: var(--color-text-dark);
}

.ui.tabular.menu .active.item,
.ui.secondary.pointing.menu .active.item,
.resize-for-semibold::before {
  font-weight: var(--font-weight-semibold);
}

.resize-for-semibold::before {
  content: attr(data-text);
  visibility: hidden;
  display: block;
  height: 0;
}

.ui.header {
  color: var(--color-text);
}

.ui.header .ui.label {
  margin-left: 0.25rem;
}

.ui.header > .ui.label.compact {
  margin-top: inherit;
}

.ui.header .sub.header {
  color: var(--color-text-light-1);
}

.flash-error details code,
.flash-warning details code {
  display: block;
  text-align: left;
}

.truncated-item-container {
  display: flex !important;
  align-items: center;
}

.ellipsis-button {
  padding: 0 5px 8px !important;
  display: inline-block !important;
  font-weight: var(--font-weight-semibold) !important;
  line-height: 6px !important;
  vertical-align: middle !important;
}

.truncated-item-name {
  line-height: 2;
  white-space: nowrap;
  overflow: hidden;
  text-overflow: ellipsis;
  margin-top: -0.5em;
  margin-bottom: -0.5em;
}

.precolors {
  display: flex;
  flex-direction: column;
  justify-content: center;
  margin-left: 1em;
}

.precolors .color {
  display: inline-block;
  width: 15px;
  height: 15px;
}

.ui.dropdown:not(.button) {
  line-height: var(--line-height-default); /* the dropdown doesn't have default line-height, use this to make the dropdown icon align with plain dropdown */
}

/* dropdown has some kinds of icons:
- "> .dropdown.icon": the arrow for opening the dropdown
- "> .remove.icon": the "x" icon for clearing the dropdown, only used in selection dropdown
- "> .ui.label > .delete.icon": the "x" icon for removing a label item in multiple selection dropdown
*/

.ui.dropdown.mini.button,
.ui.dropdown.tiny.button {
  padding-right: 20px;
}
.ui.dropdown.button {
  padding-right: 22px;
}
.ui.dropdown.large.button {
  padding-right: 24px;
}

/* Gitea uses SVG images instead of Fomantic builtin "<i>" font icons, so we need to reset the icon styles */
.ui.ui.dropdown > .icon.icon {
  position: initial; /* plain dropdown and button dropdown use flex layout for icons */
  padding: 0;
  margin: 0;
  height: auto;
}

.ui.ui.dropdown > .icon.icon:hover {
  opacity: 1;
}

.ui.ui.button.dropdown > .icon.icon,
.ui.ui.selection.dropdown > .icon.icon {
  position: absolute; /* selection dropdown uses absolute layout for icons */
  top: 50%;
  transform: translateY(-50%);
}

.ui.ui.dropdown > .dropdown.icon {
  right: 0.5em;
}

.ui.ui.dropdown > .remove.icon {
  right: 2em;
}

.btn,
.ui.ui.button,
.ui.ui.dropdown,
.ui.ui.label,
.flex-text-inline {
  display: inline-flex;
  align-items: center;
  gap: .25rem;
  vertical-align: middle;
}

.ui.ui.button {
  justify-content: center;
}

.ui.dropdown .ui.label .svg {
  vertical-align: middle;
}

.ui.ui.circular.label {
  justify-content: center;
}

.ui.ui.labeled.button {
  gap: 0;
  align-items: stretch;
}

.ui.ui.icon.input .icon {
  display: flex;
  align-items: center;
  justify-content: center;
}

.ui.icon.input > i.icon {
  transition: none;
}

.flex-items-block > .item,
.flex-text-block {
  display: flex;
  align-items: center;
  gap: .25rem;
}
<<<<<<< HEAD
.empty-placeholder {
  display: flex;
  flex-direction: column;
  align-items: center;
  padding-top: 40px;
  padding-bottom: 40px;
=======

/* to override Fomantic's default display: block for ".menu .item", and use a slightly larger gap for menu item content */
.ui.dropdown .menu.flex-items-menu > .item {
  display: flex !important;
  align-items: center;
  gap: .5rem;
>>>>>>> 444460ea
}<|MERGE_RESOLUTION|>--- conflicted
+++ resolved
@@ -1974,19 +1974,17 @@
   align-items: center;
   gap: .25rem;
 }
-<<<<<<< HEAD
+
+/* to override Fomantic's default display: block for ".menu .item", and use a slightly larger gap for menu item content */
+.ui.dropdown .menu.flex-items-menu > .item {
+  display: flex !important;
+  align-items: center;
+  gap: .5rem;
+}
 .empty-placeholder {
   display: flex;
   flex-direction: column;
   align-items: center;
   padding-top: 40px;
   padding-bottom: 40px;
-=======
-
-/* to override Fomantic's default display: block for ".menu .item", and use a slightly larger gap for menu item content */
-.ui.dropdown .menu.flex-items-menu > .item {
-  display: flex !important;
-  align-items: center;
-  gap: .5rem;
->>>>>>> 444460ea
 }