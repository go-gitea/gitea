:root {
  /* fonts */
  --fonts-proportional: -apple-system, "Segoe UI", system-ui, Roboto, "Helvetica Neue", Arial;
  --fonts-monospace: ui-monospace, SFMono-Regular, "SF Mono", Menlo, Monaco, Consolas, "Liberation Mono", "Courier New", monospace, var(--fonts-emoji);
  --fonts-emoji: "Apple Color Emoji", "Segoe UI Emoji", "Noto Color Emoji", "Twemoji Mozilla";
  /* font weights - use between 400 and 600 for general purposes. Avoid 700 as it is perceived too bold */
  --font-weight-light: 300;
  --font-weight-normal: 400;
  --font-weight-medium: 500;
  --font-weight-semibold: 600;
  --font-weight-bold: 700;
  /* line-height: use the default value as "modules/normalize.css" */
  --line-height-default: normal;
  /* images */
  --checkbox-mask-checked: url('data:image/svg+xml;utf8,<svg xmlns="http://www.w3.org/2000/svg" viewBox="-1 -1 18 18" width="16" height="16"><path fill-rule="evenodd" d="M13.78 4.22a.75.75 0 010 1.06l-7.25 7.25a.75.75 0 01-1.06 0L2.22 9.28a.75.75 0 011.06-1.06L6 10.94l6.72-6.72a.75.75 0 011.06 0z"></path></svg>');
  --checkbox-mask-indeterminate: url('data:image/svg+xml;utf8,<svg xmlns="http://www.w3.org/2000/svg" viewBox="0 0 16 16" width="16" height="16"><path fill-rule="evenodd" d="M2 7.75A.75.75 0 012.75 7h10a.75.75 0 010 1.5h-10A.75.75 0 012 7.75z"></path></svg>');
  --octicon-chevron-right: url('data:image/svg+xml;utf8,<svg xmlns="http://www.w3.org/2000/svg" viewBox="0 0 16 16" width="16" height="16"><path d="M6.22 3.22a.75.75 0 0 1 1.06 0l4.25 4.25a.75.75 0 0 1 0 1.06l-4.25 4.25a.751.751 0 0 1-1.042-.018.751.751 0 0 1-.018-1.042L9.94 8 6.22 4.28a.75.75 0 0 1 0-1.06Z"></path></svg>');
  /* other variables */
  --border-radius: 4px;
  --border-radius-medium: 6px;
  --border-radius-circle: 50%;
  --opacity-disabled: 0.55;
  --height-loading: 16rem;
  --min-height-textarea: 132px; /* padding + 6 lines + border = calc(1.57142em + 6lh + 2px), but lh is not fully supported */
  --tab-size: 4;
}

:root * {
  --fonts-regular: var(--fonts-override, var(--fonts-proportional)), "Noto Sans", "Liberation Sans", sans-serif, var(--fonts-emoji);
}

*, ::before, ::after {
  /* these are needed for tailwind borders to work because we do not load tailwind's base
     https://github.com/tailwindlabs/tailwindcss/blob/master/src/css/preflight.css */
  border-width: 0;
  border-style: solid;
  border-color: currentcolor;
}

textarea {
  font-family: var(--fonts-regular);
}

pre,
code,
kbd,
samp {
  font-size: 0.9em; /* compensate for monospace fonts being usually slightly larger */
  font-family: var(--fonts-monospace);
}

b,
strong,
h1,
h2,
h3,
h4,
h5,
h6 {
  font-weight: var(--font-weight-semibold);
}

body {
  color: var(--color-text);
  background-color: var(--color-body);
  tab-size: var(--tab-size);
  display: flex;
  flex-direction: column;
  overflow-wrap: break-word;
}

table {
  border-collapse: collapse;
}

button {
  cursor: pointer;
}

details summary {
  cursor: pointer;
}

details summary > * {
  display: inline;
}

progress {
  background: var(--color-secondary-dark-1);
  border-radius: var(--border-radius);
  border: none;
  overflow: hidden;
}

progress::-webkit-progress-bar {
  background: var(--color-secondary-dark-1);
}

progress::-webkit-progress-value {
  background-color: var(--color-accent);
}

progress::-moz-progress-bar {
  background-color: var(--color-accent);
}

* {
  caret-color: var(--color-caret);
}

::file-selector-button {
  border: 1px solid var(--color-light-border);
  color: var(--color-text-light);
  background: var(--color-light);
  border-radius: var(--border-radius);
}

::file-selector-button:hover {
  color: var(--color-text);
  background: var(--color-hover);
}

::selection {
  background: var(--color-primary-light-1) !important;
  color: var(--color-white) !important;
}

::placeholder,
.ui.dropdown:not(.button) > .default.text,
.ui.default.dropdown:not(.button) > .text {
  color: var(--color-placeholder-text) !important;
  opacity: 1 !important;
}

.unselectable,
.button,
.lines-num,
.lines-commit,
.lines-commit .blame-info,
.ellipsis-button {
  -webkit-touch-callout: none;
  -webkit-user-select: none;
  user-select: none;
}

a {
  color: var(--color-primary);
  cursor: pointer;
  text-decoration-skip-ink: all;
}

/* a = always colored, underlined on hover */
/* a.muted = colored on hover, underlined on hover */
/* a.suppressed = never colored, underlined on hover */
/* a.silenced = never colored, never underlined */

a.muted,
a.suppressed,
a.silenced,
.muted-links a {
  color: inherit;
}

a:hover,
a.suppressed:hover,
a.muted:hover,
a.muted:hover [class*="color-text"],
.muted-links a:hover {
  color: var(--color-primary);
}

a.silenced:hover,
a.suppressed:hover {
  color: inherit;
}

a.silenced:hover {
  text-decoration: none;
}

a.label,
.ui.search .results a,
.ui .menu a,
.ui.cards a.card,
.issue-keyword a {
  text-decoration: none !important;
}

.ui.search > .results {
  background: var(--color-body);
  border-color: var(--color-secondary);
  overflow-wrap: anywhere; /* allow text to wrap as fomantic limits this to 18em width */
}

.ui.search > .results .result {
  background: var(--color-body);
  border-color: var(--color-secondary);
  display: flex;
  align-items: center;
}

.ui.search > .results .result .title {
  color: var(--color-text-dark);
}

.ui.search > .results .result .description {
  color: var(--color-text-light-2);
}

.ui.search > .results .result .image {
  width: auto;
  height: auto;
}

.ui.search > .results .result:hover,
.ui.category.search > .results .category .result:hover {
  background: var(--color-hover);
}

.inline-code-block {
  padding: 2px 4px;
  border-radius: var(--border-radius-medium);
  background-color: var(--color-markup-code-block);
}

.ui.dividing.header {
  border-bottom-color: var(--color-secondary);
}

/* fix Fomantic's line-height cutting off "g" on Windows Chrome with Segoe UI */
.ui.input > input {
  line-height: var(--line-height-default);
  text-align: start; /* Override fomantic's `text-align: left` to make RTL work via HTML `dir="auto"` */
}

/* fix Fomantic's line-height causing vertical scrollbars to appear */
ul.ui.list li,
ol.ui.list li,
.ui.list > .item,
.ui.list .list > .item {
  line-height: var(--line-height-default);
}

.ui.input.focus > input,
.ui.input > input:focus {
  border-color: var(--color-primary);
}

.ui.action.input .ui.ui.button {
  border-color: var(--color-input-border);
  padding-top: 0; /* the ".action.input" is "flex + stretch", so let the buttons layout themselves */
  padding-bottom: 0;
}

/* currently used for search bar dropdowns in repo search and explore code */
.ui.action.input:not([class*="left action"]) > .ui.dropdown.selection {
  min-width: 10em;
}
.ui.action.input:not([class*="left action"]) > .ui.dropdown.selection:not(:focus) {
  border-right: none;
}
.ui.action.input:not([class*="left action"]) > .ui.dropdown.selection:not(.active):hover {
  border-color: var(--color-input-border);
}
.ui.action.input:not([class*="left action"]) .ui.dropdown.selection.upward.visible {
  border-bottom-left-radius: 0 !important;
  border-bottom-right-radius: 0 !important;
}
.ui.action.input:not([class*="left action"]) > input,
.ui.action.input:not([class*="left action"]) > input:hover {
  border-right: none;
}
.ui.action.input:not([class*="left action"]) > input:focus + .ui.dropdown.selection,
.ui.action.input:not([class*="left action"]) > input:focus + .ui.dropdown.selection:hover,
.ui.action.input:not([class*="left action"]) > input:focus + .button,
.ui.action.input:not([class*="left action"]) > input:focus + .button:hover,
.ui.action.input:not([class*="left action"]) > input:focus + .icon + .button,
.ui.action.input:not([class*="left action"]) > input:focus + .icon + .button:hover {
  border-left-color: var(--color-primary);
}
.ui.action.input:not([class*="left action"]) > input:focus {
  border-right-color: var(--color-primary);
}

.ui.menu,
.ui.vertical.menu {
  background: var(--color-menu);
  border-color: var(--color-secondary);
}

.ui.menu .item {
  color: var(--color-text);
  user-select: auto;
  line-height: var(--line-height-default); /* fomantic uses "1" which causes overflow problems because "1" doesn't consider the descent part */
}

.ui.menu .item > .svg {
  margin-right: 0.35em;
}

.ui.menu .dropdown.item:hover,
.ui.menu a.item:hover,
.ui.menu details.item summary:hover {
  color: var(--color-text);
  background: var(--color-hover);
}

.ui.menu .active.item,
.ui.menu .active.item:hover,
.ui.vertical.menu .active.item,
.ui.vertical.menu .active.item:hover {
  color: var(--color-text);
  background: var(--color-active);
}

.ui.menu a.item:active {
  color: var(--color-text);
  background: none;
}

.ui.ui.menu .item.disabled {
  color: var(--color-text-light-3);
}

.ui.menu .item::before, .ui.vertical.menu .item::before {
  background: var(--color-secondary);
}

/* sub menu of vertical menu */
.ui.vertical.menu .item .menu .item {
  color: var(--color-text-light-2);
  text-indent: 16px;
}

.ui.vertical.menu .item .menu .item:hover,
.ui.vertical.menu .item .menu a.item:hover {
  color: var(--color-text-light-1);
}

.ui.vertical.menu .item .menu .active.item {
  color: var(--color-text);
}

/* slightly more contrast for filters on issue list */
.ui.ui.menu .dropdown.item.disabled {
  color: var(--color-text-light-2);
}

.ui.dropdown .menu {
  background: var(--color-menu);
  border-color: var(--color-secondary);
}

.ui.dropdown .menu > .header:not(.ui) {
  color: var(--color-text);
}

.ui.dropdown .menu > .item {
  color: var(--color-text);
}

.ui.dropdown .menu > .item:hover {
  color: var(--color-text);
  background: var(--color-hover);
}

.ui.dropdown .menu > .item:active {
  color: var(--color-text);
  background: var(--color-active);
}

.ui.dropdown .menu .active.item {
  color: var(--color-text);
  background: var(--color-active);
  border-radius: 0;
  font-weight: var(--font-weight-normal);
}

/* fix misaligned images in webhook dropdown */
.ui.dropdown .menu > .item > img {
  margin-top: -0.25rem;
  margin-bottom: -0.25rem;
}
.ui.dropdown .menu > .item > svg {
  margin-right: .78rem; /* use the same margin as for <img> */
}

.ui.selection.dropdown .menu > .item {
  border-color: var(--color-secondary);
}

.ui.selection.visible.dropdown > .text:not(.default) {
  color: var(--color-text);
}

.ui.dropdown.selected,
.ui.dropdown .menu .selected.item {
  color: var(--color-text);
  background: var(--color-hover);
}

.ui.menu .ui.dropdown .menu > .selected.item {
  color: var(--color-text) !important;
  background: var(--color-hover) !important;
}

.ui.dropdown .menu > .message:not(.ui) {
  color: var(--color-text-light-2);
}

/* extend fomantic style '.ui.dropdown > .text > img' to include svg.img */
.ui.dropdown > .text > .img {
  margin-left: 0;
  float: none;
  margin-right: 0.78571429rem;
}

.ui.dropdown > .text > .description,
.ui.dropdown .menu > .item > .description {
  color: var(--color-text-light-2);
}

.ui.list .list > .item .header,
.ui.list > .item .header {
  color: var(--color-text-dark);
}

.ui.list .list > .item > .content,
.ui.list > .item > .content {
  color: var(--color-text);
}

.ui.list .list > .item .description,
.ui.list > .item .description {
  color: var(--color-text);
}

/* replace item margin on secondary menu items with gap and remove both the
   negative margins on the menu as well as margin on the items */
.ui.secondary.menu {
  margin-left: 0;
  margin-right: 0;
  gap: .35714286em;
}
.ui.secondary.menu .item {
  margin-left: 0;
  margin-right: 0;
}

.ui.secondary.menu .dropdown.item:hover,
.ui.secondary.menu a.item:hover {
  color: var(--color-text);
  background: var(--color-hover);
}

.ui.secondary.menu .active.item,
.ui.secondary.menu .active.item:hover {
  color: var(--color-text);
  background: var(--color-active);
}

.ui.secondary.menu.tight .item {
  padding-left: 0.85714286em;
  padding-right: 0.85714286em;
}

/* remove the menu clearfix so that it won't add undesired gaps when using "gap" */
.ui.menu::after {
  content: normal;
}

.ui.menu .dropdown.item .menu {
  background: var(--color-body);
}

.ui.menu .ui.dropdown .menu > .item {
  color: var(--color-text) !important;
}

.ui.menu .ui.dropdown .menu > .item:hover {
  color: var(--color-text) !important;
  background: var(--color-hover) !important;
}

.ui.menu .ui.dropdown .menu > .active.item {
  color: var(--color-text) !important;
  background: var(--color-active) !important;
}

.ui.form textarea:not([rows]) {
  height: var(--min-height-textarea); /* override fomantic default 12em */
  min-height: var(--min-height-textarea); /* override fomantic default 8em */
}

/* styles from removed fomantic transition module */
.hidden.transition {
  visibility: hidden;
  display: none;
}
.visible.transition {
  display: block !important;
  visibility: visible !important;
}

.ui.error.header {
  background: var(--color-error-bg) !important;
  color: var(--color-error-text) !important;
  border-color: var(--color-error-border) !important;
}

.ui.error.segment {
  border-color: var(--color-error-border) !important;
}

.ui.warning.header {
  background: var(--color-warning-bg) !important;
  color: var(--color-warning-text) !important;
  border-color: var(--color-warning-border) !important;
}

.ui.warning.segment {
  border-color: var(--color-warning-border) !important;
}

.ui.selection.active.dropdown,
.ui.selection.active.dropdown:hover,
.ui.selection.active.dropdown .menu,
.ui.selection.active.dropdown:hover .menu {
  border-color: var(--color-primary);
}

.ui.pointing.dropdown > .menu:not(.hidden)::after {
  background: var(--color-menu);
  box-shadow: -1px -1px 0 0 var(--color-secondary);
}

.ui.pointing.upward.dropdown .menu::after,
.ui.top.pointing.upward.dropdown .menu::after {
  box-shadow: 1px 1px 0 0 var(--color-secondary);
}

.ui.comments .comment .text {
  margin: 0;
}

.ui.comments .comment .text,
.ui.comments .comment .author {
  color: var(--color-text);
}

.ui.comments .comment a.author:hover {
  color: var(--color-primary);
}

.ui.comments .comment .metadata {
  color: var(--color-text-light-2);
}

.ui.comments .comment .actions a {
  color: var(--color-text-light);
}

.ui.comments .comment .actions a.active,
.ui.comments .comment .actions a:hover {
  color: var(--color-primary);
}

.ui.attached.table {
  border-color: var(--color-secondary);
}

.ui.table {
  color: var(--color-text);
  background: var(--color-box-body);
  border-color: var(--color-secondary);
  text-align: start; /* Override fomantic's `text-align: left` to make RTL work via HTML `dir="auto"` */
}

.ui.table th,
.ui.table td {
  transition: none;
}

.ui.table > tr > td,
.ui.table > tbody > tr > td {
  border-top-color: var(--color-secondary-alpha-50);
}

.ui.striped.table > tr:nth-child(2n),
.ui.striped.table > tbody > tr:nth-child(2n),
.ui.basic.striped.table > tbody > tr:nth-child(2n) {
  background: var(--color-light);
}

.ui.ui.ui.ui.table tr.active,
.ui.ui.table td.active {
  color: var(--color-text);
  background: var(--color-active);
}

.ui.ui.selectable.table > tbody > tr:hover,
.ui.table tbody tr td.selectable:hover {
  color: var(--color-text);
  background-color: var(--color-secondary-alpha-40);
}

.ui.ui.ui.ui.table tr.grey:not(.marked),
.ui.ui.table td.grey:not(.marked) {
  background: var(--color-body);
  color: var(--color-text);
}

.ui.table > thead > tr > th {
  background: var(--color-box-header);
  border-color: var(--color-secondary);
  color: var(--color-text);
}

.ui.basic.table > tbody > tr {
  border-color: var(--color-secondary);
}

.ui.table > tfoot > tr > th,
.ui.table > tfoot > tr > td {
  border-color: var(--color-secondary);
  background: var(--color-box-body);
  color: var(--color-text);
}

/* reduce table padding, needed especially for dense admin tables */
.ui.table > thead > tr > th,
.ui.table > tbody > tr > td,
.ui.table > tr > td {
  padding: 6px 5px;
}
/* use more horizontal padding on first and last items for visuals */
.ui.table > thead > tr > th:first-of-type,
.ui.table > tbody > tr > td:first-of-type,
.ui.table > tr > td:first-of-type {
  padding-left: 10px;
}
.ui.table > thead > tr > th:last-of-type,
.ui.table > tbody > tr > td:last-of-type,
.ui.table > tr > td:last-of-type {
  padding-right: 10px;
}

img.ui.avatar,
.ui.avatar img,
.ui.avatar svg {
  border-radius: var(--border-radius);
  object-fit: contain;
  aspect-ratio: 1;
}

.ui.divided.list > .item {
  border-color: var(--color-secondary);
}

.ui.error.message .header,
.ui.warning.message .header {
  color: inherit;
  filter: saturate(2);
}

.full.height {
  flex-grow: 1;
  padding-bottom: 80px;
}

.page-content.new:is(.repo,.migrate,.org),
.page-content.profile:is(.user,.organization),
.page-content.user:is(.settings,.notification) {
  padding-top: 15px;
}

/* overwrite semantic width of containers inside the main page content div (div with class "page-content") */
.page-content .ui.ui.ui.container:not(.fluid) {
  width: 1280px;
  max-width: calc(100% - 64px);
  margin-left: auto;
  margin-right: auto;
}

.ui.container.fluid.padded {
  padding: 0 32px;
}

/* enable fluid page widths for medium size viewports */
@media (min-width: 768px) and (max-width: 1200px) {
  .page-content .ui.ui.ui.container:not(.fluid) {
    max-width: calc(100% - 32px);
  }
  .ui.container.fluid.padded {
    padding: 0 16px;
  }
}

@media (max-width: 767.98px) {
  .page-content .ui.ui.ui.container:not(.fluid) {
    max-width: calc(100% - 16px);
  }
  .ui.container.fluid.padded {
    padding: 0 8px;
  }
}

.ui.pagination.menu .active.item {
  color: var(--color-text);
  background: var(--color-active);
}

.ui.form .fields.error .field textarea,
.ui.form .fields.error .field select,
.ui.form .fields.error .field input:not([type]),
.ui.form .fields.error .field input[type="date"],
.ui.form .fields.error .field input[type="datetime-local"],
.ui.form .fields.error .field input[type="email"],
.ui.form .fields.error .field input[type="number"],
.ui.form .fields.error .field input[type="password"],
.ui.form .fields.error .field input[type="search"],
.ui.form .fields.error .field input[type="tel"],
.ui.form .fields.error .field input[type="time"],
.ui.form .fields.error .field input[type="text"],
.ui.form .fields.error .field input[type="file"],
.ui.form .fields.error .field input[type="url"],
.ui.form .fields.error .field .ui.dropdown,
.ui.form .fields.error .field .ui.dropdown .item,
.ui.form .field.error .ui.dropdown,
.ui.form .field.error .ui.dropdown .text,
.ui.form .field.error .ui.dropdown .item,
.ui.form .field.error textarea,
.ui.form .field.error select,
.ui.form .field.error input:not([type]),
.ui.form .field.error input[type="date"],
.ui.form .field.error input[type="datetime-local"],
.ui.form .field.error input[type="email"],
.ui.form .field.error input[type="number"],
.ui.form .field.error input[type="password"],
.ui.form .field.error input[type="search"],
.ui.form .field.error input[type="tel"],
.ui.form .field.error input[type="time"],
.ui.form .field.error input[type="text"],
.ui.form .field.error input[type="file"],
.ui.form .field.error input[type="url"],
.ui.form .field.error select:focus,
.ui.form .field.error input:not([type]):focus,
.ui.form .field.error input[type="date"]:focus,
.ui.form .field.error input[type="datetime-local"]:focus,
.ui.form .field.error input[type="email"]:focus,
.ui.form .field.error input[type="number"]:focus,
.ui.form .field.error input[type="password"]:focus,
.ui.form .field.error input[type="search"]:focus,
.ui.form .field.error input[type="tel"]:focus,
.ui.form .field.error input[type="time"]:focus,
.ui.form .field.error input[type="text"]:focus,
.ui.form .field.error input[type="file"]:focus,
.ui.form .field.error input[type="url"]:focus {
  background-color: var(--color-error-bg);
  border-color: var(--color-error-border);
  color: var(--color-error-text);
}

.ui.form .fields.error .field .ui.dropdown,
.ui.form .field.error .ui.dropdown,
.ui.form .fields.error .field .ui.dropdown:hover,
.ui.form .field.error .ui.dropdown:hover {
  border-color: var(--color-error-border) !important;
}

.ui.form .fields.error .field .ui.dropdown .menu .item:hover,
.ui.form .field.error .ui.dropdown .menu .item:hover {
  background-color: var(--color-error-bg-hover);
}

.ui.form .fields.error .field .ui.dropdown .menu .active.item,
.ui.form .field.error .ui.dropdown .menu .active.item {
  background-color: var(--color-error-bg-active) !important;
}

.ui.form .fields.error .dropdown .menu,
.ui.form .field.error .dropdown .menu {
  border-color: var(--color-error-border) !important;
}

input:-webkit-autofill,
input:-webkit-autofill:focus,
input:-webkit-autofill:hover,
input:-webkit-autofill:active,
.ui.form .field.field input:-webkit-autofill,
.ui.form .field.field input:-webkit-autofill:focus,
.ui.form .field.field input:-webkit-autofill:hover,
.ui.form .field.field input:-webkit-autofill:active {
  -webkit-background-clip: text;
  -webkit-text-fill-color: var(--color-text);
  box-shadow: 0 0 0 100px var(--color-primary-light-6) inset !important;
  border-color: var(--color-primary-light-4) !important;
}

.ui.form .field.muted {
  opacity: var(--opacity-disabled);
}

.text.primary {
  color: var(--color-primary) !important;
}

.text.red {
  color: var(--color-red) !important;
}

.text.orange {
  color: var(--color-orange) !important;
}

.text.yellow {
  color: var(--color-yellow) !important;
}

.text.olive {
  color: var(--color-olive) !important;
}

.text.green {
  color: var(--color-green) !important;
}

.text.teal {
  color: var(--color-teal) !important;
}

.text.blue {
  color: var(--color-blue) !important;
}

.text.violet {
  color: var(--color-violet) !important;
}

.text.purple {
  color: var(--color-purple) !important;
}

.text.pink {
  color: var(--color-pink) !important;
}

.text.brown {
  color: var(--color-brown) !important;
}

.text.black {
  color: var(--color-text) !important;
}

.text.grey {
  color: var(--color-text-light) !important;
}

.text.light {
  color: var(--color-text-light) !important;
}

.text.light-2 {
  color: var(--color-text-light-2) !important;
}

.text.light-3 {
  color: var(--color-text-light-3) !important;
}

.text.light.grey {
  color: var(--color-grey-light) !important;
}

.text.gold {
  color: var(--color-gold) !important;
}

.text.small {
  font-size: 0.75em;
}

.ui.form .ui.button {
  font-weight: var(--font-weight-normal);
}

.ui.floating.label {
  z-index: 10;
}

.ui.transparent.label {
  background-color: transparent;
}

.ui.menu,
.ui.vertical.menu,
.ui.segment {
  box-shadow: none;
}

/* replace fomantic popover box shadows */
.ui.dropdown .menu,
.ui.upward.dropdown > .menu,
.ui.menu .dropdown.item .menu,
.ui.selection.active.dropdown .menu,
.ui.upward.selection.dropdown .menu,
.ui.selection.active.dropdown:hover .menu,
.ui.upward.active.selection.dropdown:hover .menu {
  box-shadow: 0 6px 18px var(--color-shadow);
}
.ui.floating.dropdown .menu {
  box-shadow: 0 6px 18px var(--color-shadow) !important;
}

.ui.dimmer {
  background: var(--color-overlay-backdrop);
}

/* Override semantic selector '.ui.menu:not(.vertical) .item > .button' */
/* This fixes the commit graph button on the commits page */
/* modal svg icons, copied from fomantic except width and height */
/* center text in fomantic modal dialogs */
.ui .menu:not(.vertical) .item > .button.compact {
  padding: 0.58928571em 1.125em;
}

.ui .menu:not(.vertical) .item > .button.small {
  font-size: 0.92857143rem;
}

.ui.menu .ui.dropdown.item .menu .item {
  width: 100%;
}

.ui.dropdown .menu > .item > .floating.label {
  z-index: 11;
}

.ui.dropdown .menu .menu > .item > .floating.label {
  z-index: 21;
}

.ui.dropdown .menu > .header {
  font-size: 0.8em;
}

.ui .text.left {
  text-align: left !important;
}

.ui .text.right {
  text-align: right !important;
}

.ui .text.normal {
  font-weight: var(--font-weight-normal);
}

.ui .text.italic {
  font-style: italic;
}

.ui .text.truncate {
  overflow-x: hidden;
  text-overflow: ellipsis;
  white-space: nowrap;
  display: inline-block;
}

.ui .text.thin {
  font-weight: var(--font-weight-normal);
}

.ui .text.middle {
  vertical-align: middle;
}

.ui .message.flash-message {
  text-align: center;
}

.ui .message > ul {
  margin-left: auto;
  margin-right: auto;
  display: table;
  text-align: left;
}

.ui .header > i + .content {
  padding-left: 0.75rem;
  vertical-align: middle;
}

.ui .info.segment.top h3,
.ui .info.segment.top h4 {
  margin-top: 0;
}

.ui .info.segment.top h3:last-child {
  margin-top: 4px;
}

.ui .info.segment.top > :last-child {
  margin-bottom: 0;
}

.ui .normal.header {
  font-weight: var(--font-weight-normal);
}

.ui .form .autofill-dummy {
  position: absolute;
  width: 1px;
  height: 1px;
  overflow: hidden;
  z-index: -10000;
}

.ui .form .sub.field {
  margin-left: 25px;
}

.ui .sha.label {
  font-family: var(--fonts-monospace);
  font-size: 13px;
  font-weight: var(--font-weight-normal);
  margin: 0 6px;
  padding: 5px 10px;
}

.ui .sha.label .shortsha {
  display: inline-block; /* not sure whether it is still needed */
}

.ui .button.truncate {
  display: inline-block;
  max-width: 100%;
  overflow: hidden;
  text-overflow: ellipsis;
  vertical-align: top;
  white-space: nowrap;
  margin-right: 6px;
}

.ui.status.buttons .svg {
  margin-right: 4px;
}

.ui.inline.delete-button {
  padding: 8px 15px;
  font-weight: var(--font-weight-normal);
}

.ui .background.red {
  background-color: var(--color-red) !important;
}

.ui .background.blue {
  background-color: var(--color-blue) !important;
}

.ui .background.black {
  background-color: var(--color-black) !important;
}

.ui .background.grey {
  background-color: var(--color-grey) !important;
}

.ui .background.light.grey {
  background-color: var(--color-grey) !important;
}

.ui .background.green {
  background-color: var(--color-green) !important;
}

.ui .background.purple {
  background-color: var(--color-purple) !important;
}

.ui .background.yellow {
  background-color: var(--color-yellow) !important;
}

.ui .background.orange {
  background-color: var(--color-orange) !important;
}

.ui .background.gold {
  background-color: var(--color-gold) !important;
}

.ui .migrate {
  color: var(--color-text-light-2) !important;
}

.ui .migrate a {
  color: var(--color-text-light) !important;
}

.ui .migrate a:hover {
  color: var(--color-text) !important;
}

.ui .border {
  border: 1px solid;
}

.ui .border.red {
  border-color: var(--color-red) !important;
}

.ui .border.blue {
  border-color: var(--color-blue) !important;
}

.ui .border.black {
  border-color: var(--color-black) !important;
}

.ui .border.grey {
  border-color: var(--color-grey) !important;
}

.ui .border.light.grey {
  border-color: var(--color-grey) !important;
}

.ui .border.green {
  border-color: var(--color-green) !important;
}

.ui .border.purple {
  border-color: var(--color-purple) !important;
}

.ui .border.yellow {
  border-color: var(--color-yellow) !important;
}

.ui .border.orange {
  border-color: var(--color-orange) !important;
}

.ui .border.gold {
  border-color: var(--color-gold) !important;
}

@media (max-width: 767.98px) {
  .ui.pagination.menu .item:not(.active,.navigation),
  .ui.pagination.menu .item.navigation span.navigation_label {
    display: none;
  }
}

.ui.pagination.menu.narrow .item {
  padding-left: 8px;
  padding-right: 8px;
  min-width: 1em;
  text-align: center;
}

.ui.pagination.menu.narrow .item .icon {
  margin-right: 0;
}

.ui.icon.header svg {
  width: 3em;
  height: 3em;
  float: none;
  display: block;
  line-height: var(--line-height-default);
  padding: 0;
  margin: 0 auto 0.5rem;
  opacity: 1;
}

.ui.floating.dropdown .overflow.menu .scrolling.menu.items {
  border-radius: 0 !important;
  box-shadow: none !important;
  border-bottom: 1px solid var(--color-secondary);
}

.user-menu > .item {
  width: 100%;
  border-radius: 0 !important;
}

.scrolling.menu .item.selected {
  font-weight: var(--font-weight-semibold) !important;
}

.ui.dropdown .scrolling.menu {
  border-color: var(--color-secondary);
}

.color-preview {
  display: inline-block;
  margin-left: 0.4em;
  height: 0.67em;
  width: 0.67em;
  border-radius: var(--border-radius);
}

.attention-header {
  padding: 0.5em 0.75em !important;
  color: var(--color-text) !important;
}

.attention-icon {
  margin: 2px 6px 0 0;
}

blockquote.attention-note {
  border-left-color: var(--color-blue-dark-1);
}
strong.attention-note, svg.attention-note {
  color: var(--color-blue-dark-1);
}

blockquote.attention-tip {
  border-left-color: var(--color-success-text);
}
strong.attention-tip, svg.attention-tip {
  color: var(--color-success-text);
}

blockquote.attention-important {
  border-left-color: var(--color-violet-dark-1);
}
strong.attention-important, svg.attention-important {
  color: var(--color-violet-dark-1);
}

blockquote.attention-warning {
  border-left-color: var(--color-warning-text);
}
strong.attention-warning, svg.attention-warning {
  color: var(--color-warning-text);
}

blockquote.attention-caution {
  border-left-color: var(--color-red-dark-1);
}
strong.attention-caution, svg.attention-caution {
  color: var(--color-red-dark-1);
}

.center:not(.popup) {
  text-align: center;
}

<<<<<<< HEAD
@media (max-width: 767.98px) {
  /* double selector so it wins over .tw-flex etc */
  .not-mobile.not-mobile {
    display: none !important;
  }
}

=======
>>>>>>> bfa160fc
overflow-menu {
  margin-bottom: 15px !important;
  border-bottom: 1px solid var(--color-secondary) !important;
  display: flex;
}

overflow-menu .overflow-menu-items {
  display: flex;
  flex: 1;
}

overflow-menu .overflow-menu-items .item {
  margin-bottom: 0 !important; /* reset fomantic's margin, because the active menu has special bottom border */
}

.activity-bar-graph {
  background-color: var(--color-primary);
  color: var(--color-primary-contrast);
}

.activity-bar-graph-alt {
  color: var(--color-primary-contrast);
}

.archived-icon {
  color: var(--color-secondary-dark-2) !important;
}

.oauth2-authorize-application-box {
  margin-top: 3em !important;
}

/* multiple radio or checkboxes as inline element */
.inline-grouped-list {
  display: inline-block;
  vertical-align: top;
}

.inline-grouped-list > .ui {
  display: block;
  margin-top: 5px;
  margin-bottom: 10px;
}

.inline-grouped-list > .ui:first-child {
  margin-top: 1px;
}

.ui.label {
  padding: 0.3em 0.5em;
  transition: none;
  white-space: nowrap;
}

.ui.label,
.ui.menu .item > .label,
.ui.grey.labels .label,
.ui.ui.ui.grey.label {
  background: var(--color-label-bg);
  color: var(--color-label-text);
}

.ui.label > a {
  opacity: .75; /* increase contrast over default fomantic .5 */
}

.ui.active.label {
  background: var(--color-label-active-bg);
  border-color: var(--color-label-active-bg);
  color: var(--color-label-text);
}

.ui.labels a.label:hover,
a.ui.label:hover {
  background: var(--color-label-hover-bg);
  border-color: var(--color-label-hover-bg);
  color: var(--color-label-text);
}

.ui.labels a.active.label:hover,
a.ui.active.label:hover {
  background: var(--color-label-active-bg);
  border-color: var(--color-label-active-bg);
  color: var(--color-label-text);
}

.lines-blame-btn {
  padding-left: 10px;
  padding-right: 10px;
  text-align: right !important;
  background-color: var(--color-code-sidebar-bg);
  width: 2%;
}

.lines-num {
  padding-left: 10px;
  padding-right: 10px;
  text-align: right !important;
  color: var(--color-text-light-1);
  width: 1%;
  font-family: var(--fonts-monospace);
}

.lines-num span.bottom-line::after {
  border-bottom: 1px solid var(--color-secondary);
}

.lines-num span::after {
  content: attr(data-line-number);
  line-height: 20px !important;
  padding: 0 10px;
  cursor: pointer;
  display: block;
}

.lines-type-marker {
  vertical-align: top;
}

.lines-num,
.lines-code {
  font-size: 12px;
  font-family: var(--fonts-monospace);
  line-height: 20px;
  padding-top: 0;
  padding-bottom: 0;
  vertical-align: top;
}

.lines-num pre,
.lines-code pre,
.lines-num ol,
.lines-code ol {
  background-color: inherit;
  margin: 0;
  padding: 0 !important;
}

.lines-num pre li,
.lines-code pre li,
.lines-num ol li,
.lines-code ol li {
  display: block;
  width: calc(100% - 1ch);
  padding-left: 1ch;
}

.lines-escape {
  width: 0;
}

.lines-code {
  background-color: var(--color-code-bg);
  padding-left: 5px;
}

.lines-code.active,
.lines-code .active {
  background: var(--color-active-line) !important;
}

.blame .lines-num {
  padding: 0 !important;
  background-color: var(--color-code-sidebar-bg);
}

.blame .lines-code {
  padding: 0 !important;
}

.code-inner {
  font: 12px var(--fonts-monospace);
  white-space: pre-wrap;
  word-break: break-all;
  overflow-wrap: anywhere;
}

.blame .code-inner {
  white-space: pre;
  word-break: normal;
  word-wrap: normal; /* not using overflow-wrap because safari does not treat is an an alias */
}

.lines-commit {
  vertical-align: top;
  color: var(--color-text-light-2);
  padding: 0 !important;
  background: var(--color-code-sidebar-bg);
  width: 1%;
}

.lines-commit .blame-info {
  width: 350px;
  max-width: 350px;
  display: block;
  padding: 0 0 0 10px;
  line-height: 20px;
  box-sizing: content-box;
}

.lines-commit .blame-info .blame-data {
  display: flex;
  font-family: var(--fonts-regular);
}

.lines-commit .blame-info .blame-data .blame-message {
  flex-grow: 2;
  overflow: hidden;
  white-space: nowrap;
  text-overflow: ellipsis;
}

.lines-commit .blame-info .blame-data .blame-time,
.lines-commit .blame-info .blame-data .blame-avatar {
  flex-shrink: 0;
}

.lines-commit .ui.avatar {
  height: 18px;
  width: 18px;
  display: block;
  margin-top: 1px;
}

.top-line-blame {
  border-top: 1px solid var(--color-secondary);
}

.code-view tr.top-line-blame:first-of-type {
  border-top: none;
}

.lines-code .bottom-line,
.lines-commit .bottom-line {
  border-bottom: 1px solid var(--color-secondary);
}

.code-view table {
  width: 100%;
}

.ui.primary.label,
.ui.primary.labels .label,
.ui.ui.ui.primary.label {
  background-color: var(--color-primary);
  border-color: var(--color-primary-dark-2);
}

.ui.basic.labels .primary.label,
.ui.ui.ui.basic.primary.label {
  background: transparent;
  border-color: var(--color-primary);
  color: var(--color-primary);
}

.ui.basic.labels a.primary.label:hover,
a.ui.ui.ui.basic.primary.label:hover {
  background: var(--color-hover);
  border-color: var(--color-primary-dark-1);
  color: var(--color-primary-dark-1);
}

.ui.basic.labels .secondary.label,
.ui.ui.ui.basic.secondary.label {
  background: transparent;
  border-color: var(--color-secondary);
  color: var(--color-secondary);
}

.ui.basic.labels .orange.label,
.ui.ui.ui.basic.orange.label {
  background: transparent;
  border-color: var(--color-orange);
  color: var(--color-orange);
}

.ui.basic.labels .green.label,
.ui.ui.ui.basic.green.label {
  background: transparent;
  border-color: var(--color-green);
  color: var(--color-green);
}

.ui.basic.labels .olive.label,
.ui.ui.ui.basic.olive.label {
  background: transparent;
  border-color: var(--color-olive);
  color: var(--color-olive);
}

.ui.basic.labels .teal.label,
.ui.ui.ui.basic.teal.label {
  background: transparent;
  border-color: var(--color-teal);
  color: var(--color-teal);
}

.ui.basic.labels .blue.label,
.ui.ui.ui.basic.blue.label {
  background: transparent;
  border-color: var(--color-blue);
  color: var(--color-blue);
}

.ui.basic.labels .violet.label,
.ui.ui.ui.basic.violet.label {
  background: transparent;
  border-color: var(--color-violet);
  color: var(--color-violet);
}

.ui.basic.labels .purple.label,
.ui.ui.ui.basic.purple.label {
  background: transparent;
  border-color: var(--color-purple);
  color: var(--color-purple);
}

.ui.basic.labels .pink.label,
.ui.ui.ui.basic.pink.label {
  background: transparent;
  border-color: var(--color-pink);
  color: var(--color-pink);
}

.ui.basic.labels .red.label,
.ui.ui.ui.basic.red.label {
  background: transparent;
  border-color: var(--color-red);
  color: var(--color-red);
}

.ui.basic.labels .brown.label,
.ui.ui.ui.basic.brown.label {
  background: transparent;
  border-color: var(--color-brown);
  color: var(--color-brown);
}

.ui.basic.labels .yellow.label,
.ui.ui.ui.basic.yellow.label {
  background: transparent;
  border-color: var(--color-yellow);
  color: var(--color-yellow);
}

.ui.basic.labels .grey.label,
.ui.ui.ui.basic.grey.label {
  background: transparent;
  border-color: var(--color-grey);
  color: var(--color-grey);
}

.ui.basic.labels .black.label,
.ui.ui.ui.basic.black.label {
  background: transparent;
  border-color: var(--color-black);
  color: var(--color-black);
}

.ui.basic.labels .label,
.ui.basic.label,
.ui.secondary.labels .ui.basic.label {
  background: var(--color-button);
  border-color: var(--color-light-border);
  color: var(--color-text-light);
}

.ui.basic.labels a.label:hover,
a.ui.basic.label:hover {
  color: var(--color-text);
  border-color: var(--color-light-border);
  background: var(--color-hover);
}

.ui.label > img {
  width: auto !important;
  vertical-align: middle;
  height: 2.1666em !important;
}

.migrate .svg.gitea-git {
  color: var(--color-git);
}

.color-icon {
  display: inline-block;
  border-radius: var(--border-radius-circle);
  height: 14px;
  width: 14px;
}

.ui.label > .color-icon {
  margin-left: 0;
}

.ui.segment,
.ui.segments,
.ui.attached.segment {
  background: var(--color-box-body);
  color: var(--color-text);
  border-color: var(--color-secondary);
}

.ui.segments > .segment {
  border-color: var(--color-secondary);
}

.ui.secondary.segment {
  background: var(--color-secondary-bg);
  color: var(--color-text-light);
}

.ui.attached.header {
  position: relative;
  background: var(--color-box-header);
  border-color: var(--color-secondary);
}

/* fix misaligned right buttons on box headers */
.ui.attached.header > .ui.right {
  position: absolute;
  right: 0.78571429rem;
  top: 0;
  bottom: 0;
  display: flex;
  align-items: center;
  gap: 0.25em;
}

/* the default ".ui.attached.header > .ui.right" is only able to contain "tiny" buttons, other buttons are too large */
.ui.attached.header > .ui.right .ui.tiny.button {
  padding: 6px 10px;
  font-weight: var(--font-weight-normal);
}

/* if a .top.attached.header is followed by a .segment, add some margin */
.ui.segments + .ui.top.attached.header,
.ui.attached.segment + .ui.top.attached.header {
  margin-top: 1rem;
}

.rss-icon {
  display: inline-flex;
  color: var(--color-text-light-1);
}

table th[data-sortt-asc]:hover,
table th[data-sortt-desc]:hover {
  background: var(--color-hover) !important;
  cursor: pointer !important;
}

table th[data-sortt-asc] .svg,
table th[data-sortt-desc] .svg {
  margin-left: 0.25rem;
}

.ui.dropdown .menu .item {
  border-radius: 0;
}

.ui.dropdown .menu .item:first-of-type {
  border-radius: var(--border-radius) var(--border-radius) 0 0;
}

.ui.dropdown .menu .item:last-of-type {
  border-radius: 0 0 var(--border-radius) var(--border-radius);
}

.ui.multiple.dropdown > .label {
  box-shadow: 0 0 0 1px var(--color-secondary) inset;
}

.emoji,
.reaction {
  font-size: 1.25em;
  line-height: var(--line-height-default);
  font-style: normal !important;
  font-weight: var(--font-weight-normal) !important;
  vertical-align: -0.075em;
}

.emoji img,
.reaction img {
  border-width: 0 !important;
  margin: 0 !important;
  width: 1em !important;
  height: 1em !important;
  vertical-align: -0.15em;
}

/* for the jquery.minicolors plugin */
.minicolors-panel {
  background: var(--color-secondary-dark-1) !important;
}

/* https://github.com/go-gitea/gitea/pull/11486 */
.ui.sub.header {
  text-transform: none;
}

.ui.tabular.menu {
  border-color: var(--color-secondary);
}

.ui.tabular.menu .active.item,
.ui.tabular.menu .active.item:hover {
  background: var(--color-body);
  border-color: var(--color-secondary);
  color: var(--color-text);
}

.ui.segment .ui.tabular.menu .active.item,
.ui.segment .ui.tabular.menu .active.item:hover {
  background: var(--color-box-body);
}

.ui.secondary.pointing.menu {
  border-color: var(--color-secondary);
}

.ui.tabular.menu .item,
.ui.secondary.pointing.menu .item {
  padding: 11.55px 12px !important; /* match .dashboard-navbar in height */
  color: var(--color-text-light-2);
}

.ui.tabular.menu .item:hover,
.ui.secondary.pointing.menu a.item:hover {
  color: var(--color-text);
}

.ui.secondary.pointing.menu .active.item,
.ui.secondary.pointing.menu .active.item:hover,
.ui.secondary.pointing.menu .dropdown.item:hover {
  color: var(--color-text-dark);
}

.ui.tabular.menu .active.item,
.ui.secondary.pointing.menu .active.item,
.resize-for-semibold::before {
  font-weight: var(--font-weight-semibold);
}

.resize-for-semibold::before {
  content: attr(data-text);
  visibility: hidden;
  display: block;
  height: 0;
}

.ui.header {
  color: var(--color-text);
}

.ui.header .ui.label {
  margin-left: 0.25rem;
}

.ui.header > .ui.label.compact {
  margin-top: inherit;
}

.ui.header .sub.header {
  color: var(--color-text-light-1);
}

.flash-error details code,
.flash-warning details code {
  display: block;
  text-align: left;
}

.truncated-item-container {
  display: flex !important;
  align-items: center;
}

.ellipsis-button {
  padding: 0 5px 8px !important;
  display: inline-block !important;
  font-weight: var(--font-weight-semibold) !important;
  line-height: 6px !important;
  vertical-align: middle !important;
}

.truncated-item-name {
  line-height: 2;
  white-space: nowrap;
  overflow: hidden;
  text-overflow: ellipsis;
  margin-top: -0.5em;
  margin-bottom: -0.5em;
}

.precolors {
  display: flex;
  flex-direction: column;
  justify-content: center;
  margin-left: 1em;
}

.precolors .color {
  display: inline-block;
  width: 15px;
  height: 15px;
}

.ui.dropdown:not(.button) {
  line-height: var(--line-height-default); /* the dropdown doesn't have default line-height, use this to make the dropdown icon align with plain dropdown */
}

/* dropdown has some kinds of icons:
- "> .dropdown.icon": the arrow for opening the dropdown
- "> .remove.icon": the "x" icon for clearing the dropdown, only used in selection dropdown
- "> .ui.label > .delete.icon": the "x" icon for removing a label item in multiple selection dropdown
*/

.ui.dropdown.mini.button,
.ui.dropdown.tiny.button {
  padding-right: 20px;
}
.ui.dropdown.button {
  padding-right: 22px;
}
.ui.dropdown.large.button {
  padding-right: 24px;
}

/* Gitea uses SVG images instead of Fomantic builtin "<i>" font icons, so we need to reset the icon styles */
.ui.ui.dropdown > .icon.icon {
  position: initial; /* plain dropdown and button dropdown use flex layout for icons */
  padding: 0;
  margin: 0;
  height: auto;
}

.ui.ui.dropdown > .icon.icon:hover {
  opacity: 1;
}

.ui.ui.button.dropdown > .icon.icon,
.ui.ui.selection.dropdown > .icon.icon {
  position: absolute; /* selection dropdown uses absolute layout for icons */
  top: 50%;
  transform: translateY(-50%);
}

.ui.ui.dropdown > .dropdown.icon {
  right: 0.5em;
}

.ui.ui.dropdown > .remove.icon {
  right: 2em;
}

.btn,
.ui.ui.button,
.ui.ui.dropdown,
.ui.ui.label,
.flex-text-inline {
  display: inline-flex;
  align-items: center;
  gap: .25rem;
  vertical-align: middle;
}

.ui.ui.button {
  justify-content: center;
}

.ui.dropdown .ui.label .svg {
  vertical-align: middle;
}

.ui.ui.circular.label {
  justify-content: center;
}

.ui.ui.labeled.button {
  gap: 0;
  align-items: stretch;
}

.ui.ui.icon.input .icon {
  display: flex;
  align-items: center;
  justify-content: center;
}

.ui.icon.input > i.icon {
  transition: none;
}

.flex-items-block > .item,
.flex-text-block {
  display: flex;
  align-items: center;
  gap: .25rem;
}

/* to override Fomantic's default display: block for ".menu .item", and use a slightly larger gap for menu item content */
.ui.dropdown .menu.flex-items-menu > .item {
  display: flex !important;
  align-items: center;
  gap: .5rem;
}<|MERGE_RESOLUTION|>--- conflicted
+++ resolved
@@ -1252,16 +1252,6 @@
   text-align: center;
 }
 
-<<<<<<< HEAD
-@media (max-width: 767.98px) {
-  /* double selector so it wins over .tw-flex etc */
-  .not-mobile.not-mobile {
-    display: none !important;
-  }
-}
-
-=======
->>>>>>> bfa160fc
 overflow-menu {
   margin-bottom: 15px !important;
   border-bottom: 1px solid var(--color-secondary) !important;
