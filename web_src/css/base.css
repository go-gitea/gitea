:root {
  /* fonts */
  --fonts-proportional: -apple-system, "Segoe UI", system-ui, Roboto, "Helvetica Neue", Arial;
  --fonts-monospace: ui-monospace, SFMono-Regular, "SF Mono", Menlo, Monaco, Consolas, "Liberation Mono", "Courier New", monospace, var(--fonts-emoji);
  --fonts-emoji: "Apple Color Emoji", "Segoe UI Emoji", "Noto Color Emoji", "Twemoji Mozilla";
  /* font weights - use between 400 and 600 for general purposes. Avoid 700 as it is perceived too bold */
  --font-weight-light: 300;
  --font-weight-normal: 400;
  --font-weight-medium: 500;
  --font-weight-semibold: 600;
  --font-weight-bold: 700;
  /* line-height: use the default value as "modules/normalize.css" */
  --line-height-default: normal;
  /* images */
  --checkbox-mask-checked: url('data:image/svg+xml;utf8,<svg xmlns="http://www.w3.org/2000/svg" viewBox="-1 -1 18 18" width="16" height="16"><path fill-rule="evenodd" d="M13.78 4.22a.75.75 0 010 1.06l-7.25 7.25a.75.75 0 01-1.06 0L2.22 9.28a.75.75 0 011.06-1.06L6 10.94l6.72-6.72a.75.75 0 011.06 0z"></path></svg>');
  --checkbox-mask-indeterminate: url('data:image/svg+xml;utf8,<svg xmlns="http://www.w3.org/2000/svg" viewBox="0 0 16 16" width="16" height="16"><path fill-rule="evenodd" d="M2 7.75A.75.75 0 012.75 7h10a.75.75 0 010 1.5h-10A.75.75 0 012 7.75z"></path></svg>');
  --octicon-chevron-right: url('data:image/svg+xml;utf8,<svg xmlns="http://www.w3.org/2000/svg" viewBox="0 0 16 16" width="16" height="16"><path d="M6.22 3.22a.75.75 0 0 1 1.06 0l4.25 4.25a.75.75 0 0 1 0 1.06l-4.25 4.25a.751.751 0 0 1-1.042-.018.751.751 0 0 1-.018-1.042L9.94 8 6.22 4.28a.75.75 0 0 1 0-1.06Z"></path></svg>');
  /* other variables */
  --border-radius: 4px;
  --border-radius-medium: 6px;
  --border-radius-circle: 50%;
  --opacity-disabled: 0.55;
  --height-loading: 16rem;
  --min-height-textarea: 132px; /* padding + 6 lines + border = calc(1.57142em + 6lh + 2px), but lh is not fully supported */
  --tab-size: 4;
  --checkbox-size: 16px; /* height and width of checkbox and radio inputs */
  --page-spacing: 16px; /* space between page elements */
}

:root * {
  --fonts-regular: var(--fonts-override, var(--fonts-proportional)), "Noto Sans", "Liberation Sans", sans-serif, var(--fonts-emoji);
}

*, ::before, ::after {
  /* these are needed for tailwind borders to work because we do not load tailwind's base
     https://github.com/tailwindlabs/tailwindcss/blob/master/src/css/preflight.css */
  border-width: 0;
  border-style: solid;
  border-color: currentcolor;
}

html, body {
  height: 100%;
  font-size: 14px;
}

body {
  line-height: 20px;
  font-family: var(--fonts-regular);
  color: var(--color-text);
  background-color: var(--color-body);
  tab-size: var(--tab-size);
  display: flex;
  flex-direction: column;
  overflow-x: visible;
  overflow-wrap: break-word;
}

textarea {
  font-family: var(--fonts-regular);
}

pre,
code,
kbd,
samp {
  font-family: var(--fonts-monospace);
}

pre,
code,
kbd,
samp,
.tw-font-mono {
  font-size: 0.95em; /* compensate for monospace fonts being usually slightly larger */
}

b,
strong,
h1,
h2,
h3,
h4,
h5,
h6 {
  font-weight: var(--font-weight-semibold);
}

h1,
h2,
h3,
h4,
h5 {
  line-height: 1.28571429;
  margin: calc(2rem - 0.1428571428571429em) 0 1rem;
  font-weight: var(--font-weight-medium);
  padding: 0;
}

h1 {
  min-height: 1rem;
  font-size: 2rem;
}

h2 {
  font-size: 1.71428571rem;
}

h3 {
  font-size: 1.28571429rem;
}

h4 {
  font-size: 1.07142857rem;
}

h5 {
  font-size: 1rem;
}

h1:first-child,
h2:first-child,
h3:first-child,
h4:first-child,
h5:first-child {
  margin-top: 0;
}

h1:last-child,
h2:last-child,
h3:last-child,
h4:last-child,
h5:last-child {
  margin-bottom: 0;
}

p {
  margin: 0 0 1em;
  line-height: 1.4285;
}

p:first-child {
  margin-top: 0;
}

p:last-child {
  margin-bottom: 0;
}

table {
  border-collapse: collapse;
}

button {
  cursor: pointer;
}

details summary {
  cursor: pointer;
}

details summary > * {
  display: inline;
}

progress {
  background: var(--color-secondary-dark-1);
  border-radius: var(--border-radius);
  border: none;
  overflow: hidden;
}

progress::-webkit-progress-bar {
  background: var(--color-secondary-dark-1);
}

progress::-webkit-progress-value {
  background-color: var(--color-accent);
}

progress::-moz-progress-bar {
  background-color: var(--color-accent);
}

* {
  caret-color: var(--color-caret);
}

::file-selector-button {
  border: 1px solid var(--color-light-border);
  color: var(--color-text-light);
  background: var(--color-light);
  border-radius: var(--border-radius);
}

::file-selector-button:hover {
  color: var(--color-text);
  background: var(--color-hover);
}

::selection {
  background: var(--color-primary-light-1);
  color: var(--color-white);
}

::placeholder,
.ui.dropdown:not(.button) > .default.text,
.ui.default.dropdown:not(.button) > .text {
  color: var(--color-placeholder-text) !important;
  opacity: 1 !important;
}

.unselectable,
.button,
.lines-num,
.lines-commit,
.lines-commit .blame-info,
.ellipsis-button {
  -webkit-touch-callout: none;
  -webkit-user-select: none;
  user-select: none;
}

a {
  color: var(--color-primary);
  cursor: pointer;
  text-decoration-line: none;
  text-decoration-skip-ink: all;
}

a:hover {
  text-decoration-line: underline;
}

/* a = always colored, underlined on hover */
/* a.muted = colored on hover, underlined on hover */
/* a.suppressed = never colored, underlined on hover */
/* a.silenced = never colored, never underlined */

a.muted,
a.suppressed,
a.silenced,
.muted-links a {
  color: inherit;
}

a:hover,
a.suppressed:hover,
a.muted:hover,
a.muted:hover [class*="color-text"],
.muted-links a:hover {
  color: var(--color-primary);
}

a.silenced:hover,
a.suppressed:hover {
  color: inherit;
}

a.silenced:hover {
  text-decoration-line: none;
}

a.label,
.ui.search .results a,
.ui .menu a,
.ui.cards a.card,
.issue-keyword a {
  text-decoration-line: none !important;
}

.ui.search > .results {
  background: var(--color-body);
  border-color: var(--color-secondary);
  overflow-wrap: anywhere; /* allow text to wrap as fomantic limits this to 18em width */
}

.ui.search > .results .result {
  background: var(--color-body);
  border-color: var(--color-secondary);
  display: flex;
  align-items: center;
}

.ui.search > .results .result .title {
  color: var(--color-text-dark);
}

.ui.search > .results .result .description {
  color: var(--color-text-light-2);
}

.ui.search > .results .result .image {
  width: auto;
  height: auto;
}

.ui.search > .results .result:hover,
.ui.category.search > .results .category .result:hover {
  background: var(--color-hover);
}

.inline-code-block {
  padding: 2px 4px;
<<<<<<< HEAD
  border-radius: var(--border-radius-medium);
  background-color: var(--color-markup-code-block);
}

/* fix Fomantic's line-height cutting off "g" on Windows Chrome with Segoe UI */
.ui.input > input {
  line-height: var(--line-height-default);
  text-align: start; /* Override fomantic's `text-align: left` to make RTL work via HTML `dir="auto"` */
}

/* fix Fomantic's line-height causing vertical scrollbars to appear */
ul.ui.list li,
ol.ui.list li,
.ui.list > .item,
.ui.list .list > .item {
  line-height: var(--line-height-default);
}

.ui.input.focus > input,
.ui.input > input:focus {
  border-color: var(--color-primary);
}

.ui.action.input .ui.ui.button {
  border-color: var(--color-input-border);
  padding-top: 0; /* the ".action.input" is "flex + stretch", so let the buttons layout themselves */
  padding-bottom: 0;
}

/* currently used for search bar dropdowns in repo search and explore code */
.ui.action.input:not([class*="left action"]) > .ui.dropdown.selection {
  min-width: 6em;
}
.ui.action.input:not([class*="left action"]) > .ui.dropdown.selection:not(:focus) {
  border-right: none;
}
.ui.action.input:not([class*="left action"]) > .ui.dropdown.selection:not(.active):hover {
  border-color: var(--color-input-border);
}
.ui.action.input:not([class*="left action"]) .ui.dropdown.selection.upward.visible {
  border-bottom-left-radius: 0 !important;
  border-bottom-right-radius: 0 !important;
}
.ui.action.input:not([class*="left action"]) > input,
.ui.action.input:not([class*="left action"]) > input:hover {
  border-right: none;
}
.ui.action.input:not([class*="left action"]) > input:focus + .ui.dropdown.selection,
.ui.action.input:not([class*="left action"]) > input:focus + .ui.dropdown.selection:hover,
.ui.action.input:not([class*="left action"]) > input:focus + .button,
.ui.action.input:not([class*="left action"]) > input:focus + .button:hover,
.ui.action.input:not([class*="left action"]) > input:focus + .icon + .button,
.ui.action.input:not([class*="left action"]) > input:focus + .icon + .button:hover {
  border-left-color: var(--color-primary);
}
.ui.action.input:not([class*="left action"]) > input:focus {
  border-right-color: var(--color-primary);
=======
  border-radius: .24em;
  background-color: var(--color-label-bg);
>>>>>>> 074a3e05
}

.ui.menu {
  display: flex;
}

.ui.menu,
.ui.vertical.menu {
  background: var(--color-menu);
  border-color: var(--color-secondary);
  box-shadow: none;
}

.ui.menu .item {
  color: var(--color-text);
  user-select: auto;
  line-height: var(--line-height-default); /* fomantic uses "1" which causes overflow problems because "1" doesn't consider the descent part */
}

.ui.menu .item > .svg {
  margin-right: 0.35em;
}

.ui.menu .dropdown.item:hover,
.ui.menu a.item:hover,
.ui.menu details.item summary:hover {
  color: var(--color-text);
  background: var(--color-hover);
}

.ui.menu .active.item,
.ui.menu .active.item:hover,
.ui.vertical.menu .active.item,
.ui.vertical.menu .active.item:hover {
  color: var(--color-text);
  background: var(--color-active);
}

.ui.menu a.item:active {
  color: var(--color-text);
  background: none;
}

.ui.ui.menu .item.disabled {
  color: var(--color-text-light-3);
}

.ui.menu .item::before, .ui.vertical.menu .item::before {
  background: var(--color-secondary);
}

/* sub menu of vertical menu */
.ui.vertical.menu .item .menu .item {
  color: var(--color-text-light-2);
  text-indent: 16px;
}

.ui.vertical.menu .item .menu .item:hover,
.ui.vertical.menu .item .menu a.item:hover {
  color: var(--color-text-light-1);
}

.ui.vertical.menu .item .menu .active.item {
  color: var(--color-text);
}

/* slightly more contrast for filters on issue list */
.ui.ui.menu .dropdown.item.disabled {
  color: var(--color-text-light-2);
}

.ui.dropdown .menu {
  background: var(--color-menu);
  border-color: var(--color-secondary);
}

.ui.dropdown .menu > .header:not(.ui) {
  color: var(--color-text);
}

.ui.dropdown .menu > .item {
  color: var(--color-text);
}

.ui.dropdown .menu > .item:hover {
  color: var(--color-text);
  background: var(--color-hover);
}

.ui.dropdown .menu > .item:active {
  color: var(--color-text);
  background: var(--color-active);
}

.ui.dropdown .menu .active.item {
  color: var(--color-text);
  background: var(--color-active);
  border-radius: 0;
  font-weight: var(--font-weight-normal);
}

/* fix misaligned images in webhook dropdown */
.ui.dropdown .menu > .item > img {
  margin-top: -0.25rem;
  margin-bottom: -0.25rem;
}
.ui.dropdown .menu > .item > svg {
  margin-right: .78rem; /* use the same margin as for <img> */
}

.ui.selection.dropdown .menu > .item {
  border-color: var(--color-secondary);
}

.ui.selection.visible.dropdown > .text:not(.default) {
  color: var(--color-text);
}

.ui.dropdown.selected,
.ui.dropdown .menu .selected.item {
  color: var(--color-text);
  background: var(--color-hover);
}

.ui.menu .ui.dropdown .menu > .selected.item {
  color: var(--color-text) !important;
  background: var(--color-hover) !important;
}

.ui.dropdown .menu > .message:not(.ui) {
  color: var(--color-text-light-2);
}

/* extend fomantic style '.ui.dropdown > .text > img' to include svg.img */
.ui.dropdown > .text > .img {
  margin-left: 0;
  float: none;
  margin-right: 0.78571429rem;
}

.ui.dropdown > .text > .description,
.ui.dropdown .menu > .item > .description {
  color: var(--color-text-light-2);
}

/* replace item margin on secondary menu items with gap and remove both the
   negative margins on the menu as well as margin on the items */
.ui.secondary.menu {
  margin-left: 0;
  margin-right: 0;
  gap: .35714286em;
}
.ui.secondary.menu .item {
  margin-left: 0;
  margin-right: 0;
}

.ui.secondary.menu .dropdown.item:hover,
.ui.secondary.menu a.item:hover {
  color: var(--color-text);
  background: var(--color-hover);
}

.ui.secondary.menu .active.item,
.ui.secondary.menu .active.item:hover {
  color: var(--color-text);
  background: var(--color-active);
}

.ui.secondary.menu.tight .item {
  padding-left: 0.85714286em;
  padding-right: 0.85714286em;
}

/* remove the menu clearfix so that it won't add undesired gaps when using "gap" */
.ui.menu::after {
  content: normal;
}

.ui.menu .dropdown.item .menu {
  background: var(--color-body);
}

.ui.menu .ui.dropdown .menu > .item {
  color: var(--color-text) !important;
}

.ui.menu .ui.dropdown .menu > .item:hover {
  color: var(--color-text) !important;
  background: var(--color-hover) !important;
}

.ui.menu .ui.dropdown .menu > .active.item {
  color: var(--color-text) !important;
  background: var(--color-active) !important;
}

.ui.form textarea:not([rows]) {
  height: var(--min-height-textarea); /* override fomantic default 12em */
  min-height: var(--min-height-textarea); /* override fomantic default 8em */
}

/* styles from removed fomantic transition module */
.hidden.transition {
  visibility: hidden;
  display: none;
}
.visible.transition {
  display: block !important;
  visibility: visible !important;
}

.ui.selection.active.dropdown,
.ui.selection.active.dropdown:hover,
.ui.selection.active.dropdown .menu,
.ui.selection.active.dropdown:hover .menu {
  border-color: var(--color-primary);
}

.ui.pointing.dropdown > .menu:not(.hidden)::after {
  background: var(--color-menu);
  box-shadow: -1px -1px 0 0 var(--color-secondary);
}

.ui.pointing.upward.dropdown .menu::after,
.ui.top.pointing.upward.dropdown .menu::after {
  box-shadow: 1px 1px 0 0 var(--color-secondary);
}

.ui.comments .comment .text {
  margin: 0;
}

.ui.comments .comment .text,
.ui.comments .comment .author {
  color: var(--color-text);
}

.ui.comments .comment a.author:hover {
  color: var(--color-primary);
}

.ui.comments .comment .metadata {
  color: var(--color-text-light-2);
}

.ui.comments .comment .actions a {
  color: var(--color-text-light);
}

.ui.comments .comment .actions a.active,
.ui.comments .comment .actions a:hover {
  color: var(--color-primary);
}

img.ui.avatar,
.ui.avatar img,
.ui.avatar svg {
  border-radius: var(--border-radius);
  object-fit: contain;
  aspect-ratio: 1;
}

.ui.error.message .header,
.ui.warning.message .header {
  color: inherit;
  filter: saturate(2);
}

.full.height {
  flex-grow: 1;
  padding-bottom: 80px;
}

/* add margin below .secondary nav when it is the first child */
.page-content > :first-child.secondary-nav {
  margin-bottom: 14px;
}

/* add margin to all pages when there is no .secondary.nav */
.page-content > :first-child:not(.secondary-nav) {
  margin-top: var(--page-spacing);
}
/* if .ui.grid is the first child the first grid-column has 'padding-top: 1rem' which we need
   to compensate here */
.page-content > :first-child.ui.grid {
  margin-top: calc(var(--page-spacing) - 1rem);
}

.ui.pagination.menu .active.item {
  color: var(--color-text);
  background: var(--color-active);
}

.ui.form .fields.error .field textarea,
.ui.form .fields.error .field select,
.ui.form .fields.error .field input:not([type]),
.ui.form .fields.error .field input[type="date"],
.ui.form .fields.error .field input[type="datetime-local"],
.ui.form .fields.error .field input[type="email"],
.ui.form .fields.error .field input[type="number"],
.ui.form .fields.error .field input[type="password"],
.ui.form .fields.error .field input[type="search"],
.ui.form .fields.error .field input[type="tel"],
.ui.form .fields.error .field input[type="time"],
.ui.form .fields.error .field input[type="text"],
.ui.form .fields.error .field input[type="file"],
.ui.form .fields.error .field input[type="url"],
.ui.form .fields.error .field .ui.dropdown,
.ui.form .fields.error .field .ui.dropdown .item,
.ui.form .field.error .ui.dropdown,
.ui.form .field.error .ui.dropdown .text,
.ui.form .field.error .ui.dropdown .item,
.ui.form .field.error textarea,
.ui.form .field.error select,
.ui.form .field.error input:not([type]),
.ui.form .field.error input[type="date"],
.ui.form .field.error input[type="datetime-local"],
.ui.form .field.error input[type="email"],
.ui.form .field.error input[type="number"],
.ui.form .field.error input[type="password"],
.ui.form .field.error input[type="search"],
.ui.form .field.error input[type="tel"],
.ui.form .field.error input[type="time"],
.ui.form .field.error input[type="text"],
.ui.form .field.error input[type="file"],
.ui.form .field.error input[type="url"],
.ui.form .field.error select:focus,
.ui.form .field.error input:not([type]):focus,
.ui.form .field.error input[type="date"]:focus,
.ui.form .field.error input[type="datetime-local"]:focus,
.ui.form .field.error input[type="email"]:focus,
.ui.form .field.error input[type="number"]:focus,
.ui.form .field.error input[type="password"]:focus,
.ui.form .field.error input[type="search"]:focus,
.ui.form .field.error input[type="tel"]:focus,
.ui.form .field.error input[type="time"]:focus,
.ui.form .field.error input[type="text"]:focus,
.ui.form .field.error input[type="file"]:focus,
.ui.form .field.error input[type="url"]:focus {
  background-color: var(--color-error-bg);
  border-color: var(--color-error-border);
  color: var(--color-error-text);
}

.ui.form .fields.error .field .ui.dropdown,
.ui.form .field.error .ui.dropdown,
.ui.form .fields.error .field .ui.dropdown:hover,
.ui.form .field.error .ui.dropdown:hover {
  border-color: var(--color-error-border) !important;
}

.ui.form .fields.error .field .ui.dropdown .menu .item:hover,
.ui.form .field.error .ui.dropdown .menu .item:hover {
  background-color: var(--color-error-bg-hover);
}

.ui.form .fields.error .field .ui.dropdown .menu .active.item,
.ui.form .field.error .ui.dropdown .menu .active.item {
  background-color: var(--color-error-bg-active) !important;
}

.ui.form .fields.error .dropdown .menu,
.ui.form .field.error .dropdown .menu {
  border-color: var(--color-error-border) !important;
}

input:-webkit-autofill,
input:-webkit-autofill:focus,
input:-webkit-autofill:hover,
input:-webkit-autofill:active,
.ui.form .field.field input:-webkit-autofill,
.ui.form .field.field input:-webkit-autofill:focus,
.ui.form .field.field input:-webkit-autofill:hover,
.ui.form .field.field input:-webkit-autofill:active {
  -webkit-background-clip: text;
  -webkit-text-fill-color: var(--color-text);
  box-shadow: 0 0 0 100px var(--color-primary-light-6) inset !important;
  border-color: var(--color-primary-light-4) !important;
}

.ui.form .field.muted {
  opacity: var(--opacity-disabled);
}

.text.primary {
  color: var(--color-primary) !important;
}

.text.red {
  color: var(--color-red) !important;
}

.text.orange {
  color: var(--color-orange) !important;
}

.text.yellow {
  color: var(--color-yellow) !important;
}

.text.olive {
  color: var(--color-olive) !important;
}

.text.green {
  color: var(--color-green) !important;
}

.text.teal {
  color: var(--color-teal) !important;
}

.text.blue {
  color: var(--color-blue) !important;
}

.text.violet {
  color: var(--color-violet) !important;
}

.text.purple {
  color: var(--color-purple) !important;
}

.text.pink {
  color: var(--color-pink) !important;
}

.text.brown {
  color: var(--color-brown) !important;
}

.text.black {
  color: var(--color-text) !important;
}

.text.grey {
  color: var(--color-text-light) !important;
}

.text.light {
  color: var(--color-text-light) !important;
}

.text.light-2 {
  color: var(--color-text-light-2) !important;
}

.text.light-3 {
  color: var(--color-text-light-3) !important;
}

.text.light.grey {
  color: var(--color-grey-light) !important;
}

.text.gold {
  color: var(--color-gold) !important;
}

.text.small {
  font-size: 0.75em;
}

.ui.form .ui.button {
  font-weight: var(--font-weight-normal);
}

/* replace fomantic popover box shadows */
.ui.dropdown .menu,
.ui.upward.dropdown > .menu,
.ui.menu .dropdown.item .menu,
.ui.selection.active.dropdown .menu,
.ui.upward.selection.dropdown .menu,
.ui.selection.active.dropdown:hover .menu,
.ui.upward.active.selection.dropdown:hover .menu {
  box-shadow: 0 6px 18px var(--color-shadow);
}
.ui.floating.dropdown .menu {
  box-shadow: 0 6px 18px var(--color-shadow) !important;
}

.ui.dimmer {
  background: var(--color-overlay-backdrop);
}

/* Override semantic selector '.ui.menu:not(.vertical) .item > .button' */
/* This fixes the commit graph button on the commits page */
/* modal svg icons, copied from fomantic except width and height */
/* center text in fomantic modal dialogs */
.ui .menu:not(.vertical) .item > .button.compact {
  padding: 0.58928571em 1.125em;
}

.ui .menu:not(.vertical) .item > .button.small {
  font-size: 0.92857143rem;
}

.ui.menu .ui.dropdown.item .menu .item {
  width: 100%;
}

.ui.dropdown .menu > .header {
  font-size: 0.8em;
}

.ui .text.left {
  text-align: left !important;
}

.ui .text.right {
  text-align: right !important;
}

.ui .text.normal {
  font-weight: var(--font-weight-normal);
}

.ui .text.italic {
  font-style: italic;
}

.ui .text.truncate {
  overflow-x: hidden;
  text-overflow: ellipsis;
  white-space: nowrap;
  display: inline-block;
}

.ui .text.thin {
  font-weight: var(--font-weight-normal);
}

.ui .text.middle {
  vertical-align: middle;
}

.ui .message.flash-message {
  text-align: center;
}

.ui .message > ul {
  margin-left: auto;
  margin-right: auto;
  display: table;
  text-align: left;
}

.ui .header > i + .content {
  padding-left: 0.75rem;
  vertical-align: middle;
}

.ui .form .autofill-dummy {
  position: absolute;
  width: 1px;
  height: 1px;
  overflow: hidden;
  z-index: -10000;
}

.ui .form .sub.field {
  margin-left: 25px;
}

.ui .sha.label {
  font-family: var(--fonts-monospace);
  font-size: 13px;
  font-weight: var(--font-weight-normal);
  margin: 0 6px;
  padding: 5px 10px;
}

.ui .sha.label .shortsha {
  display: inline-block; /* not sure whether it is still needed */
}

.ui .button.truncate {
  display: inline-block;
  max-width: 100%;
  overflow: hidden;
  text-overflow: ellipsis;
  vertical-align: top;
  white-space: nowrap;
  margin-right: 6px;
}

.ui.status.buttons .svg {
  margin-right: 4px;
}

.ui.inline.delete-button {
  padding: 8px 15px;
  font-weight: var(--font-weight-normal);
}

.ui .background.red {
  background-color: var(--color-red) !important;
}

.ui .background.blue {
  background-color: var(--color-blue) !important;
}

.ui .background.black {
  background-color: var(--color-black) !important;
}

.ui .background.grey {
  background-color: var(--color-grey) !important;
}

.ui .background.light.grey {
  background-color: var(--color-grey) !important;
}

.ui .background.green {
  background-color: var(--color-green) !important;
}

.ui .background.purple {
  background-color: var(--color-purple) !important;
}

.ui .background.yellow {
  background-color: var(--color-yellow) !important;
}

.ui .background.orange {
  background-color: var(--color-orange) !important;
}

.ui .background.gold {
  background-color: var(--color-gold) !important;
}

.ui .migrate {
  color: var(--color-text-light-2) !important;
}

.ui .migrate a {
  color: var(--color-text-light) !important;
}

.ui .migrate a:hover {
  color: var(--color-text) !important;
}

.ui .border {
  border: 1px solid;
}

.ui .border.red {
  border-color: var(--color-red) !important;
}

.ui .border.blue {
  border-color: var(--color-blue) !important;
}

.ui .border.black {
  border-color: var(--color-black) !important;
}

.ui .border.grey {
  border-color: var(--color-grey) !important;
}

.ui .border.light.grey {
  border-color: var(--color-grey) !important;
}

.ui .border.green {
  border-color: var(--color-green) !important;
}

.ui .border.purple {
  border-color: var(--color-purple) !important;
}

.ui .border.yellow {
  border-color: var(--color-yellow) !important;
}

.ui .border.orange {
  border-color: var(--color-orange) !important;
}

.ui .border.gold {
  border-color: var(--color-gold) !important;
}

@media (max-width: 767.98px) {
  .ui.pagination.menu .item:not(.active,.navigation),
  .ui.pagination.menu .item.navigation span.navigation_label {
    display: none;
  }
}

.ui.pagination.menu.narrow .item {
  padding-left: 8px;
  padding-right: 8px;
  min-width: 1em;
  text-align: center;
}

.ui.pagination.menu.narrow .item .icon {
  margin-right: 0;
}

.ui.floating.dropdown .overflow.menu .scrolling.menu.items {
  border-radius: 0 !important;
  box-shadow: none !important;
  border-bottom: 1px solid var(--color-secondary);
}

.user-menu > .item {
  width: 100%;
  border-radius: 0 !important;
}

.scrolling.menu .item.selected {
  font-weight: var(--font-weight-semibold) !important;
}

.ui.dropdown .scrolling.menu {
  border-color: var(--color-secondary);
}

.color-preview {
  display: inline-block;
  margin-left: 0.4em;
  height: 0.67em;
  width: 0.67em;
  border-radius: var(--border-radius);
}

.attention-icon {
  margin: 2px 6px 0 0;
}

blockquote.attention-note {
  border-left-color: var(--color-blue-dark-1);
}
strong.attention-note, svg.attention-note {
  color: var(--color-blue-dark-1);
}

blockquote.attention-tip {
  border-left-color: var(--color-success-text);
}
strong.attention-tip, svg.attention-tip {
  color: var(--color-success-text);
}

blockquote.attention-important {
  border-left-color: var(--color-violet-dark-1);
}
strong.attention-important, svg.attention-important {
  color: var(--color-violet-dark-1);
}

blockquote.attention-warning {
  border-left-color: var(--color-warning-text);
}
strong.attention-warning, svg.attention-warning {
  color: var(--color-warning-text);
}

blockquote.attention-caution {
  border-left-color: var(--color-red-dark-1);
}
strong.attention-caution, svg.attention-caution {
  color: var(--color-red-dark-1);
}

.center:not(.popup) {
  text-align: center;
}

overflow-menu {
  border-bottom: 1px solid var(--color-secondary) !important;
  display: flex;
}

overflow-menu .overflow-menu-items {
  display: flex;
  flex: 1;
}

overflow-menu .overflow-menu-items .item {
  margin-bottom: 0 !important; /* reset fomantic's margin, because the active menu has special bottom border */
}

overflow-menu .ui.label {
  margin-left: 7px !important; /* save some space */
}

.activity-bar-graph {
  background-color: var(--color-primary);
  color: var(--color-primary-contrast);
}

.activity-bar-graph-alt {
  color: var(--color-primary-contrast);
}

.archived-icon {
  color: var(--color-secondary-dark-2) !important;
}

.oauth2-authorize-application-box {
  margin-top: 3em !important;
}

/* multiple radio or checkboxes as inline element */
.inline-grouped-list {
  display: inline-block;
  vertical-align: top;
}

.inline-grouped-list > .ui {
  display: block;
  margin-top: 5px;
  margin-bottom: 10px;
}

.inline-grouped-list > .ui:first-child {
  margin-top: 1px;
}

.ui.menu .item > .label {
  background: var(--color-label-bg);
  color: var(--color-label-text);
}

.lines-blame-btn {
  padding: 0 0 0 5px;
  display: flex;
  justify-content: center;
}

.lines-num {
  padding: 0 8px;
  text-align: right !important;
  color: var(--color-text-light-2);
  width: 1%;
  font-family: var(--fonts-monospace);
}

.lines-num span.bottom-line::after {
  border-bottom: 1px solid var(--color-secondary);
}

.lines-num span::after {
  content: attr(data-line-number);
  line-height: 20px !important;
  padding: 0 10px;
  display: block;
}

.code-view .lines-num span::after {
  cursor: pointer;
}

.lines-type-marker {
  vertical-align: top;
}

.lines-num,
.lines-code {
  font-size: 12px;
  font-family: var(--fonts-monospace);
  line-height: 20px;
  padding-top: 0;
  padding-bottom: 0;
  vertical-align: top;
}

.lines-num pre,
.lines-code pre,
.lines-num ol,
.lines-code ol {
  background-color: inherit;
  margin: 0;
  padding: 0 !important;
}

.lines-num pre li,
.lines-code pre li,
.lines-num ol li,
.lines-code ol li {
  display: block;
  width: calc(100% - 1ch);
  padding-left: 1ch;
}

.lines-escape {
  width: 0;
}

.lines-code {
  padding-left: 5px;
}

.file-view tr.active {
  color: inherit !important;
  background: inherit !important;
}

.file-view tr.active .lines-num,
.file-view tr.active .lines-code {
  background: var(--color-highlight-bg) !important;
}

.file-view tr.active:last-of-type .lines-code {
  border-bottom-right-radius: var(--border-radius);
}

.file-view tr.active .lines-num {
  position: relative;
}

.file-view tr.active .lines-num::before {
  content: "";
  position: absolute;
  left: 0;
  width: 2px;
  height: 100%;
  background: var(--color-highlight-fg);
}

.code-inner {
  font: 12px var(--fonts-monospace);
  white-space: pre-wrap;
  word-break: break-all;
  overflow-wrap: anywhere;
}

.blame .code-inner {
  white-space: pre-wrap;
  overflow-wrap: anywhere;
}

.lines-commit {
  vertical-align: top;
  color: var(--color-text-light-1);
  padding: 0 !important;
  width: 1%;
}

.lines-commit .blame-info {
  width: min(26vw, 300px);
  display: block;
  padding: 0 0 0 6px;
  line-height: 20px;
  box-sizing: content-box;
}

.lines-commit .blame-info .blame-data {
  display: flex;
  font-family: var(--fonts-regular);
}

.lines-commit .blame-info .blame-data .blame-message {
  flex-grow: 2;
  overflow: hidden;
  white-space: nowrap;
  text-overflow: ellipsis;
}

.lines-commit .blame-info .blame-data .blame-time,
.lines-commit .blame-info .blame-data .blame-avatar {
  flex-shrink: 0;
}

.blame-avatar {
  display: flex;
  align-items: center;
  margin-right: 4px;
}

.top-line-blame {
  border-top: 1px solid var(--color-secondary);
}

.code-view tr.top-line-blame:first-of-type {
  border-top: none;
}

.lines-code .bottom-line,
.lines-commit .bottom-line {
  border-bottom: 1px solid var(--color-secondary);
}

.code-view {
  background: var(--color-code-bg);
  border-radius: var(--border-radius);
}

.code-view table {
  width: 100%;
}

.migrate .svg.gitea-git {
  color: var(--color-git);
}

.color-icon {
  display: inline-block;
  border-radius: var(--border-radius-circle);
  height: 14px;
  width: 14px;
}

.rss-icon {
  display: inline-flex;
  color: var(--color-text-light-1);
}

table th[data-sortt-asc]:hover,
table th[data-sortt-desc]:hover {
  background: var(--color-hover) !important;
  cursor: pointer !important;
}

table th[data-sortt-asc] .svg,
table th[data-sortt-desc] .svg {
  margin-left: 0.25rem;
}

.ui.dropdown .menu .item {
  border-radius: 0;
}

.ui.dropdown .menu .item:first-of-type {
  border-radius: var(--border-radius) var(--border-radius) 0 0;
}

.ui.dropdown .menu .item:last-of-type {
  border-radius: 0 0 var(--border-radius) var(--border-radius);
}

.ui.multiple.dropdown > .label {
  box-shadow: 0 0 0 1px var(--color-secondary) inset;
}

.emoji,
.reaction {
  font-size: 1.25em;
  line-height: var(--line-height-default);
  font-style: normal !important;
  font-weight: var(--font-weight-normal) !important;
  vertical-align: -0.075em;
}

.emoji img,
.reaction img {
  border-width: 0 !important;
  margin: 0 !important;
  width: 1em !important;
  height: 1em !important;
  vertical-align: -0.15em;
}

.ui.tabular.menu {
  border-color: var(--color-secondary);
}

.ui.tabular.menu .active.item,
.ui.tabular.menu .active.item:hover {
  background: var(--color-body);
  border-color: var(--color-secondary);
  color: var(--color-text);
}

.ui.segment .ui.tabular.menu .active.item,
.ui.segment .ui.tabular.menu .active.item:hover {
  background: var(--color-box-body);
}

.ui.secondary.pointing.menu {
  border-color: var(--color-secondary);
}

.ui.tabular.menu .item,
.ui.secondary.pointing.menu .item {
  padding: 11.55px 12px !important; /* match .dashboard-navbar in height */
  color: var(--color-text-light-2);
}

.ui.tabular.menu .item:hover,
.ui.secondary.pointing.menu a.item:hover {
  color: var(--color-text);
}

.ui.secondary.pointing.menu .active.item,
.ui.secondary.pointing.menu .active.item:hover,
.ui.secondary.pointing.menu .dropdown.item:hover {
  color: var(--color-text-dark);
}

.ui.tabular.menu .active.item,
.ui.secondary.pointing.menu .active.item,
.resize-for-semibold::before {
  font-weight: var(--font-weight-semibold);
}

.resize-for-semibold::before {
  content: attr(data-text);
  visibility: hidden;
  display: block;
  height: 0;
}

.flash-error details code,
.flash-warning details code {
  display: block;
  text-align: left;
}

.truncated-item-container {
  display: flex !important;
  align-items: center;
}

.ellipsis-button {
  padding: 0 5px 8px !important;
  display: inline-block !important;
  font-weight: var(--font-weight-semibold) !important;
  line-height: 6px !important;
  vertical-align: middle !important;
}

.truncated-item-name {
  line-height: 2;
  white-space: nowrap;
  overflow: hidden;
  text-overflow: ellipsis;
  margin-top: -0.5em;
  margin-bottom: -0.5em;
}

.precolors {
  display: flex;
  flex-direction: column;
  justify-content: center;
  margin-left: 1em;
}

.precolors .color {
  display: inline-block;
  width: 15px;
  height: 15px;
}

.ui.dropdown:not(.button) {
  line-height: var(--line-height-default); /* the dropdown doesn't have default line-height, use this to make the dropdown icon align with plain dropdown */
}

/* dropdown has some kinds of icons:
- "> .dropdown.icon": the arrow for opening the dropdown
- "> .remove.icon": the "x" icon for clearing the dropdown, only used in selection dropdown
- "> .ui.label > .delete.icon": the "x" icon for removing a label item in multiple selection dropdown
*/

.ui.dropdown.mini.button,
.ui.dropdown.tiny.button {
  padding-right: 20px;
}
.ui.dropdown.button {
  padding-right: 22px;
}
.ui.dropdown.large.button {
  padding-right: 24px;
}

/* Gitea uses SVG images instead of Fomantic builtin "<i>" font icons, so we need to reset the icon styles */
.ui.ui.dropdown > .icon.icon {
  position: initial; /* plain dropdown and button dropdown use flex layout for icons */
  padding: 0;
  margin: 0;
  height: auto;
}

.ui.ui.dropdown > .icon.icon:hover {
  opacity: 1;
}

.ui.ui.button.dropdown > .icon.icon,
.ui.ui.selection.dropdown > .icon.icon {
  position: absolute; /* selection dropdown uses absolute layout for icons */
  top: 50%;
  transform: translateY(-50%);
}

.ui.ui.dropdown > .dropdown.icon {
  right: 0.5em;
}

.ui.ui.dropdown > .remove.icon {
  right: 2em;
}

.btn,
.ui.ui.button,
.ui.ui.dropdown,
.flex-text-inline {
  display: inline-flex;
  align-items: center;
  gap: .25rem;
  vertical-align: middle;
}

.ui.ui.button {
  justify-content: center;
}

.ui.dropdown .ui.label .svg {
  vertical-align: middle;
}

.ui.ui.labeled.button {
  gap: 0;
  align-items: stretch;
}

.flex-items-block > .item,
.flex-text-block {
  display: flex;
  align-items: center;
  gap: .25rem;
}

/* to override Fomantic's default display: block for ".menu .item", and use a slightly larger gap for menu item content */
.ui.dropdown .menu.flex-items-menu > .item {
  display: flex !important;
  align-items: center;
  gap: .5rem;
}<|MERGE_RESOLUTION|>--- conflicted
+++ resolved
@@ -302,68 +302,8 @@
 
 .inline-code-block {
   padding: 2px 4px;
-<<<<<<< HEAD
-  border-radius: var(--border-radius-medium);
-  background-color: var(--color-markup-code-block);
-}
-
-/* fix Fomantic's line-height cutting off "g" on Windows Chrome with Segoe UI */
-.ui.input > input {
-  line-height: var(--line-height-default);
-  text-align: start; /* Override fomantic's `text-align: left` to make RTL work via HTML `dir="auto"` */
-}
-
-/* fix Fomantic's line-height causing vertical scrollbars to appear */
-ul.ui.list li,
-ol.ui.list li,
-.ui.list > .item,
-.ui.list .list > .item {
-  line-height: var(--line-height-default);
-}
-
-.ui.input.focus > input,
-.ui.input > input:focus {
-  border-color: var(--color-primary);
-}
-
-.ui.action.input .ui.ui.button {
-  border-color: var(--color-input-border);
-  padding-top: 0; /* the ".action.input" is "flex + stretch", so let the buttons layout themselves */
-  padding-bottom: 0;
-}
-
-/* currently used for search bar dropdowns in repo search and explore code */
-.ui.action.input:not([class*="left action"]) > .ui.dropdown.selection {
-  min-width: 6em;
-}
-.ui.action.input:not([class*="left action"]) > .ui.dropdown.selection:not(:focus) {
-  border-right: none;
-}
-.ui.action.input:not([class*="left action"]) > .ui.dropdown.selection:not(.active):hover {
-  border-color: var(--color-input-border);
-}
-.ui.action.input:not([class*="left action"]) .ui.dropdown.selection.upward.visible {
-  border-bottom-left-radius: 0 !important;
-  border-bottom-right-radius: 0 !important;
-}
-.ui.action.input:not([class*="left action"]) > input,
-.ui.action.input:not([class*="left action"]) > input:hover {
-  border-right: none;
-}
-.ui.action.input:not([class*="left action"]) > input:focus + .ui.dropdown.selection,
-.ui.action.input:not([class*="left action"]) > input:focus + .ui.dropdown.selection:hover,
-.ui.action.input:not([class*="left action"]) > input:focus + .button,
-.ui.action.input:not([class*="left action"]) > input:focus + .button:hover,
-.ui.action.input:not([class*="left action"]) > input:focus + .icon + .button,
-.ui.action.input:not([class*="left action"]) > input:focus + .icon + .button:hover {
-  border-left-color: var(--color-primary);
-}
-.ui.action.input:not([class*="left action"]) > input:focus {
-  border-right-color: var(--color-primary);
-=======
   border-radius: .24em;
   background-color: var(--color-label-bg);
->>>>>>> 074a3e05
 }
 
 .ui.menu {
