:root {
  /* fonts */
  --fonts-proportional: -apple-system, "Segoe UI", system-ui, Roboto, "Helvetica Neue", Arial;
  --fonts-monospace: ui-monospace, SFMono-Regular, "SF Mono", Menlo, Monaco, Consolas, "Liberation Mono", "Courier New", monospace, var(--fonts-emoji);
  --fonts-emoji: "Apple Color Emoji", "Segoe UI Emoji", "Noto Color Emoji", "Twemoji Mozilla";
  /* font weights - use between 400 and 600 for general purposes. Avoid 700 as it is perceived too bold */
  --font-weight-light: 300;
  --font-weight-normal: 400;
  --font-weight-medium: 500;
  --font-weight-semibold: 600;
  --font-weight-bold: 700;
  /* line-height: use the default value as "modules/normalize.css" */
  --line-height-default: normal;
  /* images */
  --checkbox-mask-checked: url('data:image/svg+xml;utf8,<svg xmlns="http://www.w3.org/2000/svg" viewBox="-1 -1 18 18" width="16" height="16"><path fill-rule="evenodd" d="M13.78 4.22a.75.75 0 010 1.06l-7.25 7.25a.75.75 0 01-1.06 0L2.22 9.28a.75.75 0 011.06-1.06L6 10.94l6.72-6.72a.75.75 0 011.06 0z"></path></svg>');
  --checkbox-mask-indeterminate: url('data:image/svg+xml;utf8,<svg xmlns="http://www.w3.org/2000/svg" viewBox="0 0 16 16" width="16" height="16"><path fill-rule="evenodd" d="M2 7.75A.75.75 0 012.75 7h10a.75.75 0 010 1.5h-10A.75.75 0 012 7.75z"></path></svg>');
  --octicon-chevron-right: url('data:image/svg+xml;utf8,<svg xmlns="http://www.w3.org/2000/svg" viewBox="0 0 16 16" width="16" height="16"><path d="M6.22 3.22a.75.75 0 0 1 1.06 0l4.25 4.25a.75.75 0 0 1 0 1.06l-4.25 4.25a.751.751 0 0 1-1.042-.018.751.751 0 0 1-.018-1.042L9.94 8 6.22 4.28a.75.75 0 0 1 0-1.06Z"></path></svg>');
  /* other variables */
  --border-radius: 4px;
  --border-radius-medium: 6px;
  --border-radius-circle: 50%;
  --opacity-disabled: 0.55;
  --height-loading: 16rem;
  --min-height-textarea: 132px; /* padding + 6 lines + border = calc(1.57142em + 6lh + 2px), but lh is not fully supported */
  --tab-size: 4;
<<<<<<< HEAD
  --render-height: 600px;
  /* base colors */
  --color-primary: #4183c4;
  --color-primary-contrast: #ffffff;
  --color-primary-dark-1: #3876b3;
  --color-primary-dark-2: #31699f;
  --color-primary-dark-3: #2b5c8b;
  --color-primary-dark-4: #254f77;
  --color-primary-dark-5: #193450;
  --color-primary-dark-6: #0c1a28;
  --color-primary-dark-7: #04080c;
  --color-primary-light-1: #548fca;
  --color-primary-light-2: #679cd0;
  --color-primary-light-3: #7aa8d6;
  --color-primary-light-4: #8db5dc;
  --color-primary-light-5: #b3cde7;
  --color-primary-light-6: #d9e6f3;
  --color-primary-light-7: #f4f8fb;
  --color-primary-alpha-10: #4183c419;
  --color-primary-alpha-20: #4183c433;
  --color-primary-alpha-30: #4183c44b;
  --color-primary-alpha-40: #4183c466;
  --color-primary-alpha-50: #4183c480;
  --color-primary-alpha-60: #4183c499;
  --color-primary-alpha-70: #4183c4b3;
  --color-primary-alpha-80: #4183c4cc;
  --color-primary-alpha-90: #4183c4e1;
  --color-primary-hover: var(--color-primary-dark-1);
  --color-primary-active: var(--color-primary-dark-2);
  --color-secondary: #dedede;
  --color-secondary-dark-1: #cecece;
  --color-secondary-dark-2: #bfbfbf;
  --color-secondary-dark-3: #a0a0a0;
  --color-secondary-dark-4: #909090;
  --color-secondary-dark-5: #818181;
  --color-secondary-dark-6: #717171;
  --color-secondary-dark-7: #626262;
  --color-secondary-dark-8: #525252;
  --color-secondary-dark-9: #434343;
  --color-secondary-dark-10: #333333;
  --color-secondary-dark-11: #242424;
  --color-secondary-dark-12: #141414;
  --color-secondary-dark-13: #040404;
  --color-secondary-light-1: #e5e5e5;
  --color-secondary-light-2: #ebebeb;
  --color-secondary-light-3: #f2f2f2;
  --color-secondary-light-4: #f8f8f8;
  --color-secondary-alpha-10: #dedede19;
  --color-secondary-alpha-20: #dedede33;
  --color-secondary-alpha-30: #dedede4b;
  --color-secondary-alpha-40: #dedede66;
  --color-secondary-alpha-50: #dedede80;
  --color-secondary-alpha-60: #dedede99;
  --color-secondary-alpha-70: #dededeb3;
  --color-secondary-alpha-80: #dededecc;
  --color-secondary-alpha-90: #dededee1;
  --color-secondary-button: var(--color-secondary-dark-4);
  --color-secondary-hover: var(--color-secondary-dark-5);
  --color-secondary-active: var(--color-secondary-dark-6);
  /* console colors - used for actions console and console files */
  --color-console-fg: #eeeff2;
  --color-console-fg-subtle: #959cab;
  --color-console-bg: #262936;
  --color-console-border: #383c47;
  --color-console-hover-bg: #ffffff16;
  --color-console-active-bg: #454a57;
  --color-console-menu-bg: #383c47;
  --color-console-menu-border: #5c6374;
  /* named colors */
  --color-red: #db2828;
  --color-orange: #f2711c;
  --color-yellow: #fbbd08;
  --color-olive: #b5cc18;
  --color-green: #21ba45;
  --color-teal: #00b5ad;
  --color-blue: #2185d0;
  --color-violet: #6435c9;
  --color-purple: #a333c8;
  --color-pink: #e03997;
  --color-brown: #a5673f;
  --color-black: #1b1c1d;
  /* light variants - produced via Sass scale-color(color, $lightness: +25%) */
  --color-red-light: #e45e5e;
  --color-orange-light: #f59555;
  --color-yellow-light: #fcce46;
  --color-olive-light: #d3e942;
  --color-green-light: #46de6a;
  --color-teal-light: #08fff4;
  --color-blue-light: #51a5e3;
  --color-violet-light: #8b67d7;
  --color-purple-light: #bb64d8;
  --color-pink-light: #e86bb1;
  --color-brown-light: #c58b66;
  --color-black-light: #525558;
  /* dark 1 variants - produced via Sass scale-color(color, $lightness: -10%) */
  --color-red-dark-1: #c82121;
  --color-orange-dark-1: #e6630d;
  --color-yellow-dark-1: #e5ac04;
  --color-olive-dark-1: #a3b816;
  --color-green-dark-1: #1ea73e;
  --color-teal-dark-1: #00a39c;
  --color-blue-dark-1: #1e78bb;
  --color-violet-dark-1: #5a30b5;
  --color-purple-dark-1: #932eb4;
  --color-pink-dark-1: #db228a;
  --color-brown-dark-1: #955d39;
  --color-black-dark-1: #18191a;
  /* dark 2 variants - produced via Sass scale-color(color, $lightness: -20%) */
  --color-red-dark-2: #b11e1e;
  --color-orange-dark-2: #cc580c;
  --color-yellow-dark-2: #cc9903;
  --color-olive-dark-2: #91a313;
  --color-green-dark-2: #1a9537;
  --color-teal-dark-2: #00918a;
  --color-blue-dark-2: #1a6aa6;
  --color-violet-dark-2: #502aa1;
  --color-purple-dark-2: #8229a0;
  --color-pink-dark-2: #c21e7b;
  --color-brown-dark-2: #845232;
  --color-black-dark-2: #161617;
  /* ansi colors used for actions console and console files */
  --color-ansi-black: var(--color-black);
  --color-ansi-red: var(--color-red);
  --color-ansi-green: var(--color-green);
  --color-ansi-yellow: var(--color-yellow);
  --color-ansi-blue: var(--color-blue);
  --color-ansi-magenta: var(--color-pink);
  --color-ansi-cyan: var(--color-teal);
  --color-ansi-white: var(--color-console-fg-subtle);
  --color-ansi-bright-black: var(--color-black-light);
  --color-ansi-bright-red: var(--color-red-light);
  --color-ansi-bright-green: var(--color-green-light);
  --color-ansi-bright-yellow: var(--color-yellow-light);
  --color-ansi-bright-blue: var(--color-blue-light);
  --color-ansi-bright-magenta: var(--color-pink-light);
  --color-ansi-bright-cyan: var(--color-teal-light);
  --color-ansi-bright-white: var(--color-console-fg);
  /* other colors */
  --color-grey: #707070;
  --color-grey-light: #838383;
  --color-gold: #a1882b;
  --color-white: #ffffff;
  --color-diff-removed-word-bg: #fdb8c0;
  --color-diff-added-word-bg: #acf2bd;
  --color-diff-removed-row-bg: #ffeef0;
  --color-diff-moved-row-bg: #f1f8d1;
  --color-diff-added-row-bg: #e6ffed;
  --color-diff-removed-row-border: #f1c0c0;
  --color-diff-moved-row-border: #d0e27f;
  --color-diff-added-row-border: #e6ffed;
  --color-diff-inactive: #f2f2f2;
  --color-error-border: #e0b4b4;
  --color-error-bg: #fff6f6;
  --color-error-bg-active: #fbb;
  --color-error-bg-hover: #fdd;
  --color-error-text: #9f3a38;
  --color-success-border: #a3c293;
  --color-success-bg: #fcfff5;
  --color-success-text: #2c662d;
  --color-warning-border: #c9ba9b;
  --color-warning-bg: #fffaf3;
  --color-warning-text: #573a08;
  --color-info-border: #a9d5de;
  --color-info-bg: #f8ffff;
  --color-info-text: #276f86;
  --color-red-badge: #db2828;
  --color-red-badge-bg: #db28281a;
  --color-red-badge-hover-bg: #db28284d;
  --color-green-badge: #21ba45;
  --color-green-badge-bg: #21ba451a;
  --color-green-badge-hover-bg: #21ba454d;
  --color-yellow-badge: #fbbd08;
  --color-yellow-badge-bg: #fbbd081a;
  --color-yellow-badge-hover-bg: #fbbd084d;
  --color-orange-badge: #f2711c;
  --color-orange-badge-bg: #f2711c1a;
  --color-orange-badge-hover-bg: #f2711c4d;
  --color-git: #f05133;
  /* target-based colors */
  --color-body: #ffffff;
  --color-text-dark: #080808;
  --color-text: #212121;
  --color-text-light: #555555;
  --color-text-light-1: #6a6a6a;
  --color-text-light-2: #808080;
  --color-text-light-3: #a0a0a0;
  --color-box-header: #f7f7f7;
  --color-box-body: #ffffff;
  --color-box-body-highlight: #fafafa;
  --color-footer: #ffffff;
  --color-timeline: #ececec;
  --color-input-text: #212121;
  --color-input-background: #fafafa;
  --color-input-toggle-background: #dedede;
  --color-input-border: var(--color-secondary);
  --color-input-border-hover: var(--color-secondary-dark-1);
  --color-light: #00000006;
  --color-light-mimic-enabled: rgba(0, 0, 0, calc(6 / 255 * 222 / 255 / var(--opacity-disabled)));
  --color-light-border: #0000001d;
  --color-hover: #00000014;
  --color-active: #0000001b;
  --color-menu: #fafafa;
  --color-card: #fafafa;
  --color-markup-table-row: #00000008;
  --color-markup-code-block: #00000010;
  --color-button: #fafafa;
  --color-code-bg: #ffffff;
  --color-code-sidebar-bg: #f5f5f5;
  --color-shadow: #00000026;
  --color-secondary-bg: #f4f4f4;
  --color-expand-button: #d8efff;
  --color-placeholder-text: #aaa;
  --color-editor-line-highlight: var(--color-primary-light-6);
  --color-project-board-bg: var(--color-secondary-light-4);
  --color-project-board-dark-label: #111111;
  --color-project-board-light-label: #eeeeee;
  --color-caret: var(--color-text-dark);
  --color-reaction-bg: #0000000a;
  --color-reaction-hover-bg: var(--color-primary-light-5);
  --color-reaction-active-bg: var(--color-primary-light-6);
  --color-tooltip-text: #ffffff;
  --color-tooltip-bg: #000000f0;
  --color-nav-bg: #ffffff;
  --color-nav-hover-bg: #ebebeb;
  --color-label-text: #232323;
  --color-label-bg: #cacaca5b;
  --color-label-hover-bg: #cacacaa0;
  --color-label-active-bg: #cacacaff;
  --color-accent: var(--color-primary-light-1);
  --color-small-accent: var(--color-primary-light-6);
  --color-active-line: #fffbdd;
  --color-overlay-backdrop: #080808c0;
  accent-color: var(--color-accent);
  color-scheme: light;
=======
  --checkbox-size: 15px; /* height and width of checkbox and radio inputs */
  --page-spacing: 16px; /* space between page elements */
  --page-margin-x: 32px; /* minimum space on left and right side of page */
}

@media (min-width: 768px) and (max-width: 1200px) {
  :root {
    --page-margin-x: 16px;
  }
}

@media (max-width: 767.98px) {
  :root {
    --page-margin-x: 8px;
  }
>>>>>>> c77e8140
}

:root * {
  --fonts-regular: var(--fonts-override, var(--fonts-proportional)), "Noto Sans", "Liberation Sans", sans-serif, var(--fonts-emoji);
}

*, ::before, ::after {
  /* these are needed for tailwind borders to work because we do not load tailwind's base
     https://github.com/tailwindlabs/tailwindcss/blob/master/src/css/preflight.css */
  border-width: 0;
  border-style: solid;
  border-color: currentcolor;
}

html, body {
  height: 100%;
  font-size: 14px;
}

body {
  line-height: 20px;
  font-family: var(--fonts-regular);
  color: var(--color-text);
  background-color: var(--color-body);
  tab-size: var(--tab-size);
  display: flex;
  flex-direction: column;
  overflow-x: visible;
  overflow-wrap: break-word;
}

textarea {
  font-family: var(--fonts-regular);
}

pre,
code,
kbd,
samp {
  font-family: var(--fonts-monospace);
}

pre,
code,
kbd,
samp,
.tw-font-mono {
  font-size: 0.95em; /* compensate for monospace fonts being usually slightly larger */
}

b,
strong,
h1,
h2,
h3,
h4,
h5,
h6 {
  font-weight: var(--font-weight-semibold);
}

h1,
h2,
h3,
h4,
h5 {
  line-height: 1.28571429;
  margin: calc(2rem - 0.1428571428571429em) 0 1rem;
  font-weight: var(--font-weight-medium);
  padding: 0;
}

h1 {
  min-height: 1rem;
  font-size: 2rem;
}

h2 {
  font-size: 1.71428571rem;
}

h3 {
  font-size: 1.28571429rem;
}

h4 {
  font-size: 1.07142857rem;
}

h5 {
  font-size: 1rem;
}

h1:first-child,
h2:first-child,
h3:first-child,
h4:first-child,
h5:first-child {
  margin-top: 0;
}

h1:last-child,
h2:last-child,
h3:last-child,
h4:last-child,
h5:last-child {
  margin-bottom: 0;
}

p {
  margin: 0 0 1em;
  line-height: 1.4285;
}

p:first-child {
  margin-top: 0;
}

p:last-child {
  margin-bottom: 0;
}

table {
  border-collapse: collapse;
}

button {
  cursor: pointer;
}

details summary {
  cursor: pointer;
}

details summary > * {
  display: inline;
}

progress {
  background: var(--color-secondary-dark-1);
  border-radius: var(--border-radius);
  border: none;
  overflow: hidden;
}

progress::-webkit-progress-bar {
  background: var(--color-secondary-dark-1);
}

progress::-webkit-progress-value {
  background-color: var(--color-accent);
}

progress::-moz-progress-bar {
  background-color: var(--color-accent);
}

* {
  caret-color: var(--color-caret);
}

::file-selector-button {
  border: 1px solid var(--color-light-border);
  color: var(--color-text-light);
  background: var(--color-light);
  border-radius: var(--border-radius);
}

::file-selector-button:hover {
  color: var(--color-text);
  background: var(--color-hover);
}

::selection {
  background: var(--color-primary-light-1);
  color: var(--color-white);
}

::placeholder,
.ui.dropdown:not(.button) > .default.text,
.ui.default.dropdown:not(.button) > .text {
  color: var(--color-placeholder-text) !important;
  opacity: 1 !important;
}

.unselectable,
.button,
.lines-num,
.lines-commit,
.lines-commit .blame-info,
.ellipsis-button {
  -webkit-touch-callout: none;
  -webkit-user-select: none;
  user-select: none;
}

a {
  color: var(--color-primary);
  cursor: pointer;
  text-decoration-line: none;
  text-decoration-skip-ink: all;
}

a:hover {
  text-decoration-line: underline;
}

/* a = always colored, underlined on hover */
/* a.muted = colored on hover, underlined on hover */
/* a.suppressed = never colored, underlined on hover */
/* a.silenced = never colored, never underlined */

a.muted,
a.suppressed,
a.silenced,
.muted-links a {
  color: inherit;
}

a:hover,
a.suppressed:hover,
a.muted:hover,
a.muted:hover [class*="color-text"],
.muted-links a:hover {
  color: var(--color-primary);
}

a.silenced:hover,
a.suppressed:hover {
  color: inherit;
}

a.silenced:hover {
  text-decoration-line: none;
}

a.label,
.ui.search .results a,
.ui .menu a,
.ui.cards a.card,
.issue-keyword a {
  text-decoration-line: none !important;
}

.ui.search > .results {
  background: var(--color-body);
  border-color: var(--color-secondary);
  overflow-wrap: anywhere; /* allow text to wrap as fomantic limits this to 18em width */
}

.ui.search > .results .result {
  background: var(--color-body);
  border-color: var(--color-secondary);
  display: flex;
  align-items: center;
}

.ui.search > .results .result .title {
  color: var(--color-text-dark);
}

.ui.search > .results .result .description {
  color: var(--color-text-light-2);
}

.ui.search > .results .result .image {
  width: auto;
  height: auto;
}

.ui.search > .results .result:hover,
.ui.category.search > .results .category .result:hover {
  background: var(--color-hover);
}

.inline-code-block {
  padding: 2px 4px;
  border-radius: .24em;
  background-color: var(--color-label-bg);
}

.ui.menu {
  display: flex;
}

.ui.menu,
.ui.vertical.menu {
  background: var(--color-menu);
  border-color: var(--color-secondary);
  box-shadow: none;
}

.ui.menu .item {
  color: var(--color-text);
  user-select: auto;
  line-height: var(--line-height-default); /* fomantic uses "1" which causes overflow problems because "1" doesn't consider the descent part */
}

.ui.menu .item > .svg {
  margin-right: 0.35em;
}

.ui.menu .dropdown.item:hover,
.ui.menu a.item:hover,
.ui.menu details.item summary:hover {
  color: var(--color-text);
  background: var(--color-hover);
}

.ui.menu .active.item,
.ui.menu .active.item:hover,
.ui.vertical.menu .active.item,
.ui.vertical.menu .active.item:hover {
  color: var(--color-text);
  background: var(--color-active);
}

.ui.menu a.item:active {
  color: var(--color-text);
  background: none;
}

.ui.ui.menu .item.disabled {
  color: var(--color-text-light-3);
}

.ui.menu .item::before, .ui.vertical.menu .item::before {
  background: var(--color-secondary);
}

/* sub menu of vertical menu */
.ui.vertical.menu .item .menu .item {
  color: var(--color-text-light-2);
  text-indent: 16px;
}

.ui.vertical.menu .item .menu .item:hover,
.ui.vertical.menu .item .menu a.item:hover {
  color: var(--color-text-light-1);
}

.ui.vertical.menu .item .menu .active.item {
  color: var(--color-text);
}

/* slightly more contrast for filters on issue list */
.ui.ui.menu .dropdown.item.disabled {
  color: var(--color-text-light-2);
}

.ui.dropdown .menu {
  background: var(--color-menu);
  border-color: var(--color-secondary);
}

.ui.dropdown .menu > .header:not(.ui) {
  color: var(--color-text);
}

.ui.dropdown .menu > .item {
  color: var(--color-text);
}

.ui.dropdown .menu > .item:hover {
  color: var(--color-text);
  background: var(--color-hover);
}

.ui.dropdown .menu > .item:active {
  color: var(--color-text);
  background: var(--color-active);
}

.ui.dropdown .menu .active.item {
  color: var(--color-text);
  background: var(--color-active);
  border-radius: 0;
  font-weight: var(--font-weight-normal);
}

/* fix misaligned images in webhook dropdown */
.ui.dropdown .menu > .item > img {
  margin-top: -0.25rem;
  margin-bottom: -0.25rem;
}
.ui.dropdown .menu > .item > svg {
  margin-right: .78rem; /* use the same margin as for <img> */
}

.ui.selection.dropdown .menu > .item {
  border-color: var(--color-secondary);
}

.ui.selection.visible.dropdown > .text:not(.default) {
  color: var(--color-text);
}

.ui.dropdown.selected,
.ui.dropdown .menu .selected.item {
  color: var(--color-text);
  background: var(--color-hover);
}

.ui.menu .ui.dropdown .menu > .selected.item {
  color: var(--color-text) !important;
  background: var(--color-hover) !important;
}

.ui.dropdown .menu > .message:not(.ui) {
  color: var(--color-text-light-2);
}

/* extend fomantic style '.ui.dropdown > .text > img' to include svg.img */
.ui.dropdown > .text > .img {
  margin-left: 0;
  float: none;
  margin-right: 0.78571429rem;
}

.ui.dropdown > .text > .description,
.ui.dropdown .menu > .item > .description {
  color: var(--color-text-light-2);
}

/* replace item margin on secondary menu items with gap and remove both the
   negative margins on the menu as well as margin on the items */
.ui.secondary.menu {
  margin-left: 0;
  margin-right: 0;
  gap: .35714286em;
}
.ui.secondary.menu .item {
  margin-left: 0;
  margin-right: 0;
}

.ui.secondary.menu .dropdown.item:hover,
.ui.secondary.menu a.item:hover {
  color: var(--color-text);
  background: var(--color-hover);
}

.ui.secondary.menu .active.item,
.ui.secondary.menu .active.item:hover {
  color: var(--color-text);
  background: var(--color-active);
}

.ui.secondary.menu.tight .item {
  padding-left: 0.85714286em;
  padding-right: 0.85714286em;
}

/* remove the menu clearfix so that it won't add undesired gaps when using "gap" */
.ui.menu::after {
  content: normal;
}

.ui.menu .dropdown.item .menu {
  background: var(--color-body);
}

.ui.menu .ui.dropdown .menu > .item {
  color: var(--color-text) !important;
}

.ui.menu .ui.dropdown .menu > .item:hover {
  color: var(--color-text) !important;
  background: var(--color-hover) !important;
}

.ui.menu .ui.dropdown .menu > .active.item {
  color: var(--color-text) !important;
  background: var(--color-active) !important;
}

.ui.form textarea:not([rows]) {
  height: var(--min-height-textarea); /* override fomantic default 12em */
  min-height: var(--min-height-textarea); /* override fomantic default 8em */
}

/* styles from removed fomantic transition module */
.hidden.transition {
  visibility: hidden;
  display: none;
}
.visible.transition {
  display: block !important;
  visibility: visible !important;
}

.ui.selection.active.dropdown,
.ui.selection.active.dropdown:hover,
.ui.selection.active.dropdown .menu,
.ui.selection.active.dropdown:hover .menu {
  border-color: var(--color-primary);
}

.ui.pointing.dropdown > .menu:not(.hidden)::after {
  background: var(--color-menu);
  box-shadow: -1px -1px 0 0 var(--color-secondary);
}

.ui.pointing.upward.dropdown .menu::after,
.ui.top.pointing.upward.dropdown .menu::after {
  box-shadow: 1px 1px 0 0 var(--color-secondary);
}

.ui.comments .comment .text {
  margin: 0;
}

.ui.comments .comment .text,
.ui.comments .comment .author {
  color: var(--color-text);
}

.ui.comments .comment a.author:hover {
  color: var(--color-primary);
}

.ui.comments .comment .metadata {
  color: var(--color-text-light-2);
}

.ui.comments .comment .actions a {
  color: var(--color-text-light);
}

.ui.comments .comment .actions a.active,
.ui.comments .comment .actions a:hover {
  color: var(--color-primary);
}

img.ui.avatar,
.ui.avatar img,
.ui.avatar svg {
  border-radius: var(--border-radius);
  object-fit: contain;
  aspect-ratio: 1;
}

.ui.error.message .header,
.ui.warning.message .header {
  color: inherit;
  filter: saturate(2);
}

.full.height {
  flex-grow: 1;
  padding-bottom: 80px;
}

/* add margin below .secondary nav when it is the first child */
.page-content > :first-child.secondary-nav {
  margin-bottom: 14px;
}

/* add margin to all pages when there is no .secondary.nav */
.page-content > :first-child:not(.secondary-nav) {
  margin-top: var(--page-spacing);
}
/* if .ui.grid is the first child the first grid-column has 'padding-top: 1rem' which we need
   to compensate here */
.page-content > :first-child.ui.grid {
  margin-top: calc(var(--page-spacing) - 1rem);
}

.ui.pagination.menu .active.item {
  color: var(--color-text);
  background: var(--color-active);
}

.ui.form .fields.error .field textarea,
.ui.form .fields.error .field select,
.ui.form .fields.error .field input:not([type]),
.ui.form .fields.error .field input[type="date"],
.ui.form .fields.error .field input[type="datetime-local"],
.ui.form .fields.error .field input[type="email"],
.ui.form .fields.error .field input[type="number"],
.ui.form .fields.error .field input[type="password"],
.ui.form .fields.error .field input[type="search"],
.ui.form .fields.error .field input[type="tel"],
.ui.form .fields.error .field input[type="time"],
.ui.form .fields.error .field input[type="text"],
.ui.form .fields.error .field input[type="file"],
.ui.form .fields.error .field input[type="url"],
.ui.form .fields.error .field .ui.dropdown,
.ui.form .fields.error .field .ui.dropdown .item,
.ui.form .field.error .ui.dropdown,
.ui.form .field.error .ui.dropdown .text,
.ui.form .field.error .ui.dropdown .item,
.ui.form .field.error textarea,
.ui.form .field.error select,
.ui.form .field.error input:not([type]),
.ui.form .field.error input[type="date"],
.ui.form .field.error input[type="datetime-local"],
.ui.form .field.error input[type="email"],
.ui.form .field.error input[type="number"],
.ui.form .field.error input[type="password"],
.ui.form .field.error input[type="search"],
.ui.form .field.error input[type="tel"],
.ui.form .field.error input[type="time"],
.ui.form .field.error input[type="text"],
.ui.form .field.error input[type="file"],
.ui.form .field.error input[type="url"],
.ui.form .field.error select:focus,
.ui.form .field.error input:not([type]):focus,
.ui.form .field.error input[type="date"]:focus,
.ui.form .field.error input[type="datetime-local"]:focus,
.ui.form .field.error input[type="email"]:focus,
.ui.form .field.error input[type="number"]:focus,
.ui.form .field.error input[type="password"]:focus,
.ui.form .field.error input[type="search"]:focus,
.ui.form .field.error input[type="tel"]:focus,
.ui.form .field.error input[type="time"]:focus,
.ui.form .field.error input[type="text"]:focus,
.ui.form .field.error input[type="file"]:focus,
.ui.form .field.error input[type="url"]:focus {
  background-color: var(--color-error-bg);
  border-color: var(--color-error-border);
  color: var(--color-error-text);
}

.ui.form .fields.error .field .ui.dropdown,
.ui.form .field.error .ui.dropdown,
.ui.form .fields.error .field .ui.dropdown:hover,
.ui.form .field.error .ui.dropdown:hover {
  border-color: var(--color-error-border) !important;
}

.ui.form .fields.error .field .ui.dropdown .menu .item:hover,
.ui.form .field.error .ui.dropdown .menu .item:hover {
  background-color: var(--color-error-bg-hover);
}

.ui.form .fields.error .field .ui.dropdown .menu .active.item,
.ui.form .field.error .ui.dropdown .menu .active.item {
  background-color: var(--color-error-bg-active) !important;
}

.ui.form .fields.error .dropdown .menu,
.ui.form .field.error .dropdown .menu {
  border-color: var(--color-error-border) !important;
}

input:-webkit-autofill,
input:-webkit-autofill:focus,
input:-webkit-autofill:hover,
input:-webkit-autofill:active,
.ui.form .field.field input:-webkit-autofill,
.ui.form .field.field input:-webkit-autofill:focus,
.ui.form .field.field input:-webkit-autofill:hover,
.ui.form .field.field input:-webkit-autofill:active {
  -webkit-background-clip: text;
  -webkit-text-fill-color: var(--color-text);
  box-shadow: 0 0 0 100px var(--color-primary-light-6) inset !important;
  border-color: var(--color-primary-light-4) !important;
}

.ui.form .field.muted {
  opacity: var(--opacity-disabled);
}

.text.primary {
  color: var(--color-primary) !important;
}

.text.red {
  color: var(--color-red) !important;
}

.text.orange {
  color: var(--color-orange) !important;
}

.text.yellow {
  color: var(--color-yellow) !important;
}

.text.olive {
  color: var(--color-olive) !important;
}

.text.green {
  color: var(--color-green) !important;
}

.text.teal {
  color: var(--color-teal) !important;
}

.text.blue {
  color: var(--color-blue) !important;
}

.text.violet {
  color: var(--color-violet) !important;
}

.text.purple {
  color: var(--color-purple) !important;
}

.text.pink {
  color: var(--color-pink) !important;
}

.text.brown {
  color: var(--color-brown) !important;
}

.text.black {
  color: var(--color-text) !important;
}

.text.grey {
  color: var(--color-text-light) !important;
}

.text.light {
  color: var(--color-text-light) !important;
}

.text.light-2 {
  color: var(--color-text-light-2) !important;
}

.text.light-3 {
  color: var(--color-text-light-3) !important;
}

.text.light.grey {
  color: var(--color-grey-light) !important;
}

.text.gold {
  color: var(--color-gold) !important;
}

.text.small {
  font-size: 0.75em;
}

.ui.form .ui.button {
  font-weight: var(--font-weight-normal);
}

/* replace fomantic popover box shadows */
.ui.dropdown .menu,
.ui.upward.dropdown > .menu,
.ui.menu .dropdown.item .menu,
.ui.selection.active.dropdown .menu,
.ui.upward.selection.dropdown .menu,
.ui.selection.active.dropdown:hover .menu,
.ui.upward.active.selection.dropdown:hover .menu {
  box-shadow: 0 6px 18px var(--color-shadow);
}
.ui.floating.dropdown .menu {
  box-shadow: 0 6px 18px var(--color-shadow) !important;
}

.ui.dimmer {
  background: var(--color-overlay-backdrop);
}

/* Override semantic selector '.ui.menu:not(.vertical) .item > .button' */
/* This fixes the commit graph button on the commits page */
/* modal svg icons, copied from fomantic except width and height */
/* center text in fomantic modal dialogs */
.ui .menu:not(.vertical) .item > .button.compact {
  padding: 0.58928571em 1.125em;
}

.ui .menu:not(.vertical) .item > .button.small {
  font-size: 0.92857143rem;
}

.ui.menu .ui.dropdown.item .menu .item {
  width: 100%;
}

.ui.dropdown .menu > .header {
  font-size: 0.8em;
}

.ui .text.left {
  text-align: left !important;
}

.ui .text.right {
  text-align: right !important;
}

.ui .text.normal {
  font-weight: var(--font-weight-normal);
}

.ui .text.italic {
  font-style: italic;
}

.ui .text.truncate {
  overflow-x: hidden;
  text-overflow: ellipsis;
  white-space: nowrap;
  display: inline-block;
}

.ui .text.thin {
  font-weight: var(--font-weight-normal);
}

.ui .text.middle {
  vertical-align: middle;
}

.ui .message.flash-message {
  text-align: center;
}

.ui .message > ul {
  margin-left: auto;
  margin-right: auto;
  display: table;
  text-align: left;
}

.ui .header > i + .content {
  padding-left: 0.75rem;
  vertical-align: middle;
}

.ui .form .autofill-dummy {
  position: absolute;
  width: 1px;
  height: 1px;
  overflow: hidden;
  z-index: -10000;
}

.ui .form .sub.field {
  margin-left: 25px;
}

.ui .sha.label {
  font-family: var(--fonts-monospace);
  font-size: 13px;
  font-weight: var(--font-weight-normal);
  margin: 0 6px;
  padding: 5px 10px;
}

.ui .sha.label .shortsha {
  display: inline-block; /* not sure whether it is still needed */
}

.ui .button.truncate {
  display: inline-block;
  max-width: 100%;
  overflow: hidden;
  text-overflow: ellipsis;
  vertical-align: top;
  white-space: nowrap;
  margin-right: 6px;
}

.ui.status.buttons .svg {
  margin-right: 4px;
}

.ui.inline.delete-button {
  padding: 8px 15px;
  font-weight: var(--font-weight-normal);
}

.ui .background.red {
  background-color: var(--color-red) !important;
}

.ui .background.blue {
  background-color: var(--color-blue) !important;
}

.ui .background.black {
  background-color: var(--color-black) !important;
}

.ui .background.grey {
  background-color: var(--color-grey) !important;
}

.ui .background.light.grey {
  background-color: var(--color-grey) !important;
}

.ui .background.green {
  background-color: var(--color-green) !important;
}

.ui .background.purple {
  background-color: var(--color-purple) !important;
}

.ui .background.yellow {
  background-color: var(--color-yellow) !important;
}

.ui .background.orange {
  background-color: var(--color-orange) !important;
}

.ui .background.gold {
  background-color: var(--color-gold) !important;
}

.ui .migrate {
  color: var(--color-text-light-2) !important;
}

.ui .migrate a {
  color: var(--color-text-light) !important;
}

.ui .migrate a:hover {
  color: var(--color-text) !important;
}

.ui .border {
  border: 1px solid;
}

.ui .border.red {
  border-color: var(--color-red) !important;
}

.ui .border.blue {
  border-color: var(--color-blue) !important;
}

.ui .border.black {
  border-color: var(--color-black) !important;
}

.ui .border.grey {
  border-color: var(--color-grey) !important;
}

.ui .border.light.grey {
  border-color: var(--color-grey) !important;
}

.ui .border.green {
  border-color: var(--color-green) !important;
}

.ui .border.purple {
  border-color: var(--color-purple) !important;
}

.ui .border.yellow {
  border-color: var(--color-yellow) !important;
}

.ui .border.orange {
  border-color: var(--color-orange) !important;
}

.ui .border.gold {
  border-color: var(--color-gold) !important;
}

@media (max-width: 767.98px) {
  .ui.pagination.menu .item:not(.active,.navigation),
  .ui.pagination.menu .item.navigation span.navigation_label {
    display: none;
  }
}

.ui.pagination.menu.narrow .item {
  padding-left: 8px;
  padding-right: 8px;
  min-width: 1em;
  text-align: center;
}

.ui.pagination.menu.narrow .item .icon {
  margin-right: 0;
}

.ui.floating.dropdown .overflow.menu .scrolling.menu.items {
  border-radius: 0 !important;
  box-shadow: none !important;
  border-bottom: 1px solid var(--color-secondary);
}

.user-menu > .item {
  width: 100%;
  border-radius: 0 !important;
}

.scrolling.menu .item.selected {
  font-weight: var(--font-weight-semibold) !important;
}

.ui.dropdown .scrolling.menu {
  border-color: var(--color-secondary);
}

.color-preview {
  display: inline-block;
  margin-left: 0.4em;
  height: 0.67em;
  width: 0.67em;
  border-radius: var(--border-radius);
}

.attention-icon {
  margin: 2px 6px 0 0;
}

blockquote.attention-note {
  border-left-color: var(--color-blue-dark-1);
}
strong.attention-note, svg.attention-note {
  color: var(--color-blue-dark-1);
}

blockquote.attention-tip {
  border-left-color: var(--color-success-text);
}
strong.attention-tip, svg.attention-tip {
  color: var(--color-success-text);
}

blockquote.attention-important {
  border-left-color: var(--color-violet-dark-1);
}
strong.attention-important, svg.attention-important {
  color: var(--color-violet-dark-1);
}

blockquote.attention-warning {
  border-left-color: var(--color-warning-text);
}
strong.attention-warning, svg.attention-warning {
  color: var(--color-warning-text);
}

blockquote.attention-caution {
  border-left-color: var(--color-red-dark-1);
}
strong.attention-caution, svg.attention-caution {
  color: var(--color-red-dark-1);
}

.center:not(.popup) {
  text-align: center;
}

overflow-menu {
  border-bottom: 1px solid var(--color-secondary) !important;
  display: flex;
}

overflow-menu .overflow-menu-items {
  display: flex;
  flex: 1;
}

overflow-menu .overflow-menu-items .item {
  margin-bottom: 0 !important; /* reset fomantic's margin, because the active menu has special bottom border */
}

overflow-menu .ui.label {
  margin-left: 7px !important; /* save some space */
}

.activity-bar-graph {
  background-color: var(--color-primary);
  color: var(--color-primary-contrast);
}

.activity-bar-graph-alt {
  color: var(--color-primary-contrast);
}

.archived-icon {
  color: var(--color-secondary-dark-2) !important;
}

.oauth2-authorize-application-box {
  margin-top: 3em !important;
}

/* multiple radio or checkboxes as inline element */
.inline-grouped-list {
  display: inline-block;
  vertical-align: top;
}

.inline-grouped-list > .ui {
  display: block;
  margin-top: 5px;
  margin-bottom: 10px;
}

.inline-grouped-list > .ui:first-child {
  margin-top: 1px;
}

.ui.menu .item > .label {
  background: var(--color-label-bg);
  color: var(--color-label-text);
}

.lines-blame-btn {
  padding: 0 0 0 5px;
  display: flex;
  justify-content: center;
}

.lines-num {
  padding: 0 8px;
  text-align: right !important;
  color: var(--color-text-light-2);
  width: 1%;
  font-family: var(--fonts-monospace);
}

.lines-num span.bottom-line::after {
  border-bottom: 1px solid var(--color-secondary);
}

.lines-num span::after {
  content: attr(data-line-number);
  line-height: 20px !important;
  padding: 0 10px;
  display: block;
}

.code-view .lines-num span::after {
  cursor: pointer;
}

.lines-type-marker {
  vertical-align: top;
}

.lines-num,
.lines-code {
  font-size: 12px;
  font-family: var(--fonts-monospace);
  line-height: 20px;
  padding-top: 0;
  padding-bottom: 0;
  vertical-align: top;
}

.lines-num pre,
.lines-code pre,
.lines-num ol,
.lines-code ol {
  background-color: inherit;
  margin: 0;
  padding: 0 !important;
}

.lines-num pre li,
.lines-code pre li,
.lines-num ol li,
.lines-code ol li {
  display: block;
  width: calc(100% - 1ch);
  padding-left: 1ch;
}

.lines-escape {
  width: 0;
}

.lines-code {
  padding-left: 5px;
}

.file-view tr.active {
  color: inherit !important;
  background: inherit !important;
}

.file-view tr.active .lines-num,
.file-view tr.active .lines-code {
  background: var(--color-highlight-bg) !important;
}

.file-view tr.active:last-of-type .lines-code {
  border-bottom-right-radius: var(--border-radius);
}

.file-view tr.active .lines-num {
  position: relative;
}

.file-view tr.active .lines-num::before {
  content: "";
  position: absolute;
  left: 0;
  width: 2px;
  height: 100%;
  background: var(--color-highlight-fg);
}

.code-inner {
  font: 12px var(--fonts-monospace);
  white-space: pre-wrap;
  word-break: break-all;
  overflow-wrap: anywhere;
  line-height: inherit; /* needed for inline code preview in markup */
}

.blame .code-inner {
  white-space: pre-wrap;
  overflow-wrap: anywhere;
}

.lines-commit {
  vertical-align: top;
  color: var(--color-text-light-1);
  padding: 0 !important;
  width: 1%;
}

.lines-commit .blame-info {
  width: min(26vw, 300px);
  display: block;
  padding: 0 0 0 6px;
  line-height: 20px;
  box-sizing: content-box;
}

.lines-commit .blame-info .blame-data {
  display: flex;
  font-family: var(--fonts-regular);
}

.lines-commit .blame-info .blame-data .blame-message {
  flex-grow: 2;
  overflow: hidden;
  white-space: nowrap;
  text-overflow: ellipsis;
}

.lines-commit .blame-info .blame-data .blame-time,
.lines-commit .blame-info .blame-data .blame-avatar {
  flex-shrink: 0;
}

.blame-avatar {
  display: flex;
  align-items: center;
  margin-right: 4px;
}

.top-line-blame {
  border-top: 1px solid var(--color-secondary);
}

.code-view tr.top-line-blame:first-of-type {
  border-top: none;
}

.lines-code .bottom-line,
.lines-commit .bottom-line {
  border-bottom: 1px solid var(--color-secondary);
}

.code-view {
  background: var(--color-code-bg);
  border-radius: var(--border-radius);
}

.code-view table {
  width: 100%;
}

.migrate .svg.gitea-git {
  color: var(--color-git);
}

.color-icon {
  display: inline-block;
  border-radius: var(--border-radius-circle);
  height: 14px;
  width: 14px;
}

.rss-icon {
  display: inline-flex;
  color: var(--color-text-light-1);
}

table th[data-sortt-asc]:hover,
table th[data-sortt-desc]:hover {
  background: var(--color-hover) !important;
  cursor: pointer !important;
}

table th[data-sortt-asc] .svg,
table th[data-sortt-desc] .svg {
  margin-left: 0.25rem;
}

.ui.dropdown .menu .item {
  border-radius: 0;
}

.ui.dropdown .menu .item:first-of-type {
  border-radius: var(--border-radius) var(--border-radius) 0 0;
}

.ui.dropdown .menu .item:last-of-type {
  border-radius: 0 0 var(--border-radius) var(--border-radius);
}

.ui.multiple.dropdown > .label {
  box-shadow: 0 0 0 1px var(--color-secondary) inset;
}

.emoji,
.reaction {
  font-size: 1.25em;
  line-height: var(--line-height-default);
  font-style: normal !important;
  font-weight: var(--font-weight-normal) !important;
  vertical-align: -0.075em;
}

.emoji img,
.reaction img {
  border-width: 0 !important;
  margin: 0 !important;
  width: 1em !important;
  height: 1em !important;
  vertical-align: -0.15em;
}

.ui.tabular.menu {
  border-color: var(--color-secondary);
}

.ui.tabular.menu .active.item,
.ui.tabular.menu .active.item:hover {
  background: var(--color-body);
  border-color: var(--color-secondary);
  color: var(--color-text);
}

.ui.segment .ui.tabular.menu .active.item,
.ui.segment .ui.tabular.menu .active.item:hover {
  background: var(--color-box-body);
}

.ui.secondary.pointing.menu {
  border-color: var(--color-secondary);
}

.ui.tabular.menu .item,
.ui.secondary.pointing.menu .item {
  padding: 11.55px 12px !important; /* match .dashboard-navbar in height */
  color: var(--color-text-light-2);
}

.ui.tabular.menu .item:hover,
.ui.secondary.pointing.menu a.item:hover {
  color: var(--color-text);
}

.ui.secondary.pointing.menu .active.item,
.ui.secondary.pointing.menu .active.item:hover,
.ui.secondary.pointing.menu .dropdown.item:hover {
  color: var(--color-text-dark);
}

.ui.tabular.menu .active.item,
.ui.secondary.pointing.menu .active.item,
.resize-for-semibold::before {
  font-weight: var(--font-weight-semibold);
}

.resize-for-semibold::before {
  content: attr(data-text);
  visibility: hidden;
  display: block;
  height: 0;
}

.flash-error details code,
.flash-warning details code {
  display: block;
  text-align: left;
}

.truncated-item-container {
  display: flex !important;
  align-items: center;
}

.ellipsis-button {
  padding: 0 5px 8px !important;
  display: inline-block !important;
  font-weight: var(--font-weight-semibold) !important;
  line-height: 6px !important;
  vertical-align: middle !important;
}

.truncated-item-name {
  line-height: 2;
  white-space: nowrap;
  overflow: hidden;
  text-overflow: ellipsis;
  margin-top: -0.5em;
  margin-bottom: -0.5em;
}

.precolors {
  display: flex;
  flex-direction: column;
  justify-content: center;
  margin-left: 1em;
}

.precolors .color {
  display: inline-block;
  width: 15px;
  height: 15px;
}

.ui.dropdown:not(.button) {
  line-height: var(--line-height-default); /* the dropdown doesn't have default line-height, use this to make the dropdown icon align with plain dropdown */
}

/* dropdown has some kinds of icons:
- "> .dropdown.icon": the arrow for opening the dropdown
- "> .remove.icon": the "x" icon for clearing the dropdown, only used in selection dropdown
- "> .ui.label > .delete.icon": the "x" icon for removing a label item in multiple selection dropdown
*/

.ui.dropdown.mini.button,
.ui.dropdown.tiny.button {
  padding-right: 20px;
}
.ui.dropdown.button {
  padding-right: 22px;
}
.ui.dropdown.large.button {
  padding-right: 24px;
}

/* Gitea uses SVG images instead of Fomantic builtin "<i>" font icons, so we need to reset the icon styles */
.ui.ui.dropdown > .icon.icon {
  position: initial; /* plain dropdown and button dropdown use flex layout for icons */
  padding: 0;
  margin: 0;
  height: auto;
}

.ui.ui.dropdown > .icon.icon:hover {
  opacity: 1;
}

.ui.ui.button.dropdown > .icon.icon,
.ui.ui.selection.dropdown > .icon.icon {
  position: absolute; /* selection dropdown uses absolute layout for icons */
  top: 50%;
  transform: translateY(-50%);
}

.ui.ui.dropdown > .dropdown.icon {
  right: 0.5em;
}

.ui.ui.dropdown > .remove.icon {
  right: 2em;
}

.btn,
.ui.ui.button,
.ui.ui.dropdown,
.flex-text-inline {
  display: inline-flex;
  align-items: center;
  gap: .25rem;
  vertical-align: middle;
}

.ui.ui.button {
  justify-content: center;
}

.ui.dropdown .ui.label .svg {
  vertical-align: middle;
}

.ui.ui.labeled.button {
  gap: 0;
  align-items: stretch;
}

.flex-items-block > .item,
.flex-text-block {
  display: flex;
  align-items: center;
  gap: .25rem;
}

/* to override Fomantic's default display: block for ".menu .item", and use a slightly larger gap for menu item content */
.ui.dropdown .menu.flex-items-menu > .item {
  display: flex !important;
  align-items: center;
  gap: .5rem;
}<|MERGE_RESOLUTION|>--- conflicted
+++ resolved
@@ -23,242 +23,7 @@
   --height-loading: 16rem;
   --min-height-textarea: 132px; /* padding + 6 lines + border = calc(1.57142em + 6lh + 2px), but lh is not fully supported */
   --tab-size: 4;
-<<<<<<< HEAD
   --render-height: 600px;
-  /* base colors */
-  --color-primary: #4183c4;
-  --color-primary-contrast: #ffffff;
-  --color-primary-dark-1: #3876b3;
-  --color-primary-dark-2: #31699f;
-  --color-primary-dark-3: #2b5c8b;
-  --color-primary-dark-4: #254f77;
-  --color-primary-dark-5: #193450;
-  --color-primary-dark-6: #0c1a28;
-  --color-primary-dark-7: #04080c;
-  --color-primary-light-1: #548fca;
-  --color-primary-light-2: #679cd0;
-  --color-primary-light-3: #7aa8d6;
-  --color-primary-light-4: #8db5dc;
-  --color-primary-light-5: #b3cde7;
-  --color-primary-light-6: #d9e6f3;
-  --color-primary-light-7: #f4f8fb;
-  --color-primary-alpha-10: #4183c419;
-  --color-primary-alpha-20: #4183c433;
-  --color-primary-alpha-30: #4183c44b;
-  --color-primary-alpha-40: #4183c466;
-  --color-primary-alpha-50: #4183c480;
-  --color-primary-alpha-60: #4183c499;
-  --color-primary-alpha-70: #4183c4b3;
-  --color-primary-alpha-80: #4183c4cc;
-  --color-primary-alpha-90: #4183c4e1;
-  --color-primary-hover: var(--color-primary-dark-1);
-  --color-primary-active: var(--color-primary-dark-2);
-  --color-secondary: #dedede;
-  --color-secondary-dark-1: #cecece;
-  --color-secondary-dark-2: #bfbfbf;
-  --color-secondary-dark-3: #a0a0a0;
-  --color-secondary-dark-4: #909090;
-  --color-secondary-dark-5: #818181;
-  --color-secondary-dark-6: #717171;
-  --color-secondary-dark-7: #626262;
-  --color-secondary-dark-8: #525252;
-  --color-secondary-dark-9: #434343;
-  --color-secondary-dark-10: #333333;
-  --color-secondary-dark-11: #242424;
-  --color-secondary-dark-12: #141414;
-  --color-secondary-dark-13: #040404;
-  --color-secondary-light-1: #e5e5e5;
-  --color-secondary-light-2: #ebebeb;
-  --color-secondary-light-3: #f2f2f2;
-  --color-secondary-light-4: #f8f8f8;
-  --color-secondary-alpha-10: #dedede19;
-  --color-secondary-alpha-20: #dedede33;
-  --color-secondary-alpha-30: #dedede4b;
-  --color-secondary-alpha-40: #dedede66;
-  --color-secondary-alpha-50: #dedede80;
-  --color-secondary-alpha-60: #dedede99;
-  --color-secondary-alpha-70: #dededeb3;
-  --color-secondary-alpha-80: #dededecc;
-  --color-secondary-alpha-90: #dededee1;
-  --color-secondary-button: var(--color-secondary-dark-4);
-  --color-secondary-hover: var(--color-secondary-dark-5);
-  --color-secondary-active: var(--color-secondary-dark-6);
-  /* console colors - used for actions console and console files */
-  --color-console-fg: #eeeff2;
-  --color-console-fg-subtle: #959cab;
-  --color-console-bg: #262936;
-  --color-console-border: #383c47;
-  --color-console-hover-bg: #ffffff16;
-  --color-console-active-bg: #454a57;
-  --color-console-menu-bg: #383c47;
-  --color-console-menu-border: #5c6374;
-  /* named colors */
-  --color-red: #db2828;
-  --color-orange: #f2711c;
-  --color-yellow: #fbbd08;
-  --color-olive: #b5cc18;
-  --color-green: #21ba45;
-  --color-teal: #00b5ad;
-  --color-blue: #2185d0;
-  --color-violet: #6435c9;
-  --color-purple: #a333c8;
-  --color-pink: #e03997;
-  --color-brown: #a5673f;
-  --color-black: #1b1c1d;
-  /* light variants - produced via Sass scale-color(color, $lightness: +25%) */
-  --color-red-light: #e45e5e;
-  --color-orange-light: #f59555;
-  --color-yellow-light: #fcce46;
-  --color-olive-light: #d3e942;
-  --color-green-light: #46de6a;
-  --color-teal-light: #08fff4;
-  --color-blue-light: #51a5e3;
-  --color-violet-light: #8b67d7;
-  --color-purple-light: #bb64d8;
-  --color-pink-light: #e86bb1;
-  --color-brown-light: #c58b66;
-  --color-black-light: #525558;
-  /* dark 1 variants - produced via Sass scale-color(color, $lightness: -10%) */
-  --color-red-dark-1: #c82121;
-  --color-orange-dark-1: #e6630d;
-  --color-yellow-dark-1: #e5ac04;
-  --color-olive-dark-1: #a3b816;
-  --color-green-dark-1: #1ea73e;
-  --color-teal-dark-1: #00a39c;
-  --color-blue-dark-1: #1e78bb;
-  --color-violet-dark-1: #5a30b5;
-  --color-purple-dark-1: #932eb4;
-  --color-pink-dark-1: #db228a;
-  --color-brown-dark-1: #955d39;
-  --color-black-dark-1: #18191a;
-  /* dark 2 variants - produced via Sass scale-color(color, $lightness: -20%) */
-  --color-red-dark-2: #b11e1e;
-  --color-orange-dark-2: #cc580c;
-  --color-yellow-dark-2: #cc9903;
-  --color-olive-dark-2: #91a313;
-  --color-green-dark-2: #1a9537;
-  --color-teal-dark-2: #00918a;
-  --color-blue-dark-2: #1a6aa6;
-  --color-violet-dark-2: #502aa1;
-  --color-purple-dark-2: #8229a0;
-  --color-pink-dark-2: #c21e7b;
-  --color-brown-dark-2: #845232;
-  --color-black-dark-2: #161617;
-  /* ansi colors used for actions console and console files */
-  --color-ansi-black: var(--color-black);
-  --color-ansi-red: var(--color-red);
-  --color-ansi-green: var(--color-green);
-  --color-ansi-yellow: var(--color-yellow);
-  --color-ansi-blue: var(--color-blue);
-  --color-ansi-magenta: var(--color-pink);
-  --color-ansi-cyan: var(--color-teal);
-  --color-ansi-white: var(--color-console-fg-subtle);
-  --color-ansi-bright-black: var(--color-black-light);
-  --color-ansi-bright-red: var(--color-red-light);
-  --color-ansi-bright-green: var(--color-green-light);
-  --color-ansi-bright-yellow: var(--color-yellow-light);
-  --color-ansi-bright-blue: var(--color-blue-light);
-  --color-ansi-bright-magenta: var(--color-pink-light);
-  --color-ansi-bright-cyan: var(--color-teal-light);
-  --color-ansi-bright-white: var(--color-console-fg);
-  /* other colors */
-  --color-grey: #707070;
-  --color-grey-light: #838383;
-  --color-gold: #a1882b;
-  --color-white: #ffffff;
-  --color-diff-removed-word-bg: #fdb8c0;
-  --color-diff-added-word-bg: #acf2bd;
-  --color-diff-removed-row-bg: #ffeef0;
-  --color-diff-moved-row-bg: #f1f8d1;
-  --color-diff-added-row-bg: #e6ffed;
-  --color-diff-removed-row-border: #f1c0c0;
-  --color-diff-moved-row-border: #d0e27f;
-  --color-diff-added-row-border: #e6ffed;
-  --color-diff-inactive: #f2f2f2;
-  --color-error-border: #e0b4b4;
-  --color-error-bg: #fff6f6;
-  --color-error-bg-active: #fbb;
-  --color-error-bg-hover: #fdd;
-  --color-error-text: #9f3a38;
-  --color-success-border: #a3c293;
-  --color-success-bg: #fcfff5;
-  --color-success-text: #2c662d;
-  --color-warning-border: #c9ba9b;
-  --color-warning-bg: #fffaf3;
-  --color-warning-text: #573a08;
-  --color-info-border: #a9d5de;
-  --color-info-bg: #f8ffff;
-  --color-info-text: #276f86;
-  --color-red-badge: #db2828;
-  --color-red-badge-bg: #db28281a;
-  --color-red-badge-hover-bg: #db28284d;
-  --color-green-badge: #21ba45;
-  --color-green-badge-bg: #21ba451a;
-  --color-green-badge-hover-bg: #21ba454d;
-  --color-yellow-badge: #fbbd08;
-  --color-yellow-badge-bg: #fbbd081a;
-  --color-yellow-badge-hover-bg: #fbbd084d;
-  --color-orange-badge: #f2711c;
-  --color-orange-badge-bg: #f2711c1a;
-  --color-orange-badge-hover-bg: #f2711c4d;
-  --color-git: #f05133;
-  /* target-based colors */
-  --color-body: #ffffff;
-  --color-text-dark: #080808;
-  --color-text: #212121;
-  --color-text-light: #555555;
-  --color-text-light-1: #6a6a6a;
-  --color-text-light-2: #808080;
-  --color-text-light-3: #a0a0a0;
-  --color-box-header: #f7f7f7;
-  --color-box-body: #ffffff;
-  --color-box-body-highlight: #fafafa;
-  --color-footer: #ffffff;
-  --color-timeline: #ececec;
-  --color-input-text: #212121;
-  --color-input-background: #fafafa;
-  --color-input-toggle-background: #dedede;
-  --color-input-border: var(--color-secondary);
-  --color-input-border-hover: var(--color-secondary-dark-1);
-  --color-light: #00000006;
-  --color-light-mimic-enabled: rgba(0, 0, 0, calc(6 / 255 * 222 / 255 / var(--opacity-disabled)));
-  --color-light-border: #0000001d;
-  --color-hover: #00000014;
-  --color-active: #0000001b;
-  --color-menu: #fafafa;
-  --color-card: #fafafa;
-  --color-markup-table-row: #00000008;
-  --color-markup-code-block: #00000010;
-  --color-button: #fafafa;
-  --color-code-bg: #ffffff;
-  --color-code-sidebar-bg: #f5f5f5;
-  --color-shadow: #00000026;
-  --color-secondary-bg: #f4f4f4;
-  --color-expand-button: #d8efff;
-  --color-placeholder-text: #aaa;
-  --color-editor-line-highlight: var(--color-primary-light-6);
-  --color-project-board-bg: var(--color-secondary-light-4);
-  --color-project-board-dark-label: #111111;
-  --color-project-board-light-label: #eeeeee;
-  --color-caret: var(--color-text-dark);
-  --color-reaction-bg: #0000000a;
-  --color-reaction-hover-bg: var(--color-primary-light-5);
-  --color-reaction-active-bg: var(--color-primary-light-6);
-  --color-tooltip-text: #ffffff;
-  --color-tooltip-bg: #000000f0;
-  --color-nav-bg: #ffffff;
-  --color-nav-hover-bg: #ebebeb;
-  --color-label-text: #232323;
-  --color-label-bg: #cacaca5b;
-  --color-label-hover-bg: #cacacaa0;
-  --color-label-active-bg: #cacacaff;
-  --color-accent: var(--color-primary-light-1);
-  --color-small-accent: var(--color-primary-light-6);
-  --color-active-line: #fffbdd;
-  --color-overlay-backdrop: #080808c0;
-  accent-color: var(--color-accent);
-  color-scheme: light;
-=======
   --checkbox-size: 15px; /* height and width of checkbox and radio inputs */
   --page-spacing: 16px; /* space between page elements */
   --page-margin-x: 32px; /* minimum space on left and right side of page */
@@ -274,7 +39,6 @@
   :root {
     --page-margin-x: 8px;
   }
->>>>>>> c77e8140
 }
 
 :root * {
