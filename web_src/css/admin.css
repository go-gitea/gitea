--- conflicted
+++ resolved
@@ -4,48 +4,6 @@
   margin: 12px -1rem -1rem;
 }
 
-<<<<<<< HEAD
-.admin .table.segment {
-  padding: 0;
-  font-size: 13px;
-  overflow-x: auto;
-}
-
-.admin .table.segment:not(.striped) thead th:last-child {
-  padding-right: 5px !important;
-}
-
-.admin .table.segment th {
-  padding-top: 5px;
-  padding-bottom: 5px;
-}
-
-.admin .table.segment:not(.select) th:first-of-type,
-.admin .table.segment:not(.select) td:first-of-type {
-  padding-left: 15px !important;
-}
-
-.admin .table.segment form tbody button[type="submit"] {
-  padding: 5px 8px;
-}
-
-.admin .settings .button.adopt,
-.admin .settings .button.delete {
-  margin-top: -15px;
-  margin-bottom: -15px;
-}
-
-.admin .settings .button.adopt .label,
-.admin .settings .button.delete .label {
-  vertical-align: middle;
-}
-
-.admin.user .email {
-  max-width: 130px;
-}
-
-=======
->>>>>>> 6d96f0b0
 .admin dl.admin-dl-horizontal {
   padding: 1em;
   margin: 0;
