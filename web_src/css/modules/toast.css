.toastify {
  color: var(--color-white);
  position: fixed;
  opacity: 0;
  transition: all .2s ease;
<<<<<<< HEAD
  z-index: 9999;
=======
  z-index: var(--z-index-toast);
>>>>>>> 0cbaa0b6
  border-radius: var(--border-radius);
  box-shadow: 0 8px 24px var(--color-shadow);
  display: flex;
  max-width: 50vw;
  min-width: 300px;
  padding: 4px;
}

.toastify.on {
  opacity: 1;
}

.toast-body {
  flex: 1;
  padding: 5px 0;
  overflow-wrap: anywhere;
}

.toast-close {
  border-radius: var(--border-radius);
  width: 30px;
  height: 30px;
  justify-content: center;
}

.toast-icon {
  display: inline-flex;
  width: 30px;
  height: 30px;
  align-items: center;
  justify-content: center;
}

.toast-duplicate-number::before {
  content: "(";
}
.toast-duplicate-number {
  display: inline-block;
  margin-right: 5px;
  user-select: none;
}
.toast-duplicate-number::after {
  content: ")";
}

.toast-close:hover {
  background: var(--color-hover);
}

.toast-close:active {
  background: var(--color-active);
}

.toastify-right {
  right: 15px;
}

.toastify-left {
  left: 15px;
}

.toastify-top {
  top: -150px;
}

.toastify-bottom {
  bottom: -150px;
}

.toastify-center {
  margin-left: auto;
  margin-right: auto;
  left: 0;
  right: 0;
}

@media (max-width: 360px) {
  .toastify-right, .toastify-left {
    margin-left: auto;
    margin-right: auto;
    left: 0;
    right: 0;
    max-width: fit-content;
  }
}<|MERGE_RESOLUTION|>--- conflicted
+++ resolved
@@ -3,11 +3,7 @@
   position: fixed;
   opacity: 0;
   transition: all .2s ease;
-<<<<<<< HEAD
-  z-index: 9999;
-=======
   z-index: var(--z-index-toast);
->>>>>>> 0cbaa0b6
   border-radius: var(--border-radius);
   box-shadow: 0 8px 24px var(--color-shadow);
   display: flex;
