.repository .data-table .line-num,
.repository .diff-file-box .file-body.file-code .lines-num,
.repository .diff-file-box .code-diff tbody tr .lines-type-marker {
  user-select: none;
}

.repository .owner.dropdown {
  min-width: 40% !important;
}

.repository .unicode-escaped .escaped-code-point[data-escaped]::before {
  visibility: visible;
  content: attr(data-escaped);
  font-family: var(--fonts-monospace);
  color: var(--color-red);
}

.repository .unicode-escaped .escaped-code-point .char {
  display: none;
}

.repository .broken-code-point {
  font-family: var(--fonts-monospace);
  color: var(--color-blue);
}

.repository .unicode-escaped .ambiguous-code-point {
  border: 1px var(--color-yellow) solid;
}

.issue-content {
  display: flex;
  align-items: flex-start;
  gap: 16px;
}

@media (max-width: 767.98px) {
  .issue-content {
    flex-direction: column;
  }
}

.issue-content-left {
  margin: 0 !important;
  width: calc(100% - 316px);
}

.issue-content-right {
  margin: 0 !important;
  width: 300px;
}

.issue-sidebar-combo .ui.dropdown .item:not(.checked) .item-check-mark {
  visibility: hidden;
}

.issue-content-right .dropdown > .menu {
  max-width: 270px;
  min-width: 0;
  max-height: 500px;
  overflow-x: auto;
}

.issue-content-right .dropdown > .menu .item-secondary-info small {
  display: block;
  text-overflow: ellipsis;
  overflow: hidden;
}

@media (max-width: 767.98px) {
  .issue-content-left,
  .issue-content-right {
    width: 100%;
  }
}

/* make all issue filter dropdown menus popup leftward, to avoid go out the viewport (right side) */
.repository .filter.menu .ui.dropdown .menu {
  max-height: 500px;
  max-width: 300px;
  overflow-x: hidden;
  right: 0;
  left: auto;
}

/* the label-filter is the first dropdown, it shouldn't be shown leftward, otherwise it may go out the viewport (left side) */
.repository .filter.menu .ui.dropdown.label-filter .menu {
  min-width: max-content;
  right: unset;
  left: 0;
}

/* For the secondary pointing menu, respect its own border-bottom */
/* style reference: https://semantic-ui.com/collections/menu.html#pointing */
.repository .ui.tabs.container .ui.menu:not(.secondary.pointing) {
  border-bottom: 0;
}

.repository .ui.tabs.divider {
  margin-top: -1px;
  margin-bottom: 12px;
}

.commit-summary {
  flex: 1;
  overflow-wrap: anywhere;
  overflow: hidden;
  white-space: nowrap;
  text-overflow: ellipsis;
}

.commit-header .commit-summary,
td .commit-summary {
  white-space: normal;
}

.latest-commit {
  display: flex;
  flex: 1;
  gap: 6px;
  align-items: center;
  overflow: hidden;
  text-overflow: ellipsis;
<<<<<<< HEAD
}

@media (max-width: 767.98px) {
  .latest-commit .sha {
    display: none;
  }
=======
  gap: 0.25em;
>>>>>>> 079a1ffe
}

.repo-path {
  display: flex;
  overflow-wrap: anywhere;
}

.repository.file.list .non-diff-file-content .header .icon {
  font-size: 1em;
}

.repository.file.list .non-diff-file-content .header .small.icon {
  font-size: 0.75em;
}

.repository.file.list .non-diff-file-content .header .tiny.icon {
  font-size: 0.5em;
}

.repository.file.list .non-diff-file-content .header .file-actions .btn-octicon {
  line-height: var(--line-height-default);
  padding: 8px;
  vertical-align: middle;
  color: var(--color-text);
}

.repository.file.list .non-diff-file-content .header .file-actions .btn-octicon:hover {
  color: var(--color-primary);
}

.repository.file.list .non-diff-file-content .header .file-actions .btn-octicon-danger:hover {
  color: var(--color-red);
}

.repository.file.list .non-diff-file-content .header .file-actions .btn-octicon.disabled {
  color: inherit;
  opacity: var(--opacity-disabled);
  cursor: default;
}

.view-raw {
  display: flex;
  justify-content: center;
  align-items: center;
}

.view-raw > * {
  max-width: 100%;
}

.view-raw audio,
.view-raw video,
.view-raw img {
  margin: 1rem 0;
  border-radius: 0;
  object-fit: contain;
}

.view-raw img[src$=".svg" i] {
  max-height: 600px !important;
  max-width: 600px !important;
}

.pdf-content {
  width: 100%;
  height: 600px;
  border: none !important;
  display: flex;
  align-items: center;
  justify-content: center;
}

.pdf-content .pdf-fallback-button {
  margin: 50px auto;
}

.repository.file.list .non-diff-file-content .plain-text {
  padding: 1em 2em;
}

.repository.file.list .non-diff-file-content .plain-text pre {
  overflow-wrap: anywhere;
  white-space: pre-wrap;
}

.repository.file.list .non-diff-file-content .csv {
  overflow-x: auto;
  padding: 0 !important;
}

.repository.file.list .non-diff-file-content pre {
  overflow: auto;
}

.repository.file.list .non-diff-file-content .asciicast {
  padding: 0 !important;
}

.non-diff-file-content .pdfobject {
  border-radius: 0 0 var(--border-radius) var(--border-radius);
}

.repo-editor-header {
  width: 100%;
}

.repo-editor-header input {
  vertical-align: middle !important;
  width: auto !important;
  padding: 7px 8px !important;
  margin-right: 5px !important;
}

.repository.file.editor .tabular.menu .svg {
  margin-right: 5px;
}

.repository.file.editor .commit-form-wrapper {
  padding-left: 48px;
}

.repository.file.editor .commit-form-wrapper .commit-avatar {
  float: left;
  margin-left: -48px;
}

.repository.file.editor .commit-form-wrapper .commit-form {
  position: relative;
  padding: 15px;
  margin-bottom: 10px;
  border: 1px solid var(--color-secondary);
  background: var(--color-box-body);
  border-radius: var(--border-radius);
}

.repository.file.editor .commit-form-wrapper .commit-form::before,
.repository.file.editor .commit-form-wrapper .commit-form::after {
  right: 100%;
  top: 20px;
  border: solid transparent;
  content: " ";
  height: 0;
  width: 0;
  position: absolute;
  pointer-events: none;
}

.repository.file.editor .commit-form-wrapper .commit-form::before {
  border-right-color: var(--color-secondary);
  border-width: 9px;
  margin-top: -9px;
}

.repository.file.editor .commit-form-wrapper .commit-form::after {
  border-right-color: var(--color-box-body);
  border-width: 8px;
  margin-top: -8px;
}

.repository.file.editor .commit-form-wrapper .commit-form .quick-pull-choice .branch-name {
  display: inline-block;
  padding: 2px 4px;
  font: 12px var(--fonts-monospace);
  color: var(--color-text);
  background: var(--color-secondary);
  border-radius: var(--border-radius);
  margin: 0 2px;
}

.repository.file.editor .commit-form-wrapper .commit-form .quick-pull-choice .new-branch-name-input {
  position: relative;
  margin-left: 25px;
}

.repository.file.editor .commit-form-wrapper .commit-form .quick-pull-choice .new-branch-name-input input {
  width: 240px !important;
  padding-left: 26px !important;
}

.repository.file.editor .commit-form-wrapper .commit-form .quick-pull-choice .octicon-git-branch {
  position: absolute;
  top: 9px;
  left: 10px;
  color: var(--color-grey);
}

.repository.options #interval {
  width: 100px !important;
  min-width: 100px;
}

.repository.new.issue .comment.form .content::before,
.repository.new.issue .comment.form .content::after {
  right: 100%;
  top: 20px;
  border: solid transparent;
  content: " ";
  height: 0;
  width: 0;
  position: absolute;
  pointer-events: none;
}

.repository.new.issue .comment.form .content::before {
  border-right-color: var(--color-secondary);
  border-width: 9px;
  margin-top: -9px;
}

.repository.new.issue .comment.form .content::after {
  border-right-color: var(--color-box-body);
  border-width: 8px;
  margin-top: -8px;
}

.repository.new.issue .comment.form .content .markup {
  font-size: 14px;
}

.repository.view.issue .instruct-toggle {
  display: inline-block;
}

@media (max-width: 767.98px) {
  .comment.form .issue-content-left .avatar {
    display: none;
  }
  .comment.form .issue-content-left .content {
    margin-left: 0 !important;
  }
  .comment.form .issue-content-left .content::before,
  .comment.form .issue-content-left .content::after,
  .comment.form .content .form::before,
  .comment.form .content .form::after {
    display: none;
  }
}

/* issue title & meta & edit */
.issue-title-header {
  width: 100%;
  padding-bottom: 4px;
  margin-bottom: 1rem;
}

.issue-title-meta {
  display: flex;
  align-items: center;
}

.repository.view.issue .issue-title-buttons {
  display: flex;
  gap: 0.5em;
}

.repository.view.issue .issue-title-buttons > .ui.button {
  margin: 0;
  height: 35px;
}

.repository.view.issue .issue-title {
  display: flex;
  align-items: center;
  gap: 0.5em;
  margin-bottom: 8px;
  min-height: 40px; /* avoid layout shift on edit */
}

.repository.view.issue .issue-title h1 {
  flex: 1;
  width: 100%;
  font-weight: var(--font-weight-normal);
  font-size: 32px;
  line-height: 40px;
  margin: 0;
  padding-right: 0.25rem;
}

@media (max-width: 767.98px) {
  .repository.view.issue .issue-title {
    flex-direction: column;
  }
  .repository.view.issue .issue-title-buttons {
    width: 100%;
    justify-content: space-between;
  }
}

.repository.view.issue .issue-title .ui.input {
  width: 100%;
  height: 35px;
}

.repository.view.issue .issue-title .ui.input input {
  font-size: 1.5em;
  padding: 2px .5rem;
}

.issue-title .index {
  color: var(--color-text-light-2);
}

.issue-title .label {
  margin-right: 10px;
}

.issue-state-label {
  display: flex !important;
  align-items: center !important;
  font-size: 14px !important;
  padding: 7px 10px !important;
  border-radius: var(--border-radius-medium) !important;
  flex-shrink: 0;
}

.issue-state-label .svg {
  margin-right: 4px;
}

.repository.view.issue .pull-desc code {
  color: var(--color-primary);
}

.repository.view.issue .pull-desc a[data-clipboard-text] {
  cursor: pointer;
}

.repository.view.issue .pull-desc a[data-clipboard-text] svg {
  vertical-align: middle;
  position: relative;
  top: -2px;
  right: 1px;
}

.repository.view.issue .pull.tabs.container {
  width: 100%;
  max-width: 100%;
}

.repository.view.issue .pull.tabular.menu {
  margin-bottom: 0;
  overflow-x: auto;
  overflow-y: hidden;
}

.repository.view.issue .pull.tabular.menu .svg {
  margin-right: 5px;
}

.repository.view.issue .merge.box .branch-update.grid .row {
  padding-bottom: 1rem;
}

.repository.view.issue .merge.box .branch-update.grid .row .icon {
  margin-top: 1.1rem;
}

.repository.view.issue .comment-list:not(.prevent-before-timeline)::before {
  display: block;
  content: "";
  position: absolute;
  margin-top: 12px;
  margin-bottom: 14px;
  top: 0;
  bottom: 0;
  left: 96px;
  width: 2px;
  background-color: var(--color-timeline);
  z-index: -1;
}

.repository.view.issue .comment-list .timeline {
  position: relative;
  display: block;
  margin-left: 40px;
  padding-left: 16px;
}

.repository.view.issue .comment-list .timeline::before { /* ciara */
  display: block;
  content: "";
  position: absolute;
  margin-top: 12px;
  margin-bottom: 14px;
  top: 0;
  bottom: 0;
  left: 30px;
  width: 2px;
  background-color: var(--color-timeline);
  z-index: -1;
}

.repository.view.issue .comment-list .timeline-item,
.repository.view.issue .comment-list .timeline-item-group {
  padding: 16px 0;
}

.repository.view.issue .comment-list .timeline-item-group .timeline-item {
  padding-top: 8px;
  padding-bottom: 8px;
}

.repository.view.issue .comment-list .timeline-avatar-offset {
  margin-top: 48px;
}

.repository.view.issue .comment-list .timeline-item {
  margin-left: 16px;
  position: relative;
}

.repository.view.issue .comment-list .timeline-item .timeline-avatar {
  position: absolute;
  left: -68px;
}

/* Don't show the mobile oriented avatar ".inline-timeline-avatar" on desktop. Desktop uses the avatar with class ".timeline-avatar" */
.repository.view.issue .comment-list .timeline-item .inline-timeline-avatar {
  display: none;
}

.repository.view.issue .comment-list .timeline-item:first-child:not(.commit) {
  padding-top: 0 !important;
}

.repository.view.issue .comment-list .timeline-item:last-child:not(.commit) {
  padding-bottom: 0 !important;
}

.repository.view.issue .comment-list .timeline-item .badge.badge-commit {
  border-color: transparent;
  background: radial-gradient(var(--color-body) 40%, transparent 40%) no-repeat;
}

.repository.view.issue .comment-list .timeline-item .badge {
  width: 34px;
  height: 34px;
  background-color: var(--color-timeline);
  border-radius: var(--border-radius-full);
  display: flex;
  float: left;
  margin-left: -33px;
  margin-right: 8px;
  color: var(--color-text);
  align-items: center;
  justify-content: center;
}

.repository.view.issue .comment-list .timeline-item .badge .svg {
  width: 22px;
  height: 22px;
  padding: 3px;
}

.repository.view.issue .comment-list .timeline-item .badge .svg.octicon-comment {
  margin-top: 2px;
}

.repository.view.issue .comment-list .timeline-item.comment > .content {
  margin-left: -16px;
}

.repository.view.issue .comment-list .timeline-item.event > .text {
  line-height: 32px;
  vertical-align: middle;
}

.repository.view.issue .comment-list .timeline-item.commits-list {
  padding-left: 15px;
  padding-top: 0;
}

.repository.view.issue .comment-list .timeline-item.commits-list .ui.avatar {
  margin-right: 0.25em;
}

.repository.view.issue .comment-list .timeline-item.event > .commit-status-link {
  float: right;
  margin-right: 8px;
  margin-top: 4px;
}

.repository.view.issue .comment-list .timeline-item .comparebox {
  line-height: 32px;
  vertical-align: middle;
}

.repository.view.issue .comment-list .timeline-item .comparebox .compare.label {
  font-size: 1rem;
  margin: 0;
  border: 1px solid var(--color-light-border);
}

@media (max-width: 767.98px) {
  .repository.view.issue .comment-list .timeline-item .ui.segments {
    margin-left: -2rem;
  }
}

.repository.view.issue .comment-list .ui.comments {
  max-width: 100%;
  display: flex;
  flex-direction: column;
  gap: 3px;
}

.repository.view.issue .comment-list .comment > .content > div:first-child {
  border-top-left-radius: 4px;
  border-top-right-radius: 4px;
}

.repository.view.issue .comment-list .comment > .content > div:last-child {
  border-bottom-left-radius: 4px;
  border-bottom-right-radius: 4px;
}

.repository.view.issue .comment-list .comment .comment-container {
  border: 1px solid var(--color-secondary);
  border-radius: var(--border-radius);
  background: var(--color-box-body);
}

.repository.view.issue .comment-list .conversation-holder .comment .comment-container {
  border: none;
}

@media (max-width: 767.98px) {
  .repository.view.issue .comment-list .comment .content .form .button {
    width: 100%;
    margin: 0;
  }
  .repository.view.issue .comment-list .comment .content .form .button:not(:last-child) {
    margin-bottom: 1rem;
  }
}

.repository.view.issue .comment-list .comment .merge-section {
  background-color: var(--color-box-body);
}

.repository.view.issue .comment-list .comment .merge-section .item-section {
  display: flex;
  flex-wrap: wrap;
  align-items: center;
  justify-content: space-between;
  padding: 0;
  gap: 0.5em;
}

.repository.view.issue .comment-list .comment .merge-section .divider {
  margin-left: -1rem;
  width: calc(100% + 2rem);
}

.repository.view.issue .comment-list .comment .merge-section.no-header::before,
.repository.view.issue .comment-list .comment .merge-section.no-header::after {
  right: 100%;
  top: 20px;
  border: solid transparent;
  content: " ";
  height: 0;
  width: 0;
  position: absolute;
  pointer-events: none;
}

.repository.view.issue .comment-list .comment .merge-section.no-header::before {
  border-right-color: var(--color-secondary);
  border-width: 9px;
  margin-top: -9px;
}

.repository.view.issue .comment-list .comment .merge-section.no-header::after {
  border-right-color: var(--color-box-body);
  border-width: 8px;
  margin-top: -8px;
}

.merge-section-info code {
  border: 1px solid var(--color-light-border);
  border-radius: var(--border-radius);
  padding: 2px 4px;
  background: var(--color-light);
}

.repository.view.issue .comment-list .comment .markup {
  font-size: 14px;
}

.repository.view.issue .comment-list .comment .no-content {
  color: var(--color-text-light-2);
  font-style: italic;
}

.repository.view.issue .comment-list .comment .ui.form .field:first-child {
  clear: none;
}

.repository.view.issue .comment-list .comment .ui.form .field.footer {
  overflow: hidden;
}

.repository.view.issue .comment-list .comment .ui.form .field .tab.markup {
  min-height: 5rem;
}

.repository.view.issue .comment-list .comment .edit.buttons {
  margin-top: 10px;
}

.repository.view.issue .comment-list .code-comment {
  border: 1px solid transparent;
  margin: 0;
}

.repository.view.issue .comment-list .code-comment .comment-header {
  background: transparent;
  border-bottom: 0 !important;
  padding: 0 !important;
}

.repository.view.issue .comment-list .code-comment .comment-header::after,
.repository.view.issue .comment-list .code-comment .comment-header::before {
  display: none;
}

.repository.view.issue .comment-list .code-comment .comment-content {
  margin-left: 24px;
}

.repository.view.issue .comment-list .comment > .avatar {
  margin-top: 6px;
}

.repository.view.issue .comment-list .comment-code-cloud button.comment-form-reply {
  margin: 0;
}

.repository.view.issue .comment-list .event {
  padding-left: 15px;
}

.repository.view.issue .comment-list .event .detail {
  margin-top: 4px;
  margin-left: 15px;
}

.repository.view.issue .comment-list .event .detail .text {
  overflow: hidden;
  white-space: nowrap;
  text-overflow: ellipsis;
}

.repository.view.issue .comment-list .event .segments {
  box-shadow: none;
}

.repository.view.issue .ui.depending .item.is-closed .title {
  text-decoration: line-through;
}

.repository .comment.form .content .field:first-child {
  clear: none;
}

.repository .comment.form .content .segment::before,
.repository .comment.form .content .segment::after {
  right: 100%;
  top: 20px;
  border: solid transparent;
  content: " ";
  height: 0;
  width: 0;
  position: absolute;
  pointer-events: none;
}

.repository .comment.form .content .segment::before {
  border-right-color: var(--color-secondary);
  border-width: 9px;
  margin-top: -9px;
}

.repository .comment.form .content .segment::after {
  border-right-color: var(--color-box-body);
  border-width: 8px;
  margin-top: -8px;
}

.repository.new.milestone textarea {
  height: 200px;
}

.milestone-progress-big {
  width: min(420px, 96vw);
  height: 10px;
}

.repository.compare.pull .show-form-container {
  text-align: left;
}

.repository .choose.branch {
  display: flex;
  align-items: center;
  gap: 8px;
  flex-wrap: wrap;
}

.repository .choose .compare-separator {
  width: 100%;
  margin-top: -1rem;
  text-align: center;
}

.repository.compare.pull .comment.form .content::before,
.repository.compare.pull .comment.form .content::after {
  right: 100%;
  top: 20px;
  border: solid transparent;
  content: " ";
  height: 0;
  width: 0;
  position: absolute;
  pointer-events: none;
}

.repository.compare.pull .comment.form .content::before {
  border-right-color: var(--color-secondary);
  border-width: 9px;
  margin-top: -9px;
}

.repository.compare.pull .comment.form .content::after {
  border-right-color: var(--color-box-body);
  border-width: 8px;
  margin-top: -8px;
}

.repository.compare.pull .pullrequest-form {
  margin-top: 16px;
  margin-bottom: 16px;
}

.repository.compare.pull .markup {
  font-size: 14px;
}

.repository.branches .commit-divergence .bar-group {
  position: relative;
  float: left;
  padding-bottom: 6px;
  width: 50%;
  max-width: 90px;
}

.repository.branches .commit-divergence .bar-group:last-child {
  border-left: 1px solid var(--color-secondary-dark-2);
}

.repository.branches .commit-divergence .count {
  margin: 0 3px;
}

.repository.branches .commit-divergence .count.count-ahead {
  text-align: left;
}

.repository.branches .commit-divergence .count.count-behind {
  text-align: right;
}

.repository.branches .commit-divergence .bar {
  height: 4px;
  position: absolute;
  background-color: var(--color-secondary-dark-2);
}

.repository.branches .commit-divergence .bar.bar-behind {
  right: 0;
}

.repository.branches .commit-divergence .bar.bar-ahead {
  left: 0;
}

.repository.commits .header .search input {
  font-weight: var(--font-weight-normal);
  padding: 5px 10px;
}

.repository #commits-table td:not(.message) {
  white-space: nowrap;
}
.repository #commits-table thead .sha {
  width: 200px;
}

.repository #commits-table.ui.basic.striped.table tbody tr:nth-child(2n) {
  background-color: var(--color-light) !important;
}

.repository .data-table {
  width: 100%;
}

.repository .data-table tr {
  border-top: 0;
  background: none !important;
}

.repository .data-table td,
.repository .data-table th {
  padding: 5px !important;
  overflow: hidden;
  font-size: 12px;
  text-align: left;
  white-space: nowrap;
  border: 1px solid var(--color-secondary);
}

/* the border css competes with .markup where all tables have outer border which would add a double
   border here, remove only the outer borders from this table */
.repository .data-table tr:first-child :is(td,th) {
  border-top: none !important;
}
.repository .data-table tr:last-child :is(td,th) {
  border-bottom: none !important;
}
.repository .data-table tr :is(td,th):first-child {
  border-left: none !important;
}
.repository .data-table tr :is(td,th):last-child {
  border-right: none !important;
}

.repository .data-table td {
  white-space: pre-line;
}

.repository .data-table th {
  font-weight: var(--font-weight-semibold);
  background: var(--color-box-header);
  border-top: 0;
}

.repository .data-table td.added,
.repository .data-table th.added,
.repository .data-table tr.added {
  background-color: var(--color-diff-added-row-bg) !important;
}

.repository .data-table td.removed,
.repository .data-table th.removed,
.repository .data-table tr.removed {
  background-color: var(--color-diff-removed-row-bg) !important;
}

.repository .data-table td.moved,
.repository .data-table th.moved,
.repository .data-table tr.moved {
  background-color: var(--color-diff-moved-row-bg) !important;
}

.repository .data-table tbody.section {
  border-top: 2px solid var(--color-secondary);
}

.repository .data-table .line-num {
  width: 1%;
  min-width: 50px;
  font-family: monospace;
  line-height: 20px;
  color: var(--color-text-light-1);
  white-space: nowrap;
  vertical-align: top;
  cursor: pointer;
  text-align: right;
  background: var(--color-body);
  border: 0;
}

.repository .diff-detail-box {
  display: flex;
  justify-content: space-between;
  align-items: center;
  position: sticky;
  top: 0;
  z-index: 8;
  padding: 7px 5px;
  margin: 0 -5px; /* negative margin so it covers active file shadow */
  height: 44px; /* this height should match sticky-2nd-row */
  background: var(--color-body);
}

@media (max-width: 480px) {
  .repository .diff-detail-box {
    flex-wrap: wrap;
  }
}
.repository .diff-detail-box .diff-detail-stats strong {
  margin-left: 0.25rem;
  margin-right: 0.25rem;
}

/* Because the translations contain the <strong> we need to style with nth-of-type */

.repository .diff-detail-box .diff-detail-stats strong:nth-of-type(1) {
  color: var(--color-yellow);
}

.repository .diff-detail-box .diff-detail-stats strong:nth-of-type(2) {
  color: var(--color-green);
}

.repository .diff-detail-box .diff-detail-stats strong:nth-of-type(3) {
  color: var(--color-red);
}

@media (max-width: 800px) {
  .repository .diff-detail-box .diff-detail-stats {
    display: none !important;
  }
}

.diff-detail-actions {
  display: flex;
  align-items: center;
  gap: 0.25em;
  justify-content: end;
}

.diff-detail-actions > *,
.diff-detail-actions .button {
  margin-left: 0 !important;
  margin-right: 0 !important;
}

.repository .diff-detail-box span.status {
  display: inline-block;
  width: 12px;
  height: 12px;
  margin-right: 8px;
  vertical-align: middle;
}

.repository .diff-detail-box span.status.modify {
  background-color: var(--color-yellow);
}

.repository .diff-detail-box span.status.add {
  background-color: var(--color-green);
}

.repository .diff-detail-box span.status.del {
  background-color: var(--color-red);
}

.repository .diff-detail-box span.status.rename {
  background-color: var(--color-teal);
}

.repository .diff-detail-box .ui.button {
  padding: 0 12px;
  height: 30px;
}

.repository .diff-box .resolved-placeholder .button {
  padding: 8px 12px;
}

.repository .diff-file-box .header {
  background-color: var(--color-box-header);
}

.repository .diff-file-box .file-body.file-code {
  background: var(--color-code-bg);
  border-radius: var(--border-radius);
}

.repository .diff-file-box .file-body.file-code .lines-num {
  text-align: right;
}

.repository .diff-file-box .file-body.file-code .lines-num span.fold {
  display: block;
  text-align: center;
}

.repository .diff-file-box .code-diff td {
  padding: 0 0 0 10px !important;
  border-top: 0;
}

.repository .diff-file-box .code-diff .lines-num {
  padding: 0 5px !important;
}

.repository .diff-file-box .code-diff .tag-code .lines-num,
.repository .diff-file-box .code-diff .tag-code td {
  padding: 0 !important;
}

.repository .diff-file-box .code-diff table {
  table-layout: fixed;
}

.repository .diff-file-box .code-diff tbody tr td.center {
  text-align: center;
}

.repository .diff-file-box .code-diff tbody tr [data-line-num]::before {
  content: attr(data-line-num);
  text-align: right;
}

.repository .diff-file-box .code-diff tbody tr .lines-type-marker {
  width: 10px;
  min-width: 10px;
}

.repository .diff-file-box .code-diff tbody tr [data-type-marker]::before {
  content: attr(data-type-marker);
  text-align: right;
  display: inline-block;
}

.repository .diff-file-box .code-diff-split .tag-code .lines-code code.code-inner {
  padding-left: 10px !important;
}

.repository .diff-file-box .code-diff-split table,
.repository .diff-file-box .code-diff-split tbody {
  width: 100%;
}

.repository .diff-file-box.file-content {
  clear: right;
}

.repository .diff-file-box.file-content .image-diff img {
  max-width: 100%;
  padding: 0;
  border-radius: 0;
}

.repository .diff-file-box .ui.bottom.attached.table.segment {
  padding-top: 5px;
  padding-bottom: 5px;
}

.diff-file-box {
  border: 1px solid transparent;
  border-radius: var(--border-radius);
  scroll-margin-top: 47px; /* match .repository .diff-detail-box */
}

.file.editor .diff-file-box {
  border: none;
}

.file.editor .diff-file-box .ui.attached.table {
  border: none;
}

/* TODO: this can potentially be made "global" by removing the class prefix */
.diff-file-box .ui.attached.header,
.diff-file-box .ui.attached.table {
  margin: 0; /* remove fomantic negative margins */
  width: initial; /* remove fomantic over 100% width */
  max-width: initial; /* remove fomantic over 100% width */
}

.repository .diff-stats {
  clear: both;
  margin-bottom: 5px;
  max-height: 200px;
  height: fit-content;
  overflow: auto;
  padding-left: 0;
}

.repository .diff-stats li {
  list-style: none;
  padding-bottom: 4px;
  margin-bottom: 4px;
  padding-left: 6px;
}

.repository .diff-stats li + li {
  border-top: 1px solid var(--color-secondary);
}

.repository .repo-search-result {
  padding-top: 10px;
  padding-bottom: 10px;
}

.repository .repo-search-result .lines-num a {
  color: inherit;
}

.repository.quickstart .guide .item {
  padding: 1em;
}

.repository.quickstart .guide .item small {
  font-weight: var(--font-weight-normal);
}

.empty-placeholder {
  display: flex;
  flex-direction: column;
  align-items: center;
  padding-top: 40px;
  padding-bottom: 40px;
}

.repository.packages .file-size {
  white-space: nowrap;
}

.file-view.markup {
  padding: 1em 2em;
}

.file-view.markup:has(.file-not-rendered-prompt) {
  padding: 0; /* let the file-not-rendered-prompt layout itself */
}

.file-not-rendered-prompt {
  padding: 1rem;
  text-align: center;
  font-size: 1rem !important; /* use consistent styles for various containers (code, markup, etc) */
  line-height: var(--line-height-default) !important; /* same as above */
}

.repository .activity-header {
  display: flex;
  justify-content: space-between;
  gap: 8px;
  flex-wrap: wrap;
}

/* if the element is for a checkbox, then it should have a padding-left to align to the checkbox's text */
.repository.settings.branches .branch-protection .ui.checkbox .help,
.repository.settings.branches .branch-protection .checkbox-sub-item {
  padding-left: 26px;
}

.repository.settings.branches .branch-protection .status-check-matched-mark {
  font-weight: var(--font-weight-semibold);
  font-style: italic;
}

.repository.settings.webhook .events .column {
  padding-bottom: 0;
}

.repository.settings.webhook .events .help {
  font-size: 13px;
  margin-left: 26px;
  padding-top: 0;
}

.repository .ui.fluid.action.input .ui.search.action.input {
  flex: auto;
}

.repository .repository-summary {
  box-shadow: none;
}

.repository .repository-summary .segment.sub-menu {
  border: none;
  display: flex;
  align-items: center;
  padding: 0;
  overflow: hidden;
}

.repository .repository-summary .sub-menu .item {
  flex: 1;
  height: 33px; /* match search bar height, need to be improved in the future to use some consistent methods */
  line-height: var(--line-height-default);
  display: flex;
  align-items: center;
  justify-content: center;
  gap: 0.25em;
  padding: 0 0.5em; /* make the UI look better for narrow (mobile) view */
  text-decoration: none;
}

.repository .repository-summary .sub-menu .item.active {
  background: var(--color-secondary);
}

#cite-repo-modal #citation-panel {
  display: flex;
  width: 100%;
}

#cite-repo-modal #citation-panel input {
  border-radius: 0;
  padding: 5px 10px;
  width: 50%;
  line-height: 1.4;
}

#cite-repo-modal #citation-panel .citation.button {
  font-size: 13px;
  padding: 7.5px 5px;
}

#cite-repo-modal #citation-panel #citation-copy-content {
  border-radius: 0;
  padding: 5px 10px;
  font-size: 1.2em;
  line-height: 1.4;
  flex: 1;
}

#cite-repo-modal #citation-panel #citation-copy-apa,
#cite-repo-modal #citation-panel #citation-copy-bibtex {
  border-right: none;
}

#cite-repo-modal #citation-panel #goto-citation-btn {
  border-left: none;
}

#cite-repo-modal #citation-panel > :first-child {
  border-radius: var(--border-radius) 0 0 var(--border-radius) !important;
}

#cite-repo-modal #citation-panel > :last-child {
  border-radius: 0 var(--border-radius) var(--border-radius) 0 !important;
}

#cite-repo-modal #citation-panel .icon.button {
  padding: 0 10px;
}

.user-cards .list {
  padding: 0;
  display: flex;
  flex-wrap: wrap;
}

.user-cards .list .item {
  list-style: none;
  width: 32%;
  margin: 10px 10px 10px 0;
  padding-bottom: 14px;
  float: left;
}

.user-cards .list .item .avatar {
  float: left;
  display: block;
  margin-right: 10px;
}

.user-cards .list .item .name {
  margin-top: 0;
  margin-bottom: 0;
  font-weight: var(--font-weight-normal);
}

.user-cards .list .item .meta {
  margin-top: 5px;
}

#search-user-box .results .result .image {
  order: 0;
  margin-right: 12px;
  width: 2em;
  height: 2em;
  min-width: 2em;
  min-height: 2em;
}

#search-user-box .results .result .content {
  margin: 0; /* remove margin reserved for avatar because we move it to left via `order: 0` */
}

.ui.menu .item > img:not(.ui) {
  width: auto;
}

.page.buttons {
  padding-top: 15px;
}

.commit-header-buttons {
  display: flex;
  gap: 4px;
  align-items: flex-start;
  white-space: nowrap;
}

@media (max-width: 767.98px) {
  .commit-header-buttons {
    flex-direction: column;
    align-items: stretch;
  }
}

.settings.webhooks .list > .item:not(:first-child),
.settings.githooks .list > .item:not(:first-child),
.settings.actions .list > .item:not(:first-child) {
  padding: 0.25rem 1rem;
  margin: 12px -1rem -1rem;
}

.settings .list > .item:not(:first-child) {
  border-top: 1px solid var(--color-secondary);
  padding: 1rem;
  margin: 16px -1rem -1rem;
}

.settings .list > .item > .svg {
  display: table-cell;
}

.settings .list > .item > .svg + .content {
  display: table-cell;
  padding: 0 0 0 0.5em;
  vertical-align: top;
}

.settings .list > .item .info {
  margin-top: 10px;
}

.settings .list > .item .info .tab.segment {
  border: 0;
  padding: 10px 0 0;
}

.comment:target .comment-container {
  border-color: var(--color-primary) !important;
  box-shadow: 0 0 0 3px var(--color-primary-alpha-30) !important;
}

.comment:target .header::before {
  border-right-color: var(--color-primary) !important;
  filter: drop-shadow(-3px 0 0 var(--color-primary-alpha-30)) !important;
}

.code-comment:target,
.diff-file-box:target {
  border-color: var(--color-primary) !important;
  border-radius: var(--border-radius) !important;
  box-shadow: 0 0 0 3px var(--color-primary-alpha-30) !important;
}

.code-comment:target .content {
  box-shadow: none !important;
}

.comment-header {
  border: none !important;
  background: var(--color-box-header);
  border-bottom: 1px solid var(--color-secondary) !important;
  font-weight: var(--font-weight-normal) !important;
  padding: 0.5rem 1rem;
  margin: 0 !important;
  position: relative;
  color: var(--color-text);
  min-height: 41px;
  background-color: var(--color-box-header);
  display: flex;
  justify-content: space-between;
  align-items: center;
}

.comment-header::before,
.comment-header::after {
  right: 100%;
  top: 20px;
  border: solid transparent;
  content: " ";
  height: 0;
  width: 0;
  position: absolute;
  pointer-events: none;
}

.comment-header::before {
  border-right-color: var(--color-secondary);
  border-width: 9px;
  margin-top: -9px;
}

.comment-header::after {
  border-right-color: var(--color-box-header);
  border-width: 8px;
  margin-top: -8px;
}

.comment-header.arrow-top::before,
.comment-header.arrow-top::after {
  transform: rotate(90deg);
}

.comment-header.arrow-top::before {
  top: -9px;
  left: 6px;
}

.comment-header.arrow-top::after {
  top: -8px;
  left: 7px;
}

.comment-header .actions a:not(.label) {
  padding: 0.5rem !important;
}

.comment-header .actions .label {
  margin: 0 !important;
}

.comment-header-left,
.comment-header-right {
  gap: 4px;
}

.comment-body {
  background: var(--color-box-body);
  border: none !important;
  width: 100% !important;
  max-width: 100% !important;
  margin: 0 !important;
  padding: 1em;
}

.stats-table {
  display: table;
  width: 100%;
  margin: 6px 0;
  border-spacing: 2px;
}

.stats-table .table-cell {
  display: table-cell;
}

.stats-table .table-cell.tiny {
  height: 8px;
}

.stats-table .table-cell:first-child {
  border-top-left-radius: 4px;
  border-bottom-left-radius: 4px;
}

.stats-table .table-cell:last-child {
  border-top-right-radius: 4px;
  border-bottom-right-radius: 4px;
}

.labels-list {
  display: inline-flex;
  flex-wrap: wrap;
  gap: 2.5px;
  align-items: center;
}

.labels-list .label {
  padding: 0 6px;
  min-height: 20px;
  line-height: 1.3; /* there is a `font-size: 1.25em` for inside emoji, so here the line-height needs to be larger slightly */
}

/* Scoped labels with different colors on left and right */
.ui.label.scope-parent {
  background: none !important;
  padding: 0 !important;
  gap: 0 !important;
}

.archived-label {
  filter: grayscale(0.5);
  opacity: 0.5;
}

.ui.label.scope-left {
  border-bottom-right-radius: 0;
  border-top-right-radius: 0;
  margin-right: 0;
}

.ui.label.scope-right {
  border-bottom-left-radius: 0;
  border-top-left-radius: 0;
  margin-left: 0;
}

.repo-button-row {
  margin: 8px 0;
  display: flex;
  align-items: center;
  gap: 8px;
  flex-wrap: wrap;
}

.repo-button-row-left,
.repo-button-row-right {
  display: flex;
  align-items: center;
  gap: 0.5rem;
}

.repo-button-row-left {
  flex: 1;
}

.repo-button-row .button {
  padding: 6px 10px !important;
  height: 30px;
  flex-shrink: 0;
  margin: 0;
}

.repo-button-row .button.dropdown:not(.icon) {
  padding-right: 22px !important; /* normal buttons have !important paddings, so we need to override it for dropdown (Add File) icons */
}

tbody.commit-list {
  vertical-align: baseline;
}

.message-wrapper,
.author-wrapper {
  overflow: hidden;
  text-overflow: ellipsis;
  max-width: 100%;
  display: inline-block;
  vertical-align: middle;
}

.author-wrapper {
  max-width: 180px;
  align-self: center;
  white-space: nowrap;
}

.latest-commit .sha.label {
  margin: 0;
}

.latest-commit .message-wrapper {
  max-width: calc(100% - 2.5rem);
}

/* in the commit list, messages can wrap so we can use inline */
.commit-list .message-wrapper {
  display: inline;
  overflow-wrap: anywhere;
}

@media (max-width: 767.98px) {
  tr.commit-list {
    width: 100%;
  }
  .author-wrapper {
    max-width: 80px;
  }
}

@media (min-width: 768px) and (max-width: 991.98px) {
  tr.commit-list {
    width: 723px;
  }
}

@media (min-width: 992px) and (max-width: 1200px) {
  tr.commit-list {
    width: 933px;
  }
}

@media (min-width: 1201px) {
  tr.commit-list {
    width: 1127px;
  }
}

.commit-list .commit-status-link {
  display: inline-block;
  vertical-align: middle;
}

.commit-body {
  margin: 0.25em 0;
  white-space: pre-wrap;
  overflow-wrap: anywhere;
  line-height: initial;
}

.git-notes.top {
  text-align: left;
}

.comment-diff-data {
  background: var(--color-code-bg);
  min-height: 12em;
  max-height: calc(100vh - 10.5rem);
  overflow-y: auto;
  tab-size: 4;
}

.comment-diff-data pre {
  line-height: 18px;
  margin: 1em;
  white-space: pre-wrap;
  word-break: break-all;
  overflow-wrap: break-word;
}

.content-history-detail-dialog .header .avatar {
  position: relative;
  top: -2px;
}

#repo-topics .repo-topic {
  font-weight: var(--font-weight-normal);
  cursor: pointer;
  margin: 0;
  display: inline-block !important;
}

#new-dependency-drop-list.ui.selection.dropdown {
  min-width: 0;
  width: 100%;
  border-radius: var(--border-radius) 0 0 var(--border-radius);
  border-right: 0;
  white-space: nowrap;
}

#new-dependency-drop-list .text {
  width: 100%;
  overflow: hidden;
}

.tag-code {
  height: 28px;
}

.tag-code,
.tag-code td,
.tag-code.line-expanded {
  background-color: var(--color-box-body-highlight);
  vertical-align: middle;
}

/* fix bottom border radius on diff files */
.diff-file-body tr.tag-code:last-child {
  background: none;
}
.diff-file-body tr.tag-code:last-child > td {
  background: var(--color-box-body-highlight);
}
.diff-file-body tr.tag-code:last-child td:first-child,
.diff-file-body tr.tag-code:last-child td:first-child * {
  border-bottom-left-radius: 3px;
}
.diff-file-body tr.tag-code:last-child td:last-child,
.diff-file-body tr.tag-code:last-child td:last-child * {
  border-bottom-right-radius: 3px;
}

.resolved-placeholder {
  display: flex;
  align-items: center;
  font-size: 14px !important;
  padding: 8px !important;
  font-weight: var(--font-weight-normal) !important;
  border: 1px solid var(--color-secondary) !important;
  border-radius: var(--border-radius) !important;
  margin: 4px !important;
}

.resolved-placeholder + .comment-code-cloud {
  padding-top: 0 !important;
}

.line-expanded {
  background-color: var(--color-secondary-alpha-20);
}

.issue-keyword {
  border-bottom: 1px dotted var(--color-text-light-3) !important;
}

.issue-keyword:hover {
  border-bottom: none !important;
}

.file-header {
  align-items: center;
  display: flex;
  justify-content: space-between;
  overflow-x: auto;
  padding: 6px 12px !important;
  font-size: 13px !important;
}

.file-info {
  display: flex;
  align-items: center;
}

.file-info-entry {
  display: flex;
  align-items: center;
  width: max-content;
}

.file-info-entry + .file-info-entry {
  border-left: 1px solid currentcolor;
  margin-left: 8px;
  padding-left: 8px;
}

#diff-container {
  display: flex;
}

#diff-file-boxes {
  flex: 1;
  max-width: 100%;
  display: flex;
  flex-direction: column;
  gap: 8px;
}

#diff-file-tree {
  flex: 0 0 20%;
  max-width: 380px;
  line-height: inherit;
  position: sticky;
  padding-top: 0;
  top: 47px;
  max-height: calc(100vh - 47px);
  height: 100%;
  overflow-y: auto;
}

.ui.message.unicode-escape-prompt {
  margin-bottom: 0;
  border-radius: 0;
  display: flex;
  flex-direction: column;
}

/* fomantic's last-child selector does not work with hidden last child */
.ui.buttons .unescape-button {
  border-top-right-radius: 0.28571429rem;
  border-bottom-right-radius: 0.28571429rem;
}

.webhook-info {
  padding: 7px 12px;
  margin: 10px 0;
  background-color: var(--color-markup-code-block);
  border: 1px solid var(--color-secondary);
  border-radius: var(--border-radius);
  font-size: 13px;
  line-height: 1.5;
  overflow: auto;
}

.title_wip_desc {
  margin-top: 1em;
}

.diff-file-header {
  padding: 5px 8px !important;
  box-shadow: 0 -1px 0 1px var(--color-body); /* prevent borders being visible behind top corners when sticky and scrolled */
  font-weight: var(--font-weight-normal);
  display: flex;
  justify-content: space-between;
  align-items: center;
  flex-wrap: wrap;
}

.diff-file-header .file {
  min-width: 0;
}

.diff-file-header .file-link {
  max-width: fit-content;
  display: -webkit-box;
  -webkit-box-orient: vertical;
  -webkit-line-clamp: 2;
  overflow: hidden;
  overflow-wrap: anywhere;
}

.diff-file-header .button {
  padding: 0 12px;
  flex: 0 0 auto;
  margin-right: 0;
  height: 30px;
}

@media (max-width: 767.98px) {
  .diff-file-header {
    flex-direction: column;
    align-items: stretch;
  }
}

.diff-file-box[data-folded="true"] .diff-file-body {
  display: none;
}

.diff-file-box[data-folded="true"] .diff-file-header {
  border-radius: var(--border-radius) !important;
}

.ui.attached.header.diff-file-header.sticky-2nd-row {
  position: sticky;
  top: 44px; /* match .repository .diff-detail-box */
  z-index: 7;
}

.diff-file-name {
  flex: auto;
  min-width: 100px;
}

.diff-file-name .ui.label {
  margin-left: 0 !important;
}

.diff-stats-bar {
  display: inline-block;
  background-color: var(--color-red);
  height: 12px;
  width: 44px;
}

.diff-stats-bar .diff-stats-add-bar {
  background-color: var(--color-green);
  height: 100%;
}

.ui.form .right .ui.button {
  margin-left: 0.25em;
  margin-right: 0;
}

.removed-code {
  background: var(--color-diff-removed-word-bg);
}

.added-code {
  background: var(--color-diff-added-word-bg);
}

.code-diff-unified .del-code,
.code-diff-unified .del-code td,
.code-diff-split .del-code .lines-num-old,
.code-diff-split .del-code .lines-escape-old,
.code-diff-split .del-code .lines-type-marker-old,
.code-diff-split .del-code .lines-code-old {
  background: var(--color-diff-removed-row-bg);
  border-color: var(--color-diff-removed-row-border);
}

.code-diff-unified .add-code,
.code-diff-unified .add-code td,
.code-diff-split .add-code .lines-type-marker-new,
.code-diff-split .add-code .lines-escape-new,
.code-diff-split .add-code .lines-code-new,
.code-diff-split .del-code .add-code.lines-type-marker-new,
.code-diff-split .del-code .add-code.lines-escape-new,
.code-diff-split .del-code .add-code.lines-code-new {
  background: var(--color-diff-added-row-bg);
  border-color: var(--color-diff-added-row-border);
}

.code-diff-split .del-code .lines-type-marker-new,
.code-diff-split .del-code .lines-code-new,
.code-diff-split .del-code .lines-escape-new,
.code-diff-split .add-code .lines-escape-old,
.code-diff-split .add-code .lines-type-marker-old,
.code-diff-split .add-code .lines-code-old {
  background: var(--color-diff-inactive);
}

.code-diff-split .add-code .lines-num.lines-num-old,
.code-diff-split .del-code .lines-num.lines-num-new {
  background: var(--color-diff-inactive);
}

.code-diff-unified .del-code .lines-num,
.code-diff-split .del-code .lines-num {
  background: var(--color-diff-removed-linenum-bg);
  color: var(--color-text);
}

.code-diff-unified .add-code .lines-num,
.code-diff-split .add-code .lines-num,
.code-diff-split .del-code .add-code.lines-num {
  background: var(--color-diff-added-linenum-bg);
  color: var(--color-text);
}

.code-diff-split tbody tr td:nth-child(5),
.code-diff-split tbody tr td.add-comment-right {
  border-left: 1px solid var(--color-secondary);
}

.migrate-entries {
  display: grid !important;
  grid-template-columns: repeat(3, 1fr);
  gap: 25px;
  margin: 0 !important;
}

@media (max-width: 767.98px) {
  .migrate-entries {
    grid-template-columns: repeat(1, 1fr);
  }
}

.migrate-entry {
  transition: all 0.1s ease-in-out;
  box-shadow: none !important;
  border: 1px solid var(--color-secondary);
  color: var(--color-text) !important;
  width: auto !important;
  margin: 0 !important;
}

.migrate-entry:hover {
  transform: scale(105%);
  box-shadow: 0 0.5rem 1rem var(--color-shadow) !important;
}

.migrate-entry .description {
  text-wrap: balance;
}

.commits-table .commits-table-right form {
  display: flex;
  align-items: center;
  gap: 0.75em;
  justify-content: center;
  flex-wrap: wrap;
}

@media (max-width: 767.98px) {
  .repository.view.issue .comment-list .timeline,
  .repository.view.issue .comment-list .timeline-item {
    margin-left: 0;
  }
  .repository.view.issue .comment-list .timeline::before {
    left: 14px;
  }
  .repository.view.issue .comment-list .timeline .inline-timeline-avatar {
    display: flex;
    margin-bottom: auto;
    margin-left: 6px;
    margin-right: 2px;
  }
  .repository.view.issue .comment-list .timeline .comment-header {
    padding-left: 4px;
  }
  .repository.view.issue .comment-list .timeline .comment-header::before,
  .repository.view.issue .comment-list .timeline .comment-header::after {
    content: unset;
  }
  /* Don't show the general avatar, we show the inline avatar on mobile.
   * And don't show the role labels, there's no place for that. */
  .repository.view.issue .comment-list .timeline .timeline-avatar,
  .repository.view.issue .comment-list .timeline .comment-header-right .role-label {
    display: none;
  }
  .commit-header h3 {
    flex-basis: auto !important;
    margin-bottom: 0.5rem !important;
  }
  .commits-table {
    flex-direction: column;
  }
  .commits-table .commits-table-left {
    align-items: initial !important;
    margin-bottom: 6px;
  }
  .commits-table .commits-table-right form > div:nth-child(1) {
    order: 1; /* the "commit search" input */
  }
  .commits-table .commits-table-right form > div:nth-child(2) {
    order: 3; /* the "search all" checkbox */
  }
  .commits-table .commits-table-right form > button:nth-child(3) {
    order: 2; /* the "search" button */
  }
  .commit-table {
    overflow-x: auto;
  }
  .commit-table td.sha,
  .commit-table th.sha {
    display: none !important;
  }
  .comment-header {
    flex-wrap: wrap;
  }
  .comment-header .comment-header-left {
    flex-wrap: wrap;
  }
  .comment-header .comment-header-right {
    margin-left: auto;
  }
}

.commit-status-header {
  /* reset the default ".ui.attached.header" styles, to use the outer border */
  border: none !important;
  /* add a bottom border to make sure the there is always a divider between the header and list when the list is scrolling */
  border-bottom: 1px solid var(--color-secondary) !important;
  /* use negative margin to avoid the newly added border conflict with the list's top border */
  margin: 0 0 -1px !important;
}

.commit-status-list {
  max-height: 240px; /* fit exactly 6 items, commit-status-item.height * 6 */
  overflow-x: hidden;
  transition: max-height .2s;
}

.commit-status-item {
  height: 40px;
  padding: 0 10px;
  display: flex;
  gap: 8px;
  align-items: center;
}

.commit-status-item + .commit-status-item {
  border-top: 1px solid var(--color-secondary);
}

.commit-status-item .commit-status {
  flex-shrink: 0;
}

.commit-status-item .status-context {
  color: var(--color-text);
  flex: 1;
}

.commit-status-item .status-details {
  display: flex;
  align-items: center;
  justify-content: flex-end;
  gap: 8px;
}

@media (max-width: 767.98px) {
  .commit-status-item .status-details {
    flex-direction: column;
    align-items: flex-end;
    justify-content: center;
  }
}

.commit-status-item .status-details > span {
  padding-right: 0.5em; /* To match the alignment with the "required" label */
}

.search-fullname {
  color: var(--color-text-light-2);
}

#issue-pins {
  display: grid;
  grid-template-columns: repeat(3, 1fr);
  gap: 8px;
  margin-bottom: 8px;
}

@media (max-width: 767.98px) {
  #issue-pins {
    grid-template-columns: repeat(1, 1fr);
  }
}

#cherry-pick-modal .scrolling.menu {
  max-height: 200px;
}

.branch-selector-dropdown {
  max-width: 100%;
}

.ui.dropdown.branch-selector-dropdown > .menu {
  margin-top: 4px;
}

.ui.dropdown.branch-selector-dropdown .scrolling.menu {
  max-width: min(400px, 90vw);
}

.branch-selector-dropdown .branch-dropdown-button {
  margin: 0;
  max-width: 340px;
  line-height: var(--line-height-default);
}

/* FIXME: These media selectors are not ideal (just keep them from old code).
    There are many different pages, some need the max-width while some others don't,
    they should be tested and improved in the future. */
@media (min-width: 768px) and (max-width: 1235px) {
  .branch-selector-dropdown .branch-dropdown-button {
    max-width: 301px;
  }
}

@media (max-width: 767.98px) {
  .branch-selector-dropdown .branch-dropdown-button {
    max-width: 165px;
  }
}

.branch-selector-dropdown .branch-tag-tab {
  padding: 0 10px;
}

.branch-selector-dropdown .branch-tag-item {
  display: inline-block;
  padding: 10px;
  border: 1px solid transparent;
  border-bottom: none;
}

.branch-selector-dropdown .branch-tag-item.active {
  border-color: var(--color-secondary);
  background: var(--color-menu);
  border-top-left-radius: var(--border-radius);
  border-top-right-radius: var(--border-radius);
}

.branch-selector-dropdown .branch-tag-divider {
  margin-top: -1px !important;
  border-top: 1px solid var(--color-secondary);
}

.branch-selector-dropdown .scrolling.menu {
  border-top: none !important;
}

.branch-selector-dropdown .menu .item .rss-icon {
  position: absolute;
  right: 4px;
  visibility: hidden; /* only show RSS icon on hover */
}

.branch-selector-dropdown .menu .item:hover .rss-icon {
  visibility: visible;
}

.branch-selector-dropdown .scrolling.menu .loading-indicator {
  height: 4em;
}<|MERGE_RESOLUTION|>--- conflicted
+++ resolved
@@ -121,16 +121,7 @@
   align-items: center;
   overflow: hidden;
   text-overflow: ellipsis;
-<<<<<<< HEAD
-}
-
-@media (max-width: 767.98px) {
-  .latest-commit .sha {
-    display: none;
-  }
-=======
   gap: 0.25em;
->>>>>>> 079a1ffe
 }
 
 .repo-path {
