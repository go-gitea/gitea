.repository .data-table .line-num,
.repository .diff-file-box .file-body.file-code .lines-num,
.repository .diff-file-box .code-diff tbody tr .lines-type-marker {
  user-select: none;
}

.repository .repo-header .ui.compact.menu {
  margin-left: 1rem;
}

.repository .repo-header .ui.header {
  margin-top: 0;
}

.repository .repo-header .fork-flag {
  font-size: 12px;
  margin-top: 2px;
}

.repository .tabs .navbar {
  justify-content: initial;
}

.repository .navbar {
  display: flex;
  justify-content: space-between;
}

.repository .navbar .ui.label {
  margin-left: 7px;
  padding: 3px 5px;
}

.repository .owner.dropdown {
  min-width: 40% !important;
}

.repository .unicode-escaped .escaped-code-point[data-escaped]::before {
  visibility: visible;
  content: attr(data-escaped);
  font-family: var(--fonts-monospace);
  color: var(--color-red);
}

.repository .unicode-escaped .escaped-code-point .char {
  display: none;
}

.repository .broken-code-point {
  font-family: var(--fonts-monospace);
  color: var(--color-blue);
}

.repository .unicode-escaped .ambiguous-code-point {
  border: 1px var(--color-yellow) solid;
}

.issue-content {
  display: flex;
  align-items: flex-start;
  gap: 16px;
}

@media (max-width: 767.98px) {
  .issue-content {
    flex-direction: column;
  }
}

.issue-content-left {
  margin: 0 !important;
  width: calc(100% - 316px);
}

.issue-content-right {
  margin: 0 !important;
  width: 300px;
}

@media (max-width: 767.98px) {
  .issue-content-left,
  .issue-content-right {
    width: 100%;
  }
}

.repository .issue-content-right .menu {
  overflow-x: auto;
  max-height: 500px;
}

.repository .issue-content-right .ui.list .dependency {
  padding: 0;
  white-space: nowrap;
}

.repository .issue-content-right .ui.list .title {
  overflow: hidden;
  text-overflow: ellipsis;
}

.repository .issue-content-right #deadlineForm input {
  width: 12.8rem;
  border-radius: var(--border-radius) 0 0 var(--border-radius);
  border-right: 0;
  white-space: nowrap;
}

.repository .header-wrapper {
  background-color: var(--color-header-wrapper);
}

.repository .header-wrapper .ui.tabular .svg {
  margin-right: 5px;
}

.repository .filter.menu.labels .label-filter .menu .info {
  display: inline-block;
  padding: 0.5rem 0;
  font-size: 12px;
  width: 100%;
  white-space: nowrap;
  margin-left: 10px;
  margin-right: 8px;
  text-align: left;
}

.repository .filter.menu.labels .label-filter .menu .info code {
  border: 1px solid var(--color-secondary);
  border-radius: var(--border-radius);
  padding: 1px 2px;
  font-size: 11px;
}

/* make all issue filter dropdown menus popup leftward, to avoid go out the viewport (right side) */
.repository .filter.menu .ui.dropdown .menu {
  max-height: 500px;
  max-width: 300px;
  overflow-x: hidden;
  right: 0;
  left: auto;
}

/* the label-filter is the first dropdown, it shouldn't be shown leftward, otherwise it may go out the viewport (left side) */
.repository .filter.menu .ui.dropdown.label-filter .menu {
  min-width: max-content;
  right: unset;
  left: 0;
}

.repository .filter.menu .ui.dropdown .menu .item {
  overflow: hidden;
  text-overflow: ellipsis;
}

.repository .select-label .desc {
  padding-left: 23px;
}

/* For the secondary pointing menu, respect its own border-bottom */
/* style reference: https://semantic-ui.com/collections/menu.html#pointing */
.repository .ui.tabs.container .ui.menu:not(.secondary.pointing) {
  border-bottom: 0;
}

.repository .ui.tabs.divider {
  margin-top: -1px;
  margin-bottom: 12px;
}

.repository #clone-panel #repo-clone-url {
  width: 320px;
  border-radius: 0;
}

@media (min-width: 768px) and (max-width: 991.98px) {
  .repository #clone-panel #repo-clone-url {
    width: 200px;
  }
}

@media (max-width: 767.98px) {
  .repository #clone-panel #repo-clone-url {
    width: 200px;
  }
}

.repository #clone-panel #repo-clone-https,
.repository #clone-panel #repo-clone-ssh {
  border-right: none;
}

.repository #clone-panel #more-btn {
  border-left: none;
}

.repository #clone-panel button:first-of-type {
  border-radius: var(--border-radius) 0 0 var(--border-radius) !important;
}

.repository #clone-panel button:last-of-type {
  border-radius: 0 var(--border-radius) var(--border-radius) 0 !important;
}

.repository #clone-panel .dropdown .menu {
  right: 0 !important;
  left: auto !important;
}

.repository.file.list .repo-description {
  display: flex;
  justify-content: space-between;
  align-items: center;
  gap: 5px;
  margin-bottom: 5px;
}

@media (max-width: 767.98px) {
  .repository.file.list .repo-description {
    flex-direction: column;
    align-items: stretch;
  }
}

.repository.file.list .repo-path {
  word-break: break-word;
}

.repository.file.list #repo-files-table {
  table-layout: fixed;
}

.repository.file.list #repo-files-table thead th {
  font-weight: var(--font-weight-normal);
}

.repository.file.list #repo-files-table tbody .svg {
  margin-left: 3px;
  margin-right: 5px;
}

.repository.file.list #repo-files-table tbody .svg.octicon-reply {
  margin-right: 10px;
}

.repository.file.list #repo-files-table tbody .svg.octicon-file-directory-fill,
.repository.file.list #repo-files-table tbody .svg.octicon-file-submodule {
  color: var(--color-primary);
}

.repository.file.list #repo-files-table tbody .svg.octicon-file,
.repository.file.list #repo-files-table tbody .svg.octicon-file-symlink-file,
.repository.file.list #repo-files-table tbody .svg.octicon-file-directory-symlink {
  color: var(--color-secondary-dark-7);
}

.repository.file.list #repo-files-table td {
  padding-top: 0;
  padding-bottom: 0;
  overflow: initial;
}

.repository.file.list #repo-files-table td.name {
  width: 33%;
  max-width: calc(100vw - 140px);
}

@media (min-width: 1201px) {
  .repository.file.list #repo-files-table td.name {
    max-width: 150px;
  }
}

@media (min-width: 992px) and (max-width: 1200px) {
  .repository.file.list #repo-files-table td.name {
    max-width: 200px;
  }
}

@media (min-width: 768px) and (max-width: 991.98px) {
  .repository.file.list #repo-files-table td.name {
    max-width: 300px;
  }
}

.repository.file.list #repo-files-table td.message {
  color: var(--color-text-light-1);
  width: 66%;
}

@media (min-width: 1201px) {
  .repository.file.list #repo-files-table td.message {
    max-width: 400px;
  }
}

@media (min-width: 992px) and (max-width: 1200px) {
  .repository.file.list #repo-files-table td.message {
    max-width: 350px;
  }
}

@media (min-width: 768px) and (max-width: 991.98px) {
  .repository.file.list #repo-files-table td.message {
    max-width: 250px;
  }
}

.repository.file.list #repo-files-table td.age {
  width: 120px;
  color: var(--color-text-light-1);
}

.repository.file.list #repo-files-table td .truncate {
  display: inline-block;
  overflow: hidden;
  text-overflow: ellipsis;
  white-space: nowrap;
  width: 100%;
  padding-top: 8px;
  padding-bottom: 8px;
}

.repository.file.list #repo-files-table td a {
  padding-top: 8px;
  padding-bottom: 8px;
}

.repository.file.list #repo-files-table td .at {
  margin-left: 3px;
  margin-right: 3px;
}

.repository.file.list #repo-files-table td > * {
  vertical-align: middle;
}

.repository.file.list #repo-files-table td.message .isSigned {
  cursor: default;
}

.repository.file.list #repo-files-table tr:last-of-type td:first-child {
  border-bottom-left-radius: var(--border-radius);
}

.repository.file.list #repo-files-table tr:last-of-type td:last-child {
  border-bottom-right-radius: var(--border-radius);
}

.repository.file.list #repo-files-table tr:hover {
  background-color: var(--color-hover);
}

.repository.file.list #repo-files-table tr.has-parent a {
  display: inline-block;
  padding-top: 8px;
  padding-bottom: 8px;
  width: calc(100% - 1.25rem);
}

.repository.file.list .non-diff-file-content .header .icon {
  font-size: 1em;
}

.repository.file.list .non-diff-file-content .header .small.icon {
  font-size: 0.75em;
}

.repository.file.list .non-diff-file-content .header .tiny.icon {
  font-size: 0.5em;
}

.repository.file.list .non-diff-file-content .header .file-actions .btn-octicon {
  line-height: var(--line-height-default);
  padding: 8px;
  vertical-align: middle;
  color: var(--color-text);
}

.repository.file.list .non-diff-file-content .header .file-actions .btn-octicon:hover {
  color: var(--color-primary);
}

.repository.file.list .non-diff-file-content .header .file-actions .btn-octicon-danger:hover {
  color: var(--color-red);
}

.repository.file.list .non-diff-file-content .header .file-actions .btn-octicon.disabled {
  color: inherit;
  opacity: var(--opacity-disabled);
  cursor: default;
}

.view-raw {
  display: flex;
  justify-content: center;
  align-items: center;
}

.view-raw > * {
  max-width: 100%;
}

.view-raw audio,
.view-raw video,
.view-raw img {
  margin: 1rem 0;
  border-radius: 0;
  object-fit: contain;
}

.view-raw img[src$=".svg" i] {
  max-height: 600px !important;
  max-width: 600px !important;
}

.pdf-content {
  width: 100%;
  height: 600px;
  border: none !important;
  display: flex;
  align-items: center;
  justify-content: center;
}

.pdf-content .pdf-fallback-button {
  margin: 50px auto;
}

.repository.file.list .non-diff-file-content .plain-text {
  padding: 1em 2em;
}

.repository.file.list .non-diff-file-content .plain-text pre {
  word-break: break-word;
  white-space: pre-wrap;
}

.repository.file.list .non-diff-file-content .csv {
  overflow-x: auto;
  padding: 0 !important;
}

.repository.file.list .non-diff-file-content pre {
  overflow: auto;
}

.repository.file.list .non-diff-file-content .asciicast {
  padding: 0 !important;
}

.non-diff-file-content .attached.segment,
.non-diff-file-content .pdfobject {
  border-radius: 0 0 var(--border-radius) var(--border-radius);
}

.repository.file.list .sidebar {
  padding-left: 0;
}

.repository.file.list .sidebar .svg {
  width: 16px;
}

.repo-editor-header {
  width: 100%;
}

.repo-editor-header input {
  vertical-align: middle !important;
  width: auto !important;
  padding: 7px 8px !important;
  margin-right: 5px !important;
}

.repository.file.editor .tabular.menu .svg {
  margin-right: 5px;
}

.repository.file.editor .commit-form-wrapper {
  padding-left: 64px;
}

.repository.file.editor .commit-form-wrapper .commit-avatar {
  float: left;
  margin-left: -64px;
  width: 3em;
  height: auto;
}

.repository.file.editor .commit-form-wrapper .commit-form {
  position: relative;
  padding: 15px;
  margin-bottom: 10px;
  border: 1px solid var(--color-secondary);
  background: var(--color-box-body);
  border-radius: var(--border-radius);
}

.repository.file.editor .commit-form-wrapper .commit-form::before,
.repository.file.editor .commit-form-wrapper .commit-form::after {
  right: 100%;
  top: 20px;
  border: solid transparent;
  content: " ";
  height: 0;
  width: 0;
  position: absolute;
  pointer-events: none;
}

.repository.file.editor .commit-form-wrapper .commit-form::before {
  border-right-color: var(--color-secondary);
  border-width: 9px;
  margin-top: -9px;
}

.repository.file.editor .commit-form-wrapper .commit-form::after {
  border-right-color: var(--color-box-body);
  border-width: 8px;
  margin-top: -8px;
}

.repository.file.editor .commit-form-wrapper .commit-form .quick-pull-choice .branch-name {
  display: inline-block;
  padding: 2px 4px;
  font: 12px var(--fonts-monospace);
  color: var(--color-text);
  background: var(--color-secondary);
  border-radius: var(--border-radius);
  margin: 0 2px;
}

.repository.file.editor .commit-form-wrapper .commit-form .quick-pull-choice .new-branch-name-input {
  position: relative;
  margin-left: 25px;
}

.repository.file.editor .commit-form-wrapper .commit-form .quick-pull-choice .new-branch-name-input input {
  width: 240px !important;
  padding-left: 26px !important;
}

.repository.file.editor .commit-form-wrapper .commit-form .quick-pull-choice .octicon-git-branch {
  position: absolute;
  top: 9px;
  left: 10px;
  color: var(--color-grey);
}

.repository.options #interval {
  width: 100px !important;
  min-width: 100px;
}

.repository.new.issue .comment.form .comment .avatar {
  width: 3em;
}

.repository.new.issue .comment.form .content {
  margin-left: 4em;
}

.repository.new.issue .comment.form .content::before,
.repository.new.issue .comment.form .content::after {
  right: 100%;
  top: 20px;
  border: solid transparent;
  content: " ";
  height: 0;
  width: 0;
  position: absolute;
  pointer-events: none;
}

.repository.new.issue .comment.form .content::before {
  border-right-color: var(--color-secondary);
  border-width: 9px;
  margin-top: -9px;
}

.repository.new.issue .comment.form .content::after {
  border-right-color: var(--color-box-body);
  border-width: 8px;
  margin-top: -8px;
}

.repository.new.issue .comment.form .content .markup {
  font-size: 14px;
}

.repository.new.issue .comment.form .issue-content-right .filter.menu {
  max-height: 500px;
  overflow-x: auto;
}

.repository.view.issue .instruct-toggle {
  display: inline-block;
}

.issue-title-header {
  width: 100%;
  padding-bottom: 4px;
  margin-bottom: 1rem;
}

.issue-title-meta {
  display: flex;
  align-items: center;
}

.repository.view.issue .issue-title-buttons,
.repository.view.issue .edit-buttons {
  display: flex;
}

@media (max-width: 767.98px) {
  .repository.view.issue .issue-title {
    flex-direction: column;
  }
  .repository.view.issue .issue-title-buttons,
  .repository.view.issue .edit-buttons {
    width: 100%;
    justify-content: space-between;
  }
  .repository.view.issue .edit-buttons {
    margin-top: .5rem;
  }
  .comment.form .issue-content-left .avatar {
    display: none;
  }
  .comment.form .issue-content-left .content {
    margin-left: 0 !important;
  }
  .comment.form .issue-content-left .content::before,
  .comment.form .issue-content-left .content::after,
  .comment.form .content .form::before,
  .comment.form .content .form::after {
    display: none;
  }
}

.repository.view.issue .issue-title {
  display: flex;
  align-items: center;
  margin-bottom: 8px;
}

.repository.view.issue .issue-title h1 {
  display: flex;
  align-items: center;
  flex: 1;
  width: 100%;
  font-weight: var(--font-weight-normal);
  font-size: 32px;
  line-height: 40px;
  margin: 0;
  padding-right: 0.25rem;
  min-height: 41px; /* avoid layout shift on edit */
}

.repository.view.issue .issue-title h1 .ui.input {
  font-size: 0.5em;
}

.repository.view.issue .issue-title h1 .ui.input input {
  font-size: 1.5em;
  padding: 2px .5rem;
}

.repository.view.issue .issue-title .index {
  color: var(--color-text-light-2);
}

.repository.view.issue .issue-title .label {
  margin-right: 10px;
}

.repository.view.issue .issue-title .edit-zone {
  margin-top: 10px;
}

.issue-state-label {
  display: flex !important;
  align-items: center !important;
  font-size: 14px !important;
  padding: 7px 10px !important;
  border-radius: var(--border-radius-medium) !important;
}

.issue-state-label .svg {
  margin-right: 4px;
}

.repository.view.issue .pull-desc code {
  color: var(--color-primary);
}

.repository.view.issue .pull-desc a[data-clipboard-text] {
  cursor: pointer;
}

.repository.view.issue .pull-desc a[data-clipboard-text] svg {
  vertical-align: middle;
  position: relative;
  top: -2px;
  right: 1px;
}

.repository.view.issue .pull.tabs.container {
  width: 100%;
  max-width: 100%;
}

.repository.view.issue .pull.tabular.menu {
  margin-bottom: 0;
  overflow-x: auto;
  overflow-y: hidden;
}

.repository.view.issue .pull.tabular.menu .svg {
  margin-right: 5px;
}

.repository.view.issue .merge.box .branch-update.grid .row {
  padding-bottom: 1rem;
}

.repository.view.issue .merge.box .branch-update.grid .row .icon {
  margin-top: 1.1rem;
}

.repository.view.issue .comment-list:not(.prevent-before-timeline)::before {
  display: block;
  content: "";
  position: absolute;
  margin-top: 12px;
  margin-bottom: 14px;
  top: 0;
  bottom: 0;
  left: 96px;
  width: 2px;
  background-color: var(--color-timeline);
  z-index: -1;
}

.repository.view.issue .comment-list .timeline {
  position: relative;
  display: block;
  margin-left: 40px;
  padding-left: 16px;
}

.repository.view.issue .comment-list .timeline::before { /* ciara */
  display: block;
  content: "";
  position: absolute;
  margin-top: 12px;
  margin-bottom: 14px;
  top: 0;
  bottom: 0;
  left: 30px;
  width: 2px;
  background-color: var(--color-timeline);
  z-index: -1;
}

.repository.view.issue .comment-list .timeline-item,
.repository.view.issue .comment-list .timeline-item-group {
  padding: 16px 0;
}

.repository.view.issue .comment-list .timeline-item-group .timeline-item {
  padding-top: 8px;
  padding-bottom: 8px;
}

.repository.view.issue .comment-list .timeline-avatar-offset {
  margin-top: 48px;
}

.repository.view.issue .comment-list .timeline-item {
  margin-left: 16px;
  position: relative;
}

.repository.view.issue .comment-list .timeline-item .timeline-avatar {
  position: absolute;
  left: -68px;
}

/* Don't show the mobile oriented avatar ".inline-timeline-avatar" on desktop. Desktop uses the avatar with class ".timeline-avatar" */
.repository.view.issue .comment-list .timeline-item .inline-timeline-avatar {
  display: none;
}

.repository.view.issue .comment-list .timeline-item:first-child:not(.commit) {
  padding-top: 0 !important;
}

.repository.view.issue .comment-list .timeline-item:last-child:not(.commit) {
  padding-bottom: 0 !important;
}

.repository.view.issue .comment-list .timeline-item .badge.badge-commit {
  border-color: transparent;
  background: radial-gradient(var(--color-body) 40%, transparent 40%) no-repeat;
}

.repository.view.issue .comment-list .timeline-item .badge {
  width: 34px;
  height: 34px;
  background-color: var(--color-timeline);
  border-radius: var(--border-radius-circle);
  display: flex;
  float: left;
  margin-left: -33px;
  margin-right: 8px;
  color: var(--color-text);
  align-items: center;
  justify-content: center;
}

.repository.view.issue .comment-list .timeline-item .badge .svg {
  width: 22px;
  height: 22px;
  padding: 3px;
}

.repository.view.issue .comment-list .timeline-item .badge .svg.octicon-comment {
  margin-top: 2px;
}

.repository.view.issue .comment-list .timeline-item.comment > .content {
  margin-left: -16px;
}

.repository.view.issue .comment-list .timeline-item.event > .text {
  line-height: 32px;
  vertical-align: middle;
}

.repository.view.issue .comment-list .timeline-item.commits-list {
  padding-left: 15px;
  padding-top: 0;
}

.repository.view.issue .comment-list .timeline-item.commits-list .ui.avatar,
.repository.view.issue .comment-list .timeline-item.event .ui.avatar {
  margin-right: 0.25em;
}

.repository.view.issue .comment-list .timeline-item.commits-list .singular-commit {
  line-height: 34px; /* this must be same as .badge height, to avoid overflow */
  clear: both; /* reset the "float right shabox", in the future, use flexbox instead */
}

.repository.view.issue .comment-list .timeline-item.commits-list .singular-commit > img.avatar,
.repository.view.issue .comment-list .timeline-item.commits-list .singular-commit > .avatar img {
  position: relative;
  top: -2px;
}

.repository.view.issue .comment-list .timeline-item.commits-list .singular-commit .shabox .sha.label {
  margin: 0;
  border: 1px solid var(--color-light-border);
}

.repository.view.issue .comment-list .timeline-item.commits-list .singular-commit .shabox .sha.label.isSigned.isWarning {
  border: 1px solid var(--color-red-badge);
  background: var(--color-red-badge-bg);
}

.repository.view.issue .comment-list .timeline-item.commits-list .singular-commit .shabox .sha.label.isSigned.isWarning:hover {
  background: var(--color-red-badge-hover-bg) !important;
}

.repository.view.issue .comment-list .timeline-item.commits-list .singular-commit .shabox .sha.label.isSigned.isVerified {
  border: 1px solid var(--color-green-badge);
  background: var(--color-green-badge-bg);
}

.repository.view.issue .comment-list .timeline-item.commits-list .singular-commit .shabox .sha.label.isSigned.isVerified:hover {
  background: var(--color-green-badge-hover-bg) !important;
}

.repository.view.issue .comment-list .timeline-item.commits-list .singular-commit .shabox .sha.label.isSigned.isVerifiedUntrusted {
  border: 1px solid var(--color-yellow-badge);
  background: var(--color-yellow-badge-bg);
}

.repository.view.issue .comment-list .timeline-item.commits-list .singular-commit .shabox .sha.label.isSigned.isVerifiedUntrusted:hover {
  background: var(--color-yellow-badge-hover-bg) !important;
}

.repository.view.issue .comment-list .timeline-item.commits-list .singular-commit .shabox .sha.label.isSigned.isVerifiedUnmatched {
  border: 1px solid var(--color-orange-badge);
  background: var(--color-orange-badge-bg);
}

.repository.view.issue .comment-list .timeline-item.commits-list .singular-commit .shabox .sha.label.isSigned.isVerifiedUnmatched:hover {
  background: var(--color-orange-badge-hover-bg) !important;
}

.repository.view.issue .comment-list .timeline-item.event > .commit-status-link {
  float: right;
  margin-right: 8px;
  margin-top: 4px;
}

.repository.view.issue .comment-list .timeline-item .comparebox {
  line-height: 32px;
  vertical-align: middle;
}

.repository.view.issue .comment-list .timeline-item .comparebox .compare.label {
  font-size: 1rem;
  margin: 0;
  border: 1px solid var(--color-light-border);
}

@media (max-width: 767.98px) {
  .repository.view.issue .comment-list .timeline-item .ui.segments {
    margin-left: -2rem;
  }
}

.repository.view.issue .comment-list .ui.comments {
  max-width: 100%;
}

.repository.view.issue .comment-list .comment > .content > div:first-child {
  border-top-left-radius: 4px;
  border-top-right-radius: 4px;
}

.repository.view.issue .comment-list .comment > .content > div:last-child {
  border-bottom-left-radius: 4px;
  border-bottom-right-radius: 4px;
}

.repository.view.issue .comment-list .comment .comment-container {
  border: 1px solid var(--color-secondary);
  border-radius: var(--border-radius);
}

@media (max-width: 767.98px) {
  .repository.view.issue .comment-list .comment .content .form .button {
    width: 100%;
    margin: 0;
  }
  .repository.view.issue .comment-list .comment .content .form .button:not(:last-child) {
    margin-bottom: 1rem;
  }
}

.repository.view.issue .comment-list .comment .merge-section {
  background-color: var(--color-box-body);
}

.repository.view.issue .comment-list .comment .merge-section .item-section {
  display: flex;
  align-items: center;
  justify-content: space-between;
  padding: 0;
  margin-top: -0.25rem;
  margin-bottom: -0.25rem;
}

@media (max-width: 767.98px) {
  .repository.view.issue .comment-list .comment .merge-section .item-section {
    align-items: flex-start;
    flex-direction: column;
  }
}

.repository.view.issue .comment-list .comment .merge-section .divider {
  margin-left: -1rem;
  width: calc(100% + 2rem);
}

.repository.view.issue .comment-list .comment .merge-section.no-header::before,
.repository.view.issue .comment-list .comment .merge-section.no-header::after {
  right: 100%;
  top: 20px;
  border: solid transparent;
  content: " ";
  height: 0;
  width: 0;
  position: absolute;
  pointer-events: none;
}

.repository.view.issue .comment-list .comment .merge-section.no-header::before {
  border-right-color: var(--color-secondary);
  border-width: 9px;
  margin-top: -9px;
}

.repository.view.issue .comment-list .comment .merge-section.no-header::after {
  border-right-color: var(--color-box-body);
  border-width: 8px;
  margin-top: -8px;
}

.merge-section-info code {
  border: 1px solid var(--color-light-border);
  border-radius: var(--border-radius);
  padding: 2px 4px;
  background: var(--color-light);
}

.repository.view.issue .comment-list .comment .markup {
  font-size: 14px;
}

.repository.view.issue .comment-list .comment .no-content {
  color: var(--color-text-light-2);
  font-style: italic;
}

.repository.view.issue .comment-list .comment .ui.form .field:first-child {
  clear: none;
}

.repository.view.issue .comment-list .comment .ui.form .field.footer {
  overflow: hidden;
}

.repository.view.issue .comment-list .comment .ui.form .field .tab.markup {
  min-height: 5rem;
}

.repository.view.issue .comment-list .comment .edit.buttons {
  margin-top: 10px;
}

.repository.view.issue .comment-list .code-comment {
  border: 1px solid transparent;
  margin: 0;
}

.repository.view.issue .comment-list .code-comment .comment-header {
  background: transparent;
  border-bottom: 0 !important;
  padding: 0 !important;
}

.repository.view.issue .comment-list .code-comment .comment-header::after,
.repository.view.issue .comment-list .code-comment .comment-header::before {
  display: none;
}

.repository.view.issue .comment-list .code-comment .comment-content {
  margin-left: 36px;
}

.repository.view.issue .comment-list .comment > .avatar {
  margin-top: 6px;
}

.repository.view.issue .comment-list .comment > .avatar ~ .content {
  margin-left: 42px;
}

.repository.view.issue .comment-list .comment-code-cloud .segment.reactions {
  margin-top: 16px !important;
  margin-bottom: -8px !important;
  border-top: none !important;
}

.repository.view.issue .comment-list .comment-code-cloud .segment.reactions .ui.label {
  border: 1px solid;
  padding: 5px 8px !important;
  margin: 0 2px;
  border-radius: var(--border-radius);
  border-color: var(--color-secondary-dark-1) !important;
}

.repository.view.issue .comment-list .comment-code-cloud .segment.reactions .ui.label.basic.primary {
  background-color: var(--color-reaction-active-bg) !important;
  border-color: var(--color-primary-alpha-80) !important;
}

.repository.view.issue .comment-list .comment-code-cloud .segment.reactions .ui.label.basic.primary:hover {
  background-color: var(--color-reaction-hover-bg) !important;
  border-color: var(--color-primary-alpha-80) !important;
}

.repository.view.issue .comment-list .comment-code-cloud button.comment-form-reply {
  margin: 0;
}

.repository.view.issue .comment-list .event {
  padding-left: 15px;
}

.repository.view.issue .comment-list .event .detail {
  margin-top: 4px;
  margin-left: 14px;
}

.repository.view.issue .comment-list .event .detail .svg {
  margin-right: 2px;
}

.repository.view.issue .comment-list .event .segments {
  box-shadow: none;
}

@media (max-width: 767.98px) {
  .repository.view.issue .comment-list {
    padding: 1rem 0 !important; /* Important is required here to override existing fomantic styles. */
  }
}

.repository.view.issue .ui.depending .item.is-closed .title {
  text-decoration: line-through;
}

.repository .comment.form .content .field:first-child {
  clear: none;
}

.repository .comment.form .content .form::before,
.repository .comment.form .content .form::after {
  right: 100%;
  top: 20px;
  border: solid transparent;
  content: " ";
  height: 0;
  width: 0;
  position: absolute;
  pointer-events: none;
}

.repository .comment.form .content .form::before {
  border-right-color: var(--color-secondary);
  border-width: 9px;
  margin-top: -9px;
}

.repository .comment.form .content .form::after {
  border-right-color: var(--color-box-body);
  border-width: 8px;
  margin-top: -8px;
}

.repository.new.milestone textarea {
  height: 200px;
}

.milestone-progress-big {
  width: min(420px, 96vw);
  height: 10px;
}

.repository.compare.pull .show-form-container {
  text-align: left;
}

.repository .choose.branch {
  display: flex;
  align-items: center;
  gap: 8px;
  flex-wrap: wrap;
}

.repository .choose.branch .svg {
  margin-right: 10px;
}

.repository.compare.pull .comment.form .content::before,
.repository.compare.pull .comment.form .content::after {
  right: 100%;
  top: 20px;
  border: solid transparent;
  content: " ";
  height: 0;
  width: 0;
  position: absolute;
  pointer-events: none;
}

.repository.compare.pull .comment.form .content::before {
  border-right-color: var(--color-secondary);
  border-width: 9px;
  margin-top: -9px;
}

.repository.compare.pull .comment.form .content::after {
  border-right-color: var(--color-box-body);
  border-width: 8px;
  margin-top: -8px;
}

.repository.compare.pull .pullrequest-form {
  margin-top: 16px;
  margin-bottom: 16px;
}

.repository.compare.pull .markup {
  font-size: 14px;
}

.repository.compare.pull .title .issue-title {
  margin-bottom: 0.5rem;
}

.repository.compare.pull .title .issue-title .index {
  color: var(--color-text-light-2);
}

.repository .ui.dropdown.filter > .menu {
  margin-top: 1px;
}

.repository.branches .commit-divergence .bar-group {
  position: relative;
  float: left;
  padding-bottom: 6px;
  width: 50%;
  max-width: 90px;
}

.repository.branches .commit-divergence .bar-group:last-child {
  border-left: 1px solid var(--color-secondary-dark-2);
}

.repository.branches .commit-divergence .count {
  margin: 0 3px;
}

.repository.branches .commit-divergence .count.count-ahead {
  text-align: left;
}

.repository.branches .commit-divergence .count.count-behind {
  text-align: right;
}

.repository.branches .commit-divergence .bar {
  height: 4px;
  position: absolute;
  background-color: var(--color-secondary-dark-2);
}

.repository.branches .commit-divergence .bar.bar-behind {
  right: 0;
}

.repository.branches .commit-divergence .bar.bar-ahead {
  left: 0;
}

.repository.commits .header .search input {
  font-weight: var(--font-weight-normal);
  padding: 5px 10px;
}

.repository #commits-table td:not(.message) {
  white-space: nowrap;
}
.repository #commits-table thead .sha {
  width: 200px;
}

.repository #commits-table thead .shatd {
  text-align: center;
}

.repository #commits-table td.sha .sha.label {
  margin: 0;
}

.repository #commits-table td.message {
  text-overflow: unset;
}

.repository #commits-table.ui.basic.striped.table tbody tr:nth-child(2n) {
  background-color: var(--color-light) !important;
}

.repository #commits-table td.sha .sha.label,
.repository #repo-files-table .sha.label,
.repository #rev-list .sha.label,
.repository .timeline-item.commits-list .singular-commit .sha.label {
  border: 1px solid var(--color-light-border);
}

.repository #commits-table td.sha .sha.label .ui.signature.avatar,
.repository #repo-files-table .sha.label .ui.signature.avatar,
.repository #rev-list .sha.label .ui.signature.avatar,
.repository .timeline-item.commits-list .singular-commit .sha.label .ui.signature.avatar {
  height: 16px;
  margin-bottom: 0;
  width: 16px;
}

.repository #commits-table td.sha .sha.label .detail.icon,
.repository #repo-files-table .sha.label .detail.icon,
.repository #rev-list .sha.label .detail.icon,
.repository .timeline-item.commits-list .singular-commit .sha.label .detail.icon {
  background: var(--color-light);
  margin: -6px -10px -4px 0;
  padding: 5px 4px 5px 6px;
  border-left: 1px solid var(--color-light-border);
  border-top: 0;
  border-right: 0;
  border-bottom: 0;
  border-top-left-radius: 0;
  border-bottom-left-radius: 0;
}

.repository #commits-table td.sha .sha.label .detail.icon img,
.repository #repo-files-table .sha.label .detail.icon img,
.repository #rev-list .sha.label .detail.icon img,
.repository .timeline-item.commits-list .singular-commit .sha.label .detail.icon img {
  margin-right: 0;
}

.repository #commits-table td.sha .sha.label .detail.icon .svg,
.repository #repo-files-table .sha.label .detail.icon .svg,
.repository #rev-list .sha.label .detail.icon .svg,
.repository .timeline-item.commits-list .singular-commit .sha.label .detail.icon .svg {
  margin: 0 0.25em 0 0;
}

.repository #commits-table td.sha .sha.label .detail.icon > div,
.repository #repo-files-table .sha.label .detail.icon > div,
.repository #rev-list .sha.label .detail.icon > div,
.repository .timeline-item.commits-list .singular-commit .sha.label .detail.icon > div {
  display: flex;
  align-items: center;
}

.repository #commits-table td.sha .sha.label.isSigned.isWarning,
.repository #repo-files-table .sha.label.isSigned.isWarning,
.repository #rev-list .sha.label.isSigned.isWarning,
.repository .timeline-item.commits-list .singular-commit .sha.label.isSigned.isWarning {
  border: 1px solid var(--color-red-badge);
  background: var(--color-red-badge-bg);
}

.repository #commits-table td.sha .sha.label.isSigned.isWarning .detail.icon,
.repository #repo-files-table .sha.label.isSigned.isWarning .detail.icon,
.repository #rev-list .sha.label.isSigned.isWarning .detail.icon,
.repository .timeline-item.commits-list .singular-commit .sha.label.isSigned.isWarning .detail.icon {
  border-left: 1px solid var(--color-red-badge);
  color: var(--color-red-badge);
}

.repository #commits-table td.sha .sha.label.isSigned.isWarning:hover,
.repository #repo-files-table .sha.label.isSigned.isWarning:hover,
.repository #rev-list .sha.label.isSigned.isWarning:hover,
.repository .timeline-item.commits-list .singular-commit .sha.label.isSigned.isWarning:hover {
  background: var(--color-red-badge-hover-bg) !important;
}

.repository #commits-table td.sha .sha.label.isSigned.isVerified,
.repository #repo-files-table .sha.label.isSigned.isVerified,
.repository #rev-list .sha.label.isSigned.isVerified,
.repository .timeline-item.commits-list .singular-commit .sha.label.isSigned.isVerified {
  border: 1px solid var(--color-green-badge);
  background: var(--color-green-badge-bg);
}

.repository #commits-table td.sha .sha.label.isSigned.isVerified .detail.icon,
.repository #repo-files-table .sha.label.isSigned.isVerified .detail.icon,
.repository #rev-list .sha.label.isSigned.isVerified .detail.icon,
.repository .timeline-item.commits-list .singular-commit .sha.label.isSigned.isVerified .detail.icon {
  border-left: 1px solid var(--color-green-badge);
  color: var(--color-green-badge);
}

.repository #commits-table td.sha .sha.label.isSigned.isVerified:hover,
.repository #repo-files-table .sha.label.isSigned.isVerified:hover,
.repository #rev-list .sha.label.isSigned.isVerified:hover,
.repository .timeline-item.commits-list .singular-commit .sha.label.isSigned.isVerified:hover {
  background: var(--color-green-badge-hover-bg) !important;
}

.repository #commits-table td.sha .sha.label.isSigned.isVerifiedUntrusted,
.repository #repo-files-table .sha.label.isSigned.isVerifiedUntrusted,
.repository #rev-list .sha.label.isSigned.isVerifiedUntrusted,
.repository .timeline-item.commits-list .singular-commit .sha.label.isSigned.isVerifiedUntrusted {
  border: 1px solid var(--color-yellow-badge);
  background: var(--color-yellow-badge-bg);
}

.repository #commits-table td.sha .sha.label.isSigned.isVerifiedUntrusted .detail.icon,
.repository #repo-files-table .sha.label.isSigned.isVerifiedUntrusted .detail.icon,
.repository #rev-list .sha.label.isSigned.isVerifiedUntrusted .detail.icon,
.repository .timeline-item.commits-list .singular-commit .sha.label.isSigned.isVerifiedUntrusted .detail.icon {
  border-left: 1px solid var(--color-yellow-badge);
  color: var(--color-yellow-badge);
}

.repository #commits-table td.sha .sha.label.isSigned.isVerifiedUntrusted:hover,
.repository #repo-files-table .sha.label.isSigned.isVerifiedUntrusted:hover,
.repository #rev-list .sha.label.isSigned.isVerifiedUntrusted:hover,
.repository .timeline-item.commits-list .singular-commit .sha.label.isSigned.isVerifiedUntrusted:hover {
  background: var(--color-yellow-badge-hover-bg) !important;
}

.repository #commits-table td.sha .sha.label.isSigned.isVerifiedUnmatched,
.repository #repo-files-table .sha.label.isSigned.isVerifiedUnmatched,
.repository #rev-list .sha.label.isSigned.isVerifiedUnmatched,
.repository .timeline-item.commits-list .singular-commit .sha.label.isSigned.isVerifiedUnmatched {
  border: 1px solid var(--color-orange-badge);
  background: var(--color-orange-badge-bg);
}

.repository #commits-table td.sha .sha.label.isSigned.isVerifiedUnmatched .detail.icon,
.repository #repo-files-table .sha.label.isSigned.isVerifiedUnmatched .detail.icon,
.repository #rev-list .sha.label.isSigned.isVerifiedUnmatched .detail.icon,
.repository .timeline-item.commits-list .singular-commit .sha.label.isSigned.isVerifiedUnmatched .detail.icon {
  border-left: 1px solid var(--color-orange-badge);
  color: var(--color-orange-badge);
}

.repository #commits-table td.sha .sha.label.isSigned.isVerifiedUnmatched:hover,
.repository #repo-files-table .sha.label.isSigned.isVerifiedUnmatched:hover,
.repository #rev-list .sha.label.isSigned.isVerifiedUnmatched:hover,
.repository .timeline-item.commits-list .singular-commit .sha.label.isSigned.isVerifiedUnmatched:hover {
  background: var(--color-orange-badge-hover-bg) !important;
}

.repository .data-table {
  width: 100%;
}

.repository .data-table tr {
  border-top: 0;
}

.repository .data-table td,
.repository .data-table th {
  padding: 5px !important;
  overflow: hidden;
  font-size: 12px;
  text-align: left;
  white-space: nowrap;
  border: 1px solid var(--color-secondary);
}

.repository .data-table td {
  white-space: pre-line;
}

.repository .data-table th {
  font-weight: var(--font-weight-semibold);
  background: var(--color-box-header);
  border-top: 0;
}

.repository .data-table td.added,
.repository .data-table th.added,
.repository .data-table tr.added {
  background-color: var(--color-diff-added-row-bg) !important;
}

.repository .data-table td.removed,
.repository .data-table th.removed,
.repository .data-table tr.removed {
  background-color: var(--color-diff-removed-row-bg) !important;
}

.repository .data-table td.moved,
.repository .data-table th.moved,
.repository .data-table tr.moved {
  background-color: var(--color-diff-moved-row-bg) !important;
}

.repository .data-table tbody.section {
  border-top: 2px solid var(--color-secondary);
}

.repository .data-table .line-num {
  width: 1%;
  min-width: 50px;
  font-family: monospace;
  line-height: 20px;
  color: var(--color-secondary-dark-2);
  white-space: nowrap;
  vertical-align: top;
  cursor: pointer;
  text-align: right;
  background: var(--color-body);
  border: 0;
}

.repository .diff-detail-box {
  display: flex;
  justify-content: space-between;
  align-items: center;
  position: sticky;
  top: 0;
  z-index: 8;
  padding: 7px 5px;
  margin: 0 -5px; /* negative margin so it covers active file shadow */
  height: 44px; /* this height should match sticky-2nd-row */
  background: var(--color-body);
}

@media (max-width: 991.98px) {
  .repository .diff-detail-box {
    flex-direction: row;
  }
}

@media (max-width: 480px) {
  .repository .diff-detail-box {
    flex-wrap: wrap;
  }
}
.repository .diff-detail-box .diff-detail-stats strong {
  margin-left: 0.25rem;
  margin-right: 0.25rem;
}

/* Because the translations contain the <strong> we need to style with nth-of-type */

.repository .diff-detail-box .diff-detail-stats strong:nth-of-type(1) {
  color: var(--color-yellow);
}

.repository .diff-detail-box .diff-detail-stats strong:nth-of-type(2) {
  color: var(--color-green);
}

.repository .diff-detail-box .diff-detail-stats strong:nth-of-type(3) {
  color: var(--color-red);
}

@media (max-width: 991.98px) {
  .repository .diff-detail-box .diff-detail-stats {
    display: none !important;
  }
}

.diff-detail-actions {
  display: flex;
  align-items: center;
  gap: 0.25em;
  flex-wrap: wrap;
  justify-content: end;
}

.diff-detail-actions > *,
.diff-detail-actions .button {
  margin-left: 0 !important;
  margin-right: 0 !important;
}

@media (max-width: 480px) {
  .repository .diff-detail-box .diff-detail-actions {
    padding-top: 0.25rem;
  }
  .repository .diff-detail-box .diff-detail-actions .ui.button:not(.btn-submit) {
    padding: 0 0.5rem;
  }
}

.repository .diff-detail-box span.status {
  display: inline-block;
  width: 12px;
  height: 12px;
  margin-right: 8px;
  vertical-align: middle;
}

.repository .diff-detail-box span.status.modify {
  background-color: var(--color-yellow);
}

.repository .diff-detail-box span.status.add {
  background-color: var(--color-green);
}

.repository .diff-detail-box span.status.del {
  background-color: var(--color-red);
}

.repository .diff-detail-box span.status.rename {
  background-color: var(--color-teal);
}

.repository .diff-detail-box .ui.button {
  padding: 0 12px;
  height: 30px;
}

.repository .diff-box .header:not(.resolved-placeholder) {
  display: flex;
  align-items: center;
}

.repository .diff-box .header:not(.resolved-placeholder) .file {
  min-width: 0;
}

.repository .diff-box .header:not(.resolved-placeholder) .file .file-link {
  max-width: fit-content;
  display: -webkit-box;
  -webkit-box-orient: vertical;
  -webkit-line-clamp: 2;
  overflow: hidden;
}

.repository .diff-box .header:not(.resolved-placeholder) .button {
  padding: 0 12px;
  flex: 0 0 auto;
  margin-right: 0;
  height: 30px;
}

.repository .diff-box .resolved-placeholder {
  display: flex;
  align-items: center;
  font-size: 14px !important;
  height: 36px;
  padding-top: 0;
  padding-bottom: 0;
}

.repository .diff-box .resolved-placeholder .button {
  padding: 8px 12px;
}

.repository .diff-file-box .header {
  background-color: var(--color-box-header);
}

.repository .diff-file-box .file-body.file-code {
  background: var(--color-code-bg);
}

.repository .diff-file-box .file-body.file-code .lines-num {
  text-align: right;
  color: var(--color-text-light);
  width: 1%;
  min-width: 50px;
}

.repository .diff-file-box .file-body.file-code .lines-num span.fold {
  display: block;
  text-align: center;
}

.repository .diff-file-box .code-diff td {
  padding: 0 0 0 10px !important;
  border-top: 0;
}

.repository .diff-file-box .code-diff .lines-num {
  padding: 0 5px !important;
}

.repository .diff-file-box .code-diff .tag-code .lines-num,
.repository .diff-file-box .code-diff .tag-code td {
  padding: 0 !important;
}

.repository .diff-file-box .code-diff table {
  table-layout: fixed;
}

.repository .diff-file-box .code-diff tbody tr td.lines-num,
.repository .diff-file-box .code-diff tbody tr td.lines-escape,
.repository .diff-file-box .code-diff tbody tr td.lines-type-marker {
  white-space: nowrap;
}

.repository .diff-file-box .code-diff tbody tr td.center {
  text-align: center;
}

.repository .diff-file-box .code-diff tbody tr [data-line-num]::before {
  content: attr(data-line-num);
  text-align: right;
}

.repository .diff-file-box .code-diff tbody tr .lines-type-marker {
  width: 10px;
  min-width: 10px;
}

.repository .diff-file-box .code-diff tbody tr [data-type-marker]::before {
  content: attr(data-type-marker);
  text-align: right;
  display: inline-block;
}

.repository .diff-file-box .code-diff-split .tag-code .lines-code code.code-inner {
  padding-left: 10px !important;
}

.repository .diff-file-box .code-diff-split table,
.repository .diff-file-box .code-diff-split tbody {
  width: 100%;
}

.repository .diff-file-box.file-content {
  clear: right;
}

.repository .diff-file-box.file-content .image-diff img {
  max-width: 100%;
  padding: 0;
  border-radius: 0;
}

.repository .diff-file-box .ui.bottom.attached.table.segment {
  padding-top: 5px;
  padding-bottom: 5px;
}

.diff-file-box {
  border: 1px solid transparent;
  border-radius: var(--border-radius);
  scroll-margin-top: 47px; /* match .repository .diff-detail-box */
}

.file.editor .diff-file-box {
  border: none;
}

.file.editor .diff-file-box .ui.attached.table {
  border: none;
}

/* TODO: this can potentially be made "global" by removing the class prefix */
.diff-file-box .ui.attached.header,
.diff-file-box .ui.attached.table {
  margin: 0; /* remove fomantic negative margins */
  width: initial; /* remove fomantic over 100% width */
  max-width: initial; /* remove fomantic over 100% width */
}

.repository .diff-stats {
  clear: both;
  margin-bottom: 5px;
  max-height: 200px;
  height: fit-content;
  overflow: auto;
  padding-left: 0;
}

.repository .diff-stats li {
  list-style: none;
  padding-bottom: 4px;
  margin-bottom: 4px;
  padding-left: 6px;
}

.repository .diff-stats li + li {
  border-top: 1px solid var(--color-secondary);
}

.repository .repo-search-result {
  padding-top: 10px;
  padding-bottom: 10px;
}

.repository .repo-search-result .lines-num a {
  color: inherit;
}

.repository.quickstart .guide .item {
  padding: 1em;
}

.repository.quickstart .guide .item small {
  font-weight: var(--font-weight-normal);
}

.repository.quickstart .guide .clone.button:first-child {
  border-radius: var(--border-radius) 0 0 var(--border-radius);
}

.repository.quickstart .guide #repo-clone-url {
  border-radius: 0;
  padding: 5px 10px;
  font-size: 1.2em;
  line-height: 1.4;
  flex: 1
}

.empty-placeholder {
  display: flex;
  flex-direction: column;
  align-items: center;
  padding-top: 40px;
  padding-bottom: 40px;
}

.repository.packages .file-size {
  white-space: nowrap;
}

.file-view.markup {
  padding: 1em 2em;
}
.repository .activity-header {
  display: flex;
  justify-content: space-between;
  gap: 8px;
  flex-wrap: wrap;
}

/* if the element is for a checkbox, then it should have a padding-left to align to the checkbox's text */
.repository.settings.branches .branch-protection .ui.checkbox .help,
.repository.settings.branches .branch-protection .checkbox-sub-item {
  padding-left: 26px;
}

.repository.settings.branches .branch-protection .status-check-matched-mark {
  font-weight: var(--font-weight-semibold);
  font-style: italic;
}

.repository.settings.webhook .events .column {
  padding-bottom: 0;
}

.repository.settings.webhook .events .help {
  font-size: 13px;
  margin-left: 26px;
  padding-top: 0;
}

.repository .ui.attached.isSigned.isWarning {
  border-left: 1px solid var(--color-error-border);
  border-right: 1px solid var(--color-error-border);
}

.repository .ui.attached.isSigned.isWarning.top,
.repository .ui.attached.isSigned.isWarning.message {
  border-top: 1px solid var(--color-error-border);
}

.repository .ui.attached.isSigned.isWarning.message {
  box-shadow: none;
  background-color: var(--color-error-bg);
  color: var(--color-error-text);
}

.repository .ui.attached.isSigned.isWarning.message .ui.text {
  color: var(--color-error-text);
}

.repository .ui.attached.isSigned.isWarning:last-child,
.repository .ui.attached.isSigned.isWarning.bottom {
  border-bottom: 1px solid var(--color-error-border);
}

.repository .ui.attached.isSigned.isVerified {
  border-left: 1px solid var(--color-success-border);
  border-right: 1px solid var(--color-success-border);
}

.repository .ui.attached.isSigned.isVerified.top,
.repository .ui.attached.isSigned.isVerified.message {
  border-top: 1px solid var(--color-success-border);
}

.repository .ui.attached.isSigned.isVerified.message {
  box-shadow: none;
  background-color: var(--color-success-bg);
  color: var(--color-success-text);
}

.repository .ui.attached.isSigned.isVerified.message .pull-right {
  color: var(--color-text);
}

.repository .ui.attached.isSigned.isVerified.message .ui.text {
  color: var(--color-success-text);
}

.repository .ui.attached.isSigned.isVerified:last-child,
.repository .ui.attached.isSigned.isVerified.bottom {
  border-bottom: 1px solid var(--color-success-border);
}

.repository .ui.attached.isSigned.isVerifiedUntrusted,
.repository .ui.attached.isSigned.isVerifiedUnmatched {
  border-left: 1px solid var(--color-warning-border);
  border-right: 1px solid var(--color-warning-border);
}

.repository .ui.attached.isSigned.isVerifiedUntrusted.top,
.repository .ui.attached.isSigned.isVerifiedUnmatched.top,
.repository .ui.attached.isSigned.isVerifiedUntrusted.message,
.repository .ui.attached.isSigned.isVerifiedUnmatched.message {
  border-top: 1px solid var(--color-warning-border);
}

.repository .ui.attached.isSigned.isVerifiedUntrusted.message,
.repository .ui.attached.isSigned.isVerifiedUnmatched.message {
  box-shadow: none;
  background-color: var(--color-warning-bg);
  color: var(--color-warning-text);
}

.repository .ui.attached.isSigned.isVerifiedUntrusted.message .ui.text,
.repository .ui.attached.isSigned.isVerifiedUnmatched.message .ui.text {
  color: var(--color-warning-text);
}

.repository .ui.attached.isSigned.isVerifiedUntrusted:last-child,
.repository .ui.attached.isSigned.isVerifiedUnmatched:last-child,
.repository .ui.attached.isSigned.isVerifiedUntrusted.bottom,
.repository .ui.attached.isSigned.isVerifiedUnmatched.bottom {
  border-bottom: 1px solid var(--color-warning-border);
}

.repository .segment.reactions.dropdown .menu,
.repository .select-reaction.dropdown .menu {
  right: 0 !important;
  left: auto !important;
  min-width: 170px;
}

.repository .segment.reactions.dropdown .menu > .header,
.repository .select-reaction.dropdown .menu > .header {
  margin: 0.75rem 0 0.5rem;
}

.repository .segment.reactions.dropdown .menu > .item,
.repository .select-reaction.dropdown .menu > .item {
  float: left;
  margin: 4px;
  font-size: 20px;
  width: 34px;
  height: 34px;
  min-height: 0 !important;
  border-radius: var(--border-radius);
  display: flex !important;
  align-items: center;
  justify-content: center;
}

.repository .segment.reactions {
  padding: 0;
  display: flex;
  border: none !important;
  border-top: 1px solid var(--color-secondary) !important;
  width: 100% !important;
  max-width: 100% !important;
  margin: 0 !important;
  border-radius: 0 0 var(--border-radius) var(--border-radius);
}

.repository .segment.reactions .ui.label {
  max-height: 40px;
  padding: 8px 16px !important;
  display: flex !important;
  align-items: center;
  border: 0;
  border-right: 1px solid;
  border-radius: 0;
  margin: 0;
  font-size: 12px;
  font-weight: var(--font-weight-normal);
  border-color: var(--color-secondary) !important;
  background: var(--color-reaction-bg);
}

.repository .segment.reactions .ui.label:first-of-type {
  border-bottom-left-radius: 3px;
}

.repository .segment.reactions .ui.label.disabled {
  cursor: default;
  opacity: 1;
}

.repository .segment.reactions .ui.label.basic.primary {
  color: var(--color-primary) !important;
  background-color: var(--color-reaction-active-bg) !important;
  border-color: var(--color-secondary-dark-1) !important;
}

.repository .segment.reactions .ui.label.basic:hover {
  background-color: var(--color-reaction-hover-bg) !important;
}

.repository .segment.reactions .reaction-count {
  margin-left: 0.5rem;
}

.repository .segment.reactions .select-reaction {
  display: flex;
  align-items: center;
}

.repository .segment.reactions .select-reaction a {
  padding: 0 14px;
}

.repository .segment.reactions .select-reaction:not(.active) a {
  display: none;
}

.repository .segment.reactions:hover .select-reaction a {
  display: block;
}

.repository .ui.fluid.action.input .ui.search.action.input {
  flex: auto;
}

.repository .repository-summary {
  box-shadow: none;
}

.repository .repository-summary .segment.sub-menu {
  border: none;
  display: flex;
  align-items: center;
  padding: 0;
  overflow: hidden;
}

.repository .repository-summary .sub-menu .item {
  flex: 1;
  height: 30px;
  line-height: var(--line-height-default);
  display: flex;
  align-items: center;
  justify-content: center;
  gap: 0.25em;
  padding: 0 0.5em; /* make the UI look better for narrow (mobile) view */
  text-decoration: none;
}

.repository .repository-summary .sub-menu .item.active {
  background: var(--color-secondary);
}

.repository .repository-summary .segment.language-stats {
  display: flex;
  gap: 2px;
  padding: 0;
  height: 10px;
  white-space: nowrap;
  border-radius: 0 0 3px 3px !important;
  overflow: hidden;
}

#cite-repo-modal #citation-panel {
  width: 500px;
}

@media (max-width: 767.98px) {
  #cite-repo-modal #citation-panel {
    width: 100%;
  }
}

#cite-repo-modal #citation-panel input {
  border-radius: 0;
  padding: 5px 10px;
  width: 50%;
  line-height: 1.4;
}

#cite-repo-modal #citation-panel .citation.button {
  font-size: 13px;
  padding: 7.5px 5px;
}

#cite-repo-modal #citation-panel #citation-copy-content {
  border-radius: 0;
  padding: 5px 10px;
  font-size: 1.2em;
  line-height: 1.4;
}

#cite-repo-modal #citation-panel #citation-copy-apa,
#cite-repo-modal #citation-panel #citation-copy-bibtex {
  border-right: none;
}

#cite-repo-modal #citation-panel #goto-citation-btn {
  border-left: none;
}

#cite-repo-modal #citation-panel > :first-child {
  border-radius: var(--border-radius) 0 0 var(--border-radius) !important;
}

#cite-repo-modal #citation-panel > :last-child {
  border-radius: 0 var(--border-radius) var(--border-radius) 0 !important;
}

#cite-repo-modal #citation-panel .icon.button {
  padding: 0 10px;
}

.user-cards .list {
  padding: 0;
  display: flex;
  flex-wrap: wrap;
}

.user-cards .list .item {
  list-style: none;
  width: 32%;
  margin: 10px 10px 10px 0;
  padding-bottom: 14px;
  float: left;
}

.user-cards .list .item .avatar {
  width: 48px;
  height: 48px;
  float: left;
  display: block;
  margin-right: 10px;
}

.user-cards .list .item .name {
  margin-top: 0;
  margin-bottom: 0;
  font-weight: var(--font-weight-normal);
}

.user-cards .list .item .meta {
  margin-top: 5px;
}

#search-user-box .results .result .image {
  float: left;
  margin-right: 8px;
  width: 2em;
  height: 2em;
}

#search-user-box .results .result .content {
  margin: 6px 0; /* this trick is used to align with the sibling avatar image */
}

.ui.menu .item > img:not(.ui) {
  width: auto;
}

.page.buttons {
  padding-top: 15px;
}

.commit-header-row {
  min-height: 50px !important;
  padding-top: 0 !important;
  padding-bottom: 0 !important;
}

.settings.webhooks .list > .item:not(:first-child),
.settings.githooks .list > .item:not(:first-child),
.settings.actions .list > .item:not(:first-child) {
  padding: 0.25rem 1rem;
  margin: 12px -1rem -1rem;
}

.settings .list > .item:not(:first-child) {
  border-top: 1px solid var(--color-secondary);
  padding: 1rem;
  margin: 16px -1rem -1rem;
}

.settings .list > .item > .svg {
  display: table-cell;
}

.settings .list > .item > .svg + .content {
  display: table-cell;
  padding: 0 0 0 0.5em;
  vertical-align: top;
}

.settings .list > .item .info {
  margin-top: 10px;
}

.settings .list > .item .info .tab.segment {
  border: 0;
  padding: 10px 0 0;
}

.ui.vertical.menu .header.item {
  font-size: 1.1em;
  background: var(--color-box-header);
}

.comment:target .comment-container {
  border-color: var(--color-primary) !important;
  box-shadow: 0 0 0 3px var(--color-primary-alpha-30) !important;
}

.comment:target .header::before {
  border-right-color: var(--color-primary) !important;
  filter: drop-shadow(-3px 0 0 var(--color-primary-alpha-30)) !important;
}

.code-comment:target,
.diff-file-box:target {
  border-color: var(--color-primary) !important;
  border-radius: var(--border-radius) !important;
  box-shadow: 0 0 0 3px var(--color-primary-alpha-30) !important;
}

.code-comment:target .content {
  box-shadow: none !important;
}

.comment-header {
  border: none !important;
  background: var(--color-box-header);
  border-bottom: 1px solid var(--color-secondary) !important;
  font-weight: var(--font-weight-normal) !important;
  padding: 0.5rem 1rem;
  margin: 0 !important;
  position: relative;
  color: var(--color-text);
  min-height: 41px;
  background-color: var(--color-box-header);
  display: flex;
  justify-content: space-between;
  align-items: center;
}

.comment-header::before,
.comment-header::after {
  right: 100%;
  top: 20px;
  border: solid transparent;
  content: " ";
  height: 0;
  width: 0;
  position: absolute;
  pointer-events: none;
}

.comment-header::before {
  border-right-color: var(--color-secondary);
  border-width: 9px;
  margin-top: -9px;
}

.comment-header::after {
  border-right-color: var(--color-box-header);
  border-width: 8px;
  margin-top: -8px;
}

.comment-header.arrow-top::before,
.comment-header.arrow-top::after {
  transform: rotate(90deg);
}

.comment-header.arrow-top::before {
  top: -9px;
  left: 6px;
}

.comment-header.arrow-top::after {
  top: -8px;
  left: 7px;
}

.comment-header .actions a:not(.label) {
  padding: 0.5rem !important;
}

.comment-header .actions .label {
  margin: 0 !important;
}

.comment-header-left,
.comment-header-right {
  gap: 4px;
}

.comment-body {
  background: var(--color-box-body);
  border: none !important;
  width: 100% !important;
  max-width: 100% !important;
  margin: 0 !important;
  padding: 1em;
}

.comment-body .markup {
  border-radius: 0 0 var(--border-radius) var(--border-radius); /* don't render outside box */
}

.edit-label.modal .form .column,
.new-label.modal .form .column {
  padding-right: 0;
}

.edit-label.modal .form .buttons,
.new-label.modal .form .buttons {
  margin-left: auto;
  padding-top: 15px;
}

.edit-label.modal .form .color.picker.column,
.new-label.modal .form .color.picker.column {
  display: flex;
}

.edit-label.modal .form .color.picker.column .minicolors,
.new-label.modal .form .color.picker.column .minicolors {
  flex: 1;
}

.edit-label.modal .form .minicolors-swatch.minicolors-sprite,
.new-label.modal .form .minicolors-swatch.minicolors-sprite {
  top: 10px;
  left: 10px;
  width: 15px;
  height: 15px;
}

.tab-size-1 {
  tab-size: 1 !important;
  -moz-tab-size: 1 !important;
}

.tab-size-2 {
  tab-size: 2 !important;
  -moz-tab-size: 2 !important;
}

.tab-size-3 {
  tab-size: 3 !important;
  -moz-tab-size: 3 !important;
}

.tab-size-4 {
  tab-size: 4 !important;
  -moz-tab-size: 4 !important;
}

.tab-size-5 {
  tab-size: 5 !important;
  -moz-tab-size: 5 !important;
}

.tab-size-6 {
  tab-size: 6 !important;
  -moz-tab-size: 6 !important;
}

.tab-size-7 {
  tab-size: 7 !important;
  -moz-tab-size: 7 !important;
}

.tab-size-8 {
  tab-size: 8 !important;
  -moz-tab-size: 8 !important;
}

.tab-size-9 {
  tab-size: 9 !important;
  -moz-tab-size: 9 !important;
}

.tab-size-10 {
  tab-size: 10 !important;
  -moz-tab-size: 10 !important;
}

.tab-size-11 {
  tab-size: 11 !important;
  -moz-tab-size: 11 !important;
}

.tab-size-12 {
  tab-size: 12 !important;
  -moz-tab-size: 12 !important;
}

.tab-size-13 {
  tab-size: 13 !important;
  -moz-tab-size: 13 !important;
}

.tab-size-14 {
  tab-size: 14 !important;
  -moz-tab-size: 14 !important;
}

.tab-size-15 {
  tab-size: 15 !important;
  -moz-tab-size: 15 !important;
}

.tab-size-16 {
  tab-size: 16 !important;
  -moz-tab-size: 16 !important;
}

.stats-table {
  display: table;
  width: 100%;
}

.stats-table .table-cell {
  display: table-cell;
}

.stats-table .table-cell.tiny {
  height: 0.5em;
}

.labels-list .label {
  margin: 2px 0;
  display: inline-flex !important;
  line-height: 1.3; /* there is a `font-size: 1.25em` for inside emoji, so here the line-height needs to be larger slightly */
}

/* Scoped labels with different colors on left and right */
.ui.label.scope-parent {
  background: none !important;
  padding: 0 !important;
  gap: 0 !important;
}

.ui.label.scope-left {
  border-bottom-right-radius: 0;
  border-top-right-radius: 0;
  margin-right: 0;
}

.ui.label.scope-right {
  border-bottom-left-radius: 0;
  border-top-left-radius: 0;
  margin-left: 0;
}

.repo-button-row {
  margin: 10px 0;
  display: flex;
  align-items: center;
  gap: 0.5em;
  flex-wrap: wrap;
  justify-content: space-between;
}

.repo-button-row .button {
  padding: 6px 10px !important;
  height: 30px;
}

.repo-button-row .button.dropdown:not(.icon) {
  padding-right: 22px !important; /* normal buttons have !important paddings, so we need to override it for dropdown (Add File) icons */
}

.repo-button-row input {
  height: 30px;
}

tbody.commit-list {
  vertical-align: baseline;
}

.message-wrapper,
.author-wrapper {
  overflow: hidden;
  text-overflow: ellipsis;
  max-width: calc(100% - 50px);
  display: inline-block;
  vertical-align: middle;
}

.author-wrapper {
  max-width: 180px;
}

/* in the commit list, messages can wrap so we can use inline */
.commit-list .message-wrapper {
  display: inline;
  overflow-wrap: anywhere;
}

/* but in the repo-files-table we cannot */
#repo-files-table .commit-list .message-wrapper {
  display: inline-block;
}

@media (max-width: 767.98px) {
  tr.commit-list {
    width: 100%;
  }
  th .message-wrapper {
    display: block;
    max-width: calc(100vw - 70px);
  }
  .author-wrapper {
    max-width: 80px;
  }
}

@media (min-width: 768px) and (max-width: 991.98px) {
  tr.commit-list {
    width: 723px;
  }
  th .message-wrapper {
    max-width: 120px;
  }
}

@media (min-width: 992px) and (max-width: 1200px) {
  tr.commit-list {
    width: 933px;
  }
  th .message-wrapper {
    max-width: 350px;
  }
}

@media (min-width: 1201px) {
  tr.commit-list {
    width: 1127px;
  }
  th .message-wrapper {
    max-width: 525px;
  }
}

.commit-list .commit-status-link {
  display: inline-block;
  vertical-align: middle;
}

.commit-body {
  margin: 0.25em 0;
  white-space: pre-wrap;
  line-height: initial;
}

/* PR-comment */
.repository .timeline-item .commit-body {
  margin-left: 45px;
}

.git-notes.top {
  text-align: left;
}

.comment-diff-data {
  background: var(--color-code-bg);
  min-height: 12em;
  max-height: calc(100vh - 10.5rem);
  overflow-y: auto;
}

.comment-diff-data pre {
  line-height: 18px;
  margin: 1em;
  white-space: pre-wrap;
  word-break: break-all;
  overflow-wrap: break-word;
}

.content-history-detail-dialog .header .avatar {
  position: relative;
  top: -2px;
}

#repo-topics .repo-topic {
  font-weight: var(--font-weight-normal);
  cursor: pointer;
}

#new-dependency-drop-list.ui.selection.dropdown {
  min-width: 0;
  width: 100%;
  border-radius: var(--border-radius) 0 0 var(--border-radius);
  border-right: 0;
  white-space: nowrap;
}

#new-dependency-drop-list .text {
  width: 100%;
  overflow: hidden;
}

.repo-header {
  display: flex;
  align-items: center;
  justify-content: space-between;
  flex-wrap: wrap;
  word-break: break-word;
  gap: 0.5rem;
}

@media (max-width: 767.98px) {
  .repo-header + .container {
    margin-top: 7px;
  }
}

.repo-buttons {
  align-items: center;
  display: flex;
  flex-direction: row;
  flex-wrap: wrap;
  word-break: keep-all;
  gap: 0.25em;
}

@media (max-width: 767.98px) {
  .repo-buttons {
    margin-top: 1em;
  }
}

.repo-buttons .ui.labeled.button > .label:hover {
  color: var(--color-primary-light-2);
  background: var(--color-light);
}

.repo-buttons button[disabled] ~ .label {
  opacity: var(--opacity-disabled);
  color: var(--color-text-dark);
  background: var(--color-light-mimic-enabled) !important;
}

.repo-buttons button[disabled] ~ .label:hover {
  color: var(--color-primary-dark-1);
}

.repo-buttons .ui.labeled.button.disabled {
  pointer-events: inherit !important;
}

.repo-buttons .ui.labeled.button.disabled > .label {
  color: var(--color-text-dark);
  background: var(--color-light-mimic-enabled) !important;
}

.repo-buttons .ui.labeled.button.disabled > .label:hover {
  color: var(--color-primary-dark-1);
}

.repo-buttons .ui.labeled.button.disabled > .button {
  pointer-events: none !important;
}

@media (max-width: 767.98px) {
  .repo-buttons .ui.labeled.button .svg {
    display: none;
  }
}

.tag-code {
  height: 28px;
}

.tag-code,
.tag-code td,
.tag-code .blob-excerpt {
  background-color: var(--color-box-body-highlight);
  vertical-align: middle;
}

.resolved-placeholder {
  font-weight: var(--font-weight-normal) !important;
  border: 1px solid var(--color-secondary) !important;
  border-radius: var(--border-radius) !important;
  margin: 4px !important;
}

.resolved-placeholder + .comment-code-cloud {
  padding-top: 0 !important;
}

.blob-excerpt {
  background-color: var(--color-secondary-alpha-30);
}

.issue-keyword {
  border-bottom: 1px dotted var(--color-text-light-3) !important;
}

.issue-keyword:hover {
  border-bottom: none !important;
}

.file-header {
  align-items: center;
  display: flex;
  justify-content: space-between;
  overflow-x: auto;
  padding: 6px 12px !important;
  font-size: 13px !important;
}

.file-info {
  display: flex;
  align-items: center;
}

.file-info-entry {
  display: flex;
  align-items: center;
  width: max-content;
}

.file-info-entry + .file-info-entry {
  border-left: 1px solid currentcolor;
  margin-left: 8px;
  padding-left: 8px;
}

#diff-container {
  display: flex;
}

#diff-file-boxes {
  flex: 1;
  max-width: 100%;
  display: flex;
  flex-direction: column;
  gap: 8px;
}

#diff-file-tree {
  flex: 0 0 20%;
  max-width: 380px;
  line-height: inherit;
  position: sticky;
  padding-top: 0;
  top: 47px;
  max-height: calc(100vh - 47px);
  height: 100%;
  overflow-y: auto;
}

.ui.message.unicode-escape-prompt {
  margin-bottom: 0;
  border-radius: 0;
  display: flex;
  flex-direction: column;
}

/* fomantic's last-child selector does not work with hidden last child */
.ui.buttons .unescape-button {
  border-top-right-radius: 0.28571429rem;
  border-bottom-right-radius: 0.28571429rem;
}

.webhook-info {
  padding: 7px 12px;
  margin: 10px 0;
  background-color: var(--color-markup-code-block);
  border: 1px solid var(--color-secondary);
  border-radius: var(--border-radius);
  font-size: 13px;
  line-height: 1.5;
  overflow: auto;
}

.title_wip_desc {
  margin-top: 1em;
}

.sidebar-item-link {
  display: inline-flex;
  align-items: center;
  word-break: break-all;
}

.diff-file-header {
  padding: 5px 8px !important;
}

.diff-file-box[data-folded="true"] .diff-file-body {
  display: none;
}

.diff-file-box[data-folded="true"] .diff-file-header {
  border-radius: var(--border-radius) !important;
}

.ui.attached.header.diff-file-header.sticky-2nd-row {
  position: sticky;
  top: 44px; /* match .repository .diff-detail-box */
  z-index: 7;
}

.diff-file-name {
  flex: auto;
  min-width: 100px;
}

.diff-file-name .ui.label {
  margin-left: 0 !important;
}

.diff-stats-bar {
  display: inline-block;
  background-color: var(--color-red);
  height: 12px;
  width: 40px;
}

.diff-stats-bar .diff-stats-add-bar {
  background-color: var(--color-green);
  height: 100%;
}

.ui.form .right .ui.button {
  margin-left: 0.25em;
  margin-right: 0;
}

.removed-code {
  background: var(--color-diff-removed-word-bg);
}

.added-code {
  background: var(--color-diff-added-word-bg);
}

.code-diff-unified .del-code,
.code-diff-unified .del-code td,
.code-diff-split .del-code .lines-num-old,
.code-diff-split .del-code .lines-escape-old,
.code-diff-split .del-code .lines-type-marker-old,
.code-diff-split .del-code .lines-code-old {
  background: var(--color-diff-removed-row-bg);
  border-color: var(--color-diff-removed-row-border);
}

.code-diff-unified .add-code,
.code-diff-unified .add-code td,
.code-diff-split .add-code .lines-num-new,
.code-diff-split .add-code .lines-type-marker-new,
.code-diff-split .add-code .lines-escape-new,
.code-diff-split .add-code .lines-code-new,
.code-diff-split .del-code .add-code.lines-num-new,
.code-diff-split .del-code .add-code.lines-type-marker-new,
.code-diff-split .del-code .add-code.lines-escape-new,
.code-diff-split .del-code .add-code.lines-code-new {
  background: var(--color-diff-added-row-bg);
  border-color: var(--color-diff-added-row-border);
}

.code-diff-split .del-code .lines-num-new,
.code-diff-split .del-code .lines-type-marker-new,
.code-diff-split .del-code .lines-code-new,
.code-diff-split .del-code .lines-escape-new,
.code-diff-split .add-code .lines-num-old,
.code-diff-split .add-code .lines-escape-old,
.code-diff-split .add-code .lines-type-marker-old,
.code-diff-split .add-code .lines-code-old {
  background: var(--color-diff-inactive);
}

.code-diff-split tbody tr td:nth-child(5),
.code-diff-split tbody tr td.add-comment-right {
  border-left: 1px solid var(--color-secondary);
}

.repository .ui.menu.new-menu {
  background: none !important;
}

@media (max-width: 1200px) {
  .repository .ui.menu.new-menu::after {
    background: none !important;
  }
}

.migrate-entries {
  display: grid !important;
  grid-template-columns: repeat(3, 1fr);
  gap: 25px;
  margin: 0 !important;
}

@media (max-width: 767.98px) {
  .migrate-entries {
    grid-template-columns: repeat(1, 1fr);
  }
}

.migrate-entry {
  transition: all 0.1s ease-in-out;
  box-shadow: none !important;
  border: 1px solid var(--color-secondary);
  color: var(--color-text) !important;
  width: auto !important;
  margin: 0 !important;
}

.migrate-entry:hover {
  transform: scale(105%);
  box-shadow: 0 0.5rem 1rem var(--color-shadow) !important;
}

.migrate-entry .description {
  text-wrap: balance;
}

.commits-table .commits-table-right form {
  display: flex;
  align-items: center;
  gap: 0.75em;
  justify-content: center;
  flex-wrap: wrap;
}

@media (max-width: 767.98px) {
  .repository.file.list #repo-files-table .entry,
  .repository.file.list #repo-files-table .commit-list {
    align-items: center;
    display: flex !important;
    padding-top: 4px;
    padding-bottom: 4px;
  }
  .repository.file.list #repo-files-table .entry td.age,
  .repository.file.list #repo-files-table .commit-list td.age,
  .repository.file.list #repo-files-table .entry th.age,
  .repository.file.list #repo-files-table .commit-list th.age {
    margin-left: auto;
  }
  .repository.file.list #repo-files-table .entry td.message,
  .repository.file.list #repo-files-table .commit-list td.message,
  .repository.file.list #repo-files-table .entry span.commit-summary,
  .repository.file.list #repo-files-table .commit-list span.commit-summary {
    display: none !important;
  }
  .repository.view.issue .comment-list .timeline,
  .repository.view.issue .comment-list .timeline-item {
    margin-left: 0;
  }
  .repository.view.issue .comment-list .timeline::before {
    left: 14px;
  }
  .repository.view.issue .comment-list .timeline .inline-timeline-avatar {
    display: flex;
    margin-bottom: auto;
    margin-left: 6px;
    margin-right: 2px;
  }
  .repository.view.issue .comment-list .timeline .comment-header {
    padding-left: 4px;
  }
  .repository.view.issue .comment-list .timeline .comment-header::before,
  .repository.view.issue .comment-list .timeline .comment-header::after {
    content: unset;
  }
  /* Don't show the general avatar, we show the inline avatar on mobile.
   * And don't show the role labels, there's no place for that. */
  .repository.view.issue .comment-list .timeline .timeline-avatar,
  .repository.view.issue .comment-list .timeline .comment-header-right .role-label {
    display: none;
  }
  .commit-header-row .ui.horizontal.list {
    width: 100%;
    overflow-x: auto;
    margin-top: 2px;
  }
  .commit-header-row .ui.horizontal.list .item {
    align-items: center;
    display: flex;
  }
  .commit-header-row .author {
    padding: 3px 0;
  }
  .commit-header h3 {
    flex-basis: auto !important;
    margin-bottom: 0.5rem !important;
  }
  .commits-table {
    flex-direction: column;
  }
  .commits-table .commits-table-left {
    align-items: initial !important;
    margin-bottom: 6px;
  }
  .commits-table .commits-table-right form > div:nth-child(1) {
    order: 1; /* the "commit search" input */
  }
  .commits-table .commits-table-right form > div:nth-child(2) {
    order: 3; /* the "search all" checkbox */
  }
  .commits-table .commits-table-right form > button:nth-child(3) {
    order: 2; /* the "search" button */
  }
  .commit-table {
    overflow-x: auto;
  }
  .commit-table td.sha,
  .commit-table th.sha {
    display: none !important;
  }
  .comment-header {
    flex-wrap: wrap;
  }
  .comment-header .comment-header-left {
    flex-wrap: wrap;
  }
  .comment-header .comment-header-right {
    margin-left: auto;
  }
}

.branch-dropdown-button {
  max-width: 340px;
  vertical-align: bottom !important;
}

@media (min-width: 768px) and (max-width: 991.98px) {
  .branch-dropdown-button {
    max-width: 185px;
  }
}

@media (max-width: 767.98px) {
  .branch-dropdown-button {
    max-width: 165px;
  }
}

.commit-status-header {
  /* reset the default ".ui.attached.header" styles, to use the outer border */
  border: none !important;
  /* add a bottom border to make sure the there is always a divider between the header and list when the list is scrolling */
  border-bottom: 1px solid var(--color-secondary) !important;
  /* use negative margin to avoid the newly added border conflict with the list's top border */
  margin: 0 0 -1px !important;
}

.commit-status-list {
  max-height: 240px; /* fit exactly 6 items, commit-status-item.height * 6 */
  overflow-x: hidden;
  transition: max-height .2s;
}

.commit-status-item {
  height: 40px;
  padding: 0 10px;
  display: flex;
  gap: 8px;
  align-items: center;
}

.commit-status-item + .commit-status-item {
  border-top: 1px solid var(--color-secondary);
}

.commit-status-item .commit-status {
  flex-shrink: 0;
}

.commit-status-item .status-context {
  color: var(--color-text);
  flex: 1;
}

.commit-status-item .status-details {
  display: flex;
  align-items: center;
  justify-content: flex-end;
}

@media (max-width: 767.98px) {
  .commit-status-item .status-details {
    flex-direction: column;
    align-items: flex-end;
    justify-content: center;
  }
}

.commit-status-item .status-details > span {
  padding-right: 0.5em; /* To match the alignment with the "required" label */
}

.search-fullname {
  color: var(--color-text-light-2);
}

#issue-pins {
  display: grid;
  grid-template-columns: repeat(3, 1fr);
  gap: 8px;
  margin-bottom: 8px;
}

@media (max-width: 767.98px) {
  #issue-pins {
    grid-template-columns: repeat(1, 1fr);
  }
}

<<<<<<< HEAD
.pinned-issue-card {
  border-radius: var(--border-radius);
  padding: 8px 10px;
  border: 1px solid var(--color-secondary);
  background: var(--color-card);
}

.pinned-issue-icon,
.pinned-issue-unpin {
  margin-top: 1px;
  flex-shrink: 0;
}

.pinned-issue-title {
  flex: 1;
  font-size: 18px;
  margin-left: 4px;
}

.repository .compare-switch-btn {
  display: inline-flex;
  flex-direction: column;
=======
#cherry-pick-modal .scrolling.menu {
  max-height: 200px;
>>>>>>> bfacb5c5
}<|MERGE_RESOLUTION|>--- conflicted
+++ resolved
@@ -3102,31 +3102,11 @@
   }
 }
 
-<<<<<<< HEAD
-.pinned-issue-card {
-  border-radius: var(--border-radius);
-  padding: 8px 10px;
-  border: 1px solid var(--color-secondary);
-  background: var(--color-card);
-}
-
-.pinned-issue-icon,
-.pinned-issue-unpin {
-  margin-top: 1px;
-  flex-shrink: 0;
-}
-
-.pinned-issue-title {
-  flex: 1;
-  font-size: 18px;
-  margin-left: 4px;
+#cherry-pick-modal .scrolling.menu {
+  max-height: 200px;
 }
 
 .repository .compare-switch-btn {
   display: inline-flex;
   flex-direction: column;
-=======
-#cherry-pick-modal .scrolling.menu {
-  max-height: 200px;
->>>>>>> bfacb5c5
 }