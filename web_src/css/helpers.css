--- conflicted
+++ resolved
@@ -197,11 +197,8 @@
 
 .gt-content-center { align-content: center !important; }
 
-<<<<<<< HEAD
 .gt-shrink-0 { flex-shrink: 0 !important; }
-=======
 .gt-whitespace-nowrap { white-space: nowrap !important; }
->>>>>>> 0fd7e373
 
 @media (max-width: 767px) {
   .gt-db-small { display: block !important; }
