--- conflicted
+++ resolved
@@ -1,12 +1,7 @@
 .df { display: flex; }
 .ac { align-items: center; }
 .jc { justify-content: center; }
-<<<<<<< HEAD
-.js { justify-content: flex-start; }
-.je { justify-content: flex-end; }
-=======
 .sb { justify-content: space-between; }
->>>>>>> fe458ce8
 
 .m-0 { margin: 0 !important; }
 .m-1 { margin: .125rem !important; }
