--- conflicted
+++ resolved
@@ -1221,7 +1221,6 @@
     margin-top: 1rem;
 }
 
-<<<<<<< HEAD
 table th[data-sortt-asc],
 table th[data-sortt-desc] {
     &:hover {
@@ -1231,12 +1230,12 @@
     .svg {
         margin-left: .25rem;
     }
-=======
+}
+
 /* limit width of all direct dropdown menu children */
 /* https://github.com/go-gitea/gitea/pull/10835 */
 .dropdown > .menu > * {
     max-width: 300px;
     overflow-x: hidden;
     text-overflow: ellipsis;
->>>>>>> cc07b9ca
 }