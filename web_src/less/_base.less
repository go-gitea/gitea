:root {
  /* documented customizable variables */
  --fonts-proportional: -apple-system, "Segoe UI", system-ui, "Roboto", "Helvetica Neue", "Arial";
  --fonts-monospace: "SFMono-Regular", "Menlo", "Monaco", "Consolas", "Liberation Mono", "Courier New", monospace, var(--fonts-emoji);
  --fonts-emoji: "Apple Color Emoji", "Segoe UI Emoji", "Noto Color Emoji", "Twemoji Mozilla";
  /* other variables */
  --border-radius: .28571429rem;
  --opacity-disabled: .55;
  --color-primary: #4183c4;
  --color-primary-dark-1: #3876b3;
  --color-primary-dark-2: #31699f;
  --color-primary-dark-3: #2b5c8b;
  --color-primary-dark-4: #254f77;
  --color-primary-dark-5: #193450;
  --color-primary-dark-6: #0c1a28;
  --color-primary-dark-7: #04080c;
  --color-primary-light-1: #548fca;
  --color-primary-light-2: #679cd0;
  --color-primary-light-3: #7aa8d6;
  --color-primary-light-4: #8db5dc;
  --color-primary-light-5: #b3cde7;
  --color-primary-light-6: #d9e6f3;
  --color-primary-light-7: #f4f8fb;
  --color-primary-alpha-10: #4183c419;
  --color-primary-alpha-20: #4183c433;
  --color-primary-alpha-30: #4183c44b;
  --color-primary-alpha-40: #4183c466;
  --color-primary-alpha-50: #4183c480;
  --color-primary-alpha-60: #4183c499;
  --color-primary-alpha-70: #4183c4b3;
  --color-primary-alpha-80: #4183c4cc;
  --color-primary-alpha-90: #4183c4e1;
  --color-secondary: #dedede;
  --color-secondary-dark-1: #cecece;
  --color-secondary-dark-2: #bfbfbf;
  --color-secondary-dark-3: #a0a0a0;
  --color-secondary-dark-4: #909090;
  --color-secondary-dark-5: #818181;
  --color-secondary-dark-6: #717171;
  --color-secondary-dark-7: #626262;
  --color-secondary-dark-8: #525252;
  --color-secondary-dark-9: #434343;
  --color-secondary-dark-10: #333333;
  --color-secondary-dark-11: #242424;
  --color-secondary-dark-12: #141414;
  --color-secondary-dark-13: #040404;
  --color-secondary-light-1: #e5e5e5;
  --color-secondary-light-2: #ebebeb;
  --color-secondary-light-3: #f2f2f2;
  --color-secondary-light-4: #f8f8f8;
  --color-secondary-alpha-10: #dedede19;
  --color-secondary-alpha-20: #dedede33;
  --color-secondary-alpha-30: #dedede4b;
  --color-secondary-alpha-40: #dedede66;
  --color-secondary-alpha-50: #dedede80;
  --color-secondary-alpha-60: #dedede99;
  --color-secondary-alpha-70: #dededeb3;
  --color-secondary-alpha-80: #dededecc;
  --color-secondary-alpha-90: #dededee1;
  /* colors */
  --color-red: #db2828;
  --color-orange: #f2711c;
  --color-yellow: #fbbd08;
  --color-olive: #b5cc18;
  --color-green: #21ba45;
  --color-teal: #00b5ad;
  --color-blue: #2185d0;
  --color-violet: #6435c9;
  --color-purple: #a333c8;
  --color-pink: #e03997;
  --color-brown: #a5673f;
  --color-grey: #888888;
  --color-black: #1b1c1d;
  --color-gold: #a1882b;
  --color-white: #ffffff;
  --color-diff-removed-word-bg: #fdb8c0;
  --color-diff-added-word-bg: #acf2bd;
  --color-diff-removed-row-bg: #ffeef0;
  --color-diff-added-row-bg: #e6ffed;
  --color-diff-removed-row-border: #f1c0c0;
  --color-diff-added-row-border: #e6ffed;
  --color-diff-inactive: #f2f2f2;
  /* target-based colors */
  --color-body: #ffffff;
  --color-text-dark: #080808;
  --color-text: #212121;
  --color-text-light: #555555;
  --color-text-light-2: #808080;
  --color-text-light-3: #a0a0a0;
  --color-box-header: #f7f7f7;
  --color-box-body: #ffffff;
  --color-footer: #ffffff;
  --color-timeline: #ececec;
  --color-input-text: #212121;
  --color-input-background: #ffffff;
  --color-input-border: #dedede;
  --color-input-border-hover: #cecece;
  --color-navbar: #f8f8f8;
<<<<<<< HEAD
  --color-light: #00000004;
  --color-light-undo-disabling: rgba(0, 0, 0, calc(4 / 255 * 222 / 255 / var(--opacity-disabled)));
=======
  --color-light: #00000006;
>>>>>>> f2babf33
  --color-light-border: #0000001d;
  --color-hover: #0000000f;
  --color-active: #00000014;
  --color-menu: #ffffff;
  --color-card: #ffffff;
  --color-markup-table-row: #00000008;
  --color-markup-code-block: #00000010;
  --color-button: #ffffff;
  --color-code-bg: #ffffff;
  --color-shadow: #00000030;
  --color-secondary-bg: #f4f4f4;
  --color-expand-button: #d8efff;
  --color-placeholder-text: #aaa;
  --color-editor-line-highlight: var(--color-primary-light-6);
  --color-project-board-bg: var(--color-secondary-light-4);
  --color-caret: var(--color-text-dark);
  --color-reaction-bg: #0000000a;
  --color-reaction-active-bg: var(--color-primary-alpha-20);
  /* backgrounds */
  --checkbox-mask-checked: url('data:image/svg+xml;utf8,<svg xmlns="http://www.w3.org/2000/svg" viewBox="-1 -1 18 18" width="16" height="16"><path fill-rule="evenodd" d="M13.78 4.22a.75.75 0 010 1.06l-7.25 7.25a.75.75 0 01-1.06 0L2.22 9.28a.75.75 0 011.06-1.06L6 10.94l6.72-6.72a.75.75 0 011.06 0z"></path></svg>');
  --checkbox-mask-indeterminate: url('data:image/svg+xml;utf8,<svg xmlns="http://www.w3.org/2000/svg" viewBox="0 0 16 16" width="16" height="16"><path fill-rule="evenodd" d="M2 7.75A.75.75 0 012.75 7h10a.75.75 0 010 1.5h-10A.75.75 0 012 7.75z"></path></svg>');
}

:root * {
  --fonts-regular: var(--fonts-override, var(--fonts-proportional)), "Noto Sans", "Liberation Sans", sans-serif, var(--fonts-emoji);
}

textarea {
  font-family: var(--fonts-regular);
}

pre,
code,
kbd,
samp {
  font-size: .9em; /* compensate for monospace fonts being usually slighty larger */
  font-family: var(--fonts-monospace);
}

b,
strong,
h1,
h2,
h3,
h4,
h5,
h6 {
  font-weight: 600;
}

body {
  color: var(--color-text);
  background-color: var(--color-body);
  overflow-y: auto;
  display: flex;
  flex-direction: column;
  overflow-wrap: break-word;
}

img {
  border-radius: 3px;
}

table {
  border-collapse: collapse;
}

details summary {
  cursor: pointer;
}

details summary > * {
  display: inline;
}

* {
  scrollbar-width: thin;
  scrollbar-color: var(--color-primary) transparent;
  caret-color: var(--color-caret);
}

::-webkit-scrollbar {
  width: 10px;
}
::-webkit-scrollbar-thumb {
  box-shadow: inset 0 0 0 6px var(--color-primary);
  border: 2px solid transparent;
  border-radius: 5px !important;
}
::-webkit-scrollbar-thumb:window-inactive {
  box-shadow: inset 0 0 0 6px var(--color-primary);
}
::-webkit-scrollbar-thumb:hover {
  box-shadow: inset 0 0 0 6px var(--color-primary-dark-2);
}
::-webkit-scrollbar-corner {
  background: transparent;
}

.CodeMirror-cursor {
  border-color: var(--color-caret) !important;
}

::selection,
.CodeMirror-selected {
  background: var(--color-primary-light-1) !important;
  color: var(--color-white) !important;
}

::placeholder,
.CodeMirror-placeholder,
.ui.dropdown:not(.button) > .default.text,
.ui.default.dropdown:not(.button) > .text {
  color: var(--color-placeholder-text) !important;
  opacity: 1 !important;
}

a,
.ui.breadcrumb a {
  color: var(--color-primary);
  cursor: pointer;
}

a.muted {
  color: inherit;
}

a:hover,
a.muted:hover,
.ui.breadcrumb a:hover {
  color: var(--color-primary-dark-2);
}

.ui.breadcrumb .divider {
  color: var(--color-text-light-2);
}

.page-content {
  margin-top: 15px;
}

.page-content .header-wrapper,
.page-content .new-menu {
  margin-top: -15px !important;
  padding-top: 15px !important;
}

.ui.input.focus > input,
.ui.input > input:focus {
  border-color: var(--color-primary);
}

.CodeMirror-focused {
  border-color: var(--color-primary) !important;
}

/* currently used for search bar dropdowns in repo search and explore code */
.ui.action.input:not([class*="left action"]) > .ui.dropdown.selection {
  min-width: 10em;

  &:not(:focus):not(:hover) {
    border-right-color: transparent;
  }
}

.ui.action.input:not([class*="left action"]) > input:focus {
  border-right-color: var(--color-primary);
}

.ui.menu,
.ui.vertical.menu {
  background: var(--color-menu);
  border-color: var(--color-secondary);
}

.ui.menu .item {
  color: var(--color-text);

  > .svg {
    margin-right: .35em;
  }
}

.ui.menu .item > .label {
  background: var(--color-grey);
}

.ui.link.menu .item:hover,
.ui.menu .dropdown.item:hover,
.ui.menu .link.item:hover,
.ui.menu a.item:hover {
  color: var(--color-text);
  background: var(--color-hover);
}

.ui.menu .active.item,
.ui.menu .active.item:hover,
.ui.vertical.menu .active.item,
.ui.vertical.menu .active.item:hover {
  color: var(--color-text);
  background: var(--color-active);
}

.ui.link.menu .item:active,
.ui.menu .link.item:active,
.ui.menu a.item:active {
  color: var(--color-text);
  background: none;
}

.ui.ui.menu .item.disabled {
  color: var(--color-text-light-3);
}

/* slightly more contrast for filters on issue list */
.ui.ui.menu .dropdown.item.disabled {
  color: var(--color-text-light-2);
}

.ui.dropdown .menu {
  background: var(--color-menu);
  border-color: var(--color-secondary);
}

.ui.dropdown .menu > .header:not(.ui) {
  color: var(--color-text);
}

.ui.dropdown .menu > .item {
  color: var(--color-text);
}

.ui.dropdown .menu > .item:hover {
  color: var(--color-text);
  background: var(--color-hover);
}

.ui.dropdown .menu .active.item {
  color: var(--color-text);
  background: var(--color-active);
  font-weight: normal;
}

/* fix misaligned images in webhook dropdown */
.ui.dropdown .menu > .item > img {
  margin-top: -.25rem;
  margin-bottom: -.25rem;
}

.ui.selection.dropdown .menu > .item {
  border-color: var(--color-secondary);
}

.ui.selection.visible.dropdown > .text:not(.default) {
  color: var(--color-text);
}

.ui.dropdown.selected,
.ui.dropdown .menu .selected.item {
  color: var(--color-text);
  background: var(--color-hover);
}

.ui.menu .ui.dropdown .menu > .selected.item {
  color: var(--color-text) !important;
  background: var(--color-hover) !important;
}

.ui.dropdown .menu > .message:not(.ui) {
  color: var(--color-text-light-2);
}

.ui.secondary.menu .dropdown.item:hover,
.ui.secondary.menu .link.item:hover,
.ui.secondary.menu a.item:hover {
  color: var(--color-text);
  background: var(--color-hover);
}

.ui.secondary.menu .active.item,
.ui.secondary.menu .active.item:hover {
  color: var(--color-text);
  background: var(--color-active);
}

.ui.secondary.menu.tight .item {
  padding-left: .85714286em;
  padding-right: .85714286em;
}

.ui.menu .dropdown.item .menu {
  background: var(--color-menu);
}

.ui.menu .ui.dropdown .menu > .item {
  color: var(--color-text) !important;
}

.ui.menu .ui.dropdown .menu > .item:hover {
  color: var(--color-text) !important;
  background: var(--color-hover) !important;
}

.ui.menu .ui.dropdown .menu > .active.item {
  color: var(--color-text) !important;
  background: var(--color-active) !important;
}

.ui.selection.active.dropdown,
.ui.selection.active.dropdown:hover,
.ui.selection.active.dropdown .menu,
.ui.selection.active.dropdown:hover .menu {
  border-color: var(--color-primary-light-2);
}

.ui.selection.dropdown .menu {
  margin: 0 -1.25px;
}

.ui.pointing.dropdown > .menu:not(.hidden)::after {
  background: var(--color-box-body);
  box-shadow: -1px -1px 0 0 var(--color-secondary);
}

.ui.cards > .card,
.ui.card {
  background: var(--color-card);
  border: 1px solid var(--color-secondary);
  box-shadow: none;
}

.ui.cards > .card > .content,
.ui.card > .content {
  border-color: var(--color-secondary);
}

.ui.cards > .card > .extra,
.ui.card > .extra,
.ui.cards > .card > .extra a:not(.ui),
.ui.card > .extra a:not(.ui) {
  color: var(--color-text);
}

.ui.cards > .card > .extra a:not(.ui):hover,
.ui.card > .extra a:not(.ui):hover {
  color: var(--color-primary);
}

.ui.cards > .card > .content > .header,
.ui.card > .content > .header {
  color: var(--color-text);
}

.ui.cards > .card > .content > .description,
.ui.card > .content > .description {
  color: var(--color-text);
}

.ui.cards > .card .meta > a:not(.ui),
.ui.card .meta > a:not(.ui) {
  color: var(--color-text-light-2);
}

.ui.cards > .card .meta > a:not(.ui):hover,
.ui.card .meta > a:not(.ui):hover {
  color: var(--color-text);
}

.ui.cards a.card:hover,
.ui.link.cards .card:not(.icon):hover,
a.ui.card:hover,
.ui.link.card:hover {
  border: 1px solid var(--color-secondary);
  background: var(--color-card);
}

.ui.cards > .card > .extra,
.ui.card > .extra {
  color: var(--color-text);
  border-top-color: var(--color-secondary-light-1) !important;
}

.ui.comments .comment .text {
  margin: 0;
}

.ui.comments .comment .text,
.ui.comments .comment .author {
  color: var(--color-text);
}

.ui.comments .comment a.author:hover {
  color: var(--color-primary);
}

.ui.comments .comment .metadata {
  color: var(--color-text-light-2);
}

.ui.comments .comment .actions a {
  color: var(--color-text-light);
}

.ui.comments .comment .actions a.active,
.ui.comments .comment .actions a:hover {
  color: var(--color-primary);
}

.ui.progress[data-percent="0"] .bar .progress {
  color: var(--color-text);
}

.ui.attached.table {
  border-color: var(--color-secondary);
}

.ui.table {
  color: var(--color-text);
  background: var(--color-body);
  border-color: var(--color-secondary);
}

.ui.ui.selectable.table > tbody > tr:hover,
.ui.table tbody tr td.selectable:hover {
  color: var(--color-text);
  background-color: var(--color-secondary-alpha-40);
}

.ui.ui.ui.ui.table tr.grey:not(.marked),
.ui.ui.table td.grey:not(.marked) {
  background: var(--color-body);
  color: var(--color-text);
}

.ui.modal {
  background: var(--color-body);
}

.ui.modal > .header {
  border-color: var(--color-secondary);
  border-top-left-radius: var(--border-radius);
  border-top-right-radius: var(--border-radius);
}

.ui.modal > .close.inside,
.ui.fullscreen.modal > .close {
  top: 11px; /* align modal close icon, for example admin notices */
  color: var(--body-color);
}

.ui.basic.table > tbody > tr {
  border-color: var(--color-secondary);
}

.ui.avatar.images .image,
.ui.avatar.images img,
.ui.avatar.images svg,
.ui.avatar.image img,
.ui.avatar.image svg,
.ui.avatar.image,
.ui.cards > .card img.avatar,
.ui.cards > .card .avatar img,
.ui.card img.avatar,
.ui.card .avatar img {
  border-radius: var(--border-radius);
}

.ui.divided.list > .item {
  border-color: var(--color-secondary);
}

.ui.link.list .item,
.ui.link.list a.item,
.ui.link.list .item a:not(.ui) {
  color: var(--color-text);
}

.ui.link.list.list a.item:hover,
.ui.link.list.list .item a:not(.ui):hover,
.ui.link.list.list a.item:active,
.ui.link.list.list .item a:not(.ui):active {
  color: var(--color-text-dark);
}

.dont-break-out {
  overflow-wrap: break-word;
  word-wrap: break-word;
  word-break: break-all;
  hyphens: auto;
}

.full.height {
  flex-grow: 1;
  padding-bottom: 80px;
}

.following.bar {
  z-index: 900;
  left: 0;
  margin: 0 !important;

  &.light {
    background: var(--color-body);
    border-bottom: 1px solid var(--color-secondary);
  }

  .column .menu {
    margin-top: 0;
  }

  .top.menu a.item.brand {
    padding-left: 0;
  }

  .brand .ui.mini.image {
    width: 30px;
  }

  .top.menu a.item:hover,
  .top.menu .dropdown.item:hover,
  .top.menu .dropdown.item.active {
    background-color: transparent;
  }

  .top.menu a.item:hover {
    color: rgba(0, 0, 0, .45);
  }

  .top.menu .menu {
    z-index: 900;
  }

  .fitted .svg {
    margin-right: 0;
  }

  .searchbox {
    background-color: #f4f4f4 !important;

    &:focus {
      background-color: #e9e9e9 !important;
    }
  }

  .text .svg {
    width: 16px;
    text-align: center;
  }

  #navbar {
    width: 100vw;
    min-height: 52px;
    padding: 0 .5rem;
  }

  #navbar .brand {
    margin: 0;
  }

  #navbar .dropdown .avatar {
    margin-right: 0 !important;
  }

  @media @mediaSm {
    #navbar:not(.shown) > *:not(:first-child) {
      display: none;
    }
  }
}

.right.stackable.menu {
  // responsive fix: this makes sure that the right menu when the page
  // is on mobile view will have elements stacked on top of each other.
  // no, stackable won't work on right menus.
  margin-left: auto;
  display: flex;
  align-items: inherit;
  flex-direction: inherit;
}

.ui.dropdown .menu {
  border-color: var(--color-secondary);
}

.ui.pagination.menu .active.item {
  color: var(--color-text);
  background: var(--color-active);
}

.ui.form .field > .selection.dropdown > .dropdown.icon {
  height: auto;
}

.ui.loading.segment::before,
.ui.loading.form::before {
  background: none;
}

.ui.loading.form > *,
.ui.loading.segment > * {
  opacity: .35;
}

.ui.loading.loading.input > i.icon svg {
  visibility: hidden;
}

.ui {
  &.left:not(.action) {
    float: left;
  }

  &.right:not(.action) {
    float: right;
  }

  &.button,
  &.menu .item {
    user-select: auto;
  }

  &.container {
    &.fluid {
      &.padded {
        padding: 0 10px;
      }
    }
  }

  &.form {
    .ui.button {
      font-weight: normal;
    }
  }

  &.floating.label {
    z-index: 10;
  }

  &.transparent.label {
    background-color: transparent;
  }

  &.menu,
  &.vertical.menu,
  &.segment {
    box-shadow: none;
  }

  /* Overide semantic selector '.ui.menu:not(.vertical) .item > .button' */
  /* This fixes the commit graph button on the commits page */

  .menu:not(.vertical) .item > .button.compact {
    padding: .58928571em 1.125em;
  }

  .menu:not(.vertical) .item > .button.small {
    font-size: .92857143rem;
  }

  &.menu .ui.dropdown.item .menu .item {
    width: 100%;
  }

  &.dropdown .menu > .item > .floating.label {
    z-index: 11;
  }

  &.dropdown .menu .menu > .item > .floating.label {
    z-index: 21;
  }

  &.dropdown .menu > .header {
    font-size: .8em;
  }

  .text {
    &.red {
      color: var(--color-red) !important;

      a {
        color: inherit !important;

        &:hover {
          color: #e67777 !important;
        }
      }
    }

    &.blue {
      color: var(--color-primary) !important;

      a {
        color: inherit !important;

        &:hover {
          color: var(--color-primary-dark-1) !important;
        }
      }
    }

    &.black {
      color: var(--color-text);

      &:hover {
        color: var(--color-text-dark);
      }
    }

    &.grey {
      color: var(--color-text-light) !important;

      a {
        color: var(--color-text) !important;

        &:hover {
          color: var(--color-primary) !important;
        }
      }
    }

    &.light.grey {
      color: var(--color-text-light-2) !important;
    }

    &.green {
      color: var(--color-green) !important;
    }

    &.purple {
      color: var(--color-purple) !important;
    }

    &.yellow {
      color: var(--color-yellow) !important;
    }

    &.orange {
      color: var(--color-orange) !important;
    }

    &.gold {
      color: var(--color-gold) !important;
    }

    &.left {
      text-align: left !important;
    }

    &.right {
      text-align: right !important;
    }

    &.small {
      font-size: .75em;
    }

    &.normal {
      font-weight: normal;
    }

    &.italic {
      font-style: italic;
    }

    &.truncate {
      overflow: hidden;
      text-overflow: ellipsis;
      white-space: nowrap;
      display: inline-block;
    }

    &.thin {
      font-weight: normal;
    }

    &.middle {
      vertical-align: middle;
    }
  }

  .message {
    text-align: center;
  }

  .message > ul {
    margin-left: auto;
    margin-right: auto;
    display: table;
    text-align: left;
  }

  &.bottom.attached.message {
    text-align: left;
    color: black;

    .pull-right {
      color: black;
    }

    & > span,
    .pull-right > span {
      color: var(--color-green);
    }
  }

  .header > i + .content {
    padding-left: .75rem;
    vertical-align: middle;
  }

  .error {
    &.header {
      background-color: #ffe8e6 !important;
      border-color: var(--color-red);
    }

    &.segment {
      border-color: var(--color-red);
    }
  }

  .warning {
    &.header {
      background-color: #f9edbe !important;
      border-color: var(--color-yellow);
    }

    &.segment {
      border-color: var(--color-yellow);
    }
  }

  .info {
    &.segment {
      border: 1px solid #c5d5dd;

      &.top {
        background-color: #e6f1f6 !important;

        h3,
        h4 {
          margin-top: 0;
        }

        h3:last-child {
          margin-top: 4px;
        }

        > :last-child {
          margin-bottom: 0;
        }
      }
    }
  }

  .normal.header {
    font-weight: normal;
  }

  .form {
    .fake {
      display: none !important;
    }

    .sub.field {
      margin-left: 25px;
    }
  }

  .sha.label {
    font-family: var(--fonts-monospace);
    font-size: 13px;
    padding: 6px 10px 4px;
    font-weight: normal;
    margin: 0 6px;
  }

  .button.truncate {
    display: inline-block;
    max-width: 100%;
    overflow: hidden;
    text-overflow: ellipsis;
    vertical-align: top;
    white-space: nowrap;
    margin-right: 6px;
  }

  &.status.buttons {
    .svg {
      margin-right: 4px;
    }
  }

  &.inline.delete-button {
    padding: 8px 15px;
    font-weight: normal;
  }

  .background {
    &.red {
      background-color: var(--color-red) !important;
    }

    &.blue {
      background-color: var(--color-primary) !important;
    }

    &.black {
      background-color: #444444;
    }

    &.grey {
      background-color: var(--color-grey) !important;
    }

    &.light.grey {
      background-color: var(--color-grey) !important;
    }

    &.green {
      background-color: var(--color-green) !important;
    }

    &.purple {
      background-color: var(--color-purple) !important;
    }

    &.yellow {
      background-color: var(--color-yellow) !important;
    }

    &.orange {
      background-color: var(--color-orange) !important;
    }

    &.gold {
      background-color: var(--color-gold) !important;
    }
  }

  .migrate {
    color: var(--color-text-light-2) !important;
    opacity: .5;
    a {
      color: var(--color-text-light) !important;

      &:hover {
        color: var(--color-text) !important;
      }
    }
  }

  .border {
    border: 1px solid;
    &.red {
      border-color: var(--color-red) !important;
    }

    &.blue {
      border-color: var(--color-primary) !important;
    }

    &.black {
      border-color: #444444;
    }

    &.grey {
      border-color: var(--color-grey) !important;
    }

    &.light.grey {
      border-color: var(--color-grey) !important;
    }

    &.green {
      border-color: var(--color-green) !important;
    }

    &.purple {
      border-color: var(--color-purple) !important;
    }

    &.yellow {
      border-color: var(--color-yellow) !important;
    }

    &.orange {
      border-color: var(--color-orange) !important;
    }

    &.gold {
      border-color: var(--color-gold) !important;
    }
  }

  .branch-tag-choice {
    line-height: 20px;
  }

  &.pagination.menu {
    @media @mediaSm {
      .item:not(.active):not(.navigation),
      .item.navigation span.navigation_label {
        display: none;
      }
    }
    &.narrow .item {
      padding-left: 8px;
      padding-right: 8px;
      min-width: 1em;
      text-align: center;
      .icon {
        margin-right: 0;
      }
    }
  }

  /* modal svg icons, copied from fomantic except width and height */
  &.icon.header svg {
    width: 3em;
    height: 3em;
    float: none;
    display: block;
    line-height: 1;
    padding: 0;
    margin: 0 auto .5rem;
    opacity: 1;
  }

  /* center text in fomantic modal dialogs */
  &.modal > .content {
    text-align: center;
  }
}

.ui.floating.dropdown {
  .overflow.menu {
    .scrolling.menu.items {
      border-radius: 0 !important;
      box-shadow: none !important;
      border-bottom: 1px solid var(--color-secondary);
    }
  }
}

.user-menu > .item {
  width: 100%;
  border-radius: 0 !important;
}

.scrolling.menu {
  .item.selected {
    font-weight: 600 !important;
  }
}

.ui.dropdown .scrolling.menu {
  border-color: var(--color-secondary);
}

footer {
  background-color: var(--color-footer);
  border-top: 1px solid var(--color-secondary);
  width: 100%;
  flex-basis: 40px;
  color: var(--color-text-light);

  .container {
    width: 100vw !important;
    padding: 0 .5rem;
    max-width: calc(100vw - 1rem) !important;

    .links > * {
      border-left: 1px solid var(--color-secondary);
      padding-left: 8px;
      margin-left: 5px;

      &:first-child {
        border-left: 0;
      }
    }
  }

  .ui.language {
    .menu {
      max-height: 500px;
      overflow-y: auto;
      margin-bottom: 7px;
    }

    .svg {
      margin-right: .15em;
      vertical-align: top;
      margin-top: calc(2em - 16px);
    }
  }

  .ui {
    &.left,
    &.right {
      line-height: 40px;
    }
  }
}

.hide {
  display: none;

  &.show-outdated {
    display: none !important;
  }

  &.hide-outdated {
    display: none !important;
  }
}

.center:not(.popup) {
  text-align: center;
}

// Conditional display
@media @mediaMdAndUp {
  .mobile-only,
  .ui.button.mobile-only {
    display: none;
  }

  // has the same behaviour of sr-only, hiding the content for
  // non-screenreaders, but is shown on mobile devices.
  .sr-mobile-only {
    .sr-only();
  }
}

@media @mediaSm {
  .not-mobile {
    display: none;
  }
}

// Accessibility
.sr-only {
  position: absolute;
  width: 1px;
  height: 1px;
  padding: 0;
  margin: -1px;
  overflow: hidden;
  clip: rect(0, 0, 0, 0);
  border: 0;
}

.sr-only-focusable:active,
.sr-only-focusable:focus {
  position: static;
  width: auto;
  height: auto;
  margin: 0;
  overflow: visible;
  clip: auto;
}

@media @mediaMd {
  .ui.container {
    width: 95%;
  }
}

.ui.menu.new-menu {
  margin-bottom: 15px;
  background: var(--color-navbar);
  border-bottom: 1px solid var(--color-secondary) !important;
  overflow: auto;
}

@media @mediaSm {
  .ui.menu.new-menu {
    overflow: visible !important;
  }
}

.ui.menu.new-menu .new-menu-inner {
  display: flex;
  margin-left: auto;
  margin-right: auto;
}

@media @mediaSm {
  .ui.menu.new-menu .new-menu-inner {
    flex-wrap: wrap;
    margin-left: 0;
    margin-right: 0;
  }
}

.ui.menu.new-menu::after {
  position: absolute;
  display: block;
  background: linear-gradient(to right, transparent, var(--color-navbar) 100%);
  content: '';
  right: 0;
  height: 39px;
  width: 60px;
  visibility: visible;
  pointer-events: none;
}

.ui.menu.new-menu.shadow-body::after {
  background: linear-gradient(to right, transparent, var(--color-body) 100%);
}

.ui.menu.new-menu .item {
  margin: 0 !important;
}

@media @mediaSm {
  .ui.menu.new-menu .item {
    width: auto !important;
  }
}

.ui.menu.new-menu .item:last-child {
  padding-right: 30px !important;
}

.ui.menu.new-menu::-webkit-scrollbar {
  height: 6px;
  display: none;
}

.ui.menu.new-menu::-webkit-scrollbar-track {
  background: none !important;
}

.ui.menu.new-menu::-webkit-scrollbar-thumb {
  box-shadow: none !important;
}

.ui.menu.new-menu:hover::-webkit-scrollbar {
  display: block;
}

[v-cloak] {
  display: none !important;
}

.repos-search {
  padding-bottom: 0 !important;
}

.repos-filter {
  margin-top: 0 !important;
  border-bottom-width: 0 !important;
  margin-bottom: 2px !important;
}

.repo-title {
  font-size: 1.5rem;
  display: flex;
  align-items: center;
  flex: 1;
  word-break: break-all;
  color: var(--color-text-light);

  .avatar {
    width: 32px !important;
    height: 32px !important;
  }

  .labels {
    margin-left: .5rem;

    > * + * {
      margin-left: .5rem;
    }
  }
}

.repo-icon {
  display: inline-block;
}

.activity-bar-graph {
  background-color: var(--color-primary);
  color: #fff;
}

.activity-bar-graph-alt {
  color: #fff;
}

.archived-icon {
  color: lighten(#000000, 70%) !important;
}

.oauth2-authorize-application-box {
  margin-top: 3em !important;
}

/* multiple radio or checkboxes as inline element */
.inline-grouped-list {
  display: inline-block;
  vertical-align: top;

  > .ui {
    display: block;
    margin-top: 5px;
    margin-bottom: 10px;

    &:first-child {
      margin-top: 1px;
    }
  }
}

i.icons .icon:first-child {
  margin-right: 0;
}

i.icon.centerlock {
  top: 1em;
}

.ui.label {
  padding: .3em .5em;
  background: var(--color-light);
  color: var(--color-text-light);
}

.ui.labels a.label:hover,
a.ui.label:hover {
  background: var(--color-hover);
  color: var(--color-text);
}

.ui.label > .detail .icons {
  margin-right: .25em;
}

.ui.label > .detail .icons .icon {
  margin-right: 0;
}

.lines-num {
  padding-left: 10px;
  padding-right: 10px;
  text-align: right !important;
  color: rgba(27, 31, 35, .3);
  width: 1%;
  user-select: none;
  font-family: var(--fonts-monospace);

  span {
    &.bottom-line {
      &::after {
        border-bottom: 1px solid var(--color-secondary);
      }
    }

    &::after {
      content: attr(data-line-number);
      line-height: 20px !important;
      padding: 0 10px;
      cursor: pointer;
      display: block;
    }
  }
}

.lines-type-marker {
  vertical-align: top;
}

.lines-num,
.lines-code {
  font-size: 12px;
  font-family: var(--fonts-monospace);
  line-height: 20px;
  padding-top: 0;
  padding-bottom: 0;
  vertical-align: top;

  pre,
  ol {
    background-color: inherit;
    margin: 0;
    padding: 0 !important;

    li {
      display: block;
      width: calc(100% - 1ch);
      padding-left: 1ch;
    }
  }
}

.lines-code {
  background-color: var(--color-code-bg);
  padding-left: 5px;
}

.lines-code.active,
.lines-code .active {
  background: #fffbdd !important;
}

.blame .lines-num {
  padding: 0 !important;
  background-color: #f5f5f5;
}

.blame .lines-code {
  padding: 0 !important;
}

.code-inner {
  font: 12px var(--fonts-monospace);
  white-space: pre-wrap;
  word-break: break-all;
  overflow-wrap: break-word;
  word-wrap: break-word;
}

.blame .code-inner {
  white-space: pre;
  word-break: normal;
  word-wrap: normal; /* not using overflow-wrap because safari does not treat is an an alias */
}

.lines-commit {
  vertical-align: top;
  color: #999999;
  padding: 0 !important;
  background: #f5f5f5;
  width: 1%;
  -moz-user-select: none;
  -ms-user-select: none;
  -webkit-user-select: none;
  user-select: none;

  .blame-info {
    width: 350px;
    max-width: 350px;
    display: block;
    user-select: none;
    padding: 0 0 0 10px;
    line-height: 20px;
    box-sizing: content-box;

    .blame-data {
      display: flex;
      font-family: var(--fonts-regular);

      .blame-message {
        flex-grow: 2;
        overflow: hidden;
        white-space: nowrap;
        text-overflow: ellipsis;
      }

      .blame-time,
      .blame-avatar {
        flex-shrink: 0;
      }
    }
  }

  .ui.avatar.image {
    height: 18px;
    width: 18px;
    display: block;
    margin-top: 1px;
  }
}

.lines-code,
.lines-commit {
  .bottom-line {
    border-bottom: 1px solid var(--color-secondary);
  }
}
.code-view table {
  width: 100%;
}

.octicon-tiny {
  font-size: .85714286rem;
}

.ui.button {
  background: var(--color-button);
  border: 1px solid var(--color-light-border);
  color: var(--color-text);
}

.page-content .ui.button {
  box-shadow: none !important;
}

.ui.button:focus,
.ui.button:hover {
  background: var(--color-hover);
  color: var(--color-text);
}

.ui.button:active,
.ui.active.button:active,
.ui.active.button:hover {
  background: var(--color-active);
  color: var(--color-text);
}

.ui.button.no-text .icon {
  margin: 0 !important;
}

.ui.buttons .button:first-child {
  border-left: 1px solid var(--color-light-border);
}

.ui.buttons .button + .button {
  border-left: none;
}

.two-toggle-buttons .button:not(.active):first-of-type {
  border-right: none;
}

.two-toggle-buttons .button.active:last-of-type {
  border-left: 1px solid var(--color-light-border);
}

.ui.labeled.button.disabled > .button,
.ui.basic.buttons .button,
.ui.basic.button {
  color: var(--color-text-light);
  background: var(--color-light);
}

.ui.basic.buttons .button:hover,
.ui.basic.button:hover {
  color: var(--color-text);
  background: var(--color-hover);
}

.ui.basic.buttons .button:focus,
.ui.basic.button:focus,
.ui.basic.buttons .button:active,
.ui.basic.button:active,
.ui.basic.buttons .active.button,
.ui.basic.active.button,
.ui.basic.buttons .active.button:hover,
.ui.basic.active.button:hover {
  color: var(--color-text);
  background: var(--color-active);
}

.ui.labeled.button > .label {
  border-color: var(--color-light-border);
}

.ui.labeled.icon.buttons > .button > .icon,
.ui.labeled.icon.button > .icon {
  background: var(--color-hover);
}

.ui.blue.button,
.ui.blue.buttons .button,
.ui.primary.button,
.ui.primary.buttons .button {
  background-color: var(--color-primary) !important;
}

.ui.blue.button:hover,
.ui.blue.buttons .button:hover,
.ui.primary.button:hover,
.ui.primary.buttons .button:hover {
  background-color: var(--color-primary-dark-2) !important;
}

.ui.blue.button:focus,
.ui.blue.buttons .button:focus,
.ui.primary.button:focus,
.ui.primary.buttons .button:focus {
  background-color: var(--color-primary-dark-3) !important;
}

.ui.basic.blue.button,
.ui.basic.blue.buttons .button,
.ui.basic.primary.button,
.ui.basic.primary.buttons .button {
  box-shadow: inset 0 0 0 1px var(--color-primary) !important;
  color: #fff !important;
}

.ui.basic.blue.button:hover,
.ui.basic.blue.buttons .button:hover,
.ui.basic.primary.button:hover,
.ui.basic.primary.buttons .button:hover {
  box-shadow: inset 0 0 0 1px var(--color-primary-dark-2) !important;
}

.ui.basic.blue.button:focus,
.ui.basic.blue.buttons .button:focus,
.ui.basic.primary.button:focus,
.ui.basic.primary.buttons .button:focus {
  box-shadow: inset 0 0 0 1px var(--color-primary-dark-3) !important;
}

.ui.blue.label,
.ui.blue.labels .label,
.ui.primary.label,
.ui.primary.labels .label {
  background-color: var(--color-primary) !important;
  border-color: var(--color-primary-dark-2) !important;
}

.ui.basic.labels .blue.label,
.ui.ui.ui.basic.blue.label,
.ui.basic.labels .primary.label,
.ui.ui.ui.basic.primary.label {
  background: transparent !important;
  border-color: var(--color-primary) !important;
  color: var(--color-primary) !important;
}

.ui.basic.labels .label,
.ui.basic.label {
  background: var(--color-light);
  border-color: var(--color-light-border);
  color: var(--color-text-light);
}

.ui.basic.labels a.label:hover,
a.ui.basic.label:hover {
  color: var(--color-text);
  border-color: var(--color-light-border);
  background: var(--color-hover);
}

.ui.label > img {
  width: auto !important;
  vertical-align: middle;
  height: 2.1666em !important;
}

.svg {
  span.green & {
    color: var(--color-green);
  }
  span.red & {
    color: var(--color-red);
  }
  span.purple & {
    color: var(--color-purple);
  }
}

.ui.popup {
  background-color: var(--color-body);
  color: var(--color-secondary-dark-6);
  border-color: var(--color-secondary);
}

.ui.popup::before {
  box-shadow: 1px 1px 0 0 var(--color-secondary);
}

.ui.bottom.popup::before,
.ui.top.popup::before,
.ui.right.center.popup::before,
.ui.left.center.popup::before {
  background-color: var(--color-body);
}

.ui.bottom.left.popup::before,
.ui.bottom.right.popup::before,
.ui.bottom.center.popup::before {
  box-shadow: -1px -1px 0 0 var(--color-secondary);
}

.ui.left.center.popup::before {
  box-shadow: 1px -1px 0 0 var(--color-secondary);
}

.ui.right.center.popup::before {
  box-shadow: -1px 1px 0 0 var(--color-secondary);
}

.ui.popup .ui.label {
  margin-bottom: .4em;
}

.color-icon {
  display: inline-block;
  border-radius: 100%;
  height: 14px;
  width: 14px;
}

.ui.label > .color-icon {
  margin-left: 0;
}

.invisible {
  visibility: hidden;
}

.ui.segment,
.ui.segments,
.ui.attached.segment {
  background: var(--color-box-body);
  color: var(--color-text);
  border-color: var(--color-secondary);
}

.ui.segments > .segment {
  border-color: var(--color-secondary);
}

.ui.secondary.segment {
  background: var(--color-secondary-bg);
  color: var(--color-text-light);
}

.ui.attached.header {
  position: relative;
  background: var(--color-box-header);
  border-color: var(--color-secondary);

  .right .button {
    padding: 8px 10px;
    font-weight: normal;
  }
}

/* fix misaligned right buttons on box headers */
.ui.attached.header .right:not(.dropdown) {
  position: absolute;
  right: .78571429rem;
  top: 0;
  bottom: 0;
  height: 30px;
  margin-top: auto;
  margin-bottom: auto;
}

/* https://github.com/go-gitea/gitea/issues/10210 */
.ui.attached.segment ~ .ui.top.attached.header {
  margin-top: 1rem;
}

table th[data-sortt-asc],
table th[data-sortt-desc] {
  &:hover {
    background: rgba(0, 0, 0, .1) !important;
    cursor: pointer !important;
  }
  .svg {
    margin-left: .25rem;
  }
}

/* fix up SVG dropdown triangles because fomantic thinks they are icon fonts */
/* see https://github.com/go-gitea/gitea/issues/14014 */
.ui.dropdown > .dropdown.icon,
.btn-review > .dropdown.icon {
  height: auto !important;
  margin-left: .5rem !important;
  margin-top: -1px !important;
  margin-bottom: -1px !important;
  margin-right: -.5rem !important;
}
.ui.button.dropdown > .dropdown.icon,
.btn-review > .dropdown.icon {
  float: right !important;

  @media (max-width: 480px) {
    display: none;
  }
}
.ui.selection.dropdown > .search.icon,
.ui.selection.dropdown > .delete.icon,
.ui.selection.dropdown > .dropdown.icon {
  top: 0 !important;
}
.ui.dropdown.no-text > .dropdown.icon {
  margin-left: 0 !important;
  margin-right: 0 !important;
}

/* limit width of all direct dropdown menu children */
/* https://github.com/go-gitea/gitea/pull/10835 */
.dropdown:not(.selection) > .menu:not(.review-box) > *:not(.header) {
  max-width: 300px;
  overflow-x: hidden;
  text-overflow: ellipsis;
}

.dropdown:not(.selection) > .menu.review-box > * {
  @media (max-height: 700px) {
    .CodeMirror,
    .CodeMirror-scroll {
      min-height: 100px;
    }
  }
}

.ui.dropdown .menu .item {
  border-radius: 0;
}

.ui.dropdown .menu .item:first-of-type {
  border-radius: var(--border-radius) var(--border-radius) 0 0;
}

.ui.dropdown .menu .item:last-of-type {
  border-radius: 0 0 var(--border-radius) var(--border-radius);
}

.text-label {
  display: inline-flex !important;
  align-items: center !important;
}

.emoji,
.reaction {
  font-size: 1.25em;
  line-height: 1;
  font-style: normal !important;
  font-weight: normal !important;
  vertical-align: -.075em;

  @supports (-webkit-hyphens:none) {
    body:not(.safari-above125) & {
      font-size: inherit;
      vertical-align: inherit;
      img {
        font-size: 1.25em;
        vertical-align: -.225em !important;
      }
    }
  }
}

.emoji img,
.reaction img {
  border-width: 0 !important;
  margin: 0 !important;
  width: 1em !important;
  height: 1em !important;
  vertical-align: -.15em;
}

.labelspage {
  list-style: none;
  padding-top: 0;

  .item {
    margin-top: 0;
    margin-right: -14px;
    margin-left: -14px;
    padding: 10px;
    border-bottom: 1px solid var(--color-secondary);
    border-top: none;

    a {
      font-size: 15px;
      padding-top: 5px;
      padding-right: 10px;
      color: var(--color-text-light);

      &:hover {
        color: var(--color-primary-light-2);
      }

      &.open-issues {
        margin-right: 30px;
      }
    }

    .ui.label {
      font-size: 1em;
    }
  }

  .item:last-child {
    border-bottom: none;
    padding-bottom: 0;
  }

  .orglabel {
    opacity: .7;
  }
}

/* https://github.com/go-gitea/gitea/pull/11486 */
.ui.sub.header {
  text-transform: none;
}

.ui.tabular.menu {
  border-color: var(--color-secondary);
}

.ui.tabular.menu .item {
  padding: 11px 12px;
  color: var(--color-text-light-2);
}

.ui.tabular.menu .item:hover {
  color: var(--color-text);
}

.ui.tabular.menu .active.item,
.ui.tabular.menu .active.item:hover {
  background: var(--color-body);
  border-color: var(--color-secondary);
  color: var(--color-text);
  margin-top: 1px; /* offset fomantic's margin-bottom: -1px */
}

.ui.segment .ui.tabular.menu .active.item,
.ui.segment .ui.tabular.menu .active.item:hover {
  background: var(--color-box-body);
}

.ui.secondary.pointing.menu {
  border-color: var(--color-secondary);
}

.ui.secondary.pointing.menu .item {
  color: var(--color-text-light-2);
}

.ui.secondary.pointing.menu .active.item,
.ui.secondary.pointing.menu .active.item:hover,
.ui.secondary.pointing.menu .dropdown.item:hover,
.ui.secondary.pointing.menu .link.item:hover,
.ui.secondary.pointing.menu a.item:hover {
  color: var(--color-text-dark);
}

.ui.header {
  color: var(--color-text);
}

.ui.header .ui.label {
  margin-left: .25rem;
}

.ui.header > .ui.label.compact {
  margin-top: inherit;
}

.flash-error details code {
  display: block;
  text-align: left;
}

.truncated-item-container {
  display: flex !important;
}

.truncated-item-name {
  line-height: 2em;
  white-space: nowrap;
  overflow: hidden;
  text-overflow: ellipsis;
  margin-top: -.5em;
  margin-bottom: -.5em;
}<|MERGE_RESOLUTION|>--- conflicted
+++ resolved
@@ -96,12 +96,8 @@
   --color-input-border: #dedede;
   --color-input-border-hover: #cecece;
   --color-navbar: #f8f8f8;
-<<<<<<< HEAD
-  --color-light: #00000004;
-  --color-light-undo-disabling: rgba(0, 0, 0, calc(4 / 255 * 222 / 255 / var(--opacity-disabled)));
-=======
   --color-light: #00000006;
->>>>>>> f2babf33
+  --color-light-mimic-enabled: rgba(0, 0, 0, calc(6 / 255 * 222 / 255 / var(--opacity-disabled)));
   --color-light-border: #0000001d;
   --color-hover: #0000000f;
   --color-active: #00000014;
