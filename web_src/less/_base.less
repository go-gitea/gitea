--- conflicted
+++ resolved
@@ -2003,24 +2003,6 @@
   margin-right: 0 !important;
 }
 
-<<<<<<< HEAD
-.dropdown:not(.selection) > .menu.review-box > * {
-  @media (max-height: 700px) {
-    .CodeMirror,
-    .CodeMirror-scroll {
-      min-height: 100px;
-    }
-  }
-=======
-/* limit width of all direct dropdown menu children */
-/* https://github.com/go-gitea/gitea/pull/10835 */
-.dropdown:not(.selection) > .menu:not(.review-box) > *:not(.header) {
-  max-width: 300px;
-  overflow-x: hidden;
-  text-overflow: ellipsis;
->>>>>>> 7948cb31
-}
-
 .ui.dropdown .menu .item {
   border-radius: 0;
 }
