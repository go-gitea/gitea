.hljs {
    display: block;
    overflow-x: auto;
    padding: .5em;
    color: #bababa;
}

.hljs-strong,
.hljs-emphasis {
    color: #a8a8a2;
}

.hljs-bullet,
.hljs-quote,
.hljs-link,
.hljs-number,
.hljs-regexp,
.hljs-literal {
    color: #6896ba;
}

.hljs-code,
.hljs-selector-class {
    color: #a6e22e;
}

.hljs-emphasis {
    font-style: italic;
}

.hljs-keyword,
.hljs-selector-tag,
.hljs-section,
.hljs-attribute,
.hljs-name,
.hljs-variable {
    color: #cb7832;
}

.hljs-params {
    color: #b9b9b9;
}

.hljs-string {
    color: #6a8759;
}

.hljs-subst,
.hljs-type,
.hljs-built_in,
.hljs-builtin-name,
.hljs-symbol,
.hljs-selector-id,
.hljs-selector-attr,
.hljs-selector-pseudo,
.hljs-template-tag,
.hljs-template-variable,
.hljs-addition {
    color: #e0c46c;
}

.hljs-comment,
.hljs-deletion,
.hljs-meta {
    color: #7f7f7f;
}

.repository .ui.segment.sub-menu .list .item {
    color: #dbdbdb;
    a,
    span.ui {
        color: #dbdbdb;
    }
}

.ui.horizontal.segments > .segment {
    background-color: #383c4a;
}

body {
    background: #383c4a;
    color: #9e9e9e;
}

/* firefox scroll bars */

* {
    scrollbar-width: thin;
    scrollbar-color: #87ab63 rgba(255, 255, 255, .1);
}

/* webkit scrollbars */

::-webkit-scrollbar {
    -webkit-appearance: none !important;
    width: 10px !important;
    height: 10px !important;
}

::-webkit-scrollbar-track {
    border-radius: 0 !important;
    background: rgba(255, 255, 255, .1) !important;
}

::-webkit-scrollbar-thumb {
    cursor: pointer !important;
    border-radius: 5px !important;
    -webkit-transition: color .2s ease !important;
    transition: color .2s ease !important;
    background: #87ab63 !important;
}

::-webkit-scrollbar-thumb:window-inactive {
    background: #87ab63 !important;
}

::-webkit-scrollbar-thumb:hover {
    background: #87ab63 !important;
}

a {
    color: #87ab63;
}

a:hover {
    color: #a0cc75;
}

.ui.card > .extra a:not(.ui):hover,
.ui.cards > .card > .extra a:not(.ui):hover {
    color: #a0cc75;
}

.ui.breadcrumb a:hover {
    color: #a0cc75;
}

.ui.breadcrumb a {
    color: #87ab63;
}

.repository .metas .ui.list a .text {
    color: #87ab63;
}

.repository .metas .ui.list a .text:hover {
    color: #a0cc75;
}

.repository .label.list .item a {
    color: #87ab63;
}

.repository .label.list .item a:hover {
    color: #a0cc75;
}

.repository .milestone.list > .item > a {
    color: #87ab63;
}

.repository .milestone.list > .item > a:hover {
    color: #a0cc75;
}

.repository.release #release-list {
    border-top: 1px solid #4c505c;
}

.repository .milestone.list > .item .operate > a {
    color: #87ab63;
}

.repository .milestone.list > .item .operate > a:hover {
    color: #a0cc75;
}

.ui.green.progress .bar {
    background-color: #668844;
}

.ui.progress.success .bar {
    background-color: #7b9e57 !important;
}

.following.bar.light {
    background: #2e323e;
    border-bottom: 1px solid #313131;
}

.ui.secondary.menu .active.item {
    color: #dbdbdb;
}

.ui.secondary.menu .item {
    color: #9e9e9e;
}

.following.bar .top.menu a.item:hover {
    color: #ffffff;
}

.repository.view.issue .comment-list .comment .content > .bottom.segment a {
    border: solid 1px #353945;
    background-color: #353945;
}

.ui.attached.header {
    background: #404552;
    border: 1px solid #404552;
    color: #dbdbdb;
}

.ui.attached.table {
    border: 1px solid #304251;
    background: #304251;
}

.feeds .list ul li:not(:last-child) {
    border-bottom: 1px solid #333640;
}

.feeds .list ul li.private {
    background: #353945;
    border: 1px solid #333640;
}

.ui.secondary.menu .dropdown.item:hover,
.ui.secondary.menu .link.item:hover,
.ui.secondary.menu .active.item:hover,
.ui.secondary.menu a.item:hover {
    color: #ffffff;
}

.ui.menu .ui.dropdown .menu > .item {
    background: #2c303a !important;
    color: #9e9e9e !important;
}

.ui.secondary.menu .dropdown.item > .menu,
.ui.text.menu .dropdown.item > .menu {
    border: 1px solid #434444;
}

footer {
    background: #2e323e;
    border-top: 1px solid #313131;
    color: #bababa;
}

.ui.menu .dropdown.item .menu {
    background: #2c303a;
}

.ui.menu .ui.dropdown .menu > .item:hover,
.ui.menu .ui.dropdown .menu > .selected.item {
    color: #ffffff !important;
}

.ui.dropdown .menu > .header {
    color: #dbdbdb;
}

.ui.red.label,
.ui.red.labels .label {
    background-color: #7d3434 !important;
    border-color: #8a2121 !important;
}

.ui.menu {
    background: #404552;
    border: 1px solid #353945;
}

.ui.menu .active.item:hover,
.ui.vertical.menu .active.item:hover {
    color: #dbdbdb;
    background: #4b5162;
}

.ui.link.menu .item:hover,
.ui.menu .dropdown.item:hover,
.ui.menu .link.item:hover,
.ui.menu a.item:hover {
    color: #dbdbdb;
    background: #454b5a;
}

.ui.menu .active.item {
    background: #4b5162;
    color: #dbdbdb;
}

.ui.input input {
    background: #404552;
    border: 2px solid #353945;
    color: #dbdbdb;
}

.ui.input input:focus,
.ui.input.focus input {
    background: #404552;
    border: 2px solid #353945;
    color: #dbdbdb;
}

.ui.accordion .title:not(.ui) {
    color: #dbdbdb;
}

.ui.label,
.ui.label.basic {
    color: #dbdbdb;
    background-color: #404552;
}

.issue.list > .item .title {
    color: #87ab63;
}

.issue.list > .item .title:hover {
    color: #a0cc75;
}

.issue.list > .item {
    border-bottom: 1px dashed #475767;
}

.ui.green.label,
.ui.green.labels .label,
.ui.basic.green.label {
    background-color: #2d693b !important;
    border-color: #2d693b !important;
}

.ui.basic.green.labels a.label:hover,
a.ui.basic.green.label:hover {
    background-color: #16ab39 !important;
    border-color: #16ab39 !important;
    color: #ffffff !important;
}

.issue.list > .item .comment {
    color: #129c92;
}

.ui.basic.button,
.ui.basic.buttons .button {
    color: #797979;
}

.ui.basic.red.active.button,
.ui.basic.red.buttons .active.button {
    box-shadow: 0 0 0 1px #c75252 inset !important;
    color: #c75252 !important;
}

.ui.basic.button:focus,
.ui.basic.button:hover,
.ui.basic.buttons .button:focus,
.ui.basic.buttons .button:hover {
    color: #dbdbdb;
    box-shadow: 0 0 0 1px rgba(200, 200, 200, .35) inset;
    background: rgba(0, 0, 0, .5);
}

.ui.menu .item {
    background: #404552;
    color: #9e9e9e;
}

.ui.menu .item.disabled,
.ui.menu .item.disabled:hover,
.ui.ui.menu .item.disabled,
.ui.ui.menu .item.disabled:hover {
    color: #626773;
}

.ui.pagination.menu .active.item {
    color: #dbdbdb;
    background-color: #87ab63;
}

.repository .header-wrapper {
    background-color: #2a2e3a;
}

.ui.tabular.menu .active.item {
    background: #383c4a;
    color: #dbdbdb;
    border-left: 1px solid transparent;
    border-right: 1px solid transparent;
    border-top: 0;
}

.ui.tabular.menu .item {
    color: #9e9e9e;
}

.ui.tabular.menu .item:hover {
    color: #dbdbdb;
}

.ui.header,
.ui.breadcrumb .divider {
    color: #9e9e9e;
}

.ui.blue.label,
.ui.blue.labels .label,
.repository .segment.reactions .ui.label.basic.blue {
    background-color: #26577b !important;
    border-color: #26577b !important;
}

.ui.menu .item > .label {
    background: #565454;
}

.ui.blue.button,
.ui.blue.buttons .button {
    background-color: #87ab63;
}

.ui.blue.button:hover,
.ui.blue.buttons .button:hover {
    background-color: #a0cc75;
}

.ui.form input:not([type]),
.ui.form input[type="date"],
.ui.form input[type="datetime-local"],
.ui.form input[type="email"],
.ui.form input[type="file"],
.ui.form input[type="number"],
.ui.form input[type="password"],
.ui.form input[type="search"],
.ui.form input[type="tel"],
.ui.form input[type="text"],
.ui.form input[type="time"],
.ui.form input[type="url"] {
    color: #9e9e9e;
    background: #404552;
    border: 2px solid #353945;
}

.ui.form input:not([type]):focus,
.ui.form input[type="date"]:focus,
.ui.form input[type="datetime-local"]:focus,
.ui.form input[type="email"]:focus,
.ui.form input[type="file"]:focus,
.ui.form input[type="number"]:focus,
.ui.form input[type="password"]:focus,
.ui.form input[type="search"]:focus,
.ui.form input[type="tel"]:focus,
.ui.form input[type="text"]:focus,
.ui.form input[type="time"]:focus,
.ui.form input[type="url"]:focus {
    background: #404552;
    border: 2px solid #4b505f;
    color: #dbdbdb;
}

.ui.action.input:not([class*="left action"]) input:focus {
    border-right-color: #4b505f !important;
}

.ui.green.button,
.ui.green.buttons .button {
    background-color: #87ab63;
}

.ui.green.button:hover,
.ui.green.buttons .button:hover {
    background-color: #a0cc75;
}

.ui.button {
    background: #383c4a;
    border: 1px solid #4c505c;
    color: #dbdbdb;
}

.ui.labeled.button:not([class*="left labeled"]) > .label,
.ui[class*="left labeled"].button > .button {
    background: #404552;
    border: 1px solid #4c505c;
    color: #87ab63;
}

.ui.button:hover {
    background-color: #404552;
    color: #dbdbdb;
}

.ui.table thead th,
.ui.table > thead > tr > th {
    background: #404552 !important;
    color: #dbdbdb !important;
}

.repository.file.list #repo-files-table tr {
    background: #2a2e3a;
}

.repository.file.list #repo-files-table tr:hover {
    background-color: #393d4a !important;
}

.ui.table {
    color: #a5a5a5 !important;
    border-color: #4c505c;
    background: #353945;
}

.ui.table tbody tr {
    border-color: #333640;
    background: #2a2e3a;
}

.ui .text.grey {
    color: #a5a5a8 !important;
}

.ui.attached.table.segment {
    background: #353945;
    color: #dbdbdb !important;
}

.markdown:not(code) h2 {
    border-bottom: 1px solid #304251;
}

.repository.wiki.new .ui.container form .ui.tabular.menu {
    border-bottom: 1px solid rgba(187, 187, 187, .6);

    .active.item {
        border-top: 1px solid rgba(187, 187, 187, .6);
        border-left: 1px solid rgba(187, 187, 187, .6);
        border-right: 1px solid rgba(187, 187, 187, .6);
        &:hover {
            background: #4b5162;
        }
    }
}

.hljs,
.hljs-keyword,
.hljs-selector-tag,
.hljs-subst {
    color: #9daccc;
}

.markdown:not(code) .highlight pre,
.markdown:not(code) pre {
    background-color: #2a2e3a;
    border: 1px solid #404552;
}

.markdown:not(code) table tr:nth-child(2n) {
    background-color: #2a2e39;
}

.markdown:not(code) table tr:nth-child(2n-1) {
    background-color: #383b44;
}

.markdown:not(code) table thead tr:nth-child(2n-1) {
    background-color: #464c5d !important;
}

.markdown:not(code) table td,
.markdown:not(code) table th {
    border-color: #4c505c !important;
}

.repository.file.editor.edit,
.repository.wiki.new .CodeMirror {
    .editor-preview,
    .editor-preview-side,
    & + .editor-preview-side {
        background: #353945;

        .markdown:not(code).ui.segment {
            border-width: 0;
        }
    }
}

.ui.dropdown .menu {
    background: #2c303a;
}

.ui.dropdown .menu > .message:not(.ui) {
    color: #636363;
}

.ui.input {
    color: #dbdbdb;
}

.overflow.menu .items .item {
    color: #9d9d9d;
}

.overflow.menu .items .item:hover {
    color: #dbdbdb;
}

.ui.segment {
    background: #353945;
    color: #9e9e9e !important;
    border: 1px solid #404552;
}

.ui.list > .item > .content {
    color: #9e9e9e !important;
}

.ui.active.button:active,
.ui.button:active,
.ui.button:focus {
    background-color: #2e3e4e;
    color: #dbdbdb;
}

.ui.dropdown .menu .selected.item,
.ui.dropdown.selected {
    color: #dbdbdb;
}

.ui.dropdown .menu > .item:hover {
    color: #dbdbdb;
}

.ui.dropdown .menu > .item {
    color: #9e9e9e;
}

.ui.attached.segment {
    border: 1px solid #404552;
}

.repository.view.issue .comment-list .comment .content > .bottom.segment {
    background: #353945;
}

.repository.view.issue .comment-list .comment .content .header {
    color: #dbdbdb;
    background-color: #404552;
    border-bottom: 1px solid #353944;
}

.repository.view.issue .comment-list .comment .content .merge-section {
    background-color: #404552;
    border-top: 1px solid #353944;
}

.repository.view.issue .comment-list .event > .svg.issue-symbol {
    background: #3b4954;
}

.repository.view.issue .comment-list .event > .svg:not(.issue-symbol) {
    text-shadow: -2px 0 #383c4a, 0 2px #383c4a, 2px 0 #383c4a, 0 -2px #383c4a;
}

.ui .text.grey a {
    color: #dbdbdb !important;
}

.ui .comment .actions a {
    color: #9e9e9e !important;
}

.ui .comment .actions a.active,
.ui .comment .actions a:hover {
    color: #fff !important;
}

.repository.view.issue .comment-list .comment .content .header:after {
    border-right-color: #404552;
}

.repository.new.issue .comment.form .content:after {
    border-right-color: #353945;
}

.repository.view.issue .comment-list .comment .content .header:before {
    border-right-color: #404552;
}

.repository.new.issue .comment.form .content:before {
    border-right-color: #353945;
}

.repository.view.issue .comment-list:not(.prevent-before-timeline):before,
.repository.view.issue .comment-list .timeline:before {
    background-color: #3b4954;
}

.repository.view.issue .comment-list .timeline-item .badge {
    background-color: #383c4a;
    border-color: #3b4954;
    color: #9e9e9e;
}

.repository .comment.form .content .form:after {
    border-right-color: #313c47;
}

.repository .comment.form .content .form:before {
    border-right-color: #313c47;
}

.ui .text.grey a:hover {
    color: #dbdbdb !important;
}

.ui.basic.green.active.button,
.ui.basic.green.buttons .active.button {
    color: #13ae38 !important;
    box-shadow: 0 0 0 1px #13ae38 inset !important;
}

.ui.form textarea,
.ui.form textarea:focus {
    color: #dbdbdb;
    background: #404552;
    border: 2px solid #353945;
}

.ui.form textarea:focus {
    border: 1px solid #456580;
}

.ui .info.segment.top {
    background-color: #404552 !important;
}

.repository .diff-file-box .code-diff-unified tbody tr.del-code td {
    background-color: #3c2626 !important;
    border-color: #634343 !important;
}

.repository .diff-file-box .code-diff-unified tbody tr.add-code td {
    background-color: #283e2d !important;
    border-color: #314a37 !important;
}

.removed-code {
    background-color: #5f3737;
}

.added-code {
    background-color: #3a523a;
}

.hljs-title,
.hljs-section,
.hljs-selector-id {
    color: #986c88;
}

.hljs-string,
.hljs-doctag {
    color: #8ab398;
}

.tag-code,
.tag-code td {
    background: #242637 !important;
    border-color: transparent !important;
}

.ui.vertical.menu .active.item {
    background: #4b5162;
}

.ui.vertical.menu .item {
    background: #353945;
}

.ui.vertical.menu .header.item {
    background: #404552;
}

.ui.vertical.menu {
    background: #353945;
    border: 1px solid #333640;
}

.ui.repository.list .item:not(:first-child) {
    border-top: 1px solid #4c505c;
}

.ui .text.blue {
    color: #87ab63 !important;
}

.ui.selection.active.dropdown,
.ui.selection.active.dropdown .menu {
    border-color: #4e5361;
    box-shadow: 0 2px 3px 0 rgba(34, 36, 38, .15);
}

.ui.selection.active.dropdown:hover,
.ui.selection.active.dropdown:hover .menu {
    border-color: #4e5361;
    box-shadow: 0 2px 3px 0 rgba(34, 36, 38, .15);
}

.ui.selection.dropdown {
    background: #404552;
    border: 1px solid #404552;
    color: #9e9e9e;
}

.ui.menu .ui.dropdown .menu > .active.item {
    color: #dbdbdb !important;
}

.ui.tabular.menu {
    border-bottom: 1px solid #313c47;
}

.ui.card,
.ui.cards > .card {
    background: #353945;
    box-shadow: 0 1px 3px 0 #4c505c, 0 0 0 1px #4c505c;
}

.ui.card > .content > .header,
.ui.cards > .card > .content > .header {
    color: #dbdbdb;
}

.ui.card > .extra a:not(.ui),
.ui.cards > .card > .extra a:not(.ui) {
    color: #87ab63;
}

.ui .text.black {
    color: #9e9e9e;
}

.ui .text.black:hover {
    color: #dbdbdb;
}

.ui.secondary.segment {
    background: #353945;
}

.ui.secondary.pointing.menu .active.item {
    color: #dbdbdb;
    border: 0;
    background: #383c4a;
}

.ui.user.list .item:not(:first-child) {
    border-top: 1px solid #4c505c;
}

.ui.secondary.pointing.menu .active.item:hover {
    border-color: #af8b4c;
    color: #dbdbdb;
    background: #4b5162;
}

.ui.secondary.pointing.menu .dropdown.item:hover,
.ui.secondary.pointing.menu .link.item:hover,
.ui.secondary.pointing.menu a.item:hover {
    color: #dbdbdb;
}

.ui.checkbox label,
.ui.checkbox + label,
.ui.form .field > label {
    color: #9e9e9e;
}

.ui.form .inline.field > label,
.ui.form .inline.field > p,
.ui.form .inline.fields .field > label,
.ui.form .inline.fields .field > p,
.ui.form .inline.fields > label {
    color: #9e9e9e;
}

.user.settings .email.list .item:not(:first-child) {
    border-top: 1px solid #3f4451;
}

.explore .navbar {
    background-color: #2a2e3a !important;
}

.ui.menu.new-menu {
    background-color: #2a2e3a !important;

    @media only screen and (max-width: 1200px) {
        &:after {
            background-image: linear-gradient(to right, rgba(42, 46, 42, 0), rgba(42, 46, 42, 1) 100%);
        }
    }
}

input {
    background: #2e323e;
}

.settings .key.list .item:not(:first-child) {
    border-top: 1px solid #404552;
}

.ui.attached.info.message,
.ui.info.message {
    box-shadow: 0 0 0 1px #4b5e71 inset, 0 0 0 0 transparent;
}

.ui.bottom.attached.message {
    background-color: #2c662d;
    color: #87ab63;
}

.ui.bottom.attached.message .pull-right {
    color: #87ab63;
}

.ui.info.message {
    background-color: #2c3b4a;
    color: #9ebcc5;
}

.ui .warning.header {
    background-color: #5d3a22 !important;
    border-color: #794f31;
}

.ui.red.message {
    background-color: rgba(80, 23, 17, .6);
    color: #f9cbcb;
    box-shadow: 0 0 0 1px rgba(121, 71, 66, .5) inset, 0 0 0 0 transparent;
}

.ui.red.button,
.ui.red.buttons .button {
    background-color: #7d3434;
}

.ui.red.button:hover,
.ui.red.buttons .button:hover {
    background-color: #984646;
}

.ui.checkbox label:hover,
.ui.checkbox + label:hover {
    color: #dbdbdb !important;
}

.ui.checkbox input:checked ~ .box:after,
.ui.checkbox input:checked ~ label:after {
    color: #7f98ad;
}

.ui.checkbox input:checked ~ .box:before,
.ui.checkbox input:checked ~ label:before {
    background: #304251;
    opacity: 1;
    color: #7f98ad;
    border-color: #304251;
}

.ui.checkbox .box:hover::before,
.ui.checkbox label:hover::before {
    background: #304251;
}

.ui.checkbox .box:before,
.ui.checkbox label:before {
    background: #304251;
    border: 1px solid #304251;
}

.ui.checkbox label:before {
    border-color: #476075;
}

.ui.checkbox .box:active::before,
.ui.checkbox label:active::before {
    background: #304251;
    border-color: rgba(34, 36, 38, .35);
}

.ui.checkbox input:focus ~ .box:before,
.ui.checkbox input:focus ~ label:before {
    border-color: #304251;
    background: #304251;
}

.ui.checkbox input:checked:focus ~ .box:before,
.ui.checkbox input:checked:focus ~ label:before,
.ui.checkbox input:not([type="radio"]):indeterminate:focus ~ .box:before,
.ui.checkbox input:not([type="radio"]):indeterminate:focus ~ label:before {
    border-color: #304251;
    background: #304251;
}

.ui.checkbox input:checked:focus ~ .box:after,
.ui.checkbox input:checked:focus ~ label:after,
.ui.checkbox input:not([type="radio"]):indeterminate:focus ~ .box:after,
.ui.checkbox input:not([type="radio"]):indeterminate:focus ~ label:after {
    color: #7f98ad;
}

.ui.checkbox input:focus ~ .box:after,
.ui.checkbox input:focus ~ label,
.ui.checkbox input:focus ~ label:after {
    color: #9a9a9a;
}

.ui.selection.dropdown:hover {
    border: 1px solid #456580;
}

.ui.selection.dropdown .menu > .item {
    border-top: 1px solid #313c47;
}

.ui.selection.visible.dropdown > .text:not(.default) {
    color: #9e9e9e;
}

.ui.positive.message {
    background-color: #0d491b;
    color: #87ab63;
    box-shadow: 0 0 0 1px #2d693b inset, 0 0 0 0 transparent;
}

.ui.negative.message {
    background-color: rgba(80, 23, 17, .6);
    color: #f9cbcb;
    box-shadow: 0 0 0 1px rgba(121, 71, 66, .5) inset, 0 0 0 0 transparent;
}

.hljs-tag,
.hljs-name,
.hljs-attribute {
    color: #ef5e77;
}

.user.profile .ui.card .extra.content ul li:not(:last-child) {
    border-bottom: 1px solid #4c505c;
}

.hljs-number,
.hljs-literal,
.hljs-variable,
.hljs-template-variable,
.hljs-tag .hljs-attr {
    color: #bd84bf;
}

.ui.form .dropzone {
    border: 2px dashed #4c505c;
}

.ui.basic.red.button,
.ui.basic.red.buttons .button {
    box-shadow: 0 0 0 1px #a04141 inset !important;
    color: #a04141 !important;
}

.ui.list .list > .item .header,
.ui.list > .item .header {
    color: #dedede;
}

.ui.list .list > .item .description,
.ui.list > .item .description {
    color: #9e9e9e;
}

.ui.user.list .item .description a {
    color: #668cb1;
}

.repository.file.list #repo-files-table tbody .svg.octicon-file-directory,
.repository.file.list #repo-files-table tbody .svg.octicon-file-submodule {
    color: #7c9b5e;
}

.ui.blue.button:focus,
.ui.blue.buttons .button:focus {
    background-color: #a27558;
}

.ui.basic.blue.button:hover,
.ui.basic.blue.buttons .button:hover {
    box-shadow: 0 0 0 1px #87ab63 inset !important;
    color: #87ab63 !important;
}

.ui.basic.blue.button:focus,
.ui.basic.blue.buttons .button:focus {
    box-shadow: 0 0 0 1px #87ab63 inset !important;
    color: #87ab63 !important;
}

.repository.labels .ui.basic.black.label {
    background-color: #bbbbbb !important;
}

.lines-commit {
    background: #2e323e !important;
}

.bottom-line {
    border-color: #4e525e !important;
}

.lines-num {
    background: #2e323e !important;
    color: #9e9e9e !important;
    border-color: #2d2d2d !important;
}

.lines-num pre,
.lines-code pre,
.lines-num ol,
.lines-code ol,
.lines-num .hljs,
.lines-code .hljs {
    background-color: #2a2e3a !important;
}
td.blob-excerpt {
    background-color: rgba(0, 0, 0, .15);
}

<<<<<<< HEAD
.code-view .lines-code .active {
    background: #554a00;
=======
.lines-code .code-view .active {
    background: #534d1b;
>>>>>>> 50a97272
}

a.ui.label:hover,
a.ui.labels .label:hover {
    background-color: #505667 !important;
    color: #dbdbdb !important;
}

.repository #commits-table td.sha .sha.label,
.repository #repo-files-table .sha.label {
    border-color: #888;
}

.repository #commits-table td.sha .sha.label.isSigned .detail.icon,
.repository #repo-files-table .sha.label.isSigned .detail.icon {
    background: none;
    border-left-color: #888;
}

.repository .ui.attached.message.isSigned.isVerified {
    background-color: #394829;
    color: #9e9e9e;

    &.message {
        color: #87ab63;
        .ui.text {
            color: #9e9e9e;
        }
        .pull-right {
            color: #87ab63;
        }
    }
}

.repository .ui.attached.message.isSigned.isVerifiedUntrusted {
    background-color: #4a3903;
    color: #9e9e9e;
    &.message {
        color: #c2c193;
        .ui.text {
            color: #9e9e9e;
        }
        .pull-right,
        a {
            color: #c2c193;
        }
    }
}

.repository .ui.attached.message.isSigned.isVerifiedUnmatched {
    background-color: #4e3321;
    color: #9e9e9e;
    &.message {
        color: #c2a893;
        .ui.text {
            color: #9e9e9e;
        }
        .pull-right,
        a {
            color: #c2a893;
        }
    }
}

.repository .ui.attached.message.isSigned.isWarning {
    background-color: rgba(80, 23, 17, .6);
    &.message {
        color: #d07d7d;
        .ui.text {
            color: #d07d7d;
        }
        .pull-right {
            color: #9e9e9e;
        }
    }
}

.repository .label.list .item {
    border-bottom: 1px dashed #4c505c;
}

.ui.basic.blue.button,
.ui.basic.blue.buttons .button {
    box-shadow: 0 0 0 1px #87ab63 inset !important;
    color: #87ab63 !important;
}

.ui.text.yellow,
.yellow.icon.icon.icon {
    color: #e4ac07 !important;
}

.repository .diff-file-box .code-diff-split tbody tr.add-code td:nth-child(1),
.repository .diff-file-box .code-diff-split tbody tr.add-code td:nth-child(2),
.repository .diff-file-box .code-diff-split tbody tr.add-code td:nth-child(3),
.repository .diff-file-box .code-diff-split tbody tr.del-code td:nth-child(4),
.repository .diff-file-box .code-diff-split tbody tr.del-code td:nth-child(5),
.repository .diff-file-box .code-diff-split tbody tr.del-code td:nth-child(6) {
    background-color: #2a2e3a;
}

.repository .diff-file-box .code-diff-split tbody tr.add-code td:nth-child(4),
.repository .diff-file-box .code-diff-split tbody tr.add-code td:nth-child(5),
.repository .diff-file-box .code-diff-split tbody tr.add-code td:nth-child(6),
.repository .diff-file-box .code-diff-split tbody tr td.add-code {
    background-color: #283e2d !important;
    border-color: #314a37 !important;
}

.repository .diff-file-box .code-diff-split tbody tr.del-code td:nth-child(1),
.repository .diff-file-box .code-diff-split tbody tr.del-code td:nth-child(2),
.repository .diff-file-box .code-diff-split tbody tr.del-code td:nth-child(3),
.repository .diff-file-box .code-diff-split tbody tr td.del-code {
    background-color: #3c2626 !important;
    border-color: #634343 !important;
}

.ui.blue.button:active,
.ui.blue.buttons .button:active {
    background-color: #a27558;
}

#git-graph-container li a {
    color: #c79575;
}

#git-graph-container li .author {
    color: #c79575;
}

.ui.header .sub.header {
    color: #9e9e9e;
}

.ui.dividing.header {
    border-bottom: 1px solid #4c505c;
}

.ui.modal > .header {
    background: #404552;
    color: #dbdbdb;
}

.ui.modal > .actions {
    background: #404552;
    border-top: 1px solid #404552;
}

.ui.modal > .content {
    background: #383c4a;
}

.editor-toolbar {
    background-color: #404552;
    border-color: #7f98ad;
}

.edit-diff > div > .ui.table {
    border-left-color: #404552 !important;
    border-right-color: #404552 !important;
}

.editor-toolbar a {
    color: #87ab63 !important;
}

.editor-toolbar a.active,
.editor-toolbar a:hover {
    background: #2a2e3a;
    border-color: transparent;
}

.editor-toolbar i.separator {
    border-right-color: #7f98ad;
}

.repository .diff-detail-box {
    background-color: #383c4a;

    .detail-files {
        background-color: inherit;
    }
}

.comment-code-cloud {
    .ui.attached.tabular.menu {
        background: none transparent;
        border: 0;
    }

    .footer .markdown-info {
        color: inherit;
    }
}

.file-comment {
    color: #888888;
}

.ui.comments .comment {
    .author {
        color: #dbdbdb;
    }

    .metadata {
        color: #808084;
    }

    .text {
        color: #9e9e9e;
    }
}

body .xdsoft_datetimepicker {
    background: #2a2e39;
    border: 1px solid #4c505c;
    color: #9e9e9e;

    .xdsoft_monthpicker {
        height: 36px;
        background: #464c5d;
        margin: -2px -8px 2px;
        padding: 2px 8px 0;

        button {
            background-image: none;
            text-indent: 0;
            text-align: center;
            color: #9e9e9e;

            &.xdsoft_prev::before {
                content: "\f0d9";
                font: normal normal normal 14px/1 FontAwesome, serif;
                font-size: 1.7em;
            }

            &.xdsoft_next::before {
                content: "\f0da";
                font: normal normal normal 14px/1 FontAwesome, serif;
                font-size: 1.7em;
            }

            &.xdsoft_today_button::before {
                content: "\f015";
                font: normal normal normal 14px/1 FontAwesome, serif;
                font-size: 1.4em;
            }
        }

        & > div.xdsoft_label {
            background: #464c5d;

            i {
                line-height: 14px;
                background-image: none;
                text-indent: 0;
                text-align: center;

                ::before {
                    content: "\f0dd";
                    font: normal normal normal 14px/1 FontAwesome, serif;
                    font-size: .7em;
                }
            }

            .xdsoft_select {
                background: #353945;
            }
        }
    }

    .xdsoft_datepicker .xdsoft_calendar {
        td,
        th {
            border-color: #4c505c;
            background-color: #2a2e39;
        }

        td.xdsoft_other_month,
        td.xdsoft_disabled {
            opacity: .8;
            background: #a0cc75;
            color: #000000;
        }
    }
}

.heatmap(@heat) {
    @heatmap-cold: #2d303b;
    @heatmap-hot: #a0cc75;
    background-color: mix(@heatmap-hot, @heatmap-cold, @heat);
}

.heatmap-color-0 {
    .heatmap(0%);
}

.heatmap-color-1 {
    .heatmap(20%);
}

.heatmap-color-2 {
    .heatmap(40%);
}

.heatmap-color-3 {
    .heatmap(60%);
}

.heatmap-color-4 {
    .heatmap(80%);
}

.heatmap-color-5 {
    .heatmap(100%);
}

.activity-bar-graph {
    background-color: #a0cc75;
    color: #9e9e9e;
}

/* code mirror dark theme */

.CodeMirror {
    color: #9daccc;
    background-color: #2e323e;
    border-color: #7f98ad;
    border-top: 0;

    div.CodeMirror-cursor {
        border-left: 1px solid #9e9e9e;
    }

    .CodeMirror-gutters {
        background-color: #2e323e;
    }

    ::selection,
    ::-moz-selection,
    .CodeMirror-selected {
        background: #42402f !important;
    }

    &.cm-s-default,
    &.cm-s-paper {
        .cm-property {
            color: #a0cc75;
        }

        .cm-header {
            color: #9daccc;
        }

        .cm-quote {
            color: #009900;
        }

        .cm-keyword {
            color: #cc8a61;
        }

        .cm-atom {
            color: #ef5e77;
        }

        .cm-number {
            color: #ff5656;
        }

        .cm-def {
            color: #e4e4e4;
        }

        .cm-variable-2 {
            color: #00bdbf;
        }

        .cm-variable-3 {
            color: #008855;
        }

        .cm-comment {
            color: #8e9ab3;
        }

        .cm-string {
            color: #a77272;
        }

        .cm-string-2 {
            color: #ff5500;
        }

        .cm-meta,
        .cm-qualifier {
            color: #ffb176;
        }

        .cm-builtin {
            color: #b7c951;
        }

        .cm-bracket {
            color: #999977;
        }

        .cm-tag {
            color: #f1d273;
        }

        .cm-attribute {
            color: #bfcc70;
        }

        .cm-hr {
            color: #999999;
        }

        .cm-url {
            color: #c5cfd0;
        }

        .cm-link {
            color: #d8c792;
        }

        .cm-error {
            /* color: #ff6e00; */
            color: #dbdbeb;
        }
    }
}

.ui.popup {
    background-color: #383c4a;
    color: #9e9e9e;
    border-color: #9e9e9e;

    &.top::before {
        background-color: #383c4a;
    }
}

.markdown:not(code) h1 {
    border-bottom-color: #888;
}

.markdown:not(code) blockquote {
    border-left-color: #888;
}

.markdown:not(code) code,
.markdown:not(code) tt {
    background-color: #2a2e3a;
}

footer .container .links > * {
    border-left-color: #888;
}

.repository.file.list #repo-files-table tbody .svg {
    color: #9e9e9e;
}

.repository.release #release-list > li .detail {
    border-left-color: #888;
}

.repository.release #release-list > li .detail .dot {
    background-color: #888;
}<|MERGE_RESOLUTION|>--- conflicted
+++ resolved
@@ -1137,13 +1137,8 @@
     background-color: rgba(0, 0, 0, .15);
 }
 
-<<<<<<< HEAD
 .code-view .lines-code .active {
-    background: #554a00;
-=======
-.lines-code .code-view .active {
     background: #534d1b;
->>>>>>> 50a97272
 }
 
 a.ui.label:hover,
