--- conflicted
+++ resolved
@@ -818,13 +818,8 @@
                     padding-top: 0;
 
                     .singular-commit {
-<<<<<<< HEAD
                         line-height: 30px;
 
-                        &:not(:last-child) {
-                            padding-bottom: 3px;
-                        }
-=======
                         &:not(:last-child) {
                             padding-bottom: 3px;
                         }
@@ -891,7 +886,6 @@
                                 }
                             }
                         }
->>>>>>> 6e448083
                     }
                 }
 
