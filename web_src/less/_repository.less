.repository {
  .popup.commit-statuses {
    // we had better limit the max size of the popup, and add scroll bars if the content size is too large.
    // otherwise some part of the popup will be hidden by viewport boundary
    max-height: 45vh;
    max-width: 60vw;

    &.ui.right {
      // Override `.ui.attached.header .right:not(.dropdown) height: 30px;` which would otherwise lead to
      // the status popup box having its height fixed at 30px. See https://github.com/go-gitea/gitea/issues/18498
      height: auto;
    }

    overflow: auto;
    padding: 0;

    .list {
      padding: .8em; // to make the scrollbar align to the border, we move the padding from outer `.popup` to this inside `.list`

      > .item {
        line-height: 2;
      }
    }
  }

  .repo-header {
    .ui.compact.menu {
      margin-left: 1rem;
    }

    .ui.header {
      margin-top: 0;
    }

    .fork-flag {
      font-size: 12px;
      margin-top: 2px;
    }

    .repo-buttons .svg {
      margin: 0 .42857143em 0 -.21428571em;
    }

    .button {
      margin-top: 2px;
      margin-bottom: 2px;
    }
  }

  .tabs {
    .navbar {
      justify-content: initial;
    }
  }

  .navbar {
    display: flex;
    justify-content: space-between;

    .ui.label {
      margin-left: 7px;
      padding: 3px 5px;
    }
  }

  .owner.dropdown {
    min-width: 40% !important;
  }

  #file-buttons {
    /* The reason for the !important is that Semantic itself has
    margin-left: 0 !important on right items on mobile, which is mostly
    to make sure elements which on menus would otherwise be on the right
    align correctly with other elements when stacked.
    Unfortunately, this brings some weird alignment on this particular
    element, so we need to override it. */
    margin-left: auto !important;
    font-weight: normal;

    .ui.button {
      padding: 8px 10px;
      font-weight: normal;
    }
  }

  .unicode-escaped .escaped-code-point {
    &[data-escaped]::before {
      visibility: visible;
      content: attr(data-escaped);
      font-family: var(--fonts-monospace);
      color: var(--color-red);
    }

    .char {
      display: none;
    }
  }

  .broken-code-point {
    font-family: var(--fonts-monospace);
    color: blue;
  }

  .metas {
    .menu {
      overflow-x: auto;
      max-height: 300px;
    }

    .ui.list {
      &.assignees .icon {
        line-height: 2em;
      }

      &.assignees .teamavatar {
        margin-top: .125rem;
        margin-left: 6.75px;
        margin-right: 8.75px;
      }

      .hide {
        display: none !important;
      }

      .dependency {
        padding: 0;
        white-space: nowrap;
      }

      .title {
        max-width: 200px;
        overflow: hidden;
        text-overflow: ellipsis;
      }

      @media @mediaLgAndDown {
        .title {
          max-width: 150px;
        }
      }

      @media (max-width: 1000px) {
        .title {
          max-width: 100px;
        }
      }
    }

    #deadlineForm input {
      width: 12.8rem;
      border-radius: 4px 0 0 4px;
      border-right: 0;
      white-space: nowrap;
    }
  }

  .header-wrapper {
    background-color: var(--color-navbar);

    .ui.tabs.divider {
      border-bottom: 0;
    }

    .ui.tabular .svg {
      margin-right: 5px;
    }
  }

  .filter.menu {
    .label.color {
      border-radius: 3px;
      margin-left: 15px;
      padding: 0 8px;
    }

    &.labels {
      .label-filter .menu .info {
        display: inline-block;
        padding: .5rem .25rem;
        border-bottom: 1px solid var(--color-secondary);
        font-size: 12px;
        width: 100%;
        white-space: nowrap;
        text-align: center;

        code {
          border: 1px solid var(--color-secondary);
          border-radius: 3px;
          padding: 1px 2px;
          font-size: 11px;
        }
      }
    }

    .menu {
      max-height: 300px;
      overflow-x: auto;
      right: 0 !important;
      left: auto !important;
    }
  }

  .select-label {
    .desc {
      padding-left: 16px;
    }
  }

  .ui.tabs {
    &.container {
      margin-top: 14px;
      margin-bottom: 0;

      .ui.menu {
        border-bottom: 0;
      }
    }

    &.divider {
      margin-top: 0;
      margin-bottom: 20px;
    }
  }

  #clone-panel {
    width: 350px;

    @media @mediaSm {
      width: 100%;
    }

    input {
      border-radius: 0;
      padding: 5px 10px;
      width: 50%;
      line-height: 1.4;
    }

    .clone.button {
      font-size: 13px;
      padding: 7.5px 5px;
    }

    #repo-clone-https,
    #repo-clone-ssh {
      border-right: none;
    }

    #download-btn {
      border-left: none;
    }

    button:first-of-type {
      border-radius: var(--border-radius) 0 0 var(--border-radius) !important;
    }

    button:last-of-type {
      border-radius: 0 var(--border-radius) var(--border-radius) 0 !important;
    }

    .icon.button {
      padding: 0 10px;
    }

    .dropdown .menu {
      right: 0 !important;
      left: auto !important;
    }
  }

  &.file.list {
    .repo-description {
      display: flex;
      justify-content: space-between;
      align-items: center;
    }

    #repo-desc {
      font-size: 1.2em;
    }

    .choose.reference {
      .header .icon {
        font-size: 1.4em;
      }
    }

    .repo-path {

      .section,
      .divider {
        display: inline;
      }
    }

    #file-buttons {
      font-weight: normal;

      .ui.button {
        padding: 8px 10px;
        font-weight: normal;
      }

      .ui.tiny.blue.buttons {
        @media @mediaSm {
          width: 100%;
        }
      }

      .button + .button {
        border-left: none;
      }
    }

    #repo-files-table {
      thead {
        th {
          padding-top: 8px;
          padding-bottom: 5px;
          font-weight: normal;
        }

        .ui.avatar {
          margin-bottom: 5px;
        }
      }

      tbody {
        .svg {
          margin-left: 3px;
          margin-right: 5px;

          &.octicon-reply {
            margin-right: 10px;
          }

          &.octicon-file-directory-fill,
          &.octicon-file-submodule {
            color: var(--color-primary);
          }

          &.octicon-file,
          &.octicon-file-symlink-file {
            color: var(--color-secondary-dark-7);
          }
        }
      }

      td {
        padding-top: 0;
        padding-bottom: 0;
        overflow: initial;

        &.name {
          max-width: 150px;
        }

        &.message {
          max-width: 400px;
        }

        &.age {
          width: 120px;
        }

        .truncate {
          display: inline-block;
          overflow: hidden;
          text-overflow: ellipsis;
          white-space: nowrap;
          width: 100%;
          padding-top: 8px;
          padding-bottom: 8px;
        }

        a {
          padding-top: 8px;
          padding-bottom: 8px;
        }

        .at {
          margin-left: 3px;
          margin-right: 3px;
        }

        > * {
          vertical-align: middle;
        }
      }

      td.message .isSigned {
        cursor: default;
      }

      tr:last-of-type {
        td:first-child {
          border-bottom-left-radius: var(--border-radius);
        }

        td:last-child {
          border-bottom-right-radius: var(--border-radius);
        }
      }

      tr:hover {
        background-color: #ffffee;
      }

      tr.has-parent a {
        display: inline-block;
        padding-top: 8px;
        padding-bottom: 8px;
        width: calc(100% - 1.25rem);
      }

      .jumpable-path {
        color: var(--color-text-light-2);
      }
    }

    .non-diff-file-content {
      .header {
        .icon {
          font-size: 1em;
        }

        .small.icon {
          font-size: .75em;
        }

        .tiny.icon {
          font-size: .5em;
        }

        .file-info {
          font-size: 13px;
        }

        .file-actions {
          .btn-octicon {
            line-height: 1;
            padding: 10px 8px;
            vertical-align: middle;
            color: var(--color-text);
          }

          .btn-octicon:hover {
            color: var(--color-primary);
          }

          .btn-octicon-danger:hover {
            color: var(--color-red);
          }

          .btn-octicon.disabled {
            color: inherit;
            opacity: var(--opacity-disabled);
            cursor: default;
          }
        }
      }

      .view-raw {
        padding: 5px;

        > * {
          max-width: 100%;
          border: 1px solid var(--color-secondary);
        }

        img {
          margin: 1rem 0;
          border-radius: 0;
          object-fit: contain;
        }

        /* also see misc.css for one more related rule */
      }

      .plain-text {
        padding: 1em 2em;

        pre {
          word-break: break-word;
          white-space: pre-wrap;
        }
      }

      .csv {
        overflow-x: auto;
        padding: 0 !important;
      }

      pre {
        overflow: auto;
      }
    }

    .sidebar {
      padding-left: 0;

      .svg {
        width: 16px;
      }
    }
  }

  &.file.editor {
    .treepath {
      width: 100%;

      input {
        vertical-align: middle;
        box-shadow: rgba(0, 0, 0, .0745098) 0 1px 2px inset;
        width: inherit;
        padding: 7px 8px;
        margin-right: 5px;
      }
    }

    .tabular.menu {
      .svg {
        margin-right: 5px;
      }
    }

    .commit-form-wrapper {
      padding-left: 64px;

      .commit-avatar {
        float: left;
        margin-left: -64px;
        width: 3em;
        height: auto;
      }

      .commit-form {
        position: relative;
        padding: 15px;
        margin-bottom: 10px;
        border: 1px solid var(--color-secondary);
        background: var(--color-box-body);
        border-radius: 3px;
        #avatar-arrow();

        &::after {
          border-right-color: var(--color-box-body);
        }

        .quick-pull-choice {
          .branch-name {
            display: inline-block;
            padding: 2px 4px;
            font: 12px var(--fonts-monospace);
            color: var(--color-text);
            background: var(--color-secondary);
            border-radius: 3px;
            margin: 0 2px;
          }

          .new-branch-name-input {
            position: relative;
            margin-left: 25px;

            input {
              width: 240px !important;
              padding-left: 26px !important;
            }
          }

          .octicon-git-branch {
            position: absolute;
            top: 9px;
            left: 10px;
            color: #b0c4ce;
          }
        }
      }
    }
  }

  &.options {
    #interval {
      width: 100px !important;
      min-width: 100px;
    }

    .danger {
      .item {
        padding: 20px 15px;
      }

      .ui.divider {
        margin: 0;
      }
    }
  }

  @comment-avatar-width: 3em;

  .comment textarea {
    max-height: none !important;
  }

  &.new.issue {
    .comment.form {
      .comment {
        .avatar {
          width: @comment-avatar-width;
        }
      }

      .content {
        margin-left: 4em;
        #avatar-arrow();

        &::after {
          border-right-color: var(--color-box-body);
        }

        .markup {
          font-size: 14px;
        }
      }

      .metas {
        min-width: 220px;

        .filter.menu {
          max-height: 300px;
          overflow-x: auto;
        }
      }

    }
  }

  &.view.issue {
    .instruct-toggle {
      display: inline-block;
    }

    .title {
      padding-bottom: 0 !important;

      .issue-title {
        margin-bottom: .5rem;

        &.edit-active {
          display: flex;
          align-items: center;

          h1 {
            display: flex;
            width: 100%;
          }

          @media @mediaSm {
            flex-direction: column;

            h1 {
              margin-right: 0;
              margin-bottom: 1rem;
              padding-right: 0;

              .ui.input input {
                width: calc(100% - 2rem);
              }
            }

            .edit-buttons {
              padding-bottom: 1rem;
              width: 100%;

              .button {
                width: 100%;
                margin-right: .5rem;

                &:last-child {
                  margin-right: 0;
                }
              }
            }
          }
        }

        h1 {
          font-weight: 300;
          font-size: 2.3rem;
          margin: 0;
          padding-right: .5rem;

          .ui.input {
            font-size: .5em;
            width: 100%;

            input {
              font-size: 1.5em;
              padding: 6px 1rem;
            }
          }
        }

        .edit-button {
          float: right;
          padding-left: 1rem;
        }

        .edit-buttons {
          display: flex;
        }

        .index {
          color: var(--color-text-light-2);
        }

        .label {
          margin-right: 10px;
        }

        .edit-zone {
          margin-top: 10px;
        }
      }
    }

    .pull-desc {
      code {
        color: var(--color-primary);
      }
      a[data-clipboard-text] {
        cursor: pointer;
        svg {
          vertical-align: middle;
          position: relative;
          top: -2px;
          right: 1px;
        }
      }
    }

    .pull {
      &.tabular.menu {
        margin-bottom: 1rem;

        .svg {
          margin-right: 5px;
        }
      }

      .merge.box {
        .avatar {
          margin-left: 10px;
          margin-top: 10px;
        }

        .branch-update.grid {
          .row {
            padding-bottom: 1rem;

            .icon {
              margin-top: 1.1rem;
            }
          }
        }
      }

      .review-item {
        display: flex;
        justify-content: space-between;
        align-items: center;

        .review-item-left,
        .review-item-right {
          display: flex;
          align-items: center;
        }

        .text {
          margin: .3em 0 .5em .5em;
        }

        .type-icon {
          align-self: flex-start;
          margin-right: 1em;

          i {
            line-height: 1.8em;
          }
        }

        .divider {
          margin: .5rem 0;
        }

        .review-content {
          padding: 1em 0 1em 3.8em;
        }
      }
    }

    .comment-list {
      &:not(.prevent-before-timeline)::before {
        display: block;
        content: "";
        position: absolute;
        margin-top: 12px;
        margin-bottom: 14px;
        top: 0;
        bottom: 0;
        left: 96px;
        width: 2px;
        background-color: var(--color-timeline);
        z-index: -1;
      }

      .timeline {
        position: relative;
        display: block;
        margin-left: 40px;
        padding-left: 16px;

        &::before { //ciara
          display: block;
          content: "";
          position: absolute;
          margin-top: 12px;
          margin-bottom: 14px;
          top: 0;
          bottom: 0;
          left: 30px;
          width: 2px;
          background-color: var(--color-timeline);
          z-index: -1;
        }
      }

      .timeline-item,
      .timeline-item-group {
        padding: 12px 0;
      }

      .timeline-item-group {
        .timeline-item {
          padding-top: 8px;
          padding-bottom: 8px;
        }
      }

      .timeline-item {
        margin-left: 16px;
        position: relative;

        .timeline-avatar {
          position: absolute;
          left: -72px;

          img {
            width: 40px !important;
            height: 40px !important;
          }
        }

        .avatar.image,
        .avatar.image img {
          width: 20px;
          height: 20px;
          margin: 0 .25rem;
          vertical-align: middle;
        }

        &:first-child:not(.commit) {
          padding-top: 0 !important;
        }

        &:last-child:not(.commit) {
          padding-bottom: 0 !important;
        }

        .badge.badge-commit {
          border-color: transparent;
          background: radial-gradient(var(--color-body) 40%, transparent 40%) no-repeat;
        }

        .badge {
          width: 34px;
          height: 34px;
          background-color: var(--color-timeline);
          border-radius: 50%;
          display: flex;
          float: left;
          margin-left: -33px;
          margin-right: 8px;
          color: var(--color-text);
          align-items: center;
          justify-content: center;

          .svg {
            width: 22px;
            height: 22px;
            padding: 3px;

            &.octicon-comment {
              margin-top: 2px;
            }
          }
        }

        &.comment > .content {
          margin-left: -16px;
        }

        &.event > .text {
          line-height: 32px;
          vertical-align: middle;
        }

        &.commits-list {
          padding-left: 15px;
          padding-top: 0;

          .singular-commit {
            line-height: 34px; /* this must be same as .badge height, to avoid overflow */

            > .avatar.image,
            > .avatar.image img {
              position: relative;
              top: -2px;
            }

            .shabox {
              .sha.label {
                margin: 0;
                border: 1px solid var(--color-light-border);

                &.isSigned.isWarning {
                  border: 1px solid #db2828;
                  background: fade(#db2828, 10%);

                  .shortsha {
                    display: inline-block;
                    padding-top: 1px;
                  }

                  &:hover {
                    background: fade(#db2828, 30%) !important;
                  }
                }

                &.isSigned.isVerified {
                  border: 1px solid #21ba45;
                  background: fade(#21ba45, 10%);

                  .shortsha {
                    display: inline-block;
                    padding-top: 1px;
                  }

                  &:hover {
                    background: fade(#21ba45, 30%) !important;
                  }
                }

                &.isSigned.isVerifiedUntrusted {
                  border: 1px solid #fbbd08;
                  background: fade(#fbbd08, 10%);

                  .shortsha {
                    display: inline-block;
                    padding-top: 1px;
                  }

                  &:hover {
                    background: fade(#fbbd08, 30%) !important;
                  }
                }

                &.isSigned.isVerifiedUnmatched {
                  border: 1px solid #f2711c;
                  background: fade(#f2711c, 10%);

                  .shortsha {
                    display: inline-block;
                    padding-top: 1px;
                  }

                  &:hover {
                    background: fade(#f2711c, 30%) !important;
                  }
                }
              }
            }
          }
        }

        &.event > .commit-status-link {
          float: right;
          margin-right: 8px;
          margin-top: 4px;
        }

        .author {
          font-weight: 600;
        }

        .comment-form-reply .footer {
          padding-bottom: 1em;
        }
      }

      .ui.comments {
        max-width: 100%;

        .avatar {
          margin-right: .5rem;
        }
      }

      .comment {
        > .content {
          > div:first-child {
            border-top-left-radius: 4px;
            border-top-right-radius: 4px;
          }

          > div:last-child {
            border-bottom-left-radius: 4px;
            border-bottom-right-radius: 4px;
          }
        }

        .comment-container {
          border: 1px solid var(--color-secondary);
          border-radius: var(--border-radius);
        }

        .content {
          @media @mediaSm {
            .form .button {
              width: 100%;
              margin: 0;

              &:not(:last-child) {
                margin-bottom: 1rem;
              }
            }
          }
        }

        .merge-section {
          background-color: var(--color-box-body);

          .item {
            padding: .25rem 0;
          }

          .item-section {
            display: flex;
            align-items: center;
            justify-content: space-between;
            padding: 0;
            margin-top: -.25rem;
            margin-bottom: -.25rem;
          }

          @media @mediaSm {
            .item-section {
              align-items: flex-start;
              flex-direction: column;
            }
          }

          .divider {
            margin-left: -1rem;
            margin-right: -1rem;
          }

          &.no-header {
            #avatar-arrow();

            &::after {
              border-right-color: var(--color-box-body);
            }
          }
        }

        .markup {
          font-size: 14px;
        }

        .no-content {
          color: var(--color-text-light-2);
          font-style: italic;
        }

        .ui.form {
          .field {
            &:first-child {
              clear: none;
            }

            &.footer {
              overflow: hidden;
            }

            .tab.markup {
              min-height: 5rem;
            }
          }

          textarea {
            height: 200px;
            font-family: var(--fonts-monospace);
          }
        }

        .edit.buttons {
          margin-top: 10px;
        }
      }

      .code-comment {
        border: 1px solid transparent;
        padding: .25rem .5rem;
        margin: 0;

        .content {
          border: none !important;
        }

        .comment-header {
          background: transparent;
          border-bottom: 0 !important;
          padding: 0 !important;

          &::after,
          &::before {
            display: none;
          }
        }

        .comment-content {
          margin-left: 36px;
        }

        .avatar.image {
          width: 28px;
          height: 28px;
        }
      }

      .comment-code-cloud {
        .segment.reactions {
          margin-top: 16px !important;
          margin-bottom: -8px !important;
          border-top: none !important;

          .ui.label {
            border: 1px solid;
            padding: 6px 10px !important;
            margin: 0 2px;
            border-radius: var(--border-radius);
            border-color: var(--color-secondary-dark-1) !important;
          }

          .ui.label.basic.blue {
            background-color: var(--color-reaction-active-bg) !important;
            border-color: var(--color-primary-alpha-80) !important;
          }
        }

        button.comment-form-reply {
          margin: 0;
        }
      }

      .event {
        padding-left: 15px;

        .detail {
          font-size: .9rem;
          margin-top: 5px;
          margin-left: 8px;
        }

        .segments {
          box-shadow: none;
        }
      }
    }

    .ui.depending {
      .item.is-closed {
        .title {
          text-decoration: line-through;
        }
      }
    }
  }

  .comment.form {
    .ui.comments {
      margin-top: -12px;
      max-width: 100%;
    }

    .content {
      .field:first-child {
        clear: none;
      }

      .form {
        #avatar-arrow();

        &::after {
          border-right-color: var(--color-box-body);
        }
      }

      textarea {
        height: 200px;
        font-family: var(--fonts-monospace);
      }
    }
  }

  .milestone.list {
    list-style: none;
    padding-top: 15px;

    > .item {
      padding-top: 10px;
      padding-bottom: 10px;
      border-bottom: 1px dashed var(--color-secondary);

      > a {
        padding-top: 5px;
        padding-right: 10px;
        font-size: 1.5rem;
        color: var(--color-text);

        &:hover {
          color: var(--color-primary);
        }
      }

      .ui.progress {
        width: 40%;
        padding: 0;
        border: 0;
        margin: 0;

        .bar {
          height: 20px;
        }
      }

      .meta {
        color: var(--color-text-light-2);
        padding-top: 5px;

        .issue-stats .svg {
          padding-left: 5px;
        }

        .overdue {
          color: var(--color-red);
        }
      }

      .operate {
        margin-top: -15px;

        > a {
          font-size: 15px;
          padding-top: 5px;
          padding-right: 10px;
          color: var(--color-text-light-2);

          &:hover {
            color: var(--color-text);
          }
        }
      }

      .content {
        padding-top: 10px;
      }
    }
  }

  &.new.milestone {
    textarea {
      height: 200px;
    }
  }

  &.compare.pull {
    .show-form-container {
      text-align: left;
    }

    .choose.branch {
      .svg {
        margin-right: 10px;
      }
    }

    .comment.form {
      .content {
        #avatar-arrow();

        &::after {
          border-right-color: var(--color-box-body);
        }
      }
    }

    .pullrequest-form {
      margin-bottom: 1.5rem;
    }

    .markup {
      font-size: 14px;
    }

    .title {
      .issue-title {
        margin-bottom: .5rem;
        .index {
          color: var(--color-text-light-2);
        }
      }
    }
  }

  .filter.dropdown .menu {
    margin-top: 1px !important;
  }

  &.branches {
    .commit-divergence {
      .bar-group {
        position: relative;
        float: left;
        padding-bottom: 6px;
        width: 50%;
        max-width: 90px;

        &:last-child {
          border-left: 1px solid var(--color-secondary-dark-2);
        }
      }

      .count {
        margin: 0 3px;

        &.count-ahead {
          text-align: left;
        }

        &.count-behind {
          text-align: right;
        }
      }

      .bar {
        height: 4px;
        position: absolute;
        background-color: var(--color-secondary-dark-2);

        &.bar-behind {
          right: 0;
        }

        &.bar-ahead {
          left: 0;
        }
      }
    }
  }

  &.commits {
    .header {
      .search {
        input {
          font-weight: normal;
          padding: 5px 10px;
        }
      }
    }
  }

  #commits-table {
    thead {
      th:first-of-type {
        padding-left: 15px;
      }

      .sha {
        &td {
          text-align: center;
        }

        width: 200px;
      }
    }

    td.sha .sha.label {
      margin: 0;
    }

    td.message {
      text-overflow: unset;
    }

    &.ui.basic.striped.table tbody tr:nth-child(2n) {
      background-color: rgba(0, 0, 0, .02) !important;
    }
  }

  #commits-table td.sha .sha.label,
  #repo-files-table .sha.label,
  #rev-list .sha.label,
  .timeline-item.commits-list .singular-commit .sha.label {
    border: 1px solid var(--color-light-border);

    .ui.signature.avatar {
      height: 16px;
      margin-bottom: 0;
      width: 16px;
    }

    .detail.icon {
      background: var(--color-light);
      margin: -6px -10px -4px 0;
      padding: 5px 4px 5px 6px;
      border-left: 1px solid var(--color-light-border);
      border-top: 0;
      border-right: 0;
      border-bottom: 0;
      border-top-left-radius: 0;
      border-bottom-left-radius: 0;

      img {
        margin-right: 0;
      }

      .svg {
        margin: 0 .25em 0 0;
      }

      > div {
        display: flex;
        align-items: center;
      }
    }

    &.isSigned.isWarning {
      border: 1px solid #db2828;
      background: fade(#db2828, 10%);

      .shortsha {
        display: inline-block;
        padding-top: 1px;
      }

      .detail.icon {
        border-left: 1px solid #db2828;
        color: #db2828;
      }

      &:hover {
        background: fade(#db2828, 30%) !important;
      }
    }

    &.isSigned.isVerified {
      border: 1px solid #21ba45;
      background: fade(#21ba45, 10%);

      .shortsha {
        display: inline-block;
        padding-top: 1px;
      }

      .detail.icon {
        border-left: 1px solid #21ba45;
        color: #21ba45;
      }

      &:hover {
        background: fade(#21ba45, 30%) !important;
      }
    }

    &.isSigned.isVerifiedUntrusted {
      border: 1px solid #fbbd08;
      background: fade(#fbbd08, 10%);

      .shortsha {
        display: inline-block;
        padding-top: 1px;
      }

      .detail.icon {
        border-left: 1px solid #fbbd08;
        color: #fbbd08;
      }

      &:hover {
        background: fade(#fbbd08, 30%) !important;
      }
    }

    &.isSigned.isVerifiedUnmatched {
      border: 1px solid #f2711c;
      background: fade(#f2711c, 10%);

      .shortsha {
        display: inline-block;
        padding-top: 1px;
      }

      .detail.icon {
        border-left: 1px solid #f2711c;
        color: #f2711c;
      }

      &:hover {
        background: fade(#f2711c, 30%) !important;
      }
    }
  }

  .data-table {
    width: 100%;

    tr {
      border-top: 0;
    }

    td,
    th {
      padding: 5px !important;
      overflow: hidden;
      font-size: 12px;
      text-align: left;
      white-space: nowrap;
      border: 1px solid var(--color-secondary);
    }

    td {
      white-space: pre-line;
    }

    th {
      font-weight: 600;
      background: var(--color-box-header);
      border-top: 0;
    }

    td.added,
    th.added,
    tr.added {
      background-color: var(--color-diff-added-row-bg) !important;
    }

    td.removed,
    th.removed,
    tr.removed {
      background-color: var(--color-diff-removed-row-bg) !important;
    }

    td.moved,
    th.moved,
    tr.moved {
      background-color: var(--color-diff-moved-row-bg) !important;
    }

    tbody.section {
      border-top: 2px solid var(--color-secondary);
    }

    .line-num {
      &:extend(.unselectable);
      width: 1%;
      min-width: 50px;
      font-family: monospace;
      line-height: 20px;
      color: var(--color-secondary-dark-2);
      white-space: nowrap;
      vertical-align: top;
      cursor: pointer;
      text-align: right;
      background: var(--color-body);
      border: 0;
    }
  }

  .diff-detail-box {
    padding: 7px 0;
    background: var(--color-body);
    line-height: 30px;

    @media @mediaMdAndDown {
      flex-direction: column;
      align-items: flex-start;
    }

    @media (max-width: 480px) {
      flex-wrap: wrap;
    }

    &.sticky {
      position: sticky;
      top: 0;
      z-index: 8;
      border-bottom: 1px solid var(--color-secondary);
      padding-left: 2px;
      padding-right: 2px;
    }

    > div::after {
      clear: both;
      content: "";
      display: block;
    }

    .diff-detail-stats strong {
      margin-left: .25rem;
      margin-right: .25rem;
    }

    .diff-detail-stats {
      @media (max-width: 480px) {
        font-size: 0;
        line-height: 1.6rem;

        strong {
          font-size: 1rem;
        }
      }
    }

    .diff-detail-actions > * {
      margin-right: 0;
    }

    .diff-detail-actions > * + * {
      margin-left: .25rem;
    }

    .diff-detail-actions {
      @media (max-width: 480px) {
        padding-top: .25rem;

        .ui.button:not(.btn-submit) {
          padding-left: .5rem;
          padding-right: .5rem;
          display: flex;
          flex-wrap: wrap;
          justify-content: center;
          text-align: center;
        }
      }
    }

    span.status {
      display: inline-block;
      width: 12px;
      height: 12px;
      margin-right: 8px;
      vertical-align: middle;

      &.modify {
        background-color: var(--color-yellow);
      }

      &.add {
        background-color: var(--color-green);
      }

      &.del {
        background-color: var(--color-red);
      }

      &.rename {
        background-color: var(--color-teal);
      }
    }
  }

  .diff-box .header:not(.resolved-placeholder) {
    display: flex;
    align-items: center;

    .file {
      flex: 1;
      word-break: break-all;
    }

    .button {
      padding: 8px 12px;
      flex: 0 0 auto;
      margin-top: -8px;
      margin-bottom: -8px;
      margin-right: 0;
    }
  }

  .diff-box .resolved-placeholder {
    display: flex;
    align-items: center;

    .button {
      padding: 8px 12px;
    }
  }

  .diff-file-box {
    .header {
      background-color: var(--color-box-header);
    }

    .file-body.file-code {
      background: var(--color-code-bg);

      .lines-num {
        &:extend(.unselectable);
        text-align: right;
        color: var(--color-text-light);
        width: 1%;
        min-width: 50px;

        span.fold {
          display: block;
          text-align: center;
        }
      }
    }

    .code-diff {
      font-size: 12px;

      td {
        padding: 0 0 0 10px !important;
        border-top: 0;
      }

      .lines-num {
        padding: 0 5px !important;
      }

      .tag-code .lines-num,
      .tag-code td {
        padding: 0 !important;
      }

      tbody {
        tr {
          td.halfwidth {
            // halfwidth is used in split view - and in that case, 1% of each
            width: 49%;
          }

          td.center {
            text-align: center;
          }

          [data-line-num]::before {
            content: attr(data-line-num);
            text-align: right;
          }

          .lines-type-marker {
            &:extend(.unselectable);
            width: 10px;
            min-width: 10px;
          }

          [data-type-marker]::before {
            content: attr(data-type-marker);
            text-align: right;
            display: inline-block;
          }
        }
      }
    }

    .code-diff-split {
      .tag-code .lines-code code.code-inner {
        padding-left: 10px !important;
      }

      table,
      tbody {
        width: 100%;
      }
    }

    &.file-content {
      img {
        max-width: 100%;
        padding: 0;
        border-radius: 0;
      }

      img.emoji {
        padding: 0;
      }

      clear: right;
    }

    .ui.bottom.attached.table.segment {
      padding-top: 5px;
      padding-bottom: 5px;
    }
  }

  .diff-stats {
    clear: both;
    margin-bottom: 5px;
    max-height: 400px;
    overflow: auto;
    padding-left: 0;

    li {
      list-style: none;
      padding-bottom: 4px;
      margin-bottom: 4px;
      padding-left: 6px;
    }

    li + li {
      border-top: 1px solid var(--color-secondary);
    }
  }

  .repo-search-result {
    padding-top: 10px;
    padding-bottom: 10px;

    .lines-num a {
      color: inherit;
    }
  }

  &.quickstart {
    .guide {
      .item {
        padding: 1em;

        small {
          font-weight: normal;
        }
      }

      .clone.button:first-child {
        border-radius: var(--border-radius) 0 0 var(--border-radius);
      }

      .ui.action.small.input {
        width: 100%;
      }

      #repo-clone-url {
        border-radius: 0;
        padding: 5px 10px;
        font-size: 1.2em;
        line-height: 1.4;
      }
    }
  }

  &.release {
    #release-list {
      border-top: 1px solid var(--color-secondary);
      margin-top: 20px;
      padding-top: 15px;

      .release-list-title {
        font-size: 2rem;
        font-weight: normal;
        margin-top: -6px;
      }

      > li {
        list-style: none;

        .meta,
        .detail {
          padding-top: 30px;
          padding-bottom: 40px;
        }

        .meta {
          text-align: right;
          position: relative;

          .label {
            margin-right: 0;
          }

          .tag:not(.icon) {
            display: block;
            margin-top: 15px;
          }

          .commit {
            display: block;
            margin-top: 10px;
          }

          .choose {
            margin-top: 15px;

            .button {
              margin-right: 0;
            }
          }
        }

        .detail {
          border-left: 2px solid var(--color-secondary);

          .author {
            img {
              margin-bottom: -3px;
            }
          }

          .download {
            > a {
              .svg {
                margin-left: 5px;
                margin-right: 5px;
              }
            }

            .list {
              padding-left: 0;

              li {
                list-style: none;
                display: block;
                padding: 8px;
                border: 1px solid var(--color-secondary);
                background: var(--color-light);

                a > .text.right {
                  margin-right: 5px;
                }
              }

              li + li {
                border-top: 0;
              }

              li:first-of-type {
                border-radius: var(--border-radius) 0 0 var(--border-radius);
              }

              li:last-of-type {
                border-radius: 0 var(--border-radius) var(--border-radius) 0;
              }
            }
          }

          .dot {
            width: 9px;
            height: 9px;
            background-color: #ddd;
            z-index: 9;
            position: absolute;
            display: block;
            left: -5px;
            top: 40px;
            border-radius: 6px;
            border: 1px solid #ffffff;
          }
        }
      }
    }

    #tags-table {
      .tag {
        padding: 8px 12px;
      }

      .release-tag-name {
        font-size: 20px;
        font-weight: normal;
      }
    }
  }

  &.new.release {
    .target {
      min-width: 500px;

      #tag-name {
        margin-top: -4px;
      }

      .at {
        margin-left: -5px;
        margin-right: 5px;
      }

      .selection.dropdown {
        padding-top: 10px;
        padding-bottom: 10px;
      }
    }

    .prerelease.field {
      margin-bottom: 0;
    }

    .field {

      button,
      input {
        @media (max-width: 438px) {
          width: 100%;
        }
      }

      button {
        @media @mediaSm {
          margin-bottom: 1em;
        }
      }

      .wrap_remove {
        height: 38px;
      }

      .attachment_edit {
        width: 450px !important;
      }
    }
  }

  &.forks {
    .list {
      margin-top: 0;

      .item {
        padding-top: 10px;
        padding-bottom: 10px;
        border-bottom: 1px solid var(--color-secondary);

        .ui.avatar {
          float: left;
          margin-right: 5px;
        }

        .link {
          padding-top: 5px;
        }
      }
    }
  }

  &.packages {
    .empty {
      padding-top: 70px;
      padding-bottom: 100px;

      .svg {
        height: 48px;
      }
    }

    .file-size {
      white-space: nowrap;
    }
  }

  &.wiki {
    &.start {
      .ui.segment {
        padding-top: 70px;
        padding-bottom: 100px;

        .svg {
          height: 48px;
        }
      }
    }

    &.new {
      .ui.attached.tabular.menu.previewtabs {
        margin-bottom: 15px;
      }
    }

    &.view {
      .choose.page {
        margin-top: -5px;
      }

      > .markup {
        padding: 15px 30px;

        h1,
        h2,
        h3,
        h4,
        h5,
        h6 {
          &:first-of-type {
            margin-top: 0;
          }
        }
      }
    }

    @media @mediaSm {
      .dividing.header .stackable.grid .button {
        margin-top: 2px;
        margin-bottom: 2px;
      }
    }
  }

  &.settings {
    &.collaboration {
      .collaborator.list {
        padding: 0;

        > .item {
          margin: 0;
          line-height: 2em;

          &:not(:last-child) {
            border-bottom: 1px solid var(--color-secondary);
          }
        }
      }

      #repo-collab-form {
        #search-user-box {
          .results {
            left: 7px;
          }
        }

        .ui.button {
          margin-left: 5px;
          margin-top: -3px;
        }
      }

      #repo-collab-team-form {
        #search-team-box {
          .results {
            left: 7px;
          }
        }

        .ui.button {
          margin-left: 5px;
          margin-top: -3px;
        }
      }
    }

    &.branches {
      .protected-branches {
        .selection.dropdown {
          width: 300px;
        }

        .item {
          border: 1px solid var(--color-secondary);
          padding: 10px 15px;

          &:not(:last-child) {
            border-bottom: 0;
          }
        }
      }

      .branch-protection {
        .help {
          margin-left: 26px;
          padding-top: 0;
        }

        .fields {
          margin-left: 20px;
          display: block;
        }

        .whitelist {
          margin-left: 26px;

          .dropdown img {
            display: inline-block;
          }
        }
      }
    }

    &.webhook {
      .events {
        .column {
          padding-bottom: 0;
        }

        .help {
          font-size: 13px;
          margin-left: 26px;
          padding-top: 0;
        }
      }
    }
  }

  .ui.attached.isSigned.isWarning {
    border-left: 1px solid var(--color-error-border);
    border-right: 1px solid var(--color-error-border);

    &.top,
    &.message {
      border-top: 1px solid var(--color-error-border);
    }

    &.message {
      box-shadow: none;
      background-color: var(--color-error-bg);
      color: var(--color-error-text);

      .ui.text {
        color: var(--color-error-text);
      }
    }

    &:last-child,
    &.bottom {
      border-bottom: 1px solid var(--color-error-border);
    }
  }

  .ui.attached.isSigned.isVerified {
    border-left: 1px solid var(--color-success-border);
    border-right: 1px solid var(--color-success-border);

    &.top,
    &.message {
      border-top: 1px solid var(--color-success-border);
    }

    &.message {
      box-shadow: none;
      background-color: var(--color-success-bg);
      color: var(--color-success-text);

      .pull-right {
        color: var(--color-text);
      }

      .ui.text {
        color: var(--color-success-text);
      }
    }

    &:last-child,
    &.bottom {
      border-bottom: 1px solid var(--color-success-border);
    }
  }

  .ui.attached.isSigned.isVerifiedUntrusted,
  .ui.attached.isSigned.isVerifiedUnmatched {
    border-left: 1px solid var(--color-warning-border);
    border-right: 1px solid var(--color-warning-border);

    &.top,
    &.message {
      border-top: 1px solid var(--color-warning-border);
    }

    &.message {
      box-shadow: none;
      background-color: var(--color-warning-bg);
      color: var(--color-warning-text);

      .ui.text {
        color: var(--color-warning-text);
      }
    }

    &:last-child,
    &.bottom {
      border-bottom: 1px solid var(--color-warning-border);
    }
  }

  .ui.segment.sub-menu {
    padding: 7px;
    line-height: 0;

    .list {
      width: 100%;
      display: flex;
      align-items: center;

      .item {
        width: 100%;
        color: var(--color-text);

        &:first-of-type {
          border-radius: var(--border-radius) 0 0 var(--border-radius);
          padding-left: .25rem;
        }

        &:last-of-type {
          border-radius: 0 var(--border-radius) var(--border-radius) 0;
          padding-right: .25rem;
        }

        a {
          color: var(--color-text);

          &:hover {
            color: var(--color-primary-light-2);
          }
        }

        &.active {
          background: var(--color-secondary);
        }
      }
    }
  }

  .segment.reactions,
  .select-reaction {
    &.dropdown .menu {
      right: 0 !important;
      left: auto !important;
      min-width: 15em;

      > .header {
        margin: .75rem 0 .5rem;
      }

      > .item {
        float: left;
        padding: .25rem !important;
        margin: .25rem;
        font-size: 1.5em;
        width: 39px;
        left: 13px;
        border-radius: 6px;
        display: flex;
        justify-content: center;
        align-items: center;

        img.emoji {
          margin-right: 0;
        }
      }

      > .item:hover {
        background: var(--color-primary);
      }
    }
  }

  .segment.reactions {
    padding: 0;
    display: flex;
    border: none !important;
    border-top: 1px solid var(--color-secondary) !important;
    width: 100% !important;
    max-width: 100% !important;
    margin: 0 !important;

    .ui.label {
      max-height: 40px;
      padding: 10px 18px !important;
      display: flex !important;
      align-items: center;
      border: 0;
      border-right: 1px solid;
      border-radius: 0;
      margin: 0;
      font-size: 14px;
      font-weight: normal;
      border-color: var(--color-secondary) !important;
      background: var(--color-reaction-bg);

      &.disabled {
        cursor: default;
        opacity: 1;
      }
    }

    .ui.label.basic {
      color: var(--color-primary) !important;
    }

    .ui.label.basic.blue {
      background-color: var(--color-reaction-active-bg) !important;
      border-color: var(--color-secondary) !important;
    }

    .reaction-count {
      margin-left: .5rem;
    }

    .select-reaction {
      display: flex;
      align-items: center;
      padding: 0 14px;

      &:not(.active) a {
        display: none;
      }
    }

    &:hover .select-reaction a {
      display: block;
    }
  }

  .ui.fluid.action.input {
    .ui.search.action.input {
      flex: auto;
    }
  }

  .repository-summary {
    box-shadow: none !important;

    .segment.language-stats-details,
    .segment.repository-summary {
      border-top: none;
      background: none;
    }

    .segment.language-stats-details .item {
      white-space: nowrap;
    }

    .segment.language-stats {
      &:extend(.unselectable);
      padding: 0;
      height: 11px;
      display: flex;
      white-space: nowrap;
      width: 100%;
      border-radius: 0;

      @media @mediaSm {
        display: none;
      }

      .bar {
        white-space: nowrap;
        border: 0;
        padding: 0;
        margin: 0;
        height: 100%;
      }
    }
  }

  .repository-menu {
    padding: 0 !important;
  }

  .repository-menu .item {
    padding-top: 9px !important;
    padding-bottom: 9px !important;
  }
}

// End of .repository

&.user-cards {
  .list {
    padding: 0;
    display: flex;
    flex-wrap: wrap;

    .item {
      list-style: none;
      width: 32%;
      margin: 10px 10px 10px 0;
      padding-bottom: 14px;
      float: left;

      .avatar {
        width: 48px;
        height: 48px;
        float: left;
        display: block;
        margin-right: 10px;
      }

      .name {
        margin-top: 0;
        margin-bottom: 0;
        font-weight: normal;
      }

      .meta {
        margin-top: 5px;
      }
    }
  }
}

#search-repo-box,
#search-user-box {
  .results {
    .result {
      .image {
        float: left;
        margin-right: 8px;
        width: 2em;
        height: 2em;
      }

      .content {
        margin: 6px 0;
      }
    }
  }
}

#search-team-box {
  .results {
    .result {
      .content {
        margin: 6px 0;
      }
    }
  }
}

#issue-filters.hide {
  display: none;
}

#issue-actions {
  margin-top: -1rem !important; // counteract padding from Semantic
}

#issue-actions.hide {
  display: none;
}

.ui.menu .item > img:not(.ui) {
  width: auto;
}

.page.buttons {
  padding-top: 15px;
}

.commit-header-row {
  min-height: 50px !important;
  padding-top: 0 !important;
  padding-bottom: 0 !important;
}

.settings {
  .content {
    > .header,
    .segment {
      box-shadow: 0 1px 2px 0 var(--color-box-header);
    }
  }

  .list {
    > .item {
      &:not(:first-child) {
        border-top: 1px solid var(--color-secondary);
        padding: 1rem;
        margin: 15px -1rem -1rem;
      }

      > .svg {
        display: table-cell;
      }

      > .svg + .content {
        display: table-cell;
        padding: 0 0 0 .5em;
        vertical-align: top;
      }

      .info {
        margin-top: 10px;

        .tab.segment {
          border: 0;
          padding: 10px 0 0;
        }
      }
    }

    &.key {
      .meta {
        padding-top: 5px;
        color: var(--color-text-light-2);
      }
    }

    &.email {
      > .item:not(:first-child) {
        min-height: 60px;
      }
    }

    &.collaborator {
      > .item {
        padding: 0;
      }
    }
  }
}

.ui.vertical.menu {
  .header.item {
    font-size: 1.1em;
    background: var(--color-box-header);
  }
}

.comment:target .comment-container {
  border-color: var(--color-primary) !important;
  box-shadow: 0 0 0 3px var(--color-primary-alpha-30) !important;
}

.comment:target .header::before {
  border-right-color: var(--color-primary) !important;
  filter: drop-shadow(-3px 0 0 var(--color-primary-alpha-30)) !important;
}

.code-comment:target {
  border-color: var(--color-primary) !important;
  border-radius: var(--border-radius) !important;
  box-shadow: 0 0 0 3px var(--color-primary-alpha-30) !important;
}

.code-comment:target .content {
  box-shadow: none !important;
}

.comment-header {
  #avatar-arrow();
  border: none !important;
  background: var(--color-box-header);
  border-bottom: 1px solid var(--color-secondary) !important;
  font-weight: normal !important;
  padding: .5rem 1rem !important;
  margin: 0 !important;
  position: relative;
  color: var(--color-text-light-2);
  min-height: 41px;
  background-color: var(--color-box-header);
  display: flex;
  justify-content: space-between;
  align-items: center;

  &.arrow-top::before,
  &.arrow-top::after {
    transform: rotate(90deg);
  }

  &.arrow-top::before {
    top: -9px;
    left: 6px;
  }

  &.arrow-top::after {
    top: -8px;
    left: 7px;
  }

  a {
    color: var(--color-text);
    text-decoration: none;
  }

  a:hover {
    color: var(--color-primary);
    text-decoration: none;
  }
}

.comment-header .actions a {
  margin-right: 0 !important;
  padding: .5rem !important;
}

.comment-header-left > * + *,
.comment-header-right > * + * {
  margin-left: .25rem;
}

.comment-body {
  background: var(--color-box-body);
  border: none !important;
  width: 100% !important;
  max-width: 100% !important;
  margin: 0 !important;
}

.edit-label.modal,
.new-label.segment {
  .form {
    .column {
      padding-right: 0;
    }

    .buttons {
      margin-left: auto;
      padding-top: 15px;
    }

    .color.picker.column {
      width: auto;

      .color-picker {
        height: 35px;
        width: auto;
        padding-left: 30px;
      }
    }

    .minicolors-swatch.minicolors-sprite {
      top: 10px;
      left: 10px;
      width: 15px;
      height: 15px;
    }
  }
}

#avatar-arrow {
  &::before,
  &::after {
    right: 100%;
    top: 20px;
    border: solid transparent;
    content: " ";
    height: 0;
    width: 0;
    position: absolute;
    pointer-events: none;
  }

  &::before {
    border-right-color: var(--color-secondary);
    border-width: 9px;
    margin-top: -9px;
  }

  &::after {
    border-right-color: var(--color-box-header);
    border-width: 8px;
    margin-top: -8px;
  }
}

#transfer-repo-modal,
#delete-repo-modal,
#delete-wiki-modal,
#convert-fork-repo-modal,
#convert-mirror-repo-modal,
#fork-repo-modal {
  .ui.message {
    width: 100% !important;
  }
}

// generate .tab-size-{i} from 1 to 16
.generate-tab-size(16);

.generate-tab-size(@n, @i: 1) when (@i =< @n) {
  .tab-size-@{i} {
    tab-size: @i !important;
    -moz-tab-size: @i !important;
  }

  .generate-tab-size(@n, (@i + 1));
}

.stats-table {
  display: table;
  width: 100%;

  .table-cell {
    display: table-cell;

    &.tiny {
      height: .5em;
    }
  }
}

.labels-list .label {
  margin: 2px 0;
  display: inline-block !important;
  line-height: 1.3em; // there is a `font-size: 1.25em` for inside emoji, so here the line-height needs to be larger slightly
}

tbody.commit-list {
  vertical-align: baseline;
}

.message-wrapper {
  overflow: hidden;
  text-overflow: ellipsis;
  max-width: calc(100% - 50px);
  display: inline-block;
  vertical-align: middle;
}

@media @mediaSm {
  tr.commit-list {
    width: 100%;
  }

  th .message-wrapper {
    display: block;
    max-width: calc(100vw - 70px);
  }
}

@media @mediaMd {
  tr.commit-list {
    width: 723px;
  }

  th .message-wrapper {
    max-width: 280px;
  }
}

@media @mediaLg {
  tr.commit-list {
    width: 933px;
  }

  th .message-wrapper {
    max-width: 490px;
  }
}

@media @mediaXl {
  tr.commit-list {
    width: 1127px;
  }

  th .message-wrapper {
    max-width: 680px;
  }
}

.commit-list .commit-status-link {
  display: inline-block;
  vertical-align: middle;
}

.commit-body {
  white-space: pre-wrap;
  line-height: initial;
}

.repository:not(.diff) {
  .commit-body { // commit history list
    margin: 0;
  }

  .timeline-item .commit-body { // PR-comment
    margin-left: 40px;
  }
}

.git-notes.top {
  text-align: left;
}

@media @mediaSm {
  .ui.stackable.menu {
    &.mobile--margin-between-items > .item {
      margin-top: 5px;
      margin-bottom: 5px;
    }

    &.mobile--no-negative-margins {
      margin-left: 0;
      margin-right: 0;
    }
  }
}

#topic_edit {
  margin-top: 5px;
}

#repo-topics {
  margin-top: 5px;
  display: flex;
  align-items: center;
  flex-wrap: wrap;
}

.repo-topic {
  font-weight: normal !important;
  cursor: pointer;
  margin: 2px !important;
}

#new-dependency-drop-list {
  &.ui.selection.dropdown {
    min-width: 0;
    width: 100%;
    border-radius: 4px 0 0 4px;
    border-right: 0;
    white-space: nowrap;
  }

  .text {
    width: 100%;
    overflow: hidden;
  }
}

#manage_topic {
  font-size: 12px;
}

.label + #manage_topic {
  margin-left: 5px;
}

.ui.small.label.topic {
  margin-bottom: 4px;
}

.repo-header {
  display: flex;
  align-items: center;
  justify-content: space-between;
  flex-wrap: wrap;
  word-break: break-word;

  @media @mediaSm {
    + .container {
      margin-top: 7px;
    }
  }
}

.repo-buttons {
  align-items: center;
  display: flex;
  flex-direction: row;
  flex-wrap: wrap;
  word-break: keep-all;

  @media @mediaSm {
    margin-top: 1em;
  }
}

.repo-buttons .ui.labeled.button > .label:hover {
  color: var(--color-primary-light-2);
  background: var(--color-light);
}

.label-mimic-enabled() {
  color: var(--color-text-dark);
  background: var(--color-light-mimic-enabled) !important;

  &:hover {
    color: var(--color-primary-dark-1);
  }
}

.repo-buttons button[disabled] ~ .label {
  opacity: var(--opacity-disabled);
  .label-mimic-enabled();
}

.repo-buttons .ui.labeled.button {
  cursor: initial;

  > .label {
    border-left: 0 !important;
    margin: 0 !important;
  }

  &.disabled {
    pointer-events: inherit !important;

    > .label {
      .label-mimic-enabled();
    }

    > .button {
      pointer-events: none !important;
    }
  }
  @media @mediaSm {
    .svg {
      display: none;
    }
  }
}

.tag-code {
  height: 28px;
}

.tag-code,
.tag-code td {
  background-color: #f0f9ff;
  border-color: #f1f8ff !important;
  vertical-align: middle;
}

.resolved-placeholder {
  font-weight: normal !important;
  border: 1px solid var(--color-secondary) !important;
  border-radius: var(--border-radius) !important;
  margin: 4px !important;
}

.resolved-placeholder + .comment-code-cloud {
  padding-top: 0 !important;
}

td.blob-excerpt {
  background-color: #fafafa;
}

.issue-keyword {
  border-bottom: 1px dotted var(--color-text-light-3) !important;
}

.issue-keyword:hover {
  border-bottom: none !important;
}

.file-header {
  display: flex;
  justify-content: space-between;
  align-items: center;
  padding: 8px 12px !important;
}

.file-info {
  display: flex;
  align-items: center;
}

.file-info-entry {
  display: flex;
  align-items: center;
}

.file-info-entry + .file-info-entry {
  border-left: 1px solid currentcolor;
  margin-left: 8px;
  padding-left: 8px;
}

.ui.message.unicode-escape-prompt {
  margin-bottom: 0;
  border-radius: 0;
  display: flex;
  flex-direction: column;
}

.wiki-content-sidebar .ui.message.unicode-escape-prompt,
.wiki-content-footer .ui.message.unicode-escape-prompt {
  p {
    display: none;
  }
}

/* fomantic's last-child selector does not work with hidden last child */
.ui.buttons .unescape-button {
  border-top-right-radius: .28571429rem;
  border-bottom-right-radius: .28571429rem;
}

.webhook-info {
  padding: 7px 12px;
  margin: 10px 0;
  background-color: var(--color-markup-code-block);
  border: 1px solid var(--color-secondary);
  border-radius: 3px;
  font-size: 13px;
  line-height: 1.5;
  overflow: auto;
}

.title_wip_desc {
  margin-top: 1em;
}

.sidebar-item-link {
  display: inline-flex;
  align-items: center;
}

.diff-file-box[data-folded="true"] .diff-file-body {
  display: none;
}

.diff-file-box[data-folded="true"] .diff-file-header {
  border-radius: var(--border-radius) !important;
}

.diff-file-header-actions > * + * {
  margin-left: .5rem !important;
}

.ui.attached.header.diff-file-header {
  &.sticky-2nd-row {
    position: sticky;
    top: 46px;
    z-index: 7;

    @media @mediaMd {
      top: 77px;
    }

    @media @mediaSm {
      top: 77px;
    }

    @media (max-width: 480px) {
      position: static;
    }
  }
}

.diff-stats-bar {
  display: inline-block;
  background-color: var(--color-red);
  height: 12px;
  width: 40px;

  .diff-stats-add-bar {
    background-color: var(--color-green);
    height: 100%;
  }
}

/* prevent page shaking on language bar click */
.repository-summary-language-stats {
  height: 48px;
  overflow: hidden;

  @media @mediaSm {
    height: auto;
  }
}

.ui.form .right .ui.button {
  margin-left: .25em;
  margin-right: 0;
}

.removed-code {
  background: var(--color-diff-removed-word-bg);
}

.added-code {
  background: var(--color-diff-added-word-bg);
}

.code-diff-unified .del-code,
.code-diff-unified .del-code td,
.code-diff-split .del-code .lines-num-old,
.code-diff-split .del-code .lines-escape-old,
.code-diff-split .del-code .lines-type-marker-old,
.code-diff-split .del-code .lines-code-old {
  background: var(--color-diff-removed-row-bg);
  border-color: var(--color-diff-removed-row-border);
}

.code-diff-unified .add-code,
.code-diff-unified .add-code td,
.code-diff-split .add-code .lines-num-new,
.code-diff-split .add-code .lines-type-marker-new,
.code-diff-split .add-code .lines-escape-new,
.code-diff-split .add-code .lines-code-new,
.code-diff-split .del-code .add-code.lines-num-new,
.code-diff-split .del-code .add-code.lines-type-marker-new,
.code-diff-split .del-code .add-code.lines-escape-new,
.code-diff-split .del-code .add-code.lines-code-new {
  background: var(--color-diff-added-row-bg);
  border-color: var(--color-diff-added-row-border);
}

.code-diff-split .del-code .lines-num-new,
.code-diff-split .del-code .lines-type-marker-new,
.code-diff-split .del-code .lines-code-new,
.code-diff-split .del-code .lines-escape-new,
.code-diff-split .add-code .lines-num-old,
.code-diff-split .add-code .lines-escape-old,
.code-diff-split .add-code .lines-type-marker-old,
.code-diff-split .add-code .lines-code-old {
  background: var(--color-diff-inactive);
}

.code-diff-split tbody tr td:nth-child(5) {
  border-left: 1px solid var(--color-secondary);
}

.repository .ui.menu.new-menu {
  background: none !important;

  @media @mediaLgAndDown {
    &::after {
      background: none !important;
    }
  }
}

.repository.migrate .card {
  transition: all .1s ease-in-out;
  box-shadow: none !important;
  border: 1px solid var(--color-secondary);
  color: var(--color-text);
}

.repository.migrate .card:hover {
  transform: scale(105%);
  box-shadow: 0 .5rem 1rem var(--color-shadow) !important;
}

@media @mediaSm {
<<<<<<< HEAD
  .issue-list-headers.ui[class].grid {
    > div:nth-child(1) {
      order: 1;
      width: 50%;
    }

    > div:nth-child(2) {
      order: 3;
      width: 100%;
    }

    > div.column:not(.row):nth-child(3) {
      order: 2;
      width: 50%;
=======
  .repository.file.list {
    #repo-files-table {
      .entry,
      .commit-list {
        align-items: center;
        display: flex !important;
        padding-top: 4px;
        padding-bottom: 4px;

        td.age,
        th.age {
          margin-left: auto;
        }

        td.message,
        span.commit-summary {
          display: none !important;
        }
      }
>>>>>>> 06e4687c
    }
  }
}<|MERGE_RESOLUTION|>--- conflicted
+++ resolved
@@ -3247,22 +3247,6 @@
 }
 
 @media @mediaSm {
-<<<<<<< HEAD
-  .issue-list-headers.ui[class].grid {
-    > div:nth-child(1) {
-      order: 1;
-      width: 50%;
-    }
-
-    > div:nth-child(2) {
-      order: 3;
-      width: 100%;
-    }
-
-    > div.column:not(.row):nth-child(3) {
-      order: 2;
-      width: 50%;
-=======
   .repository.file.list {
     #repo-files-table {
       .entry,
@@ -3282,7 +3266,22 @@
           display: none !important;
         }
       }
->>>>>>> 06e4687c
+    }
+  }
+  .issue-list-headers.ui[class].grid {
+    > div:nth-child(1) {
+      order: 1;
+      width: 50%;
+    }
+
+    > div:nth-child(2) {
+      order: 3;
+      width: 100%;
+    }
+
+    > div.column:not(.row):nth-child(3) {
+      order: 2;
+      width: 50%;
     }
   }
 }