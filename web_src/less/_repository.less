--- conflicted
+++ resolved
@@ -816,7 +816,6 @@
                     line-height: 30px;
                 }
 
-<<<<<<< HEAD
                 &.event.small-line-spacing {
                     padding: 2px 0 0 15px;
                 }
@@ -825,10 +824,10 @@
                     float: right;
                     margin-right: 8px;
                     margin-top: 4px;
-=======
+                }
+
                 .author {
                     font-weight: 700;
->>>>>>> 33176e8d
                 }
             }
 
