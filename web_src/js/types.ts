export type MentionValue = {
  key: string,
  value: string,
  name: string,
  fullname: string,
  avatar: string,
}

export type Config = {
  appUrl: string,
  appSubUrl: string,
  assetVersionEncoded: string,
  assetUrlPrefix: string,
  runModeIsProd: boolean,
  customEmojis: Record<string, string>,
  csrfToken: string,
  pageData: Record<string, any>,
  notificationSettings: Record<string, any>,
  enableTimeTracking: boolean,
  mentionValues?: MentionValue[],
  mermaidMaxSourceCharacters: number,
  i18n: Record<string, string>,
}

export type Intent = 'error' | 'warning' | 'info';

export type RequestData = string | FormData | URLSearchParams | Record<string, any>;

export type RequestOpts = {
  data?: RequestData,
} & RequestInit;

export type IssuePathInfo = {
  ownerName: string,
  repoName: string,
  pathType: string,
  indexString?: string,
}

export type IssuePageInfo = {
  repoLink: string,
  repoId: number,
  issueNumber: number,
  issueDependencySearchType: string,
}

export type Issue = {
  id: number;
  number: number;
  title: string;
  state: 'open' | 'closed';
  pull_request?: {
    draft: boolean;
    merged: boolean;
  };
};

export type FomanticInitFunction = {
  settings?: Record<string, any>,
  (...args: any[]): any,
}

<<<<<<< HEAD
export type CommitStatus = 'pending' | 'success' | 'error' | 'failure' | 'warning';

export type CommitStatusMap = {
  [status in CommitStatus]: {
    name: string,
    color: string,
  };
};

export type ActionsStatus = 'unknown' | 'waiting' | 'running' | 'success' | 'failure' | 'cancelled' | 'skipped' | 'blocked';

export type ActionsStepLogLine = {
  index: number,
  timestamp: number,
  message: string,
};
=======
export type GitRefType = 'branch' | 'tag';
>>>>>>> 5449da74
<|MERGE_RESOLUTION|>--- conflicted
+++ resolved
@@ -60,23 +60,4 @@
   (...args: any[]): any,
 }
 
-<<<<<<< HEAD
-export type CommitStatus = 'pending' | 'success' | 'error' | 'failure' | 'warning';
-
-export type CommitStatusMap = {
-  [status in CommitStatus]: {
-    name: string,
-    color: string,
-  };
-};
-
-export type ActionsStatus = 'unknown' | 'waiting' | 'running' | 'success' | 'failure' | 'cancelled' | 'skipped' | 'blocked';
-
-export type ActionsStepLogLine = {
-  index: number,
-  timestamp: number,
-  message: string,
-};
-=======
-export type GitRefType = 'branch' | 'tag';
->>>>>>> 5449da74
+export type GitRefType = 'branch' | 'tag';