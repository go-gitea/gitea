--- conflicted
+++ resolved
@@ -1,9 +1,3 @@
-<<<<<<< HEAD
-import {Temporal} from 'temporal-polyfill';
-
-export function toAbsoluteLocaleDate(dateStr: string, lang: string, opts: Intl.DateTimeFormatOptions) {
-  return Temporal.PlainDate.from(dateStr).toLocaleString(lang ?? [], opts);
-=======
 export function toAbsoluteLocaleDate(date: string, lang?: string, opts?: Intl.DateTimeFormatOptions) {
   // only use the date part, it is guaranteed to be in ISO format (YYYY-MM-DDTHH:mm:ss.sssZ) or (YYYY-MM-DD)
   // if there is an "Invalid Date" error, there must be something wrong in code and should be fixed.
@@ -13,27 +7,18 @@
   const dateSep = date.indexOf('T');
   date = dateSep === -1 ? date : date.substring(0, dateSep);
   return new Date(`${date}T00:00:00`).toLocaleString(lang || [], opts);
->>>>>>> aee9801d
 }
 
 window.customElements.define('absolute-date', class extends HTMLElement {
   static observedAttributes = ['date', 'year', 'month', 'weekday', 'day'];
-  initialized: boolean;
 
   initialized = false;
 
   update = () => {
-<<<<<<< HEAD
-    const year = (this.getAttribute('year') ?? '') as Intl.DateTimeFormatOptions['year'];
-    const month = (this.getAttribute('month') ?? '') as Intl.DateTimeFormatOptions['month'];
-    const weekday = (this.getAttribute('weekday') ?? '') as Intl.DateTimeFormatOptions['weekday'];
-    const day = (this.getAttribute('day') ?? '') as Intl.DateTimeFormatOptions['day'];
-=======
     const opt: Intl.DateTimeFormatOptions = {};
     for (const attr of ['year', 'month', 'weekday', 'day']) {
       if (this.getAttribute(attr)) opt[attr] = this.getAttribute(attr);
     }
->>>>>>> aee9801d
     const lang = this.closest('[lang]')?.getAttribute('lang') ||
       this.ownerDocument.documentElement.getAttribute('lang') || '';
 
@@ -41,7 +26,7 @@
     this.shadowRoot.textContent = toAbsoluteLocaleDate(this.getAttribute('date'), lang, opt);
   };
 
-  attributeChangedCallback(_name: string, oldValue: any, newValue: any) {
+  attributeChangedCallback(_name: string, oldValue: string | null, newValue: string | null) {
     if (!this.initialized || oldValue === newValue) return;
     this.update();
   }
