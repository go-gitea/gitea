/* exported deleteDependencyModal, cancelCodeComment, onOAuthLoginClick */

import './publicpath.js';

import Vue from 'vue';
import {htmlEscape} from 'escape-goat';
import 'jquery.are-you-sure';
import './vendor/semanticdropdown.js';

import initMigration from './features/migration.js';
import initContextPopups from './features/contextpopup.js';
import initGitGraph from './features/gitgraph.js';
import initClipboard from './features/clipboard.js';
import initHeatmap from './features/heatmap.js';
import initProject from './features/projects.js';
import initServiceWorker from './features/serviceworker.js';
import initMarkdownAnchors from './markdown/anchors.js';
import renderMarkdownContent from './markdown/content.js';
import attachTribute from './features/tribute.js';
import createColorPicker from './features/colorpicker.js';
import createDropzone from './features/dropzone.js';
import initTableSort from './features/tablesort.js';
import ActivityTopAuthors from './components/ActivityTopAuthors.vue';
import {initNotificationsTable, initNotificationCount} from './features/notification.js';
import {createCodeEditor, createMonaco} from './features/codeeditor.js';
import {svg, svgs} from './svg.js';
import {stripTags} from './utils.js';

const {AppSubUrl, StaticUrlPrefix, csrf} = window.config;

let previewFileModes;
const commentMDEditors = {};

// Silence fomantic's error logging when tabs are used without a target content element
$.fn.tab.settings.silent = true;

function initCommentPreviewTab($form) {
  const $tabMenu = $form.find('.tabular.menu');
  $tabMenu.find('.item').tab();
  $tabMenu.find(`.item[data-tab="${$tabMenu.data('preview')}"]`).on('click', function () {
    const $this = $(this);
    $.post($this.data('url'), {
      _csrf: csrf,
      mode: 'comment',
      context: $this.data('context'),
      text: $form.find(`.tab[data-tab="${$tabMenu.data('write')}"] textarea`).val()
    }, (data) => {
      const $previewPanel = $form.find(`.tab[data-tab="${$tabMenu.data('preview')}"]`);
      $previewPanel.html(data);
      renderMarkdownContent();
    });
  });

  buttonsClickOnEnter();
}

function initEditPreviewTab($form) {
  const $tabMenu = $form.find('.tabular.menu');
  $tabMenu.find('.item').tab();
  const $previewTab = $tabMenu.find(`.item[data-tab="${$tabMenu.data('preview')}"]`);
  if ($previewTab.length) {
    previewFileModes = $previewTab.data('preview-file-modes').split(',');
    $previewTab.on('click', function () {
      const $this = $(this);
      let context = `${$this.data('context')}/`;
      const mode = $this.data('markdown-mode') || 'comment';
      const treePathEl = $form.find('input#tree_path');
      if (treePathEl.length > 0) {
        context += treePathEl.val();
      }
      context = context.substring(0, context.lastIndexOf('/'));
      $.post($this.data('url'), {
        _csrf: csrf,
        mode,
        context,
        text: $form.find(`.tab[data-tab="${$tabMenu.data('write')}"] textarea`).val()
      }, (data) => {
        const $previewPanel = $form.find(`.tab[data-tab="${$tabMenu.data('preview')}"]`);
        $previewPanel.html(data);
        renderMarkdownContent();
      });
    });
  }
}

function initEditDiffTab($form) {
  const $tabMenu = $form.find('.tabular.menu');
  $tabMenu.find('.item').tab();
  $tabMenu.find(`.item[data-tab="${$tabMenu.data('diff')}"]`).on('click', function () {
    const $this = $(this);
    $.post($this.data('url'), {
      _csrf: csrf,
      context: $this.data('context'),
      content: $form.find(`.tab[data-tab="${$tabMenu.data('write')}"] textarea`).val()
    }, (data) => {
      const $diffPreviewPanel = $form.find(`.tab[data-tab="${$tabMenu.data('diff')}"]`);
      $diffPreviewPanel.html(data);
    });
  });
}

function initEditForm() {
  if ($('.edit.form').length === 0) {
    return;
  }

  initEditPreviewTab($('.edit.form'));
  initEditDiffTab($('.edit.form'));
}

function initBranchSelector() {
  const $selectBranch = $('.ui.select-branch');
  const $branchMenu = $selectBranch.find('.reference-list-menu');
  $branchMenu.find('.item:not(.no-select)').click(function () {
    const selectedValue = $(this).data('id');
    const editMode = $('#editing_mode').val();
    $($(this).data('id-selector')).val(selectedValue);

    if (editMode === 'true') {
      const form = $('#update_issueref_form');

      $.post(form.attr('action'), {
        _csrf: csrf,
        ref: selectedValue
      },
      () => {
        window.location.reload();
      });
    } else if (editMode === '') {
      $selectBranch.find('.ui .branch-name').text(selectedValue);
    }
  });
  $selectBranch.find('.reference.column').on('click', function () {
    $selectBranch.find('.scrolling.reference-list-menu').css('display', 'none');
    $selectBranch.find('.reference .text').removeClass('black');
    $($(this).data('target')).css('display', 'block');
    $(this).find('.text').addClass('black');
    return false;
  });
}

function initLabelEdit() {
// Create label
  const $newLabelPanel = $('.new-label.segment');
  $('.new-label.button').on('click', () => {
    $newLabelPanel.show();
  });
  $('.new-label.segment .cancel').on('click', () => {
    $newLabelPanel.hide();
  });

  createColorPicker($('.color-picker'));

  $('.precolors .color').on('click', function () {
    const color_hex = $(this).data('color-hex');
    $('.color-picker').val(color_hex);
    $('.minicolors-swatch-color').css('background-color', color_hex);
  });
  $('.edit-label-button').on('click', function () {
    $('.color-picker').minicolors('value', $(this).data('color'));
    $('#label-modal-id').val($(this).data('id'));
    $('.edit-label .new-label-input').val($(this).data('title'));
    $('.edit-label .new-label-desc-input').val($(this).data('description'));
    $('.edit-label .color-picker').val($(this).data('color'));
    $('.minicolors-swatch-color').css('background-color', $(this).data('color'));
    $('.edit-label.modal').modal({
      onApprove() {
        $('.edit-label.form').trigger('submit');
      }
    }).modal('show');
    return false;
  });
}

function updateIssuesMeta(url, action, issueIds, elementId) {
  return new Promise(((resolve) => {
    $.ajax({
      type: 'POST',
      url,
      data: {
        _csrf: csrf,
        action,
        issue_ids: issueIds,
        id: elementId,
      },
      success: resolve
    });
  }));
}

function initRepoStatusChecker() {
  const migrating = $('#repo_migrating');
  $('#repo_migrating_failed').hide();
  $('#repo_migrating_failed_image').hide();
  if (migrating) {
    const task = migrating.attr('task');
    if (typeof task === 'undefined') {
      return;
    }
    $.ajax({
      type: 'GET',
      url: `${AppSubUrl}/user/task/${task}`,
      data: {
        _csrf: csrf,
      },
      complete(xhr) {
        if (xhr.status === 200) {
          if (xhr.responseJSON) {
            if (xhr.responseJSON.status === 4) {
              window.location.reload();
              return;
            } else if (xhr.responseJSON.status === 3) {
              $('#repo_migrating_progress').hide();
              $('#repo_migrating').hide();
              $('#repo_migrating_failed').show();
              $('#repo_migrating_failed_image').show();
              $('#repo_migrating_failed_error').text(xhr.responseJSON.err);
              return;
            }
            setTimeout(() => {
              initRepoStatusChecker();
            }, 2000);
            return;
          }
        }
        $('#repo_migrating_progress').hide();
        $('#repo_migrating').hide();
        $('#repo_migrating_failed').show();
        $('#repo_migrating_failed_image').show();
      }
    });
  }
}

function initReactionSelector(parent) {
  let reactions = '';
  if (!parent) {
    parent = $(document);
    reactions = '.reactions > ';
  }

  parent.find(`${reactions}a.label`).popup({position: 'bottom left', metadata: {content: 'title', title: 'none'}});

  parent.find(`.select-reaction > .menu > .item, ${reactions}a.label`).on('click', function (e) {
    const vm = this;
    e.preventDefault();

    if ($(this).hasClass('disabled')) return;

    const actionURL = $(this).hasClass('item') ? $(this).closest('.select-reaction').data('action-url') : $(this).data('action-url');
    const url = `${actionURL}/${$(this).hasClass('blue') ? 'unreact' : 'react'}`;
    $.ajax({
      type: 'POST',
      url,
      data: {
        _csrf: csrf,
        content: $(this).data('content')
      }
    }).done((resp) => {
      if (resp && (resp.html || resp.empty)) {
        const content = $(vm).closest('.content');
        let react = content.find('.segment.reactions');
        if ((!resp.empty || resp.html === '') && react.length > 0) {
          react.remove();
        }
        if (!resp.empty) {
          react = $('<div class="ui attached segment reactions"></div>');
          const attachments = content.find('.segment.bottom:first');
          if (attachments.length > 0) {
            react.insertBefore(attachments);
          } else {
            react.appendTo(content);
          }
          react.html(resp.html);
          react.find('.dropdown').dropdown();
          initReactionSelector(react);
        }
      }
    });
  });
}

function insertAtCursor(field, value) {
  if (field.selectionStart || field.selectionStart === 0) {
    const startPos = field.selectionStart;
    const endPos = field.selectionEnd;
    field.value = field.value.substring(0, startPos) + value + field.value.substring(endPos, field.value.length);
    field.selectionStart = startPos + value.length;
    field.selectionEnd = startPos + value.length;
  } else {
    field.value += value;
  }
}

function replaceAndKeepCursor(field, oldval, newval) {
  if (field.selectionStart || field.selectionStart === 0) {
    const startPos = field.selectionStart;
    const endPos = field.selectionEnd;
    field.value = field.value.replace(oldval, newval);
    field.selectionStart = startPos + newval.length - oldval.length;
    field.selectionEnd = endPos + newval.length - oldval.length;
  } else {
    field.value = field.value.replace(oldval, newval);
  }
}

function getPastedImages(e) {
  if (!e.clipboardData) return [];

  const files = [];
  for (const item of e.clipboardData.items || []) {
    if (!item.type || !item.type.startsWith('image/')) continue;
    files.push(item.getAsFile());
  }

  if (files.length) {
    e.preventDefault();
    e.stopPropagation();
  }
  return files;
}

async function uploadFile(file) {
  const formData = new FormData();
  formData.append('file', file, file.name);

  const res = await fetch($('#dropzone').data('upload-url'), {
    method: 'POST',
    headers: {'X-Csrf-Token': csrf},
    body: formData,
  });
  return await res.json();
}

function reload() {
  window.location.reload();
}

function initImagePaste(target) {
  target.each(function () {
    const field = this;
    field.addEventListener('paste', async (e) => {
      for (const img of getPastedImages(e)) {
        const name = img.name.substr(0, img.name.lastIndexOf('.'));
        insertAtCursor(field, `![${name}]()`);
        const data = await uploadFile(img);
        replaceAndKeepCursor(field, `![${name}]()`, `![${name}](${AppSubUrl}/attachments/${data.uuid})`);
        const input = $(`<input id="${data.uuid}" name="files" type="hidden">`).val(data.uuid);
        $('.files').append(input);
      }
    }, false);
  });
}

function initSimpleMDEImagePaste(simplemde, files) {
  simplemde.codemirror.on('paste', async (_, e) => {
    for (const img of getPastedImages(e)) {
      const name = img.name.substr(0, img.name.lastIndexOf('.'));
      const data = await uploadFile(img);
      const pos = simplemde.codemirror.getCursor();
      simplemde.codemirror.replaceRange(`![${name}](${AppSubUrl}/attachments/${data.uuid})`, pos);
      const input = $(`<input id="${data.uuid}" name="files" type="hidden">`).val(data.uuid);
      files.append(input);
    }
  });
}

let autoSimpleMDE;

function initCommentForm() {
  if ($('.comment.form').length === 0) {
    return;
  }

  autoSimpleMDE = setCommentSimpleMDE($('.comment.form textarea:not(.review-textarea)'));
  initBranchSelector();
  initCommentPreviewTab($('.comment.form'));
  initImagePaste($('.comment.form textarea'));

  // Listsubmit
  function initListSubmits(selector, outerSelector) {
    const $list = $(`.ui.${outerSelector}.list`);
    const $noSelect = $list.find('.no-select');
    const $listMenu = $(`.${selector} .menu`);
    let hasUpdateAction = $listMenu.data('action') === 'update';
    const items = {};

    $(`.${selector}`).dropdown('setting', 'onHide', () => {
      hasUpdateAction = $listMenu.data('action') === 'update'; // Update the var
      if (hasUpdateAction) {
        const promises = [];
        Object.keys(items).forEach((elementId) => {
          const item = items[elementId];
          const promise = updateIssuesMeta(
            item['update-url'],
            item.action,
            item['issue-id'],
            elementId,
          );
          promises.push(promise);
        });
        Promise.all(promises).then(reload);
      }
    });

    $listMenu.find('.item:not(.no-select)').on('click', function (e) {
      e.preventDefault();
      if ($(this).hasClass('ban-change')) {
        return false;
      }

      hasUpdateAction = $listMenu.data('action') === 'update'; // Update the var
      if ($(this).hasClass('checked')) {
        $(this).removeClass('checked');
        $(this).find('.octicon-check').addClass('invisible');
        if (hasUpdateAction) {
          if (!($(this).data('id') in items)) {
            items[$(this).data('id')] = {
              'update-url': $listMenu.data('update-url'),
              action: 'detach',
              'issue-id': $listMenu.data('issue-id'),
            };
          } else {
            delete items[$(this).data('id')];
          }
        }
      } else {
        $(this).addClass('checked');
        $(this).find('.octicon-check').removeClass('invisible');
        if (hasUpdateAction) {
          if (!($(this).data('id') in items)) {
            items[$(this).data('id')] = {
              'update-url': $listMenu.data('update-url'),
              action: 'attach',
              'issue-id': $listMenu.data('issue-id'),
            };
          } else {
            delete items[$(this).data('id')];
          }
        }
      }

      // TODO: Which thing should be done for choosing review requests
      // to make choosed items be shown on time here?
      if (selector === 'select-reviewers-modify' || selector === 'select-assignees-modify') {
        return false;
      }

      const listIds = [];
      $(this).parent().find('.item').each(function () {
        if ($(this).hasClass('checked')) {
          listIds.push($(this).data('id'));
          $($(this).data('id-selector')).removeClass('hide');
        } else {
          $($(this).data('id-selector')).addClass('hide');
        }
      });
      if (listIds.length === 0) {
        $noSelect.removeClass('hide');
      } else {
        $noSelect.addClass('hide');
      }
      $($(this).parent().data('id')).val(listIds.join(','));
      return false;
    });
    $listMenu.find('.no-select.item').on('click', function (e) {
      e.preventDefault();
      if (hasUpdateAction) {
        updateIssuesMeta(
          $listMenu.data('update-url'),
          'clear',
          $listMenu.data('issue-id'),
          '',
        ).then(reload);
      }

      $(this).parent().find('.item').each(function () {
        $(this).removeClass('checked');
        $(this).find('.octicon').addClass('invisible');
      });

      if (selector === 'select-reviewers-modify' || selector === 'select-assignees-modify') {
        return false;
      }

      $list.find('.item').each(function () {
        $(this).addClass('hide');
      });
      $noSelect.removeClass('hide');
      $($(this).parent().data('id')).val('');
    });
  }

  // Init labels and assignees
  initListSubmits('select-label', 'labels');
  initListSubmits('select-assignees', 'assignees');
  initListSubmits('select-assignees-modify', 'assignees');
  initListSubmits('select-reviewers-modify', 'assignees');

  function selectItem(select_id, input_id) {
    const $menu = $(`${select_id} .menu`);
    const $list = $(`.ui${select_id}.list`);
    const hasUpdateAction = $menu.data('action') === 'update';

    $menu.find('.item:not(.no-select)').on('click', function () {
      $(this).parent().find('.item').each(function () {
        $(this).removeClass('selected active');
      });

      $(this).addClass('selected active');
      if (hasUpdateAction) {
        updateIssuesMeta(
          $menu.data('update-url'),
          '',
          $menu.data('issue-id'),
          $(this).data('id'),
        ).then(reload);
      }

      let icon = '';
      if (input_id === '#milestone_id') {
        icon = svg('octicon-milestone', 18, 'mr-3');
      } else if (input_id === '#project_id') {
        icon = svg('octicon-project', 18, 'mr-3');
      } else if (input_id === '#assignee_id') {
        icon = `<img class="ui avatar image mr-3" src=${$(this).data('avatar')}>`;
      }

      $list.find('.selected').html(`
        <a class="item muted sidebar-item-link" href=${$(this).data('href')}>
          ${icon}
          ${htmlEscape($(this).text())}
        </a>
      `);

      $(`.ui${select_id}.list .no-select`).addClass('hide');
      $(input_id).val($(this).data('id'));
    });
    $menu.find('.no-select.item').on('click', function () {
      $(this).parent().find('.item:not(.no-select)').each(function () {
        $(this).removeClass('selected active');
      });

      if (hasUpdateAction) {
        updateIssuesMeta(
          $menu.data('update-url'),
          '',
          $menu.data('issue-id'),
          $(this).data('id'),
        ).then(reload);
      }

      $list.find('.selected').html('');
      $list.find('.no-select').removeClass('hide');
      $(input_id).val('');
    });
  }

  // Milestone, Assignee, Project
  selectItem('.select-project', '#project_id');
  selectItem('.select-milestone', '#milestone_id');
  selectItem('.select-assignee', '#assignee_id');
}

function initInstall() {
  if ($('.install').length === 0) {
    return;
  }

  if ($('#db_host').val() === '') {
    $('#db_host').val('127.0.0.1:3306');
    $('#db_user').val('gitea');
    $('#db_name').val('gitea');
  }

  // Database type change detection.
  $('#db_type').on('change', function () {
    const sqliteDefault = 'data/gitea.db';
    const tidbDefault = 'data/gitea_tidb';

    const dbType = $(this).val();
    if (dbType === 'SQLite3') {
      $('#sql_settings').hide();
      $('#pgsql_settings').hide();
      $('#mysql_settings').hide();
      $('#sqlite_settings').show();

      if (dbType === 'SQLite3' && $('#db_path').val() === tidbDefault) {
        $('#db_path').val(sqliteDefault);
      }
      return;
    }

    const dbDefaults = {
      MySQL: '127.0.0.1:3306',
      PostgreSQL: '127.0.0.1:5432',
      MSSQL: '127.0.0.1:1433'
    };

    $('#sqlite_settings').hide();
    $('#sql_settings').show();

    $('#pgsql_settings').toggle(dbType === 'PostgreSQL');
    $('#mysql_settings').toggle(dbType === 'MySQL');
    $.each(dbDefaults, (_type, defaultHost) => {
      if ($('#db_host').val() === defaultHost) {
        $('#db_host').val(dbDefaults[dbType]);
        return false;
      }
    });
  });

  // TODO: better handling of exclusive relations.
  $('#offline-mode input').on('change', function () {
    if ($(this).is(':checked')) {
      $('#disable-gravatar').checkbox('check');
      $('#federated-avatar-lookup').checkbox('uncheck');
    }
  });
  $('#disable-gravatar input').on('change', function () {
    if ($(this).is(':checked')) {
      $('#federated-avatar-lookup').checkbox('uncheck');
    } else {
      $('#offline-mode').checkbox('uncheck');
    }
  });
  $('#federated-avatar-lookup input').on('change', function () {
    if ($(this).is(':checked')) {
      $('#disable-gravatar').checkbox('uncheck');
      $('#offline-mode').checkbox('uncheck');
    }
  });
  $('#enable-openid-signin input').on('change', function () {
    if ($(this).is(':checked')) {
      if (!$('#disable-registration input').is(':checked')) {
        $('#enable-openid-signup').checkbox('check');
      }
    } else {
      $('#enable-openid-signup').checkbox('uncheck');
    }
  });
  $('#disable-registration input').on('change', function () {
    if ($(this).is(':checked')) {
      $('#enable-captcha').checkbox('uncheck');
      $('#enable-openid-signup').checkbox('uncheck');
    } else {
      $('#enable-openid-signup').checkbox('check');
    }
  });
  $('#enable-captcha input').on('change', function () {
    if ($(this).is(':checked')) {
      $('#disable-registration').checkbox('uncheck');
    }
  });
}

function initIssueComments() {
  if ($('.repository.view.issue .timeline').length === 0) return;

  $('.re-request-review').on('click', function (event) {
    const url = $(this).data('update-url');
    const issueId = $(this).data('issue-id');
    const id = $(this).data('id');
    const isChecked = $(this).hasClass('checked');

    event.preventDefault();
    updateIssuesMeta(
      url,
      isChecked ? 'detach' : 'attach',
      issueId,
      id,
    ).then(reload);
    return false;
  });

  $(document).on('click', (event) => {
    const urlTarget = $(':target');
    if (urlTarget.length === 0) return;

    const urlTargetId = urlTarget.attr('id');
    if (!urlTargetId) return;
    if (!/^(issue|pull)(comment)?-\d+$/.test(urlTargetId)) return;

    const $target = $(event.target);

    if ($target.closest(`#${urlTargetId}`).length === 0) {
      const scrollPosition = $(window).scrollTop();
      window.location.hash = '';
      $(window).scrollTop(scrollPosition);
      window.history.pushState(null, null, ' ');
    }
  });
}

function getArchive($target, url, first) {
  $.ajax({
    url,
    type: 'POST',
    data: {
      _csrf: csrf,
    },
    complete(xhr) {
      if (xhr.status === 200) {
        if (!xhr.responseJSON) {
          // XXX Shouldn't happen?
          $target.closest('.dropdown').children('i').removeClass('loading');
          return;
        }

        if (!xhr.responseJSON.complete) {
          $target.closest('.dropdown').children('i').addClass('loading');
          // Wait for only three quarters of a second initially, in case it's
          // quickly archived.
          setTimeout(() => {
            getArchive($target, url, false);
          }, first ? 750 : 2000);
        } else {
          // We don't need to continue checking.
          $target.closest('.dropdown').children('i').removeClass('loading');
          window.location.href = url;
        }
      }
    }
  });
}

function initArchiveLinks() {
  if ($('.archive-link').length === 0) {
    return;
  }

  $('.archive-link').on('click', function (event) {
    const url = $(this).data('url');
    if (typeof url === 'undefined') {
      return;
    }

    event.preventDefault();
    getArchive($(event.target), url, true);
  });
}

async function initRepository() {
  if ($('.repository').length === 0) {
    return;
  }

  function initFilterSearchDropdown(selector) {
    const $dropdown = $(selector);
    $dropdown.dropdown({
      fullTextSearch: true,
      selectOnKeydown: false,
      onChange(_text, _value, $choice) {
        if ($choice.data('url')) {
          window.location.href = $choice.data('url');
        }
      },
      message: {noResults: $dropdown.data('no-results')}
    });
  }

  // File list and commits
  if ($('.repository.file.list').length > 0 || ('.repository.commits').length > 0) {
    initFilterBranchTagDropdown('.choose.reference .dropdown');
  }

  // Wiki
  if ($('.repository.wiki.view').length > 0) {
    initFilterSearchDropdown('.choose.page .dropdown');
  }

  // Options
  if ($('.repository.settings.options').length > 0) {
    // Enable or select internal/external wiki system and issue tracker.
    $('.enable-system').on('change', function () {
      if (this.checked) {
        $($(this).data('target')).removeClass('disabled');
        if (!$(this).data('context')) $($(this).data('context')).addClass('disabled');
      } else {
        $($(this).data('target')).addClass('disabled');
        if (!$(this).data('context')) $($(this).data('context')).removeClass('disabled');
      }
    });
    $('.enable-system-radio').on('change', function () {
      if (this.value === 'false') {
        $($(this).data('target')).addClass('disabled');
        if (typeof $(this).data('context') !== 'undefined') $($(this).data('context')).removeClass('disabled');
      } else if (this.value === 'true') {
        $($(this).data('target')).removeClass('disabled');
        if (typeof $(this).data('context') !== 'undefined') $($(this).data('context')).addClass('disabled');
      }
    });
  }

  // Labels
  if ($('.repository.labels').length > 0) {
    initLabelEdit();
  }

  // Milestones
  if ($('.repository.new.milestone').length > 0) {
    $('#clear-date').on('click', () => {
      $('#deadline').val('');
      return false;
    });
  }

  // Repo Creation
  if ($('.repository.new.repo').length > 0) {
    $('input[name="gitignores"], input[name="license"]').on('change', () => {
      const gitignores = $('input[name="gitignores"]').val();
      const license = $('input[name="license"]').val();
      if (gitignores || license) {
        $('input[name="auto_init"]').prop('checked', true);
      }
    });
  }

  // Issues
  if ($('.repository.view.issue').length > 0) {
    // Edit issue title
    const $issueTitle = $('#issue-title');
    const $editInput = $('#edit-title-input input');
    const editTitleToggle = function () {
      $issueTitle.toggle();
      $('.not-in-edit').toggle();
      $('#edit-title-input').toggle();
      $('#pull-desc').toggle();
      $('#pull-desc-edit').toggle();
      $('.in-edit').toggle();
      $('#issue-title-wrapper').toggleClass('edit-active');
      $editInput.focus();
      return false;
    };

    const changeBranchSelect = function () {
      const selectionTextField = $('#pull-target-branch');

      const baseName = selectionTextField.data('basename');
      const branchNameNew = $(this).data('branch');
      const branchNameOld = selectionTextField.data('branch');

      // Replace branch name to keep translation from HTML template
      selectionTextField.html(selectionTextField.html().replace(
        `${baseName}:${branchNameOld}`,
        `${baseName}:${branchNameNew}`
      ));
      selectionTextField.data('branch', branchNameNew); // update branch name in setting
    };
    $('#branch-select > .item').on('click', changeBranchSelect);

    $('#edit-title').on('click', editTitleToggle);
    $('#cancel-edit-title').on('click', editTitleToggle);
    $('#save-edit-title').on('click', editTitleToggle).on('click', function () {
      const pullrequest_targetbranch_change = function (update_url) {
        const targetBranch = $('#pull-target-branch').data('branch');
        const $branchTarget = $('#branch_target');
        if (targetBranch === $branchTarget.text()) {
          return false;
        }
        $.post(update_url, {
          _csrf: csrf,
          target_branch: targetBranch
        }).done((data) => {
          $branchTarget.text(data.base_branch);
        }).always(() => {
          reload();
        });
      };

      const pullrequest_target_update_url = $(this).data('target-update-url');
      if ($editInput.val().length === 0 || $editInput.val() === $issueTitle.text()) {
        $editInput.val($issueTitle.text());
        pullrequest_targetbranch_change(pullrequest_target_update_url);
      } else {
        $.post($(this).data('update-url'), {
          _csrf: csrf,
          title: $editInput.val()
        }, (data) => {
          $editInput.val(data.title);
          $issueTitle.text(data.title);
          pullrequest_targetbranch_change(pullrequest_target_update_url);
          reload();
        });
      }
      return false;
    });

    // Issue Comments
    initIssueComments();

    // Issue/PR Context Menus
    $('.context-dropdown').dropdown({
      action: 'hide'
    });

    // Quote reply
    $('.quote-reply').on('click', function (event) {
      $(this).closest('.dropdown').find('.menu').toggle('visible');
      const target = $(this).data('target');
      const quote = $(`#comment-${target}`).text().replace(/\n/g, '\n> ');
      const content = `> ${quote}\n\n`;
      let $simplemde = autoSimpleMDE;
      if ($(this).hasClass('quote-reply-diff')) {
        const $parent = $(this).closest('.comment-code-cloud');
        $parent.find('button.comment-form-reply').trigger('click');
        $simplemde = $parent.find('[name="content"]').data('simplemde');
      }
      if ($simplemde !== null) {
        if ($simplemde.value() !== '') {
          $simplemde.value(`${$simplemde.value()}\n\n${content}`);
        } else {
          $simplemde.value(`${content}`);
        }
      }
      requestAnimationFrame(() => {
        $simplemde.codemirror.focus();
        $simplemde.codemirror.setCursor($simplemde.codemirror.lineCount(), 0);
      });
      event.preventDefault();
    });

    // Edit issue or comment content
    $('.edit-content').on('click', async function (event) {
      $(this).closest('.dropdown').find('.menu').toggle('visible');
      const $segment = $(this).closest('.header').next();
      const $editContentZone = $segment.find('.edit-content-zone');
      const $renderContent = $segment.find('.render-content');
      const $rawContent = $segment.find('.raw-content');
      let $textarea;
      let $simplemde;

      // Setup new form
      if ($editContentZone.html().length === 0) {
        $editContentZone.html($('#edit-content-form').html());
        $textarea = $editContentZone.find('textarea');
        attachTribute($textarea.get(), {mentions: true, emoji: true});

        let dz;
        const $dropzone = $editContentZone.find('.dropzone');
        const $files = $editContentZone.find('.comment-files');
        if ($dropzone.length > 0) {
          $dropzone.data('saved', false);

          const filenameDict = {};
          dz = await createDropzone($dropzone[0], {
            url: $dropzone.data('upload-url'),
            headers: {'X-Csrf-Token': csrf},
            maxFiles: $dropzone.data('max-file'),
            maxFilesize: $dropzone.data('max-size'),
            acceptedFiles: (['*/*', ''].includes($dropzone.data('accepts'))) ? null : $dropzone.data('accepts'),
            addRemoveLinks: true,
            dictDefaultMessage: $dropzone.data('default-message'),
            dictInvalidFileType: $dropzone.data('invalid-input-type'),
            dictFileTooBig: $dropzone.data('file-too-big'),
            dictRemoveFile: $dropzone.data('remove-file'),
            timeout: 0,
            init() {
              this.on('success', (file, data) => {
                filenameDict[file.name] = {
                  uuid: data.uuid,
                  submitted: false
                };
                const input = $(`<input id="${data.uuid}" name="files" type="hidden">`).val(data.uuid);
                $files.append(input);
              });
              this.on('removedfile', (file) => {
                if (!(file.name in filenameDict)) {
                  return;
                }
                $(`#${filenameDict[file.name].uuid}`).remove();
                if ($dropzone.data('remove-url') && !filenameDict[file.name].submitted) {
                  $.post($dropzone.data('remove-url'), {
                    file: filenameDict[file.name].uuid,
                    _csrf: csrf,
                  });
                }
              });
              this.on('submit', () => {
                $.each(filenameDict, (name) => {
                  filenameDict[name].submitted = true;
                });
              });
              this.on('reload', () => {
                $.getJSON($editContentZone.data('attachment-url'), (data) => {
                  dz.removeAllFiles(true);
                  $files.empty();
                  $.each(data, function () {
                    const imgSrc = `${$dropzone.data('link-url')}/${this.uuid}`;
                    dz.emit('addedfile', this);
                    dz.emit('thumbnail', this, imgSrc);
                    dz.emit('complete', this);
                    dz.files.push(this);
                    filenameDict[this.name] = {
                      submitted: true,
                      uuid: this.uuid
                    };
                    $dropzone.find(`img[src='${imgSrc}']`).css('max-width', '100%');
                    const input = $(`<input id="${this.uuid}" name="files" type="hidden">`).val(this.uuid);
                    $files.append(input);
                  });
                });
              });
            }
          });
          dz.emit('reload');
        }
        // Give new write/preview data-tab name to distinguish from others
        const $editContentForm = $editContentZone.find('.ui.comment.form');
        const $tabMenu = $editContentForm.find('.tabular.menu');
        $tabMenu.attr('data-write', $editContentZone.data('write'));
        $tabMenu.attr('data-preview', $editContentZone.data('preview'));
        $tabMenu.find('.write.item').attr('data-tab', $editContentZone.data('write'));
        $tabMenu.find('.preview.item').attr('data-tab', $editContentZone.data('preview'));
        $editContentForm.find('.write').attr('data-tab', $editContentZone.data('write'));
        $editContentForm.find('.preview').attr('data-tab', $editContentZone.data('preview'));
        $simplemde = setCommentSimpleMDE($textarea);
        commentMDEditors[$editContentZone.data('write')] = $simplemde;
        initCommentPreviewTab($editContentForm);
        initSimpleMDEImagePaste($simplemde, $files);

        $editContentZone.find('.cancel.button').on('click', () => {
          $renderContent.show();
          $editContentZone.hide();
          if (dz) {
            dz.emit('reload');
          }
        });
        $editContentZone.find('.save.button').on('click', () => {
          $renderContent.show();
          $editContentZone.hide();
          const $attachments = $files.find('[name=files]').map(function () {
            return $(this).val();
          }).get();
          $.post($editContentZone.data('update-url'), {
            _csrf: csrf,
            content: $textarea.val(),
            context: $editContentZone.data('context'),
            files: $attachments
          }, (data) => {
            if (data.length === 0 || data.content.length === 0) {
              $renderContent.html($('#no-content').html());
            } else {
              $renderContent.html(data.content);
            }
            const $content = $segment;
            if (!$content.find('.dropzone-attachments').length) {
              if (data.attachments !== '') {
                $content.append(`
                  <div class="dropzone-attachments">
                  </div>
                `);
                $content.find('.dropzone-attachments').replaceWith(data.attachments);
              }
            } else if (data.attachments === '') {
              $content.find('.dropzone-attachments').remove();
            } else {
              $content.find('.dropzone-attachments').replaceWith(data.attachments);
            }
            if (dz) {
              dz.emit('submit');
              dz.emit('reload');
            }
            renderMarkdownContent();
          });
        });
      } else {
        $textarea = $segment.find('textarea');
        $simplemde = commentMDEditors[$editContentZone.data('write')];
      }

      // Show write/preview tab and copy raw content as needed
      $editContentZone.show();
      $renderContent.hide();
      if ($textarea.val().length === 0) {
        $textarea.val($rawContent.text());
        $simplemde.value($rawContent.text());
      }
      requestAnimationFrame(() => {
        $textarea.focus();
        $simplemde.codemirror.focus();
      });
      event.preventDefault();
    });

    // Delete comment
    $('.delete-comment').on('click', function () {
      const $this = $(this);
      if (window.confirm($this.data('locale'))) {
        $.post($this.data('url'), {
          _csrf: csrf
        }).done(() => {
          const $conversationHolder = $this.closest('.conversation-holder');
          $(`#${$this.data('comment-id')}`).remove();
          if ($conversationHolder.length && !$conversationHolder.find('.comment').length) {
            $conversationHolder.remove();
          }
        });
      }
      return false;
    });

    // Change status
    const $statusButton = $('#status-button');
    $('#comment-form .edit_area').on('keyup', function () {
      if ($(this).val().length === 0) {
        $statusButton.text($statusButton.data('status'));
      } else {
        $statusButton.text($statusButton.data('status-and-comment'));
      }
    });
    $statusButton.on('click', () => {
      $('#status').val($statusButton.data('status-val'));
      $('#comment-form').trigger('submit');
    });

    // Pull Request merge button
    const $mergeButton = $('.merge-button > button');
    const $mergeNowButton = $('.merge-now-button > button');
    function mergeClickHandler(e) {
      e.preventDefault();
      $(`.${$(this).data('do')}-fields`).show();
<<<<<<< HEAD
      $mergeButton.parent().hide();
      $mergeNowButton.parent().hide();
    }
    $mergeButton.on('click', mergeClickHandler);
    $mergeNowButton.on('click', mergeClickHandler);
=======
      $(this).parent().hide();
      $('.instruct-toggle').hide();
      $('.instruct-content').hide();
    });
>>>>>>> 980b0df8
    $('.merge-button > .dropdown').dropdown({
      onChange(_text, _value, $choice) {
        if ($choice.data('do')) {
          $mergeButton.find('.button-text').text($choice.text());
          $mergeButton.data('do', $choice.data('do'));
        }
      }
    });
    $('.merge-now-button > .dropdown').dropdown({
      onChange(_text, _value, $choice) {
        if ($choice.data('do')) {
          $mergeNowButton.find('.button-text').text($choice.text());
          $mergeNowButton.data('do', $choice.data('do'));
        }
      }
    });
    $('.merge-cancel').on('click', function (e) {
      e.preventDefault();
      $(this).closest('.form').hide();
      $mergeButton.parent().show();
<<<<<<< HEAD
      $mergeNowButton.parent().show();
=======
      $('.instruct-toggle').show();
>>>>>>> 980b0df8
    });
    initReactionSelector();
  }

  // Quick start and repository home
  $('#repo-clone-ssh').on('click', function () {
    $('.clone-url').text($(this).data('link'));
    $('#repo-clone-url').val($(this).data('link'));
    $(this).addClass('primary');
    $('#repo-clone-https').removeClass('primary');
    localStorage.setItem('repo-clone-protocol', 'ssh');
  });
  $('#repo-clone-https').on('click', function () {
    $('.clone-url').text($(this).data('link'));
    $('#repo-clone-url').val($(this).data('link'));
    $(this).addClass('primary');
    if ($('#repo-clone-ssh').length > 0) {
      $('#repo-clone-ssh').removeClass('primary');
      localStorage.setItem('repo-clone-protocol', 'https');
    }
  });
  $('#repo-clone-url').on('click', function () {
    $(this).select();
  });

  // Pull request
  const $repoComparePull = $('.repository.compare.pull');
  if ($repoComparePull.length > 0) {
    initFilterSearchDropdown('.choose.branch .dropdown');
    // show pull request form
    $repoComparePull.find('button.show-form').on('click', function (e) {
      e.preventDefault();
      $repoComparePull.find('.pullrequest-form').show();
      autoSimpleMDE.codemirror.refresh();
      $(this).parent().hide();
    });
  }

  // Branches
  if ($('.repository.settings.branches').length > 0) {
    initFilterSearchDropdown('.protected-branches .dropdown');
    $('.enable-protection, .enable-whitelist, .enable-statuscheck').on('change', function () {
      if (this.checked) {
        $($(this).data('target')).removeClass('disabled');
      } else {
        $($(this).data('target')).addClass('disabled');
      }
    });
    $('.disable-whitelist').on('change', function () {
      if (this.checked) {
        $($(this).data('target')).addClass('disabled');
      }
    });
  }

  // Language stats
  if ($('.language-stats').length > 0) {
    $('.language-stats').on('click', (e) => {
      e.preventDefault();
      $('.language-stats-details, .repository-menu').slideToggle();
    });
  }
}

function initPullRequestMergeInstruction() {
  $('.show-instruction').on('click', () => {
    $('.instruct-content').toggle();
  });
}

function initPullRequestReview() {
  if (window.location.hash && window.location.hash.startsWith('#issuecomment-')) {
    const commentDiv = $(window.location.hash);
    if (commentDiv) {
      // get the name of the parent id
      const groupID = commentDiv.closest('div[id^="code-comments-"]').attr('id');
      if (groupID && groupID.startsWith('code-comments-')) {
        const id = groupID.substr(14);
        $(`#show-outdated-${id}`).addClass('hide');
        $(`#code-comments-${id}`).removeClass('hide');
        $(`#code-preview-${id}`).removeClass('hide');
        $(`#hide-outdated-${id}`).removeClass('hide');
        $(window).scrollTop(commentDiv.offset().top);
      }
    }
  }

  $('.show-outdated').on('click', function (e) {
    e.preventDefault();
    const id = $(this).data('comment');
    $(this).addClass('hide');
    $(`#code-comments-${id}`).removeClass('hide');
    $(`#code-preview-${id}`).removeClass('hide');
    $(`#hide-outdated-${id}`).removeClass('hide');
  });

  $('.hide-outdated').on('click', function (e) {
    e.preventDefault();
    const id = $(this).data('comment');
    $(this).addClass('hide');
    $(`#code-comments-${id}`).addClass('hide');
    $(`#code-preview-${id}`).addClass('hide');
    $(`#show-outdated-${id}`).removeClass('hide');
  });

  $('button.comment-form-reply').on('click', function (e) {
    e.preventDefault();
    $(this).hide();
    const form = $(this).parent().find('.comment-form');
    form.removeClass('hide');
    const $textarea = form.find('textarea');
    let $simplemde;
    if ($textarea.data('simplemde')) {
      $simplemde = $textarea.data('simplemde');
    } else {
      attachTribute($textarea.get(), {mentions: true, emoji: true});
      $simplemde = setCommentSimpleMDE($textarea);
      $textarea.data('simplemde', $simplemde);
    }
    $textarea.focus();
    $simplemde.codemirror.focus();
    assingMenuAttributes(form.find('.menu'));
  });
  // The following part is only for diff views
  if ($('.repository.pull.diff').length === 0) {
    return;
  }

  $('.btn-review').on('click', function (e) {
    e.preventDefault();
    $(this).closest('.dropdown').find('.menu').toggle('visible');
  }).closest('.dropdown').find('.close').on('click', function (e) {
    e.preventDefault();
    $(this).closest('.menu').toggle('visible');
  });

  $('.add-code-comment').on('click', function (e) {
    if ($(e.target).hasClass('btn-add-single')) return; // https://github.com/go-gitea/gitea/issues/4745
    e.preventDefault();

    const isSplit = $(this).closest('.code-diff').hasClass('code-diff-split');
    const side = $(this).data('side');
    const idx = $(this).data('idx');
    const path = $(this).data('path');
    const form = $('#pull_review_add_comment').html();
    const tr = $(this).closest('tr');

    const oldLineNum = tr.find('.lines-num-old').data('line-num');
    const newLineNum = tr.find('.lines-num-new').data('line-num');
    const addCommentKey = `${oldLineNum}|${newLineNum}`;
    if (document.querySelector(`[data-add-comment-key="${addCommentKey}"]`)) return; // don't add same comment box twice

    let ntr = tr.next();
    if (!ntr.hasClass('add-comment')) {
      ntr = $(`
        <tr class="add-comment" data-add-comment-key="${addCommentKey}">
          ${isSplit ? `
            <td class="lines-num"></td>
            <td class="lines-type-marker"></td>
            <td class="add-comment-left"></td>
            <td class="lines-num"></td>
            <td class="lines-type-marker"></td>
            <td class="add-comment-right"></td>
          ` : `
            <td class="lines-num"></td>
            <td class="lines-num"></td>
            <td class="add-comment-left add-comment-right" colspan="2"></td>
          `}
        </tr>`);
      tr.after(ntr);
    }

    const td = ntr.find(`.add-comment-${side}`);
    let commentCloud = td.find('.comment-code-cloud');
    if (commentCloud.length === 0) {
      td.html(form);
      commentCloud = td.find('.comment-code-cloud');
      assingMenuAttributes(commentCloud.find('.menu'));

      td.find("input[name='line']").val(idx);
      td.find("input[name='side']").val(side === 'left' ? 'previous' : 'proposed');
      td.find("input[name='path']").val(path);
    }
    const $textarea = commentCloud.find('textarea');
    attachTribute($textarea.get(), {mentions: true, emoji: true});

    const $simplemde = setCommentSimpleMDE($textarea);
    $textarea.focus();
    $simplemde.codemirror.focus();
  });
}

function assingMenuAttributes(menu) {
  const id = Math.floor(Math.random() * Math.floor(1000000));
  menu.attr('data-write', menu.attr('data-write') + id);
  menu.attr('data-preview', menu.attr('data-preview') + id);
  menu.find('.item').each(function () {
    const tab = $(this).attr('data-tab') + id;
    $(this).attr('data-tab', tab);
  });
  menu.parent().find("*[data-tab='write']").attr('data-tab', `write${id}`);
  menu.parent().find("*[data-tab='preview']").attr('data-tab', `preview${id}`);
  initCommentPreviewTab(menu.parent('.form'));
  return id;
}

function initRepositoryCollaboration() {
  // Change collaborator access mode
  $('.access-mode.menu .item').on('click', function () {
    const $menu = $(this).parent();
    $.post($menu.data('url'), {
      _csrf: csrf,
      uid: $menu.data('uid'),
      mode: $(this).data('value')
    });
  });
}

function initTeamSettings() {
  // Change team access mode
  $('.organization.new.team input[name=permission]').on('change', () => {
    const val = $('input[name=permission]:checked', '.organization.new.team').val();
    if (val === 'admin') {
      $('.organization.new.team .team-units').hide();
    } else {
      $('.organization.new.team .team-units').show();
    }
  });
}

function initWikiForm() {
  const $editArea = $('.repository.wiki textarea#edit_area');
  let sideBySideChanges = 0;
  let sideBySideTimeout = null;
  if ($editArea.length > 0) {
    const simplemde = new SimpleMDE({
      autoDownloadFontAwesome: false,
      element: $editArea[0],
      forceSync: true,
      previewRender(plainText, preview) { // Async method
        // FIXME: still send render request when return back to edit mode
        const render = function () {
          sideBySideChanges = 0;
          if (sideBySideTimeout !== null) {
            clearTimeout(sideBySideTimeout);
            sideBySideTimeout = null;
          }
          $.post($editArea.data('url'), {
            _csrf: csrf,
            mode: 'gfm',
            context: $editArea.data('context'),
            text: plainText,
            wiki: true
          }, (data) => {
            preview.innerHTML = `<div class="markdown ui segment">${data}</div>`;
            renderMarkdownContent();
          });
        };

        setTimeout(() => {
          if (!simplemde.isSideBySideActive()) {
            render();
          } else {
            // delay preview by keystroke counting
            sideBySideChanges++;
            if (sideBySideChanges > 10) {
              render();
            }
            // or delay preview by timeout
            if (sideBySideTimeout !== null) {
              clearTimeout(sideBySideTimeout);
              sideBySideTimeout = null;
            }
            sideBySideTimeout = setTimeout(render, 600);
          }
        }, 0);
        if (!simplemde.isSideBySideActive()) {
          return 'Loading...';
        }
        return preview.innerHTML;
      },
      renderingConfig: {
        singleLineBreaks: false
      },
      indentWithTabs: false,
      tabSize: 4,
      spellChecker: false,
      toolbar: ['bold', 'italic', 'strikethrough', '|',
        'heading-1', 'heading-2', 'heading-3', 'heading-bigger', 'heading-smaller', '|',
        {
          name: 'code-inline',
          action(e) {
            const cm = e.codemirror;
            const selection = cm.getSelection();
            cm.replaceSelection(`\`${selection}\``);
            if (!selection) {
              const cursorPos = cm.getCursor();
              cm.setCursor(cursorPos.line, cursorPos.ch - 1);
            }
            cm.focus();
          },
          className: 'fa fa-angle-right',
          title: 'Add Inline Code',
        }, 'code', 'quote', '|', {
          name: 'checkbox-empty',
          action(e) {
            const cm = e.codemirror;
            cm.replaceSelection(`\n- [ ] ${cm.getSelection()}`);
            cm.focus();
          },
          className: 'fa fa-square-o',
          title: 'Add Checkbox (empty)',
        },
        {
          name: 'checkbox-checked',
          action(e) {
            const cm = e.codemirror;
            cm.replaceSelection(`\n- [x] ${cm.getSelection()}`);
            cm.focus();
          },
          className: 'fa fa-check-square-o',
          title: 'Add Checkbox (checked)',
        }, '|',
        'unordered-list', 'ordered-list', '|',
        'link', 'image', 'table', 'horizontal-rule', '|',
        'clean-block', 'preview', 'fullscreen', 'side-by-side', '|',
        {
          name: 'revert-to-textarea',
          action(e) {
            e.toTextArea();
          },
          className: 'fa fa-file',
          title: 'Revert to simple textarea',
        },
      ]
    });
    $(simplemde.codemirror.getInputField()).addClass('js-quick-submit');

    setTimeout(() => {
      const $bEdit = $('.repository.wiki.new .previewtabs a[data-tab="write"]');
      const $bPrev = $('.repository.wiki.new .previewtabs a[data-tab="preview"]');
      const $toolbar = $('.editor-toolbar');
      const $bPreview = $('.editor-toolbar a.fa-eye');
      const $bSideBySide = $('.editor-toolbar a.fa-columns');
      $bEdit.on('click', () => {
        if ($toolbar.hasClass('disabled-for-preview')) {
          $bPreview.trigger('click');
        }
      });
      $bPrev.on('click', () => {
        if (!$toolbar.hasClass('disabled-for-preview')) {
          $bPreview.trigger('click');
        }
      });
      $bPreview.on('click', () => {
        setTimeout(() => {
          if ($toolbar.hasClass('disabled-for-preview')) {
            if ($bEdit.hasClass('active')) {
              $bEdit.removeClass('active');
            }
            if (!$bPrev.hasClass('active')) {
              $bPrev.addClass('active');
            }
          } else {
            if (!$bEdit.hasClass('active')) {
              $bEdit.addClass('active');
            }
            if ($bPrev.hasClass('active')) {
              $bPrev.removeClass('active');
            }
          }
        }, 0);
      });
      $bSideBySide.on('click', () => {
        sideBySideChanges = 10;
      });
    }, 0);
  }
}

// Adding function to get the cursor position in a text field to jQuery object.
$.fn.getCursorPosition = function () {
  const el = $(this).get(0);
  let pos = 0;
  if ('selectionStart' in el) {
    pos = el.selectionStart;
  } else if ('selection' in document) {
    el.focus();
    const Sel = document.selection.createRange();
    const SelLength = document.selection.createRange().text.length;
    Sel.moveStart('character', -el.value.length);
    pos = Sel.text.length - SelLength;
  }
  return pos;
};

function setCommentSimpleMDE($editArea) {
  const simplemde = new SimpleMDE({
    autoDownloadFontAwesome: false,
    element: $editArea[0],
    forceSync: true,
    renderingConfig: {
      singleLineBreaks: false
    },
    indentWithTabs: false,
    tabSize: 4,
    spellChecker: false,
    toolbar: ['bold', 'italic', 'strikethrough', '|',
      'heading-1', 'heading-2', 'heading-3', 'heading-bigger', 'heading-smaller', '|',
      'code', 'quote', '|', {
        name: 'checkbox-empty',
        action(e) {
          const cm = e.codemirror;
          cm.replaceSelection(`\n- [ ] ${cm.getSelection()}`);
          cm.focus();
        },
        className: 'fa fa-square-o',
        title: 'Add Checkbox (empty)',
      },
      {
        name: 'checkbox-checked',
        action(e) {
          const cm = e.codemirror;
          cm.replaceSelection(`\n- [x] ${cm.getSelection()}`);
          cm.focus();
        },
        className: 'fa fa-check-square-o',
        title: 'Add Checkbox (checked)',
      }, '|',
      'unordered-list', 'ordered-list', '|',
      'link', 'image', 'table', 'horizontal-rule', '|',
      'clean-block', '|',
      {
        name: 'revert-to-textarea',
        action(e) {
          e.toTextArea();
        },
        className: 'fa fa-file',
        title: 'Revert to simple textarea',
      },
    ]
  });
  $(simplemde.codemirror.getInputField()).addClass('js-quick-submit');
  simplemde.codemirror.setOption('extraKeys', {
    Enter: () => {
      const tributeContainer = document.querySelector('.tribute-container');
      if (!tributeContainer || tributeContainer.style.display === 'none') {
        return CodeMirror.Pass;
      }
    },
    Backspace: (cm) => {
      if (cm.getInputField().trigger) {
        cm.getInputField().trigger('input');
      }
      cm.execCommand('delCharBefore');
    }
  });
  attachTribute(simplemde.codemirror.getInputField(), {mentions: true, emoji: true});
  return simplemde;
}

async function initEditor() {
  $('.js-quick-pull-choice-option').on('change', function () {
    if ($(this).val() === 'commit-to-new-branch') {
      $('.quick-pull-branch-name').show();
      $('.quick-pull-branch-name input').prop('required', true);
    } else {
      $('.quick-pull-branch-name').hide();
      $('.quick-pull-branch-name input').prop('required', false);
    }
    $('#commit-button').text($(this).attr('button_text'));
  });

  const $editFilename = $('#file-name');
  $editFilename.on('keyup', function (e) {
    const $section = $('.breadcrumb span.section');
    const $divider = $('.breadcrumb div.divider');
    let value;
    let parts;

    if (e.keyCode === 8) {
      if ($(this).getCursorPosition() === 0) {
        if ($section.length > 0) {
          value = $section.last().find('a').text();
          $(this).val(value + $(this).val());
          $(this)[0].setSelectionRange(value.length, value.length);
          $section.last().remove();
          $divider.last().remove();
        }
      }
    }
    if (e.keyCode === 191) {
      parts = $(this).val().split('/');
      for (let i = 0; i < parts.length; ++i) {
        value = parts[i];
        if (i < parts.length - 1) {
          if (value.length) {
            $(`<span class="section"><a href="#">${value}</a></span>`).insertBefore($(this));
            $('<div class="divider"> / </div>').insertBefore($(this));
          }
        } else {
          $(this).val(value);
        }
        $(this)[0].setSelectionRange(0, 0);
      }
    }
    parts = [];
    $('.breadcrumb span.section').each(function () {
      const element = $(this);
      if (element.find('a').length) {
        parts.push(element.find('a').text());
      } else {
        parts.push(element.text());
      }
    });
    if ($(this).val()) parts.push($(this).val());
    $('#tree_path').val(parts.join('/'));
  }).trigger('keyup');

  const $editArea = $('.repository.editor textarea#edit_area');
  if (!$editArea.length) return;

  await createCodeEditor($editArea[0], $editFilename[0], previewFileModes);

  // Using events from https://github.com/codedance/jquery.AreYouSure#advanced-usage
  // to enable or disable the commit button
  const $commitButton = $('#commit-button');
  const $editForm = $('.ui.edit.form');
  const dirtyFileClass = 'dirty-file';

  // Disabling the button at the start
  if ($('input[name="page_has_posted"]').val() !== 'true') {
    $commitButton.prop('disabled', true);
  }

  // Registering a custom listener for the file path and the file content
  $editForm.areYouSure({
    silent: true,
    dirtyClass: dirtyFileClass,
    fieldSelector: ':input:not(.commit-form-wrapper :input)',
    change() {
      const dirty = $(this).hasClass(dirtyFileClass);
      $commitButton.prop('disabled', !dirty);
    }
  });

  $commitButton.on('click', (event) => {
    // A modal which asks if an empty file should be committed
    if ($editArea.val().length === 0) {
      $('#edit-empty-content-modal').modal({
        onApprove() {
          $('.edit.form').trigger('submit');
        }
      }).modal('show');
      event.preventDefault();
    }
  });
}

function initOrganization() {
  if ($('.organization').length === 0) {
    return;
  }

  // Options
  if ($('.organization.settings.options').length > 0) {
    $('#org_name').on('keyup', function () {
      const $prompt = $('#org-name-change-prompt');
      if ($(this).val().toString().toLowerCase() !== $(this).data('org-name').toString().toLowerCase()) {
        $prompt.show();
      } else {
        $prompt.hide();
      }
    });
  }

  // Labels
  if ($('.organization.settings.labels').length > 0) {
    initLabelEdit();
  }
}

function initUserSettings() {
  // Options
  if ($('.user.settings.profile').length > 0) {
    $('#username').on('keyup', function () {
      const $prompt = $('#name-change-prompt');
      if ($(this).val().toString().toLowerCase() !== $(this).data('name').toString().toLowerCase()) {
        $prompt.show();
      } else {
        $prompt.hide();
      }
    });
  }
}

async function initGithook() {
  if ($('.edit.githook').length === 0) return;
  const filename = document.querySelector('.hook-filename').textContent;
  await createMonaco($('#content')[0], filename, {language: 'shell'});
}

function initWebhook() {
  if ($('.new.webhook').length === 0) {
    return;
  }

  $('.events.checkbox input').on('change', function () {
    if ($(this).is(':checked')) {
      $('.events.fields').show();
    }
  });
  $('.non-events.checkbox input').on('change', function () {
    if ($(this).is(':checked')) {
      $('.events.fields').hide();
    }
  });

  const updateContentType = function () {
    const visible = $('#http_method').val() === 'POST';
    $('#content_type').parent().parent()[visible ? 'show' : 'hide']();
  };
  updateContentType();
  $('#http_method').on('change', () => {
    updateContentType();
  });

  // Test delivery
  $('#test-delivery').on('click', function () {
    const $this = $(this);
    $this.addClass('loading disabled');
    $.post($this.data('link'), {
      _csrf: csrf
    }).done(
      setTimeout(() => {
        window.location.href = $this.data('redirect');
      }, 5000)
    );
  });
}

function initAdmin() {
  if ($('.admin').length === 0) {
    return;
  }

  // New user
  if ($('.admin.new.user').length > 0 || $('.admin.edit.user').length > 0) {
    $('#login_type').on('change', function () {
      if ($(this).val().substring(0, 1) === '0') {
        $('#login_name').removeAttr('required');
        $('.non-local').hide();
        $('.local').show();
        $('#user_name').focus();

        if ($(this).data('password') === 'required') {
          $('#password').attr('required', 'required');
        }
      } else {
        $('#login_name').attr('required', 'required');
        $('.non-local').show();
        $('.local').hide();
        $('#login_name').focus();

        $('#password').removeAttr('required');
      }
    });
  }

  function onSecurityProtocolChange() {
    if ($('#security_protocol').val() > 0) {
      $('.has-tls').show();
    } else {
      $('.has-tls').hide();
    }
  }

  function onUsePagedSearchChange() {
    if ($('#use_paged_search').prop('checked')) {
      $('.search-page-size').show()
        .find('input').attr('required', 'required');
    } else {
      $('.search-page-size').hide()
        .find('input').removeAttr('required');
    }
  }

  function onOAuth2Change() {
    $('.open_id_connect_auto_discovery_url, .oauth2_use_custom_url').hide();
    $('.open_id_connect_auto_discovery_url input[required]').removeAttr('required');

    const provider = $('#oauth2_provider').val();
    switch (provider) {
      case 'github':
      case 'gitlab':
      case 'gitea':
      case 'nextcloud':
      case 'mastodon':
        $('.oauth2_use_custom_url').show();
        break;
      case 'openidConnect':
        $('.open_id_connect_auto_discovery_url input').attr('required', 'required');
        $('.open_id_connect_auto_discovery_url').show();
        break;
    }
    onOAuth2UseCustomURLChange();
  }

  function onOAuth2UseCustomURLChange() {
    const provider = $('#oauth2_provider').val();
    $('.oauth2_use_custom_url_field').hide();
    $('.oauth2_use_custom_url_field input[required]').removeAttr('required');

    if ($('#oauth2_use_custom_url').is(':checked')) {
      $('#oauth2_token_url').val($(`#${provider}_token_url`).val());
      $('#oauth2_auth_url').val($(`#${provider}_auth_url`).val());
      $('#oauth2_profile_url').val($(`#${provider}_profile_url`).val());
      $('#oauth2_email_url').val($(`#${provider}_email_url`).val());

      switch (provider) {
        case 'github':
          $('.oauth2_token_url input, .oauth2_auth_url input, .oauth2_profile_url input, .oauth2_email_url input').attr('required', 'required');
          $('.oauth2_token_url, .oauth2_auth_url, .oauth2_profile_url, .oauth2_email_url').show();
          break;
        case 'nextcloud':
        case 'gitea':
        case 'gitlab':
          $('.oauth2_token_url input, .oauth2_auth_url input, .oauth2_profile_url input').attr('required', 'required');
          $('.oauth2_token_url, .oauth2_auth_url, .oauth2_profile_url').show();
          $('#oauth2_email_url').val('');
          break;
        case 'mastodon':
          $('.oauth2_auth_url input').attr('required', 'required');
          $('.oauth2_auth_url').show();
          break;
      }
    }
  }

  function onVerifyGroupMembershipChange() {
    if ($('#groups_enabled').is(':checked')) {
      $('#groups_enabled_change').show();
    } else {
      $('#groups_enabled_change').hide();
    }
  }

  // New authentication
  if ($('.admin.new.authentication').length > 0) {
    $('#auth_type').on('change', function () {
      $('.ldap, .dldap, .smtp, .pam, .oauth2, .has-tls, .search-page-size, .sspi').hide();

      $('.ldap input[required], .binddnrequired input[required], .dldap input[required], .smtp input[required], .pam input[required], .oauth2 input[required], .has-tls input[required], .sspi input[required]').removeAttr('required');
      $('.binddnrequired').removeClass('required');

      const authType = $(this).val();
      switch (authType) {
        case '2': // LDAP
          $('.ldap').show();
          $('.binddnrequired input, .ldap div.required:not(.dldap) input').attr('required', 'required');
          $('.binddnrequired').addClass('required');
          break;
        case '3': // SMTP
          $('.smtp').show();
          $('.has-tls').show();
          $('.smtp div.required input, .has-tls').attr('required', 'required');
          break;
        case '4': // PAM
          $('.pam').show();
          $('.pam input').attr('required', 'required');
          break;
        case '5': // LDAP
          $('.dldap').show();
          $('.dldap div.required:not(.ldap) input').attr('required', 'required');
          break;
        case '6': // OAuth2
          $('.oauth2').show();
          $('.oauth2 div.required:not(.oauth2_use_custom_url,.oauth2_use_custom_url_field,.open_id_connect_auto_discovery_url) input').attr('required', 'required');
          onOAuth2Change();
          break;
        case '7': // SSPI
          $('.sspi').show();
          $('.sspi div.required input').attr('required', 'required');
          break;
      }
      if (authType === '2' || authType === '5') {
        onSecurityProtocolChange();
        onVerifyGroupMembershipChange();
      }
      if (authType === '2') {
        onUsePagedSearchChange();
      }
    });
    $('#auth_type').trigger('change');
    $('#security_protocol').on('change', onSecurityProtocolChange);
    $('#use_paged_search').on('change', onUsePagedSearchChange);
    $('#oauth2_provider').on('change', onOAuth2Change);
    $('#oauth2_use_custom_url').on('change', onOAuth2UseCustomURLChange);
    $('#groups_enabled').on('change', onVerifyGroupMembershipChange);
  }
  // Edit authentication
  if ($('.admin.edit.authentication').length > 0) {
    const authType = $('#auth_type').val();
    if (authType === '2' || authType === '5') {
      $('#security_protocol').on('change', onSecurityProtocolChange);
      $('#groups_enabled').on('change', onVerifyGroupMembershipChange);
      onVerifyGroupMembershipChange();
      if (authType === '2') {
        $('#use_paged_search').on('change', onUsePagedSearchChange);
      }
    } else if (authType === '6') {
      $('#oauth2_provider').on('change', onOAuth2Change);
      $('#oauth2_use_custom_url').on('change', onOAuth2UseCustomURLChange);
      onOAuth2Change();
    }
  }

  // Notice
  if ($('.admin.notice')) {
    const $detailModal = $('#detail-modal');

    // Attach view detail modals
    $('.view-detail').on('click', function () {
      $detailModal.find('.content pre').text($(this).parents('tr').find('.notice-description').text());
      $detailModal.find('.sub.header').text($(this).parents('tr').find('.notice-created-time').text());
      $detailModal.modal('show');
      return false;
    });

    // Select actions
    const $checkboxes = $('.select.table .ui.checkbox');
    $('.select.action').on('click', function () {
      switch ($(this).data('action')) {
        case 'select-all':
          $checkboxes.checkbox('check');
          break;
        case 'deselect-all':
          $checkboxes.checkbox('uncheck');
          break;
        case 'inverse':
          $checkboxes.checkbox('toggle');
          break;
      }
    });
    $('#delete-selection').on('click', function () {
      const $this = $(this);
      $this.addClass('loading disabled');
      const ids = [];
      $checkboxes.each(function () {
        if ($(this).checkbox('is checked')) {
          ids.push($(this).data('id'));
        }
      });
      $.post($this.data('link'), {
        _csrf: csrf,
        ids
      }).done(() => {
        window.location.href = $this.data('redirect');
      });
    });
  }
}

function buttonsClickOnEnter() {
  $('.ui.button').on('keypress', function (e) {
    if (e.keyCode === 13 || e.keyCode === 32) { // enter key or space bar
      $(this).trigger('click');
    }
  });
}

function searchUsers() {
  const $searchUserBox = $('#search-user-box');
  $searchUserBox.search({
    minCharacters: 2,
    apiSettings: {
      url: `${AppSubUrl}/api/v1/users/search?q={query}`,
      onResponse(response) {
        const items = [];
        $.each(response.data, (_i, item) => {
          let title = item.login;
          if (item.full_name && item.full_name.length > 0) {
            title += ` (${htmlEscape(item.full_name)})`;
          }
          items.push({
            title,
            image: item.avatar_url
          });
        });

        return {results: items};
      }
    },
    searchFields: ['login', 'full_name'],
    showNoResults: false
  });
}

function searchTeams() {
  const $searchTeamBox = $('#search-team-box');
  $searchTeamBox.search({
    minCharacters: 2,
    apiSettings: {
      url: `${AppSubUrl}/api/v1/orgs/${$searchTeamBox.data('org')}/teams/search?q={query}`,
      headers: {'X-Csrf-Token': csrf},
      onResponse(response) {
        const items = [];
        $.each(response.data, (_i, item) => {
          const title = `${item.name} (${item.permission} access)`;
          items.push({
            title,
          });
        });

        return {results: items};
      }
    },
    searchFields: ['name', 'description'],
    showNoResults: false
  });
}

function searchRepositories() {
  const $searchRepoBox = $('#search-repo-box');
  $searchRepoBox.search({
    minCharacters: 2,
    apiSettings: {
      url: `${AppSubUrl}/api/v1/repos/search?q={query}&uid=${$searchRepoBox.data('uid')}`,
      onResponse(response) {
        const items = [];
        $.each(response.data, (_i, item) => {
          items.push({
            title: item.full_name.split('/')[1],
            description: item.full_name
          });
        });

        return {results: items};
      }
    },
    searchFields: ['full_name'],
    showNoResults: false
  });
}

function initCodeView() {
  if ($('.code-view .lines-num').length > 0) {
    $(document).on('click', '.lines-num span', function (e) {
      const $select = $(this);
      let $list;
      if ($('div.blame').length) {
        $list = $('.code-view td.lines-code li');
      } else {
        $list = $('.code-view td.lines-code');
      }
      selectRange($list, $list.filter(`[rel=${$select.attr('id')}]`), (e.shiftKey ? $list.filter('.active').eq(0) : null));
      deSelect();
    });

    $(window).on('hashchange', () => {
      let m = window.location.hash.match(/^#(L\d+)-(L\d+)$/);
      let $list;
      if ($('div.blame').length) {
        $list = $('.code-view td.lines-code li');
      } else {
        $list = $('.code-view td.lines-code');
      }
      let $first;
      if (m) {
        $first = $list.filter(`[rel=${m[1]}]`);
        selectRange($list, $first, $list.filter(`[rel=${m[2]}]`));
        $('html, body').scrollTop($first.offset().top - 200);
        return;
      }
      m = window.location.hash.match(/^#(L|n)(\d+)$/);
      if (m) {
        $first = $list.filter(`[rel=L${m[2]}]`);
        selectRange($list, $first);
        $('html, body').scrollTop($first.offset().top - 200);
      }
    }).trigger('hashchange');
  }
  $(document).on('click', '.fold-file', ({currentTarget}) => {
    const box = currentTarget.closest('.file-content');
    const folded = box.dataset.folded !== 'true';
    currentTarget.innerHTML = svg(`octicon-chevron-${folded ? 'right' : 'down'}`, 18);
    box.dataset.folded = String(folded);
  });
  $(document).on('click', '.blob-excerpt', async ({currentTarget}) => {
    const {url, query, anchor} = currentTarget.dataset;
    if (!url) return;
    const blob = await $.get(`${url}?${query}&anchor=${anchor}`);
    currentTarget.closest('tr').outerHTML = blob;
  });
}

function initU2FAuth() {
  if ($('#wait-for-key').length === 0) {
    return;
  }
  u2fApi.ensureSupport()
    .then(() => {
      $.getJSON(`${AppSubUrl}/user/u2f/challenge`).done((req) => {
        u2fApi.sign(req.appId, req.challenge, req.registeredKeys, 30)
          .then(u2fSigned)
          .catch((err) => {
            if (err === undefined) {
              u2fError(1);
              return;
            }
            u2fError(err.metaData.code);
          });
      });
    }).catch(() => {
      // Fallback in case browser do not support U2F
      window.location.href = `${AppSubUrl}/user/two_factor`;
    });
}
function u2fSigned(resp) {
  $.ajax({
    url: `${AppSubUrl}/user/u2f/sign`,
    type: 'POST',
    headers: {'X-Csrf-Token': csrf},
    data: JSON.stringify(resp),
    contentType: 'application/json; charset=utf-8',
  }).done((res) => {
    window.location.replace(res);
  }).fail(() => {
    u2fError(1);
  });
}

function u2fRegistered(resp) {
  if (checkError(resp)) {
    return;
  }
  $.ajax({
    url: `${AppSubUrl}/user/settings/security/u2f/register`,
    type: 'POST',
    headers: {'X-Csrf-Token': csrf},
    data: JSON.stringify(resp),
    contentType: 'application/json; charset=utf-8',
    success() {
      reload();
    },
    fail() {
      u2fError(1);
    }
  });
}

function checkError(resp) {
  if (!('errorCode' in resp)) {
    return false;
  }
  if (resp.errorCode === 0) {
    return false;
  }
  u2fError(resp.errorCode);
  return true;
}

function u2fError(errorType) {
  const u2fErrors = {
    browser: $('#unsupported-browser'),
    1: $('#u2f-error-1'),
    2: $('#u2f-error-2'),
    3: $('#u2f-error-3'),
    4: $('#u2f-error-4'),
    5: $('.u2f-error-5')
  };
  u2fErrors[errorType].removeClass('hide');

  Object.keys(u2fErrors).forEach((type) => {
    if (type !== errorType) {
      u2fErrors[type].addClass('hide');
    }
  });
  $('#u2f-error').modal('show');
}

function initU2FRegister() {
  $('#register-device').modal({allowMultiple: false});
  $('#u2f-error').modal({allowMultiple: false});
  $('#register-security-key').on('click', (e) => {
    e.preventDefault();
    u2fApi.ensureSupport()
      .then(u2fRegisterRequest)
      .catch(() => {
        u2fError('browser');
      });
  });
}

function u2fRegisterRequest() {
  $.post(`${AppSubUrl}/user/settings/security/u2f/request_register`, {
    _csrf: csrf,
    name: $('#nickname').val()
  }).done((req) => {
    $('#nickname').closest('div.field').removeClass('error');
    $('#register-device').modal('show');
    if (req.registeredKeys === null) {
      req.registeredKeys = [];
    }
    u2fApi.register(req.appId, req.registerRequests, req.registeredKeys, 30)
      .then(u2fRegistered)
      .catch((reason) => {
        if (reason === undefined) {
          u2fError(1);
          return;
        }
        u2fError(reason.metaData.code);
      });
  }).fail((xhr) => {
    if (xhr.status === 409) {
      $('#nickname').closest('div.field').addClass('error');
    }
  });
}

function initWipTitle() {
  $('.title_wip_desc > a').on('click', (e) => {
    e.preventDefault();

    const $issueTitle = $('#issue_title');
    $issueTitle.focus();
    const value = $issueTitle.val().trim().toUpperCase();

    const wipPrefixes = $('.title_wip_desc').data('wip-prefixes');
    for (const prefix of wipPrefixes) {
      if (value.startsWith(prefix.toUpperCase())) {
        return;
      }
    }

    $issueTitle.val(`${wipPrefixes[0]} ${$issueTitle.val()}`);
  });
}

function initTemplateSearch() {
  const $repoTemplate = $('#repo_template');
  const checkTemplate = function () {
    const $templateUnits = $('#template_units');
    const $nonTemplate = $('#non_template');
    if ($repoTemplate.val() !== '' && $repoTemplate.val() !== '0') {
      $templateUnits.show();
      $nonTemplate.hide();
    } else {
      $templateUnits.hide();
      $nonTemplate.show();
    }
  };
  $repoTemplate.on('change', checkTemplate);
  checkTemplate();

  const changeOwner = function () {
    $('#repo_template_search')
      .dropdown({
        apiSettings: {
          url: `${AppSubUrl}/api/v1/repos/search?q={query}&template=true&priority_owner_id=${$('#uid').val()}`,
          onResponse(response) {
            const filteredResponse = {success: true, results: []};
            filteredResponse.results.push({
              name: '',
              value: ''
            });
            // Parse the response from the api to work with our dropdown
            $.each(response.data, (_r, repo) => {
              filteredResponse.results.push({
                name: htmlEscape(repo.full_name),
                value: repo.id
              });
            });
            return filteredResponse;
          },
          cache: false,
        },

        fullTextSearch: true
      });
  };
  $('#uid').on('change', changeOwner);
  changeOwner();
}

$(document).ready(async () => {
  // Show exact time
  $('.time-since').each(function () {
    $(this)
      .addClass('poping up')
      .attr('data-content', $(this).attr('title'))
      .attr('data-variation', 'inverted tiny')
      .attr('title', '');
  });

  // Semantic UI modules.
  $('.dropdown:not(.custom)').dropdown();
  $('.jump.dropdown').dropdown({
    action: 'hide',
    onShow() {
      $('.poping.up').popup('hide');
    }
  });
  $('.slide.up.dropdown').dropdown({
    transition: 'slide up'
  });
  $('.upward.dropdown').dropdown({
    direction: 'upward'
  });
  $('.ui.accordion').accordion();
  $('.ui.checkbox').checkbox();
  $('.ui.progress').progress({
    showActivity: false
  });
  $('.poping.up').popup();
  $('.top.menu .poping.up').popup({
    onShow() {
      if ($('.top.menu .menu.transition').hasClass('visible')) {
        return false;
      }
    }
  });
  $('.tabular.menu .item').tab();
  $('.tabable.menu .item').tab();

  $('.toggle.button').on('click', function () {
    $($(this).data('target')).slideToggle(100);
  });

  // make table <tr> element clickable like a link
  $('tr[data-href]').on('click', function () {
    window.location = $(this).data('href');
  });

  // make table <td> element clickable like a link
  $('td[data-href]').click(function () {
    window.location = $(this).data('href');
  });

  // Dropzone
  const $dropzone = $('#dropzone');
  if ($dropzone.length > 0) {
    const filenameDict = {};

    await createDropzone('#dropzone', {
      url: $dropzone.data('upload-url'),
      headers: {'X-Csrf-Token': csrf},
      maxFiles: $dropzone.data('max-file'),
      maxFilesize: $dropzone.data('max-size'),
      acceptedFiles: (['*/*', ''].includes($dropzone.data('accepts'))) ? null : $dropzone.data('accepts'),
      addRemoveLinks: true,
      dictDefaultMessage: $dropzone.data('default-message'),
      dictInvalidFileType: $dropzone.data('invalid-input-type'),
      dictFileTooBig: $dropzone.data('file-too-big'),
      dictRemoveFile: $dropzone.data('remove-file'),
      timeout: 0,
      init() {
        this.on('success', (file, data) => {
          filenameDict[file.name] = data.uuid;
          const input = $(`<input id="${data.uuid}" name="files" type="hidden">`).val(data.uuid);
          $('.files').append(input);
        });
        this.on('removedfile', (file) => {
          if (file.name in filenameDict) {
            $(`#${filenameDict[file.name]}`).remove();
          }
          if ($dropzone.data('remove-url')) {
            $.post($dropzone.data('remove-url'), {
              file: filenameDict[file.name],
              _csrf: csrf
            });
          }
        });
      },
    });
  }

  // Helpers.
  $('.delete-button').on('click', showDeletePopup);
  $('.add-all-button').on('click', showAddAllPopup);
  $('.link-action').on('click', linkAction);
  $('.language-menu a[lang]').on('click', linkLanguageAction);
  $('.link-email-action').on('click', linkEmailAction);

  $('.delete-branch-button').on('click', showDeletePopup);

  $('.undo-button').on('click', function () {
    const $this = $(this);
    $.post($this.data('url'), {
      _csrf: csrf,
      id: $this.data('id')
    }).done((data) => {
      window.location.href = data.redirect;
    });
  });
  $('.show-panel.button').on('click', function () {
    $($(this).data('panel')).show();
  });
  $('.show-modal.button').on('click', function () {
    $($(this).data('modal')).modal('show');
  });
  $('.delete-post.button').on('click', function () {
    const $this = $(this);
    $.post($this.data('request-url'), {
      _csrf: csrf
    }).done(() => {
      window.location.href = $this.data('done-url');
    });
  });

  $('.issue-checkbox').on('click', () => {
    const numChecked = $('.issue-checkbox').children('input:checked').length;
    if (numChecked > 0) {
      $('#issue-filters').addClass('hide');
      $('#issue-actions').removeClass('hide');
    } else {
      $('#issue-filters').removeClass('hide');
      $('#issue-actions').addClass('hide');
    }
  });

  $('.issue-action').on('click', function () {
    let {action} = this.dataset;
    let {elementId} = this.dataset;
    const issueIDs = $('.issue-checkbox').children('input:checked').map(function () {
      return this.dataset.issueId;
    }).get().join();
    const {url} = this.dataset;
    if (elementId === '0' && url.substr(-9) === '/assignee') {
      elementId = '';
      action = 'clear';
    }
    updateIssuesMeta(url, action, issueIDs, elementId, '').then(() => {
      // NOTICE: This reset of checkbox state targets Firefox caching behaviour, as the checkboxes stay checked after reload
      if (action === 'close' || action === 'open') {
        // uncheck all checkboxes
        $('.issue-checkbox input[type="checkbox"]').each((_, e) => { e.checked = false });
      }
      reload();
    });
  });

  // NOTICE: This event trigger targets Firefox caching behaviour, as the checkboxes stay checked after reload
  // trigger ckecked event, if checkboxes are checked on load
  $('.issue-checkbox input[type="checkbox"]:checked').first().each((_, e) => {
    e.checked = false;
    $(e).trigger('click');
  });

  $('.resolve-conversation').on('click', function (e) {
    e.preventDefault();
    const id = $(this).data('comment-id');
    const action = $(this).data('action');
    const url = $(this).data('update-url');

    $.post(url, {
      _csrf: csrf,
      action,
      comment_id: id,
    }).then(reload);
  });

  buttonsClickOnEnter();
  searchUsers();
  searchTeams();
  searchRepositories();

  initMarkdownAnchors();
  initCommentForm();
  initInstall();
  initArchiveLinks();
  initRepository();
  initMigration();
  initWikiForm();
  initEditForm();
  initEditor();
  initOrganization();
  initWebhook();
  initAdmin();
  initCodeView();
  initVueApp();
  initTeamSettings();
  initCtrlEnterSubmit();
  initNavbarContentToggle();
  initTopicbar();
  initU2FAuth();
  initU2FRegister();
  initIssueList();
  initIssueTimetracking();
  initIssueDue();
  initWipTitle();
  initPullRequestReview();
  initRepoStatusChecker();
  initTemplateSearch();
  initContextPopups();
  initTableSort();
  initNotificationsTable();
  initPullRequestMergeInstruction();

  const routes = {
    'div.user.settings': initUserSettings,
    'div.repository.settings.collaboration': initRepositoryCollaboration
  };

  for (const [selector, fn] of Object.entries(routes)) {
    if ($(selector).length > 0) {
      fn();
      break;
    }
  }

  // parallel init of async loaded features
  await Promise.all([
    attachTribute(document.querySelectorAll('#content, .emoji-input')),
    initGitGraph(),
    initClipboard(),
    initHeatmap(),
    initProject(),
    initServiceWorker(),
    initNotificationCount(),
    renderMarkdownContent(),
    initGithook(),
  ]);
});

function changeHash(hash) {
  if (window.history.pushState) {
    window.history.pushState(null, null, hash);
  } else {
    window.location.hash = hash;
  }
}

function deSelect() {
  if (window.getSelection) {
    window.getSelection().removeAllRanges();
  } else {
    document.selection.empty();
  }
}

function selectRange($list, $select, $from) {
  $list.removeClass('active');
  if ($from) {
    let a = parseInt($select.attr('rel').substr(1));
    let b = parseInt($from.attr('rel').substr(1));
    let c;
    if (a !== b) {
      if (a > b) {
        c = a;
        a = b;
        b = c;
      }
      const classes = [];
      for (let i = a; i <= b; i++) {
        classes.push(`[rel=L${i}]`);
      }
      $list.filter(classes.join(',')).addClass('active');
      changeHash(`#L${a}-L${b}`);
      return;
    }
  }
  $select.addClass('active');
  changeHash(`#${$select.attr('rel')}`);
}

$(() => {
  // Warn users that try to leave a page after entering data into a form.
  // Except on sign-in pages, and for forms marked as 'ignore-dirty'.
  if ($('.user.signin').length === 0) {
    $('form:not(.ignore-dirty)').areYouSure();
  }

  // Parse SSH Key
  $('#ssh-key-content').on('change paste keyup', function () {
    const arrays = $(this).val().split(' ');
    const $title = $('#ssh-key-title');
    if ($title.val() === '' && arrays.length === 3 && arrays[2] !== '') {
      $title.val(arrays[2]);
    }
  });
});

function showDeletePopup() {
  const $this = $(this);
  let filter = '';
  if ($this.attr('id')) {
    filter += `#${$this.attr('id')}`;
  }

  const dialog = $(`.delete.modal${filter}`);
  dialog.find('.name').text($this.data('name'));

  dialog.modal({
    closable: false,
    onApprove() {
      if ($this.data('type') === 'form') {
        $($this.data('form')).trigger('submit');
        return;
      }

      $.post($this.data('url'), {
        _csrf: csrf,
        id: $this.data('id')
      }).done((data) => {
        window.location.href = data.redirect;
      });
    }
  }).modal('show');
  return false;
}

function showAddAllPopup() {
  const $this = $(this);
  let filter = '';
  if ($this.attr('id')) {
    filter += `#${$this.attr('id')}`;
  }

  const dialog = $(`.addall.modal${filter}`);
  dialog.find('.name').text($this.data('name'));

  dialog.modal({
    closable: false,
    onApprove() {
      if ($this.data('type') === 'form') {
        $($this.data('form')).trigger('submit');
        return;
      }

      $.post($this.data('url'), {
        _csrf: csrf,
        id: $this.data('id')
      }).done((data) => {
        window.location.href = data.redirect;
      });
    }
  }).modal('show');
  return false;
}

function linkAction(e) {
  e.preventDefault();
  const $this = $(this);
  const redirect = $this.data('redirect');
  $.post($this.data('url'), {
    _csrf: csrf
  }).done((data) => {
    if (data.redirect) {
      window.location.href = data.redirect;
    } else if (redirect) {
      window.location.href = redirect;
    } else {
      window.location.reload();
    }
  });
}

function linkLanguageAction() {
  const $this = $(this);
  $.post($this.data('url')).always(() => {
    window.location.reload();
  });
}

function linkEmailAction(e) {
  const $this = $(this);
  $('#form-uid').val($this.data('uid'));
  $('#form-email').val($this.data('email'));
  $('#form-primary').val($this.data('primary'));
  $('#form-activate').val($this.data('activate'));
  $('#form-uid').val($this.data('uid'));
  $('#change-email-modal').modal('show');
  e.preventDefault();
}

function initVueComponents() {
  // register svg icon vue components, e.g. <octicon-repo size="16"/>
  for (const [name, htmlString] of Object.entries(svgs)) {
    const template = htmlString
      .replace(/height="[0-9]+"/, 'v-bind:height="size"')
      .replace(/width="[0-9]+"/, 'v-bind:width="size"');

    Vue.component(name, {
      props: {
        size: {
          type: String,
          default: '16',
        },
      },
      template,
    });
  }

  const vueDelimeters = ['${', '}'];

  Vue.component('repo-search', {
    delimiters: vueDelimeters,

    props: {
      searchLimit: {
        type: Number,
        default: 10
      },
      suburl: {
        type: String,
        required: true
      },
      uid: {
        type: Number,
        required: true
      },
      organizations: {
        type: Array,
        default: () => [],
      },
      isOrganization: {
        type: Boolean,
        default: true
      },
      canCreateOrganization: {
        type: Boolean,
        default: false
      },
      organizationsTotalCount: {
        type: Number,
        default: 0
      },
      moreReposLink: {
        type: String,
        default: ''
      }
    },

    data() {
      const params = new URLSearchParams(window.location.search);

      let tab = params.get('repo-search-tab');
      if (!tab) {
        tab = 'repos';
      }

      let reposFilter = params.get('repo-search-filter');
      if (!reposFilter) {
        reposFilter = 'all';
      }

      let privateFilter = params.get('repo-search-private');
      if (!privateFilter) {
        privateFilter = 'both';
      }

      let archivedFilter = params.get('repo-search-archived');
      if (!archivedFilter) {
        archivedFilter = 'unarchived';
      }

      let searchQuery = params.get('repo-search-query');
      if (!searchQuery) {
        searchQuery = '';
      }

      let page = 1;
      try {
        page = parseInt(params.get('repo-search-page'));
      } catch {
        // noop
      }
      if (!page) {
        page = 1;
      }

      return {
        tab,
        repos: [],
        reposTotalCount: 0,
        reposFilter,
        archivedFilter,
        privateFilter,
        page,
        finalPage: 1,
        searchQuery,
        isLoading: false,
        staticPrefix: StaticUrlPrefix,
        counts: {},
        repoTypes: {
          all: {
            searchMode: '',
          },
          forks: {
            searchMode: 'fork',
          },
          mirrors: {
            searchMode: 'mirror',
          },
          sources: {
            searchMode: 'source',
          },
          collaborative: {
            searchMode: 'collaborative',
          },
        }
      };
    },

    computed: {
      showMoreReposLink() {
        return this.repos.length > 0 && this.repos.length < this.counts[`${this.reposFilter}:${this.archivedFilter}:${this.privateFilter}`];
      },
      searchURL() {
        return `${this.suburl}/api/v1/repos/search?sort=updated&order=desc&uid=${this.uid}&q=${this.searchQuery
        }&page=${this.page}&limit=${this.searchLimit}&mode=${this.repoTypes[this.reposFilter].searchMode
        }${this.reposFilter !== 'all' ? '&exclusive=1' : ''
        }${this.archivedFilter === 'archived' ? '&archived=true' : ''}${this.archivedFilter === 'unarchived' ? '&archived=false' : ''
        }${this.privateFilter === 'private' ? '&is_private=true' : ''}${this.privateFilter === 'public' ? '&is_private=false' : ''
        }`;
      },
      repoTypeCount() {
        return this.counts[`${this.reposFilter}:${this.archivedFilter}:${this.privateFilter}`];
      }
    },

    mounted() {
      this.searchRepos(this.reposFilter);
      $(this.$el).find('.poping.up').popup();
      $(this.$el).find('.dropdown').dropdown();
      this.setCheckboxes();
      const self = this;
      Vue.nextTick(() => {
        self.$refs.search.focus();
      });
    },

    methods: {
      changeTab(t) {
        this.tab = t;
        this.updateHistory();
      },

      setCheckboxes() {
        switch (this.archivedFilter) {
          case 'unarchived':
            $('#archivedFilterCheckbox').checkbox('set unchecked');
            break;
          case 'archived':
            $('#archivedFilterCheckbox').checkbox('set checked');
            break;
          case 'both':
            $('#archivedFilterCheckbox').checkbox('set indeterminate');
            break;
          default:
            this.archivedFilter = 'unarchived';
            $('#archivedFilterCheckbox').checkbox('set unchecked');
            break;
        }
        switch (this.privateFilter) {
          case 'public':
            $('#privateFilterCheckbox').checkbox('set unchecked');
            break;
          case 'private':
            $('#privateFilterCheckbox').checkbox('set checked');
            break;
          case 'both':
            $('#privateFilterCheckbox').checkbox('set indeterminate');
            break;
          default:
            this.privateFilter = 'both';
            $('#privateFilterCheckbox').checkbox('set indeterminate');
            break;
        }
      },

      changeReposFilter(filter) {
        this.reposFilter = filter;
        this.repos = [];
        this.page = 1;
        Vue.set(this.counts, `${filter}:${this.archivedFilter}:${this.privateFilter}`, 0);
        this.searchRepos();
      },

      updateHistory() {
        const params = new URLSearchParams(window.location.search);

        if (this.tab === 'repos') {
          params.delete('repo-search-tab');
        } else {
          params.set('repo-search-tab', this.tab);
        }

        if (this.reposFilter === 'all') {
          params.delete('repo-search-filter');
        } else {
          params.set('repo-search-filter', this.reposFilter);
        }

        if (this.privateFilter === 'both') {
          params.delete('repo-search-private');
        } else {
          params.set('repo-search-private', this.privateFilter);
        }

        if (this.archivedFilter === 'unarchived') {
          params.delete('repo-search-archived');
        } else {
          params.set('repo-search-archived', this.archivedFilter);
        }

        if (this.searchQuery === '') {
          params.delete('repo-search-query');
        } else {
          params.set('repo-search-query', this.searchQuery);
        }

        if (this.page === 1) {
          params.delete('repo-search-page');
        } else {
          params.set('repo-search-page', `${this.page}`);
        }

        const queryString = params.toString();
        if (queryString) {
          window.history.replaceState({}, '', `?${queryString}`);
        } else {
          window.history.replaceState({}, '', window.location.pathname);
        }
      },

      toggleArchivedFilter() {
        switch (this.archivedFilter) {
          case 'both':
            this.archivedFilter = 'unarchived';
            break;
          case 'unarchived':
            this.archivedFilter = 'archived';
            break;
          case 'archived':
            this.archivedFilter = 'both';
            break;
          default:
            this.archivedFilter = 'unarchived';
            break;
        }
        this.page = 1;
        this.repos = [];
        this.setCheckboxes();
        Vue.set(this.counts, `${this.reposFilter}:${this.archivedFilter}:${this.privateFilter}`, 0);
        this.searchRepos();
      },

      togglePrivateFilter() {
        switch (this.privateFilter) {
          case 'both':
            this.privateFilter = 'public';
            break;
          case 'public':
            this.privateFilter = 'private';
            break;
          case 'private':
            this.privateFilter = 'both';
            break;
          default:
            this.privateFilter = 'both';
            break;
        }
        this.page = 1;
        this.repos = [];
        this.setCheckboxes();
        Vue.set(this.counts, `${this.reposFilter}:${this.archivedFilter}:${this.privateFilter}`, 0);
        this.searchRepos();
      },


      changePage(page) {
        this.page = page;
        if (this.page > this.finalPage) {
          this.page = this.finalPage;
        }
        if (this.page < 1) {
          this.page = 1;
        }
        this.repos = [];
        Vue.set(this.counts, `${this.reposFilter}:${this.archivedFilter}:${this.privateFilter}`, 0);
        this.searchRepos();
      },

      searchRepos() {
        const self = this;

        this.isLoading = true;

        if (!this.reposTotalCount) {
          const totalCountSearchURL = `${this.suburl}/api/v1/repos/search?sort=updated&order=desc&uid=${this.uid}&q=&page=1&mode=`;
          $.getJSON(totalCountSearchURL, (_result, _textStatus, request) => {
            self.reposTotalCount = request.getResponseHeader('X-Total-Count');
          });
        }

        const searchedMode = this.repoTypes[this.reposFilter].searchMode;
        const searchedURL = this.searchURL;
        const searchedQuery = this.searchQuery;

        $.getJSON(searchedURL, (result, _textStatus, request) => {
          if (searchedURL === self.searchURL) {
            self.repos = result.data;
            const count = request.getResponseHeader('X-Total-Count');
            if (searchedQuery === '' && searchedMode === '' && self.archivedFilter === 'both') {
              self.reposTotalCount = count;
            }
            Vue.set(self.counts, `${self.reposFilter}:${self.archivedFilter}:${self.privateFilter}`, count);
            self.finalPage = Math.floor(count / self.searchLimit) + 1;
            self.updateHistory();
          }
        }).always(() => {
          if (searchedURL === self.searchURL) {
            self.isLoading = false;
          }
        });
      },

      repoIcon(repo) {
        if (repo.fork) {
          return 'octicon-repo-forked';
        } else if (repo.mirror) {
          return 'octicon-mirror';
        } else if (repo.template) {
          return `octicon-repo-template`;
        } else if (repo.private) {
          return 'octicon-lock';
        } else if (repo.internal) {
          return 'octicon-repo';
        }
        return 'octicon-repo';
      }
    }
  });
}

function initCtrlEnterSubmit() {
  $('.js-quick-submit').on('keydown', function (e) {
    if (((e.ctrlKey && !e.altKey) || e.metaKey) && (e.keyCode === 13 || e.keyCode === 10)) {
      $(this).closest('form').trigger('submit');
    }
  });
}

function initVueApp() {
  const el = document.getElementById('app');
  if (!el) {
    return;
  }

  initVueComponents();

  new Vue({
    el,
    delimiters: ['${', '}'],
    components: {
      ActivityTopAuthors,
    },
    data: () => {
      return {
        searchLimit: Number((document.querySelector('meta[name=_search_limit]') || {}).content),
        suburl: AppSubUrl,
        uid: Number((document.querySelector('meta[name=_context_uid]') || {}).content),
        activityTopAuthors: window.ActivityTopAuthors || [],
      };
    },
  });
}

function initIssueTimetracking() {
  $(document).on('click', '.issue-add-time', () => {
    $('.mini.modal').modal({
      duration: 200,
      onApprove() {
        $('#add_time_manual_form').trigger('submit');
      }
    }).modal('show');
  });
  $(document).on('click', '.issue-start-time, .issue-stop-time', () => {
    $('#toggle_stopwatch_form').trigger('submit');
  });
  $(document).on('click', '.issue-cancel-time', () => {
    $('#cancel_stopwatch_form').trigger('submit');
  });
}

function initFilterBranchTagDropdown(selector) {
  $(selector).each(function () {
    const $dropdown = $(this);
    const $data = $dropdown.find('.data');
    const data = {
      items: [],
      mode: $data.data('mode'),
      searchTerm: '',
      noResults: '',
      canCreateBranch: false,
      menuVisible: false,
      active: 0
    };
    $data.find('.item').each(function () {
      data.items.push({
        name: $(this).text(),
        url: $(this).data('url'),
        branch: $(this).hasClass('branch'),
        tag: $(this).hasClass('tag'),
        selected: $(this).hasClass('selected')
      });
    });
    $data.remove();
    new Vue({
      el: this,
      delimiters: ['${', '}'],
      data,
      computed: {
        filteredItems() {
          const items = this.items.filter((item) => {
            return ((this.mode === 'branches' && item.branch) || (this.mode === 'tags' && item.tag)) &&
              (!this.searchTerm || item.name.toLowerCase().includes(this.searchTerm.toLowerCase()));
          });

          // no idea how to fix this so linting rule is disabled instead
          this.active = (items.length === 0 && this.showCreateNewBranch ? 0 : -1); // eslint-disable-line vue/no-side-effects-in-computed-properties
          return items;
        },
        showNoResults() {
          return this.filteredItems.length === 0 && !this.showCreateNewBranch;
        },
        showCreateNewBranch() {
          if (!this.canCreateBranch || !this.searchTerm || this.mode === 'tags') {
            return false;
          }

          return this.items.filter((item) => item.name.toLowerCase() === this.searchTerm.toLowerCase()).length === 0;
        }
      },

      watch: {
        menuVisible(visible) {
          if (visible) {
            this.focusSearchField();
          }
        }
      },

      beforeMount() {
        this.noResults = this.$el.getAttribute('data-no-results');
        this.canCreateBranch = this.$el.getAttribute('data-can-create-branch') === 'true';

        document.body.addEventListener('click', (event) => {
          if (this.$el.contains(event.target)) return;
          if (this.menuVisible) {
            Vue.set(this, 'menuVisible', false);
          }
        });
      },

      methods: {
        selectItem(item) {
          const prev = this.getSelected();
          if (prev !== null) {
            prev.selected = false;
          }
          item.selected = true;
          window.location.href = item.url;
        },
        createNewBranch() {
          if (!this.showCreateNewBranch) return;
          $(this.$refs.newBranchForm).trigger('submit');
        },
        focusSearchField() {
          Vue.nextTick(() => {
            this.$refs.searchField.focus();
          });
        },
        getSelected() {
          for (let i = 0, j = this.items.length; i < j; ++i) {
            if (this.items[i].selected) return this.items[i];
          }
          return null;
        },
        getSelectedIndexInFiltered() {
          for (let i = 0, j = this.filteredItems.length; i < j; ++i) {
            if (this.filteredItems[i].selected) return i;
          }
          return -1;
        },
        scrollToActive() {
          let el = this.$refs[`listItem${this.active}`];
          if (!el || !el.length) return;
          if (Array.isArray(el)) {
            el = el[0];
          }

          const cont = this.$refs.scrollContainer;
          if (el.offsetTop < cont.scrollTop) {
            cont.scrollTop = el.offsetTop;
          } else if (el.offsetTop + el.clientHeight > cont.scrollTop + cont.clientHeight) {
            cont.scrollTop = el.offsetTop + el.clientHeight - cont.clientHeight;
          }
        },
        keydown(event) {
          if (event.keyCode === 40) { // arrow down
            event.preventDefault();

            if (this.active === -1) {
              this.active = this.getSelectedIndexInFiltered();
            }

            if (this.active + (this.showCreateNewBranch ? 0 : 1) >= this.filteredItems.length) {
              return;
            }
            this.active++;
            this.scrollToActive();
          } else if (event.keyCode === 38) { // arrow up
            event.preventDefault();

            if (this.active === -1) {
              this.active = this.getSelectedIndexInFiltered();
            }

            if (this.active <= 0) {
              return;
            }
            this.active--;
            this.scrollToActive();
          } else if (event.keyCode === 13) { // enter
            event.preventDefault();

            if (this.active >= this.filteredItems.length) {
              this.createNewBranch();
            } else if (this.active >= 0) {
              this.selectItem(this.filteredItems[this.active]);
            }
          } else if (event.keyCode === 27) { // escape
            event.preventDefault();
            this.menuVisible = false;
          }
        }
      }
    });
  });
}

$('.commit-button').on('click', function (e) {
  e.preventDefault();
  $(this).parent().find('.commit-body').toggle();
});

function initNavbarContentToggle() {
  const content = $('#navbar');
  const toggle = $('#navbar-expand-toggle');
  let isExpanded = false;
  toggle.on('click', () => {
    isExpanded = !isExpanded;
    if (isExpanded) {
      content.addClass('shown');
      toggle.addClass('active');
    } else {
      content.removeClass('shown');
      toggle.removeClass('active');
    }
  });
}

function initTopicbar() {
  const mgrBtn = $('#manage_topic');
  const editDiv = $('#topic_edit');
  const viewDiv = $('#repo-topics');
  const saveBtn = $('#save_topic');
  const topicDropdown = $('#topic_edit .dropdown');
  const topicForm = $('#topic_edit.ui.form');
  const topicPrompts = getPrompts();

  mgrBtn.on('click', () => {
    viewDiv.hide();
    editDiv.css('display', ''); // show Semantic UI Grid
  });

  function getPrompts() {
    const hidePrompt = $('div.hide#validate_prompt');
    const prompts = {
      countPrompt: hidePrompt.children('#count_prompt').text(),
      formatPrompt: hidePrompt.children('#format_prompt').text()
    };
    hidePrompt.remove();
    return prompts;
  }

  saveBtn.on('click', () => {
    const topics = $('input[name=topics]').val();

    $.post(saveBtn.data('link'), {
      _csrf: csrf,
      topics
    }, (_data, _textStatus, xhr) => {
      if (xhr.responseJSON.status === 'ok') {
        viewDiv.children('.topic').remove();
        if (topics.length) {
          const topicArray = topics.split(',');

          const last = viewDiv.children('a').last();
          for (let i = 0; i < topicArray.length; i++) {
            const link = $('<a class="ui repo-topic large label topic"></a>');
            link.attr('href', `${AppSubUrl}/explore/repos?q=${encodeURIComponent(topicArray[i])}&topic=1`);
            link.text(topicArray[i]);
            link.insertBefore(last);
          }
        }
        editDiv.css('display', 'none');
        viewDiv.show();
      }
    }).fail((xhr) => {
      if (xhr.status === 422) {
        if (xhr.responseJSON.invalidTopics.length > 0) {
          topicPrompts.formatPrompt = xhr.responseJSON.message;

          const {invalidTopics} = xhr.responseJSON;
          const topicLables = topicDropdown.children('a.ui.label');

          topics.split(',').forEach((value, index) => {
            for (let i = 0; i < invalidTopics.length; i++) {
              if (invalidTopics[i] === value) {
                topicLables.eq(index).removeClass('green').addClass('red');
              }
            }
          });
        } else {
          topicPrompts.countPrompt = xhr.responseJSON.message;
        }
      }
    }).always(() => {
      topicForm.form('validate form');
    });
  });

  topicDropdown.dropdown({
    allowAdditions: true,
    forceSelection: false,
    fields: {name: 'description', value: 'data-value'},
    saveRemoteData: false,
    label: {
      transition: 'horizontal flip',
      duration: 200,
      variation: false,
      blue: true,
      basic: true,
    },
    className: {
      label: 'ui small label'
    },
    apiSettings: {
      url: `${AppSubUrl}/api/v1/topics/search?q={query}`,
      throttle: 500,
      cache: false,
      onResponse(res) {
        const formattedResponse = {
          success: false,
          results: [],
        };
        const query = stripTags(this.urlData.query.trim());
        let found_query = false;
        const current_topics = [];
        topicDropdown.find('div.label.visible.topic,a.label.visible').each((_, e) => { current_topics.push(e.dataset.value) });

        if (res.topics) {
          let found = false;
          for (let i = 0; i < res.topics.length; i++) {
            // skip currently added tags
            if (current_topics.includes(res.topics[i].topic_name)) {
              continue;
            }

            if (res.topics[i].topic_name.toLowerCase() === query.toLowerCase()) {
              found_query = true;
            }
            formattedResponse.results.push({description: res.topics[i].topic_name, 'data-value': res.topics[i].topic_name});
            found = true;
          }
          formattedResponse.success = found;
        }

        if (query.length > 0 && !found_query) {
          formattedResponse.success = true;
          formattedResponse.results.unshift({description: query, 'data-value': query});
        } else if (query.length > 0 && found_query) {
          formattedResponse.results.sort((a, b) => {
            if (a.description.toLowerCase() === query.toLowerCase()) return -1;
            if (b.description.toLowerCase() === query.toLowerCase()) return 1;
            if (a.description > b.description) return -1;
            if (a.description < b.description) return 1;
            return 0;
          });
        }

        return formattedResponse;
      },
    },
    onLabelCreate(value) {
      value = value.toLowerCase().trim();
      this.attr('data-value', value).contents().first().replaceWith(value);
      return $(this);
    },
    onAdd(addedValue, _addedText, $addedChoice) {
      addedValue = addedValue.toLowerCase().trim();
      $($addedChoice).attr('data-value', addedValue);
      $($addedChoice).attr('data-text', addedValue);
    }
  });

  $.fn.form.settings.rules.validateTopic = function (_values, regExp) {
    const topics = topicDropdown.children('a.ui.label');
    const status = topics.length === 0 || topics.last().attr('data-value').match(regExp);
    if (!status) {
      topics.last().removeClass('green').addClass('red');
    }
    return status && topicDropdown.children('a.ui.label.red').length === 0;
  };

  topicForm.form({
    on: 'change',
    inline: true,
    fields: {
      topics: {
        identifier: 'topics',
        rules: [
          {
            type: 'validateTopic',
            value: /^[a-z0-9][a-z0-9-]{0,35}$/,
            prompt: topicPrompts.formatPrompt
          },
          {
            type: 'maxCount[25]',
            prompt: topicPrompts.countPrompt
          }
        ]
      },
    }
  });
}

function updateDeadline(deadlineString) {
  $('#deadline-err-invalid-date').hide();
  $('#deadline-loader').addClass('loading');

  let realDeadline = null;
  if (deadlineString !== '') {
    const newDate = Date.parse(deadlineString);

    if (Number.isNaN(newDate)) {
      $('#deadline-loader').removeClass('loading');
      $('#deadline-err-invalid-date').show();
      return false;
    }
    realDeadline = new Date(newDate);
  }

  $.ajax(`${$('#update-issue-deadline-form').attr('action')}/deadline`, {
    data: JSON.stringify({
      due_date: realDeadline,
    }),
    headers: {
      'X-Csrf-Token': csrf,
      'X-Remote': true,
    },
    contentType: 'application/json',
    type: 'POST',
    success() {
      reload();
    },
    error() {
      $('#deadline-loader').removeClass('loading');
      $('#deadline-err-invalid-date').show();
    }
  });
}

function initIssueDue() {
  $(document).on('click', '.issue-due-edit', () => {
    $('#deadlineForm').fadeToggle(150);
  });
  $(document).on('click', '.issue-due-remove', () => {
    updateDeadline('');
  });
  $(document).on('submit', '.issue-due-form', () => {
    updateDeadline($('#deadlineDate').val());
    return false;
  });
}

window.deleteDependencyModal = function (id, type) {
  $('.remove-dependency')
    .modal({
      closable: false,
      duration: 200,
      onApprove() {
        $('#removeDependencyID').val(id);
        $('#dependencyType').val(type);
        $('#removeDependencyForm').trigger('submit');
      }
    }).modal('show');
};

function initIssueList() {
  const repolink = $('#repolink').val();
  const repoId = $('#repoId').val();
  const crossRepoSearch = $('#crossRepoSearch').val();
  const tp = $('#type').val();
  let issueSearchUrl = `${AppSubUrl}/api/v1/repos/${repolink}/issues?q={query}&type=${tp}`;
  if (crossRepoSearch === 'true') {
    issueSearchUrl = `${AppSubUrl}/api/v1/repos/issues/search?q={query}&priority_repo_id=${repoId}&type=${tp}`;
  }
  $('#new-dependency-drop-list')
    .dropdown({
      apiSettings: {
        url: issueSearchUrl,
        onResponse(response) {
          const filteredResponse = {success: true, results: []};
          const currIssueId = $('#new-dependency-drop-list').data('issue-id');
          // Parse the response from the api to work with our dropdown
          $.each(response, (_i, issue) => {
            // Don't list current issue in the dependency list.
            if (issue.id === currIssueId) {
              return;
            }
            filteredResponse.results.push({
              name: `#${issue.number} ${htmlEscape(issue.title)
              }<div class="text small dont-break-out">${htmlEscape(issue.repository.full_name)}</div>`,
              value: issue.id
            });
          });
          return filteredResponse;
        },
        cache: false,
      },

      fullTextSearch: true
    });

  $('.menu a.label-filter-item').each(function () {
    $(this).on('click', function (e) {
      if (e.altKey) {
        e.preventDefault();

        const href = $(this).attr('href');
        const id = $(this).data('label-id');

        const regStr = `labels=(-?[0-9]+%2c)*(${id})(%2c-?[0-9]+)*&`;
        const newStr = 'labels=$1-$2$3&';

        window.location = href.replace(new RegExp(regStr), newStr);
      }
    });
  });

  $('.menu .ui.dropdown.label-filter').on('keydown', (e) => {
    if (e.altKey && e.keyCode === 13) {
      const selectedItems = $('.menu .ui.dropdown.label-filter .menu .item.selected');

      if (selectedItems.length > 0) {
        const item = $(selectedItems[0]);

        const href = item.attr('href');
        const id = item.data('label-id');

        const regStr = `labels=(-?[0-9]+%2c)*(${id})(%2c-?[0-9]+)*&`;
        const newStr = 'labels=$1-$2$3&';

        window.location = href.replace(new RegExp(regStr), newStr);
      }
    }
  });
}
window.cancelCodeComment = function (btn) {
  const form = $(btn).closest('form');
  if (form.length > 0 && form.hasClass('comment-form')) {
    form.addClass('hide');
    form.parent().find('button.comment-form-reply').show();
  } else {
    form.closest('.comment-code-cloud').remove();
  }
};

window.submitReply = function (btn) {
  const form = $(btn).closest('form');
  if (form.length > 0 && form.hasClass('comment-form')) {
    form.trigger('submit');
  }
};

window.onOAuthLoginClick = function () {
  const oauthLoader = $('#oauth2-login-loader');
  const oauthNav = $('#oauth2-login-navigator');

  oauthNav.hide();
  oauthLoader.removeClass('disabled');

  setTimeout(() => {
    // recover previous content to let user try again
    // usually redirection will be performed before this action
    oauthLoader.addClass('disabled');
    oauthNav.show();
  }, 5000);
};<|MERGE_RESOLUTION|>--- conflicted
+++ resolved
@@ -1120,18 +1120,14 @@
     function mergeClickHandler(e) {
       e.preventDefault();
       $(`.${$(this).data('do')}-fields`).show();
-<<<<<<< HEAD
-      $mergeButton.parent().hide();
-      $mergeNowButton.parent().hide();
-    }
-    $mergeButton.on('click', mergeClickHandler);
-    $mergeNowButton.on('click', mergeClickHandler);
-=======
       $(this).parent().hide();
       $('.instruct-toggle').hide();
       $('.instruct-content').hide();
-    });
->>>>>>> 980b0df8
+      $mergeButton.parent().hide();
+      $mergeNowButton.parent().hide();
+    }
+    $mergeButton.on('click', mergeClickHandler);
+    $mergeNowButton.on('click', mergeClickHandler);
     $('.merge-button > .dropdown').dropdown({
       onChange(_text, _value, $choice) {
         if ($choice.data('do')) {
@@ -1152,11 +1148,8 @@
       e.preventDefault();
       $(this).closest('.form').hide();
       $mergeButton.parent().show();
-<<<<<<< HEAD
+      $('.instruct-toggle').show();
       $mergeNowButton.parent().show();
-=======
-      $('.instruct-toggle').show();
->>>>>>> 980b0df8
     });
     initReactionSelector();
   }
