// bootstrap module must be the first one to be imported, it handles webpack lazy-loading and global errors
import './bootstrap.js';

import {initRepoActivityTopAuthorsChart} from './components/RepoActivityTopAuthors.vue';
import {initDashboardRepoList} from './components/DashboardRepoList.vue';

import {initGlobalCopyToClipboardListener} from './features/clipboard.js';
import {initContextPopups} from './features/contextpopup.js';
import {initRepoGraphGit} from './features/repo-graph.js';
import {initHeatmap} from './features/heatmap.js';
import {initImageDiff} from './features/imagediff.js';
import {initRepoMigration} from './features/repo-migration.js';
import {initRepoProject} from './features/repo-projects.js';
import {initServiceWorker} from './features/serviceworker.js';
import {initTableSort} from './features/tablesort.js';
import {initAdminUserListSearchForm} from './features/admin/users.js';
import {initAdminConfigs} from './features/admin/config.js';
import {initMarkupAnchors} from './markup/anchors.js';
import {initNotificationCount, initNotificationsTable} from './features/notification.js';
import {initRepoIssueContentHistory} from './features/repo-issue-content.js';
import {initStopwatch} from './features/stopwatch.js';
import {initFindFileInRepo} from './features/repo-findfile.js';
import {initCommentContent, initMarkupContent} from './markup/content.js';

import {initUserAuthLinkAccountView, initUserAuthOauth2} from './features/user-auth.js';
import {
  initRepoIssueDue,
  initRepoIssueReferenceRepositorySearch,
  initRepoIssueTimeTracking,
  initRepoIssueWipTitle,
  initRepoPullRequestMergeInstruction,
  initRepoPullRequestAllowMaintainerEdit,
  initRepoPullRequestReview, initRepoIssueSidebarList, initRepoIssueGotoID
} from './features/repo-issue.js';
import {
  initRepoEllipsisButton,
  initRepoCommitLastCommitLoader,
  initCommitStatuses,
} from './features/repo-commit.js';
import {
  initFootLanguageMenu,
  initGlobalButtonClickOnEnter,
  initGlobalButtons,
  initGlobalCommon,
  initGlobalDropzone,
  initGlobalEnterQuickSubmit,
  initGlobalFormDirtyLeaveConfirm,
  initGlobalLinkActions,
  initHeadNavbarContentToggle,
} from './features/common-global.js';
import {initRepoTopicBar} from './features/repo-home.js';
import {initAdminEmails} from './features/admin/emails.js';
import {initAdminCommon} from './features/admin/common.js';
import {initRepoTemplateSearch} from './features/repo-template.js';
import {initRepoCodeView} from './features/repo-code.js';
import {initSshKeyFormParser} from './features/sshkey-helper.js';
import {initUserSettings} from './features/user-settings.js';
import {initRepoArchiveLinks} from './features/repo-common.js';
import {initRepoMigrationStatusChecker} from './features/repo-migrate.js';
import {
  initRepoSettingGitHook,
  initRepoSettingsCollaboration,
  initRepoSettingSearchTeamBox,
} from './features/repo-settings.js';
import {initRepoDiffView} from './features/repo-diff.js';
import {initOrgTeamSearchRepoBox, initOrgTeamSettings} from './features/org-team.js';
import {initUserAuthWebAuthn, initUserAuthWebAuthnRegister} from './features/user-auth-webauthn.js';
import {initRepoRelease, initRepoReleaseNew} from './features/repo-release.js';
import {initRepoEditor} from './features/repo-editor.js';
import {initCompSearchUserBox} from './features/comp/SearchUserBox.js';
import {initInstall} from './features/install.js';
import {initCompWebHookEditor} from './features/comp/WebHookEditor.js';
import {initRepoBranchButton} from './features/repo-branch.js';
import {initCommonOrganization} from './features/common-organization.js';
import {initRepoWikiForm} from './features/repo-wiki.js';
import {initRepoCommentForm, initRepository} from './features/repo-legacy.js';
import {initCopyContent} from './features/copycontent.js';
import {initCaptcha} from './features/captcha.js';
import {initRepositoryActionView} from './components/RepoActionView.vue';
import {initGlobalTooltips} from './modules/tippy.js';
import {initGiteaFomantic} from './modules/fomantic.js';
import {onDomReady} from './utils/dom.js';
import {initRepoIssueList} from './features/repo-issue-list.js';
import {initSettingVariables} from './features/shared.js';

// Init Gitea's Fomantic settings
initGiteaFomantic();

onDomReady(() => {
  initGlobalCommon();

  initGlobalTooltips();
  initGlobalButtonClickOnEnter();
  initGlobalButtons();
  initGlobalCopyToClipboardListener();
  initGlobalDropzone();
  initGlobalEnterQuickSubmit();
  initGlobalFormDirtyLeaveConfirm();
  initGlobalLinkActions();

  initCommonOrganization();

  initCompSearchUserBox();
  initCompWebHookEditor();

  initInstall();

  initHeadNavbarContentToggle();
  initFootLanguageMenu();

  initCommentContent();
  initContextPopups();
  initHeatmap();
  initImageDiff();
  initMarkupAnchors();
  initMarkupContent();
  initServiceWorker();
  initSshKeyFormParser();
  initStopwatch();
  initTableSort();
  initFindFileInRepo();
  initCopyContent();

  initAdminCommon();
  initAdminEmails();
  initAdminUserListSearchForm();
  initAdminConfigs();

  initDashboardRepoList();

  initNotificationCount();
  initNotificationsTable();

  initOrgTeamSearchRepoBox();
  initOrgTeamSettings();

  initRepoActivityTopAuthorsChart();
  initRepoArchiveLinks();
  initRepoBranchButton();
  initRepoCodeView();
  initRepoCommentForm();
  initRepoEllipsisButton();
  initRepoCommitLastCommitLoader();
  initRepoEditor();
  initRepoGraphGit();
  initRepoIssueContentHistory();
  initRepoIssueDue();
  initRepoIssueList();
  initRepoIssueSidebarList();
  initRepoIssueReferenceRepositorySearch();
  initRepoIssueTimeTracking();
  initRepoIssueWipTitle();
  initRepoMigration();
  initRepoMigrationStatusChecker();
  initRepoProject();
  initRepoPullRequestMergeInstruction();
  initRepoPullRequestAllowMaintainerEdit();
  initRepoPullRequestReview();
  initRepoRelease();
  initRepoReleaseNew();
  initRepoSettingGitHook();
  initRepoSettingSearchTeamBox();
  initRepoSettingsCollaboration();
  initRepoTemplateSearch();
  initRepoTopicBar();
  initRepoWikiForm();
  initRepository();
  initRepositoryActionView();

  initCommitStatuses();
  initCaptcha();

  initUserAuthLinkAccountView();
  initUserAuthOauth2();
  initUserAuthWebAuthn();
  initUserAuthWebAuthnRegister();
  initUserSettings();
  initRepoDiffView();
<<<<<<< HEAD
  initSettingVariables();
=======
  initRepoIssueGotoID();
>>>>>>> ff562926
});<|MERGE_RESOLUTION|>--- conflicted
+++ resolved
@@ -176,9 +176,6 @@
   initUserAuthWebAuthnRegister();
   initUserSettings();
   initRepoDiffView();
-<<<<<<< HEAD
+  initRepoIssueGotoID();
   initSettingVariables();
-=======
-  initRepoIssueGotoID();
->>>>>>> ff562926
 });