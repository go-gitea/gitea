/* globals wipPrefixes, issuesTribute, emojiTribute */
/* exported timeAddManual, toggleStopwatch, cancelStopwatch */
/* exported toggleDeadlineForm, setDeadline, updateDeadline, deleteDependencyModal, cancelCodeComment, onOAuthLoginClick */

import './publicpath.js';
import './polyfills.js';

import Vue from 'vue';
import 'jquery.are-you-sure';
import './vendor/semanticdropdown.js';
import {svg} from './utils.js';

import initContextPopups from './features/contextpopup.js';
import initGitGraph from './features/gitgraph.js';
import initClipboard from './features/clipboard.js';
import initUserHeatmap from './features/userheatmap.js';
import initDateTimePicker from './features/datetimepicker.js';
import createDropzone from './features/dropzone.js';
import initTableSort from './features/tablesort.js';
import highlight from './features/highlight.js';
import ActivityTopAuthors from './components/ActivityTopAuthors.vue';
import {initNotificationsTable, initNotificationCount} from './features/notification.js';

const {AppSubUrl, StaticUrlPrefix, csrf} = window.config;

function htmlEncode(text) {
  return jQuery('<div />').text(text).html();
}

let previewFileModes;
let simpleMDEditor;
const commentMDEditors = {};
let codeMirrorEditor;

// Silence fomantic's error logging when tabs are used without a target content element
$.fn.tab.settings.silent = true;

function initCommentPreviewTab($form) {
  const $tabMenu = $form.find('.tabular.menu');
  $tabMenu.find('.item').tab();
  $tabMenu.find(`.item[data-tab="${$tabMenu.data('preview')}"]`).on('click', function () {
    const $this = $(this);
    $.post($this.data('url'), {
      _csrf: csrf,
      mode: 'gfm',
      context: $this.data('context'),
      text: $form.find(`.tab.segment[data-tab="${$tabMenu.data('write')}"] textarea`).val()
    }, (data) => {
      const $previewPanel = $form.find(`.tab.segment[data-tab="${$tabMenu.data('preview')}"]`);
      $previewPanel.html(data);
      emojify.run($previewPanel[0]);
      $('pre code', $previewPanel[0]).each(function () {
        highlight(this);
      });
    });
  });

  buttonsClickOnEnter();
}

function initEditPreviewTab($form) {
  const $tabMenu = $form.find('.tabular.menu');
  $tabMenu.find('.item').tab();
  const $previewTab = $tabMenu.find(`.item[data-tab="${$tabMenu.data('preview')}"]`);
  if ($previewTab.length) {
    previewFileModes = $previewTab.data('preview-file-modes').split(',');
    $previewTab.on('click', function () {
      const $this = $(this);
      let context = `{$this.data('context')}/`;
      const treePathEl = $form.find('input#tree_path');
      if (treePathEl.length > 0) {
        context += treePathEl.val();
      }
      context = context.substring(0, context.lastIndexOf('/'));
      $.post($this.data('url'), {
        _csrf: csrf,
        mode: 'gfm',
        context,
        text: $form.find(`.tab.segment[data-tab="${$tabMenu.data('write')}"] textarea`).val()
      }, (data) => {
        const $previewPanel = $form.find(`.tab.segment[data-tab="${$tabMenu.data('preview')}"]`);
        $previewPanel.html(data);
        emojify.run($previewPanel[0]);
        $('pre code', $previewPanel[0]).each(function () {
          highlight(this);
        });
      });
    });
  }
}

function initEditDiffTab($form) {
  const $tabMenu = $form.find('.tabular.menu');
  $tabMenu.find('.item').tab();
  $tabMenu.find(`.item[data-tab="${$tabMenu.data('diff')}"]`).on('click', function () {
    const $this = $(this);
    $.post($this.data('url'), {
      _csrf: csrf,
      context: $this.data('context'),
      content: $form.find(`.tab.segment[data-tab="${$tabMenu.data('write')}"] textarea`).val()
    }, (data) => {
      const $diffPreviewPanel = $form.find(`.tab.segment[data-tab="${$tabMenu.data('diff')}"]`);
      $diffPreviewPanel.html(data);
      emojify.run($diffPreviewPanel[0]);
    });
  });
}

function initEditForm() {
  if ($('.edit.form').length === 0) {
    return;
  }

  initEditPreviewTab($('.edit.form'));
  initEditDiffTab($('.edit.form'));
}

function initBranchSelector() {
  const $selectBranch = $('.ui.select-branch');
  const $branchMenu = $selectBranch.find('.reference-list-menu');
  $branchMenu.find('.item:not(.no-select)').on('click', function () {
    const selectedValue = $(this).data('id');
    $($(this).data('id-selector')).val(selectedValue);
    $selectBranch.find('.ui .branch-name').text(selectedValue);
  });
  $selectBranch.find('.reference.column').on('click', function () {
    $selectBranch.find('.scrolling.reference-list-menu').css('display', 'none');
    $selectBranch.find('.reference .text').removeClass('black');
    $($(this).data('target')).css('display', 'block');
    $(this).find('.text').addClass('black');
    return false;
  });
}

function initLabelEdit() {
// Create label
  const $newLabelPanel = $('.new-label.segment');
  $('.new-label.button').on('click', () => {
    $newLabelPanel.show();
  });
  $('.new-label.segment .cancel').on('click', () => {
    $newLabelPanel.hide();
  });

  $('.color-picker').each(function () {
    $(this).minicolors();
  });
  $('.precolors .color').on('click', function () {
    const color_hex = $(this).data('color-hex');
    $('.color-picker').val(color_hex);
    $('.minicolors-swatch-color').css('background-color', color_hex);
  });
  $('.edit-label-button').on('click', function () {
    $('#label-modal-id').val($(this).data('id'));
    $('.edit-label .new-label-input').val($(this).data('title'));
    $('.edit-label .new-label-desc-input').val($(this).data('description'));
    $('.edit-label .color-picker').val($(this).data('color'));
    $('.minicolors-swatch-color').css('background-color', $(this).data('color'));
    $('.edit-label.modal').modal({
      onApprove() {
        $('.edit-label.form').trigger('submit');
      }
    }).modal('show');
    return false;
  });
}

function updateIssuesMeta(url, action, issueIds, elementId, isAdd) {
  return new Promise(((resolve) => {
    $.ajax({
      type: 'POST',
      url,
      data: {
        _csrf: csrf,
        action,
        issue_ids: issueIds,
        id: elementId,
        is_add: isAdd
      },
      success: resolve
    });
  }));
}

function initRepoStatusChecker() {
  const migrating = $('#repo_migrating');
  $('#repo_migrating_failed').hide();
  if (migrating) {
    const repo_name = migrating.attr('repo');
    if (typeof repo_name === 'undefined') {
      return;
    }
    $.ajax({
      type: 'GET',
      url: `${AppSubUrl}/${repo_name}/status`,
      data: {
        _csrf: csrf,
      },
      complete(xhr) {
        if (xhr.status === 200) {
          if (xhr.responseJSON) {
            if (xhr.responseJSON.status === 0) {
              window.location.reload();
              return;
            }

            setTimeout(() => {
              initRepoStatusChecker();
            }, 2000);
            return;
          }
        }
        $('#repo_migrating_progress').hide();
        $('#repo_migrating_failed').show();
      }
    });
  }
}

function initReactionSelector(parent) {
  let reactions = '';
  if (!parent) {
    parent = $(document);
    reactions = '.reactions > ';
  }

  parent.find(`${reactions}a.label`).popup({position: 'bottom left', metadata: {content: 'title', title: 'none'}});

  parent.find(`.select-reaction > .menu > .item, ${reactions}a.label`).on('click', function (e) {
    const vm = this;
    e.preventDefault();

    if ($(this).hasClass('disabled')) return;

    const actionURL = $(this).hasClass('item') ? $(this).closest('.select-reaction').data('action-url') : $(this).data('action-url');
    const url = `${actionURL}/${$(this).hasClass('blue') ? 'unreact' : 'react'}`;
    $.ajax({
      type: 'POST',
      url,
      data: {
        _csrf: csrf,
        content: $(this).data('content')
      }
    }).done((resp) => {
      if (resp && (resp.html || resp.empty)) {
        const content = $(vm).closest('.content');
        let react = content.find('.segment.reactions');
        if (!resp.empty && react.length > 0) {
          react.remove();
        }
        if (!resp.empty) {
          react = $('<div class="ui attached segment reactions"></div>');
          const attachments = content.find('.segment.bottom:first');
          if (attachments.length > 0) {
            react.insertBefore(attachments);
          } else {
            react.appendTo(content);
          }
          react.html(resp.html);
          const hasEmoji = react.find('.has-emoji');
          for (let i = 0; i < hasEmoji.length; i++) {
            emojify.run(hasEmoji.get(i));
          }
          react.find('.dropdown').dropdown();
          initReactionSelector(react);
        }
      }
    });
  });
}

function insertAtCursor(field, value) {
  if (field.selectionStart || field.selectionStart === 0) {
    const startPos = field.selectionStart;
    const endPos = field.selectionEnd;
    field.value = field.value.substring(0, startPos) + value + field.value.substring(endPos, field.value.length);
    field.selectionStart = startPos + value.length;
    field.selectionEnd = startPos + value.length;
  } else {
    field.value += value;
  }
}

function replaceAndKeepCursor(field, oldval, newval) {
  if (field.selectionStart || field.selectionStart === 0) {
    const startPos = field.selectionStart;
    const endPos = field.selectionEnd;
    field.value = field.value.replace(oldval, newval);
    field.selectionStart = startPos + newval.length - oldval.length;
    field.selectionEnd = endPos + newval.length - oldval.length;
  } else {
    field.value = field.value.replace(oldval, newval);
  }
}

function retrieveImageFromClipboardAsBlob(pasteEvent, callback) {
  if (!pasteEvent.clipboardData) {
    return;
  }

  const {items} = pasteEvent.clipboardData;
  if (typeof items === 'undefined') {
    return;
  }

  for (let i = 0; i < items.length; i++) {
    if (!items[i].type.includes('image')) continue;
    const blob = items[i].getAsFile();

    if (typeof (callback) === 'function') {
      pasteEvent.preventDefault();
      pasteEvent.stopPropagation();
      callback(blob);
    }
  }
}

function uploadFile(file, callback) {
  const xhr = new XMLHttpRequest();

  xhr.addEventListener('load', () => {
    if (xhr.status === 200) {
      callback(xhr.responseText);
    }
  });

  xhr.open('post', `${AppSubUrl}/attachments`, true);
  xhr.setRequestHeader('X-Csrf-Token', csrf);
  const formData = new FormData();
  formData.append('file', file, file.name);
  xhr.send(formData);
}

function reload() {
  window.location.reload();
}

function initImagePaste(target) {
  target.each(function () {
    const field = this;
    field.addEventListener('paste', (event) => {
      retrieveImageFromClipboardAsBlob(event, (img) => {
        const name = img.name.substr(0, img.name.lastIndexOf('.'));
        insertAtCursor(field, `![${name}]()`);
        uploadFile(img, (res) => {
          const data = JSON.parse(res);
          replaceAndKeepCursor(field, `![${name}]()`, `![${name}](${AppSubUrl}/attachments/${data.uuid})`);
          const input = $(`<input id="${data.uuid}" name="files" type="hidden">`).val(data.uuid);
          $('.files').append(input);
        });
      });
    }, false);
  });
}

function initSimpleMDEImagePaste(simplemde, files) {
  simplemde.codemirror.on('paste', (_, event) => {
    retrieveImageFromClipboardAsBlob(event, (img) => {
      const name = img.name.substr(0, img.name.lastIndexOf('.'));
      uploadFile(img, (res) => {
        const data = JSON.parse(res);
        const pos = simplemde.codemirror.getCursor();
        simplemde.codemirror.replaceRange(`![${name}](${AppSubUrl}/attachments/${data.uuid})`, pos);
        const input = $(`<input id="${data.uuid}" name="files" type="hidden">`).val(data.uuid);
        files.append(input);
      });
    });
  });
}

let autoSimpleMDE;

function initCommentForm() {
  if ($('.comment.form').length === 0) {
    return;
  }

  autoSimpleMDE = setCommentSimpleMDE($('.comment.form textarea:not(.review-textarea)'));
  initBranchSelector();
  initCommentPreviewTab($('.comment.form'));
  initImagePaste($('.comment.form textarea'));

  // Listsubmit
  function initListSubmits(selector, outerSelector) {
    const $list = $(`.ui.${outerSelector}.list`);
    const $noSelect = $list.find('.no-select');
    const $listMenu = $(`.${selector} .menu`);
    let hasLabelUpdateAction = $listMenu.data('action') === 'update';
    const labels = {};

    $(`.${selector}`).dropdown('setting', 'onHide', () => {
      hasLabelUpdateAction = $listMenu.data('action') === 'update'; // Update the var
      if (hasLabelUpdateAction) {
        const promises = [];
        Object.keys(labels).forEach((elementId) => {
          const label = labels[elementId];
          const promise = updateIssuesMeta(
            label['update-url'],
            label.action,
            label['issue-id'],
            elementId,
            label['is-checked']
          );
          promises.push(promise);
        });
        Promise.all(promises).then(reload);
      }
    });

    $listMenu.find('.item:not(.no-select)').on('click', function () {
      // we don't need the action attribute when updating assignees
      if (selector === 'select-assignees-modify' || selector === 'select-reviewers-modify') {
        // UI magic. We need to do this here, otherwise it would destroy the functionality of
        // adding/removing labels

        if ($(this).data('can-change') === 'block') {
          return false;
        }

        if ($(this).hasClass('checked')) {
          $(this).removeClass('checked');
          $(this).find('.octicon-check').addClass('invisible');
          $(this).data('is-checked', 'remove');
        } else {
          $(this).addClass('checked');
          $(this).find('.octicon-check').removeClass('invisible');
          $(this).data('is-checked', 'add');
        }

        updateIssuesMeta(
          $listMenu.data('update-url'),
          '',
          $listMenu.data('issue-id'),
          $(this).data('id'),
          $(this).data('is-checked')
        );
        $listMenu.data('action', 'update'); // Update to reload the page when we updated items
        return false;
      }

      if ($(this).hasClass('checked')) {
        $(this).removeClass('checked');
        $(this).find('.octicon-check').addClass('invisible');
        if (hasLabelUpdateAction) {
          if (!($(this).data('id') in labels)) {
            labels[$(this).data('id')] = {
              'update-url': $listMenu.data('update-url'),
              action: 'detach',
              'issue-id': $listMenu.data('issue-id'),
            };
          } else {
            delete labels[$(this).data('id')];
          }
        }
      } else {
        $(this).addClass('checked');
        $(this).find('.octicon-check').removeClass('invisible');
        if (hasLabelUpdateAction) {
          if (!($(this).data('id') in labels)) {
            labels[$(this).data('id')] = {
              'update-url': $listMenu.data('update-url'),
              action: 'attach',
              'issue-id': $listMenu.data('issue-id'),
            };
          } else {
            delete labels[$(this).data('id')];
          }
        }
      }

      const listIds = [];
      $(this).parent().find('.item').each(function () {
        if ($(this).hasClass('checked')) {
          listIds.push($(this).data('id'));
          $($(this).data('id-selector')).removeClass('hide');
        } else {
          $($(this).data('id-selector')).addClass('hide');
        }
      });
      if (listIds.length === 0) {
        $noSelect.removeClass('hide');
      } else {
        $noSelect.addClass('hide');
      }
      $($(this).parent().data('id')).val(listIds.join(','));
      return false;
    });
    $listMenu.find('.no-select.item').on('click', function () {
      if (hasLabelUpdateAction || selector === 'select-assignees-modify') {
        updateIssuesMeta(
          $listMenu.data('update-url'),
          'clear',
          $listMenu.data('issue-id'),
          '',
          ''
        ).then(reload);
      }

      $(this).parent().find('.item').each(function () {
        $(this).removeClass('checked');
        $(this).find('.octicon').addClass('invisible');
        $(this).data('is-checked', 'remove');
      });

      $list.find('.item').each(function () {
        $(this).addClass('hide');
      });
      $noSelect.removeClass('hide');
      $($(this).parent().data('id')).val('');
    });
  }

  // Init labels and assignees
  initListSubmits('select-label', 'labels');
  initListSubmits('select-assignees', 'assignees');
  initListSubmits('select-assignees-modify', 'assignees');
  initListSubmits('select-reviewers-modify', 'assignees');

  function selectItem(select_id, input_id) {
    const $menu = $(`${select_id} .menu`);
    const $list = $(`.ui${select_id}.list`);
    const hasUpdateAction = $menu.data('action') === 'update';

    $menu.find('.item:not(.no-select)').on('click', function () {
      $(this).parent().find('.item').each(function () {
        $(this).removeClass('selected active');
      });

      $(this).addClass('selected active');
      if (hasUpdateAction) {
        updateIssuesMeta(
          $menu.data('update-url'),
          '',
          $menu.data('issue-id'),
          $(this).data('id'),
          $(this).data('is-checked')
        ).then(reload);
      }
      switch (input_id) {
        case '#milestone_id':
          $list.find('.selected').html(`<a class="item" href=${$(this).data('href')}>${
            htmlEncode($(this).text())}</a>`);
          break;
        case '#assignee_id':
          $list.find('.selected').html(`<a class="item" href=${$(this).data('href')}>` +
                        `<img class="ui avatar image" src=${$(this).data('avatar')}>${
                          htmlEncode($(this).text())}</a>`);
      }
      $(`.ui${select_id}.list .no-select`).addClass('hide');
      $(input_id).val($(this).data('id'));
    });
    $menu.find('.no-select.item').on('click', function () {
      $(this).parent().find('.item:not(.no-select)').each(function () {
        $(this).removeClass('selected active');
      });

      if (hasUpdateAction) {
        updateIssuesMeta(
          $menu.data('update-url'),
          '',
          $menu.data('issue-id'),
          $(this).data('id'),
          $(this).data('is-checked')
        ).then(reload);
      }

      $list.find('.selected').html('');
      $list.find('.no-select').removeClass('hide');
      $(input_id).val('');
    });
  }

  // Milestone and assignee
  selectItem('.select-milestone', '#milestone_id');
  selectItem('.select-assignee', '#assignee_id');
}

function initInstall() {
  if ($('.install').length === 0) {
    return;
  }

  if ($('#db_host').val() === '') {
    $('#db_host').val('127.0.0.1:3306');
    $('#db_user').val('gitea');
    $('#db_name').val('gitea');
  }

  // Database type change detection.
  $('#db_type').on('change', function () {
    const sqliteDefault = 'data/gitea.db';
    const tidbDefault = 'data/gitea_tidb';

    const dbType = $(this).val();
    if (dbType === 'SQLite3') {
      $('#sql_settings').hide();
      $('#pgsql_settings').hide();
      $('#mysql_settings').hide();
      $('#sqlite_settings').show();

      if (dbType === 'SQLite3' && $('#db_path').val() === tidbDefault) {
        $('#db_path').val(sqliteDefault);
      }
      return;
    }

    const dbDefaults = {
      MySQL: '127.0.0.1:3306',
      PostgreSQL: '127.0.0.1:5432',
      MSSQL: '127.0.0.1:1433'
    };

    $('#sqlite_settings').hide();
    $('#sql_settings').show();

    $('#pgsql_settings').toggle(dbType === 'PostgreSQL');
    $('#mysql_settings').toggle(dbType === 'MySQL');
    $.each(dbDefaults, (_type, defaultHost) => {
      if ($('#db_host').val() === defaultHost) {
        $('#db_host').val(dbDefaults[dbType]);
        return false;
      }
    });
  });

  // TODO: better handling of exclusive relations.
  $('#offline-mode input').on('change', function () {
    if ($(this).is(':checked')) {
      $('#disable-gravatar').checkbox('check');
      $('#federated-avatar-lookup').checkbox('uncheck');
    }
  });
  $('#disable-gravatar input').on('change', function () {
    if ($(this).is(':checked')) {
      $('#federated-avatar-lookup').checkbox('uncheck');
    } else {
      $('#offline-mode').checkbox('uncheck');
    }
  });
  $('#federated-avatar-lookup input').on('change', function () {
    if ($(this).is(':checked')) {
      $('#disable-gravatar').checkbox('uncheck');
      $('#offline-mode').checkbox('uncheck');
    }
  });
  $('#enable-openid-signin input').on('change', function () {
    if ($(this).is(':checked')) {
      if (!$('#disable-registration input').is(':checked')) {
        $('#enable-openid-signup').checkbox('check');
      }
    } else {
      $('#enable-openid-signup').checkbox('uncheck');
    }
  });
  $('#disable-registration input').on('change', function () {
    if ($(this).is(':checked')) {
      $('#enable-captcha').checkbox('uncheck');
      $('#enable-openid-signup').checkbox('uncheck');
    } else {
      $('#enable-openid-signup').checkbox('check');
    }
  });
  $('#enable-captcha input').on('change', function () {
    if ($(this).is(':checked')) {
      $('#disable-registration').checkbox('uncheck');
    }
  });
}

function initIssueComments() {
  if ($('.repository.view.issue .timeline').length === 0) return;

  $('.re-request-review').on('click', function (event) {
    const url = $(this).data('update-url');
    const issueId = $(this).data('issue-id');
    const id = $(this).data('id');
    const isChecked = $(this).data('is-checked');

    event.preventDefault();
    updateIssuesMeta(
      url,
      '',
      issueId,
      id,
      isChecked
    ).then(reload);
  });

  $(document).on('click', (event) => {
    const urlTarget = $(':target');
    if (urlTarget.length === 0) return;

    const urlTargetId = urlTarget.attr('id');
    if (!urlTargetId) return;
    if (!/^(issue|pull)(comment)?-\d+$/.test(urlTargetId)) return;

    const $target = $(event.target);

    if ($target.closest(`#${urlTargetId}`).length === 0) {
      const scrollPosition = $(window).scrollTop();
      window.location.hash = '';
      $(window).scrollTop(scrollPosition);
      window.history.pushState(null, null, ' ');
    }
  });
}

async function initRepository() {
  if ($('.repository').length === 0) {
    return;
  }

  function initFilterSearchDropdown(selector) {
    const $dropdown = $(selector);
    $dropdown.dropdown({
      fullTextSearch: true,
      selectOnKeydown: false,
      onChange(_text, _value, $choice) {
        if ($choice.data('url')) {
          window.location.href = $choice.data('url');
        }
      },
      message: {noResults: $dropdown.data('no-results')}
    });
  }

  // File list and commits
  if ($('.repository.file.list').length > 0 || ('.repository.commits').length > 0) {
    initFilterBranchTagDropdown('.choose.reference .dropdown');
  }

  // Wiki
  if ($('.repository.wiki.view').length > 0) {
    initFilterSearchDropdown('.choose.page .dropdown');
  }

  // Options
  if ($('.repository.settings.options').length > 0) {
    // Enable or select internal/external wiki system and issue tracker.
    $('.enable-system').on('change', function () {
      if (this.checked) {
        $($(this).data('target')).removeClass('disabled');
        if (!$(this).data('context')) $($(this).data('context')).addClass('disabled');
      } else {
        $($(this).data('target')).addClass('disabled');
        if (!$(this).data('context')) $($(this).data('context')).removeClass('disabled');
      }
    });
    $('.enable-system-radio').on('change', function () {
      if (this.value === 'false') {
        $($(this).data('target')).addClass('disabled');
        if (typeof $(this).data('context') !== 'undefined') $($(this).data('context')).removeClass('disabled');
      } else if (this.value === 'true') {
        $($(this).data('target')).removeClass('disabled');
        if (typeof $(this).data('context') !== 'undefined') $($(this).data('context')).addClass('disabled');
      }
    });
  }

  // Labels
  if ($('.repository.labels').length > 0) {
    initLabelEdit();
  }

  // Milestones
  if ($('.repository.new.milestone').length > 0) {
    const $datepicker = $('.milestone.datepicker');

    await initDateTimePicker($datepicker.data('lang'));

    $datepicker.datetimepicker({
      inline: true,
      timepicker: false,
      startDate: $datepicker.data('start-date'),
      onSelectDate(date) {
        $('#deadline').val(date.toISOString().substring(0, 10));
      },
    });
    $('#clear-date').on('click', () => {
      $('#deadline').val('');
      return false;
    });
  }

  // Issues
  if ($('.repository.view.issue').length > 0) {
    // Edit issue title
    const $issueTitle = $('#issue-title');
    const $editInput = $('#edit-title-input input');
    const editTitleToggle = function () {
      $issueTitle.toggle();
      $('.not-in-edit').toggle();
      $('#edit-title-input').toggle();
      $('#pull-desc').toggle();
      $('#pull-desc-edit').toggle();
      $('.in-edit').toggle();
      $editInput.focus();
      return false;
    };

    const changeBranchSelect = function () {
      const selectionTextField = $('#pull-target-branch');

      const baseName = selectionTextField.data('basename');
      const branchNameNew = $(this).data('branch');
      const branchNameOld = selectionTextField.data('branch');

      // Replace branch name to keep translation from HTML template
      selectionTextField.html(selectionTextField.html().replace(
        `${baseName}:${branchNameOld}`,
        `${baseName}:${branchNameNew}`
      ));
      selectionTextField.data('branch', branchNameNew); // update branch name in setting
    };
    $('#branch-select > .item').on('click', changeBranchSelect);

    $('#edit-title').on('click', editTitleToggle);
    $('#cancel-edit-title').on('click', editTitleToggle);
    $('#save-edit-title').on('click', editTitleToggle).on('click', function () {
      const pullrequest_targetbranch_change = function (update_url) {
        const targetBranch = $('#pull-target-branch').data('branch');
        const $branchTarget = $('#branch_target');
        if (targetBranch === $branchTarget.text()) {
          return false;
        }
        $.post(update_url, {
          _csrf: csrf,
          target_branch: targetBranch
        }).success((data) => {
          $branchTarget.text(data.base_branch);
        }).always(() => {
          reload();
        });
      };

      const pullrequest_target_update_url = $(this).data('target-update-url');
      if ($editInput.val().length === 0 || $editInput.val() === $issueTitle.text()) {
        $editInput.val($issueTitle.text());
        pullrequest_targetbranch_change(pullrequest_target_update_url);
      } else {
        $.post($(this).data('update-url'), {
          _csrf: csrf,
          title: $editInput.val()
        }, (data) => {
          $editInput.val(data.title);
          $issueTitle.text(data.title);
          pullrequest_targetbranch_change(pullrequest_target_update_url);
          reload();
        });
      }
      return false;
    });

    // Issue Comments
    initIssueComments();

    // Issue/PR Context Menus
    $('.context-dropdown').dropdown({
      action: 'hide'
    });

    // Quote reply
    $('.quote-reply').on('click', function (event) {
      $(this).closest('.dropdown').find('.menu').toggle('visible');
      const target = $(this).data('target');
      const quote = $(`#comment-${target}`).text().replace(/\n/g, '\n> ');
      const content = `> ${quote}\n\n`;

      let $content;
      if ($(this).hasClass('quote-reply-diff')) {
        const $parent = $(this).closest('.comment-code-cloud');
        $parent.find('button.comment-form-reply').trigger('click');
        $content = $parent.find('[name="content"]');
        if ($content.val() !== '') {
          $content.val(`${$content.val()}\n\n${content}`);
        } else {
          $content.val(`${content}`);
        }
        $content.focus();
      } else if (autoSimpleMDE !== null) {
        if (autoSimpleMDE.value() !== '') {
          autoSimpleMDE.value(`${autoSimpleMDE.value()}\n\n${content}`);
        } else {
          autoSimpleMDE.value(`${content}`);
        }
      }
      event.preventDefault();
    });

    // Edit issue or comment content
    $('.edit-content').on('click', async function (event) {
      $(this).closest('.dropdown').find('.menu').toggle('visible');
      const $segment = $(this).closest('.header').next();
      const $editContentZone = $segment.find('.edit-content-zone');
      const $renderContent = $segment.find('.render-content');
      const $rawContent = $segment.find('.raw-content');
      let $textarea;
      let $simplemde;

      // Setup new form
      if ($editContentZone.html().length === 0) {
        $editContentZone.html($('#edit-content-form').html());
        $textarea = $editContentZone.find('textarea');
        issuesTribute.attach($textarea.get());
        emojiTribute.attach($textarea.get());

        let dz;
        const $dropzone = $editContentZone.find('.dropzone');
        const $files = $editContentZone.find('.comment-files');
        if ($dropzone.length > 0) {
          $dropzone.data('saved', false);

          const filenameDict = {};
          dz = await createDropzone($dropzone[0], {
            url: $dropzone.data('upload-url'),
            headers: {'X-Csrf-Token': csrf},
            maxFiles: $dropzone.data('max-file'),
            maxFilesize: $dropzone.data('max-size'),
            acceptedFiles: ($dropzone.data('accepts') === '*/*') ? null : $dropzone.data('accepts'),
            addRemoveLinks: true,
            dictDefaultMessage: $dropzone.data('default-message'),
            dictInvalidFileType: $dropzone.data('invalid-input-type'),
            dictFileTooBig: $dropzone.data('file-too-big'),
            dictRemoveFile: $dropzone.data('remove-file'),
            init() {
              this.on('success', (file, data) => {
                filenameDict[file.name] = {
                  uuid: data.uuid,
                  submitted: false
                };
                const input = $(`<input id="${data.uuid}" name="files" type="hidden">`).val(data.uuid);
                $files.append(input);
              });
              this.on('removedfile', (file) => {
                if (!(file.name in filenameDict)) {
                  return;
                }
                $(`#${filenameDict[file.name].uuid}`).remove();
                if ($dropzone.data('remove-url') && $dropzone.data('csrf') && !filenameDict[file.name].submitted) {
                  $.post($dropzone.data('remove-url'), {
                    file: filenameDict[file.name].uuid,
                    _csrf: $dropzone.data('csrf')
                  });
                }
              });
              this.on('submit', () => {
                $.each(filenameDict, (name) => {
                  filenameDict[name].submitted = true;
                });
              });
              this.on('reload', () => {
                $.getJSON($editContentZone.data('attachment-url'), (data) => {
                  dz.removeAllFiles(true);
                  $files.empty();
                  $.each(data, function () {
                    const imgSrc = `${$dropzone.data('upload-url')}/${this.uuid}`;
                    dz.emit('addedfile', this);
                    dz.emit('thumbnail', this, imgSrc);
                    dz.emit('complete', this);
                    dz.files.push(this);
                    filenameDict[this.name] = {
                      submitted: true,
                      uuid: this.uuid
                    };
                    $dropzone.find(`img[src='${imgSrc}']`).css('max-width', '100%');
                    const input = $(`<input id="${this.uuid}" name="files" type="hidden">`).val(this.uuid);
                    $files.append(input);
                  });
                });
              });
            }
          });
          dz.emit('reload');
        }
        // Give new write/preview data-tab name to distinguish from others
        const $editContentForm = $editContentZone.find('.ui.comment.form');
        const $tabMenu = $editContentForm.find('.tabular.menu');
        $tabMenu.attr('data-write', $editContentZone.data('write'));
        $tabMenu.attr('data-preview', $editContentZone.data('preview'));
        $tabMenu.find('.write.item').attr('data-tab', $editContentZone.data('write'));
        $tabMenu.find('.preview.item').attr('data-tab', $editContentZone.data('preview'));
        $editContentForm.find('.write.segment').attr('data-tab', $editContentZone.data('write'));
        $editContentForm.find('.preview.segment').attr('data-tab', $editContentZone.data('preview'));
        $simplemde = setCommentSimpleMDE($textarea);
        commentMDEditors[$editContentZone.data('write')] = $simplemde;
        initCommentPreviewTab($editContentForm);
        initSimpleMDEImagePaste($simplemde, $files);

        $editContentZone.find('.cancel.button').on('click', () => {
          $renderContent.show();
          $editContentZone.hide();
          dz.emit('reload');
        });
        $editContentZone.find('.save.button').on('click', () => {
          $renderContent.show();
          $editContentZone.hide();
          const $attachments = $files.find('[name=files]').map(function () {
            return $(this).val();
          }).get();
          $.post($editContentZone.data('update-url'), {
            _csrf: csrf,
            content: $textarea.val(),
            context: $editContentZone.data('context'),
            files: $attachments
          }, (data) => {
            if (data.length === 0) {
              $renderContent.html($('#no-content').html());
            } else {
              $renderContent.html(data.content);
              emojify.run($renderContent[0]);
              $('pre code', $renderContent[0]).each(function () {
                highlight(this);
              });
            }
            const $content = $segment.parent();
            if (!$content.find('.ui.small.images').length) {
              if (data.attachments !== '') {
                $content.append(
                  '<div class="ui bottom attached segment"><div class="ui small images"></div></div>'
                );
                $content.find('.ui.small.images').html(data.attachments);
              }
            } else if (data.attachments === '') {
              $content.find('.ui.small.images').parent().remove();
            } else {
              $content.find('.ui.small.images').html(data.attachments);
            }
            dz.emit('submit');
            dz.emit('reload');
          });
        });
      } else {
        $textarea = $segment.find('textarea');
        $simplemde = commentMDEditors[$editContentZone.data('write')];
      }

      // Show write/preview tab and copy raw content as needed
      $editContentZone.show();
      $renderContent.hide();
      if ($textarea.val().length === 0) {
        $textarea.val($rawContent.text());
        $simplemde.value($rawContent.text());
      }
      $textarea.focus();
      $simplemde.codemirror.focus();
      event.preventDefault();
    });

    // Delete comment
    $('.delete-comment').on('click', function () {
      const $this = $(this);
      if (window.confirm($this.data('locale'))) {
        $.post($this.data('url'), {
          _csrf: csrf
        }).success(() => {
          $(`#${$this.data('comment-id')}`).remove();
        });
      }
      return false;
    });

    // Change status
    const $statusButton = $('#status-button');
    $('#comment-form .edit_area').on('keyup', function () {
      if ($(this).val().length === 0) {
        $statusButton.text($statusButton.data('status'));
      } else {
        $statusButton.text($statusButton.data('status-and-comment'));
      }
    });
    $statusButton.on('click', () => {
      $('#status').val($statusButton.data('status-val'));
      $('#comment-form').trigger('submit');
    });

    // Pull Request merge button
    const $mergeButton = $('.merge-button > button');
    $mergeButton.on('click', function (e) {
      e.preventDefault();
      $(`.${$(this).data('do')}-fields`).show();
      $(this).parent().hide();
    });
    $('.merge-button > .dropdown').dropdown({
      onChange(_text, _value, $choice) {
        if ($choice.data('do')) {
          $mergeButton.find('.button-text').text($choice.text());
          $mergeButton.data('do', $choice.data('do'));
        }
      }
    });
    $('.merge-cancel').on('click', function (e) {
      e.preventDefault();
      $(this).closest('.form').hide();
      $mergeButton.parent().show();
    });
    initReactionSelector();
  }

  // Diff
  if ($('.repository.diff').length > 0) {
    $('.diff-counter').each(function () {
      const $item = $(this);
      const addLine = $item.find('span[data-line].add').data('line');
      const delLine = $item.find('span[data-line].del').data('line');
      const addPercent = parseFloat(addLine) / (parseFloat(addLine) + parseFloat(delLine)) * 100;
      $item.find('.bar .add').css('width', `${addPercent}%`);
    });
  }

  // Quick start and repository home
  $('#repo-clone-ssh').on('click', function () {
    $('.clone-url').text($(this).data('link'));
    $('#repo-clone-url').val($(this).data('link'));
    $(this).addClass('blue');
    $('#repo-clone-https').removeClass('blue');
    localStorage.setItem('repo-clone-protocol', 'ssh');
  });
  $('#repo-clone-https').on('click', function () {
    $('.clone-url').text($(this).data('link'));
    $('#repo-clone-url').val($(this).data('link'));
    $(this).addClass('blue');
    $('#repo-clone-ssh').removeClass('blue');
    localStorage.setItem('repo-clone-protocol', 'https');
  });
  $('#repo-clone-url').on('click', function () {
    $(this).select();
  });

  // Pull request
  const $repoComparePull = $('.repository.compare.pull');
  if ($repoComparePull.length > 0) {
    initFilterSearchDropdown('.choose.branch .dropdown');
    // show pull request form
    $repoComparePull.find('button.show-form').on('click', function (e) {
      e.preventDefault();
      $repoComparePull.find('.pullrequest-form').show();
      autoSimpleMDE.codemirror.refresh();
      $(this).parent().hide();
    });
  }

  // Branches
  if ($('.repository.settings.branches').length > 0) {
    initFilterSearchDropdown('.protected-branches .dropdown');
    $('.enable-protection, .enable-whitelist, .enable-statuscheck').on('change', function () {
      if (this.checked) {
        $($(this).data('target')).removeClass('disabled');
      } else {
        $($(this).data('target')).addClass('disabled');
      }
    });
    $('.disable-whitelist').on('change', function () {
      if (this.checked) {
        $($(this).data('target')).addClass('disabled');
      }
    });
  }

  // Language stats
  if ($('.language-stats').length > 0) {
    $('.language-stats').on('click', (e) => {
      e.preventDefault();
      $('.language-stats-details, .repository-menu').slideToggle();
    });
  }
}

function initMigration() {
  const toggleMigrations = function () {
    const authUserName = $('#auth_username').val();
    const cloneAddr = $('#clone_addr').val();
    if (!$('#mirror').is(':checked') && (authUserName && authUserName.length > 0) &&
        (cloneAddr !== undefined && (cloneAddr.startsWith('https://github.com') || cloneAddr.startsWith('http://github.com') || cloneAddr.startsWith('http://gitlab.com') || cloneAddr.startsWith('https://gitlab.com')))) {
      $('#migrate_items').show();
    } else {
      $('#migrate_items').hide();
    }
  };

  toggleMigrations();

  $('#clone_addr').on('input', toggleMigrations);
  $('#auth_username').on('input', toggleMigrations);
  $('#mirror').on('change', toggleMigrations);
}

function initPullRequestReview() {
  $('.show-outdated').on('click', function (e) {
    e.preventDefault();
    const id = $(this).data('comment');
    $(this).addClass('hide');
    $(`#code-comments-${id}`).removeClass('hide');
    $(`#code-preview-${id}`).removeClass('hide');
    $(`#hide-outdated-${id}`).removeClass('hide');
  });

  $('.hide-outdated').on('click', function (e) {
    e.preventDefault();
    const id = $(this).data('comment');
    $(this).addClass('hide');
    $(`#code-comments-${id}`).addClass('hide');
    $(`#code-preview-${id}`).addClass('hide');
    $(`#show-outdated-${id}`).removeClass('hide');
  });

  $('button.comment-form-reply').on('click', function (e) {
    e.preventDefault();
    $(this).hide();
    const form = $(this).parent().find('.comment-form');
    form.removeClass('hide');
    assingMenuAttributes(form.find('.menu'));
  });
  // The following part is only for diff views
  if ($('.repository.pull.diff').length === 0) {
    return;
  }

  $('.diff-detail-box.ui.sticky').sticky();

  $('.btn-review').on('click', function (e) {
    e.preventDefault();
    $(this).closest('.dropdown').find('.menu').toggle('visible');
  }).closest('.dropdown').find('.link.close')
    .on('click', function (e) {
      e.preventDefault();
      $(this).closest('.menu').toggle('visible');
    });

  $('.code-view .lines-code,.code-view .lines-num')
    .on('mouseenter', function () {
      const parent = $(this).closest('td');
      $(this).closest('tr').addClass(
        parent.hasClass('lines-num-old') || parent.hasClass('lines-code-old') ? 'focus-lines-old' : 'focus-lines-new'
      );
    })
    .on('mouseleave', function () {
      $(this).closest('tr').removeClass('focus-lines-new focus-lines-old');
    });
  $('.add-code-comment').on('click', function (e) {
    // https://github.com/go-gitea/gitea/issues/4745
    if ($(e.target).hasClass('btn-add-single')) {
      return;
    }
    e.preventDefault();
    const isSplit = $(this).closest('.code-diff').hasClass('code-diff-split');
    const side = $(this).data('side');
    const idx = $(this).data('idx');
    const path = $(this).data('path');
    const form = $('#pull_review_add_comment').html();
    const tr = $(this).closest('tr');
    let ntr = tr.next();
    if (!ntr.hasClass('add-comment')) {
      ntr = $(`<tr class="add-comment">${
        isSplit ? '<td class="lines-num"></td><td class="lines-type-marker"></td><td class="add-comment-left"></td><td class="lines-num"></td><td class="lines-type-marker"></td><td class="add-comment-right"></td>' :
          '<td class="lines-num"></td><td class="lines-num"></td><td class="lines-type-marker"></td><td class="add-comment-left add-comment-right"></td>'
      }</tr>`);
      tr.after(ntr);
    }
    const td = ntr.find(`.add-comment-${side}`);
    let commentCloud = td.find('.comment-code-cloud');
    if (commentCloud.length === 0) {
      td.html(form);
      commentCloud = td.find('.comment-code-cloud');
      assingMenuAttributes(commentCloud.find('.menu'));

      td.find("input[name='line']").val(idx);
      td.find("input[name='side']").val(side === 'left' ? 'previous' : 'proposed');
      td.find("input[name='path']").val(path);
    }
    commentCloud.find('textarea').focus();
  });
}

function assingMenuAttributes(menu) {
  const id = Math.floor(Math.random() * Math.floor(1000000));
  menu.attr('data-write', menu.attr('data-write') + id);
  menu.attr('data-preview', menu.attr('data-preview') + id);
  menu.find('.item').each(function () {
    const tab = $(this).attr('data-tab') + id;
    $(this).attr('data-tab', tab);
  });
  menu.parent().find("*[data-tab='write']").attr('data-tab', `write${id}`);
  menu.parent().find("*[data-tab='preview']").attr('data-tab', `preview${id}`);
  initCommentPreviewTab(menu.parent('.form'));
  return id;
}

function initRepositoryCollaboration() {
  // Change collaborator access mode
  $('.access-mode.menu .item').on('click', function () {
    const $menu = $(this).parent();
    $.post($menu.data('url'), {
      _csrf: csrf,
      uid: $menu.data('uid'),
      mode: $(this).data('value')
    });
  });
}

function initTeamSettings() {
  // Change team access mode
  $('.organization.new.team input[name=permission]').on('change', () => {
    const val = $('input[name=permission]:checked', '.organization.new.team').val();
    if (val === 'admin') {
      $('.organization.new.team .team-units').hide();
    } else {
      $('.organization.new.team .team-units').show();
    }
  });
}

function initWikiForm() {
  const $editArea = $('.repository.wiki textarea#edit_area');
  let sideBySideChanges = 0;
  let sideBySideTimeout = null;
  if ($editArea.length > 0) {
    const simplemde = new SimpleMDE({
      autoDownloadFontAwesome: false,
      element: $editArea[0],
      forceSync: true,
      previewRender(plainText, preview) { // Async method
        setTimeout(() => {
          // FIXME: still send render request when return back to edit mode
          const render = function () {
            sideBySideChanges = 0;
            if (sideBySideTimeout !== null) {
              clearTimeout(sideBySideTimeout);
              sideBySideTimeout = null;
            }
            $.post($editArea.data('url'), {
              _csrf: csrf,
              mode: 'gfm',
              context: $editArea.data('context'),
              text: plainText
            }, (data) => {
              preview.innerHTML = `<div class="markdown ui segment">${data}</div>`;
              emojify.run($('.editor-preview')[0]);
              $(preview).find('pre code').each((_, e) => {
                highlight(e);
              });
            });
          };
          if (!simplemde.isSideBySideActive()) {
            render();
          } else {
            // delay preview by keystroke counting
            sideBySideChanges++;
            if (sideBySideChanges > 10) {
              render();
            }
            // or delay preview by timeout
            if (sideBySideTimeout !== null) {
              clearTimeout(sideBySideTimeout);
              sideBySideTimeout = null;
            }
            sideBySideTimeout = setTimeout(render, 600);
          }
        }, 0);
        if (!simplemde.isSideBySideActive()) {
          return 'Loading...';
        }
        return preview.innerHTML;
      },
      renderingConfig: {
        singleLineBreaks: false
      },
      indentWithTabs: false,
      tabSize: 4,
      spellChecker: false,
      toolbar: ['bold', 'italic', 'strikethrough', '|',
        'heading-1', 'heading-2', 'heading-3', 'heading-bigger', 'heading-smaller', '|',
        {
          name: 'code-inline',
          action(e) {
            const cm = e.codemirror;
            const selection = cm.getSelection();
            cm.replaceSelection(`\`${selection}\``);
            if (!selection) {
              const cursorPos = cm.getCursor();
              cm.setCursor(cursorPos.line, cursorPos.ch - 1);
            }
            cm.focus();
          },
          className: 'fa fa-angle-right',
          title: 'Add Inline Code',
        }, 'code', 'quote', '|', {
          name: 'checkbox-empty',
          action(e) {
            const cm = e.codemirror;
            cm.replaceSelection(`\n- [ ] ${cm.getSelection()}`);
            cm.focus();
          },
          className: 'fa fa-square-o',
          title: 'Add Checkbox (empty)',
        },
        {
          name: 'checkbox-checked',
          action(e) {
            const cm = e.codemirror;
            cm.replaceSelection(`\n- [x] ${cm.getSelection()}`);
            cm.focus();
          },
          className: 'fa fa-check-square-o',
          title: 'Add Checkbox (checked)',
        }, '|',
        'unordered-list', 'ordered-list', '|',
        'link', 'image', 'table', 'horizontal-rule', '|',
        'clean-block', 'preview', 'fullscreen', 'side-by-side', '|',
        {
          name: 'revert-to-textarea',
          action(e) {
            e.toTextArea();
          },
          className: 'fa fa-file',
          title: 'Revert to simple textarea',
        },
      ]
    });
    $(simplemde.codemirror.getInputField()).addClass('js-quick-submit');

    setTimeout(() => {
      const $bEdit = $('.repository.wiki.new .previewtabs a[data-tab="write"]');
      const $bPrev = $('.repository.wiki.new .previewtabs a[data-tab="preview"]');
      const $toolbar = $('.editor-toolbar');
      const $bPreview = $('.editor-toolbar a.fa-eye');
      const $bSideBySide = $('.editor-toolbar a.fa-columns');
      $bEdit.on('click', () => {
        if ($toolbar.hasClass('disabled-for-preview')) {
          $bPreview.trigger('click');
        }
      });
      $bPrev.on('click', () => {
        if (!$toolbar.hasClass('disabled-for-preview')) {
          $bPreview.trigger('click');
        }
      });
      $bPreview.on('click', () => {
        setTimeout(() => {
          if ($toolbar.hasClass('disabled-for-preview')) {
            if ($bEdit.hasClass('active')) {
              $bEdit.removeClass('active');
            }
            if (!$bPrev.hasClass('active')) {
              $bPrev.addClass('active');
            }
          } else {
            if (!$bEdit.hasClass('active')) {
              $bEdit.addClass('active');
            }
            if ($bPrev.hasClass('active')) {
              $bPrev.removeClass('active');
            }
          }
        }, 0);
      });
      $bSideBySide.on('click', () => {
        sideBySideChanges = 10;
      });
    }, 0);
  }
}

// Adding function to get the cursor position in a text field to jQuery object.
$.fn.getCursorPosition = function () {
  const el = $(this).get(0);
  let pos = 0;
  if ('selectionStart' in el) {
    pos = el.selectionStart;
  } else if ('selection' in document) {
    el.focus();
    const Sel = document.selection.createRange();
    const SelLength = document.selection.createRange().text.length;
    Sel.moveStart('character', -el.value.length);
    pos = Sel.text.length - SelLength;
  }
  return pos;
};

function setSimpleMDE($editArea) {
  if (codeMirrorEditor) {
    codeMirrorEditor.toTextArea();
    codeMirrorEditor = null;
  }

  if (simpleMDEditor) {
    return true;
  }

  simpleMDEditor = new SimpleMDE({
    autoDownloadFontAwesome: false,
    element: $editArea[0],
    forceSync: true,
    renderingConfig: {
      singleLineBreaks: false
    },
    indentWithTabs: false,
    tabSize: 4,
    spellChecker: false,
    previewRender(plainText, preview) { // Async method
      setTimeout(() => {
        // FIXME: still send render request when return back to edit mode
        $.post($editArea.data('url'), {
          _csrf: csrf,
          mode: 'gfm',
          context: $editArea.data('context'),
          text: plainText
        }, (data) => {
          preview.innerHTML = `<div class="markdown ui segment">${data}</div>`;
          emojify.run($('.editor-preview')[0]);
        });
      }, 0);

      return 'Loading...';
    },
    toolbar: ['bold', 'italic', 'strikethrough', '|',
      'heading-1', 'heading-2', 'heading-3', 'heading-bigger', 'heading-smaller', '|',
      'code', 'quote', '|',
      'unordered-list', 'ordered-list', '|',
      'link', 'image', 'table', 'horizontal-rule', '|',
      'clean-block', 'preview', 'fullscreen', 'side-by-side', '|',
      {
        name: 'revert-to-textarea',
        action(e) {
          e.toTextArea();
        },
        className: 'fa fa-file',
        title: 'Revert to simple textarea',
      },
    ]
  });
  $(simpleMDEditor.codemirror.getInputField()).addClass('js-quick-submit');

  return true;
}

function setCommentSimpleMDE($editArea) {
  const simplemde = new SimpleMDE({
    autoDownloadFontAwesome: false,
    element: $editArea[0],
    forceSync: true,
    renderingConfig: {
      singleLineBreaks: false
    },
    indentWithTabs: false,
    tabSize: 4,
    spellChecker: false,
    toolbar: ['bold', 'italic', 'strikethrough', '|',
      'heading-1', 'heading-2', 'heading-3', 'heading-bigger', 'heading-smaller', '|',
      'code', 'quote', '|',
      'unordered-list', 'ordered-list', '|',
      'link', 'image', 'table', 'horizontal-rule', '|',
      'clean-block', '|',
      {
        name: 'revert-to-textarea',
        action(e) {
          e.toTextArea();
        },
        className: 'fa fa-file',
        title: 'Revert to simple textarea',
      },
    ]
  });
  $(simplemde.codemirror.getInputField()).addClass('js-quick-submit');
  simplemde.codemirror.setOption('extraKeys', {
    Enter: () => {
      if (!(issuesTribute.isActive || emojiTribute.isActive)) {
        return CodeMirror.Pass;
      }
    },
    Backspace: (cm) => {
      if (cm.getInputField().trigger) {
        cm.getInputField().trigger('input');
      }
      cm.execCommand('delCharBefore');
    }
  });
  issuesTribute.attach(simplemde.codemirror.getInputField());
  emojiTribute.attach(simplemde.codemirror.getInputField());
  return simplemde;
}

function setCodeMirror($editArea) {
  if (simpleMDEditor) {
    simpleMDEditor.toTextArea();
    simpleMDEditor = null;
  }

  if (codeMirrorEditor) {
    return true;
  }

  codeMirrorEditor = CodeMirror.fromTextArea($editArea[0], {
    lineNumbers: true
  });
  codeMirrorEditor.on('change', (cm, _change) => {
    $editArea.val(cm.getValue());
  });

  return true;
}

function initEditor() {
  $('.js-quick-pull-choice-option').on('change', function () {
    if ($(this).val() === 'commit-to-new-branch') {
      $('.quick-pull-branch-name').show();
      $('.quick-pull-branch-name input').prop('required', true);
    } else {
      $('.quick-pull-branch-name').hide();
      $('.quick-pull-branch-name input').prop('required', false);
    }
    $('#commit-button').text($(this).attr('button_text'));
  });

  const $editFilename = $('#file-name');
  $editFilename.on('keyup', function (e) {
    const $section = $('.breadcrumb span.section');
    const $divider = $('.breadcrumb div.divider');
    let value;
    let parts;

    if (e.keyCode === 8) {
      if ($(this).getCursorPosition() === 0) {
        if ($section.length > 0) {
          value = $section.last().find('a').text();
          $(this).val(value + $(this).val());
          $(this)[0].setSelectionRange(value.length, value.length);
          $section.last().remove();
          $divider.last().remove();
        }
      }
    }
    if (e.keyCode === 191) {
      parts = $(this).val().split('/');
      for (let i = 0; i < parts.length; ++i) {
        value = parts[i];
        if (i < parts.length - 1) {
          if (value.length) {
            $(`<span class="section"><a href="#">${value}</a></span>`).insertBefore($(this));
            $('<div class="divider"> / </div>').insertBefore($(this));
          }
        } else {
          $(this).val(value);
        }
        $(this)[0].setSelectionRange(0, 0);
      }
    }
    parts = [];
    $('.breadcrumb span.section').each(function () {
      const element = $(this);
      if (element.find('a').length) {
        parts.push(element.find('a').text());
      } else {
        parts.push(element.text());
      }
    });
    if ($(this).val()) parts.push($(this).val());
    $('#tree_path').val(parts.join('/'));
  }).trigger('keyup');

  const $editArea = $('.repository.editor textarea#edit_area');
  if (!$editArea.length) return;

  const markdownFileExts = $editArea.data('markdown-file-exts').split(',');
  const lineWrapExtensions = $editArea.data('line-wrap-extensions').split(',');

  $editFilename.on('keyup', () => {
    const val = $editFilename.val();
    let mode, spec, extension, extWithDot, dataUrl, apiCall;

    extension = extWithDot = '';
    const m = /.+\.([^.]+)$/.exec(val);
    if (m) {
      extension = m[1];
      extWithDot = `.${extension}`;
    }

    const info = CodeMirror.findModeByExtension(extension);
    const previewLink = $('a[data-tab=preview]');
    if (info) {
      mode = info.mode;
      spec = info.mime;
      apiCall = mode;
    } else {
      apiCall = extension;
    }

    if (previewLink.length && apiCall && previewFileModes && previewFileModes.length && previewFileModes.includes(apiCall)) {
      dataUrl = previewLink.data('url');
      previewLink.data('url', dataUrl.replace(/(.*)\/.*/i, `$1/${mode}`));
      previewLink.show();
    } else {
      previewLink.hide();
    }

    // If this file is a Markdown extensions, we will load that editor and return
    if (markdownFileExts.includes(extWithDot)) {
      if (setSimpleMDE($editArea)) {
        return;
      }
    }

    // Else we are going to use CodeMirror
    if (!codeMirrorEditor && !setCodeMirror($editArea)) {
      return;
    }

    if (mode) {
      codeMirrorEditor.setOption('mode', spec);
      CodeMirror.autoLoadMode(codeMirrorEditor, mode);
    }

    if (lineWrapExtensions.includes(extWithDot)) {
      codeMirrorEditor.setOption('lineWrapping', true);
    } else {
      codeMirrorEditor.setOption('lineWrapping', false);
    }

    // get the filename without any folder
    let value = $editFilename.val();
    if (value.length === 0) {
      return;
    }
    value = value.split('/');
    value = value[value.length - 1];

    $.getJSON($editFilename.data('ec-url-prefix') + value, (editorconfig) => {
      if (editorconfig.indent_style === 'tab') {
        codeMirrorEditor.setOption('indentWithTabs', true);
        codeMirrorEditor.setOption('extraKeys', {});
      } else {
        codeMirrorEditor.setOption('indentWithTabs', false);
        // required because CodeMirror doesn't seems to use spaces correctly for {"indentWithTabs": false}:
        // - https://github.com/codemirror/CodeMirror/issues/988
        // - https://codemirror.net/doc/manual.html#keymaps
        codeMirrorEditor.setOption('extraKeys', {
          Tab(cm) {
            const spaces = new Array(parseInt(cm.getOption('indentUnit')) + 1).join(' ');
            cm.replaceSelection(spaces);
          }
        });
      }
      codeMirrorEditor.setOption('indentUnit', editorconfig.indent_size || 4);
      codeMirrorEditor.setOption('tabSize', editorconfig.tab_width || 4);
    });
  }).trigger('keyup');

  // Using events from https://github.com/codedance/jquery.AreYouSure#advanced-usage
  // to enable or disable the commit button
  const $commitButton = $('#commit-button');
  const $editForm = $('.ui.edit.form');
  const dirtyFileClass = 'dirty-file';

  // Disabling the button at the start
  $commitButton.prop('disabled', true);

  // Registering a custom listener for the file path and the file content
  $editForm.areYouSure({
    silent: true,
    dirtyClass: dirtyFileClass,
    fieldSelector: ':input:not(.commit-form-wrapper :input)',
    change() {
      const dirty = $(this).hasClass(dirtyFileClass);
      $commitButton.prop('disabled', !dirty);
    }
  });

  $commitButton.on('click', (event) => {
    // A modal which asks if an empty file should be committed
    if ($editArea.val().length === 0) {
      $('#edit-empty-content-modal').modal({
        onApprove() {
          $('.edit.form').trigger('submit');
        }
      }).modal('show');
      event.preventDefault();
    }
  });
}

function initOrganization() {
  if ($('.organization').length === 0) {
    return;
  }

  // Options
  if ($('.organization.settings.options').length > 0) {
    $('#org_name').on('keyup', function () {
      const $prompt = $('#org-name-change-prompt');
      if ($(this).val().toString().toLowerCase() !== $(this).data('org-name').toString().toLowerCase()) {
        $prompt.show();
      } else {
        $prompt.hide();
      }
    });
  }

  // Labels
  if ($('.organization.settings.labels').length > 0) {
    initLabelEdit();
  }
}

function initUserSettings() {
  // Options
  if ($('.user.settings.profile').length > 0) {
    $('#username').on('keyup', function () {
      const $prompt = $('#name-change-prompt');
      if ($(this).val().toString().toLowerCase() !== $(this).data('name').toString().toLowerCase()) {
        $prompt.show();
      } else {
        $prompt.hide();
      }
    });
  }
}

function initGithook() {
  if ($('.edit.githook').length === 0) {
    return;
  }

  CodeMirror.autoLoadMode(CodeMirror.fromTextArea($('#content')[0], {
    lineNumbers: true,
    mode: 'shell'
  }), 'shell');
}

function initWebhook() {
  if ($('.new.webhook').length === 0) {
    return;
  }

  $('.events.checkbox input').on('change', function () {
    if ($(this).is(':checked')) {
      $('.events.fields').show();
    }
  });
  $('.non-events.checkbox input').on('change', function () {
    if ($(this).is(':checked')) {
      $('.events.fields').hide();
    }
  });

  const updateContentType = function () {
    const visible = $('#http_method').val() === 'POST';
    $('#content_type').parent().parent()[visible ? 'show' : 'hide']();
  };
  updateContentType();
  $('#http_method').on('change', () => {
    updateContentType();
  });

  // Test delivery
  $('#test-delivery').on('click', function () {
    const $this = $(this);
    $this.addClass('loading disabled');
    $.post($this.data('link'), {
      _csrf: csrf
    }).done(
      setTimeout(() => {
        window.location.href = $this.data('redirect');
      }, 5000)
    );
  });
}

function initAdmin() {
  if ($('.admin').length === 0) {
    return;
  }

  // New user
  if ($('.admin.new.user').length > 0 || $('.admin.edit.user').length > 0) {
    $('#login_type').on('change', function () {
      if ($(this).val().substring(0, 1) === '0') {
        $('#login_name').removeAttr('required');
        $('.non-local').hide();
        $('.local').show();
        $('#user_name').focus();

        if ($(this).data('password') === 'required') {
          $('#password').attr('required', 'required');
        }
      } else {
        $('#login_name').attr('required', 'required');
        $('.non-local').show();
        $('.local').hide();
        $('#login_name').focus();

        $('#password').removeAttr('required');
      }
    });
  }

  function onSecurityProtocolChange() {
    if ($('#security_protocol').val() > 0) {
      $('.has-tls').show();
    } else {
      $('.has-tls').hide();
    }
  }

  function onUsePagedSearchChange() {
    if ($('#use_paged_search').prop('checked')) {
      $('.search-page-size').show()
        .find('input').attr('required', 'required');
    } else {
      $('.search-page-size').hide()
        .find('input').removeAttr('required');
    }
  }

  function onOAuth2Change() {
    $('.open_id_connect_auto_discovery_url, .oauth2_use_custom_url').hide();
    $('.open_id_connect_auto_discovery_url input[required]').removeAttr('required');

    const provider = $('#oauth2_provider').val();
    switch (provider) {
      case 'github':
      case 'gitlab':
      case 'gitea':
      case 'nextcloud':
        $('.oauth2_use_custom_url').show();
        break;
      case 'openidConnect':
        $('.open_id_connect_auto_discovery_url input').attr('required', 'required');
        $('.open_id_connect_auto_discovery_url').show();
        break;
    }
    onOAuth2UseCustomURLChange();
  }

  function onOAuth2UseCustomURLChange() {
    const provider = $('#oauth2_provider').val();
    $('.oauth2_use_custom_url_field').hide();
    $('.oauth2_use_custom_url_field input[required]').removeAttr('required');

    if ($('#oauth2_use_custom_url').is(':checked')) {
      $('#oauth2_token_url').val($(`#${provider}_token_url`).val());
      $('#oauth2_auth_url').val($(`#${provider}_auth_url`).val());
      $('#oauth2_profile_url').val($(`#${provider}_profile_url`).val());
      $('#oauth2_email_url').val($(`#${provider}_email_url`).val());

      switch (provider) {
        case 'github':
          $('.oauth2_token_url input, .oauth2_auth_url input, .oauth2_profile_url input, .oauth2_email_url input').attr('required', 'required');
          $('.oauth2_token_url, .oauth2_auth_url, .oauth2_profile_url, .oauth2_email_url').show();
          break;
        case 'nextcloud':
        case 'gitea':
        case 'gitlab':
          $('.oauth2_token_url input, .oauth2_auth_url input, .oauth2_profile_url input').attr('required', 'required');
          $('.oauth2_token_url, .oauth2_auth_url, .oauth2_profile_url').show();
          $('#oauth2_email_url').val('');
          break;
      }
    }
  }

  // New authentication
  if ($('.admin.new.authentication').length > 0) {
    $('#auth_type').on('change', function () {
      $('.ldap, .dldap, .smtp, .pam, .oauth2, .has-tls, .search-page-size, .sspi').hide();

      $('.ldap input[required], .binddnrequired input[required], .dldap input[required], .smtp input[required], .pam input[required], .oauth2 input[required], .has-tls input[required], .sspi input[required]').removeAttr('required');
      $('.binddnrequired').removeClass('required');

      const authType = $(this).val();
      switch (authType) {
        case '2': // LDAP
          $('.ldap').show();
          $('.binddnrequired input, .ldap div.required:not(.dldap) input').attr('required', 'required');
          $('.binddnrequired').addClass('required');
          break;
        case '3': // SMTP
          $('.smtp').show();
          $('.has-tls').show();
          $('.smtp div.required input, .has-tls').attr('required', 'required');
          break;
        case '4': // PAM
          $('.pam').show();
          $('.pam input').attr('required', 'required');
          break;
        case '5': // LDAP
          $('.dldap').show();
          $('.dldap div.required:not(.ldap) input').attr('required', 'required');
          break;
        case '6': // OAuth2
          $('.oauth2').show();
          $('.oauth2 div.required:not(.oauth2_use_custom_url,.oauth2_use_custom_url_field,.open_id_connect_auto_discovery_url) input').attr('required', 'required');
          onOAuth2Change();
          break;
        case '7': // SSPI
          $('.sspi').show();
          $('.sspi div.required input').attr('required', 'required');
          break;
      }
      if (authType === '2' || authType === '5') {
        onSecurityProtocolChange();
      }
      if (authType === '2') {
        onUsePagedSearchChange();
      }
    });
    $('#auth_type').trigger('change');
    $('#security_protocol').on('change', onSecurityProtocolChange);
    $('#use_paged_search').on('change', onUsePagedSearchChange);
    $('#oauth2_provider').on('change', onOAuth2Change);
    $('#oauth2_use_custom_url').on('change', onOAuth2UseCustomURLChange);
  }
  // Edit authentication
  if ($('.admin.edit.authentication').length > 0) {
    const authType = $('#auth_type').val();
    if (authType === '2' || authType === '5') {
      $('#security_protocol').on('change', onSecurityProtocolChange);
      if (authType === '2') {
        $('#use_paged_search').on('change', onUsePagedSearchChange);
      }
    } else if (authType === '6') {
      $('#oauth2_provider').on('change', onOAuth2Change);
      $('#oauth2_use_custom_url').on('change', onOAuth2UseCustomURLChange);
      onOAuth2Change();
    }
  }

  // Notice
  if ($('.admin.notice')) {
    const $detailModal = $('#detail-modal');

    // Attach view detail modals
    $('.view-detail').on('click', function () {
      $detailModal.find('.content p').text($(this).data('content'));
      $detailModal.modal('show');
      return false;
    });

    // Select actions
    const $checkboxes = $('.select.table .ui.checkbox');
    $('.select.action').on('click', function () {
      switch ($(this).data('action')) {
        case 'select-all':
          $checkboxes.checkbox('check');
          break;
        case 'deselect-all':
          $checkboxes.checkbox('uncheck');
          break;
        case 'inverse':
          $checkboxes.checkbox('toggle');
          break;
      }
    });
    $('#delete-selection').on('click', function () {
      const $this = $(this);
      $this.addClass('loading disabled');
      const ids = [];
      $checkboxes.each(function () {
        if ($(this).checkbox('is checked')) {
          ids.push($(this).data('id'));
        }
      });
      $.post($this.data('link'), {
        _csrf: csrf,
        ids
      }).done(() => {
        window.location.href = $this.data('redirect');
      });
    });
  }
}

function buttonsClickOnEnter() {
  $('.ui.button').on('keypress', function (e) {
    if (e.keyCode === 13 || e.keyCode === 32) { // enter key or space bar
      $(this).trigger('click');
    }
  });
}

function searchUsers() {
  const $searchUserBox = $('#search-user-box');
  $searchUserBox.search({
    minCharacters: 2,
    apiSettings: {
      url: `${AppSubUrl}/api/v1/users/search?q={query}`,
      onResponse(response) {
        const items = [];
        $.each(response.data, (_i, item) => {
          let title = item.login;
          if (item.full_name && item.full_name.length > 0) {
            title += ` (${htmlEncode(item.full_name)})`;
          }
          items.push({
            title,
            image: item.avatar_url
          });
        });

        return {results: items};
      }
    },
    searchFields: ['login', 'full_name'],
    showNoResults: false
  });
}

function searchTeams() {
  const $searchTeamBox = $('#search-team-box');
  $searchTeamBox.search({
    minCharacters: 2,
    apiSettings: {
      url: `${AppSubUrl}/api/v1/orgs/${$searchTeamBox.data('org')}/teams/search?q={query}`,
      headers: {'X-Csrf-Token': csrf},
      onResponse(response) {
        const items = [];
        $.each(response.data, (_i, item) => {
          const title = `${item.name} (${item.permission} access)`;
          items.push({
            title,
          });
        });

        return {results: items};
      }
    },
    searchFields: ['name', 'description'],
    showNoResults: false
  });
}

function searchRepositories() {
  const $searchRepoBox = $('#search-repo-box');
  $searchRepoBox.search({
    minCharacters: 2,
    apiSettings: {
      url: `${AppSubUrl}/api/v1/repos/search?q={query}&uid=${$searchRepoBox.data('uid')}`,
      onResponse(response) {
        const items = [];
        $.each(response.data, (_i, item) => {
          items.push({
            title: item.full_name.split('/')[1],
            description: item.full_name
          });
        });

        return {results: items};
      }
    },
    searchFields: ['full_name'],
    showNoResults: false
  });
}

function initCodeView() {
  if ($('.code-view .linenums').length > 0) {
    $(document).on('click', '.lines-num span', function (e) {
      const $select = $(this);
      const $list = $select.parent().siblings('.lines-code').find('ol.linenums > li');
      selectRange($list, $list.filter(`[rel=${$select.attr('id')}]`), (e.shiftKey ? $list.filter('.active').eq(0) : null));
      deSelect();
    });

    $(window).on('hashchange', () => {
      let m = window.location.hash.match(/^#(L\d+)-(L\d+)$/);
      const $list = $('.code-view ol.linenums > li');
      let $first;
      if (m) {
        $first = $list.filter(`.${m[1]}`);
        selectRange($list, $first, $list.filter(`.${m[2]}`));
        $('html, body').scrollTop($first.offset().top - 200);
        return;
      }
      m = window.location.hash.match(/^#(L|n)(\d+)$/);
      if (m) {
        $first = $list.filter(`.L${m[2]}`);
        selectRange($list, $first);
        $('html, body').scrollTop($first.offset().top - 200);
      }
    }).trigger('hashchange');
  }
  $('.fold-code').on('click', ({target}) => {
    const box = target.closest('.file-content');
    const folded = box.dataset.folded !== 'true';
    target.classList.add(`fa-chevron-${folded ? 'right' : 'down'}`);
    target.classList.remove(`fa-chevron-${folded ? 'down' : 'right'}`);
    box.dataset.folded = String(folded);
  });
  function insertBlobExcerpt(e) {
    const $blob = $(e.target);
    const $row = $blob.parent().parent();
    $.get(`${$blob.data('url')}?${$blob.data('query')}&anchor=${$blob.data('anchor')}`, (blob) => {
      $row.replaceWith(blob);
      $(`[data-anchor="${$blob.data('anchor')}"]`).on('click', (e) => { insertBlobExcerpt(e) });
      $('.diff-detail-box.ui.sticky').sticky();
    });
  }
  $('.ui.blob-excerpt').on('click', (e) => { insertBlobExcerpt(e) });
}

function initU2FAuth() {
  if ($('#wait-for-key').length === 0) {
    return;
  }
  u2fApi.ensureSupport()
    .then(() => {
      $.getJSON(`${AppSubUrl}/user/u2f/challenge`).success((req) => {
        u2fApi.sign(req.appId, req.challenge, req.registeredKeys, 30)
          .then(u2fSigned)
          .catch((err) => {
            if (err === undefined) {
              u2fError(1);
              return;
            }
            u2fError(err.metaData.code);
          });
      });
    }).catch(() => {
      // Fallback in case browser do not support U2F
      window.location.href = `${AppSubUrl}/user/two_factor`;
    });
}
function u2fSigned(resp) {
  $.ajax({
    url: `${AppSubUrl}/user/u2f/sign`,
    type: 'POST',
    headers: {'X-Csrf-Token': csrf},
    data: JSON.stringify(resp),
    contentType: 'application/json; charset=utf-8',
  }).done((res) => {
    window.location.replace(res);
  }).fail(() => {
    u2fError(1);
  });
}

function u2fRegistered(resp) {
  if (checkError(resp)) {
    return;
  }
  $.ajax({
    url: `${AppSubUrl}/user/settings/security/u2f/register`,
    type: 'POST',
    headers: {'X-Csrf-Token': csrf},
    data: JSON.stringify(resp),
    contentType: 'application/json; charset=utf-8',
    success() {
      reload();
    },
    fail() {
      u2fError(1);
    }
  });
}

function checkError(resp) {
  if (!('errorCode' in resp)) {
    return false;
  }
  if (resp.errorCode === 0) {
    return false;
  }
  u2fError(resp.errorCode);
  return true;
}

function u2fError(errorType) {
  const u2fErrors = {
    browser: $('#unsupported-browser'),
    1: $('#u2f-error-1'),
    2: $('#u2f-error-2'),
    3: $('#u2f-error-3'),
    4: $('#u2f-error-4'),
    5: $('.u2f-error-5')
  };
  u2fErrors[errorType].removeClass('hide');

  Object.keys(u2fErrors).forEach((type) => {
    if (type !== errorType) {
      u2fErrors[type].addClass('hide');
    }
  });
  $('#u2f-error').modal('show');
}

function initU2FRegister() {
  $('#register-device').modal({allowMultiple: false});
  $('#u2f-error').modal({allowMultiple: false});
  $('#register-security-key').on('click', (e) => {
    e.preventDefault();
    u2fApi.ensureSupport()
      .then(u2fRegisterRequest)
      .catch(() => {
        u2fError('browser');
      });
  });
}

function u2fRegisterRequest() {
  $.post(`${AppSubUrl}/user/settings/security/u2f/request_register`, {
    _csrf: csrf,
    name: $('#nickname').val()
  }).success((req) => {
    $('#nickname').closest('div.field').removeClass('error');
    $('#register-device').modal('show');
    if (req.registeredKeys === null) {
      req.registeredKeys = [];
    }
    u2fApi.register(req.appId, req.registerRequests, req.registeredKeys, 30)
      .then(u2fRegistered)
      .catch((reason) => {
        if (reason === undefined) {
          u2fError(1);
          return;
        }
        u2fError(reason.metaData.code);
      });
  }).fail((xhr) => {
    if (xhr.status === 409) {
      $('#nickname').closest('div.field').addClass('error');
    }
  });
}

function initWipTitle() {
  $('.title_wip_desc > a').on('click', (e) => {
    e.preventDefault();

    const $issueTitle = $('#issue_title');
    $issueTitle.focus();
    const value = $issueTitle.val().trim().toUpperCase();

    for (const i in wipPrefixes) {
      if (value.startsWith(wipPrefixes[i].toUpperCase())) {
        return;
      }
    }

    $issueTitle.val(`${wipPrefixes[0]} ${$issueTitle.val()}`);
  });
}

function initTemplateSearch() {
  const $repoTemplate = $('#repo_template');
  const checkTemplate = function () {
    const $templateUnits = $('#template_units');
    const $nonTemplate = $('#non_template');
    if ($repoTemplate.val() !== '' && $repoTemplate.val() !== '0') {
      $templateUnits.show();
      $nonTemplate.hide();
    } else {
      $templateUnits.hide();
      $nonTemplate.show();
    }
  };
  $repoTemplate.on('change', checkTemplate);
  checkTemplate();

  const changeOwner = function () {
    $('#repo_template_search')
      .dropdown({
        apiSettings: {
          url: `${AppSubUrl}/api/v1/repos/search?q={query}&template=true&priority_owner_id=${$('#uid').val()}`,
          onResponse(response) {
            const filteredResponse = {success: true, results: []};
            filteredResponse.results.push({
              name: '',
              value: ''
            });
            // Parse the response from the api to work with our dropdown
            $.each(response.data, (_r, repo) => {
              filteredResponse.results.push({
                name: htmlEncode(repo.full_name),
                value: repo.id
              });
            });
            return filteredResponse;
          },
          cache: false,
        },

        fullTextSearch: true
      });
  };
  $('#uid').on('change', changeOwner);
  changeOwner();
}

$(document).ready(async () => {
  // Show exact time
  $('.time-since').each(function () {
    $(this)
      .addClass('poping up')
      .attr('data-content', $(this).attr('title'))
      .attr('data-variation', 'inverted tiny')
      .attr('title', '');
  });

  // Semantic UI modules.
  $('.dropdown:not(.custom)').dropdown();
  $('.jump.dropdown').dropdown({
    action: 'hide',
    onShow() {
      $('.poping.up').popup('hide');
    }
  });
  $('.slide.up.dropdown').dropdown({
    transition: 'slide up'
  });
  $('.upward.dropdown').dropdown({
    direction: 'upward'
  });
  $('.ui.accordion').accordion();
  $('.ui.checkbox').checkbox();
  $('.ui.progress').progress({
    showActivity: false
  });
  $('.poping.up').popup();
  $('.top.menu .poping.up').popup({
    onShow() {
      if ($('.top.menu .menu.transition').hasClass('visible')) {
        return false;
      }
    }
  });
  $('.tabular.menu .item').tab();
  $('.tabable.menu .item').tab();

  $('.toggle.button').on('click', function () {
    $($(this).data('target')).slideToggle(100);
  });

  // make table <tr> element clickable like a link
  $('tr[data-href]').on('click', function () {
    window.location = $(this).data('href');
  });

  // make table <td> element clickable like a link
  $('td[data-href]').click(function () {
    window.location = $(this).data('href');
  });

  // Dropzone
  const $dropzone = $('#dropzone');
  if ($dropzone.length > 0) {
    const filenameDict = {};

    await createDropzone('#dropzone', {
      url: $dropzone.data('upload-url'),
      headers: {'X-Csrf-Token': csrf},
      maxFiles: $dropzone.data('max-file'),
      maxFilesize: $dropzone.data('max-size'),
      acceptedFiles: ($dropzone.data('accepts') === '*/*') ? null : $dropzone.data('accepts'),
      addRemoveLinks: true,
      dictDefaultMessage: $dropzone.data('default-message'),
      dictInvalidFileType: $dropzone.data('invalid-input-type'),
      dictFileTooBig: $dropzone.data('file-too-big'),
      dictRemoveFile: $dropzone.data('remove-file'),
      init() {
        this.on('success', (file, data) => {
          filenameDict[file.name] = data.uuid;
          const input = $(`<input id="${data.uuid}" name="files" type="hidden">`).val(data.uuid);
          $('.files').append(input);
        });
        this.on('removedfile', (file) => {
          if (file.name in filenameDict) {
            $(`#${filenameDict[file.name]}`).remove();
          }
          if ($dropzone.data('remove-url') && $dropzone.data('csrf')) {
            $.post($dropzone.data('remove-url'), {
              file: filenameDict[file.name],
              _csrf: $dropzone.data('csrf')
            });
          }
        });
      },
    });
  }

  // Emojify
  emojify.setConfig({
    img_dir: `${AppSubUrl}/vendor/plugins/emojify/images`,
    ignore_emoticons: true
  });
  const hasEmoji = document.getElementsByClassName('has-emoji');
  for (let i = 0; i < hasEmoji.length; i++) {
    emojify.run(hasEmoji[i]);
    for (let j = 0; j < hasEmoji[i].childNodes.length; j++) {
      if (hasEmoji[i].childNodes[j].nodeName === 'A') {
        emojify.run(hasEmoji[i].childNodes[j]);
      }
    }
  }

  // Helpers.
  $('.delete-button').on('click', showDeletePopup);
  $('.add-all-button').on('click', showAddAllPopup);
  $('.link-action').on('click', linkAction);
  $('.link-email-action').on('click', linkEmailAction);

  $('.delete-branch-button').on('click', showDeletePopup);

  $('.undo-button').on('click', function () {
    const $this = $(this);
    $.post($this.data('url'), {
      _csrf: csrf,
      id: $this.data('id')
    }).done((data) => {
      window.location.href = data.redirect;
    });
  });
  $('.show-panel.button').on('click', function () {
    $($(this).data('panel')).show();
  });
  $('.show-modal.button').on('click', function () {
    $($(this).data('modal')).modal('show');
  });
  $('.delete-post.button').on('click', function () {
    const $this = $(this);
    $.post($this.data('request-url'), {
      _csrf: csrf
    }).done(() => {
      window.location.href = $this.data('done-url');
    });
  });

  // Set anchor.
  $('.markdown').each(function () {
    $(this).find('h1, h2, h3, h4, h5, h6').each(function () {
      let node = $(this);
      node = node.wrap('<div class="anchor-wrap"></div>');
      node.append(`<a class="anchor" href="#${encodeURIComponent(node.attr('id'))}">${svg('octicon-link', 16)}</a>`);
    });
  });

  $('.issue-checkbox').on('click', () => {
    const numChecked = $('.issue-checkbox').children('input:checked').length;
    if (numChecked > 0) {
      $('#issue-filters').addClass('hide');
      $('#issue-actions').removeClass('hide');
    } else {
      $('#issue-filters').removeClass('hide');
      $('#issue-actions').addClass('hide');
    }
  });

  $('.issue-action').on('click', function () {
    let {action} = this.dataset;
    let {elementId} = this.dataset;
    const issueIDs = $('.issue-checkbox').children('input:checked').map(function () {
      return this.dataset.issueId;
    }).get().join();
    const {url} = this.dataset;
    if (elementId === '0' && url.substr(-9) === '/assignee') {
      elementId = '';
      action = 'clear';
    }
    updateIssuesMeta(url, action, issueIDs, elementId, '').then(() => {
      // NOTICE: This reset of checkbox state targets Firefox caching behaviour, as the checkboxes stay checked after reload
      if (action === 'close' || action === 'open') {
        // uncheck all checkboxes
        $('.issue-checkbox input[type="checkbox"]').each((_, e) => { e.checked = false });
      }
      reload();
    });
  });

  // NOTICE: This event trigger targets Firefox caching behaviour, as the checkboxes stay checked after reload
  // trigger ckecked event, if checkboxes are checked on load
  $('.issue-checkbox input[type="checkbox"]:checked').first().each((_, e) => {
    e.checked = false;
    $(e).trigger('click');
  });

  $('.resolve-conversation').on('click', function (e) {
    e.preventDefault();
    const id = $(this).data('comment-id');
    const action = $(this).data('action');
    const url = $(this).data('update-url');

    $.post(url, {
      _csrf: csrf,
      action,
      comment_id: id,
    }).then(reload);
  });

  buttonsClickOnEnter();
  searchUsers();
  searchTeams();
  searchRepositories();

  initCommentForm();
  initInstall();
  initRepository();
  initMigration();
  initWikiForm();
  initEditForm();
  initEditor();
  initOrganization();
  initGithook();
  initWebhook();
  initAdmin();
  initCodeView();
  initVueApp();
  initTeamSettings();
  initCtrlEnterSubmit();
  initNavbarContentToggle();
  initTopicbar();
  initU2FAuth();
  initU2FRegister();
  initIssueList();
  initWipTitle();
  initPullRequestReview();
  initRepoStatusChecker();
  initTemplateSearch();
  initContextPopups();
<<<<<<< HEAD
  initTableSort();
=======
  initNotificationsTable();
  initNotificationCount();
>>>>>>> 4ddfe0d0

  // Repo clone url.
  if ($('#repo-clone-url').length > 0) {
    switch (localStorage.getItem('repo-clone-protocol')) {
      case 'ssh':
        if ($('#repo-clone-ssh').length === 0) {
          $('#repo-clone-https').trigger('click');
        }
        break;
      default:
        $('#repo-clone-https').trigger('click');
        break;
    }
  }

  const routes = {
    'div.user.settings': initUserSettings,
    'div.repository.settings.collaboration': initRepositoryCollaboration
  };

  let selector;
  for (selector in routes) {
    if ($(selector).length > 0) {
      routes[selector]();
      break;
    }
  }

  const $cloneAddr = $('#clone_addr');
  $cloneAddr.on('change', () => {
    const $repoName = $('#repo_name');
    if ($cloneAddr.val().length > 0 && $repoName.val().length === 0) { // Only modify if repo_name input is blank
      $repoName.val($cloneAddr.val().match(/^(.*\/)?((.+?)(\.git)?)$/)[3]);
    }
  });

  // parallel init of lazy-loaded features
  await Promise.all([
    highlight(document.querySelectorAll('pre code')),
    initGitGraph(),
    initClipboard(),
    initUserHeatmap(),
  ]);
});

function changeHash(hash) {
  if (window.history.pushState) {
    window.history.pushState(null, null, hash);
  } else {
    window.location.hash = hash;
  }
}

function deSelect() {
  if (window.getSelection) {
    window.getSelection().removeAllRanges();
  } else {
    document.selection.empty();
  }
}

function selectRange($list, $select, $from) {
  $list.removeClass('active');
  if ($from) {
    let a = parseInt($select.attr('rel').substr(1));
    let b = parseInt($from.attr('rel').substr(1));
    let c;
    if (a !== b) {
      if (a > b) {
        c = a;
        a = b;
        b = c;
      }
      const classes = [];
      for (let i = a; i <= b; i++) {
        classes.push(`.L${i}`);
      }
      $list.filter(classes.join(',')).addClass('active');
      changeHash(`#L${a}-L${b}`);
      return;
    }
  }
  $select.addClass('active');
  changeHash(`#${$select.attr('rel')}`);
}

$(() => {
  // Warn users that try to leave a page after entering data into a form.
  // Except on sign-in pages, and for forms marked as 'ignore-dirty'.
  if ($('.user.signin').length === 0) {
    $('form:not(.ignore-dirty)').areYouSure();
  }

  // Parse SSH Key
  $('#ssh-key-content').on('change paste keyup', function () {
    const arrays = $(this).val().split(' ');
    const $title = $('#ssh-key-title');
    if ($title.val() === '' && arrays.length === 3 && arrays[2] !== '') {
      $title.val(arrays[2]);
    }
  });
});

function showDeletePopup() {
  const $this = $(this);
  let filter = '';
  if ($this.attr('id')) {
    filter += `#${$this.attr('id')}`;
  }

  const dialog = $(`.delete.modal${filter}`);
  dialog.find('.name').text($this.data('name'));

  dialog.modal({
    closable: false,
    onApprove() {
      if ($this.data('type') === 'form') {
        $($this.data('form')).trigger('submit');
        return;
      }

      $.post($this.data('url'), {
        _csrf: csrf,
        id: $this.data('id')
      }).done((data) => {
        window.location.href = data.redirect;
      });
    }
  }).modal('show');
  return false;
}

function showAddAllPopup() {
  const $this = $(this);
  let filter = '';
  if ($this.attr('id')) {
    filter += `#${$this.attr('id')}`;
  }

  const dialog = $(`.addall.modal${filter}`);
  dialog.find('.name').text($this.data('name'));

  dialog.modal({
    closable: false,
    onApprove() {
      if ($this.data('type') === 'form') {
        $($this.data('form')).trigger('submit');
        return;
      }

      $.post($this.data('url'), {
        _csrf: csrf,
        id: $this.data('id')
      }).done((data) => {
        window.location.href = data.redirect;
      });
    }
  }).modal('show');
  return false;
}

function linkAction(e) {
  e.preventDefault();
  const $this = $(this);
  const redirect = $this.data('redirect');
  $.post($this.data('url'), {
    _csrf: csrf
  }).done((data) => {
    if (data.redirect) {
      window.location.href = data.redirect;
    } else if (redirect) {
      window.location.href = redirect;
    } else {
      window.location.reload();
    }
  });
}

function linkEmailAction(e) {
  const $this = $(this);
  $('#form-uid').val($this.data('uid'));
  $('#form-email').val($this.data('email'));
  $('#form-primary').val($this.data('primary'));
  $('#form-activate').val($this.data('activate'));
  $('#form-uid').val($this.data('uid'));
  $('#change-email-modal').modal('show');
  e.preventDefault();
}

function initVueComponents() {
  const vueDelimeters = ['${', '}'];

  Vue.component('repo-search', {
    delimiters: vueDelimeters,

    props: {
      searchLimit: {
        type: Number,
        default: 10
      },
      suburl: {
        type: String,
        required: true
      },
      uid: {
        type: Number,
        required: true
      },
      organizations: {
        type: Array,
        default: []
      },
      isOrganization: {
        type: Boolean,
        default: true
      },
      canCreateOrganization: {
        type: Boolean,
        default: false
      },
      organizationsTotalCount: {
        type: Number,
        default: 0
      },
      moreReposLink: {
        type: String,
        default: ''
      }
    },

    data() {
      return {
        tab: 'repos',
        repos: [],
        reposTotalCount: 0,
        reposFilter: 'all',
        searchQuery: '',
        isLoading: false,
        staticPrefix: StaticUrlPrefix,
        repoTypes: {
          all: {
            count: 0,
            searchMode: '',
          },
          forks: {
            count: 0,
            searchMode: 'fork',
          },
          mirrors: {
            count: 0,
            searchMode: 'mirror',
          },
          sources: {
            count: 0,
            searchMode: 'source',
          },
          collaborative: {
            count: 0,
            searchMode: 'collaborative',
          },
        }
      };
    },

    computed: {
      showMoreReposLink() {
        return this.repos.length > 0 && this.repos.length < this.repoTypes[this.reposFilter].count;
      },
      searchURL() {
        return `${this.suburl}/api/v1/repos/search?sort=updated&order=desc&uid=${this.uid}&q=${this.searchQuery
        }&limit=${this.searchLimit}&mode=${this.repoTypes[this.reposFilter].searchMode
        }${this.reposFilter !== 'all' ? '&exclusive=1' : ''}`;
      },
      repoTypeCount() {
        return this.repoTypes[this.reposFilter].count;
      }
    },

    mounted() {
      this.searchRepos(this.reposFilter);

      const self = this;
      Vue.nextTick(() => {
        self.$refs.search.focus();
      });
    },

    methods: {
      changeTab(t) {
        this.tab = t;
      },

      changeReposFilter(filter) {
        this.reposFilter = filter;
        this.repos = [];
        this.repoTypes[filter].count = 0;
        this.searchRepos(filter);
      },

      showRepo(repo, filter) {
        switch (filter) {
          case 'sources':
            return repo.owner.id === this.uid && !repo.mirror && !repo.fork;
          case 'forks':
            return repo.owner.id === this.uid && !repo.mirror && repo.fork;
          case 'mirrors':
            return repo.mirror;
          case 'collaborative':
            return repo.owner.id !== this.uid && !repo.mirror;
          default:
            return true;
        }
      },

      searchRepos(reposFilter) {
        const self = this;

        this.isLoading = true;

        const searchedMode = this.repoTypes[reposFilter].searchMode;
        const searchedURL = this.searchURL;
        const searchedQuery = this.searchQuery;

        $.getJSON(searchedURL, (result, _textStatus, request) => {
          if (searchedURL === self.searchURL) {
            self.repos = result.data;
            const count = request.getResponseHeader('X-Total-Count');
            if (searchedQuery === '' && searchedMode === '') {
              self.reposTotalCount = count;
            }
            self.repoTypes[reposFilter].count = count;
          }
        }).always(() => {
          if (searchedURL === self.searchURL) {
            self.isLoading = false;
          }
        });
      },

      repoClass(repo) {
        if (repo.fork) {
          return 'octicon-repo-forked';
        } if (repo.mirror) {
          return 'octicon-repo-clone';
        } if (repo.template) {
          return `octicon-repo-template${repo.private ? '-private' : ''}`;
        } if (repo.private) {
          return 'octicon-lock';
        }
        return 'octicon-repo';
      }
    }
  });
}

function initCtrlEnterSubmit() {
  $('.js-quick-submit').on('keydown', function (e) {
    if (((e.ctrlKey && !e.altKey) || e.metaKey) && (e.keyCode === 13 || e.keyCode === 10)) {
      $(this).closest('form').trigger('submit');
    }
  });
}

function initVueApp() {
  const el = document.getElementById('app');
  if (!el) {
    return;
  }

  initVueComponents();

  new Vue({
    delimiters: ['${', '}'],
    el,
    data: {
      searchLimit: Number((document.querySelector('meta[name=_search_limit]') || {}).content),
      suburl: AppSubUrl,
      uid: Number((document.querySelector('meta[name=_context_uid]') || {}).content),
      activityTopAuthors: window.ActivityTopAuthors || [],
    },
    components: {
      ActivityTopAuthors,
    },
  });
}

window.timeAddManual = function () {
  $('.mini.modal')
    .modal({
      duration: 200,
      onApprove() {
        $('#add_time_manual_form').trigger('submit');
      }
    }).modal('show');
};

window.toggleStopwatch = function () {
  $('#toggle_stopwatch_form').trigger('submit');
};
window.cancelStopwatch = function () {
  $('#cancel_stopwatch_form').trigger('submit');
};

function initFilterBranchTagDropdown(selector) {
  $(selector).each(function () {
    const $dropdown = $(this);
    const $data = $dropdown.find('.data');
    const data = {
      items: [],
      mode: $data.data('mode'),
      searchTerm: '',
      noResults: '',
      canCreateBranch: false,
      menuVisible: false,
      active: 0
    };
    $data.find('.item').each(function () {
      data.items.push({
        name: $(this).text(),
        url: $(this).data('url'),
        branch: $(this).hasClass('branch'),
        tag: $(this).hasClass('tag'),
        selected: $(this).hasClass('selected')
      });
    });
    $data.remove();
    new Vue({
      delimiters: ['${', '}'],
      el: this,
      data,

      beforeMount() {
        const vm = this;

        this.noResults = vm.$el.getAttribute('data-no-results');
        this.canCreateBranch = vm.$el.getAttribute('data-can-create-branch') === 'true';

        document.body.addEventListener('click', (event) => {
          if (vm.$el.contains(event.target)) {
            return;
          }
          if (vm.menuVisible) {
            Vue.set(vm, 'menuVisible', false);
          }
        });
      },

      watch: {
        menuVisible(visible) {
          if (visible) {
            this.focusSearchField();
          }
        }
      },

      computed: {
        filteredItems() {
          const vm = this;

          const items = vm.items.filter((item) => {
            return ((vm.mode === 'branches' && item.branch) || (vm.mode === 'tags' && item.tag)) &&
              (!vm.searchTerm || item.name.toLowerCase().includes(vm.searchTerm.toLowerCase()));
          });

          vm.active = (items.length === 0 && vm.showCreateNewBranch ? 0 : -1);

          return items;
        },
        showNoResults() {
          return this.filteredItems.length === 0 && !this.showCreateNewBranch;
        },
        showCreateNewBranch() {
          const vm = this;
          if (!this.canCreateBranch || !vm.searchTerm || vm.mode === 'tags') {
            return false;
          }

          return vm.items.filter((item) => item.name.toLowerCase() === vm.searchTerm.toLowerCase()).length === 0;
        }
      },

      methods: {
        selectItem(item) {
          const prev = this.getSelected();
          if (prev !== null) {
            prev.selected = false;
          }
          item.selected = true;
          window.location.href = item.url;
        },
        createNewBranch() {
          if (!this.showCreateNewBranch) {
            return;
          }
          this.$refs.newBranchForm.trigger('submit');
        },
        focusSearchField() {
          const vm = this;
          Vue.nextTick(() => {
            vm.$refs.searchField.focus();
          });
        },
        getSelected() {
          for (let i = 0, j = this.items.length; i < j; ++i) {
            if (this.items[i].selected) return this.items[i];
          }
          return null;
        },
        getSelectedIndexInFiltered() {
          for (let i = 0, j = this.filteredItems.length; i < j; ++i) {
            if (this.filteredItems[i].selected) return i;
          }
          return -1;
        },
        scrollToActive() {
          let el = this.$refs[`listItem${this.active}`];
          if (!el || el.length === 0) {
            return;
          }
          if (Array.isArray(el)) {
            el = el[0];
          }

          const cont = this.$refs.scrollContainer;

          if (el.offsetTop < cont.scrollTop) {
            cont.scrollTop = el.offsetTop;
          } else if (el.offsetTop + el.clientHeight > cont.scrollTop + cont.clientHeight) {
            cont.scrollTop = el.offsetTop + el.clientHeight - cont.clientHeight;
          }
        },
        keydown(event) {
          const vm = this;
          if (event.keyCode === 40) {
            // arrow down
            event.preventDefault();

            if (vm.active === -1) {
              vm.active = vm.getSelectedIndexInFiltered();
            }

            if (vm.active + (vm.showCreateNewBranch ? 0 : 1) >= vm.filteredItems.length) {
              return;
            }
            vm.active++;
            vm.scrollToActive();
          }
          if (event.keyCode === 38) {
            // arrow up
            event.preventDefault();

            if (vm.active === -1) {
              vm.active = vm.getSelectedIndexInFiltered();
            }

            if (vm.active <= 0) {
              return;
            }
            vm.active--;
            vm.scrollToActive();
          }
          if (event.keyCode === 13) {
            // enter
            event.preventDefault();

            if (vm.active >= vm.filteredItems.length) {
              vm.createNewBranch();
            } else if (vm.active >= 0) {
              vm.selectItem(vm.filteredItems[vm.active]);
            }
          }
          if (event.keyCode === 27) {
            // escape
            event.preventDefault();
            vm.menuVisible = false;
          }
        }
      }
    });
  });
}

$('.commit-button').on('click', function (e) {
  e.preventDefault();
  $(this).parent().find('.commit-body').toggle();
});

function initNavbarContentToggle() {
  const content = $('#navbar');
  const toggle = $('#navbar-expand-toggle');
  let isExpanded = false;
  toggle.on('click', () => {
    isExpanded = !isExpanded;
    if (isExpanded) {
      content.addClass('shown');
      toggle.addClass('active');
    } else {
      content.removeClass('shown');
      toggle.removeClass('active');
    }
  });
}

function initTopicbar() {
  const mgrBtn = $('#manage_topic');
  const editDiv = $('#topic_edit');
  const viewDiv = $('#repo-topics');
  const saveBtn = $('#save_topic');
  const topicDropdown = $('#topic_edit .dropdown');
  const topicForm = $('#topic_edit.ui.form');
  const topicPrompts = getPrompts();

  mgrBtn.on('click', () => {
    viewDiv.hide();
    editDiv.css('display', ''); // show Semantic UI Grid
  });

  function getPrompts() {
    const hidePrompt = $('div.hide#validate_prompt');
    const prompts = {
      countPrompt: hidePrompt.children('#count_prompt').text(),
      formatPrompt: hidePrompt.children('#format_prompt').text()
    };
    hidePrompt.remove();
    return prompts;
  }

  saveBtn.on('click', () => {
    const topics = $('input[name=topics]').val();

    $.post(saveBtn.data('link'), {
      _csrf: csrf,
      topics
    }, (_data, _textStatus, xhr) => {
      if (xhr.responseJSON.status === 'ok') {
        viewDiv.children('.topic').remove();
        if (topics.length) {
          const topicArray = topics.split(',');

          const last = viewDiv.children('a').last();
          for (let i = 0; i < topicArray.length; i++) {
            const link = $('<a class="ui repo-topic small label topic"></a>');
            link.attr('href', `${AppSubUrl}/explore/repos?q=${encodeURIComponent(topicArray[i])}&topic=1`);
            link.text(topicArray[i]);
            link.insertBefore(last);
          }
        }
        editDiv.css('display', 'none');
        viewDiv.show();
      }
    }).fail((xhr) => {
      if (xhr.status === 422) {
        if (xhr.responseJSON.invalidTopics.length > 0) {
          topicPrompts.formatPrompt = xhr.responseJSON.message;

          const {invalidTopics} = xhr.responseJSON;
          const topicLables = topicDropdown.children('a.ui.label');

          topics.split(',').forEach((value, index) => {
            for (let i = 0; i < invalidTopics.length; i++) {
              if (invalidTopics[i] === value) {
                topicLables.eq(index).removeClass('green').addClass('red');
              }
            }
          });
        } else {
          topicPrompts.countPrompt = xhr.responseJSON.message;
        }
      }
    }).always(() => {
      topicForm.form('validate form');
    });
  });

  topicDropdown.dropdown({
    allowAdditions: true,
    forceSelection: false,
    fields: {name: 'description', value: 'data-value'},
    saveRemoteData: false,
    label: {
      transition: 'horizontal flip',
      duration: 200,
      variation: false,
      blue: true,
      basic: true,
    },
    className: {
      label: 'ui small label'
    },
    apiSettings: {
      url: `${AppSubUrl}/api/v1/topics/search?q={query}`,
      throttle: 500,
      cache: false,
      onResponse(res) {
        const formattedResponse = {
          success: false,
          results: [],
        };
        const stripTags = function (text) {
          return text.replace(/<[^>]*>?/gm, '');
        };

        const query = stripTags(this.urlData.query.trim());
        let found_query = false;
        const current_topics = [];
        topicDropdown.find('div.label.visible.topic,a.label.visible').each((_, e) => { current_topics.push(e.dataset.value) });

        if (res.topics) {
          let found = false;
          for (let i = 0; i < res.topics.length; i++) {
            // skip currently added tags
            if (current_topics.includes(res.topics[i].topic_name)) {
              continue;
            }

            if (res.topics[i].topic_name.toLowerCase() === query.toLowerCase()) {
              found_query = true;
            }
            formattedResponse.results.push({description: res.topics[i].topic_name, 'data-value': res.topics[i].topic_name});
            found = true;
          }
          formattedResponse.success = found;
        }

        if (query.length > 0 && !found_query) {
          formattedResponse.success = true;
          formattedResponse.results.unshift({description: query, 'data-value': query});
        } else if (query.length > 0 && found_query) {
          formattedResponse.results.sort((a, b) => {
            if (a.description.toLowerCase() === query.toLowerCase()) return -1;
            if (b.description.toLowerCase() === query.toLowerCase()) return 1;
            if (a.description > b.description) return -1;
            if (a.description < b.description) return 1;
            return 0;
          });
        }

        return formattedResponse;
      },
    },
    onLabelCreate(value) {
      value = value.toLowerCase().trim();
      this.attr('data-value', value).contents().first().replaceWith(value);
      return $(this);
    },
    onAdd(addedValue, _addedText, $addedChoice) {
      addedValue = addedValue.toLowerCase().trim();
      $($addedChoice).attr('data-value', addedValue);
      $($addedChoice).attr('data-text', addedValue);
    }
  });

  $.fn.form.settings.rules.validateTopic = function (_values, regExp) {
    const topics = topicDropdown.children('a.ui.label');
    const status = topics.length === 0 || topics.last().attr('data-value').match(regExp);
    if (!status) {
      topics.last().removeClass('green').addClass('red');
    }
    return status && topicDropdown.children('a.ui.label.red').length === 0;
  };

  topicForm.form({
    on: 'change',
    inline: true,
    fields: {
      topics: {
        identifier: 'topics',
        rules: [
          {
            type: 'validateTopic',
            value: /^[a-z0-9][a-z0-9-]{0,35}$/,
            prompt: topicPrompts.formatPrompt
          },
          {
            type: 'maxCount[25]',
            prompt: topicPrompts.countPrompt
          }
        ]
      },
    }
  });
}

window.toggleDeadlineForm = function () {
  $('#deadlineForm').fadeToggle(150);
};

window.setDeadline = function () {
  const deadline = $('#deadlineDate').val();
  window.updateDeadline(deadline);
};

window.updateDeadline = function (deadlineString) {
  $('#deadline-err-invalid-date').hide();
  $('#deadline-loader').addClass('loading');

  let realDeadline = null;
  if (deadlineString !== '') {
    const newDate = Date.parse(deadlineString);

    if (Number.isNaN(newDate)) {
      $('#deadline-loader').removeClass('loading');
      $('#deadline-err-invalid-date').show();
      return false;
    }
    realDeadline = new Date(newDate);
  }

  $.ajax(`${$('#update-issue-deadline-form').attr('action')}/deadline`, {
    data: JSON.stringify({
      due_date: realDeadline,
    }),
    headers: {
      'X-Csrf-Token': csrf,
      'X-Remote': true,
    },
    contentType: 'application/json',
    type: 'POST',
    success() {
      reload();
    },
    error() {
      $('#deadline-loader').removeClass('loading');
      $('#deadline-err-invalid-date').show();
    }
  });
};

window.deleteDependencyModal = function (id, type) {
  $('.remove-dependency')
    .modal({
      closable: false,
      duration: 200,
      onApprove() {
        $('#removeDependencyID').val(id);
        $('#dependencyType').val(type);
        $('#removeDependencyForm').trigger('submit');
      }
    }).modal('show');
};

function initIssueList() {
  const repolink = $('#repolink').val();
  const repoId = $('#repoId').val();
  const crossRepoSearch = $('#crossRepoSearch').val();
  const tp = $('#type').val();
  let issueSearchUrl = `${AppSubUrl}/api/v1/repos/${repolink}/issues?q={query}&type=${tp}`;
  if (crossRepoSearch === 'true') {
    issueSearchUrl = `${AppSubUrl}/api/v1/repos/issues/search?q={query}&priority_repo_id=${repoId}&type=${tp}`;
  }
  $('#new-dependency-drop-list')
    .dropdown({
      apiSettings: {
        url: issueSearchUrl,
        onResponse(response) {
          const filteredResponse = {success: true, results: []};
          const currIssueId = $('#new-dependency-drop-list').data('issue-id');
          // Parse the response from the api to work with our dropdown
          $.each(response, (_i, issue) => {
            // Don't list current issue in the dependency list.
            if (issue.id === currIssueId) {
              return;
            }
            filteredResponse.results.push({
              name: `#${issue.number} ${htmlEncode(issue.title)
              }<div class="text small dont-break-out">${htmlEncode(issue.repository.full_name)}</div>`,
              value: issue.id
            });
          });
          return filteredResponse;
        },
        cache: false,
      },

      fullTextSearch: true
    });

  $('.menu a.label-filter-item').each(function () {
    $(this).on('click', function (e) {
      if (e.altKey) {
        e.preventDefault();

        const href = $(this).attr('href');
        const id = $(this).data('label-id');

        const regStr = `labels=(-?[0-9]+%2c)*(${id})(%2c-?[0-9]+)*&`;
        const newStr = 'labels=$1-$2$3&';

        window.location = href.replace(new RegExp(regStr), newStr);
      }
    });
  });

  $('.menu .ui.dropdown.label-filter').on('keydown', (e) => {
    if (e.altKey && e.keyCode === 13) {
      const selectedItems = $('.menu .ui.dropdown.label-filter .menu .item.selected');

      if (selectedItems.length > 0) {
        const item = $(selectedItems[0]);

        const href = item.attr('href');
        const id = item.data('label-id');

        const regStr = `labels=(-?[0-9]+%2c)*(${id})(%2c-?[0-9]+)*&`;
        const newStr = 'labels=$1-$2$3&';

        window.location = href.replace(new RegExp(regStr), newStr);
      }
    }
  });
}
window.cancelCodeComment = function (btn) {
  const form = $(btn).closest('form');
  if (form.length > 0 && form.hasClass('comment-form')) {
    form.addClass('hide');
    form.parent().find('button.comment-form-reply').show();
  } else {
    form.closest('.comment-code-cloud').remove();
  }
};

window.submitReply = function (btn) {
  const form = $(btn).closest('form');
  if (form.length > 0 && form.hasClass('comment-form')) {
    form.trigger('submit');
  }
};

window.onOAuthLoginClick = function () {
  const oauthLoader = $('#oauth2-login-loader');
  const oauthNav = $('#oauth2-login-navigator');

  oauthNav.hide();
  oauthLoader.removeClass('disabled');

  setTimeout(() => {
    // recover previous content to let user try again
    // usually redirection will be performed before this action
    oauthLoader.addClass('disabled');
    oauthNav.show();
  }, 5000);
};

// Pull SVGs via AJAX to workaround CORS issues with <use> tags
// https://css-tricks.com/ajaxing-svg-sprite/
$.get(`${window.config.StaticUrlPrefix}/img/svg/icons.svg`, (data) => {
  const div = document.createElement('div');
  div.style.display = 'none';
  div.innerHTML = new XMLSerializer().serializeToString(data.documentElement);
  document.body.insertBefore(div, document.body.childNodes[0]);
});<|MERGE_RESOLUTION|>--- conflicted
+++ resolved
@@ -2613,12 +2613,9 @@
   initRepoStatusChecker();
   initTemplateSearch();
   initContextPopups();
-<<<<<<< HEAD
   initTableSort();
-=======
   initNotificationsTable();
   initNotificationCount();
->>>>>>> 4ddfe0d0
 
   // Repo clone url.
   if ($('#repo-clone-url').length > 0) {
