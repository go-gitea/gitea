// bootstrap module must be the first one to be imported, it handles webpack lazy-loading and global errors
import './bootstrap.js';

import $ from 'jquery';
import {initVueEnv} from './components/VueComponentLoader.js';
import {initRepoActivityTopAuthorsChart} from './components/RepoActivityTopAuthors.vue';
import {initDashboardRepoList} from './components/DashboardRepoList.js';

import {attachTribute} from './features/tribute.js';
import {initGlobalCopyToClipboardListener} from './features/clipboard.js';
import {initContextPopups} from './features/contextpopup.js';
import {initRepoGraphGit} from './features/repo-graph.js';
import {initHeatmap} from './features/heatmap.js';
import {initImageDiff} from './features/imagediff.js';
import {initRepoMigration} from './features/repo-migration.js';
import {initRepoProject} from './features/repo-projects.js';
import {initServiceWorker} from './features/serviceworker.js';
import {initTableSort} from './features/tablesort.js';
import {initAdminUserListSearchForm} from './features/admin/users.js';
import {initAdminConfigs} from './features/admin/config.js';
import {initMarkupAnchors} from './markup/anchors.js';
import {initNotificationCount, initNotificationsTable} from './features/notification.js';
import {initRepoIssueContentHistory} from './features/repo-issue-content.js';
import {initStopwatch} from './features/stopwatch.js';
import {initFindFileInRepo} from './features/repo-findfile.js';
import {initCommentContent, initMarkupContent} from './markup/content.js';
import {initDiffFileTree} from './features/repo-diff-filetree.js';

import {initUserAuthLinkAccountView, initUserAuthOauth2} from './features/user-auth.js';
import {
  initRepoDiffConversationForm,
  initRepoDiffFileViewToggle,
  initRepoDiffReviewButton, initRepoDiffShowMore,
} from './features/repo-diff.js';
import {
  initRepoIssueDue,
  initRepoIssueList,
  initRepoIssueReferenceRepositorySearch,
  initRepoIssueTimeTracking,
  initRepoIssueWipTitle,
  initRepoPullRequestMergeInstruction,
  initRepoPullRequestAllowMaintainerEdit,
  initRepoPullRequestReview,
} from './features/repo-issue.js';
import {
  initRepoEllipsisButton,
  initRepoCommitLastCommitLoader,
  initCommitStatuses,
} from './features/repo-commit.js';
import {
  checkAppUrl,
  initFootLanguageMenu,
  initGlobalButtonClickOnEnter,
  initGlobalButtons,
  initGlobalCommon,
  initGlobalDropzone,
  initGlobalEnterQuickSubmit,
  initGlobalFormDirtyLeaveConfirm,
  initGlobalLinkActions,
  initHeadNavbarContentToggle,
  initGlobalTooltips,
} from './features/common-global.js';
import {initRepoTopicBar} from './features/repo-home.js';
import {initAdminEmails} from './features/admin/emails.js';
import {initAdminCommon} from './features/admin/common.js';
import {initRepoTemplateSearch} from './features/repo-template.js';
import {initRepoCodeView} from './features/repo-code.js';
import {initSshKeyFormParser} from './features/sshkey-helper.js';
import {initUserSettings} from './features/user-settings.js';
import {initRepoArchiveLinks} from './features/repo-common.js';
import {initRepoMigrationStatusChecker} from './features/repo-migrate.js';
import {
  initRepoSettingGitHook,
  initRepoSettingsCollaboration,
  initRepoSettingSearchTeamBox,
} from './features/repo-settings.js';
import {initViewedCheckboxListenerFor} from './features/pull-view-file.js';
import {initOrgTeamSearchRepoBox, initOrgTeamSettings} from './features/org-team.js';
import {initUserAuthWebAuthn, initUserAuthWebAuthnRegister} from './features/user-auth-webauthn.js';
import {initRepoRelease, initRepoReleaseEditor} from './features/repo-release.js';
import {initRepoEditor} from './features/repo-editor.js';
import {initCompSearchUserBox} from './features/comp/SearchUserBox.js';
import {initInstall} from './features/install.js';
import {initCompWebHookEditor} from './features/comp/WebHookEditor.js';
import {initCommonIssue} from './features/common-issue.js';
import {initRepoBranchButton} from './features/repo-branch.js';
import {initCommonOrganization} from './features/common-organization.js';
import {initRepoWikiForm} from './features/repo-wiki.js';
import {initRepoCommentForm, initRepository} from './features/repo-legacy.js';
import {initFormattingReplacements} from './features/formatting.js';
import {initCopyContent} from './features/copycontent.js';
<<<<<<< HEAD
import {initCaptcha} from './features/captcha.js';
=======
import {initRepositoryActionView} from './components/RepoActionView.vue';
>>>>>>> e35f8e15

// Run time-critical code as soon as possible. This is safe to do because this
// script appears at the end of <body> and rendered HTML is accessible at that point.
initFormattingReplacements();

// Silence fomantic's error logging when tabs are used without a target content element
$.fn.tab.settings.silent = true;
// Disable the behavior of fomantic to toggle the checkbox when you press enter on a checkbox element.
$.fn.checkbox.settings.enableEnterKey = false;

initVueEnv();
$(document).ready(() => {
  initGlobalCommon();

  initGlobalTooltips();
  initGlobalButtonClickOnEnter();
  initGlobalButtons();
  initGlobalCopyToClipboardListener();
  initGlobalDropzone();
  initGlobalEnterQuickSubmit();
  initGlobalFormDirtyLeaveConfirm();
  initGlobalLinkActions();

  attachTribute(document.querySelectorAll('#content, .emoji-input'));

  initCommonIssue();
  initCommonOrganization();

  initCompSearchUserBox();
  initCompWebHookEditor();

  initInstall();

  initHeadNavbarContentToggle();
  initFootLanguageMenu();

  initCommentContent();
  initContextPopups();
  initHeatmap();
  initImageDiff();
  initMarkupAnchors();
  initMarkupContent();
  initServiceWorker();
  initSshKeyFormParser();
  initStopwatch();
  initTableSort();
  initFindFileInRepo();
  initCopyContent();

  initAdminCommon();
  initAdminEmails();
  initAdminUserListSearchForm();
  initAdminConfigs();

  initDashboardRepoList();

  initNotificationCount();
  initNotificationsTable();

  initOrgTeamSearchRepoBox();
  initOrgTeamSettings();

  initRepoActivityTopAuthorsChart();
  initRepoArchiveLinks();
  initRepoBranchButton();
  initRepoCodeView();
  initRepoCommentForm();
  initRepoEllipsisButton();
  initRepoCommitLastCommitLoader();
  initRepoDiffConversationForm();
  initRepoDiffFileViewToggle();
  initRepoDiffReviewButton();
  initRepoDiffShowMore();
  initDiffFileTree();
  initRepoEditor();
  initRepoGraphGit();
  initRepoIssueContentHistory();
  initRepoIssueDue();
  initRepoIssueList();
  initRepoIssueReferenceRepositorySearch();
  initRepoIssueTimeTracking();
  initRepoIssueWipTitle();
  initRepoMigration();
  initRepoMigrationStatusChecker();
  initRepoProject();
  initRepoPullRequestMergeInstruction();
  initRepoPullRequestAllowMaintainerEdit();
  initRepoPullRequestReview();
  initRepoRelease();
  initRepoReleaseEditor();
  initRepoSettingGitHook();
  initRepoSettingSearchTeamBox();
  initRepoSettingsCollaboration();
  initRepoTemplateSearch();
  initRepoTopicBar();
  initRepoWikiForm();
  initRepository();
  initRepositoryActionView();

  initCommitStatuses();
  initCaptcha();

  initUserAuthLinkAccountView();
  initUserAuthOauth2();
  initUserAuthWebAuthn();
  initUserAuthWebAuthnRegister();
  initUserSettings();
  initViewedCheckboxListenerFor();
  checkAppUrl();
});<|MERGE_RESOLUTION|>--- conflicted
+++ resolved
@@ -89,11 +89,8 @@
 import {initRepoCommentForm, initRepository} from './features/repo-legacy.js';
 import {initFormattingReplacements} from './features/formatting.js';
 import {initCopyContent} from './features/copycontent.js';
-<<<<<<< HEAD
 import {initCaptcha} from './features/captcha.js';
-=======
 import {initRepositoryActionView} from './components/RepoActionView.vue';
->>>>>>> e35f8e15
 
 // Run time-critical code as soon as possible. This is safe to do because this
 // script appears at the end of <body> and rendered HTML is accessible at that point.
