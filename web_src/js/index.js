--- conflicted
+++ resolved
@@ -176,13 +176,10 @@
   initRepoWikiForm();
   initRepository();
   initRepositoryActionView();
+  initRepositorySearch();
   initRepoContributors();
-<<<<<<< HEAD
-  initRepositorySearch();
-=======
   initRepoCodeFrequency();
   initRepoRecentCommits();
->>>>>>> f4b92578
 
   initCommitStatuses();
   initCaptcha();
