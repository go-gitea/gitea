--- conflicted
+++ resolved
@@ -41,7 +41,6 @@
       no_contributions: 'No contributions',
     },
   }),
-<<<<<<< HEAD
   methods: {
     handleDayClick(e) {
       // Reset filter if same date is clicked
@@ -60,7 +59,6 @@
       window.location.search = newSearch.length ? `?${newSearch}` : '';
     }
   },
-=======
   computed: {
     sum() {
       let s = 0;
@@ -70,7 +68,6 @@
       return s;
     }
   }
->>>>>>> 0d144475
 };
 </script>
 <style scoped/>