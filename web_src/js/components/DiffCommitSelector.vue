<script lang="ts">
import {defineComponent} from 'vue';
import {SvgIcon} from '../svg.ts';
import {GET} from '../modules/fetch.ts';
import {generateElemId} from '../utils/dom.ts';

type Commit = {
  id: string,
  hovered: boolean,
  selected: boolean,
  summary: string,
  committer_or_author_name: string,
  time: string,
  short_sha: string,
}

type CommitListResult = {
  commits: Array<Commit>,
  last_review_commit_sha: string,
  locale: Record<string, string>,
}

export default defineComponent({
  components: {SvgIcon},
  data: () => {
    const el = document.querySelector('#diff-commit-select');
    return {
      menuVisible: false,
      isLoading: false,
      queryParams: el.getAttribute('data-queryparams'),
      issueLink: el.getAttribute('data-issuelink'),
      locale: {
        filter_changes_by_commit: el.getAttribute('data-filter_changes_by_commit'),
      } as Record<string, string>,
<<<<<<< HEAD
      merge_base: el.getAttribute('data-merge-base'),
=======
      mergeBase: el.getAttribute('data-merge-base'),
>>>>>>> be2a6b44
      commits: [] as Array<Commit>,
      hoverActivated: false,
      lastReviewCommitSha: '',
      uniqueIdMenu: generateElemId('diff-commit-selector-menu-'),
      uniqueIdShowAll: generateElemId('diff-commit-selector-show-all-'),
    };
  },
  computed: {
    commitsSinceLastReview() {
      if (this.lastReviewCommitSha) {
        return this.commits.length - this.commits.findIndex((x) => x.id === this.lastReviewCommitSha) - 1;
      }
      return 0;
    },
  },
  mounted() {
    document.body.addEventListener('click', this.onBodyClick);
    this.$el.addEventListener('keydown', this.onKeyDown);
    this.$el.addEventListener('keyup', this.onKeyUp);
  },
  unmounted() {
    document.body.removeEventListener('click', this.onBodyClick);
    this.$el.removeEventListener('keydown', this.onKeyDown);
    this.$el.removeEventListener('keyup', this.onKeyUp);
  },
  methods: {
    onBodyClick(event: MouseEvent) {
      // close this menu on click outside of this element when the dropdown is currently visible opened
      if (this.$el.contains(event.target)) return;
      if (this.menuVisible) {
        this.toggleMenu();
      }
    },
    onKeyDown(event: KeyboardEvent) {
      if (!this.menuVisible) return;
      const item = document.activeElement as HTMLElement;
      if (!this.$el.contains(item)) return;
      switch (event.key) {
        case 'ArrowDown': // select next element
          event.preventDefault();
          this.focusElem(item.nextElementSibling as HTMLElement, item);
          break;
        case 'ArrowUp': // select previous element
          event.preventDefault();
          this.focusElem(item.previousElementSibling as HTMLElement, item);
          break;
        case 'Escape': // close menu
          event.preventDefault();
          item.tabIndex = -1;
          this.toggleMenu();
          break;
      }
      if (event.key === 'ArrowDown' || event.key === 'ArrowUp') {
        const item = document.activeElement; // try to highlight the selected commits
        const commitIdx = item?.matches('.item') ? item.getAttribute('data-commit-idx') : null;
        if (commitIdx) this.highlight(this.commits[Number(commitIdx)]);
      }
    },
    onKeyUp(event: KeyboardEvent) {
      if (!this.menuVisible) return;
      const item = document.activeElement;
      if (!this.$el.contains(item)) return;
      if (event.key === 'Shift' && this.hoverActivated) {
        // shift is not pressed anymore -> deactivate hovering and reset hovered and selected
        this.hoverActivated = false;
        for (const commit of this.commits) {
          commit.hovered = false;
          commit.selected = false;
        }
      }
    },
    highlight(commit: Commit) {
      if (!this.hoverActivated) return;
      const indexSelected = this.commits.findIndex((x) => x.selected);
      const indexCurrentElem = this.commits.findIndex((x) => x.id === commit.id);
      for (const [idx, commit] of this.commits.entries()) {
        commit.hovered = Math.min(indexSelected, indexCurrentElem) <= idx && idx <= Math.max(indexSelected, indexCurrentElem);
      }
    },
    /** Focus given element */
    focusElem(elem: HTMLElement, prevElem: HTMLElement) {
      if (elem) {
        elem.tabIndex = 0;
        if (prevElem) prevElem.tabIndex = -1;
        elem.focus();
      }
    },
    /** Opens our menu, loads commits before opening */
    async toggleMenu() {
      this.menuVisible = !this.menuVisible;
      // load our commits when the menu is not yet visible (it'll be toggled after loading)
      // and we got no commits
      if (!this.commits.length && this.menuVisible && !this.isLoading) {
        this.isLoading = true;
        try {
          await this.fetchCommits();
        } finally {
          this.isLoading = false;
        }
      }
      // set correct tabindex to allow easier navigation
      this.$nextTick(() => {
        if (this.menuVisible) {
          this.focusElem(this.$refs.showAllChanges as HTMLElement, this.$refs.expandBtn as HTMLElement);
        } else {
          this.focusElem(this.$refs.expandBtn as HTMLElement, this.$refs.showAllChanges as HTMLElement);
        }
      });
    },

    /** Load the commits to show in this dropdown */
    async fetchCommits() {
      const resp = await GET(`${this.issueLink}/commits/list`);
      const results = await resp.json() as CommitListResult;
      this.commits.push(...results.commits.map((x) => {
        x.hovered = false;
        return x;
      }));
      this.commits.reverse();
      this.lastReviewCommitSha = results.last_review_commit_sha || null;
      if (this.lastReviewCommitSha && !this.commits.some((x) => x.id === this.lastReviewCommitSha)) {
        // the lastReviewCommit is not available (probably due to a force push)
        // reset the last review commit sha
        this.lastReviewCommitSha = null;
      }
      Object.assign(this.locale, results.locale);
    },
    showAllChanges() {
      window.location.assign(`${this.issueLink}/files${this.queryParams}`);
    },
    /** Called when user clicks on since last review */
    changesSinceLastReviewClick() {
      window.location.assign(`${this.issueLink}/files/${this.lastReviewCommitSha}..${this.commits.at(-1).id}${this.queryParams}`);
    },
    /** Clicking on a single commit opens this specific commit */
    commitClicked(commitId: string, newWindow = false) {
      const url = `${this.issueLink}/commits/${commitId}${this.queryParams}`;
      if (newWindow) {
        window.open(url);
      } else {
        window.location.assign(url);
      }
    },
    /**
<<<<<<< HEAD
     * When a commit is clicked with shift this enables the range
     * selection. Second click (with shift) defines the end of the
     * range. This opens the diff of this range
=======
     * When a commit is clicked while holding Shift, it enables range selection.
     * - The range selection is a half-open, half-closed range, meaning it excludes the start commit but includes the end commit.
     * - The start of the commit range is always the previous commit of the first clicked commit.
     * - If the first commit in the list is clicked, the mergeBase will be used as the start of the range instead.
     * - The second Shift-click defines the end of the range.
     * - Once both are selected, the diff view for the selected commit range will open.
>>>>>>> be2a6b44
     */
    commitClickedShift(commit: Commit) {
      this.hoverActivated = !this.hoverActivated;
      commit.selected = true;
      // Second click -> determine our range and open links accordingly
      if (!this.hoverActivated) {
        // since at least one commit is selected, we can determine the range
        // find all selected commits and generate a link
        const firstSelected = this.commits.findIndex((x) => x.selected);
<<<<<<< HEAD
        let start: string;
        if (firstSelected === 0) {
          start = this.merge_base;
        } else {
          start = this.commits[firstSelected - 1].id;
        }
        const end = this.commits.findLast((x) => x.selected).id;
        if (start === end) {
          // if the start and end are the same, we show this single commit
          window.location.assign(`${this.issueLink}/commits/${start}${this.queryParams}`);
        } else if (start === this.merge_base && end === this.commits.at(-1).id) {
          // if the first commit is selected and the last commit is selected, we show all commits
          window.location.assign(`${this.issueLink}/files${this.queryParams}`);
        } else {
          window.location.assign(`${this.issueLink}/files/${start}..${end}${this.queryParams}`);
=======
        const lastSelected = this.commits.findLastIndex((x) => x.selected);
        let beforeCommitID: string;
        if (firstSelected === 0) {
          beforeCommitID = this.mergeBase;
        } else {
          beforeCommitID = this.commits[firstSelected - 1].id;
        }
        const afterCommitID = this.commits[lastSelected].id;

        if (firstSelected === lastSelected) {
          // if the start and end are the same, we show this single commit
          window.location.assign(`${this.issueLink}/commits/${afterCommitID}${this.queryParams}`);
        } else if (beforeCommitID === this.mergeBase && afterCommitID === this.commits.at(-1).id) {
          // if the first commit is selected and the last commit is selected, we show all commits
          window.location.assign(`${this.issueLink}/files${this.queryParams}`);
        } else {
          window.location.assign(`${this.issueLink}/files/${beforeCommitID}..${afterCommitID}${this.queryParams}`);
>>>>>>> be2a6b44
        }
      }
    },
  },
});
</script>
<template>
  <div class="ui scrolling dropdown custom diff-commit-selector">
    <button
      ref="expandBtn"
      class="ui tiny basic button"
      @click.stop="toggleMenu()"
      :data-tooltip-content="locale.filter_changes_by_commit"
      aria-haspopup="true"
      :aria-label="locale.filter_changes_by_commit"
      :aria-controls="uniqueIdMenu"
      :aria-activedescendant="uniqueIdShowAll"
    >
      <svg-icon name="octicon-git-commit"/>
    </button>
    <!-- this dropdown is not managed by Fomantic UI, so it needs some classes like "transition" explicitly -->
    <div class="left menu transition" :id="uniqueIdMenu" :class="{visible: menuVisible}" v-show="menuVisible" v-cloak :aria-expanded="menuVisible ? 'true': 'false'">
      <div class="loading-indicator is-loading" v-if="isLoading"/>
      <div v-if="!isLoading" class="item" :id="uniqueIdShowAll" ref="showAllChanges" role="menuitem" @keydown.enter="showAllChanges()" @click="showAllChanges()">
        <div class="gt-ellipsis">
          {{ locale.show_all_commits }}
        </div>
        <div class="gt-ellipsis text light-2 tw-mb-0">
          {{ locale.stats_num_commits }}
        </div>
      </div>
      <!-- only show the show changes since last review if there is a review AND we are commits ahead of the last review -->
      <div
        v-if="lastReviewCommitSha != null"
        class="item" role="menuitem"
        :class="{disabled: !commitsSinceLastReview}"
        @keydown.enter="changesSinceLastReviewClick()"
        @click="changesSinceLastReviewClick()"
      >
        <div class="gt-ellipsis">
          {{ locale.show_changes_since_your_last_review }}
        </div>
        <div class="gt-ellipsis text light-2">
          {{ commitsSinceLastReview }} commits
        </div>
      </div>
      <span v-if="!isLoading" class="info text light-2">{{ locale.select_commit_hold_shift_for_range }}</span>
      <template v-for="(commit, idx) in commits" :key="commit.id">
        <div
          class="item" role="menuitem"
          :class="{selected: commit.selected, hovered: commit.hovered}"
          :data-commit-idx="idx"
          @keydown.enter.exact="commitClicked(commit.id)"
          @keydown.enter.shift.exact="commitClickedShift(commit)"
          @mouseover.shift="highlight(commit)"
          @click.exact="commitClicked(commit.id)"
          @click.ctrl.exact="commitClicked(commit.id, true)"
          @click.meta.exact="commitClicked(commit.id, true)"
          @click.shift.exact.stop.prevent="commitClickedShift(commit)"
        >
          <div class="tw-flex-1 tw-flex tw-flex-col tw-gap-1">
            <div class="gt-ellipsis commit-list-summary">
              {{ commit.summary }}
            </div>
            <div class="gt-ellipsis text light-2">
              {{ commit.committer_or_author_name }}
              <span class="text right">
                <!-- TODO: make this respect the PreferredTimestampTense setting -->
                <relative-time prefix="" :datetime="commit.time" data-tooltip-content data-tooltip-interactive="true">{{ commit.time }}</relative-time>
              </span>
            </div>
          </div>
          <div class="tw-font-mono">
            {{ commit.short_sha }}
          </div>
        </div>
      </template>
    </div>
  </div>
</template>
<style scoped>
  .ui.dropdown.diff-commit-selector .menu {
    margin-top: 0.25em;
    overflow-x: hidden;
    max-height: 450px;
  }

  .ui.dropdown.diff-commit-selector .menu .loading-indicator {
    height: 200px;
    width: 350px;
  }

  .ui.dropdown.diff-commit-selector .menu > .item,
  .ui.dropdown.diff-commit-selector .menu > .info {
    display: flex;
    flex-direction: row;
    line-height: 1.4;
    gap: 0.25em;
    padding: 7px 14px !important;
  }

  .ui.dropdown.diff-commit-selector .menu > .item:not(:first-child),
  .ui.dropdown.diff-commit-selector .menu > .info:not(:first-child) {
    border-top: 1px solid var(--color-secondary) !important;
  }

  .ui.dropdown.diff-commit-selector .menu > .item:focus {
    background: var(--color-active);
  }

  .ui.dropdown.diff-commit-selector .menu > .item.hovered {
    background-color: var(--color-small-accent);
  }

  .ui.dropdown.diff-commit-selector .menu > .item.selected {
    background-color: var(--color-accent);
  }

  .ui.dropdown.diff-commit-selector .menu .commit-list-summary {
    max-width: min(380px, 96vw);
  }
</style><|MERGE_RESOLUTION|>--- conflicted
+++ resolved
@@ -32,11 +32,7 @@
       locale: {
         filter_changes_by_commit: el.getAttribute('data-filter_changes_by_commit'),
       } as Record<string, string>,
-<<<<<<< HEAD
-      merge_base: el.getAttribute('data-merge-base'),
-=======
       mergeBase: el.getAttribute('data-merge-base'),
->>>>>>> be2a6b44
       commits: [] as Array<Commit>,
       hoverActivated: false,
       lastReviewCommitSha: '',
@@ -181,18 +177,12 @@
       }
     },
     /**
-<<<<<<< HEAD
-     * When a commit is clicked with shift this enables the range
-     * selection. Second click (with shift) defines the end of the
-     * range. This opens the diff of this range
-=======
      * When a commit is clicked while holding Shift, it enables range selection.
      * - The range selection is a half-open, half-closed range, meaning it excludes the start commit but includes the end commit.
      * - The start of the commit range is always the previous commit of the first clicked commit.
      * - If the first commit in the list is clicked, the mergeBase will be used as the start of the range instead.
      * - The second Shift-click defines the end of the range.
      * - Once both are selected, the diff view for the selected commit range will open.
->>>>>>> be2a6b44
      */
     commitClickedShift(commit: Commit) {
       this.hoverActivated = !this.hoverActivated;
@@ -202,23 +192,6 @@
         // since at least one commit is selected, we can determine the range
         // find all selected commits and generate a link
         const firstSelected = this.commits.findIndex((x) => x.selected);
-<<<<<<< HEAD
-        let start: string;
-        if (firstSelected === 0) {
-          start = this.merge_base;
-        } else {
-          start = this.commits[firstSelected - 1].id;
-        }
-        const end = this.commits.findLast((x) => x.selected).id;
-        if (start === end) {
-          // if the start and end are the same, we show this single commit
-          window.location.assign(`${this.issueLink}/commits/${start}${this.queryParams}`);
-        } else if (start === this.merge_base && end === this.commits.at(-1).id) {
-          // if the first commit is selected and the last commit is selected, we show all commits
-          window.location.assign(`${this.issueLink}/files${this.queryParams}`);
-        } else {
-          window.location.assign(`${this.issueLink}/files/${start}..${end}${this.queryParams}`);
-=======
         const lastSelected = this.commits.findLastIndex((x) => x.selected);
         let beforeCommitID: string;
         if (firstSelected === 0) {
@@ -236,7 +209,6 @@
           window.location.assign(`${this.issueLink}/files${this.queryParams}`);
         } else {
           window.location.assign(`${this.issueLink}/files/${beforeCommitID}..${afterCommitID}${this.queryParams}`);
->>>>>>> be2a6b44
         }
       }
     },
