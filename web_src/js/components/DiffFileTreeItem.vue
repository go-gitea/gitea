--- conflicted
+++ resolved
@@ -1,11 +1,7 @@
 <script lang="ts" setup>
 import {SvgIcon, type SvgName} from '../svg.ts';
 import {ref} from 'vue';
-<<<<<<< HEAD
-import type {Item, FileStatus} from '../utils/filetree.ts';
-=======
 import {type DiffStatus, type DiffTreeEntry, diffTreeStore} from '../modules/diff-file.ts';
->>>>>>> 3a651cfd
 
 const props = defineProps<{
   item: DiffTreeEntry,
@@ -26,41 +22,6 @@
   };
   return diffTypes[pType] ?? diffTypes[''];
 }
-<<<<<<< HEAD
-</script>
-
-<template>
-  <!--title instead of tooltip above as the tooltip needs too much work with the current methods, i.e. not being loaded or staying open for "too long"-->
-  <a
-    v-if="item.isFile" class="item-file"
-    :class="{ 'selected': store.selectedItem === '#diff-' + item.file.NameHash, 'viewed': item.file.IsViewed }"
-    :title="item.name" :href="'#diff-' + item.file.NameHash"
-  >
-    <!-- file -->
-    <!-- eslint-disable-next-line vue/no-v-html -->
-    <span class="tw-contents" v-html="item.file.FileIcon"/>
-    <span class="gt-ellipsis tw-flex-1">{{ item.name }}</span>
-    <SvgIcon
-      :name="getIconForDiffStatus(item.file.Status).name"
-      :class="getIconForDiffStatus(item.file.Status).classes"
-    />
-  </a>
-
-  <template v-else-if="item.isFile === false">
-    <div class="item-directory" :title="item.name" @click.stop="collapsed = !collapsed">
-      <!-- directory -->
-      <SvgIcon :name="collapsed ? 'octicon-chevron-right' : 'octicon-chevron-down'"/>
-      <!-- eslint-disable-next-line vue/no-v-html -->
-      <span class="tw-contents" v-html="collapsed ? store.folderIcon : store.folderOpenIcon"/>
-      <span class="gt-ellipsis">{{ item.name }}</span>
-=======
-
-function entryIcon(entry: DiffTreeEntry) {
-  if (entry.EntryMode === 'commit') {
-    return 'octicon-file-submodule';
-  }
-  return 'octicon-file';
-}
 </script>
 
 <template>
@@ -68,12 +29,9 @@
     <div class="item-directory" :class="{ 'viewed': item.IsViewed }" :title="item.DisplayName" @click.stop="collapsed = !collapsed">
       <!-- directory -->
       <SvgIcon :name="collapsed ? 'octicon-chevron-right' : 'octicon-chevron-down'"/>
-      <SvgIcon
-        class="text primary"
-        :name="collapsed ? 'octicon-file-directory-fill' : 'octicon-file-directory-open-fill'"
-      />
+      <!-- eslint-disable-next-line vue/no-v-html -->
+      <span class="tw-contents" v-html="collapsed ? store.folderIcon : store.folderOpenIcon"/>
       <span class="gt-ellipsis">{{ item.DisplayName }}</span>
->>>>>>> 3a651cfd
     </div>
 
     <div v-show="!collapsed" class="sub-items">
@@ -86,7 +44,8 @@
     :title="item.DisplayName" :href="'#diff-' + item.NameHash"
   >
     <!-- file -->
-    <SvgIcon :name="entryIcon(item)"/>
+    <!-- eslint-disable-next-line vue/no-v-html -->
+    <span class="tw-contents" v-html="item.FileIcon"/>
     <span class="gt-ellipsis tw-flex-1">{{ item.DisplayName }}</span>
     <SvgIcon
       :name="getIconForDiffStatus(item.DiffStatus).name"
