<script lang="ts" setup>
import {SvgIcon} from '../svg.ts';
import {GET} from '../modules/fetch.ts';
<<<<<<< HEAD
import {getIssueColor, getIssueIcon} from '../features/issue.ts';
=======
import {computed, onMounted, ref} from 'vue';
import type {Issue} from '../types';
>>>>>>> 348d1d0f

const {appSubUrl, i18n} = window.config;

const loading = ref(false);
const issue = ref(null);
const renderedLabels = ref('');
const i18nErrorOccurred = i18n.error_occurred;
const i18nErrorMessage = ref(null);

<<<<<<< HEAD
    body() {
      const body = this.issue.body.replace(/\n+/g, ' ');
      if (body.length > 85) {
        return `${body.substring(0, 85)}…`;
      }
      return body;
    },
  },
  mounted() {
    this.$refs.root.addEventListener('ce-load-context-popup', (e) => {
      const data = e.detail;
      if (!this.loading && this.issue === null) {
        this.load(data);
      }
    });
  },
  methods: {
    async load(data) {
      this.loading = true;
      this.i18nErrorMessage = null;

      try {
        const response = await GET(`${appSubUrl}/${data.owner}/${data.repo}/issues/${data.index}/info`); // backend: GetIssueInfo
        const respJson = await response.json();
        if (!response.ok) {
          this.i18nErrorMessage = respJson.message ?? i18n.network_error;
          return;
        }
        this.issue = respJson.convertedIssue;
        this.renderedLabels = respJson.renderedLabels;
      } catch {
        this.i18nErrorMessage = i18n.network_error;
      } finally {
        this.loading = false;
      }
    },
    getIssueColor,
    getIssueIcon,
  },
};
=======
const createdAt = computed(() => new Date(issue.value.created_at).toLocaleDateString(undefined, {year: 'numeric', month: 'short', day: 'numeric'}));
const body = computed(() => {
  const body = issue.value.body.replace(/\n+/g, ' ');
  if (body.length > 85) {
    return `${body.substring(0, 85)}…`;
  }
  return body;
});

function getIssueIcon(issue: Issue) {
  if (issue.pull_request) {
    if (issue.state === 'open') {
      if (issue.pull_request.draft === true) {
        return 'octicon-git-pull-request-draft'; // WIP PR
      }
      return 'octicon-git-pull-request'; // Open PR
    } else if (issue.pull_request.merged === true) {
      return 'octicon-git-merge'; // Merged PR
    }
    return 'octicon-git-pull-request'; // Closed PR
  } else if (issue.state === 'open') {
    return 'octicon-issue-opened'; // Open Issue
  }
  return 'octicon-issue-closed'; // Closed Issue
}

function getIssueColor(issue: Issue) {
  if (issue.pull_request) {
    if (issue.pull_request.draft === true) {
      return 'grey'; // WIP PR
    } else if (issue.pull_request.merged === true) {
      return 'purple'; // Merged PR
    }
  }
  if (issue.state === 'open') {
    return 'green'; // Open Issue
  }
  return 'red'; // Closed Issue
}

const root = ref<HTMLElement | null>(null);

onMounted(() => {
  root.value.addEventListener('ce-load-context-popup', (e: CustomEvent) => {
    const data = e.detail;
    if (!loading.value && issue.value === null) {
      load(data);
    }
  });
});

async function load(data) {
  loading.value = true;
  i18nErrorMessage.value = null;

  try {
    const response = await GET(`${appSubUrl}/${data.owner}/${data.repo}/issues/${data.index}/info`); // backend: GetIssueInfo
    const respJson = await response.json();
    if (!response.ok) {
      i18nErrorMessage.value = respJson.message ?? i18n.network_error;
      return;
    }
    issue.value = respJson.convertedIssue;
    renderedLabels.value = respJson.renderedLabels;
  } catch {
    i18nErrorMessage.value = i18n.network_error;
  } finally {
    loading.value = false;
  }
}
>>>>>>> 348d1d0f
</script>

<template>
  <div ref="root">
    <div v-if="loading" class="tw-h-12 tw-w-12 is-loading"/>
    <div v-if="!loading && issue !== null" class="tw-flex tw-flex-col tw-gap-2">
      <div class="tw-text-12">{{ issue.repository.full_name }} on {{ createdAt }}</div>
      <div class="flex-text-block">
<<<<<<< HEAD
        <svg-icon :name="getIssueColor(issue)" :class="['text', getIssueColor(issue)]"/>
=======
        <svg-icon :name="getIssueIcon(issue)" :class="['text', getIssueColor(issue)]"/>
>>>>>>> 348d1d0f
        <span class="issue-title tw-font-semibold tw-break-anywhere">
          {{ issue.title }}
          <span class="index">#{{ issue.number }}</span>
        </span>
      </div>
      <div v-if="body">{{ body }}</div>
      <!-- eslint-disable-next-line vue/no-v-html -->
      <div v-if="issue.labels.length" v-html="renderedLabels"/>
    </div>
    <div class="tw-flex tw-flex-col tw-gap-2" v-if="!loading && issue === null">
      <div class="tw-text-12">{{ i18nErrorOccurred }}</div>
      <div>{{ i18nErrorMessage }}</div>
    </div>
  </div>
</template><|MERGE_RESOLUTION|>--- conflicted
+++ resolved
@@ -1,12 +1,8 @@
 <script lang="ts" setup>
 import {SvgIcon} from '../svg.ts';
 import {GET} from '../modules/fetch.ts';
-<<<<<<< HEAD
 import {getIssueColor, getIssueIcon} from '../features/issue.ts';
-=======
 import {computed, onMounted, ref} from 'vue';
-import type {Issue} from '../types';
->>>>>>> 348d1d0f
 
 const {appSubUrl, i18n} = window.config;
 
@@ -16,48 +12,6 @@
 const i18nErrorOccurred = i18n.error_occurred;
 const i18nErrorMessage = ref(null);
 
-<<<<<<< HEAD
-    body() {
-      const body = this.issue.body.replace(/\n+/g, ' ');
-      if (body.length > 85) {
-        return `${body.substring(0, 85)}…`;
-      }
-      return body;
-    },
-  },
-  mounted() {
-    this.$refs.root.addEventListener('ce-load-context-popup', (e) => {
-      const data = e.detail;
-      if (!this.loading && this.issue === null) {
-        this.load(data);
-      }
-    });
-  },
-  methods: {
-    async load(data) {
-      this.loading = true;
-      this.i18nErrorMessage = null;
-
-      try {
-        const response = await GET(`${appSubUrl}/${data.owner}/${data.repo}/issues/${data.index}/info`); // backend: GetIssueInfo
-        const respJson = await response.json();
-        if (!response.ok) {
-          this.i18nErrorMessage = respJson.message ?? i18n.network_error;
-          return;
-        }
-        this.issue = respJson.convertedIssue;
-        this.renderedLabels = respJson.renderedLabels;
-      } catch {
-        this.i18nErrorMessage = i18n.network_error;
-      } finally {
-        this.loading = false;
-      }
-    },
-    getIssueColor,
-    getIssueIcon,
-  },
-};
-=======
 const createdAt = computed(() => new Date(issue.value.created_at).toLocaleDateString(undefined, {year: 'numeric', month: 'short', day: 'numeric'}));
 const body = computed(() => {
   const body = issue.value.body.replace(/\n+/g, ' ');
@@ -66,37 +20,6 @@
   }
   return body;
 });
-
-function getIssueIcon(issue: Issue) {
-  if (issue.pull_request) {
-    if (issue.state === 'open') {
-      if (issue.pull_request.draft === true) {
-        return 'octicon-git-pull-request-draft'; // WIP PR
-      }
-      return 'octicon-git-pull-request'; // Open PR
-    } else if (issue.pull_request.merged === true) {
-      return 'octicon-git-merge'; // Merged PR
-    }
-    return 'octicon-git-pull-request'; // Closed PR
-  } else if (issue.state === 'open') {
-    return 'octicon-issue-opened'; // Open Issue
-  }
-  return 'octicon-issue-closed'; // Closed Issue
-}
-
-function getIssueColor(issue: Issue) {
-  if (issue.pull_request) {
-    if (issue.pull_request.draft === true) {
-      return 'grey'; // WIP PR
-    } else if (issue.pull_request.merged === true) {
-      return 'purple'; // Merged PR
-    }
-  }
-  if (issue.state === 'open') {
-    return 'green'; // Open Issue
-  }
-  return 'red'; // Closed Issue
-}
 
 const root = ref<HTMLElement | null>(null);
 
@@ -128,7 +51,6 @@
     loading.value = false;
   }
 }
->>>>>>> 348d1d0f
 </script>
 
 <template>
@@ -137,11 +59,7 @@
     <div v-if="!loading && issue !== null" class="tw-flex tw-flex-col tw-gap-2">
       <div class="tw-text-12">{{ issue.repository.full_name }} on {{ createdAt }}</div>
       <div class="flex-text-block">
-<<<<<<< HEAD
-        <svg-icon :name="getIssueColor(issue)" :class="['text', getIssueColor(issue)]"/>
-=======
         <svg-icon :name="getIssueIcon(issue)" :class="['text', getIssueColor(issue)]"/>
->>>>>>> 348d1d0f
         <span class="issue-title tw-font-semibold tw-break-anywhere">
           {{ issue.title }}
           <span class="index">#{{ issue.number }}</span>
