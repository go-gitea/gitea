<script>
import {SvgIcon} from '../svg.js';
import {
  Chart,
  Title,
  BarElement,
  LinearScale,
  TimeScale,
  PointElement,
  LineElement,
  Filler,
} from 'chart.js';
import {GET} from '../modules/fetch.js';
import zoomPlugin from 'chartjs-plugin-zoom';
import {Line as ChartLine} from 'vue-chartjs';
import {
  startDaysBetween,
  firstStartDateAfterDate,
  fillEmptyStartDaysWithZeroes,
} from '../utils/time.js';
import {chartJsColors} from '../utils/color.js';
import {sleep} from '../utils.js';
import 'chartjs-adapter-dayjs-4/dist/chartjs-adapter-dayjs-4.esm';
import $ from 'jquery';

const {pageData} = window.config;

const customEventListener = {
  id: 'customEventListener',
  afterEvent: (chart, args, opts) => {
    // event will be replayed from chart.update when reset zoom,
    // so we need to check whether args.replay is true to avoid call loops
    if (args.event.type === 'dblclick' && opts.chartType === 'main' && !args.replay) {
      chart.resetZoom();
      opts.instance.updateOtherCharts(args.event, true);
    }
  },
};

Chart.defaults.color = chartJsColors.text;
Chart.defaults.borderColor = chartJsColors.border;

Chart.register(
  TimeScale,
  LinearScale,
  BarElement,
  Title,
  PointElement,
  LineElement,
  Filler,
  zoomPlugin,
  customEventListener,
);

export default {
  components: {ChartLine, SvgIcon},
  props: {
    locale: {
      type: Object,
      required: true,
    },
  },
  data: () => ({
    isLoading: false,
    errorText: '',
    totalStats: {},
    sortedContributors: {},
    repoLink: pageData.repoLink || [],
    type: pageData.contributionType,
    contributorsStats: [],
    xAxisStart: null,
    xAxisEnd: null,
    xAxisMin: null,
    xAxisMax: null,
  }),
  mounted() {
    this.fetchGraphData();

    $('#repo-contributors').dropdown({
      onChange: (val) => {
        this.xAxisMin = this.xAxisStart;
        this.xAxisMax = this.xAxisEnd;
        this.type = val;
        this.sortContributors();
      },
    });
  },
  methods: {
    sortContributors() {
      const contributors = this.filterContributorWeeksByDateRange();
      const criteria = `total_${this.type}`;
      this.sortedContributors = Object.values(contributors)
        .filter((contributor) => contributor[criteria] !== 0)
        .sort((a, b) => a[criteria] > b[criteria] ? -1 : a[criteria] === b[criteria] ? 0 : 1)
        .slice(0, 100);
    },

    async fetchGraphData() {
      this.isLoading = true;
      try {
        let response;
        do {
          response = await GET(`${this.repoLink}/activity/contributors/data`);
          if (response.status === 202) {
            await sleep(1000); // wait for 1 second before retrying
          }
        } while (response.status === 202);
        if (response.ok) {
          const data = await response.json();
          const {total, ...rest} = data;
          // below line might be deleted if we are sure go produces map always sorted by keys
          total.weeks = Object.fromEntries(Object.entries(total.weeks).sort());

          const weekValues = Object.values(total.weeks);
          this.xAxisStart = weekValues[0].week;
          this.xAxisEnd = firstStartDateAfterDate(new Date());
          const startDays = startDaysBetween(new Date(this.xAxisStart), new Date(this.xAxisEnd));
          total.weeks = fillEmptyStartDaysWithZeroes(startDays, total.weeks);
          this.xAxisMin = this.xAxisStart;
          this.xAxisMax = this.xAxisEnd;
          this.contributorsStats = {};
          for (const [email, user] of Object.entries(rest)) {
            user.weeks = fillEmptyStartDaysWithZeroes(startDays, user.weeks);
            this.contributorsStats[email] = user;
          }
          this.sortContributors();
          this.totalStats = total;
          this.errorText = '';
        } else {
          this.errorText = response.statusText;
        }
      } catch (err) {
        this.errorText = err.message;
      } finally {
        this.isLoading = false;
      }
    },

    filterContributorWeeksByDateRange() {
      const filteredData = {};
      const data = this.contributorsStats;
      for (const key of Object.keys(data)) {
        const user = data[key];
        user.total_commits = 0;
        user.total_additions = 0;
        user.total_deletions = 0;
        user.max_contribution_type = 0;
        const filteredWeeks = user.weeks.filter((week) => {
          const oneWeek = 7 * 24 * 60 * 60 * 1000;
          if (week.week >= this.xAxisMin - oneWeek && week.week <= this.xAxisMax + oneWeek) {
            user.total_commits += week.commits;
            user.total_additions += week.additions;
            user.total_deletions += week.deletions;
            if (week[this.type] > user.max_contribution_type) {
              user.max_contribution_type = week[this.type];
            }
            return true;
          }
          return false;
        });
        // this line is required. See https://github.com/sahinakkaya/gitea/pull/3#discussion_r1396495722
        // for details.
        user.max_contribution_type += 1;

        filteredData[key] = {...user, weeks: filteredWeeks};
      }

      return filteredData;
    },

    maxMainGraph() {
      // This method calculates maximum value for Y value of the main graph. If the number
      // of maximum contributions for selected contribution type is 15.955 it is probably
      // better to round it up to 20.000.This method is responsible for doing that.
      // Normally, chartjs handles this automatically, but it will resize the graph when you
      // zoom, pan etc. I think resizing the graph makes it harder to compare things visually.
      const maxValue = Math.max(
        ...this.totalStats.weeks.map((o) => o[this.type]),
      );
      const [coefficient, exp] = maxValue.toExponential().split('e').map(Number);
      if (coefficient % 1 === 0) return maxValue;
      return (1 - (coefficient % 1)) * 10 ** exp + maxValue;
    },

    maxContributorGraph() {
      // Similar to maxMainGraph method this method calculates maximum value for Y value
      // for contributors' graph. If I let chartjs do this for me, it will choose different
      // maxY value for each contributors' graph which again makes it harder to compare.
      const maxValue = Math.max(
        ...this.sortedContributors.map((c) => c.max_contribution_type),
      );
      const [coefficient, exp] = maxValue.toExponential().split('e').map(Number);
      if (coefficient % 1 === 0) return maxValue;
      return (1 - (coefficient % 1)) * 10 ** exp + maxValue;
    },

    toGraphData(data) {
      return {
        datasets: [
          {
            data: data.map((i) => ({x: i.week, y: i[this.type]})),
            pointRadius: 0,
            pointHitRadius: 0,
            fill: 'start',
            backgroundColor: chartJsColors[this.type],
            borderWidth: 0,
            tension: 0.3,
          },
        ],
      };
    },

    updateOtherCharts(event, reset) {
      const minVal = event.chart.options.scales.x.min;
      const maxVal = event.chart.options.scales.x.max;
      if (reset) {
        this.xAxisMin = this.xAxisStart;
        this.xAxisMax = this.xAxisEnd;
        this.sortContributors();
      } else if (minVal) {
        this.xAxisMin = minVal;
        this.xAxisMax = maxVal;
        this.sortContributors();
      }
    },

    getOptions(type) {
      return {
        responsive: true,
        maintainAspectRatio: false,
        animation: false,
        events: ['mousemove', 'mouseout', 'click', 'touchstart', 'touchmove', 'dblclick'],
        plugins: {
          title: {
            display: type === 'main',
            text: 'drag: zoom, shift+drag: pan, double click: reset zoom',
            position: 'top',
            align: 'center',
          },
          customEventListener: {
            chartType: type,
            instance: this,
          },
          zoom: {
            pan: {
              enabled: true,
              modifierKey: 'shift',
              mode: 'x',
              threshold: 20,
              onPanComplete: this.updateOtherCharts,
            },
            limits: {
              x: {
                // Check https://www.chartjs.org/chartjs-plugin-zoom/latest/guide/options.html#scale-limits
                // to know what each option means
                min: 'original',
                max: 'original',

                // number of milliseconds in 2 weeks. Minimum x range will be 2 weeks when you zoom on the graph
                minRange: 2 * 7 * 24 * 60 * 60 * 1000,
              },
            },
            zoom: {
              drag: {
                enabled: type === 'main',
              },
              pinch: {
                enabled: type === 'main',
              },
              mode: 'x',
              onZoomComplete: this.updateOtherCharts,
            },
          },
        },
        scales: {
          x: {
            min: this.xAxisMin,
            max: this.xAxisMax,
            type: 'time',
            grid: {
              display: false,
            },
            time: {
              minUnit: 'month',
            },
            ticks: {
              maxRotation: 0,
              maxTicksLimit: type === 'main' ? 12 : 6,
            },
          },
          y: {
            min: 0,
            max: type === 'main' ? this.maxMainGraph() : this.maxContributorGraph(),
            ticks: {
              maxTicksLimit: type === 'main' ? 6 : 4,
            },
          },
        },
      };
    },
  },
};
</script>
<template>
  <div>
    <div class="ui header tw-flex tw-items-center tw-justify-between">
      <div>
        <relative-time
          v-if="xAxisMin > 0"
          format="datetime"
          year="numeric"
          month="short"
          day="numeric"
          weekday=""
          :datetime="new Date(xAxisMin)"
        >
          {{ new Date(xAxisMin) }}
        </relative-time>
        {{ isLoading ? locale.loadingTitle : errorText ? locale.loadingTitleFailed: "-" }}
        <relative-time
          v-if="xAxisMax > 0"
          format="datetime"
          year="numeric"
          month="short"
          day="numeric"
          weekday=""
          :datetime="new Date(xAxisMax)"
        >
          {{ new Date(xAxisMax) }}
        </relative-time>
      </div>
      <div>
        <!-- Contribution type -->
        <div class="ui dropdown jump" id="repo-contributors">
          <div class="ui basic compact button">
            <span class="text">
              <span class="not-mobile">{{ locale.filterLabel }}&nbsp;</span><strong>{{ locale.contributionType[type] }}</strong>
              <svg-icon name="octicon-triangle-down" :size="14"/>
            </span>
          </div>
          <div class="menu">
            <div :class="['item', {'active': type === 'commits'}]">
              {{ locale.contributionType.commits }}
            </div>
            <div :class="['item', {'active': type === 'additions'}]">
              {{ locale.contributionType.additions }}
            </div>
            <div :class="['item', {'active': type === 'deletions'}]">
              {{ locale.contributionType.deletions }}
            </div>
          </div>
        </div>
      </div>
    </div>
    <div class="tw-flex ui segment main-graph">
      <div v-if="isLoading || errorText !== ''" class="gt-tc tw-m-auto">
        <div v-if="isLoading">
          <SvgIcon name="octicon-sync" class="gt-mr-3 job-status-rotate"/>
          {{ locale.loadingInfo }}
        </div>
        <div v-else class="text red">
          <SvgIcon name="octicon-x-circle-fill"/>
          {{ errorText }}
        </div>
      </div>
      <ChartLine
        v-memo="[totalStats.weeks, type]" v-if="Object.keys(totalStats).length !== 0"
        :data="toGraphData(totalStats.weeks)" :options="getOptions('main')"
      />
    </div>
    <div class="contributor-grid">
      <div
        v-for="(contributor, index) in sortedContributors"
        :key="index"
        v-memo="[sortedContributors, type]"
      >
        <div class="ui top attached header tw-flex tw-flex-1">
          <b class="ui right">#{{ index + 1 }}</b>
          <a :href="contributor.home_link">
            <img class="ui avatar tw-align-middle" height="40" width="40" :src="contributor.avatar_link">
          </a>
          <div class="gt-ml-3">
            <a v-if="contributor.home_link !== ''" :href="contributor.home_link"><h4>{{ contributor.name }}</h4></a>
            <h4 v-else class="contributor-name">
              {{ contributor.name }}
            </h4>
<<<<<<< HEAD
            <p class="gt-font-12 tw-flex tw-gap-1">
=======
            <p class="tw-text-12 tw-flex gt-gap-2">
>>>>>>> e3e08dcc
              <strong v-if="contributor.total_commits">{{ contributor.total_commits.toLocaleString() }} {{ locale.contributionType.commits }}</strong>
              <strong v-if="contributor.total_additions" class="text green">{{ contributor.total_additions.toLocaleString() }}++ </strong>
              <strong v-if="contributor.total_deletions" class="text red">
                {{ contributor.total_deletions.toLocaleString() }}--</strong>
            </p>
          </div>
        </div>
        <div class="ui attached segment">
          <div>
            <ChartLine
              :data="toGraphData(contributor.weeks)"
              :options="getOptions('contributor')"
            />
          </div>
        </div>
      </div>
    </div>
  </div>
</template>
<style scoped>
.main-graph {
  height: 260px;
  padding-top: 2px;
}

.contributor-grid {
  display: grid;
  grid-template-columns: repeat(2, 1fr);
  gap: 1rem;
}

.contributor-grid > * {
  min-width: 0;
}

@media (max-width: 991.98px) {
  .contributor-grid {
    grid-template-columns: repeat(1, 1fr);
  }
}

.contributor-name {
  margin-bottom: 0;
}
</style><|MERGE_RESOLUTION|>--- conflicted
+++ resolved
@@ -384,11 +384,7 @@
             <h4 v-else class="contributor-name">
               {{ contributor.name }}
             </h4>
-<<<<<<< HEAD
-            <p class="gt-font-12 tw-flex tw-gap-1">
-=======
-            <p class="tw-text-12 tw-flex gt-gap-2">
->>>>>>> e3e08dcc
+            <p class="tw-text-12 tw-flex tw-gap-1">
               <strong v-if="contributor.total_commits">{{ contributor.total_commits.toLocaleString() }} {{ locale.contributionType.commits }}</strong>
               <strong v-if="contributor.total_additions" class="text green">{{ contributor.total_additions.toLocaleString() }}++ </strong>
               <strong v-if="contributor.total_deletions" class="text red">
