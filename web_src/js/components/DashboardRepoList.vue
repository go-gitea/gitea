<template>
  <div>
    <div v-if="!isOrganization" class="ui two item menu">
      <a :class="{item: true, active: tab === 'repos'}" @click="changeTab('repos')">{{ textRepository }}</a>
      <a :class="{item: true, active: tab === 'organizations'}" @click="changeTab('organizations')">{{ textOrganization }}</a>
    </div>
    <div v-show="tab === 'repos'" class="ui tab active list dashboard-repos">
      <h4 class="ui top attached header gt-df gt-ac">
        <div class="gt-f1 gt-df gt-ac">
          {{ textMyRepos }}
          <span class="ui grey label gt-ml-3">{{ reposTotalCount }}</span>
        </div>
        <a :href="subUrl + '/repo/create' + (isOrganization ? '?org=' + organizationId : '')" :data-tooltip-content="textNewRepo">
          <svg-icon name="octicon-plus"/>
          <span class="sr-only">{{ textNewRepo }}</span>
        </a>
      </h4>
      <div class="ui attached segment repos-search">
        <div class="ui fluid right action left icon input" :class="{loading: isLoading}">
          <input @input="changeReposFilter(reposFilter)" v-model="searchQuery" ref="search" :placeholder="textSearchRepos">
          <i class="icon gt-df gt-ac gt-jc"><svg-icon name="octicon-search" :size="16"/></i>
          <div class="ui dropdown icon button" :title="textFilter">
            <i class="icon gt-df gt-ac gt-jc gt-m-0"><svg-icon name="octicon-filter" :size="16"/></i>
            <div class="menu">
              <a class="item" @click="toggleArchivedFilter()">
                <div class="ui checkbox" ref="checkboxArchivedFilter" :title="checkboxArchivedFilterTitle">
                  <!--the "hidden" is necessary to make the checkbox work without Fomantic UI js,
                      otherwise if the "input" handles click event for intermediate status, it breaks the internal state-->
                  <input type="checkbox" class="hidden" v-bind.prop="checkboxArchivedFilterProps">
                  <label>
                    <svg-icon name="octicon-archive" :size="16" class-name="gt-mr-2"/>
                    {{ textShowArchived }}
                  </label>
                </div>
              </a>
              <a class="item" @click="togglePrivateFilter()">
                <div class="ui checkbox" ref="checkboxPrivateFilter" :title="checkboxPrivateFilterTitle">
                  <input type="checkbox" class="hidden" v-bind.prop="checkboxPrivateFilterProps">
                  <label>
                    <svg-icon name="octicon-lock" :size="16" class-name="gt-mr-2"/>
                    {{ textShowPrivate }}
                  </label>
                </div>
              </a>
            </div>
          </div>
        </div>
        <div class="ui secondary tiny pointing borderless menu center grid repos-filter">
          <a class="item" :class="{active: reposFilter === 'all'}" @click="changeReposFilter('all')">
            {{ textAll }}
            <div v-show="reposFilter === 'all'" class="ui circular mini grey label">{{ repoTypeCount }}</div>
          </a>
          <a class="item" :class="{active: reposFilter === 'sources'}" @click="changeReposFilter('sources')">
            {{ textSources }}
            <div v-show="reposFilter === 'sources'" class="ui circular mini grey label">{{ repoTypeCount }}</div>
          </a>
          <a class="item" :class="{active: reposFilter === 'forks'}" @click="changeReposFilter('forks')">
            {{ textForks }}
            <div v-show="reposFilter === 'forks'" class="ui circular mini grey label">{{ repoTypeCount }}</div>
          </a>
          <a class="item" :class="{active: reposFilter === 'mirrors'}" @click="changeReposFilter('mirrors')" v-if="isMirrorsEnabled">
            {{ textMirrors }}
            <div v-show="reposFilter === 'mirrors'" class="ui circular mini grey label">{{ repoTypeCount }}</div>
          </a>
          <a class="item" :class="{active: reposFilter === 'collaborative'}" @click="changeReposFilter('collaborative')">
            {{ textCollaborative }}
            <div v-show="reposFilter === 'collaborative'" class="ui circular mini grey label">{{ repoTypeCount }}</div>
          </a>
        </div>
      </div>
      <div v-if="repos.length" class="ui attached table segment gt-rounded-bottom">
        <ul class="repo-owner-name-list">
<<<<<<< HEAD
          <li v-for="repo, index in repos" :key="repo.id">
            <a class="repo-list-link gt-df gt-ac gt-sb ui attached" :ref="'repoIndex'+ index" :class="{'button primary': index === repoIndex}" :href="repo.link">
=======
          <li v-for="repo in repos" :key="repo.id">
            <a class="repo-list-link muted gt-df gt-ac gt-sb" :href="repo.link">
>>>>>>> 3288252d
              <div class="item-name gt-df gt-ac gt-f1">
                <svg-icon :name="repoIcon(repo)" :size="16" class-name="gt-mr-2"/>
                <div class="text gt-bold truncate gt-ml-1">{{ repo.full_name }}</div>
                <span v-if="repo.archived">
                  <svg-icon name="octicon-archive" :size="16" class-name="gt-ml-2"/>
                </span>
              </div>
              <!-- the commit status icon logic is taken from templates/repo/commit_status.tmpl -->
              <svg-icon v-if="repo.latest_commit_status_state" :name="statusIcon(repo.latest_commit_status_state)" :class-name="'commit-status icon text ' + statusColor(repo.latest_commit_status_state)" :size="16"/>
            </a>
          </li>
        </ul>
        <div v-if="showMoreReposLink" class="center gt-py-3 gt-border-secondary-top">
          <div class="ui borderless pagination menu narrow">
            <a
              class="item navigation gt-py-2" :class="{'disabled': page === 1}"
              @click="changePage(1)" :title="textFirstPage"
            >
              <svg-icon name="gitea-double-chevron-left" :size="16" class-name="gt-mr-2"/>
            </a>
            <a
              class="item navigation gt-py-2" ref="previousPageLink" :class="{'disabled': page === 1}"
              @click="changePage(page - 1)" :title="textPreviousPage"
            >
              <svg-icon name="octicon-chevron-left" :size="16" clsas-name="gt-mr-2"/>
            </a>
            <a class="active item gt-py-2">{{ page }}</a>
            <a
              class="item navigation" ref="nextPageLink" :class="{'disabled': page === finalPage}"
              @click="changePage(page + 1)" :title="textNextPage"
            >
              <svg-icon name="octicon-chevron-right" :size="16" class-name="gt-ml-2"/>
            </a>
            <a
              class="item navigation gt-py-2" :class="{'disabled': page === finalPage}"
              @click="changePage(finalPage)" :title="textLastPage"
            >
              <svg-icon name="gitea-double-chevron-right" :size="16" class-name="gt-ml-2"/>
            </a>
          </div>
        </div>
      </div>
    </div>
    <div v-if="!isOrganization" v-show="tab === 'organizations'" class="ui tab active list dashboard-orgs">
      <h4 class="ui top attached header gt-df gt-ac">
        <div class="gt-f1 gt-df gt-ac">
          {{ textMyOrgs }}
          <span class="ui grey label gt-ml-3">{{ organizationsTotalCount }}</span>
        </div>
        <a v-if="canCreateOrganization" :href="subUrl + '/org/create'" :data-tooltip-content="textNewOrg">
          <svg-icon name="octicon-plus"/>
          <span class="sr-only">{{ textNewOrg }}</span>
        </a>
      </h4>
      <div v-if="organizations.length" class="ui attached table segment gt-rounded-bottom">
        <ul class="repo-owner-name-list">
          <li v-for="org in organizations" :key="org.name">
            <a class="repo-list-link gt-df gt-ac gt-sb" :href="subUrl + '/' + encodeURIComponent(org.name)">
              <div class="text truncate item-name gt-f1">
                <svg-icon name="octicon-organization" :size="16" class-name="gt-mr-2"/>
                <strong>{{ org.name }}</strong>
                <span class="ui tiny basic label gt-ml-3" v-if="org.org_visibility !== 'public'">
                  {{ org.org_visibility === 'limited' ? textOrgVisibilityLimited: textOrgVisibilityPrivate }}
                </span>
              </div>
              <div class="text light grey gt-df gt-ac">
                {{ org.num_repos }}
                <svg-icon name="octicon-repo" :size="16" class-name="gt-ml-2 gt-mt-1"/>
              </div>
            </a>
          </li>
        </ul>
      </div>
    </div>
  </div>
</template>

<script>
import {createApp, nextTick} from 'vue';
import $ from 'jquery';
import {SvgIcon} from '../svg.js';

const {appSubUrl, assetUrlPrefix, pageData} = window.config;

const commitStatus = {
  pending: {name: 'octicon-dot-fill', color: 'grey'},
  running: {name: 'octicon-dot-fill', color: 'yellow'},
  success: {name: 'octicon-check', color: 'green'},
  error: {name: 'gitea-exclamation', color: 'red'},
  failure: {name: 'octicon-x', color: 'red'},
  warning: {name: 'gitea-exclamation', color: 'yellow'},
};

const sfc = {
  components: {SvgIcon},
  data() {
    const params = new URLSearchParams(window.location.search);
    const tab = params.get('repo-search-tab') || 'repos';
    const reposFilter = params.get('repo-search-filter') || 'all';
    const privateFilter = params.get('repo-search-private') || 'both';
    const archivedFilter = params.get('repo-search-archived') || 'unarchived';
    const searchQuery = params.get('repo-search-query') || '';
    const page = Number(params.get('repo-search-page')) || 1;

    return {
      tab,
      repos: [],
      reposTotalCount: 0,
      reposFilter,
      archivedFilter,
      privateFilter,
      page,
      finalPage: 1,
      searchQuery,
      isLoading: false,
      staticPrefix: assetUrlPrefix,
      counts: {},
      repoTypes: {
        all: {
          searchMode: '',
        },
        forks: {
          searchMode: 'fork',
        },
        mirrors: {
          searchMode: 'mirror',
        },
        sources: {
          searchMode: 'source',
        },
        collaborative: {
          searchMode: 'collaborative',
        },
      },
      textArchivedFilterTitles: {},
      textPrivateFilterTitles: {},

      organizations: [],
      isOrganization: true,
      canCreateOrganization: false,
      organizationsTotalCount: 0,
      organizationId: 0,

      subUrl: appSubUrl,
      ...pageData.dashboardRepoList,
      repoIndex: 0,
    };
  },

  computed: {
    showMoreReposLink() {
      return this.repos.length > 0 && this.repos.length < this.counts[`${this.reposFilter}:${this.archivedFilter}:${this.privateFilter}`];
    },
    searchURL() {
      return `${this.subUrl}/repo/search?sort=updated&order=desc&uid=${this.uid}&team_id=${this.teamId}&q=${this.searchQuery
      }&page=${this.page}&limit=${this.searchLimit}&mode=${this.repoTypes[this.reposFilter].searchMode
      }${this.reposFilter !== 'all' ? '&exclusive=1' : ''
      }${this.archivedFilter === 'archived' ? '&archived=true' : ''}${this.archivedFilter === 'unarchived' ? '&archived=false' : ''
      }${this.privateFilter === 'private' ? '&is_private=true' : ''}${this.privateFilter === 'public' ? '&is_private=false' : ''
      }`;
    },
    repoTypeCount() {
      return this.counts[`${this.reposFilter}:${this.archivedFilter}:${this.privateFilter}`];
    },
    checkboxArchivedFilterTitle() {
      return this.textArchivedFilterTitles[this.archivedFilter];
    },
    checkboxArchivedFilterProps() {
      return {checked: this.archivedFilter === 'archived', indeterminate: this.archivedFilter === 'both'};
    },
    checkboxPrivateFilterTitle() {
      return this.textPrivateFilterTitles[this.privateFilter];
    },
    checkboxPrivateFilterProps() {
      return {checked: this.privateFilter === 'private', indeterminate: this.privateFilter === 'both'};
    },
  },

  mounted() {
    const el = document.getElementById('dashboard-repo-list');
    this.changeReposFilter(this.reposFilter);
    $(el).find('.dropdown').dropdown();
    nextTick(() => {
      this.$refs.search.focus();
      this.$refs.search.addEventListener('keydown', (e) => {
        const previousPageLink = this.$refs.previousPageLink;
        const nextPageLink = this.$refs.nextPageLink;
        switch (e.key) {
          case 'Enter':
            this.$refs[`repoIndex${this.repoIndex}`][0].click();
            break;
          case 'ArrowUp':
            if (this.repoIndex > 0) this.repoIndex--;
            else if (previousPageLink && !previousPageLink.classList.contains('disabled')) previousPageLink.click();
            break;
          case 'ArrowDown':
            if (this.repoIndex < this.repos.length - 1) this.repoIndex++;
            else if (nextPageLink && nextPageLink.classList && !nextPageLink.classList.contains('disabled')) {
              this.repoIndex = 0;
              nextPageLink.click();
            }
            break;
          case 'ArrowRight':
            if (nextPageLink && !nextPageLink.classList.contains('disabled')) nextPageLink.click();
            break;
          case 'ArrowLeft':
            if (previousPageLink && !previousPageLink.classList.contains('disabled')) previousPageLink.click();
            break;
        }
      });
    });

    this.textArchivedFilterTitles = {
      'archived': this.textShowOnlyArchived,
      'unarchived': this.textShowOnlyUnarchived,
      'both': this.textShowBothArchivedUnarchived,
    };

    this.textPrivateFilterTitles = {
      'private': this.textShowOnlyPrivate,
      'public': this.textShowOnlyPublic,
      'both': this.textShowBothPrivatePublic,
    };
  },

  methods: {
    changeTab(t) {
      this.tab = t;
      this.updateHistory();
    },

    changeReposFilter(filter) {
      this.reposFilter = filter;
      this.repos = [];
      this.page = 1;
      this.counts[`${filter}:${this.archivedFilter}:${this.privateFilter}`] = 0;
      this.searchRepos();
    },

    updateHistory() {
      const params = new URLSearchParams(window.location.search);

      if (this.tab === 'repos') {
        params.delete('repo-search-tab');
      } else {
        params.set('repo-search-tab', this.tab);
      }

      if (this.reposFilter === 'all') {
        params.delete('repo-search-filter');
      } else {
        params.set('repo-search-filter', this.reposFilter);
      }

      if (this.privateFilter === 'both') {
        params.delete('repo-search-private');
      } else {
        params.set('repo-search-private', this.privateFilter);
      }

      if (this.archivedFilter === 'unarchived') {
        params.delete('repo-search-archived');
      } else {
        params.set('repo-search-archived', this.archivedFilter);
      }

      if (this.searchQuery === '') {
        params.delete('repo-search-query');
      } else {
        params.set('repo-search-query', this.searchQuery);
      }

      if (this.page === 1) {
        params.delete('repo-search-page');
      } else {
        params.set('repo-search-page', `${this.page}`);
      }

      const queryString = params.toString();
      if (queryString) {
        window.history.replaceState({}, '', `?${queryString}`);
      } else {
        window.history.replaceState({}, '', window.location.pathname);
      }
    },

    toggleArchivedFilter() {
      if (this.archivedFilter === 'unarchived') {
        this.archivedFilter = 'archived';
      } else if (this.archivedFilter === 'archived') {
        this.archivedFilter = 'both';
      } else { // including both
        this.archivedFilter = 'unarchived';
      }
      this.page = 1;
      this.repos = [];
      this.counts[`${this.reposFilter}:${this.archivedFilter}:${this.privateFilter}`] = 0;
      this.searchRepos();
    },

    togglePrivateFilter() {
      if (this.privateFilter === 'both') {
        this.privateFilter = 'public';
      } else if (this.privateFilter === 'public') {
        this.privateFilter = 'private';
      } else { // including private
        this.privateFilter = 'both';
      }
      this.page = 1;
      this.repos = [];
      this.counts[`${this.reposFilter}:${this.archivedFilter}:${this.privateFilter}`] = 0;
      this.searchRepos();
    },


    changePage(page) {
      this.page = page;
      if (this.page > this.finalPage) {
        this.page = this.finalPage;
      }
      if (this.page < 1) {
        this.page = 1;
      }
      this.repos = [];
      this.counts[`${this.reposFilter}:${this.archivedFilter}:${this.privateFilter}`] = 0;
      this.searchRepos();
    },

    async searchRepos() {
      this.isLoading = true;

      const searchedMode = this.repoTypes[this.reposFilter].searchMode;
      const searchedURL = this.searchURL;
      const searchedQuery = this.searchQuery;

      let response, json;
      try {
        if (!this.reposTotalCount) {
          const totalCountSearchURL = `${this.subUrl}/repo/search?count_only=1&uid=${this.uid}&team_id=${this.teamId}&q=&page=1&mode=`;
          response = await fetch(totalCountSearchURL);
          this.reposTotalCount = response.headers.get('X-Total-Count');
        }

        response = await fetch(searchedURL);
        json = await response.json();
      } catch {
        if (searchedURL === this.searchURL) {
          this.isLoading = false;
        }
        return;
      }

      if (searchedURL === this.searchURL) {
        this.repos = json.data.map((webSearchRepo) => {return {...webSearchRepo.repository, latest_commit_status_state: webSearchRepo.latest_commit_status.State}});
        const count = response.headers.get('X-Total-Count');
        if (searchedQuery === '' && searchedMode === '' && this.archivedFilter === 'both') {
          this.reposTotalCount = count;
        }
        this.counts[`${this.reposFilter}:${this.archivedFilter}:${this.privateFilter}`] = count;
        this.finalPage = Math.ceil(count / this.searchLimit);
        this.updateHistory();
        this.isLoading = false;
      }
    },

    repoIcon(repo) {
      if (repo.fork) {
        return 'octicon-repo-forked';
      } else if (repo.mirror) {
        return 'octicon-mirror';
      } else if (repo.template) {
        return `octicon-repo-template`;
      } else if (repo.private) {
        return 'octicon-lock';
      } else if (repo.internal) {
        return 'octicon-repo';
      }
      return 'octicon-repo';
    },

    statusIcon(status) {
      return commitStatus[status].name;
    },

    statusColor(status) {
      return commitStatus[status].color;
    }
  },
};

export function initDashboardRepoList() {
  const el = document.getElementById('dashboard-repo-list');
  if (el) {
    createApp(sfc).mount(el);
  }
}

export default sfc; // activate the IDE's Vue plugin

</script><|MERGE_RESOLUTION|>--- conflicted
+++ resolved
@@ -70,13 +70,8 @@
       </div>
       <div v-if="repos.length" class="ui attached table segment gt-rounded-bottom">
         <ul class="repo-owner-name-list">
-<<<<<<< HEAD
           <li v-for="repo, index in repos" :key="repo.id">
-            <a class="repo-list-link gt-df gt-ac gt-sb ui attached" :ref="'repoIndex'+ index" :class="{'button primary': index === repoIndex}" :href="repo.link">
-=======
-          <li v-for="repo in repos" :key="repo.id">
-            <a class="repo-list-link muted gt-df gt-ac gt-sb" :href="repo.link">
->>>>>>> 3288252d
+            <a class="repo-list-link muted gt-df gt-ac gt-sb ui attached" :ref="'repoIndex'+ index" :class="{'button primary': index === repoIndex}" :href="repo.link">
               <div class="item-name gt-df gt-ac gt-f1">
                 <svg-icon :name="repoIcon(repo)" :size="16" class-name="gt-mr-2"/>
                 <div class="text gt-bold truncate gt-ml-1">{{ repo.full_name }}</div>
