<script lang="ts" setup>
import {SvgIcon} from '../svg.ts';
import {isPlainClick} from '../utils/dom.ts';
import {shallowRef} from 'vue';
<<<<<<< HEAD
import {type createViewFileTreeStore} from './ViewFileTreeStore.ts';
import {triggersAreYouSure} from '../vendor/jquery.are-you-sure.ts';

export type Item = {
  entryName: string;
  entryMode: 'blob' | 'exec' | 'tree' | 'commit' | 'symlink' | 'unknown';
  entryIcon: string;
  entryIconOpen: string;
  fullPath: string;
  submoduleUrl?: string;
  children?: Item[];
};
=======
import type {createViewFileTreeStore, FileTreeItem} from './ViewFileTreeStore.ts';
>>>>>>> b671d507

const props = defineProps<{
  item: FileTreeItem,
  store: ReturnType<typeof createViewFileTreeStore>
}>();

const store = props.store;
const isLoading = shallowRef(false);
const children = shallowRef(props.item.children);
const collapsed = shallowRef(!props.item.children);

const doLoadChildren = async () => {
  collapsed.value = !collapsed.value;
  if (!collapsed.value) {
    isLoading.value = true;
    try {
      children.value = await store.loadChildren(props.item.fullPath);
    } finally {
      isLoading.value = false;
    }
  }
};

const onItemClick = (e: MouseEvent) => {
  // only handle the click event with partial page reloading if both
  // - the user didn't press any special key like "Ctrl+Click" (which may have custom browser behavior)
  // - the editor/commit form isn't dirty (a full page reload shows a confirmation dialog if the form contains unsaved changes)
  if (!isPlainClick(e) || triggersAreYouSure()) return;
  e.preventDefault();
  if (props.item.entryMode === 'tree') doLoadChildren();
  store.navigateTreeView(props.item.fullPath);
};

</script>

<template>
  <a
    class="tree-item silenced"
    :class="{
      'selected': store.selectedItem === item.fullPath,
      'type-submodule': item.entryMode === 'commit',
      'type-directory': item.entryMode === 'tree',
      'type-symlink': item.entryMode === 'symlink',
      'type-file': item.entryMode === 'blob' || item.entryMode === 'exec',
    }"
    :title="item.entryName"
    :href="store.buildTreePathWebUrl(item.fullPath)"
    @click.stop="onItemClick"
  >
    <div v-if="item.entryMode === 'tree'" class="item-toggle">
      <SvgIcon v-if="isLoading" name="gitea-running" class="rotate-clockwise"/>
      <SvgIcon v-else :name="collapsed ? 'octicon-chevron-right' : 'octicon-chevron-down'" @click.stop.prevent="doLoadChildren"/>
    </div>
    <div class="item-content">
      <!-- eslint-disable-next-line vue/no-v-html -->
      <span class="tw-contents" v-html="(!collapsed && item.entryIconOpen) ? item.entryIconOpen : item.entryIcon"/>
      <span class="gt-ellipsis">{{ item.entryName }}</span>
    </div>
  </a>

  <div v-if="children?.length" v-show="!collapsed" class="sub-items">
    <ViewFileTreeItem v-for="childItem in children" :key="childItem.entryName" :item="childItem" :store="store"/>
  </div>
</template>

<style scoped>
.sub-items {
  display: flex;
  flex-direction: column;
  gap: 1px;
  margin-left: 14px;
  border-left: 1px solid var(--color-secondary);
}

.tree-item.selected {
  color: var(--color-text);
  background: var(--color-active);
  border-radius: 4px;
}

.tree-item.type-directory {
  user-select: none;
}

.tree-item {
  display: grid;
  grid-template-columns: 16px 1fr;
  grid-template-areas: "toggle content";
  gap: 0.25em;
  padding: 6px;
}

.tree-item:hover {
  color: var(--color-text);
  background: var(--color-hover);
  border-radius: 4px;
  cursor: pointer;
}

.item-toggle {
  grid-area: toggle;
  display: flex;
  align-items: center;
}

.item-content {
  grid-area: content;
  display: flex;
  align-items: center;
  gap: 0.5em;
  text-overflow: ellipsis;
  min-width: 0;
}
</style><|MERGE_RESOLUTION|>--- conflicted
+++ resolved
@@ -2,22 +2,8 @@
 import {SvgIcon} from '../svg.ts';
 import {isPlainClick} from '../utils/dom.ts';
 import {shallowRef} from 'vue';
-<<<<<<< HEAD
-import {type createViewFileTreeStore} from './ViewFileTreeStore.ts';
+import type {createViewFileTreeStore, FileTreeItem} from './ViewFileTreeStore.ts';
 import {triggersAreYouSure} from '../vendor/jquery.are-you-sure.ts';
-
-export type Item = {
-  entryName: string;
-  entryMode: 'blob' | 'exec' | 'tree' | 'commit' | 'symlink' | 'unknown';
-  entryIcon: string;
-  entryIconOpen: string;
-  fullPath: string;
-  submoduleUrl?: string;
-  children?: Item[];
-};
-=======
-import type {createViewFileTreeStore, FileTreeItem} from './ViewFileTreeStore.ts';
->>>>>>> b671d507
 
 const props = defineProps<{
   item: FileTreeItem,
