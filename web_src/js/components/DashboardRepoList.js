--- conflicted
+++ resolved
@@ -301,16 +301,6 @@
       async searchRepos() {
         this.isLoading = true;
 
-<<<<<<< HEAD
-        if (!this.reposTotalCount) {
-          const totalCountSearchURL = `${this.subUrl}/repo/search?sort=updated&order=desc&uid=${this.uid}&team_id=${this.teamId}&q=&page=1&mode=`;
-          $.getJSON(totalCountSearchURL, (_result, _textStatus, request) => {
-            this.reposTotalCount = request.getResponseHeader('X-Total-Count');
-          });
-        }
-
-=======
->>>>>>> af09136b
         const searchedMode = this.repoTypes[this.reposFilter].searchMode;
         const searchedURL = this.searchURL;
         const searchedQuery = this.searchQuery;
