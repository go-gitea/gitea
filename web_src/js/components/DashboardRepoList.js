--- conflicted
+++ resolved
@@ -124,11 +124,7 @@
         return this.repos.length > 0 && this.repos.length < this.counts[`${this.reposFilter}:${this.archivedFilter}:${this.privateFilter}`];
       },
       searchURL() {
-<<<<<<< HEAD
-        return `${this.subUrl}/api/v1/repos/search?sort=updated&order=desc&minimal=1&uid=${this.uid}&team_id=${this.teamId}&q=${this.searchQuery
-=======
-        return `${this.subUrl}/repo/search?sort=updated&order=desc&uid=${this.uid}&team_id=${this.teamId}&q=${this.searchQuery
->>>>>>> d139c239
+        return `${this.subUrl}/repo/search?sort=updated&order=desc&minimal=1&uid=${this.uid}&team_id=${this.teamId}&q=${this.searchQuery
         }&page=${this.page}&limit=${this.searchLimit}&mode=${this.repoTypes[this.reposFilter].searchMode
         }${this.reposFilter !== 'all' ? '&exclusive=1' : ''
         }${this.archivedFilter === 'archived' ? '&archived=true' : ''}${this.archivedFilter === 'unarchived' ? '&archived=false' : ''
@@ -305,16 +301,6 @@
       async searchRepos() {
         this.isLoading = true;
 
-<<<<<<< HEAD
-=======
-        if (!this.reposTotalCount) {
-          const totalCountSearchURL = `${this.subUrl}/repo/search?sort=updated&order=desc&uid=${this.uid}&team_id=${this.teamId}&q=&page=1&mode=`;
-          $.getJSON(totalCountSearchURL, (_result, _textStatus, request) => {
-            this.reposTotalCount = request.getResponseHeader('X-Total-Count');
-          });
-        }
-
->>>>>>> d139c239
         const searchedMode = this.repoTypes[this.reposFilter].searchMode;
         const searchedURL = this.searchURL;
         const searchedQuery = this.searchQuery;
@@ -323,7 +309,7 @@
         let response;
         try {
           if (!this.reposTotalCount) {
-            const totalCountSearchURL = `${this.subUrl}/api/v1/repos/search?sort=updated&count_only=1&order=desc&uid=${this.uid}&team_id=${this.teamId}&q=&page=1&mode=`;
+            const totalCountSearchURL = `${this.subUrl}/repo/search?sort=updated&count_only=1&order=desc&uid=${this.uid}&team_id=${this.teamId}&q=&page=1&mode=`;
             const response = await fetch(totalCountSearchURL);
             this.reposTotalCount = response.headers.get('X-Total-Count');
           }
