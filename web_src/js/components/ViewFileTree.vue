<script lang="ts" setup>
import ViewFileTreeItem from './ViewFileTreeItem.vue';
import {onMounted, useTemplateRef} from 'vue';
import {createViewFileTreeStore} from './ViewFileTreeStore.ts';

const elRoot = useTemplateRef('elRoot');

const props = defineProps({
  repoLink: {type: String, required: true},
  treePath: {type: String, required: true},
  currentRefNameSubURL: {type: String, required: true},
  isEdit: {type: Boolean, required: false},
});

<<<<<<< HEAD
const files = ref([]);
const selectedItem = ref('');

async function loadChildren(treePath: string, subPath: string = '') {
  const response = await GET(`${props.repoLink}/tree-view/${props.currentRefNameSubURL}/${pathEscapeSegments(treePath)}?sub_path=${encodeURIComponent(subPath)}`);
  const json = await response.json();
  const poolSvgs = [];
  for (const [svgId, svgContent] of Object.entries(json.renderedIconPool ?? {})) {
    if (!document.querySelector(`.global-svg-icon-pool #${svgId}`)) poolSvgs.push(svgContent);
  }
  if (poolSvgs.length) {
    const svgContainer = createElementFromHTML('<div class="global-svg-icon-pool tw-hidden"></div>');
    svgContainer.innerHTML = poolSvgs.join('');
    document.body.append(svgContainer);
  }
  return json.fileTreeNodes ?? null;
}

async function loadViewContent(url: string) {
  url = url.includes('?') ? url.replace('?', '?only_content=true') : `${url}?only_content=true`;
  const response = await GET(url);
  document.querySelector('.repo-view-content').innerHTML = await response.text();
}

async function navigateTreeView(treePath: string) {
  const url = `${props.repoLink}/src/${props.currentRefNameSubURL}/${pathEscapeSegments(treePath)}`;
  // do full page reload to show confirmation dialog if editor has unsaved changed
  if (props.isEdit) {
    window.location.href = url;
    return;
  }
  window.history.pushState({treePath, url}, null, url);
  selectedItem.value = treePath;
  await loadViewContent(url);
}

=======
const store = createViewFileTreeStore(props);
>>>>>>> becd15f7
onMounted(async () => {
  store.rootFiles = await store.loadChildren('', props.treePath);
  elRoot.value.closest('.is-loading')?.classList?.remove('is-loading');
  window.addEventListener('popstate', (e) => {
    store.selectedItem = e.state?.treePath || '';
    if (e.state?.url) store.loadViewContent(e.state.url);
  });
});
</script>

<template>
  <div class="view-file-tree-items" ref="elRoot">
    <ViewFileTreeItem v-for="item in store.rootFiles" :key="item.name" :item="item" :store="store"/>
  </div>
</template>

<style scoped>
.view-file-tree-items {
  display: flex;
  flex-direction: column;
  gap: 1px;
  margin-right: .5rem;
}
</style><|MERGE_RESOLUTION|>--- conflicted
+++ resolved
@@ -12,46 +12,7 @@
   isEdit: {type: Boolean, required: false},
 });
 
-<<<<<<< HEAD
-const files = ref([]);
-const selectedItem = ref('');
-
-async function loadChildren(treePath: string, subPath: string = '') {
-  const response = await GET(`${props.repoLink}/tree-view/${props.currentRefNameSubURL}/${pathEscapeSegments(treePath)}?sub_path=${encodeURIComponent(subPath)}`);
-  const json = await response.json();
-  const poolSvgs = [];
-  for (const [svgId, svgContent] of Object.entries(json.renderedIconPool ?? {})) {
-    if (!document.querySelector(`.global-svg-icon-pool #${svgId}`)) poolSvgs.push(svgContent);
-  }
-  if (poolSvgs.length) {
-    const svgContainer = createElementFromHTML('<div class="global-svg-icon-pool tw-hidden"></div>');
-    svgContainer.innerHTML = poolSvgs.join('');
-    document.body.append(svgContainer);
-  }
-  return json.fileTreeNodes ?? null;
-}
-
-async function loadViewContent(url: string) {
-  url = url.includes('?') ? url.replace('?', '?only_content=true') : `${url}?only_content=true`;
-  const response = await GET(url);
-  document.querySelector('.repo-view-content').innerHTML = await response.text();
-}
-
-async function navigateTreeView(treePath: string) {
-  const url = `${props.repoLink}/src/${props.currentRefNameSubURL}/${pathEscapeSegments(treePath)}`;
-  // do full page reload to show confirmation dialog if editor has unsaved changed
-  if (props.isEdit) {
-    window.location.href = url;
-    return;
-  }
-  window.history.pushState({treePath, url}, null, url);
-  selectedItem.value = treePath;
-  await loadViewContent(url);
-}
-
-=======
 const store = createViewFileTreeStore(props);
->>>>>>> becd15f7
 onMounted(async () => {
   store.rootFiles = await store.loadChildren('', props.treePath);
   elRoot.value.closest('.is-loading')?.classList?.remove('is-loading');
