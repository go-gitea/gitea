--- conflicted
+++ resolved
@@ -1,180 +1,5 @@
 // bootstrap module must be the first one to be imported, it handles webpack lazy-loading and global errors
 import './bootstrap.ts';
-<<<<<<< HEAD
-import './htmx.ts';
-
-import {initDashboardRepoList} from './features/dashboard.ts';
-import {initGlobalCopyToClipboardListener} from './features/clipboard.ts';
-import {initContextPopups} from './features/contextpopup.ts';
-import {initRepoGraphGit} from './features/repo-graph.ts';
-import {initHeatmap} from './features/heatmap.ts';
-import {initImageDiff} from './features/imagediff.ts';
-import {initRepoMigration} from './features/repo-migration.ts';
-import {initRepoProject} from './features/repo-projects.ts';
-import {initTableSort} from './features/tablesort.ts';
-import {initAdminUserListSearchForm} from './features/admin/users.ts';
-import {initAdminConfigs} from './features/admin/config.ts';
-import {initMarkupAnchors} from './markup/anchors.ts';
-import {initNotificationCount, initNotificationsTable} from './features/notification.ts';
-import {initRepoIssueContentHistory} from './features/repo-issue-content.ts';
-import {initStopwatch} from './features/stopwatch.ts';
-import {initFindFileInRepo} from './features/repo-findfile.ts';
-import {initMarkupContent} from './markup/content.ts';
-import {initPdfViewer} from './render/pdf.ts';
-import {initUserAuthOauth2, initUserCheckAppUrl} from './features/user-auth.ts';
-import {initRepoPullRequestAllowMaintainerEdit, initRepoPullRequestReview, initRepoIssueSidebarDependency, initRepoIssueFilterItemLabel} from './features/repo-issue.ts';
-import {initRepoEllipsisButton, initCommitStatuses} from './features/repo-commit.ts';
-import {initRepoTopicBar} from './features/repo-home.ts';
-import {initAdminCommon} from './features/admin/common.ts';
-import {initRepoCodeView} from './features/repo-code.ts';
-import {initSshKeyFormParser} from './features/sshkey-helper.ts';
-import {initUserSettings} from './features/user-settings.ts';
-import {initRepoActivityTopAuthorsChart, initRepoArchiveLinks} from './features/repo-common.ts';
-import {initRepoMigrationStatusChecker, initRepoMigrationForm} from './features/repo-migrate.ts';
-import {initRepoDiffView} from './features/repo-diff.ts';
-import {initOrgTeam} from './features/org-team.ts';
-import {initUserAuthWebAuthn, initUserAuthWebAuthnRegister} from './features/user-auth-webauthn.ts';
-import {initRepoRelease, initRepoReleaseNew} from './features/repo-release.ts';
-import {initRepoEditor} from './features/repo-editor.ts';
-import {initCompSearchUserBox} from './features/comp/SearchUserBox.ts';
-import {initInstall} from './features/install.ts';
-import {initCompWebHookEditor} from './features/comp/WebHookEditor.ts';
-import {initRepoBranchButton} from './features/repo-branch.ts';
-import {initCommonOrganization} from './features/common-organization.ts';
-import {initRepoWikiForm} from './features/repo-wiki.ts';
-import {initRepository, initBranchSelectorTabs} from './features/repo-legacy.ts';
-import {initCopyContent} from './features/copycontent.ts';
-import {initCaptcha} from './features/captcha.ts';
-import {initRepositoryActionView} from './features/repo-actions.ts';
-import {initGlobalTooltips} from './modules/tippy.ts';
-import {initGiteaFomantic} from './modules/fomantic.ts';
-import {initSubmitEventPolyfill, onDomReady} from './utils/dom.ts';
-import {initRepoIssueList} from './features/repo-issue-list.ts';
-import {initCommonIssueListQuickGoto} from './features/common-issue-list.ts';
-import {initRepoContributors} from './features/contributors.ts';
-import {initRepoCodeFrequency} from './features/code-frequency.ts';
-import {initRepoRecentCommits} from './features/recent-commits.ts';
-import {initRepoDiffCommitBranchesAndTags} from './features/repo-diff-commit.ts';
-import {initGlobalSelectorObserver} from './modules/observer.ts';
-import {initRepositorySearch} from './features/repo-search.ts';
-import {initColorPickers} from './features/colorpicker.ts';
-import {initAdminSelfCheck} from './features/admin/selfcheck.ts';
-import {initOAuth2SettingsDisableCheckbox} from './features/oauth2-settings.ts';
-import {initGlobalFetchAction} from './features/common-fetch-action.ts';
-import {initFootLanguageMenu, initGlobalAvatarUploader, initGlobalDropdown, initGlobalInput, initGlobalTabularMenu, initHeadNavbarContentToggle} from './features/common-page.ts';
-import {initGlobalButtonClickOnEnter, initGlobalButtons, initGlobalDeleteButton} from './features/common-button.ts';
-import {initGlobalComboMarkdownEditor, initGlobalEnterQuickSubmit, initGlobalFormDirtyLeaveConfirm} from './features/common-form.ts';
-import {callInitFunctions} from './modules/init.ts';
-import {initRepoViewFileTree} from './features/repo-view-file-tree.ts';
-
-initGiteaFomantic();
-initSubmitEventPolyfill();
-
-onDomReady(() => {
-  const initStartTime = performance.now();
-  const initPerformanceTracer = callInitFunctions([
-    initGlobalAvatarUploader,
-    initGlobalDropdown,
-    initGlobalTabularMenu,
-    initGlobalFetchAction,
-    initGlobalTooltips,
-    initGlobalButtonClickOnEnter,
-    initGlobalButtons,
-    initGlobalCopyToClipboardListener,
-    initGlobalEnterQuickSubmit,
-    initGlobalFormDirtyLeaveConfirm,
-    initGlobalComboMarkdownEditor,
-    initGlobalDeleteButton,
-    initGlobalInput,
-
-    initCommonOrganization,
-    initCommonIssueListQuickGoto,
-
-    initCompSearchUserBox,
-    initCompWebHookEditor,
-
-    initInstall,
-
-    initHeadNavbarContentToggle,
-    initFootLanguageMenu,
-
-    initContextPopups,
-    initHeatmap,
-    initImageDiff,
-    initMarkupAnchors,
-    initMarkupContent,
-    initSshKeyFormParser,
-    initStopwatch,
-    initTableSort,
-    initFindFileInRepo,
-    initCopyContent,
-
-    initAdminCommon,
-    initAdminUserListSearchForm,
-    initAdminConfigs,
-    initAdminSelfCheck,
-
-    initDashboardRepoList,
-
-    initNotificationCount,
-    initNotificationsTable,
-
-    initOrgTeam,
-
-    initRepoActivityTopAuthorsChart,
-    initRepoArchiveLinks,
-    initRepoBranchButton,
-    initRepoCodeView,
-    initBranchSelectorTabs,
-    initRepoEllipsisButton,
-    initRepoDiffCommitBranchesAndTags,
-    initRepoEditor,
-    initRepoGraphGit,
-    initRepoIssueContentHistory,
-    initRepoIssueList,
-    initRepoIssueFilterItemLabel,
-    initRepoIssueSidebarDependency,
-    initRepoMigration,
-    initRepoMigrationStatusChecker,
-    initRepoMigrationForm,
-    initRepoProject,
-    initRepoPullRequestAllowMaintainerEdit,
-    initRepoPullRequestReview,
-    initRepoRelease,
-    initRepoReleaseNew,
-    initRepoTopicBar,
-    initRepoViewFileTree,
-    initRepoWikiForm,
-    initRepository,
-    initRepositoryActionView,
-    initRepositorySearch,
-    initRepoContributors,
-    initRepoCodeFrequency,
-    initRepoRecentCommits,
-
-    initCommitStatuses,
-    initCaptcha,
-
-    initUserCheckAppUrl,
-    initUserAuthOauth2,
-    initUserAuthWebAuthn,
-    initUserAuthWebAuthnRegister,
-    initUserSettings,
-    initRepoDiffView,
-    initPdfViewer,
-    initColorPickers,
-
-    initOAuth2SettingsDisableCheckbox,
-  ]);
-
-  // it must be the last one, then the "querySelectorAll" only needs to be executed once for global init functions.
-  initGlobalSelectorObserver(initPerformanceTracer);
-  if (initPerformanceTracer) initPerformanceTracer.printResults();
-
-  const initDur = performance.now() - initStartTime;
-  if (initDur > 500) {
-    console.error(`slow init functions took ${initDur.toFixed(3)}ms`);
-=======
 import './webcomponents/index.ts';
 import {onDomReady} from './utils/dom.ts';
 
@@ -194,6 +19,5 @@
     } else {
       throw e;
     }
->>>>>>> 558005a5
   }
 });