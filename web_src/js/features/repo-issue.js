import $ from 'jquery';
import {htmlEscape} from 'escape-goat';
import {showTemporaryTooltip, createTippy} from '../modules/tippy.js';
import {hideElem, showElem, toggleElem} from '../utils/dom.js';
import {setFileFolding} from './file-fold.js';
import {getComboMarkdownEditor, initComboMarkdownEditor} from './comp/ComboMarkdownEditor.js';
import {parseIssueHref} from '../utils.js';

const {appSubUrl, csrfToken} = window.config;

export function initRepoIssueTimeTracking() {
  $(document).on('click', '.issue-add-time', () => {
    $('.issue-start-time-modal').modal({
      duration: 200,
      onApprove() {
        $('#add_time_manual_form').trigger('submit');
      },
    }).modal('show');
    $('.issue-start-time-modal input').on('keydown', (e) => {
      if ((e.keyCode || e.key) === 13) {
        $('#add_time_manual_form').trigger('submit');
      }
    });
  });
  $(document).on('click', '.issue-start-time, .issue-stop-time', () => {
    $('#toggle_stopwatch_form').trigger('submit');
  });
  $(document).on('click', '.issue-cancel-time', () => {
    $('#cancel_stopwatch_form').trigger('submit');
  });
  $(document).on('click', 'button.issue-delete-time', function () {
    const sel = `.issue-delete-time-modal[data-id="${$(this).data('id')}"]`;
    $(sel).modal({
      duration: 200,
      onApprove() {
        $(`${sel} form`).trigger('submit');
      },
    }).modal('show');
  });
}

function updateDeadline(deadlineString) {
  hideElem($('#deadline-err-invalid-date'));
  $('#deadline-loader').addClass('loading');

  let realDeadline = null;
  if (deadlineString !== '') {
    const newDate = Date.parse(deadlineString);

    if (Number.isNaN(newDate)) {
      $('#deadline-loader').removeClass('loading');
      showElem($('#deadline-err-invalid-date'));
      return false;
    }
    realDeadline = new Date(newDate);
  }

  $.ajax(`${$('#update-issue-deadline-form').attr('action')}`, {
    data: JSON.stringify({
      due_date: realDeadline,
    }),
    headers: {
      'X-Csrf-Token': csrfToken,
    },
    contentType: 'application/json',
    type: 'POST',
    success() {
      window.location.reload();
    },
    error() {
      $('#deadline-loader').removeClass('loading');
      showElem($('#deadline-err-invalid-date'));
    },
  });
}

export function initRepoIssueDue() {
  $(document).on('click', '.issue-due-edit', () => {
    toggleElem('#deadlineForm');
  });
  $(document).on('click', '.issue-due-remove', () => {
    updateDeadline('');
  });
  $(document).on('submit', '.issue-due-form', () => {
    updateDeadline($('#deadlineDate').val());
    return false;
  });
}

export function initRepoIssueSidebarList() {
  const repolink = $('#repolink').val();
  const repoId = $('#repoId').val();
  const crossRepoSearch = $('#crossRepoSearch').val();
  const tp = $('#type').val();
  let issueSearchUrl = `${appSubUrl}/${repolink}/issues/search?q={query}&type=${tp}`;
  if (crossRepoSearch === 'true') {
    issueSearchUrl = `${appSubUrl}/issues/search?q={query}&priority_repo_id=${repoId}&type=${tp}`;
  }
  $('#new-dependency-drop-list')
    .dropdown({
      apiSettings: {
        url: issueSearchUrl,
        onResponse(response) {
          const filteredResponse = {success: true, results: []};
          const currIssueId = $('#new-dependency-drop-list').data('issue-id');
          // Parse the response from the api to work with our dropdown
          $.each(response, (_i, issue) => {
            // Don't list current issue in the dependency list.
            if (issue.id === currIssueId) {
              return;
            }
            filteredResponse.results.push({
              name: `#${issue.number} ${htmlEscape(issue.title)
              }<div class="text small dont-break-out">${htmlEscape(issue.repository.full_name)}</div>`,
              value: issue.id,
            });
          });
          return filteredResponse;
        },
        cache: false,
      },

      fullTextSearch: true,
    });

  function excludeLabel(item) {
    const href = $(item).attr('href');
    const id = $(item).data('label-id');

    const regStr = `labels=((?:-?[0-9]+%2c)*)(${id})((?:%2c-?[0-9]+)*)&`;
    const newStr = 'labels=$1-$2$3&';

    window.location = href.replace(new RegExp(regStr), newStr);
  }

  $('.menu a.label-filter-item').each(function () {
    $(this).on('click', function (e) {
      if (e.altKey) {
        e.preventDefault();
        excludeLabel(this);
      }
    });
  });

  $('.menu .ui.dropdown.label-filter').on('keydown', (e) => {
    if (e.altKey && e.keyCode === 13) {
      const selectedItems = $('.menu .ui.dropdown.label-filter .menu .item.selected');
      if (selectedItems.length > 0) {
        excludeLabel($(selectedItems[0]));
      }
    }
  });
}

export function initRepoIssueCommentDelete() {
  // Delete comment
  $(document).on('click', '.delete-comment', function () {
    const $this = $(this);
    if (window.confirm($this.data('locale'))) {
      $.post($this.data('url'), {
        _csrf: csrfToken,
      }).done(() => {
        const $conversationHolder = $this.closest('.conversation-holder');

        // Check if this was a pending comment.
        if ($conversationHolder.find('.pending-label').length) {
          const $counter = $('#review-box .review-comments-counter');
          let num = parseInt($counter.attr('data-pending-comment-number')) - 1 || 0;
          num = Math.max(num, 0);
          $counter.attr('data-pending-comment-number', num);
          $counter.text(num);
        }

        $(`#${$this.data('comment-id')}`).remove();
        if ($conversationHolder.length && !$conversationHolder.find('.comment').length) {
          const path = $conversationHolder.data('path');
          const side = $conversationHolder.data('side');
          const idx = $conversationHolder.data('idx');
          const lineType = $conversationHolder.closest('tr').data('line-type');
          if (lineType === 'same') {
            $(`[data-path="${path}"] a.add-code-comment[data-idx="${idx}"]`).removeClass('invisible');
          } else {
            $(`[data-path="${path}"] a.add-code-comment[data-side="${side}"][data-idx="${idx}"]`).removeClass('invisible');
          }
          $conversationHolder.remove();
        }
      });
    }
    return false;
  });
}

export function initRepoIssueDependencyDelete() {
  // Delete Issue dependency
  $(document).on('click', '.delete-dependency-button', (e) => {
    const id = e.currentTarget.getAttribute('data-id');
    const type = e.currentTarget.getAttribute('data-type');

    $('.remove-dependency').modal({
      closable: false,
      duration: 200,
      onApprove: () => {
        $('#removeDependencyID').val(id);
        $('#dependencyType').val(type);
        $('#removeDependencyForm').trigger('submit');
      },
    }).modal('show');
  });
}

export function initRepoIssueCodeCommentCancel() {
  // Cancel inline code comment
  $(document).on('click', '.cancel-code-comment', (e) => {
    const form = $(e.currentTarget).closest('form');
    if (form.length > 0 && form.hasClass('comment-form')) {
      form.addClass('gt-hidden');
      showElem(form.closest('.comment-code-cloud').find('button.comment-form-reply'));
    } else {
      form.closest('.comment-code-cloud').remove();
    }
  });
}

export function initRepoPullRequestUpdate() {
  // Pull Request update button
  const $pullUpdateButton = $('.update-button > button');
  $pullUpdateButton.on('click', function (e) {
    e.preventDefault();
    const $this = $(this);
    const redirect = $this.data('redirect');
    $this.addClass('loading');
    $.post($this.data('do'), {
      _csrf: csrfToken
    }).done((data) => {
      if (data.redirect) {
        window.location.href = data.redirect;
      } else if (redirect) {
        window.location.href = redirect;
      } else {
        window.location.reload();
      }
    });
  });

  $('.update-button > .dropdown').dropdown({
    onChange(_text, _value, $choice) {
      const $url = $choice.data('do');
      if ($url) {
        $pullUpdateButton.find('.button-text').text($choice.text());
        $pullUpdateButton.data('do', $url);
      }
    }
  });
}

export function initRepoPullRequestMergeInstruction() {
  $('.show-instruction').on('click', () => {
    toggleElem($('.instruct-content'));
  });
}

export function initRepoPullRequestAllowMaintainerEdit() {
  const $checkbox = $('#allow-edits-from-maintainers');
  if (!$checkbox.length) return;

  const promptError = $checkbox.attr('data-prompt-error');
  $checkbox.checkbox({
    'onChange': () => {
      const checked = $checkbox.checkbox('is checked');
      let url = $checkbox.attr('data-url');
      url += '/set_allow_maintainer_edit';
      $checkbox.checkbox('set disabled');
      $.ajax({url, type: 'POST',
        data: {_csrf: csrfToken, allow_maintainer_edit: checked},
        error: () => {
          showTemporaryTooltip($checkbox[0], promptError);
        },
        complete: () => {
          $checkbox.checkbox('set enabled');
        },
      });
    },
  });
}

export function initRepoIssueReferenceRepositorySearch() {
  $('.issue_reference_repository_search')
    .dropdown({
      apiSettings: {
        url: `${appSubUrl}/repo/search?q={query}&limit=20`,
        onResponse(response) {
          const filteredResponse = {success: true, results: []};
          $.each(response.data, (_r, repo) => {
            filteredResponse.results.push({
              name: htmlEscape(repo.full_name),
              value: repo.full_name
            });
          });
          return filteredResponse;
        },
        cache: false,
      },
      onChange(_value, _text, $choice) {
        const $form = $choice.closest('form');
        $form.attr('action', `${appSubUrl}/${_text}/issues/new`);
      },
      fullTextSearch: true
    });
}


export function initRepoIssueWipTitle() {
  $('.title_wip_desc > a').on('click', (e) => {
    e.preventDefault();

    const $issueTitle = $('#issue_title');
    $issueTitle.trigger('focus');
    const value = $issueTitle.val().trim().toUpperCase();

    const wipPrefixes = $('.title_wip_desc').data('wip-prefixes');
    for (const prefix of wipPrefixes) {
      if (value.startsWith(prefix.toUpperCase())) {
        return;
      }
    }

    $issueTitle.val(`${wipPrefixes[0]} ${$issueTitle.val()}`);
  });
}

export async function updateIssuesMeta(url, action, issueIds, elementId) {
  return $.ajax({
    type: 'POST',
    url,
    data: {
      _csrf: csrfToken,
      action,
      issue_ids: issueIds,
      id: elementId,
    },
  });
}

export function initRepoIssueComments() {
  if ($('.repository.view.issue .timeline').length === 0) return;

  $('.re-request-review').on('click', function (e) {
    e.preventDefault();
    const url = $(this).data('update-url');
    const issueId = $(this).data('issue-id');
    const id = $(this).data('id');
    const isChecked = $(this).hasClass('checked');

    updateIssuesMeta(
      url,
      isChecked ? 'detach' : 'attach',
      issueId,
      id,
    ).then(() => window.location.reload());
  });

  $('.dismiss-review-btn').on('click', function (e) {
    e.preventDefault();
    const $this = $(this);
    const $dismissReviewModal = $this.next();
    $dismissReviewModal.modal('show');
  });

  $(document).on('click', (event) => {
    const urlTarget = $(':target');
    if (urlTarget.length === 0) return;

    const urlTargetId = urlTarget.attr('id');
    if (!urlTargetId) return;
    if (!/^(issue|pull)(comment)?-\d+$/.test(urlTargetId)) return;

    const $target = $(event.target);

    if ($target.closest(`#${urlTargetId}`).length === 0) {
      const scrollPosition = $(window).scrollTop();
      window.location.hash = '';
      $(window).scrollTop(scrollPosition);
      window.history.pushState(null, null, ' ');
    }
  });
}

export async function handleReply($el) {
  hideElem($el);
  const form = $el.closest('.comment-code-cloud').find('.comment-form');
  form.removeClass('gt-hidden');

  const $textarea = form.find('textarea');
  let editor = getComboMarkdownEditor($textarea);
  if (!editor) {
    editor = await initComboMarkdownEditor(form.find('.combo-markdown-editor'));
  }
  editor.focus();
  return editor;
}

export function initRepoPullRequestReview() {
  if (window.location.hash && window.location.hash.startsWith('#issuecomment-')) {
    // set scrollRestoration to 'manual' when there is a hash in url, so that the scroll position will not be remembered after refreshing
    if (window.history.scrollRestoration !== 'manual') {
      window.history.scrollRestoration = 'manual';
    }
    const commentDiv = $(window.location.hash);
    if (commentDiv) {
      // get the name of the parent id
      const groupID = commentDiv.closest('div[id^="code-comments-"]').attr('id');
      if (groupID && groupID.startsWith('code-comments-')) {
        const id = groupID.slice(14);
        const ancestorDiffBox = commentDiv.closest('.diff-file-box');
        // on pages like conversation, there is no diff header
        const diffHeader = ancestorDiffBox.find('.diff-file-header');
        // offset is for scrolling
        let offset = 30;
        if (diffHeader[0]) {
          offset += $('.diff-detail-box').outerHeight() + diffHeader.outerHeight();
        }
        $(`#show-outdated-${id}`).addClass('gt-hidden');
        $(`#code-comments-${id}`).removeClass('gt-hidden');
        $(`#code-preview-${id}`).removeClass('gt-hidden');
        $(`#hide-outdated-${id}`).removeClass('gt-hidden');
        // if the comment box is folded, expand it
        if (ancestorDiffBox.attr('data-folded') && ancestorDiffBox.attr('data-folded') === 'true') {
          setFileFolding(ancestorDiffBox[0], ancestorDiffBox.find('.fold-file')[0], false);
        }
        window.scrollTo({
          top: commentDiv.offset().top - offset,
          behavior: 'instant'
        });
      }
    }
  }

  $(document).on('click', '.show-outdated', function (e) {
    e.preventDefault();
    const id = $(this).data('comment');
    $(this).addClass('gt-hidden');
    $(`#code-comments-${id}`).removeClass('gt-hidden');
    $(`#code-preview-${id}`).removeClass('gt-hidden');
    $(`#hide-outdated-${id}`).removeClass('gt-hidden');
  });

  $(document).on('click', '.hide-outdated', function (e) {
    e.preventDefault();
    const id = $(this).data('comment');
    $(this).addClass('gt-hidden');
    $(`#code-comments-${id}`).addClass('gt-hidden');
    $(`#code-preview-${id}`).addClass('gt-hidden');
    $(`#show-outdated-${id}`).removeClass('gt-hidden');
  });

  $(document).on('click', 'button.comment-form-reply', async function (e) {
    e.preventDefault();
    await handleReply($(this));
  });

  const $reviewBox = $('.review-box-panel');
  if ($reviewBox.length === 1) {
    const _promise = initComboMarkdownEditor($reviewBox.find('.combo-markdown-editor'));
  }

  // The following part is only for diff views
  if ($('.repository.pull.diff').length === 0) {
    return;
  }

  const $reviewBtn = $('.js-btn-review');
  const $panel = $reviewBtn.parent().find('.review-box-panel');
  const $closeBtn = $panel.find('.close');

  if ($reviewBtn.length && $panel.length) {
    const tippy = createTippy($reviewBtn[0], {
      content: $panel[0],
      placement: 'bottom',
      trigger: 'click',
      role: 'menu',
      maxWidth: 'none',
      interactive: true,
      hideOnClick: true,
    });

    $closeBtn.on('click', (e) => {
      e.preventDefault();
      tippy.hide();
    });
  }

  $(document).on('click', 'a.add-code-comment', async function (e) {
    if ($(e.target).hasClass('btn-add-single')) return; // https://github.com/go-gitea/gitea/issues/4745
    e.preventDefault();

    const isSplit = $(this).closest('.code-diff').hasClass('code-diff-split');
    const side = $(this).data('side');
    const idx = $(this).data('idx');
    const path = $(this).closest('[data-path]').data('path');
    const tr = $(this).closest('tr');
    const lineType = tr.data('line-type');

    let ntr = tr.next();
    if (!ntr.hasClass('add-comment')) {
      ntr = $(`
        <tr class="add-comment" data-line-type="${lineType}">
          ${isSplit ? `
            <td class="add-comment-left" colspan="4"></td>
            <td class="add-comment-right" colspan="4"></td>
          ` : `
            <td class="add-comment-left add-comment-right" colspan="5"></td>
          `}
        </tr>`);
      tr.after(ntr);
    }

    const td = ntr.find(`.add-comment-${side}`);
    const commentCloud = td.find('.comment-code-cloud');
    if (commentCloud.length === 0 && !ntr.find('button[name="pending_review"]').length) {
      const html = await $.get($(this).closest('[data-new-comment-url]').attr('data-new-comment-url'));
      td.html(html);
      td.find("input[name='line']").val(idx);
      td.find("input[name='side']").val(side === 'left' ? 'previous' : 'proposed');
      td.find("input[name='path']").val(path);

      const editor = await initComboMarkdownEditor(td.find('.combo-markdown-editor'));
      editor.focus();
    }
  });
}

export function initRepoIssueReferenceIssue() {
  // Reference issue
  $(document).on('click', '.reference-issue', function (event) {
    const $this = $(this);
    const content = $(`#${$this.data('target')}`).text();
    const poster = $this.data('poster-username');
    const reference = $this.data('reference');
    const $modal = $($this.data('modal'));
    $modal.find('textarea[name="content"]').val(`${content}\n\n_Originally posted by @${poster} in ${reference}_`);
    $modal.modal('show');

    event.preventDefault();
  });
}

export function initRepoIssueWipToggle() {
  // Toggle WIP
  $('.toggle-wip a, .toggle-wip button').on('click', async (e) => {
    e.preventDefault();
    const toggleWip = e.currentTarget.closest('.toggle-wip');
    const title = toggleWip.getAttribute('data-title');
    const wipPrefix = toggleWip.getAttribute('data-wip-prefix');
    const updateUrl = toggleWip.getAttribute('data-update-url');
    await $.post(updateUrl, {
      _csrf: csrfToken,
      title: title?.startsWith(wipPrefix) ? title.slice(wipPrefix.length).trim() : `${wipPrefix.trim()} ${title}`,
    });
    window.location.reload();
  });
}


export function initRepoIssueTitleEdit() {
  // Edit issue title
  const $issueTitle = $('#issue-title');
  const $editInput = $('#edit-title-input input');

  const editTitleToggle = function () {
    toggleElem($issueTitle);
    toggleElem($('.not-in-edit'));
    toggleElem($('#edit-title-input'));
    toggleElem($('#pull-desc'));
    toggleElem($('#pull-desc-edit'));
    toggleElem($('.in-edit'));
    toggleElem($('.new-issue-button'));
    $('#issue-title-wrapper').toggleClass('edit-active');
    $editInput[0].focus();
    $editInput[0].select();
    return false;
  };

  $('#edit-title').on('click', editTitleToggle);
  $('#cancel-edit-title').on('click', editTitleToggle);
  $('#save-edit-title').on('click', editTitleToggle).on('click', function () {
    const pullrequest_targetbranch_change = function (update_url) {
      const targetBranch = $('#pull-target-branch').data('branch');
      const $branchTarget = $('#branch_target');
      if (targetBranch === $branchTarget.text()) {
        window.location.reload();
        return false;
      }
      $.post(update_url, {
        _csrf: csrfToken,
        target_branch: targetBranch
      }).always(() => {
        window.location.reload();
      });
    };

    const pullrequest_target_update_url = $(this).attr('data-target-update-url');
    if ($editInput.val().length === 0 || $editInput.val() === $issueTitle.text()) {
      $editInput.val($issueTitle.text());
      pullrequest_targetbranch_change(pullrequest_target_update_url);
    } else {
      $.post($(this).attr('data-update-url'), {
        _csrf: csrfToken,
        title: $editInput.val()
      }, (data) => {
        $editInput.val(data.title);
        $issueTitle.text(data.title);
        if (pullrequest_target_update_url) {
          pullrequest_targetbranch_change(pullrequest_target_update_url); // it will reload the window
        } else {
          window.location.reload();
        }
      });
    }
    return false;
  });
}

export function initRepoIssueBranchSelect() {
  const changeBranchSelect = function () {
    const selectionTextField = $('#pull-target-branch');

    const baseName = selectionTextField.data('basename');
    const branchNameNew = $(this).data('branch');
    const branchNameOld = selectionTextField.data('branch');

    // Replace branch name to keep translation from HTML template
    selectionTextField.html(selectionTextField.html().replace(
      `${baseName}:${branchNameOld}`,
      `${baseName}:${branchNameNew}`
    ));
    selectionTextField.data('branch', branchNameNew); // update branch name in setting
  };
  $('#branch-select > .item').on('click', changeBranchSelect);
}

<<<<<<< HEAD
export function initSingleCommentEditor($commentForm) {
  // pages:
  // * normal new issue/pr page, no status-button
  // * issue/pr view page, with comment form, has status-button
  const opts = {};
  const $statusButton = $('#status-button');
  if ($statusButton.length) {
    $statusButton.on('click', (e) => {
      e.preventDefault();
      $('#status').val($statusButton.data('status-val'));
      $('#comment-form').trigger('submit');
    });
    opts.onContentChanged = (editor) => {
      $statusButton.text($statusButton.attr(editor.value().trim() ? 'data-status-and-comment' : 'data-status'));
    };
  }
  initComboMarkdownEditor($commentForm.find('.combo-markdown-editor'), opts);
}

export function initIssueTemplateCommentEditors($commentForm) {
  // pages:
  // * new issue with issue template
  const $comboFields = $commentForm.find('.combo-editor-dropzone');

  const initCombo = async ($combo) => {
    const $dropzoneContainer = $combo.find('.form-field-dropzone');
    const $formField = $combo.find('.form-field-real');
    const $markdownEditor = $combo.find('.combo-markdown-editor');

    const editor = await initComboMarkdownEditor($markdownEditor, {
      onContentChanged: (editor) => {
        $formField.val(editor.value());
      }
    });

    $formField.on('focus', async () => {
      // deactivate all markdown editors
      showElem($commentForm.find('.combo-editor-dropzone .form-field-real'));
      hideElem($commentForm.find('.combo-editor-dropzone .combo-markdown-editor'));
      hideElem($commentForm.find('.combo-editor-dropzone .form-field-dropzone'));

      // activate this markdown editor
      hideElem($formField);
      showElem($markdownEditor);
      showElem($dropzoneContainer);

      await editor.switchToUserPreference();
      editor.focus();
    });
  };

  for (const el of $comboFields) {
    initCombo($(el));
  }
=======
export function initRepoIssueGotoID() {
  const issueidre = /^(?:\w+\/\w+#\d+|#\d+|\d+)$/;
  const isGlobalIssuesArea = $('.repo.name.item').length > 0; // for global issues area or repository issues area
  $('form.list-header-search').on('submit', (e) => {
    const qval = e.target.q.value;
    const aElm = document.activeElement;
    if (!$('#hashtag-button').length || aElm.id === 'search-button' || (aElm.name === 'q' && !qval.includes('#')) || (isGlobalIssuesArea && !qval.includes('/')) || !issueidre.test(qval)) return;
    const pathname = window.location.pathname;
    let gotoUrl = qval.includes('/') ? `${qval.replace('#', '/issues/')}` : `${pathname}/${qval.replace('#', '')}`;
    if (appSubUrl.length) {
      gotoUrl = qval.includes('/') ? `/${appSubUrl}/${qval.replace('#', '/issues/')}` : `/${appSubUrl}/${pathname}/${qval.replace('#', '')}`;
    }
    const {owner, repo, type, index} = parseIssueHref(gotoUrl);
    if (owner && repo && type && index) {
      e.preventDefault();
      window.location.href = gotoUrl;
    }
  });
  $('form.list-header-search input[name=q]').on('input', (e) => {
    const qval = e.target.value;
    if (isGlobalIssuesArea && qval.includes('/') && issueidre.test(qval) || !isGlobalIssuesArea && issueidre.test(qval)) {
      showElem($('#hashtag-button'));
    } else {
      hideElem($('#hashtag-button'));
    }
  });
>>>>>>> 80765aab
}<|MERGE_RESOLUTION|>--- conflicted
+++ resolved
@@ -638,7 +638,33 @@
   $('#branch-select > .item').on('click', changeBranchSelect);
 }
 
-<<<<<<< HEAD
+export function initRepoIssueGotoID() {
+  const issueidre = /^(?:\w+\/\w+#\d+|#\d+|\d+)$/;
+  const isGlobalIssuesArea = $('.repo.name.item').length > 0; // for global issues area or repository issues area
+  $('form.list-header-search').on('submit', (e) => {
+    const qval = e.target.q.value;
+    const aElm = document.activeElement;
+    if (!$('#hashtag-button').length || aElm.id === 'search-button' || (aElm.name === 'q' && !qval.includes('#')) || (isGlobalIssuesArea && !qval.includes('/')) || !issueidre.test(qval)) return;
+    const pathname = window.location.pathname;
+    let gotoUrl = qval.includes('/') ? `${qval.replace('#', '/issues/')}` : `${pathname}/${qval.replace('#', '')}`;
+    if (appSubUrl.length) {
+      gotoUrl = qval.includes('/') ? `/${appSubUrl}/${qval.replace('#', '/issues/')}` : `/${appSubUrl}/${pathname}/${qval.replace('#', '')}`;
+    }
+    const {owner, repo, type, index} = parseIssueHref(gotoUrl);
+    if (owner && repo && type && index) {
+      e.preventDefault();
+      window.location.href = gotoUrl;
+    }
+  });
+  $('form.list-header-search input[name=q]').on('input', (e) => {
+    const qval = e.target.value;
+    if (isGlobalIssuesArea && qval.includes('/') && issueidre.test(qval) || !isGlobalIssuesArea && issueidre.test(qval)) {
+      showElem($('#hashtag-button'));
+    } else {
+      hideElem($('#hashtag-button'));
+    }
+  });
+
 export function initSingleCommentEditor($commentForm) {
   // pages:
   // * normal new issue/pr page, no status-button
@@ -693,32 +719,4 @@
   for (const el of $comboFields) {
     initCombo($(el));
   }
-=======
-export function initRepoIssueGotoID() {
-  const issueidre = /^(?:\w+\/\w+#\d+|#\d+|\d+)$/;
-  const isGlobalIssuesArea = $('.repo.name.item').length > 0; // for global issues area or repository issues area
-  $('form.list-header-search').on('submit', (e) => {
-    const qval = e.target.q.value;
-    const aElm = document.activeElement;
-    if (!$('#hashtag-button').length || aElm.id === 'search-button' || (aElm.name === 'q' && !qval.includes('#')) || (isGlobalIssuesArea && !qval.includes('/')) || !issueidre.test(qval)) return;
-    const pathname = window.location.pathname;
-    let gotoUrl = qval.includes('/') ? `${qval.replace('#', '/issues/')}` : `${pathname}/${qval.replace('#', '')}`;
-    if (appSubUrl.length) {
-      gotoUrl = qval.includes('/') ? `/${appSubUrl}/${qval.replace('#', '/issues/')}` : `/${appSubUrl}/${pathname}/${qval.replace('#', '')}`;
-    }
-    const {owner, repo, type, index} = parseIssueHref(gotoUrl);
-    if (owner && repo && type && index) {
-      e.preventDefault();
-      window.location.href = gotoUrl;
-    }
-  });
-  $('form.list-header-search input[name=q]').on('input', (e) => {
-    const qval = e.target.value;
-    if (isGlobalIssuesArea && qval.includes('/') && issueidre.test(qval) || !isGlobalIssuesArea && issueidre.test(qval)) {
-      showElem($('#hashtag-button'));
-    } else {
-      hideElem($('#hashtag-button'));
-    }
-  });
->>>>>>> 80765aab
 }