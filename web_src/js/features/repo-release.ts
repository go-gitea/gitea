<<<<<<< HEAD
import {POST} from '../modules/fetch.ts';
import {showErrorToast} from '../modules/toast.ts';
import {getComboMarkdownEditor} from './comp/ComboMarkdownEditor.ts';
import {hideElem, showElem, type DOMEvent} from '../utils/dom.ts';
import {fomanticQuery} from "../modules/fomantic/base.ts";
=======
import {hideElem, showElem} from '../utils/dom.ts';
>>>>>>> c287a8cd

export function initRepoRelease() {
  document.addEventListener('click', (e: Event) => {
    if ((e.target as HTMLElement).matches('.remove-rel-attach')) {
      const uuid = (e.target as HTMLElement).getAttribute('data-uuid');
      const id = (e.target as HTMLElement).getAttribute('data-id');
      document.querySelector<HTMLInputElement>(`input[name='attachment-del-${uuid}']`)!.value = 'true';
      hideElem(`#attachment-${id}`);
    }
  });
}

export function initRepoReleaseNew() {
  if (!document.querySelector('.repository.new.release')) return; // FIXME: edit release page also uses this class

  initTagNameEditor();
  initGenerateReleaseNotes();
}

function initTagNameEditor() {
  const el = document.querySelector('#tag-name-editor');
  if (!el) return;

  const existingTags = JSON.parse(el.getAttribute('data-existing-tags')!);
  if (!Array.isArray(existingTags)) return;

  const defaultTagHelperText = el.getAttribute('data-tag-helper');
  const newTagHelperText = el.getAttribute('data-tag-helper-new');
  const existingTagHelperText = el.getAttribute('data-tag-helper-existing');

  const tagNameInput = document.querySelector<HTMLInputElement>('#tag-name')!;
  const hideTargetInput = function(tagNameInput: HTMLInputElement) {
    const value = tagNameInput.value;
    const tagHelper = document.querySelector('#tag-helper')!;
    if (existingTags.includes(value)) {
      // If the tag already exists, hide the target branch selector.
      hideElem('#tag-target-selector');
      tagHelper.textContent = existingTagHelperText;
    } else {
      showElem('#tag-target-selector');
      tagHelper.textContent = value ? newTagHelperText : defaultTagHelperText;
    }
  };
  hideTargetInput(tagNameInput); // update on page load because the input may have a value
  tagNameInput.addEventListener('input', (e) => {
    hideTargetInput(e.target as HTMLInputElement);
  });
}

function initGenerateReleaseNotes() {
  const button = document.querySelector<HTMLButtonElement>('#generate-release-notes');
  if (!button) return;

  const tagNameInput = document.querySelector<HTMLInputElement>('#tag-name');
  const targetInput = document.querySelector<HTMLInputElement>("input[name='tag_target']");
  const previousTagSelect = document.querySelector<HTMLSelectElement>('[name=previous_tag]');
  const missingTagMessage = button.getAttribute('data-missing-tag-message');
  const generateUrl = button.getAttribute('data-generate-url');

  button.addEventListener('click', async () => {
    const tagName = tagNameInput.value.trim();

    if (!tagName) {
      showErrorToast(missingTagMessage);
      tagNameInput.focus();
      return;
    }

    const form = new URLSearchParams();
    form.set('tag_name', tagName);
    form.set('tag_target', targetInput.value);
    form.set('previous_tag', previousTagSelect.value);

    button.classList.add('loading', 'disabled');
    try {
      const resp = await POST(generateUrl, {data: form,});
      const data = await resp.json();
      if (!resp.ok) {
        showErrorToast(data.errorMessage || resp.statusText);
        return;
      }

      fomanticQuery(previousTagSelect).dropdown('set selected', data.previous_tag);
      applyGeneratedReleaseNotes(data.content);
    } finally {
      button.classList.remove('loading', 'disabled');
    }
  });
}

function applyGeneratedReleaseNotes(content: string) {
  const editorContainer = document.querySelector<HTMLElement>('.combo-markdown-editor');

  const comboEditor = getComboMarkdownEditor(editorContainer);
  comboEditor.value(content);
}<|MERGE_RESOLUTION|>--- conflicted
+++ resolved
@@ -1,18 +1,14 @@
-<<<<<<< HEAD
 import {POST} from '../modules/fetch.ts';
 import {showErrorToast} from '../modules/toast.ts';
 import {getComboMarkdownEditor} from './comp/ComboMarkdownEditor.ts';
 import {hideElem, showElem, type DOMEvent} from '../utils/dom.ts';
-import {fomanticQuery} from "../modules/fomantic/base.ts";
-=======
-import {hideElem, showElem} from '../utils/dom.ts';
->>>>>>> c287a8cd
+import {fomanticQuery} from '../modules/fomantic/base.ts';
 
 export function initRepoRelease() {
-  document.addEventListener('click', (e: Event) => {
-    if ((e.target as HTMLElement).matches('.remove-rel-attach')) {
-      const uuid = (e.target as HTMLElement).getAttribute('data-uuid');
-      const id = (e.target as HTMLElement).getAttribute('data-id');
+  document.addEventListener('click', (e: DOMEvent<MouseEvent>) => {
+    if (e.target.matches('.remove-rel-attach')) {
+      const uuid = e.target.getAttribute('data-uuid');
+      const id = e.target.getAttribute('data-id');
       document.querySelector<HTMLInputElement>(`input[name='attachment-del-${uuid}']`)!.value = 'true';
       hideElem(`#attachment-${id}`);
     }
@@ -60,9 +56,9 @@
   const button = document.querySelector<HTMLButtonElement>('#generate-release-notes');
   if (!button) return;
 
-  const tagNameInput = document.querySelector<HTMLInputElement>('#tag-name');
-  const targetInput = document.querySelector<HTMLInputElement>("input[name='tag_target']");
-  const previousTagSelect = document.querySelector<HTMLSelectElement>('[name=previous_tag]');
+  const tagNameInput = document.querySelector<HTMLInputElement>('#tag-name')!;
+  const targetInput = document.querySelector<HTMLInputElement>("input[name='tag_target']")!;
+  const previousTagSelect = document.querySelector<HTMLSelectElement>('[name=previous_tag]')!;
   const missingTagMessage = button.getAttribute('data-missing-tag-message');
   const generateUrl = button.getAttribute('data-generate-url');
 
@@ -82,7 +78,7 @@
 
     button.classList.add('loading', 'disabled');
     try {
-      const resp = await POST(generateUrl, {data: form,});
+      const resp = await POST(generateUrl, {data: form});
       const data = await resp.json();
       if (!resp.ok) {
         showErrorToast(data.errorMessage || resp.statusText);
@@ -99,6 +95,7 @@
 
 function applyGeneratedReleaseNotes(content: string) {
   const editorContainer = document.querySelector<HTMLElement>('.combo-markdown-editor');
+  if (!editorContainer) return;
 
   const comboEditor = getComboMarkdownEditor(editorContainer);
   comboEditor.value(content);
