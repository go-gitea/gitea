--- conflicted
+++ resolved
@@ -27,16 +27,10 @@
 
   if (!pageData.citationFileContent) return;
 
-<<<<<<< HEAD
-  const citationCopyApa = document.querySelector('#citation-copy-apa');
-  const citationCopyBibtex = document.querySelector('#citation-copy-bibtex');
-  const inputContent = document.querySelector('#citation-copy-content');
-  const modal = document.querySelector('#cite-repo-modal');
-=======
   const citationCopyApa = document.querySelector<HTMLButtonElement>('#citation-copy-apa');
   const citationCopyBibtex = document.querySelector<HTMLButtonElement>('#citation-copy-bibtex');
   const inputContent = document.querySelector<HTMLInputElement>('#citation-copy-content');
->>>>>>> f62f68cb
+  const modal = document.querySelector<HTMLDivElement>('#cite-repo-modal');
 
   if ((!citationCopyApa && !citationCopyBibtex) || !inputContent) return;
 
@@ -48,15 +42,9 @@
     citationCopyApa.classList.toggle('primary', !isBibtex);
   };
 
-<<<<<<< HEAD
   document.querySelector('#cite-repo-button')?.addEventListener('click', async () => {
     $(modal).modal('show');
     $(modal).addClass('is-loading');
-=======
-  document.querySelector('#cite-repo-button')?.addEventListener('click', async (e: MouseEvent & {target: HTMLAnchorElement}) => {
-    const dropdownBtn = e.target.closest('.ui.dropdown.button');
-    dropdownBtn.classList.add('is-loading');
->>>>>>> f62f68cb
 
     try {
       try {
@@ -83,10 +71,5 @@
     } finally {
       $(modal).removeClass('is-loading');
     }
-<<<<<<< HEAD
-=======
-
-    fomanticQuery('#cite-repo-modal').modal('show');
->>>>>>> f62f68cb
   });
 }