--- conflicted
+++ resolved
@@ -90,7 +90,6 @@
     },
     message: {noResults: $dropdown.attr('data-no-results')},
   });
-<<<<<<< HEAD
 }
 
 const {appSubUrl} = window.config;
@@ -170,6 +169,4 @@
       toggleElem($('.language-stats-details, .repository-menu'));
     });
   }
-=======
->>>>>>> bfacb5c5
 }