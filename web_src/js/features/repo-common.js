--- conflicted
+++ resolved
@@ -52,33 +52,7 @@
     return;
   }
 
-<<<<<<< HEAD
-  const updateUi = () => {
-    let isSSH = (localStorage.getItem('repo-clone-protocol') || defaultGitProtocol) === 'ssh';
-    // there must be at least one clone button (by context/repo.go). if no ssh, then there must be https.
-    if (isSSH && $repoCloneSsh.length === 0) {
-      isSSH = false;
-    } else if (!isSSH && $repoCloneHttps.length === 0) {
-      isSSH = true;
-    }
-    const cloneLink = (isSSH ? $repoCloneSsh : $repoCloneHttps).attr('data-link');
-    $inputLink.val(cloneLink);
-    if (isSSH) {
-      $repoCloneSsh.addClass('primary');
-      $repoCloneHttps.removeClass('primary');
-    } else {
-      $repoCloneSsh.removeClass('primary');
-      $repoCloneHttps.addClass('primary');
-    }
-    // the empty repo guide
-    $('.quickstart .empty-repo-guide .clone-url').text(cloneLink);
-    $('#repo-clone-vscode').attr('href', `vscode://vscode.git/clone?url=${encodeURIComponent(cloneLink)}`);
-  };
-  updateUi();
-
-=======
   // restore animation after first init
->>>>>>> e56005f9
   setTimeout(() => {
     $repoCloneSsh.removeClass('no-transition');
     $repoCloneHttps.removeClass('no-transition');
