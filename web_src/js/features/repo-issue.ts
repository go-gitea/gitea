--- conflicted
+++ resolved
@@ -19,22 +19,6 @@
 
 const {appSubUrl} = window.config;
 
-<<<<<<< HEAD
-/**
- * @param {HTMLElement} item
- */
-function excludeLabel(item: Element) {
-  const href = item.getAttribute('href');
-  const id = item.getAttribute('data-label-id');
-
-  const regStr = `labels=((?:-?[0-9]+%2c)*)(${id})((?:%2c-?[0-9]+)*)&`;
-  const newStr = 'labels=$1-$2$3&';
-
-  window.location.assign(href.replace(new RegExp(regStr), newStr));
-}
-
-=======
->>>>>>> 2ac6f2b1
 export function initRepoIssueSidebarList() {
   const issuePageInfo = parseIssuePageInfo();
   const crossRepoSearch = $('#crossRepoSearch').val();
