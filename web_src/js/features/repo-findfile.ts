import {createApp} from 'vue';
import RepoFileSearch from '../components/RepoFileSearch.vue';
import {registerGlobalInitFunc} from '../modules/observer.ts';

const threshold = 50;

// return the case-insensitive sub-match result as an array:  [unmatched, matched, unmatched, matched, ...]
// res[even] is unmatched, res[odd] is matched, see unit tests for examples
// argument subLower must be a lower-cased string.
export function strSubMatch(full: string, subLower: string) {
  const res = [''];
  let i = 0, j = 0;
  const fullLower = full.toLowerCase();
  while (i < subLower.length && j < fullLower.length) {
    if (subLower[i] === fullLower[j]) {
      if (res.length % 2 !== 0) res.push('');
      res[res.length - 1] += full[j];
      j++;
      i++;
    } else {
      if (res.length % 2 === 0) res.push('');
      res[res.length - 1] += full[j];
      j++;
    }
  }
  if (i !== subLower.length) {
    // if the sub string doesn't match the full, only return the full as unmatched.
    return [full];
  }
  if (j < full.length) {
    // append remaining chars from full to result as unmatched
    if (res.length % 2 === 0) res.push('');
    res[res.length - 1] += full.substring(j);
  }
  return res;
}

export function calcMatchedWeight(matchResult: Array<any>) {
  let weight = 0;
  for (let i = 0; i < matchResult.length; i++) {
    if (i % 2 === 1) { // matches are on odd indices, see strSubMatch
      // use a function f(x+x) > f(x) + f(x) to make the longer matched string has higher weight.
      weight += matchResult[i].length * matchResult[i].length;
    }
  }
  return weight;
}

export function filterRepoFilesWeighted(files: Array<string>, filter: string) {
  let filterResult = [];
  if (filter) {
    const filterLower = filter.toLowerCase();
    // TODO: for large repo, this loop could be slow, maybe there could be one more limit:
    // ... && filterResult.length < threshold * 20,  wait for more feedbacks
    for (const file of files) {
      const res = strSubMatch(file, filterLower);
      if (res.length > 1) { // length==1 means unmatched, >1 means having matched sub strings
        filterResult.push({matchResult: res, matchWeight: calcMatchedWeight(res)});
      }
    }
    filterResult.sort((a, b) => b.matchWeight - a.matchWeight);
    filterResult = filterResult.slice(0, threshold);
  } else {
    for (let i = 0; i < files.length && i < threshold; i++) {
      filterResult.push({matchResult: [files[i]], matchWeight: 0});
    }
  }
  return filterResult;
}

<<<<<<< HEAD
function filterRepoFiles(filter: string) {
  const treeLink = repoFindFileInput.getAttribute('data-url-tree-link');
  repoFindFileTableBody.innerHTML = '';

  const filterResult = filterRepoFilesWeighted(files, filter);

  toggleElem(repoFindFileNoResult, !filterResult.length);
  for (const r of filterResult) {
    const row = document.createElement('tr');
    const cell = document.createElement('td');
    const a = document.createElement('a');
    a.setAttribute('href', `${treeLink}/${pathEscapeSegments(r.matchResult.join(''))}`);
    a.innerHTML = svg('octicon-file', 16, 'tw-mr-2');
    row.append(cell);
    cell.append(a);
    for (const [index, part] of r.matchResult.entries()) {
      const span = document.createElement('span');
      // safely escape by using textContent
      span.textContent = part;
      span.title = span.textContent;
      // if the target file path is "abc/xyz", to search "bx", then the matchResult is ['a', 'b', 'c/', 'x', 'yz']
      // the matchResult[odd] is matched and highlighted to red.
      if (index % 2 === 1) span.classList.add('ui', 'text', 'red');
      a.append(span);
    }
    repoFindFileTableBody.append(row);
  }
}

async function loadRepoFiles() {
  const response = await GET(repoFindFileInput.getAttribute('data-url-data-link')!);
  files = await response.json();
  filterRepoFiles(repoFindFileInput.value);
}

export function initFindFileInRepo() {
  repoFindFileInput = document.querySelector('#repo-file-find-input')!;
  if (!repoFindFileInput) return;

  repoFindFileTableBody = document.querySelector('#repo-find-file-table tbody')!;
  repoFindFileNoResult = document.querySelector('#repo-find-file-no-result')!;
  repoFindFileInput.addEventListener('input', () => filterRepoFiles(repoFindFileInput.value));

  loadRepoFiles();
=======
export function initRepoFileSearch() {
  registerGlobalInitFunc('initRepoFileSearch', (el) => {
    createApp(RepoFileSearch, {
      repoLink: el.getAttribute('data-repo-link'),
      currentRefNameSubURL: el.getAttribute('data-current-ref-name-sub-url'),
      treeListUrl: el.getAttribute('data-tree-list-url'),
      noResultsText: el.getAttribute('data-no-results-text'),
      placeholder: el.getAttribute('data-placeholder'),
    }).mount(el);
  });
>>>>>>> 1e777f92
}<|MERGE_RESOLUTION|>--- conflicted
+++ resolved
@@ -68,52 +68,6 @@
   return filterResult;
 }
 
-<<<<<<< HEAD
-function filterRepoFiles(filter: string) {
-  const treeLink = repoFindFileInput.getAttribute('data-url-tree-link');
-  repoFindFileTableBody.innerHTML = '';
-
-  const filterResult = filterRepoFilesWeighted(files, filter);
-
-  toggleElem(repoFindFileNoResult, !filterResult.length);
-  for (const r of filterResult) {
-    const row = document.createElement('tr');
-    const cell = document.createElement('td');
-    const a = document.createElement('a');
-    a.setAttribute('href', `${treeLink}/${pathEscapeSegments(r.matchResult.join(''))}`);
-    a.innerHTML = svg('octicon-file', 16, 'tw-mr-2');
-    row.append(cell);
-    cell.append(a);
-    for (const [index, part] of r.matchResult.entries()) {
-      const span = document.createElement('span');
-      // safely escape by using textContent
-      span.textContent = part;
-      span.title = span.textContent;
-      // if the target file path is "abc/xyz", to search "bx", then the matchResult is ['a', 'b', 'c/', 'x', 'yz']
-      // the matchResult[odd] is matched and highlighted to red.
-      if (index % 2 === 1) span.classList.add('ui', 'text', 'red');
-      a.append(span);
-    }
-    repoFindFileTableBody.append(row);
-  }
-}
-
-async function loadRepoFiles() {
-  const response = await GET(repoFindFileInput.getAttribute('data-url-data-link')!);
-  files = await response.json();
-  filterRepoFiles(repoFindFileInput.value);
-}
-
-export function initFindFileInRepo() {
-  repoFindFileInput = document.querySelector('#repo-file-find-input')!;
-  if (!repoFindFileInput) return;
-
-  repoFindFileTableBody = document.querySelector('#repo-find-file-table tbody')!;
-  repoFindFileNoResult = document.querySelector('#repo-find-file-no-result')!;
-  repoFindFileInput.addEventListener('input', () => filterRepoFiles(repoFindFileInput.value));
-
-  loadRepoFiles();
-=======
 export function initRepoFileSearch() {
   registerGlobalInitFunc('initRepoFileSearch', (el) => {
     createApp(RepoFileSearch, {
@@ -124,5 +78,4 @@
       placeholder: el.getAttribute('data-placeholder'),
     }).mount(el);
   });
->>>>>>> 1e777f92
 }