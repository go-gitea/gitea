--- conflicted
+++ resolved
@@ -31,12 +31,6 @@
 
   // Create label
   $('.new-label.button').on('click', () => {
-<<<<<<< HEAD
-    showElem($newLabelPanel);
-  });
-  $('.new-label.segment .cancel').on('click', () => {
-    hideElem($newLabelPanel);
-=======
     updateExclusiveLabelEdit('.new-label');
     $('.new-label.modal').modal({
       onApprove() {
@@ -44,7 +38,6 @@
       }
     }).modal('show');
     return false;
->>>>>>> 6221a6fd
   });
 
   // Edit label
