import {handleReply} from './repo-issue.ts';
import {getComboMarkdownEditor, initComboMarkdownEditor, ComboMarkdownEditor} from './comp/ComboMarkdownEditor.ts';
import {POST} from '../modules/fetch.ts';
import {showErrorToast} from '../modules/toast.ts';
import {hideElem, querySingleVisibleElem, showElem, type DOMEvent} from '../utils/dom.ts';
import {triggerUploadStateChanged} from './comp/EditorUpload.ts';
import {convertHtmlToMarkdown} from '../markup/html2markdown.ts';
import {applyAreYouSure, reinitializeAreYouSure} from '../vendor/jquery.are-you-sure.ts';

async function tryOnEditContent(e: DOMEvent<MouseEvent>) {
  const clickTarget = e.target.closest('.edit-content');
  if (!clickTarget) return;

  e.preventDefault();
  const commentContent = clickTarget.closest('.comment-header').nextElementSibling;
  const editContentZone = commentContent.querySelector('.edit-content-zone');
  let renderContent = commentContent.querySelector('.render-content');
  const rawContent = commentContent.querySelector('.raw-content');

  let comboMarkdownEditor : ComboMarkdownEditor;

  const cancelAndReset = (e: Event) => {
    e.preventDefault();
    showElem(renderContent);
    hideElem(editContentZone);
    comboMarkdownEditor.dropzoneReloadFiles();
  };

  const saveAndRefresh = async (e: Event) => {
    e.preventDefault();
    // we are already in a form, do not bubble up to the document otherwise there will be other "form submit handlers"
    // at the moment, the form submit event conflicts with initRepoDiffConversationForm (global '.conversation-holder form' event handler)
    e.stopPropagation();
    renderContent.classList.add('is-loading');
    showElem(renderContent);
    hideElem(editContentZone);
    try {
      const params = new URLSearchParams({
        content: comboMarkdownEditor.value(),
        context: editContentZone.getAttribute('data-context'),
        content_version: editContentZone.getAttribute('data-content-version'),
      });
      for (const file of comboMarkdownEditor.dropzoneGetFiles() ?? []) {
        params.append('files[]', file);
      }

      const response = await POST(editContentZone.getAttribute('data-update-url'), {data: params});
      const data = await response.json();
      if (!response.ok) {
        showErrorToast(data?.errorMessage ?? window.config.i18n.error_occurred);
        return;
      }

      reinitializeAreYouSure(editContentZone.querySelector('form')); // the form is no longer dirty
      editContentZone.setAttribute('data-content-version', data.contentVersion);

      // replace the render content with new one, to trigger re-initialization of all features
      const newRenderContent = renderContent.cloneNode(false) as HTMLElement;
      newRenderContent.innerHTML = data.content;
      renderContent.replaceWith(newRenderContent);
      renderContent = newRenderContent;

      rawContent.textContent = comboMarkdownEditor.value();
<<<<<<< HEAD
      const refIssues = renderContent.querySelectorAll<HTMLElement>('p .ref-issue');
      attachRefIssueContextPopup(refIssues);
=======
>>>>>>> 850012bf

      if (!commentContent.querySelector('.dropzone-attachments')) {
        if (data.attachments !== '') {
          commentContent.insertAdjacentHTML('beforeend', data.attachments);
        }
      } else if (data.attachments === '') {
        commentContent.querySelector('.dropzone-attachments').remove();
      } else {
        commentContent.querySelector('.dropzone-attachments').outerHTML = data.attachments;
      }
      comboMarkdownEditor.dropzoneSubmitReload();
    } catch (error) {
      showErrorToast(`Failed to save the content: ${error}`);
      console.error(error);
    } finally {
      renderContent.classList.remove('is-loading');
    }
  };

  // Show write/preview tab and copy raw content as needed
  showElem(editContentZone);
  hideElem(renderContent);

  comboMarkdownEditor = getComboMarkdownEditor(editContentZone.querySelector('.combo-markdown-editor'));
  if (!comboMarkdownEditor) {
    editContentZone.innerHTML = document.querySelector('#issue-comment-editor-template').innerHTML;
    const form = editContentZone.querySelector('form');
    applyAreYouSure(form);
    const saveButton = querySingleVisibleElem<HTMLButtonElement>(editContentZone, '.ui.primary.button');
    const cancelButton = querySingleVisibleElem<HTMLButtonElement>(editContentZone, '.ui.cancel.button');
    comboMarkdownEditor = await initComboMarkdownEditor(editContentZone.querySelector('.combo-markdown-editor'));
    const syncUiState = () => saveButton.disabled = comboMarkdownEditor.isUploading();
    comboMarkdownEditor.container.addEventListener(ComboMarkdownEditor.EventUploadStateChanged, syncUiState);
    cancelButton.addEventListener('click', cancelAndReset);
    form.addEventListener('submit', saveAndRefresh);
  }

  // FIXME: ideally here should reload content and attachment list from backend for existing editor, to avoid losing data
  if (!comboMarkdownEditor.value()) {
    comboMarkdownEditor.value(rawContent.textContent);
  }
  comboMarkdownEditor.switchTabToEditor();
  comboMarkdownEditor.focus();
  triggerUploadStateChanged(comboMarkdownEditor.container);
}

function extractSelectedMarkdown(container: HTMLElement) {
  const selection = window.getSelection();
  if (!selection.rangeCount) return '';
  const range = selection.getRangeAt(0);
  if (!container.contains(range.commonAncestorContainer)) return '';

  // todo: if commonAncestorContainer parent has "[data-markdown-original-content]" attribute, use the parent's markdown content
  // otherwise, use the selected HTML content and respect all "[data-markdown-original-content]/[data-markdown-generated-content]" attributes
  const contents = selection.getRangeAt(0).cloneContents();
  const el = document.createElement('div');
  el.append(contents);
  return convertHtmlToMarkdown(el);
}

async function tryOnQuoteReply(e: Event) {
  const clickTarget = (e.target as HTMLElement).closest('.quote-reply');
  if (!clickTarget) return;

  e.preventDefault();
  const contentToQuoteId = clickTarget.getAttribute('data-target');
  const targetRawToQuote = document.querySelector<HTMLElement>(`#${contentToQuoteId}.raw-content`);
  const targetMarkupToQuote = targetRawToQuote.parentElement.querySelector<HTMLElement>('.render-content.markup');
  let contentToQuote = extractSelectedMarkdown(targetMarkupToQuote);
  if (!contentToQuote) contentToQuote = targetRawToQuote.textContent;
  const quotedContent = `${contentToQuote.replace(/^/mg, '> ')}\n\n`;

  let editor;
  if (clickTarget.classList.contains('quote-reply-diff')) {
    const replyBtn = clickTarget.closest('.comment-code-cloud').querySelector<HTMLElement>('button.comment-form-reply');
    editor = await handleReply(replyBtn);
  } else {
    // for normal issue/comment page
    editor = getComboMarkdownEditor(document.querySelector('#comment-form .combo-markdown-editor'));
  }

  if (editor.value()) {
    editor.value(`${editor.value()}\n\n${quotedContent}`);
  } else {
    editor.value(quotedContent);
  }
  editor.focus();
  editor.moveCursorToEnd();
}

export function initRepoIssueCommentEdit() {
  document.addEventListener('click', (e) => {
    tryOnEditContent(e); // Edit issue or comment content
    tryOnQuoteReply(e); // Quote reply to the comment editor
  });
}<|MERGE_RESOLUTION|>--- conflicted
+++ resolved
@@ -61,11 +61,6 @@
       renderContent = newRenderContent;
 
       rawContent.textContent = comboMarkdownEditor.value();
-<<<<<<< HEAD
-      const refIssues = renderContent.querySelectorAll<HTMLElement>('p .ref-issue');
-      attachRefIssueContextPopup(refIssues);
-=======
->>>>>>> 850012bf
 
       if (!commentContent.querySelector('.dropzone-attachments')) {
         if (data.attachments !== '') {
