--- conflicted
+++ resolved
@@ -29,17 +29,6 @@
 }
 
 export function initGlobalDropdown() {
-<<<<<<< HEAD
-  initTargetDropdown(document.body);
-}
-
-export function initTargetDropdown(target: Element) {
-  // Semantic UI modules.
-  const $target = fomanticQuery(target);
-  const $uiDropdowns = $target.find('.ui.dropdown');
-
-=======
->>>>>>> 27bf63ad
   // do not init "custom" dropdowns, "custom" dropdowns are managed by their own code.
   registerGlobalSelectorFunc('.ui.dropdown:not(.custom)', (el) => {
     const $dropdown = fomanticQuery(el);
