// Copyright 2023 The Gitea Authors. All rights reserved.
// SPDX-License-Identifier: MIT

package doctor

import (
	"context"

	"code.gitea.io/gitea/models/db"
	org_model "code.gitea.io/gitea/models/organization"
	"code.gitea.io/gitea/models/perm"
	"code.gitea.io/gitea/modules/log"
	org_service "code.gitea.io/gitea/services/org"

	"xorm.io/builder"
)

func fixOwnerTeamCreateOrgRepo(ctx context.Context, logger log.Logger, autofix bool) error {
	count := 0

	err := db.Iterate(
		ctx,
		builder.Eq{"authorize": perm.AccessModeOwner, "can_create_org_repo": false},
		func(ctx context.Context, team *org_model.Team) error {
			team.CanCreateOrgRepo = true
			count++

			if !autofix {
				return nil
			}

<<<<<<< HEAD
			return models.UpdateTeam(ctx, team, "can_create_org_repo")
=======
			return org_service.UpdateTeam(ctx, team, false, false)
>>>>>>> 5c980f6b
		},
	)
	if err != nil {
		logger.Critical("Unable to iterate across repounits to fix incorrect can_create_org_repo: Error %v", err)
		return err
	}

	if !autofix {
		if count == 0 {
			logger.Info("Found no team with incorrect can_create_org_repo")
		} else {
			logger.Warn("Found %d teams with incorrect can_create_org_repo", count)
		}
		return nil
	}
	logger.Info("Fixed %d teams with incorrect can_create_org_repo", count)

	return nil
}

func init() {
	Register(&Check{
		Title:     "Check for incorrect can_create_org_repo for org owner teams",
		Name:      "fix-owner-team-create-org-repo",
		IsDefault: false,
		Run:       fixOwnerTeamCreateOrgRepo,
		Priority:  7,
	})
}<|MERGE_RESOLUTION|>--- conflicted
+++ resolved
@@ -10,7 +10,6 @@
 	org_model "code.gitea.io/gitea/models/organization"
 	"code.gitea.io/gitea/models/perm"
 	"code.gitea.io/gitea/modules/log"
-	org_service "code.gitea.io/gitea/services/org"
 
 	"xorm.io/builder"
 )
@@ -29,11 +28,7 @@
 				return nil
 			}
 
-<<<<<<< HEAD
-			return models.UpdateTeam(ctx, team, "can_create_org_repo")
-=======
-			return org_service.UpdateTeam(ctx, team, false, false)
->>>>>>> 5c980f6b
+			return org_model.UpdateTeam(ctx, team, "can_create_org_repo")
 		},
 	)
 	if err != nil {
