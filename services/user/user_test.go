// Copyright 2021 The Gitea Authors. All rights reserved.
// SPDX-License-Identifier: MIT

package user

import (
	"fmt"
	"strings"
	"testing"
	"time"

	"code.gitea.io/gitea/models"
	"code.gitea.io/gitea/models/auth"
	"code.gitea.io/gitea/models/db"
	"code.gitea.io/gitea/models/organization"
	repo_model "code.gitea.io/gitea/models/repo"
	"code.gitea.io/gitea/models/unittest"
	user_model "code.gitea.io/gitea/models/user"
	"code.gitea.io/gitea/modules/setting"
	"code.gitea.io/gitea/modules/timeutil"
	org_service "code.gitea.io/gitea/services/org"

	"github.com/stretchr/testify/assert"
)

func TestMain(m *testing.M) {
	unittest.MainTest(m)
}

func TestDeleteUser(t *testing.T) {
	test := func(userID int64) {
		assert.NoError(t, unittest.PrepareTestDatabase())
		user := unittest.AssertExistsAndLoadBean(t, &user_model.User{ID: userID})

		ownedRepos := make([]*repo_model.Repository, 0, 10)
		assert.NoError(t, db.GetEngine(db.DefaultContext).Find(&ownedRepos, &repo_model.Repository{OwnerID: userID}))
		if len(ownedRepos) > 0 {
			err := DeleteUser(db.DefaultContext, user, user, false)
			assert.Error(t, err)
			assert.True(t, models.IsErrUserOwnRepos(err))
			return
		}

		orgUsers := make([]*organization.OrgUser, 0, 10)
		assert.NoError(t, db.GetEngine(db.DefaultContext).Find(&orgUsers, &organization.OrgUser{UID: userID}))
		for _, orgUser := range orgUsers {
			org := unittest.AssertExistsAndLoadBean(t, &organization.Organization{ID: orgUser.OrgID})
			if err := org_service.RemoveOrgUser(db.DefaultContext, org, user); err != nil {
				assert.True(t, organization.IsErrLastOrgOwner(err))
				return
			}
		}
		assert.NoError(t, DeleteUser(db.DefaultContext, user, user, false))
		unittest.AssertNotExistsBean(t, &user_model.User{ID: userID})
		unittest.CheckConsistencyFor(t, &user_model.User{}, &repo_model.Repository{})
	}
	test(2)
	test(4)
	test(8)
	test(11)

	org := unittest.AssertExistsAndLoadBean(t, &user_model.User{ID: 3})
	assert.Error(t, DeleteUser(db.DefaultContext, org, org, false))
}

func TestPurgeUser(t *testing.T) {
	test := func(userID int64) {
		assert.NoError(t, unittest.PrepareTestDatabase())
		user := unittest.AssertExistsAndLoadBean(t, &user_model.User{ID: userID})

		err := DeleteUser(db.DefaultContext, user, user, true)
		assert.NoError(t, err)

		unittest.AssertNotExistsBean(t, &user_model.User{ID: userID})
		unittest.CheckConsistencyFor(t, &user_model.User{}, &repo_model.Repository{})
	}
	test(2)
	test(4)
	test(8)
	test(11)

	org := unittest.AssertExistsAndLoadBean(t, &user_model.User{ID: 3})
	assert.Error(t, DeleteUser(db.DefaultContext, org, org, false))
}

func TestCreateUser(t *testing.T) {
	user := &user_model.User{
		Name:               "GiteaBot",
		Email:              "GiteaBot@gitea.io",
		Passwd:             ";p['////..-++']",
		IsAdmin:            false,
		Theme:              setting.UI.DefaultTheme,
		MustChangePassword: false,
	}

	assert.NoError(t, user_model.CreateUser(db.DefaultContext, user, &user_model.Meta{}))

	assert.NoError(t, DeleteUser(db.DefaultContext, user, user, false))
}

func TestRenameUser(t *testing.T) {
	assert.NoError(t, unittest.PrepareTestDatabase())
	user := unittest.AssertExistsAndLoadBean(t, &user_model.User{ID: 21})

	t.Run("Non-Local", func(t *testing.T) {
		u := &user_model.User{
			Type:      user_model.UserTypeIndividual,
			LoginType: auth.OAuth2,
		}
		assert.ErrorIs(t, RenameUser(db.DefaultContext, user, u, "user_rename"), user_model.ErrUserIsNotLocal{})
	})

	t.Run("Same username", func(t *testing.T) {
		assert.NoError(t, RenameUser(db.DefaultContext, user, user, user.Name))
	})

	t.Run("Non usable username", func(t *testing.T) {
		usernames := []string{"--diff", ".well-known", "gitea-actions", "aaa.atom", "aa.png"}
		for _, username := range usernames {
<<<<<<< HEAD
			t.Run(username, func(t *testing.T) {
				assert.Error(t, user_model.IsUsableUsername(username))
				assert.Error(t, RenameUser(db.DefaultContext, user, user, username))
			})
=======
			assert.Error(t, user_model.IsUsableUsername(username), "non-usable username: %s", username)
			assert.Error(t, RenameUser(db.DefaultContext, user, username), "non-usable username: %s", username)
>>>>>>> 171edfc7
		}
	})

	t.Run("Only capitalization", func(t *testing.T) {
		caps := strings.ToUpper(user.Name)
		unittest.AssertNotExistsBean(t, &user_model.User{ID: user.ID, Name: caps})
		unittest.AssertExistsAndLoadBean(t, &repo_model.Repository{OwnerID: user.ID, OwnerName: user.Name})

		assert.NoError(t, RenameUser(db.DefaultContext, user, user, caps))

		unittest.AssertExistsAndLoadBean(t, &user_model.User{ID: user.ID, Name: caps})
		unittest.AssertExistsAndLoadBean(t, &repo_model.Repository{OwnerID: user.ID, OwnerName: caps})
	})

	t.Run("Already exists", func(t *testing.T) {
		existUser := unittest.AssertExistsAndLoadBean(t, &user_model.User{ID: 1})

		assert.ErrorIs(t, RenameUser(db.DefaultContext, user, user, existUser.Name), user_model.ErrUserAlreadyExist{Name: existUser.Name})
		assert.ErrorIs(t, RenameUser(db.DefaultContext, user, user, existUser.LowerName), user_model.ErrUserAlreadyExist{Name: existUser.LowerName})
		newUsername := fmt.Sprintf("uSEr%d", existUser.ID)
		assert.ErrorIs(t, RenameUser(db.DefaultContext, user, user, newUsername), user_model.ErrUserAlreadyExist{Name: newUsername})
	})

	t.Run("Normal", func(t *testing.T) {
		oldUsername := user.Name
		newUsername := "User_Rename"

		assert.NoError(t, RenameUser(db.DefaultContext, user, user, newUsername))
		unittest.AssertExistsAndLoadBean(t, &user_model.User{ID: user.ID, Name: newUsername, LowerName: strings.ToLower(newUsername)})

		redirectUID, err := user_model.LookupUserRedirect(db.DefaultContext, oldUsername)
		assert.NoError(t, err)
		assert.EqualValues(t, user.ID, redirectUID)

		unittest.AssertExistsAndLoadBean(t, &repo_model.Repository{OwnerID: user.ID, OwnerName: user.Name})
	})
}

func TestCreateUser_Issue5882(t *testing.T) {
	// Init settings
	_ = setting.Admin

	passwd := ".//.;1;;//.,-=_"

	tt := []struct {
		user               *user_model.User
		disableOrgCreation bool
	}{
		{&user_model.User{Name: "GiteaBot", Email: "GiteaBot@gitea.io", Passwd: passwd, MustChangePassword: false}, false},
		{&user_model.User{Name: "GiteaBot2", Email: "GiteaBot2@gitea.io", Passwd: passwd, MustChangePassword: false}, true},
	}

	setting.Service.DefaultAllowCreateOrganization = true

	for _, v := range tt {
		setting.Admin.DisableRegularOrgCreation = v.disableOrgCreation

		assert.NoError(t, user_model.CreateUser(db.DefaultContext, v.user, &user_model.Meta{}))

		u, err := user_model.GetUserByEmail(db.DefaultContext, v.user.Email)
		assert.NoError(t, err)

		assert.Equal(t, !u.AllowCreateOrganization, v.disableOrgCreation)

		assert.NoError(t, DeleteUser(db.DefaultContext, v.user, v.user, false))
	}
}

func TestDeleteInactiveUsers(t *testing.T) {
	addUser := func(name, email string, createdUnix timeutil.TimeStamp, active bool) {
		inactiveUser := &user_model.User{Name: name, LowerName: strings.ToLower(name), Email: email, CreatedUnix: createdUnix, IsActive: active}
		_, err := db.GetEngine(db.DefaultContext).NoAutoTime().Insert(inactiveUser)
		assert.NoError(t, err)
		inactiveUserEmail := &user_model.EmailAddress{UID: inactiveUser.ID, IsPrimary: true, Email: email, LowerEmail: strings.ToLower(email), IsActivated: active}
		err = db.Insert(db.DefaultContext, inactiveUserEmail)
		assert.NoError(t, err)
	}
	addUser("user-inactive-10", "user-inactive-10@test.com", timeutil.TimeStampNow().Add(-600), false)
	addUser("user-inactive-5", "user-inactive-5@test.com", timeutil.TimeStampNow().Add(-300), false)
	addUser("user-active-10", "user-active-10@test.com", timeutil.TimeStampNow().Add(-600), true)
	addUser("user-active-5", "user-active-5@test.com", timeutil.TimeStampNow().Add(-300), true)
	unittest.AssertExistsAndLoadBean(t, &user_model.User{Name: "user-inactive-10"})
	unittest.AssertExistsAndLoadBean(t, &user_model.EmailAddress{Email: "user-inactive-10@test.com"})
	assert.NoError(t, DeleteInactiveUsers(db.DefaultContext, user_model.NewGhostUser(), 8*time.Minute))
	unittest.AssertNotExistsBean(t, &user_model.User{Name: "user-inactive-10"})
	unittest.AssertNotExistsBean(t, &user_model.EmailAddress{Email: "user-inactive-10@test.com"})
	unittest.AssertExistsAndLoadBean(t, &user_model.User{Name: "user-inactive-5"})
	unittest.AssertExistsAndLoadBean(t, &user_model.User{Name: "user-active-10"})
	unittest.AssertExistsAndLoadBean(t, &user_model.User{Name: "user-active-5"})
}<|MERGE_RESOLUTION|>--- conflicted
+++ resolved
@@ -117,15 +117,8 @@
 	t.Run("Non usable username", func(t *testing.T) {
 		usernames := []string{"--diff", ".well-known", "gitea-actions", "aaa.atom", "aa.png"}
 		for _, username := range usernames {
-<<<<<<< HEAD
-			t.Run(username, func(t *testing.T) {
-				assert.Error(t, user_model.IsUsableUsername(username))
-				assert.Error(t, RenameUser(db.DefaultContext, user, user, username))
-			})
-=======
 			assert.Error(t, user_model.IsUsableUsername(username), "non-usable username: %s", username)
-			assert.Error(t, RenameUser(db.DefaultContext, user, username), "non-usable username: %s", username)
->>>>>>> 171edfc7
+			assert.Error(t, RenameUser(db.DefaultContext, user, user, username), "non-usable username: %s", username)
 		}
 	})
 
