--- conflicted
+++ resolved
@@ -59,9 +59,9 @@
 
 		// Delete all repos belonging to this user
 		for {
-			repos, _, err := models.GetUserRepositories(&models.SearchRepoOptions{
+			repos, _, err := repo_model.GetUserRepositories(&repo_model.SearchRepoOptions{
 				ListOptions: db.ListOptions{
-					PageSize: models.RepositoryListDefaultPageSize,
+					PageSize: repo_model.RepositoryListDefaultPageSize,
 					Page:     1,
 				},
 				Private: true,
@@ -82,9 +82,9 @@
 
 		// Delete Orgs
 		for {
-			orgs, err := models.FindOrgs(models.FindOrgOptions{
+			orgs, err := organization.FindOrgs(organization.FindOrgOptions{
 				ListOptions: db.ListOptions{
-					PageSize: models.RepositoryListDefaultPageSize,
+					PageSize: repo_model.RepositoryListDefaultPageSize,
 					Page:     1,
 				},
 				UserID:         u.ID,
@@ -98,8 +98,8 @@
 			}
 			for _, org := range orgs {
 				if err := models.RemoveOrgUser(org.ID, u.ID); err != nil {
-					if models.IsErrLastOrgOwner(err) {
-						err = models.DeleteOrganization(ctx, org)
+					if organization.IsErrLastOrgOwner(err) {
+						err = organization.DeleteOrganization(ctx, org)
 					}
 					if err != nil {
 						return fmt.Errorf("unable to remove user %s[%d] from org %s[%d]. Error: %v", u.Name, u.ID, org.Name, org.ID, err)
@@ -107,6 +107,9 @@
 				}
 			}
 		}
+
+		// Delete Packages
+		// FIXME:
 	}
 
 	ctx, committer, err := db.TxContext()
@@ -135,9 +138,6 @@
 		return models.ErrUserHasOrgs{UID: u.ID}
 	}
 
-<<<<<<< HEAD
-	if err := models.DeleteUser(ctx, u, purge); err != nil {
-=======
 	// Check ownership of packages.
 	if ownsPackages, err := packages_model.HasOwnerPackages(ctx, u.ID); err != nil {
 		return fmt.Errorf("HasOwnerPackages: %v", err)
@@ -145,8 +145,7 @@
 		return models.ErrUserOwnPackages{UID: u.ID}
 	}
 
-	if err := models.DeleteUser(ctx, u); err != nil {
->>>>>>> a0365072
+	if err := models.DeleteUser(ctx, u, purge); err != nil {
 		return fmt.Errorf("DeleteUser: %v", err)
 	}
 
@@ -166,26 +165,16 @@
 	//	so just keep error logs of those operations.
 	path := user_model.UserPath(u.Name)
 	if err := util.RemoveAll(path); err != nil {
-<<<<<<< HEAD
-		err = fmt.Errorf("failed to RemoveAll %s: %v", path, err)
-		_ = admin_model.CreateNotice(db.DefaultContext, admin_model.NoticeTask, fmt.Sprintf("delete user '%s': %v", u.Name, err))
-=======
 		err = fmt.Errorf("Failed to RemoveAll %s: %v", path, err)
 		_ = admin_model.CreateNotice(ctx, admin_model.NoticeTask, fmt.Sprintf("delete user '%s': %v", u.Name, err))
->>>>>>> a0365072
 		return err
 	}
 
 	if u.Avatar != "" {
 		avatarPath := u.CustomAvatarRelativePath()
 		if err := storage.Avatars.Delete(avatarPath); err != nil {
-<<<<<<< HEAD
-			err = fmt.Errorf("failed to remove %s: %v", avatarPath, err)
-			_ = admin_model.CreateNotice(db.DefaultContext, admin_model.NoticeTask, fmt.Sprintf("delete user '%s': %v", u.Name, err))
-=======
 			err = fmt.Errorf("Failed to remove %s: %v", avatarPath, err)
 			_ = admin_model.CreateNotice(ctx, admin_model.NoticeTask, fmt.Sprintf("delete user '%s': %v", u.Name, err))
->>>>>>> a0365072
 			return err
 		}
 	}
