// Copyright 2021 The Gitea Authors. All rights reserved.
// SPDX-License-Identifier: MIT

package user

import (
	"context"
	"fmt"
	"os"
	"strings"
	"time"

	"code.gitea.io/gitea/models"
	"code.gitea.io/gitea/models/db"
	"code.gitea.io/gitea/models/organization"
	packages_model "code.gitea.io/gitea/models/packages"
	repo_model "code.gitea.io/gitea/models/repo"
	system_model "code.gitea.io/gitea/models/system"
	user_model "code.gitea.io/gitea/models/user"
	"code.gitea.io/gitea/modules/eventsource"
	"code.gitea.io/gitea/modules/log"
	"code.gitea.io/gitea/modules/setting"
	"code.gitea.io/gitea/modules/storage"
	"code.gitea.io/gitea/modules/util"
	"code.gitea.io/gitea/services/agit"
	asymkey_service "code.gitea.io/gitea/services/asymkey"
	"code.gitea.io/gitea/services/audit"
	org_service "code.gitea.io/gitea/services/org"
	"code.gitea.io/gitea/services/packages"
	container_service "code.gitea.io/gitea/services/packages/container"
	repo_service "code.gitea.io/gitea/services/repository"
)

// RenameUser renames a user
<<<<<<< HEAD
func RenameUser(ctx context.Context, doer, u *user_model.User, newUserName string) error {
=======
func RenameUser(ctx context.Context, u *user_model.User, newUserName string) error {
	if newUserName == u.Name {
		return nil
	}

>>>>>>> 171edfc7
	// Non-local users are not allowed to change their username.
	if !u.IsOrganization() && !u.IsLocal() {
		return user_model.ErrUserIsNotLocal{
			UID:  u.ID,
			Name: u.Name,
		}
	}

	if err := user_model.IsUsableUsername(newUserName); err != nil {
		return err
	}

	onlyCapitalization := strings.EqualFold(newUserName, u.Name)
	oldUserName := u.Name

	if onlyCapitalization {
		u.Name = newUserName
		if err := user_model.UpdateUserCols(ctx, u, "name"); err != nil {
			u.Name = oldUserName
			return err
		}
		return repo_model.UpdateRepositoryOwnerNames(ctx, u.ID, newUserName)
	}

	ctx, committer, err := db.TxContext(ctx)
	if err != nil {
		return err
	}
	defer committer.Close()

	isExist, err := user_model.IsUserExist(ctx, u.ID, newUserName)
	if err != nil {
		return err
	}
	if isExist {
		return user_model.ErrUserAlreadyExist{
			Name: newUserName,
		}
	}

	if err = repo_model.UpdateRepositoryOwnerName(ctx, oldUserName, newUserName); err != nil {
		return err
	}

	if err = user_model.NewUserRedirect(ctx, u.ID, oldUserName, newUserName); err != nil {
		return err
	}

	if err := agit.UserNameChanged(ctx, u, newUserName); err != nil {
		return err
	}
	if err := container_service.UpdateRepositoryNames(ctx, u, newUserName); err != nil {
		return err
	}

	u.Name = newUserName
	u.LowerName = strings.ToLower(newUserName)
	if err := user_model.UpdateUserCols(ctx, u, "name", "lower_name"); err != nil {
		u.Name = oldUserName
		u.LowerName = strings.ToLower(oldUserName)
		return err
	}

	// Do not fail if directory does not exist
	if err = util.Rename(user_model.UserPath(oldUserName), user_model.UserPath(newUserName)); err != nil && !os.IsNotExist(err) {
		u.Name = oldUserName
		u.LowerName = strings.ToLower(oldUserName)
		return fmt.Errorf("rename user directory: %w", err)
	}

	if err = committer.Commit(); err != nil {
		u.Name = oldUserName
		u.LowerName = strings.ToLower(oldUserName)
		if err2 := util.Rename(user_model.UserPath(newUserName), user_model.UserPath(oldUserName)); err2 != nil && !os.IsNotExist(err2) {
			log.Critical("Unable to rollback directory change during failed username change from: %s to: %s. DB Error: %v. Filesystem Error: %v", oldUserName, newUserName, err, err2)
			return fmt.Errorf("failed to rollback directory change during failed username change from: %s to: %s. DB Error: %w. Filesystem Error: %v", oldUserName, newUserName, err, err2)
		}
		return err
	}

	audit.RecordUserName(ctx, doer, u)

	return nil
}

// DeleteUser completely and permanently deletes everything of a user,
// but issues/comments/pulls will be kept and shown as someone has been deleted,
// unless the user is younger than USER_DELETE_WITH_COMMENTS_MAX_DAYS.
func DeleteUser(ctx context.Context, doer, u *user_model.User, purge bool) error {
	if u.IsOrganization() {
		return fmt.Errorf("%s is an organization not a user", u.Name)
	}

	if u.IsActive && user_model.IsLastAdminUser(ctx, u) {
		return models.ErrDeleteLastAdminUser{UID: u.ID}
	}

	if purge {
		// Disable the user first
		// NOTE: This is deliberately not within a transaction as it must disable the user immediately to prevent any further action by the user to be purged.
		if err := user_model.UpdateUserCols(ctx, &user_model.User{
			ID:              u.ID,
			IsActive:        false,
			IsRestricted:    true,
			IsAdmin:         false,
			ProhibitLogin:   true,
			Passwd:          "",
			Salt:            "",
			PasswdHashAlgo:  "",
			MaxRepoCreation: 0,
		}, "is_active", "is_restricted", "is_admin", "prohibit_login", "max_repo_creation", "passwd", "salt", "passwd_hash_algo"); err != nil {
			return fmt.Errorf("unable to disable user: %s[%d] prior to purge. UpdateUserCols: %w", u.Name, u.ID, err)
		}

		// Force any logged in sessions to log out
		// FIXME: We also need to tell the session manager to log them out too.
		eventsource.GetManager().SendMessage(u.ID, &eventsource.Event{
			Name: "logout",
		})

		// Delete all repos belonging to this user
		// Now this is not within a transaction because there are internal transactions within the DeleteRepository
		// BUT: the db will still be consistent even if a number of repos have already been deleted.
		// And in fact we want to capture any repositories that are being created in other transactions in the meantime
		//
		// An alternative option here would be write a DeleteAllRepositoriesForUserID function which would delete all of the repos
		// but such a function would likely get out of date
		err := repo_service.DeleteOwnerRepositoriesDirectly(ctx, u)
		if err != nil {
			return err
		}

		// Remove from Organizations and delete last owner organizations
		// Now this is not within a transaction because there are internal transactions within the DeleteOrganization
		// BUT: the db will still be consistent even if a number of organizations memberships and organizations have already been deleted
		// And in fact we want to capture any organization additions that are being created in other transactions in the meantime
		//
		// An alternative option here would be write a function which would delete all organizations but it seems
		// but such a function would likely get out of date
		for {
			orgs, err := db.Find[organization.Organization](ctx, organization.FindOrgOptions{
				ListOptions: db.ListOptions{
					PageSize: repo_model.RepositoryListDefaultPageSize,
					Page:     1,
				},
				UserID:         u.ID,
				IncludePrivate: true,
			})
			if err != nil {
				return fmt.Errorf("unable to find org list for %s[%d]. Error: %w", u.Name, u.ID, err)
			}
			if len(orgs) == 0 {
				break
			}
			for _, org := range orgs {
				if err := org_service.RemoveOrgUser(ctx, org, u); err != nil {
					if organization.IsErrLastOrgOwner(err) {
						err = org_service.DeleteOrganization(ctx, doer, org, true)
						if err != nil {
							return fmt.Errorf("unable to delete organization %d: %w", org.ID, err)
						}
					}
					if err != nil {
						return fmt.Errorf("unable to remove user %s[%d] from org %s[%d]. Error: %w", u.Name, u.ID, org.Name, org.ID, err)
					}
				}
			}
		}

		// Delete Packages
		if setting.Packages.Enabled {
			if _, err := packages.RemoveAllPackages(ctx, u.ID); err != nil {
				return err
			}
		}
	}

	ctx, committer, err := db.TxContext(ctx)
	if err != nil {
		return err
	}
	defer committer.Close()

	// Note: A user owns any repository or belongs to any organization
	//	cannot perform delete operation. This causes a race with the purge above
	//  however consistency requires that we ensure that this is the case

	// Check ownership of repository.
	count, err := repo_model.CountRepositories(ctx, repo_model.CountRepositoryOptions{OwnerID: u.ID})
	if err != nil {
		return fmt.Errorf("GetRepositoryCount: %w", err)
	} else if count > 0 {
		return models.ErrUserOwnRepos{UID: u.ID}
	}

	// Check membership of organization.
	count, err = organization.GetOrganizationCount(ctx, u)
	if err != nil {
		return fmt.Errorf("GetOrganizationCount: %w", err)
	} else if count > 0 {
		return models.ErrUserHasOrgs{UID: u.ID}
	}

	// Check ownership of packages.
	if ownsPackages, err := packages_model.HasOwnerPackages(ctx, u.ID); err != nil {
		return fmt.Errorf("HasOwnerPackages: %w", err)
	} else if ownsPackages {
		return models.ErrUserOwnPackages{UID: u.ID}
	}

	if err := deleteUser(ctx, u, purge); err != nil {
		return fmt.Errorf("DeleteUser: %w", err)
	}

	if err := committer.Commit(); err != nil {
		return err
	}
	_ = committer.Close()

	if err = asymkey_service.RewriteAllPublicKeys(ctx); err != nil {
		return err
	}
	if err = asymkey_service.RewriteAllPrincipalKeys(ctx); err != nil {
		return err
	}

	// Note: There are something just cannot be roll back, so just keep error logs of those operations.
	path := user_model.UserPath(u.Name)
	if err = util.RemoveAll(path); err != nil {
		err = fmt.Errorf("failed to RemoveAll %s: %w", path, err)
		_ = system_model.CreateNotice(ctx, system_model.NoticeTask, fmt.Sprintf("delete user '%s': %v", u.Name, err))
	}

	if u.Avatar != "" {
		avatarPath := u.CustomAvatarRelativePath()
		if err = storage.Avatars.Delete(avatarPath); err != nil {
			err = fmt.Errorf("failed to remove %s: %w", avatarPath, err)
			_ = system_model.CreateNotice(ctx, system_model.NoticeTask, fmt.Sprintf("delete user '%s': %v", u.Name, err))
		}
	}

	audit.RecordUserDelete(ctx, doer, u)

	return nil
}

// DeleteInactiveUsers deletes all inactive users and their email addresses.
func DeleteInactiveUsers(ctx context.Context, doer *user_model.User, olderThan time.Duration) error {
	inactiveUsers, err := user_model.GetInactiveUsers(ctx, olderThan)
	if err != nil {
		return err
	}

	// FIXME: should only update authorized_keys file once after all deletions.
	for _, u := range inactiveUsers {
		if err = DeleteUser(ctx, doer, u, false); err != nil {
			// Ignore inactive users that were ever active but then were set inactive by admin
			if models.IsErrUserOwnRepos(err) || models.IsErrUserHasOrgs(err) || models.IsErrUserOwnPackages(err) {
				log.Warn("Inactive user %q has repositories, organizations or packages, skipping deletion: %v", u.Name, err)
				continue
			}
			select {
			case <-ctx.Done():
				return db.ErrCancelledf("when deleting inactive user %q", u.Name)
			default:
				return err
			}
		}
	}
	return nil // TODO: there could be still inactive users left, and the number would increase gradually
}<|MERGE_RESOLUTION|>--- conflicted
+++ resolved
@@ -32,15 +32,11 @@
 )
 
 // RenameUser renames a user
-<<<<<<< HEAD
 func RenameUser(ctx context.Context, doer, u *user_model.User, newUserName string) error {
-=======
-func RenameUser(ctx context.Context, u *user_model.User, newUserName string) error {
 	if newUserName == u.Name {
 		return nil
 	}
 
->>>>>>> 171edfc7
 	// Non-local users are not allowed to change their username.
 	if !u.IsOrganization() && !u.IsLocal() {
 		return user_model.ErrUserIsNotLocal{
