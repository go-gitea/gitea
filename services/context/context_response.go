--- conflicted
+++ resolved
@@ -106,11 +106,7 @@
 }
 
 // RenderToHTML renders the template content to a HTML string
-<<<<<<< HEAD
-func (ctx *Context) RenderToHTML(name base.TplName, data any) (template.HTML, error) {
-=======
-func (ctx *Context) RenderToHTML(name templates.TplName, data map[string]any) (template.HTML, error) {
->>>>>>> a163c53a
+func (ctx *Context) RenderToHTML(name templates.TplName, data any) (template.HTML, error) {
 	var buf strings.Builder
 	err := ctx.Render.HTML(&buf, 0, name, data, ctx.TemplateContext)
 	return template.HTML(buf.String()), err
