// Copyright 2014 The Gogs Authors. All rights reserved.
// Copyright 2020 The Gitea Authors.
// SPDX-License-Identifier: MIT

package context

import (
	"strings"

	"code.gitea.io/gitea/models/organization"
	"code.gitea.io/gitea/models/perm"
	"code.gitea.io/gitea/models/unit"
	user_model "code.gitea.io/gitea/models/user"
	"code.gitea.io/gitea/modules/markup"
	"code.gitea.io/gitea/modules/markup/markdown"
	"code.gitea.io/gitea/modules/setting"
	"code.gitea.io/gitea/modules/structs"
)

// Organization contains organization context
type Organization struct {
	IsOwner          bool
	IsMember         bool
	IsTeamMember     bool // Is member of team.
	IsTeamAdmin      bool // In owner team or team that has admin permission level.
	Organization     *organization.Organization
	OrgLink          string
	CanCreateOrgRepo bool

	Team  *organization.Team
	Teams []*organization.Team
}

func (org *Organization) CanWriteUnit(ctx *Context, unitType unit.Type) bool {
	return org.Organization.UnitPermission(ctx, ctx.Doer, unitType) >= perm.AccessModeWrite
}

func (org *Organization) CanReadUnit(ctx *Context, unitType unit.Type) bool {
	return org.Organization.UnitPermission(ctx, ctx.Doer, unitType) >= perm.AccessModeRead
}

func GetOrganizationByParams(ctx *Context) {
	orgName := ctx.PathParam(":org")

	var err error

	ctx.Org.Organization, err = organization.GetOrgByName(ctx, orgName)
	if err != nil {
		if organization.IsErrOrgNotExist(err) {
			redirectUserID, err := user_model.LookupUserRedirect(ctx, orgName)
			if err == nil {
				RedirectToUser(ctx.Base, orgName, redirectUserID)
			} else if user_model.IsErrUserRedirectNotExist(err) {
				ctx.NotFound("GetUserByName", err)
			} else {
				ctx.ServerError("LookupUserRedirect", err)
			}
		} else {
			ctx.ServerError("GetUserByName", err)
		}
		return
	}
}

// HandleOrgAssignment handles organization assignment
func HandleOrgAssignment(ctx *Context, args ...bool) {
	var (
		requireMember     bool
		requireOwner      bool
		requireTeamMember bool
		requireTeamAdmin  bool
	)
	if len(args) >= 1 {
		requireMember = args[0]
	}
	if len(args) >= 2 {
		requireOwner = args[1]
	}
	if len(args) >= 3 {
		requireTeamMember = args[2]
	}
	if len(args) >= 4 {
		requireTeamAdmin = args[3]
	}

	var err error

	if ctx.ContextUser == nil {
		// if Organization is not defined, get it from params
		if ctx.Org.Organization == nil {
			GetOrganizationByParams(ctx)
			if ctx.Written() {
				return
			}
		}
	} else if ctx.ContextUser.IsOrganization() {
		if ctx.Org == nil {
			ctx.Org = &Organization{}
		}
		ctx.Org.Organization = (*organization.Organization)(ctx.ContextUser)
	} else {
		// ContextUser is an individual User
		return
	}

	org := ctx.Org.Organization

	// Handle Visibility
	if org.Visibility != structs.VisibleTypePublic && !ctx.IsSigned {
		// We must be signed in to see limited or private organizations
		ctx.NotFound("OrgAssignment", err)
		return
	}

	if org.Visibility == structs.VisibleTypePrivate {
		requireMember = true
	} else if ctx.IsSigned && ctx.Doer.IsRestricted {
		requireMember = true
	}

	ctx.ContextUser = org.AsUser()
	ctx.Data["Org"] = org

	// Admin has super access.
	if ctx.IsSigned && ctx.Doer.IsAdmin {
		ctx.Org.IsOwner = true
		ctx.Org.IsMember = true
		ctx.Org.IsTeamMember = true
		ctx.Org.IsTeamAdmin = true
		ctx.Org.CanCreateOrgRepo = true
	} else if ctx.IsSigned {
		ctx.Org.IsOwner, err = org.IsOwnedBy(ctx, ctx.Doer.ID)
		if err != nil {
			ctx.ServerError("IsOwnedBy", err)
			return
		}

		if ctx.Org.IsOwner {
			ctx.Org.IsMember = true
			ctx.Org.IsTeamMember = true
			ctx.Org.IsTeamAdmin = true
			ctx.Org.CanCreateOrgRepo = true
		} else {
			ctx.Org.IsMember, err = org.IsOrgMember(ctx, ctx.Doer.ID)
			if err != nil {
				ctx.ServerError("IsOrgMember", err)
				return
			}
			ctx.Org.CanCreateOrgRepo, err = org.CanCreateOrgRepo(ctx, ctx.Doer.ID)
			if err != nil {
				ctx.ServerError("CanCreateOrgRepo", err)
				return
			}
		}
	} else {
		// Fake data.
		ctx.Data["SignedUser"] = &user_model.User{}
	}
	if (requireMember && !ctx.Org.IsMember) ||
		(requireOwner && !ctx.Org.IsOwner) {
		ctx.NotFound("OrgAssignment", err)
		return
	}
	ctx.Data["IsOrganizationOwner"] = ctx.Org.IsOwner
	ctx.Data["IsOrganizationMember"] = ctx.Org.IsMember
	ctx.Data["IsPackageEnabled"] = setting.Packages.Enabled
	ctx.Data["IsRepoIndexerEnabled"] = setting.Indexer.RepoIndexerEnabled
	ctx.Data["IsPublicMember"] = func(uid int64) bool {
		is, _ := organization.IsPublicMembership(ctx, ctx.Org.Organization.ID, uid)
		return is
	}
	ctx.Data["CanCreateOrgRepo"] = ctx.Org.CanCreateOrgRepo

	ctx.Org.OrgLink = org.AsUser().OrganisationLink()
	ctx.Data["OrgLink"] = ctx.Org.OrgLink

	// Member
	opts := &organization.FindOrgMembersOpts{
<<<<<<< HEAD
		Doer:     ctx.Doer,
		OrgID:    org.ID,
		IsMember: ctx.Org.IsMember,
=======
		Doer:         ctx.Doer,
		OrgID:        org.ID,
		IsDoerMember: ctx.Org.IsMember,
>>>>>>> 43c252df
	}
	ctx.Data["NumMembers"], err = organization.CountOrgMembers(ctx, opts)
	if err != nil {
		ctx.ServerError("CountOrgMembers", err)
		return
	}

	// Team.
	if ctx.Org.IsMember {
		shouldSeeAllTeams := false
		if ctx.Org.IsOwner {
			shouldSeeAllTeams = true
		} else {
			teams, err := org.GetUserTeams(ctx, ctx.Doer.ID)
			if err != nil {
				ctx.ServerError("GetUserTeams", err)
				return
			}
			for _, team := range teams {
				if team.IncludesAllRepositories && team.AccessMode >= perm.AccessModeAdmin {
					shouldSeeAllTeams = true
					break
				}
			}
		}
		if shouldSeeAllTeams {
			ctx.Org.Teams, err = org.LoadTeams(ctx)
			if err != nil {
				ctx.ServerError("LoadTeams", err)
				return
			}
		} else {
			ctx.Org.Teams, err = org.GetUserTeams(ctx, ctx.Doer.ID)
			if err != nil {
				ctx.ServerError("GetUserTeams", err)
				return
			}
		}
		ctx.Data["NumTeams"] = len(ctx.Org.Teams)
	}

	teamName := ctx.PathParam(":team")
	if len(teamName) > 0 {
		teamExists := false
		for _, team := range ctx.Org.Teams {
			if team.LowerName == strings.ToLower(teamName) {
				teamExists = true
				ctx.Org.Team = team
				ctx.Org.IsTeamMember = true
				ctx.Data["Team"] = ctx.Org.Team
				break
			}
		}

		if !teamExists {
			ctx.NotFound("OrgAssignment", err)
			return
		}

		ctx.Data["IsTeamMember"] = ctx.Org.IsTeamMember
		if requireTeamMember && !ctx.Org.IsTeamMember {
			ctx.NotFound("OrgAssignment", err)
			return
		}

		ctx.Org.IsTeamAdmin = ctx.Org.Team.IsOwnerTeam() || ctx.Org.Team.AccessMode >= perm.AccessModeAdmin
		ctx.Data["IsTeamAdmin"] = ctx.Org.IsTeamAdmin
		if requireTeamAdmin && !ctx.Org.IsTeamAdmin {
			ctx.NotFound("OrgAssignment", err)
			return
		}
	}
	ctx.Data["ContextUser"] = ctx.ContextUser

	ctx.Data["CanReadProjects"] = ctx.Org.CanReadUnit(ctx, unit.TypeProjects)
	ctx.Data["CanReadPackages"] = ctx.Org.CanReadUnit(ctx, unit.TypePackages)
	ctx.Data["CanReadCode"] = ctx.Org.CanReadUnit(ctx, unit.TypeCode)

	ctx.Data["IsFollowing"] = ctx.Doer != nil && user_model.IsFollowing(ctx, ctx.Doer.ID, ctx.ContextUser.ID)
	if len(ctx.ContextUser.Description) != 0 {
		content, err := markdown.RenderString(&markup.RenderContext{
			Metas: map[string]string{"mode": "document"},
			Ctx:   ctx,
		}, ctx.ContextUser.Description)
		if err != nil {
			ctx.ServerError("RenderString", err)
			return
		}
		ctx.Data["RenderedDescription"] = content
	}
}

// OrgAssignment returns a middleware to handle organization assignment
func OrgAssignment(args ...bool) func(ctx *Context) {
	return func(ctx *Context) {
		HandleOrgAssignment(ctx, args...)
	}
}<|MERGE_RESOLUTION|>--- conflicted
+++ resolved
@@ -176,15 +176,9 @@
 
 	// Member
 	opts := &organization.FindOrgMembersOpts{
-<<<<<<< HEAD
-		Doer:     ctx.Doer,
-		OrgID:    org.ID,
-		IsMember: ctx.Org.IsMember,
-=======
 		Doer:         ctx.Doer,
 		OrgID:        org.ID,
 		IsDoerMember: ctx.Org.IsMember,
->>>>>>> 43c252df
 	}
 	ctx.Data["NumMembers"], err = organization.CountOrgMembers(ctx, opts)
 	if err != nil {
