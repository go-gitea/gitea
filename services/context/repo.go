// Copyright 2014 The Gogs Authors. All rights reserved.
// Copyright 2017 The Gitea Authors. All rights reserved.
// SPDX-License-Identifier: MIT

package context

import (
	"context"
	"errors"
	"fmt"
	"html"
	"net/http"
	"net/url"
	"path"
	"strings"

	"code.gitea.io/gitea/models"
	"code.gitea.io/gitea/models/db"
	git_model "code.gitea.io/gitea/models/git"
	issues_model "code.gitea.io/gitea/models/issues"
	access_model "code.gitea.io/gitea/models/perm/access"
	repo_model "code.gitea.io/gitea/models/repo"
	unit_model "code.gitea.io/gitea/models/unit"
	user_model "code.gitea.io/gitea/models/user"
	"code.gitea.io/gitea/modules/cache"
	"code.gitea.io/gitea/modules/git"
	"code.gitea.io/gitea/modules/gitrepo"
	"code.gitea.io/gitea/modules/httplib"
	code_indexer "code.gitea.io/gitea/modules/indexer/code"
	"code.gitea.io/gitea/modules/log"
	"code.gitea.io/gitea/modules/optional"
	repo_module "code.gitea.io/gitea/modules/repository"
	"code.gitea.io/gitea/modules/setting"
	"code.gitea.io/gitea/modules/util"
	asymkey_service "code.gitea.io/gitea/services/asymkey"

	"github.com/editorconfig/editorconfig-core-go/v2"
)

// PullRequest contains information to make a pull request
type PullRequest struct {
	BaseRepo       *repo_model.Repository
	Allowed        bool
	SameRepo       bool
	HeadInfoSubURL string // [<user>:]<branch> url segment
}

// Repository contains information to operate a repository
type Repository struct {
	access_model.Permission
	IsWatching   bool
	IsViewBranch bool
	IsViewTag    bool
	IsViewCommit bool
	Repository   *repo_model.Repository
	Owner        *user_model.User
	Commit       *git.Commit
	Tag          *git.Tag
	GitRepo      *git.Repository
	RefName      string
	BranchName   string
	TagName      string
	TreePath     string
	CommitID     string
	RepoLink     string
	CloneLink    repo_model.CloneLink
	CommitsCount int64

	PullRequest *PullRequest
}

// CanWriteToBranch checks if the branch is writable by the user
func (r *Repository) CanWriteToBranch(ctx context.Context, user *user_model.User, branch string) bool {
	return issues_model.CanMaintainerWriteToBranch(ctx, r.Permission, branch, user)
}

// CanEnableEditor returns true if repository is editable and user has proper access level.
func (r *Repository) CanEnableEditor(ctx context.Context, user *user_model.User) bool {
	return r.IsViewBranch && r.CanWriteToBranch(ctx, user, r.BranchName) && r.Repository.CanEnableEditor() && !r.Repository.IsArchived
}

// CanCreateBranch returns true if repository is editable and user has proper access level.
func (r *Repository) CanCreateBranch() bool {
	return r.Permission.CanWrite(unit_model.TypeCode) && r.Repository.CanCreateBranch()
}

func (r *Repository) GetObjectFormat() git.ObjectFormat {
	return git.ObjectFormatFromName(r.Repository.ObjectFormatName)
}

// RepoMustNotBeArchived checks if a repo is archived
func RepoMustNotBeArchived() func(ctx *Context) {
	return func(ctx *Context) {
		if ctx.Repo.Repository.IsArchived {
			ctx.NotFound("IsArchived", errors.New(ctx.Locale.TrString("repo.archive.title")))
		}
	}
}

// CanCommitToBranchResults represents the results of CanCommitToBranch
type CanCommitToBranchResults struct {
	CanCommitToBranch bool
	EditorEnabled     bool
	UserCanPush       bool
	RequireSigned     bool
	WillSign          bool
	SigningKey        string
	WontSignReason    string
}

// CanCommitToBranch returns true if repository is editable and user has proper access level
//
// and branch is not protected for push
func (r *Repository) CanCommitToBranch(ctx context.Context, doer *user_model.User) (CanCommitToBranchResults, error) {
	protectedBranch, err := git_model.GetFirstMatchProtectedBranchRule(ctx, r.Repository.ID, r.BranchName)
	if err != nil {
		return CanCommitToBranchResults{}, err
	}
	userCanPush := true
	requireSigned := false
	if protectedBranch != nil {
		protectedBranch.Repo = r.Repository
		userCanPush = protectedBranch.CanUserPush(ctx, doer)
		requireSigned = protectedBranch.RequireSignedCommits
	}

	sign, keyID, _, err := asymkey_service.SignCRUDAction(ctx, r.Repository.RepoPath(), doer, r.Repository.RepoPath(), git.BranchPrefix+r.BranchName)

	canCommit := r.CanEnableEditor(ctx, doer) && userCanPush
	if requireSigned {
		canCommit = canCommit && sign
	}
	wontSignReason := ""
	if err != nil {
		if asymkey_service.IsErrWontSign(err) {
			wontSignReason = string(err.(*asymkey_service.ErrWontSign).Reason)
			err = nil
		} else {
			wontSignReason = "error"
		}
	}

	return CanCommitToBranchResults{
		CanCommitToBranch: canCommit,
		EditorEnabled:     r.CanEnableEditor(ctx, doer),
		UserCanPush:       userCanPush,
		RequireSigned:     requireSigned,
		WillSign:          sign,
		SigningKey:        keyID,
		WontSignReason:    wontSignReason,
	}, err
}

// CanUseTimetracker returns whether or not a user can use the timetracker.
func (r *Repository) CanUseTimetracker(ctx context.Context, issue *issues_model.Issue, user *user_model.User) bool {
	// Checking for following:
	// 1. Is timetracker enabled
	// 2. Is the user a contributor, admin, poster or assignee and do the repository policies require this?
	isAssigned, _ := issues_model.IsUserAssignedToIssue(ctx, issue, user)
	return r.Repository.IsTimetrackerEnabled(ctx) && (!r.Repository.AllowOnlyContributorsToTrackTime(ctx) ||
		r.Permission.CanWriteIssuesOrPulls(issue.IsPull) || issue.IsPoster(user.ID) || isAssigned)
}

// CanCreateIssueDependencies returns whether or not a user can create dependencies.
func (r *Repository) CanCreateIssueDependencies(ctx context.Context, user *user_model.User, isPull bool) bool {
	return r.Repository.IsDependenciesEnabled(ctx) && r.Permission.CanWriteIssuesOrPulls(isPull)
}

// GetCommitsCount returns cached commit count for current view
func (r *Repository) GetCommitsCount() (int64, error) {
	if r.Commit == nil {
		return 0, nil
	}
	var contextName string
	if r.IsViewBranch {
		contextName = r.BranchName
	} else if r.IsViewTag {
		contextName = r.TagName
	} else {
		contextName = r.CommitID
	}
	return cache.GetInt64(r.Repository.GetCommitsCountCacheKey(contextName, r.IsViewBranch || r.IsViewTag), func() (int64, error) {
		return r.Commit.CommitsCount()
	})
}

// GetCommitGraphsCount returns cached commit count for current view
func (r *Repository) GetCommitGraphsCount(ctx context.Context, hidePRRefs bool, branches, files []string) (int64, error) {
	cacheKey := fmt.Sprintf("commits-count-%d-graph-%t-%s-%s", r.Repository.ID, hidePRRefs, branches, files)

	return cache.GetInt64(cacheKey, func() (int64, error) {
		if len(branches) == 0 {
			return git.AllCommitsCount(ctx, r.Repository.RepoPath(), hidePRRefs, files...)
		}
		return git.CommitsCount(ctx,
			git.CommitsCountOptions{
				RepoPath: r.Repository.RepoPath(),
				Revision: branches,
				RelPath:  files,
			})
	})
}

// BranchNameSubURL sub-URL for the BranchName field
func (r *Repository) BranchNameSubURL() string {
	switch {
	case r.IsViewBranch:
		return "branch/" + util.PathEscapeSegments(r.BranchName)
	case r.IsViewTag:
		return "tag/" + util.PathEscapeSegments(r.TagName)
	case r.IsViewCommit:
		return "commit/" + util.PathEscapeSegments(r.CommitID)
	}
	log.Error("Unknown view type for repo: %v", r)
	return ""
}

// FileExists returns true if a file exists in the given repo branch
func (r *Repository) FileExists(path, branch string) (bool, error) {
	if branch == "" {
		branch = r.Repository.DefaultBranch
	}
	commit, err := r.GitRepo.GetBranchCommit(branch)
	if err != nil {
		return false, err
	}
	if _, err := commit.GetTreeEntryByPath(path); err != nil {
		return false, err
	}
	return true, nil
}

// GetEditorconfig returns the .editorconfig definition if found in the
// HEAD of the default repo branch.
func (r *Repository) GetEditorconfig(optCommit ...*git.Commit) (cfg *editorconfig.Editorconfig, warning, err error) {
	if r.GitRepo == nil {
		return nil, nil, nil
	}

	var commit *git.Commit

	if len(optCommit) != 0 {
		commit = optCommit[0]
	} else {
		commit, err = r.GitRepo.GetBranchCommit(r.Repository.DefaultBranch)
		if err != nil {
			return nil, nil, err
		}
	}
	treeEntry, err := commit.GetTreeEntryByPath(".editorconfig")
	if err != nil {
		return nil, nil, err
	}
	if treeEntry.Blob().Size() >= setting.UI.MaxDisplayFileSize {
		return nil, nil, git.ErrNotExist{ID: "", RelPath: ".editorconfig"}
	}
	reader, err := treeEntry.Blob().DataAsync()
	if err != nil {
		return nil, nil, err
	}
	defer reader.Close()
	return editorconfig.ParseGraceful(reader)
}

// RetrieveBaseRepo retrieves base repository
func RetrieveBaseRepo(ctx *Context, repo *repo_model.Repository) {
	// Non-fork repository will not return error in this method.
	if err := repo.GetBaseRepo(ctx); err != nil {
		if repo_model.IsErrRepoNotExist(err) {
			repo.IsFork = false
			repo.ForkID = 0
			return
		}
		ctx.ServerError("GetBaseRepo", err)
		return
	} else if err = repo.BaseRepo.LoadOwner(ctx); err != nil {
		ctx.ServerError("BaseRepo.LoadOwner", err)
		return
	}
}

// RetrieveTemplateRepo retrieves template repository used to generate this repository
func RetrieveTemplateRepo(ctx *Context, repo *repo_model.Repository) {
	// Non-generated repository will not return error in this method.
	templateRepo, err := repo_model.GetTemplateRepo(ctx, repo)
	if err != nil {
		if repo_model.IsErrRepoNotExist(err) {
			repo.TemplateID = 0
			return
		}
		ctx.ServerError("GetTemplateRepo", err)
		return
	} else if err = templateRepo.LoadOwner(ctx); err != nil {
		ctx.ServerError("TemplateRepo.LoadOwner", err)
		return
	}

	perm, err := access_model.GetUserRepoPermission(ctx, templateRepo, ctx.Doer)
	if err != nil {
		ctx.ServerError("GetUserRepoPermission", err)
		return
	}

	if !perm.CanRead(unit_model.TypeCode) {
		repo.TemplateID = 0
	}
}

// ComposeGoGetImport returns go-get-import meta content.
func ComposeGoGetImport(ctx context.Context, owner, repo string) string {
	curAppURL, _ := url.Parse(httplib.GuessCurrentAppURL(ctx))
	return path.Join(curAppURL.Host, setting.AppSubURL, url.PathEscape(owner), url.PathEscape(repo))
}

// EarlyResponseForGoGetMeta responses appropriate go-get meta with status 200
// if user does not have actual access to the requested repository,
// or the owner or repository does not exist at all.
// This is particular a workaround for "go get" command which does not respect
// .netrc file.
func EarlyResponseForGoGetMeta(ctx *Context) {
	username := ctx.PathParam(":username")
	reponame := strings.TrimSuffix(ctx.PathParam(":reponame"), ".git")
	if username == "" || reponame == "" {
		ctx.PlainText(http.StatusBadRequest, "invalid repository path")
		return
	}

	var cloneURL string
	if setting.Repository.GoGetCloneURLProtocol == "ssh" {
		cloneURL = repo_model.ComposeSSHCloneURL(username, reponame)
	} else {
		cloneURL = repo_model.ComposeHTTPSCloneURL(username, reponame)
	}
	goImportContent := fmt.Sprintf("%s git %s", ComposeGoGetImport(ctx, username, reponame), cloneURL)
	htmlMeta := fmt.Sprintf(`<meta name="go-import" content="%s">`, html.EscapeString(goImportContent))
	ctx.PlainText(http.StatusOK, htmlMeta)
}

// RedirectToRepo redirect to a differently-named repository
func RedirectToRepo(ctx *Base, redirectRepoID int64) {
	ownerName := ctx.PathParam(":username")
	previousRepoName := ctx.PathParam(":reponame")

	repo, err := repo_model.GetRepositoryByID(ctx, redirectRepoID)
	if err != nil {
		log.Error("GetRepositoryByID: %v", err)
		ctx.Error(http.StatusInternalServerError, "GetRepositoryByID")
		return
	}

	redirectPath := strings.Replace(
		ctx.Req.URL.EscapedPath(),
		url.PathEscape(ownerName)+"/"+url.PathEscape(previousRepoName),
		url.PathEscape(repo.OwnerName)+"/"+url.PathEscape(repo.Name),
		1,
	)
	if ctx.Req.URL.RawQuery != "" {
		redirectPath += "?" + ctx.Req.URL.RawQuery
	}
	ctx.Redirect(path.Join(setting.AppSubURL, redirectPath), http.StatusTemporaryRedirect)
}

func repoAssignment(ctx *Context, repo *repo_model.Repository) {
	var err error
	if err = repo.LoadOwner(ctx); err != nil {
		ctx.ServerError("LoadOwner", err)
		return
	}

	ctx.Repo.Permission, err = access_model.GetUserRepoPermission(ctx, repo, ctx.Doer)
	if err != nil {
		ctx.ServerError("GetUserRepoPermission", err)
		return
	}

	if !ctx.Repo.Permission.HasAnyUnitAccessOrEveryoneAccess() && !canWriteAsMaintainer(ctx) {
		if ctx.FormString("go-get") == "1" {
			EarlyResponseForGoGetMeta(ctx)
			return
		}
		ctx.NotFound("no access right", nil)
		return
	}
	ctx.Data["Permission"] = &ctx.Repo.Permission

	if repo.IsMirror {
		pullMirror, err := repo_model.GetMirrorByRepoID(ctx, repo.ID)
		if err == nil {
			ctx.Data["PullMirror"] = pullMirror
		} else if err != repo_model.ErrMirrorNotExist {
			ctx.ServerError("GetMirrorByRepoID", err)
			return
		}
	}

<<<<<<< HEAD
	pushMirrors, _, err := repo_model.GetPushMirrorsByRepoID(ctx, repo.ID, db.ListOptions{})
	if err != nil {
		ctx.ServerError("GetPushMirrorsByRepoID", err)
		return
	}

	if err = repo.LoadNumWatchers(ctx); err != nil {
		ctx.ServerError("LoadNumWatchers", err)
		return
	}

=======
>>>>>>> 33850a83
	ctx.Repo.Repository = repo
	ctx.Data["RepoName"] = ctx.Repo.Repository.Name
	ctx.Data["IsEmptyRepo"] = ctx.Repo.Repository.IsEmpty

	repoLicenses, err := repo_model.GetRepoLicenses(ctx, ctx.Repo.Repository)
	if err != nil {
		ctx.ServerError("GetRepoLicenses", err)
		return
	}
	ctx.Data["DetectedRepoLicenses"] = repoLicenses.StringList()
}

// RepoAssignment returns a middleware to handle repository assignment
func RepoAssignment(ctx *Context) context.CancelFunc {
	if _, repoAssignmentOnce := ctx.Data["repoAssignmentExecuted"]; repoAssignmentOnce {
		log.Trace("RepoAssignment was exec already, skipping second call ...")
		return nil
	}
	ctx.Data["repoAssignmentExecuted"] = true

	var (
		owner *user_model.User
		err   error
	)

	userName := ctx.PathParam(":username")
	repoName := ctx.PathParam(":reponame")
	repoName = strings.TrimSuffix(repoName, ".git")
	if setting.Other.EnableFeed {
		repoName = strings.TrimSuffix(repoName, ".rss")
		repoName = strings.TrimSuffix(repoName, ".atom")
	}

	// Check if the user is the same as the repository owner
	if ctx.IsSigned && ctx.Doer.LowerName == strings.ToLower(userName) {
		owner = ctx.Doer
	} else {
		owner, err = user_model.GetUserByName(ctx, userName)
		if err != nil {
			if user_model.IsErrUserNotExist(err) {
				// go-get does not support redirects
				// https://github.com/golang/go/issues/19760
				if ctx.FormString("go-get") == "1" {
					EarlyResponseForGoGetMeta(ctx)
					return nil
				}

				if redirectUserID, err := user_model.LookupUserRedirect(ctx, userName); err == nil {
					RedirectToUser(ctx.Base, userName, redirectUserID)
				} else if user_model.IsErrUserRedirectNotExist(err) {
					ctx.NotFound("GetUserByName", nil)
				} else {
					ctx.ServerError("LookupUserRedirect", err)
				}
			} else {
				ctx.ServerError("GetUserByName", err)
			}
			return nil
		}
	}
	ctx.Repo.Owner = owner
	ctx.ContextUser = owner
	ctx.Data["ContextUser"] = ctx.ContextUser
	ctx.Data["Username"] = ctx.Repo.Owner.Name

	// redirect link to wiki
	if strings.HasSuffix(repoName, ".wiki") {
		// ctx.Req.URL.Path does not have the preceding appSubURL - any redirect must have this added
		// Now we happen to know that all of our paths are: /:username/:reponame/whatever_else
		originalRepoName := ctx.PathParam(":reponame")
		redirectRepoName := strings.TrimSuffix(repoName, ".wiki")
		redirectRepoName += originalRepoName[len(redirectRepoName)+5:]
		redirectPath := strings.Replace(
			ctx.Req.URL.EscapedPath(),
			url.PathEscape(userName)+"/"+url.PathEscape(originalRepoName),
			url.PathEscape(userName)+"/"+url.PathEscape(redirectRepoName)+"/wiki",
			1,
		)
		if ctx.Req.URL.RawQuery != "" {
			redirectPath += "?" + ctx.Req.URL.RawQuery
		}
		ctx.Redirect(path.Join(setting.AppSubURL, redirectPath))
		return nil
	}

	// Get repository.
	repo, err := repo_model.GetRepositoryByName(ctx, owner.ID, repoName)
	if err != nil {
		if repo_model.IsErrRepoNotExist(err) {
			redirectRepoID, err := repo_model.LookupRedirect(ctx, owner.ID, repoName)
			if err == nil {
				RedirectToRepo(ctx.Base, redirectRepoID)
			} else if repo_model.IsErrRedirectNotExist(err) {
				if ctx.FormString("go-get") == "1" {
					EarlyResponseForGoGetMeta(ctx)
					return nil
				}
				ctx.NotFound("GetRepositoryByName", nil)
			} else {
				ctx.ServerError("LookupRepoRedirect", err)
			}
		} else {
			ctx.ServerError("GetRepositoryByName", err)
		}
		return nil
	}
	repo.Owner = owner

	repoAssignment(ctx, repo)
	if ctx.Written() {
		return nil
	}

	ctx.Repo.RepoLink = repo.Link()
	ctx.Data["RepoLink"] = ctx.Repo.RepoLink
	ctx.Data["RepoRelPath"] = ctx.Repo.Owner.Name + "/" + ctx.Repo.Repository.Name

	if setting.Other.EnableFeed {
		ctx.Data["EnableFeed"] = true
		ctx.Data["FeedURL"] = ctx.Repo.RepoLink
	}

	unit, err := ctx.Repo.Repository.GetUnit(ctx, unit_model.TypeExternalTracker)
	if err == nil {
		ctx.Data["RepoExternalIssuesLink"] = unit.ExternalTrackerConfig().ExternalTrackerURL
	}

	ctx.Data["NumTags"], err = db.Count[repo_model.Release](ctx, repo_model.FindReleasesOptions{
		IncludeDrafts: true,
		IncludeTags:   true,
		HasSha1:       optional.Some(true), // only draft releases which are created with existing tags
		RepoID:        ctx.Repo.Repository.ID,
	})
	if err != nil {
		ctx.ServerError("GetReleaseCountByRepoID", err)
		return nil
	}
	ctx.Data["NumReleases"], err = db.Count[repo_model.Release](ctx, repo_model.FindReleasesOptions{
		// only show draft releases for users who can write, read-only users shouldn't see draft releases.
		IncludeDrafts: ctx.Repo.CanWrite(unit_model.TypeReleases),
		RepoID:        ctx.Repo.Repository.ID,
	})
	if err != nil {
		ctx.ServerError("GetReleaseCountByRepoID", err)
		return nil
	}

	ctx.Data["Title"] = owner.Name + "/" + repo.Name
	ctx.Data["Repository"] = repo
	ctx.Data["Owner"] = ctx.Repo.Repository.Owner
	ctx.Data["IsRepositoryOwner"] = ctx.Repo.IsOwner()
	ctx.Data["IsRepositoryAdmin"] = ctx.Repo.IsAdmin()
	ctx.Data["RepoOwnerIsOrganization"] = repo.Owner.IsOrganization()
	ctx.Data["CanWriteCode"] = ctx.Repo.CanWrite(unit_model.TypeCode)
	ctx.Data["CanWriteIssues"] = ctx.Repo.CanWrite(unit_model.TypeIssues)
	ctx.Data["CanWritePulls"] = ctx.Repo.CanWrite(unit_model.TypePullRequests)
	ctx.Data["CanWriteActions"] = ctx.Repo.CanWrite(unit_model.TypeActions)

	canSignedUserFork, err := repo_module.CanUserForkRepo(ctx, ctx.Doer, ctx.Repo.Repository)
	if err != nil {
		ctx.ServerError("CanUserForkRepo", err)
		return nil
	}
	ctx.Data["CanSignedUserFork"] = canSignedUserFork

	userAndOrgForks, err := repo_model.GetForksByUserAndOrgs(ctx, ctx.Doer, ctx.Repo.Repository)
	if err != nil {
		ctx.ServerError("GetForksByUserAndOrgs", err)
		return nil
	}
	ctx.Data["UserAndOrgForks"] = userAndOrgForks

	// canSignedUserFork is true if the current user doesn't have a fork of this repo yet or
	// if he owns an org that doesn't have a fork of this repo yet
	// If multiple forks are available or if the user can fork to another account, but there is already a fork: open selection dialog
	ctx.Data["ShowForkModal"] = len(userAndOrgForks) > 1 || (canSignedUserFork && len(userAndOrgForks) > 0)

	ctx.Data["RepoCloneLink"] = repo.CloneLink()

	cloneButtonShowHTTPS := !setting.Repository.DisableHTTPGit
	cloneButtonShowSSH := !setting.SSH.Disabled && (ctx.IsSigned || setting.SSH.ExposeAnonymous)
	if !cloneButtonShowHTTPS && !cloneButtonShowSSH {
		// We have to show at least one link, so we just show the HTTPS
		cloneButtonShowHTTPS = true
	}
	ctx.Data["CloneButtonShowHTTPS"] = cloneButtonShowHTTPS
	ctx.Data["CloneButtonShowSSH"] = cloneButtonShowSSH
	ctx.Data["CloneButtonOriginLink"] = ctx.Data["RepoCloneLink"] // it may be rewritten to the WikiCloneLink by the router middleware

	ctx.Data["RepoSearchEnabled"] = setting.Indexer.RepoIndexerEnabled
	if setting.Indexer.RepoIndexerEnabled {
		ctx.Data["CodeIndexerUnavailable"] = !code_indexer.IsAvailable(ctx)
	}

	if ctx.IsSigned {
		ctx.Data["IsWatchingRepo"] = repo_model.IsWatching(ctx, ctx.Doer.ID, repo.ID)
		ctx.Data["IsStaringRepo"] = repo_model.IsStaring(ctx, ctx.Doer.ID, repo.ID)
	}

	if repo.IsFork {
		RetrieveBaseRepo(ctx, repo)
		if ctx.Written() {
			return nil
		}
	}

	if repo.IsGenerated() {
		RetrieveTemplateRepo(ctx, repo)
		if ctx.Written() {
			return nil
		}
	}

	isHomeOrSettings := ctx.Link == ctx.Repo.RepoLink ||
		ctx.Link == ctx.Repo.RepoLink+"/settings" ||
		strings.HasPrefix(ctx.Link, ctx.Repo.RepoLink+"/settings/") ||
		ctx.Link == ctx.Repo.RepoLink+"/-/migrate/status"

	// Disable everything when the repo is being created
	if ctx.Repo.Repository.IsBeingCreated() || ctx.Repo.Repository.IsBroken() {
		ctx.Data["BranchName"] = ctx.Repo.Repository.DefaultBranch
		if !isHomeOrSettings {
			ctx.Redirect(ctx.Repo.RepoLink)
		}
		return nil
	}

	gitRepo, err := gitrepo.OpenRepository(ctx, repo)
	if err != nil {
		if strings.Contains(err.Error(), "repository does not exist") || strings.Contains(err.Error(), "no such file or directory") {
			log.Error("Repository %-v has a broken repository on the file system: %s Error: %v", ctx.Repo.Repository, ctx.Repo.Repository.RepoPath(), err)
			ctx.Repo.Repository.MarkAsBrokenEmpty()
			ctx.Data["BranchName"] = ctx.Repo.Repository.DefaultBranch
			// Only allow access to base of repo or settings
			if !isHomeOrSettings {
				ctx.Redirect(ctx.Repo.RepoLink)
			}
			return nil
		}
		ctx.ServerError("RepoAssignment Invalid repo "+repo.FullName(), err)
		return nil
	}
	if ctx.Repo.GitRepo != nil {
		ctx.Repo.GitRepo.Close()
	}
	ctx.Repo.GitRepo = gitRepo

	// We opened it, we should close it
	cancel := func() {
		// If it's been set to nil then assume someone else has closed it.
		if ctx.Repo.GitRepo != nil {
			ctx.Repo.GitRepo.Close()
		}
	}

	// Stop at this point when the repo is empty.
	if ctx.Repo.Repository.IsEmpty {
		ctx.Data["BranchName"] = ctx.Repo.Repository.DefaultBranch
		return cancel
	}

	branchOpts := git_model.FindBranchOptions{
		RepoID:          ctx.Repo.Repository.ID,
		IsDeletedBranch: optional.Some(false),
		ListOptions:     db.ListOptionsAll,
	}
	branchesTotal, err := db.Count[git_model.Branch](ctx, branchOpts)
	if err != nil {
		ctx.ServerError("CountBranches", err)
		return cancel
	}

	// non-empty repo should have at least 1 branch, so this repository's branches haven't been synced yet
	if branchesTotal == 0 { // fallback to do a sync immediately
		branchesTotal, err = repo_module.SyncRepoBranches(ctx, ctx.Repo.Repository.ID, 0)
		if err != nil {
			ctx.ServerError("SyncRepoBranches", err)
			return cancel
		}
	}

	ctx.Data["BranchesCount"] = branchesTotal

	// If no branch is set in the request URL, try to guess a default one.
	if len(ctx.Repo.BranchName) == 0 {
		if len(ctx.Repo.Repository.DefaultBranch) > 0 && gitRepo.IsBranchExist(ctx.Repo.Repository.DefaultBranch) {
			ctx.Repo.BranchName = ctx.Repo.Repository.DefaultBranch
		} else {
			ctx.Repo.BranchName, _ = gitrepo.GetDefaultBranch(ctx, ctx.Repo.Repository)
			if ctx.Repo.BranchName == "" {
				// If it still can't get a default branch, fall back to default branch from setting.
				// Something might be wrong. Either site admin should fix the repo sync or Gitea should fix a potential bug.
				ctx.Repo.BranchName = setting.Repository.DefaultBranch
			}
		}
		ctx.Repo.RefName = ctx.Repo.BranchName
	}
	ctx.Data["BranchName"] = ctx.Repo.BranchName

	// People who have push access or have forked repository can propose a new pull request.
	canPush := ctx.Repo.CanWrite(unit_model.TypeCode) ||
		(ctx.IsSigned && repo_model.HasForkedRepo(ctx, ctx.Doer.ID, ctx.Repo.Repository.ID))
	canCompare := false

	// Pull request is allowed if this is a fork repository
	// and base repository accepts pull requests.
	if repo.BaseRepo != nil && repo.BaseRepo.AllowsPulls(ctx) {
		canCompare = true
		ctx.Data["BaseRepo"] = repo.BaseRepo
		ctx.Repo.PullRequest.BaseRepo = repo.BaseRepo
		ctx.Repo.PullRequest.Allowed = canPush
		ctx.Repo.PullRequest.HeadInfoSubURL = url.PathEscape(ctx.Repo.Owner.Name) + ":" + util.PathEscapeSegments(ctx.Repo.BranchName)
	} else if repo.AllowsPulls(ctx) {
		// Or, this is repository accepts pull requests between branches.
		canCompare = true
		ctx.Data["BaseRepo"] = repo
		ctx.Repo.PullRequest.BaseRepo = repo
		ctx.Repo.PullRequest.Allowed = canPush
		ctx.Repo.PullRequest.SameRepo = true
		ctx.Repo.PullRequest.HeadInfoSubURL = util.PathEscapeSegments(ctx.Repo.BranchName)
	}
	ctx.Data["CanCompareOrPull"] = canCompare
	ctx.Data["PullRequestCtx"] = ctx.Repo.PullRequest

	if ctx.Repo.Repository.Status == repo_model.RepositoryPendingTransfer {
		repoTransfer, err := models.GetPendingRepositoryTransfer(ctx, ctx.Repo.Repository)
		if err != nil {
			ctx.ServerError("GetPendingRepositoryTransfer", err)
			return cancel
		}

		if err := repoTransfer.LoadAttributes(ctx); err != nil {
			ctx.ServerError("LoadRecipient", err)
			return cancel
		}

		ctx.Data["RepoTransfer"] = repoTransfer
		if ctx.Doer != nil {
			ctx.Data["CanUserAcceptTransfer"] = repoTransfer.CanUserAcceptTransfer(ctx, ctx.Doer)
		}
	}

	if ctx.FormString("go-get") == "1" {
		ctx.Data["GoGetImport"] = ComposeGoGetImport(ctx, owner.Name, repo.Name)
		fullURLPrefix := repo.HTMLURL() + "/src/branch/" + util.PathEscapeSegments(ctx.Repo.BranchName)
		ctx.Data["GoDocDirectory"] = fullURLPrefix + "{/dir}"
		ctx.Data["GoDocFile"] = fullURLPrefix + "{/dir}/{file}#L{line}"
	}
	return cancel
}

// RepoRefType type of repo reference
type RepoRefType int

const (
	// RepoRefUnknown is for legacy support, makes the code to "guess" the ref type
	RepoRefUnknown RepoRefType = iota
	RepoRefBranch
	RepoRefTag
	RepoRefCommit
	RepoRefBlob
)

const headRefName = "HEAD"

// RepoRef handles repository reference names when the ref name is not
// explicitly given
func RepoRef() func(*Context) context.CancelFunc {
	// since no ref name is explicitly specified, ok to just use branch
	return RepoRefByType(RepoRefBranch)
}

func getRefNameFromPath(repo *Repository, path string, isExist func(string) bool) string {
	refName := ""
	parts := strings.Split(path, "/")
	for i, part := range parts {
		refName = strings.TrimPrefix(refName+"/"+part, "/")
		if isExist(refName) {
			repo.TreePath = strings.Join(parts[i+1:], "/")
			return refName
		}
	}
	return ""
}

func isStringLikelyCommitID(objFmt git.ObjectFormat, s string, minLength ...int) bool {
	minLen := util.OptionalArg(minLength, objFmt.FullLength())
	if len(s) < minLen || len(s) > objFmt.FullLength() {
		return false
	}
	for _, c := range s {
		isHex := (c >= '0' && c <= '9') || (c >= 'a' && c <= 'f')
		if !isHex {
			return false
		}
	}
	return true
}

func getRefNameLegacy(ctx *Base, repo *Repository, optionalExtraRef ...string) (string, RepoRefType) {
	extraRef := util.OptionalArg(optionalExtraRef)
	reqPath := ctx.PathParam("*")
	reqPath = path.Join(extraRef, reqPath)

	if refName := getRefName(ctx, repo, RepoRefBranch); refName != "" {
		return refName, RepoRefBranch
	}
	if refName := getRefName(ctx, repo, RepoRefTag); refName != "" {
		return refName, RepoRefTag
	}

	// For legacy support only full commit sha
	parts := strings.Split(reqPath, "/")
	if isStringLikelyCommitID(git.ObjectFormatFromName(repo.Repository.ObjectFormatName), parts[0]) {
		// FIXME: this logic is different from other types. Ideally, it should also try to GetCommit to check if it exists
		repo.TreePath = strings.Join(parts[1:], "/")
		return parts[0], RepoRefCommit
	}

	if refName := getRefName(ctx, repo, RepoRefBlob); len(refName) > 0 {
		return refName, RepoRefBlob
	}
	repo.TreePath = reqPath
	return repo.Repository.DefaultBranch, RepoRefBranch
}

func getRefName(ctx *Base, repo *Repository, pathType RepoRefType) string {
	path := ctx.PathParam("*")
	switch pathType {
	case RepoRefBranch:
		ref := getRefNameFromPath(repo, path, repo.GitRepo.IsBranchExist)
		if len(ref) == 0 {
			// check if ref is HEAD
			parts := strings.Split(path, "/")
			if parts[0] == headRefName {
				repo.TreePath = strings.Join(parts[1:], "/")
				return repo.Repository.DefaultBranch
			}

			// maybe it's a renamed branch
			return getRefNameFromPath(repo, path, func(s string) bool {
				b, exist, err := git_model.FindRenamedBranch(ctx, repo.Repository.ID, s)
				if err != nil {
					log.Error("FindRenamedBranch: %v", err)
					return false
				}

				if !exist {
					return false
				}

				ctx.Data["IsRenamedBranch"] = true
				ctx.Data["RenamedBranchName"] = b.To

				return true
			})
		}

		return ref
	case RepoRefTag:
		return getRefNameFromPath(repo, path, repo.GitRepo.IsTagExist)
	case RepoRefCommit:
		parts := strings.Split(path, "/")
		if isStringLikelyCommitID(repo.GetObjectFormat(), parts[0], 7) {
			// FIXME: this logic is different from other types. Ideally, it should also try to GetCommit to check if it exists
			repo.TreePath = strings.Join(parts[1:], "/")
			return parts[0]
		}

		if parts[0] == headRefName {
			// HEAD ref points to last default branch commit
			commit, err := repo.GitRepo.GetBranchCommit(repo.Repository.DefaultBranch)
			if err != nil {
				return ""
			}
			repo.TreePath = strings.Join(parts[1:], "/")
			return commit.ID.String()
		}
	case RepoRefBlob:
		_, err := repo.GitRepo.GetBlob(path)
		if err != nil {
			return ""
		}
		return path
	default:
		panic(fmt.Sprintf("Unrecognized path type: %v", pathType))
	}
	return ""
}

type RepoRefByTypeOptions struct {
	IgnoreNotExistErr bool
}

// RepoRefByType handles repository reference name for a specific type
// of repository reference
func RepoRefByType(detectRefType RepoRefType, opts ...RepoRefByTypeOptions) func(*Context) context.CancelFunc {
	opt := util.OptionalArg(opts)
	return func(ctx *Context) (cancel context.CancelFunc) {
		refType := detectRefType
		// Empty repository does not have reference information.
		if ctx.Repo.Repository.IsEmpty {
			// assume the user is viewing the (non-existent) default branch
			ctx.Repo.IsViewBranch = true
			ctx.Repo.BranchName = ctx.Repo.Repository.DefaultBranch
			ctx.Data["TreePath"] = ""
			return nil
		}

		var (
			refName string
			err     error
		)

		if ctx.Repo.GitRepo == nil {
			ctx.Repo.GitRepo, err = gitrepo.OpenRepository(ctx, ctx.Repo.Repository)
			if err != nil {
				ctx.ServerError(fmt.Sprintf("Open Repository %v failed", ctx.Repo.Repository.FullName()), err)
				return nil
			}
			// We opened it, we should close it
			cancel = func() {
				// If it's been set to nil then assume someone else has closed it.
				if ctx.Repo.GitRepo != nil {
					ctx.Repo.GitRepo.Close()
				}
			}
		}

		// Get default branch.
		if len(ctx.PathParam("*")) == 0 {
			refName = ctx.Repo.Repository.DefaultBranch
			if !ctx.Repo.GitRepo.IsBranchExist(refName) {
				brs, _, err := ctx.Repo.GitRepo.GetBranches(0, 1)
				if err == nil && len(brs) != 0 {
					refName = brs[0].Name
				} else if len(brs) == 0 {
					log.Error("No branches in non-empty repository %s", ctx.Repo.GitRepo.Path)
					ctx.Repo.Repository.MarkAsBrokenEmpty()
				} else {
					log.Error("GetBranches error: %v", err)
					ctx.Repo.Repository.MarkAsBrokenEmpty()
				}
			}
			ctx.Repo.RefName = refName
			ctx.Repo.BranchName = refName
			ctx.Repo.Commit, err = ctx.Repo.GitRepo.GetBranchCommit(refName)
			if err == nil {
				ctx.Repo.CommitID = ctx.Repo.Commit.ID.String()
			} else if strings.Contains(err.Error(), "fatal: not a git repository") || strings.Contains(err.Error(), "object does not exist") {
				// if the repository is broken, we can continue to the handler code, to show "Settings -> Delete Repository" for end users
				log.Error("GetBranchCommit: %v", err)
				ctx.Repo.Repository.MarkAsBrokenEmpty()
			} else {
				ctx.ServerError("GetBranchCommit", err)
				return cancel
			}
			ctx.Repo.IsViewBranch = true
		} else {
			guessLegacyPath := refType == RepoRefUnknown
			if guessLegacyPath {
				refName, refType = getRefNameLegacy(ctx.Base, ctx.Repo)
			} else {
				refName = getRefName(ctx.Base, ctx.Repo, refType)
			}
			ctx.Repo.RefName = refName
			isRenamedBranch, has := ctx.Data["IsRenamedBranch"].(bool)
			if isRenamedBranch && has {
				renamedBranchName := ctx.Data["RenamedBranchName"].(string)
				ctx.Flash.Info(ctx.Tr("repo.branch.renamed", refName, renamedBranchName))
				link := setting.AppSubURL + strings.Replace(ctx.Req.URL.EscapedPath(), util.PathEscapeSegments(refName), util.PathEscapeSegments(renamedBranchName), 1)
				ctx.Redirect(link)
				return cancel
			}

			if refType == RepoRefBranch && ctx.Repo.GitRepo.IsBranchExist(refName) {
				ctx.Repo.IsViewBranch = true
				ctx.Repo.BranchName = refName

				ctx.Repo.Commit, err = ctx.Repo.GitRepo.GetBranchCommit(refName)
				if err != nil {
					ctx.ServerError("GetBranchCommit", err)
					return cancel
				}
				ctx.Repo.CommitID = ctx.Repo.Commit.ID.String()
			} else if refType == RepoRefTag && ctx.Repo.GitRepo.IsTagExist(refName) {
				ctx.Repo.IsViewTag = true
				ctx.Repo.TagName = refName

				ctx.Repo.Commit, err = ctx.Repo.GitRepo.GetTagCommit(refName)
				if err != nil {
					if git.IsErrNotExist(err) {
						ctx.NotFound("GetTagCommit", err)
						return cancel
					}
					ctx.ServerError("GetTagCommit", err)
					return cancel
				}
				ctx.Repo.CommitID = ctx.Repo.Commit.ID.String()
			} else if isStringLikelyCommitID(ctx.Repo.GetObjectFormat(), refName, 7) {
				ctx.Repo.IsViewCommit = true
				ctx.Repo.CommitID = refName

				ctx.Repo.Commit, err = ctx.Repo.GitRepo.GetCommit(refName)
				if err != nil {
					ctx.NotFound("GetCommit", err)
					return cancel
				}
				// If short commit ID add canonical link header
				if len(refName) < ctx.Repo.GetObjectFormat().FullLength() {
					canonicalURL := util.URLJoin(httplib.GuessCurrentAppURL(ctx), strings.Replace(ctx.Req.URL.RequestURI(), util.PathEscapeSegments(refName), url.PathEscape(ctx.Repo.Commit.ID.String()), 1))
					ctx.RespHeader().Set("Link", fmt.Sprintf(`<%s>; rel="canonical"`, canonicalURL))
				}
			} else {
				if opt.IgnoreNotExistErr {
					return cancel
				}
				ctx.NotFound("RepoRef invalid repo", fmt.Errorf("branch or tag not exist: %s", refName))
				return cancel
			}

			if guessLegacyPath {
				// redirect from old URL scheme to new URL scheme
				prefix := strings.TrimPrefix(setting.AppSubURL+strings.ToLower(strings.TrimSuffix(ctx.Req.URL.Path, ctx.PathParam("*"))), strings.ToLower(ctx.Repo.RepoLink))
				redirect := path.Join(
					ctx.Repo.RepoLink,
					util.PathEscapeSegments(prefix),
					ctx.Repo.BranchNameSubURL(),
					util.PathEscapeSegments(ctx.Repo.TreePath))
				ctx.Redirect(redirect)
				return cancel
			}
		}

		ctx.Data["BranchName"] = ctx.Repo.BranchName
		ctx.Data["RefName"] = ctx.Repo.RefName
		ctx.Data["BranchNameSubURL"] = ctx.Repo.BranchNameSubURL()
		ctx.Data["TagName"] = ctx.Repo.TagName
		ctx.Data["CommitID"] = ctx.Repo.CommitID
		ctx.Data["TreePath"] = ctx.Repo.TreePath
		ctx.Data["IsViewBranch"] = ctx.Repo.IsViewBranch
		ctx.Data["IsViewTag"] = ctx.Repo.IsViewTag
		ctx.Data["IsViewCommit"] = ctx.Repo.IsViewCommit
		ctx.Data["CanCreateBranch"] = ctx.Repo.CanCreateBranch()

		ctx.Repo.CommitsCount, err = ctx.Repo.GetCommitsCount()
		if err != nil {
			ctx.ServerError("GetCommitsCount", err)
			return cancel
		}
		ctx.Data["CommitsCount"] = ctx.Repo.CommitsCount
		ctx.Repo.GitRepo.LastCommitCache = git.NewLastCommitCache(ctx.Repo.CommitsCount, ctx.Repo.Repository.FullName(), ctx.Repo.GitRepo, cache.GetCache())

		return cancel
	}
}

// GitHookService checks if repository Git hooks service has been enabled.
func GitHookService() func(ctx *Context) {
	return func(ctx *Context) {
		if !ctx.Doer.CanEditGitHook() {
			ctx.NotFound("GitHookService", nil)
			return
		}
	}
}

// canWriteAsMaintainer check if the doer can write to a branch as a maintainer
func canWriteAsMaintainer(ctx *Context) bool {
	branchName := getRefNameFromPath(ctx.Repo, ctx.PathParam("*"), func(branchName string) bool {
		return issues_model.CanMaintainerWriteToBranch(ctx, ctx.Repo.Permission, branchName, ctx.Doer)
	})
	return len(branchName) > 0
}<|MERGE_RESOLUTION|>--- conflicted
+++ resolved
@@ -393,20 +393,6 @@
 		}
 	}
 
-<<<<<<< HEAD
-	pushMirrors, _, err := repo_model.GetPushMirrorsByRepoID(ctx, repo.ID, db.ListOptions{})
-	if err != nil {
-		ctx.ServerError("GetPushMirrorsByRepoID", err)
-		return
-	}
-
-	if err = repo.LoadNumWatchers(ctx); err != nil {
-		ctx.ServerError("LoadNumWatchers", err)
-		return
-	}
-
-=======
->>>>>>> 33850a83
 	ctx.Repo.Repository = repo
 	ctx.Data["RepoName"] = ctx.Repo.Repository.Name
 	ctx.Data["IsEmptyRepo"] = ctx.Repo.Repository.IsEmpty
