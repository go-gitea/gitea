--- conflicted
+++ resolved
@@ -393,21 +393,14 @@
 	return int(diffFile.Type)
 }
 
-<<<<<<< HEAD
 type DiffLimitedContent struct {
 	LeftContent, RightContent *limitByteWriter
 }
 
 // GetTailSectionAndLimitedContent creates a fake DiffLineSection if the last section is not the end of the file
 func (diffFile *DiffFile) GetTailSectionAndLimitedContent(leftCommit, rightCommit *git.Commit) (_ *DiffSection, diffLimitedContent DiffLimitedContent) {
-	if len(diffFile.Sections) == 0 || diffFile.Type != DiffFileChange || diffFile.IsBin || diffFile.IsLFSFile {
+	if len(diffFile.Sections) == 0 || leftCommit == nil || diffFile.Type != DiffFileChange || diffFile.IsBin || diffFile.IsLFSFile {
 		return nil, diffLimitedContent
-=======
-// GetTailSection creates a fake DiffLineSection if the last section is not the end of the file
-func (diffFile *DiffFile) GetTailSection(leftCommit, rightCommit *git.Commit) *DiffSection {
-	if len(diffFile.Sections) == 0 || leftCommit == nil || diffFile.Type != DiffFileChange || diffFile.IsBin || diffFile.IsLFSFile {
-		return nil
->>>>>>> 6422f05a
 	}
 
 	lastSection := diffFile.Sections[len(diffFile.Sections)-1]
@@ -1254,12 +1247,7 @@
 			isGenerated = optional.Some(analyze.IsGenerated(diffFile.Name))
 		}
 		diffFile.IsGenerated = isGenerated.Value()
-<<<<<<< HEAD
 		tailSection, limitedContent := diffFile.GetTailSectionAndLimitedContent(beforeCommit, commit)
-=======
-
-		tailSection := diffFile.GetTailSection(actualBeforeCommit, afterCommit)
->>>>>>> 6422f05a
 		if tailSection != nil {
 			diffFile.Sections = append(diffFile.Sections, tailSection)
 		}
@@ -1278,7 +1266,6 @@
 	return diff, nil
 }
 
-<<<<<<< HEAD
 func highlightCodeLines(diffFile *DiffFile, content string) map[int]template.HTML {
 	highlightedNewContent, _ := highlight.Code(diffFile.Name, diffFile.Language, content)
 	splitLines := strings.Split(string(highlightedNewContent), "\n")
@@ -1289,10 +1276,7 @@
 	return lines
 }
 
-type PullDiffStats struct {
-=======
 type DiffShortStat struct {
->>>>>>> 6422f05a
 	NumFiles, TotalAddition, TotalDeletion int
 }
 
