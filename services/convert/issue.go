// Copyright 2020 The Gitea Authors. All rights reserved.
// SPDX-License-Identifier: MIT

package convert

import (
	"context"
	"fmt"
	"net/url"
	"strings"

	"code.gitea.io/gitea/models/db"
	issues_model "code.gitea.io/gitea/models/issues"
	repo_model "code.gitea.io/gitea/models/repo"
	user_model "code.gitea.io/gitea/models/user"
	"code.gitea.io/gitea/modules/label"
	"code.gitea.io/gitea/modules/log"
	"code.gitea.io/gitea/modules/setting"
	api "code.gitea.io/gitea/modules/structs"
)

func ToIssue(ctx context.Context, issue *issues_model.Issue) *api.Issue {
	return toIssue(ctx, issue, WebAssetDownloadURL)
}

// ToAPIIssue converts an Issue to API format
// it assumes some fields assigned with values:
// Required - Poster, Labels,
// Optional - Milestone, Assignee, PullRequest
func ToAPIIssue(ctx context.Context, issue *issues_model.Issue) *api.Issue {
	return toIssue(ctx, issue, APIAssetDownloadURL)
}

func toIssue(ctx context.Context, issue *issues_model.Issue, getDownloadURL func(repo *repo_model.Repository, attach *repo_model.Attachment) string) *api.Issue {
	if err := issue.LoadLabels(ctx); err != nil {
		return &api.Issue{}
	}
	if err := issue.LoadPoster(ctx); err != nil {
		return &api.Issue{}
	}
	if err := issue.LoadRepo(ctx); err != nil {
		return &api.Issue{}
	}

	apiIssue := &api.Issue{
		ID:          issue.ID,
		Index:       issue.Index,
		Poster:      ToUser(ctx, issue.Poster, nil),
		Title:       issue.Title,
		Body:        issue.Content,
		Attachments: toAttachments(issue.Repo, issue.Attachments, getDownloadURL),
		Ref:         issue.Ref,
		State:       issue.State(),
		IsLocked:    issue.IsLocked,
		Comments:    issue.NumComments,
		Created:     issue.CreatedUnix.AsTime(),
		Updated:     issue.UpdatedUnix.AsTime(),
		PinOrder:    issue.PinOrder,
	}

	if issue.Repo != nil {
		if err := issue.Repo.LoadOwner(ctx); err != nil {
			return &api.Issue{}
		}
		apiIssue.URL = issue.APIURL()
		apiIssue.HTMLURL = issue.HTMLURL()
		apiIssue.Labels = ToLabelList(issue.Labels, issue.Repo, issue.Repo.Owner)
		apiIssue.Repo = &api.RepositoryMeta{
			ID:       issue.Repo.ID,
			Name:     issue.Repo.Name,
			Owner:    issue.Repo.OwnerName,
			FullName: issue.Repo.FullName(),
		}
	}

	if issue.ClosedUnix != 0 {
		apiIssue.Closed = issue.ClosedUnix.AsTimePtr()
	}

	if err := issue.LoadMilestone(ctx); err != nil {
		return &api.Issue{}
	}
	if issue.Milestone != nil {
		apiIssue.Milestone = ToAPIMilestone(issue.Milestone)
	}

	if err := issue.LoadAssignees(ctx); err != nil {
		return &api.Issue{}
	}
	if len(issue.Assignees) > 0 {
		for _, assignee := range issue.Assignees {
<<<<<<< HEAD
			apiIssue.Assignees = append(apiIssue.Assignees, ToUser(assignee.Assignee, nil))
		}
		apiIssue.Assignee = ToUser(issue.Assignees[0].Assignee, nil) // For compatibility, we're keeping the first assignee as `apiIssue.Assignee`
=======
			apiIssue.Assignees = append(apiIssue.Assignees, ToUser(ctx, assignee, nil))
		}
		apiIssue.Assignee = ToUser(ctx, issue.Assignees[0], nil) // For compatibility, we're keeping the first assignee as `apiIssue.Assignee`
>>>>>>> 915cdf8f
	}
	if issue.IsPull {
		if err := issue.LoadPullRequest(ctx); err != nil {
			return &api.Issue{}
		}
		if issue.PullRequest != nil {
			apiIssue.PullRequest = &api.PullRequestMeta{
				HasMerged: issue.PullRequest.HasMerged,
			}
			if issue.PullRequest.HasMerged {
				apiIssue.PullRequest.Merged = issue.PullRequest.MergedUnix.AsTimePtr()
			}
		}
	}
	if issue.DeadlineUnix != 0 {
		apiIssue.Deadline = issue.DeadlineUnix.AsTimePtr()
	}

	return apiIssue
}

// ToIssueList converts an IssueList to API format
func ToIssueList(ctx context.Context, il issues_model.IssueList) []*api.Issue {
	result := make([]*api.Issue, len(il))
	for i := range il {
		result[i] = ToIssue(ctx, il[i])
	}
	return result
}

// ToAPIIssueList converts an IssueList to API format
func ToAPIIssueList(ctx context.Context, il issues_model.IssueList) []*api.Issue {
	result := make([]*api.Issue, len(il))
	for i := range il {
		result[i] = ToAPIIssue(ctx, il[i])
	}
	return result
}

// ToTrackedTime converts TrackedTime to API format
func ToTrackedTime(ctx context.Context, t *issues_model.TrackedTime) (apiT *api.TrackedTime) {
	apiT = &api.TrackedTime{
		ID:      t.ID,
		IssueID: t.IssueID,
		UserID:  t.UserID,
		Time:    t.Time,
		Created: t.Created,
	}
	if t.Issue != nil {
		apiT.Issue = ToAPIIssue(ctx, t.Issue)
	}
	if t.User != nil {
		apiT.UserName = t.User.Name
	}
	return apiT
}

// ToStopWatches convert Stopwatch list to api.StopWatches
func ToStopWatches(sws []*issues_model.Stopwatch) (api.StopWatches, error) {
	result := api.StopWatches(make([]api.StopWatch, 0, len(sws)))

	issueCache := make(map[int64]*issues_model.Issue)
	repoCache := make(map[int64]*repo_model.Repository)
	var (
		issue *issues_model.Issue
		repo  *repo_model.Repository
		ok    bool
		err   error
	)

	for _, sw := range sws {
		issue, ok = issueCache[sw.IssueID]
		if !ok {
			issue, err = issues_model.GetIssueByID(db.DefaultContext, sw.IssueID)
			if err != nil {
				return nil, err
			}
		}
		repo, ok = repoCache[issue.RepoID]
		if !ok {
			repo, err = repo_model.GetRepositoryByID(db.DefaultContext, issue.RepoID)
			if err != nil {
				return nil, err
			}
		}

		result = append(result, api.StopWatch{
			Created:       sw.CreatedUnix.AsTime(),
			Seconds:       sw.Seconds(),
			Duration:      sw.Duration(),
			IssueIndex:    issue.Index,
			IssueTitle:    issue.Title,
			RepoOwnerName: repo.OwnerName,
			RepoName:      repo.Name,
		})
	}
	return result, nil
}

// ToTrackedTimeList converts TrackedTimeList to API format
func ToTrackedTimeList(ctx context.Context, tl issues_model.TrackedTimeList) api.TrackedTimeList {
	result := make([]*api.TrackedTime, 0, len(tl))
	for _, t := range tl {
		result = append(result, ToTrackedTime(ctx, t))
	}
	return result
}

// ToLabel converts Label to API format
func ToLabel(label *issues_model.Label, repo *repo_model.Repository, org *user_model.User) *api.Label {
	result := &api.Label{
		ID:          label.ID,
		Name:        label.Name,
		Exclusive:   label.Exclusive,
		Color:       strings.TrimLeft(label.Color, "#"),
		Description: label.Description,
	}

	// calculate URL
	if label.BelongsToRepo() && repo != nil {
		if repo != nil {
			result.URL = fmt.Sprintf("%s/labels/%d", repo.APIURL(), label.ID)
		} else {
			log.Error("ToLabel did not get repo to calculate url for label with id '%d'", label.ID)
		}
	} else { // BelongsToOrg
		if org != nil {
			result.URL = fmt.Sprintf("%sapi/v1/orgs/%s/labels/%d", setting.AppURL, url.PathEscape(org.Name), label.ID)
		} else {
			log.Error("ToLabel did not get org to calculate url for label with id '%d'", label.ID)
		}
	}

	return result
}

// ToLabelList converts list of Label to API format
func ToLabelList(labels []*issues_model.Label, repo *repo_model.Repository, org *user_model.User) []*api.Label {
	result := make([]*api.Label, len(labels))
	for i := range labels {
		result[i] = ToLabel(labels[i], repo, org)
	}
	return result
}

// ToAPIMilestone converts Milestone into API Format
func ToAPIMilestone(m *issues_model.Milestone) *api.Milestone {
	apiMilestone := &api.Milestone{
		ID:           m.ID,
		State:        m.State(),
		Title:        m.Name,
		Description:  m.Content,
		OpenIssues:   m.NumOpenIssues,
		ClosedIssues: m.NumClosedIssues,
		Created:      m.CreatedUnix.AsTime(),
		Updated:      m.UpdatedUnix.AsTimePtr(),
	}
	if m.IsClosed {
		apiMilestone.Closed = m.ClosedDateUnix.AsTimePtr()
	}
	if m.DeadlineUnix.Year() < 9999 {
		apiMilestone.Deadline = m.DeadlineUnix.AsTimePtr()
	}
	return apiMilestone
}

// ToLabelTemplate converts Label to API format
func ToLabelTemplate(label *label.Label) *api.LabelTemplate {
	result := &api.LabelTemplate{
		Name:        label.Name,
		Exclusive:   label.Exclusive,
		Color:       strings.TrimLeft(label.Color, "#"),
		Description: label.Description,
	}

	return result
}

// ToLabelTemplateList converts list of Label to API format
func ToLabelTemplateList(labels []*label.Label) []*api.LabelTemplate {
	result := make([]*api.LabelTemplate, len(labels))
	for i := range labels {
		result[i] = ToLabelTemplate(labels[i])
	}
	return result
}<|MERGE_RESOLUTION|>--- conflicted
+++ resolved
@@ -89,15 +89,9 @@
 	}
 	if len(issue.Assignees) > 0 {
 		for _, assignee := range issue.Assignees {
-<<<<<<< HEAD
-			apiIssue.Assignees = append(apiIssue.Assignees, ToUser(assignee.Assignee, nil))
-		}
-		apiIssue.Assignee = ToUser(issue.Assignees[0].Assignee, nil) // For compatibility, we're keeping the first assignee as `apiIssue.Assignee`
-=======
-			apiIssue.Assignees = append(apiIssue.Assignees, ToUser(ctx, assignee, nil))
-		}
-		apiIssue.Assignee = ToUser(ctx, issue.Assignees[0], nil) // For compatibility, we're keeping the first assignee as `apiIssue.Assignee`
->>>>>>> 915cdf8f
+			apiIssue.Assignees = append(apiIssue.Assignees, ToUser(ctx, assignee.Assignee, nil))
+		}
+		apiIssue.Assignee = ToUser(ctx, issue.Assignees[0].Assignee, nil) // For compatibility, we're keeping the first assignee as `apiIssue.Assignee`
 	}
 	if issue.IsPull {
 		if err := issue.LoadPullRequest(ctx); err != nil {
