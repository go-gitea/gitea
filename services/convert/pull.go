// Copyright 2020 The Gitea Authors. All rights reserved.
// SPDX-License-Identifier: MIT

package convert

import (
	"context"
	"fmt"

	git_model "code.gitea.io/gitea/models/git"
	issues_model "code.gitea.io/gitea/models/issues"
	"code.gitea.io/gitea/models/perm"
	access_model "code.gitea.io/gitea/models/perm/access"
	repo_model "code.gitea.io/gitea/models/repo"
	user_model "code.gitea.io/gitea/models/user"
	"code.gitea.io/gitea/modules/cache"
	"code.gitea.io/gitea/modules/git"
	"code.gitea.io/gitea/modules/gitrepo"
	"code.gitea.io/gitea/modules/log"
	"code.gitea.io/gitea/modules/setting"
	api "code.gitea.io/gitea/modules/structs"
	"code.gitea.io/gitea/modules/util"
	"code.gitea.io/gitea/services/gitdiff"
)

// ToAPIPullRequest assumes following fields have been assigned with valid values:
// Required - Issue
// Optional - Merger
func ToAPIPullRequest(ctx context.Context, pr *issues_model.PullRequest, doer *user_model.User) *api.PullRequest {
	var (
		baseBranch string
		headBranch string
		baseCommit *git.Commit
		err        error
	)

	if err = pr.LoadIssue(ctx); err != nil {
		log.Error("pr.LoadIssue[%d]: %v", pr.ID, err)
		return nil
	}

	if err = pr.Issue.LoadRepo(ctx); err != nil {
		log.Error("pr.Issue.LoadRepo[%d]: %v", pr.ID, err)
		return nil
	}

	apiIssue := ToAPIIssue(ctx, doer, pr.Issue)
	if err := pr.LoadBaseRepo(ctx); err != nil {
		log.Error("GetRepositoryById[%d]: %v", pr.ID, err)
		return nil
	}

	if err := pr.LoadHeadRepo(ctx); err != nil {
		log.Error("GetRepositoryById[%d]: %v", pr.ID, err)
		return nil
	}

	var doerID int64
	if doer != nil {
		doerID = doer.ID
	}

	const repoDoerPermCacheKey = "repo_doer_perm_cache"
	p, err := cache.GetWithContextCache(ctx, repoDoerPermCacheKey, fmt.Sprintf("%d_%d", pr.BaseRepoID, doerID),
		func() (access_model.Permission, error) {
			return access_model.GetUserRepoPermission(ctx, pr.BaseRepo, doer)
		})
	if err != nil {
		log.Error("GetUserRepoPermission[%d]: %v", pr.BaseRepoID, err)
		p.AccessMode = perm.AccessModeNone
	}

	apiPullRequest := &api.PullRequest{
		ID:             pr.ID,
		URL:            pr.Issue.HTMLURL(),
		Index:          pr.Index,
		Poster:         apiIssue.Poster,
		Title:          apiIssue.Title,
		Body:           apiIssue.Body,
		Labels:         apiIssue.Labels,
		Milestone:      apiIssue.Milestone,
		Assignee:       apiIssue.Assignee,
		Assignees:      util.SliceNilAsEmpty(apiIssue.Assignees),
		State:          apiIssue.State,
		Draft:          pr.IsWorkInProgress(ctx),
		IsLocked:       apiIssue.IsLocked,
		Comments:       apiIssue.Comments,
		ReviewComments: pr.GetReviewCommentsCount(ctx),
		HTMLURL:        pr.Issue.HTMLURL(),
		DiffURL:        pr.Issue.DiffURL(),
		PatchURL:       pr.Issue.PatchURL(),
		HasMerged:      pr.HasMerged,
		MergeBase:      pr.MergeBase,
		Mergeable:      pr.Mergeable(ctx),
		Deadline:       apiIssue.Deadline,
		Created:        pr.Issue.CreatedUnix.AsTimePtr(),
		Updated:        pr.Issue.UpdatedUnix.AsTimePtr(),
		PinOrder:       util.Iif(apiIssue.PinOrder == -1, 0, apiIssue.PinOrder),

		// output "[]" rather than null to align to github outputs
		RequestedReviewers:      []*api.User{},
		RequestedReviewersTeams: []*api.Team{},

		AllowMaintainerEdit: pr.AllowMaintainerEdit,

		Base: &api.PRBranchInfo{
			Name:       pr.BaseBranch,
			Ref:        pr.BaseBranch,
			RepoID:     pr.BaseRepoID,
			Repository: ToRepo(ctx, pr.BaseRepo, p),
		},
		Head: &api.PRBranchInfo{
			Name:   pr.HeadBranch,
			Ref:    fmt.Sprintf("%s%d/head", git.PullPrefix, pr.Index),
			RepoID: -1,
		},
	}

	if err = pr.LoadRequestedReviewers(ctx); err != nil {
		log.Error("LoadRequestedReviewers[%d]: %v", pr.ID, err)
		return nil
	}
	if err = pr.LoadRequestedReviewersTeams(ctx); err != nil {
		log.Error("LoadRequestedReviewersTeams[%d]: %v", pr.ID, err)
		return nil
	}

	for _, reviewer := range pr.RequestedReviewers {
		apiPullRequest.RequestedReviewers = append(apiPullRequest.RequestedReviewers, ToUser(ctx, reviewer, nil))
	}

	for _, reviewerTeam := range pr.RequestedReviewersTeams {
		convertedTeam, err := ToTeam(ctx, reviewerTeam, true)
		if err != nil {
			log.Error("LoadRequestedReviewersTeams[%d]: %v", pr.ID, err)
			return nil
		}

		apiPullRequest.RequestedReviewersTeams = append(apiPullRequest.RequestedReviewersTeams, convertedTeam)
	}

	if pr.Issue.ClosedUnix != 0 {
		apiPullRequest.Closed = pr.Issue.ClosedUnix.AsTimePtr()
	}

	gitRepo, err := gitrepo.OpenRepository(ctx, pr.BaseRepo)
	if err != nil {
		log.Error("OpenRepository[%s]: %v", pr.BaseRepo.RepoPath(), err)
		return nil
	}
	defer gitRepo.Close()

	exist, err := git_model.IsBranchExist(ctx, pr.BaseRepoID, pr.BaseBranch)
	if err != nil {
		log.Error("GetBranch[%s]: %v", pr.BaseBranch, err)
		return nil
	}

	if exist {
		baseCommit, err = gitRepo.GetBranchCommit(pr.BaseBranch)
		if err != nil && !git.IsErrNotExist(err) {
			log.Error("GetCommit[%s]: %v", baseBranch, err)
			return nil
		}

		if err == nil {
			apiPullRequest.Base.Sha = baseCommit.ID.String()
		}
	}

	if pr.Flow == issues_model.PullRequestFlowAGit {
		apiPullRequest.Head.Sha, err = gitRepo.GetRefCommitID(pr.GetGitRefName())
		if err != nil {
			log.Error("GetRefCommitID[%s]: %v", pr.GetGitRefName(), err)
			return nil
		}
		apiPullRequest.Head.RepoID = pr.BaseRepoID
		apiPullRequest.Head.Repository = apiPullRequest.Base.Repository
		apiPullRequest.Head.Name = ""
	}

	if pr.HeadRepo != nil && pr.Flow == issues_model.PullRequestFlowGithub {
		p, err := access_model.GetUserRepoPermission(ctx, pr.HeadRepo, doer)
		if err != nil {
			log.Error("GetUserRepoPermission[%d]: %v", pr.HeadRepoID, err)
			p.AccessMode = perm.AccessModeNone
		}

		apiPullRequest.Head.RepoID = pr.HeadRepo.ID
		apiPullRequest.Head.Repository = ToRepo(ctx, pr.HeadRepo, p)

		headGitRepo, err := gitrepo.OpenRepository(ctx, pr.HeadRepo)
		if err != nil {
			log.Error("OpenRepository[%s]: %v", pr.HeadRepo.RepoPath(), err)
			return nil
		}
		defer headGitRepo.Close()

		exist, err = git_model.IsBranchExist(ctx, pr.HeadRepoID, pr.HeadBranch)
		if err != nil {
			log.Error("GetBranch[%s]: %v", pr.HeadBranch, err)
			return nil
		}

		// Outer scope variables to be used in diff calculation
		var (
			startCommitID string
			endCommitID   string
		)

		if !exist {
			headCommitID, err := headGitRepo.GetRefCommitID(apiPullRequest.Head.Ref)
			if err != nil && !git.IsErrNotExist(err) {
				log.Error("GetCommit[%s]: %v", pr.HeadBranch, err)
				return nil
			}
			if err == nil {
				apiPullRequest.Head.Sha = headCommitID
				endCommitID = headCommitID
			}
		} else {
			commit, err := headGitRepo.GetBranchCommit(pr.HeadBranch)
			if err != nil && !git.IsErrNotExist(err) {
				log.Error("GetCommit[%s]: %v", headBranch, err)
				return nil
			}
			if err == nil {
				apiPullRequest.Head.Ref = pr.HeadBranch
				apiPullRequest.Head.Sha = commit.ID.String()
				endCommitID = commit.ID.String()
			}
		}

		// Calculate diff
		startCommitID = pr.MergeBase

		diffShortStats, err := gitdiff.GetDiffShortStat(gitRepo, startCommitID, endCommitID)
		if err != nil {
			log.Error("GetDiffShortStat: %v", err)
		} else {
			apiPullRequest.ChangedFiles = &diffShortStats.NumFiles
			apiPullRequest.Additions = &diffShortStats.TotalAddition
			apiPullRequest.Deletions = &diffShortStats.TotalDeletion
		}
	}

	if len(apiPullRequest.Head.Sha) == 0 && len(apiPullRequest.Head.Ref) != 0 {
		baseGitRepo, err := gitrepo.OpenRepository(ctx, pr.BaseRepo)
		if err != nil {
			log.Error("OpenRepository[%s]: %v", pr.BaseRepo.RepoPath(), err)
			return nil
		}
		defer baseGitRepo.Close()
		refs, err := baseGitRepo.GetRefsFiltered(apiPullRequest.Head.Ref)
		if err != nil {
			log.Error("GetRefsFiltered[%s]: %v", apiPullRequest.Head.Ref, err)
			return nil
		} else if len(refs) == 0 {
			log.Error("unable to resolve PR head ref")
		} else {
			apiPullRequest.Head.Sha = refs[0].Object.String()
		}
	}

	if pr.HasMerged {
		apiPullRequest.Merged = pr.MergedUnix.AsTimePtr()
		apiPullRequest.MergedCommitID = &pr.MergedCommitID
		apiPullRequest.MergedBy = ToUser(ctx, pr.Merger, nil)
	}

	return apiPullRequest
}

func ToAPIPullRequests(ctx context.Context, baseRepo *repo_model.Repository, prs issues_model.PullRequestList, doer *user_model.User) ([]*api.PullRequest, error) {
	for _, pr := range prs {
		pr.BaseRepo = baseRepo
		if pr.BaseRepoID == pr.HeadRepoID {
			pr.HeadRepo = baseRepo
		}
	}

	// NOTE: load head repositories
	if err := prs.LoadRepositories(ctx); err != nil {
		return nil, err
	}
	issueList, err := prs.LoadIssues(ctx)
	if err != nil {
		return nil, err
	}

	if err := issueList.LoadLabels(ctx); err != nil {
		return nil, err
	}
	if err := issueList.LoadPosters(ctx); err != nil {
		return nil, err
	}
	if err := issueList.LoadAttachments(ctx); err != nil {
		return nil, err
	}
	if err := issueList.LoadMilestones(ctx); err != nil {
		return nil, err
	}
	if err := issueList.LoadAssignees(ctx); err != nil {
		return nil, err
	}
	if err = issueList.LoadPinOrder(ctx); err != nil {
		return nil, err
	}

	reviews, err := prs.LoadReviews(ctx)
	if err != nil {
		return nil, err
	}
	if err = reviews.LoadReviewers(ctx); err != nil {
		return nil, err
	}

	reviewersMap := make(map[int64][]*user_model.User)
	for _, review := range reviews {
		if review.Reviewer != nil {
			reviewersMap[review.IssueID] = append(reviewersMap[review.IssueID], review.Reviewer)
		}
	}

	reviewCounts, err := prs.LoadReviewCommentsCounts(ctx)
	if err != nil {
		return nil, err
	}

	gitRepo, err := gitrepo.OpenRepository(ctx, baseRepo)
	if err != nil {
		return nil, err
	}
	defer gitRepo.Close()

	baseRepoPerm, err := access_model.GetUserRepoPermission(ctx, baseRepo, doer)
	if err != nil {
		log.Error("GetUserRepoPermission[%d]: %v", baseRepo.ID, err)
		baseRepoPerm.AccessMode = perm.AccessModeNone
	}

	apiRepo := ToRepo(ctx, baseRepo, baseRepoPerm)
	baseBranchCache := make(map[string]*git_model.Branch)
	apiPullRequests := make([]*api.PullRequest, 0, len(prs))
	for _, pr := range prs {
		apiIssue := ToAPIIssue(ctx, doer, pr.Issue)

		apiPullRequest := &api.PullRequest{
			ID:             pr.ID,
			URL:            pr.Issue.HTMLURL(),
			Index:          pr.Index,
			Poster:         apiIssue.Poster,
			Title:          apiIssue.Title,
			Body:           apiIssue.Body,
			Labels:         apiIssue.Labels,
			Milestone:      apiIssue.Milestone,
			Assignee:       apiIssue.Assignee,
			Assignees:      apiIssue.Assignees,
			State:          apiIssue.State,
			Draft:          pr.IsWorkInProgress(ctx),
			IsLocked:       apiIssue.IsLocked,
			Comments:       apiIssue.Comments,
			ReviewComments: reviewCounts[pr.IssueID],
			HTMLURL:        pr.Issue.HTMLURL(),
			DiffURL:        pr.Issue.DiffURL(),
			PatchURL:       pr.Issue.PatchURL(),
			HasMerged:      pr.HasMerged,
			MergeBase:      pr.MergeBase,
			Mergeable:      pr.Mergeable(ctx),
			Deadline:       apiIssue.Deadline,
			Created:        pr.Issue.CreatedUnix.AsTimePtr(),
			Updated:        pr.Issue.UpdatedUnix.AsTimePtr(),
			PinOrder:       util.Iif(apiIssue.PinOrder == -1, 0, apiIssue.PinOrder),

			AllowMaintainerEdit: pr.AllowMaintainerEdit,

			Base: &api.PRBranchInfo{
				Name:       pr.BaseBranch,
				Ref:        pr.BaseBranch,
				RepoID:     pr.BaseRepoID,
				Repository: apiRepo,
			},
			Head: &api.PRBranchInfo{
				Name:   pr.HeadBranch,
				Ref:    pr.GetGitRefName(),
				RepoID: -1,
			},
		}

		pr.RequestedReviewers = reviewersMap[pr.IssueID]
		for _, reviewer := range pr.RequestedReviewers {
			apiPullRequest.RequestedReviewers = append(apiPullRequest.RequestedReviewers, ToUser(ctx, reviewer, nil))
		}

		for _, reviewerTeam := range pr.RequestedReviewersTeams {
			convertedTeam, err := ToTeam(ctx, reviewerTeam, true)
			if err != nil {
				log.Error("LoadRequestedReviewersTeams[%d]: %v", pr.ID, err)
				return nil, err
			}

			apiPullRequest.RequestedReviewersTeams = append(apiPullRequest.RequestedReviewersTeams, convertedTeam)
		}

		if pr.Issue.ClosedUnix != 0 {
			apiPullRequest.Closed = pr.Issue.ClosedUnix.AsTimePtr()
		}

		baseBranch, ok := baseBranchCache[pr.BaseBranch]
		if !ok {
			baseBranch, err = git_model.GetBranch(ctx, baseRepo.ID, pr.BaseBranch)
			if err == nil {
				baseBranchCache[pr.BaseBranch] = baseBranch
			} else if !git_model.IsErrBranchNotExist(err) {
				return nil, err
			}
		}
		if baseBranch != nil {
			apiPullRequest.Base.Sha = baseBranch.CommitID
		}

		// pull request head branch, both repository and branch could not exist
		if pr.HeadRepo != nil {
			apiPullRequest.Head.RepoID = pr.HeadRepo.ID
			exist, err := git_model.IsBranchExist(ctx, pr.HeadRepo.ID, pr.HeadBranch)
			if err != nil {
				log.Error("IsBranchExist[%d]: %v", pr.HeadRepo.ID, err)
				return nil, err
			}
			if exist {
				apiPullRequest.Head.Ref = pr.HeadBranch
			}
		}
		if apiPullRequest.Head.Ref == "" {
			apiPullRequest.Head.Ref = pr.GetGitRefName()
		}

<<<<<<< HEAD
			exist, err := git_model.IsBranchExist(ctx, pr.HeadRepoID, pr.HeadBranch)
			if err != nil {
				log.Error("GetBranch[%s]: %v", pr.HeadBranch, err)
				return nil, err
=======
		if pr.HeadRepoID == pr.BaseRepoID {
			apiPullRequest.Head.Repository = apiPullRequest.Base.Repository
		} else {
			p, err := access_model.GetUserRepoPermission(ctx, pr.HeadRepo, doer)
			if err != nil {
				log.Error("GetUserRepoPermission[%d]: %v", pr.HeadRepoID, err)
				p.AccessMode = perm.AccessModeNone
>>>>>>> a2e8a289
			}
			apiPullRequest.Head.Repository = ToRepo(ctx, pr.HeadRepo, p)
		}

<<<<<<< HEAD
			if !exist {
				headCommitID, err := headGitRepo.GetRefCommitID(apiPullRequest.Head.Ref)
				if err != nil && !git.IsErrNotExist(err) {
					log.Error("GetCommit[%s]: %v", pr.HeadBranch, err)
					return nil, err
				}
				if err == nil {
					apiPullRequest.Head.Sha = headCommitID
				}
			} else {
				commit, err := headGitRepo.GetBranchCommit(pr.HeadBranch)
				if err != nil && !git.IsErrNotExist(err) {
					log.Error("GetCommit[%s]: %v", pr.HeadBranch, err)
					return nil, err
				}
				if err == nil {
					apiPullRequest.Head.Ref = pr.HeadBranch
					apiPullRequest.Head.Sha = commit.ID.String()
				}
			}
=======
		if pr.Flow == issues_model.PullRequestFlowAGit {
			apiPullRequest.Head.Name = ""
		}
		apiPullRequest.Head.Sha, err = gitRepo.GetRefCommitID(pr.GetGitRefName())
		if err != nil {
			log.Error("GetRefCommitID[%s]: %v", pr.GetGitRefName(), err)
>>>>>>> a2e8a289
		}

		if len(apiPullRequest.Head.Sha) == 0 && len(apiPullRequest.Head.Ref) != 0 {
			refs, err := gitRepo.GetRefsFiltered(apiPullRequest.Head.Ref)
			if err != nil {
				log.Error("GetRefsFiltered[%s]: %v", apiPullRequest.Head.Ref, err)
				return nil, err
			} else if len(refs) == 0 {
				log.Error("unable to resolve PR head ref")
			} else {
				apiPullRequest.Head.Sha = refs[0].Object.String()
			}
		}

		if pr.HasMerged {
			apiPullRequest.Merged = pr.MergedUnix.AsTimePtr()
			apiPullRequest.MergedCommitID = &pr.MergedCommitID
			apiPullRequest.MergedBy = ToUser(ctx, pr.Merger, nil)
		}

		// Do not provide "ChangeFiles/Additions/Deletions" for the PR list, because the "diff" is quite slow
		// If callers are interested in these values, they should do a separate request to get the PR details
		if apiPullRequest.ChangedFiles != nil || apiPullRequest.Additions != nil || apiPullRequest.Deletions != nil {
			setting.PanicInDevOrTesting("ChangedFiles/Additions/Deletions should not be set in PR list")
		}

		apiPullRequests = append(apiPullRequests, apiPullRequest)
	}

	return apiPullRequests, nil
}<|MERGE_RESOLUTION|>--- conflicted
+++ resolved
@@ -435,12 +435,6 @@
 			apiPullRequest.Head.Ref = pr.GetGitRefName()
 		}
 
-<<<<<<< HEAD
-			exist, err := git_model.IsBranchExist(ctx, pr.HeadRepoID, pr.HeadBranch)
-			if err != nil {
-				log.Error("GetBranch[%s]: %v", pr.HeadBranch, err)
-				return nil, err
-=======
 		if pr.HeadRepoID == pr.BaseRepoID {
 			apiPullRequest.Head.Repository = apiPullRequest.Base.Repository
 		} else {
@@ -448,40 +442,16 @@
 			if err != nil {
 				log.Error("GetUserRepoPermission[%d]: %v", pr.HeadRepoID, err)
 				p.AccessMode = perm.AccessModeNone
->>>>>>> a2e8a289
 			}
 			apiPullRequest.Head.Repository = ToRepo(ctx, pr.HeadRepo, p)
 		}
 
-<<<<<<< HEAD
-			if !exist {
-				headCommitID, err := headGitRepo.GetRefCommitID(apiPullRequest.Head.Ref)
-				if err != nil && !git.IsErrNotExist(err) {
-					log.Error("GetCommit[%s]: %v", pr.HeadBranch, err)
-					return nil, err
-				}
-				if err == nil {
-					apiPullRequest.Head.Sha = headCommitID
-				}
-			} else {
-				commit, err := headGitRepo.GetBranchCommit(pr.HeadBranch)
-				if err != nil && !git.IsErrNotExist(err) {
-					log.Error("GetCommit[%s]: %v", pr.HeadBranch, err)
-					return nil, err
-				}
-				if err == nil {
-					apiPullRequest.Head.Ref = pr.HeadBranch
-					apiPullRequest.Head.Sha = commit.ID.String()
-				}
-			}
-=======
 		if pr.Flow == issues_model.PullRequestFlowAGit {
 			apiPullRequest.Head.Name = ""
 		}
 		apiPullRequest.Head.Sha, err = gitRepo.GetRefCommitID(pr.GetGitRefName())
 		if err != nil {
 			log.Error("GetRefCommitID[%s]: %v", pr.GetGitRefName(), err)
->>>>>>> a2e8a289
 		}
 
 		if len(apiPullRequest.Head.Sha) == 0 && len(apiPullRequest.Head.Ref) != 0 {
