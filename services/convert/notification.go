--- conflicted
+++ resolved
@@ -25,11 +25,7 @@
 
 	// since user only get notifications when he has access to use minimal access mode
 	if n.Repository != nil {
-<<<<<<< HEAD
-		result.Repository = ToRepo(db.DefaultContext, n.Repository, nil, access_model.Permission{AccessMode: perm.AccessModeRead})
-=======
-		result.Repository = ToRepo(ctx, n.Repository, access_model.Permission{AccessMode: perm.AccessModeRead})
->>>>>>> dfa4e585
+		result.Repository = ToRepo(ctx, n.Repository, nil, access_model.Permission{AccessMode: perm.AccessModeRead})
 
 		// This permission is not correct and we should not be reporting it
 		for repository := result.Repository; repository != nil; repository = repository.Parent {
