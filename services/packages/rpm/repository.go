--- conflicted
+++ resolved
@@ -125,13 +125,8 @@
 
 type packageCache = map[*packages_model.PackageFile]*packageData
 
-<<<<<<< HEAD
 // BuildSpecificRepositoryFiles builds metadata files for the repository
 func BuildRepositoryFiles(ctx context.Context, ownerID int64, compositeKey string) error {
-=======
-// BuildRepositoryFiles builds metadata files for the repository
-func BuildRepositoryFiles(ctx context.Context, ownerID int64) error {
->>>>>>> 49b98e45
 	pv, err := GetOrCreateRepositoryVersion(ctx, ownerID)
 	if err != nil {
 		return err
