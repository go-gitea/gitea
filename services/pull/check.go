// Copyright 2019 The Gitea Authors.
// All rights reserved.
// SPDX-License-Identifier: MIT

package pull

import (
	"context"
	"errors"
	"fmt"
	"strconv"
	"strings"

	"code.gitea.io/gitea/models"
	"code.gitea.io/gitea/models/db"
	git_model "code.gitea.io/gitea/models/git"
	issues_model "code.gitea.io/gitea/models/issues"
	access_model "code.gitea.io/gitea/models/perm/access"
	repo_model "code.gitea.io/gitea/models/repo"
	"code.gitea.io/gitea/models/unit"
	user_model "code.gitea.io/gitea/models/user"
	"code.gitea.io/gitea/modules/git"
	"code.gitea.io/gitea/modules/graceful"
	"code.gitea.io/gitea/modules/log"
	"code.gitea.io/gitea/modules/notification"
	"code.gitea.io/gitea/modules/process"
	"code.gitea.io/gitea/modules/queue"
	"code.gitea.io/gitea/modules/timeutil"
	asymkey_service "code.gitea.io/gitea/services/asymkey"
)

// prPatchCheckerQueue represents a queue to handle update pull request tests
var prPatchCheckerQueue queue.UniqueQueue

var (
	ErrIsClosed              = errors.New("pull is closed")
	ErrUserNotAllowedToMerge = models.ErrDisallowedToMerge{}
	ErrHasMerged             = errors.New("has already been merged")
	ErrIsWorkInProgress      = errors.New("work in progress PRs cannot be merged")
	ErrIsChecking            = errors.New("cannot merge while conflict checking is in progress")
	ErrNotMergableState      = errors.New("not in mergeable state")
	ErrDependenciesLeft      = errors.New("is blocked by an open dependency")
)

// AddToTaskQueue adds itself to pull request test task queue.
func AddToTaskQueue(pr *issues_model.PullRequest) {
	err := prPatchCheckerQueue.PushFunc(strconv.FormatInt(pr.ID, 10), func() error {
		pr.Status = issues_model.PullRequestStatusChecking
		err := pr.UpdateColsIfNotMerged(db.DefaultContext, "status")
		if err != nil {
			log.Error("AddToTaskQueue(%-v).UpdateCols.(add to queue): %v", pr, err)
		} else {
			log.Trace("Adding %-v to the test pull requests queue", pr)
		}
		return err
	})
	if err != nil && err != queue.ErrAlreadyInQueue {
		log.Error("Error adding %-v to the test pull requests queue: %v", pr, err)
	}
}

// CheckPullMergable check if the pull mergable based on all conditions (branch protection, merge options, ...)
func CheckPullMergable(stdCtx context.Context, doer *user_model.User, perm *access_model.Permission, pr *issues_model.PullRequest, manuallMerge, force bool) error {
	return db.WithTx(stdCtx, func(ctx context.Context) error {
		if pr.HasMerged {
			return ErrHasMerged
		}

		if err := pr.LoadIssue(ctx); err != nil {
			log.Error("Unable to load issue[%d] for %-v: %v", pr.IssueID, pr, err)
			return err
		} else if pr.Issue.IsClosed {
			return ErrIsClosed
		}

		if allowedMerge, err := IsUserAllowedToMerge(ctx, pr, *perm, doer); err != nil {
			log.Error("Error whilst checking if %-v is allowed to merge %-v: %v", doer, pr, err)
			return err
		} else if !allowedMerge {
			return ErrUserNotAllowedToMerge
		}

		if manuallMerge {
			// don't check rules to "auto merge", doer is going to mark this pull as merged manually
			return nil
		}

		if pr.IsWorkInProgress() {
			return ErrIsWorkInProgress
		}

		if !pr.CanAutoMerge() && !pr.IsEmpty() {
			return ErrNotMergableState
		}

		if pr.IsChecking() {
			return ErrIsChecking
		}

		if err := CheckPullBranchProtections(ctx, pr, false); err != nil {
			if !models.IsErrDisallowedToMerge(err) {
				log.Error("Error whilst checking pull branch protection for %-v: %v", pr, err)
				return err
			}

			if !force {
				return err
			}

			if isRepoAdmin, err2 := access_model.IsUserRepoAdmin(ctx, pr.BaseRepo, doer); err2 != nil {
				log.Error("Unable to check if %-v is a repo admin in %-v: %v", doer, pr.BaseRepo, err2)
				return err2
			} else if !isRepoAdmin {
				return err
			}
		}

		if _, err := isSignedIfRequired(ctx, pr, doer); err != nil {
			return err
		}

		if noDeps, err := issues_model.IssueNoDependenciesLeft(ctx, pr.Issue); err != nil {
			return err
		} else if !noDeps {
			return ErrDependenciesLeft
		}

		return nil
	})
}

// isSignedIfRequired check if merge will be signed if required
func isSignedIfRequired(ctx context.Context, pr *issues_model.PullRequest, doer *user_model.User) (bool, error) {
	pb, err := git_model.GetFirstMatchProtectedBranchRule(ctx, pr.BaseRepoID, pr.BaseBranch)
	if err != nil {
		return false, err
	}

	if pb == nil || !pb.RequireSignedCommits {
		return true, nil
	}

	sign, _, _, err := asymkey_service.SignMerge(ctx, pr, doer, pr.BaseRepo.RepoPath(), pr.BaseBranch, pr.GetGitRefName())

	return sign, err
}

// checkAndUpdateStatus checks if pull request is possible to leaving checking status,
// and set to be either conflict or mergeable.
func checkAndUpdateStatus(ctx context.Context, pr *issues_model.PullRequest) {
	// If status has not been changed to conflict by testPatch then we are mergeable
	if pr.Status == issues_model.PullRequestStatusChecking {
		pr.Status = issues_model.PullRequestStatusMergeable
	}

	// Make sure there is no waiting test to process before leaving the checking status.
	has, err := prPatchCheckerQueue.Has(strconv.FormatInt(pr.ID, 10))
	if err != nil {
		log.Error("Unable to check if the queue is waiting to reprocess %-v. Error: %v", pr, err)
	}

	if has {
		log.Trace("Not updating status for %-v as it is due to be rechecked", pr)
		return
	}

	if err := pr.UpdateColsIfNotMerged(ctx, "merge_base", "status", "conflicted_files", "changed_protected_files"); err != nil {
		log.Error("Update[%-v]: %v", pr, err)
	}
}

// getMergeCommit checks if a pull request has been merged
// Returns the git.Commit of the pull request if merged
func getMergeCommit(ctx context.Context, pr *issues_model.PullRequest) (*git.Commit, error) {
	if err := pr.LoadBaseRepo(ctx); err != nil {
		return nil, fmt.Errorf("unable to load base repo for %s: %w", pr, err)
	}

	prHeadRef := pr.GetGitRefName()

	// Check if the pull request is merged into BaseBranch
	if _, _, err := git.NewCommand(ctx, "merge-base", "--is-ancestor").
		AddDynamicArguments(prHeadRef, pr.BaseBranch).
		RunStdString(&git.RunOpts{Dir: pr.BaseRepo.RepoPath()}); err != nil {
		if strings.Contains(err.Error(), "exit status 1") {
			// prHeadRef is not an ancestor of the base branch
			return nil, nil
		}
		// Errors are signaled by a non-zero status that is not 1
		return nil, fmt.Errorf("%-v git merge-base --is-ancestor: %w", pr, err)
	}

	// If merge-base successfully exits then prHeadRef is an ancestor of pr.BaseBranch

	// Find the head commit id
	prHeadCommitID, err := git.GetFullCommitID(ctx, pr.BaseRepo.RepoPath(), prHeadRef)
	if err != nil {
		return nil, fmt.Errorf("GetFullCommitID(%s) in %s: %w", prHeadRef, pr.BaseRepo.FullName(), err)
	}

	// Get the commit from BaseBranch where the pull request got merged
	mergeCommit, _, err := git.NewCommand(ctx, "rev-list", "--ancestry-path", "--merges", "--reverse").
		AddDynamicArguments(prHeadCommitID + ".." + pr.BaseBranch).
		RunStdString(&git.RunOpts{Dir: pr.BaseRepo.RepoPath()})
	if err != nil {
		return nil, fmt.Errorf("git rev-list --ancestry-path --merges --reverse: %w", err)
	} else if len(mergeCommit) < git.SHAFullLength {
		// PR was maybe fast-forwarded, so just use last commit of PR
		mergeCommit = prHeadCommitID
	}
	mergeCommit = strings.TrimSpace(mergeCommit)

	gitRepo, err := git.OpenRepository(ctx, pr.BaseRepo.RepoPath())
	if err != nil {
		return nil, fmt.Errorf("%-v OpenRepository: %w", pr.BaseRepo, err)
	}
	defer gitRepo.Close()

	commit, err := gitRepo.GetCommit(mergeCommit)
	if err != nil {
		return nil, fmt.Errorf("GetMergeCommit[%s]: %w", mergeCommit, err)
	}

	return commit, nil
}

// manuallyMerged checks if a pull request got manually merged
// When a pull request got manually merged mark the pull request as merged
func manuallyMerged(ctx context.Context, pr *issues_model.PullRequest) bool {
	if err := pr.LoadBaseRepo(ctx); err != nil {
		log.Error("%-v LoadBaseRepo: %v", pr, err)
		return false
	}

	if unit, err := pr.BaseRepo.GetUnit(ctx, unit.TypePullRequests); err == nil {
		config := unit.PullRequestsConfig()
		if !config.AutodetectManualMerge {
			return false
		}
	} else {
		log.Error("%-v BaseRepo.GetUnit(unit.TypePullRequests): %v", pr, err)
		return false
	}

	commit, err := getMergeCommit(ctx, pr)
	if err != nil {
		log.Error("%-v getMergeCommit: %v", pr, err)
		return false
	}

	if commit == nil {
		// no merge commit found
		return false
	}
<<<<<<< HEAD
	if commit != nil {
		pr.MergedCommitID = commit.ID.String()
		pr.MergedUnix = timeutil.TimeStamp(commit.Author.When.Unix())
		pr.Status = issues_model.PullRequestStatusManuallyMerged
		merger, _ := user_model.GetUserByEmail(ctx, commit.Author.Email)

		// When the commit author is unknown set the BaseRepo owner as merger
		if merger == nil {
			if pr.BaseRepo.Owner == nil {
				if err = pr.BaseRepo.GetOwner(ctx); err != nil {
					log.Error("BaseRepo.GetOwner[%d]: %v", pr.ID, err)
					return false
				}
=======

	pr.MergedCommitID = commit.ID.String()
	pr.MergedUnix = timeutil.TimeStamp(commit.Author.When.Unix())
	pr.Status = issues_model.PullRequestStatusManuallyMerged
	merger, _ := user_model.GetUserByEmail(commit.Author.Email)

	// When the commit author is unknown set the BaseRepo owner as merger
	if merger == nil {
		if pr.BaseRepo.Owner == nil {
			if err = pr.BaseRepo.GetOwner(ctx); err != nil {
				log.Error("%-v BaseRepo.GetOwner: %v", pr, err)
				return false
>>>>>>> ea13b233
			}
		}
		merger = pr.BaseRepo.Owner
	}
	pr.Merger = merger
	pr.MergerID = merger.ID

	if merged, err := pr.SetMerged(ctx); err != nil {
		log.Error("%-v setMerged : %v", pr, err)
		return false
	} else if !merged {
		return false
	}

	notification.NotifyMergePullRequest(ctx, merger, pr)

	log.Info("manuallyMerged[%-v]: Marked as manually merged into %s/%s by commit id: %s", pr, pr.BaseRepo.Name, pr.BaseBranch, commit.ID.String())
	return true
}

// InitializePullRequests checks and tests untested patches of pull requests.
func InitializePullRequests(ctx context.Context) {
	prs, err := issues_model.GetPullRequestIDsByCheckStatus(issues_model.PullRequestStatusChecking)
	if err != nil {
		log.Error("Find Checking PRs: %v", err)
		return
	}
	for _, prID := range prs {
		select {
		case <-ctx.Done():
			return
		default:
			if err := prPatchCheckerQueue.PushFunc(strconv.FormatInt(prID, 10), func() error {
				log.Trace("Adding PR[%d] to the pull requests patch checking queue", prID)
				return nil
			}); err != nil {
				log.Error("Error adding PR[%d] to the pull requests patch checking queue %v", prID, err)
			}
		}
	}
}

// handle passed PR IDs and test the PRs
func handle(data ...queue.Data) []queue.Data {
	for _, datum := range data {
		id, _ := strconv.ParseInt(datum.(string), 10, 64)

		testPR(id)
	}
	return nil
}

func testPR(id int64) {
	pullWorkingPool.CheckIn(fmt.Sprint(id))
	defer pullWorkingPool.CheckOut(fmt.Sprint(id))
	ctx, _, finished := process.GetManager().AddContext(graceful.GetManager().HammerContext(), fmt.Sprintf("Test PR[%d] from patch checking queue", id))
	defer finished()

	pr, err := issues_model.GetPullRequestByID(ctx, id)
	if err != nil {
		log.Error("Unable to GetPullRequestByID[%d] for testPR: %v", id, err)
		return
	}

	log.Trace("Testing %-v", pr)
	defer func() {
		log.Trace("Done testing %-v (status: %s)", pr, pr.Status)
	}()

	if pr.HasMerged {
		log.Trace("%-v is already merged (status: %s, merge commit: %s)", pr, pr.Status, pr.MergedCommitID)
		return
	}

	if manuallyMerged(ctx, pr) {
		log.Trace("%-v is manually merged (status: %s, merge commit: %s)", pr, pr.Status, pr.MergedCommitID)
		return
	}

	if err := TestPatch(pr); err != nil {
		log.Error("testPatch[%-v]: %v", pr, err)
		pr.Status = issues_model.PullRequestStatusError
		if err := pr.UpdateCols("status"); err != nil {
			log.Error("update pr [%-v] status to PullRequestStatusError failed: %v", pr, err)
		}
		return
	}
	checkAndUpdateStatus(ctx, pr)
}

// CheckPRsForBaseBranch check all pulls with baseBrannch
func CheckPRsForBaseBranch(baseRepo *repo_model.Repository, baseBranchName string) error {
	prs, err := issues_model.GetUnmergedPullRequestsByBaseInfo(baseRepo.ID, baseBranchName)
	if err != nil {
		return err
	}

	for _, pr := range prs {
		AddToTaskQueue(pr)
	}

	return nil
}

// Init runs the task queue to test all the checking status pull requests
func Init() error {
	prPatchCheckerQueue = queue.CreateUniqueQueue("pr_patch_checker", handle, "")

	if prPatchCheckerQueue == nil {
		return fmt.Errorf("Unable to create pr_patch_checker Queue")
	}

	go graceful.GetManager().RunWithShutdownFns(prPatchCheckerQueue.Run)
	go graceful.GetManager().RunWithShutdownContext(InitializePullRequests)
	return nil
}<|MERGE_RESOLUTION|>--- conflicted
+++ resolved
@@ -252,26 +252,11 @@
 		// no merge commit found
 		return false
 	}
-<<<<<<< HEAD
-	if commit != nil {
-		pr.MergedCommitID = commit.ID.String()
-		pr.MergedUnix = timeutil.TimeStamp(commit.Author.When.Unix())
-		pr.Status = issues_model.PullRequestStatusManuallyMerged
-		merger, _ := user_model.GetUserByEmail(ctx, commit.Author.Email)
-
-		// When the commit author is unknown set the BaseRepo owner as merger
-		if merger == nil {
-			if pr.BaseRepo.Owner == nil {
-				if err = pr.BaseRepo.GetOwner(ctx); err != nil {
-					log.Error("BaseRepo.GetOwner[%d]: %v", pr.ID, err)
-					return false
-				}
-=======
 
 	pr.MergedCommitID = commit.ID.String()
 	pr.MergedUnix = timeutil.TimeStamp(commit.Author.When.Unix())
 	pr.Status = issues_model.PullRequestStatusManuallyMerged
-	merger, _ := user_model.GetUserByEmail(commit.Author.Email)
+	merger, _ := user_model.GetUserByEmail(ctx, commit.Author.Email)
 
 	// When the commit author is unknown set the BaseRepo owner as merger
 	if merger == nil {
@@ -279,7 +264,6 @@
 			if err = pr.BaseRepo.GetOwner(ctx); err != nil {
 				log.Error("%-v BaseRepo.GetOwner: %v", pr, err)
 				return false
->>>>>>> ea13b233
 			}
 		}
 		merger = pr.BaseRepo.Owner
