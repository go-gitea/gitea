// Copyright 2019 The Gitea Authors.
// All rights reserved.
// Use of this source code is governed by a MIT-style
// license that can be found in the LICENSE file.

package pull

import (
	"context"
	"errors"
	"fmt"
	"os"
	"strconv"
	"strings"

	"code.gitea.io/gitea/models"
	repo_model "code.gitea.io/gitea/models/repo"
	"code.gitea.io/gitea/models/unit"
	user_model "code.gitea.io/gitea/models/user"
	"code.gitea.io/gitea/modules/git"
	"code.gitea.io/gitea/modules/graceful"
	"code.gitea.io/gitea/modules/log"
	"code.gitea.io/gitea/modules/notification"
	"code.gitea.io/gitea/modules/process"
	"code.gitea.io/gitea/modules/queue"
	"code.gitea.io/gitea/modules/timeutil"
	"code.gitea.io/gitea/modules/util"
	asymkey_service "code.gitea.io/gitea/services/asymkey"
)

// prPatchCheckerQueue represents a queue to handle update pull request tests
var prPatchCheckerQueue queue.UniqueQueue

var (
	ErrIsClosed              = errors.New("pull is closed")
	ErrUserNotAllowedToMerge = models.ErrDisallowedToMerge{}
	ErrHasMerged             = errors.New("has already been merged")
	ErrIsWorkInProgress      = errors.New("work in progress PRs cannot be merged")
	ErrIsChecking            = errors.New("cannot merge while conflict checking is in progress")
	ErrNotMergableState      = errors.New("not in mergeable state")
	ErrDependenciesLeft      = errors.New("is blocked by an open dependency")
)

// AddToTaskQueue adds itself to pull request test task queue.
func AddToTaskQueue(pr *models.PullRequest) {
	err := prPatchCheckerQueue.PushFunc(strconv.FormatInt(pr.ID, 10), func() error {
		pr.Status = models.PullRequestStatusChecking
		err := pr.UpdateColsIfNotMerged("status")
		if err != nil {
			log.Error("AddToTaskQueue.UpdateCols[%d].(add to queue): %v", pr.ID, err)
		} else {
			log.Trace("Adding PR ID: %d to the test pull requests queue", pr.ID)
		}
		return err
	})
	if err != nil && err != queue.ErrAlreadyInQueue {
		log.Error("Error adding prID %d to the test pull requests queue: %v", pr.ID, err)
	}
}

// CheckPullMergable check if the pull mergable based on all conditions (branch protection, merge options, ...)
func CheckPullMergable(ctx context.Context, doer *user_model.User, perm *models.Permission, pr *models.PullRequest, manuallMerge, force bool) error {
	if pr.HasMerged {
		return ErrHasMerged
	}

	if err := pr.LoadIssueCtx(ctx); err != nil {
		return err
	} else if pr.Issue.IsClosed {
		return ErrIsClosed
	}

	if allowedMerge, err := IsUserAllowedToMerge(ctx, pr, *perm, doer); err != nil {
		return err
	} else if !allowedMerge {
		return ErrUserNotAllowedToMerge
	}

	if manuallMerge {
		// don't check rules to "auto merge", doer is going to mark this pull as merged manually
		return nil
	}

	if pr.ProtectedBranch != nil && (!pr.ProtectedBranch.HasEnoughApprovals(ctx, pr) ||
		pr.ProtectedBranch.MergeBlockedByRejectedReview(ctx, pr) ||
		pr.ProtectedBranch.MergeBlockedByOfficialReviewRequests(ctx, pr) ||
		pr.ProtectedBranch.MergeBlockedByOutdatedBranch(pr)) {
		return ErrUserNotAllowedToMerge
	}

	if pr.IsWorkInProgress() {
		return ErrIsWorkInProgress
	}

	if !pr.CanAutoMerge() {
		return ErrNotMergableState
	}

	if pr.IsChecking() {
		return ErrIsChecking
	}

	if err := CheckPullBranchProtections(ctx, pr, false); err != nil {
		if models.IsErrDisallowedToMerge(err) {
			if force {
<<<<<<< HEAD
				if isRepoAdmin, err := models.IsUserRepoAdminCtx(ctx, pr.BaseRepo, doer); err != nil {
					return err
=======
				if isRepoAdmin, err2 := models.IsUserRepoAdmin(pr.BaseRepo, doer); err2 != nil {
					return err2
>>>>>>> 05234adf
				} else if !isRepoAdmin {
					return err
				}
			}
		} else {
			return err
		}
	}

	if _, err := isSignedIfRequired(ctx, pr, doer); err != nil {
		return err
	}

	if noDeps, err := models.IssueNoDependenciesLeft(ctx, pr.Issue); err != nil {
		return err
	} else if !noDeps {
		return ErrDependenciesLeft
	}

	return nil
}

// isSignedIfRequired check if merge will be signed if required
func isSignedIfRequired(ctx context.Context, pr *models.PullRequest, doer *user_model.User) (bool, error) {
	if err := pr.LoadProtectedBranchCtx(ctx); err != nil {
		return false, err
	}

	if pr.ProtectedBranch == nil || !pr.ProtectedBranch.RequireSignedCommits {
		return true, nil
	}

	sign, _, _, err := asymkey_service.SignMerge(ctx, pr, doer, pr.BaseRepo.RepoPath(), pr.BaseBranch, pr.GetGitRefName())

	return sign, err
}

// checkAndUpdateStatus checks if pull request is possible to leaving checking status,
// and set to be either conflict or mergeable.
func checkAndUpdateStatus(pr *models.PullRequest) {
	// Status is not changed to conflict means mergeable.
	if pr.Status == models.PullRequestStatusChecking {
		pr.Status = models.PullRequestStatusMergeable
	}

	// Make sure there is no waiting test to process before leaving the checking status.
	has, err := prPatchCheckerQueue.Has(strconv.FormatInt(pr.ID, 10))
	if err != nil {
		log.Error("Unable to check if the queue is waiting to reprocess pr.ID %d. Error: %v", pr.ID, err)
	}

	if !has {
		if err := pr.UpdateColsIfNotMerged("merge_base", "status", "conflicted_files", "changed_protected_files"); err != nil {
			log.Error("Update[%d]: %v", pr.ID, err)
		}
	}
}

// getMergeCommit checks if a pull request got merged
// Returns the git.Commit of the pull request if merged
func getMergeCommit(ctx context.Context, pr *models.PullRequest) (*git.Commit, error) {
	if pr.BaseRepo == nil {
		var err error
		pr.BaseRepo, err = repo_model.GetRepositoryByID(pr.BaseRepoID)
		if err != nil {
			return nil, fmt.Errorf("GetRepositoryByID: %v", err)
		}
	}

	indexTmpPath, err := os.MkdirTemp(os.TempDir(), "gitea-"+pr.BaseRepo.Name)
	if err != nil {
		return nil, fmt.Errorf("Failed to create temp dir for repository %s: %v", pr.BaseRepo.RepoPath(), err)
	}
	defer func() {
		if err := util.RemoveAll(indexTmpPath); err != nil {
			log.Warn("Unable to remove temporary index path: %s: Error: %v", indexTmpPath, err)
		}
	}()

	headFile := pr.GetGitRefName()

	// Check if a pull request is merged into BaseBranch
	_, _, err = git.NewCommand(ctx, "merge-base", "--is-ancestor", headFile, pr.BaseBranch).
		RunStdString(&git.RunOpts{Dir: pr.BaseRepo.RepoPath(), Env: []string{"GIT_INDEX_FILE=" + indexTmpPath, "GIT_DIR=" + pr.BaseRepo.RepoPath()}})
	if err != nil {
		// Errors are signaled by a non-zero status that is not 1
		if strings.Contains(err.Error(), "exit status 1") {
			return nil, nil
		}
		return nil, fmt.Errorf("git merge-base --is-ancestor: %v", err)
	}

	commitIDBytes, err := os.ReadFile(pr.BaseRepo.RepoPath() + "/" + headFile)
	if err != nil {
		return nil, fmt.Errorf("ReadFile(%s): %v", headFile, err)
	}
	commitID := string(commitIDBytes)
	if len(commitID) < 40 {
		return nil, fmt.Errorf(`ReadFile(%s): invalid commit-ID "%s"`, headFile, commitID)
	}
	cmd := commitID[:40] + ".." + pr.BaseBranch

	// Get the commit from BaseBranch where the pull request got merged
	mergeCommit, _, err := git.NewCommand(ctx, "rev-list", "--ancestry-path", "--merges", "--reverse", cmd).
		RunStdString(&git.RunOpts{Dir: "", Env: []string{"GIT_INDEX_FILE=" + indexTmpPath, "GIT_DIR=" + pr.BaseRepo.RepoPath()}})
	if err != nil {
		return nil, fmt.Errorf("git rev-list --ancestry-path --merges --reverse: %v", err)
	} else if len(mergeCommit) < 40 {
		// PR was maybe fast-forwarded, so just use last commit of PR
		mergeCommit = commitID[:40]
	}

	gitRepo, err := git.OpenRepository(ctx, pr.BaseRepo.RepoPath())
	if err != nil {
		return nil, fmt.Errorf("OpenRepository: %v", err)
	}
	defer gitRepo.Close()

	commit, err := gitRepo.GetCommit(mergeCommit[:40])
	if err != nil {
		return nil, fmt.Errorf("GetMergeCommit[%v]: %v", mergeCommit[:40], err)
	}

	return commit, nil
}

// manuallyMerged checks if a pull request got manually merged
// When a pull request got manually merged mark the pull request as merged
func manuallyMerged(ctx context.Context, pr *models.PullRequest) bool {
	if err := pr.LoadBaseRepoCtx(ctx); err != nil {
		log.Error("PullRequest[%d].LoadBaseRepo: %v", pr.ID, err)
		return false
	}

	if unit, err := pr.BaseRepo.GetUnit(unit.TypePullRequests); err == nil {
		config := unit.PullRequestsConfig()
		if !config.AutodetectManualMerge {
			return false
		}
	} else {
		log.Error("PullRequest[%d].BaseRepo.GetUnit(unit.TypePullRequests): %v", pr.ID, err)
		return false
	}

	commit, err := getMergeCommit(ctx, pr)
	if err != nil {
		log.Error("PullRequest[%d].getMergeCommit: %v", pr.ID, err)
		return false
	}
	if commit != nil {
		pr.MergedCommitID = commit.ID.String()
		pr.MergedUnix = timeutil.TimeStamp(commit.Author.When.Unix())
		pr.Status = models.PullRequestStatusManuallyMerged
		merger, _ := user_model.GetUserByEmail(commit.Author.Email)

		// When the commit author is unknown set the BaseRepo owner as merger
		if merger == nil {
			if pr.BaseRepo.Owner == nil {
				if err = pr.BaseRepo.GetOwner(ctx); err != nil {
					log.Error("BaseRepo.GetOwner[%d]: %v", pr.ID, err)
					return false
				}
			}
			merger = pr.BaseRepo.Owner
		}
		pr.Merger = merger
		pr.MergerID = merger.ID

		if merged, err := pr.SetMerged(); err != nil {
			log.Error("PullRequest[%d].setMerged : %v", pr.ID, err)
			return false
		} else if !merged {
			return false
		}

		notification.NotifyMergePullRequest(pr, merger)

		log.Info("manuallyMerged[%d]: Marked as manually merged into %s/%s by commit id: %s", pr.ID, pr.BaseRepo.Name, pr.BaseBranch, commit.ID.String())
		return true
	}
	return false
}

// InitializePullRequests checks and tests untested patches of pull requests.
func InitializePullRequests(ctx context.Context) {
	prs, err := models.GetPullRequestIDsByCheckStatus(models.PullRequestStatusChecking)
	if err != nil {
		log.Error("Find Checking PRs: %v", err)
		return
	}
	for _, prID := range prs {
		select {
		case <-ctx.Done():
			return
		default:
			if err := prPatchCheckerQueue.PushFunc(strconv.FormatInt(prID, 10), func() error {
				log.Trace("Adding PR ID: %d to the pull requests patch checking queue", prID)
				return nil
			}); err != nil {
				log.Error("Error adding prID: %s to the pull requests patch checking queue %v", prID, err)
			}
		}
	}
}

// handle passed PR IDs and test the PRs
func handle(data ...queue.Data) []queue.Data {
	for _, datum := range data {
		id, _ := strconv.ParseInt(datum.(string), 10, 64)

		testPR(id)
	}
	return nil
}

func testPR(id int64) {
	ctx, _, finished := process.GetManager().AddContext(graceful.GetManager().HammerContext(), fmt.Sprintf("Test PR[%d] from patch checking queue", id))
	defer finished()

	pr, err := models.GetPullRequestByID(ctx, id)
	if err != nil {
		log.Error("GetPullRequestByID[%d]: %v", id, err)
		return
	}

	if pr.HasMerged {
		return
	}

	if manuallyMerged(ctx, pr) {
		return
	}

	if err := TestPatch(pr); err != nil {
		log.Error("testPatch[%d]: %v", pr.ID, err)
		pr.Status = models.PullRequestStatusError
		if err := pr.UpdateCols("status"); err != nil {
			log.Error("update pr [%d] status to PullRequestStatusError failed: %v", pr.ID, err)
		}
		return
	}
	checkAndUpdateStatus(pr)
}

// CheckPrsForBaseBranch check all pulls with bseBrannch
func CheckPrsForBaseBranch(baseRepo *repo_model.Repository, baseBranchName string) error {
	prs, err := models.GetUnmergedPullRequestsByBaseInfo(baseRepo.ID, baseBranchName)
	if err != nil {
		return err
	}

	for _, pr := range prs {
		AddToTaskQueue(pr)
	}

	return nil
}

// Init runs the task queue to test all the checking status pull requests
func Init() error {
	prPatchCheckerQueue = queue.CreateUniqueQueue("pr_patch_checker", handle, "")

	if prPatchCheckerQueue == nil {
		return fmt.Errorf("Unable to create pr_patch_checker Queue")
	}

	go graceful.GetManager().RunWithShutdownFns(prPatchCheckerQueue.Run)
	go graceful.GetManager().RunWithShutdownContext(InitializePullRequests)
	return nil
}<|MERGE_RESOLUTION|>--- conflicted
+++ resolved
@@ -103,13 +103,8 @@
 	if err := CheckPullBranchProtections(ctx, pr, false); err != nil {
 		if models.IsErrDisallowedToMerge(err) {
 			if force {
-<<<<<<< HEAD
-				if isRepoAdmin, err := models.IsUserRepoAdminCtx(ctx, pr.BaseRepo, doer); err != nil {
-					return err
-=======
-				if isRepoAdmin, err2 := models.IsUserRepoAdmin(pr.BaseRepo, doer); err2 != nil {
+				if isRepoAdmin, err2 := models.IsUserRepoAdminCtx(ctx, pr.BaseRepo, doer); err2 != nil {
 					return err2
->>>>>>> 05234adf
 				} else if !isRepoAdmin {
 					return err
 				}
