// Copyright 2019 The Gitea Authors. All rights reserved.
// SPDX-License-Identifier: MIT

package pull

import (
	"bytes"
	"context"
	"fmt"
	"io"
	"os"
	"regexp"
	"strings"
	"time"

	"code.gitea.io/gitea/models"
	"code.gitea.io/gitea/models/db"
	git_model "code.gitea.io/gitea/models/git"
	issues_model "code.gitea.io/gitea/models/issues"
	repo_model "code.gitea.io/gitea/models/repo"
	user_model "code.gitea.io/gitea/models/user"
	"code.gitea.io/gitea/modules/base"
	"code.gitea.io/gitea/modules/container"
	"code.gitea.io/gitea/modules/git"
	"code.gitea.io/gitea/modules/gitrepo"
	"code.gitea.io/gitea/modules/graceful"
	"code.gitea.io/gitea/modules/json"
	"code.gitea.io/gitea/modules/log"
	repo_module "code.gitea.io/gitea/modules/repository"
	"code.gitea.io/gitea/modules/setting"
	"code.gitea.io/gitea/modules/sync"
	"code.gitea.io/gitea/modules/util"
	gitea_context "code.gitea.io/gitea/services/context"
	issue_service "code.gitea.io/gitea/services/issue"
	notify_service "code.gitea.io/gitea/services/notify"
)

// TODO: use clustered lock (unique queue? or *abuse* cache)
var pullWorkingPool = sync.NewExclusivePool()

// NewPullRequest creates new pull request with labels for repository.
func NewPullRequest(ctx context.Context, repo *repo_model.Repository, issue *issues_model.Issue, labelIDs []int64, uuids []string, pr *issues_model.PullRequest, assigneeIDs []int64) error {
	if err := issue.LoadPoster(ctx); err != nil {
		return err
	}

	if user_model.IsUserBlockedBy(ctx, issue.Poster, repo.OwnerID) || user_model.IsUserBlockedBy(ctx, issue.Poster, assigneeIDs...) {
		return user_model.ErrBlockedUser
	}

	prCtx, cancel, err := createTemporaryRepoForPR(ctx, pr)
	if err != nil {
		if !git_model.IsErrBranchNotExist(err) {
			log.Error("CreateTemporaryRepoForPR %-v: %v", pr, err)
		}
		return err
	}
	defer cancel()

	if err := testPatch(ctx, prCtx, pr); err != nil {
		return err
	}

	divergence, err := git.GetDivergingCommits(ctx, prCtx.tmpBasePath, baseBranch, trackingBranch)
	if err != nil {
		return err
	}
	pr.CommitsAhead = divergence.Ahead
	pr.CommitsBehind = divergence.Behind

	assigneeCommentMap := make(map[int64]*issues_model.Comment)

	// add first push codes comment
	baseGitRepo, err := gitrepo.OpenRepository(ctx, pr.BaseRepo)
	if err != nil {
		return err
	}
	defer baseGitRepo.Close()

	var reviewNotifers []*issue_service.ReviewRequestNotifier
	if err := db.WithTx(ctx, func(ctx context.Context) error {
		if err := issues_model.NewPullRequest(ctx, repo, issue, labelIDs, uuids, pr); err != nil {
			return err
		}

		for _, assigneeID := range assigneeIDs {
			comment, err := issue_service.AddAssigneeIfNotAssigned(ctx, issue, issue.Poster, assigneeID, false)
			if err != nil {
				return err
			}
			assigneeCommentMap[assigneeID] = comment
		}

		pr.Issue = issue
		issue.PullRequest = pr

		if pr.Flow == issues_model.PullRequestFlowGithub {
			err = PushToBaseRepo(ctx, pr)
		} else {
			err = UpdateRef(ctx, pr)
		}
		if err != nil {
			return err
		}

		compareInfo, err := baseGitRepo.GetCompareInfo(pr.BaseRepo.RepoPath(),
			git.BranchPrefix+pr.BaseBranch, pr.GetGitRefName(), false, false)
		if err != nil {
			return err
		}
		if len(compareInfo.Commits) == 0 {
			return nil
		}

		data := issues_model.PushActionContent{IsForcePush: false}
		data.CommitIDs = make([]string, 0, len(compareInfo.Commits))
		for i := len(compareInfo.Commits) - 1; i >= 0; i-- {
			data.CommitIDs = append(data.CommitIDs, compareInfo.Commits[i].ID.String())
		}

		dataJSON, err := json.Marshal(data)
		if err != nil {
			return err
		}

		ops := &issues_model.CreateCommentOptions{
			Type:        issues_model.CommentTypePullRequestPush,
			Doer:        issue.Poster,
			Repo:        repo,
			Issue:       pr.Issue,
			IsForcePush: false,
			Content:     string(dataJSON),
		}

		if _, err = issues_model.CreateComment(ctx, ops); err != nil {
			return err
		}

		if !pr.IsWorkInProgress(ctx) {
			reviewNotifers, err = issue_service.PullRequestCodeOwnersReview(ctx, issue, pr)
			if err != nil {
				return err
			}
		}
		return nil
	}); err != nil {
		// cleanup: this will only remove the reference, the real commit will be clean up when next GC
		if err1 := baseGitRepo.RemoveReference(pr.GetGitRefName()); err1 != nil {
			log.Error("RemoveReference: %v", err1)
		}
		return err
	}
	baseGitRepo.Close() // close immediately to avoid notifications will open the repository again

	issue_service.ReviewRequestNotify(ctx, issue, issue.Poster, reviewNotifers)

	mentions, err := issues_model.FindAndUpdateIssueMentions(ctx, issue, issue.Poster, issue.Content)
	if err != nil {
		return err
	}
	notify_service.NewPullRequest(ctx, pr, mentions)
	if len(issue.Labels) > 0 {
		notify_service.IssueChangeLabels(ctx, issue.Poster, issue, issue.Labels, nil)
	}
	if issue.Milestone != nil {
		notify_service.IssueChangeMilestone(ctx, issue.Poster, issue, 0)
	}
	for _, assigneeID := range assigneeIDs {
		assignee, err := user_model.GetUserByID(ctx, assigneeID)
		if err != nil {
			return ErrDependenciesLeft
		}
		notify_service.IssueChangeAssignee(ctx, issue.Poster, issue, assignee, false, assigneeCommentMap[assigneeID])
	}

	return nil
}

// ChangeTargetBranch changes the target branch of this pull request, as the given user.
func ChangeTargetBranch(ctx context.Context, pr *issues_model.PullRequest, doer *user_model.User, targetBranch string) (err error) {
	pullWorkingPool.CheckIn(fmt.Sprint(pr.ID))
	defer pullWorkingPool.CheckOut(fmt.Sprint(pr.ID))

	// Current target branch is already the same
	if pr.BaseBranch == targetBranch {
		return nil
	}

	if pr.Issue.IsClosed {
		return issues_model.ErrIssueIsClosed{
			ID:     pr.Issue.ID,
			RepoID: pr.Issue.RepoID,
			Index:  pr.Issue.Index,
		}
	}

	if pr.HasMerged {
		return models.ErrPullRequestHasMerged{
			ID:         pr.ID,
			IssueID:    pr.Index,
			HeadRepoID: pr.HeadRepoID,
			BaseRepoID: pr.BaseRepoID,
			HeadBranch: pr.HeadBranch,
			BaseBranch: pr.BaseBranch,
		}
	}

	// Check if branches are equal
	branchesEqual, err := IsHeadEqualWithBranch(ctx, pr, targetBranch)
	if err != nil {
		return err
	}
	if branchesEqual {
		return git_model.ErrBranchesEqual{
			HeadBranchName: pr.HeadBranch,
			BaseBranchName: targetBranch,
		}
	}

	// Check if pull request for the new target branch already exists
	existingPr, err := issues_model.GetUnmergedPullRequest(ctx, pr.HeadRepoID, pr.BaseRepoID, pr.HeadBranch, targetBranch, issues_model.PullRequestFlowGithub)
	if existingPr != nil {
		return issues_model.ErrPullRequestAlreadyExists{
			ID:         existingPr.ID,
			IssueID:    existingPr.Index,
			HeadRepoID: existingPr.HeadRepoID,
			BaseRepoID: existingPr.BaseRepoID,
			HeadBranch: existingPr.HeadBranch,
			BaseBranch: existingPr.BaseBranch,
		}
	}
	if err != nil && !issues_model.IsErrPullRequestNotExist(err) {
		return err
	}

	// Set new target branch
	oldBranch := pr.BaseBranch
	pr.BaseBranch = targetBranch

	// Refresh patch
	if err := TestPatch(pr); err != nil {
		return err
	}

	// Update target branch, PR diff and status
	// This is the same as checkAndUpdateStatus in check service, but also updates base_branch
	if pr.Status == issues_model.PullRequestStatusChecking {
		pr.Status = issues_model.PullRequestStatusMergeable
	}

	// Update Commit Divergence
	divergence, err := GetDiverging(ctx, pr)
	if err != nil {
		return err
	}
	pr.CommitsAhead = divergence.Ahead
	pr.CommitsBehind = divergence.Behind

	if err := pr.UpdateColsIfNotMerged(ctx, "merge_base", "status", "conflicted_files", "changed_protected_files", "base_branch", "commits_ahead", "commits_behind"); err != nil {
		return err
	}

	// Create comment
	options := &issues_model.CreateCommentOptions{
		Type:   issues_model.CommentTypeChangeTargetBranch,
		Doer:   doer,
		Repo:   pr.Issue.Repo,
		Issue:  pr.Issue,
		OldRef: oldBranch,
		NewRef: targetBranch,
	}
	if _, err = issues_model.CreateComment(ctx, options); err != nil {
		return fmt.Errorf("CreateChangeTargetBranchComment: %w", err)
	}

	return nil
}

func checkForInvalidation(ctx context.Context, requests issues_model.PullRequestList, repoID int64, doer *user_model.User, branch string) error {
	repo, err := repo_model.GetRepositoryByID(ctx, repoID)
	if err != nil {
		return fmt.Errorf("GetRepositoryByIDCtx: %w", err)
	}
	gitRepo, err := gitrepo.OpenRepository(ctx, repo)
	if err != nil {
		return fmt.Errorf("gitrepo.OpenRepository: %w", err)
	}
	go func() {
		// FIXME: graceful: We need to tell the manager we're doing something...
		err := InvalidateCodeComments(ctx, requests, doer, gitRepo, branch)
		if err != nil {
			log.Error("PullRequestList.InvalidateCodeComments: %v", err)
		}
		gitRepo.Close()
	}()
	return nil
}

// AddTestPullRequestTask adds new test tasks by given head/base repository and head/base branch,
// and generate new patch for testing as needed.
func AddTestPullRequestTask(doer *user_model.User, repoID int64, branch string, isSync bool, oldCommitID, newCommitID string) {
	log.Trace("AddTestPullRequestTask [head_repo_id: %d, head_branch: %s]: finding pull requests", repoID, branch)
	graceful.GetManager().RunWithShutdownContext(func(ctx context.Context) {
		// There is no sensible way to shut this down ":-("
		// If you don't let it run all the way then you will lose data
		// TODO: graceful: AddTestPullRequestTask needs to become a queue!

		// GetUnmergedPullRequestsByHeadInfo() only return open and unmerged PR.
		prs, err := issues_model.GetUnmergedPullRequestsByHeadInfo(ctx, repoID, branch)
		if err != nil {
			log.Error("Find pull requests [head_repo_id: %d, head_branch: %s]: %v", repoID, branch, err)
			return
		}

		for _, pr := range prs {
			log.Trace("Updating PR[%d]: composing new test task", pr.ID)
			if pr.Flow == issues_model.PullRequestFlowGithub {
				if err := PushToBaseRepo(ctx, pr); err != nil {
					log.Error("PushToBaseRepo: %v", err)
					continue
				}
			} else {
				continue
			}

			AddToTaskQueue(ctx, pr)
			comment, err := CreatePushPullComment(ctx, doer, pr, oldCommitID, newCommitID)
			if err == nil && comment != nil {
				notify_service.PullRequestPushCommits(ctx, doer, pr, comment)
			}
		}

		if isSync {
			requests := issues_model.PullRequestList(prs)
			if err = requests.LoadAttributes(ctx); err != nil {
				log.Error("PullRequestList.LoadAttributes: %v", err)
			}
			if invalidationErr := checkForInvalidation(ctx, requests, repoID, doer, branch); invalidationErr != nil {
				log.Error("checkForInvalidation: %v", invalidationErr)
			}
			if err == nil {
				for _, pr := range prs {
<<<<<<< HEAD
					objectFormat, _ := gitrepo.GetObjectFormatOfRepo(ctx, pr.BaseRepo)
=======
					objectFormat := git.ObjectFormatFromName(pr.BaseRepo.ObjectFormatName)
>>>>>>> b4d86912
					if newCommitID != "" && newCommitID != objectFormat.EmptyObjectID().String() {
						changed, err := checkIfPRContentChanged(ctx, pr, oldCommitID, newCommitID)
						if err != nil {
							log.Error("checkIfPRContentChanged: %v", err)
						}
						if changed {
							// Mark old reviews as stale if diff to mergebase has changed
							if err := issues_model.MarkReviewsAsStale(ctx, pr.IssueID); err != nil {
								log.Error("MarkReviewsAsStale: %v", err)
							}

							// dismiss all approval reviews if protected branch rule item enabled.
							pb, err := git_model.GetFirstMatchProtectedBranchRule(ctx, pr.BaseRepoID, pr.BaseBranch)
							if err != nil {
								log.Error("GetFirstMatchProtectedBranchRule: %v", err)
							}
							if pb != nil && pb.DismissStaleApprovals {
								if err := DismissApprovalReviews(ctx, doer, pr); err != nil {
									log.Error("DismissApprovalReviews: %v", err)
								}
							}
						}
						if err := issues_model.MarkReviewsAsNotStale(ctx, pr.IssueID, newCommitID); err != nil {
							log.Error("MarkReviewsAsNotStale: %v", err)
						}
						divergence, err := GetDiverging(ctx, pr)
						if err != nil {
							log.Error("GetDiverging: %v", err)
						} else {
							err = pr.UpdateCommitDivergence(ctx, divergence.Ahead, divergence.Behind)
							if err != nil {
								log.Error("UpdateCommitDivergence: %v", err)
							}
						}
					}

					notify_service.PullRequestSynchronized(ctx, doer, pr)
				}
			}
		}

		log.Trace("AddTestPullRequestTask [base_repo_id: %d, base_branch: %s]: finding pull requests", repoID, branch)
		prs, err = issues_model.GetUnmergedPullRequestsByBaseInfo(ctx, repoID, branch)
		if err != nil {
			log.Error("Find pull requests [base_repo_id: %d, base_branch: %s]: %v", repoID, branch, err)
			return
		}
		for _, pr := range prs {
			divergence, err := GetDiverging(ctx, pr)
			if err != nil {
				if git_model.IsErrBranchNotExist(err) && !gitrepo.IsBranchExist(ctx, pr.HeadRepo, pr.HeadBranch) {
					log.Warn("Cannot test PR %s/%d: head_branch %s no longer exists", pr.BaseRepo.Name, pr.IssueID, pr.HeadBranch)
				} else {
					log.Error("GetDiverging: %v", err)
				}
			} else {
				err = pr.UpdateCommitDivergence(ctx, divergence.Ahead, divergence.Behind)
				if err != nil {
					log.Error("UpdateCommitDivergence: %v", err)
				}
			}
			AddToTaskQueue(ctx, pr)
		}
	})
}

// checkIfPRContentChanged checks if diff to target branch has changed by push
// A commit can be considered to leave the PR untouched if the patch/diff with its merge base is unchanged
func checkIfPRContentChanged(ctx context.Context, pr *issues_model.PullRequest, oldCommitID, newCommitID string) (hasChanged bool, err error) {
	prCtx, cancel, err := createTemporaryRepoForPR(ctx, pr)
	if err != nil {
		log.Error("CreateTemporaryRepoForPR %-v: %v", pr, err)
		return false, err
	}
	defer cancel()

	tmpRepo, err := git.OpenRepository(ctx, prCtx.tmpBasePath)
	if err != nil {
		return false, fmt.Errorf("OpenRepository: %w", err)
	}
	defer tmpRepo.Close()

	// Find the merge-base
	_, base, err := tmpRepo.GetMergeBase("", "base", "tracking")
	if err != nil {
		return false, fmt.Errorf("GetMergeBase: %w", err)
	}

	cmd := git.NewCommand(ctx, "diff", "--name-only", "-z").AddDynamicArguments(newCommitID, oldCommitID, base)
	stdoutReader, stdoutWriter, err := os.Pipe()
	if err != nil {
		return false, fmt.Errorf("unable to open pipe for to run diff: %w", err)
	}

	stderr := new(bytes.Buffer)
	if err := cmd.Run(&git.RunOpts{
		Dir:    prCtx.tmpBasePath,
		Stdout: stdoutWriter,
		Stderr: stderr,
		PipelineFunc: func(ctx context.Context, cancel context.CancelFunc) error {
			_ = stdoutWriter.Close()
			defer func() {
				_ = stdoutReader.Close()
			}()
			return util.IsEmptyReader(stdoutReader)
		},
	}); err != nil {
		if err == util.ErrNotEmpty {
			return true, nil
		}
		err = git.ConcatenateError(err, stderr.String())

		log.Error("Unable to run diff on %s %s %s in tempRepo for PR[%d]%s/%s...%s/%s: Error: %v",
			newCommitID, oldCommitID, base,
			pr.ID, pr.BaseRepo.FullName(), pr.BaseBranch, pr.HeadRepo.FullName(), pr.HeadBranch,
			err)

		return false, fmt.Errorf("Unable to run git diff --name-only -z %s %s %s: %w", newCommitID, oldCommitID, base, err)
	}

	return false, nil
}

// PushToBaseRepo pushes commits from branches of head repository to
// corresponding branches of base repository.
// FIXME: Only push branches that are actually updates?
func PushToBaseRepo(ctx context.Context, pr *issues_model.PullRequest) (err error) {
	return pushToBaseRepoHelper(ctx, pr, "")
}

func pushToBaseRepoHelper(ctx context.Context, pr *issues_model.PullRequest, prefixHeadBranch string) (err error) {
	log.Trace("PushToBaseRepo[%d]: pushing commits to base repo '%s'", pr.BaseRepoID, pr.GetGitRefName())

	if err := pr.LoadHeadRepo(ctx); err != nil {
		log.Error("Unable to load head repository for PR[%d] Error: %v", pr.ID, err)
		return err
	}
	headRepoPath := pr.HeadRepo.RepoPath()

	if err := pr.LoadBaseRepo(ctx); err != nil {
		log.Error("Unable to load base repository for PR[%d] Error: %v", pr.ID, err)
		return err
	}
	baseRepoPath := pr.BaseRepo.RepoPath()

	if err = pr.LoadIssue(ctx); err != nil {
		return fmt.Errorf("unable to load issue %d for pr %d: %w", pr.IssueID, pr.ID, err)
	}
	if err = pr.Issue.LoadPoster(ctx); err != nil {
		return fmt.Errorf("unable to load poster %d for pr %d: %w", pr.Issue.PosterID, pr.ID, err)
	}

	gitRefName := pr.GetGitRefName()

	if err := git.Push(ctx, headRepoPath, git.PushOptions{
		Remote: baseRepoPath,
		Branch: prefixHeadBranch + pr.HeadBranch + ":" + gitRefName,
		Force:  true,
		// Use InternalPushingEnvironment here because we know that pre-receive and post-receive do not run on a refs/pulls/...
		Env: repo_module.InternalPushingEnvironment(pr.Issue.Poster, pr.BaseRepo),
	}); err != nil {
		if git.IsErrPushOutOfDate(err) {
			// This should not happen as we're using force!
			log.Error("Unable to push PR head for %s#%d (%-v:%s) due to ErrPushOfDate: %v", pr.BaseRepo.FullName(), pr.Index, pr.BaseRepo, gitRefName, err)
			return err
		} else if git.IsErrPushRejected(err) {
			rejectErr := err.(*git.ErrPushRejected)
			log.Info("Unable to push PR head for %s#%d (%-v:%s) due to rejection:\nStdout: %s\nStderr: %s\nError: %v", pr.BaseRepo.FullName(), pr.Index, pr.BaseRepo, gitRefName, rejectErr.StdOut, rejectErr.StdErr, rejectErr.Err)
			return err
		} else if git.IsErrMoreThanOne(err) {
			if prefixHeadBranch != "" {
				log.Info("Can't push with %s%s", prefixHeadBranch, pr.HeadBranch)
				return err
			}
			log.Info("Retrying to push with %s%s", git.BranchPrefix, pr.HeadBranch)
			err = pushToBaseRepoHelper(ctx, pr, git.BranchPrefix)
			return err
		}
		log.Error("Unable to push PR head for %s#%d (%-v:%s) due to Error: %v", pr.BaseRepo.FullName(), pr.Index, pr.BaseRepo, gitRefName, err)
		return fmt.Errorf("Push: %s:%s %s:%s %w", pr.HeadRepo.FullName(), pr.HeadBranch, pr.BaseRepo.FullName(), gitRefName, err)
	}

	return nil
}

// UpdatePullsRefs update all the PRs head file pointers like /refs/pull/1/head so that it will be dependent by other operations
func UpdatePullsRefs(ctx context.Context, repo *repo_model.Repository, update *repo_module.PushUpdateOptions) {
	branch := update.RefFullName.BranchName()
	// GetUnmergedPullRequestsByHeadInfo() only return open and unmerged PR.
	prs, err := issues_model.GetUnmergedPullRequestsByHeadInfo(ctx, repo.ID, branch)
	if err != nil {
		log.Error("Find pull requests [head_repo_id: %d, head_branch: %s]: %v", repo.ID, branch, err)
	} else {
		for _, pr := range prs {
			log.Trace("Updating PR[%d]: composing new test task", pr.ID)
			if pr.Flow == issues_model.PullRequestFlowGithub {
				if err := PushToBaseRepo(ctx, pr); err != nil {
					log.Error("PushToBaseRepo: %v", err)
				}
			}
		}
	}
}

// UpdateRef update refs/pull/id/head directly for agit flow pull request
func UpdateRef(ctx context.Context, pr *issues_model.PullRequest) (err error) {
	log.Trace("UpdateRef[%d]: upgate pull request ref in base repo '%s'", pr.ID, pr.GetGitRefName())
	if err := pr.LoadBaseRepo(ctx); err != nil {
		log.Error("Unable to load base repository for PR[%d] Error: %v", pr.ID, err)
		return err
	}

	_, _, err = git.NewCommand(ctx, "update-ref").AddDynamicArguments(pr.GetGitRefName(), pr.HeadCommitID).RunStdString(&git.RunOpts{Dir: pr.BaseRepo.RepoPath()})
	if err != nil {
		log.Error("Unable to update ref in base repository for PR[%d] Error: %v", pr.ID, err)
	}

	return err
}

type errlist []error

func (errs errlist) Error() string {
	if len(errs) > 0 {
		var buf strings.Builder
		for i, err := range errs {
			if i > 0 {
				buf.WriteString(", ")
			}
			buf.WriteString(err.Error())
		}
		return buf.String()
	}
	return ""
}

// RetargetChildrenOnMerge retarget children pull requests on merge if possible
func RetargetChildrenOnMerge(ctx context.Context, doer *user_model.User, pr *issues_model.PullRequest) error {
	if setting.Repository.PullRequest.RetargetChildrenOnMerge && pr.BaseRepoID == pr.HeadRepoID {
		return RetargetBranchPulls(ctx, doer, pr.HeadRepoID, pr.HeadBranch, pr.BaseBranch)
	}
	return nil
}

// RetargetBranchPulls change target branch for all pull requests whose base branch is the branch
// Both branch and targetBranch must be in the same repo (for security reasons)
func RetargetBranchPulls(ctx context.Context, doer *user_model.User, repoID int64, branch, targetBranch string) error {
	prs, err := issues_model.GetUnmergedPullRequestsByBaseInfo(ctx, repoID, branch)
	if err != nil {
		return err
	}

	if err := issues_model.PullRequestList(prs).LoadAttributes(ctx); err != nil {
		return err
	}

	var errs errlist
	for _, pr := range prs {
		if err = pr.Issue.LoadRepo(ctx); err != nil {
			errs = append(errs, err)
		} else if err = ChangeTargetBranch(ctx, pr, doer, targetBranch); err != nil &&
			!issues_model.IsErrIssueIsClosed(err) && !models.IsErrPullRequestHasMerged(err) &&
			!issues_model.IsErrPullRequestAlreadyExists(err) {
			errs = append(errs, err)
		}
	}

	if len(errs) > 0 {
		return errs
	}
	return nil
}

// CloseBranchPulls close all the pull requests who's head branch is the branch
func CloseBranchPulls(ctx context.Context, doer *user_model.User, repoID int64, branch string) error {
	prs, err := issues_model.GetUnmergedPullRequestsByHeadInfo(ctx, repoID, branch)
	if err != nil {
		return err
	}

	prs2, err := issues_model.GetUnmergedPullRequestsByBaseInfo(ctx, repoID, branch)
	if err != nil {
		return err
	}

	prs = append(prs, prs2...)
	if err := issues_model.PullRequestList(prs).LoadAttributes(ctx); err != nil {
		return err
	}

	var errs errlist
	for _, pr := range prs {
		if err = issue_service.ChangeStatus(ctx, pr.Issue, doer, "", true); err != nil && !issues_model.IsErrPullWasClosed(err) && !issues_model.IsErrDependenciesLeft(err) {
			errs = append(errs, err)
		}
	}
	if len(errs) > 0 {
		return errs
	}
	return nil
}

// CloseRepoBranchesPulls close all pull requests which head branches are in the given repository, but only whose base repo is not in the given repository
func CloseRepoBranchesPulls(ctx context.Context, doer *user_model.User, repo *repo_model.Repository) error {
	branches, _, err := gitrepo.GetBranchesByPath(ctx, repo, 0, 0)
	if err != nil {
		return err
	}

	var errs errlist
	for _, branch := range branches {
		prs, err := issues_model.GetUnmergedPullRequestsByHeadInfo(ctx, repo.ID, branch.Name)
		if err != nil {
			return err
		}

		if err = issues_model.PullRequestList(prs).LoadAttributes(ctx); err != nil {
			return err
		}

		for _, pr := range prs {
			// If the base repository for this pr is this repository there is no need to close it
			// as it is going to be deleted anyway
			if pr.BaseRepoID == repo.ID {
				continue
			}
			if err = issue_service.ChangeStatus(ctx, pr.Issue, doer, "", true); err != nil && !issues_model.IsErrPullWasClosed(err) {
				errs = append(errs, err)
			}
		}
	}

	if len(errs) > 0 {
		return errs
	}
	return nil
}

var commitMessageTrailersPattern = regexp.MustCompile(`(?:^|\n\n)(?:[\w-]+[ \t]*:[^\n]+\n*(?:[ \t]+[^\n]+\n*)*)+$`)

// GetSquashMergeCommitMessages returns the commit messages between head and merge base (if there is one)
func GetSquashMergeCommitMessages(ctx context.Context, pr *issues_model.PullRequest) string {
	if err := pr.LoadIssue(ctx); err != nil {
		log.Error("Cannot load issue %d for PR id %d: Error: %v", pr.IssueID, pr.ID, err)
		return ""
	}

	if err := pr.Issue.LoadPoster(ctx); err != nil {
		log.Error("Cannot load poster %d for pr id %d, index %d Error: %v", pr.Issue.PosterID, pr.ID, pr.Index, err)
		return ""
	}

	if pr.HeadRepo == nil {
		var err error
		pr.HeadRepo, err = repo_model.GetRepositoryByID(ctx, pr.HeadRepoID)
		if err != nil {
			log.Error("GetRepositoryByIdCtx[%d]: %v", pr.HeadRepoID, err)
			return ""
		}
	}

	gitRepo, closer, err := gitrepo.RepositoryFromContextOrOpen(ctx, pr.HeadRepo)
	if err != nil {
		log.Error("Unable to open head repository: Error: %v", err)
		return ""
	}
	defer closer.Close()

	var headCommit *git.Commit
	if pr.Flow == issues_model.PullRequestFlowGithub {
		headCommit, err = gitRepo.GetBranchCommit(pr.HeadBranch)
	} else {
		pr.HeadCommitID, err = gitRepo.GetRefCommitID(pr.GetGitRefName())
		if err != nil {
			log.Error("Unable to get head commit: %s Error: %v", pr.GetGitRefName(), err)
			return ""
		}
		headCommit, err = gitRepo.GetCommit(pr.HeadCommitID)
	}
	if err != nil {
		log.Error("Unable to get head commit: %s Error: %v", pr.HeadBranch, err)
		return ""
	}

	mergeBase, err := gitRepo.GetCommit(pr.MergeBase)
	if err != nil {
		log.Error("Unable to get merge base commit: %s Error: %v", pr.MergeBase, err)
		return ""
	}

	limit := setting.Repository.PullRequest.DefaultMergeMessageCommitsLimit

	commits, err := gitRepo.CommitsBetweenLimit(headCommit, mergeBase, limit, 0)
	if err != nil {
		log.Error("Unable to get commits between: %s %s Error: %v", pr.HeadBranch, pr.MergeBase, err)
		return ""
	}

	posterSig := pr.Issue.Poster.NewGitSig().String()

	uniqueAuthors := make(container.Set[string])
	authors := make([]string, 0, len(commits))
	stringBuilder := strings.Builder{}

	if !setting.Repository.PullRequest.PopulateSquashCommentWithCommitMessages {
		message := strings.TrimSpace(pr.Issue.Content)
		stringBuilder.WriteString(message)
		if stringBuilder.Len() > 0 {
			stringBuilder.WriteRune('\n')
			if !commitMessageTrailersPattern.MatchString(message) {
				stringBuilder.WriteRune('\n')
			}
		}
	}

	// commits list is in reverse chronological order
	first := true
	for i := len(commits) - 1; i >= 0; i-- {
		commit := commits[i]

		if setting.Repository.PullRequest.PopulateSquashCommentWithCommitMessages {
			maxSize := setting.Repository.PullRequest.DefaultMergeMessageSize
			if maxSize < 0 || stringBuilder.Len() < maxSize {
				var toWrite []byte
				if first {
					first = false
					toWrite = []byte(strings.TrimPrefix(commit.CommitMessage, pr.Issue.Title))
				} else {
					toWrite = []byte(commit.CommitMessage)
				}

				if len(toWrite) > maxSize-stringBuilder.Len() && maxSize > -1 {
					toWrite = append(toWrite[:maxSize-stringBuilder.Len()], "..."...)
				}
				if _, err := stringBuilder.Write(toWrite); err != nil {
					log.Error("Unable to write commit message Error: %v", err)
					return ""
				}

				if _, err := stringBuilder.WriteRune('\n'); err != nil {
					log.Error("Unable to write commit message Error: %v", err)
					return ""
				}
			}
		}

		authorString := commit.Author.String()
		if uniqueAuthors.Add(authorString) && authorString != posterSig {
			// Compare use account as well to avoid adding the same author multiple times
			// times when email addresses are private or multiple emails are used.
			commitUser, _ := user_model.GetUserByEmail(ctx, commit.Author.Email)
			if commitUser == nil || commitUser.ID != pr.Issue.Poster.ID {
				authors = append(authors, authorString)
			}
		}
	}

	// Consider collecting the remaining authors
	if limit >= 0 && setting.Repository.PullRequest.DefaultMergeMessageAllAuthors {
		skip := limit
		limit = 30
		for {
			commits, err := gitRepo.CommitsBetweenLimit(headCommit, mergeBase, limit, skip)
			if err != nil {
				log.Error("Unable to get commits between: %s %s Error: %v", pr.HeadBranch, pr.MergeBase, err)
				return ""

			}
			if len(commits) == 0 {
				break
			}
			for _, commit := range commits {
				authorString := commit.Author.String()
				if uniqueAuthors.Add(authorString) && authorString != posterSig {
					commitUser, _ := user_model.GetUserByEmail(ctx, commit.Author.Email)
					if commitUser == nil || commitUser.ID != pr.Issue.Poster.ID {
						authors = append(authors, authorString)
					}
				}
			}
			skip += limit
		}
	}

	for _, author := range authors {
		if _, err := stringBuilder.WriteString("Co-authored-by: "); err != nil {
			log.Error("Unable to write to string builder Error: %v", err)
			return ""
		}
		if _, err := stringBuilder.WriteString(author); err != nil {
			log.Error("Unable to write to string builder Error: %v", err)
			return ""
		}
		if _, err := stringBuilder.WriteRune('\n'); err != nil {
			log.Error("Unable to write to string builder Error: %v", err)
			return ""
		}
	}

	return stringBuilder.String()
}

// GetIssuesLastCommitStatus returns a map of issue ID to the most recent commit's latest status
func GetIssuesLastCommitStatus(ctx context.Context, issues issues_model.IssueList) (map[int64]*git_model.CommitStatus, error) {
	_, lastStatus, err := GetIssuesAllCommitStatus(ctx, issues)
	return lastStatus, err
}

// GetIssuesAllCommitStatus returns a map of issue ID to a list of all statuses for the most recent commit as well as a map of issue ID to only the commit's latest status
func GetIssuesAllCommitStatus(ctx context.Context, issues issues_model.IssueList) (map[int64][]*git_model.CommitStatus, map[int64]*git_model.CommitStatus, error) {
	if err := issues.LoadPullRequests(ctx); err != nil {
		return nil, nil, err
	}
	if _, err := issues.LoadRepositories(ctx); err != nil {
		return nil, nil, err
	}

	var (
		gitRepos = make(map[int64]*git.Repository)
		res      = make(map[int64][]*git_model.CommitStatus)
		lastRes  = make(map[int64]*git_model.CommitStatus)
		err      error
	)
	defer func() {
		for _, gitRepo := range gitRepos {
			gitRepo.Close()
		}
	}()

	for _, issue := range issues {
		if !issue.IsPull {
			continue
		}
		gitRepo, ok := gitRepos[issue.RepoID]
		if !ok {
			gitRepo, err = gitrepo.OpenRepository(ctx, issue.Repo)
			if err != nil {
				log.Error("Cannot open git repository %-v for issue #%d[%d]. Error: %v", issue.Repo, issue.Index, issue.ID, err)
				continue
			}
			gitRepos[issue.RepoID] = gitRepo
		}

		statuses, lastStatus, err := getAllCommitStatus(ctx, gitRepo, issue.PullRequest)
		if err != nil {
			log.Error("getAllCommitStatus: cant get commit statuses of pull [%d]: %v", issue.PullRequest.ID, err)
			continue
		}
		res[issue.PullRequest.ID] = statuses
		lastRes[issue.PullRequest.ID] = lastStatus
	}
	return res, lastRes, nil
}

// getAllCommitStatus get pr's commit statuses.
func getAllCommitStatus(ctx context.Context, gitRepo *git.Repository, pr *issues_model.PullRequest) (statuses []*git_model.CommitStatus, lastStatus *git_model.CommitStatus, err error) {
	sha, shaErr := gitRepo.GetRefCommitID(pr.GetGitRefName())
	if shaErr != nil {
		return nil, nil, shaErr
	}

	statuses, _, err = git_model.GetLatestCommitStatus(ctx, pr.BaseRepo.ID, sha, db.ListOptionsAll)
	lastStatus = git_model.CalcCommitStatus(statuses)
	return statuses, lastStatus, err
}

// IsHeadEqualWithBranch returns if the commits of branchName are available in pull request head
func IsHeadEqualWithBranch(ctx context.Context, pr *issues_model.PullRequest, branchName string) (bool, error) {
	var err error
	if err = pr.LoadBaseRepo(ctx); err != nil {
		return false, err
	}
	baseGitRepo, closer, err := gitrepo.RepositoryFromContextOrOpen(ctx, pr.BaseRepo)
	if err != nil {
		return false, err
	}
	defer closer.Close()

	baseCommit, err := baseGitRepo.GetBranchCommit(branchName)
	if err != nil {
		return false, err
	}

	if err = pr.LoadHeadRepo(ctx); err != nil {
		return false, err
	}
	var headGitRepo *git.Repository
	if pr.HeadRepoID == pr.BaseRepoID {
		headGitRepo = baseGitRepo
	} else {
		var closer io.Closer

		headGitRepo, closer, err = gitrepo.RepositoryFromContextOrOpen(ctx, pr.HeadRepo)
		if err != nil {
			return false, err
		}
		defer closer.Close()
	}

	var headCommit *git.Commit
	if pr.Flow == issues_model.PullRequestFlowGithub {
		headCommit, err = headGitRepo.GetBranchCommit(pr.HeadBranch)
		if err != nil {
			return false, err
		}
	} else {
		pr.HeadCommitID, err = baseGitRepo.GetRefCommitID(pr.GetGitRefName())
		if err != nil {
			return false, err
		}
		if headCommit, err = baseGitRepo.GetCommit(pr.HeadCommitID); err != nil {
			return false, err
		}
	}
	return baseCommit.HasPreviousCommit(headCommit.ID)
}

type CommitInfo struct {
	Summary               string `json:"summary"`
	CommitterOrAuthorName string `json:"committer_or_author_name"`
	ID                    string `json:"id"`
	ShortSha              string `json:"short_sha"`
	Time                  string `json:"time"`
}

// GetPullCommits returns all commits on given pull request and the last review commit sha
func GetPullCommits(ctx *gitea_context.Context, issue *issues_model.Issue) ([]CommitInfo, string, error) {
	pull := issue.PullRequest

	baseGitRepo := ctx.Repo.GitRepo

	if err := pull.LoadBaseRepo(ctx); err != nil {
		return nil, "", err
	}
	baseBranch := pull.BaseBranch
	if pull.HasMerged {
		baseBranch = pull.MergeBase
	}
	prInfo, err := baseGitRepo.GetCompareInfo(pull.BaseRepo.RepoPath(), baseBranch, pull.GetGitRefName(), true, false)
	if err != nil {
		return nil, "", err
	}

	commits := make([]CommitInfo, 0, len(prInfo.Commits))

	for _, commit := range prInfo.Commits {
		var committerOrAuthorName string
		var commitTime time.Time
		if commit.Author != nil {
			committerOrAuthorName = commit.Author.Name
			commitTime = commit.Author.When
		} else {
			committerOrAuthorName = commit.Committer.Name
			commitTime = commit.Committer.When
		}

		commits = append(commits, CommitInfo{
			Summary:               commit.Summary(),
			CommitterOrAuthorName: committerOrAuthorName,
			ID:                    commit.ID.String(),
			ShortSha:              base.ShortSha(commit.ID.String()),
			Time:                  commitTime.Format(time.RFC3339),
		})
	}

	var lastReviewCommitID string
	if ctx.IsSigned {
		// get last review of current user and store information in context (if available)
		lastreview, err := issues_model.FindLatestReviews(ctx, issues_model.FindReviewOptions{
			IssueID:    issue.ID,
			ReviewerID: ctx.Doer.ID,
			Type:       issues_model.ReviewTypeUnknown,
		})

		if err != nil && !issues_model.IsErrReviewNotExist(err) {
			return nil, "", err
		}
		if len(lastreview) > 0 {
			lastReviewCommitID = lastreview[0].CommitID
		}
	}

	return commits, lastReviewCommitID, nil
}<|MERGE_RESOLUTION|>--- conflicted
+++ resolved
@@ -340,11 +340,7 @@
 			}
 			if err == nil {
 				for _, pr := range prs {
-<<<<<<< HEAD
-					objectFormat, _ := gitrepo.GetObjectFormatOfRepo(ctx, pr.BaseRepo)
-=======
 					objectFormat := git.ObjectFormatFromName(pr.BaseRepo.ObjectFormatName)
->>>>>>> b4d86912
 					if newCommitID != "" && newCommitID != objectFormat.EmptyObjectID().String() {
 						changed, err := checkIfPRContentChanged(ctx, pr, oldCommitID, newCommitID)
 						if err != nil {
