// Copyright 2019 The Gitea Authors. All rights reserved.
// Use of this source code is governed by a MIT-style
// license that can be found in the LICENSE file.

package pull

import (
	"bufio"
	"bytes"
	"context"
	"fmt"
	"regexp"
	"strings"
	"time"

	"code.gitea.io/gitea/models"
	"code.gitea.io/gitea/models/db"
	"code.gitea.io/gitea/modules/git"
	"code.gitea.io/gitea/modules/graceful"
	"code.gitea.io/gitea/modules/json"
	"code.gitea.io/gitea/modules/log"
	"code.gitea.io/gitea/modules/notification"
	"code.gitea.io/gitea/modules/setting"
	issue_service "code.gitea.io/gitea/services/issue"
)

// NewPullRequest creates new pull request with labels for repository.
func NewPullRequest(repo *models.Repository, pull *models.Issue, labelIDs []int64, uuids []string, pr *models.PullRequest, assigneeIDs []int64) error {
	if err := TestPatch(pr); err != nil {
		return err
	}

	divergence, err := GetDiverging(pr)
	if err != nil {
		return err
	}
	pr.CommitsAhead = divergence.Ahead
	pr.CommitsBehind = divergence.Behind

	if err := models.NewPullRequest(repo, pull, labelIDs, uuids, pr); err != nil {
		return err
	}

	for _, assigneeID := range assigneeIDs {
		if err := issue_service.AddAssigneeIfNotAssigned(pull, pull.Poster, assigneeID); err != nil {
			return err
		}
	}

	pr.Issue = pull
	pull.PullRequest = pr

	if pr.Flow == models.PullRequestFlowGithub {
		err = PushToBaseRepo(pr)
	} else {
		err = UpdateRef(pr)
	}
	if err != nil {
		return err
	}

	mentions, err := pull.FindAndUpdateIssueMentions(db.DefaultContext, pull.Poster, pull.Content)
	if err != nil {
		return err
	}

	notification.NotifyNewPullRequest(pr, mentions)
	if len(pull.Labels) > 0 {
		notification.NotifyIssueChangeLabels(pull.Poster, pull, pull.Labels, nil)
	}
	if pull.Milestone != nil {
		notification.NotifyIssueChangeMilestone(pull.Poster, pull, 0)
	}

	// add first push codes comment
	baseGitRepo, err := git.OpenRepository(pr.BaseRepo.RepoPath())
	if err != nil {
		return err
	}
	defer baseGitRepo.Close()

	compareInfo, err := baseGitRepo.GetCompareInfo(pr.BaseRepo.RepoPath(),
<<<<<<< HEAD
		git.BranchPrefix+pr.BaseBranch, pr.GetGitRefName(), false)
=======
		git.BranchPrefix+pr.BaseBranch, pr.GetGitRefName(), true)
>>>>>>> 868e937a
	if err != nil {
		return err
	}

	if len(compareInfo.Commits) > 0 {
		data := models.PushActionContent{IsForcePush: false}
		data.CommitIDs = make([]string, 0, len(compareInfo.Commits))
		for i := len(compareInfo.Commits) - 1; i >= 0; i-- {
			data.CommitIDs = append(data.CommitIDs, compareInfo.Commits[i].ID.String())
		}

		dataJSON, err := json.Marshal(data)
		if err != nil {
			return err
		}

		ops := &models.CreateCommentOptions{
			Type:        models.CommentTypePullPush,
			Doer:        pull.Poster,
			Repo:        repo,
			Issue:       pr.Issue,
			IsForcePush: false,
			Content:     string(dataJSON),
		}

		_, _ = models.CreateComment(ops)
	}

	return nil
}

// ChangeTargetBranch changes the target branch of this pull request, as the given user.
func ChangeTargetBranch(pr *models.PullRequest, doer *models.User, targetBranch string) (err error) {
	// Current target branch is already the same
	if pr.BaseBranch == targetBranch {
		return nil
	}

	if pr.Issue.IsClosed {
		return models.ErrIssueIsClosed{
			ID:     pr.Issue.ID,
			RepoID: pr.Issue.RepoID,
			Index:  pr.Issue.Index,
		}
	}

	if pr.HasMerged {
		return models.ErrPullRequestHasMerged{
			ID:         pr.ID,
			IssueID:    pr.Index,
			HeadRepoID: pr.HeadRepoID,
			BaseRepoID: pr.BaseRepoID,
			HeadBranch: pr.HeadBranch,
			BaseBranch: pr.BaseBranch,
		}
	}

	// Check if branches are equal
	branchesEqual, err := IsHeadEqualWithBranch(pr, targetBranch)
	if err != nil {
		return err
	}
	if branchesEqual {
		return models.ErrBranchesEqual{
			HeadBranchName: pr.HeadBranch,
			BaseBranchName: targetBranch,
		}
	}

	// Check if pull request for the new target branch already exists
	existingPr, err := models.GetUnmergedPullRequest(pr.HeadRepoID, pr.BaseRepoID, pr.HeadBranch, targetBranch, models.PullRequestFlowGithub)
	if existingPr != nil {
		return models.ErrPullRequestAlreadyExists{
			ID:         existingPr.ID,
			IssueID:    existingPr.Index,
			HeadRepoID: existingPr.HeadRepoID,
			BaseRepoID: existingPr.BaseRepoID,
			HeadBranch: existingPr.HeadBranch,
			BaseBranch: existingPr.BaseBranch,
		}
	}
	if err != nil && !models.IsErrPullRequestNotExist(err) {
		return err
	}

	// Set new target branch
	oldBranch := pr.BaseBranch
	pr.BaseBranch = targetBranch

	// Refresh patch
	if err := TestPatch(pr); err != nil {
		return err
	}

	// Update target branch, PR diff and status
	// This is the same as checkAndUpdateStatus in check service, but also updates base_branch
	if pr.Status == models.PullRequestStatusChecking {
		pr.Status = models.PullRequestStatusMergeable
	}

	// Update Commit Divergence
	divergence, err := GetDiverging(pr)
	if err != nil {
		return err
	}
	pr.CommitsAhead = divergence.Ahead
	pr.CommitsBehind = divergence.Behind

	if err := pr.UpdateColsIfNotMerged("merge_base", "status", "conflicted_files", "changed_protected_files", "base_branch", "commits_ahead", "commits_behind"); err != nil {
		return err
	}

	// Create comment
	options := &models.CreateCommentOptions{
		Type:   models.CommentTypeChangeTargetBranch,
		Doer:   doer,
		Repo:   pr.Issue.Repo,
		Issue:  pr.Issue,
		OldRef: oldBranch,
		NewRef: targetBranch,
	}
	if _, err = models.CreateComment(options); err != nil {
		return fmt.Errorf("CreateChangeTargetBranchComment: %v", err)
	}

	return nil
}

func checkForInvalidation(requests models.PullRequestList, repoID int64, doer *models.User, branch string) error {
	repo, err := models.GetRepositoryByID(repoID)
	if err != nil {
		return fmt.Errorf("GetRepositoryByID: %v", err)
	}
	gitRepo, err := git.OpenRepository(repo.RepoPath())
	if err != nil {
		return fmt.Errorf("git.OpenRepository: %v", err)
	}
	go func() {
		// FIXME: graceful: We need to tell the manager we're doing something...
		err := requests.InvalidateCodeComments(doer, gitRepo, branch)
		if err != nil {
			log.Error("PullRequestList.InvalidateCodeComments: %v", err)
		}
		gitRepo.Close()
	}()
	return nil
}

// AddTestPullRequestTask adds new test tasks by given head/base repository and head/base branch,
// and generate new patch for testing as needed.
func AddTestPullRequestTask(doer *models.User, repoID int64, branch string, isSync bool, oldCommitID, newCommitID string) {
	log.Trace("AddTestPullRequestTask [head_repo_id: %d, head_branch: %s]: finding pull requests", repoID, branch)
	graceful.GetManager().RunWithShutdownContext(func(ctx context.Context) {
		// There is no sensible way to shut this down ":-("
		// If you don't let it run all the way then you will lose data
		// FIXME: graceful: AddTestPullRequestTask needs to become a queue!

		prs, err := models.GetUnmergedPullRequestsByHeadInfo(repoID, branch)
		if err != nil {
			log.Error("Find pull requests [head_repo_id: %d, head_branch: %s]: %v", repoID, branch, err)
			return
		}

		if isSync {
			requests := models.PullRequestList(prs)
			if err = requests.LoadAttributes(); err != nil {
				log.Error("PullRequestList.LoadAttributes: %v", err)
			}
			if invalidationErr := checkForInvalidation(requests, repoID, doer, branch); invalidationErr != nil {
				log.Error("checkForInvalidation: %v", invalidationErr)
			}
			if err == nil {
				for _, pr := range prs {
					if newCommitID != "" && newCommitID != git.EmptySHA {
						changed, err := checkIfPRContentChanged(pr, oldCommitID, newCommitID)
						if err != nil {
							log.Error("checkIfPRContentChanged: %v", err)
						}
						if changed {
							// Mark old reviews as stale if diff to mergebase has changed
							if err := models.MarkReviewsAsStale(pr.IssueID); err != nil {
								log.Error("MarkReviewsAsStale: %v", err)
							}
						}
						if err := models.MarkReviewsAsNotStale(pr.IssueID, newCommitID); err != nil {
							log.Error("MarkReviewsAsNotStale: %v", err)
						}
						divergence, err := GetDiverging(pr)
						if err != nil {
							log.Error("GetDiverging: %v", err)
						} else {
							err = pr.UpdateCommitDivergence(divergence.Ahead, divergence.Behind)
							if err != nil {
								log.Error("UpdateCommitDivergence: %v", err)
							}
						}
					}

					pr.Issue.PullRequest = pr
					notification.NotifyPullRequestSynchronized(doer, pr)
				}
			}
		}

		for _, pr := range prs {
			log.Trace("Updating PR[%d]: composing new test task", pr.ID)
			if pr.Flow == models.PullRequestFlowGithub {
				if err := PushToBaseRepo(pr); err != nil {
					log.Error("PushToBaseRepo: %v", err)
					continue
				}
			} else {
				continue
			}

			AddToTaskQueue(pr)
			comment, err := models.CreatePushPullComment(doer, pr, oldCommitID, newCommitID)
			if err == nil && comment != nil {
				notification.NotifyPullRequestPushCommits(doer, pr, comment)
			}
		}

		log.Trace("AddTestPullRequestTask [base_repo_id: %d, base_branch: %s]: finding pull requests", repoID, branch)
		prs, err = models.GetUnmergedPullRequestsByBaseInfo(repoID, branch)
		if err != nil {
			log.Error("Find pull requests [base_repo_id: %d, base_branch: %s]: %v", repoID, branch, err)
			return
		}
		for _, pr := range prs {
			divergence, err := GetDiverging(pr)
			if err != nil {
				if models.IsErrBranchDoesNotExist(err) && !git.IsBranchExist(pr.HeadRepo.RepoPath(), pr.HeadBranch) {
					log.Warn("Cannot test PR %s/%d: head_branch %s no longer exists", pr.BaseRepo.Name, pr.IssueID, pr.HeadBranch)
				} else {
					log.Error("GetDiverging: %v", err)
				}
			} else {
				err = pr.UpdateCommitDivergence(divergence.Ahead, divergence.Behind)
				if err != nil {
					log.Error("UpdateCommitDivergence: %v", err)
				}
			}
			AddToTaskQueue(pr)
		}
	})
}

// checkIfPRContentChanged checks if diff to target branch has changed by push
// A commit can be considered to leave the PR untouched if the patch/diff with its merge base is unchanged
func checkIfPRContentChanged(pr *models.PullRequest, oldCommitID, newCommitID string) (hasChanged bool, err error) {
	if err = pr.LoadHeadRepo(); err != nil {
		return false, fmt.Errorf("LoadHeadRepo: %v", err)
	} else if pr.HeadRepo == nil {
		// corrupt data assumed changed
		return true, nil
	}

	if err = pr.LoadBaseRepo(); err != nil {
		return false, fmt.Errorf("LoadBaseRepo: %v", err)
	}

	headGitRepo, err := git.OpenRepository(pr.HeadRepo.RepoPath())
	if err != nil {
		return false, fmt.Errorf("OpenRepository: %v", err)
	}
	defer headGitRepo.Close()

	// Add a temporary remote.
	tmpRemote := "checkIfPRContentChanged-" + fmt.Sprint(time.Now().UnixNano())
	if err = headGitRepo.AddRemote(tmpRemote, pr.BaseRepo.RepoPath(), true); err != nil {
		return false, fmt.Errorf("AddRemote: %s/%s-%s: %v", pr.HeadRepo.OwnerName, pr.HeadRepo.Name, tmpRemote, err)
	}
	defer func() {
		if err := headGitRepo.RemoveRemote(tmpRemote); err != nil {
			log.Error("checkIfPRContentChanged: RemoveRemote: %s/%s-%s: %v", pr.HeadRepo.OwnerName, pr.HeadRepo.Name, tmpRemote, err)
		}
	}()
	// To synchronize repo and get a base ref
	_, base, err := headGitRepo.GetMergeBase(tmpRemote, pr.BaseBranch, pr.HeadBranch)
	if err != nil {
		return false, fmt.Errorf("GetMergeBase: %v", err)
	}

	diffBefore := &bytes.Buffer{}
	diffAfter := &bytes.Buffer{}
	if err := headGitRepo.GetDiffFromMergeBase(base, oldCommitID, diffBefore); err != nil {
		// If old commit not found, assume changed.
		log.Debug("GetDiffFromMergeBase: %v", err)
		return true, nil
	}
	if err := headGitRepo.GetDiffFromMergeBase(base, newCommitID, diffAfter); err != nil {
		// New commit should be found
		return false, fmt.Errorf("GetDiffFromMergeBase: %v", err)
	}

	diffBeforeLines := bufio.NewScanner(diffBefore)
	diffAfterLines := bufio.NewScanner(diffAfter)

	for diffBeforeLines.Scan() && diffAfterLines.Scan() {
		if strings.HasPrefix(diffBeforeLines.Text(), "index") && strings.HasPrefix(diffAfterLines.Text(), "index") {
			// file hashes can change without the diff changing
			continue
		} else if strings.HasPrefix(diffBeforeLines.Text(), "@@") && strings.HasPrefix(diffAfterLines.Text(), "@@") {
			// the location of the difference may change
			continue
		} else if !bytes.Equal(diffBeforeLines.Bytes(), diffAfterLines.Bytes()) {
			return true, nil
		}
	}

	if diffBeforeLines.Scan() || diffAfterLines.Scan() {
		// Diffs not of equal length
		return true, nil
	}

	return false, nil
}

// PushToBaseRepo pushes commits from branches of head repository to
// corresponding branches of base repository.
// FIXME: Only push branches that are actually updates?
func PushToBaseRepo(pr *models.PullRequest) (err error) {
	return pushToBaseRepoHelper(pr, "")
}

func pushToBaseRepoHelper(pr *models.PullRequest, prefixHeadBranch string) (err error) {
	log.Trace("PushToBaseRepo[%d]: pushing commits to base repo '%s'", pr.BaseRepoID, pr.GetGitRefName())

	if err := pr.LoadHeadRepo(); err != nil {
		log.Error("Unable to load head repository for PR[%d] Error: %v", pr.ID, err)
		return err
	}
	headRepoPath := pr.HeadRepo.RepoPath()

	if err := pr.LoadBaseRepo(); err != nil {
		log.Error("Unable to load base repository for PR[%d] Error: %v", pr.ID, err)
		return err
	}
	baseRepoPath := pr.BaseRepo.RepoPath()

	if err = pr.LoadIssue(); err != nil {
		return fmt.Errorf("unable to load issue %d for pr %d: %v", pr.IssueID, pr.ID, err)
	}
	if err = pr.Issue.LoadPoster(); err != nil {
		return fmt.Errorf("unable to load poster %d for pr %d: %v", pr.Issue.PosterID, pr.ID, err)
	}

	gitRefName := pr.GetGitRefName()

	if err := git.Push(headRepoPath, git.PushOptions{
		Remote: baseRepoPath,
		Branch: prefixHeadBranch + pr.HeadBranch + ":" + gitRefName,
		Force:  true,
		// Use InternalPushingEnvironment here because we know that pre-receive and post-receive do not run on a refs/pulls/...
		Env: models.InternalPushingEnvironment(pr.Issue.Poster, pr.BaseRepo),
	}); err != nil {
		if git.IsErrPushOutOfDate(err) {
			// This should not happen as we're using force!
			log.Error("Unable to push PR head for %s#%d (%-v:%s) due to ErrPushOfDate: %v", pr.BaseRepo.FullName(), pr.Index, pr.BaseRepo, gitRefName, err)
			return err
		} else if git.IsErrPushRejected(err) {
			rejectErr := err.(*git.ErrPushRejected)
			log.Info("Unable to push PR head for %s#%d (%-v:%s) due to rejection:\nStdout: %s\nStderr: %s\nError: %v", pr.BaseRepo.FullName(), pr.Index, pr.BaseRepo, gitRefName, rejectErr.StdOut, rejectErr.StdErr, rejectErr.Err)
			return err
		} else if git.IsErrMoreThanOne(err) {
			if prefixHeadBranch != "" {
				log.Info("Can't push with %s%s", prefixHeadBranch, pr.HeadBranch)
				return err
			}
			log.Info("Retrying to push with refs/heads/%s", pr.HeadBranch)
			err = pushToBaseRepoHelper(pr, "refs/heads/")
			return err
		}
		log.Error("Unable to push PR head for %s#%d (%-v:%s) due to Error: %v", pr.BaseRepo.FullName(), pr.Index, pr.BaseRepo, gitRefName, err)
		return fmt.Errorf("Push: %s:%s %s:%s %v", pr.HeadRepo.FullName(), pr.HeadBranch, pr.BaseRepo.FullName(), gitRefName, err)
	}

	return nil
}

// UpdateRef update refs/pull/id/head directly for agit flow pull request
func UpdateRef(pr *models.PullRequest) (err error) {
	log.Trace("UpdateRef[%d]: upgate pull request ref in base repo '%s'", pr.ID, pr.GetGitRefName())
	if err := pr.LoadBaseRepo(); err != nil {
		log.Error("Unable to load base repository for PR[%d] Error: %v", pr.ID, err)
		return err
	}

	_, err = git.NewCommand("update-ref", pr.GetGitRefName(), pr.HeadCommitID).RunInDir(pr.BaseRepo.RepoPath())
	if err != nil {
		log.Error("Unable to update ref in base repository for PR[%d] Error: %v", pr.ID, err)
	}

	return err
}

type errlist []error

func (errs errlist) Error() string {
	if len(errs) > 0 {
		var buf strings.Builder
		for i, err := range errs {
			if i > 0 {
				buf.WriteString(", ")
			}
			buf.WriteString(err.Error())
		}
		return buf.String()
	}
	return ""
}

// CloseBranchPulls close all the pull requests who's head branch is the branch
func CloseBranchPulls(doer *models.User, repoID int64, branch string) error {
	prs, err := models.GetUnmergedPullRequestsByHeadInfo(repoID, branch)
	if err != nil {
		return err
	}

	prs2, err := models.GetUnmergedPullRequestsByBaseInfo(repoID, branch)
	if err != nil {
		return err
	}

	prs = append(prs, prs2...)
	if err := models.PullRequestList(prs).LoadAttributes(); err != nil {
		return err
	}

	var errs errlist
	for _, pr := range prs {
		if err = issue_service.ChangeStatus(pr.Issue, doer, true); err != nil && !models.IsErrPullWasClosed(err) {
			errs = append(errs, err)
		}
	}
	if len(errs) > 0 {
		return errs
	}
	return nil
}

// CloseRepoBranchesPulls close all pull requests which head branches are in the given repository, but only whose base repo is not in the given repository
func CloseRepoBranchesPulls(doer *models.User, repo *models.Repository) error {
	branches, _, err := git.GetBranchesByPath(repo.RepoPath(), 0, 0)
	if err != nil {
		return err
	}

	var errs errlist
	for _, branch := range branches {
		prs, err := models.GetUnmergedPullRequestsByHeadInfo(repo.ID, branch.Name)
		if err != nil {
			return err
		}

		if err = models.PullRequestList(prs).LoadAttributes(); err != nil {
			return err
		}

		for _, pr := range prs {
			// If the base repository for this pr is this repository there is no need to close it
			// as it is going to be deleted anyway
			if pr.BaseRepoID == repo.ID {
				continue
			}
			if err = issue_service.ChangeStatus(pr.Issue, doer, true); err != nil && !models.IsErrPullWasClosed(err) {
				errs = append(errs, err)
			}
		}
	}

	if len(errs) > 0 {
		return errs
	}
	return nil
}

var commitMessageTrailersPattern = regexp.MustCompile(`(?:^|\n\n)(?:[\w-]+[ \t]*:[^\n]+\n*(?:[ \t]+[^\n]+\n*)*)+$`)

// GetSquashMergeCommitMessages returns the commit messages between head and merge base (if there is one)
func GetSquashMergeCommitMessages(pr *models.PullRequest) string {
	if err := pr.LoadIssue(); err != nil {
		log.Error("Cannot load issue %d for PR id %d: Error: %v", pr.IssueID, pr.ID, err)
		return ""
	}

	if err := pr.Issue.LoadPoster(); err != nil {
		log.Error("Cannot load poster %d for pr id %d, index %d Error: %v", pr.Issue.PosterID, pr.ID, pr.Index, err)
		return ""
	}

	if pr.HeadRepo == nil {
		var err error
		pr.HeadRepo, err = models.GetRepositoryByID(pr.HeadRepoID)
		if err != nil {
			log.Error("GetRepositoryById[%d]: %v", pr.HeadRepoID, err)
			return ""
		}
	}

	gitRepo, err := git.OpenRepository(pr.HeadRepo.RepoPath())
	if err != nil {
		log.Error("Unable to open head repository: Error: %v", err)
		return ""
	}
	defer gitRepo.Close()

	var headCommit *git.Commit
	if pr.Flow == models.PullRequestFlowGithub {
		headCommit, err = gitRepo.GetBranchCommit(pr.HeadBranch)
	} else {
		pr.HeadCommitID, err = gitRepo.GetRefCommitID(pr.GetGitRefName())
		if err != nil {
			log.Error("Unable to get head commit: %s Error: %v", pr.GetGitRefName(), err)
			return ""
		}
		headCommit, err = gitRepo.GetCommit(pr.HeadCommitID)
	}
	if err != nil {
		log.Error("Unable to get head commit: %s Error: %v", pr.HeadBranch, err)
		return ""
	}

	mergeBase, err := gitRepo.GetCommit(pr.MergeBase)
	if err != nil {
		log.Error("Unable to get merge base commit: %s Error: %v", pr.MergeBase, err)
		return ""
	}

	limit := setting.Repository.PullRequest.DefaultMergeMessageCommitsLimit

	commits, err := gitRepo.CommitsBetweenLimit(headCommit, mergeBase, limit, 0)
	if err != nil {
		log.Error("Unable to get commits between: %s %s Error: %v", pr.HeadBranch, pr.MergeBase, err)
		return ""
	}

	posterSig := pr.Issue.Poster.NewGitSig().String()

	authorsMap := map[string]bool{}
	authors := make([]string, 0, len(commits))
	stringBuilder := strings.Builder{}

	if !setting.Repository.PullRequest.PopulateSquashCommentWithCommitMessages {
		message := strings.TrimSpace(pr.Issue.Content)
		stringBuilder.WriteString(message)
		if stringBuilder.Len() > 0 {
			stringBuilder.WriteRune('\n')
			if !commitMessageTrailersPattern.MatchString(message) {
				stringBuilder.WriteRune('\n')
			}
		}
	}

	// commits list is in reverse chronological order
	first := true
	for i := len(commits) - 1; i >= 0; i-- {
		commit := commits[i]

		if setting.Repository.PullRequest.PopulateSquashCommentWithCommitMessages {
			maxSize := setting.Repository.PullRequest.DefaultMergeMessageSize
			if maxSize < 0 || stringBuilder.Len() < maxSize {
				var toWrite []byte
				if first {
					first = false
					toWrite = []byte(strings.TrimPrefix(commit.CommitMessage, pr.Issue.Title))
				} else {
					toWrite = []byte(commit.CommitMessage)
				}

				if len(toWrite) > maxSize-stringBuilder.Len() && maxSize > -1 {
					toWrite = append(toWrite[:maxSize-stringBuilder.Len()], "..."...)
				}
				if _, err := stringBuilder.Write(toWrite); err != nil {
					log.Error("Unable to write commit message Error: %v", err)
					return ""
				}

				if _, err := stringBuilder.WriteRune('\n'); err != nil {
					log.Error("Unable to write commit message Error: %v", err)
					return ""
				}
			}
		}

		authorString := commit.Author.String()
		if !authorsMap[authorString] && authorString != posterSig {
			authors = append(authors, authorString)
			authorsMap[authorString] = true
		}
	}

	// Consider collecting the remaining authors
	if limit >= 0 && setting.Repository.PullRequest.DefaultMergeMessageAllAuthors {
		skip := limit
		limit = 30
		for {
			commits, err := gitRepo.CommitsBetweenLimit(headCommit, mergeBase, limit, skip)
			if err != nil {
				log.Error("Unable to get commits between: %s %s Error: %v", pr.HeadBranch, pr.MergeBase, err)
				return ""

			}
			if len(commits) == 0 {
				break
			}
			for _, commit := range commits {
				authorString := commit.Author.String()
				if !authorsMap[authorString] && authorString != posterSig {
					authors = append(authors, authorString)
					authorsMap[authorString] = true
				}
			}
			skip += limit
		}
	}

	for _, author := range authors {
		if _, err := stringBuilder.Write([]byte("Co-authored-by: ")); err != nil {
			log.Error("Unable to write to string builder Error: %v", err)
			return ""
		}
		if _, err := stringBuilder.Write([]byte(author)); err != nil {
			log.Error("Unable to write to string builder Error: %v", err)
			return ""
		}
		if _, err := stringBuilder.WriteRune('\n'); err != nil {
			log.Error("Unable to write to string builder Error: %v", err)
			return ""
		}
	}

	return stringBuilder.String()
}

// GetIssuesLastCommitStatus returns a map
func GetIssuesLastCommitStatus(issues models.IssueList) (map[int64]*models.CommitStatus, error) {
	if err := issues.LoadPullRequests(); err != nil {
		return nil, err
	}
	if _, err := issues.LoadRepositories(); err != nil {
		return nil, err
	}

	var (
		gitRepos = make(map[int64]*git.Repository)
		res      = make(map[int64]*models.CommitStatus)
		err      error
	)
	defer func() {
		for _, gitRepo := range gitRepos {
			gitRepo.Close()
		}
	}()

	for _, issue := range issues {
		if !issue.IsPull {
			continue
		}
		gitRepo, ok := gitRepos[issue.RepoID]
		if !ok {
			gitRepo, err = git.OpenRepository(issue.Repo.RepoPath())
			if err != nil {
				return nil, err
			}
			gitRepos[issue.RepoID] = gitRepo
		}

		status, err := getLastCommitStatus(gitRepo, issue.PullRequest)
		if err != nil {
			log.Error("getLastCommitStatus: cant get last commit of pull [%d]: %v", issue.PullRequest.ID, err)
			continue
		}
		res[issue.PullRequest.ID] = status
	}
	return res, nil
}

// GetLastCommitStatus returns list of commit statuses for latest commit on this pull request.
func GetLastCommitStatus(pr *models.PullRequest) (status *models.CommitStatus, err error) {
	if err = pr.LoadBaseRepo(); err != nil {
		return nil, err
	}
	gitRepo, err := git.OpenRepository(pr.BaseRepo.RepoPath())
	if err != nil {
		return nil, err
	}
	defer gitRepo.Close()

	return getLastCommitStatus(gitRepo, pr)
}

// getLastCommitStatus get pr's last commit status. PR's last commit status is the head commit id's last commit status
func getLastCommitStatus(gitRepo *git.Repository, pr *models.PullRequest) (status *models.CommitStatus, err error) {
	sha, err := gitRepo.GetRefCommitID(pr.GetGitRefName())
	if err != nil {
		return nil, err
	}

	statusList, err := models.GetLatestCommitStatus(pr.BaseRepo.ID, sha, db.ListOptions{})
	if err != nil {
		return nil, err
	}
	return models.CalcCommitStatus(statusList), nil
}

// IsHeadEqualWithBranch returns if the commits of branchName are available in pull request head
func IsHeadEqualWithBranch(pr *models.PullRequest, branchName string) (bool, error) {
	var err error
	if err = pr.LoadBaseRepo(); err != nil {
		return false, err
	}
	baseGitRepo, err := git.OpenRepository(pr.BaseRepo.RepoPath())
	if err != nil {
		return false, err
	}
	defer baseGitRepo.Close()

	baseCommit, err := baseGitRepo.GetBranchCommit(branchName)
	if err != nil {
		return false, err
	}

	if err = pr.LoadHeadRepo(); err != nil {
		return false, err
	}
	headGitRepo, err := git.OpenRepository(pr.HeadRepo.RepoPath())
	if err != nil {
		return false, err
	}
	defer headGitRepo.Close()

	var headCommit *git.Commit
	if pr.Flow == models.PullRequestFlowGithub {
		headCommit, err = headGitRepo.GetBranchCommit(pr.HeadBranch)
		if err != nil {
			return false, err
		}
	} else {
		pr.HeadCommitID, err = baseGitRepo.GetRefCommitID(pr.GetGitRefName())
		if err != nil {
			return false, err
		}
		if headCommit, err = baseGitRepo.GetCommit(pr.HeadCommitID); err != nil {
			return false, err
		}
	}
	return baseCommit.HasPreviousCommit(headCommit.ID)
}<|MERGE_RESOLUTION|>--- conflicted
+++ resolved
@@ -80,11 +80,7 @@
 	defer baseGitRepo.Close()
 
 	compareInfo, err := baseGitRepo.GetCompareInfo(pr.BaseRepo.RepoPath(),
-<<<<<<< HEAD
-		git.BranchPrefix+pr.BaseBranch, pr.GetGitRefName(), false)
-=======
-		git.BranchPrefix+pr.BaseBranch, pr.GetGitRefName(), true)
->>>>>>> 868e937a
+		git.BranchPrefix+pr.BaseBranch, pr.GetGitRefName(), true, false)
 	if err != nil {
 		return err
 	}
