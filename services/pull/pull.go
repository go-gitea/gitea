--- conflicted
+++ resolved
@@ -416,20 +416,11 @@
 			}
 		}
 
-<<<<<<< HEAD
 		if opts.IsSync {
-			requests := issues_model.PullRequestList(prs)
-			if err = requests.LoadAttributes(ctx); err != nil {
-				log.Error("PullRequestList.LoadAttributes: %v", err)
-			}
-			if invalidationErr := checkForInvalidation(ctx, requests, opts.RepoID, opts.Doer, opts.Branch); invalidationErr != nil {
-=======
-		if isSync {
 			if err = prs.LoadAttributes(ctx); err != nil {
 				log.Error("PullRequestList.LoadAttributes: %v", err)
 			}
-			if invalidationErr := checkForInvalidation(ctx, prs, repoID, doer, branch); invalidationErr != nil {
->>>>>>> 1b2dffff
+			if invalidationErr := checkForInvalidation(ctx, prs, opts.RepoID, opts.Doer, opts.Branch); invalidationErr != nil {
 				log.Error("checkForInvalidation: %v", invalidationErr)
 			}
 			if err == nil {
