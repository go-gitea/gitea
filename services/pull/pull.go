// Copyright 2019 The Gitea Authors. All rights reserved.
// Use of this source code is governed by a MIT-style
// license that can be found in the LICENSE file.

package pull

import (
	"bufio"
	"bytes"
	"context"
	"fmt"
	"io"
	"regexp"
	"strings"
	"time"

	"code.gitea.io/gitea/models"
	"code.gitea.io/gitea/models/db"
	repo_model "code.gitea.io/gitea/models/repo"
	user_model "code.gitea.io/gitea/models/user"
	"code.gitea.io/gitea/modules/git"
	"code.gitea.io/gitea/modules/graceful"
	"code.gitea.io/gitea/modules/json"
	"code.gitea.io/gitea/modules/log"
	"code.gitea.io/gitea/modules/notification"
	"code.gitea.io/gitea/modules/process"
	"code.gitea.io/gitea/modules/setting"
	"code.gitea.io/gitea/modules/sync"
	issue_service "code.gitea.io/gitea/services/issue"
)

<<<<<<< HEAD
// TODO: use clustered lock (unique queue?)
=======
// TODO: use clustered lock (unique queue? or *abuse* cache)
>>>>>>> 29319c46
var pullWorkingPool = sync.NewExclusivePool()

// NewPullRequest creates new pull request with labels for repository.
func NewPullRequest(ctx context.Context, repo *repo_model.Repository, pull *models.Issue, labelIDs []int64, uuids []string, pr *models.PullRequest, assigneeIDs []int64) error {
	if err := TestPatch(pr); err != nil {
		return err
	}

	divergence, err := GetDiverging(ctx, pr)
	if err != nil {
		return err
	}
	pr.CommitsAhead = divergence.Ahead
	pr.CommitsBehind = divergence.Behind

	if err := models.NewPullRequest(ctx, repo, pull, labelIDs, uuids, pr); err != nil {
		return err
	}

	for _, assigneeID := range assigneeIDs {
		if err := issue_service.AddAssigneeIfNotAssigned(pull, pull.Poster, assigneeID); err != nil {
			return err
		}
	}

	pr.Issue = pull
	pull.PullRequest = pr

	// Now - even if the request context has been cancelled as the PR has been created
	// in the db and there is no way to cancel that transaction we have to proceed - therefore
	// create new context and work from there
	prCtx, _, finished := process.GetManager().AddContext(graceful.GetManager().HammerContext(), fmt.Sprintf("NewPullRequest: %s:%d", repo.FullName(), pr.Index))
	defer finished()

	if pr.Flow == models.PullRequestFlowGithub {
		err = PushToBaseRepo(prCtx, pr)
	} else {
		err = UpdateRef(prCtx, pr)
	}
	if err != nil {
		return err
	}

	mentions, err := models.FindAndUpdateIssueMentions(ctx, pull, pull.Poster, pull.Content)
	if err != nil {
		return err
	}

	notification.NotifyNewPullRequest(pr, mentions)
	if len(pull.Labels) > 0 {
		notification.NotifyIssueChangeLabels(pull.Poster, pull, pull.Labels, nil)
	}
	if pull.Milestone != nil {
		notification.NotifyIssueChangeMilestone(pull.Poster, pull, 0)
	}

	// add first push codes comment
	baseGitRepo, err := git.OpenRepository(prCtx, pr.BaseRepo.RepoPath())
	if err != nil {
		return err
	}
	defer baseGitRepo.Close()

	compareInfo, err := baseGitRepo.GetCompareInfo(pr.BaseRepo.RepoPath(),
		git.BranchPrefix+pr.BaseBranch, pr.GetGitRefName(), false, false)
	if err != nil {
		return err
	}

	if len(compareInfo.Commits) > 0 {
		data := models.PushActionContent{IsForcePush: false}
		data.CommitIDs = make([]string, 0, len(compareInfo.Commits))
		for i := len(compareInfo.Commits) - 1; i >= 0; i-- {
			data.CommitIDs = append(data.CommitIDs, compareInfo.Commits[i].ID.String())
		}

		dataJSON, err := json.Marshal(data)
		if err != nil {
			return err
		}

		ops := &models.CreateCommentOptions{
			Type:        models.CommentTypePullRequestPush,
			Doer:        pull.Poster,
			Repo:        repo,
			Issue:       pr.Issue,
			IsForcePush: false,
			Content:     string(dataJSON),
		}

		_, _ = models.CreateComment(ops)
	}

	return nil
}

// ChangeTargetBranch changes the target branch of this pull request, as the given user.
func ChangeTargetBranch(ctx context.Context, pr *models.PullRequest, doer *user_model.User, targetBranch string) (err error) {
	pullWorkingPool.CheckIn(fmt.Sprint(pr.ID))
	defer pullWorkingPool.CheckOut(fmt.Sprint(pr.ID))

	// Current target branch is already the same
	if pr.BaseBranch == targetBranch {
		return nil
	}

	if pr.Issue.IsClosed {
		return models.ErrIssueIsClosed{
			ID:     pr.Issue.ID,
			RepoID: pr.Issue.RepoID,
			Index:  pr.Issue.Index,
		}
	}

	if pr.HasMerged {
		return models.ErrPullRequestHasMerged{
			ID:         pr.ID,
			IssueID:    pr.Index,
			HeadRepoID: pr.HeadRepoID,
			BaseRepoID: pr.BaseRepoID,
			HeadBranch: pr.HeadBranch,
			BaseBranch: pr.BaseBranch,
		}
	}

	// Check if branches are equal
	branchesEqual, err := IsHeadEqualWithBranch(ctx, pr, targetBranch)
	if err != nil {
		return err
	}
	if branchesEqual {
		return models.ErrBranchesEqual{
			HeadBranchName: pr.HeadBranch,
			BaseBranchName: targetBranch,
		}
	}

	// Check if pull request for the new target branch already exists
	existingPr, err := models.GetUnmergedPullRequest(pr.HeadRepoID, pr.BaseRepoID, pr.HeadBranch, targetBranch, models.PullRequestFlowGithub)
	if existingPr != nil {
		return models.ErrPullRequestAlreadyExists{
			ID:         existingPr.ID,
			IssueID:    existingPr.Index,
			HeadRepoID: existingPr.HeadRepoID,
			BaseRepoID: existingPr.BaseRepoID,
			HeadBranch: existingPr.HeadBranch,
			BaseBranch: existingPr.BaseBranch,
		}
	}
	if err != nil && !models.IsErrPullRequestNotExist(err) {
		return err
	}

	// Set new target branch
	oldBranch := pr.BaseBranch
	pr.BaseBranch = targetBranch

	// Refresh patch
	if err := TestPatch(pr); err != nil {
		return err
	}

	// Update target branch, PR diff and status
	// This is the same as checkAndUpdateStatus in check service, but also updates base_branch
	if pr.Status == models.PullRequestStatusChecking {
		pr.Status = models.PullRequestStatusMergeable
	}

	// Update Commit Divergence
	divergence, err := GetDiverging(ctx, pr)
	if err != nil {
		return err
	}
	pr.CommitsAhead = divergence.Ahead
	pr.CommitsBehind = divergence.Behind

	if err := pr.UpdateColsIfNotMerged("merge_base", "status", "conflicted_files", "changed_protected_files", "base_branch", "commits_ahead", "commits_behind"); err != nil {
		return err
	}

	// Create comment
	options := &models.CreateCommentOptions{
		Type:   models.CommentTypeChangeTargetBranch,
		Doer:   doer,
		Repo:   pr.Issue.Repo,
		Issue:  pr.Issue,
		OldRef: oldBranch,
		NewRef: targetBranch,
	}
	if _, err = models.CreateComment(options); err != nil {
		return fmt.Errorf("CreateChangeTargetBranchComment: %v", err)
	}

	return nil
}

func checkForInvalidation(ctx context.Context, requests models.PullRequestList, repoID int64, doer *user_model.User, branch string) error {
	repo, err := repo_model.GetRepositoryByID(repoID)
	if err != nil {
		return fmt.Errorf("GetRepositoryByID: %v", err)
	}
	gitRepo, err := git.OpenRepository(ctx, repo.RepoPath())
	if err != nil {
		return fmt.Errorf("git.OpenRepository: %v", err)
	}
	go func() {
		// FIXME: graceful: We need to tell the manager we're doing something...
		err := requests.InvalidateCodeComments(ctx, doer, gitRepo, branch)
		if err != nil {
			log.Error("PullRequestList.InvalidateCodeComments: %v", err)
		}
		gitRepo.Close()
	}()
	return nil
}

// AddTestPullRequestTask adds new test tasks by given head/base repository and head/base branch,
// and generate new patch for testing as needed.
func AddTestPullRequestTask(doer *user_model.User, repoID int64, branch string, isSync bool, oldCommitID, newCommitID string) {
	log.Trace("AddTestPullRequestTask [head_repo_id: %d, head_branch: %s]: finding pull requests", repoID, branch)
	graceful.GetManager().RunWithShutdownContext(func(ctx context.Context) {
		// There is no sensible way to shut this down ":-("
		// If you don't let it run all the way then you will lose data
		// TODO: graceful: AddTestPullRequestTask needs to become a queue!

		prs, err := models.GetUnmergedPullRequestsByHeadInfo(repoID, branch)
		if err != nil {
			log.Error("Find pull requests [head_repo_id: %d, head_branch: %s]: %v", repoID, branch, err)
			return
		}

		if isSync {
			requests := models.PullRequestList(prs)
			if err = requests.LoadAttributes(); err != nil {
				log.Error("PullRequestList.LoadAttributes: %v", err)
			}
			if invalidationErr := checkForInvalidation(ctx, requests, repoID, doer, branch); invalidationErr != nil {
				log.Error("checkForInvalidation: %v", invalidationErr)
			}
			if err == nil {
				for _, pr := range prs {
					if newCommitID != "" && newCommitID != git.EmptySHA {
						changed, err := checkIfPRContentChanged(ctx, pr, oldCommitID, newCommitID)
						if err != nil {
							log.Error("checkIfPRContentChanged: %v", err)
						}
						if changed {
							// Mark old reviews as stale if diff to mergebase has changed
							if err := models.MarkReviewsAsStale(pr.IssueID); err != nil {
								log.Error("MarkReviewsAsStale: %v", err)
							}
						}
						if err := models.MarkReviewsAsNotStale(pr.IssueID, newCommitID); err != nil {
							log.Error("MarkReviewsAsNotStale: %v", err)
						}
						divergence, err := GetDiverging(ctx, pr)
						if err != nil {
							log.Error("GetDiverging: %v", err)
						} else {
							err = pr.UpdateCommitDivergence(divergence.Ahead, divergence.Behind)
							if err != nil {
								log.Error("UpdateCommitDivergence: %v", err)
							}
						}
					}

					pr.Issue.PullRequest = pr
					notification.NotifyPullRequestSynchronized(doer, pr)
				}
			}
		}

		for _, pr := range prs {
			log.Trace("Updating PR[%d]: composing new test task", pr.ID)
			if pr.Flow == models.PullRequestFlowGithub {
				if err := PushToBaseRepo(ctx, pr); err != nil {
					log.Error("PushToBaseRepo: %v", err)
					continue
				}
			} else {
				continue
			}

			AddToTaskQueue(pr)
			comment, err := models.CreatePushPullComment(ctx, doer, pr, oldCommitID, newCommitID)
			if err == nil && comment != nil {
				notification.NotifyPullRequestPushCommits(doer, pr, comment)
			}
		}

		log.Trace("AddTestPullRequestTask [base_repo_id: %d, base_branch: %s]: finding pull requests", repoID, branch)
		prs, err = models.GetUnmergedPullRequestsByBaseInfo(repoID, branch)
		if err != nil {
			log.Error("Find pull requests [base_repo_id: %d, base_branch: %s]: %v", repoID, branch, err)
			return
		}
		for _, pr := range prs {
			divergence, err := GetDiverging(ctx, pr)
			if err != nil {
				if models.IsErrBranchDoesNotExist(err) && !git.IsBranchExist(ctx, pr.HeadRepo.RepoPath(), pr.HeadBranch) {
					log.Warn("Cannot test PR %s/%d: head_branch %s no longer exists", pr.BaseRepo.Name, pr.IssueID, pr.HeadBranch)
				} else {
					log.Error("GetDiverging: %v", err)
				}
			} else {
				err = pr.UpdateCommitDivergence(divergence.Ahead, divergence.Behind)
				if err != nil {
					log.Error("UpdateCommitDivergence: %v", err)
				}
			}
			AddToTaskQueue(pr)
		}
	})
}

// checkIfPRContentChanged checks if diff to target branch has changed by push
// A commit can be considered to leave the PR untouched if the patch/diff with its merge base is unchanged
func checkIfPRContentChanged(ctx context.Context, pr *models.PullRequest, oldCommitID, newCommitID string) (hasChanged bool, err error) {
	if err = pr.LoadHeadRepoCtx(ctx); err != nil {
		return false, fmt.Errorf("LoadHeadRepo: %v", err)
	} else if pr.HeadRepo == nil {
		// corrupt data assumed changed
		return true, nil
	}

	if err = pr.LoadBaseRepoCtx(ctx); err != nil {
		return false, fmt.Errorf("LoadBaseRepo: %v", err)
	}

	headGitRepo, err := git.OpenRepository(ctx, pr.HeadRepo.RepoPath())
	if err != nil {
		return false, fmt.Errorf("OpenRepository: %v", err)
	}
	defer headGitRepo.Close()

	// Add a temporary remote.
	tmpRemote := "checkIfPRContentChanged-" + fmt.Sprint(time.Now().UnixNano())
	if err = headGitRepo.AddRemote(tmpRemote, pr.BaseRepo.RepoPath(), true); err != nil {
		return false, fmt.Errorf("AddRemote: %s/%s-%s: %v", pr.HeadRepo.OwnerName, pr.HeadRepo.Name, tmpRemote, err)
	}
	defer func() {
		if err := headGitRepo.RemoveRemote(tmpRemote); err != nil {
			log.Error("checkIfPRContentChanged: RemoveRemote: %s/%s-%s: %v", pr.HeadRepo.OwnerName, pr.HeadRepo.Name, tmpRemote, err)
		}
	}()
	// To synchronize repo and get a base ref
	_, base, err := headGitRepo.GetMergeBase(tmpRemote, pr.BaseBranch, pr.HeadBranch)
	if err != nil {
		return false, fmt.Errorf("GetMergeBase: %v", err)
	}

	diffBefore := &bytes.Buffer{}
	diffAfter := &bytes.Buffer{}
	if err := headGitRepo.GetDiffFromMergeBase(base, oldCommitID, diffBefore); err != nil {
		// If old commit not found, assume changed.
		log.Debug("GetDiffFromMergeBase: %v", err)
		return true, nil
	}
	if err := headGitRepo.GetDiffFromMergeBase(base, newCommitID, diffAfter); err != nil {
		// New commit should be found
		return false, fmt.Errorf("GetDiffFromMergeBase: %v", err)
	}

	diffBeforeLines := bufio.NewScanner(diffBefore)
	diffAfterLines := bufio.NewScanner(diffAfter)

	for diffBeforeLines.Scan() && diffAfterLines.Scan() {
		if strings.HasPrefix(diffBeforeLines.Text(), "index") && strings.HasPrefix(diffAfterLines.Text(), "index") {
			// file hashes can change without the diff changing
			continue
		} else if strings.HasPrefix(diffBeforeLines.Text(), "@@") && strings.HasPrefix(diffAfterLines.Text(), "@@") {
			// the location of the difference may change
			continue
		} else if !bytes.Equal(diffBeforeLines.Bytes(), diffAfterLines.Bytes()) {
			return true, nil
		}
	}

	if diffBeforeLines.Scan() || diffAfterLines.Scan() {
		// Diffs not of equal length
		return true, nil
	}

	return false, nil
}

// PushToBaseRepo pushes commits from branches of head repository to
// corresponding branches of base repository.
// FIXME: Only push branches that are actually updates?
func PushToBaseRepo(ctx context.Context, pr *models.PullRequest) (err error) {
	return pushToBaseRepoHelper(ctx, pr, "")
}

func pushToBaseRepoHelper(ctx context.Context, pr *models.PullRequest, prefixHeadBranch string) (err error) {
	log.Trace("PushToBaseRepo[%d]: pushing commits to base repo '%s'", pr.BaseRepoID, pr.GetGitRefName())

	if err := pr.LoadHeadRepoCtx(ctx); err != nil {
		log.Error("Unable to load head repository for PR[%d] Error: %v", pr.ID, err)
		return err
	}
	headRepoPath := pr.HeadRepo.RepoPath()

	if err := pr.LoadBaseRepoCtx(ctx); err != nil {
		log.Error("Unable to load base repository for PR[%d] Error: %v", pr.ID, err)
		return err
	}
	baseRepoPath := pr.BaseRepo.RepoPath()

	if err = pr.LoadIssue(); err != nil {
		return fmt.Errorf("unable to load issue %d for pr %d: %v", pr.IssueID, pr.ID, err)
	}
	if err = pr.Issue.LoadPoster(); err != nil {
		return fmt.Errorf("unable to load poster %d for pr %d: %v", pr.Issue.PosterID, pr.ID, err)
	}

	gitRefName := pr.GetGitRefName()

	if err := git.Push(ctx, headRepoPath, git.PushOptions{
		Remote: baseRepoPath,
		Branch: prefixHeadBranch + pr.HeadBranch + ":" + gitRefName,
		Force:  true,
		// Use InternalPushingEnvironment here because we know that pre-receive and post-receive do not run on a refs/pulls/...
		Env: models.InternalPushingEnvironment(pr.Issue.Poster, pr.BaseRepo),
	}); err != nil {
		if git.IsErrPushOutOfDate(err) {
			// This should not happen as we're using force!
			log.Error("Unable to push PR head for %s#%d (%-v:%s) due to ErrPushOfDate: %v", pr.BaseRepo.FullName(), pr.Index, pr.BaseRepo, gitRefName, err)
			return err
		} else if git.IsErrPushRejected(err) {
			rejectErr := err.(*git.ErrPushRejected)
			log.Info("Unable to push PR head for %s#%d (%-v:%s) due to rejection:\nStdout: %s\nStderr: %s\nError: %v", pr.BaseRepo.FullName(), pr.Index, pr.BaseRepo, gitRefName, rejectErr.StdOut, rejectErr.StdErr, rejectErr.Err)
			return err
		} else if git.IsErrMoreThanOne(err) {
			if prefixHeadBranch != "" {
				log.Info("Can't push with %s%s", prefixHeadBranch, pr.HeadBranch)
				return err
			}
			log.Info("Retrying to push with %s%s", git.BranchPrefix, pr.HeadBranch)
			err = pushToBaseRepoHelper(ctx, pr, git.BranchPrefix)
			return err
		}
		log.Error("Unable to push PR head for %s#%d (%-v:%s) due to Error: %v", pr.BaseRepo.FullName(), pr.Index, pr.BaseRepo, gitRefName, err)
		return fmt.Errorf("Push: %s:%s %s:%s %v", pr.HeadRepo.FullName(), pr.HeadBranch, pr.BaseRepo.FullName(), gitRefName, err)
	}

	return nil
}

// UpdateRef update refs/pull/id/head directly for agit flow pull request
func UpdateRef(ctx context.Context, pr *models.PullRequest) (err error) {
	log.Trace("UpdateRef[%d]: upgate pull request ref in base repo '%s'", pr.ID, pr.GetGitRefName())
	if err := pr.LoadBaseRepoCtx(ctx); err != nil {
		log.Error("Unable to load base repository for PR[%d] Error: %v", pr.ID, err)
		return err
	}

	_, _, err = git.NewCommand(ctx, "update-ref", pr.GetGitRefName(), pr.HeadCommitID).RunStdString(&git.RunOpts{Dir: pr.BaseRepo.RepoPath()})
	if err != nil {
		log.Error("Unable to update ref in base repository for PR[%d] Error: %v", pr.ID, err)
	}

	return err
}

type errlist []error

func (errs errlist) Error() string {
	if len(errs) > 0 {
		var buf strings.Builder
		for i, err := range errs {
			if i > 0 {
				buf.WriteString(", ")
			}
			buf.WriteString(err.Error())
		}
		return buf.String()
	}
	return ""
}

// CloseBranchPulls close all the pull requests who's head branch is the branch
func CloseBranchPulls(doer *user_model.User, repoID int64, branch string) error {
	prs, err := models.GetUnmergedPullRequestsByHeadInfo(repoID, branch)
	if err != nil {
		return err
	}

	prs2, err := models.GetUnmergedPullRequestsByBaseInfo(repoID, branch)
	if err != nil {
		return err
	}

	prs = append(prs, prs2...)
	if err := models.PullRequestList(prs).LoadAttributes(); err != nil {
		return err
	}

	var errs errlist
	for _, pr := range prs {
		if err = issue_service.ChangeStatus(pr.Issue, doer, true); err != nil && !models.IsErrPullWasClosed(err) && !models.IsErrDependenciesLeft(err) {
			errs = append(errs, err)
		}
	}
	if len(errs) > 0 {
		return errs
	}
	return nil
}

// CloseRepoBranchesPulls close all pull requests which head branches are in the given repository, but only whose base repo is not in the given repository
func CloseRepoBranchesPulls(ctx context.Context, doer *user_model.User, repo *repo_model.Repository) error {
	branches, _, err := git.GetBranchesByPath(ctx, repo.RepoPath(), 0, 0)
	if err != nil {
		return err
	}

	var errs errlist
	for _, branch := range branches {
		prs, err := models.GetUnmergedPullRequestsByHeadInfo(repo.ID, branch.Name)
		if err != nil {
			return err
		}

		if err = models.PullRequestList(prs).LoadAttributes(); err != nil {
			return err
		}

		for _, pr := range prs {
			// If the base repository for this pr is this repository there is no need to close it
			// as it is going to be deleted anyway
			if pr.BaseRepoID == repo.ID {
				continue
			}
			if err = issue_service.ChangeStatus(pr.Issue, doer, true); err != nil && !models.IsErrPullWasClosed(err) {
				errs = append(errs, err)
			}
		}
	}

	if len(errs) > 0 {
		return errs
	}
	return nil
}

var commitMessageTrailersPattern = regexp.MustCompile(`(?:^|\n\n)(?:[\w-]+[ \t]*:[^\n]+\n*(?:[ \t]+[^\n]+\n*)*)+$`)

// GetSquashMergeCommitMessages returns the commit messages between head and merge base (if there is one)
func GetSquashMergeCommitMessages(ctx context.Context, pr *models.PullRequest) string {
	if err := pr.LoadIssue(); err != nil {
		log.Error("Cannot load issue %d for PR id %d: Error: %v", pr.IssueID, pr.ID, err)
		return ""
	}

	if err := pr.Issue.LoadPoster(); err != nil {
		log.Error("Cannot load poster %d for pr id %d, index %d Error: %v", pr.Issue.PosterID, pr.ID, pr.Index, err)
		return ""
	}

	if pr.HeadRepo == nil {
		var err error
		pr.HeadRepo, err = repo_model.GetRepositoryByID(pr.HeadRepoID)
		if err != nil {
			log.Error("GetRepositoryById[%d]: %v", pr.HeadRepoID, err)
			return ""
		}
	}

	gitRepo, closer, err := git.RepositoryFromContextOrOpen(ctx, pr.HeadRepo.RepoPath())
	if err != nil {
		log.Error("Unable to open head repository: Error: %v", err)
		return ""
	}
	defer closer.Close()

	var headCommit *git.Commit
	if pr.Flow == models.PullRequestFlowGithub {
		headCommit, err = gitRepo.GetBranchCommit(pr.HeadBranch)
	} else {
		pr.HeadCommitID, err = gitRepo.GetRefCommitID(pr.GetGitRefName())
		if err != nil {
			log.Error("Unable to get head commit: %s Error: %v", pr.GetGitRefName(), err)
			return ""
		}
		headCommit, err = gitRepo.GetCommit(pr.HeadCommitID)
	}
	if err != nil {
		log.Error("Unable to get head commit: %s Error: %v", pr.HeadBranch, err)
		return ""
	}

	mergeBase, err := gitRepo.GetCommit(pr.MergeBase)
	if err != nil {
		log.Error("Unable to get merge base commit: %s Error: %v", pr.MergeBase, err)
		return ""
	}

	limit := setting.Repository.PullRequest.DefaultMergeMessageCommitsLimit

	commits, err := gitRepo.CommitsBetweenLimit(headCommit, mergeBase, limit, 0)
	if err != nil {
		log.Error("Unable to get commits between: %s %s Error: %v", pr.HeadBranch, pr.MergeBase, err)
		return ""
	}

	posterSig := pr.Issue.Poster.NewGitSig().String()

	authorsMap := map[string]bool{}
	authors := make([]string, 0, len(commits))
	stringBuilder := strings.Builder{}

	if !setting.Repository.PullRequest.PopulateSquashCommentWithCommitMessages {
		message := strings.TrimSpace(pr.Issue.Content)
		stringBuilder.WriteString(message)
		if stringBuilder.Len() > 0 {
			stringBuilder.WriteRune('\n')
			if !commitMessageTrailersPattern.MatchString(message) {
				stringBuilder.WriteRune('\n')
			}
		}
	}

	// commits list is in reverse chronological order
	first := true
	for i := len(commits) - 1; i >= 0; i-- {
		commit := commits[i]

		if setting.Repository.PullRequest.PopulateSquashCommentWithCommitMessages {
			maxSize := setting.Repository.PullRequest.DefaultMergeMessageSize
			if maxSize < 0 || stringBuilder.Len() < maxSize {
				var toWrite []byte
				if first {
					first = false
					toWrite = []byte(strings.TrimPrefix(commit.CommitMessage, pr.Issue.Title))
				} else {
					toWrite = []byte(commit.CommitMessage)
				}

				if len(toWrite) > maxSize-stringBuilder.Len() && maxSize > -1 {
					toWrite = append(toWrite[:maxSize-stringBuilder.Len()], "..."...)
				}
				if _, err := stringBuilder.Write(toWrite); err != nil {
					log.Error("Unable to write commit message Error: %v", err)
					return ""
				}

				if _, err := stringBuilder.WriteRune('\n'); err != nil {
					log.Error("Unable to write commit message Error: %v", err)
					return ""
				}
			}
		}

		authorString := commit.Author.String()
		if !authorsMap[authorString] && authorString != posterSig {
			authors = append(authors, authorString)
			authorsMap[authorString] = true
		}
	}

	// Consider collecting the remaining authors
	if limit >= 0 && setting.Repository.PullRequest.DefaultMergeMessageAllAuthors {
		skip := limit
		limit = 30
		for {
			commits, err := gitRepo.CommitsBetweenLimit(headCommit, mergeBase, limit, skip)
			if err != nil {
				log.Error("Unable to get commits between: %s %s Error: %v", pr.HeadBranch, pr.MergeBase, err)
				return ""

			}
			if len(commits) == 0 {
				break
			}
			for _, commit := range commits {
				authorString := commit.Author.String()
				if !authorsMap[authorString] && authorString != posterSig {
					authors = append(authors, authorString)
					authorsMap[authorString] = true
				}
			}
			skip += limit
		}
	}

	for _, author := range authors {
		if _, err := stringBuilder.Write([]byte("Co-authored-by: ")); err != nil {
			log.Error("Unable to write to string builder Error: %v", err)
			return ""
		}
		if _, err := stringBuilder.Write([]byte(author)); err != nil {
			log.Error("Unable to write to string builder Error: %v", err)
			return ""
		}
		if _, err := stringBuilder.WriteRune('\n'); err != nil {
			log.Error("Unable to write to string builder Error: %v", err)
			return ""
		}
	}

	return stringBuilder.String()
}

// GetIssuesLastCommitStatus returns a map of issue ID to the most recent commit's latest status
func GetIssuesLastCommitStatus(ctx context.Context, issues models.IssueList) (map[int64]*models.CommitStatus, error) {
	_, lastStatus, err := GetIssuesAllCommitStatus(ctx, issues)
	return lastStatus, err
}

// GetIssuesAllCommitStatus returns a map of issue ID to a list of all statuses for the most recent commit as well as a map of issue ID to only the commit's latest status
func GetIssuesAllCommitStatus(ctx context.Context, issues models.IssueList) (map[int64][]*models.CommitStatus, map[int64]*models.CommitStatus, error) {
	if err := issues.LoadPullRequests(); err != nil {
		return nil, nil, err
	}
	if _, err := issues.LoadRepositories(); err != nil {
		return nil, nil, err
	}

	var (
		gitRepos = make(map[int64]*git.Repository)
		res      = make(map[int64][]*models.CommitStatus)
		lastRes  = make(map[int64]*models.CommitStatus)
		err      error
	)
	defer func() {
		for _, gitRepo := range gitRepos {
			gitRepo.Close()
		}
	}()

	for _, issue := range issues {
		if !issue.IsPull {
			continue
		}
		gitRepo, ok := gitRepos[issue.RepoID]
		if !ok {
			gitRepo, err = git.OpenRepository(ctx, issue.Repo.RepoPath())
			if err != nil {
				log.Error("Cannot open git repository %-v for issue #%d[%d]. Error: %v", issue.Repo, issue.Index, issue.ID, err)
				continue
			}
			gitRepos[issue.RepoID] = gitRepo
		}

		statuses, lastStatus, err := getAllCommitStatus(gitRepo, issue.PullRequest)
		if err != nil {
			log.Error("getAllCommitStatus: cant get commit statuses of pull [%d]: %v", issue.PullRequest.ID, err)
			continue
		}
		res[issue.PullRequest.ID] = statuses
		lastRes[issue.PullRequest.ID] = lastStatus
	}
	return res, lastRes, nil
}

// getAllCommitStatus get pr's commit statuses.
func getAllCommitStatus(gitRepo *git.Repository, pr *models.PullRequest) (statuses []*models.CommitStatus, lastStatus *models.CommitStatus, err error) {
	sha, shaErr := gitRepo.GetRefCommitID(pr.GetGitRefName())
	if shaErr != nil {
		return nil, nil, shaErr
	}

	statuses, _, err = models.GetLatestCommitStatus(pr.BaseRepo.ID, sha, db.ListOptions{})
	lastStatus = models.CalcCommitStatus(statuses)
	return statuses, lastStatus, err
}

// IsHeadEqualWithBranch returns if the commits of branchName are available in pull request head
func IsHeadEqualWithBranch(ctx context.Context, pr *models.PullRequest, branchName string) (bool, error) {
	var err error
	if err = pr.LoadBaseRepoCtx(ctx); err != nil {
		return false, err
	}
	baseGitRepo, closer, err := git.RepositoryFromContextOrOpen(ctx, pr.BaseRepo.RepoPath())
	if err != nil {
		return false, err
	}
	defer closer.Close()

	baseCommit, err := baseGitRepo.GetBranchCommit(branchName)
	if err != nil {
		return false, err
	}

	if err = pr.LoadHeadRepoCtx(ctx); err != nil {
		return false, err
	}
	var headGitRepo *git.Repository
	if pr.HeadRepoID == pr.BaseRepoID {
		headGitRepo = baseGitRepo
	} else {
		var closer io.Closer

		headGitRepo, closer, err = git.RepositoryFromContextOrOpen(ctx, pr.HeadRepo.RepoPath())
		if err != nil {
			return false, err
		}
		defer closer.Close()
	}

	var headCommit *git.Commit
	if pr.Flow == models.PullRequestFlowGithub {
		headCommit, err = headGitRepo.GetBranchCommit(pr.HeadBranch)
		if err != nil {
			return false, err
		}
	} else {
		pr.HeadCommitID, err = baseGitRepo.GetRefCommitID(pr.GetGitRefName())
		if err != nil {
			return false, err
		}
		if headCommit, err = baseGitRepo.GetCommit(pr.HeadCommitID); err != nil {
			return false, err
		}
	}
	return baseCommit.HasPreviousCommit(headCommit.ID)
}<|MERGE_RESOLUTION|>--- conflicted
+++ resolved
@@ -29,11 +29,7 @@
 	issue_service "code.gitea.io/gitea/services/issue"
 )
 
-<<<<<<< HEAD
-// TODO: use clustered lock (unique queue?)
-=======
 // TODO: use clustered lock (unique queue? or *abuse* cache)
->>>>>>> 29319c46
 var pullWorkingPool = sync.NewExclusivePool()
 
 // NewPullRequest creates new pull request with labels for repository.
