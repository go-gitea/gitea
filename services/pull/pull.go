// Copyright 2019 The Gitea Authors. All rights reserved.
// Use of this source code is governed by a MIT-style
// license that can be found in the LICENSE file.

package pull

import (
	"bufio"
	"bytes"
	"context"
	"fmt"
	"io"
	"regexp"
	"strings"
	"time"

	"code.gitea.io/gitea/models"
	"code.gitea.io/gitea/models/db"
	git_model "code.gitea.io/gitea/models/git"
	issues_model "code.gitea.io/gitea/models/issues"
	repo_model "code.gitea.io/gitea/models/repo"
	user_model "code.gitea.io/gitea/models/user"
	"code.gitea.io/gitea/modules/git"
	"code.gitea.io/gitea/modules/graceful"
	"code.gitea.io/gitea/modules/json"
	"code.gitea.io/gitea/modules/log"
	"code.gitea.io/gitea/modules/notification"
	"code.gitea.io/gitea/modules/process"
	repo_module "code.gitea.io/gitea/modules/repository"
	"code.gitea.io/gitea/modules/setting"
	"code.gitea.io/gitea/modules/sync"
	issue_service "code.gitea.io/gitea/services/issue"
)

// TODO: use clustered lock (unique queue? or *abuse* cache)
var pullWorkingPool = sync.NewExclusivePool()

// NewPullRequest creates new pull request with labels for repository.
func NewPullRequest(ctx context.Context, repo *repo_model.Repository, pull *issues_model.Issue, labelIDs []int64, uuids []string, pr *issues_model.PullRequest, assigneeIDs []int64) error {
	if err := TestPatch(pr); err != nil {
		return err
	}

	divergence, err := GetDiverging(ctx, pr)
	if err != nil {
		return err
	}
	pr.CommitsAhead = divergence.Ahead
	pr.CommitsBehind = divergence.Behind

	if err := issues_model.NewPullRequest(ctx, repo, pull, labelIDs, uuids, pr); err != nil {
		return err
	}

	for _, assigneeID := range assigneeIDs {
		if err := issue_service.AddAssigneeIfNotAssigned(pull, pull.Poster, assigneeID); err != nil {
			return err
		}
	}

	pr.Issue = pull
	pull.PullRequest = pr

	// Now - even if the request context has been cancelled as the PR has been created
	// in the db and there is no way to cancel that transaction we have to proceed - therefore
	// create new context and work from there
	prCtx, _, finished := process.GetManager().AddContext(graceful.GetManager().HammerContext(), fmt.Sprintf("NewPullRequest: %s:%d", repo.FullName(), pr.Index))
	defer finished()

	if pr.Flow == issues_model.PullRequestFlowGithub {
		err = PushToBaseRepo(prCtx, pr)
	} else {
		err = UpdateRef(prCtx, pr)
	}
	if err != nil {
		return err
	}

	mentions, err := issues_model.FindAndUpdateIssueMentions(ctx, pull, pull.Poster, pull.Content)
	if err != nil {
		return err
	}

	notification.NotifyNewPullRequest(pr, mentions)
	if len(pull.Labels) > 0 {
		notification.NotifyIssueChangeLabels(pull.Poster, pull, pull.Labels, nil)
	}
	if pull.Milestone != nil {
		notification.NotifyIssueChangeMilestone(pull.Poster, pull, 0)
	}

	// add first push codes comment
	baseGitRepo, err := git.OpenRepository(prCtx, pr.BaseRepo.RepoPath())
	if err != nil {
		return err
	}
	defer baseGitRepo.Close()

	compareInfo, err := baseGitRepo.GetCompareInfo(pr.BaseRepo.RepoPath(),
		git.BranchPrefix+pr.BaseBranch, pr.GetGitRefName(), false, false)
	if err != nil {
		return err
	}

	if len(compareInfo.Commits) > 0 {
		data := issues_model.PushActionContent{IsForcePush: false}
		data.CommitIDs = make([]string, 0, len(compareInfo.Commits))
		for i := len(compareInfo.Commits) - 1; i >= 0; i-- {
			data.CommitIDs = append(data.CommitIDs, compareInfo.Commits[i].ID.String())
		}

		dataJSON, err := json.Marshal(data)
		if err != nil {
			return err
		}

		ops := &issues_model.CreateCommentOptions{
			Type:        issues_model.CommentTypePullRequestPush,
			Doer:        pull.Poster,
			Repo:        repo,
			Issue:       pr.Issue,
			IsForcePush: false,
			Content:     string(dataJSON),
		}

		_, _ = issues_model.CreateComment(ops)
	}

	return nil
}

// ChangeTargetBranch changes the target branch of this pull request, as the given user.
func ChangeTargetBranch(ctx context.Context, pr *issues_model.PullRequest, doer *user_model.User, targetBranch string) (err error) {
	pullWorkingPool.CheckIn(fmt.Sprint(pr.ID))
	defer pullWorkingPool.CheckOut(fmt.Sprint(pr.ID))

	// Current target branch is already the same
	if pr.BaseBranch == targetBranch {
		return nil
	}

	if pr.Issue.IsClosed {
		return issues_model.ErrIssueIsClosed{
			ID:     pr.Issue.ID,
			RepoID: pr.Issue.RepoID,
			Index:  pr.Issue.Index,
		}
	}

	if pr.HasMerged {
		return models.ErrPullRequestHasMerged{
			ID:         pr.ID,
			IssueID:    pr.Index,
			HeadRepoID: pr.HeadRepoID,
			BaseRepoID: pr.BaseRepoID,
			HeadBranch: pr.HeadBranch,
			BaseBranch: pr.BaseBranch,
		}
	}

	// Check if branches are equal
	branchesEqual, err := IsHeadEqualWithBranch(ctx, pr, targetBranch)
	if err != nil {
		return err
	}
	if branchesEqual {
		return models.ErrBranchesEqual{
			HeadBranchName: pr.HeadBranch,
			BaseBranchName: targetBranch,
		}
	}

	// Check if pull request for the new target branch already exists
	existingPr, err := issues_model.GetUnmergedPullRequest(pr.HeadRepoID, pr.BaseRepoID, pr.HeadBranch, targetBranch, issues_model.PullRequestFlowGithub)
	if existingPr != nil {
		return issues_model.ErrPullRequestAlreadyExists{
			ID:         existingPr.ID,
			IssueID:    existingPr.Index,
			HeadRepoID: existingPr.HeadRepoID,
			BaseRepoID: existingPr.BaseRepoID,
			HeadBranch: existingPr.HeadBranch,
			BaseBranch: existingPr.BaseBranch,
		}
	}
	if err != nil && !issues_model.IsErrPullRequestNotExist(err) {
		return err
	}

	// Set new target branch
	oldBranch := pr.BaseBranch
	pr.BaseBranch = targetBranch

	// Refresh patch
	if err := TestPatch(pr); err != nil {
		return err
	}

	// Update target branch, PR diff and status
	// This is the same as checkAndUpdateStatus in check service, but also updates base_branch
	if pr.Status == issues_model.PullRequestStatusChecking {
		pr.Status = issues_model.PullRequestStatusMergeable
	}

	// Update Commit Divergence
	divergence, err := GetDiverging(ctx, pr)
	if err != nil {
		return err
	}
	pr.CommitsAhead = divergence.Ahead
	pr.CommitsBehind = divergence.Behind

	if err := pr.UpdateColsIfNotMerged("merge_base", "status", "conflicted_files", "changed_protected_files", "base_branch", "commits_ahead", "commits_behind"); err != nil {
		return err
	}

	// Create comment
	options := &issues_model.CreateCommentOptions{
		Type:   issues_model.CommentTypeChangeTargetBranch,
		Doer:   doer,
		Repo:   pr.Issue.Repo,
		Issue:  pr.Issue,
		OldRef: oldBranch,
		NewRef: targetBranch,
	}
	if _, err = issues_model.CreateComment(options); err != nil {
		return fmt.Errorf("CreateChangeTargetBranchComment: %v", err)
	}

	return nil
}

func checkForInvalidation(ctx context.Context, requests issues_model.PullRequestList, repoID int64, doer *user_model.User, branch string) error {
	repo, err := repo_model.GetRepositoryByID(repoID)
	if err != nil {
		return fmt.Errorf("GetRepositoryByID: %v", err)
	}
	gitRepo, err := git.OpenRepository(ctx, repo.RepoPath())
	if err != nil {
		return fmt.Errorf("git.OpenRepository: %v", err)
	}
	go func() {
		// FIXME: graceful: We need to tell the manager we're doing something...
		err := requests.InvalidateCodeComments(ctx, doer, gitRepo, branch)
		if err != nil {
			log.Error("PullRequestList.InvalidateCodeComments: %v", err)
		}
		gitRepo.Close()
	}()
	return nil
}

// AddTestPullRequestTask adds new test tasks by given head/base repository and head/base branch,
// and generate new patch for testing as needed.
func AddTestPullRequestTask(doer *user_model.User, repoID int64, branch string, isSync bool, oldCommitID, newCommitID string) {
	log.Trace("AddTestPullRequestTask [head_repo_id: %d, head_branch: %s]: finding pull requests", repoID, branch)
	graceful.GetManager().RunWithShutdownContext(func(ctx context.Context) {
		// There is no sensible way to shut this down ":-("
		// If you don't let it run all the way then you will lose data
		// TODO: graceful: AddTestPullRequestTask needs to become a queue!

		prs, err := issues_model.GetUnmergedPullRequestsByHeadInfo(repoID, branch)
		if err != nil {
			log.Error("Find pull requests [head_repo_id: %d, head_branch: %s]: %v", repoID, branch, err)
			return
		}

		if isSync {
			requests := issues_model.PullRequestList(prs)
			if err = requests.LoadAttributes(); err != nil {
				log.Error("PullRequestList.LoadAttributes: %v", err)
			}
			if invalidationErr := checkForInvalidation(ctx, requests, repoID, doer, branch); invalidationErr != nil {
				log.Error("checkForInvalidation: %v", invalidationErr)
			}
			if err == nil {
				for _, pr := range prs {
					if newCommitID != "" && newCommitID != git.EmptySHA {
						changed, err := checkIfPRContentChanged(ctx, pr, oldCommitID, newCommitID)
						if err != nil {
							log.Error("checkIfPRContentChanged: %v", err)
						}
						if changed {
							// Mark old reviews as stale if diff to mergebase has changed
							if err := issues_model.MarkReviewsAsStale(pr.IssueID); err != nil {
								log.Error("MarkReviewsAsStale: %v", err)
							}
						}
						if err := issues_model.MarkReviewsAsNotStale(pr.IssueID, newCommitID); err != nil {
							log.Error("MarkReviewsAsNotStale: %v", err)
						}
						divergence, err := GetDiverging(ctx, pr)
						if err != nil {
							log.Error("GetDiverging: %v", err)
						} else {
							err = pr.UpdateCommitDivergence(ctx, divergence.Ahead, divergence.Behind)
							if err != nil {
								log.Error("UpdateCommitDivergence: %v", err)
							}
						}
					}

					pr.Issue.PullRequest = pr
					notification.NotifyPullRequestSynchronized(doer, pr)
				}
			}
		}

		for _, pr := range prs {
			log.Trace("Updating PR[%d]: composing new test task", pr.ID)
			if pr.Flow == issues_model.PullRequestFlowGithub {
				if err := PushToBaseRepo(ctx, pr); err != nil {
					log.Error("PushToBaseRepo: %v", err)
					continue
				}
			} else {
				continue
			}

			AddToTaskQueue(pr)
			comment, err := issues_model.CreatePushPullComment(ctx, doer, pr, oldCommitID, newCommitID)
			if err == nil && comment != nil {
				notification.NotifyPullRequestPushCommits(doer, pr, comment)
			}
		}

		log.Trace("AddTestPullRequestTask [base_repo_id: %d, base_branch: %s]: finding pull requests", repoID, branch)
		prs, err = issues_model.GetUnmergedPullRequestsByBaseInfo(repoID, branch)
		if err != nil {
			log.Error("Find pull requests [base_repo_id: %d, base_branch: %s]: %v", repoID, branch, err)
			return
		}
		for _, pr := range prs {
			divergence, err := GetDiverging(ctx, pr)
			if err != nil {
				if models.IsErrBranchDoesNotExist(err) && !git.IsBranchExist(ctx, pr.HeadRepo.RepoPath(), pr.HeadBranch) {
					log.Warn("Cannot test PR %s/%d: head_branch %s no longer exists", pr.BaseRepo.Name, pr.IssueID, pr.HeadBranch)
				} else {
					log.Error("GetDiverging: %v", err)
				}
			} else {
				err = pr.UpdateCommitDivergence(ctx, divergence.Ahead, divergence.Behind)
				if err != nil {
					log.Error("UpdateCommitDivergence: %v", err)
				}
			}
			AddToTaskQueue(pr)
		}
	})
}

// checkIfPRContentChanged checks if diff to target branch has changed by push
// A commit can be considered to leave the PR untouched if the patch/diff with its merge base is unchanged
func checkIfPRContentChanged(ctx context.Context, pr *issues_model.PullRequest, oldCommitID, newCommitID string) (hasChanged bool, err error) {
	if err = pr.LoadHeadRepoCtx(ctx); err != nil {
		return false, fmt.Errorf("LoadHeadRepo: %v", err)
	} else if pr.HeadRepo == nil {
		// corrupt data assumed changed
		return true, nil
	}

	if err = pr.LoadBaseRepoCtx(ctx); err != nil {
		return false, fmt.Errorf("LoadBaseRepo: %v", err)
	}

	headGitRepo, err := git.OpenRepository(ctx, pr.HeadRepo.RepoPath())
	if err != nil {
		return false, fmt.Errorf("OpenRepository: %v", err)
	}
	defer headGitRepo.Close()

	// Add a temporary remote.
	tmpRemote := "checkIfPRContentChanged-" + fmt.Sprint(time.Now().UnixNano())
	if err = headGitRepo.AddRemote(tmpRemote, pr.BaseRepo.RepoPath(), true); err != nil {
		return false, fmt.Errorf("AddRemote: %s/%s-%s: %v", pr.HeadRepo.OwnerName, pr.HeadRepo.Name, tmpRemote, err)
	}
	defer func() {
		if err := headGitRepo.RemoveRemote(tmpRemote); err != nil {
			log.Error("checkIfPRContentChanged: RemoveRemote: %s/%s-%s: %v", pr.HeadRepo.OwnerName, pr.HeadRepo.Name, tmpRemote, err)
		}
	}()
	// To synchronize repo and get a base ref
	_, base, err := headGitRepo.GetMergeBase(tmpRemote, pr.BaseBranch, pr.HeadBranch)
	if err != nil {
		return false, fmt.Errorf("GetMergeBase: %v", err)
	}

	diffBefore := &bytes.Buffer{}
	diffAfter := &bytes.Buffer{}
	if err := headGitRepo.GetDiffFromMergeBase(base, oldCommitID, diffBefore); err != nil {
		// If old commit not found, assume changed.
		log.Debug("GetDiffFromMergeBase: %v", err)
		return true, nil
	}
	if err := headGitRepo.GetDiffFromMergeBase(base, newCommitID, diffAfter); err != nil {
		// New commit should be found
		return false, fmt.Errorf("GetDiffFromMergeBase: %v", err)
	}

	diffBeforeLines := bufio.NewScanner(diffBefore)
	diffAfterLines := bufio.NewScanner(diffAfter)

	for diffBeforeLines.Scan() && diffAfterLines.Scan() {
		if strings.HasPrefix(diffBeforeLines.Text(), "index") && strings.HasPrefix(diffAfterLines.Text(), "index") {
			// file hashes can change without the diff changing
			continue
		} else if strings.HasPrefix(diffBeforeLines.Text(), "@@") && strings.HasPrefix(diffAfterLines.Text(), "@@") {
			// the location of the difference may change
			continue
		} else if !bytes.Equal(diffBeforeLines.Bytes(), diffAfterLines.Bytes()) {
			return true, nil
		}
	}

	if diffBeforeLines.Scan() || diffAfterLines.Scan() {
		// Diffs not of equal length
		return true, nil
	}

	return false, nil
}

// PushToBaseRepo pushes commits from branches of head repository to
// corresponding branches of base repository.
// FIXME: Only push branches that are actually updates?
func PushToBaseRepo(ctx context.Context, pr *issues_model.PullRequest) (err error) {
	return pushToBaseRepoHelper(ctx, pr, "")
}

func pushToBaseRepoHelper(ctx context.Context, pr *issues_model.PullRequest, prefixHeadBranch string) (err error) {
	log.Trace("PushToBaseRepo[%d]: pushing commits to base repo '%s'", pr.BaseRepoID, pr.GetGitRefName())

	if err := pr.LoadHeadRepoCtx(ctx); err != nil {
		log.Error("Unable to load head repository for PR[%d] Error: %v", pr.ID, err)
		return err
	}
	headRepoPath := pr.HeadRepo.RepoPath()

	if err := pr.LoadBaseRepoCtx(ctx); err != nil {
		log.Error("Unable to load base repository for PR[%d] Error: %v", pr.ID, err)
		return err
	}
	baseRepoPath := pr.BaseRepo.RepoPath()

	if err = pr.LoadIssue(); err != nil {
		return fmt.Errorf("unable to load issue %d for pr %d: %v", pr.IssueID, pr.ID, err)
	}
	if err = pr.Issue.LoadPoster(); err != nil {
		return fmt.Errorf("unable to load poster %d for pr %d: %v", pr.Issue.PosterID, pr.ID, err)
	}

	gitRefName := pr.GetGitRefName()

	if err := git.Push(ctx, headRepoPath, git.PushOptions{
		Remote: baseRepoPath,
		Branch: prefixHeadBranch + pr.HeadBranch + ":" + gitRefName,
		Force:  true,
		// Use InternalPushingEnvironment here because we know that pre-receive and post-receive do not run on a refs/pulls/...
		Env: repo_module.InternalPushingEnvironment(pr.Issue.Poster, pr.BaseRepo),
	}); err != nil {
		if git.IsErrPushOutOfDate(err) {
			// This should not happen as we're using force!
			log.Error("Unable to push PR head for %s#%d (%-v:%s) due to ErrPushOfDate: %v", pr.BaseRepo.FullName(), pr.Index, pr.BaseRepo, gitRefName, err)
			return err
		} else if git.IsErrPushRejected(err) {
			rejectErr := err.(*git.ErrPushRejected)
			log.Info("Unable to push PR head for %s#%d (%-v:%s) due to rejection:\nStdout: %s\nStderr: %s\nError: %v", pr.BaseRepo.FullName(), pr.Index, pr.BaseRepo, gitRefName, rejectErr.StdOut, rejectErr.StdErr, rejectErr.Err)
			return err
		} else if git.IsErrMoreThanOne(err) {
			if prefixHeadBranch != "" {
				log.Info("Can't push with %s%s", prefixHeadBranch, pr.HeadBranch)
				return err
			}
			log.Info("Retrying to push with %s%s", git.BranchPrefix, pr.HeadBranch)
			err = pushToBaseRepoHelper(ctx, pr, git.BranchPrefix)
			return err
		}
		log.Error("Unable to push PR head for %s#%d (%-v:%s) due to Error: %v", pr.BaseRepo.FullName(), pr.Index, pr.BaseRepo, gitRefName, err)
		return fmt.Errorf("Push: %s:%s %s:%s %v", pr.HeadRepo.FullName(), pr.HeadBranch, pr.BaseRepo.FullName(), gitRefName, err)
	}

	return nil
}

// UpdateRef update refs/pull/id/head directly for agit flow pull request
func UpdateRef(ctx context.Context, pr *issues_model.PullRequest) (err error) {
	log.Trace("UpdateRef[%d]: upgate pull request ref in base repo '%s'", pr.ID, pr.GetGitRefName())
	if err := pr.LoadBaseRepoCtx(ctx); err != nil {
		log.Error("Unable to load base repository for PR[%d] Error: %v", pr.ID, err)
		return err
	}

	_, _, err = git.NewCommand(ctx, "update-ref", pr.GetGitRefName(), pr.HeadCommitID).RunStdString(&git.RunOpts{Dir: pr.BaseRepo.RepoPath()})
	if err != nil {
		log.Error("Unable to update ref in base repository for PR[%d] Error: %v", pr.ID, err)
	}

	return err
}

type errlist []error

func (errs errlist) Error() string {
	if len(errs) > 0 {
		var buf strings.Builder
		for i, err := range errs {
			if i > 0 {
				buf.WriteString(", ")
			}
			buf.WriteString(err.Error())
		}
		return buf.String()
	}
	return ""
}

// CloseBranchPulls close all the pull requests who's head branch is the branch
func CloseBranchPulls(doer *user_model.User, repoID int64, branch string) error {
	prs, err := issues_model.GetUnmergedPullRequestsByHeadInfo(repoID, branch)
	if err != nil {
		return err
	}

	prs2, err := issues_model.GetUnmergedPullRequestsByBaseInfo(repoID, branch)
	if err != nil {
		return err
	}

	prs = append(prs, prs2...)
	if err := issues_model.PullRequestList(prs).LoadAttributes(); err != nil {
		return err
	}

	var errs errlist
	for _, pr := range prs {
		if err = issue_service.ChangeStatus(pr.Issue, doer, true); err != nil && !issues_model.IsErrPullWasClosed(err) && !issues_model.IsErrDependenciesLeft(err) {
			errs = append(errs, err)
		}
	}
	if len(errs) > 0 {
		return errs
	}
	return nil
}

// CloseRepoBranchesPulls close all pull requests which head branches are in the given repository, but only whose base repo is not in the given repository
func CloseRepoBranchesPulls(ctx context.Context, doer *user_model.User, repo *repo_model.Repository) error {
	branches, _, err := git.GetBranchesByPath(ctx, repo.RepoPath(), 0, 0)
	if err != nil {
		return err
	}

	var errs errlist
	for _, branch := range branches {
		prs, err := issues_model.GetUnmergedPullRequestsByHeadInfo(repo.ID, branch.Name)
		if err != nil {
			return err
		}

		if err = issues_model.PullRequestList(prs).LoadAttributes(); err != nil {
			return err
		}

		for _, pr := range prs {
			// If the base repository for this pr is this repository there is no need to close it
			// as it is going to be deleted anyway
			if pr.BaseRepoID == repo.ID {
				continue
			}
			if err = issue_service.ChangeStatus(pr.Issue, doer, true); err != nil && !issues_model.IsErrPullWasClosed(err) {
				errs = append(errs, err)
			}
		}
	}

	if len(errs) > 0 {
		return errs
	}
	return nil
}

var commitMessageTrailersPattern = regexp.MustCompile(`(?:^|\n\n)(?:[\w-]+[ \t]*:[^\n]+\n*(?:[ \t]+[^\n]+\n*)*)+$`)

// GetSquashMergeCommitMessages returns the commit messages between head and merge base (if there is one)
func GetSquashMergeCommitMessages(ctx context.Context, pr *issues_model.PullRequest) string {
	if err := pr.LoadIssue(); err != nil {
		log.Error("Cannot load issue %d for PR id %d: Error: %v", pr.IssueID, pr.ID, err)
		return ""
	}

	if err := pr.Issue.LoadPoster(); err != nil {
		log.Error("Cannot load poster %d for pr id %d, index %d Error: %v", pr.Issue.PosterID, pr.ID, pr.Index, err)
		return ""
	}

	if pr.HeadRepo == nil {
		var err error
		pr.HeadRepo, err = repo_model.GetRepositoryByID(pr.HeadRepoID)
		if err != nil {
			log.Error("GetRepositoryById[%d]: %v", pr.HeadRepoID, err)
			return ""
		}
	}

	gitRepo, closer, err := git.RepositoryFromContextOrOpen(ctx, pr.HeadRepo.RepoPath())
	if err != nil {
		log.Error("Unable to open head repository: Error: %v", err)
		return ""
	}
	defer closer.Close()

<<<<<<< HEAD
	pr.HeadCommitID, err = gitRepo.GetRefCommitID(pr.GetGitRefName())
	if err != nil {
		log.Error("Unable to get head commit: %s Error: %v", pr.GetGitRefName(), err)
		return ""
=======
	var headCommit *git.Commit
	if pr.Flow == issues_model.PullRequestFlowGithub {
		headCommit, err = gitRepo.GetBranchCommit(pr.HeadBranch)
	} else {
		pr.HeadCommitID, err = gitRepo.GetRefCommitID(pr.GetGitRefName())
		if err != nil {
			log.Error("Unable to get head commit: %s Error: %v", pr.GetGitRefName(), err)
			return ""
		}
		headCommit, err = gitRepo.GetCommit(pr.HeadCommitID)
>>>>>>> 1a9821f5
	}
	headCommit, err := gitRepo.GetCommit(pr.HeadCommitID)
	if err != nil {
		log.Error("Unable to get head commit: %s Error: %v", pr.HeadBranch, err)
		return ""
	}

	mergeBase, err := gitRepo.GetCommit(pr.MergeBase)
	if err != nil {
		log.Error("Unable to get merge base commit: %s Error: %v", pr.MergeBase, err)
		return ""
	}

	limit := setting.Repository.PullRequest.DefaultMergeMessageCommitsLimit

	commits, err := gitRepo.CommitsBetweenLimit(headCommit, mergeBase, limit, 0)
	if err != nil {
		log.Error("Unable to get commits between: %s %s Error: %v", pr.HeadBranch, pr.MergeBase, err)
		return ""
	}

	posterSig := pr.Issue.Poster.NewGitSig().String()

	authorsMap := map[string]bool{}
	authors := make([]string, 0, len(commits))
	stringBuilder := strings.Builder{}

	if !setting.Repository.PullRequest.PopulateSquashCommentWithCommitMessages {
		message := strings.TrimSpace(pr.Issue.Content)
		stringBuilder.WriteString(message)
		if stringBuilder.Len() > 0 {
			stringBuilder.WriteRune('\n')
			if !commitMessageTrailersPattern.MatchString(message) {
				stringBuilder.WriteRune('\n')
			}
		}
	}

	// commits list is in reverse chronological order
	first := true
	for i := len(commits) - 1; i >= 0; i-- {
		commit := commits[i]

		if setting.Repository.PullRequest.PopulateSquashCommentWithCommitMessages {
			maxSize := setting.Repository.PullRequest.DefaultMergeMessageSize
			if maxSize < 0 || stringBuilder.Len() < maxSize {
				var toWrite []byte
				if first {
					first = false
					toWrite = []byte(strings.TrimPrefix(commit.CommitMessage, pr.Issue.Title))
				} else {
					toWrite = []byte(commit.CommitMessage)
				}

				if len(toWrite) > maxSize-stringBuilder.Len() && maxSize > -1 {
					toWrite = append(toWrite[:maxSize-stringBuilder.Len()], "..."...)
				}
				if _, err := stringBuilder.Write(toWrite); err != nil {
					log.Error("Unable to write commit message Error: %v", err)
					return ""
				}

				if _, err := stringBuilder.WriteRune('\n'); err != nil {
					log.Error("Unable to write commit message Error: %v", err)
					return ""
				}
			}
		}

		authorString := commit.Author.String()
		if !authorsMap[authorString] && authorString != posterSig {
			authors = append(authors, authorString)
			authorsMap[authorString] = true
		}
	}

	// Consider collecting the remaining authors
	if limit >= 0 && setting.Repository.PullRequest.DefaultMergeMessageAllAuthors {
		skip := limit
		limit = 30
		for {
			commits, err := gitRepo.CommitsBetweenLimit(headCommit, mergeBase, limit, skip)
			if err != nil {
				log.Error("Unable to get commits between: %s %s Error: %v", pr.HeadBranch, pr.MergeBase, err)
				return ""

			}
			if len(commits) == 0 {
				break
			}
			for _, commit := range commits {
				authorString := commit.Author.String()
				if !authorsMap[authorString] && authorString != posterSig {
					authors = append(authors, authorString)
					authorsMap[authorString] = true
				}
			}
			skip += limit
		}
	}

	for _, author := range authors {
		if _, err := stringBuilder.Write([]byte("Co-authored-by: ")); err != nil {
			log.Error("Unable to write to string builder Error: %v", err)
			return ""
		}
		if _, err := stringBuilder.Write([]byte(author)); err != nil {
			log.Error("Unable to write to string builder Error: %v", err)
			return ""
		}
		if _, err := stringBuilder.WriteRune('\n'); err != nil {
			log.Error("Unable to write to string builder Error: %v", err)
			return ""
		}
	}

	return stringBuilder.String()
}

// GetIssuesLastCommitStatus returns a map of issue ID to the most recent commit's latest status
func GetIssuesLastCommitStatus(ctx context.Context, issues issues_model.IssueList) (map[int64]*git_model.CommitStatus, error) {
	_, lastStatus, err := GetIssuesAllCommitStatus(ctx, issues)
	return lastStatus, err
}

// GetIssuesAllCommitStatus returns a map of issue ID to a list of all statuses for the most recent commit as well as a map of issue ID to only the commit's latest status
func GetIssuesAllCommitStatus(ctx context.Context, issues issues_model.IssueList) (map[int64][]*git_model.CommitStatus, map[int64]*git_model.CommitStatus, error) {
	if err := issues.LoadPullRequests(); err != nil {
		return nil, nil, err
	}
	if _, err := issues.LoadRepositories(); err != nil {
		return nil, nil, err
	}

	var (
		gitRepos = make(map[int64]*git.Repository)
		res      = make(map[int64][]*git_model.CommitStatus)
		lastRes  = make(map[int64]*git_model.CommitStatus)
		err      error
	)
	defer func() {
		for _, gitRepo := range gitRepos {
			gitRepo.Close()
		}
	}()

	for _, issue := range issues {
		if !issue.IsPull {
			continue
		}
		gitRepo, ok := gitRepos[issue.RepoID]
		if !ok {
			gitRepo, err = git.OpenRepository(ctx, issue.Repo.RepoPath())
			if err != nil {
				log.Error("Cannot open git repository %-v for issue #%d[%d]. Error: %v", issue.Repo, issue.Index, issue.ID, err)
				continue
			}
			gitRepos[issue.RepoID] = gitRepo
		}

		statuses, lastStatus, err := getAllCommitStatus(gitRepo, issue.PullRequest)
		if err != nil {
			log.Error("getAllCommitStatus: cant get commit statuses of pull [%d]: %v", issue.PullRequest.ID, err)
			continue
		}
		res[issue.PullRequest.ID] = statuses
		lastRes[issue.PullRequest.ID] = lastStatus
	}
	return res, lastRes, nil
}

// getAllCommitStatus get pr's commit statuses.
func getAllCommitStatus(gitRepo *git.Repository, pr *issues_model.PullRequest) (statuses []*git_model.CommitStatus, lastStatus *git_model.CommitStatus, err error) {
	sha, shaErr := gitRepo.GetRefCommitID(pr.GetGitRefName())
	if shaErr != nil {
		return nil, nil, shaErr
	}

	statuses, _, err = git_model.GetLatestCommitStatus(db.DefaultContext, pr.BaseRepo.ID, sha, db.ListOptions{})
	lastStatus = git_model.CalcCommitStatus(statuses)
	return statuses, lastStatus, err
}

// IsHeadEqualWithBranch returns if the commits of branchName are available in pull request head
func IsHeadEqualWithBranch(ctx context.Context, pr *issues_model.PullRequest, branchName string) (bool, error) {
	var err error
	if err = pr.LoadBaseRepoCtx(ctx); err != nil {
		return false, err
	}
	baseGitRepo, closer, err := git.RepositoryFromContextOrOpen(ctx, pr.BaseRepo.RepoPath())
	if err != nil {
		return false, err
	}
	defer closer.Close()

	baseCommit, err := baseGitRepo.GetBranchCommit(branchName)
	if err != nil {
		return false, err
	}

	if err = pr.LoadHeadRepoCtx(ctx); err != nil {
		return false, err
	}
	var headGitRepo *git.Repository
	if pr.HeadRepoID == pr.BaseRepoID {
		headGitRepo = baseGitRepo
	} else {
		var closer io.Closer

		headGitRepo, closer, err = git.RepositoryFromContextOrOpen(ctx, pr.HeadRepo.RepoPath())
		if err != nil {
			return false, err
		}
		defer closer.Close()
	}

	var headCommit *git.Commit
	if pr.Flow == issues_model.PullRequestFlowGithub {
		headCommit, err = headGitRepo.GetBranchCommit(pr.HeadBranch)
		if err != nil {
			return false, err
		}
	} else {
		pr.HeadCommitID, err = baseGitRepo.GetRefCommitID(pr.GetGitRefName())
		if err != nil {
			return false, err
		}
		if headCommit, err = baseGitRepo.GetCommit(pr.HeadCommitID); err != nil {
			return false, err
		}
	}
	return baseCommit.HasPreviousCommit(headCommit.ID)
}<|MERGE_RESOLUTION|>--- conflicted
+++ resolved
@@ -608,12 +608,6 @@
 	}
 	defer closer.Close()
 
-<<<<<<< HEAD
-	pr.HeadCommitID, err = gitRepo.GetRefCommitID(pr.GetGitRefName())
-	if err != nil {
-		log.Error("Unable to get head commit: %s Error: %v", pr.GetGitRefName(), err)
-		return ""
-=======
 	var headCommit *git.Commit
 	if pr.Flow == issues_model.PullRequestFlowGithub {
 		headCommit, err = gitRepo.GetBranchCommit(pr.HeadBranch)
@@ -624,9 +618,7 @@
 			return ""
 		}
 		headCommit, err = gitRepo.GetCommit(pr.HeadCommitID)
->>>>>>> 1a9821f5
-	}
-	headCommit, err := gitRepo.GetCommit(pr.HeadCommitID)
+	}
 	if err != nil {
 		log.Error("Unable to get head commit: %s Error: %v", pr.HeadBranch, err)
 		return ""
