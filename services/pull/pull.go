--- conflicted
+++ resolved
@@ -140,40 +140,7 @@
 			return err
 		}
 
-<<<<<<< HEAD
 		if _, err := CreatePushPullComment(ctx, issue.Poster, pr, git.BranchPrefix+pr.BaseBranch, pr.GetGitHeadRefName(), false); err != nil {
-=======
-		compareInfo, err := GetCompareInfo(ctx, pr.BaseRepo, pr.BaseRepo, baseGitRepo,
-			git.BranchPrefix+pr.BaseBranch, pr.GetGitHeadRefName(), false, false)
-		if err != nil {
-			return err
-		}
-		if len(compareInfo.Commits) == 0 {
-			return nil
-		}
-
-		data := issues_model.PushActionContent{IsForcePush: false}
-		data.CommitIDs = make([]string, 0, len(compareInfo.Commits))
-		for i := len(compareInfo.Commits) - 1; i >= 0; i-- {
-			data.CommitIDs = append(data.CommitIDs, compareInfo.Commits[i].ID.String())
-		}
-
-		dataJSON, err := json.Marshal(data)
-		if err != nil {
-			return err
-		}
-
-		ops := &issues_model.CreateCommentOptions{
-			Type:        issues_model.CommentTypePullRequestPush,
-			Doer:        issue.Poster,
-			Repo:        repo,
-			Issue:       pr.Issue,
-			IsForcePush: false,
-			Content:     string(dataJSON),
-		}
-
-		if _, err = issues_model.CreateComment(ctx, ops); err != nil {
->>>>>>> 07347634
 			return err
 		}
 
