// Copyright 2019 The Gitea Authors. All rights reserved.
// SPDX-License-Identifier: MIT

package pull

import (
	"bytes"
	"context"
	"errors"
	"fmt"
	"io"
	"os"
	"regexp"
	"strings"
	"time"

	"code.gitea.io/gitea/models/db"
	git_model "code.gitea.io/gitea/models/git"
	issues_model "code.gitea.io/gitea/models/issues"
	"code.gitea.io/gitea/models/organization"
	access_model "code.gitea.io/gitea/models/perm/access"
	repo_model "code.gitea.io/gitea/models/repo"
	"code.gitea.io/gitea/models/unit"
	user_model "code.gitea.io/gitea/models/user"
	"code.gitea.io/gitea/modules/base"
	"code.gitea.io/gitea/modules/container"
	"code.gitea.io/gitea/modules/git"
	"code.gitea.io/gitea/modules/git/gitcmd"
	"code.gitea.io/gitea/modules/gitrepo"
	"code.gitea.io/gitea/modules/globallock"
	"code.gitea.io/gitea/modules/graceful"
	"code.gitea.io/gitea/modules/log"
	repo_module "code.gitea.io/gitea/modules/repository"
	"code.gitea.io/gitea/modules/setting"
	"code.gitea.io/gitea/modules/util"
	issue_service "code.gitea.io/gitea/services/issue"
	notify_service "code.gitea.io/gitea/services/notify"
)

func getPullWorkingLockKey(prID int64) string {
	return fmt.Sprintf("pull_working_%d", prID)
}

type NewPullRequestOptions struct {
	Repo            *repo_model.Repository
	Issue           *issues_model.Issue
	LabelIDs        []int64
	AttachmentUUIDs []string
	PullRequest     *issues_model.PullRequest
	AssigneeIDs     []int64
	Reviewers       []*user_model.User
	TeamReviewers   []*organization.Team
}

// NewPullRequest creates new pull request with labels for repository.
func NewPullRequest(ctx context.Context, opts *NewPullRequestOptions) error {
	repo, issue, labelIDs, uuids, pr, assigneeIDs := opts.Repo, opts.Issue, opts.LabelIDs, opts.AttachmentUUIDs, opts.PullRequest, opts.AssigneeIDs
	if err := issue.LoadPoster(ctx); err != nil {
		return err
	}

	if user_model.IsUserBlockedBy(ctx, issue.Poster, repo.OwnerID) || user_model.IsUserBlockedBy(ctx, issue.Poster, assigneeIDs...) {
		return user_model.ErrBlockedUser
	}

	// user should be a collaborator or a member of the organization for base repo
	canCreate := issue.Poster.IsAdmin || pr.Flow == issues_model.PullRequestFlowAGit
	if !canCreate {
		canCreate, err := repo_model.IsOwnerMemberCollaborator(ctx, repo, issue.Poster.ID)
		if err != nil {
			return err
		}

		if !canCreate {
			// or user should have write permission in the head repo
			if err := pr.LoadHeadRepo(ctx); err != nil {
				return err
			}
			perm, err := access_model.GetUserRepoPermission(ctx, pr.HeadRepo, issue.Poster)
			if err != nil {
				return err
			}
			if !perm.CanWrite(unit.TypeCode) {
				return issues_model.ErrMustCollaborator
			}
		}
	}

	prCtx, cancel, err := createTemporaryRepoForPR(ctx, pr)
	if err != nil {
		if !git_model.IsErrBranchNotExist(err) {
			log.Error("CreateTemporaryRepoForPR %-v: %v", pr, err)
		}
		return err
	}
	defer cancel()

	if err := testPullRequestTmpRepoBranchMergeable(ctx, prCtx, pr); err != nil {
		return err
	}

	assigneeCommentMap := make(map[int64]*issues_model.Comment)

	var reviewNotifiers []*issue_service.ReviewRequestNotifier
	if err := db.WithTx(ctx, func(ctx context.Context) error {
		if err := issues_model.NewPullRequest(ctx, repo, issue, labelIDs, uuids, pr); err != nil {
			return err
		}

		for _, assigneeID := range assigneeIDs {
			comment, err := issue_service.AddAssigneeIfNotAssigned(ctx, issue, issue.Poster, assigneeID, false)
			if err != nil {
				return err
			}
			assigneeCommentMap[assigneeID] = comment
		}

		pr.Issue = issue
		issue.PullRequest = pr

		if pr.Flow == issues_model.PullRequestFlowGithub {
			err = PushToBaseRepo(ctx, pr)
		} else {
			err = UpdateRef(ctx, pr)
		}
		if err != nil {
			return err
		}

<<<<<<< HEAD
		if pr.Flow == issues_model.PullRequestFlowGithub {
			branch, err := git_model.GetBranch(ctx, pr.HeadRepoID, pr.HeadBranch)
			if err != nil {
				return err
			}

			devLinks := make(issues_model.IssueDevLinks, 0, 5)
			if err := db.GetEngine(ctx).
				Join("INNER", "issue", "issue_dev_link.issue_id = issue.id").
				Where("link_type = ? AND link_id = ? AND linked_repo_id = ?",
					issues_model.IssueDevLinkTypeBranch, branch.ID, issue.RepoID).
				And("issue.repo_id=?", pr.HeadRepoID).
				Find(&devLinks); err != nil {
				return err
			}

			for _, link := range devLinks {
				if err := issues_model.CreateIssueDevLink(ctx, &issues_model.IssueDevLink{
					IssueID:      link.IssueID,
					LinkType:     issues_model.IssueDevLinkTypePullRequest,
					LinkedRepoID: pr.HeadRepoID,
					LinkID:       pr.ID,
				}); err != nil {
					return err
				}
			}
		}

		compareInfo, err := baseGitRepo.GetCompareInfo(pr.BaseRepo.RepoPath(),
			git.BranchPrefix+pr.BaseBranch, pr.GetGitHeadRefName(), false, false)
		if err != nil {
			return err
		}
		if len(compareInfo.Commits) == 0 {
			return nil
		}

		data := issues_model.PushActionContent{IsForcePush: false}
		data.CommitIDs = make([]string, 0, len(compareInfo.Commits))
		for i := len(compareInfo.Commits) - 1; i >= 0; i-- {
			data.CommitIDs = append(data.CommitIDs, compareInfo.Commits[i].ID.String())
		}

		dataJSON, err := json.Marshal(data)
=======
		// Update Commit Divergence
		err = syncCommitDivergence(ctx, pr)
>>>>>>> c5d74e58
		if err != nil {
			return err
		}

		// add first push codes comment
		if _, err := CreatePushPullComment(ctx, issue.Poster, pr, git.BranchPrefix+pr.BaseBranch, pr.GetGitHeadRefName(), false); err != nil {
			return err
		}

		if !pr.IsWorkInProgress(ctx) {
			reviewNotifiers, err = issue_service.PullRequestCodeOwnersReview(ctx, pr)
			if err != nil {
				return err
			}
		}
		return nil
	}); err != nil {
		// cleanup: this will only remove the reference, the real commit will be clean up when next GC
		if err1 := gitrepo.RemoveRef(ctx, pr.BaseRepo, pr.GetGitHeadRefName()); err1 != nil {
			log.Error("RemoveRef: %v", err1)
		}
		return err
	}

	issue_service.ReviewRequestNotify(ctx, issue, issue.Poster, reviewNotifiers)

	mentions, err := issues_model.FindAndUpdateIssueMentions(ctx, issue, issue.Poster, issue.Content)
	if err != nil {
		return err
	}
	notify_service.NewPullRequest(ctx, pr, mentions)
	if len(issue.Labels) > 0 {
		notify_service.IssueChangeLabels(ctx, issue.Poster, issue, issue.Labels, nil)
	}
	if issue.Milestone != nil {
		notify_service.IssueChangeMilestone(ctx, issue.Poster, issue, 0)
	}
	for _, assigneeID := range assigneeIDs {
		assignee, err := user_model.GetUserByID(ctx, assigneeID)
		if err != nil {
			return ErrDependenciesLeft
		}
		notify_service.IssueChangeAssignee(ctx, issue.Poster, issue, assignee, false, assigneeCommentMap[assigneeID])
	}
	permDoer, err := access_model.GetUserRepoPermission(ctx, repo, issue.Poster)
	for _, reviewer := range opts.Reviewers {
		if _, err = issue_service.ReviewRequest(ctx, pr.Issue, issue.Poster, &permDoer, reviewer, true); err != nil {
			return err
		}
	}
	for _, teamReviewer := range opts.TeamReviewers {
		if _, err = issue_service.TeamReviewRequest(ctx, pr.Issue, issue.Poster, teamReviewer, true); err != nil {
			return err
		}
	}
	return nil
}

// ErrPullRequestHasMerged represents a "PullRequestHasMerged"-error
type ErrPullRequestHasMerged struct {
	ID         int64
	IssueID    int64
	HeadRepoID int64
	BaseRepoID int64
	HeadBranch string
	BaseBranch string
}

// IsErrPullRequestHasMerged checks if an error is a ErrPullRequestHasMerged.
func IsErrPullRequestHasMerged(err error) bool {
	_, ok := err.(ErrPullRequestHasMerged)
	return ok
}

// Error does pretty-printing :D
func (err ErrPullRequestHasMerged) Error() string {
	return fmt.Sprintf("pull request has merged [id: %d, issue_id: %d, head_repo_id: %d, base_repo_id: %d, head_branch: %s, base_branch: %s]",
		err.ID, err.IssueID, err.HeadRepoID, err.BaseRepoID, err.HeadBranch, err.BaseBranch)
}

// ChangeTargetBranch changes the target branch of this pull request, as the given user.
func ChangeTargetBranch(ctx context.Context, pr *issues_model.PullRequest, doer *user_model.User, targetBranch string) (err error) {
	releaser, err := globallock.Lock(ctx, getPullWorkingLockKey(pr.ID))
	if err != nil {
		log.Error("lock.Lock(): %v", err)
		return fmt.Errorf("lock.Lock: %w", err)
	}
	defer releaser()

	// Current target branch is already the same
	if pr.BaseBranch == targetBranch {
		return nil
	}

	if pr.Issue.IsClosed {
		return issues_model.ErrIssueIsClosed{
			ID:     pr.Issue.ID,
			RepoID: pr.Issue.RepoID,
			Index:  pr.Issue.Index,
			IsPull: true,
		}
	}

	if pr.HasMerged {
		return ErrPullRequestHasMerged{
			ID:         pr.ID,
			IssueID:    pr.Index,
			HeadRepoID: pr.HeadRepoID,
			BaseRepoID: pr.BaseRepoID,
			HeadBranch: pr.HeadBranch,
			BaseBranch: pr.BaseBranch,
		}
	}

	// Check if branches are equal
	branchesEqual, err := IsHeadEqualWithBranch(ctx, pr, targetBranch)
	if err != nil {
		return err
	}
	if branchesEqual {
		return git_model.ErrBranchesEqual{
			HeadBranchName: pr.HeadBranch,
			BaseBranchName: targetBranch,
		}
	}

	// Check if pull request for the new target branch already exists
	existingPr, err := issues_model.GetUnmergedPullRequest(ctx, pr.HeadRepoID, pr.BaseRepoID, pr.HeadBranch, targetBranch, issues_model.PullRequestFlowGithub)
	if existingPr != nil {
		return issues_model.ErrPullRequestAlreadyExists{
			ID:         existingPr.ID,
			IssueID:    existingPr.Index,
			HeadRepoID: existingPr.HeadRepoID,
			BaseRepoID: existingPr.BaseRepoID,
			HeadBranch: existingPr.HeadBranch,
			BaseBranch: existingPr.BaseBranch,
		}
	}
	if err != nil && !issues_model.IsErrPullRequestNotExist(err) {
		return err
	}

	// Set new target branch
	oldBranch := pr.BaseBranch
	pr.BaseBranch = targetBranch

	// Refresh patch
	if err := testPullRequestBranchMergeable(pr); err != nil {
		return err
	}

	// Update target branch, PR diff and status
	// This is the same as markPullRequestAsMergeable in check service, but also updates base_branch
	if pr.Status == issues_model.PullRequestStatusChecking {
		pr.Status = issues_model.PullRequestStatusMergeable
	}

	// add first push codes comment
	return db.WithTx(ctx, func(ctx context.Context) error {
		// The UPDATE acquires the transaction lock, if the UPDATE succeeds, it should have updated one row (the "base_branch" is changed)
		// If no row is updated, it means the PR has been merged or closed in the meantime
		updated, err := pr.UpdateColsIfNotMerged(ctx, "merge_base", "status", "conflicted_files", "changed_protected_files", "base_branch")
		if err != nil {
			return err
		}
		if updated == 0 {
			return util.ErrorWrap(util.ErrInvalidArgument, "pull request status has changed")
		}

		if err := syncCommitDivergence(ctx, pr); err != nil {
			return fmt.Errorf("syncCommitDivergence: %w", err)
		}

		// Create comment
		options := &issues_model.CreateCommentOptions{
			Type:   issues_model.CommentTypeChangeTargetBranch,
			Doer:   doer,
			Repo:   pr.Issue.Repo,
			Issue:  pr.Issue,
			OldRef: oldBranch,
			NewRef: targetBranch,
		}
		if _, err = issues_model.CreateComment(ctx, options); err != nil {
			return fmt.Errorf("CreateChangeTargetBranchComment: %w", err)
		}

		// Delete all old push comments and insert new push comments
		if _, err := db.GetEngine(ctx).Where("issue_id = ?", pr.IssueID).
			And("type = ?", issues_model.CommentTypePullRequestPush).
			NoAutoCondition().
			Delete(new(issues_model.Comment)); err != nil {
			return err
		}

		_, err = CreatePushPullComment(ctx, doer, pr, git.BranchPrefix+pr.BaseBranch, pr.GetGitHeadRefName(), false)
		return err
	})
}

func checkForInvalidation(ctx context.Context, requests issues_model.PullRequestList, repoID int64, doer *user_model.User, branch string) error {
	repo, err := repo_model.GetRepositoryByID(ctx, repoID)
	if err != nil {
		return fmt.Errorf("GetRepositoryByIDCtx: %w", err)
	}
	gitRepo, err := gitrepo.OpenRepository(ctx, repo)
	if err != nil {
		return fmt.Errorf("gitrepo.OpenRepository: %w", err)
	}
	go func() {
		// FIXME: graceful: We need to tell the manager we're doing something...
		err := InvalidateCodeComments(ctx, requests, doer, repo, gitRepo, branch)
		if err != nil {
			log.Error("PullRequestList.InvalidateCodeComments: %v", err)
		}
		gitRepo.Close()
	}()
	return nil
}

type TestPullRequestOptions struct {
	RepoID      int64
	Doer        *user_model.User
	Branch      string
	IsSync      bool // True means it's a pull request synchronization, false means it's triggered for pull request merging or updating
	IsForcePush bool
	OldCommitID string
	NewCommitID string
}

// AddTestPullRequestTask adds new test tasks by given head/base repository and head/base branch,
// and generate new patch for testing as needed.
func AddTestPullRequestTask(opts TestPullRequestOptions) {
	log.Trace("AddTestPullRequestTask [head_repo_id: %d, head_branch: %s]: finding pull requests", opts.RepoID, opts.Branch)
	graceful.GetManager().RunWithShutdownContext(func(ctx context.Context) {
		// There is no sensible way to shut this down ":-("
		// If you don't let it run all the way then you will lose data
		// TODO: graceful: AddTestPullRequestTask needs to become a queue!

		repo, err := repo_model.GetRepositoryByID(ctx, opts.RepoID)
		if err != nil {
			log.Error("GetRepositoryByID: %v", err)
			return
		}
		// GetUnmergedPullRequestsByHeadInfo() only return open and unmerged PR.
		headBranchPRs, err := issues_model.GetUnmergedPullRequestsByHeadInfo(ctx, opts.RepoID, opts.Branch)
		if err != nil {
			log.Error("Find pull requests [head_repo_id: %d, head_branch: %s]: %v", opts.RepoID, opts.Branch, err)
			return
		}

		for _, pr := range headBranchPRs {
			log.Trace("Updating PR[%d]: composing new test task", pr.ID)
			pr.HeadRepo = repo // avoid loading again
			if pr.Flow == issues_model.PullRequestFlowGithub {
				if err := PushToBaseRepo(ctx, pr); err != nil {
					log.Error("PushToBaseRepo: %v", err)
					continue
				}
			} else {
				continue
			}

			StartPullRequestCheckImmediately(ctx, pr)
			comment, err := CreatePushPullComment(ctx, opts.Doer, pr, opts.OldCommitID, opts.NewCommitID, opts.IsForcePush)
			if err == nil && comment != nil {
				notify_service.PullRequestPushCommits(ctx, opts.Doer, pr, comment)
			}
		}

		if opts.IsSync {
			if err = headBranchPRs.LoadAttributes(ctx); err != nil {
				log.Error("PullRequestList.LoadAttributes: %v", err)
			}
			if invalidationErr := checkForInvalidation(ctx, headBranchPRs, opts.RepoID, opts.Doer, opts.Branch); invalidationErr != nil {
				log.Error("checkForInvalidation: %v", invalidationErr)
			}
			if err == nil {
				for _, pr := range headBranchPRs {
					objectFormat := git.ObjectFormatFromName(pr.BaseRepo.ObjectFormatName)
					if opts.NewCommitID != "" && opts.NewCommitID != objectFormat.EmptyObjectID().String() {
						changed, err := checkIfPRContentChanged(ctx, pr, opts.OldCommitID, opts.NewCommitID)
						if err != nil {
							log.Error("checkIfPRContentChanged: %v", err)
						}
						if changed {
							// Mark old reviews as stale if diff to mergebase has changed
							if err := issues_model.MarkReviewsAsStale(ctx, pr.IssueID); err != nil {
								log.Error("MarkReviewsAsStale: %v", err)
							}

							// dismiss all approval reviews if protected branch rule item enabled.
							pb, err := git_model.GetFirstMatchProtectedBranchRule(ctx, pr.BaseRepoID, pr.BaseBranch)
							if err != nil {
								log.Error("GetFirstMatchProtectedBranchRule: %v", err)
							}
							if pb != nil && pb.DismissStaleApprovals {
								if err := DismissApprovalReviews(ctx, opts.Doer, pr); err != nil {
									log.Error("DismissApprovalReviews: %v", err)
								}
							}
						}
						if err := issues_model.MarkReviewsAsNotStale(ctx, pr.IssueID, opts.NewCommitID); err != nil {
							log.Error("MarkReviewsAsNotStale: %v", err)
						}
						if err = syncCommitDivergence(ctx, pr); err != nil {
							log.Error("syncCommitDivergence: %v", err)
						}
					}

					if !pr.IsWorkInProgress(ctx) {
						reviewNotifiers, err := issue_service.PullRequestCodeOwnersReview(ctx, pr)
						if err != nil {
							log.Error("PullRequestCodeOwnersReview: %v", err)
						}
						if len(reviewNotifiers) > 0 {
							issue_service.ReviewRequestNotify(ctx, pr.Issue, opts.Doer, reviewNotifiers)
						}
					}

					notify_service.PullRequestSynchronized(ctx, opts.Doer, pr)
				}
			}
		}

		log.Trace("AddTestPullRequestTask [base_repo_id: %d, base_branch: %s]: finding pull requests", opts.RepoID, opts.Branch)
		// The base repositories of baseBranchPRs are the same one (opts.RepoID)
		baseBranchPRs, err := issues_model.GetUnmergedPullRequestsByBaseInfo(ctx, opts.RepoID, opts.Branch)
		if err != nil {
			log.Error("Find pull requests [base_repo_id: %d, base_branch: %s]: %v", opts.RepoID, opts.Branch, err)
			return
		}
		for _, pr := range baseBranchPRs {
			pr.BaseRepo = repo // avoid loading again
			err = syncCommitDivergence(ctx, pr)
			if err != nil {
				if errors.Is(err, util.ErrNotExist) {
					log.Warn("Cannot test PR %s/%d with base=%s head=%s: no longer exists", pr.BaseRepo.FullName(), pr.IssueID, pr.BaseBranch, pr.HeadBranch)
				} else {
					log.Error("syncCommitDivergence: %v", err)
				}
				continue
			}
			StartPullRequestCheckDelayable(ctx, pr)
		}
	})
}

// checkIfPRContentChanged checks if diff to target branch has changed by push
// A commit can be considered to leave the PR untouched if the patch/diff with its merge base is unchanged
func checkIfPRContentChanged(ctx context.Context, pr *issues_model.PullRequest, oldCommitID, newCommitID string) (hasChanged bool, err error) {
	prCtx, cancel, err := createTemporaryRepoForPR(ctx, pr) // FIXME: why it still needs to create a temp repo, since the alongside calls like GetDiverging doesn't do so anymore
	if err != nil {
		log.Error("CreateTemporaryRepoForPR %-v: %v", pr, err)
		return false, err
	}
	defer cancel()

	tmpRepo, err := git.OpenRepository(ctx, prCtx.tmpBasePath)
	if err != nil {
		return false, fmt.Errorf("OpenRepository: %w", err)
	}
	defer tmpRepo.Close()

	// Find the merge-base
	_, base, err := tmpRepo.GetMergeBase("", "base", "tracking")
	if err != nil {
		return false, fmt.Errorf("GetMergeBase: %w", err)
	}

	cmd := gitcmd.NewCommand("diff", "--name-only", "-z").AddDynamicArguments(newCommitID, oldCommitID, base)
	stdoutReader, stdoutWriter, err := os.Pipe()
	if err != nil {
		return false, fmt.Errorf("unable to open pipe for to run diff: %w", err)
	}

	stderr := new(bytes.Buffer)
	if err := cmd.Run(ctx, &gitcmd.RunOpts{
		Dir:    prCtx.tmpBasePath,
		Stdout: stdoutWriter,
		Stderr: stderr,
		PipelineFunc: func(ctx context.Context, cancel context.CancelFunc) error {
			_ = stdoutWriter.Close()
			defer func() {
				_ = stdoutReader.Close()
			}()
			return util.IsEmptyReader(stdoutReader)
		},
	}); err != nil {
		if err == util.ErrNotEmpty {
			return true, nil
		}
		err = gitcmd.ConcatenateError(err, stderr.String())

		log.Error("Unable to run diff on %s %s %s in tempRepo for PR[%d]%s/%s...%s/%s: Error: %v",
			newCommitID, oldCommitID, base,
			pr.ID, pr.BaseRepo.FullName(), pr.BaseBranch, pr.HeadRepo.FullName(), pr.HeadBranch,
			err)

		return false, fmt.Errorf("Unable to run git diff --name-only -z %s %s %s: %w", newCommitID, oldCommitID, base, err)
	}

	return false, nil
}

// PushToBaseRepo pushes commits from branches of head repository to
// corresponding branches of base repository.
// FIXME: Only push branches that are actually updates?
func PushToBaseRepo(ctx context.Context, pr *issues_model.PullRequest) (err error) {
	return pushToBaseRepoHelper(ctx, pr, "")
}

func pushToBaseRepoHelper(ctx context.Context, pr *issues_model.PullRequest, prefixHeadBranch string) (err error) {
	log.Trace("PushToBaseRepo[%d]: pushing commits to base repo '%s'", pr.BaseRepoID, pr.GetGitHeadRefName())

	if err := pr.LoadHeadRepo(ctx); err != nil {
		log.Error("Unable to load head repository for PR[%d] Error: %v", pr.ID, err)
		return err
	}
	headRepoPath := pr.HeadRepo.RepoPath()

	if err := pr.LoadBaseRepo(ctx); err != nil {
		log.Error("Unable to load base repository for PR[%d] Error: %v", pr.ID, err)
		return err
	}
	baseRepoPath := pr.BaseRepo.RepoPath()

	if err = pr.LoadIssue(ctx); err != nil {
		return fmt.Errorf("unable to load issue %d for pr %d: %w", pr.IssueID, pr.ID, err)
	}
	if err = pr.Issue.LoadPoster(ctx); err != nil {
		return fmt.Errorf("unable to load poster %d for pr %d: %w", pr.Issue.PosterID, pr.ID, err)
	}

	gitRefName := pr.GetGitHeadRefName()

	if err := git.Push(ctx, headRepoPath, git.PushOptions{
		Remote: baseRepoPath,
		Branch: prefixHeadBranch + pr.HeadBranch + ":" + gitRefName,
		Force:  true,
		// Use InternalPushingEnvironment here because we know that pre-receive and post-receive do not run on a refs/pulls/...
		Env: repo_module.InternalPushingEnvironment(pr.Issue.Poster, pr.BaseRepo),
	}); err != nil {
		if git.IsErrPushOutOfDate(err) {
			// This should not happen as we're using force!
			log.Error("Unable to push PR head for %s#%d (%-v:%s) due to ErrPushOfDate: %v", pr.BaseRepo.FullName(), pr.Index, pr.BaseRepo, gitRefName, err)
			return err
		} else if git.IsErrPushRejected(err) {
			rejectErr := err.(*git.ErrPushRejected)
			log.Info("Unable to push PR head for %s#%d (%-v:%s) due to rejection:\nStdout: %s\nStderr: %s\nError: %v", pr.BaseRepo.FullName(), pr.Index, pr.BaseRepo, gitRefName, rejectErr.StdOut, rejectErr.StdErr, rejectErr.Err)
			return err
		} else if git.IsErrMoreThanOne(err) {
			if prefixHeadBranch != "" {
				log.Info("Can't push with %s%s", prefixHeadBranch, pr.HeadBranch)
				return err
			}
			log.Info("Retrying to push with %s%s", git.BranchPrefix, pr.HeadBranch)
			err = pushToBaseRepoHelper(ctx, pr, git.BranchPrefix)
			return err
		}
		log.Error("Unable to push PR head for %s#%d (%-v:%s) due to Error: %v", pr.BaseRepo.FullName(), pr.Index, pr.BaseRepo, gitRefName, err)
		return fmt.Errorf("Push: %s:%s %s:%s %w", pr.HeadRepo.FullName(), pr.HeadBranch, pr.BaseRepo.FullName(), gitRefName, err)
	}

	return nil
}

// UpdatePullsRefs update all the PRs head file pointers like /refs/pull/1/head so that it will be dependent by other operations
func UpdatePullsRefs(ctx context.Context, repo *repo_model.Repository, update *repo_module.PushUpdateOptions) {
	branch := update.RefFullName.BranchName()
	// GetUnmergedPullRequestsByHeadInfo() only return open and unmerged PR.
	prs, err := issues_model.GetUnmergedPullRequestsByHeadInfo(ctx, repo.ID, branch)
	if err != nil {
		log.Error("Find pull requests [head_repo_id: %d, head_branch: %s]: %v", repo.ID, branch, err)
	} else {
		for _, pr := range prs {
			log.Trace("Updating PR[%d]: composing new test task", pr.ID)
			if pr.Flow == issues_model.PullRequestFlowGithub {
				if err := PushToBaseRepo(ctx, pr); err != nil {
					log.Error("PushToBaseRepo: %v", err)
				}
			}
		}
	}
}

// UpdateRef update refs/pull/id/head directly for agit flow pull request
func UpdateRef(ctx context.Context, pr *issues_model.PullRequest) (err error) {
	log.Trace("UpdateRef[%d]: upgate pull request ref in base repo '%s'", pr.ID, pr.GetGitHeadRefName())
	if err := pr.LoadBaseRepo(ctx); err != nil {
		log.Error("Unable to load base repository for PR[%d] Error: %v", pr.ID, err)
		return err
	}

	if err := gitrepo.UpdateRef(ctx, pr.BaseRepo, pr.GetGitHeadRefName(), pr.HeadCommitID); err != nil {
		log.Error("Unable to update ref in base repository for PR[%d] Error: %v", pr.ID, err)
	}

	return err
}

// retargetBranchPulls change target branch for all pull requests whose base branch is the branch
// Both branch and targetBranch must be in the same repo (for security reasons)
func retargetBranchPulls(ctx context.Context, doer *user_model.User, repoID int64, branch, targetBranch string) error {
	prs, err := issues_model.GetUnmergedPullRequestsByBaseInfo(ctx, repoID, branch)
	if err != nil {
		return err
	}

	if err := prs.LoadAttributes(ctx); err != nil {
		return err
	}

	var errs []error
	for _, pr := range prs {
		if err = pr.Issue.LoadRepo(ctx); err != nil {
			errs = append(errs, err)
		} else if err = ChangeTargetBranch(ctx, pr, doer, targetBranch); err != nil &&
			!issues_model.IsErrIssueIsClosed(err) && !IsErrPullRequestHasMerged(err) &&
			!issues_model.IsErrPullRequestAlreadyExists(err) {
			errs = append(errs, err)
		}
	}
	return errors.Join(errs...)
}

// AdjustPullsCausedByBranchDeleted close all the pull requests who's head branch is the branch
// Or Close all the plls who's base branch is the branch if setting.Repository.PullRequest.RetargetChildrenOnMerge is false.
// If it's true, Retarget all these pulls to the default branch.
func AdjustPullsCausedByBranchDeleted(ctx context.Context, doer *user_model.User, repo *repo_model.Repository, branch string) error {
	// branch as head branch
	prs, err := issues_model.GetUnmergedPullRequestsByHeadInfo(ctx, repo.ID, branch)
	if err != nil {
		return err
	}

	if err := prs.LoadAttributes(ctx); err != nil {
		return err
	}
	prs.SetHeadRepo(repo)
	if err := prs.LoadRepositories(ctx); err != nil {
		return err
	}

	var errs []error
	for _, pr := range prs {
		if err = issue_service.CloseIssue(ctx, pr.Issue, doer, ""); err != nil && !issues_model.IsErrIssueIsClosed(err) && !issues_model.IsErrDependenciesLeft(err) {
			errs = append(errs, err)
		}
		if err == nil {
			if err := issues_model.AddDeletePRBranchComment(ctx, doer, pr.BaseRepo, pr.Issue.ID, pr.HeadBranch); err != nil {
				log.Error("AddDeletePRBranchComment: %v", err)
				errs = append(errs, err)
			}
		}
	}

	if setting.Repository.PullRequest.RetargetChildrenOnMerge {
		if err := retargetBranchPulls(ctx, doer, repo.ID, branch, repo.DefaultBranch); err != nil {
			log.Error("retargetBranchPulls failed: %v", err)
			errs = append(errs, err)
		}
		return errors.Join(errs...)
	}

	// branch as base branch
	prs, err = issues_model.GetUnmergedPullRequestsByBaseInfo(ctx, repo.ID, branch)
	if err != nil {
		return err
	}

	if err := prs.LoadAttributes(ctx); err != nil {
		return err
	}
	prs.SetBaseRepo(repo)
	if err := prs.LoadRepositories(ctx); err != nil {
		return err
	}

	errs = nil
	for _, pr := range prs {
		if err = issues_model.AddDeletePRBranchComment(ctx, doer, pr.BaseRepo, pr.Issue.ID, pr.BaseBranch); err != nil {
			log.Error("AddDeletePRBranchComment: %v", err)
			errs = append(errs, err)
		}
		if err == nil {
			if err = issue_service.CloseIssue(ctx, pr.Issue, doer, ""); err != nil && !issues_model.IsErrIssueIsClosed(err) && !issues_model.IsErrDependenciesLeft(err) {
				errs = append(errs, err)
			}
		}
	}
	return errors.Join(errs...)
}

// CloseRepoBranchesPulls close all pull requests which head branches are in the given repository, but only whose base repo is not in the given repository
func CloseRepoBranchesPulls(ctx context.Context, doer *user_model.User, repo *repo_model.Repository) error {
	branches, _, err := gitrepo.GetBranchesByPath(ctx, repo, 0, 0)
	if err != nil {
		return err
	}

	var errs []error
	for _, branch := range branches {
		prs, err := issues_model.GetUnmergedPullRequestsByHeadInfo(ctx, repo.ID, branch)
		if err != nil {
			return err
		}

		if err = prs.LoadAttributes(ctx); err != nil {
			return err
		}

		for _, pr := range prs {
			// If the base repository for this pr is this repository there is no need to close it
			// as it is going to be deleted anyway
			if pr.BaseRepoID == repo.ID {
				continue
			}
			if err = issue_service.CloseIssue(ctx, pr.Issue, doer, ""); err != nil && !issues_model.IsErrIssueIsClosed(err) {
				errs = append(errs, err)
			}
		}
	}

	return errors.Join(errs...)
}

var commitMessageTrailersPattern = regexp.MustCompile(`(?:^|\n\n)(?:[\w-]+[ \t]*:[^\n]+\n*(?:[ \t]+[^\n]+\n*)*)+$`)

// GetSquashMergeCommitMessages returns the commit messages between head and merge base (if there is one)
func GetSquashMergeCommitMessages(ctx context.Context, pr *issues_model.PullRequest) string {
	if err := pr.LoadIssue(ctx); err != nil {
		log.Error("Cannot load issue %d for PR id %d: Error: %v", pr.IssueID, pr.ID, err)
		return ""
	}

	if err := pr.Issue.LoadPoster(ctx); err != nil {
		log.Error("Cannot load poster %d for pr id %d, index %d Error: %v", pr.Issue.PosterID, pr.ID, pr.Index, err)
		return ""
	}

	if pr.HeadRepo == nil {
		var err error
		pr.HeadRepo, err = repo_model.GetRepositoryByID(ctx, pr.HeadRepoID)
		if err != nil {
			log.Error("GetRepositoryByIdCtx[%d]: %v", pr.HeadRepoID, err)
			return ""
		}
	}

	gitRepo, closer, err := gitrepo.RepositoryFromContextOrOpen(ctx, pr.HeadRepo)
	if err != nil {
		log.Error("Unable to open head repository: Error: %v", err)
		return ""
	}
	defer closer.Close()

	var headCommit *git.Commit
	if pr.Flow == issues_model.PullRequestFlowGithub {
		headCommit, err = gitRepo.GetBranchCommit(pr.HeadBranch)
	} else {
		pr.HeadCommitID, err = gitRepo.GetRefCommitID(pr.GetGitHeadRefName())
		if err != nil {
			log.Error("Unable to get head commit: %s Error: %v", pr.GetGitHeadRefName(), err)
			return ""
		}
		headCommit, err = gitRepo.GetCommit(pr.HeadCommitID)
	}
	if err != nil {
		log.Error("Unable to get head commit: %s Error: %v", pr.HeadBranch, err)
		return ""
	}

	mergeBase, err := gitRepo.GetCommit(pr.MergeBase)
	if err != nil {
		log.Error("Unable to get merge base commit: %s Error: %v", pr.MergeBase, err)
		return ""
	}

	limit := setting.Repository.PullRequest.DefaultMergeMessageCommitsLimit

	commits, err := gitRepo.CommitsBetweenLimit(headCommit, mergeBase, limit, 0)
	if err != nil {
		log.Error("Unable to get commits between: %s %s Error: %v", pr.HeadBranch, pr.MergeBase, err)
		return ""
	}

	posterSig := pr.Issue.Poster.NewGitSig().String()

	uniqueAuthors := make(container.Set[string])
	authors := make([]string, 0, len(commits))
	stringBuilder := strings.Builder{}

	if !setting.Repository.PullRequest.PopulateSquashCommentWithCommitMessages {
		message := strings.TrimSpace(pr.Issue.Content)
		stringBuilder.WriteString(message)
		if stringBuilder.Len() > 0 {
			stringBuilder.WriteRune('\n')
			if !commitMessageTrailersPattern.MatchString(message) {
				stringBuilder.WriteRune('\n')
			}
		}
	}

	// commits list is in reverse chronological order
	first := true
	for i := len(commits) - 1; i >= 0; i-- {
		commit := commits[i]

		if setting.Repository.PullRequest.PopulateSquashCommentWithCommitMessages {
			maxSize := setting.Repository.PullRequest.DefaultMergeMessageSize
			if maxSize < 0 || stringBuilder.Len() < maxSize {
				var toWrite []byte
				if first {
					first = false
					toWrite = []byte(strings.TrimPrefix(commit.CommitMessage, pr.Issue.Title))
				} else {
					toWrite = []byte(commit.CommitMessage)
				}

				if len(toWrite) > maxSize-stringBuilder.Len() && maxSize > -1 {
					toWrite = append(toWrite[:maxSize-stringBuilder.Len()], "..."...)
				}
				if _, err := stringBuilder.Write(toWrite); err != nil {
					log.Error("Unable to write commit message Error: %v", err)
					return ""
				}

				if _, err := stringBuilder.WriteRune('\n'); err != nil {
					log.Error("Unable to write commit message Error: %v", err)
					return ""
				}
			}
		}

		authorString := commit.Author.String()
		if uniqueAuthors.Add(authorString) && authorString != posterSig {
			// Compare use account as well to avoid adding the same author multiple times
			// times when email addresses are private or multiple emails are used.
			commitUser, _ := user_model.GetUserByEmail(ctx, commit.Author.Email)
			if commitUser == nil || commitUser.ID != pr.Issue.Poster.ID {
				authors = append(authors, authorString)
			}
		}
	}

	// Consider collecting the remaining authors
	if limit >= 0 && setting.Repository.PullRequest.DefaultMergeMessageAllAuthors {
		skip := limit
		limit = 30
		for {
			commits, err := gitRepo.CommitsBetweenLimit(headCommit, mergeBase, limit, skip)
			if err != nil {
				log.Error("Unable to get commits between: %s %s Error: %v", pr.HeadBranch, pr.MergeBase, err)
				return ""
			}
			if len(commits) == 0 {
				break
			}
			for _, commit := range commits {
				authorString := commit.Author.String()
				if uniqueAuthors.Add(authorString) && authorString != posterSig {
					commitUser, _ := user_model.GetUserByEmail(ctx, commit.Author.Email)
					if commitUser == nil || commitUser.ID != pr.Issue.Poster.ID {
						authors = append(authors, authorString)
					}
				}
			}
			skip += limit
		}
	}

	for _, author := range authors {
		if _, err := stringBuilder.WriteString("Co-authored-by: "); err != nil {
			log.Error("Unable to write to string builder Error: %v", err)
			return ""
		}
		if _, err := stringBuilder.WriteString(author); err != nil {
			log.Error("Unable to write to string builder Error: %v", err)
			return ""
		}
		if _, err := stringBuilder.WriteRune('\n'); err != nil {
			log.Error("Unable to write to string builder Error: %v", err)
			return ""
		}
	}

	return stringBuilder.String()
}

// GetIssuesAllCommitStatus returns a map of issue ID to a list of all statuses for the most recent commit as well as a map of issue ID to only the commit's latest status
func GetIssuesAllCommitStatus(ctx context.Context, issues issues_model.IssueList) (map[int64][]*git_model.CommitStatus, map[int64]*git_model.CommitStatus, error) {
	if err := issues.LoadPullRequests(ctx); err != nil {
		return nil, nil, err
	}
	if _, err := issues.LoadRepositories(ctx); err != nil {
		return nil, nil, err
	}

	var (
		gitRepos = make(map[int64]*git.Repository)
		res      = make(map[int64][]*git_model.CommitStatus)
		lastRes  = make(map[int64]*git_model.CommitStatus)
		err      error
	)
	defer func() {
		for _, gitRepo := range gitRepos {
			gitRepo.Close()
		}
	}()

	for _, issue := range issues {
		if !issue.IsPull {
			continue
		}
		gitRepo, ok := gitRepos[issue.RepoID]
		if !ok {
			gitRepo, err = gitrepo.OpenRepository(ctx, issue.Repo)
			if err != nil {
				log.Error("Cannot open git repository %-v for issue #%d[%d]. Error: %v", issue.Repo, issue.Index, issue.ID, err)
				continue
			}
			gitRepos[issue.RepoID] = gitRepo
		}

		statuses, lastStatus, err := getAllCommitStatus(ctx, gitRepo, issue.PullRequest)
		if err != nil {
			log.Error("getAllCommitStatus: cant get commit statuses of pull [%d]: %v", issue.PullRequest.ID, err)
			continue
		}
		res[issue.PullRequest.ID] = statuses
		lastRes[issue.PullRequest.ID] = lastStatus
	}
	return res, lastRes, nil
}

// getAllCommitStatus get pr's commit statuses.
func getAllCommitStatus(ctx context.Context, gitRepo *git.Repository, pr *issues_model.PullRequest) (statuses []*git_model.CommitStatus, lastStatus *git_model.CommitStatus, err error) {
	sha, shaErr := gitRepo.GetRefCommitID(pr.GetGitHeadRefName())
	if shaErr != nil {
		return nil, nil, shaErr
	}

	statuses, err = git_model.GetLatestCommitStatus(ctx, pr.BaseRepo.ID, sha, db.ListOptionsAll)
	lastStatus = git_model.CalcCommitStatus(statuses)
	return statuses, lastStatus, err
}

// IsHeadEqualWithBranch returns if the commits of branchName are available in pull request head
func IsHeadEqualWithBranch(ctx context.Context, pr *issues_model.PullRequest, branchName string) (bool, error) {
	var err error
	if err = pr.LoadBaseRepo(ctx); err != nil {
		return false, err
	}
	baseGitRepo, closer, err := gitrepo.RepositoryFromContextOrOpen(ctx, pr.BaseRepo)
	if err != nil {
		return false, err
	}
	defer closer.Close()

	baseCommit, err := baseGitRepo.GetBranchCommit(branchName)
	if err != nil {
		return false, err
	}

	if err = pr.LoadHeadRepo(ctx); err != nil {
		return false, err
	}
	var headGitRepo *git.Repository
	if pr.HeadRepoID == pr.BaseRepoID {
		headGitRepo = baseGitRepo
	} else {
		var closer io.Closer

		headGitRepo, closer, err = gitrepo.RepositoryFromContextOrOpen(ctx, pr.HeadRepo)
		if err != nil {
			return false, err
		}
		defer closer.Close()
	}

	var headCommit *git.Commit
	if pr.Flow == issues_model.PullRequestFlowGithub {
		headCommit, err = headGitRepo.GetBranchCommit(pr.HeadBranch)
		if err != nil {
			return false, err
		}
	} else {
		pr.HeadCommitID, err = baseGitRepo.GetRefCommitID(pr.GetGitHeadRefName())
		if err != nil {
			return false, err
		}
		if headCommit, err = baseGitRepo.GetCommit(pr.HeadCommitID); err != nil {
			return false, err
		}
	}
	return baseCommit.HasPreviousCommit(headCommit.ID)
}

type CommitInfo struct {
	Summary               string `json:"summary"`
	CommitterOrAuthorName string `json:"committer_or_author_name"`
	ID                    string `json:"id"`
	ShortSha              string `json:"short_sha"`
	Time                  string `json:"time"`
}

// GetPullCommits returns all commits on given pull request and the last review commit sha
// Attention: The last review commit sha must be from the latest review whose commit id is not empty.
// So the type of the latest review cannot be "ReviewTypeRequest".
func GetPullCommits(ctx context.Context, baseGitRepo *git.Repository, doer *user_model.User, issue *issues_model.Issue) ([]CommitInfo, string, error) {
	pull := issue.PullRequest

	if err := pull.LoadBaseRepo(ctx); err != nil {
		return nil, "", err
	}
	baseBranch := pull.BaseBranch
	if pull.HasMerged {
		baseBranch = pull.MergeBase
	}
	prInfo, err := GetCompareInfo(ctx, pull.BaseRepo, pull.BaseRepo, baseGitRepo, baseBranch, pull.GetGitHeadRefName(), true, false)
	if err != nil {
		return nil, "", err
	}

	commits := make([]CommitInfo, 0, len(prInfo.Commits))

	for _, commit := range prInfo.Commits {
		var committerOrAuthorName string
		var commitTime time.Time
		if commit.Author != nil {
			committerOrAuthorName = commit.Author.Name
			commitTime = commit.Author.When
		} else {
			committerOrAuthorName = commit.Committer.Name
			commitTime = commit.Committer.When
		}

		commits = append(commits, CommitInfo{
			Summary:               commit.Summary(),
			CommitterOrAuthorName: committerOrAuthorName,
			ID:                    commit.ID.String(),
			ShortSha:              base.ShortSha(commit.ID.String()),
			Time:                  commitTime.Format(time.RFC3339),
		})
	}

	var lastReviewCommitID string
	if doer != nil {
		// get last review of current user and store information in context (if available)
		lastreview, err := issues_model.FindLatestReviews(ctx, issues_model.FindReviewOptions{
			IssueID:    issue.ID,
			ReviewerID: doer.ID,
			Types: []issues_model.ReviewType{
				issues_model.ReviewTypeApprove,
				issues_model.ReviewTypeComment,
				issues_model.ReviewTypeReject,
			},
		})

		if err != nil && !issues_model.IsErrReviewNotExist(err) {
			return nil, "", err
		}
		if len(lastreview) > 0 {
			lastReviewCommitID = lastreview[0].CommitID
		}
	}

	return commits, lastReviewCommitID, nil
}<|MERGE_RESOLUTION|>--- conflicted
+++ resolved
@@ -127,7 +127,7 @@
 			return err
 		}
 
-<<<<<<< HEAD
+		// add dev links
 		if pr.Flow == issues_model.PullRequestFlowGithub {
 			branch, err := git_model.GetBranch(ctx, pr.HeadRepoID, pr.HeadBranch)
 			if err != nil {
@@ -156,26 +156,8 @@
 			}
 		}
 
-		compareInfo, err := baseGitRepo.GetCompareInfo(pr.BaseRepo.RepoPath(),
-			git.BranchPrefix+pr.BaseBranch, pr.GetGitHeadRefName(), false, false)
-		if err != nil {
-			return err
-		}
-		if len(compareInfo.Commits) == 0 {
-			return nil
-		}
-
-		data := issues_model.PushActionContent{IsForcePush: false}
-		data.CommitIDs = make([]string, 0, len(compareInfo.Commits))
-		for i := len(compareInfo.Commits) - 1; i >= 0; i-- {
-			data.CommitIDs = append(data.CommitIDs, compareInfo.Commits[i].ID.String())
-		}
-
-		dataJSON, err := json.Marshal(data)
-=======
 		// Update Commit Divergence
 		err = syncCommitDivergence(ctx, pr)
->>>>>>> c5d74e58
 		if err != nil {
 			return err
 		}
