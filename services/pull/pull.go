// Copyright 2019 The Gitea Authors. All rights reserved.
// SPDX-License-Identifier: MIT

package pull

import (
	"context"
	"fmt"
	"io"
	"os"
	"regexp"
	"strings"
	"time"

	"code.gitea.io/gitea/models"
	"code.gitea.io/gitea/models/db"
	git_model "code.gitea.io/gitea/models/git"
	issues_model "code.gitea.io/gitea/models/issues"
	repo_model "code.gitea.io/gitea/models/repo"
	user_model "code.gitea.io/gitea/models/user"
	"code.gitea.io/gitea/modules/base"
	"code.gitea.io/gitea/modules/container"
	gitea_context "code.gitea.io/gitea/modules/context"
	"code.gitea.io/gitea/modules/git"
	"code.gitea.io/gitea/modules/graceful"
	"code.gitea.io/gitea/modules/json"
	"code.gitea.io/gitea/modules/log"
	"code.gitea.io/gitea/modules/notification"
	"code.gitea.io/gitea/modules/process"
	repo_module "code.gitea.io/gitea/modules/repository"
	"code.gitea.io/gitea/modules/setting"
	"code.gitea.io/gitea/modules/sync"
	"code.gitea.io/gitea/modules/util"
	issue_service "code.gitea.io/gitea/services/issue"
)

// TODO: use clustered lock (unique queue? or *abuse* cache)
var pullWorkingPool = sync.NewExclusivePool()

// NewPullRequest creates new pull request with labels for repository.
func NewPullRequest(ctx context.Context, repo *repo_model.Repository, pull *issues_model.Issue, labelIDs []int64, uuids []string, pr *issues_model.PullRequest, assigneeIDs []int64) error {
	if err := TestPatch(pr); err != nil {
		return err
	}

	divergence, err := GetDiverging(ctx, pr)
	if err != nil {
		return err
	}
	pr.CommitsAhead = divergence.Ahead
	pr.CommitsBehind = divergence.Behind

	if err := issues_model.NewPullRequest(ctx, repo, pull, labelIDs, uuids, pr); err != nil {
		return err
	}

	for _, assigneeID := range assigneeIDs {
		if err := issue_service.AddAssigneeIfNotAssigned(ctx, pull, pull.Poster, assigneeID); err != nil {
			return err
		}
	}

	pr.Issue = pull
	pull.PullRequest = pr

	// Now - even if the request context has been cancelled as the PR has been created
	// in the db and there is no way to cancel that transaction we have to proceed - therefore
	// create new context and work from there
	prCtx, _, finished := process.GetManager().AddContext(graceful.GetManager().HammerContext(), fmt.Sprintf("NewPullRequest: %s:%d", repo.FullName(), pr.Index))
	defer finished()

	if pr.Flow == issues_model.PullRequestFlowGithub {
		err = PushToBaseRepo(prCtx, pr)
	} else {
		err = UpdateRef(prCtx, pr)
	}
	if err != nil {
		return err
	}

	mentions, err := issues_model.FindAndUpdateIssueMentions(ctx, pull, pull.Poster, pull.Content)
	if err != nil {
		return err
	}

	notification.NotifyNewPullRequest(prCtx, pr, mentions)
	if len(pull.Labels) > 0 {
		notification.NotifyIssueChangeLabels(prCtx, pull.Poster, pull, pull.Labels, nil)
	}
	if pull.Milestone != nil {
		notification.NotifyIssueChangeMilestone(prCtx, pull.Poster, pull, 0)
	}

	// add first push codes comment
	baseGitRepo, err := git.OpenRepository(prCtx, pr.BaseRepo.RepoPath())
	if err != nil {
		return err
	}
	defer baseGitRepo.Close()

	compareInfo, err := baseGitRepo.GetCompareInfo(pr.BaseRepo.RepoPath(),
		git.BranchPrefix+pr.BaseBranch, pr.GetGitRefName(), false, false)
	if err != nil {
		return err
	}

	if len(compareInfo.Commits) > 0 {
		data := issues_model.PushActionContent{IsForcePush: false}
		data.CommitIDs = make([]string, 0, len(compareInfo.Commits))
		for i := len(compareInfo.Commits) - 1; i >= 0; i-- {
			data.CommitIDs = append(data.CommitIDs, compareInfo.Commits[i].ID.String())
		}

		dataJSON, err := json.Marshal(data)
		if err != nil {
			return err
		}

		ops := &issues_model.CreateCommentOptions{
			Type:        issues_model.CommentTypePullRequestPush,
			Doer:        pull.Poster,
			Repo:        repo,
			Issue:       pr.Issue,
			IsForcePush: false,
			Content:     string(dataJSON),
		}

		_, _ = issues_model.CreateComment(ctx, ops)

		if !pr.IsWorkInProgress() {
			if err := issues_model.PullRequestCodeOwnersReview(ctx, pull, pr); err != nil {
				return err
			}
		}

	}

	return nil
}

// ChangeTargetBranch changes the target branch of this pull request, as the given user.
func ChangeTargetBranch(ctx context.Context, pr *issues_model.PullRequest, doer *user_model.User, targetBranch string) (err error) {
	pullWorkingPool.CheckIn(fmt.Sprint(pr.ID))
	defer pullWorkingPool.CheckOut(fmt.Sprint(pr.ID))

	// Current target branch is already the same
	if pr.BaseBranch == targetBranch {
		return nil
	}

	if pr.Issue.IsClosed {
		return issues_model.ErrIssueIsClosed{
			ID:     pr.Issue.ID,
			RepoID: pr.Issue.RepoID,
			Index:  pr.Issue.Index,
		}
	}

	if pr.HasMerged {
		return models.ErrPullRequestHasMerged{
			ID:         pr.ID,
			IssueID:    pr.Index,
			HeadRepoID: pr.HeadRepoID,
			BaseRepoID: pr.BaseRepoID,
			HeadBranch: pr.HeadBranch,
			BaseBranch: pr.BaseBranch,
		}
	}

	// Check if branches are equal
	branchesEqual, err := IsHeadEqualWithBranch(ctx, pr, targetBranch)
	if err != nil {
		return err
	}
	if branchesEqual {
		return git_model.ErrBranchesEqual{
			HeadBranchName: pr.HeadBranch,
			BaseBranchName: targetBranch,
		}
	}

	// Check if pull request for the new target branch already exists
	existingPr, err := issues_model.GetUnmergedPullRequest(ctx, pr.HeadRepoID, pr.BaseRepoID, pr.HeadBranch, targetBranch, issues_model.PullRequestFlowGithub)
	if existingPr != nil {
		return issues_model.ErrPullRequestAlreadyExists{
			ID:         existingPr.ID,
			IssueID:    existingPr.Index,
			HeadRepoID: existingPr.HeadRepoID,
			BaseRepoID: existingPr.BaseRepoID,
			HeadBranch: existingPr.HeadBranch,
			BaseBranch: existingPr.BaseBranch,
		}
	}
	if err != nil && !issues_model.IsErrPullRequestNotExist(err) {
		return err
	}

	// Set new target branch
	oldBranch := pr.BaseBranch
	pr.BaseBranch = targetBranch

	// Refresh patch
	if err := TestPatch(pr); err != nil {
		return err
	}

	// Update target branch, PR diff and status
	// This is the same as checkAndUpdateStatus in check service, but also updates base_branch
	if pr.Status == issues_model.PullRequestStatusChecking {
		pr.Status = issues_model.PullRequestStatusMergeable
	}

	// Update Commit Divergence
	divergence, err := GetDiverging(ctx, pr)
	if err != nil {
		return err
	}
	pr.CommitsAhead = divergence.Ahead
	pr.CommitsBehind = divergence.Behind

	if err := pr.UpdateColsIfNotMerged(ctx, "merge_base", "status", "conflicted_files", "changed_protected_files", "base_branch", "commits_ahead", "commits_behind"); err != nil {
		return err
	}

	// Create comment
	options := &issues_model.CreateCommentOptions{
		Type:   issues_model.CommentTypeChangeTargetBranch,
		Doer:   doer,
		Repo:   pr.Issue.Repo,
		Issue:  pr.Issue,
		OldRef: oldBranch,
		NewRef: targetBranch,
	}
	if _, err = issues_model.CreateComment(ctx, options); err != nil {
		return fmt.Errorf("CreateChangeTargetBranchComment: %w", err)
	}

	return nil
}

func checkForInvalidation(ctx context.Context, requests issues_model.PullRequestList, repoID int64, doer *user_model.User, branch string) error {
	repo, err := repo_model.GetRepositoryByID(ctx, repoID)
	if err != nil {
		return fmt.Errorf("GetRepositoryByIDCtx: %w", err)
	}
	gitRepo, err := git.OpenRepository(ctx, repo.RepoPath())
	if err != nil {
		return fmt.Errorf("git.OpenRepository: %w", err)
	}
	go func() {
		// FIXME: graceful: We need to tell the manager we're doing something...
		err := InvalidateCodeComments(ctx, requests, doer, gitRepo, branch)
		if err != nil {
			log.Error("PullRequestList.InvalidateCodeComments: %v", err)
		}
		gitRepo.Close()
	}()
	return nil
}

// AddTestPullRequestTask adds new test tasks by given head/base repository and head/base branch,
// and generate new patch for testing as needed.
func AddTestPullRequestTask(doer *user_model.User, repoID int64, branch string, isSync bool, oldCommitID, newCommitID string) {
	log.Trace("AddTestPullRequestTask [head_repo_id: %d, head_branch: %s]: finding pull requests", repoID, branch)
	graceful.GetManager().RunWithShutdownContext(func(ctx context.Context) {
		// There is no sensible way to shut this down ":-("
		// If you don't let it run all the way then you will lose data
		// TODO: graceful: AddTestPullRequestTask needs to become a queue!

		// GetUnmergedPullRequestsByHeadInfo() only return open and unmerged PR.
		prs, err := issues_model.GetUnmergedPullRequestsByHeadInfo(ctx, repoID, branch)
		if err != nil {
			log.Error("Find pull requests [head_repo_id: %d, head_branch: %s]: %v", repoID, branch, err)
			return
		}

		for _, pr := range prs {
			log.Trace("Updating PR[%d]: composing new test task", pr.ID)
			if pr.Flow == issues_model.PullRequestFlowGithub {
				if err := PushToBaseRepo(ctx, pr); err != nil {
					log.Error("PushToBaseRepo: %v", err)
					continue
				}
			} else {
				continue
			}

			AddToTaskQueue(ctx, pr)
			comment, err := CreatePushPullComment(ctx, doer, pr, oldCommitID, newCommitID)
			if err == nil && comment != nil {
				notification.NotifyPullRequestPushCommits(ctx, doer, pr, comment)
			}
		}

		if isSync {
			requests := issues_model.PullRequestList(prs)
			if err = requests.LoadAttributes(ctx); err != nil {
				log.Error("PullRequestList.LoadAttributes: %v", err)
			}
			if invalidationErr := checkForInvalidation(ctx, requests, repoID, doer, branch); invalidationErr != nil {
				log.Error("checkForInvalidation: %v", invalidationErr)
			}
			if err == nil {
				for _, pr := range prs {
					if newCommitID != "" && newCommitID != git.EmptySHA {
						changed, err := checkIfPRContentChanged(ctx, pr, oldCommitID, newCommitID)
						if err != nil {
							log.Error("checkIfPRContentChanged: %v", err)
						}
						if changed {
							// Mark old reviews as stale if diff to mergebase has changed
							if err := issues_model.MarkReviewsAsStale(pr.IssueID); err != nil {
								log.Error("MarkReviewsAsStale: %v", err)
							}

							// dismiss all approval reviews if protected branch rule item enabled.
							pb, err := git_model.GetFirstMatchProtectedBranchRule(ctx, pr.BaseRepoID, pr.BaseBranch)
							if err != nil {
								log.Error("GetFirstMatchProtectedBranchRule: %v", err)
							}
							if pb != nil && pb.DismissStaleApprovals {
								if err := DismissApprovalReviews(ctx, doer, pr); err != nil {
									log.Error("DismissApprovalReviews: %v", err)
								}
							}
						}
						if err := issues_model.MarkReviewsAsNotStale(pr.IssueID, newCommitID); err != nil {
							log.Error("MarkReviewsAsNotStale: %v", err)
						}
						divergence, err := GetDiverging(ctx, pr)
						if err != nil {
							log.Error("GetDiverging: %v", err)
						} else {
							err = pr.UpdateCommitDivergence(ctx, divergence.Ahead, divergence.Behind)
							if err != nil {
								log.Error("UpdateCommitDivergence: %v", err)
							}
						}
					}

					notification.NotifyPullRequestSynchronized(ctx, doer, pr)
				}
			}
		}

		log.Trace("AddTestPullRequestTask [base_repo_id: %d, base_branch: %s]: finding pull requests", repoID, branch)
		prs, err = issues_model.GetUnmergedPullRequestsByBaseInfo(ctx, repoID, branch)
		if err != nil {
			log.Error("Find pull requests [base_repo_id: %d, base_branch: %s]: %v", repoID, branch, err)
			return
		}
		for _, pr := range prs {
			divergence, err := GetDiverging(ctx, pr)
			if err != nil {
				if git_model.IsErrBranchNotExist(err) && !git.IsBranchExist(ctx, pr.HeadRepo.RepoPath(), pr.HeadBranch) {
					log.Warn("Cannot test PR %s/%d: head_branch %s no longer exists", pr.BaseRepo.Name, pr.IssueID, pr.HeadBranch)
				} else {
					log.Error("GetDiverging: %v", err)
				}
			} else {
				err = pr.UpdateCommitDivergence(ctx, divergence.Ahead, divergence.Behind)
				if err != nil {
					log.Error("UpdateCommitDivergence: %v", err)
				}
			}
			AddToTaskQueue(ctx, pr)
		}
	})
}

// checkIfPRContentChanged checks if diff to target branch has changed by push
// A commit can be considered to leave the PR untouched if the patch/diff with its merge base is unchanged
func checkIfPRContentChanged(ctx context.Context, pr *issues_model.PullRequest, oldCommitID, newCommitID string) (hasChanged bool, err error) {
	prCtx, cancel, err := createTemporaryRepoForPR(ctx, pr)
	if err != nil {
		log.Error("CreateTemporaryRepoForPR %-v: %v", pr, err)
		return false, err
	}
	defer cancel()

	tmpRepo, err := git.OpenRepository(ctx, prCtx.tmpBasePath)
	if err != nil {
		return false, fmt.Errorf("OpenRepository: %w", err)
	}
	defer tmpRepo.Close()

	// Find the merge-base
	_, base, err := tmpRepo.GetMergeBase("", "base", "tracking")
	if err != nil {
		return false, fmt.Errorf("GetMergeBase: %w", err)
	}

	cmd := git.NewCommand(ctx, "diff", "--name-only", "-z").AddDynamicArguments(newCommitID, oldCommitID, base)
	stdoutReader, stdoutWriter, err := os.Pipe()
	if err != nil {
		return false, fmt.Errorf("unable to open pipe for to run diff: %w", err)
	}

	if err := cmd.Run(&git.RunOpts{
		Dir:    prCtx.tmpBasePath,
		Stdout: stdoutWriter,
		PipelineFunc: func(ctx context.Context, cancel context.CancelFunc) error {
			_ = stdoutWriter.Close()
			defer func() {
				_ = stdoutReader.Close()
			}()
			return util.IsEmptyReader(stdoutReader)
		},
	}); err != nil {
		if err == util.ErrNotEmpty {
			return true, nil
		}

		log.Error("Unable to run diff on %s %s %s in tempRepo for PR[%d]%s/%s...%s/%s: Error: %v",
			newCommitID, oldCommitID, base,
			pr.ID, pr.BaseRepo.FullName(), pr.BaseBranch, pr.HeadRepo.FullName(), pr.HeadBranch,
			err)

		return false, fmt.Errorf("Unable to run git diff --name-only -z %s %s %s: %w", newCommitID, oldCommitID, base, err)
	}

	return false, nil
}

// PushToBaseRepo pushes commits from branches of head repository to
// corresponding branches of base repository.
// FIXME: Only push branches that are actually updates?
func PushToBaseRepo(ctx context.Context, pr *issues_model.PullRequest) (err error) {
	return pushToBaseRepoHelper(ctx, pr, "")
}

func pushToBaseRepoHelper(ctx context.Context, pr *issues_model.PullRequest, prefixHeadBranch string) (err error) {
	log.Trace("PushToBaseRepo[%d]: pushing commits to base repo '%s'", pr.BaseRepoID, pr.GetGitRefName())

	if err := pr.LoadHeadRepo(ctx); err != nil {
		log.Error("Unable to load head repository for PR[%d] Error: %v", pr.ID, err)
		return err
	}
	headRepoPath := pr.HeadRepo.RepoPath()

	if err := pr.LoadBaseRepo(ctx); err != nil {
		log.Error("Unable to load base repository for PR[%d] Error: %v", pr.ID, err)
		return err
	}
	baseRepoPath := pr.BaseRepo.RepoPath()

	if err = pr.LoadIssue(ctx); err != nil {
		return fmt.Errorf("unable to load issue %d for pr %d: %w", pr.IssueID, pr.ID, err)
	}
	if err = pr.Issue.LoadPoster(ctx); err != nil {
		return fmt.Errorf("unable to load poster %d for pr %d: %w", pr.Issue.PosterID, pr.ID, err)
	}

	gitRefName := pr.GetGitRefName()

	if err := git.Push(ctx, headRepoPath, git.PushOptions{
		Remote: baseRepoPath,
		Branch: prefixHeadBranch + pr.HeadBranch + ":" + gitRefName,
		Force:  true,
		// Use InternalPushingEnvironment here because we know that pre-receive and post-receive do not run on a refs/pulls/...
		Env: repo_module.InternalPushingEnvironment(pr.Issue.Poster, pr.BaseRepo),
	}); err != nil {
		if git.IsErrPushOutOfDate(err) {
			// This should not happen as we're using force!
			log.Error("Unable to push PR head for %s#%d (%-v:%s) due to ErrPushOfDate: %v", pr.BaseRepo.FullName(), pr.Index, pr.BaseRepo, gitRefName, err)
			return err
		} else if git.IsErrPushRejected(err) {
			rejectErr := err.(*git.ErrPushRejected)
			log.Info("Unable to push PR head for %s#%d (%-v:%s) due to rejection:\nStdout: %s\nStderr: %s\nError: %v", pr.BaseRepo.FullName(), pr.Index, pr.BaseRepo, gitRefName, rejectErr.StdOut, rejectErr.StdErr, rejectErr.Err)
			return err
		} else if git.IsErrMoreThanOne(err) {
			if prefixHeadBranch != "" {
				log.Info("Can't push with %s%s", prefixHeadBranch, pr.HeadBranch)
				return err
			}
			log.Info("Retrying to push with %s%s", git.BranchPrefix, pr.HeadBranch)
			err = pushToBaseRepoHelper(ctx, pr, git.BranchPrefix)
			return err
		}
		log.Error("Unable to push PR head for %s#%d (%-v:%s) due to Error: %v", pr.BaseRepo.FullName(), pr.Index, pr.BaseRepo, gitRefName, err)
		return fmt.Errorf("Push: %s:%s %s:%s %w", pr.HeadRepo.FullName(), pr.HeadBranch, pr.BaseRepo.FullName(), gitRefName, err)
	}

	return nil
}

// UpdateRef update refs/pull/id/head directly for agit flow pull request
func UpdateRef(ctx context.Context, pr *issues_model.PullRequest) (err error) {
	log.Trace("UpdateRef[%d]: upgate pull request ref in base repo '%s'", pr.ID, pr.GetGitRefName())
	if err := pr.LoadBaseRepo(ctx); err != nil {
		log.Error("Unable to load base repository for PR[%d] Error: %v", pr.ID, err)
		return err
	}

	_, _, err = git.NewCommand(ctx, "update-ref").AddDynamicArguments(pr.GetGitRefName(), pr.HeadCommitID).RunStdString(&git.RunOpts{Dir: pr.BaseRepo.RepoPath()})
	if err != nil {
		log.Error("Unable to update ref in base repository for PR[%d] Error: %v", pr.ID, err)
	}

	return err
}

type errlist []error

func (errs errlist) Error() string {
	if len(errs) > 0 {
		var buf strings.Builder
		for i, err := range errs {
			if i > 0 {
				buf.WriteString(", ")
			}
			buf.WriteString(err.Error())
		}
		return buf.String()
	}
	return ""
}

// CloseBranchPulls close all the pull requests who's head branch is the branch
func CloseBranchPulls(ctx context.Context, doer *user_model.User, repoID int64, branch string) error {
	prs, err := issues_model.GetUnmergedPullRequestsByHeadInfo(ctx, repoID, branch)
	if err != nil {
		return err
	}

	prs2, err := issues_model.GetUnmergedPullRequestsByBaseInfo(ctx, repoID, branch)
	if err != nil {
		return err
	}

	prs = append(prs, prs2...)
	if err := issues_model.PullRequestList(prs).LoadAttributes(ctx); err != nil {
		return err
	}

	var errs errlist
	for _, pr := range prs {
		if err = issue_service.ChangeStatus(ctx, pr.Issue, doer, "", true); err != nil && !issues_model.IsErrPullWasClosed(err) && !issues_model.IsErrDependenciesLeft(err) {
			errs = append(errs, err)
		}
	}
	if len(errs) > 0 {
		return errs
	}
	return nil
}

// CloseRepoBranchesPulls close all pull requests which head branches are in the given repository, but only whose base repo is not in the given repository
func CloseRepoBranchesPulls(ctx context.Context, doer *user_model.User, repo *repo_model.Repository) error {
	branches, _, err := git.GetBranchesByPath(ctx, repo.RepoPath(), 0, 0)
	if err != nil {
		return err
	}

	var errs errlist
	for _, branch := range branches {
		prs, err := issues_model.GetUnmergedPullRequestsByHeadInfo(ctx, repo.ID, branch.Name)
		if err != nil {
			return err
		}

		if err = issues_model.PullRequestList(prs).LoadAttributes(ctx); err != nil {
			return err
		}

		for _, pr := range prs {
			// If the base repository for this pr is this repository there is no need to close it
			// as it is going to be deleted anyway
			if pr.BaseRepoID == repo.ID {
				continue
			}
			if err = issue_service.ChangeStatus(ctx, pr.Issue, doer, "", true); err != nil && !issues_model.IsErrPullWasClosed(err) {
				errs = append(errs, err)
			}
		}
	}

	if len(errs) > 0 {
		return errs
	}
	return nil
}

var commitMessageTrailersPattern = regexp.MustCompile(`(?:^|\n\n)(?:[\w-]+[ \t]*:[^\n]+\n*(?:[ \t]+[^\n]+\n*)*)+$`)

<<<<<<< HEAD
// CommitsBetweenLimit returns a list that contains at most limit commits skipping the first skip commits between [before, last]
func CommitsBetweenLimit(ctx context.Context, pr *models.PullRequest, limit, skip int) ([]*git.Commit, error) {
=======
// GetSquashMergeCommitMessages returns the commit messages between head and merge base (if there is one)
func GetSquashMergeCommitMessages(ctx context.Context, pr *issues_model.PullRequest) string {
	if err := pr.LoadIssue(ctx); err != nil {
		log.Error("Cannot load issue %d for PR id %d: Error: %v", pr.IssueID, pr.ID, err)
		return ""
	}

	if err := pr.Issue.LoadPoster(ctx); err != nil {
		log.Error("Cannot load poster %d for pr id %d, index %d Error: %v", pr.Issue.PosterID, pr.ID, pr.Index, err)
		return ""
	}

>>>>>>> 906e253d
	if pr.HeadRepo == nil {
		var err error
		pr.HeadRepo, err = repo_model.GetRepositoryByID(ctx, pr.HeadRepoID)
		if err != nil {
<<<<<<< HEAD
			return nil, fmt.Errorf("GetRepositoryById[%d]: %v", pr.HeadRepoID, err)
=======
			log.Error("GetRepositoryByIdCtx[%d]: %v", pr.HeadRepoID, err)
			return ""
>>>>>>> 906e253d
		}
	}

	gitRepo, closer, err := git.RepositoryFromContextOrOpen(ctx, pr.HeadRepo.RepoPath())
	if err != nil {
		return nil, fmt.Errorf("Unable to open head repository: Error: %v", err)
	}
	defer closer.Close()

	var headCommit *git.Commit
	if pr.Flow == issues_model.PullRequestFlowGithub {
		headCommit, err = gitRepo.GetBranchCommit(pr.HeadBranch)
	} else {
		pr.HeadCommitID, err = gitRepo.GetRefCommitID(pr.GetGitRefName())
		if err != nil {
			return nil, fmt.Errorf("Unable to get head commit: %s Error: %v", pr.GetGitRefName(), err)
		}
		headCommit, err = gitRepo.GetCommit(pr.HeadCommitID)
	}
	if err != nil {
		return nil, fmt.Errorf("Unable to get head commit: %s Error: %v", pr.HeadBranch, err)
	}

	mergeBase, err := gitRepo.GetCommit(pr.MergeBase)
	if err != nil {
		return nil, fmt.Errorf("Unable to get merge base commit: %s Error: %v", pr.MergeBase, err)
	}

	commits, err := gitRepo.CommitsBetweenLimit(headCommit, mergeBase, limit, skip)
	if err != nil {
		return nil, fmt.Errorf("Unable to get commits between: %s %s Error: %v", pr.HeadBranch, pr.MergeBase, err)
	}
	return commits, nil
}

// GetSquashMergeCommitMessages returns the commit messages between head and merge base (if there is one)
func GetSquashMergeCommitMessages(pr *models.PullRequest) string {
	if err := pr.LoadIssue(); err != nil {
		log.Error("Cannot load issue %d for PR id %d: Error: %v", pr.IssueID, pr.ID, err)
		return ""
	}

	if err := pr.Issue.LoadPoster(); err != nil {
		log.Error("Cannot load poster %d for pr id %d, index %d Error: %v", pr.Issue.PosterID, pr.ID, pr.Index, err)
		return ""
	}

	if pr.HeadRepo == nil {
		var err error
		pr.HeadRepo, err = repo_model.GetRepositoryByID(pr.HeadRepoID)
		if err != nil {
			log.Error("GetRepositoryById[%d]: %v", pr.HeadRepoID, err)
			return ""
		}
	}

	gitRepo, err := git.OpenRepository(pr.HeadRepo.RepoPath())
	if err != nil {
		log.Error("Unable to open head repository: Error: %v", err)
		return ""
	}
	defer gitRepo.Close()

	limit := setting.Repository.PullRequest.DefaultMergeMessageCommitsLimit

	commits, err := CommitsBetweenLimit(context.TODO(), pr, limit, 0)
	if err != nil {
		log.Error("CommitsBetweenLimit: %v", err)
		return ""
	}

	posterSig := pr.Issue.Poster.NewGitSig().String()

	uniqueAuthors := make(container.Set[string])
	authors := make([]string, 0, len(commits))
	stringBuilder := strings.Builder{}

	if !setting.Repository.PullRequest.PopulateSquashCommentWithCommitMessages {
		message := strings.TrimSpace(pr.Issue.Content)
		stringBuilder.WriteString(message)
		if stringBuilder.Len() > 0 {
			stringBuilder.WriteRune('\n')
			if !commitMessageTrailersPattern.MatchString(message) {
				stringBuilder.WriteRune('\n')
			}
		}
	}

	// commits list is in reverse chronological order
	first := true
	for i := len(commits) - 1; i >= 0; i-- {
		commit := commits[i]

		if setting.Repository.PullRequest.PopulateSquashCommentWithCommitMessages {
			maxSize := setting.Repository.PullRequest.DefaultMergeMessageSize
			if maxSize < 0 || stringBuilder.Len() < maxSize {
				var toWrite []byte
				if first {
					first = false
					toWrite = []byte(strings.TrimPrefix(commit.CommitMessage, pr.Issue.Title))
				} else {
					toWrite = []byte(commit.CommitMessage)
				}

				if len(toWrite) > maxSize-stringBuilder.Len() && maxSize > -1 {
					toWrite = append(toWrite[:maxSize-stringBuilder.Len()], "..."...)
				}
				if _, err := stringBuilder.Write(toWrite); err != nil {
					log.Error("Unable to write commit message Error: %v", err)
					return ""
				}

				if _, err := stringBuilder.WriteRune('\n'); err != nil {
					log.Error("Unable to write commit message Error: %v", err)
					return ""
				}
			}
		}

		authorString := commit.Author.String()
		if uniqueAuthors.Add(authorString) && authorString != posterSig {
			// Compare use account as well to avoid adding the same author multiple times
			// times when email addresses are private or multiple emails are used.
			commitUser, _ := user_model.GetUserByEmail(ctx, commit.Author.Email)
			if commitUser == nil || commitUser.ID != pr.Issue.Poster.ID {
				authors = append(authors, authorString)
			}
		}
	}

	// Consider collecting the remaining authors
	if limit >= 0 && setting.Repository.PullRequest.DefaultMergeMessageAllAuthors {
		skip := limit
		limit = 30
		for {
			commits, err := gitRepo.CommitsBetweenLimit(headCommit, mergeBase, limit, skip)
			if err != nil {
				log.Error("Unable to get commits between: %s %s Error: %v", pr.HeadBranch, pr.MergeBase, err)
				return ""

			}
			if len(commits) == 0 {
				break
			}
			for _, commit := range commits {
				authorString := commit.Author.String()
				if uniqueAuthors.Add(authorString) && authorString != posterSig {
					commitUser, _ := user_model.GetUserByEmail(ctx, commit.Author.Email)
					if commitUser == nil || commitUser.ID != pr.Issue.Poster.ID {
						authors = append(authors, authorString)
					}
				}
			}
			skip += limit
		}
	}

	for _, author := range authors {
		if _, err := stringBuilder.Write([]byte("Co-authored-by: ")); err != nil {
			log.Error("Unable to write to string builder Error: %v", err)
			return ""
		}
		if _, err := stringBuilder.Write([]byte(author)); err != nil {
			log.Error("Unable to write to string builder Error: %v", err)
			return ""
		}
		if _, err := stringBuilder.WriteRune('\n'); err != nil {
			log.Error("Unable to write to string builder Error: %v", err)
			return ""
		}
	}

	return stringBuilder.String()
}

// GetIssuesLastCommitStatus returns a map of issue ID to the most recent commit's latest status
func GetIssuesLastCommitStatus(ctx context.Context, issues issues_model.IssueList) (map[int64]*git_model.CommitStatus, error) {
	_, lastStatus, err := GetIssuesAllCommitStatus(ctx, issues)
	return lastStatus, err
}

// GetIssuesAllCommitStatus returns a map of issue ID to a list of all statuses for the most recent commit as well as a map of issue ID to only the commit's latest status
func GetIssuesAllCommitStatus(ctx context.Context, issues issues_model.IssueList) (map[int64][]*git_model.CommitStatus, map[int64]*git_model.CommitStatus, error) {
	if err := issues.LoadPullRequests(ctx); err != nil {
		return nil, nil, err
	}
	if _, err := issues.LoadRepositories(ctx); err != nil {
		return nil, nil, err
	}

	var (
		gitRepos = make(map[int64]*git.Repository)
		res      = make(map[int64][]*git_model.CommitStatus)
		lastRes  = make(map[int64]*git_model.CommitStatus)
		err      error
	)
	defer func() {
		for _, gitRepo := range gitRepos {
			gitRepo.Close()
		}
	}()

	for _, issue := range issues {
		if !issue.IsPull {
			continue
		}
		gitRepo, ok := gitRepos[issue.RepoID]
		if !ok {
			gitRepo, err = git.OpenRepository(ctx, issue.Repo.RepoPath())
			if err != nil {
				log.Error("Cannot open git repository %-v for issue #%d[%d]. Error: %v", issue.Repo, issue.Index, issue.ID, err)
				continue
			}
			gitRepos[issue.RepoID] = gitRepo
		}

		statuses, lastStatus, err := getAllCommitStatus(gitRepo, issue.PullRequest)
		if err != nil {
			log.Error("getAllCommitStatus: cant get commit statuses of pull [%d]: %v", issue.PullRequest.ID, err)
			continue
		}
		res[issue.PullRequest.ID] = statuses
		lastRes[issue.PullRequest.ID] = lastStatus
	}
	return res, lastRes, nil
}

// getAllCommitStatus get pr's commit statuses.
func getAllCommitStatus(gitRepo *git.Repository, pr *issues_model.PullRequest) (statuses []*git_model.CommitStatus, lastStatus *git_model.CommitStatus, err error) {
	sha, shaErr := gitRepo.GetRefCommitID(pr.GetGitRefName())
	if shaErr != nil {
		return nil, nil, shaErr
	}

	statuses, _, err = git_model.GetLatestCommitStatus(db.DefaultContext, pr.BaseRepo.ID, sha, db.ListOptions{ListAll: true})
	lastStatus = git_model.CalcCommitStatus(statuses)
	return statuses, lastStatus, err
}

// IsHeadEqualWithBranch returns if the commits of branchName are available in pull request head
func IsHeadEqualWithBranch(ctx context.Context, pr *issues_model.PullRequest, branchName string) (bool, error) {
	var err error
	if err = pr.LoadBaseRepo(ctx); err != nil {
		return false, err
	}
	baseGitRepo, closer, err := git.RepositoryFromContextOrOpen(ctx, pr.BaseRepo.RepoPath())
	if err != nil {
		return false, err
	}
	defer closer.Close()

	baseCommit, err := baseGitRepo.GetBranchCommit(branchName)
	if err != nil {
		return false, err
	}

	if err = pr.LoadHeadRepo(ctx); err != nil {
		return false, err
	}
	var headGitRepo *git.Repository
	if pr.HeadRepoID == pr.BaseRepoID {
		headGitRepo = baseGitRepo
	} else {
		var closer io.Closer

		headGitRepo, closer, err = git.RepositoryFromContextOrOpen(ctx, pr.HeadRepo.RepoPath())
		if err != nil {
			return false, err
		}
		defer closer.Close()
	}

	var headCommit *git.Commit
	if pr.Flow == issues_model.PullRequestFlowGithub {
		headCommit, err = headGitRepo.GetBranchCommit(pr.HeadBranch)
		if err != nil {
			return false, err
		}
	} else {
		pr.HeadCommitID, err = baseGitRepo.GetRefCommitID(pr.GetGitRefName())
		if err != nil {
			return false, err
		}
		if headCommit, err = baseGitRepo.GetCommit(pr.HeadCommitID); err != nil {
			return false, err
		}
	}
	return baseCommit.HasPreviousCommit(headCommit.ID)
}

type CommitInfo struct {
	Summary               string `json:"summary"`
	CommitterOrAuthorName string `json:"committer_or_author_name"`
	ID                    string `json:"id"`
	ShortSha              string `json:"short_sha"`
	Time                  string `json:"time"`
}

// GetPullCommits returns all commits on given pull request and the last review commit sha
func GetPullCommits(ctx *gitea_context.Context, issue *issues_model.Issue) ([]CommitInfo, string, error) {
	pull := issue.PullRequest

	baseGitRepo := ctx.Repo.GitRepo

	if err := pull.LoadBaseRepo(ctx); err != nil {
		return nil, "", err
	}
	baseBranch := pull.BaseBranch
	if pull.HasMerged {
		baseBranch = pull.MergeBase
	}
	prInfo, err := baseGitRepo.GetCompareInfo(pull.BaseRepo.RepoPath(), baseBranch, pull.GetGitRefName(), true, false)
	if err != nil {
		return nil, "", err
	}

	commits := make([]CommitInfo, 0, len(prInfo.Commits))

	for _, commit := range prInfo.Commits {
		var committerOrAuthorName string
		var commitTime time.Time
		if commit.Committer != nil {
			committerOrAuthorName = commit.Committer.Name
			commitTime = commit.Committer.When
		} else {
			committerOrAuthorName = commit.Author.Name
			commitTime = commit.Author.When
		}

		commits = append(commits, CommitInfo{
			Summary:               commit.Summary(),
			CommitterOrAuthorName: committerOrAuthorName,
			ID:                    commit.ID.String(),
			ShortSha:              base.ShortSha(commit.ID.String()),
			Time:                  commitTime.Format(time.RFC3339),
		})
	}

	var lastReviewCommitID string
	if ctx.IsSigned {
		// get last review of current user and store information in context (if available)
		lastreview, err := issues_model.FindLatestReviews(ctx, issues_model.FindReviewOptions{
			IssueID:    issue.ID,
			ReviewerID: ctx.Doer.ID,
			Type:       issues_model.ReviewTypeUnknown,
		})

		if err != nil && !issues_model.IsErrReviewNotExist(err) {
			return nil, "", err
		}
		if len(lastreview) > 0 {
			lastReviewCommitID = lastreview[0].CommitID
		}
	}

	return commits, lastReviewCommitID, nil
}<|MERGE_RESOLUTION|>--- conflicted
+++ resolved
@@ -583,10 +583,48 @@
 
 var commitMessageTrailersPattern = regexp.MustCompile(`(?:^|\n\n)(?:[\w-]+[ \t]*:[^\n]+\n*(?:[ \t]+[^\n]+\n*)*)+$`)
 
-<<<<<<< HEAD
 // CommitsBetweenLimit returns a list that contains at most limit commits skipping the first skip commits between [before, last]
 func CommitsBetweenLimit(ctx context.Context, pr *models.PullRequest, limit, skip int) ([]*git.Commit, error) {
-=======
+	if pr.HeadRepo == nil {
+		var err error
+		pr.HeadRepo, err = repo_model.GetRepositoryByID(pr.HeadRepoID)
+		if err != nil {
+			return nil, fmt.Errorf("GetRepositoryById[%d]: %v", pr.HeadRepoID, err)
+		}
+	}
+
+	gitRepo, err := git.OpenRepository(pr.HeadRepo.RepoPath())
+	if err != nil {
+		return nil, fmt.Errorf("Unable to open head repository: Error: %v", err)
+	}
+	defer gitRepo.Close()
+
+	var headCommit *git.Commit
+	if pr.Flow == models.PullRequestFlowGithub {
+		headCommit, err = gitRepo.GetBranchCommit(pr.HeadBranch)
+	} else {
+		pr.HeadCommitID, err = gitRepo.GetRefCommitID(pr.GetGitRefName())
+		if err != nil {
+			return nil, fmt.Errorf("Unable to get head commit: %s Error: %v", pr.GetGitRefName(), err)
+		}
+		headCommit, err = gitRepo.GetCommit(pr.HeadCommitID)
+	}
+	if err != nil {
+		return nil, fmt.Errorf("Unable to get head commit: %s Error: %v", pr.HeadBranch, err)
+	}
+
+	mergeBase, err := gitRepo.GetCommit(pr.MergeBase)
+	if err != nil {
+		return nil, fmt.Errorf("Unable to get merge base commit: %s Error: %v", pr.MergeBase, err)
+	}
+
+	commits, err := gitRepo.CommitsBetweenLimit(headCommit, mergeBase, limit, skip)
+	if err != nil {
+		return nil, fmt.Errorf("Unable to get commits between: %s %s Error: %v", pr.HeadBranch, pr.MergeBase, err)
+	}
+	return commits, nil
+}
+
 // GetSquashMergeCommitMessages returns the commit messages between head and merge base (if there is one)
 func GetSquashMergeCommitMessages(ctx context.Context, pr *issues_model.PullRequest) string {
 	if err := pr.LoadIssue(ctx); err != nil {
@@ -599,23 +637,19 @@
 		return ""
 	}
 
->>>>>>> 906e253d
 	if pr.HeadRepo == nil {
 		var err error
 		pr.HeadRepo, err = repo_model.GetRepositoryByID(ctx, pr.HeadRepoID)
 		if err != nil {
-<<<<<<< HEAD
-			return nil, fmt.Errorf("GetRepositoryById[%d]: %v", pr.HeadRepoID, err)
-=======
 			log.Error("GetRepositoryByIdCtx[%d]: %v", pr.HeadRepoID, err)
 			return ""
->>>>>>> 906e253d
 		}
 	}
 
 	gitRepo, closer, err := git.RepositoryFromContextOrOpen(ctx, pr.HeadRepo.RepoPath())
 	if err != nil {
-		return nil, fmt.Errorf("Unable to open head repository: Error: %v", err)
+		log.Error("Unable to open head repository: Error: %v", err)
+		return ""
 	}
 	defer closer.Close()
 
@@ -625,53 +659,21 @@
 	} else {
 		pr.HeadCommitID, err = gitRepo.GetRefCommitID(pr.GetGitRefName())
 		if err != nil {
-			return nil, fmt.Errorf("Unable to get head commit: %s Error: %v", pr.GetGitRefName(), err)
+			log.Error("Unable to get head commit: %s Error: %v", pr.GetGitRefName(), err)
+			return ""
 		}
 		headCommit, err = gitRepo.GetCommit(pr.HeadCommitID)
 	}
 	if err != nil {
-		return nil, fmt.Errorf("Unable to get head commit: %s Error: %v", pr.HeadBranch, err)
+		log.Error("Unable to get head commit: %s Error: %v", pr.HeadBranch, err)
+		return ""
 	}
 
 	mergeBase, err := gitRepo.GetCommit(pr.MergeBase)
 	if err != nil {
-		return nil, fmt.Errorf("Unable to get merge base commit: %s Error: %v", pr.MergeBase, err)
-	}
-
-	commits, err := gitRepo.CommitsBetweenLimit(headCommit, mergeBase, limit, skip)
-	if err != nil {
-		return nil, fmt.Errorf("Unable to get commits between: %s %s Error: %v", pr.HeadBranch, pr.MergeBase, err)
-	}
-	return commits, nil
-}
-
-// GetSquashMergeCommitMessages returns the commit messages between head and merge base (if there is one)
-func GetSquashMergeCommitMessages(pr *models.PullRequest) string {
-	if err := pr.LoadIssue(); err != nil {
-		log.Error("Cannot load issue %d for PR id %d: Error: %v", pr.IssueID, pr.ID, err)
+		log.Error("Unable to get merge base commit: %s Error: %v", pr.MergeBase, err)
 		return ""
 	}
-
-	if err := pr.Issue.LoadPoster(); err != nil {
-		log.Error("Cannot load poster %d for pr id %d, index %d Error: %v", pr.Issue.PosterID, pr.ID, pr.Index, err)
-		return ""
-	}
-
-	if pr.HeadRepo == nil {
-		var err error
-		pr.HeadRepo, err = repo_model.GetRepositoryByID(pr.HeadRepoID)
-		if err != nil {
-			log.Error("GetRepositoryById[%d]: %v", pr.HeadRepoID, err)
-			return ""
-		}
-	}
-
-	gitRepo, err := git.OpenRepository(pr.HeadRepo.RepoPath())
-	if err != nil {
-		log.Error("Unable to open head repository: Error: %v", err)
-		return ""
-	}
-	defer gitRepo.Close()
 
 	limit := setting.Repository.PullRequest.DefaultMergeMessageCommitsLimit
 
