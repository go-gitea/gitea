// Copyright 2019 The Gitea Authors. All rights reserved.
// SPDX-License-Identifier: MIT

package pull

import (
	"bytes"
	"context"
	"errors"
	"fmt"
	"io"
	"os"
	"regexp"
	"strings"
	"time"

	"code.gitea.io/gitea/models/db"
	git_model "code.gitea.io/gitea/models/git"
	issues_model "code.gitea.io/gitea/models/issues"
	"code.gitea.io/gitea/models/organization"
	access_model "code.gitea.io/gitea/models/perm/access"
	repo_model "code.gitea.io/gitea/models/repo"
	"code.gitea.io/gitea/models/unit"
	user_model "code.gitea.io/gitea/models/user"
	"code.gitea.io/gitea/modules/base"
	"code.gitea.io/gitea/modules/container"
	"code.gitea.io/gitea/modules/git"
	"code.gitea.io/gitea/modules/git/gitcmd"
	"code.gitea.io/gitea/modules/gitrepo"
	"code.gitea.io/gitea/modules/globallock"
	"code.gitea.io/gitea/modules/graceful"
	"code.gitea.io/gitea/modules/log"
	repo_module "code.gitea.io/gitea/modules/repository"
	"code.gitea.io/gitea/modules/setting"
	"code.gitea.io/gitea/modules/util"
	issue_service "code.gitea.io/gitea/services/issue"
	notify_service "code.gitea.io/gitea/services/notify"
)

func getPullWorkingLockKey(prID int64) string {
	return fmt.Sprintf("pull_working_%d", prID)
}

type NewPullRequestOptions struct {
	Repo            *repo_model.Repository
	Issue           *issues_model.Issue
	LabelIDs        []int64
	AttachmentUUIDs []string
	PullRequest     *issues_model.PullRequest
	AssigneeIDs     []int64
	Reviewers       []*user_model.User
	TeamReviewers   []*organization.Team
}

// NewPullRequest creates new pull request with labels for repository.
func NewPullRequest(ctx context.Context, opts *NewPullRequestOptions) error {
	repo, issue, labelIDs, uuids, pr, assigneeIDs := opts.Repo, opts.Issue, opts.LabelIDs, opts.AttachmentUUIDs, opts.PullRequest, opts.AssigneeIDs
	if err := issue.LoadPoster(ctx); err != nil {
		return err
	}

	if user_model.IsUserBlockedBy(ctx, issue.Poster, repo.OwnerID) || user_model.IsUserBlockedBy(ctx, issue.Poster, assigneeIDs...) {
		return user_model.ErrBlockedUser
	}

	// user should be a collaborator or a member of the organization for base repo
	canCreate := issue.Poster.IsAdmin || pr.Flow == issues_model.PullRequestFlowAGit
	if !canCreate {
		canCreate, err := repo_model.IsOwnerMemberCollaborator(ctx, repo, issue.Poster.ID)
		if err != nil {
			return err
		}

		if !canCreate {
			// or user should have write permission in the head repo
			if err := pr.LoadHeadRepo(ctx); err != nil {
				return err
			}
			perm, err := access_model.GetUserRepoPermission(ctx, pr.HeadRepo, issue.Poster)
			if err != nil {
				return err
			}
			if !perm.CanWrite(unit.TypeCode) {
				return issues_model.ErrMustCollaborator
			}
		}
	}

	prCtx, cancel, err := createTemporaryRepoForPR(ctx, pr)
	if err != nil {
		if !git_model.IsErrBranchNotExist(err) {
			log.Error("CreateTemporaryRepoForPR %-v: %v", pr, err)
		}
		return err
	}
	defer cancel()

	if err := testPullRequestTmpRepoBranchMergeable(ctx, prCtx, pr); err != nil {
		return err
	}

	divergence, err := git.GetDivergingCommits(ctx, prCtx.tmpBasePath, baseBranch, trackingBranch)
	if err != nil {
		return err
	}
	pr.CommitsAhead = divergence.Ahead
	pr.CommitsBehind = divergence.Behind

	assigneeCommentMap := make(map[int64]*issues_model.Comment)

	// add first push codes comment
	baseGitRepo, err := gitrepo.OpenRepository(ctx, pr.BaseRepo)
	if err != nil {
		return err
	}
	defer baseGitRepo.Close()

	var reviewNotifiers []*issue_service.ReviewRequestNotifier
	if err := db.WithTx(ctx, func(ctx context.Context) error {
		if err := issues_model.NewPullRequest(ctx, repo, issue, labelIDs, uuids, pr); err != nil {
			return err
		}

		for _, assigneeID := range assigneeIDs {
			comment, err := issue_service.AddAssigneeIfNotAssigned(ctx, issue, issue.Poster, assigneeID, false)
			if err != nil {
				return err
			}
			assigneeCommentMap[assigneeID] = comment
		}

		pr.Issue = issue
		issue.PullRequest = pr

		if pr.Flow == issues_model.PullRequestFlowGithub {
			err = PushToBaseRepo(ctx, pr)
		} else {
			err = UpdateRef(ctx, pr)
		}
		if err != nil {
			return err
		}

		if _, err := CreatePushPullComment(ctx, issue.Poster, pr, git.BranchPrefix+pr.BaseBranch, pr.GetGitHeadRefName(), false); err != nil {
			return err
		}

		if !pr.IsWorkInProgress(ctx) {
			reviewNotifiers, err = issue_service.PullRequestCodeOwnersReview(ctx, pr)
			if err != nil {
				return err
			}
		}
		return nil
	}); err != nil {
		// cleanup: this will only remove the reference, the real commit will be clean up when next GC
		if err1 := git.RemoveRef(ctx, baseGitRepo.Path, pr.GetGitHeadRefName()); err1 != nil {
			log.Error("RemoveReference: %v", err1)
		}
		return err
	}
	baseGitRepo.Close() // close immediately to avoid notifications will open the repository again

	issue_service.ReviewRequestNotify(ctx, issue, issue.Poster, reviewNotifiers)

	mentions, err := issues_model.FindAndUpdateIssueMentions(ctx, issue, issue.Poster, issue.Content)
	if err != nil {
		return err
	}
	notify_service.NewPullRequest(ctx, pr, mentions)
	if len(issue.Labels) > 0 {
		notify_service.IssueChangeLabels(ctx, issue.Poster, issue, issue.Labels, nil)
	}
	if issue.Milestone != nil {
		notify_service.IssueChangeMilestone(ctx, issue.Poster, issue, 0)
	}
	for _, assigneeID := range assigneeIDs {
		assignee, err := user_model.GetUserByID(ctx, assigneeID)
		if err != nil {
			return ErrDependenciesLeft
		}
		notify_service.IssueChangeAssignee(ctx, issue.Poster, issue, assignee, false, assigneeCommentMap[assigneeID])
	}
	permDoer, err := access_model.GetUserRepoPermission(ctx, repo, issue.Poster)
	for _, reviewer := range opts.Reviewers {
		if _, err = issue_service.ReviewRequest(ctx, pr.Issue, issue.Poster, &permDoer, reviewer, true); err != nil {
			return err
		}
	}
	for _, teamReviewer := range opts.TeamReviewers {
		if _, err = issue_service.TeamReviewRequest(ctx, pr.Issue, issue.Poster, teamReviewer, true); err != nil {
			return err
		}
	}
	return nil
}

// ErrPullRequestHasMerged represents a "PullRequestHasMerged"-error
type ErrPullRequestHasMerged struct {
	ID         int64
	IssueID    int64
	HeadRepoID int64
	BaseRepoID int64
	HeadBranch string
	BaseBranch string
}

// IsErrPullRequestHasMerged checks if an error is a ErrPullRequestHasMerged.
func IsErrPullRequestHasMerged(err error) bool {
	_, ok := err.(ErrPullRequestHasMerged)
	return ok
}

// Error does pretty-printing :D
func (err ErrPullRequestHasMerged) Error() string {
	return fmt.Sprintf("pull request has merged [id: %d, issue_id: %d, head_repo_id: %d, base_repo_id: %d, head_branch: %s, base_branch: %s]",
		err.ID, err.IssueID, err.HeadRepoID, err.BaseRepoID, err.HeadBranch, err.BaseBranch)
}

// ChangeTargetBranch changes the target branch of this pull request, as the given user.
func ChangeTargetBranch(ctx context.Context, pr *issues_model.PullRequest, doer *user_model.User, targetBranch string) (err error) {
	releaser, err := globallock.Lock(ctx, getPullWorkingLockKey(pr.ID))
	if err != nil {
		log.Error("lock.Lock(): %v", err)
		return fmt.Errorf("lock.Lock: %w", err)
	}
	defer releaser()

	// Current target branch is already the same
	if pr.BaseBranch == targetBranch {
		return nil
	}

	if pr.Issue.IsClosed {
		return issues_model.ErrIssueIsClosed{
			ID:     pr.Issue.ID,
			RepoID: pr.Issue.RepoID,
			Index:  pr.Issue.Index,
			IsPull: true,
		}
	}

	if pr.HasMerged {
		return ErrPullRequestHasMerged{
			ID:         pr.ID,
			IssueID:    pr.Index,
			HeadRepoID: pr.HeadRepoID,
			BaseRepoID: pr.BaseRepoID,
			HeadBranch: pr.HeadBranch,
			BaseBranch: pr.BaseBranch,
		}
	}

	// Check if branches are equal
	branchesEqual, err := IsHeadEqualWithBranch(ctx, pr, targetBranch)
	if err != nil {
		return err
	}
	if branchesEqual {
		return git_model.ErrBranchesEqual{
			HeadBranchName: pr.HeadBranch,
			BaseBranchName: targetBranch,
		}
	}

	// Check if pull request for the new target branch already exists
	existingPr, err := issues_model.GetUnmergedPullRequest(ctx, pr.HeadRepoID, pr.BaseRepoID, pr.HeadBranch, targetBranch, issues_model.PullRequestFlowGithub)
	if existingPr != nil {
		return issues_model.ErrPullRequestAlreadyExists{
			ID:         existingPr.ID,
			IssueID:    existingPr.Index,
			HeadRepoID: existingPr.HeadRepoID,
			BaseRepoID: existingPr.BaseRepoID,
			HeadBranch: existingPr.HeadBranch,
			BaseBranch: existingPr.BaseBranch,
		}
	}
	if err != nil && !issues_model.IsErrPullRequestNotExist(err) {
		return err
	}

	// Set new target branch
	oldBranch := pr.BaseBranch
	pr.BaseBranch = targetBranch

	// Refresh patch
	if err := testPullRequestBranchMergeable(pr); err != nil {
		return err
	}

	// Update target branch, PR diff and status
	// This is the same as markPullRequestAsMergeable in check service, but also updates base_branch
	if pr.Status == issues_model.PullRequestStatusChecking {
		pr.Status = issues_model.PullRequestStatusMergeable
	}

	// Update Commit Divergence
	divergence, err := GetDiverging(ctx, pr)
	if err != nil {
		return err
	}
	pr.CommitsAhead = divergence.Ahead
	pr.CommitsBehind = divergence.Behind

	// add first push codes comment
	baseGitRepo, err := gitrepo.OpenRepository(ctx, pr.BaseRepo)
	if err != nil {
		return err
	}
	defer baseGitRepo.Close()

	return db.WithTx(ctx, func(ctx context.Context) error {
		if err := pr.UpdateColsIfNotMerged(ctx, "merge_base", "status", "conflicted_files", "changed_protected_files", "base_branch", "commits_ahead", "commits_behind"); err != nil {
			return err
		}

		// Create comment
		options := &issues_model.CreateCommentOptions{
			Type:   issues_model.CommentTypeChangeTargetBranch,
			Doer:   doer,
			Repo:   pr.Issue.Repo,
			Issue:  pr.Issue,
			OldRef: oldBranch,
			NewRef: targetBranch,
		}
		if _, err = issues_model.CreateComment(ctx, options); err != nil {
			return fmt.Errorf("CreateChangeTargetBranchComment: %w", err)
		}

		// Delete all old push comments and insert new push comments
		if _, err := db.GetEngine(ctx).Where("issue_id = ?", pr.IssueID).
			And("type = ?", issues_model.CommentTypePullRequestPush).
			NoAutoCondition().
			Delete(new(issues_model.Comment)); err != nil {
			return err
		}

		_, err = CreatePushPullComment(ctx, doer, pr, git.BranchPrefix+pr.BaseBranch, pr.GetGitHeadRefName(), false)
		return err
	})
}

func checkForInvalidation(ctx context.Context, requests issues_model.PullRequestList, repoID int64, doer *user_model.User, branch string) error {
	repo, err := repo_model.GetRepositoryByID(ctx, repoID)
	if err != nil {
		return fmt.Errorf("GetRepositoryByIDCtx: %w", err)
	}
	gitRepo, err := gitrepo.OpenRepository(ctx, repo)
	if err != nil {
		return fmt.Errorf("gitrepo.OpenRepository: %w", err)
	}
	go func() {
		// FIXME: graceful: We need to tell the manager we're doing something...
		err := InvalidateCodeComments(ctx, requests, doer, gitRepo, branch)
		if err != nil {
			log.Error("PullRequestList.InvalidateCodeComments: %v", err)
		}
		gitRepo.Close()
	}()
	return nil
}

type TestPullRequestOptions struct {
	RepoID      int64
	Doer        *user_model.User
	Branch      string
	IsSync      bool // True means it's a pull request synchronization, false means it's triggered for pull request merging or updating
	IsForcePush bool
	OldCommitID string
	NewCommitID string
}

// AddTestPullRequestTask adds new test tasks by given head/base repository and head/base branch,
// and generate new patch for testing as needed.
func AddTestPullRequestTask(opts TestPullRequestOptions) {
	log.Trace("AddTestPullRequestTask [head_repo_id: %d, head_branch: %s]: finding pull requests", opts.RepoID, opts.Branch)
	graceful.GetManager().RunWithShutdownContext(func(ctx context.Context) {
		// There is no sensible way to shut this down ":-("
		// If you don't let it run all the way then you will lose data
		// TODO: graceful: AddTestPullRequestTask needs to become a queue!

		// GetUnmergedPullRequestsByHeadInfo() only return open and unmerged PR.
		prs, err := issues_model.GetUnmergedPullRequestsByHeadInfo(ctx, opts.RepoID, opts.Branch)
		if err != nil {
			log.Error("Find pull requests [head_repo_id: %d, head_branch: %s]: %v", opts.RepoID, opts.Branch, err)
			return
		}

		for _, pr := range prs {
			log.Trace("Updating PR[%d]: composing new test task", pr.ID)
			if pr.Flow == issues_model.PullRequestFlowGithub {
				if err := PushToBaseRepo(ctx, pr); err != nil {
					log.Error("PushToBaseRepo: %v", err)
					continue
				}
			} else {
				continue
			}

			StartPullRequestCheckImmediately(ctx, pr)
			comment, err := CreatePushPullComment(ctx, opts.Doer, pr, opts.OldCommitID, opts.NewCommitID, opts.IsForcePush)
			if err == nil && comment != nil {
				notify_service.PullRequestPushCommits(ctx, opts.Doer, pr, comment)
			}
		}

		if opts.IsSync {
			if err = prs.LoadAttributes(ctx); err != nil {
				log.Error("PullRequestList.LoadAttributes: %v", err)
			}
			if invalidationErr := checkForInvalidation(ctx, prs, opts.RepoID, opts.Doer, opts.Branch); invalidationErr != nil {
				log.Error("checkForInvalidation: %v", invalidationErr)
			}
			if err == nil {
				for _, pr := range prs {
					objectFormat := git.ObjectFormatFromName(pr.BaseRepo.ObjectFormatName)
					if opts.NewCommitID != "" && opts.NewCommitID != objectFormat.EmptyObjectID().String() {
						changed, err := checkIfPRContentChanged(ctx, pr, opts.OldCommitID, opts.NewCommitID)
						if err != nil {
							log.Error("checkIfPRContentChanged: %v", err)
						}
						if changed {
							// Mark old reviews as stale if diff to mergebase has changed
							if err := issues_model.MarkReviewsAsStale(ctx, pr.IssueID); err != nil {
								log.Error("MarkReviewsAsStale: %v", err)
							}

							// dismiss all approval reviews if protected branch rule item enabled.
							pb, err := git_model.GetFirstMatchProtectedBranchRule(ctx, pr.BaseRepoID, pr.BaseBranch)
							if err != nil {
								log.Error("GetFirstMatchProtectedBranchRule: %v", err)
							}
							if pb != nil && pb.DismissStaleApprovals {
								if err := DismissApprovalReviews(ctx, opts.Doer, pr); err != nil {
									log.Error("DismissApprovalReviews: %v", err)
								}
							}
						}
						if err := issues_model.MarkReviewsAsNotStale(ctx, pr.IssueID, opts.NewCommitID); err != nil {
							log.Error("MarkReviewsAsNotStale: %v", err)
						}
						divergence, err := GetDiverging(ctx, pr)
						if err != nil {
							log.Error("GetDiverging: %v", err)
						} else {
							err = pr.UpdateCommitDivergence(ctx, divergence.Ahead, divergence.Behind)
							if err != nil {
								log.Error("UpdateCommitDivergence: %v", err)
							}
						}
					}

					if !pr.IsWorkInProgress(ctx) {
						reviewNotifiers, err := issue_service.PullRequestCodeOwnersReview(ctx, pr)
						if err != nil {
							log.Error("PullRequestCodeOwnersReview: %v", err)
						}
						if len(reviewNotifiers) > 0 {
							issue_service.ReviewRequestNotify(ctx, pr.Issue, opts.Doer, reviewNotifiers)
						}
					}

					notify_service.PullRequestSynchronized(ctx, opts.Doer, pr)
				}
			}
		}

		log.Trace("AddTestPullRequestTask [base_repo_id: %d, base_branch: %s]: finding pull requests", opts.RepoID, opts.Branch)
		prs, err = issues_model.GetUnmergedPullRequestsByBaseInfo(ctx, opts.RepoID, opts.Branch)
		if err != nil {
			log.Error("Find pull requests [base_repo_id: %d, base_branch: %s]: %v", opts.RepoID, opts.Branch, err)
			return
		}
		for _, pr := range prs {
			divergence, err := GetDiverging(ctx, pr)
			if err != nil {
				if git_model.IsErrBranchNotExist(err) && !gitrepo.IsBranchExist(ctx, pr.HeadRepo, pr.HeadBranch) {
					log.Warn("Cannot test PR %s/%d: head_branch %s no longer exists", pr.BaseRepo.Name, pr.IssueID, pr.HeadBranch)
				} else {
					log.Error("GetDiverging: %v", err)
				}
			} else {
				err = pr.UpdateCommitDivergence(ctx, divergence.Ahead, divergence.Behind)
				if err != nil {
					log.Error("UpdateCommitDivergence: %v", err)
				}
			}
			StartPullRequestCheckDelayable(ctx, pr)
		}
	})
}

// checkIfPRContentChanged checks if diff to target branch has changed by push
// A commit can be considered to leave the PR untouched if the patch/diff with its merge base is unchanged
func checkIfPRContentChanged(ctx context.Context, pr *issues_model.PullRequest, oldCommitID, newCommitID string) (hasChanged bool, err error) {
	prCtx, cancel, err := createTemporaryRepoForPR(ctx, pr)
	if err != nil {
		log.Error("CreateTemporaryRepoForPR %-v: %v", pr, err)
		return false, err
	}
	defer cancel()

	tmpRepo, err := git.OpenRepository(ctx, prCtx.tmpBasePath)
	if err != nil {
		return false, fmt.Errorf("OpenRepository: %w", err)
	}
	defer tmpRepo.Close()

	// Find the merge-base
	_, base, err := tmpRepo.GetMergeBase("", "base", "tracking")
	if err != nil {
		return false, fmt.Errorf("GetMergeBase: %w", err)
	}

	cmd := gitcmd.NewCommand("diff", "--name-only", "-z").AddDynamicArguments(newCommitID, oldCommitID, base)
	stdoutReader, stdoutWriter, err := os.Pipe()
	if err != nil {
		return false, fmt.Errorf("unable to open pipe for to run diff: %w", err)
	}

	stderr := new(bytes.Buffer)
	if err := cmd.Run(ctx, &gitcmd.RunOpts{
		Dir:    prCtx.tmpBasePath,
		Stdout: stdoutWriter,
		Stderr: stderr,
		PipelineFunc: func(ctx context.Context, cancel context.CancelFunc) error {
			_ = stdoutWriter.Close()
			defer func() {
				_ = stdoutReader.Close()
			}()
			return util.IsEmptyReader(stdoutReader)
		},
	}); err != nil {
		if err == util.ErrNotEmpty {
			return true, nil
		}
		err = gitcmd.ConcatenateError(err, stderr.String())

		log.Error("Unable to run diff on %s %s %s in tempRepo for PR[%d]%s/%s...%s/%s: Error: %v",
			newCommitID, oldCommitID, base,
			pr.ID, pr.BaseRepo.FullName(), pr.BaseBranch, pr.HeadRepo.FullName(), pr.HeadBranch,
			err)

		return false, fmt.Errorf("Unable to run git diff --name-only -z %s %s %s: %w", newCommitID, oldCommitID, base, err)
	}

	return false, nil
}

// PushToBaseRepo pushes commits from branches of head repository to
// corresponding branches of base repository.
// FIXME: Only push branches that are actually updates?
func PushToBaseRepo(ctx context.Context, pr *issues_model.PullRequest) (err error) {
	return pushToBaseRepoHelper(ctx, pr, "")
}

func pushToBaseRepoHelper(ctx context.Context, pr *issues_model.PullRequest, prefixHeadBranch string) (err error) {
	log.Trace("PushToBaseRepo[%d]: pushing commits to base repo '%s'", pr.BaseRepoID, pr.GetGitHeadRefName())

	if err := pr.LoadHeadRepo(ctx); err != nil {
		log.Error("Unable to load head repository for PR[%d] Error: %v", pr.ID, err)
		return err
	}
	headRepoPath := pr.HeadRepo.RepoPath()

	if err := pr.LoadBaseRepo(ctx); err != nil {
		log.Error("Unable to load base repository for PR[%d] Error: %v", pr.ID, err)
		return err
	}
	baseRepoPath := pr.BaseRepo.RepoPath()

	if err = pr.LoadIssue(ctx); err != nil {
		return fmt.Errorf("unable to load issue %d for pr %d: %w", pr.IssueID, pr.ID, err)
	}
	if err = pr.Issue.LoadPoster(ctx); err != nil {
		return fmt.Errorf("unable to load poster %d for pr %d: %w", pr.Issue.PosterID, pr.ID, err)
	}

	gitRefName := pr.GetGitHeadRefName()

	if err := git.Push(ctx, headRepoPath, git.PushOptions{
		Remote: baseRepoPath,
		Branch: prefixHeadBranch + pr.HeadBranch + ":" + gitRefName,
		Force:  true,
		// Use InternalPushingEnvironment here because we know that pre-receive and post-receive do not run on a refs/pulls/...
		Env: repo_module.InternalPushingEnvironment(pr.Issue.Poster, pr.BaseRepo),
	}); err != nil {
		if git.IsErrPushOutOfDate(err) {
			// This should not happen as we're using force!
			log.Error("Unable to push PR head for %s#%d (%-v:%s) due to ErrPushOfDate: %v", pr.BaseRepo.FullName(), pr.Index, pr.BaseRepo, gitRefName, err)
			return err
		} else if git.IsErrPushRejected(err) {
			rejectErr := err.(*git.ErrPushRejected)
			log.Info("Unable to push PR head for %s#%d (%-v:%s) due to rejection:\nStdout: %s\nStderr: %s\nError: %v", pr.BaseRepo.FullName(), pr.Index, pr.BaseRepo, gitRefName, rejectErr.StdOut, rejectErr.StdErr, rejectErr.Err)
			return err
		} else if git.IsErrMoreThanOne(err) {
			if prefixHeadBranch != "" {
				log.Info("Can't push with %s%s", prefixHeadBranch, pr.HeadBranch)
				return err
			}
			log.Info("Retrying to push with %s%s", git.BranchPrefix, pr.HeadBranch)
			err = pushToBaseRepoHelper(ctx, pr, git.BranchPrefix)
			return err
		}
		log.Error("Unable to push PR head for %s#%d (%-v:%s) due to Error: %v", pr.BaseRepo.FullName(), pr.Index, pr.BaseRepo, gitRefName, err)
		return fmt.Errorf("Push: %s:%s %s:%s %w", pr.HeadRepo.FullName(), pr.HeadBranch, pr.BaseRepo.FullName(), gitRefName, err)
	}

	return nil
}

// UpdatePullsRefs update all the PRs head file pointers like /refs/pull/1/head so that it will be dependent by other operations
func UpdatePullsRefs(ctx context.Context, repo *repo_model.Repository, update *repo_module.PushUpdateOptions) {
	branch := update.RefFullName.BranchName()
	// GetUnmergedPullRequestsByHeadInfo() only return open and unmerged PR.
	prs, err := issues_model.GetUnmergedPullRequestsByHeadInfo(ctx, repo.ID, branch)
	if err != nil {
		log.Error("Find pull requests [head_repo_id: %d, head_branch: %s]: %v", repo.ID, branch, err)
	} else {
		for _, pr := range prs {
			log.Trace("Updating PR[%d]: composing new test task", pr.ID)
			if pr.Flow == issues_model.PullRequestFlowGithub {
				if err := PushToBaseRepo(ctx, pr); err != nil {
					log.Error("PushToBaseRepo: %v", err)
				}
			}
		}
	}
}

// UpdateRef update refs/pull/id/head directly for agit flow pull request
func UpdateRef(ctx context.Context, pr *issues_model.PullRequest) (err error) {
	log.Trace("UpdateRef[%d]: upgate pull request ref in base repo '%s'", pr.ID, pr.GetGitHeadRefName())
	if err := pr.LoadBaseRepo(ctx); err != nil {
		log.Error("Unable to load base repository for PR[%d] Error: %v", pr.ID, err)
		return err
	}

<<<<<<< HEAD
	err = git.UpdateRef(ctx, pr.BaseRepo.RepoPath(), pr.GetGitHeadRefName(), pr.HeadCommitID)
=======
	_, _, err = gitcmd.NewCommand("update-ref").AddDynamicArguments(pr.GetGitHeadRefName(), pr.HeadCommitID).RunStdString(ctx, &gitcmd.RunOpts{Dir: pr.BaseRepo.RepoPath()})
>>>>>>> 90cb5f9a
	if err != nil {
		log.Error("Unable to update ref in base repository for PR[%d] Error: %v", pr.ID, err)
	}

	return err
}

// retargetBranchPulls change target branch for all pull requests whose base branch is the branch
// Both branch and targetBranch must be in the same repo (for security reasons)
func retargetBranchPulls(ctx context.Context, doer *user_model.User, repoID int64, branch, targetBranch string) error {
	prs, err := issues_model.GetUnmergedPullRequestsByBaseInfo(ctx, repoID, branch)
	if err != nil {
		return err
	}

	if err := prs.LoadAttributes(ctx); err != nil {
		return err
	}

	var errs []error
	for _, pr := range prs {
		if err = pr.Issue.LoadRepo(ctx); err != nil {
			errs = append(errs, err)
		} else if err = ChangeTargetBranch(ctx, pr, doer, targetBranch); err != nil &&
			!issues_model.IsErrIssueIsClosed(err) && !IsErrPullRequestHasMerged(err) &&
			!issues_model.IsErrPullRequestAlreadyExists(err) {
			errs = append(errs, err)
		}
	}
	return errors.Join(errs...)
}

// AdjustPullsCausedByBranchDeleted close all the pull requests who's head branch is the branch
// Or Close all the plls who's base branch is the branch if setting.Repository.PullRequest.RetargetChildrenOnMerge is false.
// If it's true, Retarget all these pulls to the default branch.
func AdjustPullsCausedByBranchDeleted(ctx context.Context, doer *user_model.User, repo *repo_model.Repository, branch string) error {
	// branch as head branch
	prs, err := issues_model.GetUnmergedPullRequestsByHeadInfo(ctx, repo.ID, branch)
	if err != nil {
		return err
	}

	if err := prs.LoadAttributes(ctx); err != nil {
		return err
	}
	prs.SetHeadRepo(repo)
	if err := prs.LoadRepositories(ctx); err != nil {
		return err
	}

	var errs []error
	for _, pr := range prs {
		if err = issue_service.CloseIssue(ctx, pr.Issue, doer, ""); err != nil && !issues_model.IsErrIssueIsClosed(err) && !issues_model.IsErrDependenciesLeft(err) {
			errs = append(errs, err)
		}
		if err == nil {
			if err := issues_model.AddDeletePRBranchComment(ctx, doer, pr.BaseRepo, pr.Issue.ID, pr.HeadBranch); err != nil {
				log.Error("AddDeletePRBranchComment: %v", err)
				errs = append(errs, err)
			}
		}
	}

	if setting.Repository.PullRequest.RetargetChildrenOnMerge {
		if err := retargetBranchPulls(ctx, doer, repo.ID, branch, repo.DefaultBranch); err != nil {
			log.Error("retargetBranchPulls failed: %v", err)
			errs = append(errs, err)
		}
		return errors.Join(errs...)
	}

	// branch as base branch
	prs, err = issues_model.GetUnmergedPullRequestsByBaseInfo(ctx, repo.ID, branch)
	if err != nil {
		return err
	}

	if err := prs.LoadAttributes(ctx); err != nil {
		return err
	}
	prs.SetBaseRepo(repo)
	if err := prs.LoadRepositories(ctx); err != nil {
		return err
	}

	errs = nil
	for _, pr := range prs {
		if err = issues_model.AddDeletePRBranchComment(ctx, doer, pr.BaseRepo, pr.Issue.ID, pr.BaseBranch); err != nil {
			log.Error("AddDeletePRBranchComment: %v", err)
			errs = append(errs, err)
		}
		if err == nil {
			if err = issue_service.CloseIssue(ctx, pr.Issue, doer, ""); err != nil && !issues_model.IsErrIssueIsClosed(err) && !issues_model.IsErrDependenciesLeft(err) {
				errs = append(errs, err)
			}
		}
	}
	return errors.Join(errs...)
}

// CloseRepoBranchesPulls close all pull requests which head branches are in the given repository, but only whose base repo is not in the given repository
func CloseRepoBranchesPulls(ctx context.Context, doer *user_model.User, repo *repo_model.Repository) error {
	branches, _, err := gitrepo.GetBranchesByPath(ctx, repo, 0, 0)
	if err != nil {
		return err
	}

	var errs []error
	for _, branch := range branches {
		prs, err := issues_model.GetUnmergedPullRequestsByHeadInfo(ctx, repo.ID, branch)
		if err != nil {
			return err
		}

		if err = prs.LoadAttributes(ctx); err != nil {
			return err
		}

		for _, pr := range prs {
			// If the base repository for this pr is this repository there is no need to close it
			// as it is going to be deleted anyway
			if pr.BaseRepoID == repo.ID {
				continue
			}
			if err = issue_service.CloseIssue(ctx, pr.Issue, doer, ""); err != nil && !issues_model.IsErrIssueIsClosed(err) {
				errs = append(errs, err)
			}
		}
	}

	return errors.Join(errs...)
}

var commitMessageTrailersPattern = regexp.MustCompile(`(?:^|\n\n)(?:[\w-]+[ \t]*:[^\n]+\n*(?:[ \t]+[^\n]+\n*)*)+$`)

// GetSquashMergeCommitMessages returns the commit messages between head and merge base (if there is one)
func GetSquashMergeCommitMessages(ctx context.Context, pr *issues_model.PullRequest) string {
	if err := pr.LoadIssue(ctx); err != nil {
		log.Error("Cannot load issue %d for PR id %d: Error: %v", pr.IssueID, pr.ID, err)
		return ""
	}

	if err := pr.Issue.LoadPoster(ctx); err != nil {
		log.Error("Cannot load poster %d for pr id %d, index %d Error: %v", pr.Issue.PosterID, pr.ID, pr.Index, err)
		return ""
	}

	if pr.HeadRepo == nil {
		var err error
		pr.HeadRepo, err = repo_model.GetRepositoryByID(ctx, pr.HeadRepoID)
		if err != nil {
			log.Error("GetRepositoryByIdCtx[%d]: %v", pr.HeadRepoID, err)
			return ""
		}
	}

	gitRepo, closer, err := gitrepo.RepositoryFromContextOrOpen(ctx, pr.HeadRepo)
	if err != nil {
		log.Error("Unable to open head repository: Error: %v", err)
		return ""
	}
	defer closer.Close()

	var headCommit *git.Commit
	if pr.Flow == issues_model.PullRequestFlowGithub {
		headCommit, err = gitRepo.GetBranchCommit(pr.HeadBranch)
	} else {
		pr.HeadCommitID, err = gitRepo.GetRefCommitID(pr.GetGitHeadRefName())
		if err != nil {
			log.Error("Unable to get head commit: %s Error: %v", pr.GetGitHeadRefName(), err)
			return ""
		}
		headCommit, err = gitRepo.GetCommit(pr.HeadCommitID)
	}
	if err != nil {
		log.Error("Unable to get head commit: %s Error: %v", pr.HeadBranch, err)
		return ""
	}

	mergeBase, err := gitRepo.GetCommit(pr.MergeBase)
	if err != nil {
		log.Error("Unable to get merge base commit: %s Error: %v", pr.MergeBase, err)
		return ""
	}

	limit := setting.Repository.PullRequest.DefaultMergeMessageCommitsLimit

	commits, err := gitRepo.CommitsBetweenLimit(headCommit, mergeBase, limit, 0)
	if err != nil {
		log.Error("Unable to get commits between: %s %s Error: %v", pr.HeadBranch, pr.MergeBase, err)
		return ""
	}

	posterSig := pr.Issue.Poster.NewGitSig().String()

	uniqueAuthors := make(container.Set[string])
	authors := make([]string, 0, len(commits))
	stringBuilder := strings.Builder{}

	if !setting.Repository.PullRequest.PopulateSquashCommentWithCommitMessages {
		message := strings.TrimSpace(pr.Issue.Content)
		stringBuilder.WriteString(message)
		if stringBuilder.Len() > 0 {
			stringBuilder.WriteRune('\n')
			if !commitMessageTrailersPattern.MatchString(message) {
				stringBuilder.WriteRune('\n')
			}
		}
	}

	// commits list is in reverse chronological order
	first := true
	for i := len(commits) - 1; i >= 0; i-- {
		commit := commits[i]

		if setting.Repository.PullRequest.PopulateSquashCommentWithCommitMessages {
			maxSize := setting.Repository.PullRequest.DefaultMergeMessageSize
			if maxSize < 0 || stringBuilder.Len() < maxSize {
				var toWrite []byte
				if first {
					first = false
					toWrite = []byte(strings.TrimPrefix(commit.CommitMessage, pr.Issue.Title))
				} else {
					toWrite = []byte(commit.CommitMessage)
				}

				if len(toWrite) > maxSize-stringBuilder.Len() && maxSize > -1 {
					toWrite = append(toWrite[:maxSize-stringBuilder.Len()], "..."...)
				}
				if _, err := stringBuilder.Write(toWrite); err != nil {
					log.Error("Unable to write commit message Error: %v", err)
					return ""
				}

				if _, err := stringBuilder.WriteRune('\n'); err != nil {
					log.Error("Unable to write commit message Error: %v", err)
					return ""
				}
			}
		}

		authorString := commit.Author.String()
		if uniqueAuthors.Add(authorString) && authorString != posterSig {
			// Compare use account as well to avoid adding the same author multiple times
			// times when email addresses are private or multiple emails are used.
			commitUser, _ := user_model.GetUserByEmail(ctx, commit.Author.Email)
			if commitUser == nil || commitUser.ID != pr.Issue.Poster.ID {
				authors = append(authors, authorString)
			}
		}
	}

	// Consider collecting the remaining authors
	if limit >= 0 && setting.Repository.PullRequest.DefaultMergeMessageAllAuthors {
		skip := limit
		limit = 30
		for {
			commits, err := gitRepo.CommitsBetweenLimit(headCommit, mergeBase, limit, skip)
			if err != nil {
				log.Error("Unable to get commits between: %s %s Error: %v", pr.HeadBranch, pr.MergeBase, err)
				return ""
			}
			if len(commits) == 0 {
				break
			}
			for _, commit := range commits {
				authorString := commit.Author.String()
				if uniqueAuthors.Add(authorString) && authorString != posterSig {
					commitUser, _ := user_model.GetUserByEmail(ctx, commit.Author.Email)
					if commitUser == nil || commitUser.ID != pr.Issue.Poster.ID {
						authors = append(authors, authorString)
					}
				}
			}
			skip += limit
		}
	}

	for _, author := range authors {
		if _, err := stringBuilder.WriteString("Co-authored-by: "); err != nil {
			log.Error("Unable to write to string builder Error: %v", err)
			return ""
		}
		if _, err := stringBuilder.WriteString(author); err != nil {
			log.Error("Unable to write to string builder Error: %v", err)
			return ""
		}
		if _, err := stringBuilder.WriteRune('\n'); err != nil {
			log.Error("Unable to write to string builder Error: %v", err)
			return ""
		}
	}

	return stringBuilder.String()
}

// GetIssuesAllCommitStatus returns a map of issue ID to a list of all statuses for the most recent commit as well as a map of issue ID to only the commit's latest status
func GetIssuesAllCommitStatus(ctx context.Context, issues issues_model.IssueList) (map[int64][]*git_model.CommitStatus, map[int64]*git_model.CommitStatus, error) {
	if err := issues.LoadPullRequests(ctx); err != nil {
		return nil, nil, err
	}
	if _, err := issues.LoadRepositories(ctx); err != nil {
		return nil, nil, err
	}

	var (
		gitRepos = make(map[int64]*git.Repository)
		res      = make(map[int64][]*git_model.CommitStatus)
		lastRes  = make(map[int64]*git_model.CommitStatus)
		err      error
	)
	defer func() {
		for _, gitRepo := range gitRepos {
			gitRepo.Close()
		}
	}()

	for _, issue := range issues {
		if !issue.IsPull {
			continue
		}
		gitRepo, ok := gitRepos[issue.RepoID]
		if !ok {
			gitRepo, err = gitrepo.OpenRepository(ctx, issue.Repo)
			if err != nil {
				log.Error("Cannot open git repository %-v for issue #%d[%d]. Error: %v", issue.Repo, issue.Index, issue.ID, err)
				continue
			}
			gitRepos[issue.RepoID] = gitRepo
		}

		statuses, lastStatus, err := getAllCommitStatus(ctx, gitRepo, issue.PullRequest)
		if err != nil {
			log.Error("getAllCommitStatus: cant get commit statuses of pull [%d]: %v", issue.PullRequest.ID, err)
			continue
		}
		res[issue.PullRequest.ID] = statuses
		lastRes[issue.PullRequest.ID] = lastStatus
	}
	return res, lastRes, nil
}

// getAllCommitStatus get pr's commit statuses.
func getAllCommitStatus(ctx context.Context, gitRepo *git.Repository, pr *issues_model.PullRequest) (statuses []*git_model.CommitStatus, lastStatus *git_model.CommitStatus, err error) {
	sha, shaErr := gitRepo.GetRefCommitID(pr.GetGitHeadRefName())
	if shaErr != nil {
		return nil, nil, shaErr
	}

	statuses, err = git_model.GetLatestCommitStatus(ctx, pr.BaseRepo.ID, sha, db.ListOptionsAll)
	lastStatus = git_model.CalcCommitStatus(statuses)
	return statuses, lastStatus, err
}

// IsHeadEqualWithBranch returns if the commits of branchName are available in pull request head
func IsHeadEqualWithBranch(ctx context.Context, pr *issues_model.PullRequest, branchName string) (bool, error) {
	var err error
	if err = pr.LoadBaseRepo(ctx); err != nil {
		return false, err
	}
	baseGitRepo, closer, err := gitrepo.RepositoryFromContextOrOpen(ctx, pr.BaseRepo)
	if err != nil {
		return false, err
	}
	defer closer.Close()

	baseCommit, err := baseGitRepo.GetBranchCommit(branchName)
	if err != nil {
		return false, err
	}

	if err = pr.LoadHeadRepo(ctx); err != nil {
		return false, err
	}
	var headGitRepo *git.Repository
	if pr.HeadRepoID == pr.BaseRepoID {
		headGitRepo = baseGitRepo
	} else {
		var closer io.Closer

		headGitRepo, closer, err = gitrepo.RepositoryFromContextOrOpen(ctx, pr.HeadRepo)
		if err != nil {
			return false, err
		}
		defer closer.Close()
	}

	var headCommit *git.Commit
	if pr.Flow == issues_model.PullRequestFlowGithub {
		headCommit, err = headGitRepo.GetBranchCommit(pr.HeadBranch)
		if err != nil {
			return false, err
		}
	} else {
		pr.HeadCommitID, err = baseGitRepo.GetRefCommitID(pr.GetGitHeadRefName())
		if err != nil {
			return false, err
		}
		if headCommit, err = baseGitRepo.GetCommit(pr.HeadCommitID); err != nil {
			return false, err
		}
	}
	return baseCommit.HasPreviousCommit(headCommit.ID)
}

type CommitInfo struct {
	Summary               string `json:"summary"`
	CommitterOrAuthorName string `json:"committer_or_author_name"`
	ID                    string `json:"id"`
	ShortSha              string `json:"short_sha"`
	Time                  string `json:"time"`
}

// GetPullCommits returns all commits on given pull request and the last review commit sha
// Attention: The last review commit sha must be from the latest review whose commit id is not empty.
// So the type of the latest review cannot be "ReviewTypeRequest".
func GetPullCommits(ctx context.Context, baseGitRepo *git.Repository, doer *user_model.User, issue *issues_model.Issue) ([]CommitInfo, string, error) {
	pull := issue.PullRequest

	if err := pull.LoadBaseRepo(ctx); err != nil {
		return nil, "", err
	}
	baseBranch := pull.BaseBranch
	if pull.HasMerged {
		baseBranch = pull.MergeBase
	}
	prInfo, err := GetCompareInfo(ctx, pull.BaseRepo, pull.BaseRepo, baseGitRepo, baseBranch, pull.GetGitHeadRefName(), true, false)
	if err != nil {
		return nil, "", err
	}

	commits := make([]CommitInfo, 0, len(prInfo.Commits))

	for _, commit := range prInfo.Commits {
		var committerOrAuthorName string
		var commitTime time.Time
		if commit.Author != nil {
			committerOrAuthorName = commit.Author.Name
			commitTime = commit.Author.When
		} else {
			committerOrAuthorName = commit.Committer.Name
			commitTime = commit.Committer.When
		}

		commits = append(commits, CommitInfo{
			Summary:               commit.Summary(),
			CommitterOrAuthorName: committerOrAuthorName,
			ID:                    commit.ID.String(),
			ShortSha:              base.ShortSha(commit.ID.String()),
			Time:                  commitTime.Format(time.RFC3339),
		})
	}

	var lastReviewCommitID string
	if doer != nil {
		// get last review of current user and store information in context (if available)
		lastreview, err := issues_model.FindLatestReviews(ctx, issues_model.FindReviewOptions{
			IssueID:    issue.ID,
			ReviewerID: doer.ID,
			Types: []issues_model.ReviewType{
				issues_model.ReviewTypeApprove,
				issues_model.ReviewTypeComment,
				issues_model.ReviewTypeReject,
			},
		})

		if err != nil && !issues_model.IsErrReviewNotExist(err) {
			return nil, "", err
		}
		if len(lastreview) > 0 {
			lastReviewCommitID = lastreview[0].CommitID
		}
	}

	return commits, lastReviewCommitID, nil
}<|MERGE_RESOLUTION|>--- conflicted
+++ resolved
@@ -636,11 +636,7 @@
 		return err
 	}
 
-<<<<<<< HEAD
 	err = git.UpdateRef(ctx, pr.BaseRepo.RepoPath(), pr.GetGitHeadRefName(), pr.HeadCommitID)
-=======
-	_, _, err = gitcmd.NewCommand("update-ref").AddDynamicArguments(pr.GetGitHeadRefName(), pr.HeadCommitID).RunStdString(ctx, &gitcmd.RunOpts{Dir: pr.BaseRepo.RepoPath()})
->>>>>>> 90cb5f9a
 	if err != nil {
 		log.Error("Unable to update ref in base repository for PR[%d] Error: %v", pr.ID, err)
 	}
