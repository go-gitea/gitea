--- conflicted
+++ resolved
@@ -108,23 +108,12 @@
 
 	assigneeCommentMap := make(map[int64]*issues_model.Comment)
 
-<<<<<<< HEAD
-	// add first push codes comment
-	baseGitRepo, err := gitrepo.OpenRepository(ctx, pr.BaseRepo)
-	if err != nil {
-		return err
-	}
-	defer baseGitRepo.Close()
-
 	permDoer, err := access_model.GetUserRepoPermission(ctx, repo, issue.Poster)
 	if err != nil {
 		return err
 	}
 
 	var reviewNotifiers []*ReviewRequestNotifier
-=======
-	var reviewNotifiers []*issue_service.ReviewRequestNotifier
->>>>>>> 198f37e3
 	if err := db.WithTx(ctx, func(ctx context.Context) error {
 		if err := issues_model.NewPullRequest(ctx, repo, issue, labelIDs, uuids, pr); err != nil {
 			return err
