// Copyright 2019 The Gitea Authors. All rights reserved.
// SPDX-License-Identifier: MIT

package pull

import (
	"bytes"
	"context"
	"errors"
	"fmt"
	"io"
	"os"
	"regexp"
	"strings"
	"time"

	"code.gitea.io/gitea/models/db"
	git_model "code.gitea.io/gitea/models/git"
	issues_model "code.gitea.io/gitea/models/issues"
	"code.gitea.io/gitea/models/organization"
	access_model "code.gitea.io/gitea/models/perm/access"
	repo_model "code.gitea.io/gitea/models/repo"
	"code.gitea.io/gitea/models/unit"
	user_model "code.gitea.io/gitea/models/user"
	"code.gitea.io/gitea/modules/base"
	"code.gitea.io/gitea/modules/container"
	"code.gitea.io/gitea/modules/git"
	"code.gitea.io/gitea/modules/git/gitcmd"
	"code.gitea.io/gitea/modules/gitrepo"
	"code.gitea.io/gitea/modules/globallock"
	"code.gitea.io/gitea/modules/graceful"
	"code.gitea.io/gitea/modules/log"
	repo_module "code.gitea.io/gitea/modules/repository"
	"code.gitea.io/gitea/modules/setting"
	"code.gitea.io/gitea/modules/util"
	issue_service "code.gitea.io/gitea/services/issue"
	notify_service "code.gitea.io/gitea/services/notify"
)

func getPullWorkingLockKey(prID int64) string {
	return fmt.Sprintf("pull_working_%d", prID)
}

type NewPullRequestOptions struct {
	Repo            *repo_model.Repository
	Issue           *issues_model.Issue
	LabelIDs        []int64
	AttachmentUUIDs []string
	PullRequest     *issues_model.PullRequest
	HeadCommitID    string // only for agit flow. For github flow, it will use head branch directly
	AssigneeIDs     []int64
	Reviewers       []*user_model.User
	TeamReviewers   []*organization.Team
}

// NewPullRequest creates new pull request with labels for repository.
func NewPullRequest(ctx context.Context, opts *NewPullRequestOptions) error {
	repo, issue, labelIDs, uuids, pr, assigneeIDs := opts.Repo, opts.Issue, opts.LabelIDs, opts.AttachmentUUIDs, opts.PullRequest, opts.AssigneeIDs
	if err := issue.LoadPoster(ctx); err != nil {
		return err
	}

	if user_model.IsUserBlockedBy(ctx, issue.Poster, repo.OwnerID) || user_model.IsUserBlockedBy(ctx, issue.Poster, assigneeIDs...) {
		return user_model.ErrBlockedUser
	}

	// user should be a collaborator or a member of the organization for base repo
	canCreate := issue.Poster.IsAdmin || pr.Flow == issues_model.PullRequestFlowAGit
	if !canCreate {
		canCreate, err := repo_model.IsOwnerMemberCollaborator(ctx, repo, issue.Poster.ID)
		if err != nil {
			return err
		}

		if !canCreate {
			// or user should have write permission in the head repo
			if err := pr.LoadHeadRepo(ctx); err != nil {
				return err
			}
			perm, err := access_model.GetUserRepoPermission(ctx, pr.HeadRepo, issue.Poster)
			if err != nil {
				return err
			}
			if !perm.CanWrite(unit.TypeCode) {
				return issues_model.ErrMustCollaborator
			}
		}
	}

	prCtx, cancel, err := createTemporaryRepoForPR(ctx, pr)
	if err != nil {
		if !git_model.IsErrBranchNotExist(err) {
			log.Error("CreateTemporaryRepoForPR %-v: %v", pr, err)
		}
		return err
	}
	defer cancel()

	if err := testPullRequestTmpRepoBranchMergeable(ctx, prCtx, pr); err != nil {
		return err
	}

	assigneeCommentMap := make(map[int64]*issues_model.Comment)

	var reviewNotifiers []*issue_service.ReviewRequestNotifier
	if err := db.WithTx(ctx, func(ctx context.Context) error {
		if err := issues_model.NewPullRequest(ctx, repo, issue, labelIDs, uuids, pr); err != nil {
			return err
		}

		for _, assigneeID := range assigneeIDs {
			comment, err := issue_service.AddAssigneeIfNotAssigned(ctx, issue, issue.Poster, assigneeID, false)
			if err != nil {
				return err
			}
			assigneeCommentMap[assigneeID] = comment
		}

		pr.Issue = issue
		issue.PullRequest = pr

		// update head commit ID
		if pr.Flow == issues_model.PullRequestFlowGithub {
			err = PushToBaseRepo(ctx, pr)
		} else {
			err = UpdateRef(ctx, pr, opts.HeadCommitID)
		}
		if err != nil {
			return err
		}

		// Update Commit Divergence
		err = syncCommitDivergence(ctx, pr)
		if err != nil {
			return err
		}

		// add first push codes comment
		if _, err := CreatePushPullComment(ctx, issue.Poster, pr, git.BranchPrefix+pr.BaseBranch, pr.GetGitHeadRefName(), false); err != nil {
			return err
		}

		if !pr.IsWorkInProgress(ctx) {
			reviewNotifiers, err = issue_service.PullRequestCodeOwnersReview(ctx, pr)
			if err != nil {
				return err
			}
		}
		return nil
	}); err != nil {
		// cleanup: this will only remove the reference, the real commit will be clean up when next GC
		if err1 := gitrepo.RemoveRef(ctx, pr.BaseRepo, pr.GetGitHeadRefName()); err1 != nil {
			log.Error("RemoveRef: %v", err1)
		}
		return err
	}

	issue_service.ReviewRequestNotify(ctx, issue, issue.Poster, reviewNotifiers)

	mentions, err := issues_model.FindAndUpdateIssueMentions(ctx, issue, issue.Poster, issue.Content)
	if err != nil {
		return err
	}
	notify_service.NewPullRequest(ctx, pr, mentions)
	if len(issue.Labels) > 0 {
		notify_service.IssueChangeLabels(ctx, issue.Poster, issue, issue.Labels, nil)
	}
	if issue.Milestone != nil {
		notify_service.IssueChangeMilestone(ctx, issue.Poster, issue, 0)
	}
	for _, assigneeID := range assigneeIDs {
		assignee, err := user_model.GetUserByID(ctx, assigneeID)
		if err != nil {
			return ErrDependenciesLeft
		}
		notify_service.IssueChangeAssignee(ctx, issue.Poster, issue, assignee, false, assigneeCommentMap[assigneeID])
	}
	permDoer, err := access_model.GetUserRepoPermission(ctx, repo, issue.Poster)
	for _, reviewer := range opts.Reviewers {
		if _, err = issue_service.ReviewRequest(ctx, pr.Issue, issue.Poster, &permDoer, reviewer, true); err != nil {
			return err
		}
	}
	for _, teamReviewer := range opts.TeamReviewers {
		if _, err = issue_service.TeamReviewRequest(ctx, pr.Issue, issue.Poster, teamReviewer, true); err != nil {
			return err
		}
	}
	return nil
}

// ErrPullRequestHasMerged represents a "PullRequestHasMerged"-error
type ErrPullRequestHasMerged struct {
	ID         int64
	IssueID    int64
	HeadRepoID int64
	BaseRepoID int64
	HeadBranch string
	BaseBranch string
}

// IsErrPullRequestHasMerged checks if an error is a ErrPullRequestHasMerged.
func IsErrPullRequestHasMerged(err error) bool {
	_, ok := err.(ErrPullRequestHasMerged)
	return ok
}

// Error does pretty-printing :D
func (err ErrPullRequestHasMerged) Error() string {
	return fmt.Sprintf("pull request has merged [id: %d, issue_id: %d, head_repo_id: %d, base_repo_id: %d, head_branch: %s, base_branch: %s]",
		err.ID, err.IssueID, err.HeadRepoID, err.BaseRepoID, err.HeadBranch, err.BaseBranch)
}

// ChangeTargetBranch changes the target branch of this pull request, as the given user.
func ChangeTargetBranch(ctx context.Context, pr *issues_model.PullRequest, doer *user_model.User, targetBranch string) (err error) {
	releaser, err := globallock.Lock(ctx, getPullWorkingLockKey(pr.ID))
	if err != nil {
		log.Error("lock.Lock(): %v", err)
		return fmt.Errorf("lock.Lock: %w", err)
	}
	defer releaser()

	// Current target branch is already the same
	if pr.BaseBranch == targetBranch {
		return nil
	}

	if pr.Issue.IsClosed {
		return issues_model.ErrIssueIsClosed{
			ID:     pr.Issue.ID,
			RepoID: pr.Issue.RepoID,
			Index:  pr.Issue.Index,
			IsPull: true,
		}
	}

	if pr.HasMerged {
		return ErrPullRequestHasMerged{
			ID:         pr.ID,
			IssueID:    pr.Index,
			HeadRepoID: pr.HeadRepoID,
			BaseRepoID: pr.BaseRepoID,
			HeadBranch: pr.HeadBranch,
			BaseBranch: pr.BaseBranch,
		}
	}

	// Check if branches are equal
	branchesEqual, err := IsHeadEqualWithBranch(ctx, pr, targetBranch)
	if err != nil {
		return err
	}
	if branchesEqual {
		return git_model.ErrBranchesEqual{
			HeadBranchName: pr.HeadBranch,
			BaseBranchName: targetBranch,
		}
	}

	// Check if pull request for the new target branch already exists
	existingPr, err := issues_model.GetUnmergedPullRequest(ctx, pr.HeadRepoID, pr.BaseRepoID, pr.HeadBranch, targetBranch, issues_model.PullRequestFlowGithub)
	if existingPr != nil {
		return issues_model.ErrPullRequestAlreadyExists{
			ID:         existingPr.ID,
			IssueID:    existingPr.Index,
			HeadRepoID: existingPr.HeadRepoID,
			BaseRepoID: existingPr.BaseRepoID,
			HeadBranch: existingPr.HeadBranch,
			BaseBranch: existingPr.BaseBranch,
		}
	}
	if err != nil && !issues_model.IsErrPullRequestNotExist(err) {
		return err
	}

	// Set new target branch
	oldBranch := pr.BaseBranch
	pr.BaseBranch = targetBranch

	// Refresh patch
	if err := testPullRequestBranchMergeable(pr); err != nil {
		return err
	}

	// Update target branch, PR diff and status
	// This is the same as markPullRequestAsMergeable in check service, but also updates base_branch
	if pr.Status == issues_model.PullRequestStatusChecking {
		pr.Status = issues_model.PullRequestStatusMergeable
	}

	// add first push codes comment
	return db.WithTx(ctx, func(ctx context.Context) error {
		// The UPDATE acquires the transaction lock, if the UPDATE succeeds, it should have updated one row (the "base_branch" is changed)
		// If no row is updated, it means the PR has been merged or closed in the meantime
		updated, err := pr.UpdateColsIfNotMerged(ctx, "merge_base", "status", "conflicted_files", "changed_protected_files", "base_branch")
		if err != nil {
			return err
		}
		if updated == 0 {
			return util.ErrorWrap(util.ErrInvalidArgument, "pull request status has changed")
		}

		if err := syncCommitDivergence(ctx, pr); err != nil {
			return fmt.Errorf("syncCommitDivergence: %w", err)
		}

		// Create comment
		options := &issues_model.CreateCommentOptions{
			Type:   issues_model.CommentTypeChangeTargetBranch,
			Doer:   doer,
			Repo:   pr.Issue.Repo,
			Issue:  pr.Issue,
			OldRef: oldBranch,
			NewRef: targetBranch,
		}
		if _, err = issues_model.CreateComment(ctx, options); err != nil {
			return fmt.Errorf("CreateChangeTargetBranchComment: %w", err)
		}

		// Delete all old push comments and insert new push comments
		if _, err := db.GetEngine(ctx).Where("issue_id = ?", pr.IssueID).
			And("type = ?", issues_model.CommentTypePullRequestPush).
			NoAutoCondition().
			Delete(new(issues_model.Comment)); err != nil {
			return err
		}

		_, err = CreatePushPullComment(ctx, doer, pr, git.BranchPrefix+pr.BaseBranch, pr.GetGitHeadRefName(), false)
		return err
	})
}

func checkForInvalidation(ctx context.Context, requests issues_model.PullRequestList, repoID int64, doer *user_model.User, branch string) error {
	repo, err := repo_model.GetRepositoryByID(ctx, repoID)
	if err != nil {
		return fmt.Errorf("GetRepositoryByIDCtx: %w", err)
	}
	gitRepo, err := gitrepo.OpenRepository(ctx, repo)
	if err != nil {
		return fmt.Errorf("gitrepo.OpenRepository: %w", err)
	}
	go func() {
		// FIXME: graceful: We need to tell the manager we're doing something...
		err := InvalidateCodeComments(ctx, requests, doer, repo, gitRepo, branch)
		if err != nil {
			log.Error("PullRequestList.InvalidateCodeComments: %v", err)
		}
		gitRepo.Close()
	}()
	return nil
}

type TestPullRequestOptions struct {
	RepoID      int64
	Doer        *user_model.User
	Branch      string
	IsSync      bool // True means it's a pull request synchronization, false means it's triggered for pull request merging or updating
	IsForcePush bool
	OldCommitID string
	NewCommitID string
}

// AddTestPullRequestTask adds new test tasks by given head/base repository and head/base branch,
// and generate new patch for testing as needed.
func AddTestPullRequestTask(opts TestPullRequestOptions) {
	log.Trace("AddTestPullRequestTask [head_repo_id: %d, head_branch: %s]: finding pull requests", opts.RepoID, opts.Branch)
	graceful.GetManager().RunWithShutdownContext(func(ctx context.Context) {
		// There is no sensible way to shut this down ":-("
		// If you don't let it run all the way then you will lose data
		// TODO: graceful: AddTestPullRequestTask needs to become a queue!

		repo, err := repo_model.GetRepositoryByID(ctx, opts.RepoID)
		if err != nil {
			log.Error("GetRepositoryByID: %v", err)
			return
		}
		// GetUnmergedPullRequestsByHeadInfo() only return open and unmerged PR.
		headBranchPRs, err := issues_model.GetUnmergedPullRequestsByHeadInfo(ctx, opts.RepoID, opts.Branch)
		if err != nil {
			log.Error("Find pull requests [head_repo_id: %d, head_branch: %s]: %v", opts.RepoID, opts.Branch, err)
			return
		}

		for _, pr := range headBranchPRs {
			log.Trace("Updating PR[%d]: composing new test task", pr.ID)
			pr.HeadRepo = repo // avoid loading again
			if pr.Flow == issues_model.PullRequestFlowGithub {
				if err := PushToBaseRepo(ctx, pr); err != nil {
					log.Error("PushToBaseRepo: %v", err)
					continue
				}
			} else {
				continue
			}

			StartPullRequestCheckImmediately(ctx, pr)
			comment, err := CreatePushPullComment(ctx, opts.Doer, pr, opts.OldCommitID, opts.NewCommitID, opts.IsForcePush)
			if err == nil && comment != nil {
				notify_service.PullRequestPushCommits(ctx, opts.Doer, pr, comment)
			}
		}

		if opts.IsSync {
			if err = headBranchPRs.LoadAttributes(ctx); err != nil {
				log.Error("PullRequestList.LoadAttributes: %v", err)
			}
			if invalidationErr := checkForInvalidation(ctx, headBranchPRs, opts.RepoID, opts.Doer, opts.Branch); invalidationErr != nil {
				log.Error("checkForInvalidation: %v", invalidationErr)
			}
			if err == nil {
				for _, pr := range headBranchPRs {
					objectFormat := git.ObjectFormatFromName(pr.BaseRepo.ObjectFormatName)
					if opts.NewCommitID != "" && opts.NewCommitID != objectFormat.EmptyObjectID().String() {
						changed, err := checkIfPRContentChanged(ctx, pr, opts.OldCommitID, opts.NewCommitID)
						if err != nil {
							log.Error("checkIfPRContentChanged: %v", err)
						}
						if changed {
							// Mark old reviews as stale if diff to mergebase has changed
							if err := issues_model.MarkReviewsAsStale(ctx, pr.IssueID); err != nil {
								log.Error("MarkReviewsAsStale: %v", err)
							}

							// dismiss all approval reviews if protected branch rule item enabled.
							pb, err := git_model.GetFirstMatchProtectedBranchRule(ctx, pr.BaseRepoID, pr.BaseBranch)
							if err != nil {
								log.Error("GetFirstMatchProtectedBranchRule: %v", err)
							}
							if pb != nil && pb.DismissStaleApprovals {
								if err := DismissApprovalReviews(ctx, opts.Doer, pr); err != nil {
									log.Error("DismissApprovalReviews: %v", err)
								}
							}
						}
						if err := issues_model.MarkReviewsAsNotStale(ctx, pr.IssueID, opts.NewCommitID); err != nil {
							log.Error("MarkReviewsAsNotStale: %v", err)
						}
						if err = syncCommitDivergence(ctx, pr); err != nil {
							log.Error("syncCommitDivergence: %v", err)
						}
					}

					if !pr.IsWorkInProgress(ctx) {
						reviewNotifiers, err := issue_service.PullRequestCodeOwnersReview(ctx, pr)
						if err != nil {
							log.Error("PullRequestCodeOwnersReview: %v", err)
						}
						if len(reviewNotifiers) > 0 {
							issue_service.ReviewRequestNotify(ctx, pr.Issue, opts.Doer, reviewNotifiers)
						}
					}

					notify_service.PullRequestSynchronized(ctx, opts.Doer, pr)
				}
			}
		}

		log.Trace("AddTestPullRequestTask [base_repo_id: %d, base_branch: %s]: finding pull requests", opts.RepoID, opts.Branch)
		// The base repositories of baseBranchPRs are the same one (opts.RepoID)
		baseBranchPRs, err := issues_model.GetUnmergedPullRequestsByBaseInfo(ctx, opts.RepoID, opts.Branch)
		if err != nil {
			log.Error("Find pull requests [base_repo_id: %d, base_branch: %s]: %v", opts.RepoID, opts.Branch, err)
			return
		}
		for _, pr := range baseBranchPRs {
			pr.BaseRepo = repo // avoid loading again
			err = syncCommitDivergence(ctx, pr)
			if err != nil {
				if errors.Is(err, util.ErrNotExist) {
					log.Warn("Cannot test PR %s/%d with base=%s head=%s: no longer exists", pr.BaseRepo.FullName(), pr.IssueID, pr.BaseBranch, pr.HeadBranch)
				} else {
					log.Error("syncCommitDivergence: %v", err)
				}
				continue
			}
			StartPullRequestCheckDelayable(ctx, pr)
		}
	})
}

// checkIfPRContentChanged checks if diff to target branch has changed by push
// A commit can be considered to leave the PR untouched if the patch/diff with its merge base is unchanged
func checkIfPRContentChanged(ctx context.Context, pr *issues_model.PullRequest, oldCommitID, newCommitID string) (hasChanged bool, err error) {
	prCtx, cancel, err := createTemporaryRepoForPR(ctx, pr) // FIXME: why it still needs to create a temp repo, since the alongside calls like GetDiverging doesn't do so anymore
	if err != nil {
		log.Error("CreateTemporaryRepoForPR %-v: %v", pr, err)
		return false, err
	}
	defer cancel()

	tmpRepo, err := git.OpenRepository(ctx, prCtx.tmpBasePath)
	if err != nil {
		return false, fmt.Errorf("OpenRepository: %w", err)
	}
	defer tmpRepo.Close()

	// Find the merge-base
	_, base, err := tmpRepo.GetMergeBase("", "base", "tracking")
	if err != nil {
		return false, fmt.Errorf("GetMergeBase: %w", err)
	}

	cmd := gitcmd.NewCommand("diff", "--name-only", "-z").AddDynamicArguments(newCommitID, oldCommitID, base)
	stdoutReader, stdoutWriter, err := os.Pipe()
	if err != nil {
		return false, fmt.Errorf("unable to open pipe for to run diff: %w", err)
	}

	stderr := new(bytes.Buffer)
	if err := cmd.Run(ctx, &gitcmd.RunOpts{
		Dir:    prCtx.tmpBasePath,
		Stdout: stdoutWriter,
		Stderr: stderr,
		PipelineFunc: func(ctx context.Context, cancel context.CancelFunc) error {
			_ = stdoutWriter.Close()
			defer func() {
				_ = stdoutReader.Close()
			}()
			return util.IsEmptyReader(stdoutReader)
		},
	}); err != nil {
		if err == util.ErrNotEmpty {
			return true, nil
		}
		err = gitcmd.ConcatenateError(err, stderr.String())

		log.Error("Unable to run diff on %s %s %s in tempRepo for PR[%d]%s/%s...%s/%s: Error: %v",
			newCommitID, oldCommitID, base,
			pr.ID, pr.BaseRepo.FullName(), pr.BaseBranch, pr.HeadRepo.FullName(), pr.HeadBranch,
			err)

		return false, fmt.Errorf("Unable to run git diff --name-only -z %s %s %s: %w", newCommitID, oldCommitID, base, err)
	}

	return false, nil
}

// PushToBaseRepo pushes commits from branches of head repository to
// corresponding branches of base repository.
// FIXME: Only push branches that are actually updates?
func PushToBaseRepo(ctx context.Context, pr *issues_model.PullRequest) (err error) {
	return pushToBaseRepoHelper(ctx, pr, "")
}

func pushToBaseRepoHelper(ctx context.Context, pr *issues_model.PullRequest, prefixHeadBranch string) (err error) {
	log.Trace("PushToBaseRepo[%d]: pushing commits to base repo '%s'", pr.BaseRepoID, pr.GetGitHeadRefName())

	if err := pr.LoadHeadRepo(ctx); err != nil {
		log.Error("Unable to load head repository for PR[%d] Error: %v", pr.ID, err)
		return err
	}
	headRepoPath := pr.HeadRepo.RepoPath()

	if err := pr.LoadBaseRepo(ctx); err != nil {
		log.Error("Unable to load base repository for PR[%d] Error: %v", pr.ID, err)
		return err
	}
	baseRepoPath := pr.BaseRepo.RepoPath()

	if err = pr.LoadIssue(ctx); err != nil {
		return fmt.Errorf("unable to load issue %d for pr %d: %w", pr.IssueID, pr.ID, err)
	}
	if err = pr.Issue.LoadPoster(ctx); err != nil {
		return fmt.Errorf("unable to load poster %d for pr %d: %w", pr.Issue.PosterID, pr.ID, err)
	}

	gitRefName := pr.GetGitHeadRefName()

	if err := git.Push(ctx, headRepoPath, git.PushOptions{
		Remote: baseRepoPath,
		Branch: prefixHeadBranch + pr.HeadBranch + ":" + gitRefName,
		Force:  true,
		// Use InternalPushingEnvironment here because we know that pre-receive and post-receive do not run on a refs/pulls/...
		Env: repo_module.InternalPushingEnvironment(pr.Issue.Poster, pr.BaseRepo),
	}); err != nil {
		if git.IsErrPushOutOfDate(err) {
			// This should not happen as we're using force!
			log.Error("Unable to push PR head for %s#%d (%-v:%s) due to ErrPushOfDate: %v", pr.BaseRepo.FullName(), pr.Index, pr.BaseRepo, gitRefName, err)
			return err
		} else if git.IsErrPushRejected(err) {
			rejectErr := err.(*git.ErrPushRejected)
			log.Info("Unable to push PR head for %s#%d (%-v:%s) due to rejection:\nStdout: %s\nStderr: %s\nError: %v", pr.BaseRepo.FullName(), pr.Index, pr.BaseRepo, gitRefName, rejectErr.StdOut, rejectErr.StdErr, rejectErr.Err)
			return err
		} else if git.IsErrMoreThanOne(err) {
			if prefixHeadBranch != "" {
				log.Info("Can't push with %s%s", prefixHeadBranch, pr.HeadBranch)
				return err
			}
			log.Info("Retrying to push with %s%s", git.BranchPrefix, pr.HeadBranch)
			err = pushToBaseRepoHelper(ctx, pr, git.BranchPrefix)
			return err
		}
		log.Error("Unable to push PR head for %s#%d (%-v:%s) due to Error: %v", pr.BaseRepo.FullName(), pr.Index, pr.BaseRepo, gitRefName, err)
		return fmt.Errorf("Push: %s:%s %s:%s %w", pr.HeadRepo.FullName(), pr.HeadBranch, pr.BaseRepo.FullName(), gitRefName, err)
	}

	return nil
}

// UpdatePullsRefs update all the PRs head file pointers like /refs/pull/1/head so that it will be dependent by other operations
func UpdatePullsRefs(ctx context.Context, repo *repo_model.Repository, update *repo_module.PushUpdateOptions) {
	branch := update.RefFullName.BranchName()
	// GetUnmergedPullRequestsByHeadInfo() only return open and unmerged PR.
	prs, err := issues_model.GetUnmergedPullRequestsByHeadInfo(ctx, repo.ID, branch)
	if err != nil {
		log.Error("Find pull requests [head_repo_id: %d, head_branch: %s]: %v", repo.ID, branch, err)
	} else {
		for _, pr := range prs {
			log.Trace("Updating PR[%d]: composing new test task", pr.ID)
			if pr.Flow == issues_model.PullRequestFlowGithub {
				if err := PushToBaseRepo(ctx, pr); err != nil {
					log.Error("PushToBaseRepo: %v", err)
				}
			}
		}
	}
}

// UpdateRef update refs/pull/id/head directly for agit flow pull request or the github pull request with the same base/head repository
func UpdateRef(ctx context.Context, pr *issues_model.PullRequest, headCommitID string) (err error) {
	log.Trace("UpdateRef[%d]: upgate pull request ref in base repo '%s'", pr.ID, pr.GetGitHeadRefName())
	if err := pr.LoadBaseRepo(ctx); err != nil {
		log.Error("Unable to load base repository for PR[%d] Error: %v", pr.ID, err)
		return err
	}

<<<<<<< HEAD
	_, _, err = git.NewCommand("update-ref").AddDynamicArguments(pr.GetGitHeadRefName(), headCommitID).RunStdString(ctx, &git.RunOpts{Dir: pr.BaseRepo.RepoPath()})
	if err != nil {
=======
	if err := gitrepo.UpdateRef(ctx, pr.BaseRepo, pr.GetGitHeadRefName(), pr.HeadCommitID); err != nil {
>>>>>>> 1f321700
		log.Error("Unable to update ref in base repository for PR[%d] Error: %v", pr.ID, err)
	}

	return err
}

// retargetBranchPulls change target branch for all pull requests whose base branch is the branch
// Both branch and targetBranch must be in the same repo (for security reasons)
func retargetBranchPulls(ctx context.Context, doer *user_model.User, repoID int64, branch, targetBranch string) error {
	prs, err := issues_model.GetUnmergedPullRequestsByBaseInfo(ctx, repoID, branch)
	if err != nil {
		return err
	}

	if err := prs.LoadAttributes(ctx); err != nil {
		return err
	}

	var errs []error
	for _, pr := range prs {
		if err = pr.Issue.LoadRepo(ctx); err != nil {
			errs = append(errs, err)
		} else if err = ChangeTargetBranch(ctx, pr, doer, targetBranch); err != nil &&
			!issues_model.IsErrIssueIsClosed(err) && !IsErrPullRequestHasMerged(err) &&
			!issues_model.IsErrPullRequestAlreadyExists(err) {
			errs = append(errs, err)
		}
	}
	return errors.Join(errs...)
}

// AdjustPullsCausedByBranchDeleted close all the pull requests who's head branch is the branch
// Or Close all the plls who's base branch is the branch if setting.Repository.PullRequest.RetargetChildrenOnMerge is false.
// If it's true, Retarget all these pulls to the default branch.
func AdjustPullsCausedByBranchDeleted(ctx context.Context, doer *user_model.User, repo *repo_model.Repository, branch string) error {
	// branch as head branch
	prs, err := issues_model.GetUnmergedPullRequestsByHeadInfo(ctx, repo.ID, branch)
	if err != nil {
		return err
	}

	if err := prs.LoadAttributes(ctx); err != nil {
		return err
	}
	prs.SetHeadRepo(repo)
	if err := prs.LoadRepositories(ctx); err != nil {
		return err
	}

	var errs []error
	for _, pr := range prs {
		if err = issue_service.CloseIssue(ctx, pr.Issue, doer, ""); err != nil && !issues_model.IsErrIssueIsClosed(err) && !issues_model.IsErrDependenciesLeft(err) {
			errs = append(errs, err)
		}
		if err == nil {
			if err := issues_model.AddDeletePRBranchComment(ctx, doer, pr.BaseRepo, pr.Issue.ID, pr.HeadBranch); err != nil {
				log.Error("AddDeletePRBranchComment: %v", err)
				errs = append(errs, err)
			}
		}
	}

	if setting.Repository.PullRequest.RetargetChildrenOnMerge {
		if err := retargetBranchPulls(ctx, doer, repo.ID, branch, repo.DefaultBranch); err != nil {
			log.Error("retargetBranchPulls failed: %v", err)
			errs = append(errs, err)
		}
		return errors.Join(errs...)
	}

	// branch as base branch
	prs, err = issues_model.GetUnmergedPullRequestsByBaseInfo(ctx, repo.ID, branch)
	if err != nil {
		return err
	}

	if err := prs.LoadAttributes(ctx); err != nil {
		return err
	}
	prs.SetBaseRepo(repo)
	if err := prs.LoadRepositories(ctx); err != nil {
		return err
	}

	errs = nil
	for _, pr := range prs {
		if err = issues_model.AddDeletePRBranchComment(ctx, doer, pr.BaseRepo, pr.Issue.ID, pr.BaseBranch); err != nil {
			log.Error("AddDeletePRBranchComment: %v", err)
			errs = append(errs, err)
		}
		if err == nil {
			if err = issue_service.CloseIssue(ctx, pr.Issue, doer, ""); err != nil && !issues_model.IsErrIssueIsClosed(err) && !issues_model.IsErrDependenciesLeft(err) {
				errs = append(errs, err)
			}
		}
	}
	return errors.Join(errs...)
}

// CloseRepoBranchesPulls close all pull requests which head branches are in the given repository, but only whose base repo is not in the given repository
func CloseRepoBranchesPulls(ctx context.Context, doer *user_model.User, repo *repo_model.Repository) error {
	branches, _, err := gitrepo.GetBranchesByPath(ctx, repo, 0, 0)
	if err != nil {
		return err
	}

	var errs []error
	for _, branch := range branches {
		prs, err := issues_model.GetUnmergedPullRequestsByHeadInfo(ctx, repo.ID, branch)
		if err != nil {
			return err
		}

		if err = prs.LoadAttributes(ctx); err != nil {
			return err
		}

		for _, pr := range prs {
			// If the base repository for this pr is this repository there is no need to close it
			// as it is going to be deleted anyway
			if pr.BaseRepoID == repo.ID {
				continue
			}
			if err = issue_service.CloseIssue(ctx, pr.Issue, doer, ""); err != nil && !issues_model.IsErrIssueIsClosed(err) {
				errs = append(errs, err)
			}
		}
	}

	return errors.Join(errs...)
}

var commitMessageTrailersPattern = regexp.MustCompile(`(?:^|\n\n)(?:[\w-]+[ \t]*:[^\n]+\n*(?:[ \t]+[^\n]+\n*)*)+$`)

// GetSquashMergeCommitMessages returns the commit messages between head and merge base (if there is one)
func GetSquashMergeCommitMessages(ctx context.Context, pr *issues_model.PullRequest) string {
	if err := pr.LoadIssue(ctx); err != nil {
		log.Error("Cannot load issue %d for PR id %d: Error: %v", pr.IssueID, pr.ID, err)
		return ""
	}

	if err := pr.Issue.LoadPoster(ctx); err != nil {
		log.Error("Cannot load poster %d for pr id %d, index %d Error: %v", pr.Issue.PosterID, pr.ID, pr.Index, err)
		return ""
	}

	if pr.HeadRepo == nil {
		var err error
		pr.HeadRepo, err = repo_model.GetRepositoryByID(ctx, pr.HeadRepoID)
		if err != nil {
			log.Error("GetRepositoryByIdCtx[%d]: %v", pr.HeadRepoID, err)
			return ""
		}
	}

	gitRepo, closer, err := gitrepo.RepositoryFromContextOrOpen(ctx, pr.HeadRepo)
	if err != nil {
		log.Error("Unable to open head repository: Error: %v", err)
		return ""
	}
	defer closer.Close()

	headCommitID, err := gitRepo.GetRefCommitID(pr.GetGitHeadRefName())
	if err != nil {
		log.Error("Unable to get head commit id: %s Error: %v", pr.GetGitHeadRefName(), err)
		return ""
	}
	headCommit, err := gitRepo.GetCommit(headCommitID)
	if err != nil {
		log.Error("Unable to get head commit: %s Error: %v", pr.GetGitHeadRefName(), err)
		return ""
	}

	mergeBase, err := gitRepo.GetCommit(pr.MergeBase)
	if err != nil {
		log.Error("Unable to get merge base commit: %s Error: %v", pr.MergeBase, err)
		return ""
	}

	limit := setting.Repository.PullRequest.DefaultMergeMessageCommitsLimit

	commits, err := gitRepo.CommitsBetweenLimit(headCommit, mergeBase, limit, 0)
	if err != nil {
		log.Error("Unable to get commits between: %s %s Error: %v", pr.HeadBranch, pr.MergeBase, err)
		return ""
	}

	posterSig := pr.Issue.Poster.NewGitSig().String()

	uniqueAuthors := make(container.Set[string])
	authors := make([]string, 0, len(commits))
	stringBuilder := strings.Builder{}

	if !setting.Repository.PullRequest.PopulateSquashCommentWithCommitMessages {
		message := strings.TrimSpace(pr.Issue.Content)
		stringBuilder.WriteString(message)
		if stringBuilder.Len() > 0 {
			stringBuilder.WriteRune('\n')
			if !commitMessageTrailersPattern.MatchString(message) {
				stringBuilder.WriteRune('\n')
			}
		}
	}

	// commits list is in reverse chronological order
	first := true
	for i := len(commits) - 1; i >= 0; i-- {
		commit := commits[i]

		if setting.Repository.PullRequest.PopulateSquashCommentWithCommitMessages {
			maxSize := setting.Repository.PullRequest.DefaultMergeMessageSize
			if maxSize < 0 || stringBuilder.Len() < maxSize {
				var toWrite []byte
				if first {
					first = false
					toWrite = []byte(strings.TrimPrefix(commit.CommitMessage, pr.Issue.Title))
				} else {
					toWrite = []byte(commit.CommitMessage)
				}

				if len(toWrite) > maxSize-stringBuilder.Len() && maxSize > -1 {
					toWrite = append(toWrite[:maxSize-stringBuilder.Len()], "..."...)
				}
				if _, err := stringBuilder.Write(toWrite); err != nil {
					log.Error("Unable to write commit message Error: %v", err)
					return ""
				}

				if _, err := stringBuilder.WriteRune('\n'); err != nil {
					log.Error("Unable to write commit message Error: %v", err)
					return ""
				}
			}
		}

		authorString := commit.Author.String()
		if uniqueAuthors.Add(authorString) && authorString != posterSig {
			// Compare use account as well to avoid adding the same author multiple times
			// times when email addresses are private or multiple emails are used.
			commitUser, _ := user_model.GetUserByEmail(ctx, commit.Author.Email)
			if commitUser == nil || commitUser.ID != pr.Issue.Poster.ID {
				authors = append(authors, authorString)
			}
		}
	}

	// Consider collecting the remaining authors
	if limit >= 0 && setting.Repository.PullRequest.DefaultMergeMessageAllAuthors {
		skip := limit
		limit = 30
		for {
			commits, err := gitRepo.CommitsBetweenLimit(headCommit, mergeBase, limit, skip)
			if err != nil {
				log.Error("Unable to get commits between: %s %s Error: %v", pr.HeadBranch, pr.MergeBase, err)
				return ""
			}
			if len(commits) == 0 {
				break
			}
			for _, commit := range commits {
				authorString := commit.Author.String()
				if uniqueAuthors.Add(authorString) && authorString != posterSig {
					commitUser, _ := user_model.GetUserByEmail(ctx, commit.Author.Email)
					if commitUser == nil || commitUser.ID != pr.Issue.Poster.ID {
						authors = append(authors, authorString)
					}
				}
			}
			skip += limit
		}
	}

	for _, author := range authors {
		if _, err := stringBuilder.WriteString("Co-authored-by: "); err != nil {
			log.Error("Unable to write to string builder Error: %v", err)
			return ""
		}
		if _, err := stringBuilder.WriteString(author); err != nil {
			log.Error("Unable to write to string builder Error: %v", err)
			return ""
		}
		if _, err := stringBuilder.WriteRune('\n'); err != nil {
			log.Error("Unable to write to string builder Error: %v", err)
			return ""
		}
	}

	return stringBuilder.String()
}

// GetIssuesAllCommitStatus returns a map of issue ID to a list of all statuses for the most recent commit as well as a map of issue ID to only the commit's latest status
func GetIssuesAllCommitStatus(ctx context.Context, issues issues_model.IssueList) (map[int64][]*git_model.CommitStatus, map[int64]*git_model.CommitStatus, error) {
	if err := issues.LoadPullRequests(ctx); err != nil {
		return nil, nil, err
	}
	if _, err := issues.LoadRepositories(ctx); err != nil {
		return nil, nil, err
	}

	var (
		gitRepos = make(map[int64]*git.Repository)
		res      = make(map[int64][]*git_model.CommitStatus)
		lastRes  = make(map[int64]*git_model.CommitStatus)
		err      error
	)
	defer func() {
		for _, gitRepo := range gitRepos {
			gitRepo.Close()
		}
	}()

	for _, issue := range issues {
		if !issue.IsPull {
			continue
		}
		gitRepo, ok := gitRepos[issue.RepoID]
		if !ok {
			gitRepo, err = gitrepo.OpenRepository(ctx, issue.Repo)
			if err != nil {
				log.Error("Cannot open git repository %-v for issue #%d[%d]. Error: %v", issue.Repo, issue.Index, issue.ID, err)
				continue
			}
			gitRepos[issue.RepoID] = gitRepo
		}

		statuses, lastStatus, err := getAllCommitStatus(ctx, gitRepo, issue.PullRequest)
		if err != nil {
			log.Error("getAllCommitStatus: cant get commit statuses of pull [%d]: %v", issue.PullRequest.ID, err)
			continue
		}
		res[issue.PullRequest.ID] = statuses
		lastRes[issue.PullRequest.ID] = lastStatus
	}
	return res, lastRes, nil
}

// getAllCommitStatus get pr's commit statuses.
func getAllCommitStatus(ctx context.Context, gitRepo *git.Repository, pr *issues_model.PullRequest) (statuses []*git_model.CommitStatus, lastStatus *git_model.CommitStatus, err error) {
	sha, shaErr := gitRepo.GetRefCommitID(pr.GetGitHeadRefName())
	if shaErr != nil {
		return nil, nil, shaErr
	}

	statuses, err = git_model.GetLatestCommitStatus(ctx, pr.BaseRepo.ID, sha, db.ListOptionsAll)
	lastStatus = git_model.CalcCommitStatus(statuses)
	return statuses, lastStatus, err
}

// IsHeadEqualWithBranch returns if the commits of branchName are available in pull request head
func IsHeadEqualWithBranch(ctx context.Context, pr *issues_model.PullRequest, branchName string) (bool, error) {
	var err error
	if err = pr.LoadBaseRepo(ctx); err != nil {
		return false, err
	}
	baseGitRepo, closer, err := gitrepo.RepositoryFromContextOrOpen(ctx, pr.BaseRepo)
	if err != nil {
		return false, err
	}
	defer closer.Close()

	baseCommit, err := baseGitRepo.GetBranchCommit(branchName)
	if err != nil {
		return false, err
	}

	if err = pr.LoadHeadRepo(ctx); err != nil {
		return false, err
	}
	var headGitRepo *git.Repository
	if pr.HeadRepoID == pr.BaseRepoID {
		headGitRepo = baseGitRepo
	} else {
		var closer io.Closer

		headGitRepo, closer, err = gitrepo.RepositoryFromContextOrOpen(ctx, pr.HeadRepo)
		if err != nil {
			return false, err
		}
		defer closer.Close()
	}

	var headCommit *git.Commit
	if pr.Flow == issues_model.PullRequestFlowGithub {
		headCommit, err = headGitRepo.GetBranchCommit(pr.HeadBranch)
		if err != nil {
			return false, err
		}
	} else {
		headCommitID, err := baseGitRepo.GetRefCommitID(pr.GetGitHeadRefName())
		if err != nil {
			return false, err
		}
		if headCommit, err = baseGitRepo.GetCommit(headCommitID); err != nil {
			return false, err
		}
	}
	return baseCommit.HasPreviousCommit(headCommit.ID)
}

type CommitInfo struct {
	Summary               string `json:"summary"`
	CommitterOrAuthorName string `json:"committer_or_author_name"`
	ID                    string `json:"id"`
	ShortSha              string `json:"short_sha"`
	Time                  string `json:"time"`
}

// GetPullCommits returns all commits on given pull request and the last review commit sha
// Attention: The last review commit sha must be from the latest review whose commit id is not empty.
// So the type of the latest review cannot be "ReviewTypeRequest".
func GetPullCommits(ctx context.Context, baseGitRepo *git.Repository, doer *user_model.User, issue *issues_model.Issue) ([]CommitInfo, string, error) {
	pull := issue.PullRequest

	if err := pull.LoadBaseRepo(ctx); err != nil {
		return nil, "", err
	}
	baseBranch := pull.BaseBranch
	if pull.HasMerged {
		baseBranch = pull.MergeBase
	}
	prInfo, err := GetCompareInfo(ctx, pull.BaseRepo, pull.BaseRepo, baseGitRepo, baseBranch, pull.GetGitHeadRefName(), true, false)
	if err != nil {
		return nil, "", err
	}

	commits := make([]CommitInfo, 0, len(prInfo.Commits))

	for _, commit := range prInfo.Commits {
		var committerOrAuthorName string
		var commitTime time.Time
		if commit.Author != nil {
			committerOrAuthorName = commit.Author.Name
			commitTime = commit.Author.When
		} else {
			committerOrAuthorName = commit.Committer.Name
			commitTime = commit.Committer.When
		}

		commits = append(commits, CommitInfo{
			Summary:               commit.Summary(),
			CommitterOrAuthorName: committerOrAuthorName,
			ID:                    commit.ID.String(),
			ShortSha:              base.ShortSha(commit.ID.String()),
			Time:                  commitTime.Format(time.RFC3339),
		})
	}

	var lastReviewCommitID string
	if doer != nil {
		// get last review of current user and store information in context (if available)
		lastreview, err := issues_model.FindLatestReviews(ctx, issues_model.FindReviewOptions{
			IssueID:    issue.ID,
			ReviewerID: doer.ID,
			Types: []issues_model.ReviewType{
				issues_model.ReviewTypeApprove,
				issues_model.ReviewTypeComment,
				issues_model.ReviewTypeReject,
			},
		})

		if err != nil && !issues_model.IsErrReviewNotExist(err) {
			return nil, "", err
		}
		if len(lastreview) > 0 {
			lastReviewCommitID = lastreview[0].CommitID
		}
	}

	return commits, lastReviewCommitID, nil
}<|MERGE_RESOLUTION|>--- conflicted
+++ resolved
@@ -624,12 +624,7 @@
 		return err
 	}
 
-<<<<<<< HEAD
-	_, _, err = git.NewCommand("update-ref").AddDynamicArguments(pr.GetGitHeadRefName(), headCommitID).RunStdString(ctx, &git.RunOpts{Dir: pr.BaseRepo.RepoPath()})
-	if err != nil {
-=======
-	if err := gitrepo.UpdateRef(ctx, pr.BaseRepo, pr.GetGitHeadRefName(), pr.HeadCommitID); err != nil {
->>>>>>> 1f321700
+	if err := gitrepo.UpdateRef(ctx, pr.BaseRepo, pr.GetGitHeadRefName(), headCommitID); err != nil {
 		log.Error("Unable to update ref in base repository for PR[%d] Error: %v", pr.ID, err)
 	}
 
