// Copyright 2019 The Gitea Authors.
// All rights reserved.
// SPDX-License-Identifier: MIT

package pull

import (
	"bufio"
	"context"
	"fmt"
	"io"
	"os"
	"path/filepath"
	"strings"

	"code.gitea.io/gitea/models"
	git_model "code.gitea.io/gitea/models/git"
	issues_model "code.gitea.io/gitea/models/issues"
	"code.gitea.io/gitea/models/unit"
	"code.gitea.io/gitea/modules/container"
	"code.gitea.io/gitea/modules/git"
	"code.gitea.io/gitea/modules/graceful"
	"code.gitea.io/gitea/modules/log"
	"code.gitea.io/gitea/modules/process"
	repo_module "code.gitea.io/gitea/modules/repository"
	"code.gitea.io/gitea/modules/setting"
	"code.gitea.io/gitea/modules/util"

	"github.com/gobwas/glob"
)

// DownloadDiffOrPatch will write the patch for the pr to the writer
func DownloadDiffOrPatch(ctx context.Context, pr *issues_model.PullRequest, w io.Writer, patch, binary bool) error {
	if err := pr.LoadBaseRepo(ctx); err != nil {
		log.Error("Unable to load base repository ID %d for pr #%d [%d]", pr.BaseRepoID, pr.Index, pr.ID)
		return err
	}

	gitRepo, closer, err := git.RepositoryFromContextOrOpen(ctx, pr.BaseRepo.RepoPath())
	if err != nil {
		return fmt.Errorf("OpenRepository: %w", err)
	}
	defer closer.Close()

	if err := gitRepo.GetDiffOrPatch(pr.MergeBase, pr.GetGitRefName(), w, patch, binary); err != nil {
		log.Error("Unable to get patch file from %s to %s in %s Error: %v", pr.MergeBase, pr.HeadBranch, pr.BaseRepo.FullName(), err)
		return fmt.Errorf("Unable to get patch file from %s to %s in %s Error: %w", pr.MergeBase, pr.HeadBranch, pr.BaseRepo.FullName(), err)
	}
	return nil
}

var patchErrorSuffices = []string{
	": already exists in index",
	": patch does not apply",
	": already exists in working directory",
	"unrecognized input",
	": No such file or directory",
	": does not exist in index",
}

// TestPatch will test whether a simple patch will apply
func TestPatch(pr *issues_model.PullRequest) error {
	ctx, _, finished := process.GetManager().AddContext(graceful.GetManager().HammerContext(), fmt.Sprintf("TestPatch: Repo[%d]#%d", pr.BaseRepoID, pr.Index))
	defer finished()

	// Clone base repo.
	tmpBasePath, err := createTemporaryRepo(ctx, pr)
	if err != nil {
		log.Error("CreateTemporaryPath: %v", err)
		return err
	}
	defer func() {
		if err := repo_module.RemoveTemporaryPath(tmpBasePath); err != nil {
			log.Error("Merge: RemoveTemporaryPath: %s", err)
		}
	}()

	gitRepo, err := git.OpenRepository(ctx, tmpBasePath)
	if err != nil {
		return fmt.Errorf("OpenRepository: %w", err)
	}
	defer gitRepo.Close()

	// 1. update merge base
	pr.MergeBase, _, err = git.NewCommand(ctx, "merge-base", "--", "base", "tracking").RunStdString(&git.RunOpts{Dir: tmpBasePath})
	if err != nil {
		var err2 error
		pr.MergeBase, err2 = gitRepo.GetRefCommitID(git.BranchPrefix + "base")
		if err2 != nil {
			return fmt.Errorf("GetMergeBase: %v and can't find commit ID for base: %w", err, err2)
		}
	}
	pr.MergeBase = strings.TrimSpace(pr.MergeBase)
	if pr.HeadCommitID, err = gitRepo.GetRefCommitID(git.BranchPrefix + "tracking"); err != nil {
		return fmt.Errorf("GetBranchCommitID: can't find commit ID for head: %w", err)
	}

	if pr.HeadCommitID == pr.MergeBase {
		pr.Status = issues_model.PullRequestStatusAncestor
		return nil
	}

	// 2. Check for conflicts
	if conflicts, err := checkConflicts(ctx, pr, gitRepo, tmpBasePath); err != nil || conflicts || pr.Status == issues_model.PullRequestStatusEmpty {
		return err
	}

	// 3. Check for protected files changes
	if err = checkPullFilesProtection(ctx, pr, gitRepo); err != nil {
		return fmt.Errorf("pr.CheckPullFilesProtection(): %v", err)
	}

	if len(pr.ChangedProtectedFiles) > 0 {
		log.Trace("Found %d protected files changed", len(pr.ChangedProtectedFiles))
	}

	pr.Status = issues_model.PullRequestStatusMergeable

	return nil
}

type errMergeConflict struct {
	filename string
}

func (e *errMergeConflict) Error() string {
	return fmt.Sprintf("conflict detected at: %s", e.filename)
}

func attemptMerge(ctx context.Context, file *unmergedFile, tmpBasePath string, gitRepo *git.Repository) error {
	log.Trace("Attempt to merge:\n%v", file)
	switch {
	case file.stage1 != nil && (file.stage2 == nil || file.stage3 == nil):
		// 1. Deleted in one or both:
		//
		// Conflict <==> the stage1 !SameAs to the undeleted one
		if (file.stage2 != nil && !file.stage1.SameAs(file.stage2)) || (file.stage3 != nil && !file.stage1.SameAs(file.stage3)) {
			// Conflict!
			return &errMergeConflict{file.stage1.path}
		}

		// Not a genuine conflict and we can simply remove the file from the index
		return gitRepo.RemoveFilesFromIndex(file.stage1.path)
	case file.stage1 == nil && file.stage2 != nil && (file.stage3 == nil || file.stage2.SameAs(file.stage3)):
		// 2. Added in ours but not in theirs or identical in both
		//
		// Not a genuine conflict just add to the index
		if err := gitRepo.AddObjectToIndex(file.stage2.mode, git.MustIDFromString(file.stage2.sha), file.stage2.path); err != nil {
			return err
		}
		return nil
	case file.stage1 == nil && file.stage2 != nil && file.stage3 != nil && file.stage2.sha == file.stage3.sha && file.stage2.mode != file.stage3.mode:
		// 3. Added in both with the same sha but the modes are different
		//
		// Conflict! (Not sure that this can actually happen but we should handle)
		return &errMergeConflict{file.stage2.path}
	case file.stage1 == nil && file.stage2 == nil && file.stage3 != nil:
		// 4. Added in theirs but not ours:
		//
		// Not a genuine conflict just add to the index
		return gitRepo.AddObjectToIndex(file.stage3.mode, git.MustIDFromString(file.stage3.sha), file.stage3.path)
	case file.stage1 == nil:
		// 5. Created by new in both
		//
		// Conflict!
		return &errMergeConflict{file.stage2.path}
	case file.stage2 != nil && file.stage3 != nil:
		// 5. Modified in both - we should try to merge in the changes but first:
		//
		if file.stage2.mode == "120000" || file.stage3.mode == "120000" {
			// 5a. Conflicting symbolic link change
			return &errMergeConflict{file.stage2.path}
		}
		if file.stage2.mode == "160000" || file.stage3.mode == "160000" {
			// 5b. Conflicting submodule change
			return &errMergeConflict{file.stage2.path}
		}
		if file.stage2.mode != file.stage3.mode {
			// 5c. Conflicting mode change
			return &errMergeConflict{file.stage2.path}
		}

		// Need to get the objects from the object db to attempt to merge
		root, _, err := git.NewCommand(ctx, "unpack-file").AddDynamicArguments(file.stage1.sha).RunStdString(&git.RunOpts{Dir: tmpBasePath})
		if err != nil {
			return fmt.Errorf("unable to get root object: %s at path: %s for merging. Error: %w", file.stage1.sha, file.stage1.path, err)
		}
		root = strings.TrimSpace(root)
		defer func() {
			_ = util.Remove(filepath.Join(tmpBasePath, root))
		}()

		base, _, err := git.NewCommand(ctx, "unpack-file").AddDynamicArguments(file.stage2.sha).RunStdString(&git.RunOpts{Dir: tmpBasePath})
		if err != nil {
			return fmt.Errorf("unable to get base object: %s at path: %s for merging. Error: %w", file.stage2.sha, file.stage2.path, err)
		}
		base = strings.TrimSpace(filepath.Join(tmpBasePath, base))
		defer func() {
			_ = util.Remove(base)
		}()
		head, _, err := git.NewCommand(ctx, "unpack-file").AddDynamicArguments(file.stage3.sha).RunStdString(&git.RunOpts{Dir: tmpBasePath})
		if err != nil {
			return fmt.Errorf("unable to get head object:%s at path: %s for merging. Error: %w", file.stage3.sha, file.stage3.path, err)
		}
		head = strings.TrimSpace(head)
		defer func() {
			_ = util.Remove(filepath.Join(tmpBasePath, head))
		}()

		// now git merge-file annoyingly takes a different order to the merge-tree ...
		_, _, conflictErr := git.NewCommand(ctx, "merge-file").AddDynamicArguments(base, root, head).RunStdString(&git.RunOpts{Dir: tmpBasePath})
		if conflictErr != nil {
			return &errMergeConflict{file.stage2.path}
		}

		// base now contains the merged data
		hash, _, err := git.NewCommand(ctx, "hash-object", "-w", "--path").AddDynamicArguments(file.stage2.path, base).RunStdString(&git.RunOpts{Dir: tmpBasePath})
		if err != nil {
			return err
		}
		hash = strings.TrimSpace(hash)
		return gitRepo.AddObjectToIndex(file.stage2.mode, git.MustIDFromString(hash), file.stage2.path)
	default:
		if file.stage1 != nil {
			return &errMergeConflict{file.stage1.path}
		} else if file.stage2 != nil {
			return &errMergeConflict{file.stage2.path}
		} else if file.stage3 != nil {
			return &errMergeConflict{file.stage3.path}
		}
	}
	return nil
}

// AttemptThreeWayMerge will attempt to three way merge using git read-tree and then follow the git merge-one-file algorithm to attempt to resolve basic conflicts
func AttemptThreeWayMerge(ctx context.Context, gitPath string, gitRepo *git.Repository, base, ours, theirs, description string) (bool, []string, error) {
	ctx, cancel := context.WithCancel(ctx)
	defer cancel()

	// First we use read-tree to do a simple three-way merge
	if _, _, err := git.NewCommand(ctx, "read-tree", "-m").AddDynamicArguments(base, ours, theirs).RunStdString(&git.RunOpts{Dir: gitPath}); err != nil {
		log.Error("Unable to run read-tree -m! Error: %v", err)
		return false, nil, fmt.Errorf("unable to run read-tree -m! Error: %w", err)
	}

	// Then we use git ls-files -u to list the unmerged files and collate the triples in unmergedfiles
	unmerged := make(chan *unmergedFile)
	go unmergedFiles(ctx, gitPath, unmerged)

	defer func() {
		cancel()
		for range unmerged {
			// empty the unmerged channel
		}
	}()

	numberOfConflicts := 0
	conflict := false
	conflictedFiles := make([]string, 0, 5)

	for file := range unmerged {
		if file == nil {
			break
		}
		if file.err != nil {
			cancel()
			return false, nil, file.err
		}

		// OK now we have the unmerged file triplet attempt to merge it
		if err := attemptMerge(ctx, file, gitPath, gitRepo); err != nil {
			if conflictErr, ok := err.(*errMergeConflict); ok {
				log.Trace("Conflict: %s in %s", conflictErr.filename, description)
				conflict = true
				if numberOfConflicts < 10 {
					conflictedFiles = append(conflictedFiles, conflictErr.filename)
				}
				numberOfConflicts++
				continue
			}
			return false, nil, err
		}
	}
	return conflict, conflictedFiles, nil
}

func checkConflicts(ctx context.Context, pr *issues_model.PullRequest, gitRepo *git.Repository, tmpBasePath string) (bool, error) {
	// 1. checkConflicts resets the conflict status - therefore - reset the conflict status
	pr.ConflictedFiles = nil

	// 2. AttemptThreeWayMerge first - this is much quicker than plain patch to base
	description := fmt.Sprintf("PR[%d] %s/%s#%d", pr.ID, pr.BaseRepo.OwnerName, pr.BaseRepo.Name, pr.Index)
	conflict, conflictFiles, err := AttemptThreeWayMerge(ctx,
		tmpBasePath, gitRepo, pr.MergeBase, "base", "tracking", description)
	if err != nil {
		return false, err
	}

	if !conflict {
		// No conflicts detected so we need to check if the patch is empty...
		// a. Write the newly merged tree and check the new tree-hash
		var treeHash string
		treeHash, _, err = git.NewCommand(ctx, "write-tree").RunStdString(&git.RunOpts{Dir: tmpBasePath})
		if err != nil {
<<<<<<< HEAD
			log.Debug("Unable to write unconflicted tree for PR[%d] %s/%s#%d. Error: %v", pr.ID, pr.BaseRepo.OwnerName, pr.BaseRepo.Name, pr.Index, err)
			return false, err
=======
			lsfiles, _, _ := git.NewCommand(ctx, "ls-files", "-u").RunStdString(&git.RunOpts{Dir: tmpBasePath})
			return false, fmt.Errorf("unable to write unconflicted tree: %w\n`git ls-files -u`:\n%s", err, lsfiles)
>>>>>>> be93e48c
		}
		treeHash = strings.TrimSpace(treeHash)
		baseTree, err := gitRepo.GetTree("base")
		if err != nil {
			log.Debug("Unable to get base tree for PR[%d] %s/%s#%d. Error: %v", pr.ID, pr.BaseRepo.OwnerName, pr.BaseRepo.Name, pr.Index, err)
			return false, err
		}

<<<<<<< HEAD
=======
		// b. compare the new tree-hash with the base tree hash
>>>>>>> be93e48c
		if treeHash == baseTree.ID.String() {
			log.Debug("PullRequest[%d]: Patch is empty - ignoring", pr.ID)
			pr.Status = issues_model.PullRequestStatusEmpty
		}

		return false, nil
	}

	// 3. OK the three-way merge method has detected conflicts
	// 3a. Are still testing with GitApply? If not set the conflict status and move on
	if !setting.Repository.PullRequest.TestConflictingPatchesWithGitApply {
		pr.Status = issues_model.PullRequestStatusConflict
		pr.ConflictedFiles = conflictFiles

		log.Trace("Found %d files conflicted: %v", len(pr.ConflictedFiles), pr.ConflictedFiles)
		return true, nil
	}

	// 3b. Create a plain patch from head to base
	tmpPatchFile, err := os.CreateTemp("", "patch")
	if err != nil {
		log.Error("Unable to create temporary patch file! Error: %v", err)
		return false, fmt.Errorf("unable to create temporary patch file! Error: %w", err)
	}
	defer func() {
		_ = util.Remove(tmpPatchFile.Name())
	}()

	if err := gitRepo.GetDiffBinary(pr.MergeBase, "tracking", tmpPatchFile); err != nil {
		tmpPatchFile.Close()
		log.Error("Unable to get patch file from %s to %s in %s Error: %v", pr.MergeBase, pr.HeadBranch, pr.BaseRepo.FullName(), err)
		return false, fmt.Errorf("unable to get patch file from %s to %s in %s Error: %w", pr.MergeBase, pr.HeadBranch, pr.BaseRepo.FullName(), err)
	}
	stat, err := tmpPatchFile.Stat()
	if err != nil {
		tmpPatchFile.Close()
		return false, fmt.Errorf("unable to stat patch file: %w", err)
	}
	patchPath := tmpPatchFile.Name()
	tmpPatchFile.Close()

	// 3c. if the size of that patch is 0 - there can be no conflicts!
	if stat.Size() == 0 {
		log.Debug("PullRequest[%d]: Patch is empty - ignoring", pr.ID)
		pr.Status = issues_model.PullRequestStatusEmpty
		return false, nil
	}

	log.Trace("PullRequest[%d].testPatch (patchPath): %s", pr.ID, patchPath)

	// 4. Read the base branch in to the index of the temporary repository
	_, _, err = git.NewCommand(gitRepo.Ctx, "read-tree", "base").RunStdString(&git.RunOpts{Dir: tmpBasePath})
	if err != nil {
		return false, fmt.Errorf("git read-tree %s: %w", pr.BaseBranch, err)
	}

	// 5. Now get the pull request configuration to check if we need to ignore whitespace
	prUnit, err := pr.BaseRepo.GetUnit(ctx, unit.TypePullRequests)
	if err != nil {
		return false, err
	}
	prConfig := prUnit.PullRequestsConfig()

	// 6. Prepare the arguments to apply the patch against the index
	args := []git.CmdArg{"apply", "--check", "--cached"}
	if prConfig.IgnoreWhitespaceConflicts {
		args = append(args, "--ignore-whitespace")
	}
	is3way := false
	if git.CheckGitVersionAtLeast("2.32.0") == nil {
		args = append(args, "--3way")
		is3way = true
	}
	args = append(args, git.CmdArgCheck(patchPath))

	// 7. Prep the pipe:
	//   - Here we could do the equivalent of:
	//  `git apply --check --cached patch_file > conflicts`
	//     Then iterate through the conflicts. However, that means storing all the conflicts
	//     in memory - which is very wasteful.
	//   - alternatively we can do the equivalent of:
	//  `git apply --check ... | grep ...`
	//     meaning we don't store all of the conflicts unnecessarily.
	stderrReader, stderrWriter, err := os.Pipe()
	if err != nil {
		log.Error("Unable to open stderr pipe: %v", err)
		return false, fmt.Errorf("unable to open stderr pipe: %w", err)
	}
	defer func() {
		_ = stderrReader.Close()
		_ = stderrWriter.Close()
	}()

	// 8. Run the check command
	conflict = false
	err = git.NewCommand(gitRepo.Ctx, args...).
		Run(&git.RunOpts{
			Dir:    tmpBasePath,
			Stderr: stderrWriter,
			PipelineFunc: func(ctx context.Context, cancel context.CancelFunc) error {
				// Close the writer end of the pipe to begin processing
				_ = stderrWriter.Close()
				defer func() {
					// Close the reader on return to terminate the git command if necessary
					_ = stderrReader.Close()
				}()

				const prefix = "error: patch failed:"
				const errorPrefix = "error: "
				const threewayFailed = "Failed to perform three-way merge..."
				const appliedPatchPrefix = "Applied patch to '"
				const withConflicts = "' with conflicts."

				conflicts := make(container.Set[string])

				// Now scan the output from the command
				scanner := bufio.NewScanner(stderrReader)
				for scanner.Scan() {
					line := scanner.Text()
					log.Trace("PullRequest[%d].testPatch: stderr: %s", pr.ID, line)
					if strings.HasPrefix(line, prefix) {
						conflict = true
						filepath := strings.TrimSpace(strings.Split(line[len(prefix):], ":")[0])
						conflicts.Add(filepath)
					} else if is3way && line == threewayFailed {
						conflict = true
					} else if strings.HasPrefix(line, errorPrefix) {
						conflict = true
						for _, suffix := range patchErrorSuffices {
							if strings.HasSuffix(line, suffix) {
								filepath := strings.TrimSpace(strings.TrimSuffix(line[len(errorPrefix):], suffix))
								if filepath != "" {
									conflicts.Add(filepath)
								}
								break
							}
						}
					} else if is3way && strings.HasPrefix(line, appliedPatchPrefix) && strings.HasSuffix(line, withConflicts) {
						conflict = true
						filepath := strings.TrimPrefix(strings.TrimSuffix(line, withConflicts), appliedPatchPrefix)
						if filepath != "" {
							conflicts.Add(filepath)
						}
					}
					// only list 10 conflicted files
					if len(conflicts) >= 10 {
						break
					}
				}

				if len(conflicts) > 0 {
					pr.ConflictedFiles = make([]string, 0, len(conflicts))
					for key := range conflicts {
						pr.ConflictedFiles = append(pr.ConflictedFiles, key)
					}
				}

				return nil
			},
		})

	// 9. Check if the found conflictedfiles is non-zero, "err" could be non-nil, so we should ignore it if we found conflicts.
	// Note: `"err" could be non-nil` is due that if enable 3-way merge, it doesn't return any error on found conflicts.
	if len(pr.ConflictedFiles) > 0 {
		if conflict {
			pr.Status = issues_model.PullRequestStatusConflict
			log.Trace("Found %d files conflicted: %v", len(pr.ConflictedFiles), pr.ConflictedFiles)

			return true, nil
		}
	} else if err != nil {
		return false, fmt.Errorf("git apply --check: %w", err)
	}
	return false, nil
}

// CheckFileProtection check file Protection
func CheckFileProtection(repo *git.Repository, oldCommitID, newCommitID string, patterns []glob.Glob, limit int, env []string) ([]string, error) {
	if len(patterns) == 0 {
		return nil, nil
	}
	affectedFiles, err := git.GetAffectedFiles(repo, oldCommitID, newCommitID, env)
	if err != nil {
		return nil, err
	}
	changedProtectedFiles := make([]string, 0, limit)
	for _, affectedFile := range affectedFiles {
		lpath := strings.ToLower(affectedFile)
		for _, pat := range patterns {
			if pat.Match(lpath) {
				changedProtectedFiles = append(changedProtectedFiles, lpath)
				break
			}
		}
		if len(changedProtectedFiles) >= limit {
			break
		}
	}
	if len(changedProtectedFiles) > 0 {
		err = models.ErrFilePathProtected{
			Path: changedProtectedFiles[0],
		}
	}
	return changedProtectedFiles, err
}

// CheckUnprotectedFiles check if the commit only touches unprotected files
func CheckUnprotectedFiles(repo *git.Repository, oldCommitID, newCommitID string, patterns []glob.Glob, env []string) (bool, error) {
	if len(patterns) == 0 {
		return false, nil
	}
	affectedFiles, err := git.GetAffectedFiles(repo, oldCommitID, newCommitID, env)
	if err != nil {
		return false, err
	}
	for _, affectedFile := range affectedFiles {
		lpath := strings.ToLower(affectedFile)
		unprotected := false
		for _, pat := range patterns {
			if pat.Match(lpath) {
				unprotected = true
				break
			}
		}
		if !unprotected {
			return false, nil
		}
	}
	return true, nil
}

// checkPullFilesProtection check if pr changed protected files and save results
func checkPullFilesProtection(ctx context.Context, pr *issues_model.PullRequest, gitRepo *git.Repository) error {
	if pr.Status == issues_model.PullRequestStatusEmpty {
		pr.ChangedProtectedFiles = nil
		return nil
	}

	pb, err := git_model.GetFirstMatchProtectedBranchRule(ctx, pr.BaseRepoID, pr.BaseBranch)
	if err != nil {
		return err
	}

	if pb == nil {
		pr.ChangedProtectedFiles = nil
		return nil
	}

	pr.ChangedProtectedFiles, err = CheckFileProtection(gitRepo, pr.MergeBase, "tracking", pb.GetProtectedFilePatterns(), 10, os.Environ())
	if err != nil && !models.IsErrFilePathProtected(err) {
		return err
	}
	return nil
}<|MERGE_RESOLUTION|>--- conflicted
+++ resolved
@@ -302,13 +302,9 @@
 		var treeHash string
 		treeHash, _, err = git.NewCommand(ctx, "write-tree").RunStdString(&git.RunOpts{Dir: tmpBasePath})
 		if err != nil {
-<<<<<<< HEAD
+			lsfiles, _, _ := git.NewCommand(ctx, "ls-files", "-u").RunStdString(&git.RunOpts{Dir: tmpBasePath})
 			log.Debug("Unable to write unconflicted tree for PR[%d] %s/%s#%d. Error: %v", pr.ID, pr.BaseRepo.OwnerName, pr.BaseRepo.Name, pr.Index, err)
-			return false, err
-=======
-			lsfiles, _, _ := git.NewCommand(ctx, "ls-files", "-u").RunStdString(&git.RunOpts{Dir: tmpBasePath})
 			return false, fmt.Errorf("unable to write unconflicted tree: %w\n`git ls-files -u`:\n%s", err, lsfiles)
->>>>>>> be93e48c
 		}
 		treeHash = strings.TrimSpace(treeHash)
 		baseTree, err := gitRepo.GetTree("base")
@@ -317,10 +313,7 @@
 			return false, err
 		}
 
-<<<<<<< HEAD
-=======
 		// b. compare the new tree-hash with the base tree hash
->>>>>>> be93e48c
 		if treeHash == baseTree.ID.String() {
 			log.Debug("PullRequest[%d]: Patch is empty - ignoring", pr.ID)
 			pr.Status = issues_model.PullRequestStatusEmpty
