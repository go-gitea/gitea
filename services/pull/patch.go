--- conflicted
+++ resolved
@@ -104,13 +104,8 @@
 	}
 
 	// 3. Check for protected files changes
-<<<<<<< HEAD
 	if err = checkPullFilesProtection(ctx, pr, gitRepo); err != nil {
 		return fmt.Errorf("pr.CheckPullFilesProtection(): %v", err)
-=======
-	if err = checkPullFilesProtection(pr, gitRepo); err != nil {
-		return fmt.Errorf("pr.CheckPullFilesProtection(): %w", err)
->>>>>>> 4ae3f762
 	}
 
 	if len(pr.ChangedProtectedFiles) > 0 {
