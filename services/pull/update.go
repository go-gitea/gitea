--- conflicted
+++ resolved
@@ -60,13 +60,6 @@
 		}
 		log.Error("unable to load HeadRepo for PR %-v during update-by-merge: %v", pr, err)
 		return fmt.Errorf("unable to load HeadRepo for PR[%d] during update-by-merge: %w", pr.ID, err)
-	}
-
-	diffCount, err := GetDiverging(ctx, pr)
-	if err != nil {
-		return err
-	} else if diffCount.Behind == 0 {
-		return fmt.Errorf("HeadBranch of PR %d is up to date", pr.Index)
 	}
 
 	defer func() {
@@ -183,14 +176,6 @@
 	return mergeAllowed, rebaseAllowed, nil
 }
 
-<<<<<<< HEAD
-// GetDiverging determines how many commits a PR is ahead or behind the PR base branch
-func GetDiverging(ctx context.Context, pr *issues_model.PullRequest) (*gitrepo.DivergeObject, error) {
-	if err := pr.LoadBaseRepo(ctx); err != nil {
-		return nil, err
-	}
-	return gitrepo.GetDivergingCommits(ctx, pr.BaseRepo, pr.BaseBranch, pr.GetGitHeadRefName())
-=======
 func syncCommitDivergence(ctx context.Context, pr *issues_model.PullRequest) error {
 	if err := pr.LoadBaseRepo(ctx); err != nil {
 		return err
@@ -200,5 +185,4 @@
 		return err
 	}
 	return pr.UpdateCommitDivergence(ctx, divergence.Ahead, divergence.Behind)
->>>>>>> 7bf29723
 }