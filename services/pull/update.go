// Copyright 2020 The Gitea Authors. All rights reserved.
// Use of this source code is governed by a MIT-style
// license that can be found in the LICENSE file.

package pull

import (
	"context"
	"fmt"

	"code.gitea.io/gitea/models"
	issues_model "code.gitea.io/gitea/models/issues"
	access_model "code.gitea.io/gitea/models/perm/access"
	repo_model "code.gitea.io/gitea/models/repo"
	"code.gitea.io/gitea/models/unit"
	user_model "code.gitea.io/gitea/models/user"
	"code.gitea.io/gitea/modules/git"
	"code.gitea.io/gitea/modules/log"
	repo_module "code.gitea.io/gitea/modules/repository"
)

// Update updates pull request with base branch.
func Update(ctx context.Context, pull *issues_model.PullRequest, doer *user_model.User, message string, rebase bool) error {
	var (
		pr    *issues_model.PullRequest
		style repo_model.MergeStyle
	)

	pullWorkingPool.CheckIn(fmt.Sprint(pull.ID))
	defer pullWorkingPool.CheckOut(fmt.Sprint(pull.ID))

	if rebase {
		pr = pull
		style = repo_model.MergeStyleRebaseUpdate
	} else {
		// use merge functions but switch repo's and branch's
		pr = &issues_model.PullRequest{
			HeadRepoID: pull.BaseRepoID,
			BaseRepoID: pull.HeadRepoID,
			HeadBranch: pull.BaseBranch,
			BaseBranch: pull.HeadBranch,
		}
		style = repo_model.MergeStyleMerge
	}

	if pull.Flow == issues_model.PullRequestFlowAGit {
		// TODO: Not support update agit flow pull request's head branch
		return fmt.Errorf("Not support update agit flow pull request's head branch")
	}

	if err := pr.LoadHeadRepo(ctx); err != nil {
		log.Error("LoadHeadRepo: %v", err)
<<<<<<< HEAD
		return fmt.Errorf("LoadHeadRepo: %v", err)
	} else if err = pr.LoadBaseRepo(ctx); err != nil {
=======
		return fmt.Errorf("LoadHeadRepo: %w", err)
	} else if err = pr.LoadBaseRepoCtx(ctx); err != nil {
>>>>>>> 5e8e3ecb
		log.Error("LoadBaseRepo: %v", err)
		return fmt.Errorf("LoadBaseRepo: %w", err)
	}

	diffCount, err := GetDiverging(ctx, pull)
	if err != nil {
		return err
	} else if diffCount.Behind == 0 {
		return fmt.Errorf("HeadBranch of PR %d is up to date", pull.Index)
	}

	_, err = rawMerge(ctx, pr, doer, style, "", message)

	defer func() {
		if rebase {
			go AddTestPullRequestTask(doer, pr.BaseRepo.ID, pr.BaseBranch, false, "", "")
			return
		}
		go AddTestPullRequestTask(doer, pr.HeadRepo.ID, pr.HeadBranch, false, "", "")
	}()

	return err
}

// IsUserAllowedToUpdate check if user is allowed to update PR with given permissions and branch protections
func IsUserAllowedToUpdate(ctx context.Context, pull *issues_model.PullRequest, user *user_model.User) (mergeAllowed, rebaseAllowed bool, err error) {
	if pull.Flow == issues_model.PullRequestFlowAGit {
		return false, false, nil
	}

	if user == nil {
		return false, false, nil
	}
	headRepoPerm, err := access_model.GetUserRepoPermission(ctx, pull.HeadRepo, user)
	if err != nil {
		if repo_model.IsErrUnitTypeNotExist(err) {
			return false, false, nil
		}
		return false, false, err
	}

	pr := &issues_model.PullRequest{
		HeadRepoID: pull.BaseRepoID,
		BaseRepoID: pull.HeadRepoID,
		HeadBranch: pull.BaseBranch,
		BaseBranch: pull.HeadBranch,
	}

	err = pr.LoadProtectedBranch()
	if err != nil {
		return false, false, err
	}

	// can't do rebase on protected branch because need force push
	if pr.ProtectedBranch == nil {
		prUnit, err := pr.BaseRepo.GetUnit(unit.TypePullRequests)
		if err != nil {
			log.Error("pr.BaseRepo.GetUnit(unit.TypePullRequests): %v", err)
			return false, false, err
		}
		rebaseAllowed = prUnit.PullRequestsConfig().AllowRebaseUpdate
	}

	// Update function need push permission
	if pr.ProtectedBranch != nil && !pr.ProtectedBranch.CanUserPush(user.ID) {
		return false, false, nil
	}

	baseRepoPerm, err := access_model.GetUserRepoPermission(ctx, pull.BaseRepo, user)
	if err != nil {
		return false, false, err
	}

	mergeAllowed, err = IsUserAllowedToMerge(ctx, pr, headRepoPerm, user)
	if err != nil {
		return false, false, err
	}

	if pull.AllowMaintainerEdit {
		mergeAllowedMaintainer, err := IsUserAllowedToMerge(ctx, pr, baseRepoPerm, user)
		if err != nil {
			return false, false, err
		}

		mergeAllowed = mergeAllowed || mergeAllowedMaintainer
	}

	return mergeAllowed, rebaseAllowed, nil
}

// GetDiverging determines how many commits a PR is ahead or behind the PR base branch
func GetDiverging(ctx context.Context, pr *issues_model.PullRequest) (*git.DivergeObject, error) {
	log.Trace("GetDiverging[%d]: compare commits", pr.ID)
	if err := pr.LoadBaseRepo(ctx); err != nil {
		return nil, err
	}
	if err := pr.LoadHeadRepo(ctx); err != nil {
		return nil, err
	}

	tmpRepo, err := createTemporaryRepo(ctx, pr)
	if err != nil {
		if !models.IsErrBranchDoesNotExist(err) {
			log.Error("CreateTemporaryRepo: %v", err)
		}
		return nil, err
	}
	defer func() {
		if err := repo_module.RemoveTemporaryPath(tmpRepo); err != nil {
			log.Error("Merge: RemoveTemporaryPath: %s", err)
		}
	}()

	diff, err := git.GetDivergingCommits(ctx, tmpRepo, "base", "tracking")
	return &diff, err
}<|MERGE_RESOLUTION|>--- conflicted
+++ resolved
@@ -50,13 +50,8 @@
 
 	if err := pr.LoadHeadRepo(ctx); err != nil {
 		log.Error("LoadHeadRepo: %v", err)
-<<<<<<< HEAD
-		return fmt.Errorf("LoadHeadRepo: %v", err)
+		return fmt.Errorf("LoadHeadRepo: %w", err)
 	} else if err = pr.LoadBaseRepo(ctx); err != nil {
-=======
-		return fmt.Errorf("LoadHeadRepo: %w", err)
-	} else if err = pr.LoadBaseRepoCtx(ctx); err != nil {
->>>>>>> 5e8e3ecb
 		log.Error("LoadBaseRepo: %v", err)
 		return fmt.Errorf("LoadBaseRepo: %w", err)
 	}
