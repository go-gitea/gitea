// Copyright 2020 The Gitea Authors. All rights reserved.
// Use of this source code is governed by a MIT-style
// license that can be found in the LICENSE file.

package pull

import (
	"context"
	"fmt"

	"code.gitea.io/gitea/models"
	"code.gitea.io/gitea/models/db"
	repo_model "code.gitea.io/gitea/models/repo"
	"code.gitea.io/gitea/models/unit"
	user_model "code.gitea.io/gitea/models/user"
	"code.gitea.io/gitea/modules/git"
	"code.gitea.io/gitea/modules/log"
)

// Update updates pull request with base branch.
func Update(ctx context.Context, pull *models.PullRequest, doer *user_model.User, message string, rebase bool) error {
	var (
		pr    *models.PullRequest
		style repo_model.MergeStyle
	)

	pullWorkingPool.CheckIn(fmt.Sprint(pull.ID))
	defer pullWorkingPool.CheckOut(fmt.Sprint(pull.ID))

	if rebase {
		pr = pull
		style = repo_model.MergeStyleRebaseUpdate
	} else {
		// use merge functions but switch repo's and branch's
		pr = &models.PullRequest{
			HeadRepoID: pull.BaseRepoID,
			BaseRepoID: pull.HeadRepoID,
			HeadBranch: pull.BaseBranch,
			BaseBranch: pull.HeadBranch,
		}
		style = repo_model.MergeStyleMerge
	}

	if pull.Flow == models.PullRequestFlowAGit {
		// TODO: Not support update agit flow pull request's head branch
		return fmt.Errorf("Not support update agit flow pull request's head branch")
	}

	if err := pr.LoadHeadRepoCtx(ctx); err != nil {
		log.Error("LoadHeadRepo: %v", err)
		return fmt.Errorf("LoadHeadRepo: %v", err)
	} else if err = pr.LoadBaseRepoCtx(ctx); err != nil {
		log.Error("LoadBaseRepo: %v", err)
		return fmt.Errorf("LoadBaseRepo: %v", err)
	}

	diffCount, err := GetDiverging(ctx, pull)
	if err != nil {
		return err
	} else if diffCount.Behind == 0 {
		return fmt.Errorf("HeadBranch of PR %d is up to date", pull.Index)
	}

	_, err = rawMerge(ctx, pr, doer, style, "", message)

	defer func() {
		if rebase {
			go AddTestPullRequestTask(doer, pr.BaseRepo.ID, pr.BaseBranch, false, "", "")
			return
		}
		go AddTestPullRequestTask(doer, pr.HeadRepo.ID, pr.HeadBranch, false, "", "")
	}()

	return err
}

// IsUserAllowedToUpdate check if user is allowed to update PR with given permissions and branch protections
func IsUserAllowedToUpdate(ctx context.Context, pull *models.PullRequest, user *user_model.User) (mergeAllowed, rebaseAllowed bool, err error) {
	if pull.Flow == models.PullRequestFlowAGit {
		return false, false, nil
	}

	if user == nil {
		return false, false, nil
	}
	headRepoPerm, err := models.GetUserRepoPermission(ctx, pull.HeadRepo, user)
	if err != nil {
		return false, false, err
	}

	pr := &models.PullRequest{
		HeadRepoID: pull.BaseRepoID,
		BaseRepoID: pull.HeadRepoID,
		HeadBranch: pull.BaseBranch,
		BaseBranch: pull.HeadBranch,
	}

	err = pr.LoadProtectedBranch()
	if err != nil {
		return false, false, err
	}

	// can't do rebase on protected branch because need force push
	if pr.ProtectedBranch == nil {
		prUnit, err := pr.BaseRepo.GetUnit(unit.TypePullRequests)
		if err != nil {
			log.Error("pr.BaseRepo.GetUnit(unit.TypePullRequests): %v", err)
			return false, false, err
		}
		rebaseAllowed = prUnit.PullRequestsConfig().AllowRebaseUpdate
	}

	// Update function need push permission
	if pr.ProtectedBranch != nil && !pr.ProtectedBranch.CanUserPush(user.ID) {
		return false, false, nil
	}

<<<<<<< HEAD
	mergeAllowed, err = IsUserAllowedToMerge(db.DefaultContext, pr, headRepoPerm, user)
=======
	baseRepoPerm, err := models.GetUserRepoPermission(ctx, pull.BaseRepo, user)
	if err != nil {
		return false, false, err
	}

	mergeAllowed, err = IsUserAllowedToMerge(pr, headRepoPerm, user)
>>>>>>> 8eb1cd92
	if err != nil {
		return false, false, err
	}

	if pull.AllowMaintainerEdit {
		mergeAllowedMaintainer, err := IsUserAllowedToMerge(pr, baseRepoPerm, user)
		if err != nil {
			return false, false, err
		}

		mergeAllowed = mergeAllowed || mergeAllowedMaintainer
	}

	return mergeAllowed, rebaseAllowed, nil
}

// GetDiverging determines how many commits a PR is ahead or behind the PR base branch
func GetDiverging(ctx context.Context, pr *models.PullRequest) (*git.DivergeObject, error) {
	log.Trace("GetDiverging[%d]: compare commits", pr.ID)
	if err := pr.LoadBaseRepoCtx(ctx); err != nil {
		return nil, err
	}
	if err := pr.LoadHeadRepoCtx(ctx); err != nil {
		return nil, err
	}

	tmpRepo, err := createTemporaryRepo(ctx, pr)
	if err != nil {
		if !models.IsErrBranchDoesNotExist(err) {
			log.Error("CreateTemporaryRepo: %v", err)
		}
		return nil, err
	}
	defer func() {
		if err := models.RemoveTemporaryPath(tmpRepo); err != nil {
			log.Error("Merge: RemoveTemporaryPath: %s", err)
		}
	}()

	diff, err := git.GetDivergingCommits(ctx, tmpRepo, "base", "tracking")
	return &diff, err
}<|MERGE_RESOLUTION|>--- conflicted
+++ resolved
@@ -115,22 +115,18 @@
 		return false, false, nil
 	}
 
-<<<<<<< HEAD
-	mergeAllowed, err = IsUserAllowedToMerge(db.DefaultContext, pr, headRepoPerm, user)
-=======
 	baseRepoPerm, err := models.GetUserRepoPermission(ctx, pull.BaseRepo, user)
 	if err != nil {
 		return false, false, err
 	}
 
-	mergeAllowed, err = IsUserAllowedToMerge(pr, headRepoPerm, user)
->>>>>>> 8eb1cd92
+	mergeAllowed, err = IsUserAllowedToMerge(db.DefaultContext, pr, headRepoPerm, user)
 	if err != nil {
 		return false, false, err
 	}
 
 	if pull.AllowMaintainerEdit {
-		mergeAllowedMaintainer, err := IsUserAllowedToMerge(pr, baseRepoPerm, user)
+		mergeAllowedMaintainer, err := IsUserAllowedToMerge(db.DefaultContext, pr, baseRepoPerm, user)
 		if err != nil {
 			return false, false, err
 		}
