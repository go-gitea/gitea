--- conflicted
+++ resolved
@@ -23,12 +23,8 @@
 )
 
 // CreateCodeComment creates a comment on the code line
-<<<<<<< HEAD
-func CreateCodeComment(ctx context.Context, doer *user_model.User, gitRepo *git.Repository, issue *models.Issue, line int64, content string, treePath string, isReview bool, replyReviewID int64, latestCommitID string) (*models.Comment, error) {
-
-=======
-func CreateCodeComment(doer *user_model.User, gitRepo *git.Repository, issue *models.Issue, line int64, content, treePath string, isReview bool, replyReviewID int64, latestCommitID string) (*models.Comment, error) {
->>>>>>> 7821370c
+func CreateCodeComment(ctx context.Context, doer *user_model.User, gitRepo *git.Repository, issue *models.Issue, line int64, content, treePath string, isReview bool, replyReviewID int64, latestCommitID string) (*models.Comment, error) {
+
 	var (
 		existsReview bool
 		err          error
