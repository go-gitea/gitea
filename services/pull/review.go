--- conflicted
+++ resolved
@@ -302,7 +302,15 @@
 			return nil, err
 		}
 
-<<<<<<< HEAD
+		// If patch is still empty (unchanged line), generate code context
+		if patch == "" && beforeCommitID != "" {
+			patch, err = gitdiff.GeneratePatchForUnchangedLine(gitRepo, beforeCommitID, treePath, line, setting.UI.CodeCommentLines)
+			if err != nil {
+				// Log the error but don't fail comment creation
+				log.Debug("Unable to generate patch for unchanged line (file=%s, line=%d, commit=%s): %v", treePath, line, beforeCommitID, err)
+			}
+		}
+
 		// The line commit ID Must be referenced in the git repository, because the branch maybe rebased or force-pushed.
 		// If the review commit is GC, the position can not be calculated dynamically.
 		if err := gitrepo.UpdateRef(ctx, pr.BaseRepo, issues_model.GetCodeCommentRefName(pr.Index, comment.ID, "before"), beforeCommitID); err != nil {
@@ -315,30 +323,6 @@
 		}
 
 		return comment, nil
-=======
-		// If patch is still empty (unchanged line), generate code context
-		if patch == "" && commitID != "" {
-			patch, err = gitdiff.GeneratePatchForUnchangedLine(gitRepo, commitID, treePath, line, setting.UI.CodeCommentLines)
-			if err != nil {
-				// Log the error but don't fail comment creation
-				log.Debug("Unable to generate patch for unchanged line (file=%s, line=%d, commit=%s): %v", treePath, line, commitID, err)
-			}
-		}
-	}
-	return issues_model.CreateComment(ctx, &issues_model.CreateCommentOptions{
-		Type:        issues_model.CommentTypeCode,
-		Doer:        doer,
-		Repo:        repo,
-		Issue:       issue,
-		Content:     content,
-		LineNum:     line,
-		TreePath:    treePath,
-		CommitSHA:   commitID,
-		ReviewID:    reviewID,
-		Patch:       patch,
-		Invalidated: invalidated,
-		Attachments: attachments,
->>>>>>> 97cb4409
 	})
 }
 
@@ -641,64 +625,79 @@
 
 	for _, file := range diff.Files {
 		if fileComments, ok := allComments[file.Name]; ok {
-			lineComments := make(map[int64][]*issues_model.Comment)
-			hunksCache := make(map[string][]*git.HunkInfo)
-			// filecomments should be sorted by created time, so that the latest comments are at the end
-			for _, comment := range fileComments {
-				if comment.BeforeCommitID == "" {
-					comment.BeforeCommitID = beforeCommit.ID.String()
+			lineComments, err := RecaculateCommentLineNumbers(ctx, file.Name, fileComments, repo, gitRepo, beforeCommit, afterCommit)
+			if err != nil {
+				return err
+			}
+
+			for _, section := range file.Sections {
+				AttachCommentsToLines(section, lineComments)
+			}
+		}
+	}
+	return nil
+}
+
+func RecaculateCommentLineNumbers(ctx context.Context, fileName string, fileComments issues_model.CommentList, repo *repo_model.Repository, gitRepo *git.Repository, beforeCommit, afterCommit *git.Commit) (map[int64][]*issues_model.Comment, error) {
+	lineComments := make(map[int64][]*issues_model.Comment)
+	hunksCache := make(map[string][]*git.HunkInfo)
+	// filecomments should be sorted by created time, so that the latest comments are at the end
+	for _, comment := range fileComments {
+		if comment.BeforeCommitID == "" {
+			comment.BeforeCommitID = beforeCommit.ID.String()
+		}
+		if comment.CommitSHA == "" {
+			comment.CommitSHA = afterCommit.ID.String()
+		}
+
+		dstCommitID := beforeCommit.ID.String()
+		commentCommitID := comment.BeforeCommitID
+		if comment.Line > 0 {
+			dstCommitID = afterCommit.ID.String()
+			commentCommitID = comment.CommitSHA
+		}
+
+		if commentCommitID != dstCommitID {
+			// If the comment is not for the current commit, we need to recalculate the line number
+			hunks, ok := hunksCache[commentCommitID+".."+dstCommitID]
+			if !ok {
+				var err error
+				hunks, err = git.GetAffectedHunksForTwoCommitsSpecialFile(ctx, repo.RepoPath(), commentCommitID, dstCommitID, fileName)
+				if err != nil {
+					return nil, fmt.Errorf("GetAffectedHunksForTwoCommitsSpecialFile[%s, %s, %s]: %w", repo.FullName(), commentCommitID, dstCommitID, err)
 				}
-				if comment.CommitSHA == "" {
-					comment.CommitSHA = afterCommit.ID.String()
-				}
-
-				dstCommitID := beforeCommit.ID.String()
-				commentCommitID := comment.BeforeCommitID
-				if comment.Line > 0 {
-					dstCommitID = afterCommit.ID.String()
-					commentCommitID = comment.CommitSHA
-				}
-
-				if commentCommitID != dstCommitID {
-					// If the comment is not for the current commit, we need to recalculate the line number
-					hunks, ok := hunksCache[commentCommitID+".."+dstCommitID]
-					if !ok {
-						hunks, err = git.GetAffectedHunksForTwoCommitsSpecialFile(ctx, repo.RepoPath(), commentCommitID, dstCommitID, file.Name)
-						if err != nil {
-							return fmt.Errorf("GetAffectedHunksForTwoCommitsSpecialFile[%s, %s, %s]: %w", repo.FullName(), commentCommitID, dstCommitID, err)
-						}
-						hunksCache[commentCommitID+".."+dstCommitID] = hunks
-					}
-					comment.Line = ReCalculateLineNumber(hunks, comment.Line)
-				}
-
-				if comment.Line != 0 {
-					commentAfterCommit, err := gitRepo.GetCommit(comment.CommitSHA)
-					if err != nil {
-						return fmt.Errorf("GetCommit[%s]: %w", comment.CommitSHA, err)
-					}
-					// If the comment is not the first one or the comment created before the current commit
-					if lineComments[comment.Line] != nil || comment.CommitSHA == afterCommit.ID.String() ||
-						commentAfterCommit.Committer.When.Before(afterCommit.Committer.When) {
-						lineComments[comment.Line] = append(lineComments[comment.Line], comment)
-					}
-				}
-			}
-
-			for _, section := range file.Sections {
-				for _, line := range section.Lines {
-					if comments, ok := lineComments[int64(line.LeftIdx*-1)]; ok {
-						line.Comments = append(line.Comments, comments...)
-					}
-					if comments, ok := lineComments[int64(line.RightIdx)]; ok {
-						line.Comments = append(line.Comments, comments...)
-					}
-					sort.SliceStable(line.Comments, func(i, j int) bool {
-						return line.Comments[i].CreatedUnix < line.Comments[j].CreatedUnix
-					})
-				}
-			}
-		}
-	}
-	return nil
+				hunksCache[commentCommitID+".."+dstCommitID] = hunks
+			}
+			comment.Line = ReCalculateLineNumber(hunks, comment.Line)
+		}
+
+		if comment.Line != 0 {
+			commentAfterCommit, err := gitRepo.GetCommit(comment.CommitSHA)
+			if err != nil {
+				return nil, fmt.Errorf("GetCommit[%s]: %w", comment.CommitSHA, err)
+			}
+			// If the comment is not the first one or the comment created before the current commit
+			if lineComments[comment.Line] != nil || comment.CommitSHA == afterCommit.ID.String() ||
+				commentAfterCommit.Committer.When.Before(afterCommit.Committer.When) {
+				lineComments[comment.Line] = append(lineComments[comment.Line], comment)
+			}
+		}
+	}
+	return lineComments, nil
+}
+
+func AttachCommentsToLines(section *gitdiff.DiffSection, lineComments map[int64][]*issues_model.Comment) {
+	for _, line := range section.Lines {
+		if comments, ok := lineComments[int64(line.LeftIdx*-1)]; ok {
+			line.Comments = append(line.Comments, comments...)
+		}
+		if comments, ok := lineComments[int64(line.RightIdx)]; ok {
+			line.Comments = append(line.Comments, comments...)
+		}
+		sort.SliceStable(line.Comments, func(i, j int) bool {
+			return line.Comments[i].CreatedUnix < line.Comments[j].CreatedUnix
+		})
+		// Mark expand buttons that have comments in hidden lines
+		gitdiff.FillHiddenCommentIDsForDiffLine(line, lineComments)
+	}
 }