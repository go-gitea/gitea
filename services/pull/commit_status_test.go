// Copyright 2024 The Gitea Authors.
// All rights reserved.
// SPDX-License-Identifier: MIT

package pull

import (
	"testing"

	git_model "code.gitea.io/gitea/models/git"
	"code.gitea.io/gitea/modules/commitstatus"

	"github.com/stretchr/testify/assert"
)

func TestMergeRequiredContextsCommitStatus(t *testing.T) {
	cases := []struct {
		commitStatuses   []*git_model.CommitStatus
		requiredContexts []string
		expected         structs.CommitStatusState
	}{
		{
<<<<<<< HEAD
			{Context: "Build 1", State: commitstatus.CommitStatusSuccess},
			{Context: "Build 2", State: commitstatus.CommitStatusSuccess},
			{Context: "Build 3", State: commitstatus.CommitStatusSuccess},
		},
		{
			{Context: "Build 1", State: commitstatus.CommitStatusSuccess},
			{Context: "Build 2", State: commitstatus.CommitStatusSuccess},
			{Context: "Build 2t", State: commitstatus.CommitStatusPending},
		},
		{
			{Context: "Build 1", State: commitstatus.CommitStatusSuccess},
			{Context: "Build 2", State: commitstatus.CommitStatusSuccess},
			{Context: "Build 2t", State: commitstatus.CommitStatusFailure},
		},
		{
			{Context: "Build 1", State: commitstatus.CommitStatusSuccess},
			{Context: "Build 2", State: commitstatus.CommitStatusSuccess},
			{Context: "Build 2t", State: commitstatus.CommitStatusSuccess},
		},
		{
			{Context: "Build 1", State: commitstatus.CommitStatusSuccess},
			{Context: "Build 2", State: commitstatus.CommitStatusSuccess},
			{Context: "Build 2t", State: commitstatus.CommitStatusSuccess},
		},
	}
	testCasesRequiredContexts := [][]string{
		{"Build*"},
		{"Build*", "Build 2t*"},
		{"Build*", "Build 2t*"},
		{"Build*", "Build 2t*", "Build 3*"},
		{"Build*", "Build *", "Build 2t*", "Build 1*"},
	}

	testCasesExpected := []commitstatus.CombinedStatusState{
		commitstatus.CombinedStatusSuccess,
		commitstatus.CombinedStatusPending,
		commitstatus.CombinedStatusFailure,
		commitstatus.CombinedStatusPending,
		commitstatus.CombinedStatusSuccess,
	}

	for i, commitStatuses := range testCases {
		status := MergeRequiredContextsCommitStatus(commitStatuses, testCasesRequiredContexts[i])
		if status != testCasesExpected[i] {
			assert.Fail(t, "Test case failed", "Test case %d failed: expect %s, got %s", i+1, testCasesExpected[i], status)
		}
=======
			commitStatuses:   []*git_model.CommitStatus{},
			requiredContexts: []string{},
			expected:         structs.CommitStatusPending,
		},
		{
			commitStatuses: []*git_model.CommitStatus{
				{Context: "Build xxx", State: structs.CommitStatusSkipped},
			},
			requiredContexts: []string{"Build*"},
			expected:         structs.CommitStatusSuccess,
		},
		{
			commitStatuses: []*git_model.CommitStatus{
				{Context: "Build 1", State: structs.CommitStatusSkipped},
				{Context: "Build 2", State: structs.CommitStatusSuccess},
				{Context: "Build 3", State: structs.CommitStatusSuccess},
			},
			requiredContexts: []string{"Build*"},
			expected:         structs.CommitStatusSuccess,
		},
		{
			commitStatuses: []*git_model.CommitStatus{
				{Context: "Build 1", State: structs.CommitStatusSuccess},
				{Context: "Build 2", State: structs.CommitStatusSuccess},
				{Context: "Build 2t", State: structs.CommitStatusPending},
			},
			requiredContexts: []string{"Build*", "Build 2t*"},
			expected:         structs.CommitStatusPending,
		},
		{
			commitStatuses: []*git_model.CommitStatus{
				{Context: "Build 1", State: structs.CommitStatusSuccess},
				{Context: "Build 2", State: structs.CommitStatusSuccess},
				{Context: "Build 2t", State: structs.CommitStatusFailure},
			},
			requiredContexts: []string{"Build*", "Build 2t*"},
			expected:         structs.CommitStatusFailure,
		},
		{
			commitStatuses: []*git_model.CommitStatus{
				{Context: "Build 1", State: structs.CommitStatusSuccess},
				{Context: "Build 2", State: structs.CommitStatusSuccess},
				{Context: "Build 2t", State: structs.CommitStatusSuccess},
			},
			requiredContexts: []string{"Build*", "Build 2t*", "Build 3*"},
			expected:         structs.CommitStatusPending,
		},
		{
			commitStatuses: []*git_model.CommitStatus{
				{Context: "Build 1", State: structs.CommitStatusSuccess},
				{Context: "Build 2", State: structs.CommitStatusSuccess},
				{Context: "Build 2t", State: structs.CommitStatusSuccess},
			},
			requiredContexts: []string{"Build*", "Build *", "Build 2t*", "Build 1*"},
			expected:         structs.CommitStatusSuccess,
		},
	}
	for i, c := range cases {
		assert.Equal(t, c.expected, MergeRequiredContextsCommitStatus(c.commitStatuses, c.requiredContexts), "case %d", i)
>>>>>>> 0cec4b84
	}
}<|MERGE_RESOLUTION|>--- conflicted
+++ resolved
@@ -17,116 +17,67 @@
 	cases := []struct {
 		commitStatuses   []*git_model.CommitStatus
 		requiredContexts []string
-		expected         structs.CommitStatusState
+		expected         commitstatus.CommitStatusState
 	}{
 		{
-<<<<<<< HEAD
-			{Context: "Build 1", State: commitstatus.CommitStatusSuccess},
-			{Context: "Build 2", State: commitstatus.CommitStatusSuccess},
-			{Context: "Build 3", State: commitstatus.CommitStatusSuccess},
-		},
-		{
-			{Context: "Build 1", State: commitstatus.CommitStatusSuccess},
-			{Context: "Build 2", State: commitstatus.CommitStatusSuccess},
-			{Context: "Build 2t", State: commitstatus.CommitStatusPending},
-		},
-		{
-			{Context: "Build 1", State: commitstatus.CommitStatusSuccess},
-			{Context: "Build 2", State: commitstatus.CommitStatusSuccess},
-			{Context: "Build 2t", State: commitstatus.CommitStatusFailure},
-		},
-		{
-			{Context: "Build 1", State: commitstatus.CommitStatusSuccess},
-			{Context: "Build 2", State: commitstatus.CommitStatusSuccess},
-			{Context: "Build 2t", State: commitstatus.CommitStatusSuccess},
-		},
-		{
-			{Context: "Build 1", State: commitstatus.CommitStatusSuccess},
-			{Context: "Build 2", State: commitstatus.CommitStatusSuccess},
-			{Context: "Build 2t", State: commitstatus.CommitStatusSuccess},
-		},
-	}
-	testCasesRequiredContexts := [][]string{
-		{"Build*"},
-		{"Build*", "Build 2t*"},
-		{"Build*", "Build 2t*"},
-		{"Build*", "Build 2t*", "Build 3*"},
-		{"Build*", "Build *", "Build 2t*", "Build 1*"},
-	}
-
-	testCasesExpected := []commitstatus.CombinedStatusState{
-		commitstatus.CombinedStatusSuccess,
-		commitstatus.CombinedStatusPending,
-		commitstatus.CombinedStatusFailure,
-		commitstatus.CombinedStatusPending,
-		commitstatus.CombinedStatusSuccess,
-	}
-
-	for i, commitStatuses := range testCases {
-		status := MergeRequiredContextsCommitStatus(commitStatuses, testCasesRequiredContexts[i])
-		if status != testCasesExpected[i] {
-			assert.Fail(t, "Test case failed", "Test case %d failed: expect %s, got %s", i+1, testCasesExpected[i], status)
-		}
-=======
 			commitStatuses:   []*git_model.CommitStatus{},
 			requiredContexts: []string{},
-			expected:         structs.CommitStatusPending,
+			expected:         commitstatus.CommitStatusPending,
 		},
 		{
 			commitStatuses: []*git_model.CommitStatus{
-				{Context: "Build xxx", State: structs.CommitStatusSkipped},
+				{Context: "Build xxx", State: commitstatus.CommitStatusSkipped},
 			},
 			requiredContexts: []string{"Build*"},
-			expected:         structs.CommitStatusSuccess,
+			expected:         commitstatus.CommitStatusSuccess,
 		},
 		{
 			commitStatuses: []*git_model.CommitStatus{
-				{Context: "Build 1", State: structs.CommitStatusSkipped},
-				{Context: "Build 2", State: structs.CommitStatusSuccess},
-				{Context: "Build 3", State: structs.CommitStatusSuccess},
+				{Context: "Build 1", State: commitstatus.CommitStatusSkipped},
+				{Context: "Build 2", State: commitstatus.CommitStatusSuccess},
+				{Context: "Build 3", State: commitstatus.CommitStatusSuccess},
 			},
 			requiredContexts: []string{"Build*"},
-			expected:         structs.CommitStatusSuccess,
+			expected:         commitstatus.CommitStatusSuccess,
 		},
 		{
 			commitStatuses: []*git_model.CommitStatus{
-				{Context: "Build 1", State: structs.CommitStatusSuccess},
-				{Context: "Build 2", State: structs.CommitStatusSuccess},
-				{Context: "Build 2t", State: structs.CommitStatusPending},
+				{Context: "Build 1", State: commitstatus.CommitStatusSuccess},
+				{Context: "Build 2", State: commitstatus.CommitStatusSuccess},
+				{Context: "Build 2t", State: commitstatus.CommitStatusPending},
 			},
 			requiredContexts: []string{"Build*", "Build 2t*"},
-			expected:         structs.CommitStatusPending,
+			expected:         commitstatus.CommitStatusPending,
 		},
 		{
 			commitStatuses: []*git_model.CommitStatus{
-				{Context: "Build 1", State: structs.CommitStatusSuccess},
-				{Context: "Build 2", State: structs.CommitStatusSuccess},
-				{Context: "Build 2t", State: structs.CommitStatusFailure},
+				{Context: "Build 1", State: commitstatus.CommitStatusSuccess},
+				{Context: "Build 2", State: commitstatus.CommitStatusSuccess},
+				{Context: "Build 2t", State: commitstatus.CommitStatusFailure},
 			},
 			requiredContexts: []string{"Build*", "Build 2t*"},
-			expected:         structs.CommitStatusFailure,
+			expected:         commitstatus.CommitStatusFailure,
 		},
 		{
 			commitStatuses: []*git_model.CommitStatus{
-				{Context: "Build 1", State: structs.CommitStatusSuccess},
-				{Context: "Build 2", State: structs.CommitStatusSuccess},
-				{Context: "Build 2t", State: structs.CommitStatusSuccess},
+				{Context: "Build 1", State: commitstatus.CommitStatusSuccess},
+				{Context: "Build 2", State: commitstatus.CommitStatusSuccess},
+				{Context: "Build 2t", State: commitstatus.CommitStatusSuccess},
 			},
 			requiredContexts: []string{"Build*", "Build 2t*", "Build 3*"},
-			expected:         structs.CommitStatusPending,
+			expected:         commitstatus.CommitStatusPending,
 		},
 		{
 			commitStatuses: []*git_model.CommitStatus{
-				{Context: "Build 1", State: structs.CommitStatusSuccess},
-				{Context: "Build 2", State: structs.CommitStatusSuccess},
-				{Context: "Build 2t", State: structs.CommitStatusSuccess},
+				{Context: "Build 1", State: commitstatus.CommitStatusSuccess},
+				{Context: "Build 2", State: commitstatus.CommitStatusSuccess},
+				{Context: "Build 2t", State: commitstatus.CommitStatusSuccess},
 			},
 			requiredContexts: []string{"Build*", "Build *", "Build 2t*", "Build 1*"},
-			expected:         structs.CommitStatusSuccess,
+			expected:         commitstatus.CommitStatusSuccess,
 		},
 	}
 	for i, c := range cases {
 		assert.Equal(t, c.expected, MergeRequiredContextsCommitStatus(c.commitStatuses, c.requiredContexts), "case %d", i)
->>>>>>> 0cec4b84
 	}
 }