--- conflicted
+++ resolved
@@ -29,24 +29,7 @@
 
 	newCommit, err := gitRepo.GetCommit(newCommitID)
 	if err != nil {
-<<<<<<< HEAD
-		return nil, false, err
-	}
-
-	isForcePush, err = gitRepo.IsForcePush(newCommit, oldCommitID)
-	if err != nil {
-		return nil, false, err
-	}
-
-	if isForcePush {
-		commitIDs = make([]string, 2)
-		commitIDs[0] = oldCommitID
-		commitIDs[1] = newCommitID
-
-		return commitIDs, isForcePush, err
-=======
 		return nil, err
->>>>>>> 274f4aea
 	}
 
 	// Find commits between new and old commit excluding base branch commits
