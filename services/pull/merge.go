--- conflicted
+++ resolved
@@ -214,22 +214,14 @@
 
 	// Determine if we should sign
 	signArg := ""
-<<<<<<< HEAD
-	if version.Compare(binVersion, "1.7.9", ">=") {
+	if git.CheckGitVersionConstraint(">= 1.7.9") == nil {
 		sign, keyID, signer, _ := pr.SignMerge(doer, tmpBasePath, "HEAD", trackingBranch)
 		if sign {
 			signArg = "-S" + keyID
 			if pr.BaseRepo.GetTrustModel() == models.CommitterTrustModel || pr.BaseRepo.GetTrustModel() == models.CollaboratorCommitterTrustModel {
 				committer = signer
 			}
-		} else if version.Compare(binVersion, "2.0.0", ">=") {
-=======
-	if git.CheckGitVersionConstraint(">= 1.7.9") == nil {
-		sign, keyID, _ := pr.SignMerge(doer, tmpBasePath, "HEAD", trackingBranch)
-		if sign {
-			signArg = "-S" + keyID
 		} else if git.CheckGitVersionConstraint(">= 2.0.0") == nil {
->>>>>>> a755e5ad
 			signArg = "--no-gpg-sign"
 		}
 	}
