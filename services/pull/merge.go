--- conflicted
+++ resolved
@@ -44,15 +44,13 @@
 		return fmt.Errorf("LoadBaseRepo: %v", err)
 	}
 
-<<<<<<< HEAD
+	pullWorkingPool.CheckIn(fmt.Sprint(pr.ID))
+	defer pullWorkingPool.CheckOut(fmt.Sprint(pr.ID))
+
 	// Removing an auto merge pull and ignore if not exist
 	if err := pull_model.RemoveScheduledAutoMerge(db.DefaultContext, doer, pr.ID, false); err != nil && !models.IsErrNotExist(err) {
 		return err
 	}
-=======
-	pullWorkingPool.CheckIn(fmt.Sprint(pr.ID))
-	defer pullWorkingPool.CheckOut(fmt.Sprint(pr.ID))
->>>>>>> f034ee6c
 
 	prUnit, err := pr.BaseRepo.GetUnit(unit.TypePullRequests)
 	if err != nil {
