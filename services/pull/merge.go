// Copyright 2019 The Gitea Authors.
// All rights reserved.
// Use of this source code is governed by a MIT-style
// license that can be found in the LICENSE file.

package pull

import (
	"bufio"
	"bytes"
	"context"
	"fmt"
	"os"
	"path/filepath"
	"regexp"
	"strings"
	"time"

	"code.gitea.io/gitea/models"
	"code.gitea.io/gitea/models/db"
	repo_model "code.gitea.io/gitea/models/repo"
	"code.gitea.io/gitea/models/unit"
	user_model "code.gitea.io/gitea/models/user"
	"code.gitea.io/gitea/modules/cache"
	"code.gitea.io/gitea/modules/git"
	"code.gitea.io/gitea/modules/log"
	"code.gitea.io/gitea/modules/notification"
	"code.gitea.io/gitea/modules/references"
	"code.gitea.io/gitea/modules/setting"
	"code.gitea.io/gitea/modules/timeutil"
	asymkey_service "code.gitea.io/gitea/services/asymkey"
	issue_service "code.gitea.io/gitea/services/issue"
)

// Merge merges pull request to base repository.
// Caller should check PR is ready to be merged (review and status checks)
// FIXME: add repoWorkingPull make sure two merges does not happen at same time.
<<<<<<< HEAD
func Merge(ctx context.Context, pr *models.PullRequest, doer *user_model.User, baseGitRepo *git.Repository, mergeStyle models.MergeStyle, message string) (err error) {
=======
func Merge(pr *models.PullRequest, doer *user_model.User, baseGitRepo *git.Repository, mergeStyle repo_model.MergeStyle, message string) (err error) {
>>>>>>> 39eb8244
	if err = pr.LoadHeadRepo(); err != nil {
		log.Error("LoadHeadRepo: %v", err)
		return fmt.Errorf("LoadHeadRepo: %v", err)
	} else if err = pr.LoadBaseRepo(); err != nil {
		log.Error("LoadBaseRepo: %v", err)
		return fmt.Errorf("LoadBaseRepo: %v", err)
	}

	prUnit, err := pr.BaseRepo.GetUnit(unit.TypePullRequests)
	if err != nil {
		log.Error("pr.BaseRepo.GetUnit(unit.TypePullRequests): %v", err)
		return err
	}
	prConfig := prUnit.PullRequestsConfig()

	// Check if merge style is correct and allowed
	if !prConfig.IsMergeStyleAllowed(mergeStyle) {
		return models.ErrInvalidMergeStyle{ID: pr.BaseRepo.ID, Style: mergeStyle}
	}

	defer func() {
		go AddTestPullRequestTask(doer, pr.BaseRepo.ID, pr.BaseBranch, false, "", "")
	}()

	pr.MergedCommitID, err = rawMerge(ctx, pr, doer, mergeStyle, message)
	if err != nil {
		return err
	}

	pr.MergedUnix = timeutil.TimeStampNow()
	pr.Merger = doer
	pr.MergerID = doer.ID

	if _, err := pr.SetMerged(); err != nil {
		log.Error("setMerged [%d]: %v", pr.ID, err)
	}

	if err := pr.LoadIssue(); err != nil {
		log.Error("loadIssue [%d]: %v", pr.ID, err)
	}

	if err := pr.Issue.LoadRepo(); err != nil {
		log.Error("loadRepo for issue [%d]: %v", pr.ID, err)
	}
	if err := pr.Issue.Repo.GetOwner(db.DefaultContext); err != nil {
		log.Error("GetOwner for issue repo [%d]: %v", pr.ID, err)
	}

	notification.NotifyMergePullRequest(pr, doer)

	// Reset cached commit count
	cache.Remove(pr.Issue.Repo.GetCommitsCountCacheKey(pr.BaseBranch, true))

	// Resolve cross references
	refs, err := pr.ResolveCrossReferences()
	if err != nil {
		log.Error("ResolveCrossReferences: %v", err)
		return nil
	}

	for _, ref := range refs {
		if err = ref.LoadIssue(); err != nil {
			return err
		}
		if err = ref.Issue.LoadRepo(); err != nil {
			return err
		}
		close := ref.RefAction == references.XRefActionCloses
		if close != ref.Issue.IsClosed {
			if err = issue_service.ChangeStatus(ref.Issue, doer, close); err != nil {
				return err
			}
		}
	}

	return nil
}

// rawMerge perform the merge operation without changing any pull information in database
<<<<<<< HEAD
func rawMerge(ctx context.Context, pr *models.PullRequest, doer *user_model.User, mergeStyle models.MergeStyle, message string) (string, error) {
=======
func rawMerge(pr *models.PullRequest, doer *user_model.User, mergeStyle repo_model.MergeStyle, message string) (string, error) {
>>>>>>> 39eb8244
	err := git.LoadGitVersion()
	if err != nil {
		log.Error("git.LoadGitVersion: %v", err)
		return "", fmt.Errorf("Unable to get git version: %v", err)
	}

	// Clone base repo.
	tmpBasePath, err := createTemporaryRepo(ctx, pr)
	if err != nil {
		log.Error("CreateTemporaryPath: %v", err)
		return "", err
	}
	defer func() {
		if err := models.RemoveTemporaryPath(tmpBasePath); err != nil {
			log.Error("Merge: RemoveTemporaryPath: %s", err)
		}
	}()

	baseBranch := "base"
	trackingBranch := "tracking"
	stagingBranch := "staging"

	var outbuf, errbuf strings.Builder

	// Enable sparse-checkout
	sparseCheckoutList, err := getDiffTree(ctx, tmpBasePath, baseBranch, trackingBranch)
	if err != nil {
		log.Error("getDiffTree(%s, %s, %s): %v", tmpBasePath, baseBranch, trackingBranch, err)
		return "", fmt.Errorf("getDiffTree: %v", err)
	}

	infoPath := filepath.Join(tmpBasePath, ".git", "info")
	if err := os.MkdirAll(infoPath, 0700); err != nil {
		log.Error("Unable to create .git/info in %s: %v", tmpBasePath, err)
		return "", fmt.Errorf("Unable to create .git/info in tmpBasePath: %v", err)
	}

	sparseCheckoutListPath := filepath.Join(infoPath, "sparse-checkout")
	if err := os.WriteFile(sparseCheckoutListPath, []byte(sparseCheckoutList), 0600); err != nil {
		log.Error("Unable to write .git/info/sparse-checkout file in %s: %v", tmpBasePath, err)
		return "", fmt.Errorf("Unable to write .git/info/sparse-checkout file in tmpBasePath: %v", err)
	}

	var gitConfigCommand func() *git.Command
	if git.CheckGitVersionAtLeast("1.8.0") == nil {
		gitConfigCommand = func() *git.Command {
			return git.NewCommandContext(ctx, "config", "--local")
		}
	} else {
		gitConfigCommand = func() *git.Command {
			return git.NewCommandContext(ctx, "config")
		}
	}

	// Switch off LFS process (set required, clean and smudge here also)
	if err := gitConfigCommand().AddArguments("filter.lfs.process", "").RunInDirPipeline(tmpBasePath, &outbuf, &errbuf); err != nil {
		log.Error("git config [filter.lfs.process -> <> ]: %v\n%s\n%s", err, outbuf.String(), errbuf.String())
		return "", fmt.Errorf("git config [filter.lfs.process -> <> ]: %v\n%s\n%s", err, outbuf.String(), errbuf.String())
	}
	outbuf.Reset()
	errbuf.Reset()

	if err := gitConfigCommand().AddArguments("filter.lfs.required", "false").RunInDirPipeline(tmpBasePath, &outbuf, &errbuf); err != nil {
		log.Error("git config [filter.lfs.required -> <false> ]: %v\n%s\n%s", err, outbuf.String(), errbuf.String())
		return "", fmt.Errorf("git config [filter.lfs.required -> <false> ]: %v\n%s\n%s", err, outbuf.String(), errbuf.String())
	}
	outbuf.Reset()
	errbuf.Reset()

	if err := gitConfigCommand().AddArguments("filter.lfs.clean", "").RunInDirPipeline(tmpBasePath, &outbuf, &errbuf); err != nil {
		log.Error("git config [filter.lfs.clean -> <> ]: %v\n%s\n%s", err, outbuf.String(), errbuf.String())
		return "", fmt.Errorf("git config [filter.lfs.clean -> <> ]: %v\n%s\n%s", err, outbuf.String(), errbuf.String())
	}
	outbuf.Reset()
	errbuf.Reset()

	if err := gitConfigCommand().AddArguments("filter.lfs.smudge", "").RunInDirPipeline(tmpBasePath, &outbuf, &errbuf); err != nil {
		log.Error("git config [filter.lfs.smudge -> <> ]: %v\n%s\n%s", err, outbuf.String(), errbuf.String())
		return "", fmt.Errorf("git config [filter.lfs.smudge -> <> ]: %v\n%s\n%s", err, outbuf.String(), errbuf.String())
	}
	outbuf.Reset()
	errbuf.Reset()

	if err := gitConfigCommand().AddArguments("core.sparseCheckout", "true").RunInDirPipeline(tmpBasePath, &outbuf, &errbuf); err != nil {
		log.Error("git config [core.sparseCheckout -> true ]: %v\n%s\n%s", err, outbuf.String(), errbuf.String())
		return "", fmt.Errorf("git config [core.sparsecheckout -> true]: %v\n%s\n%s", err, outbuf.String(), errbuf.String())
	}
	outbuf.Reset()
	errbuf.Reset()

	// Read base branch index
	if err := git.NewCommandContext(ctx, "read-tree", "HEAD").RunInDirPipeline(tmpBasePath, &outbuf, &errbuf); err != nil {
		log.Error("git read-tree HEAD: %v\n%s\n%s", err, outbuf.String(), errbuf.String())
		return "", fmt.Errorf("Unable to read base branch in to the index: %v\n%s\n%s", err, outbuf.String(), errbuf.String())
	}
	outbuf.Reset()
	errbuf.Reset()

	sig := doer.NewGitSig()
	committer := sig

	// Determine if we should sign
	signArg := ""
	if git.CheckGitVersionAtLeast("1.7.9") == nil {
<<<<<<< HEAD
		sign, keyID, signer, _ := pr.SignMerge(ctx, doer, tmpBasePath, "HEAD", trackingBranch)
=======
		sign, keyID, signer, _ := asymkey_service.SignMerge(pr, doer, tmpBasePath, "HEAD", trackingBranch)
>>>>>>> 39eb8244
		if sign {
			signArg = "-S" + keyID
			if pr.BaseRepo.GetTrustModel() == repo_model.CommitterTrustModel || pr.BaseRepo.GetTrustModel() == repo_model.CollaboratorCommitterTrustModel {
				committer = signer
			}
		} else if git.CheckGitVersionAtLeast("2.0.0") == nil {
			signArg = "--no-gpg-sign"
		}
	}

	commitTimeStr := time.Now().Format(time.RFC3339)

	// Because this may call hooks we should pass in the environment
	env := append(os.Environ(),
		"GIT_AUTHOR_NAME="+sig.Name,
		"GIT_AUTHOR_EMAIL="+sig.Email,
		"GIT_AUTHOR_DATE="+commitTimeStr,
		"GIT_COMMITTER_NAME="+committer.Name,
		"GIT_COMMITTER_EMAIL="+committer.Email,
		"GIT_COMMITTER_DATE="+commitTimeStr,
	)

	// Merge commits.
	switch mergeStyle {
<<<<<<< HEAD
	case models.MergeStyleMerge:
		cmd := git.NewCommandContext(ctx, "merge", "--no-ff", "--no-commit", trackingBranch)
=======
	case repo_model.MergeStyleMerge:
		cmd := git.NewCommand("merge", "--no-ff", "--no-commit", trackingBranch)
>>>>>>> 39eb8244
		if err := runMergeCommand(pr, mergeStyle, cmd, tmpBasePath); err != nil {
			log.Error("Unable to merge tracking into base: %v", err)
			return "", err
		}

		if err := commitAndSignNoAuthor(ctx, pr, message, signArg, tmpBasePath, env); err != nil {
			log.Error("Unable to make final commit: %v", err)
			return "", err
		}
	case repo_model.MergeStyleRebase:
		fallthrough
	case repo_model.MergeStyleRebaseUpdate:
		fallthrough
	case repo_model.MergeStyleRebaseMerge:
		// Checkout head branch
		if err := git.NewCommandContext(ctx, "checkout", "-b", stagingBranch, trackingBranch).RunInDirPipeline(tmpBasePath, &outbuf, &errbuf); err != nil {
			log.Error("git checkout base prior to merge post staging rebase [%s:%s -> %s:%s]: %v\n%s\n%s", pr.HeadRepo.FullName(), pr.HeadBranch, pr.BaseRepo.FullName(), pr.BaseBranch, err, outbuf.String(), errbuf.String())
			return "", fmt.Errorf("git checkout base prior to merge post staging rebase  [%s:%s -> %s:%s]: %v\n%s\n%s", pr.HeadRepo.FullName(), pr.HeadBranch, pr.BaseRepo.FullName(), pr.BaseBranch, err, outbuf.String(), errbuf.String())
		}
		outbuf.Reset()
		errbuf.Reset()

		// Rebase before merging
		if err := git.NewCommandContext(ctx, "rebase", baseBranch).RunInDirPipeline(tmpBasePath, &outbuf, &errbuf); err != nil {
			// Rebase will leave a REBASE_HEAD file in .git if there is a conflict
			if _, statErr := os.Stat(filepath.Join(tmpBasePath, ".git", "REBASE_HEAD")); statErr == nil {
				var commitSha string
				ok := false
				failingCommitPaths := []string{
					filepath.Join(tmpBasePath, ".git", "rebase-apply", "original-commit"), // Git < 2.26
					filepath.Join(tmpBasePath, ".git", "rebase-merge", "stopped-sha"),     // Git >= 2.26
				}
				for _, failingCommitPath := range failingCommitPaths {
					if _, statErr := os.Stat(failingCommitPath); statErr == nil {
						commitShaBytes, readErr := os.ReadFile(failingCommitPath)
						if readErr != nil {
							// Abandon this attempt to handle the error
							log.Error("git rebase staging on to base [%s:%s -> %s:%s]: %v\n%s\n%s", pr.HeadRepo.FullName(), pr.HeadBranch, pr.BaseRepo.FullName(), pr.BaseBranch, err, outbuf.String(), errbuf.String())
							return "", fmt.Errorf("git rebase staging on to base [%s:%s -> %s:%s]: %v\n%s\n%s", pr.HeadRepo.FullName(), pr.HeadBranch, pr.BaseRepo.FullName(), pr.BaseBranch, err, outbuf.String(), errbuf.String())
						}
						commitSha = strings.TrimSpace(string(commitShaBytes))
						ok = true
						break
					}
				}
				if !ok {
					log.Error("Unable to determine failing commit sha for this rebase message. Cannot cast as models.ErrRebaseConflicts.")
					log.Error("git rebase staging on to base [%s:%s -> %s:%s]: %v\n%s\n%s", pr.HeadRepo.FullName(), pr.HeadBranch, pr.BaseRepo.FullName(), pr.BaseBranch, err, outbuf.String(), errbuf.String())
					return "", fmt.Errorf("git rebase staging on to base [%s:%s -> %s:%s]: %v\n%s\n%s", pr.HeadRepo.FullName(), pr.HeadBranch, pr.BaseRepo.FullName(), pr.BaseBranch, err, outbuf.String(), errbuf.String())
				}
				log.Debug("RebaseConflict at %s [%s:%s -> %s:%s]: %v\n%s\n%s", commitSha, pr.HeadRepo.FullName(), pr.HeadBranch, pr.BaseRepo.FullName(), pr.BaseBranch, err, outbuf.String(), errbuf.String())
				return "", models.ErrRebaseConflicts{
					Style:     mergeStyle,
					CommitSHA: commitSha,
					StdOut:    outbuf.String(),
					StdErr:    errbuf.String(),
					Err:       err,
				}
			}
			log.Error("git rebase staging on to base [%s:%s -> %s:%s]: %v\n%s\n%s", pr.HeadRepo.FullName(), pr.HeadBranch, pr.BaseRepo.FullName(), pr.BaseBranch, err, outbuf.String(), errbuf.String())
			return "", fmt.Errorf("git rebase staging on to base [%s:%s -> %s:%s]: %v\n%s\n%s", pr.HeadRepo.FullName(), pr.HeadBranch, pr.BaseRepo.FullName(), pr.BaseBranch, err, outbuf.String(), errbuf.String())
		}
		outbuf.Reset()
		errbuf.Reset()

		// not need merge, just update by rebase. so skip
		if mergeStyle == repo_model.MergeStyleRebaseUpdate {
			break
		}

		// Checkout base branch again
		if err := git.NewCommandContext(ctx, "checkout", baseBranch).RunInDirPipeline(tmpBasePath, &outbuf, &errbuf); err != nil {
			log.Error("git checkout base prior to merge post staging rebase [%s:%s -> %s:%s]: %v\n%s\n%s", pr.HeadRepo.FullName(), pr.HeadBranch, pr.BaseRepo.FullName(), pr.BaseBranch, err, outbuf.String(), errbuf.String())
			return "", fmt.Errorf("git checkout base prior to merge post staging rebase  [%s:%s -> %s:%s]: %v\n%s\n%s", pr.HeadRepo.FullName(), pr.HeadBranch, pr.BaseRepo.FullName(), pr.BaseBranch, err, outbuf.String(), errbuf.String())
		}
		outbuf.Reset()
		errbuf.Reset()

<<<<<<< HEAD
		cmd := git.NewCommandContext(ctx, "merge")
		if mergeStyle == models.MergeStyleRebase {
=======
		cmd := git.NewCommand("merge")
		if mergeStyle == repo_model.MergeStyleRebase {
>>>>>>> 39eb8244
			cmd.AddArguments("--ff-only")
		} else {
			cmd.AddArguments("--no-ff", "--no-commit")
		}
		cmd.AddArguments(stagingBranch)

		// Prepare merge with commit
		if err := runMergeCommand(pr, mergeStyle, cmd, tmpBasePath); err != nil {
			log.Error("Unable to merge staging into base: %v", err)
			return "", err
		}
<<<<<<< HEAD
		if mergeStyle == models.MergeStyleRebaseMerge {
			if err := commitAndSignNoAuthor(ctx, pr, message, signArg, tmpBasePath, env); err != nil {
=======
		if mergeStyle == repo_model.MergeStyleRebaseMerge {
			if err := commitAndSignNoAuthor(pr, message, signArg, tmpBasePath, env); err != nil {
>>>>>>> 39eb8244
				log.Error("Unable to make final commit: %v", err)
				return "", err
			}
		}
	case repo_model.MergeStyleSquash:
		// Merge with squash
		cmd := git.NewCommandContext(ctx, "merge", "--squash", trackingBranch)
		if err := runMergeCommand(pr, mergeStyle, cmd, tmpBasePath); err != nil {
			log.Error("Unable to merge --squash tracking into base: %v", err)
			return "", err
		}

		if err = pr.Issue.LoadPoster(); err != nil {
			log.Error("LoadPoster: %v", err)
			return "", fmt.Errorf("LoadPoster: %v", err)
		}
		sig := pr.Issue.Poster.NewGitSig()
		if signArg == "" {
			if err := git.NewCommandContext(ctx, "commit", fmt.Sprintf("--author='%s <%s>'", sig.Name, sig.Email), "-m", message).RunInDirTimeoutEnvPipeline(env, -1, tmpBasePath, &outbuf, &errbuf); err != nil {
				log.Error("git commit [%s:%s -> %s:%s]: %v\n%s\n%s", pr.HeadRepo.FullName(), pr.HeadBranch, pr.BaseRepo.FullName(), pr.BaseBranch, err, outbuf.String(), errbuf.String())
				return "", fmt.Errorf("git commit [%s:%s -> %s:%s]: %v\n%s\n%s", pr.HeadRepo.FullName(), pr.HeadBranch, pr.BaseRepo.FullName(), pr.BaseBranch, err, outbuf.String(), errbuf.String())
			}
		} else {
			if setting.Repository.PullRequest.AddCoCommitterTrailers && committer.String() != sig.String() {
				// add trailer
				message += fmt.Sprintf("\nCo-authored-by: %s\nCo-committed-by: %s\n", sig.String(), sig.String())
			}
			if err := git.NewCommandContext(ctx, "commit", signArg, fmt.Sprintf("--author='%s <%s>'", sig.Name, sig.Email), "-m", message).RunInDirTimeoutEnvPipeline(env, -1, tmpBasePath, &outbuf, &errbuf); err != nil {
				log.Error("git commit [%s:%s -> %s:%s]: %v\n%s\n%s", pr.HeadRepo.FullName(), pr.HeadBranch, pr.BaseRepo.FullName(), pr.BaseBranch, err, outbuf.String(), errbuf.String())
				return "", fmt.Errorf("git commit [%s:%s -> %s:%s]: %v\n%s\n%s", pr.HeadRepo.FullName(), pr.HeadBranch, pr.BaseRepo.FullName(), pr.BaseBranch, err, outbuf.String(), errbuf.String())
			}
		}
		outbuf.Reset()
		errbuf.Reset()
	default:
		return "", models.ErrInvalidMergeStyle{ID: pr.BaseRepo.ID, Style: mergeStyle}
	}

	// OK we should cache our current head and origin/headbranch
	mergeHeadSHA, err := git.GetFullCommitID(ctx, tmpBasePath, "HEAD")
	if err != nil {
		return "", fmt.Errorf("Failed to get full commit id for HEAD: %v", err)
	}
	mergeBaseSHA, err := git.GetFullCommitID(ctx, tmpBasePath, "original_"+baseBranch)
	if err != nil {
		return "", fmt.Errorf("Failed to get full commit id for origin/%s: %v", pr.BaseBranch, err)
	}
	mergeCommitID, err := git.GetFullCommitID(ctx, tmpBasePath, baseBranch)
	if err != nil {
		return "", fmt.Errorf("Failed to get full commit id for the new merge: %v", err)
	}

	// Now it's questionable about where this should go - either after or before the push
	// I think in the interests of data safety - failures to push to the lfs should prevent
	// the merge as you can always remerge.
	if setting.LFS.StartServer {
		if err := LFSPush(ctx, tmpBasePath, mergeHeadSHA, mergeBaseSHA, pr); err != nil {
			return "", err
		}
	}

	var headUser *user_model.User
	err = pr.HeadRepo.GetOwner(db.DefaultContext)
	if err != nil {
		if !user_model.IsErrUserNotExist(err) {
			log.Error("Can't find user: %d for head repository - %v", pr.HeadRepo.OwnerID, err)
			return "", err
		}
		log.Error("Can't find user: %d for head repository - defaulting to doer: %s - %v", pr.HeadRepo.OwnerID, doer.Name, err)
		headUser = doer
	} else {
		headUser = pr.HeadRepo.Owner
	}

	env = models.FullPushingEnvironment(
		headUser,
		doer,
		pr.BaseRepo,
		pr.BaseRepo.Name,
		pr.ID,
	)

	var pushCmd *git.Command
	if mergeStyle == repo_model.MergeStyleRebaseUpdate {
		// force push the rebase result to head brach
		pushCmd = git.NewCommandContext(ctx, "push", "-f", "head_repo", stagingBranch+":"+git.BranchPrefix+pr.HeadBranch)
	} else {
		pushCmd = git.NewCommandContext(ctx, "push", "origin", baseBranch+":"+git.BranchPrefix+pr.BaseBranch)
	}

	// Push back to upstream.
	if err := pushCmd.RunInDirTimeoutEnvPipeline(env, -1, tmpBasePath, &outbuf, &errbuf); err != nil {
		if strings.Contains(errbuf.String(), "non-fast-forward") {
			return "", &git.ErrPushOutOfDate{
				StdOut: outbuf.String(),
				StdErr: errbuf.String(),
				Err:    err,
			}
		} else if strings.Contains(errbuf.String(), "! [remote rejected]") {
			err := &git.ErrPushRejected{
				StdOut: outbuf.String(),
				StdErr: errbuf.String(),
				Err:    err,
			}
			err.GenerateMessage()
			return "", err
		}
		return "", fmt.Errorf("git push: %s", errbuf.String())
	}
	outbuf.Reset()
	errbuf.Reset()

	return mergeCommitID, nil
}

func commitAndSignNoAuthor(ctx context.Context, pr *models.PullRequest, message, signArg, tmpBasePath string, env []string) error {
	var outbuf, errbuf strings.Builder
	if signArg == "" {
		if err := git.NewCommandContext(ctx, "commit", "-m", message).RunInDirTimeoutEnvPipeline(env, -1, tmpBasePath, &outbuf, &errbuf); err != nil {
			log.Error("git commit [%s:%s -> %s:%s]: %v\n%s\n%s", pr.HeadRepo.FullName(), pr.HeadBranch, pr.BaseRepo.FullName(), pr.BaseBranch, err, outbuf.String(), errbuf.String())
			return fmt.Errorf("git commit [%s:%s -> %s:%s]: %v\n%s\n%s", pr.HeadRepo.FullName(), pr.HeadBranch, pr.BaseRepo.FullName(), pr.BaseBranch, err, outbuf.String(), errbuf.String())
		}
	} else {
		if err := git.NewCommandContext(ctx, "commit", signArg, "-m", message).RunInDirTimeoutEnvPipeline(env, -1, tmpBasePath, &outbuf, &errbuf); err != nil {
			log.Error("git commit [%s:%s -> %s:%s]: %v\n%s\n%s", pr.HeadRepo.FullName(), pr.HeadBranch, pr.BaseRepo.FullName(), pr.BaseBranch, err, outbuf.String(), errbuf.String())
			return fmt.Errorf("git commit [%s:%s -> %s:%s]: %v\n%s\n%s", pr.HeadRepo.FullName(), pr.HeadBranch, pr.BaseRepo.FullName(), pr.BaseBranch, err, outbuf.String(), errbuf.String())
		}
	}
	return nil
}

func runMergeCommand(pr *models.PullRequest, mergeStyle repo_model.MergeStyle, cmd *git.Command, tmpBasePath string) error {
	var outbuf, errbuf strings.Builder
	if err := cmd.RunInDirPipeline(tmpBasePath, &outbuf, &errbuf); err != nil {
		// Merge will leave a MERGE_HEAD file in the .git folder if there is a conflict
		if _, statErr := os.Stat(filepath.Join(tmpBasePath, ".git", "MERGE_HEAD")); statErr == nil {
			// We have a merge conflict error
			log.Debug("MergeConflict [%s:%s -> %s:%s]: %v\n%s\n%s", pr.HeadRepo.FullName(), pr.HeadBranch, pr.BaseRepo.FullName(), pr.BaseBranch, err, outbuf.String(), errbuf.String())
			return models.ErrMergeConflicts{
				Style:  mergeStyle,
				StdOut: outbuf.String(),
				StdErr: errbuf.String(),
				Err:    err,
			}
		} else if strings.Contains(errbuf.String(), "refusing to merge unrelated histories") {
			log.Debug("MergeUnrelatedHistories [%s:%s -> %s:%s]: %v\n%s\n%s", pr.HeadRepo.FullName(), pr.HeadBranch, pr.BaseRepo.FullName(), pr.BaseBranch, err, outbuf.String(), errbuf.String())
			return models.ErrMergeUnrelatedHistories{
				Style:  mergeStyle,
				StdOut: outbuf.String(),
				StdErr: errbuf.String(),
				Err:    err,
			}
		}
		log.Error("git merge [%s:%s -> %s:%s]: %v\n%s\n%s", pr.HeadRepo.FullName(), pr.HeadBranch, pr.BaseRepo.FullName(), pr.BaseBranch, err, outbuf.String(), errbuf.String())
		return fmt.Errorf("git merge [%s:%s -> %s:%s]: %v\n%s\n%s", pr.HeadRepo.FullName(), pr.HeadBranch, pr.BaseRepo.FullName(), pr.BaseBranch, err, outbuf.String(), errbuf.String())
	}

	return nil
}

var escapedSymbols = regexp.MustCompile(`([*[?! \\])`)

func getDiffTree(ctx context.Context, repoPath, baseBranch, headBranch string) (string, error) {
	getDiffTreeFromBranch := func(repoPath, baseBranch, headBranch string) (string, error) {
		var outbuf, errbuf strings.Builder
		// Compute the diff-tree for sparse-checkout
		if err := git.NewCommandContext(ctx, "diff-tree", "--no-commit-id", "--name-only", "-r", "-z", "--root", baseBranch, headBranch, "--").RunInDirPipeline(repoPath, &outbuf, &errbuf); err != nil {
			return "", fmt.Errorf("git diff-tree [%s base:%s head:%s]: %s", repoPath, baseBranch, headBranch, errbuf.String())
		}
		return outbuf.String(), nil
	}

	scanNullTerminatedStrings := func(data []byte, atEOF bool) (advance int, token []byte, err error) {
		if atEOF && len(data) == 0 {
			return 0, nil, nil
		}
		if i := bytes.IndexByte(data, '\x00'); i >= 0 {
			return i + 1, data[0:i], nil
		}
		if atEOF {
			return len(data), data, nil
		}
		return 0, nil, nil
	}

	list, err := getDiffTreeFromBranch(repoPath, baseBranch, headBranch)
	if err != nil {
		return "", err
	}

	// Prefixing '/' for each entry, otherwise all files with the same name in subdirectories would be matched.
	out := bytes.Buffer{}
	scanner := bufio.NewScanner(strings.NewReader(list))
	scanner.Split(scanNullTerminatedStrings)
	for scanner.Scan() {
		filepath := scanner.Text()
		// escape '*', '?', '[', spaces and '!' prefix
		filepath = escapedSymbols.ReplaceAllString(filepath, `\$1`)
		// no necessary to escape the first '#' symbol because the first symbol is '/'
		fmt.Fprintf(&out, "/%s\n", filepath)
	}

	return out.String(), nil
}

// IsSignedIfRequired check if merge will be signed if required
func IsSignedIfRequired(ctx context.Context, pr *models.PullRequest, doer *user_model.User) (bool, error) {
	if err := pr.LoadProtectedBranch(); err != nil {
		return false, err
	}

	if pr.ProtectedBranch == nil || !pr.ProtectedBranch.RequireSignedCommits {
		return true, nil
	}

<<<<<<< HEAD
	sign, _, _, err := pr.SignMerge(ctx, doer, pr.BaseRepo.RepoPath(), pr.BaseBranch, pr.GetGitRefName())
=======
	sign, _, _, err := asymkey_service.SignMerge(pr, doer, pr.BaseRepo.RepoPath(), pr.BaseBranch, pr.GetGitRefName())
>>>>>>> 39eb8244

	return sign, err
}

// IsUserAllowedToMerge check if user is allowed to merge PR with given permissions and branch protections
func IsUserAllowedToMerge(pr *models.PullRequest, p models.Permission, user *user_model.User) (bool, error) {
	if user == nil {
		return false, nil
	}

	err := pr.LoadProtectedBranch()
	if err != nil {
		return false, err
	}

	if (p.CanWrite(unit.TypeCode) && pr.ProtectedBranch == nil) || (pr.ProtectedBranch != nil && models.IsUserMergeWhitelisted(pr.ProtectedBranch, user.ID, p)) {
		return true, nil
	}

	return false, nil
}

// CheckPRReadyToMerge checks whether the PR is ready to be merged (reviews and status checks)
func CheckPRReadyToMerge(ctx context.Context, pr *models.PullRequest, skipProtectedFilesCheck bool) (err error) {
	if err = pr.LoadBaseRepo(); err != nil {
		return fmt.Errorf("LoadBaseRepo: %v", err)
	}

	if err = pr.LoadProtectedBranch(); err != nil {
		return fmt.Errorf("LoadProtectedBranch: %v", err)
	}
	if pr.ProtectedBranch == nil {
		return nil
	}

	isPass, err := IsPullCommitStatusPass(ctx, pr)
	if err != nil {
		return err
	}
	if !isPass {
		return models.ErrNotAllowedToMerge{
			Reason: "Not all required status checks successful",
		}
	}

	if !pr.ProtectedBranch.HasEnoughApprovals(pr) {
		return models.ErrNotAllowedToMerge{
			Reason: "Does not have enough approvals",
		}
	}
	if pr.ProtectedBranch.MergeBlockedByRejectedReview(pr) {
		return models.ErrNotAllowedToMerge{
			Reason: "There are requested changes",
		}
	}
	if pr.ProtectedBranch.MergeBlockedByOfficialReviewRequests(pr) {
		return models.ErrNotAllowedToMerge{
			Reason: "There are official review requests",
		}
	}

	if pr.ProtectedBranch.MergeBlockedByOutdatedBranch(pr) {
		return models.ErrNotAllowedToMerge{
			Reason: "The head branch is behind the base branch",
		}
	}

	if skipProtectedFilesCheck {
		return nil
	}

	if pr.ProtectedBranch.MergeBlockedByProtectedFiles(pr) {
		return models.ErrNotAllowedToMerge{
			Reason: "Changed protected files",
		}
	}

	return nil
}

// MergedManually mark pr as merged manually
func MergedManually(pr *models.PullRequest, doer *user_model.User, baseGitRepo *git.Repository, commitID string) (err error) {
	prUnit, err := pr.BaseRepo.GetUnit(unit.TypePullRequests)
	if err != nil {
		return
	}
	prConfig := prUnit.PullRequestsConfig()

	// Check if merge style is correct and allowed
	if !prConfig.IsMergeStyleAllowed(repo_model.MergeStyleManuallyMerged) {
		return models.ErrInvalidMergeStyle{ID: pr.BaseRepo.ID, Style: repo_model.MergeStyleManuallyMerged}
	}

	if len(commitID) < 40 {
		return fmt.Errorf("Wrong commit ID")
	}

	commit, err := baseGitRepo.GetCommit(commitID)
	if err != nil {
		if git.IsErrNotExist(err) {
			return fmt.Errorf("Wrong commit ID")
		}
		return
	}

	ok, err := baseGitRepo.IsCommitInBranch(commitID, pr.BaseBranch)
	if err != nil {
		return
	}
	if !ok {
		return fmt.Errorf("Wrong commit ID")
	}

	pr.MergedCommitID = commitID
	pr.MergedUnix = timeutil.TimeStamp(commit.Author.When.Unix())
	pr.Status = models.PullRequestStatusManuallyMerged
	pr.Merger = doer
	pr.MergerID = doer.ID

	merged := false
	if merged, err = pr.SetMerged(); err != nil {
		return
	} else if !merged {
		return fmt.Errorf("SetMerged failed")
	}

	notification.NotifyMergePullRequest(pr, doer)
	log.Info("manuallyMerged[%d]: Marked as manually merged into %s/%s by commit id: %s", pr.ID, pr.BaseRepo.Name, pr.BaseBranch, commit.ID.String())
	return nil
}<|MERGE_RESOLUTION|>--- conflicted
+++ resolved
@@ -35,11 +35,7 @@
 // Merge merges pull request to base repository.
 // Caller should check PR is ready to be merged (review and status checks)
 // FIXME: add repoWorkingPull make sure two merges does not happen at same time.
-<<<<<<< HEAD
-func Merge(ctx context.Context, pr *models.PullRequest, doer *user_model.User, baseGitRepo *git.Repository, mergeStyle models.MergeStyle, message string) (err error) {
-=======
-func Merge(pr *models.PullRequest, doer *user_model.User, baseGitRepo *git.Repository, mergeStyle repo_model.MergeStyle, message string) (err error) {
->>>>>>> 39eb8244
+func Merge(ctx context.Context, pr *models.PullRequest, doer *user_model.User, baseGitRepo *git.Repository, mergeStyle repo_model.MergeStyle, message string) (err error) {
 	if err = pr.LoadHeadRepo(); err != nil {
 		log.Error("LoadHeadRepo: %v", err)
 		return fmt.Errorf("LoadHeadRepo: %v", err)
@@ -119,11 +115,7 @@
 }
 
 // rawMerge perform the merge operation without changing any pull information in database
-<<<<<<< HEAD
-func rawMerge(ctx context.Context, pr *models.PullRequest, doer *user_model.User, mergeStyle models.MergeStyle, message string) (string, error) {
-=======
-func rawMerge(pr *models.PullRequest, doer *user_model.User, mergeStyle repo_model.MergeStyle, message string) (string, error) {
->>>>>>> 39eb8244
+func rawMerge(ctx context.Context, pr *models.PullRequest, doer *user_model.User, mergeStyle repo_model.MergeStyle, message string) (string, error) {
 	err := git.LoadGitVersion()
 	if err != nil {
 		log.Error("git.LoadGitVersion: %v", err)
@@ -228,11 +220,7 @@
 	// Determine if we should sign
 	signArg := ""
 	if git.CheckGitVersionAtLeast("1.7.9") == nil {
-<<<<<<< HEAD
-		sign, keyID, signer, _ := pr.SignMerge(ctx, doer, tmpBasePath, "HEAD", trackingBranch)
-=======
-		sign, keyID, signer, _ := asymkey_service.SignMerge(pr, doer, tmpBasePath, "HEAD", trackingBranch)
->>>>>>> 39eb8244
+		sign, keyID, signer, _ := asymkey_service.SignMerge(ctx, pr, doer, tmpBasePath, "HEAD", trackingBranch)
 		if sign {
 			signArg = "-S" + keyID
 			if pr.BaseRepo.GetTrustModel() == repo_model.CommitterTrustModel || pr.BaseRepo.GetTrustModel() == repo_model.CollaboratorCommitterTrustModel {
@@ -257,13 +245,8 @@
 
 	// Merge commits.
 	switch mergeStyle {
-<<<<<<< HEAD
-	case models.MergeStyleMerge:
+	case repo_model.MergeStyleMerge:
 		cmd := git.NewCommandContext(ctx, "merge", "--no-ff", "--no-commit", trackingBranch)
-=======
-	case repo_model.MergeStyleMerge:
-		cmd := git.NewCommand("merge", "--no-ff", "--no-commit", trackingBranch)
->>>>>>> 39eb8244
 		if err := runMergeCommand(pr, mergeStyle, cmd, tmpBasePath); err != nil {
 			log.Error("Unable to merge tracking into base: %v", err)
 			return "", err
@@ -342,13 +325,8 @@
 		outbuf.Reset()
 		errbuf.Reset()
 
-<<<<<<< HEAD
 		cmd := git.NewCommandContext(ctx, "merge")
-		if mergeStyle == models.MergeStyleRebase {
-=======
-		cmd := git.NewCommand("merge")
 		if mergeStyle == repo_model.MergeStyleRebase {
->>>>>>> 39eb8244
 			cmd.AddArguments("--ff-only")
 		} else {
 			cmd.AddArguments("--no-ff", "--no-commit")
@@ -360,13 +338,8 @@
 			log.Error("Unable to merge staging into base: %v", err)
 			return "", err
 		}
-<<<<<<< HEAD
-		if mergeStyle == models.MergeStyleRebaseMerge {
+		if mergeStyle == repo_model.MergeStyleRebaseMerge {
 			if err := commitAndSignNoAuthor(ctx, pr, message, signArg, tmpBasePath, env); err != nil {
-=======
-		if mergeStyle == repo_model.MergeStyleRebaseMerge {
-			if err := commitAndSignNoAuthor(pr, message, signArg, tmpBasePath, env); err != nil {
->>>>>>> 39eb8244
 				log.Error("Unable to make final commit: %v", err)
 				return "", err
 			}
@@ -582,11 +555,7 @@
 		return true, nil
 	}
 
-<<<<<<< HEAD
-	sign, _, _, err := pr.SignMerge(ctx, doer, pr.BaseRepo.RepoPath(), pr.BaseBranch, pr.GetGitRefName())
-=======
-	sign, _, _, err := asymkey_service.SignMerge(pr, doer, pr.BaseRepo.RepoPath(), pr.BaseBranch, pr.GetGitRefName())
->>>>>>> 39eb8244
+	sign, _, _, err := asymkey_service.SignMerge(ctx, pr, doer, pr.BaseRepo.RepoPath(), pr.BaseBranch, pr.GetGitRefName())
 
 	return sign, err
 }
