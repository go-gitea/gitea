--- conflicted
+++ resolved
@@ -46,16 +46,12 @@
 	pullWorkingPool.CheckIn(fmt.Sprint(pr.ID))
 	defer pullWorkingPool.CheckOut(fmt.Sprint(pr.ID))
 
-<<<<<<< HEAD
 	// Removing an auto merge pull and ignore if not exist
 	if err := pull_model.RemoveScheduledAutoMerge(ctx, doer, pr.ID, false); err != nil && !models.IsErrNotExist(err) {
 		return err
 	}
 
 	prUnit, err := pr.BaseRepo.GetUnitCtx(ctx, unit.TypePullRequests)
-=======
-	prUnit, err := pr.BaseRepo.GetUnit(unit.TypePullRequests)
->>>>>>> 29319c46
 	if err != nil {
 		log.Error("pr.BaseRepo.GetUnit(unit.TypePullRequests): %v", err)
 		return err
