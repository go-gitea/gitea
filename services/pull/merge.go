// Copyright 2019 The Gitea Authors.
// All rights reserved.
// Use of this source code is governed by a MIT-style
// license that can be found in the LICENSE file.

package pull

import (
	"bufio"
	"bytes"
	"context"
	"fmt"
	"os"
	"path/filepath"
	"regexp"
	"strings"
	"time"

	"code.gitea.io/gitea/models"
<<<<<<< HEAD
	pull_model "code.gitea.io/gitea/models/pull"
=======
	"code.gitea.io/gitea/models/db"
>>>>>>> 4e099bd8
	repo_model "code.gitea.io/gitea/models/repo"
	"code.gitea.io/gitea/models/unit"
	user_model "code.gitea.io/gitea/models/user"
	"code.gitea.io/gitea/modules/cache"
	"code.gitea.io/gitea/modules/git"
	"code.gitea.io/gitea/modules/log"
	"code.gitea.io/gitea/modules/notification"
	"code.gitea.io/gitea/modules/references"
	"code.gitea.io/gitea/modules/setting"
	"code.gitea.io/gitea/modules/timeutil"
	asymkey_service "code.gitea.io/gitea/services/asymkey"
	issue_service "code.gitea.io/gitea/services/issue"
)

// Merge merges pull request to base repository.
// Caller should check PR is ready to be merged (review and status checks)
// FIXME: add repoWorkingPull make sure two merges does not happen at same time.
func Merge(pr *models.PullRequest, doer *user_model.User, baseGitRepo *git.Repository, mergeStyle repo_model.MergeStyle, expectedHeadCommitID, message string) error {
	if err := pr.LoadHeadRepo(); err != nil {
		log.Error("LoadHeadRepo: %v", err)
		return fmt.Errorf("LoadHeadRepo: %v", err)
	} else if err := pr.LoadBaseRepo(); err != nil {
		log.Error("LoadBaseRepo: %v", err)
		return fmt.Errorf("LoadBaseRepo: %v", err)
	}

<<<<<<< HEAD
	// Removing an auto merge pull and ignore if not exist
	if err := pull_model.RemoveScheduledAutoMerge(ctx, doer, pr.ID, false); err != nil && !models.IsErrNotExist(err) {
		return err
	}

	prUnit, err := pr.BaseRepo.GetUnitCtx(ctx, unit.TypePullRequests)
=======
	prUnit, err := pr.BaseRepo.GetUnit(unit.TypePullRequests)
>>>>>>> 4e099bd8
	if err != nil {
		log.Error("pr.BaseRepo.GetUnit(unit.TypePullRequests): %v", err)
		return err
	}
	prConfig := prUnit.PullRequestsConfig()

	// Check if merge style is correct and allowed
	if !prConfig.IsMergeStyleAllowed(mergeStyle) {
		return models.ErrInvalidMergeStyle{ID: pr.BaseRepo.ID, Style: mergeStyle}
	}

	defer func() {
		go AddTestPullRequestTask(doer, pr.BaseRepo.ID, pr.BaseBranch, false, "", "")
	}()

	// TODO: make it able to do this in a database session
	mergeCtx := context.Background()
	pr.MergedCommitID, err = rawMerge(mergeCtx, pr, doer, mergeStyle, expectedHeadCommitID, message)
	if err != nil {
		return err
	}

	pr.MergedUnix = timeutil.TimeStampNow()
	pr.Merger = doer
	pr.MergerID = doer.ID

	if _, err := pr.SetMerged(db.DefaultContext); err != nil {
		log.Error("setMerged [%d]: %v", pr.ID, err)
	}

	if err := pr.LoadIssueCtx(db.DefaultContext); err != nil {
		log.Error("loadIssue [%d]: %v", pr.ID, err)
	}

	if err := pr.Issue.LoadRepo(db.DefaultContext); err != nil {
		log.Error("loadRepo for issue [%d]: %v", pr.ID, err)
	}
	if err := pr.Issue.Repo.GetOwner(db.DefaultContext); err != nil {
		log.Error("GetOwner for issue repo [%d]: %v", pr.ID, err)
	}

	notification.NotifyMergePullRequest(pr, doer)

	// Reset cached commit count
	cache.Remove(pr.Issue.Repo.GetCommitsCountCacheKey(pr.BaseBranch, true))

	// Resolve cross references
	refs, err := pr.ResolveCrossReferences(db.DefaultContext)
	if err != nil {
		log.Error("ResolveCrossReferences: %v", err)
		return nil
	}

	for _, ref := range refs {
		if err = ref.LoadIssueCtx(db.DefaultContext); err != nil {
			return err
		}
		if err = ref.Issue.LoadRepo(db.DefaultContext); err != nil {
			return err
		}
		close := ref.RefAction == references.XRefActionCloses
		if close != ref.Issue.IsClosed {
			if err = issue_service.ChangeStatus(ref.Issue, doer, close); err != nil {
				// Allow ErrDependenciesLeft
				if !models.IsErrDependenciesLeft(err) {
					return err
				}
			}
		}
	}
	return nil
}

// rawMerge perform the merge operation without changing any pull information in database
func rawMerge(ctx context.Context, pr *models.PullRequest, doer *user_model.User, mergeStyle repo_model.MergeStyle, expectedHeadCommitID, message string) (string, error) {
	err := git.LoadGitVersion()
	if err != nil {
		log.Error("git.LoadGitVersion: %v", err)
		return "", fmt.Errorf("Unable to get git version: %v", err)
	}

	// Clone base repo.
	tmpBasePath, err := createTemporaryRepo(ctx, pr)
	if err != nil {
		log.Error("CreateTemporaryPath: %v", err)
		return "", err
	}
	defer func() {
		if err := models.RemoveTemporaryPath(tmpBasePath); err != nil {
			log.Error("Merge: RemoveTemporaryPath: %s", err)
		}
	}()

	baseBranch := "base"
	trackingBranch := "tracking"
	stagingBranch := "staging"

	if expectedHeadCommitID != "" {
		trackingCommitID, _, err := git.NewCommand(ctx, "show-ref", "--hash", git.BranchPrefix+trackingBranch).RunStdString(&git.RunOpts{Dir: tmpBasePath})
		if err != nil {
			log.Error("show-ref[%s] --hash refs/heads/trackingn: %v", tmpBasePath, git.BranchPrefix+trackingBranch, err)
			return "", fmt.Errorf("getDiffTree: %v", err)
		}
		if strings.TrimSpace(trackingCommitID) != expectedHeadCommitID {
			return "", models.ErrSHADoesNotMatch{
				GivenSHA:   expectedHeadCommitID,
				CurrentSHA: trackingCommitID,
			}
		}
	}

	var outbuf, errbuf strings.Builder

	// Enable sparse-checkout
	sparseCheckoutList, err := getDiffTree(ctx, tmpBasePath, baseBranch, trackingBranch)
	if err != nil {
		log.Error("getDiffTree(%s, %s, %s): %v", tmpBasePath, baseBranch, trackingBranch, err)
		return "", fmt.Errorf("getDiffTree: %v", err)
	}

	infoPath := filepath.Join(tmpBasePath, ".git", "info")
	if err := os.MkdirAll(infoPath, 0o700); err != nil {
		log.Error("Unable to create .git/info in %s: %v", tmpBasePath, err)
		return "", fmt.Errorf("Unable to create .git/info in tmpBasePath: %v", err)
	}

	sparseCheckoutListPath := filepath.Join(infoPath, "sparse-checkout")
	if err := os.WriteFile(sparseCheckoutListPath, []byte(sparseCheckoutList), 0o600); err != nil {
		log.Error("Unable to write .git/info/sparse-checkout file in %s: %v", tmpBasePath, err)
		return "", fmt.Errorf("Unable to write .git/info/sparse-checkout file in tmpBasePath: %v", err)
	}

	var gitConfigCommand func() *git.Command
	if git.CheckGitVersionAtLeast("1.8.0") == nil {
		gitConfigCommand = func() *git.Command {
			return git.NewCommand(ctx, "config", "--local")
		}
	} else {
		gitConfigCommand = func() *git.Command {
			return git.NewCommand(ctx, "config")
		}
	}

	// Switch off LFS process (set required, clean and smudge here also)
	if err := gitConfigCommand().AddArguments("filter.lfs.process", "").
		Run(&git.RunOpts{
			Dir:    tmpBasePath,
			Stdout: &outbuf,
			Stderr: &errbuf,
		}); err != nil {
		log.Error("git config [filter.lfs.process -> <> ]: %v\n%s\n%s", err, outbuf.String(), errbuf.String())
		return "", fmt.Errorf("git config [filter.lfs.process -> <> ]: %v\n%s\n%s", err, outbuf.String(), errbuf.String())
	}
	outbuf.Reset()
	errbuf.Reset()

	if err := gitConfigCommand().AddArguments("filter.lfs.required", "false").
		Run(&git.RunOpts{
			Dir:    tmpBasePath,
			Stdout: &outbuf,
			Stderr: &errbuf,
		}); err != nil {
		log.Error("git config [filter.lfs.required -> <false> ]: %v\n%s\n%s", err, outbuf.String(), errbuf.String())
		return "", fmt.Errorf("git config [filter.lfs.required -> <false> ]: %v\n%s\n%s", err, outbuf.String(), errbuf.String())
	}
	outbuf.Reset()
	errbuf.Reset()

	if err := gitConfigCommand().AddArguments("filter.lfs.clean", "").
		Run(&git.RunOpts{
			Dir:    tmpBasePath,
			Stdout: &outbuf,
			Stderr: &errbuf,
		}); err != nil {
		log.Error("git config [filter.lfs.clean -> <> ]: %v\n%s\n%s", err, outbuf.String(), errbuf.String())
		return "", fmt.Errorf("git config [filter.lfs.clean -> <> ]: %v\n%s\n%s", err, outbuf.String(), errbuf.String())
	}
	outbuf.Reset()
	errbuf.Reset()

	if err := gitConfigCommand().AddArguments("filter.lfs.smudge", "").
		Run(&git.RunOpts{
			Dir:    tmpBasePath,
			Stdout: &outbuf,
			Stderr: &errbuf,
		}); err != nil {
		log.Error("git config [filter.lfs.smudge -> <> ]: %v\n%s\n%s", err, outbuf.String(), errbuf.String())
		return "", fmt.Errorf("git config [filter.lfs.smudge -> <> ]: %v\n%s\n%s", err, outbuf.String(), errbuf.String())
	}
	outbuf.Reset()
	errbuf.Reset()

	if err := gitConfigCommand().AddArguments("core.sparseCheckout", "true").
		Run(&git.RunOpts{
			Dir:    tmpBasePath,
			Stdout: &outbuf,
			Stderr: &errbuf,
		}); err != nil {
		log.Error("git config [core.sparseCheckout -> true ]: %v\n%s\n%s", err, outbuf.String(), errbuf.String())
		return "", fmt.Errorf("git config [core.sparsecheckout -> true]: %v\n%s\n%s", err, outbuf.String(), errbuf.String())
	}
	outbuf.Reset()
	errbuf.Reset()

	// Read base branch index
	if err := git.NewCommand(ctx, "read-tree", "HEAD").
		Run(&git.RunOpts{
			Dir:    tmpBasePath,
			Stdout: &outbuf,
			Stderr: &errbuf,
		}); err != nil {
		log.Error("git read-tree HEAD: %v\n%s\n%s", err, outbuf.String(), errbuf.String())
		return "", fmt.Errorf("Unable to read base branch in to the index: %v\n%s\n%s", err, outbuf.String(), errbuf.String())
	}
	outbuf.Reset()
	errbuf.Reset()

	sig := doer.NewGitSig()
	committer := sig

	// Determine if we should sign
	signArg := ""
	if git.CheckGitVersionAtLeast("1.7.9") == nil {
		sign, keyID, signer, _ := asymkey_service.SignMerge(ctx, pr, doer, tmpBasePath, "HEAD", trackingBranch)
		if sign {
			signArg = "-S" + keyID
			if pr.BaseRepo.GetTrustModel() == repo_model.CommitterTrustModel || pr.BaseRepo.GetTrustModel() == repo_model.CollaboratorCommitterTrustModel {
				committer = signer
			}
		} else if git.CheckGitVersionAtLeast("2.0.0") == nil {
			signArg = "--no-gpg-sign"
		}
	}

	commitTimeStr := time.Now().Format(time.RFC3339)

	// Because this may call hooks we should pass in the environment
	env := append(os.Environ(),
		"GIT_AUTHOR_NAME="+sig.Name,
		"GIT_AUTHOR_EMAIL="+sig.Email,
		"GIT_AUTHOR_DATE="+commitTimeStr,
		"GIT_COMMITTER_NAME="+committer.Name,
		"GIT_COMMITTER_EMAIL="+committer.Email,
		"GIT_COMMITTER_DATE="+commitTimeStr,
	)

	// Merge commits.
	switch mergeStyle {
	case repo_model.MergeStyleMerge:
		cmd := git.NewCommand(ctx, "merge", "--no-ff", "--no-commit", trackingBranch)
		if err := runMergeCommand(pr, mergeStyle, cmd, tmpBasePath); err != nil {
			log.Error("Unable to merge tracking into base: %v", err)
			return "", err
		}

		if err := commitAndSignNoAuthor(ctx, pr, message, signArg, tmpBasePath, env); err != nil {
			log.Error("Unable to make final commit: %v", err)
			return "", err
		}
	case repo_model.MergeStyleRebase:
		fallthrough
	case repo_model.MergeStyleRebaseUpdate:
		fallthrough
	case repo_model.MergeStyleRebaseMerge:
		// Checkout head branch
		if err := git.NewCommand(ctx, "checkout", "-b", stagingBranch, trackingBranch).
			Run(&git.RunOpts{
				Dir:    tmpBasePath,
				Stdout: &outbuf,
				Stderr: &errbuf,
			}); err != nil {
			log.Error("git checkout base prior to merge post staging rebase [%s:%s -> %s:%s]: %v\n%s\n%s", pr.HeadRepo.FullName(), pr.HeadBranch, pr.BaseRepo.FullName(), pr.BaseBranch, err, outbuf.String(), errbuf.String())
			return "", fmt.Errorf("git checkout base prior to merge post staging rebase  [%s:%s -> %s:%s]: %v\n%s\n%s", pr.HeadRepo.FullName(), pr.HeadBranch, pr.BaseRepo.FullName(), pr.BaseBranch, err, outbuf.String(), errbuf.String())
		}
		outbuf.Reset()
		errbuf.Reset()

		// Rebase before merging
		if err := git.NewCommand(ctx, "rebase", baseBranch).
			Run(&git.RunOpts{
				Dir:    tmpBasePath,
				Stdout: &outbuf,
				Stderr: &errbuf,
			}); err != nil {
			// Rebase will leave a REBASE_HEAD file in .git if there is a conflict
			if _, statErr := os.Stat(filepath.Join(tmpBasePath, ".git", "REBASE_HEAD")); statErr == nil {
				var commitSha string
				ok := false
				failingCommitPaths := []string{
					filepath.Join(tmpBasePath, ".git", "rebase-apply", "original-commit"), // Git < 2.26
					filepath.Join(tmpBasePath, ".git", "rebase-merge", "stopped-sha"),     // Git >= 2.26
				}
				for _, failingCommitPath := range failingCommitPaths {
					if _, statErr := os.Stat(failingCommitPath); statErr == nil {
						commitShaBytes, readErr := os.ReadFile(failingCommitPath)
						if readErr != nil {
							// Abandon this attempt to handle the error
							log.Error("git rebase staging on to base [%s:%s -> %s:%s]: %v\n%s\n%s", pr.HeadRepo.FullName(), pr.HeadBranch, pr.BaseRepo.FullName(), pr.BaseBranch, err, outbuf.String(), errbuf.String())
							return "", fmt.Errorf("git rebase staging on to base [%s:%s -> %s:%s]: %v\n%s\n%s", pr.HeadRepo.FullName(), pr.HeadBranch, pr.BaseRepo.FullName(), pr.BaseBranch, err, outbuf.String(), errbuf.String())
						}
						commitSha = strings.TrimSpace(string(commitShaBytes))
						ok = true
						break
					}
				}
				if !ok {
					log.Error("Unable to determine failing commit sha for this rebase message. Cannot cast as models.ErrRebaseConflicts.")
					log.Error("git rebase staging on to base [%s:%s -> %s:%s]: %v\n%s\n%s", pr.HeadRepo.FullName(), pr.HeadBranch, pr.BaseRepo.FullName(), pr.BaseBranch, err, outbuf.String(), errbuf.String())
					return "", fmt.Errorf("git rebase staging on to base [%s:%s -> %s:%s]: %v\n%s\n%s", pr.HeadRepo.FullName(), pr.HeadBranch, pr.BaseRepo.FullName(), pr.BaseBranch, err, outbuf.String(), errbuf.String())
				}
				log.Debug("RebaseConflict at %s [%s:%s -> %s:%s]: %v\n%s\n%s", commitSha, pr.HeadRepo.FullName(), pr.HeadBranch, pr.BaseRepo.FullName(), pr.BaseBranch, err, outbuf.String(), errbuf.String())
				return "", models.ErrRebaseConflicts{
					Style:     mergeStyle,
					CommitSHA: commitSha,
					StdOut:    outbuf.String(),
					StdErr:    errbuf.String(),
					Err:       err,
				}
			}
			log.Error("git rebase staging on to base [%s:%s -> %s:%s]: %v\n%s\n%s", pr.HeadRepo.FullName(), pr.HeadBranch, pr.BaseRepo.FullName(), pr.BaseBranch, err, outbuf.String(), errbuf.String())
			return "", fmt.Errorf("git rebase staging on to base [%s:%s -> %s:%s]: %v\n%s\n%s", pr.HeadRepo.FullName(), pr.HeadBranch, pr.BaseRepo.FullName(), pr.BaseBranch, err, outbuf.String(), errbuf.String())
		}
		outbuf.Reset()
		errbuf.Reset()

		// not need merge, just update by rebase. so skip
		if mergeStyle == repo_model.MergeStyleRebaseUpdate {
			break
		}

		// Checkout base branch again
		if err := git.NewCommand(ctx, "checkout", baseBranch).
			Run(&git.RunOpts{
				Dir:    tmpBasePath,
				Stdout: &outbuf,
				Stderr: &errbuf,
			}); err != nil {
			log.Error("git checkout base prior to merge post staging rebase [%s:%s -> %s:%s]: %v\n%s\n%s", pr.HeadRepo.FullName(), pr.HeadBranch, pr.BaseRepo.FullName(), pr.BaseBranch, err, outbuf.String(), errbuf.String())
			return "", fmt.Errorf("git checkout base prior to merge post staging rebase  [%s:%s -> %s:%s]: %v\n%s\n%s", pr.HeadRepo.FullName(), pr.HeadBranch, pr.BaseRepo.FullName(), pr.BaseBranch, err, outbuf.String(), errbuf.String())
		}
		outbuf.Reset()
		errbuf.Reset()

		cmd := git.NewCommand(ctx, "merge")
		if mergeStyle == repo_model.MergeStyleRebase {
			cmd.AddArguments("--ff-only")
		} else {
			cmd.AddArguments("--no-ff", "--no-commit")
		}
		cmd.AddArguments(stagingBranch)

		// Prepare merge with commit
		if err := runMergeCommand(pr, mergeStyle, cmd, tmpBasePath); err != nil {
			log.Error("Unable to merge staging into base: %v", err)
			return "", err
		}
		if mergeStyle == repo_model.MergeStyleRebaseMerge {
			if err := commitAndSignNoAuthor(ctx, pr, message, signArg, tmpBasePath, env); err != nil {
				log.Error("Unable to make final commit: %v", err)
				return "", err
			}
		}
	case repo_model.MergeStyleSquash:
		// Merge with squash
		cmd := git.NewCommand(ctx, "merge", "--squash", trackingBranch)
		if err := runMergeCommand(pr, mergeStyle, cmd, tmpBasePath); err != nil {
			log.Error("Unable to merge --squash tracking into base: %v", err)
			return "", err
		}

		if err = pr.Issue.LoadPoster(); err != nil {
			log.Error("LoadPoster: %v", err)
			return "", fmt.Errorf("LoadPoster: %v", err)
		}
		sig := pr.Issue.Poster.NewGitSig()
		if signArg == "" {
			if err := git.NewCommand(ctx, "commit", fmt.Sprintf("--author='%s <%s>'", sig.Name, sig.Email), "-m", message).
				Run(&git.RunOpts{
					Env:    env,
					Dir:    tmpBasePath,
					Stdout: &outbuf,
					Stderr: &errbuf,
				}); err != nil {
				log.Error("git commit [%s:%s -> %s:%s]: %v\n%s\n%s", pr.HeadRepo.FullName(), pr.HeadBranch, pr.BaseRepo.FullName(), pr.BaseBranch, err, outbuf.String(), errbuf.String())
				return "", fmt.Errorf("git commit [%s:%s -> %s:%s]: %v\n%s\n%s", pr.HeadRepo.FullName(), pr.HeadBranch, pr.BaseRepo.FullName(), pr.BaseBranch, err, outbuf.String(), errbuf.String())
			}
		} else {
			if setting.Repository.PullRequest.AddCoCommitterTrailers && committer.String() != sig.String() {
				// add trailer
				message += fmt.Sprintf("\nCo-authored-by: %s\nCo-committed-by: %s\n", sig.String(), sig.String())
			}
			if err := git.NewCommand(ctx, "commit", signArg, fmt.Sprintf("--author='%s <%s>'", sig.Name, sig.Email), "-m", message).
				Run(&git.RunOpts{
					Env:    env,
					Dir:    tmpBasePath,
					Stdout: &outbuf,
					Stderr: &errbuf,
				}); err != nil {
				log.Error("git commit [%s:%s -> %s:%s]: %v\n%s\n%s", pr.HeadRepo.FullName(), pr.HeadBranch, pr.BaseRepo.FullName(), pr.BaseBranch, err, outbuf.String(), errbuf.String())
				return "", fmt.Errorf("git commit [%s:%s -> %s:%s]: %v\n%s\n%s", pr.HeadRepo.FullName(), pr.HeadBranch, pr.BaseRepo.FullName(), pr.BaseBranch, err, outbuf.String(), errbuf.String())
			}
		}
		outbuf.Reset()
		errbuf.Reset()
	default:
		return "", models.ErrInvalidMergeStyle{ID: pr.BaseRepo.ID, Style: mergeStyle}
	}

	// OK we should cache our current head and origin/headbranch
	mergeHeadSHA, err := git.GetFullCommitID(ctx, tmpBasePath, "HEAD")
	if err != nil {
		return "", fmt.Errorf("Failed to get full commit id for HEAD: %v", err)
	}
	mergeBaseSHA, err := git.GetFullCommitID(ctx, tmpBasePath, "original_"+baseBranch)
	if err != nil {
		return "", fmt.Errorf("Failed to get full commit id for origin/%s: %v", pr.BaseBranch, err)
	}
	mergeCommitID, err := git.GetFullCommitID(ctx, tmpBasePath, baseBranch)
	if err != nil {
		return "", fmt.Errorf("Failed to get full commit id for the new merge: %v", err)
	}

	// Now it's questionable about where this should go - either after or before the push
	// I think in the interests of data safety - failures to push to the lfs should prevent
	// the merge as you can always remerge.
	if setting.LFS.StartServer {
		if err := LFSPush(ctx, tmpBasePath, mergeHeadSHA, mergeBaseSHA, pr); err != nil {
			return "", err
		}
	}

	var headUser *user_model.User
	err = pr.HeadRepo.GetOwner(ctx)
	if err != nil {
		if !user_model.IsErrUserNotExist(err) {
			log.Error("Can't find user: %d for head repository - %v", pr.HeadRepo.OwnerID, err)
			return "", err
		}
		log.Error("Can't find user: %d for head repository - defaulting to doer: %s - %v", pr.HeadRepo.OwnerID, doer.Name, err)
		headUser = doer
	} else {
		headUser = pr.HeadRepo.Owner
	}

	env = models.FullPushingEnvironment(
		headUser,
		doer,
		pr.BaseRepo,
		pr.BaseRepo.Name,
		pr.ID,
	)

	var pushCmd *git.Command
	if mergeStyle == repo_model.MergeStyleRebaseUpdate {
		// force push the rebase result to head branch
		pushCmd = git.NewCommand(ctx, "push", "-f", "head_repo", stagingBranch+":"+git.BranchPrefix+pr.HeadBranch)
	} else {
		pushCmd = git.NewCommand(ctx, "push", "origin", baseBranch+":"+git.BranchPrefix+pr.BaseBranch)
	}

	// Push back to upstream.
	// TODO: this cause an api call to "/api/internal/hook/post-receive/...",
	//       that prevents us from doint the whole merge in one db transaction
	if err := pushCmd.Run(&git.RunOpts{
		Env:    env,
		Dir:    tmpBasePath,
		Stdout: &outbuf,
		Stderr: &errbuf,
	}); err != nil {
		if strings.Contains(errbuf.String(), "non-fast-forward") {
			return "", &git.ErrPushOutOfDate{
				StdOut: outbuf.String(),
				StdErr: errbuf.String(),
				Err:    err,
			}
		} else if strings.Contains(errbuf.String(), "! [remote rejected]") {
			err := &git.ErrPushRejected{
				StdOut: outbuf.String(),
				StdErr: errbuf.String(),
				Err:    err,
			}
			err.GenerateMessage()
			return "", err
		}
		return "", fmt.Errorf("git push: %s", errbuf.String())
	}
	outbuf.Reset()
	errbuf.Reset()

	return mergeCommitID, nil
}

func commitAndSignNoAuthor(ctx context.Context, pr *models.PullRequest, message, signArg, tmpBasePath string, env []string) error {
	var outbuf, errbuf strings.Builder
	if signArg == "" {
		if err := git.NewCommand(ctx, "commit", "-m", message).
			Run(&git.RunOpts{
				Env:    env,
				Dir:    tmpBasePath,
				Stdout: &outbuf,
				Stderr: &errbuf,
			}); err != nil {
			log.Error("git commit [%s:%s -> %s:%s]: %v\n%s\n%s", pr.HeadRepo.FullName(), pr.HeadBranch, pr.BaseRepo.FullName(), pr.BaseBranch, err, outbuf.String(), errbuf.String())
			return fmt.Errorf("git commit [%s:%s -> %s:%s]: %v\n%s\n%s", pr.HeadRepo.FullName(), pr.HeadBranch, pr.BaseRepo.FullName(), pr.BaseBranch, err, outbuf.String(), errbuf.String())
		}
	} else {
		if err := git.NewCommand(ctx, "commit", signArg, "-m", message).
			Run(&git.RunOpts{
				Env:    env,
				Dir:    tmpBasePath,
				Stdout: &outbuf,
				Stderr: &errbuf,
			}); err != nil {
			log.Error("git commit [%s:%s -> %s:%s]: %v\n%s\n%s", pr.HeadRepo.FullName(), pr.HeadBranch, pr.BaseRepo.FullName(), pr.BaseBranch, err, outbuf.String(), errbuf.String())
			return fmt.Errorf("git commit [%s:%s -> %s:%s]: %v\n%s\n%s", pr.HeadRepo.FullName(), pr.HeadBranch, pr.BaseRepo.FullName(), pr.BaseBranch, err, outbuf.String(), errbuf.String())
		}
	}
	return nil
}

func runMergeCommand(pr *models.PullRequest, mergeStyle repo_model.MergeStyle, cmd *git.Command, tmpBasePath string) error {
	var outbuf, errbuf strings.Builder
	if err := cmd.Run(&git.RunOpts{
		Dir:    tmpBasePath,
		Stdout: &outbuf,
		Stderr: &errbuf,
	}); err != nil {
		// Merge will leave a MERGE_HEAD file in the .git folder if there is a conflict
		if _, statErr := os.Stat(filepath.Join(tmpBasePath, ".git", "MERGE_HEAD")); statErr == nil {
			// We have a merge conflict error
			log.Debug("MergeConflict [%s:%s -> %s:%s]: %v\n%s\n%s", pr.HeadRepo.FullName(), pr.HeadBranch, pr.BaseRepo.FullName(), pr.BaseBranch, err, outbuf.String(), errbuf.String())
			return models.ErrMergeConflicts{
				Style:  mergeStyle,
				StdOut: outbuf.String(),
				StdErr: errbuf.String(),
				Err:    err,
			}
		} else if strings.Contains(errbuf.String(), "refusing to merge unrelated histories") {
			log.Debug("MergeUnrelatedHistories [%s:%s -> %s:%s]: %v\n%s\n%s", pr.HeadRepo.FullName(), pr.HeadBranch, pr.BaseRepo.FullName(), pr.BaseBranch, err, outbuf.String(), errbuf.String())
			return models.ErrMergeUnrelatedHistories{
				Style:  mergeStyle,
				StdOut: outbuf.String(),
				StdErr: errbuf.String(),
				Err:    err,
			}
		}
		log.Error("git merge [%s:%s -> %s:%s]: %v\n%s\n%s", pr.HeadRepo.FullName(), pr.HeadBranch, pr.BaseRepo.FullName(), pr.BaseBranch, err, outbuf.String(), errbuf.String())
		return fmt.Errorf("git merge [%s:%s -> %s:%s]: %v\n%s\n%s", pr.HeadRepo.FullName(), pr.HeadBranch, pr.BaseRepo.FullName(), pr.BaseBranch, err, outbuf.String(), errbuf.String())
	}

	return nil
}

var escapedSymbols = regexp.MustCompile(`([*[?! \\])`)

func getDiffTree(ctx context.Context, repoPath, baseBranch, headBranch string) (string, error) {
	getDiffTreeFromBranch := func(repoPath, baseBranch, headBranch string) (string, error) {
		var outbuf, errbuf strings.Builder
		// Compute the diff-tree for sparse-checkout
		if err := git.NewCommand(ctx, "diff-tree", "--no-commit-id", "--name-only", "-r", "-z", "--root", baseBranch, headBranch, "--").
			Run(&git.RunOpts{
				Dir:    repoPath,
				Stdout: &outbuf,
				Stderr: &errbuf,
			}); err != nil {
			return "", fmt.Errorf("git diff-tree [%s base:%s head:%s]: %s", repoPath, baseBranch, headBranch, errbuf.String())
		}
		return outbuf.String(), nil
	}

	scanNullTerminatedStrings := func(data []byte, atEOF bool) (advance int, token []byte, err error) {
		if atEOF && len(data) == 0 {
			return 0, nil, nil
		}
		if i := bytes.IndexByte(data, '\x00'); i >= 0 {
			return i + 1, data[0:i], nil
		}
		if atEOF {
			return len(data), data, nil
		}
		return 0, nil, nil
	}

	list, err := getDiffTreeFromBranch(repoPath, baseBranch, headBranch)
	if err != nil {
		return "", err
	}

	// Prefixing '/' for each entry, otherwise all files with the same name in subdirectories would be matched.
	out := bytes.Buffer{}
	scanner := bufio.NewScanner(strings.NewReader(list))
	scanner.Split(scanNullTerminatedStrings)
	for scanner.Scan() {
		filepath := scanner.Text()
		// escape '*', '?', '[', spaces and '!' prefix
		filepath = escapedSymbols.ReplaceAllString(filepath, `\$1`)
		// no necessary to escape the first '#' symbol because the first symbol is '/'
		fmt.Fprintf(&out, "/%s\n", filepath)
	}

	return out.String(), nil
}

// IsUserAllowedToMerge check if user is allowed to merge PR with given permissions and branch protections
func IsUserAllowedToMerge(ctx context.Context, pr *models.PullRequest, p models.Permission, user *user_model.User) (bool, error) {
	if user == nil {
		return false, nil
	}

	err := pr.LoadProtectedBranchCtx(ctx)
	if err != nil {
		return false, err
	}

	if (p.CanWrite(unit.TypeCode) && pr.ProtectedBranch == nil) || (pr.ProtectedBranch != nil && models.IsUserMergeWhitelisted(ctx, pr.ProtectedBranch, user.ID, p)) {
		return true, nil
	}

	return false, nil
}

// CheckPullBranchProtections checks whether the PR is ready to be merged (reviews and status checks)
func CheckPullBranchProtections(ctx context.Context, pr *models.PullRequest, skipProtectedFilesCheck bool) (err error) {
	if err = pr.LoadBaseRepoCtx(ctx); err != nil {
		return fmt.Errorf("LoadBaseRepo: %v", err)
	}

	if err = pr.LoadProtectedBranchCtx(ctx); err != nil {
		return fmt.Errorf("LoadProtectedBranch: %v", err)
	}
	if pr.ProtectedBranch == nil {
		return nil
	}

	isPass, err := IsPullCommitStatusPass(ctx, pr)
	if err != nil {
		return err
	}
	if !isPass {
		return models.ErrDisallowedToMerge{
			Reason: "Not all required status checks successful",
		}
	}

	if !pr.ProtectedBranch.HasEnoughApprovals(ctx, pr) {
		return models.ErrDisallowedToMerge{
			Reason: "Does not have enough approvals",
		}
	}
	if pr.ProtectedBranch.MergeBlockedByRejectedReview(ctx, pr) {
		return models.ErrDisallowedToMerge{
			Reason: "There are requested changes",
		}
	}
	if pr.ProtectedBranch.MergeBlockedByOfficialReviewRequests(ctx, pr) {
		return models.ErrDisallowedToMerge{
			Reason: "There are official review requests",
		}
	}

	if pr.ProtectedBranch.MergeBlockedByOutdatedBranch(pr) {
		return models.ErrDisallowedToMerge{
			Reason: "The head branch is behind the base branch",
		}
	}

	if skipProtectedFilesCheck {
		return nil
	}

	if pr.ProtectedBranch.MergeBlockedByProtectedFiles(pr) {
		return models.ErrDisallowedToMerge{
			Reason: "Changed protected files",
		}
	}

	return nil
}

// MergedManually mark pr as merged manually
func MergedManually(pr *models.PullRequest, doer *user_model.User, baseGitRepo *git.Repository, commitID string) error {
	if err := db.WithTx(func(ctx context.Context) error {
		prUnit, err := pr.BaseRepo.GetUnitCtx(ctx, unit.TypePullRequests)
		if err != nil {
			return err
		}
		prConfig := prUnit.PullRequestsConfig()

		// Check if merge style is correct and allowed
		if !prConfig.IsMergeStyleAllowed(repo_model.MergeStyleManuallyMerged) {
			return models.ErrInvalidMergeStyle{ID: pr.BaseRepo.ID, Style: repo_model.MergeStyleManuallyMerged}
		}

		if len(commitID) < 40 {
			return fmt.Errorf("Wrong commit ID")
		}

		commit, err := baseGitRepo.GetCommit(commitID)
		if err != nil {
			if git.IsErrNotExist(err) {
				return fmt.Errorf("Wrong commit ID")
			}
			return err
		}
		commitID = commit.ID.String()

		ok, err := baseGitRepo.IsCommitInBranch(commitID, pr.BaseBranch)
		if err != nil {
			return err
		}
		if !ok {
			return fmt.Errorf("Wrong commit ID")
		}

		pr.MergedCommitID = commitID
		pr.MergedUnix = timeutil.TimeStamp(commit.Author.When.Unix())
		pr.Status = models.PullRequestStatusManuallyMerged
		pr.Merger = doer
		pr.MergerID = doer.ID

		merged := false
		if merged, err = pr.SetMerged(ctx); err != nil {
			return err
		} else if !merged {
			return fmt.Errorf("SetMerged failed")
		}
		return nil
	}); err != nil {
		return err
	}

	notification.NotifyMergePullRequest(pr, doer)
	log.Info("manuallyMerged[%d]: Marked as manually merged into %s/%s by commit id: %s", pr.ID, pr.BaseRepo.Name, pr.BaseBranch, commitID)
	return nil
}<|MERGE_RESOLUTION|>--- conflicted
+++ resolved
@@ -17,11 +17,8 @@
 	"time"
 
 	"code.gitea.io/gitea/models"
-<<<<<<< HEAD
+	"code.gitea.io/gitea/models/db"
 	pull_model "code.gitea.io/gitea/models/pull"
-=======
-	"code.gitea.io/gitea/models/db"
->>>>>>> 4e099bd8
 	repo_model "code.gitea.io/gitea/models/repo"
 	"code.gitea.io/gitea/models/unit"
 	user_model "code.gitea.io/gitea/models/user"
@@ -48,16 +45,12 @@
 		return fmt.Errorf("LoadBaseRepo: %v", err)
 	}
 
-<<<<<<< HEAD
 	// Removing an auto merge pull and ignore if not exist
-	if err := pull_model.RemoveScheduledAutoMerge(ctx, doer, pr.ID, false); err != nil && !models.IsErrNotExist(err) {
+	if err := pull_model.RemoveScheduledAutoMerge(db.DefaultContext, doer, pr.ID, false); err != nil && !models.IsErrNotExist(err) {
 		return err
 	}
 
-	prUnit, err := pr.BaseRepo.GetUnitCtx(ctx, unit.TypePullRequests)
-=======
 	prUnit, err := pr.BaseRepo.GetUnit(unit.TypePullRequests)
->>>>>>> 4e099bd8
 	if err != nil {
 		log.Error("pr.BaseRepo.GetUnit(unit.TypePullRequests): %v", err)
 		return err
