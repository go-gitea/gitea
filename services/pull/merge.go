--- conflicted
+++ resolved
@@ -75,7 +75,7 @@
 		log.Error("setMerged [%d]: %v", pr.ID, err)
 	}
 
-	notification.NotifyMergePullRequest(pr, doer, baseGitRepo)
+	notification.NotifyMergePullRequest(pr, doer)
 
 	// Reset cached commit count
 	cache.Remove(pr.Issue.Repo.GetCommitsCountCacheKey(pr.BaseBranch, true))
@@ -387,49 +387,6 @@
 	outbuf.Reset()
 	errbuf.Reset()
 
-<<<<<<< HEAD
-=======
-	pr.MergedCommitID, err = baseGitRepo.GetBranchCommitID(pr.BaseBranch)
-	if err != nil {
-		return fmt.Errorf("GetBranchCommit: %v", err)
-	}
-
-	pr.MergedUnix = timeutil.TimeStampNow()
-	pr.Merger = doer
-	pr.MergerID = doer.ID
-
-	if err = pr.SetMerged(); err != nil {
-		log.Error("setMerged [%d]: %v", pr.ID, err)
-	}
-
-	notification.NotifyMergePullRequest(pr, doer)
-
-	// Reset cached commit count
-	cache.Remove(pr.Issue.Repo.GetCommitsCountCacheKey(pr.BaseBranch, true))
-
-	// Resolve cross references
-	refs, err := pr.ResolveCrossReferences()
-	if err != nil {
-		log.Error("ResolveCrossReferences: %v", err)
-		return nil
-	}
-
-	for _, ref := range refs {
-		if err = ref.LoadIssue(); err != nil {
-			return err
-		}
-		if err = ref.Issue.LoadRepo(); err != nil {
-			return err
-		}
-		close := (ref.RefAction == references.XRefActionCloses)
-		if close != ref.Issue.IsClosed {
-			if err = issue_service.ChangeStatus(ref.Issue, doer, close); err != nil {
-				return err
-			}
-		}
-	}
-
->>>>>>> c76c70a1
 	return nil
 }
 
