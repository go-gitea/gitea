--- conflicted
+++ resolved
@@ -711,17 +711,6 @@
 			return false, fmt.Errorf("ChangeIssueStatus: %w", err)
 		}
 
-<<<<<<< HEAD
-	// update merge ref, this is necessary to ensure pr.MergedCommitID can be used to do diff operations even
-	// if the repository rebased/force-pushed and the pull request's merge commit is no longer in the history
-	if err := git.UpdateRef(ctx, pr.Issue.Repo.RepoPath(), pr.GetGitMergeRefName(), pr.MergedCommitID); err != nil {
-		return false, fmt.Errorf("UpdateRef: %w", err)
-	}
-
-	if err := committer.Commit(); err != nil {
-		return false, err
-	}
-=======
 		// We need to save all of the data used to compute this merge as it may have already been changed by testPullRequestBranchMergeable. FIXME: need to set some state to prevent testPullRequestBranchMergeable from running whilst we are merging.
 		if cnt, err := db.GetEngine(ctx).Where("id = ?", pr.ID).
 			And("has_merged = ?", false).
@@ -731,7 +720,12 @@
 		} else if cnt != 1 {
 			return false, issues_model.ErrIssueAlreadyChanged
 		}
->>>>>>> 245add30
+
+		// update merge ref, this is necessary to ensure pr.MergedCommitID can be used to do diff operations even
+		// if the repository rebased/force-pushed and the pull request's merge commit is no longer in the history
+		if err := git.UpdateRef(ctx, pr.Issue.Repo.RepoPath(), pr.GetGitMergeRefName(), pr.MergedCommitID); err != nil {
+			return false, fmt.Errorf("UpdateRef: %w", err)
+		}
 
 		return true, nil
 	})
