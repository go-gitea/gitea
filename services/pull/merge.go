// Copyright 2019 The Gitea Authors.
// All rights reserved.
// Use of this source code is governed by a MIT-style
// license that can be found in the LICENSE file.

package pull

import (
	"bufio"
	"bytes"
	"fmt"
	"io/ioutil"
	"os"
	"path/filepath"
	"regexp"
	"strings"
	"time"

	"code.gitea.io/gitea/models"
	"code.gitea.io/gitea/modules/cache"
	"code.gitea.io/gitea/modules/git"
	"code.gitea.io/gitea/modules/log"
	"code.gitea.io/gitea/modules/setting"
	api "code.gitea.io/gitea/modules/structs"
	"code.gitea.io/gitea/modules/timeutil"

	"github.com/mcuadros/go-version"
)

// Merge merges pull request to base repository.
// FIXME: add repoWorkingPull make sure two merges does not happen at same time.
func Merge(pr *models.PullRequest, doer *models.User, baseGitRepo *git.Repository, mergeStyle models.MergeStyle, message string) (err error) {
	binVersion, err := git.BinVersion()
	if err != nil {
		log.Error("git.BinVersion: %v", err)
		return fmt.Errorf("Unable to get git version: %v", err)
	}

	if err = pr.GetHeadRepo(); err != nil {
		log.Error("GetHeadRepo: %v", err)
		return fmt.Errorf("GetHeadRepo: %v", err)
	} else if err = pr.GetBaseRepo(); err != nil {
		log.Error("GetBaseRepo: %v", err)
		return fmt.Errorf("GetBaseRepo: %v", err)
	}

	prUnit, err := pr.BaseRepo.GetUnit(models.UnitTypePullRequests)
	if err != nil {
		log.Error("pr.BaseRepo.GetUnit(models.UnitTypePullRequests): %v", err)
		return err
	}
	prConfig := prUnit.PullRequestsConfig()

	if err := pr.CheckUserAllowedToMerge(doer); err != nil {
		log.Error("CheckUserAllowedToMerge(%v): %v", doer, err)
		return fmt.Errorf("CheckUserAllowedToMerge: %v", err)
	}

	// Check if merge style is correct and allowed
	if !prConfig.IsMergeStyleAllowed(mergeStyle) {
		return models.ErrInvalidMergeStyle{ID: pr.BaseRepo.ID, Style: mergeStyle}
	}

	defer func() {
		go AddTestPullRequestTask(doer, pr.BaseRepo.ID, pr.BaseBranch, false)
	}()

	// Clone base repo.
	tmpBasePath, err := models.CreateTemporaryPath("merge")
	if err != nil {
		log.Error("CreateTemporaryPath: %v", err)
		return err
	}

	defer func() {
		if err := models.RemoveTemporaryPath(tmpBasePath); err != nil {
			log.Error("Merge: RemoveTemporaryPath: %s", err)
		}
	}()

	headRepoPath := pr.HeadRepo.RepoPath()

	if err := git.InitRepository(tmpBasePath, false); err != nil {
		log.Error("git init tmpBasePath: %v", err)
		return fmt.Errorf("git init tmpBasePath: %v", err)
	}

	remoteRepoName := "head_repo"
	baseBranch := "base"

	// Add head repo remote.
	addCacheRepo := func(staging, cache string) error {
		p := filepath.Join(staging, ".git", "objects", "info", "alternates")
		f, err := os.OpenFile(p, os.O_APPEND|os.O_CREATE|os.O_WRONLY, 0600)
		if err != nil {
			log.Error("Could not create .git/objects/info/alternates file in %s: %v", staging, err)
			return err
		}
		defer f.Close()
		data := filepath.Join(cache, "objects")
		if _, err := fmt.Fprintln(f, data); err != nil {
			log.Error("Could not write to .git/objects/info/alternates file in %s: %v", staging, err)
			return err
		}
		return nil
	}

	if err := addCacheRepo(tmpBasePath, baseGitRepo.Path); err != nil {
		log.Error("Unable to add base repository to temporary repo [%s -> %s]: %v", pr.BaseRepo.FullName(), tmpBasePath, err)
		return fmt.Errorf("Unable to add base repository to temporary repo [%s -> tmpBasePath]: %v", pr.BaseRepo.FullName(), err)
	}

	var outbuf, errbuf strings.Builder
	if err := git.NewCommand("remote", "add", "-t", pr.BaseBranch, "-m", pr.BaseBranch, "origin", baseGitRepo.Path).RunInDirPipeline(tmpBasePath, &outbuf, &errbuf); err != nil {
		log.Error("Unable to add base repository as origin [%s -> %s]: %v\n%s\n%s", pr.BaseRepo.FullName(), tmpBasePath, err, outbuf.String(), errbuf.String())
		return fmt.Errorf("Unable to add base repository as origin [%s -> tmpBasePath]: %v\n%s\n%s", pr.BaseRepo.FullName(), err, outbuf.String(), errbuf.String())
	}
	outbuf.Reset()
	errbuf.Reset()

	if err := git.NewCommand("fetch", "origin", "--no-tags", pr.BaseBranch+":"+baseBranch, pr.BaseBranch+":original_"+baseBranch).RunInDirPipeline(tmpBasePath, &outbuf, &errbuf); err != nil {
		log.Error("Unable to fetch origin base branch [%s:%s -> base, original_base in %s]: %v:\n%s\n%s", pr.BaseRepo.FullName(), pr.BaseBranch, tmpBasePath, err, outbuf.String(), errbuf.String())
		return fmt.Errorf("Unable to fetch origin base branch [%s:%s -> base, original_base in tmpBasePath]: %v\n%s\n%s", pr.BaseRepo.FullName(), pr.BaseBranch, err, outbuf.String(), errbuf.String())
	}
	outbuf.Reset()
	errbuf.Reset()

	if err := git.NewCommand("symbolic-ref", "HEAD", git.BranchPrefix+baseBranch).RunInDirPipeline(tmpBasePath, &outbuf, &errbuf); err != nil {
		log.Error("Unable to set HEAD as base branch [%s]: %v\n%s\n%s", tmpBasePath, err, outbuf.String(), errbuf.String())
		return fmt.Errorf("Unable to set HEAD as base branch [tmpBasePath]: %v\n%s\n%s", err, outbuf.String(), errbuf.String())
	}
	outbuf.Reset()
	errbuf.Reset()

	if err := addCacheRepo(tmpBasePath, headRepoPath); err != nil {
		log.Error("Unable to add head repository to temporary repo [%s -> %s]: %v", pr.HeadRepo.FullName(), tmpBasePath, err)
		return fmt.Errorf("Unable to head base repository to temporary repo [%s -> tmpBasePath]: %v", pr.HeadRepo.FullName(), err)
	}

	if err := git.NewCommand("remote", "add", remoteRepoName, headRepoPath).RunInDirPipeline(tmpBasePath, &outbuf, &errbuf); err != nil {
		log.Error("Unable to add head repository as head_repo [%s -> %s]: %v\n%s\n%s", pr.HeadRepo.FullName(), tmpBasePath, err, outbuf.String(), errbuf.String())
		return fmt.Errorf("Unable to add head repository as head_repo [%s -> tmpBasePath]: %v\n%s\n%s", pr.HeadRepo.FullName(), err, outbuf.String(), errbuf.String())
	}
	outbuf.Reset()
	errbuf.Reset()

	trackingBranch := "tracking"
	// Fetch head branch
	if err := git.NewCommand("fetch", "--no-tags", remoteRepoName, pr.HeadBranch+":"+trackingBranch).RunInDirPipeline(tmpBasePath, &outbuf, &errbuf); err != nil {
		log.Error("Unable to fetch head_repo head branch [%s:%s -> tracking in %s]: %v:\n%s\n%s", pr.HeadRepo.FullName(), pr.HeadBranch, tmpBasePath, err, outbuf.String(), errbuf.String())
		return fmt.Errorf("Unable to fetch head_repo head branch [%s:%s -> tracking in tmpBasePath]: %v\n%s\n%s", pr.HeadRepo.FullName(), pr.HeadBranch, err, outbuf.String(), errbuf.String())
	}
	outbuf.Reset()
	errbuf.Reset()

	stagingBranch := "staging"

	// Enable sparse-checkout
	sparseCheckoutList, err := getDiffTree(tmpBasePath, baseBranch, trackingBranch)
	if err != nil {
		log.Error("getDiffTree(%s, %s, %s): %v", tmpBasePath, baseBranch, trackingBranch, err)
		return fmt.Errorf("getDiffTree: %v", err)
	}

	infoPath := filepath.Join(tmpBasePath, ".git", "info")
	if err := os.MkdirAll(infoPath, 0700); err != nil {
		log.Error("Unable to create .git/info in %s: %v", tmpBasePath, err)
		return fmt.Errorf("Unable to create .git/info in tmpBasePath: %v", err)
	}

	sparseCheckoutListPath := filepath.Join(infoPath, "sparse-checkout")
	if err := ioutil.WriteFile(sparseCheckoutListPath, []byte(sparseCheckoutList), 0600); err != nil {
		log.Error("Unable to write .git/info/sparse-checkout file in %s: %v", tmpBasePath, err)
		return fmt.Errorf("Unable to write .git/info/sparse-checkout file in tmpBasePath: %v", err)
	}

	var gitConfigCommand func() *git.Command
	if version.Compare(binVersion, "1.8.0", ">=") {
		gitConfigCommand = func() *git.Command {
			return git.NewCommand("config", "--local")
		}
	} else {
		gitConfigCommand = func() *git.Command {
			return git.NewCommand("config")
		}
	}

	// Switch off LFS process (set required, clean and smudge here also)
	if err := gitConfigCommand().AddArguments("filter.lfs.process", "").RunInDirPipeline(tmpBasePath, &outbuf, &errbuf); err != nil {
		log.Error("git config [filter.lfs.process -> <> ]: %v\n%s\n%s", err, outbuf.String(), errbuf.String())
		return fmt.Errorf("git config [filter.lfs.process -> <> ]: %v\n%s\n%s", err, outbuf.String(), errbuf.String())
	}
	outbuf.Reset()
	errbuf.Reset()

	if err := gitConfigCommand().AddArguments("filter.lfs.required", "false").RunInDirPipeline(tmpBasePath, &outbuf, &errbuf); err != nil {
		log.Error("git config [filter.lfs.required -> <false> ]: %v\n%s\n%s", err, outbuf.String(), errbuf.String())
		return fmt.Errorf("git config [filter.lfs.required -> <false> ]: %v\n%s\n%s", err, outbuf.String(), errbuf.String())
	}
	outbuf.Reset()
	errbuf.Reset()

	if err := gitConfigCommand().AddArguments("filter.lfs.clean", "").RunInDirPipeline(tmpBasePath, &outbuf, &errbuf); err != nil {
		log.Error("git config [filter.lfs.clean -> <> ]: %v\n%s\n%s", err, outbuf.String(), errbuf.String())
		return fmt.Errorf("git config [filter.lfs.clean -> <> ]: %v\n%s\n%s", err, outbuf.String(), errbuf.String())
	}
	outbuf.Reset()
	errbuf.Reset()

	if err := gitConfigCommand().AddArguments("filter.lfs.smudge", "").RunInDirPipeline(tmpBasePath, &outbuf, &errbuf); err != nil {
		log.Error("git config [filter.lfs.smudge -> <> ]: %v\n%s\n%s", err, outbuf.String(), errbuf.String())
		return fmt.Errorf("git config [filter.lfs.smudge -> <> ]: %v\n%s\n%s", err, outbuf.String(), errbuf.String())
	}
	outbuf.Reset()
	errbuf.Reset()

	if err := gitConfigCommand().AddArguments("core.sparseCheckout", "true").RunInDirPipeline(tmpBasePath, &outbuf, &errbuf); err != nil {
		log.Error("git config [core.sparseCheckout -> true ]: %v\n%s\n%s", err, outbuf.String(), errbuf.String())
		return fmt.Errorf("git config [core.sparsecheckout -> true]: %v\n%s\n%s", err, outbuf.String(), errbuf.String())
	}
	outbuf.Reset()
	errbuf.Reset()

	// Read base branch index
	if err := git.NewCommand("read-tree", "HEAD").RunInDirPipeline(tmpBasePath, &outbuf, &errbuf); err != nil {
		log.Error("git read-tree HEAD: %v\n%s\n%s", err, outbuf.String(), errbuf.String())
		return fmt.Errorf("Unable to read base branch in to the index: %v\n%s\n%s", err, outbuf.String(), errbuf.String())
	}
	outbuf.Reset()
	errbuf.Reset()

	// Determine if we should sign
	signArg := ""
	if version.Compare(binVersion, "1.7.9", ">=") {
		sign, keyID := pr.BaseRepo.SignMerge(doer, tmpBasePath, "HEAD", trackingBranch)
		if sign {
			signArg = "-S" + keyID
		} else if version.Compare(binVersion, "2.0.0", ">=") {
			signArg = "--no-gpg-sign"
		}
	}

	sig := doer.NewGitSig()
	commitTimeStr := time.Now().Format(time.RFC3339)

	// Because this may call hooks we should pass in the environment
	env := append(os.Environ(),
		"GIT_AUTHOR_NAME="+sig.Name,
		"GIT_AUTHOR_EMAIL="+sig.Email,
		"GIT_AUTHOR_DATE="+commitTimeStr,
		"GIT_COMMITTER_NAME="+sig.Name,
		"GIT_COMMITTER_EMAIL="+sig.Email,
		"GIT_COMMITTER_DATE="+commitTimeStr,
	)

	// Merge commits.
	switch mergeStyle {
	case models.MergeStyleMerge:
		fallthrough
	case models.MergeStyleMergeUnrelated:
		cmd := git.NewCommand("merge", "--no-ff", "--no-commit")
		if mergeStyle == models.MergeStyleMergeUnrelated && version.Compare(binVersion, "2.9.0", ">=") {
			cmd.AddArguments("--allow-unrelated-histories")
		}
		cmd.AddArguments(trackingBranch)
		if err := runMergeCommand(pr, mergeStyle, cmd, tmpBasePath); err != nil {
			log.Error("Unable to merge tracking into base: %v", err)
			return err
		}

		if err := commitAndSignNoAuthor(pr, message, signArg, tmpBasePath, env); err != nil {
			log.Error("Unable to make final commit: %v", err)
			return err
		}
	case models.MergeStyleRebase:
		fallthrough
	case models.MergeStyleRebaseMerge:
		// Checkout head branch
		if err := git.NewCommand("checkout", "-b", stagingBranch, trackingBranch).RunInDirPipeline(tmpBasePath, &outbuf, &errbuf); err != nil {
			log.Error("git checkout base prior to merge post staging rebase [%s:%s -> %s:%s]: %v\n%s\n%s", pr.HeadRepo.FullName(), pr.HeadBranch, pr.BaseRepo.FullName(), pr.BaseBranch, err, outbuf.String(), errbuf.String())
			return fmt.Errorf("git checkout base prior to merge post staging rebase  [%s:%s -> %s:%s]: %v\n%s\n%s", pr.HeadRepo.FullName(), pr.HeadBranch, pr.BaseRepo.FullName(), pr.BaseBranch, err, outbuf.String(), errbuf.String())
		}
		outbuf.Reset()
		errbuf.Reset()

		// Rebase before merging
		if err := git.NewCommand("rebase", baseBranch).RunInDirPipeline(tmpBasePath, &outbuf, &errbuf); err != nil {
			// Rebase will leave a REBASE_HEAD file in .git if there is a conflict
			if _, statErr := os.Stat(filepath.Join(tmpBasePath, ".git", "REBASE_HEAD")); statErr == nil {
				// The original commit SHA1 that is failing will be in .git/rebase-apply/original-commit
				commitShaBytes, readErr := ioutil.ReadFile(filepath.Join(tmpBasePath, ".git", "rebase-apply", "original-commit"))
				if readErr != nil {
					// Abandon this attempt to handle the error
					log.Error("git rebase staging on to base [%s:%s -> %s:%s]: %v\n%s\n%s", pr.HeadRepo.FullName(), pr.HeadBranch, pr.BaseRepo.FullName(), pr.BaseBranch, err, outbuf.String(), errbuf.String())
					return fmt.Errorf("git rebase staging on to base [%s:%s -> %s:%s]: %v\n%s\n%s", pr.HeadRepo.FullName(), pr.HeadBranch, pr.BaseRepo.FullName(), pr.BaseBranch, err, outbuf.String(), errbuf.String())
				}
				log.Debug("RebaseConflict at %s [%s:%s -> %s:%s]: %v\n%s\n%s", strings.TrimSpace(string(commitShaBytes)), pr.HeadRepo.FullName(), pr.HeadBranch, pr.BaseRepo.FullName(), pr.BaseBranch, err, outbuf.String(), errbuf.String())
				return models.ErrRebaseConflicts{
					Style:     mergeStyle,
					CommitSHA: strings.TrimSpace(string(commitShaBytes)),
					StdOut:    outbuf.String(),
					StdErr:    errbuf.String(),
					Err:       err,
				}
			}
			log.Error("git rebase staging on to base [%s:%s -> %s:%s]: %v\n%s\n%s", pr.HeadRepo.FullName(), pr.HeadBranch, pr.BaseRepo.FullName(), pr.BaseBranch, err, outbuf.String(), errbuf.String())
			return fmt.Errorf("git rebase staging on to base [%s:%s -> %s:%s]: %v\n%s\n%s", pr.HeadRepo.FullName(), pr.HeadBranch, pr.BaseRepo.FullName(), pr.BaseBranch, err, outbuf.String(), errbuf.String())
		}
		outbuf.Reset()
		errbuf.Reset()

		// Checkout base branch again
		if err := git.NewCommand("checkout", baseBranch).RunInDirPipeline(tmpBasePath, &outbuf, &errbuf); err != nil {
			log.Error("git checkout base prior to merge post staging rebase [%s:%s -> %s:%s]: %v\n%s\n%s", pr.HeadRepo.FullName(), pr.HeadBranch, pr.BaseRepo.FullName(), pr.BaseBranch, err, outbuf.String(), errbuf.String())
			return fmt.Errorf("git checkout base prior to merge post staging rebase  [%s:%s -> %s:%s]: %v\n%s\n%s", pr.HeadRepo.FullName(), pr.HeadBranch, pr.BaseRepo.FullName(), pr.BaseBranch, err, outbuf.String(), errbuf.String())
		}
		outbuf.Reset()
		errbuf.Reset()

		cmd := git.NewCommand("merge")
		if mergeStyle == models.MergeStyleRebase {
			cmd.AddArguments("--ff-only")
		} else {
			cmd.AddArguments("--no-ff", "--no-commit")
		}
		cmd.AddArguments(stagingBranch)

		// Prepare merge with commit
		if err := runMergeCommand(pr, mergeStyle, cmd, tmpBasePath); err != nil {
			log.Error("Unable to merge staging into base: %v", err)
			return err
		}
		if mergeStyle == models.MergeStyleRebaseMerge {
			if err := commitAndSignNoAuthor(pr, message, signArg, tmpBasePath, env); err != nil {
				log.Error("Unable to make final commit: %v", err)
				return err
			}
		}
	case models.MergeStyleSquash:
		// Merge with squash
		cmd := git.NewCommand("merge", "--squash", trackingBranch)
		if err := runMergeCommand(pr, mergeStyle, cmd, tmpBasePath); err != nil {
			log.Error("Unable to merge --squash tracking into base: %v", err)
			return err
		}

		sig := pr.Issue.Poster.NewGitSig()
		if signArg == "" {
			if err := git.NewCommand("commit", fmt.Sprintf("--author='%s <%s>'", sig.Name, sig.Email), "-m", message).RunInDirTimeoutEnvPipeline(env, -1, tmpBasePath, &outbuf, &errbuf); err != nil {
				log.Error("git commit [%s:%s -> %s:%s]: %v\n%s\n%s", pr.HeadRepo.FullName(), pr.HeadBranch, pr.BaseRepo.FullName(), pr.BaseBranch, err, outbuf.String(), errbuf.String())
				return fmt.Errorf("git commit [%s:%s -> %s:%s]: %v\n%s\n%s", pr.HeadRepo.FullName(), pr.HeadBranch, pr.BaseRepo.FullName(), pr.BaseBranch, err, outbuf.String(), errbuf.String())
			}
		} else {
			if err := git.NewCommand("commit", signArg, fmt.Sprintf("--author='%s <%s>'", sig.Name, sig.Email), "-m", message).RunInDirTimeoutEnvPipeline(env, -1, tmpBasePath, &outbuf, &errbuf); err != nil {
				log.Error("git commit [%s:%s -> %s:%s]: %v\n%s\n%s", pr.HeadRepo.FullName(), pr.HeadBranch, pr.BaseRepo.FullName(), pr.BaseBranch, err, outbuf.String(), errbuf.String())
				return fmt.Errorf("git commit [%s:%s -> %s:%s]: %v\n%s\n%s", pr.HeadRepo.FullName(), pr.HeadBranch, pr.BaseRepo.FullName(), pr.BaseBranch, err, outbuf.String(), errbuf.String())
			}
		}
		outbuf.Reset()
		errbuf.Reset()
	default:
		return models.ErrInvalidMergeStyle{ID: pr.BaseRepo.ID, Style: mergeStyle}
	}

	// OK we should cache our current head and origin/headbranch
	mergeHeadSHA, err := git.GetFullCommitID(tmpBasePath, "HEAD")
	if err != nil {
		return fmt.Errorf("Failed to get full commit id for HEAD: %v", err)
	}
	mergeBaseSHA, err := git.GetFullCommitID(tmpBasePath, "original_"+baseBranch)
	if err != nil {
		return fmt.Errorf("Failed to get full commit id for origin/%s: %v", pr.BaseBranch, err)
	}

	// Now it's questionable about where this should go - either after or before the push
	// I think in the interests of data safety - failures to push to the lfs should prevent
	// the merge as you can always remerge.
	if setting.LFS.StartServer {
		if err := LFSPush(tmpBasePath, mergeHeadSHA, mergeBaseSHA, pr); err != nil {
			return err
		}
	}

	var headUser *models.User
	err = pr.HeadRepo.GetOwner()
	if err != nil {
		if !models.IsErrUserNotExist(err) {
			log.Error("Can't find user: %d for head repository - %v", pr.HeadRepo.OwnerID, err)
			return err
		}
		log.Error("Can't find user: %d for head repository - defaulting to doer: %s - %v", pr.HeadRepo.OwnerID, doer.Name, err)
		headUser = doer
	} else {
		headUser = pr.HeadRepo.Owner
	}

	env = models.FullPushingEnvironment(
		headUser,
		doer,
		pr.BaseRepo,
		pr.BaseRepo.Name,
		pr.ID,
	)

	// Push back to upstream.
	if err := git.NewCommand("push", "origin", baseBranch+":"+pr.BaseBranch).RunInDirTimeoutEnvPipeline(env, -1, tmpBasePath, &outbuf, &errbuf); err != nil {
		if strings.Contains(err.Error(), "non-fast-forward") {
			return models.ErrMergePushOutOfDate{
				Style:  mergeStyle,
				StdOut: outbuf.String(),
				StdErr: errbuf.String(),
				Err:    err,
			}
		}
		return fmt.Errorf("git push: %s", errbuf.String())
	}
	outbuf.Reset()
	errbuf.Reset()

	pr.MergedCommitID, err = baseGitRepo.GetBranchCommitID(pr.BaseBranch)
	if err != nil {
		return fmt.Errorf("GetBranchCommit: %v", err)
	}

	pr.MergedUnix = timeutil.TimeStampNow()
	pr.Merger = doer
	pr.MergerID = doer.ID

	if err = pr.SetMerged(); err != nil {
		log.Error("setMerged [%d]: %v", pr.ID, err)
	}

	if err = models.MergePullRequestAction(doer, pr.Issue.Repo, pr.Issue); err != nil {
		log.Error("MergePullRequestAction [%d]: %v", pr.ID, err)
	}

	// Reset cached commit count
	cache.Remove(pr.Issue.Repo.GetCommitsCountCacheKey(pr.BaseBranch, true))

	// Reload pull request information.
	if err = pr.LoadAttributes(); err != nil {
		log.Error("LoadAttributes: %v", err)
		return nil
	}

	mode, _ := models.AccessLevel(doer, pr.Issue.Repo)
	if err = models.PrepareWebhooks(pr.Issue.Repo, models.HookEventPullRequest, &api.PullRequestPayload{
		Action:      api.HookIssueClosed,
		Index:       pr.Index,
		PullRequest: pr.APIFormat(),
		Repository:  pr.Issue.Repo.APIFormat(mode),
		Sender:      doer.APIFormat(),
	}); err != nil {
		log.Error("PrepareWebhooks: %v", err)
	} else {
		go models.HookQueue.Add(pr.Issue.Repo.ID)
	}

	return nil
}

<<<<<<< HEAD
func commitAndSignNoAuthor(pr *models.PullRequest, message, signArg, tmpBasePath string, env []string) error {
	var outbuf, errbuf strings.Builder
	if signArg == "" {
		if err := git.NewCommand("commit", "-m", message).RunInDirTimeoutEnvPipeline(env, -1, tmpBasePath, &outbuf, &errbuf); err != nil {
			log.Error("git commit [%s:%s -> %s:%s]: %v\n%s\n%s", pr.HeadRepo.FullName(), pr.HeadBranch, pr.BaseRepo.FullName(), pr.BaseBranch, err, outbuf.String(), errbuf.String())
			return fmt.Errorf("git commit [%s:%s -> %s:%s]: %v\n%s\n%s", pr.HeadRepo.FullName(), pr.HeadBranch, pr.BaseRepo.FullName(), pr.BaseBranch, err, outbuf.String(), errbuf.String())
		}
	} else {
		if err := git.NewCommand("commit", signArg, "-m", message).RunInDirTimeoutEnvPipeline(env, -1, tmpBasePath, &outbuf, &errbuf); err != nil {
			log.Error("git commit [%s:%s -> %s:%s]: %v\n%s\n%s", pr.HeadRepo.FullName(), pr.HeadBranch, pr.BaseRepo.FullName(), pr.BaseBranch, err, outbuf.String(), errbuf.String())
			return fmt.Errorf("git commit [%s:%s -> %s:%s]: %v\n%s\n%s", pr.HeadRepo.FullName(), pr.HeadBranch, pr.BaseRepo.FullName(), pr.BaseBranch, err, outbuf.String(), errbuf.String())
		}
	}
	return nil
}

func runMergeCommand(pr *models.PullRequest, mergeStyle models.MergeStyle, cmd *git.Command, tmpBasePath string) error {
	var outbuf, errbuf strings.Builder
	if err := cmd.RunInDirPipeline(tmpBasePath, &outbuf, &errbuf); err != nil {
		// Merge will leave a MERGE_HEAD file in the .git folder if there is a conflict
		if _, statErr := os.Stat(filepath.Join(tmpBasePath, ".git", "MERGE_HEAD")); statErr == nil {
			// We have a merge conflict error
			log.Debug("MergeConflict [%s:%s -> %s:%s]: %v\n%s\n%s", pr.HeadRepo.FullName(), pr.HeadBranch, pr.BaseRepo.FullName(), pr.BaseBranch, err, outbuf.String(), errbuf.String())
			return models.ErrMergeConflicts{
				Style:  mergeStyle,
				StdOut: outbuf.String(),
				StdErr: errbuf.String(),
				Err:    err,
			}
		} else if strings.Contains(err.Error(), "refusing to merge unrelated histories") {
			log.Debug("MergeUnrelatedHistories [%s:%s -> %s:%s]: %v\n%s\n%s", pr.HeadRepo.FullName(), pr.HeadBranch, pr.BaseRepo.FullName(), pr.BaseBranch, err, outbuf.String(), errbuf.String())
			return models.ErrMergeUnrelatedHistories{
				Style:  mergeStyle,
				StdOut: outbuf.String(),
				StdErr: errbuf.String(),
				Err:    err,
			}
		}
		log.Error("git merge [%s:%s -> %s:%s]: %v\n%s\n%s", pr.HeadRepo.FullName(), pr.HeadBranch, pr.BaseRepo.FullName(), pr.BaseBranch, err, outbuf.String(), errbuf.String())
		return fmt.Errorf("git merge [%s:%s -> %s:%s]: %v\n%s\n%s", pr.HeadRepo.FullName(), pr.HeadBranch, pr.BaseRepo.FullName(), pr.BaseBranch, err, outbuf.String(), errbuf.String())
	}

	return nil
}
=======
var escapedSymbols = regexp.MustCompile(`([*[?! \\])`)
>>>>>>> ebcc3818

func getDiffTree(repoPath, baseBranch, headBranch string) (string, error) {
	getDiffTreeFromBranch := func(repoPath, baseBranch, headBranch string) (string, error) {
		var outbuf, errbuf strings.Builder
		// Compute the diff-tree for sparse-checkout
		if err := git.NewCommand("diff-tree", "--no-commit-id", "--name-only", "-r", "-z", "--root", baseBranch, headBranch, "--").RunInDirPipeline(repoPath, &outbuf, &errbuf); err != nil {
			return "", fmt.Errorf("git diff-tree [%s base:%s head:%s]: %s", repoPath, baseBranch, headBranch, errbuf.String())
		}
		return outbuf.String(), nil
	}

	scanNullTerminatedStrings := func(data []byte, atEOF bool) (advance int, token []byte, err error) {
		if atEOF && len(data) == 0 {
			return 0, nil, nil
		}
		if i := bytes.IndexByte(data, '\x00'); i >= 0 {
			return i + 1, data[0:i], nil
		}
		if atEOF {
			return len(data), data, nil
		}
		return 0, nil, nil
	}

	list, err := getDiffTreeFromBranch(repoPath, baseBranch, headBranch)
	if err != nil {
		return "", err
	}

	// Prefixing '/' for each entry, otherwise all files with the same name in subdirectories would be matched.
	out := bytes.Buffer{}
	scanner := bufio.NewScanner(strings.NewReader(list))
	scanner.Split(scanNullTerminatedStrings)
	for scanner.Scan() {
		filepath := scanner.Text()
		// escape '*', '?', '[', spaces and '!' prefix
		filepath = escapedSymbols.ReplaceAllString(filepath, `\$1`)
		// no necessary to escape the first '#' symbol because the first symbol is '/'
		fmt.Fprintf(&out, "/%s\n", filepath)
	}

	return out.String(), nil
}<|MERGE_RESOLUTION|>--- conflicted
+++ resolved
@@ -459,7 +459,6 @@
 	return nil
 }
 
-<<<<<<< HEAD
 func commitAndSignNoAuthor(pr *models.PullRequest, message, signArg, tmpBasePath string, env []string) error {
 	var outbuf, errbuf strings.Builder
 	if signArg == "" {
@@ -504,9 +503,8 @@
 
 	return nil
 }
-=======
+
 var escapedSymbols = regexp.MustCompile(`([*[?! \\])`)
->>>>>>> ebcc3818
 
 func getDiffTree(repoPath, baseBranch, headBranch string) (string, error) {
 	getDiffTreeFromBranch := func(repoPath, baseBranch, headBranch string) (string, error) {
