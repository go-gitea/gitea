// Copyright 2019 The Gitea Authors.
// All rights reserved.
// SPDX-License-Identifier: MIT

package pull

import (
	"context"
	"errors"
	"fmt"
	"os"
	"path/filepath"
	"regexp"
	"strconv"
	"strings"

	"code.gitea.io/gitea/models"
	"code.gitea.io/gitea/models/db"
	git_model "code.gitea.io/gitea/models/git"
	issues_model "code.gitea.io/gitea/models/issues"
	access_model "code.gitea.io/gitea/models/perm/access"
	pull_model "code.gitea.io/gitea/models/pull"
	repo_model "code.gitea.io/gitea/models/repo"
	"code.gitea.io/gitea/models/unit"
	user_model "code.gitea.io/gitea/models/user"
	"code.gitea.io/gitea/modules/cache"
	"code.gitea.io/gitea/modules/git"
	"code.gitea.io/gitea/modules/graceful"
	"code.gitea.io/gitea/modules/log"
	"code.gitea.io/gitea/modules/notification"
	"code.gitea.io/gitea/modules/references"
	repo_module "code.gitea.io/gitea/modules/repository"
	"code.gitea.io/gitea/modules/setting"
	"code.gitea.io/gitea/modules/structs"
	"code.gitea.io/gitea/modules/timeutil"
	issue_service "code.gitea.io/gitea/services/issue"
)

// getMergeMessage composes the message used when merging a pull request.
func getMergeMessage(ctx context.Context, baseGitRepo *git.Repository, pr *issues_model.PullRequest, mergeStyle repo_model.MergeStyle, extraVars map[string]string) (message, body string, err error) {
	if err := pr.LoadBaseRepo(ctx); err != nil {
		return "", "", err
	}
	if err := pr.LoadHeadRepo(ctx); err != nil {
		return "", "", err
	}
	if err := pr.LoadIssue(ctx); err != nil {
		return "", "", err
	}
	if err := pr.Issue.LoadPoster(ctx); err != nil {
		return "", "", err
	}

	isExternalTracker := pr.BaseRepo.UnitEnabled(ctx, unit.TypeExternalTracker)
	issueReference := "#"
	if isExternalTracker {
		issueReference = "!"
	}

	if mergeStyle != "" {
		templateFilepath := fmt.Sprintf(".gitea/default_merge_message/%s_TEMPLATE.md", strings.ToUpper(string(mergeStyle)))
		commit, err := baseGitRepo.GetBranchCommit(pr.BaseRepo.DefaultBranch)
		if err != nil {
			return "", "", err
		}
		templateContent, err := commit.GetFileContent(templateFilepath, setting.Repository.PullRequest.DefaultMergeMessageSize)
		if err != nil {
			if !git.IsErrNotExist(err) {
				return "", "", err
			}
		} else {
			vars := map[string]string{
				"BaseRepoOwnerName":      pr.BaseRepo.OwnerName,
				"BaseRepoName":           pr.BaseRepo.Name,
				"BaseBranch":             pr.BaseBranch,
				"HeadRepoOwnerName":      "",
				"HeadRepoName":           "",
				"HeadBranch":             pr.HeadBranch,
				"PullRequestTitle":       pr.Issue.Title,
				"PullRequestDescription": pr.Issue.Content,
				"PullRequestPosterName":  pr.Issue.Poster.Name,
				"PullRequestIndex":       strconv.FormatInt(pr.Index, 10),
				"PullRequestReference":   fmt.Sprintf("%s%d", issueReference, pr.Index),
			}
			if pr.HeadRepo != nil {
				vars["HeadRepoOwnerName"] = pr.HeadRepo.OwnerName
				vars["HeadRepoName"] = pr.HeadRepo.Name
			}
			for extraKey, extraValue := range extraVars {
				vars[extraKey] = extraValue
			}
			refs, err := pr.ResolveCrossReferences(ctx)
			if err == nil {
				closeIssueIndexes := make([]string, 0, len(refs))
				closeWord := "close"
				if len(setting.Repository.PullRequest.CloseKeywords) > 0 {
					closeWord = setting.Repository.PullRequest.CloseKeywords[0]
				}
				for _, ref := range refs {
					if ref.RefAction == references.XRefActionCloses {
						if err := ref.LoadIssue(ctx); err != nil {
							return "", "", err
						}
						closeIssueIndexes = append(closeIssueIndexes, fmt.Sprintf("%s %s%d", closeWord, issueReference, ref.Issue.Index))
					}
				}
				if len(closeIssueIndexes) > 0 {
					vars["ClosingIssues"] = strings.Join(closeIssueIndexes, ", ")
				} else {
					vars["ClosingIssues"] = ""
				}
			}
			message, body = expandDefaultMergeMessage(templateContent, vars)
			return message, body, nil
		}
	}

	if mergeStyle == repo_model.MergeStyleRebase {
		// for fast-forward rebase, do not amend the last commit if there is no template
		return "", "", nil
	}

	// Squash merge has a different from other styles.
	if mergeStyle == repo_model.MergeStyleSquash {
		return fmt.Sprintf("%s (%s%d)", pr.Issue.Title, issueReference, pr.Issue.Index), "", nil
	}

	if pr.BaseRepoID == pr.HeadRepoID {
		return fmt.Sprintf("Merge pull request '%s' (%s%d) from %s into %s", pr.Issue.Title, issueReference, pr.Issue.Index, pr.HeadBranch, pr.BaseBranch), "", nil
	}

	if pr.HeadRepo == nil {
		return fmt.Sprintf("Merge pull request '%s' (%s%d) from <deleted>:%s into %s", pr.Issue.Title, issueReference, pr.Issue.Index, pr.HeadBranch, pr.BaseBranch), "", nil
	}

	return fmt.Sprintf("Merge pull request '%s' (%s%d) from %s:%s into %s", pr.Issue.Title, issueReference, pr.Issue.Index, pr.HeadRepo.FullName(), pr.HeadBranch, pr.BaseBranch), "", nil
}

func expandDefaultMergeMessage(template string, vars map[string]string) (message, body string) {
	message = strings.TrimSpace(template)
	if splits := strings.SplitN(message, "\n", 2); len(splits) == 2 {
		message = splits[0]
		body = strings.TrimSpace(splits[1])
	}
	mapping := func(s string) string { return vars[s] }
	return os.Expand(message, mapping), os.Expand(body, mapping)
}

<<<<<<< HEAD
// GetDefaultMergeMessage returns default message used when merging pull request
func GetDefaultMergeMessage(ctx context.Context, baseGitRepo *git.Repository, pr *issues_model.PullRequest, mergeStyle repo_model.MergeStyle) (message, body string, err error) {
	return getMergeMessage(ctx, baseGitRepo, pr, mergeStyle, nil)
}

// Merge merges pull request to base repository.
// Caller should check PR is ready to be merged (review and status checks)
func Merge(ctx context.Context, pr *issues_model.PullRequest, doer *user_model.User, baseGitRepo *git.Repository, mergeStyle repo_model.MergeStyle, expectedHeadCommitID, message string, wasAutoMerged bool) error {
=======
func IsStrategyValid(strategy string) bool {
	return strategy == "theirs" ||
		strategy == "ours" ||
		strategy == "add" ||
		strategy == "delete"
}

func Merge(ctx context.Context, pr *issues_model.PullRequest, doer *user_model.User, baseGitRepo *git.Repository, mergeStyle repo_model.MergeStyle, expectedHeadCommitID, message string, wasAutoMerged bool, strategy []structs.MergeStrategy) error {
	// Merge merges pull request to base repository.
	// Caller should check PR is ready to be merged (review and status checks)
>>>>>>> c02e478a
	if err := pr.LoadBaseRepo(ctx); err != nil {
		log.Error("Unable to load base repo: %v", err)
		return fmt.Errorf("unable to load base repo: %w", err)
	} else if err := pr.LoadHeadRepo(ctx); err != nil {
		log.Error("Unable to load head repo: %v", err)
		return fmt.Errorf("unable to load head repo: %w", err)
	}

	pullWorkingPool.CheckIn(fmt.Sprint(pr.ID))
	defer pullWorkingPool.CheckOut(fmt.Sprint(pr.ID))

	// Removing an auto merge pull and ignore if not exist
	// FIXME: is this the correct point to do this? Shouldn't this be after IsMergeStyleAllowed?
	if err := pull_model.DeleteScheduledAutoMerge(ctx, pr.ID); err != nil && !db.IsErrNotExist(err) {
		return err
	}

	prUnit, err := pr.BaseRepo.GetUnit(ctx, unit.TypePullRequests)
	if err != nil {
		log.Error("pr.BaseRepo.GetUnit(unit.TypePullRequests): %v", err)
		return err
	}
	prConfig := prUnit.PullRequestsConfig()

	// Check if merge style is correct and allowed
	if !prConfig.IsMergeStyleAllowed(mergeStyle) {
		return models.ErrInvalidMergeStyle{ID: pr.BaseRepo.ID, Style: mergeStyle}
	}

	defer func() {
		go AddTestPullRequestTask(doer, pr.BaseRepo.ID, pr.BaseBranch, false, "", "")
	}()

	// Run the merge in the hammer context to prevent cancellation
	hammerCtx := graceful.GetManager().HammerContext()

	pr.MergedCommitID, err = doMergeAndPush(hammerCtx, pr, doer, mergeStyle, expectedHeadCommitID, message, strategy)
	if err != nil {
		return err
	}

	pr.MergedUnix = timeutil.TimeStampNow()
	pr.Merger = doer
	pr.MergerID = doer.ID

	if _, err := pr.SetMerged(hammerCtx); err != nil {
		log.Error("SetMerged %-v: %v", pr, err)
	}

	if err := pr.LoadIssue(hammerCtx); err != nil {
		log.Error("LoadIssue %-v: %v", pr, err)
	}

	if err := pr.Issue.LoadRepo(hammerCtx); err != nil {
		log.Error("pr.Issue.LoadRepo %-v: %v", pr, err)
	}
	if err := pr.Issue.Repo.LoadOwner(hammerCtx); err != nil {
		log.Error("LoadOwner for %-v: %v", pr, err)
	}

	if wasAutoMerged {
		notification.NotifyAutoMergePullRequest(hammerCtx, doer, pr)
	} else {
		notification.NotifyMergePullRequest(hammerCtx, doer, pr)
	}

	// Reset cached commit count
	cache.Remove(pr.Issue.Repo.GetCommitsCountCacheKey(pr.BaseBranch, true))

	// Resolve cross references
	refs, err := pr.ResolveCrossReferences(hammerCtx)
	if err != nil {
		log.Error("ResolveCrossReferences: %v", err)
		return nil
	}

	for _, ref := range refs {
		if err = ref.LoadIssue(hammerCtx); err != nil {
			return err
		}
		if err = ref.Issue.LoadRepo(hammerCtx); err != nil {
			return err
		}
		close := ref.RefAction == references.XRefActionCloses
		if close != ref.Issue.IsClosed {
			if err = issue_service.ChangeStatus(ref.Issue, doer, pr.MergedCommitID, close); err != nil {
				// Allow ErrDependenciesLeft
				if !issues_model.IsErrDependenciesLeft(err) {
					return err
				}
			}
		}
	}
	return nil
}

// doMergeAndPush performs the merge operation without changing any pull information in database and pushes it up to the base repository
func doMergeAndPush(ctx context.Context, pr *issues_model.PullRequest, doer *user_model.User, mergeStyle repo_model.MergeStyle, expectedHeadCommitID, message string, strategy []structs.MergeStrategy) (string, error) {
	// Clone base repo.
	mergeCtx, cancel, err := createTemporaryRepoForMerge(ctx, pr, doer, expectedHeadCommitID)
	if err != nil {
		return "", err
	}
	defer cancel()

	// Merge commits.
	switch mergeStyle {
	case repo_model.MergeStyleMerge:
		// Do the merge
		log.Info("Starting a merge")
		cmd := git.NewCommand(ctx, "merge", "--no-ff", "--no-commit").AddDynamicArguments(trackingBranch)
		if err := runMergeCommand(mergeCtx, mergeStyle, cmd); err != nil {
			log.Info("Error while merging: %v", err)

			// If the error was from a merge conflict, that's okay. The strategy might fix it
			if !models.IsErrMergeConflicts(err) || len(strategy) == 0 {
				log.Error("Unable to merge tracking into base: %v", err)
				return "", err
			}
		}

		// Apply the strategy
		log.Info("Beginning to apply strategies: %v", strategy)
		for _, strat := range strategy {
			log.Info("Processing strategy %v", strat)

			if strat.Strategy == "ours" || strat.Strategy == "theirs" {
				strategyFlag := fmt.Sprintf("--%s", strat.Strategy)
				strategyArg := git.ToTrustedCmdArgs([]string{strategyFlag})[0]
				log.Info("Running %s on file %s", strategyFlag, strat.Path)

				// First checkout one or the other
				if err := git.NewCommand(ctx, "checkout").AddOptionValues(strategyArg, strat.Path).Run(&git.RunOpts{
					Dir:    mergeCtx.tmpBasePath,
					Stdout: mergeCtx.outbuf,
					Stderr: mergeCtx.errbuf,
				}); err != nil {
					log.Error("Could not checkout file: %v", err)
					return "", err
				}

				// Then add the changes
				if err := git.NewCommand(ctx, "add").AddDynamicArguments(strat.Path).Run(&git.RunOpts{
					Dir:    mergeCtx.tmpBasePath,
					Stdout: mergeCtx.outbuf,
					Stderr: mergeCtx.errbuf,
				}); err != nil {
					log.Error("Could not add file: %v", err)
					return "", err
				}
			} else if strat.Strategy == "add" {
				log.Info("Running ADD on file %s", strat.Path)
				if err := git.NewCommand(ctx, "add").AddDynamicArguments(strat.Path).Run(&git.RunOpts{
					Dir:    mergeCtx.tmpBasePath,
					Stdout: mergeCtx.outbuf,
					Stderr: mergeCtx.errbuf,
				}); err != nil {
					log.Error("Could not add file: %v", err)
					return "", err
				}
			} else if strat.Strategy == "delete" {
				log.Info("Running DELETE on file %s", strat.Path)
				if err := git.NewCommand(ctx, "rm").AddDynamicArguments(strat.Path).Run(&git.RunOpts{
					Dir:    mergeCtx.tmpBasePath,
					Stdout: mergeCtx.outbuf,
					Stderr: mergeCtx.errbuf,
				}); err != nil {
					log.Error("Could not add file: %v", err)
					return "", err
				}
			} else {
				log.Error("Invalid strategy %s on file %s", strat.Strategy, strat.Path)
				return "", errors.New("invalid strategy")
			}

			log.Info("Done with file %s", strat.Path)
		}

		// Commit the result
		if err := commitAndSignNoAuthor(mergeCtx, message); err != nil {
			log.Error("Unable to make final commit: %v", err)
			return "", err
		}
	case repo_model.MergeStyleRebase, repo_model.MergeStyleRebaseMerge:
		if err := doMergeStyleRebase(mergeCtx, mergeStyle, message); err != nil {
			return "", err
		}
	case repo_model.MergeStyleSquash:
		if err := doMergeStyleSquash(mergeCtx, message); err != nil {
			return "", err
		}
	default:
		return "", models.ErrInvalidMergeStyle{ID: pr.BaseRepo.ID, Style: mergeStyle}
	}

	// OK we should cache our current head and origin/headbranch
	mergeHeadSHA, err := git.GetFullCommitID(ctx, mergeCtx.tmpBasePath, "HEAD")
	if err != nil {
		return "", fmt.Errorf("Failed to get full commit id for HEAD: %w", err)
	}
	mergeBaseSHA, err := git.GetFullCommitID(ctx, mergeCtx.tmpBasePath, "original_"+baseBranch)
	if err != nil {
		return "", fmt.Errorf("Failed to get full commit id for origin/%s: %w", pr.BaseBranch, err)
	}
	mergeCommitID, err := git.GetFullCommitID(ctx, mergeCtx.tmpBasePath, baseBranch)
	if err != nil {
		return "", fmt.Errorf("Failed to get full commit id for the new merge: %w", err)
	}

	// Now it's questionable about where this should go - either after or before the push
	// I think in the interests of data safety - failures to push to the lfs should prevent
	// the merge as you can always remerge.
	if setting.LFS.StartServer {
		if err := LFSPush(ctx, mergeCtx.tmpBasePath, mergeHeadSHA, mergeBaseSHA, pr); err != nil {
			return "", err
		}
	}

	var headUser *user_model.User
	err = pr.HeadRepo.LoadOwner(ctx)
	if err != nil {
		if !user_model.IsErrUserNotExist(err) {
			log.Error("Can't find user: %d for head repository in %-v: %v", pr.HeadRepo.OwnerID, pr, err)
			return "", err
		}
		log.Warn("Can't find user: %d for head repository in %-v - defaulting to doer: %s - %v", pr.HeadRepo.OwnerID, pr, doer.Name, err)
		headUser = doer
	} else {
		headUser = pr.HeadRepo.Owner
	}

	mergeCtx.env = repo_module.FullPushingEnvironment(
		headUser,
		doer,
		pr.BaseRepo,
		pr.BaseRepo.Name,
		pr.ID,
	)
	pushCmd := git.NewCommand(ctx, "push", "origin").AddDynamicArguments(baseBranch + ":" + git.BranchPrefix + pr.BaseBranch)

	// Push back to upstream.
	// TODO: this cause an api call to "/api/internal/hook/post-receive/...",
	//       that prevents us from doint the whole merge in one db transaction
	if err := pushCmd.Run(mergeCtx.RunOpts()); err != nil {
		if strings.Contains(mergeCtx.errbuf.String(), "non-fast-forward") {
			return "", &git.ErrPushOutOfDate{
				StdOut: mergeCtx.outbuf.String(),
				StdErr: mergeCtx.errbuf.String(),
				Err:    err,
			}
		} else if strings.Contains(mergeCtx.errbuf.String(), "! [remote rejected]") {
			err := &git.ErrPushRejected{
				StdOut: mergeCtx.outbuf.String(),
				StdErr: mergeCtx.errbuf.String(),
				Err:    err,
			}
			err.GenerateMessage()
			return "", err
		}
		return "", fmt.Errorf("git push: %s", mergeCtx.errbuf.String())
	}
	mergeCtx.outbuf.Reset()
	mergeCtx.errbuf.Reset()

	return mergeCommitID, nil
}

func commitAndSignNoAuthor(ctx *mergeContext, message string) error {
	cmdCommit := git.NewCommand(ctx, "commit").AddOptionFormat("--message=%s", message)
	if ctx.signKeyID == "" {
		cmdCommit.AddArguments("--no-gpg-sign")
	} else {
		cmdCommit.AddOptionFormat("-S%s", ctx.signKeyID)
	}
	if err := cmdCommit.Run(ctx.RunOpts()); err != nil {
		log.Error("git commit %-v: %v\n%s\n%s", ctx.pr, err, ctx.outbuf.String(), ctx.errbuf.String())
		return fmt.Errorf("git commit %v: %w\n%s\n%s", ctx.pr, err, ctx.outbuf.String(), ctx.errbuf.String())
	}
	return nil
}

func runMergeCommand(ctx *mergeContext, mergeStyle repo_model.MergeStyle, cmd *git.Command) error {
	if err := cmd.Run(ctx.RunOpts()); err != nil {
		// Merge will leave a MERGE_HEAD file in the .git folder if there is a conflict
		if _, statErr := os.Stat(filepath.Join(ctx.tmpBasePath, ".git", "MERGE_HEAD")); statErr == nil {
			// We have a merge conflict error
			log.Debug("MergeConflict %-v: %v\n%s\n%s", ctx.pr, err, ctx.outbuf.String(), ctx.errbuf.String())
			return models.ErrMergeConflicts{
				Style:  mergeStyle,
				StdOut: ctx.outbuf.String(),
				StdErr: ctx.errbuf.String(),
				Err:    err,
			}
		} else if strings.Contains(ctx.errbuf.String(), "refusing to merge unrelated histories") {
			log.Debug("MergeUnrelatedHistories %-v: %v\n%s\n%s", ctx.pr, err, ctx.outbuf.String(), ctx.errbuf.String())
			return models.ErrMergeUnrelatedHistories{
				Style:  mergeStyle,
				StdOut: ctx.outbuf.String(),
				StdErr: ctx.errbuf.String(),
				Err:    err,
			}
		}
		log.Error("git merge %-v: %v\n%s\n%s", ctx.pr, err, ctx.outbuf.String(), ctx.errbuf.String())
		return fmt.Errorf("git merge %v: %w\n%s\n%s", ctx.pr, err, ctx.outbuf.String(), ctx.errbuf.String())
	}
	ctx.outbuf.Reset()
	ctx.errbuf.Reset()

	return nil
}

var escapedSymbols = regexp.MustCompile(`([*[?! \\])`)

// IsUserAllowedToMerge check if user is allowed to merge PR with given permissions and branch protections
func IsUserAllowedToMerge(ctx context.Context, pr *issues_model.PullRequest, p access_model.Permission, user *user_model.User) (bool, error) {
	if user == nil {
		return false, nil
	}

	pb, err := git_model.GetFirstMatchProtectedBranchRule(ctx, pr.BaseRepoID, pr.BaseBranch)
	if err != nil {
		return false, err
	}

	if (p.CanWrite(unit.TypeCode) && pb == nil) || (pb != nil && git_model.IsUserMergeWhitelisted(ctx, pb, user.ID, p)) {
		return true, nil
	}

	return false, nil
}

// CheckPullBranchProtections checks whether the PR is ready to be merged (reviews and status checks)
func CheckPullBranchProtections(ctx context.Context, pr *issues_model.PullRequest, skipProtectedFilesCheck bool) (err error) {
	if err = pr.LoadBaseRepo(ctx); err != nil {
		return fmt.Errorf("LoadBaseRepo: %w", err)
	}

	pb, err := git_model.GetFirstMatchProtectedBranchRule(ctx, pr.BaseRepoID, pr.BaseBranch)
	if err != nil {
		return fmt.Errorf("LoadProtectedBranch: %v", err)
	}
	if pb == nil {
		return nil
	}

	isPass, err := IsPullCommitStatusPass(ctx, pr)
	if err != nil {
		return err
	}
	if !isPass {
		return models.ErrDisallowedToMerge{
			Reason: "Not all required status checks successful",
		}
	}

	if !issues_model.HasEnoughApprovals(ctx, pb, pr) {
		return models.ErrDisallowedToMerge{
			Reason: "Does not have enough approvals",
		}
	}
	if issues_model.MergeBlockedByRejectedReview(ctx, pb, pr) {
		return models.ErrDisallowedToMerge{
			Reason: "There are requested changes",
		}
	}
	if issues_model.MergeBlockedByOfficialReviewRequests(ctx, pb, pr) {
		return models.ErrDisallowedToMerge{
			Reason: "There are official review requests",
		}
	}

	if issues_model.MergeBlockedByOutdatedBranch(pb, pr) {
		return models.ErrDisallowedToMerge{
			Reason: "The head branch is behind the base branch",
		}
	}

	if skipProtectedFilesCheck {
		return nil
	}

	if pb.MergeBlockedByProtectedFiles(pr.ChangedProtectedFiles) {
		return models.ErrDisallowedToMerge{
			Reason: "Changed protected files",
		}
	}

	return nil
}

// MergedManually mark pr as merged manually
func MergedManually(pr *issues_model.PullRequest, doer *user_model.User, baseGitRepo *git.Repository, commitID string) error {
	pullWorkingPool.CheckIn(fmt.Sprint(pr.ID))
	defer pullWorkingPool.CheckOut(fmt.Sprint(pr.ID))

	if err := db.WithTx(db.DefaultContext, func(ctx context.Context) error {
		if err := pr.LoadBaseRepo(ctx); err != nil {
			return err
		}
		prUnit, err := pr.BaseRepo.GetUnit(ctx, unit.TypePullRequests)
		if err != nil {
			return err
		}
		prConfig := prUnit.PullRequestsConfig()

		// Check if merge style is correct and allowed
		if !prConfig.IsMergeStyleAllowed(repo_model.MergeStyleManuallyMerged) {
			return models.ErrInvalidMergeStyle{ID: pr.BaseRepo.ID, Style: repo_model.MergeStyleManuallyMerged}
		}

		if len(commitID) < git.SHAFullLength {
			return fmt.Errorf("Wrong commit ID")
		}

		commit, err := baseGitRepo.GetCommit(commitID)
		if err != nil {
			if git.IsErrNotExist(err) {
				return fmt.Errorf("Wrong commit ID")
			}
			return err
		}
		commitID = commit.ID.String()

		ok, err := baseGitRepo.IsCommitInBranch(commitID, pr.BaseBranch)
		if err != nil {
			return err
		}
		if !ok {
			return fmt.Errorf("Wrong commit ID")
		}

		pr.MergedCommitID = commitID
		pr.MergedUnix = timeutil.TimeStamp(commit.Author.When.Unix())
		pr.Status = issues_model.PullRequestStatusManuallyMerged
		pr.Merger = doer
		pr.MergerID = doer.ID

		var merged bool
		if merged, err = pr.SetMerged(ctx); err != nil {
			return err
		} else if !merged {
			return fmt.Errorf("SetMerged failed")
		}
		return nil
	}); err != nil {
		return err
	}

	notification.NotifyMergePullRequest(baseGitRepo.Ctx, doer, pr)
	log.Info("manuallyMerged[%d]: Marked as manually merged into %s/%s by commit id: %s", pr.ID, pr.BaseRepo.Name, pr.BaseBranch, commitID)
	return nil
}<|MERGE_RESOLUTION|>--- conflicted
+++ resolved
@@ -146,16 +146,12 @@
 	return os.Expand(message, mapping), os.Expand(body, mapping)
 }
 
-<<<<<<< HEAD
 // GetDefaultMergeMessage returns default message used when merging pull request
 func GetDefaultMergeMessage(ctx context.Context, baseGitRepo *git.Repository, pr *issues_model.PullRequest, mergeStyle repo_model.MergeStyle) (message, body string, err error) {
 	return getMergeMessage(ctx, baseGitRepo, pr, mergeStyle, nil)
 }
 
-// Merge merges pull request to base repository.
 // Caller should check PR is ready to be merged (review and status checks)
-func Merge(ctx context.Context, pr *issues_model.PullRequest, doer *user_model.User, baseGitRepo *git.Repository, mergeStyle repo_model.MergeStyle, expectedHeadCommitID, message string, wasAutoMerged bool) error {
-=======
 func IsStrategyValid(strategy string) bool {
 	return strategy == "theirs" ||
 		strategy == "ours" ||
@@ -166,7 +162,6 @@
 func Merge(ctx context.Context, pr *issues_model.PullRequest, doer *user_model.User, baseGitRepo *git.Repository, mergeStyle repo_model.MergeStyle, expectedHeadCommitID, message string, wasAutoMerged bool, strategy []structs.MergeStrategy) error {
 	// Merge merges pull request to base repository.
 	// Caller should check PR is ready to be merged (review and status checks)
->>>>>>> c02e478a
 	if err := pr.LoadBaseRepo(ctx); err != nil {
 		log.Error("Unable to load base repo: %v", err)
 		return fmt.Errorf("unable to load base repo: %w", err)
