// Copyright 2024 The Gitea Authors. All rights reserved.
// SPDX-License-Identifier: MIT

package actions

import (
	"context"
	"regexp"

	actions_model "code.gitea.io/gitea/models/actions"
	"code.gitea.io/gitea/modules/log"
	"code.gitea.io/gitea/modules/util"
	secret_service "code.gitea.io/gitea/services/secrets"
)

func CreateVariable(ctx context.Context, ownerID, repoID int64, name, data, description string) (*actions_model.ActionVariable, error) {
	if err := secret_service.ValidateName(name); err != nil {
		return nil, err
	}

	if err := envNameCIRegexMatch(name); err != nil {
		return nil, err
	}

	v, err := actions_model.InsertVariable(ctx, ownerID, repoID, name, util.ReserveLineBreakForTextarea(data), description)
	if err != nil {
		return nil, err
	}

	return v, nil
}

<<<<<<< HEAD
func UpdateVariable(ctx context.Context, variableID int64, name, data, description string) (bool, error) {
	if err := secret_service.ValidateName(name); err != nil {
=======
func UpdateVariableNameData(ctx context.Context, variable *actions_model.ActionVariable) (bool, error) {
	if err := secret_service.ValidateName(variable.Name); err != nil {
>>>>>>> f35850f4
		return false, err
	}

	if err := envNameCIRegexMatch(variable.Name); err != nil {
		return false, err
	}

<<<<<<< HEAD
	return actions_model.UpdateVariable(ctx, &actions_model.ActionVariable{
		ID:          variableID,
		Name:        strings.ToUpper(name),
		Data:        util.ReserveLineBreakForTextarea(data),
		Description: description,
	})
=======
	variable.Data = util.ReserveLineBreakForTextarea(variable.Data)

	return actions_model.UpdateVariableCols(ctx, variable, "name", "data")
>>>>>>> f35850f4
}

func DeleteVariableByID(ctx context.Context, variableID int64) error {
	return actions_model.DeleteVariable(ctx, variableID)
}

func DeleteVariableByName(ctx context.Context, ownerID, repoID int64, name string) error {
	if err := secret_service.ValidateName(name); err != nil {
		return err
	}

	if err := envNameCIRegexMatch(name); err != nil {
		return err
	}

	v, err := GetVariable(ctx, actions_model.FindVariablesOpts{
		OwnerID: ownerID,
		RepoID:  repoID,
		Name:    name,
	})
	if err != nil {
		return err
	}

	return actions_model.DeleteVariable(ctx, v.ID)
}

func GetVariable(ctx context.Context, opts actions_model.FindVariablesOpts) (*actions_model.ActionVariable, error) {
	vars, err := actions_model.FindVariables(ctx, opts)
	if err != nil {
		return nil, err
	}
	if len(vars) != 1 {
		return nil, util.NewNotExistErrorf("variable not found")
	}
	return vars[0], nil
}

// some regular expression of `variables` and `secrets`
// reference to:
// https://docs.github.com/en/actions/learn-github-actions/variables#naming-conventions-for-configuration-variables
// https://docs.github.com/en/actions/security-guides/encrypted-secrets#naming-your-secrets
var (
	forbiddenEnvNameCIRx = regexp.MustCompile("(?i)^CI")
)

func envNameCIRegexMatch(name string) error {
	if forbiddenEnvNameCIRx.MatchString(name) {
		log.Error("Env Name cannot be ci")
		return util.NewInvalidArgumentErrorf("env name cannot be ci")
	}
	return nil
}<|MERGE_RESOLUTION|>--- conflicted
+++ resolved
@@ -30,13 +30,8 @@
 	return v, nil
 }
 
-<<<<<<< HEAD
-func UpdateVariable(ctx context.Context, variableID int64, name, data, description string) (bool, error) {
-	if err := secret_service.ValidateName(name); err != nil {
-=======
 func UpdateVariableNameData(ctx context.Context, variable *actions_model.ActionVariable) (bool, error) {
 	if err := secret_service.ValidateName(variable.Name); err != nil {
->>>>>>> f35850f4
 		return false, err
 	}
 
@@ -44,18 +39,9 @@
 		return false, err
 	}
 
-<<<<<<< HEAD
-	return actions_model.UpdateVariable(ctx, &actions_model.ActionVariable{
-		ID:          variableID,
-		Name:        strings.ToUpper(name),
-		Data:        util.ReserveLineBreakForTextarea(data),
-		Description: description,
-	})
-=======
 	variable.Data = util.ReserveLineBreakForTextarea(variable.Data)
 
-	return actions_model.UpdateVariableCols(ctx, variable, "name", "data")
->>>>>>> f35850f4
+	return actions_model.UpdateVariableCols(ctx, variable, "name", "data", "description")
 }
 
 func DeleteVariableByID(ctx context.Context, variableID int64) error {
