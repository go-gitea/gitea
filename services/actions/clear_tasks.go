// Copyright 2022 The Gitea Authors. All rights reserved.
// SPDX-License-Identifier: MIT

package actions

import (
	"context"
	"fmt"
	"time"

	actions_model "code.gitea.io/gitea/models/actions"
	"code.gitea.io/gitea/models/db"
	repo_model "code.gitea.io/gitea/models/repo"
	"code.gitea.io/gitea/modules/actions"
	"code.gitea.io/gitea/modules/log"
	"code.gitea.io/gitea/modules/setting"
	"code.gitea.io/gitea/modules/timeutil"
	webhook_module "code.gitea.io/gitea/modules/webhook"
	notify_service "code.gitea.io/gitea/services/notify"
)

// StopZombieTasks stops the task which have running status, but haven't been updated for a long time
func StopZombieTasks(ctx context.Context) error {
	return stopTasks(ctx, actions_model.FindTaskOptions{
		Status:        actions_model.StatusRunning,
		UpdatedBefore: timeutil.TimeStamp(time.Now().Add(-setting.Actions.ZombieTaskTimeout).Unix()),
	})
}

// StopEndlessTasks stops the tasks which have running status and continuous updates, but don't end for a long time
func StopEndlessTasks(ctx context.Context) error {
	return stopTasks(ctx, actions_model.FindTaskOptions{
		Status:        actions_model.StatusRunning,
		StartedBefore: timeutil.TimeStamp(time.Now().Add(-setting.Actions.EndlessTaskTimeout).Unix()),
	})
}

func notifyWorkflowJobStatusUpdate(ctx context.Context, jobs []*actions_model.ActionRunJob) {
	if len(jobs) > 0 {
		CreateCommitStatus(ctx, jobs...)
		for _, job := range jobs {
			_ = job.LoadAttributes(ctx)
			notify_service.WorkflowJobStatusUpdate(ctx, job.Run.Repo, job.Run.TriggerUser, job, nil)
		}
		job := jobs[0]
		notify_service.WorkflowRunStatusUpdate(ctx, job.Run.Repo, job.Run.TriggerUser, job.Run)
	}
}

func CancelPreviousJobs(ctx context.Context, repoID int64, ref, workflowID string, event webhook_module.HookEventType) error {
	jobs, err := actions_model.CancelPreviousJobs(ctx, repoID, ref, workflowID, event)
	notifyWorkflowJobStatusUpdate(ctx, jobs)
	EmitJobsIfReadyByJobs(jobs)
	return err
}

func CleanRepoScheduleTasks(ctx context.Context, repo *repo_model.Repository) error {
	jobs, err := actions_model.CleanRepoScheduleTasks(ctx, repo)
	notifyWorkflowJobStatusUpdate(ctx, jobs)
	EmitJobsIfReadyByJobs(jobs)
	return err
}

func CancelJobsByJobConcurrency(ctx context.Context, job *actions_model.ActionRunJob) error {
	jobs, err := actions_model.CancelPreviousJobsByJobConcurrency(ctx, job)
	notifyWorkflowJobStatusUpdate(ctx, jobs)
	return err
}

func CancelJobsByRunConcurrency(ctx context.Context, run *actions_model.ActionRun) error {
	jobs, err := actions_model.CancelPreviousJobsByRunConcurrency(ctx, run)
	notifyWorkflowJobStatusUpdate(ctx, jobs)
	return err
}

func stopTasks(ctx context.Context, opts actions_model.FindTaskOptions) error {
	tasks, err := db.Find[actions_model.ActionTask](ctx, opts)
	if err != nil {
		return fmt.Errorf("find tasks: %w", err)
	}

	jobs := make([]*actions_model.ActionRunJob, 0, len(tasks))
	for _, task := range tasks {
		if err := db.WithTx(ctx, func(ctx context.Context) error {
			if err := actions_model.StopTask(ctx, task.ID, actions_model.StatusFailure); err != nil {
				return err
			}
			if err := task.LoadJob(ctx); err != nil {
				return err
			}
			jobs = append(jobs, task.Job)
			return nil
		}); err != nil {
			log.Warn("Cannot stop task %v: %v", task.ID, err)
			continue
		}

		remove, err := actions.TransferLogs(ctx, task.LogFilename)
		if err != nil {
			log.Warn("Cannot transfer logs of task %v: %v", task.ID, err)
			continue
		}
		task.LogInStorage = true
		if err := actions_model.UpdateTask(ctx, task, "log_in_storage"); err != nil {
			log.Warn("Cannot update task %v: %v", task.ID, err)
			continue
		}
		remove()
	}

	notifyWorkflowJobStatusUpdate(ctx, jobs)
	EmitJobsIfReadyByJobs(jobs)

	return nil
}

// CancelAbandonedJobs cancels jobs that have not been picked by any runner for a long time
func CancelAbandonedJobs(ctx context.Context) error {
	jobs, err := db.Find[actions_model.ActionRunJob](ctx, actions_model.FindRunJobOptions{
		Statuses:      []actions_model.Status{actions_model.StatusWaiting, actions_model.StatusBlocked},
		UpdatedBefore: timeutil.TimeStampNow().AddDuration(-setting.Actions.AbandonedJobTimeout),
	})
	if err != nil {
		log.Warn("find abandoned tasks: %v", err)
		return err
	}

	now := timeutil.TimeStampNow()
<<<<<<< HEAD
	var updatedJobs []*actions_model.ActionRunJob
=======

	// Collect one job per run to send workflow run status update
	updatedRuns := map[int64]*actions_model.ActionRunJob{}

>>>>>>> efc48c36
	for _, job := range jobs {
		job.Status = actions_model.StatusCancelled
		job.Stopped = now
		updated := false
		if err := db.WithTx(ctx, func(ctx context.Context) error {
			n, err := actions_model.UpdateRunJob(ctx, job, nil, "status", "stopped")
			if err != nil {
				return err
			}
			if err := job.LoadAttributes(ctx); err != nil {
				return err
			}
			updated = n > 0
			if updated && job.Run.Status.IsDone() {
				updatedRuns[job.RunID] = job
			}
			return nil
		}); err != nil {
			log.Warn("cancel abandoned job %v: %v", job.ID, err)
			// go on
		}
		CreateCommitStatus(ctx, job)
		if updated {
<<<<<<< HEAD
			updatedJobs = append(updatedJobs, job)
			NotifyWorkflowRunStatusUpdateWithReload(ctx, job)
=======
>>>>>>> efc48c36
			notify_service.WorkflowJobStatusUpdate(ctx, job.Run.Repo, job.Run.TriggerUser, job, nil)
		}
	}

<<<<<<< HEAD
	EmitJobsIfReadyByJobs(updatedJobs)
=======
	for _, job := range updatedRuns {
		notify_service.WorkflowRunStatusUpdate(ctx, job.Run.Repo, job.Run.TriggerUser, job.Run)
	}
>>>>>>> efc48c36

	return nil
}<|MERGE_RESOLUTION|>--- conflicted
+++ resolved
@@ -126,14 +126,10 @@
 	}
 
 	now := timeutil.TimeStampNow()
-<<<<<<< HEAD
-	var updatedJobs []*actions_model.ActionRunJob
-=======
 
 	// Collect one job per run to send workflow run status update
 	updatedRuns := map[int64]*actions_model.ActionRunJob{}
 
->>>>>>> efc48c36
 	for _, job := range jobs {
 		job.Status = actions_model.StatusCancelled
 		job.Stopped = now
@@ -157,22 +153,14 @@
 		}
 		CreateCommitStatus(ctx, job)
 		if updated {
-<<<<<<< HEAD
-			updatedJobs = append(updatedJobs, job)
-			NotifyWorkflowRunStatusUpdateWithReload(ctx, job)
-=======
->>>>>>> efc48c36
 			notify_service.WorkflowJobStatusUpdate(ctx, job.Run.Repo, job.Run.TriggerUser, job, nil)
 		}
 	}
 
-<<<<<<< HEAD
-	EmitJobsIfReadyByJobs(updatedJobs)
-=======
 	for _, job := range updatedRuns {
 		notify_service.WorkflowRunStatusUpdate(ctx, job.Run.Repo, job.Run.TriggerUser, job.Run)
 	}
->>>>>>> efc48c36
+ 	EmitJobsIfReadyByJobs(updatedJobs)
 
 	return nil
 }