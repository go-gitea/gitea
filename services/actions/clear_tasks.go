--- conflicted
+++ resolved
@@ -15,11 +15,8 @@
 	"code.gitea.io/gitea/modules/log"
 	"code.gitea.io/gitea/modules/setting"
 	"code.gitea.io/gitea/modules/timeutil"
-<<<<<<< HEAD
+	webhook_module "code.gitea.io/gitea/modules/webhook"
 	notify_service "code.gitea.io/gitea/services/notify"
-=======
-	webhook_module "code.gitea.io/gitea/modules/webhook"
->>>>>>> a92d5f65
 )
 
 // StopZombieTasks stops the task which have running status, but haven't been updated for a long time
@@ -41,6 +38,10 @@
 func notifyWorkflowJobStatusUpdate(ctx context.Context, jobs []*actions_model.ActionRunJob) {
 	if len(jobs) > 0 {
 		CreateCommitStatus(ctx, jobs...)
+		for _, job := range jobs {
+			_ = job.LoadAttributes(ctx)
+			notify_service.WorkflowJobStatusUpdate(ctx, job.Run.Repo, job.Run.TriggerUser, job, nil)
+		}
 	}
 }
 
@@ -91,16 +92,8 @@
 		remove()
 	}
 
-<<<<<<< HEAD
-	CreateCommitStatus(ctx, jobs...)
-	for _, job := range jobs {
-		_ = job.LoadAttributes(ctx)
-		notify_service.WorkflowJobStatusUpdate(ctx, job.Run.Repo, job.Run.TriggerUser, job, nil)
-	}
-=======
 	notifyWorkflowJobStatusUpdate(ctx, jobs)
 
->>>>>>> a92d5f65
 	return nil
 }
 
