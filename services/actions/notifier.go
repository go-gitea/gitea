--- conflicted
+++ resolved
@@ -67,13 +67,8 @@
 		// Merge pull request calls issue.changeStatus so we need to handle separately.
 		apiPullRequest := &api.PullRequestPayload{
 			Index:       issue.Index,
-<<<<<<< HEAD
-			PullRequest: convert.ToAPIPullRequest(db.DefaultContext, issue.PullRequest, nil),
-			Repository:  convert.ToRepo(ctx, issue.Repo, doer, permission),
-=======
 			PullRequest: convert.ToAPIPullRequest(ctx, issue.PullRequest, nil),
 			Repository:  convert.ToRepo(ctx, issue.Repo, permission),
->>>>>>> 51d1dc22
 			Sender:      convert.ToUser(ctx, doer, nil),
 			CommitID:    commitID,
 		}
@@ -300,13 +295,8 @@
 		WithPayload(&api.PullRequestPayload{
 			Action:      api.HookIssueReviewed,
 			Index:       review.Issue.Index,
-<<<<<<< HEAD
-			PullRequest: convert.ToAPIPullRequest(db.DefaultContext, pr, nil),
+			PullRequest: convert.ToAPIPullRequest(ctx, pr, nil),
 			Repository:  convert.ToRepo(ctx, review.Issue.Repo, nil, permission),
-=======
-			PullRequest: convert.ToAPIPullRequest(ctx, pr, nil),
-			Repository:  convert.ToRepo(ctx, review.Issue.Repo, permission),
->>>>>>> 51d1dc22
 			Sender:      convert.ToUser(ctx, review.Reviewer, nil),
 			Review: &api.ReviewPayload{
 				Type:    string(reviewHookType),
@@ -343,13 +333,8 @@
 	// Merge pull request calls issue.changeStatus so we need to handle separately.
 	apiPullRequest := &api.PullRequestPayload{
 		Index:       pr.Issue.Index,
-<<<<<<< HEAD
-		PullRequest: convert.ToAPIPullRequest(db.DefaultContext, pr, nil),
+		PullRequest: convert.ToAPIPullRequest(ctx, pr, nil),
 		Repository:  convert.ToRepo(ctx, pr.Issue.Repo, doer, permission),
-=======
-		PullRequest: convert.ToAPIPullRequest(ctx, pr, nil),
-		Repository:  convert.ToRepo(ctx, pr.Issue.Repo, permission),
->>>>>>> 51d1dc22
 		Sender:      convert.ToUser(ctx, doer, nil),
 		Action:      api.HookIssueClosed,
 	}
