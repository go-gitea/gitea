// Copyright 2023 The Gitea Authors. All rights reserved.
// SPDX-License-Identifier: MIT

package actions

import (
	"context"
	"errors"
	"fmt"
	"time"

	actions_model "code.gitea.io/gitea/models/actions"
	"code.gitea.io/gitea/models/db"
	actions_module "code.gitea.io/gitea/modules/actions"
	"code.gitea.io/gitea/modules/container"
	"code.gitea.io/gitea/modules/log"
	"code.gitea.io/gitea/modules/setting"
	"code.gitea.io/gitea/modules/storage"
	"code.gitea.io/gitea/modules/timeutil"

	"xorm.io/builder"
)

// Cleanup removes expired actions logs, data, artifacts and used ephemeral runners
func Cleanup(ctx context.Context) error {
	// clean up expired artifacts
	if err := CleanupArtifacts(ctx); err != nil {
		return fmt.Errorf("cleanup artifacts: %w", err)
	}

	// clean up old logs
	if err := CleanupExpiredLogs(ctx); err != nil {
		return fmt.Errorf("cleanup logs: %w", err)
	}

	// clean up old ephemeral runners
	if err := CleanupEphemeralRunners(ctx); err != nil {
		return fmt.Errorf("cleanup old ephemeral runners: %w", err)
	}

	return nil
}

// CleanupArtifacts removes expired add need-deleted artifacts and set records expired status
func CleanupArtifacts(taskCtx context.Context) error {
	if err := cleanExpiredArtifacts(taskCtx); err != nil {
		return err
	}
	return cleanNeedDeleteArtifacts(taskCtx)
}

func cleanExpiredArtifacts(taskCtx context.Context) error {
	artifacts, err := actions_model.ListNeedExpiredArtifacts(taskCtx)
	if err != nil {
		return err
	}
	log.Info("Found %d expired artifacts", len(artifacts))
	for _, artifact := range artifacts {
		if err := actions_model.SetArtifactExpired(taskCtx, artifact.ID); err != nil {
			log.Error("Cannot set artifact %d expired: %v", artifact.ID, err)
			continue
		}
		if err := storage.ActionsArtifacts.Delete(artifact.StoragePath); err != nil {
			log.Error("Cannot delete artifact %d: %v", artifact.ID, err)
			// go on
		}
		log.Info("Artifact %d is deleted (due to expiration)", artifact.ID)
	}
	return nil
}

// deleteArtifactBatchSize is the batch size of deleting artifacts
const deleteArtifactBatchSize = 100

func cleanNeedDeleteArtifacts(taskCtx context.Context) error {
	for {
		artifacts, err := actions_model.ListPendingDeleteArtifacts(taskCtx, deleteArtifactBatchSize)
		if err != nil {
			return err
		}
		log.Info("Found %d artifacts pending deletion", len(artifacts))
		for _, artifact := range artifacts {
			if err := actions_model.SetArtifactDeleted(taskCtx, artifact.ID); err != nil {
				log.Error("Cannot set artifact %d deleted: %v", artifact.ID, err)
				continue
			}
			if err := storage.ActionsArtifacts.Delete(artifact.StoragePath); err != nil {
				log.Error("Cannot delete artifact %d: %v", artifact.ID, err)
				// go on
			}
			log.Info("Artifact %d is deleted (due to pending deletion)", artifact.ID)
		}
		if len(artifacts) < deleteArtifactBatchSize {
			log.Debug("No more artifacts pending deletion")
			break
		}
	}
	return nil
}

const deleteLogBatchSize = 100

func removeTaskLog(ctx context.Context, task *actions_model.ActionTask) {
	if err := actions_module.RemoveLogs(ctx, task.LogInStorage, task.LogFilename); err != nil {
		log.Error("Failed to remove log %s (in storage %v) of task %v: %v", task.LogFilename, task.LogInStorage, task.ID, err)
		// do not return error here, go on
	}
}

// CleanupExpiredLogs removes logs which are older than the configured retention time
func CleanupExpiredLogs(ctx context.Context) error {
	olderThan := timeutil.TimeStampNow().AddDuration(-time.Duration(setting.Actions.LogRetentionDays) * 24 * time.Hour)

	count := 0
	for {
		tasks, err := actions_model.FindOldTasksToExpire(ctx, olderThan, deleteLogBatchSize)
		if err != nil {
			return fmt.Errorf("find old tasks: %w", err)
		}
		for _, task := range tasks {
			removeTaskLog(ctx, task)
			task.LogIndexes = nil // clear log indexes since it's a heavy field
			task.LogExpired = true
			if err := actions_model.UpdateTask(ctx, task, "log_indexes", "log_expired"); err != nil {
				log.Error("Failed to update task %v: %v", task.ID, err)
				// do not return error here, continue to next task
				continue
			}
			count++
			log.Trace("Removed log %s of task %v", task.LogFilename, task.ID)
		}
		if len(tasks) < deleteLogBatchSize {
			break
		}
	}

	log.Info("Removed %d logs", count)
	return nil
}

// CleanupEphemeralRunners removes used ephemeral runners which are no longer able to process jobs
func CleanupEphemeralRunners(ctx context.Context) error {
	subQuery := builder.Select("`action_runner`.id").
		From(builder.Select("*").From("`action_runner`"), "`action_runner`"). // mysql needs this redundant subquery
		Join("INNER", "`action_task`", "`action_task`.`runner_id` = `action_runner`.`id`").
		Where(builder.Eq{"`action_runner`.`ephemeral`": true}).
		And(builder.NotIn("`action_task`.`status`", actions_model.StatusWaiting, actions_model.StatusRunning, actions_model.StatusBlocked))
	b := builder.Delete(builder.In("id", subQuery)).From("`action_runner`")
	res, err := db.GetEngine(ctx).Exec(b)
	if err != nil {
		return fmt.Errorf("find runners: %w", err)
	}
	affected, _ := res.RowsAffected()
	log.Info("Removed %d runners", affected)
	return nil
}

<<<<<<< HEAD
// CleanupEphemeralRunnersByRepoID removes all ephemeral runners that have active tasks on the given repository
func CleanupEphemeralRunnersByRepoID(ctx context.Context, repoID int64) error {
	subQuery := builder.Select("`action_runner`.id").
		From(builder.Select("*").From("`action_runner`"), "`action_runner`"). // mysql needs this redundant subquery
		Join("INNER", "`action_task`", "`action_task`.`runner_id` = `action_runner`.`id`").
		Where(builder.And(builder.Eq{"`action_runner`.`ephemeral`": true}, builder.Eq{"`action_task`.`repo_id`": repoID}))
	b := builder.Delete(builder.In("id", subQuery)).From("`action_runner`")
	res, err := db.GetEngine(ctx).Exec(b)
	if err != nil {
		return fmt.Errorf("find runners: %w", err)
	}
	affected, _ := res.RowsAffected()
	log.Info("Removed %d runners", affected)
=======
// DeleteRun deletes workflow run, including all logs and artifacts.
func DeleteRun(ctx context.Context, run *actions_model.ActionRun) error {
	if !run.Status.IsDone() {
		return errors.New("run is not done")
	}

	repoID := run.RepoID

	jobs, err := actions_model.GetRunJobsByRunID(ctx, run.ID)
	if err != nil {
		return err
	}
	jobIDs := container.FilterSlice(jobs, func(j *actions_model.ActionRunJob) (int64, bool) {
		return j.ID, true
	})
	tasks := make(actions_model.TaskList, 0)
	if len(jobIDs) > 0 {
		if err := db.GetEngine(ctx).Where("repo_id = ?", repoID).In("job_id", jobIDs).Find(&tasks); err != nil {
			return err
		}
	}

	artifacts, err := db.Find[actions_model.ActionArtifact](ctx, actions_model.FindArtifactsOptions{
		RepoID: repoID,
		RunID:  run.ID,
	})
	if err != nil {
		return err
	}

	var recordsToDelete []any

	recordsToDelete = append(recordsToDelete, &actions_model.ActionRun{
		RepoID: repoID,
		ID:     run.ID,
	})
	recordsToDelete = append(recordsToDelete, &actions_model.ActionRunJob{
		RepoID: repoID,
		RunID:  run.ID,
	})
	for _, tas := range tasks {
		recordsToDelete = append(recordsToDelete, &actions_model.ActionTask{
			RepoID: repoID,
			ID:     tas.ID,
		})
		recordsToDelete = append(recordsToDelete, &actions_model.ActionTaskStep{
			RepoID: repoID,
			TaskID: tas.ID,
		})
		recordsToDelete = append(recordsToDelete, &actions_model.ActionTaskOutput{
			TaskID: tas.ID,
		})
	}
	recordsToDelete = append(recordsToDelete, &actions_model.ActionArtifact{
		RepoID: repoID,
		RunID:  run.ID,
	})

	if err := db.WithTx(ctx, func(ctx context.Context) error {
		// TODO: Deleting task records could break current ephemeral runner implementation. This is a temporary workaround suggested by ChristopherHX.
		// Since you delete potentially the only task an ephemeral act_runner has ever run, please delete the affected runners first.
		// one of
		//    call cleanup ephemeral runners first
		//    delete affected ephemeral act_runners
		//    I would make ephemeral runners fully delete directly before formally finishing the task
		//
		// See also: https://github.com/go-gitea/gitea/pull/34337#issuecomment-2862222788
		if err := CleanupEphemeralRunners(ctx); err != nil {
			return err
		}
		return db.DeleteBeans(ctx, recordsToDelete...)
	}); err != nil {
		return err
	}

	// Delete files on storage
	for _, tas := range tasks {
		removeTaskLog(ctx, tas)
	}
	for _, art := range artifacts {
		if err := storage.ActionsArtifacts.Delete(art.StoragePath); err != nil {
			log.Error("remove artifact file %q: %v", art.StoragePath, err)
		}
	}

>>>>>>> 1e2f3514
	return nil
}<|MERGE_RESOLUTION|>--- conflicted
+++ resolved
@@ -155,7 +155,6 @@
 	return nil
 }
 
-<<<<<<< HEAD
 // CleanupEphemeralRunnersByRepoID removes all ephemeral runners that have active tasks on the given repository
 func CleanupEphemeralRunnersByRepoID(ctx context.Context, repoID int64) error {
 	subQuery := builder.Select("`action_runner`.id").
@@ -169,7 +168,9 @@
 	}
 	affected, _ := res.RowsAffected()
 	log.Info("Removed %d runners", affected)
-=======
+	return nil
+}
+
 // DeleteRun deletes workflow run, including all logs and artifacts.
 func DeleteRun(ctx context.Context, run *actions_model.ActionRun) error {
 	if !run.Status.IsDone() {
@@ -255,6 +256,5 @@
 		}
 	}
 
->>>>>>> 1e2f3514
 	return nil
 }