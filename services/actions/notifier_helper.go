--- conflicted
+++ resolved
@@ -214,11 +214,11 @@
 		return fmt.Errorf("gitRepo.GetCommit: %w", err)
 	}
 
-<<<<<<< HEAD
 	err = commit.LoadBranchName()
 	if err != nil {
 		return fmt.Errorf("commit.GetBranchName: %w", err)
-=======
+  }
+
 	var detectedWorkflows []*actions_module.DetectedWorkflow
 	workflows, err := actions_module.DetectWorkflows(commit, input.Event, input.Payload)
 	if err != nil {
@@ -258,7 +258,6 @@
 
 	if len(detectedWorkflows) == 0 {
 		return nil
->>>>>>> af1ffbcd
 	}
 
 	workflows, schedules, err := actions_module.DetectWorkflows(commit, input.Event, input.Payload)
@@ -270,10 +269,11 @@
 		log.Error("handle schedules: %v", err)
 	}
 
-<<<<<<< HEAD
+
 	if err := handleWorkflows(ctx, workflows, commit, input); err != nil {
 		log.Error("handle workflows: %v", err)
-=======
+  }
+
 	for _, dwf := range detectedWorkflows {
 		run := &actions_model.ActionRun{
 			Title:             strings.SplitN(commit.CommitMessage, "\n", 2)[0],
@@ -326,7 +326,6 @@
 			continue
 		}
 		CreateCommitStatus(ctx, alljobs...)
->>>>>>> af1ffbcd
 	}
 
 	return nil
