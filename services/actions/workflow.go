--- conflicted
+++ resolved
@@ -28,52 +28,6 @@
 	"github.com/nektos/act/pkg/model"
 )
 
-<<<<<<< HEAD
-=======
-func getActionWorkflowEntry(ctx *context.APIContext, commit *git.Commit, folder string, entry *git.TreeEntry) *api.ActionWorkflow {
-	cfgUnit := ctx.Repo.Repository.MustGetUnit(ctx, unit.TypeActions)
-	cfg := cfgUnit.ActionsConfig()
-
-	defaultBranch, _ := commit.GetBranchName()
-
-	workflowURL := fmt.Sprintf("%s/actions/workflows/%s", ctx.Repo.Repository.APIURL(), url.PathEscape(entry.Name()))
-	workflowRepoURL := fmt.Sprintf("%s/src/branch/%s/%s/%s", ctx.Repo.Repository.HTMLURL(ctx), util.PathEscapeSegments(defaultBranch), util.PathEscapeSegments(folder), url.PathEscape(entry.Name()))
-	badgeURL := fmt.Sprintf("%s/actions/workflows/%s/badge.svg?branch=%s", ctx.Repo.Repository.HTMLURL(ctx), url.PathEscape(entry.Name()), url.QueryEscape(ctx.Repo.Repository.DefaultBranch))
-
-	// See https://docs.github.com/en/rest/actions/workflows?apiVersion=2022-11-28#get-a-workflow
-	// State types:
-	// - active
-	// - deleted
-	// - disabled_fork
-	// - disabled_inactivity
-	// - disabled_manually
-	state := "active"
-	if cfg.IsWorkflowDisabled(entry.Name()) {
-		state = "disabled_manually"
-	}
-
-	// The CreatedAt and UpdatedAt fields currently reflect the timestamp of the latest commit, which can later be refined
-	// by retrieving the first and last commits for the file history. The first commit would indicate the creation date,
-	// while the last commit would represent the modification date. The DeletedAt could be determined by identifying
-	// the last commit where the file existed. However, this implementation has not been done here yet, as it would likely
-	// cause a significant performance degradation.
-	createdAt := commit.Author.When
-	updatedAt := commit.Author.When
-
-	return &api.ActionWorkflow{
-		ID:        entry.Name(),
-		Name:      entry.Name(),
-		Path:      path.Join(folder, entry.Name()),
-		State:     state,
-		CreatedAt: createdAt,
-		UpdatedAt: updatedAt,
-		URL:       workflowURL,
-		HTMLURL:   workflowRepoURL,
-		BadgeURL:  badgeURL,
-	}
-}
-
->>>>>>> 0cec4b84
 func EnableOrDisableWorkflow(ctx *context.APIContext, workflowID string, isEnable bool) error {
 	workflow, err := convert.GetActionWorkflow(ctx, ctx.Repo.GitRepo, ctx.Repo.Repository, workflowID)
 	if err != nil {
@@ -92,45 +46,6 @@
 	return repo_model.UpdateRepoUnit(ctx, cfgUnit)
 }
 
-<<<<<<< HEAD
-=======
-func ListActionWorkflows(ctx *context.APIContext) ([]*api.ActionWorkflow, error) {
-	defaultBranchCommit, err := ctx.Repo.GitRepo.GetBranchCommit(ctx.Repo.Repository.DefaultBranch)
-	if err != nil {
-		ctx.APIErrorInternal(err)
-		return nil, err
-	}
-
-	folder, entries, err := actions.ListWorkflows(defaultBranchCommit)
-	if err != nil {
-		ctx.APIError(http.StatusNotFound, err.Error())
-		return nil, err
-	}
-
-	workflows := make([]*api.ActionWorkflow, len(entries))
-	for i, entry := range entries {
-		workflows[i] = getActionWorkflowEntry(ctx, defaultBranchCommit, folder, entry)
-	}
-
-	return workflows, nil
-}
-
-func GetActionWorkflow(ctx *context.APIContext, workflowID string) (*api.ActionWorkflow, error) {
-	entries, err := ListActionWorkflows(ctx)
-	if err != nil {
-		return nil, err
-	}
-
-	for _, entry := range entries {
-		if entry.Name == workflowID {
-			return entry, nil
-		}
-	}
-
-	return nil, util.NewNotExistErrorf("workflow %q not found", workflowID)
-}
-
->>>>>>> 0cec4b84
 func DispatchActionWorkflow(ctx reqctx.RequestContext, doer *user_model.User, repo *repo_model.Repository, gitRepo *git.Repository, workflowID, ref string, processInputs func(model *model.WorkflowDispatch, inputs map[string]any) error) error {
 	if workflowID == "" {
 		return util.ErrorWrapLocale(
