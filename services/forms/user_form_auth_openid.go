// Copyright 2017 The Gitea Authors. All rights reserved.
// Use of this source code is governed by a MIT-style
// license that can be found in the LICENSE file.

package forms

import (
	"net/http"

	"code.gitea.io/gitea/modules/context"
	"code.gitea.io/gitea/modules/web/middleware"

	"gitea.com/go-chi/binding"
)

// SignInOpenIDForm form for signing in with OpenID
type SignInOpenIDForm struct {
	Openid   string `binding:"Required;MaxSize(256)"`
	Remember bool
}

// Validate validates the fields
func (f *SignInOpenIDForm) Validate(req *http.Request, errs binding.Errors) binding.Errors {
	ctx := context.GetContext(req)
	return middleware.Validate(errs, ctx.Data, f, ctx.Locale)
}

// SignUpOpenIDForm form for signin up with OpenID
type SignUpOpenIDForm struct {
<<<<<<< HEAD
	UserName string `binding:"Required;AlphaDashDot;MaxSize(40)"`
	Email    string `binding:"Required;Email;MaxSize(254)"`
=======
	UserName           string `binding:"Required;Username;MaxSize(40)"`
	Email              string `binding:"Required;Email;MaxSize(254)"`
	GRecaptchaResponse string `form:"g-recaptcha-response"`
	HcaptchaResponse   string `form:"h-captcha-response"`
	McaptchaResponse   string `form:"m-captcha-response"`
>>>>>>> 91c7a3e6
}

// Validate validates the fields
func (f *SignUpOpenIDForm) Validate(req *http.Request, errs binding.Errors) binding.Errors {
	ctx := context.GetContext(req)
	return middleware.Validate(errs, ctx.Data, f, ctx.Locale)
}

// ConnectOpenIDForm form for connecting an existing account to an OpenID URI
type ConnectOpenIDForm struct {
	UserName string `binding:"Required;MaxSize(254)"`
	Password string `binding:"Required;MaxSize(255)"`
}

// Validate validates the fields
func (f *ConnectOpenIDForm) Validate(req *http.Request, errs binding.Errors) binding.Errors {
	ctx := context.GetContext(req)
	return middleware.Validate(errs, ctx.Data, f, ctx.Locale)
}<|MERGE_RESOLUTION|>--- conflicted
+++ resolved
@@ -27,16 +27,8 @@
 
 // SignUpOpenIDForm form for signin up with OpenID
 type SignUpOpenIDForm struct {
-<<<<<<< HEAD
-	UserName string `binding:"Required;AlphaDashDot;MaxSize(40)"`
+	UserName string `binding:"Required;Username;MaxSize(40)"`
 	Email    string `binding:"Required;Email;MaxSize(254)"`
-=======
-	UserName           string `binding:"Required;Username;MaxSize(40)"`
-	Email              string `binding:"Required;Email;MaxSize(254)"`
-	GRecaptchaResponse string `form:"g-recaptcha-response"`
-	HcaptchaResponse   string `form:"h-captcha-response"`
-	McaptchaResponse   string `form:"m-captcha-response"`
->>>>>>> 91c7a3e6
 }
 
 // Validate validates the fields
