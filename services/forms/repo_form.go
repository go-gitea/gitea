--- conflicted
+++ resolved
@@ -422,18 +422,6 @@
 
 // CreateIssueForm form for creating issue
 type CreateIssueForm struct {
-<<<<<<< HEAD
-	Title          string `binding:"Required;MaxSize(255)"`
-	LabelIDs       string `form:"label_ids"`
-	AssigneeIDs    string `form:"assignee_ids"`
-	Ref            string `form:"ref"`
-	MilestoneID    int64
-	ProjectID      int64
-	AssigneeID     int64
-	Content        string
-	Files          []string
-	IsConfidential bool `form:"is_confidential"`
-=======
 	Title               string `binding:"Required;MaxSize(255)"`
 	LabelIDs            string `form:"label_ids"`
 	AssigneeIDs         string `form:"assignee_ids"`
@@ -444,7 +432,7 @@
 	Content             string
 	Files               []string
 	AllowMaintainerEdit bool
->>>>>>> 438646e0
+	IsConfidential      bool `form:"is_confidential"`
 }
 
 // Validate validates the fields
