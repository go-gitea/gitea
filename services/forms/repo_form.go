// Copyright 2014 The Gogs Authors. All rights reserved.
// Copyright 2017 The Gitea Authors. All rights reserved.
// Use of this source code is governed by a MIT-style
// license that can be found in the LICENSE file.

package forms

import (
	"net/http"
	"net/url"
	"strings"

	"code.gitea.io/gitea/models"
	"code.gitea.io/gitea/modules/context"
	"code.gitea.io/gitea/modules/setting"
	"code.gitea.io/gitea/modules/structs"
	"code.gitea.io/gitea/modules/web/middleware"
	"code.gitea.io/gitea/routers/utils"

	"gitea.com/go-chi/binding"
)

// _______________________________________    _________.______________________ _______________.___.
// \______   \_   _____/\______   \_____  \  /   _____/|   \__    ___/\_____  \\______   \__  |   |
//  |       _/|    __)_  |     ___//   |   \ \_____  \ |   | |    |    /   |   \|       _//   |   |
//  |    |   \|        \ |    |   /    |    \/        \|   | |    |   /    |    \    |   \\____   |
//  |____|_  /_______  / |____|   \_______  /_______  /|___| |____|   \_______  /____|_  // ______|
//         \/        \/                   \/        \/                        \/       \/ \/

// CreateRepoForm form for creating repository
type CreateRepoForm struct {
	UID           int64  `binding:"Required"`
	RepoName      string `binding:"Required;AlphaDashDot;MaxSize(100)"`
	Private       bool
	Description   string `binding:"MaxSize(255)"`
	DefaultBranch string `binding:"GitRefName;MaxSize(100)"`
	AutoInit      bool
	Gitignores    string
	IssueLabels   string
	License       string
	Readme        string
	Template      bool

	RepoTemplate int64
	GitContent   bool
	Topics       bool
	GitHooks     bool
	Webhooks     bool
	Avatar       bool
	Labels       bool
	TrustModel   string
}

// Validate validates the fields
func (f *CreateRepoForm) Validate(req *http.Request, errs binding.Errors) binding.Errors {
	ctx := context.GetContext(req)
	return middleware.Validate(errs, ctx.Data, f, ctx.Locale)
}

// MigrateRepoForm form for migrating repository
// this is used to interact with web ui
type MigrateRepoForm struct {
	// required: true
	CloneAddr    string                 `json:"clone_addr" binding:"Required"`
	Service      structs.GitServiceType `json:"service"`
	AuthUsername string                 `json:"auth_username"`
	AuthPassword string                 `json:"auth_password"`
	AuthToken    string                 `json:"auth_token"`
	// required: true
	UID int64 `json:"uid" binding:"Required"`
	// required: true
	RepoName       string `json:"repo_name" binding:"Required;AlphaDashDot;MaxSize(100)"`
	Mirror         bool   `json:"mirror"`
	LFS            bool   `json:"lfs"`
	LFSEndpoint    string `json:"lfs_endpoint"`
	Private        bool   `json:"private"`
	Description    string `json:"description" binding:"MaxSize(255)"`
	Wiki           bool   `json:"wiki"`
	Milestones     bool   `json:"milestones"`
	Labels         bool   `json:"labels"`
	Issues         bool   `json:"issues"`
	PullRequests   bool   `json:"pull_requests"`
	Releases       bool   `json:"releases"`
	MirrorInterval string `json:"mirror_interval"`
}

// Validate validates the fields
func (f *MigrateRepoForm) Validate(req *http.Request, errs binding.Errors) binding.Errors {
	ctx := context.GetContext(req)
	return middleware.Validate(errs, ctx.Data, f, ctx.Locale)
}

// ParseRemoteAddr checks if given remote address is valid,
// and returns composed URL with needed username and password.
func ParseRemoteAddr(remoteAddr, authUsername, authPassword string) (string, error) {
	remoteAddr = strings.TrimSpace(remoteAddr)
	// Remote address can be HTTP/HTTPS/Git URL or local path.
	if strings.HasPrefix(remoteAddr, "http://") ||
		strings.HasPrefix(remoteAddr, "https://") ||
		strings.HasPrefix(remoteAddr, "git://") {
		u, err := url.Parse(remoteAddr)
		if err != nil {
			return "", &models.ErrInvalidCloneAddr{IsURLError: true}
		}
		if len(authUsername)+len(authPassword) > 0 {
			u.User = url.UserPassword(authUsername, authPassword)
		}
		remoteAddr = u.String()
	}

	return remoteAddr, nil
}

// RepoSettingForm form for changing repository settings
type RepoSettingForm struct {
	RepoName           string `binding:"Required;AlphaDashDot;MaxSize(100)"`
	Description        string `binding:"MaxSize(255)"`
	Website            string `binding:"ValidUrl;MaxSize(255)"`
	Interval           string
	MirrorAddress      string
	MirrorUsername     string
	MirrorPassword     string
	LFS                bool   `form:"mirror_lfs"`
	LFSEndpoint        string `form:"mirror_lfs_endpoint"`
	PushMirrorID       string
	PushMirrorAddress  string
	PushMirrorUsername string
	PushMirrorPassword string
	PushMirrorInterval string
	Private            bool
	Template           bool
	EnablePrune        bool

	// Advanced settings
	EnableWiki                            bool
	EnableExternalWiki                    bool
	ExternalWikiURL                       string
	EnableIssues                          bool
	EnableExternalTracker                 bool
	ExternalTrackerURL                    string
	TrackerURLFormat                      string
	TrackerIssueStyle                     string
	EnableCloseIssuesViaCommitInAnyBranch bool
	EnableProjects                        bool
	EnablePulls                           bool
	PullsIgnoreWhitespace                 bool
	PullsAllowMerge                       bool
	PullsAllowRebase                      bool
	PullsAllowRebaseMerge                 bool
	PullsAllowSquash                      bool
	PullsAllowManualMerge                 bool
	PullsDefaultMergeStyle                string
	EnableAutodetectManualMerge           bool
	DefaultDeleteBranchAfterMerge         bool
	EnableTimetracker                     bool
	AllowOnlyContributorsToTrackTime      bool
	EnableIssueDependencies               bool
	IsArchived                            bool

	// Signing Settings
	TrustModel string

	// Admin settings
	EnableHealthCheck bool
}

// Validate validates the fields
func (f *RepoSettingForm) Validate(req *http.Request, errs binding.Errors) binding.Errors {
	ctx := context.GetContext(req)
	return middleware.Validate(errs, ctx.Data, f, ctx.Locale)
}

// __________                             .__
// \______   \____________    ____   ____ |  |__
//  |    |  _/\_  __ \__  \  /    \_/ ___\|  |  \
//  |    |   \ |  | \// __ \|   |  \  \___|   Y  \
//  |______  / |__|  (____  /___|  /\___  >___|  /
//         \/             \/     \/     \/     \/

// ProtectBranchForm form for changing protected branch settings
type ProtectBranchForm struct {
	Protected                     bool
	EnablePush                    string
	WhitelistUsers                string
	WhitelistTeams                string
	WhitelistDeployKeys           bool
	EnableMergeWhitelist          bool
	MergeWhitelistUsers           string
	MergeWhitelistTeams           string
	EnableStatusCheck             bool
	StatusCheckContexts           []string
	RequiredApprovals             int64
	EnableApprovalsWhitelist      bool
	ApprovalsWhitelistUsers       string
	ApprovalsWhitelistTeams       string
	BlockOnRejectedReviews        bool
	BlockOnOfficialReviewRequests bool
	BlockOnOutdatedBranch         bool
	DismissStaleApprovals         bool
	RequireSignedCommits          bool
	ProtectedFilePatterns         string
}

// Validate validates the fields
func (f *ProtectBranchForm) Validate(req *http.Request, errs binding.Errors) binding.Errors {
	ctx := context.GetContext(req)
	return middleware.Validate(errs, ctx.Data, f, ctx.Locale)
}

//  __      __      ___.   .__    .__            __
// /  \    /  \ ____\_ |__ |  |__ |  |__   ____ |  | __
// \   \/\/   // __ \| __ \|  |  \|  |  \ /  _ \|  |/ /
//  \        /\  ___/| \_\ \   Y  \   Y  (  <_> )    <
//   \__/\  /  \___  >___  /___|  /___|  /\____/|__|_ \
//        \/       \/    \/     \/     \/            \/

// WebhookForm form for changing web hook
type WebhookForm struct {
	Events               string
	Create               bool
	Delete               bool
	Fork                 bool
	Issues               bool
	IssueAssign          bool
	IssueLabel           bool
	IssueMilestone       bool
	IssueComment         bool
	Release              bool
	Push                 bool
	PullRequest          bool
	PullRequestAssign    bool
	PullRequestLabel     bool
	PullRequestMilestone bool
	PullRequestComment   bool
	PullRequestReview    bool
	PullRequestSync      bool
	Repository           bool
	Active               bool
	BranchFilter         string `binding:"GlobPattern"`
}

// PushOnly if the hook will be triggered when push
func (f WebhookForm) PushOnly() bool {
	return f.Events == "push_only"
}

// SendEverything if the hook will be triggered any event
func (f WebhookForm) SendEverything() bool {
	return f.Events == "send_everything"
}

// ChooseEvents if the hook will be triggered choose events
func (f WebhookForm) ChooseEvents() bool {
	return f.Events == "choose_events"
}

// NewWebhookForm form for creating web hook
type NewWebhookForm struct {
	PayloadURL  string `binding:"Required;ValidUrl"`
	HTTPMethod  string `binding:"Required;In(POST,GET)"`
	ContentType int    `binding:"Required"`
	Secret      string
	WebhookForm
}

// Validate validates the fields
func (f *NewWebhookForm) Validate(req *http.Request, errs binding.Errors) binding.Errors {
	ctx := context.GetContext(req)
	return middleware.Validate(errs, ctx.Data, f, ctx.Locale)
}

// NewGogshookForm form for creating gogs hook
type NewGogshookForm struct {
	PayloadURL  string `binding:"Required;ValidUrl"`
	ContentType int    `binding:"Required"`
	Secret      string
	WebhookForm
}

// Validate validates the fields
func (f *NewGogshookForm) Validate(req *http.Request, errs binding.Errors) binding.Errors {
	ctx := context.GetContext(req)
	return middleware.Validate(errs, ctx.Data, f, ctx.Locale)
}

// NewSlackHookForm form for creating slack hook
type NewSlackHookForm struct {
	PayloadURL string `binding:"Required;ValidUrl"`
	Channel    string `binding:"Required"`
	Username   string
	IconURL    string
	Color      string
	WebhookForm
}

// Validate validates the fields
func (f *NewSlackHookForm) Validate(req *http.Request, errs binding.Errors) binding.Errors {
	ctx := context.GetContext(req)
	return middleware.Validate(errs, ctx.Data, f, ctx.Locale)
}

// HasInvalidChannel validates the channel name is in the right format
func (f NewSlackHookForm) HasInvalidChannel() bool {
	return !utils.IsValidSlackChannel(f.Channel)
}

// NewDiscordHookForm form for creating discord hook
type NewDiscordHookForm struct {
	PayloadURL string `binding:"Required;ValidUrl"`
	Username   string
	IconURL    string
	WebhookForm
}

// Validate validates the fields
func (f *NewDiscordHookForm) Validate(req *http.Request, errs binding.Errors) binding.Errors {
	ctx := context.GetContext(req)
	return middleware.Validate(errs, ctx.Data, f, ctx.Locale)
}

// NewDingtalkHookForm form for creating dingtalk hook
type NewDingtalkHookForm struct {
	PayloadURL string `binding:"Required;ValidUrl"`
	WebhookForm
}

// Validate validates the fields
func (f *NewDingtalkHookForm) Validate(req *http.Request, errs binding.Errors) binding.Errors {
	ctx := context.GetContext(req)
	return middleware.Validate(errs, ctx.Data, f, ctx.Locale)
}

// NewTelegramHookForm form for creating telegram hook
type NewTelegramHookForm struct {
	BotToken string `binding:"Required"`
	ChatID   string `binding:"Required"`
	WebhookForm
}

// Validate validates the fields
func (f *NewTelegramHookForm) Validate(req *http.Request, errs binding.Errors) binding.Errors {
	ctx := context.GetContext(req)
	return middleware.Validate(errs, ctx.Data, f, ctx.Locale)
}

// NewMatrixHookForm form for creating Matrix hook
type NewMatrixHookForm struct {
	HomeserverURL string `binding:"Required;ValidUrl"`
	RoomID        string `binding:"Required"`
	AccessToken   string `binding:"Required"`
	MessageType   int
	WebhookForm
}

// Validate validates the fields
func (f *NewMatrixHookForm) Validate(req *http.Request, errs binding.Errors) binding.Errors {
	ctx := context.GetContext(req)
	return middleware.Validate(errs, ctx.Data, f, ctx.Locale)
}

// NewMSTeamsHookForm form for creating MS Teams hook
type NewMSTeamsHookForm struct {
	PayloadURL string `binding:"Required;ValidUrl"`
	WebhookForm
}

// Validate validates the fields
func (f *NewMSTeamsHookForm) Validate(req *http.Request, errs binding.Errors) binding.Errors {
	ctx := context.GetContext(req)
	return middleware.Validate(errs, ctx.Data, f, ctx.Locale)
}

// NewFeishuHookForm form for creating feishu hook
type NewFeishuHookForm struct {
	PayloadURL string `binding:"Required;ValidUrl"`
	WebhookForm
}

// Validate validates the fields
func (f *NewFeishuHookForm) Validate(req *http.Request, errs binding.Errors) binding.Errors {
	ctx := context.GetContext(req)
	return middleware.Validate(errs, ctx.Data, f, ctx.Locale)
}

// .___
// |   | ______ ________ __   ____
// |   |/  ___//  ___/  |  \_/ __ \
// |   |\___ \ \___ \|  |  /\  ___/
// |___/____  >____  >____/  \___  >
//          \/     \/            \/

// CreateIssueForm form for creating issue
type CreateIssueForm struct {
	Title       string `binding:"Required;MaxSize(255)"`
	LabelIDs    string `form:"label_ids"`
	AssigneeIDs string `form:"assignee_ids"`
	Ref         string `form:"ref"`
	MilestoneID int64
	ProjectID   int64
	AssigneeID  int64
	Content     string
	Files       []string
}

// Validate validates the fields
func (f *CreateIssueForm) Validate(req *http.Request, errs binding.Errors) binding.Errors {
	ctx := context.GetContext(req)
	return middleware.Validate(errs, ctx.Data, f, ctx.Locale)
}

// CreateCommentForm form for creating comment
type CreateCommentForm struct {
	Content string
	Status  string `binding:"OmitEmpty;In(reopen,close)"`
	Files   []string
}

// Validate validates the fields
func (f *CreateCommentForm) Validate(req *http.Request, errs binding.Errors) binding.Errors {
	ctx := context.GetContext(req)
	return middleware.Validate(errs, ctx.Data, f, ctx.Locale)
}

// ReactionForm form for adding and removing reaction
type ReactionForm struct {
	Content string `binding:"Required"`
}

// Validate validates the fields
func (f *ReactionForm) Validate(req *http.Request, errs binding.Errors) binding.Errors {
	ctx := context.GetContext(req)
	return middleware.Validate(errs, ctx.Data, f, ctx.Locale)
}

// IssueLockForm form for locking an issue
type IssueLockForm struct {
	Reason string `binding:"Required"`
}

// Validate validates the fields
func (i *IssueLockForm) Validate(req *http.Request, errs binding.Errors) binding.Errors {
	ctx := context.GetContext(req)
	return middleware.Validate(errs, ctx.Data, i, ctx.Locale)
}

// HasValidReason checks to make sure that the reason submitted in
// the form matches any of the values in the config
func (i IssueLockForm) HasValidReason() bool {
	if strings.TrimSpace(i.Reason) == "" {
		return true
	}

	for _, v := range setting.Repository.Issue.LockReasons {
		if v == i.Reason {
			return true
		}
	}

	return false
}

// __________                   __               __
// \______   \_______  ____    |__| ____   _____/  |_  ______
//  |     ___/\_  __ \/  _ \   |  |/ __ \_/ ___\   __\/  ___/
//  |    |     |  | \(  <_> )  |  \  ___/\  \___|  |  \___ \
//  |____|     |__|   \____/\__|  |\___  >\___  >__| /____  >
//                         \______|    \/     \/          \/

// CreateProjectForm form for creating a project
type CreateProjectForm struct {
	Title     string `binding:"Required;MaxSize(100)"`
	Content   string
	BoardType models.ProjectBoardType
}

// UserCreateProjectForm is a from for creating an individual or organization
// form.
type UserCreateProjectForm struct {
	Title     string `binding:"Required;MaxSize(100)"`
	Content   string
	BoardType models.ProjectBoardType
	UID       int64 `binding:"Required"`
}

// EditProjectBoardForm is a form for editing a project board
type EditProjectBoardForm struct {
	Title   string `binding:"Required;MaxSize(100)"`
	Sorting int8
}

//    _____  .__.__                   __
//   /     \ |__|  |   ____   _______/  |_  ____   ____   ____
//  /  \ /  \|  |  | _/ __ \ /  ___/\   __\/  _ \ /    \_/ __ \
// /    Y    \  |  |_\  ___/ \___ \  |  | (  <_> )   |  \  ___/
// \____|__  /__|____/\___  >____  > |__|  \____/|___|  /\___  >
//         \/             \/     \/                   \/     \/

// CreateMilestoneForm form for creating milestone
type CreateMilestoneForm struct {
	Title    string `binding:"Required;MaxSize(50)"`
	Content  string
	Deadline string
}

// Validate validates the fields
func (f *CreateMilestoneForm) Validate(req *http.Request, errs binding.Errors) binding.Errors {
	ctx := context.GetContext(req)
	return middleware.Validate(errs, ctx.Data, f, ctx.Locale)
}

// .____          ___.          .__
// |    |   _____ \_ |__   ____ |  |
// |    |   \__  \ | __ \_/ __ \|  |
// |    |___ / __ \| \_\ \  ___/|  |__
// |_______ (____  /___  /\___  >____/
//         \/    \/    \/     \/

// CreateLabelForm form for creating label
type CreateLabelForm struct {
	ID          int64
	Title       string `binding:"Required;MaxSize(50)" locale:"repo.issues.label_title"`
	Description string `binding:"MaxSize(200)" locale:"repo.issues.label_description"`
	Color       string `binding:"Required;Size(7)" locale:"repo.issues.label_color"`
}

// Validate validates the fields
func (f *CreateLabelForm) Validate(req *http.Request, errs binding.Errors) binding.Errors {
	ctx := context.GetContext(req)
	return middleware.Validate(errs, ctx.Data, f, ctx.Locale)
}

// InitializeLabelsForm form for initializing labels
type InitializeLabelsForm struct {
	TemplateName string `binding:"Required"`
}

// Validate validates the fields
func (f *InitializeLabelsForm) Validate(req *http.Request, errs binding.Errors) binding.Errors {
	ctx := context.GetContext(req)
	return middleware.Validate(errs, ctx.Data, f, ctx.Locale)
}

// __________      .__  .__    __________                                     __
// \______   \__ __|  | |  |   \______   \ ____  ________ __   ____   _______/  |_
//  |     ___/  |  \  | |  |    |       _// __ \/ ____/  |  \_/ __ \ /  ___/\   __\
//  |    |   |  |  /  |_|  |__  |    |   \  ___< <_|  |  |  /\  ___/ \___ \  |  |
//  |____|   |____/|____/____/  |____|_  /\___  >__   |____/  \___  >____  > |__|
//                                     \/     \/   |__|           \/     \/

// MergePullRequestForm form for merging Pull Request
// swagger:model MergePullRequestOption
type MergePullRequestForm struct {
	// required: true
	// enum: merge,rebase,rebase-merge,squash,manually-merged
	Do                     string `binding:"Required;In(merge,rebase,rebase-merge,squash,manually-merged)"`
	MergeTitleField        string
	MergeMessageField      string
	MergeCommitID          string // only used for manually-merged
	ForceMerge             *bool  `json:"force_merge,omitempty"`
<<<<<<< HEAD
	MergeWhenChecksSucceed bool
=======
	DeleteBranchAfterMerge bool   `json:"delete_branch_after_merge,omitempty"`
>>>>>>> 2344007f
}

// Validate validates the fields
func (f *MergePullRequestForm) Validate(req *http.Request, errs binding.Errors) binding.Errors {
	ctx := context.GetContext(req)
	return middleware.Validate(errs, ctx.Data, f, ctx.Locale)
}

// CodeCommentForm form for adding code comments for PRs
type CodeCommentForm struct {
	Origin         string `binding:"Required;In(timeline,diff)"`
	Content        string `binding:"Required"`
	Side           string `binding:"Required;In(previous,proposed)"`
	Line           int64
	TreePath       string `form:"path" binding:"Required"`
	IsReview       bool   `form:"is_review"`
	Reply          int64  `form:"reply"`
	LatestCommitID string
}

// Validate validates the fields
func (f *CodeCommentForm) Validate(req *http.Request, errs binding.Errors) binding.Errors {
	ctx := context.GetContext(req)
	return middleware.Validate(errs, ctx.Data, f, ctx.Locale)
}

// SubmitReviewForm for submitting a finished code review
type SubmitReviewForm struct {
	Content  string
	Type     string `binding:"Required;In(approve,comment,reject)"`
	CommitID string
	Files    []string
}

// Validate validates the fields
func (f *SubmitReviewForm) Validate(req *http.Request, errs binding.Errors) binding.Errors {
	ctx := context.GetContext(req)
	return middleware.Validate(errs, ctx.Data, f, ctx.Locale)
}

// ReviewType will return the corresponding reviewtype for type
func (f SubmitReviewForm) ReviewType() models.ReviewType {
	switch f.Type {
	case "approve":
		return models.ReviewTypeApprove
	case "comment":
		return models.ReviewTypeComment
	case "reject":
		return models.ReviewTypeReject
	default:
		return models.ReviewTypeUnknown
	}
}

// HasEmptyContent checks if the content of the review form is empty.
func (f SubmitReviewForm) HasEmptyContent() bool {
	reviewType := f.ReviewType()

	return (reviewType == models.ReviewTypeComment || reviewType == models.ReviewTypeReject) &&
		len(strings.TrimSpace(f.Content)) == 0
}

// DismissReviewForm for dismissing stale review by repo admin
type DismissReviewForm struct {
	ReviewID int64 `binding:"Required"`
	Message  string
}

// __________       .__
// \______   \ ____ |  |   ____ _____    ______ ____
//  |       _// __ \|  | _/ __ \\__  \  /  ___// __ \
//  |    |   \  ___/|  |_\  ___/ / __ \_\___ \\  ___/
//  |____|_  /\___  >____/\___  >____  /____  >\___  >
//         \/     \/          \/     \/     \/     \/

// NewReleaseForm form for creating release
type NewReleaseForm struct {
	TagName    string `binding:"Required;GitRefName;MaxSize(255)"`
	Target     string `form:"tag_target" binding:"Required;MaxSize(255)"`
	Title      string `binding:"Required;MaxSize(255)"`
	Content    string
	Draft      string
	TagOnly    string
	Prerelease bool
	AddTagMsg  bool
	Files      []string
}

// Validate validates the fields
func (f *NewReleaseForm) Validate(req *http.Request, errs binding.Errors) binding.Errors {
	ctx := context.GetContext(req)
	return middleware.Validate(errs, ctx.Data, f, ctx.Locale)
}

// EditReleaseForm form for changing release
type EditReleaseForm struct {
	Title      string `form:"title" binding:"Required;MaxSize(255)"`
	Content    string `form:"content"`
	Draft      string `form:"draft"`
	Prerelease bool   `form:"prerelease"`
	Files      []string
}

// Validate validates the fields
func (f *EditReleaseForm) Validate(req *http.Request, errs binding.Errors) binding.Errors {
	ctx := context.GetContext(req)
	return middleware.Validate(errs, ctx.Data, f, ctx.Locale)
}

//  __      __.__ __   .__
// /  \    /  \__|  | _|__|
// \   \/\/   /  |  |/ /  |
//  \        /|  |    <|  |
//   \__/\  / |__|__|_ \__|
//        \/          \/

// NewWikiForm form for creating wiki
type NewWikiForm struct {
	Title   string `binding:"Required"`
	Content string `binding:"Required"`
	Message string
}

// Validate validates the fields
// FIXME: use code generation to generate this method.
func (f *NewWikiForm) Validate(req *http.Request, errs binding.Errors) binding.Errors {
	ctx := context.GetContext(req)
	return middleware.Validate(errs, ctx.Data, f, ctx.Locale)
}

// ___________    .___.__  __
// \_   _____/  __| _/|__|/  |_
//  |    __)_  / __ | |  \   __\
//  |        \/ /_/ | |  ||  |
// /_______  /\____ | |__||__|
//         \/      \/

// EditRepoFileForm form for changing repository file
type EditRepoFileForm struct {
	TreePath      string `binding:"Required;MaxSize(500)"`
	Content       string
	CommitSummary string `binding:"MaxSize(100)"`
	CommitMessage string
	CommitChoice  string `binding:"Required;MaxSize(50)"`
	NewBranchName string `binding:"GitRefName;MaxSize(100)"`
	LastCommit    string
	Signoff       bool
}

// Validate validates the fields
func (f *EditRepoFileForm) Validate(req *http.Request, errs binding.Errors) binding.Errors {
	ctx := context.GetContext(req)
	return middleware.Validate(errs, ctx.Data, f, ctx.Locale)
}

// EditPreviewDiffForm form for changing preview diff
type EditPreviewDiffForm struct {
	Content string
}

// Validate validates the fields
func (f *EditPreviewDiffForm) Validate(req *http.Request, errs binding.Errors) binding.Errors {
	ctx := context.GetContext(req)
	return middleware.Validate(errs, ctx.Data, f, ctx.Locale)
}

//  ____ ___        .__                    .___
// |    |   \______ |  |   _________     __| _/
// |    |   /\____ \|  |  /  _ \__  \   / __ |
// |    |  / |  |_> >  |_(  <_> ) __ \_/ /_/ |
// |______/  |   __/|____/\____(____  /\____ |
//           |__|                   \/      \/
//

// UploadRepoFileForm form for uploading repository file
type UploadRepoFileForm struct {
	TreePath      string `binding:"MaxSize(500)"`
	CommitSummary string `binding:"MaxSize(100)"`
	CommitMessage string
	CommitChoice  string `binding:"Required;MaxSize(50)"`
	NewBranchName string `binding:"GitRefName;MaxSize(100)"`
	Files         []string
	Signoff       bool
}

// Validate validates the fields
func (f *UploadRepoFileForm) Validate(req *http.Request, errs binding.Errors) binding.Errors {
	ctx := context.GetContext(req)
	return middleware.Validate(errs, ctx.Data, f, ctx.Locale)
}

// RemoveUploadFileForm form for removing uploaded file
type RemoveUploadFileForm struct {
	File string `binding:"Required;MaxSize(50)"`
}

// Validate validates the fields
func (f *RemoveUploadFileForm) Validate(req *http.Request, errs binding.Errors) binding.Errors {
	ctx := context.GetContext(req)
	return middleware.Validate(errs, ctx.Data, f, ctx.Locale)
}

// ________         .__          __
// \______ \   ____ |  |   _____/  |_  ____
// |    |  \_/ __ \|  | _/ __ \   __\/ __ \
// |    `   \  ___/|  |_\  ___/|  | \  ___/
// /_______  /\___  >____/\___  >__|  \___  >
//         \/     \/          \/          \/

// DeleteRepoFileForm form for deleting repository file
type DeleteRepoFileForm struct {
	CommitSummary string `binding:"MaxSize(100)"`
	CommitMessage string
	CommitChoice  string `binding:"Required;MaxSize(50)"`
	NewBranchName string `binding:"GitRefName;MaxSize(100)"`
	LastCommit    string
	Signoff       bool
}

// Validate validates the fields
func (f *DeleteRepoFileForm) Validate(req *http.Request, errs binding.Errors) binding.Errors {
	ctx := context.GetContext(req)
	return middleware.Validate(errs, ctx.Data, f, ctx.Locale)
}

// ___________.__                 ___________                     __
// \__    ___/|__| _____   ____   \__    ___/___________    ____ |  | __ ___________
// |    |   |  |/     \_/ __ \    |    |  \_  __ \__  \ _/ ___\|  |/ // __ \_  __ \
// |    |   |  |  Y Y  \  ___/    |    |   |  | \// __ \\  \___|    <\  ___/|  | \/
// |____|   |__|__|_|  /\___  >   |____|   |__|  (____  /\___  >__|_ \\___  >__|
// \/     \/                        \/     \/     \/    \/

// AddTimeManuallyForm form that adds spent time manually.
type AddTimeManuallyForm struct {
	Hours   int `binding:"Range(0,1000)"`
	Minutes int `binding:"Range(0,1000)"`
}

// Validate validates the fields
func (f *AddTimeManuallyForm) Validate(req *http.Request, errs binding.Errors) binding.Errors {
	ctx := context.GetContext(req)
	return middleware.Validate(errs, ctx.Data, f, ctx.Locale)
}

// SaveTopicForm form for save topics for repository
type SaveTopicForm struct {
	Topics []string `binding:"topics;Required;"`
}

// DeadlineForm hold the validation rules for deadlines
type DeadlineForm struct {
	DateString string `form:"date" binding:"Required;Size(10)"`
}

// Validate validates the fields
func (f *DeadlineForm) Validate(req *http.Request, errs binding.Errors) binding.Errors {
	ctx := context.GetContext(req)
	return middleware.Validate(errs, ctx.Data, f, ctx.Locale)
}<|MERGE_RESOLUTION|>--- conflicted
+++ resolved
@@ -557,11 +557,8 @@
 	MergeMessageField      string
 	MergeCommitID          string // only used for manually-merged
 	ForceMerge             *bool  `json:"force_merge,omitempty"`
-<<<<<<< HEAD
 	MergeWhenChecksSucceed bool
-=======
-	DeleteBranchAfterMerge bool   `json:"delete_branch_after_merge,omitempty"`
->>>>>>> 2344007f
+	DeleteBranchAfterMerge bool `json:"delete_branch_after_merge,omitempty"`
 }
 
 // Validate validates the fields
