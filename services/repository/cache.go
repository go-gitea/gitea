// Copyright 2020 The Gitea Authors. All rights reserved.
// SPDX-License-Identifier: MIT

package repository

import (
	"context"

	repo_model "code.gitea.io/gitea/models/repo"
	"code.gitea.io/gitea/modules/git"
	"code.gitea.io/gitea/modules/gitrepo"
)

// CacheRef cachhe last commit information of the branch or the tag
func CacheRef(ctx context.Context, repo *repo_model.Repository, gitRepo *git.Repository, fullRefName git.RefName) error {
	commit, err := gitRepo.GetCommit(fullRefName.String())
	if err != nil {
		return err
	}

<<<<<<< HEAD
	return gitRepo.CacheCommit(ctx, commit)
=======
	if gitRepo.LastCommitCache == nil {
		commitsCount, err := cache.GetInt64(repo.GetCommitsCountCacheKey(fullRefName.ShortName(), true), func() (int64, error) {
			return gitrepo.CommitsCountOfCommit(ctx, repo, commit.ID.String())
		})
		if err != nil {
			return err
		}
		gitRepo.LastCommitCache = git.NewLastCommitCache(commitsCount, repo.FullName(), gitRepo, cache.GetCache())
	}

	return commit.CacheCommit(ctx)
>>>>>>> 98ef79d7
}<|MERGE_RESOLUTION|>--- conflicted
+++ resolved
@@ -6,31 +6,15 @@
 import (
 	"context"
 
-	repo_model "code.gitea.io/gitea/models/repo"
 	"code.gitea.io/gitea/modules/git"
-	"code.gitea.io/gitea/modules/gitrepo"
 )
 
-// CacheRef cachhe last commit information of the branch or the tag
-func CacheRef(ctx context.Context, repo *repo_model.Repository, gitRepo *git.Repository, fullRefName git.RefName) error {
+// CacheRef cache last commit information of the branch or the tag
+func CacheRef(ctx context.Context, gitRepo *git.Repository, fullRefName git.RefName) error {
 	commit, err := gitRepo.GetCommit(fullRefName.String())
 	if err != nil {
 		return err
 	}
 
-<<<<<<< HEAD
 	return gitRepo.CacheCommit(ctx, commit)
-=======
-	if gitRepo.LastCommitCache == nil {
-		commitsCount, err := cache.GetInt64(repo.GetCommitsCountCacheKey(fullRefName.ShortName(), true), func() (int64, error) {
-			return gitrepo.CommitsCountOfCommit(ctx, repo, commit.ID.String())
-		})
-		if err != nil {
-			return err
-		}
-		gitRepo.LastCommitCache = git.NewLastCommitCache(commitsCount, repo.FullName(), gitRepo, cache.GetCache())
-	}
-
-	return commit.CacheCommit(ctx)
->>>>>>> 98ef79d7
 }