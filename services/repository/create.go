// Copyright 2023 The Gitea Authors. All rights reserved.
// SPDX-License-Identifier: MIT

package repository

import (
	"bytes"
	"context"
	"fmt"
	"os"
	"path/filepath"
	"strings"
	"time"

	"code.gitea.io/gitea/models/db"
	repo_model "code.gitea.io/gitea/models/repo"
	user_model "code.gitea.io/gitea/models/user"
	"code.gitea.io/gitea/modules/git"
	"code.gitea.io/gitea/modules/gitrepo"
	"code.gitea.io/gitea/modules/log"
	"code.gitea.io/gitea/modules/options"
	repo_module "code.gitea.io/gitea/modules/repository"
	"code.gitea.io/gitea/modules/setting"
	api "code.gitea.io/gitea/modules/structs"
	"code.gitea.io/gitea/modules/templates/vars"
	"code.gitea.io/gitea/modules/util"
)

// CreateRepoOptions contains the create repository options
type CreateRepoOptions struct {
<<<<<<< HEAD
	Name           string
	Description    string
	OriginalURL    string
	GitServiceType api.GitServiceType
	Gitignores     string
	IssueLabels    string
	License        string
	Readme         string
	DefaultBranch  string
	IsPrivate      bool
	IsMirror       bool
	IsTemplate     bool
	AutoInit       bool
	Status         repo_model.RepositoryStatus
	TrustModel     repo_model.TrustModelType
	MirrorInterval string
	SizeLimit      int64
=======
	Name             string
	Description      string
	OriginalURL      string
	GitServiceType   api.GitServiceType
	Gitignores       string
	IssueLabels      string
	License          string
	Readme           string
	DefaultBranch    string
	IsPrivate        bool
	IsMirror         bool
	IsTemplate       bool
	AutoInit         bool
	Status           repo_model.RepositoryStatus
	TrustModel       repo_model.TrustModelType
	MirrorInterval   string
	ObjectFormatName string
>>>>>>> 274c0aea
}

func prepareRepoCommit(ctx context.Context, repo *repo_model.Repository, tmpDir, repoPath string, opts CreateRepoOptions) error {
	commitTimeStr := time.Now().Format(time.RFC3339)
	authorSig := repo.Owner.NewGitSig()

	// Because this may call hooks we should pass in the environment
	env := append(os.Environ(),
		"GIT_AUTHOR_NAME="+authorSig.Name,
		"GIT_AUTHOR_EMAIL="+authorSig.Email,
		"GIT_AUTHOR_DATE="+commitTimeStr,
		"GIT_COMMITTER_NAME="+authorSig.Name,
		"GIT_COMMITTER_EMAIL="+authorSig.Email,
		"GIT_COMMITTER_DATE="+commitTimeStr,
	)

	// Clone to temporary path and do the init commit.
	if stdout, _, err := git.NewCommand(ctx, "clone").AddDynamicArguments(repoPath, tmpDir).
		SetDescription(fmt.Sprintf("prepareRepoCommit (git clone): %s to %s", repoPath, tmpDir)).
		RunStdString(&git.RunOpts{Dir: "", Env: env}); err != nil {
		log.Error("Failed to clone from %v into %s: stdout: %s\nError: %v", repo, tmpDir, stdout, err)
		return fmt.Errorf("git clone: %w", err)
	}

	// README
	data, err := options.Readme(opts.Readme)
	if err != nil {
		return fmt.Errorf("GetRepoInitFile[%s]: %w", opts.Readme, err)
	}

	cloneLink := repo.CloneLink()
	match := map[string]string{
		"Name":           repo.Name,
		"Description":    repo.Description,
		"CloneURL.SSH":   cloneLink.SSH,
		"CloneURL.HTTPS": cloneLink.HTTPS,
		"OwnerName":      repo.OwnerName,
	}
	res, err := vars.Expand(string(data), match)
	if err != nil {
		// here we could just log the error and continue the rendering
		log.Error("unable to expand template vars for repo README: %s, err: %v", opts.Readme, err)
	}
	if err = os.WriteFile(filepath.Join(tmpDir, "README.md"),
		[]byte(res), 0o644); err != nil {
		return fmt.Errorf("write README.md: %w", err)
	}

	// .gitignore
	if len(opts.Gitignores) > 0 {
		var buf bytes.Buffer
		names := strings.Split(opts.Gitignores, ",")
		for _, name := range names {
			data, err = options.Gitignore(name)
			if err != nil {
				return fmt.Errorf("GetRepoInitFile[%s]: %w", name, err)
			}
			buf.WriteString("# ---> " + name + "\n")
			buf.Write(data)
			buf.WriteString("\n")
		}

		if buf.Len() > 0 {
			if err = os.WriteFile(filepath.Join(tmpDir, ".gitignore"), buf.Bytes(), 0o644); err != nil {
				return fmt.Errorf("write .gitignore: %w", err)
			}
		}
	}

	// LICENSE
	if len(opts.License) > 0 {
		data, err = repo_module.GetLicense(opts.License, &repo_module.LicenseValues{
			Owner: repo.OwnerName,
			Email: authorSig.Email,
			Repo:  repo.Name,
			Year:  time.Now().Format("2006"),
		})
		if err != nil {
			return fmt.Errorf("getLicense[%s]: %w", opts.License, err)
		}

		if err = os.WriteFile(filepath.Join(tmpDir, "LICENSE"), data, 0o644); err != nil {
			return fmt.Errorf("write LICENSE: %w", err)
		}
	}

	return nil
}

// InitRepository initializes README and .gitignore if needed.
func initRepository(ctx context.Context, repoPath string, u *user_model.User, repo *repo_model.Repository, opts CreateRepoOptions) (err error) {
	if err = repo_module.CheckInitRepository(ctx, repo.OwnerName, repo.Name, opts.ObjectFormatName); err != nil {
		return err
	}

	// Initialize repository according to user's choice.
	if opts.AutoInit {
		tmpDir, err := os.MkdirTemp(os.TempDir(), "gitea-"+repo.Name)
		if err != nil {
			return fmt.Errorf("Failed to create temp dir for repository %s: %w", repo.RepoPath(), err)
		}
		defer func() {
			if err := util.RemoveAll(tmpDir); err != nil {
				log.Warn("Unable to remove temporary directory: %s: Error: %v", tmpDir, err)
			}
		}()

		if err = prepareRepoCommit(ctx, repo, tmpDir, repoPath, opts); err != nil {
			return fmt.Errorf("prepareRepoCommit: %w", err)
		}

		// Apply changes and commit.
		if err = repo_module.InitRepoCommit(ctx, tmpDir, repo, u, opts.DefaultBranch); err != nil {
			return fmt.Errorf("initRepoCommit: %w", err)
		}
	}

	// Re-fetch the repository from database before updating it (else it would
	// override changes that were done earlier with sql)
	if repo, err = repo_model.GetRepositoryByID(ctx, repo.ID); err != nil {
		return fmt.Errorf("getRepositoryByID: %w", err)
	}

	if !opts.AutoInit {
		repo.IsEmpty = true
	}

	repo.DefaultBranch = setting.Repository.DefaultBranch

	if len(opts.DefaultBranch) > 0 {
		repo.DefaultBranch = opts.DefaultBranch
		gitRepo, err := gitrepo.OpenRepository(ctx, repo)
		if err != nil {
			return fmt.Errorf("openRepository: %w", err)
		}
		defer gitRepo.Close()
		if err = gitRepo.SetDefaultBranch(repo.DefaultBranch); err != nil {
			return fmt.Errorf("setDefaultBranch: %w", err)
		}

		if !repo.IsEmpty {
			if _, err := repo_module.SyncRepoBranches(ctx, repo.ID, u.ID); err != nil {
				return fmt.Errorf("SyncRepoBranches: %w", err)
			}
		}
	}

	if err = UpdateRepository(ctx, repo, false); err != nil {
		return fmt.Errorf("updateRepository: %w", err)
	}

	return nil
}

// CreateRepositoryDirectly creates a repository for the user/organization.
func CreateRepositoryDirectly(ctx context.Context, doer, u *user_model.User, opts CreateRepoOptions) (*repo_model.Repository, error) {
	if !doer.IsAdmin && !u.CanCreateRepo() {
		return nil, repo_model.ErrReachLimitOfRepo{
			Limit: u.MaxRepoCreation,
		}
	}

	if len(opts.DefaultBranch) == 0 {
		opts.DefaultBranch = setting.Repository.DefaultBranch
	}

	// Check if label template exist
	if len(opts.IssueLabels) > 0 {
		if _, err := repo_module.LoadTemplateLabelsByDisplayName(opts.IssueLabels); err != nil {
			return nil, err
		}
	}

	if opts.ObjectFormatName == "" {
		opts.ObjectFormatName = git.Sha1ObjectFormat.Name()
	}

	repo := &repo_model.Repository{
		OwnerID:                         u.ID,
		Owner:                           u,
		OwnerName:                       u.Name,
		Name:                            opts.Name,
		LowerName:                       strings.ToLower(opts.Name),
		Description:                     opts.Description,
		OriginalURL:                     opts.OriginalURL,
		OriginalServiceType:             opts.GitServiceType,
		IsPrivate:                       opts.IsPrivate,
		IsFsckEnabled:                   !opts.IsMirror,
		IsTemplate:                      opts.IsTemplate,
		CloseIssuesViaCommitInAnyBranch: setting.Repository.DefaultCloseIssuesViaCommitsInAnyBranch,
		Status:                          opts.Status,
		IsEmpty:                         !opts.AutoInit,
		TrustModel:                      opts.TrustModel,
		SizeLimit:                       opts.SizeLimit,
		IsMirror:                        opts.IsMirror,
		DefaultBranch:                   opts.DefaultBranch,
		ObjectFormatName:                opts.ObjectFormatName,
	}

	var rollbackRepo *repo_model.Repository

	if err := db.WithTx(ctx, func(ctx context.Context) error {
		if err := repo_module.CreateRepositoryByExample(ctx, doer, u, repo, false, false); err != nil {
			return err
		}

		// No need for init mirror.
		if opts.IsMirror {
			return nil
		}

		repoPath := repo_model.RepoPath(u.Name, repo.Name)
		isExist, err := util.IsExist(repoPath)
		if err != nil {
			log.Error("Unable to check if %s exists. Error: %v", repoPath, err)
			return err
		}
		if isExist {
			// repo already exists - We have two or three options.
			// 1. We fail stating that the directory exists
			// 2. We create the db repository to go with this data and adopt the git repo
			// 3. We delete it and start afresh
			//
			// Previously Gitea would just delete and start afresh - this was naughty.
			// So we will now fail and delegate to other functionality to adopt or delete
			log.Error("Files already exist in %s and we are not going to adopt or delete.", repoPath)
			return repo_model.ErrRepoFilesAlreadyExist{
				Uname: u.Name,
				Name:  repo.Name,
			}
		}

		if err = initRepository(ctx, repoPath, doer, repo, opts); err != nil {
			if err2 := util.RemoveAll(repoPath); err2 != nil {
				log.Error("initRepository: %v", err)
				return fmt.Errorf(
					"delete repo directory %s/%s failed(2): %v", u.Name, repo.Name, err2)
			}
			return fmt.Errorf("initRepository: %w", err)
		}

		// Initialize Issue Labels if selected
		if len(opts.IssueLabels) > 0 {
			if err = repo_module.InitializeLabels(ctx, repo.ID, opts.IssueLabels, false); err != nil {
				rollbackRepo = repo
				rollbackRepo.OwnerID = u.ID
				return fmt.Errorf("InitializeLabels: %w", err)
			}
		}

		if err := repo_module.CheckDaemonExportOK(ctx, repo); err != nil {
			return fmt.Errorf("checkDaemonExportOK: %w", err)
		}

		if stdout, _, err := git.NewCommand(ctx, "update-server-info").
			SetDescription(fmt.Sprintf("CreateRepository(git update-server-info): %s", repoPath)).
			RunStdString(&git.RunOpts{Dir: repoPath}); err != nil {
			log.Error("CreateRepository(git update-server-info) in %v: Stdout: %s\nError: %v", repo, stdout, err)
			rollbackRepo = repo
			rollbackRepo.OwnerID = u.ID
			return fmt.Errorf("CreateRepository(git update-server-info): %w", err)
		}
		return nil
	}); err != nil {
		if rollbackRepo != nil {
			if errDelete := DeleteRepositoryDirectly(ctx, doer, rollbackRepo.ID); errDelete != nil {
				log.Error("Rollback deleteRepository: %v", errDelete)
			}
		}

		return nil, err
	}

	return repo, nil
}<|MERGE_RESOLUTION|>--- conflicted
+++ resolved
@@ -28,25 +28,6 @@
 
 // CreateRepoOptions contains the create repository options
 type CreateRepoOptions struct {
-<<<<<<< HEAD
-	Name           string
-	Description    string
-	OriginalURL    string
-	GitServiceType api.GitServiceType
-	Gitignores     string
-	IssueLabels    string
-	License        string
-	Readme         string
-	DefaultBranch  string
-	IsPrivate      bool
-	IsMirror       bool
-	IsTemplate     bool
-	AutoInit       bool
-	Status         repo_model.RepositoryStatus
-	TrustModel     repo_model.TrustModelType
-	MirrorInterval string
-	SizeLimit      int64
-=======
 	Name             string
 	Description      string
 	OriginalURL      string
@@ -64,7 +45,7 @@
 	TrustModel       repo_model.TrustModelType
 	MirrorInterval   string
 	ObjectFormatName string
->>>>>>> 274c0aea
+	SizeLimit        int64
 }
 
 func prepareRepoCommit(ctx context.Context, repo *repo_model.Repository, tmpDir, repoPath string, opts CreateRepoOptions) error {
