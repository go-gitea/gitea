--- conflicted
+++ resolved
@@ -152,11 +152,7 @@
 	if opts.AutoInit {
 		tmpDir, err := createRepoTempDir(repo.Name)
 		if err != nil {
-<<<<<<< HEAD
-			return fmt.Errorf("failed to create temp dir for repository %s: %w", repo.RepoPath(), err)
-=======
-			return fmt.Errorf("Failed to create temp dir for repository %s: %w", repo.FullName(), err)
->>>>>>> c1b9ecca
+			return fmt.Errorf("failed to create temp dir for repository %s: %w", repo.FullName(), err)
 		}
 		defer func() {
 			if err := util.RemoveAll(tmpDir); err != nil {
