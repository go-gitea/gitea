--- conflicted
+++ resolved
@@ -298,15 +298,9 @@
 			return fmt.Errorf("checkDaemonExportOK: %w", err)
 		}
 
-<<<<<<< HEAD
 		cmd := git.NewCommand(ctx, "update-server-info").
 			SetDescription(fmt.Sprintf("CreateRepository(git update-server-info): %s", gitrepo.RepoGitURL(repo)))
 		if stdout, _, err := gitrepo.RunGitCmdStdString(repo, cmd, &gitrepo.RunOpts{}); err != nil {
-=======
-		if stdout, _, err := git.NewCommand(ctx, "update-server-info").
-			SetDescription(fmt.Sprintf("CreateRepository(git update-server-info): %s", gitrepo.RepoGitURL(repo))).
-			RunStdString(&git.RunOpts{Dir: repo.RepoPath()}); err != nil {
->>>>>>> 13e252b1
 			log.Error("CreateRepository(git update-server-info) in %v: Stdout: %s\nError: %v", repo, stdout, err)
 			rollbackRepo = repo
 			rollbackRepo.OwnerID = u.ID
