--- conflicted
+++ resolved
@@ -121,11 +121,7 @@
 			return repo_model.IsOwnerMemberCollaborator(ctx, repository, user.ID)
 		}, &keyMap)
 
-<<<<<<< HEAD
-		statuses, err := git_model.GetLatestCommitStatus(ctx, repository.ID, c.Commit.ID.String(), db.ListOptions{})
-=======
 		statuses, err := git_model.GetLatestCommitStatus(ctx, repository.ID, c.Commit.ID.String(), db.ListOptionsAll)
->>>>>>> 688da55f
 		if err != nil {
 			log.Error("GetLatestCommitStatus: %v", err)
 		} else {
