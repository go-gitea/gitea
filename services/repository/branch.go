--- conflicted
+++ resolved
@@ -158,11 +158,7 @@
 		return ErrBranchIsDefault
 	}
 
-<<<<<<< HEAD
-	isProtected, err := git_model.IsBranchProtected(repo.ID, branchName)
-=======
-	isProtected, err := git_model.IsProtectedBranch(db.DefaultContext, repo.ID, branchName)
->>>>>>> 3b804ff7
+	isProtected, err := git_model.IsBranchProtected(db.DefaultContext, repo.ID, branchName)
 	if err != nil {
 		return err
 	}
