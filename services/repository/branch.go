// Copyright 2021 The Gitea Authors. All rights reserved.
// SPDX-License-Identifier: MIT

package repository

import (
	"context"
	"errors"
	"fmt"
	"strings"

	"code.gitea.io/gitea/models"
	actions_model "code.gitea.io/gitea/models/actions"
	"code.gitea.io/gitea/models/db"
	git_model "code.gitea.io/gitea/models/git"
	issues_model "code.gitea.io/gitea/models/issues"
	access_model "code.gitea.io/gitea/models/perm/access"
	repo_model "code.gitea.io/gitea/models/repo"
	"code.gitea.io/gitea/models/unit"
	user_model "code.gitea.io/gitea/models/user"
	"code.gitea.io/gitea/modules/cache"
	"code.gitea.io/gitea/modules/git"
	"code.gitea.io/gitea/modules/gitrepo"
	"code.gitea.io/gitea/modules/graceful"
	"code.gitea.io/gitea/modules/json"
	"code.gitea.io/gitea/modules/log"
	"code.gitea.io/gitea/modules/optional"
	"code.gitea.io/gitea/modules/queue"
	repo_module "code.gitea.io/gitea/modules/repository"
	"code.gitea.io/gitea/modules/timeutil"
	"code.gitea.io/gitea/modules/util"
	webhook_module "code.gitea.io/gitea/modules/webhook"
	notify_service "code.gitea.io/gitea/services/notify"
	files_service "code.gitea.io/gitea/services/repository/files"

	"xorm.io/builder"
)

// CreateNewBranch creates a new repository branch
func CreateNewBranch(ctx context.Context, doer *user_model.User, repo *repo_model.Repository, gitRepo *git.Repository, oldBranchName, branchName string) (err error) {
	branch, err := git_model.GetBranch(ctx, repo.ID, oldBranchName)
	if err != nil {
		return err
	}

	return CreateNewBranchFromCommit(ctx, doer, repo, gitRepo, branch.CommitID, branchName)
}

// Branch contains the branch information
type Branch struct {
	DBBranch          *git_model.Branch
	IsProtected       bool
	IsIncluded        bool
	CommitsAhead      int
	CommitsBehind     int
	LatestPullRequest *issues_model.PullRequest
	MergeMovedOn      bool
}

// LoadBranches loads branches from the repository limited by page & pageSize.
func LoadBranches(ctx context.Context, repo *repo_model.Repository, gitRepo *git.Repository, isDeletedBranch optional.Option[bool], keyword string, page, pageSize int) (*Branch, []*Branch, int64, error) {
	defaultDBBranch, err := git_model.GetBranch(ctx, repo.ID, repo.DefaultBranch)
	if err != nil {
		return nil, nil, 0, err
	}

	branchOpts := git_model.FindBranchOptions{
		RepoID:          repo.ID,
		IsDeletedBranch: isDeletedBranch,
		ListOptions: db.ListOptions{
			Page:     page,
			PageSize: pageSize,
		},
		Keyword:            keyword,
		ExcludeBranchNames: []string{repo.DefaultBranch},
	}

	dbBranches, totalNumOfBranches, err := db.FindAndCount[git_model.Branch](ctx, branchOpts)
	if err != nil {
		return nil, nil, 0, err
	}

	if err := git_model.BranchList(dbBranches).LoadDeletedBy(ctx); err != nil {
		return nil, nil, 0, err
	}
	if err := git_model.BranchList(dbBranches).LoadPusher(ctx); err != nil {
		return nil, nil, 0, err
	}

	rules, err := git_model.FindRepoProtectedBranchRules(ctx, repo.ID)
	if err != nil {
		return nil, nil, 0, err
	}

	repoIDToRepo := map[int64]*repo_model.Repository{}
	repoIDToRepo[repo.ID] = repo

	repoIDToGitRepo := map[int64]*git.Repository{}
	repoIDToGitRepo[repo.ID] = gitRepo

	branches := make([]*Branch, 0, len(dbBranches))
	for i := range dbBranches {
		branch, err := loadOneBranch(ctx, repo, dbBranches[i], &rules, repoIDToRepo, repoIDToGitRepo)
		if err != nil {
			return nil, nil, 0, fmt.Errorf("loadOneBranch: %v", err)
		}
		branches = append(branches, branch)
	}

	// Always add the default branch
	log.Debug("loadOneBranch: load default: '%s'", defaultDBBranch.Name)
	defaultBranch, err := loadOneBranch(ctx, repo, defaultDBBranch, &rules, repoIDToRepo, repoIDToGitRepo)
	if err != nil {
		return nil, nil, 0, fmt.Errorf("loadOneBranch: %v", err)
	}
	return defaultBranch, branches, totalNumOfBranches, nil
}

func getDivergenceCacheKey(repoID int64, branchName string) string {
	return fmt.Sprintf("%d-%s", repoID, branchName)
}

// getDivergenceFromCache gets the divergence from cache
func getDivergenceFromCache(repoID int64, branchName string) (*git.DivergeObject, bool) {
	data, ok := cache.GetCache().Get(getDivergenceCacheKey(repoID, branchName))
	res := git.DivergeObject{
		Ahead:  -1,
		Behind: -1,
	}
	if !ok || data == "" {
		return &res, false
	}
	if err := json.Unmarshal(util.UnsafeStringToBytes(data), &res); err != nil {
		log.Error("json.UnMarshal failed: %v", err)
		return &res, false
	}
	return &res, true
}

func putDivergenceFromCache(repoID int64, branchName string, divergence *git.DivergeObject) error {
	bs, err := json.Marshal(divergence)
	if err != nil {
		return err
	}
	return cache.GetCache().Put(getDivergenceCacheKey(repoID, branchName), util.UnsafeBytesToString(bs), 30*24*60*60)
}

func DelDivergenceFromCache(repoID int64, branchName string) error {
	return cache.GetCache().Delete(getDivergenceCacheKey(repoID, branchName))
}

// DelRepoDivergenceFromCache deletes all divergence caches of a repository
func DelRepoDivergenceFromCache(ctx context.Context, repoID int64) error {
	dbBranches, err := db.Find[git_model.Branch](ctx, git_model.FindBranchOptions{
		RepoID:      repoID,
		ListOptions: db.ListOptionsAll,
	})
	if err != nil {
		return err
	}
	for i := range dbBranches {
		if err := DelDivergenceFromCache(repoID, dbBranches[i].Name); err != nil {
			log.Error("DelDivergenceFromCache: %v", err)
		}
	}
	return nil
}

func loadOneBranch(ctx context.Context, repo *repo_model.Repository, dbBranch *git_model.Branch, protectedBranches *git_model.ProtectedBranchRules,
	repoIDToRepo map[int64]*repo_model.Repository,
	repoIDToGitRepo map[int64]*git.Repository,
) (*Branch, error) {
	log.Trace("loadOneBranch: '%s'", dbBranch.Name)

	branchName := dbBranch.Name
	p := protectedBranches.GetFirstMatched(branchName)
	isProtected := p != nil

	var divergence *git.DivergeObject

	// it's not default branch
	if repo.DefaultBranch != dbBranch.Name && !dbBranch.IsDeleted {
		var cached bool
		divergence, cached = getDivergenceFromCache(repo.ID, dbBranch.Name)
		if !cached {
			var err error
			divergence, err = files_service.CountDivergingCommits(ctx, repo, git.BranchPrefix+branchName)
			if err != nil {
				log.Error("CountDivergingCommits: %v", err)
			} else {
				if err = putDivergenceFromCache(repo.ID, dbBranch.Name, divergence); err != nil {
					log.Error("putDivergenceFromCache: %v", err)
				}
			}
		}
	}

	if divergence == nil {
		// tolerate the error that we cannot get divergence
		divergence = &git.DivergeObject{Ahead: -1, Behind: -1}
	}

	pr, err := issues_model.GetLatestPullRequestByHeadInfo(ctx, repo.ID, branchName)
	if err != nil {
		return nil, fmt.Errorf("GetLatestPullRequestByHeadInfo: %v", err)
	}
	headCommit := dbBranch.CommitID

	mergeMovedOn := false
	if pr != nil {
		pr.HeadRepo = repo
		if err := pr.LoadIssue(ctx); err != nil {
			return nil, fmt.Errorf("LoadIssue: %v", err)
		}
		if repo, ok := repoIDToRepo[pr.BaseRepoID]; ok {
			pr.BaseRepo = repo
		} else if err := pr.LoadBaseRepo(ctx); err != nil {
			return nil, fmt.Errorf("LoadBaseRepo: %v", err)
		} else {
			repoIDToRepo[pr.BaseRepoID] = pr.BaseRepo
		}
		pr.Issue.Repo = pr.BaseRepo

		if pr.HasMerged {
			baseGitRepo, ok := repoIDToGitRepo[pr.BaseRepoID]
			if !ok {
				baseGitRepo, err = gitrepo.OpenRepository(ctx, pr.BaseRepo)
				if err != nil {
					return nil, fmt.Errorf("OpenRepository: %v", err)
				}
				defer baseGitRepo.Close()
				repoIDToGitRepo[pr.BaseRepoID] = baseGitRepo
			}
			pullCommit, err := baseGitRepo.GetRefCommitID(pr.GetGitRefName())
			if err != nil && !git.IsErrNotExist(err) {
				return nil, fmt.Errorf("GetBranchCommitID: %v", err)
			}
			if err == nil && headCommit != pullCommit {
				// the head has moved on from the merge - we shouldn't delete
				mergeMovedOn = true
			}
		}
	}

	isIncluded := divergence.Ahead == 0 && repo.DefaultBranch != branchName
	return &Branch{
		DBBranch:          dbBranch,
		IsProtected:       isProtected,
		IsIncluded:        isIncluded,
		CommitsAhead:      divergence.Ahead,
		CommitsBehind:     divergence.Behind,
		LatestPullRequest: pr,
		MergeMovedOn:      mergeMovedOn,
	}, nil
}

// checkBranchName validates branch name with existing repository branches
func checkBranchName(ctx context.Context, repo *repo_model.Repository, name string) error {
	_, err := gitrepo.WalkReferences(ctx, repo, func(_, refName string) error {
		branchRefName := strings.TrimPrefix(refName, git.BranchPrefix)
		switch {
		case branchRefName == name:
			return git_model.ErrBranchAlreadyExists{
				BranchName: name,
			}
		// If branchRefName like a/b but we want to create a branch named a then we have a conflict
		case strings.HasPrefix(branchRefName, name+"/"):
			return git_model.ErrBranchNameConflict{
				BranchName: branchRefName,
			}
			// Conversely if branchRefName like a but we want to create a branch named a/b then we also have a conflict
		case strings.HasPrefix(name, branchRefName+"/"):
			return git_model.ErrBranchNameConflict{
				BranchName: branchRefName,
			}
		case refName == git.TagPrefix+name:
			return models.ErrTagAlreadyExists{
				TagName: name,
			}
		}
		return nil
	})

	return err
}

// SyncBranchesToDB sync the branch information in the database.
// It will check whether the branches of the repository have never been synced before.
// If so, it will sync all branches of the repository.
// Otherwise, it will sync the branches that need to be updated.
func SyncBranchesToDB(ctx context.Context, repoID, pusherID int64, branchNames, commitIDs []string, getCommit func(commitID string) (*git.Commit, error)) error {
	// Some designs that make the code look strange but are made for performance optimization purposes:
	// 1. Sync branches in a batch to reduce the number of DB queries.
	// 2. Lazy load commit information since it may be not necessary.
	// 3. Exit early if synced all branches of git repo when there's no branch in DB.
	// 4. Check the branches in DB if they are already synced.
	//
	// If the user pushes many branches at once, the Git hook will call the internal API in batches, rather than all at once.
	// See https://github.com/go-gitea/gitea/blob/cb52b17f92e2d2293f7c003649743464492bca48/cmd/hook.go#L27
	// For the first batch, it will hit optimization 3.
	// For other batches, it will hit optimization 4.

	if len(branchNames) != len(commitIDs) {
		return fmt.Errorf("branchNames and commitIDs length not match")
	}

	return db.WithTx(ctx, func(ctx context.Context) error {
		branches, err := git_model.GetBranches(ctx, repoID, branchNames)
		if err != nil {
			return fmt.Errorf("git_model.GetBranches: %v", err)
		}

		if len(branches) == 0 {
			// if user haven't visit UI but directly push to a branch after upgrading from 1.20 -> 1.21,
			// we cannot simply insert the branch but need to check we have branches or not
			hasBranch, err := db.Exist[git_model.Branch](ctx, git_model.FindBranchOptions{
				RepoID:          repoID,
				IsDeletedBranch: optional.Some(false),
			}.ToConds())
			if err != nil {
				return err
			}
			if !hasBranch {
				if _, err = repo_module.SyncRepoBranches(ctx, repoID, pusherID); err != nil {
					return fmt.Errorf("repo_module.SyncRepoBranches %d failed: %v", repoID, err)
				}
				return nil
			}
		}

		branchMap := make(map[string]*git_model.Branch, len(branches))
		for _, branch := range branches {
			branchMap[branch.Name] = branch
		}

		newBranches := make([]*git_model.Branch, 0, len(branchNames))

		for i, branchName := range branchNames {
			commitID := commitIDs[i]
			branch, exist := branchMap[branchName]
			if exist && branch.CommitID == commitID && !branch.IsDeleted {
				continue
			}

			commit, err := getCommit(commitID)
			if err != nil {
				return fmt.Errorf("get commit of %s failed: %v", branchName, err)
			}

			if exist {
				if _, err := git_model.UpdateBranch(ctx, repoID, pusherID, branchName, commit); err != nil {
					return fmt.Errorf("git_model.UpdateBranch %d:%s failed: %v", repoID, branchName, err)
				}
				continue
			}

			// if database have branches but not this branch, it means this is a new branch
			newBranches = append(newBranches, &git_model.Branch{
				RepoID:        repoID,
				Name:          branchName,
				CommitID:      commit.ID.String(),
				CommitMessage: commit.Summary(),
				PusherID:      pusherID,
				CommitTime:    timeutil.TimeStamp(commit.Committer.When.Unix()),
			})
		}

		if len(newBranches) > 0 {
			return db.Insert(ctx, newBranches)
		}
		return nil
	})
}

// CreateNewBranchFromCommit creates a new repository branch
func CreateNewBranchFromCommit(ctx context.Context, doer *user_model.User, repo *repo_model.Repository, gitRepo *git.Repository, commitID, branchName string) (err error) {
	err = repo.MustNotBeArchived()
	if err != nil {
		return err
	}

	// Check if branch name can be used
	if err := checkBranchName(ctx, repo, branchName); err != nil {
		return err
	}

	if err := git.Push(ctx, repo.RepoPath(), git.PushOptions{
		Remote: repo.RepoPath(),
		Branch: fmt.Sprintf("%s:%s%s", commitID, git.BranchPrefix, branchName),
		Env:    repo_module.PushingEnvironment(doer, repo),
	}); err != nil {
		if git.IsErrPushOutOfDate(err) || git.IsErrPushRejected(err) {
			return err
		}
		return fmt.Errorf("push: %w", err)
	}
	return nil
}

// RenameBranch rename a branch
func RenameBranch(ctx context.Context, repo *repo_model.Repository, doer *user_model.User, gitRepo *git.Repository, from, to string) (string, error) {
	err := repo.MustNotBeArchived()
	if err != nil {
		return "", err
	}

	if from == to {
		return "target_exist", nil
	}

	if gitRepo.IsBranchExist(to) {
		return "target_exist", nil
	}

	if !gitRepo.IsBranchExist(from) {
		return "from_not_exist", nil
	}

	if err := git_model.RenameBranch(ctx, repo, from, to, func(ctx context.Context, isDefault bool) error {
		err2 := gitRepo.RenameBranch(from, to)
		if err2 != nil {
			return err2
		}

		if isDefault {
			// if default branch changed, we need to delete all schedules and cron jobs
			if err := actions_model.DeleteScheduleTaskByRepo(ctx, repo.ID); err != nil {
				log.Error("DeleteCronTaskByRepo: %v", err)
			}
			// cancel running cron jobs of this repository and delete old schedules
			if err := actions_model.CancelPreviousJobs(
				ctx,
				repo.ID,
				from,
				"",
				webhook_module.HookEventSchedule,
			); err != nil {
				log.Error("CancelPreviousJobs: %v", err)
			}

			err2 = gitrepo.SetDefaultBranch(ctx, repo, to)
			if err2 != nil {
				return err2
			}
		}

		return nil
	}); err != nil {
		return "", err
	}
	refNameTo := git.RefNameFromBranch(to)
	refID, err := gitRepo.GetRefCommitID(refNameTo.String())
	if err != nil {
		return "", err
	}

	notify_service.DeleteRef(ctx, doer, repo, git.RefNameFromBranch(from))
	notify_service.CreateRef(ctx, doer, repo, refNameTo, refID)

	return "", nil
}

// enmuerates all branch related errors
var (
	ErrBranchIsDefault    = errors.New("branch is default")
	ErrInsufficientAccess = errors.New("insufficient access")
)

<<<<<<< HEAD
// DeleteBranch delete branch
func DeleteBranch(ctx context.Context, doer *user_model.User, repo *repo_model.Repository, gitRepo *git.Repository, branchName string, pr *issues_model.PullRequest) error {
	perm, err := access_model.GetUserRepoPermission(ctx, repo, doer)
	if err != nil {
		return err
	}

	if !perm.CanWrite(unit.TypeCode) {
		return ErrInsufficientAccess
	}

	err = repo.MustNotBeArchived()
=======
func CanDeleteBranch(ctx context.Context, repo *repo_model.Repository, branchName string, doer *user_model.User) error {
	if branchName == repo.DefaultBranch {
		return ErrBranchIsDefault
	}

	perm, err := access_model.GetUserRepoPermission(ctx, repo, doer)
>>>>>>> 5cada755
	if err != nil {
		return err
	}
	if !perm.CanWrite(unit.TypeCode) {
		return util.NewPermissionDeniedErrorf("permission denied to access repo %d unit %s", repo.ID, unit.TypeCode.LogString())
	}

	isProtected, err := git_model.IsBranchProtected(ctx, repo.ID, branchName)
	if err != nil {
		return err
	}
	if isProtected {
		return git_model.ErrBranchIsProtected
	}
	return nil
}

// DeleteBranch delete branch
func DeleteBranch(ctx context.Context, doer *user_model.User, repo *repo_model.Repository, gitRepo *git.Repository, branchName string) error {
	err := repo.MustNotBeArchived()
	if err != nil {
		return err
	}

	if err := CanDeleteBranch(ctx, repo, branchName, doer); err != nil {
		return err
	}

	rawBranch, err := git_model.GetBranch(ctx, repo.ID, branchName)
	if err != nil && !git_model.IsErrBranchNotExist(err) {
		return fmt.Errorf("GetBranch: %vc", err)
	}

	// database branch record not exist or it's a deleted branch
	notExist := git_model.IsErrBranchNotExist(err) || rawBranch.IsDeleted

	commit, err := gitRepo.GetBranchCommit(branchName)
	if err != nil {
		return err
	}

	if err := db.WithTx(ctx, func(ctx context.Context) error {
		if !notExist {
			if err := git_model.AddDeletedBranch(ctx, repo.ID, branchName, doer.ID); err != nil {
				return err
			}
		}

		if pr != nil {
			if err := issues_model.AddDeletePRBranchComment(ctx, doer, pr.BaseRepo, pr.Issue.ID, pr.HeadBranch); err != nil {
				return fmt.Errorf("DeleteBranch: %v", err)
			}
		}

		return gitRepo.DeleteBranch(branchName, git.DeleteBranchOptions{
			Force: true,
		})
	}); err != nil {
		return err
	}

	objectFormat := git.ObjectFormatFromName(repo.ObjectFormatName)

	// Don't return error below this
	if err := PushUpdate(
		&repo_module.PushUpdateOptions{
			RefFullName:  git.RefNameFromBranch(branchName),
			OldCommitID:  commit.ID.String(),
			NewCommitID:  objectFormat.EmptyObjectID().String(),
			PusherID:     doer.ID,
			PusherName:   doer.Name,
			RepoUserName: repo.OwnerName,
			RepoName:     repo.Name,
		}); err != nil {
		log.Error("Update: %v", err)
	}

	return nil
}

type BranchSyncOptions struct {
	RepoID int64
}

// branchSyncQueue represents a queue to handle branch sync jobs.
var branchSyncQueue *queue.WorkerPoolQueue[*BranchSyncOptions]

func handlerBranchSync(items ...*BranchSyncOptions) []*BranchSyncOptions {
	for _, opts := range items {
		_, err := repo_module.SyncRepoBranches(graceful.GetManager().ShutdownContext(), opts.RepoID, 0)
		if err != nil {
			log.Error("syncRepoBranches [%d] failed: %v", opts.RepoID, err)
		}
	}
	return nil
}

func addRepoToBranchSyncQueue(repoID int64) error {
	return branchSyncQueue.Push(&BranchSyncOptions{
		RepoID: repoID,
	})
}

func initBranchSyncQueue(ctx context.Context) error {
	branchSyncQueue = queue.CreateUniqueQueue(ctx, "branch_sync", handlerBranchSync)
	if branchSyncQueue == nil {
		return errors.New("unable to create branch_sync queue")
	}
	go graceful.GetManager().RunWithCancel(branchSyncQueue)

	return nil
}

func AddAllRepoBranchesToSyncQueue(ctx context.Context) error {
	if err := db.Iterate(ctx, builder.Eq{"is_empty": false}, func(ctx context.Context, repo *repo_model.Repository) error {
		return addRepoToBranchSyncQueue(repo.ID)
	}); err != nil {
		return fmt.Errorf("run sync all branches failed: %v", err)
	}
	return nil
}

func SetRepoDefaultBranch(ctx context.Context, repo *repo_model.Repository, gitRepo *git.Repository, newBranchName string) error {
	if repo.DefaultBranch == newBranchName {
		return nil
	}

	if !gitRepo.IsBranchExist(newBranchName) {
		return git_model.ErrBranchNotExist{
			BranchName: newBranchName,
		}
	}

	oldDefaultBranchName := repo.DefaultBranch
	repo.DefaultBranch = newBranchName
	if err := db.WithTx(ctx, func(ctx context.Context) error {
		if err := repo_model.UpdateDefaultBranch(ctx, repo); err != nil {
			return err
		}

		if err := actions_model.DeleteScheduleTaskByRepo(ctx, repo.ID); err != nil {
			log.Error("DeleteCronTaskByRepo: %v", err)
		}
		// cancel running cron jobs of this repository and delete old schedules
		if err := actions_model.CancelPreviousJobs(
			ctx,
			repo.ID,
			oldDefaultBranchName,
			"",
			webhook_module.HookEventSchedule,
		); err != nil {
			log.Error("CancelPreviousJobs: %v", err)
		}

		return gitrepo.SetDefaultBranch(ctx, repo, newBranchName)
	}); err != nil {
		return err
	}

	if !repo.IsEmpty {
		if err := AddRepoToLicenseUpdaterQueue(&LicenseUpdaterOptions{
			RepoID: repo.ID,
		}); err != nil {
			log.Error("AddRepoToLicenseUpdaterQueue: %v", err)
		}
	}

	notify_service.ChangeDefaultBranch(ctx, repo)

	return nil
}<|MERGE_RESOLUTION|>--- conflicted
+++ resolved
@@ -466,27 +466,12 @@
 	ErrInsufficientAccess = errors.New("insufficient access")
 )
 
-<<<<<<< HEAD
-// DeleteBranch delete branch
-func DeleteBranch(ctx context.Context, doer *user_model.User, repo *repo_model.Repository, gitRepo *git.Repository, branchName string, pr *issues_model.PullRequest) error {
-	perm, err := access_model.GetUserRepoPermission(ctx, repo, doer)
-	if err != nil {
-		return err
-	}
-
-	if !perm.CanWrite(unit.TypeCode) {
-		return ErrInsufficientAccess
-	}
-
-	err = repo.MustNotBeArchived()
-=======
 func CanDeleteBranch(ctx context.Context, repo *repo_model.Repository, branchName string, doer *user_model.User) error {
 	if branchName == repo.DefaultBranch {
 		return ErrBranchIsDefault
 	}
 
 	perm, err := access_model.GetUserRepoPermission(ctx, repo, doer)
->>>>>>> 5cada755
 	if err != nil {
 		return err
 	}
@@ -505,7 +490,7 @@
 }
 
 // DeleteBranch delete branch
-func DeleteBranch(ctx context.Context, doer *user_model.User, repo *repo_model.Repository, gitRepo *git.Repository, branchName string) error {
+func DeleteBranch(ctx context.Context, doer *user_model.User, repo *repo_model.Repository, gitRepo *git.Repository, branchName string, pr *issues_model.PullRequest) error {
 	err := repo.MustNotBeArchived()
 	if err != nil {
 		return err
