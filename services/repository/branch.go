// Copyright 2021 The Gitea Authors. All rights reserved.
// SPDX-License-Identifier: MIT

package repository

import (
	"context"
	"errors"
	"fmt"
	"strings"

	"code.gitea.io/gitea/models"
	actions_model "code.gitea.io/gitea/models/actions"
	"code.gitea.io/gitea/models/db"
	git_model "code.gitea.io/gitea/models/git"
	issues_model "code.gitea.io/gitea/models/issues"
	repo_model "code.gitea.io/gitea/models/repo"
	user_model "code.gitea.io/gitea/models/user"
	"code.gitea.io/gitea/modules/cache"
	"code.gitea.io/gitea/modules/git"
	"code.gitea.io/gitea/modules/gitrepo"
	"code.gitea.io/gitea/modules/graceful"
	"code.gitea.io/gitea/modules/json"
	"code.gitea.io/gitea/modules/log"
	"code.gitea.io/gitea/modules/optional"
	"code.gitea.io/gitea/modules/queue"
	repo_module "code.gitea.io/gitea/modules/repository"
	"code.gitea.io/gitea/modules/timeutil"
	webhook_module "code.gitea.io/gitea/modules/webhook"
	notify_service "code.gitea.io/gitea/services/notify"

	"xorm.io/builder"
)

// CreateNewBranch creates a new repository branch
func CreateNewBranch(ctx context.Context, doer *user_model.User, repo *repo_model.Repository, gitRepo *git.Repository, oldBranchName, branchName string) (err error) {
	branch, err := git_model.GetBranch(ctx, repo.ID, oldBranchName)
	if err != nil {
		return err
	}

	return CreateNewBranchFromCommit(ctx, doer, repo, gitRepo, branch.CommitID, branchName)
}

// Branch contains the branch information
type Branch struct {
	DBBranch          *git_model.Branch
	IsProtected       bool
	IsIncluded        bool
	CommitsAhead      int
	CommitsBehind     int
	LatestPullRequest *issues_model.PullRequest
	MergeMovedOn      bool
}

// LoadBranches loads branches from the repository limited by page & pageSize.
func LoadBranches(ctx context.Context, repo *repo_model.Repository, gitRepo *git.Repository, isDeletedBranch optional.Option[bool], keyword string, page, pageSize int) (*Branch, []*Branch, int64, error) {
	defaultDBBranch, err := git_model.GetBranch(ctx, repo.ID, repo.DefaultBranch)
	if err != nil {
		return nil, nil, 0, err
	}

	branchOpts := git_model.FindBranchOptions{
		RepoID:          repo.ID,
		IsDeletedBranch: isDeletedBranch,
		ListOptions: db.ListOptions{
			Page:     page,
			PageSize: pageSize,
		},
		Keyword:            keyword,
		ExcludeBranchNames: []string{repo.DefaultBranch},
	}

	dbBranches, totalNumOfBranches, err := db.FindAndCount[git_model.Branch](ctx, branchOpts)
	if err != nil {
		return nil, nil, 0, err
	}

	if err := git_model.BranchList(dbBranches).LoadDeletedBy(ctx); err != nil {
		return nil, nil, 0, err
	}
	if err := git_model.BranchList(dbBranches).LoadPusher(ctx); err != nil {
		return nil, nil, 0, err
	}

	rules, err := git_model.FindRepoProtectedBranchRules(ctx, repo.ID)
	if err != nil {
		return nil, nil, 0, err
	}

	repoIDToRepo := map[int64]*repo_model.Repository{}
	repoIDToRepo[repo.ID] = repo

	repoIDToGitRepo := map[int64]*git.Repository{}
	repoIDToGitRepo[repo.ID] = gitRepo

	branches := make([]*Branch, 0, len(dbBranches))
	for i := range dbBranches {
		branch, err := loadOneBranch(ctx, repo, dbBranches[i], &rules, repoIDToRepo, repoIDToGitRepo)
		if err != nil {
			return nil, nil, 0, fmt.Errorf("loadOneBranch: %v", err)
		}
		branches = append(branches, branch)
	}

	// Always add the default branch
	log.Debug("loadOneBranch: load default: '%s'", defaultDBBranch.Name)
	defaultBranch, err := loadOneBranch(ctx, repo, defaultDBBranch, &rules, repoIDToRepo, repoIDToGitRepo)
	if err != nil {
		return nil, nil, 0, fmt.Errorf("loadOneBranch: %v", err)
	}
	return defaultBranch, branches, totalNumOfBranches, nil
}

func getDivergenceCacheKey(repoID int64, branchName string) string {
	return fmt.Sprintf("%d-%s", repoID, branchName)
}

// getDivergenceFromCache gets the divergence from cache
func getDivergenceFromCache(repoID int64, branchName string) (*git.DivergeObject, bool) {
	data := cache.GetCache().Get(getDivergenceCacheKey(repoID, branchName))
	res := git.DivergeObject{
		Ahead:  -1,
		Behind: -1,
	}
	s, ok := data.([]byte)
	if !ok || len(s) == 0 {
		return &res, false
	}

	if err := json.Unmarshal(s, &res); err != nil {
		log.Error("json.UnMarshal failed: %v", err)
		return &res, false
	}
	return &res, true
}

func putDivergenceFromCache(repoID int64, branchName string, divergence *git.DivergeObject) error {
	bs, err := json.Marshal(divergence)
	if err != nil {
		return err
	}
	return cache.GetCache().Put(getDivergenceCacheKey(repoID, branchName), bs, 30*24*60*60)
}

func DelDivergenceFromCache(repoID int64, branchName string) error {
	return cache.GetCache().Delete(getDivergenceCacheKey(repoID, branchName))
}

func loadOneBranch(ctx context.Context, repo *repo_model.Repository, dbBranch *git_model.Branch, protectedBranches *git_model.ProtectedBranchRules,
	repoIDToRepo map[int64]*repo_model.Repository,
	repoIDToGitRepo map[int64]*git.Repository,
) (*Branch, error) {
	log.Trace("loadOneBranch: '%s'", dbBranch.Name)

	branchName := dbBranch.Name
	p := protectedBranches.GetFirstMatched(branchName)
	isProtected := p != nil

	var divergence *git.DivergeObject

	// it's not default branch
	if repo.DefaultBranch != dbBranch.Name && !dbBranch.IsDeleted {
<<<<<<< HEAD
		var err error
		divergence, err = gitrepo.CountDivergingCommits(ctx, repo, repo.DefaultBranch, git.BranchPrefix+branchName)
		if err != nil {
			log.Error("CountDivergingCommits: %v", err)
=======
		var cached bool
		divergence, cached = getDivergenceFromCache(repo.ID, dbBranch.Name)
		if !cached {
			var err error
			divergence, err = files_service.CountDivergingCommits(ctx, repo, git.BranchPrefix+branchName)
			if err != nil {
				log.Error("CountDivergingCommits: %v", err)
			} else {
				if err = putDivergenceFromCache(repo.ID, dbBranch.Name, divergence); err != nil {
					log.Error("putDivergenceFromCache: %v", err)
				}
			}
>>>>>>> b4d86912
		}
	}

	if divergence == nil {
		// tolerate the error that we cannot get divergence
		divergence = &git.DivergeObject{Ahead: -1, Behind: -1}
	}

	pr, err := issues_model.GetLatestPullRequestByHeadInfo(ctx, repo.ID, branchName)
	if err != nil {
		return nil, fmt.Errorf("GetLatestPullRequestByHeadInfo: %v", err)
	}
	headCommit := dbBranch.CommitID

	mergeMovedOn := false
	if pr != nil {
		pr.HeadRepo = repo
		if err := pr.LoadIssue(ctx); err != nil {
			return nil, fmt.Errorf("LoadIssue: %v", err)
		}
		if repo, ok := repoIDToRepo[pr.BaseRepoID]; ok {
			pr.BaseRepo = repo
		} else if err := pr.LoadBaseRepo(ctx); err != nil {
			return nil, fmt.Errorf("LoadBaseRepo: %v", err)
		} else {
			repoIDToRepo[pr.BaseRepoID] = pr.BaseRepo
		}
		pr.Issue.Repo = pr.BaseRepo

		if pr.HasMerged {
			baseGitRepo, ok := repoIDToGitRepo[pr.BaseRepoID]
			if !ok {
				baseGitRepo, err = gitrepo.OpenRepository(ctx, pr.BaseRepo)
				if err != nil {
					return nil, fmt.Errorf("OpenRepository: %v", err)
				}
				defer baseGitRepo.Close()
				repoIDToGitRepo[pr.BaseRepoID] = baseGitRepo
			}
			pullCommit, err := baseGitRepo.GetRefCommitID(pr.GetGitRefName())
			if err != nil && !git.IsErrNotExist(err) {
				return nil, fmt.Errorf("GetBranchCommitID: %v", err)
			}
			if err == nil && headCommit != pullCommit {
				// the head has moved on from the merge - we shouldn't delete
				mergeMovedOn = true
			}
		}
	}

	isIncluded := divergence.Ahead == 0 && repo.DefaultBranch != branchName
	return &Branch{
		DBBranch:          dbBranch,
		IsProtected:       isProtected,
		IsIncluded:        isIncluded,
		CommitsAhead:      divergence.Ahead,
		CommitsBehind:     divergence.Behind,
		LatestPullRequest: pr,
		MergeMovedOn:      mergeMovedOn,
	}, nil
}

// checkBranchName validates branch name with existing repository branches
func checkBranchName(ctx context.Context, repo *repo_model.Repository, name string) error {
	_, err := gitrepo.WalkReferences(ctx, repo, func(_, refName string) error {
		branchRefName := strings.TrimPrefix(refName, git.BranchPrefix)
		switch {
		case branchRefName == name:
			return git_model.ErrBranchAlreadyExists{
				BranchName: name,
			}
		// If branchRefName like a/b but we want to create a branch named a then we have a conflict
		case strings.HasPrefix(branchRefName, name+"/"):
			return git_model.ErrBranchNameConflict{
				BranchName: branchRefName,
			}
			// Conversely if branchRefName like a but we want to create a branch named a/b then we also have a conflict
		case strings.HasPrefix(name, branchRefName+"/"):
			return git_model.ErrBranchNameConflict{
				BranchName: branchRefName,
			}
		case refName == git.TagPrefix+name:
			return models.ErrTagAlreadyExists{
				TagName: name,
			}
		}
		return nil
	})

	return err
}

// SyncBranchesToDB sync the branch information in the database.
// It will check whether the branches of the repository have never been synced before.
// If so, it will sync all branches of the repository.
// Otherwise, it will sync the branches that need to be updated.
func SyncBranchesToDB(ctx context.Context, repoID, pusherID int64, branchNames, commitIDs []string, getCommit func(commitID string) (*git.Commit, error)) error {
	// Some designs that make the code look strange but are made for performance optimization purposes:
	// 1. Sync branches in a batch to reduce the number of DB queries.
	// 2. Lazy load commit information since it may be not necessary.
	// 3. Exit early if synced all branches of git repo when there's no branch in DB.
	// 4. Check the branches in DB if they are already synced.
	//
	// If the user pushes many branches at once, the Git hook will call the internal API in batches, rather than all at once.
	// See https://github.com/go-gitea/gitea/blob/cb52b17f92e2d2293f7c003649743464492bca48/cmd/hook.go#L27
	// For the first batch, it will hit optimization 3.
	// For other batches, it will hit optimization 4.

	if len(branchNames) != len(commitIDs) {
		return fmt.Errorf("branchNames and commitIDs length not match")
	}

	return db.WithTx(ctx, func(ctx context.Context) error {
		branches, err := git_model.GetBranches(ctx, repoID, branchNames)
		if err != nil {
			return fmt.Errorf("git_model.GetBranches: %v", err)
		}

		if len(branches) == 0 {
			// if user haven't visit UI but directly push to a branch after upgrading from 1.20 -> 1.21,
			// we cannot simply insert the branch but need to check we have branches or not
			hasBranch, err := db.Exist[git_model.Branch](ctx, git_model.FindBranchOptions{
				RepoID:          repoID,
				IsDeletedBranch: optional.Some(false),
			}.ToConds())
			if err != nil {
				return err
			}
			if !hasBranch {
				if _, err = repo_module.SyncRepoBranches(ctx, repoID, pusherID); err != nil {
					return fmt.Errorf("repo_module.SyncRepoBranches %d failed: %v", repoID, err)
				}
				return nil
			}
		}

		branchMap := make(map[string]*git_model.Branch, len(branches))
		for _, branch := range branches {
			branchMap[branch.Name] = branch
		}

		newBranches := make([]*git_model.Branch, 0, len(branchNames))

		for i, branchName := range branchNames {
			commitID := commitIDs[i]
			branch, exist := branchMap[branchName]
			if exist && branch.CommitID == commitID && !branch.IsDeleted {
				continue
			}

			commit, err := getCommit(commitID)
			if err != nil {
				return fmt.Errorf("get commit of %s failed: %v", branchName, err)
			}

			if exist {
				if _, err := git_model.UpdateBranch(ctx, repoID, pusherID, branchName, commit); err != nil {
					return fmt.Errorf("git_model.UpdateBranch %d:%s failed: %v", repoID, branchName, err)
				}
				return nil
			}

			// if database have branches but not this branch, it means this is a new branch
			newBranches = append(newBranches, &git_model.Branch{
				RepoID:        repoID,
				Name:          branchName,
				CommitID:      commit.ID.String(),
				CommitMessage: commit.Summary(),
				PusherID:      pusherID,
				CommitTime:    timeutil.TimeStamp(commit.Committer.When.Unix()),
			})
		}

		if len(newBranches) > 0 {
			return db.Insert(ctx, newBranches)
		}
		return nil
	})
}

// CreateNewBranchFromCommit creates a new repository branch
func CreateNewBranchFromCommit(ctx context.Context, doer *user_model.User, repo *repo_model.Repository, gitRepo *git.Repository, commitID, branchName string) (err error) {
	err = repo.MustNotBeArchived()
	if err != nil {
		return err
	}

	// Check if branch name can be used
	if err := checkBranchName(ctx, repo, branchName); err != nil {
		return err
	}

	if err := git.Push(ctx, repo.RepoPath(), git.PushOptions{
		Remote: repo.RepoPath(),
		Branch: fmt.Sprintf("%s:%s%s", commitID, git.BranchPrefix, branchName),
		Env:    repo_module.PushingEnvironment(doer, repo),
	}); err != nil {
		if git.IsErrPushOutOfDate(err) || git.IsErrPushRejected(err) {
			return err
		}
		return fmt.Errorf("push: %w", err)
	}
	return nil
}

// RenameBranch rename a branch
func RenameBranch(ctx context.Context, repo *repo_model.Repository, doer *user_model.User, gitRepo *git.Repository, from, to string) (string, error) {
	err := repo.MustNotBeArchived()
	if err != nil {
		return "", err
	}

	if from == to {
		return "target_exist", nil
	}

	if gitRepo.IsBranchExist(to) {
		return "target_exist", nil
	}

	if !gitRepo.IsBranchExist(from) {
		return "from_not_exist", nil
	}

	if err := git_model.RenameBranch(ctx, repo, from, to, func(ctx context.Context, isDefault bool) error {
		err2 := gitRepo.RenameBranch(from, to)
		if err2 != nil {
			return err2
		}

		if isDefault {
			// if default branch changed, we need to delete all schedules and cron jobs
			if err := actions_model.DeleteScheduleTaskByRepo(ctx, repo.ID); err != nil {
				log.Error("DeleteCronTaskByRepo: %v", err)
			}
			// cancel running cron jobs of this repository and delete old schedules
			if err := actions_model.CancelPreviousJobs(
				ctx,
				repo.ID,
				from,
				"",
				webhook_module.HookEventSchedule,
			); err != nil {
				log.Error("CancelPreviousJobs: %v", err)
			}

			err2 = gitrepo.SetDefaultBranch(ctx, repo, to)
			if err2 != nil {
				return err2
			}
		}

		return nil
	}); err != nil {
		return "", err
	}
	refNameTo := git.RefNameFromBranch(to)
	refID, err := gitRepo.GetRefCommitID(refNameTo.String())
	if err != nil {
		return "", err
	}

	notify_service.DeleteRef(ctx, doer, repo, git.RefNameFromBranch(from))
	notify_service.CreateRef(ctx, doer, repo, refNameTo, refID)

	return "", nil
}

// enmuerates all branch related errors
var (
	ErrBranchIsDefault = errors.New("branch is default")
)

// DeleteBranch delete branch
func DeleteBranch(ctx context.Context, doer *user_model.User, repo *repo_model.Repository, gitRepo *git.Repository, branchName string) error {
	err := repo.MustNotBeArchived()
	if err != nil {
		return err
	}

	if branchName == repo.DefaultBranch {
		return ErrBranchIsDefault
	}

	isProtected, err := git_model.IsBranchProtected(ctx, repo.ID, branchName)
	if err != nil {
		return err
	}
	if isProtected {
		return git_model.ErrBranchIsProtected
	}

	rawBranch, err := git_model.GetBranch(ctx, repo.ID, branchName)
	if err != nil {
		return fmt.Errorf("GetBranch: %vc", err)
	}

	if rawBranch.IsDeleted {
		return nil
	}

	commit, err := gitRepo.GetBranchCommit(branchName)
	if err != nil {
		return err
	}

	if err := db.WithTx(ctx, func(ctx context.Context) error {
		if err := git_model.AddDeletedBranch(ctx, repo.ID, branchName, doer.ID); err != nil {
			return err
		}

		return gitRepo.DeleteBranch(branchName, git.DeleteBranchOptions{
			Force: true,
		})
	}); err != nil {
		return err
	}

	objectFormat := git.ObjectFormatFromName(repo.ObjectFormatName)

	// Don't return error below this
	if err := PushUpdate(
		&repo_module.PushUpdateOptions{
			RefFullName:  git.RefNameFromBranch(branchName),
			OldCommitID:  commit.ID.String(),
			NewCommitID:  objectFormat.EmptyObjectID().String(),
			PusherID:     doer.ID,
			PusherName:   doer.Name,
			RepoUserName: repo.OwnerName,
			RepoName:     repo.Name,
		}); err != nil {
		log.Error("Update: %v", err)
	}

	return nil
}

type BranchSyncOptions struct {
	RepoID int64
}

// branchSyncQueue represents a queue to handle branch sync jobs.
var branchSyncQueue *queue.WorkerPoolQueue[*BranchSyncOptions]

func handlerBranchSync(items ...*BranchSyncOptions) []*BranchSyncOptions {
	for _, opts := range items {
		_, err := repo_module.SyncRepoBranches(graceful.GetManager().ShutdownContext(), opts.RepoID, 0)
		if err != nil {
			log.Error("syncRepoBranches [%d] failed: %v", opts.RepoID, err)
		}
	}
	return nil
}

func addRepoToBranchSyncQueue(repoID, doerID int64) error {
	return branchSyncQueue.Push(&BranchSyncOptions{
		RepoID: repoID,
	})
}

func initBranchSyncQueue(ctx context.Context) error {
	branchSyncQueue = queue.CreateUniqueQueue(ctx, "branch_sync", handlerBranchSync)
	if branchSyncQueue == nil {
		return errors.New("unable to create branch_sync queue")
	}
	go graceful.GetManager().RunWithCancel(branchSyncQueue)

	return nil
}

func AddAllRepoBranchesToSyncQueue(ctx context.Context, doerID int64) error {
	if err := db.Iterate(ctx, builder.Eq{"is_empty": false}, func(ctx context.Context, repo *repo_model.Repository) error {
		return addRepoToBranchSyncQueue(repo.ID, doerID)
	}); err != nil {
		return fmt.Errorf("run sync all branches failed: %v", err)
	}
	return nil
}

func SetRepoDefaultBranch(ctx context.Context, repo *repo_model.Repository, gitRepo *git.Repository, newBranchName string) error {
	if repo.DefaultBranch == newBranchName {
		return nil
	}

	if !gitRepo.IsBranchExist(newBranchName) {
		return git_model.ErrBranchNotExist{
			BranchName: newBranchName,
		}
	}

	oldDefaultBranchName := repo.DefaultBranch
	repo.DefaultBranch = newBranchName
	if err := db.WithTx(ctx, func(ctx context.Context) error {
		if err := repo_model.UpdateDefaultBranch(ctx, repo); err != nil {
			return err
		}

		if err := actions_model.DeleteScheduleTaskByRepo(ctx, repo.ID); err != nil {
			log.Error("DeleteCronTaskByRepo: %v", err)
		}
		// cancel running cron jobs of this repository and delete old schedules
		if err := actions_model.CancelPreviousJobs(
			ctx,
			repo.ID,
			oldDefaultBranchName,
			"",
			webhook_module.HookEventSchedule,
		); err != nil {
			log.Error("CancelPreviousJobs: %v", err)
		}

		if err := gitrepo.SetDefaultBranch(ctx, repo, newBranchName); err != nil {
			if !git.IsErrUnsupportedVersion(err) {
				return err
			}
		}
		return nil
	}); err != nil {
		return err
	}

	notify_service.ChangeDefaultBranch(ctx, repo)

	return nil
}<|MERGE_RESOLUTION|>--- conflicted
+++ resolved
@@ -28,6 +28,7 @@
 	"code.gitea.io/gitea/modules/timeutil"
 	webhook_module "code.gitea.io/gitea/modules/webhook"
 	notify_service "code.gitea.io/gitea/services/notify"
+	files_service "code.gitea.io/gitea/services/repository/files"
 
 	"xorm.io/builder"
 )
@@ -161,12 +162,6 @@
 
 	// it's not default branch
 	if repo.DefaultBranch != dbBranch.Name && !dbBranch.IsDeleted {
-<<<<<<< HEAD
-		var err error
-		divergence, err = gitrepo.CountDivergingCommits(ctx, repo, repo.DefaultBranch, git.BranchPrefix+branchName)
-		if err != nil {
-			log.Error("CountDivergingCommits: %v", err)
-=======
 		var cached bool
 		divergence, cached = getDivergenceFromCache(repo.ID, dbBranch.Name)
 		if !cached {
@@ -179,7 +174,6 @@
 					log.Error("putDivergenceFromCache: %v", err)
 				}
 			}
->>>>>>> b4d86912
 		}
 	}
 
