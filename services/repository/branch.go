--- conflicted
+++ resolved
@@ -189,12 +189,5 @@
 		log.Error("Update: %v", err)
 	}
 
-<<<<<<< HEAD
-=======
-	if err := git_model.AddDeletedBranch(ctx, repo.ID, branchName, commit.ID.String(), doer.ID); err != nil {
-		log.Warn("AddDeletedBranch: %v", err)
-	}
-
->>>>>>> d1517946
 	return nil
 }