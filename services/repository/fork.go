// Copyright 2019 The Gitea Authors. All rights reserved.
// SPDX-License-Identifier: MIT

package repository

import (
	"context"
	"fmt"
	"strings"
	"time"

	"code.gitea.io/gitea/models/db"
	git_model "code.gitea.io/gitea/models/git"
	repo_model "code.gitea.io/gitea/models/repo"
	user_model "code.gitea.io/gitea/models/user"
	"code.gitea.io/gitea/modules/git"
	"code.gitea.io/gitea/modules/log"
	repo_module "code.gitea.io/gitea/modules/repository"
	"code.gitea.io/gitea/modules/structs"
	"code.gitea.io/gitea/modules/util"
	notify_service "code.gitea.io/gitea/services/notify"
)

// ErrForkAlreadyExist represents a "ForkAlreadyExist" kind of error.
type ErrForkAlreadyExist struct {
	Uname    string
	RepoName string
	ForkName string
}

// IsErrForkAlreadyExist checks if an error is an ErrForkAlreadyExist.
func IsErrForkAlreadyExist(err error) bool {
	_, ok := err.(ErrForkAlreadyExist)
	return ok
}

func (err ErrForkAlreadyExist) Error() string {
	return fmt.Sprintf("repository is already forked by user [uname: %s, repo path: %s, fork path: %s]", err.Uname, err.RepoName, err.ForkName)
}

func (err ErrForkAlreadyExist) Unwrap() error {
	return util.ErrAlreadyExist
}

// ForkRepoOptions contains the fork repository options
type ForkRepoOptions struct {
	BaseRepo     *repo_model.Repository
	Name         string
	Description  string
	SingleBranch string
}

// ForkRepository forks a repository
func ForkRepository(ctx context.Context, doer, owner *user_model.User, opts ForkRepoOptions) (*repo_model.Repository, error) {
	// Fork is prohibited, if user has reached maximum limit of repositories
	if !owner.CanForkRepo() {
		return nil, repo_model.ErrReachLimitOfRepo{
			Limit: owner.MaxRepoCreation,
		}
	}

	forkedRepo, err := repo_model.GetUserFork(ctx, opts.BaseRepo.ID, owner.ID)
	if err != nil {
		return nil, err
	}
	if forkedRepo != nil {
		return nil, ErrForkAlreadyExist{
			Uname:    owner.Name,
			RepoName: opts.BaseRepo.FullName(),
			ForkName: forkedRepo.FullName(),
		}
	}

	defaultBranch := opts.BaseRepo.DefaultBranch
	if opts.SingleBranch != "" {
		defaultBranch = opts.SingleBranch
	}
	repo := &repo_model.Repository{
		OwnerID:       owner.ID,
		Owner:         owner,
		OwnerName:     owner.Name,
		Name:          opts.Name,
		LowerName:     strings.ToLower(opts.Name),
		Description:   opts.Description,
		DefaultBranch: defaultBranch,
		IsPrivate:     opts.BaseRepo.IsPrivate || opts.BaseRepo.Owner.Visibility == structs.VisibleTypePrivate,
		IsEmpty:       opts.BaseRepo.IsEmpty,
		IsFork:        true,
		ForkID:        opts.BaseRepo.ID,
	}

	oldRepoPath := opts.BaseRepo.RepoPath()

	needsRollback := false
	rollbackFn := func() {
		if !needsRollback {
			return
		}

		repoPath := repo_model.RepoPath(owner.Name, repo.Name)

		if exists, _ := util.IsExist(repoPath); !exists {
			return
		}

		// As the transaction will be failed and hence database changes will be destroyed we only need
		// to delete the related repository on the filesystem
		if errDelete := util.RemoveAll(repoPath); errDelete != nil {
			log.Error("Failed to remove fork repo")
		}
	}

	needsRollbackInPanic := true
	defer func() {
		panicErr := recover()
		if panicErr == nil {
			return
		}

		if needsRollbackInPanic {
			rollbackFn()
		}
		panic(panicErr)
	}()

	err = db.WithTx(ctx, func(txCtx context.Context) error {
		if err = repo_module.CreateRepositoryByExample(txCtx, doer, owner, repo, false, true); err != nil {
			return err
		}

		if err = repo_model.IncrementRepoForkNum(txCtx, opts.BaseRepo.ID); err != nil {
			return err
		}

		// copy lfs files failure should not be ignored
		if err = git_model.CopyLFS(txCtx, repo, opts.BaseRepo); err != nil {
			return err
		}

		needsRollback = true

		cloneCmd := git.NewCommand(txCtx, "clone", "--bare")
		if opts.SingleBranch != "" {
			cloneCmd.AddArguments("--single-branch", "--branch").AddDynamicArguments(opts.SingleBranch)
		}
		repoPath := repo_model.RepoPath(owner.Name, repo.Name)
		if stdout, _, err := cloneCmd.AddDynamicArguments(oldRepoPath, repoPath).
			SetDescription(fmt.Sprintf("ForkRepository(git clone): %s to %s", opts.BaseRepo.FullName(), repo.FullName())).
			RunStdBytes(&git.RunOpts{Timeout: 10 * time.Minute}); err != nil {
			log.Error("Fork Repository (git clone) Failed for %v (from %v):\nStdout: %s\nError: %v", repo, opts.BaseRepo, stdout, err)
			return fmt.Errorf("git clone: %w", err)
		}

		if err := repo_module.CheckDaemonExportOK(txCtx, repo); err != nil {
			return fmt.Errorf("checkDaemonExportOK: %w", err)
		}

		if stdout, _, err := git.NewCommand(txCtx, "update-server-info").
			SetDescription(fmt.Sprintf("ForkRepository(git update-server-info): %s", repo.FullName())).
			RunStdString(&git.RunOpts{Dir: repoPath}); err != nil {
			log.Error("Fork Repository (git update-server-info) failed for %v:\nStdout: %s\nError: %v", repo, stdout, err)
			return fmt.Errorf("git update-server-info: %w", err)
		}

		if err = repo_module.CreateDelegateHooks(repoPath); err != nil {
			return fmt.Errorf("createDelegateHooks: %w", err)
		}

		gitRepo, err := git.OpenRepository(txCtx, repo.RepoPath())
		if err != nil {
			return fmt.Errorf("OpenRepository: %w", err)
		}
		defer gitRepo.Close()

		_, err = repo_module.SyncRepoBranchesWithRepo(txCtx, repo, gitRepo, doer.ID)
		return err
	})
	needsRollbackInPanic = false
	if err != nil {
		rollbackFn()
		return nil, err
	}

	// even if below operations failed, it could be ignored. And they will be retried
	if err := repo_module.UpdateRepoSize(ctx, repo); err != nil {
		log.Error("Failed to update size for repository: %v", err)
	}
	if err := repo_model.CopyLanguageStat(ctx, opts.BaseRepo, repo); err != nil {
		log.Error("Copy language stat from oldRepo failed: %v", err)
	}

	gitRepo, err := git.OpenRepository(ctx, repo.RepoPath())
	if err != nil {
		log.Error("Open created git repository failed: %v", err)
	} else {
		defer gitRepo.Close()
<<<<<<< HEAD
		tagOnlyReleases := false
		if err := repo_module.SyncReleasesWithTags(repo, gitRepo, tagOnlyReleases); err != nil {
=======
		if err := repo_module.SyncReleasesWithTags(ctx, repo, gitRepo); err != nil {
>>>>>>> b36e2ca4
			log.Error("Sync releases from git tags failed: %v", err)
		}
	}

	notify_service.ForkRepository(ctx, doer, opts.BaseRepo, repo)

	return repo, nil
}

// ConvertForkToNormalRepository convert the provided repo from a forked repo to normal repo
func ConvertForkToNormalRepository(ctx context.Context, repo *repo_model.Repository) error {
	err := db.WithTx(ctx, func(ctx context.Context) error {
		repo, err := repo_model.GetRepositoryByID(ctx, repo.ID)
		if err != nil {
			return err
		}

		if !repo.IsFork {
			return nil
		}

		if err := repo_model.DecrementRepoForkNum(ctx, repo.ForkID); err != nil {
			log.Error("Unable to decrement repo fork num for old root repo %d of repository %-v whilst converting from fork. Error: %v", repo.ForkID, repo, err)
			return err
		}

		repo.IsFork = false
		repo.ForkID = 0

		if err := repo_module.UpdateRepository(ctx, repo, false); err != nil {
			log.Error("Unable to update repository %-v whilst converting from fork. Error: %v", repo, err)
			return err
		}

		return nil
	})

	return err
}<|MERGE_RESOLUTION|>--- conflicted
+++ resolved
@@ -194,12 +194,8 @@
 		log.Error("Open created git repository failed: %v", err)
 	} else {
 		defer gitRepo.Close()
-<<<<<<< HEAD
 		tagOnlyReleases := false
-		if err := repo_module.SyncReleasesWithTags(repo, gitRepo, tagOnlyReleases); err != nil {
-=======
-		if err := repo_module.SyncReleasesWithTags(ctx, repo, gitRepo); err != nil {
->>>>>>> b36e2ca4
+		if err := repo_module.SyncReleasesWithTags(ctx, repo, gitRepo, tagOnlyReleases); err != nil {
 			log.Error("Sync releases from git tags failed: %v", err)
 		}
 	}
