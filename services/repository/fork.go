// Copyright 2019 The Gitea Authors. All rights reserved.
// SPDX-License-Identifier: MIT

package repository

import (
	"context"
	"fmt"
	"strings"

	"code.gitea.io/gitea/models/db"
	git_model "code.gitea.io/gitea/models/git"
	repo_model "code.gitea.io/gitea/models/repo"
	user_model "code.gitea.io/gitea/models/user"
	"code.gitea.io/gitea/modules/git"
	"code.gitea.io/gitea/modules/gitrepo"
	"code.gitea.io/gitea/modules/log"
	repo_module "code.gitea.io/gitea/modules/repository"
	"code.gitea.io/gitea/modules/structs"
	"code.gitea.io/gitea/modules/util"
	notify_service "code.gitea.io/gitea/services/notify"
)

// ErrForkAlreadyExist represents a "ForkAlreadyExist" kind of error.
type ErrForkAlreadyExist struct {
	Uname    string
	RepoName string
	ForkName string
}

// IsErrForkAlreadyExist checks if an error is an ErrForkAlreadyExist.
func IsErrForkAlreadyExist(err error) bool {
	_, ok := err.(ErrForkAlreadyExist)
	return ok
}

func (err ErrForkAlreadyExist) Error() string {
	return fmt.Sprintf("repository is already forked by user [uname: %s, repo path: %s, fork path: %s]", err.Uname, err.RepoName, err.ForkName)
}

func (err ErrForkAlreadyExist) Unwrap() error {
	return util.ErrAlreadyExist
}

// ForkRepoOptions contains the fork repository options
type ForkRepoOptions struct {
	BaseRepo     *repo_model.Repository
	Name         string
	Description  string
	SingleBranch string
}

// ForkRepository forks a repository
func ForkRepository(ctx context.Context, doer, owner *user_model.User, opts ForkRepoOptions) (*repo_model.Repository, error) {
	// Fork is prohibited, if user has reached maximum limit of repositories
	if !owner.CanForkRepo() {
		return nil, repo_model.ErrReachLimitOfRepo{
			Limit: owner.MaxRepoCreation,
		}
	}

	forkedRepo, err := repo_model.GetUserFork(ctx, opts.BaseRepo.ID, owner.ID)
	if err != nil {
		return nil, err
	}
	if forkedRepo != nil {
		return nil, ErrForkAlreadyExist{
			Uname:    owner.Name,
			RepoName: opts.BaseRepo.FullName(),
			ForkName: forkedRepo.FullName(),
		}
	}

	defaultBranch := opts.BaseRepo.DefaultBranch
	if opts.SingleBranch != "" {
		defaultBranch = opts.SingleBranch
	}
	repo := &repo_model.Repository{
		OwnerID:          owner.ID,
		Owner:            owner,
		OwnerName:        owner.Name,
		Name:             opts.Name,
		LowerName:        strings.ToLower(opts.Name),
		Description:      opts.Description,
		DefaultBranch:    defaultBranch,
		IsPrivate:        opts.BaseRepo.IsPrivate || opts.BaseRepo.Owner.Visibility == structs.VisibleTypePrivate,
		IsEmpty:          opts.BaseRepo.IsEmpty,
		IsFork:           true,
		ForkID:           opts.BaseRepo.ID,
		ObjectFormatName: opts.BaseRepo.ObjectFormatName,
	}

	needsRollback := false
	rollbackFn := func() {
		if !needsRollback {
			return
		}

		if exists, _ := gitrepo.IsRepositoryExist(ctx, repo); !exists {
			return
		}

		// As the transaction will be failed and hence database changes will be destroyed we only need
		// to delete the related repository on the filesystem
		if errDelete := gitrepo.DeleteRepository(ctx, repo); errDelete != nil {
			log.Error("Failed to remove fork repo")
		}
	}

	needsRollbackInPanic := true
	defer func() {
		panicErr := recover()
		if panicErr == nil {
			return
		}

		if needsRollbackInPanic {
			rollbackFn()
		}
		panic(panicErr)
	}()

	err = db.WithTx(ctx, func(txCtx context.Context) error {
		if err = repo_module.CreateRepositoryByExample(txCtx, doer, owner, repo, false, true); err != nil {
			return err
		}

		if err = repo_model.IncrementRepoForkNum(txCtx, opts.BaseRepo.ID); err != nil {
			return err
		}

		// copy lfs files failure should not be ignored
		if err = git_model.CopyLFS(txCtx, repo, opts.BaseRepo); err != nil {
			return err
		}

		needsRollback = true

		if err := gitrepo.ForkRepository(txCtx, opts.BaseRepo, repo, opts.SingleBranch); err != nil {
			return err
		}

		if err := repo_module.CheckDaemonExportOK(txCtx, repo); err != nil {
			return fmt.Errorf("checkDaemonExportOK: %w", err)
		}

<<<<<<< HEAD
		cmd := git.NewCommand(txCtx, "update-server-info").
			SetDescription(fmt.Sprintf("ForkRepository(git update-server-info): %s", gitrepo.RepoGitURL(repo)))
		if stdout, _, err := gitrepo.RunGitCmdStdString(repo, cmd, &gitrepo.RunOpts{}); err != nil {
=======
		if stdout, _, err := git.NewCommand(txCtx, "update-server-info").
			SetDescription(fmt.Sprintf("ForkRepository(git update-server-info): %s", repo.FullName())).
			RunStdString(&git.RunOpts{Dir: repo.RepoPath()}); err != nil {
>>>>>>> 13e252b1
			log.Error("Fork Repository (git update-server-info) failed for %v:\nStdout: %s\nError: %v", repo, stdout, err)
			return fmt.Errorf("git update-server-info: %w", err)
		}

		if err = gitrepo.CreateDelegateHooks(ctx, repo, false); err != nil {
			return fmt.Errorf("createDelegateHooks: %w", err)
		}

		gitRepo, err := gitrepo.OpenRepository(txCtx, repo)
		if err != nil {
			return fmt.Errorf("OpenRepository: %w", err)
		}
		defer gitRepo.Close()

		_, err = repo_module.SyncRepoBranchesWithRepo(txCtx, repo, gitRepo, doer.ID)
		return err
	})
	needsRollbackInPanic = false
	if err != nil {
		rollbackFn()
		return nil, err
	}

	// even if below operations failed, it could be ignored. And they will be retried
	if err := repo_module.UpdateRepoSize(ctx, repo); err != nil {
		log.Error("Failed to update size for repository: %v", err)
	}
	if err := repo_model.CopyLanguageStat(ctx, opts.BaseRepo, repo); err != nil {
		log.Error("Copy language stat from oldRepo failed: %v", err)
	}

	gitRepo, err := gitrepo.OpenRepository(ctx, repo)
	if err != nil {
		log.Error("Open created git repository failed: %v", err)
	} else {
		defer gitRepo.Close()
		if err := repo_module.SyncReleasesWithTags(ctx, repo, gitRepo); err != nil {
			log.Error("Sync releases from git tags failed: %v", err)
		}
	}

	notify_service.ForkRepository(ctx, doer, opts.BaseRepo, repo)

	return repo, nil
}

// ConvertForkToNormalRepository convert the provided repo from a forked repo to normal repo
func ConvertForkToNormalRepository(ctx context.Context, repo *repo_model.Repository) error {
	err := db.WithTx(ctx, func(ctx context.Context) error {
		repo, err := repo_model.GetRepositoryByID(ctx, repo.ID)
		if err != nil {
			return err
		}

		if !repo.IsFork {
			return nil
		}

		if err := repo_model.DecrementRepoForkNum(ctx, repo.ForkID); err != nil {
			log.Error("Unable to decrement repo fork num for old root repo %d of repository %-v whilst converting from fork. Error: %v", repo.ForkID, repo, err)
			return err
		}

		repo.IsFork = false
		repo.ForkID = 0

		if err := repo_module.UpdateRepository(ctx, repo, false); err != nil {
			log.Error("Unable to update repository %-v whilst converting from fork. Error: %v", repo, err)
			return err
		}

		return nil
	})

	return err
}<|MERGE_RESOLUTION|>--- conflicted
+++ resolved
@@ -144,15 +144,9 @@
 			return fmt.Errorf("checkDaemonExportOK: %w", err)
 		}
 
-<<<<<<< HEAD
 		cmd := git.NewCommand(txCtx, "update-server-info").
 			SetDescription(fmt.Sprintf("ForkRepository(git update-server-info): %s", gitrepo.RepoGitURL(repo)))
 		if stdout, _, err := gitrepo.RunGitCmdStdString(repo, cmd, &gitrepo.RunOpts{}); err != nil {
-=======
-		if stdout, _, err := git.NewCommand(txCtx, "update-server-info").
-			SetDescription(fmt.Sprintf("ForkRepository(git update-server-info): %s", repo.FullName())).
-			RunStdString(&git.RunOpts{Dir: repo.RepoPath()}); err != nil {
->>>>>>> 13e252b1
 			log.Error("Fork Repository (git update-server-info) failed for %v:\nStdout: %s\nError: %v", repo, stdout, err)
 			return fmt.Errorf("git update-server-info: %w", err)
 		}
