--- conflicted
+++ resolved
@@ -54,13 +54,8 @@
 		IsEmpty:                         !opts.AutoInit,
 	}
 
-<<<<<<< HEAD
-	if err := db.WithTx(db.DefaultContext, func(ctx context.Context) error {
+	if err := db.WithTx(ctx, func(ctx context.Context) error {
 		repoPath := storage.RepoPath(u.Name, repo.Name)
-=======
-	if err := db.WithTx(ctx, func(ctx context.Context) error {
-		repoPath := repo_model.RepoPath(u.Name, repo.Name)
->>>>>>> de5b368b
 		isExist, err := util.IsExist(repoPath)
 		if err != nil {
 			log.Error("Unable to check if %s exists. Error: %v", repoPath, err)
