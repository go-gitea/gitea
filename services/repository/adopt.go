--- conflicted
+++ resolved
@@ -14,7 +14,6 @@
 	"code.gitea.io/gitea/models/db"
 	git_model "code.gitea.io/gitea/models/git"
 	repo_model "code.gitea.io/gitea/models/repo"
-	system_model "code.gitea.io/gitea/models/system"
 	user_model "code.gitea.io/gitea/models/user"
 	"code.gitea.io/gitea/modules/container"
 	"code.gitea.io/gitea/modules/git"
@@ -53,45 +52,24 @@
 		IsEmpty:                         !opts.AutoInit,
 	}
 
-<<<<<<< HEAD
-	repoPath := repo_model.RepoPath(u.Name, repo.Name)
-	isExist, err := util.IsExist(repoPath)
-	if err != nil {
-		log.Error("Unable to check if %s exists. Error: %v", repoPath, err)
+	isExist, err := gitrepo.IsRepositoryExist(ctx, repo)
+	if err != nil {
+		log.Error("Unable to check if %s exists. Error: %v", repo.FullName(), err)
 		return nil, err
 	}
 	if !isExist {
 		return nil, repo_model.ErrRepoNotExist{
 			OwnerName: u.Name,
 			Name:      repo.Name,
-=======
-	if err := db.WithTx(ctx, func(ctx context.Context) error {
-		isExist, err := gitrepo.IsRepositoryExist(ctx, repo)
-		if err != nil {
-			log.Error("Unable to check if %s exists. Error: %v", repo.FullName(), err)
-			return err
-		}
-		if !isExist {
-			return repo_model.ErrRepoNotExist{
-				OwnerName: u.Name,
-				Name:      repo.Name,
-			}
->>>>>>> 65e24113
-		}
-	}
-
-<<<<<<< HEAD
+		}
+	}
+
 	// create the repository database operations first
 	if err := db.WithTx(ctx, func(ctx context.Context) error {
-		return repo_module.CreateRepositoryByExample(ctx, doer, u, repo, true, false)
+		return CreateRepositoryByExample(ctx, doer, u, repo, true, false)
 	}); err != nil {
 		return nil, err
 	}
-=======
-		if err := CreateRepositoryByExample(ctx, doer, u, repo, true, false); err != nil {
-			return err
-		}
->>>>>>> 65e24113
 
 	if err := db.WithTx(ctx, func(ctx context.Context) error {
 		// Re-fetch the repository from database before updating it (else it would
@@ -126,21 +104,9 @@
 		}
 
 		return nil
-<<<<<<< HEAD
-	}); err != nil {
-		if repo != nil {
-			if errDelete := DeleteRepositoryDirectly(ctx, doer, repo.ID); errDelete != nil {
-				log.Error("Rollback deleteRepository: %v", errDelete)
-				// add system notice
-				if err := system_model.CreateRepositoryNotice("DeleteRepositoryDirectly failed when adopt repository: %v", errDelete); err != nil {
-					log.Error("CreateRepositoryNotice: %v", err)
-				}
-			}
-=======
 	}(); err != nil {
 		if errDel := DeleteRepository(ctx, doer, repo, false /* no notify */); errDel != nil {
 			log.Error("Failed to delete repository %s that could not be adopted: %v", repo.FullName(), errDel)
->>>>>>> 65e24113
 		}
 		return nil, err
 	}
