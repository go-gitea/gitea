--- conflicted
+++ resolved
@@ -11,6 +11,7 @@
 	"time"
 
 	"code.gitea.io/gitea/models/db"
+	"code.gitea.io/gitea/models/organization"
 	repo_model "code.gitea.io/gitea/models/repo"
 	unit_model "code.gitea.io/gitea/models/unit"
 	user_model "code.gitea.io/gitea/models/user"
@@ -73,9 +74,6 @@
 	repo *repo_model.Repository, opts migration.MigrateOptions,
 	httpTransport *http.Transport,
 ) (*repo_model.Repository, error) {
-<<<<<<< HEAD
-	repoPath := repo_model.RepoPath(u.Name, opts.RepoName)
-=======
 	if u.IsOrganization() {
 		t, err := organization.OrgFromUser(u).GetOwnerTeam(ctx)
 		if err != nil {
@@ -86,7 +84,6 @@
 		repo.NumWatches = 1
 	}
 
->>>>>>> 84b74d7c
 	migrateTimeout := time.Duration(setting.Git.Timeout.Migrate) * time.Second
 
 	if err := gitrepo.DeleteRepository(ctx, repo); err != nil {
