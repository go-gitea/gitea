// Copyright 2024 The Gitea Authors. All rights reserved.
// SPDX-License-Identifier: MIT

package repository

import (
	"context"
	"errors"
	"fmt"
	"net/http"
	"time"

	"code.gitea.io/gitea/models/db"
	"code.gitea.io/gitea/models/organization"
	repo_model "code.gitea.io/gitea/models/repo"
	unit_model "code.gitea.io/gitea/models/unit"
	user_model "code.gitea.io/gitea/models/user"
	"code.gitea.io/gitea/modules/git"
	"code.gitea.io/gitea/modules/git/gitcmd"
	"code.gitea.io/gitea/modules/gitrepo"
	"code.gitea.io/gitea/modules/lfs"
	"code.gitea.io/gitea/modules/log"
	"code.gitea.io/gitea/modules/migration"
	repo_module "code.gitea.io/gitea/modules/repository"
	"code.gitea.io/gitea/modules/setting"
	"code.gitea.io/gitea/modules/timeutil"
	"code.gitea.io/gitea/modules/util"
)

<<<<<<< HEAD
func cloneWiki(ctx context.Context, u *user_model.User, opts migration.MigrateOptions, migrateTimeout time.Duration) (string, error) {
=======
func cloneWiki(ctx context.Context, repo *repo_model.Repository, opts migration.MigrateOptions, migrateTimeout time.Duration) (string, error) {
	wikiPath := repo.WikiPath()
>>>>>>> 1f321700
	wikiRemotePath := repo_module.WikiRemoteURL(ctx, opts.CloneAddr)
	if wikiRemotePath == "" {
		return "", nil
	}

	storageRepo := repo_model.StorageRepo(repo_model.RelativeWikiPath(u.Name, opts.RepoName))

	if err := gitrepo.DeleteRepository(ctx, storageRepo); err != nil {
		return "", fmt.Errorf("failed to remove existing wiki dir %q, err: %w", storageRepo.RelativePath(), err)
	}

	cleanIncompleteWikiPath := func() {
		if err := gitrepo.DeleteRepository(ctx, storageRepo); err != nil {
			log.Error("Failed to remove incomplete wiki dir %q, err: %v", storageRepo.RelativePath(), err)
		}
	}
	if err := gitrepo.CloneIn(ctx, storageRepo, wikiRemotePath, git.CloneRepoOptions{
		Mirror:        true,
		Quiet:         true,
		Timeout:       migrateTimeout,
		SkipTLSVerify: setting.Migrations.SkipTLSVerify,
	}); err != nil {
		log.Error("Clone wiki failed, err: %v", err)
		cleanIncompleteWikiPath()
		return "", err
	}

	if err := gitrepo.WriteCommitGraph(ctx, storageRepo); err != nil {
		cleanIncompleteWikiPath()
		return "", err
	}

<<<<<<< HEAD
	defaultBranch, err := gitrepo.GetDefaultBranch(ctx, storageRepo)
=======
	defaultBranch, err := gitrepo.GetDefaultBranch(ctx, repo.WikiStorageRepo())
>>>>>>> 1f321700
	if err != nil {
		cleanIncompleteWikiPath()
		return "", fmt.Errorf("failed to get wiki repo default branch for %q, err: %w", storageRepo.RelativePath(), err)
	}

	return defaultBranch, nil
}

// MigrateRepositoryGitData starts migrating git related data after created migrating repository
func MigrateRepositoryGitData(ctx context.Context, u *user_model.User,
	repo *repo_model.Repository, opts migration.MigrateOptions,
	httpTransport *http.Transport,
) (*repo_model.Repository, error) {
	repoPath := repo.RepoPath()

	if u.IsOrganization() {
		t, err := organization.OrgFromUser(u).GetOwnerTeam(ctx)
		if err != nil {
			return nil, err
		}
		repo.NumWatches = t.NumMembers
	} else {
		repo.NumWatches = 1
	}

	migrateTimeout := time.Duration(setting.Git.Timeout.Migrate) * time.Second

	if err := util.RemoveAll(repoPath); err != nil {
		return repo, fmt.Errorf("failed to remove existing repo dir %q, err: %w", repoPath, err)
	}

	if err := git.Clone(ctx, opts.CloneAddr, repoPath, git.CloneRepoOptions{
		Mirror:        true,
		Quiet:         true,
		Timeout:       migrateTimeout,
		SkipTLSVerify: setting.Migrations.SkipTLSVerify,
	}); err != nil {
		if errors.Is(err, context.DeadlineExceeded) {
			return repo, fmt.Errorf("clone timed out, consider increasing [git.timeout] MIGRATE in app.ini, underlying err: %w", err)
		}
		return repo, fmt.Errorf("clone error: %w", err)
	}

	if err := git.WriteCommitGraph(ctx, repoPath); err != nil {
		return repo, err
	}

	if opts.Wiki {
		defaultWikiBranch, err := cloneWiki(ctx, repo, opts, migrateTimeout)
		if err != nil {
			return repo, fmt.Errorf("clone wiki error: %w", err)
		}
		repo.DefaultWikiBranch = defaultWikiBranch
	}

	if repo.OwnerID == u.ID {
		repo.Owner = u
	}

	if err := updateGitRepoAfterCreate(ctx, repo); err != nil {
		return nil, fmt.Errorf("updateGitRepoAfterCreate: %w", err)
	}

	gitRepo, err := git.OpenRepository(ctx, repoPath)
	if err != nil {
		return repo, fmt.Errorf("OpenRepository: %w", err)
	}
	defer gitRepo.Close()

	repo.IsEmpty, err = gitRepo.IsEmpty()
	if err != nil {
		return repo, fmt.Errorf("git.IsEmpty: %w", err)
	}

	if !repo.IsEmpty {
		if len(repo.DefaultBranch) == 0 {
			// Try to get HEAD branch and set it as default branch.
			headBranchName, err := gitrepo.GetDefaultBranch(ctx, repo)
			if err != nil {
				return repo, fmt.Errorf("GetHEADBranch: %w", err)
			}
			if headBranchName != "" {
				repo.DefaultBranch = headBranchName
			}
		}

		if _, err := repo_module.SyncRepoBranchesWithRepo(ctx, repo, gitRepo, u.ID); err != nil {
			return repo, fmt.Errorf("SyncRepoBranchesWithRepo: %v", err)
		}

		// if releases migration are not requested, we will sync all tags here
		// otherwise, the releases sync will be done out of this function
		if !opts.Releases {
			repo.IsMirror = opts.Mirror
			if err = repo_module.SyncReleasesWithTags(ctx, repo, gitRepo); err != nil {
				log.Error("Failed to synchronize tags to releases for repository: %v", err)
			}
		}

		if opts.LFS {
			endpoint := lfs.DetermineEndpoint(opts.CloneAddr, opts.LFSEndpoint)
			lfsClient := lfs.NewClient(endpoint, httpTransport)
			if err = repo_module.StoreMissingLfsObjectsInRepository(ctx, repo, gitRepo, lfsClient); err != nil {
				log.Error("Failed to store missing LFS objects for repository: %v", err)
				return repo, fmt.Errorf("StoreMissingLfsObjectsInRepository: %w", err)
			}
		}

		// Update repo license
		if err := AddRepoToLicenseUpdaterQueue(&LicenseUpdaterOptions{RepoID: repo.ID}); err != nil {
			log.Error("Failed to add repo to license updater queue: %v", err)
		}
	}

	return db.WithTx2(ctx, func(ctx context.Context) (*repo_model.Repository, error) {
		if opts.Mirror {
			remoteAddress, err := util.SanitizeURL(opts.CloneAddr)
			if err != nil {
				return repo, err
			}
			mirrorModel := repo_model.Mirror{
				RepoID:         repo.ID,
				Interval:       setting.Mirror.DefaultInterval,
				EnablePrune:    true,
				NextUpdateUnix: timeutil.TimeStampNow().AddDuration(setting.Mirror.DefaultInterval),
				LFS:            opts.LFS,
				RemoteAddress:  remoteAddress,
			}
			if opts.LFS {
				mirrorModel.LFSEndpoint = opts.LFSEndpoint
			}

			if opts.MirrorInterval != "" {
				parsedInterval, err := time.ParseDuration(opts.MirrorInterval)
				if err != nil {
					log.Error("Failed to set Interval: %v", err)
					return repo, err
				}
				if parsedInterval == 0 {
					mirrorModel.Interval = 0
					mirrorModel.NextUpdateUnix = 0
				} else if parsedInterval < setting.Mirror.MinInterval {
					err := fmt.Errorf("interval %s is set below Minimum Interval of %s", parsedInterval, setting.Mirror.MinInterval)
					log.Error("Interval: %s is too frequent", opts.MirrorInterval)
					return repo, err
				} else {
					mirrorModel.Interval = parsedInterval
					mirrorModel.NextUpdateUnix = timeutil.TimeStampNow().AddDuration(parsedInterval)
				}
			}

			if err = repo_model.InsertMirror(ctx, &mirrorModel); err != nil {
				return repo, fmt.Errorf("InsertOne: %w", err)
			}

			repo.IsMirror = true
			if err = repo_model.UpdateRepositoryColsNoAutoTime(ctx, repo, "num_watches", "is_empty", "default_branch", "default_wiki_branch", "is_mirror"); err != nil {
				return nil, err
			}

			if err = repo_module.UpdateRepoSize(ctx, repo); err != nil {
				log.Error("Failed to update size for repository: %v", err)
			}

			// this is necessary for sync local tags from remote
			configName := fmt.Sprintf("remote.%s.fetch", mirrorModel.GetRemoteName())
			if stdout, _, err := gitcmd.NewCommand("config").
				AddOptionValues("--add", configName, `+refs/tags/*:refs/tags/*`).
				RunStdString(ctx, &gitcmd.RunOpts{Dir: repoPath}); err != nil {
				log.Error("MigrateRepositoryGitData(git config --add <remote> +refs/tags/*:refs/tags/*) in %v: Stdout: %s\nError: %v", repo, stdout, err)
				return repo, fmt.Errorf("error in MigrateRepositoryGitData(git config --add <remote> +refs/tags/*:refs/tags/*): %w", err)
			}
		} else {
			if err = repo_module.UpdateRepoSize(ctx, repo); err != nil {
				log.Error("Failed to update size for repository: %v", err)
			}
			if repo, err = CleanUpMigrateInfo(ctx, repo); err != nil {
				return nil, err
			}
		}

		var enableRepoUnits []repo_model.RepoUnit
		if opts.Releases && !unit_model.TypeReleases.UnitGlobalDisabled() {
			enableRepoUnits = append(enableRepoUnits, repo_model.RepoUnit{RepoID: repo.ID, Type: unit_model.TypeReleases})
		}
		if opts.Wiki && !unit_model.TypeWiki.UnitGlobalDisabled() {
			enableRepoUnits = append(enableRepoUnits, repo_model.RepoUnit{RepoID: repo.ID, Type: unit_model.TypeWiki})
		}
		if len(enableRepoUnits) > 0 {
			err = UpdateRepositoryUnits(ctx, repo, enableRepoUnits, nil)
			if err != nil {
				return nil, err
			}
		}
		return repo, nil
	})
}

// CleanUpMigrateInfo finishes migrating repository and/or wiki with things that don't need to be done for mirrors.
func CleanUpMigrateInfo(ctx context.Context, repo *repo_model.Repository) (*repo_model.Repository, error) {
	if err := gitrepo.CreateDelegateHooks(ctx, repo); err != nil {
		return repo, fmt.Errorf("createDelegateHooks: %w", err)
	}

	hasWiki := HasWiki(ctx, repo)
	if hasWiki {
		if err := gitrepo.CreateDelegateHooks(ctx, repo.WikiStorageRepo()); err != nil {
			return repo, fmt.Errorf("createDelegateHooks.(wiki): %w", err)
		}
	}

	err := gitrepo.GitRemoteRemove(ctx, repo, "origin")
	if err != nil && !git.IsRemoteNotExistError(err) {
		return repo, fmt.Errorf("CleanUpMigrateInfo: %w", err)
	}

	if hasWiki {
		err = gitrepo.GitRemoteRemove(ctx, repo.WikiStorageRepo(), "origin")
		if err != nil && !git.IsRemoteNotExistError(err) {
			return repo, fmt.Errorf("cleanUpMigrateGitConfig (wiki): %w", err)
		}
	}

	return repo, UpdateRepository(ctx, repo, false)
}<|MERGE_RESOLUTION|>--- conflicted
+++ resolved
@@ -27,18 +27,13 @@
 	"code.gitea.io/gitea/modules/util"
 )
 
-<<<<<<< HEAD
-func cloneWiki(ctx context.Context, u *user_model.User, opts migration.MigrateOptions, migrateTimeout time.Duration) (string, error) {
-=======
 func cloneWiki(ctx context.Context, repo *repo_model.Repository, opts migration.MigrateOptions, migrateTimeout time.Duration) (string, error) {
-	wikiPath := repo.WikiPath()
->>>>>>> 1f321700
 	wikiRemotePath := repo_module.WikiRemoteURL(ctx, opts.CloneAddr)
 	if wikiRemotePath == "" {
 		return "", nil
 	}
 
-	storageRepo := repo_model.StorageRepo(repo_model.RelativeWikiPath(u.Name, opts.RepoName))
+	storageRepo := repo.WikiStorageRepo()
 
 	if err := gitrepo.DeleteRepository(ctx, storageRepo); err != nil {
 		return "", fmt.Errorf("failed to remove existing wiki dir %q, err: %w", storageRepo.RelativePath(), err)
@@ -65,11 +60,7 @@
 		return "", err
 	}
 
-<<<<<<< HEAD
 	defaultBranch, err := gitrepo.GetDefaultBranch(ctx, storageRepo)
-=======
-	defaultBranch, err := gitrepo.GetDefaultBranch(ctx, repo.WikiStorageRepo())
->>>>>>> 1f321700
 	if err != nil {
 		cleanIncompleteWikiPath()
 		return "", fmt.Errorf("failed to get wiki repo default branch for %q, err: %w", storageRepo.RelativePath(), err)
