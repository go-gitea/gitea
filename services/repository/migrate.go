// Copyright 2024 The Gitea Authors. All rights reserved.
// SPDX-License-Identifier: MIT

package repository

import (
	"context"
	"errors"
	"fmt"
	"net/http"
	"time"

	"code.gitea.io/gitea/models/db"
	"code.gitea.io/gitea/models/organization"
	repo_model "code.gitea.io/gitea/models/repo"
	user_model "code.gitea.io/gitea/models/user"
	"code.gitea.io/gitea/modules/git"
	"code.gitea.io/gitea/modules/gitrepo"
	"code.gitea.io/gitea/modules/lfs"
	"code.gitea.io/gitea/modules/log"
	"code.gitea.io/gitea/modules/migration"
	repo_module "code.gitea.io/gitea/modules/repository"
	"code.gitea.io/gitea/modules/setting"
	"code.gitea.io/gitea/modules/timeutil"
	"code.gitea.io/gitea/modules/util"
)

func cloneWiki(ctx context.Context, u *user_model.User, opts migration.MigrateOptions, migrateTimeout time.Duration) (string, error) {
	wikiPath := repo_model.WikiPath(u.Name, opts.RepoName)
	wikiRemotePath := repo_module.WikiRemoteURL(ctx, opts.CloneAddr)
	if wikiRemotePath == "" {
		return "", nil
	}

	if err := util.RemoveAll(wikiPath); err != nil {
		return "", fmt.Errorf("failed to remove existing wiki dir %q, err: %w", wikiPath, err)
	}

	cleanIncompleteWikiPath := func() {
		if err := util.RemoveAll(wikiPath); err != nil {
			log.Error("Failed to remove incomplete wiki dir %q, err: %v", wikiPath, err)
		}
	}
	if err := git.Clone(ctx, wikiRemotePath, wikiPath, git.CloneRepoOptions{
		Mirror:        true,
		Quiet:         true,
		Timeout:       migrateTimeout,
		SkipTLSVerify: setting.Migrations.SkipTLSVerify,
	}); err != nil {
		log.Error("Clone wiki failed, err: %v", err)
		cleanIncompleteWikiPath()
		return "", err
	}

	if err := git.WriteCommitGraph(ctx, wikiPath); err != nil {
		cleanIncompleteWikiPath()
		return "", err
	}

	defaultBranch, err := git.GetDefaultBranch(ctx, wikiPath)
	if err != nil {
		cleanIncompleteWikiPath()
		return "", fmt.Errorf("failed to get wiki repo default branch for %q, err: %w", wikiPath, err)
	}

	return defaultBranch, nil
}

// MigrateRepositoryGitData starts migrating git related data after created migrating repository
func MigrateRepositoryGitData(ctx context.Context, u *user_model.User,
	repo *repo_model.Repository, opts migration.MigrateOptions,
	httpTransport *http.Transport,
) (*repo_model.Repository, error) {
	repoPath := repo_model.RepoPath(u.Name, opts.RepoName)

	if u.IsOrganization() {
		t, err := organization.OrgFromUser(u).GetOwnerTeam(ctx)
		if err != nil {
			return nil, err
		}
		repo.NumWatches = t.NumMembers
	} else {
		repo.NumWatches = 1
	}

	migrateTimeout := time.Duration(setting.Git.Timeout.Migrate) * time.Second

	if err := util.RemoveAll(repoPath); err != nil {
		return repo, fmt.Errorf("failed to remove existing repo dir %q, err: %w", repoPath, err)
	}

	if err := git.Clone(ctx, opts.CloneAddr, repoPath, git.CloneRepoOptions{
		Mirror:        true,
		Quiet:         true,
		Timeout:       migrateTimeout,
		SkipTLSVerify: setting.Migrations.SkipTLSVerify,
	}); err != nil {
		if errors.Is(err, context.DeadlineExceeded) {
			return repo, fmt.Errorf("clone timed out, consider increasing [git.timeout] MIGRATE in app.ini, underlying err: %w", err)
		}
		return repo, fmt.Errorf("clone error: %w", err)
	}

	if err := git.WriteCommitGraph(ctx, repoPath); err != nil {
		return repo, err
	}

	if opts.Wiki {
		defaultWikiBranch, err := cloneWiki(ctx, u, opts, migrateTimeout)
		if err != nil {
			return repo, fmt.Errorf("clone wiki error: %w", err)
		}
		repo.DefaultWikiBranch = defaultWikiBranch
	}

	if repo.OwnerID == u.ID {
		repo.Owner = u
	}

	if err := repo_module.CheckDaemonExportOK(ctx, repo); err != nil {
		return repo, fmt.Errorf("checkDaemonExportOK: %w", err)
	}

	if stdout, _, err := git.NewCommand("update-server-info").
		RunStdString(ctx, &git.RunOpts{Dir: repoPath}); err != nil {
		log.Error("MigrateRepositoryGitData(git update-server-info) in %v: Stdout: %s\nError: %v", repo, stdout, err)
		return repo, fmt.Errorf("error in MigrateRepositoryGitData(git update-server-info): %w", err)
	}

	gitRepo, err := git.OpenRepository(ctx, repoPath)
	if err != nil {
		return repo, fmt.Errorf("OpenRepository: %w", err)
	}
	defer gitRepo.Close()

	repo.IsEmpty, err = gitRepo.IsEmpty()
	if err != nil {
		return repo, fmt.Errorf("git.IsEmpty: %w", err)
	}

	if !repo.IsEmpty {
		if len(repo.DefaultBranch) == 0 {
			// Try to get HEAD branch and set it as default branch.
			headBranch, err := gitRepo.GetHEADBranch()
			if err != nil {
				return repo, fmt.Errorf("GetHEADBranch: %w", err)
			}
			if headBranch != nil {
				repo.DefaultBranch = headBranch.Name
			}
		}

		if _, err := repo_module.SyncRepoBranchesWithRepo(ctx, repo, gitRepo, u.ID); err != nil {
			return repo, fmt.Errorf("SyncRepoBranchesWithRepo: %v", err)
		}

		if !opts.Releases {
			// note: this will greatly improve release (tag) sync
			// for pull-mirrors with many tags
			repo.IsMirror = opts.Mirror
			if err = repo_module.SyncReleasesWithTags(ctx, repo, gitRepo); err != nil {
				log.Error("Failed to synchronize tags to releases for repository: %v", err)
			}
		}

		if opts.LFS {
			endpoint := lfs.DetermineEndpoint(opts.CloneAddr, opts.LFSEndpoint)
			lfsClient := lfs.NewClient(endpoint, httpTransport)
			if err = repo_module.StoreMissingLfsObjectsInRepository(ctx, repo, gitRepo, lfsClient); err != nil {
				log.Error("Failed to store missing LFS objects for repository: %v", err)
				return repo, fmt.Errorf("StoreMissingLfsObjectsInRepository: %w", err)
			}
		}

		// Update repo license
		if err := AddRepoToLicenseUpdaterQueue(&LicenseUpdaterOptions{RepoID: repo.ID}); err != nil {
			log.Error("Failed to add repo to license updater queue: %v", err)
		}
	}

	ctx, committer, err := db.TxContext(ctx)
	if err != nil {
		return nil, err
	}
	defer committer.Close()

	if opts.Mirror {
		remoteAddress, err := util.SanitizeURL(opts.CloneAddr)
		if err != nil {
			return repo, err
		}
		mirrorModel := repo_model.Mirror{
			RepoID:         repo.ID,
			Interval:       setting.Mirror.DefaultInterval,
			EnablePrune:    true,
			NextUpdateUnix: timeutil.TimeStampNow().AddDuration(setting.Mirror.DefaultInterval),
			LFS:            opts.LFS,
			RemoteAddress:  remoteAddress,
		}
		if opts.LFS {
			mirrorModel.LFSEndpoint = opts.LFSEndpoint
		}

		if opts.MirrorInterval != "" {
			parsedInterval, err := time.ParseDuration(opts.MirrorInterval)
			if err != nil {
				log.Error("Failed to set Interval: %v", err)
				return repo, err
			}
			if parsedInterval == 0 {
				mirrorModel.Interval = 0
				mirrorModel.NextUpdateUnix = 0
			} else if parsedInterval < setting.Mirror.MinInterval {
				err := fmt.Errorf("interval %s is set below Minimum Interval of %s", parsedInterval, setting.Mirror.MinInterval)
				log.Error("Interval: %s is too frequent", opts.MirrorInterval)
				return repo, err
			} else {
				mirrorModel.Interval = parsedInterval
				mirrorModel.NextUpdateUnix = timeutil.TimeStampNow().AddDuration(parsedInterval)
			}
		}

		if err = repo_model.InsertMirror(ctx, &mirrorModel); err != nil {
			return repo, fmt.Errorf("InsertOne: %w", err)
		}

		repo.IsMirror = true
		if err = UpdateRepository(ctx, repo, false); err != nil {
			return nil, err
		}

		// this is necessary for sync local tags from remote
		configName := fmt.Sprintf("remote.%s.fetch", mirrorModel.GetRemoteName())
		if stdout, _, err := git.NewCommand("config").
			AddOptionValues("--add", configName, `+refs/tags/*:refs/tags/*`).
			RunStdString(ctx, &git.RunOpts{Dir: repoPath}); err != nil {
			log.Error("MigrateRepositoryGitData(git config --add <remote> +refs/tags/*:refs/tags/*) in %v: Stdout: %s\nError: %v", repo, stdout, err)
			return repo, fmt.Errorf("error in MigrateRepositoryGitData(git config --add <remote> +refs/tags/*:refs/tags/*): %w", err)
		}
	} else {
		if err = repo_module.UpdateRepoSize(ctx, repo); err != nil {
			log.Error("Failed to update size for repository: %v", err)
		}
		if repo, err = CleanUpMigrateInfo(ctx, repo); err != nil {
			return nil, err
		}
	}

	return repo, committer.Commit()
}

// cleanUpMigrateGitConfig removes mirror info which prevents "push --all".
// This also removes possible user credentials.
func cleanUpMigrateGitConfig(ctx context.Context, repoPath string) error {
	cmd := git.NewCommand("remote", "rm", "origin")
	// if the origin does not exist
	_, _, err := cmd.RunStdString(ctx, &git.RunOpts{
		Dir: repoPath,
	})
	if err != nil && !git.IsRemoteNotExistError(err) {
		return err
	}
	return nil
}

// CleanUpMigrateInfo finishes migrating repository and/or wiki with things that don't need to be done for mirrors.
func CleanUpMigrateInfo(ctx context.Context, repo *repo_model.Repository) (*repo_model.Repository, error) {
	if err := gitrepo.CreateDelegateHooks(ctx, repo); err != nil {
		return repo, fmt.Errorf("createDelegateHooks: %w", err)
	}
<<<<<<< HEAD

	hasWiki, err := gitrepo.IsWikiRepositoryExist(ctx, repo)
	if err != nil {
		return repo, fmt.Errorf("IsWikiRepositoryExist: %w", err)
	}
	if hasWiki {
		if err := gitrepo.CreateDelegateHooksForWiki(ctx, repo); err != nil {
=======
	if repo.HasWiki() {
		if err := gitrepo.CreateDelegateHooks(ctx, repo.WikiStorageRepo()); err != nil {
>>>>>>> a9e8ac0f
			return repo, fmt.Errorf("createDelegateHooks.(wiki): %w", err)
		}
	}

	_, _, err = git.NewCommand("remote", "rm", "origin").RunStdString(ctx, &git.RunOpts{Dir: repo.RepoPath()})
	if err != nil && !git.IsRemoteNotExistError(err) {
		return repo, fmt.Errorf("CleanUpMigrateInfo: %w", err)
	}

	if hasWiki {
		if err := cleanUpMigrateGitConfig(ctx, repo.WikiPath()); err != nil {
			return repo, fmt.Errorf("cleanUpMigrateGitConfig (wiki): %w", err)
		}
	}

	return repo, UpdateRepository(ctx, repo, false)
}<|MERGE_RESOLUTION|>--- conflicted
+++ resolved
@@ -268,18 +268,13 @@
 	if err := gitrepo.CreateDelegateHooks(ctx, repo); err != nil {
 		return repo, fmt.Errorf("createDelegateHooks: %w", err)
 	}
-<<<<<<< HEAD
-
-	hasWiki, err := gitrepo.IsWikiRepositoryExist(ctx, repo)
+
+	hasWiki, err := gitrepo.IsRepositoryExist(ctx, repo.WikiStorageRepo())
 	if err != nil {
 		return repo, fmt.Errorf("IsWikiRepositoryExist: %w", err)
 	}
 	if hasWiki {
-		if err := gitrepo.CreateDelegateHooksForWiki(ctx, repo); err != nil {
-=======
-	if repo.HasWiki() {
 		if err := gitrepo.CreateDelegateHooks(ctx, repo.WikiStorageRepo()); err != nil {
->>>>>>> a9e8ac0f
 			return repo, fmt.Errorf("createDelegateHooks.(wiki): %w", err)
 		}
 	}
