--- conflicted
+++ resolved
@@ -129,17 +129,11 @@
 func FindReposLastestCommitStatuses(ctx context.Context, repos []*repo_model.Repository) ([]*git_model.CommitStatus, error) {
 	results := make([]*git_model.CommitStatus, len(repos))
 	for i, repo := range repos {
-<<<<<<< HEAD
-		status, ok := c.Get(getCacheKey(repo.ID, repo.DefaultBranch))
-		if ok && status != "" {
-			results[i] = &git_model.CommitStatus{State: api.CommitStatusState(status)}
-=======
 		if cv := getCommitStatusCache(repo.ID, repo.DefaultBranch); cv != nil {
 			results[i] = &git_model.CommitStatus{
 				State:     api.CommitStatusState(cv.State),
 				TargetURL: cv.TargetURL,
 			}
->>>>>>> 487b1278
 		}
 	}
 
