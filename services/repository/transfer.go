// Copyright 2019 The Gitea Authors. All rights reserved.
// SPDX-License-Identifier: MIT

package repository

import (
	"context"
	"fmt"

	"code.gitea.io/gitea/models"
	"code.gitea.io/gitea/models/organization"
	"code.gitea.io/gitea/models/perm"
	access_model "code.gitea.io/gitea/models/perm/access"
	repo_model "code.gitea.io/gitea/models/repo"
	user_model "code.gitea.io/gitea/models/user"
	"code.gitea.io/gitea/modules/log"
	repo_module "code.gitea.io/gitea/modules/repository"
	"code.gitea.io/gitea/modules/sync"
<<<<<<< HEAD
	"code.gitea.io/gitea/services/audit"
=======
	notify_service "code.gitea.io/gitea/services/notify"
>>>>>>> bfa22a47
)

// repoWorkingPool represents a working pool to order the parallel changes to the same repository
// TODO: use clustered lock (unique queue? or *abuse* cache)
var repoWorkingPool = sync.NewExclusivePool()

// TransferOwnership transfers all corresponding setting from old user to new one.
func TransferOwnership(ctx context.Context, doer, newOwner *user_model.User, repo *repo_model.Repository, teams []*organization.Team) error {
	if err := repo.LoadOwner(ctx); err != nil {
		return err
	}
	for _, team := range teams {
		if newOwner.ID != team.OrgID {
			return fmt.Errorf("team %d does not belong to organization", team.ID)
		}
	}

	oldOwner := repo.Owner

	repoWorkingPool.CheckIn(fmt.Sprint(repo.ID))
	if err := models.TransferOwnership(doer, newOwner.Name, repo); err != nil {
		repoWorkingPool.CheckOut(fmt.Sprint(repo.ID))
		return err
	}
	repoWorkingPool.CheckOut(fmt.Sprint(repo.ID))

	newRepo, err := repo_model.GetRepositoryByID(ctx, repo.ID)
	if err != nil {
		return err
	}

	audit.Record(audit.RepositoryTransferAccept, doer, newRepo, newRepo, "Accepted repository transfer from %s to %s.", oldOwner.Name, newRepo.OwnerName)

	for _, team := range teams {
		if err := models.AddRepository(ctx, team, newRepo); err != nil {
			return err
		}

		audit.Record(audit.RepositoryCollaboratorTeamAdd, doer, newRepo, team, "Added team %s as collaborator for %s.", team.Name, newRepo.FullName())
	}

	notify_service.TransferRepository(ctx, doer, repo, oldOwner.Name)

	return nil
}

// ChangeRepositoryName changes all corresponding setting from old repository name to new one.
func ChangeRepositoryName(ctx context.Context, doer *user_model.User, repo *repo_model.Repository, newRepoName string) error {
	log.Trace("ChangeRepositoryName: %s/%s -> %s", doer.Name, repo.Name, newRepoName)

	oldRepoName := repo.Name

	// Change repository directory name. We must lock the local copy of the
	// repo so that we can atomically rename the repo path and updates the
	// local copy's origin accordingly.

	repoWorkingPool.CheckIn(fmt.Sprint(repo.ID))
	if err := repo_model.ChangeRepositoryName(doer, repo, newRepoName); err != nil {
		repoWorkingPool.CheckOut(fmt.Sprint(repo.ID))
		return err
	}
	repoWorkingPool.CheckOut(fmt.Sprint(repo.ID))

	repo.Name = newRepoName
<<<<<<< HEAD

	audit.Record(audit.RepositoryName, doer, repo, repo, "Repository name changed from %s to %s.", oldRepoName, newRepoName)

	notification.NotifyRenameRepository(ctx, doer, repo, oldRepoName)
=======
	notify_service.RenameRepository(ctx, doer, repo, oldRepoName)
>>>>>>> bfa22a47

	return nil
}

// StartRepositoryTransfer transfer a repo from one owner to a new one.
// it make repository into pending transfer state, if doer can not create repo for new owner.
func StartRepositoryTransfer(ctx context.Context, doer, newOwner *user_model.User, repo *repo_model.Repository, teams []*organization.Team) error {
	if err := models.TestRepositoryReadyForTransfer(repo.Status); err != nil {
		return err
	}

	// Admin is always allowed to transfer || user transfer repo back to his account
	if doer.IsAdmin || doer.ID == newOwner.ID {
		return TransferOwnership(ctx, doer, newOwner, repo, teams)
	}

	// If new owner is an org and user can create repos he can transfer directly too
	if newOwner.IsOrganization() {
		allowed, err := organization.CanCreateOrgRepo(ctx, newOwner.ID, doer.ID)
		if err != nil {
			return err
		}
		if allowed {
			return TransferOwnership(ctx, doer, newOwner, repo, teams)
		}
	}

	// In case the new owner would not have sufficient access to the repo, give access rights for read
	hasAccess, err := access_model.HasAccess(ctx, newOwner.ID, repo)
	if err != nil {
		return err
	}
	if !hasAccess {
		if err := repo_module.AddCollaborator(ctx, repo, newOwner); err != nil {
			return err
		}
		if err := repo_model.ChangeCollaborationAccessMode(ctx, repo, newOwner.ID, perm.AccessModeRead); err != nil {
			return err
		}
	}

	// Make repo as pending for transfer
	repo.Status = repo_model.RepositoryPendingTransfer
	if err := models.CreatePendingRepositoryTransfer(ctx, doer, newOwner, repo.ID, teams); err != nil {
		return err
	}

	audit.Record(audit.RepositoryTransferStart, doer, repo, repo, "Started repository transfer from %s to %s.", repo.OwnerName, newOwner.Name)

	// notify users who are able to accept / reject transfer
	notify_service.RepoPendingTransfer(ctx, doer, newOwner, repo)

	return nil
}<|MERGE_RESOLUTION|>--- conflicted
+++ resolved
@@ -16,11 +16,8 @@
 	"code.gitea.io/gitea/modules/log"
 	repo_module "code.gitea.io/gitea/modules/repository"
 	"code.gitea.io/gitea/modules/sync"
-<<<<<<< HEAD
 	"code.gitea.io/gitea/services/audit"
-=======
 	notify_service "code.gitea.io/gitea/services/notify"
->>>>>>> bfa22a47
 )
 
 // repoWorkingPool represents a working pool to order the parallel changes to the same repository
@@ -85,14 +82,10 @@
 	repoWorkingPool.CheckOut(fmt.Sprint(repo.ID))
 
 	repo.Name = newRepoName
-<<<<<<< HEAD
 
 	audit.Record(audit.RepositoryName, doer, repo, repo, "Repository name changed from %s to %s.", oldRepoName, newRepoName)
 
-	notification.NotifyRenameRepository(ctx, doer, repo, oldRepoName)
-=======
 	notify_service.RenameRepository(ctx, doer, repo, oldRepoName)
->>>>>>> bfa22a47
 
 	return nil
 }
