// Copyright 2019 The Gitea Authors. All rights reserved.
// Use of this source code is governed by a MIT-style
// license that can be found in the LICENSE file.

package repository

import (
	"fmt"

	"code.gitea.io/gitea/models"
	"code.gitea.io/gitea/models/db"
	"code.gitea.io/gitea/models/organization"
	"code.gitea.io/gitea/models/perm"
	repo_model "code.gitea.io/gitea/models/repo"
	user_model "code.gitea.io/gitea/models/user"
	"code.gitea.io/gitea/modules/log"
	"code.gitea.io/gitea/modules/notification"
	"code.gitea.io/gitea/modules/sync"
)

// repoWorkingPool represents a working pool to order the parallel changes to the same repository
<<<<<<< HEAD
// TODO: use clustered lock (unique queue?)
=======
// TODO: use clustered lock (unique queue? or *abuse* cache)
>>>>>>> 29319c46
var repoWorkingPool = sync.NewExclusivePool()

// TransferOwnership transfers all corresponding setting from old user to new one.
func TransferOwnership(doer, newOwner *user_model.User, repo *repo_model.Repository, teams []*organization.Team) error {
	if err := repo.GetOwner(db.DefaultContext); err != nil {
		return err
	}
	for _, team := range teams {
		if newOwner.ID != team.OrgID {
			return fmt.Errorf("team %d does not belong to organization", team.ID)
		}
	}

	oldOwner := repo.Owner

	repoWorkingPool.CheckIn(fmt.Sprint(repo.ID))
	if err := models.TransferOwnership(doer, newOwner.Name, repo); err != nil {
		repoWorkingPool.CheckOut(fmt.Sprint(repo.ID))
		return err
	}
	repoWorkingPool.CheckOut(fmt.Sprint(repo.ID))

	newRepo, err := repo_model.GetRepositoryByID(repo.ID)
	if err != nil {
		return err
	}

	for _, team := range teams {
		if err := models.AddRepository(team, newRepo); err != nil {
			return err
		}
	}

	notification.NotifyTransferRepository(doer, repo, oldOwner.Name)

	return nil
}

// ChangeRepositoryName changes all corresponding setting from old repository name to new one.
func ChangeRepositoryName(doer *user_model.User, repo *repo_model.Repository, newRepoName string) error {
	log.Trace("ChangeRepositoryName: %s/%s -> %s", doer.Name, repo.Name, newRepoName)

	oldRepoName := repo.Name

	// Change repository directory name. We must lock the local copy of the
	// repo so that we can atomically rename the repo path and updates the
	// local copy's origin accordingly.

	repoWorkingPool.CheckIn(fmt.Sprint(repo.ID))
	if err := repo_model.ChangeRepositoryName(doer, repo, newRepoName); err != nil {
		repoWorkingPool.CheckOut(fmt.Sprint(repo.ID))
		return err
	}
	repoWorkingPool.CheckOut(fmt.Sprint(repo.ID))

	repo.Name = newRepoName
	notification.NotifyRenameRepository(doer, repo, oldRepoName)

	return nil
}

// StartRepositoryTransfer transfer a repo from one owner to a new one.
// it make repository into pending transfer state, if doer can not create repo for new owner.
func StartRepositoryTransfer(doer, newOwner *user_model.User, repo *repo_model.Repository, teams []*organization.Team) error {
	if err := models.TestRepositoryReadyForTransfer(repo.Status); err != nil {
		return err
	}

	// Admin is always allowed to transfer || user transfer repo back to his account
	if doer.IsAdmin || doer.ID == newOwner.ID {
		return TransferOwnership(doer, newOwner, repo, teams)
	}

	// If new owner is an org and user can create repos he can transfer directly too
	if newOwner.IsOrganization() {
		allowed, err := organization.CanCreateOrgRepo(newOwner.ID, doer.ID)
		if err != nil {
			return err
		}
		if allowed {
			return TransferOwnership(doer, newOwner, repo, teams)
		}
	}

	// In case the new owner would not have sufficient access to the repo, give access rights for read
	hasAccess, err := models.HasAccess(newOwner.ID, repo)
	if err != nil {
		return err
	}
	if !hasAccess {
		if err := models.AddCollaborator(repo, newOwner); err != nil {
			return err
		}
		if err := models.ChangeCollaborationAccessMode(repo, newOwner.ID, perm.AccessModeRead); err != nil {
			return err
		}
	}

	// Make repo as pending for transfer
	repo.Status = repo_model.RepositoryPendingTransfer
	if err := models.CreatePendingRepositoryTransfer(doer, newOwner, repo.ID, teams); err != nil {
		return err
	}

	// notify users who are able to accept / reject transfer
	notification.NotifyRepoPendingTransfer(doer, newOwner, repo)

	return nil
}<|MERGE_RESOLUTION|>--- conflicted
+++ resolved
@@ -19,11 +19,7 @@
 )
 
 // repoWorkingPool represents a working pool to order the parallel changes to the same repository
-<<<<<<< HEAD
-// TODO: use clustered lock (unique queue?)
-=======
 // TODO: use clustered lock (unique queue? or *abuse* cache)
->>>>>>> 29319c46
 var repoWorkingPool = sync.NewExclusivePool()
 
 // TransferOwnership transfers all corresponding setting from old user to new one.
