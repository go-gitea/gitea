--- conflicted
+++ resolved
@@ -273,10 +273,7 @@
 					// close all related pulls
 					log.Error("close related pull request failed: %v", err)
 				}
-<<<<<<< HEAD
-
-=======
->>>>>>> d6dd6d64
+
 				if err := git_model.AddDeletedBranch(db.DefaultContext, repo.ID, branch, opts.OldCommitID, pusher.ID); err != nil {
 					log.Warn("AddDeletedBranch: %v", err)
 				}
