--- conflicted
+++ resolved
@@ -17,13 +17,6 @@
 	"github.com/stretchr/testify/assert"
 )
 
-<<<<<<< HEAD
-=======
-func TestMain(m *testing.M) {
-	unittest.MainTest(m)
-}
-
->>>>>>> 968be05b
 func getExpectedReadmeContentsResponse() *api.ContentsResponse {
 	treePath := "README.md"
 	sha := "4b4851ad51df6a7d9f25c979345979eaeb5b349f"
