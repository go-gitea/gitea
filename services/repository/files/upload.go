// Copyright 2019 The Gitea Authors. All rights reserved.
// Use of this source code is governed by a MIT-style
// license that can be found in the LICENSE file.

package files

import (
	"context"
	"fmt"
	"os"
	"path"
	"strings"

	"code.gitea.io/gitea/models"
	repo_model "code.gitea.io/gitea/models/repo"
	user_model "code.gitea.io/gitea/models/user"
	"code.gitea.io/gitea/modules/git"
	"code.gitea.io/gitea/modules/lfs"
	"code.gitea.io/gitea/modules/setting"
)

// UploadRepoFileOptions contains the uploaded repository file options
type UploadRepoFileOptions struct {
	LastCommitID string
	OldBranch    string
	NewBranch    string
	TreePath     string
	Message      string
	Files        []string // In UUID format.
	Signoff      bool
}

type uploadInfo struct {
	upload        *models.Upload
	lfsMetaObject *models.LFSMetaObject
}

func cleanUpAfterFailure(infos *[]uploadInfo, t *TemporaryUploadRepository, original error) error {
	for _, info := range *infos {
		if info.lfsMetaObject == nil {
			continue
		}
		if !info.lfsMetaObject.Existing {
			if _, err := models.RemoveLFSMetaObjectByOid(t.repo.ID, info.lfsMetaObject.Oid); err != nil {
				original = fmt.Errorf("%v, %v", original, err)
			}
		}
	}
	return original
}

// UploadRepoFiles uploads files to the given repository
<<<<<<< HEAD
func UploadRepoFiles(ctx context.Context, repo *models.Repository, doer *user_model.User, opts *UploadRepoFileOptions) error {
=======
func UploadRepoFiles(repo *repo_model.Repository, doer *user_model.User, opts *UploadRepoFileOptions) error {
>>>>>>> 39eb8244
	if len(opts.Files) == 0 {
		return nil
	}

	uploads, err := models.GetUploadsByUUIDs(opts.Files)
	if err != nil {
		return fmt.Errorf("GetUploadsByUUIDs [uuids: %v]: %v", opts.Files, err)
	}

	names := make([]string, len(uploads))
	infos := make([]uploadInfo, len(uploads))
	for i, upload := range uploads {
		// Check file is not lfs locked, will return nil if lock setting not enabled
		filepath := path.Join(opts.TreePath, upload.Name)
		lfsLock, err := models.GetTreePathLock(repo.ID, filepath)
		if err != nil {
			return err
		}
		if lfsLock != nil && lfsLock.OwnerID != doer.ID {
			u, err := user_model.GetUserByID(lfsLock.OwnerID)
			if err != nil {
				return err
			}
			return models.ErrLFSFileLocked{RepoID: repo.ID, Path: filepath, UserName: u.Name}
		}

		names[i] = upload.Name
		infos[i] = uploadInfo{upload: upload}
	}

	t, err := NewTemporaryUploadRepository(ctx, repo)
	if err != nil {
		return err
	}
	defer t.Close()
	if err := t.Clone(opts.OldBranch); err != nil {
		return err
	}
	if err := t.SetDefaultIndex(); err != nil {
		return err
	}

	var filename2attribute2info map[string]map[string]string
	if setting.LFS.StartServer {
		filename2attribute2info, err = t.gitRepo.CheckAttribute(git.CheckAttributeOpts{
			Attributes: []string{"filter"},
			Filenames:  names,
		})
		if err != nil {
			return err
		}
	}

	// Copy uploaded files into repository.
	for i := range infos {
		if err := copyUploadedLFSFileIntoRepository(&infos[i], filename2attribute2info, t, opts.TreePath); err != nil {
			return err
		}
	}

	// Now write the tree
	treeHash, err := t.WriteTree()
	if err != nil {
		return err
	}

	// make author and committer the doer
	author := doer
	committer := doer

	// Now commit the tree
	commitHash, err := t.CommitTree(author, committer, treeHash, opts.Message, opts.Signoff)
	if err != nil {
		return err
	}

	// Now deal with LFS objects
	for i := range infos {
		if infos[i].lfsMetaObject == nil {
			continue
		}
		infos[i].lfsMetaObject, err = models.NewLFSMetaObject(infos[i].lfsMetaObject)
		if err != nil {
			// OK Now we need to cleanup
			return cleanUpAfterFailure(&infos, t, err)
		}
		// Don't move the files yet - we need to ensure that
		// everything can be inserted first
	}

	// OK now we can insert the data into the store - there's no way to clean up the store
	// once it's in there, it's in there.
	contentStore := lfs.NewContentStore()
	for _, info := range infos {
		if err := uploadToLFSContentStore(info, contentStore); err != nil {
			return cleanUpAfterFailure(&infos, t, err)
		}
	}

	// Then push this tree to NewBranch
	if err := t.Push(doer, commitHash, opts.NewBranch); err != nil {
		return err
	}

	return models.DeleteUploads(uploads...)
}

func copyUploadedLFSFileIntoRepository(info *uploadInfo, filename2attribute2info map[string]map[string]string, t *TemporaryUploadRepository, treePath string) error {
	file, err := os.Open(info.upload.LocalPath())
	if err != nil {
		return err
	}
	defer file.Close()

	var objectHash string
	if setting.LFS.StartServer && filename2attribute2info[info.upload.Name] != nil && filename2attribute2info[info.upload.Name]["filter"] == "lfs" {
		// Handle LFS
		// FIXME: Inefficient! this should probably happen in models.Upload
		pointer, err := lfs.GeneratePointer(file)
		if err != nil {
			return err
		}

		info.lfsMetaObject = &models.LFSMetaObject{Pointer: pointer, RepositoryID: t.repo.ID}

		if objectHash, err = t.HashObject(strings.NewReader(pointer.StringContent())); err != nil {
			return err
		}
	} else if objectHash, err = t.HashObject(file); err != nil {
		return err
	}

	// Add the object to the index
	return t.AddObjectToIndex("100644", objectHash, path.Join(treePath, info.upload.Name))
}

func uploadToLFSContentStore(info uploadInfo, contentStore *lfs.ContentStore) error {
	if info.lfsMetaObject == nil {
		return nil
	}
	exist, err := contentStore.Exists(info.lfsMetaObject.Pointer)
	if err != nil {
		return err
	}
	if !exist {
		file, err := os.Open(info.upload.LocalPath())
		if err != nil {
			return err
		}

		defer file.Close()
		// FIXME: Put regenerates the hash and copies the file over.
		// I guess this strictly ensures the soundness of the store but this is inefficient.
		if err := contentStore.Put(info.lfsMetaObject.Pointer, file); err != nil {
			// OK Now we need to cleanup
			// Can't clean up the store, once uploaded there they're there.
			return err
		}
	}
	return nil
}<|MERGE_RESOLUTION|>--- conflicted
+++ resolved
@@ -50,11 +50,7 @@
 }
 
 // UploadRepoFiles uploads files to the given repository
-<<<<<<< HEAD
-func UploadRepoFiles(ctx context.Context, repo *models.Repository, doer *user_model.User, opts *UploadRepoFileOptions) error {
-=======
-func UploadRepoFiles(repo *repo_model.Repository, doer *user_model.User, opts *UploadRepoFileOptions) error {
->>>>>>> 39eb8244
+func UploadRepoFiles(ctx context.Context, repo *repo_model.Repository, doer *user_model.User, opts *UploadRepoFileOptions) error {
 	if len(opts.Files) == 0 {
 		return nil
 	}
