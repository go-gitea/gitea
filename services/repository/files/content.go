--- conflicted
+++ resolved
@@ -40,11 +40,7 @@
 
 // GetContentsOrList gets the meta data of a file's contents (*ContentsResponse) if treePath not a tree
 // directory, otherwise a listing of file contents ([]*ContentsResponse). Ref can be a branch, commit or tag
-<<<<<<< HEAD
-func GetContentsOrList(ctx context.Context, repo *models.Repository, treePath, ref string) (interface{}, error) {
-=======
-func GetContentsOrList(repo *repo_model.Repository, treePath, ref string) (interface{}, error) {
->>>>>>> 39eb8244
+func GetContentsOrList(ctx context.Context, repo *repo_model.Repository, treePath, ref string) (interface{}, error) {
 	if repo.IsEmpty {
 		return make([]interface{}, 0), nil
 	}
@@ -110,11 +106,7 @@
 }
 
 // GetContents gets the meta data on a file's contents. Ref can be a branch, commit or tag
-<<<<<<< HEAD
-func GetContents(ctx context.Context, repo *models.Repository, treePath, ref string, forList bool) (*api.ContentsResponse, error) {
-=======
-func GetContents(repo *repo_model.Repository, treePath, ref string, forList bool) (*api.ContentsResponse, error) {
->>>>>>> 39eb8244
+func GetContents(ctx context.Context, repo *repo_model.Repository, treePath, ref string, forList bool) (*api.ContentsResponse, error) {
 	if ref == "" {
 		ref = repo.DefaultBranch
 	}
@@ -236,8 +228,7 @@
 }
 
 // GetBlobBySHA get the GitBlobResponse of a repository using a sha hash.
-<<<<<<< HEAD
-func GetBlobBySHA(ctx context.Context, repo *models.Repository, sha string) (*api.GitBlobResponse, error) {
+func GetBlobBySHA(ctx context.Context, repo *repo_model.Repository, sha string) (*api.GitBlobResponse, error) {
 	gitRepo := git.RepositoryFromContext(ctx, repo.RepoPath())
 	if gitRepo == nil {
 		var err error
@@ -246,12 +237,6 @@
 			return nil, err
 		}
 		defer gitRepo.Close()
-=======
-func GetBlobBySHA(repo *repo_model.Repository, sha string) (*api.GitBlobResponse, error) {
-	gitRepo, err := git.OpenRepository(repo.RepoPath())
-	if err != nil {
-		return nil, err
->>>>>>> 39eb8244
 	}
 	gitBlob, err := gitRepo.GetBlob(sha)
 	if err != nil {
