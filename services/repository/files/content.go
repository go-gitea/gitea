// Copyright 2019 The Gitea Authors. All rights reserved.
// SPDX-License-Identifier: MIT

package files

import (
	"context"
	"io"
	"net/url"
	"path"
	"strings"

	repo_model "code.gitea.io/gitea/models/repo"
	"code.gitea.io/gitea/modules/git"
	"code.gitea.io/gitea/modules/lfs"
	"code.gitea.io/gitea/modules/setting"
	api "code.gitea.io/gitea/modules/structs"
	"code.gitea.io/gitea/modules/util"
	"code.gitea.io/gitea/routers/api/v1/utils"
)

// ContentType repo content type
type ContentType string

// The string representations of different content types
const (
	ContentTypeRegular   ContentType = "file"      // regular content type (file)
	ContentTypeDir       ContentType = "dir"       // dir content type (dir)
	ContentTypeLink      ContentType = "symlink"   // link content type (symlink)
	ContentTypeSubmodule ContentType = "submodule" // submodule content type (submodule)
)

// String gets the string of ContentType
func (ct *ContentType) String() string {
	return string(*ct)
}

type GetContentsOrListOptions struct {
	TreePath                 string
	IncludeSingleFileContent bool // include the file's content when the tree path is a file
	IncludeLfsMetadata       bool
	IncludeCommitMetadata    bool
	IncludeCommitMessage     bool
}

// GetContentsOrList gets the metadata of a file's contents (*ContentsResponse) if treePath not a tree
// directory, otherwise a listing of file contents ([]*ContentsResponse). Ref can be a branch, commit or tag
func GetContentsOrList(ctx context.Context, repo *repo_model.Repository, gitRepo *git.Repository, refCommit *utils.RefCommit, opts GetContentsOrListOptions) (ret api.ContentsExtResponse, _ error) {
	entry, err := prepareGetContentsEntry(refCommit, &opts.TreePath)
	if repo.IsEmpty && opts.TreePath == "" {
		return api.ContentsExtResponse{DirContents: make([]*api.ContentsResponse, 0)}, nil
	}
	if err != nil {
		return ret, err
	}

	// get file contents
	if entry.Type() != "tree" {
		ret.FileContents, err = getFileContentsByEntryInternal(ctx, repo, gitRepo, refCommit, entry, opts)
		return ret, err
	}

	// list directory contents
	gitTree, err := refCommit.Commit.SubTree(opts.TreePath)
	if err != nil {
		return ret, err
	}
	entries, err := gitTree.ListEntries()
	if err != nil {
		return ret, err
	}
	ret.DirContents = make([]*api.ContentsResponse, 0, len(entries))
	for _, e := range entries {
		subOpts := opts
		subOpts.TreePath = path.Join(opts.TreePath, e.Name())
		subOpts.IncludeSingleFileContent = false // never include file content when listing a directory
		fileContentResponse, err := GetFileContents(ctx, repo, gitRepo, refCommit, subOpts)
		if err != nil {
			return ret, err
		}
		ret.DirContents = append(ret.DirContents, fileContentResponse)
	}
	return ret, nil
}

// GetObjectTypeFromTreeEntry check what content is behind it
func GetObjectTypeFromTreeEntry(entry *git.TreeEntry) ContentType {
	switch {
	case entry.IsDir():
		return ContentTypeDir
	case entry.IsSubModule():
		return ContentTypeSubmodule
	case entry.IsExecutable(), entry.IsRegular():
		return ContentTypeRegular
	case entry.IsLink():
		return ContentTypeLink
	default:
		return ""
	}
}

func prepareGetContentsEntry(refCommit *utils.RefCommit, treePath *string) (*git.TreeEntry, error) {
	// Check that the path given in opts.treePath is valid (not a git path)
	cleanTreePath := CleanGitTreePath(*treePath)
	if cleanTreePath == "" && *treePath != "" {
		return nil, ErrFilenameInvalid{Path: *treePath}
	}
	*treePath = cleanTreePath

	// Only allow safe ref types
	refType := refCommit.RefName.RefType()
	if refType != git.RefTypeBranch && refType != git.RefTypeTag && refType != git.RefTypeCommit {
		return nil, util.NewNotExistErrorf("no commit found for the ref [ref: %s]", refCommit.RefName)
	}

	return refCommit.Commit.GetTreeEntryByPath(*treePath)
}

<<<<<<< HEAD
	lastCommit, err := commit.GetCommitByPath(treePath)
=======
// GetFileContents gets the metadata on a file's contents. Ref can be a branch, commit or tag
func GetFileContents(ctx context.Context, repo *repo_model.Repository, gitRepo *git.Repository, refCommit *utils.RefCommit, opts GetContentsOrListOptions) (*api.ContentsResponse, error) {
	entry, err := prepareGetContentsEntry(refCommit, &opts.TreePath)
	if err != nil {
		return nil, err
	}
	return getFileContentsByEntryInternal(ctx, repo, gitRepo, refCommit, entry, opts)
}

func getFileContentsByEntryInternal(_ context.Context, repo *repo_model.Repository, gitRepo *git.Repository, refCommit *utils.RefCommit, entry *git.TreeEntry, opts GetContentsOrListOptions) (*api.ContentsResponse, error) {
	refType := refCommit.RefName.RefType()
	commit := refCommit.Commit
	selfURL, err := url.Parse(repo.APIURL() + "/contents/" + util.PathEscapeSegments(opts.TreePath) + "?ref=" + url.QueryEscape(refCommit.InputRef))
>>>>>>> 0cbaa0b6
	if err != nil {
		return nil, err
	}
	selfURLString := selfURL.String()

	// All content types have these fields in populated
	contentsResponse := &api.ContentsResponse{
		Name: entry.Name(),
		Path: opts.TreePath,
		SHA:  entry.ID.String(),
		Size: entry.Size(),
		URL:  &selfURLString,
		Links: &api.FileLinksResponse{
			Self: &selfURLString,
		},
	}

	if opts.IncludeCommitMetadata || opts.IncludeCommitMessage {
		err = gitRepo.AddLastCommitCache(repo.GetCommitsCountCacheKey(refCommit.InputRef, refType != git.RefTypeCommit), repo.FullName(), refCommit.CommitID)
		if err != nil {
			return nil, err
		}

		lastCommit, err := refCommit.Commit.GetCommitByPath(opts.TreePath)
		if err != nil {
			return nil, err
		}

		if opts.IncludeCommitMetadata {
			contentsResponse.LastCommitSHA = util.ToPointer(lastCommit.ID.String())
			// GitHub doesn't have these fields in the response, but we could follow other similar APIs to name them
			// https://docs.github.com/en/rest/commits/commits?apiVersion=2022-11-28#list-commits
			if lastCommit.Committer != nil {
				contentsResponse.LastCommitterDate = util.ToPointer(lastCommit.Committer.When)
			}
			if lastCommit.Author != nil {
				contentsResponse.LastAuthorDate = util.ToPointer(lastCommit.Author.When)
			}
		}
		if opts.IncludeCommitMessage {
			contentsResponse.LastCommitMessage = util.ToPointer(lastCommit.Message())
		}
	}

	// Now populate the rest of the ContentsResponse based on the entry type
	if entry.IsRegular() || entry.IsExecutable() {
		contentsResponse.Type = string(ContentTypeRegular)
		// if it is listing the repo root dir, don't waste system resources on reading content
		if opts.IncludeSingleFileContent {
			blobResponse, err := GetBlobBySHA(repo, gitRepo, entry.ID.String())
			if err != nil {
				return nil, err
			}
			contentsResponse.Encoding, contentsResponse.Content = blobResponse.Encoding, blobResponse.Content
			contentsResponse.LfsOid, contentsResponse.LfsSize = blobResponse.LfsOid, blobResponse.LfsSize
		} else if opts.IncludeLfsMetadata {
			contentsResponse.LfsOid, contentsResponse.LfsSize, err = parsePossibleLfsPointerBlob(gitRepo, entry.ID.String())
			if err != nil {
				return nil, err
			}
		}
	} else if entry.IsDir() {
		contentsResponse.Type = string(ContentTypeDir)
	} else if entry.IsLink() {
		contentsResponse.Type = string(ContentTypeLink)
		// The target of a symlink file is the content of the file
		targetFromContent, err := entry.Blob().GetBlobContent(1024)
		if err != nil {
			return nil, err
		}
		contentsResponse.Target = &targetFromContent
	} else if entry.IsSubModule() {
		contentsResponse.Type = string(ContentTypeSubmodule)
		submodule, err := commit.GetSubModule(opts.TreePath)
		if err != nil {
			return nil, err
		}
		if submodule != nil && submodule.URL != "" {
			contentsResponse.SubmoduleGitURL = &submodule.URL
		}
	}
	// Handle links
	if entry.IsRegular() || entry.IsLink() || entry.IsExecutable() {
		downloadURL, err := url.Parse(repo.HTMLURL() + "/raw/" + refCommit.RefName.RefWebLinkPath() + "/" + util.PathEscapeSegments(opts.TreePath))
		if err != nil {
			return nil, err
		}
		downloadURLString := downloadURL.String()
		contentsResponse.DownloadURL = &downloadURLString
	}
	if !entry.IsSubModule() {
		htmlURL, err := url.Parse(repo.HTMLURL() + "/src/" + refCommit.RefName.RefWebLinkPath() + "/" + util.PathEscapeSegments(opts.TreePath))
		if err != nil {
			return nil, err
		}
		htmlURLString := htmlURL.String()
		contentsResponse.HTMLURL = &htmlURLString
		contentsResponse.Links.HTMLURL = &htmlURLString

		gitURL, err := url.Parse(repo.APIURL() + "/git/blobs/" + url.PathEscape(entry.ID.String()))
		if err != nil {
			return nil, err
		}
		gitURLString := gitURL.String()
		contentsResponse.GitURL = &gitURLString
		contentsResponse.Links.GitURL = &gitURLString
	}

	return contentsResponse, nil
}

func GetBlobBySHA(repo *repo_model.Repository, gitRepo *git.Repository, sha string) (*api.GitBlobResponse, error) {
	gitBlob, err := gitRepo.GetBlob(sha)
	if err != nil {
		return nil, err
	}
	ret := &api.GitBlobResponse{
		SHA:  gitBlob.ID.String(),
		URL:  repo.APIURL() + "/git/blobs/" + url.PathEscape(gitBlob.ID.String()),
		Size: gitBlob.Size(),
	}

	blobSize := gitBlob.Size()
	if blobSize > setting.API.DefaultMaxBlobSize {
		return ret, nil
	}

	var originContent *strings.Builder
	if 0 < blobSize && blobSize < lfs.MetaFileMaxSize {
		originContent = &strings.Builder{}
	}

	content, err := gitBlob.GetBlobContentBase64(originContent)
	if err != nil {
		return nil, err
	}

	ret.Encoding, ret.Content = util.ToPointer("base64"), &content
	if originContent != nil {
		ret.LfsOid, ret.LfsSize = parsePossibleLfsPointerBuffer(strings.NewReader(originContent.String()))
	}
	return ret, nil
}

func parsePossibleLfsPointerBuffer(r io.Reader) (*string, *int64) {
	p, _ := lfs.ReadPointer(r)
	if p.IsValid() {
		return &p.Oid, &p.Size
	}
	return nil, nil
}

func parsePossibleLfsPointerBlob(gitRepo *git.Repository, sha string) (*string, *int64, error) {
	gitBlob, err := gitRepo.GetBlob(sha)
	if err != nil {
		return nil, nil, err
	}
	if gitBlob.Size() > lfs.MetaFileMaxSize {
		return nil, nil, nil // not a LFS pointer
	}
	buf, err := gitBlob.GetBlobContent(lfs.MetaFileMaxSize)
	if err != nil {
		return nil, nil, err
	}
	oid, size := parsePossibleLfsPointerBuffer(strings.NewReader(buf))
	return oid, size, nil
}<|MERGE_RESOLUTION|>--- conflicted
+++ resolved
@@ -116,9 +116,6 @@
 	return refCommit.Commit.GetTreeEntryByPath(*treePath)
 }
 
-<<<<<<< HEAD
-	lastCommit, err := commit.GetCommitByPath(treePath)
-=======
 // GetFileContents gets the metadata on a file's contents. Ref can be a branch, commit or tag
 func GetFileContents(ctx context.Context, repo *repo_model.Repository, gitRepo *git.Repository, refCommit *utils.RefCommit, opts GetContentsOrListOptions) (*api.ContentsResponse, error) {
 	entry, err := prepareGetContentsEntry(refCommit, &opts.TreePath)
@@ -129,10 +126,8 @@
 }
 
 func getFileContentsByEntryInternal(_ context.Context, repo *repo_model.Repository, gitRepo *git.Repository, refCommit *utils.RefCommit, entry *git.TreeEntry, opts GetContentsOrListOptions) (*api.ContentsResponse, error) {
-	refType := refCommit.RefName.RefType()
 	commit := refCommit.Commit
 	selfURL, err := url.Parse(repo.APIURL() + "/contents/" + util.PathEscapeSegments(opts.TreePath) + "?ref=" + url.QueryEscape(refCommit.InputRef))
->>>>>>> 0cbaa0b6
 	if err != nil {
 		return nil, err
 	}
@@ -151,11 +146,6 @@
 	}
 
 	if opts.IncludeCommitMetadata || opts.IncludeCommitMessage {
-		err = gitRepo.AddLastCommitCache(repo.GetCommitsCountCacheKey(refCommit.InputRef, refType != git.RefTypeCommit), repo.FullName(), refCommit.CommitID)
-		if err != nil {
-			return nil, err
-		}
-
 		lastCommit, err := refCommit.Commit.GetCommitByPath(opts.TreePath)
 		if err != nil {
 			return nil, err
