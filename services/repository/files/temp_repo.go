--- conflicted
+++ resolved
@@ -408,14 +408,6 @@
 		return nil, fmt.Errorf("unable to run diff-index pipeline in temporary repo: %w", err)
 	}
 
-<<<<<<< HEAD
-	diff.NumFiles, diff.TotalAddition, diff.TotalDeletion, err = git.GetDiffShortStat(ctx, t.basePath, git.TrustedCmdArgs{"--cached"}, "HEAD")
-	if err != nil {
-		return nil, err
-	}
-
-=======
->>>>>>> 4ed71eb7
 	return diff, nil
 }
 
