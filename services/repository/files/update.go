// Copyright 2019 The Gitea Authors. All rights reserved.
// Use of this source code is governed by a MIT-style
// license that can be found in the LICENSE file.

package files

import (
	"bytes"
	"context"
	"fmt"
	"path"
	"strings"
	"time"

	"code.gitea.io/gitea/models"
	repo_model "code.gitea.io/gitea/models/repo"
	user_model "code.gitea.io/gitea/models/user"
	"code.gitea.io/gitea/modules/charset"
	"code.gitea.io/gitea/modules/git"
	"code.gitea.io/gitea/modules/lfs"
	"code.gitea.io/gitea/modules/log"
	"code.gitea.io/gitea/modules/setting"
	"code.gitea.io/gitea/modules/structs"
	"code.gitea.io/gitea/modules/util"
	asymkey_service "code.gitea.io/gitea/services/asymkey"

	stdcharset "golang.org/x/net/html/charset"
	"golang.org/x/text/transform"
)

// IdentityOptions for a person's identity like an author or committer
type IdentityOptions struct {
	Name  string
	Email string
}

// CommitDateOptions store dates for GIT_AUTHOR_DATE and GIT_COMMITTER_DATE
type CommitDateOptions struct {
	Author    time.Time
	Committer time.Time
}

// UpdateRepoFileOptions holds the repository file update options
type UpdateRepoFileOptions struct {
	LastCommitID string
	OldBranch    string
	NewBranch    string
	TreePath     string
	FromTreePath string
	Message      string
	Content      string
	SHA          string
	IsNewFile    bool
	Author       *IdentityOptions
	Committer    *IdentityOptions
	Dates        *CommitDateOptions
	Signoff      bool
}

func detectEncodingAndBOM(entry *git.TreeEntry, repo *repo_model.Repository) (string, bool) {
	reader, err := entry.Blob().DataAsync()
	if err != nil {
		// return default
		return "UTF-8", false
	}
	defer reader.Close()
	buf := make([]byte, 1024)
	n, err := util.ReadAtMost(reader, buf)
	if err != nil {
		// return default
		return "UTF-8", false
	}
	buf = buf[:n]

	if setting.LFS.StartServer {
		pointer, _ := lfs.ReadPointerFromBuffer(buf)
		if pointer.IsValid() {
			meta, err := models.GetLFSMetaObjectByOid(repo.ID, pointer.Oid)
			if err != nil && err != models.ErrLFSObjectNotExist {
				// return default
				return "UTF-8", false
			}
			if meta != nil {
				dataRc, err := lfs.ReadMetaObject(pointer)
				if err != nil {
					// return default
					return "UTF-8", false
				}
				defer dataRc.Close()
				buf = make([]byte, 1024)
				n, err = util.ReadAtMost(dataRc, buf)
				if err != nil {
					// return default
					return "UTF-8", false
				}
				buf = buf[:n]
			}
		}
	}

	encoding, err := charset.DetectEncoding(buf)
	if err != nil {
		// just default to utf-8 and no bom
		return "UTF-8", false
	}
	if encoding == "UTF-8" {
		return encoding, bytes.Equal(buf[0:3], charset.UTF8BOM)
	}
	charsetEncoding, _ := stdcharset.Lookup(encoding)
	if charsetEncoding == nil {
		return "UTF-8", false
	}

	result, n, err := transform.String(charsetEncoding.NewDecoder(), string(buf))
	if err != nil {
		// return default
		return "UTF-8", false
	}

	if n > 2 {
		return encoding, bytes.Equal([]byte(result)[0:3], charset.UTF8BOM)
	}

	return encoding, false
}

// CreateOrUpdateRepoFile adds or updates a file in the given repository
func CreateOrUpdateRepoFile(ctx context.Context, repo *repo_model.Repository, doer *user_model.User, opts *UpdateRepoFileOptions) (*structs.FileResponse, error) {
	// If no branch name is set, assume default branch
	if opts.OldBranch == "" {
		opts.OldBranch = repo.DefaultBranch
	}
	if opts.NewBranch == "" {
		opts.NewBranch = opts.OldBranch
	}

	gitRepo := git.RepositoryFromContext(ctx, repo.RepoPath())
	if gitRepo == nil {
		var err error
		gitRepo, err = git.OpenRepositoryCtx(ctx, repo.RepoPath())
		if err != nil {
			return nil, err
		}
		defer gitRepo.Close()
	}

	// oldBranch must exist for this operation
	if _, err := gitRepo.GetBranch(opts.OldBranch); err != nil {
		return nil, err
	}

	// A NewBranch can be specified for the file to be created/updated in a new branch.
	// Check to make sure the branch does not already exist, otherwise we can't proceed.
	// If we aren't branching to a new branch, make sure user can commit to the given branch
	if opts.NewBranch != opts.OldBranch {
		existingBranch, err := gitRepo.GetBranch(opts.NewBranch)
		if existingBranch != nil {
			return nil, models.ErrBranchAlreadyExists{
				BranchName: opts.NewBranch,
			}
		}
		if err != nil && !git.IsErrBranchNotExist(err) {
			return nil, err
		}
	} else if err := VerifyBranchProtection(ctx, repo, doer, opts.OldBranch, opts.TreePath); err != nil {
		return nil, err
	}

	// If FromTreePath is not set, set it to the opts.TreePath
	if opts.TreePath != "" && opts.FromTreePath == "" {
		opts.FromTreePath = opts.TreePath
	}

	// Check that the path given in opts.treePath is valid (not a git path)
	treePath := CleanUploadFileName(opts.TreePath)
	if treePath == "" {
		return nil, models.ErrFilenameInvalid{
			Path: opts.TreePath,
		}
	}
	// If there is a fromTreePath (we are copying it), also clean it up
	fromTreePath := CleanUploadFileName(opts.FromTreePath)
	if fromTreePath == "" && opts.FromTreePath != "" {
		return nil, models.ErrFilenameInvalid{
			Path: opts.FromTreePath,
		}
	}

	message := strings.TrimSpace(opts.Message)

	author, committer := GetAuthorAndCommitterUsers(opts.Author, opts.Committer, doer)

	t, err := NewTemporaryUploadRepository(ctx, repo)
	if err != nil {
		log.Error("%v", err)
	}
	defer t.Close()
	if err := t.Clone(opts.OldBranch); err != nil {
		return nil, err
	}
	if err := t.SetDefaultIndex(); err != nil {
		return nil, err
	}

	// Get the commit of the original branch
	commit, err := t.GetBranchCommit(opts.OldBranch)
	if err != nil {
		return nil, err // Couldn't get a commit for the branch
	}

	// Assigned LastCommitID in opts if it hasn't been set
	if opts.LastCommitID == "" {
		opts.LastCommitID = commit.ID.String()
	} else {
		lastCommitID, err := t.gitRepo.ConvertToSHA1(opts.LastCommitID)
		if err != nil {
			return nil, fmt.Errorf("DeleteRepoFile: Invalid last commit ID: %v", err)
		}
		opts.LastCommitID = lastCommitID.String()

	}

	encoding := "UTF-8"
	bom := false
	executable := false

	if !opts.IsNewFile {
		fromEntry, err := commit.GetTreeEntryByPath(fromTreePath)
		if err != nil {
			return nil, err
		}
		if opts.SHA != "" {
			// If a SHA was given and the SHA given doesn't match the SHA of the fromTreePath, throw error
			if opts.SHA != fromEntry.ID.String() {
				return nil, models.ErrSHADoesNotMatch{
					Path:       treePath,
					GivenSHA:   opts.SHA,
					CurrentSHA: fromEntry.ID.String(),
				}
			}
		} else if opts.LastCommitID != "" {
			// If a lastCommitID was given and it doesn't match the commitID of the head of the branch throw
			// an error, but only if we aren't creating a new branch.
			if commit.ID.String() != opts.LastCommitID && opts.OldBranch == opts.NewBranch {
				if changed, err := commit.FileChangedSinceCommit(treePath, opts.LastCommitID); err != nil {
					return nil, err
				} else if changed {
					return nil, models.ErrCommitIDDoesNotMatch{
						GivenCommitID:   opts.LastCommitID,
						CurrentCommitID: opts.LastCommitID,
					}
				}
				// The file wasn't modified, so we are good to delete it
			}
		} else {
			// When updating a file, a lastCommitID or SHA needs to be given to make sure other commits
			// haven't been made. We throw an error if one wasn't provided.
			return nil, models.ErrSHAOrCommitIDNotProvided{}
		}
		encoding, bom = detectEncodingAndBOM(fromEntry, repo)
		executable = fromEntry.IsExecutable()
	}

	// For the path where this file will be created/updated, we need to make
	// sure no parts of the path are existing files or links except for the last
	// item in the path which is the file name, and that shouldn't exist IF it is
	// a new file OR is being moved to a new path.
	treePathParts := strings.Split(treePath, "/")
	subTreePath := ""
	for index, part := range treePathParts {
		subTreePath = path.Join(subTreePath, part)
		entry, err := commit.GetTreeEntryByPath(subTreePath)
		if err != nil {
			if git.IsErrNotExist(err) {
				// Means there is no item with that name, so we're good
				break
			}
			return nil, err
		}
		if index < len(treePathParts)-1 {
			if !entry.IsDir() {
				return nil, models.ErrFilePathInvalid{
					Message: fmt.Sprintf("a file exists where you’re trying to create a subdirectory [path: %s]", subTreePath),
					Path:    subTreePath,
					Name:    part,
					Type:    git.EntryModeBlob,
				}
			}
		} else if entry.IsLink() {
			return nil, models.ErrFilePathInvalid{
				Message: fmt.Sprintf("a symbolic link exists where you’re trying to create a subdirectory [path: %s]", subTreePath),
				Path:    subTreePath,
				Name:    part,
				Type:    git.EntryModeSymlink,
			}
		} else if entry.IsDir() {
			return nil, models.ErrFilePathInvalid{
				Message: fmt.Sprintf("a directory exists where you’re trying to create a file [path: %s]", subTreePath),
				Path:    subTreePath,
				Name:    part,
				Type:    git.EntryModeTree,
			}
		} else if fromTreePath != treePath || opts.IsNewFile {
			// The entry shouldn't exist if we are creating new file or moving to a new path
			return nil, models.ErrRepoFileAlreadyExists{
				Path: treePath,
			}
		}

	}

	// Get the two paths (might be the same if not moving) from the index if they exist
	filesInIndex, err := t.LsFiles(opts.TreePath, opts.FromTreePath)
	if err != nil {
		return nil, fmt.Errorf("UpdateRepoFile: %v", err)
	}
	// If is a new file (not updating) then the given path shouldn't exist
	if opts.IsNewFile {
		for _, file := range filesInIndex {
			if file == opts.TreePath {
				return nil, models.ErrRepoFileAlreadyExists{
					Path: opts.TreePath,
				}
			}
		}
	}

	// Remove the old path from the tree
	if fromTreePath != treePath && len(filesInIndex) > 0 {
		for _, file := range filesInIndex {
			if file == fromTreePath {
				if err := t.RemoveFilesFromIndex(opts.FromTreePath); err != nil {
					return nil, err
				}
			}
		}
	}

	content := opts.Content
	if bom {
		content = string(charset.UTF8BOM) + content
	}
	if encoding != "UTF-8" {
		charsetEncoding, _ := stdcharset.Lookup(encoding)
		if charsetEncoding != nil {
			result, _, err := transform.String(charsetEncoding.NewEncoder(), content)
			if err != nil {
				// Look if we can't encode back in to the original we should just stick with utf-8
				log.Error("Error re-encoding %s (%s) as %s - will stay as UTF-8: %v", opts.TreePath, opts.FromTreePath, encoding, err)
				result = content
			}
			content = result
		} else {
			log.Error("Unknown encoding: %s", encoding)
		}
	}
	// Reset the opts.Content to our adjusted content to ensure that LFS gets the correct content
	opts.Content = content
	var lfsMetaObject *models.LFSMetaObject

	if setting.LFS.StartServer {
		// Check there is no way this can return multiple infos
		filename2attribute2info, err := t.gitRepo.CheckAttribute(git.CheckAttributeOpts{
			Attributes: []string{"filter"},
			Filenames:  []string{treePath},
		})
		if err != nil {
			return nil, err
		}

		if filename2attribute2info[treePath] != nil && filename2attribute2info[treePath]["filter"] == "lfs" {
			// OK so we are supposed to LFS this data!
			pointer, err := lfs.GeneratePointer(strings.NewReader(opts.Content))
			if err != nil {
				return nil, err
			}
			lfsMetaObject = &models.LFSMetaObject{Pointer: pointer, RepositoryID: repo.ID}
			content = pointer.StringContent()
		}
	}
	// Add the object to the database
	objectHash, err := t.HashObject(strings.NewReader(content))
	if err != nil {
		return nil, err
	}

	// Add the object to the index
	if executable {
		if err := t.AddObjectToIndex("100755", objectHash, treePath); err != nil {
			return nil, err
		}
	} else {
		if err := t.AddObjectToIndex("100644", objectHash, treePath); err != nil {
			return nil, err
		}
	}

	// Now write the tree
	treeHash, err := t.WriteTree()
	if err != nil {
		return nil, err
	}

	// Now commit the tree
	var commitHash string
	if opts.Dates != nil {
		commitHash, err = t.CommitTreeWithDate(author, committer, treeHash, message, opts.Signoff, opts.Dates.Author, opts.Dates.Committer)
	} else {
		commitHash, err = t.CommitTree(author, committer, treeHash, message, opts.Signoff)
	}
	if err != nil {
		return nil, err
	}

	if lfsMetaObject != nil {
		// We have an LFS object - create it
		lfsMetaObject, err = models.NewLFSMetaObject(lfsMetaObject)
		if err != nil {
			return nil, err
		}
		contentStore := lfs.NewContentStore()
		exist, err := contentStore.Exists(lfsMetaObject.Pointer)
		if err != nil {
			return nil, err
		}
		if !exist {
			if err := contentStore.Put(lfsMetaObject.Pointer, strings.NewReader(opts.Content)); err != nil {
				if _, err2 := models.RemoveLFSMetaObjectByOid(repo.ID, lfsMetaObject.Oid); err2 != nil {
					return nil, fmt.Errorf("Error whilst removing failed inserted LFS object %s: %v (Prev Error: %v)", lfsMetaObject.Oid, err2, err)
				}
				return nil, err
			}
		}
	}

	// Then push this tree to NewBranch
	if err := t.Push(doer, commitHash, opts.NewBranch); err != nil {
		log.Error("%T %v", err, err)
		return nil, err
	}

	commit, err = t.GetCommit(commitHash)
	if err != nil {
		return nil, err
	}

	file, err := GetFileResponseFromCommit(ctx, repo, commit, opts.NewBranch, treePath)
	if err != nil {
		return nil, err
	}
	return file, nil
}

// VerifyBranchProtection verify the branch protection for modifying the given treePath on the given branch
<<<<<<< HEAD
func VerifyBranchProtection(ctx context.Context, repo *repo_model.Repository, doer *user_model.User, branchName string, treePath string) error {
=======
func VerifyBranchProtection(repo *repo_model.Repository, doer *user_model.User, branchName, treePath string) error {
>>>>>>> 7821370c
	protectedBranch, err := models.GetProtectedBranchBy(repo.ID, branchName)
	if err != nil {
		return err
	}
	if protectedBranch != nil {
		isUnprotectedFile := false
		glob := protectedBranch.GetUnprotectedFilePatterns()
		if len(glob) != 0 {
			isUnprotectedFile = protectedBranch.IsUnprotectedFile(glob, treePath)
		}
		if !protectedBranch.CanUserPush(doer.ID) && !isUnprotectedFile {
			return models.ErrUserCannotCommit{
				UserName: doer.LowerName,
			}
		}
		if protectedBranch.RequireSignedCommits {
			_, _, _, err := asymkey_service.SignCRUDAction(ctx, repo.RepoPath(), doer, repo.RepoPath(), branchName)
			if err != nil {
				if !asymkey_service.IsErrWontSign(err) {
					return err
				}
				return models.ErrUserCannotCommit{
					UserName: doer.LowerName,
				}
			}
		}
		patterns := protectedBranch.GetProtectedFilePatterns()
		for _, pat := range patterns {
			if pat.Match(strings.ToLower(treePath)) {
				return models.ErrFilePathProtected{
					Path: treePath,
				}
			}
		}
	}
	return nil
}<|MERGE_RESOLUTION|>--- conflicted
+++ resolved
@@ -452,11 +452,7 @@
 }
 
 // VerifyBranchProtection verify the branch protection for modifying the given treePath on the given branch
-<<<<<<< HEAD
-func VerifyBranchProtection(ctx context.Context, repo *repo_model.Repository, doer *user_model.User, branchName string, treePath string) error {
-=======
-func VerifyBranchProtection(repo *repo_model.Repository, doer *user_model.User, branchName, treePath string) error {
->>>>>>> 7821370c
+func VerifyBranchProtection(ctx context.Context, repo *repo_model.Repository, doer *user_model.User, branchName, treePath string) error {
 	protectedBranch, err := models.GetProtectedBranchBy(repo.ID, branchName)
 	if err != nil {
 		return err
