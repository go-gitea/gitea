// Copyright 2019 The Gitea Authors. All rights reserved.
// SPDX-License-Identifier: MIT

package files

import (
	"context"
	"fmt"
	"io"
	"path"
	"strings"
	"time"

	git_model "code.gitea.io/gitea/models/git"
	repo_model "code.gitea.io/gitea/models/repo"
	user_model "code.gitea.io/gitea/models/user"
	"code.gitea.io/gitea/modules/git"
	"code.gitea.io/gitea/modules/gitrepo"
	"code.gitea.io/gitea/modules/lfs"
	"code.gitea.io/gitea/modules/log"
	"code.gitea.io/gitea/modules/setting"
	"code.gitea.io/gitea/modules/structs"
	"code.gitea.io/gitea/modules/util"
	asymkey_service "code.gitea.io/gitea/services/asymkey"
	pull_service "code.gitea.io/gitea/services/pull"
)

// IdentityOptions for a person's identity like an author or committer
type IdentityOptions struct {
	GitUserName  string // to match "git config user.name"
	GitUserEmail string // to match "git config user.email"
}

// CommitDateOptions store dates for GIT_AUTHOR_DATE and GIT_COMMITTER_DATE
type CommitDateOptions struct {
	Author    time.Time
	Committer time.Time
}

type ChangeRepoFile struct {
	Operation     string
	TreePath      string
	FromTreePath  string
	ContentReader io.ReadSeeker
	SHA           string
	Options       *RepoFileOptions
}

// ChangeRepoFilesOptions holds the repository files update options
type ChangeRepoFilesOptions struct {
	LastCommitID string
	OldBranch    string
	NewBranch    string
	Message      string
	Files        []*ChangeRepoFile
	Author       *IdentityOptions
	Committer    *IdentityOptions
	Dates        *CommitDateOptions
	Signoff      bool
}

type RepoFileOptions struct {
	treePath     string
	fromTreePath string
	executable   bool
}

// ErrRepoFileDoesNotExist represents a "RepoFileDoesNotExist" kind of error.
type ErrRepoFileDoesNotExist struct {
	Path string
	Name string
}

// IsErrRepoFileDoesNotExist checks if an error is a ErrRepoDoesNotExist.
func IsErrRepoFileDoesNotExist(err error) bool {
	_, ok := err.(ErrRepoFileDoesNotExist)
	return ok
}

func (err ErrRepoFileDoesNotExist) Error() string {
	return fmt.Sprintf("repository file does not exist [path: %s]", err.Path)
}

func (err ErrRepoFileDoesNotExist) Unwrap() error {
	return util.ErrNotExist
}

// ChangeRepoFiles adds, updates or removes multiple files in the given repository
func ChangeRepoFiles(ctx context.Context, repo *repo_model.Repository, doer *user_model.User, opts *ChangeRepoFilesOptions) (*structs.FilesResponse, error) {
	err := repo.MustNotBeArchived()
	if err != nil {
		return nil, err
	}

	// If no branch name is set, assume default branch
	if opts.OldBranch == "" {
		opts.OldBranch = repo.DefaultBranch
	}
	if opts.NewBranch == "" {
		opts.NewBranch = opts.OldBranch
	}

	gitRepo, closer, err := gitrepo.RepositoryFromContextOrOpen(ctx, repo)
	if err != nil {
		return nil, err
	}
	defer closer.Close()

	// oldBranch must exist for this operation
	if _, err := gitRepo.GetBranch(opts.OldBranch); err != nil && !repo.IsEmpty {
		return nil, err
	}

	var treePaths []string
	for _, file := range opts.Files {
		// If FromTreePath is not set, set it to the opts.TreePath
		if file.TreePath != "" && file.FromTreePath == "" {
			file.FromTreePath = file.TreePath
		}

		// Check that the path given in opts.treePath is valid (not a git path)
		treePath := CleanUploadFileName(file.TreePath)
		if treePath == "" {
			return nil, ErrFilenameInvalid{
				Path: file.TreePath,
			}
		}
		// If there is a fromTreePath (we are copying it), also clean it up
		fromTreePath := CleanUploadFileName(file.FromTreePath)
		if fromTreePath == "" && file.FromTreePath != "" {
			return nil, ErrFilenameInvalid{
				Path: file.FromTreePath,
			}
		}

		file.Options = &RepoFileOptions{
			treePath:     treePath,
			fromTreePath: fromTreePath,
			executable:   false,
		}
		treePaths = append(treePaths, treePath)
	}

	// A NewBranch can be specified for the file to be created/updated in a new branch.
	// Check to make sure the branch does not already exist, otherwise we can't proceed.
	// If we aren't branching to a new branch, make sure user can commit to the given branch
	if opts.NewBranch != opts.OldBranch {
		existingBranch, err := gitRepo.GetBranch(opts.NewBranch)
		if existingBranch != nil {
			return nil, git_model.ErrBranchAlreadyExists{
				BranchName: opts.NewBranch,
			}
		}
		if err != nil && !git.IsErrBranchNotExist(err) {
			return nil, err
		}
	} else if err := VerifyBranchProtection(ctx, repo, doer, opts.OldBranch, treePaths); err != nil {
		return nil, err
	}

	message := strings.TrimSpace(opts.Message)

	t, err := NewTemporaryUploadRepository(repo)
	if err != nil {
		log.Error("NewTemporaryUploadRepository failed: %v", err)
	}
	defer t.Close()
	hasOldBranch := true
	if err := t.Clone(ctx, opts.OldBranch, true); err != nil {
		for _, file := range opts.Files {
			if file.Operation == "delete" {
				return nil, err
			}
		}
		if !git.IsErrBranchNotExist(err) || !repo.IsEmpty {
			return nil, err
		}
		if err := t.Init(ctx, repo.ObjectFormatName); err != nil {
			return nil, err
		}
		hasOldBranch = false
		opts.LastCommitID = ""
	}
	if hasOldBranch {
		if err := t.SetDefaultIndex(ctx); err != nil {
			return nil, err
		}
	}

	for _, file := range opts.Files {
		if file.Operation == "delete" {
			// Get the files in the index
			filesInIndex, err := t.LsFiles(ctx, file.TreePath)
			if err != nil {
				return nil, fmt.Errorf("DeleteRepoFile: %w", err)
			}

			// Find the file we want to delete in the index
			inFilelist := false
			for _, indexFile := range filesInIndex {
				if indexFile == file.TreePath {
					inFilelist = true
					break
				}
			}
			if !inFilelist {
				return nil, ErrRepoFileDoesNotExist{
					Path: file.TreePath,
				}
			}
		}
	}

	if hasOldBranch {
		// Get the commit of the original branch
		commit, err := t.GetBranchCommit(opts.OldBranch)
		if err != nil {
			return nil, err // Couldn't get a commit for the branch
		}

		// Assigned LastCommitID in opts if it hasn't been set
		if opts.LastCommitID == "" {
			opts.LastCommitID = commit.ID.String()
		} else {
			lastCommitID, err := t.gitRepo.ConvertToGitID(opts.LastCommitID)
			if err != nil {
				return nil, fmt.Errorf("ConvertToSHA1: Invalid last commit ID: %w", err)
			}
			opts.LastCommitID = lastCommitID.String()
		}

		for _, file := range opts.Files {
			if err := handleCheckErrors(file, commit, opts); err != nil {
				return nil, err
			}
		}
	}

	contentStore := lfs.NewContentStore()
	for _, file := range opts.Files {
		switch file.Operation {
		case "create", "update":
			if err := CreateOrUpdateFile(ctx, t, file, contentStore, repo.ID, hasOldBranch); err != nil {
				return nil, err
			}
		case "delete":
			// Remove the file from the index
			if err := t.RemoveFilesFromIndex(ctx, file.TreePath); err != nil {
				return nil, err
			}
		default:
			return nil, fmt.Errorf("invalid file operation: %s %s, supported operations are create, update, delete", file.Operation, file.Options.treePath)
		}
	}

	// Now write the tree
	treeHash, err := t.WriteTree(ctx)
	if err != nil {
		return nil, err
	}

	// Now commit the tree
	commitOpts := &CommitTreeUserOptions{
		ParentCommitID:    opts.LastCommitID,
		TreeHash:          treeHash,
		CommitMessage:     message,
		SignOff:           opts.Signoff,
		DoerUser:          doer,
		AuthorIdentity:    opts.Author,
		AuthorTime:        nil,
		CommitterIdentity: opts.Committer,
		CommitterTime:     nil,
	}
	if opts.Dates != nil {
		commitOpts.AuthorTime, commitOpts.CommitterTime = &opts.Dates.Author, &opts.Dates.Committer
	}
	commitHash, err := t.CommitTree(ctx, commitOpts)
	if err != nil {
		return nil, err
	}

	// Then push this tree to NewBranch
	if err := t.Push(ctx, doer, commitHash, opts.NewBranch); err != nil {
		log.Error("%T %v", err, err)
		return nil, err
	}

	commit, err := t.GetCommit(commitHash)
	if err != nil {
		return nil, err
	}

	filesResponse, err := GetFilesResponseFromCommit(ctx, repo, commit, opts.NewBranch, treePaths)
	if err != nil {
		return nil, err
	}

	if repo.IsEmpty {
		if isEmpty, err := gitRepo.IsEmpty(); err == nil && !isEmpty {
			_ = repo_model.UpdateRepositoryCols(ctx, &repo_model.Repository{ID: repo.ID, IsEmpty: false, DefaultBranch: opts.NewBranch}, "is_empty", "default_branch")
		}
	}

	return filesResponse, nil
}

// ErrRepoFileAlreadyExists represents a "RepoFileAlreadyExist" kind of error.
type ErrRepoFileAlreadyExists struct {
	Path string
}

// IsErrRepoFileAlreadyExists checks if an error is a ErrRepoFileAlreadyExists.
func IsErrRepoFileAlreadyExists(err error) bool {
	_, ok := err.(ErrRepoFileAlreadyExists)
	return ok
}

func (err ErrRepoFileAlreadyExists) Error() string {
	return fmt.Sprintf("repository file already exists [path: %s]", err.Path)
}

func (err ErrRepoFileAlreadyExists) Unwrap() error {
	return util.ErrAlreadyExist
}

// ErrFilePathInvalid represents a "FilePathInvalid" kind of error.
type ErrFilePathInvalid struct {
	Message string
	Path    string
	Name    string
	Type    git.EntryMode
}

// IsErrFilePathInvalid checks if an error is an ErrFilePathInvalid.
func IsErrFilePathInvalid(err error) bool {
	_, ok := err.(ErrFilePathInvalid)
	return ok
}

func (err ErrFilePathInvalid) Error() string {
	if err.Message != "" {
		return err.Message
	}
	return fmt.Sprintf("path is invalid [path: %s]", err.Path)
}

func (err ErrFilePathInvalid) Unwrap() error {
	return util.ErrInvalidArgument
}

// ErrSHAOrCommitIDNotProvided represents a "SHAOrCommitIDNotProvided" kind of error.
type ErrSHAOrCommitIDNotProvided struct{}

// IsErrSHAOrCommitIDNotProvided checks if an error is a ErrSHAOrCommitIDNotProvided.
func IsErrSHAOrCommitIDNotProvided(err error) bool {
	_, ok := err.(ErrSHAOrCommitIDNotProvided)
	return ok
}

func (err ErrSHAOrCommitIDNotProvided) Error() string {
	return "a SHA or commit ID must be proved when updating a file"
}

// handles the check for various issues for ChangeRepoFiles
func handleCheckErrors(file *ChangeRepoFile, commit *git.Commit, opts *ChangeRepoFilesOptions) error {
	if file.Operation == "update" || file.Operation == "delete" {
		fromEntry, err := commit.GetTreeEntryByPath(file.Options.fromTreePath)
		if err != nil {
			return err
		}
		if file.SHA != "" {
			// If a SHA was given and the SHA given doesn't match the SHA of the fromTreePath, throw error
			if file.SHA != fromEntry.ID.String() {
				return pull_service.ErrSHADoesNotMatch{
					Path:       file.Options.treePath,
					GivenSHA:   file.SHA,
					CurrentSHA: fromEntry.ID.String(),
				}
			}
		} else if opts.LastCommitID != "" {
			// If a lastCommitID was given and it doesn't match the commitID of the head of the branch throw
			// an error, but only if we aren't creating a new branch.
			if commit.ID.String() != opts.LastCommitID && opts.OldBranch == opts.NewBranch {
				if changed, err := commit.FileChangedSinceCommit(file.Options.treePath, opts.LastCommitID); err != nil {
					return err
				} else if changed {
					return ErrCommitIDDoesNotMatch{
						GivenCommitID:   opts.LastCommitID,
						CurrentCommitID: opts.LastCommitID,
					}
				}
				// The file wasn't modified, so we are good to delete it
			}
		} else {
			// When updating a file, a lastCommitID or SHA needs to be given to make sure other commits
			// haven't been made. We throw an error if one wasn't provided.
			return ErrSHAOrCommitIDNotProvided{}
		}
		file.Options.executable = fromEntry.IsExecutable()
	}
	if file.Operation == "create" || file.Operation == "update" {
		// For the path where this file will be created/updated, we need to make
		// sure no parts of the path are existing files or links except for the last
		// item in the path which is the file name, and that shouldn't exist IF it is
		// a new file OR is being moved to a new path.
		treePathParts := strings.Split(file.Options.treePath, "/")
		subTreePath := ""
		for index, part := range treePathParts {
			subTreePath = path.Join(subTreePath, part)
			entry, err := commit.GetTreeEntryByPath(subTreePath)
			if err != nil {
				if git.IsErrNotExist(err) {
					// Means there is no item with that name, so we're good
					break
				}
				return err
			}
			if index < len(treePathParts)-1 {
				if !entry.IsDir() {
					return ErrFilePathInvalid{
						Message: fmt.Sprintf("a file exists where you’re trying to create a subdirectory [path: %s]", subTreePath),
						Path:    subTreePath,
						Name:    part,
						Type:    git.EntryModeBlob,
					}
				}
			} else if entry.IsLink() {
				return ErrFilePathInvalid{
					Message: fmt.Sprintf("a symbolic link exists where you’re trying to create a subdirectory [path: %s]", subTreePath),
					Path:    subTreePath,
					Name:    part,
					Type:    git.EntryModeSymlink,
				}
			} else if entry.IsDir() {
				return ErrFilePathInvalid{
					Message: fmt.Sprintf("a directory exists where you’re trying to create a file [path: %s]", subTreePath),
					Path:    subTreePath,
					Name:    part,
					Type:    git.EntryModeTree,
				}
			} else if file.Options.fromTreePath != file.Options.treePath || file.Operation == "create" {
				// The entry shouldn't exist if we are creating new file or moving to a new path
				return ErrRepoFileAlreadyExists{
					Path: file.Options.treePath,
				}
			}
		}
	}

	return nil
}

// CreateOrUpdateFile handles creating or updating a file for ChangeRepoFiles
func CreateOrUpdateFile(ctx context.Context, t *TemporaryUploadRepository, file *ChangeRepoFile, contentStore *lfs.ContentStore, repoID int64, hasOldBranch bool) error {
	// Get the two paths (might be the same if not moving) from the index if they exist
	filesInIndex, err := t.LsFiles(ctx, file.TreePath, file.FromTreePath)
	if err != nil {
		return fmt.Errorf("UpdateRepoFile: %w", err)
	}
	// If is a new file (not updating) then the given path shouldn't exist
	if file.Operation == "create" {
		for _, indexFile := range filesInIndex {
			if indexFile == file.TreePath {
				return ErrRepoFileAlreadyExists{
					Path: file.TreePath,
				}
			}
		}
	}

	// Remove the old path from the tree
	if file.Options.fromTreePath != file.Options.treePath && len(filesInIndex) > 0 {
		for _, indexFile := range filesInIndex {
			if indexFile == file.Options.fromTreePath {
				if err := t.RemoveFilesFromIndex(ctx, file.FromTreePath); err != nil {
					return err
				}
			}
		}
	}

	treeObjectContentReader := file.ContentReader
	var lfsMetaObject *git_model.LFSMetaObject
	if setting.LFS.StartServer && hasOldBranch {
		// Check there is no way this can return multiple infos
		filename2attribute2info, err := t.gitRepo.CheckAttribute(git.CheckAttributeOpts{
			Attributes: []string{"filter"},
			Filenames:  []string{file.Options.treePath},
			CachedOnly: true,
		})
		if err != nil {
			return err
		}

		if filename2attribute2info[file.Options.treePath] != nil && filename2attribute2info[file.Options.treePath]["filter"] == "lfs" {
			// OK so we are supposed to LFS this data!
			pointer, err := lfs.GeneratePointer(treeObjectContentReader)
			if err != nil {
				return err
			}
			lfsMetaObject = &git_model.LFSMetaObject{Pointer: pointer, RepositoryID: repoID}
			treeObjectContentReader = strings.NewReader(pointer.StringContent())
		}
	}

	// Add the object to the database
	objectHash, err := t.HashObject(ctx, treeObjectContentReader)
	if err != nil {
		return err
	}

	// Add the object to the index
	if file.Options.executable {
		if err := t.AddObjectToIndex(ctx, "100755", objectHash, file.Options.treePath); err != nil {
			return err
		}
	} else {
		if err := t.AddObjectToIndex(ctx, "100644", objectHash, file.Options.treePath); err != nil {
			return err
		}
	}

	if lfsMetaObject != nil {
		// We have an LFS object - create it
		lfsMetaObject, err = git_model.NewLFSMetaObject(ctx, lfsMetaObject.RepositoryID, lfsMetaObject.Pointer)
		if err != nil {
			return err
		}
		exist, err := contentStore.Exists(lfsMetaObject.Pointer)
		if err != nil {
			return err
		}
		if !exist {
			_, err := file.ContentReader.Seek(0, io.SeekStart)
			if err != nil {
				return err
			}
			if err := contentStore.Put(lfsMetaObject.Pointer, file.ContentReader); err != nil {
				if _, err2 := git_model.RemoveLFSMetaObjectByOid(ctx, repoID, lfsMetaObject.Oid); err2 != nil {
					return fmt.Errorf("unable to remove failed inserted LFS object %s: %v (Prev Error: %w)", lfsMetaObject.Oid, err2, err)
				}
				return err
			}
		}
	}

	return nil
}

func checkTreePathProtected(ctx context.Context, protectedBranch *git_model.ProtectedBranch, doer *user_model.User, treePaths []string) error {
	globUnprotected := protectedBranch.GetUnprotectedFilePatterns()
	globProtected := protectedBranch.GetProtectedFilePatterns()
	canUserPush := protectedBranch.CanUserPush(ctx, doer)
	for _, treePath := range treePaths {
		isUnprotectedFile := false
		if len(globUnprotected) != 0 {
			isUnprotectedFile = protectedBranch.IsUnprotectedFile(globUnprotected, treePath)
		}
		if !canUserPush && !isUnprotectedFile {
			return models.ErrUserCannotCommit{
				UserName: doer.LowerName,
			}
		}
		if !isUnprotectedFile && protectedBranch.IsProtectedFile(globProtected, treePath) {
			return models.ErrFilePathProtected{
				Path: treePath,
			}
		}
	}
	return nil
}

// VerifyBranchProtection verify the branch protection for modifying the given treePath on the given branch
func VerifyBranchProtection(ctx context.Context, repo *repo_model.Repository, doer *user_model.User, branchName string, treePaths []string) error {
	protectedBranch, err := git_model.GetFirstMatchProtectedBranchRule(ctx, repo.ID, branchName)
	if err != nil {
		return err
	}
<<<<<<< HEAD
	if protectedBranch == nil { // no matched rule for branch name
		return nil
	}

	protectedBranch.Repo = repo
	if err := checkTreePathProtected(ctx, protectedBranch, doer, treePaths); err != nil {
		return err
	}

	if protectedBranch.RequireSignedCommits {
		_, _, _, err := asymkey_service.SignCRUDAction(ctx, repo.RepoPath(), doer, repo.RepoPath(), branchName)
		if err != nil {
			if !asymkey_service.IsErrWontSign(err) {
				return err
			}
			return models.ErrUserCannotCommit{
				UserName: doer.LowerName,
=======
	if protectedBranch != nil {
		protectedBranch.Repo = repo
		globUnprotected := protectedBranch.GetUnprotectedFilePatterns()
		globProtected := protectedBranch.GetProtectedFilePatterns()
		canUserPush := protectedBranch.CanUserPush(ctx, doer)
		for _, treePath := range treePaths {
			isUnprotectedFile := false
			if len(globUnprotected) != 0 {
				isUnprotectedFile = protectedBranch.IsUnprotectedFile(globUnprotected, treePath)
			}
			if !canUserPush && !isUnprotectedFile {
				return ErrUserCannotCommit{
					UserName: doer.LowerName,
				}
			}
			if protectedBranch.IsProtectedFile(globProtected, treePath) {
				return pull_service.ErrFilePathProtected{
					Path: treePath,
				}
			}
		}
		if protectedBranch.RequireSignedCommits {
			_, _, _, err := asymkey_service.SignCRUDAction(ctx, repo.RepoPath(), doer, repo.RepoPath(), branchName)
			if err != nil {
				if !asymkey_service.IsErrWontSign(err) {
					return err
				}
				return ErrUserCannotCommit{
					UserName: doer.LowerName,
				}
>>>>>>> 8a0f7f09
			}
		}
	}

	return nil
}<|MERGE_RESOLUTION|>--- conflicted
+++ resolved
@@ -557,12 +557,12 @@
 			isUnprotectedFile = protectedBranch.IsUnprotectedFile(globUnprotected, treePath)
 		}
 		if !canUserPush && !isUnprotectedFile {
-			return models.ErrUserCannotCommit{
+			return ErrUserCannotCommit{
 				UserName: doer.LowerName,
 			}
 		}
 		if !isUnprotectedFile && protectedBranch.IsProtectedFile(globProtected, treePath) {
-			return models.ErrFilePathProtected{
+			return pull_service.ErrFilePathProtected{
 				Path: treePath,
 			}
 		}
@@ -576,7 +576,6 @@
 	if err != nil {
 		return err
 	}
-<<<<<<< HEAD
 	if protectedBranch == nil { // no matched rule for branch name
 		return nil
 	}
@@ -592,40 +591,8 @@
 			if !asymkey_service.IsErrWontSign(err) {
 				return err
 			}
-			return models.ErrUserCannotCommit{
+			return ErrUserCannotCommit{
 				UserName: doer.LowerName,
-=======
-	if protectedBranch != nil {
-		protectedBranch.Repo = repo
-		globUnprotected := protectedBranch.GetUnprotectedFilePatterns()
-		globProtected := protectedBranch.GetProtectedFilePatterns()
-		canUserPush := protectedBranch.CanUserPush(ctx, doer)
-		for _, treePath := range treePaths {
-			isUnprotectedFile := false
-			if len(globUnprotected) != 0 {
-				isUnprotectedFile = protectedBranch.IsUnprotectedFile(globUnprotected, treePath)
-			}
-			if !canUserPush && !isUnprotectedFile {
-				return ErrUserCannotCommit{
-					UserName: doer.LowerName,
-				}
-			}
-			if protectedBranch.IsProtectedFile(globProtected, treePath) {
-				return pull_service.ErrFilePathProtected{
-					Path: treePath,
-				}
-			}
-		}
-		if protectedBranch.RequireSignedCommits {
-			_, _, _, err := asymkey_service.SignCRUDAction(ctx, repo.RepoPath(), doer, repo.RepoPath(), branchName)
-			if err != nil {
-				if !asymkey_service.IsErrWontSign(err) {
-					return err
-				}
-				return ErrUserCannotCommit{
-					UserName: doer.LowerName,
-				}
->>>>>>> 8a0f7f09
 			}
 		}
 	}
