--- conflicted
+++ resolved
@@ -5,7 +5,6 @@
 package lfs
 
 import (
-	gocontext "context"
 	"encoding/base64"
 	"fmt"
 	"io"
@@ -580,11 +579,7 @@
 		return true
 	}
 
-<<<<<<< HEAD
-	user, repo, opStr, err := parseToken(ctx, authorization)
-=======
 	user, err := parseToken(authorization, repository, accessMode)
->>>>>>> 17be6454
 	if err != nil {
 		// Most of these are Warn level - the true internal server errors are logged in parseToken already
 		log.Warn("Authentication failure for provided token with Error: %v", err)
@@ -608,46 +603,17 @@
 		return nil, nil
 	}
 
-<<<<<<< HEAD
-func parseToken(ctx gocontext.Context, authorization string) (*models.User, *models.Repository, string, error) {
-	if authorization == "" {
-		return nil, nil, "unknown", fmt.Errorf("No token")
-=======
 	claims, claimsOk := token.Claims.(*Claims)
 	if !token.Valid || !claimsOk {
 		return nil, fmt.Errorf("invalid token claim")
->>>>>>> 17be6454
 	}
 
 	if claims.RepoID != target.ID {
 		return nil, fmt.Errorf("invalid token claim")
 	}
 
-<<<<<<< HEAD
-	if strings.HasPrefix(authorization, "Basic ") {
-		c, err := base64.StdEncoding.DecodeString(strings.TrimPrefix(authorization, "Basic "))
-		if err != nil {
-			return nil, nil, "basic", err
-		}
-		cs := string(c)
-		i := strings.IndexByte(cs, ':')
-		if i < 0 {
-			return nil, nil, "basic", fmt.Errorf("Basic auth invalid")
-		}
-		user, password := cs[:i], cs[i+1:]
-		u, err := models.GetUserByName(user)
-		if err != nil {
-			log.Error("Unable to GetUserByName[%d]: Error: %v", user, err)
-			return nil, nil, "basic", err
-		}
-		if !u.IsPasswordSet() || !u.ValidatePassword(ctx, password) {
-			return nil, nil, "basic", fmt.Errorf("Basic auth failed")
-		}
-		return u, nil, "basic", nil
-=======
 	if mode == models.AccessModeWrite && claims.Op != "upload" {
 		return nil, fmt.Errorf("invalid token claim")
->>>>>>> 17be6454
 	}
 
 	u, err := models.GetUserByID(claims.UserID)
