--- conflicted
+++ resolved
@@ -31,18 +31,6 @@
 		writeStatus(ctx, http.StatusBadRequest)
 		return false
 	}
-<<<<<<< HEAD
-	if !ctx.IsSigned {
-		user, _, _, err := parseToken(ctx, ctx.Req.Header.Get("Authorization"))
-		if err != nil {
-			ctx.Resp.Header().Set("WWW-Authenticate", "Basic realm=gitea-lfs")
-			writeStatus(ctx, http.StatusUnauthorized)
-			return false
-		}
-		ctx.User = user
-	}
-=======
->>>>>>> 17be6454
 	return true
 }
 
