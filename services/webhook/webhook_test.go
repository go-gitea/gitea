// Copyright 2019 The Gitea Authors. All rights reserved.
// SPDX-License-Identifier: MIT

package webhook

import (
	"testing"

	repo_model "code.gitea.io/gitea/models/repo"
	"code.gitea.io/gitea/models/unittest"
	user_model "code.gitea.io/gitea/models/user"
	webhook_model "code.gitea.io/gitea/models/webhook"
	"code.gitea.io/gitea/modules/git"
	"code.gitea.io/gitea/modules/setting"
	api "code.gitea.io/gitea/modules/structs"
	"code.gitea.io/gitea/modules/test"
	webhook_module "code.gitea.io/gitea/modules/webhook"
	"code.gitea.io/gitea/services/convert"

	"github.com/stretchr/testify/assert"
	"github.com/stretchr/testify/require"
)

func TestWebhook_GetSlackHook(t *testing.T) {
	w := &webhook_model.Webhook{
		Meta: `{"channel": "foo", "username": "username", "color": "blue"}`,
	}
	slackHook := GetSlackHook(w)
	assert.Equal(t, SlackMeta{
		Channel:  "foo",
		Username: "username",
		Color:    "blue",
	}, *slackHook)
}

func TestPrepareWebhooks(t *testing.T) {
	assert.NoError(t, unittest.PrepareTestDatabase())

	repo := unittest.AssertExistsAndLoadBean(t, &repo_model.Repository{ID: 1})
	hookTasks := []*webhook_model.HookTask{
		{HookID: 1, EventType: webhook_module.HookEventPush},
	}
	for _, hookTask := range hookTasks {
		unittest.AssertNotExistsBean(t, hookTask)
	}
	assert.NoError(t, PrepareWebhooks(t.Context(), EventSource{Repository: repo}, webhook_module.HookEventPush, &api.PushPayload{Commits: []*api.PayloadCommit{{}}}))
	for _, hookTask := range hookTasks {
		unittest.AssertExistsAndLoadBean(t, hookTask)
	}
}

func TestPrepareWebhooksBranchFilterMatch(t *testing.T) {
	assert.NoError(t, unittest.PrepareTestDatabase())

	repo := unittest.AssertExistsAndLoadBean(t, &repo_model.Repository{ID: 2})
	hookTasks := []*webhook_model.HookTask{
		{HookID: 4, EventType: webhook_module.HookEventPush},
	}
	for _, hookTask := range hookTasks {
		unittest.AssertNotExistsBean(t, hookTask)
	}
	// this test also ensures that * doesn't handle / in any special way (like shell would)
	assert.NoError(t, PrepareWebhooks(t.Context(), EventSource{Repository: repo}, webhook_module.HookEventPush, &api.PushPayload{Ref: "refs/heads/feature/7791", Commits: []*api.PayloadCommit{{}}}))
	for _, hookTask := range hookTasks {
		unittest.AssertExistsAndLoadBean(t, hookTask)
	}
}

func TestPrepareWebhooksBranchFilterNoMatch(t *testing.T) {
	assert.NoError(t, unittest.PrepareTestDatabase())

	repo := unittest.AssertExistsAndLoadBean(t, &repo_model.Repository{ID: 2})
	hookTasks := []*webhook_model.HookTask{
		{HookID: 4, EventType: webhook_module.HookEventPush},
	}
	for _, hookTask := range hookTasks {
		unittest.AssertNotExistsBean(t, hookTask)
	}
	assert.NoError(t, PrepareWebhooks(t.Context(), EventSource{Repository: repo}, webhook_module.HookEventPush, &api.PushPayload{Ref: "refs/heads/fix_weird_bug"}))

	for _, hookTask := range hookTasks {
		unittest.AssertNotExistsBean(t, hookTask)
	}
}

func TestWebhookUserMail(t *testing.T) {
	require.NoError(t, unittest.PrepareTestDatabase())
	defer test.MockVariableValue(&setting.Service.NoReplyAddress, "no-reply.com")()

	user := unittest.AssertExistsAndLoadBean(t, &user_model.User{ID: 1})
	assert.Equal(t, user.GetPlaceholderEmail(), convert.ToUser(t.Context(), user, nil).Email)
	assert.Equal(t, user.Email, convert.ToUser(t.Context(), user, user).Email)
}

<<<<<<< HEAD
func TestCheckBranchFilter(t *testing.T) {
	cases := []struct {
		filter string
		ref    git.RefName
		match  bool
	}{
		{"", "any-ref", true},
		{"*", "any-ref", true},
		{"**", "any-ref", true},

		{"main", git.RefNameFromBranch("main"), true},
		{"main", git.RefNameFromTag("main"), false},

		{"feature/*", git.RefNameFromBranch("feature"), false},
		{"feature/*", git.RefNameFromBranch("feature/foo"), true},
		{"feature/*", git.RefNameFromTag("feature/foo"), false},

		{"{refs/heads/feature/*,refs/tags/release/*}", git.RefNameFromBranch("feature/foo"), true},
		{"{refs/heads/feature/*,refs/tags/release/*}", git.RefNameFromBranch("main"), false},
		{"{refs/heads/feature/*,refs/tags/release/*}", git.RefNameFromTag("release/bar"), true},
		{"{refs/heads/feature/*,refs/tags/release/*}", git.RefNameFromTag("dev"), false},
	}
	for _, v := range cases {
		assert.Equal(t, v.match, checkBranchFilter(v.filter, v.ref), "filter: %q ref: %q", v.filter, v.ref)
=======
func TestWebhookPayloadOptimization(t *testing.T) {
	assert.NoError(t, unittest.PrepareTestDatabase())

	repo := unittest.AssertExistsAndLoadBean(t, &repo_model.Repository{ID: 1})

	// Create test webhook
	webhook := &webhook_model.Webhook{
		RepoID:      repo.ID,
		URL:         "http://example.com/webhook",
		HTTPMethod:  "POST",
		ContentType: webhook_model.ContentTypeJSON,
		Secret:      "secret",
		IsActive:    true,
		Type:        webhook_module.GITEA,
		HookEvent: &webhook_module.HookEvent{
			PushOnly: true,
		},
	}

	// Test case 1: No optimization enabled
	webhook.SetMetaSettings(webhook_model.MetaSettings{
		PayloadConfig: webhook_model.PayloadConfig{
			Files:   webhook_model.PayloadConfigItem{Enable: false, Limit: 0},
			Commits: webhook_model.PayloadConfigItem{Enable: false, Limit: 0},
		},
	})

	err := webhook.UpdateEvent()
	assert.NoError(t, err)
	err = webhook_model.CreateWebhook(t.Context(), webhook)
	assert.NoError(t, err)

	apiCommits := []*api.PayloadCommit{
		{
			ID:       "abc123",
			Message:  "Test commit",
			Added:    []string{"file1.txt", "file2.txt"},
			Removed:  []string{"oldfile.txt"},
			Modified: []string{"modified.txt"},
		},
		{
			ID:       "def456",
			Message:  "Another commit",
			Added:    []string{"file3.txt"},
			Removed:  []string{},
			Modified: []string{"file1.txt"},
		},
	}
	apiHeadCommit := &api.PayloadCommit{
		ID:       "def456",
		Message:  "Another commit",
		Added:    []string{"file3.txt"},
		Removed:  []string{},
		Modified: []string{"file1.txt"},
	}

	// Should not modify anything when optimization is disabled
	optimizedCommits, optimizedHeadCommit := (&webhookNotifier{}).applyWebhookPayloadOptimizations(t.Context(), repo, apiCommits, apiHeadCommit)
	if assert.NotNil(t, optimizedCommits) && len(optimizedCommits) == 2 {
		assert.Equal(t, []string{"file1.txt", "file2.txt"}, optimizedCommits[0].Added)
		assert.Equal(t, []string{"oldfile.txt"}, optimizedCommits[0].Removed)
		assert.Equal(t, []string{"modified.txt"}, optimizedCommits[0].Modified)
		assert.Equal(t, []string{"file3.txt"}, optimizedCommits[1].Added)
		assert.Equal(t, []string{}, optimizedCommits[1].Removed)
		assert.Equal(t, []string{"file1.txt"}, optimizedCommits[1].Modified)
	}
	if assert.NotNil(t, optimizedHeadCommit) {
		assert.Equal(t, []string{"file3.txt"}, optimizedHeadCommit.Added)
		assert.Equal(t, []string{}, optimizedHeadCommit.Removed)
		assert.Equal(t, []string{"file1.txt"}, optimizedHeadCommit.Modified)
	}

	// Test case 2: Files optimization enabled, limit = 0 (trim all)
	webhook.SetMetaSettings(webhook_model.MetaSettings{
		PayloadConfig: webhook_model.PayloadConfig{
			Files:   webhook_model.PayloadConfigItem{Enable: true, Limit: 0},
			Commits: webhook_model.PayloadConfigItem{Enable: false, Limit: 0},
		},
	})
	err = webhook_model.UpdateWebhook(t.Context(), webhook)
	assert.NoError(t, err)

	apiCommits = []*api.PayloadCommit{
		{
			ID:       "abc123",
			Message:  "Test commit",
			Added:    []string{"file1.txt", "file2.txt"},
			Removed:  []string{"oldfile.txt"},
			Modified: []string{"modified.txt"},
		},
		{
			ID:       "def456",
			Message:  "Another commit",
			Added:    []string{"file3.txt"},
			Removed:  []string{},
			Modified: []string{"file1.txt"},
		},
	}
	apiHeadCommit = &api.PayloadCommit{
		ID:       "def456",
		Message:  "Another commit",
		Added:    []string{"file3.txt"},
		Removed:  []string{},
		Modified: []string{"file1.txt"},
	}

	optimizedCommits, optimizedHeadCommit = (&webhookNotifier{}).applyWebhookPayloadOptimizations(t.Context(), repo, apiCommits, apiHeadCommit)
	if assert.NotNil(t, optimizedCommits) && len(optimizedCommits) == 2 {
		assert.Nil(t, optimizedCommits[0].Added)
		assert.Nil(t, optimizedCommits[0].Removed)
		assert.Nil(t, optimizedCommits[0].Modified)
		assert.Nil(t, optimizedCommits[1].Added)
		assert.Nil(t, optimizedCommits[1].Removed)
		assert.Nil(t, optimizedCommits[1].Modified)
	}
	if assert.NotNil(t, optimizedHeadCommit) {
		assert.Nil(t, optimizedHeadCommit.Added)
		assert.Nil(t, optimizedHeadCommit.Removed)
		assert.Nil(t, optimizedHeadCommit.Modified)
	}

	// Test case 3: Commits optimization enabled, limit = 1 (keep first)
	webhook.SetMetaSettings(webhook_model.MetaSettings{
		PayloadConfig: webhook_model.PayloadConfig{
			Files:   webhook_model.PayloadConfigItem{Enable: false, Limit: 0},
			Commits: webhook_model.PayloadConfigItem{Enable: true, Limit: 1},
		},
	})
	err = webhook_model.UpdateWebhook(t.Context(), webhook)
	assert.NoError(t, err)

	apiCommits = []*api.PayloadCommit{
		{
			ID:       "abc123",
			Message:  "Test commit",
			Added:    []string{"file1.txt", "file2.txt"},
			Removed:  []string{"oldfile.txt"},
			Modified: []string{"modified.txt"},
		},
		{
			ID:       "def456",
			Message:  "Another commit",
			Added:    []string{"file3.txt"},
			Removed:  []string{},
			Modified: []string{"file1.txt"},
		},
	}
	apiHeadCommit = &api.PayloadCommit{
		ID:       "def456",
		Message:  "Another commit",
		Added:    []string{"file3.txt"},
		Removed:  []string{},
		Modified: []string{"file1.txt"},
	}

	optimizedCommits, optimizedHeadCommit = (&webhookNotifier{}).applyWebhookPayloadOptimizations(t.Context(), repo, apiCommits, apiHeadCommit)
	if assert.NotNil(t, optimizedCommits) && len(optimizedCommits) == 1 {
		assert.Equal(t, []string{"file1.txt", "file2.txt"}, optimizedCommits[0].Added)
		assert.Equal(t, []string{"oldfile.txt"}, optimizedCommits[0].Removed)
		assert.Equal(t, []string{"modified.txt"}, optimizedCommits[0].Modified)
	}
	if assert.NotNil(t, optimizedHeadCommit) {
		assert.Equal(t, []string{"file3.txt"}, optimizedHeadCommit.Added)
		assert.Equal(t, []string{}, optimizedHeadCommit.Removed)
		assert.Equal(t, []string{"file1.txt"}, optimizedHeadCommit.Modified)
>>>>>>> ef6aedad
	}
}<|MERGE_RESOLUTION|>--- conflicted
+++ resolved
@@ -92,7 +92,6 @@
 	assert.Equal(t, user.Email, convert.ToUser(t.Context(), user, user).Email)
 }
 
-<<<<<<< HEAD
 func TestCheckBranchFilter(t *testing.T) {
 	cases := []struct {
 		filter string
@@ -117,7 +116,9 @@
 	}
 	for _, v := range cases {
 		assert.Equal(t, v.match, checkBranchFilter(v.filter, v.ref), "filter: %q ref: %q", v.filter, v.ref)
-=======
+	}
+}
+
 func TestWebhookPayloadOptimization(t *testing.T) {
 	assert.NoError(t, unittest.PrepareTestDatabase())
 
@@ -283,6 +284,5 @@
 		assert.Equal(t, []string{"file3.txt"}, optimizedHeadCommit.Added)
 		assert.Equal(t, []string{}, optimizedHeadCommit.Removed)
 		assert.Equal(t, []string{"file1.txt"}, optimizedHeadCommit.Modified)
->>>>>>> ef6aedad
 	}
 }