// Copyright 2019 The Gitea Authors. All rights reserved.
// SPDX-License-Identifier: MIT

package webhook

import (
	"context"

	issues_model "code.gitea.io/gitea/models/issues"
	packages_model "code.gitea.io/gitea/models/packages"
	"code.gitea.io/gitea/models/perm"
	access_model "code.gitea.io/gitea/models/perm/access"
	repo_model "code.gitea.io/gitea/models/repo"
	"code.gitea.io/gitea/models/unit"
	user_model "code.gitea.io/gitea/models/user"
	"code.gitea.io/gitea/modules/git"
	"code.gitea.io/gitea/modules/log"
	"code.gitea.io/gitea/modules/notification"
	"code.gitea.io/gitea/modules/notification/base"
	"code.gitea.io/gitea/modules/repository"
	"code.gitea.io/gitea/modules/setting"
	api "code.gitea.io/gitea/modules/structs"
	webhook_module "code.gitea.io/gitea/modules/webhook"
	"code.gitea.io/gitea/services/convert"
)

func init() {
	notification.RegisterNotifier(&webhookNotifier{})
}

type webhookNotifier struct {
	base.NullNotifier
}

var _ base.Notifier = &webhookNotifier{}

// NewNotifier create a new webhookNotifier notifier
func NewNotifier() base.Notifier {
	return &webhookNotifier{}
}

func (m *webhookNotifier) NotifyIssueClearLabels(ctx context.Context, doer *user_model.User, issue *issues_model.Issue) {
	if err := issue.LoadPoster(ctx); err != nil {
		log.Error("LoadPoster: %v", err)
		return
	}

	if err := issue.LoadRepo(ctx); err != nil {
		log.Error("LoadRepo: %v", err)
		return
	}

	mode, _ := access_model.AccessLevel(ctx, issue.Poster, issue.Repo)
	var err error
	if issue.IsPull {
		if err = issue.LoadPullRequest(ctx); err != nil {
			log.Error("LoadPullRequest: %v", err)
			return
		}

		err = PrepareWebhooks(ctx, EventSource{Repository: issue.Repo}, webhook_module.HookEventPullRequestLabel, &api.PullRequestPayload{
			Action:      api.HookIssueLabelCleared,
			Index:       issue.Index,
			PullRequest: convert.ToAPIPullRequest(ctx, issue.PullRequest, nil),
			Repository:  convert.ToRepo(ctx, issue.Repo, mode),
			Sender:      convert.ToUser(ctx, doer, nil),
		})
	} else {
		err = PrepareWebhooks(ctx, EventSource{Repository: issue.Repo}, webhook_module.HookEventIssueLabel, &api.IssuePayload{
			Action:     api.HookIssueLabelCleared,
			Index:      issue.Index,
			Issue:      convert.ToAPIIssue(ctx, issue),
			Repository: convert.ToRepo(ctx, issue.Repo, mode),
			Sender:     convert.ToUser(ctx, doer, nil),
		})
	}
	if err != nil {
		log.Error("PrepareWebhooks [is_pull: %v]: %v", issue.IsPull, err)
	}
}

func (m *webhookNotifier) NotifyForkRepository(ctx context.Context, doer *user_model.User, oldRepo, repo *repo_model.Repository) {
	oldMode, _ := access_model.AccessLevel(ctx, doer, oldRepo)
	mode, _ := access_model.AccessLevel(ctx, doer, repo)

	// forked webhook
	if err := PrepareWebhooks(ctx, EventSource{Repository: oldRepo}, webhook_module.HookEventFork, &api.ForkPayload{
		Forkee: convert.ToRepo(ctx, oldRepo, oldMode),
		Repo:   convert.ToRepo(ctx, repo, mode),
		Sender: convert.ToUser(ctx, doer, nil),
	}); err != nil {
		log.Error("PrepareWebhooks [repo_id: %d]: %v", oldRepo.ID, err)
	}

	u := repo.MustOwner(ctx)

	// Add to hook queue for created repo after session commit.
	if u.IsOrganization() {
		if err := PrepareWebhooks(ctx, EventSource{Repository: repo}, webhook_module.HookEventRepository, &api.RepositoryPayload{
			Action:       api.HookRepoCreated,
			Repository:   convert.ToRepo(ctx, repo, perm.AccessModeOwner),
			Organization: convert.ToUser(ctx, u, nil),
			Sender:       convert.ToUser(ctx, doer, nil),
		}); err != nil {
			log.Error("PrepareWebhooks [repo_id: %d]: %v", repo.ID, err)
		}
	}
}

func (m *webhookNotifier) NotifyCreateRepository(ctx context.Context, doer, u *user_model.User, repo *repo_model.Repository) {
	// Add to hook queue for created repo after session commit.
	if err := PrepareWebhooks(ctx, EventSource{Repository: repo}, webhook_module.HookEventRepository, &api.RepositoryPayload{
		Action:       api.HookRepoCreated,
		Repository:   convert.ToRepo(ctx, repo, perm.AccessModeOwner),
		Organization: convert.ToUser(ctx, u, nil),
		Sender:       convert.ToUser(ctx, doer, nil),
	}); err != nil {
		log.Error("PrepareWebhooks [repo_id: %d]: %v", repo.ID, err)
	}
}

func (m *webhookNotifier) NotifyDeleteRepository(ctx context.Context, doer *user_model.User, repo *repo_model.Repository) {
	if err := PrepareWebhooks(ctx, EventSource{Repository: repo}, webhook_module.HookEventRepository, &api.RepositoryPayload{
		Action:       api.HookRepoDeleted,
		Repository:   convert.ToRepo(ctx, repo, perm.AccessModeOwner),
		Organization: convert.ToUser(ctx, repo.MustOwner(ctx), nil),
		Sender:       convert.ToUser(ctx, doer, nil),
	}); err != nil {
		log.Error("PrepareWebhooks [repo_id: %d]: %v", repo.ID, err)
	}
}

func (m *webhookNotifier) NotifyMigrateRepository(ctx context.Context, doer, u *user_model.User, repo *repo_model.Repository) {
	// Add to hook queue for created repo after session commit.
	if err := PrepareWebhooks(ctx, EventSource{Repository: repo}, webhook_module.HookEventRepository, &api.RepositoryPayload{
		Action:       api.HookRepoCreated,
		Repository:   convert.ToRepo(ctx, repo, perm.AccessModeOwner),
		Organization: convert.ToUser(ctx, u, nil),
		Sender:       convert.ToUser(ctx, doer, nil),
	}); err != nil {
		log.Error("PrepareWebhooks [repo_id: %d]: %v", repo.ID, err)
	}
}

func (m *webhookNotifier) NotifyIssueChangeAssignee(ctx context.Context, doer *user_model.User, issue *issues_model.Issue, assignee *user_model.User, removed bool, comment *issues_model.Comment) {
	if issue.IsPull {
		mode, _ := access_model.AccessLevelUnit(ctx, doer, issue.Repo, unit.TypePullRequests)

		if err := issue.LoadPullRequest(ctx); err != nil {
			log.Error("LoadPullRequest failed: %v", err)
			return
		}
		apiPullRequest := &api.PullRequestPayload{
			Index:       issue.Index,
			PullRequest: convert.ToAPIPullRequest(ctx, issue.PullRequest, nil),
			Repository:  convert.ToRepo(ctx, issue.Repo, mode),
			Sender:      convert.ToUser(ctx, doer, nil),
		}
		if removed {
			apiPullRequest.Action = api.HookIssueUnassigned
		} else {
			apiPullRequest.Action = api.HookIssueAssigned
		}
		// Assignee comment triggers a webhook
		if err := PrepareWebhooks(ctx, EventSource{Repository: issue.Repo}, webhook_module.HookEventPullRequestAssign, apiPullRequest); err != nil {
			log.Error("PrepareWebhooks [is_pull: %v, remove_assignee: %v]: %v", issue.IsPull, removed, err)
			return
		}
	} else {
		mode, _ := access_model.AccessLevelUnit(ctx, doer, issue.Repo, unit.TypeIssues)
		apiIssue := &api.IssuePayload{
			Index:      issue.Index,
			Issue:      convert.ToAPIIssue(ctx, issue),
			Repository: convert.ToRepo(ctx, issue.Repo, mode),
			Sender:     convert.ToUser(ctx, doer, nil),
		}
		if removed {
			apiIssue.Action = api.HookIssueUnassigned
		} else {
			apiIssue.Action = api.HookIssueAssigned
		}
		// Assignee comment triggers a webhook
		if err := PrepareWebhooks(ctx, EventSource{Repository: issue.Repo}, webhook_module.HookEventIssueAssign, apiIssue); err != nil {
			log.Error("PrepareWebhooks [is_pull: %v, remove_assignee: %v]: %v", issue.IsPull, removed, err)
			return
		}
	}
}

func (m *webhookNotifier) NotifyIssueChangeTitle(ctx context.Context, doer *user_model.User, issue *issues_model.Issue, oldTitle string) {
	mode, _ := access_model.AccessLevel(ctx, issue.Poster, issue.Repo)
	var err error
	if issue.IsPull {
		if err = issue.LoadPullRequest(ctx); err != nil {
			log.Error("LoadPullRequest failed: %v", err)
			return
		}
		err = PrepareWebhooks(ctx, EventSource{Repository: issue.Repo}, webhook_module.HookEventPullRequest, &api.PullRequestPayload{
			Action: api.HookIssueEdited,
			Index:  issue.Index,
			Changes: &api.ChangesPayload{
				Title: &api.ChangesFromPayload{
					From: oldTitle,
				},
			},
			PullRequest: convert.ToAPIPullRequest(ctx, issue.PullRequest, nil),
			Repository:  convert.ToRepo(ctx, issue.Repo, mode),
			Sender:      convert.ToUser(ctx, doer, nil),
		})
	} else {
		err = PrepareWebhooks(ctx, EventSource{Repository: issue.Repo}, webhook_module.HookEventIssues, &api.IssuePayload{
			Action: api.HookIssueEdited,
			Index:  issue.Index,
			Changes: &api.ChangesPayload{
				Title: &api.ChangesFromPayload{
					From: oldTitle,
				},
			},
			Issue:      convert.ToAPIIssue(ctx, issue),
			Repository: convert.ToRepo(ctx, issue.Repo, mode),
			Sender:     convert.ToUser(ctx, doer, nil),
		})
	}

	if err != nil {
		log.Error("PrepareWebhooks [is_pull: %v]: %v", issue.IsPull, err)
	}
}

func (m *webhookNotifier) NotifyIssueChangeStatus(ctx context.Context, doer *user_model.User, commitID string, issue *issues_model.Issue, actionComment *issues_model.Comment, isClosed bool) {
	mode, _ := access_model.AccessLevel(ctx, issue.Poster, issue.Repo)
	var err error
	if issue.IsPull {
		if err = issue.LoadPullRequest(ctx); err != nil {
			log.Error("LoadPullRequest: %v", err)
			return
		}
		// Merge pull request calls issue.changeStatus so we need to handle separately.
		apiPullRequest := &api.PullRequestPayload{
			Index:       issue.Index,
			PullRequest: convert.ToAPIPullRequest(ctx, issue.PullRequest, nil),
			Repository:  convert.ToRepo(ctx, issue.Repo, mode),
			Sender:      convert.ToUser(ctx, doer, nil),
			CommitID:    commitID,
		}
		if isClosed {
			apiPullRequest.Action = api.HookIssueClosed
		} else {
			apiPullRequest.Action = api.HookIssueReOpened
		}
		err = PrepareWebhooks(ctx, EventSource{Repository: issue.Repo}, webhook_module.HookEventPullRequest, apiPullRequest)
	} else {
		apiIssue := &api.IssuePayload{
			Index:      issue.Index,
			Issue:      convert.ToAPIIssue(ctx, issue),
			Repository: convert.ToRepo(ctx, issue.Repo, mode),
			Sender:     convert.ToUser(ctx, doer, nil),
			CommitID:   commitID,
		}
		if isClosed {
			apiIssue.Action = api.HookIssueClosed
		} else {
			apiIssue.Action = api.HookIssueReOpened
		}
		err = PrepareWebhooks(ctx, EventSource{Repository: issue.Repo}, webhook_module.HookEventIssues, apiIssue)
	}
	if err != nil {
		log.Error("PrepareWebhooks [is_pull: %v, is_closed: %v]: %v", issue.IsPull, isClosed, err)
	}
}

func (m *webhookNotifier) NotifyNewIssue(ctx context.Context, issue *issues_model.Issue, mentions []*user_model.User) {
	if err := issue.LoadRepo(ctx); err != nil {
		log.Error("issue.LoadRepo: %v", err)
		return
	}
	if err := issue.LoadPoster(ctx); err != nil {
		log.Error("issue.LoadPoster: %v", err)
		return
	}

	mode, _ := access_model.AccessLevel(ctx, issue.Poster, issue.Repo)
	if err := PrepareWebhooks(ctx, EventSource{Repository: issue.Repo}, webhook_module.HookEventIssues, &api.IssuePayload{
		Action:     api.HookIssueOpened,
		Index:      issue.Index,
		Issue:      convert.ToAPIIssue(ctx, issue),
		Repository: convert.ToRepo(ctx, issue.Repo, mode),
		Sender:     convert.ToUser(ctx, issue.Poster, nil),
	}); err != nil {
		log.Error("PrepareWebhooks: %v", err)
	}
}

func (m *webhookNotifier) NotifyNewPullRequest(ctx context.Context, pull *issues_model.PullRequest, mentions []*user_model.User) {
	if err := pull.LoadIssue(ctx); err != nil {
		log.Error("pull.LoadIssue: %v", err)
		return
	}
	if err := pull.Issue.LoadRepo(ctx); err != nil {
		log.Error("pull.Issue.LoadRepo: %v", err)
		return
	}
	if err := pull.Issue.LoadPoster(ctx); err != nil {
		log.Error("pull.Issue.LoadPoster: %v", err)
		return
	}

	mode, _ := access_model.AccessLevel(ctx, pull.Issue.Poster, pull.Issue.Repo)
	if err := PrepareWebhooks(ctx, EventSource{Repository: pull.Issue.Repo}, webhook_module.HookEventPullRequest, &api.PullRequestPayload{
		Action:      api.HookIssueOpened,
		Index:       pull.Issue.Index,
		PullRequest: convert.ToAPIPullRequest(ctx, pull, nil),
		Repository:  convert.ToRepo(ctx, pull.Issue.Repo, mode),
		Sender:      convert.ToUser(ctx, pull.Issue.Poster, nil),
	}); err != nil {
		log.Error("PrepareWebhooks: %v", err)
	}
}

func (m *webhookNotifier) NotifyIssueChangeContent(ctx context.Context, doer *user_model.User, issue *issues_model.Issue, oldContent string) {
	if err := issue.LoadRepo(ctx); err != nil {
		log.Error("LoadRepo: %v", err)
		return
	}

	mode, _ := access_model.AccessLevel(ctx, issue.Poster, issue.Repo)
	var err error
	if issue.IsPull {
		if err := issue.LoadPullRequest(ctx); err != nil {
			log.Error("LoadPullRequest: %v", err)
			return
		}
		err = PrepareWebhooks(ctx, EventSource{Repository: issue.Repo}, webhook_module.HookEventPullRequest, &api.PullRequestPayload{
			Action: api.HookIssueEdited,
			Index:  issue.Index,
			Changes: &api.ChangesPayload{
				Body: &api.ChangesFromPayload{
					From: oldContent,
				},
			},
			PullRequest: convert.ToAPIPullRequest(ctx, issue.PullRequest, nil),
			Repository:  convert.ToRepo(ctx, issue.Repo, mode),
			Sender:      convert.ToUser(ctx, doer, nil),
		})
	} else {
		err = PrepareWebhooks(ctx, EventSource{Repository: issue.Repo}, webhook_module.HookEventIssues, &api.IssuePayload{
			Action: api.HookIssueEdited,
			Index:  issue.Index,
			Changes: &api.ChangesPayload{
				Body: &api.ChangesFromPayload{
					From: oldContent,
				},
			},
			Issue:      convert.ToAPIIssue(ctx, issue),
			Repository: convert.ToRepo(ctx, issue.Repo, mode),
			Sender:     convert.ToUser(ctx, doer, nil),
		})
	}
	if err != nil {
		log.Error("PrepareWebhooks [is_pull: %v]: %v", issue.IsPull, err)
	}
}

func (m *webhookNotifier) NotifyUpdateComment(ctx context.Context, doer *user_model.User, c *issues_model.Comment, oldContent string) {
	if err := c.LoadPoster(ctx); err != nil {
		log.Error("LoadPoster: %v", err)
		return
	}
	if err := c.LoadIssue(ctx); err != nil {
		log.Error("LoadIssue: %v", err)
		return
	}

	if err := c.Issue.LoadAttributes(ctx); err != nil {
		log.Error("LoadAttributes: %v", err)
		return
	}

	var eventType webhook_module.HookEventType
	if c.Issue.IsPull {
		eventType = webhook_module.HookEventPullRequestComment
	} else {
		eventType = webhook_module.HookEventIssueComment
	}

	mode, _ := access_model.AccessLevel(ctx, doer, c.Issue.Repo)
	if err := PrepareWebhooks(ctx, EventSource{Repository: c.Issue.Repo}, eventType, &api.IssueCommentPayload{
		Action:  api.HookIssueCommentEdited,
		Issue:   convert.ToAPIIssue(ctx, c.Issue),
		Comment: convert.ToComment(ctx, c),
		Changes: &api.ChangesPayload{
			Body: &api.ChangesFromPayload{
				From: oldContent,
			},
		},
		Repository: convert.ToRepo(ctx, c.Issue.Repo, mode),
		Sender:     convert.ToUser(ctx, doer, nil),
		IsPull:     c.Issue.IsPull,
	}); err != nil {
		log.Error("PrepareWebhooks [comment_id: %d]: %v", c.ID, err)
	}
}

func (m *webhookNotifier) NotifyCreateIssueComment(ctx context.Context, doer *user_model.User, repo *repo_model.Repository,
	issue *issues_model.Issue, comment *issues_model.Comment, mentions []*user_model.User,
) {
	var eventType webhook_module.HookEventType
	if issue.IsPull {
		eventType = webhook_module.HookEventPullRequestComment
	} else {
		eventType = webhook_module.HookEventIssueComment
	}

	mode, _ := access_model.AccessLevel(ctx, doer, repo)
	if err := PrepareWebhooks(ctx, EventSource{Repository: issue.Repo}, eventType, &api.IssueCommentPayload{
		Action:     api.HookIssueCommentCreated,
		Issue:      convert.ToAPIIssue(ctx, issue),
		Comment:    convert.ToComment(ctx, comment),
		Repository: convert.ToRepo(ctx, repo, mode),
		Sender:     convert.ToUser(ctx, doer, nil),
		IsPull:     issue.IsPull,
	}); err != nil {
		log.Error("PrepareWebhooks [comment_id: %d]: %v", comment.ID, err)
	}
}

func (m *webhookNotifier) NotifyDeleteComment(ctx context.Context, doer *user_model.User, comment *issues_model.Comment) {
	var err error

	if err = comment.LoadPoster(ctx); err != nil {
		log.Error("LoadPoster: %v", err)
		return
	}
	if err = comment.LoadIssue(ctx); err != nil {
		log.Error("LoadIssue: %v", err)
		return
	}

	if err = comment.Issue.LoadAttributes(ctx); err != nil {
		log.Error("LoadAttributes: %v", err)
		return
	}

	var eventType webhook_module.HookEventType
	if comment.Issue.IsPull {
		eventType = webhook_module.HookEventPullRequestComment
	} else {
		eventType = webhook_module.HookEventIssueComment
	}

	mode, _ := access_model.AccessLevel(ctx, doer, comment.Issue.Repo)
	if err := PrepareWebhooks(ctx, EventSource{Repository: comment.Issue.Repo}, eventType, &api.IssueCommentPayload{
		Action:     api.HookIssueCommentDeleted,
		Issue:      convert.ToAPIIssue(ctx, comment.Issue),
		Comment:    convert.ToComment(ctx, comment),
		Repository: convert.ToRepo(ctx, comment.Issue.Repo, mode),
		Sender:     convert.ToUser(ctx, doer, nil),
		IsPull:     comment.Issue.IsPull,
	}); err != nil {
		log.Error("PrepareWebhooks [comment_id: %d]: %v", comment.ID, err)
	}
}

func (m *webhookNotifier) NotifyNewWikiPage(ctx context.Context, doer *user_model.User, repo *repo_model.Repository, page, comment string) {
	// Add to hook queue for created wiki page.
	if err := PrepareWebhooks(ctx, EventSource{Repository: repo}, webhook_module.HookEventWiki, &api.WikiPayload{
		Action:     api.HookWikiCreated,
		Repository: convert.ToRepo(ctx, repo, perm.AccessModeOwner),
		Sender:     convert.ToUser(ctx, doer, nil),
		Page:       page,
		Comment:    comment,
	}); err != nil {
		log.Error("PrepareWebhooks [repo_id: %d]: %v", repo.ID, err)
	}
}

func (m *webhookNotifier) NotifyEditWikiPage(ctx context.Context, doer *user_model.User, repo *repo_model.Repository, page, comment string) {
	// Add to hook queue for edit wiki page.
	if err := PrepareWebhooks(ctx, EventSource{Repository: repo}, webhook_module.HookEventWiki, &api.WikiPayload{
		Action:     api.HookWikiEdited,
		Repository: convert.ToRepo(ctx, repo, perm.AccessModeOwner),
		Sender:     convert.ToUser(ctx, doer, nil),
		Page:       page,
		Comment:    comment,
	}); err != nil {
		log.Error("PrepareWebhooks [repo_id: %d]: %v", repo.ID, err)
	}
}

func (m *webhookNotifier) NotifyDeleteWikiPage(ctx context.Context, doer *user_model.User, repo *repo_model.Repository, page string) {
	// Add to hook queue for edit wiki page.
	if err := PrepareWebhooks(ctx, EventSource{Repository: repo}, webhook_module.HookEventWiki, &api.WikiPayload{
		Action:     api.HookWikiDeleted,
		Repository: convert.ToRepo(ctx, repo, perm.AccessModeOwner),
		Sender:     convert.ToUser(ctx, doer, nil),
		Page:       page,
	}); err != nil {
		log.Error("PrepareWebhooks [repo_id: %d]: %v", repo.ID, err)
	}
}

func (m *webhookNotifier) NotifyIssueChangeLabels(ctx context.Context, doer *user_model.User, issue *issues_model.Issue,
	addedLabels, removedLabels []*issues_model.Label,
) {
	var err error

	if err = issue.LoadRepo(ctx); err != nil {
		log.Error("LoadRepo: %v", err)
		return
	}

	if err = issue.LoadPoster(ctx); err != nil {
		log.Error("LoadPoster: %v", err)
		return
	}

	mode, _ := access_model.AccessLevel(ctx, issue.Poster, issue.Repo)
	if issue.IsPull {
		if err = issue.LoadPullRequest(ctx); err != nil {
			log.Error("loadPullRequest: %v", err)
			return
		}
		if err = issue.PullRequest.LoadIssue(ctx); err != nil {
			log.Error("LoadIssue: %v", err)
			return
		}
		err = PrepareWebhooks(ctx, EventSource{Repository: issue.Repo}, webhook_module.HookEventPullRequestLabel, &api.PullRequestPayload{
			Action:      api.HookIssueLabelUpdated,
			Index:       issue.Index,
			PullRequest: convert.ToAPIPullRequest(ctx, issue.PullRequest, nil),
			Repository:  convert.ToRepo(ctx, issue.Repo, perm.AccessModeNone),
			Sender:      convert.ToUser(ctx, doer, nil),
		})
	} else {
		err = PrepareWebhooks(ctx, EventSource{Repository: issue.Repo}, webhook_module.HookEventIssueLabel, &api.IssuePayload{
			Action:     api.HookIssueLabelUpdated,
			Index:      issue.Index,
			Issue:      convert.ToAPIIssue(ctx, issue),
			Repository: convert.ToRepo(ctx, issue.Repo, mode),
			Sender:     convert.ToUser(ctx, doer, nil),
		})
	}
	if err != nil {
		log.Error("PrepareWebhooks [is_pull: %v]: %v", issue.IsPull, err)
	}
}

func (m *webhookNotifier) NotifyIssueChangeMilestone(ctx context.Context, doer *user_model.User, issue *issues_model.Issue, oldMilestoneID int64) {
	var hookAction api.HookIssueAction
	var err error
	if issue.MilestoneID > 0 {
		hookAction = api.HookIssueMilestoned
	} else {
		hookAction = api.HookIssueDemilestoned
	}

	if err = issue.LoadAttributes(ctx); err != nil {
		log.Error("issue.LoadAttributes failed: %v", err)
		return
	}

	mode, _ := access_model.AccessLevel(ctx, doer, issue.Repo)
	if issue.IsPull {
		err = issue.PullRequest.LoadIssue(ctx)
		if err != nil {
			log.Error("LoadIssue: %v", err)
			return
		}
		err = PrepareWebhooks(ctx, EventSource{Repository: issue.Repo}, webhook_module.HookEventPullRequestMilestone, &api.PullRequestPayload{
			Action:      hookAction,
			Index:       issue.Index,
			PullRequest: convert.ToAPIPullRequest(ctx, issue.PullRequest, nil),
			Repository:  convert.ToRepo(ctx, issue.Repo, mode),
			Sender:      convert.ToUser(ctx, doer, nil),
		})
	} else {
		err = PrepareWebhooks(ctx, EventSource{Repository: issue.Repo}, webhook_module.HookEventIssueMilestone, &api.IssuePayload{
			Action:     hookAction,
			Index:      issue.Index,
			Issue:      convert.ToAPIIssue(ctx, issue),
			Repository: convert.ToRepo(ctx, issue.Repo, mode),
			Sender:     convert.ToUser(ctx, doer, nil),
		})
	}
	if err != nil {
		log.Error("PrepareWebhooks [is_pull: %v]: %v", issue.IsPull, err)
	}
}

func (m *webhookNotifier) NotifyPushCommits(ctx context.Context, pusher *user_model.User, repo *repo_model.Repository, opts *repository.PushUpdateOptions, commits *repository.PushCommits) {
	apiPusher := convert.ToUser(ctx, pusher, nil)
	apiCommits, apiHeadCommit, err := commits.ToAPIPayloadCommits(ctx, repo.RepoPath(), repo.HTMLURL())
	if err != nil {
		log.Error("commits.ToAPIPayloadCommits failed: %v", err)
		return
	}

	if err := PrepareWebhooks(ctx, EventSource{Repository: repo}, webhook_module.HookEventPush, &api.PushPayload{
		Ref:          opts.RefFullName.String(),
		Before:       opts.OldCommitID,
		After:        opts.NewCommitID,
		CompareURL:   setting.AppURL + commits.CompareURL,
		Commits:      apiCommits,
		TotalCommits: commits.Len,
		HeadCommit:   apiHeadCommit,
		Repo:         convert.ToRepo(ctx, repo, perm.AccessModeOwner),
		Pusher:       apiPusher,
		Sender:       apiPusher,
	}); err != nil {
		log.Error("PrepareWebhooks: %v", err)
	}
}

func (m *webhookNotifier) NotifyAutoMergePullRequest(ctx context.Context, doer *user_model.User, pr *issues_model.PullRequest) {
	// just redirect to the NotifyMergePullRequest
	m.NotifyMergePullRequest(ctx, doer, pr)
}

func (*webhookNotifier) NotifyMergePullRequest(ctx context.Context, doer *user_model.User, pr *issues_model.PullRequest) {
	// Reload pull request information.
	if err := pr.LoadAttributes(ctx); err != nil {
		log.Error("LoadAttributes: %v", err)
		return
	}

	if err := pr.LoadIssue(ctx); err != nil {
		log.Error("LoadIssue: %v", err)
		return
	}

	if err := pr.Issue.LoadRepo(ctx); err != nil {
		log.Error("pr.Issue.LoadRepo: %v", err)
		return
	}

	mode, err := access_model.AccessLevel(ctx, doer, pr.Issue.Repo)
	if err != nil {
		log.Error("models.AccessLevel: %v", err)
		return
	}

	// Merge pull request calls issue.changeStatus so we need to handle separately.
	apiPullRequest := &api.PullRequestPayload{
		Index:       pr.Issue.Index,
		PullRequest: convert.ToAPIPullRequest(ctx, pr, nil),
		Repository:  convert.ToRepo(ctx, pr.Issue.Repo, mode),
		Sender:      convert.ToUser(ctx, doer, nil),
		Action:      api.HookIssueClosed,
	}

	if err := PrepareWebhooks(ctx, EventSource{Repository: pr.Issue.Repo}, webhook_module.HookEventPullRequest, apiPullRequest); err != nil {
		log.Error("PrepareWebhooks: %v", err)
	}
}

func (m *webhookNotifier) NotifyPullRequestChangeTargetBranch(ctx context.Context, doer *user_model.User, pr *issues_model.PullRequest, oldBranch string) {
	if err := pr.LoadIssue(ctx); err != nil {
		log.Error("LoadIssue: %v", err)
		return
	}

	issue := pr.Issue

	mode, _ := access_model.AccessLevel(ctx, issue.Poster, issue.Repo)
	if err := PrepareWebhooks(ctx, EventSource{Repository: issue.Repo}, webhook_module.HookEventPullRequest, &api.PullRequestPayload{
		Action: api.HookIssueEdited,
		Index:  issue.Index,
		Changes: &api.ChangesPayload{
			Ref: &api.ChangesFromPayload{
				From: oldBranch,
			},
		},
		PullRequest: convert.ToAPIPullRequest(ctx, pr, nil),
		Repository:  convert.ToRepo(ctx, issue.Repo, mode),
		Sender:      convert.ToUser(ctx, doer, nil),
	}); err != nil {
		log.Error("PrepareWebhooks [pr: %d]: %v", pr.ID, err)
	}
}

func (m *webhookNotifier) NotifyPullRequestReview(ctx context.Context, pr *issues_model.PullRequest, review *issues_model.Review, comment *issues_model.Comment, mentions []*user_model.User) {
	var reviewHookType webhook_module.HookEventType

	switch review.Type {
	case issues_model.ReviewTypeApprove:
		reviewHookType = webhook_module.HookEventPullRequestReviewApproved
	case issues_model.ReviewTypeComment:
		reviewHookType = webhook_module.HookEventPullRequestReviewComment
	case issues_model.ReviewTypeReject:
		reviewHookType = webhook_module.HookEventPullRequestReviewRejected
	default:
		// unsupported review webhook type here
		log.Error("Unsupported review webhook type")
		return
	}

	if err := pr.LoadIssue(ctx); err != nil {
		log.Error("LoadIssue: %v", err)
		return
	}

	mode, err := access_model.AccessLevel(ctx, review.Issue.Poster, review.Issue.Repo)
	if err != nil {
		log.Error("models.AccessLevel: %v", err)
		return
	}
	if err := PrepareWebhooks(ctx, EventSource{Repository: review.Issue.Repo}, reviewHookType, &api.PullRequestPayload{
		Action:      api.HookIssueReviewed,
		Index:       review.Issue.Index,
		PullRequest: convert.ToAPIPullRequest(ctx, pr, nil),
		Repository:  convert.ToRepo(ctx, review.Issue.Repo, mode),
		Sender:      convert.ToUser(ctx, review.Reviewer, nil),
		Review: &api.ReviewPayload{
			Type:    string(reviewHookType),
			Content: review.Content,
		},
	}); err != nil {
		log.Error("PrepareWebhooks: %v", err)
	}
}

<<<<<<< HEAD
func (m *webhookNotifier) NotifyCreateRef(ctx context.Context, pusher *user_model.User, repo *repo_model.Repository, refFullName git.RefName, refID string) {
=======
func (m *webhookNotifier) NotifyPullReviewRequest(ctx context.Context, doer *user_model.User, issue *issues_model.Issue, reviewer *user_model.User, isRequest bool, comment *issues_model.Comment) {
	if !issue.IsPull {
		log.Warn("NotifyPullReviewRequest: issue is not a pull request: %v", issue.ID)
		return
	}
	mode, _ := access_model.AccessLevelUnit(ctx, doer, issue.Repo, unit.TypePullRequests)
	if err := issue.LoadPullRequest(ctx); err != nil {
		log.Error("LoadPullRequest failed: %v", err)
		return
	}
	apiPullRequest := &api.PullRequestPayload{
		Index:             issue.Index,
		PullRequest:       convert.ToAPIPullRequest(ctx, issue.PullRequest, nil),
		RequestedReviewer: convert.ToUser(ctx, reviewer, nil),
		Repository:        convert.ToRepo(ctx, issue.Repo, mode),
		Sender:            convert.ToUser(ctx, doer, nil),
	}
	if isRequest {
		apiPullRequest.Action = api.HookIssueReviewRequested
	} else {
		apiPullRequest.Action = api.HookIssueReviewRequestRemoved
	}
	if err := PrepareWebhooks(ctx, EventSource{Repository: issue.Repo}, webhook_module.HookEventPullRequestReviewRequest, apiPullRequest); err != nil {
		log.Error("PrepareWebhooks [review_requested: %v]: %v", isRequest, err)
		return
	}
}

func (m *webhookNotifier) NotifyCreateRef(ctx context.Context, pusher *user_model.User, repo *repo_model.Repository, refType, refFullName, refID string) {
>>>>>>> 033d9299
	apiPusher := convert.ToUser(ctx, pusher, nil)
	apiRepo := convert.ToRepo(ctx, repo, perm.AccessModeNone)
	refName := refFullName.ShortName()

	if err := PrepareWebhooks(ctx, EventSource{Repository: repo}, webhook_module.HookEventCreate, &api.CreatePayload{
		Ref:     refName, // FIXME: should it be a full ref name?
		Sha:     refID,
		RefType: refFullName.RefGroup(),
		Repo:    apiRepo,
		Sender:  apiPusher,
	}); err != nil {
		log.Error("PrepareWebhooks: %v", err)
	}
}

func (m *webhookNotifier) NotifyPullRequestSynchronized(ctx context.Context, doer *user_model.User, pr *issues_model.PullRequest) {
	if err := pr.LoadIssue(ctx); err != nil {
		log.Error("LoadIssue: %v", err)
		return
	}
	if err := pr.Issue.LoadAttributes(ctx); err != nil {
		log.Error("LoadAttributes: %v", err)
		return
	}

	if err := PrepareWebhooks(ctx, EventSource{Repository: pr.Issue.Repo}, webhook_module.HookEventPullRequestSync, &api.PullRequestPayload{
		Action:      api.HookIssueSynchronized,
		Index:       pr.Issue.Index,
		PullRequest: convert.ToAPIPullRequest(ctx, pr, nil),
		Repository:  convert.ToRepo(ctx, pr.Issue.Repo, perm.AccessModeNone),
		Sender:      convert.ToUser(ctx, doer, nil),
	}); err != nil {
		log.Error("PrepareWebhooks [pull_id: %v]: %v", pr.ID, err)
	}
}

func (m *webhookNotifier) NotifyDeleteRef(ctx context.Context, pusher *user_model.User, repo *repo_model.Repository, refFullName git.RefName) {
	apiPusher := convert.ToUser(ctx, pusher, nil)
	apiRepo := convert.ToRepo(ctx, repo, perm.AccessModeNone)
	refName := refFullName.ShortName()

	if err := PrepareWebhooks(ctx, EventSource{Repository: repo}, webhook_module.HookEventDelete, &api.DeletePayload{
		Ref:        refName, // FIXME: should it be a full ref name?
		RefType:    refFullName.RefGroup(),
		PusherType: api.PusherTypeUser,
		Repo:       apiRepo,
		Sender:     apiPusher,
	}); err != nil {
		log.Error("PrepareWebhooks.(delete %s): %v", refFullName.RefGroup(), err)
	}
}

func sendReleaseHook(ctx context.Context, doer *user_model.User, rel *repo_model.Release, action api.HookReleaseAction) {
	if err := rel.LoadAttributes(ctx); err != nil {
		log.Error("LoadAttributes: %v", err)
		return
	}

	mode, _ := access_model.AccessLevel(ctx, doer, rel.Repo)
	if err := PrepareWebhooks(ctx, EventSource{Repository: rel.Repo}, webhook_module.HookEventRelease, &api.ReleasePayload{
		Action:     action,
		Release:    convert.ToRelease(ctx, rel),
		Repository: convert.ToRepo(ctx, rel.Repo, mode),
		Sender:     convert.ToUser(ctx, doer, nil),
	}); err != nil {
		log.Error("PrepareWebhooks: %v", err)
	}
}

func (m *webhookNotifier) NotifyNewRelease(ctx context.Context, rel *repo_model.Release) {
	sendReleaseHook(ctx, rel.Publisher, rel, api.HookReleasePublished)
}

func (m *webhookNotifier) NotifyUpdateRelease(ctx context.Context, doer *user_model.User, rel *repo_model.Release) {
	sendReleaseHook(ctx, doer, rel, api.HookReleaseUpdated)
}

func (m *webhookNotifier) NotifyDeleteRelease(ctx context.Context, doer *user_model.User, rel *repo_model.Release) {
	sendReleaseHook(ctx, doer, rel, api.HookReleaseDeleted)
}

func (m *webhookNotifier) NotifySyncPushCommits(ctx context.Context, pusher *user_model.User, repo *repo_model.Repository, opts *repository.PushUpdateOptions, commits *repository.PushCommits) {
	apiPusher := convert.ToUser(ctx, pusher, nil)
	apiCommits, apiHeadCommit, err := commits.ToAPIPayloadCommits(ctx, repo.RepoPath(), repo.HTMLURL())
	if err != nil {
		log.Error("commits.ToAPIPayloadCommits failed: %v", err)
		return
	}

	if err := PrepareWebhooks(ctx, EventSource{Repository: repo}, webhook_module.HookEventPush, &api.PushPayload{
		Ref:          opts.RefFullName.String(),
		Before:       opts.OldCommitID,
		After:        opts.NewCommitID,
		CompareURL:   setting.AppURL + commits.CompareURL,
		Commits:      apiCommits,
		TotalCommits: commits.Len,
		HeadCommit:   apiHeadCommit,
		Repo:         convert.ToRepo(ctx, repo, perm.AccessModeOwner),
		Pusher:       apiPusher,
		Sender:       apiPusher,
	}); err != nil {
		log.Error("PrepareWebhooks: %v", err)
	}
}

func (m *webhookNotifier) NotifySyncCreateRef(ctx context.Context, pusher *user_model.User, repo *repo_model.Repository, refFullName git.RefName, refID string) {
	m.NotifyCreateRef(ctx, pusher, repo, refFullName, refID)
}

func (m *webhookNotifier) NotifySyncDeleteRef(ctx context.Context, pusher *user_model.User, repo *repo_model.Repository, refFullName git.RefName) {
	m.NotifyDeleteRef(ctx, pusher, repo, refFullName)
}

func (m *webhookNotifier) NotifyPackageCreate(ctx context.Context, doer *user_model.User, pd *packages_model.PackageDescriptor) {
	notifyPackage(ctx, doer, pd, api.HookPackageCreated)
}

func (m *webhookNotifier) NotifyPackageDelete(ctx context.Context, doer *user_model.User, pd *packages_model.PackageDescriptor) {
	notifyPackage(ctx, doer, pd, api.HookPackageDeleted)
}

func notifyPackage(ctx context.Context, sender *user_model.User, pd *packages_model.PackageDescriptor, action api.HookPackageAction) {
	source := EventSource{
		Repository: pd.Repository,
		Owner:      pd.Owner,
	}

	apiPackage, err := convert.ToPackage(ctx, pd, sender)
	if err != nil {
		log.Error("Error converting package: %v", err)
		return
	}

	if err := PrepareWebhooks(ctx, source, webhook_module.HookEventPackage, &api.PackagePayload{
		Action:  action,
		Package: apiPackage,
		Sender:  convert.ToUser(ctx, sender, nil),
	}); err != nil {
		log.Error("PrepareWebhooks: %v", err)
	}
}<|MERGE_RESOLUTION|>--- conflicted
+++ resolved
@@ -719,9 +719,6 @@
 	}
 }
 
-<<<<<<< HEAD
-func (m *webhookNotifier) NotifyCreateRef(ctx context.Context, pusher *user_model.User, repo *repo_model.Repository, refFullName git.RefName, refID string) {
-=======
 func (m *webhookNotifier) NotifyPullReviewRequest(ctx context.Context, doer *user_model.User, issue *issues_model.Issue, reviewer *user_model.User, isRequest bool, comment *issues_model.Comment) {
 	if !issue.IsPull {
 		log.Warn("NotifyPullReviewRequest: issue is not a pull request: %v", issue.ID)
@@ -750,8 +747,7 @@
 	}
 }
 
-func (m *webhookNotifier) NotifyCreateRef(ctx context.Context, pusher *user_model.User, repo *repo_model.Repository, refType, refFullName, refID string) {
->>>>>>> 033d9299
+func (m *webhookNotifier) NotifyCreateRef(ctx context.Context, pusher *user_model.User, repo *repo_model.Repository, refFullName git.RefName, refID string) {
 	apiPusher := convert.ToUser(ctx, pusher, nil)
 	apiRepo := convert.ToRepo(ctx, repo, perm.AccessModeNone)
 	refName := refFullName.ShortName()
