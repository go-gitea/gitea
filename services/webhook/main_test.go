--- conflicted
+++ resolved
@@ -18,14 +18,6 @@
 	// for tests, allow only loopback IPs
 	setting.Webhook.AllowedHostList = hostmatcher.MatchBuiltinLoopback
 	unittest.MainTest(m, &unittest.TestOptions{
-<<<<<<< HEAD
-		GiteaRootPath: filepath.Join("..", ".."),
-		SetUp:         Init,
-=======
-		SetUp: func() error {
-			setting.LoadQueueSettings()
-			return Init()
-		},
->>>>>>> c37f95fc
+		SetUp: Init,
 	})
 }