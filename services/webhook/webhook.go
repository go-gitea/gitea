--- conflicted
+++ resolved
@@ -6,7 +6,6 @@
 
 import (
 	"fmt"
-	"strconv"
 	"strings"
 
 	repo_model "code.gitea.io/gitea/models/repo"
@@ -103,45 +102,33 @@
 	return ""
 }
 
-<<<<<<< HEAD
 // EventSource represents the source of a webhook action. Repository and/or Owner must be set.
 type EventSource struct {
 	Repository *repo_model.Repository
 	Owner      *user_model.User
-=======
-// handle passed PR IDs and test the PRs
+}
+
+// handle delivers all undelivered tasks
 func handle(data ...queue.Data) []queue.Data {
-	for _, datum := range data {
-		repoIDStr := datum.(string)
-		log.Trace("DeliverHooks [repo_id: %v]", repoIDStr)
-
-		repoID, err := strconv.ParseInt(repoIDStr, 10, 64)
-		if err != nil {
-			log.Error("Invalid repo ID: %s", repoIDStr)
-			continue
-		}
-
-		tasks, err := webhook_model.FindRepoUndeliveredHookTasks(repoID)
-		if err != nil {
-			log.Error("Get repository [%d] hook tasks: %v", repoID, err)
-			continue
-		}
-		for _, t := range tasks {
-			if err = Deliver(graceful.GetManager().HammerContext(), t); err != nil {
-				log.Error("deliver: %v", err)
-			}
-		}
-	}
-	return nil
-}
-
-func addToTask(repoID int64) error {
-	err := hookQueue.PushFunc(strconv.FormatInt(repoID, 10), nil)
+	tasks, err := webhook_model.FindUndeliveredHookTasks()
+	if err != nil {
+		log.Error("Get undelivered hook tasks: %v", err)
+		return nil
+	}
+	for _, t := range tasks {
+		if err = Deliver(graceful.GetManager().HammerContext(), t); err != nil {
+			log.Error("deliver: %v", err)
+		}
+	}
+	return nil
+}
+
+func triggerTaskProcessing() error {
+	err := hookQueue.PushFunc("dummy", nil)
 	if err != nil && err != queue.ErrAlreadyInQueue {
 		return err
 	}
 	return nil
->>>>>>> 5ca224a7
 }
 
 // PrepareWebhook adds special webhook to task queue for given payload.
@@ -150,12 +137,7 @@
 		return err
 	}
 
-<<<<<<< HEAD
-	go hookQueue.Add("dummy")
-	return nil
-=======
-	return addToTask(repo.ID)
->>>>>>> 5ca224a7
+	return triggerTaskProcessing()
 }
 
 func checkBranch(w *webhook_model.Webhook, branch string) bool {
@@ -240,12 +222,7 @@
 		return err
 	}
 
-<<<<<<< HEAD
-	go hookQueue.Add("dummy")
-	return nil
-=======
-	return addToTask(repo.ID)
->>>>>>> 5ca224a7
+	return triggerTaskProcessing()
 }
 
 func prepareWebhooks(source EventSource, event webhook_model.HookEventType, p api.Payloader) error {
@@ -303,11 +280,5 @@
 		return err
 	}
 
-<<<<<<< HEAD
-	go hookQueue.Add("dummy")
-
-	return nil
-=======
-	return addToTask(t.RepoID)
->>>>>>> 5ca224a7
+	return triggerTaskProcessing()
 }