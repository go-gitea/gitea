--- conflicted
+++ resolved
@@ -98,19 +98,13 @@
 	return ""
 }
 
-<<<<<<< HEAD
 // PrepareWebhook adds special repository webhook to task queue for given payload.
-func PrepareWebhook(w *models.Webhook, repo *models.Repository, event models.HookEventType, p api.Payloader) error {
+func PrepareWebhook(w *webhook_model.Webhook, repo *models.Repository, event webhook_model.HookEventType, p api.Payloader) error {
 	return prepareRepoOrgWebhook(w, repo, nil, event, p)
 }
 
-func prepareRepoOrgWebhook(w *models.Webhook, repo *models.Repository, org *models.User, event models.HookEventType, p api.Payloader) error {
+func prepareRepoOrgWebhook(w *webhook_model.Webhook, repo *models.Repository, org *models.User, event webhook_model.HookEventType, p api.Payloader) error {
 	if err := prepareWebhook(w, repo, org, event, p); err != nil {
-=======
-// PrepareWebhook adds special webhook to task queue for given payload.
-func PrepareWebhook(w *webhook_model.Webhook, repo *models.Repository, event webhook_model.HookEventType, p api.Payloader) error {
-	if err := prepareWebhook(w, repo, event, p); err != nil {
->>>>>>> 81926d61
 		return err
 	}
 
@@ -138,11 +132,7 @@
 	return g.Match(branch)
 }
 
-<<<<<<< HEAD
-func prepareWebhook(w *models.Webhook, repo *models.Repository, org *models.User, event models.HookEventType, p api.Payloader) error {
-=======
-func prepareWebhook(w *webhook_model.Webhook, repo *models.Repository, event webhook_model.HookEventType, p api.Payloader) error {
->>>>>>> 81926d61
+func prepareWebhook(w *webhook_model.Webhook, repo *models.Repository, org *models.User, event webhook_model.HookEventType, p api.Payloader) error {
 	// Skip sending if webhooks are disabled.
 	if setting.DisableWebhooks {
 		return nil
@@ -187,12 +177,7 @@
 		payloader = p
 	}
 
-<<<<<<< HEAD
-	task := &models.HookTask{
-=======
-	if err = webhook_model.CreateHookTask(&webhook_model.HookTask{
-		RepoID:    repo.ID,
->>>>>>> 81926d61
+	task := &webhook_model.HookTask{
 		HookID:    w.ID,
 		Payloader: payloader,
 		EventType: event,
@@ -206,31 +191,25 @@
 		task.OrgID = org.ID
 	}
 
-	if err = models.CreateHookTask(task); err != nil {
+	if err = webhook_model.CreateHookTask(task); err != nil {
 		return fmt.Errorf("CreateHookTask: %v", err)
 	}
 
 	return nil
 }
 
-<<<<<<< HEAD
 // PrepareWebhooks adds new repository webhooks to task queue for given payload.
-func PrepareWebhooks(repo *models.Repository, event models.HookEventType, p api.Payloader) error {
+func PrepareWebhooks(repo *models.Repository, event webhook_model.HookEventType, p api.Payloader) error {
 	return prepareRepoOrgWebhooks(repo, nil, event, p)
 }
 
 // PrepareOrgWebhooks adds new  orgnization webhooks to task queue for given payload.
-func PrepareOrgWebhooks(org *models.User, event models.HookEventType, p api.Payloader) error {
+func PrepareOrgWebhooks(org *models.User, event webhook_model.HookEventType, p api.Payloader) error {
 	return prepareRepoOrgWebhooks(nil, org, event, p)
 }
 
-func prepareRepoOrgWebhooks(repo *models.Repository, org *models.User, event models.HookEventType, p api.Payloader) error {
+func prepareRepoOrgWebhooks(repo *models.Repository, org *models.User, event webhook_model.HookEventType, p api.Payloader) error {
 	if err := prepareWebhooks(repo, org, event, p); err != nil {
-=======
-// PrepareWebhooks adds new webhooks to task queue for given payload.
-func PrepareWebhooks(repo *models.Repository, event webhook_model.HookEventType, p api.Payloader) error {
-	if err := prepareWebhooks(repo, event, p); err != nil {
->>>>>>> 81926d61
 		return err
 	}
 
@@ -243,19 +222,11 @@
 	return nil
 }
 
-<<<<<<< HEAD
-func prepareWebhooks(repo *models.Repository, org *models.User, event models.HookEventType, p api.Payloader) error {
+func prepareWebhooks(repo *models.Repository, org *models.User, event webhook_model.HookEventType, p api.Payloader) error {
 	level := event.EventLevel()
 
 	// 1. Add any admin-defined system webhooks
-	ws, err := models.GetSystemWebhooks()
-=======
-func prepareWebhooks(repo *models.Repository, event webhook_model.HookEventType, p api.Payloader) error {
-	ws, err := webhook_model.ListWebhooksByOpts(&webhook_model.ListWebhookOptions{
-		RepoID:   repo.ID,
-		IsActive: util.OptionalBoolTrue,
-	})
->>>>>>> 81926d61
+	ws, err := webhook_model.GetSystemWebhooks()
 	if err != nil {
 		return fmt.Errorf("GetSystemWebhooks: %v", err)
 	}
@@ -263,39 +234,32 @@
 	// 2. check if repo belongs to org and append additional webhooks
 	if org != nil || repo.MustOwner().IsOrganization() {
 		// get hooks for org
-<<<<<<< HEAD
-		orgHooks, err := models.GetActiveWebhooksByOrgID(func() int64 {
-			if org != nil {
-				return org.ID
-			}
-			return repo.OwnerID
-		}())
-=======
+		var orgID int64
+		if org != nil {
+			orgID = org.ID
+		} else {
+			orgID = repo.OwnerID
+		}
+
 		orgHooks, err := webhook_model.ListWebhooksByOpts(&webhook_model.ListWebhookOptions{
-			OrgID:    repo.OwnerID,
+			OrgID:    orgID,
 			IsActive: util.OptionalBoolTrue,
 		})
->>>>>>> 81926d61
 		if err != nil {
 			return fmt.Errorf("GetActiveWebhooksByOrgID: %v", err)
 		}
 		ws = append(ws, orgHooks...)
 	}
 
-<<<<<<< HEAD
 	// 3. add repo hooks if needed
-	if level == models.HookEventLevelRepo && repo != nil {
-		repoHooks, err := models.GetActiveWebhooksByRepoID(repo.ID)
+	if level == webhook_model.HookEventLevelRepo && repo != nil {
+		repoHooks, err := webhook_model.ListWebhooksByOpts(&webhook_model.ListWebhookOptions{
+			RepoID:   repo.ID,
+			IsActive: util.OptionalBoolTrue})
 		if err != nil {
 			return fmt.Errorf("GetActiveWebhooksByRepoID: %v", err)
 		}
 		ws = append(ws, repoHooks...)
-=======
-	// Add any admin-defined system webhooks
-	systemHooks, err := webhook_model.GetSystemWebhooks()
-	if err != nil {
-		return fmt.Errorf("GetSystemWebhooks: %v", err)
->>>>>>> 81926d61
 	}
 
 	if len(ws) == 0 {
