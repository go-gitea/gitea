--- conflicted
+++ resolved
@@ -63,13 +63,8 @@
 		return err
 	}
 
-<<<<<<< HEAD
-	if m.Repo.HasWiki() {
+	if repo_service.HasWiki(ctx, m.Repo) {
 		if err := gitrepo.GitRemoteRemove(ctx, m.Repo.WikiStorageRepo(), m.RemoteName); err != nil {
-=======
-	if repo_service.HasWiki(ctx, m.Repo) {
-		if _, _, err := cmd.RunStdString(ctx, &git.RunOpts{Dir: m.Repo.WikiPath()}); err != nil {
->>>>>>> 4e1b8db1
 			// The wiki remote may not exist
 			log.Warn("Wiki Remote[%d] could not be removed: %v", m.ID, err)
 		}
@@ -180,14 +175,8 @@
 		return err
 	}
 
-<<<<<<< HEAD
-	if m.Repo.HasWiki() {
+	if repo_service.HasWiki(ctx, m.Repo) {
 		if _, err := gitrepo.GitRemoteGetURL(ctx, m.Repo.WikiStorageRepo(), m.RemoteName); err == nil {
-=======
-	if repo_service.HasWiki(ctx, m.Repo) {
-		_, err := git.GetRemoteAddress(ctx, m.Repo.WikiPath(), m.RemoteName)
-		if err == nil {
->>>>>>> 4e1b8db1
 			err := performPush(m.Repo, true)
 			if err != nil {
 				return err
