// Copyright 2021 The Gitea Authors. All rights reserved.
// SPDX-License-Identifier: MIT

package mirror

import (
	"context"
	"fmt"
	"strings"
	"time"

	repo_model "code.gitea.io/gitea/models/repo"
	system_model "code.gitea.io/gitea/models/system"
	"code.gitea.io/gitea/modules/cache"
	"code.gitea.io/gitea/modules/git"
	"code.gitea.io/gitea/modules/lfs"
	"code.gitea.io/gitea/modules/log"
	"code.gitea.io/gitea/modules/migration"
	"code.gitea.io/gitea/modules/process"
	"code.gitea.io/gitea/modules/proxy"
	repo_module "code.gitea.io/gitea/modules/repository"
	"code.gitea.io/gitea/modules/setting"
	"code.gitea.io/gitea/modules/timeutil"
	"code.gitea.io/gitea/modules/util"
	"code.gitea.io/gitea/services/migrations"
	notify_service "code.gitea.io/gitea/services/notify"
)

// gitShortEmptySha Git short empty SHA
const gitShortEmptySha = "0000000"

// UpdateAddress writes new address to Git repository and database
func UpdateAddress(ctx context.Context, m *repo_model.Mirror, addr string) error {
	remoteName := m.GetRemoteName()
	repoPath := m.GetRepository(ctx).RepoPath()
	// Remove old remote
	_, _, err := git.NewCommand(ctx, "remote", "rm").AddDynamicArguments(remoteName).RunStdString(&git.RunOpts{Dir: repoPath})
	if err != nil && !strings.HasPrefix(err.Error(), "exit status 128 - fatal: No such remote ") {
		return err
	}

	cmd := git.NewCommand(ctx, "remote", "add").AddDynamicArguments(remoteName).AddArguments("--mirror=fetch").AddDynamicArguments(addr)
	if strings.Contains(addr, "://") && strings.Contains(addr, "@") {
		cmd.SetDescription(fmt.Sprintf("remote add %s --mirror=fetch %s [repo_path: %s]", remoteName, util.SanitizeCredentialURLs(addr), repoPath))
	} else {
		cmd.SetDescription(fmt.Sprintf("remote add %s --mirror=fetch %s [repo_path: %s]", remoteName, addr, repoPath))
	}
	_, _, err = cmd.RunStdString(&git.RunOpts{Dir: repoPath})
	if err != nil && !strings.HasPrefix(err.Error(), "exit status 128 - fatal: No such remote ") {
		return err
	}

	if m.Repo.HasWiki() {
		wikiPath := m.Repo.WikiPath()
		wikiRemotePath := repo_module.WikiRemoteURL(ctx, addr)
		// Remove old remote of wiki
		_, _, err = git.NewCommand(ctx, "remote", "rm").AddDynamicArguments(remoteName).RunStdString(&git.RunOpts{Dir: wikiPath})
		if err != nil && !strings.HasPrefix(err.Error(), "exit status 128 - fatal: No such remote ") {
			return err
		}

		cmd = git.NewCommand(ctx, "remote", "add").AddDynamicArguments(remoteName).AddArguments("--mirror=fetch").AddDynamicArguments(wikiRemotePath)
		if strings.Contains(wikiRemotePath, "://") && strings.Contains(wikiRemotePath, "@") {
			cmd.SetDescription(fmt.Sprintf("remote add %s --mirror=fetch %s [repo_path: %s]", remoteName, util.SanitizeCredentialURLs(wikiRemotePath), wikiPath))
		} else {
			cmd.SetDescription(fmt.Sprintf("remote add %s --mirror=fetch %s [repo_path: %s]", remoteName, wikiRemotePath, wikiPath))
		}
		_, _, err = cmd.RunStdString(&git.RunOpts{Dir: wikiPath})
		if err != nil && !strings.HasPrefix(err.Error(), "exit status 128 - fatal: No such remote ") {
			return err
		}
	}

	m.Repo.OriginalURL = addr
	return repo_model.UpdateRepositoryCols(ctx, m.Repo, "original_url")
}

// mirrorSyncResult contains information of a updated reference.
// If the oldCommitID is "0000000", it means a new reference, the value of newCommitID is empty.
// If the newCommitID is "0000000", it means the reference is deleted, the value of oldCommitID is empty.
type mirrorSyncResult struct {
	refName     git.RefName
	oldCommitID string
	newCommitID string
}

// parseRemoteUpdateOutput detects create, update and delete operations of references from upstream.
// possible output example:
/*
// * [new tag]         v0.1.8     -> v0.1.8
// * [new branch]      master     -> origin/master
// - [deleted]         (none)     -> origin/test // delete a branch
// - [deleted]         (none)     -> 1 // delete a tag
//   957a993..a87ba5f  test       -> origin/test
// + f895a1e...957a993 test       -> origin/test  (forced update)
*/
// TODO: return whether it's a force update
func parseRemoteUpdateOutput(output, remoteName string) []*mirrorSyncResult {
	results := make([]*mirrorSyncResult, 0, 3)
	lines := strings.Split(output, "\n")
	for i := range lines {
		// Make sure reference name is presented before continue
		idx := strings.Index(lines[i], "-> ")
		if idx == -1 {
			continue
		}

		refName := strings.TrimSpace(lines[i][idx+3:])

		switch {
		case strings.HasPrefix(lines[i], " * [new tag]"): // new tag
			results = append(results, &mirrorSyncResult{
				refName:     git.RefNameFromTag(refName),
				oldCommitID: gitShortEmptySha,
			})
		case strings.HasPrefix(lines[i], " * [new branch]"): // new branch
			refName = strings.TrimPrefix(refName, remoteName+"/")
			results = append(results, &mirrorSyncResult{
				refName:     git.RefNameFromBranch(refName),
				oldCommitID: gitShortEmptySha,
			})
		case strings.HasPrefix(lines[i], " - "): // Delete reference
			isTag := !strings.HasPrefix(refName, remoteName+"/")
			var refFullName git.RefName
			if isTag {
				refFullName = git.RefNameFromTag(refName)
			} else {
				refFullName = git.RefNameFromBranch(strings.TrimPrefix(refName, remoteName+"/"))
			}
			results = append(results, &mirrorSyncResult{
				refName:     refFullName,
				newCommitID: gitShortEmptySha,
			})
		case strings.HasPrefix(lines[i], " + "): // Force update
			if idx := strings.Index(refName, " "); idx > -1 {
				refName = refName[:idx]
			}
			delimIdx := strings.Index(lines[i][3:], " ")
			if delimIdx == -1 {
				log.Error("SHA delimiter not found: %q", lines[i])
				continue
			}
			shas := strings.Split(lines[i][3:delimIdx+3], "...")
			if len(shas) != 2 {
				log.Error("Expect two SHAs but not what found: %q", lines[i])
				continue
			}
			results = append(results, &mirrorSyncResult{
				refName:     git.RefNameFromBranch(strings.TrimPrefix(refName, remoteName+"/")),
				oldCommitID: shas[0],
				newCommitID: shas[1],
			})
		case strings.HasPrefix(lines[i], "   "): // New commits of a reference
			delimIdx := strings.Index(lines[i][3:], " ")
			if delimIdx == -1 {
				log.Error("SHA delimiter not found: %q", lines[i])
				continue
			}
			shas := strings.Split(lines[i][3:delimIdx+3], "..")
			if len(shas) != 2 {
				log.Error("Expect two SHAs but not what found: %q", lines[i])
				continue
			}
			results = append(results, &mirrorSyncResult{
				refName:     git.RefNameFromBranch(strings.TrimPrefix(refName, remoteName+"/")),
				oldCommitID: shas[0],
				newCommitID: shas[1],
			})

		default:
			log.Warn("parseRemoteUpdateOutput: unexpected update line %q", lines[i])
		}
	}
	return results
}

func pruneBrokenReferences(ctx context.Context,
	m *repo_model.Mirror,
	repoPath string,
	timeout time.Duration,
	stdoutBuilder, stderrBuilder *strings.Builder,
	isWiki bool,
) error {
	wiki := ""
	if isWiki {
		wiki = "Wiki "
	}

	stderrBuilder.Reset()
	stdoutBuilder.Reset()
	pruneErr := git.NewCommand(ctx, "remote", "prune").AddDynamicArguments(m.GetRemoteName()).
		SetDescription(fmt.Sprintf("Mirror.runSync %ssPrune references: %s ", wiki, m.Repo.FullName())).
		Run(&git.RunOpts{
			Timeout: timeout,
			Dir:     repoPath,
			Stdout:  stdoutBuilder,
			Stderr:  stderrBuilder,
		})
	if pruneErr != nil {
		stdout := stdoutBuilder.String()
		stderr := stderrBuilder.String()

		// sanitize the output, since it may contain the remote address, which may
		// contain a password
		stderrMessage := util.SanitizeCredentialURLs(stderr)
		stdoutMessage := util.SanitizeCredentialURLs(stdout)

		log.Error("Failed to prune mirror repository %s%-v references:\nStdout: %s\nStderr: %s\nErr: %v", wiki, m.Repo, stdoutMessage, stderrMessage, pruneErr)
		desc := fmt.Sprintf("Failed to prune mirror repository %s'%s' references: %s", wiki, repoPath, stderrMessage)
		if err := system_model.CreateRepositoryNotice(desc); err != nil {
			log.Error("CreateRepositoryNotice: %v", err)
		}
		// this if will only be reached on a successful prune so try to get the mirror again
	}
	return pruneErr
}

// runSyncGit returns true if sync git repos finished without error.
func runSyncGit(ctx context.Context, m *repo_model.Mirror) ([]*mirrorSyncResult, bool) {
	repoPath := m.Repo.RepoPath()
	wikiPath := m.Repo.WikiPath()
	timeout := time.Duration(setting.Git.Timeout.Mirror) * time.Second

	log.Trace("SyncMirrors [repo: %-v]: running git remote update...", m.Repo)

	// use fetch but not remote update because git fetch support --tags but remote update doesn't
	cmd := git.NewCommand(ctx, "fetch")
	if m.EnablePrune {
		cmd.AddArguments("--prune")
	}
	cmd.AddArguments("--tags").AddDynamicArguments(m.GetRemoteName())

	remoteURL, remoteErr := git.GetRemoteURL(ctx, repoPath, m.GetRemoteName())
	if remoteErr != nil {
		log.Error("SyncMirrors [repo: %-v]: GetRemoteAddress Error %v", m.Repo, remoteErr)
		return nil, false
	}

	envs := proxy.EnvWithProxy(remoteURL.URL)

	stdoutBuilder := strings.Builder{}
	stderrBuilder := strings.Builder{}
	if err := cmd.
		SetDescription(fmt.Sprintf("Mirror.runSync: %s", m.Repo.FullName())).
		Run(&git.RunOpts{
			Timeout: timeout,
			Dir:     repoPath,
			Env:     envs,
			Stdout:  &stdoutBuilder,
			Stderr:  &stderrBuilder,
		}); err != nil {
		stdout := stdoutBuilder.String()
		stderr := stderrBuilder.String()

		// sanitize the output, since it may contain the remote address, which may contain a password
		stderrMessage := util.SanitizeCredentialURLs(stderr)
		stdoutMessage := util.SanitizeCredentialURLs(stdout)

		// Now check if the error is a resolve reference due to broken reference
		if strings.Contains(stderr, "unable to resolve reference") && strings.Contains(stderr, "reference broken") {
			log.Warn("SyncMirrors [repo: %-v]: failed to update mirror repository due to broken references:\nStdout: %s\nStderr: %s\nErr: %v\nAttempting Prune", m.Repo, stdoutMessage, stderrMessage, err)
			err = nil

			// Attempt prune
			pruneErr := pruneBrokenReferences(ctx, m, repoPath, timeout, &stdoutBuilder, &stderrBuilder, false)
			if pruneErr == nil {
				// Successful prune - reattempt mirror
				stderrBuilder.Reset()
				stdoutBuilder.Reset()
				if err = cmd.
					SetDescription(fmt.Sprintf("Mirror.runSync: %s", m.Repo.FullName())).
					Run(&git.RunOpts{
						Timeout: timeout,
						Dir:     repoPath,
						Stdout:  &stdoutBuilder,
						Stderr:  &stderrBuilder,
					}); err != nil {
					stdout := stdoutBuilder.String()
					stderr := stderrBuilder.String()

					// sanitize the output, since it may contain the remote address, which may
					// contain a password
					stderrMessage = util.SanitizeCredentialURLs(stderr)
					stdoutMessage = util.SanitizeCredentialURLs(stdout)
				}
			}
		}

		// If there is still an error (or there always was an error)
		if err != nil {
			log.Error("SyncMirrors [repo: %-v]: failed to update mirror repository:\nStdout: %s\nStderr: %s\nErr: %v", m.Repo, stdoutMessage, stderrMessage, err)
			desc := fmt.Sprintf("Failed to update mirror repository '%s': %s", repoPath, stderrMessage)
			if err = system_model.CreateRepositoryNotice(desc); err != nil {
				log.Error("CreateRepositoryNotice: %v", err)
			}
			return nil, false
		}
	}
	output := stderrBuilder.String()

	if err := git.WriteCommitGraph(ctx, repoPath); err != nil {
		log.Error("SyncMirrors [repo: %-v]: %v", m.Repo, err)
	}

	gitRepo, err := git.OpenRepository(ctx, repoPath)
	if err != nil {
		log.Error("SyncMirrors [repo: %-v]: failed to OpenRepository: %v", m.Repo, err)
		return nil, false
	}

	log.Trace("SyncMirrors [repo: %-v]: syncing branches...", m.Repo)
	if _, err = repo_module.SyncRepoBranchesWithRepo(ctx, m.Repo, gitRepo, 0); err != nil {
		log.Error("SyncMirrors [repo: %-v]: failed to synchronize branches: %v", m.Repo, err)
	}

	log.Trace("SyncMirrors [repo: %-v]: syncing releases with tags...", m.Repo)
<<<<<<< HEAD
	tagOnlyReleases := false
	if err = repo_module.SyncReleasesWithTags(m.Repo, gitRepo, tagOnlyReleases); err != nil {
=======
	if err = repo_module.SyncReleasesWithTags(ctx, m.Repo, gitRepo); err != nil {
>>>>>>> b36e2ca4
		log.Error("SyncMirrors [repo: %-v]: failed to synchronize tags to releases: %v", m.Repo, err)
	}

	if m.LFS && setting.LFS.StartServer {
		log.Trace("SyncMirrors [repo: %-v]: syncing LFS objects...", m.Repo)
		endpoint := lfs.DetermineEndpoint(remoteURL.String(), m.LFSEndpoint)
		lfsClient := lfs.NewClient(endpoint, nil)
		if err = repo_module.StoreMissingLfsObjectsInRepository(ctx, m.Repo, gitRepo, lfsClient); err != nil {
			log.Error("SyncMirrors [repo: %-v]: failed to synchronize LFS objects for repository: %v", m.Repo, err)
		}
	}
	gitRepo.Close()

	log.Trace("SyncMirrors [repo: %-v]: updating size of repository", m.Repo)
	if err := repo_module.UpdateRepoSize(ctx, m.Repo); err != nil {
		log.Error("SyncMirrors [repo: %-v]: failed to update size for mirror repository: %v", m.Repo, err)
	}

	if m.Repo.HasWiki() {
		log.Trace("SyncMirrors [repo: %-v Wiki]: running git remote update...", m.Repo)
		stderrBuilder.Reset()
		stdoutBuilder.Reset()
		if err := git.NewCommand(ctx, "remote", "update", "--prune").AddDynamicArguments(m.GetRemoteName()).
			SetDescription(fmt.Sprintf("Mirror.runSync Wiki: %s ", m.Repo.FullName())).
			Run(&git.RunOpts{
				Timeout: timeout,
				Dir:     wikiPath,
				Stdout:  &stdoutBuilder,
				Stderr:  &stderrBuilder,
			}); err != nil {
			stdout := stdoutBuilder.String()
			stderr := stderrBuilder.String()

			// sanitize the output, since it may contain the remote address, which may contain a password
			stderrMessage := util.SanitizeCredentialURLs(stderr)
			stdoutMessage := util.SanitizeCredentialURLs(stdout)

			// Now check if the error is a resolve reference due to broken reference
			if strings.Contains(stderrMessage, "unable to resolve reference") && strings.Contains(stderrMessage, "reference broken") {
				log.Warn("SyncMirrors [repo: %-v Wiki]: failed to update mirror wiki repository due to broken references:\nStdout: %s\nStderr: %s\nErr: %v\nAttempting Prune", m.Repo, stdoutMessage, stderrMessage, err)
				err = nil

				// Attempt prune
				pruneErr := pruneBrokenReferences(ctx, m, repoPath, timeout, &stdoutBuilder, &stderrBuilder, true)
				if pruneErr == nil {
					// Successful prune - reattempt mirror
					stderrBuilder.Reset()
					stdoutBuilder.Reset()

					if err = git.NewCommand(ctx, "remote", "update", "--prune").AddDynamicArguments(m.GetRemoteName()).
						SetDescription(fmt.Sprintf("Mirror.runSync Wiki: %s ", m.Repo.FullName())).
						Run(&git.RunOpts{
							Timeout: timeout,
							Dir:     wikiPath,
							Stdout:  &stdoutBuilder,
							Stderr:  &stderrBuilder,
						}); err != nil {
						stdout := stdoutBuilder.String()
						stderr := stderrBuilder.String()
						stderrMessage = util.SanitizeCredentialURLs(stderr)
						stdoutMessage = util.SanitizeCredentialURLs(stdout)
					}
				}
			}

			// If there is still an error (or there always was an error)
			if err != nil {
				log.Error("SyncMirrors [repo: %-v Wiki]: failed to update mirror repository wiki:\nStdout: %s\nStderr: %s\nErr: %v", m.Repo, stdoutMessage, stderrMessage, err)
				desc := fmt.Sprintf("Failed to update mirror repository wiki '%s': %s", wikiPath, stderrMessage)
				if err = system_model.CreateRepositoryNotice(desc); err != nil {
					log.Error("CreateRepositoryNotice: %v", err)
				}
				return nil, false
			}

			if err := git.WriteCommitGraph(ctx, wikiPath); err != nil {
				log.Error("SyncMirrors [repo: %-v]: %v", m.Repo, err)
			}
		}
		log.Trace("SyncMirrors [repo: %-v Wiki]: git remote update complete", m.Repo)
	}

	log.Trace("SyncMirrors [repo: %-v]: invalidating mirror branch caches...", m.Repo)
	branches, _, err := git.GetBranchesByPath(ctx, m.Repo.RepoPath(), 0, 0)
	if err != nil {
		log.Error("SyncMirrors [repo: %-v]: failed to GetBranches: %v", m.Repo, err)
		return nil, false
	}

	for _, branch := range branches {
		cache.Remove(m.Repo.GetCommitsCountCacheKey(branch.Name, true))
	}

	m.UpdatedUnix = timeutil.TimeStampNow()
	return parseRemoteUpdateOutput(output, m.GetRemoteName()), true
}

// runSyncMisc runs the sync of Issues, Pull Requests, Reviews, Topics, Releases, Labels, and Milestones.
// It returns true if the sync was successful.
func runSyncMisc(ctx context.Context, m *repo_model.Mirror, lastSynced time.Time) bool {
	repo := m.GetRepository()

	remoteURL, remoteErr := git.GetRemoteURL(ctx, repo.RepoPath(), m.GetRemoteName())
	if remoteErr != nil {
		log.Error("SyncMirrors [repo: %-v]: GetRemoteAddress Error %v", m.Repo, remoteErr)
		return false
	}

	password, ok := remoteURL.User.Password()
	if !ok {
		password = ""
	}

	opts := migration.MigrateOptions{
		CloneAddr:      repo.OriginalURL,
		AuthUsername:   remoteURL.User.Username(),
		AuthPassword:   password,
		UID:            int(repo.OwnerID),
		RepoName:       repo.Name,
		Mirror:         true,
		LFS:            m.LFS,
		LFSEndpoint:    m.LFSEndpoint,
		GitServiceType: repo.OriginalServiceType,
		Wiki:           repo.HasWiki() && m.SyncWiki,
		Issues:         m.SyncIssues,
		Milestones:     m.SyncMilestones,
		Labels:         m.SyncLabels,
		Releases:       m.SyncReleases,
		Comments:       m.SyncComments,
		PullRequests:   m.SyncPullRequests,
		// Topics
		// ReleaseAssets
		MigrateToRepoID: repo.ID,
		MirrorInterval:  m.Interval.String(),
	}

	_, err := migrations.SyncRepository(ctx, m.Repo.MustOwner(ctx), repo, opts, nil, lastSynced)
	if err != nil {
		log.Error("runSyncMisc [repo: %-v]: failed to run SyncRepository: %v", m.Repo, err)
	}
	return err == nil
}

// SyncPullMirror starts the sync of the pull mirror and schedules the next run.
func SyncPullMirror(ctx context.Context, repoID int64) bool {
	log.Trace("SyncPullMirror [repo_id: %v]", repoID)
	defer func() {
		err := recover()
		if err == nil {
			return
		}
		// There was a panic whilst syncMirrors...
		log.Error("PANIC whilst SyncPullMirror[repo_id: %d] Panic: %v\nStacktrace: %s", repoID, err, log.Stack(2))
	}()

	m, err := repo_model.GetMirrorByRepoID(ctx, repoID)
	if err != nil {
		log.Error("SyncPullMirror [repo_id: %v]: unable to GetMirrorByRepoID: %v", repoID, err)
		return false
	}
	_ = m.GetRepository(ctx) // force load repository of mirror

	// UpdatedUnix will be updated by runSyncGit, but we need to store it here to use it in runSyncMisc
	lastSynced := m.UpdatedUnix.AsTime()

	ctx, _, finished := process.GetManager().AddContext(ctx, fmt.Sprintf("Syncing Mirror %s/%s", m.Repo.OwnerName, m.Repo.Name))
	defer finished()

	log.Trace("SyncPullMirror [repo: %-v]: Running Sync Git", m.Repo)
	results, ok := runSyncGit(ctx, m)
	if !ok {
		if err = repo_model.TouchMirror(ctx, m); err != nil {
			log.Error("SyncPullMirror [repo: %-v]: failed to TouchMirror: %v", m.Repo, err)
		}
		return false
	}

	if ok := runSyncMisc(ctx, m, lastSynced); !ok {
		if err = repo_model.TouchMirror(ctx, m); err != nil {
			log.Error("SyncPullMirror [repo: %-v]: failed to TouchMirror: %v", m.Repo, err)
		}
		return false
	}

	log.Trace("SyncPullMirror [repo: %-v]: Scheduling next update", m.Repo)
	m.ScheduleNextUpdate()
	if err = repo_model.UpdateMirror(ctx, m); err != nil {
		log.Error("SyncPullMirror [repo: %-v]: failed to UpdateMirror with next update date: %v", m.Repo, err)
		return false
	}

	var gitRepo *git.Repository
	if len(results) == 0 {
		log.Trace("SyncPullMirror [repo: %-v]: no branches updated", m.Repo)
	} else {
		log.Trace("SyncPullMirror [repo: %-v]: %d branches updated", m.Repo, len(results))
		gitRepo, err = git.OpenRepository(ctx, m.Repo.RepoPath())
		if err != nil {
			log.Error("SyncPullMirror [repo: %-v]: unable to OpenRepository: %v", m.Repo, err)
			return false
		}
		defer gitRepo.Close()

		if ok := checkAndUpdateEmptyRepository(ctx, m, gitRepo, results); !ok {
			return false
		}
	}

	for _, result := range results {
		// Discard GitHub pull requests, i.e. refs/pull/*
		if result.refName.IsPull() {
			continue
		}

		// Create reference
		if result.oldCommitID == gitShortEmptySha {
			commitID, err := gitRepo.GetRefCommitID(result.refName.String())
			if err != nil {
				log.Error("SyncPullMirror [repo: %-v]: unable to GetRefCommitID [ref_name: %s]: %v", m.Repo, result.refName, err)
				continue
			}
			notify_service.SyncPushCommits(ctx, m.Repo.MustOwner(ctx), m.Repo, &repo_module.PushUpdateOptions{
				RefFullName: result.refName,
				OldCommitID: git.EmptySHA,
				NewCommitID: commitID,
			}, repo_module.NewPushCommits())
			notify_service.SyncCreateRef(ctx, m.Repo.MustOwner(ctx), m.Repo, result.refName, commitID)
			continue
		}

		// Delete reference
		if result.newCommitID == gitShortEmptySha {
			notify_service.SyncDeleteRef(ctx, m.Repo.MustOwner(ctx), m.Repo, result.refName)
			continue
		}

		// Push commits
		oldCommitID, err := git.GetFullCommitID(gitRepo.Ctx, gitRepo.Path, result.oldCommitID)
		if err != nil {
			log.Error("SyncPullMirror [repo: %-v]: unable to get GetFullCommitID[%s]: %v", m.Repo, result.oldCommitID, err)
			continue
		}
		newCommitID, err := git.GetFullCommitID(gitRepo.Ctx, gitRepo.Path, result.newCommitID)
		if err != nil {
			log.Error("SyncPullMirror [repo: %-v]: unable to get GetFullCommitID [%s]: %v", m.Repo, result.newCommitID, err)
			continue
		}
		commits, err := gitRepo.CommitsBetweenIDs(newCommitID, oldCommitID)
		if err != nil {
			log.Error("SyncPullMirror [repo: %-v]: unable to get CommitsBetweenIDs [new_commit_id: %s, old_commit_id: %s]: %v", m.Repo, newCommitID, oldCommitID, err)
			continue
		}

		theCommits := repo_module.GitToPushCommits(commits)
		if len(theCommits.Commits) > setting.UI.FeedMaxCommitNum {
			theCommits.Commits = theCommits.Commits[:setting.UI.FeedMaxCommitNum]
		}

		if newCommit, err := gitRepo.GetCommit(newCommitID); err != nil {
			log.Error("SyncPullMirror [repo: %-v]: unable to get commit %s: %v", m.Repo, newCommitID, err)
			continue
		} else {
			theCommits.HeadCommit = repo_module.CommitToPushCommit(newCommit)
		}

		theCommits.CompareURL = m.Repo.ComposeCompareURL(oldCommitID, newCommitID)

		notify_service.SyncPushCommits(ctx, m.Repo.MustOwner(ctx), m.Repo, &repo_module.PushUpdateOptions{
			RefFullName: result.refName,
			OldCommitID: oldCommitID,
			NewCommitID: newCommitID,
		}, theCommits)
	}
	log.Trace("SyncPullMirror [repo: %-v]: done notifying updated branches/tags - now updating last commit time", m.Repo)

	// Get latest commit date and update to current repository updated time
	commitDate, err := git.GetLatestCommitTime(ctx, m.Repo.RepoPath())
	if err != nil {
		log.Error("SyncPullMirror [repo: %-v]: unable to GetLatestCommitDate: %v", m.Repo, err)
		return false
	}

	if err = repo_model.UpdateRepositoryUpdatedTime(ctx, m.RepoID, commitDate); err != nil {
		log.Error("SyncPullMirror [repo: %-v]: unable to update repository 'updated_unix': %v", m.Repo, err)
		return false
	}

	log.Trace("SyncPullMirror [repo: %-v]: Successfully updated", m.Repo)

	return true
}

func checkAndUpdateEmptyRepository(ctx context.Context, m *repo_model.Mirror, gitRepo *git.Repository, results []*mirrorSyncResult) bool {
	if !m.Repo.IsEmpty {
		return true
	}

	hasDefault := false
	hasMaster := false
	hasMain := false
	defaultBranchName := m.Repo.DefaultBranch
	if len(defaultBranchName) == 0 {
		defaultBranchName = setting.Repository.DefaultBranch
	}
	firstName := ""
	for _, result := range results {
		if !result.refName.IsBranch() {
			continue
		}

		name := result.refName.BranchName()
		if len(firstName) == 0 {
			firstName = name
		}

		hasDefault = hasDefault || name == defaultBranchName
		hasMaster = hasMaster || name == "master"
		hasMain = hasMain || name == "main"
	}

	if len(firstName) > 0 {
		if hasDefault {
			m.Repo.DefaultBranch = defaultBranchName
		} else if hasMaster {
			m.Repo.DefaultBranch = "master"
		} else if hasMain {
			m.Repo.DefaultBranch = "main"
		} else {
			m.Repo.DefaultBranch = firstName
		}
		// Update the git repository default branch
		if err := gitRepo.SetDefaultBranch(m.Repo.DefaultBranch); err != nil {
			if !git.IsErrUnsupportedVersion(err) {
				log.Error("Failed to update default branch of underlying git repository %-v. Error: %v", m.Repo, err)
				desc := fmt.Sprintf("Failed to update default branch of underlying git repository '%s': %v", m.Repo.RepoPath(), err)
				if err = system_model.CreateRepositoryNotice(desc); err != nil {
					log.Error("CreateRepositoryNotice: %v", err)
				}
				return false
			}
		}
		m.Repo.IsEmpty = false
		// Update the is empty and default_branch columns
		if err := repo_model.UpdateRepositoryCols(ctx, m.Repo, "default_branch", "is_empty"); err != nil {
			log.Error("Failed to update default branch of repository %-v. Error: %v", m.Repo, err)
			desc := fmt.Sprintf("Failed to update default branch of repository '%s': %v", m.Repo.RepoPath(), err)
			if err = system_model.CreateRepositoryNotice(desc); err != nil {
				log.Error("CreateRepositoryNotice: %v", err)
			}
			return false
		}
	}
	return true
}<|MERGE_RESOLUTION|>--- conflicted
+++ resolved
@@ -314,12 +314,8 @@
 	}
 
 	log.Trace("SyncMirrors [repo: %-v]: syncing releases with tags...", m.Repo)
-<<<<<<< HEAD
 	tagOnlyReleases := false
-	if err = repo_module.SyncReleasesWithTags(m.Repo, gitRepo, tagOnlyReleases); err != nil {
-=======
-	if err = repo_module.SyncReleasesWithTags(ctx, m.Repo, gitRepo); err != nil {
->>>>>>> b36e2ca4
+	if err = repo_module.SyncReleasesWithTags(ctx, m.Repo, gitRepo, tagOnlyReleases); err != nil {
 		log.Error("SyncMirrors [repo: %-v]: failed to synchronize tags to releases: %v", m.Repo, err)
 	}
 
@@ -420,7 +416,7 @@
 // runSyncMisc runs the sync of Issues, Pull Requests, Reviews, Topics, Releases, Labels, and Milestones.
 // It returns true if the sync was successful.
 func runSyncMisc(ctx context.Context, m *repo_model.Mirror, lastSynced time.Time) bool {
-	repo := m.GetRepository()
+	repo := m.GetRepository(ctx)
 
 	remoteURL, remoteErr := git.GetRemoteURL(ctx, repo.RepoPath(), m.GetRemoteName())
 	if remoteErr != nil {
