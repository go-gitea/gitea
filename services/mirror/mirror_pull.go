// Copyright 2021 The Gitea Authors. All rights reserved.
// SPDX-License-Identifier: MIT

package mirror

import (
	"context"
	"fmt"
	"strings"
	"time"

	repo_model "code.gitea.io/gitea/models/repo"
	system_model "code.gitea.io/gitea/models/system"
	"code.gitea.io/gitea/modules/cache"
	"code.gitea.io/gitea/modules/git"
	giturl "code.gitea.io/gitea/modules/git/url"
	"code.gitea.io/gitea/modules/gitrepo"
	"code.gitea.io/gitea/modules/globallock"
	"code.gitea.io/gitea/modules/lfs"
	"code.gitea.io/gitea/modules/log"
	"code.gitea.io/gitea/modules/process"
	"code.gitea.io/gitea/modules/proxy"
	repo_module "code.gitea.io/gitea/modules/repository"
	"code.gitea.io/gitea/modules/setting"
	"code.gitea.io/gitea/modules/timeutil"
	"code.gitea.io/gitea/modules/util"
	notify_service "code.gitea.io/gitea/services/notify"
	repo_service "code.gitea.io/gitea/services/repository"
)

// gitShortEmptySha Git short empty SHA
const gitShortEmptySha = "0000000"

// UpdateAddress writes new address to Git repository and database
func UpdateAddress(ctx context.Context, m *repo_model.Mirror, addr string) error {
	u, err := giturl.ParseGitURL(addr)
	if err != nil {
		return fmt.Errorf("invalid addr: %v", err)
	}

	remoteName := m.GetRemoteName()
	repoPath := m.GetRepository(ctx).RepoPath()
	// Remove old remote
	_, _, err = git.NewCommand("remote", "rm").AddDynamicArguments(remoteName).RunStdString(ctx, &git.RunOpts{Dir: repoPath})
	if err != nil && !git.IsRemoteNotExistError(err) {
		return err
	}

	cmd := git.NewCommand("remote", "add").AddDynamicArguments(remoteName).AddArguments("--mirror=fetch").AddDynamicArguments(addr)
	_, _, err = cmd.RunStdString(ctx, &git.RunOpts{Dir: repoPath})
	if err != nil && !git.IsRemoteNotExistError(err) {
		return err
	}

	hasWiki, err := gitrepo.IsRepositoryExist(ctx, m.Repo.WikiStorageRepo())
	if err != nil {
		return err
	}
	if hasWiki {
		wikiPath := m.Repo.WikiPath()
		wikiRemotePath := repo_module.WikiRemoteURL(ctx, addr)
		// Remove old remote of wiki
		_, _, err = git.NewCommand("remote", "rm").AddDynamicArguments(remoteName).RunStdString(ctx, &git.RunOpts{Dir: wikiPath})
		if err != nil && !git.IsRemoteNotExistError(err) {
			return err
		}

		cmd = git.NewCommand("remote", "add").AddDynamicArguments(remoteName).AddArguments("--mirror=fetch").AddDynamicArguments(wikiRemotePath)
		_, _, err = cmd.RunStdString(ctx, &git.RunOpts{Dir: wikiPath})
		if err != nil && !git.IsRemoteNotExistError(err) {
			return err
		}
	}

	// erase authentication before storing in database
	u.User = nil
	m.Repo.OriginalURL = u.String()
	return repo_model.UpdateRepositoryCols(ctx, m.Repo, "original_url")
}

// mirrorSyncResult contains information of a updated reference.
// If the oldCommitID is "0000000", it means a new reference, the value of newCommitID is empty.
// If the newCommitID is "0000000", it means the reference is deleted, the value of oldCommitID is empty.
type mirrorSyncResult struct {
	refName     git.RefName
	oldCommitID string
	newCommitID string
}

// parseRemoteUpdateOutput detects create, update and delete operations of references from upstream.
// possible output example:
/*
// * [new tag]         v0.1.8     -> v0.1.8
// * [new branch]      master     -> origin/master
// * [new ref]         refs/pull/2/head  -> refs/pull/2/head"
// - [deleted]         (none)     -> origin/test // delete a branch
// - [deleted]         (none)     -> 1 // delete a tag
//   957a993..a87ba5f  test       -> origin/test
// + f895a1e...957a993 test       -> origin/test  (forced update)
*/
// TODO: return whether it's a force update
func parseRemoteUpdateOutput(output, remoteName string) []*mirrorSyncResult {
	results := make([]*mirrorSyncResult, 0, 3)
	lines := strings.Split(output, "\n")
	for i := range lines {
		// Make sure reference name is presented before continue
		idx := strings.Index(lines[i], "-> ")
		if idx == -1 {
			continue
		}

		refName := strings.TrimSpace(lines[i][idx+3:])

		switch {
		case strings.HasPrefix(lines[i], " * [new tag]"): // new tag
			results = append(results, &mirrorSyncResult{
				refName:     git.RefNameFromTag(refName),
				oldCommitID: gitShortEmptySha,
			})
		case strings.HasPrefix(lines[i], " * [new branch]"): // new branch
			refName = strings.TrimPrefix(refName, remoteName+"/")
			results = append(results, &mirrorSyncResult{
				refName:     git.RefNameFromBranch(refName),
				oldCommitID: gitShortEmptySha,
			})
		case strings.HasPrefix(lines[i], " * [new ref]"): // new reference
			results = append(results, &mirrorSyncResult{
				refName:     git.RefName(refName),
				oldCommitID: gitShortEmptySha,
			})
		case strings.HasPrefix(lines[i], " - "): // Delete reference
			isTag := !strings.HasPrefix(refName, remoteName+"/")
			var refFullName git.RefName
			if strings.HasPrefix(refName, "refs/") {
				refFullName = git.RefName(refName)
			} else if isTag {
				refFullName = git.RefNameFromTag(refName)
			} else {
				refFullName = git.RefNameFromBranch(strings.TrimPrefix(refName, remoteName+"/"))
			}
			results = append(results, &mirrorSyncResult{
				refName:     refFullName,
				newCommitID: gitShortEmptySha,
			})
		case strings.HasPrefix(lines[i], " + "): // Force update
			if idx := strings.Index(refName, " "); idx > -1 {
				refName = refName[:idx]
			}
			delimIdx := strings.Index(lines[i][3:], " ")
			if delimIdx == -1 {
				log.Error("SHA delimiter not found: %q", lines[i])
				continue
			}
			shas := strings.Split(lines[i][3:delimIdx+3], "...")
			if len(shas) != 2 {
				log.Error("Expect two SHAs but not what found: %q", lines[i])
				continue
			}
			var refFullName git.RefName
			if strings.HasPrefix(refName, "refs/") {
				refFullName = git.RefName(refName)
			} else {
				refFullName = git.RefNameFromBranch(strings.TrimPrefix(refName, remoteName+"/"))
			}

			results = append(results, &mirrorSyncResult{
				refName:     refFullName,
				oldCommitID: shas[0],
				newCommitID: shas[1],
			})
		case strings.HasPrefix(lines[i], "   "): // New commits of a reference
			delimIdx := strings.Index(lines[i][3:], " ")
			if delimIdx == -1 {
				log.Error("SHA delimiter not found: %q", lines[i])
				continue
			}
			shas := strings.Split(lines[i][3:delimIdx+3], "..")
			if len(shas) != 2 {
				log.Error("Expect two SHAs but not what found: %q", lines[i])
				continue
			}
			var refFullName git.RefName
			if strings.HasPrefix(refName, "refs/") {
				refFullName = git.RefName(refName)
			} else {
				refFullName = git.RefNameFromBranch(strings.TrimPrefix(refName, remoteName+"/"))
			}

			results = append(results, &mirrorSyncResult{
				refName:     refFullName,
				oldCommitID: shas[0],
				newCommitID: shas[1],
			})

		default:
			log.Warn("parseRemoteUpdateOutput: unexpected update line %q", lines[i])
		}
	}
	return results
}

func pruneBrokenReferences(ctx context.Context,
	m *repo_model.Mirror,
	repoPath string,
	timeout time.Duration,
	stdoutBuilder, stderrBuilder *strings.Builder,
	isWiki bool,
) error {
	wiki := ""
	if isWiki {
		wiki = "Wiki "
	}

	stderrBuilder.Reset()
	stdoutBuilder.Reset()
	pruneErr := git.NewCommand("remote", "prune").AddDynamicArguments(m.GetRemoteName()).
		Run(ctx, &git.RunOpts{
			Timeout: timeout,
			Dir:     repoPath,
			Stdout:  stdoutBuilder,
			Stderr:  stderrBuilder,
		})
	if pruneErr != nil {
		stdout := stdoutBuilder.String()
		stderr := stderrBuilder.String()

		// sanitize the output, since it may contain the remote address, which may
		// contain a password
		stderrMessage := util.SanitizeCredentialURLs(stderr)
		stdoutMessage := util.SanitizeCredentialURLs(stdout)

		log.Error("Failed to prune mirror repository %s%-v references:\nStdout: %s\nStderr: %s\nErr: %v", wiki, m.Repo, stdoutMessage, stderrMessage, pruneErr)
		desc := fmt.Sprintf("Failed to prune mirror repository %s'%s' references: %s", wiki, repoPath, stderrMessage)
		if err := system_model.CreateRepositoryNotice(desc); err != nil {
			log.Error("CreateRepositoryNotice: %v", err)
		}
		// this if will only be reached on a successful prune so try to get the mirror again
	}
	return pruneErr
}

// checkRecoverableSyncError takes an error message from a git fetch command and returns false if it should be a fatal/blocking error
func checkRecoverableSyncError(stderrMessage string) bool {
	switch {
	case strings.Contains(stderrMessage, "unable to resolve reference") && strings.Contains(stderrMessage, "reference broken"):
		return true
	case strings.Contains(stderrMessage, "remote error") && strings.Contains(stderrMessage, "not our ref"):
		return true
	case strings.Contains(stderrMessage, "cannot lock ref") && strings.Contains(stderrMessage, "but expected"):
		return true
	case strings.Contains(stderrMessage, "cannot lock ref") && strings.Contains(stderrMessage, "unable to resolve reference"):
		return true
	case strings.Contains(stderrMessage, "Unable to create") && strings.Contains(stderrMessage, ".lock"):
		return true
	default:
		return false
	}
}

// runSync returns true if sync finished without error.
func runSync(ctx context.Context, m *repo_model.Mirror) ([]*mirrorSyncResult, bool) {
	repoPath := m.Repo.RepoPath()
	wikiPath := m.Repo.WikiPath()
	timeout := time.Duration(setting.Git.Timeout.Mirror) * time.Second

	log.Trace("SyncMirrors [repo: %-v]: running git remote update...", m.Repo)

	// use fetch but not remote update because git fetch support --tags but remote update doesn't
	cmd := git.NewCommand("fetch")
	if m.EnablePrune {
		cmd.AddArguments("--prune")
	}
	cmd.AddArguments("--tags").AddDynamicArguments(m.GetRemoteName())

	remoteURL, remoteErr := git.GetRemoteURL(ctx, repoPath, m.GetRemoteName())
	if remoteErr != nil {
		log.Error("SyncMirrors [repo: %-v]: GetRemoteAddress Error %v", m.Repo, remoteErr)
		return nil, false
	}

	envs := proxy.EnvWithProxy(remoteURL.URL)

	stdoutBuilder := strings.Builder{}
	stderrBuilder := strings.Builder{}
	if err := cmd.Run(ctx, &git.RunOpts{
		Timeout: timeout,
		Dir:     repoPath,
		Env:     envs,
		Stdout:  &stdoutBuilder,
		Stderr:  &stderrBuilder,
	}); err != nil {
		stdout := stdoutBuilder.String()
		stderr := stderrBuilder.String()

		// sanitize the output, since it may contain the remote address, which may contain a password
		stderrMessage := util.SanitizeCredentialURLs(stderr)
		stdoutMessage := util.SanitizeCredentialURLs(stdout)

		// Now check if the error is a resolve reference due to broken reference
		if checkRecoverableSyncError(stderr) {
			log.Warn("SyncMirrors [repo: %-v]: failed to update mirror repository due to broken references:\nStdout: %s\nStderr: %s\nErr: %v\nAttempting Prune", m.Repo, stdoutMessage, stderrMessage, err)
			err = nil

			// Attempt prune
			pruneErr := pruneBrokenReferences(ctx, m, repoPath, timeout, &stdoutBuilder, &stderrBuilder, false)
			if pruneErr == nil {
				// Successful prune - reattempt mirror
				stderrBuilder.Reset()
				stdoutBuilder.Reset()
				if err = cmd.Run(ctx, &git.RunOpts{
					Timeout: timeout,
					Dir:     repoPath,
					Stdout:  &stdoutBuilder,
					Stderr:  &stderrBuilder,
				}); err != nil {
					stdout := stdoutBuilder.String()
					stderr := stderrBuilder.String()

					// sanitize the output, since it may contain the remote address, which may
					// contain a password
					stderrMessage = util.SanitizeCredentialURLs(stderr)
					stdoutMessage = util.SanitizeCredentialURLs(stdout)
				}
			}
		}

		// If there is still an error (or there always was an error)
		if err != nil {
			log.Error("SyncMirrors [repo: %-v]: failed to update mirror repository:\nStdout: %s\nStderr: %s\nErr: %v", m.Repo, stdoutMessage, stderrMessage, err)
			desc := fmt.Sprintf("Failed to update mirror repository '%s': %s", repoPath, stderrMessage)
			if err = system_model.CreateRepositoryNotice(desc); err != nil {
				log.Error("CreateRepositoryNotice: %v", err)
			}
			return nil, false
		}
	}
	output := stderrBuilder.String()

	if err := git.WriteCommitGraph(ctx, repoPath); err != nil {
		log.Error("SyncMirrors [repo: %-v]: %v", m.Repo, err)
	}

	gitRepo, err := gitrepo.OpenRepository(ctx, m.Repo)
	if err != nil {
		log.Error("SyncMirrors [repo: %-v]: failed to OpenRepository: %v", m.Repo, err)
		return nil, false
	}

	if m.LFS && setting.LFS.StartServer {
		log.Trace("SyncMirrors [repo: %-v]: syncing LFS objects...", m.Repo)
		endpoint := lfs.DetermineEndpoint(remoteURL.String(), m.LFSEndpoint)
		lfsClient := lfs.NewClient(endpoint, nil)
		if err = repo_module.StoreMissingLfsObjectsInRepository(ctx, m.Repo, gitRepo, lfsClient); err != nil {
			log.Error("SyncMirrors [repo: %-v]: failed to synchronize LFS objects for repository: %v", m.Repo, err)
		}
	}

	log.Trace("SyncMirrors [repo: %-v]: syncing branches...", m.Repo)
	if _, err = repo_module.SyncRepoBranchesWithRepo(ctx, m.Repo, gitRepo, 0); err != nil {
		log.Error("SyncMirrors [repo: %-v]: failed to synchronize branches: %v", m.Repo, err)
	}

	log.Trace("SyncMirrors [repo: %-v]: syncing releases with tags...", m.Repo)
	if err = repo_module.SyncReleasesWithTags(ctx, m.Repo, gitRepo); err != nil {
		log.Error("SyncMirrors [repo: %-v]: failed to synchronize tags to releases: %v", m.Repo, err)
	}
<<<<<<< HEAD

	if m.LFS && setting.LFS.StartServer {
		log.Trace("SyncMirrors [repo: %-v]: syncing LFS objects...", m.Repo)
		endpoint := lfs.DetermineEndpoint(remoteURL.String(), m.LFSEndpoint)
		lfsClient := lfs.NewClient(endpoint, nil)
		if err = repo_module.StoreMissingLfsObjectsInRepository(ctx, m.Repo, gitRepo, lfsClient); err != nil {
			log.Error("SyncMirrors [repo: %-v]: failed to synchronize LFS objects for repository: %v", m.Repo.FullName(), err)
		}
	}
=======
>>>>>>> 96e73695
	gitRepo.Close()

	log.Trace("SyncMirrors [repo: %-v]: updating size of repository", m.Repo)
	if err := repo_module.UpdateRepoSize(ctx, m.Repo); err != nil {
		log.Error("SyncMirrors [repo: %-v]: failed to update size for mirror repository: %v", m.Repo.FullName(), err)
	}

	hasWiki, err := gitrepo.IsRepositoryExist(ctx, m.Repo.WikiStorageRepo())
	if err != nil {
		log.Error("SyncMirrors [repo: %-v]: failed to check if wiki repository exists: %v", m.Repo.FullName(), err)
	}
	if hasWiki {
		log.Trace("SyncMirrors [repo: %-v Wiki]: running git remote update...", m.Repo)
		stderrBuilder.Reset()
		stdoutBuilder.Reset()
		if err := git.NewCommand("remote", "update", "--prune").AddDynamicArguments(m.GetRemoteName()).
			Run(ctx, &git.RunOpts{
				Timeout: timeout,
				Dir:     wikiPath,
				Stdout:  &stdoutBuilder,
				Stderr:  &stderrBuilder,
			}); err != nil {
			stdout := stdoutBuilder.String()
			stderr := stderrBuilder.String()

			// sanitize the output, since it may contain the remote address, which may contain a password
			stderrMessage := util.SanitizeCredentialURLs(stderr)
			stdoutMessage := util.SanitizeCredentialURLs(stdout)

			// Now check if the error is a resolve reference due to broken reference
			if checkRecoverableSyncError(stderrMessage) {
				log.Warn("SyncMirrors [repo: %-v Wiki]: failed to update mirror wiki repository due to broken references:\nStdout: %s\nStderr: %s\nErr: %v\nAttempting Prune", m.Repo, stdoutMessage, stderrMessage, err)
				err = nil

				// Attempt prune
				pruneErr := pruneBrokenReferences(ctx, m, repoPath, timeout, &stdoutBuilder, &stderrBuilder, true)
				if pruneErr == nil {
					// Successful prune - reattempt mirror
					stderrBuilder.Reset()
					stdoutBuilder.Reset()

					if err = git.NewCommand("remote", "update", "--prune").AddDynamicArguments(m.GetRemoteName()).
						Run(ctx, &git.RunOpts{
							Timeout: timeout,
							Dir:     wikiPath,
							Stdout:  &stdoutBuilder,
							Stderr:  &stderrBuilder,
						}); err != nil {
						stdout := stdoutBuilder.String()
						stderr := stderrBuilder.String()
						stderrMessage = util.SanitizeCredentialURLs(stderr)
						stdoutMessage = util.SanitizeCredentialURLs(stdout)
					}
				}
			}

			// If there is still an error (or there always was an error)
			if err != nil {
				log.Error("SyncMirrors [repo: %-v Wiki]: failed to update mirror repository wiki:\nStdout: %s\nStderr: %s\nErr: %v", m.Repo, stdoutMessage, stderrMessage, err)
				desc := fmt.Sprintf("Failed to update mirror repository wiki '%s': %s", wikiPath, stderrMessage)
				if err = system_model.CreateRepositoryNotice(desc); err != nil {
					log.Error("CreateRepositoryNotice: %v", err)
				}
				return nil, false
			}

			if err := git.WriteCommitGraph(ctx, wikiPath); err != nil {
				log.Error("SyncMirrors [repo: %-v]: %v", m.Repo, err)
			}
		}
		log.Trace("SyncMirrors [repo: %-v Wiki]: git remote update complete", m.Repo)
	}

	log.Trace("SyncMirrors [repo: %-v]: invalidating mirror branch caches...", m.Repo)
	branches, _, err := gitrepo.GetBranchesByPath(ctx, m.Repo, 0, 0)
	if err != nil {
		log.Error("SyncMirrors [repo: %-v]: failed to GetBranches: %v", m.Repo, err)
		return nil, false
	}

	for _, branch := range branches {
		cache.Remove(m.Repo.GetCommitsCountCacheKey(branch.Name, true))
	}

	m.UpdatedUnix = timeutil.TimeStampNow()
	return parseRemoteUpdateOutput(output, m.GetRemoteName()), true
}

func getRepoPullMirrorLockKey(repoID int64) string {
	return fmt.Sprintf("repo_pull_mirror_%d", repoID)
}

// SyncPullMirror starts the sync of the pull mirror and schedules the next run.
func SyncPullMirror(ctx context.Context, repoID int64) bool {
	log.Trace("SyncMirrors [repo_id: %v]", repoID)
	defer func() {
		err := recover()
		if err == nil {
			return
		}
		// There was a panic whilst syncMirrors...
		log.Error("PANIC whilst SyncMirrors[repo_id: %d] Panic: %v\nStacktrace: %s", repoID, err, log.Stack(2))
	}()

	releaser, err := globallock.Lock(ctx, getRepoPullMirrorLockKey(repoID))
	if err != nil {
		log.Error("globallock.Lock(): %v", err)
		return false
	}
	defer releaser()

	m, err := repo_model.GetMirrorByRepoID(ctx, repoID)
	if err != nil {
		log.Error("SyncMirrors [repo_id: %v]: unable to GetMirrorByRepoID: %v", repoID, err)
		return false
	}
	_ = m.GetRepository(ctx) // force load repository of mirror

	ctx, _, finished := process.GetManager().AddContext(ctx, fmt.Sprintf("Syncing Mirror %s/%s", m.Repo.OwnerName, m.Repo.Name))
	defer finished()

	log.Trace("SyncMirrors [repo: %-v]: Running Sync", m.Repo)
	results, ok := runSync(ctx, m)
	if !ok {
		if err = repo_model.TouchMirror(ctx, m); err != nil {
			log.Error("SyncMirrors [repo: %-v]: failed to TouchMirror: %v", m.Repo, err)
		}
		return false
	}

	log.Trace("SyncMirrors [repo: %-v]: Scheduling next update", m.Repo)
	m.ScheduleNextUpdate()
	if err = repo_model.UpdateMirror(ctx, m); err != nil {
		log.Error("SyncMirrors [repo: %-v]: failed to UpdateMirror with next update date: %v", m.Repo, err)
		return false
	}

	gitRepo, err := gitrepo.OpenRepository(ctx, m.Repo)
	if err != nil {
		log.Error("SyncMirrors [repo: %-v]: unable to OpenRepository: %v", m.Repo, err)
		return false
	}
	defer gitRepo.Close()

	log.Trace("SyncMirrors [repo: %-v]: %d branches updated", m.Repo, len(results))
	if len(results) > 0 {
		if ok := checkAndUpdateEmptyRepository(ctx, m, results); !ok {
			log.Error("SyncMirrors [repo: %-v]: checkAndUpdateEmptyRepository: %v", m.Repo, err)
			return false
		}
	}

	for _, result := range results {
		// Discard GitHub pull requests, i.e. refs/pull/*
		if result.refName.IsPull() {
			continue
		}

		// Create reference
		if result.oldCommitID == gitShortEmptySha {
			commitID, err := gitRepo.GetRefCommitID(result.refName.String())
			if err != nil {
				log.Error("SyncMirrors [repo: %-v]: unable to GetRefCommitID [ref_name: %s]: %v", m.Repo, result.refName, err)
				continue
			}
			objectFormat := git.ObjectFormatFromName(m.Repo.ObjectFormatName)
			notify_service.SyncPushCommits(ctx, m.Repo.MustOwner(ctx), m.Repo, &repo_module.PushUpdateOptions{
				RefFullName: result.refName,
				OldCommitID: objectFormat.EmptyObjectID().String(),
				NewCommitID: commitID,
			}, repo_module.NewPushCommits())
			notify_service.SyncCreateRef(ctx, m.Repo.MustOwner(ctx), m.Repo, result.refName, commitID)
			continue
		}

		// Delete reference
		if result.newCommitID == gitShortEmptySha {
			notify_service.SyncDeleteRef(ctx, m.Repo.MustOwner(ctx), m.Repo, result.refName)
			continue
		}

		// Push commits
		oldCommitID, err := git.GetFullCommitID(gitRepo.Ctx, gitRepo.Path, result.oldCommitID)
		if err != nil {
			log.Error("SyncMirrors [repo: %-v]: unable to get GetFullCommitID[%s]: %v", m.Repo, result.oldCommitID, err)
			continue
		}
		newCommitID, err := git.GetFullCommitID(gitRepo.Ctx, gitRepo.Path, result.newCommitID)
		if err != nil {
			log.Error("SyncMirrors [repo: %-v]: unable to get GetFullCommitID [%s]: %v", m.Repo, result.newCommitID, err)
			continue
		}
		commits, err := gitRepo.CommitsBetweenIDs(newCommitID, oldCommitID)
		if err != nil {
			log.Error("SyncMirrors [repo: %-v]: unable to get CommitsBetweenIDs [new_commit_id: %s, old_commit_id: %s]: %v", m.Repo, newCommitID, oldCommitID, err)
			continue
		}

		theCommits := repo_module.GitToPushCommits(commits)
		if len(theCommits.Commits) > setting.UI.FeedMaxCommitNum {
			theCommits.Commits = theCommits.Commits[:setting.UI.FeedMaxCommitNum]
		}

		newCommit, err := gitRepo.GetCommit(newCommitID)
		if err != nil {
			log.Error("SyncMirrors [repo: %-v]: unable to get commit %s: %v", m.Repo, newCommitID, err)
			continue
		}

		theCommits.HeadCommit = repo_module.CommitToPushCommit(newCommit)
		theCommits.CompareURL = m.Repo.ComposeCompareURL(oldCommitID, newCommitID)

		notify_service.SyncPushCommits(ctx, m.Repo.MustOwner(ctx), m.Repo, &repo_module.PushUpdateOptions{
			RefFullName: result.refName,
			OldCommitID: oldCommitID,
			NewCommitID: newCommitID,
		}, theCommits)
	}
	log.Trace("SyncMirrors [repo: %-v]: done notifying updated branches/tags - now updating last commit time", m.Repo)

	isEmpty, err := gitRepo.IsEmpty()
	if err != nil {
		log.Error("SyncMirrors [repo: %-v]: unable to check empty git repo: %v", m.Repo, err)
		return false
	}
	if !isEmpty {
		// Get latest commit date and update to current repository updated time
		commitDate, err := git.GetLatestCommitTime(ctx, m.Repo.RepoPath())
		if err != nil {
			log.Error("SyncMirrors [repo: %-v]: unable to GetLatestCommitDate: %v", m.Repo, err)
			return false
		}

		if err = repo_model.UpdateRepositoryUpdatedTime(ctx, m.RepoID, commitDate); err != nil {
			log.Error("SyncMirrors [repo: %-v]: unable to update repository 'updated_unix': %v", m.Repo, err)
			return false
		}
	}

	// Update License
	if err = repo_service.AddRepoToLicenseUpdaterQueue(&repo_service.LicenseUpdaterOptions{
		RepoID: m.Repo.ID,
	}); err != nil {
		log.Error("SyncMirrors [repo: %-v]: unable to add repo to license updater queue: %v", m.Repo, err)
		return false
	}

	log.Trace("SyncMirrors [repo: %-v]: Successfully updated", m.Repo)

	return true
}

func checkAndUpdateEmptyRepository(ctx context.Context, m *repo_model.Mirror, results []*mirrorSyncResult) bool {
	if !m.Repo.IsEmpty {
		return true
	}

	hasDefault := false
	hasMaster := false
	hasMain := false
	defaultBranchName := m.Repo.DefaultBranch
	if len(defaultBranchName) == 0 {
		defaultBranchName = setting.Repository.DefaultBranch
	}
	firstName := ""
	for _, result := range results {
		if !result.refName.IsBranch() {
			continue
		}

		name := result.refName.BranchName()
		if len(firstName) == 0 {
			firstName = name
		}

		hasDefault = hasDefault || name == defaultBranchName
		hasMaster = hasMaster || name == "master"
		hasMain = hasMain || name == "main"
	}

	if len(firstName) > 0 {
		if hasDefault {
			m.Repo.DefaultBranch = defaultBranchName
		} else if hasMaster {
			m.Repo.DefaultBranch = "master"
		} else if hasMain {
			m.Repo.DefaultBranch = "main"
		} else {
			m.Repo.DefaultBranch = firstName
		}
		// Update the git repository default branch
		if err := gitrepo.SetDefaultBranch(ctx, m.Repo, m.Repo.DefaultBranch); err != nil {
			log.Error("Failed to update default branch of underlying git repository %-v. Error: %v", m.Repo, err)
			return false
		}
		m.Repo.IsEmpty = false
		// Update the is empty and default_branch columns
		if err := repo_model.UpdateRepositoryCols(ctx, m.Repo, "default_branch", "is_empty"); err != nil {
			log.Error("Failed to update default branch of repository %-v. Error: %v", m.Repo, err)
			desc := fmt.Sprintf("Failed to update default branch of repository '%s': %v", m.Repo.RepoPath(), err)
			if err = system_model.CreateRepositoryNotice(desc); err != nil {
				log.Error("CreateRepositoryNotice: %v", err)
			}
			return false
		}
	}
	return true
}<|MERGE_RESOLUTION|>--- conflicted
+++ resolved
@@ -351,7 +351,7 @@
 		endpoint := lfs.DetermineEndpoint(remoteURL.String(), m.LFSEndpoint)
 		lfsClient := lfs.NewClient(endpoint, nil)
 		if err = repo_module.StoreMissingLfsObjectsInRepository(ctx, m.Repo, gitRepo, lfsClient); err != nil {
-			log.Error("SyncMirrors [repo: %-v]: failed to synchronize LFS objects for repository: %v", m.Repo, err)
+			log.Error("SyncMirrors [repo: %-v]: failed to synchronize LFS objects for repository: %v", m.Repo.FullName(), err)
 		}
 	}
 
@@ -364,18 +364,6 @@
 	if err = repo_module.SyncReleasesWithTags(ctx, m.Repo, gitRepo); err != nil {
 		log.Error("SyncMirrors [repo: %-v]: failed to synchronize tags to releases: %v", m.Repo, err)
 	}
-<<<<<<< HEAD
-
-	if m.LFS && setting.LFS.StartServer {
-		log.Trace("SyncMirrors [repo: %-v]: syncing LFS objects...", m.Repo)
-		endpoint := lfs.DetermineEndpoint(remoteURL.String(), m.LFSEndpoint)
-		lfsClient := lfs.NewClient(endpoint, nil)
-		if err = repo_module.StoreMissingLfsObjectsInRepository(ctx, m.Repo, gitRepo, lfsClient); err != nil {
-			log.Error("SyncMirrors [repo: %-v]: failed to synchronize LFS objects for repository: %v", m.Repo.FullName(), err)
-		}
-	}
-=======
->>>>>>> 96e73695
 	gitRepo.Close()
 
 	log.Trace("SyncMirrors [repo: %-v]: updating size of repository", m.Repo)
