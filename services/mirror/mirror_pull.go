--- conflicted
+++ resolved
@@ -208,29 +208,7 @@
 	stderrBuilder.Reset()
 	stdoutBuilder.Reset()
 
-<<<<<<< HEAD
-	// check whether the remote still exists before pruning to avoid prune creating a new remote
-	// this is needed because prune will not fail if the remote does not exist
-	u, err := gitrepo.GetRemoteURL(ctx, storageRepo, m.GetRemoteName())
-	if err != nil {
-		return err
-	}
-	if u == nil {
-		return fmt.Errorf("remote %s does not exist for %srepository %s", m.GetRemoteName(), wiki, storageRepo.RelativePath())
-	}
-
-	fetchConfig, err := gitrepo.GetGitConfig(ctx, storageRepo, "remote.origin.fetch")
-	if err != nil {
-		return err
-	}
-	if fetchConfig == "" {
-		return fmt.Errorf("remote %s has no fetch config for %srepository %s", m.GetRemoteName(), wiki, storageRepo.RelativePath())
-	}
-
-	pruneErr := gitrepo.PruneRemote(ctx, storageRepo, m.GetRemoteName(), timeout, stdoutBuilder, stderrBuilder)
-=======
 	pruneErr := gitrepo.GitRemotePrune(ctx, storageRepo, m.GetRemoteName(), timeout, stdoutBuilder, stderrBuilder)
->>>>>>> 70ef1261
 	if pruneErr != nil {
 		stdout := stdoutBuilder.String()
 		stderr := stderrBuilder.String()
@@ -387,10 +365,9 @@
 		stderrBuilder.Reset()
 		stdoutBuilder.Reset()
 
-<<<<<<< HEAD
 		// check whether the remote still exists before pruning to avoid prune creating a new remote
 		// this is needed because prune will not fail if the remote does not exist
-		u, err := gitrepo.GetRemoteURL(ctx, m.Repo.WikiStorageRepo(), m.GetRemoteName())
+		u, err := gitrepo.GitRemoteGetURL(ctx, m.Repo.WikiStorageRepo(), m.GetRemoteName())
 		if err != nil {
 			log.Error("SyncMirrors [repo: %-v Wiki]: GetRemoteURL Error %v", m.Repo, err)
 			return nil, false
@@ -400,7 +377,7 @@
 			return nil, false
 		}
 
-		fetchConfig, err := gitrepo.GetGitConfig(ctx, m.Repo.WikiStorageRepo(), "remote.origin.fetch")
+		fetchConfig, err := gitrepo.GitConfigGet(ctx, m.Repo.WikiStorageRepo(), "remote.origin.fetch")
 		if err != nil {
 			log.Error("SyncMirrors [repo: %-v Wiki]: GetGitConfig Error %v", m.Repo, err)
 			return nil, false
@@ -410,10 +387,7 @@
 			return nil, false
 		}
 
-		if err := gitrepo.UpdateRemotePrune(ctx, m.Repo.WikiStorageRepo(), m.GetRemoteName(),
-=======
 		if err := gitrepo.GitRemoteUpdatePrune(ctx, m.Repo.WikiStorageRepo(), m.GetRemoteName(),
->>>>>>> 70ef1261
 			timeout, &stdoutBuilder, &stderrBuilder); err != nil {
 			stdout := stdoutBuilder.String()
 			stderr := stderrBuilder.String()
@@ -434,10 +408,9 @@
 					stderrBuilder.Reset()
 					stdoutBuilder.Reset()
 
-<<<<<<< HEAD
 					// check whether the remote still exists before pruning to avoid prune creating a new remote
 					// this is needed because prune will not fail if the remote does not exist
-					u, err := gitrepo.GetRemoteURL(ctx, m.Repo.WikiStorageRepo(), m.GetRemoteName())
+					u, err := gitrepo.GitRemoteGetURL(ctx, m.Repo.WikiStorageRepo(), m.GetRemoteName())
 					if err != nil {
 						log.Error("SyncMirrors [repo: %-v Wiki]: GetRemoteURL Error %v", m.Repo, err)
 						return nil, false
@@ -447,7 +420,7 @@
 						return nil, false
 					}
 
-					fetchConfig, err := gitrepo.GetGitConfig(ctx, m.Repo.WikiStorageRepo(), "remote.origin.fetch")
+					fetchConfig, err := gitrepo.GitConfigGet(ctx, m.Repo.WikiStorageRepo(), "remote.origin.fetch")
 					if err != nil {
 						log.Error("SyncMirrors [repo: %-v Wiki]: GetGitConfig Error %v", m.Repo, err)
 						return nil, false
@@ -457,10 +430,7 @@
 						return nil, false
 					}
 
-					if err = gitrepo.UpdateRemotePrune(ctx, m.Repo.WikiStorageRepo(), m.GetRemoteName(),
-=======
 					if err = gitrepo.GitRemoteUpdatePrune(ctx, m.Repo.WikiStorageRepo(), m.GetRemoteName(),
->>>>>>> 70ef1261
 						timeout, &stdoutBuilder, &stderrBuilder); err != nil {
 						stdout := stdoutBuilder.String()
 						stderr := stderrBuilder.String()
