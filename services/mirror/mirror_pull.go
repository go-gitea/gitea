// Copyright 2021 The Gitea Authors. All rights reserved.
// SPDX-License-Identifier: MIT

package mirror

import (
	"context"
	"fmt"
	"strings"
	"time"

	repo_model "code.gitea.io/gitea/models/repo"
	system_model "code.gitea.io/gitea/models/system"
	"code.gitea.io/gitea/modules/cache"
	"code.gitea.io/gitea/modules/git"
	giturl "code.gitea.io/gitea/modules/git/url"
	"code.gitea.io/gitea/modules/gitrepo"
	"code.gitea.io/gitea/modules/globallock"
	"code.gitea.io/gitea/modules/lfs"
	"code.gitea.io/gitea/modules/log"
	"code.gitea.io/gitea/modules/process"
	"code.gitea.io/gitea/modules/proxy"
	repo_module "code.gitea.io/gitea/modules/repository"
	"code.gitea.io/gitea/modules/setting"
	"code.gitea.io/gitea/modules/timeutil"
	"code.gitea.io/gitea/modules/util"
	notify_service "code.gitea.io/gitea/services/notify"
	repo_service "code.gitea.io/gitea/services/repository"
)

// gitShortEmptySha Git short empty SHA
const gitShortEmptySha = "0000000"

// UpdateAddress writes new address to Git repository and database
func UpdateAddress(ctx context.Context, m *repo_model.Mirror, addr string) error {
	u, err := giturl.ParseGitURL(addr)
	if err != nil {
		return fmt.Errorf("invalid addr: %v", err)
	}

	remoteName := m.GetRemoteName()
	repo := m.GetRepository(ctx)
	// Remove old remote
	err = gitrepo.GitRemoteRemove(ctx, repo, remoteName)
	if err != nil && !git.IsRemoteNotExistError(err) {
		return err
	}

	err = gitrepo.GitRemoteAdd(ctx, repo, remoteName, addr, gitrepo.RemoteOptionMirrorFetch)
	if err != nil && !git.IsRemoteNotExistError(err) {
		return err
	}

<<<<<<< HEAD
	if m.Repo.HasWiki() {
=======
	if repo_service.HasWiki(ctx, m.Repo) {
		wikiPath := m.Repo.WikiPath()
>>>>>>> 4e1b8db1
		wikiRemotePath := repo_module.WikiRemoteURL(ctx, addr)
		// Remove old remote of wiki
		err = gitrepo.GitRemoteRemove(ctx, repo.WikiStorageRepo(), remoteName)
		if err != nil && !git.IsRemoteNotExistError(err) {
			return err
		}

		err = gitrepo.GitRemoteAdd(ctx, repo.WikiStorageRepo(), remoteName, wikiRemotePath, gitrepo.RemoteOptionMirrorFetch)
		if err != nil && !git.IsRemoteNotExistError(err) {
			return err
		}
	}

	// erase authentication before storing in database
	u.User = nil
	m.Repo.OriginalURL = u.String()
	return repo_model.UpdateRepositoryColsNoAutoTime(ctx, m.Repo, "original_url")
}

// mirrorSyncResult contains information of a updated reference.
// If the oldCommitID is "0000000", it means a new reference, the value of newCommitID is empty.
// If the newCommitID is "0000000", it means the reference is deleted, the value of oldCommitID is empty.
type mirrorSyncResult struct {
	refName     git.RefName
	oldCommitID string
	newCommitID string
}

// parseRemoteUpdateOutput detects create, update and delete operations of references from upstream.
// possible output example:
/*
// * [new tag]         v0.1.8     -> v0.1.8
// * [new branch]      master     -> origin/master
// * [new ref]         refs/pull/2/head  -> refs/pull/2/head"
// - [deleted]         (none)     -> origin/test // delete a branch
// - [deleted]         (none)     -> 1 // delete a tag
//   957a993..a87ba5f  test       -> origin/test
// + f895a1e...957a993 test       -> origin/test  (forced update)
*/
// TODO: return whether it's a force update
func parseRemoteUpdateOutput(output, remoteName string) []*mirrorSyncResult {
	results := make([]*mirrorSyncResult, 0, 3)
	lines := strings.Split(output, "\n")
	for i := range lines {
		// Make sure reference name is presented before continue
		idx := strings.Index(lines[i], "-> ")
		if idx == -1 {
			continue
		}

		refName := strings.TrimSpace(lines[i][idx+3:])

		switch {
		case strings.HasPrefix(lines[i], " * [new tag]"): // new tag
			results = append(results, &mirrorSyncResult{
				refName:     git.RefNameFromTag(refName),
				oldCommitID: gitShortEmptySha,
			})
		case strings.HasPrefix(lines[i], " * [new branch]"): // new branch
			refName = strings.TrimPrefix(refName, remoteName+"/")
			results = append(results, &mirrorSyncResult{
				refName:     git.RefNameFromBranch(refName),
				oldCommitID: gitShortEmptySha,
			})
		case strings.HasPrefix(lines[i], " * [new ref]"): // new reference
			results = append(results, &mirrorSyncResult{
				refName:     git.RefName(refName),
				oldCommitID: gitShortEmptySha,
			})
		case strings.HasPrefix(lines[i], " - "): // Delete reference
			isTag := !strings.HasPrefix(refName, remoteName+"/")
			var refFullName git.RefName
			if strings.HasPrefix(refName, "refs/") {
				refFullName = git.RefName(refName)
			} else if isTag {
				refFullName = git.RefNameFromTag(refName)
			} else {
				refFullName = git.RefNameFromBranch(strings.TrimPrefix(refName, remoteName+"/"))
			}
			results = append(results, &mirrorSyncResult{
				refName:     refFullName,
				newCommitID: gitShortEmptySha,
			})
		case strings.HasPrefix(lines[i], " + "): // Force update
			if idx := strings.Index(refName, " "); idx > -1 {
				refName = refName[:idx]
			}
			delimIdx := strings.Index(lines[i][3:], " ")
			if delimIdx == -1 {
				log.Error("SHA delimiter not found: %q", lines[i])
				continue
			}
			shas := strings.Split(lines[i][3:delimIdx+3], "...")
			if len(shas) != 2 {
				log.Error("Expect two SHAs but not what found: %q", lines[i])
				continue
			}
			var refFullName git.RefName
			if strings.HasPrefix(refName, "refs/") {
				refFullName = git.RefName(refName)
			} else {
				refFullName = git.RefNameFromBranch(strings.TrimPrefix(refName, remoteName+"/"))
			}

			results = append(results, &mirrorSyncResult{
				refName:     refFullName,
				oldCommitID: shas[0],
				newCommitID: shas[1],
			})
		case strings.HasPrefix(lines[i], "   "): // New commits of a reference
			delimIdx := strings.Index(lines[i][3:], " ")
			if delimIdx == -1 {
				log.Error("SHA delimiter not found: %q", lines[i])
				continue
			}
			shas := strings.Split(lines[i][3:delimIdx+3], "..")
			if len(shas) != 2 {
				log.Error("Expect two SHAs but not what found: %q", lines[i])
				continue
			}
			var refFullName git.RefName
			if strings.HasPrefix(refName, "refs/") {
				refFullName = git.RefName(refName)
			} else {
				refFullName = git.RefNameFromBranch(strings.TrimPrefix(refName, remoteName+"/"))
			}

			results = append(results, &mirrorSyncResult{
				refName:     refFullName,
				oldCommitID: shas[0],
				newCommitID: shas[1],
			})

		default:
			log.Warn("parseRemoteUpdateOutput: unexpected update line %q", lines[i])
		}
	}
	return results
}

func pruneBrokenReferences(ctx context.Context,
	m *repo_model.Mirror,
	timeout time.Duration,
	stdoutBuilder, stderrBuilder *strings.Builder,
	isWiki bool,
) error {
	wiki := ""
	var storageRepo gitrepo.Repository = m.Repo
	if isWiki {
		wiki = "Wiki "
		storageRepo = m.Repo.WikiStorageRepo()
	}

	stderrBuilder.Reset()
	stdoutBuilder.Reset()

	pruneErr := gitrepo.GitRemotePrune(ctx, storageRepo, m.GetRemoteName(), timeout, stdoutBuilder, stderrBuilder)
	if pruneErr != nil {
		stdout := stdoutBuilder.String()
		stderr := stderrBuilder.String()

		// sanitize the output, since it may contain the remote address, which may
		// contain a password
		stderrMessage := util.SanitizeCredentialURLs(stderr)
		stdoutMessage := util.SanitizeCredentialURLs(stdout)

		log.Error("Failed to prune mirror repository %s%-v references:\nStdout: %s\nStderr: %s\nErr: %v", wiki, m.Repo, stdoutMessage, stderrMessage, pruneErr)
		desc := fmt.Sprintf("Failed to prune mirror repository %s'%s' references: %s", wiki, storageRepo.RelativePath(), stderrMessage)
		if err := system_model.CreateRepositoryNotice(desc); err != nil {
			log.Error("CreateRepositoryNotice: %v", err)
		}
		// this if will only be reached on a successful prune so try to get the mirror again
	}
	return pruneErr
}

// checkRecoverableSyncError takes an error message from a git fetch command and returns false if it should be a fatal/blocking error
func checkRecoverableSyncError(stderrMessage string) bool {
	switch {
	case strings.Contains(stderrMessage, "unable to resolve reference") && strings.Contains(stderrMessage, "reference broken"):
		return true
	case strings.Contains(stderrMessage, "remote error") && strings.Contains(stderrMessage, "not our ref"):
		return true
	case strings.Contains(stderrMessage, "cannot lock ref") && strings.Contains(stderrMessage, "but expected"):
		return true
	case strings.Contains(stderrMessage, "cannot lock ref") && strings.Contains(stderrMessage, "unable to resolve reference"):
		return true
	case strings.Contains(stderrMessage, "Unable to create") && strings.Contains(stderrMessage, ".lock"):
		return true
	default:
		return false
	}
}

// runSync returns true if sync finished without error.
func runSync(ctx context.Context, m *repo_model.Mirror) ([]*mirrorSyncResult, bool) {
	repoPath := m.Repo.RepoPath()
	wikiPath := m.Repo.WikiPath()
	timeout := time.Duration(setting.Git.Timeout.Mirror) * time.Second

	log.Trace("SyncMirrors [repo: %-v]: running git remote update...", m.Repo)

	// use fetch but not remote update because git fetch support --tags but remote update doesn't
	cmd := git.NewCommand("fetch")
	if m.EnablePrune {
		cmd.AddArguments("--prune")
	}
	cmd.AddArguments("--tags").AddDynamicArguments(m.GetRemoteName())

	remoteURL, remoteErr := gitrepo.GitRemoteGetURL(ctx, m.Repo, m.GetRemoteName())
	if remoteErr != nil {
		log.Error("SyncMirrors [repo: %-v]: GetRemoteURL Error %v", m.Repo, remoteErr)
		return nil, false
	}

	envs := proxy.EnvWithProxy(remoteURL.URL)

	stdoutBuilder := strings.Builder{}
	stderrBuilder := strings.Builder{}
	if err := cmd.Run(ctx, &git.RunOpts{
		Timeout: timeout,
		Dir:     repoPath,
		Env:     envs,
		Stdout:  &stdoutBuilder,
		Stderr:  &stderrBuilder,
	}); err != nil {
		stdout := stdoutBuilder.String()
		stderr := stderrBuilder.String()

		// sanitize the output, since it may contain the remote address, which may contain a password
		stderrMessage := util.SanitizeCredentialURLs(stderr)
		stdoutMessage := util.SanitizeCredentialURLs(stdout)

		// Now check if the error is a resolve reference due to broken reference
		if checkRecoverableSyncError(stderr) {
			log.Warn("SyncMirrors [repo: %-v]: failed to update mirror repository due to broken references:\nStdout: %s\nStderr: %s\nErr: %v\nAttempting Prune", m.Repo, stdoutMessage, stderrMessage, err)
			err = nil

			// Attempt prune
			pruneErr := pruneBrokenReferences(ctx, m, timeout, &stdoutBuilder, &stderrBuilder, false)
			if pruneErr == nil {
				// Successful prune - reattempt mirror
				stderrBuilder.Reset()
				stdoutBuilder.Reset()
				if err = cmd.Run(ctx, &git.RunOpts{
					Timeout: timeout,
					Dir:     repoPath,
					Stdout:  &stdoutBuilder,
					Stderr:  &stderrBuilder,
				}); err != nil {
					stdout := stdoutBuilder.String()
					stderr := stderrBuilder.String()

					// sanitize the output, since it may contain the remote address, which may
					// contain a password
					stderrMessage = util.SanitizeCredentialURLs(stderr)
					stdoutMessage = util.SanitizeCredentialURLs(stdout)
				}
			}
		}

		// If there is still an error (or there always was an error)
		if err != nil {
			log.Error("SyncMirrors [repo: %-v]: failed to update mirror repository:\nStdout: %s\nStderr: %s\nErr: %v", m.Repo, stdoutMessage, stderrMessage, err)
			desc := fmt.Sprintf("Failed to update mirror repository '%s': %s", repoPath, stderrMessage)
			if err = system_model.CreateRepositoryNotice(desc); err != nil {
				log.Error("CreateRepositoryNotice: %v", err)
			}
			return nil, false
		}
	}
	output := stderrBuilder.String()

	if err := git.WriteCommitGraph(ctx, repoPath); err != nil {
		log.Error("SyncMirrors [repo: %-v]: %v", m.Repo, err)
	}

	gitRepo, err := gitrepo.OpenRepository(ctx, m.Repo)
	if err != nil {
		log.Error("SyncMirrors [repo: %-v]: failed to OpenRepository: %v", m.Repo, err)
		return nil, false
	}

	if m.LFS && setting.LFS.StartServer {
		log.Trace("SyncMirrors [repo: %-v]: syncing LFS objects...", m.Repo)
		endpoint := lfs.DetermineEndpoint(remoteURL.String(), m.LFSEndpoint)
		lfsClient := lfs.NewClient(endpoint, nil)
		if err = repo_module.StoreMissingLfsObjectsInRepository(ctx, m.Repo, gitRepo, lfsClient); err != nil {
			log.Error("SyncMirrors [repo: %-v]: failed to synchronize LFS objects for repository: %v", m.Repo.FullName(), err)
		}
	}

	log.Trace("SyncMirrors [repo: %-v]: syncing branches...", m.Repo)
	if _, err = repo_module.SyncRepoBranchesWithRepo(ctx, m.Repo, gitRepo, 0); err != nil {
		log.Error("SyncMirrors [repo: %-v]: failed to synchronize branches: %v", m.Repo, err)
	}

	log.Trace("SyncMirrors [repo: %-v]: syncing releases with tags...", m.Repo)
	if err = repo_module.SyncReleasesWithTags(ctx, m.Repo, gitRepo); err != nil {
		log.Error("SyncMirrors [repo: %-v]: failed to synchronize tags to releases: %v", m.Repo, err)
	}
	gitRepo.Close()

	log.Trace("SyncMirrors [repo: %-v]: updating size of repository", m.Repo)
	if err := repo_module.UpdateRepoSize(ctx, m.Repo); err != nil {
		log.Error("SyncMirrors [repo: %-v]: failed to update size for mirror repository: %v", m.Repo.FullName(), err)
	}

	if repo_service.HasWiki(ctx, m.Repo) {
		log.Trace("SyncMirrors [repo: %-v Wiki]: running git remote update...", m.Repo)
		stderrBuilder.Reset()
		stdoutBuilder.Reset()

		if err := gitrepo.GitRemoteUpdatePrune(ctx, m.Repo.WikiStorageRepo(), m.GetRemoteName(),
			timeout, &stdoutBuilder, &stderrBuilder); err != nil {
			stdout := stdoutBuilder.String()
			stderr := stderrBuilder.String()

			// sanitize the output, since it may contain the remote address, which may contain a password
			stderrMessage := util.SanitizeCredentialURLs(stderr)
			stdoutMessage := util.SanitizeCredentialURLs(stdout)

			// Now check if the error is a resolve reference due to broken reference
			if checkRecoverableSyncError(stderrMessage) {
				log.Warn("SyncMirrors [repo: %-v Wiki]: failed to update mirror wiki repository due to broken references:\nStdout: %s\nStderr: %s\nErr: %v\nAttempting Prune", m.Repo, stdoutMessage, stderrMessage, err)
				err = nil

				// Attempt prune
				pruneErr := pruneBrokenReferences(ctx, m, timeout, &stdoutBuilder, &stderrBuilder, true)
				if pruneErr == nil {
					// Successful prune - reattempt mirror
					stderrBuilder.Reset()
					stdoutBuilder.Reset()

					if err = gitrepo.GitRemoteUpdatePrune(ctx, m.Repo.WikiStorageRepo(), m.GetRemoteName(),
						timeout, &stdoutBuilder, &stderrBuilder); err != nil {
						stdout := stdoutBuilder.String()
						stderr := stderrBuilder.String()
						stderrMessage = util.SanitizeCredentialURLs(stderr)
						stdoutMessage = util.SanitizeCredentialURLs(stdout)
					}
				}
			}

			// If there is still an error (or there always was an error)
			if err != nil {
				log.Error("SyncMirrors [repo: %-v Wiki]: failed to update mirror repository wiki:\nStdout: %s\nStderr: %s\nErr: %v", m.Repo, stdoutMessage, stderrMessage, err)
				desc := fmt.Sprintf("Failed to update mirror repository wiki '%s': %s", wikiPath, stderrMessage)
				if err = system_model.CreateRepositoryNotice(desc); err != nil {
					log.Error("CreateRepositoryNotice: %v", err)
				}
				return nil, false
			}

			if err := git.WriteCommitGraph(ctx, wikiPath); err != nil {
				log.Error("SyncMirrors [repo: %-v]: %v", m.Repo, err)
			}
		}
		log.Trace("SyncMirrors [repo: %-v Wiki]: git remote update complete", m.Repo)
	}

	log.Trace("SyncMirrors [repo: %-v]: invalidating mirror branch caches...", m.Repo)
	branches, _, err := gitrepo.GetBranchesByPath(ctx, m.Repo, 0, 0)
	if err != nil {
		log.Error("SyncMirrors [repo: %-v]: failed to GetBranches: %v", m.Repo, err)
		return nil, false
	}

	for _, branch := range branches {
		cache.Remove(m.Repo.GetCommitsCountCacheKey(branch, true))
	}

	m.UpdatedUnix = timeutil.TimeStampNow()
	return parseRemoteUpdateOutput(output, m.GetRemoteName()), true
}

func getRepoPullMirrorLockKey(repoID int64) string {
	return fmt.Sprintf("repo_pull_mirror_%d", repoID)
}

// SyncPullMirror starts the sync of the pull mirror and schedules the next run.
func SyncPullMirror(ctx context.Context, repoID int64) bool {
	log.Trace("SyncMirrors [repo_id: %v]", repoID)
	defer func() {
		err := recover()
		if err == nil {
			return
		}
		// There was a panic whilst syncMirrors...
		log.Error("PANIC whilst SyncMirrors[repo_id: %d] Panic: %v\nStacktrace: %s", repoID, err, log.Stack(2))
	}()

	releaser, err := globallock.Lock(ctx, getRepoPullMirrorLockKey(repoID))
	if err != nil {
		log.Error("globallock.Lock(): %v", err)
		return false
	}
	defer releaser()

	m, err := repo_model.GetMirrorByRepoID(ctx, repoID)
	if err != nil {
		log.Error("SyncMirrors [repo_id: %v]: unable to GetMirrorByRepoID: %v", repoID, err)
		return false
	}
	_ = m.GetRepository(ctx) // force load repository of mirror

	ctx, _, finished := process.GetManager().AddContext(ctx, fmt.Sprintf("Syncing Mirror %s/%s", m.Repo.OwnerName, m.Repo.Name))
	defer finished()

	log.Trace("SyncMirrors [repo: %-v]: Running Sync", m.Repo)
	results, ok := runSync(ctx, m)
	if !ok {
		if err = repo_model.TouchMirror(ctx, m); err != nil {
			log.Error("SyncMirrors [repo: %-v]: failed to TouchMirror: %v", m.Repo, err)
		}
		return false
	}

	log.Trace("SyncMirrors [repo: %-v]: Scheduling next update", m.Repo)
	m.ScheduleNextUpdate()
	if err = repo_model.UpdateMirror(ctx, m); err != nil {
		log.Error("SyncMirrors [repo: %-v]: failed to UpdateMirror with next update date: %v", m.Repo, err)
		return false
	}

	gitRepo, err := gitrepo.OpenRepository(ctx, m.Repo)
	if err != nil {
		log.Error("SyncMirrors [repo: %-v]: unable to OpenRepository: %v", m.Repo, err)
		return false
	}
	defer gitRepo.Close()

	log.Trace("SyncMirrors [repo: %-v]: %d branches updated", m.Repo, len(results))
	if len(results) > 0 {
		if ok := checkAndUpdateEmptyRepository(ctx, m, results); !ok {
			log.Error("SyncMirrors [repo: %-v]: checkAndUpdateEmptyRepository: %v", m.Repo, err)
			return false
		}
	}

	for _, result := range results {
		// Discard GitHub pull requests, i.e. refs/pull/*
		if result.refName.IsPull() {
			continue
		}

		// Create reference
		if result.oldCommitID == gitShortEmptySha {
			commitID, err := gitRepo.GetRefCommitID(result.refName.String())
			if err != nil {
				log.Error("SyncMirrors [repo: %-v]: unable to GetRefCommitID [ref_name: %s]: %v", m.Repo, result.refName, err)
				continue
			}
			objectFormat := git.ObjectFormatFromName(m.Repo.ObjectFormatName)
			notify_service.SyncPushCommits(ctx, m.Repo.MustOwner(ctx), m.Repo, &repo_module.PushUpdateOptions{
				RefFullName: result.refName,
				OldCommitID: objectFormat.EmptyObjectID().String(),
				NewCommitID: commitID,
			}, repo_module.NewPushCommits())
			notify_service.SyncCreateRef(ctx, m.Repo.MustOwner(ctx), m.Repo, result.refName, commitID)
			continue
		}

		// Delete reference
		if result.newCommitID == gitShortEmptySha {
			notify_service.SyncDeleteRef(ctx, m.Repo.MustOwner(ctx), m.Repo, result.refName)
			continue
		}

		// Push commits
		oldCommitID, err := git.GetFullCommitID(gitRepo.Ctx, gitRepo.Path, result.oldCommitID)
		if err != nil {
			log.Error("SyncMirrors [repo: %-v]: unable to get GetFullCommitID[%s]: %v", m.Repo, result.oldCommitID, err)
			continue
		}
		newCommitID, err := git.GetFullCommitID(gitRepo.Ctx, gitRepo.Path, result.newCommitID)
		if err != nil {
			log.Error("SyncMirrors [repo: %-v]: unable to get GetFullCommitID [%s]: %v", m.Repo, result.newCommitID, err)
			continue
		}
		commits, err := gitRepo.CommitsBetweenIDs(newCommitID, oldCommitID)
		if err != nil {
			log.Error("SyncMirrors [repo: %-v]: unable to get CommitsBetweenIDs [new_commit_id: %s, old_commit_id: %s]: %v", m.Repo, newCommitID, oldCommitID, err)
			continue
		}

		theCommits := repo_module.GitToPushCommits(commits)
		if len(theCommits.Commits) > setting.UI.FeedMaxCommitNum {
			theCommits.Commits = theCommits.Commits[:setting.UI.FeedMaxCommitNum]
		}

		newCommit, err := gitRepo.GetCommit(newCommitID)
		if err != nil {
			log.Error("SyncMirrors [repo: %-v]: unable to get commit %s: %v", m.Repo, newCommitID, err)
			continue
		}

		theCommits.HeadCommit = repo_module.CommitToPushCommit(newCommit)
		theCommits.CompareURL = m.Repo.ComposeCompareURL(oldCommitID, newCommitID)

		notify_service.SyncPushCommits(ctx, m.Repo.MustOwner(ctx), m.Repo, &repo_module.PushUpdateOptions{
			RefFullName: result.refName,
			OldCommitID: oldCommitID,
			NewCommitID: newCommitID,
		}, theCommits)
	}
	log.Trace("SyncMirrors [repo: %-v]: done notifying updated branches/tags - now updating last commit time", m.Repo)

	isEmpty, err := gitRepo.IsEmpty()
	if err != nil {
		log.Error("SyncMirrors [repo: %-v]: unable to check empty git repo: %v", m.Repo, err)
		return false
	}
	if !isEmpty {
		// Get latest commit date and update to current repository updated time
		commitDate, err := git.GetLatestCommitTime(ctx, m.Repo.RepoPath())
		if err != nil {
			log.Error("SyncMirrors [repo: %-v]: unable to GetLatestCommitDate: %v", m.Repo, err)
			return false
		}

		if err = repo_model.UpdateRepositoryUpdatedTime(ctx, m.RepoID, commitDate); err != nil {
			log.Error("SyncMirrors [repo: %-v]: unable to update repository 'updated_unix': %v", m.Repo, err)
			return false
		}
	}

	// Update License
	if err = repo_service.AddRepoToLicenseUpdaterQueue(&repo_service.LicenseUpdaterOptions{
		RepoID: m.Repo.ID,
	}); err != nil {
		log.Error("SyncMirrors [repo: %-v]: unable to add repo to license updater queue: %v", m.Repo, err)
		return false
	}

	log.Trace("SyncMirrors [repo: %-v]: Successfully updated", m.Repo)

	return true
}

func checkAndUpdateEmptyRepository(ctx context.Context, m *repo_model.Mirror, results []*mirrorSyncResult) bool {
	if !m.Repo.IsEmpty {
		return true
	}

	hasDefault := false
	hasMaster := false
	hasMain := false
	defaultBranchName := m.Repo.DefaultBranch
	if len(defaultBranchName) == 0 {
		defaultBranchName = setting.Repository.DefaultBranch
	}
	firstName := ""
	for _, result := range results {
		if !result.refName.IsBranch() {
			continue
		}

		name := result.refName.BranchName()
		if len(firstName) == 0 {
			firstName = name
		}

		hasDefault = hasDefault || name == defaultBranchName
		hasMaster = hasMaster || name == "master"
		hasMain = hasMain || name == "main"
	}

	if len(firstName) > 0 {
		if hasDefault {
			m.Repo.DefaultBranch = defaultBranchName
		} else if hasMaster {
			m.Repo.DefaultBranch = "master"
		} else if hasMain {
			m.Repo.DefaultBranch = "main"
		} else {
			m.Repo.DefaultBranch = firstName
		}
		// Update the git repository default branch
		if err := gitrepo.SetDefaultBranch(ctx, m.Repo, m.Repo.DefaultBranch); err != nil {
			log.Error("Failed to update default branch of underlying git repository %-v. Error: %v", m.Repo, err)
			return false
		}
		m.Repo.IsEmpty = false
		// Update the is empty and default_branch columns
		if err := repo_model.UpdateRepositoryColsWithAutoTime(ctx, m.Repo, "default_branch", "is_empty"); err != nil {
			log.Error("Failed to update default branch of repository %-v. Error: %v", m.Repo, err)
			desc := fmt.Sprintf("Failed to update default branch of repository '%s': %v", m.Repo.RepoPath(), err)
			if err = system_model.CreateRepositoryNotice(desc); err != nil {
				log.Error("CreateRepositoryNotice: %v", err)
			}
			return false
		}
	}
	return true
}<|MERGE_RESOLUTION|>--- conflicted
+++ resolved
@@ -51,12 +51,7 @@
 		return err
 	}
 
-<<<<<<< HEAD
-	if m.Repo.HasWiki() {
-=======
 	if repo_service.HasWiki(ctx, m.Repo) {
-		wikiPath := m.Repo.WikiPath()
->>>>>>> 4e1b8db1
 		wikiRemotePath := repo_module.WikiRemoteURL(ctx, addr)
 		// Remove old remote of wiki
 		err = gitrepo.GitRemoteRemove(ctx, repo.WikiStorageRepo(), remoteName)
