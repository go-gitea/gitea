--- conflicted
+++ resolved
@@ -30,11 +30,7 @@
 const gitShortEmptySha = "0000000"
 
 // UpdateAddress writes new address to Git repository and database
-<<<<<<< HEAD
-func UpdateAddress(ctx context.Context, m *models.Mirror, addr string) error {
-=======
-func UpdateAddress(m *repo_model.Mirror, addr string) error {
->>>>>>> 39eb8244
+func UpdateAddress(ctx context.Context, m *repo_model.Mirror, addr string) error {
 	remoteName := m.GetRemoteName()
 	repoPath := m.Repo.RepoPath()
 	// Remove old remote
