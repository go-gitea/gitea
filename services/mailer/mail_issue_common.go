// Copyright 2025 The Gitea Authors. All rights reserved.
// SPDX-License-Identifier: MIT

package mailer

import (
	"bytes"
	"context"
	"fmt"
	"maps"
	"strconv"
	"strings"
	"time"

	activities_model "code.gitea.io/gitea/models/activities"
	issues_model "code.gitea.io/gitea/models/issues"
	"code.gitea.io/gitea/models/renderhelper"
	user_model "code.gitea.io/gitea/models/user"
	"code.gitea.io/gitea/modules/emoji"
	"code.gitea.io/gitea/modules/log"
	"code.gitea.io/gitea/modules/markup/markdown"
	"code.gitea.io/gitea/modules/setting"
	"code.gitea.io/gitea/modules/translation"
	incoming_payload "code.gitea.io/gitea/services/mailer/incoming/payload"
	sender_service "code.gitea.io/gitea/services/mailer/sender"
	"code.gitea.io/gitea/services/mailer/token"
)

// maxEmailBodySize is the approximate maximum size of an email body in bytes
// Many e-mail service providers have limitations on the size of the email body, it's usually from 10MB to 25MB
const maxEmailBodySize = 9_000_000

func fallbackIssueMailSubject(issue *issues_model.Issue) string {
	return fmt.Sprintf("[%s] %s (#%d)", issue.Repo.FullName(), issue.Title, issue.Index)
}

type mailComment struct {
	Issue                 *issues_model.Issue
	Doer                  *user_model.User
	ActionType            activities_model.ActionType
	Content               string
	Comment               *issues_model.Comment
	ForceDoerNotification bool
}

func composeIssueCommentMessages(ctx context.Context, comment *mailComment, lang string, recipients []*user_model.User, fromMention bool, info string) ([]*sender_service.Message, error) {
	var (
		subject string
		link    string
		prefix  string
		// Fall back subject for bad templates, make sure subject is never empty
		fallback       string
		reviewComments []*issues_model.Comment
	)

	commentType := issues_model.CommentTypeComment
	if comment.Comment != nil {
		commentType = comment.Comment.Type
		link = comment.Issue.HTMLURL() + "#" + comment.Comment.HashTag()
	} else {
		link = comment.Issue.HTMLURL()
	}

	reviewType := issues_model.ReviewTypeComment
	if comment.Comment != nil && comment.Comment.Review != nil {
		reviewType = comment.Comment.Review.Type
	}

	// This is the body of the new issue or comment, not the mail body
	rctx := renderhelper.NewRenderContextRepoComment(ctx, comment.Issue.Repo).WithUseAbsoluteLink(true)
	body, err := markdown.RenderString(rctx, comment.Content)
	if err != nil {
		return nil, err
	}

	if setting.MailService.EmbedAttachmentImages {
		attEmbedder := newMailAttachmentBase64Embedder(comment.Doer, comment.Issue.Repo, maxEmailBodySize)
		bodyAfterEmbedding, err := attEmbedder.Base64InlineImages(ctx, body)
		if err != nil {
			log.Error("Failed to embed images in mail body: %v", err)
		} else {
			body = bodyAfterEmbedding
		}
	}
	actType, actName, tplName := actionToTemplate(comment.Issue, comment.ActionType, commentType, reviewType)

	if actName != "new" {
		prefix = "Re: "
	}
	fallback = prefix + fallbackIssueMailSubject(comment.Issue)

	if comment.Comment != nil && comment.Comment.Review != nil {
		reviewComments = make([]*issues_model.Comment, 0, 10)
		for _, lines := range comment.Comment.Review.CodeComments {
			for _, comments := range lines {
				reviewComments = append(reviewComments, comments...)
			}
		}
	}
	locale := translation.NewLocale(lang)

	mailMeta := map[string]any{
		"locale":          locale,
		"FallbackSubject": fallback,
		"Body":            body,
		"Link":            link,
		"Issue":           comment.Issue,
		"Comment":         comment.Comment,
		"IsPull":          comment.Issue.IsPull,
		"User":            comment.Issue.Repo.MustOwner(ctx),
		"Repo":            comment.Issue.Repo.FullName(),
		"Doer":            comment.Doer,
		"IsMention":       fromMention,
		"SubjectPrefix":   prefix,
		"ActionType":      actType,
		"ActionName":      actName,
		"ReviewComments":  reviewComments,
		"Language":        locale.Language(),
		"CanReply":        setting.IncomingEmail.Enabled && commentType != issues_model.CommentTypePullRequestPush,
	}

	var mailSubject bytes.Buffer
	if err := subjectTemplates.ExecuteTemplate(&mailSubject, tplName, mailMeta); err == nil {
		subject = sanitizeSubject(mailSubject.String())
		if subject == "" {
			subject = fallback
		}
	} else {
		log.Error("ExecuteTemplate [%s]: %v", tplName+"/subject", err)
	}

	subject = emoji.ReplaceAliases(subject)

	mailMeta["Subject"] = subject

	var mailBody bytes.Buffer

	if err := bodyTemplates.ExecuteTemplate(&mailBody, tplName, mailMeta); err != nil {
		log.Error("ExecuteTemplate [%s]: %v", tplName+"/body", err)
	}

	// Make sure to compose independent messages to avoid leaking user emails
	msgID := generateMessageIDForIssue(comment.Issue, comment.Comment, comment.ActionType)
	reference := generateMessageIDForIssue(comment.Issue, nil, activities_model.ActionType(0))

	var replyPayload []byte
	if comment.Comment != nil {
		if comment.Comment.Type.HasMailReplySupport() {
			replyPayload, err = incoming_payload.CreateReferencePayload(comment.Comment)
		}
	} else {
		replyPayload, err = incoming_payload.CreateReferencePayload(comment.Issue)
	}
	if err != nil {
		return nil, err
	}

	unsubscribePayload, err := incoming_payload.CreateReferencePayload(comment.Issue)
	if err != nil {
		return nil, err
	}

	msgs := make([]*sender_service.Message, 0, len(recipients))
	for _, recipient := range recipients {
		msg := sender_service.NewMessageFrom(
			recipient.Email,
			fromDisplayName(comment.Doer),
			setting.MailService.FromEmail,
			subject,
			mailBody.String(),
		)
		msg.Info = fmt.Sprintf("Subject: %s, %s", subject, info)

		msg.SetHeader("Message-ID", msgID)
		msg.SetHeader("In-Reply-To", reference)

		references := []string{reference}
		listUnsubscribe := []string{"<" + comment.Issue.HTMLURL() + ">"}

		if setting.IncomingEmail.Enabled {
			if replyPayload != nil {
				token, err := token.CreateToken(token.ReplyHandlerType, recipient, replyPayload)
				if err != nil {
					log.Error("CreateToken failed: %v", err)
				} else {
					replyAddress := strings.Replace(setting.IncomingEmail.ReplyToAddress, setting.IncomingEmail.TokenPlaceholder, token, 1)
					msg.ReplyTo = replyAddress
					msg.SetHeader("List-Post", fmt.Sprintf("<mailto:%s>", replyAddress))

					references = append(references, fmt.Sprintf("<reply-%s@%s>", token, setting.Domain))
				}
			}

			token, err := token.CreateToken(token.UnsubscribeHandlerType, recipient, unsubscribePayload)
			if err != nil {
				log.Error("CreateToken failed: %v", err)
			} else {
				unsubAddress := strings.Replace(setting.IncomingEmail.ReplyToAddress, setting.IncomingEmail.TokenPlaceholder, token, 1)
				listUnsubscribe = append(listUnsubscribe, "<mailto:"+unsubAddress+">")
			}
		}

		msg.SetHeader("References", references...)
		msg.SetHeader("List-Unsubscribe", listUnsubscribe...)

		for key, value := range generateAdditionalHeadersForIssue(comment, actType, recipient) {
			msg.SetHeader(key, value)
		}

		msgs = append(msgs, msg)
	}

	return msgs, nil
}

// actionToTemplate returns the type and name of the action facing the user
// (slightly different from activities_model.ActionType) and the name of the template to use (based on availability)
func actionToTemplate(issue *issues_model.Issue, actionType activities_model.ActionType,
	commentType issues_model.CommentType, reviewType issues_model.ReviewType,
) (typeName, name, template string) {
	if issue.IsPull {
		typeName = "pull"
	} else {
		typeName = "issue"
	}
	switch actionType {
	case activities_model.ActionCreateIssue, activities_model.ActionCreatePullRequest:
		name = "new"
	case activities_model.ActionCommentIssue, activities_model.ActionCommentPull:
		name = "comment"
	case activities_model.ActionCloseIssue, activities_model.ActionClosePullRequest:
		name = "close"
	case activities_model.ActionReopenIssue, activities_model.ActionReopenPullRequest:
		name = "reopen"
	case activities_model.ActionMergePullRequest, activities_model.ActionAutoMergePullRequest:
		name = "merge"
	case activities_model.ActionPullReviewDismissed:
		name = "review_dismissed"
	case activities_model.ActionPullRequestReadyForReview:
		name = "ready_for_review"
	default:
		switch commentType {
		case issues_model.CommentTypeReview:
			switch reviewType {
			case issues_model.ReviewTypeApprove:
				name = "approve"
			case issues_model.ReviewTypeReject:
				name = "reject"
			default:
				name = "review"
			}
		case issues_model.CommentTypeCode:
			name = "code"
		case issues_model.CommentTypeAssignees:
			name = "assigned"
		case issues_model.CommentTypePullRequestPush:
			name = "push"
		default:
			name = "default"
		}
	}

	template = typeName + "/" + name
	ok := bodyTemplates.Lookup(template) != nil
	if !ok && typeName != "issue" {
		template = "issue/" + name
		ok = bodyTemplates.Lookup(template) != nil
	}
	if !ok {
		template = typeName + "/default"
		ok = bodyTemplates.Lookup(template) != nil
	}
	if !ok {
		template = "issue/default"
	}
	return typeName, name, template
}

func generateMessageIDForIssue(issue *issues_model.Issue, comment *issues_model.Comment, actionType activities_model.ActionType) string {
	var path string
	if issue.IsPull {
		path = "pulls"
	} else {
		path = "issues"
	}

	var extra string
	if comment != nil {
		extra = fmt.Sprintf("/comment/%d", comment.ID)
	} else {
		switch actionType {
		case activities_model.ActionCloseIssue, activities_model.ActionClosePullRequest:
			extra = fmt.Sprintf("/close/%d", time.Now().UnixNano()/1e6)
		case activities_model.ActionReopenIssue, activities_model.ActionReopenPullRequest:
			extra = fmt.Sprintf("/reopen/%d", time.Now().UnixNano()/1e6)
		case activities_model.ActionMergePullRequest, activities_model.ActionAutoMergePullRequest:
			extra = fmt.Sprintf("/merge/%d", time.Now().UnixNano()/1e6)
		case activities_model.ActionPullRequestReadyForReview:
			extra = fmt.Sprintf("/ready/%d", time.Now().UnixNano()/1e6)
		}
	}

	return fmt.Sprintf("<%s/%s/%d%s@%s>", issue.Repo.FullName(), path, issue.Index, extra, setting.Domain)
}

func generateAdditionalHeadersForIssue(ctx *mailComment, reason string, recipient *user_model.User) map[string]string {
	repo := ctx.Issue.Repo

	issueID := strconv.FormatInt(ctx.Issue.Index, 10)
	headers := generateMetadataHeaders(repo)

<<<<<<< HEAD
	for k, v := range generateSenderRecipientHeaders(ctx.Doer, recipient) {
		headers[k] = v
	}
	for k, v := range generateReasonHeaders(reason) {
		headers[k] = v
	}
=======
	maps.Copy(headers, generateSenderRecipientHeaders(ctx.Doer, recipient))
	maps.Copy(headers, generateReasonHeaders(reason))
>>>>>>> ed7b2bc2

	headers["X-Gitea-Recipient-Address"] = recipient.Email
	headers["X-Gitea-Issue-ID"] = issueID
	headers["X-Gitea-Issue-Link"] = ctx.Issue.HTMLURL()
	headers["X-GitHub-Recipient-Address"] = recipient.Email
	headers["X-GitLab-Issue-IID"] = issueID

	return headers
}<|MERGE_RESOLUTION|>--- conflicted
+++ resolved
@@ -309,17 +309,8 @@
 	issueID := strconv.FormatInt(ctx.Issue.Index, 10)
 	headers := generateMetadataHeaders(repo)
 
-<<<<<<< HEAD
-	for k, v := range generateSenderRecipientHeaders(ctx.Doer, recipient) {
-		headers[k] = v
-	}
-	for k, v := range generateReasonHeaders(reason) {
-		headers[k] = v
-	}
-=======
 	maps.Copy(headers, generateSenderRecipientHeaders(ctx.Doer, recipient))
 	maps.Copy(headers, generateReasonHeaders(reason))
->>>>>>> ed7b2bc2
 
 	headers["X-Gitea-Recipient-Address"] = recipient.Email
 	headers["X-Gitea-Issue-ID"] = issueID
