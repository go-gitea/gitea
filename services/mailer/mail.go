--- conflicted
+++ resolved
@@ -6,12 +6,8 @@
 
 import (
 	"bytes"
-<<<<<<< HEAD
-	"context"
 	"encoding/base64"
 	"fmt"
-=======
->>>>>>> 02657e85
 	"html/template"
 	"io"
 	"mime"
@@ -20,31 +16,16 @@
 	"strings"
 	texttmpl "text/template"
 
-<<<<<<< HEAD
-	activities_model "code.gitea.io/gitea/models/activities"
-	issues_model "code.gitea.io/gitea/models/issues"
 	access_model "code.gitea.io/gitea/models/perm/access"
-	"code.gitea.io/gitea/models/renderhelper"
 	repo_model "code.gitea.io/gitea/models/repo"
 	"code.gitea.io/gitea/models/unit"
-=======
->>>>>>> 02657e85
 	user_model "code.gitea.io/gitea/models/user"
 	"code.gitea.io/gitea/modules/log"
 	"code.gitea.io/gitea/modules/setting"
-<<<<<<< HEAD
 	"code.gitea.io/gitea/modules/storage"
-	"code.gitea.io/gitea/modules/templates"
-	"code.gitea.io/gitea/modules/timeutil"
-	"code.gitea.io/gitea/modules/translation"
-	incoming_payload "code.gitea.io/gitea/services/mailer/incoming/payload"
 	sender_service "code.gitea.io/gitea/services/mailer/sender"
-	"code.gitea.io/gitea/services/mailer/token"
 
 	"golang.org/x/net/html"
-=======
-	sender_service "code.gitea.io/gitea/services/mailer/sender"
->>>>>>> 02657e85
 )
 
 const mailMaxSubjectRunes = 256 // There's no actual limit for subject in RFC 5322
@@ -64,311 +45,13 @@
 	return sender_service.Send(sender, sender_service.NewMessage(email, "Gitea Test Email!", "Gitea Test Email!"))
 }
 
-<<<<<<< HEAD
-// sendUserMail sends a mail to the user
-func sendUserMail(language string, u *user_model.User, tpl templates.TplName, code, subject, info string) {
-	locale := translation.NewLocale(language)
-	data := map[string]any{
-		"locale":            locale,
-		"DisplayName":       u.DisplayName(),
-		"ActiveCodeLives":   timeutil.MinutesToFriendly(setting.Service.ActiveCodeLives, locale),
-		"ResetPwdCodeLives": timeutil.MinutesToFriendly(setting.Service.ResetPwdCodeLives, locale),
-		"Code":              code,
-		"Language":          locale.Language(),
+func sanitizeSubject(subject string) string {
+	runes := []rune(strings.TrimSpace(subjectRemoveSpaces.ReplaceAllLiteralString(subject, " ")))
+	if len(runes) > mailMaxSubjectRunes {
+		runes = runes[:mailMaxSubjectRunes]
 	}
-
-	var content bytes.Buffer
-
-	if err := bodyTemplates.ExecuteTemplate(&content, string(tpl), data); err != nil {
-		log.Error("Template: %v", err)
-		return
-	}
-
-	msg := sender_service.NewMessage(u.EmailTo(), subject, content.String())
-	msg.Info = fmt.Sprintf("UID: %d, %s", u.ID, info)
-
-	SendAsync(msg)
-}
-
-// SendActivateAccountMail sends an activation mail to the user (new user registration)
-func SendActivateAccountMail(locale translation.Locale, u *user_model.User) {
-	if setting.MailService == nil {
-		// No mail service configured
-		return
-	}
-	opts := &user_model.TimeLimitCodeOptions{Purpose: user_model.TimeLimitCodeActivateAccount}
-	sendUserMail(locale.Language(), u, mailAuthActivate, user_model.GenerateUserTimeLimitCode(opts, u), locale.TrString("mail.activate_account"), "activate account")
-}
-
-// SendResetPasswordMail sends a password reset mail to the user
-func SendResetPasswordMail(u *user_model.User) {
-	if setting.MailService == nil {
-		// No mail service configured
-		return
-	}
-	locale := translation.NewLocale(u.Language)
-	opts := &user_model.TimeLimitCodeOptions{Purpose: user_model.TimeLimitCodeResetPassword}
-	sendUserMail(u.Language, u, mailAuthResetPassword, user_model.GenerateUserTimeLimitCode(opts, u), locale.TrString("mail.reset_password"), "recover account")
-}
-
-// SendActivateEmailMail sends confirmation email to confirm new email address
-func SendActivateEmailMail(u *user_model.User, email string) {
-	if setting.MailService == nil {
-		// No mail service configured
-		return
-	}
-	locale := translation.NewLocale(u.Language)
-	opts := &user_model.TimeLimitCodeOptions{Purpose: user_model.TimeLimitCodeActivateEmail, NewEmail: email}
-	data := map[string]any{
-		"locale":          locale,
-		"DisplayName":     u.DisplayName(),
-		"ActiveCodeLives": timeutil.MinutesToFriendly(setting.Service.ActiveCodeLives, locale),
-		"Code":            user_model.GenerateUserTimeLimitCode(opts, u),
-		"Email":           email,
-		"Language":        locale.Language(),
-	}
-
-	var content bytes.Buffer
-
-	if err := bodyTemplates.ExecuteTemplate(&content, string(mailAuthActivateEmail), data); err != nil {
-		log.Error("Template: %v", err)
-		return
-	}
-
-	msg := sender_service.NewMessage(email, locale.TrString("mail.activate_email"), content.String())
-	msg.Info = fmt.Sprintf("UID: %d, activate email", u.ID)
-
-	SendAsync(msg)
-}
-
-// SendRegisterNotifyMail triggers a notify e-mail by admin created a account.
-func SendRegisterNotifyMail(u *user_model.User) {
-	if setting.MailService == nil || !u.IsActive {
-		// No mail service configured OR user is inactive
-		return
-	}
-	locale := translation.NewLocale(u.Language)
-
-	data := map[string]any{
-		"locale":      locale,
-		"DisplayName": u.DisplayName(),
-		"Username":    u.Name,
-		"Language":    locale.Language(),
-	}
-
-	var content bytes.Buffer
-
-	if err := bodyTemplates.ExecuteTemplate(&content, string(mailAuthRegisterNotify), data); err != nil {
-		log.Error("Template: %v", err)
-		return
-	}
-
-	msg := sender_service.NewMessage(u.EmailTo(), locale.TrString("mail.register_notify", setting.AppName), content.String())
-	msg.Info = fmt.Sprintf("UID: %d, registration notify", u.ID)
-
-	SendAsync(msg)
-}
-
-// SendCollaboratorMail sends mail notification to new collaborator.
-func SendCollaboratorMail(u, doer *user_model.User, repo *repo_model.Repository) {
-	if setting.MailService == nil || !u.IsActive {
-		// No mail service configured OR the user is inactive
-		return
-	}
-	locale := translation.NewLocale(u.Language)
-	repoName := repo.FullName()
-
-	subject := locale.TrString("mail.repo.collaborator.added.subject", doer.DisplayName(), repoName)
-	data := map[string]any{
-		"locale":   locale,
-		"Subject":  subject,
-		"RepoName": repoName,
-		"Link":     repo.HTMLURL(),
-		"Language": locale.Language(),
-	}
-
-	var content bytes.Buffer
-
-	if err := bodyTemplates.ExecuteTemplate(&content, string(mailNotifyCollaborator), data); err != nil {
-		log.Error("Template: %v", err)
-		return
-	}
-
-	msg := sender_service.NewMessage(u.EmailTo(), subject, content.String())
-	msg.Info = fmt.Sprintf("UID: %d, add collaborator", u.ID)
-
-	SendAsync(msg)
-}
-
-func composeIssueCommentMessages(ctx *mailCommentContext, lang string, recipients []*user_model.User, fromMention bool, info string) ([]*sender_service.Message, error) {
-	var (
-		subject string
-		link    string
-		prefix  string
-		// Fall back subject for bad templates, make sure subject is never empty
-		fallback       string
-		reviewComments []*issues_model.Comment
-	)
-
-	commentType := issues_model.CommentTypeComment
-	if ctx.Comment != nil {
-		commentType = ctx.Comment.Type
-		link = ctx.Issue.HTMLURL() + "#" + ctx.Comment.HashTag()
-	} else {
-		link = ctx.Issue.HTMLURL()
-	}
-
-	reviewType := issues_model.ReviewTypeComment
-	if ctx.Comment != nil && ctx.Comment.Review != nil {
-		reviewType = ctx.Comment.Review.Type
-	}
-
-	// This is the body of the new issue or comment, not the mail body
-	rctx := renderhelper.NewRenderContextRepoComment(ctx.Context, ctx.Issue.Repo).WithUseAbsoluteLink(true)
-	body, err := markdown.RenderString(rctx,
-		ctx.Content)
-	if err != nil {
-		return nil, err
-	}
-
-	if setting.MailService.Base64EmbedImages {
-		bodyStr := string(body)
-		bodyStr, err = Base64InlineImages(bodyStr, ctx)
-		if err != nil {
-			return nil, err
-		}
-		body = template.HTML(bodyStr)
-	}
-
-	actType, actName, tplName := actionToTemplate(ctx.Issue, ctx.ActionType, commentType, reviewType)
-
-	if actName != "new" {
-		prefix = "Re: "
-	}
-	fallback = prefix + fallbackMailSubject(ctx.Issue)
-
-	if ctx.Comment != nil && ctx.Comment.Review != nil {
-		reviewComments = make([]*issues_model.Comment, 0, 10)
-		for _, lines := range ctx.Comment.Review.CodeComments {
-			for _, comments := range lines {
-				reviewComments = append(reviewComments, comments...)
-			}
-		}
-	}
-	locale := translation.NewLocale(lang)
-
-	mailMeta := map[string]any{
-		"locale":          locale,
-		"FallbackSubject": fallback,
-		"Body":            body,
-		"Link":            link,
-		"Issue":           ctx.Issue,
-		"Comment":         ctx.Comment,
-		"IsPull":          ctx.Issue.IsPull,
-		"User":            ctx.Issue.Repo.MustOwner(ctx),
-		"Repo":            ctx.Issue.Repo.FullName(),
-		"Doer":            ctx.Doer,
-		"IsMention":       fromMention,
-		"SubjectPrefix":   prefix,
-		"ActionType":      actType,
-		"ActionName":      actName,
-		"ReviewComments":  reviewComments,
-		"Language":        locale.Language(),
-		"CanReply":        setting.IncomingEmail.Enabled && commentType != issues_model.CommentTypePullRequestPush,
-	}
-
-	var mailSubject bytes.Buffer
-	if err := subjectTemplates.ExecuteTemplate(&mailSubject, tplName, mailMeta); err == nil {
-		subject = sanitizeSubject(mailSubject.String())
-		if subject == "" {
-			subject = fallback
-		}
-	} else {
-		log.Error("ExecuteTemplate [%s]: %v", tplName+"/subject", err)
-	}
-
-	subject = emoji.ReplaceAliases(subject)
-
-	mailMeta["Subject"] = subject
-
-	var mailBody bytes.Buffer
-
-	if err := bodyTemplates.ExecuteTemplate(&mailBody, tplName, mailMeta); err != nil {
-		log.Error("ExecuteTemplate [%s]: %v", tplName+"/body", err)
-	}
-
-	// Make sure to compose independent messages to avoid leaking user emails
-	msgID := generateMessageIDForIssue(ctx.Issue, ctx.Comment, ctx.ActionType)
-	reference := generateMessageIDForIssue(ctx.Issue, nil, activities_model.ActionType(0))
-
-	var replyPayload []byte
-	if ctx.Comment != nil {
-		if ctx.Comment.Type.HasMailReplySupport() {
-			replyPayload, err = incoming_payload.CreateReferencePayload(ctx.Comment)
-		}
-	} else {
-		replyPayload, err = incoming_payload.CreateReferencePayload(ctx.Issue)
-	}
-	if err != nil {
-		return nil, err
-	}
-
-	unsubscribePayload, err := incoming_payload.CreateReferencePayload(ctx.Issue)
-	if err != nil {
-		return nil, err
-	}
-
-	msgs := make([]*sender_service.Message, 0, len(recipients))
-	for _, recipient := range recipients {
-		msg := sender_service.NewMessageFrom(
-			recipient.Email,
-			fromDisplayName(ctx.Doer),
-			setting.MailService.FromEmail,
-			subject,
-			mailBody.String(),
-		)
-		msg.Info = fmt.Sprintf("Subject: %s, %s", subject, info)
-
-		msg.SetHeader("Message-ID", msgID)
-		msg.SetHeader("In-Reply-To", reference)
-
-		references := []string{reference}
-		listUnsubscribe := []string{"<" + ctx.Issue.HTMLURL() + ">"}
-
-		if setting.IncomingEmail.Enabled {
-			if replyPayload != nil {
-				token, err := token.CreateToken(token.ReplyHandlerType, recipient, replyPayload)
-				if err != nil {
-					log.Error("CreateToken failed: %v", err)
-				} else {
-					replyAddress := strings.Replace(setting.IncomingEmail.ReplyToAddress, setting.IncomingEmail.TokenPlaceholder, token, 1)
-					msg.ReplyTo = replyAddress
-					msg.SetHeader("List-Post", fmt.Sprintf("<mailto:%s>", replyAddress))
-
-					references = append(references, fmt.Sprintf("<reply-%s@%s>", token, setting.Domain))
-				}
-			}
-
-			token, err := token.CreateToken(token.UnsubscribeHandlerType, recipient, unsubscribePayload)
-			if err != nil {
-				log.Error("CreateToken failed: %v", err)
-			} else {
-				unsubAddress := strings.Replace(setting.IncomingEmail.ReplyToAddress, setting.IncomingEmail.TokenPlaceholder, token, 1)
-				listUnsubscribe = append(listUnsubscribe, "<mailto:"+unsubAddress+">")
-			}
-		}
-
-		msg.SetHeader("References", references...)
-		msg.SetHeader("List-Unsubscribe", listUnsubscribe...)
-
-		for key, value := range generateAdditionalHeaders(ctx, actType, recipient) {
-			msg.SetHeader(key, value)
-		}
-
-		msgs = append(msgs, msg)
-	}
-
-	return msgs, nil
+	// Encode non-ASCII characters
+	return mime.QEncoding.Encode("utf-8", string(runes))
 }
 
 func Base64InlineImages(body string, ctx *mailCommentContext) (string, error) {
@@ -475,81 +158,6 @@
 	return dataURI, nil
 }
 
-func generateMessageIDForIssue(issue *issues_model.Issue, comment *issues_model.Comment, actionType activities_model.ActionType) string {
-	var path string
-	if issue.IsPull {
-		path = "pulls"
-	} else {
-		path = "issues"
-	}
-
-	var extra string
-	if comment != nil {
-		extra = fmt.Sprintf("/comment/%d", comment.ID)
-	} else {
-		switch actionType {
-		case activities_model.ActionCloseIssue, activities_model.ActionClosePullRequest:
-			extra = fmt.Sprintf("/close/%d", time.Now().UnixNano()/1e6)
-		case activities_model.ActionReopenIssue, activities_model.ActionReopenPullRequest:
-			extra = fmt.Sprintf("/reopen/%d", time.Now().UnixNano()/1e6)
-		case activities_model.ActionMergePullRequest, activities_model.ActionAutoMergePullRequest:
-			extra = fmt.Sprintf("/merge/%d", time.Now().UnixNano()/1e6)
-		case activities_model.ActionPullRequestReadyForReview:
-			extra = fmt.Sprintf("/ready/%d", time.Now().UnixNano()/1e6)
-		}
-	}
-
-	return fmt.Sprintf("<%s/%s/%d%s@%s>", issue.Repo.FullName(), path, issue.Index, extra, setting.Domain)
-}
-
-func generateMessageIDForRelease(release *repo_model.Release) string {
-	return fmt.Sprintf("<%s/releases/%d@%s>", release.Repo.FullName(), release.ID, setting.Domain)
-}
-
-func generateAdditionalHeaders(ctx *mailCommentContext, reason string, recipient *user_model.User) map[string]string {
-	repo := ctx.Issue.Repo
-
-	return map[string]string{
-		// https://datatracker.ietf.org/doc/html/rfc2919
-		"List-ID": fmt.Sprintf("%s <%s.%s.%s>", repo.FullName(), repo.Name, repo.OwnerName, setting.Domain),
-
-		// https://datatracker.ietf.org/doc/html/rfc2369
-		"List-Archive": fmt.Sprintf("<%s>", repo.HTMLURL()),
-
-		"X-Mailer":                  "Gitea",
-		"X-Gitea-Reason":            reason,
-		"X-Gitea-Sender":            ctx.Doer.Name,
-		"X-Gitea-Recipient":         recipient.Name,
-		"X-Gitea-Recipient-Address": recipient.Email,
-		"X-Gitea-Repository":        repo.Name,
-		"X-Gitea-Repository-Path":   repo.FullName(),
-		"X-Gitea-Repository-Link":   repo.HTMLURL(),
-		"X-Gitea-Issue-ID":          strconv.FormatInt(ctx.Issue.Index, 10),
-		"X-Gitea-Issue-Link":        ctx.Issue.HTMLURL(),
-
-		"X-GitHub-Reason":            reason,
-		"X-GitHub-Sender":            ctx.Doer.Name,
-		"X-GitHub-Recipient":         recipient.Name,
-		"X-GitHub-Recipient-Address": recipient.Email,
-
-		"X-GitLab-NotificationReason": reason,
-		"X-GitLab-Project":            repo.Name,
-		"X-GitLab-Project-Path":       repo.FullName(),
-		"X-GitLab-Issue-IID":          strconv.FormatInt(ctx.Issue.Index, 10),
-	}
-}
-
-=======
->>>>>>> 02657e85
-func sanitizeSubject(subject string) string {
-	runes := []rune(strings.TrimSpace(subjectRemoveSpaces.ReplaceAllLiteralString(subject, " ")))
-	if len(runes) > mailMaxSubjectRunes {
-		runes = runes[:mailMaxSubjectRunes]
-	}
-	// Encode non-ASCII characters
-	return mime.QEncoding.Encode("utf-8", string(runes))
-}
-
 func fromDisplayName(u *user_model.User) string {
 	if setting.MailService.FromDisplayNameFormatTemplate != nil {
 		var ctx bytes.Buffer
