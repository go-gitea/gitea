--- conflicted
+++ resolved
@@ -158,12 +158,7 @@
 		return
 	}
 
-<<<<<<< HEAD
-	appname := setting.AppName
-	msg := NewMessage(u.Email, locale.TrString("mail.register_notify", appname), content.String())
-=======
-	msg := NewMessage(u.EmailTo(), locale.TrString("mail.register_notify"), content.String())
->>>>>>> fa160b91
+  msg := NewMessage(u.EmailTo(), locale.TrString("mail.register_notify", setting.AppName), content.String())
 	msg.Info = fmt.Sprintf("UID: %d, registration notify", u.ID)
 
 	SendAsync(msg)
