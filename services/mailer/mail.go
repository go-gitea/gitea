--- conflicted
+++ resolved
@@ -174,12 +174,7 @@
 	SendAsync(msg)
 }
 
-<<<<<<< HEAD
-func composeIssueCommentMessages(ctx *mailCommentContext, tos, toRands []string, fromMention bool, info string) []*Message {
-
-=======
 func composeIssueCommentMessages(ctx *mailCommentContext, lang string, tos []string, fromMention bool, info string) ([]*Message, error) {
->>>>>>> 114c85e6
 	var (
 		subject string
 		link    string
@@ -315,16 +310,6 @@
 }
 
 // SendIssueAssignedMail composes and sends issue assigned email
-<<<<<<< HEAD
-func SendIssueAssignedMail(issue *models.Issue, doer *models.User, content string, comment *models.Comment, tos []string) {
-	SendAsyncs(composeIssueCommentMessages(&mailCommentContext{
-		Issue:      issue,
-		Doer:       doer,
-		ActionType: models.ActionType(0),
-		Content:    content,
-		Comment:    comment,
-	}, tos, nil, false, "issue assigned"))
-=======
 func SendIssueAssignedMail(issue *models.Issue, doer *models.User, content string, comment *models.Comment, recipients []*models.User) error {
 	langMap := make(map[string][]string)
 	for _, user := range recipients {
@@ -345,7 +330,6 @@
 		SendAsyncs(msgs)
 	}
 	return nil
->>>>>>> 114c85e6
 }
 
 // actionToTemplate returns the type and name of the action facing the user
