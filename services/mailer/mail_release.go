--- conflicted
+++ resolved
@@ -57,17 +57,11 @@
 
 	var err error
 	rel.RenderedNote, err = markdown.RenderString(&markup.RenderContext{
-<<<<<<< HEAD
 		Ctx: ctx,
 		Links: markup.Links{
 			Base: rel.Repo.Link(),
 		},
-		Metas: rel.Repo.ComposeMetas(),
-=======
-		Ctx:       ctx,
-		URLPrefix: rel.Repo.Link(),
-		Metas:     rel.Repo.ComposeMetas(ctx),
->>>>>>> 2e6af43a
+		Metas: rel.Repo.ComposeMetas(ctx),
 	}, rel.Note)
 	if err != nil {
 		log.Error("markdown.RenderString(%d): %v", rel.RepoID, err)
