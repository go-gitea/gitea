// Copyright 2021 The Gitea Authors. All rights reserved.
// SPDX-License-Identifier: MIT

package mailer

import (
	"bytes"
	"context"
	"fmt"

	"code.gitea.io/gitea/models/organization"
	repo_model "code.gitea.io/gitea/models/repo"
	user_model "code.gitea.io/gitea/models/user"
	"code.gitea.io/gitea/modules/setting"
	"code.gitea.io/gitea/modules/translation"
)

// SendRepoTransferNotifyMail triggers a notification e-mail when a pending repository transfer was created
func SendRepoTransferNotifyMail(ctx context.Context, doer, newOwner *user_model.User, repo *repo_model.Repository) error {
	if setting.MailService == nil {
		// No mail service configured
		return nil
	}

	if newOwner.IsOrganization() {
		users, err := organization.GetUsersWhoCanCreateOrgRepo(ctx, newOwner.ID)
		if err != nil {
			return err
		}

		langMap := make(map[string][]*user_model.User)
		for _, user := range users {
			if !user.IsActive {
				// don't send emails to inactive users
				continue
			}
			langMap[user.Language] = append(langMap[user.Language], user)
		}

		for lang, tos := range langMap {
			if err := sendRepoTransferNotifyMailPerLang(lang, newOwner, doer, tos, repo); err != nil {
				return err
			}
		}

		return nil
	}

	return sendRepoTransferNotifyMailPerLang(newOwner.Language, newOwner, doer, []*user_model.User{newOwner}, repo)
}

// sendRepoTransferNotifyMail triggers a notification e-mail when a pending repository transfer was created for each language
func sendRepoTransferNotifyMailPerLang(lang string, newOwner, doer *user_model.User, emailTos []*user_model.User, repo *repo_model.Repository) error {
	var (
		locale  = translation.NewLocale(lang)
		content bytes.Buffer
	)

	destination := locale.TrString("mail.repo.transfer.to_you")
	subject := locale.TrString("mail.repo.transfer.subject_to_you", doer.DisplayName(), repo.FullName())
	if newOwner.IsOrganization() {
		destination = newOwner.DisplayName()
		subject = locale.TrString("mail.repo.transfer.subject_to", doer.DisplayName(), repo.FullName(), destination)
	}

	data := map[string]any{
		"locale":      locale,
		"Doer":        doer,
		"User":        repo.Owner,
		"Repo":        repo.FullName(),
		"Link":        repo.HTMLURL(),
		"Subject":     subject,
		"Language":    locale.Language(),
		"Destination": destination,
	}

	if err := bodyTemplates.ExecuteTemplate(&content, string(mailRepoTransferNotify), data); err != nil {
		return err
	}

<<<<<<< HEAD
	for _, to := range emails {
		msg := NewMessageFrom(to, fromDisplayName(doer), setting.MailService.FromEmail, subject, content.String())
=======
	for _, to := range emailTos {
		msg := NewMessage(to.EmailTo(), subject, content.String())
>>>>>>> 4696bcb3
		msg.Info = fmt.Sprintf("UID: %d, repository pending transfer notification", newOwner.ID)

		SendAsync(msg)
	}

	return nil
}<|MERGE_RESOLUTION|>--- conflicted
+++ resolved
@@ -78,13 +78,8 @@
 		return err
 	}
 
-<<<<<<< HEAD
-	for _, to := range emails {
-		msg := NewMessageFrom(to, fromDisplayName(doer), setting.MailService.FromEmail, subject, content.String())
-=======
 	for _, to := range emailTos {
-		msg := NewMessage(to.EmailTo(), subject, content.String())
->>>>>>> 4696bcb3
+		msg := NewMessageFrom(to.EmailTo(), fromDisplayName(doer), setting.MailService.FromEmail, subject, content.String())
 		msg.Info = fmt.Sprintf("UID: %d, repository pending transfer notification", newOwner.ID)
 
 		SendAsync(msg)
