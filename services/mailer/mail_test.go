// Copyright 2019 The Gitea Authors. All rights reserved.
// Use of this source code is governed by a MIT-style
// license that can be found in the LICENSE file.

package mailer

import (
	"bytes"
	"html/template"
	"testing"
	texttmpl "text/template"

	"code.gitea.io/gitea/models"
	"code.gitea.io/gitea/modules/setting"

	"github.com/stretchr/testify/assert"
)

const subjectTpl = `
{{.SubjectPrefix}}[{{.Repo}}] @{{.Doer.Name}} #{{.Issue.Index}} - {{.Issue.Title}}
`

const bodyTpl = `
<!DOCTYPE html>
<html>
<head>
	<meta http-equiv="Content-Type" content="text/html; charset=utf-8" />
	<title>{{.Subject}}</title>
</head>

<body>
	<p>{{.Body}}</p>
	<p>
		---
		<br>
		<a href="{{.Link}}">View it on Gitea</a>.
	</p>
</body>
</html>
`

func TestComposeIssueCommentMessage(t *testing.T) {
	assert.NoError(t, models.PrepareTestDatabase())
	var mailService = setting.Mailer{
		From: "test@gitea.com",
	}

	setting.MailService = &mailService
	setting.Domain = "localhost"

	doer := models.AssertExistsAndLoadBean(t, &models.User{ID: 2}).(*models.User)
	repo := models.AssertExistsAndLoadBean(t, &models.Repository{ID: 1, Owner: doer}).(*models.Repository)
	issue := models.AssertExistsAndLoadBean(t, &models.Issue{ID: 1, Repo: repo, Poster: doer}).(*models.Issue)
	comment := models.AssertExistsAndLoadBean(t, &models.Comment{ID: 2, Issue: issue}).(*models.Comment)

	stpl := texttmpl.Must(texttmpl.New("issue/comment").Parse(subjectTpl))
	btpl := template.Must(template.New("issue/comment").Parse(bodyTpl))
	InitMailRender(stpl, btpl)

	tos := []string{"test@gitea.com", "test2@gitea.com"}
<<<<<<< HEAD
	msgs := composeIssueCommentMessages(&mailCommentContext{Issue: issue, Doer: doer, ActionType: models.ActionCommentIssue,
		Content: "test body", Comment: comment}, tos, nil, false, "issue comment")
=======
	msgs, err := composeIssueCommentMessages(&mailCommentContext{Issue: issue, Doer: doer, ActionType: models.ActionCommentIssue,
		Content: "test body", Comment: comment}, "en-US", tos, false, "issue comment")
	assert.NoError(t, err)
>>>>>>> 114c85e6
	assert.Len(t, msgs, 2)
	gomailMsg := msgs[0].ToMessage()
	mailto := gomailMsg.GetHeader("To")
	subject := gomailMsg.GetHeader("Subject")
	inreplyTo := gomailMsg.GetHeader("In-Reply-To")
	references := gomailMsg.GetHeader("References")

	assert.Len(t, mailto, 1, "exactly one recipient is expected in the To field")
	assert.Equal(t, "Re: ", subject[0][:4], "Comment reply subject should contain Re:")
	assert.Equal(t, "Re: [user2/repo1] @user2 #1 - issue1", subject[0])
	assert.Equal(t, inreplyTo[0], "<user2/repo1/issues/1@localhost>", "In-Reply-To header doesn't match")
	assert.Equal(t, references[0], "<user2/repo1/issues/1#issuecomment-2@localhost>", "References header doesn't match")
}

func TestComposeIssueMessage(t *testing.T) {
	assert.NoError(t, models.PrepareTestDatabase())
	var mailService = setting.Mailer{
		From: "test@gitea.com",
	}

	setting.MailService = &mailService
	setting.Domain = "localhost"

	doer := models.AssertExistsAndLoadBean(t, &models.User{ID: 2}).(*models.User)
	repo := models.AssertExistsAndLoadBean(t, &models.Repository{ID: 1, Owner: doer}).(*models.Repository)
	issue := models.AssertExistsAndLoadBean(t, &models.Issue{ID: 1, Repo: repo, Poster: doer}).(*models.Issue)

	stpl := texttmpl.Must(texttmpl.New("issue/new").Parse(subjectTpl))
	btpl := template.Must(template.New("issue/new").Parse(bodyTpl))
	InitMailRender(stpl, btpl)

	tos := []string{"test@gitea.com", "test2@gitea.com"}
<<<<<<< HEAD
	msgs := composeIssueCommentMessages(&mailCommentContext{Issue: issue, Doer: doer, ActionType: models.ActionCreateIssue,
		Content: "test body"}, tos, nil, false, "issue create")
=======
	msgs, err := composeIssueCommentMessages(&mailCommentContext{Issue: issue, Doer: doer, ActionType: models.ActionCreateIssue,
		Content: "test body"}, "en-US", tos, false, "issue create")
	assert.NoError(t, err)
>>>>>>> 114c85e6
	assert.Len(t, msgs, 2)

	gomailMsg := msgs[0].ToMessage()
	mailto := gomailMsg.GetHeader("To")
	subject := gomailMsg.GetHeader("Subject")
	messageID := gomailMsg.GetHeader("Message-ID")
	references := gomailMsg.GetHeader("References")

	assert.Len(t, mailto, 1, "exactly one recipient is expected in the To field")
	assert.Equal(t, "[user2/repo1] @user2 #1 - issue1", subject[0])
	assert.Nil(t, gomailMsg.GetHeader("In-Reply-To"))
	assert.Equal(t, references[0], "<user2/repo1/issues/1@localhost>", "References header doesn't match")
	assert.Equal(t, messageID[0], "<user2/repo1/issues/1@localhost>", "Message-ID header doesn't match")
}

func TestTemplateSelection(t *testing.T) {
	assert.NoError(t, models.PrepareTestDatabase())
	var mailService = setting.Mailer{
		From: "test@gitea.com",
	}

	setting.MailService = &mailService
	setting.Domain = "localhost"

	doer := models.AssertExistsAndLoadBean(t, &models.User{ID: 2}).(*models.User)
	repo := models.AssertExistsAndLoadBean(t, &models.Repository{ID: 1, Owner: doer}).(*models.Repository)
	issue := models.AssertExistsAndLoadBean(t, &models.Issue{ID: 1, Repo: repo, Poster: doer}).(*models.Issue)
	tos := []string{"test@gitea.com"}

	stpl := texttmpl.Must(texttmpl.New("issue/default").Parse("issue/default/subject"))
	texttmpl.Must(stpl.New("issue/new").Parse("issue/new/subject"))
	texttmpl.Must(stpl.New("pull/comment").Parse("pull/comment/subject"))
	texttmpl.Must(stpl.New("issue/close").Parse("")) // Must default to fallback subject

	btpl := template.Must(template.New("issue/default").Parse("issue/default/body"))
	template.Must(btpl.New("issue/new").Parse("issue/new/body"))
	template.Must(btpl.New("pull/comment").Parse("pull/comment/body"))
	template.Must(btpl.New("issue/close").Parse("issue/close/body"))

	InitMailRender(stpl, btpl)

	expect := func(t *testing.T, msg *Message, expSubject, expBody string) {
		subject := msg.ToMessage().GetHeader("Subject")
		msgbuf := new(bytes.Buffer)
		_, _ = msg.ToMessage().WriteTo(msgbuf)
		wholemsg := msgbuf.String()
		assert.Equal(t, []string{expSubject}, subject)
		assert.Contains(t, wholemsg, expBody)
	}

	msg := testComposeIssueCommentMessage(t, &mailCommentContext{Issue: issue, Doer: doer, ActionType: models.ActionCreateIssue,
		Content: "test body"}, tos, false, "TestTemplateSelection")
	expect(t, msg, "issue/new/subject", "issue/new/body")

	comment := models.AssertExistsAndLoadBean(t, &models.Comment{ID: 2, Issue: issue}).(*models.Comment)
	msg = testComposeIssueCommentMessage(t, &mailCommentContext{Issue: issue, Doer: doer, ActionType: models.ActionCommentIssue,
		Content: "test body", Comment: comment}, tos, false, "TestTemplateSelection")
	expect(t, msg, "issue/default/subject", "issue/default/body")

	pull := models.AssertExistsAndLoadBean(t, &models.Issue{ID: 2, Repo: repo, Poster: doer}).(*models.Issue)
	comment = models.AssertExistsAndLoadBean(t, &models.Comment{ID: 4, Issue: pull}).(*models.Comment)
	msg = testComposeIssueCommentMessage(t, &mailCommentContext{Issue: pull, Doer: doer, ActionType: models.ActionCommentPull,
		Content: "test body", Comment: comment}, tos, false, "TestTemplateSelection")
	expect(t, msg, "pull/comment/subject", "pull/comment/body")

	msg = testComposeIssueCommentMessage(t, &mailCommentContext{Issue: issue, Doer: doer, ActionType: models.ActionCloseIssue,
		Content: "test body", Comment: comment}, tos, false, "TestTemplateSelection")
	expect(t, msg, "Re: [user2/repo1] issue1 (#1)", "issue/close/body")
}

func TestTemplateServices(t *testing.T) {
	assert.NoError(t, models.PrepareTestDatabase())
	var mailService = setting.Mailer{
		From: "test@gitea.com",
	}

	setting.MailService = &mailService
	setting.Domain = "localhost"

	doer := models.AssertExistsAndLoadBean(t, &models.User{ID: 2}).(*models.User)
	repo := models.AssertExistsAndLoadBean(t, &models.Repository{ID: 1, Owner: doer}).(*models.Repository)
	issue := models.AssertExistsAndLoadBean(t, &models.Issue{ID: 1, Repo: repo, Poster: doer}).(*models.Issue)
	comment := models.AssertExistsAndLoadBean(t, &models.Comment{ID: 2, Issue: issue}).(*models.Comment)
	assert.NoError(t, issue.LoadRepo())

	expect := func(t *testing.T, issue *models.Issue, comment *models.Comment, doer *models.User,
		actionType models.ActionType, fromMention bool, tplSubject, tplBody, expSubject, expBody string) {

		stpl := texttmpl.Must(texttmpl.New("issue/default").Parse(tplSubject))
		btpl := template.Must(template.New("issue/default").Parse(tplBody))
		InitMailRender(stpl, btpl)

		tos := []string{"test@gitea.com"}
		msg := testComposeIssueCommentMessage(t, &mailCommentContext{Issue: issue, Doer: doer, ActionType: actionType,
			Content: "test body", Comment: comment}, tos, fromMention, "TestTemplateServices")

		subject := msg.ToMessage().GetHeader("Subject")
		msgbuf := new(bytes.Buffer)
		_, _ = msg.ToMessage().WriteTo(msgbuf)
		wholemsg := msgbuf.String()

		assert.Equal(t, []string{expSubject}, subject)
		assert.Contains(t, wholemsg, "\r\n"+expBody+"\r\n")
	}

	expect(t, issue, comment, doer, models.ActionCommentIssue, false,
		"{{.SubjectPrefix}}[{{.Repo}}]: @{{.Doer.Name}} commented on #{{.Issue.Index}} - {{.Issue.Title}}",
		"//{{.ActionType}},{{.ActionName}},{{if .IsMention}}norender{{end}}//",
		"Re: [user2/repo1]: @user2 commented on #1 - issue1",
		"//issue,comment,//")

	expect(t, issue, comment, doer, models.ActionCommentIssue, true,
		"{{if .IsMention}}must render{{end}}",
		"//subject is: {{.Subject}}//",
		"must render",
		"//subject is: must render//")

	expect(t, issue, comment, doer, models.ActionCommentIssue, true,
		"{{.FallbackSubject}}",
		"//{{.SubjectPrefix}}//",
		"Re: [user2/repo1] issue1 (#1)",
		"//Re: //")
}

func testComposeIssueCommentMessage(t *testing.T, ctx *mailCommentContext, tos []string, fromMention bool, info string) *Message {
<<<<<<< HEAD
	msgs := composeIssueCommentMessages(ctx, tos, nil, fromMention, info)
=======
	msgs, err := composeIssueCommentMessages(ctx, "en-US", tos, fromMention, info)
	assert.NoError(t, err)
>>>>>>> 114c85e6
	assert.Len(t, msgs, 1)
	return msgs[0]
}<|MERGE_RESOLUTION|>--- conflicted
+++ resolved
@@ -58,14 +58,9 @@
 	InitMailRender(stpl, btpl)
 
 	tos := []string{"test@gitea.com", "test2@gitea.com"}
-<<<<<<< HEAD
-	msgs := composeIssueCommentMessages(&mailCommentContext{Issue: issue, Doer: doer, ActionType: models.ActionCommentIssue,
-		Content: "test body", Comment: comment}, tos, nil, false, "issue comment")
-=======
 	msgs, err := composeIssueCommentMessages(&mailCommentContext{Issue: issue, Doer: doer, ActionType: models.ActionCommentIssue,
 		Content: "test body", Comment: comment}, "en-US", tos, false, "issue comment")
 	assert.NoError(t, err)
->>>>>>> 114c85e6
 	assert.Len(t, msgs, 2)
 	gomailMsg := msgs[0].ToMessage()
 	mailto := gomailMsg.GetHeader("To")
@@ -98,14 +93,9 @@
 	InitMailRender(stpl, btpl)
 
 	tos := []string{"test@gitea.com", "test2@gitea.com"}
-<<<<<<< HEAD
-	msgs := composeIssueCommentMessages(&mailCommentContext{Issue: issue, Doer: doer, ActionType: models.ActionCreateIssue,
-		Content: "test body"}, tos, nil, false, "issue create")
-=======
 	msgs, err := composeIssueCommentMessages(&mailCommentContext{Issue: issue, Doer: doer, ActionType: models.ActionCreateIssue,
 		Content: "test body"}, "en-US", tos, false, "issue create")
 	assert.NoError(t, err)
->>>>>>> 114c85e6
 	assert.Len(t, msgs, 2)
 
 	gomailMsg := msgs[0].ToMessage()
@@ -231,12 +221,8 @@
 }
 
 func testComposeIssueCommentMessage(t *testing.T, ctx *mailCommentContext, tos []string, fromMention bool, info string) *Message {
-<<<<<<< HEAD
-	msgs := composeIssueCommentMessages(ctx, tos, nil, fromMention, info)
-=======
 	msgs, err := composeIssueCommentMessages(ctx, "en-US", tos, fromMention, info)
 	assert.NoError(t, err)
->>>>>>> 114c85e6
 	assert.Len(t, msgs, 1)
 	return msgs[0]
 }