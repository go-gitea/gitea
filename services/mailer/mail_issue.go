--- conflicted
+++ resolved
@@ -8,12 +8,9 @@
 	"fmt"
 
 	"code.gitea.io/gitea/models"
-<<<<<<< HEAD
-=======
 	"code.gitea.io/gitea/models/db"
 	repo_model "code.gitea.io/gitea/models/repo"
 	"code.gitea.io/gitea/models/unit"
->>>>>>> f58e687a
 	user_model "code.gitea.io/gitea/models/user"
 	"code.gitea.io/gitea/modules/log"
 	"code.gitea.io/gitea/modules/setting"
@@ -122,6 +119,10 @@
 
 func mailIssueCommentBatch(ctx *mailCommentContext, users []*user_model.User, visited map[int64]bool, fromMention bool) error {
 	langMap := make(map[string][]*user_model.User)
+	checkUnit := unit.TypeIssues
+	if ctx.Issue.IsPull {
+		checkUnit = unit.TypePullRequests
+	}
 	for _, user := range users {
 		// At this point we exclude:
 		// user that don't have all mails enabled or users only get mail on mention and this is one ...
@@ -139,17 +140,13 @@
 		visited[user.ID] = true
 
 		// test if this user is allowed to see the issue/pull
-<<<<<<< HEAD
 		perm, err := models.GetUserRepoPermission(ctx.Issue.Repo, user)
 		if err != nil {
 			log.Error("getUserRepoPermission(): %v", err)
 			return err
 		}
 
-		if !perm.CanReadIssuesOrPulls(ctx.Issue.IsPull) || !ctx.Issue.CanSeeIssue(user.ID, &perm) {
-=======
-		if !models.CheckRepoUnitUser(ctx.Issue.Repo, user, checkUnit) {
->>>>>>> f58e687a
+		if !models.CheckRepoUnitUser(ctx.Issue.Repo, user, checkUnit) || !ctx.Issue.CanSeeIssue(user.ID, &perm) {
 			continue
 		}
 
