--- conflicted
+++ resolved
@@ -20,41 +20,6 @@
 	"code.gitea.io/gitea/modules/web/middleware"
 )
 
-<<<<<<< HEAD
-// authMethods contains the list of authentication plugins in the order they are expected to be
-// executed.
-//
-// The OAuth2 plugin is expected to be executed first, as it must ignore the user id stored
-// in the session (if there is a user id stored in session other plugins might return the user
-// object for that id).
-//
-// The Session plugin is expected to be executed second, in order to skip authentication
-// for users that have already signed in.
-var authMethods = []Method{
-	&OAuth2{},
-	&Basic{},
-	&HTTPSign{},
-	&Session{},
-}
-
-// The purpose of the following three function variables is to let the linter know that
-// those functions are not dead code and are actually being used
-var (
-	_ = handleSignIn
-)
-
-// Methods returns the instances of all registered methods
-func Methods() []Method {
-	return authMethods
-}
-
-// Register adds the specified instance to the list of available methods
-func Register(method Method) {
-	authMethods = append(authMethods, method)
-}
-
-=======
->>>>>>> e0273bad
 // Init should be called exactly once when the application starts to allow plugins
 // to allocate necessary resources
 func Init() {
