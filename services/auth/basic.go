// Copyright 2014 The Gogs Authors. All rights reserved.
// Copyright 2019 The Gitea Authors. All rights reserved.
// SPDX-License-Identifier: MIT

package auth

import (
	"errors"
	"net/http"
	"strings"

	actions_model "code.gitea.io/gitea/models/actions"
	auth_model "code.gitea.io/gitea/models/auth"
	user_model "code.gitea.io/gitea/models/user"
	"code.gitea.io/gitea/modules/base"
	"code.gitea.io/gitea/modules/log"
	"code.gitea.io/gitea/modules/setting"
	"code.gitea.io/gitea/modules/timeutil"
	"code.gitea.io/gitea/modules/util"
)

// Ensure the struct implements the interface.
var (
	_ Method = &Basic{}
)

// BasicMethodName is the constant name of the basic authentication method
const (
	BasicMethodName       = "basic"
	AccessTokenMethodName = "access_token"
	OAuth2TokenMethodName = "oauth2_token"
	ActionTokenMethodName = "action_token"
)

// Basic implements the Auth interface and authenticates requests (API requests
// only) by looking for Basic authentication data or "x-oauth-basic" token in the "Authorization"
// header.
type Basic struct{}

// Name represents the name of auth method
func (b *Basic) Name() string {
	return BasicMethodName
}

// Verify extracts and validates Basic data (username and password/token) from the
// "Authorization" header of the request and returns the corresponding user object for that
// name/token on successful validation.
// Returns nil if header is empty or validation fails.
func (b *Basic) Verify(req *http.Request, w http.ResponseWriter, store DataStore, sess SessionStore) (*user_model.User, error) {
<<<<<<< HEAD
	// Basic authentication should only fire on API, rss/atom feeds, Download or on Git or LFSPaths
	if !middleware.IsAPIPath(req) && !isFeed(req) && !isContainerPath(req) && !isAttachmentDownload(req) && !isGitRawOrAttachOrLFSPath(req) {
=======
	// Basic authentication should only fire on API, Download or on Git or LFSPaths
	detector := newAuthPathDetector(req)
	if !detector.isAPIPath() && !detector.isContainerPath() && !detector.isAttachmentDownload() && !detector.isGitRawOrAttachOrLFSPath() {
>>>>>>> 2cc65e35
		return nil, nil
	}

	baHead := req.Header.Get("Authorization")
	if len(baHead) == 0 {
		return nil, nil
	}

	auths := strings.SplitN(baHead, " ", 2)
	if len(auths) != 2 || (strings.ToLower(auths[0]) != "basic") {
		return nil, nil
	}

	uname, passwd, _ := base.BasicAuthDecode(auths[1])

	// Check if username or password is a token
	isUsernameToken := len(passwd) == 0 || passwd == "x-oauth-basic"
	// Assume username is token
	authToken := uname
	if !isUsernameToken {
		log.Trace("Basic Authorization: Attempting login for: %s", uname)
		// Assume password is token
		authToken = passwd
	} else {
		log.Trace("Basic Authorization: Attempting login with username as token")
	}

	// get oauth2 token's user's ID
	_, uid := GetOAuthAccessTokenScopeAndUserID(req.Context(), authToken)
	if uid != 0 {
		log.Trace("Basic Authorization: Valid OAuthAccessToken for user[%d]", uid)

		u, err := user_model.GetUserByID(req.Context(), uid)
		if err != nil {
			log.Error("GetUserByID:  %v", err)
			return nil, err
		}

		store.GetData()["LoginMethod"] = OAuth2TokenMethodName
		store.GetData()["IsApiToken"] = true
		return u, nil
	}

	// check personal access token
	token, err := auth_model.GetAccessTokenBySHA(req.Context(), authToken)
	if err == nil {
		log.Trace("Basic Authorization: Valid AccessToken for user[%d]", uid)
		u, err := user_model.GetUserByID(req.Context(), token.UID)
		if err != nil {
			log.Error("GetUserByID:  %v", err)
			return nil, err
		}

		token.UpdatedUnix = timeutil.TimeStampNow()
		if err = auth_model.UpdateAccessToken(req.Context(), token); err != nil {
			log.Error("UpdateAccessToken:  %v", err)
		}

		store.GetData()["LoginMethod"] = AccessTokenMethodName
		store.GetData()["IsApiToken"] = true
		store.GetData()["ApiTokenScope"] = token.Scope
		return u, nil
	} else if !auth_model.IsErrAccessTokenNotExist(err) && !auth_model.IsErrAccessTokenEmpty(err) {
		log.Error("GetAccessTokenBySha: %v", err)
	}

	// check task token
	task, err := actions_model.GetRunningTaskByToken(req.Context(), authToken)
	if err == nil && task != nil {
		log.Trace("Basic Authorization: Valid AccessToken for task[%d]", task.ID)

		store.GetData()["LoginMethod"] = ActionTokenMethodName
		store.GetData()["IsActionsToken"] = true
		store.GetData()["ActionsTaskID"] = task.ID

		return user_model.NewActionsUser(), nil
	}

	if !setting.Service.EnableBasicAuth {
		return nil, nil
	}

	log.Trace("Basic Authorization: Attempting SignIn for %s", uname)
	u, source, err := UserSignIn(req.Context(), uname, passwd)
	if err != nil {
		if !user_model.IsErrUserNotExist(err) {
			log.Error("UserSignIn: %v", err)
		}
		return nil, err
	}

	if skipper, ok := source.Cfg.(LocalTwoFASkipper); !ok || !skipper.IsSkipLocalTwoFA() {
		// Check if the user has webAuthn registration
		hasWebAuthn, err := auth_model.HasWebAuthnRegistrationsByUID(req.Context(), u.ID)
		if err != nil {
			return nil, err
		}
		if hasWebAuthn {
			return nil, errors.New("Basic authorization is not allowed while webAuthn enrolled")
		}

		if err := validateTOTP(req, u); err != nil {
			return nil, err
		}
	}

	store.GetData()["LoginMethod"] = BasicMethodName
	log.Trace("Basic Authorization: Logged in user %-v", u)

	return u, nil
}

func validateTOTP(req *http.Request, u *user_model.User) error {
	twofa, err := auth_model.GetTwoFactorByUID(req.Context(), u.ID)
	if err != nil {
		if auth_model.IsErrTwoFactorNotEnrolled(err) {
			// No 2FA enrollment for this user
			return nil
		}
		return err
	}
	if ok, err := twofa.ValidateTOTP(req.Header.Get("X-Gitea-OTP")); err != nil {
		return err
	} else if !ok {
		return util.NewInvalidArgumentErrorf("invalid provided OTP")
	}
	return nil
}

func GetAccessScope(store DataStore) auth_model.AccessTokenScope {
	if v, ok := store.GetData()["ApiTokenScope"]; ok {
		return v.(auth_model.AccessTokenScope)
	}
	switch store.GetData()["LoginMethod"] {
	case OAuth2TokenMethodName:
		fallthrough
	case BasicMethodName, AccessTokenMethodName:
		return auth_model.AccessTokenScopeAll
	case ActionTokenMethodName:
		fallthrough
	default:
		return ""
	}
}<|MERGE_RESOLUTION|>--- conflicted
+++ resolved
@@ -47,14 +47,9 @@
 // name/token on successful validation.
 // Returns nil if header is empty or validation fails.
 func (b *Basic) Verify(req *http.Request, w http.ResponseWriter, store DataStore, sess SessionStore) (*user_model.User, error) {
-<<<<<<< HEAD
-	// Basic authentication should only fire on API, rss/atom feeds, Download or on Git or LFSPaths
-	if !middleware.IsAPIPath(req) && !isFeed(req) && !isContainerPath(req) && !isAttachmentDownload(req) && !isGitRawOrAttachOrLFSPath(req) {
-=======
 	// Basic authentication should only fire on API, Download or on Git or LFSPaths
 	detector := newAuthPathDetector(req)
-	if !detector.isAPIPath() && !detector.isContainerPath() && !detector.isAttachmentDownload() && !detector.isGitRawOrAttachOrLFSPath() {
->>>>>>> 2cc65e35
+	if !detector.isAPIPath() && !isFeed(req) && !detector.isContainerPath() && !detector.isAttachmentDownload() && !detector.isGitRawOrAttachOrLFSPath() {
 		return nil, nil
 	}
 
