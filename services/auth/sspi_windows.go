// Copyright 2019 The Gitea Authors. All rights reserved.
// SPDX-License-Identifier: MIT

package auth

import (
	"context"
	"errors"
	"net/http"
	"strings"

	"code.gitea.io/gitea/models/auth"
	"code.gitea.io/gitea/models/avatars"
	user_model "code.gitea.io/gitea/models/user"
	"code.gitea.io/gitea/modules/base"
	gitea_context "code.gitea.io/gitea/modules/context"
	"code.gitea.io/gitea/modules/log"
	"code.gitea.io/gitea/modules/setting"
	"code.gitea.io/gitea/modules/util"
	"code.gitea.io/gitea/modules/web/middleware"
	"code.gitea.io/gitea/services/audit"
	"code.gitea.io/gitea/services/auth/source/sspi"

	gouuid "github.com/google/uuid"
	"github.com/quasoft/websspi"
)

const (
	tplSignIn base.TplName = "user/auth/signin"
)

var (
	// sspiAuth is a global instance of the websspi authentication package,
	// which is used to avoid acquiring the server credential handle on
	// every request
	sspiAuth *websspi.Authenticator

	// Ensure the struct implements the interface.
	_ Method        = &SSPI{}
	_ Named         = &SSPI{}
	_ Initializable = &SSPI{}
	_ Freeable      = &SSPI{}
)

// SSPI implements the SingleSignOn interface and authenticates requests
// via the built-in SSPI module in Windows for SPNEGO authentication.
// On successful authentication returns a valid user object.
// Returns nil if authentication fails.
type SSPI struct{}

// Init creates a new global websspi.Authenticator object
func (s *SSPI) Init(ctx context.Context) error {
	config := websspi.NewConfig()
	var err error
	sspiAuth, err = websspi.New(config)
	if err != nil {
		return err
	}
	return nil
}

// Name represents the name of auth method
func (s *SSPI) Name() string {
	return "sspi"
}

// Free releases resources used by the global websspi.Authenticator object
func (s *SSPI) Free() error {
	return sspiAuth.Free()
}

// Verify uses SSPI (Windows implementation of SPNEGO) to authenticate the request.
// If authentication is successful, returns the corresponding user object.
// If negotiation should continue or authentication fails, immediately returns a 401 HTTP
// response code, as required by the SPNEGO protocol.
func (s *SSPI) Verify(req *http.Request, w http.ResponseWriter, store DataStore, sess SessionStore) (*user_model.User, error) {
	if !s.shouldAuthenticate(req) {
		return nil, nil
	}

	cfg, err := s.getConfig()
	if err != nil {
		log.Error("could not get SSPI config: %v", err)
		return nil, err
	}

	log.Trace("SSPI Authorization: Attempting to authenticate")
	userInfo, outToken, err := sspiAuth.Authenticate(req, w)
	if err != nil {
		log.Warn("Authentication failed with error: %v\n", err)
		sspiAuth.AppendAuthenticateHeader(w, outToken)

		// Include the user login page in the 401 response to allow the user
		// to login with another authentication method if SSPI authentication
		// fails
		store.GetData()["Flash"] = map[string]string{
			"ErrorMsg": err.Error(),
		}
		store.GetData()["EnableOpenIDSignIn"] = setting.Service.EnableOpenIDSignIn
		store.GetData()["EnableSSPI"] = true
		// in this case, the store is Gitea's web Context
		// FIXME: it doesn't look good to render the page here, why not redirect?
		store.(*gitea_context.Context).HTML(http.StatusUnauthorized, tplSignIn)
		return nil, err
	}
	if outToken != "" {
		sspiAuth.AppendAuthenticateHeader(w, outToken)
	}

	username := sanitizeUsername(userInfo.Username, cfg)
	if len(username) == 0 {
		return nil, nil
	}
	log.Info("Authenticated as %s\n", username)

	user, err := user_model.GetUserByName(req.Context(), username)
	if err != nil {
		if !user_model.IsErrUserNotExist(err) {
			log.Error("GetUserByName: %v", err)
			return nil, err
		}
		if !cfg.AutoCreateUsers {
			log.Error("User '%s' not found", username)
			return nil, nil
		}
		user, err = s.newUser(username, cfg)
		if err != nil {
			log.Error("CreateUser: %v", err)
			return nil, err
		}
	}

	// Make sure requests to API paths and PWA resources do not create a new session
	if !middleware.IsAPIPath(req) && !isAttachmentDownload(req) {
		handleSignIn(w, req, sess, user)
	}

	log.Trace("SSPI Authorization: Logged in user %-v", user)
	return user, nil
}

// getConfig retrieves the SSPI configuration from login sources
func (s *SSPI) getConfig() (*sspi.Source, error) {
	sources, err := auth.ActiveSources(auth.SSPI)
	if err != nil {
		return nil, err
	}
	if len(sources) == 0 {
		return nil, errors.New("no active login sources of type SSPI found")
	}
	if len(sources) > 1 {
		return nil, errors.New("more than one active login source of type SSPI found")
	}
	return sources[0].Cfg.(*sspi.Source), nil
}

func (s *SSPI) shouldAuthenticate(req *http.Request) (shouldAuth bool) {
	shouldAuth = false
	path := strings.TrimSuffix(req.URL.Path, "/")
	if path == "/user/login" {
		if req.FormValue("user_name") != "" && req.FormValue("password") != "" {
			shouldAuth = false
		} else if req.FormValue("auth_with_sspi") == "1" {
			shouldAuth = true
		}
	} else if middleware.IsAPIPath(req) || isAttachmentDownload(req) {
		shouldAuth = true
	}
	return shouldAuth
}

// newUser creates a new user object for the purpose of automatic registration
// and populates its name and email with the information present in request headers.
func (s *SSPI) newUser(username string, cfg *sspi.Source) (*user_model.User, error) {
	email := gouuid.New().String() + "@localhost.localdomain"
	user := &user_model.User{
		Name:            username,
		Email:           email,
		Passwd:          gouuid.New().String(),
		Language:        cfg.DefaultLanguage,
		UseCustomAvatar: true,
		Avatar:          avatars.DefaultAvatarLink(),
	}
	emailNotificationPreference := user_model.EmailNotificationsDisabled
	overwriteDefault := &user_model.CreateUserOverwriteOptions{
		IsActive:                     util.OptionalBoolOf(cfg.AutoActivateUsers),
		KeepEmailPrivate:             util.OptionalBoolTrue,
		EmailNotificationsPreference: &emailNotificationPreference,
	}
	if err := user_model.CreateUser(user, overwriteDefault); err != nil {
		return nil, err
	}

<<<<<<< HEAD
	audit.Record(audit.UserCreate, audit.NewAuthenticationSourceUser(), user, user, "Created user %s.", user.Name)

	mailer.SendRegisterNotifyMail(user)

=======
>>>>>>> c367b63b
	return user, nil
}

// stripDomainNames removes NETBIOS domain name and separator from down-level logon names
// (eg. "DOMAIN\user" becomes "user"), and removes the UPN suffix (domain name) and separator
// from UPNs (eg. "user@domain.local" becomes "user")
func stripDomainNames(username string) string {
	if strings.Contains(username, "\\") {
		parts := strings.SplitN(username, "\\", 2)
		if len(parts) > 1 {
			username = parts[1]
		}
	} else if strings.Contains(username, "@") {
		parts := strings.Split(username, "@")
		if len(parts) > 1 {
			username = parts[0]
		}
	}
	return username
}

func replaceSeparators(username string, cfg *sspi.Source) string {
	newSep := cfg.SeparatorReplacement
	username = strings.ReplaceAll(username, "\\", newSep)
	username = strings.ReplaceAll(username, "/", newSep)
	username = strings.ReplaceAll(username, "@", newSep)
	return username
}

func sanitizeUsername(username string, cfg *sspi.Source) string {
	if len(username) == 0 {
		return ""
	}
	if cfg.StripDomainNames {
		username = stripDomainNames(username)
	}
	// Replace separators even if we have already stripped the domain name part,
	// as the username can contain several separators: eg. "MICROSOFT\useremail@live.com"
	username = replaceSeparators(username, cfg)
	return username
}<|MERGE_RESOLUTION|>--- conflicted
+++ resolved
@@ -191,13 +191,8 @@
 		return nil, err
 	}
 
-<<<<<<< HEAD
 	audit.Record(audit.UserCreate, audit.NewAuthenticationSourceUser(), user, user, "Created user %s.", user.Name)
 
-	mailer.SendRegisterNotifyMail(user)
-
-=======
->>>>>>> c367b63b
 	return user, nil
 }
 
