--- conflicted
+++ resolved
@@ -13,13 +13,8 @@
 )
 
 // DeleteSource deletes a AuthSource record in DB.
-<<<<<<< HEAD
-func DeleteSource(doer *user_model.User, source *auth.Source) error {
-	count, err := db.GetEngine(db.DefaultContext).Count(&user_model.User{LoginSource: source.ID})
-=======
-func DeleteSource(ctx context.Context, source *auth.Source) error {
+func DeleteSource(ctx context.Context, doer *user_model.User, source *auth.Source) error {
 	count, err := db.GetEngine(ctx).Count(&user_model.User{LoginSource: source.ID})
->>>>>>> 966dcb99
 	if err != nil {
 		return err
 	} else if count > 0 {
@@ -43,15 +38,11 @@
 		}
 	}
 
-<<<<<<< HEAD
-	_, err = db.GetEngine(db.DefaultContext).ID(source.ID).Delete(new(auth.Source))
+	_, err = db.GetEngine(ctx).ID(source.ID).Delete(new(auth.Source))
 
 	if err == nil {
 		audit.Record(audit.SystemAuthenticationSourceRemove, doer, nil, source, "Removed authentication source %s.", source.Name)
 	}
 
-=======
-	_, err = db.GetEngine(ctx).ID(source.ID).Delete(new(auth.Source))
->>>>>>> 966dcb99
 	return err
 }