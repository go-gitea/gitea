// Copyright 2021 The Gitea Authors. All rights reserved.
// Use of this source code is governed by a MIT-style
// license that can be found in the LICENSE file.

package oauth2

import (
	"net/url"
	"sort"

	"code.gitea.io/gitea/models"
	"code.gitea.io/gitea/modules/log"
	"code.gitea.io/gitea/modules/setting"

	"github.com/markbates/goth"
)

// Provider is an interface for describing a single OAuth2 provider
type Provider interface {
	Name() string
	DisplayName() string
	Image() string
	CustomURLSettings() *CustomURLSettings
}

// GothProviderCreator provides a function to create a goth.Provider
type GothProviderCreator interface {
	CreateGothProvider(providerName, callbackURL string, source *Source) (goth.Provider, error)
}

// GothProvider is an interface for describing a single OAuth2 provider
type GothProvider interface {
	Provider
	GothProviderCreator
}

// ImagedProvider provide an overrided image setting for the provider
type ImagedProvider struct {
	GothProvider
	image string
}

// Image returns the image path for this provider
func (i *ImagedProvider) Image() string {
	return i.image
}

// NewImagedProvider is a constructor function for the ImagedProvider
func NewImagedProvider(image string, provider GothProvider) *ImagedProvider {
	return &ImagedProvider{
		GothProvider: provider,
		image:        image,
	}
}

// Providers contains the map of registered OAuth2 providers in Gitea (based on goth)
// key is used to map the OAuth2Provider with the goth provider type (also in LoginSource.OAuth2Config.Provider)
// value is used to store display data
var gothProviders = map[string]GothProvider{}

// RegisterGothProvider registers a GothProvider
func RegisterGothProvider(provider GothProvider) {
	if _, has := gothProviders[provider.Name()]; has {
		log.Fatal("Duplicate oauth2provider type provided: %s", provider.Name())
	}
	gothProviders[provider.Name()] = provider
}

// GetOAuth2Providers returns the map of unconfigured OAuth2 providers
// key is used as technical name (like in the callbackURL)
// values to display
func GetOAuth2Providers() []Provider {
	providers := make([]Provider, 0, len(gothProviders))

	for _, provider := range gothProviders {
		providers = append(providers, provider)
	}
	sort.Slice(providers, func(i, j int) bool {
		return providers[i].Name() < providers[j].Name()
	})
	return providers
}

// GetActiveOAuth2Providers returns the map of configured active OAuth2 providers
// key is used as technical name (like in the callbackURL)
// values to display
func GetActiveOAuth2Providers() ([]string, map[string]Provider, error) {
	// Maybe also separate used and unused providers so we can force the registration of only 1 active provider for each type

	loginSources, err := models.GetActiveOAuth2ProviderLoginSources()
	if err != nil {
		return nil, nil, err
	}

	var orderedKeys []string
	providers := make(map[string]Provider)
	for _, source := range loginSources {
		prov := gothProviders[source.Cfg.(*Source).Provider]
		if source.Cfg.(*Source).IconURL != "" {
			prov = &ImagedProvider{prov, source.Cfg.(*Source).IconURL}
		}
		providers[source.Name] = prov
		orderedKeys = append(orderedKeys, source.Name)
	}

	sort.Strings(orderedKeys)

	return orderedKeys, providers, nil
}

// RegisterProviderWithGothic register a OAuth2 provider in goth lib
func RegisterProviderWithGothic(providerName string, source *Source) error {
	provider, err := createProvider(providerName, source)

	if err == nil && provider != nil {
		gothRWMutex.Lock()
		defer gothRWMutex.Unlock()

		goth.UseProviders(provider)
	}

	return err
}

<<<<<<< HEAD
// RemoveProviderFromGothic removes the given OAuth2 provider from the goth lib
func RemoveProviderFromGothic(providerName string) {
=======
// RemoveProvider removes the given OAuth2 provider from the goth lib
func RemoveProvider(providerName string) {
	gothRWMutex.Lock()
	defer gothRWMutex.Unlock()

>>>>>>> e8306505
	delete(goth.GetProviders(), providerName)
}

// ClearProviders clears all OAuth2 providers from the goth lib
func ClearProviders() {
	gothRWMutex.Lock()
	defer gothRWMutex.Unlock()

	goth.ClearProviders()
}

// used to create different types of goth providers
func createProvider(providerName string, source *Source) (goth.Provider, error) {
	callbackURL := setting.AppURL + "user/oauth2/" + url.PathEscape(providerName) + "/callback"

	var provider goth.Provider
	var err error

	p, ok := gothProviders[source.Provider]
	if !ok {
		return nil, models.ErrLoginSourceNotActived
	}

	provider, err = p.CreateGothProvider(providerName, callbackURL, source)
	if err != nil {
		return provider, err
	}

	// always set the name if provider is created so we can support multiple setups of 1 provider
	if err == nil && provider != nil {
		provider.SetName(providerName)
	}

	return provider, err
}<|MERGE_RESOLUTION|>--- conflicted
+++ resolved
@@ -122,16 +122,11 @@
 	return err
 }
 
-<<<<<<< HEAD
 // RemoveProviderFromGothic removes the given OAuth2 provider from the goth lib
 func RemoveProviderFromGothic(providerName string) {
-=======
-// RemoveProvider removes the given OAuth2 provider from the goth lib
-func RemoveProvider(providerName string) {
 	gothRWMutex.Lock()
 	defer gothRWMutex.Unlock()
 
->>>>>>> e8306505
 	delete(goth.GetProviders(), providerName)
 }
 
