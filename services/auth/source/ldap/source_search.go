--- conflicted
+++ resolved
@@ -21,27 +21,17 @@
 
 // SearchResult : user data
 type SearchResult struct {
-<<<<<<< HEAD
-	Username       string              // Username
-	Name           string              // Name
-	Surname        string              // Surname
-	Mail           string              // E-mail address
-	SSHPublicKey   []string            // SSH Public Key
-	IsAdmin        bool                // if user is administrator
-	IsRestricted   bool                // if user is restricted
+	Username       string   // Username
+	Name           string   // Name
+	Surname        string   // Surname
+	Mail           string   // E-mail address
+	SSHPublicKey   []string // SSH Public Key
+	IsAdmin        bool     // if user is administrator
+	IsRestricted   bool     // if user is restricted
+	LowerName      string   // Lowername
+	Avatar         []byte
 	LdapTeamAdd    map[string][]string // organizations teams to add
 	LdapTeamRemove map[string][]string // organizations teams to remove
-=======
-	Username     string   // Username
-	Name         string   // Name
-	Surname      string   // Surname
-	Mail         string   // E-mail address
-	SSHPublicKey []string // SSH Public Key
-	IsAdmin      bool     // if user is administrator
-	IsRestricted bool     // if user is restricted
-	LowerName    string   // Lowername
-	Avatar       []byte
->>>>>>> 3bbdce26
 }
 
 func (ls *Source) sanitizedUserQuery(username string) (string, bool) {
@@ -454,7 +444,10 @@
 		}
 	}
 
-<<<<<<< HEAD
+	if isAtributeAvatarSet {
+		Avatar = sr.Entries[0].GetRawAttributeValue(ls.AttributeAvatar)
+	}
+
 	teamsToAdd := make(map[string][]string)
 	teamsToRemove := make(map[string][]string)
 	if ls.TeamGroupMapEnabled || ls.TeamGroupMapRemoval {
@@ -462,6 +455,7 @@
 	}
 
 	return &SearchResult{
+		LowerName:      strings.ToLower(username),
 		Username:       username,
 		Name:           firstname,
 		Surname:        surname,
@@ -469,24 +463,9 @@
 		SSHPublicKey:   sshPublicKey,
 		IsAdmin:        isAdmin,
 		IsRestricted:   isRestricted,
+		Avatar:         Avatar,
 		LdapTeamAdd:    teamsToAdd,
 		LdapTeamRemove: teamsToRemove,
-=======
-	if isAtributeAvatarSet {
-		Avatar = sr.Entries[0].GetRawAttributeValue(ls.AttributeAvatar)
-	}
-
-	return &SearchResult{
-		LowerName:    strings.ToLower(username),
-		Username:     username,
-		Name:         firstname,
-		Surname:      surname,
-		Mail:         mail,
-		SSHPublicKey: sshPublicKey,
-		IsAdmin:      isAdmin,
-		IsRestricted: isRestricted,
-		Avatar:       Avatar,
->>>>>>> 3bbdce26
 	}
 }
 
