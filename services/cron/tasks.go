// Copyright 2020 The Gitea Authors. All rights reserved.
// Use of this source code is governed by a MIT-style
// license that can be found in the LICENSE file.

package cron

import (
	"context"
	"fmt"
	"reflect"
	"sync"

	"code.gitea.io/gitea/models"
	admin_model "code.gitea.io/gitea/models/admin"
	"code.gitea.io/gitea/models/db"
	"code.gitea.io/gitea/modules/graceful"
	"code.gitea.io/gitea/modules/log"
	"code.gitea.io/gitea/modules/process"
	"code.gitea.io/gitea/modules/setting"
)

var lock = sync.Mutex{}
var started = false
var tasks = []*Task{}
var tasksMap = map[string]*Task{}

// Task represents a Cron task
type Task struct {
	lock      sync.Mutex
	Name      string
	config    Config
	fun       func(context.Context, *models.User, Config) error
	ExecTimes int64
}

// DoRunAtStart returns if this task should run at the start
func (t *Task) DoRunAtStart() bool {
	return t.config.DoRunAtStart()
}

// IsEnabled returns if this task is enabled as cron task
func (t *Task) IsEnabled() bool {
	return t.config.IsEnabled()
}

// GetConfig will return a copy of the task's config
func (t *Task) GetConfig() Config {
	if reflect.TypeOf(t.config).Kind() == reflect.Ptr {
		// Pointer:
		return reflect.New(reflect.ValueOf(t.config).Elem().Type()).Interface().(Config)
	}
	// Not pointer:
	return reflect.New(reflect.TypeOf(t.config)).Elem().Interface().(Config)
}

// Run will run the task incrementing the cron counter with no user defined
func (t *Task) Run() {
	t.RunWithUser(&models.User{
		ID:        -1,
		Name:      "(Cron)",
		LowerName: "(cron)",
	}, t.config)
}

// RunWithUser will run the task incrementing the cron counter at the time with User
func (t *Task) RunWithUser(doer *models.User, config Config) {
	if !taskStatusTable.StartIfNotRunning(t.Name) {
		return
	}
	t.lock.Lock()
	if config == nil {
		config = t.config
	}
	t.ExecTimes++
	t.lock.Unlock()
	defer func() {
		taskStatusTable.Stop(t.Name)
		if err := recover(); err != nil {
			// Recover a panic within the
			combinedErr := fmt.Errorf("%s\n%s", err, log.Stack(2))
			log.Error("PANIC whilst running task: %s Value: %v", t.Name, combinedErr)
		}
	}()
	graceful.GetManager().RunWithShutdownContext(func(baseCtx context.Context) {
		ctx, cancel := context.WithCancel(baseCtx)
		defer cancel()
		pm := process.GetManager()
		pid := pm.Add(config.FormatMessage(t.Name, "process", doer), cancel)
		defer pm.Remove(pid)
		if err := t.fun(ctx, doer, config); err != nil {
			if db.IsErrCancelled(err) {
				message := err.(db.ErrCancelled).Message
<<<<<<< HEAD
				if err := models.CreateNotice(ctx, models.NoticeTask, config.FormatMessage(t.Name, "aborted", doer, message)); err != nil {
=======
				if err := admin_model.CreateNotice(admin_model.NoticeTask, config.FormatMessage(t.Name, "aborted", doer, message)); err != nil {
>>>>>>> 1f1ae571
					log.Error("CreateNotice: %v", err)
				}
				return
			}
<<<<<<< HEAD
			if err := models.CreateNotice(ctx, models.NoticeTask, config.FormatMessage(t.Name, "error", doer, err)); err != nil {
=======
			if err := admin_model.CreateNotice(admin_model.NoticeTask, config.FormatMessage(t.Name, "error", doer, err)); err != nil {
>>>>>>> 1f1ae571
				log.Error("CreateNotice: %v", err)
			}
			return
		}
		if config.DoNoticeOnSuccess() {
<<<<<<< HEAD
			if err := models.CreateNotice(ctx, models.NoticeTask, config.FormatMessage(t.Name, "finished", doer)); err != nil {
=======
			if err := admin_model.CreateNotice(admin_model.NoticeTask, config.FormatMessage(t.Name, "finished", doer)); err != nil {
>>>>>>> 1f1ae571
				log.Error("CreateNotice: %v", err)
			}
		}
	})
}

// GetTask gets the named task
func GetTask(name string) *Task {
	lock.Lock()
	defer lock.Unlock()
	log.Info("Getting %s in %v", name, tasksMap[name])

	return tasksMap[name]
}

// RegisterTask allows a task to be registered with the cron service
func RegisterTask(name string, config Config, fun func(context.Context, *models.User, Config) error) error {
	log.Debug("Registering task: %s", name)
	_, err := setting.GetCronSettings(name, config)
	if err != nil {
		log.Error("Unable to register cron task with name: %s Error: %v", name, err)
		return err
	}

	task := &Task{
		Name:   name,
		config: config,
		fun:    fun,
	}
	lock.Lock()
	locked := true
	defer func() {
		if locked {
			lock.Unlock()
		}
	}()
	if _, has := tasksMap[task.Name]; has {
		log.Error("A task with this name: %s has already been registered", name)
		return fmt.Errorf("duplicate task with name: %s", task.Name)
	}

	if config.IsEnabled() {
		// We cannot use the entry return as there is no way to lock it
		if _, err = c.AddJob(name, config.GetSchedule(), task); err != nil {
			log.Error("Unable to register cron task with name: %s Error: %v", name, err)
			return err
		}
	}

	tasks = append(tasks, task)
	tasksMap[task.Name] = task
	if started && config.IsEnabled() && config.DoRunAtStart() {
		lock.Unlock()
		locked = false
		task.Run()
	}

	return nil
}

// RegisterTaskFatal will register a task but if there is an error log.Fatal
func RegisterTaskFatal(name string, config Config, fun func(context.Context, *models.User, Config) error) {
	if err := RegisterTask(name, config, fun); err != nil {
		log.Fatal("Unable to register cron task %s Error: %v", name, err)
	}
}<|MERGE_RESOLUTION|>--- conflicted
+++ resolved
@@ -90,30 +90,18 @@
 		if err := t.fun(ctx, doer, config); err != nil {
 			if db.IsErrCancelled(err) {
 				message := err.(db.ErrCancelled).Message
-<<<<<<< HEAD
-				if err := models.CreateNotice(ctx, models.NoticeTask, config.FormatMessage(t.Name, "aborted", doer, message)); err != nil {
-=======
-				if err := admin_model.CreateNotice(admin_model.NoticeTask, config.FormatMessage(t.Name, "aborted", doer, message)); err != nil {
->>>>>>> 1f1ae571
+				if err := admin_model.CreateNotice(ctx, admin_model.NoticeTask, config.FormatMessage(t.Name, "aborted", doer, message)); err != nil {
 					log.Error("CreateNotice: %v", err)
 				}
 				return
 			}
-<<<<<<< HEAD
-			if err := models.CreateNotice(ctx, models.NoticeTask, config.FormatMessage(t.Name, "error", doer, err)); err != nil {
-=======
-			if err := admin_model.CreateNotice(admin_model.NoticeTask, config.FormatMessage(t.Name, "error", doer, err)); err != nil {
->>>>>>> 1f1ae571
+			if err := admin_model.CreateNotice(ctx, admin_model.NoticeTask, config.FormatMessage(t.Name, "error", doer, err)); err != nil {
 				log.Error("CreateNotice: %v", err)
 			}
 			return
 		}
 		if config.DoNoticeOnSuccess() {
-<<<<<<< HEAD
-			if err := models.CreateNotice(ctx, models.NoticeTask, config.FormatMessage(t.Name, "finished", doer)); err != nil {
-=======
-			if err := admin_model.CreateNotice(admin_model.NoticeTask, config.FormatMessage(t.Name, "finished", doer)); err != nil {
->>>>>>> 1f1ae571
+			if err := admin_model.CreateNotice(ctx, admin_model.NoticeTask, config.FormatMessage(t.Name, "finished", doer)); err != nil {
 				log.Error("CreateNotice: %v", err)
 			}
 		}
