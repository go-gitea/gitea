// Copyright 2021 The Gitea Authors. All rights reserved.
// Use of this source code is governed by a MIT-style
// license that can be found in the LICENSE file.

package attachment

import (
	"bytes"
	"context"
	"fmt"
	"io"

	"code.gitea.io/gitea/models/db"
	repo_model "code.gitea.io/gitea/models/repo"
	"code.gitea.io/gitea/modules/storage"
	"code.gitea.io/gitea/modules/upload"
	"code.gitea.io/gitea/modules/util"

	"github.com/google/uuid"
)

// NewAttachment creates a new attachment object, but do not verify.
func NewAttachment(attach *repo_model.Attachment, file io.Reader) (*repo_model.Attachment, error) {
	if attach.RepoID == 0 {
		return nil, fmt.Errorf("attachment %s should belong to a repository", attach.Name)
	}

	err := db.WithTx(func(ctx context.Context) error {
		attach.UUID = uuid.New().String()
		size, err := storage.Attachments.Save(attach.RelativePath(), file, -1)
		if err != nil {
			return fmt.Errorf("Create: %v", err)
		}
		attach.Size = size

		return db.Insert(ctx, attach)
	})

	return attach, err
}

// UploadAttachment upload new attachment into storage and update database
<<<<<<< HEAD
func UploadAttachment(file io.Reader, allowedTypes string, opts *models.Attachment) (*models.Attachment, error) {
=======
func UploadAttachment(file io.Reader, actorID, repoID, releaseID int64, fileName, allowedTypes string) (*repo_model.Attachment, error) {
>>>>>>> 240b3aa2
	buf := make([]byte, 1024)
	n, _ := util.ReadAtMost(file, buf)
	buf = buf[:n]

	if err := upload.Verify(buf, opts.Name, allowedTypes); err != nil {
		return nil, err
	}

<<<<<<< HEAD
	return NewAttachment(opts, io.MultiReader(bytes.NewReader(buf), file))
=======
	return NewAttachment(&repo_model.Attachment{
		RepoID:     repoID,
		UploaderID: actorID,
		ReleaseID:  releaseID,
		Name:       fileName,
	}, io.MultiReader(bytes.NewReader(buf), file))
>>>>>>> 240b3aa2
}<|MERGE_RESOLUTION|>--- conflicted
+++ resolved
@@ -40,11 +40,7 @@
 }
 
 // UploadAttachment upload new attachment into storage and update database
-<<<<<<< HEAD
-func UploadAttachment(file io.Reader, allowedTypes string, opts *models.Attachment) (*models.Attachment, error) {
-=======
-func UploadAttachment(file io.Reader, actorID, repoID, releaseID int64, fileName, allowedTypes string) (*repo_model.Attachment, error) {
->>>>>>> 240b3aa2
+func UploadAttachment(file io.Reader, allowedTypes string, opts *repo_model.Attachment) (*repo_model.Attachment, error) {
 	buf := make([]byte, 1024)
 	n, _ := util.ReadAtMost(file, buf)
 	buf = buf[:n]
@@ -53,14 +49,5 @@
 		return nil, err
 	}
 
-<<<<<<< HEAD
 	return NewAttachment(opts, io.MultiReader(bytes.NewReader(buf), file))
-=======
-	return NewAttachment(&repo_model.Attachment{
-		RepoID:     repoID,
-		UploaderID: actorID,
-		ReleaseID:  releaseID,
-		Name:       fileName,
-	}, io.MultiReader(bytes.NewReader(buf), file))
->>>>>>> 240b3aa2
 }