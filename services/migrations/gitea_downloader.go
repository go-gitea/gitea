// Copyright 2020 The Gitea Authors. All rights reserved.
// Use of this source code is governed by a MIT-style
// license that can be found in the LICENSE file.

package migrations

import (
	"context"
	"errors"
	"fmt"
	"io"
	"net/http"
	"net/url"
	"strings"
	"time"

	"code.gitea.io/gitea/modules/log"
	base "code.gitea.io/gitea/modules/migration"
	"code.gitea.io/gitea/modules/structs"

	gitea_sdk "code.gitea.io/sdk/gitea"
)

var (
	_ base.Downloader        = &GiteaDownloader{}
	_ base.DownloaderFactory = &GiteaDownloaderFactory{}
)

func init() {
	RegisterDownloaderFactory(&GiteaDownloaderFactory{})
}

// GiteaDownloaderFactory defines a gitea downloader factory
type GiteaDownloaderFactory struct{}

// New returns a Downloader related to this factory according MigrateOptions
func (f *GiteaDownloaderFactory) New(ctx context.Context, opts base.MigrateOptions) (base.Downloader, error) {
	u, err := url.Parse(opts.CloneAddr)
	if err != nil {
		return nil, err
	}

	baseURL := u.Scheme + "://" + u.Host
	repoNameSpace := strings.TrimPrefix(u.Path, "/")
	repoNameSpace = strings.TrimSuffix(repoNameSpace, ".git")

	path := strings.Split(repoNameSpace, "/")
	if len(path) < 2 {
		return nil, fmt.Errorf("invalid path: %s", repoNameSpace)
	}

	repoPath := strings.Join(path[len(path)-2:], "/")
	if len(path) > 2 {
		subPath := strings.Join(path[:len(path)-2], "/")
		baseURL += "/" + subPath
	}

	log.Trace("Create gitea downloader. BaseURL: %s RepoName: %s", baseURL, repoNameSpace)

	return NewGiteaDownloader(ctx, baseURL, repoPath, opts.AuthUsername, opts.AuthPassword, opts.AuthToken)
}

// GitServiceType returns the type of git service
func (f *GiteaDownloaderFactory) GitServiceType() structs.GitServiceType {
	return structs.GiteaService
}

// GiteaDownloader implements a Downloader interface to get repository information's
type GiteaDownloader struct {
	base.NullDownloader
	ctx        context.Context
	client     *gitea_sdk.Client
	baseURL    string
	repoOwner  string
	repoName   string
	pagination bool
	maxPerPage int
}

// NewGiteaDownloader creates a gitea Downloader via gitea API
//
//	Use either a username/password or personal token. token is preferred
//	Note: Public access only allows very basic access
func NewGiteaDownloader(ctx context.Context, baseURL, repoPath, username, password, token string) (*GiteaDownloader, error) {
	giteaClient, err := gitea_sdk.NewClient(
		baseURL,
		gitea_sdk.SetToken(token),
		gitea_sdk.SetBasicAuth(username, password),
		gitea_sdk.SetContext(ctx),
		gitea_sdk.SetHTTPClient(NewMigrationHTTPClient()),
	)
	if err != nil {
		log.Error(fmt.Sprintf("Failed to create NewGiteaDownloader for: %s. Error: %v", baseURL, err))
		return nil, err
	}

	path := strings.Split(repoPath, "/")

	paginationSupport := true
	if err = giteaClient.CheckServerVersionConstraint(">=1.12"); err != nil {
		paginationSupport = false
	}

	// set small maxPerPage since we can only guess
	// (default would be 50 but this can differ)
	maxPerPage := 10
	// gitea instances >=1.13 can tell us what maximum they have
	apiConf, _, err := giteaClient.GetGlobalAPISettings()
	if err != nil {
		log.Info("Unable to get global API settings. Ignoring these.")
		log.Debug("giteaClient.GetGlobalAPISettings. Error: %v", err)
	}
	if apiConf != nil {
		maxPerPage = apiConf.MaxResponseItems
	}

	return &GiteaDownloader{
		ctx:        ctx,
		client:     giteaClient,
		baseURL:    baseURL,
		repoOwner:  path[0],
		repoName:   path[1],
		pagination: paginationSupport,
		maxPerPage: maxPerPage,
	}, nil
}

// SetContext set context
func (g *GiteaDownloader) SetContext(ctx context.Context) {
	g.ctx = ctx
}

// String implements Stringer
func (g *GiteaDownloader) String() string {
	return fmt.Sprintf("migration from gitea server %s %s/%s", g.baseURL, g.repoOwner, g.repoName)
}

// ColorFormat provides a basic color format for a GiteaDownloader
func (g *GiteaDownloader) ColorFormat(s fmt.State) {
	if g == nil {
		log.ColorFprintf(s, "<nil: GiteaDownloader>")
		return
	}
	log.ColorFprintf(s, "migration from gitea server %s %s/%s", g.baseURL, g.repoOwner, g.repoName)
}

// GetRepoInfo returns a repository information
func (g *GiteaDownloader) GetRepoInfo() (*base.Repository, error) {
	if g == nil {
		return nil, errors.New("error: GiteaDownloader is nil")
	}

	repo, _, err := g.client.GetRepo(g.repoOwner, g.repoName)
	if err != nil {
		return nil, err
	}

	return &base.Repository{
		Name:          repo.Name,
		Owner:         repo.Owner.UserName,
		IsPrivate:     repo.Private,
		Description:   repo.Description,
		CloneURL:      repo.CloneURL,
		OriginalURL:   repo.HTMLURL,
		DefaultBranch: repo.DefaultBranch,
	}, nil
}

// GetTopics return gitea topics
func (g *GiteaDownloader) GetTopics() ([]string, error) {
	topics, _, err := g.client.ListRepoTopics(g.repoOwner, g.repoName, gitea_sdk.ListRepoTopicsOptions{})
	return topics, err
}

// GetMilestones returns milestones
func (g *GiteaDownloader) GetMilestones() ([]*base.Milestone, error) {
	milestones := make([]*base.Milestone, 0, g.maxPerPage)

	for i := 1; ; i++ {
		// make sure gitea can shutdown gracefully
		select {
		case <-g.ctx.Done():
			return nil, nil
		default:
		}

		ms, _, err := g.client.ListRepoMilestones(g.repoOwner, g.repoName, gitea_sdk.ListMilestoneOption{
			ListOptions: gitea_sdk.ListOptions{
				PageSize: g.maxPerPage,
				Page:     i,
			},
			State: gitea_sdk.StateAll,
		})
		if err != nil {
			return nil, err
		}

		for i := range ms {
			// old gitea instances dont have this information
			createdAT := time.Time{}
			var updatedAT *time.Time
			if ms[i].Closed != nil {
				createdAT = *ms[i].Closed
				updatedAT = ms[i].Closed
			}

			// new gitea instances (>=1.13) do
			if !ms[i].Created.IsZero() {
				createdAT = ms[i].Created
			}
			if ms[i].Updated != nil && !ms[i].Updated.IsZero() {
				updatedAT = ms[i].Updated
			}

			milestones = append(milestones, &base.Milestone{
				Title:       ms[i].Title,
				Description: ms[i].Description,
				Deadline:    ms[i].Deadline,
				Created:     createdAT,
				Updated:     updatedAT,
				Closed:      ms[i].Closed,
				State:       string(ms[i].State),
			})
		}
		if !g.pagination || len(ms) < g.maxPerPage {
			break
		}
	}
	return milestones, nil
}

func (g *GiteaDownloader) convertGiteaLabel(label *gitea_sdk.Label) *base.Label {
	return &base.Label{
		Name:        label.Name,
		Color:       label.Color,
		Description: label.Description,
	}
}

// GetLabels returns labels
func (g *GiteaDownloader) GetLabels() ([]*base.Label, error) {
	labels := make([]*base.Label, 0, g.maxPerPage)

	for i := 1; ; i++ {
		// make sure gitea can shutdown gracefully
		select {
		case <-g.ctx.Done():
			return nil, nil
		default:
		}

		ls, _, err := g.client.ListRepoLabels(g.repoOwner, g.repoName, gitea_sdk.ListLabelsOptions{ListOptions: gitea_sdk.ListOptions{
			PageSize: g.maxPerPage,
			Page:     i,
		}})
		if err != nil {
			return nil, err
		}

		for i := range ls {
			labels = append(labels, g.convertGiteaLabel(ls[i]))
		}
		if !g.pagination || len(ls) < g.maxPerPage {
			break
		}
	}
	return labels, nil
}

func (g *GiteaDownloader) convertGiteaRelease(rel *gitea_sdk.Release) *base.Release {
	r := &base.Release{
		TagName:         rel.TagName,
		TargetCommitish: rel.Target,
		Name:            rel.Title,
		Body:            rel.Note,
		Draft:           rel.IsDraft,
		Prerelease:      rel.IsPrerelease,
		PublisherID:     rel.Publisher.ID,
		PublisherName:   rel.Publisher.UserName,
		PublisherEmail:  rel.Publisher.Email,
		Published:       rel.PublishedAt,
		Created:         rel.CreatedAt,
	}

	httpClient := NewMigrationHTTPClient()

	for _, asset := range rel.Attachments {
		size := int(asset.Size)
		dlCount := int(asset.DownloadCount)
		r.Assets = append(r.Assets, &base.Asset{
			ID:            asset.ID,
			Name:          asset.Name,
			Size:          &size,
			DownloadCount: &dlCount,
			Created:       asset.Created,
			DownloadURL:   &asset.DownloadURL,
			DownloadFunc: func() (io.ReadCloser, error) {
				asset, _, err := g.client.GetReleaseAttachment(g.repoOwner, g.repoName, rel.ID, asset.ID)
				if err != nil {
					return nil, err
				}

				if !hasBaseURL(asset.DownloadURL, g.baseURL) {
					WarnAndNotice("Unexpected AssetURL for assetID[%d] in %s: %s", asset.ID, g, asset.DownloadURL)
					return io.NopCloser(strings.NewReader(asset.DownloadURL)), nil
				}

				// FIXME: for a private download?
				req, err := http.NewRequest("GET", asset.DownloadURL, nil)
				if err != nil {
					return nil, err
				}
				resp, err := httpClient.Do(req)
				if err != nil {
					return nil, err
				}

				// resp.Body is closed by the uploader
				return resp.Body, nil
			},
		})
	}
	return r
}

// GetReleases returns releases
func (g *GiteaDownloader) GetReleases() ([]*base.Release, error) {
	releases := make([]*base.Release, 0, g.maxPerPage)

	for i := 1; ; i++ {
		// make sure gitea can shutdown gracefully
		select {
		case <-g.ctx.Done():
			return nil, nil
		default:
		}

		rl, _, err := g.client.ListReleases(g.repoOwner, g.repoName, gitea_sdk.ListReleasesOptions{ListOptions: gitea_sdk.ListOptions{
			PageSize: g.maxPerPage,
			Page:     i,
		}})
		if err != nil {
			return nil, err
		}

		for i := range rl {
			releases = append(releases, g.convertGiteaRelease(rl[i]))
		}
		if !g.pagination || len(rl) < g.maxPerPage {
			break
		}
	}
	return releases, nil
}

func (g *GiteaDownloader) getIssueReactions(index int64) ([]*base.Reaction, error) {
	var reactions []*base.Reaction
	if err := g.client.CheckServerVersionConstraint(">=1.11"); err != nil {
		log.Info("GiteaDownloader: instance to old, skip getIssueReactions")
		return reactions, nil
	}
	rl, _, err := g.client.GetIssueReactions(g.repoOwner, g.repoName, index)
	if err != nil {
		return nil, err
	}

	for _, reaction := range rl {
		reactions = append(reactions, &base.Reaction{
			UserID:   reaction.User.ID,
			UserName: reaction.User.UserName,
			Content:  reaction.Reaction,
		})
	}
	return reactions, nil
}

func (g *GiteaDownloader) getCommentReactions(commentID int64) ([]*base.Reaction, error) {
	var reactions []*base.Reaction
	if err := g.client.CheckServerVersionConstraint(">=1.11"); err != nil {
		log.Info("GiteaDownloader: instance to old, skip getCommentReactions")
		return reactions, nil
	}
	rl, _, err := g.client.GetIssueCommentReactions(g.repoOwner, g.repoName, commentID)
	if err != nil {
		return nil, err
	}

	for i := range rl {
		reactions = append(reactions, &base.Reaction{
			UserID:   rl[i].User.ID,
			UserName: rl[i].User.UserName,
			Content:  rl[i].Reaction,
		})
	}
	return reactions, nil
}

// GetIssues returns issues according start and limit
func (g *GiteaDownloader) GetIssues(page, perPage int) ([]*base.Issue, bool, error) {
	if perPage > g.maxPerPage {
		perPage = g.maxPerPage
	}
	allIssues := make([]*base.Issue, 0, perPage)

	issues, _, err := g.client.ListRepoIssues(g.repoOwner, g.repoName, gitea_sdk.ListIssueOption{
		ListOptions: gitea_sdk.ListOptions{Page: page, PageSize: perPage},
		State:       gitea_sdk.StateAll,
		Type:        gitea_sdk.IssueTypeIssue,
	})
	if err != nil {
		return nil, false, fmt.Errorf("error while listing issues: %v", err)
	}
	for _, issue := range issues {

		labels := make([]*base.Label, 0, len(issue.Labels))
		for i := range issue.Labels {
			labels = append(labels, g.convertGiteaLabel(issue.Labels[i]))
		}

		var milestone string
		if issue.Milestone != nil {
			milestone = issue.Milestone.Title
		}

		reactions, err := g.getIssueReactions(issue.Index)
		if err != nil {
			WarnAndNotice("Unable to load reactions during migrating issue #%d in %s. Error: %v", issue.Index, g, err)
		}

		var assignees []string
		for i := range issue.Assignees {
			assignees = append(assignees, issue.Assignees[i].UserName)
		}

		allIssues = append(allIssues, &base.Issue{
			Title:        issue.Title,
			Number:       issue.Index,
			PosterID:     issue.Poster.ID,
			PosterName:   issue.Poster.UserName,
			PosterEmail:  issue.Poster.Email,
			Content:      issue.Body,
			Milestone:    milestone,
			State:        string(issue.State),
			Created:      issue.Created,
			Updated:      issue.Updated,
			Closed:       issue.Closed,
			Reactions:    reactions,
			Labels:       labels,
			Assignees:    assignees,
			IsLocked:     issue.IsLocked,
			ForeignIndex: issue.Index,
		})
	}

	isEnd := len(issues) < perPage
	if !g.pagination {
		isEnd = len(issues) == 0
	}
	return allIssues, isEnd, nil
}

// GetComments returns comments according issueNumber
func (g *GiteaDownloader) GetComments(opts base.GetCommentOptions) ([]*base.Comment, bool, error) {
	allComments := make([]*base.Comment, 0, g.maxPerPage)

	for i := 1; ; i++ {
		// make sure gitea can shutdown gracefully
		select {
		case <-g.ctx.Done():
			return nil, false, nil
		default:
		}

		comments, _, err := g.client.ListIssueComments(g.repoOwner, g.repoName, opts.Commentable.GetForeignIndex(), gitea_sdk.ListIssueCommentOptions{ListOptions: gitea_sdk.ListOptions{
			PageSize: g.maxPerPage,
			Page:     i,
		}})
		if err != nil {
			return nil, false, fmt.Errorf("error while listing comments for issue #%d. Error: %v", opts.Commentable.GetForeignIndex(), err)
		}

		for _, comment := range comments {
			reactions, err := g.getCommentReactions(comment.ID)
			if err != nil {
<<<<<<< HEAD
				log.Warn("Unable to load comment reactions during migrating issue #%d for comment %d to %s/%s. Error: %v", opts.Commentable.GetForeignIndex(), comment.ID, g.repoOwner, g.repoName, err)
				if err2 := admin_model.CreateRepositoryNotice(
					fmt.Sprintf("Unable to load reactions during migrating issue #%d for comment %d to %s/%s. Error: %v", opts.Commentable.GetForeignIndex(), comment.ID, g.repoOwner, g.repoName, err)); err2 != nil {
					log.Error("create repository notice failed: ", err2)
				}
=======
				WarnAndNotice("Unable to load comment reactions during migrating issue #%d for comment %d in %s. Error: %v", commentable.GetForeignIndex(), comment.ID, g, err)
>>>>>>> c3b2e443
			}

			allComments = append(allComments, &base.Comment{
				IssueIndex:  opts.Commentable.GetLocalIndex(),
				Index:       comment.ID,
				PosterID:    comment.Poster.ID,
				PosterName:  comment.Poster.UserName,
				PosterEmail: comment.Poster.Email,
				Content:     comment.Body,
				Created:     comment.Created,
				Updated:     comment.Updated,
				Reactions:   reactions,
			})
		}

		if !g.pagination || len(comments) < g.maxPerPage {
			break
		}
	}
	return allComments, true, nil
}

// GetPullRequests returns pull requests according page and perPage
func (g *GiteaDownloader) GetPullRequests(page, perPage int) ([]*base.PullRequest, bool, error) {
	if perPage > g.maxPerPage {
		perPage = g.maxPerPage
	}
	allPRs := make([]*base.PullRequest, 0, perPage)

	prs, _, err := g.client.ListRepoPullRequests(g.repoOwner, g.repoName, gitea_sdk.ListPullRequestsOptions{
		ListOptions: gitea_sdk.ListOptions{
			Page:     page,
			PageSize: perPage,
		},
		State: gitea_sdk.StateAll,
	})
	if err != nil {
		return nil, false, fmt.Errorf("error while listing pull requests (page: %d, pagesize: %d). Error: %v", page, perPage, err)
	}
	for _, pr := range prs {
		var milestone string
		if pr.Milestone != nil {
			milestone = pr.Milestone.Title
		}

		labels := make([]*base.Label, 0, len(pr.Labels))
		for i := range pr.Labels {
			labels = append(labels, g.convertGiteaLabel(pr.Labels[i]))
		}

		var (
			headUserName string
			headRepoName string
			headCloneURL string
			headRef      string
			headSHA      string
		)
		if pr.Head != nil {
			if pr.Head.Repository != nil {
				headUserName = pr.Head.Repository.Owner.UserName
				headRepoName = pr.Head.Repository.Name
				headCloneURL = pr.Head.Repository.CloneURL
			}
			headSHA = pr.Head.Sha
			headRef = pr.Head.Ref
		}

		var mergeCommitSHA string
		if pr.MergedCommitID != nil {
			mergeCommitSHA = *pr.MergedCommitID
		}

		reactions, err := g.getIssueReactions(pr.Index)
		if err != nil {
			WarnAndNotice("Unable to load reactions during migrating pull #%d in %s. Error: %v", pr.Index, g, err)
		}

		var assignees []string
		for i := range pr.Assignees {
			assignees = append(assignees, pr.Assignees[i].UserName)
		}

		createdAt := time.Time{}
		if pr.Created != nil {
			createdAt = *pr.Created
		}
		updatedAt := time.Time{}
		if pr.Created != nil {
			updatedAt = *pr.Updated
		}

		closedAt := pr.Closed
		if pr.Merged != nil && closedAt == nil {
			closedAt = pr.Merged
		}

		allPRs = append(allPRs, &base.PullRequest{
			Title:          pr.Title,
			Number:         pr.Index,
			PosterID:       pr.Poster.ID,
			PosterName:     pr.Poster.UserName,
			PosterEmail:    pr.Poster.Email,
			Content:        pr.Body,
			State:          string(pr.State),
			Created:        createdAt,
			Updated:        updatedAt,
			Closed:         closedAt,
			Labels:         labels,
			Milestone:      milestone,
			Reactions:      reactions,
			Assignees:      assignees,
			Merged:         pr.HasMerged,
			MergedTime:     pr.Merged,
			MergeCommitSHA: mergeCommitSHA,
			IsLocked:       pr.IsLocked,
			PatchURL:       pr.PatchURL,
			Head: base.PullRequestBranch{
				Ref:       headRef,
				SHA:       headSHA,
				RepoName:  headRepoName,
				OwnerName: headUserName,
				CloneURL:  headCloneURL,
			},
			Base: base.PullRequestBranch{
				Ref:       pr.Base.Ref,
				SHA:       pr.Base.Sha,
				RepoName:  g.repoName,
				OwnerName: g.repoOwner,
			},
			ForeignIndex: pr.Index,
		})
		// SECURITY: Ensure that the PR is safe
		_ = CheckAndEnsureSafePR(allPRs[len(allPRs)-1], g.baseURL, g)
	}

	isEnd := len(prs) < perPage
	if !g.pagination {
		isEnd = len(prs) == 0
	}
	return allPRs, isEnd, nil
}

// GetReviews returns pull requests review
func (g *GiteaDownloader) GetReviews(reviewable base.Reviewable) ([]*base.Review, bool, error) {
	if err := g.client.CheckServerVersionConstraint(">=1.12"); err != nil {
		log.Info("GiteaDownloader: instance to old, skip GetReviews")
		return nil, true, nil
	}

	allReviews := make([]*base.Review, 0, g.maxPerPage)

	for i := 1; ; i++ {
		// make sure gitea can shutdown gracefully
		select {
		case <-g.ctx.Done():
			return nil, true, nil
		default:
		}

		prl, _, err := g.client.ListPullReviews(g.repoOwner, g.repoName, reviewable.GetForeignIndex(), gitea_sdk.ListPullReviewsOptions{ListOptions: gitea_sdk.ListOptions{
			Page:     i,
			PageSize: g.maxPerPage,
		}})
		if err != nil {
			return nil, true, err
		}

		for _, pr := range prl {
			if pr.Reviewer == nil {
				// Presumably this is a team review which we cannot migrate at present but we have to skip this review as otherwise the review will be mapped on to an incorrect user.
				// TODO: handle team reviews
				continue
			}

			rcl, _, err := g.client.ListPullReviewComments(g.repoOwner, g.repoName, reviewable.GetForeignIndex(), pr.ID)
			if err != nil {
				return nil, true, err
			}
			var reviewComments []*base.ReviewComment
			for i := range rcl {
				line := int(rcl[i].LineNum)
				if rcl[i].OldLineNum > 0 {
					line = int(rcl[i].OldLineNum) * -1
				}

				reviewComments = append(reviewComments, &base.ReviewComment{
					ID:        rcl[i].ID,
					Content:   rcl[i].Body,
					TreePath:  rcl[i].Path,
					DiffHunk:  rcl[i].DiffHunk,
					Line:      line,
					CommitID:  rcl[i].CommitID,
					PosterID:  rcl[i].Reviewer.ID,
					CreatedAt: rcl[i].Created,
					UpdatedAt: rcl[i].Updated,
				})
			}

			review := &base.Review{
				ID:           pr.ID,
				IssueIndex:   reviewable.GetLocalIndex(),
				ReviewerID:   pr.Reviewer.ID,
				ReviewerName: pr.Reviewer.UserName,
				Official:     pr.Official,
				CommitID:     pr.CommitID,
				Content:      pr.Body,
				CreatedAt:    pr.Submitted,
				State:        string(pr.State),
				Comments:     reviewComments,
			}

			allReviews = append(allReviews, review)
		}

		if len(prl) < g.maxPerPage {
			break
		}
	}
	return allReviews, true, nil
}<|MERGE_RESOLUTION|>--- conflicted
+++ resolved
@@ -482,15 +482,7 @@
 		for _, comment := range comments {
 			reactions, err := g.getCommentReactions(comment.ID)
 			if err != nil {
-<<<<<<< HEAD
-				log.Warn("Unable to load comment reactions during migrating issue #%d for comment %d to %s/%s. Error: %v", opts.Commentable.GetForeignIndex(), comment.ID, g.repoOwner, g.repoName, err)
-				if err2 := admin_model.CreateRepositoryNotice(
-					fmt.Sprintf("Unable to load reactions during migrating issue #%d for comment %d to %s/%s. Error: %v", opts.Commentable.GetForeignIndex(), comment.ID, g.repoOwner, g.repoName, err)); err2 != nil {
-					log.Error("create repository notice failed: ", err2)
-				}
-=======
-				WarnAndNotice("Unable to load comment reactions during migrating issue #%d for comment %d in %s. Error: %v", commentable.GetForeignIndex(), comment.ID, g, err)
->>>>>>> c3b2e443
+				WarnAndNotice("Unable to load comment reactions during migrating issue #%d for comment %d in %s. Error: %v", opts.Commentable.GetForeignIndex(), comment.ID, g, err)
 			}
 
 			allComments = append(allComments, &base.Comment{
