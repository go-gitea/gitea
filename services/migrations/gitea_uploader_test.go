// Copyright 2019 The Gitea Authors. All rights reserved.
// Copyright 2018 Jonas Franz. All rights reserved.
// Use of this source code is governed by a MIT-style
// license that can be found in the LICENSE file.

package migrations

import (
	"context"
	"fmt"
	"os"
	"path/filepath"
	"strconv"
	"strings"
	"testing"
	"time"

	"code.gitea.io/gitea/models/db"
	issues_model "code.gitea.io/gitea/models/issues"
	repo_model "code.gitea.io/gitea/models/repo"
	"code.gitea.io/gitea/models/unittest"
	user_model "code.gitea.io/gitea/models/user"
	"code.gitea.io/gitea/modules/git"
	"code.gitea.io/gitea/modules/graceful"
	"code.gitea.io/gitea/modules/log"
	base "code.gitea.io/gitea/modules/migration"
	"code.gitea.io/gitea/modules/structs"
	"code.gitea.io/gitea/modules/util"

	"github.com/stretchr/testify/assert"
)

func TestGiteaUploadRepo(t *testing.T) {
	// FIXME: Since no accesskey or user/password will trigger rate limit of github, just skip
	t.Skip()

	unittest.PrepareTestEnv(t)

	user := unittest.AssertExistsAndLoadBean(t, &user_model.User{ID: 1})

	var (
		ctx        = context.Background()
		downloader = NewGithubDownloaderV3(ctx, "https://github.com", "", "", "", "go-xorm", "builder")
		repoName   = "builder-" + time.Now().Format("2006-01-02-15-04-05")
		uploader   = NewGiteaLocalUploader(graceful.GetManager().HammerContext(), user, user.Name, repoName)
	)

<<<<<<< HEAD
	defer downloader.CleanUp()

	err := migrateRepository(downloader, uploader, base.MigrateOptions{
=======
	err := migrateRepository(user, downloader, uploader, base.MigrateOptions{
>>>>>>> c3b2e443
		CloneAddr:    "https://github.com/go-xorm/builder",
		RepoName:     repoName,
		AuthUsername: "",

		Wiki:         true,
		Issues:       true,
		Milestones:   true,
		Labels:       true,
		Releases:     true,
		Comments:     true,
		PullRequests: true,
		Private:      true,
		Mirror:       false,
	}, nil)
	assert.NoError(t, err)

	repo := unittest.AssertExistsAndLoadBean(t, &repo_model.Repository{OwnerID: user.ID, Name: repoName})
	assert.True(t, repo.HasWiki())
	assert.EqualValues(t, repo_model.RepositoryReady, repo.Status)

	milestones, _, err := issues_model.GetMilestones(issues_model.GetMilestonesOption{
		RepoID: repo.ID,
		State:  structs.StateOpen,
	})
	assert.NoError(t, err)
	assert.Len(t, milestones, 1)

	milestones, _, err = issues_model.GetMilestones(issues_model.GetMilestonesOption{
		RepoID: repo.ID,
		State:  structs.StateClosed,
	})
	assert.NoError(t, err)
	assert.Empty(t, milestones)

	labels, err := issues_model.GetLabelsByRepoID(ctx, repo.ID, "", db.ListOptions{})
	assert.NoError(t, err)
	assert.Len(t, labels, 12)

	releases, err := repo_model.GetReleasesByRepoID(repo.ID, repo_model.FindReleasesOptions{
		ListOptions: db.ListOptions{
			PageSize: 10,
			Page:     0,
		},
		IncludeTags: true,
	})
	assert.NoError(t, err)
	assert.Len(t, releases, 8)

	releases, err = repo_model.GetReleasesByRepoID(repo.ID, repo_model.FindReleasesOptions{
		ListOptions: db.ListOptions{
			PageSize: 10,
			Page:     0,
		},
		IncludeTags: false,
	})
	assert.NoError(t, err)
	assert.Len(t, releases, 1)

	issues, err := issues_model.Issues(&issues_model.IssuesOptions{
		RepoID:   repo.ID,
		IsPull:   util.OptionalBoolFalse,
		SortType: "oldest",
	})
	assert.NoError(t, err)
	assert.Len(t, issues, 15)
	assert.NoError(t, issues[0].LoadDiscussComments())
	assert.Empty(t, issues[0].Comments)

	pulls, _, err := issues_model.PullRequests(repo.ID, &issues_model.PullRequestsOptions{
		SortType: "oldest",
	})
	assert.NoError(t, err)
	assert.Len(t, pulls, 30)
	assert.NoError(t, pulls[0].LoadIssue())
	assert.NoError(t, pulls[0].Issue.LoadDiscussComments())
	assert.Len(t, pulls[0].Issue.Comments, 2)
}

func TestGiteaUploadRemapLocalUser(t *testing.T) {
	unittest.PrepareTestEnv(t)
	doer := unittest.AssertExistsAndLoadBean(t, &user_model.User{ID: 1})
	user := unittest.AssertExistsAndLoadBean(t, &user_model.User{ID: 2})

	repoName := "migrated"
	uploader := NewGiteaLocalUploader(context.Background(), doer, doer.Name, repoName)
	// call remapLocalUser
	uploader.sameApp = true

	externalID := int64(1234567)
	externalName := "username"
	source := base.Release{
		PublisherID:   externalID,
		PublisherName: externalName,
	}

	//
	// The externalID does not match any existing user, everything
	// belongs to the doer
	//
	target := repo_model.Release{}
	uploader.userMap = make(map[int64]int64)
	err := uploader.remapUser(&source, &target)
	assert.NoError(t, err)
	assert.EqualValues(t, doer.ID, target.GetUserID())

	//
	// The externalID matches a known user but the name does not match,
	// everything belongs to the doer
	//
	source.PublisherID = user.ID
	target = repo_model.Release{}
	uploader.userMap = make(map[int64]int64)
	err = uploader.remapUser(&source, &target)
	assert.NoError(t, err)
	assert.EqualValues(t, doer.ID, target.GetUserID())

	//
	// The externalID and externalName match an existing user, everything
	// belongs to the existing user
	//
	source.PublisherName = user.Name
	target = repo_model.Release{}
	uploader.userMap = make(map[int64]int64)
	err = uploader.remapUser(&source, &target)
	assert.NoError(t, err)
	assert.EqualValues(t, user.ID, target.GetUserID())
}

func TestGiteaUploadRemapExternalUser(t *testing.T) {
	unittest.PrepareTestEnv(t)
	doer := unittest.AssertExistsAndLoadBean(t, &user_model.User{ID: 1})

	repoName := "migrated"
	uploader := NewGiteaLocalUploader(context.Background(), doer, doer.Name, repoName)
	uploader.gitServiceType = structs.GiteaService
	// call remapExternalUser
	uploader.sameApp = false

	externalID := int64(1234567)
	externalName := "username"
	source := base.Release{
		PublisherID:   externalID,
		PublisherName: externalName,
	}

	//
	// When there is no user linked to the external ID, the migrated data is authored
	// by the doer
	//
	uploader.userMap = make(map[int64]int64)
	target := repo_model.Release{}
	err := uploader.remapUser(&source, &target)
	assert.NoError(t, err)
	assert.EqualValues(t, doer.ID, target.GetUserID())

	//
	// Link the external ID to an existing user
	//
	linkedUser := unittest.AssertExistsAndLoadBean(t, &user_model.User{ID: 2})
	externalLoginUser := &user_model.ExternalLoginUser{
		ExternalID:    strconv.FormatInt(externalID, 10),
		UserID:        linkedUser.ID,
		LoginSourceID: 0,
		Provider:      structs.GiteaService.Name(),
	}
	err = user_model.LinkExternalToUser(linkedUser, externalLoginUser)
	assert.NoError(t, err)

	//
	// When a user is linked to the external ID, it becomes the author of
	// the migrated data
	//
	uploader.userMap = make(map[int64]int64)
	target = repo_model.Release{}
	err = uploader.remapUser(&source, &target)
	assert.NoError(t, err)
	assert.EqualValues(t, linkedUser.ID, target.GetUserID())
}

func TestGiteaUploadUpdateGitForPullRequest(t *testing.T) {
	unittest.PrepareTestEnv(t)

	//
	// fromRepo master
	//
	fromRepo := unittest.AssertExistsAndLoadBean(t, &repo_model.Repository{ID: 1})
	baseRef := "master"
	assert.NoError(t, git.InitRepository(git.DefaultContext, fromRepo.RepoPath(), false))
	err := git.NewCommand(git.DefaultContext, "symbolic-ref", "HEAD", git.BranchPrefix+baseRef).Run(&git.RunOpts{Dir: fromRepo.RepoPath()})
	assert.NoError(t, err)
	assert.NoError(t, os.WriteFile(filepath.Join(fromRepo.RepoPath(), "README.md"), []byte(fmt.Sprintf("# Testing Repository\n\nOriginally created in: %s", fromRepo.RepoPath())), 0o644))
	assert.NoError(t, git.AddChanges(fromRepo.RepoPath(), true))
	signature := git.Signature{
		Email: "test@example.com",
		Name:  "test",
		When:  time.Now(),
	}
	assert.NoError(t, git.CommitChanges(fromRepo.RepoPath(), git.CommitChangesOptions{
		Committer: &signature,
		Author:    &signature,
		Message:   "Initial Commit",
	}))
	fromGitRepo, err := git.OpenRepository(git.DefaultContext, fromRepo.RepoPath())
	assert.NoError(t, err)
	defer fromGitRepo.Close()
	baseSHA, err := fromGitRepo.GetBranchCommitID(baseRef)
	assert.NoError(t, err)

	//
	// fromRepo branch1
	//
	headRef := "branch1"
	_, _, err = git.NewCommand(git.DefaultContext, "checkout", "-b", headRef).RunStdString(&git.RunOpts{Dir: fromRepo.RepoPath()})
	assert.NoError(t, err)
	assert.NoError(t, os.WriteFile(filepath.Join(fromRepo.RepoPath(), "README.md"), []byte("SOMETHING"), 0o644))
	assert.NoError(t, git.AddChanges(fromRepo.RepoPath(), true))
	signature.When = time.Now()
	assert.NoError(t, git.CommitChanges(fromRepo.RepoPath(), git.CommitChangesOptions{
		Committer: &signature,
		Author:    &signature,
		Message:   "Pull request",
	}))
	assert.NoError(t, err)
	headSHA, err := fromGitRepo.GetBranchCommitID(headRef)
	assert.NoError(t, err)

	fromRepoOwner := unittest.AssertExistsAndLoadBean(t, &user_model.User{ID: fromRepo.OwnerID})

	//
	// forkRepo branch2
	//
	forkHeadRef := "branch2"
	forkRepo := unittest.AssertExistsAndLoadBean(t, &repo_model.Repository{ID: 8})
	assert.NoError(t, git.CloneWithArgs(git.DefaultContext, fromRepo.RepoPath(), forkRepo.RepoPath(), []string{}, git.CloneRepoOptions{
		Branch: headRef,
	}))
	_, _, err = git.NewCommand(git.DefaultContext, "checkout", "-b", forkHeadRef).RunStdString(&git.RunOpts{Dir: forkRepo.RepoPath()})
	assert.NoError(t, err)
	assert.NoError(t, os.WriteFile(filepath.Join(forkRepo.RepoPath(), "README.md"), []byte(fmt.Sprintf("# branch2 %s", forkRepo.RepoPath())), 0o644))
	assert.NoError(t, git.AddChanges(forkRepo.RepoPath(), true))
	assert.NoError(t, git.CommitChanges(forkRepo.RepoPath(), git.CommitChangesOptions{
		Committer: &signature,
		Author:    &signature,
		Message:   "branch2 commit",
	}))
	forkGitRepo, err := git.OpenRepository(git.DefaultContext, forkRepo.RepoPath())
	assert.NoError(t, err)
	defer forkGitRepo.Close()
	forkHeadSHA, err := forkGitRepo.GetBranchCommitID(forkHeadRef)
	assert.NoError(t, err)

	toRepoName := "migrated"
	uploader := NewGiteaLocalUploader(context.Background(), fromRepoOwner, fromRepoOwner.Name, toRepoName)
	uploader.gitServiceType = structs.GiteaService
	assert.NoError(t, uploader.CreateRepo(&base.Repository{
		Description: "description",
		OriginalURL: fromRepo.RepoPath(),
		CloneURL:    fromRepo.RepoPath(),
		IsPrivate:   false,
		IsMirror:    true,
	}, base.MigrateOptions{
		GitServiceType: structs.GiteaService,
		Private:        false,
		Mirror:         true,
	}))

	for _, testCase := range []struct {
		name          string
		head          string
		assertContent func(t *testing.T, content string)
		pr            base.PullRequest
	}{
		{
			name: "fork, good Head.SHA",
			head: fmt.Sprintf("%s/%s", forkRepo.OwnerName, forkHeadRef),
			pr: base.PullRequest{
				PatchURL: "",
				Number:   1,
				State:    "open",
				Base: base.PullRequestBranch{
					CloneURL:  fromRepo.RepoPath(),
					Ref:       baseRef,
					SHA:       baseSHA,
					RepoName:  fromRepo.Name,
					OwnerName: fromRepo.OwnerName,
				},
				Head: base.PullRequestBranch{
					CloneURL:  forkRepo.RepoPath(),
					Ref:       forkHeadRef,
					SHA:       forkHeadSHA,
					RepoName:  forkRepo.Name,
					OwnerName: forkRepo.OwnerName,
				},
			},
		},
		{
			name: "fork, invalid Head.Ref",
			head: "user10/INVALID",
			pr: base.PullRequest{
				PatchURL: "",
				Number:   1,
				State:    "open",
				Base: base.PullRequestBranch{
					CloneURL:  fromRepo.RepoPath(),
					Ref:       baseRef,
					SHA:       baseSHA,
					RepoName:  fromRepo.Name,
					OwnerName: fromRepo.OwnerName,
				},
				Head: base.PullRequestBranch{
					CloneURL:  forkRepo.RepoPath(),
					Ref:       "INVALID",
					SHA:       forkHeadSHA,
					RepoName:  forkRepo.Name,
					OwnerName: forkRepo.OwnerName,
				},
			},
			assertContent: func(t *testing.T, content string) {
				assert.Contains(t, content, "Fetch branch from")
			},
		},
		{
			name: "invalid fork CloneURL",
			head: "WRONG/branch2",
			pr: base.PullRequest{
				PatchURL: "",
				Number:   1,
				State:    "open",
				Base: base.PullRequestBranch{
					CloneURL:  fromRepo.RepoPath(),
					Ref:       baseRef,
					SHA:       baseSHA,
					RepoName:  fromRepo.Name,
					OwnerName: fromRepo.OwnerName,
				},
				Head: base.PullRequestBranch{
					CloneURL:  "UNLIKELY",
					Ref:       forkHeadRef,
					SHA:       forkHeadSHA,
					RepoName:  forkRepo.Name,
					OwnerName: "WRONG",
				},
			},
			assertContent: func(t *testing.T, content string) {
				assert.Contains(t, content, "AddRemote")
			},
		},
		{
			name: "no fork, good Head.SHA",
			head: headRef,
			pr: base.PullRequest{
				PatchURL: "",
				Number:   1,
				State:    "open",
				Base: base.PullRequestBranch{
					CloneURL:  fromRepo.RepoPath(),
					Ref:       baseRef,
					SHA:       baseSHA,
					RepoName:  fromRepo.Name,
					OwnerName: fromRepo.OwnerName,
				},
				Head: base.PullRequestBranch{
					CloneURL:  fromRepo.RepoPath(),
					Ref:       headRef,
					SHA:       headSHA,
					RepoName:  fromRepo.Name,
					OwnerName: fromRepo.OwnerName,
				},
			},
		},
		{
			name: "no fork, empty Head.SHA",
			head: headRef,
			pr: base.PullRequest{
				PatchURL: "",
				Number:   1,
				State:    "open",
				Base: base.PullRequestBranch{
					CloneURL:  fromRepo.RepoPath(),
					Ref:       baseRef,
					SHA:       baseSHA,
					RepoName:  fromRepo.Name,
					OwnerName: fromRepo.OwnerName,
				},
				Head: base.PullRequestBranch{
					CloneURL:  fromRepo.RepoPath(),
					Ref:       headRef,
					SHA:       "",
					RepoName:  fromRepo.Name,
					OwnerName: fromRepo.OwnerName,
				},
			},
			assertContent: func(t *testing.T, content string) {
				assert.Contains(t, content, "Empty reference")
				assert.NotContains(t, content, "Cannot remove local head")
			},
		},
		{
			name: "no fork, invalid Head.SHA",
			head: headRef,
			pr: base.PullRequest{
				PatchURL: "",
				Number:   1,
				State:    "open",
				Base: base.PullRequestBranch{
					CloneURL:  fromRepo.RepoPath(),
					Ref:       baseRef,
					SHA:       baseSHA,
					RepoName:  fromRepo.Name,
					OwnerName: fromRepo.OwnerName,
				},
				Head: base.PullRequestBranch{
					CloneURL:  fromRepo.RepoPath(),
					Ref:       headRef,
					SHA:       "brokenSHA",
					RepoName:  fromRepo.Name,
					OwnerName: fromRepo.OwnerName,
				},
			},
			assertContent: func(t *testing.T, content string) {
				assert.Contains(t, content, "Deprecated local head")
			},
		},
		{
			name: "no fork, not found Head.SHA",
			head: headRef,
			pr: base.PullRequest{
				PatchURL: "",
				Number:   1,
				State:    "open",
				Base: base.PullRequestBranch{
					CloneURL:  fromRepo.RepoPath(),
					Ref:       baseRef,
					SHA:       baseSHA,
					RepoName:  fromRepo.Name,
					OwnerName: fromRepo.OwnerName,
				},
				Head: base.PullRequestBranch{
					CloneURL:  fromRepo.RepoPath(),
					Ref:       headRef,
					SHA:       "2697b352310fcd01cbd1f3dbd43b894080027f68",
					RepoName:  fromRepo.Name,
					OwnerName: fromRepo.OwnerName,
				},
			},
			assertContent: func(t *testing.T, content string) {
				assert.Contains(t, content, "Deprecated local head")
				assert.NotContains(t, content, "Cannot remove local head")
			},
		},
	} {
		t.Run(testCase.name, func(t *testing.T) {
			logger, ok := log.NamedLoggers.Load(log.DEFAULT)
			assert.True(t, ok)
			logger.SetLogger("buffer", "buffer", "{}")
			defer logger.DelLogger("buffer")

			testCase.pr.EnsuredSafe = true

			head, err := uploader.updateGitForPullRequest(&testCase.pr)
			assert.NoError(t, err)
			assert.EqualValues(t, testCase.head, head)
			if testCase.assertContent != nil {
				fence := fmt.Sprintf(">>>>>>>>>>>>>FENCE %s<<<<<<<<<<<<<<<", testCase.name)
				log.Error(fence)
				var content string
				for i := 0; i < 5000; i++ {
					content, err = logger.GetLoggerProviderContent("buffer")
					assert.NoError(t, err)
					if strings.Contains(content, fence) {
						break
					}
					time.Sleep(1 * time.Millisecond)
				}
				testCase.assertContent(t, content)
			}
		})
	}
}<|MERGE_RESOLUTION|>--- conflicted
+++ resolved
@@ -45,13 +45,9 @@
 		uploader   = NewGiteaLocalUploader(graceful.GetManager().HammerContext(), user, user.Name, repoName)
 	)
 
-<<<<<<< HEAD
 	defer downloader.CleanUp()
 
-	err := migrateRepository(downloader, uploader, base.MigrateOptions{
-=======
 	err := migrateRepository(user, downloader, uploader, base.MigrateOptions{
->>>>>>> c3b2e443
 		CloneAddr:    "https://github.com/go-xorm/builder",
 		RepoName:     repoName,
 		AuthUsername: "",
