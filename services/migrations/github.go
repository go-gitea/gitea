// Copyright 2019 The Gitea Authors. All rights reserved.
// Copyright 2018 Jonas Franz. All rights reserved.
// SPDX-License-Identifier: MIT

package migrations

import (
	"context"
	"fmt"
	"io"
	"net/http"
	"net/url"
	"strconv"
	"strings"
	"time"

	"code.gitea.io/gitea/modules/git"
	"code.gitea.io/gitea/modules/log"
	base "code.gitea.io/gitea/modules/migration"
	"code.gitea.io/gitea/modules/proxy"
	"code.gitea.io/gitea/modules/structs"

	"github.com/google/go-github/v53/github"
	"golang.org/x/oauth2"
)

var (
	_ base.Downloader        = &GithubDownloaderV3{}
	_ base.DownloaderFactory = &GithubDownloaderV3Factory{}
	// GithubLimitRateRemaining limit to wait for new rate to apply
	GithubLimitRateRemaining = 0
)

func init() {
	RegisterDownloaderFactory(&GithubDownloaderV3Factory{})
}

// GithubDownloaderV3Factory defines a github downloader v3 factory
type GithubDownloaderV3Factory struct{}

// New returns a Downloader related to this factory according MigrateOptions
func (f *GithubDownloaderV3Factory) New(ctx context.Context, opts base.MigrateOptions) (base.Downloader, error) {
	u, err := url.Parse(opts.CloneAddr)
	if err != nil {
		return nil, err
	}

	baseURL := u.Scheme + "://" + u.Host
	fields := strings.Split(u.Path, "/")
	oldOwner := fields[1]
	oldName := strings.TrimSuffix(fields[2], ".git")

	log.Trace("Create github downloader BaseURL: %s %s/%s", baseURL, oldOwner, oldName)

	return NewGithubDownloaderV3(ctx, baseURL, opts.AuthUsername, opts.AuthPassword, opts.AuthToken, oldOwner, oldName), nil
}

// GitServiceType returns the type of git service
func (f *GithubDownloaderV3Factory) GitServiceType() structs.GitServiceType {
	return structs.GithubService
}

// GithubDownloaderV3 implements a Downloader interface to get repository information
// from github via APIv3
type GithubDownloaderV3 struct {
	base.NullDownloader
	ctx           context.Context
	clients       []*github.Client
	baseURL       string
	repoOwner     string
	repoName      string
	userName      string
	password      string
	rates         []*github.Rate
	curClientIdx  int
	maxPerPage    int
	SkipReactions bool
	SkipReviews   bool
}

// NewGithubDownloaderV3 creates a github Downloader via github v3 API
func NewGithubDownloaderV3(ctx context.Context, baseURL, userName, password, token, repoOwner, repoName string) *GithubDownloaderV3 {
	downloader := GithubDownloaderV3{
		userName:   userName,
		baseURL:    baseURL,
		password:   password,
		ctx:        ctx,
		repoOwner:  repoOwner,
		repoName:   repoName,
		maxPerPage: 100,
	}

	if token != "" {
		tokens := strings.Split(token, ",")
		for _, token := range tokens {
			token = strings.TrimSpace(token)
			ts := oauth2.StaticTokenSource(
				&oauth2.Token{AccessToken: token},
			)
			client := &http.Client{
				Transport: &oauth2.Transport{
					Base:   NewMigrationHTTPTransport(),
					Source: oauth2.ReuseTokenSource(nil, ts),
				},
			}

			downloader.addClient(client, baseURL)
		}
	} else {
		transport := NewMigrationHTTPTransport()
		transport.Proxy = func(req *http.Request) (*url.URL, error) {
			req.SetBasicAuth(userName, password)
			return proxy.Proxy()(req)
		}
		client := &http.Client{
			Transport: transport,
		}
		downloader.addClient(client, baseURL)
	}
	return &downloader
}

// String implements Stringer
func (g *GithubDownloaderV3) String() string {
	return fmt.Sprintf("migration from github server %s %s/%s", g.baseURL, g.repoOwner, g.repoName)
}

<<<<<<< HEAD
func (g *GithubDownloaderV3) SupportSyncing() bool {
	return true
}

// ColorFormat provides a basic color format for a GithubDownloader
func (g *GithubDownloaderV3) ColorFormat(s fmt.State) {
=======
func (g *GithubDownloaderV3) LogString() string {
>>>>>>> 083818cb
	if g == nil {
		return "<GithubDownloaderV3 nil>"
	}
	return fmt.Sprintf("<GithubDownloaderV3 %s %s/%s>", g.baseURL, g.repoOwner, g.repoName)
}

func (g *GithubDownloaderV3) addClient(client *http.Client, baseURL string) {
	githubClient := github.NewClient(client)
	if baseURL != "https://github.com" {
		githubClient, _ = github.NewEnterpriseClient(baseURL, baseURL, client)
	}
	g.clients = append(g.clients, githubClient)
	g.rates = append(g.rates, nil)
}

// SetContext set context
func (g *GithubDownloaderV3) SetContext(ctx context.Context) {
	g.ctx = ctx
}

func (g *GithubDownloaderV3) waitAndPickClient() {
	var recentIdx int
	var maxRemaining int
	for i := 0; i < len(g.clients); i++ {
		if g.rates[i] != nil && g.rates[i].Remaining > maxRemaining {
			maxRemaining = g.rates[i].Remaining
			recentIdx = i
		}
	}
	g.curClientIdx = recentIdx // if no max remain, it will always pick the first client.

	for g.rates[g.curClientIdx] != nil && g.rates[g.curClientIdx].Remaining <= GithubLimitRateRemaining {
		timer := time.NewTimer(time.Until(g.rates[g.curClientIdx].Reset.Time))
		select {
		case <-g.ctx.Done():
			timer.Stop()
			return
		case <-timer.C:
		}

		err := g.RefreshRate()
		if err != nil {
			log.Error("g.getClient().RateLimits: %s", err)
		}
	}
}

// RefreshRate update the current rate (doesn't count in rate limit)
func (g *GithubDownloaderV3) RefreshRate() error {
	rates, _, err := g.getClient().RateLimits(g.ctx)
	if err != nil {
		// if rate limit is not enabled, ignore it
		if strings.Contains(err.Error(), "404") {
			g.setRate(nil)
			return nil
		}
		return err
	}

	g.setRate(rates.GetCore())
	return nil
}

func (g *GithubDownloaderV3) getClient() *github.Client {
	return g.clients[g.curClientIdx]
}

func (g *GithubDownloaderV3) setRate(rate *github.Rate) {
	g.rates[g.curClientIdx] = rate
}

// GetRepoInfo returns a repository information
func (g *GithubDownloaderV3) GetRepoInfo() (*base.Repository, error) {
	g.waitAndPickClient()
	gr, resp, err := g.getClient().Repositories.Get(g.ctx, g.repoOwner, g.repoName)
	if err != nil {
		return nil, err
	}
	g.setRate(&resp.Rate)

	// convert github repo to stand Repo
	return &base.Repository{
		Owner:         g.repoOwner,
		Name:          gr.GetName(),
		IsPrivate:     gr.GetPrivate(),
		Description:   gr.GetDescription(),
		OriginalURL:   gr.GetHTMLURL(),
		CloneURL:      gr.GetCloneURL(),
		DefaultBranch: gr.GetDefaultBranch(),
	}, nil
}

// GetTopics return github topics
func (g *GithubDownloaderV3) GetTopics() ([]string, error) {
	g.waitAndPickClient()
	r, resp, err := g.getClient().Repositories.Get(g.ctx, g.repoOwner, g.repoName)
	if err != nil {
		return nil, err
	}
	g.setRate(&resp.Rate)
	return r.Topics, nil
}

// GetMilestones returns milestones
func (g *GithubDownloaderV3) GetMilestones() ([]*base.Milestone, error) {
	perPage := g.maxPerPage
	milestones := make([]*base.Milestone, 0, perPage)
	for i := 1; ; i++ {
		g.waitAndPickClient()
		ms, resp, err := g.getClient().Issues.ListMilestones(g.ctx, g.repoOwner, g.repoName,
			&github.MilestoneListOptions{
				State: "all",
				ListOptions: github.ListOptions{
					Page:    i,
					PerPage: perPage,
				},
			})
		if err != nil {
			return nil, err
		}
		g.setRate(&resp.Rate)

		for _, m := range ms {
			state := "open"
			if m.State != nil {
				state = *m.State
			}
			milestones = append(milestones, &base.Milestone{
				Title:       m.GetTitle(),
				Description: m.GetDescription(),
				Deadline:    m.DueOn.GetTime(),
				State:       state,
				Created:     m.GetCreatedAt().Time,
				Updated:     m.UpdatedAt.GetTime(),
				Closed:      m.ClosedAt.GetTime(),
			})
		}
		if len(ms) < perPage {
			break
		}
	}
	return milestones, nil
}

func convertGithubLabel(label *github.Label) *base.Label {
	return &base.Label{
		Name:        label.GetName(),
		Color:       label.GetColor(),
		Description: label.GetDescription(),
		OriginalID:  label.GetID(),
	}
}

// GetLabels returns labels
func (g *GithubDownloaderV3) GetLabels() ([]*base.Label, error) {
	perPage := g.maxPerPage
	labels := make([]*base.Label, 0, perPage)
	for i := 1; ; i++ {
		g.waitAndPickClient()
		ls, resp, err := g.getClient().Issues.ListLabels(g.ctx, g.repoOwner, g.repoName,
			&github.ListOptions{
				Page:    i,
				PerPage: perPage,
			})
		if err != nil {
			return nil, err
		}
		g.setRate(&resp.Rate)

		for _, label := range ls {
			labels = append(labels, convertGithubLabel(label))
		}
		if len(ls) < perPage {
			break
		}
	}
	return labels, nil
}

func (g *GithubDownloaderV3) convertGithubRelease(rel *github.RepositoryRelease) *base.Release {
	// GitHub allows commitish to be a reference.
	// In this case, we need to remove the prefix, i.e. convert "refs/heads/main" to "main".
	targetCommitish := strings.TrimPrefix(rel.GetTargetCommitish(), git.BranchPrefix)

	r := &base.Release{
		Name:            rel.GetName(),
		TagName:         rel.GetTagName(),
		TargetCommitish: targetCommitish,
		Draft:           rel.GetDraft(),
		Prerelease:      rel.GetPrerelease(),
		Created:         rel.GetCreatedAt().Time,
		PublisherID:     rel.GetAuthor().GetID(),
		PublisherName:   rel.GetAuthor().GetLogin(),
		PublisherEmail:  rel.GetAuthor().GetEmail(),
		Body:            rel.GetBody(),
	}

	if rel.PublishedAt != nil {
		r.Published = rel.PublishedAt.Time
	}

	httpClient := NewMigrationHTTPClient()

	for _, asset := range rel.Assets {
		assetID := *asset.ID // Don't optimize this, for closure we need a local variable
		r.Assets = append(r.Assets, &base.ReleaseAsset{
			ID:            asset.GetID(),
			Name:          asset.GetName(),
			ContentType:   asset.ContentType,
			Size:          asset.Size,
			DownloadCount: asset.DownloadCount,
			Created:       asset.CreatedAt.Time,
			Updated:       asset.UpdatedAt.Time,
			DownloadFunc: func() (io.ReadCloser, error) {
				g.waitAndPickClient()
				readCloser, redirectURL, err := g.getClient().Repositories.DownloadReleaseAsset(g.ctx, g.repoOwner, g.repoName, assetID, nil)
				if err != nil {
					return nil, err
				}
				if err := g.RefreshRate(); err != nil {
					log.Error("g.getClient().RateLimits: %s", err)
				}

				if readCloser != nil {
					return readCloser, nil
				}

				if redirectURL == "" {
					return nil, fmt.Errorf("no release asset found for %d", assetID)
				}

				// Prevent open redirect
				if !hasBaseURL(redirectURL, g.baseURL) &&
					!hasBaseURL(redirectURL, "https://objects.githubusercontent.com/") {
					WarnAndNotice("Unexpected AssetURL for assetID[%d] in %s: %s", asset.GetID(), g, redirectURL)

					return io.NopCloser(strings.NewReader(redirectURL)), nil
				}

				g.waitAndPickClient()
				req, err := http.NewRequestWithContext(g.ctx, "GET", redirectURL, nil)
				if err != nil {
					return nil, err
				}
				resp, err := httpClient.Do(req)
				err1 := g.RefreshRate()
				if err1 != nil {
					log.Error("g.RefreshRate(): %s", err1)
				}
				if err != nil {
					return nil, err
				}
				return resp.Body, nil
			},
		})
	}
	return r
}

// GetReleases returns releases
func (g *GithubDownloaderV3) GetReleases() ([]*base.Release, error) {
	perPage := g.maxPerPage
	releases := make([]*base.Release, 0, perPage)
	for i := 1; ; i++ {
		g.waitAndPickClient()
		ls, resp, err := g.getClient().Repositories.ListReleases(g.ctx, g.repoOwner, g.repoName,
			&github.ListOptions{
				Page:    i,
				PerPage: perPage,
			})
		if err != nil {
			return nil, err
		}
		g.setRate(&resp.Rate)

		for _, release := range ls {
			releases = append(releases, g.convertGithubRelease(release))
		}
		if len(ls) < perPage {
			break
		}
	}
	return releases, nil
}

// GetIssues returns issues according start and limit
func (g *GithubDownloaderV3) GetIssues(page, perPage int) ([]*base.Issue, bool, error) {
<<<<<<< HEAD
	return g.getIssuesSince(page, perPage, time.Time{}) // set since to empty to get all issues
=======
	if perPage > g.maxPerPage {
		perPage = g.maxPerPage
	}
	opt := &github.IssueListByRepoOptions{
		Sort:      "created",
		Direction: "asc",
		State:     "all",
		ListOptions: github.ListOptions{
			PerPage: perPage,
			Page:    page,
		},
	}

	allIssues := make([]*base.Issue, 0, perPage)
	g.waitAndPickClient()
	issues, resp, err := g.getClient().Issues.ListByRepo(g.ctx, g.repoOwner, g.repoName, opt)
	if err != nil {
		return nil, false, fmt.Errorf("error while listing repos: %w", err)
	}
	log.Trace("Request get issues %d/%d, but in fact get %d", perPage, page, len(issues))
	g.setRate(&resp.Rate)
	for _, issue := range issues {
		if issue.IsPullRequest() {
			continue
		}

		labels := make([]*base.Label, 0, len(issue.Labels))
		for _, l := range issue.Labels {
			labels = append(labels, convertGithubLabel(l))
		}

		// get reactions
		var reactions []*base.Reaction
		if !g.SkipReactions {
			for i := 1; ; i++ {
				g.waitAndPickClient()
				res, resp, err := g.getClient().Reactions.ListIssueReactions(g.ctx, g.repoOwner, g.repoName, issue.GetNumber(), &github.ListOptions{
					Page:    i,
					PerPage: perPage,
				})
				if err != nil {
					return nil, false, err
				}
				g.setRate(&resp.Rate)
				if len(res) == 0 {
					break
				}
				for _, reaction := range res {
					reactions = append(reactions, &base.Reaction{
						UserID:   reaction.User.GetID(),
						UserName: reaction.User.GetLogin(),
						Content:  reaction.GetContent(),
					})
				}
			}
		}

		var assignees []string
		for i := range issue.Assignees {
			assignees = append(assignees, issue.Assignees[i].GetLogin())
		}

		allIssues = append(allIssues, &base.Issue{
			Title:        *issue.Title,
			Number:       int64(*issue.Number),
			PosterID:     issue.GetUser().GetID(),
			PosterName:   issue.GetUser().GetLogin(),
			PosterEmail:  issue.GetUser().GetEmail(),
			Content:      issue.GetBody(),
			Milestone:    issue.GetMilestone().GetTitle(),
			State:        issue.GetState(),
			Created:      issue.GetCreatedAt().Time,
			Updated:      issue.GetUpdatedAt().Time,
			Labels:       labels,
			Reactions:    reactions,
			Closed:       issue.ClosedAt.GetTime(),
			IsLocked:     issue.GetLocked(),
			Assignees:    assignees,
			ForeignIndex: int64(*issue.Number),
		})
	}

	return allIssues, len(issues) < perPage, nil
>>>>>>> 083818cb
}

// SupportGetRepoComments return true if it supports get repo comments
func (g *GithubDownloaderV3) SupportGetRepoComments() bool {
	return true
}

// GetComments returns comments according issueNumber
func (g *GithubDownloaderV3) GetComments(commentable base.Commentable) ([]*base.Comment, bool, error) {
	comments, err := g.getCommentsSince(commentable, nil)
	return comments, false, err
}

func (g *GithubDownloaderV3) getCommentsSince(commentable base.Commentable, since *time.Time) ([]*base.Comment, error) {
	var (
		allComments = make([]*base.Comment, 0, g.maxPerPage)
		created     = "created"
		asc         = "asc"
	)
	opt := &github.IssueListCommentsOptions{
		Sort:      &created,
		Direction: &asc,
		Since:     since,
		ListOptions: github.ListOptions{
			PerPage: g.maxPerPage,
		},
	}
	for {
		g.waitAndPickClient()
		comments, resp, err := g.getClient().Issues.ListComments(g.ctx, g.repoOwner, g.repoName, int(commentable.GetForeignIndex()), opt)
		if err != nil {
			return nil, fmt.Errorf("error while listing repos: %w", err)
		}
		g.setRate(&resp.Rate)
		for _, comment := range comments {
			// get reactions
			var reactions []*base.Reaction
			if !g.SkipReactions {
				for i := 1; ; i++ {
					g.waitAndPickClient()
					res, resp, err := g.getClient().Reactions.ListIssueCommentReactions(g.ctx, g.repoOwner, g.repoName, comment.GetID(), &github.ListOptions{
						Page:    i,
						PerPage: g.maxPerPage,
					})
					if err != nil {
						return nil, err
					}
					g.setRate(&resp.Rate)
					if len(res) == 0 {
						break
					}
					for _, reaction := range res {
						reactions = append(reactions, &base.Reaction{
							UserID:   reaction.User.GetID(),
							UserName: reaction.User.GetLogin(),
							Content:  reaction.GetContent(),
						})
					}
				}
			}

			allComments = append(allComments, &base.Comment{
				IssueIndex:  commentable.GetLocalIndex(),
				Index:       comment.GetID(),
				PosterID:    comment.GetUser().GetID(),
				PosterName:  comment.GetUser().GetLogin(),
				PosterEmail: comment.GetUser().GetEmail(),
				Content:     comment.GetBody(),
				Created:     comment.GetCreatedAt().Time,
				Updated:     comment.GetUpdatedAt().Time,
				Reactions:   reactions,
			})
		}
		if resp.NextPage == 0 {
			break
		}
		opt.Page = resp.NextPage
	}
	return allComments, nil
}

// GetAllComments returns repository comments according page and perPageSize
func (g *GithubDownloaderV3) GetAllComments(page, perPage int) ([]*base.Comment, bool, error) {
	return g.getAllCommentsSince(page, perPage, nil)
}

// GetAllCommentsSince returns repository comments since a time.
// If since is nil, it will return all comments.
func (g *GithubDownloaderV3) getAllCommentsSince(page, perPage int, since *time.Time) ([]*base.Comment, bool, error) {
	var (
		allComments = make([]*base.Comment, 0, perPage)
		created     = "created"
		asc         = "asc"
	)
	if perPage > g.maxPerPage {
		perPage = g.maxPerPage
	}
	opt := &github.IssueListCommentsOptions{
		Sort:      &created,
		Direction: &asc,
		Since:     since,
		ListOptions: github.ListOptions{
			Page:    page,
			PerPage: perPage,
		},
	}

	g.waitAndPickClient()
	comments, resp, err := g.getClient().Issues.ListComments(g.ctx, g.repoOwner, g.repoName, 0, opt)
	if err != nil {
		return nil, false, fmt.Errorf("error while listing repos: %w", err)
	}
	isEnd := resp.NextPage == 0

	log.Trace("Request get comments %d/%d, but in fact get %d, next page is %d", perPage, page, len(comments), resp.NextPage)
	g.setRate(&resp.Rate)
	for _, comment := range comments {
		// get reactions
		var reactions []*base.Reaction
		if !g.SkipReactions {
			for i := 1; ; i++ {
				g.waitAndPickClient()
				res, resp, err := g.getClient().Reactions.ListIssueCommentReactions(g.ctx, g.repoOwner, g.repoName, comment.GetID(), &github.ListOptions{
					Page:    i,
					PerPage: g.maxPerPage,
				})
				if err != nil {
					return nil, false, err
				}
				g.setRate(&resp.Rate)
				if len(res) == 0 {
					break
				}
				for _, reaction := range res {
					reactions = append(reactions, &base.Reaction{
						UserID:   reaction.User.GetID(),
						UserName: reaction.User.GetLogin(),
						Content:  reaction.GetContent(),
					})
				}
			}
		}
		idx := strings.LastIndex(*comment.IssueURL, "/")
		issueIndex, _ := strconv.ParseInt((*comment.IssueURL)[idx+1:], 10, 64)
		allComments = append(allComments, &base.Comment{
			IssueIndex:  issueIndex,
			Index:       comment.GetID(),
			PosterID:    comment.GetUser().GetID(),
			PosterName:  comment.GetUser().GetLogin(),
			PosterEmail: comment.GetUser().GetEmail(),
			Content:     comment.GetBody(),
			Created:     comment.GetCreatedAt().Time,
			Updated:     comment.GetUpdatedAt().Time,
			Reactions:   reactions,
		})
	}

	return allComments, isEnd, nil
}

// GetPullRequests returns pull requests according page and perPage
func (g *GithubDownloaderV3) GetPullRequests(page, perPage int) ([]*base.PullRequest, bool, error) {
<<<<<<< HEAD
	return g.GetNewPullRequests(page, perPage, time.Time{})
=======
	if perPage > g.maxPerPage {
		perPage = g.maxPerPage
	}
	opt := &github.PullRequestListOptions{
		Sort:      "created",
		Direction: "asc",
		State:     "all",
		ListOptions: github.ListOptions{
			PerPage: perPage,
			Page:    page,
		},
	}
	allPRs := make([]*base.PullRequest, 0, perPage)
	g.waitAndPickClient()
	prs, resp, err := g.getClient().PullRequests.List(g.ctx, g.repoOwner, g.repoName, opt)
	if err != nil {
		return nil, false, fmt.Errorf("error while listing repos: %w", err)
	}
	log.Trace("Request get pull requests %d/%d, but in fact get %d", perPage, page, len(prs))
	g.setRate(&resp.Rate)
	for _, pr := range prs {
		labels := make([]*base.Label, 0, len(pr.Labels))
		for _, l := range pr.Labels {
			labels = append(labels, convertGithubLabel(l))
		}

		// get reactions
		var reactions []*base.Reaction
		if !g.SkipReactions {
			for i := 1; ; i++ {
				g.waitAndPickClient()
				res, resp, err := g.getClient().Reactions.ListIssueReactions(g.ctx, g.repoOwner, g.repoName, pr.GetNumber(), &github.ListOptions{
					Page:    i,
					PerPage: perPage,
				})
				if err != nil {
					return nil, false, err
				}
				g.setRate(&resp.Rate)
				if len(res) == 0 {
					break
				}
				for _, reaction := range res {
					reactions = append(reactions, &base.Reaction{
						UserID:   reaction.User.GetID(),
						UserName: reaction.User.GetLogin(),
						Content:  reaction.GetContent(),
					})
				}
			}
		}

		// download patch and saved as tmp file
		g.waitAndPickClient()

		allPRs = append(allPRs, &base.PullRequest{
			Title:          pr.GetTitle(),
			Number:         int64(pr.GetNumber()),
			PosterID:       pr.GetUser().GetID(),
			PosterName:     pr.GetUser().GetLogin(),
			PosterEmail:    pr.GetUser().GetEmail(),
			Content:        pr.GetBody(),
			Milestone:      pr.GetMilestone().GetTitle(),
			State:          pr.GetState(),
			Created:        pr.GetCreatedAt().Time,
			Updated:        pr.GetUpdatedAt().Time,
			Closed:         pr.ClosedAt.GetTime(),
			Labels:         labels,
			Merged:         pr.MergedAt != nil,
			MergeCommitSHA: pr.GetMergeCommitSHA(),
			MergedTime:     pr.MergedAt.GetTime(),
			IsLocked:       pr.ActiveLockReason != nil,
			Head: base.PullRequestBranch{
				Ref:       pr.GetHead().GetRef(),
				SHA:       pr.GetHead().GetSHA(),
				OwnerName: pr.GetHead().GetUser().GetLogin(),
				RepoName:  pr.GetHead().GetRepo().GetName(),
				CloneURL:  pr.GetHead().GetRepo().GetCloneURL(), // see below for SECURITY related issues here
			},
			Base: base.PullRequestBranch{
				Ref:       pr.GetBase().GetRef(),
				SHA:       pr.GetBase().GetSHA(),
				RepoName:  pr.GetBase().GetRepo().GetName(),
				OwnerName: pr.GetBase().GetUser().GetLogin(),
			},
			PatchURL:     pr.GetPatchURL(), // see below for SECURITY related issues here
			Reactions:    reactions,
			ForeignIndex: int64(*pr.Number),
		})

		// SECURITY: Ensure that the PR is safe
		_ = CheckAndEnsureSafePR(allPRs[len(allPRs)-1], g.baseURL, g)
	}

	return allPRs, len(prs) < perPage, nil
>>>>>>> 083818cb
}

// convertGithubReview converts github review to Gitea review
func (g *GithubDownloaderV3) convertGithubReview(r *github.PullRequestReview) *base.Review {
	return &base.Review{
		ID:           r.GetID(),
		ReviewerID:   r.GetUser().GetID(),
		ReviewerName: r.GetUser().GetLogin(),
		CommitID:     r.GetCommitID(),
		Content:      r.GetBody(),
		CreatedAt:    r.GetSubmittedAt().Time,
		State:        r.GetState(),
	}
}

func (g *GithubDownloaderV3) convertGithubReviewComments(cs []*github.PullRequestComment) ([]*base.ReviewComment, error) {
	rcs := make([]*base.ReviewComment, 0, len(cs))
	for _, c := range cs {
		// get reactions
		var reactions []*base.Reaction
		if !g.SkipReactions {
			for i := 1; ; i++ {
				g.waitAndPickClient()
				res, resp, err := g.getClient().Reactions.ListPullRequestCommentReactions(g.ctx, g.repoOwner, g.repoName, c.GetID(), &github.ListOptions{
					Page:    i,
					PerPage: g.maxPerPage,
				})
				if err != nil {
					return nil, err
				}
				g.setRate(&resp.Rate)
				if len(res) == 0 {
					break
				}
				for _, reaction := range res {
					reactions = append(reactions, &base.Reaction{
						UserID:   reaction.User.GetID(),
						UserName: reaction.User.GetLogin(),
						Content:  reaction.GetContent(),
					})
				}
			}
		}

		rcs = append(rcs, &base.ReviewComment{
			ID:        c.GetID(),
			InReplyTo: c.GetInReplyTo(),
			Content:   c.GetBody(),
			TreePath:  c.GetPath(),
			DiffHunk:  c.GetDiffHunk(),
			Position:  c.GetPosition(),
			CommitID:  c.GetCommitID(),
			PosterID:  c.GetUser().GetID(),
			Reactions: reactions,
			CreatedAt: c.GetCreatedAt().Time,
			UpdatedAt: c.GetUpdatedAt().Time,
		})
	}
	return rcs, nil
}

// GetReviews returns pull requests review
func (g *GithubDownloaderV3) GetReviews(reviewable base.Reviewable) ([]*base.Review, error) {
	allReviews := make([]*base.Review, 0, g.maxPerPage)
	if g.SkipReviews {
		return allReviews, nil
	}
	opt := &github.ListOptions{
		PerPage: g.maxPerPage,
	}
	// Get approve/request change reviews
	for {
		g.waitAndPickClient()
		reviews, resp, err := g.getClient().PullRequests.ListReviews(g.ctx, g.repoOwner, g.repoName, int(reviewable.GetForeignIndex()), opt)
		if err != nil {
			return nil, fmt.Errorf("error while listing repos: %w", err)
		}
		g.setRate(&resp.Rate)
		for _, review := range reviews {
			r := g.convertGithubReview(review)
			r.IssueIndex = reviewable.GetLocalIndex()
			// retrieve all review comments
			opt2 := &github.ListOptions{
				PerPage: g.maxPerPage,
			}
			for {
				g.waitAndPickClient()
				reviewComments, resp, err := g.getClient().PullRequests.ListReviewComments(g.ctx, g.repoOwner, g.repoName, int(reviewable.GetForeignIndex()), review.GetID(), opt2)
				if err != nil {
					return nil, fmt.Errorf("error while listing repos: %w", err)
				}
				g.setRate(&resp.Rate)

				cs, err := g.convertGithubReviewComments(reviewComments)
				if err != nil {
					return nil, err
				}
				r.Comments = append(r.Comments, cs...)
				if resp.NextPage == 0 {
					break
				}
				opt2.Page = resp.NextPage
			}
			allReviews = append(allReviews, r)
		}
		if resp.NextPage == 0 {
			break
		}
		opt.Page = resp.NextPage
	}
	// Get requested reviews
	for {
		g.waitAndPickClient()
		reviewers, resp, err := g.getClient().PullRequests.ListReviewers(g.ctx, g.repoOwner, g.repoName, int(reviewable.GetForeignIndex()), opt)
		if err != nil {
			return nil, fmt.Errorf("error while listing repos: %w", err)
		}
		g.setRate(&resp.Rate)
		for _, user := range reviewers.Users {
			r := &base.Review{
				ReviewerID:   user.GetID(),
				ReviewerName: user.GetLogin(),
				State:        base.ReviewStateRequestReview,
				IssueIndex:   reviewable.GetLocalIndex(),
			}
			allReviews = append(allReviews, r)
		}
		// TODO: Handle Team requests
		if resp.NextPage == 0 {
			break
		}
		opt.Page = resp.NextPage
	}
	return allReviews, nil
<<<<<<< HEAD
}

// GetNewIssues returns new issues updated after the given time according start and limit
func (g *GithubDownloaderV3) GetNewIssues(page, perPage int, updatedAfter time.Time) ([]*base.Issue, bool, error) {
	return g.getIssuesSince(page, perPage, updatedAfter)
}

// getIssuesSince returns issues given page, perPage and since.
// when since is empty, it will return all issues
func (g *GithubDownloaderV3) getIssuesSince(page, perPage int, since time.Time) ([]*base.Issue, bool, error) {
	if perPage > g.maxPerPage {
		perPage = g.maxPerPage
	}
	opt := &github.IssueListByRepoOptions{
		Sort:      "created",
		Direction: "asc",
		State:     "all",
		Since:     since,
		ListOptions: github.ListOptions{
			PerPage: perPage,
			Page:    page,
		},
	}

	allIssues := make([]*base.Issue, 0, perPage)
	g.waitAndPickClient()
	issues, resp, err := g.getClient().Issues.ListByRepo(g.ctx, g.repoOwner, g.repoName, opt)
	if err != nil {
		return nil, false, fmt.Errorf("error while listing repos: %w", err)
	}
	log.Trace("Request get issues %d/%d, but in fact get %d", perPage, page, len(issues))
	g.setRate(&resp.Rate)
	for _, issue := range issues {
		if issue.IsPullRequest() {
			continue
		}

		labels := make([]*base.Label, 0, len(issue.Labels))
		for _, l := range issue.Labels {
			labels = append(labels, convertGithubLabel(l))
		}

		// get reactions
		reactions, err := g.getIssueReactions(issue.GetNumber(), perPage)
		if err != nil {
			return nil, false, err
		}

		var assignees []string
		for i := range issue.Assignees {
			assignees = append(assignees, issue.Assignees[i].GetLogin())
		}

		allIssues = append(allIssues, &base.Issue{
			Title:        *issue.Title,
			Number:       int64(*issue.Number),
			PosterID:     issue.GetUser().GetID(),
			PosterName:   issue.GetUser().GetLogin(),
			PosterEmail:  issue.GetUser().GetEmail(),
			Content:      issue.GetBody(),
			Milestone:    issue.GetMilestone().GetTitle(),
			State:        issue.GetState(),
			Created:      issue.GetCreatedAt().Time,
			Updated:      issue.GetUpdatedAt().Time,
			Labels:       labels,
			Reactions:    reactions,
			Closed:       convertGithubTimestampToTime(issue.ClosedAt),
			IsLocked:     issue.GetLocked(),
			Assignees:    assignees,
			ForeignIndex: int64(*issue.Number),
		})
	}

	return allIssues, len(issues) < perPage, nil
}

// GetNewComments returns comments of an issue or PR after the given time
func (g GithubDownloaderV3) GetNewComments(commentable base.Commentable, updatedAfter time.Time) ([]*base.Comment, bool, error) {
	comments, err := g.getCommentsSince(commentable, &updatedAfter)
	return comments, false, err
}

// GetAllNewComments returns paginated comments after the given time
func (g GithubDownloaderV3) GetAllNewComments(page, perPage int, updatedAfter time.Time) ([]*base.Comment, bool, error) {
	return g.getAllCommentsSince(page, perPage, &updatedAfter)
}

// GetNewPullRequests returns pull requests after the given time according page and perPage
// If `updatedAfter` is zero-valued, it will return all pull requests
func (g *GithubDownloaderV3) GetNewPullRequests(page, perPage int, updatedAfter time.Time) ([]*base.PullRequest, bool, error) {
	// Pulls API doesn't have parameter `since`, so we have to use Search API instead.
	// By specifying `repo:owner/repo is:pr` in the query, we can get all pull requests of the repository.
	// In addition, we can specify `updated:>=YYYY-MM-DDTHH:MM:SS+00:00` to get pull requests updated after the given time.

	if perPage > g.maxPerPage {
		perPage = g.maxPerPage
	}
	opt := &github.SearchOptions{
		Sort:  "created",
		Order: "asc",
		ListOptions: github.ListOptions{
			PerPage: perPage,
			Page:    page,
		},
	}

	allPRs := make([]*base.PullRequest, 0, perPage)
	g.waitAndPickClient()

	searchQuery := fmt.Sprintf("repo:%s/%s is:pr", g.repoOwner, g.repoName)
	if !updatedAfter.IsZero() {
		// GitHub requires time to be later than 1970-01-01, so we should skip `updated` part if it's zero.
		// Timezone is denoted by plus/minus UTC offset, rather than 'Z',
		// according to https://docs.github.com/en/search-github/searching-on-github/searching-issues-and-pull-requests#search-by-when-an-issue-or-pull-request-was-created-or-last-updated
		timeStr := updatedAfter.Format("2006-01-02T15:04:05-07:00")
		searchQuery += fmt.Sprintf(" updated:>=%s", timeStr)
	}

	result, resp, err := g.getClient().Search.Issues(g.ctx, searchQuery, opt)
	if err != nil {
		return nil, false, fmt.Errorf("error while listing repos: %v", err)
	}
	log.Trace("Request get issues %d/%d, but in fact get %d", perPage, page, len(result.Issues))
	g.setRate(&resp.Rate)
	for _, issue := range result.Issues {
		pr, resp, err := g.getClient().PullRequests.Get(g.ctx, g.repoOwner, g.repoName, issue.GetNumber())
		if err != nil {
			return nil, false, fmt.Errorf("error while getting repo pull request: %v", err)
		}
		g.setRate(&resp.Rate)
		basePR, err := g.convertGithubPullRequest(pr, perPage)
		if err != nil {
			return nil, false, err
		}
		allPRs = append(allPRs, basePR)

		// SECURITY: Ensure that the PR is safe
		_ = CheckAndEnsureSafePR(allPRs[len(allPRs)-1], g.baseURL, g)
	}

	return allPRs, len(result.Issues) < perPage, nil
}

// GetNewReviews returns new pull requests review after the given time
func (g GithubDownloaderV3) GetNewReviews(reviewable base.Reviewable, updatedAfter time.Time) ([]*base.Review, error) {
	// Github does not support since parameter for reviews, so we need to get all reviews
	return g.GetReviews(reviewable)
}

func (g *GithubDownloaderV3) convertGithubPullRequest(pr *github.PullRequest, perPage int) (*base.PullRequest, error) {
	labels := make([]*base.Label, 0, len(pr.Labels))
	for _, l := range pr.Labels {
		labels = append(labels, convertGithubLabel(l))
	}

	// get reactions
	reactions, err := g.getIssueReactions(pr.GetNumber(), perPage)
	if err != nil {
		return nil, err
	}

	// download patch and saved as tmp file
	g.waitAndPickClient()

	return &base.PullRequest{
		Title:          pr.GetTitle(),
		Number:         int64(pr.GetNumber()),
		PosterID:       pr.GetUser().GetID(),
		PosterName:     pr.GetUser().GetLogin(),
		PosterEmail:    pr.GetUser().GetEmail(),
		Content:        pr.GetBody(),
		Milestone:      pr.GetMilestone().GetTitle(),
		State:          pr.GetState(),
		Created:        pr.GetCreatedAt().Time,
		Updated:        pr.GetUpdatedAt().Time,
		Closed:         convertGithubTimestampToTime(pr.ClosedAt),
		Labels:         labels,
		Merged:         pr.MergedAt != nil,
		MergeCommitSHA: pr.GetMergeCommitSHA(),
		MergedTime:     convertGithubTimestampToTime(pr.MergedAt),
		IsLocked:       pr.ActiveLockReason != nil,
		Head: base.PullRequestBranch{
			Ref:       pr.GetHead().GetRef(),
			SHA:       pr.GetHead().GetSHA(),
			OwnerName: pr.GetHead().GetUser().GetLogin(),
			RepoName:  pr.GetHead().GetRepo().GetName(),
			CloneURL:  pr.GetHead().GetRepo().GetCloneURL(),
		},
		Base: base.PullRequestBranch{
			Ref:       pr.GetBase().GetRef(),
			SHA:       pr.GetBase().GetSHA(),
			RepoName:  pr.GetBase().GetRepo().GetName(),
			OwnerName: pr.GetBase().GetUser().GetLogin(),
		},
		PatchURL:     pr.GetPatchURL(),
		Reactions:    reactions,
		ForeignIndex: int64(*pr.Number),
	}, nil
}

// getIssueReactions returns reactions using Github API
func (g *GithubDownloaderV3) getIssueReactions(number, perPage int) ([]*base.Reaction, error) {
	var reactions []*base.Reaction
	if !g.SkipReactions {
		for i := 1; ; i++ {
			g.waitAndPickClient()
			res, resp, err := g.getClient().Reactions.ListIssueReactions(g.ctx, g.repoOwner, g.repoName, number, &github.ListOptions{
				Page:    i,
				PerPage: perPage,
			})
			if err != nil {
				return nil, err
			}
			g.setRate(&resp.Rate)
			if len(res) == 0 {
				break
			}
			for _, reaction := range res {
				reactions = append(reactions, &base.Reaction{
					UserID:   reaction.User.GetID(),
					UserName: reaction.User.GetLogin(),
					Content:  reaction.GetContent(),
				})
			}
		}
	}
	return reactions, nil
}

func convertGithubTimestampToTime(t *github.Timestamp) *time.Time {
	if t == nil {
		return nil
	}
	return &t.Time
=======
>>>>>>> 083818cb
}<|MERGE_RESOLUTION|>--- conflicted
+++ resolved
@@ -120,21 +120,16 @@
 	return &downloader
 }
 
+func (g *GithubDownloaderV3) SupportSyncing() bool {
+	return true
+}
+
 // String implements Stringer
 func (g *GithubDownloaderV3) String() string {
 	return fmt.Sprintf("migration from github server %s %s/%s", g.baseURL, g.repoOwner, g.repoName)
 }
 
-<<<<<<< HEAD
-func (g *GithubDownloaderV3) SupportSyncing() bool {
-	return true
-}
-
-// ColorFormat provides a basic color format for a GithubDownloader
-func (g *GithubDownloaderV3) ColorFormat(s fmt.State) {
-=======
 func (g *GithubDownloaderV3) LogString() string {
->>>>>>> 083818cb
 	if g == nil {
 		return "<GithubDownloaderV3 nil>"
 	}
@@ -422,93 +417,7 @@
 
 // GetIssues returns issues according start and limit
 func (g *GithubDownloaderV3) GetIssues(page, perPage int) ([]*base.Issue, bool, error) {
-<<<<<<< HEAD
 	return g.getIssuesSince(page, perPage, time.Time{}) // set since to empty to get all issues
-=======
-	if perPage > g.maxPerPage {
-		perPage = g.maxPerPage
-	}
-	opt := &github.IssueListByRepoOptions{
-		Sort:      "created",
-		Direction: "asc",
-		State:     "all",
-		ListOptions: github.ListOptions{
-			PerPage: perPage,
-			Page:    page,
-		},
-	}
-
-	allIssues := make([]*base.Issue, 0, perPage)
-	g.waitAndPickClient()
-	issues, resp, err := g.getClient().Issues.ListByRepo(g.ctx, g.repoOwner, g.repoName, opt)
-	if err != nil {
-		return nil, false, fmt.Errorf("error while listing repos: %w", err)
-	}
-	log.Trace("Request get issues %d/%d, but in fact get %d", perPage, page, len(issues))
-	g.setRate(&resp.Rate)
-	for _, issue := range issues {
-		if issue.IsPullRequest() {
-			continue
-		}
-
-		labels := make([]*base.Label, 0, len(issue.Labels))
-		for _, l := range issue.Labels {
-			labels = append(labels, convertGithubLabel(l))
-		}
-
-		// get reactions
-		var reactions []*base.Reaction
-		if !g.SkipReactions {
-			for i := 1; ; i++ {
-				g.waitAndPickClient()
-				res, resp, err := g.getClient().Reactions.ListIssueReactions(g.ctx, g.repoOwner, g.repoName, issue.GetNumber(), &github.ListOptions{
-					Page:    i,
-					PerPage: perPage,
-				})
-				if err != nil {
-					return nil, false, err
-				}
-				g.setRate(&resp.Rate)
-				if len(res) == 0 {
-					break
-				}
-				for _, reaction := range res {
-					reactions = append(reactions, &base.Reaction{
-						UserID:   reaction.User.GetID(),
-						UserName: reaction.User.GetLogin(),
-						Content:  reaction.GetContent(),
-					})
-				}
-			}
-		}
-
-		var assignees []string
-		for i := range issue.Assignees {
-			assignees = append(assignees, issue.Assignees[i].GetLogin())
-		}
-
-		allIssues = append(allIssues, &base.Issue{
-			Title:        *issue.Title,
-			Number:       int64(*issue.Number),
-			PosterID:     issue.GetUser().GetID(),
-			PosterName:   issue.GetUser().GetLogin(),
-			PosterEmail:  issue.GetUser().GetEmail(),
-			Content:      issue.GetBody(),
-			Milestone:    issue.GetMilestone().GetTitle(),
-			State:        issue.GetState(),
-			Created:      issue.GetCreatedAt().Time,
-			Updated:      issue.GetUpdatedAt().Time,
-			Labels:       labels,
-			Reactions:    reactions,
-			Closed:       issue.ClosedAt.GetTime(),
-			IsLocked:     issue.GetLocked(),
-			Assignees:    assignees,
-			ForeignIndex: int64(*issue.Number),
-		})
-	}
-
-	return allIssues, len(issues) < perPage, nil
->>>>>>> 083818cb
 }
 
 // SupportGetRepoComments return true if it supports get repo comments
@@ -671,105 +580,7 @@
 
 // GetPullRequests returns pull requests according page and perPage
 func (g *GithubDownloaderV3) GetPullRequests(page, perPage int) ([]*base.PullRequest, bool, error) {
-<<<<<<< HEAD
 	return g.GetNewPullRequests(page, perPage, time.Time{})
-=======
-	if perPage > g.maxPerPage {
-		perPage = g.maxPerPage
-	}
-	opt := &github.PullRequestListOptions{
-		Sort:      "created",
-		Direction: "asc",
-		State:     "all",
-		ListOptions: github.ListOptions{
-			PerPage: perPage,
-			Page:    page,
-		},
-	}
-	allPRs := make([]*base.PullRequest, 0, perPage)
-	g.waitAndPickClient()
-	prs, resp, err := g.getClient().PullRequests.List(g.ctx, g.repoOwner, g.repoName, opt)
-	if err != nil {
-		return nil, false, fmt.Errorf("error while listing repos: %w", err)
-	}
-	log.Trace("Request get pull requests %d/%d, but in fact get %d", perPage, page, len(prs))
-	g.setRate(&resp.Rate)
-	for _, pr := range prs {
-		labels := make([]*base.Label, 0, len(pr.Labels))
-		for _, l := range pr.Labels {
-			labels = append(labels, convertGithubLabel(l))
-		}
-
-		// get reactions
-		var reactions []*base.Reaction
-		if !g.SkipReactions {
-			for i := 1; ; i++ {
-				g.waitAndPickClient()
-				res, resp, err := g.getClient().Reactions.ListIssueReactions(g.ctx, g.repoOwner, g.repoName, pr.GetNumber(), &github.ListOptions{
-					Page:    i,
-					PerPage: perPage,
-				})
-				if err != nil {
-					return nil, false, err
-				}
-				g.setRate(&resp.Rate)
-				if len(res) == 0 {
-					break
-				}
-				for _, reaction := range res {
-					reactions = append(reactions, &base.Reaction{
-						UserID:   reaction.User.GetID(),
-						UserName: reaction.User.GetLogin(),
-						Content:  reaction.GetContent(),
-					})
-				}
-			}
-		}
-
-		// download patch and saved as tmp file
-		g.waitAndPickClient()
-
-		allPRs = append(allPRs, &base.PullRequest{
-			Title:          pr.GetTitle(),
-			Number:         int64(pr.GetNumber()),
-			PosterID:       pr.GetUser().GetID(),
-			PosterName:     pr.GetUser().GetLogin(),
-			PosterEmail:    pr.GetUser().GetEmail(),
-			Content:        pr.GetBody(),
-			Milestone:      pr.GetMilestone().GetTitle(),
-			State:          pr.GetState(),
-			Created:        pr.GetCreatedAt().Time,
-			Updated:        pr.GetUpdatedAt().Time,
-			Closed:         pr.ClosedAt.GetTime(),
-			Labels:         labels,
-			Merged:         pr.MergedAt != nil,
-			MergeCommitSHA: pr.GetMergeCommitSHA(),
-			MergedTime:     pr.MergedAt.GetTime(),
-			IsLocked:       pr.ActiveLockReason != nil,
-			Head: base.PullRequestBranch{
-				Ref:       pr.GetHead().GetRef(),
-				SHA:       pr.GetHead().GetSHA(),
-				OwnerName: pr.GetHead().GetUser().GetLogin(),
-				RepoName:  pr.GetHead().GetRepo().GetName(),
-				CloneURL:  pr.GetHead().GetRepo().GetCloneURL(), // see below for SECURITY related issues here
-			},
-			Base: base.PullRequestBranch{
-				Ref:       pr.GetBase().GetRef(),
-				SHA:       pr.GetBase().GetSHA(),
-				RepoName:  pr.GetBase().GetRepo().GetName(),
-				OwnerName: pr.GetBase().GetUser().GetLogin(),
-			},
-			PatchURL:     pr.GetPatchURL(), // see below for SECURITY related issues here
-			Reactions:    reactions,
-			ForeignIndex: int64(*pr.Number),
-		})
-
-		// SECURITY: Ensure that the PR is safe
-		_ = CheckAndEnsureSafePR(allPRs[len(allPRs)-1], g.baseURL, g)
-	}
-
-	return allPRs, len(prs) < perPage, nil
->>>>>>> 083818cb
 }
 
 // convertGithubReview converts github review to Gitea review
@@ -904,7 +715,6 @@
 		opt.Page = resp.NextPage
 	}
 	return allReviews, nil
-<<<<<<< HEAD
 }
 
 // GetNewIssues returns new issues updated after the given time according start and limit
@@ -971,7 +781,7 @@
 			Updated:      issue.GetUpdatedAt().Time,
 			Labels:       labels,
 			Reactions:    reactions,
-			Closed:       convertGithubTimestampToTime(issue.ClosedAt),
+			Closed:       issue.ClosedAt.GetTime(),
 			IsLocked:     issue.GetLocked(),
 			Assignees:    assignees,
 			ForeignIndex: int64(*issue.Number),
@@ -1080,11 +890,11 @@
 		State:          pr.GetState(),
 		Created:        pr.GetCreatedAt().Time,
 		Updated:        pr.GetUpdatedAt().Time,
-		Closed:         convertGithubTimestampToTime(pr.ClosedAt),
+		Closed:         pr.ClosedAt.GetTime(),
 		Labels:         labels,
 		Merged:         pr.MergedAt != nil,
 		MergeCommitSHA: pr.GetMergeCommitSHA(),
-		MergedTime:     convertGithubTimestampToTime(pr.MergedAt),
+		MergedTime:     pr.MergedAt.GetTime(),
 		IsLocked:       pr.ActiveLockReason != nil,
 		Head: base.PullRequestBranch{
 			Ref:       pr.GetHead().GetRef(),
@@ -1132,13 +942,4 @@
 		}
 	}
 	return reactions, nil
-}
-
-func convertGithubTimestampToTime(t *github.Timestamp) *time.Time {
-	if t == nil {
-		return nil
-	}
-	return &t.Time
-=======
->>>>>>> 083818cb
 }