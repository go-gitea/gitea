// Copyright 2019 The Gitea Authors. All rights reserved.
// Copyright 2018 Jonas Franz. All rights reserved.
// SPDX-License-Identifier: MIT

package migrations

import (
	"context"
	"fmt"
	"io"
	"os"
	"path/filepath"
	"strconv"
	"strings"
	"time"

	"code.gitea.io/gitea/models"
	"code.gitea.io/gitea/models/db"
	issues_model "code.gitea.io/gitea/models/issues"
	repo_model "code.gitea.io/gitea/models/repo"
	user_model "code.gitea.io/gitea/models/user"
	"code.gitea.io/gitea/modules/git"
	"code.gitea.io/gitea/modules/label"
	"code.gitea.io/gitea/modules/log"
	base "code.gitea.io/gitea/modules/migration"
	repo_module "code.gitea.io/gitea/modules/repository"
	"code.gitea.io/gitea/modules/setting"
	"code.gitea.io/gitea/modules/storage"
	"code.gitea.io/gitea/modules/structs"
	"code.gitea.io/gitea/modules/timeutil"
	"code.gitea.io/gitea/modules/uri"
	"code.gitea.io/gitea/modules/util"
	"code.gitea.io/gitea/services/pull"
	repo_service "code.gitea.io/gitea/services/repository"

	"github.com/google/uuid"
)

var _ base.Uploader = &GiteaLocalUploader{}

// GiteaLocalUploader implements an Uploader to gitea sites
type GiteaLocalUploader struct {
	base.NullUploader
	ctx            context.Context
	doer           *user_model.User
	repoOwner      string
	repoName       string
	repo           *repo_model.Repository
	labels         map[string]*issues_model.Label
	milestones     map[string]int64
	issues         map[int64]*issues_model.Issue
	gitRepo        *git.Repository
	prHeadCache    map[string]string
	sameApp        bool
	userMap        map[int64]int64 // external user id mapping to user id
	prCache        map[int64]*issues_model.PullRequest
	gitServiceType structs.GitServiceType
}

// NewGiteaLocalUploader creates an gitea Uploader via gitea API v1
func NewGiteaLocalUploader(ctx context.Context, doer *user_model.User, repoOwner, repoName string) *GiteaLocalUploader {
	return &GiteaLocalUploader{
		ctx:         ctx,
		doer:        doer,
		repoOwner:   repoOwner,
		repoName:    repoName,
		labels:      make(map[string]*issues_model.Label),
		milestones:  make(map[string]int64),
		issues:      make(map[int64]*issues_model.Issue),
		prHeadCache: make(map[string]string),
		userMap:     make(map[int64]int64),
		prCache:     make(map[int64]*issues_model.PullRequest),
	}
}

// MaxBatchInsertSize returns the table's max batch insert size
func (g *GiteaLocalUploader) MaxBatchInsertSize(tp string) int {
	switch tp {
	case "issue":
		return db.MaxBatchInsertSize(new(issues_model.Issue))
	case "comment":
		return db.MaxBatchInsertSize(new(issues_model.Comment))
	case "milestone":
		return db.MaxBatchInsertSize(new(issues_model.Milestone))
	case "label":
		return db.MaxBatchInsertSize(new(issues_model.Label))
	case "release":
		return db.MaxBatchInsertSize(new(repo_model.Release))
	case "pullrequest":
		return db.MaxBatchInsertSize(new(issues_model.PullRequest))
	}
	return 10
}

// CreateRepo creates a repository
func (g *GiteaLocalUploader) CreateRepo(repo *base.Repository, opts base.MigrateOptions) error {
	owner, err := user_model.GetUserByName(g.ctx, g.repoOwner)
	if err != nil {
		return err
	}

	var r *repo_model.Repository
	if opts.MigrateToRepoID <= 0 {
		r, err = repo_service.CreateRepositoryDirectly(g.ctx, g.doer, owner, repo_service.CreateRepoOptions{
			Name:           g.repoName,
			Description:    repo.Description,
			OriginalURL:    repo.OriginalURL,
			GitServiceType: opts.GitServiceType,
			IsPrivate:      opts.Private,
			IsMirror:       opts.Mirror,
			Status:         repo_model.RepositoryBeingMigrated,
		})
	} else {
		r, err = repo_model.GetRepositoryByID(g.ctx, opts.MigrateToRepoID)
	}
	if err != nil {
		return err
	}
	r.DefaultBranch = repo.DefaultBranch
	r.Description = repo.Description

	r, err = repo_module.MigrateRepositoryGitData(g.ctx, owner, r, base.MigrateOptions{
		RepoName:       g.repoName,
		Description:    repo.Description,
		OriginalURL:    repo.OriginalURL,
		GitServiceType: opts.GitServiceType,
		Mirror:         repo.IsMirror,
		LFS:            opts.LFS,
		LFSEndpoint:    opts.LFSEndpoint,
		CloneAddr:      repo.CloneURL, // SECURITY: we will assume that this has already been checked
		Private:        repo.IsPrivate,
		Wiki:           opts.Wiki,
		Releases:       opts.Releases, // if didn't get releases, then sync them from tags
		Issues:         opts.Issues,
		Milestones:     opts.Milestones,
		Labels:         opts.Labels,
		Comments:       opts.Comments,
		PullRequests:   opts.PullRequests,
		ReleaseAssets:  opts.ReleaseAssets,
		MirrorInterval: opts.MirrorInterval,
	}, NewMigrationHTTPTransport())

	g.sameApp = strings.HasPrefix(repo.OriginalURL, setting.AppURL)
	g.repo = r
	if err != nil {
		return err
	}
	g.gitRepo, err = git.OpenRepository(g.ctx, r.RepoPath())
	return err
}

// Close closes this uploader
func (g *GiteaLocalUploader) Close() {
	if g.gitRepo != nil {
		g.gitRepo.Close()
	}
}

func filterTopicsForDB(topics []string) []string {
	// Ignore topics too long for the db
	c := 0
	for _, topic := range topics {
		if len(topic) > 50 {
			continue
		}

		topics[c] = topic
		c++
	}
	topics = topics[:c]
	return topics
}

// CreateTopics creates topics
func (g *GiteaLocalUploader) CreateTopics(topics ...string) error {
	topics = filterTopicsForDB(topics)
	return repo_model.SaveTopics(g.ctx, g.repo.ID, topics...)
}

func (g *GiteaLocalUploader) prepareMilestones(milestones ...*base.Milestone) []*issues_model.Milestone {
	mss := make([]*issues_model.Milestone, 0, len(milestones))
	for _, milestone := range milestones {
		var deadline timeutil.TimeStamp
		if milestone.Deadline != nil {
			deadline = timeutil.TimeStamp(milestone.Deadline.Unix())
		}
		if deadline == 0 {
			deadline = timeutil.TimeStamp(time.Date(9999, 1, 1, 0, 0, 0, 0, setting.DefaultUILocation).Unix())
		}

		if milestone.Created.IsZero() {
			if milestone.Updated != nil {
				milestone.Created = *milestone.Updated
			} else if milestone.Deadline != nil {
				milestone.Created = *milestone.Deadline
			} else {
				milestone.Created = time.Now()
			}
		}
		if milestone.Updated == nil || milestone.Updated.IsZero() {
			milestone.Updated = &milestone.Created
		}

		ms := issues_model.Milestone{
			RepoID:       g.repo.ID,
			Name:         milestone.Title,
			Content:      milestone.Description,
			IsClosed:     milestone.State == "closed",
			CreatedUnix:  timeutil.TimeStamp(milestone.Created.Unix()),
			UpdatedUnix:  timeutil.TimeStamp(milestone.Updated.Unix()),
			DeadlineUnix: deadline,
			OriginalID:   milestone.OriginalID,
		}
		if ms.IsClosed && milestone.Closed != nil {
			ms.ClosedDateUnix = timeutil.TimeStamp(milestone.Closed.Unix())
		}
		mss = append(mss, &ms)
	}
	return mss
}

// CreateMilestones creates milestones
func (g *GiteaLocalUploader) CreateMilestones(milestones ...*base.Milestone) error {
	mss := g.prepareMilestones(milestones...)
	err := issues_model.InsertMilestones(g.ctx, mss...)
	if err != nil {
		return err
	}

	for _, ms := range mss {
		g.milestones[ms.Name] = ms.ID
	}
	return nil
}

// CreateLabels creates labels
func (g *GiteaLocalUploader) CreateLabels(labels ...*base.Label) error {
	lbs := g.convertLabels(labels...)
	if err := issues_model.NewLabels(g.ctx, lbs...); err != nil {
		return err
	}
	for _, lb := range lbs {
		g.labels[lb.Name] = lb
	}
	return nil
}

func (g *GiteaLocalUploader) convertLabels(labels ...*base.Label) []*issues_model.Label {
	lbs := make([]*issues_model.Label, 0, len(labels))
	for _, l := range labels {
		if color, err := label.NormalizeColor(l.Color); err != nil {
			log.Warn("Invalid label color: #%s for label: %s in migration to %s/%s", l.Color, l.Name, g.repoOwner, g.repoName)
			l.Color = "#ffffff"
		} else {
			l.Color = color
		}

		lbs = append(lbs, &issues_model.Label{
			RepoID:      g.repo.ID,
			Name:        l.Name,
			Exclusive:   l.Exclusive,
			Description: l.Description,
			Color:       l.Color,
			OriginalID:  l.OriginalID,
		})
	}
	return lbs
}

func (g *GiteaLocalUploader) prepareReleases(releases ...*base.Release) ([]*repo_model.Release, error) {
	rels := make([]*repo_model.Release, 0, len(releases))
	for _, release := range releases {
		if release.Created.IsZero() {
			if !release.Published.IsZero() {
				release.Created = release.Published
			} else {
				release.Created = time.Now()
			}
		}

		// SECURITY: The TagName must be a valid git ref
		if release.TagName != "" && !git.IsValidRefPattern(release.TagName) {
			release.TagName = ""
		}

		// SECURITY: The TargetCommitish must be a valid git ref
		if release.TargetCommitish != "" && !git.IsValidRefPattern(release.TargetCommitish) {
			release.TargetCommitish = ""
		}

		rel := repo_model.Release{
			RepoID:       g.repo.ID,
			TagName:      release.TagName,
			LowerTagName: strings.ToLower(release.TagName),
			Target:       release.TargetCommitish,
			Title:        release.Name,
			Note:         release.Body,
			IsDraft:      release.Draft,
			IsPrerelease: release.Prerelease,
			IsTag:        false,
			CreatedUnix:  timeutil.TimeStamp(release.Created.Unix()),
		}

		if err := g.remapUser(release, &rel); err != nil {
			return nil, err
		}

		// calc NumCommits if possible
		if rel.TagName != "" {
			commit, err := g.gitRepo.GetTagCommit(rel.TagName)
			if !git.IsErrNotExist(err) {
				if err != nil {
					return nil, fmt.Errorf("GetTagCommit[%v]: %w", rel.TagName, err)
				}
				rel.Sha1 = commit.ID.String()
				rel.NumCommits, err = commit.CommitsCount()
				if err != nil {
					return nil, fmt.Errorf("CommitsCount: %w", err)
				}
			}
		}

		for _, asset := range release.Assets {
			if asset.Created.IsZero() {
				if !asset.Updated.IsZero() {
					asset.Created = asset.Updated
				} else {
					asset.Created = release.Created
				}
			}
			attach := repo_model.Attachment{
				UUID:          uuid.New().String(),
				Name:          asset.Name,
				DownloadCount: int64(*asset.DownloadCount),
				Size:          int64(*asset.Size),
				CreatedUnix:   timeutil.TimeStamp(asset.Created.Unix()),
			}

			// SECURITY: We cannot check the DownloadURL and DownloadFunc are safe here
			// ... we must assume that they are safe and simply download the attachment
			err := func() error {
				// asset.DownloadURL maybe a local file
				var rc io.ReadCloser
				var err error
				if asset.DownloadFunc != nil {
					rc, err = asset.DownloadFunc()
					if err != nil {
						return err
					}
				} else if asset.DownloadURL != nil {
					rc, err = uri.Open(*asset.DownloadURL)
					if err != nil {
						return err
					}
				}
				if rc == nil {
					return nil
				}
				_, err = storage.Attachments.Save(attach.RelativePath(), rc, int64(*asset.Size))
				rc.Close()
				return err
			}()
			if err != nil {
				return nil, err
			}

			rel.Attachments = append(rel.Attachments, &attach)
		}

		rels = append(rels, &rel)
	}
	return rels, nil
}

// CreateReleases creates releases
func (g *GiteaLocalUploader) CreateReleases(releases ...*base.Release) error {
	rels, err := g.prepareReleases(releases...)
	if err != nil {
		return err
	}

	return repo_model.InsertReleases(g.ctx, rels...)
}

// SyncTags syncs releases with tags in the databases
func (g *GiteaLocalUploader) SyncTags() error {
<<<<<<< HEAD
	tagOnlyReleases := false
	return repo_module.SyncReleasesWithTags(g.repo, g.gitRepo, tagOnlyReleases)
=======
	return repo_module.SyncReleasesWithTags(g.ctx, g.repo, g.gitRepo)
>>>>>>> b36e2ca4
}

func (g *GiteaLocalUploader) prepareIssues(issues ...*base.Issue) ([]*issues_model.Issue, error) {
	iss := make([]*issues_model.Issue, 0, len(issues))
	for _, issue := range issues {
		var labels []*issues_model.Label
		for _, label := range issue.Labels {
			lb, ok := g.labels[label.Name]
			if ok {
				labels = append(labels, lb)
			}
		}

		milestoneID := g.milestones[issue.Milestone]

		if issue.Created.IsZero() {
			if issue.Closed != nil {
				issue.Created = *issue.Closed
			} else {
				issue.Created = time.Now()
			}
		}
		if issue.Updated.IsZero() {
			if issue.Closed != nil {
				issue.Updated = *issue.Closed
			} else {
				issue.Updated = time.Now()
			}
		}

		// SECURITY: issue.Ref needs to be a valid reference
		if !git.IsValidRefPattern(issue.Ref) {
			log.Warn("Invalid issue.Ref[%s] in issue #%d in %s/%s", issue.Ref, issue.Number, g.repoOwner, g.repoName)
			issue.Ref = ""
		}

		is := issues_model.Issue{
			RepoID:      g.repo.ID,
			Repo:        g.repo,
			Index:       issue.Number,
			Title:       issue.Title,
			Content:     issue.Content,
			Ref:         issue.Ref,
			IsClosed:    issue.State == "closed",
			IsLocked:    issue.IsLocked,
			MilestoneID: milestoneID,
			Labels:      labels,
			CreatedUnix: timeutil.TimeStamp(issue.Created.Unix()),
			UpdatedUnix: timeutil.TimeStamp(issue.Updated.Unix()),
		}

		if err := g.remapUser(issue, &is); err != nil {
			return nil, err
		}

		if issue.Closed != nil {
			is.ClosedUnix = timeutil.TimeStamp(issue.Closed.Unix())
		}
		// add reactions
		for _, reaction := range issue.Reactions {
			res := issues_model.Reaction{
				Type:        reaction.Content,
				CreatedUnix: timeutil.TimeStampNow(),
			}
			if err := g.remapUser(reaction, &res); err != nil {
				return nil, err
			}
			is.Reactions = append(is.Reactions, &res)
		}
		iss = append(iss, &is)
	}
	return iss, nil
}

<<<<<<< HEAD
// CreateIssues creates issues
func (g *GiteaLocalUploader) CreateIssues(issues ...*base.Issue) error {
	iss, err := g.prepareIssues(issues...)
	if err != nil {
		return err
	}
	if len(iss) == 0 {
		return nil
	}
=======
	if len(iss) > 0 {
		if err := issues_model.InsertIssues(g.ctx, iss...); err != nil {
			return err
		}
>>>>>>> b36e2ca4

	if err := issues_model.InsertIssues(iss...); err != nil {
		return err
	}

	for _, is := range iss {
		g.issues[is.Index] = is
	}
	return nil
}

func (g *GiteaLocalUploader) prepareComments(comments ...*base.Comment) ([]*issues_model.Comment, error) {
	cms := make([]*issues_model.Comment, 0, len(comments))
	for _, comment := range comments {
		var issue *issues_model.Issue
		issue, ok := g.issues[comment.IssueIndex]
		if !ok {
			// ignore comments for non existent issues
			// It can happen when a comment belongs to a pull request, but the pull request is not imported
			log.Warn("Ignoring comment for non existent issue %d", comment.IssueIndex)
			continue
		}

		if comment.Created.IsZero() {
			comment.Created = time.Unix(int64(issue.CreatedUnix), 0)
		}
		if comment.Updated.IsZero() {
			comment.Updated = comment.Created
		}
		if comment.CommentType == "" {
			// if type field is missing, then assume a normal comment
			comment.CommentType = issues_model.CommentTypeComment.String()
		}
		cm := issues_model.Comment{
			IssueID:     issue.ID,
			Type:        issues_model.AsCommentType(comment.CommentType),
			Content:     comment.Content,
			CreatedUnix: timeutil.TimeStamp(comment.Created.Unix()),
			UpdatedUnix: timeutil.TimeStamp(comment.Updated.Unix()),
			OriginalID:  comment.OriginalID,
		}

		switch cm.Type {
		case issues_model.CommentTypeAssignees:
			if assigneeID, ok := comment.Meta["AssigneeID"].(int); ok {
				cm.AssigneeID = int64(assigneeID)
			}
			if comment.Meta["RemovedAssigneeID"] != nil {
				cm.RemovedAssignee = true
			}
		case issues_model.CommentTypeChangeTitle:
			if comment.Meta["OldTitle"] != nil {
				cm.OldTitle = fmt.Sprintf("%s", comment.Meta["OldTitle"])
			}
			if comment.Meta["NewTitle"] != nil {
				cm.NewTitle = fmt.Sprintf("%s", comment.Meta["NewTitle"])
			}
		default:
		}

		if err := g.remapUser(comment, &cm); err != nil {
			return nil, err
		}

		// add reactions
		for _, reaction := range comment.Reactions {
			res := issues_model.Reaction{
				Type:        reaction.Content,
				CreatedUnix: timeutil.TimeStampNow(),
			}
			if err := g.remapUser(reaction, &res); err != nil {
				return nil, err
			}
			cm.Reactions = append(cm.Reactions, &res)
		}

		cms = append(cms, &cm)
	}
	return cms, nil
}

// CreateComments creates comments of issues
func (g *GiteaLocalUploader) CreateComments(comments ...*base.Comment) error {
	cms, err := g.prepareComments(comments...)
	if err != nil {
		return err
	}

	if len(cms) == 0 {
		return nil
	}
	return issues_model.InsertIssueComments(g.ctx, cms)
}

func (g *GiteaLocalUploader) preparePullRequests(prs ...*base.PullRequest) ([]*issues_model.PullRequest, error) {
	gprs := make([]*issues_model.PullRequest, 0, len(prs))
	for _, pr := range prs {
		gpr, err := g.getPullRequest(pr)
		if err != nil {
			return nil, err
		}

		if err := g.remapUser(pr, gpr.Issue); err != nil {
			return nil, err
		}

		gprs = append(gprs, gpr)
	}
	return gprs, nil
}

// CreatePullRequests creates pull requests
func (g *GiteaLocalUploader) CreatePullRequests(prs ...*base.PullRequest) error {
	gprs, err := g.preparePullRequests(prs...)
	if err != nil {
		return err
	}
	if err := issues_model.InsertPullRequests(g.ctx, gprs...); err != nil {
		return err
	}
	for _, pr := range gprs {
		g.issues[pr.Issue.Index] = pr.Issue
		pull.AddToTaskQueue(g.ctx, pr)
	}
	return nil
}

func (g *GiteaLocalUploader) updateGitForPullRequest(pr *base.PullRequest) (head string, err error) {
	// SECURITY: this pr must have been must have been ensured safe
	if !pr.EnsuredSafe {
		log.Error("PR #%d in %s/%s has not been checked for safety.", pr.Number, g.repoOwner, g.repoName)
		return "", fmt.Errorf("the PR[%d] was not checked for safety", pr.Number)
	}

	// Anonymous function to download the patch file (allows us to use defer)
	err = func() error {
		// if the patchURL is empty there is nothing to download
		if pr.PatchURL == "" {
			return nil
		}

		// SECURITY: We will assume that the pr.PatchURL has been checked
		// pr.PatchURL maybe a local file - but note EnsureSafe should be asserting that this safe
		ret, err := uri.Open(pr.PatchURL) // TODO: This probably needs to use the downloader as there may be rate limiting issues here
		if err != nil {
			return err
		}
		defer ret.Close()

		pullDir := filepath.Join(g.repo.RepoPath(), "pulls")
		if err = os.MkdirAll(pullDir, os.ModePerm); err != nil {
			return err
		}

		f, err := os.Create(filepath.Join(pullDir, fmt.Sprintf("%d.patch", pr.Number)))
		if err != nil {
			return err
		}
		defer f.Close()

		// TODO: Should there be limits on the size of this file?
		_, err = io.Copy(f, ret)

		return err
	}()
	if err != nil {
		return "", err
	}

	head = "unknown repository"
	if pr.IsForkPullRequest() && pr.State != "closed" {
		// OK we want to fetch the current head as a branch from its CloneURL

		// 1. Is there a head clone URL available?
		// 2. Is there a head ref available?
		if pr.Head.CloneURL == "" || pr.Head.Ref == "" {
			return head, nil
		}

		// 3. We need to create a remote for this clone url
		// ... maybe we already have a name for this remote
		remote, ok := g.prHeadCache[pr.Head.CloneURL+":"]
		if !ok {
			// ... let's try ownername as a reasonable name
			remote = pr.Head.OwnerName
			if !git.IsValidRefPattern(remote) {
				// ... let's try something less nice
				remote = "head-pr-" + strconv.FormatInt(pr.Number, 10)
			}
			// ... now add the remote
			err := g.gitRepo.AddRemote(remote, pr.Head.CloneURL, true)
			if err != nil {
				log.Error("PR #%d in %s/%s AddRemote[%s] failed: %v", pr.Number, g.repoOwner, g.repoName, remote, err)
			} else {
				g.prHeadCache[pr.Head.CloneURL+":"] = remote
				ok = true
			}
		}
		if !ok {
			return head, nil
		}

		// 4. Check if we already have this ref?
		localRef, ok := g.prHeadCache[pr.Head.CloneURL+":"+pr.Head.Ref]
		if !ok {
			// ... We would normally name this migrated branch as <OwnerName>/<HeadRef> but we need to ensure that is safe
			localRef = git.SanitizeRefPattern(pr.Head.OwnerName + "/" + pr.Head.Ref)

			// ... Now we must assert that this does not exist
			if g.gitRepo.IsBranchExist(localRef) {
				localRef = "head-pr-" + strconv.FormatInt(pr.Number, 10) + "/" + localRef
				i := 0
				for g.gitRepo.IsBranchExist(localRef) {
					if i > 5 {
						// ... We tried, we really tried but this is just a seriously unfriendly repo
						return head, nil
					}
					// OK just try some uuids!
					localRef = git.SanitizeRefPattern("head-pr-" + strconv.FormatInt(pr.Number, 10) + uuid.New().String())
					i++
				}
			}

			fetchArg := pr.Head.Ref + ":" + git.BranchPrefix + localRef
			if strings.HasPrefix(fetchArg, "-") {
				fetchArg = git.BranchPrefix + fetchArg
			}

			_, _, err = git.NewCommand(g.ctx, "fetch", "--no-tags").AddDashesAndList(remote, fetchArg).RunStdString(&git.RunOpts{Dir: g.repo.RepoPath()})
			if err != nil {
				log.Error("Fetch branch from %s failed: %v", pr.Head.CloneURL, err)
				return head, nil
			}
			g.prHeadCache[pr.Head.CloneURL+":"+pr.Head.Ref] = localRef
			head = localRef
		}

		// 5. Now if pr.Head.SHA == "" we should recover this to the head of this branch
		if pr.Head.SHA == "" {
			headSha, err := g.gitRepo.GetBranchCommitID(localRef)
			if err != nil {
				log.Error("unable to get head SHA of local head for PR #%d from %s in %s/%s. Error: %v", pr.Number, pr.Head.Ref, g.repoOwner, g.repoName, err)
				return head, nil
			}
			pr.Head.SHA = headSha
		}

		_, _, err = git.NewCommand(g.ctx, "update-ref", "--no-deref").AddDynamicArguments(pr.GetGitRefName(), pr.Head.SHA).RunStdString(&git.RunOpts{Dir: g.repo.RepoPath()})
		if err != nil {
			return "", err
		}

		return head, nil
	}

	if pr.Head.Ref != "" {
		head = pr.Head.Ref
	}

	// Ensure the closed PR SHA still points to an existing ref
	if pr.Head.SHA == "" {
		// The SHA is empty
		log.Warn("Empty reference, no pull head for PR #%d in %s/%s", pr.Number, g.repoOwner, g.repoName)
	} else {
		_, _, err = git.NewCommand(g.ctx, "rev-list", "--quiet", "-1").AddDynamicArguments(pr.Head.SHA).RunStdString(&git.RunOpts{Dir: g.repo.RepoPath()})
		if err != nil {
			// Git update-ref remove bad references with a relative path
			log.Warn("Deprecated local head %s for PR #%d in %s/%s, removing  %s", pr.Head.SHA, pr.Number, g.repoOwner, g.repoName, pr.GetGitRefName())
		} else {
			// set head information
			_, _, err = git.NewCommand(g.ctx, "update-ref", "--no-deref").AddDynamicArguments(pr.GetGitRefName(), pr.Head.SHA).RunStdString(&git.RunOpts{Dir: g.repo.RepoPath()})
			if err != nil {
				log.Error("unable to set %s as the local head for PR #%d from %s in %s/%s. Error: %v", pr.Head.SHA, pr.Number, pr.Head.Ref, g.repoOwner, g.repoName, err)
			}
		}
	}

	return head, nil
}

func (g *GiteaLocalUploader) getPullRequest(pr *base.PullRequest) (*issues_model.PullRequest, error) {
	var labels []*issues_model.Label
	for _, label := range pr.Labels {
		lb, ok := g.labels[label.Name]
		if ok {
			labels = append(labels, lb)
		}
	}

	milestoneID := g.milestones[pr.Milestone]

	head, err := g.updateGitForPullRequest(pr)
	if err != nil {
		return nil, fmt.Errorf("updateGitForPullRequest: %w", err)
	}

	// Now we may need to fix the mergebase
	if pr.Base.SHA == "" {
		if pr.Base.Ref != "" && pr.Head.SHA != "" {
			// A PR against a tag base does not make sense - therefore pr.Base.Ref must be a branch
			// TODO: should we be checking for the refs/heads/ prefix on the pr.Base.Ref? (i.e. are these actually branches or refs)
			pr.Base.SHA, _, err = g.gitRepo.GetMergeBase("", git.BranchPrefix+pr.Base.Ref, pr.Head.SHA)
			if err != nil {
				log.Error("Cannot determine the merge base for PR #%d in %s/%s. Error: %v", pr.Number, g.repoOwner, g.repoName, err)
			}
		} else {
			log.Error("Cannot determine the merge base for PR #%d in %s/%s. Not enough information", pr.Number, g.repoOwner, g.repoName)
		}
	}

	if pr.Created.IsZero() {
		if pr.Closed != nil {
			pr.Created = *pr.Closed
		} else if pr.MergedTime != nil {
			pr.Created = *pr.MergedTime
		} else {
			pr.Created = time.Now()
		}
	}
	if pr.Updated.IsZero() {
		pr.Updated = pr.Created
	}

	issue := issues_model.Issue{
		RepoID:      g.repo.ID,
		Repo:        g.repo,
		Title:       pr.Title,
		Index:       pr.Number,
		Content:     pr.Content,
		MilestoneID: milestoneID,
		IsPull:      true,
		IsClosed:    pr.State == "closed",
		IsLocked:    pr.IsLocked,
		Labels:      labels,
		CreatedUnix: timeutil.TimeStamp(pr.Created.Unix()),
		UpdatedUnix: timeutil.TimeStamp(pr.Updated.Unix()),
	}

	if err := g.remapUser(pr, &issue); err != nil {
		return nil, err
	}

	// add reactions
	for _, reaction := range pr.Reactions {
		res := issues_model.Reaction{
			Type:        reaction.Content,
			CreatedUnix: timeutil.TimeStampNow(),
		}
		if err := g.remapUser(reaction, &res); err != nil {
			return nil, err
		}
		issue.Reactions = append(issue.Reactions, &res)
	}

	pullRequest := issues_model.PullRequest{
		HeadRepoID: g.repo.ID,
		HeadBranch: head,
		BaseRepoID: g.repo.ID,
		BaseBranch: pr.Base.Ref,
		MergeBase:  pr.Base.SHA,
		Index:      pr.Number,
		HasMerged:  pr.Merged,

		Issue: &issue,
	}

	if pullRequest.Issue.IsClosed && pr.Closed != nil {
		pullRequest.Issue.ClosedUnix = timeutil.TimeStamp(pr.Closed.Unix())
	}
	if pullRequest.HasMerged && pr.MergedTime != nil {
		pullRequest.MergedUnix = timeutil.TimeStamp(pr.MergedTime.Unix())
		pullRequest.MergedCommitID = pr.MergeCommitSHA
		pullRequest.MergerID = g.doer.ID
	}

	// TODO: assignees

	return &pullRequest, nil
}

func convertReviewState(state string) issues_model.ReviewType {
	switch state {
	case base.ReviewStatePending:
		return issues_model.ReviewTypePending
	case base.ReviewStateApproved:
		return issues_model.ReviewTypeApprove
	case base.ReviewStateChangesRequested:
		return issues_model.ReviewTypeReject
	case base.ReviewStateCommented:
		return issues_model.ReviewTypeComment
	case base.ReviewStateRequestReview:
		return issues_model.ReviewTypeRequest
	default:
		return issues_model.ReviewTypePending
	}
}

func (g *GiteaLocalUploader) prepareReviews(reviews ...*base.Review) ([]*issues_model.Review, error) {
	cms := make([]*issues_model.Review, 0, len(reviews))
	for _, review := range reviews {
		var issue *issues_model.Issue
		issue, ok := g.issues[review.IssueIndex]
		if !ok {
			return nil, fmt.Errorf("review references non existent IssueIndex %d", review.IssueIndex)
		}
		if review.CreatedAt.IsZero() {
			review.CreatedAt = time.Unix(int64(issue.CreatedUnix), 0)
		}

		cm := issues_model.Review{
			Type:        convertReviewState(review.State),
			IssueID:     issue.ID,
			Content:     review.Content,
			Official:    review.Official,
			CreatedUnix: timeutil.TimeStamp(review.CreatedAt.Unix()),
			UpdatedUnix: timeutil.TimeStamp(review.CreatedAt.Unix()),
			OriginalID:  review.OriginalID,
		}

		if err := g.remapUser(review, &cm); err != nil {
			return nil, err
		}

		cms = append(cms, &cm)

		// get pr
		pr, ok := g.prCache[issue.ID]
		if !ok {
			var err error
			pr, err = issues_model.GetPullRequestByIssueIDWithNoAttributes(g.ctx, issue.ID)
			if err != nil {
				return nil, err
			}
			g.prCache[issue.ID] = pr
		}
		if pr.MergeBase == "" {
			// No merge base -> no basis for any patches
			log.Warn("PR #%d in %s/%s: does not have a merge base, all review comments will be ignored", pr.Index, g.repoOwner, g.repoName)
			continue
		}

		headCommitID, err := g.gitRepo.GetRefCommitID(pr.GetGitRefName())
		if err != nil {
			log.Warn("PR #%d GetRefCommitID[%s] in %s/%s: %v, all review comments will be ignored", pr.Index, pr.GetGitRefName(), g.repoOwner, g.repoName, err)
			continue
		}

		for _, comment := range review.Comments {
			line := comment.Line
			if line != 0 {
				comment.Position = 1
			} else {
				_, _, line, _ = git.ParseDiffHunkString(comment.DiffHunk)
			}

			// SECURITY: The TreePath must be cleaned! use relative path
			comment.TreePath = util.PathJoinRel(comment.TreePath)

			var patch string
			reader, writer := io.Pipe()
			defer func() {
				_ = reader.Close()
				_ = writer.Close()
			}()
			go func(comment *base.ReviewComment) {
				if err := git.GetRepoRawDiffForFile(g.gitRepo, pr.MergeBase, headCommitID, git.RawDiffNormal, comment.TreePath, writer); err != nil {
					// We should ignore the error since the commit maybe removed when force push to the pull request
					log.Warn("GetRepoRawDiffForFile failed when migrating [%s, %s, %s, %s]: %v", g.gitRepo.Path, pr.MergeBase, headCommitID, comment.TreePath, err)
				}
				_ = writer.Close()
			}(comment)

			patch, _ = git.CutDiffAroundLine(reader, int64((&issues_model.Comment{Line: int64(line + comment.Position - 1)}).UnsignedLine()), line < 0, setting.UI.CodeCommentLines)

			if comment.CreatedAt.IsZero() {
				comment.CreatedAt = review.CreatedAt
			}
			if comment.UpdatedAt.IsZero() {
				comment.UpdatedAt = comment.CreatedAt
			}

			if !git.IsValidSHAPattern(comment.CommitID) {
				log.Warn("Invalid comment CommitID[%s] on comment[%d] in PR #%d of %s/%s replaced with %s", comment.CommitID, pr.Index, g.repoOwner, g.repoName, headCommitID)
				comment.CommitID = headCommitID
			}

			c := issues_model.Comment{
				Type:        issues_model.CommentTypeCode,
				IssueID:     issue.ID,
				Content:     comment.Content,
				Line:        int64(line + comment.Position - 1),
				TreePath:    comment.TreePath,
				CommitSHA:   comment.CommitID,
				Patch:       patch,
				CreatedUnix: timeutil.TimeStamp(comment.CreatedAt.Unix()),
				UpdatedUnix: timeutil.TimeStamp(comment.UpdatedAt.Unix()),
			}

			if err := g.remapUser(review, &c); err != nil {
				return nil, err
			}

			cm.Comments = append(cm.Comments, &c)
		}
	}

<<<<<<< HEAD
	return cms, nil
}

// CreateReviews create pull request reviews of currently migrated issues
func (g *GiteaLocalUploader) CreateReviews(reviews ...*base.Review) error {
	cms, err := g.prepareReviews(reviews...)
	if err != nil {
		return err
	}

	return issues_model.InsertReviews(cms)
=======
	return issues_model.InsertReviews(g.ctx, cms)
>>>>>>> b36e2ca4
}

// UpdateTopics updates topics
func (g *GiteaLocalUploader) UpdateTopics(topics ...string) error {
	topics = filterTopicsForDB(topics)
	return repo_model.SaveTopics(g.ctx, g.repo.ID, topics...)
}

func (g *GiteaLocalUploader) UpdateMilestones(milestones ...*base.Milestone) error {
	mss := g.prepareMilestones(milestones...)
	err := models.UpdateMilestones(g.ctx, mss...)
	if err != nil {
		return err
	}

	for _, ms := range mss {
		g.milestones[ms.Name] = ms.ID
	}
	return nil
}

func (g *GiteaLocalUploader) UpdateLabels(labels ...*base.Label) error {
	lbs := g.convertLabels(labels...)
	if err := issues_model.UpdateLabelsByRepoID(g.ctx, g.repo.ID, lbs...); err != nil {
		return err
	}
	for _, lb := range lbs {
		g.labels[lb.Name] = lb
	}
	return nil
}

func (g *GiteaLocalUploader) PatchReleases(releases ...*base.Release) error {
	// TODO: needs performance improvement
	rels, err := g.prepareReleases(releases...)
	if err != nil {
		return err
	}

	return models.UpsertReleases(rels...)
}

func (g *GiteaLocalUploader) PatchIssues(issues ...*base.Issue) error {
	iss, err := g.prepareIssues(issues...)
	if err != nil {
		return err
	}
	if len(iss) == 0 {
		return nil
	}

	if err := models.UpsertIssues(g.ctx, iss...); err != nil {
		return err
	}

	for _, is := range iss {
		g.issues[is.Index] = is
	}
	return nil
}

func (g *GiteaLocalUploader) PatchComments(comments ...*base.Comment) error {
	cms, err := g.prepareComments(comments...)
	if err != nil {
		return err
	}

	if len(cms) == 0 {
		return nil
	}
	return models.UpsertIssueComments(g.ctx, cms)
}

func (g *GiteaLocalUploader) PatchPullRequests(prs ...*base.PullRequest) error {
	gprs, err := g.preparePullRequests(prs...)
	if err != nil {
		return err
	}
	if err := models.UpsertPullRequests(g.ctx, gprs...); err != nil {
		return err
	}
	for _, pr := range gprs {
		g.issues[pr.Issue.Index] = pr.Issue
		pull.AddToTaskQueue(g.ctx, pr)
	}
	return nil
}

func (g *GiteaLocalUploader) PatchReviews(reviews ...*base.Review) error {
	cms, err := g.prepareReviews(reviews...)
	if err != nil {
		return err
	}

	return issues_model.UpsertReviews(g.ctx, cms)
}

// Rollback when migrating failed, this will rollback all the changes.
func (g *GiteaLocalUploader) Rollback() error {
	if g.repo != nil && g.repo.ID > 0 {
		g.gitRepo.Close()

		// do not delete the repository, otherwise the end users won't be able to see the last error message
	}
	return nil
}

// Finish when migrating success, this will do some status update things.
func (g *GiteaLocalUploader) Finish() error {
	if g.repo == nil || g.repo.ID <= 0 {
		return ErrRepoNotCreated
	}

	// update issue_index
	if err := issues_model.RecalculateIssueIndexForRepo(g.ctx, g.repo.ID); err != nil {
		return err
	}

	if err := models.UpdateRepoStats(g.ctx, g.repo.ID); err != nil {
		return err
	}

	g.repo.Status = repo_model.RepositoryReady
	return repo_model.UpdateRepositoryCols(g.ctx, g.repo, "status")
}

func (g *GiteaLocalUploader) remapUser(source user_model.ExternalUserMigrated, target user_model.ExternalUserRemappable) error {
	var userid int64
	var err error
	if g.sameApp {
		userid, err = g.remapLocalUser(source, target)
	} else {
		userid, err = g.remapExternalUser(source, target)
	}

	if err != nil {
		return err
	}

	if userid > 0 {
		return target.RemapExternalUser("", 0, userid)
	}
	return target.RemapExternalUser(source.GetExternalName(), source.GetExternalID(), g.doer.ID)
}

func (g *GiteaLocalUploader) remapLocalUser(source user_model.ExternalUserMigrated, target user_model.ExternalUserRemappable) (int64, error) {
	userid, ok := g.userMap[source.GetExternalID()]
	if !ok {
		name, err := user_model.GetUserNameByID(g.ctx, source.GetExternalID())
		if err != nil {
			return 0, err
		}
		// let's not reuse an ID when the user was deleted or has a different user name
		if name != source.GetExternalName() {
			userid = 0
		} else {
			userid = source.GetExternalID()
		}
		g.userMap[source.GetExternalID()] = userid
	}
	return userid, nil
}

func (g *GiteaLocalUploader) remapExternalUser(source user_model.ExternalUserMigrated, target user_model.ExternalUserRemappable) (userid int64, err error) {
	userid, ok := g.userMap[source.GetExternalID()]
	if !ok {
		userid, err = user_model.GetUserIDByExternalUserID(g.ctx, g.gitServiceType.Name(), fmt.Sprintf("%d", source.GetExternalID()))
		if err != nil {
			log.Error("GetUserIDByExternalUserID: %v", err)
			return 0, err
		}
		g.userMap[source.GetExternalID()] = userid
	}
	return userid, nil
}<|MERGE_RESOLUTION|>--- conflicted
+++ resolved
@@ -384,12 +384,8 @@
 
 // SyncTags syncs releases with tags in the databases
 func (g *GiteaLocalUploader) SyncTags() error {
-<<<<<<< HEAD
 	tagOnlyReleases := false
-	return repo_module.SyncReleasesWithTags(g.repo, g.gitRepo, tagOnlyReleases)
-=======
-	return repo_module.SyncReleasesWithTags(g.ctx, g.repo, g.gitRepo)
->>>>>>> b36e2ca4
+	return repo_module.SyncReleasesWithTags(g.ctx, g.repo, g.gitRepo, tagOnlyReleases)
 }
 
 func (g *GiteaLocalUploader) prepareIssues(issues ...*base.Issue) ([]*issues_model.Issue, error) {
@@ -464,7 +460,6 @@
 	return iss, nil
 }
 
-<<<<<<< HEAD
 // CreateIssues creates issues
 func (g *GiteaLocalUploader) CreateIssues(issues ...*base.Issue) error {
 	iss, err := g.prepareIssues(issues...)
@@ -474,14 +469,8 @@
 	if len(iss) == 0 {
 		return nil
 	}
-=======
-	if len(iss) > 0 {
-		if err := issues_model.InsertIssues(g.ctx, iss...); err != nil {
-			return err
-		}
->>>>>>> b36e2ca4
-
-	if err := issues_model.InsertIssues(iss...); err != nil {
+
+	if err := issues_model.InsertIssues(g.ctx, iss...); err != nil {
 		return err
 	}
 
@@ -986,7 +975,6 @@
 		}
 	}
 
-<<<<<<< HEAD
 	return cms, nil
 }
 
@@ -997,10 +985,7 @@
 		return err
 	}
 
-	return issues_model.InsertReviews(cms)
-=======
 	return issues_model.InsertReviews(g.ctx, cms)
->>>>>>> b36e2ca4
 }
 
 // UpdateTopics updates topics
