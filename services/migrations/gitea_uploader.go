--- conflicted
+++ resolved
@@ -460,19 +460,15 @@
 func (g *GiteaLocalUploader) CreateComments(comments ...*base.Comment) error {
 	cms := make([]*issues_model.Comment, 0, len(comments))
 	for _, comment := range comments {
-<<<<<<< HEAD
 		if comment.Type == "" {
 			comment.Type = "comment"
 		}
-		cmType := models.GetCommentTypeByString(comment.Type)
+		cmType := issues_model.GetCommentTypeByString(comment.Type)
 		if cmType == -1 { // ignore
 			continue
 		}
 
-		var issue *models.Issue
-=======
 		var issue *issues_model.Issue
->>>>>>> 1a9821f5
 		issue, ok := g.issues[comment.IssueIndex]
 		if !ok {
 			return fmt.Errorf("comment references non existent IssueIndex %d", comment.IssueIndex)
@@ -487,11 +483,7 @@
 
 		cm := issues_model.Comment{
 			IssueID:     issue.ID,
-<<<<<<< HEAD
 			Type:        cmType,
-=======
-			Type:        issues_model.CommentTypeComment,
->>>>>>> 1a9821f5
 			Content:     comment.Content,
 			CreatedUnix: timeutil.TimeStamp(comment.Created.Unix()),
 			UpdatedUnix: timeutil.TimeStamp(comment.Updated.Unix()),
@@ -503,15 +495,15 @@
 
 		switch cmType {
 		/*{"Label":"https://github.com/go-gitea/test_repo/labels/duplicate","LabelColor":"cfd3d7","LabelName":"duplicate","LabelTextColor":"000000"}*/
-		case models.CommentTypeLabel:
+		case issues_model.CommentTypeLabel:
 			data := make(map[string]string)
 			if err := json.Unmarshal([]byte(cm.Content), &data); err != nil {
 				log.Error("unmarshal %s failed: %v", cm.Content, err)
 				continue
 			} else {
-				lb, err := models.GetLabelByRepoIDAndName(issue.RepoID, data["LabelName"])
+				lb, err := issues_model.GetLabelByRepoIDAndName(issue.RepoID, data["LabelName"])
 				if err != nil {
-					if models.IsErrLabelNotExist(err) {
+					if issues_model.IsErrLabelNotExist(err) {
 						continue
 					}
 					return err
@@ -525,7 +517,7 @@
 			}
 
 			/*{"MilestoneTitle":"1.1.0"}*/
-		case models.CommentTypeMilestone:
+		case issues_model.CommentTypeMilestone:
 			data := make(map[string]string)
 			if err := json.Unmarshal([]byte(cm.Content), &data); err != nil {
 				log.Error("unmarshal %s failed: %v", cm.Content, err)
@@ -543,7 +535,7 @@
 					}
 				}
 			}
-		case models.CommentTypeChangeTitle:
+		case issues_model.CommentTypeChangeTitle:
 			data := make(map[string]string)
 			if err := json.Unmarshal([]byte(cm.Content), &data); err != nil {
 				log.Error("unmarshal %s failed: %v", cm.Content, err)
@@ -552,7 +544,7 @@
 				cm.OldTitle = data["OldTitle"]
 				cm.NewTitle = data["NewTitle"]
 			}
-		case models.CommentTypeCommitRef:
+		case issues_model.CommentTypeCommitRef:
 			data := make(map[string]string)
 			if err := json.Unmarshal([]byte(cm.Content), &data); err != nil {
 				log.Error("unmarshal %s failed: %v", cm.Content, err)
@@ -564,13 +556,13 @@
 			"Actor":   g.Actor,
 			"Subject": g.Subject,
 		}*/
-		case models.CommentTypeAssignees:
+		case issues_model.CommentTypeAssignees:
 			continue
-		case models.CommentTypeCommentRef, models.CommentTypeIssueRef, models.CommentTypePullRef:
+		case issues_model.CommentTypeCommentRef, issues_model.CommentTypeIssueRef, issues_model.CommentTypePullRef:
 			continue
-		case models.CommentTypeDeleteBranch:
+		case issues_model.CommentTypeDeleteBranch:
 			continue
-		case models.CommentTypePullRequestPush:
+		case issues_model.CommentTypePullRequestPush:
 			continue
 		}
 
@@ -969,8 +961,7 @@
 				_ = writer.Close()
 			}(comment)
 
-<<<<<<< HEAD
-			unsignedLine := int64((&models.Comment{Line: int64(line + comment.Position - 1)}).UnsignedLine())
+			unsignedLine := int64((&issues_model.Comment{Line: int64(line + comment.Position - 1)}).UnsignedLine())
 			patch, err := git.CutDiffAroundLine(reader, unsignedLine, line < 0, setting.UI.CodeCommentLines)
 			if err != nil {
 				log.Warn("CutDiffAroundLine failed when migrating [%s, %d, %v]", g.gitRepo.Path, unsignedLine, line < 0)
@@ -979,9 +970,6 @@
 				patch = fmt.Sprintf("diff --git a/%s b/%s\n--- a/%s\n+++ b/%s\n%s", comment.TreePath, comment.TreePath, comment.TreePath, comment.TreePath, comment.DiffHunk)
 			}
 			_ = reader.Close()
-=======
-			patch, _ = git.CutDiffAroundLine(reader, int64((&issues_model.Comment{Line: int64(line + comment.Position - 1)}).UnsignedLine()), line < 0, setting.UI.CodeCommentLines)
->>>>>>> 1a9821f5
 
 			if comment.CreatedAt.IsZero() {
 				comment.CreatedAt = review.CreatedAt
