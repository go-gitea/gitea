// Copyright 2019 The Gitea Authors. All rights reserved.
// Copyright 2018 Jonas Franz. All rights reserved.
// SPDX-License-Identifier: MIT

package migrations

import (
	"context"
	"fmt"
	"io"
	"os"
	"path/filepath"
	"strconv"
	"strings"
	"time"

	"code.gitea.io/gitea/models"
	"code.gitea.io/gitea/models/db"
	issues_model "code.gitea.io/gitea/models/issues"
	repo_model "code.gitea.io/gitea/models/repo"
	user_model "code.gitea.io/gitea/models/user"
	"code.gitea.io/gitea/modules/git"
	"code.gitea.io/gitea/modules/label"
	"code.gitea.io/gitea/modules/log"
	base "code.gitea.io/gitea/modules/migration"
	repo_module "code.gitea.io/gitea/modules/repository"
	"code.gitea.io/gitea/modules/setting"
	"code.gitea.io/gitea/modules/storage"
	"code.gitea.io/gitea/modules/structs"
	"code.gitea.io/gitea/modules/timeutil"
	"code.gitea.io/gitea/modules/uri"
	"code.gitea.io/gitea/modules/util"
	"code.gitea.io/gitea/services/pull"
	repo_service "code.gitea.io/gitea/services/repository"

	"github.com/google/uuid"
)

var _ base.Uploader = &GiteaLocalUploader{}

// GiteaLocalUploader implements an Uploader to gitea sites
type GiteaLocalUploader struct {
	base.NullUploader
	ctx            context.Context
	doer           *user_model.User
	repoOwner      string
	repoName       string
	repo           *repo_model.Repository
	labels         map[string]*issues_model.Label
	milestones     map[string]int64
	issues         map[int64]*issues_model.Issue
	gitRepo        *git.Repository
	prHeadCache    map[string]string
	sameApp        bool
	userMap        map[int64]int64 // external user id mapping to user id
	prCache        map[int64]*issues_model.PullRequest
	gitServiceType structs.GitServiceType
}

// NewGiteaLocalUploader creates an gitea Uploader via gitea API v1
func NewGiteaLocalUploader(ctx context.Context, doer *user_model.User, repoOwner, repoName string) *GiteaLocalUploader {
	return &GiteaLocalUploader{
		ctx:         ctx,
		doer:        doer,
		repoOwner:   repoOwner,
		repoName:    repoName,
		labels:      make(map[string]*issues_model.Label),
		milestones:  make(map[string]int64),
		issues:      make(map[int64]*issues_model.Issue),
		prHeadCache: make(map[string]string),
		userMap:     make(map[int64]int64),
		prCache:     make(map[int64]*issues_model.PullRequest),
	}
}

// MaxBatchInsertSize returns the table's max batch insert size
func (g *GiteaLocalUploader) MaxBatchInsertSize(tp string) int {
	switch tp {
	case "issue":
		return db.MaxBatchInsertSize(new(issues_model.Issue))
	case "comment":
		return db.MaxBatchInsertSize(new(issues_model.Comment))
	case "milestone":
		return db.MaxBatchInsertSize(new(issues_model.Milestone))
	case "label":
		return db.MaxBatchInsertSize(new(issues_model.Label))
	case "release":
		return db.MaxBatchInsertSize(new(repo_model.Release))
	case "pullrequest":
		return db.MaxBatchInsertSize(new(issues_model.PullRequest))
	}
	return 10
}

// CreateRepo creates a repository
func (g *GiteaLocalUploader) CreateRepo(repo *base.Repository, opts base.MigrateOptions) error {
	owner, err := user_model.GetUserByName(g.ctx, g.repoOwner)
	if err != nil {
		return err
	}

	var r *repo_model.Repository
	if opts.MigrateToRepoID <= 0 {
		r, err = repo_service.CreateRepositoryDirectly(g.ctx, g.doer, owner, repo_service.CreateRepoOptions{
			Name:           g.repoName,
			Description:    repo.Description,
			OriginalURL:    repo.OriginalURL,
			GitServiceType: opts.GitServiceType,
			IsPrivate:      opts.Private,
			IsMirror:       opts.Mirror,
			Status:         repo_model.RepositoryBeingMigrated,
		})
	} else {
		r, err = repo_model.GetRepositoryByID(g.ctx, opts.MigrateToRepoID)
	}
	if err != nil {
		return err
	}
	r.DefaultBranch = repo.DefaultBranch
	r.Description = repo.Description

	r, err = repo_module.MigrateRepositoryGitData(g.ctx, owner, r, base.MigrateOptions{
		RepoName:       g.repoName,
		Description:    repo.Description,
		OriginalURL:    repo.OriginalURL,
		GitServiceType: opts.GitServiceType,
		Mirror:         repo.IsMirror,
		LFS:            opts.LFS,
		LFSEndpoint:    opts.LFSEndpoint,
		CloneAddr:      repo.CloneURL, // SECURITY: we will assume that this has already been checked
		Private:        repo.IsPrivate,
		Wiki:           opts.Wiki,
		Releases:       opts.Releases, // if didn't get releases, then sync them from tags
		Issues:         opts.Issues,
		Milestones:     opts.Milestones,
		Labels:         opts.Labels,
		Comments:       opts.Comments,
		PullRequests:   opts.PullRequests,
		ReleaseAssets:  opts.ReleaseAssets,
		MirrorInterval: opts.MirrorInterval,
	}, NewMigrationHTTPTransport())

	g.sameApp = strings.HasPrefix(repo.OriginalURL, setting.AppURL)
	g.repo = r
	if err != nil {
		return err
	}
	g.gitRepo, err = git.OpenRepository(g.ctx, r.RepoPath())
	return err
}

// Close closes this uploader
func (g *GiteaLocalUploader) Close() {
	if g.gitRepo != nil {
		g.gitRepo.Close()
	}
}

func filterTopicsForDB(topics []string) []string {
	// Ignore topics too long for the db
	c := 0
	for _, topic := range topics {
		if len(topic) > 50 {
			continue
		}

		topics[c] = topic
		c++
	}
	topics = topics[:c]
<<<<<<< HEAD
	return topics
}

// CreateTopics creates topics
func (g *GiteaLocalUploader) CreateTopics(topics ...string) error {
	topics = filterTopicsForDB(topics)
	return repo_model.SaveTopics(g.repo.ID, topics...)
=======
	return repo_model.SaveTopics(g.ctx, g.repo.ID, topics...)
>>>>>>> a50d9af8
}

func (g *GiteaLocalUploader) prepareMilestones(milestones ...*base.Milestone) []*issues_model.Milestone {
	mss := make([]*issues_model.Milestone, 0, len(milestones))
	for _, milestone := range milestones {
		var deadline timeutil.TimeStamp
		if milestone.Deadline != nil {
			deadline = timeutil.TimeStamp(milestone.Deadline.Unix())
		}
		if deadline == 0 {
			deadline = timeutil.TimeStamp(time.Date(9999, 1, 1, 0, 0, 0, 0, setting.DefaultUILocation).Unix())
		}

		if milestone.Created.IsZero() {
			if milestone.Updated != nil {
				milestone.Created = *milestone.Updated
			} else if milestone.Deadline != nil {
				milestone.Created = *milestone.Deadline
			} else {
				milestone.Created = time.Now()
			}
		}
		if milestone.Updated == nil || milestone.Updated.IsZero() {
			milestone.Updated = &milestone.Created
		}

		ms := issues_model.Milestone{
			RepoID:       g.repo.ID,
			Name:         milestone.Title,
			Content:      milestone.Description,
			IsClosed:     milestone.State == "closed",
			CreatedUnix:  timeutil.TimeStamp(milestone.Created.Unix()),
			UpdatedUnix:  timeutil.TimeStamp(milestone.Updated.Unix()),
			DeadlineUnix: deadline,
			OriginalID:   milestone.OriginalID,
		}
		if ms.IsClosed && milestone.Closed != nil {
			ms.ClosedDateUnix = timeutil.TimeStamp(milestone.Closed.Unix())
		}
		mss = append(mss, &ms)
	}
	return mss
}

<<<<<<< HEAD
// CreateMilestones creates milestones
func (g *GiteaLocalUploader) CreateMilestones(milestones ...*base.Milestone) error {
	mss := g.prepareMilestones(milestones...)
	err := issues_model.InsertMilestones(mss...)
=======
	err := issues_model.InsertMilestones(g.ctx, mss...)
>>>>>>> a50d9af8
	if err != nil {
		return err
	}

	for _, ms := range mss {
		g.milestones[ms.Name] = ms.ID
	}
	return nil
}

// CreateLabels creates labels
func (g *GiteaLocalUploader) CreateLabels(labels ...*base.Label) error {
	lbs := g.convertLabels(labels...)
	if err := issues_model.NewLabels(lbs...); err != nil {
		return err
	}
	for _, lb := range lbs {
		g.labels[lb.Name] = lb
	}
	return nil
}

func (g *GiteaLocalUploader) convertLabels(labels ...*base.Label) []*issues_model.Label {
	lbs := make([]*issues_model.Label, 0, len(labels))
	for _, l := range labels {
		if color, err := label.NormalizeColor(l.Color); err != nil {
			log.Warn("Invalid label color: #%s for label: %s in migration to %s/%s", l.Color, l.Name, g.repoOwner, g.repoName)
			l.Color = "#ffffff"
		} else {
			l.Color = color
		}

		lbs = append(lbs, &issues_model.Label{
			RepoID:      g.repo.ID,
			Name:        l.Name,
			Exclusive:   l.Exclusive,
			Description: l.Description,
			Color:       l.Color,
			OriginalID:  l.OriginalID,
		})
	}
<<<<<<< HEAD
	return lbs
=======

	err := issues_model.NewLabels(g.ctx, lbs...)
	if err != nil {
		return err
	}
	for _, lb := range lbs {
		g.labels[lb.Name] = lb
	}
	return nil
>>>>>>> a50d9af8
}

func (g *GiteaLocalUploader) prepareReleases(releases ...*base.Release) ([]*repo_model.Release, error) {
	rels := make([]*repo_model.Release, 0, len(releases))
	for _, release := range releases {
		if release.Created.IsZero() {
			if !release.Published.IsZero() {
				release.Created = release.Published
			} else {
				release.Created = time.Now()
			}
		}

		// SECURITY: The TagName must be a valid git ref
		if release.TagName != "" && !git.IsValidRefPattern(release.TagName) {
			release.TagName = ""
		}

		// SECURITY: The TargetCommitish must be a valid git ref
		if release.TargetCommitish != "" && !git.IsValidRefPattern(release.TargetCommitish) {
			release.TargetCommitish = ""
		}

		rel := repo_model.Release{
			RepoID:       g.repo.ID,
			TagName:      release.TagName,
			LowerTagName: strings.ToLower(release.TagName),
			Target:       release.TargetCommitish,
			Title:        release.Name,
			Note:         release.Body,
			IsDraft:      release.Draft,
			IsPrerelease: release.Prerelease,
			IsTag:        false,
			CreatedUnix:  timeutil.TimeStamp(release.Created.Unix()),
		}

		if err := g.remapUser(release, &rel); err != nil {
			return nil, err
		}

		// calc NumCommits if possible
		if rel.TagName != "" {
			commit, err := g.gitRepo.GetTagCommit(rel.TagName)
			if !git.IsErrNotExist(err) {
				if err != nil {
					return nil, fmt.Errorf("GetTagCommit[%v]: %w", rel.TagName, err)
				}
				rel.Sha1 = commit.ID.String()
				rel.NumCommits, err = commit.CommitsCount()
				if err != nil {
					return nil, fmt.Errorf("CommitsCount: %w", err)
				}
			}
		}

		for _, asset := range release.Assets {
			if asset.Created.IsZero() {
				if !asset.Updated.IsZero() {
					asset.Created = asset.Updated
				} else {
					asset.Created = release.Created
				}
			}
			attach := repo_model.Attachment{
				UUID:          uuid.New().String(),
				Name:          asset.Name,
				DownloadCount: int64(*asset.DownloadCount),
				Size:          int64(*asset.Size),
				CreatedUnix:   timeutil.TimeStamp(asset.Created.Unix()),
			}

			// SECURITY: We cannot check the DownloadURL and DownloadFunc are safe here
			// ... we must assume that they are safe and simply download the attachment
			err := func() error {
				// asset.DownloadURL maybe a local file
				var rc io.ReadCloser
				var err error
				if asset.DownloadFunc != nil {
					rc, err = asset.DownloadFunc()
					if err != nil {
						return err
					}
				} else if asset.DownloadURL != nil {
					rc, err = uri.Open(*asset.DownloadURL)
					if err != nil {
						return err
					}
				}
				if rc == nil {
					return nil
				}
				_, err = storage.Attachments.Save(attach.RelativePath(), rc, int64(*asset.Size))
				rc.Close()
				return err
			}()
			if err != nil {
				return nil, err
			}

			rel.Attachments = append(rel.Attachments, &attach)
		}

		rels = append(rels, &rel)
	}
	return rels, nil
}

// CreateReleases creates releases
func (g *GiteaLocalUploader) CreateReleases(releases ...*base.Release) error {
	rels, err := g.prepareReleases(releases...)
	if err != nil {
		return err
	}

	return repo_model.InsertReleases(rels...)
}

// SyncTags syncs releases with tags in the databases
func (g *GiteaLocalUploader) SyncTags() error {
	tagOnlyReleases := false
	return repo_module.SyncReleasesWithTags(g.repo, g.gitRepo, tagOnlyReleases)
}

func (g *GiteaLocalUploader) prepareIssues(issues ...*base.Issue) ([]*issues_model.Issue, error) {
	iss := make([]*issues_model.Issue, 0, len(issues))
	for _, issue := range issues {
		var labels []*issues_model.Label
		for _, label := range issue.Labels {
			lb, ok := g.labels[label.Name]
			if ok {
				labels = append(labels, lb)
			}
		}

		milestoneID := g.milestones[issue.Milestone]

		if issue.Created.IsZero() {
			if issue.Closed != nil {
				issue.Created = *issue.Closed
			} else {
				issue.Created = time.Now()
			}
		}
		if issue.Updated.IsZero() {
			if issue.Closed != nil {
				issue.Updated = *issue.Closed
			} else {
				issue.Updated = time.Now()
			}
		}

		// SECURITY: issue.Ref needs to be a valid reference
		if !git.IsValidRefPattern(issue.Ref) {
			log.Warn("Invalid issue.Ref[%s] in issue #%d in %s/%s", issue.Ref, issue.Number, g.repoOwner, g.repoName)
			issue.Ref = ""
		}

		is := issues_model.Issue{
			RepoID:      g.repo.ID,
			Repo:        g.repo,
			Index:       issue.Number,
			Title:       issue.Title,
			Content:     issue.Content,
			Ref:         issue.Ref,
			IsClosed:    issue.State == "closed",
			IsLocked:    issue.IsLocked,
			MilestoneID: milestoneID,
			Labels:      labels,
			CreatedUnix: timeutil.TimeStamp(issue.Created.Unix()),
			UpdatedUnix: timeutil.TimeStamp(issue.Updated.Unix()),
		}

		if err := g.remapUser(issue, &is); err != nil {
			return nil, err
		}

		if issue.Closed != nil {
			is.ClosedUnix = timeutil.TimeStamp(issue.Closed.Unix())
		}
		// add reactions
		for _, reaction := range issue.Reactions {
			res := issues_model.Reaction{
				Type:        reaction.Content,
				CreatedUnix: timeutil.TimeStampNow(),
			}
			if err := g.remapUser(reaction, &res); err != nil {
				return nil, err
			}
			is.Reactions = append(is.Reactions, &res)
		}
		iss = append(iss, &is)
	}
	return iss, nil
}

// CreateIssues creates issues
func (g *GiteaLocalUploader) CreateIssues(issues ...*base.Issue) error {
	iss, err := g.prepareIssues(issues...)
	if err != nil {
		return err
	}
	if len(iss) == 0 {
		return nil
	}

	if err := issues_model.InsertIssues(iss...); err != nil {
		return err
	}

	for _, is := range iss {
		g.issues[is.Index] = is
	}
	return nil
}

func (g *GiteaLocalUploader) prepareComments(comments ...*base.Comment) ([]*issues_model.Comment, error) {
	cms := make([]*issues_model.Comment, 0, len(comments))
	for _, comment := range comments {
		var issue *issues_model.Issue
		issue, ok := g.issues[comment.IssueIndex]
		if !ok {
			// ignore comments for non existent issues
			// It can happen when a comment belongs to a pull request, but the pull request is not imported
			log.Warn("Ignoring comment for non existent issue %d", comment.IssueIndex)
			continue
		}

		if comment.Created.IsZero() {
			comment.Created = time.Unix(int64(issue.CreatedUnix), 0)
		}
		if comment.Updated.IsZero() {
			comment.Updated = comment.Created
		}
		if comment.CommentType == "" {
			// if type field is missing, then assume a normal comment
			comment.CommentType = issues_model.CommentTypeComment.String()
		}
		cm := issues_model.Comment{
			IssueID:     issue.ID,
			Type:        issues_model.AsCommentType(comment.CommentType),
			Content:     comment.Content,
			CreatedUnix: timeutil.TimeStamp(comment.Created.Unix()),
			UpdatedUnix: timeutil.TimeStamp(comment.Updated.Unix()),
			OriginalID:  comment.OriginalID,
		}

		switch cm.Type {
		case issues_model.CommentTypeAssignees:
			if assigneeID, ok := comment.Meta["AssigneeID"].(int); ok {
				cm.AssigneeID = int64(assigneeID)
			}
			if comment.Meta["RemovedAssigneeID"] != nil {
				cm.RemovedAssignee = true
			}
		case issues_model.CommentTypeChangeTitle:
			if comment.Meta["OldTitle"] != nil {
				cm.OldTitle = fmt.Sprintf("%s", comment.Meta["OldTitle"])
			}
			if comment.Meta["NewTitle"] != nil {
				cm.NewTitle = fmt.Sprintf("%s", comment.Meta["NewTitle"])
			}
		default:
		}

		if err := g.remapUser(comment, &cm); err != nil {
			return nil, err
		}

		// add reactions
		for _, reaction := range comment.Reactions {
			res := issues_model.Reaction{
				Type:        reaction.Content,
				CreatedUnix: timeutil.TimeStampNow(),
			}
			if err := g.remapUser(reaction, &res); err != nil {
				return nil, err
			}
			cm.Reactions = append(cm.Reactions, &res)
		}

		cms = append(cms, &cm)
	}
	return cms, nil
}

// CreateComments creates comments of issues
func (g *GiteaLocalUploader) CreateComments(comments ...*base.Comment) error {
	cms, err := g.prepareComments(comments...)
	if err != nil {
		return err
	}

	if len(cms) == 0 {
		return nil
	}
	return issues_model.InsertIssueComments(cms)
}

func (g *GiteaLocalUploader) preparePullRequests(prs ...*base.PullRequest) ([]*issues_model.PullRequest, error) {
	gprs := make([]*issues_model.PullRequest, 0, len(prs))
	for _, pr := range prs {
		gpr, err := g.getPullRequest(pr)
		if err != nil {
			return nil, err
		}

		if err := g.remapUser(pr, gpr.Issue); err != nil {
			return nil, err
		}

		gprs = append(gprs, gpr)
	}
<<<<<<< HEAD
	return gprs, nil
}

// CreatePullRequests creates pull requests
func (g *GiteaLocalUploader) CreatePullRequests(prs ...*base.PullRequest) error {
	ctx := db.DefaultContext
	gprs, err := g.preparePullRequests(prs...)
	if err != nil {
		return err
	}
	if err := issues_model.InsertPullRequests(ctx, gprs...); err != nil {
=======
	if err := issues_model.InsertPullRequests(g.ctx, gprs...); err != nil {
>>>>>>> a50d9af8
		return err
	}
	for _, pr := range gprs {
		g.issues[pr.Issue.Index] = pr.Issue
		pull.AddToTaskQueue(g.ctx, pr)
	}
	return nil
}

func (g *GiteaLocalUploader) updateGitForPullRequest(pr *base.PullRequest) (head string, err error) {
	// SECURITY: this pr must have been must have been ensured safe
	if !pr.EnsuredSafe {
		log.Error("PR #%d in %s/%s has not been checked for safety.", pr.Number, g.repoOwner, g.repoName)
		return "", fmt.Errorf("the PR[%d] was not checked for safety", pr.Number)
	}

	// Anonymous function to download the patch file (allows us to use defer)
	err = func() error {
		// if the patchURL is empty there is nothing to download
		if pr.PatchURL == "" {
			return nil
		}

		// SECURITY: We will assume that the pr.PatchURL has been checked
		// pr.PatchURL maybe a local file - but note EnsureSafe should be asserting that this safe
		ret, err := uri.Open(pr.PatchURL) // TODO: This probably needs to use the downloader as there may be rate limiting issues here
		if err != nil {
			return err
		}
		defer ret.Close()

		pullDir := filepath.Join(g.repo.RepoPath(), "pulls")
		if err = os.MkdirAll(pullDir, os.ModePerm); err != nil {
			return err
		}

		f, err := os.Create(filepath.Join(pullDir, fmt.Sprintf("%d.patch", pr.Number)))
		if err != nil {
			return err
		}
		defer f.Close()

		// TODO: Should there be limits on the size of this file?
		_, err = io.Copy(f, ret)

		return err
	}()
	if err != nil {
		return "", err
	}

	head = "unknown repository"
	if pr.IsForkPullRequest() && pr.State != "closed" {
		// OK we want to fetch the current head as a branch from its CloneURL

		// 1. Is there a head clone URL available?
		// 2. Is there a head ref available?
		if pr.Head.CloneURL == "" || pr.Head.Ref == "" {
			return head, nil
		}

		// 3. We need to create a remote for this clone url
		// ... maybe we already have a name for this remote
		remote, ok := g.prHeadCache[pr.Head.CloneURL+":"]
		if !ok {
			// ... let's try ownername as a reasonable name
			remote = pr.Head.OwnerName
			if !git.IsValidRefPattern(remote) {
				// ... let's try something less nice
				remote = "head-pr-" + strconv.FormatInt(pr.Number, 10)
			}
			// ... now add the remote
			err := g.gitRepo.AddRemote(remote, pr.Head.CloneURL, true)
			if err != nil {
				log.Error("PR #%d in %s/%s AddRemote[%s] failed: %v", pr.Number, g.repoOwner, g.repoName, remote, err)
			} else {
				g.prHeadCache[pr.Head.CloneURL+":"] = remote
				ok = true
			}
		}
		if !ok {
			return head, nil
		}

		// 4. Check if we already have this ref?
		localRef, ok := g.prHeadCache[pr.Head.CloneURL+":"+pr.Head.Ref]
		if !ok {
			// ... We would normally name this migrated branch as <OwnerName>/<HeadRef> but we need to ensure that is safe
			localRef = git.SanitizeRefPattern(pr.Head.OwnerName + "/" + pr.Head.Ref)

			// ... Now we must assert that this does not exist
			if g.gitRepo.IsBranchExist(localRef) {
				localRef = "head-pr-" + strconv.FormatInt(pr.Number, 10) + "/" + localRef
				i := 0
				for g.gitRepo.IsBranchExist(localRef) {
					if i > 5 {
						// ... We tried, we really tried but this is just a seriously unfriendly repo
						return head, nil
					}
					// OK just try some uuids!
					localRef = git.SanitizeRefPattern("head-pr-" + strconv.FormatInt(pr.Number, 10) + uuid.New().String())
					i++
				}
			}

			fetchArg := pr.Head.Ref + ":" + git.BranchPrefix + localRef
			if strings.HasPrefix(fetchArg, "-") {
				fetchArg = git.BranchPrefix + fetchArg
			}

			_, _, err = git.NewCommand(g.ctx, "fetch", "--no-tags").AddDashesAndList(remote, fetchArg).RunStdString(&git.RunOpts{Dir: g.repo.RepoPath()})
			if err != nil {
				log.Error("Fetch branch from %s failed: %v", pr.Head.CloneURL, err)
				return head, nil
			}
			g.prHeadCache[pr.Head.CloneURL+":"+pr.Head.Ref] = localRef
			head = localRef
		}

		// 5. Now if pr.Head.SHA == "" we should recover this to the head of this branch
		if pr.Head.SHA == "" {
			headSha, err := g.gitRepo.GetBranchCommitID(localRef)
			if err != nil {
				log.Error("unable to get head SHA of local head for PR #%d from %s in %s/%s. Error: %v", pr.Number, pr.Head.Ref, g.repoOwner, g.repoName, err)
				return head, nil
			}
			pr.Head.SHA = headSha
		}

		_, _, err = git.NewCommand(g.ctx, "update-ref", "--no-deref").AddDynamicArguments(pr.GetGitRefName(), pr.Head.SHA).RunStdString(&git.RunOpts{Dir: g.repo.RepoPath()})
		if err != nil {
			return "", err
		}

		return head, nil
	}

	if pr.Head.Ref != "" {
		head = pr.Head.Ref
	}

	// Ensure the closed PR SHA still points to an existing ref
	if pr.Head.SHA == "" {
		// The SHA is empty
		log.Warn("Empty reference, no pull head for PR #%d in %s/%s", pr.Number, g.repoOwner, g.repoName)
	} else {
		_, _, err = git.NewCommand(g.ctx, "rev-list", "--quiet", "-1").AddDynamicArguments(pr.Head.SHA).RunStdString(&git.RunOpts{Dir: g.repo.RepoPath()})
		if err != nil {
			// Git update-ref remove bad references with a relative path
			log.Warn("Deprecated local head %s for PR #%d in %s/%s, removing  %s", pr.Head.SHA, pr.Number, g.repoOwner, g.repoName, pr.GetGitRefName())
		} else {
			// set head information
			_, _, err = git.NewCommand(g.ctx, "update-ref", "--no-deref").AddDynamicArguments(pr.GetGitRefName(), pr.Head.SHA).RunStdString(&git.RunOpts{Dir: g.repo.RepoPath()})
			if err != nil {
				log.Error("unable to set %s as the local head for PR #%d from %s in %s/%s. Error: %v", pr.Head.SHA, pr.Number, pr.Head.Ref, g.repoOwner, g.repoName, err)
			}
		}
	}

	return head, nil
}

func (g *GiteaLocalUploader) getPullRequest(pr *base.PullRequest) (*issues_model.PullRequest, error) {
	var labels []*issues_model.Label
	for _, label := range pr.Labels {
		lb, ok := g.labels[label.Name]
		if ok {
			labels = append(labels, lb)
		}
	}

	milestoneID := g.milestones[pr.Milestone]

	head, err := g.updateGitForPullRequest(pr)
	if err != nil {
		return nil, fmt.Errorf("updateGitForPullRequest: %w", err)
	}

	// Now we may need to fix the mergebase
	if pr.Base.SHA == "" {
		if pr.Base.Ref != "" && pr.Head.SHA != "" {
			// A PR against a tag base does not make sense - therefore pr.Base.Ref must be a branch
			// TODO: should we be checking for the refs/heads/ prefix on the pr.Base.Ref? (i.e. are these actually branches or refs)
			pr.Base.SHA, _, err = g.gitRepo.GetMergeBase("", git.BranchPrefix+pr.Base.Ref, pr.Head.SHA)
			if err != nil {
				log.Error("Cannot determine the merge base for PR #%d in %s/%s. Error: %v", pr.Number, g.repoOwner, g.repoName, err)
			}
		} else {
			log.Error("Cannot determine the merge base for PR #%d in %s/%s. Not enough information", pr.Number, g.repoOwner, g.repoName)
		}
	}

	if pr.Created.IsZero() {
		if pr.Closed != nil {
			pr.Created = *pr.Closed
		} else if pr.MergedTime != nil {
			pr.Created = *pr.MergedTime
		} else {
			pr.Created = time.Now()
		}
	}
	if pr.Updated.IsZero() {
		pr.Updated = pr.Created
	}

	issue := issues_model.Issue{
		RepoID:      g.repo.ID,
		Repo:        g.repo,
		Title:       pr.Title,
		Index:       pr.Number,
		Content:     pr.Content,
		MilestoneID: milestoneID,
		IsPull:      true,
		IsClosed:    pr.State == "closed",
		IsLocked:    pr.IsLocked,
		Labels:      labels,
		CreatedUnix: timeutil.TimeStamp(pr.Created.Unix()),
		UpdatedUnix: timeutil.TimeStamp(pr.Updated.Unix()),
	}

	if err := g.remapUser(pr, &issue); err != nil {
		return nil, err
	}

	// add reactions
	for _, reaction := range pr.Reactions {
		res := issues_model.Reaction{
			Type:        reaction.Content,
			CreatedUnix: timeutil.TimeStampNow(),
		}
		if err := g.remapUser(reaction, &res); err != nil {
			return nil, err
		}
		issue.Reactions = append(issue.Reactions, &res)
	}

	pullRequest := issues_model.PullRequest{
		HeadRepoID: g.repo.ID,
		HeadBranch: head,
		BaseRepoID: g.repo.ID,
		BaseBranch: pr.Base.Ref,
		MergeBase:  pr.Base.SHA,
		Index:      pr.Number,
		HasMerged:  pr.Merged,

		Issue: &issue,
	}

	if pullRequest.Issue.IsClosed && pr.Closed != nil {
		pullRequest.Issue.ClosedUnix = timeutil.TimeStamp(pr.Closed.Unix())
	}
	if pullRequest.HasMerged && pr.MergedTime != nil {
		pullRequest.MergedUnix = timeutil.TimeStamp(pr.MergedTime.Unix())
		pullRequest.MergedCommitID = pr.MergeCommitSHA
		pullRequest.MergerID = g.doer.ID
	}

	// TODO: assignees

	return &pullRequest, nil
}

func convertReviewState(state string) issues_model.ReviewType {
	switch state {
	case base.ReviewStatePending:
		return issues_model.ReviewTypePending
	case base.ReviewStateApproved:
		return issues_model.ReviewTypeApprove
	case base.ReviewStateChangesRequested:
		return issues_model.ReviewTypeReject
	case base.ReviewStateCommented:
		return issues_model.ReviewTypeComment
	case base.ReviewStateRequestReview:
		return issues_model.ReviewTypeRequest
	default:
		return issues_model.ReviewTypePending
	}
}

func (g *GiteaLocalUploader) prepareReviews(reviews ...*base.Review) ([]*issues_model.Review, error) {
	cms := make([]*issues_model.Review, 0, len(reviews))
	for _, review := range reviews {
		var issue *issues_model.Issue
		issue, ok := g.issues[review.IssueIndex]
		if !ok {
			return nil, fmt.Errorf("review references non existent IssueIndex %d", review.IssueIndex)
		}
		if review.CreatedAt.IsZero() {
			review.CreatedAt = time.Unix(int64(issue.CreatedUnix), 0)
		}

		cm := issues_model.Review{
			Type:        convertReviewState(review.State),
			IssueID:     issue.ID,
			Content:     review.Content,
			Official:    review.Official,
			CreatedUnix: timeutil.TimeStamp(review.CreatedAt.Unix()),
			UpdatedUnix: timeutil.TimeStamp(review.CreatedAt.Unix()),
			OriginalID:  review.OriginalID,
		}

		if err := g.remapUser(review, &cm); err != nil {
			return nil, err
		}

		cms = append(cms, &cm)

		// get pr
		pr, ok := g.prCache[issue.ID]
		if !ok {
			var err error
			pr, err = issues_model.GetPullRequestByIssueIDWithNoAttributes(issue.ID)
			if err != nil {
				return nil, err
			}
			g.prCache[issue.ID] = pr
		}
		if pr.MergeBase == "" {
			// No merge base -> no basis for any patches
			log.Warn("PR #%d in %s/%s: does not have a merge base, all review comments will be ignored", pr.Index, g.repoOwner, g.repoName)
			continue
		}

		headCommitID, err := g.gitRepo.GetRefCommitID(pr.GetGitRefName())
		if err != nil {
			log.Warn("PR #%d GetRefCommitID[%s] in %s/%s: %v, all review comments will be ignored", pr.Index, pr.GetGitRefName(), g.repoOwner, g.repoName, err)
			continue
		}

		for _, comment := range review.Comments {
			line := comment.Line
			if line != 0 {
				comment.Position = 1
			} else {
				_, _, line, _ = git.ParseDiffHunkString(comment.DiffHunk)
			}

			// SECURITY: The TreePath must be cleaned! use relative path
			comment.TreePath = util.PathJoinRel(comment.TreePath)

			var patch string
			reader, writer := io.Pipe()
			defer func() {
				_ = reader.Close()
				_ = writer.Close()
			}()
			go func(comment *base.ReviewComment) {
				if err := git.GetRepoRawDiffForFile(g.gitRepo, pr.MergeBase, headCommitID, git.RawDiffNormal, comment.TreePath, writer); err != nil {
					// We should ignore the error since the commit maybe removed when force push to the pull request
					log.Warn("GetRepoRawDiffForFile failed when migrating [%s, %s, %s, %s]: %v", g.gitRepo.Path, pr.MergeBase, headCommitID, comment.TreePath, err)
				}
				_ = writer.Close()
			}(comment)

			patch, _ = git.CutDiffAroundLine(reader, int64((&issues_model.Comment{Line: int64(line + comment.Position - 1)}).UnsignedLine()), line < 0, setting.UI.CodeCommentLines)

			if comment.CreatedAt.IsZero() {
				comment.CreatedAt = review.CreatedAt
			}
			if comment.UpdatedAt.IsZero() {
				comment.UpdatedAt = comment.CreatedAt
			}

			if !git.IsValidSHAPattern(comment.CommitID) {
				log.Warn("Invalid comment CommitID[%s] on comment[%d] in PR #%d of %s/%s replaced with %s", comment.CommitID, pr.Index, g.repoOwner, g.repoName, headCommitID)
				comment.CommitID = headCommitID
			}

			c := issues_model.Comment{
				Type:        issues_model.CommentTypeCode,
				IssueID:     issue.ID,
				Content:     comment.Content,
				Line:        int64(line + comment.Position - 1),
				TreePath:    comment.TreePath,
				CommitSHA:   comment.CommitID,
				Patch:       patch,
				CreatedUnix: timeutil.TimeStamp(comment.CreatedAt.Unix()),
				UpdatedUnix: timeutil.TimeStamp(comment.UpdatedAt.Unix()),
			}

			if err := g.remapUser(review, &c); err != nil {
				return nil, err
			}

			cm.Comments = append(cm.Comments, &c)
		}
	}

	return cms, nil
}

// CreateReviews create pull request reviews of currently migrated issues
func (g *GiteaLocalUploader) CreateReviews(reviews ...*base.Review) error {
	cms, err := g.prepareReviews(reviews...)
	if err != nil {
		return err
	}

	return issues_model.InsertReviews(cms)
}

// UpdateTopics updates topics
func (g *GiteaLocalUploader) UpdateTopics(topics ...string) error {
	topics = filterTopicsForDB(topics)
	return repo_model.SaveTopics(g.repo.ID, topics...)
}

func (g *GiteaLocalUploader) UpdateMilestones(milestones ...*base.Milestone) error {
	mss := g.prepareMilestones(milestones...)
	ctx := db.DefaultContext
	err := models.UpdateMilestones(ctx, mss...)
	if err != nil {
		return err
	}

	for _, ms := range mss {
		g.milestones[ms.Name] = ms.ID
	}
	return nil
}

func (g *GiteaLocalUploader) UpdateLabels(labels ...*base.Label) error {
	lbs := g.convertLabels(labels...)
	ctx := db.DefaultContext
	if err := issues_model.UpdateLabelsByRepoID(ctx, g.repo.ID, lbs...); err != nil {
		return err
	}
	for _, lb := range lbs {
		g.labels[lb.Name] = lb
	}
	return nil
}

func (g *GiteaLocalUploader) PatchReleases(releases ...*base.Release) error {
	// TODO: needs performance improvement
	rels, err := g.prepareReleases(releases...)
	if err != nil {
		return err
	}

	return models.UpsertReleases(rels...)
}

func (g *GiteaLocalUploader) PatchIssues(issues ...*base.Issue) error {
	iss, err := g.prepareIssues(issues...)
	if err != nil {
		return err
	}
	if len(iss) == 0 {
		return nil
	}

	ctx := db.DefaultContext
	if err := models.UpsertIssues(ctx, iss...); err != nil {
		return err
	}

	for _, is := range iss {
		g.issues[is.Index] = is
	}
	return nil
}

func (g *GiteaLocalUploader) PatchComments(comments ...*base.Comment) error {
	cms, err := g.prepareComments(comments...)
	if err != nil {
		return err
	}

	if len(cms) == 0 {
		return nil
	}
	ctx := db.DefaultContext
	return models.UpsertIssueComments(ctx, cms)
}

func (g *GiteaLocalUploader) PatchPullRequests(prs ...*base.PullRequest) error {
	gprs, err := g.preparePullRequests(prs...)
	ctx := db.DefaultContext
	if err != nil {
		return err
	}
	if err := models.UpsertPullRequests(ctx, gprs...); err != nil {
		return err
	}
	for _, pr := range gprs {
		g.issues[pr.Issue.Index] = pr.Issue
		pull.AddToTaskQueue(ctx, pr)
	}
	return nil
}

func (g *GiteaLocalUploader) PatchReviews(reviews ...*base.Review) error {
	cms, err := g.prepareReviews(reviews...)
	if err != nil {
		return err
	}

	ctx := db.DefaultContext
	return issues_model.UpsertReviews(ctx, cms)
}

// Rollback when migrating failed, this will rollback all the changes.
func (g *GiteaLocalUploader) Rollback() error {
	if g.repo != nil && g.repo.ID > 0 {
		g.gitRepo.Close()

		// do not delete the repository, otherwise the end users won't be able to see the last error message
	}
	return nil
}

// Finish when migrating success, this will do some status update things.
func (g *GiteaLocalUploader) Finish() error {
	if g.repo == nil || g.repo.ID <= 0 {
		return ErrRepoNotCreated
	}

	// update issue_index
	if err := issues_model.RecalculateIssueIndexForRepo(g.repo.ID); err != nil {
		return err
	}

	if err := models.UpdateRepoStats(g.ctx, g.repo.ID); err != nil {
		return err
	}

	g.repo.Status = repo_model.RepositoryReady
	return repo_model.UpdateRepositoryCols(g.ctx, g.repo, "status")
}

func (g *GiteaLocalUploader) remapUser(source user_model.ExternalUserMigrated, target user_model.ExternalUserRemappable) error {
	var userid int64
	var err error
	if g.sameApp {
		userid, err = g.remapLocalUser(source, target)
	} else {
		userid, err = g.remapExternalUser(source, target)
	}

	if err != nil {
		return err
	}

	if userid > 0 {
		return target.RemapExternalUser("", 0, userid)
	}
	return target.RemapExternalUser(source.GetExternalName(), source.GetExternalID(), g.doer.ID)
}

func (g *GiteaLocalUploader) remapLocalUser(source user_model.ExternalUserMigrated, target user_model.ExternalUserRemappable) (int64, error) {
	userid, ok := g.userMap[source.GetExternalID()]
	if !ok {
		name, err := user_model.GetUserNameByID(g.ctx, source.GetExternalID())
		if err != nil {
			return 0, err
		}
		// let's not reuse an ID when the user was deleted or has a different user name
		if name != source.GetExternalName() {
			userid = 0
		} else {
			userid = source.GetExternalID()
		}
		g.userMap[source.GetExternalID()] = userid
	}
	return userid, nil
}

func (g *GiteaLocalUploader) remapExternalUser(source user_model.ExternalUserMigrated, target user_model.ExternalUserRemappable) (userid int64, err error) {
	userid, ok := g.userMap[source.GetExternalID()]
	if !ok {
		userid, err = user_model.GetUserIDByExternalUserID(g.gitServiceType.Name(), fmt.Sprintf("%d", source.GetExternalID()))
		if err != nil {
			log.Error("GetUserIDByExternalUserID: %v", err)
			return 0, err
		}
		g.userMap[source.GetExternalID()] = userid
	}
	return userid, nil
}<|MERGE_RESOLUTION|>--- conflicted
+++ resolved
@@ -168,17 +168,13 @@
 		c++
 	}
 	topics = topics[:c]
-<<<<<<< HEAD
 	return topics
 }
 
 // CreateTopics creates topics
 func (g *GiteaLocalUploader) CreateTopics(topics ...string) error {
 	topics = filterTopicsForDB(topics)
-	return repo_model.SaveTopics(g.repo.ID, topics...)
-=======
 	return repo_model.SaveTopics(g.ctx, g.repo.ID, topics...)
->>>>>>> a50d9af8
 }
 
 func (g *GiteaLocalUploader) prepareMilestones(milestones ...*base.Milestone) []*issues_model.Milestone {
@@ -223,14 +219,10 @@
 	return mss
 }
 
-<<<<<<< HEAD
 // CreateMilestones creates milestones
 func (g *GiteaLocalUploader) CreateMilestones(milestones ...*base.Milestone) error {
 	mss := g.prepareMilestones(milestones...)
-	err := issues_model.InsertMilestones(mss...)
-=======
 	err := issues_model.InsertMilestones(g.ctx, mss...)
->>>>>>> a50d9af8
 	if err != nil {
 		return err
 	}
@@ -244,7 +236,7 @@
 // CreateLabels creates labels
 func (g *GiteaLocalUploader) CreateLabels(labels ...*base.Label) error {
 	lbs := g.convertLabels(labels...)
-	if err := issues_model.NewLabels(lbs...); err != nil {
+	if err := issues_model.NewLabels(g.ctx, lbs...); err != nil {
 		return err
 	}
 	for _, lb := range lbs {
@@ -272,19 +264,7 @@
 			OriginalID:  l.OriginalID,
 		})
 	}
-<<<<<<< HEAD
 	return lbs
-=======
-
-	err := issues_model.NewLabels(g.ctx, lbs...)
-	if err != nil {
-		return err
-	}
-	for _, lb := range lbs {
-		g.labels[lb.Name] = lb
-	}
-	return nil
->>>>>>> a50d9af8
 }
 
 func (g *GiteaLocalUploader) prepareReleases(releases ...*base.Release) ([]*repo_model.Release, error) {
@@ -597,21 +577,16 @@
 
 		gprs = append(gprs, gpr)
 	}
-<<<<<<< HEAD
 	return gprs, nil
 }
 
 // CreatePullRequests creates pull requests
 func (g *GiteaLocalUploader) CreatePullRequests(prs ...*base.PullRequest) error {
-	ctx := db.DefaultContext
 	gprs, err := g.preparePullRequests(prs...)
 	if err != nil {
 		return err
 	}
-	if err := issues_model.InsertPullRequests(ctx, gprs...); err != nil {
-=======
 	if err := issues_model.InsertPullRequests(g.ctx, gprs...); err != nil {
->>>>>>> a50d9af8
 		return err
 	}
 	for _, pr := range gprs {
@@ -1016,13 +991,12 @@
 // UpdateTopics updates topics
 func (g *GiteaLocalUploader) UpdateTopics(topics ...string) error {
 	topics = filterTopicsForDB(topics)
-	return repo_model.SaveTopics(g.repo.ID, topics...)
+	return repo_model.SaveTopics(g.ctx, g.repo.ID, topics...)
 }
 
 func (g *GiteaLocalUploader) UpdateMilestones(milestones ...*base.Milestone) error {
 	mss := g.prepareMilestones(milestones...)
-	ctx := db.DefaultContext
-	err := models.UpdateMilestones(ctx, mss...)
+	err := models.UpdateMilestones(g.ctx, mss...)
 	if err != nil {
 		return err
 	}
@@ -1035,8 +1009,7 @@
 
 func (g *GiteaLocalUploader) UpdateLabels(labels ...*base.Label) error {
 	lbs := g.convertLabels(labels...)
-	ctx := db.DefaultContext
-	if err := issues_model.UpdateLabelsByRepoID(ctx, g.repo.ID, lbs...); err != nil {
+	if err := issues_model.UpdateLabelsByRepoID(g.ctx, g.repo.ID, lbs...); err != nil {
 		return err
 	}
 	for _, lb := range lbs {
@@ -1064,8 +1037,7 @@
 		return nil
 	}
 
-	ctx := db.DefaultContext
-	if err := models.UpsertIssues(ctx, iss...); err != nil {
+	if err := models.UpsertIssues(g.ctx, iss...); err != nil {
 		return err
 	}
 
@@ -1084,22 +1056,20 @@
 	if len(cms) == 0 {
 		return nil
 	}
-	ctx := db.DefaultContext
-	return models.UpsertIssueComments(ctx, cms)
+	return models.UpsertIssueComments(g.ctx, cms)
 }
 
 func (g *GiteaLocalUploader) PatchPullRequests(prs ...*base.PullRequest) error {
 	gprs, err := g.preparePullRequests(prs...)
-	ctx := db.DefaultContext
-	if err != nil {
-		return err
-	}
-	if err := models.UpsertPullRequests(ctx, gprs...); err != nil {
+	if err != nil {
+		return err
+	}
+	if err := models.UpsertPullRequests(g.ctx, gprs...); err != nil {
 		return err
 	}
 	for _, pr := range gprs {
 		g.issues[pr.Issue.Index] = pr.Issue
-		pull.AddToTaskQueue(ctx, pr)
+		pull.AddToTaskQueue(g.ctx, pr)
 	}
 	return nil
 }
@@ -1110,8 +1080,7 @@
 		return err
 	}
 
-	ctx := db.DefaultContext
-	return issues_model.UpsertReviews(ctx, cms)
+	return issues_model.UpsertReviews(g.ctx, cms)
 }
 
 // Rollback when migrating failed, this will rollback all the changes.
