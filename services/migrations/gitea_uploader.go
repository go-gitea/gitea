--- conflicted
+++ resolved
@@ -149,14 +149,8 @@
 	}
 }
 
-<<<<<<< HEAD
 func filterTopicsForDB(topics []string) []string {
-	// filter out topics to long for the db
-=======
-// CreateTopics creates topics
-func (g *GiteaLocalUploader) CreateTopics(topics ...string) error {
 	// Ignore topics too long for the db
->>>>>>> 376396a0
 	c := 0
 	for _, topic := range topics {
 		if len(topic) > 50 {
@@ -173,7 +167,7 @@
 // CreateTopics creates topics
 func (g *GiteaLocalUploader) CreateTopics(topics ...string) error {
 	topics = filterTopicsForDB(topics)
-	return repo_model.AddTopics(g.repo.ID, topics...)
+	return repo_model.SaveTopics(g.repo.ID, topics...)
 }
 
 func (g *GiteaLocalUploader) prepareMilestones(milestones ...*base.Milestone) []*issues_model.Milestone {
@@ -233,7 +227,7 @@
 
 // CreateLabels creates labels
 func (g *GiteaLocalUploader) CreateLabels(labels ...*base.Label) error {
-	lbs := convertLabels(g.repo.ID, labels...)
+	lbs := g.convertLabels(labels...)
 	if err := issues_model.NewLabels(lbs...); err != nil {
 		return err
 	}
@@ -243,7 +237,7 @@
 	return nil
 }
 
-func convertLabels(repoID int64, labels ...*base.Label) []*issues_model.Label {
+func (g *GiteaLocalUploader) convertLabels(labels ...*base.Label) []*issues_model.Label {
 	lbs := make([]*issues_model.Label, 0, len(labels))
 	for _, l := range labels {
 		if color, err := label.NormalizeColor(l.Color); err != nil {
@@ -254,31 +248,18 @@
 		}
 
 		lbs = append(lbs, &issues_model.Label{
-<<<<<<< HEAD
-			RepoID:      repoID,
-			Name:        label.Name,
-			Description: label.Description,
-			Color:       fmt.Sprintf("#%s", label.Color),
-=======
 			RepoID:      g.repo.ID,
 			Name:        l.Name,
 			Exclusive:   l.Exclusive,
 			Description: l.Description,
 			Color:       l.Color,
->>>>>>> 376396a0
 		})
 	}
 	return lbs
 }
 
-<<<<<<< HEAD
-func (g *GiteaLocalUploader) prepareReleases(releases ...*base.Release) ([]*models.Release, error) {
-	rels := make([]*models.Release, 0, len(releases))
-=======
-// CreateReleases creates releases
-func (g *GiteaLocalUploader) CreateReleases(releases ...*base.Release) error {
+func (g *GiteaLocalUploader) prepareReleases(releases ...*base.Release) ([]*repo_model.Release, error) {
 	rels := make([]*repo_model.Release, 0, len(releases))
->>>>>>> 376396a0
 	for _, release := range releases {
 		if release.Created.IsZero() {
 			if !release.Published.IsZero() {
@@ -320,20 +301,12 @@
 			commit, err := g.gitRepo.GetTagCommit(rel.TagName)
 			if !git.IsErrNotExist(err) {
 				if err != nil {
-<<<<<<< HEAD
-					return nil, fmt.Errorf("GetTagCommit[%v]: %v", rel.TagName, err)
-=======
-					return fmt.Errorf("GetTagCommit[%v]: %w", rel.TagName, err)
->>>>>>> 376396a0
+					return nil, fmt.Errorf("GetTagCommit[%v]: %w", rel.TagName, err)
 				}
 				rel.Sha1 = commit.ID.String()
 				rel.NumCommits, err = commit.CommitsCount()
 				if err != nil {
-<<<<<<< HEAD
-					return nil, fmt.Errorf("CommitsCount: %v", err)
-=======
-					return fmt.Errorf("CommitsCount: %w", err)
->>>>>>> 376396a0
+					return nil, fmt.Errorf("CommitsCount: %w", err)
 				}
 			}
 		}
@@ -1020,7 +993,7 @@
 }
 
 func (g *GiteaLocalUploader) UpdateLabels(labels ...*base.Label) error {
-	lbs := convertLabels(g.repo.ID, labels...)
+	lbs := g.convertLabels(labels...)
 	if err := issues_model.UpdateLabelsByRepoID(g.repo.ID, lbs...); err != nil {
 		return err
 	}
