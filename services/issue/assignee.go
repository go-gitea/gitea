// Copyright 2019 The Gitea Authors. All rights reserved.
// SPDX-License-Identifier: MIT

package issue

import (
	"context"

	issues_model "code.gitea.io/gitea/models/issues"
	"code.gitea.io/gitea/models/organization"
	"code.gitea.io/gitea/models/perm"
	access_model "code.gitea.io/gitea/models/perm/access"
	"code.gitea.io/gitea/models/unit"
	user_model "code.gitea.io/gitea/models/user"
	"code.gitea.io/gitea/modules/log"
	"code.gitea.io/gitea/services/notify"
)

// DeleteNotPassedAssignee deletes all assignees who aren't passed via the "assignees" array
func DeleteNotPassedAssignee(ctx context.Context, issue *issues_model.Issue, doer *user_model.User, assignees []*user_model.User) (err error) {
	var found bool
	oriAssignes := make([]*user_model.User, len(issue.Assignees))
	_ = copy(oriAssignes, issue.Assignees)

	for _, assignee := range oriAssignes {
		found = false
		for _, alreadyAssignee := range assignees {
			if assignee.ID == alreadyAssignee.ID {
				found = true
				break
			}
		}

		if !found {
			// This function also does comments and hooks, which is why we call it separately instead of directly removing the assignees here
			if _, _, err := ToggleAssignee(ctx, issue, doer, assignee.ID); err != nil {
				return err
			}
		}
	}

	return nil
}

// ToggleAssignee changes a user between assigned and not assigned for this issue, and make issue comment for it.
func ToggleAssignee(ctx context.Context, issue *issues_model.Issue, doer *user_model.User, assigneeID int64) (removed bool, comment *issues_model.Comment, err error) {
	removed, comment, err = issues_model.ToggleIssueAssignee(ctx, issue, doer, assigneeID)
	if err != nil {
		return
	}

	assignee, err1 := user_model.GetUserByID(ctx, assigneeID)
	if err1 != nil {
		err = err1
		return
	}

<<<<<<< HEAD
	notify.IssueChangeAssignee(db.DefaultContext, doer, issue, assignee, removed, comment)
=======
	notification.NotifyIssueChangeAssignee(ctx, doer, issue, assignee, removed, comment)
>>>>>>> 18fc4f52

	return removed, comment, err
}

// ReviewRequest add or remove a review request from a user for this PR, and make comment for it.
func ReviewRequest(ctx context.Context, issue *issues_model.Issue, doer, reviewer *user_model.User, isAdd bool) (comment *issues_model.Comment, err error) {
	if isAdd {
		comment, err = issues_model.AddReviewRequest(issue, reviewer, doer)
	} else {
		comment, err = issues_model.RemoveReviewRequest(issue, reviewer, doer)
	}

	if err != nil {
		return nil, err
	}

	if comment != nil {
<<<<<<< HEAD
		notify.PullReviewRequest(db.DefaultContext, doer, issue, reviewer, isAdd, comment)
=======
		notification.NotifyPullReviewRequest(ctx, doer, issue, reviewer, isAdd, comment)
>>>>>>> 18fc4f52
	}

	return comment, err
}

// IsValidReviewRequest Check permission for ReviewRequest
func IsValidReviewRequest(ctx context.Context, reviewer, doer *user_model.User, isAdd bool, issue *issues_model.Issue, permDoer *access_model.Permission) error {
	if reviewer.IsOrganization() {
		return issues_model.ErrNotValidReviewRequest{
			Reason: "Organization can't be added as reviewer",
			UserID: doer.ID,
			RepoID: issue.Repo.ID,
		}
	}
	if doer.IsOrganization() {
		return issues_model.ErrNotValidReviewRequest{
			Reason: "Organization can't be doer to add reviewer",
			UserID: doer.ID,
			RepoID: issue.Repo.ID,
		}
	}

	permReviewer, err := access_model.GetUserRepoPermission(ctx, issue.Repo, reviewer)
	if err != nil {
		return err
	}

	if permDoer == nil {
		permDoer = new(access_model.Permission)
		*permDoer, err = access_model.GetUserRepoPermission(ctx, issue.Repo, doer)
		if err != nil {
			return err
		}
	}

	lastreview, err := issues_model.GetReviewByIssueIDAndUserID(ctx, issue.ID, reviewer.ID)
	if err != nil && !issues_model.IsErrReviewNotExist(err) {
		return err
	}

	var pemResult bool
	if isAdd {
		pemResult = permReviewer.CanAccessAny(perm.AccessModeRead, unit.TypePullRequests)
		if !pemResult {
			return issues_model.ErrNotValidReviewRequest{
				Reason: "Reviewer can't read",
				UserID: doer.ID,
				RepoID: issue.Repo.ID,
			}
		}

		if doer.ID == issue.PosterID && issue.OriginalAuthorID == 0 && lastreview != nil && lastreview.Type != issues_model.ReviewTypeRequest {
			return nil
		}

		pemResult = doer.ID == issue.PosterID
		if !pemResult {
			pemResult = permDoer.CanAccessAny(perm.AccessModeWrite, unit.TypePullRequests)
		}
		if !pemResult {
			pemResult, err = issues_model.IsOfficialReviewer(ctx, issue, doer)
			if err != nil {
				return err
			}
			if !pemResult {
				return issues_model.ErrNotValidReviewRequest{
					Reason: "Doer can't choose reviewer",
					UserID: doer.ID,
					RepoID: issue.Repo.ID,
				}
			}
		}

		if reviewer.ID == issue.PosterID && issue.OriginalAuthorID == 0 {
			return issues_model.ErrNotValidReviewRequest{
				Reason: "poster of pr can't be reviewer",
				UserID: doer.ID,
				RepoID: issue.Repo.ID,
			}
		}
	} else {
		if lastreview != nil && lastreview.Type == issues_model.ReviewTypeRequest && lastreview.ReviewerID == doer.ID {
			return nil
		}

		pemResult = permDoer.IsAdmin()
		if !pemResult {
			return issues_model.ErrNotValidReviewRequest{
				Reason: "Doer is not admin",
				UserID: doer.ID,
				RepoID: issue.Repo.ID,
			}
		}
	}

	return nil
}

// IsValidTeamReviewRequest Check permission for ReviewRequest Team
func IsValidTeamReviewRequest(ctx context.Context, reviewer *organization.Team, doer *user_model.User, isAdd bool, issue *issues_model.Issue) error {
	if doer.IsOrganization() {
		return issues_model.ErrNotValidReviewRequest{
			Reason: "Organization can't be doer to add reviewer",
			UserID: doer.ID,
			RepoID: issue.Repo.ID,
		}
	}

	permission, err := access_model.GetUserRepoPermission(ctx, issue.Repo, doer)
	if err != nil {
		log.Error("Unable to GetUserRepoPermission for %-v in %-v#%d", doer, issue.Repo, issue.Index)
		return err
	}

	if isAdd {
		if issue.Repo.IsPrivate {
			hasTeam := organization.HasTeamRepo(ctx, reviewer.OrgID, reviewer.ID, issue.RepoID)

			if !hasTeam {
				return issues_model.ErrNotValidReviewRequest{
					Reason: "Reviewing team can't read repo",
					UserID: doer.ID,
					RepoID: issue.Repo.ID,
				}
			}
		}

		doerCanWrite := permission.CanAccessAny(perm.AccessModeWrite, unit.TypePullRequests)
		if !doerCanWrite && doer.ID != issue.PosterID {
			official, err := issues_model.IsOfficialReviewer(ctx, issue, doer)
			if err != nil {
				log.Error("Unable to Check if IsOfficialReviewer for %-v in %-v#%d", doer, issue.Repo, issue.Index)
				return err
			}
			if !official {
				return issues_model.ErrNotValidReviewRequest{
					Reason: "Doer can't choose reviewer",
					UserID: doer.ID,
					RepoID: issue.Repo.ID,
				}
			}
		}
	} else if !permission.IsAdmin() {
		return issues_model.ErrNotValidReviewRequest{
			Reason: "Only admin users can remove team requests. Doer is not admin",
			UserID: doer.ID,
			RepoID: issue.Repo.ID,
		}
	}

	return nil
}

// TeamReviewRequest add or remove a review request from a team for this PR, and make comment for it.
func TeamReviewRequest(ctx context.Context, issue *issues_model.Issue, doer *user_model.User, reviewer *organization.Team, isAdd bool) (comment *issues_model.Comment, err error) {
	if isAdd {
		comment, err = issues_model.AddTeamReviewRequest(issue, reviewer, doer)
	} else {
		comment, err = issues_model.RemoveTeamReviewRequest(issue, reviewer, doer)
	}

	if err != nil {
		return
	}

	if comment == nil || !isAdd {
		return
	}

	// notify all user in this team
	if err = comment.LoadIssue(ctx); err != nil {
		return
	}

	members, err := organization.GetTeamMembers(ctx, &organization.SearchMembersOptions{
		TeamID: reviewer.ID,
	})
	if err != nil {
		return
	}

	for _, member := range members {
		if member.ID == comment.Issue.PosterID {
			continue
		}
		comment.AssigneeID = member.ID
<<<<<<< HEAD
		notify.PullReviewRequest(db.DefaultContext, doer, issue, member, isAdd, comment)
=======
		notification.NotifyPullReviewRequest(ctx, doer, issue, member, isAdd, comment)
>>>>>>> 18fc4f52
	}

	return comment, err
}<|MERGE_RESOLUTION|>--- conflicted
+++ resolved
@@ -55,11 +55,7 @@
 		return
 	}
 
-<<<<<<< HEAD
-	notify.IssueChangeAssignee(db.DefaultContext, doer, issue, assignee, removed, comment)
-=======
-	notification.NotifyIssueChangeAssignee(ctx, doer, issue, assignee, removed, comment)
->>>>>>> 18fc4f52
+	notify.IssueChangeAssignee(ctx, doer, issue, assignee, removed, comment)
 
 	return removed, comment, err
 }
@@ -77,11 +73,7 @@
 	}
 
 	if comment != nil {
-<<<<<<< HEAD
-		notify.PullReviewRequest(db.DefaultContext, doer, issue, reviewer, isAdd, comment)
-=======
-		notification.NotifyPullReviewRequest(ctx, doer, issue, reviewer, isAdd, comment)
->>>>>>> 18fc4f52
+		notify.PullReviewRequest(ctx, doer, issue, reviewer, isAdd, comment)
 	}
 
 	return comment, err
@@ -268,11 +260,7 @@
 			continue
 		}
 		comment.AssigneeID = member.ID
-<<<<<<< HEAD
-		notify.PullReviewRequest(db.DefaultContext, doer, issue, member, isAdd, comment)
-=======
-		notification.NotifyPullReviewRequest(ctx, doer, issue, member, isAdd, comment)
->>>>>>> 18fc4f52
+		notify.PullReviewRequest(ctx, doer, issue, member, isAdd, comment)
 	}
 
 	return comment, err
