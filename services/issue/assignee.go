--- conflicted
+++ resolved
@@ -54,14 +54,9 @@
 	return
 }
 
-<<<<<<< HEAD
-// ReviewRequest add or remove a review for this PR, and make comment for it.
-func ReviewRequest(issue *models.Issue, doer *models.User, reviewer *models.User, isAdd bool) (comment *models.Comment, err error) {
-=======
 // ReviewRequest add or remove a review request from a user for this PR, and make comment for it.
 func ReviewRequest(issue *models.Issue, doer *models.User, reviewer *models.User, isAdd bool) (err error) {
 	var comment *models.Comment
->>>>>>> d453533b
 	if isAdd {
 		comment, err = models.AddReviewRequest(issue, reviewer, doer)
 	} else {
