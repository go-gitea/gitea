// Copyright 2020 The Gitea Authors. All rights reserved.
// SPDX-License-Identifier: MIT

package issue

import (
	"testing"

	issues_model "code.gitea.io/gitea/models/issues"
	repo_model "code.gitea.io/gitea/models/repo"
	"code.gitea.io/gitea/models/unittest"
	user_model "code.gitea.io/gitea/models/user"

	"github.com/stretchr/testify/assert"
)

func TestGetRefEndNamesAndURLs(t *testing.T) {
	issues := []*issues_model.Issue{
		{ID: 1, Ref: "refs/heads/branch1"},
		{ID: 2, Ref: "refs/tags/tag1"},
		{ID: 3, Ref: "c0ffee"},
	}
	repoLink := "/foo/bar"

	endNames, urls := GetRefEndNamesAndURLs(issues, repoLink)
	assert.Equal(t, map[int64]string{1: "branch1", 2: "tag1", 3: "c0ffee"}, endNames)
	assert.Equal(t, map[int64]string{
		1: repoLink + "/src/branch/branch1",
		2: repoLink + "/src/tag/tag1",
		3: repoLink + "/src/commit/c0ffee",
	}, urls)
}

func TestIssue_DeleteIssue(t *testing.T) {
	assert.NoError(t, unittest.PrepareTestDatabase())

	issueIDs, err := issues_model.GetIssueIDsByRepoID(t.Context(), 1)
	assert.NoError(t, err)
	assert.Len(t, issueIDs, 5)

	issue := &issues_model.Issue{
		RepoID: 1,
		ID:     issueIDs[2],
	}

<<<<<<< HEAD
	err = deleteIssue(db.DefaultContext, issue, true)
=======
	_, err = deleteIssue(t.Context(), issue)
>>>>>>> 0cbaa0b6
	assert.NoError(t, err)
	issueIDs, err = issues_model.GetIssueIDsByRepoID(t.Context(), 1)
	assert.NoError(t, err)
	assert.Len(t, issueIDs, 4)

	// check attachment removal
	attachments, err := repo_model.GetAttachmentsByIssueID(t.Context(), 4)
	assert.NoError(t, err)
	issue, err = issues_model.GetIssueByID(t.Context(), 4)
	assert.NoError(t, err)
<<<<<<< HEAD
	err = deleteIssue(db.DefaultContext, issue, true)
=======
	_, err = deleteIssue(t.Context(), issue)
>>>>>>> 0cbaa0b6
	assert.NoError(t, err)
	assert.Len(t, attachments, 2)
	for i := range attachments {
		attachment, err := repo_model.GetAttachmentByUUID(t.Context(), attachments[i].UUID)
		assert.Error(t, err)
		assert.True(t, repo_model.IsErrAttachmentNotExist(err))
		assert.Nil(t, attachment)
	}

	// check issue dependencies
	user, err := user_model.GetUserByID(t.Context(), 1)
	assert.NoError(t, err)
	issue1, err := issues_model.GetIssueByID(t.Context(), 1)
	assert.NoError(t, err)
	issue2, err := issues_model.GetIssueByID(t.Context(), 2)
	assert.NoError(t, err)
	err = issues_model.CreateIssueDependency(t.Context(), user, issue1, issue2)
	assert.NoError(t, err)
	left, err := issues_model.IssueNoDependenciesLeft(t.Context(), issue1)
	assert.NoError(t, err)
	assert.False(t, left)

<<<<<<< HEAD
	err = deleteIssue(db.DefaultContext, issue2, true)
=======
	_, err = deleteIssue(t.Context(), issue2)
>>>>>>> 0cbaa0b6
	assert.NoError(t, err)
	left, err = issues_model.IssueNoDependenciesLeft(t.Context(), issue1)
	assert.NoError(t, err)
	assert.True(t, left)
}<|MERGE_RESOLUTION|>--- conflicted
+++ resolved
@@ -43,11 +43,7 @@
 		ID:     issueIDs[2],
 	}
 
-<<<<<<< HEAD
-	err = deleteIssue(db.DefaultContext, issue, true)
-=======
-	_, err = deleteIssue(t.Context(), issue)
->>>>>>> 0cbaa0b6
+	err = deleteIssue(t.Context(), issue, true)
 	assert.NoError(t, err)
 	issueIDs, err = issues_model.GetIssueIDsByRepoID(t.Context(), 1)
 	assert.NoError(t, err)
@@ -58,11 +54,7 @@
 	assert.NoError(t, err)
 	issue, err = issues_model.GetIssueByID(t.Context(), 4)
 	assert.NoError(t, err)
-<<<<<<< HEAD
-	err = deleteIssue(db.DefaultContext, issue, true)
-=======
-	_, err = deleteIssue(t.Context(), issue)
->>>>>>> 0cbaa0b6
+	err = deleteIssue(t.Context(), issue, true)
 	assert.NoError(t, err)
 	assert.Len(t, attachments, 2)
 	for i := range attachments {
@@ -85,11 +77,7 @@
 	assert.NoError(t, err)
 	assert.False(t, left)
 
-<<<<<<< HEAD
-	err = deleteIssue(db.DefaultContext, issue2, true)
-=======
-	_, err = deleteIssue(t.Context(), issue2)
->>>>>>> 0cbaa0b6
+	err = deleteIssue(t.Context(), issue2, true)
 	assert.NoError(t, err)
 	left, err = issues_model.IssueNoDependenciesLeft(t.Context(), issue1)
 	assert.NoError(t, err)
