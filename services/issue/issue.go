// Copyright 2019 The Gitea Authors. All rights reserved.
// SPDX-License-Identifier: MIT

package issue

import (
	"context"
	"fmt"

	activities_model "code.gitea.io/gitea/models/activities"
	"code.gitea.io/gitea/models/db"
	issues_model "code.gitea.io/gitea/models/issues"
	access_model "code.gitea.io/gitea/models/perm/access"
	project_model "code.gitea.io/gitea/models/project"
	repo_model "code.gitea.io/gitea/models/repo"
	system_model "code.gitea.io/gitea/models/system"
	user_model "code.gitea.io/gitea/models/user"
	"code.gitea.io/gitea/modules/container"
	"code.gitea.io/gitea/modules/git"
	"code.gitea.io/gitea/modules/gitrepo"
	"code.gitea.io/gitea/modules/log"
	"code.gitea.io/gitea/modules/storage"
	notify_service "code.gitea.io/gitea/services/notify"
)

// NewIssue creates new issue with labels for repository.
func NewIssue(ctx context.Context, repo *repo_model.Repository, issue *issues_model.Issue, labelIDs []int64, uuids []string, assigneeIDs []int64, projectID int64) error {
	if err := issue.LoadPoster(ctx); err != nil {
		return err
	}

	if user_model.IsUserBlockedBy(ctx, issue.Poster, repo.OwnerID) || user_model.IsUserBlockedBy(ctx, issue.Poster, assigneeIDs...) {
		return user_model.ErrBlockedUser
	}

	if err := db.WithTx(ctx, func(ctx context.Context) error {
		if err := issues_model.NewIssue(ctx, repo, issue, labelIDs, uuids); err != nil {
			return err
		}
		for _, assigneeID := range assigneeIDs {
			if _, err := AddAssigneeIfNotAssigned(ctx, issue, issue.Poster, assigneeID, true); err != nil {
				return err
			}
		}
		if projectID > 0 {
			if err := issues_model.IssueAssignOrRemoveProject(ctx, issue, issue.Poster, projectID, 0); err != nil {
				return err
			}
		}
		return nil
	}); err != nil {
		return err
	}

	mentions, err := issues_model.FindAndUpdateIssueMentions(ctx, issue, issue.Poster, issue.Content)
	if err != nil {
		return err
	}

	notify_service.NewIssue(ctx, issue, mentions)
	if len(issue.Labels) > 0 {
		notify_service.IssueChangeLabels(ctx, issue.Poster, issue, issue.Labels, nil)
	}
	if issue.Milestone != nil {
		notify_service.IssueChangeMilestone(ctx, issue.Poster, issue, 0)
	}

	return nil
}

// ChangeTitle changes the title of this issue, as the given user.
func ChangeTitle(ctx context.Context, issue *issues_model.Issue, doer *user_model.User, title string) error {
	oldTitle := issue.Title
	issue.Title = title

	if oldTitle == title {
		return nil
	}

	if err := issue.LoadRepo(ctx); err != nil {
		return err
	}

	if user_model.IsUserBlockedBy(ctx, doer, issue.PosterID, issue.Repo.OwnerID) {
		if isAdmin, _ := access_model.IsUserRepoAdmin(ctx, issue.Repo, doer); !isAdmin {
			return user_model.ErrBlockedUser
		}
	}

	if err := issues_model.ChangeIssueTitle(ctx, issue, doer, oldTitle); err != nil {
		return err
	}

	var reviewNotifiers []*ReviewRequestNotifier
	if issue.IsPull && issues_model.HasWorkInProgressPrefix(oldTitle) && !issues_model.HasWorkInProgressPrefix(title) {
		if err := issue.LoadPullRequest(ctx); err != nil {
			return err
		}

		var err error
		reviewNotifiers, err = PullRequestCodeOwnersReview(ctx, issue.PullRequest)
		if err != nil {
			log.Error("PullRequestCodeOwnersReview: %v", err)
		}
	}

	notify_service.IssueChangeTitle(ctx, doer, issue, oldTitle)
	ReviewRequestNotify(ctx, issue, issue.Poster, reviewNotifiers)

	return nil
}

// ChangeTimeEstimate changes the time estimate of this issue, as the given user.
func ChangeTimeEstimate(ctx context.Context, issue *issues_model.Issue, doer *user_model.User, timeEstimate int64) (err error) {
	issue.TimeEstimate = timeEstimate

	return issues_model.ChangeIssueTimeEstimate(ctx, issue, doer, timeEstimate)
}

// ChangeIssueRef changes the branch of this issue, as the given user.
func ChangeIssueRef(ctx context.Context, issue *issues_model.Issue, doer *user_model.User, ref string) error {
	oldRef := issue.Ref
	issue.Ref = ref

	if err := issues_model.ChangeIssueRef(ctx, issue, doer, oldRef); err != nil {
		return err
	}

	notify_service.IssueChangeRef(ctx, doer, issue, oldRef)

	return nil
}

// UpdateAssignees is a helper function to add or delete one or multiple issue assignee(s)
// Deleting is done the GitHub way (quote from their api documentation):
// https://developer.github.com/v3/issues/#edit-an-issue
// "assignees" (array): Logins for Users to assign to this issue.
// Pass one or more user logins to replace the set of assignees on this Issue.
// Send an empty array ([]) to clear all assignees from the Issue.
func UpdateAssignees(ctx context.Context, issue *issues_model.Issue, oneAssignee string, multipleAssignees []string, doer *user_model.User) (err error) {
	uniqueAssignees := container.SetOf(multipleAssignees...)

	// Keep the old assignee thingy for compatibility reasons
	if oneAssignee != "" {
		uniqueAssignees.Add(oneAssignee)
	}

	// Loop through all assignees to add them
	allNewAssignees := make([]*user_model.User, 0, len(uniqueAssignees))
	for _, assigneeName := range uniqueAssignees.Values() {
		assignee, err := user_model.GetUserByName(ctx, assigneeName)
		if err != nil {
			return err
		}

		if user_model.IsUserBlockedBy(ctx, doer, assignee.ID) {
			return user_model.ErrBlockedUser
		}

		allNewAssignees = append(allNewAssignees, assignee)
	}

	// Delete all old assignees not passed
	if err = DeleteNotPassedAssignee(ctx, issue, doer, allNewAssignees); err != nil {
		return err
	}

	// Add all new assignees
	// Update the assignee. The function will check if the user exists, is already
	// assigned (which he shouldn't as we deleted all assignees before) and
	// has access to the repo.
	for _, assignee := range allNewAssignees {
		// Extra method to prevent double adding (which would result in removing)
		_, err = AddAssigneeIfNotAssigned(ctx, issue, doer, assignee.ID, true)
		if err != nil {
			return err
		}
	}

	return err
}

// DeleteIssue deletes an issue
func DeleteIssue(ctx context.Context, doer *user_model.User, issue *issues_model.Issue) error {
	// load issue before deleting it
	if err := issue.LoadAttributes(ctx); err != nil {
		return err
	}
	if err := issue.LoadPullRequest(ctx); err != nil {
		return err
	}

	// delete entries in database
	attachmentPaths, err := deleteIssue(ctx, issue)
	if err != nil {
		return err
	}
	for _, attachmentPath := range attachmentPaths {
		system_model.RemoveStorageWithNotice(ctx, storage.Attachments, "Delete issue attachment", attachmentPath)
	}

	// delete pull request related git data
	if issue.IsPull {
<<<<<<< HEAD
		if err := gitrepo.RemoveReference(ctx, issue.Repo, issue.PullRequest.GetGitHeadRefName()); err != nil {
=======
		if err := issue.PullRequest.LoadBaseRepo(ctx); err != nil {
			return err
		}
		if err := gitrepo.RemoveRef(ctx, issue.PullRequest.BaseRepo, issue.PullRequest.GetGitHeadRefName()); err != nil {
>>>>>>> 7bf29723
			return err
		}
	}

	notify_service.DeleteIssue(ctx, doer, issue)

	return nil
}

// AddAssigneeIfNotAssigned adds an assignee only if he isn't already assigned to the issue.
// Also checks for access of assigned user
func AddAssigneeIfNotAssigned(ctx context.Context, issue *issues_model.Issue, doer *user_model.User, assigneeID int64, notify bool) (comment *issues_model.Comment, err error) {
	assignee, err := user_model.GetUserByID(ctx, assigneeID)
	if err != nil {
		return nil, err
	}

	// Check if the user is already assigned
	isAssigned, err := issues_model.IsUserAssignedToIssue(ctx, issue, assignee)
	if err != nil {
		return nil, err
	}
	if isAssigned {
		// nothing to to
		return nil, nil
	}

	valid, err := access_model.CanBeAssigned(ctx, assignee, issue.Repo, issue.IsPull)
	if err != nil {
		return nil, err
	}
	if !valid {
		return nil, repo_model.ErrUserDoesNotHaveAccessToRepo{UserID: assigneeID, RepoName: issue.Repo.Name}
	}

	if notify {
		_, comment, err = ToggleAssigneeWithNotify(ctx, issue, doer, assigneeID)
		return comment, err
	}
	_, comment, err = issues_model.ToggleIssueAssignee(ctx, issue, doer, assigneeID)
	return comment, err
}

// GetRefEndNamesAndURLs retrieves the ref end names (e.g. refs/heads/branch-name -> branch-name)
// and their respective URLs.
func GetRefEndNamesAndURLs(issues []*issues_model.Issue, repoLink string) (map[int64]string, map[int64]string) {
	issueRefEndNames := make(map[int64]string, len(issues))
	issueRefURLs := make(map[int64]string, len(issues))
	for _, issue := range issues {
		if issue.Ref != "" {
			ref := git.RefName(issue.Ref)
			issueRefEndNames[issue.ID] = ref.ShortName()
			issueRefURLs[issue.ID] = repoLink + "/src/" + ref.RefWebLinkPath()
		}
	}
	return issueRefEndNames, issueRefURLs
}

// deleteIssue deletes the issue
func deleteIssue(ctx context.Context, issue *issues_model.Issue) ([]string, error) {
	return db.WithTx2(ctx, func(ctx context.Context) ([]string, error) {
		if _, err := db.GetEngine(ctx).ID(issue.ID).NoAutoCondition().Delete(issue); err != nil {
			return nil, err
		}

		// update the total issue numbers
		if err := repo_model.UpdateRepoIssueNumbers(ctx, issue.RepoID, issue.IsPull, false); err != nil {
			return nil, err
		}
		// if the issue is closed, update the closed issue numbers
		if issue.IsClosed {
			if err := repo_model.UpdateRepoIssueNumbers(ctx, issue.RepoID, issue.IsPull, true); err != nil {
				return nil, err
			}
		}

		if err := issues_model.UpdateMilestoneCounters(ctx, issue.MilestoneID); err != nil {
			return nil, fmt.Errorf("error updating counters for milestone id %d: %w",
				issue.MilestoneID, err)
		}

		if err := activities_model.DeleteIssueActions(ctx, issue.RepoID, issue.ID, issue.Index); err != nil {
			return nil, err
		}

		// find attachments related to this issue and remove them
		if err := issue.LoadAttachments(ctx); err != nil {
			return nil, err
		}

		var attachmentPaths []string
		for i := range issue.Attachments {
			attachmentPaths = append(attachmentPaths, issue.Attachments[i].RelativePath())
		}

		// delete all database data still assigned to this issue
		if err := db.DeleteBeans(ctx,
			&issues_model.ContentHistory{IssueID: issue.ID},
			&issues_model.Comment{IssueID: issue.ID},
			&issues_model.IssueLabel{IssueID: issue.ID},
			&issues_model.IssueDependency{IssueID: issue.ID},
			&issues_model.IssueAssignees{IssueID: issue.ID},
			&issues_model.IssueUser{IssueID: issue.ID},
			&activities_model.Notification{IssueID: issue.ID},
			&issues_model.Reaction{IssueID: issue.ID},
			&issues_model.IssueWatch{IssueID: issue.ID},
			&issues_model.Stopwatch{IssueID: issue.ID},
			&issues_model.TrackedTime{IssueID: issue.ID},
			&project_model.ProjectIssue{IssueID: issue.ID},
			&repo_model.Attachment{IssueID: issue.ID},
			&issues_model.PullRequest{IssueID: issue.ID},
			&issues_model.Comment{RefIssueID: issue.ID},
			&issues_model.IssueDependency{DependencyID: issue.ID},
			&issues_model.Comment{DependentIssueID: issue.ID},
			&issues_model.IssuePin{IssueID: issue.ID},
		); err != nil {
			return nil, err
		}

		return attachmentPaths, nil
	})
}

// DeleteOrphanedIssues delete issues without a repo
func DeleteOrphanedIssues(ctx context.Context) error {
	var attachmentPaths []string
	err := db.WithTx(ctx, func(ctx context.Context) error {
		repoIDs, err := issues_model.GetOrphanedIssueRepoIDs(ctx)
		if err != nil {
			return err
		}
		for i := range repoIDs {
			paths, err := DeleteIssuesByRepoID(ctx, repoIDs[i])
			if err != nil {
				return err
			}
			attachmentPaths = append(attachmentPaths, paths...)
		}
		return nil
	})
	if err != nil {
		return err
	}

	// Remove issue attachment files.
	for i := range attachmentPaths {
		system_model.RemoveStorageWithNotice(ctx, storage.Attachments, "Delete issue attachment", attachmentPaths[i])
	}
	return nil
}

// DeleteIssuesByRepoID deletes issues by repositories id
func DeleteIssuesByRepoID(ctx context.Context, repoID int64) (attachmentPaths []string, err error) {
	for {
		issues := make([]*issues_model.Issue, 0, db.DefaultMaxInSize)
		if err := db.GetEngine(ctx).
			Where("repo_id = ?", repoID).
			OrderBy("id").
			Limit(db.DefaultMaxInSize).
			Find(&issues); err != nil {
			return nil, err
		}

		if len(issues) == 0 {
			break
		}

		for _, issue := range issues {
			issueAttachPaths, err := deleteIssue(ctx, issue)
			if err != nil {
				return nil, fmt.Errorf("deleteIssue [issue_id: %d]: %w", issue.ID, err)
			}

			attachmentPaths = append(attachmentPaths, issueAttachPaths...)
		}
	}

	return attachmentPaths, err
}<|MERGE_RESOLUTION|>--- conflicted
+++ resolved
@@ -201,14 +201,10 @@
 
 	// delete pull request related git data
 	if issue.IsPull {
-<<<<<<< HEAD
-		if err := gitrepo.RemoveReference(ctx, issue.Repo, issue.PullRequest.GetGitHeadRefName()); err != nil {
-=======
 		if err := issue.PullRequest.LoadBaseRepo(ctx); err != nil {
 			return err
 		}
 		if err := gitrepo.RemoveRef(ctx, issue.PullRequest.BaseRepo, issue.PullRequest.GetGitHeadRefName()); err != nil {
->>>>>>> 7bf29723
 			return err
 		}
 	}
