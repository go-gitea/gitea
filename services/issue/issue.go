--- conflicted
+++ resolved
@@ -286,63 +286,30 @@
 				issue.MilestoneID, err)
 		}
 
+		if issue.IsPull {
+			if err := issue.LoadPullRequest(ctx); err != nil {
+				return nil, err
+			}
+			if _, err := db.GetEngine(ctx).Where("link_type = ? AND link_id = ?", issues_model.IssueDevLinkTypePullRequest, issue.PullRequest.ID).
+				Delete(new(issues_model.IssueDevLink)); err != nil {
+				return nil, err
+			}
+		}
+
 		if err := activities_model.DeleteIssueActions(ctx, issue.RepoID, issue.ID, issue.Index); err != nil {
 			return nil, err
 		}
 
-<<<<<<< HEAD
-	if issue.IsPull {
-		if err := issue.LoadPullRequest(ctx); err != nil {
-			return nil, err
-		}
-		if _, err := db.GetEngine(ctx).Where("link_type = ? AND link_id = ?", issues_model.IssueDevLinkTypePullRequest, issue.PullRequest.ID).
-			Delete(new(issues_model.IssueDevLink)); err != nil {
-			return nil, err
-		}
-	}
-
-	// find attachments related to this issue and remove them
-	if err := issue.LoadAttachments(ctx); err != nil {
-		return nil, err
-	}
-=======
 		// find attachments related to this issue and remove them
 		if err := issue.LoadAttachments(ctx); err != nil {
 			return nil, err
 		}
->>>>>>> c5d74e58
 
 		var attachmentPaths []string
 		for i := range issue.Attachments {
 			attachmentPaths = append(attachmentPaths, issue.Attachments[i].RelativePath())
 		}
 
-<<<<<<< HEAD
-	// delete all database data still assigned to this issue
-	if err := db.DeleteBeans(ctx,
-		&issues_model.ContentHistory{IssueID: issue.ID},
-		&issues_model.Comment{IssueID: issue.ID},
-		&issues_model.IssueLabel{IssueID: issue.ID},
-		&issues_model.IssueDependency{IssueID: issue.ID},
-		&issues_model.IssueAssignees{IssueID: issue.ID},
-		&issues_model.IssueUser{IssueID: issue.ID},
-		&activities_model.Notification{IssueID: issue.ID},
-		&issues_model.Reaction{IssueID: issue.ID},
-		&issues_model.IssueWatch{IssueID: issue.ID},
-		&issues_model.Stopwatch{IssueID: issue.ID},
-		&issues_model.TrackedTime{IssueID: issue.ID},
-		&project_model.ProjectIssue{IssueID: issue.ID},
-		&repo_model.Attachment{IssueID: issue.ID},
-		&issues_model.PullRequest{IssueID: issue.ID},
-		&issues_model.Comment{RefIssueID: issue.ID},
-		&issues_model.IssueDependency{DependencyID: issue.ID},
-		&issues_model.Comment{DependentIssueID: issue.ID},
-		&issues_model.IssuePin{IssueID: issue.ID},
-		&issues_model.IssueDevLink{IssueID: issue.ID},
-	); err != nil {
-		return nil, err
-	}
-=======
 		// delete all database data still assigned to this issue
 		if err := db.DeleteBeans(ctx,
 			&issues_model.ContentHistory{IssueID: issue.ID},
@@ -363,10 +330,10 @@
 			&issues_model.IssueDependency{DependencyID: issue.ID},
 			&issues_model.Comment{DependentIssueID: issue.ID},
 			&issues_model.IssuePin{IssueID: issue.ID},
+			&issues_model.IssueDevLink{IssueID: issue.ID},
 		); err != nil {
 			return nil, err
 		}
->>>>>>> c5d74e58
 
 		return attachmentPaths, nil
 	})
