// Copyright 2019 The Gitea Authors. All rights reserved.
// SPDX-License-Identifier: MIT

package issue

import (
	"context"
	"fmt"

	activities_model "code.gitea.io/gitea/models/activities"
	"code.gitea.io/gitea/models/db"
	issues_model "code.gitea.io/gitea/models/issues"
	access_model "code.gitea.io/gitea/models/perm/access"
	project_model "code.gitea.io/gitea/models/project"
	repo_model "code.gitea.io/gitea/models/repo"
	system_model "code.gitea.io/gitea/models/system"
	user_model "code.gitea.io/gitea/models/user"
	"code.gitea.io/gitea/modules/container"
	"code.gitea.io/gitea/modules/git"
	"code.gitea.io/gitea/modules/log"
	"code.gitea.io/gitea/modules/storage"
	notify_service "code.gitea.io/gitea/services/notify"
)

// NewIssue creates new issue with labels for repository.
func NewIssue(ctx context.Context, repo *repo_model.Repository, issue *issues_model.Issue, labelIDs []int64, uuids []string, assigneeIDs []int64, projectID int64) error {
	if err := issue.LoadPoster(ctx); err != nil {
		return err
	}

	if user_model.IsUserBlockedBy(ctx, issue.Poster, repo.OwnerID) || user_model.IsUserBlockedBy(ctx, issue.Poster, assigneeIDs...) {
		return user_model.ErrBlockedUser
	}

	if err := db.WithTx(ctx, func(ctx context.Context) error {
		if err := issues_model.NewIssue(ctx, repo, issue, labelIDs, uuids); err != nil {
			return err
		}
		for _, assigneeID := range assigneeIDs {
			if _, err := AddAssigneeIfNotAssigned(ctx, issue, issue.Poster, assigneeID, true); err != nil {
				return err
			}
		}
		if projectID > 0 {
			if err := issues_model.IssueAssignOrRemoveProject(ctx, issue, issue.Poster, projectID, 0); err != nil {
				return err
			}
		}
		return nil
	}); err != nil {
		return err
	}

	mentions, err := issues_model.FindAndUpdateIssueMentions(ctx, issue, issue.Poster, issue.Content)
	if err != nil {
		return err
	}

	notify_service.NewIssue(ctx, issue, mentions)
	if len(issue.Labels) > 0 {
		notify_service.IssueChangeLabels(ctx, issue.Poster, issue, issue.Labels, nil)
	}
	if issue.Milestone != nil {
		notify_service.IssueChangeMilestone(ctx, issue.Poster, issue, 0)
	}

	return nil
}

// ChangeTitle changes the title of this issue, as the given user.
func ChangeTitle(ctx context.Context, issue *issues_model.Issue, doer *user_model.User, title string) error {
	oldTitle := issue.Title
	issue.Title = title

	if oldTitle == title {
		return nil
	}

	if err := issue.LoadRepo(ctx); err != nil {
		return err
	}

	if user_model.IsUserBlockedBy(ctx, doer, issue.PosterID, issue.Repo.OwnerID) {
		if isAdmin, _ := access_model.IsUserRepoAdmin(ctx, issue.Repo, doer); !isAdmin {
			return user_model.ErrBlockedUser
		}
	}

	if err := issues_model.ChangeIssueTitle(ctx, issue, doer, oldTitle); err != nil {
		return err
	}

	var reviewNotifiers []*ReviewRequestNotifier
	if issue.IsPull && issues_model.HasWorkInProgressPrefix(oldTitle) && !issues_model.HasWorkInProgressPrefix(title) {
		var err error
		reviewNotifiers, err = PullRequestCodeOwnersReview(ctx, issue, issue.PullRequest)
		if err != nil {
			log.Error("PullRequestCodeOwnersReview: %v", err)
		}
	}

	notify_service.IssueChangeTitle(ctx, doer, issue, oldTitle)
	ReviewRequestNotify(ctx, issue, issue.Poster, reviewNotifiers)

	return nil
}

// ChangeTimeEstimate changes the time estimate of this issue, as the given user.
func ChangeTimeEstimate(ctx context.Context, issue *issues_model.Issue, doer *user_model.User, timeEstimate int64) (err error) {
	issue.TimeEstimate = timeEstimate

	return issues_model.ChangeIssueTimeEstimate(ctx, issue, doer, timeEstimate)
}

// ChangeIssueRef changes the branch of this issue, as the given user.
func ChangeIssueRef(ctx context.Context, issue *issues_model.Issue, doer *user_model.User, ref string) error {
	oldRef := issue.Ref
	issue.Ref = ref

	if err := issues_model.ChangeIssueRef(ctx, issue, doer, oldRef); err != nil {
		return err
	}

	notify_service.IssueChangeRef(ctx, doer, issue, oldRef)

	return nil
}

// UpdateAssignees is a helper function to add or delete one or multiple issue assignee(s)
// Deleting is done the GitHub way (quote from their api documentation):
// https://developer.github.com/v3/issues/#edit-an-issue
// "assignees" (array): Logins for Users to assign to this issue.
// Pass one or more user logins to replace the set of assignees on this Issue.
// Send an empty array ([]) to clear all assignees from the Issue.
func UpdateAssignees(ctx context.Context, issue *issues_model.Issue, oneAssignee string, multipleAssignees []string, doer *user_model.User) (err error) {
	uniqueAssignees := container.SetOf(multipleAssignees...)

	// Keep the old assignee thingy for compatibility reasons
	if oneAssignee != "" {
		uniqueAssignees.Add(oneAssignee)
	}

	// Loop through all assignees to add them
	allNewAssignees := make([]*user_model.User, 0, len(uniqueAssignees))
	for _, assigneeName := range uniqueAssignees.Values() {
		assignee, err := user_model.GetUserByName(ctx, assigneeName)
		if err != nil {
			return err
		}

		if user_model.IsUserBlockedBy(ctx, doer, assignee.ID) {
			return user_model.ErrBlockedUser
		}

		allNewAssignees = append(allNewAssignees, assignee)
	}

	// Delete all old assignees not passed
	if err = DeleteNotPassedAssignee(ctx, issue, doer, allNewAssignees); err != nil {
		return err
	}

	// Add all new assignees
	// Update the assignee. The function will check if the user exists, is already
	// assigned (which he shouldn't as we deleted all assignees before) and
	// has access to the repo.
	for _, assignee := range allNewAssignees {
		// Extra method to prevent double adding (which would result in removing)
		_, err = AddAssigneeIfNotAssigned(ctx, issue, doer, assignee.ID, true)
		if err != nil {
			return err
		}
	}

	return err
}

// DeleteIssue deletes an issue
func DeleteIssue(ctx context.Context, doer *user_model.User, gitRepo *git.Repository, issue *issues_model.Issue) error {
	// load issue before deleting it
	if err := issue.LoadAttributes(ctx); err != nil {
		return err
	}
	if err := issue.LoadPullRequest(ctx); err != nil {
		return err
	}

	// delete entries in database
	if err := deleteIssue(ctx, issue); err != nil {
		return err
	}

	// delete pull request related git data
	if issue.IsPull && gitRepo != nil {
		if err := gitRepo.RemoveReference(fmt.Sprintf("%s%d/head", git.PullPrefix, issue.PullRequest.Index)); err != nil {
			return err
		}
	}

	notify_service.DeleteIssue(ctx, doer, issue)

	return nil
}

// AddAssigneeIfNotAssigned adds an assignee only if he isn't already assigned to the issue.
// Also checks for access of assigned user
func AddAssigneeIfNotAssigned(ctx context.Context, issue *issues_model.Issue, doer *user_model.User, assigneeID int64, notify bool) (comment *issues_model.Comment, err error) {
	assignee, err := user_model.GetUserByID(ctx, assigneeID)
	if err != nil {
		return nil, err
	}

	// Check if the user is already assigned
	isAssigned, err := issues_model.IsUserAssignedToIssue(ctx, issue, assignee)
	if err != nil {
		return nil, err
	}
	if isAssigned {
		// nothing to to
		return nil, nil
	}

	valid, err := access_model.CanBeAssigned(ctx, assignee, issue.Repo, issue.IsPull)
	if err != nil {
		return nil, err
	}
	if !valid {
		return nil, repo_model.ErrUserDoesNotHaveAccessToRepo{UserID: assigneeID, RepoName: issue.Repo.Name}
	}

	if notify {
		_, comment, err = ToggleAssigneeWithNotify(ctx, issue, doer, assigneeID)
		return comment, err
	}
	_, comment, err = issues_model.ToggleIssueAssignee(ctx, issue, doer, assigneeID)
	return comment, err
}

// GetRefEndNamesAndURLs retrieves the ref end names (e.g. refs/heads/branch-name -> branch-name)
// and their respective URLs.
func GetRefEndNamesAndURLs(issues []*issues_model.Issue, repoLink string) (map[int64]string, map[int64]string) {
	issueRefEndNames := make(map[int64]string, len(issues))
	issueRefURLs := make(map[int64]string, len(issues))
	for _, issue := range issues {
		if issue.Ref != "" {
			ref := git.RefName(issue.Ref)
			issueRefEndNames[issue.ID] = ref.ShortName()
			issueRefURLs[issue.ID] = repoLink + "/src/" + ref.RefWebLinkPath()
		}
	}
	return issueRefEndNames, issueRefURLs
}

// deleteIssue deletes the issue
func deleteIssue(ctx context.Context, issue *issues_model.Issue) error {
	ctx, committer, err := db.TxContext(ctx)
	if err != nil {
		return err
	}
	defer committer.Close()

	e := db.GetEngine(ctx)
	if _, err := e.ID(issue.ID).NoAutoCondition().Delete(issue); err != nil {
		return err
	}

	// update the total issue numbers
	if err := repo_model.UpdateRepoIssueNumbers(ctx, issue.RepoID, issue.IsPull, false); err != nil {
		return err
	}
	// if the issue is closed, update the closed issue numbers
	if issue.IsClosed {
		if err := repo_model.UpdateRepoIssueNumbers(ctx, issue.RepoID, issue.IsPull, true); err != nil {
			return err
		}
	}

	if err := issues_model.UpdateMilestoneCounters(ctx, issue.MilestoneID); err != nil {
		return fmt.Errorf("error updating counters for milestone id %d: %w",
			issue.MilestoneID, err)
	}

	if err := activities_model.DeleteIssueActions(ctx, issue.RepoID, issue.ID, issue.Index); err != nil {
		return err
	}

	if issue.IsPull {
		if err := issues_model.DeleteIssueDevLinkByPullRequestID(ctx, issue.ID); err != nil {
			return err
		}
	}

	// find attachments related to this issue and remove them
	if err := issue.LoadAttributes(ctx); err != nil {
		return err
	}

	for i := range issue.Attachments {
		system_model.RemoveStorageWithNotice(ctx, storage.Attachments, "Delete issue attachment", issue.Attachments[i].RelativePath())
	}

	// delete all database data still assigned to this issue
	if err := db.DeleteBeans(ctx,
		&issues_model.ContentHistory{IssueID: issue.ID},
		&issues_model.Comment{IssueID: issue.ID},
		&issues_model.IssueLabel{IssueID: issue.ID},
		&issues_model.IssueDependency{IssueID: issue.ID},
		&issues_model.IssueAssignees{IssueID: issue.ID},
		&issues_model.IssueUser{IssueID: issue.ID},
		&activities_model.Notification{IssueID: issue.ID},
		&issues_model.Reaction{IssueID: issue.ID},
		&issues_model.IssueWatch{IssueID: issue.ID},
		&issues_model.Stopwatch{IssueID: issue.ID},
		&issues_model.TrackedTime{IssueID: issue.ID},
		&project_model.ProjectIssue{IssueID: issue.ID},
		&repo_model.Attachment{IssueID: issue.ID},
		&issues_model.PullRequest{IssueID: issue.ID},
		&issues_model.Comment{RefIssueID: issue.ID},
		&issues_model.IssueDependency{DependencyID: issue.ID},
		&issues_model.Comment{DependentIssueID: issue.ID},
<<<<<<< HEAD
		&issues_model.IssueDevLink{IssueID: issue.ID},
=======
		&issues_model.IssuePin{IssueID: issue.ID},
>>>>>>> 7df09e31
	); err != nil {
		return err
	}

	return committer.Commit()
}<|MERGE_RESOLUTION|>--- conflicted
+++ resolved
@@ -318,11 +318,8 @@
 		&issues_model.Comment{RefIssueID: issue.ID},
 		&issues_model.IssueDependency{DependencyID: issue.ID},
 		&issues_model.Comment{DependentIssueID: issue.ID},
-<<<<<<< HEAD
+		&issues_model.IssuePin{IssueID: issue.ID},
 		&issues_model.IssueDevLink{IssueID: issue.ID},
-=======
-		&issues_model.IssuePin{IssueID: issue.ID},
->>>>>>> 7df09e31
 	); err != nil {
 		return err
 	}
