// Copyright 2019 The Gitea Authors. All rights reserved.
// SPDX-License-Identifier: MIT

package issue

import (
	"context"
	"fmt"

	activities_model "code.gitea.io/gitea/models/activities"
	"code.gitea.io/gitea/models/db"
	issues_model "code.gitea.io/gitea/models/issues"
	access_model "code.gitea.io/gitea/models/perm/access"
	project_model "code.gitea.io/gitea/models/project"
	repo_model "code.gitea.io/gitea/models/repo"
	system_model "code.gitea.io/gitea/models/system"
	user_model "code.gitea.io/gitea/models/user"
	"code.gitea.io/gitea/modules/git"
	"code.gitea.io/gitea/modules/storage"
	"code.gitea.io/gitea/services/notify"
)

// NewIssue creates new issue with labels for repository.
func NewIssue(ctx context.Context, repo *repo_model.Repository, issue *issues_model.Issue, labelIDs []int64, uuids []string, assigneeIDs []int64) error {
	if err := issues_model.NewIssue(repo, issue, labelIDs, uuids); err != nil {
		return err
	}

	for _, assigneeID := range assigneeIDs {
		if err := AddAssigneeIfNotAssigned(ctx, issue, issue.Poster, assigneeID); err != nil {
			return err
		}
	}

	mentions, err := issues_model.FindAndUpdateIssueMentions(ctx, issue, issue.Poster, issue.Content)
	if err != nil {
		return err
	}

<<<<<<< HEAD
	notify.NewIssue(db.DefaultContext, issue, mentions)
	if len(issue.Labels) > 0 {
		notify.IssueChangeLabels(db.DefaultContext, issue.Poster, issue, issue.Labels, nil)
	}
	if issue.Milestone != nil {
		notify.IssueChangeMilestone(db.DefaultContext, issue.Poster, issue, 0)
=======
	notification.NotifyNewIssue(ctx, issue, mentions)
	if len(issue.Labels) > 0 {
		notification.NotifyIssueChangeLabels(ctx, issue.Poster, issue, issue.Labels, nil)
	}
	if issue.Milestone != nil {
		notification.NotifyIssueChangeMilestone(ctx, issue.Poster, issue, 0)
>>>>>>> 18fc4f52
	}

	return nil
}

// ChangeTitle changes the title of this issue, as the given user.
func ChangeTitle(ctx context.Context, issue *issues_model.Issue, doer *user_model.User, title string) (err error) {
	oldTitle := issue.Title
	issue.Title = title

	if err = issues_model.ChangeIssueTitle(ctx, issue, doer, oldTitle); err != nil {
		return
	}

<<<<<<< HEAD
	notify.IssueChangeTitle(db.DefaultContext, doer, issue, oldTitle)
=======
	notification.NotifyIssueChangeTitle(ctx, doer, issue, oldTitle)
>>>>>>> 18fc4f52

	return nil
}

// ChangeIssueRef changes the branch of this issue, as the given user.
func ChangeIssueRef(ctx context.Context, issue *issues_model.Issue, doer *user_model.User, ref string) error {
	oldRef := issue.Ref
	issue.Ref = ref

	if err := issues_model.ChangeIssueRef(issue, doer, oldRef); err != nil {
		return err
	}

<<<<<<< HEAD
	notify.IssueChangeRef(db.DefaultContext, doer, issue, oldRef)
=======
	notification.NotifyIssueChangeRef(ctx, doer, issue, oldRef)
>>>>>>> 18fc4f52

	return nil
}

// UpdateAssignees is a helper function to add or delete one or multiple issue assignee(s)
// Deleting is done the GitHub way (quote from their api documentation):
// https://developer.github.com/v3/issues/#edit-an-issue
// "assignees" (array): Logins for Users to assign to this issue.
// Pass one or more user logins to replace the set of assignees on this Issue.
// Send an empty array ([]) to clear all assignees from the Issue.
func UpdateAssignees(ctx context.Context, issue *issues_model.Issue, oneAssignee string, multipleAssignees []string, doer *user_model.User) (err error) {
	var allNewAssignees []*user_model.User

	// Keep the old assignee thingy for compatibility reasons
	if oneAssignee != "" {
		// Prevent double adding assignees
		var isDouble bool
		for _, assignee := range multipleAssignees {
			if assignee == oneAssignee {
				isDouble = true
				break
			}
		}

		if !isDouble {
			multipleAssignees = append(multipleAssignees, oneAssignee)
		}
	}

	// Loop through all assignees to add them
	for _, assigneeName := range multipleAssignees {
		assignee, err := user_model.GetUserByName(ctx, assigneeName)
		if err != nil {
			return err
		}

		allNewAssignees = append(allNewAssignees, assignee)
	}

	// Delete all old assignees not passed
	if err = DeleteNotPassedAssignee(ctx, issue, doer, allNewAssignees); err != nil {
		return err
	}

	// Add all new assignees
	// Update the assignee. The function will check if the user exists, is already
	// assigned (which he shouldn't as we deleted all assignees before) and
	// has access to the repo.
	for _, assignee := range allNewAssignees {
		// Extra method to prevent double adding (which would result in removing)
		err = AddAssigneeIfNotAssigned(ctx, issue, doer, assignee.ID)
		if err != nil {
			return err
		}
	}

	return err
}

// DeleteIssue deletes an issue
func DeleteIssue(ctx context.Context, doer *user_model.User, gitRepo *git.Repository, issue *issues_model.Issue) error {
	// load issue before deleting it
	if err := issue.LoadAttributes(ctx); err != nil {
		return err
	}
	if err := issue.LoadPullRequest(ctx); err != nil {
		return err
	}

	// delete entries in database
	if err := deleteIssue(ctx, issue); err != nil {
		return err
	}

	// delete pull request related git data
	if issue.IsPull && gitRepo != nil {
		if err := gitRepo.RemoveReference(fmt.Sprintf("%s%d/head", git.PullPrefix, issue.PullRequest.Index)); err != nil {
			return err
		}
	}

<<<<<<< HEAD
	notify.DeleteIssue(gitRepo.Ctx, doer, issue)
=======
	notification.NotifyDeleteIssue(ctx, doer, issue)
>>>>>>> 18fc4f52

	return nil
}

// AddAssigneeIfNotAssigned adds an assignee only if he isn't already assigned to the issue.
// Also checks for access of assigned user
func AddAssigneeIfNotAssigned(ctx context.Context, issue *issues_model.Issue, doer *user_model.User, assigneeID int64) (err error) {
	assignee, err := user_model.GetUserByID(ctx, assigneeID)
	if err != nil {
		return err
	}

	// Check if the user is already assigned
	isAssigned, err := issues_model.IsUserAssignedToIssue(ctx, issue, assignee)
	if err != nil {
		return err
	}
	if isAssigned {
		// nothing to to
		return nil
	}

	valid, err := access_model.CanBeAssigned(ctx, assignee, issue.Repo, issue.IsPull)
	if err != nil {
		return err
	}
	if !valid {
		return repo_model.ErrUserDoesNotHaveAccessToRepo{UserID: assigneeID, RepoName: issue.Repo.Name}
	}

	_, _, err = ToggleAssignee(ctx, issue, doer, assigneeID)
	if err != nil {
		return err
	}

	return nil
}

// GetRefEndNamesAndURLs retrieves the ref end names (e.g. refs/heads/branch-name -> branch-name)
// and their respective URLs.
func GetRefEndNamesAndURLs(issues []*issues_model.Issue, repoLink string) (map[int64]string, map[int64]string) {
	issueRefEndNames := make(map[int64]string, len(issues))
	issueRefURLs := make(map[int64]string, len(issues))
	for _, issue := range issues {
		if issue.Ref != "" {
			issueRefEndNames[issue.ID] = git.RefEndName(issue.Ref)
			issueRefURLs[issue.ID] = git.RefURL(repoLink, issue.Ref)
		}
	}
	return issueRefEndNames, issueRefURLs
}

// deleteIssue deletes the issue
func deleteIssue(ctx context.Context, issue *issues_model.Issue) error {
	ctx, committer, err := db.TxContext(ctx)
	if err != nil {
		return err
	}
	defer committer.Close()

	e := db.GetEngine(ctx)
	if _, err := e.ID(issue.ID).NoAutoCondition().Delete(issue); err != nil {
		return err
	}

	// update the total issue numbers
	if err := repo_model.UpdateRepoIssueNumbers(ctx, issue.RepoID, issue.IsPull, false); err != nil {
		return err
	}
	// if the issue is closed, update the closed issue numbers
	if issue.IsClosed {
		if err := repo_model.UpdateRepoIssueNumbers(ctx, issue.RepoID, issue.IsPull, true); err != nil {
			return err
		}
	}

	if err := issues_model.UpdateMilestoneCounters(ctx, issue.MilestoneID); err != nil {
		return fmt.Errorf("error updating counters for milestone id %d: %w",
			issue.MilestoneID, err)
	}

	if err := activities_model.DeleteIssueActions(ctx, issue.RepoID, issue.ID); err != nil {
		return err
	}

	// find attachments related to this issue and remove them
	if err := issue.LoadAttributes(ctx); err != nil {
		return err
	}

	for i := range issue.Attachments {
		system_model.RemoveStorageWithNotice(ctx, storage.Attachments, "Delete issue attachment", issue.Attachments[i].RelativePath())
	}

	// delete all database data still assigned to this issue
	if err := issues_model.DeleteInIssue(ctx, issue.ID,
		&issues_model.ContentHistory{},
		&issues_model.Comment{},
		&issues_model.IssueLabel{},
		&issues_model.IssueDependency{},
		&issues_model.IssueAssignees{},
		&issues_model.IssueUser{},
		&activities_model.Notification{},
		&issues_model.Reaction{},
		&issues_model.IssueWatch{},
		&issues_model.Stopwatch{},
		&issues_model.TrackedTime{},
		&project_model.ProjectIssue{},
		&repo_model.Attachment{},
		&issues_model.PullRequest{},
	); err != nil {
		return err
	}

	// References to this issue in other issues
	if _, err := db.DeleteByBean(ctx, &issues_model.Comment{
		RefIssueID: issue.ID,
	}); err != nil {
		return err
	}

	// Delete dependencies for issues in other repositories
	if _, err := db.DeleteByBean(ctx, &issues_model.IssueDependency{
		DependencyID: issue.ID,
	}); err != nil {
		return err
	}

	// delete from dependent issues
	if _, err := db.DeleteByBean(ctx, &issues_model.Comment{
		DependentIssueID: issue.ID,
	}); err != nil {
		return err
	}

	return committer.Commit()
}<|MERGE_RESOLUTION|>--- conflicted
+++ resolved
@@ -37,21 +37,12 @@
 		return err
 	}
 
-<<<<<<< HEAD
-	notify.NewIssue(db.DefaultContext, issue, mentions)
+	notify.NewIssue(ctx, issue, mentions)
 	if len(issue.Labels) > 0 {
-		notify.IssueChangeLabels(db.DefaultContext, issue.Poster, issue, issue.Labels, nil)
+		notify.IssueChangeLabels(ctx, issue.Poster, issue, issue.Labels, nil)
 	}
 	if issue.Milestone != nil {
-		notify.IssueChangeMilestone(db.DefaultContext, issue.Poster, issue, 0)
-=======
-	notification.NotifyNewIssue(ctx, issue, mentions)
-	if len(issue.Labels) > 0 {
-		notification.NotifyIssueChangeLabels(ctx, issue.Poster, issue, issue.Labels, nil)
-	}
-	if issue.Milestone != nil {
-		notification.NotifyIssueChangeMilestone(ctx, issue.Poster, issue, 0)
->>>>>>> 18fc4f52
+		notify.IssueChangeMilestone(ctx, issue.Poster, issue, 0)
 	}
 
 	return nil
@@ -66,11 +57,7 @@
 		return
 	}
 
-<<<<<<< HEAD
-	notify.IssueChangeTitle(db.DefaultContext, doer, issue, oldTitle)
-=======
-	notification.NotifyIssueChangeTitle(ctx, doer, issue, oldTitle)
->>>>>>> 18fc4f52
+	notify.IssueChangeTitle(ctx, doer, issue, oldTitle)
 
 	return nil
 }
@@ -84,11 +71,7 @@
 		return err
 	}
 
-<<<<<<< HEAD
-	notify.IssueChangeRef(db.DefaultContext, doer, issue, oldRef)
-=======
-	notification.NotifyIssueChangeRef(ctx, doer, issue, oldRef)
->>>>>>> 18fc4f52
+	notify.IssueChangeRef(ctx, doer, issue, oldRef)
 
 	return nil
 }
@@ -170,11 +153,7 @@
 		}
 	}
 
-<<<<<<< HEAD
-	notify.DeleteIssue(gitRepo.Ctx, doer, issue)
-=======
-	notification.NotifyDeleteIssue(ctx, doer, issue)
->>>>>>> 18fc4f52
+	notify.DeleteIssue(ctx, doer, issue)
 
 	return nil
 }
