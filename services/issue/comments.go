// Copyright 2019 The Gitea Authors. All rights reserved.
// SPDX-License-Identifier: MIT

package issue

import (
	"context"
	"fmt"

	"code.gitea.io/gitea/models/db"
	issues_model "code.gitea.io/gitea/models/issues"
	access_model "code.gitea.io/gitea/models/perm/access"
	repo_model "code.gitea.io/gitea/models/repo"
	user_model "code.gitea.io/gitea/models/user"
	"code.gitea.io/gitea/modules/container"
	"code.gitea.io/gitea/modules/markup/markdown"
	"code.gitea.io/gitea/modules/timeutil"
	notify_service "code.gitea.io/gitea/services/notify"
)

// CreateRefComment creates a commit reference comment to issue.
func CreateRefComment(ctx context.Context, doer *user_model.User, repo *repo_model.Repository, issue *issues_model.Issue, content, commitSHA string) error {
	if len(commitSHA) == 0 {
		return fmt.Errorf("cannot create reference with empty commit SHA")
	}

	if user_model.IsUserBlockedBy(ctx, doer, issue.PosterID, repo.OwnerID) {
		if isAdmin, _ := access_model.IsUserRepoAdmin(ctx, repo, doer); !isAdmin {
			return user_model.ErrBlockedUser
		}
	}

	// Check if same reference from same commit has already existed.
	has, err := db.GetEngine(ctx).Get(&issues_model.Comment{
		Type:      issues_model.CommentTypeCommitRef,
		IssueID:   issue.ID,
		CommitSHA: commitSHA,
	})
	if err != nil {
		return fmt.Errorf("check reference comment: %w", err)
	} else if has {
		return nil
	}

	_, err = issues_model.CreateComment(ctx, &issues_model.CreateCommentOptions{
		Type:      issues_model.CommentTypeCommitRef,
		Doer:      doer,
		Repo:      repo,
		Issue:     issue,
		CommitSHA: commitSHA,
		Content:   content,
	})
	return err
}

// CreateIssueComment creates a plain issue comment.
func CreateIssueComment(ctx context.Context, doer *user_model.User, repo *repo_model.Repository, issue *issues_model.Issue, content string, attachments []string) (*issues_model.Comment, error) {
	if user_model.IsUserBlockedBy(ctx, doer, issue.PosterID, repo.OwnerID) {
		if isAdmin, _ := access_model.IsUserRepoAdmin(ctx, repo, doer); !isAdmin {
			return nil, user_model.ErrBlockedUser
		}
	}

	comment, err := issues_model.CreateComment(ctx, &issues_model.CreateCommentOptions{
		Type:        issues_model.CommentTypeComment,
		Doer:        doer,
		Repo:        repo,
		Issue:       issue,
		Content:     content,
		Attachments: attachments,
	})
	if err != nil {
		return nil, err
	}

	mentions, err := issues_model.FindAndUpdateIssueMentions(ctx, issue, doer, comment.Content)
	if err != nil {
		return nil, err
	}

	notify_service.CreateIssueComment(ctx, doer, repo, issue, comment, mentions)

	return comment, nil
}

func getDiffAttaches(oldAttaches, newAttaches container.Set[string]) (addedAttaches, delAttaches container.Set[string]) {
	for attach := range newAttaches {
		if !oldAttaches.Contains(attach) {
			addedAttaches.Add(attach)
		}
	}
	for attach := range oldAttaches {
		if !newAttaches.Contains(attach) {
			delAttaches.Add(attach)
		}
	}
	return addedAttaches, delAttaches
}

// UpdateComment updates information of comment.
<<<<<<< HEAD
func UpdateComment(ctx context.Context, c *issues_model.Comment, doer *user_model.User, oldContent string, attachments []string, ignoreUpdateAttachments bool) error {
=======
func UpdateComment(ctx context.Context, c *issues_model.Comment, doer *user_model.User, oldContent string) error {
	if err := c.LoadIssue(ctx); err != nil {
		return err
	}
	if err := c.Issue.LoadRepo(ctx); err != nil {
		return err
	}

	if user_model.IsUserBlockedBy(ctx, doer, c.Issue.PosterID, c.Issue.Repo.OwnerID) {
		if isAdmin, _ := access_model.IsUserRepoAdmin(ctx, c.Issue.Repo, doer); !isAdmin {
			return user_model.ErrBlockedUser
		}
	}

>>>>>>> c337ff0e
	needsContentHistory := c.Content != oldContent && c.Type.HasContentSupport()
	if needsContentHistory {
		hasContentHistory, err := issues_model.HasIssueContentHistory(ctx, c.IssueID, c.ID)
		if err != nil {
			return err
		}
		if !hasContentHistory {
			if err = issues_model.SaveIssueContentHistory(ctx, c.PosterID, c.IssueID, c.ID,
				c.CreatedUnix, oldContent, true); err != nil {
				return err
			}
		}
	}

	if err := db.WithTx(ctx, func(ctx context.Context) error {
		if err := issues_model.UpdateComment(ctx, c, doer); err != nil {
			return err
		}

		if ignoreUpdateAttachments {
			oldAttaches, err := markdown.ParseAttachments(oldContent)
			if err != nil {
				return err
			}

			newAttaches, err := markdown.ParseAttachments(c.Content)
			if err != nil {
				return err
			}

			addedAttaches, delAttaches := getDiffAttaches(oldAttaches, newAttaches)
			for attach := range addedAttaches {
				attachments = append(attachments, attach)
			}

			if len(delAttaches) > 0 {
				if err := issues_model.ClearCommentAttaches(ctx, c, delAttaches.Values()); err != nil {
					return err
				}
			}

			// update all these attachments's issue_id or comment_id if it's zero
			// warning don't update those attachments with issue_id and comment_id not zero
			// because those maybe copied from other respositories.
			if _, err := db.GetEngine(ctx).Where("issue_id = 0 AND comment_id = 0").
				In("uuid", attachments).Cols("issue_id, comment_id").Update(&repo_model.Attachment{
				IssueID:   c.IssueID,
				CommentID: c.ID,
			}); err != nil {
				return err
			}
		}

		if needsContentHistory {
			err := issues_model.SaveIssueContentHistory(ctx, doer.ID, c.IssueID, c.ID, timeutil.TimeStampNow(), c.Content, false)
			if err != nil {
				return err
			}
		}
		return nil
	}); err != nil {
		return err
	}

	notify_service.UpdateComment(ctx, doer, c, oldContent)

	return nil
}

// DeleteComment deletes the comment
func DeleteComment(ctx context.Context, doer *user_model.User, comment *issues_model.Comment) error {
	err := db.WithTx(ctx, func(ctx context.Context) error {
		return issues_model.DeleteComment(ctx, comment)
	})
	if err != nil {
		return err
	}

	notify_service.DeleteComment(ctx, doer, comment)

	return nil
}<|MERGE_RESOLUTION|>--- conflicted
+++ resolved
@@ -98,10 +98,7 @@
 }
 
 // UpdateComment updates information of comment.
-<<<<<<< HEAD
 func UpdateComment(ctx context.Context, c *issues_model.Comment, doer *user_model.User, oldContent string, attachments []string, ignoreUpdateAttachments bool) error {
-=======
-func UpdateComment(ctx context.Context, c *issues_model.Comment, doer *user_model.User, oldContent string) error {
 	if err := c.LoadIssue(ctx); err != nil {
 		return err
 	}
@@ -115,7 +112,6 @@
 		}
 	}
 
->>>>>>> c337ff0e
 	needsContentHistory := c.Content != oldContent && c.Type.HasContentSupport()
 	if needsContentHistory {
 		hasContentHistory, err := issues_model.HasIssueContentHistory(ctx, c.IssueID, c.ID)
