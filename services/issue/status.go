// Copyright 2019 The Gitea Authors. All rights reserved.
// SPDX-License-Identifier: MIT

package issue

import (
	"context"

	issues_model "code.gitea.io/gitea/models/issues"
	user_model "code.gitea.io/gitea/models/user"
	"code.gitea.io/gitea/modules/log"
	notify_service "code.gitea.io/gitea/services/notify"
)

// ChangeStatus changes issue status to open or closed.
<<<<<<< HEAD
// closed means the target status
// Fix me: you should check whether the current issue status is same to the target status before call this function
// as in function changeIssueStatus we will return WasClosedError, even the issue status and target status are both open
func ChangeStatus(ctx context.Context, issue *issues_model.Issue, doer *user_model.User, commitID string, closed bool) error {
	comment, err := issues_model.ChangeIssueStatus(ctx, issue, doer, closed)
=======
func ChangeStatus(ctx context.Context, issue *issues_model.Issue, doer *user_model.User, commitID string) error {
	comment, err := issues_model.ChangeIssueStatus(ctx, issue, doer)
>>>>>>> 0a4c7f28
	if err != nil {
		if issues_model.IsErrDependenciesLeft(err) && issue.IsClosed {
			if err := issues_model.FinishIssueStopwatchIfPossible(ctx, doer, issue); err != nil {
				log.Error("Unable to stop stopwatch for issue[%d]#%d: %v", issue.ID, issue.Index, err)
			}
		}
		return err
	}

	if issue.IsClosed {
		if err := issues_model.FinishIssueStopwatchIfPossible(ctx, doer, issue); err != nil {
			return err
		}
	}

<<<<<<< HEAD
	notify_service.IssueChangeStatus(ctx, doer, commitID, issue, comment, closed)
=======
	notification.NotifyIssueChangeStatus(ctx, doer, commitID, issue, comment, issue.IsClosed)
>>>>>>> 0a4c7f28

	return nil
}<|MERGE_RESOLUTION|>--- conflicted
+++ resolved
@@ -13,16 +13,11 @@
 )
 
 // ChangeStatus changes issue status to open or closed.
-<<<<<<< HEAD
 // closed means the target status
 // Fix me: you should check whether the current issue status is same to the target status before call this function
 // as in function changeIssueStatus we will return WasClosedError, even the issue status and target status are both open
 func ChangeStatus(ctx context.Context, issue *issues_model.Issue, doer *user_model.User, commitID string, closed bool) error {
 	comment, err := issues_model.ChangeIssueStatus(ctx, issue, doer, closed)
-=======
-func ChangeStatus(ctx context.Context, issue *issues_model.Issue, doer *user_model.User, commitID string) error {
-	comment, err := issues_model.ChangeIssueStatus(ctx, issue, doer)
->>>>>>> 0a4c7f28
 	if err != nil {
 		if issues_model.IsErrDependenciesLeft(err) && issue.IsClosed {
 			if err := issues_model.FinishIssueStopwatchIfPossible(ctx, doer, issue); err != nil {
@@ -38,11 +33,7 @@
 		}
 	}
 
-<<<<<<< HEAD
 	notify_service.IssueChangeStatus(ctx, doer, commitID, issue, comment, closed)
-=======
-	notification.NotifyIssueChangeStatus(ctx, doer, commitID, issue, comment, issue.IsClosed)
->>>>>>> 0a4c7f28
 
 	return nil
 }