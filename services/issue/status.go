--- conflicted
+++ resolved
@@ -37,11 +37,7 @@
 		}
 	}
 
-<<<<<<< HEAD
-	notify.IssueChangeStatus(ctx, doer, issue, comment, closed)
-=======
-	notification.NotifyIssueChangeStatus(ctx, doer, commitID, issue, comment, closed)
->>>>>>> e88b529b
+	notify.IssueChangeStatus(ctx, doer, commitID, issue, comment, closed)
 
 	return nil
 }