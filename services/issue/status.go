// Copyright 2019 The Gitea Authors. All rights reserved.
// SPDX-License-Identifier: MIT

package issue

import (
	"context"

	"code.gitea.io/gitea/models/db"
	issues_model "code.gitea.io/gitea/models/issues"
	user_model "code.gitea.io/gitea/models/user"
	"code.gitea.io/gitea/modules/log"
	notify_service "code.gitea.io/gitea/services/notify"
)

<<<<<<< HEAD
// CloseIssue close and issue.
=======
// CloseIssue close an issue.
>>>>>>> 542eba64
func CloseIssue(ctx context.Context, issue *issues_model.Issue, doer *user_model.User, commitID string) error {
	dbCtx, committer, err := db.TxContext(ctx)
	if err != nil {
		return err
	}
	defer committer.Close()

	comment, err := issues_model.CloseIssue(dbCtx, issue, doer)
	if err != nil {
		if issues_model.IsErrDependenciesLeft(err) {
			if err := issues_model.FinishIssueStopwatchIfPossible(dbCtx, doer, issue); err != nil {
				log.Error("Unable to stop stopwatch for issue[%d]#%d: %v", issue.ID, issue.Index, err)
			}
		}
		return err
	}

	if err := issues_model.FinishIssueStopwatchIfPossible(dbCtx, doer, issue); err != nil {
		return err
	}

	if err := committer.Commit(); err != nil {
		return err
	}
	committer.Close()

	notify_service.IssueChangeStatus(ctx, doer, commitID, issue, comment, true)

	return nil
}

// ReopenIssue reopen an issue.
// FIXME: If some issues dependent this one are closed, should we also reopen them?
func ReopenIssue(ctx context.Context, issue *issues_model.Issue, doer *user_model.User, commitID string) error {
	comment, err := issues_model.ReopenIssue(ctx, issue, doer)
	if err != nil {
		return err
	}

	notify_service.IssueChangeStatus(ctx, doer, commitID, issue, comment, false)

	return nil
}<|MERGE_RESOLUTION|>--- conflicted
+++ resolved
@@ -13,11 +13,7 @@
 	notify_service "code.gitea.io/gitea/services/notify"
 )
 
-<<<<<<< HEAD
-// CloseIssue close and issue.
-=======
 // CloseIssue close an issue.
->>>>>>> 542eba64
 func CloseIssue(ctx context.Context, issue *issues_model.Issue, doer *user_model.User, commitID string) error {
 	dbCtx, committer, err := db.TxContext(ctx)
 	if err != nil {
