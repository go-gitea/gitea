--- conflicted
+++ resolved
@@ -100,13 +100,8 @@
 	return deleteSecret(ctx, doer, owner, repo, s[0])
 }
 
-<<<<<<< HEAD
 func deleteSecret(ctx context.Context, doer, owner *user_model.User, repo *repo_model.Repository, s *secret_model.Secret) error {
-	if _, err := db.DeleteByID(ctx, s.ID, s); err != nil {
-=======
-func deleteSecret(ctx context.Context, s *secret_model.Secret) error {
 	if _, err := db.DeleteByID[secret_model.Secret](ctx, s.ID); err != nil {
->>>>>>> 4d1277c0
 		return err
 	}
 
