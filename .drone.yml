--- conflicted
+++ resolved
@@ -9,7 +9,6 @@
     tags: true
 
 pipeline:
-<<<<<<< HEAD
   download_translations:
     image: jonasfranz/crowdin
     pull: true
@@ -21,6 +20,7 @@
     when:
       event: [ push ]
       branch: [ master ]
+      
   git_push:
     image: appleboy/drone-git-push
     pull: true
@@ -33,7 +33,7 @@
     when:
       event: [ push ]
       branch: [ master ]
-=======
+
   pre-build:
     image: webhippie/nodejs:latest
     pull: true
@@ -42,7 +42,7 @@
       - make stylesheets-check
     when:
       event: [ push, tag, pull_request ]
->>>>>>> 339d7de4
+      
   build:
     image: webhippie/golang:edge
     pull: true
@@ -252,18 +252,11 @@
     secrets: [ crowdin_key ]
     project_identifier: gitea
     ignore_branch: true
-<<<<<<< HEAD
-    download: false
-=======
->>>>>>> 339d7de4
     files:
       locale_en-US.ini: options/locale/locale_en-US.ini
     when:
       event: [ push ]
       branch: [ master ]
-<<<<<<< HEAD
-      
-=======
 
   github:
     image: plugins/github-release:1
@@ -274,7 +267,6 @@
     when:
       event: [ tag ]
 
->>>>>>> 339d7de4
   discord:
     image: appleboy/drone-discord:1.0.0
     pull: true
