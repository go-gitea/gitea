--- conflicted
+++ resolved
@@ -122,57 +122,8 @@
     environment:
       GOPROXY: off
       TAGS: bindata sqlite sqlite_unlock_notify
-<<<<<<< HEAD
-=======
       GITHUB_READ_TOKEN:
         from_secret: github_read_token
-    when:
-      branch:
-        - master
-      event:
-        - push
-        - pull_request
-
-  - name: release-test
-    pull: always
-    image: golang:1.13
-    commands:
-      - make test
-    environment:
-      GOPROXY: off
-      TAGS: bindata sqlite sqlite_unlock_notify
-    when:
-      branch:
-        - "release/*"
-      event:
-        - push
-        - pull_request
-
-  - name: tag-pre-condition
-    pull: always
-    image: alpine/git
-    commands:
-      - git update-ref refs/heads/tag_test ${DRONE_COMMIT_SHA}
-    depends_on:
-      - build
-    when:
-      event:
-        - tag
-
-  - name: tag-test
-    pull: always
-    image: golang:1.13
-    commands:
-      - make test
-    environment:
-      GOPROXY: off
-      TAGS: bindata
-    depends_on:
-      - tag-pre-condition
-    when:
-      event:
-        - tag
->>>>>>> 06cd3e03
 
   - name: test-mysql
     pull: always
