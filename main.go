// Copyright 2014 The Gogs Authors. All rights reserved.
// Copyright 2016 The Gitea Authors. All rights reserved.
// Use of this source code is governed by a MIT-style
// license that can be found in the LICENSE file.

// Gitea (git with a cup of tea) is a painless self-hosted Git Service.
package main // import "code.gitea.io/gitea"

import (
	"os"
	"runtime"
	"strings"

	"code.gitea.io/gitea/cmd"
	"code.gitea.io/gitea/modules/log"
	"code.gitea.io/gitea/modules/setting"

	// register supported doc types
	_ "code.gitea.io/gitea/modules/markup/csv"
	_ "code.gitea.io/gitea/modules/markup/markdown"
	_ "code.gitea.io/gitea/modules/markup/orgmode"

	"github.com/urfave/cli"
)

var (
	// Version holds the current Gitea version
	Version = "1.9.0-dev"
	// Tags holds the build tags used
	Tags = ""
	// MakeVersion holds the current Make version if built with make
	MakeVersion = ""
)

func init() {
	setting.AppVer = Version
	setting.AppBuiltWith = formatBuiltWith(Tags)
}

func main() {
	app := cli.NewApp()
	app.Name = "Gitea"
	app.Usage = "A painless self-hosted Git service"
	app.Description = `By default, gitea will start serving using the webserver with no
arguments - which can alternatively be run by running the subcommand web.`
	app.Version = Version + formatBuiltWith(Tags)
	app.Commands = []cli.Command{
		cmd.CmdWeb,
		cmd.CmdServ,
		cmd.CmdHook,
		cmd.CmdDump,
		cmd.CmdCert,
		cmd.CmdAdmin,
		cmd.CmdGenerate,
		cmd.CmdMigrate,
		cmd.CmdKeys,
	}
	app.Flags = append(app.Flags, cmd.CmdWeb.Flags...)
	app.Action = cmd.CmdWeb.Action
	err := app.Run(os.Args)
	if err != nil {
		log.Fatal("Failed to run app with %s: %v", os.Args, err)
	}
}

<<<<<<< HEAD
func formatBuiltWith(tags string) string {
	if len(tags) == 0 {
		return " built with " + runtime.Version()
	}

	return " built with " + runtime.Version() + " : " + strings.Replace(tags, " ", ", ", -1)
=======
func formatBuiltWith(makeTags string) string {
	var version = runtime.Version()
	if len(MakeVersion) > 0 {
		version = MakeVersion + ", " + runtime.Version()
	}
	if len(Tags) == 0 {
		return " built with " + version
	}

	return " built with " + version + " : " + strings.Replace(Tags, " ", ", ", -1)
>>>>>>> 0bdd81df
}<|MERGE_RESOLUTION|>--- conflicted
+++ resolved
@@ -63,14 +63,6 @@
 	}
 }
 
-<<<<<<< HEAD
-func formatBuiltWith(tags string) string {
-	if len(tags) == 0 {
-		return " built with " + runtime.Version()
-	}
-
-	return " built with " + runtime.Version() + " : " + strings.Replace(tags, " ", ", ", -1)
-=======
 func formatBuiltWith(makeTags string) string {
 	var version = runtime.Version()
 	if len(MakeVersion) > 0 {
@@ -80,6 +72,5 @@
 		return " built with " + version
 	}
 
-	return " built with " + version + " : " + strings.Replace(Tags, " ", ", ", -1)
->>>>>>> 0bdd81df
+	return " built with " + version + " : " + strings.Replace(tags, " ", ", ", -1)
 }