package main

/*
Checkout a PR and load the tests data into sqlite database
*/

import (
	"flag"
	"fmt"
	"io/ioutil"
	"log"
	"net/http"
	"net/url"
	"os"
	"os/exec"
	"os/user"
	"path"
	"path/filepath"
	"time"

	"code.gitea.io/gitea/modules/markup/external"
	"code.gitea.io/gitea/routers"
	"code.gitea.io/gitea/routers/routes"
	"github.com/Unknwon/com"
	"github.com/go-xorm/xorm"
	context2 "github.com/gorilla/context"
	"gopkg.in/src-d/go-git.v4"
	"gopkg.in/src-d/go-git.v4/config"
	"gopkg.in/src-d/go-git.v4/plumbing"
	"gopkg.in/testfixtures.v2"

	"code.gitea.io/gitea/models"
	"code.gitea.io/gitea/modules/setting"
)

var codeFilePath = "contrib/pr/checkout.go"

func runPR() {
	log.Printf("[PR] Starting gitea ...\n")
	curDir, err := os.Getwd()
	if err != nil {
		log.Fatal(err)
	}
	setting.NewContext()

	setting.RepoRootPath, err = ioutil.TempDir(os.TempDir(), "repos")
	if err != nil {
		log.Fatalf("TempDir: %v\n", err)
	}
	setting.AppDataPath, err = ioutil.TempDir(os.TempDir(), "appdata")
	if err != nil {
		log.Fatalf("TempDir: %v\n", err)
	}
	setting.AppWorkPath = curDir
	setting.StaticRootPath = curDir
	setting.GravatarSourceURL, err = url.Parse("https://secure.gravatar.com/avatar/")
	if err != nil {
		log.Fatalf("url.Parse: %v\n", err)
	}

	setting.AppURL = "http://localhost:8080/"
	setting.HTTPPort = "8080"
	setting.SSH.Domain = "localhost"
	setting.SSH.Port = 3000
	setting.InstallLock = true
	setting.SecretKey = "9pCviYTWSb"
	setting.InternalToken = "eyJhbGciOiJIUzI1NiIsInR5cCI6IkpXVCJ9.eyJuYmYiOjE0OTI3OTU5ODN9.OQkH5UmzID2XBdwQ9TAI6Jj2t1X-wElVTjbE7aoN4I8"
	curUser, err := user.Current()
	if err != nil {
		log.Fatal(err)
	}
	setting.RunUser = curUser.Username

	log.Printf("[PR] Loading fixtures data ...\n")
	setting.CheckLFSVersion()
	//models.LoadConfigs()
	/*
		models.DbCfg.Type = "sqlite3"
		models.DbCfg.Path = ":memory:"
		models.DbCfg.Timeout = 500
	*/
	db := setting.Cfg.Section("database")
	db.NewKey("DB_TYPE", "sqlite3")
	db.NewKey("PATH", ":memory:")
	setting.LogSQL = true
	models.LoadConfigs()
	routers.NewServices()
	//x, err = xorm.NewEngine("sqlite3", "file::memory:?cache=shared")

	var helper testfixtures.Helper
	helper = &testfixtures.SQLite{}
	models.NewEngine(func(_ *xorm.Engine) error {
		return nil
	})
	models.HasEngine = true
	//x.ShowSQL(true)
	err = models.InitFixtures(
		helper,
		path.Join(curDir, "models/fixtures/"),
	)
	if err != nil {
		fmt.Printf("Error initializing test database: %v\n", err)
		os.Exit(1)
	}
	models.LoadFixtures()
	os.RemoveAll(setting.RepoRootPath)
	os.RemoveAll(models.LocalCopyPath())
	os.RemoveAll(models.LocalWikiPath())
	com.CopyDir(path.Join(curDir, "integrations/gitea-repositories-meta"), setting.RepoRootPath)

	log.Printf("[PR] Setting up router\n")
	//routers.GlobalInit()
	external.RegisterParsers()
	m := routes.NewMacaron()
	routes.RegisterRoutes(m)

	log.Printf("[PR] Ready for testing !\n")
	log.Printf("[PR] Login with user1, user2, user3, ... with pass: password\n")
	/*
		log.Info("Listen: %v://%s%s", setting.Protocol, listenAddr, setting.AppSubURL)

		if setting.LFS.StartServer {
			log.Info("LFS server enabled")
		}

		if setting.EnablePprof {
			go func() {
				log.Info("Starting pprof server on localhost:6060")
				log.Info("%v", http.ListenAndServe("localhost:6060", nil))
			}()
		}
	*/

	//Start the server
	http.ListenAndServe(":8080", context2.ClearHandler(m))

	log.Printf("[PR] Cleaning up ...\n")
	/*
		if err = os.RemoveAll(setting.Indexer.IssuePath); err != nil {
			fmt.Printf("os.RemoveAll: %v\n", err)
			os.Exit(1)
		}
		if err = os.RemoveAll(setting.Indexer.RepoPath); err != nil {
			fmt.Printf("Unable to remove repo indexer: %v\n", err)
			os.Exit(1)
		}
	*/
	if err = os.RemoveAll(setting.RepoRootPath); err != nil {
		log.Fatalf("os.RemoveAll: %v\n", err)
	}
	if err = os.RemoveAll(setting.AppDataPath); err != nil {
		log.Fatalf("os.RemoveAll: %v\n", err)
	}
}

func main() {
	var runPRFlag = flag.Bool("run", false, "Run the PR code")
	flag.Parse()
	if *runPRFlag {
		runPR()
		return
	}

	//Otherwise checkout PR
	if len(os.Args) != 2 {
		log.Fatal("Need only one arg: the PR number")
	}
	pr := os.Args[1]

	codeFilePath = filepath.FromSlash(codeFilePath) //Convert to running OS

	//Copy this file if it will not exist in the PR branch
	dat, err := ioutil.ReadFile(codeFilePath)
	if err != nil {
		log.Fatalf("Failed to cache this code file : %v", err)
	}

	repo, err := git.PlainOpen(".")
	if err != nil {
		log.Fatalf("Failed to open the repo : %v", err)
	}

	//Find remote upstream
	remotes, err := repo.Remotes()
	if err != nil {
		log.Fatalf("Failed to list remotes of repo : %v", err)
	}
	remoteUpstream := "origin" //Default
	for _, r := range remotes {
		if r.Config().URLs[0] == "https://github.com/go-gitea/gitea" || r.Config().URLs[0] == "git@github.com:go-gitea/gitea.git" { //fetch at index 0
			remoteUpstream = r.Config().Name
			break
		}
	}

	branch := fmt.Sprintf("pr-%s-%d", pr, time.Now().Unix())
<<<<<<< HEAD
	log.Printf("Fetch PR #%s in %s\n", pr, branch)
=======
	branchRef := plumbing.NewBranchReferenceName(branch)
	log.Println("DEBUG", branchRef)
>>>>>>> d0745d36

	log.Printf("Fetching PR #%s in %s\n", pr, branch)
	ref := fmt.Sprintf("refs/pull/%s/head:%s", pr, branchRef)
	err = repo.Fetch(&git.FetchOptions{
		RemoteName: remoteUpstream,
		RefSpecs: []config.RefSpec{
			config.RefSpec(ref),
		},
		//Force: true,
	})
	if err != nil {
		log.Fatalf("Failed to fetch %s from %s : %v", ref, remoteUpstream, err)
	}

	/*
		brs, err := repo.Branches()
		log.Println("DEBUG", brs, err)
		err = brs.ForEach(func(ref *plumbing.Reference) error {
			log.Println("DEBUG", ref)
			return nil
		})
		log.Println("DEBUG", err)
	*/

	tree, err := repo.Worktree()
	if err != nil {
		log.Fatalf("Failed to parse git tree : %v", err)
	}
	log.Printf("Checkout PR #%s in %s\n", pr, branch)
	err = tree.Checkout(&git.CheckoutOptions{
		Branch: branchRef,
	})
	if err != nil {
		log.Fatalf("Failed to checkout %s : %v", branch, err)
	}

<<<<<<< HEAD
	os.Exit(0)
	//Temporary stop here
=======
	//os.Exit(0) //Temporary end point
>>>>>>> d0745d36

	//Copy this file if not exist
	if _, err := os.Stat(codeFilePath); os.IsNotExist(err) {
		err = os.MkdirAll(filepath.Dir(codeFilePath), 0755)
		if err != nil {
			log.Fatalf("Failed to duplicate this code file in PR : %v", err)
		}
		err = ioutil.WriteFile(codeFilePath, dat, 0644)
		if err != nil {
			log.Fatalf("Failed to duplicate this code file in PR : %v", err)
		}
	}
	time.Sleep(5 * time.Second)
	//Start with integration test
	runCmd("go", "run", "-tags", "sqlite sqlite_unlock_notify", codeFilePath, "-run")
}
func runCmd(cmd ...string) {
	log.Printf("Executing : %s ...\n", cmd)
	c := exec.Command(cmd[0], cmd[1:]...)
	c.Stdout = os.Stdout
	c.Stderr = os.Stderr
	if err := c.Start(); err != nil {
		log.Panicln(err)
	}
	if err := c.Wait(); err != nil {
		log.Panicln(err)
	}
}<|MERGE_RESOLUTION|>--- conflicted
+++ resolved
@@ -194,12 +194,8 @@
 	}
 
 	branch := fmt.Sprintf("pr-%s-%d", pr, time.Now().Unix())
-<<<<<<< HEAD
-	log.Printf("Fetch PR #%s in %s\n", pr, branch)
-=======
 	branchRef := plumbing.NewBranchReferenceName(branch)
 	log.Println("DEBUG", branchRef)
->>>>>>> d0745d36
 
 	log.Printf("Fetching PR #%s in %s\n", pr, branch)
 	ref := fmt.Sprintf("refs/pull/%s/head:%s", pr, branchRef)
@@ -236,12 +232,7 @@
 		log.Fatalf("Failed to checkout %s : %v", branch, err)
 	}
 
-<<<<<<< HEAD
-	os.Exit(0)
-	//Temporary stop here
-=======
 	//os.Exit(0) //Temporary end point
->>>>>>> d0745d36
 
 	//Copy this file if not exist
 	if _, err := os.Stat(codeFilePath); os.IsNotExist(err) {
