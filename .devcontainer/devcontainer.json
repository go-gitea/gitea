--- conflicted
+++ resolved
@@ -24,11 +24,8 @@
         "ms-azuretools.vscode-docker",
         "zixuanchen.vitest-explorer",
         "qwtel.sqlite-viewer",
-<<<<<<< HEAD
+        "GitHub.vscode-pull-request-github",
         "Azurite.azurite"
-=======
-        "GitHub.vscode-pull-request-github"
->>>>>>> d0bdfbc5
       ]
     }
   },
