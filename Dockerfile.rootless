--- conflicted
+++ resolved
@@ -1,12 +1,5 @@
-
-###################################
-<<<<<<< HEAD
 #Build stage
 FROM golang:1.17-alpine3.15 AS build-env
-=======
-#Build stage - temporarily using techknowlogick image until we upgrade to latest official alpine/go image
-FROM techknowlogick/go:1.17-alpine3.13 AS build-env
->>>>>>> 273bef1b
 
 ARG GOPROXY
 ENV GOPROXY ${GOPROXY:-direct}
