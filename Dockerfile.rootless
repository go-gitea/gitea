--- conflicted
+++ resolved
@@ -14,13 +14,7 @@
     build-base \
     git \
     nodejs \
-<<<<<<< HEAD
-    npm \
-    && npm install -g pnpm@10 \
-    && rm -rf /var/cache/apk/*
-=======
     pnpm
->>>>>>> 850012bf
 
 WORKDIR ${GOPATH}/src/code.gitea.io/gitea
 # See the comments in Dockerfile
@@ -35,18 +29,9 @@
 
 COPY docker/rootless /tmp/local
 
-<<<<<<< HEAD
-# Set permissions
-RUN chmod 755 /tmp/local/usr/local/bin/docker-entrypoint.sh \
-              /tmp/local/usr/local/bin/docker-setup.sh \
-              /tmp/local/usr/local/bin/gitea \
-              /go/src/code.gitea.io/gitea/gitea \
-              /go/src/code.gitea.io/gitea/environment-to-ini
-=======
 # Set permissions for builds that made under windows which strips the executable bit from file
 RUN chmod 755 /tmp/local/usr/local/bin/* \
               /go/src/code.gitea.io/gitea/gitea
->>>>>>> 850012bf
 
 FROM docker.io/library/alpine:3.22 AS gitea-rootless
 
@@ -78,10 +63,6 @@
 
 COPY --from=build-env /tmp/local /
 COPY --from=build-env --chown=root:root /go/src/code.gitea.io/gitea/gitea /app/gitea/gitea
-<<<<<<< HEAD
-COPY --from=build-env --chown=root:root /go/src/code.gitea.io/gitea/environment-to-ini /usr/local/bin/environment-to-ini
-=======
->>>>>>> 850012bf
 
 # git:git
 USER 1000:1000
