--- conflicted
+++ resolved
@@ -27,24 +27,8 @@
     if [ -n "${GITEA_VERSION}" ]; then git checkout "${GITEA_VERSION}"; fi \
     && make
 
-<<<<<<< HEAD
-# Begin env-to-ini build
-RUN --mount=type=cache,target=/go/pkg/mod \
-    --mount=type=cache,target="/root/.cache/go-build" \
-    go build contrib/environment-to-ini/environment-to-ini.go
 
 FROM docker.io/library/alpine:3.22 AS gitea-rootless
-=======
-# Copy local files
-COPY docker/rootless /tmp/local
-
-# Set permissions
-RUN chmod 755 /tmp/local/usr/local/bin/* \
-              /go/src/code.gitea.io/gitea/gitea
-
-FROM docker.io/library/alpine:3.22
-LABEL maintainer="maintainers@gitea.io"
->>>>>>> cddff73b
 
 EXPOSE 2222 3000
 
@@ -72,14 +56,8 @@
 RUN mkdir -p /var/lib/gitea /etc/gitea
 RUN chown git:git /var/lib/gitea /etc/gitea
 
-<<<<<<< HEAD
 COPY docker/rootless /
 COPY --from=build-env --chmod=755 --chown=root:root /go/src/code.gitea.io/gitea/gitea /app/gitea/gitea
-COPY --from=build-env --chmod=755 --chown=root:root /go/src/code.gitea.io/gitea/environment-to-ini /usr/local/bin/environment-to-ini
-=======
-COPY --from=build-env /tmp/local /
-COPY --from=build-env --chown=root:root /go/src/code.gitea.io/gitea/gitea /app/gitea/gitea
->>>>>>> cddff73b
 
 # git:git
 USER 1000:1000
