--- conflicted
+++ resolved
@@ -425,11 +425,7 @@
 	// user8 dismiss review
 	permUser8, err := access_model.GetUserRepoPermission(t.Context(), pullIssue.Repo, user8)
 	assert.NoError(t, err)
-<<<<<<< HEAD
-	_, err = pull_service.ReviewRequest(db.DefaultContext, pullIssue, user8, &permUser8, user8, false)
-=======
-	_, err = issue_service.ReviewRequest(t.Context(), pullIssue, user8, &permUser8, user8, false)
->>>>>>> 0cbaa0b6
+	_, err = pull_service.ReviewRequest(t.Context(), pullIssue, user8, &permUser8, user8, false)
 	assert.NoError(t, err)
 
 	reviewsCountCheck(t,
