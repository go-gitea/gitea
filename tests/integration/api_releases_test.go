// Copyright 2018 The Gitea Authors. All rights reserved.
// SPDX-License-Identifier: MIT

package integration

import (
	"bytes"
	"fmt"
	"io"
	"mime/multipart"
	"net/http"
	"net/url"
	"strings"
	"testing"

	auth_model "code.gitea.io/gitea/models/auth"
	repo_model "code.gitea.io/gitea/models/repo"
	"code.gitea.io/gitea/models/unittest"
	user_model "code.gitea.io/gitea/models/user"
	"code.gitea.io/gitea/modules/git"
	"code.gitea.io/gitea/modules/gitrepo"
	api "code.gitea.io/gitea/modules/structs"
	"code.gitea.io/gitea/tests"

	"github.com/stretchr/testify/assert"
)

func TestAPIListReleases(t *testing.T) {
	defer tests.PrepareTestEnv(t)()

	repo := unittest.AssertExistsAndLoadBean(t, &repo_model.Repository{ID: 1})
	user2 := unittest.AssertExistsAndLoadBean(t, &user_model.User{ID: 2})
	token := getUserToken(t, user2.LowerName, auth_model.AccessTokenScopeReadRepository)

	link, _ := url.Parse(fmt.Sprintf("/api/v1/repos/%s/%s/releases", user2.Name, repo.Name))
	resp := MakeRequest(t, NewRequest(t, "GET", link.String()).AddTokenAuth(token), http.StatusOK)
	var apiReleases []*api.Release
	DecodeJSON(t, resp, &apiReleases)
	if assert.Len(t, apiReleases, 3) {
		for _, release := range apiReleases {
			switch release.ID {
			case 1:
				assert.False(t, release.IsDraft)
				assert.False(t, release.IsPrerelease)
				assert.True(t, strings.HasSuffix(release.UploadURL, "/api/v1/repos/user2/repo1/releases/1/assets"), release.UploadURL)
			case 4:
				assert.True(t, release.IsDraft)
				assert.False(t, release.IsPrerelease)
				assert.True(t, strings.HasSuffix(release.UploadURL, "/api/v1/repos/user2/repo1/releases/4/assets"), release.UploadURL)
			case 5:
				assert.False(t, release.IsDraft)
				assert.True(t, release.IsPrerelease)
				assert.True(t, strings.HasSuffix(release.UploadURL, "/api/v1/repos/user2/repo1/releases/5/assets"), release.UploadURL)
			default:
				assert.NoError(t, fmt.Errorf("unexpected release: %v", release))
			}
		}
	}

	// test filter
	testFilterByLen := func(auth bool, query url.Values, expectedLength int, msgAndArgs ...string) {
		link.RawQuery = query.Encode()
		req := NewRequest(t, "GET", link.String())
		if auth {
			req.AddTokenAuth(token)
		}
		resp = MakeRequest(t, req, http.StatusOK)
		DecodeJSON(t, resp, &apiReleases)
		assert.Len(t, apiReleases, expectedLength, msgAndArgs)
	}

	testFilterByLen(false, url.Values{"draft": {"true"}}, 0, "anon should not see drafts")
	testFilterByLen(true, url.Values{"draft": {"true"}}, 1, "repo owner should see drafts")
	testFilterByLen(true, url.Values{"draft": {"false"}}, 2, "exclude drafts")
	testFilterByLen(true, url.Values{"draft": {"false"}, "pre-release": {"false"}}, 1, "exclude drafts and pre-releases")
	testFilterByLen(true, url.Values{"pre-release": {"true"}}, 1, "only get pre-release")
	testFilterByLen(true, url.Values{"draft": {"true"}, "pre-release": {"true"}}, 0, "there is no pre-release draft")
}

func createNewReleaseUsingAPI(t *testing.T, session *TestSession, token string, owner *user_model.User, repo *repo_model.Repository, name, target, title, desc string) *api.Release {
	urlStr := fmt.Sprintf("/api/v1/repos/%s/%s/releases", owner.Name, repo.Name)
	req := NewRequestWithJSON(t, "POST", urlStr, &api.CreateReleaseOption{
		TagName:      name,
		Title:        title,
		Note:         desc,
		IsDraft:      false,
		IsPrerelease: false,
		Target:       target,
	}).AddTokenAuth(token)
	resp := MakeRequest(t, req, http.StatusCreated)

	var newRelease api.Release
	DecodeJSON(t, resp, &newRelease)
	rel := &repo_model.Release{
		ID:      newRelease.ID,
		TagName: newRelease.TagName,
		Title:   newRelease.Title,
	}
	unittest.AssertExistsAndLoadBean(t, rel)
	assert.EqualValues(t, newRelease.Note, rel.Note)

	return &newRelease
}

func TestAPICreateAndUpdateRelease(t *testing.T) {
	defer tests.PrepareTestEnv(t)()

	repo := unittest.AssertExistsAndLoadBean(t, &repo_model.Repository{ID: 1})
	owner := unittest.AssertExistsAndLoadBean(t, &user_model.User{ID: repo.OwnerID})
	session := loginUser(t, owner.LowerName)
	token := getTokenForLoggedInUser(t, session, auth_model.AccessTokenScopeWriteRepository)

	gitRepo, err := gitrepo.OpenRepository(git.DefaultContext, repo)
	assert.NoError(t, err)
	defer gitRepo.Close()

	err = gitRepo.CreateTag("v0.0.1", "master")
	assert.NoError(t, err)

	target, err := gitRepo.GetTagCommitID("v0.0.1")
	assert.NoError(t, err)

	newRelease := createNewReleaseUsingAPI(t, session, token, owner, repo, "v0.0.1", target, "v0.0.1", "test")

	urlStr := fmt.Sprintf("/api/v1/repos/%s/%s/releases/%d", owner.Name, repo.Name, newRelease.ID)
	req := NewRequest(t, "GET", urlStr).
		AddTokenAuth(token)
	resp := MakeRequest(t, req, http.StatusOK)

	var release api.Release
	DecodeJSON(t, resp, &release)

	assert.Equal(t, newRelease.TagName, release.TagName)
	assert.Equal(t, newRelease.Title, release.Title)
	assert.Equal(t, newRelease.Note, release.Note)

	req = NewRequestWithJSON(t, "PATCH", urlStr, &api.EditReleaseOption{
		TagName:      release.TagName,
		Title:        release.Title,
		Note:         "updated",
		IsDraft:      &release.IsDraft,
		IsPrerelease: &release.IsPrerelease,
		Target:       release.Target,
	}).AddTokenAuth(token)
	resp = MakeRequest(t, req, http.StatusOK)

	DecodeJSON(t, resp, &newRelease)
	rel := &repo_model.Release{
		ID:      newRelease.ID,
		TagName: newRelease.TagName,
		Title:   newRelease.Title,
	}
	unittest.AssertExistsAndLoadBean(t, rel)
	assert.EqualValues(t, rel.Note, newRelease.Note)
}

func TestAPICreateReleaseToDefaultBranch(t *testing.T) {
	defer tests.PrepareTestEnv(t)()

	repo := unittest.AssertExistsAndLoadBean(t, &repo_model.Repository{ID: 1})
	owner := unittest.AssertExistsAndLoadBean(t, &user_model.User{ID: repo.OwnerID})
	session := loginUser(t, owner.LowerName)
	token := getTokenForLoggedInUser(t, session, auth_model.AccessTokenScopeWriteRepository)

	createNewReleaseUsingAPI(t, session, token, owner, repo, "v0.0.1", "", "v0.0.1", "test")
}

func TestAPICreateReleaseToDefaultBranchOnExistingTag(t *testing.T) {
	defer tests.PrepareTestEnv(t)()

	repo := unittest.AssertExistsAndLoadBean(t, &repo_model.Repository{ID: 1})
	owner := unittest.AssertExistsAndLoadBean(t, &user_model.User{ID: repo.OwnerID})
	session := loginUser(t, owner.LowerName)
	token := getTokenForLoggedInUser(t, session, auth_model.AccessTokenScopeWriteRepository)

	gitRepo, err := gitrepo.OpenRepository(git.DefaultContext, repo)
	assert.NoError(t, err)
	defer gitRepo.Close()

	err = gitRepo.CreateTag("v0.0.1", "master")
	assert.NoError(t, err)

	createNewReleaseUsingAPI(t, session, token, owner, repo, "v0.0.1", "", "v0.0.1", "test")
}

func TestAPIGetLatestRelease(t *testing.T) {
	defer tests.PrepareTestEnv(t)()

	repo := unittest.AssertExistsAndLoadBean(t, &repo_model.Repository{ID: 1})
	owner := unittest.AssertExistsAndLoadBean(t, &user_model.User{ID: repo.OwnerID})

	req := NewRequest(t, "GET", fmt.Sprintf("/api/v1/repos/%s/%s/releases/latest", owner.Name, repo.Name))
	resp := MakeRequest(t, req, http.StatusOK)

	var release *api.Release
	DecodeJSON(t, resp, &release)

	assert.Equal(t, "testing-release", release.Title)
}

func TestAPIGetReleaseByTag(t *testing.T) {
	defer tests.PrepareTestEnv(t)()

	repo := unittest.AssertExistsAndLoadBean(t, &repo_model.Repository{ID: 1})
	owner := unittest.AssertExistsAndLoadBean(t, &user_model.User{ID: repo.OwnerID})

	tag := "v1.1"

	req := NewRequest(t, "GET", fmt.Sprintf("/api/v1/repos/%s/%s/releases/tags/%s", owner.Name, repo.Name, tag))
	resp := MakeRequest(t, req, http.StatusOK)

	var release *api.Release
	DecodeJSON(t, resp, &release)

	assert.Equal(t, "testing-release", release.Title)

	nonexistingtag := "nonexistingtag"

	req = NewRequest(t, "GET", fmt.Sprintf("/api/v1/repos/%s/%s/releases/tags/%s", owner.Name, repo.Name, nonexistingtag))
	resp = MakeRequest(t, req, http.StatusNotFound)

	var err *api.APIError
	DecodeJSON(t, resp, &err)
	assert.NotEmpty(t, err.Message)
}

func TestAPIDeleteReleaseByTagName(t *testing.T) {
	defer tests.PrepareTestEnv(t)()

	repo := unittest.AssertExistsAndLoadBean(t, &repo_model.Repository{ID: 1})
	owner := unittest.AssertExistsAndLoadBean(t, &user_model.User{ID: repo.OwnerID})
	session := loginUser(t, owner.LowerName)
	token := getTokenForLoggedInUser(t, session, auth_model.AccessTokenScopeWriteRepository)

	createNewReleaseUsingAPI(t, session, token, owner, repo, "release-tag", "", "Release Tag", "test")

	// delete release
	req := NewRequestf(t, http.MethodDelete, fmt.Sprintf("/api/v1/repos/%s/%s/releases/tags/release-tag", owner.Name, repo.Name)).
		AddTokenAuth(token)
	_ = MakeRequest(t, req, http.StatusNoContent)

	// make sure release is deleted
	req = NewRequestf(t, http.MethodDelete, fmt.Sprintf("/api/v1/repos/%s/%s/releases/tags/release-tag", owner.Name, repo.Name)).
		AddTokenAuth(token)
	_ = MakeRequest(t, req, http.StatusNotFound)

	// delete release tag too
	req = NewRequestf(t, http.MethodDelete, fmt.Sprintf("/api/v1/repos/%s/%s/tags/release-tag", owner.Name, repo.Name)).
		AddTokenAuth(token)
	_ = MakeRequest(t, req, http.StatusNoContent)
}

func TestAPIUploadAssetRelease(t *testing.T) {
	defer tests.PrepareTestEnv(t)()

	repo := unittest.AssertExistsAndLoadBean(t, &repo_model.Repository{ID: 1})
	owner := unittest.AssertExistsAndLoadBean(t, &user_model.User{ID: repo.OwnerID})
	session := loginUser(t, owner.LowerName)
	token := getTokenForLoggedInUser(t, session, auth_model.AccessTokenScopeWriteRepository)

	r := createNewReleaseUsingAPI(t, session, token, owner, repo, "release-tag", "", "Release Tag", "test")

	filename := "image.png"
	buff := generateImg()

	assetURL := fmt.Sprintf("/api/v1/repos/%s/%s/releases/%d/assets", owner.Name, repo.Name, r.ID)

	t.Run("multipart/form-data", func(t *testing.T) {
		defer tests.PrintCurrentTest(t)()

		body := &bytes.Buffer{}

		writer := multipart.NewWriter(body)
		part, err := writer.CreateFormFile("attachment", filename)
		assert.NoError(t, err)
		_, err = io.Copy(part, bytes.NewReader(buff.Bytes()))
		assert.NoError(t, err)
		err = writer.Close()
		assert.NoError(t, err)

		req := NewRequestWithBody(t, http.MethodPost, assetURL, bytes.NewReader(body.Bytes())).
			AddTokenAuth(token).
			SetHeader("Content-Type", writer.FormDataContentType())
		resp := MakeRequest(t, req, http.StatusCreated)

		var attachment *api.Attachment
		DecodeJSON(t, resp, &attachment)

		assert.EqualValues(t, filename, attachment.Name)
		assert.EqualValues(t, 104, attachment.Size)

		req = NewRequestWithBody(t, http.MethodPost, assetURL+"?name=test-asset", bytes.NewReader(body.Bytes())).
			AddTokenAuth(token).
			SetHeader("Content-Type", writer.FormDataContentType())
		resp = MakeRequest(t, req, http.StatusCreated)

		var attachment2 *api.Attachment
		DecodeJSON(t, resp, &attachment2)

		assert.EqualValues(t, "test-asset", attachment2.Name)
		assert.EqualValues(t, 104, attachment2.Size)
	})

	t.Run("application/octet-stream", func(t *testing.T) {
		defer tests.PrintCurrentTest(t)()

		req := NewRequestWithBody(t, http.MethodPost, assetURL, bytes.NewReader(buff.Bytes())).
			AddTokenAuth(token)
		MakeRequest(t, req, http.StatusBadRequest)

		req = NewRequestWithBody(t, http.MethodPost, assetURL+"?name=stream.bin", bytes.NewReader(buff.Bytes())).
			AddTokenAuth(token)
		resp := MakeRequest(t, req, http.StatusCreated)

		var attachment *api.Attachment
		DecodeJSON(t, resp, &attachment)

<<<<<<< HEAD
	assert.EqualValues(t, "test-asset", attachment.Name)
	assert.EqualValues(t, 104, attachment.Size)
}

func TestAPIGetReleaseArchiveDownloadCount(t *testing.T) {
	defer tests.PrepareTestEnv(t)()

	repo := unittest.AssertExistsAndLoadBean(t, &repo_model.Repository{ID: 1})
	owner := unittest.AssertExistsAndLoadBean(t, &user_model.User{ID: repo.OwnerID})
	session := loginUser(t, owner.LowerName)
	token := getTokenForLoggedInUser(t, session, auth_model.AccessTokenScopeWriteRepository)

	name := "ReleaseDownloadCount"

	createNewReleaseUsingAPI(t, session, token, owner, repo, name, "", name, "test")

	urlStr := fmt.Sprintf("/api/v1/repos/%s/%s/releases/tags/%s", owner.Name, repo.Name, name)

	req := NewRequest(t, "GET", urlStr)
	resp := MakeRequest(t, req, http.StatusOK)

	var release *api.Release
	DecodeJSON(t, resp, &release)

	// Check if everything defaults to 0
	assert.Equal(t, int64(0), release.ArchiveDownloadCount.TarGz)
	assert.Equal(t, int64(0), release.ArchiveDownloadCount.Zip)

	// Download the tarball to increase the count
	MakeRequest(t, NewRequest(t, "GET", release.TarURL), http.StatusOK)

	// Check if the count has increased
	resp = MakeRequest(t, req, http.StatusOK)

	DecodeJSON(t, resp, &release)

	assert.Equal(t, int64(1), release.ArchiveDownloadCount.TarGz)
	assert.Equal(t, int64(0), release.ArchiveDownloadCount.Zip)
=======
		assert.EqualValues(t, "stream.bin", attachment.Name)
		assert.EqualValues(t, 104, attachment.Size)
	})
>>>>>>> 34290a00
}<|MERGE_RESOLUTION|>--- conflicted
+++ resolved
@@ -315,9 +315,9 @@
 		var attachment *api.Attachment
 		DecodeJSON(t, resp, &attachment)
 
-<<<<<<< HEAD
-	assert.EqualValues(t, "test-asset", attachment.Name)
-	assert.EqualValues(t, 104, attachment.Size)
+		assert.EqualValues(t, "stream.bin", attachment.Name)
+		assert.EqualValues(t, 104, attachment.Size)
+	})
 }
 
 func TestAPIGetReleaseArchiveDownloadCount(t *testing.T) {
@@ -354,9 +354,4 @@
 
 	assert.Equal(t, int64(1), release.ArchiveDownloadCount.TarGz)
 	assert.Equal(t, int64(0), release.ArchiveDownloadCount.Zip)
-=======
-		assert.EqualValues(t, "stream.bin", attachment.Name)
-		assert.EqualValues(t, 104, attachment.Size)
-	})
->>>>>>> 34290a00
 }