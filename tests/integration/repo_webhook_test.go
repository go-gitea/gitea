--- conflicted
+++ resolved
@@ -692,14 +692,8 @@
 
 		// ignore the possible review_requested event to keep the test deterministic
 		testAPICreateWebhookForRepo(t, sessionUser2, "user2", "repo1", provider.URL(), "pull_request_only")
-<<<<<<< HEAD
 
 		testAPICreateBranch(t, sessionUser2, "user2", "repo1", "master", "master2", http.StatusCreated)
-
-=======
-
-		testAPICreateBranch(t, sessionUser2, "user2", "repo1", "master", "master2", http.StatusCreated)
->>>>>>> 5454fdac
 		// 2. trigger the webhook
 		repo1 := unittest.AssertExistsAndLoadBean(t, &repo.Repository{ID: 1})
 		testPullCreateDirectly(t, sessionUser4, createPullRequestOptions{
@@ -725,10 +719,7 @@
 		assert.Equal(t, 0, *payloads[0].PullRequest.Deletions)
 		assert.Len(t, payloads[0].PullRequest.RequestedReviewers, 1)
 		assert.Equal(t, int64(2), payloads[0].PullRequest.RequestedReviewers[0].ID)
-<<<<<<< HEAD
 		assert.True(t, payloads[0].PullRequest.Mergeable)
-=======
->>>>>>> 5454fdac
 	})
 }
 
