// Copyright 2024 The Gitea Authors. All rights reserved.
// SPDX-License-Identifier: MIT

package integration

import (
	"fmt"
	"io"
	"net/http"
	"net/http/httptest"
	"net/url"
	"strings"
	"testing"
	"time"

	auth_model "code.gitea.io/gitea/models/auth"
	"code.gitea.io/gitea/models/repo"
	"code.gitea.io/gitea/models/unittest"
	user_model "code.gitea.io/gitea/models/user"
	"code.gitea.io/gitea/models/webhook"
	"code.gitea.io/gitea/modules/gitrepo"
	"code.gitea.io/gitea/modules/json"
	api "code.gitea.io/gitea/modules/structs"
	webhook_module "code.gitea.io/gitea/modules/webhook"
	"code.gitea.io/gitea/tests"

	runnerv1 "code.gitea.io/actions-proto-go/runner/v1"
	"github.com/PuerkitoBio/goquery"
	"github.com/stretchr/testify/assert"
	"github.com/stretchr/testify/require"
)

func TestNewWebHookLink(t *testing.T) {
	defer tests.PrepareTestEnv(t)()
	session := loginUser(t, "user2")

	baseurl := "/user2/repo1/settings/hooks"
	tests := []string{
		// webhook list page
		baseurl,
		// new webhook page
		baseurl + "/gitea/new",
		// edit webhook page
		baseurl + "/1",
	}

	for _, url := range tests {
		resp := session.MakeRequest(t, NewRequest(t, "GET", url), http.StatusOK)
		htmlDoc := NewHTMLParser(t, resp.Body)
		menus := htmlDoc.doc.Find(".ui.top.attached.header .ui.dropdown .menu a")
		menus.Each(func(i int, menu *goquery.Selection) {
			url, exist := menu.Attr("href")
			assert.True(t, exist)
			assert.True(t, strings.HasPrefix(url, baseurl))
		})
	}
}

func testAPICreateWebhookForRepo(t *testing.T, session *TestSession, userName, repoName, url, event string, branchFilter ...string) {
	token := getTokenForLoggedInUser(t, session, auth_model.AccessTokenScopeAll)
	var branchFilterString string
	if len(branchFilter) > 0 {
		branchFilterString = branchFilter[0]
	}
	req := NewRequestWithJSON(t, "POST", "/api/v1/repos/"+userName+"/"+repoName+"/hooks", api.CreateHookOption{
		Type: "gitea",
		Config: api.CreateHookOptionConfig{
			"content_type": "json",
			"url":          url,
		},
		Events:       []string{event},
		Active:       true,
		BranchFilter: branchFilterString,
	}).AddTokenAuth(token)
	MakeRequest(t, req, http.StatusCreated)
}

func testCreateWebhookForRepo(t *testing.T, session *TestSession, webhookType, userName, repoName, url, eventKind string) {
	csrf := GetUserCSRFToken(t, session)
	req := NewRequestWithValues(t, "POST", "/"+userName+"/"+repoName+"/settings/hooks/"+webhookType+"/new", map[string]string{
		"_csrf":        csrf,
		"payload_url":  url,
		"events":       eventKind,
		"active":       "true",
		"content_type": fmt.Sprintf("%d", webhook.ContentTypeJSON),
		"http_method":  "POST",
	})
	session.MakeRequest(t, req, http.StatusSeeOther)
}

func testAPICreateWebhookForOrg(t *testing.T, session *TestSession, userName, url, event string) {
	token := getTokenForLoggedInUser(t, session, auth_model.AccessTokenScopeAll)
	req := NewRequestWithJSON(t, "POST", "/api/v1/orgs/"+userName+"/hooks", api.CreateHookOption{
		Type: "gitea",
		Config: api.CreateHookOptionConfig{
			"content_type": "json",
			"url":          url,
		},
		Events: []string{event},
		Active: true,
	}).AddTokenAuth(token)
	MakeRequest(t, req, http.StatusCreated)
}

type mockWebhookProvider struct {
	server *httptest.Server
}

func newMockWebhookProvider(callback func(r *http.Request), status int) *mockWebhookProvider {
	m := &mockWebhookProvider{}
	m.server = httptest.NewServer(http.HandlerFunc(func(w http.ResponseWriter, r *http.Request) {
		callback(r)
		w.WriteHeader(status)
	}))
	return m
}

func (m *mockWebhookProvider) URL() string {
	if m.server == nil {
		return ""
	}
	return m.server.URL
}

// Close closes the mock webhook http server
func (m *mockWebhookProvider) Close() {
	if m.server != nil {
		m.server.Close()
		m.server = nil
	}
}

func Test_WebhookCreate(t *testing.T) {
	onGiteaRun(t, func(t *testing.T, giteaURL *url.URL) {
		var payloads []api.CreatePayload
		var triggeredEvent string
		provider := newMockWebhookProvider(func(r *http.Request) {
			content, _ := io.ReadAll(r.Body)
			var payload api.CreatePayload
			err := json.Unmarshal(content, &payload)
			assert.NoError(t, err)
			payloads = append(payloads, payload)
			triggeredEvent = string(webhook_module.HookEventCreate)
		}, http.StatusOK)
		defer provider.Close()

		// 1. create a new webhook with special webhook for repo1
		session := loginUser(t, "user2")

		testAPICreateWebhookForRepo(t, session, "user2", "repo1", provider.URL(), "create")

		// 2. trigger the webhook
		testAPICreateBranch(t, session, "user2", "repo1", "master", "master2", http.StatusCreated)

		// 3. validate the webhook is triggered
		assert.Len(t, payloads, 1)
		assert.Equal(t, string(webhook_module.HookEventCreate), triggeredEvent)
		assert.Equal(t, "repo1", payloads[0].Repo.Name)
		assert.Equal(t, "user2/repo1", payloads[0].Repo.FullName)
		assert.Equal(t, "master2", payloads[0].Ref)
		assert.Equal(t, "branch", payloads[0].RefType)
	})
}

func Test_WebhookDelete(t *testing.T) {
	onGiteaRun(t, func(t *testing.T, giteaURL *url.URL) {
		var payloads []api.DeletePayload
		var triggeredEvent string
		provider := newMockWebhookProvider(func(r *http.Request) {
			content, _ := io.ReadAll(r.Body)
			var payload api.DeletePayload
			err := json.Unmarshal(content, &payload)
			assert.NoError(t, err)
			payloads = append(payloads, payload)
			triggeredEvent = "delete"
		}, http.StatusOK)
		defer provider.Close()

		// 1. create a new webhook with special webhook for repo1
		session := loginUser(t, "user2")

		testAPICreateWebhookForRepo(t, session, "user2", "repo1", provider.URL(), "delete")

		// 2. trigger the webhook
		testAPICreateBranch(t, session, "user2", "repo1", "master", "master2", http.StatusCreated)
		testAPIDeleteBranch(t, "master2", http.StatusNoContent)

		// 3. validate the webhook is triggered
		assert.Equal(t, "delete", triggeredEvent)
		assert.Len(t, payloads, 1)
		assert.Equal(t, "repo1", payloads[0].Repo.Name)
		assert.Equal(t, "user2/repo1", payloads[0].Repo.FullName)
		assert.Equal(t, "master2", payloads[0].Ref)
		assert.Equal(t, "branch", payloads[0].RefType)
	})
}

func Test_WebhookFork(t *testing.T) {
	onGiteaRun(t, func(t *testing.T, giteaURL *url.URL) {
		var payloads []api.ForkPayload
		var triggeredEvent string
		provider := newMockWebhookProvider(func(r *http.Request) {
			content, _ := io.ReadAll(r.Body)
			var payload api.ForkPayload
			err := json.Unmarshal(content, &payload)
			assert.NoError(t, err)
			payloads = append(payloads, payload)
			triggeredEvent = "fork"
		}, http.StatusOK)
		defer provider.Close()

		// 1. create a new webhook with special webhook for repo1
		session := loginUser(t, "user1")

		testAPICreateWebhookForRepo(t, session, "user2", "repo1", provider.URL(), "fork")

		// 2. trigger the webhook
		testRepoFork(t, session, "user2", "repo1", "user1", "repo1-fork", "master")

		// 3. validate the webhook is triggered
		assert.Equal(t, "fork", triggeredEvent)
		assert.Len(t, payloads, 1)
		assert.Equal(t, "repo1-fork", payloads[0].Repo.Name)
		assert.Equal(t, "user1/repo1-fork", payloads[0].Repo.FullName)
		assert.Equal(t, "repo1", payloads[0].Forkee.Name)
		assert.Equal(t, "user2/repo1", payloads[0].Forkee.FullName)
	})
}

func Test_WebhookIssueComment(t *testing.T) {
	onGiteaRun(t, func(t *testing.T, giteaURL *url.URL) {
		var payloads []api.IssueCommentPayload
		var triggeredEvent string
		provider := newMockWebhookProvider(func(r *http.Request) {
			content, _ := io.ReadAll(r.Body)
			var payload api.IssueCommentPayload
			err := json.Unmarshal(content, &payload)
			assert.NoError(t, err)
			payloads = append(payloads, payload)
			triggeredEvent = "issue_comment"
		}, http.StatusOK)
		defer provider.Close()

		// 1. create a new webhook with special webhook for repo1
		session := loginUser(t, "user2")

		testAPICreateWebhookForRepo(t, session, "user2", "repo1", provider.URL(), "issue_comment")

		t.Run("create comment", func(t *testing.T) {
			// 2. trigger the webhook
			issueURL := testNewIssue(t, session, "user2", "repo1", "Title2", "Description2")
			testIssueAddComment(t, session, issueURL, "issue title2 comment1", "")

			// 3. validate the webhook is triggered
			assert.Equal(t, "issue_comment", triggeredEvent)
			assert.Len(t, payloads, 1)
			assert.EqualValues(t, "created", payloads[0].Action)
			assert.Equal(t, "repo1", payloads[0].Issue.Repo.Name)
			assert.Equal(t, "user2/repo1", payloads[0].Issue.Repo.FullName)
			assert.Equal(t, "Title2", payloads[0].Issue.Title)
			assert.Equal(t, "Description2", payloads[0].Issue.Body)
			assert.Equal(t, "issue title2 comment1", payloads[0].Comment.Body)
		})

		t.Run("update comment", func(t *testing.T) {
			payloads = make([]api.IssueCommentPayload, 0, 2)
			triggeredEvent = ""

			// 2. trigger the webhook
			issueURL := testNewIssue(t, session, "user2", "repo1", "Title3", "Description3")
			commentID := testIssueAddComment(t, session, issueURL, "issue title3 comment1", "")
			modifiedContent := "issue title2 comment1 - modified"
			req := NewRequestWithValues(t, "POST", fmt.Sprintf("/%s/%s/comments/%d", "user2", "repo1", commentID), map[string]string{
				"_csrf":   GetUserCSRFToken(t, session),
				"content": modifiedContent,
			})
			session.MakeRequest(t, req, http.StatusOK)

			// 3. validate the webhook is triggered
			assert.Equal(t, "issue_comment", triggeredEvent)
			assert.Len(t, payloads, 2)
			assert.EqualValues(t, "edited", payloads[1].Action)
			assert.Equal(t, "repo1", payloads[1].Issue.Repo.Name)
			assert.Equal(t, "user2/repo1", payloads[1].Issue.Repo.FullName)
			assert.Equal(t, "Title3", payloads[1].Issue.Title)
			assert.Equal(t, "Description3", payloads[1].Issue.Body)
			assert.Equal(t, modifiedContent, payloads[1].Comment.Body)
		})

		t.Run("Update comment with no content change", func(t *testing.T) {
			payloads = make([]api.IssueCommentPayload, 0, 2)
			triggeredEvent = ""
			commentContent := "issue title3 comment1"

			// 2. trigger the webhook
			issueURL := testNewIssue(t, session, "user2", "repo1", "Title3", "Description3")
			commentID := testIssueAddComment(t, session, issueURL, commentContent, "")

			payloads = make([]api.IssueCommentPayload, 0, 2)
			triggeredEvent = ""
			req := NewRequestWithValues(t, "POST", fmt.Sprintf("/%s/%s/comments/%d", "user2", "repo1", commentID), map[string]string{
				"_csrf":   GetUserCSRFToken(t, session),
				"content": commentContent,
			})
			session.MakeRequest(t, req, http.StatusOK)

			// 3. validate the webhook is not triggered because no content change
			assert.Empty(t, triggeredEvent)
			assert.Empty(t, payloads)
		})
	})
}

func Test_WebhookRelease(t *testing.T) {
	onGiteaRun(t, func(t *testing.T, giteaURL *url.URL) {
		var payloads []api.ReleasePayload
		var triggeredEvent string
		provider := newMockWebhookProvider(func(r *http.Request) {
			content, _ := io.ReadAll(r.Body)
			var payload api.ReleasePayload
			err := json.Unmarshal(content, &payload)
			assert.NoError(t, err)
			payloads = append(payloads, payload)
			triggeredEvent = "release"
		}, http.StatusOK)
		defer provider.Close()

		// 1. create a new webhook with special webhook for repo1
		session := loginUser(t, "user2")

		testAPICreateWebhookForRepo(t, session, "user2", "repo1", provider.URL(), "release")

		// 2. trigger the webhook
		createNewRelease(t, session, "/user2/repo1", "v0.0.99", "v0.0.99", false, false)

		// 3. validate the webhook is triggered
		assert.Equal(t, "release", triggeredEvent)
		assert.Len(t, payloads, 1)
		assert.Equal(t, "repo1", payloads[0].Repository.Name)
		assert.Equal(t, "user2/repo1", payloads[0].Repository.FullName)
		assert.Equal(t, "v0.0.99", payloads[0].Release.TagName)
		assert.False(t, payloads[0].Release.IsDraft)
		assert.False(t, payloads[0].Release.IsPrerelease)
	})
}

func Test_WebhookPush(t *testing.T) {
	onGiteaRun(t, func(t *testing.T, giteaURL *url.URL) {
		var payloads []api.PushPayload
		var triggeredEvent string
		provider := newMockWebhookProvider(func(r *http.Request) {
			content, _ := io.ReadAll(r.Body)
			var payload api.PushPayload
			err := json.Unmarshal(content, &payload)
			assert.NoError(t, err)
			payloads = append(payloads, payload)
			triggeredEvent = "push"
		}, http.StatusOK)
		defer provider.Close()

		// 1. create a new webhook with special webhook for repo1
		session := loginUser(t, "user2")

		testAPICreateWebhookForRepo(t, session, "user2", "repo1", provider.URL(), "push")

		// 2. trigger the webhook
		testCreateFile(t, session, "user2", "repo1", "master", "test_webhook_push.md", "# a test file for webhook push")

		// 3. validate the webhook is triggered
		assert.Equal(t, "push", triggeredEvent)
		assert.Len(t, payloads, 1)
		assert.Equal(t, "repo1", payloads[0].Repo.Name)
		assert.Equal(t, "user2/repo1", payloads[0].Repo.FullName)
		assert.Len(t, payloads[0].Commits, 1)
		assert.Equal(t, []string{"test_webhook_push.md"}, payloads[0].Commits[0].Added)
	})
}

func Test_WebhookPushDevBranch(t *testing.T) {
	var payloads []api.PushPayload
	var triggeredEvent string
	provider := newMockWebhookProvider(func(r *http.Request) {
		content, _ := io.ReadAll(r.Body)
		var payload api.PushPayload
		err := json.Unmarshal(content, &payload)
		assert.NoError(t, err)
		payloads = append(payloads, payload)
		triggeredEvent = "push"
	}, http.StatusOK)
	defer provider.Close()

	onGiteaRun(t, func(t *testing.T, giteaURL *url.URL) {
		// 1. create a new webhook with special webhook for repo1
		session := loginUser(t, "user2")

		// only for dev branch
		testAPICreateWebhookForRepo(t, session, "user2", "repo1", provider.URL(), "push", "develop")

		// 2. this should not trigger the webhook
		testCreateFile(t, session, "user2", "repo1", "master", "test_webhook_push.md", "# a test file for webhook push")
		assert.Empty(t, triggeredEvent)
		assert.Empty(t, payloads)

		// 3. trigger the webhook
		testCreateFile(t, session, "user2", "repo1", "develop", "test_webhook_push.md", "# a test file for webhook push")

		// 4. validate the webhook is triggered
		assert.Equal(t, "push", triggeredEvent)
		assert.Len(t, payloads, 1)
		assert.Equal(t, "repo1", payloads[0].Repo.Name)
		assert.Equal(t, "develop", payloads[0].Branch())
		assert.Equal(t, "user2/repo1", payloads[0].Repo.FullName)
		assert.Len(t, payloads[0].Commits, 1)
		assert.Equal(t, []string{"test_webhook_push.md"}, payloads[0].Commits[0].Added)
	})
}

func Test_WebhookIssue(t *testing.T) {
	onGiteaRun(t, func(t *testing.T, giteaURL *url.URL) {
		var payloads []api.IssuePayload
		var triggeredEvent string
		provider := newMockWebhookProvider(func(r *http.Request) {
			content, _ := io.ReadAll(r.Body)
			var payload api.IssuePayload
			err := json.Unmarshal(content, &payload)
			assert.NoError(t, err)
			payloads = append(payloads, payload)
			triggeredEvent = "issues"
		}, http.StatusOK)
		defer provider.Close()

		// 1. create a new webhook with special webhook for repo1
		session := loginUser(t, "user2")

		testAPICreateWebhookForRepo(t, session, "user2", "repo1", provider.URL(), "issues")

		// 2. trigger the webhook
		testNewIssue(t, session, "user2", "repo1", "Title1", "Description1")

		// 3. validate the webhook is triggered
		assert.Equal(t, "issues", triggeredEvent)
		assert.Len(t, payloads, 1)
		assert.EqualValues(t, "opened", payloads[0].Action)
		assert.Equal(t, "repo1", payloads[0].Issue.Repo.Name)
		assert.Equal(t, "user2/repo1", payloads[0].Issue.Repo.FullName)
		assert.Equal(t, "Title1", payloads[0].Issue.Title)
		assert.Equal(t, "Description1", payloads[0].Issue.Body)
		assert.Positive(t, payloads[0].Issue.Created.Unix())
		assert.Positive(t, payloads[0].Issue.Updated.Unix())
	})
}

<<<<<<< HEAD
func Test_WebhookIssueAssign(t *testing.T) {
	onGiteaRun(t, func(t *testing.T, giteaURL *url.URL) {
		var payloads []api.PullRequestPayload
		var triggeredEvent string
		provider := newMockWebhookProvider(func(r *http.Request) {
			content, _ := io.ReadAll(r.Body)
			var payload api.PullRequestPayload
			err := json.Unmarshal(content, &payload)
			assert.NoError(t, err)
			payloads = append(payloads, payload)
			triggeredEvent = "pull_request_assign"
		}, http.StatusOK)
		defer provider.Close()

		user2 := unittest.AssertExistsAndLoadBean(t, &user_model.User{ID: 2})
		repo1 := unittest.AssertExistsAndLoadBean(t, &repo.Repository{ID: 1})

		// 1. create a new webhook with special webhook for repo1
		session := loginUser(t, "user2")

		testAPICreateWebhookForRepo(t, session, "user2", "repo1", provider.URL(), "pull_request_assign")
=======
func Test_WebhookIssueMilestone(t *testing.T) {
	var payloads []api.IssuePayload
	var triggeredEvent string
	provider := newMockWebhookProvider(func(r *http.Request) {
		content, _ := io.ReadAll(r.Body)
		var payload api.IssuePayload
		err := json.Unmarshal(content, &payload)
		assert.NoError(t, err)
		payloads = append(payloads, payload)
		triggeredEvent = "issues"
	}, http.StatusOK)
	defer provider.Close()

	onGiteaRun(t, func(t *testing.T, giteaURL *url.URL) {
		// create a new webhook with special webhook for repo1
		session := loginUser(t, "user2")
		repo1 := unittest.AssertExistsAndLoadBean(t, &repo.Repository{ID: 1})
		testAPICreateWebhookForRepo(t, session, "user2", "repo1", provider.URL(), "issue_milestone")

		t.Run("assign a milestone", func(t *testing.T) {
			// trigger the webhook
			testIssueChangeMilestone(t, session, repo1.Link(), 1, 1)

			// validate the webhook is triggered
			assert.Equal(t, "issues", triggeredEvent)
			assert.Len(t, payloads, 1)
			assert.Equal(t, "milestoned", string(payloads[0].Action))
			assert.Equal(t, "repo1", payloads[0].Issue.Repo.Name)
			assert.Equal(t, "user2/repo1", payloads[0].Issue.Repo.FullName)
			assert.Equal(t, "issue1", payloads[0].Issue.Title)
			assert.Equal(t, "content for the first issue", payloads[0].Issue.Body)
			assert.EqualValues(t, 1, payloads[0].Issue.Milestone.ID)
		})

		t.Run("change a milestong", func(t *testing.T) {
			// trigger the webhook again
			triggeredEvent = ""
			payloads = make([]api.IssuePayload, 0, 1)
			// change milestone to 2
			testIssueChangeMilestone(t, session, repo1.Link(), 1, 2)

			// validate the webhook is triggered
			assert.Equal(t, "issues", triggeredEvent)
			assert.Len(t, payloads, 1)
			assert.Equal(t, "milestoned", string(payloads[0].Action))
			assert.Equal(t, "repo1", payloads[0].Issue.Repo.Name)
			assert.Equal(t, "user2/repo1", payloads[0].Issue.Repo.FullName)
			assert.Equal(t, "issue1", payloads[0].Issue.Title)
			assert.Equal(t, "content for the first issue", payloads[0].Issue.Body)
			assert.EqualValues(t, 2, payloads[0].Issue.Milestone.ID)
		})

		t.Run("remove a milestone", func(t *testing.T) {
			// trigger the webhook again
			triggeredEvent = ""
			payloads = make([]api.IssuePayload, 0, 1)
			// change milestone to 0
			testIssueChangeMilestone(t, session, repo1.Link(), 1, 0)

			// validate the webhook is triggered
			assert.Equal(t, "issues", triggeredEvent)
			assert.Len(t, payloads, 1)
			assert.Equal(t, "demilestoned", string(payloads[0].Action))
			assert.Equal(t, "repo1", payloads[0].Issue.Repo.Name)
			assert.Equal(t, "user2/repo1", payloads[0].Issue.Repo.FullName)
			assert.Equal(t, "issue1", payloads[0].Issue.Title)
			assert.Equal(t, "content for the first issue", payloads[0].Issue.Body)
			assert.Nil(t, payloads[0].Issue.Milestone)
		})
	})
}

func Test_WebhookPullRequest(t *testing.T) {
	var payloads []api.PullRequestPayload
	var triggeredEvent string
	provider := newMockWebhookProvider(func(r *http.Request) {
		content, _ := io.ReadAll(r.Body)
		var payload api.PullRequestPayload
		err := json.Unmarshal(content, &payload)
		assert.NoError(t, err)
		payloads = append(payloads, payload)
		triggeredEvent = "pull_request"
	}, http.StatusOK)
	defer provider.Close()
>>>>>>> 24a51059

		// 2. trigger the webhook, issue 2 is a pull request
		testIssueAssign(t, session, repo1.Link(), 2, user2.ID)

		// 3. validate the webhook is triggered
		assert.Equal(t, "pull_request_assign", triggeredEvent)
		assert.Len(t, payloads, 1)
		assert.EqualValues(t, "assigned", payloads[0].Action)
		assert.Equal(t, "repo1", payloads[0].PullRequest.Base.Repository.Name)
		assert.Equal(t, "user2/repo1", payloads[0].PullRequest.Base.Repository.FullName)
		assert.Equal(t, "issue2", payloads[0].PullRequest.Title)
		assert.Equal(t, "content for the second issue", payloads[0].PullRequest.Body)
		assert.Equal(t, user2.ID, payloads[0].PullRequest.Assignee.ID)
	})
}

func Test_WebhookPullRequest(t *testing.T) {
	onGiteaRun(t, func(t *testing.T, giteaURL *url.URL) {
		var payloads []api.PullRequestPayload
		var triggeredEvent string
		provider := newMockWebhookProvider(func(r *http.Request) {
			content, _ := io.ReadAll(r.Body)
			var payload api.PullRequestPayload
			err := json.Unmarshal(content, &payload)
			assert.NoError(t, err)
			payloads = append(payloads, payload)
			triggeredEvent = "pull_request"
		}, http.StatusOK)
		defer provider.Close()

		// 1. create a new webhook with special webhook for repo1
		session := loginUser(t, "user2")

		testAPICreateWebhookForRepo(t, session, "user2", "repo1", provider.URL(), "pull_request")

		testAPICreateBranch(t, session, "user2", "repo1", "master", "master2", http.StatusCreated)
		// 2. trigger the webhook
		repo1 := unittest.AssertExistsAndLoadBean(t, &repo.Repository{ID: 1})
		testCreatePullToDefaultBranch(t, session, repo1, repo1, "master2", "first pull request")

		// 3. validate the webhook is triggered
		assert.Equal(t, "pull_request", triggeredEvent)
		require.Len(t, payloads, 1)
		assert.Equal(t, "repo1", payloads[0].PullRequest.Base.Repository.Name)
		assert.Equal(t, "user2/repo1", payloads[0].PullRequest.Base.Repository.FullName)
		assert.Equal(t, "repo1", payloads[0].PullRequest.Head.Repository.Name)
		assert.Equal(t, "user2/repo1", payloads[0].PullRequest.Head.Repository.FullName)
		assert.Equal(t, 0, *payloads[0].PullRequest.Additions)
		assert.Equal(t, 0, *payloads[0].PullRequest.ChangedFiles)
		assert.Equal(t, 0, *payloads[0].PullRequest.Deletions)
	})
}

func Test_WebhookPullRequestComment(t *testing.T) {
	onGiteaRun(t, func(t *testing.T, giteaURL *url.URL) {
		var payloads []api.IssueCommentPayload
		var triggeredEvent string
		provider := newMockWebhookProvider(func(r *http.Request) {
			content, _ := io.ReadAll(r.Body)
			var payload api.IssueCommentPayload
			err := json.Unmarshal(content, &payload)
			assert.NoError(t, err)
			payloads = append(payloads, payload)
			triggeredEvent = "pull_request_comment"
		}, http.StatusOK)
		defer provider.Close()

		// 1. create a new webhook with special webhook for repo1
		session := loginUser(t, "user2")

		testAPICreateWebhookForRepo(t, session, "user2", "repo1", provider.URL(), "pull_request_comment")

		// 2. trigger the webhook
		testAPICreateBranch(t, session, "user2", "repo1", "master", "master2", http.StatusCreated)
		repo1 := unittest.AssertExistsAndLoadBean(t, &repo.Repository{ID: 1})
		prID := testCreatePullToDefaultBranch(t, session, repo1, repo1, "master2", "first pull request")

		testIssueAddComment(t, session, "/user2/repo1/pulls/"+prID, "pull title2 comment1", "")

		// 3. validate the webhook is triggered
		assert.Equal(t, "pull_request_comment", triggeredEvent)
		assert.Len(t, payloads, 1)
		assert.EqualValues(t, "created", payloads[0].Action)
		assert.Equal(t, "repo1", payloads[0].Issue.Repo.Name)
		assert.Equal(t, "user2/repo1", payloads[0].Issue.Repo.FullName)
		assert.Equal(t, "first pull request", payloads[0].Issue.Title)
		assert.Empty(t, payloads[0].Issue.Body)
		assert.Equal(t, "pull title2 comment1", payloads[0].Comment.Body)
	})
}

func Test_WebhookWiki(t *testing.T) {
	onGiteaRun(t, func(t *testing.T, giteaURL *url.URL) {
		var payloads []api.WikiPayload
		var triggeredEvent string
		provider := newMockWebhookProvider(func(r *http.Request) {
			content, _ := io.ReadAll(r.Body)
			var payload api.WikiPayload
			err := json.Unmarshal(content, &payload)
			assert.NoError(t, err)
			payloads = append(payloads, payload)
			triggeredEvent = "wiki"
		}, http.StatusOK)
		defer provider.Close()

		// 1. create a new webhook with special webhook for repo1
		session := loginUser(t, "user2")

		testAPICreateWebhookForRepo(t, session, "user2", "repo1", provider.URL(), "wiki")

		// 2. trigger the webhook
		testAPICreateWikiPage(t, session, "user2", "repo1", "Test Wiki Page", http.StatusCreated)

		// 3. validate the webhook is triggered
		assert.Equal(t, "wiki", triggeredEvent)
		assert.Len(t, payloads, 1)
		assert.EqualValues(t, "created", payloads[0].Action)
		assert.Equal(t, "repo1", payloads[0].Repository.Name)
		assert.Equal(t, "user2/repo1", payloads[0].Repository.FullName)
		assert.Equal(t, "Test-Wiki-Page", payloads[0].Page)
	})
}

func Test_WebhookRepository(t *testing.T) {
	onGiteaRun(t, func(t *testing.T, giteaURL *url.URL) {
		var payloads []api.RepositoryPayload
		var triggeredEvent string
		provider := newMockWebhookProvider(func(r *http.Request) {
			content, _ := io.ReadAll(r.Body)
			var payload api.RepositoryPayload
			err := json.Unmarshal(content, &payload)
			assert.NoError(t, err)
			payloads = append(payloads, payload)
			triggeredEvent = "repository"
		}, http.StatusOK)
		defer provider.Close()

		// 1. create a new webhook with special webhook for repo1
		session := loginUser(t, "user1")

		testAPICreateWebhookForOrg(t, session, "org3", provider.URL(), "repository")

		// 2. trigger the webhook
		testAPIOrgCreateRepo(t, session, "org3", "repo_new", http.StatusCreated)

		// 3. validate the webhook is triggered
		assert.Equal(t, "repository", triggeredEvent)
		assert.Len(t, payloads, 1)
		assert.EqualValues(t, "created", payloads[0].Action)
		assert.Equal(t, "org3", payloads[0].Organization.UserName)
		assert.Equal(t, "repo_new", payloads[0].Repository.Name)
		assert.Equal(t, "org3/repo_new", payloads[0].Repository.FullName)
	})
}

func Test_WebhookPackage(t *testing.T) {
	onGiteaRun(t, func(t *testing.T, giteaURL *url.URL) {
		var payloads []api.PackagePayload
		var triggeredEvent string
		provider := newMockWebhookProvider(func(r *http.Request) {
			content, _ := io.ReadAll(r.Body)
			var payload api.PackagePayload
			err := json.Unmarshal(content, &payload)
			assert.NoError(t, err)
			payloads = append(payloads, payload)
			triggeredEvent = "package"
		}, http.StatusOK)
		defer provider.Close()

		// 1. create a new webhook with special webhook for repo1
		session := loginUser(t, "user1")

		testAPICreateWebhookForOrg(t, session, "org3", provider.URL(), "package")

		// 2. trigger the webhook
		token := getTokenForLoggedInUser(t, session, auth_model.AccessTokenScopeAll)
		url := fmt.Sprintf("/api/packages/%s/generic/%s/%s", "org3", "gitea", "v1.24.0")
		req := NewRequestWithBody(t, "PUT", url+"/gitea", strings.NewReader("This is a dummy file")).
			AddTokenAuth(token)
		MakeRequest(t, req, http.StatusCreated)

		// 3. validate the webhook is triggered
		assert.Equal(t, "package", triggeredEvent)
		assert.Len(t, payloads, 1)
		assert.EqualValues(t, "created", payloads[0].Action)
		assert.Equal(t, "gitea", payloads[0].Package.Name)
		assert.Equal(t, "generic", payloads[0].Package.Type)
		assert.Equal(t, "org3", payloads[0].Organization.UserName)
		assert.Equal(t, "v1.24.0", payloads[0].Package.Version)
	})
}

func Test_WebhookStatus(t *testing.T) {
	onGiteaRun(t, func(t *testing.T, giteaURL *url.URL) {
		var payloads []api.CommitStatusPayload
		var triggeredEvent string
		provider := newMockWebhookProvider(func(r *http.Request) {
			assert.Contains(t, r.Header["X-Github-Event-Type"], "status", "X-GitHub-Event-Type should contain status")
			assert.Contains(t, r.Header["X-Github-Hook-Installation-Target-Type"], "repository", "X-GitHub-Hook-Installation-Target-Type should contain repository")
			assert.Contains(t, r.Header["X-Gitea-Event-Type"], "status", "X-Gitea-Event-Type should contain status")
			assert.Contains(t, r.Header["X-Gitea-Hook-Installation-Target-Type"], "repository", "X-Gitea-Hook-Installation-Target-Type should contain repository")
			assert.Contains(t, r.Header["X-Gogs-Event-Type"], "status", "X-Gogs-Event-Type should contain status")
			content, _ := io.ReadAll(r.Body)
			var payload api.CommitStatusPayload
			err := json.Unmarshal(content, &payload)
			assert.NoError(t, err)
			payloads = append(payloads, payload)
			triggeredEvent = "status"
		}, http.StatusOK)
		defer provider.Close()

		// 1. create a new webhook with special webhook for repo1
		session := loginUser(t, "user2")

		testAPICreateWebhookForRepo(t, session, "user2", "repo1", provider.URL(), "status")

		repo1 := unittest.AssertExistsAndLoadBean(t, &repo.Repository{ID: 1})

		gitRepo1, err := gitrepo.OpenRepository(t.Context(), repo1)
		assert.NoError(t, err)
		commitID, err := gitRepo1.GetBranchCommitID(repo1.DefaultBranch)
		assert.NoError(t, err)

		// 2. trigger the webhook
		testCtx := NewAPITestContext(t, "user2", "repo1", auth_model.AccessTokenScopeAll)

		// update a status for a commit via API
		doAPICreateCommitStatus(testCtx, commitID, api.CreateStatusOption{
			State:       api.CommitStatusSuccess,
			TargetURL:   "http://test.ci/",
			Description: "",
			Context:     "testci",
		})(t)

		// 3. validate the webhook is triggered
		assert.Equal(t, "status", triggeredEvent)
		assert.Len(t, payloads, 1)
		assert.Equal(t, commitID, payloads[0].Commit.ID)
		assert.Equal(t, "repo1", payloads[0].Repo.Name)
		assert.Equal(t, "user2/repo1", payloads[0].Repo.FullName)
		assert.Equal(t, "testci", payloads[0].Context)
		assert.Equal(t, commitID, payloads[0].SHA)
	})
}

func Test_WebhookStatus_NoWrongTrigger(t *testing.T) {
	onGiteaRun(t, func(t *testing.T, giteaURL *url.URL) {
		var trigger string
		provider := newMockWebhookProvider(func(r *http.Request) {
			assert.NotContains(t, r.Header["X-Github-Event-Type"], "status", "X-GitHub-Event-Type should not contain status")
			assert.NotContains(t, r.Header["X-Gitea-Event-Type"], "status", "X-Gitea-Event-Type should not contain status")
			assert.NotContains(t, r.Header["X-Gogs-Event-Type"], "status", "X-Gogs-Event-Type should not contain status")
			trigger = "push"
		}, http.StatusOK)
		defer provider.Close()

		// 1. create a new webhook with special webhook for repo1
		session := loginUser(t, "user2")

		// create a push_only webhook from web UI
		testCreateWebhookForRepo(t, session, "gitea", "user2", "repo1", provider.URL(), "push_only")

		// 2. trigger the webhook with a push action
		testCreateFile(t, session, "user2", "repo1", "master", "test_webhook_push.md", "# a test file for webhook push")

		// 3. validate the webhook is triggered with right event
		assert.Equal(t, "push", trigger)
	})
}

func Test_WebhookWorkflowJob(t *testing.T) {
	onGiteaRun(t, func(t *testing.T, giteaURL *url.URL) {
		var payloads []api.WorkflowJobPayload
		var triggeredEvent string
		provider := newMockWebhookProvider(func(r *http.Request) {
			assert.Contains(t, r.Header["X-Github-Event-Type"], "workflow_job", "X-GitHub-Event-Type should contain workflow_job")
			assert.Contains(t, r.Header["X-Gitea-Event-Type"], "workflow_job", "X-Gitea-Event-Type should contain workflow_job")
			assert.Contains(t, r.Header["X-Gogs-Event-Type"], "workflow_job", "X-Gogs-Event-Type should contain workflow_job")
			content, _ := io.ReadAll(r.Body)
			var payload api.WorkflowJobPayload
			err := json.Unmarshal(content, &payload)
			assert.NoError(t, err)
			payloads = append(payloads, payload)
			triggeredEvent = "workflow_job"
		}, http.StatusOK)
		defer provider.Close()

		// 1. create a new webhook with special webhook for repo1
		user2 := unittest.AssertExistsAndLoadBean(t, &user_model.User{ID: 2})
		session := loginUser(t, "user2")
		token := getTokenForLoggedInUser(t, session, auth_model.AccessTokenScopeWriteRepository, auth_model.AccessTokenScopeWriteUser)

		testAPICreateWebhookForRepo(t, session, "user2", "repo1", provider.URL(), "workflow_job")

		repo1 := unittest.AssertExistsAndLoadBean(t, &repo.Repository{ID: 1})

		gitRepo1, err := gitrepo.OpenRepository(t.Context(), repo1)
		assert.NoError(t, err)

		runner := newMockRunner()
		runner.registerAsRepoRunner(t, "user2", "repo1", "mock-runner", []string{"ubuntu-latest"}, false)

		// 2. trigger the webhooks

		// add workflow file to the repo
		// init the workflow
		wfTreePath := ".gitea/workflows/push.yml"
		wfFileContent := `name: Push
on: push
jobs:
  wf1-job:
    runs-on: ubuntu-latest
    steps:
      - run: echo 'test the webhook'
  wf2-job:
    runs-on: ubuntu-latest
    needs: wf1-job
    steps:
      - run: echo 'cmd 1'
      - run: echo 'cmd 2'
`
		opts := getWorkflowCreateFileOptions(user2, repo1.DefaultBranch, "create "+wfTreePath, wfFileContent)
		createWorkflowFile(t, token, "user2", "repo1", wfTreePath, opts)

		commitID, err := gitRepo1.GetBranchCommitID(repo1.DefaultBranch)
		assert.NoError(t, err)

		// 3. validate the webhook is triggered
		assert.Equal(t, "workflow_job", triggeredEvent)
		assert.Len(t, payloads, 2)
		assert.Equal(t, "queued", payloads[0].Action)
		assert.Equal(t, "queued", payloads[0].WorkflowJob.Status)
		assert.Equal(t, []string{"ubuntu-latest"}, payloads[0].WorkflowJob.Labels)
		assert.Equal(t, commitID, payloads[0].WorkflowJob.HeadSha)
		assert.Equal(t, "repo1", payloads[0].Repo.Name)
		assert.Equal(t, "user2/repo1", payloads[0].Repo.FullName)

		assert.Equal(t, "waiting", payloads[1].Action)
		assert.Equal(t, "waiting", payloads[1].WorkflowJob.Status)
		assert.Equal(t, commitID, payloads[1].WorkflowJob.HeadSha)
		assert.Equal(t, "repo1", payloads[1].Repo.Name)
		assert.Equal(t, "user2/repo1", payloads[1].Repo.FullName)

		// 4. Execute a single Job
		task := runner.fetchTask(t)
		outcome := &mockTaskOutcome{
			result:   runnerv1.Result_RESULT_SUCCESS,
			execTime: time.Millisecond,
		}
		runner.execTask(t, task, outcome)

		// 5. validate the webhook is triggered
		assert.Equal(t, "workflow_job", triggeredEvent)
		assert.Len(t, payloads, 5)
		assert.Equal(t, "in_progress", payloads[2].Action)
		assert.Equal(t, "in_progress", payloads[2].WorkflowJob.Status)
		assert.Equal(t, "mock-runner", payloads[2].WorkflowJob.RunnerName)
		assert.Equal(t, commitID, payloads[2].WorkflowJob.HeadSha)
		assert.Equal(t, "repo1", payloads[2].Repo.Name)
		assert.Equal(t, "user2/repo1", payloads[2].Repo.FullName)

		assert.Equal(t, "completed", payloads[3].Action)
		assert.Equal(t, "completed", payloads[3].WorkflowJob.Status)
		assert.Equal(t, "mock-runner", payloads[3].WorkflowJob.RunnerName)
		assert.Equal(t, "success", payloads[3].WorkflowJob.Conclusion)
		assert.Equal(t, commitID, payloads[3].WorkflowJob.HeadSha)
		assert.Equal(t, "repo1", payloads[3].Repo.Name)
		assert.Equal(t, "user2/repo1", payloads[3].Repo.FullName)
		assert.Contains(t, payloads[3].WorkflowJob.URL, fmt.Sprintf("/actions/runs/%d/jobs/%d", payloads[3].WorkflowJob.RunID, payloads[3].WorkflowJob.ID))
		assert.Contains(t, payloads[3].WorkflowJob.URL, payloads[3].WorkflowJob.RunURL)
		assert.Contains(t, payloads[3].WorkflowJob.HTMLURL, fmt.Sprintf("/jobs/%d", 0))
		assert.Len(t, payloads[3].WorkflowJob.Steps, 1)

		assert.Equal(t, "queued", payloads[4].Action)
		assert.Equal(t, "queued", payloads[4].WorkflowJob.Status)
		assert.Equal(t, []string{"ubuntu-latest"}, payloads[4].WorkflowJob.Labels)
		assert.Equal(t, commitID, payloads[4].WorkflowJob.HeadSha)
		assert.Equal(t, "repo1", payloads[4].Repo.Name)
		assert.Equal(t, "user2/repo1", payloads[4].Repo.FullName)

		// 6. Execute a single Job
		task = runner.fetchTask(t)
		outcome = &mockTaskOutcome{
			result:   runnerv1.Result_RESULT_FAILURE,
			execTime: time.Millisecond,
		}
		runner.execTask(t, task, outcome)

		// 7. validate the webhook is triggered
		assert.Equal(t, "workflow_job", triggeredEvent)
		assert.Len(t, payloads, 7)
		assert.Equal(t, "in_progress", payloads[5].Action)
		assert.Equal(t, "in_progress", payloads[5].WorkflowJob.Status)
		assert.Equal(t, "mock-runner", payloads[5].WorkflowJob.RunnerName)

		assert.Equal(t, commitID, payloads[5].WorkflowJob.HeadSha)
		assert.Equal(t, "repo1", payloads[5].Repo.Name)
		assert.Equal(t, "user2/repo1", payloads[5].Repo.FullName)

		assert.Equal(t, "completed", payloads[6].Action)
		assert.Equal(t, "completed", payloads[6].WorkflowJob.Status)
		assert.Equal(t, "failure", payloads[6].WorkflowJob.Conclusion)
		assert.Equal(t, "mock-runner", payloads[6].WorkflowJob.RunnerName)
		assert.Equal(t, commitID, payloads[6].WorkflowJob.HeadSha)
		assert.Equal(t, "repo1", payloads[6].Repo.Name)
		assert.Equal(t, "user2/repo1", payloads[6].Repo.FullName)
		assert.Contains(t, payloads[6].WorkflowJob.URL, fmt.Sprintf("/actions/runs/%d/jobs/%d", payloads[6].WorkflowJob.RunID, payloads[6].WorkflowJob.ID))
		assert.Contains(t, payloads[6].WorkflowJob.URL, payloads[6].WorkflowJob.RunURL)
		assert.Contains(t, payloads[6].WorkflowJob.HTMLURL, fmt.Sprintf("/jobs/%d", 1))
		assert.Len(t, payloads[6].WorkflowJob.Steps, 2)
	})
}<|MERGE_RESOLUTION|>--- conflicted
+++ resolved
@@ -450,7 +450,6 @@
 	})
 }
 
-<<<<<<< HEAD
 func Test_WebhookIssueAssign(t *testing.T) {
 	onGiteaRun(t, func(t *testing.T, giteaURL *url.URL) {
 		var payloads []api.PullRequestPayload
@@ -472,7 +471,22 @@
 		session := loginUser(t, "user2")
 
 		testAPICreateWebhookForRepo(t, session, "user2", "repo1", provider.URL(), "pull_request_assign")
-=======
+
+		// 2. trigger the webhook, issue 2 is a pull request
+		testIssueAssign(t, session, repo1.Link(), 2, user2.ID)
+
+		// 3. validate the webhook is triggered
+		assert.Equal(t, "pull_request_assign", triggeredEvent)
+		assert.Len(t, payloads, 1)
+		assert.EqualValues(t, "assigned", payloads[0].Action)
+		assert.Equal(t, "repo1", payloads[0].PullRequest.Base.Repository.Name)
+		assert.Equal(t, "user2/repo1", payloads[0].PullRequest.Base.Repository.FullName)
+		assert.Equal(t, "issue2", payloads[0].PullRequest.Title)
+		assert.Equal(t, "content for the second issue", payloads[0].PullRequest.Body)
+		assert.Equal(t, user2.ID, payloads[0].PullRequest.Assignee.ID)
+	})
+}
+
 func Test_WebhookIssueMilestone(t *testing.T) {
 	var payloads []api.IssuePayload
 	var triggeredEvent string
@@ -542,35 +556,6 @@
 			assert.Equal(t, "content for the first issue", payloads[0].Issue.Body)
 			assert.Nil(t, payloads[0].Issue.Milestone)
 		})
-	})
-}
-
-func Test_WebhookPullRequest(t *testing.T) {
-	var payloads []api.PullRequestPayload
-	var triggeredEvent string
-	provider := newMockWebhookProvider(func(r *http.Request) {
-		content, _ := io.ReadAll(r.Body)
-		var payload api.PullRequestPayload
-		err := json.Unmarshal(content, &payload)
-		assert.NoError(t, err)
-		payloads = append(payloads, payload)
-		triggeredEvent = "pull_request"
-	}, http.StatusOK)
-	defer provider.Close()
->>>>>>> 24a51059
-
-		// 2. trigger the webhook, issue 2 is a pull request
-		testIssueAssign(t, session, repo1.Link(), 2, user2.ID)
-
-		// 3. validate the webhook is triggered
-		assert.Equal(t, "pull_request_assign", triggeredEvent)
-		assert.Len(t, payloads, 1)
-		assert.EqualValues(t, "assigned", payloads[0].Action)
-		assert.Equal(t, "repo1", payloads[0].PullRequest.Base.Repository.Name)
-		assert.Equal(t, "user2/repo1", payloads[0].PullRequest.Base.Repository.FullName)
-		assert.Equal(t, "issue2", payloads[0].PullRequest.Title)
-		assert.Equal(t, "content for the second issue", payloads[0].PullRequest.Body)
-		assert.Equal(t, user2.ID, payloads[0].PullRequest.Assignee.ID)
 	})
 }
 
