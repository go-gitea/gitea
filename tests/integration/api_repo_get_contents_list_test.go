--- conflicted
+++ resolved
@@ -80,11 +80,7 @@
 
 	// Make a new branch in repo1
 	newBranch := "test_branch"
-<<<<<<< HEAD
-	err = repo_service.CreateNewBranch(t.Context(), user2, repo1, gitRepo, repo1.DefaultBranch, newBranch)
-=======
 	err = repo_service.CreateNewBranch(t.Context(), user2, repo1, repo1.DefaultBranch, newBranch)
->>>>>>> 850012bf
 	assert.NoError(t, err)
 
 	commitID, _ := gitRepo.GetBranchCommitID(repo1.DefaultBranch)
