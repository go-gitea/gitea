// Copyright 2023 The Gitea Authors. All rights reserved.
// SPDX-License-Identifier: MIT

package integration

import (
	"encoding/base64"
	"fmt"
	"net/http"
	"net/url"
	"strings"
	"testing"
	"time"

	actions_model "code.gitea.io/gitea/models/actions"
	auth_model "code.gitea.io/gitea/models/auth"
	"code.gitea.io/gitea/models/db"
	git_model "code.gitea.io/gitea/models/git"
	issues_model "code.gitea.io/gitea/models/issues"
	"code.gitea.io/gitea/models/perm"
	repo_model "code.gitea.io/gitea/models/repo"
	"code.gitea.io/gitea/models/unittest"
	user_model "code.gitea.io/gitea/models/user"
	actions_module "code.gitea.io/gitea/modules/actions"
	"code.gitea.io/gitea/modules/commitstatus"
	"code.gitea.io/gitea/modules/gitrepo"
	"code.gitea.io/gitea/modules/json"
	"code.gitea.io/gitea/modules/setting"
	api "code.gitea.io/gitea/modules/structs"
	"code.gitea.io/gitea/modules/test"
	"code.gitea.io/gitea/modules/timeutil"
	"code.gitea.io/gitea/modules/util"
	issue_service "code.gitea.io/gitea/services/issue"
	pull_service "code.gitea.io/gitea/services/pull"
	release_service "code.gitea.io/gitea/services/release"
	repo_service "code.gitea.io/gitea/services/repository"
	commitstatus_service "code.gitea.io/gitea/services/repository/commitstatus"
	files_service "code.gitea.io/gitea/services/repository/files"

	"github.com/stretchr/testify/assert"
)

func TestPullRequestTargetEvent(t *testing.T) {
	onGiteaRun(t, func(t *testing.T, u *url.URL) {
		user2 := unittest.AssertExistsAndLoadBean(t, &user_model.User{ID: 2}) // owner of the base repo
		user4 := unittest.AssertExistsAndLoadBean(t, &user_model.User{ID: 4}) // owner of the forked repo

		// create the base repo
		baseRepo, err := repo_service.CreateRepository(t.Context(), user2, user2, repo_service.CreateRepoOptions{
			Name:          "repo-pull-request-target",
			Description:   "test pull-request-target event",
			AutoInit:      true,
			Gitignores:    "Go",
			License:       "MIT",
			Readme:        "Default",
			DefaultBranch: "main",
			IsPrivate:     false,
		})
		assert.NoError(t, err)
		assert.NotEmpty(t, baseRepo)

		// add user4 as the collaborator
		ctx := NewAPITestContext(t, baseRepo.OwnerName, baseRepo.Name, auth_model.AccessTokenScopeWriteRepository)
		t.Run("AddUser4AsCollaboratorWithReadAccess", doAPIAddCollaborator(ctx, "user4", perm.AccessModeRead))

		// create the forked repo
		forkedRepo, err := repo_service.ForkRepository(t.Context(), user2, user4, repo_service.ForkRepoOptions{
			BaseRepo:    baseRepo,
			Name:        "forked-repo-pull-request-target",
			Description: "test pull-request-target event",
		})
		assert.NoError(t, err)
		assert.NotEmpty(t, forkedRepo)

		// add workflow file to the base repo
		addWorkflowToBaseResp, err := files_service.ChangeRepoFiles(t.Context(), baseRepo, user2, &files_service.ChangeRepoFilesOptions{
			Files: []*files_service.ChangeRepoFile{
				{
					Operation: "create",
					TreePath:  ".gitea/workflows/pr.yml",
					ContentReader: strings.NewReader(`name: test
on:
  pull_request_target:
    paths:
      - 'file_*.txt'
jobs:
  test:
    runs-on: ubuntu-latest
    steps:
      - run: echo helloworld
`),
				},
			},
			Message:   "add workflow",
			OldBranch: "main",
			NewBranch: "main",
			Author: &files_service.IdentityOptions{
				GitUserName:  user2.Name,
				GitUserEmail: user2.Email,
			},
			Committer: &files_service.IdentityOptions{
				GitUserName:  user2.Name,
				GitUserEmail: user2.Email,
			},
			Dates: &files_service.CommitDateOptions{
				Author:    time.Now(),
				Committer: time.Now(),
			},
		})
		assert.NoError(t, err)
		assert.NotEmpty(t, addWorkflowToBaseResp)

		// add a new file to the forked repo
		addFileToForkedResp, err := files_service.ChangeRepoFiles(t.Context(), forkedRepo, user4, &files_service.ChangeRepoFilesOptions{
			Files: []*files_service.ChangeRepoFile{
				{
					Operation:     "create",
					TreePath:      "file_1.txt",
					ContentReader: strings.NewReader("file1"),
				},
			},
			Message:   "add file1",
			OldBranch: "main",
			NewBranch: "fork-branch-1",
			Author: &files_service.IdentityOptions{
				GitUserName:  user4.Name,
				GitUserEmail: user4.Email,
			},
			Committer: &files_service.IdentityOptions{
				GitUserName:  user4.Name,
				GitUserEmail: user4.Email,
			},
			Dates: &files_service.CommitDateOptions{
				Author:    time.Now(),
				Committer: time.Now(),
			},
		})
		assert.NoError(t, err)
		assert.NotEmpty(t, addFileToForkedResp)

		// create Pull
		pullIssue := &issues_model.Issue{
			RepoID:   baseRepo.ID,
			Title:    "Test pull-request-target-event",
			PosterID: user4.ID,
			Poster:   user4,
			IsPull:   true,
		}
		pullRequest := &issues_model.PullRequest{
			HeadRepoID: forkedRepo.ID,
			BaseRepoID: baseRepo.ID,
			HeadBranch: "fork-branch-1",
			BaseBranch: "main",
			HeadRepo:   forkedRepo,
			BaseRepo:   baseRepo,
			Type:       issues_model.PullRequestGitea,
		}
		prOpts := &pull_service.NewPullRequestOptions{Repo: baseRepo, Issue: pullIssue, PullRequest: pullRequest}
		err = pull_service.NewPullRequest(t.Context(), prOpts)
		assert.NoError(t, err)

		// load and compare ActionRun
		assert.Equal(t, 1, unittest.GetCount(t, &actions_model.ActionRun{RepoID: baseRepo.ID}))
		actionRun := unittest.AssertExistsAndLoadBean(t, &actions_model.ActionRun{RepoID: baseRepo.ID})
		assert.Equal(t, addFileToForkedResp.Commit.SHA, actionRun.CommitSHA)
		assert.Equal(t, actions_module.GithubEventPullRequestTarget, actionRun.TriggerEvent)

		// add another file whose name cannot match the specified path
		addFileToForkedResp, err = files_service.ChangeRepoFiles(t.Context(), forkedRepo, user4, &files_service.ChangeRepoFilesOptions{
			Files: []*files_service.ChangeRepoFile{
				{
					Operation:     "create",
					TreePath:      "foo.txt",
					ContentReader: strings.NewReader("foo"),
				},
			},
			Message:   "add foo.txt",
			OldBranch: "main",
			NewBranch: "fork-branch-2",
			Author: &files_service.IdentityOptions{
				GitUserName:  user4.Name,
				GitUserEmail: user4.Email,
			},
			Committer: &files_service.IdentityOptions{
				GitUserName:  user4.Name,
				GitUserEmail: user4.Email,
			},
			Dates: &files_service.CommitDateOptions{
				Author:    time.Now(),
				Committer: time.Now(),
			},
		})
		assert.NoError(t, err)
		assert.NotEmpty(t, addFileToForkedResp)

		// create Pull
		pullIssue = &issues_model.Issue{
			RepoID:   baseRepo.ID,
			Title:    "A mismatched path cannot trigger pull-request-target-event",
			PosterID: user4.ID,
			Poster:   user4,
			IsPull:   true,
		}
		pullRequest = &issues_model.PullRequest{
			HeadRepoID: forkedRepo.ID,
			BaseRepoID: baseRepo.ID,
			HeadBranch: "fork-branch-2",
			BaseBranch: "main",
			HeadRepo:   forkedRepo,
			BaseRepo:   baseRepo,
			Type:       issues_model.PullRequestGitea,
		}
		prOpts = &pull_service.NewPullRequestOptions{Repo: baseRepo, Issue: pullIssue, PullRequest: pullRequest}
		err = pull_service.NewPullRequest(t.Context(), prOpts)
		assert.NoError(t, err)

		// the new pull request cannot trigger actions, so there is still only 1 record
		assert.Equal(t, 1, unittest.GetCount(t, &actions_model.ActionRun{RepoID: baseRepo.ID}))
	})
}

func TestSkipCI(t *testing.T) {
	onGiteaRun(t, func(t *testing.T, u *url.URL) {
		session := loginUser(t, "user2")
		user2 := unittest.AssertExistsAndLoadBean(t, &user_model.User{ID: 2})

		// create the repo
		repo, err := repo_service.CreateRepository(t.Context(), user2, user2, repo_service.CreateRepoOptions{
			Name:          "skip-ci",
			Description:   "test skip ci functionality",
			AutoInit:      true,
			Gitignores:    "Go",
			License:       "MIT",
			Readme:        "Default",
			DefaultBranch: "master",
			IsPrivate:     false,
		})
		assert.NoError(t, err)
		assert.NotEmpty(t, repo)

		// add workflow file to the repo
		addWorkflowToBaseResp, err := files_service.ChangeRepoFiles(t.Context(), repo, user2, &files_service.ChangeRepoFilesOptions{
			Files: []*files_service.ChangeRepoFile{
				{
					Operation: "create",
					TreePath:  ".gitea/workflows/pr.yml",
					ContentReader: strings.NewReader(`name: test
on:
  push:
    branches: [master]
  pull_request:
jobs:
  test:
    runs-on: ubuntu-latest
    steps:
      - run: echo helloworld
`),
				},
			},
			Message:   "add workflow",
			OldBranch: "master",
			NewBranch: "master",
			Author: &files_service.IdentityOptions{
				GitUserName:  user2.Name,
				GitUserEmail: user2.Email,
			},
			Committer: &files_service.IdentityOptions{
				GitUserName:  user2.Name,
				GitUserEmail: user2.Email,
			},
			Dates: &files_service.CommitDateOptions{
				Author:    time.Now(),
				Committer: time.Now(),
			},
		})
		assert.NoError(t, err)
		assert.NotEmpty(t, addWorkflowToBaseResp)

		// a run has been created
		assert.Equal(t, 1, unittest.GetCount(t, &actions_model.ActionRun{RepoID: repo.ID}))

		// add a file with a configured skip-ci string in commit message
		addFileResp, err := files_service.ChangeRepoFiles(t.Context(), repo, user2, &files_service.ChangeRepoFilesOptions{
			Files: []*files_service.ChangeRepoFile{
				{
					Operation:     "create",
					TreePath:      "bar.txt",
					ContentReader: strings.NewReader("bar"),
				},
			},
			Message:   setting.Actions.SkipWorkflowStrings[0] + " add bar",
			OldBranch: "master",
			NewBranch: "master",
			Author: &files_service.IdentityOptions{
				GitUserName:  user2.Name,
				GitUserEmail: user2.Email,
			},
			Committer: &files_service.IdentityOptions{
				GitUserName:  user2.Name,
				GitUserEmail: user2.Email,
			},
			Dates: &files_service.CommitDateOptions{
				Author:    time.Now(),
				Committer: time.Now(),
			},
		})
		assert.NoError(t, err)
		assert.NotEmpty(t, addFileResp)

		// the commit message contains a configured skip-ci string, so there is still only 1 record
		assert.Equal(t, 1, unittest.GetCount(t, &actions_model.ActionRun{RepoID: repo.ID}))

		// add file to new branch
		addFileToBranchResp, err := files_service.ChangeRepoFiles(t.Context(), repo, user2, &files_service.ChangeRepoFilesOptions{
			Files: []*files_service.ChangeRepoFile{
				{
					Operation:     "create",
					TreePath:      "test-skip-ci",
					ContentReader: strings.NewReader("test-skip-ci"),
				},
			},
			Message:   "add test file",
			OldBranch: "master",
			NewBranch: "test-skip-ci",
			Author: &files_service.IdentityOptions{
				GitUserName:  user2.Name,
				GitUserEmail: user2.Email,
			},
			Committer: &files_service.IdentityOptions{
				GitUserName:  user2.Name,
				GitUserEmail: user2.Email,
			},
			Dates: &files_service.CommitDateOptions{
				Author:    time.Now(),
				Committer: time.Now(),
			},
		})
		assert.NoError(t, err)
		assert.NotEmpty(t, addFileToBranchResp)

		resp := testPullCreate(t, session, "user2", "skip-ci", true, "master", "test-skip-ci", "[skip ci] test-skip-ci")

		// check the redirected URL
		url := test.RedirectURL(resp)
		assert.Regexp(t, "^/user2/skip-ci/pulls/[0-9]*$", url)

		// the pr title contains a configured skip-ci string, so there is still only 1 record
		assert.Equal(t, 1, unittest.GetCount(t, &actions_model.ActionRun{RepoID: repo.ID}))
	})
}

func TestCreateDeleteRefEvent(t *testing.T) {
	onGiteaRun(t, func(t *testing.T, u *url.URL) {
		user2 := unittest.AssertExistsAndLoadBean(t, &user_model.User{ID: 2})

		// create the repo
		repo, err := repo_service.CreateRepository(t.Context(), user2, user2, repo_service.CreateRepoOptions{
			Name:          "create-delete-ref-event",
			Description:   "test create delete ref ci event",
			AutoInit:      true,
			Gitignores:    "Go",
			License:       "MIT",
			Readme:        "Default",
			DefaultBranch: "main",
			IsPrivate:     false,
		})
		assert.NoError(t, err)
		assert.NotEmpty(t, repo)

		// add workflow file to the repo
		addWorkflowToBaseResp, err := files_service.ChangeRepoFiles(t.Context(), repo, user2, &files_service.ChangeRepoFilesOptions{
			Files: []*files_service.ChangeRepoFile{
				{
					Operation: "create",
					TreePath:  ".gitea/workflows/createdelete.yml",
					ContentReader: strings.NewReader(`name: test
on:
  [create,delete]
jobs:
  test:
    runs-on: ubuntu-latest
    steps:
      - run: echo helloworld
`),
				},
			},
			Message:   "add workflow",
			OldBranch: "main",
			NewBranch: "main",
			Author: &files_service.IdentityOptions{
				GitUserName:  user2.Name,
				GitUserEmail: user2.Email,
			},
			Committer: &files_service.IdentityOptions{
				GitUserName:  user2.Name,
				GitUserEmail: user2.Email,
			},
			Dates: &files_service.CommitDateOptions{
				Author:    time.Now(),
				Committer: time.Now(),
			},
		})
		assert.NoError(t, err)
		assert.NotEmpty(t, addWorkflowToBaseResp)

		// Get the commit ID of the default branch
		gitRepo, err := gitrepo.OpenRepository(t.Context(), repo)
		assert.NoError(t, err)
		defer gitRepo.Close()
		branch, err := git_model.GetBranch(t.Context(), repo.ID, repo.DefaultBranch)
		assert.NoError(t, err)

		// create a branch
<<<<<<< HEAD
		err = repo_service.CreateNewBranchFromCommit(t.Context(), user2, repo, gitRepo, branch.CommitID, "test-create-branch")
=======
		err = repo_service.CreateNewBranchFromCommit(t.Context(), user2, repo, branch.CommitID, "test-create-branch")
>>>>>>> 850012bf
		assert.NoError(t, err)
		run := unittest.AssertExistsAndLoadBean(t, &actions_model.ActionRun{
			Title:      "add workflow",
			RepoID:     repo.ID,
			Event:      "create",
			Ref:        "refs/heads/test-create-branch",
			WorkflowID: "createdelete.yml",
			CommitSHA:  branch.CommitID,
		})
		assert.NotNil(t, run)

		// create a tag
		err = release_service.CreateNewTag(t.Context(), user2, repo, branch.CommitID, "test-create-tag", "test create tag event")
		assert.NoError(t, err)
		run = unittest.AssertExistsAndLoadBean(t, &actions_model.ActionRun{
			Title:      "add workflow",
			RepoID:     repo.ID,
			Event:      "create",
			Ref:        "refs/tags/test-create-tag",
			WorkflowID: "createdelete.yml",
			CommitSHA:  branch.CommitID,
		})
		assert.NotNil(t, run)

		// delete the branch
		err = repo_service.DeleteBranch(t.Context(), user2, repo, gitRepo, "test-create-branch", nil)
		assert.NoError(t, err)
		run = unittest.AssertExistsAndLoadBean(t, &actions_model.ActionRun{
			Title:      "add workflow",
			RepoID:     repo.ID,
			Event:      "delete",
			Ref:        "refs/heads/main",
			WorkflowID: "createdelete.yml",
			CommitSHA:  branch.CommitID,
		})
		assert.NotNil(t, run)

		// delete the tag
		tag, err := repo_model.GetRelease(t.Context(), repo.ID, "test-create-tag")
		assert.NoError(t, err)
		err = release_service.DeleteReleaseByID(t.Context(), repo, tag, user2, true)
		assert.NoError(t, err)
		run = unittest.AssertExistsAndLoadBean(t, &actions_model.ActionRun{
			Title:      "add workflow",
			RepoID:     repo.ID,
			Event:      "delete",
			Ref:        "refs/heads/main",
			WorkflowID: "createdelete.yml",
			CommitSHA:  branch.CommitID,
		})
		assert.NotNil(t, run)
	})
}

func TestPullRequestCommitStatusEvent(t *testing.T) {
	onGiteaRun(t, func(t *testing.T, u *url.URL) {
		user2 := unittest.AssertExistsAndLoadBean(t, &user_model.User{ID: 2}) // owner of the repo
		user4 := unittest.AssertExistsAndLoadBean(t, &user_model.User{ID: 4}) // contributor of the repo

		// create a repo
		repo, err := repo_service.CreateRepository(t.Context(), user2, user2, repo_service.CreateRepoOptions{
			Name:          "repo-pull-request",
			Description:   "test pull-request event",
			AutoInit:      true,
			Gitignores:    "Go",
			License:       "MIT",
			Readme:        "Default",
			DefaultBranch: "main",
			IsPrivate:     false,
		})
		assert.NoError(t, err)
		assert.NotEmpty(t, repo)

		// add user4 as the collaborator
		ctx := NewAPITestContext(t, repo.OwnerName, repo.Name, auth_model.AccessTokenScopeWriteRepository)
		t.Run("AddUser4AsCollaboratorWithReadAccess", doAPIAddCollaborator(ctx, "user4", perm.AccessModeRead))

		// add the workflow file to the repo
		addWorkflow, err := files_service.ChangeRepoFiles(t.Context(), repo, user2, &files_service.ChangeRepoFilesOptions{
			Files: []*files_service.ChangeRepoFile{
				{
					Operation: "create",
					TreePath:  ".gitea/workflows/pr.yml",
					ContentReader: strings.NewReader(`name: test
on:
  pull_request:
    types: [assigned, unassigned, labeled, unlabeled, opened, edited, closed, reopened, synchronize, milestoned, demilestoned, review_requested, review_request_removed]
jobs:
  test:
    runs-on: ubuntu-latest
    steps:
      - run: echo helloworld
`),
				},
			},
			Message:   "add workflow",
			OldBranch: "main",
			NewBranch: "main",
			Author: &files_service.IdentityOptions{
				GitUserName:  user2.Name,
				GitUserEmail: user2.Email,
			},
			Committer: &files_service.IdentityOptions{
				GitUserName:  user2.Name,
				GitUserEmail: user2.Email,
			},
			Dates: &files_service.CommitDateOptions{
				Author:    time.Now(),
				Committer: time.Now(),
			},
		})
		assert.NoError(t, err)
		assert.NotEmpty(t, addWorkflow)
		sha := addWorkflow.Commit.SHA

		// create a new branch
		testBranch := "test-branch"
<<<<<<< HEAD
		gitRepo, err := git.OpenRepository(t.Context(), ".")
		assert.NoError(t, err)
		err = repo_service.CreateNewBranch(t.Context(), user2, repo, gitRepo, "main", testBranch)
=======
		err = repo_service.CreateNewBranch(t.Context(), user2, repo, "main", testBranch)
>>>>>>> 850012bf
		assert.NoError(t, err)

		// create Pull
		pullIssue := &issues_model.Issue{
			RepoID:   repo.ID,
			Title:    "A test PR",
			PosterID: user2.ID,
			Poster:   user2,
			IsPull:   true,
		}
		pullRequest := &issues_model.PullRequest{
			HeadRepoID: repo.ID,
			BaseRepoID: repo.ID,
			HeadBranch: testBranch,
			BaseBranch: "main",
			HeadRepo:   repo,
			BaseRepo:   repo,
			Type:       issues_model.PullRequestGitea,
		}
		prOpts := &pull_service.NewPullRequestOptions{Repo: repo, Issue: pullIssue, PullRequest: pullRequest}
		err = pull_service.NewPullRequest(t.Context(), prOpts)
		assert.NoError(t, err)

		// opened
		checkCommitStatusAndInsertFakeStatus(t, repo, sha)

		// edited
		err = issue_service.ChangeContent(t.Context(), pullIssue, user2, "test", 0)
		assert.NoError(t, err)
		checkCommitStatusAndInsertFakeStatus(t, repo, sha)

		// closed
		err = issue_service.CloseIssue(t.Context(), pullIssue, user2, "")
		assert.NoError(t, err)
		checkCommitStatusAndInsertFakeStatus(t, repo, sha)

		// reopened
		err = issue_service.ReopenIssue(t.Context(), pullIssue, user2, "")
		assert.NoError(t, err)
		checkCommitStatusAndInsertFakeStatus(t, repo, sha)

		// assign
		removed, _, err := issue_service.ToggleAssigneeWithNotify(t.Context(), pullIssue, user2, user4.ID)
		assert.False(t, removed)
		assert.NoError(t, err)
		checkCommitStatusAndInsertFakeStatus(t, repo, sha)

		// unassign
		removed, _, err = issue_service.ToggleAssigneeWithNotify(t.Context(), pullIssue, user2, user4.ID)
		assert.True(t, removed)
		assert.NoError(t, err)
		checkCommitStatusAndInsertFakeStatus(t, repo, sha)

		// labeled
		label := &issues_model.Label{
			RepoID:      repo.ID,
			Name:        "test",
			Exclusive:   false,
			Description: "test",
			Color:       "#e11d21",
		}
		err = issues_model.NewLabel(t.Context(), label)
		assert.NoError(t, err)
		err = issue_service.AddLabel(t.Context(), pullIssue, user2, label)
		assert.NoError(t, err)
		checkCommitStatusAndInsertFakeStatus(t, repo, sha)

		// unlabeled
		err = issue_service.RemoveLabel(t.Context(), pullIssue, user2, label)
		assert.NoError(t, err)
		checkCommitStatusAndInsertFakeStatus(t, repo, sha)

		// synchronize
		addFileResp, err := files_service.ChangeRepoFiles(t.Context(), repo, user2, &files_service.ChangeRepoFilesOptions{
			Files: []*files_service.ChangeRepoFile{
				{
					Operation:     "create",
					TreePath:      "test.txt",
					ContentReader: strings.NewReader("test"),
				},
			},
			Message:   "add file",
			OldBranch: testBranch,
			NewBranch: testBranch,
			Author: &files_service.IdentityOptions{
				GitUserName:  user2.Name,
				GitUserEmail: user2.Email,
			},
			Committer: &files_service.IdentityOptions{
				GitUserName:  user2.Name,
				GitUserEmail: user2.Email,
			},
			Dates: &files_service.CommitDateOptions{
				Author:    time.Now(),
				Committer: time.Now(),
			},
		})
		assert.NoError(t, err)
		assert.NotEmpty(t, addFileResp)
		sha = addFileResp.Commit.SHA
		assert.Eventually(t, func() bool {
			latestCommitStatuses, err := git_model.GetLatestCommitStatus(t.Context(), repo.ID, sha, db.ListOptionsAll)
			assert.NoError(t, err)
			if len(latestCommitStatuses) == 0 {
				return false
			}
			if latestCommitStatuses[0].State == commitstatus.CommitStatusPending {
				insertFakeStatus(t, repo, sha, latestCommitStatuses[0].TargetURL, latestCommitStatuses[0].Context)
				return true
			}
			return false
		}, 1*time.Second, 100*time.Millisecond)

		// milestoned
		milestone := &issues_model.Milestone{
			RepoID:       repo.ID,
			Name:         "test",
			Content:      "test",
			DeadlineUnix: timeutil.TimeStampNow(),
		}
		err = issues_model.NewMilestone(t.Context(), milestone)
		assert.NoError(t, err)
		err = issue_service.ChangeMilestoneAssign(t.Context(), pullIssue, user2, milestone.ID)
		assert.NoError(t, err)
		checkCommitStatusAndInsertFakeStatus(t, repo, sha)

		// demilestoned
		err = issue_service.ChangeMilestoneAssign(t.Context(), pullIssue, user2, milestone.ID)
		assert.NoError(t, err)
		checkCommitStatusAndInsertFakeStatus(t, repo, sha)

		// review_requested
		_, err = issue_service.ReviewRequest(t.Context(), pullIssue, user2, nil, user4, true)
		assert.NoError(t, err)
		checkCommitStatusAndInsertFakeStatus(t, repo, sha)

		// review_request_removed
		_, err = issue_service.ReviewRequest(t.Context(), pullIssue, user2, nil, user4, false)
		assert.NoError(t, err)
		checkCommitStatusAndInsertFakeStatus(t, repo, sha)
	})
}

func checkCommitStatusAndInsertFakeStatus(t *testing.T, repo *repo_model.Repository, sha string) {
	latestCommitStatuses, err := git_model.GetLatestCommitStatus(t.Context(), repo.ID, sha, db.ListOptionsAll)
	assert.NoError(t, err)
	assert.Len(t, latestCommitStatuses, 1)
	assert.Equal(t, commitstatus.CommitStatusPending, latestCommitStatuses[0].State)

	insertFakeStatus(t, repo, sha, latestCommitStatuses[0].TargetURL, latestCommitStatuses[0].Context)
}

func insertFakeStatus(t *testing.T, repo *repo_model.Repository, sha, targetURL, context string) {
	err := commitstatus_service.CreateCommitStatus(t.Context(), repo, user_model.NewActionsUser(), sha, &git_model.CommitStatus{
		State:     commitstatus.CommitStatusSuccess,
		TargetURL: targetURL,
		Context:   context,
	})
	assert.NoError(t, err)
}

func TestWorkflowDispatchPublicApi(t *testing.T) {
	onGiteaRun(t, func(t *testing.T, u *url.URL) {
		user2 := unittest.AssertExistsAndLoadBean(t, &user_model.User{ID: 2})
		session := loginUser(t, user2.Name)
		token := getTokenForLoggedInUser(t, session, auth_model.AccessTokenScopeWriteRepository)

		// create the repo
		repo, err := repo_service.CreateRepository(t.Context(), user2, user2, repo_service.CreateRepoOptions{
			Name:          "workflow-dispatch-event",
			Description:   "test workflow-dispatch ci event",
			AutoInit:      true,
			Gitignores:    "Go",
			License:       "MIT",
			Readme:        "Default",
			DefaultBranch: "main",
			IsPrivate:     false,
		})
		assert.NoError(t, err)
		assert.NotEmpty(t, repo)

		// add workflow file to the repo
		addWorkflowToBaseResp, err := files_service.ChangeRepoFiles(t.Context(), repo, user2, &files_service.ChangeRepoFilesOptions{
			Files: []*files_service.ChangeRepoFile{
				{
					Operation: "create",
					TreePath:  ".gitea/workflows/dispatch.yml",
					ContentReader: strings.NewReader(`
on:
  workflow_dispatch
jobs:
  test:
    runs-on: ubuntu-latest
    steps:
      - run: echo helloworld
`),
				},
			},
			Message:   "add workflow",
			OldBranch: "main",
			NewBranch: "main",
			Author: &files_service.IdentityOptions{
				GitUserName:  user2.Name,
				GitUserEmail: user2.Email,
			},
			Committer: &files_service.IdentityOptions{
				GitUserName:  user2.Name,
				GitUserEmail: user2.Email,
			},
			Dates: &files_service.CommitDateOptions{
				Author:    time.Now(),
				Committer: time.Now(),
			},
		})
		assert.NoError(t, err)
		assert.NotEmpty(t, addWorkflowToBaseResp)

		// Get the commit ID of the default branch
		gitRepo, err := gitrepo.OpenRepository(t.Context(), repo)
		assert.NoError(t, err)
		defer gitRepo.Close()
		branch, err := git_model.GetBranch(t.Context(), repo.ID, repo.DefaultBranch)
		assert.NoError(t, err)
		values := url.Values{}
		values.Set("ref", "main")
		req := NewRequestWithURLValues(t, "POST", fmt.Sprintf("/api/v1/repos/%s/actions/workflows/dispatch.yml/dispatches", repo.FullName()), values).
			AddTokenAuth(token)
		_ = MakeRequest(t, req, http.StatusNoContent)

		run := unittest.AssertExistsAndLoadBean(t, &actions_model.ActionRun{
			Title:      "add workflow",
			RepoID:     repo.ID,
			Event:      "workflow_dispatch",
			Ref:        "refs/heads/main",
			WorkflowID: "dispatch.yml",
			CommitSHA:  branch.CommitID,
		})
		assert.NotNil(t, run)
	})
}

func TestWorkflowDispatchPublicApiWithInputs(t *testing.T) {
	onGiteaRun(t, func(t *testing.T, u *url.URL) {
		user2 := unittest.AssertExistsAndLoadBean(t, &user_model.User{ID: 2})
		session := loginUser(t, user2.Name)
		token := getTokenForLoggedInUser(t, session, auth_model.AccessTokenScopeWriteRepository)

		// create the repo
		repo, err := repo_service.CreateRepository(t.Context(), user2, user2, repo_service.CreateRepoOptions{
			Name:          "workflow-dispatch-event",
			Description:   "test workflow-dispatch ci event",
			AutoInit:      true,
			Gitignores:    "Go",
			License:       "MIT",
			Readme:        "Default",
			DefaultBranch: "main",
			IsPrivate:     false,
		})
		assert.NoError(t, err)
		assert.NotEmpty(t, repo)

		// add workflow file to the repo
		addWorkflowToBaseResp, err := files_service.ChangeRepoFiles(t.Context(), repo, user2, &files_service.ChangeRepoFilesOptions{
			Files: []*files_service.ChangeRepoFile{
				{
					Operation: "create",
					TreePath:  ".gitea/workflows/dispatch.yml",
					ContentReader: strings.NewReader(`
on:
  workflow_dispatch: { inputs: { myinput: { default: def }, myinput2: { default: def2 }, myinput3: { type: boolean, default: false } } }
jobs:
  test:
    runs-on: ubuntu-latest
    steps:
      - run: echo helloworld
`),
				},
			},
			Message:   "add workflow",
			OldBranch: "main",
			NewBranch: "main",
			Author: &files_service.IdentityOptions{
				GitUserName:  user2.Name,
				GitUserEmail: user2.Email,
			},
			Committer: &files_service.IdentityOptions{
				GitUserName:  user2.Name,
				GitUserEmail: user2.Email,
			},
			Dates: &files_service.CommitDateOptions{
				Author:    time.Now(),
				Committer: time.Now(),
			},
		})
		assert.NoError(t, err)
		assert.NotEmpty(t, addWorkflowToBaseResp)

		// Get the commit ID of the default branch
		gitRepo, err := gitrepo.OpenRepository(t.Context(), repo)
		assert.NoError(t, err)
		defer gitRepo.Close()
		branch, err := git_model.GetBranch(t.Context(), repo.ID, repo.DefaultBranch)
		assert.NoError(t, err)
		values := url.Values{}
		values.Set("ref", "main")
		values.Set("inputs[myinput]", "val0")
		values.Set("inputs[myinput3]", "true")
		req := NewRequestWithURLValues(t, "POST", fmt.Sprintf("/api/v1/repos/%s/actions/workflows/dispatch.yml/dispatches", repo.FullName()), values).
			AddTokenAuth(token)
		_ = MakeRequest(t, req, http.StatusNoContent)

		run := unittest.AssertExistsAndLoadBean(t, &actions_model.ActionRun{
			Title:      "add workflow",
			RepoID:     repo.ID,
			Event:      "workflow_dispatch",
			Ref:        "refs/heads/main",
			WorkflowID: "dispatch.yml",
			CommitSHA:  branch.CommitID,
		})
		assert.NotNil(t, run)
		dispatchPayload := &api.WorkflowDispatchPayload{}
		err = json.Unmarshal([]byte(run.EventPayload), dispatchPayload)
		assert.NoError(t, err)
		assert.Contains(t, dispatchPayload.Inputs, "myinput")
		assert.Contains(t, dispatchPayload.Inputs, "myinput2")
		assert.Contains(t, dispatchPayload.Inputs, "myinput3")
		assert.Equal(t, "val0", dispatchPayload.Inputs["myinput"])
		assert.Equal(t, "def2", dispatchPayload.Inputs["myinput2"])
		assert.Equal(t, "true", dispatchPayload.Inputs["myinput3"])
	})
}

func TestWorkflowDispatchPublicApiJSON(t *testing.T) {
	onGiteaRun(t, func(t *testing.T, u *url.URL) {
		user2 := unittest.AssertExistsAndLoadBean(t, &user_model.User{ID: 2})
		session := loginUser(t, user2.Name)
		token := getTokenForLoggedInUser(t, session, auth_model.AccessTokenScopeWriteRepository)

		// create the repo
		repo, err := repo_service.CreateRepository(t.Context(), user2, user2, repo_service.CreateRepoOptions{
			Name:          "workflow-dispatch-event",
			Description:   "test workflow-dispatch ci event",
			AutoInit:      true,
			Gitignores:    "Go",
			License:       "MIT",
			Readme:        "Default",
			DefaultBranch: "main",
			IsPrivate:     false,
		})
		assert.NoError(t, err)
		assert.NotEmpty(t, repo)

		// add workflow file to the repo
		addWorkflowToBaseResp, err := files_service.ChangeRepoFiles(t.Context(), repo, user2, &files_service.ChangeRepoFilesOptions{
			Files: []*files_service.ChangeRepoFile{
				{
					Operation: "create",
					TreePath:  ".gitea/workflows/dispatch.yml",
					ContentReader: strings.NewReader(`
on:
  workflow_dispatch: { inputs: { myinput: { default: def }, myinput2: { default: def2 }, myinput3: { type: boolean, default: false } } }
jobs:
  test:
    runs-on: ubuntu-latest
    steps:
      - run: echo helloworld
`),
				},
			},
			Message:   "add workflow",
			OldBranch: "main",
			NewBranch: "main",
			Author: &files_service.IdentityOptions{
				GitUserName:  user2.Name,
				GitUserEmail: user2.Email,
			},
			Committer: &files_service.IdentityOptions{
				GitUserName:  user2.Name,
				GitUserEmail: user2.Email,
			},
			Dates: &files_service.CommitDateOptions{
				Author:    time.Now(),
				Committer: time.Now(),
			},
		})
		assert.NoError(t, err)
		assert.NotEmpty(t, addWorkflowToBaseResp)

		// Get the commit ID of the default branch
		gitRepo, err := gitrepo.OpenRepository(t.Context(), repo)
		assert.NoError(t, err)
		defer gitRepo.Close()
		branch, err := git_model.GetBranch(t.Context(), repo.ID, repo.DefaultBranch)
		assert.NoError(t, err)
		inputs := &api.CreateActionWorkflowDispatch{
			Ref: "main",
			Inputs: map[string]string{
				"myinput":  "val0",
				"myinput3": "true",
			},
		}

		req := NewRequestWithJSON(t, "POST", fmt.Sprintf("/api/v1/repos/%s/actions/workflows/dispatch.yml/dispatches", repo.FullName()), inputs).
			AddTokenAuth(token)
		_ = MakeRequest(t, req, http.StatusNoContent)

		run := unittest.AssertExistsAndLoadBean(t, &actions_model.ActionRun{
			Title:      "add workflow",
			RepoID:     repo.ID,
			Event:      "workflow_dispatch",
			Ref:        "refs/heads/main",
			WorkflowID: "dispatch.yml",
			CommitSHA:  branch.CommitID,
		})
		assert.NotNil(t, run)
	})
}

func TestWorkflowDispatchPublicApiWithInputsJSON(t *testing.T) {
	onGiteaRun(t, func(t *testing.T, u *url.URL) {
		user2 := unittest.AssertExistsAndLoadBean(t, &user_model.User{ID: 2})
		session := loginUser(t, user2.Name)
		token := getTokenForLoggedInUser(t, session, auth_model.AccessTokenScopeWriteRepository)

		// create the repo
		repo, err := repo_service.CreateRepository(t.Context(), user2, user2, repo_service.CreateRepoOptions{
			Name:          "workflow-dispatch-event",
			Description:   "test workflow-dispatch ci event",
			AutoInit:      true,
			Gitignores:    "Go",
			License:       "MIT",
			Readme:        "Default",
			DefaultBranch: "main",
			IsPrivate:     false,
		})
		assert.NoError(t, err)
		assert.NotEmpty(t, repo)

		// add workflow file to the repo
		addWorkflowToBaseResp, err := files_service.ChangeRepoFiles(t.Context(), repo, user2, &files_service.ChangeRepoFilesOptions{
			Files: []*files_service.ChangeRepoFile{
				{
					Operation: "create",
					TreePath:  ".gitea/workflows/dispatch.yml",
					ContentReader: strings.NewReader(`
on:
  workflow_dispatch: { inputs: { myinput: { default: def }, myinput2: { default: def2 }, myinput3: { type: boolean, default: false } } }
jobs:
  test:
    runs-on: ubuntu-latest
    steps:
      - run: echo helloworld
`),
				},
			},
			Message:   "add workflow",
			OldBranch: "main",
			NewBranch: "main",
			Author: &files_service.IdentityOptions{
				GitUserName:  user2.Name,
				GitUserEmail: user2.Email,
			},
			Committer: &files_service.IdentityOptions{
				GitUserName:  user2.Name,
				GitUserEmail: user2.Email,
			},
			Dates: &files_service.CommitDateOptions{
				Author:    time.Now(),
				Committer: time.Now(),
			},
		})
		assert.NoError(t, err)
		assert.NotEmpty(t, addWorkflowToBaseResp)

		// Get the commit ID of the default branch
		gitRepo, err := gitrepo.OpenRepository(t.Context(), repo)
		assert.NoError(t, err)
		defer gitRepo.Close()
		branch, err := git_model.GetBranch(t.Context(), repo.ID, repo.DefaultBranch)
		assert.NoError(t, err)
		inputs := &api.CreateActionWorkflowDispatch{
			Ref: "main",
			Inputs: map[string]string{
				"myinput":  "val0",
				"myinput3": "true",
			},
		}
		req := NewRequestWithJSON(t, "POST", fmt.Sprintf("/api/v1/repos/%s/actions/workflows/dispatch.yml/dispatches", repo.FullName()), inputs).
			AddTokenAuth(token)
		_ = MakeRequest(t, req, http.StatusNoContent)

		run := unittest.AssertExistsAndLoadBean(t, &actions_model.ActionRun{
			Title:      "add workflow",
			RepoID:     repo.ID,
			Event:      "workflow_dispatch",
			Ref:        "refs/heads/main",
			WorkflowID: "dispatch.yml",
			CommitSHA:  branch.CommitID,
		})
		assert.NotNil(t, run)
		dispatchPayload := &api.WorkflowDispatchPayload{}
		err = json.Unmarshal([]byte(run.EventPayload), dispatchPayload)
		assert.NoError(t, err)
		assert.Contains(t, dispatchPayload.Inputs, "myinput")
		assert.Contains(t, dispatchPayload.Inputs, "myinput2")
		assert.Contains(t, dispatchPayload.Inputs, "myinput3")
		assert.Equal(t, "val0", dispatchPayload.Inputs["myinput"])
		assert.Equal(t, "def2", dispatchPayload.Inputs["myinput2"])
		assert.Equal(t, "true", dispatchPayload.Inputs["myinput3"])
	})
}

func TestWorkflowDispatchPublicApiWithInputsNonDefaultBranchJSON(t *testing.T) {
	onGiteaRun(t, func(t *testing.T, u *url.URL) {
		user2 := unittest.AssertExistsAndLoadBean(t, &user_model.User{ID: 2})
		session := loginUser(t, user2.Name)
		token := getTokenForLoggedInUser(t, session, auth_model.AccessTokenScopeWriteRepository)

		// create the repo
		repo, err := repo_service.CreateRepository(t.Context(), user2, user2, repo_service.CreateRepoOptions{
			Name:          "workflow-dispatch-event",
			Description:   "test workflow-dispatch ci event",
			AutoInit:      true,
			Gitignores:    "Go",
			License:       "MIT",
			Readme:        "Default",
			DefaultBranch: "main",
			IsPrivate:     false,
		})
		assert.NoError(t, err)
		assert.NotEmpty(t, repo)

		// add workflow file to the repo
		addWorkflowToBaseResp, err := files_service.ChangeRepoFiles(t.Context(), repo, user2, &files_service.ChangeRepoFilesOptions{
			Files: []*files_service.ChangeRepoFile{
				{
					Operation: "create",
					TreePath:  ".gitea/workflows/dispatch.yml",
					ContentReader: strings.NewReader(`
on:
  workflow_dispatch
jobs:
  test:
    runs-on: ubuntu-latest
    steps:
      - run: echo helloworld
`),
				},
			},
			Message:   "add workflow",
			OldBranch: "main",
			NewBranch: "main",
			Author: &files_service.IdentityOptions{
				GitUserName:  user2.Name,
				GitUserEmail: user2.Email,
			},
			Committer: &files_service.IdentityOptions{
				GitUserName:  user2.Name,
				GitUserEmail: user2.Email,
			},
			Dates: &files_service.CommitDateOptions{
				Author:    time.Now(),
				Committer: time.Now(),
			},
		})
		assert.NoError(t, err)
		assert.NotEmpty(t, addWorkflowToBaseResp)

		// add workflow file to the repo
		addWorkflowToBaseResp, err = files_service.ChangeRepoFiles(t.Context(), repo, user2, &files_service.ChangeRepoFilesOptions{
			Files: []*files_service.ChangeRepoFile{
				{
					Operation: "update",
					TreePath:  ".gitea/workflows/dispatch.yml",
					ContentReader: strings.NewReader(`
on:
  workflow_dispatch: { inputs: { myinput: { default: def }, myinput2: { default: def2 }, myinput3: { type: boolean, default: false } } }
jobs:
  test:
    runs-on: ubuntu-latest
    steps:
      - run: echo helloworld
`),
				},
			},
			Message:   "add workflow",
			OldBranch: "main",
			NewBranch: "dispatch",
			Author: &files_service.IdentityOptions{
				GitUserName:  user2.Name,
				GitUserEmail: user2.Email,
			},
			Committer: &files_service.IdentityOptions{
				GitUserName:  user2.Name,
				GitUserEmail: user2.Email,
			},
			Dates: &files_service.CommitDateOptions{
				Author:    time.Now(),
				Committer: time.Now(),
			},
		})
		assert.NoError(t, err)
		assert.NotEmpty(t, addWorkflowToBaseResp)

		// Get the commit ID of the dispatch branch
		gitRepo, err := gitrepo.OpenRepository(t.Context(), repo)
		assert.NoError(t, err)
		defer gitRepo.Close()
		commit, err := gitRepo.GetBranchCommit("dispatch")
		assert.NoError(t, err)
		inputs := &api.CreateActionWorkflowDispatch{
			Ref: "refs/heads/dispatch",
			Inputs: map[string]string{
				"myinput":  "val0",
				"myinput3": "true",
			},
		}
		req := NewRequestWithJSON(t, "POST", fmt.Sprintf("/api/v1/repos/%s/actions/workflows/dispatch.yml/dispatches", repo.FullName()), inputs).
			AddTokenAuth(token)
		_ = MakeRequest(t, req, http.StatusNoContent)

		run := unittest.AssertExistsAndLoadBean(t, &actions_model.ActionRun{
			Title:      "add workflow",
			RepoID:     repo.ID,
			Repo:       repo,
			Event:      "workflow_dispatch",
			Ref:        "refs/heads/dispatch",
			WorkflowID: "dispatch.yml",
			CommitSHA:  commit.ID.String(),
		})
		assert.NotNil(t, run)
		dispatchPayload := &api.WorkflowDispatchPayload{}
		err = json.Unmarshal([]byte(run.EventPayload), dispatchPayload)
		assert.NoError(t, err)
		assert.Contains(t, dispatchPayload.Inputs, "myinput")
		assert.Contains(t, dispatchPayload.Inputs, "myinput2")
		assert.Contains(t, dispatchPayload.Inputs, "myinput3")
		assert.Equal(t, "val0", dispatchPayload.Inputs["myinput"])
		assert.Equal(t, "def2", dispatchPayload.Inputs["myinput2"])
		assert.Equal(t, "true", dispatchPayload.Inputs["myinput3"])
	})
}

func TestWorkflowApi(t *testing.T) {
	onGiteaRun(t, func(t *testing.T, u *url.URL) {
		user2 := unittest.AssertExistsAndLoadBean(t, &user_model.User{ID: 2})
		session := loginUser(t, user2.Name)
		token := getTokenForLoggedInUser(t, session, auth_model.AccessTokenScopeWriteRepository)

		// create the repo
		repo, err := repo_service.CreateRepository(t.Context(), user2, user2, repo_service.CreateRepoOptions{
			Name:          "workflow-api",
			Description:   "test workflow apis",
			AutoInit:      true,
			Gitignores:    "Go",
			License:       "MIT",
			Readme:        "Default",
			DefaultBranch: "main",
			IsPrivate:     false,
		})
		assert.NoError(t, err)
		assert.NotEmpty(t, repo)

		req := NewRequest(t, "GET", fmt.Sprintf("/api/v1/repos/%s/actions/workflows", repo.FullName())).
			AddTokenAuth(token)
		resp := MakeRequest(t, req, http.StatusOK)
		workflows := &api.ActionWorkflowResponse{}
		json.NewDecoder(resp.Body).Decode(workflows)
		assert.Empty(t, workflows.Workflows)

		// add workflow file to the repo
		addWorkflowToBaseResp, err := files_service.ChangeRepoFiles(t.Context(), repo, user2, &files_service.ChangeRepoFilesOptions{
			Files: []*files_service.ChangeRepoFile{
				{
					Operation: "create",
					TreePath:  ".gitea/workflows/dispatch.yml",
					ContentReader: strings.NewReader(`
on:
  workflow_dispatch: { inputs: { myinput: { default: def }, myinput2: { default: def2 }, myinput3: { type: boolean, default: false } } }
jobs:
  test:
    runs-on: ubuntu-latest
    steps:
      - run: echo helloworld
`),
				},
			},
			Message:   "add workflow",
			OldBranch: "main",
			NewBranch: "main",
			Author: &files_service.IdentityOptions{
				GitUserName:  user2.Name,
				GitUserEmail: user2.Email,
			},
			Committer: &files_service.IdentityOptions{
				GitUserName:  user2.Name,
				GitUserEmail: user2.Email,
			},
			Dates: &files_service.CommitDateOptions{
				Author:    time.Now(),
				Committer: time.Now(),
			},
		})
		assert.NoError(t, err)
		assert.NotEmpty(t, addWorkflowToBaseResp)

		req = NewRequest(t, "GET", fmt.Sprintf("/api/v1/repos/%s/actions/workflows", repo.FullName())).
			AddTokenAuth(token)
		resp = MakeRequest(t, req, http.StatusOK)
		json.NewDecoder(resp.Body).Decode(workflows)
		assert.Len(t, workflows.Workflows, 1)
		assert.Equal(t, "dispatch.yml", workflows.Workflows[0].Name)
		assert.Equal(t, ".gitea/workflows/dispatch.yml", workflows.Workflows[0].Path)
		assert.Equal(t, ".gitea/workflows/dispatch.yml", workflows.Workflows[0].Path)
		assert.Equal(t, "active", workflows.Workflows[0].State)

		// Use a hardcoded api path
		req = NewRequest(t, "GET", fmt.Sprintf("/api/v1/repos/%s/actions/workflows/%s", repo.FullName(), workflows.Workflows[0].ID)).
			AddTokenAuth(token)
		resp = MakeRequest(t, req, http.StatusOK)
		workflow := &api.ActionWorkflow{}
		json.NewDecoder(resp.Body).Decode(workflow)
		assert.Equal(t, workflows.Workflows[0].ID, workflow.ID)
		assert.Equal(t, workflows.Workflows[0].Path, workflow.Path)
		assert.Equal(t, workflows.Workflows[0].URL, workflow.URL)
		assert.Equal(t, workflows.Workflows[0].HTMLURL, workflow.HTMLURL)
		assert.Equal(t, workflows.Workflows[0].Name, workflow.Name)
		assert.Equal(t, workflows.Workflows[0].State, workflow.State)

		// Use the provided url instead of the hardcoded one
		req = NewRequest(t, "GET", workflows.Workflows[0].URL).
			AddTokenAuth(token)
		resp = MakeRequest(t, req, http.StatusOK)
		workflow = &api.ActionWorkflow{}
		json.NewDecoder(resp.Body).Decode(workflow)
		assert.Equal(t, workflows.Workflows[0].ID, workflow.ID)
		assert.Equal(t, workflows.Workflows[0].Path, workflow.Path)
		assert.Equal(t, workflows.Workflows[0].URL, workflow.URL)
		assert.Equal(t, workflows.Workflows[0].HTMLURL, workflow.HTMLURL)
		assert.Equal(t, workflows.Workflows[0].Name, workflow.Name)
		assert.Equal(t, workflows.Workflows[0].State, workflow.State)

		// Disable the workflow
		req = NewRequest(t, "PUT", workflows.Workflows[0].URL+"/disable").
			AddTokenAuth(token)
		_ = MakeRequest(t, req, http.StatusNoContent)

		// Use the provided url instead of the hardcoded one
		req = NewRequest(t, "GET", workflows.Workflows[0].URL).
			AddTokenAuth(token)
		resp = MakeRequest(t, req, http.StatusOK)
		workflow = &api.ActionWorkflow{}
		json.NewDecoder(resp.Body).Decode(workflow)
		assert.Equal(t, workflows.Workflows[0].ID, workflow.ID)
		assert.Equal(t, workflows.Workflows[0].Path, workflow.Path)
		assert.Equal(t, workflows.Workflows[0].URL, workflow.URL)
		assert.Equal(t, workflows.Workflows[0].HTMLURL, workflow.HTMLURL)
		assert.Equal(t, workflows.Workflows[0].Name, workflow.Name)
		assert.Equal(t, "disabled_manually", workflow.State)

		inputs := &api.CreateActionWorkflowDispatch{
			Ref: "main",
			Inputs: map[string]string{
				"myinput":  "val0",
				"myinput3": "true",
			},
		}
		// Since the workflow is disabled, so the response code is 403 forbidden
		req = NewRequestWithJSON(t, "POST", fmt.Sprintf("/api/v1/repos/%s/actions/workflows/dispatch.yml/dispatches", repo.FullName()), inputs).
			AddTokenAuth(token)
		_ = MakeRequest(t, req, http.StatusForbidden)

		// Enable the workflow again
		req = NewRequest(t, "PUT", workflows.Workflows[0].URL+"/enable").
			AddTokenAuth(token)
		_ = MakeRequest(t, req, http.StatusNoContent)

		// Use the provided url instead of the hardcoded one
		req = NewRequest(t, "GET", workflows.Workflows[0].URL).
			AddTokenAuth(token)
		resp = MakeRequest(t, req, http.StatusOK)
		workflow = &api.ActionWorkflow{}
		json.NewDecoder(resp.Body).Decode(workflow)
		assert.Equal(t, workflows.Workflows[0].ID, workflow.ID)
		assert.Equal(t, workflows.Workflows[0].Path, workflow.Path)
		assert.Equal(t, workflows.Workflows[0].URL, workflow.URL)
		assert.Equal(t, workflows.Workflows[0].HTMLURL, workflow.HTMLURL)
		assert.Equal(t, workflows.Workflows[0].Name, workflow.Name)
		assert.Equal(t, workflows.Workflows[0].State, workflow.State)

		req = NewRequest(t, "GET", workflows.Workflows[0].URL).
			AddTokenAuth(token)
		resp = MakeRequest(t, req, http.StatusOK)
		workflow = &api.ActionWorkflow{}
		json.NewDecoder(resp.Body).Decode(workflow)
		assert.Equal(t, workflows.Workflows[0].ID, workflow.ID)
		assert.Equal(t, workflows.Workflows[0].Path, workflow.Path)
		assert.Equal(t, workflows.Workflows[0].URL, workflow.URL)
		assert.Equal(t, workflows.Workflows[0].HTMLURL, workflow.HTMLURL)
		assert.Equal(t, workflows.Workflows[0].Name, workflow.Name)
		assert.Equal(t, workflows.Workflows[0].State, workflow.State)

		// Get the commit ID of the default branch
		gitRepo, err := gitrepo.OpenRepository(t.Context(), repo)
		assert.NoError(t, err)
		defer gitRepo.Close()
		branch, err := git_model.GetBranch(t.Context(), repo.ID, repo.DefaultBranch)
		assert.NoError(t, err)
		inputs = &api.CreateActionWorkflowDispatch{
			Ref: "main",
			Inputs: map[string]string{
				"myinput":  "val0",
				"myinput3": "true",
			},
		}
		req = NewRequestWithJSON(t, "POST", fmt.Sprintf("/api/v1/repos/%s/actions/workflows/dispatch.yml/dispatches", repo.FullName()), inputs).
			AddTokenAuth(token)
		_ = MakeRequest(t, req, http.StatusNoContent)

		run := unittest.AssertExistsAndLoadBean(t, &actions_model.ActionRun{
			Title:      "add workflow",
			RepoID:     repo.ID,
			Event:      "workflow_dispatch",
			Ref:        "refs/heads/main",
			WorkflowID: "dispatch.yml",
			CommitSHA:  branch.CommitID,
		})
		assert.NotNil(t, run)
		dispatchPayload := &api.WorkflowDispatchPayload{}
		err = json.Unmarshal([]byte(run.EventPayload), dispatchPayload)
		assert.NoError(t, err)
		assert.Contains(t, dispatchPayload.Inputs, "myinput")
		assert.Contains(t, dispatchPayload.Inputs, "myinput2")
		assert.Contains(t, dispatchPayload.Inputs, "myinput3")
		assert.Equal(t, "val0", dispatchPayload.Inputs["myinput"])
		assert.Equal(t, "def2", dispatchPayload.Inputs["myinput2"])
		assert.Equal(t, "true", dispatchPayload.Inputs["myinput3"])
	})
}

func TestClosePullRequestWithPath(t *testing.T) {
	onGiteaRun(t, func(t *testing.T, u *url.URL) {
		// user2 is the owner of the base repo
		user2 := unittest.AssertExistsAndLoadBean(t, &user_model.User{ID: 2})
		user2Token := getTokenForLoggedInUser(t, loginUser(t, user2.Name), auth_model.AccessTokenScopeWriteRepository, auth_model.AccessTokenScopeWriteUser)
		// user4 is the owner of the fork repo
		user4 := unittest.AssertExistsAndLoadBean(t, &user_model.User{ID: 4})
		user4Token := getTokenForLoggedInUser(t, loginUser(t, user4.Name), auth_model.AccessTokenScopeWriteRepository, auth_model.AccessTokenScopeWriteUser)

		// create the base repo
		apiBaseRepo := createActionsTestRepo(t, user2Token, "close-pull-request-with-path", false)
		baseRepo := unittest.AssertExistsAndLoadBean(t, &repo_model.Repository{ID: apiBaseRepo.ID})
		user2APICtx := NewAPITestContext(t, baseRepo.OwnerName, baseRepo.Name, auth_model.AccessTokenScopeWriteRepository)

		// init the workflow
		wfTreePath := ".gitea/workflows/pull.yml"
		wfFileContent := `name: Pull Request
on:
  pull_request:
    types:
      - closed
    paths:
      - 'app/**'
jobs:
  echo:
    runs-on: ubuntu-latest
    steps:
      - run: echo 'Hello World'
`
		opts1 := getWorkflowCreateFileOptions(user2, baseRepo.DefaultBranch, "create "+wfTreePath, wfFileContent)
		createWorkflowFile(t, user2Token, baseRepo.OwnerName, baseRepo.Name, wfTreePath, opts1)

		// user4 forks the repo
		req := NewRequestWithJSON(t, "POST", fmt.Sprintf("/api/v1/repos/%s/%s/forks", baseRepo.OwnerName, baseRepo.Name),
			&api.CreateForkOption{
				Name: util.ToPointer("close-pull-request-with-path-fork"),
			}).AddTokenAuth(user4Token)
		resp := MakeRequest(t, req, http.StatusAccepted)
		var apiForkRepo api.Repository
		DecodeJSON(t, resp, &apiForkRepo)
		forkRepo := unittest.AssertExistsAndLoadBean(t, &repo_model.Repository{ID: apiForkRepo.ID})
		user4APICtx := NewAPITestContext(t, user4.Name, forkRepo.Name, auth_model.AccessTokenScopeWriteRepository)

		// user4 creates a pull request to add file "app/main.go"
		doAPICreateFile(user4APICtx, "app/main.go", &api.CreateFileOptions{
			FileOptions: api.FileOptions{
				NewBranchName: "user4/add-main",
				Message:       "create main.go",
				Author: api.Identity{
					Name:  user4.Name,
					Email: user4.Email,
				},
				Committer: api.Identity{
					Name:  user4.Name,
					Email: user4.Email,
				},
				Dates: api.CommitDateOptions{
					Author:    time.Now(),
					Committer: time.Now(),
				},
			},
			ContentBase64: base64.StdEncoding.EncodeToString([]byte("// main.go")),
		})(t)
		apiPull, err := doAPICreatePullRequest(user4APICtx, baseRepo.OwnerName, baseRepo.Name, baseRepo.DefaultBranch, user4.Name+":user4/add-main")(t)
		assert.NoError(t, err)

		doAPIMergePullRequest(user2APICtx, baseRepo.OwnerName, baseRepo.Name, apiPull.Index)(t)

		pullRequest := unittest.AssertExistsAndLoadBean(t, &issues_model.PullRequest{ID: apiPull.ID})

		// load and compare ActionRun
		assert.Equal(t, 1, unittest.GetCount(t, &actions_model.ActionRun{RepoID: baseRepo.ID}))
		actionRun := unittest.AssertExistsAndLoadBean(t, &actions_model.ActionRun{RepoID: baseRepo.ID})
		assert.Equal(t, actions_module.GithubEventPullRequest, actionRun.TriggerEvent)
		assert.Equal(t, pullRequest.MergedCommitID, actionRun.CommitSHA)
	})
}

func TestActionRunNameWithContextVariables(t *testing.T) {
	onGiteaRun(t, func(t *testing.T, u *url.URL) {
		user2 := unittest.AssertExistsAndLoadBean(t, &user_model.User{ID: 2})

		// create the repo
		repo, err := repo_service.CreateRepository(t.Context(), user2, user2, repo_service.CreateRepoOptions{
			Name:          "action-run-name-with-variables",
			Description:   "test action run name",
			AutoInit:      true,
			Gitignores:    "Go",
			License:       "MIT",
			Readme:        "Default",
			DefaultBranch: "main",
			IsPrivate:     false,
		})
		assert.NoError(t, err)
		assert.NotEmpty(t, repo)

		// add workflow file to the repo
		addWorkflowToBaseResp, err := files_service.ChangeRepoFiles(t.Context(), repo, user2, &files_service.ChangeRepoFilesOptions{
			Files: []*files_service.ChangeRepoFile{
				{
					Operation: "create",
					TreePath:  ".gitea/workflows/runname.yml",
					ContentReader: strings.NewReader(`name: test
on:
  [create,delete]
run-name: ${{ gitea.actor }} is running this workflow
jobs:
  test:
    runs-on: ubuntu-latest
    steps:
      - run: echo helloworld
`),
				},
			},
			Message:   "add workflow with run-name",
			OldBranch: "main",
			NewBranch: "main",
			Author: &files_service.IdentityOptions{
				GitUserName:  user2.Name,
				GitUserEmail: user2.Email,
			},
			Committer: &files_service.IdentityOptions{
				GitUserName:  user2.Name,
				GitUserEmail: user2.Email,
			},
			Dates: &files_service.CommitDateOptions{
				Author:    time.Now(),
				Committer: time.Now(),
			},
		})
		assert.NoError(t, err)
		assert.NotEmpty(t, addWorkflowToBaseResp)

		// Get the commit ID of the default branch
<<<<<<< HEAD
		gitRepo, err := gitrepo.OpenRepository(t.Context(), repo)
		assert.NoError(t, err)
		defer gitRepo.Close()
=======
>>>>>>> 850012bf
		branch, err := git_model.GetBranch(t.Context(), repo.ID, repo.DefaultBranch)
		assert.NoError(t, err)

		// create a branch
<<<<<<< HEAD
		err = repo_service.CreateNewBranchFromCommit(t.Context(), user2, repo, gitRepo, branch.CommitID, "test-action-run-name-with-variables")
=======
		err = repo_service.CreateNewBranchFromCommit(t.Context(), user2, repo, branch.CommitID, "test-action-run-name-with-variables")
>>>>>>> 850012bf
		assert.NoError(t, err)
		run := unittest.AssertExistsAndLoadBean(t, &actions_model.ActionRun{
			Title:      user2.LoginName + " is running this workflow",
			RepoID:     repo.ID,
			Event:      "create",
			Ref:        "refs/heads/test-action-run-name-with-variables",
			WorkflowID: "runname.yml",
			CommitSHA:  branch.CommitID,
		})
		assert.NotNil(t, run)
	})
}

func TestActionRunName(t *testing.T) {
	onGiteaRun(t, func(t *testing.T, u *url.URL) {
		user2 := unittest.AssertExistsAndLoadBean(t, &user_model.User{ID: 2})

		// create the repo
		repo, err := repo_service.CreateRepository(t.Context(), user2, user2, repo_service.CreateRepoOptions{
			Name:          "action-run-name",
			Description:   "test action run-name",
			AutoInit:      true,
			Gitignores:    "Go",
			License:       "MIT",
			Readme:        "Default",
			DefaultBranch: "main",
			IsPrivate:     false,
		})
		assert.NoError(t, err)
		assert.NotEmpty(t, repo)

		// add workflow file to the repo
		addWorkflowToBaseResp, err := files_service.ChangeRepoFiles(t.Context(), repo, user2, &files_service.ChangeRepoFilesOptions{
			Files: []*files_service.ChangeRepoFile{
				{
					Operation: "create",
					TreePath:  ".gitea/workflows/runname.yml",
					ContentReader: strings.NewReader(`name: test
on:
  [create,delete]
run-name: run name without variables
jobs:
  test:
    runs-on: ubuntu-latest
    steps:
      - run: echo helloworld
`),
				},
			},
			Message:   "add workflow with run name",
			OldBranch: "main",
			NewBranch: "main",
			Author: &files_service.IdentityOptions{
				GitUserName:  user2.Name,
				GitUserEmail: user2.Email,
			},
			Committer: &files_service.IdentityOptions{
				GitUserName:  user2.Name,
				GitUserEmail: user2.Email,
			},
			Dates: &files_service.CommitDateOptions{
				Author:    time.Now(),
				Committer: time.Now(),
			},
		})
		assert.NoError(t, err)
		assert.NotEmpty(t, addWorkflowToBaseResp)

		// Get the commit ID of the default branch
<<<<<<< HEAD
		gitRepo, err := gitrepo.OpenRepository(t.Context(), repo)
		assert.NoError(t, err)
		defer gitRepo.Close()
=======
>>>>>>> 850012bf
		branch, err := git_model.GetBranch(t.Context(), repo.ID, repo.DefaultBranch)
		assert.NoError(t, err)

		// create a branch
<<<<<<< HEAD
		err = repo_service.CreateNewBranchFromCommit(t.Context(), user2, repo, gitRepo, branch.CommitID, "test-action-run-name")
=======
		err = repo_service.CreateNewBranchFromCommit(t.Context(), user2, repo, branch.CommitID, "test-action-run-name")
>>>>>>> 850012bf
		assert.NoError(t, err)
		run := unittest.AssertExistsAndLoadBean(t, &actions_model.ActionRun{
			Title:      "run name without variables",
			RepoID:     repo.ID,
			Event:      "create",
			Ref:        "refs/heads/test-action-run-name",
			WorkflowID: "runname.yml",
			CommitSHA:  branch.CommitID,
		})
		assert.NotNil(t, run)
	})
}<|MERGE_RESOLUTION|>--- conflicted
+++ resolved
@@ -411,11 +411,7 @@
 		assert.NoError(t, err)
 
 		// create a branch
-<<<<<<< HEAD
-		err = repo_service.CreateNewBranchFromCommit(t.Context(), user2, repo, gitRepo, branch.CommitID, "test-create-branch")
-=======
 		err = repo_service.CreateNewBranchFromCommit(t.Context(), user2, repo, branch.CommitID, "test-create-branch")
->>>>>>> 850012bf
 		assert.NoError(t, err)
 		run := unittest.AssertExistsAndLoadBean(t, &actions_model.ActionRun{
 			Title:      "add workflow",
@@ -533,13 +529,7 @@
 
 		// create a new branch
 		testBranch := "test-branch"
-<<<<<<< HEAD
-		gitRepo, err := git.OpenRepository(t.Context(), ".")
-		assert.NoError(t, err)
-		err = repo_service.CreateNewBranch(t.Context(), user2, repo, gitRepo, "main", testBranch)
-=======
 		err = repo_service.CreateNewBranch(t.Context(), user2, repo, "main", testBranch)
->>>>>>> 850012bf
 		assert.NoError(t, err)
 
 		// create Pull
@@ -1514,21 +1504,11 @@
 		assert.NotEmpty(t, addWorkflowToBaseResp)
 
 		// Get the commit ID of the default branch
-<<<<<<< HEAD
-		gitRepo, err := gitrepo.OpenRepository(t.Context(), repo)
-		assert.NoError(t, err)
-		defer gitRepo.Close()
-=======
->>>>>>> 850012bf
 		branch, err := git_model.GetBranch(t.Context(), repo.ID, repo.DefaultBranch)
 		assert.NoError(t, err)
 
 		// create a branch
-<<<<<<< HEAD
-		err = repo_service.CreateNewBranchFromCommit(t.Context(), user2, repo, gitRepo, branch.CommitID, "test-action-run-name-with-variables")
-=======
 		err = repo_service.CreateNewBranchFromCommit(t.Context(), user2, repo, branch.CommitID, "test-action-run-name-with-variables")
->>>>>>> 850012bf
 		assert.NoError(t, err)
 		run := unittest.AssertExistsAndLoadBean(t, &actions_model.ActionRun{
 			Title:      user2.LoginName + " is running this workflow",
@@ -1598,21 +1578,11 @@
 		assert.NotEmpty(t, addWorkflowToBaseResp)
 
 		// Get the commit ID of the default branch
-<<<<<<< HEAD
-		gitRepo, err := gitrepo.OpenRepository(t.Context(), repo)
-		assert.NoError(t, err)
-		defer gitRepo.Close()
-=======
->>>>>>> 850012bf
 		branch, err := git_model.GetBranch(t.Context(), repo.ID, repo.DefaultBranch)
 		assert.NoError(t, err)
 
 		// create a branch
-<<<<<<< HEAD
-		err = repo_service.CreateNewBranchFromCommit(t.Context(), user2, repo, gitRepo, branch.CommitID, "test-action-run-name")
-=======
 		err = repo_service.CreateNewBranchFromCommit(t.Context(), user2, repo, branch.CommitID, "test-action-run-name")
->>>>>>> 850012bf
 		assert.NoError(t, err)
 		run := unittest.AssertExistsAndLoadBean(t, &actions_model.ActionRun{
 			Title:      "run name without variables",
