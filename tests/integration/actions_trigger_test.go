// Copyright 2023 The Gitea Authors. All rights reserved.
// SPDX-License-Identifier: MIT

package integration

import (
	"encoding/base64"
	"fmt"
	"net/http"
	"net/url"
	"strings"
	"testing"
	"time"

	actions_model "code.gitea.io/gitea/models/actions"
	auth_model "code.gitea.io/gitea/models/auth"
	"code.gitea.io/gitea/models/db"
	git_model "code.gitea.io/gitea/models/git"
	issues_model "code.gitea.io/gitea/models/issues"
	"code.gitea.io/gitea/models/perm"
	repo_model "code.gitea.io/gitea/models/repo"
	"code.gitea.io/gitea/models/unittest"
	user_model "code.gitea.io/gitea/models/user"
	actions_module "code.gitea.io/gitea/modules/actions"
	"code.gitea.io/gitea/modules/commitstatus"
	"code.gitea.io/gitea/modules/git"
	"code.gitea.io/gitea/modules/gitrepo"
	"code.gitea.io/gitea/modules/json"
	"code.gitea.io/gitea/modules/setting"
	api "code.gitea.io/gitea/modules/structs"
	"code.gitea.io/gitea/modules/test"
	"code.gitea.io/gitea/modules/timeutil"
	"code.gitea.io/gitea/modules/util"
	issue_service "code.gitea.io/gitea/services/issue"
	pull_service "code.gitea.io/gitea/services/pull"
	release_service "code.gitea.io/gitea/services/release"
	repo_service "code.gitea.io/gitea/services/repository"
	commitstatus_service "code.gitea.io/gitea/services/repository/commitstatus"
	files_service "code.gitea.io/gitea/services/repository/files"

	"github.com/stretchr/testify/assert"
)

func TestPullRequestTargetEvent(t *testing.T) {
	onGiteaRun(t, func(t *testing.T, u *url.URL) {
		user2 := unittest.AssertExistsAndLoadBean(t, &user_model.User{ID: 2}) // owner of the base repo
		user4 := unittest.AssertExistsAndLoadBean(t, &user_model.User{ID: 4}) // owner of the forked repo

		// create the base repo
		baseRepo, err := repo_service.CreateRepository(t.Context(), user2, user2, repo_service.CreateRepoOptions{
			Name:          "repo-pull-request-target",
			Description:   "test pull-request-target event",
			AutoInit:      true,
			Gitignores:    "Go",
			License:       "MIT",
			Readme:        "Default",
			DefaultBranch: "main",
			IsPrivate:     false,
		})
		assert.NoError(t, err)
		assert.NotEmpty(t, baseRepo)

		// add user4 as the collaborator
		ctx := NewAPITestContext(t, baseRepo.OwnerName, baseRepo.Name, auth_model.AccessTokenScopeWriteRepository)
		t.Run("AddUser4AsCollaboratorWithReadAccess", doAPIAddCollaborator(ctx, "user4", perm.AccessModeRead))

		// create the forked repo
		forkedRepo, err := repo_service.ForkRepository(t.Context(), user2, user4, repo_service.ForkRepoOptions{
			BaseRepo:    baseRepo,
			Name:        "forked-repo-pull-request-target",
			Description: "test pull-request-target event",
		})
		assert.NoError(t, err)
		assert.NotEmpty(t, forkedRepo)

		// add workflow file to the base repo
		addWorkflowToBaseResp, err := files_service.ChangeRepoFiles(t.Context(), baseRepo, user2, &files_service.ChangeRepoFilesOptions{
			Files: []*files_service.ChangeRepoFile{
				{
					Operation: "create",
					TreePath:  ".gitea/workflows/pr.yml",
					ContentReader: strings.NewReader(`name: test
on:
  pull_request_target:
    paths:
      - 'file_*.txt'
jobs:
  test:
    runs-on: ubuntu-latest
    steps:
      - run: echo helloworld
`),
				},
			},
			Message:   "add workflow",
			OldBranch: "main",
			NewBranch: "main",
			Author: &files_service.IdentityOptions{
				GitUserName:  user2.Name,
				GitUserEmail: user2.Email,
			},
			Committer: &files_service.IdentityOptions{
				GitUserName:  user2.Name,
				GitUserEmail: user2.Email,
			},
			Dates: &files_service.CommitDateOptions{
				Author:    time.Now(),
				Committer: time.Now(),
			},
		})
		assert.NoError(t, err)
		assert.NotEmpty(t, addWorkflowToBaseResp)

		// add a new file to the forked repo
		addFileToForkedResp, err := files_service.ChangeRepoFiles(t.Context(), forkedRepo, user4, &files_service.ChangeRepoFilesOptions{
			Files: []*files_service.ChangeRepoFile{
				{
					Operation:     "create",
					TreePath:      "file_1.txt",
					ContentReader: strings.NewReader("file1"),
				},
			},
			Message:   "add file1",
			OldBranch: "main",
			NewBranch: "fork-branch-1",
			Author: &files_service.IdentityOptions{
				GitUserName:  user4.Name,
				GitUserEmail: user4.Email,
			},
			Committer: &files_service.IdentityOptions{
				GitUserName:  user4.Name,
				GitUserEmail: user4.Email,
			},
			Dates: &files_service.CommitDateOptions{
				Author:    time.Now(),
				Committer: time.Now(),
			},
		})
		assert.NoError(t, err)
		assert.NotEmpty(t, addFileToForkedResp)

		// create Pull
		pullIssue := &issues_model.Issue{
			RepoID:   baseRepo.ID,
			Title:    "Test pull-request-target-event",
			PosterID: user4.ID,
			Poster:   user4,
			IsPull:   true,
		}
		pullRequest := &issues_model.PullRequest{
			HeadRepoID: forkedRepo.ID,
			BaseRepoID: baseRepo.ID,
			HeadBranch: "fork-branch-1",
			BaseBranch: "main",
			HeadRepo:   forkedRepo,
			BaseRepo:   baseRepo,
			Type:       issues_model.PullRequestGitea,
		}
		prOpts := &pull_service.NewPullRequestOptions{Repo: baseRepo, Issue: pullIssue, PullRequest: pullRequest}
		err = pull_service.NewPullRequest(t.Context(), prOpts)
		assert.NoError(t, err)

		// load and compare ActionRun
		assert.Equal(t, 1, unittest.GetCount(t, &actions_model.ActionRun{RepoID: baseRepo.ID}))
		actionRun := unittest.AssertExistsAndLoadBean(t, &actions_model.ActionRun{RepoID: baseRepo.ID})
		assert.Equal(t, addFileToForkedResp.Commit.SHA, actionRun.CommitSHA)
		assert.Equal(t, actions_module.GithubEventPullRequestTarget, actionRun.TriggerEvent)

		// add another file whose name cannot match the specified path
		addFileToForkedResp, err = files_service.ChangeRepoFiles(t.Context(), forkedRepo, user4, &files_service.ChangeRepoFilesOptions{
			Files: []*files_service.ChangeRepoFile{
				{
					Operation:     "create",
					TreePath:      "foo.txt",
					ContentReader: strings.NewReader("foo"),
				},
			},
			Message:   "add foo.txt",
			OldBranch: "main",
			NewBranch: "fork-branch-2",
			Author: &files_service.IdentityOptions{
				GitUserName:  user4.Name,
				GitUserEmail: user4.Email,
			},
			Committer: &files_service.IdentityOptions{
				GitUserName:  user4.Name,
				GitUserEmail: user4.Email,
			},
			Dates: &files_service.CommitDateOptions{
				Author:    time.Now(),
				Committer: time.Now(),
			},
		})
		assert.NoError(t, err)
		assert.NotEmpty(t, addFileToForkedResp)

		// create Pull
		pullIssue = &issues_model.Issue{
			RepoID:   baseRepo.ID,
			Title:    "A mismatched path cannot trigger pull-request-target-event",
			PosterID: user4.ID,
			Poster:   user4,
			IsPull:   true,
		}
		pullRequest = &issues_model.PullRequest{
			HeadRepoID: forkedRepo.ID,
			BaseRepoID: baseRepo.ID,
			HeadBranch: "fork-branch-2",
			BaseBranch: "main",
			HeadRepo:   forkedRepo,
			BaseRepo:   baseRepo,
			Type:       issues_model.PullRequestGitea,
		}
		prOpts = &pull_service.NewPullRequestOptions{Repo: baseRepo, Issue: pullIssue, PullRequest: pullRequest}
		err = pull_service.NewPullRequest(t.Context(), prOpts)
		assert.NoError(t, err)

		// the new pull request cannot trigger actions, so there is still only 1 record
		assert.Equal(t, 1, unittest.GetCount(t, &actions_model.ActionRun{RepoID: baseRepo.ID}))
	})
}

func TestSkipCI(t *testing.T) {
	onGiteaRun(t, func(t *testing.T, u *url.URL) {
		session := loginUser(t, "user2")
		user2 := unittest.AssertExistsAndLoadBean(t, &user_model.User{ID: 2})

		// create the repo
		repo, err := repo_service.CreateRepository(t.Context(), user2, user2, repo_service.CreateRepoOptions{
			Name:          "skip-ci",
			Description:   "test skip ci functionality",
			AutoInit:      true,
			Gitignores:    "Go",
			License:       "MIT",
			Readme:        "Default",
			DefaultBranch: "master",
			IsPrivate:     false,
		})
		assert.NoError(t, err)
		assert.NotEmpty(t, repo)

		// add workflow file to the repo
		addWorkflowToBaseResp, err := files_service.ChangeRepoFiles(t.Context(), repo, user2, &files_service.ChangeRepoFilesOptions{
			Files: []*files_service.ChangeRepoFile{
				{
					Operation: "create",
					TreePath:  ".gitea/workflows/pr.yml",
					ContentReader: strings.NewReader(`name: test
on:
  push:
    branches: [master]
  pull_request:
jobs:
  test:
    runs-on: ubuntu-latest
    steps:
      - run: echo helloworld
`),
				},
			},
			Message:   "add workflow",
			OldBranch: "master",
			NewBranch: "master",
			Author: &files_service.IdentityOptions{
				GitUserName:  user2.Name,
				GitUserEmail: user2.Email,
			},
			Committer: &files_service.IdentityOptions{
				GitUserName:  user2.Name,
				GitUserEmail: user2.Email,
			},
			Dates: &files_service.CommitDateOptions{
				Author:    time.Now(),
				Committer: time.Now(),
			},
		})
		assert.NoError(t, err)
		assert.NotEmpty(t, addWorkflowToBaseResp)

		// a run has been created
		assert.Equal(t, 1, unittest.GetCount(t, &actions_model.ActionRun{RepoID: repo.ID}))

		// add a file with a configured skip-ci string in commit message
		addFileResp, err := files_service.ChangeRepoFiles(t.Context(), repo, user2, &files_service.ChangeRepoFilesOptions{
			Files: []*files_service.ChangeRepoFile{
				{
					Operation:     "create",
					TreePath:      "bar.txt",
					ContentReader: strings.NewReader("bar"),
				},
			},
			Message:   setting.Actions.SkipWorkflowStrings[0] + " add bar",
			OldBranch: "master",
			NewBranch: "master",
			Author: &files_service.IdentityOptions{
				GitUserName:  user2.Name,
				GitUserEmail: user2.Email,
			},
			Committer: &files_service.IdentityOptions{
				GitUserName:  user2.Name,
				GitUserEmail: user2.Email,
			},
			Dates: &files_service.CommitDateOptions{
				Author:    time.Now(),
				Committer: time.Now(),
			},
		})
		assert.NoError(t, err)
		assert.NotEmpty(t, addFileResp)

		// the commit message contains a configured skip-ci string, so there is still only 1 record
		assert.Equal(t, 1, unittest.GetCount(t, &actions_model.ActionRun{RepoID: repo.ID}))

		// add file to new branch
		addFileToBranchResp, err := files_service.ChangeRepoFiles(t.Context(), repo, user2, &files_service.ChangeRepoFilesOptions{
			Files: []*files_service.ChangeRepoFile{
				{
					Operation:     "create",
					TreePath:      "test-skip-ci",
					ContentReader: strings.NewReader("test-skip-ci"),
				},
			},
			Message:   "add test file",
			OldBranch: "master",
			NewBranch: "test-skip-ci",
			Author: &files_service.IdentityOptions{
				GitUserName:  user2.Name,
				GitUserEmail: user2.Email,
			},
			Committer: &files_service.IdentityOptions{
				GitUserName:  user2.Name,
				GitUserEmail: user2.Email,
			},
			Dates: &files_service.CommitDateOptions{
				Author:    time.Now(),
				Committer: time.Now(),
			},
		})
		assert.NoError(t, err)
		assert.NotEmpty(t, addFileToBranchResp)

		resp := testPullCreate(t, session, "user2", "skip-ci", true, "master", "test-skip-ci", "[skip ci] test-skip-ci")

		// check the redirected URL
		url := test.RedirectURL(resp)
		assert.Regexp(t, "^/user2/skip-ci/pulls/[0-9]*$", url)

		// the pr title contains a configured skip-ci string, so there is still only 1 record
		assert.Equal(t, 1, unittest.GetCount(t, &actions_model.ActionRun{RepoID: repo.ID}))
	})
}

func TestCreateDeleteRefEvent(t *testing.T) {
	onGiteaRun(t, func(t *testing.T, u *url.URL) {
		user2 := unittest.AssertExistsAndLoadBean(t, &user_model.User{ID: 2})

		// create the repo
		repo, err := repo_service.CreateRepository(t.Context(), user2, user2, repo_service.CreateRepoOptions{
			Name:          "create-delete-ref-event",
			Description:   "test create delete ref ci event",
			AutoInit:      true,
			Gitignores:    "Go",
			License:       "MIT",
			Readme:        "Default",
			DefaultBranch: "main",
			IsPrivate:     false,
		})
		assert.NoError(t, err)
		assert.NotEmpty(t, repo)

		// add workflow file to the repo
		addWorkflowToBaseResp, err := files_service.ChangeRepoFiles(t.Context(), repo, user2, &files_service.ChangeRepoFilesOptions{
			Files: []*files_service.ChangeRepoFile{
				{
					Operation: "create",
					TreePath:  ".gitea/workflows/createdelete.yml",
					ContentReader: strings.NewReader(`name: test
on:
  [create,delete]
jobs:
  test:
    runs-on: ubuntu-latest
    steps:
      - run: echo helloworld
`),
				},
			},
			Message:   "add workflow",
			OldBranch: "main",
			NewBranch: "main",
			Author: &files_service.IdentityOptions{
				GitUserName:  user2.Name,
				GitUserEmail: user2.Email,
			},
			Committer: &files_service.IdentityOptions{
				GitUserName:  user2.Name,
				GitUserEmail: user2.Email,
			},
			Dates: &files_service.CommitDateOptions{
				Author:    time.Now(),
				Committer: time.Now(),
			},
		})
		assert.NoError(t, err)
		assert.NotEmpty(t, addWorkflowToBaseResp)

		// Get the commit ID of the default branch
		gitRepo, err := gitrepo.OpenRepository(t.Context(), repo)
		assert.NoError(t, err)
		defer gitRepo.Close()
		branch, err := git_model.GetBranch(t.Context(), repo.ID, repo.DefaultBranch)
		assert.NoError(t, err)

		// create a branch
		err = repo_service.CreateNewBranchFromCommit(t.Context(), user2, repo, gitRepo, branch.CommitID, "test-create-branch")
		assert.NoError(t, err)
		run := unittest.AssertExistsAndLoadBean(t, &actions_model.ActionRun{
			Title:      "add workflow",
			RepoID:     repo.ID,
			Event:      "create",
			Ref:        "refs/heads/test-create-branch",
			WorkflowID: "createdelete.yml",
			CommitSHA:  branch.CommitID,
		})
		assert.NotNil(t, run)

		// create a tag
		err = release_service.CreateNewTag(t.Context(), user2, repo, branch.CommitID, "test-create-tag", "test create tag event")
		assert.NoError(t, err)
		run = unittest.AssertExistsAndLoadBean(t, &actions_model.ActionRun{
			Title:      "add workflow",
			RepoID:     repo.ID,
			Event:      "create",
			Ref:        "refs/tags/test-create-tag",
			WorkflowID: "createdelete.yml",
			CommitSHA:  branch.CommitID,
		})
		assert.NotNil(t, run)

		// delete the branch
		err = repo_service.DeleteBranch(t.Context(), user2, repo, gitRepo, "test-create-branch", nil)
		assert.NoError(t, err)
		run = unittest.AssertExistsAndLoadBean(t, &actions_model.ActionRun{
			Title:      "add workflow",
			RepoID:     repo.ID,
			Event:      "delete",
			Ref:        "refs/heads/main",
			WorkflowID: "createdelete.yml",
			CommitSHA:  branch.CommitID,
		})
		assert.NotNil(t, run)

		// delete the tag
		tag, err := repo_model.GetRelease(t.Context(), repo.ID, "test-create-tag")
		assert.NoError(t, err)
		err = release_service.DeleteReleaseByID(t.Context(), repo, tag, user2, true)
		assert.NoError(t, err)
		run = unittest.AssertExistsAndLoadBean(t, &actions_model.ActionRun{
			Title:      "add workflow",
			RepoID:     repo.ID,
			Event:      "delete",
			Ref:        "refs/heads/main",
			WorkflowID: "createdelete.yml",
			CommitSHA:  branch.CommitID,
		})
		assert.NotNil(t, run)
	})
}

func TestPullRequestCommitStatusEvent(t *testing.T) {
	onGiteaRun(t, func(t *testing.T, u *url.URL) {
		user2 := unittest.AssertExistsAndLoadBean(t, &user_model.User{ID: 2}) // owner of the repo
		user4 := unittest.AssertExistsAndLoadBean(t, &user_model.User{ID: 4}) // contributor of the repo

		// create a repo
		repo, err := repo_service.CreateRepository(t.Context(), user2, user2, repo_service.CreateRepoOptions{
			Name:          "repo-pull-request",
			Description:   "test pull-request event",
			AutoInit:      true,
			Gitignores:    "Go",
			License:       "MIT",
			Readme:        "Default",
			DefaultBranch: "main",
			IsPrivate:     false,
		})
		assert.NoError(t, err)
		assert.NotEmpty(t, repo)

		// add user4 as the collaborator
		ctx := NewAPITestContext(t, repo.OwnerName, repo.Name, auth_model.AccessTokenScopeWriteRepository)
		t.Run("AddUser4AsCollaboratorWithReadAccess", doAPIAddCollaborator(ctx, "user4", perm.AccessModeRead))

		// add the workflow file to the repo
		addWorkflow, err := files_service.ChangeRepoFiles(t.Context(), repo, user2, &files_service.ChangeRepoFilesOptions{
			Files: []*files_service.ChangeRepoFile{
				{
					Operation: "create",
					TreePath:  ".gitea/workflows/pr.yml",
					ContentReader: strings.NewReader(`name: test
on:
  pull_request:
    types: [assigned, unassigned, labeled, unlabeled, opened, edited, closed, reopened, synchronize, milestoned, demilestoned, review_requested, review_request_removed]
jobs:
  test:
    runs-on: ubuntu-latest
    steps:
      - run: echo helloworld
`),
				},
			},
			Message:   "add workflow",
			OldBranch: "main",
			NewBranch: "main",
			Author: &files_service.IdentityOptions{
				GitUserName:  user2.Name,
				GitUserEmail: user2.Email,
			},
			Committer: &files_service.IdentityOptions{
				GitUserName:  user2.Name,
				GitUserEmail: user2.Email,
			},
			Dates: &files_service.CommitDateOptions{
				Author:    time.Now(),
				Committer: time.Now(),
			},
		})
		assert.NoError(t, err)
		assert.NotEmpty(t, addWorkflow)
		sha := addWorkflow.Commit.SHA

		// create a new branch
		testBranch := "test-branch"
		gitRepo, err := git.OpenRepository(t.Context(), ".")
		assert.NoError(t, err)
		err = repo_service.CreateNewBranch(t.Context(), user2, repo, gitRepo, "main", testBranch)
		assert.NoError(t, err)

		// create Pull
		pullIssue := &issues_model.Issue{
			RepoID:   repo.ID,
			Title:    "A test PR",
			PosterID: user2.ID,
			Poster:   user2,
			IsPull:   true,
		}
		pullRequest := &issues_model.PullRequest{
			HeadRepoID: repo.ID,
			BaseRepoID: repo.ID,
			HeadBranch: testBranch,
			BaseBranch: "main",
			HeadRepo:   repo,
			BaseRepo:   repo,
			Type:       issues_model.PullRequestGitea,
		}
		prOpts := &pull_service.NewPullRequestOptions{Repo: repo, Issue: pullIssue, PullRequest: pullRequest}
		err = pull_service.NewPullRequest(t.Context(), prOpts)
		assert.NoError(t, err)

		// opened
		checkCommitStatusAndInsertFakeStatus(t, repo, sha)

		// edited
		err = issue_service.ChangeContent(t.Context(), pullIssue, user2, "test", 0)
		assert.NoError(t, err)
		checkCommitStatusAndInsertFakeStatus(t, repo, sha)

		// closed
		err = issue_service.CloseIssue(t.Context(), pullIssue, user2, "")
		assert.NoError(t, err)
		checkCommitStatusAndInsertFakeStatus(t, repo, sha)

		// reopened
		err = issue_service.ReopenIssue(t.Context(), pullIssue, user2, "")
		assert.NoError(t, err)
		checkCommitStatusAndInsertFakeStatus(t, repo, sha)

		// assign
		removed, _, err := issue_service.ToggleAssigneeWithNotify(t.Context(), pullIssue, user2, user4.ID)
		assert.False(t, removed)
		assert.NoError(t, err)
		checkCommitStatusAndInsertFakeStatus(t, repo, sha)

		// unassign
		removed, _, err = issue_service.ToggleAssigneeWithNotify(t.Context(), pullIssue, user2, user4.ID)
		assert.True(t, removed)
		assert.NoError(t, err)
		checkCommitStatusAndInsertFakeStatus(t, repo, sha)

		// labeled
		label := &issues_model.Label{
			RepoID:      repo.ID,
			Name:        "test",
			Exclusive:   false,
			Description: "test",
			Color:       "#e11d21",
		}
		err = issues_model.NewLabel(t.Context(), label)
		assert.NoError(t, err)
		err = issue_service.AddLabel(t.Context(), pullIssue, user2, label)
		assert.NoError(t, err)
		checkCommitStatusAndInsertFakeStatus(t, repo, sha)

		// unlabeled
		err = issue_service.RemoveLabel(t.Context(), pullIssue, user2, label)
		assert.NoError(t, err)
		checkCommitStatusAndInsertFakeStatus(t, repo, sha)

		// synchronize
		addFileResp, err := files_service.ChangeRepoFiles(t.Context(), repo, user2, &files_service.ChangeRepoFilesOptions{
			Files: []*files_service.ChangeRepoFile{
				{
					Operation:     "create",
					TreePath:      "test.txt",
					ContentReader: strings.NewReader("test"),
				},
			},
			Message:   "add file",
			OldBranch: testBranch,
			NewBranch: testBranch,
			Author: &files_service.IdentityOptions{
				GitUserName:  user2.Name,
				GitUserEmail: user2.Email,
			},
			Committer: &files_service.IdentityOptions{
				GitUserName:  user2.Name,
				GitUserEmail: user2.Email,
			},
			Dates: &files_service.CommitDateOptions{
				Author:    time.Now(),
				Committer: time.Now(),
			},
		})
		assert.NoError(t, err)
		assert.NotEmpty(t, addFileResp)
		sha = addFileResp.Commit.SHA
		assert.Eventually(t, func() bool {
			latestCommitStatuses, err := git_model.GetLatestCommitStatus(t.Context(), repo.ID, sha, db.ListOptionsAll)
			assert.NoError(t, err)
			if len(latestCommitStatuses) == 0 {
				return false
			}
			if latestCommitStatuses[0].State == commitstatus.CommitStatusPending {
				insertFakeStatus(t, repo, sha, latestCommitStatuses[0].TargetURL, latestCommitStatuses[0].Context)
				return true
			}
			return false
		}, 1*time.Second, 100*time.Millisecond)

		// milestoned
		milestone := &issues_model.Milestone{
			RepoID:       repo.ID,
			Name:         "test",
			Content:      "test",
			DeadlineUnix: timeutil.TimeStampNow(),
		}
		err = issues_model.NewMilestone(t.Context(), milestone)
		assert.NoError(t, err)
		err = issue_service.ChangeMilestoneAssign(t.Context(), pullIssue, user2, milestone.ID)
		assert.NoError(t, err)
		checkCommitStatusAndInsertFakeStatus(t, repo, sha)

		// demilestoned
		err = issue_service.ChangeMilestoneAssign(t.Context(), pullIssue, user2, milestone.ID)
		assert.NoError(t, err)
		checkCommitStatusAndInsertFakeStatus(t, repo, sha)

		// review_requested
<<<<<<< HEAD
		_, err = pull_service.ReviewRequest(db.DefaultContext, pullIssue, user2, nil, user4, true)
=======
		_, err = issue_service.ReviewRequest(t.Context(), pullIssue, user2, nil, user4, true)
>>>>>>> 0cbaa0b6
		assert.NoError(t, err)
		checkCommitStatusAndInsertFakeStatus(t, repo, sha)

		// review_request_removed
<<<<<<< HEAD
		_, err = pull_service.ReviewRequest(db.DefaultContext, pullIssue, user2, nil, user4, false)
=======
		_, err = issue_service.ReviewRequest(t.Context(), pullIssue, user2, nil, user4, false)
>>>>>>> 0cbaa0b6
		assert.NoError(t, err)
		checkCommitStatusAndInsertFakeStatus(t, repo, sha)
	})
}

func checkCommitStatusAndInsertFakeStatus(t *testing.T, repo *repo_model.Repository, sha string) {
	latestCommitStatuses, err := git_model.GetLatestCommitStatus(t.Context(), repo.ID, sha, db.ListOptionsAll)
	assert.NoError(t, err)
	assert.Len(t, latestCommitStatuses, 1)
	assert.Equal(t, commitstatus.CommitStatusPending, latestCommitStatuses[0].State)

	insertFakeStatus(t, repo, sha, latestCommitStatuses[0].TargetURL, latestCommitStatuses[0].Context)
}

func insertFakeStatus(t *testing.T, repo *repo_model.Repository, sha, targetURL, context string) {
	err := commitstatus_service.CreateCommitStatus(t.Context(), repo, user_model.NewActionsUser(), sha, &git_model.CommitStatus{
		State:     commitstatus.CommitStatusSuccess,
		TargetURL: targetURL,
		Context:   context,
	})
	assert.NoError(t, err)
}

func TestWorkflowDispatchPublicApi(t *testing.T) {
	onGiteaRun(t, func(t *testing.T, u *url.URL) {
		user2 := unittest.AssertExistsAndLoadBean(t, &user_model.User{ID: 2})
		session := loginUser(t, user2.Name)
		token := getTokenForLoggedInUser(t, session, auth_model.AccessTokenScopeWriteRepository)

		// create the repo
		repo, err := repo_service.CreateRepository(t.Context(), user2, user2, repo_service.CreateRepoOptions{
			Name:          "workflow-dispatch-event",
			Description:   "test workflow-dispatch ci event",
			AutoInit:      true,
			Gitignores:    "Go",
			License:       "MIT",
			Readme:        "Default",
			DefaultBranch: "main",
			IsPrivate:     false,
		})
		assert.NoError(t, err)
		assert.NotEmpty(t, repo)

		// add workflow file to the repo
		addWorkflowToBaseResp, err := files_service.ChangeRepoFiles(t.Context(), repo, user2, &files_service.ChangeRepoFilesOptions{
			Files: []*files_service.ChangeRepoFile{
				{
					Operation: "create",
					TreePath:  ".gitea/workflows/dispatch.yml",
					ContentReader: strings.NewReader(`
on:
  workflow_dispatch
jobs:
  test:
    runs-on: ubuntu-latest
    steps:
      - run: echo helloworld
`),
				},
			},
			Message:   "add workflow",
			OldBranch: "main",
			NewBranch: "main",
			Author: &files_service.IdentityOptions{
				GitUserName:  user2.Name,
				GitUserEmail: user2.Email,
			},
			Committer: &files_service.IdentityOptions{
				GitUserName:  user2.Name,
				GitUserEmail: user2.Email,
			},
			Dates: &files_service.CommitDateOptions{
				Author:    time.Now(),
				Committer: time.Now(),
			},
		})
		assert.NoError(t, err)
		assert.NotEmpty(t, addWorkflowToBaseResp)

		// Get the commit ID of the default branch
		gitRepo, err := gitrepo.OpenRepository(t.Context(), repo)
		assert.NoError(t, err)
		defer gitRepo.Close()
		branch, err := git_model.GetBranch(t.Context(), repo.ID, repo.DefaultBranch)
		assert.NoError(t, err)
		values := url.Values{}
		values.Set("ref", "main")
		req := NewRequestWithURLValues(t, "POST", fmt.Sprintf("/api/v1/repos/%s/actions/workflows/dispatch.yml/dispatches", repo.FullName()), values).
			AddTokenAuth(token)
		_ = MakeRequest(t, req, http.StatusNoContent)

		run := unittest.AssertExistsAndLoadBean(t, &actions_model.ActionRun{
			Title:      "add workflow",
			RepoID:     repo.ID,
			Event:      "workflow_dispatch",
			Ref:        "refs/heads/main",
			WorkflowID: "dispatch.yml",
			CommitSHA:  branch.CommitID,
		})
		assert.NotNil(t, run)
	})
}

func TestWorkflowDispatchPublicApiWithInputs(t *testing.T) {
	onGiteaRun(t, func(t *testing.T, u *url.URL) {
		user2 := unittest.AssertExistsAndLoadBean(t, &user_model.User{ID: 2})
		session := loginUser(t, user2.Name)
		token := getTokenForLoggedInUser(t, session, auth_model.AccessTokenScopeWriteRepository)

		// create the repo
		repo, err := repo_service.CreateRepository(t.Context(), user2, user2, repo_service.CreateRepoOptions{
			Name:          "workflow-dispatch-event",
			Description:   "test workflow-dispatch ci event",
			AutoInit:      true,
			Gitignores:    "Go",
			License:       "MIT",
			Readme:        "Default",
			DefaultBranch: "main",
			IsPrivate:     false,
		})
		assert.NoError(t, err)
		assert.NotEmpty(t, repo)

		// add workflow file to the repo
		addWorkflowToBaseResp, err := files_service.ChangeRepoFiles(t.Context(), repo, user2, &files_service.ChangeRepoFilesOptions{
			Files: []*files_service.ChangeRepoFile{
				{
					Operation: "create",
					TreePath:  ".gitea/workflows/dispatch.yml",
					ContentReader: strings.NewReader(`
on:
  workflow_dispatch: { inputs: { myinput: { default: def }, myinput2: { default: def2 }, myinput3: { type: boolean, default: false } } }
jobs:
  test:
    runs-on: ubuntu-latest
    steps:
      - run: echo helloworld
`),
				},
			},
			Message:   "add workflow",
			OldBranch: "main",
			NewBranch: "main",
			Author: &files_service.IdentityOptions{
				GitUserName:  user2.Name,
				GitUserEmail: user2.Email,
			},
			Committer: &files_service.IdentityOptions{
				GitUserName:  user2.Name,
				GitUserEmail: user2.Email,
			},
			Dates: &files_service.CommitDateOptions{
				Author:    time.Now(),
				Committer: time.Now(),
			},
		})
		assert.NoError(t, err)
		assert.NotEmpty(t, addWorkflowToBaseResp)

		// Get the commit ID of the default branch
		gitRepo, err := gitrepo.OpenRepository(t.Context(), repo)
		assert.NoError(t, err)
		defer gitRepo.Close()
		branch, err := git_model.GetBranch(t.Context(), repo.ID, repo.DefaultBranch)
		assert.NoError(t, err)
		values := url.Values{}
		values.Set("ref", "main")
		values.Set("inputs[myinput]", "val0")
		values.Set("inputs[myinput3]", "true")
		req := NewRequestWithURLValues(t, "POST", fmt.Sprintf("/api/v1/repos/%s/actions/workflows/dispatch.yml/dispatches", repo.FullName()), values).
			AddTokenAuth(token)
		_ = MakeRequest(t, req, http.StatusNoContent)

		run := unittest.AssertExistsAndLoadBean(t, &actions_model.ActionRun{
			Title:      "add workflow",
			RepoID:     repo.ID,
			Event:      "workflow_dispatch",
			Ref:        "refs/heads/main",
			WorkflowID: "dispatch.yml",
			CommitSHA:  branch.CommitID,
		})
		assert.NotNil(t, run)
		dispatchPayload := &api.WorkflowDispatchPayload{}
		err = json.Unmarshal([]byte(run.EventPayload), dispatchPayload)
		assert.NoError(t, err)
		assert.Contains(t, dispatchPayload.Inputs, "myinput")
		assert.Contains(t, dispatchPayload.Inputs, "myinput2")
		assert.Contains(t, dispatchPayload.Inputs, "myinput3")
		assert.Equal(t, "val0", dispatchPayload.Inputs["myinput"])
		assert.Equal(t, "def2", dispatchPayload.Inputs["myinput2"])
		assert.Equal(t, "true", dispatchPayload.Inputs["myinput3"])
	})
}

func TestWorkflowDispatchPublicApiJSON(t *testing.T) {
	onGiteaRun(t, func(t *testing.T, u *url.URL) {
		user2 := unittest.AssertExistsAndLoadBean(t, &user_model.User{ID: 2})
		session := loginUser(t, user2.Name)
		token := getTokenForLoggedInUser(t, session, auth_model.AccessTokenScopeWriteRepository)

		// create the repo
		repo, err := repo_service.CreateRepository(t.Context(), user2, user2, repo_service.CreateRepoOptions{
			Name:          "workflow-dispatch-event",
			Description:   "test workflow-dispatch ci event",
			AutoInit:      true,
			Gitignores:    "Go",
			License:       "MIT",
			Readme:        "Default",
			DefaultBranch: "main",
			IsPrivate:     false,
		})
		assert.NoError(t, err)
		assert.NotEmpty(t, repo)

		// add workflow file to the repo
		addWorkflowToBaseResp, err := files_service.ChangeRepoFiles(t.Context(), repo, user2, &files_service.ChangeRepoFilesOptions{
			Files: []*files_service.ChangeRepoFile{
				{
					Operation: "create",
					TreePath:  ".gitea/workflows/dispatch.yml",
					ContentReader: strings.NewReader(`
on:
  workflow_dispatch: { inputs: { myinput: { default: def }, myinput2: { default: def2 }, myinput3: { type: boolean, default: false } } }
jobs:
  test:
    runs-on: ubuntu-latest
    steps:
      - run: echo helloworld
`),
				},
			},
			Message:   "add workflow",
			OldBranch: "main",
			NewBranch: "main",
			Author: &files_service.IdentityOptions{
				GitUserName:  user2.Name,
				GitUserEmail: user2.Email,
			},
			Committer: &files_service.IdentityOptions{
				GitUserName:  user2.Name,
				GitUserEmail: user2.Email,
			},
			Dates: &files_service.CommitDateOptions{
				Author:    time.Now(),
				Committer: time.Now(),
			},
		})
		assert.NoError(t, err)
		assert.NotEmpty(t, addWorkflowToBaseResp)

		// Get the commit ID of the default branch
		gitRepo, err := gitrepo.OpenRepository(t.Context(), repo)
		assert.NoError(t, err)
		defer gitRepo.Close()
		branch, err := git_model.GetBranch(t.Context(), repo.ID, repo.DefaultBranch)
		assert.NoError(t, err)
		inputs := &api.CreateActionWorkflowDispatch{
			Ref: "main",
			Inputs: map[string]string{
				"myinput":  "val0",
				"myinput3": "true",
			},
		}

		req := NewRequestWithJSON(t, "POST", fmt.Sprintf("/api/v1/repos/%s/actions/workflows/dispatch.yml/dispatches", repo.FullName()), inputs).
			AddTokenAuth(token)
		_ = MakeRequest(t, req, http.StatusNoContent)

		run := unittest.AssertExistsAndLoadBean(t, &actions_model.ActionRun{
			Title:      "add workflow",
			RepoID:     repo.ID,
			Event:      "workflow_dispatch",
			Ref:        "refs/heads/main",
			WorkflowID: "dispatch.yml",
			CommitSHA:  branch.CommitID,
		})
		assert.NotNil(t, run)
	})
}

func TestWorkflowDispatchPublicApiWithInputsJSON(t *testing.T) {
	onGiteaRun(t, func(t *testing.T, u *url.URL) {
		user2 := unittest.AssertExistsAndLoadBean(t, &user_model.User{ID: 2})
		session := loginUser(t, user2.Name)
		token := getTokenForLoggedInUser(t, session, auth_model.AccessTokenScopeWriteRepository)

		// create the repo
		repo, err := repo_service.CreateRepository(t.Context(), user2, user2, repo_service.CreateRepoOptions{
			Name:          "workflow-dispatch-event",
			Description:   "test workflow-dispatch ci event",
			AutoInit:      true,
			Gitignores:    "Go",
			License:       "MIT",
			Readme:        "Default",
			DefaultBranch: "main",
			IsPrivate:     false,
		})
		assert.NoError(t, err)
		assert.NotEmpty(t, repo)

		// add workflow file to the repo
		addWorkflowToBaseResp, err := files_service.ChangeRepoFiles(t.Context(), repo, user2, &files_service.ChangeRepoFilesOptions{
			Files: []*files_service.ChangeRepoFile{
				{
					Operation: "create",
					TreePath:  ".gitea/workflows/dispatch.yml",
					ContentReader: strings.NewReader(`
on:
  workflow_dispatch: { inputs: { myinput: { default: def }, myinput2: { default: def2 }, myinput3: { type: boolean, default: false } } }
jobs:
  test:
    runs-on: ubuntu-latest
    steps:
      - run: echo helloworld
`),
				},
			},
			Message:   "add workflow",
			OldBranch: "main",
			NewBranch: "main",
			Author: &files_service.IdentityOptions{
				GitUserName:  user2.Name,
				GitUserEmail: user2.Email,
			},
			Committer: &files_service.IdentityOptions{
				GitUserName:  user2.Name,
				GitUserEmail: user2.Email,
			},
			Dates: &files_service.CommitDateOptions{
				Author:    time.Now(),
				Committer: time.Now(),
			},
		})
		assert.NoError(t, err)
		assert.NotEmpty(t, addWorkflowToBaseResp)

		// Get the commit ID of the default branch
		gitRepo, err := gitrepo.OpenRepository(t.Context(), repo)
		assert.NoError(t, err)
		defer gitRepo.Close()
		branch, err := git_model.GetBranch(t.Context(), repo.ID, repo.DefaultBranch)
		assert.NoError(t, err)
		inputs := &api.CreateActionWorkflowDispatch{
			Ref: "main",
			Inputs: map[string]string{
				"myinput":  "val0",
				"myinput3": "true",
			},
		}
		req := NewRequestWithJSON(t, "POST", fmt.Sprintf("/api/v1/repos/%s/actions/workflows/dispatch.yml/dispatches", repo.FullName()), inputs).
			AddTokenAuth(token)
		_ = MakeRequest(t, req, http.StatusNoContent)

		run := unittest.AssertExistsAndLoadBean(t, &actions_model.ActionRun{
			Title:      "add workflow",
			RepoID:     repo.ID,
			Event:      "workflow_dispatch",
			Ref:        "refs/heads/main",
			WorkflowID: "dispatch.yml",
			CommitSHA:  branch.CommitID,
		})
		assert.NotNil(t, run)
		dispatchPayload := &api.WorkflowDispatchPayload{}
		err = json.Unmarshal([]byte(run.EventPayload), dispatchPayload)
		assert.NoError(t, err)
		assert.Contains(t, dispatchPayload.Inputs, "myinput")
		assert.Contains(t, dispatchPayload.Inputs, "myinput2")
		assert.Contains(t, dispatchPayload.Inputs, "myinput3")
		assert.Equal(t, "val0", dispatchPayload.Inputs["myinput"])
		assert.Equal(t, "def2", dispatchPayload.Inputs["myinput2"])
		assert.Equal(t, "true", dispatchPayload.Inputs["myinput3"])
	})
}

func TestWorkflowDispatchPublicApiWithInputsNonDefaultBranchJSON(t *testing.T) {
	onGiteaRun(t, func(t *testing.T, u *url.URL) {
		user2 := unittest.AssertExistsAndLoadBean(t, &user_model.User{ID: 2})
		session := loginUser(t, user2.Name)
		token := getTokenForLoggedInUser(t, session, auth_model.AccessTokenScopeWriteRepository)

		// create the repo
		repo, err := repo_service.CreateRepository(t.Context(), user2, user2, repo_service.CreateRepoOptions{
			Name:          "workflow-dispatch-event",
			Description:   "test workflow-dispatch ci event",
			AutoInit:      true,
			Gitignores:    "Go",
			License:       "MIT",
			Readme:        "Default",
			DefaultBranch: "main",
			IsPrivate:     false,
		})
		assert.NoError(t, err)
		assert.NotEmpty(t, repo)

		// add workflow file to the repo
		addWorkflowToBaseResp, err := files_service.ChangeRepoFiles(t.Context(), repo, user2, &files_service.ChangeRepoFilesOptions{
			Files: []*files_service.ChangeRepoFile{
				{
					Operation: "create",
					TreePath:  ".gitea/workflows/dispatch.yml",
					ContentReader: strings.NewReader(`
on:
  workflow_dispatch
jobs:
  test:
    runs-on: ubuntu-latest
    steps:
      - run: echo helloworld
`),
				},
			},
			Message:   "add workflow",
			OldBranch: "main",
			NewBranch: "main",
			Author: &files_service.IdentityOptions{
				GitUserName:  user2.Name,
				GitUserEmail: user2.Email,
			},
			Committer: &files_service.IdentityOptions{
				GitUserName:  user2.Name,
				GitUserEmail: user2.Email,
			},
			Dates: &files_service.CommitDateOptions{
				Author:    time.Now(),
				Committer: time.Now(),
			},
		})
		assert.NoError(t, err)
		assert.NotEmpty(t, addWorkflowToBaseResp)

		// add workflow file to the repo
		addWorkflowToBaseResp, err = files_service.ChangeRepoFiles(t.Context(), repo, user2, &files_service.ChangeRepoFilesOptions{
			Files: []*files_service.ChangeRepoFile{
				{
					Operation: "update",
					TreePath:  ".gitea/workflows/dispatch.yml",
					ContentReader: strings.NewReader(`
on:
  workflow_dispatch: { inputs: { myinput: { default: def }, myinput2: { default: def2 }, myinput3: { type: boolean, default: false } } }
jobs:
  test:
    runs-on: ubuntu-latest
    steps:
      - run: echo helloworld
`),
				},
			},
			Message:   "add workflow",
			OldBranch: "main",
			NewBranch: "dispatch",
			Author: &files_service.IdentityOptions{
				GitUserName:  user2.Name,
				GitUserEmail: user2.Email,
			},
			Committer: &files_service.IdentityOptions{
				GitUserName:  user2.Name,
				GitUserEmail: user2.Email,
			},
			Dates: &files_service.CommitDateOptions{
				Author:    time.Now(),
				Committer: time.Now(),
			},
		})
		assert.NoError(t, err)
		assert.NotEmpty(t, addWorkflowToBaseResp)

		// Get the commit ID of the dispatch branch
		gitRepo, err := gitrepo.OpenRepository(t.Context(), repo)
		assert.NoError(t, err)
		defer gitRepo.Close()
		commit, err := gitRepo.GetBranchCommit("dispatch")
		assert.NoError(t, err)
		inputs := &api.CreateActionWorkflowDispatch{
			Ref: "refs/heads/dispatch",
			Inputs: map[string]string{
				"myinput":  "val0",
				"myinput3": "true",
			},
		}
		req := NewRequestWithJSON(t, "POST", fmt.Sprintf("/api/v1/repos/%s/actions/workflows/dispatch.yml/dispatches", repo.FullName()), inputs).
			AddTokenAuth(token)
		_ = MakeRequest(t, req, http.StatusNoContent)

		run := unittest.AssertExistsAndLoadBean(t, &actions_model.ActionRun{
			Title:      "add workflow",
			RepoID:     repo.ID,
			Repo:       repo,
			Event:      "workflow_dispatch",
			Ref:        "refs/heads/dispatch",
			WorkflowID: "dispatch.yml",
			CommitSHA:  commit.ID.String(),
		})
		assert.NotNil(t, run)
		dispatchPayload := &api.WorkflowDispatchPayload{}
		err = json.Unmarshal([]byte(run.EventPayload), dispatchPayload)
		assert.NoError(t, err)
		assert.Contains(t, dispatchPayload.Inputs, "myinput")
		assert.Contains(t, dispatchPayload.Inputs, "myinput2")
		assert.Contains(t, dispatchPayload.Inputs, "myinput3")
		assert.Equal(t, "val0", dispatchPayload.Inputs["myinput"])
		assert.Equal(t, "def2", dispatchPayload.Inputs["myinput2"])
		assert.Equal(t, "true", dispatchPayload.Inputs["myinput3"])
	})
}

func TestWorkflowApi(t *testing.T) {
	onGiteaRun(t, func(t *testing.T, u *url.URL) {
		user2 := unittest.AssertExistsAndLoadBean(t, &user_model.User{ID: 2})
		session := loginUser(t, user2.Name)
		token := getTokenForLoggedInUser(t, session, auth_model.AccessTokenScopeWriteRepository)

		// create the repo
		repo, err := repo_service.CreateRepository(t.Context(), user2, user2, repo_service.CreateRepoOptions{
			Name:          "workflow-api",
			Description:   "test workflow apis",
			AutoInit:      true,
			Gitignores:    "Go",
			License:       "MIT",
			Readme:        "Default",
			DefaultBranch: "main",
			IsPrivate:     false,
		})
		assert.NoError(t, err)
		assert.NotEmpty(t, repo)

		req := NewRequest(t, "GET", fmt.Sprintf("/api/v1/repos/%s/actions/workflows", repo.FullName())).
			AddTokenAuth(token)
		resp := MakeRequest(t, req, http.StatusOK)
		workflows := &api.ActionWorkflowResponse{}
		json.NewDecoder(resp.Body).Decode(workflows)
		assert.Empty(t, workflows.Workflows)

		// add workflow file to the repo
		addWorkflowToBaseResp, err := files_service.ChangeRepoFiles(t.Context(), repo, user2, &files_service.ChangeRepoFilesOptions{
			Files: []*files_service.ChangeRepoFile{
				{
					Operation: "create",
					TreePath:  ".gitea/workflows/dispatch.yml",
					ContentReader: strings.NewReader(`
on:
  workflow_dispatch: { inputs: { myinput: { default: def }, myinput2: { default: def2 }, myinput3: { type: boolean, default: false } } }
jobs:
  test:
    runs-on: ubuntu-latest
    steps:
      - run: echo helloworld
`),
				},
			},
			Message:   "add workflow",
			OldBranch: "main",
			NewBranch: "main",
			Author: &files_service.IdentityOptions{
				GitUserName:  user2.Name,
				GitUserEmail: user2.Email,
			},
			Committer: &files_service.IdentityOptions{
				GitUserName:  user2.Name,
				GitUserEmail: user2.Email,
			},
			Dates: &files_service.CommitDateOptions{
				Author:    time.Now(),
				Committer: time.Now(),
			},
		})
		assert.NoError(t, err)
		assert.NotEmpty(t, addWorkflowToBaseResp)

		req = NewRequest(t, "GET", fmt.Sprintf("/api/v1/repos/%s/actions/workflows", repo.FullName())).
			AddTokenAuth(token)
		resp = MakeRequest(t, req, http.StatusOK)
		json.NewDecoder(resp.Body).Decode(workflows)
		assert.Len(t, workflows.Workflows, 1)
		assert.Equal(t, "dispatch.yml", workflows.Workflows[0].Name)
		assert.Equal(t, ".gitea/workflows/dispatch.yml", workflows.Workflows[0].Path)
		assert.Equal(t, ".gitea/workflows/dispatch.yml", workflows.Workflows[0].Path)
		assert.Equal(t, "active", workflows.Workflows[0].State)

		// Use a hardcoded api path
		req = NewRequest(t, "GET", fmt.Sprintf("/api/v1/repos/%s/actions/workflows/%s", repo.FullName(), workflows.Workflows[0].ID)).
			AddTokenAuth(token)
		resp = MakeRequest(t, req, http.StatusOK)
		workflow := &api.ActionWorkflow{}
		json.NewDecoder(resp.Body).Decode(workflow)
		assert.Equal(t, workflows.Workflows[0].ID, workflow.ID)
		assert.Equal(t, workflows.Workflows[0].Path, workflow.Path)
		assert.Equal(t, workflows.Workflows[0].URL, workflow.URL)
		assert.Equal(t, workflows.Workflows[0].HTMLURL, workflow.HTMLURL)
		assert.Equal(t, workflows.Workflows[0].Name, workflow.Name)
		assert.Equal(t, workflows.Workflows[0].State, workflow.State)

		// Use the provided url instead of the hardcoded one
		req = NewRequest(t, "GET", workflows.Workflows[0].URL).
			AddTokenAuth(token)
		resp = MakeRequest(t, req, http.StatusOK)
		workflow = &api.ActionWorkflow{}
		json.NewDecoder(resp.Body).Decode(workflow)
		assert.Equal(t, workflows.Workflows[0].ID, workflow.ID)
		assert.Equal(t, workflows.Workflows[0].Path, workflow.Path)
		assert.Equal(t, workflows.Workflows[0].URL, workflow.URL)
		assert.Equal(t, workflows.Workflows[0].HTMLURL, workflow.HTMLURL)
		assert.Equal(t, workflows.Workflows[0].Name, workflow.Name)
		assert.Equal(t, workflows.Workflows[0].State, workflow.State)

		// Disable the workflow
		req = NewRequest(t, "PUT", workflows.Workflows[0].URL+"/disable").
			AddTokenAuth(token)
		_ = MakeRequest(t, req, http.StatusNoContent)

		// Use the provided url instead of the hardcoded one
		req = NewRequest(t, "GET", workflows.Workflows[0].URL).
			AddTokenAuth(token)
		resp = MakeRequest(t, req, http.StatusOK)
		workflow = &api.ActionWorkflow{}
		json.NewDecoder(resp.Body).Decode(workflow)
		assert.Equal(t, workflows.Workflows[0].ID, workflow.ID)
		assert.Equal(t, workflows.Workflows[0].Path, workflow.Path)
		assert.Equal(t, workflows.Workflows[0].URL, workflow.URL)
		assert.Equal(t, workflows.Workflows[0].HTMLURL, workflow.HTMLURL)
		assert.Equal(t, workflows.Workflows[0].Name, workflow.Name)
		assert.Equal(t, "disabled_manually", workflow.State)

		inputs := &api.CreateActionWorkflowDispatch{
			Ref: "main",
			Inputs: map[string]string{
				"myinput":  "val0",
				"myinput3": "true",
			},
		}
		// Since the workflow is disabled, so the response code is 403 forbidden
		req = NewRequestWithJSON(t, "POST", fmt.Sprintf("/api/v1/repos/%s/actions/workflows/dispatch.yml/dispatches", repo.FullName()), inputs).
			AddTokenAuth(token)
		_ = MakeRequest(t, req, http.StatusForbidden)

		// Enable the workflow again
		req = NewRequest(t, "PUT", workflows.Workflows[0].URL+"/enable").
			AddTokenAuth(token)
		_ = MakeRequest(t, req, http.StatusNoContent)

		// Use the provided url instead of the hardcoded one
		req = NewRequest(t, "GET", workflows.Workflows[0].URL).
			AddTokenAuth(token)
		resp = MakeRequest(t, req, http.StatusOK)
		workflow = &api.ActionWorkflow{}
		json.NewDecoder(resp.Body).Decode(workflow)
		assert.Equal(t, workflows.Workflows[0].ID, workflow.ID)
		assert.Equal(t, workflows.Workflows[0].Path, workflow.Path)
		assert.Equal(t, workflows.Workflows[0].URL, workflow.URL)
		assert.Equal(t, workflows.Workflows[0].HTMLURL, workflow.HTMLURL)
		assert.Equal(t, workflows.Workflows[0].Name, workflow.Name)
		assert.Equal(t, workflows.Workflows[0].State, workflow.State)

		req = NewRequest(t, "GET", workflows.Workflows[0].URL).
			AddTokenAuth(token)
		resp = MakeRequest(t, req, http.StatusOK)
		workflow = &api.ActionWorkflow{}
		json.NewDecoder(resp.Body).Decode(workflow)
		assert.Equal(t, workflows.Workflows[0].ID, workflow.ID)
		assert.Equal(t, workflows.Workflows[0].Path, workflow.Path)
		assert.Equal(t, workflows.Workflows[0].URL, workflow.URL)
		assert.Equal(t, workflows.Workflows[0].HTMLURL, workflow.HTMLURL)
		assert.Equal(t, workflows.Workflows[0].Name, workflow.Name)
		assert.Equal(t, workflows.Workflows[0].State, workflow.State)

		// Get the commit ID of the default branch
		gitRepo, err := gitrepo.OpenRepository(t.Context(), repo)
		assert.NoError(t, err)
		defer gitRepo.Close()
		branch, err := git_model.GetBranch(t.Context(), repo.ID, repo.DefaultBranch)
		assert.NoError(t, err)
		inputs = &api.CreateActionWorkflowDispatch{
			Ref: "main",
			Inputs: map[string]string{
				"myinput":  "val0",
				"myinput3": "true",
			},
		}
		req = NewRequestWithJSON(t, "POST", fmt.Sprintf("/api/v1/repos/%s/actions/workflows/dispatch.yml/dispatches", repo.FullName()), inputs).
			AddTokenAuth(token)
		_ = MakeRequest(t, req, http.StatusNoContent)

		run := unittest.AssertExistsAndLoadBean(t, &actions_model.ActionRun{
			Title:      "add workflow",
			RepoID:     repo.ID,
			Event:      "workflow_dispatch",
			Ref:        "refs/heads/main",
			WorkflowID: "dispatch.yml",
			CommitSHA:  branch.CommitID,
		})
		assert.NotNil(t, run)
		dispatchPayload := &api.WorkflowDispatchPayload{}
		err = json.Unmarshal([]byte(run.EventPayload), dispatchPayload)
		assert.NoError(t, err)
		assert.Contains(t, dispatchPayload.Inputs, "myinput")
		assert.Contains(t, dispatchPayload.Inputs, "myinput2")
		assert.Contains(t, dispatchPayload.Inputs, "myinput3")
		assert.Equal(t, "val0", dispatchPayload.Inputs["myinput"])
		assert.Equal(t, "def2", dispatchPayload.Inputs["myinput2"])
		assert.Equal(t, "true", dispatchPayload.Inputs["myinput3"])
	})
}

func TestClosePullRequestWithPath(t *testing.T) {
	onGiteaRun(t, func(t *testing.T, u *url.URL) {
		// user2 is the owner of the base repo
		user2 := unittest.AssertExistsAndLoadBean(t, &user_model.User{ID: 2})
		user2Token := getTokenForLoggedInUser(t, loginUser(t, user2.Name), auth_model.AccessTokenScopeWriteRepository, auth_model.AccessTokenScopeWriteUser)
		// user4 is the owner of the fork repo
		user4 := unittest.AssertExistsAndLoadBean(t, &user_model.User{ID: 4})
		user4Token := getTokenForLoggedInUser(t, loginUser(t, user4.Name), auth_model.AccessTokenScopeWriteRepository, auth_model.AccessTokenScopeWriteUser)

		// create the base repo
		apiBaseRepo := createActionsTestRepo(t, user2Token, "close-pull-request-with-path", false)
		baseRepo := unittest.AssertExistsAndLoadBean(t, &repo_model.Repository{ID: apiBaseRepo.ID})
		user2APICtx := NewAPITestContext(t, baseRepo.OwnerName, baseRepo.Name, auth_model.AccessTokenScopeWriteRepository)

		// init the workflow
		wfTreePath := ".gitea/workflows/pull.yml"
		wfFileContent := `name: Pull Request
on:
  pull_request:
    types:
      - closed
    paths:
      - 'app/**'
jobs:
  echo:
    runs-on: ubuntu-latest
    steps:
      - run: echo 'Hello World'
`
		opts1 := getWorkflowCreateFileOptions(user2, baseRepo.DefaultBranch, "create "+wfTreePath, wfFileContent)
		createWorkflowFile(t, user2Token, baseRepo.OwnerName, baseRepo.Name, wfTreePath, opts1)

		// user4 forks the repo
		req := NewRequestWithJSON(t, "POST", fmt.Sprintf("/api/v1/repos/%s/%s/forks", baseRepo.OwnerName, baseRepo.Name),
			&api.CreateForkOption{
				Name: util.ToPointer("close-pull-request-with-path-fork"),
			}).AddTokenAuth(user4Token)
		resp := MakeRequest(t, req, http.StatusAccepted)
		var apiForkRepo api.Repository
		DecodeJSON(t, resp, &apiForkRepo)
		forkRepo := unittest.AssertExistsAndLoadBean(t, &repo_model.Repository{ID: apiForkRepo.ID})
		user4APICtx := NewAPITestContext(t, user4.Name, forkRepo.Name, auth_model.AccessTokenScopeWriteRepository)

		// user4 creates a pull request to add file "app/main.go"
		doAPICreateFile(user4APICtx, "app/main.go", &api.CreateFileOptions{
			FileOptions: api.FileOptions{
				NewBranchName: "user4/add-main",
				Message:       "create main.go",
				Author: api.Identity{
					Name:  user4.Name,
					Email: user4.Email,
				},
				Committer: api.Identity{
					Name:  user4.Name,
					Email: user4.Email,
				},
				Dates: api.CommitDateOptions{
					Author:    time.Now(),
					Committer: time.Now(),
				},
			},
			ContentBase64: base64.StdEncoding.EncodeToString([]byte("// main.go")),
		})(t)
		apiPull, err := doAPICreatePullRequest(user4APICtx, baseRepo.OwnerName, baseRepo.Name, baseRepo.DefaultBranch, user4.Name+":user4/add-main")(t)
		assert.NoError(t, err)

		doAPIMergePullRequest(user2APICtx, baseRepo.OwnerName, baseRepo.Name, apiPull.Index)(t)

		pullRequest := unittest.AssertExistsAndLoadBean(t, &issues_model.PullRequest{ID: apiPull.ID})

		// load and compare ActionRun
		assert.Equal(t, 1, unittest.GetCount(t, &actions_model.ActionRun{RepoID: baseRepo.ID}))
		actionRun := unittest.AssertExistsAndLoadBean(t, &actions_model.ActionRun{RepoID: baseRepo.ID})
		assert.Equal(t, actions_module.GithubEventPullRequest, actionRun.TriggerEvent)
		assert.Equal(t, pullRequest.MergedCommitID, actionRun.CommitSHA)
	})
}

func TestActionRunNameWithContextVariables(t *testing.T) {
	onGiteaRun(t, func(t *testing.T, u *url.URL) {
		user2 := unittest.AssertExistsAndLoadBean(t, &user_model.User{ID: 2})

		// create the repo
		repo, err := repo_service.CreateRepository(t.Context(), user2, user2, repo_service.CreateRepoOptions{
			Name:          "action-run-name-with-variables",
			Description:   "test action run name",
			AutoInit:      true,
			Gitignores:    "Go",
			License:       "MIT",
			Readme:        "Default",
			DefaultBranch: "main",
			IsPrivate:     false,
		})
		assert.NoError(t, err)
		assert.NotEmpty(t, repo)

		// add workflow file to the repo
		addWorkflowToBaseResp, err := files_service.ChangeRepoFiles(t.Context(), repo, user2, &files_service.ChangeRepoFilesOptions{
			Files: []*files_service.ChangeRepoFile{
				{
					Operation: "create",
					TreePath:  ".gitea/workflows/runname.yml",
					ContentReader: strings.NewReader(`name: test
on:
  [create,delete]
run-name: ${{ gitea.actor }} is running this workflow
jobs:
  test:
    runs-on: ubuntu-latest
    steps:
      - run: echo helloworld
`),
				},
			},
			Message:   "add workflow with run-name",
			OldBranch: "main",
			NewBranch: "main",
			Author: &files_service.IdentityOptions{
				GitUserName:  user2.Name,
				GitUserEmail: user2.Email,
			},
			Committer: &files_service.IdentityOptions{
				GitUserName:  user2.Name,
				GitUserEmail: user2.Email,
			},
			Dates: &files_service.CommitDateOptions{
				Author:    time.Now(),
				Committer: time.Now(),
			},
		})
		assert.NoError(t, err)
		assert.NotEmpty(t, addWorkflowToBaseResp)

		// Get the commit ID of the default branch
		gitRepo, err := gitrepo.OpenRepository(t.Context(), repo)
		assert.NoError(t, err)
		defer gitRepo.Close()
		branch, err := git_model.GetBranch(t.Context(), repo.ID, repo.DefaultBranch)
		assert.NoError(t, err)

		// create a branch
		err = repo_service.CreateNewBranchFromCommit(t.Context(), user2, repo, gitRepo, branch.CommitID, "test-action-run-name-with-variables")
		assert.NoError(t, err)
		run := unittest.AssertExistsAndLoadBean(t, &actions_model.ActionRun{
			Title:      user2.LoginName + " is running this workflow",
			RepoID:     repo.ID,
			Event:      "create",
			Ref:        "refs/heads/test-action-run-name-with-variables",
			WorkflowID: "runname.yml",
			CommitSHA:  branch.CommitID,
		})
		assert.NotNil(t, run)
	})
}

func TestActionRunName(t *testing.T) {
	onGiteaRun(t, func(t *testing.T, u *url.URL) {
		user2 := unittest.AssertExistsAndLoadBean(t, &user_model.User{ID: 2})

		// create the repo
		repo, err := repo_service.CreateRepository(t.Context(), user2, user2, repo_service.CreateRepoOptions{
			Name:          "action-run-name",
			Description:   "test action run-name",
			AutoInit:      true,
			Gitignores:    "Go",
			License:       "MIT",
			Readme:        "Default",
			DefaultBranch: "main",
			IsPrivate:     false,
		})
		assert.NoError(t, err)
		assert.NotEmpty(t, repo)

		// add workflow file to the repo
		addWorkflowToBaseResp, err := files_service.ChangeRepoFiles(t.Context(), repo, user2, &files_service.ChangeRepoFilesOptions{
			Files: []*files_service.ChangeRepoFile{
				{
					Operation: "create",
					TreePath:  ".gitea/workflows/runname.yml",
					ContentReader: strings.NewReader(`name: test
on:
  [create,delete]
run-name: run name without variables
jobs:
  test:
    runs-on: ubuntu-latest
    steps:
      - run: echo helloworld
`),
				},
			},
			Message:   "add workflow with run name",
			OldBranch: "main",
			NewBranch: "main",
			Author: &files_service.IdentityOptions{
				GitUserName:  user2.Name,
				GitUserEmail: user2.Email,
			},
			Committer: &files_service.IdentityOptions{
				GitUserName:  user2.Name,
				GitUserEmail: user2.Email,
			},
			Dates: &files_service.CommitDateOptions{
				Author:    time.Now(),
				Committer: time.Now(),
			},
		})
		assert.NoError(t, err)
		assert.NotEmpty(t, addWorkflowToBaseResp)

		// Get the commit ID of the default branch
		gitRepo, err := gitrepo.OpenRepository(t.Context(), repo)
		assert.NoError(t, err)
		defer gitRepo.Close()
		branch, err := git_model.GetBranch(t.Context(), repo.ID, repo.DefaultBranch)
		assert.NoError(t, err)

		// create a branch
		err = repo_service.CreateNewBranchFromCommit(t.Context(), user2, repo, gitRepo, branch.CommitID, "test-action-run-name")
		assert.NoError(t, err)
		run := unittest.AssertExistsAndLoadBean(t, &actions_model.ActionRun{
			Title:      "run name without variables",
			RepoID:     repo.ID,
			Event:      "create",
			Ref:        "refs/heads/test-action-run-name",
			WorkflowID: "runname.yml",
			CommitSHA:  branch.CommitID,
		})
		assert.NotNil(t, run)
	})
}<|MERGE_RESOLUTION|>--- conflicted
+++ resolved
@@ -665,20 +665,12 @@
 		checkCommitStatusAndInsertFakeStatus(t, repo, sha)
 
 		// review_requested
-<<<<<<< HEAD
-		_, err = pull_service.ReviewRequest(db.DefaultContext, pullIssue, user2, nil, user4, true)
-=======
-		_, err = issue_service.ReviewRequest(t.Context(), pullIssue, user2, nil, user4, true)
->>>>>>> 0cbaa0b6
+		_, err = pull_service.ReviewRequest(t.Context(), pullIssue, user2, nil, user4, true)
 		assert.NoError(t, err)
 		checkCommitStatusAndInsertFakeStatus(t, repo, sha)
 
 		// review_request_removed
-<<<<<<< HEAD
-		_, err = pull_service.ReviewRequest(db.DefaultContext, pullIssue, user2, nil, user4, false)
-=======
-		_, err = issue_service.ReviewRequest(t.Context(), pullIssue, user2, nil, user4, false)
->>>>>>> 0cbaa0b6
+		_, err = pull_service.ReviewRequest(t.Context(), pullIssue, user2, nil, user4, false)
 		assert.NoError(t, err)
 		checkCommitStatusAndInsertFakeStatus(t, repo, sha)
 	})
