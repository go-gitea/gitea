// Copyright 2019 The Gitea Authors. All rights reserved.
// SPDX-License-Identifier: MIT

package integration

import (
	"net/http"
	"net/http/httptest"
	"net/url"
	"path"
	"strings"
	"testing"

	"code.gitea.io/gitea/models/db"
	issues_model "code.gitea.io/gitea/models/issues"
	repo_model "code.gitea.io/gitea/models/repo"
	"code.gitea.io/gitea/models/unittest"
	user_model "code.gitea.io/gitea/models/user"
	"code.gitea.io/gitea/modules/git"
	"code.gitea.io/gitea/modules/test"
	issue_service "code.gitea.io/gitea/services/issue"
	pull_service "code.gitea.io/gitea/services/pull"
	repo_service "code.gitea.io/gitea/services/repository"
	files_service "code.gitea.io/gitea/services/repository/files"
	"code.gitea.io/gitea/tests"

	"github.com/stretchr/testify/assert"
)

func TestPullView_ReviewerMissed(t *testing.T) {
	defer tests.PrepareTestEnv(t)()
	session := loginUser(t, "user1")

	req := NewRequest(t, "GET", "/pulls")
	resp := session.MakeRequest(t, req, http.StatusOK)
	assert.True(t, test.IsNormalPageCompleted(resp.Body.String()))

	req = NewRequest(t, "GET", "/user2/repo1/pulls/3")
	resp = session.MakeRequest(t, req, http.StatusOK)
	assert.True(t, test.IsNormalPageCompleted(resp.Body.String()))

	// if some reviews are missing, the page shouldn't fail
	err := db.TruncateBeans(t.Context(), &issues_model.Review{})
	assert.NoError(t, err)
	req = NewRequest(t, "GET", "/user2/repo1/pulls/2")
	resp = session.MakeRequest(t, req, http.StatusOK)
	assert.True(t, test.IsNormalPageCompleted(resp.Body.String()))
}

func TestPullView_CodeOwner(t *testing.T) {
	onGiteaRun(t, func(t *testing.T, u *url.URL) {
		user2 := unittest.AssertExistsAndLoadBean(t, &user_model.User{ID: 2})

		// Create the repo.
		repo, err := repo_service.CreateRepositoryDirectly(t.Context(), user2, user2, repo_service.CreateRepoOptions{
			Name:             "test_codeowner",
			Readme:           "Default",
			AutoInit:         true,
			ObjectFormatName: git.Sha1ObjectFormat.Name(),
			DefaultBranch:    "master",
		}, true)
		assert.NoError(t, err)

		// add CODEOWNERS to default branch
		_, err = files_service.ChangeRepoFiles(t.Context(), repo, user2, &files_service.ChangeRepoFilesOptions{
			OldBranch: repo.DefaultBranch,
			Files: []*files_service.ChangeRepoFile{
				{
					Operation:     "create",
					TreePath:      "CODEOWNERS",
					ContentReader: strings.NewReader("README.md @user5\nuser8-file.md @user8\n"),
				},
			},
		})
		assert.NoError(t, err)

		t.Run("First Pull Request", func(t *testing.T) {
			// create a new branch to prepare for pull request
			_, err := files_service.ChangeRepoFiles(t.Context(), repo, user2, &files_service.ChangeRepoFilesOptions{
				NewBranch: "codeowner-basebranch",
				Files: []*files_service.ChangeRepoFile{
					{
						Operation:     "update",
						TreePath:      "README.md",
						ContentReader: strings.NewReader("# This is a new project\n"),
					},
				},
			})
			assert.NoError(t, err)

			// Create a pull request.
			session := loginUser(t, "user2")
			testPullCreate(t, session, "user2", "test_codeowner", false, repo.DefaultBranch, "codeowner-basebranch", "Test Pull Request")

			pr := unittest.AssertExistsAndLoadBean(t, &issues_model.PullRequest{BaseRepoID: repo.ID, HeadRepoID: repo.ID, HeadBranch: "codeowner-basebranch"})
			unittest.AssertExistsAndLoadBean(t, &issues_model.Review{IssueID: pr.IssueID, Type: issues_model.ReviewTypeRequest, ReviewerID: 5})
			assert.NoError(t, pr.LoadIssue(t.Context()))

			// update the file on the pr branch
			_, err = files_service.ChangeRepoFiles(t.Context(), repo, user2, &files_service.ChangeRepoFilesOptions{
				OldBranch: "codeowner-basebranch",
				Files: []*files_service.ChangeRepoFile{
					{
						Operation:     "create",
						TreePath:      "user8-file.md",
						ContentReader: strings.NewReader("# This is a new project2\n"),
					},
				},
			})
			assert.NoError(t, err)

<<<<<<< HEAD
			reviewNotifiers, err := pull_service.RequestCodeOwnersReview(db.DefaultContext, pr)
=======
			reviewNotifiers, err := issue_service.PullRequestCodeOwnersReview(t.Context(), pr)
>>>>>>> 0cbaa0b6
			assert.NoError(t, err)
			assert.Len(t, reviewNotifiers, 1)
			assert.EqualValues(t, 8, reviewNotifiers[0].Reviewer.ID)

			err = issue_service.ChangeTitle(t.Context(), pr.Issue, user2, "[WIP] Test Pull Request")
			assert.NoError(t, err)
			prUpdated1 := unittest.AssertExistsAndLoadBean(t, &issues_model.PullRequest{ID: pr.ID})
			assert.NoError(t, prUpdated1.LoadIssue(t.Context()))
			assert.Equal(t, "[WIP] Test Pull Request", prUpdated1.Issue.Title)

			err = issue_service.ChangeTitle(t.Context(), prUpdated1.Issue, user2, "Test Pull Request2")
			assert.NoError(t, err)
			prUpdated2 := unittest.AssertExistsAndLoadBean(t, &issues_model.PullRequest{ID: pr.ID})
			assert.NoError(t, prUpdated2.LoadIssue(t.Context()))
			assert.Equal(t, "Test Pull Request2", prUpdated2.Issue.Title)
		})

		// change the default branch CODEOWNERS file to change README.md's codeowner
		_, err = files_service.ChangeRepoFiles(t.Context(), repo, user2, &files_service.ChangeRepoFilesOptions{
			Files: []*files_service.ChangeRepoFile{
				{
					Operation:     "update",
					TreePath:      "CODEOWNERS",
					ContentReader: strings.NewReader("README.md @user8\n"),
				},
			},
		})
		assert.NoError(t, err)

		t.Run("Second Pull Request", func(t *testing.T) {
			// create a new branch to prepare for pull request
			_, err = files_service.ChangeRepoFiles(t.Context(), repo, user2, &files_service.ChangeRepoFilesOptions{
				NewBranch: "codeowner-basebranch2",
				Files: []*files_service.ChangeRepoFile{
					{
						Operation:     "update",
						TreePath:      "README.md",
						ContentReader: strings.NewReader("# This is a new project2\n"),
					},
				},
			})
			assert.NoError(t, err)

			// Create a pull request.
			session := loginUser(t, "user2")
			testPullCreate(t, session, "user2", "test_codeowner", false, repo.DefaultBranch, "codeowner-basebranch2", "Test Pull Request2")

			pr := unittest.AssertExistsAndLoadBean(t, &issues_model.PullRequest{BaseRepoID: repo.ID, HeadBranch: "codeowner-basebranch2"})
			unittest.AssertExistsAndLoadBean(t, &issues_model.Review{IssueID: pr.IssueID, Type: issues_model.ReviewTypeRequest, ReviewerID: 8})
		})

		t.Run("Forked Repo Pull Request", func(t *testing.T) {
			user5 := unittest.AssertExistsAndLoadBean(t, &user_model.User{ID: 5})
			forkedRepo, err := repo_service.ForkRepository(t.Context(), user2, user5, repo_service.ForkRepoOptions{
				BaseRepo: repo,
				Name:     "test_codeowner",
			})
			assert.NoError(t, err)

			// create a new branch to prepare for pull request
			_, err = files_service.ChangeRepoFiles(t.Context(), forkedRepo, user5, &files_service.ChangeRepoFilesOptions{
				NewBranch: "codeowner-basebranch-forked",
				Files: []*files_service.ChangeRepoFile{
					{
						Operation:     "update",
						TreePath:      "README.md",
						ContentReader: strings.NewReader("# This is a new forked project\n"),
					},
				},
			})
			assert.NoError(t, err)

			session := loginUser(t, "user5")

			// create a pull request on the forked repository, code reviewers should not be mentioned
			testPullCreateDirectly(t, session, createPullRequestOptions{
				BaseRepoOwner: "user5",
				BaseRepoName:  "test_codeowner",
				BaseBranch:    forkedRepo.DefaultBranch,
				HeadRepoOwner: "",
				HeadRepoName:  "",
				HeadBranch:    "codeowner-basebranch-forked",
				Title:         "Test Pull Request on Forked Repository",
			})

			pr := unittest.AssertExistsAndLoadBean(t, &issues_model.PullRequest{BaseRepoID: forkedRepo.ID, HeadBranch: "codeowner-basebranch-forked"})
			unittest.AssertNotExistsBean(t, &issues_model.Review{IssueID: pr.IssueID, Type: issues_model.ReviewTypeRequest, ReviewerID: 8})

			// create a pull request to base repository, code reviewers should be mentioned
			testPullCreateDirectly(t, session, createPullRequestOptions{
				BaseRepoOwner: repo.OwnerName,
				BaseRepoName:  repo.Name,
				BaseBranch:    repo.DefaultBranch,
				HeadRepoOwner: forkedRepo.OwnerName,
				HeadRepoName:  forkedRepo.Name,
				HeadBranch:    "codeowner-basebranch-forked",
				Title:         "Test Pull Request3",
			})

			pr = unittest.AssertExistsAndLoadBean(t, &issues_model.PullRequest{BaseRepoID: repo.ID, HeadRepoID: forkedRepo.ID, HeadBranch: "codeowner-basebranch-forked"})
			unittest.AssertExistsAndLoadBean(t, &issues_model.Review{IssueID: pr.IssueID, Type: issues_model.ReviewTypeRequest, ReviewerID: 8})
		})
	})
}

func TestPullView_GivenApproveOrRejectReviewOnClosedPR(t *testing.T) {
	onGiteaRun(t, func(t *testing.T, giteaURL *url.URL) {
		user1Session := loginUser(t, "user1")
		user2Session := loginUser(t, "user2")

		// Have user1 create a fork of repo1.
		testRepoFork(t, user1Session, "user2", "repo1", "user1", "repo1", "")

		t.Run("Submit approve/reject review on merged PR", func(t *testing.T) {
			// Create a merged PR (made by user1) in the upstream repo1.
			testEditFile(t, user1Session, "user1", "repo1", "master", "README.md", "Hello, World (Edited)\n")
			resp := testPullCreate(t, user1Session, "user1", "repo1", false, "master", "master", "This is a pull title")
			elem := strings.Split(test.RedirectURL(resp), "/")
			assert.Equal(t, "pulls", elem[3])
			testPullMerge(t, user1Session, elem[1], elem[2], elem[4], repo_model.MergeStyleMerge, false)

			// Grab the CSRF token.
			req := NewRequest(t, "GET", path.Join(elem[1], elem[2], "pulls", elem[4]))
			resp = user2Session.MakeRequest(t, req, http.StatusOK)
			htmlDoc := NewHTMLParser(t, resp.Body)

			// Submit an approve review on the PR.
			testSubmitReview(t, user2Session, htmlDoc.GetCSRF(), "user2", "repo1", elem[4], "", "approve", http.StatusUnprocessableEntity)

			// Submit a reject review on the PR.
			testSubmitReview(t, user2Session, htmlDoc.GetCSRF(), "user2", "repo1", elem[4], "", "reject", http.StatusUnprocessableEntity)
		})

		t.Run("Submit approve/reject review on closed PR", func(t *testing.T) {
			// Created a closed PR (made by user1) in the upstream repo1.
			testEditFileToNewBranch(t, user1Session, "user1", "repo1", "master", "a-test-branch", "README.md", "Hello, World (Editied...again)\n")
			resp := testPullCreate(t, user1Session, "user1", "repo1", false, "master", "a-test-branch", "This is a pull title")
			elem := strings.Split(test.RedirectURL(resp), "/")
			assert.Equal(t, "pulls", elem[3])
			testIssueClose(t, user1Session, elem[1], elem[2], elem[4])

			// Grab the CSRF token.
			req := NewRequest(t, "GET", path.Join(elem[1], elem[2], "pulls", elem[4]))
			resp = user2Session.MakeRequest(t, req, http.StatusOK)
			htmlDoc := NewHTMLParser(t, resp.Body)

			// Submit an approve review on the PR.
			testSubmitReview(t, user2Session, htmlDoc.GetCSRF(), "user2", "repo1", elem[4], "", "approve", http.StatusUnprocessableEntity)

			// Submit a reject review on the PR.
			testSubmitReview(t, user2Session, htmlDoc.GetCSRF(), "user2", "repo1", elem[4], "", "reject", http.StatusUnprocessableEntity)
		})
	})
}

func testSubmitReview(t *testing.T, session *TestSession, csrf, owner, repo, pullNumber, commitID, reviewType string, expectedSubmitStatus int) *httptest.ResponseRecorder {
	options := map[string]string{
		"_csrf":     csrf,
		"commit_id": commitID,
		"content":   "test",
		"type":      reviewType,
	}

	submitURL := path.Join(owner, repo, "pulls", pullNumber, "files", "reviews", "submit")
	req := NewRequestWithValues(t, "POST", submitURL, options)
	return session.MakeRequest(t, req, expectedSubmitStatus)
}

func testIssueClose(t *testing.T, session *TestSession, owner, repo, issueNumber string) *httptest.ResponseRecorder {
	req := NewRequest(t, "GET", path.Join(owner, repo, "pulls", issueNumber))
	resp := session.MakeRequest(t, req, http.StatusOK)

	htmlDoc := NewHTMLParser(t, resp.Body)
	closeURL := path.Join(owner, repo, "issues", issueNumber, "comments")

	options := map[string]string{
		"_csrf":  htmlDoc.GetCSRF(),
		"status": "close",
	}

	req = NewRequestWithValues(t, "POST", closeURL, options)
	return session.MakeRequest(t, req, http.StatusOK)
}<|MERGE_RESOLUTION|>--- conflicted
+++ resolved
@@ -109,11 +109,7 @@
 			})
 			assert.NoError(t, err)
 
-<<<<<<< HEAD
-			reviewNotifiers, err := pull_service.RequestCodeOwnersReview(db.DefaultContext, pr)
-=======
-			reviewNotifiers, err := issue_service.PullRequestCodeOwnersReview(t.Context(), pr)
->>>>>>> 0cbaa0b6
+			reviewNotifiers, err := pull_service.RequestCodeOwnersReview(t.Context(), pr)
 			assert.NoError(t, err)
 			assert.Len(t, reviewNotifiers, 1)
 			assert.EqualValues(t, 8, reviewNotifiers[0].Reviewer.ID)
