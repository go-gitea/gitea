// Copyright 2021 The Gitea Authors. All rights reserved.
// SPDX-License-Identifier: MIT

package integration

import (
	"net/http"
	"net/url"
	"testing"

	"code.gitea.io/gitea/modules/setting"
	api "code.gitea.io/gitea/modules/structs"
	"code.gitea.io/gitea/routers"

	"github.com/stretchr/testify/assert"
)

func TestNodeinfo(t *testing.T) {
	setting.Federation.Enabled = true
	testWebRoutes = routers.NormalRoutes()
	defer func() {
		setting.Federation.Enabled = false
		testWebRoutes = routers.NormalRoutes()
	}()

	onGiteaRun(t, func(*testing.T, *url.URL) {
		req := NewRequest(t, "GET", "/api/v1/nodeinfo")
		resp := MakeRequest(t, req, http.StatusOK)
		VerifyJSONSchema(t, resp, "nodeinfo_2.1.json")

		var nodeinfo api.NodeInfo
		DecodeJSON(t, resp, &nodeinfo)
		assert.True(t, nodeinfo.OpenRegistrations)
		assert.Equal(t, "gitea", nodeinfo.Software.Name)
<<<<<<< HEAD
		assert.Equal(t, 25, nodeinfo.Usage.Users.Total)
		assert.Equal(t, 26, nodeinfo.Usage.LocalPosts)
=======
		assert.Equal(t, 26, nodeinfo.Usage.Users.Total)
		assert.Equal(t, 20, nodeinfo.Usage.LocalPosts)
>>>>>>> 2bd999a2
		assert.Equal(t, 3, nodeinfo.Usage.LocalComments)
	})
}<|MERGE_RESOLUTION|>--- conflicted
+++ resolved
@@ -32,13 +32,8 @@
 		DecodeJSON(t, resp, &nodeinfo)
 		assert.True(t, nodeinfo.OpenRegistrations)
 		assert.Equal(t, "gitea", nodeinfo.Software.Name)
-<<<<<<< HEAD
-		assert.Equal(t, 25, nodeinfo.Usage.Users.Total)
+		assert.Equal(t, 26, nodeinfo.Usage.Users.Total)
 		assert.Equal(t, 26, nodeinfo.Usage.LocalPosts)
-=======
-		assert.Equal(t, 26, nodeinfo.Usage.Users.Total)
-		assert.Equal(t, 20, nodeinfo.Usage.LocalPosts)
->>>>>>> 2bd999a2
 		assert.Equal(t, 3, nodeinfo.Usage.LocalComments)
 	})
 }