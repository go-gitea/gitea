// Copyright 2021 The Gitea Authors. All rights reserved.
// SPDX-License-Identifier: MIT

package integration

import (
	"net/http"
	"strconv"
	"testing"

	"code.gitea.io/gitea/models/unittest"
	user_model "code.gitea.io/gitea/models/user"
	"code.gitea.io/gitea/tests"

	"github.com/stretchr/testify/assert"
)

func TestAdminViewUsers(t *testing.T) {
	defer tests.PrepareTestEnv(t)()

	session := loginUser(t, "user1")
	req := NewRequest(t, "GET", "/-/admin/users")
	session.MakeRequest(t, req, http.StatusOK)

	session = loginUser(t, "user2")
	req = NewRequest(t, "GET", "/-/admin/users")
	session.MakeRequest(t, req, http.StatusForbidden)
}

func TestAdminViewUser(t *testing.T) {
	defer tests.PrepareTestEnv(t)()

	session := loginUser(t, "user1")
	req := NewRequest(t, "GET", "/-/admin/users/1")
	session.MakeRequest(t, req, http.StatusOK)

	session = loginUser(t, "user2")
	req = NewRequest(t, "GET", "/-/admin/users/1")
	session.MakeRequest(t, req, http.StatusForbidden)
}

func TestAdminEditUser(t *testing.T) {
	defer tests.PrepareTestEnv(t)()

	testSuccessfullEdit(t, user_model.User{ID: 2, Name: "newusername", LoginName: "otherlogin", Email: "new@e-mail.gitea"})
}

func testSuccessfullEdit(t *testing.T, formData user_model.User) {
	makeRequest(t, formData, http.StatusSeeOther)
}

func makeRequest(t *testing.T, formData user_model.User, headerCode int) {
	session := loginUser(t, "user1")
<<<<<<< HEAD
	csrf := GetCSRF(t, session, "/-/admin/users/"+strconv.Itoa(int(formData.ID))+"/edit")
	req := NewRequestWithValues(t, "POST", "/-/admin/users/"+strconv.Itoa(int(formData.ID))+"/edit", map[string]string{
=======
	csrf := GetUserCSRFToken(t, session)
	req := NewRequestWithValues(t, "POST", "/admin/users/"+strconv.Itoa(int(formData.ID))+"/edit", map[string]string{
>>>>>>> dd83cfca
		"_csrf":      csrf,
		"user_name":  formData.Name,
		"login_name": formData.LoginName,
		"login_type": "0-0",
		"email":      formData.Email,
	})

	session.MakeRequest(t, req, headerCode)
	user := unittest.AssertExistsAndLoadBean(t, &user_model.User{ID: formData.ID})
	assert.Equal(t, formData.Name, user.Name)
	assert.Equal(t, formData.LoginName, user.LoginName)
	assert.Equal(t, formData.Email, user.Email)
}

func TestAdminDeleteUser(t *testing.T) {
	defer tests.PrepareTestEnv(t)()

	session := loginUser(t, "user1")

<<<<<<< HEAD
	csrf := GetCSRF(t, session, "/-/admin/users/8/edit")
	req := NewRequestWithValues(t, "POST", "/-/admin/users/8/delete", map[string]string{
=======
	csrf := GetUserCSRFToken(t, session)
	req := NewRequestWithValues(t, "POST", "/admin/users/8/delete", map[string]string{
>>>>>>> dd83cfca
		"_csrf": csrf,
	})
	session.MakeRequest(t, req, http.StatusSeeOther)

	assertUserDeleted(t, 8)
	unittest.CheckConsistencyFor(t, &user_model.User{})
}<|MERGE_RESOLUTION|>--- conflicted
+++ resolved
@@ -51,13 +51,8 @@
 
 func makeRequest(t *testing.T, formData user_model.User, headerCode int) {
 	session := loginUser(t, "user1")
-<<<<<<< HEAD
-	csrf := GetCSRF(t, session, "/-/admin/users/"+strconv.Itoa(int(formData.ID))+"/edit")
+	csrf := GetUserCSRFToken(t, session)
 	req := NewRequestWithValues(t, "POST", "/-/admin/users/"+strconv.Itoa(int(formData.ID))+"/edit", map[string]string{
-=======
-	csrf := GetUserCSRFToken(t, session)
-	req := NewRequestWithValues(t, "POST", "/admin/users/"+strconv.Itoa(int(formData.ID))+"/edit", map[string]string{
->>>>>>> dd83cfca
 		"_csrf":      csrf,
 		"user_name":  formData.Name,
 		"login_name": formData.LoginName,
@@ -77,13 +72,8 @@
 
 	session := loginUser(t, "user1")
 
-<<<<<<< HEAD
-	csrf := GetCSRF(t, session, "/-/admin/users/8/edit")
+	csrf := GetUserCSRFToken(t, session)
 	req := NewRequestWithValues(t, "POST", "/-/admin/users/8/delete", map[string]string{
-=======
-	csrf := GetUserCSRFToken(t, session)
-	req := NewRequestWithValues(t, "POST", "/admin/users/8/delete", map[string]string{
->>>>>>> dd83cfca
 		"_csrf": csrf,
 	})
 	session.MakeRequest(t, req, http.StatusSeeOther)
