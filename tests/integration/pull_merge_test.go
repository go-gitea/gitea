--- conflicted
+++ resolved
@@ -405,18 +405,14 @@
 		assert.NoError(t, err)
 		commitSha := strings.TrimSpace(stdout.String())
 
-<<<<<<< HEAD
 		gitRepo1, err := gitrepo.OpenRepository(t.Context(), repo1)
 		assert.NoError(t, err)
 		defer gitRepo1.Close()
 
-		_, _, err = gitcmd.NewCommand("branch", "unrelated").AddDynamicArguments(commitSha).RunStdString(t.Context(), &gitcmd.RunOpts{Dir: path})
-=======
 		_, _, err = gitcmd.NewCommand("branch", "unrelated").
 			AddDynamicArguments(commitSha).
 			WithDir(path).
 			RunStdString(t.Context())
->>>>>>> cddff73b
 		assert.NoError(t, err)
 
 		assert.NoError(t, repo_service.CreateNewBranchFromCommit(t.Context(), user1, repo1, gitRepo1, commitSha, "unrelated"))
