// Copyright 2017 The Gitea Authors. All rights reserved.
// SPDX-License-Identifier: MIT

package integration

import (
	"bytes"
	"fmt"
	"net/http"
	"net/http/httptest"
	"net/url"
	"os"
	"path"
	"path/filepath"
	"strconv"
	"strings"
	"testing"
	"time"

	auth_model "code.gitea.io/gitea/models/auth"
	git_model "code.gitea.io/gitea/models/git"
	issues_model "code.gitea.io/gitea/models/issues"
	pull_model "code.gitea.io/gitea/models/pull"
	repo_model "code.gitea.io/gitea/models/repo"
	"code.gitea.io/gitea/models/unittest"
	user_model "code.gitea.io/gitea/models/user"
	"code.gitea.io/gitea/models/webhook"
	"code.gitea.io/gitea/modules/commitstatus"
	"code.gitea.io/gitea/modules/git"
	"code.gitea.io/gitea/modules/git/gitcmd"
	"code.gitea.io/gitea/modules/gitrepo"
	"code.gitea.io/gitea/modules/queue"
	"code.gitea.io/gitea/modules/setting"
	api "code.gitea.io/gitea/modules/structs"
	"code.gitea.io/gitea/modules/test"
	"code.gitea.io/gitea/modules/translation"
	"code.gitea.io/gitea/services/automerge"
	"code.gitea.io/gitea/services/automergequeue"
	pull_service "code.gitea.io/gitea/services/pull"
	repo_service "code.gitea.io/gitea/services/repository"
	commitstatus_service "code.gitea.io/gitea/services/repository/commitstatus"
	files_service "code.gitea.io/gitea/services/repository/files"

	"github.com/stretchr/testify/assert"
)

func testPullMerge(t *testing.T, session *TestSession, user, repo, pullnum string, mergeStyle repo_model.MergeStyle, deleteBranch bool) *httptest.ResponseRecorder {
	req := NewRequest(t, "GET", path.Join(user, repo, "pulls", pullnum))
	resp := session.MakeRequest(t, req, http.StatusOK)

	htmlDoc := NewHTMLParser(t, resp.Body)
	link := path.Join(user, repo, "pulls", pullnum, "merge")

	options := map[string]string{
		"_csrf": htmlDoc.GetCSRF(),
		"do":    string(mergeStyle),
	}

	if deleteBranch {
		options["delete_branch_after_merge"] = "on"
	}

	req = NewRequestWithValues(t, "POST", link, options)
	resp = session.MakeRequest(t, req, http.StatusOK)

	respJSON := struct {
		Redirect string
	}{}
	DecodeJSON(t, resp, &respJSON)

	assert.Equal(t, fmt.Sprintf("/%s/%s/pulls/%s", user, repo, pullnum), respJSON.Redirect)

	return resp
}

func testPullCleanUp(t *testing.T, session *TestSession, user, repo, pullnum string) *httptest.ResponseRecorder {
	req := NewRequest(t, "GET", path.Join(user, repo, "pulls", pullnum))
	resp := session.MakeRequest(t, req, http.StatusOK)

	// Click the little button to create a pull
	htmlDoc := NewHTMLParser(t, resp.Body)
	link, exists := htmlDoc.doc.Find(".timeline-item .delete-button").Attr("data-url")
	assert.True(t, exists, "The template has changed, can not find delete button url")
	req = NewRequestWithValues(t, "POST", link, map[string]string{
		"_csrf": htmlDoc.GetCSRF(),
	})
	resp = session.MakeRequest(t, req, http.StatusOK)

	return resp
}

func TestPullMerge(t *testing.T) {
	onGiteaRun(t, func(t *testing.T, giteaURL *url.URL) {
		hookTasks, err := webhook.HookTasks(t.Context(), 1, 1) // Retrieve previous hook number
		assert.NoError(t, err)
		hookTasksLenBefore := len(hookTasks)

		session := loginUser(t, "user1")
		testRepoFork(t, session, "user2", "repo1", "user1", "repo1", "")
		testEditFile(t, session, "user1", "repo1", "master", "README.md", "Hello, World (Edited)\n")

		resp := testPullCreate(t, session, "user1", "repo1", false, "master", "master", "This is a pull title")

		elem := strings.Split(test.RedirectURL(resp), "/")
		assert.Equal(t, "pulls", elem[3])
		testPullMerge(t, session, elem[1], elem[2], elem[4], repo_model.MergeStyleMerge, false)

		hookTasks, err = webhook.HookTasks(t.Context(), 1, 1)
		assert.NoError(t, err)
		assert.Len(t, hookTasks, hookTasksLenBefore+1)
	})
}

func TestPullRebase(t *testing.T) {
	onGiteaRun(t, func(t *testing.T, giteaURL *url.URL) {
		hookTasks, err := webhook.HookTasks(t.Context(), 1, 1) // Retrieve previous hook number
		assert.NoError(t, err)
		hookTasksLenBefore := len(hookTasks)

		session := loginUser(t, "user1")
		testRepoFork(t, session, "user2", "repo1", "user1", "repo1", "")
		testEditFile(t, session, "user1", "repo1", "master", "README.md", "Hello, World (Edited)\n")

		resp := testPullCreate(t, session, "user1", "repo1", false, "master", "master", "This is a pull title")

		elem := strings.Split(test.RedirectURL(resp), "/")
		assert.Equal(t, "pulls", elem[3])
		testPullMerge(t, session, elem[1], elem[2], elem[4], repo_model.MergeStyleRebase, false)

		hookTasks, err = webhook.HookTasks(t.Context(), 1, 1)
		assert.NoError(t, err)
		assert.Len(t, hookTasks, hookTasksLenBefore+1)
	})
}

func TestPullRebaseMerge(t *testing.T) {
	onGiteaRun(t, func(t *testing.T, giteaURL *url.URL) {
		hookTasks, err := webhook.HookTasks(t.Context(), 1, 1) // Retrieve previous hook number
		assert.NoError(t, err)
		hookTasksLenBefore := len(hookTasks)

		session := loginUser(t, "user1")
		testRepoFork(t, session, "user2", "repo1", "user1", "repo1", "")
		testEditFile(t, session, "user1", "repo1", "master", "README.md", "Hello, World (Edited)\n")

		resp := testPullCreate(t, session, "user1", "repo1", false, "master", "master", "This is a pull title")

		elem := strings.Split(test.RedirectURL(resp), "/")
		assert.Equal(t, "pulls", elem[3])
		testPullMerge(t, session, elem[1], elem[2], elem[4], repo_model.MergeStyleRebaseMerge, false)

		hookTasks, err = webhook.HookTasks(t.Context(), 1, 1)
		assert.NoError(t, err)
		assert.Len(t, hookTasks, hookTasksLenBefore+1)
	})
}

func TestPullSquash(t *testing.T) {
	onGiteaRun(t, func(t *testing.T, giteaURL *url.URL) {
		hookTasks, err := webhook.HookTasks(t.Context(), 1, 1) // Retrieve previous hook number
		assert.NoError(t, err)
		hookTasksLenBefore := len(hookTasks)

		session := loginUser(t, "user1")
		testRepoFork(t, session, "user2", "repo1", "user1", "repo1", "")
		testEditFile(t, session, "user1", "repo1", "master", "README.md", "Hello, World (Edited)\n")
		testEditFile(t, session, "user1", "repo1", "master", "README.md", "Hello, World (Edited!)\n")

		resp := testPullCreate(t, session, "user1", "repo1", false, "master", "master", "This is a pull title")

		elem := strings.Split(test.RedirectURL(resp), "/")
		assert.Equal(t, "pulls", elem[3])
		testPullMerge(t, session, elem[1], elem[2], elem[4], repo_model.MergeStyleSquash, false)

		hookTasks, err = webhook.HookTasks(t.Context(), 1, 1)
		assert.NoError(t, err)
		assert.Len(t, hookTasks, hookTasksLenBefore+1)
	})
}

func TestPullCleanUpAfterMerge(t *testing.T) {
	onGiteaRun(t, func(t *testing.T, giteaURL *url.URL) {
		session := loginUser(t, "user1")
		testRepoFork(t, session, "user2", "repo1", "user1", "repo1", "")
		testEditFileToNewBranch(t, session, "user1", "repo1", "master", "feature/test", "README.md", "Hello, World (Edited - TestPullCleanUpAfterMerge)\n")

		resp := testPullCreate(t, session, "user1", "repo1", false, "master", "feature/test", "This is a pull title")

		elem := strings.Split(test.RedirectURL(resp), "/")
		assert.Equal(t, "pulls", elem[3])
		testPullMerge(t, session, elem[1], elem[2], elem[4], repo_model.MergeStyleMerge, false)

		// Check PR branch deletion
		resp = testPullCleanUp(t, session, elem[1], elem[2], elem[4])
		respJSON := struct {
			Redirect string
		}{}
		DecodeJSON(t, resp, &respJSON)

		assert.NotEmpty(t, respJSON.Redirect, "Redirected URL is not found")

		elem = strings.Split(respJSON.Redirect, "/")
		assert.Equal(t, "pulls", elem[3])

		// Check branch deletion result
		req := NewRequest(t, "GET", respJSON.Redirect)
		resp = session.MakeRequest(t, req, http.StatusOK)

		htmlDoc := NewHTMLParser(t, resp.Body)
		resultMsg := htmlDoc.doc.Find(".ui.message>p").Text()

		assert.Equal(t, "Branch \"user1/repo1:feature/test\" has been deleted.", resultMsg)
	})
}

func TestCantMergeWorkInProgress(t *testing.T) {
	onGiteaRun(t, func(t *testing.T, giteaURL *url.URL) {
		session := loginUser(t, "user1")
		testRepoFork(t, session, "user2", "repo1", "user1", "repo1", "")
		testEditFile(t, session, "user1", "repo1", "master", "README.md", "Hello, World (Edited)\n")

		resp := testPullCreate(t, session, "user1", "repo1", false, "master", "master", "[wip] This is a pull title")

		req := NewRequest(t, "GET", test.RedirectURL(resp))
		resp = session.MakeRequest(t, req, http.StatusOK)
		htmlDoc := NewHTMLParser(t, resp.Body)
		text := strings.TrimSpace(htmlDoc.doc.Find(".merge-section > .item").Last().Text())
		assert.NotEmpty(t, text, "Can't find WIP text")

		assert.Contains(t, text, translation.NewLocale("en-US").TrString("repo.pulls.cannot_merge_work_in_progress"), "Unable to find WIP text")
		assert.Contains(t, text, "[wip]", "Unable to find WIP text")
	})
}

func TestCantMergeConflict(t *testing.T) {
	onGiteaRun(t, func(t *testing.T, giteaURL *url.URL) {
		session := loginUser(t, "user1")
		testRepoFork(t, session, "user2", "repo1", "user1", "repo1", "")
		testEditFileToNewBranch(t, session, "user1", "repo1", "master", "conflict", "README.md", "Hello, World (Edited Once)\n")
		testEditFileToNewBranch(t, session, "user1", "repo1", "master", "base", "README.md", "Hello, World (Edited Twice)\n")

		// Use API to create a conflicting pr
		token := getTokenForLoggedInUser(t, session, auth_model.AccessTokenScopeWriteRepository)
		req := NewRequestWithJSON(t, http.MethodPost, fmt.Sprintf("/api/v1/repos/%s/%s/pulls", "user1", "repo1"), &api.CreatePullRequestOption{
			Head:  "conflict",
			Base:  "base",
			Title: "create a conflicting pr",
		}).AddTokenAuth(token)
		session.MakeRequest(t, req, http.StatusCreated)

		// Now this PR will be marked conflict - or at least a race will do - so drop down to pure code at this point...
		user1 := unittest.AssertExistsAndLoadBean(t, &user_model.User{
			Name: "user1",
		})
		repo1 := unittest.AssertExistsAndLoadBean(t, &repo_model.Repository{
			OwnerID: user1.ID,
			Name:    "repo1",
		})

		pr := unittest.AssertExistsAndLoadBean(t, &issues_model.PullRequest{
			HeadRepoID: repo1.ID,
			BaseRepoID: repo1.ID,
			HeadBranch: "conflict",
			BaseBranch: "base",
		})

		gitRepo, err := gitrepo.OpenRepository(t.Context(), repo1)
		assert.NoError(t, err)

		err = pull_service.Merge(t.Context(), pr, user1, gitRepo, repo_model.MergeStyleMerge, "", "CONFLICT", false)
		assert.Error(t, err, "Merge should return an error due to conflict")
		assert.True(t, pull_service.IsErrMergeConflicts(err), "Merge error is not a conflict error")

		err = pull_service.Merge(t.Context(), pr, user1, gitRepo, repo_model.MergeStyleRebase, "", "CONFLICT", false)
		assert.Error(t, err, "Merge should return an error due to conflict")
		assert.True(t, pull_service.IsErrRebaseConflicts(err), "Merge error is not a conflict error")
		gitRepo.Close()
	})
}

func TestCantMergeUnrelated(t *testing.T) {
	onGiteaRun(t, func(t *testing.T, giteaURL *url.URL) {
		session := loginUser(t, "user1")
		testRepoFork(t, session, "user2", "repo1", "user1", "repo1", "")
		testEditFileToNewBranch(t, session, "user1", "repo1", "master", "base", "README.md", "Hello, World (Edited Twice)\n")

		// Now we want to create a commit on a branch that is totally unrelated to our current head
		// Drop down to pure code at this point
		user1 := unittest.AssertExistsAndLoadBean(t, &user_model.User{
			Name: "user1",
		})
		repo1 := unittest.AssertExistsAndLoadBean(t, &repo_model.Repository{
			OwnerID: user1.ID,
			Name:    "repo1",
		})
		path := repo_model.RepoPath(user1.Name, repo1.Name)

		err := gitcmd.NewCommand("read-tree", "--empty").Run(t.Context(), &gitcmd.RunOpts{Dir: path})
		assert.NoError(t, err)

		stdin := strings.NewReader("Unrelated File")
		var stdout strings.Builder
		err = gitcmd.NewCommand("hash-object", "-w", "--stdin").Run(t.Context(), &gitcmd.RunOpts{
			Dir:    path,
			Stdin:  stdin,
			Stdout: &stdout,
		})

		assert.NoError(t, err)
		sha := strings.TrimSpace(stdout.String())

		_, _, err = gitcmd.NewCommand("update-index", "--add", "--replace", "--cacheinfo").AddDynamicArguments("100644", sha, "somewher-over-the-rainbow").RunStdString(t.Context(), &gitcmd.RunOpts{Dir: path})
		assert.NoError(t, err)

		treeSha, _, err := gitcmd.NewCommand("write-tree").RunStdString(t.Context(), &gitcmd.RunOpts{Dir: path})
		assert.NoError(t, err)
		treeSha = strings.TrimSpace(treeSha)

		commitTimeStr := time.Now().Format(time.RFC3339)
		doerSig := user1.NewGitSig()
		env := append(os.Environ(),
			"GIT_AUTHOR_NAME="+doerSig.Name,
			"GIT_AUTHOR_EMAIL="+doerSig.Email,
			"GIT_AUTHOR_DATE="+commitTimeStr,
			"GIT_COMMITTER_NAME="+doerSig.Name,
			"GIT_COMMITTER_EMAIL="+doerSig.Email,
			"GIT_COMMITTER_DATE="+commitTimeStr,
		)

		messageBytes := new(bytes.Buffer)
		_, _ = messageBytes.WriteString("Unrelated")
		_, _ = messageBytes.WriteString("\n")

		stdout.Reset()
		err = gitcmd.NewCommand("commit-tree").AddDynamicArguments(treeSha).
			Run(t.Context(), &gitcmd.RunOpts{
				Env:    env,
				Dir:    path,
				Stdin:  messageBytes,
				Stdout: &stdout,
			})
		assert.NoError(t, err)
		commitSha := strings.TrimSpace(stdout.String())

<<<<<<< HEAD
		gitRepo1, err := gitrepo.OpenRepository(t.Context(), repo1)
=======
		_, _, err = gitcmd.NewCommand("branch", "unrelated").AddDynamicArguments(commitSha).RunStdString(t.Context(), &gitcmd.RunOpts{Dir: path})
>>>>>>> c5d74e58
		assert.NoError(t, err)
		defer gitRepo1.Close()
		assert.NoError(t, repo_service.CreateNewBranchFromCommit(t.Context(), user1, repo1, gitRepo1, commitSha, "unrelated"))

		testEditFileToNewBranch(t, session, "user1", "repo1", "master", "conflict", "README.md", "Hello, World (Edited Once)\n")

		// Use API to create a conflicting pr
		token := getTokenForLoggedInUser(t, session, auth_model.AccessTokenScopeWriteRepository)
		req := NewRequestWithJSON(t, http.MethodPost, fmt.Sprintf("/api/v1/repos/%s/%s/pulls", "user1", "repo1"), &api.CreatePullRequestOption{
			Head:  "unrelated",
			Base:  "base",
			Title: "create an unrelated pr",
		}).AddTokenAuth(token)
		session.MakeRequest(t, req, http.StatusCreated)

		// Now this PR could be marked conflict - or at least a race may occur - so drop down to pure code at this point...
		gitRepo, err := gitrepo.OpenRepository(t.Context(), repo1)
		assert.NoError(t, err)
		pr := unittest.AssertExistsAndLoadBean(t, &issues_model.PullRequest{
			HeadRepoID: repo1.ID,
			BaseRepoID: repo1.ID,
			HeadBranch: "unrelated",
			BaseBranch: "base",
		})

		err = pull_service.Merge(t.Context(), pr, user1, gitRepo, repo_model.MergeStyleMerge, "", "UNRELATED", false)
		assert.Error(t, err, "Merge should return an error due to unrelated")
		assert.True(t, pull_service.IsErrMergeUnrelatedHistories(err), "Merge error is not a unrelated histories error")
		gitRepo.Close()
	})
}

func TestFastForwardOnlyMerge(t *testing.T) {
	onGiteaRun(t, func(t *testing.T, giteaURL *url.URL) {
		session := loginUser(t, "user1")
		testRepoFork(t, session, "user2", "repo1", "user1", "repo1", "")
		testEditFileToNewBranch(t, session, "user1", "repo1", "master", "update", "README.md", "Hello, World 2\n")

		// Use API to create a pr from update to master
		token := getTokenForLoggedInUser(t, session, auth_model.AccessTokenScopeWriteRepository)
		req := NewRequestWithJSON(t, http.MethodPost, fmt.Sprintf("/api/v1/repos/%s/%s/pulls", "user1", "repo1"), &api.CreatePullRequestOption{
			Head:  "update",
			Base:  "master",
			Title: "create a pr that can be fast-forward-only merged",
		}).AddTokenAuth(token)
		session.MakeRequest(t, req, http.StatusCreated)

		user1 := unittest.AssertExistsAndLoadBean(t, &user_model.User{
			Name: "user1",
		})
		repo1 := unittest.AssertExistsAndLoadBean(t, &repo_model.Repository{
			OwnerID: user1.ID,
			Name:    "repo1",
		})

		pr := unittest.AssertExistsAndLoadBean(t, &issues_model.PullRequest{
			HeadRepoID: repo1.ID,
			BaseRepoID: repo1.ID,
			HeadBranch: "update",
			BaseBranch: "master",
		})

		gitRepo, err := git.OpenRepository(t.Context(), repo_model.RepoPath(user1.Name, repo1.Name))
		assert.NoError(t, err)

		err = pull_service.Merge(t.Context(), pr, user1, gitRepo, repo_model.MergeStyleFastForwardOnly, "", "FAST-FORWARD-ONLY", false)

		assert.NoError(t, err)

		gitRepo.Close()
	})
}

func TestCantFastForwardOnlyMergeDiverging(t *testing.T) {
	onGiteaRun(t, func(t *testing.T, giteaURL *url.URL) {
		session := loginUser(t, "user1")
		testRepoFork(t, session, "user2", "repo1", "user1", "repo1", "")
		testEditFileToNewBranch(t, session, "user1", "repo1", "master", "diverging", "README.md", "Hello, World diverged\n")
		testEditFile(t, session, "user1", "repo1", "master", "README.md", "Hello, World 2\n")

		// Use API to create a pr from diverging to update
		token := getTokenForLoggedInUser(t, session, auth_model.AccessTokenScopeWriteRepository)
		req := NewRequestWithJSON(t, http.MethodPost, fmt.Sprintf("/api/v1/repos/%s/%s/pulls", "user1", "repo1"), &api.CreatePullRequestOption{
			Head:  "diverging",
			Base:  "master",
			Title: "create a pr from a diverging branch",
		}).AddTokenAuth(token)
		session.MakeRequest(t, req, http.StatusCreated)

		user1 := unittest.AssertExistsAndLoadBean(t, &user_model.User{
			Name: "user1",
		})
		repo1 := unittest.AssertExistsAndLoadBean(t, &repo_model.Repository{
			OwnerID: user1.ID,
			Name:    "repo1",
		})

		pr := unittest.AssertExistsAndLoadBean(t, &issues_model.PullRequest{
			HeadRepoID: repo1.ID,
			BaseRepoID: repo1.ID,
			HeadBranch: "diverging",
			BaseBranch: "master",
		})

		gitRepo, err := git.OpenRepository(t.Context(), repo_model.RepoPath(user1.Name, repo1.Name))
		assert.NoError(t, err)

		err = pull_service.Merge(t.Context(), pr, user1, gitRepo, repo_model.MergeStyleFastForwardOnly, "", "DIVERGING", false)

		assert.Error(t, err, "Merge should return an error due to being for a diverging branch")
		assert.True(t, pull_service.IsErrMergeDivergingFastForwardOnly(err), "Merge error is not a diverging fast-forward-only error")

		gitRepo.Close()
	})
}

func TestConflictChecking(t *testing.T) {
	onGiteaRun(t, func(t *testing.T, giteaURL *url.URL) {
		user := unittest.AssertExistsAndLoadBean(t, &user_model.User{ID: 2})

		// Create new clean repo to test conflict checking.
		baseRepo, err := repo_service.CreateRepository(t.Context(), user, user, repo_service.CreateRepoOptions{
			Name:          "conflict-checking",
			Description:   "Tempo repo",
			AutoInit:      true,
			Readme:        "Default",
			DefaultBranch: "main",
		})
		assert.NoError(t, err)
		assert.NotEmpty(t, baseRepo)

		// create a commit on new branch.
		_, err = files_service.ChangeRepoFiles(t.Context(), baseRepo, user, &files_service.ChangeRepoFilesOptions{
			Files: []*files_service.ChangeRepoFile{
				{
					Operation:     "create",
					TreePath:      "important_file",
					ContentReader: strings.NewReader("Just a non-important file"),
				},
			},
			Message:   "Add a important file",
			OldBranch: "main",
			NewBranch: "important-secrets",
		})
		assert.NoError(t, err)

		// create a commit on main branch.
		_, err = files_service.ChangeRepoFiles(t.Context(), baseRepo, user, &files_service.ChangeRepoFilesOptions{
			Files: []*files_service.ChangeRepoFile{
				{
					Operation:     "create",
					TreePath:      "important_file",
					ContentReader: strings.NewReader("Not the same content :P"),
				},
			},
			Message:   "Add a important file",
			OldBranch: "main",
			NewBranch: "main",
		})
		assert.NoError(t, err)

		// create Pull to merge the important-secrets branch into main branch.
		pullIssue := &issues_model.Issue{
			RepoID:   baseRepo.ID,
			Title:    "PR with conflict!",
			PosterID: user.ID,
			Poster:   user,
			IsPull:   true,
		}

		pullRequest := &issues_model.PullRequest{
			HeadRepoID: baseRepo.ID,
			BaseRepoID: baseRepo.ID,
			HeadBranch: "important-secrets",
			BaseBranch: "main",
			HeadRepo:   baseRepo,
			BaseRepo:   baseRepo,
			Type:       issues_model.PullRequestGitea,
		}
		prOpts := &pull_service.NewPullRequestOptions{Repo: baseRepo, Issue: pullIssue, PullRequest: pullRequest}
		err = pull_service.NewPullRequest(t.Context(), prOpts)
		assert.NoError(t, err)

		issue := unittest.AssertExistsAndLoadBean(t, &issues_model.Issue{Title: "PR with conflict!"})
		assert.NoError(t, issue.LoadPullRequest(t.Context()))
		conflictingPR := issue.PullRequest

		// Ensure conflictedFiles is populated.
		assert.Len(t, conflictingPR.ConflictedFiles, 1)
		// Check if status is correct.
		assert.Equal(t, issues_model.PullRequestStatusConflict, conflictingPR.Status)
		// Ensure that mergeable returns false
		assert.False(t, conflictingPR.Mergeable(t.Context()))
	})
}

func TestPullRetargetChildOnBranchDelete(t *testing.T) {
	onGiteaRun(t, func(t *testing.T, giteaURL *url.URL) {
		session := loginUser(t, "user1")
		testEditFileToNewBranch(t, session, "user2", "repo1", "master", "base-pr", "README.md", "Hello, World\n(Edited - TestPullRetargetOnCleanup - base PR)\n")
		testRepoFork(t, session, "user2", "repo1", "user1", "repo1", "")
		testEditFileToNewBranch(t, session, "user1", "repo1", "base-pr", "child-pr", "README.md", "Hello, World\n(Edited - TestPullRetargetOnCleanup - base PR)\n(Edited - TestPullRetargetOnCleanup - child PR)")

		respBasePR := testPullCreate(t, session, "user2", "repo1", true, "master", "base-pr", "Base Pull Request")
		elemBasePR := strings.Split(test.RedirectURL(respBasePR), "/")
		assert.Equal(t, "pulls", elemBasePR[3])

		respChildPR := testPullCreate(t, session, "user1", "repo1", false, "base-pr", "child-pr", "Child Pull Request")
		elemChildPR := strings.Split(test.RedirectURL(respChildPR), "/")
		assert.Equal(t, "pulls", elemChildPR[3])

		testPullMerge(t, session, elemBasePR[1], elemBasePR[2], elemBasePR[4], repo_model.MergeStyleMerge, true)

		repo1 := unittest.AssertExistsAndLoadBean(t, &repo_model.Repository{OwnerName: "user2", Name: "repo1"})
		branchBasePR := unittest.AssertExistsAndLoadBean(t, &git_model.Branch{RepoID: repo1.ID, Name: "base-pr"})
		assert.True(t, branchBasePR.IsDeleted)

		// Check child PR
		req := NewRequest(t, "GET", test.RedirectURL(respChildPR))
		resp := session.MakeRequest(t, req, http.StatusOK)

		htmlDoc := NewHTMLParser(t, resp.Body)
		targetBranch := htmlDoc.doc.Find("#branch_target>a").Text()
		prStatus := strings.TrimSpace(htmlDoc.doc.Find(".issue-title-meta>.issue-state-label").Text())

		assert.Equal(t, "master", targetBranch)
		assert.Equal(t, "Open", prStatus)
	})
}

func TestPullDontRetargetChildOnWrongRepo(t *testing.T) {
	onGiteaRun(t, func(t *testing.T, giteaURL *url.URL) {
		session := loginUser(t, "user1")
		testRepoFork(t, session, "user2", "repo1", "user1", "repo1", "")
		testEditFileToNewBranch(t, session, "user1", "repo1", "master", "base-pr", "README.md", "Hello, World\n(Edited - TestPullDontRetargetChildOnWrongRepo - base PR)\n")
		testEditFileToNewBranch(t, session, "user1", "repo1", "base-pr", "child-pr", "README.md", "Hello, World\n(Edited - TestPullDontRetargetChildOnWrongRepo - base PR)\n(Edited - TestPullDontRetargetChildOnWrongRepo - child PR)")

		respBasePR := testPullCreate(t, session, "user1", "repo1", false, "master", "base-pr", "Base Pull Request")
		elemBasePR := strings.Split(test.RedirectURL(respBasePR), "/")
		assert.Equal(t, "pulls", elemBasePR[3])

		respChildPR := testPullCreate(t, session, "user1", "repo1", true, "base-pr", "child-pr", "Child Pull Request")
		elemChildPR := strings.Split(test.RedirectURL(respChildPR), "/")
		assert.Equal(t, "pulls", elemChildPR[3])

		defer test.MockVariableValue(&setting.Repository.PullRequest.RetargetChildrenOnMerge, false)()

		testPullMerge(t, session, elemBasePR[1], elemBasePR[2], elemBasePR[4], repo_model.MergeStyleMerge, true)

		repo1 := unittest.AssertExistsAndLoadBean(t, &repo_model.Repository{OwnerName: "user1", Name: "repo1"})
		branchBasePR := unittest.AssertExistsAndLoadBean(t, &git_model.Branch{RepoID: repo1.ID, Name: "base-pr"})
		assert.True(t, branchBasePR.IsDeleted)

		// Check child PR
		req := NewRequest(t, "GET", test.RedirectURL(respChildPR))
		resp := session.MakeRequest(t, req, http.StatusOK)

		htmlDoc := NewHTMLParser(t, resp.Body)
		// the branch has been deleted, so there is no a html tag instead of span
		targetBranch := htmlDoc.doc.Find("#branch_target>span").Text()
		prStatus := strings.TrimSpace(htmlDoc.doc.Find(".issue-title-meta>.issue-state-label").Text())

		assert.Equal(t, "base-pr", targetBranch)
		assert.Equal(t, "Closed", prStatus)
	})
}

func TestPullRequestMergedWithNoPermissionDeleteBranch(t *testing.T) {
	onGiteaRun(t, func(t *testing.T, giteaURL *url.URL) {
		session := loginUser(t, "user4")
		testRepoFork(t, session, "user2", "repo1", "user4", "repo1", "")
		testEditFileToNewBranch(t, session, "user4", "repo1", "master", "base-pr", "README.md", "Hello, World\n(Edited - TestPullDontRetargetChildOnWrongRepo - base PR)\n")

		respBasePR := testPullCreate(t, session, "user4", "repo1", false, "master", "base-pr", "Base Pull Request")
		elemBasePR := strings.Split(test.RedirectURL(respBasePR), "/")
		assert.Equal(t, "pulls", elemBasePR[3])

		// user2 has no permission to delete branch of repo user1/repo1
		session2 := loginUser(t, "user2")
		testPullMerge(t, session2, elemBasePR[1], elemBasePR[2], elemBasePR[4], repo_model.MergeStyleMerge, true)

		repo1 := unittest.AssertExistsAndLoadBean(t, &repo_model.Repository{OwnerName: "user4", Name: "repo1"})
		branchBasePR := unittest.AssertExistsAndLoadBean(t, &git_model.Branch{RepoID: repo1.ID, Name: "base-pr"})
		// branch has not been deleted
		assert.False(t, branchBasePR.IsDeleted)
	})
}

func TestPullMergeIndexerNotifier(t *testing.T) {
	onGiteaRun(t, func(t *testing.T, giteaURL *url.URL) {
		// create a pull request
		session := loginUser(t, "user1")
		testRepoFork(t, session, "user2", "repo1", "user1", "repo1", "")
		testEditFile(t, session, "user1", "repo1", "master", "README.md", "Hello, World (Edited)\n")
		createPullResp := testPullCreate(t, session, "user1", "repo1", false, "master", "master", "Indexer notifier test pull")

		assert.NoError(t, queue.GetManager().FlushAll(t.Context(), 0))
		time.Sleep(time.Second)

		repo1 := unittest.AssertExistsAndLoadBean(t, &repo_model.Repository{
			OwnerName: "user2",
			Name:      "repo1",
		})
		issue := unittest.AssertExistsAndLoadBean(t, &issues_model.Issue{
			RepoID:   repo1.ID,
			Title:    "Indexer notifier test pull",
			IsPull:   true,
			IsClosed: false,
		})

		// build the request for searching issues
		link, _ := url.Parse("/api/v1/repos/issues/search")
		query := url.Values{}
		query.Add("state", "closed")
		query.Add("type", "pulls")
		query.Add("q", "notifier")
		link.RawQuery = query.Encode()

		// search issues
		searchIssuesResp := session.MakeRequest(t, NewRequest(t, "GET", link.String()), http.StatusOK)
		var apiIssuesBefore []*api.Issue
		DecodeJSON(t, searchIssuesResp, &apiIssuesBefore)
		assert.Empty(t, apiIssuesBefore)

		// merge the pull request
		elem := strings.Split(test.RedirectURL(createPullResp), "/")
		assert.Equal(t, "pulls", elem[3])
		testPullMerge(t, session, elem[1], elem[2], elem[4], repo_model.MergeStyleMerge, false)

		// check if the issue is closed
		issue = unittest.AssertExistsAndLoadBean(t, &issues_model.Issue{
			ID: issue.ID,
		})
		assert.True(t, issue.IsClosed)

		assert.NoError(t, queue.GetManager().FlushAll(t.Context(), 0))
		time.Sleep(time.Second)

		// search issues again
		searchIssuesResp = session.MakeRequest(t, NewRequest(t, "GET", link.String()), http.StatusOK)
		var apiIssuesAfter []*api.Issue
		DecodeJSON(t, searchIssuesResp, &apiIssuesAfter)
		if assert.Len(t, apiIssuesAfter, 1) {
			assert.Equal(t, issue.ID, apiIssuesAfter[0].ID)
		}
	})
}

func testResetRepo(t *testing.T, repoPath, branch, commitID string) {
	f, err := os.OpenFile(filepath.Join(repoPath, "refs", "heads", branch), os.O_WRONLY|os.O_CREATE|os.O_TRUNC, 0o644)
	assert.NoError(t, err)
	_, err = f.WriteString(commitID + "\n")
	assert.NoError(t, err)
	f.Close()

	repo, err := git.OpenRepository(t.Context(), repoPath)
	assert.NoError(t, err)
	defer repo.Close()
	id, err := repo.GetBranchCommitID(branch)
	assert.NoError(t, err)
	assert.Equal(t, commitID, id)
}

func TestPullAutoMergeAfterCommitStatusSucceed(t *testing.T) {
	onGiteaRun(t, func(t *testing.T, giteaURL *url.URL) {
		// create a pull request
		session := loginUser(t, "user1")
		user1 := unittest.AssertExistsAndLoadBean(t, &user_model.User{ID: 1})
		forkedName := "repo1-1"
		testRepoFork(t, session, "user2", "repo1", "user1", forkedName, "")
		defer func() {
			testDeleteRepository(t, session, "user1", forkedName)
		}()
		testEditFile(t, session, "user1", forkedName, "master", "README.md", "Hello, World (Edited)\n")
		testPullCreate(t, session, "user1", forkedName, false, "master", "master", "Indexer notifier test pull")

		baseRepo := unittest.AssertExistsAndLoadBean(t, &repo_model.Repository{OwnerName: "user2", Name: "repo1"})
		forkedRepo := unittest.AssertExistsAndLoadBean(t, &repo_model.Repository{OwnerName: "user1", Name: forkedName})
		pr := unittest.AssertExistsAndLoadBean(t, &issues_model.PullRequest{
			BaseRepoID: baseRepo.ID,
			BaseBranch: "master",
			HeadRepoID: forkedRepo.ID,
			HeadBranch: "master",
		})

		// add protected branch for commit status
		csrf := GetUserCSRFToken(t, session)
		// Change the "master" branch to "protected"
		req := NewRequestWithValues(t, "POST", "/user2/repo1/settings/branches/edit", map[string]string{
			"_csrf":                 csrf,
			"rule_name":             "master",
			"enable_push":           "true",
			"enable_status_check":   "true",
			"status_check_contexts": "gitea/actions",
		})
		session.MakeRequest(t, req, http.StatusSeeOther)

		oldAutoMergeAddToQueue := automergequeue.AddToQueue
		addToQueueShaChan := make(chan string, 1)
		automergequeue.AddToQueue = func(pr *issues_model.PullRequest, sha string) {
			addToQueueShaChan <- sha
		}
		// first time insert automerge record, return true
		scheduled, err := automerge.ScheduleAutoMerge(t.Context(), user1, pr, repo_model.MergeStyleMerge, "auto merge test", false)
		assert.NoError(t, err)
		assert.True(t, scheduled)
		// and the pr should be added to automergequeue, in case it is already "mergeable"
		select {
		case <-addToQueueShaChan:
		case <-time.After(time.Second):
			assert.FailNow(t, "Timeout: nothing was added to automergequeue")
		}
		automergequeue.AddToQueue = oldAutoMergeAddToQueue

		// second time insert automerge record, return false because it does exist
		scheduled, err = automerge.ScheduleAutoMerge(t.Context(), user1, pr, repo_model.MergeStyleMerge, "auto merge test", false)
		assert.Error(t, err)
		assert.False(t, scheduled)

		// reload pr again
		pr = unittest.AssertExistsAndLoadBean(t, &issues_model.PullRequest{ID: pr.ID})
		assert.False(t, pr.HasMerged)
		assert.Empty(t, pr.MergedCommitID)

		// update commit status to success, then it should be merged automatically
		baseGitRepo, err := gitrepo.OpenRepository(t.Context(), baseRepo)
		assert.NoError(t, err)
		sha, err := baseGitRepo.GetRefCommitID(pr.GetGitHeadRefName())
		assert.NoError(t, err)
		masterCommitID, err := baseGitRepo.GetBranchCommitID("master")
		assert.NoError(t, err)

		branches, _, err := baseGitRepo.GetBranchNames(0, 100)
		assert.NoError(t, err)
		assert.ElementsMatch(t, []string{"sub-home-md-img-check", "home-md-img-check", "pr-to-update", "branch2", "DefaultBranch", "develop", "feature/1", "master"}, branches)
		baseGitRepo.Close()
		defer func() {
			testResetRepo(t, baseRepo.RepoPath(), "master", masterCommitID)
		}()

		err = commitstatus_service.CreateCommitStatus(t.Context(), baseRepo, user1, sha, &git_model.CommitStatus{
			State:     commitstatus.CommitStatusSuccess,
			TargetURL: "https://gitea.com",
			Context:   "gitea/actions",
		})
		assert.NoError(t, err)

		assert.Eventually(t, func() bool {
			pr = unittest.AssertExistsAndLoadBean(t, &issues_model.PullRequest{ID: pr.ID})
			return pr.HasMerged
		}, 2*time.Second, 100*time.Millisecond)
		assert.NotEmpty(t, pr.MergedCommitID)
		unittest.AssertNotExistsBean(t, &pull_model.AutoMerge{PullID: pr.ID})
	})
}

func TestPullAutoMergeAfterCommitStatusSucceedAndApproval(t *testing.T) {
	onGiteaRun(t, func(t *testing.T, giteaURL *url.URL) {
		// create a pull request
		session := loginUser(t, "user1")
		user1 := unittest.AssertExistsAndLoadBean(t, &user_model.User{ID: 1})
		forkedName := "repo1-2"
		testRepoFork(t, session, "user2", "repo1", "user1", forkedName, "")
		defer func() {
			testDeleteRepository(t, session, "user1", forkedName)
		}()
		testEditFile(t, session, "user1", forkedName, "master", "README.md", "Hello, World (Edited)\n")
		testPullCreate(t, session, "user1", forkedName, false, "master", "master", "Indexer notifier test pull")

		baseRepo := unittest.AssertExistsAndLoadBean(t, &repo_model.Repository{OwnerName: "user2", Name: "repo1"})
		forkedRepo := unittest.AssertExistsAndLoadBean(t, &repo_model.Repository{OwnerName: "user1", Name: forkedName})
		pr := unittest.AssertExistsAndLoadBean(t, &issues_model.PullRequest{
			BaseRepoID: baseRepo.ID,
			BaseBranch: "master",
			HeadRepoID: forkedRepo.ID,
			HeadBranch: "master",
		})

		// add protected branch for commit status
		csrf := GetUserCSRFToken(t, session)
		// Change master branch to protected
		req := NewRequestWithValues(t, "POST", "/user2/repo1/settings/branches/edit", map[string]string{
			"_csrf":                 csrf,
			"rule_name":             "master",
			"enable_push":           "true",
			"enable_status_check":   "true",
			"status_check_contexts": "gitea/actions",
			"required_approvals":    "1",
		})
		session.MakeRequest(t, req, http.StatusSeeOther)

		// first time insert automerge record, return true
		scheduled, err := automerge.ScheduleAutoMerge(t.Context(), user1, pr, repo_model.MergeStyleMerge, "auto merge test", false)
		assert.NoError(t, err)
		assert.True(t, scheduled)

		// second time insert automerge record, return false because it does exist
		scheduled, err = automerge.ScheduleAutoMerge(t.Context(), user1, pr, repo_model.MergeStyleMerge, "auto merge test", false)
		assert.Error(t, err)
		assert.False(t, scheduled)

		// reload pr again
		pr = unittest.AssertExistsAndLoadBean(t, &issues_model.PullRequest{ID: pr.ID})
		assert.False(t, pr.HasMerged)
		assert.Empty(t, pr.MergedCommitID)

		// update commit status to success, then it should be merged automatically
		baseGitRepo, err := gitrepo.OpenRepository(t.Context(), baseRepo)
		assert.NoError(t, err)
		sha, err := baseGitRepo.GetRefCommitID(pr.GetGitHeadRefName())
		assert.NoError(t, err)
		masterCommitID, err := baseGitRepo.GetBranchCommitID("master")
		assert.NoError(t, err)
		baseGitRepo.Close()
		defer func() {
			testResetRepo(t, baseRepo.RepoPath(), "master", masterCommitID)
		}()

		err = commitstatus_service.CreateCommitStatus(t.Context(), baseRepo, user1, sha, &git_model.CommitStatus{
			State:     commitstatus.CommitStatusSuccess,
			TargetURL: "https://gitea.com",
			Context:   "gitea/actions",
		})
		assert.NoError(t, err)

		time.Sleep(2 * time.Second)

		// reload pr again
		pr = unittest.AssertExistsAndLoadBean(t, &issues_model.PullRequest{ID: pr.ID})
		assert.False(t, pr.HasMerged)
		assert.Empty(t, pr.MergedCommitID)

		// approve the PR from non-author
		approveSession := loginUser(t, "user2")
		req = NewRequest(t, "GET", fmt.Sprintf("/user2/repo1/pulls/%d", pr.Index))
		resp := approveSession.MakeRequest(t, req, http.StatusOK)
		htmlDoc := NewHTMLParser(t, resp.Body)
		testSubmitReview(t, approveSession, htmlDoc.GetCSRF(), "user2", "repo1", strconv.Itoa(int(pr.Index)), sha, "approve", http.StatusOK)

		time.Sleep(2 * time.Second)

		// reload pr again
		pr = unittest.AssertExistsAndLoadBean(t, &issues_model.PullRequest{ID: pr.ID})
		assert.True(t, pr.HasMerged)
		assert.NotEmpty(t, pr.MergedCommitID)

		unittest.AssertNotExistsBean(t, &pull_model.AutoMerge{PullID: pr.ID})
	})
}

func TestPullAutoMergeAfterCommitStatusSucceedAndApprovalForAgitFlow(t *testing.T) {
	onGiteaRun(t, func(t *testing.T, u *url.URL) {
		// create a pull request
		baseAPITestContext := NewAPITestContext(t, "user2", "repo1", auth_model.AccessTokenScopeWriteRepository, auth_model.AccessTokenScopeWriteUser)

		dstPath := t.TempDir()

		u.Path = baseAPITestContext.GitPath()
		u.User = url.UserPassword("user2", userPassword)

		t.Run("Clone", doGitClone(dstPath, u))

		err := os.WriteFile(path.Join(dstPath, "test_file"), []byte("## test content"), 0o666)
		assert.NoError(t, err)

		err = git.AddChanges(t.Context(), dstPath, true)
		assert.NoError(t, err)

		err = git.CommitChanges(t.Context(), dstPath, git.CommitChangesOptions{
			Committer: &git.Signature{
				Email: "user2@example.com",
				Name:  "user2",
				When:  time.Now(),
			},
			Author: &git.Signature{
				Email: "user2@example.com",
				Name:  "user2",
				When:  time.Now(),
			},
			Message: "Testing commit 1",
		})
		assert.NoError(t, err)

		stderrBuf := &bytes.Buffer{}

		err = gitcmd.NewCommand("push", "origin", "HEAD:refs/for/master", "-o").
			AddDynamicArguments(`topic=test/head2`).
			AddArguments("-o").
			AddDynamicArguments(`title="create a test pull request with agit"`).
			AddArguments("-o").
			AddDynamicArguments(`description="This PR is a test pull request which created with agit"`).
			Run(t.Context(), &gitcmd.RunOpts{Dir: dstPath, Stderr: stderrBuf})
		assert.NoError(t, err)

		assert.Contains(t, stderrBuf.String(), setting.AppURL+"user2/repo1/pulls/6")

		baseRepo := unittest.AssertExistsAndLoadBean(t, &repo_model.Repository{OwnerName: "user2", Name: "repo1"})
		pr := unittest.AssertExistsAndLoadBean(t, &issues_model.PullRequest{
			Flow:       issues_model.PullRequestFlowAGit,
			BaseRepoID: baseRepo.ID,
			BaseBranch: "master",
			HeadRepoID: baseRepo.ID,
			HeadBranch: "user2/test/head2",
		})

		session := loginUser(t, "user1")
		// add protected branch for commit status
		csrf := GetUserCSRFToken(t, session)
		// Change master branch to protected
		req := NewRequestWithValues(t, "POST", "/user2/repo1/settings/branches/edit", map[string]string{
			"_csrf":                 csrf,
			"rule_name":             "master",
			"enable_push":           "true",
			"enable_status_check":   "true",
			"status_check_contexts": "gitea/actions",
			"required_approvals":    "1",
		})
		session.MakeRequest(t, req, http.StatusSeeOther)

		user1 := unittest.AssertExistsAndLoadBean(t, &user_model.User{ID: 1})
		// first time insert automerge record, return true
		scheduled, err := automerge.ScheduleAutoMerge(t.Context(), user1, pr, repo_model.MergeStyleMerge, "auto merge test", false)
		assert.NoError(t, err)
		assert.True(t, scheduled)

		// second time insert automerge record, return false because it does exist
		scheduled, err = automerge.ScheduleAutoMerge(t.Context(), user1, pr, repo_model.MergeStyleMerge, "auto merge test", false)
		assert.Error(t, err)
		assert.False(t, scheduled)

		// reload pr again
		pr = unittest.AssertExistsAndLoadBean(t, &issues_model.PullRequest{ID: pr.ID})
		assert.False(t, pr.HasMerged)
		assert.Empty(t, pr.MergedCommitID)

		// update commit status to success, then it should be merged automatically
		baseGitRepo, err := gitrepo.OpenRepository(t.Context(), baseRepo)
		assert.NoError(t, err)
		sha, err := baseGitRepo.GetRefCommitID(pr.GetGitHeadRefName())
		assert.NoError(t, err)
		masterCommitID, err := baseGitRepo.GetBranchCommitID("master")
		assert.NoError(t, err)
		baseGitRepo.Close()
		defer func() {
			testResetRepo(t, baseRepo.RepoPath(), "master", masterCommitID)
		}()

		err = commitstatus_service.CreateCommitStatus(t.Context(), baseRepo, user1, sha, &git_model.CommitStatus{
			State:     commitstatus.CommitStatusSuccess,
			TargetURL: "https://gitea.com",
			Context:   "gitea/actions",
		})
		assert.NoError(t, err)

		// reload pr again
		pr = unittest.AssertExistsAndLoadBean(t, &issues_model.PullRequest{ID: pr.ID})
		assert.False(t, pr.HasMerged)
		assert.Empty(t, pr.MergedCommitID)

		// approve the PR from non-author
		approveSession := loginUser(t, "user1")
		req = NewRequest(t, "GET", fmt.Sprintf("/user2/repo1/pulls/%d", pr.Index))
		resp := approveSession.MakeRequest(t, req, http.StatusOK)
		htmlDoc := NewHTMLParser(t, resp.Body)
		testSubmitReview(t, approveSession, htmlDoc.GetCSRF(), "user2", "repo1", strconv.Itoa(int(pr.Index)), sha, "approve", http.StatusOK)

		// reload pr again
		pr = unittest.AssertExistsAndLoadBean(t, &issues_model.PullRequest{ID: pr.ID})
		assert.True(t, pr.HasMerged)
		assert.NotEmpty(t, pr.MergedCommitID)

		unittest.AssertNotExistsBean(t, &pull_model.AutoMerge{PullID: pr.ID})
	})
}

func TestPullNonMergeForAdminWithBranchProtection(t *testing.T) {
	onGiteaRun(t, func(t *testing.T, u *url.URL) {
		// create a pull request
		session := loginUser(t, "user1")
		forkedName := "repo1-1"
		testRepoFork(t, session, "user2", "repo1", "user1", forkedName, "")
		defer testDeleteRepository(t, session, "user1", forkedName)

		testEditFile(t, session, "user1", forkedName, "master", "README.md", "Hello, World (Edited)\n")
		testPullCreate(t, session, "user1", forkedName, false, "master", "master", "Indexer notifier test pull")

		baseRepo := unittest.AssertExistsAndLoadBean(t, &repo_model.Repository{OwnerName: "user2", Name: "repo1"})
		forkedRepo := unittest.AssertExistsAndLoadBean(t, &repo_model.Repository{OwnerName: "user1", Name: forkedName})
		unittest.AssertExistsAndLoadBean(t, &issues_model.PullRequest{
			BaseRepoID: baseRepo.ID,
			BaseBranch: "master",
			HeadRepoID: forkedRepo.ID,
			HeadBranch: "master",
		})

		// add protected branch for commit status
		csrf := GetUserCSRFToken(t, session)
		// Change master branch to protected
		pbCreateReq := NewRequestWithValues(t, "POST", "/user2/repo1/settings/branches/edit", map[string]string{
			"_csrf":                      csrf,
			"rule_name":                  "master",
			"enable_push":                "true",
			"enable_status_check":        "true",
			"status_check_contexts":      "gitea/actions",
			"block_admin_merge_override": "true",
		})
		session.MakeRequest(t, pbCreateReq, http.StatusSeeOther)

		token := getTokenForLoggedInUser(t, session, auth_model.AccessTokenScopeWriteRepository)

		mergeReq := NewRequestWithValues(t, "POST", "/api/v1/repos/user2/repo1/pulls/6/merge", map[string]string{
			"_csrf":                     csrf,
			"head_commit_id":            "",
			"merge_when_checks_succeed": "false",
			"force_merge":               "true",
			"do":                        "rebase",
		}).AddTokenAuth(token)

		session.MakeRequest(t, mergeReq, http.StatusMethodNotAllowed)
	})
}<|MERGE_RESOLUTION|>--- conflicted
+++ resolved
@@ -342,13 +342,13 @@
 		assert.NoError(t, err)
 		commitSha := strings.TrimSpace(stdout.String())
 
-<<<<<<< HEAD
 		gitRepo1, err := gitrepo.OpenRepository(t.Context(), repo1)
-=======
+		assert.NoError(t, err)
+		defer gitRepo1.Close()
+
 		_, _, err = gitcmd.NewCommand("branch", "unrelated").AddDynamicArguments(commitSha).RunStdString(t.Context(), &gitcmd.RunOpts{Dir: path})
->>>>>>> c5d74e58
-		assert.NoError(t, err)
-		defer gitRepo1.Close()
+		assert.NoError(t, err)
+
 		assert.NoError(t, repo_service.CreateNewBranchFromCommit(t.Context(), user1, repo1, gitRepo1, commitSha, "unrelated"))
 
 		testEditFileToNewBranch(t, session, "user1", "repo1", "master", "conflict", "README.md", "Hello, World (Edited Once)\n")
@@ -363,8 +363,6 @@
 		session.MakeRequest(t, req, http.StatusCreated)
 
 		// Now this PR could be marked conflict - or at least a race may occur - so drop down to pure code at this point...
-		gitRepo, err := gitrepo.OpenRepository(t.Context(), repo1)
-		assert.NoError(t, err)
 		pr := unittest.AssertExistsAndLoadBean(t, &issues_model.PullRequest{
 			HeadRepoID: repo1.ID,
 			BaseRepoID: repo1.ID,
@@ -372,10 +370,9 @@
 			BaseBranch: "base",
 		})
 
-		err = pull_service.Merge(t.Context(), pr, user1, gitRepo, repo_model.MergeStyleMerge, "", "UNRELATED", false)
+		err = pull_service.Merge(t.Context(), pr, user1, gitRepo1, repo_model.MergeStyleMerge, "", "UNRELATED", false)
 		assert.Error(t, err, "Merge should return an error due to unrelated")
 		assert.True(t, pull_service.IsErrMergeUnrelatedHistories(err), "Merge error is not a unrelated histories error")
-		gitRepo.Close()
 	})
 }
 
