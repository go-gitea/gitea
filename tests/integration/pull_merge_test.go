--- conflicted
+++ resolved
@@ -130,13 +130,10 @@
 			DeleteBranch: false,
 		})
 
-<<<<<<< HEAD
-=======
 		repo = unittest.AssertExistsAndLoadBean(t, &repo_model.Repository{ID: repo.ID})
 		assert.Equal(t, 4, repo.NumPulls)
 		assert.Equal(t, 3, repo.NumOpenPulls)
 
->>>>>>> 850012bf
 		hookTasks, err = webhook.HookTasks(t.Context(), 1, 1)
 		assert.NoError(t, err)
 		assert.Len(t, hookTasks, hookTasksLenBefore+1)
@@ -169,13 +166,10 @@
 			Style:        repo_model.MergeStyleRebase,
 			DeleteBranch: false,
 		})
-<<<<<<< HEAD
-=======
 
 		repo = unittest.AssertExistsAndLoadBean(t, &repo_model.Repository{ID: repo.ID})
 		assert.Equal(t, 4, repo.NumPulls)
 		assert.Equal(t, 3, repo.NumOpenPulls)
->>>>>>> 850012bf
 
 		hookTasks, err = webhook.HookTasks(t.Context(), 1, 1)
 		assert.NoError(t, err)
@@ -210,13 +204,10 @@
 			DeleteBranch: false,
 		})
 
-<<<<<<< HEAD
-=======
 		repo = unittest.AssertExistsAndLoadBean(t, &repo_model.Repository{ID: repo.ID})
 		assert.Equal(t, 4, repo.NumPulls)
 		assert.Equal(t, 3, repo.NumOpenPulls)
 
->>>>>>> 850012bf
 		hookTasks, err = webhook.HookTasks(t.Context(), 1, 1)
 		assert.NoError(t, err)
 		assert.Len(t, hookTasks, hookTasksLenBefore+1)
@@ -226,7 +217,6 @@
 func TestPullSquash(t *testing.T) {
 	onGiteaRun(t, func(t *testing.T, giteaURL *url.URL) {
 		hookTasks, err := webhook.HookTasks(t.Context(), 1, 1) // Retrieve previous hook number
-<<<<<<< HEAD
 		assert.NoError(t, err)
 		hookTasksLenBefore := len(hookTasks)
 
@@ -253,45 +243,6 @@
 func TestPullSquashWithHeadCommitID(t *testing.T) {
 	onGiteaRun(t, func(t *testing.T, giteaURL *url.URL) {
 		hookTasks, err := webhook.HookTasks(t.Context(), 1, 1) // Retrieve previous hook number
-=======
->>>>>>> 850012bf
-		assert.NoError(t, err)
-		hookTasksLenBefore := len(hookTasks)
-
-		session := loginUser(t, "user1")
-		testRepoFork(t, session, "user2", "repo1", "user1", "repo1", "")
-		testEditFile(t, session, "user1", "repo1", "master", "README.md", "Hello, World (Edited)\n")
-		testEditFile(t, session, "user1", "repo1", "master", "README.md", "Hello, World (Edited!)\n")
-
-		resp := testPullCreate(t, session, "user1", "repo1", false, "master", "master", "This is a pull title")
-
-		repo1 := unittest.AssertExistsAndLoadBean(t, &repo_model.Repository{OwnerName: "user1", Name: "repo1"})
-		headBranch, err := git_model.GetBranch(t.Context(), repo1.ID, "master")
-		assert.NoError(t, err)
-		assert.NotNil(t, headBranch)
-
-		elem := strings.Split(test.RedirectURL(resp), "/")
-		assert.Equal(t, "pulls", elem[3])
-		testPullMerge(t, session, elem[1], elem[2], elem[4], MergeOptions{
-			Style:        repo_model.MergeStyleSquash,
-			DeleteBranch: false,
-<<<<<<< HEAD
-			HeadCommitID: headBranch.CommitID,
-		})
-
-		hookTasks, err = webhook.HookTasks(t.Context(), 1, 1)
-=======
-		})
-
-		hookTasks, err = webhook.HookTasks(t.Context(), 1, 1)
-		assert.NoError(t, err)
-		assert.Len(t, hookTasks, hookTasksLenBefore+1)
-	})
-}
-
-func TestPullSquashWithHeadCommitID(t *testing.T) {
-	onGiteaRun(t, func(t *testing.T, giteaURL *url.URL) {
-		hookTasks, err := webhook.HookTasks(t.Context(), 1, 1) // Retrieve previous hook number
 		assert.NoError(t, err)
 		hookTasksLenBefore := len(hookTasks)
 
@@ -328,7 +279,6 @@
 		assert.Equal(t, 3, repo.NumOpenPulls)
 
 		hookTasks, err = webhook.HookTasks(t.Context(), 1, 1)
->>>>>>> 850012bf
 		assert.NoError(t, err)
 		assert.Len(t, hookTasks, hookTasksLenBefore+1)
 	})
@@ -348,25 +298,19 @@
 
 		elem := strings.Split(test.RedirectURL(resp), "/")
 		assert.Equal(t, "pulls", elem[3])
-<<<<<<< HEAD
-=======
 
 		repo = unittest.AssertExistsAndLoadBean(t, &repo_model.Repository{ID: repo.ID})
 		assert.Equal(t, 4, repo.NumPulls)
 		assert.Equal(t, 4, repo.NumOpenPulls)
 
->>>>>>> 850012bf
 		testPullMerge(t, session, elem[1], elem[2], elem[4], MergeOptions{
 			Style:        repo_model.MergeStyleMerge,
 			DeleteBranch: false,
 		})
-<<<<<<< HEAD
-=======
 
 		repo = unittest.AssertExistsAndLoadBean(t, &repo_model.Repository{ID: repo.ID})
 		assert.Equal(t, 4, repo.NumPulls)
 		assert.Equal(t, 3, repo.NumOpenPulls)
->>>>>>> 850012bf
 
 		// Check PR branch deletion
 		resp = testPullCleanUp(t, session, elem[1], elem[2], elem[4])
@@ -442,14 +386,7 @@
 			BaseBranch: "base",
 		})
 
-<<<<<<< HEAD
-		gitRepo, err := gitrepo.OpenRepository(t.Context(), repo1)
-		assert.NoError(t, err)
-
-		err = pull_service.Merge(t.Context(), pr, user1, gitRepo, repo_model.MergeStyleMerge, "", "CONFLICT", false)
-=======
 		err := pull_service.Merge(t.Context(), pr, user1, repo_model.MergeStyleMerge, "", "CONFLICT", false)
->>>>>>> 850012bf
 		assert.Error(t, err, "Merge should return an error due to conflict")
 		assert.True(t, pull_service.IsErrMergeConflicts(err), "Merge error is not a conflict error")
 
@@ -543,11 +480,6 @@
 		session.MakeRequest(t, req, http.StatusCreated)
 
 		// Now this PR could be marked conflict - or at least a race may occur - so drop down to pure code at this point...
-<<<<<<< HEAD
-		gitRepo, err := gitrepo.OpenRepository(t.Context(), repo1)
-		assert.NoError(t, err)
-=======
->>>>>>> 850012bf
 		pr := unittest.AssertExistsAndLoadBean(t, &issues_model.PullRequest{
 			HeadRepoID: repo1.ID,
 			BaseRepoID: repo1.ID,
@@ -591,11 +523,7 @@
 			BaseBranch: "master",
 		})
 
-<<<<<<< HEAD
-		gitRepo, err := git.OpenRepository(t.Context(), repo_model.RepoPath(user1.Name, repo1.Name))
-=======
 		err := pull_service.Merge(t.Context(), pr, user1, repo_model.MergeStyleFastForwardOnly, "", "FAST-FORWARD-ONLY", false)
->>>>>>> 850012bf
 		assert.NoError(t, err)
 	})
 }
@@ -631,15 +559,7 @@
 			BaseBranch: "master",
 		})
 
-<<<<<<< HEAD
-		gitRepo, err := git.OpenRepository(t.Context(), repo_model.RepoPath(user1.Name, repo1.Name))
-		assert.NoError(t, err)
-
-		err = pull_service.Merge(t.Context(), pr, user1, gitRepo, repo_model.MergeStyleFastForwardOnly, "", "DIVERGING", false)
-
-=======
 		err := pull_service.Merge(t.Context(), pr, user1, repo_model.MergeStyleFastForwardOnly, "", "DIVERGING", false)
->>>>>>> 850012bf
 		assert.Error(t, err, "Merge should return an error due to being for a diverging branch")
 		assert.True(t, pull_service.IsErrMergeDivergingFastForwardOnly(err), "Merge error is not a diverging fast-forward-only error")
 	})
