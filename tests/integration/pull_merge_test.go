--- conflicted
+++ resolved
@@ -234,7 +234,6 @@
 
 		testPullMerge(t, session, elem[1], elem[2], elem[4], repo_model.MergeStyleSquash, false)
 
-<<<<<<< HEAD
 		req = NewRequest(t, "GET", "/user2/repo1/src/branch/master/")
 		resp = user2Session.MakeRequest(t, req, http.StatusOK)
 		htmlDoc = NewHTMLParser(t, resp.Body)
@@ -267,10 +266,7 @@
 			assert.Contains(t, commitBody, fmt.Sprintf("* %s", commit.Summary))
 		}
 
-		hookTasks, err = webhook.HookTasks(db.DefaultContext, 1, 1)
-=======
 		hookTasks, err = webhook.HookTasks(t.Context(), 1, 1)
->>>>>>> dca375aa
 		assert.NoError(t, err)
 		assert.Len(t, hookTasks, hookTasksLenBefore+1)
 	})
