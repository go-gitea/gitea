// Copyright 2017 The Gitea Authors. All rights reserved.
// SPDX-License-Identifier: MIT

package integration

import (
	"bytes"
	"fmt"
	"net/http"
	"net/http/httptest"
	"net/url"
	"os"
	"path"
	"strconv"
	"strings"
	"testing"
	"time"

	auth_model "code.gitea.io/gitea/models/auth"
	git_model "code.gitea.io/gitea/models/git"
	issues_model "code.gitea.io/gitea/models/issues"
	pull_model "code.gitea.io/gitea/models/pull"
	repo_model "code.gitea.io/gitea/models/repo"
	"code.gitea.io/gitea/models/unittest"
	user_model "code.gitea.io/gitea/models/user"
	"code.gitea.io/gitea/models/webhook"
	"code.gitea.io/gitea/modules/commitstatus"
	"code.gitea.io/gitea/modules/git"
	"code.gitea.io/gitea/modules/git/gitcmd"
	"code.gitea.io/gitea/modules/gitrepo"
	"code.gitea.io/gitea/modules/queue"
	"code.gitea.io/gitea/modules/setting"
	api "code.gitea.io/gitea/modules/structs"
	"code.gitea.io/gitea/modules/test"
	"code.gitea.io/gitea/modules/translation"
	"code.gitea.io/gitea/modules/util"
	"code.gitea.io/gitea/services/automerge"
	"code.gitea.io/gitea/services/automergequeue"
	pull_service "code.gitea.io/gitea/services/pull"
	repo_service "code.gitea.io/gitea/services/repository"
	commitstatus_service "code.gitea.io/gitea/services/repository/commitstatus"
	files_service "code.gitea.io/gitea/services/repository/files"

	"github.com/stretchr/testify/assert"
	"github.com/stretchr/testify/require"
)

type MergeOptions struct {
	Style        repo_model.MergeStyle
	HeadCommitID string
	DeleteBranch bool
}

func testPullMerge(t *testing.T, session *TestSession, user, repo, pullnum string, mergeOptions MergeOptions) *httptest.ResponseRecorder {
	req := NewRequest(t, "GET", path.Join(user, repo, "pulls", pullnum))
	resp := session.MakeRequest(t, req, http.StatusOK)

	htmlDoc := NewHTMLParser(t, resp.Body)
	link := path.Join(user, repo, "pulls", pullnum, "merge")

	options := map[string]string{
		"_csrf":          htmlDoc.GetCSRF(),
		"do":             string(mergeOptions.Style),
		"head_commit_id": mergeOptions.HeadCommitID,
	}

	if mergeOptions.DeleteBranch {
		options["delete_branch_after_merge"] = "on"
	}

	req = NewRequestWithValues(t, "POST", link, options)
	resp = session.MakeRequest(t, req, http.StatusOK)

	respJSON := struct {
		Redirect string
	}{}
	DecodeJSON(t, resp, &respJSON)

	assert.Equal(t, fmt.Sprintf("/%s/%s/pulls/%s", user, repo, pullnum), respJSON.Redirect)

	pullnumInt, err := strconv.ParseInt(pullnum, 10, 64)
	assert.NoError(t, err)
	repository, err := repo_model.GetRepositoryByOwnerAndName(t.Context(), user, repo)
	assert.NoError(t, err)
	pull, err := issues_model.GetPullRequestByIndex(t.Context(), repository.ID, pullnumInt)
	assert.NoError(t, err)
	assert.True(t, pull.HasMerged)

	return resp
}

func testPullCleanUp(t *testing.T, session *TestSession, user, repo, pullnum string) *httptest.ResponseRecorder {
	req := NewRequest(t, "GET", path.Join(user, repo, "pulls", pullnum))
	resp := session.MakeRequest(t, req, http.StatusOK)

	// Click the little button to create a pull
	htmlDoc := NewHTMLParser(t, resp.Body)
	link, exists := htmlDoc.doc.Find(".timeline-item .delete-branch-after-merge").Attr("data-url")
	assert.True(t, exists, "The template has changed, can not find delete button url")
	req = NewRequestWithValues(t, "POST", link, map[string]string{
		"_csrf": htmlDoc.GetCSRF(),
	})
	resp = session.MakeRequest(t, req, http.StatusOK)

	return resp
}

func TestPullMerge(t *testing.T) {
	onGiteaRun(t, func(t *testing.T, giteaURL *url.URL) {
		hookTasks, err := webhook.HookTasks(t.Context(), 1, 1) // Retrieve previous hook number
		assert.NoError(t, err)
		hookTasksLenBefore := len(hookTasks)

		session := loginUser(t, "user1")
		testRepoFork(t, session, "user2", "repo1", "user1", "repo1", "")
		testEditFile(t, session, "user1", "repo1", "master", "README.md", "Hello, World (Edited)\n")

		repo := unittest.AssertExistsAndLoadBean(t, &repo_model.Repository{OwnerName: "user2", Name: "repo1"})
		assert.Equal(t, 3, repo.NumPulls)
		assert.Equal(t, 3, repo.NumOpenPulls)

		resp := testPullCreate(t, session, "user1", "repo1", false, "master", "master", "This is a pull title")

		repo = unittest.AssertExistsAndLoadBean(t, &repo_model.Repository{ID: repo.ID})
		assert.Equal(t, 4, repo.NumPulls)
		assert.Equal(t, 4, repo.NumOpenPulls)

		elem := strings.Split(test.RedirectURL(resp), "/")
		assert.Equal(t, "pulls", elem[3])
		testPullMerge(t, session, elem[1], elem[2], elem[4], MergeOptions{
			Style:        repo_model.MergeStyleMerge,
			DeleteBranch: false,
		})

		repo = unittest.AssertExistsAndLoadBean(t, &repo_model.Repository{ID: repo.ID})
		assert.Equal(t, 4, repo.NumPulls)
		assert.Equal(t, 3, repo.NumOpenPulls)

		hookTasks, err = webhook.HookTasks(t.Context(), 1, 1)
		assert.NoError(t, err)
		assert.Len(t, hookTasks, hookTasksLenBefore+1)
	})
}

func TestPullRebase(t *testing.T) {
	onGiteaRun(t, func(t *testing.T, giteaURL *url.URL) {
		hookTasks, err := webhook.HookTasks(t.Context(), 1, 1) // Retrieve previous hook number
		assert.NoError(t, err)
		hookTasksLenBefore := len(hookTasks)

		session := loginUser(t, "user1")
		testRepoFork(t, session, "user2", "repo1", "user1", "repo1", "")
		testEditFile(t, session, "user1", "repo1", "master", "README.md", "Hello, World (Edited)\n")

		repo := unittest.AssertExistsAndLoadBean(t, &repo_model.Repository{OwnerName: "user2", Name: "repo1"})
		assert.Equal(t, 3, repo.NumPulls)
		assert.Equal(t, 3, repo.NumOpenPulls)

		resp := testPullCreate(t, session, "user1", "repo1", false, "master", "master", "This is a pull title")

		repo = unittest.AssertExistsAndLoadBean(t, &repo_model.Repository{ID: repo.ID})
		assert.Equal(t, 4, repo.NumPulls)
		assert.Equal(t, 4, repo.NumOpenPulls)

		elem := strings.Split(test.RedirectURL(resp), "/")
		assert.Equal(t, "pulls", elem[3])
		testPullMerge(t, session, elem[1], elem[2], elem[4], MergeOptions{
			Style:        repo_model.MergeStyleRebase,
			DeleteBranch: false,
		})

		repo = unittest.AssertExistsAndLoadBean(t, &repo_model.Repository{ID: repo.ID})
		assert.Equal(t, 4, repo.NumPulls)
		assert.Equal(t, 3, repo.NumOpenPulls)

		hookTasks, err = webhook.HookTasks(t.Context(), 1, 1)
		assert.NoError(t, err)
		assert.Len(t, hookTasks, hookTasksLenBefore+1)
	})
}

func TestPullRebaseMerge(t *testing.T) {
	onGiteaRun(t, func(t *testing.T, giteaURL *url.URL) {
		hookTasks, err := webhook.HookTasks(t.Context(), 1, 1) // Retrieve previous hook number
		assert.NoError(t, err)
		hookTasksLenBefore := len(hookTasks)

		session := loginUser(t, "user1")
		testRepoFork(t, session, "user2", "repo1", "user1", "repo1", "")
		testEditFile(t, session, "user1", "repo1", "master", "README.md", "Hello, World (Edited)\n")

		repo := unittest.AssertExistsAndLoadBean(t, &repo_model.Repository{OwnerName: "user2", Name: "repo1"})
		assert.Equal(t, 3, repo.NumPulls)
		assert.Equal(t, 3, repo.NumOpenPulls)

		resp := testPullCreate(t, session, "user1", "repo1", false, "master", "master", "This is a pull title")

		repo = unittest.AssertExistsAndLoadBean(t, &repo_model.Repository{ID: repo.ID})
		assert.Equal(t, 4, repo.NumPulls)
		assert.Equal(t, 4, repo.NumOpenPulls)

		elem := strings.Split(test.RedirectURL(resp), "/")
		assert.Equal(t, "pulls", elem[3])
		testPullMerge(t, session, elem[1], elem[2], elem[4], MergeOptions{
			Style:        repo_model.MergeStyleRebaseMerge,
			DeleteBranch: false,
		})

		repo = unittest.AssertExistsAndLoadBean(t, &repo_model.Repository{ID: repo.ID})
		assert.Equal(t, 4, repo.NumPulls)
		assert.Equal(t, 3, repo.NumOpenPulls)

		hookTasks, err = webhook.HookTasks(t.Context(), 1, 1)
		assert.NoError(t, err)
		assert.Len(t, hookTasks, hookTasksLenBefore+1)
	})
}

func TestPullSquash(t *testing.T) {
	onGiteaRun(t, func(t *testing.T, giteaURL *url.URL) {
		hookTasks, err := webhook.HookTasks(t.Context(), 1, 1) // Retrieve previous hook number
		assert.NoError(t, err)
		hookTasksLenBefore := len(hookTasks)

		session := loginUser(t, "user1")
		testRepoFork(t, session, "user2", "repo1", "user1", "repo1", "")
		testEditFile(t, session, "user1", "repo1", "master", "README.md", "Hello, World (Edited)\n")
		testEditFile(t, session, "user1", "repo1", "master", "README.md", "Hello, World (Edited!)\n")

		resp := testPullCreate(t, session, "user1", "repo1", false, "master", "master", "This is a pull title")

		elem := strings.Split(test.RedirectURL(resp), "/")
		assert.Equal(t, "pulls", elem[3])
		testPullMerge(t, session, elem[1], elem[2], elem[4], MergeOptions{
			Style:        repo_model.MergeStyleSquash,
			DeleteBranch: false,
		})

		hookTasks, err = webhook.HookTasks(t.Context(), 1, 1)
		assert.NoError(t, err)
		assert.Len(t, hookTasks, hookTasksLenBefore+1)
	})
}

func TestPullSquashWithHeadCommitID(t *testing.T) {
	onGiteaRun(t, func(t *testing.T, giteaURL *url.URL) {
		hookTasks, err := webhook.HookTasks(t.Context(), 1, 1) // Retrieve previous hook number
		assert.NoError(t, err)
		hookTasksLenBefore := len(hookTasks)

		session := loginUser(t, "user1")
		testRepoFork(t, session, "user2", "repo1", "user1", "repo1", "")
		testEditFile(t, session, "user1", "repo1", "master", "README.md", "Hello, World (Edited)\n")
		testEditFile(t, session, "user1", "repo1", "master", "README.md", "Hello, World (Edited!)\n")

		repo := unittest.AssertExistsAndLoadBean(t, &repo_model.Repository{OwnerName: "user2", Name: "repo1"})
		assert.Equal(t, 3, repo.NumPulls)
		assert.Equal(t, 3, repo.NumOpenPulls)

		resp := testPullCreate(t, session, "user1", "repo1", false, "master", "master", "This is a pull title")

		repo1 := unittest.AssertExistsAndLoadBean(t, &repo_model.Repository{OwnerName: "user1", Name: "repo1"})
		headBranch, err := git_model.GetBranch(t.Context(), repo1.ID, "master")
		assert.NoError(t, err)
		assert.NotNil(t, headBranch)

		elem := strings.Split(test.RedirectURL(resp), "/")
		assert.Equal(t, "pulls", elem[3])

		repo = unittest.AssertExistsAndLoadBean(t, &repo_model.Repository{ID: repo.ID})
		assert.Equal(t, 4, repo.NumPulls)
		assert.Equal(t, 4, repo.NumOpenPulls)

		testPullMerge(t, session, elem[1], elem[2], elem[4], MergeOptions{
			Style:        repo_model.MergeStyleSquash,
			DeleteBranch: false,
			HeadCommitID: headBranch.CommitID,
		})
		repo = unittest.AssertExistsAndLoadBean(t, &repo_model.Repository{ID: repo.ID})
		assert.Equal(t, 4, repo.NumPulls)
		assert.Equal(t, 3, repo.NumOpenPulls)

		hookTasks, err = webhook.HookTasks(t.Context(), 1, 1)
		assert.NoError(t, err)
		assert.Len(t, hookTasks, hookTasksLenBefore+1)
	})
}

func TestPullCleanUpAfterMerge(t *testing.T) {
	onGiteaRun(t, func(t *testing.T, giteaURL *url.URL) {
		session := loginUser(t, "user1")
		testRepoFork(t, session, "user2", "repo1", "user1", "repo1", "")
		testEditFileToNewBranch(t, session, "user1", "repo1", "master", "feature/test", "README.md", "Hello, World (Edited - TestPullCleanUpAfterMerge)\n")

		repo := unittest.AssertExistsAndLoadBean(t, &repo_model.Repository{OwnerName: "user2", Name: "repo1"})
		assert.Equal(t, 3, repo.NumPulls)
		assert.Equal(t, 3, repo.NumOpenPulls)

		resp := testPullCreate(t, session, "user1", "repo1", false, "master", "feature/test", "This is a pull title")

		elem := strings.Split(test.RedirectURL(resp), "/")
		assert.Equal(t, "pulls", elem[3])

		repo = unittest.AssertExistsAndLoadBean(t, &repo_model.Repository{ID: repo.ID})
		assert.Equal(t, 4, repo.NumPulls)
		assert.Equal(t, 4, repo.NumOpenPulls)

		testPullMerge(t, session, elem[1], elem[2], elem[4], MergeOptions{
			Style:        repo_model.MergeStyleMerge,
			DeleteBranch: false,
		})

		repo = unittest.AssertExistsAndLoadBean(t, &repo_model.Repository{ID: repo.ID})
		assert.Equal(t, 4, repo.NumPulls)
		assert.Equal(t, 3, repo.NumOpenPulls)

		// Check PR branch deletion
		resp = testPullCleanUp(t, session, elem[1], elem[2], elem[4])
		respJSON := struct {
			Redirect string
		}{}
		DecodeJSON(t, resp, &respJSON)

		assert.NotEmpty(t, respJSON.Redirect, "Redirected URL is not found")

		elem = strings.Split(respJSON.Redirect, "/")
		assert.Equal(t, "pulls", elem[3])

		// Check branch deletion result
		req := NewRequest(t, "GET", respJSON.Redirect)
		resp = session.MakeRequest(t, req, http.StatusOK)

		htmlDoc := NewHTMLParser(t, resp.Body)
		resultMsg := htmlDoc.doc.Find(".ui.message>p").Text()

		assert.Equal(t, "Branch \"user1/repo1:feature/test\" has been deleted.", resultMsg)
	})
}

func TestCantMergeWorkInProgress(t *testing.T) {
	onGiteaRun(t, func(t *testing.T, giteaURL *url.URL) {
		session := loginUser(t, "user1")
		testRepoFork(t, session, "user2", "repo1", "user1", "repo1", "")
		testEditFile(t, session, "user1", "repo1", "master", "README.md", "Hello, World (Edited)\n")

		resp := testPullCreate(t, session, "user1", "repo1", false, "master", "master", "[wip] This is a pull title")

		req := NewRequest(t, "GET", test.RedirectURL(resp))
		resp = session.MakeRequest(t, req, http.StatusOK)
		htmlDoc := NewHTMLParser(t, resp.Body)
		text := strings.TrimSpace(htmlDoc.doc.Find(".merge-section > .item").Last().Text())
		assert.NotEmpty(t, text, "Can't find WIP text")

		assert.Contains(t, text, translation.NewLocale("en-US").TrString("repo.pulls.cannot_merge_work_in_progress"), "Unable to find WIP text")
		assert.Contains(t, text, "[wip]", "Unable to find WIP text")
	})
}

func TestCantMergeConflict(t *testing.T) {
	onGiteaRun(t, func(t *testing.T, giteaURL *url.URL) {
		session := loginUser(t, "user1")
		testRepoFork(t, session, "user2", "repo1", "user1", "repo1", "")
		testEditFileToNewBranch(t, session, "user1", "repo1", "master", "conflict", "README.md", "Hello, World (Edited Once)\n")
		testEditFileToNewBranch(t, session, "user1", "repo1", "master", "base", "README.md", "Hello, World (Edited Twice)\n")

		// Use API to create a conflicting pr
		token := getTokenForLoggedInUser(t, session, auth_model.AccessTokenScopeWriteRepository)
		req := NewRequestWithJSON(t, http.MethodPost, fmt.Sprintf("/api/v1/repos/%s/%s/pulls", "user1", "repo1"), &api.CreatePullRequestOption{
			Head:  "conflict",
			Base:  "base",
			Title: "create a conflicting pr",
		}).AddTokenAuth(token)
		session.MakeRequest(t, req, http.StatusCreated)

		// Now this PR will be marked conflict - or at least a race will do - so drop down to pure code at this point...
		user1 := unittest.AssertExistsAndLoadBean(t, &user_model.User{
			Name: "user1",
		})
		repo1 := unittest.AssertExistsAndLoadBean(t, &repo_model.Repository{
			OwnerID: user1.ID,
			Name:    "repo1",
		})

		pr := unittest.AssertExistsAndLoadBean(t, &issues_model.PullRequest{
			HeadRepoID: repo1.ID,
			BaseRepoID: repo1.ID,
			HeadBranch: "conflict",
			BaseBranch: "base",
		})

		err := pull_service.Merge(t.Context(), pr, user1, repo_model.MergeStyleMerge, "", "CONFLICT", false)
		assert.Error(t, err, "Merge should return an error due to conflict")
		assert.True(t, pull_service.IsErrMergeConflicts(err), "Merge error is not a conflict error")

		err = pull_service.Merge(t.Context(), pr, user1, repo_model.MergeStyleRebase, "", "CONFLICT", false)
		assert.Error(t, err, "Merge should return an error due to conflict")
		assert.True(t, pull_service.IsErrRebaseConflicts(err), "Merge error is not a conflict error")
	})
}

func TestCantMergeUnrelated(t *testing.T) {
	onGiteaRun(t, func(t *testing.T, giteaURL *url.URL) {
		session := loginUser(t, "user1")
		testRepoFork(t, session, "user2", "repo1", "user1", "repo1", "")
		testEditFileToNewBranch(t, session, "user1", "repo1", "master", "base", "README.md", "Hello, World (Edited Twice)\n")

		// Now we want to create a commit on a branch that is totally unrelated to our current head
		// Drop down to pure code at this point
		user1 := unittest.AssertExistsAndLoadBean(t, &user_model.User{
			Name: "user1",
		})
		repo1 := unittest.AssertExistsAndLoadBean(t, &repo_model.Repository{
			OwnerID: user1.ID,
			Name:    "repo1",
		})
		path := repo_model.RepoPath(user1.Name, repo1.Name)

		err := gitcmd.NewCommand("read-tree", "--empty").WithDir(path).Run(t.Context())
		assert.NoError(t, err)

		stdin := strings.NewReader("Unrelated File")
		var stdout strings.Builder
		err = gitcmd.NewCommand("hash-object", "-w", "--stdin").
			WithDir(path).
			WithStdin(stdin).
			WithStdout(&stdout).
			Run(t.Context())

		assert.NoError(t, err)
		sha := strings.TrimSpace(stdout.String())

		_, _, err = gitcmd.NewCommand("update-index", "--add", "--replace", "--cacheinfo").
			AddDynamicArguments("100644", sha, "somewher-over-the-rainbow").
			WithDir(path).
			RunStdString(t.Context())
		assert.NoError(t, err)

		treeSha, _, err := gitcmd.NewCommand("write-tree").WithDir(path).RunStdString(t.Context())
		assert.NoError(t, err)
		treeSha = strings.TrimSpace(treeSha)

		commitTimeStr := time.Now().Format(time.RFC3339)
		doerSig := user1.NewGitSig()
		env := append(os.Environ(),
			"GIT_AUTHOR_NAME="+doerSig.Name,
			"GIT_AUTHOR_EMAIL="+doerSig.Email,
			"GIT_AUTHOR_DATE="+commitTimeStr,
			"GIT_COMMITTER_NAME="+doerSig.Name,
			"GIT_COMMITTER_EMAIL="+doerSig.Email,
			"GIT_COMMITTER_DATE="+commitTimeStr,
		)

		messageBytes := new(bytes.Buffer)
		_, _ = messageBytes.WriteString("Unrelated")
		_, _ = messageBytes.WriteString("\n")

		stdout.Reset()
		err = gitcmd.NewCommand("commit-tree").AddDynamicArguments(treeSha).
			WithEnv(env).
			WithDir(path).
			WithStdin(messageBytes).
			WithStdout(&stdout).
			Run(t.Context())
		assert.NoError(t, err)
		commitSha := strings.TrimSpace(stdout.String())

		_, _, err = gitcmd.NewCommand("branch", "unrelated").
			AddDynamicArguments(commitSha).
			WithDir(path).
			RunStdString(t.Context())
		assert.NoError(t, err)

		testEditFileToNewBranch(t, session, "user1", "repo1", "master", "conflict", "README.md", "Hello, World (Edited Once)\n")

		// Use API to create a conflicting pr
		token := getTokenForLoggedInUser(t, session, auth_model.AccessTokenScopeWriteRepository)
		req := NewRequestWithJSON(t, http.MethodPost, fmt.Sprintf("/api/v1/repos/%s/%s/pulls", "user1", "repo1"), &api.CreatePullRequestOption{
			Head:  "unrelated",
			Base:  "base",
			Title: "create an unrelated pr",
		}).AddTokenAuth(token)
		session.MakeRequest(t, req, http.StatusCreated)

		// Now this PR could be marked conflict - or at least a race may occur - so drop down to pure code at this point...
		pr := unittest.AssertExistsAndLoadBean(t, &issues_model.PullRequest{
			HeadRepoID: repo1.ID,
			BaseRepoID: repo1.ID,
			HeadBranch: "unrelated",
			BaseBranch: "base",
		})

		err = pull_service.Merge(t.Context(), pr, user1, repo_model.MergeStyleMerge, "", "UNRELATED", false)
		assert.Error(t, err, "Merge should return an error due to unrelated")
		assert.True(t, pull_service.IsErrMergeUnrelatedHistories(err), "Merge error is not a unrelated histories error")
	})
}

func TestFastForwardOnlyMerge(t *testing.T) {
	onGiteaRun(t, func(t *testing.T, giteaURL *url.URL) {
		session := loginUser(t, "user1")
		testRepoFork(t, session, "user2", "repo1", "user1", "repo1", "")
		testEditFileToNewBranch(t, session, "user1", "repo1", "master", "update", "README.md", "Hello, World 2\n")

		// Use API to create a pr from update to master
		token := getTokenForLoggedInUser(t, session, auth_model.AccessTokenScopeWriteRepository)
		req := NewRequestWithJSON(t, http.MethodPost, fmt.Sprintf("/api/v1/repos/%s/%s/pulls", "user1", "repo1"), &api.CreatePullRequestOption{
			Head:  "update",
			Base:  "master",
			Title: "create a pr that can be fast-forward-only merged",
		}).AddTokenAuth(token)
		session.MakeRequest(t, req, http.StatusCreated)

		user1 := unittest.AssertExistsAndLoadBean(t, &user_model.User{
			Name: "user1",
		})
		repo1 := unittest.AssertExistsAndLoadBean(t, &repo_model.Repository{
			OwnerID: user1.ID,
			Name:    "repo1",
		})

		pr := unittest.AssertExistsAndLoadBean(t, &issues_model.PullRequest{
			HeadRepoID: repo1.ID,
			BaseRepoID: repo1.ID,
			HeadBranch: "update",
			BaseBranch: "master",
		})

		err := pull_service.Merge(t.Context(), pr, user1, repo_model.MergeStyleFastForwardOnly, "", "FAST-FORWARD-ONLY", false)
		assert.NoError(t, err)
	})
}

func TestCantFastForwardOnlyMergeDiverging(t *testing.T) {
	onGiteaRun(t, func(t *testing.T, giteaURL *url.URL) {
		session := loginUser(t, "user1")
		testRepoFork(t, session, "user2", "repo1", "user1", "repo1", "")
		testEditFileToNewBranch(t, session, "user1", "repo1", "master", "diverging", "README.md", "Hello, World diverged\n")
		testEditFile(t, session, "user1", "repo1", "master", "README.md", "Hello, World 2\n")

		// Use API to create a pr from diverging to update
		token := getTokenForLoggedInUser(t, session, auth_model.AccessTokenScopeWriteRepository)
		req := NewRequestWithJSON(t, http.MethodPost, fmt.Sprintf("/api/v1/repos/%s/%s/pulls", "user1", "repo1"), &api.CreatePullRequestOption{
			Head:  "diverging",
			Base:  "master",
			Title: "create a pr from a diverging branch",
		}).AddTokenAuth(token)
		session.MakeRequest(t, req, http.StatusCreated)

		user1 := unittest.AssertExistsAndLoadBean(t, &user_model.User{
			Name: "user1",
		})
		repo1 := unittest.AssertExistsAndLoadBean(t, &repo_model.Repository{
			OwnerID: user1.ID,
			Name:    "repo1",
		})

		pr := unittest.AssertExistsAndLoadBean(t, &issues_model.PullRequest{
			HeadRepoID: repo1.ID,
			BaseRepoID: repo1.ID,
			HeadBranch: "diverging",
			BaseBranch: "master",
		})

		err := pull_service.Merge(t.Context(), pr, user1, repo_model.MergeStyleFastForwardOnly, "", "DIVERGING", false)
		assert.Error(t, err, "Merge should return an error due to being for a diverging branch")
		assert.True(t, pull_service.IsErrMergeDivergingFastForwardOnly(err), "Merge error is not a diverging fast-forward-only error")
	})
}

func TestConflictChecking(t *testing.T) {
	onGiteaRun(t, func(t *testing.T, giteaURL *url.URL) {
		user := unittest.AssertExistsAndLoadBean(t, &user_model.User{ID: 2})

		// Create new clean repo to test conflict checking.
		baseRepo, err := repo_service.CreateRepository(t.Context(), user, user, repo_service.CreateRepoOptions{
			Name:          "conflict-checking",
			Description:   "Tempo repo",
			AutoInit:      true,
			Readme:        "Default",
			DefaultBranch: "main",
		})
		assert.NoError(t, err)
		assert.NotEmpty(t, baseRepo)

		// create a commit on new branch.
		_, err = files_service.ChangeRepoFiles(t.Context(), baseRepo, user, &files_service.ChangeRepoFilesOptions{
			Files: []*files_service.ChangeRepoFile{
				{
					Operation:     "create",
					TreePath:      "important_file",
					ContentReader: strings.NewReader("Just a non-important file"),
				},
			},
			Message:   "Add a important file",
			OldBranch: "main",
			NewBranch: "important-secrets",
		})
		assert.NoError(t, err)

		// create a commit on main branch.
		_, err = files_service.ChangeRepoFiles(t.Context(), baseRepo, user, &files_service.ChangeRepoFilesOptions{
			Files: []*files_service.ChangeRepoFile{
				{
					Operation:     "create",
					TreePath:      "important_file",
					ContentReader: strings.NewReader("Not the same content :P"),
				},
			},
			Message:   "Add a important file",
			OldBranch: "main",
			NewBranch: "main",
		})
		assert.NoError(t, err)

		// create Pull to merge the important-secrets branch into main branch.
		pullIssue := &issues_model.Issue{
			RepoID:   baseRepo.ID,
			Title:    "PR with conflict!",
			PosterID: user.ID,
			Poster:   user,
			IsPull:   true,
		}

		pullRequest := &issues_model.PullRequest{
			HeadRepoID: baseRepo.ID,
			BaseRepoID: baseRepo.ID,
			HeadBranch: "important-secrets",
			BaseBranch: "main",
			HeadRepo:   baseRepo,
			BaseRepo:   baseRepo,
			Type:       issues_model.PullRequestGitea,
		}
		prOpts := &pull_service.NewPullRequestOptions{Repo: baseRepo, Issue: pullIssue, PullRequest: pullRequest}
		err = pull_service.NewPullRequest(t.Context(), prOpts)
		assert.NoError(t, err)

		issue := unittest.AssertExistsAndLoadBean(t, &issues_model.Issue{Title: "PR with conflict!"})
		assert.NoError(t, issue.LoadPullRequest(t.Context()))
		conflictingPR := issue.PullRequest

		// Ensure conflictedFiles is populated.
		assert.Len(t, conflictingPR.ConflictedFiles, 1)
		// Check if status is correct.
		assert.Equal(t, issues_model.PullRequestStatusConflict, conflictingPR.Status)
		// Ensure that mergeable returns false
		assert.False(t, conflictingPR.Mergeable(t.Context()))
	})
}

func TestPullRetargetChildOnBranchDelete(t *testing.T) {
	onGiteaRun(t, func(t *testing.T, giteaURL *url.URL) {
		session := loginUser(t, "user1")
		testEditFileToNewBranch(t, session, "user2", "repo1", "master", "base-pr", "README.md", "Hello, World\n(Edited - TestPullRetargetOnCleanup - base PR)\n")
		testRepoFork(t, session, "user2", "repo1", "user1", "repo1", "")
		testEditFileToNewBranch(t, session, "user1", "repo1", "base-pr", "child-pr", "README.md", "Hello, World\n(Edited - TestPullRetargetOnCleanup - base PR)\n(Edited - TestPullRetargetOnCleanup - child PR)")

		respBasePR := testPullCreate(t, session, "user2", "repo1", true, "master", "base-pr", "Base Pull Request")
		elemBasePR := strings.Split(test.RedirectURL(respBasePR), "/")
		assert.Equal(t, "pulls", elemBasePR[3])

		respChildPR := testPullCreate(t, session, "user1", "repo1", false, "base-pr", "child-pr", "Child Pull Request")
		elemChildPR := strings.Split(test.RedirectURL(respChildPR), "/")
		assert.Equal(t, "pulls", elemChildPR[3])

		testPullMerge(t, session, elemBasePR[1], elemBasePR[2], elemBasePR[4], MergeOptions{
			Style:        repo_model.MergeStyleMerge,
			DeleteBranch: true,
		})

		repo1 := unittest.AssertExistsAndLoadBean(t, &repo_model.Repository{OwnerName: "user2", Name: "repo1"})
		branchBasePR := unittest.AssertExistsAndLoadBean(t, &git_model.Branch{RepoID: repo1.ID, Name: "base-pr"})
		assert.True(t, branchBasePR.IsDeleted)

		// Check child PR
		req := NewRequest(t, "GET", test.RedirectURL(respChildPR))
		resp := session.MakeRequest(t, req, http.StatusOK)

		htmlDoc := NewHTMLParser(t, resp.Body)
		targetBranch := htmlDoc.doc.Find("#branch_target>a").Text()
		prStatus := strings.TrimSpace(htmlDoc.doc.Find(".issue-title-meta>.issue-state-label").Text())

		assert.Equal(t, "master", targetBranch)
		assert.Equal(t, "Open", prStatus)
	})
}

func TestPullDontRetargetChildOnWrongRepo(t *testing.T) {
	onGiteaRun(t, func(t *testing.T, giteaURL *url.URL) {
		session := loginUser(t, "user1")
		testRepoFork(t, session, "user2", "repo1", "user1", "repo1", "")
		testEditFileToNewBranch(t, session, "user1", "repo1", "master", "base-pr", "README.md", "Hello, World\n(Edited - TestPullDontRetargetChildOnWrongRepo - base PR)\n")
		testEditFileToNewBranch(t, session, "user1", "repo1", "base-pr", "child-pr", "README.md", "Hello, World\n(Edited - TestPullDontRetargetChildOnWrongRepo - base PR)\n(Edited - TestPullDontRetargetChildOnWrongRepo - child PR)")

		respBasePR := testPullCreate(t, session, "user1", "repo1", false, "master", "base-pr", "Base Pull Request")
		elemBasePR := strings.Split(test.RedirectURL(respBasePR), "/")
		assert.Equal(t, "pulls", elemBasePR[3])

		respChildPR := testPullCreate(t, session, "user1", "repo1", true, "base-pr", "child-pr", "Child Pull Request")
		elemChildPR := strings.Split(test.RedirectURL(respChildPR), "/")
		assert.Equal(t, "pulls", elemChildPR[3])

		defer test.MockVariableValue(&setting.Repository.PullRequest.RetargetChildrenOnMerge, false)()

		testPullMerge(t, session, elemBasePR[1], elemBasePR[2], elemBasePR[4], MergeOptions{
			Style:        repo_model.MergeStyleMerge,
			DeleteBranch: true,
		})

		repo1 := unittest.AssertExistsAndLoadBean(t, &repo_model.Repository{OwnerName: "user1", Name: "repo1"})
		branchBasePR := unittest.AssertExistsAndLoadBean(t, &git_model.Branch{RepoID: repo1.ID, Name: "base-pr"})
		assert.True(t, branchBasePR.IsDeleted)

		// Check child PR
		req := NewRequest(t, "GET", test.RedirectURL(respChildPR))
		resp := session.MakeRequest(t, req, http.StatusOK)

		htmlDoc := NewHTMLParser(t, resp.Body)
		// the branch has been deleted, so there is no a html tag instead of span
		targetBranch := htmlDoc.doc.Find("#branch_target>span").Text()
		prStatus := strings.TrimSpace(htmlDoc.doc.Find(".issue-title-meta>.issue-state-label").Text())

		assert.Equal(t, "base-pr", targetBranch)
		assert.Equal(t, "Closed", prStatus)
	})
}

func TestPullRequestMergedWithNoPermissionDeleteBranch(t *testing.T) {
	onGiteaRun(t, func(t *testing.T, giteaURL *url.URL) {
		session := loginUser(t, "user4")
		testRepoFork(t, session, "user2", "repo1", "user4", "repo1", "")
		testEditFileToNewBranch(t, session, "user4", "repo1", "master", "base-pr", "README.md", "Hello, World\n(Edited - TestPullDontRetargetChildOnWrongRepo - base PR)\n")

		respBasePR := testPullCreate(t, session, "user4", "repo1", false, "master", "base-pr", "Base Pull Request")
		elemBasePR := strings.Split(test.RedirectURL(respBasePR), "/")
		assert.Equal(t, "pulls", elemBasePR[3])

		// user2 has no permission to delete branch of repo user1/repo1
		session2 := loginUser(t, "user2")
		testPullMerge(t, session2, elemBasePR[1], elemBasePR[2], elemBasePR[4], MergeOptions{
			Style:        repo_model.MergeStyleMerge,
			DeleteBranch: true,
		})

		repo1 := unittest.AssertExistsAndLoadBean(t, &repo_model.Repository{OwnerName: "user4", Name: "repo1"})
		branchBasePR := unittest.AssertExistsAndLoadBean(t, &git_model.Branch{RepoID: repo1.ID, Name: "base-pr"})
		// branch has not been deleted
		assert.False(t, branchBasePR.IsDeleted)
	})
}

func TestPullMergeIndexerNotifier(t *testing.T) {
	onGiteaRun(t, func(t *testing.T, giteaURL *url.URL) {
		// create a pull request
		session := loginUser(t, "user1")
		testRepoFork(t, session, "user2", "repo1", "user1", "repo1", "")
		testEditFile(t, session, "user1", "repo1", "master", "README.md", "Hello, World (Edited)\n")
		createPullResp := testPullCreate(t, session, "user1", "repo1", false, "master", "master", "Indexer notifier test pull")

		assert.NoError(t, queue.GetManager().FlushAll(t.Context(), 0))
		time.Sleep(time.Second)

		repo1 := unittest.AssertExistsAndLoadBean(t, &repo_model.Repository{
			OwnerName: "user2",
			Name:      "repo1",
		})
		issue := unittest.AssertExistsAndLoadBean(t, &issues_model.Issue{
			RepoID:   repo1.ID,
			Title:    "Indexer notifier test pull",
			IsPull:   true,
			IsClosed: false,
		})

		// build the request for searching issues
		link, _ := url.Parse("/api/v1/repos/issues/search")
		query := url.Values{}
		query.Add("state", "closed")
		query.Add("type", "pulls")
		query.Add("q", "notifier")
		link.RawQuery = query.Encode()

		// search issues
		searchIssuesResp := session.MakeRequest(t, NewRequest(t, "GET", link.String()), http.StatusOK)
		var apiIssuesBefore []*api.Issue
		DecodeJSON(t, searchIssuesResp, &apiIssuesBefore)
		assert.Empty(t, apiIssuesBefore)

		// merge the pull request
		elem := strings.Split(test.RedirectURL(createPullResp), "/")
		assert.Equal(t, "pulls", elem[3])
		testPullMerge(t, session, elem[1], elem[2], elem[4], MergeOptions{
			Style:        repo_model.MergeStyleMerge,
			DeleteBranch: false,
		})

		// check if the issue is closed
		issue = unittest.AssertExistsAndLoadBean(t, &issues_model.Issue{
			ID: issue.ID,
		})
		assert.True(t, issue.IsClosed)

		assert.NoError(t, queue.GetManager().FlushAll(t.Context(), 0))
		time.Sleep(time.Second)

		// search issues again
		searchIssuesResp = session.MakeRequest(t, NewRequest(t, "GET", link.String()), http.StatusOK)
		var apiIssuesAfter []*api.Issue
		DecodeJSON(t, searchIssuesResp, &apiIssuesAfter)
		if assert.Len(t, apiIssuesAfter, 1) {
			assert.Equal(t, issue.ID, apiIssuesAfter[0].ID)
		}
	})
}

func testResetRepo(t *testing.T, repo *repo_model.Repository, branch, commitID string) {
	assert.NoError(t, gitrepo.UpdateRef(t.Context(), repo, git.BranchPrefix+branch, commitID))

	gitRepo, err := gitrepo.OpenRepository(t.Context(), repo)
	assert.NoError(t, err)
	defer gitRepo.Close()
	id, err := gitRepo.GetBranchCommitID(branch)
	assert.NoError(t, err)
	assert.Equal(t, commitID, id)
}

func TestPullAutoMergeAfterCommitStatusSucceed(t *testing.T) {
	onGiteaRun(t, func(t *testing.T, giteaURL *url.URL) {
		// create a pull request
		session := loginUser(t, "user1")
		user1 := unittest.AssertExistsAndLoadBean(t, &user_model.User{ID: 1})
		forkedName := "repo1-1"
		testRepoFork(t, session, "user2", "repo1", "user1", forkedName, "")
		defer func() {
			testDeleteRepository(t, session, "user1", forkedName)
		}()
		testEditFile(t, session, "user1", forkedName, "master", "README.md", "Hello, World (Edited)\n")
		testPullCreate(t, session, "user1", forkedName, false, "master", "master", "Indexer notifier test pull")

		baseRepo := unittest.AssertExistsAndLoadBean(t, &repo_model.Repository{OwnerName: "user2", Name: "repo1"})
		forkedRepo := unittest.AssertExistsAndLoadBean(t, &repo_model.Repository{OwnerName: "user1", Name: forkedName})
		pr := unittest.AssertExistsAndLoadBean(t, &issues_model.PullRequest{
			BaseRepoID: baseRepo.ID,
			BaseBranch: "master",
			HeadRepoID: forkedRepo.ID,
			HeadBranch: "master",
		})

		// add protected branch for commit status
		csrf := GetUserCSRFToken(t, session)
		// Change the "master" branch to "protected"
		req := NewRequestWithValues(t, "POST", "/user2/repo1/settings/branches/edit", map[string]string{
			"_csrf":                 csrf,
			"rule_name":             "master",
			"enable_push":           "true",
			"enable_status_check":   "true",
			"status_check_contexts": "gitea/actions",
		})
		session.MakeRequest(t, req, http.StatusSeeOther)

		oldAutoMergeAddToQueue := automergequeue.AddToQueue
		addToQueueShaChan := make(chan string, 1)
		automergequeue.AddToQueue = func(pr *issues_model.PullRequest, sha string) {
			addToQueueShaChan <- sha
		}
		// first time insert automerge record, return true
		scheduled, err := automerge.ScheduleAutoMerge(t.Context(), user1, pr, repo_model.MergeStyleMerge, "auto merge test", false)
		assert.NoError(t, err)
		assert.True(t, scheduled)
		// and the pr should be added to automergequeue, in case it is already "mergeable"
		select {
		case <-addToQueueShaChan:
		case <-time.After(time.Second):
			assert.FailNow(t, "Timeout: nothing was added to automergequeue")
		}
		automergequeue.AddToQueue = oldAutoMergeAddToQueue

		// second time insert automerge record, return false because it does exist
		scheduled, err = automerge.ScheduleAutoMerge(t.Context(), user1, pr, repo_model.MergeStyleMerge, "auto merge test", false)
		assert.Error(t, err)
		assert.False(t, scheduled)

		// reload pr again
		pr = unittest.AssertExistsAndLoadBean(t, &issues_model.PullRequest{ID: pr.ID})
		assert.False(t, pr.HasMerged)
		assert.Empty(t, pr.MergedCommitID)

		// update commit status to success, then it should be merged automatically
		baseGitRepo, err := gitrepo.OpenRepository(t.Context(), baseRepo)
		assert.NoError(t, err)
		sha, err := baseGitRepo.GetRefCommitID(pr.GetGitHeadRefName())
		assert.NoError(t, err)
		masterCommitID, err := baseGitRepo.GetBranchCommitID("master")
		assert.NoError(t, err)

		branches, _, err := baseGitRepo.GetBranchNames(0, 100)
		assert.NoError(t, err)
		assert.ElementsMatch(t, []string{"sub-home-md-img-check", "home-md-img-check", "pr-to-update", "branch2", "DefaultBranch", "develop", "feature/1", "master"}, branches)
		baseGitRepo.Close()
		defer func() {
			testResetRepo(t, baseRepo, "master", masterCommitID)
		}()

		err = commitstatus_service.CreateCommitStatus(t.Context(), baseRepo, user1, sha, &git_model.CommitStatus{
			State:     commitstatus.CommitStatusSuccess,
			TargetURL: "https://gitea.com",
			Context:   "gitea/actions",
		})
		assert.NoError(t, err)

		assert.Eventually(t, func() bool {
			pr = unittest.AssertExistsAndLoadBean(t, &issues_model.PullRequest{ID: pr.ID})
			return pr.HasMerged
		}, 2*time.Second, 100*time.Millisecond)
		assert.NotEmpty(t, pr.MergedCommitID)
		unittest.AssertNotExistsBean(t, &pull_model.AutoMerge{PullID: pr.ID})
	})
}

func TestPullAutoMergeAfterCommitStatusSucceedAndApproval(t *testing.T) {
	onGiteaRun(t, func(t *testing.T, giteaURL *url.URL) {
		// create a pull request
		session := loginUser(t, "user1")
		user1 := unittest.AssertExistsAndLoadBean(t, &user_model.User{ID: 1})
		forkedName := "repo1-2"
		testRepoFork(t, session, "user2", "repo1", "user1", forkedName, "")
		defer func() {
			testDeleteRepository(t, session, "user1", forkedName)
		}()
		testEditFile(t, session, "user1", forkedName, "master", "README.md", "Hello, World (Edited)\n")
		testPullCreate(t, session, "user1", forkedName, false, "master", "master", "Indexer notifier test pull")

		baseRepo := unittest.AssertExistsAndLoadBean(t, &repo_model.Repository{OwnerName: "user2", Name: "repo1"})
		forkedRepo := unittest.AssertExistsAndLoadBean(t, &repo_model.Repository{OwnerName: "user1", Name: forkedName})
		pr := unittest.AssertExistsAndLoadBean(t, &issues_model.PullRequest{
			BaseRepoID: baseRepo.ID,
			BaseBranch: "master",
			HeadRepoID: forkedRepo.ID,
			HeadBranch: "master",
		})

		// add protected branch for commit status
		csrf := GetUserCSRFToken(t, session)
		// Change master branch to protected
		req := NewRequestWithValues(t, "POST", "/user2/repo1/settings/branches/edit", map[string]string{
			"_csrf":                 csrf,
			"rule_name":             "master",
			"enable_push":           "true",
			"enable_status_check":   "true",
			"status_check_contexts": "gitea/actions",
			"required_approvals":    "1",
		})
		session.MakeRequest(t, req, http.StatusSeeOther)

		// first time insert automerge record, return true
		scheduled, err := automerge.ScheduleAutoMerge(t.Context(), user1, pr, repo_model.MergeStyleMerge, "auto merge test", false)
		assert.NoError(t, err)
		assert.True(t, scheduled)

		// second time insert automerge record, return false because it does exist
		scheduled, err = automerge.ScheduleAutoMerge(t.Context(), user1, pr, repo_model.MergeStyleMerge, "auto merge test", false)
		assert.Error(t, err)
		assert.False(t, scheduled)

		// reload pr again
		pr = unittest.AssertExistsAndLoadBean(t, &issues_model.PullRequest{ID: pr.ID})
		assert.False(t, pr.HasMerged)
		assert.Empty(t, pr.MergedCommitID)

		// update commit status to success, then it should be merged automatically
		baseGitRepo, err := gitrepo.OpenRepository(t.Context(), baseRepo)
		assert.NoError(t, err)
		sha, err := baseGitRepo.GetRefCommitID(pr.GetGitHeadRefName())
		assert.NoError(t, err)
		masterCommitID, err := baseGitRepo.GetBranchCommitID("master")
		assert.NoError(t, err)
		baseGitRepo.Close()
		defer func() {
			testResetRepo(t, baseRepo, "master", masterCommitID)
		}()

		err = commitstatus_service.CreateCommitStatus(t.Context(), baseRepo, user1, sha, &git_model.CommitStatus{
			State:     commitstatus.CommitStatusSuccess,
			TargetURL: "https://gitea.com",
			Context:   "gitea/actions",
		})
		assert.NoError(t, err)

		time.Sleep(2 * time.Second)

		// reload pr again
		pr = unittest.AssertExistsAndLoadBean(t, &issues_model.PullRequest{ID: pr.ID})
		assert.False(t, pr.HasMerged)
		assert.Empty(t, pr.MergedCommitID)

		// approve the PR from non-author
		approveSession := loginUser(t, "user2")
		req = NewRequest(t, "GET", fmt.Sprintf("/user2/repo1/pulls/%d", pr.Index))
		resp := approveSession.MakeRequest(t, req, http.StatusOK)
		htmlDoc := NewHTMLParser(t, resp.Body)
		testSubmitReview(t, approveSession, htmlDoc.GetCSRF(), "user2", "repo1", strconv.Itoa(int(pr.Index)), sha, "approve", http.StatusOK)

		time.Sleep(2 * time.Second)

		// reload pr again
		pr = unittest.AssertExistsAndLoadBean(t, &issues_model.PullRequest{ID: pr.ID})
		assert.True(t, pr.HasMerged)
		assert.NotEmpty(t, pr.MergedCommitID)

		unittest.AssertNotExistsBean(t, &pull_model.AutoMerge{PullID: pr.ID})
	})
}

func TestPullAutoMergeAfterCommitStatusSucceedAndApprovalForAgitFlow(t *testing.T) {
	onGiteaRun(t, func(t *testing.T, u *url.URL) {
		// create a pull request
		baseAPITestContext := NewAPITestContext(t, "user2", "repo1", auth_model.AccessTokenScopeWriteRepository, auth_model.AccessTokenScopeWriteUser)

		dstPath := t.TempDir()

		u.Path = baseAPITestContext.GitPath()
		u.User = url.UserPassword("user2", userPassword)

		t.Run("Clone", doGitClone(dstPath, u))

		err := os.WriteFile(path.Join(dstPath, "test_file"), []byte("## test content"), 0o666)
		assert.NoError(t, err)

		err = git.AddChanges(t.Context(), dstPath, true)
		assert.NoError(t, err)

		err = git.CommitChanges(t.Context(), dstPath, git.CommitChangesOptions{
			Committer: &git.Signature{
				Email: "user2@example.com",
				Name:  "user2",
				When:  time.Now(),
			},
			Author: &git.Signature{
				Email: "user2@example.com",
				Name:  "user2",
				When:  time.Now(),
			},
			Message: "Testing commit 1",
		})
		assert.NoError(t, err)

		stderrBuf := &bytes.Buffer{}

		err = gitcmd.NewCommand("push", "origin", "HEAD:refs/for/master", "-o").
			AddDynamicArguments(`topic=test/head2`).
			AddArguments("-o").
			AddDynamicArguments(`title="create a test pull request with agit"`).
			AddArguments("-o").
			AddDynamicArguments(`description="This PR is a test pull request which created with agit"`).
			WithDir(dstPath).
			WithStderr(stderrBuf).
			Run(t.Context())
		assert.NoError(t, err)

		assert.Contains(t, stderrBuf.String(), setting.AppURL+"user2/repo1/pulls/6")

		baseRepo := unittest.AssertExistsAndLoadBean(t, &repo_model.Repository{OwnerName: "user2", Name: "repo1"})
		pr := unittest.AssertExistsAndLoadBean(t, &issues_model.PullRequest{
			Flow:       issues_model.PullRequestFlowAGit,
			BaseRepoID: baseRepo.ID,
			BaseBranch: "master",
			HeadRepoID: baseRepo.ID,
			HeadBranch: "user2/test/head2",
		})

		session := loginUser(t, "user1")
		// add protected branch for commit status
		csrf := GetUserCSRFToken(t, session)
		// Change master branch to protected
		req := NewRequestWithValues(t, "POST", "/user2/repo1/settings/branches/edit", map[string]string{
			"_csrf":                 csrf,
			"rule_name":             "master",
			"enable_push":           "true",
			"enable_status_check":   "true",
			"status_check_contexts": "gitea/actions",
			"required_approvals":    "1",
		})
		session.MakeRequest(t, req, http.StatusSeeOther)

		user1 := unittest.AssertExistsAndLoadBean(t, &user_model.User{ID: 1})
		// first time insert automerge record, return true
		scheduled, err := automerge.ScheduleAutoMerge(t.Context(), user1, pr, repo_model.MergeStyleMerge, "auto merge test", false)
		assert.NoError(t, err)
		assert.True(t, scheduled)

		// second time insert automerge record, return false because it does exist
		scheduled, err = automerge.ScheduleAutoMerge(t.Context(), user1, pr, repo_model.MergeStyleMerge, "auto merge test", false)
		assert.Error(t, err)
		assert.False(t, scheduled)

		// reload pr again
		pr = unittest.AssertExistsAndLoadBean(t, &issues_model.PullRequest{ID: pr.ID})
		assert.False(t, pr.HasMerged)
		assert.Empty(t, pr.MergedCommitID)

		// update commit status to success, then it should be merged automatically
		baseGitRepo, err := gitrepo.OpenRepository(t.Context(), baseRepo)
		assert.NoError(t, err)
		sha, err := baseGitRepo.GetRefCommitID(pr.GetGitHeadRefName())
		assert.NoError(t, err)
		masterCommitID, err := baseGitRepo.GetBranchCommitID("master")
		assert.NoError(t, err)
		baseGitRepo.Close()
		defer func() {
			testResetRepo(t, baseRepo, "master", masterCommitID)
		}()

		err = commitstatus_service.CreateCommitStatus(t.Context(), baseRepo, user1, sha, &git_model.CommitStatus{
			State:     commitstatus.CommitStatusSuccess,
			TargetURL: "https://gitea.com",
			Context:   "gitea/actions",
		})
		assert.NoError(t, err)

		// reload pr again
		pr = unittest.AssertExistsAndLoadBean(t, &issues_model.PullRequest{ID: pr.ID})
		assert.False(t, pr.HasMerged)
		assert.Empty(t, pr.MergedCommitID)

		// approve the PR from non-author
		approveSession := loginUser(t, "user1")
		req = NewRequest(t, "GET", fmt.Sprintf("/user2/repo1/pulls/%d", pr.Index))
		resp := approveSession.MakeRequest(t, req, http.StatusOK)
		htmlDoc := NewHTMLParser(t, resp.Body)
		testSubmitReview(t, approveSession, htmlDoc.GetCSRF(), "user2", "repo1", strconv.Itoa(int(pr.Index)), sha, "approve", http.StatusOK)

		// reload pr again
		pr = unittest.AssertExistsAndLoadBean(t, &issues_model.PullRequest{ID: pr.ID})
		assert.True(t, pr.HasMerged)
		assert.NotEmpty(t, pr.MergedCommitID)

		unittest.AssertNotExistsBean(t, &pull_model.AutoMerge{PullID: pr.ID})
	})
}

func TestPullNonMergeForAdminWithBranchProtection(t *testing.T) {
	onGiteaRun(t, func(t *testing.T, u *url.URL) {
		// create a pull request
		session := loginUser(t, "user1")
		forkedName := "repo1-1"
		testRepoFork(t, session, "user2", "repo1", "user1", forkedName, "")
		defer testDeleteRepository(t, session, "user1", forkedName)

		testEditFile(t, session, "user1", forkedName, "master", "README.md", "Hello, World (Edited)\n")
		testPullCreate(t, session, "user1", forkedName, false, "master", "master", "Indexer notifier test pull")

		baseRepo := unittest.AssertExistsAndLoadBean(t, &repo_model.Repository{OwnerName: "user2", Name: "repo1"})
		forkedRepo := unittest.AssertExistsAndLoadBean(t, &repo_model.Repository{OwnerName: "user1", Name: forkedName})
		unittest.AssertExistsAndLoadBean(t, &issues_model.PullRequest{
			BaseRepoID: baseRepo.ID,
			BaseBranch: "master",
			HeadRepoID: forkedRepo.ID,
			HeadBranch: "master",
		})

		// add protected branch for commit status
		csrf := GetUserCSRFToken(t, session)
		// Change master branch to protected
		pbCreateReq := NewRequestWithValues(t, "POST", "/user2/repo1/settings/branches/edit", map[string]string{
			"_csrf":                      csrf,
			"rule_name":                  "master",
			"enable_push":                "true",
			"enable_status_check":        "true",
			"status_check_contexts":      "gitea/actions",
			"block_admin_merge_override": "true",
		})
		session.MakeRequest(t, pbCreateReq, http.StatusSeeOther)

		token := getTokenForLoggedInUser(t, session, auth_model.AccessTokenScopeWriteRepository)

		mergeReq := NewRequestWithValues(t, "POST", "/api/v1/repos/user2/repo1/pulls/6/merge", map[string]string{
			"_csrf":                     csrf,
			"head_commit_id":            "",
			"merge_when_checks_succeed": "false",
			"force_merge":               "true",
			"do":                        "rebase",
		}).AddTokenAuth(token)

		session.MakeRequest(t, mergeReq, http.StatusMethodNotAllowed)
	})
}

<<<<<<< HEAD
func TestPullSquashMergeEmpty(t *testing.T) {
	onGiteaRun(t, func(t *testing.T, u *url.URL) {
		session := loginUser(t, "user1")
		testEditFileToNewBranch(t, session, "user2", "repo1", "master", "pr-squash-empty", "README.md", "Hello, World (Edited)\n")
		resp := testPullCreate(t, session, "user2", "repo1", false, "master", "pr-squash-empty", "This is a pull title")

		elem := strings.Split(test.RedirectURL(resp), "/")
		assert.Equal(t, "pulls", elem[3])

		httpContext := NewAPITestContext(t, "user2", "repo1", auth_model.AccessTokenScopeWriteRepository)
		dstPath := t.TempDir()

		u.Path = httpContext.GitPath()
		u.User = url.UserPassword("user2", userPassword)

		t.Run("Clone", doGitClone(dstPath, u))
		doGitCheckoutBranch(dstPath, "-b", "pr-squash-empty", "remotes/origin/pr-squash-empty")(t)
		doGitCheckoutBranch(dstPath, "master")(t)
		_, _, err := gitcmd.NewCommand("cherry-pick").AddArguments("pr-squash-empty").
			WithDir(dstPath).
			RunStdString(t.Context())
		assert.NoError(t, err)

		doGitPushTestRepository(dstPath)(t)

		testPullMerge(t, session, elem[1], elem[2], elem[4], MergeOptions{
			Style:        repo_model.MergeStyleSquash,
			DeleteBranch: false,
		})
=======
func TestPullSquashMessage(t *testing.T) {
	onGiteaRun(t, func(t *testing.T, giteaURL *url.URL) {
		user2 := unittest.AssertExistsAndLoadBean(t, &user_model.User{ID: 2})
		user2Session := loginUser(t, user2.Name)

		defer test.MockVariableValue(&setting.Repository.PullRequest.PopulateSquashCommentWithCommitMessages, true)()
		defer test.MockVariableValue(&setting.Repository.PullRequest.DefaultMergeMessageSize, 80)()

		repo, err := repo_service.CreateRepository(t.Context(), user2, user2, repo_service.CreateRepoOptions{
			Name:          "squash-message-test",
			Description:   "Test squash message",
			AutoInit:      true,
			Readme:        "Default",
			DefaultBranch: "main",
		})
		require.NoError(t, err)

		type commitInfo struct {
			userName      string
			commitMessage string
		}

		testCases := []struct {
			name            string
			commitInfos     []*commitInfo
			expectedMessage string
		}{
			{
				name: "Single-line messages",
				commitInfos: []*commitInfo{
					{
						userName:      user2.Name,
						commitMessage: "commit msg 1",
					},
					{
						userName:      user2.Name,
						commitMessage: "commit msg 2",
					},
				},
				expectedMessage: `* commit msg 1

* commit msg 2

`,
			},
			{
				name: "Multiple-line messages",
				commitInfos: []*commitInfo{
					{
						userName: user2.Name,
						commitMessage: `commit msg 1

Commit description.`,
					},
					{
						userName: user2.Name,
						commitMessage: `commit msg 2

- Detail 1
- Detail 2`,
					},
				},
				expectedMessage: `* commit msg 1

Commit description.

* commit msg 2

- Detail 1
- Detail 2

`,
			},
			{
				name: "Too long message",
				commitInfos: []*commitInfo{
					{
						userName:      user2.Name,
						commitMessage: `loooooooooooooooooooooooooooooooooooooooooooooooooooooooooooooooooooooooooooooooooong message`,
					},
				},
				expectedMessage: `* looooooooooooooooooooooooooooooooooooooooooooooooooooooooooooooooooooooooooooo...`,
			},
			{
				name: "Test Co-authored-by",
				commitInfos: []*commitInfo{
					{
						userName:      user2.Name,
						commitMessage: "commit msg 1",
					},
					{
						userName:      "user4",
						commitMessage: "commit msg 2",
					},
				},
				expectedMessage: `* commit msg 1

* commit msg 2

---------

Co-authored-by: user4 <user4@example.com>
`,
			},
		}

		for tcNum, tc := range testCases {
			t.Run(tc.name, func(t *testing.T) {
				branchName := "test-branch-" + strconv.Itoa(tcNum)
				for infoIdx, info := range tc.commitInfos {
					createFileOpts := createFileInBranchOptions{
						CommitMessage:  info.commitMessage,
						CommitterName:  info.userName,
						CommitterEmail: util.Iif(info.userName != "", info.userName+"@example.com", ""),
						OldBranch:      util.Iif(infoIdx == 0, "main", branchName),
						NewBranch:      branchName,
					}
					testCreateFileInBranch(t, user2, repo, createFileOpts, map[string]string{"dummy-file-" + strconv.Itoa(infoIdx): "dummy content"})
				}
				resp := testPullCreateDirectly(t, user2Session, createPullRequestOptions{
					BaseRepoOwner: user2.Name,
					BaseRepoName:  repo.Name,
					BaseBranch:    repo.DefaultBranch,
					HeadBranch:    branchName,
					Title:         "Pull for " + branchName,
				})
				elems := strings.Split(test.RedirectURL(resp), "/")
				pullIndex, err := strconv.ParseInt(elems[4], 10, 64)
				assert.NoError(t, err)
				pullRequest := unittest.AssertExistsAndLoadBean(t, &issues_model.PullRequest{BaseRepoID: repo.ID, Index: pullIndex})
				squashMergeCommitMessage := pull_service.GetSquashMergeCommitMessages(t.Context(), pullRequest)
				assert.Equal(t, tc.expectedMessage, squashMergeCommitMessage)
			})
		}
>>>>>>> 131ebfd9
	})
}<|MERGE_RESOLUTION|>--- conflicted
+++ resolved
@@ -1183,7 +1183,6 @@
 	})
 }
 
-<<<<<<< HEAD
 func TestPullSquashMergeEmpty(t *testing.T) {
 	onGiteaRun(t, func(t *testing.T, u *url.URL) {
 		session := loginUser(t, "user1")
@@ -1213,7 +1212,9 @@
 			Style:        repo_model.MergeStyleSquash,
 			DeleteBranch: false,
 		})
-=======
+	})
+}
+
 func TestPullSquashMessage(t *testing.T) {
 	onGiteaRun(t, func(t *testing.T, giteaURL *url.URL) {
 		user2 := unittest.AssertExistsAndLoadBean(t, &user_model.User{ID: 2})
@@ -1348,6 +1349,5 @@
 				assert.Equal(t, tc.expectedMessage, squashMergeCommitMessage)
 			})
 		}
->>>>>>> 131ebfd9
 	})
 }