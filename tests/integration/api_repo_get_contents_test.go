// Copyright 2019 The Gitea Authors. All rights reserved.
// SPDX-License-Identifier: MIT

package integration

import (
	"io"
	"net/http"
	"net/url"
	"slices"
	"testing"
	"time"

	auth_model "code.gitea.io/gitea/models/auth"
	repo_model "code.gitea.io/gitea/models/repo"
	"code.gitea.io/gitea/models/unittest"
	user_model "code.gitea.io/gitea/models/user"
	"code.gitea.io/gitea/modules/gitrepo"
	"code.gitea.io/gitea/modules/setting"
	api "code.gitea.io/gitea/modules/structs"
	"code.gitea.io/gitea/modules/util"
	repo_service "code.gitea.io/gitea/services/repository"

	"github.com/stretchr/testify/assert"
	"github.com/stretchr/testify/require"
)

func getExpectedContentsResponseForContents(ref, refType, lastCommitSHA string) *api.ContentsResponse {
	treePath := "README.md"
	selfURL := setting.AppURL + "api/v1/repos/user2/repo1/contents/" + treePath + "?ref=" + ref
	htmlURL := setting.AppURL + "user2/repo1/src/" + refType + "/" + ref + "/" + treePath
	gitURL := setting.AppURL + "api/v1/repos/user2/repo1/git/blobs/4b4851ad51df6a7d9f25c979345979eaeb5b349f"
	return &api.ContentsResponse{
		Name:              treePath,
		Path:              treePath,
		SHA:               "4b4851ad51df6a7d9f25c979345979eaeb5b349f",
		LastCommitSHA:     util.ToPointer(lastCommitSHA),
		LastCommitterDate: util.ToPointer(time.Date(2017, time.March, 19, 16, 47, 59, 0, time.FixedZone("", -14400))),
		LastAuthorDate:    util.ToPointer(time.Date(2017, time.March, 19, 16, 47, 59, 0, time.FixedZone("", -14400))),
		Type:              "file",
		Size:              30,
		Encoding:          util.ToPointer("base64"),
		Content:           util.ToPointer("IyByZXBvMQoKRGVzY3JpcHRpb24gZm9yIHJlcG8x"),
		URL:               &selfURL,
		HTMLURL:           &htmlURL,
		GitURL:            &gitURL,
		DownloadURL:       util.ToPointer(setting.AppURL + "user2/repo1/raw/" + refType + "/" + ref + "/" + treePath),
		Links: &api.FileLinksResponse{
			Self:    &selfURL,
			GitURL:  &gitURL,
			HTMLURL: &htmlURL,
		},
	}
}

func TestAPIGetContents(t *testing.T) {
	onGiteaRun(t, func(t *testing.T, u *url.URL) {
		testAPIGetContentsRefFormats(t)
		testAPIGetContents(t, u)
		testAPIGetContentsExt(t)
	})
}

func testAPIGetContents(t *testing.T, u *url.URL) {
	/*** SETUP ***/
	user2 := unittest.AssertExistsAndLoadBean(t, &user_model.User{ID: 2})         // owner of the repo1 & repo16
	org3 := unittest.AssertExistsAndLoadBean(t, &user_model.User{ID: 3})          // owner of the repo3, is an org
	user4 := unittest.AssertExistsAndLoadBean(t, &user_model.User{ID: 4})         // owner of neither repos
	repo1 := unittest.AssertExistsAndLoadBean(t, &repo_model.Repository{ID: 1})   // public repo
	repo3 := unittest.AssertExistsAndLoadBean(t, &repo_model.Repository{ID: 3})   // public repo
	repo16 := unittest.AssertExistsAndLoadBean(t, &repo_model.Repository{ID: 16}) // private repo
	treePath := "README.md"

	// Get user2's token
	session := loginUser(t, user2.Name)
	token2 := getTokenForLoggedInUser(t, session, auth_model.AccessTokenScopeReadRepository)
	// Get user4's token
	session = loginUser(t, user4.Name)
	token4 := getTokenForLoggedInUser(t, session, auth_model.AccessTokenScopeReadRepository)

	// Get the commit ID of the default branch
	gitRepo, err := gitrepo.OpenRepository(t.Context(), repo1)
	require.NoError(t, err)
	defer gitRepo.Close()

	// Make a new branch in repo1
	newBranch := "test_branch"
<<<<<<< HEAD
	err = repo_service.CreateNewBranch(t.Context(), user2, repo1, gitRepo, repo1.DefaultBranch, newBranch)
=======
	err = repo_service.CreateNewBranch(t.Context(), user2, repo1, repo1.DefaultBranch, newBranch)
>>>>>>> 850012bf
	require.NoError(t, err)

	commitID, err := gitRepo.GetBranchCommitID(repo1.DefaultBranch)
	require.NoError(t, err)
	// Make a new tag in repo1
	newTag := "test_tag"
	err = gitRepo.CreateTag(newTag, commitID)
	require.NoError(t, err)
	/*** END SETUP ***/

	// not found
	req := NewRequestf(t, "GET", "/api/v1/repos/%s/%s/contents/no-such/file.md", user2.Name, repo1.Name)
	resp := MakeRequest(t, req, http.StatusNotFound)
	assert.Contains(t, resp.Body.String(), "object does not exist [id: , rel_path: no-such]")

	// ref is default ref
	ref := repo1.DefaultBranch
	refType := "branch"
	req = NewRequestf(t, "GET", "/api/v1/repos/%s/%s/contents/%s?ref=%s", user2.Name, repo1.Name, treePath, ref)
	resp = MakeRequest(t, req, http.StatusOK)
	var contentsResponse api.ContentsResponse
	DecodeJSON(t, resp, &contentsResponse)
	lastCommit, _ := gitRepo.GetCommitByPath("README.md")
	expectedContentsResponse := getExpectedContentsResponseForContents(ref, refType, lastCommit.ID.String())
	assert.Equal(t, *expectedContentsResponse, contentsResponse)

	// No ref
	refType = "branch"
	req = NewRequestf(t, "GET", "/api/v1/repos/%s/%s/contents/%s", user2.Name, repo1.Name, treePath)
	resp = MakeRequest(t, req, http.StatusOK)
	DecodeJSON(t, resp, &contentsResponse)
	expectedContentsResponse = getExpectedContentsResponseForContents(repo1.DefaultBranch, refType, lastCommit.ID.String())
	assert.Equal(t, *expectedContentsResponse, contentsResponse)

	// ref is the branch we created above in setup
	ref = newBranch
	refType = "branch"
	req = NewRequestf(t, "GET", "/api/v1/repos/%s/%s/contents/%s?ref=%s", user2.Name, repo1.Name, treePath, ref)
	resp = MakeRequest(t, req, http.StatusOK)
	DecodeJSON(t, resp, &contentsResponse)
	branchCommit, _ := gitRepo.GetBranchCommit(ref)
	lastCommit, _ = branchCommit.GetCommitByPath("README.md")
	expectedContentsResponse = getExpectedContentsResponseForContents(ref, refType, lastCommit.ID.String())
	assert.Equal(t, *expectedContentsResponse, contentsResponse)

	// ref is the new tag we created above in setup
	ref = newTag
	refType = "tag"
	req = NewRequestf(t, "GET", "/api/v1/repos/%s/%s/contents/%s?ref=%s", user2.Name, repo1.Name, treePath, ref)
	resp = MakeRequest(t, req, http.StatusOK)
	DecodeJSON(t, resp, &contentsResponse)
	tagCommit, _ := gitRepo.GetTagCommit(ref)
	lastCommit, _ = tagCommit.GetCommitByPath("README.md")
	expectedContentsResponse = getExpectedContentsResponseForContents(ref, refType, lastCommit.ID.String())
	assert.Equal(t, *expectedContentsResponse, contentsResponse)

	// ref is a commit
	ref = commitID
	refType = "commit"
	req = NewRequestf(t, "GET", "/api/v1/repos/%s/%s/contents/%s?ref=%s", user2.Name, repo1.Name, treePath, ref)
	resp = MakeRequest(t, req, http.StatusOK)
	DecodeJSON(t, resp, &contentsResponse)
	expectedContentsResponse = getExpectedContentsResponseForContents(ref, refType, commitID)
	assert.Equal(t, *expectedContentsResponse, contentsResponse)

	// Test file contents a file with a bad ref
	ref = "badref"
	req = NewRequestf(t, "GET", "/api/v1/repos/%s/%s/contents/%s?ref=%s", user2.Name, repo1.Name, treePath, ref)
	MakeRequest(t, req, http.StatusNotFound)

	// Test accessing private ref with user token that does not have access - should fail
	req = NewRequestf(t, "GET", "/api/v1/repos/%s/%s/contents/%s", user2.Name, repo16.Name, treePath).
		AddTokenAuth(token4)
	MakeRequest(t, req, http.StatusNotFound)

	// Test access private ref of owner of token
	req = NewRequestf(t, "GET", "/api/v1/repos/%s/%s/contents/readme.md", user2.Name, repo16.Name).
		AddTokenAuth(token2)
	MakeRequest(t, req, http.StatusOK)

	// Test access of org org3 private repo file by owner user2
	req = NewRequestf(t, "GET", "/api/v1/repos/%s/%s/contents/%s", org3.Name, repo3.Name, treePath).
		AddTokenAuth(token2)
	MakeRequest(t, req, http.StatusOK)
}

func testAPIGetContentsRefFormats(t *testing.T) {
	file := "README.md"
	sha := "65f1bf27bc3bf70f64657658635e66094edbcb4d"
	content := "# repo1\n\nDescription for repo1"

	resp := MakeRequest(t, NewRequest(t, http.MethodGet, "/api/v1/repos/user2/repo1/raw/"+file), http.StatusOK)
	raw, err := io.ReadAll(resp.Body)
	assert.NoError(t, err)
	assert.Equal(t, content, string(raw))

	resp = MakeRequest(t, NewRequest(t, http.MethodGet, "/api/v1/repos/user2/repo1/raw/"+sha+"/"+file), http.StatusOK)
	raw, err = io.ReadAll(resp.Body)
	assert.NoError(t, err)
	assert.Equal(t, content, string(raw))

	resp = MakeRequest(t, NewRequest(t, http.MethodGet, "/api/v1/repos/user2/repo1/raw/"+file+"?ref="+sha), http.StatusOK)
	raw, err = io.ReadAll(resp.Body)
	assert.NoError(t, err)
	assert.Equal(t, content, string(raw))

	resp = MakeRequest(t, NewRequest(t, http.MethodGet, "/api/v1/repos/user2/repo1/raw/"+file+"?ref=master"), http.StatusOK)
	raw, err = io.ReadAll(resp.Body)
	assert.NoError(t, err)
	assert.Equal(t, content, string(raw))

	_ = MakeRequest(t, NewRequest(t, http.MethodGet, "/api/v1/repos/user2/repo1/raw/docs/README.md?ref=main"), http.StatusNotFound)
	_ = MakeRequest(t, NewRequest(t, http.MethodGet, "/api/v1/repos/user2/repo1/raw/README.md?ref=main"), http.StatusOK)
	_ = MakeRequest(t, NewRequest(t, http.MethodGet, "/api/v1/repos/user2/repo1/raw/docs/README.md?ref=sub-home-md-img-check"), http.StatusOK)
	_ = MakeRequest(t, NewRequest(t, http.MethodGet, "/api/v1/repos/user2/repo1/raw/README.md?ref=sub-home-md-img-check"), http.StatusNotFound)

	// FIXME: this is an incorrect behavior, non-existing branch falls back to default branch
	_ = MakeRequest(t, NewRequest(t, http.MethodGet, "/api/v1/repos/user2/repo1/raw/README.md?ref=no-such"), http.StatusOK)
}

func testAPIGetContentsExt(t *testing.T) {
	session := loginUser(t, "user2")
	token2 := getTokenForLoggedInUser(t, session, auth_model.AccessTokenScopeWriteRepository)
	t.Run("DirContents", func(t *testing.T) {
		req := NewRequestf(t, "GET", "/api/v1/repos/user2/repo1/contents-ext?ref=sub-home-md-img-check")
		resp := MakeRequest(t, req, http.StatusOK)
		var contentsResponse api.ContentsExtResponse
		DecodeJSON(t, resp, &contentsResponse)
		assert.Nil(t, contentsResponse.FileContents)
		assert.NotNil(t, contentsResponse.DirContents)

		req = NewRequestf(t, "GET", "/api/v1/repos/user2/repo1/contents-ext/.?ref=sub-home-md-img-check")
		resp = MakeRequest(t, req, http.StatusOK)
		contentsResponse = api.ContentsExtResponse{}
		DecodeJSON(t, resp, &contentsResponse)
		assert.Nil(t, contentsResponse.FileContents)
		assert.NotNil(t, contentsResponse.DirContents)

		req = NewRequestf(t, "GET", "/api/v1/repos/user2/repo1/contents-ext/docs?ref=sub-home-md-img-check")
		resp = MakeRequest(t, req, http.StatusOK)
		contentsResponse = api.ContentsExtResponse{}
		DecodeJSON(t, resp, &contentsResponse)
		assert.Nil(t, contentsResponse.FileContents)
		assert.Equal(t, "README.md", contentsResponse.DirContents[0].Name)
		assert.Nil(t, contentsResponse.DirContents[0].Encoding)
		assert.Nil(t, contentsResponse.DirContents[0].Content)
		assert.Nil(t, contentsResponse.DirContents[0].LastCommitSHA)
		assert.Nil(t, contentsResponse.DirContents[0].LastCommitMessage)

		// "includes=file_content" shouldn't affect directory listing
		req = NewRequestf(t, "GET", "/api/v1/repos/user2/repo1/contents-ext/docs?ref=sub-home-md-img-check&includes=file_content")
		resp = MakeRequest(t, req, http.StatusOK)
		contentsResponse = api.ContentsExtResponse{}
		DecodeJSON(t, resp, &contentsResponse)
		assert.Nil(t, contentsResponse.FileContents)
		assert.Equal(t, "README.md", contentsResponse.DirContents[0].Name)
		assert.Nil(t, contentsResponse.DirContents[0].Encoding)
		assert.Nil(t, contentsResponse.DirContents[0].Content)

		req = NewRequestf(t, "GET", "/api/v1/repos/user2/lfs/contents-ext?includes=file_content,lfs_metadata").AddTokenAuth(token2)
		resp = session.MakeRequest(t, req, http.StatusOK)
		contentsResponse = api.ContentsExtResponse{}
		DecodeJSON(t, resp, &contentsResponse)
		assert.Nil(t, contentsResponse.FileContents)
		respFileIdx := slices.IndexFunc(contentsResponse.DirContents, func(response *api.ContentsResponse) bool { return response.Name == "jpeg.jpg" })
		require.NotEqual(t, -1, respFileIdx)
		respFile := contentsResponse.DirContents[respFileIdx]
		assert.Equal(t, "jpeg.jpg", respFile.Name)
		assert.Nil(t, respFile.Encoding)
		assert.Nil(t, respFile.Content)
		assert.Equal(t, util.ToPointer(int64(107)), respFile.LfsSize)
		assert.Equal(t, util.ToPointer("0b8d8b5f15046343fd32f451df93acc2bdd9e6373be478b968e4cad6b6647351"), respFile.LfsOid)
	})
	t.Run("FileContents", func(t *testing.T) {
		// by default, no file content or commit info is returned
		req := NewRequestf(t, "GET", "/api/v1/repos/user2/repo1/contents-ext/docs/README.md?ref=sub-home-md-img-check")
		resp := MakeRequest(t, req, http.StatusOK)
		var contentsResponse api.ContentsExtResponse
		DecodeJSON(t, resp, &contentsResponse)
		assert.Nil(t, contentsResponse.DirContents)
		assert.Equal(t, "README.md", contentsResponse.FileContents.Name)
		assert.Nil(t, contentsResponse.FileContents.Encoding)
		assert.Nil(t, contentsResponse.FileContents.Content)
		assert.Nil(t, contentsResponse.FileContents.LastCommitSHA)
		assert.Nil(t, contentsResponse.FileContents.LastCommitMessage)

		// file content is only returned when `includes=file_content`
		req = NewRequestf(t, "GET", "/api/v1/repos/user2/repo1/contents-ext/docs/README.md?ref=sub-home-md-img-check&includes=file_content,commit_metadata,commit_message")
		resp = MakeRequest(t, req, http.StatusOK)
		contentsResponse = api.ContentsExtResponse{}
		DecodeJSON(t, resp, &contentsResponse)
		assert.Nil(t, contentsResponse.DirContents)
		assert.Equal(t, "README.md", contentsResponse.FileContents.Name)
		assert.NotNil(t, contentsResponse.FileContents.Encoding)
		assert.NotNil(t, contentsResponse.FileContents.Content)
		assert.Equal(t, "4649299398e4d39a5c09eb4f534df6f1e1eb87cc", *contentsResponse.FileContents.LastCommitSHA)
		assert.Equal(t, "Test how READMEs render images when found in a subfolder\n", *contentsResponse.FileContents.LastCommitMessage)

		req = NewRequestf(t, "GET", "/api/v1/repos/user2/lfs/contents-ext/jpeg.jpg?includes=file_content").AddTokenAuth(token2)
		resp = session.MakeRequest(t, req, http.StatusOK)
		contentsResponse = api.ContentsExtResponse{}
		DecodeJSON(t, resp, &contentsResponse)
		assert.Nil(t, contentsResponse.DirContents)
		assert.NotNil(t, contentsResponse.FileContents)
		respFile := contentsResponse.FileContents
		assert.Equal(t, "jpeg.jpg", respFile.Name)
		assert.NotNil(t, respFile.Encoding)
		assert.NotNil(t, respFile.Content)
		assert.Nil(t, contentsResponse.FileContents.LastCommitSHA)
		assert.Nil(t, contentsResponse.FileContents.LastCommitMessage)
		assert.Equal(t, util.ToPointer(int64(107)), respFile.LfsSize)
		assert.Equal(t, util.ToPointer("0b8d8b5f15046343fd32f451df93acc2bdd9e6373be478b968e4cad6b6647351"), respFile.LfsOid)
	})
}<|MERGE_RESOLUTION|>--- conflicted
+++ resolved
@@ -85,11 +85,7 @@
 
 	// Make a new branch in repo1
 	newBranch := "test_branch"
-<<<<<<< HEAD
-	err = repo_service.CreateNewBranch(t.Context(), user2, repo1, gitRepo, repo1.DefaultBranch, newBranch)
-=======
 	err = repo_service.CreateNewBranch(t.Context(), user2, repo1, repo1.DefaultBranch, newBranch)
->>>>>>> 850012bf
 	require.NoError(t, err)
 
 	commitID, err := gitRepo.GetBranchCommitID(repo1.DefaultBranch)
