// Copyright 2017 The Gitea Authors. All rights reserved.
// SPDX-License-Identifier: MIT

package integration

import (
	"fmt"
	"net/http"
	"net/http/httptest"
	"path"
	"sync"
	"testing"

	auth_model "code.gitea.io/gitea/models/auth"
	"code.gitea.io/gitea/modules/json"
	"code.gitea.io/gitea/modules/setting"
	api "code.gitea.io/gitea/modules/structs"
	"code.gitea.io/gitea/tests"

	"github.com/stretchr/testify/assert"
)

func TestRepoCommits(t *testing.T) {
	defer tests.PrepareTestEnv(t)()

	session := loginUser(t, "user2")

	// Request repository commits page
	req := NewRequest(t, "GET", "/user2/repo1/commits/branch/master")
	resp := session.MakeRequest(t, req, http.StatusOK)

	doc := NewHTMLParser(t, resp.Body)
	commitURL, exists := doc.doc.Find("#commits-table tbody tr td.sha a").Attr("href")
	assert.True(t, exists)
	assert.NotEmpty(t, commitURL)
}

func doTestRepoCommitWithStatus(t *testing.T, state string, classes ...string) {
	defer tests.PrepareTestEnv(t)()

	session := loginUser(t, "user2")

	// Request repository commits page
	req := NewRequest(t, "GET", "/user2/repo1/commits/branch/master")
	resp := session.MakeRequest(t, req, http.StatusOK)

	doc := NewHTMLParser(t, resp.Body)
	// Get first commit URL
	commitURL, exists := doc.doc.Find("#commits-table tbody tr td.sha a").Attr("href")
	assert.True(t, exists)
	assert.NotEmpty(t, commitURL)

	// Call API to add status for commit
	ctx := NewAPITestContext(t, "user2", "repo1", auth_model.AccessTokenScopeRepo)
	t.Run("CreateStatus", doAPICreateCommitStatus(ctx, path.Base(commitURL), api.CommitStatusState(state)))

	req = NewRequest(t, "GET", "/user2/repo1/commits/branch/master")
	resp = session.MakeRequest(t, req, http.StatusOK)

	doc = NewHTMLParser(t, resp.Body)
	// Check if commit status is displayed in message column
	sel := doc.doc.Find("#commits-table tbody tr td.message a.commit-statuses-trigger .commit-status")
	assert.Equal(t, 1, sel.Length())
	for _, class := range classes {
		assert.True(t, sel.HasClass(class))
	}

	// By SHA
	req = NewRequest(t, "GET", "/api/v1/repos/user2/repo1/commits/"+path.Base(commitURL)+"/statuses")
	reqOne := NewRequest(t, "GET", "/api/v1/repos/user2/repo1/commits/"+path.Base(commitURL)+"/status")
	testRepoCommitsWithStatus(t, session.MakeRequest(t, req, http.StatusOK), session.MakeRequest(t, reqOne, http.StatusOK), state)

	// By Ref
	req = NewRequest(t, "GET", "/api/v1/repos/user2/repo1/commits/master/statuses")
	reqOne = NewRequest(t, "GET", "/api/v1/repos/user2/repo1/commits/master/status")
	testRepoCommitsWithStatus(t, session.MakeRequest(t, req, http.StatusOK), session.MakeRequest(t, reqOne, http.StatusOK), state)
	req = NewRequest(t, "GET", "/api/v1/repos/user2/repo1/commits/v1.1/statuses")
	reqOne = NewRequest(t, "GET", "/api/v1/repos/user2/repo1/commits/v1.1/status")
	testRepoCommitsWithStatus(t, session.MakeRequest(t, req, http.StatusOK), session.MakeRequest(t, reqOne, http.StatusOK), state)
}

func testRepoCommitsWithStatus(t *testing.T, resp, respOne *httptest.ResponseRecorder, state string) {
	var statuses []*api.CommitStatus
	assert.NoError(t, json.Unmarshal(resp.Body.Bytes(), &statuses))
	var status api.CombinedStatus
	assert.NoError(t, json.Unmarshal(respOne.Body.Bytes(), &status))
	assert.NotNil(t, status)

	if assert.Len(t, statuses, 1) {
		assert.Equal(t, api.CommitStatusState(state), statuses[0].State)
		assert.Equal(t, setting.AppURL+"api/v1/repos/user2/repo1/statuses/65f1bf27bc3bf70f64657658635e66094edbcb4d", statuses[0].URL)
		assert.Equal(t, "http://test.ci/", statuses[0].TargetURL)
		assert.Equal(t, "", statuses[0].Description)
		assert.Equal(t, "testci", statuses[0].Context)

		assert.Len(t, status.Statuses, 1)
		assert.Equal(t, statuses[0], status.Statuses[0])
		assert.Equal(t, "65f1bf27bc3bf70f64657658635e66094edbcb4d", status.SHA)
	}
}

func TestRepoCommitsWithStatusPending(t *testing.T) {
	doTestRepoCommitWithStatus(t, "pending", "octicon-dot-fill", "yellow")
}

func TestRepoCommitsWithStatusSuccess(t *testing.T) {
	doTestRepoCommitWithStatus(t, "success", "octicon-check", "green")
}

func TestRepoCommitsWithStatusError(t *testing.T) {
	doTestRepoCommitWithStatus(t, "error", "gitea-exclamation", "red")
}

func TestRepoCommitsWithStatusFailure(t *testing.T) {
	doTestRepoCommitWithStatus(t, "failure", "octicon-x", "red")
}

func TestRepoCommitsWithStatusWarning(t *testing.T) {
	doTestRepoCommitWithStatus(t, "warning", "gitea-exclamation", "yellow")
}

func TestRepoCommitsStatusParallel(t *testing.T) {
	defer tests.PrepareTestEnv(t)()

	session := loginUser(t, "user2")

	// Request repository commits page
	req := NewRequest(t, "GET", "/user2/repo1/commits/branch/master")
	resp := session.MakeRequest(t, req, http.StatusOK)

	doc := NewHTMLParser(t, resp.Body)
	// Get first commit URL
	commitURL, exists := doc.doc.Find("#commits-table tbody tr td.sha a").Attr("href")
	assert.True(t, exists)
	assert.NotEmpty(t, commitURL)

	var wg sync.WaitGroup
	for i := 0; i < 10; i++ {
		wg.Add(1)
<<<<<<< HEAD
		go func(t *testing.T, i int) {
			t.Run(fmt.Sprintf("ParallelCreateStatus_%d", i), func(t *testing.T) {
				ctx := NewAPITestContext(t, "user2", "repo1", auth_model.AccessTokenScopeRepoStatus)
				runBody := doAPICreateCommitStatus(ctx, path.Base(commitURL), api.CommitStatusState("pending"))
=======
		go func(parentT *testing.T, i int) {
			parentT.Run(fmt.Sprintf("ParallelCreateStatus_%d", i), func(t *testing.T) {
				runBody := doAPICreateCommitStatus(NewAPITestContext(t, "user2", "repo1"), path.Base(commitURL), api.CommitStatusState("pending"))
>>>>>>> df676a47
				runBody(t)
				wg.Done()
			})
		}(t, i)
	}
	wg.Wait()
}<|MERGE_RESOLUTION|>--- conflicted
+++ resolved
@@ -137,16 +137,10 @@
 	var wg sync.WaitGroup
 	for i := 0; i < 10; i++ {
 		wg.Add(1)
-<<<<<<< HEAD
-		go func(t *testing.T, i int) {
-			t.Run(fmt.Sprintf("ParallelCreateStatus_%d", i), func(t *testing.T) {
-				ctx := NewAPITestContext(t, "user2", "repo1", auth_model.AccessTokenScopeRepoStatus)
-				runBody := doAPICreateCommitStatus(ctx, path.Base(commitURL), api.CommitStatusState("pending"))
-=======
 		go func(parentT *testing.T, i int) {
 			parentT.Run(fmt.Sprintf("ParallelCreateStatus_%d", i), func(t *testing.T) {
-				runBody := doAPICreateCommitStatus(NewAPITestContext(t, "user2", "repo1"), path.Base(commitURL), api.CommitStatusState("pending"))
->>>>>>> df676a47
+        ctx := NewAPITestContext(t, "user2", "repo1", auth_model.AccessTokenScopeRepoStatus)
+				runBody := doAPICreateCommitStatus(ctx, path.Base(commitURL), api.CommitStatusState("pending"))
 				runBody(t)
 				wg.Done()
 			})
