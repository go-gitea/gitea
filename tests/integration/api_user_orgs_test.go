// Copyright 2018 The Gitea Authors. All rights reserved.
// SPDX-License-Identifier: MIT

package integration

import (
	"fmt"
	"net/http"
	"testing"

	auth_model "code.gitea.io/gitea/models/auth"
	"code.gitea.io/gitea/models/unittest"
	user_model "code.gitea.io/gitea/models/user"
	api "code.gitea.io/gitea/modules/structs"
	"code.gitea.io/gitea/tests"

	"github.com/stretchr/testify/assert"
)

func TestUserOrgs(t *testing.T) {
	defer tests.PrepareTestEnv(t)()
	adminUsername := "user1"
	normalUsername := "user2"
	privateMemberUsername := "user4"
	unrelatedUsername := "user5"

	orgs := getUserOrgs(t, adminUsername, normalUsername)

	user3 := unittest.AssertExistsAndLoadBean(t, &user_model.User{Name: "user3"})
	user17 := unittest.AssertExistsAndLoadBean(t, &user_model.User{Name: "user17"})

	assert.Equal(t, []*api.Organization{
		{
			ID:          17,
			Name:        user17.Name,
			UserName:    user17.Name,
			FullName:    user17.FullName,
			AvatarURL:   user17.AvatarLink(),
			Description: "",
			Website:     "",
			Location:    "",
			Visibility:  "public",
		},
		{
			ID:          3,
			Name:        user3.Name,
			UserName:    user3.Name,
			FullName:    user3.FullName,
			AvatarURL:   user3.AvatarLink(),
			Description: "",
			Website:     "",
			Location:    "",
			Visibility:  "public",
		},
	}, orgs)

	// user itself should get it's org's he is a member of
	orgs = getUserOrgs(t, privateMemberUsername, privateMemberUsername)
	assert.Len(t, orgs, 1)

	// unrelated user should not get private org membership of privateMemberUsername
	orgs = getUserOrgs(t, unrelatedUsername, privateMemberUsername)
	assert.Len(t, orgs, 0)

	// not authenticated call should not be allowed
	testUserOrgsUnauthenticated(t, privateMemberUsername)
}

func getUserOrgs(t *testing.T, userDoer, userCheck string) (orgs []*api.Organization) {
<<<<<<< HEAD
	session := loginUser(t, userDoer)
	token := getTokenForLoggedInUser(t, session, auth_model.AccessTokenScopeReadOrg)
=======
	token := ""
	if len(userDoer) != 0 {
		token = getUserToken(t, userDoer)
	}
>>>>>>> df676a47
	urlStr := fmt.Sprintf("/api/v1/users/%s/orgs?token=%s", userCheck, token)
	req := NewRequest(t, "GET", urlStr)
	resp := MakeRequest(t, req, http.StatusOK)
	DecodeJSON(t, resp, &orgs)
	return orgs
}

func testUserOrgsUnauthenticated(t *testing.T, userCheck string) {
	session := emptyTestSession(t)
	req := NewRequestf(t, "GET", "/api/v1/users/%s/orgs", userCheck)
	session.MakeRequest(t, req, http.StatusUnauthorized)
}

func TestMyOrgs(t *testing.T) {
	defer tests.PrepareTestEnv(t)()

	req := NewRequest(t, "GET", "/api/v1/user/orgs")
	MakeRequest(t, req, http.StatusUnauthorized)

	normalUsername := "user2"
<<<<<<< HEAD
	session = loginUser(t, normalUsername)
	token := getTokenForLoggedInUser(t, session, auth_model.AccessTokenScopeReadOrg)
=======
	token := getUserToken(t, normalUsername)
>>>>>>> df676a47
	req = NewRequest(t, "GET", "/api/v1/user/orgs?token="+token)
	resp := MakeRequest(t, req, http.StatusOK)
	var orgs []*api.Organization
	DecodeJSON(t, resp, &orgs)
	user3 := unittest.AssertExistsAndLoadBean(t, &user_model.User{Name: "user3"})
	user17 := unittest.AssertExistsAndLoadBean(t, &user_model.User{Name: "user17"})

	assert.Equal(t, []*api.Organization{
		{
			ID:          17,
			Name:        user17.Name,
			UserName:    user17.Name,
			FullName:    user17.FullName,
			AvatarURL:   user17.AvatarLink(),
			Description: "",
			Website:     "",
			Location:    "",
			Visibility:  "public",
		},
		{
			ID:          3,
			Name:        user3.Name,
			UserName:    user3.Name,
			FullName:    user3.FullName,
			AvatarURL:   user3.AvatarLink(),
			Description: "",
			Website:     "",
			Location:    "",
			Visibility:  "public",
		},
	}, orgs)
}<|MERGE_RESOLUTION|>--- conflicted
+++ resolved
@@ -67,15 +67,10 @@
 }
 
 func getUserOrgs(t *testing.T, userDoer, userCheck string) (orgs []*api.Organization) {
-<<<<<<< HEAD
-	session := loginUser(t, userDoer)
-	token := getTokenForLoggedInUser(t, session, auth_model.AccessTokenScopeReadOrg)
-=======
 	token := ""
 	if len(userDoer) != 0 {
-		token = getUserToken(t, userDoer)
+		token = getUserToken(t, userDoer, auth_model.AccessTokenScopeReadOrg)
 	}
->>>>>>> df676a47
 	urlStr := fmt.Sprintf("/api/v1/users/%s/orgs?token=%s", userCheck, token)
 	req := NewRequest(t, "GET", urlStr)
 	resp := MakeRequest(t, req, http.StatusOK)
@@ -96,12 +91,7 @@
 	MakeRequest(t, req, http.StatusUnauthorized)
 
 	normalUsername := "user2"
-<<<<<<< HEAD
-	session = loginUser(t, normalUsername)
-	token := getTokenForLoggedInUser(t, session, auth_model.AccessTokenScopeReadOrg)
-=======
-	token := getUserToken(t, normalUsername)
->>>>>>> df676a47
+	token := getUserToken(t, normalUsername, auth_model.AccessTokenScopeReadOrg)
 	req = NewRequest(t, "GET", "/api/v1/user/orgs?token="+token)
 	resp := MakeRequest(t, req, http.StatusOK)
 	var orgs []*api.Organization
