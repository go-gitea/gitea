--- conflicted
+++ resolved
@@ -156,13 +156,8 @@
 		groupTeamMap = groupMapParams[1]
 	}
 	session := loginUser(t, "user1")
-<<<<<<< HEAD
-	csrf := GetCSRF(t, session, "/-/admin/auths/new")
+	csrf := GetUserCSRFToken(t, session)
 	req := NewRequestWithValues(t, "POST", "/-/admin/auths/new", buildAuthSourceLDAPPayload(csrf, sshKeyAttribute, groupFilter, groupTeamMap, groupTeamMapRemoval))
-=======
-	csrf := GetUserCSRFToken(t, session)
-	req := NewRequestWithValues(t, "POST", "/admin/auths/new", buildAuthSourceLDAPPayload(csrf, sshKeyAttribute, groupFilter, groupTeamMap, groupTeamMapRemoval))
->>>>>>> dd83cfca
 	session.MakeRequest(t, req, http.StatusSeeOther)
 }
 
@@ -257,11 +252,7 @@
 	defer tests.PrepareTestEnv(t)()
 
 	session := loginUser(t, "user1")
-<<<<<<< HEAD
-	csrf := GetCSRF(t, session, "/-/admin/auths/new")
-=======
 	csrf := GetUserCSRFToken(t, session)
->>>>>>> dd83cfca
 	payload := buildAuthSourceLDAPPayload(csrf, "", "", "", "")
 	payload["attribute_username"] = ""
 	req := NewRequestWithValues(t, "POST", "/-/admin/auths/new", payload)
@@ -496,12 +487,7 @@
 	defer tests.PrepareTestEnv(t)()
 
 	session := loginUser(t, "user1")
-<<<<<<< HEAD
-	csrf := GetCSRF(t, session, "/-/admin/auths/new")
+	csrf := GetUserCSRFToken(t, session)
 	req := NewRequestWithValues(t, "POST", "/-/admin/auths/new", buildAuthSourceLDAPPayload(csrf, "", "", `{"NOT_A_VALID_JSON"["MISSING_DOUBLE_POINT"]}`, "off"))
-=======
-	csrf := GetUserCSRFToken(t, session)
-	req := NewRequestWithValues(t, "POST", "/admin/auths/new", buildAuthSourceLDAPPayload(csrf, "", "", `{"NOT_A_VALID_JSON"["MISSING_DOUBLE_POINT"]}`, "off"))
->>>>>>> dd83cfca
 	session.MakeRequest(t, req, http.StatusOK) // StatusOK = failed, StatusSeeOther = ok
 }