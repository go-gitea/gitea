--- conflicted
+++ resolved
@@ -303,11 +303,7 @@
 		RepoID: 1,
 	})
 	assert.NoError(t, err)
-<<<<<<< HEAD
-	assert.Len(t, branches, 7)
-=======
 	assert.Len(t, branches, 8)
->>>>>>> cddff73b
 
 	// make a broke repository with no branch on database
 	_, err = db.DeleteByBean(t.Context(), git_model.Branch{RepoID: 1})
@@ -324,11 +320,7 @@
 		RepoID: 1,
 	})
 	assert.NoError(t, err)
-<<<<<<< HEAD
-	assert.Len(t, branches, 8)
-=======
 	assert.Len(t, branches, 9)
->>>>>>> cddff73b
 
 	branches, err = db.Find[git_model.Branch](t.Context(), git_model.FindBranchOptions{
 		RepoID:  1,
