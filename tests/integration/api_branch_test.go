// Copyright 2017 The Gitea Authors. All rights reserved.
// SPDX-License-Identifier: MIT

package integration

import (
	"net/http"
	"net/http/httptest"
	"net/url"
	"testing"

	auth_model "code.gitea.io/gitea/models/auth"
	"code.gitea.io/gitea/models/db"
	git_model "code.gitea.io/gitea/models/git"
	api "code.gitea.io/gitea/modules/structs"
	"code.gitea.io/gitea/tests"

	"github.com/stretchr/testify/assert"
)

func testAPIGetBranch(t *testing.T, branchName string, exists bool) {
	token := getUserToken(t, "user2", auth_model.AccessTokenScopeReadRepository)
	req := NewRequestf(t, "GET", "/api/v1/repos/user2/repo1/branches/%s", branchName).
		AddTokenAuth(token)
	resp := MakeRequest(t, req, NoExpectedStatus)
	if !exists {
		assert.Equal(t, http.StatusNotFound, resp.Code)
		return
	}
	assert.Equal(t, http.StatusOK, resp.Code)
	var branch api.Branch
	DecodeJSON(t, resp, &branch)
	assert.Equal(t, branchName, branch.Name)
	assert.True(t, branch.UserCanPush)
	assert.True(t, branch.UserCanMerge)
}

func testAPIGetBranchProtection(t *testing.T, branchName string, expectedHTTPStatus int) *api.BranchProtection {
	token := getUserToken(t, "user2", auth_model.AccessTokenScopeReadRepository)
	req := NewRequestf(t, "GET", "/api/v1/repos/user2/repo1/branch_protections/%s", branchName).
		AddTokenAuth(token)
	resp := MakeRequest(t, req, expectedHTTPStatus)

	if resp.Code == http.StatusOK {
		var branchProtection api.BranchProtection
		DecodeJSON(t, resp, &branchProtection)
		assert.Equal(t, branchName, branchProtection.RuleName)
		return &branchProtection
	}
	return nil
}

func testAPICreateBranchProtection(t *testing.T, branchName string, expectedPriority, expectedHTTPStatus int) {
	token := getUserToken(t, "user2", auth_model.AccessTokenScopeWriteRepository)
	req := NewRequestWithJSON(t, "POST", "/api/v1/repos/user2/repo1/branch_protections", &api.BranchProtection{
		RuleName: branchName,
	}).AddTokenAuth(token)
	resp := MakeRequest(t, req, expectedHTTPStatus)

	if resp.Code == http.StatusCreated {
		var branchProtection api.BranchProtection
		DecodeJSON(t, resp, &branchProtection)
		assert.Equal(t, branchName, branchProtection.RuleName)
		assert.EqualValues(t, expectedPriority, branchProtection.Priority)
	}
}

func testAPIEditBranchProtection(t *testing.T, branchName string, body *api.BranchProtection, expectedHTTPStatus int) {
	token := getUserToken(t, "user2", auth_model.AccessTokenScopeWriteRepository)
	req := NewRequestWithJSON(t, "PATCH", "/api/v1/repos/user2/repo1/branch_protections/"+branchName, body).
		AddTokenAuth(token)
	resp := MakeRequest(t, req, expectedHTTPStatus)

	if resp.Code == http.StatusOK {
		var branchProtection api.BranchProtection
		DecodeJSON(t, resp, &branchProtection)
		assert.Equal(t, branchName, branchProtection.RuleName)
	}
}

func testAPIDeleteBranchProtection(t *testing.T, branchName string, expectedHTTPStatus int) {
	token := getUserToken(t, "user2", auth_model.AccessTokenScopeWriteRepository)
	req := NewRequestf(t, "DELETE", "/api/v1/repos/user2/repo1/branch_protections/%s", branchName).
		AddTokenAuth(token)
	MakeRequest(t, req, expectedHTTPStatus)
}

func testAPIDeleteBranch(t *testing.T, branchName string, expectedHTTPStatus int) {
	token := getUserToken(t, "user2", auth_model.AccessTokenScopeWriteRepository)
	req := NewRequestf(t, "DELETE", "/api/v1/repos/user2/repo1/branches/%s", branchName).
		AddTokenAuth(token)
	MakeRequest(t, req, expectedHTTPStatus)
}

func TestAPIGetBranch(t *testing.T) {
	defer tests.PrepareTestEnv(t)()
	for _, test := range []struct {
		BranchName string
		Exists     bool
	}{
		{"master", true},
		{"master/doesnotexist", false},
		{"feature/1", true},
		{"feature/1/doesnotexist", false},
	} {
		testAPIGetBranch(t, test.BranchName, test.Exists)
	}
}

func TestAPICreateBranch(t *testing.T) {
	onGiteaRun(t, testAPICreateBranches)
}

func testAPICreateBranches(t *testing.T, giteaURL *url.URL) {
	username := "user2"
	ctx := NewAPITestContext(t, username, "my-noo-repo", auth_model.AccessTokenScopeWriteRepository, auth_model.AccessTokenScopeWriteUser)
	giteaURL.Path = ctx.GitPath()

	t.Run("CreateRepo", doAPICreateRepository(ctx, false))
	testCases := []struct {
		OldBranch          string
		NewBranch          string
		ExpectedHTTPStatus int
	}{
		// Creating branch from default branch
		{
			OldBranch:          "",
			NewBranch:          "new_branch_from_default_branch",
			ExpectedHTTPStatus: http.StatusCreated,
		},
		// Creating branch from master
		{
			OldBranch:          "master",
			NewBranch:          "new_branch_from_master_1",
			ExpectedHTTPStatus: http.StatusCreated,
		},
		// Trying to create from master but already exists
		{
			OldBranch:          "master",
			NewBranch:          "new_branch_from_master_1",
			ExpectedHTTPStatus: http.StatusConflict,
		},
		// Trying to create from other branch (not default branch)
		// ps: it can't test the case-sensitive behavior here: the "BRANCH_2" can't be created by git on a case-insensitive filesystem, it makes the test fail quickly before the database code.
		// Suppose some users are running Gitea on a case-insensitive filesystem, it seems that it's unable to support case-sensitive branch names.
		{
			OldBranch:          "new_branch_from_master_1",
			NewBranch:          "branch_2",
			ExpectedHTTPStatus: http.StatusCreated,
		},
		// Trying to create from a branch which does not exist
		{
			OldBranch:          "does_not_exist",
			NewBranch:          "new_branch_from_non_existent",
			ExpectedHTTPStatus: http.StatusNotFound,
		},
		// Trying to create a branch with UTF8
		{
			OldBranch:          "master",
			NewBranch:          "test-👀",
			ExpectedHTTPStatus: http.StatusCreated,
		},
	}
	for _, test := range testCases {
		session := ctx.Session
		t.Run(test.NewBranch, func(t *testing.T) {
			testAPICreateBranch(t, session, "user2", "my-noo-repo", test.OldBranch, test.NewBranch, test.ExpectedHTTPStatus)
		})
	}
}

func testAPICreateBranch(t testing.TB, session *TestSession, user, repo, oldBranch, newBranch string, status int) bool {
	token := getTokenForLoggedInUser(t, session, auth_model.AccessTokenScopeWriteRepository)
	req := NewRequestWithJSON(t, "POST", "/api/v1/repos/"+user+"/"+repo+"/branches", &api.CreateBranchRepoOption{
		BranchName:    newBranch,
		OldBranchName: oldBranch,
	}).AddTokenAuth(token)
	resp := MakeRequest(t, req, status)

	var branch api.Branch
	DecodeJSON(t, resp, &branch)

	if resp.Result().StatusCode == http.StatusCreated {
		assert.Equal(t, newBranch, branch.Name)
	}

	return resp.Result().StatusCode == status
}

func TestAPIUpdateBranch(t *testing.T) {
	onGiteaRun(t, func(t *testing.T, _ *url.URL) {
		t.Run("UpdateBranchWithEmptyRepo", func(t *testing.T) {
			testAPIUpdateBranch(t, "user10", "user10", "repo6", "master", "test", http.StatusNotFound)
		})
		t.Run("UpdateBranchWithSameBranchNames", func(t *testing.T) {
			resp := testAPIUpdateBranch(t, "user2", "user2", "repo1", "master", "master", http.StatusUnprocessableEntity)
			assert.Contains(t, resp.Body.String(), "Cannot rename a branch using the same name or rename to a branch that already exists.")
		})
		t.Run("UpdateBranchThatAlreadyExists", func(t *testing.T) {
			resp := testAPIUpdateBranch(t, "user2", "user2", "repo1", "master", "branch2", http.StatusUnprocessableEntity)
			assert.Contains(t, resp.Body.String(), "Cannot rename a branch using the same name or rename to a branch that already exists.")
		})
		t.Run("UpdateBranchWithNonExistentBranch", func(t *testing.T) {
			resp := testAPIUpdateBranch(t, "user2", "user2", "repo1", "i-dont-exist", "new-branch-name", http.StatusNotFound)
			assert.Contains(t, resp.Body.String(), "Branch doesn't exist.")
		})
		t.Run("UpdateBranchWithNonAdminDoer", func(t *testing.T) {
			// don't allow default branch renaming
			resp := testAPIUpdateBranch(t, "user40", "user2", "repo1", "master", "new-branch-name", http.StatusForbidden)
			assert.Contains(t, resp.Body.String(), "User must be a repo or site admin to rename default or protected branches.")

			// don't allow protected branch renaming
			token := getUserToken(t, "user2", auth_model.AccessTokenScopeWriteRepository)
			req := NewRequestWithJSON(t, "POST", "/api/v1/repos/user2/repo1/branches", &api.CreateBranchRepoOption{
				BranchName: "protected-branch",
			}).AddTokenAuth(token)
			MakeRequest(t, req, http.StatusCreated)
			testAPICreateBranchProtection(t, "protected-branch", 1, http.StatusCreated)
			resp = testAPIUpdateBranch(t, "user40", "user2", "repo1", "protected-branch", "new-branch-name", http.StatusForbidden)
			assert.Contains(t, resp.Body.String(), "User must be a repo or site admin to rename default or protected branches.")
		})
		t.Run("UpdateBranchWithGlobedBasedProtectionRulesAndAdminAccess", func(t *testing.T) {
			// don't allow branch that falls under glob-based protection rules to be renamed
			token := getUserToken(t, "user2", auth_model.AccessTokenScopeWriteRepository)
			req := NewRequestWithJSON(t, "POST", "/api/v1/repos/user2/repo1/branch_protections", &api.BranchProtection{
				RuleName:   "protected/**",
				EnablePush: true,
			}).AddTokenAuth(token)
			MakeRequest(t, req, http.StatusCreated)

			from := "protected/1"
			req = NewRequestWithJSON(t, "POST", "/api/v1/repos/user2/repo1/branches", &api.CreateBranchRepoOption{
				BranchName: from,
			}).AddTokenAuth(token)
			MakeRequest(t, req, http.StatusCreated)

			resp := testAPIUpdateBranch(t, "user2", "user2", "repo1", from, "new-branch-name", http.StatusForbidden)
			assert.Contains(t, resp.Body.String(), "Branch is protected by glob-based protection rules.")
		})
		t.Run("UpdateBranchNormalScenario", func(t *testing.T) {
			testAPIUpdateBranch(t, "user2", "user2", "repo1", "branch2", "new-branch-name", http.StatusNoContent)
		})
	})
}

func testAPIUpdateBranch(t *testing.T, doerName, ownerName, repoName, from, to string, expectedHTTPStatus int) *httptest.ResponseRecorder {
	token := getUserToken(t, doerName, auth_model.AccessTokenScopeWriteRepository)
	req := NewRequestWithJSON(t, "PATCH", "api/v1/repos/"+ownerName+"/"+repoName+"/branches/"+from, &api.UpdateBranchRepoOption{
		Name: to,
	}).AddTokenAuth(token)
	return MakeRequest(t, req, expectedHTTPStatus)
}

func TestAPIBranchProtection(t *testing.T) {
	defer tests.PrepareTestEnv(t)()

	// Branch protection  on branch that not exist
	testAPICreateBranchProtection(t, "master/doesnotexist", 1, http.StatusCreated)
	// Get branch protection on branch that exist but not branch protection
	testAPIGetBranchProtection(t, "master", http.StatusNotFound)

	testAPICreateBranchProtection(t, "master", 2, http.StatusCreated)
	// Can only create once
	testAPICreateBranchProtection(t, "master", 0, http.StatusForbidden)

	// Can't delete a protected branch
	testAPIDeleteBranch(t, "master", http.StatusForbidden)

	testAPIGetBranchProtection(t, "master", http.StatusOK)
	testAPIEditBranchProtection(t, "master", &api.BranchProtection{
		EnablePush: true,
	}, http.StatusOK)

	// enable status checks, require the "test1" check to pass
	testAPIEditBranchProtection(t, "master", &api.BranchProtection{
		EnableStatusCheck:   true,
		StatusCheckContexts: []string{"test1"},
	}, http.StatusOK)
	bp := testAPIGetBranchProtection(t, "master", http.StatusOK)
	assert.True(t, bp.EnableStatusCheck)
	assert.Equal(t, []string{"test1"}, bp.StatusCheckContexts)

	// disable status checks, clear the list of required checks
	testAPIEditBranchProtection(t, "master", &api.BranchProtection{
		EnableStatusCheck:   false,
		StatusCheckContexts: []string{},
	}, http.StatusOK)
	bp = testAPIGetBranchProtection(t, "master", http.StatusOK)
	assert.False(t, bp.EnableStatusCheck)
	assert.Equal(t, []string{}, bp.StatusCheckContexts)

	testAPIDeleteBranchProtection(t, "master", http.StatusNoContent)

	// Test branch deletion
	testAPIDeleteBranch(t, "master", http.StatusForbidden)
	testAPIDeleteBranch(t, "branch2", http.StatusNoContent)
}

func TestAPICreateBranchWithSyncBranches(t *testing.T) {
	defer tests.PrepareTestEnv(t)()

	branches, err := db.Find[git_model.Branch](db.DefaultContext, git_model.FindBranchOptions{
		RepoID: 1,
	})
	assert.NoError(t, err)
<<<<<<< HEAD
	assert.Len(t, branches, 7)
=======
	assert.Len(t, branches, 6)
>>>>>>> c27d87a9

	// make a broke repository with no branch on database
	_, err = db.DeleteByBean(db.DefaultContext, git_model.Branch{RepoID: 1})
	assert.NoError(t, err)

	onGiteaRun(t, func(t *testing.T, giteaURL *url.URL) {
		ctx := NewAPITestContext(t, "user2", "repo1", auth_model.AccessTokenScopeWriteRepository, auth_model.AccessTokenScopeWriteUser)
		giteaURL.Path = ctx.GitPath()

		testAPICreateBranch(t, ctx.Session, "user2", "repo1", "", "new_branch", http.StatusCreated)
	})

	branches, err = db.Find[git_model.Branch](db.DefaultContext, git_model.FindBranchOptions{
		RepoID: 1,
	})
	assert.NoError(t, err)
<<<<<<< HEAD
	assert.Len(t, branches, 8)
=======
	assert.Len(t, branches, 7)
>>>>>>> c27d87a9

	branches, err = db.Find[git_model.Branch](db.DefaultContext, git_model.FindBranchOptions{
		RepoID:  1,
		Keyword: "new_branch",
	})
	assert.NoError(t, err)
	assert.Len(t, branches, 1)
}<|MERGE_RESOLUTION|>--- conflicted
+++ resolved
@@ -303,11 +303,7 @@
 		RepoID: 1,
 	})
 	assert.NoError(t, err)
-<<<<<<< HEAD
 	assert.Len(t, branches, 7)
-=======
-	assert.Len(t, branches, 6)
->>>>>>> c27d87a9
 
 	// make a broke repository with no branch on database
 	_, err = db.DeleteByBean(db.DefaultContext, git_model.Branch{RepoID: 1})
@@ -324,11 +320,7 @@
 		RepoID: 1,
 	})
 	assert.NoError(t, err)
-<<<<<<< HEAD
 	assert.Len(t, branches, 8)
-=======
-	assert.Len(t, branches, 7)
->>>>>>> c27d87a9
 
 	branches, err = db.Find[git_model.Branch](db.DefaultContext, git_model.FindBranchOptions{
 		RepoID:  1,
