--- conflicted
+++ resolved
@@ -858,21 +858,12 @@
   revision = "2c050d2dae5345c417db301f11fda6fbf5ad0f0a"
 
 [[projects]]
-<<<<<<< HEAD
-  digest = "1:c11bf5ba94a27f73f4863ca397b7026438b50d181d981a173d04b5f01bd70185"
-=======
   digest = "1:c3d6b9e2cf3936ba9927da2e8858651aad69890b9dd3349f1316b4003b25d7a3"
->>>>>>> b77c3eb5
   name = "golang.org/x/crypto"
   packages = [
     "acme",
     "acme/autocert",
-<<<<<<< HEAD
-    "bcrypt",
-    "blowfish",
-=======
     "cast5",
->>>>>>> b77c3eb5
     "curve25519",
     "ed25519",
     "ed25519/internal/edwards25519",
@@ -1212,7 +1203,6 @@
     "github.com/urfave/cli",
     "github.com/yohcop/openid-go",
     "golang.org/x/crypto/acme/autocert",
-    "golang.org/x/crypto/bcrypt",
     "golang.org/x/crypto/pbkdf2",
     "golang.org/x/crypto/ssh",
     "golang.org/x/net/html",
