--- conflicted
+++ resolved
@@ -18,8 +18,6 @@
 	chi "github.com/go-chi/chi/v5"
 )
 
-<<<<<<< HEAD
-=======
 // Wrap converts all kinds of routes to standard library one
 func Wrap(handlers ...interface{}) http.HandlerFunc {
 	if len(handlers) == 0 {
@@ -158,7 +156,6 @@
 	}
 }
 
->>>>>>> 7427b81f
 // Bind binding an obj to a handler
 func Bind(obj interface{}) http.HandlerFunc {
 	var tp = reflect.TypeOf(obj)
