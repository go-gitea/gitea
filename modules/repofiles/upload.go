--- conflicted
+++ resolved
@@ -98,40 +98,8 @@
 	}
 
 	// Copy uploaded files into repository.
-<<<<<<< HEAD
-	for i, uploadInfo := range infos {
-		file, err := os.Open(uploadInfo.upload.LocalPath())
-		if err != nil {
-			return err
-		}
-		defer file.Close()
-
-		var objectHash string
-		if setting.LFS.StartServer && filename2attribute2info[uploadInfo.upload.Name] != nil && filename2attribute2info[uploadInfo.upload.Name]["filter"] == "lfs" {
-			// Handle LFS
-			// FIXME: Inefficient! this should probably happen in models.Upload
-			pointer, err := lfs.GeneratePointer(file)
-			if err != nil {
-				return err
-			}
-
-			uploadInfo.lfsMetaObject = &models.LFSMetaObject{Pointer: pointer, RepositoryID: t.repo.ID}
-
-			if objectHash, err = t.HashObject(strings.NewReader(pointer.StringContent())); err != nil {
-				return err
-			}
-			infos[i] = uploadInfo
-
-		} else if objectHash, err = t.HashObject(file); err != nil {
-			return err
-		}
-
-		// Add the object to the index
-		if err := t.AddObjectToIndex("100644", objectHash, path.Join(opts.TreePath, uploadInfo.upload.Name)); err != nil {
-=======
 	for i := range infos {
 		if err := copyUploadedLFSFileIntoRepository(&infos[i], filename2attribute2info, t, opts.TreePath); err != nil {
->>>>>>> 78e8f627
 			return err
 		}
 	}
@@ -168,37 +136,11 @@
 
 	// OK now we can insert the data into the store - there's no way to clean up the store
 	// once it's in there, it's in there.
-<<<<<<< HEAD
 	contentStore := lfs.NewContentStore()
-	for _, uploadInfo := range infos {
-		if uploadInfo.lfsMetaObject == nil {
-			continue
-		}
-		exist, err := contentStore.Exists(uploadInfo.lfsMetaObject.Pointer)
-		if err != nil {
-			return cleanUpAfterFailure(&infos, t, err)
-		}
-		if !exist {
-			file, err := os.Open(uploadInfo.upload.LocalPath())
-			if err != nil {
-				return cleanUpAfterFailure(&infos, t, err)
-			}
-			defer file.Close()
-			// FIXME: Put regenerates the hash and copies the file over.
-			// I guess this strictly ensures the soundness of the store but this is inefficient.
-			if err := contentStore.Put(uploadInfo.lfsMetaObject.Pointer, file); err != nil {
-				// OK Now we need to cleanup
-				// Can't clean up the store, once uploaded there they're there.
-				return cleanUpAfterFailure(&infos, t, err)
-			}
-		}
-=======
-	contentStore := &lfs.ContentStore{ObjectStorage: storage.LFS}
 	for _, info := range infos {
 		if err := uploadToLFSContentStore(info, contentStore); err != nil {
 			return cleanUpAfterFailure(&infos, t, err)
 		}
->>>>>>> 78e8f627
 	}
 
 	// Then push this tree to NewBranch
@@ -220,18 +162,14 @@
 	if setting.LFS.StartServer && filename2attribute2info[info.upload.Name] != nil && filename2attribute2info[info.upload.Name]["filter"] == "lfs" {
 		// Handle LFS
 		// FIXME: Inefficient! this should probably happen in models.Upload
-		oid, err := models.GenerateLFSOid(file)
-		if err != nil {
-			return err
-		}
-		fileInfo, err := file.Stat()
-		if err != nil {
-			return err
-		}
-
-		info.lfsMetaObject = &models.LFSMetaObject{Oid: oid, Size: fileInfo.Size(), RepositoryID: t.repo.ID}
-
-		if objectHash, err = t.HashObject(strings.NewReader(info.lfsMetaObject.Pointer())); err != nil {
+		pointer, err := lfs.GeneratePointer(file)
+		if err != nil {
+			return err
+		}
+
+		info.lfsMetaObject = &models.LFSMetaObject{Pointer: pointer, RepositoryID: t.repo.ID}
+
+		if objectHash, err = t.HashObject(strings.NewReader(pointer.StringContent())); err != nil {
 			return err
 		}
 	} else if objectHash, err = t.HashObject(file); err != nil {
@@ -246,7 +184,7 @@
 	if info.lfsMetaObject == nil {
 		return nil
 	}
-	exist, err := contentStore.Exists(info.lfsMetaObject)
+	exist, err := contentStore.Exists(info.lfsMetaObject.Pointer)
 	if err != nil {
 		return err
 	}
@@ -259,7 +197,7 @@
 		defer file.Close()
 		// FIXME: Put regenerates the hash and copies the file over.
 		// I guess this strictly ensures the soundness of the store but this is inefficient.
-		if err := contentStore.Put(info.lfsMetaObject, file); err != nil {
+		if err := contentStore.Put(info.lfsMetaObject.Pointer, file); err != nil {
 			// OK Now we need to cleanup
 			// Can't clean up the store, once uploaded there they're there.
 			return err
