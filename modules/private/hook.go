// Copyright 2019 The Gitea Authors. All rights reserved.
// Use of this source code is governed by a MIT-style
// license that can be found in the LICENSE file.

package private

import (
	"context"
<<<<<<< HEAD
	"encoding/json"
	"errors"
=======
>>>>>>> 6a33b290
	"fmt"
	"net/http"
	"net/url"
	"strconv"
	"time"

	"code.gitea.io/gitea/modules/json"
	"code.gitea.io/gitea/modules/setting"
)

// Git environment variables
const (
	GitAlternativeObjectDirectories = "GIT_ALTERNATE_OBJECT_DIRECTORIES"
	GitObjectDirectory              = "GIT_OBJECT_DIRECTORY"
	GitQuarantinePath               = "GIT_QUARANTINE_PATH"
	GitPushOptionCount              = "GIT_PUSH_OPTION_COUNT"
)

// GitPushOptions is a wrapper around a map[string]string
type GitPushOptions map[string]string

// GitPushOptions keys
const (
	GitPushOptionRepoPrivate  = "repo.private"
	GitPushOptionRepoTemplate = "repo.template"
)

// Bool checks for a key in the map and parses as a boolean
func (g GitPushOptions) Bool(key string, def bool) bool {
	if val, ok := g[key]; ok {
		if b, err := strconv.ParseBool(val); err == nil {
			return b
		}
	}
	return def
}

// HookOptions represents the options for the Hook calls
type HookOptions struct {
	OldCommitIDs                    []string
	NewCommitIDs                    []string
	RefFullNames                    []string
	UserID                          int64
	UserName                        string
	GitObjectDirectory              string
	GitAlternativeObjectDirectories string
	GitQuarantinePath               string
	GitPushOptions                  GitPushOptions
	PullRequestID                   int64
	IsDeployKey                     bool
	IsWiki                          bool
}

// SSHLogOption ssh log options
type SSHLogOption struct {
	IsError bool
	Message string
}

// HookPostReceiveResult represents an individual result from PostReceive
type HookPostReceiveResult struct {
	Results      []HookPostReceiveBranchResult
	RepoWasEmpty bool
	Err          string
}

// HookPostReceiveBranchResult represents an individual branch result from PostReceive
type HookPostReceiveBranchResult struct {
	Message bool
	Create  bool
	Branch  string
	URL     string
}

// HockProcReceiveResult represents an individual result from ProcReceive
type HockProcReceiveResult struct {
	Results []HockProcReceiveRefResult
	Err     string
}

// HockProcReceiveRefResult represents an individual result from ProcReceive
type HockProcReceiveRefResult struct {
	OldOID       string
	NewOID       string
	Ref          string
	OriginalRef  string
	IsForcePush  bool
	IsNotMatched bool
	Err          string
}

// HookPreReceive check whether the provided commits are allowed
func HookPreReceive(ctx context.Context, ownerName, repoName string, opts HookOptions) (int, string) {
	reqURL := setting.LocalURL + fmt.Sprintf("api/internal/hook/pre-receive/%s/%s",
		url.PathEscape(ownerName),
		url.PathEscape(repoName),
	)
	req := newInternalRequest(ctx, reqURL, "POST")
	req = req.Header("Content-Type", "application/json")
	jsonBytes, _ := json.Marshal(opts)
	req.Body(jsonBytes)
	req.SetTimeout(60*time.Second, time.Duration(60+len(opts.OldCommitIDs))*time.Second)
	resp, err := req.Response()
	if err != nil {
		return http.StatusInternalServerError, fmt.Sprintf("Unable to contact gitea: %v", err.Error())
	}
	defer resp.Body.Close()

	if resp.StatusCode != http.StatusOK {
		return resp.StatusCode, decodeJSONError(resp).Err
	}

	return http.StatusOK, ""
}

// HookPostReceive updates services and users
func HookPostReceive(ctx context.Context, ownerName, repoName string, opts HookOptions) (*HookPostReceiveResult, string) {
	reqURL := setting.LocalURL + fmt.Sprintf("api/internal/hook/post-receive/%s/%s",
		url.PathEscape(ownerName),
		url.PathEscape(repoName),
	)

	req := newInternalRequest(ctx, reqURL, "POST")
	req = req.Header("Content-Type", "application/json")
	req.SetTimeout(60*time.Second, time.Duration(60+len(opts.OldCommitIDs))*time.Second)
	jsonBytes, _ := json.Marshal(opts)
	req.Body(jsonBytes)
	resp, err := req.Response()
	if err != nil {
		return nil, fmt.Sprintf("Unable to contact gitea: %v", err.Error())
	}
	defer resp.Body.Close()

	if resp.StatusCode != http.StatusOK {
		return nil, decodeJSONError(resp).Err
	}
	res := &HookPostReceiveResult{}
	_ = json.NewDecoder(resp.Body).Decode(res)

	return res, ""
}

// HookProcReceive proc-receive hook
func HookProcReceive(ctx context.Context, ownerName, repoName string, opts HookOptions) (*HockProcReceiveResult, error) {
	reqURL := setting.LocalURL + fmt.Sprintf("api/internal/hook/proc-receive/%s/%s",
		url.PathEscape(ownerName),
		url.PathEscape(repoName),
	)

	req := newInternalRequest(ctx, reqURL, "POST")
	req = req.Header("Content-Type", "application/json")
	req.SetTimeout(60*time.Second, time.Duration(60+len(opts.OldCommitIDs))*time.Second)
	jsonBytes, _ := json.Marshal(opts)
	req.Body(jsonBytes)
	resp, err := req.Response()
	if err != nil {
		return nil, fmt.Errorf("Unable to contact gitea: %v", err.Error())
	}
	defer resp.Body.Close()

	if resp.StatusCode != http.StatusOK {
		return nil, errors.New(decodeJSONError(resp).Err)
	}
	res := &HockProcReceiveResult{}
	_ = json.NewDecoder(resp.Body).Decode(res)

	return res, nil
}

// SetDefaultBranch will set the default branch to the provided branch for the provided repository
func SetDefaultBranch(ctx context.Context, ownerName, repoName, branch string) error {
	reqURL := setting.LocalURL + fmt.Sprintf("api/internal/hook/set-default-branch/%s/%s/%s",
		url.PathEscape(ownerName),
		url.PathEscape(repoName),
		url.PathEscape(branch),
	)
	req := newInternalRequest(ctx, reqURL, "POST")
	req = req.Header("Content-Type", "application/json")

	req.SetTimeout(60*time.Second, 60*time.Second)
	resp, err := req.Response()
	if err != nil {
		return fmt.Errorf("Unable to contact gitea: %v", err)
	}
	defer resp.Body.Close()
	if resp.StatusCode != http.StatusOK {
		return fmt.Errorf("Error returned from gitea: %v", decodeJSONError(resp).Err)
	}
	return nil
}

// SSHLog sends ssh error log response
func SSHLog(ctx context.Context, isErr bool, msg string) error {
	reqURL := setting.LocalURL + "api/internal/ssh/log"
	req := newInternalRequest(ctx, reqURL, "POST")
	req = req.Header("Content-Type", "application/json")

	jsonBytes, _ := json.Marshal(&SSHLogOption{
		IsError: isErr,
		Message: msg,
	})
	req.Body(jsonBytes)

	req.SetTimeout(60*time.Second, 60*time.Second)
	resp, err := req.Response()
	if err != nil {
		return fmt.Errorf("unable to contact gitea: %v", err)
	}

	defer resp.Body.Close()
	if resp.StatusCode != http.StatusOK {
		return fmt.Errorf("Error returned from gitea: %v", decodeJSONError(resp).Err)
	}
	return nil
}<|MERGE_RESOLUTION|>--- conflicted
+++ resolved
@@ -6,11 +6,7 @@
 
 import (
 	"context"
-<<<<<<< HEAD
-	"encoding/json"
 	"errors"
-=======
->>>>>>> 6a33b290
 	"fmt"
 	"net/http"
 	"net/url"
