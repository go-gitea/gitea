// Copyright 2020 The Gitea Authors. All rights reserved.
// SPDX-License-Identifier: MIT

package storage

import (
	"bytes"
	"context"
	"crypto/tls"
	"fmt"
	"io"
	"net/http"
	"net/url"
	"os"
	"path"
	"strings"
	"time"

	"code.gitea.io/gitea/modules/log"
	"code.gitea.io/gitea/modules/setting"
	"code.gitea.io/gitea/modules/util"

	"github.com/minio/minio-go/v7"
	"github.com/minio/minio-go/v7/pkg/credentials"
)

var (
	_ ObjectStorage = &MinioStorage{}

	quoteEscaper = strings.NewReplacer("\\", "\\\\", `"`, "\\\"")
)

type minioObject struct {
	*minio.Object
}

func (m *minioObject) Stat() (os.FileInfo, error) {
	oi, err := m.Object.Stat()
	if err != nil {
		return nil, convertMinioErr(err)
	}

	return &minioFileInfo{oi}, nil
}

<<<<<<< HEAD
// MinioStorageType is the type descriptor for minio storage
const MinioStorageType Type = "minio"

// MinioStorageConfig represents the configuration for a minio storage
type MinioStorageConfig struct {
	Endpoint           string `ini:"MINIO_ENDPOINT"`
	AccessKeyID        string `ini:"MINIO_ACCESS_KEY_ID"`
	SecretAccessKey    string `ini:"MINIO_SECRET_ACCESS_KEY"`
	Bucket             string `ini:"MINIO_BUCKET"`
	Location           string `ini:"MINIO_LOCATION"`
	BasePath           string `ini:"MINIO_BASE_PATH"`
	UseSSL             bool   `ini:"MINIO_USE_SSL"`
  InsecureSkipVerify bool   `ini:"MINIO_INSECURE_SKIP_VERIFY"`
	DisableSignature   bool   `ini:"MINIO_DISABLE_SIGNATURE"`
	DisableMultipart   bool   `ini:"MINIO_DISABLE_MULTIPART"`
}

=======
>>>>>>> bd8a2532
// MinioStorage returns a minio bucket storage
type MinioStorage struct {
	cfg      *setting.MinioStorageConfig
	ctx      context.Context
	client   *minio.Client
	bucket   string
	basePath string
	config   *MinioStorageConfig
}

func convertMinioErr(err error) error {
	if err == nil {
		return nil
	}
	errResp, ok := err.(minio.ErrorResponse)
	if !ok {
		return err
	}

	// Convert two responses to standard analogues
	switch errResp.Code {
	case "NoSuchKey":
		return os.ErrNotExist
	case "AccessDenied":
		return os.ErrPermission
	}

	return err
}

// NewMinioStorage returns a minio storage
func NewMinioStorage(ctx context.Context, cfg *setting.Storage) (ObjectStorage, error) {
	config := cfg.MinioConfig
	if config.ChecksumAlgorithm != "" && config.ChecksumAlgorithm != "default" && config.ChecksumAlgorithm != "md5" {
		return nil, fmt.Errorf("invalid minio checksum algorithm: %s", config.ChecksumAlgorithm)
	}

	log.Info("Creating Minio storage at %s:%s with base path %s", config.Endpoint, config.Bucket, config.BasePath)

	minioClient, err := minio.New(config.Endpoint, &minio.Options{
		Creds:     credentials.NewStaticV4(config.AccessKeyID, config.SecretAccessKey, ""),
		Secure:    config.UseSSL,
		Transport: &http.Transport{TLSClientConfig: &tls.Config{InsecureSkipVerify: config.InsecureSkipVerify}},
		Region:    config.Location,
	})
	if err != nil {
		return nil, convertMinioErr(err)
	}

	// Check to see if we already own this bucket
	exists, err := minioClient.BucketExists(ctx, config.Bucket)
	if err != nil {
		return nil, convertMinioErr(err)
	}

	if !exists {
		if err := minioClient.MakeBucket(ctx, config.Bucket, minio.MakeBucketOptions{
			Region: config.Location,
		}); err != nil {
			return nil, convertMinioErr(err)
		}
	}

	return &MinioStorage{
		cfg:      &config,
		ctx:      ctx,
		client:   minioClient,
		bucket:   config.Bucket,
		basePath: config.BasePath,
		config:   &config,
	}, nil
}

func (m *MinioStorage) buildMinioPath(p string) string {
	p = util.PathJoinRelX(m.basePath, p)
	if p == "." {
		p = "" // minio doesn't use dot as relative path
	}
	return p
}

// Open opens a file
func (m *MinioStorage) Open(path string) (Object, error) {
	opts := minio.GetObjectOptions{}
	object, err := m.client.GetObject(m.ctx, m.bucket, m.buildMinioPath(path), opts)
	if err != nil {
		return nil, convertMinioErr(err)
	}
	return &minioObject{object}, nil
}

// Save saves a file to minio
func (m *MinioStorage) Save(path string, r io.Reader, size int64) (int64, error) {
	disableSignature, disableMultipart := false, false
	if m.config != nil {
		disableSignature, disableMultipart = m.config.DisableSignature, m.config.DisableMultipart
	}

	if disableMultipart && size < 0 {
		// Attempts to read everything from the source into memory. This can take a big toll on memory, and it can become a potential DoS source
		// but since we have disabled multipart upload this mean we can't really stream write anymore...
		// well, unless we have a better way to estimate the stream size, this would be a workaround

		buf := &bytes.Buffer{}
		n, err := io.Copy(buf, r)
		if err != nil {
			// I guess this would likely be EOF or OOM...?
			return -1, err
		}

		// Since we read all the data from the source, it might not be usable again,
		// so we should swap the reader location to our memory buffer
		r, size = buf, n
	}

	uploadInfo, err := m.client.PutObject(
		m.ctx,
		m.bucket,
		m.buildMinioPath(path),
		r,
		size,
<<<<<<< HEAD
		minio.PutObjectOptions{ContentType: "application/octet-stream", DisableContentSha256: disableSignature, DisableMultipart: disableMultipart},
=======
		minio.PutObjectOptions{
			ContentType: "application/octet-stream",
			// some storages like:
			// * https://developers.cloudflare.com/r2/api/s3/api/
			// * https://www.backblaze.com/b2/docs/s3_compatible_api.html
			// do not support "x-amz-checksum-algorithm" header, so use legacy MD5 checksum
			SendContentMd5: m.cfg.ChecksumAlgorithm == "md5",
		},
>>>>>>> bd8a2532
	)
	if err != nil {
		return 0, convertMinioErr(err)
	}
	return uploadInfo.Size, nil
}

type minioFileInfo struct {
	minio.ObjectInfo
}

func (m minioFileInfo) Name() string {
	return path.Base(m.ObjectInfo.Key)
}

func (m minioFileInfo) Size() int64 {
	return m.ObjectInfo.Size
}

func (m minioFileInfo) ModTime() time.Time {
	return m.LastModified
}

func (m minioFileInfo) IsDir() bool {
	return strings.HasSuffix(m.ObjectInfo.Key, "/")
}

func (m minioFileInfo) Mode() os.FileMode {
	return os.ModePerm
}

func (m minioFileInfo) Sys() any {
	return nil
}

// Stat returns the stat information of the object
func (m *MinioStorage) Stat(path string) (os.FileInfo, error) {
	info, err := m.client.StatObject(
		m.ctx,
		m.bucket,
		m.buildMinioPath(path),
		minio.StatObjectOptions{},
	)
	if err != nil {
		return nil, convertMinioErr(err)
	}
	return &minioFileInfo{info}, nil
}

// Delete delete a file
func (m *MinioStorage) Delete(path string) error {
	err := m.client.RemoveObject(m.ctx, m.bucket, m.buildMinioPath(path), minio.RemoveObjectOptions{})

	return convertMinioErr(err)
}

// URL gets the redirect URL to a file. The presigned link is valid for 5 minutes.
func (m *MinioStorage) URL(path, name string) (*url.URL, error) {
	reqParams := make(url.Values)
	// TODO it may be good to embed images with 'inline' like ServeData does, but we don't want to have to read the file, do we?
	reqParams.Set("response-content-disposition", "attachment; filename=\""+quoteEscaper.Replace(name)+"\"")
	u, err := m.client.PresignedGetObject(m.ctx, m.bucket, m.buildMinioPath(path), 5*time.Minute, reqParams)
	return u, convertMinioErr(err)
}

// IterateObjects iterates across the objects in the miniostorage
func (m *MinioStorage) IterateObjects(dirName string, fn func(path string, obj Object) error) error {
	opts := minio.GetObjectOptions{}
	lobjectCtx, cancel := context.WithCancel(m.ctx)
	defer cancel()

	basePath := m.basePath
	if dirName != "" {
		// ending slash is required for avoiding matching like "foo/" and "foobar/" with prefix "foo"
		basePath = m.buildMinioPath(dirName) + "/"
	}

	for mObjInfo := range m.client.ListObjects(lobjectCtx, m.bucket, minio.ListObjectsOptions{
		Prefix:    basePath,
		Recursive: true,
	}) {
		object, err := m.client.GetObject(lobjectCtx, m.bucket, mObjInfo.Key, opts)
		if err != nil {
			return convertMinioErr(err)
		}
		if err := func(object *minio.Object, fn func(path string, obj Object) error) error {
			defer object.Close()
			return fn(strings.TrimPrefix(mObjInfo.Key, m.basePath), &minioObject{object})
		}(object, fn); err != nil {
			return convertMinioErr(err)
		}
	}
	return nil
}

func init() {
	RegisterStorageType(setting.MinioStorageType, NewMinioStorage)
}<|MERGE_RESOLUTION|>--- conflicted
+++ resolved
@@ -43,26 +43,6 @@
 	return &minioFileInfo{oi}, nil
 }
 
-<<<<<<< HEAD
-// MinioStorageType is the type descriptor for minio storage
-const MinioStorageType Type = "minio"
-
-// MinioStorageConfig represents the configuration for a minio storage
-type MinioStorageConfig struct {
-	Endpoint           string `ini:"MINIO_ENDPOINT"`
-	AccessKeyID        string `ini:"MINIO_ACCESS_KEY_ID"`
-	SecretAccessKey    string `ini:"MINIO_SECRET_ACCESS_KEY"`
-	Bucket             string `ini:"MINIO_BUCKET"`
-	Location           string `ini:"MINIO_LOCATION"`
-	BasePath           string `ini:"MINIO_BASE_PATH"`
-	UseSSL             bool   `ini:"MINIO_USE_SSL"`
-  InsecureSkipVerify bool   `ini:"MINIO_INSECURE_SKIP_VERIFY"`
-	DisableSignature   bool   `ini:"MINIO_DISABLE_SIGNATURE"`
-	DisableMultipart   bool   `ini:"MINIO_DISABLE_MULTIPART"`
-}
-
-=======
->>>>>>> bd8a2532
 // MinioStorage returns a minio bucket storage
 type MinioStorage struct {
 	cfg      *setting.MinioStorageConfig
@@ -184,9 +164,6 @@
 		m.buildMinioPath(path),
 		r,
 		size,
-<<<<<<< HEAD
-		minio.PutObjectOptions{ContentType: "application/octet-stream", DisableContentSha256: disableSignature, DisableMultipart: disableMultipart},
-=======
 		minio.PutObjectOptions{
 			ContentType: "application/octet-stream",
 			// some storages like:
@@ -194,8 +171,9 @@
 			// * https://www.backblaze.com/b2/docs/s3_compatible_api.html
 			// do not support "x-amz-checksum-algorithm" header, so use legacy MD5 checksum
 			SendContentMd5: m.cfg.ChecksumAlgorithm == "md5",
+      DisableContentSha256: m.cfg.DisableSignature, 
+      DisableMultipart: m.cfg.DisableMultipart
 		},
->>>>>>> bd8a2532
 	)
 	if err != nil {
 		return 0, convertMinioErr(err)
