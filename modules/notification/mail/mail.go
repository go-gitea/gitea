// Copyright 2019 The Gitea Authors. All rights reserved.
// Use of this source code is governed by a MIT-style
// license that can be found in the LICENSE file.

package mail

import (
	"context"
	"fmt"

	activities_model "code.gitea.io/gitea/models/activities"
	issues_model "code.gitea.io/gitea/models/issues"
	repo_model "code.gitea.io/gitea/models/repo"
	user_model "code.gitea.io/gitea/models/user"
	"code.gitea.io/gitea/modules/log"
	"code.gitea.io/gitea/modules/notification/base"
	"code.gitea.io/gitea/services/mailer"
)

type mailNotifier struct {
	base.NullNotifier
}

var _ base.Notifier = &mailNotifier{}

// NewNotifier create a new mailNotifier notifier
func NewNotifier() base.Notifier {
	return &mailNotifier{}
}

func (m *mailNotifier) NotifyCreateIssueComment(ctx context.Context, doer *user_model.User, repo *repo_model.Repository,
	issue *issues_model.Issue, comment *issues_model.Comment, mentions []*user_model.User,
) {
	var act activities_model.ActionType
	if comment.Type == issues_model.CommentTypeClose {
		act = activities_model.ActionCloseIssue
	} else if comment.Type == issues_model.CommentTypeReopen {
		act = activities_model.ActionReopenIssue
	} else if comment.Type == issues_model.CommentTypeComment {
		act = activities_model.ActionCommentIssue
	} else if comment.Type == issues_model.CommentTypeCode {
		act = activities_model.ActionCommentIssue
	} else if comment.Type == issues_model.CommentTypePullRequestPush {
		act = 0
	}

	if err := mailer.MailParticipantsComment(ctx, comment, act, issue, mentions); err != nil {
		log.Error("MailParticipantsComment: %v", err)
	}
}

func (m *mailNotifier) NotifyNewIssue(ctx context.Context, issue *issues_model.Issue, mentions []*user_model.User) {
	if err := mailer.MailParticipants(ctx, issue, issue.Poster, activities_model.ActionCreateIssue, mentions); err != nil {
		log.Error("MailParticipants: %v", err)
	}
}

func (m *mailNotifier) NotifyIssueChangeStatus(ctx context.Context, doer *user_model.User, issue *issues_model.Issue, actionComment *issues_model.Comment, isClosed bool) {
	var actionType activities_model.ActionType
	if issue.IsPull {
		if isClosed {
			actionType = activities_model.ActionClosePullRequest
		} else {
			actionType = activities_model.ActionReopenPullRequest
		}
	} else {
		if isClosed {
			actionType = activities_model.ActionCloseIssue
		} else {
			actionType = activities_model.ActionReopenIssue
		}
	}

	if err := mailer.MailParticipants(ctx, issue, doer, actionType, nil); err != nil {
		log.Error("MailParticipants: %v", err)
	}
}

func (m *mailNotifier) NotifyIssueChangeTitle(ctx context.Context, doer *user_model.User, issue *issues_model.Issue, oldTitle string) {
	if err := issue.LoadPullRequest(ctx); err != nil {
		log.Error("issue.LoadPullRequest: %v", err)
		return
	}
	if issue.IsPull && issues_model.HasWorkInProgressPrefix(oldTitle) && !issue.PullRequest.IsWorkInProgress() {
		if err := mailer.MailParticipants(ctx, issue, doer, activities_model.ActionPullRequestReadyForReview, nil); err != nil {
			log.Error("MailParticipants: %v", err)
		}
	}
}

func (m *mailNotifier) NotifyNewPullRequest(ctx context.Context, pr *issues_model.PullRequest, mentions []*user_model.User) {
	if err := mailer.MailParticipants(ctx, pr.Issue, pr.Issue.Poster, activities_model.ActionCreatePullRequest, mentions); err != nil {
		log.Error("MailParticipants: %v", err)
	}
}

func (m *mailNotifier) NotifyPullRequestReview(ctx context.Context, pr *issues_model.PullRequest, r *issues_model.Review, comment *issues_model.Comment, mentions []*user_model.User) {
	var act activities_model.ActionType
	if comment.Type == issues_model.CommentTypeClose {
		act = activities_model.ActionCloseIssue
	} else if comment.Type == issues_model.CommentTypeReopen {
		act = activities_model.ActionReopenIssue
	} else if comment.Type == issues_model.CommentTypeComment {
		act = activities_model.ActionCommentPull
	}
	if err := mailer.MailParticipantsComment(ctx, comment, act, pr.Issue, mentions); err != nil {
		log.Error("MailParticipantsComment: %v", err)
	}
}

func (m *mailNotifier) NotifyPullRequestCodeComment(ctx context.Context, pr *issues_model.PullRequest, comment *issues_model.Comment, mentions []*user_model.User) {
	if err := mailer.MailMentionsComment(ctx, pr, comment, mentions); err != nil {
		log.Error("MailMentionsComment: %v", err)
	}
}

func (m *mailNotifier) NotifyIssueChangeAssignee(ctx context.Context, doer *user_model.User, issue *issues_model.Issue, assignee *user_model.User, removed bool, comment *issues_model.Comment) {
	// mail only sent to added assignees and not self-assignee
	if !removed && doer.ID != assignee.ID && assignee.EmailNotifications() != user_model.EmailNotificationsDisabled {
		ct := fmt.Sprintf("Assigned #%d.", issue.Index)
		if err := mailer.SendIssueAssignedMail(ctx, issue, doer, ct, comment, []*user_model.User{assignee}); err != nil {
			log.Error("Error in SendIssueAssignedMail for issue[%d] to assignee[%d]: %v", issue.ID, assignee.ID, err)
		}
	}
}

func (m *mailNotifier) NotifyPullReviewRequest(ctx context.Context, doer *user_model.User, issue *issues_model.Issue, reviewer *user_model.User, isRequest bool, comment *issues_model.Comment) {
	if isRequest && doer.ID != reviewer.ID && reviewer.EmailNotifications() != user_model.EmailNotificationsDisabled {
		ct := fmt.Sprintf("Requested to review %s.", issue.HTMLURL())
		if err := mailer.SendIssueAssignedMail(ctx, issue, doer, ct, comment, []*user_model.User{reviewer}); err != nil {
			log.Error("Error in SendIssueAssignedMail for issue[%d] to reviewer[%d]: %v", issue.ID, reviewer.ID, err)
		}
	}
}

func (m *mailNotifier) NotifyMergePullRequest(ctx context.Context, doer *user_model.User, pr *issues_model.PullRequest) {
	if err := pr.LoadIssue(ctx); err != nil {
		log.Error("LoadIssue: %v", err)
		return
	}
	if err := mailer.MailParticipants(ctx, pr.Issue, doer, activities_model.ActionMergePullRequest, nil); err != nil {
		log.Error("MailParticipants: %v", err)
	}
}

<<<<<<< HEAD
func (m *mailNotifier) NotifyPullRequestPushCommits(ctx context.Context, doer *user_model.User, pr *issues_model.PullRequest, comment *issues_model.Comment) {
=======
func (m *mailNotifier) NotifyAutoMergePullRequest(pr *issues_model.PullRequest, doer *user_model.User) {
	if err := pr.LoadIssue(); err != nil {
		log.Error("pr.LoadIssue: %v", err)
		return
	}
	if err := mailer.MailParticipants(pr.Issue, doer, activities_model.ActionAutoMergePullRequest, nil); err != nil {
		log.Error("MailParticipants: %v", err)
	}
}

func (m *mailNotifier) NotifyPullRequestPushCommits(doer *user_model.User, pr *issues_model.PullRequest, comment *issues_model.Comment) {
	ctx, _, finished := process.GetManager().AddContext(graceful.GetManager().HammerContext(), fmt.Sprintf("mailNotifier.NotifyPullRequestPushCommits Pull[%d] #%d in [%d]", pr.ID, pr.Index, pr.BaseRepoID))
	defer finished()

>>>>>>> 4d1e2b83
	var err error
	if err = comment.LoadIssue(ctx); err != nil {
		log.Error("comment.LoadIssue: %v", err)
		return
	}
	if err = comment.Issue.LoadRepo(ctx); err != nil {
		log.Error("comment.Issue.LoadRepo: %v", err)
		return
	}
	if err = comment.Issue.LoadPullRequest(ctx); err != nil {
		log.Error("comment.Issue.LoadPullRequest: %v", err)
		return
	}
	if err = comment.Issue.PullRequest.LoadBaseRepo(ctx); err != nil {
		log.Error("comment.Issue.PullRequest.LoadBaseRepo: %v", err)
		return
	}
	if err := comment.LoadPushCommits(ctx); err != nil {
		log.Error("comment.LoadPushCommits: %v", err)
	}
	m.NotifyCreateIssueComment(ctx, doer, comment.Issue.Repo, comment.Issue, comment, nil)
}

func (m *mailNotifier) NotifyPullReviewDismiss(ctx context.Context, doer *user_model.User, review *issues_model.Review, comment *issues_model.Comment) {
	if err := mailer.MailParticipantsComment(ctx, comment, activities_model.ActionPullReviewDismissed, review.Issue, nil); err != nil {
		log.Error("MailParticipantsComment: %v", err)
	}
}

func (m *mailNotifier) NotifyNewRelease(ctx context.Context, rel *repo_model.Release) {
	if err := rel.LoadAttributes(ctx); err != nil {
		log.Error("LoadAttributes: %v", err)
		return
	}

	if rel.IsDraft || rel.IsPrerelease {
		return
	}

	mailer.MailNewRelease(ctx, rel)
}

func (m *mailNotifier) NotifyRepoPendingTransfer(ctx context.Context, doer, newOwner *user_model.User, repo *repo_model.Repository) {
	if err := mailer.SendRepoTransferNotifyMail(ctx, doer, newOwner, repo); err != nil {
		log.Error("SendRepoTransferNotifyMail: %v", err)
	}
}<|MERGE_RESOLUTION|>--- conflicted
+++ resolved
@@ -143,24 +143,17 @@
 	}
 }
 
-<<<<<<< HEAD
+func (m *mailNotifier) NotifyAutoMergePullRequest(ctx context.Context, doer *user_model.User, pr *issues_model.PullRequest) {
+	if err := pr.LoadIssue(ctx); err != nil {
+		log.Error("pr.LoadIssue: %v", err)
+		return
+	}
+	if err := mailer.MailParticipants(ctx, pr.Issue, doer, activities_model.ActionAutoMergePullRequest, nil); err != nil {
+		log.Error("MailParticipants: %v", err)
+	}
+}
+
 func (m *mailNotifier) NotifyPullRequestPushCommits(ctx context.Context, doer *user_model.User, pr *issues_model.PullRequest, comment *issues_model.Comment) {
-=======
-func (m *mailNotifier) NotifyAutoMergePullRequest(pr *issues_model.PullRequest, doer *user_model.User) {
-	if err := pr.LoadIssue(); err != nil {
-		log.Error("pr.LoadIssue: %v", err)
-		return
-	}
-	if err := mailer.MailParticipants(pr.Issue, doer, activities_model.ActionAutoMergePullRequest, nil); err != nil {
-		log.Error("MailParticipants: %v", err)
-	}
-}
-
-func (m *mailNotifier) NotifyPullRequestPushCommits(doer *user_model.User, pr *issues_model.PullRequest, comment *issues_model.Comment) {
-	ctx, _, finished := process.GetManager().AddContext(graceful.GetManager().HammerContext(), fmt.Sprintf("mailNotifier.NotifyPullRequestPushCommits Pull[%d] #%d in [%d]", pr.ID, pr.Index, pr.BaseRepoID))
-	defer finished()
-
->>>>>>> 4d1e2b83
 	var err error
 	if err = comment.LoadIssue(ctx); err != nil {
 		log.Error("comment.LoadIssue: %v", err)
