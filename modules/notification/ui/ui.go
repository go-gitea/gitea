--- conflicted
+++ resolved
@@ -35,18 +35,9 @@
 }
 
 func (ns *notificationService) Run() {
-<<<<<<< HEAD
 	for opts := range ns.issueQueue {
 		if err := models.CreateOrUpdateIssueNotifications(opts.issue, opts.notificationAuthorID); err != nil {
-			log.Error(4, "Was unable to create issue notification: %v", err)
-=======
-	for {
-		select {
-		case opts := <-ns.issueQueue:
-			if err := models.CreateOrUpdateIssueNotifications(opts.issue, opts.notificationAuthorID); err != nil {
-				log.Error("Was unable to create issue notification: %v", err)
-			}
->>>>>>> 0bdd81df
+			log.Error("Was unable to create issue notification: %v", err)
 		}
 	}
 }
