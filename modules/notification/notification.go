--- conflicted
+++ resolved
@@ -24,15 +24,6 @@
 	notifiers = append(notifiers, notifier)
 }
 
-// NewContext registers notification handlers
-func NewContext() {
-<<<<<<< HEAD
-	RegisterNotifier(ui.NewNotifier())
-=======
-	RegisterNotifier(action.NewNotifier())
->>>>>>> 65588b73
-}
-
 // NotifyNewWikiPage notifies creating new wiki pages to notifiers
 func NotifyNewWikiPage(ctx context.Context, doer *user_model.User, repo *repo_model.Repository, page, comment string) {
 	for _, notifier := range notifiers {
