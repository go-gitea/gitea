// Copyright 2019 The Gitea Authors. All rights reserved.
// Use of this source code is governed by a MIT-style
// license that can be found in the LICENSE file.

package base

import (
	"code.gitea.io/gitea/models"
	repo_model "code.gitea.io/gitea/models/repo"
	user_model "code.gitea.io/gitea/models/user"
	"code.gitea.io/gitea/modules/repository"
)

// NullNotifier implements a blank notifier
type NullNotifier struct {
}

var (
	_ Notifier = &NullNotifier{}
)

// Run places a place holder function
func (*NullNotifier) Run() {
}

// NotifyCreateIssueComment places a place holder function
func (*NullNotifier) NotifyCreateIssueComment(doer *user_model.User, repo *repo_model.Repository,
	issue *models.Issue, comment *models.Comment, mentions []*user_model.User) {
}

// NotifyNewIssue places a place holder function
func (*NullNotifier) NotifyNewIssue(issue *models.Issue, mentions []*user_model.User) {
}

// NotifyIssueChangeStatus places a place holder function
func (*NullNotifier) NotifyIssueChangeStatus(doer *user_model.User, issue *models.Issue, actionComment *models.Comment, isClosed bool) {
}

// NotifyNewPullRequest places a place holder function
func (*NullNotifier) NotifyNewPullRequest(pr *models.PullRequest, mentions []*user_model.User) {
}

// NotifyPullRequestReview places a place holder function
func (*NullNotifier) NotifyPullRequestReview(pr *models.PullRequest, r *models.Review, comment *models.Comment, mentions []*user_model.User) {
}

// NotifyPullRequestCodeComment places a place holder function
func (*NullNotifier) NotifyPullRequestCodeComment(pr *models.PullRequest, comment *models.Comment, mentions []*user_model.User) {
}

// NotifyMergePullRequest places a place holder function
func (*NullNotifier) NotifyMergePullRequest(pr *models.PullRequest, doer *user_model.User) {
}

// NotifyPullRequestSynchronized places a place holder function
func (*NullNotifier) NotifyPullRequestSynchronized(doer *user_model.User, pr *models.PullRequest) {
}

// NotifyPullRequestChangeTargetBranch places a place holder function
func (*NullNotifier) NotifyPullRequestChangeTargetBranch(doer *user_model.User, pr *models.PullRequest, oldBranch string) {
}

// NotifyPullRequestPushCommits notifies when push commits to pull request's head branch
func (*NullNotifier) NotifyPullRequestPushCommits(doer *user_model.User, pr *models.PullRequest, comment *models.Comment) {
}

// NotifyPullRevieweDismiss notifies when a review was dismissed by repo admin
func (*NullNotifier) NotifyPullRevieweDismiss(doer *user_model.User, review *models.Review, comment *models.Comment) {
}

// NotifyUpdateComment places a place holder function
func (*NullNotifier) NotifyUpdateComment(doer *user_model.User, c *models.Comment, oldContent string) {
}

// NotifyDeleteComment places a place holder function
func (*NullNotifier) NotifyDeleteComment(doer *user_model.User, c *models.Comment) {
}

// NotifyNewRelease places a place holder function
func (*NullNotifier) NotifyNewRelease(rel *models.Release) {
}

// NotifyUpdateRelease places a place holder function
func (*NullNotifier) NotifyUpdateRelease(doer *user_model.User, rel *models.Release) {
}

// NotifyDeleteRelease places a place holder function
func (*NullNotifier) NotifyDeleteRelease(doer *user_model.User, rel *models.Release) {
}

// NotifyIssueChangeMilestone places a place holder function
func (*NullNotifier) NotifyIssueChangeMilestone(doer *user_model.User, issue *models.Issue, oldMilestoneID int64) {
}

// NotifyIssueChangeContent places a place holder function
func (*NullNotifier) NotifyIssueChangeContent(doer *user_model.User, issue *models.Issue, oldContent string) {
}

// NotifyIssueChangeAssignee places a place holder function
func (*NullNotifier) NotifyIssueChangeAssignee(doer *user_model.User, issue *models.Issue, assignee *user_model.User, removed bool, comment *models.Comment) {
}

// NotifyPullReviewRequest places a place holder function
func (*NullNotifier) NotifyPullReviewRequest(doer *user_model.User, issue *models.Issue, reviewer *user_model.User, isRequest bool, comment *models.Comment) {
}

// NotifyIssueClearLabels places a place holder function
func (*NullNotifier) NotifyIssueClearLabels(doer *user_model.User, issue *models.Issue) {
}

// NotifyIssueChangeTitle places a place holder function
func (*NullNotifier) NotifyIssueChangeTitle(doer *user_model.User, issue *models.Issue, oldTitle string) {
}

// NotifyIssueChangeRef places a place holder function
func (*NullNotifier) NotifyIssueChangeRef(doer *user_model.User, issue *models.Issue, oldTitle string) {
}

// NotifyIssueChangeLabels places a place holder function
func (*NullNotifier) NotifyIssueChangeLabels(doer *user_model.User, issue *models.Issue,
	addedLabels []*models.Label, removedLabels []*models.Label) {
}

// NotifyCreateRepository places a place holder function
func (*NullNotifier) NotifyCreateRepository(doer *user_model.User, u *user_model.User, repo *repo_model.Repository) {
}

// NotifyDeleteRepository places a place holder function
func (*NullNotifier) NotifyDeleteRepository(doer *user_model.User, repo *repo_model.Repository) {
}

// NotifyForkRepository places a place holder function
func (*NullNotifier) NotifyForkRepository(doer *user_model.User, oldRepo, repo *repo_model.Repository) {
}

// NotifyMigrateRepository places a place holder function
func (*NullNotifier) NotifyMigrateRepository(doer *user_model.User, u *user_model.User, repo *repo_model.Repository) {
}

// NotifyPushCommits notifies commits pushed to notifiers
func (*NullNotifier) NotifyPushCommits(pusher *user_model.User, repo *repo_model.Repository, opts *repository.PushUpdateOptions, commits *repository.PushCommits) {
}

// NotifyCreateRef notifies branch or tag creation to notifiers
<<<<<<< HEAD
func (*NullNotifier) NotifyCreateRef(doer *user_model.User, repo *models.Repository, refType, refFullName, refID string) {
=======
func (*NullNotifier) NotifyCreateRef(doer *user_model.User, repo *repo_model.Repository, refType, refFullName string) {
>>>>>>> 39eb8244
}

// NotifyDeleteRef notifies branch or tag deletion to notifiers
func (*NullNotifier) NotifyDeleteRef(doer *user_model.User, repo *repo_model.Repository, refType, refFullName string) {
}

// NotifyRenameRepository places a place holder function
func (*NullNotifier) NotifyRenameRepository(doer *user_model.User, repo *repo_model.Repository, oldRepoName string) {
}

// NotifyTransferRepository places a place holder function
func (*NullNotifier) NotifyTransferRepository(doer *user_model.User, repo *repo_model.Repository, oldOwnerName string) {
}

// NotifySyncPushCommits places a place holder function
func (*NullNotifier) NotifySyncPushCommits(pusher *user_model.User, repo *repo_model.Repository, opts *repository.PushUpdateOptions, commits *repository.PushCommits) {
}

// NotifySyncCreateRef places a place holder function
<<<<<<< HEAD
func (*NullNotifier) NotifySyncCreateRef(doer *user_model.User, repo *models.Repository, refType, refFullName, refID string) {
=======
func (*NullNotifier) NotifySyncCreateRef(doer *user_model.User, repo *repo_model.Repository, refType, refFullName string) {
>>>>>>> 39eb8244
}

// NotifySyncDeleteRef places a place holder function
func (*NullNotifier) NotifySyncDeleteRef(doer *user_model.User, repo *repo_model.Repository, refType, refFullName string) {
}

// NotifyRepoPendingTransfer places a place holder function
func (*NullNotifier) NotifyRepoPendingTransfer(doer, newOwner *user_model.User, repo *repo_model.Repository) {
}<|MERGE_RESOLUTION|>--- conflicted
+++ resolved
@@ -142,11 +142,7 @@
 }
 
 // NotifyCreateRef notifies branch or tag creation to notifiers
-<<<<<<< HEAD
-func (*NullNotifier) NotifyCreateRef(doer *user_model.User, repo *models.Repository, refType, refFullName, refID string) {
-=======
-func (*NullNotifier) NotifyCreateRef(doer *user_model.User, repo *repo_model.Repository, refType, refFullName string) {
->>>>>>> 39eb8244
+func (*NullNotifier) NotifyCreateRef(doer *user_model.User, repo *repo_model.Repository, refType, refFullName, refID string) {
 }
 
 // NotifyDeleteRef notifies branch or tag deletion to notifiers
@@ -166,11 +162,7 @@
 }
 
 // NotifySyncCreateRef places a place holder function
-<<<<<<< HEAD
-func (*NullNotifier) NotifySyncCreateRef(doer *user_model.User, repo *models.Repository, refType, refFullName, refID string) {
-=======
-func (*NullNotifier) NotifySyncCreateRef(doer *user_model.User, repo *repo_model.Repository, refType, refFullName string) {
->>>>>>> 39eb8244
+func (*NullNotifier) NotifySyncCreateRef(doer *user_model.User, repo *repo_model.Repository, refType, refFullName, refID string) {
 }
 
 // NotifySyncDeleteRef places a place holder function
