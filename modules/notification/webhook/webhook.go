--- conflicted
+++ resolved
@@ -575,12 +575,8 @@
 
 	shaSum, err := gitRepo.GetRefCommitID(refFullName)
 	if err != nil {
-<<<<<<< HEAD
 		gitRepo.Close()
-		log.Error("GetBranchCommitID[%s]: %v", refFullName, err)
-=======
 		log.Error("GetRefCommitID[%s]: %v", refFullName, err)
->>>>>>> 253fdfb7
 		return
 	}
 	gitRepo.Close()
