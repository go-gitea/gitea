--- conflicted
+++ resolved
@@ -740,25 +740,7 @@
 	apiRepo := convert.ToRepo(repo, perm.AccessModeNone)
 	refName := git.RefEndName(refFullName)
 
-<<<<<<< HEAD
-	gitRepo, err := git.OpenRepository(repo.RepoPath())
-	if err != nil {
-		log.Error("OpenRepository[%s]: %v", repo.RepoPath(), err)
-		return
-	}
-
-	shaSum, err := gitRepo.GetRefCommitID(refFullName)
-	if err != nil {
-		gitRepo.Close()
-		log.Error("GetRefCommitID[%s]: %v", refFullName, err)
-		return
-	}
-	gitRepo.Close()
-
-	if err = webhook_services.PrepareWebhooks(webhook_services.SourceContext{Repository: repo}, webhook.HookEventCreate, &api.CreatePayload{
-=======
-	if err := webhook_services.PrepareWebhooks(repo, webhook.HookEventCreate, &api.CreatePayload{
->>>>>>> 18564672
+	if err := webhook_services.PrepareWebhooks(webhook_services.SourceContext{Repository: repo}, webhook.HookEventCreate, &api.CreatePayload{
 		Ref:     refName,
 		Sha:     refID,
 		RefType: refType,
