// Copyright 2019 The Gitea Authors. All rights reserved.
// Use of this source code is governed by a MIT-style
// license that can be found in the LICENSE file.

package webhook

import (
	"code.gitea.io/gitea/models"
<<<<<<< HEAD
	packages_model "code.gitea.io/gitea/models/packages"
=======
	"code.gitea.io/gitea/models/perm"
>>>>>>> 7d0629ad
	"code.gitea.io/gitea/models/unit"
	user_model "code.gitea.io/gitea/models/user"
	"code.gitea.io/gitea/models/webhook"
	"code.gitea.io/gitea/modules/convert"
	"code.gitea.io/gitea/modules/git"
	"code.gitea.io/gitea/modules/log"
	"code.gitea.io/gitea/modules/notification/base"
	"code.gitea.io/gitea/modules/repository"
	"code.gitea.io/gitea/modules/setting"
	api "code.gitea.io/gitea/modules/structs"
	webhook_services "code.gitea.io/gitea/services/webhook"
)

type webhookNotifier struct {
	base.NullNotifier
}

var (
	_ base.Notifier = &webhookNotifier{}
)

// NewNotifier create a new webhookNotifier notifier
func NewNotifier() base.Notifier {
	return &webhookNotifier{}
}

func (m *webhookNotifier) NotifyIssueClearLabels(doer *user_model.User, issue *models.Issue) {
	if err := issue.LoadPoster(); err != nil {
		log.Error("loadPoster: %v", err)
		return
	}

	if err := issue.LoadRepo(); err != nil {
		log.Error("LoadRepo: %v", err)
		return
	}

	mode, _ := models.AccessLevel(issue.Poster, issue.Repo)
	var err error
	if issue.IsPull {
		if err = issue.LoadPullRequest(); err != nil {
			log.Error("LoadPullRequest: %v", err)
			return
		}

		err = webhook_services.PrepareWebhooks(issue.Repo, webhook.HookEventPullRequestLabel, &api.PullRequestPayload{
			Action:      api.HookIssueLabelCleared,
			Index:       issue.Index,
			PullRequest: convert.ToAPIPullRequest(issue.PullRequest, nil),
			Repository:  convert.ToRepo(issue.Repo, mode),
			Sender:      convert.ToUser(doer, nil),
		})
	} else {
		err = webhook_services.PrepareWebhooks(issue.Repo, webhook.HookEventIssueLabel, &api.IssuePayload{
			Action:     api.HookIssueLabelCleared,
			Index:      issue.Index,
			Issue:      convert.ToAPIIssue(issue),
			Repository: convert.ToRepo(issue.Repo, mode),
			Sender:     convert.ToUser(doer, nil),
		})
	}
	if err != nil {
		log.Error("PrepareWebhooks [is_pull: %v]: %v", issue.IsPull, err)
	}
}

func (m *webhookNotifier) NotifyForkRepository(doer *user_model.User, oldRepo, repo *models.Repository) {
	oldMode, _ := models.AccessLevel(doer, oldRepo)
	mode, _ := models.AccessLevel(doer, repo)

	// forked webhook
	if err := webhook_services.PrepareWebhooks(oldRepo, webhook.HookEventFork, &api.ForkPayload{
		Forkee: convert.ToRepo(oldRepo, oldMode),
		Repo:   convert.ToRepo(repo, mode),
		Sender: convert.ToUser(doer, nil),
	}); err != nil {
		log.Error("PrepareWebhooks [repo_id: %d]: %v", oldRepo.ID, err)
	}

	u := repo.MustOwner()

	// Add to hook queue for created repo after session commit.
	if u.IsOrganization() {
		if err := webhook_services.PrepareWebhooks(repo, webhook.HookEventRepository, &api.RepositoryPayload{
			Action:       api.HookRepoCreated,
			Repository:   convert.ToRepo(repo, perm.AccessModeOwner),
			Organization: convert.ToUser(u, nil),
			Sender:       convert.ToUser(doer, nil),
		}); err != nil {
			log.Error("PrepareWebhooks [repo_id: %d]: %v", repo.ID, err)
		}
	}
}

func (m *webhookNotifier) NotifyCreateRepository(doer *user_model.User, u *user_model.User, repo *models.Repository) {
	// Add to hook queue for created repo after session commit.
	if err := webhook_services.PrepareWebhooks(repo, webhook.HookEventRepository, &api.RepositoryPayload{
		Action:       api.HookRepoCreated,
		Repository:   convert.ToRepo(repo, perm.AccessModeOwner),
		Organization: convert.ToUser(u, nil),
		Sender:       convert.ToUser(doer, nil),
	}); err != nil {
		log.Error("PrepareWebhooks [repo_id: %d]: %v", repo.ID, err)
	}
}

func (m *webhookNotifier) NotifyDeleteRepository(doer *user_model.User, repo *models.Repository) {
	u := repo.MustOwner()

	if err := webhook_services.PrepareWebhooks(repo, webhook.HookEventRepository, &api.RepositoryPayload{
		Action:       api.HookRepoDeleted,
		Repository:   convert.ToRepo(repo, perm.AccessModeOwner),
		Organization: convert.ToUser(u, nil),
		Sender:       convert.ToUser(doer, nil),
	}); err != nil {
		log.Error("PrepareWebhooks [repo_id: %d]: %v", repo.ID, err)
	}
}

func (m *webhookNotifier) NotifyMigrateRepository(doer *user_model.User, u *user_model.User, repo *models.Repository) {
	// Add to hook queue for created repo after session commit.
	if err := webhook_services.PrepareWebhooks(repo, webhook.HookEventRepository, &api.RepositoryPayload{
		Action:       api.HookRepoCreated,
		Repository:   convert.ToRepo(repo, perm.AccessModeOwner),
		Organization: convert.ToUser(u, nil),
		Sender:       convert.ToUser(doer, nil),
	}); err != nil {
		log.Error("PrepareWebhooks [repo_id: %d]: %v", repo.ID, err)
	}
}

func (m *webhookNotifier) NotifyIssueChangeAssignee(doer *user_model.User, issue *models.Issue, assignee *user_model.User, removed bool, comment *models.Comment) {
	if issue.IsPull {
		mode, _ := models.AccessLevelUnit(doer, issue.Repo, unit.TypePullRequests)

		if err := issue.LoadPullRequest(); err != nil {
			log.Error("LoadPullRequest failed: %v", err)
			return
		}
		issue.PullRequest.Issue = issue
		apiPullRequest := &api.PullRequestPayload{
			Index:       issue.Index,
			PullRequest: convert.ToAPIPullRequest(issue.PullRequest, nil),
			Repository:  convert.ToRepo(issue.Repo, mode),
			Sender:      convert.ToUser(doer, nil),
		}
		if removed {
			apiPullRequest.Action = api.HookIssueUnassigned
		} else {
			apiPullRequest.Action = api.HookIssueAssigned
		}
		// Assignee comment triggers a webhook
		if err := webhook_services.PrepareWebhooks(issue.Repo, webhook.HookEventPullRequestAssign, apiPullRequest); err != nil {
			log.Error("PrepareWebhooks [is_pull: %v, remove_assignee: %v]: %v", issue.IsPull, removed, err)
			return
		}
	} else {
		mode, _ := models.AccessLevelUnit(doer, issue.Repo, unit.TypeIssues)
		apiIssue := &api.IssuePayload{
			Index:      issue.Index,
			Issue:      convert.ToAPIIssue(issue),
			Repository: convert.ToRepo(issue.Repo, mode),
			Sender:     convert.ToUser(doer, nil),
		}
		if removed {
			apiIssue.Action = api.HookIssueUnassigned
		} else {
			apiIssue.Action = api.HookIssueAssigned
		}
		// Assignee comment triggers a webhook
		if err := webhook_services.PrepareWebhooks(issue.Repo, webhook.HookEventIssueAssign, apiIssue); err != nil {
			log.Error("PrepareWebhooks [is_pull: %v, remove_assignee: %v]: %v", issue.IsPull, removed, err)
			return
		}
	}
}

func (m *webhookNotifier) NotifyIssueChangeTitle(doer *user_model.User, issue *models.Issue, oldTitle string) {
	mode, _ := models.AccessLevel(issue.Poster, issue.Repo)
	var err error
	if issue.IsPull {
		if err = issue.LoadPullRequest(); err != nil {
			log.Error("LoadPullRequest failed: %v", err)
			return
		}
		issue.PullRequest.Issue = issue
		err = webhook_services.PrepareWebhooks(issue.Repo, webhook.HookEventPullRequest, &api.PullRequestPayload{
			Action: api.HookIssueEdited,
			Index:  issue.Index,
			Changes: &api.ChangesPayload{
				Title: &api.ChangesFromPayload{
					From: oldTitle,
				},
			},
			PullRequest: convert.ToAPIPullRequest(issue.PullRequest, nil),
			Repository:  convert.ToRepo(issue.Repo, mode),
			Sender:      convert.ToUser(doer, nil),
		})
	} else {
		err = webhook_services.PrepareWebhooks(issue.Repo, webhook.HookEventIssues, &api.IssuePayload{
			Action: api.HookIssueEdited,
			Index:  issue.Index,
			Changes: &api.ChangesPayload{
				Title: &api.ChangesFromPayload{
					From: oldTitle,
				},
			},
			Issue:      convert.ToAPIIssue(issue),
			Repository: convert.ToRepo(issue.Repo, mode),
			Sender:     convert.ToUser(doer, nil),
		})
	}

	if err != nil {
		log.Error("PrepareWebhooks [is_pull: %v]: %v", issue.IsPull, err)
	}
}

func (m *webhookNotifier) NotifyIssueChangeStatus(doer *user_model.User, issue *models.Issue, actionComment *models.Comment, isClosed bool) {
	mode, _ := models.AccessLevel(issue.Poster, issue.Repo)
	var err error
	if issue.IsPull {
		if err = issue.LoadPullRequest(); err != nil {
			log.Error("LoadPullRequest: %v", err)
			return
		}
		// Merge pull request calls issue.changeStatus so we need to handle separately.
		apiPullRequest := &api.PullRequestPayload{
			Index:       issue.Index,
			PullRequest: convert.ToAPIPullRequest(issue.PullRequest, nil),
			Repository:  convert.ToRepo(issue.Repo, mode),
			Sender:      convert.ToUser(doer, nil),
		}
		if isClosed {
			apiPullRequest.Action = api.HookIssueClosed
		} else {
			apiPullRequest.Action = api.HookIssueReOpened
		}
		err = webhook_services.PrepareWebhooks(issue.Repo, webhook.HookEventPullRequest, apiPullRequest)
	} else {
		apiIssue := &api.IssuePayload{
			Index:      issue.Index,
			Issue:      convert.ToAPIIssue(issue),
			Repository: convert.ToRepo(issue.Repo, mode),
			Sender:     convert.ToUser(doer, nil),
		}
		if isClosed {
			apiIssue.Action = api.HookIssueClosed
		} else {
			apiIssue.Action = api.HookIssueReOpened
		}
		err = webhook_services.PrepareWebhooks(issue.Repo, webhook.HookEventIssues, apiIssue)
	}
	if err != nil {
		log.Error("PrepareWebhooks [is_pull: %v, is_closed: %v]: %v", issue.IsPull, isClosed, err)
	}
}

func (m *webhookNotifier) NotifyNewIssue(issue *models.Issue, mentions []*user_model.User) {
	if err := issue.LoadRepo(); err != nil {
		log.Error("issue.LoadRepo: %v", err)
		return
	}
	if err := issue.LoadPoster(); err != nil {
		log.Error("issue.LoadPoster: %v", err)
		return
	}

	mode, _ := models.AccessLevel(issue.Poster, issue.Repo)
	if err := webhook_services.PrepareWebhooks(issue.Repo, webhook.HookEventIssues, &api.IssuePayload{
		Action:     api.HookIssueOpened,
		Index:      issue.Index,
		Issue:      convert.ToAPIIssue(issue),
		Repository: convert.ToRepo(issue.Repo, mode),
		Sender:     convert.ToUser(issue.Poster, nil),
	}); err != nil {
		log.Error("PrepareWebhooks: %v", err)
	}
}

func (m *webhookNotifier) NotifyNewPullRequest(pull *models.PullRequest, mentions []*user_model.User) {
	if err := pull.LoadIssue(); err != nil {
		log.Error("pull.LoadIssue: %v", err)
		return
	}
	if err := pull.Issue.LoadRepo(); err != nil {
		log.Error("pull.Issue.LoadRepo: %v", err)
		return
	}
	if err := pull.Issue.LoadPoster(); err != nil {
		log.Error("pull.Issue.LoadPoster: %v", err)
		return
	}

	mode, _ := models.AccessLevel(pull.Issue.Poster, pull.Issue.Repo)
	if err := webhook_services.PrepareWebhooks(pull.Issue.Repo, webhook.HookEventPullRequest, &api.PullRequestPayload{
		Action:      api.HookIssueOpened,
		Index:       pull.Issue.Index,
		PullRequest: convert.ToAPIPullRequest(pull, nil),
		Repository:  convert.ToRepo(pull.Issue.Repo, mode),
		Sender:      convert.ToUser(pull.Issue.Poster, nil),
	}); err != nil {
		log.Error("PrepareWebhooks: %v", err)
	}
}

func (m *webhookNotifier) NotifyIssueChangeContent(doer *user_model.User, issue *models.Issue, oldContent string) {
	mode, _ := models.AccessLevel(issue.Poster, issue.Repo)
	var err error
	if issue.IsPull {
		issue.PullRequest.Issue = issue
		err = webhook_services.PrepareWebhooks(issue.Repo, webhook.HookEventPullRequest, &api.PullRequestPayload{
			Action: api.HookIssueEdited,
			Index:  issue.Index,
			Changes: &api.ChangesPayload{
				Body: &api.ChangesFromPayload{
					From: oldContent,
				},
			},
			PullRequest: convert.ToAPIPullRequest(issue.PullRequest, nil),
			Repository:  convert.ToRepo(issue.Repo, mode),
			Sender:      convert.ToUser(doer, nil),
		})
	} else {
		err = webhook_services.PrepareWebhooks(issue.Repo, webhook.HookEventIssues, &api.IssuePayload{
			Action: api.HookIssueEdited,
			Index:  issue.Index,
			Changes: &api.ChangesPayload{
				Body: &api.ChangesFromPayload{
					From: oldContent,
				},
			},
			Issue:      convert.ToAPIIssue(issue),
			Repository: convert.ToRepo(issue.Repo, mode),
			Sender:     convert.ToUser(doer, nil),
		})
	}
	if err != nil {
		log.Error("PrepareWebhooks [is_pull: %v]: %v", issue.IsPull, err)
	}
}

func (m *webhookNotifier) NotifyUpdateComment(doer *user_model.User, c *models.Comment, oldContent string) {
	var err error

	if err = c.LoadPoster(); err != nil {
		log.Error("LoadPoster: %v", err)
		return
	}
	if err = c.LoadIssue(); err != nil {
		log.Error("LoadIssue: %v", err)
		return
	}

	if err = c.Issue.LoadAttributes(); err != nil {
		log.Error("LoadAttributes: %v", err)
		return
	}

	mode, _ := models.AccessLevel(doer, c.Issue.Repo)
	if c.Issue.IsPull {
		err = webhook_services.PrepareWebhooks(c.Issue.Repo, webhook.HookEventPullRequestComment, &api.IssueCommentPayload{
			Action:  api.HookIssueCommentEdited,
			Issue:   convert.ToAPIIssue(c.Issue),
			Comment: convert.ToComment(c),
			Changes: &api.ChangesPayload{
				Body: &api.ChangesFromPayload{
					From: oldContent,
				},
			},
			Repository: convert.ToRepo(c.Issue.Repo, mode),
			Sender:     convert.ToUser(doer, nil),
			IsPull:     true,
		})
	} else {
		err = webhook_services.PrepareWebhooks(c.Issue.Repo, webhook.HookEventIssueComment, &api.IssueCommentPayload{
			Action:  api.HookIssueCommentEdited,
			Issue:   convert.ToAPIIssue(c.Issue),
			Comment: convert.ToComment(c),
			Changes: &api.ChangesPayload{
				Body: &api.ChangesFromPayload{
					From: oldContent,
				},
			},
			Repository: convert.ToRepo(c.Issue.Repo, mode),
			Sender:     convert.ToUser(doer, nil),
			IsPull:     false,
		})
	}

	if err != nil {
		log.Error("PrepareWebhooks [comment_id: %d]: %v", c.ID, err)
	}
}

func (m *webhookNotifier) NotifyCreateIssueComment(doer *user_model.User, repo *models.Repository,
	issue *models.Issue, comment *models.Comment, mentions []*user_model.User) {
	mode, _ := models.AccessLevel(doer, repo)

	var err error
	if issue.IsPull {
		err = webhook_services.PrepareWebhooks(issue.Repo, webhook.HookEventPullRequestComment, &api.IssueCommentPayload{
			Action:     api.HookIssueCommentCreated,
			Issue:      convert.ToAPIIssue(issue),
			Comment:    convert.ToComment(comment),
			Repository: convert.ToRepo(repo, mode),
			Sender:     convert.ToUser(doer, nil),
			IsPull:     true,
		})
	} else {
		err = webhook_services.PrepareWebhooks(issue.Repo, webhook.HookEventIssueComment, &api.IssueCommentPayload{
			Action:     api.HookIssueCommentCreated,
			Issue:      convert.ToAPIIssue(issue),
			Comment:    convert.ToComment(comment),
			Repository: convert.ToRepo(repo, mode),
			Sender:     convert.ToUser(doer, nil),
			IsPull:     false,
		})
	}

	if err != nil {
		log.Error("PrepareWebhooks [comment_id: %d]: %v", comment.ID, err)
	}
}

func (m *webhookNotifier) NotifyDeleteComment(doer *user_model.User, comment *models.Comment) {
	var err error

	if err = comment.LoadPoster(); err != nil {
		log.Error("LoadPoster: %v", err)
		return
	}
	if err = comment.LoadIssue(); err != nil {
		log.Error("LoadIssue: %v", err)
		return
	}

	if err = comment.Issue.LoadAttributes(); err != nil {
		log.Error("LoadAttributes: %v", err)
		return
	}

	mode, _ := models.AccessLevel(doer, comment.Issue.Repo)

	if comment.Issue.IsPull {
		err = webhook_services.PrepareWebhooks(comment.Issue.Repo, webhook.HookEventPullRequestComment, &api.IssueCommentPayload{
			Action:     api.HookIssueCommentDeleted,
			Issue:      convert.ToAPIIssue(comment.Issue),
			Comment:    convert.ToComment(comment),
			Repository: convert.ToRepo(comment.Issue.Repo, mode),
			Sender:     convert.ToUser(doer, nil),
			IsPull:     true,
		})
	} else {
		err = webhook_services.PrepareWebhooks(comment.Issue.Repo, webhook.HookEventIssueComment, &api.IssueCommentPayload{
			Action:     api.HookIssueCommentDeleted,
			Issue:      convert.ToAPIIssue(comment.Issue),
			Comment:    convert.ToComment(comment),
			Repository: convert.ToRepo(comment.Issue.Repo, mode),
			Sender:     convert.ToUser(doer, nil),
			IsPull:     false,
		})
	}

	if err != nil {
		log.Error("PrepareWebhooks [comment_id: %d]: %v", comment.ID, err)
	}
}

func (m *webhookNotifier) NotifyIssueChangeLabels(doer *user_model.User, issue *models.Issue,
	addedLabels []*models.Label, removedLabels []*models.Label) {
	var err error

	if err = issue.LoadRepo(); err != nil {
		log.Error("LoadRepo: %v", err)
		return
	}

	if err = issue.LoadPoster(); err != nil {
		log.Error("LoadPoster: %v", err)
		return
	}

	mode, _ := models.AccessLevel(issue.Poster, issue.Repo)
	if issue.IsPull {
		if err = issue.LoadPullRequest(); err != nil {
			log.Error("loadPullRequest: %v", err)
			return
		}
		if err = issue.PullRequest.LoadIssue(); err != nil {
			log.Error("LoadIssue: %v", err)
			return
		}
		err = webhook_services.PrepareWebhooks(issue.Repo, webhook.HookEventPullRequestLabel, &api.PullRequestPayload{
			Action:      api.HookIssueLabelUpdated,
			Index:       issue.Index,
			PullRequest: convert.ToAPIPullRequest(issue.PullRequest, nil),
			Repository:  convert.ToRepo(issue.Repo, perm.AccessModeNone),
			Sender:      convert.ToUser(doer, nil),
		})
	} else {
		err = webhook_services.PrepareWebhooks(issue.Repo, webhook.HookEventIssueLabel, &api.IssuePayload{
			Action:     api.HookIssueLabelUpdated,
			Index:      issue.Index,
			Issue:      convert.ToAPIIssue(issue),
			Repository: convert.ToRepo(issue.Repo, mode),
			Sender:     convert.ToUser(doer, nil),
		})
	}
	if err != nil {
		log.Error("PrepareWebhooks [is_pull: %v]: %v", issue.IsPull, err)
	}
}

func (m *webhookNotifier) NotifyIssueChangeMilestone(doer *user_model.User, issue *models.Issue, oldMilestoneID int64) {
	var hookAction api.HookIssueAction
	var err error
	if issue.MilestoneID > 0 {
		hookAction = api.HookIssueMilestoned
	} else {
		hookAction = api.HookIssueDemilestoned
	}

	if err = issue.LoadAttributes(); err != nil {
		log.Error("issue.LoadAttributes failed: %v", err)
		return
	}

	mode, _ := models.AccessLevel(doer, issue.Repo)
	if issue.IsPull {
		err = issue.PullRequest.LoadIssue()
		if err != nil {
			log.Error("LoadIssue: %v", err)
			return
		}
		err = webhook_services.PrepareWebhooks(issue.Repo, webhook.HookEventPullRequestMilestone, &api.PullRequestPayload{
			Action:      hookAction,
			Index:       issue.Index,
			PullRequest: convert.ToAPIPullRequest(issue.PullRequest, nil),
			Repository:  convert.ToRepo(issue.Repo, mode),
			Sender:      convert.ToUser(doer, nil),
		})
	} else {
		err = webhook_services.PrepareWebhooks(issue.Repo, webhook.HookEventIssueMilestone, &api.IssuePayload{
			Action:     hookAction,
			Index:      issue.Index,
			Issue:      convert.ToAPIIssue(issue),
			Repository: convert.ToRepo(issue.Repo, mode),
			Sender:     convert.ToUser(doer, nil),
		})
	}
	if err != nil {
		log.Error("PrepareWebhooks [is_pull: %v]: %v", issue.IsPull, err)
	}
}

func (m *webhookNotifier) NotifyPushCommits(pusher *user_model.User, repo *models.Repository, opts *repository.PushUpdateOptions, commits *repository.PushCommits) {
	apiPusher := convert.ToUser(pusher, nil)
	apiCommits, apiHeadCommit, err := commits.ToAPIPayloadCommits(repo.RepoPath(), repo.HTMLURL())
	if err != nil {
		log.Error("commits.ToAPIPayloadCommits failed: %v", err)
		return
	}

	if err := webhook_services.PrepareWebhooks(repo, webhook.HookEventPush, &api.PushPayload{
		Ref:        opts.RefFullName,
		Before:     opts.OldCommitID,
		After:      opts.NewCommitID,
		CompareURL: setting.AppURL + commits.CompareURL,
		Commits:    apiCommits,
		HeadCommit: apiHeadCommit,
		Repo:       convert.ToRepo(repo, perm.AccessModeOwner),
		Pusher:     apiPusher,
		Sender:     apiPusher,
	}); err != nil {
		log.Error("PrepareWebhooks: %v", err)
	}
}

func (*webhookNotifier) NotifyMergePullRequest(pr *models.PullRequest, doer *user_model.User) {
	// Reload pull request information.
	if err := pr.LoadAttributes(); err != nil {
		log.Error("LoadAttributes: %v", err)
		return
	}

	if err := pr.LoadIssue(); err != nil {
		log.Error("LoadAttributes: %v", err)
		return
	}

	if err := pr.Issue.LoadRepo(); err != nil {
		log.Error("pr.Issue.LoadRepo: %v", err)
		return
	}

	mode, err := models.AccessLevel(doer, pr.Issue.Repo)
	if err != nil {
		log.Error("models.AccessLevel: %v", err)
		return
	}

	// Merge pull request calls issue.changeStatus so we need to handle separately.
	apiPullRequest := &api.PullRequestPayload{
		Index:       pr.Issue.Index,
		PullRequest: convert.ToAPIPullRequest(pr, nil),
		Repository:  convert.ToRepo(pr.Issue.Repo, mode),
		Sender:      convert.ToUser(doer, nil),
		Action:      api.HookIssueClosed,
	}

	err = webhook_services.PrepareWebhooks(pr.Issue.Repo, webhook.HookEventPullRequest, apiPullRequest)
	if err != nil {
		log.Error("PrepareWebhooks: %v", err)
	}
}

func (m *webhookNotifier) NotifyPullRequestChangeTargetBranch(doer *user_model.User, pr *models.PullRequest, oldBranch string) {
	issue := pr.Issue
	if !issue.IsPull {
		return
	}
	var err error

	if err = issue.LoadPullRequest(); err != nil {
		log.Error("LoadPullRequest failed: %v", err)
		return
	}
	issue.PullRequest.Issue = issue
	mode, _ := models.AccessLevel(issue.Poster, issue.Repo)
	err = webhook_services.PrepareWebhooks(issue.Repo, webhook.HookEventPullRequest, &api.PullRequestPayload{
		Action: api.HookIssueEdited,
		Index:  issue.Index,
		Changes: &api.ChangesPayload{
			Ref: &api.ChangesFromPayload{
				From: oldBranch,
			},
		},
		PullRequest: convert.ToAPIPullRequest(issue.PullRequest, nil),
		Repository:  convert.ToRepo(issue.Repo, mode),
		Sender:      convert.ToUser(doer, nil),
	})

	if err != nil {
		log.Error("PrepareWebhooks [is_pull: %v]: %v", issue.IsPull, err)
	}
}

func (m *webhookNotifier) NotifyPullRequestReview(pr *models.PullRequest, review *models.Review, comment *models.Comment, mentions []*user_model.User) {
	var reviewHookType webhook.HookEventType

	switch review.Type {
	case models.ReviewTypeApprove:
		reviewHookType = webhook.HookEventPullRequestReviewApproved
	case models.ReviewTypeComment:
		reviewHookType = webhook.HookEventPullRequestComment
	case models.ReviewTypeReject:
		reviewHookType = webhook.HookEventPullRequestReviewRejected
	default:
		// unsupported review webhook type here
		log.Error("Unsupported review webhook type")
		return
	}

	if err := pr.LoadIssue(); err != nil {
		log.Error("pr.LoadIssue: %v", err)
		return
	}

	mode, err := models.AccessLevel(review.Issue.Poster, review.Issue.Repo)
	if err != nil {
		log.Error("models.AccessLevel: %v", err)
		return
	}
	if err := webhook_services.PrepareWebhooks(review.Issue.Repo, reviewHookType, &api.PullRequestPayload{
		Action:      api.HookIssueReviewed,
		Index:       review.Issue.Index,
		PullRequest: convert.ToAPIPullRequest(pr, nil),
		Repository:  convert.ToRepo(review.Issue.Repo, mode),
		Sender:      convert.ToUser(review.Reviewer, nil),
		Review: &api.ReviewPayload{
			Type:    string(reviewHookType),
			Content: review.Content,
		},
	}); err != nil {
		log.Error("PrepareWebhooks: %v", err)
	}
}

func (m *webhookNotifier) NotifyCreateRef(pusher *user_model.User, repo *models.Repository, refType, refFullName string) {
	apiPusher := convert.ToUser(pusher, nil)
	apiRepo := convert.ToRepo(repo, perm.AccessModeNone)
	refName := git.RefEndName(refFullName)

	gitRepo, err := git.OpenRepository(repo.RepoPath())
	if err != nil {
		log.Error("OpenRepository[%s]: %v", repo.RepoPath(), err)
		return
	}

	shaSum, err := gitRepo.GetRefCommitID(refFullName)
	if err != nil {
		gitRepo.Close()
		log.Error("GetRefCommitID[%s]: %v", refFullName, err)
		return
	}
	gitRepo.Close()

	if err = webhook_services.PrepareWebhooks(repo, webhook.HookEventCreate, &api.CreatePayload{
		Ref:     refName,
		Sha:     shaSum,
		RefType: refType,
		Repo:    apiRepo,
		Sender:  apiPusher,
	}); err != nil {
		log.Error("PrepareWebhooks: %v", err)
	}
}

func (m *webhookNotifier) NotifyPullRequestSynchronized(doer *user_model.User, pr *models.PullRequest) {
	if err := pr.LoadIssue(); err != nil {
		log.Error("pr.LoadIssue: %v", err)
		return
	}
	if err := pr.Issue.LoadAttributes(); err != nil {
		log.Error("LoadAttributes: %v", err)
		return
	}

	if err := webhook_services.PrepareWebhooks(pr.Issue.Repo, webhook.HookEventPullRequestSync, &api.PullRequestPayload{
		Action:      api.HookIssueSynchronized,
		Index:       pr.Issue.Index,
		PullRequest: convert.ToAPIPullRequest(pr, nil),
		Repository:  convert.ToRepo(pr.Issue.Repo, perm.AccessModeNone),
		Sender:      convert.ToUser(doer, nil),
	}); err != nil {
		log.Error("PrepareWebhooks [pull_id: %v]: %v", pr.ID, err)
	}
}

func (m *webhookNotifier) NotifyDeleteRef(pusher *user_model.User, repo *models.Repository, refType, refFullName string) {
	apiPusher := convert.ToUser(pusher, nil)
	apiRepo := convert.ToRepo(repo, perm.AccessModeNone)
	refName := git.RefEndName(refFullName)

	if err := webhook_services.PrepareWebhooks(repo, webhook.HookEventDelete, &api.DeletePayload{
		Ref:        refName,
		RefType:    refType,
		PusherType: api.PusherTypeUser,
		Repo:       apiRepo,
		Sender:     apiPusher,
	}); err != nil {
		log.Error("PrepareWebhooks.(delete %s): %v", refType, err)
	}
}

func sendReleaseHook(doer *user_model.User, rel *models.Release, action api.HookReleaseAction) {
	if err := rel.LoadAttributes(); err != nil {
		log.Error("LoadAttributes: %v", err)
		return
	}

	mode, _ := models.AccessLevel(doer, rel.Repo)
	if err := webhook_services.PrepareWebhooks(rel.Repo, webhook.HookEventRelease, &api.ReleasePayload{
		Action:     action,
		Release:    convert.ToRelease(rel),
		Repository: convert.ToRepo(rel.Repo, mode),
		Sender:     convert.ToUser(doer, nil),
	}); err != nil {
		log.Error("PrepareWebhooks: %v", err)
	}
}

func (m *webhookNotifier) NotifyNewRelease(rel *models.Release) {
	sendReleaseHook(rel.Publisher, rel, api.HookReleasePublished)
}

func (m *webhookNotifier) NotifyUpdateRelease(doer *user_model.User, rel *models.Release) {
	sendReleaseHook(doer, rel, api.HookReleaseUpdated)
}

func (m *webhookNotifier) NotifyDeleteRelease(doer *user_model.User, rel *models.Release) {
	sendReleaseHook(doer, rel, api.HookReleaseDeleted)
}

func (m *webhookNotifier) NotifySyncPushCommits(pusher *user_model.User, repo *models.Repository, opts *repository.PushUpdateOptions, commits *repository.PushCommits) {
	apiPusher := convert.ToUser(pusher, nil)
	apiCommits, apiHeadCommit, err := commits.ToAPIPayloadCommits(repo.RepoPath(), repo.HTMLURL())
	if err != nil {
		log.Error("commits.ToAPIPayloadCommits failed: %v", err)
		return
	}

	if err := webhook_services.PrepareWebhooks(repo, webhook.HookEventPush, &api.PushPayload{
		Ref:        opts.RefFullName,
		Before:     opts.OldCommitID,
		After:      opts.NewCommitID,
		CompareURL: setting.AppURL + commits.CompareURL,
		Commits:    apiCommits,
		HeadCommit: apiHeadCommit,
		Repo:       convert.ToRepo(repo, perm.AccessModeOwner),
		Pusher:     apiPusher,
		Sender:     apiPusher,
	}); err != nil {
		log.Error("PrepareWebhooks: %v", err)
	}
}

func (m *webhookNotifier) NotifySyncCreateRef(pusher *user_model.User, repo *models.Repository, refType, refFullName string) {
	m.NotifyCreateRef(pusher, repo, refType, refFullName)
}

func (m *webhookNotifier) NotifySyncDeleteRef(pusher *user_model.User, repo *models.Repository, refType, refFullName string) {
	m.NotifyDeleteRef(pusher, repo, refType, refFullName)
}

func (m *webhookNotifier) NotifyPackageCreate(doer *user_model.User, pd *packages_model.PackageDescriptor) {
	notifyPackage(doer, pd, api.HookPackageCreated)
}

func (m *webhookNotifier) NotifyPackageDelete(doer *user_model.User, pd *packages_model.PackageDescriptor) {
	notifyPackage(doer, pd, api.HookPackageDeleted)
}

func notifyPackage(sender *user_model.User, pd *packages_model.PackageDescriptor, action api.HookPackageAction) {
	if pd.Repository == nil {
		//TODO
		return
	}

	org := pd.Owner
	if !org.IsOrganization() {
		org = nil
	}

	if err := webhook_services.PrepareWebhooks(pd.Repository, webhook.HookEventPackage, &api.PackagePayload{
		Action:       action,
		Repository:   convert.ToRepo(pd.Repository, models.AccessModeNone),
		Package:      convert.ToPackage(pd),
		Organization: convert.ToUser(org, nil),
		Sender:       convert.ToUser(sender, nil),
	}); err != nil {
		log.Error("PrepareWebhooks: %v", err)
	}
}<|MERGE_RESOLUTION|>--- conflicted
+++ resolved
@@ -6,11 +6,8 @@
 
 import (
 	"code.gitea.io/gitea/models"
-<<<<<<< HEAD
 	packages_model "code.gitea.io/gitea/models/packages"
-=======
 	"code.gitea.io/gitea/models/perm"
->>>>>>> 7d0629ad
 	"code.gitea.io/gitea/models/unit"
 	user_model "code.gitea.io/gitea/models/user"
 	"code.gitea.io/gitea/models/webhook"
@@ -848,7 +845,7 @@
 
 	if err := webhook_services.PrepareWebhooks(pd.Repository, webhook.HookEventPackage, &api.PackagePayload{
 		Action:       action,
-		Repository:   convert.ToRepo(pd.Repository, models.AccessModeNone),
+		Repository:   convert.ToRepo(pd.Repository, perm.AccessModeNone),
 		Package:      convert.ToPackage(pd),
 		Organization: convert.ToUser(org, nil),
 		Sender:       convert.ToUser(sender, nil),
