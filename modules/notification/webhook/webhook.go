--- conflicted
+++ resolved
@@ -355,34 +355,10 @@
 	}
 
 	mode, _ := models.AccessLevel(doer, c.Issue.Repo)
-<<<<<<< HEAD
 	if c.Issue.IsPull {
 		err = webhook_module.PrepareWebhooks(c.Issue.Repo, models.HookEventPullRequestComment, &api.IssueCommentPayload{
 			Action:  api.HookIssueCommentEdited,
-			Issue:   c.Issue.APIFormat(),
-			Comment: c.APIFormat(),
-			Changes: &api.ChangesPayload{
-				Body: &api.ChangesFromPayload{
-					From: oldContent,
-				},
-=======
-	if err := webhook_module.PrepareWebhooks(c.Issue.Repo, models.HookEventIssueComment, &api.IssueCommentPayload{
-		Action:  api.HookIssueCommentEdited,
-		Issue:   convert.ToAPIIssue(c.Issue),
-		Comment: c.APIFormat(),
-		Changes: &api.ChangesPayload{
-			Body: &api.ChangesFromPayload{
-				From: oldContent,
->>>>>>> 14f3593f
-			},
-			Repository: c.Issue.Repo.APIFormat(mode),
-			Sender:     doer.APIFormat(),
-			IsPull:     true,
-		})
-	} else {
-		err = webhook_module.PrepareWebhooks(c.Issue.Repo, models.HookEventIssueComment, &api.IssueCommentPayload{
-			Action:  api.HookIssueCommentEdited,
-			Issue:   c.Issue.APIFormat(),
+			Issue:   convert.ToAPIIssue(c.Issue),
 			Comment: c.APIFormat(),
 			Changes: &api.ChangesPayload{
 				Body: &api.ChangesFromPayload{
@@ -391,6 +367,20 @@
 			},
 			Repository: c.Issue.Repo.APIFormat(mode),
 			Sender:     doer.APIFormat(),
+			IsPull:     true,
+		})
+	} else {
+		err = webhook_module.PrepareWebhooks(c.Issue.Repo, models.HookEventIssueComment, &api.IssueCommentPayload{
+			Action:  api.HookIssueCommentEdited,
+			Issue:   convert.ToAPIIssue(c.Issue),
+			Comment: c.APIFormat(),
+			Changes: &api.ChangesPayload{
+				Body: &api.ChangesFromPayload{
+					From: oldContent,
+				},
+			},
+			Repository: c.Issue.Repo.APIFormat(mode),
+			Sender:     doer.APIFormat(),
 			IsPull:     false,
 		})
 	}
@@ -403,13 +393,12 @@
 func (m *webhookNotifier) NotifyCreateIssueComment(doer *models.User, repo *models.Repository,
 	issue *models.Issue, comment *models.Comment) {
 	mode, _ := models.AccessLevel(doer, repo)
-<<<<<<< HEAD
 
 	var err error
 	if issue.IsPull {
 		err = webhook_module.PrepareWebhooks(issue.Repo, models.HookEventPullRequestComment, &api.IssueCommentPayload{
 			Action:     api.HookIssueCommentCreated,
-			Issue:      issue.APIFormat(),
+			Issue:      convert.ToAPIIssue(issue),
 			Comment:    comment.APIFormat(),
 			Repository: repo.APIFormat(mode),
 			Sender:     doer.APIFormat(),
@@ -418,7 +407,7 @@
 	} else {
 		err = webhook_module.PrepareWebhooks(issue.Repo, models.HookEventIssueComment, &api.IssueCommentPayload{
 			Action:     api.HookIssueCommentCreated,
-			Issue:      issue.APIFormat(),
+			Issue:      convert.ToAPIIssue(issue),
 			Comment:    comment.APIFormat(),
 			Repository: repo.APIFormat(mode),
 			Sender:     doer.APIFormat(),
@@ -427,16 +416,6 @@
 	}
 
 	if err != nil {
-=======
-	if err := webhook_module.PrepareWebhooks(repo, models.HookEventIssueComment, &api.IssueCommentPayload{
-		Action:     api.HookIssueCommentCreated,
-		Issue:      convert.ToAPIIssue(issue),
-		Comment:    comment.APIFormat(),
-		Repository: repo.APIFormat(mode),
-		Sender:     doer.APIFormat(),
-		IsPull:     issue.IsPull,
-	}); err != nil {
->>>>>>> 14f3593f
 		log.Error("PrepareWebhooks [comment_id: %d]: %v", comment.ID, err)
 	}
 }
@@ -460,11 +439,10 @@
 
 	mode, _ := models.AccessLevel(doer, comment.Issue.Repo)
 
-<<<<<<< HEAD
 	if comment.Issue.IsPull {
 		err = webhook_module.PrepareWebhooks(comment.Issue.Repo, models.HookEventPullRequestComment, &api.IssueCommentPayload{
 			Action:     api.HookIssueCommentDeleted,
-			Issue:      comment.Issue.APIFormat(),
+			Issue:      convert.ToAPIIssue(comment.Issue),
 			Comment:    comment.APIFormat(),
 			Repository: comment.Issue.Repo.APIFormat(mode),
 			Sender:     doer.APIFormat(),
@@ -473,7 +451,7 @@
 	} else {
 		err = webhook_module.PrepareWebhooks(comment.Issue.Repo, models.HookEventIssueComment, &api.IssueCommentPayload{
 			Action:     api.HookIssueCommentDeleted,
-			Issue:      comment.Issue.APIFormat(),
+			Issue:      convert.ToAPIIssue(comment.Issue),
 			Comment:    comment.APIFormat(),
 			Repository: comment.Issue.Repo.APIFormat(mode),
 			Sender:     doer.APIFormat(),
@@ -482,16 +460,6 @@
 	}
 
 	if err != nil {
-=======
-	if err := webhook_module.PrepareWebhooks(comment.Issue.Repo, models.HookEventIssueComment, &api.IssueCommentPayload{
-		Action:     api.HookIssueCommentDeleted,
-		Issue:      convert.ToAPIIssue(comment.Issue),
-		Comment:    comment.APIFormat(),
-		Repository: comment.Issue.Repo.APIFormat(mode),
-		Sender:     doer.APIFormat(),
-		IsPull:     comment.Issue.IsPull,
-	}); err != nil {
->>>>>>> 14f3593f
 		log.Error("PrepareWebhooks [comment_id: %d]: %v", comment.ID, err)
 	}
 
