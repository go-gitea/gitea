// Copyright 2019 The Gitea Authors. All rights reserved.
// Use of this source code is governed by a MIT-style
// license that can be found in the LICENSE file.

package action

import (
	"encoding/json"
	"fmt"
	"path"
	"strings"

	"code.gitea.io/gitea/models"
	"code.gitea.io/gitea/modules/log"
	"code.gitea.io/gitea/modules/notification/base"
	"code.gitea.io/gitea/modules/repository"
)

type actionNotifier struct {
	base.NullNotifier
}

var (
	_ base.Notifier = &actionNotifier{}
)

// NewNotifier create a new actionNotifier notifier
func NewNotifier() base.Notifier {
	return &actionNotifier{}
}

func (a *actionNotifier) NotifyNewIssue(issue *models.Issue) {
	if err := issue.LoadPoster(); err != nil {
		log.Error("issue.LoadPoster: %v", err)
		return
	}
	if err := issue.LoadRepo(); err != nil {
		log.Error("issue.LoadRepo: %v", err)
		return
	}
	repo := issue.Repo

	if err := models.NotifyWatchers(&models.Action{
		ActUserID: issue.Poster.ID,
		ActUser:   issue.Poster,
		OpType:    models.ActionCreateIssue,
		Content:   fmt.Sprintf("%d|%s", issue.Index, issue.Title),
		RepoID:    repo.ID,
		Repo:      repo,
		IsPrivate: repo.IsPrivate,
	}); err != nil {
		log.Error("NotifyWatchers: %v", err)
	}
}

// NotifyIssueChangeStatus notifies close or reopen issue to notifiers
func (a *actionNotifier) NotifyIssueChangeStatus(doer *models.User, issue *models.Issue, actionComment *models.Comment, closeOrReopen bool) {
	// Compose comment action, could be plain comment, close or reopen issue/pull request.
	// This object will be used to notify watchers in the end of function.
	act := &models.Action{
		ActUserID: doer.ID,
		ActUser:   doer,
		Content:   fmt.Sprintf("%d|%s", issue.Index, ""),
		RepoID:    issue.Repo.ID,
		Repo:      issue.Repo,
		Comment:   actionComment,
		CommentID: actionComment.ID,
		IsPrivate: issue.Repo.IsPrivate,
	}
	// Check comment type.
	if closeOrReopen {
		act.OpType = models.ActionCloseIssue
		if issue.IsPull {
			act.OpType = models.ActionClosePullRequest
		}
	} else {
		act.OpType = models.ActionReopenIssue
		if issue.IsPull {
			act.OpType = models.ActionReopenPullRequest
		}
	}

	// Notify watchers for whatever action comes in, ignore if no action type.
	if err := models.NotifyWatchers(act); err != nil {
		log.Error("NotifyWatchers: %v", err)
	}
}

// NotifyCreateIssueComment notifies comment on an issue to notifiers
func (a *actionNotifier) NotifyCreateIssueComment(doer *models.User, repo *models.Repository,
	issue *models.Issue, comment *models.Comment) {
	act := &models.Action{
		ActUserID: doer.ID,
		ActUser:   doer,
		RepoID:    issue.Repo.ID,
		Repo:      issue.Repo,
		Comment:   comment,
		CommentID: comment.ID,
		IsPrivate: issue.Repo.IsPrivate,
	}

	content := ""

	if len(comment.Content) > 200 {
		content = comment.Content[:strings.LastIndex(comment.Content[0:200], " ")] + "…"
	} else {
		content = comment.Content
	}
	act.Content = fmt.Sprintf("%d|%s", issue.Index, content)

	if issue.IsPull {
		act.OpType = models.ActionCommentPull
	} else {
		act.OpType = models.ActionCommentIssue
	}

	// Notify watchers for whatever action comes in, ignore if no action type.
	if err := models.NotifyWatchers(act); err != nil {
		log.Error("NotifyWatchers: %v", err)
	}
}

func (a *actionNotifier) NotifyNewPullRequest(pull *models.PullRequest) {
	if err := pull.LoadIssue(); err != nil {
		log.Error("pull.LoadIssue: %v", err)
		return
	}
	if err := pull.Issue.LoadRepo(); err != nil {
		log.Error("pull.Issue.LoadRepo: %v", err)
		return
	}
	if err := pull.Issue.LoadPoster(); err != nil {
		log.Error("pull.Issue.LoadPoster: %v", err)
		return
	}

	if err := models.NotifyWatchers(&models.Action{
		ActUserID: pull.Issue.Poster.ID,
		ActUser:   pull.Issue.Poster,
		OpType:    models.ActionCreatePullRequest,
		Content:   fmt.Sprintf("%d|%s", pull.Issue.Index, pull.Issue.Title),
		RepoID:    pull.Issue.Repo.ID,
		Repo:      pull.Issue.Repo,
		IsPrivate: pull.Issue.Repo.IsPrivate,
	}); err != nil {
		log.Error("NotifyWatchers: %v", err)
	}
}

func (a *actionNotifier) NotifyRenameRepository(doer *models.User, repo *models.Repository, oldRepoName string) {
	log.Trace("action.ChangeRepositoryName: %s/%s", doer.Name, repo.Name)

	if err := models.NotifyWatchers(&models.Action{
		ActUserID: doer.ID,
		ActUser:   doer,
		OpType:    models.ActionRenameRepo,
		RepoID:    repo.ID,
		Repo:      repo,
		IsPrivate: repo.IsPrivate,
		Content:   oldRepoName,
	}); err != nil {
		log.Error("NotifyWatchers: %v", err)
	}
}

func (a *actionNotifier) NotifyTransferRepository(doer *models.User, repo *models.Repository, oldOwnerName string) {
	if err := models.NotifyWatchers(&models.Action{
		ActUserID: doer.ID,
		ActUser:   doer,
		OpType:    models.ActionTransferRepo,
		RepoID:    repo.ID,
		Repo:      repo,
		IsPrivate: repo.IsPrivate,
		Content:   path.Join(oldOwnerName, repo.Name),
	}); err != nil {
		log.Error("NotifyWatchers: %v", err)
	}
}

func (a *actionNotifier) NotifyCreateRepository(doer *models.User, u *models.User, repo *models.Repository) {
	if err := models.NotifyWatchers(&models.Action{
		ActUserID: doer.ID,
		ActUser:   doer,
		OpType:    models.ActionCreateRepo,
		RepoID:    repo.ID,
		Repo:      repo,
		IsPrivate: repo.IsPrivate,
	}); err != nil {
		log.Error("notify watchers '%d/%d': %v", doer.ID, repo.ID, err)
	}
}

func (a *actionNotifier) NotifyForkRepository(doer *models.User, oldRepo, repo *models.Repository) {
	if err := models.NotifyWatchers(&models.Action{
		ActUserID: doer.ID,
		ActUser:   doer,
		OpType:    models.ActionCreateRepo,
		RepoID:    repo.ID,
		Repo:      repo,
		IsPrivate: repo.IsPrivate,
	}); err != nil {
		log.Error("notify watchers '%d/%d': %v", doer.ID, repo.ID, err)
	}
}

func (a *actionNotifier) NotifyPullRequestReview(pr *models.PullRequest, review *models.Review, comment *models.Comment) {
	if err := review.LoadReviewer(); err != nil {
		log.Error("LoadReviewer '%d/%d': %v", review.ID, review.ReviewerID, err)
		return
	}
	if err := review.LoadCodeComments(); err != nil {
		log.Error("LoadCodeComments '%d/%d': %v", review.Reviewer.ID, review.ID, err)
		return
	}

	var actions = make([]*models.Action, 0, 10)
	for _, lines := range review.CodeComments {
		for _, comments := range lines {
			for _, comm := range comments {
				actions = append(actions, &models.Action{
					ActUserID: review.Reviewer.ID,
					ActUser:   review.Reviewer,
					Content:   fmt.Sprintf("%d|%s", review.Issue.Index, strings.Split(comm.Content, "\n")[0]),
					OpType:    models.ActionCommentPull,
					RepoID:    review.Issue.RepoID,
					Repo:      review.Issue.Repo,
					IsPrivate: review.Issue.Repo.IsPrivate,
					Comment:   comm,
					CommentID: comm.ID,
				})
			}
		}
	}

	if review.Type != models.ReviewTypeComment || strings.TrimSpace(comment.Content) != "" {
		action := &models.Action{
			ActUserID: review.Reviewer.ID,
			ActUser:   review.Reviewer,
			Content:   fmt.Sprintf("%d|%s", review.Issue.Index, strings.Split(comment.Content, "\n")[0]),
			RepoID:    review.Issue.RepoID,
			Repo:      review.Issue.Repo,
			IsPrivate: review.Issue.Repo.IsPrivate,
			Comment:   comment,
			CommentID: comment.ID,
		}

		switch review.Type {
		case models.ReviewTypeApprove:
			action.OpType = models.ActionApprovePullRequest
		case models.ReviewTypeReject:
			action.OpType = models.ActionRejectPullRequest
		default:
			action.OpType = models.ActionCommentPull
		}

		actions = append(actions, action)
	}

	if err := models.NotifyWatchersActions(actions); err != nil {
		log.Error("notify watchers '%d/%d': %v", review.Reviewer.ID, review.Issue.RepoID, err)
	}
}

func (*actionNotifier) NotifyMergePullRequest(pr *models.PullRequest, doer *models.User) {
	if err := models.NotifyWatchers(&models.Action{
		ActUserID: doer.ID,
		ActUser:   doer,
		OpType:    models.ActionMergePullRequest,
		Content:   fmt.Sprintf("%d|%s", pr.Issue.Index, pr.Issue.Title),
		RepoID:    pr.Issue.Repo.ID,
		Repo:      pr.Issue.Repo,
		IsPrivate: pr.Issue.Repo.IsPrivate,
	}); err != nil {
		log.Error("NotifyWatchers [%d]: %v", pr.ID, err)
	}
}

<<<<<<< HEAD
func (*actionNotifier) NotifyPullRevieweDismiss(doer *models.User, review *models.Review, comment *models.Comment) {
	reviewerName := review.Reviewer.Name
	if len(review.OriginalAuthor) > 0 {
		reviewerName = review.OriginalAuthor
	}
	if err := models.NotifyWatchers(&models.Action{
		ActUserID: doer.ID,
		ActUser:   doer,
		OpType:    models.ActionPullReviewDismissed,
		Content:   fmt.Sprintf("%d|%s|%s", review.Issue.Index, reviewerName, comment.Content),
		RepoID:    review.Issue.Repo.ID,
		Repo:      review.Issue.Repo,
		IsPrivate: review.Issue.Repo.IsPrivate,
		CommentID: comment.ID,
		Comment:   comment,
	}); err != nil {
		log.Error("NotifyWatchers [%d]: %v", review.Issue.ID, err)
	}
}

func (a *actionNotifier) NotifySyncPushCommits(pusher *models.User, repo *models.Repository, refName, oldCommitID, newCommitID string, commits *repository.PushCommits) {
=======
func (a *actionNotifier) NotifySyncPushCommits(pusher *models.User, repo *models.Repository, opts *repository.PushUpdateOptions, commits *repository.PushCommits) {
>>>>>>> f719e2e8
	data, err := json.Marshal(commits)
	if err != nil {
		log.Error("json.Marshal: %v", err)
		return
	}

	if err := models.NotifyWatchers(&models.Action{
		ActUserID: repo.OwnerID,
		ActUser:   repo.MustOwner(),
		OpType:    models.ActionMirrorSyncPush,
		RepoID:    repo.ID,
		Repo:      repo,
		IsPrivate: repo.IsPrivate,
		RefName:   opts.RefFullName,
		Content:   string(data),
	}); err != nil {
		log.Error("notifyWatchers: %v", err)
	}
}

func (a *actionNotifier) NotifySyncCreateRef(doer *models.User, repo *models.Repository, refType, refFullName string) {
	if err := models.NotifyWatchers(&models.Action{
		ActUserID: repo.OwnerID,
		ActUser:   repo.MustOwner(),
		OpType:    models.ActionMirrorSyncCreate,
		RepoID:    repo.ID,
		Repo:      repo,
		IsPrivate: repo.IsPrivate,
		RefName:   refFullName,
	}); err != nil {
		log.Error("notifyWatchers: %v", err)
	}
}

func (a *actionNotifier) NotifySyncDeleteRef(doer *models.User, repo *models.Repository, refType, refFullName string) {
	if err := models.NotifyWatchers(&models.Action{
		ActUserID: repo.OwnerID,
		ActUser:   repo.MustOwner(),
		OpType:    models.ActionMirrorSyncDelete,
		RepoID:    repo.ID,
		Repo:      repo,
		IsPrivate: repo.IsPrivate,
		RefName:   refFullName,
	}); err != nil {
		log.Error("notifyWatchers: %v", err)
	}
}

func (a *actionNotifier) NotifyNewRelease(rel *models.Release) {
	if err := rel.LoadAttributes(); err != nil {
		log.Error("NotifyNewRelease: %v", err)
		return
	}
	if err := models.NotifyWatchers(&models.Action{
		ActUserID: rel.PublisherID,
		ActUser:   rel.Publisher,
		OpType:    models.ActionPublishRelease,
		RepoID:    rel.RepoID,
		Repo:      rel.Repo,
		IsPrivate: rel.Repo.IsPrivate,
		Content:   rel.Title,
		RefName:   rel.TagName,
	}); err != nil {
		log.Error("notifyWatchers: %v", err)
	}
}<|MERGE_RESOLUTION|>--- conflicted
+++ resolved
@@ -275,7 +275,6 @@
 	}
 }
 
-<<<<<<< HEAD
 func (*actionNotifier) NotifyPullRevieweDismiss(doer *models.User, review *models.Review, comment *models.Comment) {
 	reviewerName := review.Reviewer.Name
 	if len(review.OriginalAuthor) > 0 {
@@ -296,10 +295,7 @@
 	}
 }
 
-func (a *actionNotifier) NotifySyncPushCommits(pusher *models.User, repo *models.Repository, refName, oldCommitID, newCommitID string, commits *repository.PushCommits) {
-=======
 func (a *actionNotifier) NotifySyncPushCommits(pusher *models.User, repo *models.Repository, opts *repository.PushUpdateOptions, commits *repository.PushCommits) {
->>>>>>> f719e2e8
 	data, err := json.Marshal(commits)
 	if err != nil {
 		log.Error("json.Marshal: %v", err)
