// Copyright 2019 The Gitea Authors. All rights reserved.
// Use of this source code is governed by a MIT-style
// license that can be found in the LICENSE file.

package action

import (
	"fmt"
	"path"
	"strings"

	"code.gitea.io/gitea/models"
	repo_model "code.gitea.io/gitea/models/repo"
	user_model "code.gitea.io/gitea/models/user"
	"code.gitea.io/gitea/modules/graceful"
	"code.gitea.io/gitea/modules/json"
	"code.gitea.io/gitea/modules/log"
	"code.gitea.io/gitea/modules/notification/base"
	"code.gitea.io/gitea/modules/process"
	"code.gitea.io/gitea/modules/repository"
	"code.gitea.io/gitea/modules/util"
)

type actionNotifier struct {
	base.NullNotifier
}

var (
	_ base.Notifier = &actionNotifier{}
)

// NewNotifier create a new actionNotifier notifier
func NewNotifier() base.Notifier {
	return &actionNotifier{}
}

func (a *actionNotifier) NotifyNewIssue(issue *models.Issue, mentions []*user_model.User) {
	if err := issue.LoadPoster(); err != nil {
		log.Error("issue.LoadPoster: %v", err)
		return
	}
	if err := issue.LoadRepo(); err != nil {
		log.Error("issue.LoadRepo: %v", err)
		return
	}
	repo := issue.Repo

	if err := models.NotifyWatchers(&models.Action{
		ActUserID: issue.Poster.ID,
		ActUser:   issue.Poster,
		OpType:    models.ActionCreateIssue,
		Content:   fmt.Sprintf("%d|%s", issue.Index, issue.Title),
		RepoID:    repo.ID,
		Repo:      repo,
		IsPrivate: repo.IsPrivate,
	}); err != nil {
		log.Error("NotifyWatchers: %v", err)
	}
}

// NotifyIssueChangeStatus notifies close or reopen issue to notifiers
func (a *actionNotifier) NotifyIssueChangeStatus(doer *user_model.User, issue *models.Issue, actionComment *models.Comment, closeOrReopen bool) {
	// Compose comment action, could be plain comment, close or reopen issue/pull request.
	// This object will be used to notify watchers in the end of function.
	act := &models.Action{
		ActUserID: doer.ID,
		ActUser:   doer,
		Content:   fmt.Sprintf("%d|%s", issue.Index, ""),
		RepoID:    issue.Repo.ID,
		Repo:      issue.Repo,
		Comment:   actionComment,
		CommentID: actionComment.ID,
		IsPrivate: issue.Repo.IsPrivate,
	}
	// Check comment type.
	if closeOrReopen {
		act.OpType = models.ActionCloseIssue
		if issue.IsPull {
			act.OpType = models.ActionClosePullRequest
		}
	} else {
		act.OpType = models.ActionReopenIssue
		if issue.IsPull {
			act.OpType = models.ActionReopenPullRequest
		}
	}

	// Notify watchers for whatever action comes in, ignore if no action type.
	if err := models.NotifyWatchers(act); err != nil {
		log.Error("NotifyWatchers: %v", err)
	}
}

// NotifyCreateIssueComment notifies comment on an issue to notifiers
func (a *actionNotifier) NotifyCreateIssueComment(doer *user_model.User, repo *repo_model.Repository,
	issue *models.Issue, comment *models.Comment, mentions []*user_model.User) {
	act := &models.Action{
		ActUserID: doer.ID,
		ActUser:   doer,
		RepoID:    issue.Repo.ID,
		Repo:      issue.Repo,
		Comment:   comment,
		CommentID: comment.ID,
		IsPrivate: issue.Repo.IsPrivate,
	}

	truncatedContent, truncatedRight := util.SplitStringAtByteN(comment.Content, 200)
	if truncatedRight != "" {
		// in case the content is in a Latin family language, we remove the last broken word.
		lastSpaceIdx := strings.LastIndex(truncatedContent, " ")
		if lastSpaceIdx != -1 && (len(truncatedContent)-lastSpaceIdx < 15) {
			truncatedContent = truncatedContent[:lastSpaceIdx] + "…"
		}
	}
	act.Content = fmt.Sprintf("%d|%s", issue.Index, truncatedContent)

	if issue.IsPull {
		act.OpType = models.ActionCommentPull
	} else {
		act.OpType = models.ActionCommentIssue
	}

	// Notify watchers for whatever action comes in, ignore if no action type.
	if err := models.NotifyWatchers(act); err != nil {
		log.Error("NotifyWatchers: %v", err)
	}
}

func (a *actionNotifier) NotifyNewPullRequest(pull *models.PullRequest, mentions []*user_model.User) {
	if err := pull.LoadIssue(); err != nil {
		log.Error("pull.LoadIssue: %v", err)
		return
	}
	if err := pull.Issue.LoadRepo(); err != nil {
		log.Error("pull.Issue.LoadRepo: %v", err)
		return
	}
	if err := pull.Issue.LoadPoster(); err != nil {
		log.Error("pull.Issue.LoadPoster: %v", err)
		return
	}

	if err := models.NotifyWatchers(&models.Action{
		ActUserID: pull.Issue.Poster.ID,
		ActUser:   pull.Issue.Poster,
		OpType:    models.ActionCreatePullRequest,
		Content:   fmt.Sprintf("%d|%s", pull.Issue.Index, pull.Issue.Title),
		RepoID:    pull.Issue.Repo.ID,
		Repo:      pull.Issue.Repo,
		IsPrivate: pull.Issue.Repo.IsPrivate,
	}); err != nil {
		log.Error("NotifyWatchers: %v", err)
	}
}

func (a *actionNotifier) NotifyRenameRepository(doer *user_model.User, repo *repo_model.Repository, oldRepoName string) {
	log.Trace("action.ChangeRepositoryName: %s/%s", doer.Name, repo.Name)

	if err := models.NotifyWatchers(&models.Action{
		ActUserID: doer.ID,
		ActUser:   doer,
		OpType:    models.ActionRenameRepo,
		RepoID:    repo.ID,
		Repo:      repo,
		IsPrivate: repo.IsPrivate,
		Content:   oldRepoName,
	}); err != nil {
		log.Error("NotifyWatchers: %v", err)
	}
}

func (a *actionNotifier) NotifyTransferRepository(doer *user_model.User, repo *repo_model.Repository, oldOwnerName string) {
	if err := models.NotifyWatchers(&models.Action{
		ActUserID: doer.ID,
		ActUser:   doer,
		OpType:    models.ActionTransferRepo,
		RepoID:    repo.ID,
		Repo:      repo,
		IsPrivate: repo.IsPrivate,
		Content:   path.Join(oldOwnerName, repo.Name),
	}); err != nil {
		log.Error("NotifyWatchers: %v", err)
	}
}

func (a *actionNotifier) NotifyCreateRepository(doer *user_model.User, u *user_model.User, repo *repo_model.Repository) {
	if err := models.NotifyWatchers(&models.Action{
		ActUserID: doer.ID,
		ActUser:   doer,
		OpType:    models.ActionCreateRepo,
		RepoID:    repo.ID,
		Repo:      repo,
		IsPrivate: repo.IsPrivate,
	}); err != nil {
		log.Error("notify watchers '%d/%d': %v", doer.ID, repo.ID, err)
	}
}

func (a *actionNotifier) NotifyForkRepository(doer *user_model.User, oldRepo, repo *repo_model.Repository) {
	if err := models.NotifyWatchers(&models.Action{
		ActUserID: doer.ID,
		ActUser:   doer,
		OpType:    models.ActionCreateRepo,
		RepoID:    repo.ID,
		Repo:      repo,
		IsPrivate: repo.IsPrivate,
	}); err != nil {
		log.Error("notify watchers '%d/%d': %v", doer.ID, repo.ID, err)
	}
}

func (a *actionNotifier) NotifyPullRequestReview(pr *models.PullRequest, review *models.Review, comment *models.Comment, mentions []*user_model.User) {
	ctx, _, finished := process.GetManager().AddContext(graceful.GetManager().HammerContext(), fmt.Sprintf("actionNotifier.NotifyPullRequestReview Pull[%d] #%d in [%d]", pr.ID, pr.Index, pr.BaseRepoID))
	defer finished()

	if err := review.LoadReviewer(); err != nil {
		log.Error("LoadReviewer '%d/%d': %v", review.ID, review.ReviewerID, err)
		return
	}
	if err := review.LoadCodeComments(ctx); err != nil {
		log.Error("LoadCodeComments '%d/%d': %v", review.Reviewer.ID, review.ID, err)
		return
	}

	var actions = make([]*models.Action, 0, 10)
	for _, lines := range review.CodeComments {
		for _, comments := range lines {
			for _, comm := range comments {
				actions = append(actions, &models.Action{
					ActUserID: review.Reviewer.ID,
					ActUser:   review.Reviewer,
					Content:   fmt.Sprintf("%d|%s", review.Issue.Index, strings.Split(comm.Content, "\n")[0]),
					OpType:    models.ActionCommentPull,
					RepoID:    review.Issue.RepoID,
					Repo:      review.Issue.Repo,
					IsPrivate: review.Issue.Repo.IsPrivate,
					Comment:   comm,
					CommentID: comm.ID,
				})
			}
		}
	}

	if review.Type != models.ReviewTypeComment || strings.TrimSpace(comment.Content) != "" {
		action := &models.Action{
			ActUserID: review.Reviewer.ID,
			ActUser:   review.Reviewer,
			Content:   fmt.Sprintf("%d|%s", review.Issue.Index, strings.Split(comment.Content, "\n")[0]),
			RepoID:    review.Issue.RepoID,
			Repo:      review.Issue.Repo,
			IsPrivate: review.Issue.Repo.IsPrivate,
			Comment:   comment,
			CommentID: comment.ID,
		}

		switch review.Type {
		case models.ReviewTypeApprove:
			action.OpType = models.ActionApprovePullRequest
		case models.ReviewTypeReject:
			action.OpType = models.ActionRejectPullRequest
		default:
			action.OpType = models.ActionCommentPull
		}

		actions = append(actions, action)
	}

	if err := models.NotifyWatchersActions(actions); err != nil {
		log.Error("notify watchers '%d/%d': %v", review.Reviewer.ID, review.Issue.RepoID, err)
	}
}

func (*actionNotifier) NotifyMergePullRequest(pr *models.PullRequest, doer *user_model.User) {
	if err := models.NotifyWatchers(&models.Action{
		ActUserID: doer.ID,
		ActUser:   doer,
		OpType:    models.ActionMergePullRequest,
		Content:   fmt.Sprintf("%d|%s", pr.Issue.Index, pr.Issue.Title),
		RepoID:    pr.Issue.Repo.ID,
		Repo:      pr.Issue.Repo,
		IsPrivate: pr.Issue.Repo.IsPrivate,
	}); err != nil {
		log.Error("NotifyWatchers [%d]: %v", pr.ID, err)
	}
}

func (*actionNotifier) NotifyPullRevieweDismiss(doer *user_model.User, review *models.Review, comment *models.Comment) {
	reviewerName := review.Reviewer.Name
	if len(review.OriginalAuthor) > 0 {
		reviewerName = review.OriginalAuthor
	}
	if err := models.NotifyWatchers(&models.Action{
		ActUserID: doer.ID,
		ActUser:   doer,
		OpType:    models.ActionPullReviewDismissed,
		Content:   fmt.Sprintf("%d|%s|%s", review.Issue.Index, reviewerName, comment.Content),
		RepoID:    review.Issue.Repo.ID,
		Repo:      review.Issue.Repo,
		IsPrivate: review.Issue.Repo.IsPrivate,
		CommentID: comment.ID,
		Comment:   comment,
	}); err != nil {
		log.Error("NotifyWatchers [%d]: %v", review.Issue.ID, err)
	}
}

func (a *actionNotifier) NotifyPushCommits(pusher *user_model.User, repo *repo_model.Repository, opts *repository.PushUpdateOptions, commits *repository.PushCommits) {
	data, err := json.Marshal(commits)
	if err != nil {
		log.Error("Marshal: %v", err)
		return
	}

	opType := models.ActionCommitRepo

	// Check it's tag push or branch.
	if opts.IsTag() {
		opType = models.ActionPushTag
		if opts.IsDelRef() {
			opType = models.ActionDeleteTag
		}
	} else if opts.IsDelRef() {
		opType = models.ActionDeleteBranch
	}

	if err = models.NotifyWatchers(&models.Action{
		ActUserID: pusher.ID,
		ActUser:   pusher,
		OpType:    opType,
		Content:   string(data),
		RepoID:    repo.ID,
		Repo:      repo,
		RefName:   opts.RefFullName,
		IsPrivate: repo.IsPrivate,
	}); err != nil {
		log.Error("notifyWatchers: %v", err)
	}
}

<<<<<<< HEAD
func (a *actionNotifier) NotifyCreateRef(doer *user_model.User, repo *models.Repository, refType, refFullName, shaSum string) {
=======
func (a *actionNotifier) NotifyCreateRef(doer *user_model.User, repo *repo_model.Repository, refType, refFullName string) {
>>>>>>> 39eb8244
	opType := models.ActionCommitRepo
	if refType == "tag" {
		// has sent same action in `NotifyPushCommits`, so skip it.
		return
	}
	if err := models.NotifyWatchers(&models.Action{
		ActUserID: doer.ID,
		ActUser:   doer,
		OpType:    opType,
		RepoID:    repo.ID,
		Repo:      repo,
		IsPrivate: repo.IsPrivate,
		RefName:   refFullName,
	}); err != nil {
		log.Error("notifyWatchers: %v", err)
	}
}

func (a *actionNotifier) NotifyDeleteRef(doer *user_model.User, repo *repo_model.Repository, refType, refFullName string) {
	opType := models.ActionDeleteBranch
	if refType == "tag" {
		// has sent same action in `NotifyPushCommits`, so skip it.
		return
	}
	if err := models.NotifyWatchers(&models.Action{
		ActUserID: doer.ID,
		ActUser:   doer,
		OpType:    opType,
		RepoID:    repo.ID,
		Repo:      repo,
		IsPrivate: repo.IsPrivate,
		RefName:   refFullName,
	}); err != nil {
		log.Error("notifyWatchers: %v", err)
	}
}

func (a *actionNotifier) NotifySyncPushCommits(pusher *user_model.User, repo *repo_model.Repository, opts *repository.PushUpdateOptions, commits *repository.PushCommits) {
	data, err := json.Marshal(commits)
	if err != nil {
		log.Error("json.Marshal: %v", err)
		return
	}

	if err := models.NotifyWatchers(&models.Action{
		ActUserID: repo.OwnerID,
		ActUser:   repo.MustOwner(),
		OpType:    models.ActionMirrorSyncPush,
		RepoID:    repo.ID,
		Repo:      repo,
		IsPrivate: repo.IsPrivate,
		RefName:   opts.RefFullName,
		Content:   string(data),
	}); err != nil {
		log.Error("notifyWatchers: %v", err)
	}
}

<<<<<<< HEAD
func (a *actionNotifier) NotifySyncCreateRef(doer *user_model.User, repo *models.Repository, refType, refFullName, shaSum string) {
=======
func (a *actionNotifier) NotifySyncCreateRef(doer *user_model.User, repo *repo_model.Repository, refType, refFullName string) {
>>>>>>> 39eb8244
	if err := models.NotifyWatchers(&models.Action{
		ActUserID: repo.OwnerID,
		ActUser:   repo.MustOwner(),
		OpType:    models.ActionMirrorSyncCreate,
		RepoID:    repo.ID,
		Repo:      repo,
		IsPrivate: repo.IsPrivate,
		RefName:   refFullName,
	}); err != nil {
		log.Error("notifyWatchers: %v", err)
	}
}

func (a *actionNotifier) NotifySyncDeleteRef(doer *user_model.User, repo *repo_model.Repository, refType, refFullName string) {
	if err := models.NotifyWatchers(&models.Action{
		ActUserID: repo.OwnerID,
		ActUser:   repo.MustOwner(),
		OpType:    models.ActionMirrorSyncDelete,
		RepoID:    repo.ID,
		Repo:      repo,
		IsPrivate: repo.IsPrivate,
		RefName:   refFullName,
	}); err != nil {
		log.Error("notifyWatchers: %v", err)
	}
}

func (a *actionNotifier) NotifyNewRelease(rel *models.Release) {
	if err := rel.LoadAttributes(); err != nil {
		log.Error("NotifyNewRelease: %v", err)
		return
	}
	if err := models.NotifyWatchers(&models.Action{
		ActUserID: rel.PublisherID,
		ActUser:   rel.Publisher,
		OpType:    models.ActionPublishRelease,
		RepoID:    rel.RepoID,
		Repo:      rel.Repo,
		IsPrivate: rel.Repo.IsPrivate,
		Content:   rel.Title,
		RefName:   rel.TagName,
	}); err != nil {
		log.Error("notifyWatchers: %v", err)
	}
}<|MERGE_RESOLUTION|>--- conflicted
+++ resolved
@@ -337,11 +337,7 @@
 	}
 }
 
-<<<<<<< HEAD
-func (a *actionNotifier) NotifyCreateRef(doer *user_model.User, repo *models.Repository, refType, refFullName, shaSum string) {
-=======
-func (a *actionNotifier) NotifyCreateRef(doer *user_model.User, repo *repo_model.Repository, refType, refFullName string) {
->>>>>>> 39eb8244
+func (a *actionNotifier) NotifyCreateRef(doer *user_model.User, repo *repo_model.Repository, refType, refFullName, shaSum string) {
 	opType := models.ActionCommitRepo
 	if refType == "tag" {
 		// has sent same action in `NotifyPushCommits`, so skip it.
@@ -400,11 +396,7 @@
 	}
 }
 
-<<<<<<< HEAD
-func (a *actionNotifier) NotifySyncCreateRef(doer *user_model.User, repo *models.Repository, refType, refFullName, shaSum string) {
-=======
-func (a *actionNotifier) NotifySyncCreateRef(doer *user_model.User, repo *repo_model.Repository, refType, refFullName string) {
->>>>>>> 39eb8244
+func (a *actionNotifier) NotifySyncCreateRef(doer *user_model.User, repo *repo_model.Repository, refType, refFullName, shaSum string) {
 	if err := models.NotifyWatchers(&models.Action{
 		ActUserID: repo.OwnerID,
 		ActUser:   repo.MustOwner(),
