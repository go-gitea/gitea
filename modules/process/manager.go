// Copyright 2014 The Gogs Authors. All rights reserved.
// Copyright 2019 The Gitea Authors. All rights reserved.
// Use of this source code is governed by a MIT-style
// license that can be found in the LICENSE file.

package process

import (
	"context"
	"runtime/pprof"
	"strconv"
	"sync"
	"time"

	"code.gitea.io/gitea/modules/log"
)

// TODO: This packages still uses a singleton for the Manager.
// Once there's a decent web framework and dependencies are passed around like they should,
// then we delete the singleton.

var (
	manager     *Manager
	managerInit sync.Once

	// DefaultContext is the default context to run processing commands in
	DefaultContext = context.Background()
)

// DescriptionPProfLabel is a label set on goroutines that have a process attached
const DescriptionPProfLabel = "process-description"

// PIDPProfLabel is a label set on goroutines that have a process attached
const PIDPProfLabel = "pid"

// PPIDPProfLabel is a label set on goroutines that have a process attached
const PPIDPProfLabel = "ppid"

// ProcessTypePProfLabel is a label set on goroutines that have a process attached
const ProcessTypePProfLabel = "process-type"

// IDType is a pid type
type IDType string

// FinishedFunc is a function that marks that the process is finished and can be removed from the process table
// - it is simply an alias for context.CancelFunc and is only for documentary purposes
type FinishedFunc = context.CancelFunc

// Manager manages all processes and counts PIDs.
type Manager struct {
	mutex sync.Mutex

	next     int64
	lastTime int64

	processMap map[IDType]*process
}

// GetManager returns a Manager and initializes one as singleton if there's none yet
func GetManager() *Manager {
	managerInit.Do(func() {
		manager = &Manager{
			processMap: make(map[IDType]*process),
			next:       1,
		}
	})
	return manager
}

// AddContext creates a new context and adds it as a process. Once the process is finished, finished must be called
// to remove the process from the process table. It should not be called until the process is finished but must always be called.
//
// cancel should be used to cancel the returned context, however it will not remove the process from the process table.
// finished will cancel the returned context and remove it from the process table.
//
// Most processes will not need to use the cancel function but there will be cases whereby you want to cancel the process but not immediately remove it from the
// process table.
func (pm *Manager) AddContext(parent context.Context, description string) (ctx context.Context, cancel context.CancelFunc, finished FinishedFunc) {
	ctx, cancel = context.WithCancel(parent)

	ctx, _, finished = pm.Add(ctx, description, cancel, NormalProcessType, true)

	return ctx, cancel, finished
}

// AddTypedContext creates a new context and adds it as a process. Once the process is finished, finished must be called
// to remove the process from the process table. It should not be called until the process is finished but must always be called.
//
// cancel should be used to cancel the returned context, however it will not remove the process from the process table.
// finished will cancel the returned context and remove it from the process table.
//
// Most processes will not need to use the cancel function but there will be cases whereby you want to cancel the process but not immediately remove it from the
// process table.
func (pm *Manager) AddTypedContext(parent context.Context, description, processType string, currentlyRunning bool) (ctx context.Context, cancel context.CancelFunc, finished FinishedFunc) {
	ctx, cancel = context.WithCancel(parent)

	ctx, _, finished = pm.Add(ctx, description, cancel, processType, currentlyRunning)

	return ctx, cancel, finished
}

// AddContextTimeout creates a new context and add it as a process. Once the process is finished, finished must be called
// to remove the process from the process table. It should not be called until the process is finished but must always be called.
//
// cancel should be used to cancel the returned context, however it will not remove the process from the process table.
// finished will cancel the returned context and remove it from the process table.
//
// Most processes will not need to use the cancel function but there will be cases whereby you want to cancel the process but not immediately remove it from the
// process table.
func (pm *Manager) AddContextTimeout(parent context.Context, timeout time.Duration, description string) (ctx context.Context, cancel context.CancelFunc, finshed FinishedFunc) {
	if timeout <= 0 {
		// it's meaningless to use timeout <= 0, and it must be a bug! so we must panic here to tell developers to make the timeout correct
		panic("the timeout must be greater than zero, otherwise the context will be cancelled immediately")
	}

	ctx, cancel = context.WithTimeout(parent, timeout)

	ctx, _, finshed = pm.Add(ctx, description, cancel, NormalProcessType, true)

	return ctx, cancel, finshed
}

// Add create a new process
func (pm *Manager) Add(ctx context.Context, description string, cancel context.CancelFunc, processType string, currentlyRunning bool) (context.Context, IDType, FinishedFunc) {
	parentPID := GetParentPID(ctx)

	pm.mutex.Lock()
	start, pid := pm.nextPID()
	log.Trace("Adding Process[%s:%s] %s", parentPID, pid, description)

	parent := pm.processMap[parentPID]
	if parent == nil {
		parentPID = ""
	}

	process := &process{
		PID:         pid,
		ParentPID:   parentPID,
		Description: description,
		Start:       start,
		Cancel:      cancel,
		Type:        processType,
	}

<<<<<<< HEAD
	finished := func() {
		cancel()
		pm.remove(process)
		pprof.SetGoroutineLabels(ctx)
		log.Trace("Finished Process[%s:%s] %s", parentPID, pid, description)
=======
	var finished FinishedFunc
	if currentlyRunning {
		finished = func() {
			cancel()
			pm.remove(process)
			pprof.SetGoroutineLabels(ctx)
		}
	} else {
		finished = func() {
			cancel()
			pm.remove(process)
		}
>>>>>>> 867b34d5
	}

	pm.processMap[pid] = process
	pm.mutex.Unlock()

	pprofCtx := pprof.WithLabels(ctx, pprof.Labels(DescriptionPProfLabel, description, PPIDPProfLabel, string(parentPID), PIDPProfLabel, string(pid), ProcessTypePProfLabel, processType))
	if currentlyRunning {
		pprof.SetGoroutineLabels(pprofCtx)
	}

	return &Context{
		Context: pprofCtx,
		pid:     pid,
	}, pid, finished
}

// nextPID will return the next available PID. pm.mutex should already be locked.
func (pm *Manager) nextPID() (start time.Time, pid IDType) {
	start = time.Now()
	startUnix := start.Unix()
	if pm.lastTime == startUnix {
		pm.next++
	} else {
		pm.next = 1
	}
	pm.lastTime = startUnix
	pid = IDType(strconv.FormatInt(start.Unix(), 16))

	if pm.next == 1 {
		return
	}
	pid = IDType(string(pid) + "-" + strconv.FormatInt(pm.next, 10))
	return
}

// Remove a process from the ProcessManager.
func (pm *Manager) Remove(pid IDType) {
	pm.mutex.Lock()
	delete(pm.processMap, pid)
	pm.mutex.Unlock()
}

func (pm *Manager) remove(process *process) {
	pm.mutex.Lock()
	defer pm.mutex.Unlock()
	if p := pm.processMap[process.PID]; p == process {
		delete(pm.processMap, process.PID)
	}
}

// Cancel a process in the ProcessManager.
func (pm *Manager) Cancel(pid IDType) {
	pm.mutex.Lock()
	process, ok := pm.processMap[pid]
	pm.mutex.Unlock()
	if ok && process.Type != SystemProcessType {
		process.Cancel()
	}
}<|MERGE_RESOLUTION|>--- conflicted
+++ resolved
@@ -142,26 +142,20 @@
 		Type:        processType,
 	}
 
-<<<<<<< HEAD
-	finished := func() {
-		cancel()
-		pm.remove(process)
-		pprof.SetGoroutineLabels(ctx)
-		log.Trace("Finished Process[%s:%s] %s", parentPID, pid, description)
-=======
 	var finished FinishedFunc
 	if currentlyRunning {
 		finished = func() {
 			cancel()
 			pm.remove(process)
 			pprof.SetGoroutineLabels(ctx)
+			log.Trace("Finished Process[%s:%s] %s", parentPID, pid, description)
 		}
 	} else {
 		finished = func() {
 			cancel()
 			pm.remove(process)
+			log.Trace("Finished Process[%s:%s] %s", parentPID, pid, description)
 		}
->>>>>>> 867b34d5
 	}
 
 	pm.processMap[pid] = process
