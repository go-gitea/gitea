--- conflicted
+++ resolved
@@ -40,7 +40,6 @@
 		streamer.escaped.HasError = true
 		log.Error("Error whilst escaping: %v", err)
 	}
-<<<<<<< HEAD
 	escaped = streamer.escaped
 	return
 }
@@ -55,21 +54,5 @@
 		streamer.escaped.HasError = true
 		log.Error("Error whilst escaping: %v", err)
 	}
-	output = sb.String()
-	escaped = streamer.escaped
-	return
-=======
-	escaped.HasError = true
-	return escaped, err
-}
-
-func writeBroken(output io.Writer, bs []byte) (err error) {
-	_, err = fmt.Fprintf(output, `<span class="broken-code-point">&lt;%X&gt;</span>`, bs)
-	return err
-}
-
-func writeEscaped(output io.Writer, r rune) (err error) {
-	_, err = fmt.Fprintf(output, `<span class="escaped-code-point" data-escaped="[U+%04X]"><span class="char">%c</span></span>`, r, r)
-	return err
->>>>>>> c174bdc4
+	return streamer.escaped, sb.String()
 }