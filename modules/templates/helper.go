--- conflicted
+++ resolved
@@ -179,17 +179,12 @@
 			}
 			return dict, nil
 		},
-<<<<<<< HEAD
-		"Printf": fmt.Sprintf,
-		"Escape": Escape,
-		"ParseDeadline": func(deadline string) []string {
-			return strings.Split(deadline, "|")
-		},
-=======
 		"Printf":   fmt.Sprintf,
 		"Escape":   Escape,
 		"Sec2Time": models.SecToTime,
->>>>>>> 7ea4bfc5
+		"ParseDeadline": func(deadline string) []string {
+			return strings.Split(deadline, "|")
+		},
 	}}
 }
 
