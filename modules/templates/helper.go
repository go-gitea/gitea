--- conflicted
+++ resolved
@@ -72,13 +72,7 @@
 		"TimeSinceUnix": timeutil.TimeSinceUnix,
 		"DateTime":      timeutil.DateTime,
 		"Sec2Time":      util.SecToTime,
-<<<<<<< HEAD
 		"SecToTimeExact": util.SecToTimeExact,
-		"DateFmtLong": func(t time.Time) string {
-			return t.Format(time.RFC3339)
-		},
-=======
->>>>>>> 520eb57d
 		"LoadTimes": func(startTime time.Time) string {
 			return fmt.Sprint(time.Since(startTime).Nanoseconds()/1e6) + "ms"
 		},
