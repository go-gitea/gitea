// Copyright 2018 The Gitea Authors. All rights reserved.
// Copyright 2014 The Gogs Authors. All rights reserved.
// SPDX-License-Identifier: MIT

package templates

import (
	"fmt"
	"html"
	"html/template"
	"net/url"
	"reflect"
	"strings"
	"time"

	user_model "code.gitea.io/gitea/models/user"
	"code.gitea.io/gitea/modules/base"
	"code.gitea.io/gitea/modules/htmlutil"
	"code.gitea.io/gitea/modules/markup"
	"code.gitea.io/gitea/modules/setting"
	"code.gitea.io/gitea/modules/svg"
	"code.gitea.io/gitea/modules/templates/eval"
	"code.gitea.io/gitea/modules/util"
	"code.gitea.io/gitea/services/gitdiff"
	"code.gitea.io/gitea/services/webtheme"
)

// NewFuncMap returns functions for injecting to templates
func NewFuncMap() template.FuncMap {
	return map[string]any{
		"ctx": func() any { return nil }, // template context function

		"DumpVar": dumpVar,
		"NIL":     func() any { return nil },

		// -----------------------------------------------------------------
		// html/template related functions
		"dict":         dict, // it's lowercase because this name has been widely used. Our other functions should have uppercase names.
		"Iif":          iif,
		"Eval":         evalTokens,
		"SafeHTML":     safeHTML,
		"HTMLFormat":   htmlutil.HTMLFormat,
		"HTMLEscape":   htmlEscape,
		"QueryEscape":  queryEscape,
		"JSEscape":     jsEscapeSafe,
		"SanitizeHTML": SanitizeHTML,
		"URLJoin":      util.URLJoin,
		"DotEscape":    dotEscape,

		"PathEscape":         url.PathEscape,
		"PathEscapeSegments": util.PathEscapeSegments,

		// utils
		"StringUtils": NewStringUtils,
		"SliceUtils":  NewSliceUtils,
		"JsonUtils":   NewJsonUtils,
		"DateUtils":   NewDateUtils,

		// -----------------------------------------------------------------
		// svg / avatar / icon / color
		"svg":           svg.RenderHTML,
		"EntryIcon":     base.EntryIcon,
		"MigrationIcon": migrationIcon,
		"ActionIcon":    actionIcon,
		"SortArrow":     sortArrow,
		"ContrastColor": util.ContrastColor,

		// -----------------------------------------------------------------
		// time / number / format
<<<<<<< HEAD
		"FileSize":          base.FileSize,
		"CountFmt":          base.FormatNumberSI,
		"TimeSince":         timeutil.TimeSince,
		"TimeSinceUnix":     timeutil.TimeSinceUnix,
		"DateTime":          timeutil.DateTime,
		"Sec2Time":          util.SecToTime,
		"SecToTimeExact":    util.SecToTimeExact,
		"TimeEstimateToStr": util.TimeEstimateToStr,
=======
		"FileSize": base.FileSize,
		"CountFmt": base.FormatNumberSI,
		"Sec2Time": util.SecToTime,
>>>>>>> bc7d5990
		"LoadTimes": func(startTime time.Time) string {
			return fmt.Sprint(time.Since(startTime).Nanoseconds()/1e6) + "ms"
		},

		// -----------------------------------------------------------------
		// setting
		"AppName": func() string {
			return setting.AppName
		},
		"AppSubUrl": func() string {
			return setting.AppSubURL
		},
		"AssetUrlPrefix": func() string {
			return setting.StaticURLPrefix + "/assets"
		},
		"AppUrl": func() string {
			// The usage of AppUrl should be avoided as much as possible,
			// because the AppURL(ROOT_URL) may not match user's visiting site and the ROOT_URL in app.ini may be incorrect.
			// And it's difficult for Gitea to guess absolute URL correctly with zero configuration,
			// because Gitea doesn't know whether the scheme is HTTP or HTTPS unless the reverse proxy could tell Gitea.
			return setting.AppURL
		},
		"AppVer": func() string {
			return setting.AppVer
		},
		"AppDomain": func() string { // documented in mail-templates.md
			return setting.Domain
		},
		"AssetVersion": func() string {
			return setting.AssetVersion
		},
		"DefaultShowFullName": func() bool {
			return setting.UI.DefaultShowFullName
		},
		"ShowFooterTemplateLoadTime": func() bool {
			return setting.Other.ShowFooterTemplateLoadTime
		},
		"ShowFooterPoweredBy": func() bool {
			return setting.Other.ShowFooterPoweredBy
		},
		"AllowedReactions": func() []string {
			return setting.UI.Reactions
		},
		"CustomEmojis": func() map[string]string {
			return setting.UI.CustomEmojisMap
		},
		"MetaAuthor": func() string {
			return setting.UI.Meta.Author
		},
		"MetaDescription": func() string {
			return setting.UI.Meta.Description
		},
		"MetaKeywords": func() string {
			return setting.UI.Meta.Keywords
		},
		"EnableTimetracking": func() bool {
			return setting.Service.EnableTimetracking
		},
		"DisableGitHooks": func() bool {
			return setting.DisableGitHooks
		},
		"DisableWebhooks": func() bool {
			return setting.DisableWebhooks
		},
		"DisableImportLocal": func() bool {
			return !setting.ImportLocalPaths
		},
		"UserThemeName": userThemeName,
		"NotificationSettings": func() map[string]any {
			return map[string]any{
				"MinTimeout":            int(setting.UI.Notification.MinTimeout / time.Millisecond),
				"TimeoutStep":           int(setting.UI.Notification.TimeoutStep / time.Millisecond),
				"MaxTimeout":            int(setting.UI.Notification.MaxTimeout / time.Millisecond),
				"EventSourceUpdateTime": int(setting.UI.Notification.EventSourceUpdateTime / time.Millisecond),
			}
		},
		"MermaidMaxSourceCharacters": func() int {
			return setting.MermaidMaxSourceCharacters
		},

		// -----------------------------------------------------------------
		// render
		"RenderCodeBlock": renderCodeBlock,
		"ReactionToEmoji": reactionToEmoji,

		// -----------------------------------------------------------------
		// misc
		"ShortSha":                 base.ShortSha,
		"ActionContent2Commits":    ActionContent2Commits,
		"IsMultilineCommitMessage": isMultilineCommitMessage,
		"CommentMustAsDiff":        gitdiff.CommentMustAsDiff,
		"MirrorRemoteAddress":      mirrorRemoteAddress,

		"FilenameIsImage": filenameIsImage,
		"TabSizeClass":    tabSizeClass,

		// for backward compatibility only, do not use them anymore
		"TimeSince":     timeSinceLegacy,
		"TimeSinceUnix": timeSinceLegacy,
		"DateTime":      dateTimeLegacy,

		"RenderEmoji":      renderEmojiLegacy,
		"RenderLabel":      renderLabelLegacy,
		"RenderLabels":     renderLabelsLegacy,
		"RenderIssueTitle": renderIssueTitleLegacy,

		"RenderMarkdownToHtml": renderMarkdownToHtmlLegacy,

		"RenderCommitMessage":            renderCommitMessageLegacy,
		"RenderCommitMessageLinkSubject": renderCommitMessageLinkSubjectLegacy,
		"RenderCommitBody":               renderCommitBodyLegacy,
	}
}

// safeHTML render raw as HTML
func safeHTML(s any) template.HTML {
	switch v := s.(type) {
	case string:
		return template.HTML(v)
	case template.HTML:
		return v
	}
	panic(fmt.Sprintf("unexpected type %T", s))
}

// SanitizeHTML sanitizes the input by pre-defined markdown rules
func SanitizeHTML(s string) template.HTML {
	return template.HTML(markup.Sanitize(s))
}

func htmlEscape(s any) template.HTML {
	switch v := s.(type) {
	case string:
		return template.HTML(html.EscapeString(v))
	case template.HTML:
		return v
	}
	panic(fmt.Sprintf("unexpected type %T", s))
}

func jsEscapeSafe(s string) template.HTML {
	return template.HTML(template.JSEscapeString(s))
}

func queryEscape(s string) template.URL {
	return template.URL(url.QueryEscape(s))
}

// dotEscape wraps a dots in names with ZWJ [U+200D] in order to prevent auto-linkers from detecting these as urls
func dotEscape(raw string) string {
	return strings.ReplaceAll(raw, ".", "\u200d.\u200d")
}

// iif is an "inline-if", similar util.Iif[T] but templates need the non-generic version,
// and it could be simply used as "{{iif expr trueVal}}" (omit the falseVal).
func iif(condition any, vals ...any) any {
	if isTemplateTruthy(condition) {
		return vals[0]
	} else if len(vals) > 1 {
		return vals[1]
	}
	return nil
}

func isTemplateTruthy(v any) bool {
	if v == nil {
		return false
	}

	rv := reflect.ValueOf(v)
	switch rv.Kind() {
	case reflect.Bool:
		return rv.Bool()
	case reflect.Int, reflect.Int8, reflect.Int16, reflect.Int32, reflect.Int64:
		return rv.Int() != 0
	case reflect.Uint, reflect.Uint8, reflect.Uint16, reflect.Uint32, reflect.Uint64:
		return rv.Uint() != 0
	case reflect.Float32, reflect.Float64:
		return rv.Float() != 0
	case reflect.Complex64, reflect.Complex128:
		return rv.Complex() != 0
	case reflect.String, reflect.Slice, reflect.Array, reflect.Map:
		return rv.Len() > 0
	case reflect.Struct:
		return true
	default:
		return !rv.IsNil()
	}
}

// evalTokens evaluates the expression by tokens and returns the result, see the comment of eval.Expr for details.
// To use this helper function in templates, pass each token as a separate parameter.
//
//	{{ $int64 := Eval $var "+" 1 }}
//	{{ $float64 := Eval $var "+" 1.0 }}
//
// Golang's template supports comparable int types, so the int64 result can be used in later statements like {{if lt $int64 10}}
func evalTokens(tokens ...any) (any, error) {
	n, err := eval.Expr(tokens...)
	return n.Value, err
}

func userThemeName(user *user_model.User) string {
	if user == nil || user.Theme == "" {
		return setting.UI.DefaultTheme
	}
	if webtheme.IsThemeAvailable(user.Theme) {
		return user.Theme
	}
	return setting.UI.DefaultTheme
}

func panicIfDevOrTesting() {
	if !setting.IsProd || setting.IsInTesting {
		panic("legacy template functions are for backward compatibility only, do not use them in new code")
	}
}<|MERGE_RESOLUTION|>--- conflicted
+++ resolved
@@ -67,20 +67,11 @@
 
 		// -----------------------------------------------------------------
 		// time / number / format
-<<<<<<< HEAD
 		"FileSize":          base.FileSize,
 		"CountFmt":          base.FormatNumberSI,
-		"TimeSince":         timeutil.TimeSince,
-		"TimeSinceUnix":     timeutil.TimeSinceUnix,
-		"DateTime":          timeutil.DateTime,
 		"Sec2Time":          util.SecToTime,
 		"SecToTimeExact":    util.SecToTimeExact,
 		"TimeEstimateToStr": util.TimeEstimateToStr,
-=======
-		"FileSize": base.FileSize,
-		"CountFmt": base.FormatNumberSI,
-		"Sec2Time": util.SecToTime,
->>>>>>> bc7d5990
 		"LoadTimes": func(startTime time.Time) string {
 			return fmt.Sprint(time.Since(startTime).Nanoseconds()/1e6) + "ms"
 		},
