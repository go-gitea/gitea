--- conflicted
+++ resolved
@@ -7,11 +7,6 @@
 
 import (
 	"bytes"
-<<<<<<< HEAD
-	"encoding/json"
-=======
-	"container/list"
->>>>>>> 1dc41c47
 	"errors"
 	"fmt"
 	"html"
