--- conflicted
+++ resolved
@@ -29,13 +29,8 @@
 // CreateReaderAndGuessDelimiter tries to guess the field delimiter from the content and creates a csv.Reader.
 // Reads at most 10k bytes.
 func CreateReaderAndGuessDelimiter(rd io.Reader) (*stdcsv.Reader, error) {
-<<<<<<< HEAD
-	var buf = make([]byte, 1e4)
-	n, err := rd.Read(buf)
-=======
 	var data = make([]byte, 1e4)
 	size, err := util.ReadAtMost(rd, data)
->>>>>>> f99d50fc
 	if err != nil {
 		return nil, err
 	}
