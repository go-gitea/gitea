--- conflicted
+++ resolved
@@ -17,16 +17,8 @@
 	assert.Equal(t, ',', rd.Comma)
 }
 
-<<<<<<< HEAD
+//nolint
 func TestCreateReaderAndDetermineDelimiter(t *testing.T) {
-	input := "a;b;c\n1;2;3\n4;5;6"
-
-	rd, err := CreateReaderAndDetermineDelimiter(nil, strings.NewReader(input))
-	assert.NoError(t, err)
-	assert.Equal(t, ';', rd.Comma)
-=======
-//nolint
-func TestCreateReaderAndGuessDelimiter(t *testing.T) {
 	var csvToRowsMap = map[string][][]string{
 		`a;b;c
 1;2;3
@@ -66,13 +58,12 @@
 	}
 
 	for csv, expectedRows := range csvToRowsMap {
-		rd, err := CreateReaderAndGuessDelimiter(strings.NewReader(csv))
+		rd, err := CreateReaderAndDetermineDelimiter(nil, strings.NewReader(csv))
 		assert.NoError(t, err)
 		rows, err := rd.ReadAll()
 		assert.NoError(t, err)
 		assert.EqualValues(t, rows, expectedRows)
 	}
->>>>>>> 01fc24c7
 }
 
 func TestGuessDelimiter(t *testing.T) {
