// Copyright 2014 The Gogs Authors. All rights reserved.
// Copyright 2017 The Gitea Authors. All rights reserved.
// SPDX-License-Identifier: MIT

package structs

import (
	"errors"
	"strings"
	"time"

	"code.gitea.io/gitea/modules/json"
)

// ErrInvalidReceiveHook FIXME
var ErrInvalidReceiveHook = errors.New("Invalid JSON payload received over webhook")

// Hook a hook is a web hook when one repository changed
type Hook struct {
	// The unique identifier of the webhook
	ID int64 `json:"id"`
	// The type of the webhook (e.g., gitea, slack, discord)
	Type string `json:"type"`
	// Branch filter pattern to determine which branches trigger the webhook
	BranchFilter string `json:"branch_filter"`
	// The URL of the webhook endpoint (hidden in JSON)
	URL string `json:"-"`
	// Configuration settings for the webhook
	Config map[string]string `json:"config"`
	// List of events that trigger this webhook
	Events []string `json:"events"`
	// Authorization header to include in webhook requests
	AuthorizationHeader string `json:"authorization_header"`
	// Whether the webhook is active and will be triggered
	Active bool `json:"active"`
	// swagger:strfmt date-time
	// The date and time when the webhook was last updated
	Updated time.Time `json:"updated_at"`
	// swagger:strfmt date-time
	// The date and time when the webhook was created
	Created time.Time `json:"created_at"`
}

// HookList represents a list of API hook.
type HookList []*Hook

// CreateHookOptionConfig has all config options in it
// required are "content_type" and "url" Required
type CreateHookOptionConfig map[string]string

// CreateHookOption options when create a hook
type CreateHookOption struct {
	// required: true
	// enum: dingtalk,discord,gitea,gogs,msteams,slack,telegram,feishu,wechatwork,packagist
	// The type of the webhook to create
	Type string `json:"type" binding:"Required"`
	// required: true
	// Configuration settings for the webhook
	Config CreateHookOptionConfig `json:"config" binding:"Required"`
	// List of events that will trigger this webhook
	Events []string `json:"events"`
	// Branch filter pattern to determine which branches trigger the webhook
	BranchFilter string `json:"branch_filter" binding:"GlobPattern"`
	// Authorization header to include in webhook requests
	AuthorizationHeader string `json:"authorization_header"`
	// default: false
	// Whether the webhook should be active upon creation
	Active bool `json:"active"`
}

// EditHookOption options when modify one hook
type EditHookOption struct {
	// Configuration settings for the webhook
	Config map[string]string `json:"config"`
	// List of events that trigger this webhook
	Events []string `json:"events"`
	// Branch filter pattern to determine which branches trigger the webhook
	BranchFilter string `json:"branch_filter" binding:"GlobPattern"`
	// Authorization header to include in webhook requests
	AuthorizationHeader string `json:"authorization_header"`
	// Whether the webhook is active and will be triggered
	Active *bool `json:"active"`
}

// Payloader payload is some part of one hook
type Payloader interface {
	JSONPayload() ([]byte, error)
}

// PayloadUser represents the author or committer of a commit
type PayloadUser struct {
	// Full name of the commit author
	Name string `json:"name"`
	// swagger:strfmt email
	Email string `json:"email"`
	// username of the user
	UserName string `json:"username"`
}

// FIXME: consider using same format as API when commits API are added.
//        applies to PayloadCommit and PayloadCommitVerification

// PayloadCommit represents a commit
type PayloadCommit struct {
	// sha1 hash of the commit
	ID string `json:"id"`
	// The commit message
	Message string `json:"message"`
	// The URL to view this commit
	URL string `json:"url"`
	// The author of the commit
	Author *PayloadUser `json:"author"`
	// The committer of the commit
	Committer *PayloadUser `json:"committer"`
	// GPG verification information for the commit
	Verification *PayloadCommitVerification `json:"verification"`
	// swagger:strfmt date-time
	// The timestamp when the commit was made
	Timestamp time.Time `json:"timestamp"`
	// List of files added in this commit
	Added []string `json:"added"`
	// List of files removed in this commit
	Removed []string `json:"removed"`
	// List of files modified in this commit
	Modified []string `json:"modified"`
}

// PayloadCommitVerification represents the GPG verification of a commit
type PayloadCommitVerification struct {
	// Whether the commit signature is verified
	Verified bool `json:"verified"`
	// The reason for the verification status
	Reason string `json:"reason"`
	// The GPG signature of the commit
	Signature string `json:"signature"`
	// The user who signed the commit
	Signer *PayloadUser `json:"signer"`
	// The signed payload content
	Payload string `json:"payload"`
}

var (
	_ Payloader = &CreatePayload{}
	_ Payloader = &DeletePayload{}
	_ Payloader = &ForkPayload{}
	_ Payloader = &PushPayload{}
	_ Payloader = &IssuePayload{}
	_ Payloader = &IssueCommentPayload{}
	_ Payloader = &PullRequestPayload{}
	_ Payloader = &RepositoryPayload{}
	_ Payloader = &ReleasePayload{}
	_ Payloader = &PackagePayload{}
)

// CreatePayload represents a payload information of create event.
type CreatePayload struct {
	// The SHA hash of the created reference
	Sha string `json:"sha"`
	// The full name of the created reference
	Ref string `json:"ref"`
	// The type of reference created (branch or tag)
	RefType string `json:"ref_type"`
	// The repository where the reference was created
	Repo *Repository `json:"repository"`
	// The user who created the reference
	Sender *User `json:"sender"`
}

// JSONPayload return payload information
func (p *CreatePayload) JSONPayload() ([]byte, error) {
	return json.MarshalIndent(p, "", "  ")
}

// ParseCreateHook parses create event hook content.
func ParseCreateHook(raw []byte) (*CreatePayload, error) {
	hook := new(CreatePayload)
	if err := json.Unmarshal(raw, hook); err != nil {
		return nil, err
	}

	// it is possible the JSON was parsed, however,
	// was not from Gogs (maybe was from Bitbucket)
	// So we'll check to be sure certain key fields
	// were populated
	switch {
	case hook.Repo == nil:
		return nil, ErrInvalidReceiveHook
	case len(hook.Ref) == 0:
		return nil, ErrInvalidReceiveHook
	}
	return hook, nil
}

// PusherType define the type to push
type PusherType string

// describe all the PusherTypes
const (
	PusherTypeUser PusherType = "user"
)

// DeletePayload represents delete payload
type DeletePayload struct {
	// The name of the deleted reference
	Ref string `json:"ref"`
	// The type of reference deleted (branch or tag)
	RefType string `json:"ref_type"`
	// The type of entity that performed the deletion
	PusherType PusherType `json:"pusher_type"`
	// The repository where the reference was deleted
	Repo *Repository `json:"repository"`
	// The user who deleted the reference
	Sender *User `json:"sender"`
}

// JSONPayload implements Payload
func (p *DeletePayload) JSONPayload() ([]byte, error) {
	return json.MarshalIndent(p, "", "  ")
}

// ForkPayload represents fork payload
type ForkPayload struct {
	// The forked repository (the new fork)
	Forkee *Repository `json:"forkee"`
	// The original repository that was forked
	Repo *Repository `json:"repository"`
	// The user who created the fork
	Sender *User `json:"sender"`
}

// JSONPayload implements Payload
func (p *ForkPayload) JSONPayload() ([]byte, error) {
	return json.MarshalIndent(p, "", "  ")
}

// HookIssueCommentAction defines hook issue comment action
type HookIssueCommentAction string

// all issue comment actions
const (
	HookIssueCommentCreated HookIssueCommentAction = "created"
	HookIssueCommentEdited  HookIssueCommentAction = "edited"
	HookIssueCommentDeleted HookIssueCommentAction = "deleted"
)

// IssueCommentPayload represents a payload information of issue comment event.
type IssueCommentPayload struct {
	// The action performed on the comment (created, edited, deleted)
	Action HookIssueCommentAction `json:"action"`
	// The issue that the comment belongs to
	Issue *Issue `json:"issue"`
	// The pull request if the comment is on a pull request
	PullRequest *PullRequest `json:"pull_request,omitempty"`
	// The comment that was acted upon
	Comment *Comment `json:"comment"`
	// Changes made to the comment (for edit actions)
	Changes *ChangesPayload `json:"changes,omitempty"`
	// The repository containing the issue/pull request
	Repository *Repository `json:"repository"`
	// The user who performed the action
	Sender *User `json:"sender"`
	// Whether this comment is on a pull request
	IsPull bool `json:"is_pull"`
}

// JSONPayload implements Payload
func (p *IssueCommentPayload) JSONPayload() ([]byte, error) {
	return json.MarshalIndent(p, "", "  ")
}

// HookReleaseAction defines hook release action type
type HookReleaseAction string

// all release actions
const (
	HookReleasePublished HookReleaseAction = "published"
	HookReleaseUpdated   HookReleaseAction = "updated"
	HookReleaseDeleted   HookReleaseAction = "deleted"
)

// ReleasePayload represents a payload information of release event.
type ReleasePayload struct {
	// The action performed on the release (published, updated, deleted)
	Action HookReleaseAction `json:"action"`
	// The release that was acted upon
	Release *Release `json:"release"`
	// The repository containing the release
	Repository *Repository `json:"repository"`
	// The user who performed the action
	Sender *User `json:"sender"`
}

// JSONPayload implements Payload
func (p *ReleasePayload) JSONPayload() ([]byte, error) {
	return json.MarshalIndent(p, "", "  ")
}

// PushPayload represents a payload information of push event.
type PushPayload struct {
	// The full name of the pushed reference
	Ref string `json:"ref"`
	// The SHA of the most recent commit before the push
	Before string `json:"before"`
	// The SHA of the most recent commit after the push
	After string `json:"after"`
	// URL to compare the changes in this push
	CompareURL string `json:"compare_url"`
	// List of commits included in the push
	Commits []*PayloadCommit `json:"commits"`
	// Total number of commits in the push
	TotalCommits int `json:"total_commits"`
	// The most recent commit in the push
	HeadCommit *PayloadCommit `json:"head_commit"`
	// The repository that was pushed to
	Repo *Repository `json:"repository"`
	// The user who performed the push
	Pusher *User `json:"pusher"`
	// The user who triggered the webhook
	Sender *User `json:"sender"`
}

// JSONPayload FIXME
func (p *PushPayload) JSONPayload() ([]byte, error) {
	return json.MarshalIndent(p, "", "  ")
}

// ParsePushHook parses push event hook content.
func ParsePushHook(raw []byte) (*PushPayload, error) {
	hook := new(PushPayload)
	if err := json.Unmarshal(raw, hook); err != nil {
		return nil, err
	}

	switch {
	case hook.Repo == nil:
		return nil, ErrInvalidReceiveHook
	case len(hook.Ref) == 0:
		return nil, ErrInvalidReceiveHook
	}
	return hook, nil
}

// Branch returns branch name from a payload
func (p *PushPayload) Branch() string {
	return strings.ReplaceAll(p.Ref, "refs/heads/", "")
}

// HookIssueAction FIXME
type HookIssueAction string

const (
	// HookIssueOpened opened
	HookIssueOpened HookIssueAction = "opened"
	// HookIssueClosed closed
	HookIssueClosed HookIssueAction = "closed"
	// HookIssueReOpened reopened
	HookIssueReOpened HookIssueAction = "reopened"
	// HookIssueEdited edited
	HookIssueEdited HookIssueAction = "edited"
	// HookIssueDeleted is an issue action for deleting an issue
	HookIssueDeleted HookIssueAction = "deleted"
	// HookIssueAssigned assigned
	HookIssueAssigned HookIssueAction = "assigned"
	// HookIssueUnassigned unassigned
	HookIssueUnassigned HookIssueAction = "unassigned"
	// HookIssueLabelUpdated label_updated
	HookIssueLabelUpdated HookIssueAction = "label_updated"
	// HookIssueLabelCleared label_cleared
	HookIssueLabelCleared HookIssueAction = "label_cleared"
	// HookIssueSynchronized synchronized
	HookIssueSynchronized HookIssueAction = "synchronized"
	// HookIssueMilestoned is an issue action for when a milestone is set on an issue.
	HookIssueMilestoned HookIssueAction = "milestoned"
	// HookIssueDemilestoned is an issue action for when a milestone is cleared on an issue.
	HookIssueDemilestoned HookIssueAction = "demilestoned"
	// HookIssueReviewed is an issue action for when a pull request is reviewed
	HookIssueReviewed HookIssueAction = "reviewed"
	// HookIssueReviewRequested is an issue action for when a reviewer is requested for a pull request.
	HookIssueReviewRequested HookIssueAction = "review_requested"
	// HookIssueReviewRequestRemoved is an issue action for removing a review request to someone on a pull request.
	HookIssueReviewRequestRemoved HookIssueAction = "review_request_removed"
)

// IssuePayload represents the payload information that is sent along with an issue event.
type IssuePayload struct {
<<<<<<< HEAD
	// The action performed on the issue
	Action HookIssueAction `json:"action"`
	// The index number of the issue
	Index int64 `json:"number"`
	// Changes made to the issue (for edit actions)
	Changes *ChangesPayload `json:"changes,omitempty"`
	// The issue that was acted upon
	Issue *Issue `json:"issue"`
	// The repository containing the issue
	Repository *Repository `json:"repository"`
	// The user who performed the action
	Sender *User `json:"sender"`
	// The commit ID related to the issue action
	CommitID string `json:"commit_id"`
=======
	Action        HookIssueAction `json:"action"`
	Index         int64           `json:"number"`
	Changes       *ChangesPayload `json:"changes,omitempty"`
	RemovedLabels []*Label        `json:"removed_labels"`
	Issue         *Issue          `json:"issue"`
	Repository    *Repository     `json:"repository"`
	Sender        *User           `json:"sender"`
	CommitID      string          `json:"commit_id"`
>>>>>>> 6aa8ba38
}

// JSONPayload encodes the IssuePayload to JSON, with an indentation of two spaces.
func (p *IssuePayload) JSONPayload() ([]byte, error) {
	return json.MarshalIndent(p, "", "  ")
}

// ChangesFromPayload FIXME
type ChangesFromPayload struct {
	// The previous value before the change
	From string `json:"from"`
}

// ChangesPayload represents the payload information of issue change
type ChangesPayload struct {
	// Changes made to the title
	Title *ChangesFromPayload `json:"title,omitempty"`
	// Changes made to the body/description
	Body *ChangesFromPayload `json:"body,omitempty"`
	// Changes made to the reference
	Ref *ChangesFromPayload `json:"ref,omitempty"`
}

// PullRequestPayload represents a payload information of pull request event.
type PullRequestPayload struct {
<<<<<<< HEAD
	// The action performed on the pull request
	Action HookIssueAction `json:"action"`
	// The index number of the pull request
	Index int64 `json:"number"`
	// Changes made to the pull request (for edit actions)
	Changes *ChangesPayload `json:"changes,omitempty"`
	// The pull request that was acted upon
	PullRequest *PullRequest `json:"pull_request"`
	// The reviewer that was requested (for review request actions)
	RequestedReviewer *User `json:"requested_reviewer"`
	// The repository containing the pull request
	Repository *Repository `json:"repository"`
	// The user who performed the action
	Sender *User `json:"sender"`
	// The commit ID related to the pull request action
	CommitID string `json:"commit_id"`
	// The review information (for review actions)
	Review *ReviewPayload `json:"review"`
=======
	Action            HookIssueAction `json:"action"`
	Index             int64           `json:"number"`
	Changes           *ChangesPayload `json:"changes,omitempty"`
	RemovedLabels     []*Label        `json:"removed_labels"`
	PullRequest       *PullRequest    `json:"pull_request"`
	RequestedReviewer *User           `json:"requested_reviewer"`
	Repository        *Repository     `json:"repository"`
	Sender            *User           `json:"sender"`
	CommitID          string          `json:"commit_id"`
	Review            *ReviewPayload  `json:"review"`
>>>>>>> 6aa8ba38
}

// JSONPayload FIXME
func (p *PullRequestPayload) JSONPayload() ([]byte, error) {
	return json.MarshalIndent(p, "", "  ")
}

// ReviewPayload FIXME
type ReviewPayload struct {
	// The type of review (approved, rejected, comment)
	Type string `json:"type"`
	// The content/body of the review
	Content string `json:"content"`
}

// HookWikiAction an action that happens to a wiki page
type HookWikiAction string

const (
	// HookWikiCreated created
	HookWikiCreated HookWikiAction = "created"
	// HookWikiEdited edited
	HookWikiEdited HookWikiAction = "edited"
	// HookWikiDeleted deleted
	HookWikiDeleted HookWikiAction = "deleted"
)

// WikiPayload payload for repository webhooks
type WikiPayload struct {
	// The action performed on the wiki page
	Action HookWikiAction `json:"action"`
	// The repository containing the wiki
	Repository *Repository `json:"repository"`
	// The user who performed the action
	Sender *User `json:"sender"`
	// The name of the wiki page
	Page string `json:"page"`
	// The comment/commit message for the wiki change
	Comment string `json:"comment"`
}

// JSONPayload JSON representation of the payload
func (p *WikiPayload) JSONPayload() ([]byte, error) {
	return json.MarshalIndent(p, "", " ")
}

// HookRepoAction an action that happens to a repo
type HookRepoAction string

const (
	// HookRepoCreated created
	HookRepoCreated HookRepoAction = "created"
	// HookRepoDeleted deleted
	HookRepoDeleted HookRepoAction = "deleted"
)

// RepositoryPayload payload for repository webhooks
type RepositoryPayload struct {
	// The action performed on the repository
	Action HookRepoAction `json:"action"`
	// The repository that was acted upon
	Repository *Repository `json:"repository"`
	// The organization that owns the repository (if applicable)
	Organization *User `json:"organization"`
	// The user who performed the action
	Sender *User `json:"sender"`
}

// JSONPayload JSON representation of the payload
func (p *RepositoryPayload) JSONPayload() ([]byte, error) {
	return json.MarshalIndent(p, "", " ")
}

// HookPackageAction an action that happens to a package
type HookPackageAction string

const (
	// HookPackageCreated created
	HookPackageCreated HookPackageAction = "created"
	// HookPackageDeleted deleted
	HookPackageDeleted HookPackageAction = "deleted"
)

// PackagePayload represents a package payload
type PackagePayload struct {
	// The action performed on the package
	Action HookPackageAction `json:"action"`
	// The repository associated with the package
	Repository *Repository `json:"repository"`
	// The package that was acted upon
	Package *Package `json:"package"`
	// The organization that owns the package (if applicable)
	Organization *Organization `json:"organization"`
	// The user who performed the action
	Sender *User `json:"sender"`
}

// JSONPayload implements Payload
func (p *PackagePayload) JSONPayload() ([]byte, error) {
	return json.MarshalIndent(p, "", "  ")
}

// WorkflowDispatchPayload represents a workflow dispatch payload
type WorkflowDispatchPayload struct {
	// The name or path of the workflow file
	Workflow string `json:"workflow"`
	// The git reference (branch, tag, or commit SHA) to run the workflow on
	Ref string `json:"ref"`
	// Input parameters for the workflow dispatch event
	Inputs map[string]any `json:"inputs"`
	// The repository containing the workflow
	Repository *Repository `json:"repository"`
	// The user who triggered the workflow dispatch
	Sender *User `json:"sender"`
}

// JSONPayload implements Payload
func (p *WorkflowDispatchPayload) JSONPayload() ([]byte, error) {
	return json.MarshalIndent(p, "", "  ")
}

// CommitStatusPayload represents a payload information of commit status event.
type CommitStatusPayload struct {
	// TODO: add Branches per https://docs.github.com/en/webhooks/webhook-events-and-payloads#status
	// The commit that the status is associated with
	Commit *PayloadCommit `json:"commit"`
	// The context/identifier for this status check
	Context string `json:"context"`
	// swagger:strfmt date-time
	// The date and time when the status was created
	CreatedAt time.Time `json:"created_at"`
	// A short description of the status
	Description string `json:"description"`
	// The unique identifier of the status
	ID int64 `json:"id"`
	// The repository containing the commit
	Repo *Repository `json:"repository"`
	// The user who created the status
	Sender *User `json:"sender"`
	// The SHA hash of the commit
	SHA string `json:"sha"`
	// The state of the status (pending, success, error, failure)
	State string `json:"state"`
	// The target URL to associate with this status
	TargetURL string `json:"target_url"`
	// swagger:strfmt date-time
	// The date and time when the status was last updated
	UpdatedAt *time.Time `json:"updated_at"`
}

// JSONPayload implements Payload
func (p *CommitStatusPayload) JSONPayload() ([]byte, error) {
	return json.MarshalIndent(p, "", "  ")
}

// WorkflowRunPayload represents a payload information of workflow run event.
type WorkflowRunPayload struct {
	// The action performed on the workflow run
	Action string `json:"action"`
	// The workflow definition
	Workflow *ActionWorkflow `json:"workflow"`
	// The workflow run that was acted upon
	WorkflowRun *ActionWorkflowRun `json:"workflow_run"`
	// The pull request associated with the workflow run (if applicable)
	PullRequest *PullRequest `json:"pull_request,omitempty"`
	// The organization that owns the repository (if applicable)
	Organization *Organization `json:"organization,omitempty"`
	// The repository containing the workflow
	Repo *Repository `json:"repository"`
	// The user who triggered the workflow run
	Sender *User `json:"sender"`
}

// JSONPayload implements Payload
func (p *WorkflowRunPayload) JSONPayload() ([]byte, error) {
	return json.MarshalIndent(p, "", "  ")
}

// WorkflowJobPayload represents a payload information of workflow job event.
type WorkflowJobPayload struct {
	// The action performed on the workflow job
	Action string `json:"action"`
	// The workflow job that was acted upon
	WorkflowJob *ActionWorkflowJob `json:"workflow_job"`
	// The pull request associated with the workflow job (if applicable)
	PullRequest *PullRequest `json:"pull_request,omitempty"`
	// The organization that owns the repository (if applicable)
	Organization *Organization `json:"organization,omitempty"`
	// The repository containing the workflow
	Repo *Repository `json:"repository"`
	// The user who triggered the workflow job
	Sender *User `json:"sender"`
}

// JSONPayload implements Payload
func (p *WorkflowJobPayload) JSONPayload() ([]byte, error) {
	return json.MarshalIndent(p, "", "  ")
}<|MERGE_RESOLUTION|>--- conflicted
+++ resolved
@@ -383,7 +383,6 @@
 
 // IssuePayload represents the payload information that is sent along with an issue event.
 type IssuePayload struct {
-<<<<<<< HEAD
 	// The action performed on the issue
 	Action HookIssueAction `json:"action"`
 	// The index number of the issue
@@ -398,16 +397,6 @@
 	Sender *User `json:"sender"`
 	// The commit ID related to the issue action
 	CommitID string `json:"commit_id"`
-=======
-	Action        HookIssueAction `json:"action"`
-	Index         int64           `json:"number"`
-	Changes       *ChangesPayload `json:"changes,omitempty"`
-	RemovedLabels []*Label        `json:"removed_labels"`
-	Issue         *Issue          `json:"issue"`
-	Repository    *Repository     `json:"repository"`
-	Sender        *User           `json:"sender"`
-	CommitID      string          `json:"commit_id"`
->>>>>>> 6aa8ba38
 }
 
 // JSONPayload encodes the IssuePayload to JSON, with an indentation of two spaces.
@@ -429,11 +418,14 @@
 	Body *ChangesFromPayload `json:"body,omitempty"`
 	// Changes made to the reference
 	Ref *ChangesFromPayload `json:"ref,omitempty"`
+	// Changes made to the labels added
+	AddedLabels []*Label `json:"added_labels"`
+	// Changes made to the labels removed
+	RemovedLabels []*Label `json:"removed_labels"`
 }
 
 // PullRequestPayload represents a payload information of pull request event.
 type PullRequestPayload struct {
-<<<<<<< HEAD
 	// The action performed on the pull request
 	Action HookIssueAction `json:"action"`
 	// The index number of the pull request
@@ -452,18 +444,6 @@
 	CommitID string `json:"commit_id"`
 	// The review information (for review actions)
 	Review *ReviewPayload `json:"review"`
-=======
-	Action            HookIssueAction `json:"action"`
-	Index             int64           `json:"number"`
-	Changes           *ChangesPayload `json:"changes,omitempty"`
-	RemovedLabels     []*Label        `json:"removed_labels"`
-	PullRequest       *PullRequest    `json:"pull_request"`
-	RequestedReviewer *User           `json:"requested_reviewer"`
-	Repository        *Repository     `json:"repository"`
-	Sender            *User           `json:"sender"`
-	CommitID          string          `json:"commit_id"`
-	Review            *ReviewPayload  `json:"review"`
->>>>>>> 6aa8ba38
 }
 
 // JSONPayload FIXME
