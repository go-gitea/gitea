--- conflicted
+++ resolved
@@ -91,17 +91,12 @@
 	Labels    []int64  `json:"labels"`
 	State     *string  `json:"state"`
 	// swagger:strfmt date-time
-<<<<<<< HEAD
-	Deadline       *time.Time `json:"due_date"`
-	RemoveDeadline *bool      `json:"unset_due_date"`
+	Deadline            *time.Time `json:"due_date"`
+	RemoveDeadline      *bool      `json:"unset_due_date"`
+	AllowMaintainerEdit *bool      `json:"allow_maintainer_edit"`
 }
 
 // ChangedFile store information about files affected by the pull request
 type ChangedFile struct {
 	Filename string `json:"filename"`
-=======
-	Deadline            *time.Time `json:"due_date"`
-	RemoveDeadline      *bool      `json:"unset_due_date"`
-	AllowMaintainerEdit *bool      `json:"allow_maintainer_edit"`
->>>>>>> 754861a0
 }