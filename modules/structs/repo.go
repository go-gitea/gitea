// Copyright 2014 The Gogs Authors. All rights reserved.
// Use of this source code is governed by a MIT-style
// license that can be found in the LICENSE file.

package structs

import (
	"strings"
	"time"
)

// Permission represents a set of permissions
type Permission struct {
	Admin bool `json:"admin"`
	Push  bool `json:"push"`
	Pull  bool `json:"pull"`
}

// InternalTracker represents settings for internal tracker
// swagger:model
type InternalTracker struct {
	// Enable time tracking (Built-in issue tracker)
	EnableTimeTracker bool `json:"enable_time_tracker"`
	// Let only contributors track time (Built-in issue tracker)
	AllowOnlyContributorsToTrackTime bool `json:"allow_only_contributors_to_track_time"`
	// Enable dependencies for issues and pull requests (Built-in issue tracker)
	EnableIssueDependencies bool `json:"enable_issue_dependencies"`
}

// ExternalTracker represents settings for external tracker
// swagger:model
type ExternalTracker struct {
	// URL of external issue tracker.
	ExternalTrackerURL string `json:"external_tracker_url"`
	// External Issue Tracker URL Format. Use the placeholders {user}, {repo} and {index} for the username, repository name and issue index.
	ExternalTrackerFormat string `json:"external_tracker_format"`
	// External Issue Tracker Number Format, either `numeric` or `alphanumeric`
	ExternalTrackerStyle string `json:"external_tracker_style"`
}

// ExternalWiki represents setting for external wiki
// swagger:model
type ExternalWiki struct {
	// URL of external wiki.
	ExternalWikiURL string `json:"external_wiki_url"`
}

// Repository represents a repository
type Repository struct {
	ID            int64       `json:"id"`
	Owner         *User       `json:"owner"`
	Name          string      `json:"name"`
	FullName      string      `json:"full_name"`
	Description   string      `json:"description"`
	Empty         bool        `json:"empty"`
	Private       bool        `json:"private"`
	Fork          bool        `json:"fork"`
	Template      bool        `json:"template"`
	Parent        *Repository `json:"parent"`
	Mirror        bool        `json:"mirror"`
	Size          int         `json:"size"`
	HTMLURL       string      `json:"html_url"`
	SSHURL        string      `json:"ssh_url"`
	CloneURL      string      `json:"clone_url"`
	OriginalURL   string      `json:"original_url"`
	Website       string      `json:"website"`
	Stars         int         `json:"stars_count"`
	Forks         int         `json:"forks_count"`
	Watchers      int         `json:"watchers_count"`
	OpenIssues    int         `json:"open_issues_count"`
	OpenPulls     int         `json:"open_pr_counter"`
	Releases      int         `json:"release_counter"`
	DefaultBranch string      `json:"default_branch"`
	Archived      bool        `json:"archived"`
	// swagger:strfmt date-time
	Created time.Time `json:"created_at"`
	// swagger:strfmt date-time
	Updated                   time.Time        `json:"updated_at"`
	Permissions               *Permission      `json:"permissions,omitempty"`
	HasIssues                 bool             `json:"has_issues"`
	InternalTracker           *InternalTracker `json:"internal_tracker,omitempty"`
	ExternalTracker           *ExternalTracker `json:"external_tracker,omitempty"`
	HasWiki                   bool             `json:"has_wiki"`
	ExternalWiki              *ExternalWiki    `json:"external_wiki,omitempty"`
	HasPullRequests           bool             `json:"has_pull_requests"`
	HasProjects               bool             `json:"has_projects"`
	IgnoreWhitespaceConflicts bool             `json:"ignore_whitespace_conflicts"`
	AllowMerge                bool             `json:"allow_merge_commits"`
	AllowRebase               bool             `json:"allow_rebase"`
	AllowRebaseMerge          bool             `json:"allow_rebase_explicit"`
	AllowSquash               bool             `json:"allow_squash_merge"`
	AvatarURL                 string           `json:"avatar_url"`
	Internal                  bool             `json:"internal"`
}

// CreateRepoOption options when creating repository
// swagger:model
type CreateRepoOption struct {
	// Name of the repository to create
	//
	// required: true
	// unique: true
	Name string `json:"name" binding:"Required;AlphaDashDot;MaxSize(100)"`
	// Description of the repository to create
	Description string `json:"description" binding:"MaxSize(255)"`
	// Whether the repository is private
	Private bool `json:"private"`
	// Issue Label set to use
	IssueLabels string `json:"issue_labels"`
	// Whether the repository should be auto-intialized?
	AutoInit bool `json:"auto_init"`
	// Gitignores to use
	Gitignores string `json:"gitignores"`
	// License to use
	License string `json:"license"`
	// Readme of the repository to create
	Readme string `json:"readme"`
	// DefaultBranch of the repository (used when initializes and in template)
	DefaultBranch string `json:"default_branch" binding:"GitRefName;MaxSize(100)"`
	// AdoptPreExisting adopt pre-existing file-system repository if it exists and this installation permits this
	AdoptPreExisting bool `json:"adopt_if_exists"`
	// DeleteIfExists delete pre-exisiting file-system repository if it exists and this installation permist this
	OverwritePreExisting bool `json:"delete_if_exists"`
}

// EditRepoOption options when editing a repository's properties
// swagger:model
type EditRepoOption struct {
	// name of the repository
	// unique: true
	Name *string `json:"name,omitempty" binding:"OmitEmpty;AlphaDashDot;MaxSize(100);"`
	// a short description of the repository.
	Description *string `json:"description,omitempty" binding:"MaxSize(255)"`
	// a URL with more information about the repository.
	Website *string `json:"website,omitempty" binding:"MaxSize(255)"`
	// either `true` to make the repository private or `false` to make it public.
	// Note: you will get a 422 error if the organization restricts changing repository visibility to organization
	// owners and a non-owner tries to change the value of private.
	Private *bool `json:"private,omitempty"`
	// either `true` to make this repository a template or `false` to make it a normal repository
	Template *bool `json:"template,omitempty"`
	// either `true` to enable issues for this repository or `false` to disable them.
	HasIssues *bool `json:"has_issues,omitempty"`
	// set this structure to configure internal issue tracker (requires has_issues)
	InternalTracker *InternalTracker `json:"internal_tracker,omitempty"`
	// set this structure to use external issue tracker (requires has_issues)
	ExternalTracker *ExternalTracker `json:"external_tracker,omitempty"`
	// either `true` to enable the wiki for this repository or `false` to disable it.
	HasWiki *bool `json:"has_wiki,omitempty"`
	// set this structure to use external wiki instead of internal (requires has_wiki)
	ExternalWiki *ExternalWiki `json:"external_wiki,omitempty"`
	// sets the default branch for this repository.
	DefaultBranch *string `json:"default_branch,omitempty"`
	// either `true` to allow pull requests, or `false` to prevent pull request.
	HasPullRequests *bool `json:"has_pull_requests,omitempty"`
	// either `true` to enable project unit, or `false` to disable them.
	HasProjects *bool `json:"has_projects,omitempty"`
	// either `true` to ignore whitespace for conflicts, or `false` to not ignore whitespace. `has_pull_requests` must be `true`.
	IgnoreWhitespaceConflicts *bool `json:"ignore_whitespace_conflicts,omitempty"`
	// either `true` to allow merging pull requests with a merge commit, or `false` to prevent merging pull requests with merge commits. `has_pull_requests` must be `true`.
	AllowMerge *bool `json:"allow_merge_commits,omitempty"`
	// either `true` to allow rebase-merging pull requests, or `false` to prevent rebase-merging. `has_pull_requests` must be `true`.
	AllowRebase *bool `json:"allow_rebase,omitempty"`
	// either `true` to allow rebase with explicit merge commits (--no-ff), or `false` to prevent rebase with explicit merge commits. `has_pull_requests` must be `true`.
	AllowRebaseMerge *bool `json:"allow_rebase_explicit,omitempty"`
	// either `true` to allow squash-merging pull requests, or `false` to prevent squash-merging. `has_pull_requests` must be `true`.
	AllowSquash *bool `json:"allow_squash_merge,omitempty"`
	// set to `true` to archive this repository.
	Archived *bool `json:"archived,omitempty"`
}

// CreateBranchRepoOption options when creating a branch in a repository
// swagger:model
type CreateBranchRepoOption struct {

	// Name of the branch to create
	//
	// required: true
	// unique: true
	BranchName string `json:"new_branch_name" binding:"Required;GitRefName;MaxSize(100)"`

	// Name of the old branch to create from
	//
	// unique: true
	OldBranchName string `json:"old_branch_name" binding:"GitRefName;MaxSize(100)"`
}

// TransferRepoOption options when transfer a repository's ownership
// swagger:model
type TransferRepoOption struct {
	// required: true
	NewOwner string `json:"new_owner"`
	// ID of the team or teams to add to the repository. Teams can only be added to organization-owned repositories.
	TeamIDs *[]int64 `json:"team_ids"`
}

// GitServiceType represents a git service
type GitServiceType int

// enumerate all GitServiceType
const (
	NotMigrated     GitServiceType = iota // 0 not migrated from external sites
	PlainGitService                       // 1 plain git service
	GithubService                         // 2 github.com
	GiteaService                          // 3 gitea service
	GitlabService                         // 4 gitlab service
	GogsService                           // 5 gogs service
)

// Name represents the service type's name
// WARNNING: the name have to be equal to that on goth's library
func (gt GitServiceType) Name() string {
	return strings.ToLower(gt.Title())
}

// Title represents the service type's proper title
func (gt GitServiceType) Title() string {
	switch gt {
	case GithubService:
		return "GitHub"
	case GiteaService:
		return "Gitea"
	case GitlabService:
		return "GitLab"
	case GogsService:
		return "Gogs"
	case PlainGitService:
		return "Git"
	}
	return ""
}

// MigrateRepoOptions options for migrating repository's
// this is used to interact with api v1
type MigrateRepoOptions struct {
	// required: true
	CloneAddr string `json:"clone_addr" binding:"Required"`
	// deprecated (only for backwards compatibility)
	RepoOwnerID int64 `json:"uid"`
	// Name of User or Organisation who will own Repo after migration
	RepoOwner string `json:"repo_owner"`
	// required: true
	RepoName string `json:"repo_name" binding:"Required;AlphaDashDot;MaxSize(100)"`

	// enum: git,github,gitea,gitlab
	Service      string `json:"service"`
	AuthUsername string `json:"auth_username"`
	AuthPassword string `json:"auth_password"`
	AuthToken    string `json:"auth_token"`

	Mirror       bool   `json:"mirror"`
	Private      bool   `json:"private"`
	Description  string `json:"description" binding:"MaxSize(255)"`
	Wiki         bool   `json:"wiki"`
	Milestones   bool   `json:"milestones"`
	Labels       bool   `json:"labels"`
	Issues       bool   `json:"issues"`
	PullRequests bool   `json:"pull_requests"`
	Releases     bool   `json:"releases"`
}

// TokenAuth represents whether a service type supports token-based auth
func (gt GitServiceType) TokenAuth() bool {
	switch gt {
	case GithubService, GiteaService, GitlabService:
		return true
	}
	return false
}

var (
	// SupportedFullGitService represents all git services supported to migrate issues/labels/prs and etc.
	// TODO: add to this list after new git service added
	SupportedFullGitService = []GitServiceType{
		GithubService,
		GitlabService,
	}
<<<<<<< HEAD
)

// MigrateRepoOption options for migrating a repository from an external service
type MigrateRepoOption struct {
	// required: true
	CloneAddr    string `json:"clone_addr" binding:"Required"`
	AuthUsername string `json:"auth_username"`
	AuthPassword string `json:"auth_password"`
	AuthToken    string `json:"auth_token"`
	// required: true
	UID int `json:"uid" binding:"Required"`
	// required: true
	RepoName             string `json:"repo_name" binding:"Required"`
	Mirror               bool   `json:"mirror"`
	Private              bool   `json:"private"`
	Description          string `json:"description"`
	OriginalURL          string
	GitServiceType       GitServiceType
	Wiki                 bool
	Issues               bool
	Milestones           bool
	Labels               bool
	Releases             bool
	Comments             bool
	PullRequests         bool
	MigrateToRepoID      int64
	OverwritePreExisting bool
}
=======
)
>>>>>>> a9decf0d
<|MERGE_RESOLUTION|>--- conflicted
+++ resolved
@@ -248,15 +248,16 @@
 	AuthPassword string `json:"auth_password"`
 	AuthToken    string `json:"auth_token"`
 
-	Mirror       bool   `json:"mirror"`
-	Private      bool   `json:"private"`
-	Description  string `json:"description" binding:"MaxSize(255)"`
-	Wiki         bool   `json:"wiki"`
-	Milestones   bool   `json:"milestones"`
-	Labels       bool   `json:"labels"`
-	Issues       bool   `json:"issues"`
-	PullRequests bool   `json:"pull_requests"`
-	Releases     bool   `json:"releases"`
+	Mirror               bool   `json:"mirror"`
+	Private              bool   `json:"private"`
+	Description          string `json:"description" binding:"MaxSize(255)"`
+	Wiki                 bool   `json:"wiki"`
+	Milestones           bool   `json:"milestones"`
+	Labels               bool   `json:"labels"`
+	Issues               bool   `json:"issues"`
+	PullRequests         bool   `json:"pull_requests"`
+	Releases             bool   `json:"releases"`
+	OverwritePreExisting bool   `json:"overwrite_pre_existing"`
 }
 
 // TokenAuth represents whether a service type supports token-based auth
@@ -275,35 +276,4 @@
 		GithubService,
 		GitlabService,
 	}
-<<<<<<< HEAD
-)
-
-// MigrateRepoOption options for migrating a repository from an external service
-type MigrateRepoOption struct {
-	// required: true
-	CloneAddr    string `json:"clone_addr" binding:"Required"`
-	AuthUsername string `json:"auth_username"`
-	AuthPassword string `json:"auth_password"`
-	AuthToken    string `json:"auth_token"`
-	// required: true
-	UID int `json:"uid" binding:"Required"`
-	// required: true
-	RepoName             string `json:"repo_name" binding:"Required"`
-	Mirror               bool   `json:"mirror"`
-	Private              bool   `json:"private"`
-	Description          string `json:"description"`
-	OriginalURL          string
-	GitServiceType       GitServiceType
-	Wiki                 bool
-	Issues               bool
-	Milestones           bool
-	Labels               bool
-	Releases             bool
-	Comments             bool
-	PullRequests         bool
-	MigrateToRepoID      int64
-	OverwritePreExisting bool
-}
-=======
-)
->>>>>>> a9decf0d
+)