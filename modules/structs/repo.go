// Copyright 2014 The Gogs Authors. All rights reserved.
// Use of this source code is governed by a MIT-style
// license that can be found in the LICENSE file.

package structs

import (
	"strings"
	"time"
)

// Permission represents a set of permissions
type Permission struct {
	Admin bool `json:"admin"`
	Push  bool `json:"push"`
	Pull  bool `json:"pull"`
}

// InternalTracker represents settings for internal tracker
// swagger:model
type InternalTracker struct {
	// Enable time tracking (Built-in issue tracker)
	EnableTimeTracker bool `json:"enable_time_tracker"`
	// Let only contributors track time (Built-in issue tracker)
	AllowOnlyContributorsToTrackTime bool `json:"allow_only_contributors_to_track_time"`
	// Enable dependencies for issues and pull requests (Built-in issue tracker)
	EnableIssueDependencies bool `json:"enable_issue_dependencies"`
}

// ExternalTracker represents settings for external tracker
// swagger:model
type ExternalTracker struct {
	// URL of external issue tracker.
	ExternalTrackerURL string `json:"external_tracker_url"`
	// External Issue Tracker URL Format. Use the placeholders {user}, {repo} and {index} for the username, repository name and issue index.
	ExternalTrackerFormat string `json:"external_tracker_format"`
	// External Issue Tracker Number Format, either `numeric` or `alphanumeric`
	ExternalTrackerStyle string `json:"external_tracker_style"`
}

// ExternalWiki represents setting for external wiki
// swagger:model
type ExternalWiki struct {
	// URL of external wiki.
	ExternalWikiURL string `json:"external_wiki_url"`
}

// Repository represents a repository
type Repository struct {
	ID            int64       `json:"id"`
	Owner         *User       `json:"owner"`
	Name          string      `json:"name"`
	FullName      string      `json:"full_name"`
	Description   string      `json:"description"`
	Empty         bool        `json:"empty"`
	Private       bool        `json:"private"`
	Fork          bool        `json:"fork"`
	Template      bool        `json:"template"`
	Parent        *Repository `json:"parent"`
	Mirror        bool        `json:"mirror"`
	Size          int         `json:"size"`
	HTMLURL       string      `json:"html_url"`
	SSHURL        string      `json:"ssh_url"`
	CloneURL      string      `json:"clone_url"`
	OriginalURL   string      `json:"original_url"`
	Website       string      `json:"website"`
	Stars         int         `json:"stars_count"`
	Forks         int         `json:"forks_count"`
	Watchers      int         `json:"watchers_count"`
	OpenIssues    int         `json:"open_issues_count"`
	OpenPulls     int         `json:"open_pr_counter"`
	Releases      int         `json:"release_counter"`
	DefaultBranch string      `json:"default_branch"`
	Archived      bool        `json:"archived"`
	// swagger:strfmt date-time
	Created time.Time `json:"created_at"`
	// swagger:strfmt date-time
	Updated                   time.Time        `json:"updated_at"`
	Permissions               *Permission      `json:"permissions,omitempty"`
	HasIssues                 bool             `json:"has_issues"`
	InternalTracker           *InternalTracker `json:"internal_tracker,omitempty"`
	ExternalTracker           *ExternalTracker `json:"external_tracker,omitempty"`
	HasWiki                   bool             `json:"has_wiki"`
	ExternalWiki              *ExternalWiki    `json:"external_wiki,omitempty"`
	HasPullRequests           bool             `json:"has_pull_requests"`
	HasProjects               bool             `json:"has_projects"`
	IgnoreWhitespaceConflicts bool             `json:"ignore_whitespace_conflicts"`
	AllowMerge                bool             `json:"allow_merge_commits"`
	AllowRebase               bool             `json:"allow_rebase"`
	AllowRebaseMerge          bool             `json:"allow_rebase_explicit"`
	AllowSquash               bool             `json:"allow_squash_merge"`
	AvatarURL                 string           `json:"avatar_url"`
	Internal                  bool             `json:"internal"`
}

// CreateRepoOption options when creating repository
// swagger:model
type CreateRepoOption struct {
	// Name of the repository to create
	//
	// required: true
	// unique: true
	Name string `json:"name" binding:"Required;AlphaDashDot;MaxSize(100)"`
	// Description of the repository to create
	Description string `json:"description" binding:"MaxSize(255)"`
	// Whether the repository is private
	Private bool `json:"private"`
	// Issue Label set to use
	IssueLabels string `json:"issue_labels"`
	// Whether the repository should be auto-intialized?
	AutoInit bool `json:"auto_init"`
	// Gitignores to use
	Gitignores string `json:"gitignores"`
	// License to use
	License string `json:"license"`
	// Readme of the repository to create
	Readme string `json:"readme"`
	// DefaultBranch of the repository (used when initializes and in template)
	DefaultBranch string `json:"default_branch" binding:"GitRefName;MaxSize(100)"`
<<<<<<< HEAD
	// AdoptPreExisting adopt pre-existing file-system repository if it exists and this installation permits this
	AdoptPreExisting bool `json:"adopt_if_exists"`
	// DeleteIfExists delete pre-exisiting file-system repository if it exists and this installation permist this
	OverwritePreExisting bool `json:"delete_if_exists"`
=======
	// TrustModel of the repository
	// enum: default,collaborator,committer,collaboratorcommitter
	TrustModel string `json:"trust_model"`
>>>>>>> 355788db
}

// EditRepoOption options when editing a repository's properties
// swagger:model
type EditRepoOption struct {
	// name of the repository
	// unique: true
	Name *string `json:"name,omitempty" binding:"OmitEmpty;AlphaDashDot;MaxSize(100);"`
	// a short description of the repository.
	Description *string `json:"description,omitempty" binding:"MaxSize(255)"`
	// a URL with more information about the repository.
	Website *string `json:"website,omitempty" binding:"MaxSize(255)"`
	// either `true` to make the repository private or `false` to make it public.
	// Note: you will get a 422 error if the organization restricts changing repository visibility to organization
	// owners and a non-owner tries to change the value of private.
	Private *bool `json:"private,omitempty"`
	// either `true` to make this repository a template or `false` to make it a normal repository
	Template *bool `json:"template,omitempty"`
	// either `true` to enable issues for this repository or `false` to disable them.
	HasIssues *bool `json:"has_issues,omitempty"`
	// set this structure to configure internal issue tracker (requires has_issues)
	InternalTracker *InternalTracker `json:"internal_tracker,omitempty"`
	// set this structure to use external issue tracker (requires has_issues)
	ExternalTracker *ExternalTracker `json:"external_tracker,omitempty"`
	// either `true` to enable the wiki for this repository or `false` to disable it.
	HasWiki *bool `json:"has_wiki,omitempty"`
	// set this structure to use external wiki instead of internal (requires has_wiki)
	ExternalWiki *ExternalWiki `json:"external_wiki,omitempty"`
	// sets the default branch for this repository.
	DefaultBranch *string `json:"default_branch,omitempty"`
	// either `true` to allow pull requests, or `false` to prevent pull request.
	HasPullRequests *bool `json:"has_pull_requests,omitempty"`
	// either `true` to enable project unit, or `false` to disable them.
	HasProjects *bool `json:"has_projects,omitempty"`
	// either `true` to ignore whitespace for conflicts, or `false` to not ignore whitespace. `has_pull_requests` must be `true`.
	IgnoreWhitespaceConflicts *bool `json:"ignore_whitespace_conflicts,omitempty"`
	// either `true` to allow merging pull requests with a merge commit, or `false` to prevent merging pull requests with merge commits. `has_pull_requests` must be `true`.
	AllowMerge *bool `json:"allow_merge_commits,omitempty"`
	// either `true` to allow rebase-merging pull requests, or `false` to prevent rebase-merging. `has_pull_requests` must be `true`.
	AllowRebase *bool `json:"allow_rebase,omitempty"`
	// either `true` to allow rebase with explicit merge commits (--no-ff), or `false` to prevent rebase with explicit merge commits. `has_pull_requests` must be `true`.
	AllowRebaseMerge *bool `json:"allow_rebase_explicit,omitempty"`
	// either `true` to allow squash-merging pull requests, or `false` to prevent squash-merging. `has_pull_requests` must be `true`.
	AllowSquash *bool `json:"allow_squash_merge,omitempty"`
	// set to `true` to archive this repository.
	Archived *bool `json:"archived,omitempty"`
}

// CreateBranchRepoOption options when creating a branch in a repository
// swagger:model
type CreateBranchRepoOption struct {

	// Name of the branch to create
	//
	// required: true
	// unique: true
	BranchName string `json:"new_branch_name" binding:"Required;GitRefName;MaxSize(100)"`

	// Name of the old branch to create from
	//
	// unique: true
	OldBranchName string `json:"old_branch_name" binding:"GitRefName;MaxSize(100)"`
}

// TransferRepoOption options when transfer a repository's ownership
// swagger:model
type TransferRepoOption struct {
	// required: true
	NewOwner string `json:"new_owner"`
	// ID of the team or teams to add to the repository. Teams can only be added to organization-owned repositories.
	TeamIDs *[]int64 `json:"team_ids"`
}

// GitServiceType represents a git service
type GitServiceType int

// enumerate all GitServiceType
const (
	NotMigrated     GitServiceType = iota // 0 not migrated from external sites
	PlainGitService                       // 1 plain git service
	GithubService                         // 2 github.com
	GiteaService                          // 3 gitea service
	GitlabService                         // 4 gitlab service
	GogsService                           // 5 gogs service
)

// Name represents the service type's name
// WARNNING: the name have to be equal to that on goth's library
func (gt GitServiceType) Name() string {
	return strings.ToLower(gt.Title())
}

// Title represents the service type's proper title
func (gt GitServiceType) Title() string {
	switch gt {
	case GithubService:
		return "GitHub"
	case GiteaService:
		return "Gitea"
	case GitlabService:
		return "GitLab"
	case GogsService:
		return "Gogs"
	case PlainGitService:
		return "Git"
	}
	return ""
}

// MigrateRepoOptions options for migrating repository's
// this is used to interact with api v1
type MigrateRepoOptions struct {
	// required: true
	CloneAddr string `json:"clone_addr" binding:"Required"`
	// deprecated (only for backwards compatibility)
	RepoOwnerID int64 `json:"uid"`
	// Name of User or Organisation who will own Repo after migration
	RepoOwner string `json:"repo_owner"`
	// required: true
	RepoName string `json:"repo_name" binding:"Required;AlphaDashDot;MaxSize(100)"`

	// enum: git,github,gitea,gitlab
	Service      string `json:"service"`
	AuthUsername string `json:"auth_username"`
	AuthPassword string `json:"auth_password"`
	AuthToken    string `json:"auth_token"`

	Mirror               bool   `json:"mirror"`
	Private              bool   `json:"private"`
	Description          string `json:"description" binding:"MaxSize(255)"`
	Wiki                 bool   `json:"wiki"`
	Milestones           bool   `json:"milestones"`
	Labels               bool   `json:"labels"`
	Issues               bool   `json:"issues"`
	PullRequests         bool   `json:"pull_requests"`
	Releases             bool   `json:"releases"`
	OverwritePreExisting bool   `json:"overwrite_pre_existing"`
}

// TokenAuth represents whether a service type supports token-based auth
func (gt GitServiceType) TokenAuth() bool {
	switch gt {
	case GithubService, GiteaService, GitlabService:
		return true
	}
	return false
}

var (
	// SupportedFullGitService represents all git services supported to migrate issues/labels/prs and etc.
	// TODO: add to this list after new git service added
	SupportedFullGitService = []GitServiceType{
		GithubService,
		GitlabService,
	}
)<|MERGE_RESOLUTION|>--- conflicted
+++ resolved
@@ -117,16 +117,13 @@
 	Readme string `json:"readme"`
 	// DefaultBranch of the repository (used when initializes and in template)
 	DefaultBranch string `json:"default_branch" binding:"GitRefName;MaxSize(100)"`
-<<<<<<< HEAD
+	// TrustModel of the repository
+	// enum: default,collaborator,committer,collaboratorcommitter
+	TrustModel string `json:"trust_model"`
 	// AdoptPreExisting adopt pre-existing file-system repository if it exists and this installation permits this
 	AdoptPreExisting bool `json:"adopt_if_exists"`
 	// DeleteIfExists delete pre-exisiting file-system repository if it exists and this installation permist this
 	OverwritePreExisting bool `json:"delete_if_exists"`
-=======
-	// TrustModel of the repository
-	// enum: default,collaborator,committer,collaboratorcommitter
-	TrustModel string `json:"trust_model"`
->>>>>>> 355788db
 }
 
 // EditRepoOption options when editing a repository's properties
