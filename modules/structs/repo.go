--- conflicted
+++ resolved
@@ -377,11 +377,6 @@
 	Teams     []*Team `json:"teams"`
 }
 
-<<<<<<< HEAD
-type RepoFundingEntry struct {
-	Text string `json:"text"`
-	URL  string `json:"url"`
-=======
 // NewIssuePinsAllowed represents an API response that says if new Issue Pins are allowed
 type NewIssuePinsAllowed struct {
 	Issues       bool `json:"issues"`
@@ -392,5 +387,9 @@
 type UpdateRepoAvatarOption struct {
 	// image must be base64 encoded
 	Image string `json:"image" binding:"Required"`
->>>>>>> d817b199
+}
+
+type RepoFundingEntry struct {
+	Text string `json:"text"`
+	URL  string `json:"url"`
 }