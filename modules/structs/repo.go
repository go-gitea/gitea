--- conflicted
+++ resolved
@@ -113,11 +113,8 @@
 	// swagger:strfmt date-time
 	MirrorUpdated time.Time     `json:"mirror_updated,omitempty"`
 	RepoTransfer  *RepoTransfer `json:"repo_transfer"`
-<<<<<<< HEAD
-	Licenses      []string      `json:"licenses"`
-=======
 	Topics        []string      `json:"topics"`
->>>>>>> 4ab6fc62
+  Licenses      []string      `json:"licenses"`
 }
 
 // CreateRepoOption options when creating repository
