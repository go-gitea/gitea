// Copyright 2016 The Gogs Authors. All rights reserved.
// Use of this source code is governed by a MIT-style
// license that can be found in the LICENSE file.

package structs

import (
	"path/filepath"
	"time"
)

// StateType issue state type
type StateType string

const (
	// StateOpen pr is opend
	StateOpen StateType = "open"
	// StateClosed pr is closed
	StateClosed StateType = "closed"
	// StateAll is all
	StateAll StateType = "all"
)

// PullRequestMeta PR info if an issue is a PR
type PullRequestMeta struct {
	HasMerged bool       `json:"merged"`
	Merged    *time.Time `json:"merged_at"`
}

// RepositoryMeta basic repository information
type RepositoryMeta struct {
	ID       int64  `json:"id"`
	Name     string `json:"name"`
	Owner    string `json:"owner"`
	FullName string `json:"full_name"`
}

// Issue represents an issue in a repository
// swagger:model
type Issue struct {
	ID               int64      `json:"id"`
	URL              string     `json:"url"`
	HTMLURL          string     `json:"html_url"`
	Index            int64      `json:"number"`
	Poster           *User      `json:"user"`
	OriginalAuthor   string     `json:"original_author"`
	OriginalAuthorID int64      `json:"original_author_id"`
	Title            string     `json:"title"`
	Body             string     `json:"body"`
	Ref              string     `json:"ref"`
	Labels           []*Label   `json:"labels"`
	Milestone        *Milestone `json:"milestone"`
	// deprecated
	Assignee  *User   `json:"assignee"`
	Assignees []*User `json:"assignees"`
	// Whether the issue is open or closed
	//
	// type: string
	// enum: open,closed
	State    StateType `json:"state"`
	IsLocked bool      `json:"is_locked"`
	Comments int       `json:"comments"`
	// swagger:strfmt date-time
	Created time.Time `json:"created_at"`
	// swagger:strfmt date-time
	Updated time.Time `json:"updated_at"`
	// swagger:strfmt date-time
	Closed *time.Time `json:"closed_at"`
	// swagger:strfmt date-time
	Deadline *time.Time `json:"due_date"`

	PullRequest *PullRequestMeta `json:"pull_request"`
	Repo        *RepositoryMeta  `json:"repository"`
}

// CreateIssueOption options to create one issue
type CreateIssueOption struct {
	// required:true
	Title string `json:"title" binding:"Required"`
	Body  string `json:"body"`
	Ref   string `json:"ref"`
	// deprecated
	Assignee  string   `json:"assignee"`
	Assignees []string `json:"assignees"`
	// swagger:strfmt date-time
	Deadline *time.Time `json:"due_date"`
	// milestone id
	Milestone int64 `json:"milestone"`
	// list of label ids
	Labels []int64 `json:"labels"`
	Closed bool    `json:"closed"`
}

// EditIssueOption options for editing an issue
type EditIssueOption struct {
	Title string  `json:"title"`
	Body  *string `json:"body"`
	Ref   *string `json:"ref"`
	// deprecated
	Assignee  *string  `json:"assignee"`
	Assignees []string `json:"assignees"`
	Milestone *int64   `json:"milestone"`
	State     *string  `json:"state"`
	// swagger:strfmt date-time
	Deadline       *time.Time `json:"due_date"`
	RemoveDeadline *bool      `json:"unset_due_date"`
}

// EditDeadlineOption options for creating a deadline
type EditDeadlineOption struct {
	// required:true
	// swagger:strfmt date-time
	Deadline *time.Time `json:"due_date"`
}

// IssueDeadline represents an issue deadline
// swagger:model
type IssueDeadline struct {
	// swagger:strfmt date-time
	Deadline *time.Time `json:"due_date"`
}

// IssueFormFieldType defines issue form field type, can be "markdown", "textarea", "input", "dropdown" or "checkboxes"
type IssueFormFieldType string

const (
	IssueFormFieldTypeMarkdown   IssueFormFieldType = "markdown"
	IssueFormFieldTypeTextarea   IssueFormFieldType = "textarea"
	IssueFormFieldTypeInput      IssueFormFieldType = "input"
	IssueFormFieldTypeDropdown   IssueFormFieldType = "dropdown"
	IssueFormFieldTypeCheckboxes IssueFormFieldType = "checkboxes"
)

// IssueFormField represents a form field
// swagger:model
type IssueFormField struct {
	Type        IssueFormFieldType     `json:"type" yaml:"type"`
	ID          string                 `json:"id" yaml:"id"`
	Attributes  map[string]interface{} `json:"attributes" yaml:"attributes"`
	Validations map[string]interface{} `json:"validations" yaml:"validations"`
}

// IssueTemplate represents an issue template for a repository
// swagger:model
type IssueTemplate struct {
	Name     string            `json:"name" yaml:"name"`
	Title    string            `json:"title" yaml:"title"`
	About    string            `json:"about" yaml:"about"` // Using "description" in a template file is compatible
	Labels   []string          `json:"labels" yaml:"labels"`
	Ref      string            `json:"ref" yaml:"ref"`
	Content  string            `json:"content" yaml:"-"`
	Fields   []*IssueFormField `json:"body" yaml:"body"`
	FileName string            `json:"file_name" yaml:"-"`
}

<<<<<<< HEAD
// Valid checks whether an IssueTemplate is considered valid, e.g. at least name and about
func (it IssueTemplate) Valid() bool {
	return strings.TrimSpace(it.Name) != "" && strings.TrimSpace(it.About) != ""
}

// IssueMeta basic issue information
// swagger:model
type IssueMeta struct {
	Index int64  `json:"index"`
	Owner string `json:"owner"`
	Name  string `json:"repo"`
=======
// IssueTemplateType defines issue template type
type IssueTemplateType string

const (
	IssueTemplateTypeMarkdown IssueTemplateType = "md"
	IssueTemplateTypeYaml     IssueTemplateType = "yaml"
)

// Type returns the type of IssueTemplate, can be "md", "yaml" or empty for known
func (it IssueTemplate) Type() IssueTemplateType {
	if it.Name == "config.yaml" || it.Name == "config.yml" {
		// ignore config.yaml which is a special configuration file
		return ""
	}
	if ext := filepath.Ext(it.FileName); ext == ".md" {
		return IssueTemplateTypeMarkdown
	} else if ext == ".yaml" || ext == ".yml" {
		return "yaml"
	}
	return IssueTemplateTypeYaml
>>>>>>> 3d92ad8e
}<|MERGE_RESOLUTION|>--- conflicted
+++ resolved
@@ -153,19 +153,6 @@
 	FileName string            `json:"file_name" yaml:"-"`
 }
 
-<<<<<<< HEAD
-// Valid checks whether an IssueTemplate is considered valid, e.g. at least name and about
-func (it IssueTemplate) Valid() bool {
-	return strings.TrimSpace(it.Name) != "" && strings.TrimSpace(it.About) != ""
-}
-
-// IssueMeta basic issue information
-// swagger:model
-type IssueMeta struct {
-	Index int64  `json:"index"`
-	Owner string `json:"owner"`
-	Name  string `json:"repo"`
-=======
 // IssueTemplateType defines issue template type
 type IssueTemplateType string
 
@@ -186,5 +173,12 @@
 		return "yaml"
 	}
 	return IssueTemplateTypeYaml
->>>>>>> 3d92ad8e
+}
+
+// IssueMeta basic issue information
+// swagger:model
+type IssueMeta struct {
+	Index int64  `json:"index"`
+	Owner string `json:"owner"`
+	Name  string `json:"repo"`
 }