// Copyright 2014 The Gogs Authors. All rights reserved.
// Copyright 2019 The Gitea Authors. All rights reserved.
// Use of this source code is governed by a MIT-style
// license that can be found in the LICENSE file.

package structs

<<<<<<< HEAD
=======
import (
	"encoding/base64"
	"time"
)

// BasicAuthEncode generate base64 of basic auth head
func BasicAuthEncode(user, pass string) string {
	return base64.StdEncoding.EncodeToString([]byte(user + ":" + pass))
}

>>>>>>> 82be59e6
// AccessToken represents an API access token.
// swagger:response AccessToken
type AccessToken struct {
	ID             int64  `json:"id"`
	Name           string `json:"name"`
	Token          string `json:"sha1"`
	TokenLastEight string `json:"token_last_eight"`
}

// AccessTokenList represents a list of API access token.
// swagger:response AccessTokenList
type AccessTokenList []*AccessToken

// CreateAccessTokenOption options when create access token
// swagger:parameters userCreateToken
type CreateAccessTokenOption struct {
	Name string `json:"name" binding:"Required"`
}

// CreateOAuth2ApplicationOptions holds options to create an oauth2 application
type CreateOAuth2ApplicationOptions struct {
	Name         string   `json:"name" binding:"Required"`
	RedirectURIs []string `json:"redirect_uris" binding:"Required"`
}

// OAuth2Application represents an OAuth2 application.
// swagger:response OAuth2Application
type OAuth2Application struct {
	ID           int64     `json:"id"`
	Name         string    `json:"name"`
	ClientID     string    `json:"client_id"`
	ClientSecret string    `json:"client_secret"`
	RedirectURIs []string  `json:"redirect_uris"`
	Created      time.Time `json:"created"`
}

// OAuth2ApplicationList represents a list of OAuth2 applications.
// swagger:response OAuth2ApplicationList
type OAuth2ApplicationList []*OAuth2Application<|MERGE_RESOLUTION|>--- conflicted
+++ resolved
@@ -5,19 +5,10 @@
 
 package structs
 
-<<<<<<< HEAD
-=======
 import (
-	"encoding/base64"
 	"time"
 )
 
-// BasicAuthEncode generate base64 of basic auth head
-func BasicAuthEncode(user, pass string) string {
-	return base64.StdEncoding.EncodeToString([]byte(user + ":" + pass))
-}
-
->>>>>>> 82be59e6
 // AccessToken represents an API access token.
 // swagger:response AccessToken
 type AccessToken struct {
