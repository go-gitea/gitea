// Copyright 2019 The Gitea Authors. All rights reserved.
// SPDX-License-Identifier: MIT

package structs

import (
	"time"
)

// NotificationThread expose Notification on API
type NotificationThread struct {
	// ID is the unique identifier for the notification thread
	ID int64 `json:"id"`
	// Repository is the repository associated with the notification
	Repository *Repository `json:"repository"`
	// Subject contains details about the notification subject
	Subject *NotificationSubject `json:"subject"`
	// Unread indicates if the notification has been read
	Unread bool `json:"unread"`
	// Pinned indicates if the notification is pinned
	Pinned bool `json:"pinned"`
	// UpdatedAt is the time when the notification was last updated
	UpdatedAt time.Time `json:"updated_at"`
	// URL is the API URL for this notification thread
	URL string `json:"url"`
}

// NotificationSubject contains the notification subject (Issue/Pull/Commit)
type NotificationSubject struct {
<<<<<<< HEAD
	Title                string            `json:"title"`
	URL                  string            `json:"url"`
	LatestCommentURL     string            `json:"latest_comment_url"`
	HTMLURL              string            `json:"html_url"`
	LatestCommentHTMLURL string            `json:"latest_comment_html_url"`
	Type                 NotifySubjectType `json:"type" binding:"In(Issue,Pull,Commit,Repository,Release)"`
	State                StateType         `json:"state"`
=======
	// Title is the title of the notification subject
	Title string `json:"title"`
	// URL is the API URL for the notification subject
	URL string `json:"url"`
	// LatestCommentURL is the API URL for the latest comment
	LatestCommentURL string `json:"latest_comment_url"`
	// HTMLURL is the web URL for the notification subject
	HTMLURL string `json:"html_url"`
	// LatestCommentHTMLURL is the web URL for the latest comment
	LatestCommentHTMLURL string `json:"latest_comment_html_url"`
	// Type indicates the type of the notification subject
	Type NotifySubjectType `json:"type" binding:"In(Issue,Pull,Commit,Repository)"`
	// State indicates the current state of the notification subject
	State StateType `json:"state"`
>>>>>>> f04b9aaa
}

// NotificationCount number of unread notifications
type NotificationCount struct {
	// New is the number of unread notifications
	New int64 `json:"new"`
}

// NotifySubjectType represent type of notification subject
type NotifySubjectType string

const (
	// NotifySubjectIssue an issue is subject of an notification
	NotifySubjectIssue NotifySubjectType = "Issue"
	// NotifySubjectPull an pull is subject of an notification
	NotifySubjectPull NotifySubjectType = "Pull"
	// NotifySubjectCommit an commit is subject of an notification
	NotifySubjectCommit NotifySubjectType = "Commit"
	// NotifySubjectRepository an repository is subject of an notification
	NotifySubjectRepository NotifySubjectType = "Repository"
	// NotifySubjectRelease an release is subject of an notification
	NotifySubjectRelease NotifySubjectType = "Release"
)<|MERGE_RESOLUTION|>--- conflicted
+++ resolved
@@ -27,15 +27,6 @@
 
 // NotificationSubject contains the notification subject (Issue/Pull/Commit)
 type NotificationSubject struct {
-<<<<<<< HEAD
-	Title                string            `json:"title"`
-	URL                  string            `json:"url"`
-	LatestCommentURL     string            `json:"latest_comment_url"`
-	HTMLURL              string            `json:"html_url"`
-	LatestCommentHTMLURL string            `json:"latest_comment_html_url"`
-	Type                 NotifySubjectType `json:"type" binding:"In(Issue,Pull,Commit,Repository,Release)"`
-	State                StateType         `json:"state"`
-=======
 	// Title is the title of the notification subject
 	Title string `json:"title"`
 	// URL is the API URL for the notification subject
@@ -47,10 +38,9 @@
 	// LatestCommentHTMLURL is the web URL for the latest comment
 	LatestCommentHTMLURL string `json:"latest_comment_html_url"`
 	// Type indicates the type of the notification subject
-	Type NotifySubjectType `json:"type" binding:"In(Issue,Pull,Commit,Repository)"`
+	Type NotifySubjectType `json:"type" binding:"In(Issue,Pull,Commit,Repository,Release)"`
 	// State indicates the current state of the notification subject
 	State StateType `json:"state"`
->>>>>>> f04b9aaa
 }
 
 // NotificationCount number of unread notifications
