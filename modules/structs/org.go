// Copyright 2015 The Gogs Authors. All rights reserved.
// Use of this source code is governed by a MIT-style
// license that can be found in the LICENSE file.

package structs

import (
	"time"
)

// Organization represents an organization
type Organization struct {
<<<<<<< HEAD
	ID               int64  `json:"id"`
	UserName         string `json:"username"`
	FullName         string `json:"full_name"`
	AvatarURL        string `json:"avatar_url"`
	URL              string `json:"url"`
	ReposURL         string `json:"repos_url"`
	MembersURL       string `json:"members_url"`
	PublicMembersURL string `json:"public_members_url"`
	Description      string `json:"description"`
	Website          string `json:"website"`
	Location         string `json:"location"`
	PublicRepoCount  int64  `json:"public_repo_count"`
	Visibility       string `json:"visibility"`
	// swagger:strfmt date-time
	Created time.Time `json:"created"`
	// swagger:strfmt date-time
	Updated time.Time `json:"updated"`
=======
	ID                        int64  `json:"id"`
	UserName                  string `json:"username"`
	FullName                  string `json:"full_name"`
	AvatarURL                 string `json:"avatar_url"`
	Description               string `json:"description"`
	Website                   string `json:"website"`
	Location                  string `json:"location"`
	Visibility                string `json:"visibility"`
	RepoAdminChangeTeamAccess bool   `json:"repo_admin_change_team_access"`
>>>>>>> f92a0b68
}

// CreateOrgOption options for creating an organization
type CreateOrgOption struct {
	// required: true
	UserName    string `json:"username" binding:"Required"`
	FullName    string `json:"full_name"`
	Description string `json:"description"`
	Website     string `json:"website"`
	Location    string `json:"location"`
	// possible values are `public` (default), `limited` or `private`
	// enum: public,limited,private
	Visibility                string `json:"visibility" binding:"In(,public,limited,private)"`
	RepoAdminChangeTeamAccess bool   `json:"repo_admin_change_team_access"`
}

// EditOrgOption options for editing an organization
type EditOrgOption struct {
	FullName    string `json:"full_name"`
	Description string `json:"description"`
	Website     string `json:"website"`
	Location    string `json:"location"`
	// possible values are `public`, `limited` or `private`
	// enum: public,limited,private
	Visibility                string `json:"visibility" binding:"In(,public,limited,private)"`
	RepoAdminChangeTeamAccess bool   `json:"repo_admin_change_team_access"`
}<|MERGE_RESOLUTION|>--- conflicted
+++ resolved
@@ -10,35 +10,24 @@
 
 // Organization represents an organization
 type Organization struct {
-<<<<<<< HEAD
-	ID               int64  `json:"id"`
-	UserName         string `json:"username"`
-	FullName         string `json:"full_name"`
-	AvatarURL        string `json:"avatar_url"`
-	URL              string `json:"url"`
-	ReposURL         string `json:"repos_url"`
-	MembersURL       string `json:"members_url"`
-	PublicMembersURL string `json:"public_members_url"`
-	Description      string `json:"description"`
-	Website          string `json:"website"`
-	Location         string `json:"location"`
-	PublicRepoCount  int64  `json:"public_repo_count"`
-	Visibility       string `json:"visibility"`
+	ID                        int64  `json:"id"`
+	UserName                  string `json:"username"`
+	FullName                  string `json:"full_name"`
+	AvatarURL                 string `json:"avatar_url"`
+	URL                       string `json:"url"`
+	ReposURL                  string `json:"repos_url"`
+	MembersURL                string `json:"members_url"`
+	PublicMembersURL          string `json:"public_members_url"`
+	Description               string `json:"description"`
+	Website                   string `json:"website"`
+	Location                  string `json:"location"`
+	PublicRepoCount           int64  `json:"public_repo_count"`
+	Visibility                string `json:"visibility"`
+	RepoAdminChangeTeamAccess bool   `json:"repo_admin_change_team_access"`
 	// swagger:strfmt date-time
 	Created time.Time `json:"created"`
 	// swagger:strfmt date-time
 	Updated time.Time `json:"updated"`
-=======
-	ID                        int64  `json:"id"`
-	UserName                  string `json:"username"`
-	FullName                  string `json:"full_name"`
-	AvatarURL                 string `json:"avatar_url"`
-	Description               string `json:"description"`
-	Website                   string `json:"website"`
-	Location                  string `json:"location"`
-	Visibility                string `json:"visibility"`
-	RepoAdminChangeTeamAccess bool   `json:"repo_admin_change_team_access"`
->>>>>>> f92a0b68
 }
 
 // CreateOrgOption options for creating an organization
