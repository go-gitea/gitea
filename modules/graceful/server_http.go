--- conflicted
+++ resolved
@@ -33,16 +33,6 @@
 	return server.ListenAndServe(lHandler, haProxy)
 }
 
-<<<<<<< HEAD
-// HTTPListenAndServeTLS listens on the provided network address and then calls Serve
-// to handle requests on incoming connections.
-func HTTPListenAndServeTLS(network, address, name, certFile, keyFile string, handler http.Handler, haProxy, haProxyTLSBridging bool) error {
-	server, lHandler := newHTTPServer(network, address, name, handler)
-	return server.ListenAndServeTLS(certFile, keyFile, lHandler, haProxy, haProxyTLSBridging)
-}
-
-=======
->>>>>>> 013fb730
 // HTTPListenAndServeTLSConfig listens on the provided network address and then calls Serve
 // to handle requests on incoming connections.
 func HTTPListenAndServeTLSConfig(network, address, name string, tlsConfig *tls.Config, handler http.Handler, haProxy, haProxyTLSBridging bool) error {
