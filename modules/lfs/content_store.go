// Copyright 2020 The Gitea Authors. All rights reserved.
// Use of this source code is governed by a MIT-style
// license that can be found in the LICENSE file.

package lfs

import (
	"crypto/sha256"
	"encoding/hex"
	"errors"
	"fmt"
	"hash"
	"io"
	"os"

	"code.gitea.io/gitea/models"
	"code.gitea.io/gitea/modules/log"
	"code.gitea.io/gitea/modules/storage"
)

var (
	errHashMismatch = errors.New("Content hash does not match OID")
	errSizeMismatch = errors.New("Content size does not match")
)

// ErrRangeNotSatisfiable represents an error which request range is not satisfiable.
type ErrRangeNotSatisfiable struct {
	FromByte int64
}

func (err ErrRangeNotSatisfiable) Error() string {
	return fmt.Sprintf("Requested range %d is not satisfiable", err.FromByte)
}

// IsErrRangeNotSatisfiable returns true if the error is an ErrRangeNotSatisfiable
func IsErrRangeNotSatisfiable(err error) bool {
	_, ok := err.(ErrRangeNotSatisfiable)
	return ok
}

// ContentStore provides a simple file system based storage.
type ContentStore struct {
	storage.ObjectStorage
}

// Get takes a Meta object and retrieves the content from the store, returning
// it as an io.ReadSeekCloser.
func (s *ContentStore) Get(meta *models.LFSMetaObject) (io.ReadSeekCloser, error) {
	f, err := s.Open(meta.RelativePath())
	if err != nil {
		log.Error("Whilst trying to read LFS OID[%s]: Unable to open Error: %v", meta.Oid, err)
		return nil, err
	}
<<<<<<< HEAD
=======
	if fromByte > 0 {
		if fromByte >= meta.Size {
			err = f.Close()
			if err != nil {
				log.Error("Whilst trying to read LFS OID[%s]: Unable to close Error: %v", meta.Oid, err)
			}
			return nil, ErrRangeNotSatisfiable{
				FromByte: fromByte,
			}
		}
		_, err = f.Seek(fromByte, io.SeekStart)
		if err != nil {
			log.Error("Whilst trying to read LFS OID[%s]: Unable to seek to %d Error: %v", meta.Oid, fromByte, err)
			errClose := f.Close()
			if errClose != nil {
				log.Error("Whilst trying to read LFS OID[%s]: Unable to close Error: %v", meta.Oid, errClose)
			}
		}
	}
>>>>>>> 0bb8bd81
	return f, err
}

// Put takes a Meta object and an io.Reader and writes the content to the store.
func (s *ContentStore) Put(meta *models.LFSMetaObject, r io.Reader) error {
	p := meta.RelativePath()

	// Wrap the provided reader with an inline hashing and size checker
	wrappedRd := newHashingReader(meta.Size, meta.Oid, r)

	// now pass the wrapped reader to Save - if there is a size mismatch or hash mismatch then
	// the errors returned by the newHashingReader should percolate up to here
	written, err := s.Save(p, wrappedRd, meta.Size)
	if err != nil {
		log.Error("Whilst putting LFS OID[%s]: Failed to copy to tmpPath: %s Error: %v", meta.Oid, p, err)
		return err
	}

	// This shouldn't happen but it is sensible to test
	if written != meta.Size {
		if err := s.Delete(p); err != nil {
			log.Error("Cleaning the LFS OID[%s] failed: %v", meta.Oid, err)
		}
		return errSizeMismatch
	}

	return nil
}

// Exists returns true if the object exists in the content store.
func (s *ContentStore) Exists(meta *models.LFSMetaObject) (bool, error) {
	_, err := s.ObjectStorage.Stat(meta.RelativePath())
	if err != nil {
		if os.IsNotExist(err) {
			return false, nil
		}
		return false, err
	}
	return true, nil
}

// Verify returns true if the object exists in the content store and size is correct.
func (s *ContentStore) Verify(meta *models.LFSMetaObject) (bool, error) {
	p := meta.RelativePath()
	fi, err := s.ObjectStorage.Stat(p)
	if os.IsNotExist(err) || (err == nil && fi.Size() != meta.Size) {
		return false, nil
	} else if err != nil {
		log.Error("Unable stat file: %s for LFS OID[%s] Error: %v", p, meta.Oid, err)
		return false, err
	}

	return true, nil
}

type hashingReader struct {
	internal     io.Reader
	currentSize  int64
	expectedSize int64
	hash         hash.Hash
	expectedHash string
}

func (r *hashingReader) Read(b []byte) (int, error) {
	n, err := r.internal.Read(b)

	if n > 0 {
		r.currentSize += int64(n)
		wn, werr := r.hash.Write(b[:n])
		if wn != n || werr != nil {
			return n, werr
		}
	}

	if err != nil && err == io.EOF {
		if r.currentSize != r.expectedSize {
			return n, errSizeMismatch
		}

		shaStr := hex.EncodeToString(r.hash.Sum(nil))
		if shaStr != r.expectedHash {
			return n, errHashMismatch
		}
	}

	return n, err
}

func newHashingReader(expectedSize int64, expectedHash string, reader io.Reader) *hashingReader {
	return &hashingReader{
		internal:     reader,
		expectedSize: expectedSize,
		expectedHash: expectedHash,
		hash:         sha256.New(),
	}
}<|MERGE_RESOLUTION|>--- conflicted
+++ resolved
@@ -51,28 +51,6 @@
 		log.Error("Whilst trying to read LFS OID[%s]: Unable to open Error: %v", meta.Oid, err)
 		return nil, err
 	}
-<<<<<<< HEAD
-=======
-	if fromByte > 0 {
-		if fromByte >= meta.Size {
-			err = f.Close()
-			if err != nil {
-				log.Error("Whilst trying to read LFS OID[%s]: Unable to close Error: %v", meta.Oid, err)
-			}
-			return nil, ErrRangeNotSatisfiable{
-				FromByte: fromByte,
-			}
-		}
-		_, err = f.Seek(fromByte, io.SeekStart)
-		if err != nil {
-			log.Error("Whilst trying to read LFS OID[%s]: Unable to seek to %d Error: %v", meta.Oid, fromByte, err)
-			errClose := f.Close()
-			if errClose != nil {
-				log.Error("Whilst trying to read LFS OID[%s]: Unable to close Error: %v", meta.Oid, errClose)
-			}
-		}
-	}
->>>>>>> 0bb8bd81
 	return f, err
 }
 
