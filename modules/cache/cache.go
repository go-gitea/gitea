// Copyright 2017 The Gitea Authors. All rights reserved.
// Use of this source code is governed by a MIT-style
// license that can be found in the LICENSE file.

package cache

import (
	"fmt"
	"strconv"

	"code.gitea.io/gitea/modules/setting"

	mc "gitea.com/go-chi/cache"

	_ "gitea.com/go-chi/cache/memcache" // memcache plugin for cache
)

var conn mc.Cache

func newCache(cacheConfig setting.Cache) (mc.Cache, error) {
	if !cacheConfig.Enabled {
		return newNoCache()
	}

	return mc.NewCacher(mc.Options{
		Adapter:       cacheConfig.Adapter,
		AdapterConfig: cacheConfig.Conn,
		Interval:      cacheConfig.Interval,
	})
}

// NewContext start cache service
func NewContext() error {
	var err error

	if conn == nil {
		if conn, err = newCache(setting.CacheService.Cache); err != nil {
			return err
		}
		if err = conn.Ping(); err != nil {
			return err
		}
	}

	return err
}

<<<<<<< HEAD
const (
	pingTestKey = "__gitea_cache_test"
	pingTestVal = "test-value"
)

// Ping checks if the cache service works or not, it not, it returns an error
func Ping() error {
	if conn == nil {
		return errors.New("cache not available")
	}
	if err := conn.Put(pingTestKey, pingTestVal, 10); err != nil {
		return err
	}
	val := conn.Get(pingTestKey)
	if valStr, ok := val.(string); !ok || valStr != pingTestVal {
		// If the cache is full, the Get may not read the expected value stored by Put.
		// Since we have checked that Put can success, so we just show a warning here, do not return an error to panic.
		log.Warn("cache (adapter:%s, config:%s) doesn't seem to work correctly, set test value '%v' but get '%v'",
			setting.CacheService.Cache.Adapter, setting.CacheService.Cache.Conn,
			pingTestVal, val,
		)
	}
	return nil
}

=======
>>>>>>> 00a981d3
// GetCache returns the currently configured cache
func GetCache() mc.Cache {
	return conn
}

// GetString returns the key value from cache with callback when no key exists in cache
func GetString(key string, getFunc func() (string, error)) (string, error) {
	if conn == nil || setting.CacheService.TTL == 0 {
		return getFunc()
	}
	if !conn.IsExist(key) {
		var (
			value string
			err   error
		)
		if value, err = getFunc(); err != nil {
			return value, err
		}
		err = conn.Put(key, value, setting.CacheService.TTLSeconds())
		if err != nil {
			return "", err
		}
	}
	value := conn.Get(key)
	if v, ok := value.(string); ok {
		return v, nil
	}
	if v, ok := value.(fmt.Stringer); ok {
		return v.String(), nil
	}
	return fmt.Sprintf("%s", conn.Get(key)), nil
}

// GetInt returns key value from cache with callback when no key exists in cache
func GetInt(key string, getFunc func() (int, error)) (int, error) {
	if conn == nil || setting.CacheService.TTL == 0 {
		return getFunc()
	}
	if !conn.IsExist(key) {
		var (
			value int
			err   error
		)
		if value, err = getFunc(); err != nil {
			return value, err
		}
		err = conn.Put(key, value, setting.CacheService.TTLSeconds())
		if err != nil {
			return 0, err
		}
	}
	switch value := conn.Get(key).(type) {
	case int:
		return value, nil
	case string:
		v, err := strconv.Atoi(value)
		if err != nil {
			return 0, err
		}
		return v, nil
	default:
		return 0, fmt.Errorf("Unsupported cached value type: %v", value)
	}
}

// GetInt64 returns key value from cache with callback when no key exists in cache
func GetInt64(key string, getFunc func() (int64, error)) (int64, error) {
	if conn == nil || setting.CacheService.TTL == 0 {
		return getFunc()
	}
	if !conn.IsExist(key) {
		var (
			value int64
			err   error
		)
		if value, err = getFunc(); err != nil {
			return value, err
		}
		err = conn.Put(key, value, setting.CacheService.TTLSeconds())
		if err != nil {
			return 0, err
		}
	}
	switch value := conn.Get(key).(type) {
	case int64:
		return value, nil
	case string:
		v, err := strconv.ParseInt(value, 10, 64)
		if err != nil {
			return 0, err
		}
		return v, nil
	default:
		return 0, fmt.Errorf("Unsupported cached value type: %v", value)
	}
}

// Remove key from cache
func Remove(key string) {
	if conn == nil {
		return
	}
	_ = conn.Delete(key)
}<|MERGE_RESOLUTION|>--- conflicted
+++ resolved
@@ -45,34 +45,6 @@
 	return err
 }
 
-<<<<<<< HEAD
-const (
-	pingTestKey = "__gitea_cache_test"
-	pingTestVal = "test-value"
-)
-
-// Ping checks if the cache service works or not, it not, it returns an error
-func Ping() error {
-	if conn == nil {
-		return errors.New("cache not available")
-	}
-	if err := conn.Put(pingTestKey, pingTestVal, 10); err != nil {
-		return err
-	}
-	val := conn.Get(pingTestKey)
-	if valStr, ok := val.(string); !ok || valStr != pingTestVal {
-		// If the cache is full, the Get may not read the expected value stored by Put.
-		// Since we have checked that Put can success, so we just show a warning here, do not return an error to panic.
-		log.Warn("cache (adapter:%s, config:%s) doesn't seem to work correctly, set test value '%v' but get '%v'",
-			setting.CacheService.Cache.Adapter, setting.CacheService.Cache.Conn,
-			pingTestVal, val,
-		)
-	}
-	return nil
-}
-
-=======
->>>>>>> 00a981d3
 // GetCache returns the currently configured cache
 func GetCache() mc.Cache {
 	return conn
