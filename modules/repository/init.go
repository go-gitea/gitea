// Copyright 2019 The Gitea Authors. All rights reserved.
// SPDX-License-Identifier: MIT

package repository

import (
	"context"
	"fmt"
	"path/filepath"
	"sort"
	"strings"

	issues_model "code.gitea.io/gitea/models/issues"
	repo_model "code.gitea.io/gitea/models/repo"
	"code.gitea.io/gitea/modules/git"
	"code.gitea.io/gitea/modules/gitrepo"
	"code.gitea.io/gitea/modules/label"
	"code.gitea.io/gitea/modules/log"
	"code.gitea.io/gitea/modules/options"
	"code.gitea.io/gitea/modules/setting"
	"code.gitea.io/gitea/modules/util"
)

type OptionFile struct {
	DisplayName string
	Description string
}

var (
	// Gitignores contains the gitiginore files
	Gitignores []string

	// Licenses contains the license files
	Licenses []string

	// Readmes contains the readme files
	Readmes []string

	// LabelTemplateFiles contains the label template files, each item has its DisplayName and Description
	LabelTemplateFiles   []OptionFile
	labelTemplateFileMap = map[string]string{} // DisplayName => FileName mapping
)

type optionFileList struct {
	all    []string // all files provided by bindata & custom-path. Sorted.
	custom []string // custom files provided by custom-path. Non-sorted, internal use only.
}

// mergeCustomLabelFiles merges the custom label files. Always use the file's main name (DisplayName) as the key to de-duplicate.
func mergeCustomLabelFiles(fl optionFileList) []string {
	exts := map[string]int{"": 0, ".yml": 1, ".yaml": 2} // "yaml" file has the highest priority to be used.

	m := map[string]string{}
	merge := func(list []string) {
		sort.Slice(list, func(i, j int) bool { return exts[filepath.Ext(list[i])] < exts[filepath.Ext(list[j])] })
		for _, f := range list {
			m[strings.TrimSuffix(f, filepath.Ext(f))] = f
		}
	}
	merge(fl.all)
	merge(fl.custom)

	files := make([]string, 0, len(m))
	for _, f := range m {
		files = append(files, f)
	}
	sort.Strings(files)
	return files
}

// LoadRepoConfig loads the repository config
func LoadRepoConfig() error {
	types := []string{"gitignore", "license", "readme", "label"} // option file directories
	typeFiles := make([]optionFileList, len(types))
	for i, t := range types {
		var err error
		if typeFiles[i].all, err = options.AssetFS().ListFiles(t, true); err != nil {
			return fmt.Errorf("failed to list %s files: %w", t, err)
		}
		sort.Strings(typeFiles[i].all)
		customPath := filepath.Join(setting.CustomPath, "options", t)
		if isDir, err := util.IsDir(customPath); err != nil {
			return fmt.Errorf("failed to check custom %s dir: %w", t, err)
		} else if isDir {
			if typeFiles[i].custom, err = util.StatDir(customPath); err != nil {
				return fmt.Errorf("failed to list custom %s files: %w", t, err)
			}
		}
	}

	Gitignores = typeFiles[0].all
	Licenses = typeFiles[1].all
	Readmes = typeFiles[2].all

	// Load label templates
	LabelTemplateFiles = nil
	labelTemplateFileMap = map[string]string{}
	for _, file := range mergeCustomLabelFiles(typeFiles[3]) {
		description, err := label.LoadTemplateDescription(file)
		if err != nil {
			return fmt.Errorf("failed to load labels: %w", err)
		}
		displayName := strings.TrimSuffix(file, filepath.Ext(file))
		labelTemplateFileMap[displayName] = file
		LabelTemplateFiles = append(LabelTemplateFiles, OptionFile{DisplayName: displayName, Description: description})
	}

	// Filter out invalid names and promote preferred licenses.
	sortedLicenses := make([]string, 0, len(Licenses))
	for _, name := range setting.Repository.PreferredLicenses {
		if util.SliceContainsString(Licenses, name, true) {
			sortedLicenses = append(sortedLicenses, name)
		}
	}
	for _, name := range Licenses {
		if !util.SliceContainsString(setting.Repository.PreferredLicenses, name, true) {
			sortedLicenses = append(sortedLicenses, name)
		}
	}
	Licenses = sortedLicenses
	return nil
}

<<<<<<< HEAD
// InitRepoCommit temporarily changes with work directory.
func InitRepoCommit(ctx context.Context, tmpPath string, repo *repo_model.Repository, u *user_model.User, defaultBranch string) (err error) {
	commitTimeStr := time.Now().Format(time.RFC3339)

	sig := u.NewGitSig()
	// Because this may call hooks we should pass in the environment
	env := append(os.Environ(),
		"GIT_AUTHOR_NAME="+sig.Name,
		"GIT_AUTHOR_EMAIL="+sig.Email,
		"GIT_AUTHOR_DATE="+commitTimeStr,
		"GIT_COMMITTER_DATE="+commitTimeStr,
	)
	committerName := sig.Name
	committerEmail := sig.Email

	if stdout, _, err := git.NewCommand(ctx, "add", "--all").
		SetDescription(fmt.Sprintf("initRepoCommit (git add): %s", tmpPath)).
		RunStdString(&git.RunOpts{Dir: tmpPath}); err != nil {
		log.Error("git add --all failed: Stdout: %s\nError: %v", stdout, err)
		return fmt.Errorf("git add --all: %w", err)
	}

	cmd := git.NewCommand(ctx, "commit", "--message=Initial commit").
		AddOptionFormat("--author='%s <%s>'", sig.Name, sig.Email)

	sign, keyID, signer, _ := asymkey_service.SignInitialCommit(ctx, tmpPath, u)
	if sign {
		cmd.AddOptionFormat("-S%s", keyID)

		if repo.GetTrustModel() == repo_model.CommitterTrustModel || repo.GetTrustModel() == repo_model.CollaboratorCommitterTrustModel {
			// need to set the committer to the KeyID owner
			committerName = signer.Name
			committerEmail = signer.Email
		}
	} else {
		cmd.AddArguments("--no-gpg-sign")
	}

	env = append(env,
		"GIT_COMMITTER_NAME="+committerName,
		"GIT_COMMITTER_EMAIL="+committerEmail,
	)

	if stdout, _, err := cmd.
		SetDescription(fmt.Sprintf("initRepoCommit (git commit): %s", tmpPath)).
		RunStdString(&git.RunOpts{Dir: tmpPath, Env: env}); err != nil {
		log.Error("Failed to commit: %v: Stdout: %s\nError: %v", cmd.String(), stdout, err)
		return fmt.Errorf("git commit: %w", err)
	}

	if len(defaultBranch) == 0 {
		defaultBranch = setting.Repository.DefaultBranch
	}

	if stdout, _, err := git.NewCommand(ctx, "push", "origin").AddDynamicArguments("HEAD:" + defaultBranch).
		SetDescription(fmt.Sprintf("initRepoCommit (git push): %s", tmpPath)).
		RunStdString(&git.RunOpts{Dir: tmpPath, Env: InternalPushingEnvironment(u, repo)}); err != nil {
		log.Error("Failed to push back to HEAD: Stdout: %s\nError: %v", stdout, err)
		return fmt.Errorf("git push: %w", err)
	}

	return nil
}

func CheckInitRepository(ctx context.Context, repo *repo_model.Repository, objectFormatName string) (err error) {
=======
func CheckInitRepository(ctx context.Context, owner, name, objectFormatName string) (err error) {
>>>>>>> b4d86912
	// Somehow the directory could exist.
	isExist, err := gitrepo.IsRepositoryExist(ctx, repo)
	if err != nil {
		log.Error("Unable to check if %s exists. Error: %v", repo.RepoPath(), err)
		return err
	}
	if isExist {
		return repo_model.ErrRepoFilesAlreadyExist{
			Uname: repo.OwnerName,
			Name:  repo.Name,
		}
	}

	// Init git bare new repository.
	if err = git.InitRepository(ctx, repo.RepoPath(), true, objectFormatName); err != nil {
		return fmt.Errorf("git.InitRepository: %w", err)
	} else if err = gitrepo.CreateDelegateHooks(ctx, repo, false); err != nil {
		return fmt.Errorf("createDelegateHooks: %w", err)
	}
	return nil
}

// InitializeLabels adds a label set to a repository using a template
func InitializeLabels(ctx context.Context, id int64, labelTemplate string, isOrg bool) error {
	list, err := LoadTemplateLabelsByDisplayName(labelTemplate)
	if err != nil {
		return err
	}

	labels := make([]*issues_model.Label, len(list))
	for i := 0; i < len(list); i++ {
		labels[i] = &issues_model.Label{
			Name:        list[i].Name,
			Exclusive:   list[i].Exclusive,
			Description: list[i].Description,
			Color:       list[i].Color,
		}
		if isOrg {
			labels[i].OrgID = id
		} else {
			labels[i].RepoID = id
		}
	}
	for _, label := range labels {
		if err = issues_model.NewLabel(ctx, label); err != nil {
			return err
		}
	}
	return nil
}

// LoadTemplateLabelsByDisplayName loads a label template by its display name
func LoadTemplateLabelsByDisplayName(displayName string) ([]*label.Label, error) {
	if fileName, ok := labelTemplateFileMap[displayName]; ok {
		return label.LoadTemplateFile(fileName)
	}
	return nil, label.ErrTemplateLoad{TemplateFile: displayName, OriginalError: fmt.Errorf("label template %q not found", displayName)}
}<|MERGE_RESOLUTION|>--- conflicted
+++ resolved
@@ -121,75 +121,7 @@
 	return nil
 }
 
-<<<<<<< HEAD
-// InitRepoCommit temporarily changes with work directory.
-func InitRepoCommit(ctx context.Context, tmpPath string, repo *repo_model.Repository, u *user_model.User, defaultBranch string) (err error) {
-	commitTimeStr := time.Now().Format(time.RFC3339)
-
-	sig := u.NewGitSig()
-	// Because this may call hooks we should pass in the environment
-	env := append(os.Environ(),
-		"GIT_AUTHOR_NAME="+sig.Name,
-		"GIT_AUTHOR_EMAIL="+sig.Email,
-		"GIT_AUTHOR_DATE="+commitTimeStr,
-		"GIT_COMMITTER_DATE="+commitTimeStr,
-	)
-	committerName := sig.Name
-	committerEmail := sig.Email
-
-	if stdout, _, err := git.NewCommand(ctx, "add", "--all").
-		SetDescription(fmt.Sprintf("initRepoCommit (git add): %s", tmpPath)).
-		RunStdString(&git.RunOpts{Dir: tmpPath}); err != nil {
-		log.Error("git add --all failed: Stdout: %s\nError: %v", stdout, err)
-		return fmt.Errorf("git add --all: %w", err)
-	}
-
-	cmd := git.NewCommand(ctx, "commit", "--message=Initial commit").
-		AddOptionFormat("--author='%s <%s>'", sig.Name, sig.Email)
-
-	sign, keyID, signer, _ := asymkey_service.SignInitialCommit(ctx, tmpPath, u)
-	if sign {
-		cmd.AddOptionFormat("-S%s", keyID)
-
-		if repo.GetTrustModel() == repo_model.CommitterTrustModel || repo.GetTrustModel() == repo_model.CollaboratorCommitterTrustModel {
-			// need to set the committer to the KeyID owner
-			committerName = signer.Name
-			committerEmail = signer.Email
-		}
-	} else {
-		cmd.AddArguments("--no-gpg-sign")
-	}
-
-	env = append(env,
-		"GIT_COMMITTER_NAME="+committerName,
-		"GIT_COMMITTER_EMAIL="+committerEmail,
-	)
-
-	if stdout, _, err := cmd.
-		SetDescription(fmt.Sprintf("initRepoCommit (git commit): %s", tmpPath)).
-		RunStdString(&git.RunOpts{Dir: tmpPath, Env: env}); err != nil {
-		log.Error("Failed to commit: %v: Stdout: %s\nError: %v", cmd.String(), stdout, err)
-		return fmt.Errorf("git commit: %w", err)
-	}
-
-	if len(defaultBranch) == 0 {
-		defaultBranch = setting.Repository.DefaultBranch
-	}
-
-	if stdout, _, err := git.NewCommand(ctx, "push", "origin").AddDynamicArguments("HEAD:" + defaultBranch).
-		SetDescription(fmt.Sprintf("initRepoCommit (git push): %s", tmpPath)).
-		RunStdString(&git.RunOpts{Dir: tmpPath, Env: InternalPushingEnvironment(u, repo)}); err != nil {
-		log.Error("Failed to push back to HEAD: Stdout: %s\nError: %v", stdout, err)
-		return fmt.Errorf("git push: %w", err)
-	}
-
-	return nil
-}
-
 func CheckInitRepository(ctx context.Context, repo *repo_model.Repository, objectFormatName string) (err error) {
-=======
-func CheckInitRepository(ctx context.Context, owner, name, objectFormatName string) (err error) {
->>>>>>> b4d86912
 	// Somehow the directory could exist.
 	isExist, err := gitrepo.IsRepositoryExist(ctx, repo)
 	if err != nil {
