--- conflicted
+++ resolved
@@ -11,11 +11,6 @@
 	"strings"
 
 	issues_model "code.gitea.io/gitea/models/issues"
-<<<<<<< HEAD
-	repo_model "code.gitea.io/gitea/models/repo"
-	"code.gitea.io/gitea/modules/gitrepo"
-=======
->>>>>>> f6474cf2
 	"code.gitea.io/gitea/modules/label"
 	"code.gitea.io/gitea/modules/options"
 	"code.gitea.io/gitea/modules/setting"
@@ -122,32 +117,6 @@
 	return nil
 }
 
-<<<<<<< HEAD
-func CheckInitRepository(ctx context.Context, repo *repo_model.Repository) (err error) {
-	// Somehow the directory could exist.
-	isExist, err := gitrepo.IsRepositoryExist(ctx, repo)
-	if err != nil {
-		log.Error("Unable to check if %s exists. Error: %v", repo.FullName(), err)
-		return err
-	}
-	if isExist {
-		return repo_model.ErrRepoFilesAlreadyExist{
-			Uname: repo.OwnerName,
-			Name:  repo.Name,
-		}
-	}
-
-	// Init git bare new repository.
-	if err = gitrepo.InitRepository(ctx, repo, repo.ObjectFormatName); err != nil {
-		return fmt.Errorf("git.InitRepository: %w", err)
-	} else if err = gitrepo.CreateDelegateHooks(ctx, repo); err != nil {
-		return fmt.Errorf("createDelegateHooks: %w", err)
-	}
-	return nil
-}
-
-=======
->>>>>>> f6474cf2
 // InitializeLabels adds a label set to a repository using a template
 func InitializeLabels(ctx context.Context, id int64, labelTemplate string, isOrg bool) error {
 	list, err := LoadTemplateLabelsByDisplayName(labelTemplate)
