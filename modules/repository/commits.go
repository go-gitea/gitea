--- conflicted
+++ resolved
@@ -174,22 +174,11 @@
 	}
 }
 
-<<<<<<< HEAD
 // GitToPushCommits transforms a list of git.Commits to PushCommits type.
 func GitToPushCommits(gitCommits []*git.Commit) *PushCommits {
 	commits := make([]*PushCommit, 0, len(gitCommits))
 	for _, commit := range gitCommits {
 		commits = append(commits, CommitToPushCommit(commit))
 	}
-	return &PushCommits{len(commits), commits, "", make(map[string]string), make(map[string]*models.User)}
-=======
-// ListToPushCommits transforms a list.List to PushCommits type.
-func ListToPushCommits(l *list.List) *PushCommits {
-	var commits []*PushCommit
-	for e := l.Front(); e != nil; e = e.Next() {
-		commit := CommitToPushCommit(e.Value.(*git.Commit))
-		commits = append(commits, commit)
-	}
 	return &PushCommits{commits, nil, "", make(map[string]string), make(map[string]*models.User)}
->>>>>>> 65548359
 }