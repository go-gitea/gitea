--- conflicted
+++ resolved
@@ -16,11 +16,8 @@
 	"code.gitea.io/gitea/models"
 	"code.gitea.io/gitea/modules/git"
 	"code.gitea.io/gitea/modules/log"
-<<<<<<< HEAD
 	"code.gitea.io/gitea/modules/setting"
-=======
 	"code.gitea.io/gitea/modules/util"
->>>>>>> a755e5ad
 
 	"github.com/huandu/xstrings"
 	"github.com/unknwon/com"
@@ -258,7 +255,7 @@
 	repoPath := generateRepo.RepoPath()
 	if com.IsExist(repoPath) {
 		if opts.OverwritePreExisting {
-			if err = os.RemoveAll(repoPath); err != nil {
+			if err = util.RemoveAll(repoPath); err != nil {
 				return nil, err
 			}
 		} else {
