// Copyright 2019 The Gitea Authors. All rights reserved.
// SPDX-License-Identifier: MIT

package repository

import (
	"context"
	"fmt"
	"os"
	"path"
	"path/filepath"
	"strings"

	activities_model "code.gitea.io/gitea/models/activities"
	"code.gitea.io/gitea/models/db"
	git_model "code.gitea.io/gitea/models/git"
	access_model "code.gitea.io/gitea/models/perm/access"
	repo_model "code.gitea.io/gitea/models/repo"
	issue_indexer "code.gitea.io/gitea/modules/indexer/issues"
	"code.gitea.io/gitea/modules/log"
	api "code.gitea.io/gitea/modules/structs"
	"code.gitea.io/gitea/modules/util"
)

<<<<<<< HEAD
// CreateRepositoryByExample creates a repository for the user/organization.
func CreateRepositoryByExample(ctx context.Context, doer, u *user_model.User, repo *repo_model.Repository, overwriteOrAdopt, isFork bool) (err error) {
	if err = repo_model.IsUsableRepoName(repo.Name); err != nil {
		return err
	}

	has, err := repo_model.IsRepositoryModelExist(ctx, u, repo.Name)
	if err != nil {
		return fmt.Errorf("IsRepositoryExist: %w", err)
	} else if has {
		return repo_model.ErrRepoAlreadyExist{
			Uname: u.Name,
			Name:  repo.Name,
		}
	}

	repoPath := repo_model.RepoPath(u.Name, repo.Name)
	isExist, err := util.IsExist(repoPath)
	if err != nil {
		log.Error("Unable to check if %s exists. Error: %v", repoPath, err)
		return err
	}
	if !overwriteOrAdopt && isExist {
		log.Error("Files already exist in %s and we are not going to adopt or delete.", repoPath)
		return repo_model.ErrRepoFilesAlreadyExist{
			Uname: u.Name,
			Name:  repo.Name,
		}
	}

	if err = db.Insert(ctx, repo); err != nil {
		return err
	}
	if err = repo_model.DeleteRedirect(ctx, u.ID, repo.Name); err != nil {
		return err
	}

	// insert units for repo
	defaultUnits := unit.DefaultRepoUnits
	switch {
	case isFork:
		defaultUnits = unit.DefaultForkRepoUnits
	case repo.IsMirror:
		defaultUnits = unit.DefaultMirrorRepoUnits
	case repo.IsTemplate:
		defaultUnits = unit.DefaultTemplateRepoUnits
	}
	units := make([]repo_model.RepoUnit, 0, len(defaultUnits))
	for _, tp := range defaultUnits {
		if tp == unit.TypeIssues {
			units = append(units, repo_model.RepoUnit{
				RepoID: repo.ID,
				Type:   tp,
				Config: &repo_model.IssuesConfig{
					EnableTimetracker:                setting.Service.DefaultEnableTimetracking,
					AllowOnlyContributorsToTrackTime: setting.Service.DefaultAllowOnlyContributorsToTrackTime,
					EnableDependencies:               setting.Service.DefaultEnableDependencies,
				},
			})
		} else if tp == unit.TypePullRequests {
			units = append(units, repo_model.RepoUnit{
				RepoID: repo.ID,
				Type:   tp,
				Config: &repo_model.PullRequestsConfig{
					AllowMerge: true, AllowRebase: true, AllowRebaseMerge: true, AllowSquash: true, AllowFastForwardOnly: true,
					DefaultMergeStyle: repo_model.MergeStyle(setting.Repository.PullRequest.DefaultMergeStyle),
					AllowRebaseUpdate: true,
				},
			})
		} else if tp == unit.TypeProjects {
			units = append(units, repo_model.RepoUnit{
				RepoID: repo.ID,
				Type:   tp,
				Config: &repo_model.ProjectsConfig{ProjectsMode: repo_model.ProjectsModeAll},
			})
		} else {
			units = append(units, repo_model.RepoUnit{
				RepoID: repo.ID,
				Type:   tp,
			})
		}
	}

	if err = db.Insert(ctx, units); err != nil {
		return err
	}

	// Remember visibility preference.
	u.LastRepoVisibility = repo.IsPrivate
	if err = user_model.UpdateUserCols(ctx, u, "last_repo_visibility"); err != nil {
		return fmt.Errorf("UpdateUserCols: %w", err)
	}

	if err = user_model.IncrUserRepoNum(ctx, u.ID); err != nil {
		return fmt.Errorf("IncrUserRepoNum: %w", err)
	}
	u.NumRepos++

	// Give access to all members in teams with access to all repositories.
	if u.IsOrganization() {
		teams, err := organization.FindOrgTeams(ctx, u.ID)
		if err != nil {
			return fmt.Errorf("FindOrgTeams: %w", err)
		}
		for _, t := range teams {
			if t.IncludesAllRepositories {
				if err := models.AddRepository(ctx, t, repo); err != nil {
					return fmt.Errorf("AddRepository: %w", err)
				}
			}
		}

		if isAdmin, err := access_model.IsUserRepoAdmin(ctx, repo, doer); err != nil {
			return fmt.Errorf("IsUserRepoAdmin: %w", err)
		} else if !isAdmin {
			// Make creator repo admin if it wasn't assigned automatically
			if err = AddCollaborator(ctx, repo, doer); err != nil {
				return fmt.Errorf("AddCollaborator: %w", err)
			}
			if err = repo_model.ChangeCollaborationAccessMode(ctx, repo, doer.ID, perm.AccessModeAdmin); err != nil {
				return fmt.Errorf("ChangeCollaborationAccessModeCtx: %w", err)
			}
		}
	} else if err = access_model.RecalculateAccesses(ctx, repo); err != nil {
		// Organization automatically called this in AddRepository method.
		return fmt.Errorf("RecalculateAccesses: %w", err)
	}

	if setting.Service.AutoWatchNewRepos {
		if err = repo_model.WatchRepo(ctx, doer, repo, true); err != nil {
			return fmt.Errorf("WatchRepo: %w", err)
		}
	}

	if err = webhook.CopyDefaultWebhooksToRepo(ctx, repo.ID); err != nil {
		return fmt.Errorf("CopyDefaultWebhooksToRepo: %w", err)
	}

	return nil
}

=======
>>>>>>> 028e6120
const notRegularFileMode = os.ModeSymlink | os.ModeNamedPipe | os.ModeSocket | os.ModeDevice | os.ModeCharDevice | os.ModeIrregular

// getDirectorySize returns the disk consumption for a given path
func getDirectorySize(path string) (int64, error) {
	var size int64
	err := filepath.WalkDir(path, func(_ string, entry os.DirEntry, err error) error {
		if os.IsNotExist(err) { // ignore the error because some files (like temp/lock file) may be deleted during traversing.
			return nil
		} else if err != nil {
			return err
		}
		if entry.IsDir() {
			return nil
		}
		info, err := entry.Info()
		if os.IsNotExist(err) { // ignore the error as above
			return nil
		} else if err != nil {
			return err
		}
		if (info.Mode() & notRegularFileMode) == 0 {
			size += info.Size()
		}
		return nil
	})
	return size, err
}

// UpdateRepoSize updates the repository size, calculating it using getDirectorySize
func UpdateRepoSize(ctx context.Context, repo *repo_model.Repository) error {
	size, err := getDirectorySize(repo.RepoPath())
	if err != nil {
		return fmt.Errorf("updateSize: %w", err)
	}

	lfsSize, err := git_model.GetRepoLFSSize(ctx, repo.ID)
	if err != nil {
		return fmt.Errorf("updateSize: GetLFSMetaObjects: %w", err)
	}

	return repo_model.UpdateRepoSize(ctx, repo.ID, size, lfsSize)
}

// CheckDaemonExportOK creates/removes git-daemon-export-ok for git-daemon...
func CheckDaemonExportOK(ctx context.Context, repo *repo_model.Repository) error {
	if err := repo.LoadOwner(ctx); err != nil {
		return err
	}

	// Create/Remove git-daemon-export-ok for git-daemon...
	daemonExportFile := path.Join(repo.RepoPath(), `git-daemon-export-ok`)

	isExist, err := util.IsExist(daemonExportFile)
	if err != nil {
		log.Error("Unable to check if %s exists. Error: %v", daemonExportFile, err)
		return err
	}

	isPublic := !repo.IsPrivate && repo.Owner.Visibility == api.VisibleTypePublic
	if !isPublic && isExist {
		if err = util.Remove(daemonExportFile); err != nil {
			log.Error("Failed to remove %s: %v", daemonExportFile, err)
		}
	} else if isPublic && !isExist {
		if f, err := os.Create(daemonExportFile); err != nil {
			log.Error("Failed to create %s: %v", daemonExportFile, err)
		} else {
			f.Close()
		}
	}

	return nil
}

// UpdateRepository updates a repository with db context
func UpdateRepository(ctx context.Context, repo *repo_model.Repository, visibilityChanged bool) (err error) {
	repo.LowerName = strings.ToLower(repo.Name)

	e := db.GetEngine(ctx)

	if _, err = e.ID(repo.ID).AllCols().Update(repo); err != nil {
		return fmt.Errorf("update: %w", err)
	}

	if err = UpdateRepoSize(ctx, repo); err != nil {
		log.Error("Failed to update size for repository: %v", err)
	}

	if visibilityChanged {
		if err = repo.LoadOwner(ctx); err != nil {
			return fmt.Errorf("LoadOwner: %w", err)
		}
		if repo.Owner.IsOrganization() {
			// Organization repository need to recalculate access table when visibility is changed.
			if err = access_model.RecalculateTeamAccesses(ctx, repo, 0); err != nil {
				return fmt.Errorf("recalculateTeamAccesses: %w", err)
			}
		}

		// If repo has become private, we need to set its actions to private.
		if repo.IsPrivate {
			_, err = e.Where("repo_id = ?", repo.ID).Cols("is_private").Update(&activities_model.Action{
				IsPrivate: true,
			})
			if err != nil {
				return err
			}

			if err = repo_model.ClearRepoStars(ctx, repo.ID); err != nil {
				return err
			}
		}

		// Create/Remove git-daemon-export-ok for git-daemon...
		if err := CheckDaemonExportOK(ctx, repo); err != nil {
			return err
		}

		forkRepos, err := repo_model.GetRepositoriesByForkID(ctx, repo.ID)
		if err != nil {
			return fmt.Errorf("getRepositoriesByForkID: %w", err)
		}
		for i := range forkRepos {
			forkRepos[i].IsPrivate = repo.IsPrivate || repo.Owner.Visibility == api.VisibleTypePrivate
			if err = UpdateRepository(ctx, forkRepos[i], true); err != nil {
				return fmt.Errorf("updateRepository[%d]: %w", forkRepos[i].ID, err)
			}
		}

		// If visibility is changed, we need to update the issue indexer.
		// Since the data in the issue indexer have field to indicate if the repo is public or not.
		issue_indexer.UpdateRepoIndexer(ctx, repo.ID)
	}

	return nil
}<|MERGE_RESOLUTION|>--- conflicted
+++ resolved
@@ -22,150 +22,6 @@
 	"code.gitea.io/gitea/modules/util"
 )
 
-<<<<<<< HEAD
-// CreateRepositoryByExample creates a repository for the user/organization.
-func CreateRepositoryByExample(ctx context.Context, doer, u *user_model.User, repo *repo_model.Repository, overwriteOrAdopt, isFork bool) (err error) {
-	if err = repo_model.IsUsableRepoName(repo.Name); err != nil {
-		return err
-	}
-
-	has, err := repo_model.IsRepositoryModelExist(ctx, u, repo.Name)
-	if err != nil {
-		return fmt.Errorf("IsRepositoryExist: %w", err)
-	} else if has {
-		return repo_model.ErrRepoAlreadyExist{
-			Uname: u.Name,
-			Name:  repo.Name,
-		}
-	}
-
-	repoPath := repo_model.RepoPath(u.Name, repo.Name)
-	isExist, err := util.IsExist(repoPath)
-	if err != nil {
-		log.Error("Unable to check if %s exists. Error: %v", repoPath, err)
-		return err
-	}
-	if !overwriteOrAdopt && isExist {
-		log.Error("Files already exist in %s and we are not going to adopt or delete.", repoPath)
-		return repo_model.ErrRepoFilesAlreadyExist{
-			Uname: u.Name,
-			Name:  repo.Name,
-		}
-	}
-
-	if err = db.Insert(ctx, repo); err != nil {
-		return err
-	}
-	if err = repo_model.DeleteRedirect(ctx, u.ID, repo.Name); err != nil {
-		return err
-	}
-
-	// insert units for repo
-	defaultUnits := unit.DefaultRepoUnits
-	switch {
-	case isFork:
-		defaultUnits = unit.DefaultForkRepoUnits
-	case repo.IsMirror:
-		defaultUnits = unit.DefaultMirrorRepoUnits
-	case repo.IsTemplate:
-		defaultUnits = unit.DefaultTemplateRepoUnits
-	}
-	units := make([]repo_model.RepoUnit, 0, len(defaultUnits))
-	for _, tp := range defaultUnits {
-		if tp == unit.TypeIssues {
-			units = append(units, repo_model.RepoUnit{
-				RepoID: repo.ID,
-				Type:   tp,
-				Config: &repo_model.IssuesConfig{
-					EnableTimetracker:                setting.Service.DefaultEnableTimetracking,
-					AllowOnlyContributorsToTrackTime: setting.Service.DefaultAllowOnlyContributorsToTrackTime,
-					EnableDependencies:               setting.Service.DefaultEnableDependencies,
-				},
-			})
-		} else if tp == unit.TypePullRequests {
-			units = append(units, repo_model.RepoUnit{
-				RepoID: repo.ID,
-				Type:   tp,
-				Config: &repo_model.PullRequestsConfig{
-					AllowMerge: true, AllowRebase: true, AllowRebaseMerge: true, AllowSquash: true, AllowFastForwardOnly: true,
-					DefaultMergeStyle: repo_model.MergeStyle(setting.Repository.PullRequest.DefaultMergeStyle),
-					AllowRebaseUpdate: true,
-				},
-			})
-		} else if tp == unit.TypeProjects {
-			units = append(units, repo_model.RepoUnit{
-				RepoID: repo.ID,
-				Type:   tp,
-				Config: &repo_model.ProjectsConfig{ProjectsMode: repo_model.ProjectsModeAll},
-			})
-		} else {
-			units = append(units, repo_model.RepoUnit{
-				RepoID: repo.ID,
-				Type:   tp,
-			})
-		}
-	}
-
-	if err = db.Insert(ctx, units); err != nil {
-		return err
-	}
-
-	// Remember visibility preference.
-	u.LastRepoVisibility = repo.IsPrivate
-	if err = user_model.UpdateUserCols(ctx, u, "last_repo_visibility"); err != nil {
-		return fmt.Errorf("UpdateUserCols: %w", err)
-	}
-
-	if err = user_model.IncrUserRepoNum(ctx, u.ID); err != nil {
-		return fmt.Errorf("IncrUserRepoNum: %w", err)
-	}
-	u.NumRepos++
-
-	// Give access to all members in teams with access to all repositories.
-	if u.IsOrganization() {
-		teams, err := organization.FindOrgTeams(ctx, u.ID)
-		if err != nil {
-			return fmt.Errorf("FindOrgTeams: %w", err)
-		}
-		for _, t := range teams {
-			if t.IncludesAllRepositories {
-				if err := models.AddRepository(ctx, t, repo); err != nil {
-					return fmt.Errorf("AddRepository: %w", err)
-				}
-			}
-		}
-
-		if isAdmin, err := access_model.IsUserRepoAdmin(ctx, repo, doer); err != nil {
-			return fmt.Errorf("IsUserRepoAdmin: %w", err)
-		} else if !isAdmin {
-			// Make creator repo admin if it wasn't assigned automatically
-			if err = AddCollaborator(ctx, repo, doer); err != nil {
-				return fmt.Errorf("AddCollaborator: %w", err)
-			}
-			if err = repo_model.ChangeCollaborationAccessMode(ctx, repo, doer.ID, perm.AccessModeAdmin); err != nil {
-				return fmt.Errorf("ChangeCollaborationAccessModeCtx: %w", err)
-			}
-		}
-	} else if err = access_model.RecalculateAccesses(ctx, repo); err != nil {
-		// Organization automatically called this in AddRepository method.
-		return fmt.Errorf("RecalculateAccesses: %w", err)
-	}
-
-	if setting.Service.AutoWatchNewRepos {
-		if err = repo_model.WatchRepo(ctx, doer, repo, true); err != nil {
-			return fmt.Errorf("WatchRepo: %w", err)
-		}
-	}
-
-	if err = webhook.CopyDefaultWebhooksToRepo(ctx, repo.ID); err != nil {
-		return fmt.Errorf("CopyDefaultWebhooksToRepo: %w", err)
-	}
-
-	return nil
-}
-
-=======
->>>>>>> 028e6120
 const notRegularFileMode = os.ModeSymlink | os.ModeNamedPipe | os.ModeSocket | os.ModeDevice | os.ModeCharDevice | os.ModeIrregular
 
 // getDirectorySize returns the disk consumption for a given path
