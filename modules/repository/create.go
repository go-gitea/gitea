// Copyright 2019 The Gitea Authors. All rights reserved.
// SPDX-License-Identifier: MIT

package repository

import (
	"context"
	"fmt"
	"os"
	"path"
	"path/filepath"
	"strings"

	"code.gitea.io/gitea/models"
	activities_model "code.gitea.io/gitea/models/activities"
	"code.gitea.io/gitea/models/db"
	git_model "code.gitea.io/gitea/models/git"
	"code.gitea.io/gitea/models/organization"
	"code.gitea.io/gitea/models/perm"
	access_model "code.gitea.io/gitea/models/perm/access"
	repo_model "code.gitea.io/gitea/models/repo"
	"code.gitea.io/gitea/models/unit"
	user_model "code.gitea.io/gitea/models/user"
	"code.gitea.io/gitea/models/webhook"
	"code.gitea.io/gitea/modules/git"
	"code.gitea.io/gitea/modules/log"
	"code.gitea.io/gitea/modules/setting"
	api "code.gitea.io/gitea/modules/structs"
	"code.gitea.io/gitea/modules/util"
)

// CreateRepositoryByExample creates a repository for the user/organization.
func CreateRepositoryByExample(ctx context.Context, doer, u *user_model.User, repo *repo_model.Repository, overwriteOrAdopt bool) (err error) {
	if err = repo_model.IsUsableRepoName(repo.Name); err != nil {
		return err
	}

	has, err := repo_model.IsRepositoryExist(ctx, u, repo.Name)
	if err != nil {
		return fmt.Errorf("IsRepositoryExist: %w", err)
	} else if has {
		return repo_model.ErrRepoAlreadyExist{
			Uname: u.Name,
			Name:  repo.Name,
		}
	}

	repoPath := repo_model.RepoPath(u.Name, repo.Name)
	isExist, err := util.IsExist(repoPath)
	if err != nil {
		log.Error("Unable to check if %s exists. Error: %v", repoPath, err)
		return err
	}
	if !overwriteOrAdopt && isExist {
		log.Error("Files already exist in %s and we are not going to adopt or delete.", repoPath)
		return repo_model.ErrRepoFilesAlreadyExist{
			Uname: u.Name,
			Name:  repo.Name,
		}
	}

	if err = db.Insert(ctx, repo); err != nil {
		return err
	}
	if err = repo_model.DeleteRedirect(ctx, u.ID, repo.Name); err != nil {
		return err
	}

	// insert units for repo
	units := make([]repo_model.RepoUnit, 0, len(unit.DefaultRepoUnits))
	for _, tp := range unit.DefaultRepoUnits {
		if tp == unit.TypeIssues {
			units = append(units, repo_model.RepoUnit{
				RepoID: repo.ID,
				Type:   tp,
				Config: &repo_model.IssuesConfig{
					EnableTimetracker:                setting.Service.DefaultEnableTimetracking,
					AllowOnlyContributorsToTrackTime: setting.Service.DefaultAllowOnlyContributorsToTrackTime,
					EnableDependencies:               setting.Service.DefaultEnableDependencies,
				},
			})
		} else if tp == unit.TypePullRequests {
			units = append(units, repo_model.RepoUnit{
				RepoID: repo.ID,
				Type:   tp,
				Config: &repo_model.PullRequestsConfig{AllowMerge: true, AllowRebase: true, AllowRebaseMerge: true, AllowSquash: true, DefaultMergeStyle: repo_model.MergeStyle(setting.Repository.PullRequest.DefaultMergeStyle), AllowRebaseUpdate: true},
			})
		} else {
			units = append(units, repo_model.RepoUnit{
				RepoID: repo.ID,
				Type:   tp,
			})
		}
	}

	if err = db.Insert(ctx, units); err != nil {
		return err
	}

	// Remember visibility preference.
	u.LastRepoVisibility = repo.IsPrivate
	if err = user_model.UpdateUserCols(ctx, u, "last_repo_visibility"); err != nil {
		return fmt.Errorf("UpdateUserCols: %w", err)
	}

	if err = user_model.IncrUserRepoNum(ctx, u.ID); err != nil {
		return fmt.Errorf("IncrUserRepoNum: %w", err)
	}
	u.NumRepos++

	// Give access to all members in teams with access to all repositories.
	if u.IsOrganization() {
		teams, err := organization.FindOrgTeams(ctx, u.ID)
		if err != nil {
			return fmt.Errorf("FindOrgTeams: %w", err)
		}
		for _, t := range teams {
			if t.IncludesAllRepositories {
				if err := models.AddRepository(ctx, t, repo); err != nil {
					return fmt.Errorf("AddRepository: %w", err)
				}
			}
		}

		if isAdmin, err := access_model.IsUserRepoAdmin(ctx, repo, doer); err != nil {
			return fmt.Errorf("IsUserRepoAdmin: %w", err)
		} else if !isAdmin {
			// Make creator repo admin if it wasn't assigned automatically
			if err = AddCollaborator(ctx, repo, doer); err != nil {
				return fmt.Errorf("AddCollaborator: %w", err)
			}
			if err = repo_model.ChangeCollaborationAccessMode(ctx, repo, doer.ID, perm.AccessModeAdmin); err != nil {
				return fmt.Errorf("ChangeCollaborationAccessModeCtx: %w", err)
			}
		}
	} else if err = access_model.RecalculateAccesses(ctx, repo); err != nil {
		// Organization automatically called this in AddRepository method.
		return fmt.Errorf("RecalculateAccesses: %w", err)
	}

	if setting.Service.AutoWatchNewRepos {
		if err = repo_model.WatchRepo(ctx, doer.ID, repo.ID, true); err != nil {
			return fmt.Errorf("WatchRepo: %w", err)
		}
	}

	if err = webhook.CopyDefaultWebhooksToRepo(ctx, repo.ID); err != nil {
		return fmt.Errorf("CopyDefaultWebhooksToRepo: %w", err)
	}

	return nil
}

// CreateRepoOptions contains the create repository options
type CreateRepoOptions struct {
	Name           string
	Description    string
	OriginalURL    string
	GitServiceType api.GitServiceType
	Gitignores     string
	IssueLabels    string
	License        string
	Readme         string
	DefaultBranch  string
	IsPrivate      bool
	IsMirror       bool
	IsTemplate     bool
	AutoInit       bool
	Status         repo_model.RepositoryStatus
	TrustModel     repo_model.TrustModelType
	MirrorInterval string
}

// CreateRepository creates a repository for the user/organization.
func CreateRepository(doer, u *user_model.User, opts CreateRepoOptions) (*repo_model.Repository, error) {
	if !doer.IsAdmin && !u.CanCreateRepo() {
		return nil, repo_model.ErrReachLimitOfRepo{
			Limit: u.MaxRepoCreation,
		}
	}

	if len(opts.DefaultBranch) == 0 {
		opts.DefaultBranch = setting.Repository.DefaultBranch
	}

	// Check if label template exist
	if len(opts.IssueLabels) > 0 {
		if _, err := GetLabelTemplateFile(opts.IssueLabels); err != nil {
			return nil, err
		}
	}

	repo := &repo_model.Repository{
		OwnerID:                         u.ID,
		Owner:                           u,
		OwnerName:                       u.Name,
		Name:                            opts.Name,
		LowerName:                       strings.ToLower(opts.Name),
		Description:                     opts.Description,
		OriginalURL:                     opts.OriginalURL,
		OriginalServiceType:             opts.GitServiceType,
		IsPrivate:                       opts.IsPrivate,
		IsFsckEnabled:                   !opts.IsMirror,
		IsTemplate:                      opts.IsTemplate,
		CloseIssuesViaCommitInAnyBranch: setting.Repository.DefaultCloseIssuesViaCommitsInAnyBranch,
		Status:                          opts.Status,
		IsEmpty:                         !opts.AutoInit,
		TrustModel:                      opts.TrustModel,
		IsMirror:                        opts.IsMirror,
	}

	var rollbackRepo *repo_model.Repository

	if err := db.WithTx(db.DefaultContext, func(ctx context.Context) error {
		if err := CreateRepositoryByExample(ctx, doer, u, repo, false); err != nil {
			return err
		}

		// No need for init mirror.
		if opts.IsMirror {
			return nil
		}

		repoPath := repo_model.RepoPath(u.Name, repo.Name)
		isExist, err := util.IsExist(repoPath)
		if err != nil {
			log.Error("Unable to check if %s exists. Error: %v", repoPath, err)
			return err
		}
		if isExist {
			// repo already exists - We have two or three options.
			// 1. We fail stating that the directory exists
			// 2. We create the db repository to go with this data and adopt the git repo
			// 3. We delete it and start afresh
			//
			// Previously Gitea would just delete and start afresh - this was naughty.
			// So we will now fail and delegate to other functionality to adopt or delete
			log.Error("Files already exist in %s and we are not going to adopt or delete.", repoPath)
			return repo_model.ErrRepoFilesAlreadyExist{
				Uname: u.Name,
				Name:  repo.Name,
			}
		}

		if err = initRepository(ctx, repoPath, doer, repo, opts); err != nil {
			if err2 := util.RemoveAll(repoPath); err2 != nil {
				log.Error("initRepository: %v", err)
				return fmt.Errorf(
					"delete repo directory %s/%s failed(2): %v", u.Name, repo.Name, err2)
			}
			return fmt.Errorf("initRepository: %w", err)
		}

		// Initialize Issue Labels if selected
		if len(opts.IssueLabels) > 0 {
			if err = InitializeLabels(ctx, repo.ID, opts.IssueLabels, false); err != nil {
				rollbackRepo = repo
				rollbackRepo.OwnerID = u.ID
				return fmt.Errorf("InitializeLabels: %w", err)
			}
		}

		if err := CheckDaemonExportOK(ctx, repo); err != nil {
			return fmt.Errorf("checkDaemonExportOK: %w", err)
		}

		if stdout, _, err := git.NewCommand(ctx, "update-server-info").
			SetDescription(fmt.Sprintf("CreateRepository(git update-server-info): %s", repoPath)).
			RunStdString(&git.RunOpts{Dir: repoPath}); err != nil {
			log.Error("CreateRepository(git update-server-info) in %v: Stdout: %s\nError: %v", repo, stdout, err)
			rollbackRepo = repo
			rollbackRepo.OwnerID = u.ID
			return fmt.Errorf("CreateRepository(git update-server-info): %w", err)
		}
		return nil
	}); err != nil {
		if rollbackRepo != nil {
			if errDelete := models.DeleteRepository(doer, rollbackRepo.OwnerID, rollbackRepo.ID); errDelete != nil {
				log.Error("Rollback deleteRepository: %v", errDelete)
			}
		}

		return nil, err
	}

	return repo, nil
}

<<<<<<< HEAD
const notRegularFileMode os.FileMode = os.ModeSymlink | os.ModeNamedPipe | os.ModeSocket | os.ModeDevice | os.ModeCharDevice | os.ModeIrregular
=======
const notRegularFileMode = os.ModeSymlink | os.ModeNamedPipe | os.ModeSocket | os.ModeDevice | os.ModeCharDevice | os.ModeIrregular
>>>>>>> 9e33fdf0

// getDirectorySize returns the disk consumption for a given path
func getDirectorySize(path string) (int64, error) {
	var size int64
	err := filepath.WalkDir(path, func(_ string, info os.DirEntry, err error) error {
<<<<<<< HEAD
		if err != nil {
			if os.IsNotExist(err) { // ignore the error because the file maybe deleted during traversing.
				return nil
			}
			return err
		}
		if info.IsDir() {
=======
		if os.IsNotExist(err) || info.IsDir() {
>>>>>>> 9e33fdf0
			return nil
		}
		f, err := info.Info()
		if err != nil {
			return err
		}
<<<<<<< HEAD
		if (f.Mode() & notRegularFileMode) == 0 {
=======
		if info != nil && (f.Mode()&notRegularFileMode) == 0 {
>>>>>>> 9e33fdf0
			size += f.Size()
		}
		return err
	})
	return size, err
}

// UpdateRepoSize updates the repository size, calculating it using getDirectorySize
func UpdateRepoSize(ctx context.Context, repo *repo_model.Repository) error {
	size, err := getDirectorySize(repo.RepoPath())
	if err != nil {
		return fmt.Errorf("updateSize: %w", err)
	}

	lfsSize, err := git_model.GetRepoLFSSize(ctx, repo.ID)
	if err != nil {
		return fmt.Errorf("updateSize: GetLFSMetaObjects: %w", err)
	}

	return repo_model.UpdateRepoSize(ctx, repo.ID, size+lfsSize)
}

// CheckDaemonExportOK creates/removes git-daemon-export-ok for git-daemon...
func CheckDaemonExportOK(ctx context.Context, repo *repo_model.Repository) error {
	if err := repo.GetOwner(ctx); err != nil {
		return err
	}

	// Create/Remove git-daemon-export-ok for git-daemon...
	daemonExportFile := path.Join(repo.RepoPath(), `git-daemon-export-ok`)

	isExist, err := util.IsExist(daemonExportFile)
	if err != nil {
		log.Error("Unable to check if %s exists. Error: %v", daemonExportFile, err)
		return err
	}

	isPublic := !repo.IsPrivate && repo.Owner.Visibility == api.VisibleTypePublic
	if !isPublic && isExist {
		if err = util.Remove(daemonExportFile); err != nil {
			log.Error("Failed to remove %s: %v", daemonExportFile, err)
		}
	} else if isPublic && !isExist {
		if f, err := os.Create(daemonExportFile); err != nil {
			log.Error("Failed to create %s: %v", daemonExportFile, err)
		} else {
			f.Close()
		}
	}

	return nil
}

// UpdateRepository updates a repository with db context
func UpdateRepository(ctx context.Context, repo *repo_model.Repository, visibilityChanged bool) (err error) {
	repo.LowerName = strings.ToLower(repo.Name)

	e := db.GetEngine(ctx)

	if _, err = e.ID(repo.ID).AllCols().Update(repo); err != nil {
		return fmt.Errorf("update: %w", err)
	}

	if err = UpdateRepoSize(ctx, repo); err != nil {
		log.Error("Failed to update size for repository: %v", err)
	}

	if visibilityChanged {
		if err = repo.GetOwner(ctx); err != nil {
			return fmt.Errorf("getOwner: %w", err)
		}
		if repo.Owner.IsOrganization() {
			// Organization repository need to recalculate access table when visibility is changed.
			if err = access_model.RecalculateTeamAccesses(ctx, repo, 0); err != nil {
				return fmt.Errorf("recalculateTeamAccesses: %w", err)
			}
		}

		// If repo has become private, we need to set its actions to private.
		if repo.IsPrivate {
			_, err = e.Where("repo_id = ?", repo.ID).Cols("is_private").Update(&activities_model.Action{
				IsPrivate: true,
			})
			if err != nil {
				return err
			}
		}

		// Create/Remove git-daemon-export-ok for git-daemon...
		if err := CheckDaemonExportOK(ctx, repo); err != nil {
			return err
		}

		forkRepos, err := repo_model.GetRepositoriesByForkID(ctx, repo.ID)
		if err != nil {
			return fmt.Errorf("getRepositoriesByForkID: %w", err)
		}
		for i := range forkRepos {
			forkRepos[i].IsPrivate = repo.IsPrivate || repo.Owner.Visibility == api.VisibleTypePrivate
			if err = UpdateRepository(ctx, forkRepos[i], true); err != nil {
				return fmt.Errorf("updateRepository[%d]: %w", forkRepos[i].ID, err)
			}
		}
	}

	return nil
}<|MERGE_RESOLUTION|>--- conflicted
+++ resolved
@@ -286,17 +286,12 @@
 	return repo, nil
 }
 
-<<<<<<< HEAD
-const notRegularFileMode os.FileMode = os.ModeSymlink | os.ModeNamedPipe | os.ModeSocket | os.ModeDevice | os.ModeCharDevice | os.ModeIrregular
-=======
 const notRegularFileMode = os.ModeSymlink | os.ModeNamedPipe | os.ModeSocket | os.ModeDevice | os.ModeCharDevice | os.ModeIrregular
->>>>>>> 9e33fdf0
 
 // getDirectorySize returns the disk consumption for a given path
 func getDirectorySize(path string) (int64, error) {
 	var size int64
 	err := filepath.WalkDir(path, func(_ string, info os.DirEntry, err error) error {
-<<<<<<< HEAD
 		if err != nil {
 			if os.IsNotExist(err) { // ignore the error because the file maybe deleted during traversing.
 				return nil
@@ -304,20 +299,13 @@
 			return err
 		}
 		if info.IsDir() {
-=======
-		if os.IsNotExist(err) || info.IsDir() {
->>>>>>> 9e33fdf0
 			return nil
 		}
 		f, err := info.Info()
 		if err != nil {
 			return err
 		}
-<<<<<<< HEAD
 		if (f.Mode() & notRegularFileMode) == 0 {
-=======
-		if info != nil && (f.Mode()&notRegularFileMode) == 0 {
->>>>>>> 9e33fdf0
 			size += f.Size()
 		}
 		return err
