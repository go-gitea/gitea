--- conflicted
+++ resolved
@@ -23,11 +23,7 @@
 // RelativePath should be an unix style path like username/reponame.git
 // This method should change it according to the current OS.
 func repoPath(repo Repository) string {
-<<<<<<< HEAD
-	return absPath(repo.GetOwnerName(), repo.GetName())
-=======
 	return filepath.Join(setting.RepoRootPath, filepath.FromSlash(repo.RelativePath()))
->>>>>>> a9e8ac0f
 }
 
 // OpenRepository opens the repository at the given relative path with the provided context.
