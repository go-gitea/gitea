// Copyright 2024 The Gitea Authors. All rights reserved.
// SPDX-License-Identifier: MIT

package gitrepo

import (
	"context"

	"code.gitea.io/gitea/modules/git"
)

// GetBranchesByPath returns a branch by its path
// if limit = 0 it will not limit
func GetBranchesByPath(ctx context.Context, repo Repository, skip, limit int) ([]*git.Branch, int, error) {
	gitRepo, err := OpenRepository(ctx, repo)
	if err != nil {
		return nil, 0, err
	}
	defer gitRepo.Close()

	return gitRepo.GetBranches(skip, limit)
}

func GetBranchCommitID(ctx context.Context, repo Repository, branch string) (string, error) {
	gitRepo, err := OpenRepository(ctx, repo)
	if err != nil {
		return "", err
	}
	defer gitRepo.Close()

<<<<<<< HEAD
	return gitRepo.GetRefCommitID(git.BranchPrefix + branch)
}

// IsReferenceExist returns true if given reference exists in the repository.
func IsReferenceExist(ctx context.Context, repo Repository, name string) bool {
	cmd := git.NewCommand(ctx, "show-ref", "--verify").AddDashesAndList(name)
	_, _, err := RunGitCmdStdString(repo, cmd, &RunOpts{})
	return err == nil
}

func IsWikiReferenceExist(ctx context.Context, repo Repository, name string) bool {
	cmd := git.NewCommand(ctx, "show-ref", "--verify").AddDashesAndList(name)
	_, _, err := RunGitCmdStdString(repo, cmd, &RunOpts{IsWiki: true})
	return err == nil
}

// IsBranchExist returns true if given branch exists in the repository.
func IsBranchExist(ctx context.Context, repo Repository, name string) bool {
	return IsReferenceExist(ctx, repo, git.BranchPrefix+name)
}

func IsWikiBranchExist(ctx context.Context, repo Repository, name string) bool {
	return IsWikiReferenceExist(ctx, repo, git.BranchPrefix+name)
=======
	return gitRepo.GetBranchCommitID(branch)
}

// SetDefaultBranch sets default branch of repository.
func SetDefaultBranch(ctx context.Context, repo Repository, name string) error {
	_, _, err := git.NewCommand(ctx, "symbolic-ref", "HEAD").
		AddDynamicArguments(git.BranchPrefix + name).
		RunStdString(&git.RunOpts{Dir: repoPath(repo)})
	return err
}

// GetDefaultBranch gets default branch of repository.
func GetDefaultBranch(ctx context.Context, repo Repository) (string, error) {
	return git.GetDefaultBranch(ctx, repoPath(repo))
}

func GetWikiDefaultBranch(ctx context.Context, repo Repository) (string, error) {
	return git.GetDefaultBranch(ctx, wikiPath(repo))
>>>>>>> b4d86912
}<|MERGE_RESOLUTION|>--- conflicted
+++ resolved
@@ -28,7 +28,6 @@
 	}
 	defer gitRepo.Close()
 
-<<<<<<< HEAD
 	return gitRepo.GetRefCommitID(git.BranchPrefix + branch)
 }
 
@@ -52,24 +51,21 @@
 
 func IsWikiBranchExist(ctx context.Context, repo Repository, name string) bool {
 	return IsWikiReferenceExist(ctx, repo, git.BranchPrefix+name)
-=======
-	return gitRepo.GetBranchCommitID(branch)
 }
 
 // SetDefaultBranch sets default branch of repository.
 func SetDefaultBranch(ctx context.Context, repo Repository, name string) error {
-	_, _, err := git.NewCommand(ctx, "symbolic-ref", "HEAD").
-		AddDynamicArguments(git.BranchPrefix + name).
-		RunStdString(&git.RunOpts{Dir: repoPath(repo)})
+	cmd := git.NewCommand(ctx, "symbolic-ref", "HEAD").
+		AddDynamicArguments(git.BranchPrefix + name)
+	_, _, err := RunGitCmdStdString(repo, cmd, &RunOpts{})
 	return err
 }
 
 // GetDefaultBranch gets default branch of repository.
 func GetDefaultBranch(ctx context.Context, repo Repository) (string, error) {
-	return git.GetDefaultBranch(ctx, repoPath(repo))
+	return curService.GetDefaultBranch(ctx, repoRelativePath(repo))
 }
 
 func GetWikiDefaultBranch(ctx context.Context, repo Repository) (string, error) {
-	return git.GetDefaultBranch(ctx, wikiPath(repo))
->>>>>>> b4d86912
+	return curService.GetDefaultBranch(ctx, wikiRelativePath(repo))
 }