// Copyright 2014 The Gogs Authors. All rights reserved.
// SPDX-License-Identifier: MIT

package base

import (
	"crypto/hmac"
	"crypto/sha1"
	"crypto/sha256"
	"crypto/subtle"
	"encoding/hex"
	"fmt"
	"hash"
	"strconv"
	"time"

	"code.gitea.io/gitea/modules/setting"
	"code.gitea.io/gitea/modules/util"

	"github.com/dustin/go-humanize"
)

// EncodeSha256 string to sha256 hex value.
func EncodeSha256(str string) string {
	h := sha256.New()
	_, _ = h.Write([]byte(str))
	return hex.EncodeToString(h.Sum(nil))
}

// ShortSha is basically just truncating.
// It is DEPRECATED and will be removed in the future.
func ShortSha(sha1 string) string {
	return util.TruncateRunes(sha1, 10)
}

// VerifyTimeLimitCode verify time limit code
func VerifyTimeLimitCode(now time.Time, data string, minutes int, code string) bool {
	if len(code) <= 18 {
		return false
	}

	startTimeStr := code[:12]
	aliveTimeStr := code[12:18]
	aliveTime, _ := strconv.Atoi(aliveTimeStr) // no need to check err, if anything wrong, the following code check will fail soon

	// check code
	retCode := CreateTimeLimitCode(data, aliveTime, startTimeStr, nil)
	if subtle.ConstantTimeCompare([]byte(retCode), []byte(code)) != 1 {
		return false
	}

	// check time is expired or not: startTime <= now && now < startTime + minutes
	startTime, _ := time.ParseInLocation("200601021504", startTimeStr, time.Local)
	return (startTime.Before(now) || startTime.Equal(now)) && now.Before(startTime.Add(time.Minute*time.Duration(minutes)))
}

// TimeLimitCodeLength default value for time limit code
const TimeLimitCodeLength = 12 + 6 + 40

// CreateTimeLimitCode create a time-limited code.
// Format: 12 length date time string + 6 minutes string (not used) + 40 hash string, some other code depends on this fixed length
// If h is nil, then use the default hmac hash.
func CreateTimeLimitCode[T time.Time | string](data string, minutes int, startTimeGeneric T, h hash.Hash) string {
	const format = "200601021504"

	var start time.Time
	var startTimeAny any = startTimeGeneric
	if t, ok := startTimeAny.(time.Time); ok {
		start = t
	} else {
		var err error
		start, err = time.ParseInLocation(format, startTimeAny.(string), time.Local)
		if err != nil {
			return "" // return an invalid code because the "parse" failed
		}
	}
	startStr := start.Format(format)
	end := start.Add(time.Minute * time.Duration(minutes))

	if h == nil {
		h = hmac.New(sha1.New, setting.GetGeneralTokenSigningSecret())
	}
	_, _ = fmt.Fprintf(h, "%s%s%s%s%d", data, hex.EncodeToString(setting.GetGeneralTokenSigningSecret()), startStr, end.Format(format), minutes)
	encoded := hex.EncodeToString(h.Sum(nil))

	code := fmt.Sprintf("%s%06d%s", startStr, minutes, encoded)
	if len(code) != TimeLimitCodeLength {
		panic("there is a hard requirement for the length of time-limited code") // it shouldn't happen
	}
	return code
}

// FileSize calculates the file size and generate user-friendly string.
func FileSize(s int64) string {
	return humanize.IBytes(uint64(s))
}

<<<<<<< HEAD
// Get FileSize bytes value from  String.
func GetFileSize(s string) (int64, error) {
	v, err := humanize.ParseBytes(s)
	iv := int64(v)
	return iv, err
}

// EllipsisString returns a truncated short string,
// it appends '...' in the end of the length of string is too large.
func EllipsisString(str string, length int) string {
	if length <= 3 {
		return "..."
	}
	if utf8.RuneCountInString(str) <= length {
		return str
	}
	return string([]rune(str)[:length-3]) + "..."
}

// TruncateString returns a truncated string with given limit,
// it returns input string if length is not reached limit.
func TruncateString(str string, limit int) string {
	if utf8.RuneCountInString(str) < limit {
		return str
	}
	return string([]rune(str)[:limit])
}

=======
>>>>>>> 69700f9c
// StringsToInt64s converts a slice of string to a slice of int64.
func StringsToInt64s(strs []string) ([]int64, error) {
	if strs == nil {
		return nil, nil
	}
	ints := make([]int64, 0, len(strs))
	for _, s := range strs {
		if s == "" {
			continue
		}
		n, err := strconv.ParseInt(s, 10, 64)
		if err != nil {
			return nil, err
		}
		ints = append(ints, n)
	}
	return ints, nil
}

// Int64sToStrings converts a slice of int64 to a slice of string.
func Int64sToStrings(ints []int64) []string {
	strs := make([]string, len(ints))
	for i := range ints {
		strs[i] = strconv.FormatInt(ints[i], 10)
	}
	return strs
}<|MERGE_RESOLUTION|>--- conflicted
+++ resolved
@@ -95,7 +95,6 @@
 	return humanize.IBytes(uint64(s))
 }
 
-<<<<<<< HEAD
 // Get FileSize bytes value from  String.
 func GetFileSize(s string) (int64, error) {
 	v, err := humanize.ParseBytes(s)
@@ -103,29 +102,6 @@
 	return iv, err
 }
 
-// EllipsisString returns a truncated short string,
-// it appends '...' in the end of the length of string is too large.
-func EllipsisString(str string, length int) string {
-	if length <= 3 {
-		return "..."
-	}
-	if utf8.RuneCountInString(str) <= length {
-		return str
-	}
-	return string([]rune(str)[:length-3]) + "..."
-}
-
-// TruncateString returns a truncated string with given limit,
-// it returns input string if length is not reached limit.
-func TruncateString(str string, limit int) string {
-	if utf8.RuneCountInString(str) < limit {
-		return str
-	}
-	return string([]rune(str)[:limit])
-}
-
-=======
->>>>>>> 69700f9c
 // StringsToInt64s converts a slice of string to a slice of int64.
 func StringsToInt64s(strs []string) ([]int64, error) {
 	if strs == nil {
