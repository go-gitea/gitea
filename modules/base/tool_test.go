--- conflicted
+++ resolved
@@ -91,7 +91,6 @@
 	assert.Equal(t, "2.0 EiB", FileSize(size))
 }
 
-<<<<<<< HEAD
 func TestGetFileSize(t *testing.T) {
 	var size int64 = 512 * 1024 * 1024 * 1024
 	s, err := GetFileSize("512 GiB")
@@ -99,38 +98,6 @@
 	assert.Nil(t, err)
 }
 
-func TestEllipsisString(t *testing.T) {
-	assert.Equal(t, "...", EllipsisString("foobar", 0))
-	assert.Equal(t, "...", EllipsisString("foobar", 1))
-	assert.Equal(t, "...", EllipsisString("foobar", 2))
-	assert.Equal(t, "...", EllipsisString("foobar", 3))
-	assert.Equal(t, "f...", EllipsisString("foobar", 4))
-	assert.Equal(t, "fo...", EllipsisString("foobar", 5))
-	assert.Equal(t, "foobar", EllipsisString("foobar", 6))
-	assert.Equal(t, "foobar", EllipsisString("foobar", 10))
-	assert.Equal(t, "测...", EllipsisString("测试文本一二三四", 4))
-	assert.Equal(t, "测试...", EllipsisString("测试文本一二三四", 5))
-	assert.Equal(t, "测试文...", EllipsisString("测试文本一二三四", 6))
-	assert.Equal(t, "测试文本一二三四", EllipsisString("测试文本一二三四", 10))
-}
-
-func TestTruncateString(t *testing.T) {
-	assert.Equal(t, "", TruncateString("foobar", 0))
-	assert.Equal(t, "f", TruncateString("foobar", 1))
-	assert.Equal(t, "fo", TruncateString("foobar", 2))
-	assert.Equal(t, "foo", TruncateString("foobar", 3))
-	assert.Equal(t, "foob", TruncateString("foobar", 4))
-	assert.Equal(t, "fooba", TruncateString("foobar", 5))
-	assert.Equal(t, "foobar", TruncateString("foobar", 6))
-	assert.Equal(t, "foobar", TruncateString("foobar", 7))
-	assert.Equal(t, "测试文本", TruncateString("测试文本一二三四", 4))
-	assert.Equal(t, "测试文本一", TruncateString("测试文本一二三四", 5))
-	assert.Equal(t, "测试文本一二", TruncateString("测试文本一二三四", 6))
-	assert.Equal(t, "测试文本一二三", TruncateString("测试文本一二三四", 7))
-}
-
-=======
->>>>>>> 69700f9c
 func TestStringsToInt64s(t *testing.T) {
 	testSuccess := func(input []string, expected []int64) {
 		result, err := StringsToInt64s(input)
