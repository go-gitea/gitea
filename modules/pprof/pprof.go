--- conflicted
+++ resolved
@@ -36,14 +36,9 @@
 	}
 	return func() {
 		pprof.StopCPUProfile()
-<<<<<<< HEAD
 		err = f.Close()
 		if err != nil {
 			log.GitLogger.Fatal("StopCPUProfile Close: %v", err)
 		}
-	}
-=======
-		f.Close()
 	}, nil
->>>>>>> bd55f6ff
 }