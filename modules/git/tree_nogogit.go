--- conflicted
+++ resolved
@@ -125,10 +125,7 @@
 
 // ListEntriesRecursiveWithSize returns all entries of current tree recursively including all subtrees, with size
 func (t *Tree) ListEntriesRecursiveWithSize() (Entries, error) {
-<<<<<<< HEAD
 	return t.listEntriesRecursive(gitcmd.TrustedCmdArgs{"--long"})
-=======
-	return t.listEntriesRecursive(TrustedCmdArgs{"--long"})
 }
 
 // IterateEntriesRecursive returns iterate entries of current tree recursively including all subtrees
@@ -176,5 +173,4 @@
 		}
 	}
 	return nil
->>>>>>> 9363b591
 }