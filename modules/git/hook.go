--- conflicted
+++ resolved
@@ -116,14 +116,10 @@
 
 // ListHooks returns a list of Git hooks of given repository.
 func ListHooks(repoPath string) (_ []*Hook, err error) {
-<<<<<<< HEAD
 	exist, err := util.IsDir(filepath.Join(repoPath, "hooks"))
 	if err != nil {
 		return nil, err
 	} else if !exist {
-=======
-	if !isDir(filepath.Join(repoPath, "hooks")) {
->>>>>>> 51d86adb
 		return nil, errors.New("hooks path does not exist")
 	}
 
