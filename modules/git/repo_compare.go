--- conflicted
+++ resolved
@@ -6,14 +6,8 @@
 
 import (
 	"bytes"
-<<<<<<< HEAD
-	"context"
-=======
-	"errors"
->>>>>>> a7eceb57
 	"fmt"
 	"io"
-	"regexp"
 	"strings"
 
 	"code.gitea.io/gitea/modules/git/gitcmd"
@@ -96,59 +90,6 @@
 	return w.numLines, nil
 }
 
-<<<<<<< HEAD
-// GetDiffShortStatByCmdArgs counts number of changed files, number of additions and deletions
-// TODO: it can be merged with another "GetDiffShortStat" in the future
-func GetDiffShortStatByCmdArgs(ctx context.Context, repoPath string, trustedArgs gitcmd.TrustedCmdArgs, dynamicArgs ...string) (numFiles, totalAdditions, totalDeletions int, err error) {
-	// Now if we call:
-	// $ git diff --shortstat 1ebb35b98889ff77299f24d82da426b434b0cca0...788b8b1440462d477f45b0088875
-	// we get:
-	// " 9902 files changed, 2034198 insertions(+), 298800 deletions(-)\n"
-	cmd := gitcmd.NewCommand("diff", "--shortstat").AddArguments(trustedArgs...).AddDynamicArguments(dynamicArgs...)
-	stdout, _, err := cmd.RunStdString(ctx, &gitcmd.RunOpts{Dir: repoPath})
-	if err != nil {
-		return 0, 0, 0, err
-	}
-
-	return parseDiffStat(stdout)
-}
-
-var shortStatFormat = regexp.MustCompile(
-	`\s*(\d+) files? changed(?:, (\d+) insertions?\(\+\))?(?:, (\d+) deletions?\(-\))?`)
-
-func parseDiffStat(stdout string) (numFiles, totalAdditions, totalDeletions int, err error) {
-	if len(stdout) == 0 || stdout == "\n" {
-		return 0, 0, 0, nil
-	}
-	groups := shortStatFormat.FindStringSubmatch(stdout)
-	if len(groups) != 4 {
-		return 0, 0, 0, fmt.Errorf("unable to parse shortstat: %s groups: %s", stdout, groups)
-	}
-
-	numFiles, err = strconv.Atoi(groups[1])
-	if err != nil {
-		return 0, 0, 0, fmt.Errorf("unable to parse shortstat: %s. Error parsing NumFiles %w", stdout, err)
-	}
-
-	if len(groups[2]) != 0 {
-		totalAdditions, err = strconv.Atoi(groups[2])
-		if err != nil {
-			return 0, 0, 0, fmt.Errorf("unable to parse shortstat: %s. Error parsing NumAdditions %w", stdout, err)
-		}
-	}
-
-	if len(groups[3]) != 0 {
-		totalDeletions, err = strconv.Atoi(groups[3])
-		if err != nil {
-			return 0, 0, 0, fmt.Errorf("unable to parse shortstat: %s. Error parsing NumDeletions %w", stdout, err)
-		}
-	}
-	return numFiles, totalAdditions, totalDeletions, err
-}
-=======
-var patchCommits = regexp.MustCompile(`^From\s(\w+)\s`)
->>>>>>> a7eceb57
-
 // GetDiff generates and returns patch data between given revisions, optimized for human readability
 func (repo *Repository) GetDiff(compareArg string, w io.Writer) error {
 	stderr := new(bytes.Buffer)
