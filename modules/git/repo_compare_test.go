// Copyright 2018 The Gitea Authors. All rights reserved.
// SPDX-License-Identifier: MIT

package git

import (
	"bytes"
	"io"
	"path/filepath"
	"testing"

	"code.gitea.io/gitea/modules/git/gitcmd"

	"github.com/stretchr/testify/assert"
)

func TestGetFormatPatch(t *testing.T) {
	bareRepo1Path := filepath.Join(testReposDir, "repo1_bare")
	clonedPath, err := cloneRepo(t, bareRepo1Path)
	if err != nil {
		assert.NoError(t, err)
		return
	}

	repo, err := OpenRepository(t.Context(), clonedPath)
	if err != nil {
		assert.NoError(t, err)
		return
	}
	defer repo.Close()

	rd := &bytes.Buffer{}
	err = repo.GetPatch("8d92fc95^...8d92fc95", rd)
	if err != nil {
		assert.NoError(t, err)
		return
	}

	patchb, err := io.ReadAll(rd)
	if err != nil {
		assert.NoError(t, err)
		return
	}

	patch := string(patchb)
	assert.Regexp(t, "^From 8d92fc95", patch)
	assert.Contains(t, patch, "Subject: [PATCH] Add file2.txt")
}

func TestReadWritePullHead(t *testing.T) {
	// Ensure we can write SHA1 head corresponding to PR and open them
	bareRepo1Path := filepath.Join(testReposDir, "repo1_bare")

	// As we are writing we should clone the repository first
	clonedPath, err := cloneRepo(t, bareRepo1Path)
	if err != nil {
		assert.NoError(t, err)
		return
	}

	repo, err := OpenRepository(t.Context(), clonedPath)
	if err != nil {
		assert.NoError(t, err)
		return
	}
	defer repo.Close()

	// Try to open non-existing Pull
	_, err = repo.GetRefCommitID(PullPrefix + "0/head")
	assert.Error(t, err)

	// Write a fake sha1 with only 40 zeros
	newCommit := "feaf4ba6bc635fec442f46ddd4512416ec43c2c2"
<<<<<<< HEAD
	_, _, err = gitcmd.NewCommand("update-ref").AddDynamicArguments(PullPrefix+"1/head", newCommit).RunStdString(t.Context(), &gitcmd.RunOpts{Dir: repo.Path})
=======
	_, _, err = gitcmd.NewCommand("update-ref").
		AddDynamicArguments(PullPrefix+"1/head", newCommit).
		WithDir(repo.Path).
		RunStdString(t.Context())
>>>>>>> a7eceb57
	if err != nil {
		assert.NoError(t, err)
		return
	}

	// Read the file created
	headContents, err := repo.GetRefCommitID(PullPrefix + "1/head")
	if err != nil {
		assert.NoError(t, err)
		return
	}

	assert.Len(t, headContents, 40)
	assert.Equal(t, headContents, newCommit)

	// Remove file after the test
	_, _, err = gitcmd.NewCommand("update-ref", "--no-deref", "-d").
<<<<<<< HEAD
		AddDynamicArguments(PullPrefix+"1/head").RunStdString(t.Context(), &gitcmd.RunOpts{Dir: repo.Path})
=======
		AddDynamicArguments(PullPrefix + "1/head").
		WithDir(repo.Path).
		RunStdString(t.Context())
>>>>>>> a7eceb57
	assert.NoError(t, err)
}

func TestGetCommitFilesChanged(t *testing.T) {
	bareRepo1Path := filepath.Join(testReposDir, "repo1_bare")
	repo, err := OpenRepository(t.Context(), bareRepo1Path)
	assert.NoError(t, err)
	defer repo.Close()

	objectFormat, err := repo.GetObjectFormat()
	assert.NoError(t, err)

	testCases := []struct {
		base, head string
		files      []string
	}{
		{
			objectFormat.EmptyObjectID().String(),
			"95bb4d39648ee7e325106df01a621c530863a653",
			[]string{"file1.txt"},
		},
		{
			objectFormat.EmptyObjectID().String(),
			"8d92fc957a4d7cfd98bc375f0b7bb189a0d6c9f2",
			[]string{"file2.txt"},
		},
		{
			"95bb4d39648ee7e325106df01a621c530863a653",
			"8d92fc957a4d7cfd98bc375f0b7bb189a0d6c9f2",
			[]string{"file2.txt"},
		},
		{
			objectFormat.EmptyTree().String(),
			"8d92fc957a4d7cfd98bc375f0b7bb189a0d6c9f2",
			[]string{"file1.txt", "file2.txt"},
		},
	}

	for _, tc := range testCases {
		changedFiles, err := repo.GetFilesChangedBetween(tc.base, tc.head)
		assert.NoError(t, err)
		assert.ElementsMatch(t, tc.files, changedFiles)
	}
}<|MERGE_RESOLUTION|>--- conflicted
+++ resolved
@@ -71,14 +71,10 @@
 
 	// Write a fake sha1 with only 40 zeros
 	newCommit := "feaf4ba6bc635fec442f46ddd4512416ec43c2c2"
-<<<<<<< HEAD
-	_, _, err = gitcmd.NewCommand("update-ref").AddDynamicArguments(PullPrefix+"1/head", newCommit).RunStdString(t.Context(), &gitcmd.RunOpts{Dir: repo.Path})
-=======
 	_, _, err = gitcmd.NewCommand("update-ref").
 		AddDynamicArguments(PullPrefix+"1/head", newCommit).
 		WithDir(repo.Path).
 		RunStdString(t.Context())
->>>>>>> a7eceb57
 	if err != nil {
 		assert.NoError(t, err)
 		return
@@ -96,13 +92,9 @@
 
 	// Remove file after the test
 	_, _, err = gitcmd.NewCommand("update-ref", "--no-deref", "-d").
-<<<<<<< HEAD
-		AddDynamicArguments(PullPrefix+"1/head").RunStdString(t.Context(), &gitcmd.RunOpts{Dir: repo.Path})
-=======
 		AddDynamicArguments(PullPrefix + "1/head").
 		WithDir(repo.Path).
 		RunStdString(t.Context())
->>>>>>> a7eceb57
 	assert.NoError(t, err)
 }
 
