--- conflicted
+++ resolved
@@ -45,39 +45,6 @@
 	assert.Contains(t, patch, "Subject: [PATCH] Add file2.txt")
 }
 
-<<<<<<< HEAD
-=======
-func TestReadPatch(t *testing.T) {
-	// Ensure we can read the patch files
-	bareRepo1Path := filepath.Join(testReposDir, "repo1_bare")
-	repo, err := OpenRepository(t.Context(), bareRepo1Path)
-	if err != nil {
-		assert.NoError(t, err)
-		return
-	}
-	defer repo.Close()
-	// This patch doesn't exist
-	noFile, err := repo.ReadPatchCommit(0)
-	assert.Error(t, err)
-
-	// This patch is an empty one (sometimes it's a 404)
-	noCommit, err := repo.ReadPatchCommit(1)
-	assert.Error(t, err)
-
-	// This patch is legit and should return a commit
-	oldCommit, err := repo.ReadPatchCommit(2)
-	if err != nil {
-		assert.NoError(t, err)
-		return
-	}
-
-	assert.Empty(t, noFile)
-	assert.Empty(t, noCommit)
-	assert.Len(t, oldCommit, 40)
-	assert.Equal(t, "6e8e2a6f9efd71dbe6917816343ed8415ad696c3", oldCommit)
-}
-
->>>>>>> 0cbaa0b6
 func TestReadWritePullHead(t *testing.T) {
 	// Ensure we can write SHA1 head corresponding to PR and open them
 	bareRepo1Path := filepath.Join(testReposDir, "repo1_bare")
