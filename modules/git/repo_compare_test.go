// Copyright 2018 The Gitea Authors. All rights reserved.
// SPDX-License-Identifier: MIT

package git

import (
	"bytes"
	"io"
	"path/filepath"
	"testing"

	"code.gitea.io/gitea/modules/git/gitcmd"

	"github.com/stretchr/testify/assert"
)

func TestGetFormatPatch(t *testing.T) {
	bareRepo1Path := filepath.Join(testReposDir, "repo1_bare")
	clonedPath, err := cloneRepo(t, bareRepo1Path)
	if err != nil {
		assert.NoError(t, err)
		return
	}

	repo, err := OpenRepository(t.Context(), clonedPath)
	if err != nil {
		assert.NoError(t, err)
		return
	}
	defer repo.Close()

	rd := &bytes.Buffer{}
	err = repo.GetPatch("8d92fc95^...8d92fc95", rd)
	if err != nil {
		assert.NoError(t, err)
		return
	}

	patchb, err := io.ReadAll(rd)
	if err != nil {
		assert.NoError(t, err)
		return
	}

	patch := string(patchb)
	assert.Regexp(t, "^From 8d92fc95", patch)
	assert.Contains(t, patch, "Subject: [PATCH] Add file2.txt")
}

func TestReadPatch(t *testing.T) {
	// Ensure we can read the patch files
	bareRepo1Path := filepath.Join(testReposDir, "repo1_bare")
	repo, err := OpenRepository(t.Context(), bareRepo1Path)
	if err != nil {
		assert.NoError(t, err)
		return
	}
	defer repo.Close()
	// This patch doesn't exist
	noFile, err := repo.ReadPatchCommit(0)
	assert.Error(t, err)

	// This patch is an empty one (sometimes it's a 404)
	noCommit, err := repo.ReadPatchCommit(1)
	assert.Error(t, err)

	// This patch is legit and should return a commit
	oldCommit, err := repo.ReadPatchCommit(2)
	if err != nil {
		assert.NoError(t, err)
		return
	}

	assert.Empty(t, noFile)
	assert.Empty(t, noCommit)
	assert.Len(t, oldCommit, 40)
	assert.Equal(t, "6e8e2a6f9efd71dbe6917816343ed8415ad696c3", oldCommit)
}

func TestReadWritePullHead(t *testing.T) {
	// Ensure we can write SHA1 head corresponding to PR and open them
	bareRepo1Path := filepath.Join(testReposDir, "repo1_bare")

	// As we are writing we should clone the repository first
	clonedPath, err := cloneRepo(t, bareRepo1Path)
	if err != nil {
		assert.NoError(t, err)
		return
	}

	repo, err := OpenRepository(t.Context(), clonedPath)
	if err != nil {
		assert.NoError(t, err)
		return
	}
	defer repo.Close()

	// Try to open non-existing Pull
	_, err = repo.GetRefCommitID(PullPrefix + "0/head")
	assert.Error(t, err)

	// Write a fake sha1 with only 40 zeros
	newCommit := "feaf4ba6bc635fec442f46ddd4512416ec43c2c2"
	_, _, err = gitcmd.NewCommand("update-ref").
		AddDynamicArguments(PullPrefix+"1/head", newCommit).
		RunStdString(t.Context(), &gitcmd.RunOpts{Dir: repo.Path})
	if err != nil {
		assert.NoError(t, err)
		return
	}

	// Read the file created
	headContents, err := repo.GetRefCommitID(PullPrefix + "1/head")
	if err != nil {
		assert.NoError(t, err)
		return
	}

	assert.Len(t, headContents, 40)
	assert.Equal(t, headContents, newCommit)

	// Remove file after the test
<<<<<<< HEAD
	err = repo.removeReference(PullPrefix + "1/head")
=======
	_, _, err = gitcmd.NewCommand("update-ref", "--no-deref", "-d").
		AddDynamicArguments(PullPrefix+"1/head").
		RunStdString(t.Context(), &gitcmd.RunOpts{Dir: repo.Path})
>>>>>>> 7bf29723
	assert.NoError(t, err)
}

func TestGetCommitFilesChanged(t *testing.T) {
	bareRepo1Path := filepath.Join(testReposDir, "repo1_bare")
	repo, err := OpenRepository(t.Context(), bareRepo1Path)
	assert.NoError(t, err)
	defer repo.Close()

	objectFormat, err := repo.GetObjectFormat()
	assert.NoError(t, err)

	testCases := []struct {
		base, head string
		files      []string
	}{
		{
			objectFormat.EmptyObjectID().String(),
			"95bb4d39648ee7e325106df01a621c530863a653",
			[]string{"file1.txt"},
		},
		{
			objectFormat.EmptyObjectID().String(),
			"8d92fc957a4d7cfd98bc375f0b7bb189a0d6c9f2",
			[]string{"file2.txt"},
		},
		{
			"95bb4d39648ee7e325106df01a621c530863a653",
			"8d92fc957a4d7cfd98bc375f0b7bb189a0d6c9f2",
			[]string{"file2.txt"},
		},
		{
			objectFormat.EmptyTree().String(),
			"8d92fc957a4d7cfd98bc375f0b7bb189a0d6c9f2",
			[]string{"file1.txt", "file2.txt"},
		},
	}

	for _, tc := range testCases {
		changedFiles, err := repo.GetFilesChangedBetween(tc.base, tc.head)
		assert.NoError(t, err)
		assert.ElementsMatch(t, tc.files, changedFiles)
	}
}<|MERGE_RESOLUTION|>--- conflicted
+++ resolved
@@ -120,13 +120,9 @@
 	assert.Equal(t, headContents, newCommit)
 
 	// Remove file after the test
-<<<<<<< HEAD
-	err = repo.removeReference(PullPrefix + "1/head")
-=======
 	_, _, err = gitcmd.NewCommand("update-ref", "--no-deref", "-d").
 		AddDynamicArguments(PullPrefix+"1/head").
 		RunStdString(t.Context(), &gitcmd.RunOpts{Dir: repo.Path})
->>>>>>> 7bf29723
 	assert.NoError(t, err)
 }
 
