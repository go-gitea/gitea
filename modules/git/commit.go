// Copyright 2015 The Gogs Authors. All rights reserved.
// Copyright 2018 The Gitea Authors. All rights reserved.
// SPDX-License-Identifier: MIT

package git

import (
	"bufio"
	"bytes"
	"context"
	"io"
	"strconv"
	"strings"

	"code.gitea.io/gitea/modules/git/gitcmd"
	"code.gitea.io/gitea/modules/log"
	"code.gitea.io/gitea/modules/util"
)

// Commit represents a git commit.
type Commit struct {
	ID            ObjectID
	TreeID        ObjectID
	Parents       []ObjectID // ID strings
	Author        *Signature // never nil
	Committer     *Signature // never nil
	CommitMessage string
	Signature     *CommitSignature
}

// CommitSignature represents a git commit signature part.
type CommitSignature struct {
	Signature string
	Payload   string
}

// Message returns the commit message. Same as retrieving CommitMessage directly.
func (c *Commit) Message() string {
	return c.CommitMessage
}

// Summary returns first line of commit message.
// The string is forced to be valid UTF8
func (c *Commit) Summary() string {
	return strings.ToValidUTF8(strings.Split(strings.TrimSpace(c.CommitMessage), "\n")[0], "?")
}

// ParentID returns oid of n-th parent (0-based index).
// It returns nil if no such parent exists.
func (c *Commit) ParentID(n int) (ObjectID, error) {
	if n >= len(c.Parents) {
		return nil, ErrNotExist{"", ""}
	}
	return c.Parents[n], nil
}

// ParentCount returns number of parents of the commit.
// 0 if this is the root commit,  otherwise 1,2, etc.
func (c *Commit) ParentCount() int {
	return len(c.Parents)
}

// AddChanges marks local changes to be ready for commit.
func AddChanges(ctx context.Context, repoPath string, all bool, files ...string) error {
	cmd := gitcmd.NewCommand().AddArguments("add")
	if all {
		cmd.AddArguments("--all")
	}
	cmd.AddDashesAndList(files...)
	_, _, err := cmd.WithDir(repoPath).RunStdString(ctx)
	return err
}

// CommitChangesOptions the options when a commit created
type CommitChangesOptions struct {
	Committer *Signature
	Author    *Signature
	Message   string
}

// CommitChanges commits local changes with given committer, author and message.
// If author is nil, it will be the same as committer.
func CommitChanges(ctx context.Context, repoPath string, opts CommitChangesOptions) error {
	cmd := gitcmd.NewCommand()
	if opts.Committer != nil {
		cmd.AddOptionValues("-c", "user.name="+opts.Committer.Name)
		cmd.AddOptionValues("-c", "user.email="+opts.Committer.Email)
	}
	cmd.AddArguments("commit")

	if opts.Author == nil {
		opts.Author = opts.Committer
	}
	if opts.Author != nil {
		cmd.AddOptionFormat("--author='%s <%s>'", opts.Author.Name, opts.Author.Email)
	}
	cmd.AddOptionFormat("--message=%s", opts.Message)

	_, _, err := cmd.WithDir(repoPath).RunStdString(ctx)
	// No stderr but exit status 1 means nothing to commit.
	if err != nil && err.Error() == "exit status 1" {
		return nil
	}
	return err
}

// AllCommitsCount returns count of all commits in repository
func AllCommitsCount(ctx context.Context, repoPath string, hidePRRefs bool, files ...string) (int64, error) {
	cmd := gitcmd.NewCommand("rev-list")
	if hidePRRefs {
		cmd.AddArguments("--exclude=" + PullPrefix + "*")
	}
	cmd.AddArguments("--all", "--count")
	if len(files) > 0 {
		cmd.AddDashesAndList(files...)
	}

	stdout, _, err := cmd.WithDir(repoPath).RunStdString(ctx)
	if err != nil {
		return 0, err
	}

	return strconv.ParseInt(strings.TrimSpace(stdout), 10, 64)
}

// CommitsCountOptions the options when counting commits
type CommitsCountOptions struct {
	RepoPath string
	Not      string
	Revision []string
	RelPath  []string
	Since    string
	Until    string
}

// CommitsCount returns number of total commits of until given revision.
func CommitsCount(ctx context.Context, opts CommitsCountOptions) (int64, error) {
	cmd := gitcmd.NewCommand("rev-list", "--count")

	cmd.AddDynamicArguments(opts.Revision...)

	if opts.Not != "" {
		cmd.AddOptionValues("--not", opts.Not)
	}

	if len(opts.RelPath) > 0 {
		cmd.AddDashesAndList(opts.RelPath...)
	}

	stdout, _, err := cmd.WithDir(opts.RepoPath).RunStdString(ctx)
	if err != nil {
		return 0, err
	}

	return strconv.ParseInt(strings.TrimSpace(stdout), 10, 64)
}

<<<<<<< HEAD
=======
// CommitsCount returns number of total commits of until current revision.
func (c *Commit) CommitsCount() (int64, error) {
	return CommitsCount(c.repo.Ctx, CommitsCountOptions{
		RepoPath: c.repo.Path,
		Revision: []string{c.ID.String()},
	})
}

// CommitsByRange returns the specific page commits before current revision, every page's number default by CommitsRangeSize
func (c *Commit) CommitsByRange(page, pageSize int, not, since, until string) ([]*Commit, error) {
	return c.repo.commitsByRangeWithTime(c.ID, page, pageSize, not, since, until)
}

// CommitsBefore returns all the commits before current revision
func (c *Commit) CommitsBefore() ([]*Commit, error) {
	return c.repo.getCommitsBefore(c.ID)
}

// HasPreviousCommit returns true if a given commitHash is contained in commit's parents
func (c *Commit) HasPreviousCommit(objectID ObjectID) (bool, error) {
	this := c.ID.String()
	that := objectID.String()

	if this == that {
		return false, nil
	}

	_, _, err := gitcmd.NewCommand("merge-base", "--is-ancestor").
		AddDynamicArguments(that, this).
		WithDir(c.repo.Path).
		RunStdString(c.repo.Ctx)
	if err == nil {
		return true, nil
	}
	var exitError *exec.ExitError
	if errors.As(err, &exitError) {
		if exitError.ProcessState.ExitCode() == 1 && len(exitError.Stderr) == 0 {
			return false, nil
		}
	}
	return false, err
}

// IsForcePush returns true if a push from oldCommitHash to this is a force push
func (c *Commit) IsForcePush(oldCommitID string) (bool, error) {
	objectFormat, err := c.repo.GetObjectFormat()
	if err != nil {
		return false, err
	}
	if oldCommitID == objectFormat.EmptyObjectID().String() {
		return false, nil
	}

	oldCommit, err := c.repo.GetCommit(oldCommitID)
	if err != nil {
		return false, err
	}
	hasPreviousCommit, err := c.HasPreviousCommit(oldCommit.ID)
	return !hasPreviousCommit, err
}

// CommitsBeforeLimit returns num commits before current revision
func (c *Commit) CommitsBeforeLimit(num int) ([]*Commit, error) {
	return c.repo.getCommitsBeforeLimit(c.ID, num)
}

// CommitsBeforeUntil returns the commits between commitID to current revision
func (c *Commit) CommitsBeforeUntil(commitID string) ([]*Commit, error) {
	endCommit, err := c.repo.GetCommit(commitID)
	if err != nil {
		return nil, err
	}
	return c.repo.CommitsBetween(c, endCommit)
}

>>>>>>> 03fce8f3
// SearchCommitsOptions specify the parameters for SearchCommits
type SearchCommitsOptions struct {
	Keywords            []string
	Authors, Committers []string
	After, Before       string
	All                 bool
}

// NewSearchCommitsOptions construct a SearchCommitsOption from a space-delimited search string
func NewSearchCommitsOptions(searchString string, forAllRefs bool) SearchCommitsOptions {
	var keywords, authors, committers []string
	var after, before string

	fields := strings.FieldsSeq(searchString)
	for k := range fields {
		switch {
		case strings.HasPrefix(k, "author:"):
			authors = append(authors, strings.TrimPrefix(k, "author:"))
		case strings.HasPrefix(k, "committer:"):
			committers = append(committers, strings.TrimPrefix(k, "committer:"))
		case strings.HasPrefix(k, "after:"):
			after = strings.TrimPrefix(k, "after:")
		case strings.HasPrefix(k, "before:"):
			before = strings.TrimPrefix(k, "before:")
		default:
			keywords = append(keywords, k)
		}
	}

	return SearchCommitsOptions{
		Keywords:   keywords,
		Authors:    authors,
		Committers: committers,
		After:      after,
		Before:     before,
		All:        forAllRefs,
	}
}

<<<<<<< HEAD
=======
// SearchCommits returns the commits match the keyword before current revision
func (c *Commit) SearchCommits(opts SearchCommitsOptions) ([]*Commit, error) {
	return c.repo.searchCommits(c.ID, opts)
}

// GetFilesChangedSinceCommit get all changed file names between pastCommit to current revision
func (c *Commit) GetFilesChangedSinceCommit(pastCommit string) ([]string, error) {
	return c.repo.GetFilesChangedBetween(pastCommit, c.ID.String())
}

// FileChangedSinceCommit Returns true if the file given has changed since the past commit
// YOU MUST ENSURE THAT pastCommit is a valid commit ID.
func (c *Commit) FileChangedSinceCommit(filename, pastCommit string) (bool, error) {
	return c.repo.FileChangedBetweenCommits(filename, pastCommit, c.ID.String())
}

// HasFile returns true if the file given exists on this commit
// This does only mean it's there - it does not mean the file was changed during the commit.
func (c *Commit) HasFile(filename string) (bool, error) {
	_, err := c.GetBlobByPath(filename)
	if err != nil {
		return false, err
	}
	return true, nil
}

// GetFileContent reads a file content as a string or returns false if this was not possible
func (c *Commit) GetFileContent(filename string, limit int) (string, error) {
	entry, err := c.GetTreeEntryByPath(filename)
	if err != nil {
		return "", err
	}

	r, err := entry.Blob().DataAsync()
	if err != nil {
		return "", err
	}
	defer r.Close()

	if limit > 0 {
		bs := make([]byte, limit)
		n, err := util.ReadAtMost(r, bs)
		if err != nil {
			return "", err
		}
		return string(bs[:n]), nil
	}

	bytes, err := io.ReadAll(r)
	if err != nil {
		return "", err
	}
	return string(bytes), nil
}

// GetBranchName gets the closest branch name (as returned by 'git name-rev --name-only')
func (c *Commit) GetBranchName() (string, error) {
	cmd := gitcmd.NewCommand("name-rev")
	if DefaultFeatures().CheckVersionAtLeast("2.13.0") {
		cmd.AddArguments("--exclude", "refs/tags/*")
	}
	cmd.AddArguments("--name-only", "--no-undefined").AddDynamicArguments(c.ID.String())
	data, _, err := cmd.WithDir(c.repo.Path).RunStdString(c.repo.Ctx)
	if err != nil {
		// handle special case where git can not describe commit
		if strings.Contains(err.Error(), "cannot describe") {
			return "", nil
		}

		return "", err
	}

	// name-rev commitID output will be "master" or "master~12"
	return strings.SplitN(strings.TrimSpace(data), "~", 2)[0], nil
}

>>>>>>> 03fce8f3
// CommitFileStatus represents status of files in a commit.
type CommitFileStatus struct {
	Added    []string
	Removed  []string
	Modified []string
}

// NewCommitFileStatus creates a CommitFileStatus
func NewCommitFileStatus() *CommitFileStatus {
	return &CommitFileStatus{
		[]string{}, []string{}, []string{},
	}
}

func parseCommitFileStatus(fileStatus *CommitFileStatus, stdout io.Reader) {
	rd := bufio.NewReader(stdout)
	peek, err := rd.Peek(1)
	if err != nil {
		if err != io.EOF {
			log.Error("Unexpected error whilst reading from git log --name-status. Error: %v", err)
		}
		return
	}
	if peek[0] == '\n' || peek[0] == '\x00' {
		_, _ = rd.Discard(1)
	}
	for {
		modifier, err := rd.ReadString('\x00')
		if err != nil {
			if err != io.EOF {
				log.Error("Unexpected error whilst reading from git log --name-status. Error: %v", err)
			}
			return
		}
		file, err := rd.ReadString('\x00')
		if err != nil {
			if err != io.EOF {
				log.Error("Unexpected error whilst reading from git log --name-status. Error: %v", err)
			}
			return
		}
		file = file[:len(file)-1]
		switch modifier[0] {
		case 'A':
			fileStatus.Added = append(fileStatus.Added, file)
		case 'D':
			fileStatus.Removed = append(fileStatus.Removed, file)
		case 'M':
			fileStatus.Modified = append(fileStatus.Modified, file)
		}
	}
}

// GetCommitFileStatus returns file status of commit in given repository.
func GetCommitFileStatus(ctx context.Context, repoPath, commitID string) (*CommitFileStatus, error) {
	stdout, w := io.Pipe()
	done := make(chan struct{})
	fileStatus := NewCommitFileStatus()
	go func() {
		parseCommitFileStatus(fileStatus, stdout)
		close(done)
	}()

	stderr := new(bytes.Buffer)
	err := gitcmd.NewCommand("log", "--name-status", "-m", "--pretty=format:", "--first-parent", "--no-renames", "-z", "-1").
		AddDynamicArguments(commitID).
		WithDir(repoPath).
		WithStdout(w).
		WithStderr(stderr).
		Run(ctx)
	w.Close() // Close writer to exit parsing goroutine
	if err != nil {
		return nil, gitcmd.ConcatenateError(err, stderr.String())
	}

	<-done
	return fileStatus, nil
}

// GetFullCommitID returns full length (40) of commit ID by given short SHA in a repository.
func GetFullCommitID(ctx context.Context, repoPath, shortID string) (string, error) {
	commitID, _, err := gitcmd.NewCommand("rev-parse").
		AddDynamicArguments(shortID).
		WithDir(repoPath).
		RunStdString(ctx)
	if err != nil {
		if strings.Contains(err.Error(), "exit status 128") {
			return "", ErrNotExist{shortID, ""}
		}
		return "", err
	}
	return strings.TrimSpace(commitID), nil
}

func IsStringLikelyCommitID(objFmt ObjectFormat, s string, minLength ...int) bool {
	maxLen := 64 // sha256
	if objFmt != nil {
		maxLen = objFmt.FullLength()
	}
	minLen := util.OptionalArg(minLength, maxLen)
	if len(s) < minLen || len(s) > maxLen {
		return false
	}
	for _, c := range s {
		isHex := (c >= '0' && c <= '9') || (c >= 'a' && c <= 'f')
		if !isHex {
			return false
		}
	}
	return true
}<|MERGE_RESOLUTION|>--- conflicted
+++ resolved
@@ -155,84 +155,6 @@
 	return strconv.ParseInt(strings.TrimSpace(stdout), 10, 64)
 }
 
-<<<<<<< HEAD
-=======
-// CommitsCount returns number of total commits of until current revision.
-func (c *Commit) CommitsCount() (int64, error) {
-	return CommitsCount(c.repo.Ctx, CommitsCountOptions{
-		RepoPath: c.repo.Path,
-		Revision: []string{c.ID.String()},
-	})
-}
-
-// CommitsByRange returns the specific page commits before current revision, every page's number default by CommitsRangeSize
-func (c *Commit) CommitsByRange(page, pageSize int, not, since, until string) ([]*Commit, error) {
-	return c.repo.commitsByRangeWithTime(c.ID, page, pageSize, not, since, until)
-}
-
-// CommitsBefore returns all the commits before current revision
-func (c *Commit) CommitsBefore() ([]*Commit, error) {
-	return c.repo.getCommitsBefore(c.ID)
-}
-
-// HasPreviousCommit returns true if a given commitHash is contained in commit's parents
-func (c *Commit) HasPreviousCommit(objectID ObjectID) (bool, error) {
-	this := c.ID.String()
-	that := objectID.String()
-
-	if this == that {
-		return false, nil
-	}
-
-	_, _, err := gitcmd.NewCommand("merge-base", "--is-ancestor").
-		AddDynamicArguments(that, this).
-		WithDir(c.repo.Path).
-		RunStdString(c.repo.Ctx)
-	if err == nil {
-		return true, nil
-	}
-	var exitError *exec.ExitError
-	if errors.As(err, &exitError) {
-		if exitError.ProcessState.ExitCode() == 1 && len(exitError.Stderr) == 0 {
-			return false, nil
-		}
-	}
-	return false, err
-}
-
-// IsForcePush returns true if a push from oldCommitHash to this is a force push
-func (c *Commit) IsForcePush(oldCommitID string) (bool, error) {
-	objectFormat, err := c.repo.GetObjectFormat()
-	if err != nil {
-		return false, err
-	}
-	if oldCommitID == objectFormat.EmptyObjectID().String() {
-		return false, nil
-	}
-
-	oldCommit, err := c.repo.GetCommit(oldCommitID)
-	if err != nil {
-		return false, err
-	}
-	hasPreviousCommit, err := c.HasPreviousCommit(oldCommit.ID)
-	return !hasPreviousCommit, err
-}
-
-// CommitsBeforeLimit returns num commits before current revision
-func (c *Commit) CommitsBeforeLimit(num int) ([]*Commit, error) {
-	return c.repo.getCommitsBeforeLimit(c.ID, num)
-}
-
-// CommitsBeforeUntil returns the commits between commitID to current revision
-func (c *Commit) CommitsBeforeUntil(commitID string) ([]*Commit, error) {
-	endCommit, err := c.repo.GetCommit(commitID)
-	if err != nil {
-		return nil, err
-	}
-	return c.repo.CommitsBetween(c, endCommit)
-}
-
->>>>>>> 03fce8f3
 // SearchCommitsOptions specify the parameters for SearchCommits
 type SearchCommitsOptions struct {
 	Keywords            []string
@@ -272,85 +194,6 @@
 	}
 }
 
-<<<<<<< HEAD
-=======
-// SearchCommits returns the commits match the keyword before current revision
-func (c *Commit) SearchCommits(opts SearchCommitsOptions) ([]*Commit, error) {
-	return c.repo.searchCommits(c.ID, opts)
-}
-
-// GetFilesChangedSinceCommit get all changed file names between pastCommit to current revision
-func (c *Commit) GetFilesChangedSinceCommit(pastCommit string) ([]string, error) {
-	return c.repo.GetFilesChangedBetween(pastCommit, c.ID.String())
-}
-
-// FileChangedSinceCommit Returns true if the file given has changed since the past commit
-// YOU MUST ENSURE THAT pastCommit is a valid commit ID.
-func (c *Commit) FileChangedSinceCommit(filename, pastCommit string) (bool, error) {
-	return c.repo.FileChangedBetweenCommits(filename, pastCommit, c.ID.String())
-}
-
-// HasFile returns true if the file given exists on this commit
-// This does only mean it's there - it does not mean the file was changed during the commit.
-func (c *Commit) HasFile(filename string) (bool, error) {
-	_, err := c.GetBlobByPath(filename)
-	if err != nil {
-		return false, err
-	}
-	return true, nil
-}
-
-// GetFileContent reads a file content as a string or returns false if this was not possible
-func (c *Commit) GetFileContent(filename string, limit int) (string, error) {
-	entry, err := c.GetTreeEntryByPath(filename)
-	if err != nil {
-		return "", err
-	}
-
-	r, err := entry.Blob().DataAsync()
-	if err != nil {
-		return "", err
-	}
-	defer r.Close()
-
-	if limit > 0 {
-		bs := make([]byte, limit)
-		n, err := util.ReadAtMost(r, bs)
-		if err != nil {
-			return "", err
-		}
-		return string(bs[:n]), nil
-	}
-
-	bytes, err := io.ReadAll(r)
-	if err != nil {
-		return "", err
-	}
-	return string(bytes), nil
-}
-
-// GetBranchName gets the closest branch name (as returned by 'git name-rev --name-only')
-func (c *Commit) GetBranchName() (string, error) {
-	cmd := gitcmd.NewCommand("name-rev")
-	if DefaultFeatures().CheckVersionAtLeast("2.13.0") {
-		cmd.AddArguments("--exclude", "refs/tags/*")
-	}
-	cmd.AddArguments("--name-only", "--no-undefined").AddDynamicArguments(c.ID.String())
-	data, _, err := cmd.WithDir(c.repo.Path).RunStdString(c.repo.Ctx)
-	if err != nil {
-		// handle special case where git can not describe commit
-		if strings.Contains(err.Error(), "cannot describe") {
-			return "", nil
-		}
-
-		return "", err
-	}
-
-	// name-rev commitID output will be "master" or "master~12"
-	return strings.SplitN(strings.TrimSpace(data), "~", 2)[0], nil
-}
-
->>>>>>> 03fce8f3
 // CommitFileStatus represents status of files in a commit.
 type CommitFileStatus struct {
 	Added    []string
