// Copyright 2015 The Gogs Authors. All rights reserved.
// Copyright 2017 The Gitea Authors. All rights reserved.
// SPDX-License-Identifier: MIT

//go:build !gogit

package git

import (
	"context"
	"path/filepath"

	"code.gitea.io/gitea/modules/setting"
	"code.gitea.io/gitea/modules/util"
)

const isGogit = false

// Repository represents a Git repository.
type Repository struct {
	Path string

	tagCache *ObjectCache[*Tag]

	gpgSettings *GPGSettings

	batchInUse bool
	batch      *BatchCatFile

	checkInUse bool
	batchCheck *BatchCatFile

	Ctx             context.Context
	LastCommitCache *LastCommitCache

	objectFormat ObjectFormat
}

// openRepositoryWithDefaultContext opens the repository at the given path with DefaultContext.
func openRepositoryWithDefaultContext(repoPath string) (*Repository, error) {
	return OpenRepository(DefaultContext, repoPath)
}

// OpenRepository opens the repository at the given path with the provided context.
func OpenRepository(ctx context.Context, repoPath string) (*Repository, error) {
	repoPath, err := filepath.Abs(repoPath)
	if err != nil {
		return nil, err
	}
	exist, err := util.IsDir(repoPath)
	if err != nil {
		return nil, err
	}
	if !exist {
		return nil, util.NewNotExistErrorf("no such file or directory")
	}

	return &Repository{
		Path:     repoPath,
		tagCache: newObjectCache[*Tag](),
		Ctx:      ctx,
	}, nil
}

// CatFileBatch obtains a CatFileBatch for this repository
func (repo *Repository) CatFileBatch(ctx context.Context) (*BatchCatFile, func(), error) {
	if repo.batch == nil {
		var err error
<<<<<<< HEAD
		repo.batch, err = NewBatchCatFile(ctx, repo.Path, false)
=======
		repo.batch, err = NewBatch(ctx, repo.Path)
>>>>>>> c1b9ecca
		if err != nil {
			return nil, nil, err
		}
	}

	if !repo.batchInUse {
		repo.batchInUse = true
		return repo.batch, func() {
			repo.batchInUse = false
		}, nil
	}

<<<<<<< HEAD
	if !setting.DisableTempCatFileBatchCheck {
		setting.PanicInDevOrTesting("Opening temporary cat file batch for: %s", repo.Path)
	}
	tempBatch, err := NewBatchCatFile(ctx, repo.Path, false)
=======
	log.Debug("Opening temporary cat file batch for: %s", repo.Path)
	tempBatch, err := NewBatch(ctx, repo.Path)
>>>>>>> c1b9ecca
	if err != nil {
		return nil, nil, err
	}
	return tempBatch, func() {
		_ = tempBatch.Close()
	}, nil
}

// CatFileBatchCheck obtains a CatFileBatchCheck for this repository
func (repo *Repository) CatFileBatchCheck(ctx context.Context) (*BatchCatFile, func(), error) {
	if repo.batchCheck == nil {
		var err error
<<<<<<< HEAD
		repo.batchCheck, err = NewBatchCatFile(ctx, repo.Path, true)
=======
		repo.check, err = NewBatchCheck(ctx, repo.Path)
>>>>>>> c1b9ecca
		if err != nil {
			return nil, nil, err
		}
	}

	if !repo.checkInUse {
		repo.checkInUse = true
		return repo.batchCheck, func() {
			repo.checkInUse = false
		}, nil
	}

<<<<<<< HEAD
	setting.PanicInDevOrTesting("Opening temporary cat file batch with check for: %s", repo.Path)
	tempBatch, err := NewBatchCatFile(ctx, repo.Path, true)
=======
	log.Debug("Opening temporary cat file batch-check for: %s", repo.Path)
	tempBatchCheck, err := NewBatchCheck(ctx, repo.Path)
>>>>>>> c1b9ecca
	if err != nil {
		return nil, nil, err
	}
	return tempBatch, func() {
		_ = tempBatch.Close()
	}, nil
}

func (repo *Repository) Close() error {
	if repo == nil {
		return nil
	}
	if repo.batch != nil {
		repo.batch.Close()
		repo.batch = nil
		repo.batchInUse = false
	}
	if repo.batchCheck != nil {
		repo.batchCheck.Close()
		repo.batchCheck = nil
		repo.checkInUse = false
	}
	repo.LastCommitCache = nil
	repo.tagCache = nil
	return nil
}<|MERGE_RESOLUTION|>--- conflicted
+++ resolved
@@ -66,11 +66,7 @@
 func (repo *Repository) CatFileBatch(ctx context.Context) (*BatchCatFile, func(), error) {
 	if repo.batch == nil {
 		var err error
-<<<<<<< HEAD
 		repo.batch, err = NewBatchCatFile(ctx, repo.Path, false)
-=======
-		repo.batch, err = NewBatch(ctx, repo.Path)
->>>>>>> c1b9ecca
 		if err != nil {
 			return nil, nil, err
 		}
@@ -83,15 +79,10 @@
 		}, nil
 	}
 
-<<<<<<< HEAD
 	if !setting.DisableTempCatFileBatchCheck {
 		setting.PanicInDevOrTesting("Opening temporary cat file batch for: %s", repo.Path)
 	}
 	tempBatch, err := NewBatchCatFile(ctx, repo.Path, false)
-=======
-	log.Debug("Opening temporary cat file batch for: %s", repo.Path)
-	tempBatch, err := NewBatch(ctx, repo.Path)
->>>>>>> c1b9ecca
 	if err != nil {
 		return nil, nil, err
 	}
@@ -104,11 +95,7 @@
 func (repo *Repository) CatFileBatchCheck(ctx context.Context) (*BatchCatFile, func(), error) {
 	if repo.batchCheck == nil {
 		var err error
-<<<<<<< HEAD
 		repo.batchCheck, err = NewBatchCatFile(ctx, repo.Path, true)
-=======
-		repo.check, err = NewBatchCheck(ctx, repo.Path)
->>>>>>> c1b9ecca
 		if err != nil {
 			return nil, nil, err
 		}
@@ -121,13 +108,8 @@
 		}, nil
 	}
 
-<<<<<<< HEAD
 	setting.PanicInDevOrTesting("Opening temporary cat file batch with check for: %s", repo.Path)
 	tempBatch, err := NewBatchCatFile(ctx, repo.Path, true)
-=======
-	log.Debug("Opening temporary cat file batch-check for: %s", repo.Path)
-	tempBatchCheck, err := NewBatchCheck(ctx, repo.Path)
->>>>>>> c1b9ecca
 	if err != nil {
 		return nil, nil, err
 	}
