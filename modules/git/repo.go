// Copyright 2015 The Gogs Authors. All rights reserved.
// Copyright 2017 The Gitea Authors. All rights reserved.
// SPDX-License-Identifier: MIT

package git

import (
	"bytes"
	"context"
	"fmt"
	"io"
	"net/url"
	"os"
	"path"
	"strconv"
	"strings"
	"time"

	"code.gitea.io/gitea/modules/git/gitcmd"
	"code.gitea.io/gitea/modules/proxy"
)

// GPGSettings represents the default GPG settings for this repository
type GPGSettings struct {
	Sign             bool
	KeyID            string
	Email            string
	Name             string
	PublicKeyContent string
	Format           string
}

const prettyLogFormat = `--pretty=format:%H`

func (repo *Repository) ShowPrettyFormatLogToList(ctx context.Context, revisionRange string) ([]*Commit, error) {
	// avoid: ambiguous argument 'refs/a...refs/b': unknown revision or path not in the working tree. Use '--': 'git <command> [<revision>...] -- [<file>...]'
	logs, _, err := gitcmd.NewCommand("log").AddArguments(prettyLogFormat).
		AddDynamicArguments(revisionRange).AddArguments("--").WithDir(repo.Path).
		RunStdBytes(ctx)
	if err != nil {
		return nil, err
	}
	return repo.parsePrettyFormatLogToList(logs)
}

func (repo *Repository) parsePrettyFormatLogToList(logs []byte) ([]*Commit, error) {
	var commits []*Commit
	if len(logs) == 0 {
		return commits, nil
	}

	parts := bytes.SplitSeq(logs, []byte{'\n'})

	for commitID := range parts {
		commit, err := repo.GetCommit(string(commitID))
		if err != nil {
			return nil, err
		}
		commits = append(commits, commit)
	}

	return commits, nil
}

// IsRepoURLAccessible checks if given repository URL is accessible.
func IsRepoURLAccessible(ctx context.Context, url string) bool {
	_, _, err := gitcmd.NewCommand("ls-remote", "-q", "-h").AddDynamicArguments(url, "HEAD").RunStdString(ctx)
	return err == nil
}

// InitRepository initializes a new Git repository.
func InitRepository(ctx context.Context, repoPath string, bare bool, objectFormatName string) error {
	err := os.MkdirAll(repoPath, os.ModePerm)
	if err != nil {
		return err
	}

	cmd := gitcmd.NewCommand("init")

	if !IsValidObjectFormat(objectFormatName) {
		return fmt.Errorf("invalid object format: %s", objectFormatName)
	}
	if DefaultFeatures().SupportHashSha256 {
		cmd.AddOptionValues("--object-format", objectFormatName)
	}

	if bare {
		cmd.AddArguments("--bare")
	}
	_, _, err = cmd.WithDir(repoPath).RunStdString(ctx)
	return err
}

// IsEmpty Check if repository is empty.
func (repo *Repository) IsEmpty() (bool, error) {
	var errbuf, output strings.Builder
	if err := gitcmd.NewCommand().
		AddOptionFormat("--git-dir=%s", repo.Path).
		AddArguments("rev-list", "-n", "1", "--all").
		WithDir(repo.Path).
		WithStdout(&output).
		WithStderr(&errbuf).
		Run(repo.Ctx); err != nil {
		if (err.Error() == "exit status 1" && strings.TrimSpace(errbuf.String()) == "") || err.Error() == "exit status 129" {
			// git 2.11 exits with 129 if the repo is empty
			return true, nil
		}
		return true, fmt.Errorf("check empty: %w - %s", err, errbuf.String())
	}

	return strings.TrimSpace(output.String()) == "", nil
}

// CloneRepoOptions options when clone a repository
type CloneRepoOptions struct {
	Timeout       time.Duration
	Mirror        bool
	Bare          bool
	Quiet         bool
	Branch        string
	Shared        bool
	NoCheckout    bool
	Depth         int
	Filter        string
	SkipTLSVerify bool
	SingleBranch  bool
	Env           []string
}

// Clone clones original repository to target path.
func Clone(ctx context.Context, from, to string, opts CloneRepoOptions) error {
	toDir := path.Dir(to)
	if err := os.MkdirAll(toDir, os.ModePerm); err != nil {
		return err
	}

	cmd := gitcmd.NewCommand().AddArguments("clone")
	if opts.SkipTLSVerify {
		cmd.AddArguments("-c", "http.sslVerify=false")
	}
	if opts.Mirror {
		cmd.AddArguments("--mirror")
	}
	if opts.Bare {
		cmd.AddArguments("--bare")
	}
	if opts.Quiet {
		cmd.AddArguments("--quiet")
	}
	if opts.Shared {
		cmd.AddArguments("-s")
	}
	if opts.NoCheckout {
		cmd.AddArguments("--no-checkout")
	}
	if opts.Depth > 0 {
		cmd.AddArguments("--depth").AddDynamicArguments(strconv.Itoa(opts.Depth))
	}
	if opts.Filter != "" {
		cmd.AddArguments("--filter").AddDynamicArguments(opts.Filter)
	}
	if opts.SingleBranch {
		cmd.AddArguments("--single-branch")
	}
	if len(opts.Branch) > 0 {
		cmd.AddArguments("-b").AddDynamicArguments(opts.Branch)
	}
	cmd.AddDashesAndList(from, to)

	if opts.Timeout <= 0 {
		opts.Timeout = -1
	}

	envs := os.Environ()
	if opts.Env != nil {
		envs = opts.Env
	} else {
		u, err := url.Parse(from)
		if err == nil {
			envs = proxy.EnvWithProxy(u)
		}
	}

	stderr := new(bytes.Buffer)
	if err := cmd.
		WithTimeout(opts.Timeout).
		WithEnv(envs).
		WithStdout(io.Discard).
		WithStderr(stderr).
		Run(ctx); err != nil {
		return gitcmd.ConcatenateError(err, stderr.String())
	}
	return nil
}

// PushOptions options when push to remote
type PushOptions struct {
	Remote         string
	Branch         string
	Force          bool
	ForceWithLease string
	Mirror         bool
	Env            []string
	Timeout        time.Duration
}

// Push pushs local commits to given remote branch.
func Push(ctx context.Context, repoPath string, opts PushOptions) error {
	cmd := gitcmd.NewCommand("push")
	if opts.ForceWithLease != "" {
		cmd.AddOptionFormat("--force-with-lease=%s", opts.ForceWithLease)
	} else if opts.Force {
		cmd.AddArguments("-f")
	}
	if opts.Mirror {
		cmd.AddArguments("--mirror")
	}
	remoteBranchArgs := []string{opts.Remote}
	if len(opts.Branch) > 0 {
		remoteBranchArgs = append(remoteBranchArgs, opts.Branch)
	}
	cmd.AddDashesAndList(remoteBranchArgs...)

	stdout, stderr, err := cmd.WithEnv(opts.Env).WithTimeout(opts.Timeout).WithDir(repoPath).RunStdString(ctx)
	if err != nil {
		if strings.Contains(stderr, "non-fast-forward") {
			return &ErrPushOutOfDate{StdOut: stdout, StdErr: stderr, Err: err}
		} else if strings.Contains(stderr, "! [remote rejected]") || strings.Contains(stderr, "! [rejected]") {
			err := &ErrPushRejected{StdOut: stdout, StdErr: stderr, Err: err}
			err.GenerateMessage()
			return err
		} else if strings.Contains(stderr, "matches more than one") {
			return &ErrMoreThanOne{StdOut: stdout, StdErr: stderr, Err: err}
		}
		return fmt.Errorf("push failed: %w - %s\n%s", err, stderr, stdout)
	}

	return nil
<<<<<<< HEAD
}

// CountObject represents repository count objects report
type CountObject struct {
	Count       int64
	Size        int64
	InPack      int64
	Packs       int64
	SizePack    int64
	PrunePack   int64
	Garbage     int64
	SizeGarbage int64
}

const (
	statCount        = "count: "
	statSize         = "size: "
	statInpack       = "in-pack: "
	statPacks        = "packs: "
	statSizePack     = "size-pack: "
	statPrunePackage = "prune-package: "
	statGarbage      = "garbage: "
	statSizeGarbage  = "size-garbage: "
)

// CountObjects returns the results of git count-objects on the repoPath
func CountObjects(ctx context.Context, repoPath string) (*CountObject, error) {
	return CountObjectsWithEnv(ctx, repoPath, nil)
}

// CountObjectsWithEnv returns the results of git count-objects on the repoPath with custom env setup
func CountObjectsWithEnv(ctx context.Context, repoPath string, env []string) (*CountObject, error) {
	cmd := gitcmd.NewCommand("count-objects", "-v")
	stdout, _, err := cmd.WithDir(repoPath).WithEnv(env).RunStdString(ctx)
	if err != nil {
		return nil, err
	}

	return parseSize(stdout), nil
}

// parseSize parses the output from count-objects and return a CountObject
func parseSize(objects string) *CountObject {
	repoSize := new(CountObject)
	for line := range strings.SplitSeq(objects, "\n") {
		switch {
		case strings.HasPrefix(line, statCount):
			repoSize.Count, _ = strconv.ParseInt(line[7:], 10, 64)
		case strings.HasPrefix(line, statSize):
			number, _ := strconv.ParseInt(line[6:], 10, 64)
			repoSize.Size = number * 1024
		case strings.HasPrefix(line, statInpack):
			repoSize.InPack, _ = strconv.ParseInt(line[9:], 10, 64)
		case strings.HasPrefix(line, statPacks):
			repoSize.Packs, _ = strconv.ParseInt(line[7:], 10, 64)
		case strings.HasPrefix(line, statSizePack):
			number, _ := strconv.ParseInt(line[11:], 10, 64)
			repoSize.SizePack = number * 1024
		case strings.HasPrefix(line, statPrunePackage):
			repoSize.PrunePack, _ = strconv.ParseInt(line[16:], 10, 64)
		case strings.HasPrefix(line, statGarbage):
			repoSize.Garbage, _ = strconv.ParseInt(line[9:], 10, 64)
		case strings.HasPrefix(line, statSizeGarbage):
			number, _ := strconv.ParseInt(line[14:], 10, 64)
			repoSize.SizeGarbage = number * 1024
		}
	}
	return repoSize
}

// GetLatestCommitTime returns time for latest commit in repository (across all branches)
func GetLatestCommitTime(ctx context.Context, repoPath string) (time.Time, error) {
	cmd := gitcmd.NewCommand("for-each-ref", "--sort=-committerdate", BranchPrefix, "--count", "1", "--format=%(committerdate)")
	stdout, _, err := cmd.WithDir(repoPath).RunStdString(ctx)
	if err != nil {
		return time.Time{}, err
	}
	commitTime := strings.TrimSpace(stdout)
	return time.Parse("Mon Jan _2 15:04:05 2006 -0700", commitTime)
=======
>>>>>>> 906adff0
}<|MERGE_RESOLUTION|>--- conflicted
+++ resolved
@@ -236,7 +236,6 @@
 	}
 
 	return nil
-<<<<<<< HEAD
 }
 
 // CountObject represents repository count objects report
@@ -305,17 +304,4 @@
 		}
 	}
 	return repoSize
-}
-
-// GetLatestCommitTime returns time for latest commit in repository (across all branches)
-func GetLatestCommitTime(ctx context.Context, repoPath string) (time.Time, error) {
-	cmd := gitcmd.NewCommand("for-each-ref", "--sort=-committerdate", BranchPrefix, "--count", "1", "--format=%(committerdate)")
-	stdout, _, err := cmd.WithDir(repoPath).RunStdString(ctx)
-	if err != nil {
-		return time.Time{}, err
-	}
-	commitTime := strings.TrimSpace(stdout)
-	return time.Parse("Mon Jan _2 15:04:05 2006 -0700", commitTime)
-=======
->>>>>>> 906adff0
 }