--- conflicted
+++ resolved
@@ -245,11 +245,7 @@
 	Behind int
 }
 
-<<<<<<< HEAD
-func checkDivergence(ctx context.Context, repoPath string, baseBranch string, targetBranch string) (int, error) {
-=======
-func checkDivergence(repoPath, baseBranch, targetBranch string) (int, error) {
->>>>>>> 7821370c
+func checkDivergence(ctx context.Context, repoPath, baseBranch, targetBranch string) (int, error) {
 	branches := fmt.Sprintf("%s..%s", baseBranch, targetBranch)
 	cmd := NewCommandContext(ctx, "rev-list", "--count", branches)
 	stdout, err := cmd.RunInDir(repoPath)
@@ -264,11 +260,7 @@
 }
 
 // GetDivergingCommits returns the number of commits a targetBranch is ahead or behind a baseBranch
-<<<<<<< HEAD
-func GetDivergingCommits(ctx context.Context, repoPath string, baseBranch string, targetBranch string) (DivergeObject, error) {
-=======
-func GetDivergingCommits(repoPath, baseBranch, targetBranch string) (DivergeObject, error) {
->>>>>>> 7821370c
+func GetDivergingCommits(ctx context.Context, repoPath, baseBranch, targetBranch string) (DivergeObject, error) {
 	// $(git rev-list --count master..feature) commits ahead of master
 	ahead, errorAhead := checkDivergence(ctx, repoPath, baseBranch, targetBranch)
 	if errorAhead != nil {
