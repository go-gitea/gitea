// Copyright 2015 The Gogs Authors. All rights reserved.
// Copyright 2017 The Gitea Authors. All rights reserved.
// Use of this source code is governed by a MIT-style
// license that can be found in the LICENSE file.

package git

import (
	"bytes"
	"context"
	"fmt"
	"io"
	"net/url"
	"os"
	"path"
	"path/filepath"
	"strconv"
	"strings"
	"time"

	"code.gitea.io/gitea/modules/proxy"
)

// GPGSettings represents the default GPG settings for this repository
type GPGSettings struct {
	Sign             bool
	KeyID            string
	Email            string
	Name             string
	PublicKeyContent string
}

const prettyLogFormat = `--pretty=format:%H`

// GetAllCommitsCount returns count of all commits in repository
func (repo *Repository) GetAllCommitsCount() (int64, error) {
	return AllCommitsCount(repo.Path, false)
}

func (repo *Repository) parsePrettyFormatLogToList(logs []byte) ([]*Commit, error) {
	var commits []*Commit
	if len(logs) == 0 {
		return commits, nil
	}

	parts := bytes.Split(logs, []byte{'\n'})

	for _, commitID := range parts {
		commit, err := repo.GetCommit(string(commitID))
		if err != nil {
			return nil, err
		}
		commits = append(commits, commit)
	}

	return commits, nil
}

// IsRepoURLAccessible checks if given repository URL is accessible.
func IsRepoURLAccessible(url string) bool {
	_, err := NewCommand("ls-remote", "-q", "-h", url, "HEAD").Run()
	return err == nil
}

// InitRepository initializes a new Git repository.
func InitRepository(repoPath string, bare bool) error {
	err := os.MkdirAll(repoPath, os.ModePerm)
	if err != nil {
		return err
	}

	cmd := NewCommand("init")
	if bare {
		cmd.AddArguments("--bare")
	}
	_, err = cmd.RunInDir(repoPath)
	return err
}

// IsEmpty Check if repository is empty.
func (repo *Repository) IsEmpty() (bool, error) {
	var errbuf strings.Builder
	if err := NewCommand("log", "-1").RunInDirPipeline(repo.Path, nil, &errbuf); err != nil {
		if strings.Contains(errbuf.String(), "fatal: bad default revision 'HEAD'") ||
			strings.Contains(errbuf.String(), "fatal: your current branch 'master' does not have any commits yet") {
			return true, nil
		}
		return true, fmt.Errorf("check empty: %v - %s", err, errbuf.String())
	}

	return false, nil
}

// CloneRepoOptions options when clone a repository
type CloneRepoOptions struct {
	Timeout    time.Duration
	Mirror     bool
	Bare       bool
	Quiet      bool
	Branch     string
	Shared     bool
	NoCheckout bool
	Depth      int
}

// Clone clones original repository to target path.
func Clone(from, to string, opts CloneRepoOptions) error {
	return CloneWithContext(DefaultContext, from, to, opts)
}

// CloneWithContext clones original repository to target path.
func CloneWithContext(ctx context.Context, from, to string, opts CloneRepoOptions) error {
	cargs := make([]string, len(GlobalCommandArgs))
	copy(cargs, GlobalCommandArgs)
	return CloneWithArgs(ctx, from, to, cargs, opts)
}

// CloneWithArgs original repository to target path.
func CloneWithArgs(ctx context.Context, from, to string, args []string, opts CloneRepoOptions) (err error) {
	toDir := path.Dir(to)
	if err = os.MkdirAll(toDir, os.ModePerm); err != nil {
		return err
	}

	cmd := NewCommandContextNoGlobals(ctx, args...).AddArguments("clone")
	if opts.Mirror {
		cmd.AddArguments("--mirror")
	}
	if opts.Bare {
		cmd.AddArguments("--bare")
	}
	if opts.Quiet {
		cmd.AddArguments("--quiet")
	}
	if opts.Shared {
		cmd.AddArguments("-s")
	}
	if opts.NoCheckout {
		cmd.AddArguments("--no-checkout")
	}
	if opts.Depth > 0 {
		cmd.AddArguments("--depth", strconv.Itoa(opts.Depth))
	}

	if len(opts.Branch) > 0 {
		cmd.AddArguments("-b", opts.Branch)
	}
	cmd.AddArguments("--", from, to)

	if opts.Timeout <= 0 {
		opts.Timeout = -1
	}

<<<<<<< HEAD
	_, err = cmd.RunTimeout(opts.Timeout)
	if err != nil {
		return fmt.Errorf("clone from '%s' to '%s' failed: '%v'", from, to, err)
=======
	var envs = os.Environ()
	u, err := url.Parse(from)
	if err == nil && (strings.EqualFold(u.Scheme, "http") || strings.EqualFold(u.Scheme, "https")) {
		if proxy.Match(u.Host) {
			envs = append(envs, fmt.Sprintf("https_proxy=%s", proxy.GetProxyURL()))
		}
	}

	var stderr = new(bytes.Buffer)
	if err = cmd.RunWithContext(&RunContext{
		Timeout: opts.Timeout,
		Env:     envs,
		Stdout:  io.Discard,
		Stderr:  stderr,
	}); err != nil {
		return ConcatenateError(err, stderr.String())
>>>>>>> 165346c1
	}
	return nil
}

// PullRemoteOptions options when pull from remote
type PullRemoteOptions struct {
	Timeout time.Duration
	All     bool
	Rebase  bool
	Remote  string
	Branch  string
}

// Pull pulls changes from remotes.
func Pull(repoPath string, opts PullRemoteOptions) error {
	cmd := NewCommand("pull")
	if opts.Rebase {
		cmd.AddArguments("--rebase")
	}
	if opts.All {
		cmd.AddArguments("--all")
	} else {
		cmd.AddArguments("--", opts.Remote, opts.Branch)
	}

	if opts.Timeout <= 0 {
		opts.Timeout = -1
	}

	_, err := cmd.RunInDirTimeout(opts.Timeout, repoPath)
	return err
}

// PushOptions options when push to remote
type PushOptions struct {
	Remote  string
	Branch  string
	Force   bool
	Mirror  bool
	Env     []string
	Timeout time.Duration
}

// Push pushs local commits to given remote branch.
func Push(ctx context.Context, repoPath string, opts PushOptions) error {
	cmd := NewCommandContext(ctx, "push")
	if opts.Force {
		cmd.AddArguments("-f")
	}
	if opts.Mirror {
		cmd.AddArguments("--mirror")
	}
	cmd.AddArguments("--", opts.Remote)
	if len(opts.Branch) > 0 {
		cmd.AddArguments(opts.Branch)
	}
	var outbuf, errbuf strings.Builder

	if opts.Timeout == 0 {
		opts.Timeout = -1
	}

	err := cmd.RunInDirTimeoutEnvPipeline(opts.Env, opts.Timeout, repoPath, &outbuf, &errbuf)
	if err != nil {
		if strings.Contains(errbuf.String(), "non-fast-forward") {
			return &ErrPushOutOfDate{
				StdOut: outbuf.String(),
				StdErr: errbuf.String(),
				Err:    err,
			}
		} else if strings.Contains(errbuf.String(), "! [remote rejected]") {
			err := &ErrPushRejected{
				StdOut: outbuf.String(),
				StdErr: errbuf.String(),
				Err:    err,
			}
			err.GenerateMessage()
			return err
		} else if strings.Contains(errbuf.String(), "matches more than one") {
			err := &ErrMoreThanOne{
				StdOut: outbuf.String(),
				StdErr: errbuf.String(),
				Err:    err,
			}
			return err
		}
	}

	if errbuf.Len() > 0 && err != nil {
		return fmt.Errorf("%v - %s", err, errbuf.String())
	}

	return err
}

// CheckoutOptions options when heck out some branch
type CheckoutOptions struct {
	Timeout   time.Duration
	Branch    string
	OldBranch string
}

// Checkout checkouts a branch
func Checkout(repoPath string, opts CheckoutOptions) error {
	cmd := NewCommand("checkout")
	if len(opts.OldBranch) > 0 {
		cmd.AddArguments("-b")
	}

	if opts.Timeout <= 0 {
		opts.Timeout = -1
	}

	cmd.AddArguments(opts.Branch)

	if len(opts.OldBranch) > 0 {
		cmd.AddArguments(opts.OldBranch)
	}

	_, err := cmd.RunInDirTimeout(opts.Timeout, repoPath)
	return err
}

// ResetHEAD resets HEAD to given revision or head of branch.
func ResetHEAD(repoPath string, hard bool, revision string) error {
	cmd := NewCommand("reset")
	if hard {
		cmd.AddArguments("--hard")
	}
	_, err := cmd.AddArguments(revision).RunInDir(repoPath)
	return err
}

// MoveFile moves a file to another file or directory.
func MoveFile(repoPath, oldTreeName, newTreeName string) error {
	_, err := NewCommand("mv").AddArguments(oldTreeName, newTreeName).RunInDir(repoPath)
	return err
}

// CountObject represents repository count objects report
type CountObject struct {
	Count       int64
	Size        int64
	InPack      int64
	Packs       int64
	SizePack    int64
	PrunePack   int64
	Garbage     int64
	SizeGarbage int64
}

const (
	statCount        = "count: "
	statSize         = "size: "
	statInpack       = "in-pack: "
	statPacks        = "packs: "
	statSizePack     = "size-pack: "
	statPrunePackage = "prune-package: "
	statGarbage      = "garbage: "
	statSizeGarbage  = "size-garbage: "
)

// CountObjects returns the results of git count-objects on the repoPath
func CountObjects(repoPath string) (*CountObject, error) {
	cmd := NewCommand("count-objects", "-v")
	stdout, err := cmd.RunInDir(repoPath)
	if err != nil {
		return nil, err
	}

	return parseSize(stdout), nil
}

// parseSize parses the output from count-objects and return a CountObject
func parseSize(objects string) *CountObject {
	repoSize := new(CountObject)
	for _, line := range strings.Split(objects, "\n") {
		switch {
		case strings.HasPrefix(line, statCount):
			repoSize.Count, _ = strconv.ParseInt(line[7:], 10, 64)
		case strings.HasPrefix(line, statSize):
			repoSize.Size, _ = strconv.ParseInt(line[6:], 10, 64)
			repoSize.Size *= 1024
		case strings.HasPrefix(line, statInpack):
			repoSize.InPack, _ = strconv.ParseInt(line[9:], 10, 64)
		case strings.HasPrefix(line, statPacks):
			repoSize.Packs, _ = strconv.ParseInt(line[7:], 10, 64)
		case strings.HasPrefix(line, statSizePack):
			repoSize.Count, _ = strconv.ParseInt(line[11:], 10, 64)
			repoSize.Count *= 1024
		case strings.HasPrefix(line, statPrunePackage):
			repoSize.PrunePack, _ = strconv.ParseInt(line[16:], 10, 64)
		case strings.HasPrefix(line, statGarbage):
			repoSize.Garbage, _ = strconv.ParseInt(line[9:], 10, 64)
		case strings.HasPrefix(line, statSizeGarbage):
			repoSize.SizeGarbage, _ = strconv.ParseInt(line[14:], 10, 64)
			repoSize.SizeGarbage *= 1024
		}
	}
	return repoSize
}

// GetLatestCommitTime returns time for latest commit in repository (across all branches)
func GetLatestCommitTime(repoPath string) (time.Time, error) {
	cmd := NewCommand("for-each-ref", "--sort=-committerdate", BranchPrefix, "--count", "1", "--format=%(committerdate)")
	stdout, err := cmd.RunInDir(repoPath)
	if err != nil {
		return time.Time{}, err
	}
	commitTime := strings.TrimSpace(stdout)
	return time.Parse(GitTimeLayout, commitTime)
}

// DivergeObject represents commit count diverging commits
type DivergeObject struct {
	Ahead  int
	Behind int
}

func checkDivergence(repoPath, baseBranch, targetBranch string) (int, error) {
	branches := fmt.Sprintf("%s..%s", baseBranch, targetBranch)
	cmd := NewCommand("rev-list", "--count", branches)
	stdout, err := cmd.RunInDir(repoPath)
	if err != nil {
		return -1, err
	}
	outInteger, errInteger := strconv.Atoi(strings.Trim(stdout, "\n"))
	if errInteger != nil {
		return -1, errInteger
	}
	return outInteger, nil
}

// GetDivergingCommits returns the number of commits a targetBranch is ahead or behind a baseBranch
func GetDivergingCommits(repoPath, baseBranch, targetBranch string) (DivergeObject, error) {
	// $(git rev-list --count master..feature) commits ahead of master
	ahead, errorAhead := checkDivergence(repoPath, baseBranch, targetBranch)
	if errorAhead != nil {
		return DivergeObject{}, errorAhead
	}

	// $(git rev-list --count feature..master) commits behind master
	behind, errorBehind := checkDivergence(repoPath, targetBranch, baseBranch)
	if errorBehind != nil {
		return DivergeObject{}, errorBehind
	}

	return DivergeObject{ahead, behind}, nil
}

// CreateBundle create bundle content to the target path
func (repo *Repository) CreateBundle(ctx context.Context, commit string, out io.Writer) error {
	tmp, err := os.MkdirTemp(os.TempDir(), "gitea-bundle")
	if err != nil {
		return err
	}
	defer os.RemoveAll(tmp)

	env := append(os.Environ(), "GIT_OBJECT_DIRECTORY="+filepath.Join(repo.Path, "objects"))
	_, err = NewCommandContext(ctx, "init", "--bare").RunInDirWithEnv(tmp, env)
	if err != nil {
		return err
	}

	_, err = NewCommandContext(ctx, "reset", "--soft", commit).RunInDirWithEnv(tmp, env)
	if err != nil {
		return err
	}

	_, err = NewCommandContext(ctx, "branch", "-m", "bundle").RunInDirWithEnv(tmp, env)
	if err != nil {
		return err
	}

	tmpFile := filepath.Join(tmp, "bundle")
	_, err = NewCommandContext(ctx, "bundle", "create", tmpFile, "bundle", "HEAD").RunInDirWithEnv(tmp, env)
	if err != nil {
		return err
	}

	fi, err := os.Open(tmpFile)
	if err != nil {
		return err
	}
	defer fi.Close()

	_, err = io.Copy(out, fi)
	return err
}<|MERGE_RESOLUTION|>--- conflicted
+++ resolved
@@ -151,11 +151,6 @@
 		opts.Timeout = -1
 	}
 
-<<<<<<< HEAD
-	_, err = cmd.RunTimeout(opts.Timeout)
-	if err != nil {
-		return fmt.Errorf("clone from '%s' to '%s' failed: '%v'", from, to, err)
-=======
 	var envs = os.Environ()
 	u, err := url.Parse(from)
 	if err == nil && (strings.EqualFold(u.Scheme, "http") || strings.EqualFold(u.Scheme, "https")) {
@@ -172,7 +167,6 @@
 		Stderr:  stderr,
 	}); err != nil {
 		return ConcatenateError(err, stderr.String())
->>>>>>> 165346c1
 	}
 	return nil
 }
