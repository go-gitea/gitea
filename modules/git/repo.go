--- conflicted
+++ resolved
@@ -180,20 +180,12 @@
 	}
 
 	stderr := new(bytes.Buffer)
-<<<<<<< HEAD
 	if err = cmd.Run(ctx, &gitcmd.RunOpts{
-		Timeout: opts.Timeout,
-		Env:     envs,
-		Stdout:  io.Discard,
-		Stderr:  stderr,
-=======
-	if err = cmd.Run(ctx, &RunOpts{
 		Timeout:     opts.Timeout,
 		Env:         envs,
 		Stdout:      io.Discard,
 		Stderr:      stderr,
 		SSHAuthSock: opts.SSHAuthSock,
->>>>>>> 8579b08c
 	}); err != nil {
 		return gitcmd.ConcatenateError(err, stderr.String())
 	}
@@ -226,16 +218,12 @@
 	}
 	cmd.AddDashesAndList(remoteBranchArgs...)
 
-<<<<<<< HEAD
-	stdout, stderr, err := cmd.RunStdString(ctx, &gitcmd.RunOpts{Env: opts.Env, Timeout: opts.Timeout, Dir: repoPath})
-=======
-	stdout, stderr, err := cmd.RunStdString(ctx, &RunOpts{
+	stdout, stderr, err := cmd.RunStdString(ctx, &gitcmd.RunOpts{
 		Env:         opts.Env,
 		Timeout:     opts.Timeout,
 		Dir:         repoPath,
 		SSHAuthSock: opts.SSHAuthSock,
 	})
->>>>>>> 8579b08c
 	if err != nil {
 		if strings.Contains(stderr, "non-fast-forward") {
 			return &ErrPushOutOfDate{StdOut: stdout, StdErr: stderr, Err: err}
