// Copyright 2015 The Gogs Authors. All rights reserved.
// Copyright 2017 The Gitea Authors. All rights reserved.
// SPDX-License-Identifier: MIT

package git

import (
	"bytes"
	"context"
	"fmt"
	"io"
	"net/url"
	"os"
	"path"
	"strconv"
	"strings"
	"time"

	"code.gitea.io/gitea/modules/git/gitcmd"
	"code.gitea.io/gitea/modules/proxy"
)

// GPGSettings represents the default GPG settings for this repository
type GPGSettings struct {
	Sign             bool
	KeyID            string
	Email            string
	Name             string
	PublicKeyContent string
	Format           string
}

const prettyLogFormat = `--pretty=format:%H`

// GetAllCommitsCount returns count of all commits in repository
func (repo *Repository) GetAllCommitsCount() (int64, error) {
	return AllCommitsCount(repo.Ctx, repo.Path, false)
}

func (repo *Repository) ShowPrettyFormatLogToList(ctx context.Context, revisionRange string) ([]*Commit, error) {
	// avoid: ambiguous argument 'refs/a...refs/b': unknown revision or path not in the working tree. Use '--': 'git <command> [<revision>...] -- [<file>...]'
	logs, _, err := gitcmd.NewCommand("log").AddArguments(prettyLogFormat).
		AddDynamicArguments(revisionRange).AddArguments("--").
		RunStdBytes(ctx, &gitcmd.RunOpts{Dir: repo.Path})
	if err != nil {
		return nil, err
	}
	return repo.parsePrettyFormatLogToList(logs)
}

func (repo *Repository) parsePrettyFormatLogToList(logs []byte) ([]*Commit, error) {
	var commits []*Commit
	if len(logs) == 0 {
		return commits, nil
	}

	parts := bytes.SplitSeq(logs, []byte{'\n'})

	for commitID := range parts {
		commit, err := repo.GetCommit(string(commitID))
		if err != nil {
			return nil, err
		}
		commits = append(commits, commit)
	}

	return commits, nil
}

// IsRepoURLAccessible checks if given repository URL is accessible.
func IsRepoURLAccessible(ctx context.Context, url string) bool {
	_, _, err := gitcmd.NewCommand("ls-remote", "-q", "-h").AddDynamicArguments(url, "HEAD").RunStdString(ctx, nil)
	return err == nil
}

// InitRepository initializes a new Git repository.
func InitRepository(ctx context.Context, repoPath string, bare bool, objectFormatName string) error {
	err := os.MkdirAll(repoPath, os.ModePerm)
	if err != nil {
		return err
	}

	cmd := gitcmd.NewCommand("init")

	if !IsValidObjectFormat(objectFormatName) {
		return fmt.Errorf("invalid object format: %s", objectFormatName)
	}
	if DefaultFeatures().SupportHashSha256 {
		cmd.AddOptionValues("--object-format", objectFormatName)
	}

	if bare {
		cmd.AddArguments("--bare")
	}
	_, _, err = cmd.RunStdString(ctx, &gitcmd.RunOpts{Dir: repoPath})
	return err
}

// IsEmpty Check if repository is empty.
func (repo *Repository) IsEmpty() (bool, error) {
	var errbuf, output strings.Builder
	if err := gitcmd.NewCommand().AddOptionFormat("--git-dir=%s", repo.Path).AddArguments("rev-list", "-n", "1", "--all").
		Run(repo.Ctx, &gitcmd.RunOpts{
			Dir:    repo.Path,
			Stdout: &output,
			Stderr: &errbuf,
		}); err != nil {
		if (err.Error() == "exit status 1" && strings.TrimSpace(errbuf.String()) == "") || err.Error() == "exit status 129" {
			// git 2.11 exits with 129 if the repo is empty
			return true, nil
		}
		return true, fmt.Errorf("check empty: %w - %s", err, errbuf.String())
	}

	return strings.TrimSpace(output.String()) == "", nil
}

// CloneRepoOptions options when clone a repository
type CloneRepoOptions struct {
	Timeout       time.Duration
	Mirror        bool
	Bare          bool
	Quiet         bool
	Branch        string
	Shared        bool
	NoCheckout    bool
	Depth         int
	Filter        string
	SkipTLSVerify bool
}

// Clone clones original repository to target path.
func Clone(ctx context.Context, from, to string, opts CloneRepoOptions) error {
	toDir := path.Dir(to)
	if err := os.MkdirAll(toDir, os.ModePerm); err != nil {
		return err
	}

	cmd := gitcmd.NewCommand().AddArguments("clone")
	if opts.SkipTLSVerify {
		cmd.AddArguments("-c", "http.sslVerify=false")
	}
	if opts.Mirror {
		cmd.AddArguments("--mirror")
	}
	if opts.Bare {
		cmd.AddArguments("--bare")
	}
	if opts.Quiet {
		cmd.AddArguments("--quiet")
	}
	if opts.Shared {
		cmd.AddArguments("-s")
	}
	if opts.NoCheckout {
		cmd.AddArguments("--no-checkout")
	}
	if opts.Depth > 0 {
		cmd.AddArguments("--depth").AddDynamicArguments(strconv.Itoa(opts.Depth))
	}
	if opts.Filter != "" {
		cmd.AddArguments("--filter").AddDynamicArguments(opts.Filter)
	}
	if len(opts.Branch) > 0 {
		cmd.AddArguments("-b").AddDynamicArguments(opts.Branch)
	}
	cmd.AddDashesAndList(from, to)

	if opts.Timeout <= 0 {
		opts.Timeout = -1
	}

	envs := os.Environ()
	u, err := url.Parse(from)
	if err == nil {
		envs = proxy.EnvWithProxy(u)
	}

	stderr := new(bytes.Buffer)
	if err = cmd.Run(ctx, &gitcmd.RunOpts{
		Timeout: opts.Timeout,
		Env:     envs,
		Stdout:  io.Discard,
		Stderr:  stderr,
	}); err != nil {
		return gitcmd.ConcatenateError(err, stderr.String())
	}
	return nil
}

// PushOptions options when push to remote
type PushOptions struct {
	Remote  string
	Branch  string
	Force   bool
	Mirror  bool
	Env     []string
	Timeout time.Duration
}

// Push pushs local commits to given remote branch.
func Push(ctx context.Context, repoPath string, opts PushOptions) error {
	cmd := gitcmd.NewCommand("push")
	if opts.Force {
		cmd.AddArguments("-f")
	}
	if opts.Mirror {
		cmd.AddArguments("--mirror")
	}
	remoteBranchArgs := []string{opts.Remote}
	if len(opts.Branch) > 0 {
		remoteBranchArgs = append(remoteBranchArgs, opts.Branch)
	}
	cmd.AddDashesAndList(remoteBranchArgs...)

	stdout, stderr, err := cmd.RunStdString(ctx, &gitcmd.RunOpts{Env: opts.Env, Timeout: opts.Timeout, Dir: repoPath})
	if err != nil {
		if strings.Contains(stderr, "non-fast-forward") {
			return &ErrPushOutOfDate{StdOut: stdout, StdErr: stderr, Err: err}
		} else if strings.Contains(stderr, "! [remote rejected]") || strings.Contains(stderr, "! [rejected]") {
			err := &ErrPushRejected{StdOut: stdout, StdErr: stderr, Err: err}
			err.GenerateMessage()
			return err
		} else if strings.Contains(stderr, "matches more than one") {
			return &ErrMoreThanOne{StdOut: stdout, StdErr: stderr, Err: err}
		}
		return fmt.Errorf("push failed: %w - %s\n%s", err, stderr, stdout)
	}

	return nil
}

// GetLatestCommitTime returns time for latest commit in repository (across all branches)
func GetLatestCommitTime(ctx context.Context, repoPath string) (time.Time, error) {
	cmd := gitcmd.NewCommand("for-each-ref", "--sort=-committerdate", BranchPrefix, "--count", "1", "--format=%(committerdate)")
	stdout, _, err := cmd.RunStdString(ctx, &gitcmd.RunOpts{Dir: repoPath})
	if err != nil {
		return time.Time{}, err
	}
	commitTime := strings.TrimSpace(stdout)
	return time.Parse("Mon Jan _2 15:04:05 2006 -0700", commitTime)
}

<<<<<<< HEAD
// DivergeObject represents commit count diverging commits
type DivergeObject struct {
	Ahead  int
	Behind int
}

// GetDivergingCommits returns the number of commits a targetBranch is ahead or behind a baseBranch
func GetDivergingCommits(ctx context.Context, repoPath, baseBranch, targetBranch string) (do DivergeObject, err error) {
	cmd := gitcmd.NewCommand("rev-list", "--count", "--left-right").
		AddDynamicArguments(baseBranch + "..." + targetBranch).AddArguments("--")
	stdout, _, err := cmd.RunStdString(ctx, &gitcmd.RunOpts{Dir: repoPath})
	if err != nil {
		return do, err
	}
	left, right, found := strings.Cut(strings.Trim(stdout, "\n"), "\t")
	if !found {
		return do, fmt.Errorf("git rev-list output is missing a tab: %q", stdout)
	}

	do.Behind, err = strconv.Atoi(left)
	if err != nil {
		return do, err
	}
	do.Ahead, err = strconv.Atoi(right)
	if err != nil {
		return do, err
	}
	return do, nil
=======
// CreateBundle create bundle content to the target path
func (repo *Repository) CreateBundle(ctx context.Context, commit string, out io.Writer) error {
	tmp, cleanup, err := setting.AppDataTempDir("git-repo-content").MkdirTempRandom("gitea-bundle")
	if err != nil {
		return err
	}
	defer cleanup()

	env := append(os.Environ(), "GIT_OBJECT_DIRECTORY="+filepath.Join(repo.Path, "objects"))
	_, _, err = gitcmd.NewCommand("init", "--bare").RunStdString(ctx, &gitcmd.RunOpts{Dir: tmp, Env: env})
	if err != nil {
		return err
	}

	_, _, err = gitcmd.NewCommand("reset", "--soft").AddDynamicArguments(commit).RunStdString(ctx, &gitcmd.RunOpts{Dir: tmp, Env: env})
	if err != nil {
		return err
	}

	_, _, err = gitcmd.NewCommand("branch", "-m", "bundle").RunStdString(ctx, &gitcmd.RunOpts{Dir: tmp, Env: env})
	if err != nil {
		return err
	}

	tmpFile := filepath.Join(tmp, "bundle")
	_, _, err = gitcmd.NewCommand("bundle", "create").AddDynamicArguments(tmpFile, "bundle", "HEAD").RunStdString(ctx, &gitcmd.RunOpts{Dir: tmp, Env: env})
	if err != nil {
		return err
	}

	fi, err := os.Open(tmpFile)
	if err != nil {
		return err
	}
	defer fi.Close()

	_, err = io.Copy(out, fi)
	return err
>>>>>>> 7bf29723
}<|MERGE_RESOLUTION|>--- conflicted
+++ resolved
@@ -239,75 +239,4 @@
 	}
 	commitTime := strings.TrimSpace(stdout)
 	return time.Parse("Mon Jan _2 15:04:05 2006 -0700", commitTime)
-}
-
-<<<<<<< HEAD
-// DivergeObject represents commit count diverging commits
-type DivergeObject struct {
-	Ahead  int
-	Behind int
-}
-
-// GetDivergingCommits returns the number of commits a targetBranch is ahead or behind a baseBranch
-func GetDivergingCommits(ctx context.Context, repoPath, baseBranch, targetBranch string) (do DivergeObject, err error) {
-	cmd := gitcmd.NewCommand("rev-list", "--count", "--left-right").
-		AddDynamicArguments(baseBranch + "..." + targetBranch).AddArguments("--")
-	stdout, _, err := cmd.RunStdString(ctx, &gitcmd.RunOpts{Dir: repoPath})
-	if err != nil {
-		return do, err
-	}
-	left, right, found := strings.Cut(strings.Trim(stdout, "\n"), "\t")
-	if !found {
-		return do, fmt.Errorf("git rev-list output is missing a tab: %q", stdout)
-	}
-
-	do.Behind, err = strconv.Atoi(left)
-	if err != nil {
-		return do, err
-	}
-	do.Ahead, err = strconv.Atoi(right)
-	if err != nil {
-		return do, err
-	}
-	return do, nil
-=======
-// CreateBundle create bundle content to the target path
-func (repo *Repository) CreateBundle(ctx context.Context, commit string, out io.Writer) error {
-	tmp, cleanup, err := setting.AppDataTempDir("git-repo-content").MkdirTempRandom("gitea-bundle")
-	if err != nil {
-		return err
-	}
-	defer cleanup()
-
-	env := append(os.Environ(), "GIT_OBJECT_DIRECTORY="+filepath.Join(repo.Path, "objects"))
-	_, _, err = gitcmd.NewCommand("init", "--bare").RunStdString(ctx, &gitcmd.RunOpts{Dir: tmp, Env: env})
-	if err != nil {
-		return err
-	}
-
-	_, _, err = gitcmd.NewCommand("reset", "--soft").AddDynamicArguments(commit).RunStdString(ctx, &gitcmd.RunOpts{Dir: tmp, Env: env})
-	if err != nil {
-		return err
-	}
-
-	_, _, err = gitcmd.NewCommand("branch", "-m", "bundle").RunStdString(ctx, &gitcmd.RunOpts{Dir: tmp, Env: env})
-	if err != nil {
-		return err
-	}
-
-	tmpFile := filepath.Join(tmp, "bundle")
-	_, _, err = gitcmd.NewCommand("bundle", "create").AddDynamicArguments(tmpFile, "bundle", "HEAD").RunStdString(ctx, &gitcmd.RunOpts{Dir: tmp, Env: env})
-	if err != nil {
-		return err
-	}
-
-	fi, err := os.Open(tmpFile)
-	if err != nil {
-		return err
-	}
-	defer fi.Close()
-
-	_, err = io.Copy(out, fi)
-	return err
->>>>>>> 7bf29723
 }