--- conflicted
+++ resolved
@@ -32,7 +32,6 @@
 // GetRawDiff dumps diff results of repository in given commit ID to io.Writer.
 func GetRawDiff(ctx context.Context, repoPath, commitID string, diffType RawDiffType, writer io.Writer) error {
 	return GetRawDiffForFile(ctx, repoPath, "", commitID, diffType, "", writer)
-<<<<<<< HEAD
 }
 
 // GetReverseRawDiff dumps the reverse diff results of repository in given commit ID to io.Writer.
@@ -52,17 +51,11 @@
 		return fmt.Errorf("Run: %v - %s", err, stderr)
 	}
 	return nil
-=======
->>>>>>> 16d378fe
 }
 
 // GetRawDiffForFile dumps diff results of file in given commit ID to io.Writer.
 func GetRawDiffForFile(ctx context.Context, repoPath, startCommit, endCommit string, diffType RawDiffType, file string, writer io.Writer) error {
-<<<<<<< HEAD
-	repo, err := OpenRepositoryCtx(ctx, repoPath)
-=======
 	repo, closer, err := RepositoryFromContextOrOpen(ctx, repoPath)
->>>>>>> 16d378fe
 	if err != nil {
 		return fmt.Errorf("OpenRepository: %v", err)
 	}
