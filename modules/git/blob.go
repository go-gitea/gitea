// Copyright 2015 The Gogs Authors. All rights reserved.
// Copyright 2019 The Gitea Authors. All rights reserved.
// Use of this source code is governed by a MIT-style
// license that can be found in the LICENSE file.

package git

import (
<<<<<<< HEAD
=======
	"bytes"
	"encoding/base64"
	"fmt"
>>>>>>> 2262811e
	"io"
)

// Blob represents a Git object.
type Blob struct {
	repo *Repository
	*TreeEntry
}

// DataAsync gets a ReadCloser for the contents of a blob without reading it all.
// Calling the Close function on the result will discard all unread output.
func (b *Blob) DataAsync() (io.ReadCloser, error) {
	gogitBlob, err := b.repo.gogitRepo.BlobObject(b.ID)
	if err != nil {
		return nil, err
	}

<<<<<<< HEAD
	return gogitBlob.Reader()
=======
	return cmdReadCloser{stdout: stdout, cmd: cmd}, nil
}

// GetBlobContentBase64 Reads the content of the blob with a base64 encode and returns the encoded string
func (b *Blob) GetBlobContentBase64() (string, error) {
	dataRc, err := b.DataAsync()
	if err != nil {
		return "", err
	}
	defer dataRc.Close()

	pr, pw := io.Pipe()
	encoder := base64.NewEncoder(base64.StdEncoding, pw)

	go func() {
		_, err := io.Copy(encoder, dataRc)
		encoder.Close()

		if err != nil {
			pw.CloseWithError(err)
		} else {
			pw.Close()
		}
	}()

	out, err := ioutil.ReadAll(pr)
	if err != nil {
		return "", err
	}
	return string(out), nil
>>>>>>> 2262811e
}<|MERGE_RESOLUTION|>--- conflicted
+++ resolved
@@ -6,13 +6,9 @@
 package git
 
 import (
-<<<<<<< HEAD
-=======
-	"bytes"
 	"encoding/base64"
-	"fmt"
->>>>>>> 2262811e
 	"io"
+	"io/ioutil"
 )
 
 // Blob represents a Git object.
@@ -29,10 +25,7 @@
 		return nil, err
 	}
 
-<<<<<<< HEAD
 	return gogitBlob.Reader()
-=======
-	return cmdReadCloser{stdout: stdout, cmd: cmd}, nil
 }
 
 // GetBlobContentBase64 Reads the content of the blob with a base64 encode and returns the encoded string
@@ -62,5 +55,4 @@
 		return "", err
 	}
 	return string(out), nil
->>>>>>> 2262811e
 }