// Copyright 2015 The Gogs Authors. All rights reserved.
// Copyright 2019 The Gitea Authors. All rights reserved.
// SPDX-License-Identifier: MIT

package git

import (
	"bufio"
	"bytes"
<<<<<<< HEAD
	"context"
	"encoding/hex"
	"fmt"
=======
>>>>>>> 177cea7c
	"io"
	"os"
	"strconv"
	"strings"

	"code.gitea.io/gitea/modules/cache"
	"code.gitea.io/gitea/modules/log"
	"code.gitea.io/gitea/modules/setting"
	api "code.gitea.io/gitea/modules/structs"
)

// GetBranchCommitID returns last commit ID string of given branch.
func (repo *Repository) GetBranchCommitID(name string) (string, error) {
	return repo.GetRefCommitID(BranchPrefix + name)
}

// GetTagCommitID returns last commit ID string of given tag.
func (repo *Repository) GetTagCommitID(name string) (string, error) {
	return repo.GetRefCommitID(TagPrefix + name)
}

// GetCommit returns commit object of by ID string.
func (repo *Repository) GetCommit(commitID string) (*Commit, error) {
	id, err := repo.ConvertToGitID(commitID)
	if err != nil {
		return nil, err
	}

	return repo.getCommit(id)
}

// GetBranchCommit returns the last commit of given branch.
func (repo *Repository) GetBranchCommit(name string) (*Commit, error) {
	commitID, err := repo.GetBranchCommitID(name)
	if err != nil {
		return nil, err
	}
	return repo.GetCommit(commitID)
}

// GetTagCommit get the commit of the specific tag via name
func (repo *Repository) GetTagCommit(name string) (*Commit, error) {
	commitID, err := repo.GetTagCommitID(name)
	if err != nil {
		return nil, err
	}
	return repo.GetCommit(commitID)
}

func (repo *Repository) getCommitByPathWithID(id ObjectID, relpath string) (*Commit, error) {
	// File name starts with ':' must be escaped.
	if relpath[0] == ':' {
		relpath = `\` + relpath
	}

	stdout, _, runErr := NewCommand(repo.Ctx, "log", "-1", prettyLogFormat).AddDynamicArguments(id.String()).AddDashesAndList(relpath).RunStdString(&RunOpts{Dir: repo.Path})
	if runErr != nil {
		return nil, runErr
	}

	id, err := NewIDFromString(stdout)
	if err != nil {
		return nil, err
	}

	return repo.getCommit(id)
}

// GetCommitByPath returns the last commit of relative path.
func (repo *Repository) GetCommitByPath(relpath string) (*Commit, error) {
	stdout, _, runErr := NewCommand(repo.Ctx, "log", "-1", prettyLogFormat).AddDashesAndList(relpath).RunStdBytes(&RunOpts{Dir: repo.Path})
	if runErr != nil {
		return nil, runErr
	}

	commits, err := repo.parsePrettyFormatLogToList(stdout)
	if err != nil {
		return nil, err
	}
	if len(commits) == 0 {
		return nil, ErrNotExist{ID: relpath}
	}
	return commits[0], nil
}

func (repo *Repository) commitsByRange(id ObjectID, page, pageSize int, not string) ([]*Commit, error) {
	cmd := NewCommand(repo.Ctx, "log").
		AddOptionFormat("--skip=%d", (page-1)*pageSize).
		AddOptionFormat("--max-count=%d", pageSize).
		AddArguments(prettyLogFormat).
		AddDynamicArguments(id.String())

	if not != "" {
		cmd.AddOptionValues("--not", not)
	}

	stdout, _, err := cmd.RunStdBytes(&RunOpts{Dir: repo.Path})
	if err != nil {
		return nil, err
	}

	return repo.parsePrettyFormatLogToList(stdout)
}

func (repo *Repository) searchCommits(id ObjectID, opts SearchCommitsOptions) ([]*Commit, error) {
	// add common arguments to git command
	addCommonSearchArgs := func(c *Command) {
		// ignore case
		c.AddArguments("-i")

		// add authors if present in search query
		for _, v := range opts.Authors {
			c.AddOptionFormat("--author=%s", v)
		}

		// add committers if present in search query
		for _, v := range opts.Committers {
			c.AddOptionFormat("--committer=%s", v)
		}

		// add time constraints if present in search query
		if len(opts.After) > 0 {
			c.AddOptionFormat("--after=%s", opts.After)
		}
		if len(opts.Before) > 0 {
			c.AddOptionFormat("--before=%s", opts.Before)
		}
	}

	// create new git log command with limit of 100 commits
	cmd := NewCommand(repo.Ctx, "log", "-100", prettyLogFormat).AddDynamicArguments(id.String())

	// pretend that all refs along with HEAD were listed on command line as <commis>
	// https://git-scm.com/docs/git-log#Documentation/git-log.txt---all
	// note this is done only for command created above
	if opts.All {
		cmd.AddArguments("--all")
	}

	// add remaining keywords from search string
	// note this is done only for command created above
	for _, v := range opts.Keywords {
		cmd.AddOptionFormat("--grep=%s", v)
	}

	// search for commits matching given constraints and keywords in commit msg
	addCommonSearchArgs(cmd)
	stdout, _, err := cmd.RunStdBytes(&RunOpts{Dir: repo.Path})
	if err != nil {
		return nil, err
	}
	if len(stdout) != 0 {
		stdout = append(stdout, '\n')
	}

	// if there are any keywords (ie not committer:, author:, time:)
	// then let's iterate over them
	for _, v := range opts.Keywords {
		// ignore anything not matching a valid sha pattern
		if id.Type().IsValid(v) {
			// create new git log command with 1 commit limit
			hashCmd := NewCommand(repo.Ctx, "log", "-1", prettyLogFormat)
			// add previous arguments except for --grep and --all
			addCommonSearchArgs(hashCmd)
			// add keyword as <commit>
			hashCmd.AddDynamicArguments(v)

			// search with given constraints for commit matching sha hash of v
			hashMatching, _, err := hashCmd.RunStdBytes(&RunOpts{Dir: repo.Path})
			if err != nil || bytes.Contains(stdout, hashMatching) {
				continue
			}
			stdout = append(stdout, hashMatching...)
			stdout = append(stdout, '\n')
		}
	}

	return repo.parsePrettyFormatLogToList(bytes.TrimSuffix(stdout, []byte{'\n'}))
}

// FileChangedBetweenCommits Returns true if the file changed between commit IDs id1 and id2
// You must ensure that id1 and id2 are valid commit ids.
func (repo *Repository) FileChangedBetweenCommits(filename, id1, id2 string) (bool, error) {
	stdout, _, err := NewCommand(repo.Ctx, "diff", "--name-only", "-z").AddDynamicArguments(id1, id2).AddDashesAndList(filename).RunStdBytes(&RunOpts{Dir: repo.Path})
	if err != nil {
		return false, err
	}
	return len(strings.TrimSpace(string(stdout))) > 0, nil
}

// FileCommitsCount return the number of files at a revision
func (repo *Repository) FileCommitsCount(revision, file string) (int64, error) {
	return CommitsCount(repo.Ctx,
		CommitsCountOptions{
			RepoPath: repo.Path,
			Revision: []string{revision},
			RelPath:  []string{file},
		})
}

type CommitsByFileAndRangeOptions struct {
	Revision string
	File     string
	Not      string
	Page     int
}

// ExtendedCommitStats return the list of *api.ExtendedCommitStats for the given revision
func (repo *Repository) ExtendedCommitStats(revision string /*, limit int */) ([]*api.ExtendedCommitStats, error) {
	baseCommit, err := repo.GetCommit(revision)
	if err != nil {
		return nil, err
	}
	stdoutReader, stdoutWriter, err := os.Pipe()
	if err != nil {
		return nil, err
	}
	defer func() {
		_ = stdoutReader.Close()
		_ = stdoutWriter.Close()
	}()

	gitCmd := NewCommand(repo.Ctx, "log", "--shortstat", "--no-merges", "--pretty=format:---%n%aN%n%aE%n%as", "--reverse")
	// AddOptionFormat("--max-count=%d", limit)
	gitCmd.AddDynamicArguments(baseCommit.ID.String())

	var extendedCommitStats []*api.ExtendedCommitStats
	stderr := new(strings.Builder)
	err = gitCmd.Run(&RunOpts{
		Dir:    repo.Path,
		Stdout: stdoutWriter,
		Stderr: stderr,
		PipelineFunc: func(ctx context.Context, cancel context.CancelFunc) error {
			_ = stdoutWriter.Close()
			scanner := bufio.NewScanner(stdoutReader)
			scanner.Split(bufio.ScanLines)

			for scanner.Scan() {
				line := strings.TrimSpace(scanner.Text())
				if line != "---" {
					continue
				}
				scanner.Scan()
				authorName := strings.TrimSpace(scanner.Text())
				scanner.Scan()
				authorEmail := strings.TrimSpace(scanner.Text())
				scanner.Scan()
				date := strings.TrimSpace(scanner.Text())
				scanner.Scan()
				stats := strings.TrimSpace(scanner.Text())
				if authorName == "" || authorEmail == "" || date == "" || stats == "" {
					// FIXME: find a better way to parse the output so that we will handle this properly
					log.Warn("Something is wrong with git log output, skipping...")
					log.Warn("authorName: %s,  authorEmail: %s,  date: %s,  stats: %s", authorName, authorEmail, date, stats)
					continue
				}
				//  1 file changed, 1 insertion(+), 1 deletion(-)
				fields := strings.Split(stats, ",")

				commitStats := api.CommitStats{}
				for _, field := range fields[1:] {
					parts := strings.Split(strings.TrimSpace(field), " ")
					value, contributionType := parts[0], parts[1]
					amount, _ := strconv.Atoi(value)

					if strings.HasPrefix(contributionType, "insertion") {
						commitStats.Additions = amount
					} else {
						commitStats.Deletions = amount
					}
				}
				commitStats.Total = commitStats.Additions + commitStats.Deletions
				scanner.Scan()
				scanner.Text() // empty line at the end

				res := &api.ExtendedCommitStats{
					Author: &api.CommitUser{
						Identity: api.Identity{
							Name:  authorName,
							Email: authorEmail,
						},
						Date: date,
					},
					Stats: &commitStats,
				}
				extendedCommitStats = append(extendedCommitStats, res)

			}
			_ = stdoutReader.Close()
			return nil
		},
	})
	if err != nil {
		return nil, fmt.Errorf("Failed to get ContributorsCommitStats for repository.\nError: %w\nStderr: %s", err, stderr)
	}

	return extendedCommitStats, nil
}

// CommitsByFileAndRange return the commits according revision file and the page
func (repo *Repository) CommitsByFileAndRange(opts CommitsByFileAndRangeOptions) ([]*Commit, error) {
	skip := (opts.Page - 1) * setting.Git.CommitsRangeSize

	stdoutReader, stdoutWriter := io.Pipe()
	defer func() {
		_ = stdoutReader.Close()
		_ = stdoutWriter.Close()
	}()
	go func() {
		stderr := strings.Builder{}
		gitCmd := NewCommand(repo.Ctx, "rev-list").
			AddOptionFormat("--max-count=%d", setting.Git.CommitsRangeSize*opts.Page).
			AddOptionFormat("--skip=%d", skip)
		gitCmd.AddDynamicArguments(opts.Revision)

		if opts.Not != "" {
			gitCmd.AddOptionValues("--not", opts.Not)
		}

		gitCmd.AddDashesAndList(opts.File)
		err := gitCmd.Run(&RunOpts{
			Dir:    repo.Path,
			Stdout: stdoutWriter,
			Stderr: &stderr,
		})
		if err != nil {
			_ = stdoutWriter.CloseWithError(ConcatenateError(err, (&stderr).String()))
		} else {
			_ = stdoutWriter.Close()
		}
	}()

	len := repo.objectFormat.FullLength()
	commits := []*Commit{}
	shaline := make([]byte, len+1)
	for {
		n, err := io.ReadFull(stdoutReader, shaline)
		if err != nil || n < len {
			if err == io.EOF {
				err = nil
			}
			return commits, err
		}
		objectID, err := NewIDFromString(string(shaline[0:len]))
		if err != nil {
			return nil, err
		}
		commit, err := repo.getCommit(objectID)
		if err != nil {
			return nil, err
		}
		commits = append(commits, commit)
	}
}

// FilesCountBetween return the number of files changed between two commits
func (repo *Repository) FilesCountBetween(startCommitID, endCommitID string) (int, error) {
	stdout, _, err := NewCommand(repo.Ctx, "diff", "--name-only").AddDynamicArguments(startCommitID + "..." + endCommitID).RunStdString(&RunOpts{Dir: repo.Path})
	if err != nil && strings.Contains(err.Error(), "no merge base") {
		// git >= 2.28 now returns an error if startCommitID and endCommitID have become unrelated.
		// previously it would return the results of git diff --name-only startCommitID endCommitID so let's try that...
		stdout, _, err = NewCommand(repo.Ctx, "diff", "--name-only").AddDynamicArguments(startCommitID, endCommitID).RunStdString(&RunOpts{Dir: repo.Path})
	}
	if err != nil {
		return 0, err
	}
	return len(strings.Split(stdout, "\n")) - 1, nil
}

// CommitsBetween returns a list that contains commits between [before, last).
// If before is detached (removed by reset + push) it is not included.
func (repo *Repository) CommitsBetween(last, before *Commit) ([]*Commit, error) {
	var stdout []byte
	var err error
	if before == nil {
		stdout, _, err = NewCommand(repo.Ctx, "rev-list").AddDynamicArguments(last.ID.String()).RunStdBytes(&RunOpts{Dir: repo.Path})
	} else {
		stdout, _, err = NewCommand(repo.Ctx, "rev-list").AddDynamicArguments(before.ID.String() + ".." + last.ID.String()).RunStdBytes(&RunOpts{Dir: repo.Path})
		if err != nil && strings.Contains(err.Error(), "no merge base") {
			// future versions of git >= 2.28 are likely to return an error if before and last have become unrelated.
			// previously it would return the results of git rev-list before last so let's try that...
			stdout, _, err = NewCommand(repo.Ctx, "rev-list").AddDynamicArguments(before.ID.String(), last.ID.String()).RunStdBytes(&RunOpts{Dir: repo.Path})
		}
	}
	if err != nil {
		return nil, err
	}
	return repo.parsePrettyFormatLogToList(bytes.TrimSpace(stdout))
}

// CommitsBetweenLimit returns a list that contains at most limit commits skipping the first skip commits between [before, last)
func (repo *Repository) CommitsBetweenLimit(last, before *Commit, limit, skip int) ([]*Commit, error) {
	var stdout []byte
	var err error
	if before == nil {
		stdout, _, err = NewCommand(repo.Ctx, "rev-list").
			AddOptionValues("--max-count", strconv.Itoa(limit)).
			AddOptionValues("--skip", strconv.Itoa(skip)).
			AddDynamicArguments(last.ID.String()).RunStdBytes(&RunOpts{Dir: repo.Path})
	} else {
		stdout, _, err = NewCommand(repo.Ctx, "rev-list").
			AddOptionValues("--max-count", strconv.Itoa(limit)).
			AddOptionValues("--skip", strconv.Itoa(skip)).
			AddDynamicArguments(before.ID.String() + ".." + last.ID.String()).RunStdBytes(&RunOpts{Dir: repo.Path})
		if err != nil && strings.Contains(err.Error(), "no merge base") {
			// future versions of git >= 2.28 are likely to return an error if before and last have become unrelated.
			// previously it would return the results of git rev-list --max-count n before last so let's try that...
			stdout, _, err = NewCommand(repo.Ctx, "rev-list").
				AddOptionValues("--max-count", strconv.Itoa(limit)).
				AddOptionValues("--skip", strconv.Itoa(skip)).
				AddDynamicArguments(before.ID.String(), last.ID.String()).RunStdBytes(&RunOpts{Dir: repo.Path})
		}
	}
	if err != nil {
		return nil, err
	}
	return repo.parsePrettyFormatLogToList(bytes.TrimSpace(stdout))
}

// CommitsBetweenNotBase returns a list that contains commits between [before, last), excluding commits in baseBranch.
// If before is detached (removed by reset + push) it is not included.
func (repo *Repository) CommitsBetweenNotBase(last, before *Commit, baseBranch string) ([]*Commit, error) {
	var stdout []byte
	var err error
	if before == nil {
		stdout, _, err = NewCommand(repo.Ctx, "rev-list").AddDynamicArguments(last.ID.String()).AddOptionValues("--not", baseBranch).RunStdBytes(&RunOpts{Dir: repo.Path})
	} else {
		stdout, _, err = NewCommand(repo.Ctx, "rev-list").AddDynamicArguments(before.ID.String()+".."+last.ID.String()).AddOptionValues("--not", baseBranch).RunStdBytes(&RunOpts{Dir: repo.Path})
		if err != nil && strings.Contains(err.Error(), "no merge base") {
			// future versions of git >= 2.28 are likely to return an error if before and last have become unrelated.
			// previously it would return the results of git rev-list before last so let's try that...
			stdout, _, err = NewCommand(repo.Ctx, "rev-list").AddDynamicArguments(before.ID.String(), last.ID.String()).AddOptionValues("--not", baseBranch).RunStdBytes(&RunOpts{Dir: repo.Path})
		}
	}
	if err != nil {
		return nil, err
	}
	return repo.parsePrettyFormatLogToList(bytes.TrimSpace(stdout))
}

// CommitsBetweenIDs return commits between twoe commits
func (repo *Repository) CommitsBetweenIDs(last, before string) ([]*Commit, error) {
	lastCommit, err := repo.GetCommit(last)
	if err != nil {
		return nil, err
	}
	if before == "" {
		return repo.CommitsBetween(lastCommit, nil)
	}
	beforeCommit, err := repo.GetCommit(before)
	if err != nil {
		return nil, err
	}
	return repo.CommitsBetween(lastCommit, beforeCommit)
}

// CommitsCountBetween return numbers of commits between two commits
func (repo *Repository) CommitsCountBetween(start, end string) (int64, error) {
	count, err := CommitsCount(repo.Ctx, CommitsCountOptions{
		RepoPath: repo.Path,
		Revision: []string{start + ".." + end},
	})

	if err != nil && strings.Contains(err.Error(), "no merge base") {
		// future versions of git >= 2.28 are likely to return an error if before and last have become unrelated.
		// previously it would return the results of git rev-list before last so let's try that...
		return CommitsCount(repo.Ctx, CommitsCountOptions{
			RepoPath: repo.Path,
			Revision: []string{start, end},
		})
	}

	return count, err
}

// commitsBefore the limit is depth, not total number of returned commits.
func (repo *Repository) commitsBefore(id ObjectID, limit int) ([]*Commit, error) {
	cmd := NewCommand(repo.Ctx, "log", prettyLogFormat)
	if limit > 0 {
		cmd.AddOptionFormat("-%d", limit)
	}
	cmd.AddDynamicArguments(id.String())

	stdout, _, runErr := cmd.RunStdBytes(&RunOpts{Dir: repo.Path})
	if runErr != nil {
		return nil, runErr
	}

	formattedLog, err := repo.parsePrettyFormatLogToList(bytes.TrimSpace(stdout))
	if err != nil {
		return nil, err
	}

	commits := make([]*Commit, 0, len(formattedLog))
	for _, commit := range formattedLog {
		branches, err := repo.getBranches(commit, 2)
		if err != nil {
			return nil, err
		}

		if len(branches) > 1 {
			break
		}

		commits = append(commits, commit)
	}

	return commits, nil
}

func (repo *Repository) getCommitsBefore(id ObjectID) ([]*Commit, error) {
	return repo.commitsBefore(id, 0)
}

func (repo *Repository) getCommitsBeforeLimit(id ObjectID, num int) ([]*Commit, error) {
	return repo.commitsBefore(id, num)
}

func (repo *Repository) getBranches(commit *Commit, limit int) ([]string, error) {
	if CheckGitVersionAtLeast("2.7.0") == nil {
		stdout, _, err := NewCommand(repo.Ctx, "for-each-ref", "--format=%(refname:strip=2)").
			AddOptionFormat("--count=%d", limit).
			AddOptionValues("--contains", commit.ID.String(), BranchPrefix).
			RunStdString(&RunOpts{Dir: repo.Path})
		if err != nil {
			return nil, err
		}

		branches := strings.Fields(stdout)
		return branches, nil
	}

	stdout, _, err := NewCommand(repo.Ctx, "branch").AddOptionValues("--contains", commit.ID.String()).RunStdString(&RunOpts{Dir: repo.Path})
	if err != nil {
		return nil, err
	}

	refs := strings.Split(stdout, "\n")

	var max int
	if len(refs) > limit {
		max = limit
	} else {
		max = len(refs) - 1
	}

	branches := make([]string, max)
	for i, ref := range refs[:max] {
		parts := strings.Fields(ref)

		branches[i] = parts[len(parts)-1]
	}
	return branches, nil
}

// GetCommitsFromIDs get commits from commit IDs
func (repo *Repository) GetCommitsFromIDs(commitIDs []string) []*Commit {
	commits := make([]*Commit, 0, len(commitIDs))

	for _, commitID := range commitIDs {
		commit, err := repo.GetCommit(commitID)
		if err == nil && commit != nil {
			commits = append(commits, commit)
		}
	}

	return commits
}

// IsCommitInBranch check if the commit is on the branch
func (repo *Repository) IsCommitInBranch(commitID, branch string) (r bool, err error) {
	stdout, _, err := NewCommand(repo.Ctx, "branch", "--contains").AddDynamicArguments(commitID, branch).RunStdString(&RunOpts{Dir: repo.Path})
	if err != nil {
		return false, err
	}
	return len(stdout) > 0, err
}

func (repo *Repository) AddLastCommitCache(cacheKey, fullName, sha string) error {
	if repo.LastCommitCache == nil {
		commitsCount, err := cache.GetInt64(cacheKey, func() (int64, error) {
			commit, err := repo.GetCommit(sha)
			if err != nil {
				return 0, err
			}
			return commit.CommitsCount()
		})
		if err != nil {
			return err
		}
		repo.LastCommitCache = NewLastCommitCache(commitsCount, fullName, repo, cache.GetCache())
	}
	return nil
}<|MERGE_RESOLUTION|>--- conflicted
+++ resolved
@@ -7,12 +7,8 @@
 import (
 	"bufio"
 	"bytes"
-<<<<<<< HEAD
 	"context"
-	"encoding/hex"
 	"fmt"
-=======
->>>>>>> 177cea7c
 	"io"
 	"os"
 	"strconv"
