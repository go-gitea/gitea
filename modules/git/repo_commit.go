--- conflicted
+++ resolved
@@ -329,25 +329,14 @@
 func CommitIDsBetween(ctx context.Context, repoPath, beforeCommitID, afterCommitID string) ([]string, error) {
 	var stdout []byte
 	var err error
-<<<<<<< HEAD
 	if beforeCommitID == "" {
-		stdout, _, err = NewCommand("rev-list").AddDynamicArguments(afterCommitID).RunStdBytes(ctx, &RunOpts{Dir: repoPath})
+		stdout, _, err = gitcmd.NewCommand("rev-list").AddDynamicArguments(afterCommitID).RunStdBytes(ctx, &gitcmd.RunOpts{Dir: repoPath})
 	} else {
-		stdout, _, err = NewCommand("rev-list").AddDynamicArguments(beforeCommitID+".."+afterCommitID).RunStdBytes(ctx, &RunOpts{Dir: repoPath})
+		stdout, _, err = gitcmd.NewCommand("rev-list").AddDynamicArguments(beforeCommitID+".."+afterCommitID).RunStdBytes(ctx, &gitcmd.RunOpts{Dir: repoPath})
 		if err != nil && strings.Contains(err.Error(), "no merge base") {
 			// future versions of git >= 2.28 are likely to return an error if before and last have become unrelated.
 			// previously it would return the results of git rev-list before last so let's try that...
-			stdout, _, err = NewCommand("rev-list").AddDynamicArguments(beforeCommitID, afterCommitID).RunStdBytes(ctx, &RunOpts{Dir: repoPath})
-=======
-	if before == nil {
-		stdout, _, err = gitcmd.NewCommand("rev-list").AddDynamicArguments(last.ID.String()).RunStdBytes(repo.Ctx, &gitcmd.RunOpts{Dir: repo.Path})
-	} else {
-		stdout, _, err = gitcmd.NewCommand("rev-list").AddDynamicArguments(before.ID.String()+".."+last.ID.String()).RunStdBytes(repo.Ctx, &gitcmd.RunOpts{Dir: repo.Path})
-		if err != nil && strings.Contains(err.Error(), "no merge base") {
-			// future versions of git >= 2.28 are likely to return an error if before and last have become unrelated.
-			// previously it would return the results of git rev-list before last so let's try that...
-			stdout, _, err = gitcmd.NewCommand("rev-list").AddDynamicArguments(before.ID.String(), last.ID.String()).RunStdBytes(repo.Ctx, &gitcmd.RunOpts{Dir: repo.Path})
->>>>>>> 90cb5f9a
+			stdout, _, err = gitcmd.NewCommand("rev-list").AddDynamicArguments(beforeCommitID, afterCommitID).RunStdBytes(ctx, &gitcmd.RunOpts{Dir: repoPath})
 		}
 	}
 	if err != nil {
