--- conflicted
+++ resolved
@@ -79,17 +79,12 @@
 	return repo.getCommit(id)
 }
 
-// GetCommitByPath returns the last commit of relative path.
-<<<<<<< HEAD
+// GetCommitByPathDefaultBranch returns the last commit of relative path.
 func (repo *Repository) GetCommitByPathDefaultBranch(relpath string) (*Commit, error) {
-	stdout, _, runErr := gitcmd.NewCommand("log", "-1", prettyLogFormat).AddDashesAndList(relpath).RunStdBytes(repo.Ctx, &gitcmd.RunOpts{Dir: repo.Path})
-=======
-func (repo *Repository) GetCommitByPath(relpath string) (*Commit, error) {
 	stdout, _, runErr := gitcmd.NewCommand("log", "-1", prettyLogFormat).
 		AddDashesAndList(relpath).
 		WithDir(repo.Path).
 		RunStdBytes(repo.Ctx)
->>>>>>> 03fce8f3
 	if runErr != nil {
 		return nil, runErr
 	}
@@ -657,7 +652,8 @@
 	}
 
 	_, _, err := gitcmd.NewCommand("merge-base", "--is-ancestor").AddDynamicArguments(that, this).
-		RunStdString(repo.Ctx, &gitcmd.RunOpts{Dir: repo.Path})
+		WithDir(repo.Path).
+		RunStdString(repo.Ctx)
 	if err == nil {
 		return true, nil
 	}
@@ -704,7 +700,7 @@
 		cmd.AddArguments("--exclude", "refs/tags/*")
 	}
 	cmd.AddArguments("--name-only", "--no-undefined").AddDynamicArguments(c.ID.String())
-	data, _, err := cmd.RunStdString(repo.Ctx, &gitcmd.RunOpts{Dir: repo.Path})
+	data, _, err := cmd.WithDir(repo.Path).RunStdString(repo.Ctx)
 	if err != nil {
 		// handle special case where git can not describe commit
 		if strings.Contains(err.Error(), "cannot describe") {
