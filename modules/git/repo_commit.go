--- conflicted
+++ resolved
@@ -76,13 +76,8 @@
 }
 
 // GetCommitByPath returns the last commit of relative path.
-<<<<<<< HEAD
 func (repo *Repository) GetCommitByPathDefaultBranch(relpath string) (*Commit, error) {
-	stdout, _, runErr := NewCommand("log", "-1", prettyLogFormat).AddDashesAndList(relpath).RunStdBytes(repo.Ctx, &RunOpts{Dir: repo.Path})
-=======
-func (repo *Repository) GetCommitByPath(relpath string) (*Commit, error) {
 	stdout, _, runErr := gitcmd.NewCommand("log", "-1", prettyLogFormat).AddDashesAndList(relpath).RunStdBytes(repo.Ctx, &gitcmd.RunOpts{Dir: repo.Path})
->>>>>>> 4730bb59
 	if runErr != nil {
 		return nil, runErr
 	}
@@ -97,15 +92,9 @@
 	return commits[0], nil
 }
 
-<<<<<<< HEAD
 // CommitsByRangeWithTime returns the specific page commits before current revision, with not, since, until support
 func (repo *Repository) CommitsByRangeWithTime(id ObjectID, page, pageSize int, not, since, until string) ([]*Commit, error) {
-	cmd := NewCommand("log").
-=======
-// commitsByRangeWithTime returns the specific page commits before current revision, with not, since, until support
-func (repo *Repository) commitsByRangeWithTime(id ObjectID, page, pageSize int, not, since, until string) ([]*Commit, error) {
 	cmd := gitcmd.NewCommand("log").
->>>>>>> 4730bb59
 		AddOptionFormat("--skip=%d", (page-1)*pageSize).
 		AddOptionFormat("--max-count=%d", pageSize).
 		AddArguments(prettyLogFormat).
@@ -617,8 +606,8 @@
 		return false, nil
 	}
 
-	_, _, err := NewCommand("merge-base", "--is-ancestor").AddDynamicArguments(that, this).
-		RunStdString(repo.Ctx, &RunOpts{Dir: repo.Path})
+	_, _, err := gitcmd.NewCommand("merge-base", "--is-ancestor").AddDynamicArguments(that, this).
+		RunStdString(repo.Ctx, &gitcmd.RunOpts{Dir: repo.Path})
 	if err == nil {
 		return true, nil
 	}
@@ -660,12 +649,12 @@
 
 // GetClosestBranchName gets the closest branch name (as returned by 'git name-rev --name-only')
 func (repo *Repository) GetClosestBranchName(c *Commit) (string, error) {
-	cmd := NewCommand("name-rev")
+	cmd := gitcmd.NewCommand("name-rev")
 	if DefaultFeatures().CheckVersionAtLeast("2.13.0") {
 		cmd.AddArguments("--exclude", "refs/tags/*")
 	}
 	cmd.AddArguments("--name-only", "--no-undefined").AddDynamicArguments(c.ID.String())
-	data, _, err := cmd.RunStdString(repo.Ctx, &RunOpts{Dir: repo.Path})
+	data, _, err := cmd.RunStdString(repo.Ctx, &gitcmd.RunOpts{Dir: repo.Path})
 	if err != nil {
 		// handle special case where git can not describe commit
 		if strings.Contains(err.Error(), "cannot describe") {
