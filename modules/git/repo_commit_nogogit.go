// Copyright 2020 The Gitea Authors. All rights reserved.
// Use of this source code is governed by a MIT-style
// license that can be found in the LICENSE file.

// +build !gogit

package git

import (
	"errors"
	"io"
	"io/ioutil"
	"os"
	"path/filepath"
	"strings"
)

// ResolveReference resolves a name to a reference
func (repo *Repository) ResolveReference(name string) (string, error) {
	stdout, err := NewCommand("show-ref", "--hash", name).RunInDir(repo.Path)
	if err != nil {
		if strings.Contains(err.Error(), "not a valid ref") {
			return "", ErrNotExist{name, ""}
		}
		return "", err
	}
	stdout = strings.TrimSpace(stdout)
	if stdout == "" {
		return "", ErrNotExist{name, ""}
	}

	return stdout, nil
}

// GetRefCommitID returns the last commit ID string of given reference (branch or tag).
func (repo *Repository) GetRefCommitID(name string) (string, error) {
<<<<<<< HEAD
	wr, rd, cancel := repo.CatFileBatchCheck()
	defer cancel()
	_, _ = wr.Write([]byte(name + "\n"))
	shaBs, _, _, err := ReadBatchLine(rd)
	if IsErrNotExist(err) {
		return "", ErrNotExist{name, ""}
=======
	if strings.HasPrefix(name, "refs/") {
		// We're gonna try just reading the ref file as this is likely to be quicker than other options
		fileInfo, err := os.Lstat(filepath.Join(repo.Path, name))
		if err == nil && fileInfo.Mode().IsRegular() && fileInfo.Size() == 41 {
			ref, err := ioutil.ReadFile(filepath.Join(repo.Path, name))

			if err == nil && SHAPattern.Match(ref[:40]) && ref[40] == '\n' {
				return string(ref[:40]), nil
			}
		}
	}

	stdout, err := NewCommand("show-ref", "--verify", "--hash", name).RunInDir(repo.Path)
	if err != nil {
		if strings.Contains(err.Error(), "not a valid ref") {
			return "", ErrNotExist{name, ""}
		}
		return "", err
>>>>>>> 0590176a
	}

	return string(shaBs), nil
}

// IsCommitExist returns true if given commit exists in current repository.
func (repo *Repository) IsCommitExist(name string) bool {
	_, err := NewCommand("cat-file", "-e", name).RunInDir(repo.Path)
	return err == nil
}

func (repo *Repository) getCommit(id SHA1) (*Commit, error) {
	wr, rd, cancel := repo.CatFileBatch()
	defer cancel()

	_, _ = wr.Write([]byte(id.String() + "\n"))

<<<<<<< HEAD
	_, typ, size, err := ReadBatchLine(rd)
=======
	bufReader := bufio.NewReader(stdoutReader)

	return repo.getCommitFromBatchReader(bufReader, id)
}

func (repo *Repository) getCommitFromBatchReader(bufReader *bufio.Reader, id SHA1) (*Commit, error) {
	_, typ, size, err := ReadBatchLine(bufReader)
>>>>>>> 0590176a
	if err != nil {
		if errors.Is(err, io.EOF) || IsErrNotExist(err) {
			return nil, ErrNotExist{ID: id.String()}
		}
		return nil, err
	}

	switch typ {
	case "missing":
		return nil, ErrNotExist{ID: id.String()}
	case "tag":
		// then we need to parse the tag
		// and load the commit
		data, err := ioutil.ReadAll(io.LimitReader(rd, size))
		if err != nil {
			return nil, err
		}
		_, err = rd.Discard(1)
		if err != nil {
			return nil, err
		}
		tag, err := parseTagData(data)
		if err != nil {
			return nil, err
		}
		tag.repo = repo

		commit, err := tag.Commit()
		if err != nil {
			return nil, err
		}

		commit.CommitMessage = strings.TrimSpace(tag.Message)
		commit.Author = tag.Tagger
		commit.Signature = tag.Signature

		return commit, nil
	case "commit":
		commit, err := CommitFromReader(repo, id, io.LimitReader(rd, size))
		if err != nil {
			return nil, err
		}
		_, err = rd.Discard(1)
		if err != nil {
			return nil, err
		}

		return commit, nil
	default:
		log("Unknown typ: %s", typ)
		_, err = rd.Discard(int(size) + 1)
		if err != nil {
			return nil, err
		}
		return nil, ErrNotExist{
			ID: id.String(),
		}
	}
}

// ConvertToSHA1 returns a Hash object from a potential ID string
func (repo *Repository) ConvertToSHA1(commitID string) (SHA1, error) {
	if len(commitID) == 40 && SHAPattern.MatchString(commitID) {
		sha1, err := NewIDFromString(commitID)
		if err == nil {
			return sha1, nil
		}
	}

	wr, rd, cancel := repo.CatFileBatchCheck()
	defer cancel()
	_, err := wr.Write([]byte(commitID + "\n"))
	if err != nil {
		return SHA1{}, err
	}
	sha, _, _, err := ReadBatchLine(rd)
	if err != nil {
		if IsErrNotExist(err) {
			return SHA1{}, ErrNotExist{commitID, ""}
		}
		return SHA1{}, err
	}

	return MustIDFromString(string(sha)), nil
}<|MERGE_RESOLUTION|>--- conflicted
+++ resolved
@@ -7,11 +7,10 @@
 package git
 
 import (
+	"bufio"
 	"errors"
 	"io"
 	"io/ioutil"
-	"os"
-	"path/filepath"
 	"strings"
 )
 
@@ -34,33 +33,12 @@
 
 // GetRefCommitID returns the last commit ID string of given reference (branch or tag).
 func (repo *Repository) GetRefCommitID(name string) (string, error) {
-<<<<<<< HEAD
 	wr, rd, cancel := repo.CatFileBatchCheck()
 	defer cancel()
 	_, _ = wr.Write([]byte(name + "\n"))
 	shaBs, _, _, err := ReadBatchLine(rd)
 	if IsErrNotExist(err) {
 		return "", ErrNotExist{name, ""}
-=======
-	if strings.HasPrefix(name, "refs/") {
-		// We're gonna try just reading the ref file as this is likely to be quicker than other options
-		fileInfo, err := os.Lstat(filepath.Join(repo.Path, name))
-		if err == nil && fileInfo.Mode().IsRegular() && fileInfo.Size() == 41 {
-			ref, err := ioutil.ReadFile(filepath.Join(repo.Path, name))
-
-			if err == nil && SHAPattern.Match(ref[:40]) && ref[40] == '\n' {
-				return string(ref[:40]), nil
-			}
-		}
-	}
-
-	stdout, err := NewCommand("show-ref", "--verify", "--hash", name).RunInDir(repo.Path)
-	if err != nil {
-		if strings.Contains(err.Error(), "not a valid ref") {
-			return "", ErrNotExist{name, ""}
-		}
-		return "", err
->>>>>>> 0590176a
 	}
 
 	return string(shaBs), nil
@@ -78,17 +56,11 @@
 
 	_, _ = wr.Write([]byte(id.String() + "\n"))
 
-<<<<<<< HEAD
-	_, typ, size, err := ReadBatchLine(rd)
-=======
-	bufReader := bufio.NewReader(stdoutReader)
-
-	return repo.getCommitFromBatchReader(bufReader, id)
+	return repo.getCommitFromBatchReader(rd, id)
 }
 
-func (repo *Repository) getCommitFromBatchReader(bufReader *bufio.Reader, id SHA1) (*Commit, error) {
-	_, typ, size, err := ReadBatchLine(bufReader)
->>>>>>> 0590176a
+func (repo *Repository) getCommitFromBatchReader(rd *bufio.Reader, id SHA1) (*Commit, error) {
+	_, typ, size, err := ReadBatchLine(rd)
 	if err != nil {
 		if errors.Is(err, io.EOF) || IsErrNotExist(err) {
 			return nil, ErrNotExist{ID: id.String()}
