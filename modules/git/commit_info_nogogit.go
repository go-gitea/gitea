--- conflicted
+++ resolved
@@ -31,23 +31,6 @@
 		if err != nil {
 			return nil, nil, err
 		}
-<<<<<<< HEAD
-=======
-		if len(unHitPaths) > 0 {
-			sort.Strings(unHitPaths)
-			commits, err := GetLastCommitForPaths(ctx, commit, treePath, unHitPaths)
-			if err != nil {
-				return nil, nil, err
-			}
-
-			for pth, found := range commits {
-				if err := cache.Put(commit.ID.String(), path.Join(treePath, pth), found.ID.String()); err != nil {
-					return nil, nil, err
-				}
-				revs[pth] = found
-			}
-		}
->>>>>>> 681e81ba
 	} else {
 		sort.Strings(entryPaths)
 		revs, err = GetLastCommitForPaths(ctx, commit, treePath, entryPaths)
@@ -79,7 +62,6 @@
 				subModuleFile := NewSubModuleFile(entryCommit, subModuleURL, entry.ID.String())
 				commitsInfo[i].SubModuleFile = subModuleFile
 			}
-<<<<<<< HEAD
 		} else if entry.IsSubModule() {
 			subModuleURL := ""
 			var fullPath string
@@ -95,10 +77,6 @@
 			}
 			subModuleFile := NewSubModuleFile(entryCommit, subModuleURL, entry.ID.String())
 			commitsInfo[i].SubModuleFile = subModuleFile
-=======
-		} else {
-			log("missing commit for %s", entry.Name())
->>>>>>> 681e81ba
 		}
 	}
 
