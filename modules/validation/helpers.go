// Copyright 2018 The Gitea Authors. All rights reserved.
// SPDX-License-Identifier: MIT

package validation

import (
	"net"
	"net/url"
	"regexp"
	"strings"
	"sync"

	"code.gitea.io/gitea/modules/setting"

	"github.com/gobwas/glob"
)

type globalVarsStruct struct {
	externalTrackerRegex   *regexp.Regexp
	validUsernamePattern   *regexp.Regexp
	invalidUsernamePattern *regexp.Regexp
}

var globalVars = sync.OnceValue(func() *globalVarsStruct {
	return &globalVarsStruct{
		externalTrackerRegex:   regexp.MustCompile(`({?)(?:user|repo|index)+?(}?)`),
		validUsernamePattern:   regexp.MustCompile(`^[\da-zA-Z][-.\w]*$`),
		invalidUsernamePattern: regexp.MustCompile(`[-._]{2,}|[-._]$`), // No consecutive or trailing non-alphanumeric chars
	}
})

func isLoopbackIP(ip string) bool {
	return net.ParseIP(ip).IsLoopback()
}

// IsValidURL checks if URL is valid
func IsValidURL(uri string) bool {
	if u, err := url.ParseRequestURI(uri); err != nil ||
		(u.Scheme != "http" && u.Scheme != "https") ||
		!validPort(portOnly(u.Host)) {
		return false
	}

	return true
}

// IsValidSiteURL checks if URL is valid
func IsValidSiteURL(uri string) bool {
	u, err := url.ParseRequestURI(uri)
	if err != nil {
		return false
	}

	if !validPort(portOnly(u.Host)) {
		return false
	}

	for _, scheme := range setting.Service.ValidSiteURLSchemes {
		if scheme == u.Scheme {
			return true
		}
	}
	return false
}

// IsEmailDomainListed checks whether the domain of an email address
// matches a list of domains
func IsEmailDomainListed(globs []glob.Glob, email string) bool {
	if len(globs) == 0 {
		return false
	}

	n := strings.LastIndex(email, "@")
	if n <= 0 {
		return false
	}

	domain := strings.ToLower(email[n+1:])

	for _, g := range globs {
		if g.Match(domain) {
			return true
		}
	}

	return false
}

// IsAPIURL checks if URL is current Gitea instance API URL
func IsAPIURL(uri string) bool {
	return strings.HasPrefix(strings.ToLower(uri), strings.ToLower(setting.AppURL+"api"))
}

// IsValidExternalURL checks if URL is valid external URL
func IsValidExternalURL(uri string) bool {
	if !IsValidURL(uri) || IsAPIURL(uri) {
		return false
	}

	u, err := url.ParseRequestURI(uri)
	if err != nil {
		return false
	}

	// Currently check only if not loopback IP is provided to keep compatibility
	if isLoopbackIP(u.Hostname()) || strings.ToLower(u.Hostname()) == "localhost" {
		return false
	}

	// TODO: Later it should be added to allow local network IP addresses
	//       only if allowed by special setting

	return true
}

// IsValidExternalTrackerURLFormat checks if URL matches required syntax for external trackers
func IsValidExternalTrackerURLFormat(uri string) bool {
	if !IsValidExternalURL(uri) {
		return false
	}
	vars := globalVars()
	// check for typoed variables like /{index/ or /[repo}
	for _, match := range vars.externalTrackerRegex.FindAllStringSubmatch(uri, -1) {
		if (match[1] == "{" || match[2] == "}") && (match[1] != "{" || match[2] != "}") {
			return false
		}
	}

	return true
}

// IsValidUsername checks if username is valid
func IsValidUsername(name string) bool {
	// It is difficult to find a single pattern that is both readable and effective,
	// but it's easier to use positive and negative checks.
<<<<<<< HEAD
	return validUsernamePattern.MatchString(name) && !invalidUsernamePattern.MatchString(name)
}

func IsValidSlug(slug string) bool {
	return IsValidUsername(slug)
=======
	vars := globalVars()
	return vars.validUsernamePattern.MatchString(name) && !vars.invalidUsernamePattern.MatchString(name)
>>>>>>> dd0caf7e
}<|MERGE_RESOLUTION|>--- conflicted
+++ resolved
@@ -133,14 +133,10 @@
 func IsValidUsername(name string) bool {
 	// It is difficult to find a single pattern that is both readable and effective,
 	// but it's easier to use positive and negative checks.
-<<<<<<< HEAD
-	return validUsernamePattern.MatchString(name) && !invalidUsernamePattern.MatchString(name)
+	vars := globalVars()
+	return vars.validUsernamePattern.MatchString(name) && !vars.invalidUsernamePattern.MatchString(name)
 }
 
 func IsValidSlug(slug string) bool {
 	return IsValidUsername(slug)
-=======
-	vars := globalVars()
-	return vars.validUsernamePattern.MatchString(name) && !vars.invalidUsernamePattern.MatchString(name)
->>>>>>> dd0caf7e
 }