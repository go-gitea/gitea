// Copyright 2014 The Gogs Authors. All rights reserved.
// Use of this source code is governed by a MIT-style
// license that can be found in the LICENSE file.

// Package ldap provide functions & structure to query a LDAP ldap directory
// For now, it's mainly tested again an MS Active Directory service, see README.md for more information
package ldap

import (
	"crypto/tls"
	"fmt"
	"strings"

	"gopkg.in/ldap.v2"

	"code.gitea.io/gitea/modules/log"
)

// SecurityProtocol protocol type
type SecurityProtocol int

// Note: new type must be added at the end of list to maintain compatibility.
const (
	SecurityProtocolUnencrypted SecurityProtocol = iota
	SecurityProtocolLDAPS
	SecurityProtocolStartTLS
)

// Source Basic LDAP authentication service
type Source struct {
<<<<<<< HEAD
	Name                  string // canonical name (ie. corporate.ad)
	Host                  string // LDAP host
	Port                  int    // port number
	SecurityProtocol      SecurityProtocol
	SkipVerify            bool
	BindDN                string // DN to bind with
	BindPassword          string // Bind DN password
	UserBase              string // Base search path for users
	UserDN                string // Template for the DN of the user for simple auth
	AttributeUsername     string // Username attribute
	AttributeName         string // First name attribute
	AttributeSurname      string // Surname attribute
	AttributeMail         string // E-mail attribute
	AttributeSSHPublicKey string // LDAP SSH Public Key attribute
	AttributesInBind      bool   // fetch attributes in bind context (not user)
	Filter                string // Query filter to validate entry
	AdminFilter           string // Query filter to check if user is admin
	Enabled               bool   // if this source is disabled
=======
	Name              string // canonical name (ie. corporate.ad)
	Host              string // LDAP host
	Port              int    // port number
	SecurityProtocol  SecurityProtocol
	SkipVerify        bool
	BindDN            string // DN to bind with
	BindPassword      string // Bind DN password
	UserBase          string // Base search path for users
	UserDN            string // Template for the DN of the user for simple auth
	AttributeUsername string // Username attribute
	AttributeName     string // First name attribute
	AttributeSurname  string // Surname attribute
	AttributeMail     string // E-mail attribute
	AttributesInBind  bool   // fetch attributes in bind context (not user)
	SearchPageSize    uint32 // Search with paging page size
	Filter            string // Query filter to validate entry
	AdminFilter       string // Query filter to check if user is admin
	Enabled           bool   // if this source is disabled
>>>>>>> 81b4d38f
}

// SearchResult : user data
type SearchResult struct {
	Username     string   // Username
	Name         string   // Name
	Surname      string   // Surname
	Mail         string   // E-mail address
	SSHPublicKey []string // SSH Public Key
	IsAdmin      bool     // if user is administrator
}

func (ls *Source) sanitizedUserQuery(username string) (string, bool) {
	// See http://tools.ietf.org/search/rfc4515
	badCharacters := "\x00()*\\"
	if strings.ContainsAny(username, badCharacters) {
		log.Debug("'%s' contains invalid query characters. Aborting.", username)
		return "", false
	}

	return fmt.Sprintf(ls.Filter, username), true
}

func (ls *Source) sanitizedUserDN(username string) (string, bool) {
	// See http://tools.ietf.org/search/rfc4514: "special characters"
	badCharacters := "\x00()*\\,='\"#+;<>"
	if strings.ContainsAny(username, badCharacters) {
		log.Debug("'%s' contains invalid DN characters. Aborting.", username)
		return "", false
	}

	return fmt.Sprintf(ls.UserDN, username), true
}

func (ls *Source) findUserDN(l *ldap.Conn, name string) (string, bool) {
	log.Trace("Search for LDAP user: %s", name)
	if ls.BindDN != "" && ls.BindPassword != "" {
		err := l.Bind(ls.BindDN, ls.BindPassword)
		if err != nil {
			log.Debug("Failed to bind as BindDN[%s]: %v", ls.BindDN, err)
			return "", false
		}
		log.Trace("Bound as BindDN %s", ls.BindDN)
	} else {
		log.Trace("Proceeding with anonymous LDAP search.")
	}

	// A search for the user.
	userFilter, ok := ls.sanitizedUserQuery(name)
	if !ok {
		return "", false
	}

	log.Trace("Searching for DN using filter %s and base %s", userFilter, ls.UserBase)
	search := ldap.NewSearchRequest(
		ls.UserBase, ldap.ScopeWholeSubtree, ldap.NeverDerefAliases, 0, 0,
		false, userFilter, []string{}, nil)

	// Ensure we found a user
	sr, err := l.Search(search)
	if err != nil || len(sr.Entries) < 1 {
		log.Debug("Failed search using filter[%s]: %v", userFilter, err)
		return "", false
	} else if len(sr.Entries) > 1 {
		log.Debug("Filter '%s' returned more than one user.", userFilter)
		return "", false
	}

	userDN := sr.Entries[0].DN
	if userDN == "" {
		log.Error(4, "LDAP search was successful, but found no DN!")
		return "", false
	}

	return userDN, true
}

func dial(ls *Source) (*ldap.Conn, error) {
	log.Trace("Dialing LDAP with security protocol (%v) without verifying: %v", ls.SecurityProtocol, ls.SkipVerify)

	tlsCfg := &tls.Config{
		ServerName:         ls.Host,
		InsecureSkipVerify: ls.SkipVerify,
	}
	if ls.SecurityProtocol == SecurityProtocolLDAPS {
		return ldap.DialTLS("tcp", fmt.Sprintf("%s:%d", ls.Host, ls.Port), tlsCfg)
	}

	conn, err := ldap.Dial("tcp", fmt.Sprintf("%s:%d", ls.Host, ls.Port))
	if err != nil {
		return nil, fmt.Errorf("Dial: %v", err)
	}

	if ls.SecurityProtocol == SecurityProtocolStartTLS {
		if err = conn.StartTLS(tlsCfg); err != nil {
			conn.Close()
			return nil, fmt.Errorf("StartTLS: %v", err)
		}
	}

	return conn, nil
}

func bindUser(l *ldap.Conn, userDN, passwd string) error {
	log.Trace("Binding with userDN: %s", userDN)
	err := l.Bind(userDN, passwd)
	if err != nil {
		log.Debug("LDAP auth. failed for %s, reason: %v", userDN, err)
		return err
	}
	log.Trace("Bound successfully with userDN: %s", userDN)
	return err
}

func checkAdmin(l *ldap.Conn, ls *Source, userDN string) bool {
	if len(ls.AdminFilter) > 0 {
		log.Trace("Checking admin with filter %s and base %s", ls.AdminFilter, userDN)
		search := ldap.NewSearchRequest(
			userDN, ldap.ScopeWholeSubtree, ldap.NeverDerefAliases, 0, 0, false, ls.AdminFilter,
			[]string{ls.AttributeName},
			nil)

		sr, err := l.Search(search)

		if err != nil {
			log.Error(4, "LDAP Admin Search failed unexpectedly! (%v)", err)
		} else if len(sr.Entries) < 1 {
			log.Error(4, "LDAP Admin Search failed")
		} else {
			return true
		}
	}
	return false
}

// SearchEntry : search an LDAP source if an entry (name, passwd) is valid and in the specific filter
func (ls *Source) SearchEntry(name, passwd string, directBind bool) *SearchResult {
	// See https://tools.ietf.org/search/rfc4513#section-5.1.2
	if len(passwd) == 0 {
		log.Debug("Auth. failed for %s, password cannot be empty")
		return nil
	}
	l, err := dial(ls)
	if err != nil {
		log.Error(4, "LDAP Connect error, %s:%v", ls.Host, err)
		ls.Enabled = false
		return nil
	}
	defer l.Close()

	var userDN string
	if directBind {
		log.Trace("LDAP will bind directly via UserDN template: %s", ls.UserDN)

		var ok bool
		userDN, ok = ls.sanitizedUserDN(name)
		if !ok {
			return nil
		}
	} else {
		log.Trace("LDAP will use BindDN.")

		var found bool
		userDN, found = ls.findUserDN(l, name)
		if !found {
			return nil
		}
	}

	if directBind || !ls.AttributesInBind {
		// binds user (checking password) before looking-up attributes in user context
		err = bindUser(l, userDN, passwd)
		if err != nil {
			return nil
		}
	}

	userFilter, ok := ls.sanitizedUserQuery(name)
	if !ok {
		return nil
	}

	log.Trace("Fetching attributes '%v', '%v', '%v', '%v' with filter %s and base %s", ls.AttributeUsername, ls.AttributeName, ls.AttributeSurname, ls.AttributeMail, userFilter, userDN)
	search := ldap.NewSearchRequest(
		userDN, ldap.ScopeWholeSubtree, ldap.NeverDerefAliases, 0, 0, false, userFilter,
		[]string{ls.AttributeUsername, ls.AttributeName, ls.AttributeSurname, ls.AttributeMail},
		nil)

	sr, err := l.Search(search)
	if err != nil {
		log.Error(4, "LDAP Search failed unexpectedly! (%v)", err)
		return nil
	} else if len(sr.Entries) < 1 {
		if directBind {
			log.Error(4, "User filter inhibited user login.")
		} else {
			log.Error(4, "LDAP Search failed unexpectedly! (0 entries)")
		}

		return nil
	}

	username := sr.Entries[0].GetAttributeValue(ls.AttributeUsername)
	firstname := sr.Entries[0].GetAttributeValue(ls.AttributeName)
	surname := sr.Entries[0].GetAttributeValue(ls.AttributeSurname)
	mail := sr.Entries[0].GetAttributeValue(ls.AttributeMail)
	isAdmin := checkAdmin(l, ls, userDN)

	if !directBind && ls.AttributesInBind {
		// binds user (checking password) after looking-up attributes in BindDN context
		err = bindUser(l, userDN, passwd)
		if err != nil {
			return nil
		}
	}

	return &SearchResult{
		Username: username,
		Name:     firstname,
		Surname:  surname,
		Mail:     mail,
		IsAdmin:  isAdmin,
	}
}

// UsePagedSearch returns if need to use paged search
func (ls *Source) UsePagedSearch() bool {
	return ls.SearchPageSize > 0
}

// SearchEntries : search an LDAP source for all users matching userFilter
func (ls *Source) SearchEntries() []*SearchResult {
	l, err := dial(ls)
	if err != nil {
		log.Error(4, "LDAP Connect error, %s:%v", ls.Host, err)
		ls.Enabled = false
		return nil
	}
	defer l.Close()

	if ls.BindDN != "" && ls.BindPassword != "" {
		err := l.Bind(ls.BindDN, ls.BindPassword)
		if err != nil {
			log.Debug("Failed to bind as BindDN[%s]: %v", ls.BindDN, err)
			return nil
		}
		log.Trace("Bound as BindDN %s", ls.BindDN)
	} else {
		log.Trace("Proceeding with anonymous LDAP search.")
	}

	userFilter := fmt.Sprintf(ls.Filter, "*")

	log.Trace("Fetching attributes '%v', '%v', '%v', '%v', '%v' with filter %s and base %s", ls.AttributeUsername, ls.AttributeName, ls.AttributeSurname, ls.AttributeMail, ls.AttributeSSHPublicKey, userFilter, ls.UserBase)
	search := ldap.NewSearchRequest(
		ls.UserBase, ldap.ScopeWholeSubtree, ldap.NeverDerefAliases, 0, 0, false, userFilter,
		[]string{ls.AttributeUsername, ls.AttributeName, ls.AttributeSurname, ls.AttributeMail, ls.AttributeSSHPublicKey},
		nil)

	var sr *ldap.SearchResult
	if ls.UsePagedSearch() {
		sr, err = l.SearchWithPaging(search, ls.SearchPageSize)
	} else {
		sr, err = l.Search(search)
	}
	if err != nil {
		log.Error(4, "LDAP Search failed unexpectedly! (%v)", err)
		return nil
	}

	result := make([]*SearchResult, len(sr.Entries))

	for i, v := range sr.Entries {
		result[i] = &SearchResult{
			Username:     v.GetAttributeValue(ls.AttributeUsername),
			Name:         v.GetAttributeValue(ls.AttributeName),
			Surname:      v.GetAttributeValue(ls.AttributeSurname),
			Mail:         v.GetAttributeValue(ls.AttributeMail),
			SSHPublicKey: v.GetAttributeValues(ls.AttributeSSHPublicKey),
			IsAdmin:      checkAdmin(l, ls, v.DN),
		}
	}

	return result
}<|MERGE_RESOLUTION|>--- conflicted
+++ resolved
@@ -28,7 +28,6 @@
 
 // Source Basic LDAP authentication service
 type Source struct {
-<<<<<<< HEAD
 	Name                  string // canonical name (ie. corporate.ad)
 	Host                  string // LDAP host
 	Port                  int    // port number
@@ -42,31 +41,12 @@
 	AttributeName         string // First name attribute
 	AttributeSurname      string // Surname attribute
 	AttributeMail         string // E-mail attribute
+	AttributesInBind      bool   // fetch attributes in bind context (not user)
 	AttributeSSHPublicKey string // LDAP SSH Public Key attribute
-	AttributesInBind      bool   // fetch attributes in bind context (not user)
+	SearchPageSize        uint32 // Search with paging page size
 	Filter                string // Query filter to validate entry
 	AdminFilter           string // Query filter to check if user is admin
 	Enabled               bool   // if this source is disabled
-=======
-	Name              string // canonical name (ie. corporate.ad)
-	Host              string // LDAP host
-	Port              int    // port number
-	SecurityProtocol  SecurityProtocol
-	SkipVerify        bool
-	BindDN            string // DN to bind with
-	BindPassword      string // Bind DN password
-	UserBase          string // Base search path for users
-	UserDN            string // Template for the DN of the user for simple auth
-	AttributeUsername string // Username attribute
-	AttributeName     string // First name attribute
-	AttributeSurname  string // Surname attribute
-	AttributeMail     string // E-mail attribute
-	AttributesInBind  bool   // fetch attributes in bind context (not user)
-	SearchPageSize    uint32 // Search with paging page size
-	Filter            string // Query filter to validate entry
-	AdminFilter       string // Query filter to check if user is admin
-	Enabled           bool   // if this source is disabled
->>>>>>> 81b4d38f
 }
 
 // SearchResult : user data
