// Copyright 2014 The Gogs Authors. All rights reserved.
// Copyright 2019 The Gitea Authors. All rights reserved.
// Use of this source code is governed by a MIT-style
// license that can be found in the LICENSE file.

package sso

import (
	"net/http"
	"strings"

	"code.gitea.io/gitea/models"
	"code.gitea.io/gitea/modules/base"
	"code.gitea.io/gitea/modules/log"
	"code.gitea.io/gitea/modules/setting"
	"code.gitea.io/gitea/modules/timeutil"
	"code.gitea.io/gitea/modules/web/middleware"
)

// Ensure the struct implements the interface.
var (
	_ SingleSignOn = &Basic{}
)

// Basic implements the SingleSignOn interface and authenticates requests (API requests
// only) by looking for Basic authentication data or "x-oauth-basic" token in the "Authorization"
// header.
type Basic struct {
}

// Init does nothing as the Basic implementation does not need to allocate any resources
func (b *Basic) Init() error {
	return nil
}

// Free does nothing as the Basic implementation does not have to release any resources
func (b *Basic) Free() error {
	return nil
}

// IsEnabled returns true as this plugin is enabled by default and its not possible to disable
// it from settings.
func (b *Basic) IsEnabled() bool {
	return true
}

// VerifyAuthData extracts and validates Basic data (username and password/token) from the
// "Authorization" header of the request and returns the corresponding user object for that
// name/token on successful validation.
// Returns nil if header is empty or validation fails.
func (b *Basic) VerifyAuthData(req *http.Request, w http.ResponseWriter, store DataStore, sess SessionStore) *models.User {

	// Basic authentication should only fire on API, Download or on Git or LFSPaths
	if middleware.IsInternalPath(req) || !middleware.IsAPIPath(req) && !isAttachmentDownload(req) && !isGitOrLFSPath(req) {
		return nil
	}

	baHead := req.Header.Get("Authorization")
	if len(baHead) == 0 {
		return nil
	}

	auths := strings.SplitN(baHead, " ", 2)
	if len(auths) != 2 || (auths[0] != "Basic" && auths[0] != "basic") {
		return nil
	}

	uname, passwd, _ := base.BasicAuthDecode(auths[1])

	// Check if username or password is a token
	isUsernameToken := len(passwd) == 0 || passwd == "x-oauth-basic"
	// Assume username is token
	authToken := uname
	if !isUsernameToken {
		log.Trace("Basic Authorization: Attempting login for: %s", uname)
		// Assume password is token
		authToken = passwd
	} else {
		log.Trace("Basic Authorization: Attempting login with username as token")
	}

	uid := CheckOAuthAccessToken(authToken)
	if uid != 0 {
		log.Trace("Basic Authorization: Valid OAuthAccessToken for user[%d]", uid)

		u, err := models.GetUserByID(uid)
		if err != nil {
			log.Error("GetUserByID:  %v", err)
			return nil
		}

		store.GetData()["IsApiToken"] = true
		return u
	}

	token, err := models.GetAccessTokenBySHA(authToken)
	if err == nil {
		log.Trace("Basic Authorization: Valid AccessToken for user[%d]", uid)
		u, err := models.GetUserByID(token.UID)
		if err != nil {
			log.Error("GetUserByID:  %v", err)
			return nil
		}

		token.UpdatedUnix = timeutil.TimeStampNow()
		if err = models.UpdateAccessToken(token); err != nil {
			log.Error("UpdateAccessToken:  %v", err)
		}

		store.GetData()["IsApiToken"] = true
		return u
	} else if !models.IsErrAccessTokenNotExist(err) && !models.IsErrAccessTokenEmpty(err) {
		log.Error("GetAccessTokenBySha: %v", err)
	}

	if !setting.Service.EnableBasicAuth {
		return nil
	}

<<<<<<< HEAD
		u, err = models.UserSignIn(req.Context(), uname, passwd)
		if err != nil {
			if !models.IsErrUserNotExist(err) {
				log.Error("UserSignIn: %v", err)
			}
			return nil
=======
	log.Trace("Basic Authorization: Attempting SignIn for %s", uname)
	u, err := models.UserSignIn(uname, passwd)
	if err != nil {
		if !models.IsErrUserNotExist(err) {
			log.Error("UserSignIn: %v", err)
>>>>>>> 17be6454
		}
		return nil
	}

	log.Trace("Basic Authorization: Logged in user %-v", u)

	return u
}<|MERGE_RESOLUTION|>--- conflicted
+++ resolved
@@ -117,20 +117,11 @@
 		return nil
 	}
 
-<<<<<<< HEAD
-		u, err = models.UserSignIn(req.Context(), uname, passwd)
-		if err != nil {
-			if !models.IsErrUserNotExist(err) {
-				log.Error("UserSignIn: %v", err)
-			}
-			return nil
-=======
 	log.Trace("Basic Authorization: Attempting SignIn for %s", uname)
-	u, err := models.UserSignIn(uname, passwd)
+	u, err := models.UserSignIn(req.Context(), uname, passwd)
 	if err != nil {
 		if !models.IsErrUserNotExist(err) {
 			log.Error("UserSignIn: %v", err)
->>>>>>> 17be6454
 		}
 		return nil
 	}
