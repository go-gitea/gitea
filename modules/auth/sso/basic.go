--- conflicted
+++ resolved
@@ -81,12 +81,7 @@
 
 	uid := CheckOAuthAccessToken(authToken)
 	if uid != 0 {
-<<<<<<< HEAD
-=======
 		log.Trace("Basic Authorization: Valid OAuthAccessToken for user[%d]", uid)
-		var err error
-		store.GetData()["IsApiToken"] = true
->>>>>>> a2df2654
 
 		u, err := models.GetUserByID(uid)
 		if err != nil {
@@ -100,13 +95,8 @@
 
 	token, err := models.GetAccessTokenBySHA(authToken)
 	if err == nil {
-<<<<<<< HEAD
+		log.Trace("Basic Authorization: Valid AccessToken for user[%d]", uid)
 		u, err := models.GetUserByID(token.UID)
-=======
-		log.Trace("Basic Authorization: Valid AccessToken for user[%d]", uid)
-
-		u, err = models.GetUserByID(token.UID)
->>>>>>> a2df2654
 		if err != nil {
 			log.Error("GetUserByID:  %v", err)
 			return nil
@@ -123,26 +113,15 @@
 		log.Error("GetAccessTokenBySha: %v", err)
 	}
 
-<<<<<<< HEAD
 	if !setting.Service.EnableBasicAuth {
 		return nil
 	}
 
+	log.Trace("Basic Authorization: Attempting SignIn for %s", uname)
 	u, err := models.UserSignIn(uname, passwd)
 	if err != nil {
 		if !models.IsErrUserNotExist(err) {
 			log.Error("UserSignIn: %v", err)
-=======
-	if u == nil {
-		log.Trace("Basic Authorization: Attempting SignIn for %s", uname)
-
-		u, err = models.UserSignIn(uname, passwd)
-		if err != nil {
-			if !models.IsErrUserNotExist(err) {
-				log.Error("UserSignIn: %v", err)
-			}
-			return nil
->>>>>>> a2df2654
 		}
 		return nil
 	}
