--- conflicted
+++ resolved
@@ -200,15 +200,8 @@
 				if err = models.UpdateAccessToken(token); err != nil {
 					log.Error("UpdateAccessToken:  %v", err)
 				}
-<<<<<<< HEAD
 			} else if !models.IsErrAccessTokenNotExist(err) && !models.IsErrAccessTokenEmpty(err) {
-				log.Error(4, "GetAccessTokenBySha: %v", err)
-=======
-			} else {
-				if !models.IsErrAccessTokenNotExist(err) && !models.IsErrAccessTokenEmpty(err) {
-					log.Error("GetAccessTokenBySha: %v", err)
-				}
->>>>>>> 0bdd81df
+				log.Error("GetAccessTokenBySha: %v", err)
 			}
 
 			if u == nil {
