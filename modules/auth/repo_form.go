// Copyright 2014 The Gogs Authors. All rights reserved.
// Copyright 2017 The Gitea Authors. All rights reserved.
// Use of this source code is governed by a MIT-style
// license that can be found in the LICENSE file.

package auth

import (
	"net/url"
	"strings"

	"code.gitea.io/gitea/models"
	"code.gitea.io/gitea/modules/setting"
	"code.gitea.io/gitea/routers/utils"

	"github.com/Unknwon/com"
	"github.com/go-macaron/binding"
	macaron "gopkg.in/macaron.v1"
)

// _______________________________________    _________.______________________ _______________.___.
// \______   \_   _____/\______   \_____  \  /   _____/|   \__    ___/\_____  \\______   \__  |   |
//  |       _/|    __)_  |     ___//   |   \ \_____  \ |   | |    |    /   |   \|       _//   |   |
//  |    |   \|        \ |    |   /    |    \/        \|   | |    |   /    |    \    |   \\____   |
//  |____|_  /_______  / |____|   \_______  /_______  /|___| |____|   \_______  /____|_  // ______|
//         \/        \/                   \/        \/                        \/       \/ \/

// CreateRepoForm form for creating repository
type CreateRepoForm struct {
	UID         int64  `binding:"Required"`
	RepoName    string `binding:"Required;AlphaDashDot;MaxSize(100)"`
	Private     bool
	Description string `binding:"MaxSize(255)"`
	AutoInit    bool
	Gitignores  string
	License     string
	Readme      string
}

// Validate validates the fields
func (f *CreateRepoForm) Validate(ctx *macaron.Context, errs binding.Errors) binding.Errors {
	return validate(errs, ctx.Data, f, ctx.Locale)
}

// MigrateRepoForm form for migrating repository
type MigrateRepoForm struct {
	// required: true
	CloneAddr    string `json:"clone_addr" binding:"Required"`
	AuthUsername string `json:"auth_username"`
	AuthPassword string `json:"auth_password"`
	// required: true
	UID int64 `json:"uid" binding:"Required"`
	// required: true
	RepoName    string `json:"repo_name" binding:"Required;AlphaDashDot;MaxSize(100)"`
	Mirror      bool   `json:"mirror"`
	Private     bool   `json:"private"`
	Description string `json:"description" binding:"MaxSize(255)"`
}

// Validate validates the fields
func (f *MigrateRepoForm) Validate(ctx *macaron.Context, errs binding.Errors) binding.Errors {
	return validate(errs, ctx.Data, f, ctx.Locale)
}

// ParseRemoteAddr checks if given remote address is valid,
// and returns composed URL with needed username and password.
// It also checks if given user has permission when remote address
// is actually a local path.
func (f MigrateRepoForm) ParseRemoteAddr(user *models.User) (string, error) {
	remoteAddr := strings.TrimSpace(f.CloneAddr)

	// Remote address can be HTTP/HTTPS/Git URL or local path.
	if strings.HasPrefix(remoteAddr, "http://") ||
		strings.HasPrefix(remoteAddr, "https://") ||
		strings.HasPrefix(remoteAddr, "git://") {
		u, err := url.Parse(remoteAddr)
		if err != nil {
			return "", models.ErrInvalidCloneAddr{IsURLError: true}
		}
		if len(f.AuthUsername)+len(f.AuthPassword) > 0 {
			u.User = url.UserPassword(f.AuthUsername, f.AuthPassword)
		}
		remoteAddr = u.String()
	} else if !user.CanImportLocal() {
		return "", models.ErrInvalidCloneAddr{IsPermissionDenied: true}
	} else if !com.IsDir(remoteAddr) {
		return "", models.ErrInvalidCloneAddr{IsInvalidPath: true}
	}

	return remoteAddr, nil
}

// RepoSettingForm form for changing repository settings
type RepoSettingForm struct {
	RepoName      string `binding:"Required;AlphaDashDot;MaxSize(100)"`
	Description   string `binding:"MaxSize(255)"`
	Website       string `binding:"ValidUrl;MaxSize(255)"`
	Interval      string
	MirrorAddress string
	Private       bool
	EnablePrune   bool

	// Advanced settings
	EnableWiki                       bool
	EnableExternalWiki               bool
	ExternalWikiURL                  string
	EnableIssues                     bool
	EnableExternalTracker            bool
	ExternalTrackerURL               string
	TrackerURLFormat                 string
	TrackerIssueStyle                string
	EnablePulls                      bool
	PullsIgnoreWhitespace            bool
	PullsAllowMerge                  bool
	PullsAllowRebase                 bool
	PullsAllowRebaseMerge            bool
	PullsAllowSquash                 bool
	EnableTimetracker                bool
	AllowOnlyContributorsToTrackTime bool
	EnableIssueDependencies          bool
	IsArchived                       bool

	// Admin settings
	EnableHealthCheck                     bool
	EnableCloseIssuesViaCommitInAnyBranch bool
}

// Validate validates the fields
func (f *RepoSettingForm) Validate(ctx *macaron.Context, errs binding.Errors) binding.Errors {
	return validate(errs, ctx.Data, f, ctx.Locale)
}

// __________                             .__
// \______   \____________    ____   ____ |  |__
//  |    |  _/\_  __ \__  \  /    \_/ ___\|  |  \
//  |    |   \ |  | \// __ \|   |  \  \___|   Y  \
//  |______  / |__|  (____  /___|  /\___  >___|  /
//         \/             \/     \/     \/     \/

// ProtectBranchForm form for changing protected branch settings
type ProtectBranchForm struct {
	Protected               bool
	EnableWhitelist         bool
	WhitelistUsers          string
	WhitelistTeams          string
	EnableMergeWhitelist    bool
	MergeWhitelistUsers     string
	MergeWhitelistTeams     string
	RequiredApprovals       int64
	ApprovalsWhitelistUsers string
	ApprovalsWhitelistTeams string
}

// Validate validates the fields
func (f *ProtectBranchForm) Validate(ctx *macaron.Context, errs binding.Errors) binding.Errors {
	return validate(errs, ctx.Data, f, ctx.Locale)
}

//  __      __      ___.   .__    .__            __
// /  \    /  \ ____\_ |__ |  |__ |  |__   ____ |  | __
// \   \/\/   // __ \| __ \|  |  \|  |  \ /  _ \|  |/ /
//  \        /\  ___/| \_\ \   Y  \   Y  (  <_> )    <
//   \__/\  /  \___  >___  /___|  /___|  /\____/|__|_ \
//        \/       \/    \/     \/     \/            \/

// WebhookForm form for changing web hook
type WebhookForm struct {
	Events       string
	Create       bool
	Delete       bool
	Fork         bool
	Issues       bool
	IssueComment bool
	Release      bool
	Push         bool
	PullRequest  bool
	Repository   bool
	Active       bool
}

// PushOnly if the hook will be triggered when push
func (f WebhookForm) PushOnly() bool {
	return f.Events == "push_only"
}

// SendEverything if the hook will be triggered any event
func (f WebhookForm) SendEverything() bool {
	return f.Events == "send_everything"
}

// ChooseEvents if the hook will be triggered choose events
func (f WebhookForm) ChooseEvents() bool {
	return f.Events == "choose_events"
}

// NewWebhookForm form for creating web hook
type NewWebhookForm struct {
	PayloadURL  string `binding:"Required;ValidUrl"`
	ContentType int    `binding:"Required"`
	Secret      string
	WebhookForm
}

// Validate validates the fields
func (f *NewWebhookForm) Validate(ctx *macaron.Context, errs binding.Errors) binding.Errors {
	return validate(errs, ctx.Data, f, ctx.Locale)
}

// NewGogshookForm form for creating gogs hook
type NewGogshookForm struct {
	PayloadURL  string `binding:"Required;ValidUrl"`
	ContentType int    `binding:"Required"`
	Secret      string
	WebhookForm
}

// Validate validates the fields
func (f *NewGogshookForm) Validate(ctx *macaron.Context, errs binding.Errors) binding.Errors {
	return validate(errs, ctx.Data, f, ctx.Locale)
}

// NewSlackHookForm form for creating slack hook
type NewSlackHookForm struct {
	PayloadURL string `binding:"Required;ValidUrl"`
	Channel    string `binding:"Required"`
	Username   string
	IconURL    string
	Color      string
	WebhookForm
}

// Validate validates the fields
func (f *NewSlackHookForm) Validate(ctx *macaron.Context, errs binding.Errors) binding.Errors {
	return validate(errs, ctx.Data, f, ctx.Locale)
}

// HasInvalidChannel validates the channel name is in the right format
func (f NewSlackHookForm) HasInvalidChannel() bool {
	return !utils.IsValidSlackChannel(f.Channel)
}

// NewDiscordHookForm form for creating discord hook
type NewDiscordHookForm struct {
	PayloadURL string `binding:"Required;ValidUrl"`
	Username   string
	IconURL    string
	WebhookForm
}

// Validate validates the fields
func (f *NewDiscordHookForm) Validate(ctx *macaron.Context, errs binding.Errors) binding.Errors {
	return validate(errs, ctx.Data, f, ctx.Locale)
}

// NewDingtalkHookForm form for creating dingtalk hook
type NewDingtalkHookForm struct {
	PayloadURL string `binding:"Required;ValidUrl"`
	WebhookForm
}

// Validate validates the fields
func (f *NewDingtalkHookForm) Validate(ctx *macaron.Context, errs binding.Errors) binding.Errors {
	return validate(errs, ctx.Data, f, ctx.Locale)
}

<<<<<<< HEAD
// NewMSTeamsHookForm form for creating MS Teams hook
type NewMSTeamsHookForm struct {
	PayloadURL string `binding:"Required;ValidUrl"`
=======
// NewTelegramHookForm form for creating telegram hook
type NewTelegramHookForm struct {
	BotToken string `binding:"Required"`
	ChatID   string `binding:"Required"`
>>>>>>> 56da2568
	WebhookForm
}

// Validate validates the fields
<<<<<<< HEAD
func (f *NewMSTeamsHookForm) Validate(ctx *macaron.Context, errs binding.Errors) binding.Errors {
=======
func (f *NewTelegramHookForm) Validate(ctx *macaron.Context, errs binding.Errors) binding.Errors {
>>>>>>> 56da2568
	return validate(errs, ctx.Data, f, ctx.Locale)
}

// .___
// |   | ______ ________ __   ____
// |   |/  ___//  ___/  |  \_/ __ \
// |   |\___ \ \___ \|  |  /\  ___/
// |___/____  >____  >____/  \___  >
//          \/     \/            \/

// CreateIssueForm form for creating issue
type CreateIssueForm struct {
	Title       string `binding:"Required;MaxSize(255)"`
	LabelIDs    string `form:"label_ids"`
	AssigneeIDs string `form:"assignee_ids"`
	Ref         string `form:"ref"`
	MilestoneID int64
	AssigneeID  int64
	Content     string
	Files       []string
}

// Validate validates the fields
func (f *CreateIssueForm) Validate(ctx *macaron.Context, errs binding.Errors) binding.Errors {
	return validate(errs, ctx.Data, f, ctx.Locale)
}

// CreateCommentForm form for creating comment
type CreateCommentForm struct {
	Content string
	Status  string `binding:"OmitEmpty;In(reopen,close)"`
	Files   []string
}

// Validate validates the fields
func (f *CreateCommentForm) Validate(ctx *macaron.Context, errs binding.Errors) binding.Errors {
	return validate(errs, ctx.Data, f, ctx.Locale)
}

// ReactionForm form for adding and removing reaction
type ReactionForm struct {
	Content string `binding:"Required;In(+1,-1,laugh,confused,heart,hooray)"`
}

// Validate validates the fields
func (f *ReactionForm) Validate(ctx *macaron.Context, errs binding.Errors) binding.Errors {
	return validate(errs, ctx.Data, f, ctx.Locale)
}

// IssueLockForm form for locking an issue
type IssueLockForm struct {
	Reason string `binding:"Required"`
}

// Validate validates the fields
func (i *IssueLockForm) Validate(ctx *macaron.Context, errs binding.Errors) binding.Errors {
	return validate(errs, ctx.Data, i, ctx.Locale)
}

// HasValidReason checks to make sure that the reason submitted in
// the form matches any of the values in the config
func (i IssueLockForm) HasValidReason() bool {
	if strings.TrimSpace(i.Reason) == "" {
		return true
	}

	for _, v := range setting.Repository.Issue.LockReasons {
		if v == i.Reason {
			return true
		}
	}

	return false
}

//    _____  .__.__                   __
//   /     \ |__|  |   ____   _______/  |_  ____   ____   ____
//  /  \ /  \|  |  | _/ __ \ /  ___/\   __\/  _ \ /    \_/ __ \
// /    Y    \  |  |_\  ___/ \___ \  |  | (  <_> )   |  \  ___/
// \____|__  /__|____/\___  >____  > |__|  \____/|___|  /\___  >
//         \/             \/     \/                   \/     \/

// CreateMilestoneForm form for creating milestone
type CreateMilestoneForm struct {
	Title    string `binding:"Required;MaxSize(50)"`
	Content  string
	Deadline string
}

// Validate validates the fields
func (f *CreateMilestoneForm) Validate(ctx *macaron.Context, errs binding.Errors) binding.Errors {
	return validate(errs, ctx.Data, f, ctx.Locale)
}

// .____          ___.          .__
// |    |   _____ \_ |__   ____ |  |
// |    |   \__  \ | __ \_/ __ \|  |
// |    |___ / __ \| \_\ \  ___/|  |__
// |_______ (____  /___  /\___  >____/
//         \/    \/    \/     \/

// CreateLabelForm form for creating label
type CreateLabelForm struct {
	ID          int64
	Title       string `binding:"Required;MaxSize(50)" locale:"repo.issues.label_title"`
	Description string `binding:"MaxSize(200)" locale:"repo.issues.label_description"`
	Color       string `binding:"Required;Size(7)" locale:"repo.issues.label_color"`
}

// Validate validates the fields
func (f *CreateLabelForm) Validate(ctx *macaron.Context, errs binding.Errors) binding.Errors {
	return validate(errs, ctx.Data, f, ctx.Locale)
}

// InitializeLabelsForm form for initializing labels
type InitializeLabelsForm struct {
	TemplateName string `binding:"Required"`
}

// Validate validates the fields
func (f *InitializeLabelsForm) Validate(ctx *macaron.Context, errs binding.Errors) binding.Errors {
	return validate(errs, ctx.Data, f, ctx.Locale)
}

// __________      .__  .__    __________                                     __
// \______   \__ __|  | |  |   \______   \ ____  ________ __   ____   _______/  |_
//  |     ___/  |  \  | |  |    |       _// __ \/ ____/  |  \_/ __ \ /  ___/\   __\
//  |    |   |  |  /  |_|  |__  |    |   \  ___< <_|  |  |  /\  ___/ \___ \  |  |
//  |____|   |____/|____/____/  |____|_  /\___  >__   |____/  \___  >____  > |__|
//                                     \/     \/   |__|           \/     \/

// MergePullRequestForm form for merging Pull Request
// swagger:model MergePullRequestOption
type MergePullRequestForm struct {
	// required: true
	// enum: merge,rebase,rebase-merge,squash
	Do                string `binding:"Required;In(merge,rebase,rebase-merge,squash)"`
	MergeTitleField   string
	MergeMessageField string
}

// Validate validates the fields
func (f *MergePullRequestForm) Validate(ctx *macaron.Context, errs binding.Errors) binding.Errors {
	return validate(errs, ctx.Data, f, ctx.Locale)
}

// CodeCommentForm form for adding code comments for PRs
type CodeCommentForm struct {
	Content  string `binding:"Required"`
	Side     string `binding:"Required;In(previous,proposed)"`
	Line     int64
	TreePath string `form:"path" binding:"Required"`
	IsReview bool   `form:"is_review"`
	Reply    int64  `form:"reply"`
}

// Validate validates the fields
func (f *CodeCommentForm) Validate(ctx *macaron.Context, errs binding.Errors) binding.Errors {
	return validate(errs, ctx.Data, f, ctx.Locale)
}

// SubmitReviewForm for submitting a finished code review
type SubmitReviewForm struct {
	Content string
	Type    string `binding:"Required;In(approve,comment,reject)"`
}

// Validate validates the fields
func (f *SubmitReviewForm) Validate(ctx *macaron.Context, errs binding.Errors) binding.Errors {
	return validate(errs, ctx.Data, f, ctx.Locale)
}

// ReviewType will return the corresponding reviewtype for type
func (f SubmitReviewForm) ReviewType() models.ReviewType {
	switch f.Type {
	case "approve":
		return models.ReviewTypeApprove
	case "comment":
		return models.ReviewTypeComment
	case "reject":
		return models.ReviewTypeReject
	default:
		return models.ReviewTypeUnknown
	}
}

// HasEmptyContent checks if the content of the review form is empty.
func (f SubmitReviewForm) HasEmptyContent() bool {
	reviewType := f.ReviewType()

	return (reviewType == models.ReviewTypeComment || reviewType == models.ReviewTypeReject) &&
		len(strings.TrimSpace(f.Content)) == 0
}

// __________       .__
// \______   \ ____ |  |   ____ _____    ______ ____
//  |       _// __ \|  | _/ __ \\__  \  /  ___// __ \
//  |    |   \  ___/|  |_\  ___/ / __ \_\___ \\  ___/
//  |____|_  /\___  >____/\___  >____  /____  >\___  >
//         \/     \/          \/     \/     \/     \/

// NewReleaseForm form for creating release
type NewReleaseForm struct {
	TagName    string `binding:"Required;GitRefName"`
	Target     string `form:"tag_target" binding:"Required"`
	Title      string `binding:"Required"`
	Content    string
	Draft      string
	Prerelease bool
	Files      []string
}

// Validate validates the fields
func (f *NewReleaseForm) Validate(ctx *macaron.Context, errs binding.Errors) binding.Errors {
	return validate(errs, ctx.Data, f, ctx.Locale)
}

// EditReleaseForm form for changing release
type EditReleaseForm struct {
	Title      string `form:"title" binding:"Required"`
	Content    string `form:"content"`
	Draft      string `form:"draft"`
	Prerelease bool   `form:"prerelease"`
	Files      []string
}

// Validate validates the fields
func (f *EditReleaseForm) Validate(ctx *macaron.Context, errs binding.Errors) binding.Errors {
	return validate(errs, ctx.Data, f, ctx.Locale)
}

//  __      __.__ __   .__
// /  \    /  \__|  | _|__|
// \   \/\/   /  |  |/ /  |
//  \        /|  |    <|  |
//   \__/\  / |__|__|_ \__|
//        \/          \/

// NewWikiForm form for creating wiki
type NewWikiForm struct {
	Title   string `binding:"Required"`
	Content string `binding:"Required"`
	Message string
}

// Validate validates the fields
// FIXME: use code generation to generate this method.
func (f *NewWikiForm) Validate(ctx *macaron.Context, errs binding.Errors) binding.Errors {
	return validate(errs, ctx.Data, f, ctx.Locale)
}

// ___________    .___.__  __
// \_   _____/  __| _/|__|/  |_
//  |    __)_  / __ | |  \   __\
//  |        \/ /_/ | |  ||  |
// /_______  /\____ | |__||__|
//         \/      \/

// EditRepoFileForm form for changing repository file
type EditRepoFileForm struct {
	TreePath      string `binding:"Required;MaxSize(500)"`
	Content       string `binding:"Required"`
	CommitSummary string `binding:"MaxSize(100)"`
	CommitMessage string
	CommitChoice  string `binding:"Required;MaxSize(50)"`
	NewBranchName string `binding:"GitRefName;MaxSize(100)"`
	LastCommit    string
}

// Validate validates the fields
func (f *EditRepoFileForm) Validate(ctx *macaron.Context, errs binding.Errors) binding.Errors {
	return validate(errs, ctx.Data, f, ctx.Locale)
}

// EditPreviewDiffForm form for changing preview diff
type EditPreviewDiffForm struct {
	Content string
}

// Validate validates the fields
func (f *EditPreviewDiffForm) Validate(ctx *macaron.Context, errs binding.Errors) binding.Errors {
	return validate(errs, ctx.Data, f, ctx.Locale)
}

//  ____ ___        .__                    .___
// |    |   \______ |  |   _________     __| _/
// |    |   /\____ \|  |  /  _ \__  \   / __ |
// |    |  / |  |_> >  |_(  <_> ) __ \_/ /_/ |
// |______/  |   __/|____/\____(____  /\____ |
//           |__|                   \/      \/
//

// UploadRepoFileForm form for uploading repository file
type UploadRepoFileForm struct {
	TreePath      string `binding:"MaxSize(500)"`
	CommitSummary string `binding:"MaxSize(100)"`
	CommitMessage string
	CommitChoice  string `binding:"Required;MaxSize(50)"`
	NewBranchName string `binding:"GitRefName;MaxSize(100)"`
	Files         []string
}

// Validate validates the fields
func (f *UploadRepoFileForm) Validate(ctx *macaron.Context, errs binding.Errors) binding.Errors {
	return validate(errs, ctx.Data, f, ctx.Locale)
}

// RemoveUploadFileForm form for removing uploaded file
type RemoveUploadFileForm struct {
	File string `binding:"Required;MaxSize(50)"`
}

// Validate validates the fields
func (f *RemoveUploadFileForm) Validate(ctx *macaron.Context, errs binding.Errors) binding.Errors {
	return validate(errs, ctx.Data, f, ctx.Locale)
}

// ________         .__          __
// \______ \   ____ |  |   _____/  |_  ____
// |    |  \_/ __ \|  | _/ __ \   __\/ __ \
// |    `   \  ___/|  |_\  ___/|  | \  ___/
// /_______  /\___  >____/\___  >__|  \___  >
//         \/     \/          \/          \/

// DeleteRepoFileForm form for deleting repository file
type DeleteRepoFileForm struct {
	CommitSummary string `binding:"MaxSize(100)"`
	CommitMessage string
	CommitChoice  string `binding:"Required;MaxSize(50)"`
	NewBranchName string `binding:"GitRefName;MaxSize(100)"`
	LastCommit    string
}

// Validate validates the fields
func (f *DeleteRepoFileForm) Validate(ctx *macaron.Context, errs binding.Errors) binding.Errors {
	return validate(errs, ctx.Data, f, ctx.Locale)
}

// ___________.__                 ___________                     __
// \__    ___/|__| _____   ____   \__    ___/___________    ____ |  | __ ___________
// |    |   |  |/     \_/ __ \    |    |  \_  __ \__  \ _/ ___\|  |/ // __ \_  __ \
// |    |   |  |  Y Y  \  ___/    |    |   |  | \// __ \\  \___|    <\  ___/|  | \/
// |____|   |__|__|_|  /\___  >   |____|   |__|  (____  /\___  >__|_ \\___  >__|
// \/     \/                        \/     \/     \/    \/

// AddTimeManuallyForm form that adds spent time manually.
type AddTimeManuallyForm struct {
	Hours   int `binding:"Range(0,1000)"`
	Minutes int `binding:"Range(0,1000)"`
}

// Validate validates the fields
func (f *AddTimeManuallyForm) Validate(ctx *macaron.Context, errs binding.Errors) binding.Errors {
	return validate(errs, ctx.Data, f, ctx.Locale)
}

// SaveTopicForm form for save topics for repository
type SaveTopicForm struct {
	Topics []string `binding:"topics;Required;"`
}

// DeadlineForm hold the validation rules for deadlines
type DeadlineForm struct {
	DateString string `form:"date" binding:"Required;Size(10)"`
}

// Validate validates the fields
func (f *DeadlineForm) Validate(ctx *macaron.Context, errs binding.Errors) binding.Errors {
	return validate(errs, ctx.Data, f, ctx.Locale)
}<|MERGE_RESOLUTION|>--- conflicted
+++ resolved
@@ -263,25 +263,26 @@
 	return validate(errs, ctx.Data, f, ctx.Locale)
 }
 
-<<<<<<< HEAD
-// NewMSTeamsHookForm form for creating MS Teams hook
-type NewMSTeamsHookForm struct {
-	PayloadURL string `binding:"Required;ValidUrl"`
-=======
 // NewTelegramHookForm form for creating telegram hook
 type NewTelegramHookForm struct {
 	BotToken string `binding:"Required"`
 	ChatID   string `binding:"Required"`
->>>>>>> 56da2568
 	WebhookForm
 }
 
 // Validate validates the fields
-<<<<<<< HEAD
+func (f *NewTelegramHookForm) Validate(ctx *macaron.Context, errs binding.Errors) binding.Errors {
+	return validate(errs, ctx.Data, f, ctx.Locale)
+}
+
+// NewMSTeamsHookForm form for creating MS Teams hook
+type NewMSTeamsHookForm struct {
+	PayloadURL string `binding:"Required;ValidUrl"`
+  WebhookForm
+}
+
+// Validate validates the fields
 func (f *NewMSTeamsHookForm) Validate(ctx *macaron.Context, errs binding.Errors) binding.Errors {
-=======
-func (f *NewTelegramHookForm) Validate(ctx *macaron.Context, errs binding.Errors) binding.Errors {
->>>>>>> 56da2568
 	return validate(errs, ctx.Data, f, ctx.Locale)
 }
 
