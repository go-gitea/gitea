// Copyright 2022 The Gitea Authors. All rights reserved.
// SPDX-License-Identifier: MIT

package setting

import (
	"math"
	"net/url"
	"os"
	"path/filepath"

	"code.gitea.io/gitea/modules/log"

	"github.com/dustin/go-humanize"
	ini "gopkg.in/ini.v1"
)

// Package registry settings
var (
	Packages = struct {
		Storage
		Enabled           bool
		ChunkedUploadPath string
		RegistryHost      string

		LimitTotalOwnerCount int64
		LimitTotalOwnerSize  int64
<<<<<<< HEAD
		LimitSizeChef        int64
=======
		LimitSizeCargo       int64
>>>>>>> c18a6227
		LimitSizeComposer    int64
		LimitSizeConan       int64
		LimitSizeConda       int64
		LimitSizeContainer   int64
		LimitSizeGeneric     int64
		LimitSizeHelm        int64
		LimitSizeMaven       int64
		LimitSizeNpm         int64
		LimitSizeNuGet       int64
		LimitSizePub         int64
		LimitSizePyPI        int64
		LimitSizeRubyGems    int64
		LimitSizeVagrant     int64
	}{
		Enabled:              true,
		LimitTotalOwnerCount: -1,
	}
)

func newPackages() {
	sec := Cfg.Section("packages")
	if err := sec.MapTo(&Packages); err != nil {
		log.Fatal("Failed to map Packages settings: %v", err)
	}

	Packages.Storage = getStorage("packages", "", nil)

	appURL, _ := url.Parse(AppURL)
	Packages.RegistryHost = appURL.Host

	Packages.ChunkedUploadPath = filepath.ToSlash(sec.Key("CHUNKED_UPLOAD_PATH").MustString("tmp/package-upload"))
	if !filepath.IsAbs(Packages.ChunkedUploadPath) {
		Packages.ChunkedUploadPath = filepath.ToSlash(filepath.Join(AppDataPath, Packages.ChunkedUploadPath))
	}

	if err := os.MkdirAll(Packages.ChunkedUploadPath, os.ModePerm); err != nil {
		log.Error("Unable to create chunked upload directory: %s (%v)", Packages.ChunkedUploadPath, err)
	}

	Packages.LimitTotalOwnerSize = mustBytes(sec, "LIMIT_TOTAL_OWNER_SIZE")
<<<<<<< HEAD
	Packages.LimitSizeChef = mustBytes(sec, "LIMIT_SIZE_CHEF")
=======
	Packages.LimitSizeCargo = mustBytes(sec, "LIMIT_SIZE_CARGO")
>>>>>>> c18a6227
	Packages.LimitSizeComposer = mustBytes(sec, "LIMIT_SIZE_COMPOSER")
	Packages.LimitSizeConan = mustBytes(sec, "LIMIT_SIZE_CONAN")
	Packages.LimitSizeConda = mustBytes(sec, "LIMIT_SIZE_CONDA")
	Packages.LimitSizeContainer = mustBytes(sec, "LIMIT_SIZE_CONTAINER")
	Packages.LimitSizeGeneric = mustBytes(sec, "LIMIT_SIZE_GENERIC")
	Packages.LimitSizeHelm = mustBytes(sec, "LIMIT_SIZE_HELM")
	Packages.LimitSizeMaven = mustBytes(sec, "LIMIT_SIZE_MAVEN")
	Packages.LimitSizeNpm = mustBytes(sec, "LIMIT_SIZE_NPM")
	Packages.LimitSizeNuGet = mustBytes(sec, "LIMIT_SIZE_NUGET")
	Packages.LimitSizePub = mustBytes(sec, "LIMIT_SIZE_PUB")
	Packages.LimitSizePyPI = mustBytes(sec, "LIMIT_SIZE_PYPI")
	Packages.LimitSizeRubyGems = mustBytes(sec, "LIMIT_SIZE_RUBYGEMS")
	Packages.LimitSizeVagrant = mustBytes(sec, "LIMIT_SIZE_VAGRANT")
}

func mustBytes(section *ini.Section, key string) int64 {
	const noLimit = "-1"

	value := section.Key(key).MustString(noLimit)
	if value == noLimit {
		return -1
	}
	bytes, err := humanize.ParseBytes(value)
	if err != nil || bytes > math.MaxInt64 {
		return -1
	}
	return int64(bytes)
}<|MERGE_RESOLUTION|>--- conflicted
+++ resolved
@@ -25,11 +25,8 @@
 
 		LimitTotalOwnerCount int64
 		LimitTotalOwnerSize  int64
-<<<<<<< HEAD
+		LimitSizeCargo       int64
 		LimitSizeChef        int64
-=======
-		LimitSizeCargo       int64
->>>>>>> c18a6227
 		LimitSizeComposer    int64
 		LimitSizeConan       int64
 		LimitSizeConda       int64
@@ -70,11 +67,8 @@
 	}
 
 	Packages.LimitTotalOwnerSize = mustBytes(sec, "LIMIT_TOTAL_OWNER_SIZE")
-<<<<<<< HEAD
+	Packages.LimitSizeCargo = mustBytes(sec, "LIMIT_SIZE_CARGO")
 	Packages.LimitSizeChef = mustBytes(sec, "LIMIT_SIZE_CHEF")
-=======
-	Packages.LimitSizeCargo = mustBytes(sec, "LIMIT_SIZE_CARGO")
->>>>>>> c18a6227
 	Packages.LimitSizeComposer = mustBytes(sec, "LIMIT_SIZE_COMPOSER")
 	Packages.LimitSizeConan = mustBytes(sec, "LIMIT_SIZE_CONAN")
 	Packages.LimitSizeConda = mustBytes(sec, "LIMIT_SIZE_CONDA")
