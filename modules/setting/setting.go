--- conflicted
+++ resolved
@@ -5,11 +5,7 @@
 package setting
 
 import (
-<<<<<<< HEAD
-=======
-	"encoding/base64"
 	"errors"
->>>>>>> c2774d9e
 	"fmt"
 	"os"
 	"os/exec"
