--- conflicted
+++ resolved
@@ -952,112 +952,6 @@
 	U2F.TrustedFacets, _ = shellquote.Split(sec.Key("TRUSTED_FACETS").MustString(strings.TrimRight(AppURL, "/")))
 	U2F.AppID = sec.Key("APP_ID").MustString(strings.TrimRight(AppURL, "/"))
 
-<<<<<<< HEAD
-// Service settings
-var Service struct {
-	ActiveCodeLives                         int
-	ResetPwdCodeLives                       int
-	RegisterEmailConfirm                    bool
-	DisableRegistration                     bool
-	AllowOnlyExternalRegistration           bool
-	ShowRegistrationButton                  bool
-	RequireSignInView                       bool
-	EnableNotifyMail                        bool
-	EnableReverseProxyAuth                  bool
-	EnableReverseProxyAutoRegister          bool
-	EnableCaptcha                           bool
-	RequireExternalRegistrationCaptcha      bool
-	RequireExternalRegistrationPassword     bool
-	CaptchaType                             string
-	RecaptchaSecret                         string
-	RecaptchaSitekey                        string
-	DefaultKeepEmailPrivate                 bool
-	DefaultAllowCreateOrganization          bool
-	EnableTimetracking                      bool
-	DefaultEnableTimetracking               bool
-	DefaultEnableDependencies               bool
-	DefaultAllowOnlyContributorsToTrackTime bool
-	NoReplyAddress                          string
-
-	// OpenID settings
-	EnableOpenIDSignIn bool
-	EnableOpenIDSignUp bool
-	OpenIDWhitelist    []*regexp.Regexp
-	OpenIDBlacklist    []*regexp.Regexp
-}
-
-func newService() {
-	sec := Cfg.Section("service")
-	Service.ActiveCodeLives = sec.Key("ACTIVE_CODE_LIVE_MINUTES").MustInt(180)
-	Service.ResetPwdCodeLives = sec.Key("RESET_PASSWD_CODE_LIVE_MINUTES").MustInt(180)
-	Service.DisableRegistration = sec.Key("DISABLE_REGISTRATION").MustBool()
-	Service.AllowOnlyExternalRegistration = sec.Key("ALLOW_ONLY_EXTERNAL_REGISTRATION").MustBool()
-	Service.ShowRegistrationButton = sec.Key("SHOW_REGISTRATION_BUTTON").MustBool(!(Service.DisableRegistration || Service.AllowOnlyExternalRegistration))
-	Service.RequireSignInView = sec.Key("REQUIRE_SIGNIN_VIEW").MustBool()
-	Service.EnableReverseProxyAuth = sec.Key("ENABLE_REVERSE_PROXY_AUTHENTICATION").MustBool()
-	Service.EnableReverseProxyAutoRegister = sec.Key("ENABLE_REVERSE_PROXY_AUTO_REGISTRATION").MustBool()
-	Service.EnableCaptcha = sec.Key("ENABLE_CAPTCHA").MustBool(false)
-	Service.RequireExternalRegistrationCaptcha = sec.Key("REQUIRE_EXTERNAL_REGISTRATION_CAPTCHA").MustBool()
-	Service.RequireExternalRegistrationPassword = sec.Key("REQUIRE_EXTERNAL_REGISTRATION_PASSWORD").MustBool()
-	Service.CaptchaType = sec.Key("CAPTCHA_TYPE").MustString(ImageCaptcha)
-	Service.RecaptchaSecret = sec.Key("RECAPTCHA_SECRET").MustString("")
-	Service.RecaptchaSitekey = sec.Key("RECAPTCHA_SITEKEY").MustString("")
-	Service.DefaultKeepEmailPrivate = sec.Key("DEFAULT_KEEP_EMAIL_PRIVATE").MustBool()
-	Service.DefaultAllowCreateOrganization = sec.Key("DEFAULT_ALLOW_CREATE_ORGANIZATION").MustBool(true)
-	Service.EnableTimetracking = sec.Key("ENABLE_TIMETRACKING").MustBool(true)
-	if Service.EnableTimetracking {
-		Service.DefaultEnableTimetracking = sec.Key("DEFAULT_ENABLE_TIMETRACKING").MustBool(true)
-	}
-	Service.DefaultEnableDependencies = sec.Key("DEFAULT_ENABLE_DEPENDENCIES").MustBool(true)
-	Service.DefaultAllowOnlyContributorsToTrackTime = sec.Key("DEFAULT_ALLOW_ONLY_CONTRIBUTORS_TO_TRACK_TIME").MustBool(true)
-	Service.NoReplyAddress = sec.Key("NO_REPLY_ADDRESS").MustString("noreply.example.org")
-
-	sec = Cfg.Section("openid")
-	Service.EnableOpenIDSignIn = sec.Key("ENABLE_OPENID_SIGNIN").MustBool(!InstallLock)
-	Service.EnableOpenIDSignUp = sec.Key("ENABLE_OPENID_SIGNUP").MustBool(!Service.DisableRegistration && Service.EnableOpenIDSignIn)
-	pats := sec.Key("WHITELISTED_URIS").Strings(" ")
-	if len(pats) != 0 {
-		Service.OpenIDWhitelist = make([]*regexp.Regexp, len(pats))
-		for i, p := range pats {
-			Service.OpenIDWhitelist[i] = regexp.MustCompilePOSIX(p)
-		}
-	}
-	pats = sec.Key("BLACKLISTED_URIS").Strings(" ")
-	if len(pats) != 0 {
-		Service.OpenIDBlacklist = make([]*regexp.Regexp, len(pats))
-		for i, p := range pats {
-			Service.OpenIDBlacklist[i] = regexp.MustCompilePOSIX(p)
-		}
-	}
-}
-
-var logLevels = map[string]string{
-	"Trace":    "0",
-	"Debug":    "1",
-	"Info":     "2",
-	"Warn":     "3",
-	"Error":    "4",
-	"Critical": "5",
-}
-
-func getLogLevel(section string, key string, defaultValue string) string {
-	validLevels := []string{"Trace", "Debug", "Info", "Warn", "Error", "Critical"}
-	return Cfg.Section(section).Key(key).In(defaultValue, validLevels)
-}
-
-func newLogService() {
-	log.Info("Gitea v%s%s", AppVer, AppBuiltWith)
-
-	LogModes = strings.Split(Cfg.Section("log").Key("MODE").MustString("console"), ",")
-	LogConfigs = make([]string, len(LogModes))
-
-	useConsole := false
-	for i := 0; i < len(LogModes); i++ {
-		LogModes[i] = strings.TrimSpace(LogModes[i])
-		if LogModes[i] == "console" {
-			useConsole = true
-		}
-=======
 	zip.Verbose = false
 }
 
@@ -1065,7 +959,6 @@
 	uri := sec.Key("INTERNAL_TOKEN_URI").String()
 	if len(uri) == 0 {
 		return loadOrGenerateInternalToken(sec)
->>>>>>> 855ebbd2
 	}
 	tempURI, err := url.Parse(uri)
 	if err != nil {
