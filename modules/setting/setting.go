// Copyright 2014 The Gogs Authors. All rights reserved.
// Copyright 2017 The Gitea Authors. All rights reserved.
// Use of this source code is governed by a MIT-style
// license that can be found in the LICENSE file.

package setting

import (
	"encoding/base64"
	"fmt"
	"math"
	"net"
	"net/url"
	"os"
	"os/exec"
	"path"
	"path/filepath"
	"runtime"
	"strconv"
	"strings"
	"text/template"
	"time"

	"code.gitea.io/gitea/modules/generate"
	"code.gitea.io/gitea/modules/json"
	"code.gitea.io/gitea/modules/log"
	"code.gitea.io/gitea/modules/user"
	"code.gitea.io/gitea/modules/util"

	gossh "golang.org/x/crypto/ssh"
	ini "gopkg.in/ini.v1"
)

// Scheme describes protocol types
type Scheme string

// enumerates all the scheme types
const (
	HTTP     Scheme = "http"
	HTTPS    Scheme = "https"
	FCGI     Scheme = "fcgi"
	FCGIUnix Scheme = "fcgi+unix"
	HTTPUnix Scheme = "http+unix"
)

// LandingPage describes the default page
type LandingPage string

// enumerates all the landing page types
const (
	LandingPageHome          LandingPage = "/"
	LandingPageExplore       LandingPage = "/explore"
	LandingPageOrganizations LandingPage = "/explore/organizations"
	LandingPageLogin         LandingPage = "/user/login"
)

// enumerates all the types of captchas
const (
	ImageCaptcha = "image"
	ReCaptcha    = "recaptcha"
	HCaptcha     = "hcaptcha"
)

// settings
var (
	// AppVer is the version of the current build of Gitea. It is set in main.go from main.Version.
	AppVer string
	// AppBuiltWith represents a human readable version go runtime build version and build tags. (See main.go formatBuiltWith().)
	AppBuiltWith string
	// AppStartTime store time gitea has started
	AppStartTime time.Time
	// AppName is the Application name, used in the page title.
	// It maps to ini:"APP_NAME"
	AppName string
	// AppURL is the Application ROOT_URL. It always has a '/' suffix
	// It maps to ini:"ROOT_URL"
	AppURL string
	// AppSubURL represents the sub-url mounting point for gitea. It is either "" or starts with '/' and ends without '/', such as '/{subpath}'.
	// This value is empty if site does not have sub-url.
	AppSubURL string
	// AppPath represents the path to the gitea binary
	AppPath string
	// AppWorkPath is the "working directory" of Gitea. It maps to the environment variable GITEA_WORK_DIR.
	// If that is not set it is the default set here by the linker or failing that the directory of AppPath.
	//
	// AppWorkPath is used as the base path for several other paths.
	AppWorkPath string
	// AppDataPath is the default path for storing data.
	// It maps to ini:"APP_DATA_PATH" and defaults to AppWorkPath + "/data"
	AppDataPath string
	// LocalURL is the url for locally running applications to contact Gitea. It always has a '/' suffix
	// It maps to ini:"LOCAL_ROOT_URL"
	LocalURL string

	// Server settings
	Protocol             Scheme
	Domain               string
	HTTPAddr             string
	HTTPPort             string
	RedirectOtherPort    bool
	PortToRedirect       string
	OfflineMode          bool
	CertFile             string
	KeyFile              string
	StaticRootPath       string
	StaticCacheTime      time.Duration
	EnableGzip           bool
	LandingPageURL       LandingPage
	LandingPageCustom    string
	UnixSocketPermission uint32
	EnablePprof          bool
	PprofDataPath        string
	EnableAcme           bool
	AcmeTOS              bool
	AcmeLiveDirectory    string
	AcmeEmail            string
	AcmeURL              string
	AcmeCARoot           string
	SSLMinimumVersion    string
	SSLMaximumVersion    string
	SSLCurvePreferences  []string
	SSLCipherSuites      []string
	GracefulRestartable  bool
	GracefulHammerTime   time.Duration
	StartupTimeout       time.Duration
	PerWriteTimeout      = 30 * time.Second
	PerWritePerKbTimeout = 10 * time.Second
	StaticURLPrefix      string
	AbsoluteAssetURL     string

	SSH = struct {
		Disabled                              bool               `ini:"DISABLE_SSH"`
		StartBuiltinServer                    bool               `ini:"START_SSH_SERVER"`
		BuiltinServerUser                     string             `ini:"BUILTIN_SSH_SERVER_USER"`
		Domain                                string             `ini:"SSH_DOMAIN"`
		Port                                  int                `ini:"SSH_PORT"`
		User                                  string             `ini:"SSH_USER"`
		ListenHost                            string             `ini:"SSH_LISTEN_HOST"`
		ListenPort                            int                `ini:"SSH_LISTEN_PORT"`
		RootPath                              string             `ini:"SSH_ROOT_PATH"`
		ServerCiphers                         []string           `ini:"SSH_SERVER_CIPHERS"`
		ServerKeyExchanges                    []string           `ini:"SSH_SERVER_KEY_EXCHANGES"`
		ServerMACs                            []string           `ini:"SSH_SERVER_MACS"`
		ServerHostKeys                        []string           `ini:"SSH_SERVER_HOST_KEYS"`
		KeyTestPath                           string             `ini:"SSH_KEY_TEST_PATH"`
		KeygenPath                            string             `ini:"SSH_KEYGEN_PATH"`
		AuthorizedKeysBackup                  bool               `ini:"SSH_AUTHORIZED_KEYS_BACKUP"`
		AuthorizedPrincipalsBackup            bool               `ini:"SSH_AUTHORIZED_PRINCIPALS_BACKUP"`
		AuthorizedKeysCommandTemplate         string             `ini:"SSH_AUTHORIZED_KEYS_COMMAND_TEMPLATE"`
		AuthorizedKeysCommandTemplateTemplate *template.Template `ini:"-"`
		MinimumKeySizeCheck                   bool               `ini:"-"`
		MinimumKeySizes                       map[string]int     `ini:"-"`
		CreateAuthorizedKeysFile              bool               `ini:"SSH_CREATE_AUTHORIZED_KEYS_FILE"`
		CreateAuthorizedPrincipalsFile        bool               `ini:"SSH_CREATE_AUTHORIZED_PRINCIPALS_FILE"`
		ExposeAnonymous                       bool               `ini:"SSH_EXPOSE_ANONYMOUS"`
		AuthorizedPrincipalsAllow             []string           `ini:"SSH_AUTHORIZED_PRINCIPALS_ALLOW"`
		AuthorizedPrincipalsEnabled           bool               `ini:"-"`
		TrustedUserCAKeys                     []string           `ini:"SSH_TRUSTED_USER_CA_KEYS"`
		TrustedUserCAKeysFile                 string             `ini:"SSH_TRUSTED_USER_CA_KEYS_FILENAME"`
		TrustedUserCAKeysParsed               []gossh.PublicKey  `ini:"-"`
		PerWriteTimeout                       time.Duration      `ini:"SSH_PER_WRITE_TIMEOUT"`
		PerWritePerKbTimeout                  time.Duration      `ini:"SSH_PER_WRITE_PER_KB_TIMEOUT"`
	}{
		Disabled:                      false,
		StartBuiltinServer:            false,
		Domain:                        "",
		Port:                          22,
		ServerCiphers:                 []string{"chacha20-poly1305@openssh.com", "aes128-ctr", "aes192-ctr", "aes256-ctr", "aes128-gcm@openssh.com", "aes256-gcm@openssh.com"},
		ServerKeyExchanges:            []string{"curve25519-sha256", "ecdh-sha2-nistp256", "ecdh-sha2-nistp384", "ecdh-sha2-nistp521", "diffie-hellman-group14-sha256", "diffie-hellman-group14-sha1"},
		ServerMACs:                    []string{"hmac-sha2-256-etm@openssh.com", "hmac-sha2-256", "hmac-sha1"},
		KeygenPath:                    "ssh-keygen",
		MinimumKeySizeCheck:           true,
		MinimumKeySizes:               map[string]int{"ed25519": 256, "ed25519-sk": 256, "ecdsa": 256, "ecdsa-sk": 256, "rsa": 2048},
		ServerHostKeys:                []string{"ssh/gitea.rsa", "ssh/gogs.rsa"},
		AuthorizedKeysCommandTemplate: "{{.AppPath}} --config={{.CustomConf}} serv key-{{.Key.ID}}",
		PerWriteTimeout:               PerWriteTimeout,
		PerWritePerKbTimeout:          PerWritePerKbTimeout,
	}

	// Security settings
	InstallLock                        bool
	SecretKey                          string
	LogInRememberDays                  int
	CookieUserName                     string
	CookieRememberName                 string
	ReverseProxyAuthUser               string
	ReverseProxyAuthEmail              string
	ReverseProxyLimit                  int
	ReverseProxyTrustedProxies         []string
	MinPasswordLength                  int
	ImportLocalPaths                   bool
	DisableGitHooks                    bool
	DisableWebhooks                    bool
	OnlyAllowPushIfGiteaEnvironmentSet bool
	PasswordComplexity                 []string
	PasswordHashAlgo                   string
	PasswordCheckPwn                   bool
	SuccessfulTokensCacheSize          int

	Camo = struct {
		Enabled   bool
		ServerURL string `ini:"SERVER_URL"`
		HMACKey   string `ini:"HMAC_KEY"`
		Allways   bool
	}{}

	// UI settings
	UI = struct {
		ExplorePagingNum      int
		IssuePagingNum        int
		RepoSearchPagingNum   int
		MembersPagingNum      int
		FeedMaxCommitNum      int
		FeedPagingNum         int
		PackagesPagingNum     int
		GraphMaxCommitNum     int
		CodeCommentLines      int
		ReactionMaxUserNum    int
		ThemeColorMetaTag     string
		MaxDisplayFileSize    int64
		ShowUserEmail         bool
		DefaultShowFullName   bool
		DefaultTheme          string
		Themes                []string
		Reactions             []string
		ReactionsMap          map[string]bool `ini:"-"`
		CustomEmojis          []string
		CustomEmojisMap       map[string]string `ini:"-"`
		SearchRepoDescription bool
		UseServiceWorker      bool

		Notification struct {
			MinTimeout            time.Duration
			TimeoutStep           time.Duration
			MaxTimeout            time.Duration
			EventSourceUpdateTime time.Duration
		} `ini:"ui.notification"`

		SVG struct {
			Enabled bool `ini:"ENABLE_RENDER"`
		} `ini:"ui.svg"`

		CSV struct {
			MaxFileSize int64
		} `ini:"ui.csv"`

		Admin struct {
			UserPagingNum   int
			RepoPagingNum   int
			NoticePagingNum int
			OrgPagingNum    int
		} `ini:"ui.admin"`
		User struct {
			RepoPagingNum int
		} `ini:"ui.user"`
		Meta struct {
			Author      string
			Description string
			Keywords    string
		} `ini:"ui.meta"`
	}{
		ExplorePagingNum:    20,
		IssuePagingNum:      10,
		RepoSearchPagingNum: 10,
		MembersPagingNum:    20,
		FeedMaxCommitNum:    5,
		FeedPagingNum:       20,
		PackagesPagingNum:   20,
		GraphMaxCommitNum:   100,
		CodeCommentLines:    4,
		ReactionMaxUserNum:  10,
		ThemeColorMetaTag:   `#6cc644`,
		MaxDisplayFileSize:  8388608,
		DefaultTheme:        `auto`,
		Themes:              []string{`auto`, `gitea`, `arc-green`},
		Reactions:           []string{`+1`, `-1`, `laugh`, `hooray`, `confused`, `heart`, `rocket`, `eyes`},
		CustomEmojis:        []string{`git`, `gitea`, `codeberg`, `gitlab`, `github`, `gogs`},
		CustomEmojisMap:     map[string]string{"git": ":git:", "gitea": ":gitea:", "codeberg": ":codeberg:", "gitlab": ":gitlab:", "github": ":github:", "gogs": ":gogs:"},
		Notification: struct {
			MinTimeout            time.Duration
			TimeoutStep           time.Duration
			MaxTimeout            time.Duration
			EventSourceUpdateTime time.Duration
		}{
			MinTimeout:            10 * time.Second,
			TimeoutStep:           10 * time.Second,
			MaxTimeout:            60 * time.Second,
			EventSourceUpdateTime: 10 * time.Second,
		},
		SVG: struct {
			Enabled bool `ini:"ENABLE_RENDER"`
		}{
			Enabled: true,
		},
		CSV: struct {
			MaxFileSize int64
		}{
			MaxFileSize: 524288,
		},
		Admin: struct {
			UserPagingNum   int
			RepoPagingNum   int
			NoticePagingNum int
			OrgPagingNum    int
		}{
			UserPagingNum:   50,
			RepoPagingNum:   50,
			NoticePagingNum: 25,
			OrgPagingNum:    50,
		},
		User: struct {
			RepoPagingNum int
		}{
			RepoPagingNum: 15,
		},
		Meta: struct {
			Author      string
			Description string
			Keywords    string
		}{
			Author:      "Gitea - Git with a cup of tea",
			Description: "Gitea (Git with a cup of tea) is a painless self-hosted Git service written in Go",
			Keywords:    "go,git,self-hosted,gitea",
		},
	}

	// Markdown settings
	Markdown = struct {
		EnableHardLineBreakInComments  bool
		EnableHardLineBreakInDocuments bool
		CustomURLSchemes               []string `ini:"CUSTOM_URL_SCHEMES"`
		FileExtensions                 []string
	}{
		EnableHardLineBreakInComments:  true,
		EnableHardLineBreakInDocuments: false,
		FileExtensions:                 strings.Split(".md,.markdown,.mdown,.mkd", ","),
	}

	// Admin settings
	Admin struct {
		DisableRegularOrgCreation bool
		DefaultEmailNotification  string
	}

	// Log settings
	LogLevel           log.Level
	StacktraceLogLevel string
	LogRootPath        string
	EnableSSHLog       bool
	EnableXORMLog      bool

	DisableRouterLog bool

	EnableAccessLog   bool
	AccessLogTemplate string

	// Time settings
	TimeFormat string
	// UILocation is the location on the UI, so that we can display the time on UI.
	DefaultUILocation = time.Local

	CSRFCookieName     = "_csrf"
	CSRFCookieHTTPOnly = true

	ManifestData string

	// API settings
	API = struct {
		EnableSwagger          bool
		SwaggerURL             string
		MaxResponseItems       int
		DefaultPagingNum       int
		DefaultGitTreesPerPage int
		DefaultMaxBlobSize     int64
	}{
		EnableSwagger:          true,
		SwaggerURL:             "",
		MaxResponseItems:       50,
		DefaultPagingNum:       30,
		DefaultGitTreesPerPage: 1000,
		DefaultMaxBlobSize:     10485760,
	}

	OAuth2 = struct {
		Enable                     bool
		AccessTokenExpirationTime  int64
		RefreshTokenExpirationTime int64
		InvalidateRefreshTokens    bool
		JWTSigningAlgorithm        string `ini:"JWT_SIGNING_ALGORITHM"`
		JWTSecretBase64            string `ini:"JWT_SECRET"`
		JWTSigningPrivateKeyFile   string `ini:"JWT_SIGNING_PRIVATE_KEY_FILE"`
		MaxTokenLength             int
	}{
		Enable:                     true,
		AccessTokenExpirationTime:  3600,
		RefreshTokenExpirationTime: 730,
		InvalidateRefreshTokens:    false,
		JWTSigningAlgorithm:        "RS256",
		JWTSigningPrivateKeyFile:   "jwt/private.pem",
		MaxTokenLength:             math.MaxInt16,
	}

	// FIXME: DEPRECATED to be removed in v1.18.0
	U2F = struct {
		AppID string
	}{}

	// Metrics settings
	Metrics = struct {
		Enabled                  bool
		Token                    string
		EnabledIssueByLabel      bool
		EnabledIssueByRepository bool
	}{
		Enabled:                  false,
		Token:                    "",
		EnabledIssueByLabel:      false,
		EnabledIssueByRepository: false,
	}

	// I18n settings
	Langs []string
	Names []string

	// Highlight settings are loaded in modules/template/highlight.go

	// Other settings
	ShowFooterBranding         bool
	ShowFooterVersion          bool
	ShowFooterTemplateLoadTime bool

	// Global setting objects
	Cfg           *ini.File
	CustomPath    string // Custom directory path
	CustomConf    string
	PIDFile       = "/run/gitea.pid"
	WritePIDFile  bool
	RunMode       string
	IsProd        bool
	RunUser       string
	IsWindows     bool
	HasRobotsTxt  bool
	InternalToken string // internal access token
)

func getAppPath() (string, error) {
	var appPath string
	var err error
	if IsWindows && filepath.IsAbs(os.Args[0]) {
		appPath = filepath.Clean(os.Args[0])
	} else {
		appPath, err = exec.LookPath(os.Args[0])
	}

	if err != nil {
		return "", err
	}
	appPath, err = filepath.Abs(appPath)
	if err != nil {
		return "", err
	}
	// Note: we don't use path.Dir here because it does not handle case
	//	which path starts with two "/" in Windows: "//psf/Home/..."
	return strings.ReplaceAll(appPath, "\\", "/"), err
}

func getWorkPath(appPath string) string {
	workPath := AppWorkPath

	if giteaWorkPath, ok := os.LookupEnv("GITEA_WORK_DIR"); ok {
		workPath = giteaWorkPath
	}
	if len(workPath) == 0 {
		i := strings.LastIndex(appPath, "/")
		if i == -1 {
			workPath = appPath
		} else {
			workPath = appPath[:i]
		}
	}
	return strings.ReplaceAll(workPath, "\\", "/")
}

func init() {
	IsWindows = runtime.GOOS == "windows"
	// We can rely on log.CanColorStdout being set properly because modules/log/console_windows.go comes before modules/setting/setting.go lexicographically
	// By default set this logger at Info - we'll change it later but we need to start with something.
	log.NewLogger(0, "console", "console", fmt.Sprintf(`{"level": "info", "colorize": %t, "stacktraceLevel": "none"}`, log.CanColorStdout))

	var err error
	if AppPath, err = getAppPath(); err != nil {
		log.Fatal("Failed to get app path: %v", err)
	}
	AppWorkPath = getWorkPath(AppPath)
}

func forcePathSeparator(path string) {
	if strings.Contains(path, "\\") {
		log.Fatal("Do not use '\\' or '\\\\' in paths, instead, please use '/' in all places")
	}
}

// IsRunUserMatchCurrentUser returns false if configured run user does not match
// actual user that runs the app. The first return value is the actual user name.
// This check is ignored under Windows since SSH remote login is not the main
// method to login on Windows.
func IsRunUserMatchCurrentUser(runUser string) (string, bool) {
	if IsWindows || SSH.StartBuiltinServer {
		return "", true
	}

	currentUser := user.CurrentUsername()
	return currentUser, runUser == currentUser
}

func createPIDFile(pidPath string) {
	currentPid := os.Getpid()
	if err := os.MkdirAll(filepath.Dir(pidPath), os.ModePerm); err != nil {
		log.Fatal("Failed to create PID folder: %v", err)
	}

	file, err := os.Create(pidPath)
	if err != nil {
		log.Fatal("Failed to create PID file: %v", err)
	}
	defer file.Close()
	if _, err := file.WriteString(strconv.FormatInt(int64(currentPid), 10)); err != nil {
		log.Fatal("Failed to write PID information: %v", err)
	}
}

// SetCustomPathAndConf will set CustomPath and CustomConf with reference to the
// GITEA_CUSTOM environment variable and with provided overrides before stepping
// back to the default
func SetCustomPathAndConf(providedCustom, providedConf, providedWorkPath string) {
	if len(providedWorkPath) != 0 {
		AppWorkPath = filepath.ToSlash(providedWorkPath)
	}
	if giteaCustom, ok := os.LookupEnv("GITEA_CUSTOM"); ok {
		CustomPath = giteaCustom
	}
	if len(providedCustom) != 0 {
		CustomPath = providedCustom
	}
	if len(CustomPath) == 0 {
		CustomPath = path.Join(AppWorkPath, "custom")
	} else if !filepath.IsAbs(CustomPath) {
		CustomPath = path.Join(AppWorkPath, CustomPath)
	}

	if len(providedConf) != 0 {
		CustomConf = providedConf
	}
	if len(CustomConf) == 0 {
		CustomConf = path.Join(CustomPath, "conf/app.ini")
	} else if !filepath.IsAbs(CustomConf) {
		CustomConf = path.Join(CustomPath, CustomConf)
		log.Warn("Using 'custom' directory as relative origin for configuration file: '%s'", CustomConf)
	}
}

// LoadFromExisting initializes setting options from an existing config file (app.ini)
func LoadFromExisting() {
	loadFromConf(false, "")
}

// LoadAllowEmpty initializes setting options, it's also fine that if the config file (app.ini) doesn't exist
func LoadAllowEmpty() {
	loadFromConf(true, "")
}

// LoadForTest initializes setting options for tests
func LoadForTest(extraConfigs ...string) {
	loadFromConf(true, strings.Join(extraConfigs, "\n"))
	if err := PrepareAppDataPath(); err != nil {
		log.Fatal("Can not prepare APP_DATA_PATH: %v", err)
	}
}

func deprecatedSetting(oldSection, oldKey, newSection, newKey string) {
	if Cfg.Section(oldSection).HasKey(oldKey) {
		log.Error("Deprecated fallback `[%s]` `%s` present. Use `[%s]` `%s` instead. This fallback will be removed in v1.18.0", oldSection, oldKey, newSection, newKey)
	}
}

// loadFromConf initializes configuration context.
// NOTE: do not print any log except error.
func loadFromConf(allowEmpty bool, extraConfig string) {
	Cfg = ini.Empty()

	if WritePIDFile && len(PIDFile) > 0 {
		createPIDFile(PIDFile)
	}

	isFile, err := util.IsFile(CustomConf)
	if err != nil {
		log.Error("Unable to check if %s is a file. Error: %v", CustomConf, err)
	}
	if isFile {
		if err := Cfg.Append(CustomConf); err != nil {
			log.Fatal("Failed to load custom conf '%s': %v", CustomConf, err)
		}
	} else if !allowEmpty {
		log.Fatal("Unable to find configuration file: %q.\nEnsure you are running in the correct environment or set the correct configuration file with -c.", CustomConf)
	} // else: no config file, a config file might be created at CustomConf later (might not)

	if extraConfig != "" {
		if err = Cfg.Append([]byte(extraConfig)); err != nil {
			log.Fatal("Unable to append more config: %v", err)
		}
	}

	Cfg.NameMapper = ini.SnackCase

<<<<<<< HEAD
	json.SelectDefaultJSONHandler(Cfg.Section("").Key("JSON_LIBRARY").MustString(json.DefaultJSONHandlerType))

	homeDir, err := com.HomeDir()
=======
	homeDir, err := util.HomeDir()
>>>>>>> 92dfbada
	if err != nil {
		log.Fatal("Failed to get home directory: %v", err)
	}
	homeDir = strings.ReplaceAll(homeDir, "\\", "/")

	LogLevel = getLogLevel(Cfg.Section("log"), "LEVEL", log.INFO)
	StacktraceLogLevel = getStacktraceLogLevel(Cfg.Section("log"), "STACKTRACE_LEVEL", "None")
	LogRootPath = Cfg.Section("log").Key("ROOT_PATH").MustString(path.Join(AppWorkPath, "log"))
	forcePathSeparator(LogRootPath)

	sec := Cfg.Section("server")
	AppName = Cfg.Section("").Key("APP_NAME").MustString("Gitea: Git with a cup of tea")

	Domain = sec.Key("DOMAIN").MustString("localhost")
	HTTPAddr = sec.Key("HTTP_ADDR").MustString("0.0.0.0")
	HTTPPort = sec.Key("HTTP_PORT").MustString("3000")

	Protocol = HTTP
	protocolCfg := sec.Key("PROTOCOL").String()
	switch protocolCfg {
	case "https":
		Protocol = HTTPS
		// FIXME: DEPRECATED to be removed in v1.18.0
		if sec.HasKey("ENABLE_ACME") {
			EnableAcme = sec.Key("ENABLE_ACME").MustBool(false)
		} else {
			deprecatedSetting("server", "ENABLE_LETSENCRYPT", "server", "ENABLE_ACME")
			EnableAcme = sec.Key("ENABLE_LETSENCRYPT").MustBool(false)
		}
		if EnableAcme {
			AcmeURL = sec.Key("ACME_URL").MustString("")
			AcmeCARoot = sec.Key("ACME_CA_ROOT").MustString("")
			// FIXME: DEPRECATED to be removed in v1.18.0
			if sec.HasKey("ACME_ACCEPTTOS") {
				AcmeTOS = sec.Key("ACME_ACCEPTTOS").MustBool(false)
			} else {
				deprecatedSetting("server", "LETSENCRYPT_ACCEPTTOS", "server", "ACME_ACCEPTTOS")
				AcmeTOS = sec.Key("LETSENCRYPT_ACCEPTTOS").MustBool(false)
			}
			if !AcmeTOS {
				log.Fatal("ACME TOS is not accepted (ACME_ACCEPTTOS).")
			}
			// FIXME: DEPRECATED to be removed in v1.18.0
			if sec.HasKey("ACME_DIRECTORY") {
				AcmeLiveDirectory = sec.Key("ACME_DIRECTORY").MustString("https")
			} else {
				deprecatedSetting("server", "LETSENCRYPT_DIRECTORY", "server", "ACME_DIRECTORY")
				AcmeLiveDirectory = sec.Key("LETSENCRYPT_DIRECTORY").MustString("https")
			}
			// FIXME: DEPRECATED to be removed in v1.18.0
			if sec.HasKey("ACME_EMAIL") {
				AcmeEmail = sec.Key("ACME_EMAIL").MustString("")
			} else {
				deprecatedSetting("server", "LETSENCRYPT_EMAIL", "server", "ACME_EMAIL")
				AcmeEmail = sec.Key("LETSENCRYPT_EMAIL").MustString("")
			}
		} else {
			CertFile = sec.Key("CERT_FILE").String()
			KeyFile = sec.Key("KEY_FILE").String()
			if len(CertFile) > 0 && !filepath.IsAbs(CertFile) {
				CertFile = filepath.Join(CustomPath, CertFile)
			}
			if len(KeyFile) > 0 && !filepath.IsAbs(KeyFile) {
				KeyFile = filepath.Join(CustomPath, KeyFile)
			}
		}
		SSLMinimumVersion = sec.Key("SSL_MIN_VERSION").MustString("")
		SSLMaximumVersion = sec.Key("SSL_MAX_VERSION").MustString("")
		SSLCurvePreferences = sec.Key("SSL_CURVE_PREFERENCES").Strings(",")
		SSLCipherSuites = sec.Key("SSL_CIPHER_SUITES").Strings(",")
	case "fcgi":
		Protocol = FCGI
	case "fcgi+unix", "unix", "http+unix":
		switch protocolCfg {
		case "fcgi+unix":
			Protocol = FCGIUnix
		case "unix":
			log.Warn("unix PROTOCOL value is deprecated, please use http+unix")
			fallthrough
		case "http+unix":
			Protocol = HTTPUnix
		}
		UnixSocketPermissionRaw := sec.Key("UNIX_SOCKET_PERMISSION").MustString("666")
		UnixSocketPermissionParsed, err := strconv.ParseUint(UnixSocketPermissionRaw, 8, 32)
		if err != nil || UnixSocketPermissionParsed > 0o777 {
			log.Fatal("Failed to parse unixSocketPermission: %s", UnixSocketPermissionRaw)
		}

		UnixSocketPermission = uint32(UnixSocketPermissionParsed)
		if !filepath.IsAbs(HTTPAddr) {
			HTTPAddr = filepath.Join(AppWorkPath, HTTPAddr)
		}
	}
	GracefulRestartable = sec.Key("ALLOW_GRACEFUL_RESTARTS").MustBool(true)
	GracefulHammerTime = sec.Key("GRACEFUL_HAMMER_TIME").MustDuration(60 * time.Second)
	StartupTimeout = sec.Key("STARTUP_TIMEOUT").MustDuration(0 * time.Second)
	PerWriteTimeout = sec.Key("PER_WRITE_TIMEOUT").MustDuration(PerWriteTimeout)
	PerWritePerKbTimeout = sec.Key("PER_WRITE_PER_KB_TIMEOUT").MustDuration(PerWritePerKbTimeout)

	defaultAppURL := string(Protocol) + "://" + Domain
	if (Protocol == HTTP && HTTPPort != "80") || (Protocol == HTTPS && HTTPPort != "443") {
		defaultAppURL += ":" + HTTPPort
	}
	AppURL = sec.Key("ROOT_URL").MustString(defaultAppURL + "/")
	// This should be TrimRight to ensure that there is only a single '/' at the end of AppURL.
	AppURL = strings.TrimRight(AppURL, "/") + "/"

	// Check if has app suburl.
	appURL, err := url.Parse(AppURL)
	if err != nil {
		log.Fatal("Invalid ROOT_URL '%s': %s", AppURL, err)
	}
	// Suburl should start with '/' and end without '/', such as '/{subpath}'.
	// This value is empty if site does not have sub-url.
	AppSubURL = strings.TrimSuffix(appURL.Path, "/")
	StaticURLPrefix = strings.TrimSuffix(sec.Key("STATIC_URL_PREFIX").MustString(AppSubURL), "/")

	// Check if Domain differs from AppURL domain than update it to AppURL's domain
	urlHostname := appURL.Hostname()
	if urlHostname != Domain && net.ParseIP(urlHostname) == nil && urlHostname != "" {
		Domain = urlHostname
	}

	AbsoluteAssetURL = MakeAbsoluteAssetURL(AppURL, StaticURLPrefix)

	manifestBytes := MakeManifestData(AppName, AppURL, AbsoluteAssetURL)
	ManifestData = `application/json;base64,` + base64.StdEncoding.EncodeToString(manifestBytes)

	var defaultLocalURL string
	switch Protocol {
	case HTTPUnix:
		defaultLocalURL = "http://unix/"
	case FCGI:
		defaultLocalURL = AppURL
	case FCGIUnix:
		defaultLocalURL = AppURL
	default:
		defaultLocalURL = string(Protocol) + "://"
		if HTTPAddr == "0.0.0.0" {
			defaultLocalURL += net.JoinHostPort("localhost", HTTPPort) + "/"
		} else {
			defaultLocalURL += net.JoinHostPort(HTTPAddr, HTTPPort) + "/"
		}
	}
	LocalURL = sec.Key("LOCAL_ROOT_URL").MustString(defaultLocalURL)
	LocalURL = strings.TrimRight(LocalURL, "/") + "/"
	RedirectOtherPort = sec.Key("REDIRECT_OTHER_PORT").MustBool(false)
	PortToRedirect = sec.Key("PORT_TO_REDIRECT").MustString("80")
	OfflineMode = sec.Key("OFFLINE_MODE").MustBool()
	DisableRouterLog = sec.Key("DISABLE_ROUTER_LOG").MustBool()
	if len(StaticRootPath) == 0 {
		StaticRootPath = AppWorkPath
	}
	StaticRootPath = sec.Key("STATIC_ROOT_PATH").MustString(StaticRootPath)
	StaticCacheTime = sec.Key("STATIC_CACHE_TIME").MustDuration(6 * time.Hour)
	AppDataPath = sec.Key("APP_DATA_PATH").MustString(path.Join(AppWorkPath, "data"))

	EnableGzip = sec.Key("ENABLE_GZIP").MustBool()
	EnablePprof = sec.Key("ENABLE_PPROF").MustBool(false)
	PprofDataPath = sec.Key("PPROF_DATA_PATH").MustString(path.Join(AppWorkPath, "data/tmp/pprof"))
	if !filepath.IsAbs(PprofDataPath) {
		PprofDataPath = filepath.Join(AppWorkPath, PprofDataPath)
	}

	landingPage := sec.Key("LANDING_PAGE").MustString("home")
	switch landingPage {
	case "explore":
		LandingPageURL = LandingPageExplore
	case "organizations":
		LandingPageURL = LandingPageOrganizations
	case "login":
		LandingPageURL = LandingPageLogin
	case "":
	case "home":
		LandingPageURL = LandingPageHome
	default:
		LandingPageURL = LandingPage(landingPage)
	}

	if len(SSH.Domain) == 0 {
		SSH.Domain = Domain
	}
	SSH.RootPath = path.Join(homeDir, ".ssh")
	serverCiphers := sec.Key("SSH_SERVER_CIPHERS").Strings(",")
	if len(serverCiphers) > 0 {
		SSH.ServerCiphers = serverCiphers
	}
	serverKeyExchanges := sec.Key("SSH_SERVER_KEY_EXCHANGES").Strings(",")
	if len(serverKeyExchanges) > 0 {
		SSH.ServerKeyExchanges = serverKeyExchanges
	}
	serverMACs := sec.Key("SSH_SERVER_MACS").Strings(",")
	if len(serverMACs) > 0 {
		SSH.ServerMACs = serverMACs
	}
	SSH.KeyTestPath = os.TempDir()
	if err = Cfg.Section("server").MapTo(&SSH); err != nil {
		log.Fatal("Failed to map SSH settings: %v", err)
	}
	for i, key := range SSH.ServerHostKeys {
		if !filepath.IsAbs(key) {
			SSH.ServerHostKeys[i] = filepath.Join(AppDataPath, key)
		}
	}

	SSH.KeygenPath = sec.Key("SSH_KEYGEN_PATH").MustString("ssh-keygen")
	SSH.Port = sec.Key("SSH_PORT").MustInt(22)
	SSH.ListenPort = sec.Key("SSH_LISTEN_PORT").MustInt(SSH.Port)

	// When disable SSH, start builtin server value is ignored.
	if SSH.Disabled {
		SSH.StartBuiltinServer = false
	}

	trustedUserCaKeys := sec.Key("SSH_TRUSTED_USER_CA_KEYS").Strings(",")
	for _, caKey := range trustedUserCaKeys {
		pubKey, _, _, _, err := gossh.ParseAuthorizedKey([]byte(caKey))
		if err != nil {
			log.Fatal("Failed to parse TrustedUserCaKeys: %s %v", caKey, err)
		}

		SSH.TrustedUserCAKeysParsed = append(SSH.TrustedUserCAKeysParsed, pubKey)
	}
	if len(trustedUserCaKeys) > 0 {
		// Set the default as email,username otherwise we can leave it empty
		sec.Key("SSH_AUTHORIZED_PRINCIPALS_ALLOW").MustString("username,email")
	} else {
		sec.Key("SSH_AUTHORIZED_PRINCIPALS_ALLOW").MustString("off")
	}

	SSH.AuthorizedPrincipalsAllow, SSH.AuthorizedPrincipalsEnabled = parseAuthorizedPrincipalsAllow(sec.Key("SSH_AUTHORIZED_PRINCIPALS_ALLOW").Strings(","))

	if !SSH.Disabled && !SSH.StartBuiltinServer {
		if err := os.MkdirAll(SSH.RootPath, 0o700); err != nil {
			log.Fatal("Failed to create '%s': %v", SSH.RootPath, err)
		} else if err = os.MkdirAll(SSH.KeyTestPath, 0o644); err != nil {
			log.Fatal("Failed to create '%s': %v", SSH.KeyTestPath, err)
		}

		if len(trustedUserCaKeys) > 0 && SSH.AuthorizedPrincipalsEnabled {
			fname := sec.Key("SSH_TRUSTED_USER_CA_KEYS_FILENAME").MustString(filepath.Join(SSH.RootPath, "gitea-trusted-user-ca-keys.pem"))
			if err := os.WriteFile(fname,
				[]byte(strings.Join(trustedUserCaKeys, "\n")), 0o600); err != nil {
				log.Fatal("Failed to create '%s': %v", fname, err)
			}
		}
	}

	SSH.MinimumKeySizeCheck = sec.Key("MINIMUM_KEY_SIZE_CHECK").MustBool(SSH.MinimumKeySizeCheck)
	minimumKeySizes := Cfg.Section("ssh.minimum_key_sizes").Keys()
	for _, key := range minimumKeySizes {
		if key.MustInt() != -1 {
			SSH.MinimumKeySizes[strings.ToLower(key.Name())] = key.MustInt()
		} else {
			delete(SSH.MinimumKeySizes, strings.ToLower(key.Name()))
		}
	}

	SSH.AuthorizedKeysBackup = sec.Key("SSH_AUTHORIZED_KEYS_BACKUP").MustBool(true)
	SSH.CreateAuthorizedKeysFile = sec.Key("SSH_CREATE_AUTHORIZED_KEYS_FILE").MustBool(true)

	SSH.AuthorizedPrincipalsBackup = false
	SSH.CreateAuthorizedPrincipalsFile = false
	if SSH.AuthorizedPrincipalsEnabled {
		SSH.AuthorizedPrincipalsBackup = sec.Key("SSH_AUTHORIZED_PRINCIPALS_BACKUP").MustBool(true)
		SSH.CreateAuthorizedPrincipalsFile = sec.Key("SSH_CREATE_AUTHORIZED_PRINCIPALS_FILE").MustBool(true)
	}

	SSH.ExposeAnonymous = sec.Key("SSH_EXPOSE_ANONYMOUS").MustBool(false)
	SSH.AuthorizedKeysCommandTemplate = sec.Key("SSH_AUTHORIZED_KEYS_COMMAND_TEMPLATE").MustString(SSH.AuthorizedKeysCommandTemplate)

	SSH.AuthorizedKeysCommandTemplateTemplate = template.Must(template.New("").Parse(SSH.AuthorizedKeysCommandTemplate))

	SSH.PerWriteTimeout = sec.Key("SSH_PER_WRITE_TIMEOUT").MustDuration(PerWriteTimeout)
	SSH.PerWritePerKbTimeout = sec.Key("SSH_PER_WRITE_PER_KB_TIMEOUT").MustDuration(PerWritePerKbTimeout)

	if err = Cfg.Section("oauth2").MapTo(&OAuth2); err != nil {
		log.Fatal("Failed to OAuth2 settings: %v", err)
		return
	}

	if !filepath.IsAbs(OAuth2.JWTSigningPrivateKeyFile) {
		OAuth2.JWTSigningPrivateKeyFile = filepath.Join(AppDataPath, OAuth2.JWTSigningPrivateKeyFile)
	}

	sec = Cfg.Section("admin")
	Admin.DefaultEmailNotification = sec.Key("DEFAULT_EMAIL_NOTIFICATIONS").MustString("enabled")

	sec = Cfg.Section("security")
	InstallLock = sec.Key("INSTALL_LOCK").MustBool(false)
	SecretKey = sec.Key("SECRET_KEY").MustString("!#@FDEWREWR&*(")
	LogInRememberDays = sec.Key("LOGIN_REMEMBER_DAYS").MustInt(7)
	CookieUserName = sec.Key("COOKIE_USERNAME").MustString("gitea_awesome")
	CookieRememberName = sec.Key("COOKIE_REMEMBER_NAME").MustString("gitea_incredible")

	ReverseProxyAuthUser = sec.Key("REVERSE_PROXY_AUTHENTICATION_USER").MustString("X-WEBAUTH-USER")
	ReverseProxyAuthEmail = sec.Key("REVERSE_PROXY_AUTHENTICATION_EMAIL").MustString("X-WEBAUTH-EMAIL")

	ReverseProxyLimit = sec.Key("REVERSE_PROXY_LIMIT").MustInt(1)
	ReverseProxyTrustedProxies = sec.Key("REVERSE_PROXY_TRUSTED_PROXIES").Strings(",")
	if len(ReverseProxyTrustedProxies) == 0 {
		ReverseProxyTrustedProxies = []string{"127.0.0.0/8", "::1/128"}
	}

	MinPasswordLength = sec.Key("MIN_PASSWORD_LENGTH").MustInt(6)
	ImportLocalPaths = sec.Key("IMPORT_LOCAL_PATHS").MustBool(false)
	DisableGitHooks = sec.Key("DISABLE_GIT_HOOKS").MustBool(true)
	DisableWebhooks = sec.Key("DISABLE_WEBHOOKS").MustBool(false)
	OnlyAllowPushIfGiteaEnvironmentSet = sec.Key("ONLY_ALLOW_PUSH_IF_GITEA_ENVIRONMENT_SET").MustBool(true)
	PasswordHashAlgo = sec.Key("PASSWORD_HASH_ALGO").MustString("pbkdf2")
	CSRFCookieHTTPOnly = sec.Key("CSRF_COOKIE_HTTP_ONLY").MustBool(true)
	PasswordCheckPwn = sec.Key("PASSWORD_CHECK_PWN").MustBool(false)
	SuccessfulTokensCacheSize = sec.Key("SUCCESSFUL_TOKENS_CACHE_SIZE").MustInt(20)

	InternalToken = loadInternalToken(sec)
	if InstallLock && InternalToken == "" {
		// if Gitea has been installed but the InternalToken hasn't been generated (upgrade from an old release), we should generate
		generateSaveInternalToken()
	}

	cfgdata := sec.Key("PASSWORD_COMPLEXITY").Strings(",")
	if len(cfgdata) == 0 {
		cfgdata = []string{"off"}
	}
	PasswordComplexity = make([]string, 0, len(cfgdata))
	for _, name := range cfgdata {
		name := strings.ToLower(strings.Trim(name, `"`))
		if name != "" {
			PasswordComplexity = append(PasswordComplexity, name)
		}
	}

	newAttachmentService()
	newLFSService()

	timeFormatKey := Cfg.Section("time").Key("FORMAT").MustString("")
	if timeFormatKey != "" {
		TimeFormat = map[string]string{
			"ANSIC":       time.ANSIC,
			"UnixDate":    time.UnixDate,
			"RubyDate":    time.RubyDate,
			"RFC822":      time.RFC822,
			"RFC822Z":     time.RFC822Z,
			"RFC850":      time.RFC850,
			"RFC1123":     time.RFC1123,
			"RFC1123Z":    time.RFC1123Z,
			"RFC3339":     time.RFC3339,
			"RFC3339Nano": time.RFC3339Nano,
			"Kitchen":     time.Kitchen,
			"Stamp":       time.Stamp,
			"StampMilli":  time.StampMilli,
			"StampMicro":  time.StampMicro,
			"StampNano":   time.StampNano,
		}[timeFormatKey]
		// When the TimeFormatKey does not exist in the previous map e.g.'2006-01-02 15:04:05'
		if len(TimeFormat) == 0 {
			TimeFormat = timeFormatKey
			TestTimeFormat, _ := time.Parse(TimeFormat, TimeFormat)
			if TestTimeFormat.Format(time.RFC3339) != "2006-01-02T15:04:05Z" {
				log.Warn("Provided TimeFormat: %s does not create a fully specified date and time.", TimeFormat)
				log.Warn("In order to display dates and times correctly please check your time format has 2006, 01, 02, 15, 04 and 05")
			}
			log.Trace("Custom TimeFormat: %s", TimeFormat)
		}
	}

	zone := Cfg.Section("time").Key("DEFAULT_UI_LOCATION").String()
	if zone != "" {
		DefaultUILocation, err = time.LoadLocation(zone)
		if err != nil {
			log.Fatal("Load time zone failed: %v", err)
		} else {
			log.Info("Default UI Location is %v", zone)
		}
	}
	if DefaultUILocation == nil {
		DefaultUILocation = time.Local
	}

	RunUser = Cfg.Section("").Key("RUN_USER").MustString(user.CurrentUsername())
	// The following is a purposefully undocumented option. Please do not run Gitea as root. It will only cause future headaches.
	// Please don't use root as a bandaid to "fix" something that is broken, instead the broken thing should instead be fixed properly.
	unsafeAllowRunAsRoot := Cfg.Section("").Key("I_AM_BEING_UNSAFE_RUNNING_AS_ROOT").MustBool(false)
	RunMode = Cfg.Section("").Key("RUN_MODE").MustString("prod")
	IsProd = strings.EqualFold(RunMode, "prod")
	// Does not check run user when the install lock is off.
	if InstallLock {
		currentUser, match := IsRunUserMatchCurrentUser(RunUser)
		if !match {
			log.Fatal("Expect user '%s' but current user is: %s", RunUser, currentUser)
		}
	}

	// check if we run as root
	if os.Getuid() == 0 {
		if !unsafeAllowRunAsRoot {
			// Special thanks to VLC which inspired the wording of this messaging.
			log.Fatal("Gitea is not supposed to be run as root. Sorry. If you need to use privileged TCP ports please instead use setcap and the `cap_net_bind_service` permission")
		}
		log.Critical("You are running Gitea using the root user, and have purposely chosen to skip built-in protections around this. You have been warned against this.")
	}

	SSH.BuiltinServerUser = Cfg.Section("server").Key("BUILTIN_SSH_SERVER_USER").MustString(RunUser)
	SSH.User = Cfg.Section("server").Key("SSH_USER").MustString(SSH.BuiltinServerUser)

	newRepository()

	newPictureService()

	newPackages()

	if err = Cfg.Section("ui").MapTo(&UI); err != nil {
		log.Fatal("Failed to map UI settings: %v", err)
	} else if err = Cfg.Section("markdown").MapTo(&Markdown); err != nil {
		log.Fatal("Failed to map Markdown settings: %v", err)
	} else if err = Cfg.Section("admin").MapTo(&Admin); err != nil {
		log.Fatal("Fail to map Admin settings: %v", err)
	} else if err = Cfg.Section("api").MapTo(&API); err != nil {
		log.Fatal("Failed to map API settings: %v", err)
	} else if err = Cfg.Section("metrics").MapTo(&Metrics); err != nil {
		log.Fatal("Failed to map Metrics settings: %v", err)
	} else if err = Cfg.Section("camo").MapTo(&Camo); err != nil {
		log.Fatal("Failed to map Camo settings: %v", err)
	}

	if Camo.Enabled {
		if Camo.ServerURL == "" || Camo.HMACKey == "" {
			log.Fatal(`Camo settings require "SERVER_URL" and HMAC_KEY`)
		}
	}

	u := *appURL
	u.Path = path.Join(u.Path, "api", "swagger")
	API.SwaggerURL = u.String()

	newGit()

	newMirror()

	Langs = Cfg.Section("i18n").Key("LANGS").Strings(",")
	if len(Langs) == 0 {
		Langs = defaultI18nLangs()
	}
	Names = Cfg.Section("i18n").Key("NAMES").Strings(",")
	if len(Names) == 0 {
		Names = defaultI18nNames()
	}

	ShowFooterBranding = Cfg.Section("other").Key("SHOW_FOOTER_BRANDING").MustBool(false)
	ShowFooterVersion = Cfg.Section("other").Key("SHOW_FOOTER_VERSION").MustBool(true)
	ShowFooterTemplateLoadTime = Cfg.Section("other").Key("SHOW_FOOTER_TEMPLATE_LOAD_TIME").MustBool(true)

	UI.ShowUserEmail = Cfg.Section("ui").Key("SHOW_USER_EMAIL").MustBool(true)
	UI.DefaultShowFullName = Cfg.Section("ui").Key("DEFAULT_SHOW_FULL_NAME").MustBool(false)
	UI.SearchRepoDescription = Cfg.Section("ui").Key("SEARCH_REPO_DESCRIPTION").MustBool(true)
	UI.UseServiceWorker = Cfg.Section("ui").Key("USE_SERVICE_WORKER").MustBool(false)

	HasRobotsTxt, err = util.IsFile(path.Join(CustomPath, "robots.txt"))
	if err != nil {
		log.Error("Unable to check if %s is a file. Error: %v", path.Join(CustomPath, "robots.txt"), err)
	}

	newMarkup()

	UI.ReactionsMap = make(map[string]bool)
	for _, reaction := range UI.Reactions {
		UI.ReactionsMap[reaction] = true
	}
	UI.CustomEmojisMap = make(map[string]string)
	for _, emoji := range UI.CustomEmojis {
		UI.CustomEmojisMap[emoji] = ":" + emoji + ":"
	}

	// FIXME: DEPRECATED to be removed in v1.18.0
	U2F.AppID = strings.TrimSuffix(AppURL, "/")
	if Cfg.Section("U2F").HasKey("APP_ID") {
		log.Error("Deprecated setting `[U2F]` `APP_ID` present. This fallback will be removed in v1.18.0")
		U2F.AppID = Cfg.Section("U2F").Key("APP_ID").MustString(strings.TrimSuffix(AppURL, "/"))
	} else if Cfg.Section("u2f").HasKey("APP_ID") {
		log.Error("Deprecated setting `[u2]` `APP_ID` present. This fallback will be removed in v1.18.0")
		U2F.AppID = Cfg.Section("u2f").Key("APP_ID").MustString(strings.TrimSuffix(AppURL, "/"))
	}
}

func parseAuthorizedPrincipalsAllow(values []string) ([]string, bool) {
	anything := false
	email := false
	username := false
	for _, value := range values {
		v := strings.ToLower(strings.TrimSpace(value))
		switch v {
		case "off":
			return []string{"off"}, false
		case "email":
			email = true
		case "username":
			username = true
		case "anything":
			anything = true
		}
	}
	if anything {
		return []string{"anything"}, true
	}

	authorizedPrincipalsAllow := []string{}
	if username {
		authorizedPrincipalsAllow = append(authorizedPrincipalsAllow, "username")
	}
	if email {
		authorizedPrincipalsAllow = append(authorizedPrincipalsAllow, "email")
	}

	return authorizedPrincipalsAllow, true
}

func loadInternalToken(sec *ini.Section) string {
	uri := sec.Key("INTERNAL_TOKEN_URI").String()
	if uri == "" {
		return sec.Key("INTERNAL_TOKEN").String()
	}
	tempURI, err := url.Parse(uri)
	if err != nil {
		log.Fatal("Failed to parse INTERNAL_TOKEN_URI (%s): %v", uri, err)
	}
	switch tempURI.Scheme {
	case "file":
		buf, err := os.ReadFile(tempURI.RequestURI())
		if err != nil && !os.IsNotExist(err) {
			log.Fatal("Failed to open InternalTokenURI (%s): %v", uri, err)
		}
		// No token in the file, generate one and store it.
		if len(buf) == 0 {
			token, err := generate.NewInternalToken()
			if err != nil {
				log.Fatal("Error generate internal token: %v", err)
			}
			err = os.WriteFile(tempURI.RequestURI(), []byte(token), 0o600)
			if err != nil {
				log.Fatal("Error writing to InternalTokenURI (%s): %v", uri, err)
			}
			return token
		}
		return strings.TrimSpace(string(buf))
	default:
		log.Fatal("Unsupported URI-Scheme %q (INTERNAL_TOKEN_URI = %q)", tempURI.Scheme, uri)
	}
	return ""
}

// generateSaveInternalToken generates and saves the internal token to app.ini
func generateSaveInternalToken() {
	token, err := generate.NewInternalToken()
	if err != nil {
		log.Fatal("Error generate internal token: %v", err)
	}

	InternalToken = token
	CreateOrAppendToCustomConf(func(cfg *ini.File) {
		cfg.Section("security").Key("INTERNAL_TOKEN").SetValue(token)
	})
}

// MakeAbsoluteAssetURL returns the absolute asset url prefix without a trailing slash
func MakeAbsoluteAssetURL(appURL, staticURLPrefix string) string {
	parsedPrefix, err := url.Parse(strings.TrimSuffix(staticURLPrefix, "/"))
	if err != nil {
		log.Fatal("Unable to parse STATIC_URL_PREFIX: %v", err)
	}

	if err == nil && parsedPrefix.Hostname() == "" {
		if staticURLPrefix == "" {
			return strings.TrimSuffix(appURL, "/")
		}

		// StaticURLPrefix is just a path
		return util.URLJoin(appURL, strings.TrimSuffix(staticURLPrefix, "/"))
	}

	return strings.TrimSuffix(staticURLPrefix, "/")
}

// MakeManifestData generates web app manifest JSON
func MakeManifestData(appName, appURL, absoluteAssetURL string) []byte {
	type manifestIcon struct {
		Src   string `json:"src"`
		Type  string `json:"type"`
		Sizes string `json:"sizes"`
	}

	type manifestJSON struct {
		Name      string         `json:"name"`
		ShortName string         `json:"short_name"`
		StartURL  string         `json:"start_url"`
		Icons     []manifestIcon `json:"icons"`
	}

	bytes, err := json.Marshal(&manifestJSON{
		Name:      appName,
		ShortName: appName,
		StartURL:  appURL,
		Icons: []manifestIcon{
			{
				Src:   absoluteAssetURL + "/assets/img/logo.png",
				Type:  "image/png",
				Sizes: "512x512",
			},
			{
				Src:   absoluteAssetURL + "/assets/img/logo.svg",
				Type:  "image/svg+xml",
				Sizes: "512x512",
			},
		},
	})
	if err != nil {
		log.Error("unable to marshal manifest JSON. Error: %v", err)
		return make([]byte, 0)
	}

	return bytes
}

// CreateOrAppendToCustomConf creates or updates the custom config.
// Use the callback to set individual values.
func CreateOrAppendToCustomConf(callback func(cfg *ini.File)) {
	cfg := ini.Empty()
	isFile, err := util.IsFile(CustomConf)
	if err != nil {
		log.Error("Unable to check if %s is a file. Error: %v", CustomConf, err)
	}
	if isFile {
		if err := cfg.Append(CustomConf); err != nil {
			log.Error("failed to load custom conf %s: %v", CustomConf, err)
			return
		}
	}

	callback(cfg)

	log.Info("Settings saved to: %q", CustomConf)

	if err := os.MkdirAll(filepath.Dir(CustomConf), os.ModePerm); err != nil {
		log.Fatal("failed to create '%s': %v", CustomConf, err)
		return
	}
	if err := cfg.SaveTo(CustomConf); err != nil {
		log.Fatal("error saving to custom config: %v", err)
	}

	// Change permissions to be more restrictive
	fi, err := os.Stat(CustomConf)
	if err != nil {
		log.Error("Failed to determine current conf file permissions: %v", err)
		return
	}

	if fi.Mode().Perm() > 0o600 {
		if err = os.Chmod(CustomConf, 0o600); err != nil {
			log.Warn("Failed changing conf file permissions to -rw-------. Consider changing them manually.")
		}
	}
}

// NewServices initializes the services
func NewServices() {
	InitDBConfig()
	newService()
	newOAuth2Client()
	NewLogServices(false)
	newCacheService()
	newSessionService()
	newCORSService()
	newMailService()
	newRegisterMailService()
	newNotifyMailService()
	newProxyService()
	newWebhookService()
	newMigrationsService()
	newIndexerService()
	newTaskService()
	NewQueueService()
	newProject()
	newMimeTypeMap()
	newFederationService()
}

// NewServicesForInstall initializes the services for install
func NewServicesForInstall() {
	newService()
	newMailService()
}<|MERGE_RESOLUTION|>--- conflicted
+++ resolved
@@ -612,13 +612,9 @@
 
 	Cfg.NameMapper = ini.SnackCase
 
-<<<<<<< HEAD
 	json.SelectDefaultJSONHandler(Cfg.Section("").Key("JSON_LIBRARY").MustString(json.DefaultJSONHandlerType))
 
-	homeDir, err := com.HomeDir()
-=======
 	homeDir, err := util.HomeDir()
->>>>>>> 92dfbada
 	if err != nil {
 		log.Fatal("Failed to get home directory: %v", err)
 	}
