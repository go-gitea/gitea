// Copyright 2014 The Gogs Authors. All rights reserved.
// Copyright 2017 The Gitea Authors. All rights reserved.
// Use of this source code is governed by a MIT-style
// license that can be found in the LICENSE file.

package setting

import (
	"encoding/base64"
	"fmt"
	"net"
	"net/mail"
	"net/url"
	"os"
	"os/exec"
	"path"
	"path/filepath"
	"regexp"
	"runtime"
	"strconv"
	"strings"
	"time"

	"code.gitea.io/git"
	"code.gitea.io/gitea/modules/generate"
	"code.gitea.io/gitea/modules/log"
	_ "code.gitea.io/gitea/modules/minwinsvc" // import minwinsvc for windows services
	"code.gitea.io/gitea/modules/user"

	"github.com/Unknwon/com"
	_ "github.com/go-macaron/cache/memcache" // memcache plugin for cache
	_ "github.com/go-macaron/cache/redis"
	"github.com/go-macaron/session"
	_ "github.com/go-macaron/session/redis" // redis plugin for store session
	"github.com/go-xorm/core"
	"github.com/kballard/go-shellquote"
	"gopkg.in/ini.v1"
	"strk.kbt.io/projects/go/libravatar"
)

// Scheme describes protocol types
type Scheme string

// enumerates all the scheme types
const (
	HTTP       Scheme = "http"
	HTTPS      Scheme = "https"
	FCGI       Scheme = "fcgi"
	UnixSocket Scheme = "unix"
)

// LandingPage describes the default page
type LandingPage string

// enumerates all the landing page types
const (
	LandingPageHome          LandingPage = "/"
	LandingPageExplore       LandingPage = "/explore"
	LandingPageOrganizations LandingPage = "/explore/organizations"
)

// MarkupParser defines the external parser configured in ini
type MarkupParser struct {
	Enabled        bool
	MarkupName     string
	Command        string
	FileExtensions []string
	IsInputFile    bool
}

// enumerates all the policy repository creating
const (
	RepoCreatingLastUserVisibility = "last"
	RepoCreatingPrivate            = "private"
	RepoCreatingPublic             = "public"
)

// enumerates all the types of captchas
const (
	ImageCaptcha = "image"
	ReCaptcha    = "recaptcha"
)

// settings
var (
	// AppVer settings
	AppVer         string
	AppBuiltWith   string
	AppName        string
	AppURL         string
	AppSubURL      string
	AppSubURLDepth int // Number of slashes
	AppPath        string
	AppDataPath    string
	AppWorkPath    string

	// Server settings
	Protocol             Scheme
	Domain               string
	HTTPAddr             string
	HTTPPort             string
	LocalURL             string
	RedirectOtherPort    bool
	PortToRedirect       string
	OfflineMode          bool
	DisableRouterLog     bool
	CertFile             string
	KeyFile              string
	StaticRootPath       string
	EnableGzip           bool
	LandingPageURL       LandingPage
	UnixSocketPermission uint32
	EnablePprof          bool
<<<<<<< HEAD
	EnableLetsEncrypt    bool
	LetsEncryptTOS       bool
	LetsEncryptDirectory string
	LetsEncryptEmail     string
=======
	PprofDataPath        string
>>>>>>> 0449330d

	SSH = struct {
		Disabled             bool           `ini:"DISABLE_SSH"`
		StartBuiltinServer   bool           `ini:"START_SSH_SERVER"`
		BuiltinServerUser    string         `ini:"BUILTIN_SSH_SERVER_USER"`
		Domain               string         `ini:"SSH_DOMAIN"`
		Port                 int            `ini:"SSH_PORT"`
		ListenHost           string         `ini:"SSH_LISTEN_HOST"`
		ListenPort           int            `ini:"SSH_LISTEN_PORT"`
		RootPath             string         `ini:"SSH_ROOT_PATH"`
		ServerCiphers        []string       `ini:"SSH_SERVER_CIPHERS"`
		ServerKeyExchanges   []string       `ini:"SSH_SERVER_KEY_EXCHANGES"`
		ServerMACs           []string       `ini:"SSH_SERVER_MACS"`
		KeyTestPath          string         `ini:"SSH_KEY_TEST_PATH"`
		KeygenPath           string         `ini:"SSH_KEYGEN_PATH"`
		AuthorizedKeysBackup bool           `ini:"SSH_AUTHORIZED_KEYS_BACKUP"`
		MinimumKeySizeCheck  bool           `ini:"-"`
		MinimumKeySizes      map[string]int `ini:"-"`
		ExposeAnonymous      bool           `ini:"SSH_EXPOSE_ANONYMOUS"`
	}{
		Disabled:           false,
		StartBuiltinServer: false,
		Domain:             "",
		Port:               22,
		ServerCiphers:      []string{"aes128-ctr", "aes192-ctr", "aes256-ctr", "aes128-gcm@openssh.com", "arcfour256", "arcfour128"},
		ServerKeyExchanges: []string{"diffie-hellman-group1-sha1", "diffie-hellman-group14-sha1", "ecdh-sha2-nistp256", "ecdh-sha2-nistp384", "ecdh-sha2-nistp521", "curve25519-sha256@libssh.org"},
		ServerMACs:         []string{"hmac-sha2-256-etm@openssh.com", "hmac-sha2-256", "hmac-sha1", "hmac-sha1-96"},
		KeygenPath:         "ssh-keygen",
	}

	LFS struct {
		StartServer     bool          `ini:"LFS_START_SERVER"`
		ContentPath     string        `ini:"LFS_CONTENT_PATH"`
		JWTSecretBase64 string        `ini:"LFS_JWT_SECRET"`
		JWTSecretBytes  []byte        `ini:"-"`
		HTTPAuthExpiry  time.Duration `ini:"LFS_HTTP_AUTH_EXPIRY"`
	}

	// Security settings
	InstallLock          bool
	SecretKey            string
	LogInRememberDays    int
	CookieUserName       string
	CookieRememberName   string
	ReverseProxyAuthUser string
	MinPasswordLength    int
	ImportLocalPaths     bool
	DisableGitHooks      bool

	// Database settings
	UseSQLite3    bool
	UseMySQL      bool
	UseMSSQL      bool
	UsePostgreSQL bool
	UseTiDB       bool
	LogSQL        bool

	// Indexer settings
	Indexer struct {
		IssuePath          string
		RepoIndexerEnabled bool
		RepoPath           string
		UpdateQueueLength  int
		MaxIndexerFileSize int64
	}

	// Webhook settings
	Webhook = struct {
		QueueLength    int
		DeliverTimeout int
		SkipTLSVerify  bool
		Types          []string
		PagingNum      int
	}{
		QueueLength:    1000,
		DeliverTimeout: 5,
		SkipTLSVerify:  false,
		PagingNum:      10,
	}

	// Repository settings
	Repository = struct {
		AnsiCharset            string
		ForcePrivate           bool
		DefaultPrivate         string
		MaxCreationLimit       int
		MirrorQueueLength      int
		PullRequestQueueLength int
		PreferredLicenses      []string
		DisableHTTPGit         bool
		UseCompatSSHURI        bool

		// Repository editor settings
		Editor struct {
			LineWrapExtensions   []string
			PreviewableFileModes []string
		} `ini:"-"`

		// Repository upload settings
		Upload struct {
			Enabled      bool
			TempPath     string
			AllowedTypes []string `delim:"|"`
			FileMaxSize  int64
			MaxFiles     int
		} `ini:"-"`

		// Repository local settings
		Local struct {
			LocalCopyPath string
			LocalWikiPath string
		} `ini:"-"`

		// Pull request settings
		PullRequest struct {
			WorkInProgressPrefixes []string
		} `ini:"repository.pull-request"`
	}{
		AnsiCharset:            "",
		ForcePrivate:           false,
		DefaultPrivate:         RepoCreatingLastUserVisibility,
		MaxCreationLimit:       -1,
		MirrorQueueLength:      1000,
		PullRequestQueueLength: 1000,
		PreferredLicenses:      []string{"Apache License 2.0,MIT License"},
		DisableHTTPGit:         false,
		UseCompatSSHURI:        false,

		// Repository editor settings
		Editor: struct {
			LineWrapExtensions   []string
			PreviewableFileModes []string
		}{
			LineWrapExtensions:   strings.Split(".txt,.md,.markdown,.mdown,.mkd,", ","),
			PreviewableFileModes: []string{"markdown"},
		},

		// Repository upload settings
		Upload: struct {
			Enabled      bool
			TempPath     string
			AllowedTypes []string `delim:"|"`
			FileMaxSize  int64
			MaxFiles     int
		}{
			Enabled:      true,
			TempPath:     "data/tmp/uploads",
			AllowedTypes: []string{},
			FileMaxSize:  3,
			MaxFiles:     5,
		},

		// Repository local settings
		Local: struct {
			LocalCopyPath string
			LocalWikiPath string
		}{
			LocalCopyPath: "tmp/local-repo",
			LocalWikiPath: "tmp/local-wiki",
		},

		// Pull request settings
		PullRequest: struct {
			WorkInProgressPrefixes []string
		}{
			WorkInProgressPrefixes: defaultPullRequestWorkInProgressPrefixes,
		},
	}
	RepoRootPath string
	ScriptType   = "bash"

	// UI settings
	UI = struct {
		ExplorePagingNum    int
		IssuePagingNum      int
		RepoSearchPagingNum int
		FeedMaxCommitNum    int
		GraphMaxCommitNum   int
		CodeCommentLines    int
		ReactionMaxUserNum  int
		ThemeColorMetaTag   string
		MaxDisplayFileSize  int64
		ShowUserEmail       bool
		DefaultTheme        string

		Admin struct {
			UserPagingNum   int
			RepoPagingNum   int
			NoticePagingNum int
			OrgPagingNum    int
		} `ini:"ui.admin"`
		User struct {
			RepoPagingNum int
		} `ini:"ui.user"`
		Meta struct {
			Author      string
			Description string
			Keywords    string
		} `ini:"ui.meta"`
	}{
		ExplorePagingNum:    20,
		IssuePagingNum:      10,
		RepoSearchPagingNum: 10,
		FeedMaxCommitNum:    5,
		GraphMaxCommitNum:   100,
		CodeCommentLines:    4,
		ReactionMaxUserNum:  10,
		ThemeColorMetaTag:   `#6cc644`,
		MaxDisplayFileSize:  8388608,
		DefaultTheme:        `gitea`,
		Admin: struct {
			UserPagingNum   int
			RepoPagingNum   int
			NoticePagingNum int
			OrgPagingNum    int
		}{
			UserPagingNum:   50,
			RepoPagingNum:   50,
			NoticePagingNum: 25,
			OrgPagingNum:    50,
		},
		User: struct {
			RepoPagingNum int
		}{
			RepoPagingNum: 15,
		},
		Meta: struct {
			Author      string
			Description string
			Keywords    string
		}{
			Author:      "Gitea - Git with a cup of tea",
			Description: "Gitea (Git with a cup of tea) is a painless self-hosted Git service written in Go",
			Keywords:    "go,git,self-hosted,gitea",
		},
	}

	// Markdown settings
	Markdown = struct {
		EnableHardLineBreak bool
		CustomURLSchemes    []string `ini:"CUSTOM_URL_SCHEMES"`
		FileExtensions      []string
	}{
		EnableHardLineBreak: false,
		FileExtensions:      strings.Split(".md,.markdown,.mdown,.mkd", ","),
	}

	// Admin settings
	Admin struct {
		DisableRegularOrgCreation bool
	}

	// Picture settings
	AvatarUploadPath      string
	AvatarMaxWidth        int
	AvatarMaxHeight       int
	GravatarSource        string
	GravatarSourceURL     *url.URL
	DisableGravatar       bool
	EnableFederatedAvatar bool
	LibravatarService     *libravatar.Libravatar

	// Log settings
	LogLevel    string
	LogRootPath string
	LogModes    []string
	LogConfigs  []string

	// Attachment settings
	AttachmentPath         string
	AttachmentAllowedTypes string
	AttachmentMaxSize      int64
	AttachmentMaxFiles     int
	AttachmentEnabled      bool

	// Time settings
	TimeFormat string

	// Session settings
	SessionConfig  session.Options
	CSRFCookieName = "_csrf"

	// Cron tasks
	Cron = struct {
		UpdateMirror struct {
			Enabled    bool
			RunAtStart bool
			Schedule   string
		} `ini:"cron.update_mirrors"`
		RepoHealthCheck struct {
			Enabled    bool
			RunAtStart bool
			Schedule   string
			Timeout    time.Duration
			Args       []string `delim:" "`
		} `ini:"cron.repo_health_check"`
		CheckRepoStats struct {
			Enabled    bool
			RunAtStart bool
			Schedule   string
		} `ini:"cron.check_repo_stats"`
		ArchiveCleanup struct {
			Enabled    bool
			RunAtStart bool
			Schedule   string
			OlderThan  time.Duration
		} `ini:"cron.archive_cleanup"`
		SyncExternalUsers struct {
			Enabled        bool
			RunAtStart     bool
			Schedule       string
			UpdateExisting bool
		} `ini:"cron.sync_external_users"`
		DeletedBranchesCleanup struct {
			Enabled    bool
			RunAtStart bool
			Schedule   string
			OlderThan  time.Duration
		} `ini:"cron.deleted_branches_cleanup"`
	}{
		UpdateMirror: struct {
			Enabled    bool
			RunAtStart bool
			Schedule   string
		}{
			Enabled:    true,
			RunAtStart: false,
			Schedule:   "@every 10m",
		},
		RepoHealthCheck: struct {
			Enabled    bool
			RunAtStart bool
			Schedule   string
			Timeout    time.Duration
			Args       []string `delim:" "`
		}{
			Enabled:    true,
			RunAtStart: false,
			Schedule:   "@every 24h",
			Timeout:    60 * time.Second,
			Args:       []string{},
		},
		CheckRepoStats: struct {
			Enabled    bool
			RunAtStart bool
			Schedule   string
		}{
			Enabled:    true,
			RunAtStart: true,
			Schedule:   "@every 24h",
		},
		ArchiveCleanup: struct {
			Enabled    bool
			RunAtStart bool
			Schedule   string
			OlderThan  time.Duration
		}{
			Enabled:    true,
			RunAtStart: true,
			Schedule:   "@every 24h",
			OlderThan:  24 * time.Hour,
		},
		SyncExternalUsers: struct {
			Enabled        bool
			RunAtStart     bool
			Schedule       string
			UpdateExisting bool
		}{
			Enabled:        true,
			RunAtStart:     false,
			Schedule:       "@every 24h",
			UpdateExisting: true,
		},
		DeletedBranchesCleanup: struct {
			Enabled    bool
			RunAtStart bool
			Schedule   string
			OlderThan  time.Duration
		}{
			Enabled:    true,
			RunAtStart: true,
			Schedule:   "@every 24h",
			OlderThan:  24 * time.Hour,
		},
	}

	// Git settings
	Git = struct {
		Version                  string `ini:"-"`
		DisableDiffHighlight     bool
		MaxGitDiffLines          int
		MaxGitDiffLineCharacters int
		MaxGitDiffFiles          int
		GCArgs                   []string `delim:" "`
		Timeout                  struct {
			Migrate int
			Mirror  int
			Clone   int
			Pull    int
			GC      int `ini:"GC"`
		} `ini:"git.timeout"`
	}{
		DisableDiffHighlight:     false,
		MaxGitDiffLines:          1000,
		MaxGitDiffLineCharacters: 5000,
		MaxGitDiffFiles:          100,
		GCArgs:                   []string{},
		Timeout: struct {
			Migrate int
			Mirror  int
			Clone   int
			Pull    int
			GC      int `ini:"GC"`
		}{
			Migrate: 600,
			Mirror:  300,
			Clone:   300,
			Pull:    300,
			GC:      60,
		},
	}

	// Mirror settings
	Mirror struct {
		DefaultInterval time.Duration
		MinInterval     time.Duration
	}

	// API settings
	API = struct {
		EnableSwagger    bool
		MaxResponseItems int
	}{
		EnableSwagger:    true,
		MaxResponseItems: 50,
	}

	U2F = struct {
		AppID         string
		TrustedFacets []string
	}{}

	// I18n settings
	Langs     []string
	Names     []string
	dateLangs map[string]string

	// Highlight settings are loaded in modules/template/highlight.go

	// Other settings
	ShowFooterBranding         bool
	ShowFooterVersion          bool
	ShowFooterTemplateLoadTime bool

	// Global setting objects
	Cfg               *ini.File
	CustomPath        string // Custom directory path
	CustomConf        string
	CustomPID         string
	ProdMode          bool
	RunUser           string
	IsWindows         bool
	HasRobotsTxt      bool
	InternalToken     string // internal access token
	IterateBufferSize int

	ExternalMarkupParsers []MarkupParser
	// UILocation is the location on the UI, so that we can display the time on UI.
	// Currently only show the default time.Local, it could be added to app.ini after UI is ready
	UILocation = time.Local
)

// DateLang transforms standard language locale name to corresponding value in datetime plugin.
func DateLang(lang string) string {
	name, ok := dateLangs[lang]
	if ok {
		return name
	}
	return "en"
}

func getAppPath() (string, error) {
	var appPath string
	var err error
	if IsWindows && filepath.IsAbs(os.Args[0]) {
		appPath = filepath.Clean(os.Args[0])
	} else {
		appPath, err = exec.LookPath(os.Args[0])
	}

	if err != nil {
		return "", err
	}
	appPath, err = filepath.Abs(appPath)
	if err != nil {
		return "", err
	}
	// Note: we don't use path.Dir here because it does not handle case
	//	which path starts with two "/" in Windows: "//psf/Home/..."
	return strings.Replace(appPath, "\\", "/", -1), err
}

func getWorkPath(appPath string) string {
	workPath := ""
	giteaWorkPath := os.Getenv("GITEA_WORK_DIR")

	if len(giteaWorkPath) > 0 {
		workPath = giteaWorkPath
	} else {
		i := strings.LastIndex(appPath, "/")
		if i == -1 {
			workPath = appPath
		} else {
			workPath = appPath[:i]
		}
	}
	return strings.Replace(workPath, "\\", "/", -1)
}

func init() {
	IsWindows = runtime.GOOS == "windows"
	log.NewLogger(0, "console", `{"level": 0}`)

	var err error
	if AppPath, err = getAppPath(); err != nil {
		log.Fatal(4, "Failed to get app path: %v", err)
	}
	AppWorkPath = getWorkPath(AppPath)
}

func forcePathSeparator(path string) {
	if strings.Contains(path, "\\") {
		log.Fatal(4, "Do not use '\\' or '\\\\' in paths, instead, please use '/' in all places")
	}
}

// IsRunUserMatchCurrentUser returns false if configured run user does not match
// actual user that runs the app. The first return value is the actual user name.
// This check is ignored under Windows since SSH remote login is not the main
// method to login on Windows.
func IsRunUserMatchCurrentUser(runUser string) (string, bool) {
	if IsWindows {
		return "", true
	}

	currentUser := user.CurrentUsername()
	return currentUser, runUser == currentUser
}

func createPIDFile(pidPath string) {
	currentPid := os.Getpid()
	if err := os.MkdirAll(filepath.Dir(pidPath), os.ModePerm); err != nil {
		log.Fatal(4, "Failed to create PID folder: %v", err)
	}

	file, err := os.Create(pidPath)
	if err != nil {
		log.Fatal(4, "Failed to create PID file: %v", err)
	}
	defer file.Close()
	if _, err := file.WriteString(strconv.FormatInt(int64(currentPid), 10)); err != nil {
		log.Fatal(4, "Failed to write PID information: %v", err)
	}
}

// NewContext initializes configuration context.
// NOTE: do not print any log except error.
func NewContext() {
	Cfg = ini.Empty()

	CustomPath = os.Getenv("GITEA_CUSTOM")
	if len(CustomPath) == 0 {
		CustomPath = path.Join(AppWorkPath, "custom")
	} else if !filepath.IsAbs(CustomPath) {
		CustomPath = path.Join(AppWorkPath, CustomPath)
	}

	if len(CustomPID) > 0 {
		createPIDFile(CustomPID)
	}

	if len(CustomConf) == 0 {
		CustomConf = path.Join(CustomPath, "conf/app.ini")
	} else if !filepath.IsAbs(CustomConf) {
		CustomConf = path.Join(CustomPath, CustomConf)
	}

	if com.IsFile(CustomConf) {
		if err := Cfg.Append(CustomConf); err != nil {
			log.Fatal(4, "Failed to load custom conf '%s': %v", CustomConf, err)
		}
	} else {
		log.Warn("Custom config '%s' not found, ignore this if you're running first time", CustomConf)
	}
	Cfg.NameMapper = ini.AllCapsUnderscore

	homeDir, err := com.HomeDir()
	if err != nil {
		log.Fatal(4, "Failed to get home directory: %v", err)
	}
	homeDir = strings.Replace(homeDir, "\\", "/", -1)

	LogLevel = getLogLevel("log", "LEVEL", "Info")
	LogRootPath = Cfg.Section("log").Key("ROOT_PATH").MustString(path.Join(AppWorkPath, "log"))
	forcePathSeparator(LogRootPath)

	sec := Cfg.Section("server")
	AppName = Cfg.Section("").Key("APP_NAME").MustString("Gitea: Git with a cup of tea")

	Protocol = HTTP
	if sec.Key("PROTOCOL").String() == "https" {
		Protocol = HTTPS
		CertFile = sec.Key("CERT_FILE").String()
		KeyFile = sec.Key("KEY_FILE").String()
	} else if sec.Key("PROTOCOL").String() == "fcgi" {
		Protocol = FCGI
	} else if sec.Key("PROTOCOL").String() == "unix" {
		Protocol = UnixSocket
		UnixSocketPermissionRaw := sec.Key("UNIX_SOCKET_PERMISSION").MustString("666")
		UnixSocketPermissionParsed, err := strconv.ParseUint(UnixSocketPermissionRaw, 8, 32)
		if err != nil || UnixSocketPermissionParsed > 0777 {
			log.Fatal(4, "Failed to parse unixSocketPermission: %s", UnixSocketPermissionRaw)
		}
		UnixSocketPermission = uint32(UnixSocketPermissionParsed)
	}
	EnableLetsEncrypt := sec.Key("ENABLE_LETSENCRYPT").MustBool(false)
	LetsEncryptTOS := sec.Key("LETSENCRYPT_ACCEPTTOS").MustBool(false)
	if !LetsEncryptTOS && EnableLetsEncrypt {
		log.Warn("Failed to enable Let's Encrypt due to Let's Encrypt TOS not being accepted")
		EnableLetsEncrypt = false
	}
	LetsEncryptDirectory = sec.Key("LETSENCRYPT_DIRECTORY").MustString("https")
	LetsEncryptEmail = sec.Key("LETSENCRYPT_EMAIL").MustString("")
	Domain = sec.Key("DOMAIN").MustString("localhost")
	HTTPAddr = sec.Key("HTTP_ADDR").MustString("0.0.0.0")
	HTTPPort = sec.Key("HTTP_PORT").MustString("3000")

	defaultAppURL := string(Protocol) + "://" + Domain
	if (Protocol == HTTP && HTTPPort != "80") || (Protocol == HTTPS && HTTPPort != "443") {
		defaultAppURL += ":" + HTTPPort
	}
	AppURL = sec.Key("ROOT_URL").MustString(defaultAppURL)
	AppURL = strings.TrimRight(AppURL, "/") + "/"

	// Check if has app suburl.
	url, err := url.Parse(AppURL)
	if err != nil {
		log.Fatal(4, "Invalid ROOT_URL '%s': %s", AppURL, err)
	}
	// Suburl should start with '/' and end without '/', such as '/{subpath}'.
	// This value is empty if site does not have sub-url.
	AppSubURL = strings.TrimSuffix(url.Path, "/")
	AppSubURLDepth = strings.Count(AppSubURL, "/")
	// Check if Domain differs from AppURL domain than update it to AppURL's domain
	// TODO: Can be replaced with url.Hostname() when minimal GoLang version is 1.8
	urlHostname := strings.SplitN(url.Host, ":", 2)[0]
	if urlHostname != Domain && net.ParseIP(urlHostname) == nil {
		Domain = urlHostname
	}

	var defaultLocalURL string
	switch Protocol {
	case UnixSocket:
		defaultLocalURL = "http://unix/"
	case FCGI:
		defaultLocalURL = AppURL
	default:
		defaultLocalURL = string(Protocol) + "://"
		if HTTPAddr == "0.0.0.0" {
			defaultLocalURL += "localhost"
		} else {
			defaultLocalURL += HTTPAddr
		}
		defaultLocalURL += ":" + HTTPPort + "/"
	}
	LocalURL = sec.Key("LOCAL_ROOT_URL").MustString(defaultLocalURL)
	RedirectOtherPort = sec.Key("REDIRECT_OTHER_PORT").MustBool(false)
	PortToRedirect = sec.Key("PORT_TO_REDIRECT").MustString("80")
	OfflineMode = sec.Key("OFFLINE_MODE").MustBool()
	DisableRouterLog = sec.Key("DISABLE_ROUTER_LOG").MustBool()
	StaticRootPath = sec.Key("STATIC_ROOT_PATH").MustString(AppWorkPath)
	AppDataPath = sec.Key("APP_DATA_PATH").MustString(path.Join(AppWorkPath, "data"))
	EnableGzip = sec.Key("ENABLE_GZIP").MustBool()
	EnablePprof = sec.Key("ENABLE_PPROF").MustBool(false)
	PprofDataPath = sec.Key("PPROF_DATA_PATH").MustString(path.Join(AppWorkPath, "data/tmp/pprof"))
	if !filepath.IsAbs(PprofDataPath) {
		PprofDataPath = filepath.Join(AppWorkPath, PprofDataPath)
	}

	switch sec.Key("LANDING_PAGE").MustString("home") {
	case "explore":
		LandingPageURL = LandingPageExplore
	case "organizations":
		LandingPageURL = LandingPageOrganizations
	default:
		LandingPageURL = LandingPageHome
	}

	if len(SSH.Domain) == 0 {
		SSH.Domain = Domain
	}
	SSH.RootPath = path.Join(homeDir, ".ssh")
	serverCiphers := sec.Key("SSH_SERVER_CIPHERS").Strings(",")
	if len(serverCiphers) > 0 {
		SSH.ServerCiphers = serverCiphers
	}
	serverKeyExchanges := sec.Key("SSH_SERVER_KEY_EXCHANGES").Strings(",")
	if len(serverKeyExchanges) > 0 {
		SSH.ServerKeyExchanges = serverKeyExchanges
	}
	serverMACs := sec.Key("SSH_SERVER_MACS").Strings(",")
	if len(serverMACs) > 0 {
		SSH.ServerMACs = serverMACs
	}
	SSH.KeyTestPath = os.TempDir()
	if err = Cfg.Section("server").MapTo(&SSH); err != nil {
		log.Fatal(4, "Failed to map SSH settings: %v", err)
	}

	SSH.KeygenPath = sec.Key("SSH_KEYGEN_PATH").MustString("ssh-keygen")
	SSH.Port = sec.Key("SSH_PORT").MustInt(22)
	SSH.ListenPort = sec.Key("SSH_LISTEN_PORT").MustInt(SSH.Port)

	// When disable SSH, start builtin server value is ignored.
	if SSH.Disabled {
		SSH.StartBuiltinServer = false
	}

	if !SSH.Disabled && !SSH.StartBuiltinServer {
		if err := os.MkdirAll(SSH.RootPath, 0700); err != nil {
			log.Fatal(4, "Failed to create '%s': %v", SSH.RootPath, err)
		} else if err = os.MkdirAll(SSH.KeyTestPath, 0644); err != nil {
			log.Fatal(4, "Failed to create '%s': %v", SSH.KeyTestPath, err)
		}
	}

	SSH.MinimumKeySizeCheck = sec.Key("MINIMUM_KEY_SIZE_CHECK").MustBool()
	SSH.MinimumKeySizes = map[string]int{}
	minimumKeySizes := Cfg.Section("ssh.minimum_key_sizes").Keys()
	for _, key := range minimumKeySizes {
		if key.MustInt() != -1 {
			SSH.MinimumKeySizes[strings.ToLower(key.Name())] = key.MustInt()
		}
	}
	SSH.AuthorizedKeysBackup = sec.Key("SSH_AUTHORIZED_KEYS_BACKUP").MustBool(true)
	SSH.ExposeAnonymous = sec.Key("SSH_EXPOSE_ANONYMOUS").MustBool(false)

	sec = Cfg.Section("server")
	if err = sec.MapTo(&LFS); err != nil {
		log.Fatal(4, "Failed to map LFS settings: %v", err)
	}
	LFS.ContentPath = sec.Key("LFS_CONTENT_PATH").MustString(filepath.Join(AppDataPath, "lfs"))
	if !filepath.IsAbs(LFS.ContentPath) {
		LFS.ContentPath = filepath.Join(AppWorkPath, LFS.ContentPath)
	}

	LFS.HTTPAuthExpiry = sec.Key("LFS_HTTP_AUTH_EXPIRY").MustDuration(20 * time.Minute)

	if LFS.StartServer {

		if err := os.MkdirAll(LFS.ContentPath, 0700); err != nil {
			log.Fatal(4, "Failed to create '%s': %v", LFS.ContentPath, err)
		}

		LFS.JWTSecretBytes = make([]byte, 32)
		n, err := base64.RawURLEncoding.Decode(LFS.JWTSecretBytes, []byte(LFS.JWTSecretBase64))

		if err != nil || n != 32 {
			LFS.JWTSecretBase64, err = generate.NewLfsJwtSecret()
			if err != nil {
				log.Fatal(4, "Error generating JWT Secret for custom config: %v", err)
				return
			}

			// Save secret
			cfg := ini.Empty()
			if com.IsFile(CustomConf) {
				// Keeps custom settings if there is already something.
				if err := cfg.Append(CustomConf); err != nil {
					log.Error(4, "Failed to load custom conf '%s': %v", CustomConf, err)
				}
			}

			cfg.Section("server").Key("LFS_JWT_SECRET").SetValue(LFS.JWTSecretBase64)

			if err := os.MkdirAll(filepath.Dir(CustomConf), os.ModePerm); err != nil {
				log.Fatal(4, "Failed to create '%s': %v", CustomConf, err)
			}
			if err := cfg.SaveTo(CustomConf); err != nil {
				log.Fatal(4, "Error saving generated JWT Secret to custom config: %v", err)
				return
			}
		}

		//Disable LFS client hooks if installed for the current OS user
		//Needs at least git v2.1.2

		binVersion, err := git.BinVersion()
		if err != nil {
			log.Fatal(4, "Error retrieving git version: %v", err)
		}

		splitVersion := strings.SplitN(binVersion, ".", 4)

		majorVersion, err := strconv.ParseUint(splitVersion[0], 10, 64)
		if err != nil {
			log.Fatal(4, "Error parsing git major version: %v", err)
		}
		minorVersion, err := strconv.ParseUint(splitVersion[1], 10, 64)
		if err != nil {
			log.Fatal(4, "Error parsing git minor version: %v", err)
		}
		revisionVersion, err := strconv.ParseUint(splitVersion[2], 10, 64)
		if err != nil {
			log.Fatal(4, "Error parsing git revision version: %v", err)
		}

		if !((majorVersion > 2) || (majorVersion == 2 && minorVersion > 1) ||
			(majorVersion == 2 && minorVersion == 1 && revisionVersion >= 2)) {

			LFS.StartServer = false
			log.Error(4, "LFS server support needs at least Git v2.1.2")

		} else {

			git.GlobalCommandArgs = append(git.GlobalCommandArgs, "-c", "filter.lfs.required=",
				"-c", "filter.lfs.smudge=", "-c", "filter.lfs.clean=")

		}
	}

	sec = Cfg.Section("security")
	InstallLock = sec.Key("INSTALL_LOCK").MustBool(false)
	SecretKey = sec.Key("SECRET_KEY").MustString("!#@FDEWREWR&*(")
	LogInRememberDays = sec.Key("LOGIN_REMEMBER_DAYS").MustInt(7)
	CookieUserName = sec.Key("COOKIE_USERNAME").MustString("gitea_awesome")
	CookieRememberName = sec.Key("COOKIE_REMEMBER_NAME").MustString("gitea_incredible")
	ReverseProxyAuthUser = sec.Key("REVERSE_PROXY_AUTHENTICATION_USER").MustString("X-WEBAUTH-USER")
	MinPasswordLength = sec.Key("MIN_PASSWORD_LENGTH").MustInt(6)
	ImportLocalPaths = sec.Key("IMPORT_LOCAL_PATHS").MustBool(false)
	DisableGitHooks = sec.Key("DISABLE_GIT_HOOKS").MustBool(false)
	InternalToken = sec.Key("INTERNAL_TOKEN").String()
	if len(InternalToken) == 0 {
		InternalToken, err = generate.NewInternalToken()
		if err != nil {
			log.Fatal(4, "Error generate internal token: %v", err)
		}

		// Save secret
		cfgSave := ini.Empty()
		if com.IsFile(CustomConf) {
			// Keeps custom settings if there is already something.
			if err := cfgSave.Append(CustomConf); err != nil {
				log.Error(4, "Failed to load custom conf '%s': %v", CustomConf, err)
			}
		}

		cfgSave.Section("security").Key("INTERNAL_TOKEN").SetValue(InternalToken)

		if err := os.MkdirAll(filepath.Dir(CustomConf), os.ModePerm); err != nil {
			log.Fatal(4, "Failed to create '%s': %v", CustomConf, err)
		}
		if err := cfgSave.SaveTo(CustomConf); err != nil {
			log.Fatal(4, "Error saving generated JWT Secret to custom config: %v", err)
		}
	}
	IterateBufferSize = Cfg.Section("database").Key("ITERATE_BUFFER_SIZE").MustInt(50)
	LogSQL = Cfg.Section("database").Key("LOG_SQL").MustBool(true)

	sec = Cfg.Section("attachment")
	AttachmentPath = sec.Key("PATH").MustString(path.Join(AppDataPath, "attachments"))
	if !filepath.IsAbs(AttachmentPath) {
		AttachmentPath = path.Join(AppWorkPath, AttachmentPath)
	}
	AttachmentAllowedTypes = strings.Replace(sec.Key("ALLOWED_TYPES").MustString("image/jpeg,image/png,application/zip,application/gzip"), "|", ",", -1)
	AttachmentMaxSize = sec.Key("MAX_SIZE").MustInt64(4)
	AttachmentMaxFiles = sec.Key("MAX_FILES").MustInt(5)
	AttachmentEnabled = sec.Key("ENABLED").MustBool(true)

	TimeFormatKey := Cfg.Section("time").Key("FORMAT").MustString("RFC1123")
	TimeFormat = map[string]string{
		"ANSIC":       time.ANSIC,
		"UnixDate":    time.UnixDate,
		"RubyDate":    time.RubyDate,
		"RFC822":      time.RFC822,
		"RFC822Z":     time.RFC822Z,
		"RFC850":      time.RFC850,
		"RFC1123":     time.RFC1123,
		"RFC1123Z":    time.RFC1123Z,
		"RFC3339":     time.RFC3339,
		"RFC3339Nano": time.RFC3339Nano,
		"Kitchen":     time.Kitchen,
		"Stamp":       time.Stamp,
		"StampMilli":  time.StampMilli,
		"StampMicro":  time.StampMicro,
		"StampNano":   time.StampNano,
	}[TimeFormatKey]
	// When the TimeFormatKey does not exist in the previous map e.g.'2006-01-02 15:04:05'
	if len(TimeFormat) == 0 {
		TimeFormat = TimeFormatKey
		TestTimeFormat, _ := time.Parse(TimeFormat, TimeFormat)
		if TestTimeFormat.Format(time.RFC3339) != "2006-01-02T15:04:05Z" {
			log.Fatal(4, "Can't create time properly, please check your time format has 2006, 01, 02, 15, 04 and 05")
		}
		log.Trace("Custom TimeFormat: %s", TimeFormat)
	}

	RunUser = Cfg.Section("").Key("RUN_USER").MustString(user.CurrentUsername())
	// Does not check run user when the install lock is off.
	if InstallLock {
		currentUser, match := IsRunUserMatchCurrentUser(RunUser)
		if !match {
			log.Fatal(4, "Expect user '%s' but current user is: %s", RunUser, currentUser)
		}
	}

	SSH.BuiltinServerUser = Cfg.Section("server").Key("BUILTIN_SSH_SERVER_USER").MustString(RunUser)

	// Determine and create root git repository path.
	sec = Cfg.Section("repository")
	Repository.DisableHTTPGit = sec.Key("DISABLE_HTTP_GIT").MustBool()
	Repository.UseCompatSSHURI = sec.Key("USE_COMPAT_SSH_URI").MustBool()
	Repository.MaxCreationLimit = sec.Key("MAX_CREATION_LIMIT").MustInt(-1)
	RepoRootPath = sec.Key("ROOT").MustString(path.Join(homeDir, "gitea-repositories"))
	forcePathSeparator(RepoRootPath)
	if !filepath.IsAbs(RepoRootPath) {
		RepoRootPath = filepath.Join(AppWorkPath, RepoRootPath)
	} else {
		RepoRootPath = filepath.Clean(RepoRootPath)
	}
	ScriptType = sec.Key("SCRIPT_TYPE").MustString("bash")
	if err = Cfg.Section("repository").MapTo(&Repository); err != nil {
		log.Fatal(4, "Failed to map Repository settings: %v", err)
	} else if err = Cfg.Section("repository.editor").MapTo(&Repository.Editor); err != nil {
		log.Fatal(4, "Failed to map Repository.Editor settings: %v", err)
	} else if err = Cfg.Section("repository.upload").MapTo(&Repository.Upload); err != nil {
		log.Fatal(4, "Failed to map Repository.Upload settings: %v", err)
	} else if err = Cfg.Section("repository.local").MapTo(&Repository.Local); err != nil {
		log.Fatal(4, "Failed to map Repository.Local settings: %v", err)
	} else if err = Cfg.Section("repository.pull-request").MapTo(&Repository.PullRequest); err != nil {
		log.Fatal(4, "Failed to map Repository.PullRequest settings: %v", err)
	}

	if !filepath.IsAbs(Repository.Upload.TempPath) {
		Repository.Upload.TempPath = path.Join(AppWorkPath, Repository.Upload.TempPath)
	}

	sec = Cfg.Section("picture")
	AvatarUploadPath = sec.Key("AVATAR_UPLOAD_PATH").MustString(path.Join(AppDataPath, "avatars"))
	forcePathSeparator(AvatarUploadPath)
	if !filepath.IsAbs(AvatarUploadPath) {
		AvatarUploadPath = path.Join(AppWorkPath, AvatarUploadPath)
	}
	AvatarMaxWidth = sec.Key("AVATAR_MAX_WIDTH").MustInt(4096)
	AvatarMaxHeight = sec.Key("AVATAR_MAX_HEIGHT").MustInt(3072)
	switch source := sec.Key("GRAVATAR_SOURCE").MustString("gravatar"); source {
	case "duoshuo":
		GravatarSource = "http://gravatar.duoshuo.com/avatar/"
	case "gravatar":
		GravatarSource = "https://secure.gravatar.com/avatar/"
	case "libravatar":
		GravatarSource = "https://seccdn.libravatar.org/avatar/"
	default:
		GravatarSource = source
	}
	DisableGravatar = sec.Key("DISABLE_GRAVATAR").MustBool()
	EnableFederatedAvatar = sec.Key("ENABLE_FEDERATED_AVATAR").MustBool(!InstallLock)
	if OfflineMode {
		DisableGravatar = true
		EnableFederatedAvatar = false
	}
	if DisableGravatar {
		EnableFederatedAvatar = false
	}
	if EnableFederatedAvatar || !DisableGravatar {
		GravatarSourceURL, err = url.Parse(GravatarSource)
		if err != nil {
			log.Fatal(4, "Failed to parse Gravatar URL(%s): %v",
				GravatarSource, err)
		}
	}

	if EnableFederatedAvatar {
		LibravatarService = libravatar.New()
		if GravatarSourceURL.Scheme == "https" {
			LibravatarService.SetUseHTTPS(true)
			LibravatarService.SetSecureFallbackHost(GravatarSourceURL.Host)
		} else {
			LibravatarService.SetUseHTTPS(false)
			LibravatarService.SetFallbackHost(GravatarSourceURL.Host)
		}
	}

	if err = Cfg.Section("ui").MapTo(&UI); err != nil {
		log.Fatal(4, "Failed to map UI settings: %v", err)
	} else if err = Cfg.Section("markdown").MapTo(&Markdown); err != nil {
		log.Fatal(4, "Failed to map Markdown settings: %v", err)
	} else if err = Cfg.Section("admin").MapTo(&Admin); err != nil {
		log.Fatal(4, "Fail to map Admin settings: %v", err)
	} else if err = Cfg.Section("cron").MapTo(&Cron); err != nil {
		log.Fatal(4, "Failed to map Cron settings: %v", err)
	} else if err = Cfg.Section("git").MapTo(&Git); err != nil {
		log.Fatal(4, "Failed to map Git settings: %v", err)
	} else if err = Cfg.Section("api").MapTo(&API); err != nil {
		log.Fatal(4, "Failed to map API settings: %v", err)
	}

	sec = Cfg.Section("mirror")
	Mirror.MinInterval = sec.Key("MIN_INTERVAL").MustDuration(10 * time.Minute)
	Mirror.DefaultInterval = sec.Key("DEFAULT_INTERVAL").MustDuration(8 * time.Hour)
	if Mirror.MinInterval.Minutes() < 1 {
		log.Warn("Mirror.MinInterval is too low")
		Mirror.MinInterval = 1 * time.Minute
	}
	if Mirror.DefaultInterval < Mirror.MinInterval {
		log.Warn("Mirror.DefaultInterval is less than Mirror.MinInterval")
		Mirror.DefaultInterval = time.Hour * 8
	}

	Langs = Cfg.Section("i18n").Key("LANGS").Strings(",")
	if len(Langs) == 0 {
		Langs = defaultLangs
	}
	Names = Cfg.Section("i18n").Key("NAMES").Strings(",")
	if len(Names) == 0 {
		Names = defaultLangNames
	}
	dateLangs = Cfg.Section("i18n.datelang").KeysHash()

	ShowFooterBranding = Cfg.Section("other").Key("SHOW_FOOTER_BRANDING").MustBool(false)
	ShowFooterVersion = Cfg.Section("other").Key("SHOW_FOOTER_VERSION").MustBool(true)
	ShowFooterTemplateLoadTime = Cfg.Section("other").Key("SHOW_FOOTER_TEMPLATE_LOAD_TIME").MustBool(true)

	UI.ShowUserEmail = Cfg.Section("ui").Key("SHOW_USER_EMAIL").MustBool(true)

	HasRobotsTxt = com.IsFile(path.Join(CustomPath, "robots.txt"))

	extensionReg := regexp.MustCompile(`\.\w`)
	for _, sec := range Cfg.Section("markup").ChildSections() {
		name := strings.TrimLeft(sec.Name(), "markup.")
		if name == "" {
			log.Warn("name is empty, markup " + sec.Name() + "ignored")
			continue
		}

		extensions := sec.Key("FILE_EXTENSIONS").Strings(",")
		var exts = make([]string, 0, len(extensions))
		for _, extension := range extensions {
			if !extensionReg.MatchString(extension) {
				log.Warn(sec.Name() + " file extension " + extension + " is invalid. Extension ignored")
			} else {
				exts = append(exts, extension)
			}
		}

		if len(exts) == 0 {
			log.Warn(sec.Name() + " file extension is empty, markup " + name + " ignored")
			continue
		}

		command := sec.Key("RENDER_COMMAND").MustString("")
		if command == "" {
			log.Warn(" RENDER_COMMAND is empty, markup " + name + " ignored")
			continue
		}

		ExternalMarkupParsers = append(ExternalMarkupParsers, MarkupParser{
			Enabled:        sec.Key("ENABLED").MustBool(false),
			MarkupName:     name,
			FileExtensions: exts,
			Command:        command,
			IsInputFile:    sec.Key("IS_INPUT_FILE").MustBool(false),
		})
	}
	sec = Cfg.Section("U2F")
	U2F.TrustedFacets, _ = shellquote.Split(sec.Key("TRUSTED_FACETS").MustString(strings.TrimRight(AppURL, "/")))
	U2F.AppID = sec.Key("APP_ID").MustString(strings.TrimRight(AppURL, "/"))
}

// Service settings
var Service struct {
	ActiveCodeLives                         int
	ResetPwdCodeLives                       int
	RegisterEmailConfirm                    bool
	DisableRegistration                     bool
	AllowOnlyExternalRegistration           bool
	ShowRegistrationButton                  bool
	RequireSignInView                       bool
	EnableNotifyMail                        bool
	EnableReverseProxyAuth                  bool
	EnableReverseProxyAutoRegister          bool
	EnableCaptcha                           bool
	CaptchaType                             string
	RecaptchaSecret                         string
	RecaptchaSitekey                        string
	DefaultKeepEmailPrivate                 bool
	DefaultAllowCreateOrganization          bool
	EnableTimetracking                      bool
	DefaultEnableTimetracking               bool
	DefaultEnableDependencies               bool
	DefaultAllowOnlyContributorsToTrackTime bool
	NoReplyAddress                          string

	// OpenID settings
	EnableOpenIDSignIn bool
	EnableOpenIDSignUp bool
	OpenIDWhitelist    []*regexp.Regexp
	OpenIDBlacklist    []*regexp.Regexp
}

func newService() {
	sec := Cfg.Section("service")
	Service.ActiveCodeLives = sec.Key("ACTIVE_CODE_LIVE_MINUTES").MustInt(180)
	Service.ResetPwdCodeLives = sec.Key("RESET_PASSWD_CODE_LIVE_MINUTES").MustInt(180)
	Service.DisableRegistration = sec.Key("DISABLE_REGISTRATION").MustBool()
	Service.AllowOnlyExternalRegistration = sec.Key("ALLOW_ONLY_EXTERNAL_REGISTRATION").MustBool()
	Service.ShowRegistrationButton = sec.Key("SHOW_REGISTRATION_BUTTON").MustBool(!(Service.DisableRegistration || Service.AllowOnlyExternalRegistration))
	Service.RequireSignInView = sec.Key("REQUIRE_SIGNIN_VIEW").MustBool()
	Service.EnableReverseProxyAuth = sec.Key("ENABLE_REVERSE_PROXY_AUTHENTICATION").MustBool()
	Service.EnableReverseProxyAutoRegister = sec.Key("ENABLE_REVERSE_PROXY_AUTO_REGISTRATION").MustBool()
	Service.EnableCaptcha = sec.Key("ENABLE_CAPTCHA").MustBool(false)
	Service.CaptchaType = sec.Key("CAPTCHA_TYPE").MustString(ImageCaptcha)
	Service.RecaptchaSecret = sec.Key("RECAPTCHA_SECRET").MustString("")
	Service.RecaptchaSitekey = sec.Key("RECAPTCHA_SITEKEY").MustString("")
	Service.DefaultKeepEmailPrivate = sec.Key("DEFAULT_KEEP_EMAIL_PRIVATE").MustBool()
	Service.DefaultAllowCreateOrganization = sec.Key("DEFAULT_ALLOW_CREATE_ORGANIZATION").MustBool(true)
	Service.EnableTimetracking = sec.Key("ENABLE_TIMETRACKING").MustBool(true)
	if Service.EnableTimetracking {
		Service.DefaultEnableTimetracking = sec.Key("DEFAULT_ENABLE_TIMETRACKING").MustBool(true)
	}
	Service.DefaultEnableDependencies = sec.Key("DEFAULT_ENABLE_DEPENDENCIES").MustBool(true)
	Service.DefaultAllowOnlyContributorsToTrackTime = sec.Key("DEFAULT_ALLOW_ONLY_CONTRIBUTORS_TO_TRACK_TIME").MustBool(true)
	Service.NoReplyAddress = sec.Key("NO_REPLY_ADDRESS").MustString("noreply.example.org")

	sec = Cfg.Section("openid")
	Service.EnableOpenIDSignIn = sec.Key("ENABLE_OPENID_SIGNIN").MustBool(!InstallLock)
	Service.EnableOpenIDSignUp = sec.Key("ENABLE_OPENID_SIGNUP").MustBool(!Service.DisableRegistration && Service.EnableOpenIDSignIn)
	pats := sec.Key("WHITELISTED_URIS").Strings(" ")
	if len(pats) != 0 {
		Service.OpenIDWhitelist = make([]*regexp.Regexp, len(pats))
		for i, p := range pats {
			Service.OpenIDWhitelist[i] = regexp.MustCompilePOSIX(p)
		}
	}
	pats = sec.Key("BLACKLISTED_URIS").Strings(" ")
	if len(pats) != 0 {
		Service.OpenIDBlacklist = make([]*regexp.Regexp, len(pats))
		for i, p := range pats {
			Service.OpenIDBlacklist[i] = regexp.MustCompilePOSIX(p)
		}
	}
}

var logLevels = map[string]string{
	"Trace":    "0",
	"Debug":    "1",
	"Info":     "2",
	"Warn":     "3",
	"Error":    "4",
	"Critical": "5",
}

func getLogLevel(section string, key string, defaultValue string) string {
	validLevels := []string{"Trace", "Debug", "Info", "Warn", "Error", "Critical"}
	return Cfg.Section(section).Key(key).In(defaultValue, validLevels)
}

func newLogService() {
	log.Info("Gitea v%s%s", AppVer, AppBuiltWith)

	LogModes = strings.Split(Cfg.Section("log").Key("MODE").MustString("console"), ",")
	LogConfigs = make([]string, len(LogModes))

	useConsole := false
	for i := 0; i < len(LogModes); i++ {
		LogModes[i] = strings.TrimSpace(LogModes[i])
		if LogModes[i] == "console" {
			useConsole = true
		}
	}

	if !useConsole {
		log.DelLogger("console")
	}

	for i, mode := range LogModes {
		sec, err := Cfg.GetSection("log." + mode)
		if err != nil {
			sec, _ = Cfg.NewSection("log." + mode)
		}

		// Log level.
		levelName := getLogLevel("log."+mode, "LEVEL", LogLevel)
		level, ok := logLevels[levelName]
		if !ok {
			log.Fatal(4, "Unknown log level: %s", levelName)
		}

		// Generate log configuration.
		switch mode {
		case "console":
			LogConfigs[i] = fmt.Sprintf(`{"level":%s}`, level)
		case "file":
			logPath := sec.Key("FILE_NAME").MustString(path.Join(LogRootPath, "gitea.log"))
			if err = os.MkdirAll(path.Dir(logPath), os.ModePerm); err != nil {
				panic(err.Error())
			}

			LogConfigs[i] = fmt.Sprintf(
				`{"level":%s,"filename":"%s","rotate":%v,"maxlines":%d,"maxsize":%d,"daily":%v,"maxdays":%d}`, level,
				logPath,
				sec.Key("LOG_ROTATE").MustBool(true),
				sec.Key("MAX_LINES").MustInt(1000000),
				1<<uint(sec.Key("MAX_SIZE_SHIFT").MustInt(28)),
				sec.Key("DAILY_ROTATE").MustBool(true),
				sec.Key("MAX_DAYS").MustInt(7))
		case "conn":
			LogConfigs[i] = fmt.Sprintf(`{"level":%s,"reconnectOnMsg":%v,"reconnect":%v,"net":"%s","addr":"%s"}`, level,
				sec.Key("RECONNECT_ON_MSG").MustBool(),
				sec.Key("RECONNECT").MustBool(),
				sec.Key("PROTOCOL").In("tcp", []string{"tcp", "unix", "udp"}),
				sec.Key("ADDR").MustString(":7020"))
		case "smtp":
			LogConfigs[i] = fmt.Sprintf(`{"level":%s,"username":"%s","password":"%s","host":"%s","sendTos":["%s"],"subject":"%s"}`, level,
				sec.Key("USER").MustString("example@example.com"),
				sec.Key("PASSWD").MustString("******"),
				sec.Key("HOST").MustString("127.0.0.1:25"),
				strings.Replace(sec.Key("RECEIVERS").MustString("example@example.com"), ",", "\",\"", -1),
				sec.Key("SUBJECT").MustString("Diagnostic message from serve"))
		case "database":
			LogConfigs[i] = fmt.Sprintf(`{"level":%s,"driver":"%s","conn":"%s"}`, level,
				sec.Key("DRIVER").String(),
				sec.Key("CONN").String())
		}

		log.NewLogger(Cfg.Section("log").Key("BUFFER_LEN").MustInt64(10000), mode, LogConfigs[i])
		log.Info("Log Mode: %s(%s)", strings.Title(mode), levelName)
	}
}

// NewXORMLogService initializes xorm logger service
func NewXORMLogService(disableConsole bool) {
	logModes := strings.Split(Cfg.Section("log").Key("MODE").MustString("console"), ",")
	var logConfigs string
	for _, mode := range logModes {
		mode = strings.TrimSpace(mode)

		if disableConsole && mode == "console" {
			continue
		}

		sec, err := Cfg.GetSection("log." + mode)
		if err != nil {
			sec, _ = Cfg.NewSection("log." + mode)
		}

		// Log level.
		levelName := getLogLevel("log."+mode, "LEVEL", LogLevel)
		level, ok := logLevels[levelName]
		if !ok {
			log.Fatal(4, "Unknown log level: %s", levelName)
		}

		// Generate log configuration.
		switch mode {
		case "console":
			logConfigs = fmt.Sprintf(`{"level":%s}`, level)
		case "file":
			logPath := sec.Key("FILE_NAME").MustString(path.Join(LogRootPath, "xorm.log"))
			if err = os.MkdirAll(path.Dir(logPath), os.ModePerm); err != nil {
				panic(err.Error())
			}
			logPath = path.Join(filepath.Dir(logPath), "xorm.log")

			logConfigs = fmt.Sprintf(
				`{"level":%s,"filename":"%s","rotate":%v,"maxlines":%d,"maxsize":%d,"daily":%v,"maxdays":%d}`, level,
				logPath,
				sec.Key("LOG_ROTATE").MustBool(true),
				sec.Key("MAX_LINES").MustInt(1000000),
				1<<uint(sec.Key("MAX_SIZE_SHIFT").MustInt(28)),
				sec.Key("DAILY_ROTATE").MustBool(true),
				sec.Key("MAX_DAYS").MustInt(7))
		case "conn":
			logConfigs = fmt.Sprintf(`{"level":%s,"reconnectOnMsg":%v,"reconnect":%v,"net":"%s","addr":"%s"}`, level,
				sec.Key("RECONNECT_ON_MSG").MustBool(),
				sec.Key("RECONNECT").MustBool(),
				sec.Key("PROTOCOL").In("tcp", []string{"tcp", "unix", "udp"}),
				sec.Key("ADDR").MustString(":7020"))
		case "smtp":
			logConfigs = fmt.Sprintf(`{"level":%s,"username":"%s","password":"%s","host":"%s","sendTos":"%s","subject":"%s"}`, level,
				sec.Key("USER").MustString("example@example.com"),
				sec.Key("PASSWD").MustString("******"),
				sec.Key("HOST").MustString("127.0.0.1:25"),
				sec.Key("RECEIVERS").MustString("[]"),
				sec.Key("SUBJECT").MustString("Diagnostic message from serve"))
		case "database":
			logConfigs = fmt.Sprintf(`{"level":%s,"driver":"%s","conn":"%s"}`, level,
				sec.Key("DRIVER").String(),
				sec.Key("CONN").String())
		}

		log.NewXORMLogger(Cfg.Section("log").Key("BUFFER_LEN").MustInt64(10000), mode, logConfigs)
		if !disableConsole {
			log.Info("XORM Log Mode: %s(%s)", strings.Title(mode), levelName)
		}

		var lvl core.LogLevel
		switch levelName {
		case "Trace", "Debug":
			lvl = core.LOG_DEBUG
		case "Info":
			lvl = core.LOG_INFO
		case "Warn":
			lvl = core.LOG_WARNING
		case "Error", "Critical":
			lvl = core.LOG_ERR
		}
		log.XORMLogger.SetLevel(lvl)
	}

	if len(logConfigs) == 0 {
		log.DiscardXORMLogger()
	}
}

// Cache represents cache settings
type Cache struct {
	Adapter  string
	Interval int
	Conn     string
	TTL      time.Duration
}

var (
	// CacheService the global cache
	CacheService *Cache
)

func newCacheService() {
	sec := Cfg.Section("cache")
	CacheService = &Cache{
		Adapter: sec.Key("ADAPTER").In("memory", []string{"memory", "redis", "memcache"}),
	}
	switch CacheService.Adapter {
	case "memory":
		CacheService.Interval = sec.Key("INTERVAL").MustInt(60)
	case "redis", "memcache":
		CacheService.Conn = strings.Trim(sec.Key("HOST").String(), "\" ")
	default:
		log.Fatal(4, "Unknown cache adapter: %s", CacheService.Adapter)
	}
	CacheService.TTL = sec.Key("ITEM_TTL").MustDuration(16 * time.Hour)

	log.Info("Cache Service Enabled")
}

func newSessionService() {
	SessionConfig.Provider = Cfg.Section("session").Key("PROVIDER").In("memory",
		[]string{"memory", "file", "redis", "mysql"})
	SessionConfig.ProviderConfig = strings.Trim(Cfg.Section("session").Key("PROVIDER_CONFIG").MustString(path.Join(AppDataPath, "sessions")), "\" ")
	if SessionConfig.Provider == "file" && !filepath.IsAbs(SessionConfig.ProviderConfig) {
		SessionConfig.ProviderConfig = path.Join(AppWorkPath, SessionConfig.ProviderConfig)
	}
	SessionConfig.CookieName = Cfg.Section("session").Key("COOKIE_NAME").MustString("i_like_gitea")
	SessionConfig.CookiePath = AppSubURL
	SessionConfig.Secure = Cfg.Section("session").Key("COOKIE_SECURE").MustBool(false)
	SessionConfig.Gclifetime = Cfg.Section("session").Key("GC_INTERVAL_TIME").MustInt64(86400)
	SessionConfig.Maxlifetime = Cfg.Section("session").Key("SESSION_LIFE_TIME").MustInt64(86400)

	log.Info("Session Service Enabled")
}

// Mailer represents mail service.
type Mailer struct {
	// Mailer
	QueueLength     int
	Name            string
	From            string
	FromName        string
	FromEmail       string
	SendAsPlainText bool

	// SMTP sender
	Host              string
	User, Passwd      string
	DisableHelo       bool
	HeloHostname      string
	SkipVerify        bool
	UseCertificate    bool
	CertFile, KeyFile string

	// Sendmail sender
	UseSendmail  bool
	SendmailPath string
	SendmailArgs []string
}

var (
	// MailService the global mailer
	MailService *Mailer
)

func newMailService() {
	sec := Cfg.Section("mailer")
	// Check mailer setting.
	if !sec.Key("ENABLED").MustBool() {
		return
	}

	MailService = &Mailer{
		QueueLength:     sec.Key("SEND_BUFFER_LEN").MustInt(100),
		Name:            sec.Key("NAME").MustString(AppName),
		SendAsPlainText: sec.Key("SEND_AS_PLAIN_TEXT").MustBool(false),

		Host:           sec.Key("HOST").String(),
		User:           sec.Key("USER").String(),
		Passwd:         sec.Key("PASSWD").String(),
		DisableHelo:    sec.Key("DISABLE_HELO").MustBool(),
		HeloHostname:   sec.Key("HELO_HOSTNAME").String(),
		SkipVerify:     sec.Key("SKIP_VERIFY").MustBool(),
		UseCertificate: sec.Key("USE_CERTIFICATE").MustBool(),
		CertFile:       sec.Key("CERT_FILE").String(),
		KeyFile:        sec.Key("KEY_FILE").String(),

		UseSendmail:  sec.Key("USE_SENDMAIL").MustBool(),
		SendmailPath: sec.Key("SENDMAIL_PATH").MustString("sendmail"),
	}
	MailService.From = sec.Key("FROM").MustString(MailService.User)

	if sec.HasKey("ENABLE_HTML_ALTERNATIVE") {
		log.Warn("ENABLE_HTML_ALTERNATIVE is deprecated, use SEND_AS_PLAIN_TEXT")
		MailService.SendAsPlainText = !sec.Key("ENABLE_HTML_ALTERNATIVE").MustBool(false)
	}

	parsed, err := mail.ParseAddress(MailService.From)
	if err != nil {
		log.Fatal(4, "Invalid mailer.FROM (%s): %v", MailService.From, err)
	}
	MailService.FromName = parsed.Name
	MailService.FromEmail = parsed.Address

	if MailService.UseSendmail {
		MailService.SendmailArgs, err = shellquote.Split(sec.Key("SENDMAIL_ARGS").String())
		if err != nil {
			log.Error(4, "Failed to parse Sendmail args: %v", CustomConf, err)
		}
	}

	log.Info("Mail Service Enabled")
}

func newRegisterMailService() {
	if !Cfg.Section("service").Key("REGISTER_EMAIL_CONFIRM").MustBool() {
		return
	} else if MailService == nil {
		log.Warn("Register Mail Service: Mail Service is not enabled")
		return
	}
	Service.RegisterEmailConfirm = true
	log.Info("Register Mail Service Enabled")
}

func newNotifyMailService() {
	if !Cfg.Section("service").Key("ENABLE_NOTIFY_MAIL").MustBool() {
		return
	} else if MailService == nil {
		log.Warn("Notify Mail Service: Mail Service is not enabled")
		return
	}
	Service.EnableNotifyMail = true
	log.Info("Notify Mail Service Enabled")
}

func newWebhookService() {
	sec := Cfg.Section("webhook")
	Webhook.QueueLength = sec.Key("QUEUE_LENGTH").MustInt(1000)
	Webhook.DeliverTimeout = sec.Key("DELIVER_TIMEOUT").MustInt(5)
	Webhook.SkipTLSVerify = sec.Key("SKIP_TLS_VERIFY").MustBool()
	Webhook.Types = []string{"gitea", "gogs", "slack", "discord", "dingtalk"}
	Webhook.PagingNum = sec.Key("PAGING_NUM").MustInt(10)
}

// NewServices initializes the services
func NewServices() {
	newService()
	newLogService()
	NewXORMLogService(false)
	newCacheService()
	newSessionService()
	newMailService()
	newRegisterMailService()
	newNotifyMailService()
	newWebhookService()
}<|MERGE_RESOLUTION|>--- conflicted
+++ resolved
@@ -111,14 +111,11 @@
 	LandingPageURL       LandingPage
 	UnixSocketPermission uint32
 	EnablePprof          bool
-<<<<<<< HEAD
+	PprofDataPath        string
 	EnableLetsEncrypt    bool
 	LetsEncryptTOS       bool
 	LetsEncryptDirectory string
 	LetsEncryptEmail     string
-=======
-	PprofDataPath        string
->>>>>>> 0449330d
 
 	SSH = struct {
 		Disabled             bool           `ini:"DISABLE_SSH"`
