// Copyright 2014 The Gogs Authors. All rights reserved.
// Copyright 2017 The Gitea Authors. All rights reserved.
// Use of this source code is governed by a MIT-style
// license that can be found in the LICENSE file.

package setting

import (
	"encoding/base64"
	"fmt"
	"math"
	"net"
	"net/url"
	"os"
	"os/exec"
	"path"
	"path/filepath"
	"runtime"
	"strconv"
	"strings"
	"text/template"
	"time"

	"code.gitea.io/gitea/modules/generate"
	"code.gitea.io/gitea/modules/json"
	"code.gitea.io/gitea/modules/log"
	"code.gitea.io/gitea/modules/user"
	"code.gitea.io/gitea/modules/util"

	gossh "golang.org/x/crypto/ssh"
	ini "gopkg.in/ini.v1"
)

// Scheme describes protocol types
type Scheme string

// enumerates all the scheme types
const (
	HTTP     Scheme = "http"
	HTTPS    Scheme = "https"
	FCGI     Scheme = "fcgi"
	FCGIUnix Scheme = "fcgi+unix"
	HTTPUnix Scheme = "http+unix"
)

// LandingPage describes the default page
type LandingPage string

// enumerates all the landing page types
const (
	LandingPageHome          LandingPage = "/"
	LandingPageExplore       LandingPage = "/explore"
	LandingPageOrganizations LandingPage = "/explore/organizations"
	LandingPageLogin         LandingPage = "/user/login"
)

// enumerates all the types of captchas
const (
	ImageCaptcha = "image"
	ReCaptcha    = "recaptcha"
	HCaptcha     = "hcaptcha"
	MCaptcha     = "mcaptcha"
)

// settings
var (
	// AppVer is the version of the current build of Gitea. It is set in main.go from main.Version.
	AppVer string
	// AppBuiltWith represents a human readable version go runtime build version and build tags. (See main.go formatBuiltWith().)
	AppBuiltWith string
	// AppStartTime store time gitea has started
	AppStartTime time.Time
	// AppName is the Application name, used in the page title.
	// It maps to ini:"APP_NAME"
	AppName string
	// AppURL is the Application ROOT_URL. It always has a '/' suffix
	// It maps to ini:"ROOT_URL"
	AppURL string
	// AppSubURL represents the sub-url mounting point for gitea. It is either "" or starts with '/' and ends without '/', such as '/{subpath}'.
	// This value is empty if site does not have sub-url.
	AppSubURL string
	// AppPath represents the path to the gitea binary
	AppPath string
	// AppWorkPath is the "working directory" of Gitea. It maps to the environment variable GITEA_WORK_DIR.
	// If that is not set it is the default set here by the linker or failing that the directory of AppPath.
	//
	// AppWorkPath is used as the base path for several other paths.
	AppWorkPath string
	// AppDataPath is the default path for storing data.
	// It maps to ini:"APP_DATA_PATH" and defaults to AppWorkPath + "/data"
	AppDataPath string
	// LocalURL is the url for locally running applications to contact Gitea. It always has a '/' suffix
	// It maps to ini:"LOCAL_ROOT_URL"
	LocalURL string

	// Server settings
<<<<<<< HEAD
	Protocol                   Scheme
	UseProxyProtocol           bool // `ini:"USE_PROXY_PROTOCOL"`
	ProxyProtocolTLSBridging   bool //`ini:"PROXY_PROTOCOL_TLS_BRIDGING"`
	ProxyProtocolHeaderTimeout time.Duration
	ProxyProtocolAcceptUnknown bool
	Domain                     string
	HTTPAddr                   string
	HTTPPort                   string
	LocalURL                   string
	LocalUseProxyProtocol      bool
	RedirectOtherPort          bool
	RedirectorUseProxyProtocol bool
	PortToRedirect             string
	OfflineMode                bool
	CertFile                   string
	KeyFile                    string
	StaticRootPath             string
	StaticCacheTime            time.Duration
	EnableGzip                 bool
	LandingPageURL             LandingPage
	UnixSocketPermission       uint32
	EnablePprof                bool
	PprofDataPath              string
	EnableLetsEncrypt          bool
	LetsEncryptTOS             bool
	LetsEncryptDirectory       string
	LetsEncryptEmail           string
	SSLMinimumVersion          string
	SSLMaximumVersion          string
	SSLCurvePreferences        []string
	SSLCipherSuites            []string
	GracefulRestartable        bool
	GracefulHammerTime         time.Duration
	StartupTimeout             time.Duration
	PerWriteTimeout            = 30 * time.Second
	PerWritePerKbTimeout       = 10 * time.Second
	StaticURLPrefix            string
	AbsoluteAssetURL           string
=======
	Protocol             Scheme
	Domain               string
	HTTPAddr             string
	HTTPPort             string
	RedirectOtherPort    bool
	PortToRedirect       string
	OfflineMode          bool
	CertFile             string
	KeyFile              string
	StaticRootPath       string
	StaticCacheTime      time.Duration
	EnableGzip           bool
	LandingPageURL       LandingPage
	LandingPageCustom    string
	UnixSocketPermission uint32
	EnablePprof          bool
	PprofDataPath        string
	EnableAcme           bool
	AcmeTOS              bool
	AcmeLiveDirectory    string
	AcmeEmail            string
	AcmeURL              string
	AcmeCARoot           string
	SSLMinimumVersion    string
	SSLMaximumVersion    string
	SSLCurvePreferences  []string
	SSLCipherSuites      []string
	GracefulRestartable  bool
	GracefulHammerTime   time.Duration
	StartupTimeout       time.Duration
	PerWriteTimeout      = 30 * time.Second
	PerWritePerKbTimeout = 10 * time.Second
	StaticURLPrefix      string
	AbsoluteAssetURL     string
>>>>>>> 82f89ff9

	SSH = struct {
		Disabled                              bool               `ini:"DISABLE_SSH"`
		StartBuiltinServer                    bool               `ini:"START_SSH_SERVER"`
		BuiltinServerUser                     string             `ini:"BUILTIN_SSH_SERVER_USER"`
		UseProxyProtocol                      bool               `ini:"SSH_SERVER_USE_PROXY_PROTOCOL"`
		Domain                                string             `ini:"SSH_DOMAIN"`
		Port                                  int                `ini:"SSH_PORT"`
		User                                  string             `ini:"SSH_USER"`
		ListenHost                            string             `ini:"SSH_LISTEN_HOST"`
		ListenPort                            int                `ini:"SSH_LISTEN_PORT"`
		RootPath                              string             `ini:"SSH_ROOT_PATH"`
		ServerCiphers                         []string           `ini:"SSH_SERVER_CIPHERS"`
		ServerKeyExchanges                    []string           `ini:"SSH_SERVER_KEY_EXCHANGES"`
		ServerMACs                            []string           `ini:"SSH_SERVER_MACS"`
		ServerHostKeys                        []string           `ini:"SSH_SERVER_HOST_KEYS"`
		KeyTestPath                           string             `ini:"SSH_KEY_TEST_PATH"`
		KeygenPath                            string             `ini:"SSH_KEYGEN_PATH"`
		AuthorizedKeysBackup                  bool               `ini:"SSH_AUTHORIZED_KEYS_BACKUP"`
		AuthorizedPrincipalsBackup            bool               `ini:"SSH_AUTHORIZED_PRINCIPALS_BACKUP"`
		AuthorizedKeysCommandTemplate         string             `ini:"SSH_AUTHORIZED_KEYS_COMMAND_TEMPLATE"`
		AuthorizedKeysCommandTemplateTemplate *template.Template `ini:"-"`
		MinimumKeySizeCheck                   bool               `ini:"-"`
		MinimumKeySizes                       map[string]int     `ini:"-"`
		CreateAuthorizedKeysFile              bool               `ini:"SSH_CREATE_AUTHORIZED_KEYS_FILE"`
		CreateAuthorizedPrincipalsFile        bool               `ini:"SSH_CREATE_AUTHORIZED_PRINCIPALS_FILE"`
		ExposeAnonymous                       bool               `ini:"SSH_EXPOSE_ANONYMOUS"`
		AuthorizedPrincipalsAllow             []string           `ini:"SSH_AUTHORIZED_PRINCIPALS_ALLOW"`
		AuthorizedPrincipalsEnabled           bool               `ini:"-"`
		TrustedUserCAKeys                     []string           `ini:"SSH_TRUSTED_USER_CA_KEYS"`
		TrustedUserCAKeysFile                 string             `ini:"SSH_TRUSTED_USER_CA_KEYS_FILENAME"`
		TrustedUserCAKeysParsed               []gossh.PublicKey  `ini:"-"`
		PerWriteTimeout                       time.Duration      `ini:"SSH_PER_WRITE_TIMEOUT"`
		PerWritePerKbTimeout                  time.Duration      `ini:"SSH_PER_WRITE_PER_KB_TIMEOUT"`
	}{
		Disabled:                      false,
		StartBuiltinServer:            false,
		Domain:                        "",
		Port:                          22,
		ServerCiphers:                 []string{"chacha20-poly1305@openssh.com", "aes128-ctr", "aes192-ctr", "aes256-ctr", "aes128-gcm@openssh.com", "aes256-gcm@openssh.com"},
		ServerKeyExchanges:            []string{"curve25519-sha256", "ecdh-sha2-nistp256", "ecdh-sha2-nistp384", "ecdh-sha2-nistp521", "diffie-hellman-group14-sha256", "diffie-hellman-group14-sha1"},
		ServerMACs:                    []string{"hmac-sha2-256-etm@openssh.com", "hmac-sha2-256", "hmac-sha1"},
		KeygenPath:                    "ssh-keygen",
		MinimumKeySizeCheck:           true,
		MinimumKeySizes:               map[string]int{"ed25519": 256, "ed25519-sk": 256, "ecdsa": 256, "ecdsa-sk": 256, "rsa": 2047},
		ServerHostKeys:                []string{"ssh/gitea.rsa", "ssh/gogs.rsa"},
		AuthorizedKeysCommandTemplate: "{{.AppPath}} --config={{.CustomConf}} serv key-{{.Key.ID}}",
		PerWriteTimeout:               PerWriteTimeout,
		PerWritePerKbTimeout:          PerWritePerKbTimeout,
	}

	// Security settings
	InstallLock                        bool
	SecretKey                          string
	LogInRememberDays                  int
	CookieUserName                     string
	CookieRememberName                 string
	ReverseProxyAuthUser               string
	ReverseProxyAuthEmail              string
	ReverseProxyAuthFullName           string
	ReverseProxyLimit                  int
	ReverseProxyTrustedProxies         []string
	MinPasswordLength                  int
	ImportLocalPaths                   bool
	DisableGitHooks                    bool
	DisableWebhooks                    bool
	OnlyAllowPushIfGiteaEnvironmentSet bool
	PasswordComplexity                 []string
	PasswordHashAlgo                   string
	PasswordCheckPwn                   bool
	SuccessfulTokensCacheSize          int

	Camo = struct {
		Enabled   bool
		ServerURL string `ini:"SERVER_URL"`
		HMACKey   string `ini:"HMAC_KEY"`
		Allways   bool
	}{}

	// UI settings
	UI = struct {
		ExplorePagingNum      int
		SitemapPagingNum      int
		IssuePagingNum        int
		RepoSearchPagingNum   int
		MembersPagingNum      int
		FeedMaxCommitNum      int
		FeedPagingNum         int
		PackagesPagingNum     int
		GraphMaxCommitNum     int
		CodeCommentLines      int
		ReactionMaxUserNum    int
		ThemeColorMetaTag     string
		MaxDisplayFileSize    int64
		ShowUserEmail         bool
		DefaultShowFullName   bool
		DefaultTheme          string
		Themes                []string
		Reactions             []string
		ReactionsMap          map[string]bool `ini:"-"`
		CustomEmojis          []string
		CustomEmojisMap       map[string]string `ini:"-"`
		SearchRepoDescription bool
		UseServiceWorker      bool

		Notification struct {
			MinTimeout            time.Duration
			TimeoutStep           time.Duration
			MaxTimeout            time.Duration
			EventSourceUpdateTime time.Duration
		} `ini:"ui.notification"`

		SVG struct {
			Enabled bool `ini:"ENABLE_RENDER"`
		} `ini:"ui.svg"`

		CSV struct {
			MaxFileSize int64
		} `ini:"ui.csv"`

		Admin struct {
			UserPagingNum   int
			RepoPagingNum   int
			NoticePagingNum int
			OrgPagingNum    int
		} `ini:"ui.admin"`
		User struct {
			RepoPagingNum int
		} `ini:"ui.user"`
		Meta struct {
			Author      string
			Description string
			Keywords    string
		} `ini:"ui.meta"`
	}{
		ExplorePagingNum:    20,
		SitemapPagingNum:    20,
		IssuePagingNum:      20,
		RepoSearchPagingNum: 20,
		MembersPagingNum:    20,
		FeedMaxCommitNum:    5,
		FeedPagingNum:       20,
		PackagesPagingNum:   20,
		GraphMaxCommitNum:   100,
		CodeCommentLines:    4,
		ReactionMaxUserNum:  10,
		ThemeColorMetaTag:   `#6cc644`,
		MaxDisplayFileSize:  8388608,
		DefaultTheme:        `auto`,
		Themes:              []string{`auto`, `gitea`, `arc-green`},
		Reactions:           []string{`+1`, `-1`, `laugh`, `hooray`, `confused`, `heart`, `rocket`, `eyes`},
		CustomEmojis:        []string{`git`, `gitea`, `codeberg`, `gitlab`, `github`, `gogs`},
		CustomEmojisMap:     map[string]string{"git": ":git:", "gitea": ":gitea:", "codeberg": ":codeberg:", "gitlab": ":gitlab:", "github": ":github:", "gogs": ":gogs:"},
		Notification: struct {
			MinTimeout            time.Duration
			TimeoutStep           time.Duration
			MaxTimeout            time.Duration
			EventSourceUpdateTime time.Duration
		}{
			MinTimeout:            10 * time.Second,
			TimeoutStep:           10 * time.Second,
			MaxTimeout:            60 * time.Second,
			EventSourceUpdateTime: 10 * time.Second,
		},
		SVG: struct {
			Enabled bool `ini:"ENABLE_RENDER"`
		}{
			Enabled: true,
		},
		CSV: struct {
			MaxFileSize int64
		}{
			MaxFileSize: 524288,
		},
		Admin: struct {
			UserPagingNum   int
			RepoPagingNum   int
			NoticePagingNum int
			OrgPagingNum    int
		}{
			UserPagingNum:   50,
			RepoPagingNum:   50,
			NoticePagingNum: 25,
			OrgPagingNum:    50,
		},
		User: struct {
			RepoPagingNum int
		}{
			RepoPagingNum: 15,
		},
		Meta: struct {
			Author      string
			Description string
			Keywords    string
		}{
			Author:      "Gitea - Git with a cup of tea",
			Description: "Gitea (Git with a cup of tea) is a painless self-hosted Git service written in Go",
			Keywords:    "go,git,self-hosted,gitea",
		},
	}

	// Markdown settings
	Markdown = struct {
		EnableHardLineBreakInComments  bool
		EnableHardLineBreakInDocuments bool
		CustomURLSchemes               []string `ini:"CUSTOM_URL_SCHEMES"`
		FileExtensions                 []string
	}{
		EnableHardLineBreakInComments:  true,
		EnableHardLineBreakInDocuments: false,
		FileExtensions:                 strings.Split(".md,.markdown,.mdown,.mkd", ","),
	}

	// Admin settings
	Admin struct {
		DisableRegularOrgCreation bool
		DefaultEmailNotification  string
	}

	// Log settings
	LogLevel           log.Level
	StacktraceLogLevel string
	LogRootPath        string
	EnableSSHLog       bool
	EnableXORMLog      bool

	DisableRouterLog bool

	EnableAccessLog   bool
	AccessLogTemplate string

	// Time settings
	TimeFormat string
	// UILocation is the location on the UI, so that we can display the time on UI.
	DefaultUILocation = time.Local

	CSRFCookieName     = "_csrf"
	CSRFCookieHTTPOnly = true

	ManifestData string

	// API settings
	API = struct {
		EnableSwagger          bool
		SwaggerURL             string
		MaxResponseItems       int
		DefaultPagingNum       int
		DefaultGitTreesPerPage int
		DefaultMaxBlobSize     int64
	}{
		EnableSwagger:          true,
		SwaggerURL:             "",
		MaxResponseItems:       50,
		DefaultPagingNum:       30,
		DefaultGitTreesPerPage: 1000,
		DefaultMaxBlobSize:     10485760,
	}

	OAuth2 = struct {
		Enable                     bool
		AccessTokenExpirationTime  int64
		RefreshTokenExpirationTime int64
		InvalidateRefreshTokens    bool
		JWTSigningAlgorithm        string `ini:"JWT_SIGNING_ALGORITHM"`
		JWTSecretBase64            string `ini:"JWT_SECRET"`
		JWTSigningPrivateKeyFile   string `ini:"JWT_SIGNING_PRIVATE_KEY_FILE"`
		MaxTokenLength             int
	}{
		Enable:                     true,
		AccessTokenExpirationTime:  3600,
		RefreshTokenExpirationTime: 730,
		InvalidateRefreshTokens:    false,
		JWTSigningAlgorithm:        "RS256",
		JWTSigningPrivateKeyFile:   "jwt/private.pem",
		MaxTokenLength:             math.MaxInt16,
	}

	// Metrics settings
	Metrics = struct {
		Enabled                  bool
		Token                    string
		EnabledIssueByLabel      bool
		EnabledIssueByRepository bool
	}{
		Enabled:                  false,
		Token:                    "",
		EnabledIssueByLabel:      false,
		EnabledIssueByRepository: false,
	}

	// I18n settings
	Langs []string
	Names []string

	// Highlight settings are loaded in modules/template/highlight.go

	// Other settings
	ShowFooterBranding         bool
	ShowFooterVersion          bool
	ShowFooterTemplateLoadTime bool

	// Global setting objects
	Cfg           *ini.File
	CustomPath    string // Custom directory path
	CustomConf    string
	PIDFile       = "/run/gitea.pid"
	WritePIDFile  bool
	RunMode       string
	IsProd        bool
	RunUser       string
	IsWindows     bool
	HasRobotsTxt  bool
	InternalToken string // internal access token
)

func getAppPath() (string, error) {
	var appPath string
	var err error
	if IsWindows && filepath.IsAbs(os.Args[0]) {
		appPath = filepath.Clean(os.Args[0])
	} else {
		appPath, err = exec.LookPath(os.Args[0])
	}

	if err != nil {
		return "", err
	}
	appPath, err = filepath.Abs(appPath)
	if err != nil {
		return "", err
	}
	// Note: we don't use path.Dir here because it does not handle case
	//	which path starts with two "/" in Windows: "//psf/Home/..."
	return strings.ReplaceAll(appPath, "\\", "/"), err
}

func getWorkPath(appPath string) string {
	workPath := AppWorkPath

	if giteaWorkPath, ok := os.LookupEnv("GITEA_WORK_DIR"); ok {
		workPath = giteaWorkPath
	}
	if len(workPath) == 0 {
		i := strings.LastIndex(appPath, "/")
		if i == -1 {
			workPath = appPath
		} else {
			workPath = appPath[:i]
		}
	}
	workPath = strings.ReplaceAll(workPath, "\\", "/")
	if !filepath.IsAbs(workPath) {
		log.Info("Provided work path %s is not absolute - will be made absolute against the current working directory", workPath)

		absPath, err := filepath.Abs(workPath)
		if err != nil {
			log.Error("Unable to absolute %s against the current working directory %v. Will absolute against the AppPath %s", workPath, err, appPath)
			workPath = filepath.Join(appPath, workPath)
		} else {
			workPath = absPath
		}
	}
	return strings.ReplaceAll(workPath, "\\", "/")
}

func init() {
	IsWindows = runtime.GOOS == "windows"
	// We can rely on log.CanColorStdout being set properly because modules/log/console_windows.go comes before modules/setting/setting.go lexicographically
	// By default set this logger at Info - we'll change it later but we need to start with something.
	log.NewLogger(0, "console", "console", fmt.Sprintf(`{"level": "info", "colorize": %t, "stacktraceLevel": "none"}`, log.CanColorStdout))

	var err error
	if AppPath, err = getAppPath(); err != nil {
		log.Fatal("Failed to get app path: %v", err)
	}
	AppWorkPath = getWorkPath(AppPath)
}

func forcePathSeparator(path string) {
	if strings.Contains(path, "\\") {
		log.Fatal("Do not use '\\' or '\\\\' in paths, instead, please use '/' in all places")
	}
}

// IsRunUserMatchCurrentUser returns false if configured run user does not match
// actual user that runs the app. The first return value is the actual user name.
// This check is ignored under Windows since SSH remote login is not the main
// method to login on Windows.
func IsRunUserMatchCurrentUser(runUser string) (string, bool) {
	if IsWindows || SSH.StartBuiltinServer {
		return "", true
	}

	currentUser := user.CurrentUsername()
	return currentUser, runUser == currentUser
}

func createPIDFile(pidPath string) {
	currentPid := os.Getpid()
	if err := os.MkdirAll(filepath.Dir(pidPath), os.ModePerm); err != nil {
		log.Fatal("Failed to create PID folder: %v", err)
	}

	file, err := os.Create(pidPath)
	if err != nil {
		log.Fatal("Failed to create PID file: %v", err)
	}
	defer file.Close()
	if _, err := file.WriteString(strconv.FormatInt(int64(currentPid), 10)); err != nil {
		log.Fatal("Failed to write PID information: %v", err)
	}
}

// SetCustomPathAndConf will set CustomPath and CustomConf with reference to the
// GITEA_CUSTOM environment variable and with provided overrides before stepping
// back to the default
func SetCustomPathAndConf(providedCustom, providedConf, providedWorkPath string) {
	if len(providedWorkPath) != 0 {
		AppWorkPath = filepath.ToSlash(providedWorkPath)
	}
	if giteaCustom, ok := os.LookupEnv("GITEA_CUSTOM"); ok {
		CustomPath = giteaCustom
	}
	if len(providedCustom) != 0 {
		CustomPath = providedCustom
	}
	if len(CustomPath) == 0 {
		CustomPath = path.Join(AppWorkPath, "custom")
	} else if !filepath.IsAbs(CustomPath) {
		CustomPath = path.Join(AppWorkPath, CustomPath)
	}

	if len(providedConf) != 0 {
		CustomConf = providedConf
	}
	if len(CustomConf) == 0 {
		CustomConf = path.Join(CustomPath, "conf/app.ini")
	} else if !filepath.IsAbs(CustomConf) {
		CustomConf = path.Join(CustomPath, CustomConf)
		log.Warn("Using 'custom' directory as relative origin for configuration file: '%s'", CustomConf)
	}
}

// LoadFromExisting initializes setting options from an existing config file (app.ini)
func LoadFromExisting() {
	loadFromConf(false, "")
}

// LoadAllowEmpty initializes setting options, it's also fine that if the config file (app.ini) doesn't exist
func LoadAllowEmpty() {
	loadFromConf(true, "")
}

// LoadForTest initializes setting options for tests
func LoadForTest(extraConfigs ...string) {
	loadFromConf(true, strings.Join(extraConfigs, "\n"))
	if err := PrepareAppDataPath(); err != nil {
		log.Fatal("Can not prepare APP_DATA_PATH: %v", err)
	}
}

func deprecatedSetting(oldSection, oldKey, newSection, newKey string) {
	if Cfg.Section(oldSection).HasKey(oldKey) {
		log.Error("Deprecated fallback `[%s]` `%s` present. Use `[%s]` `%s` instead. This fallback will be removed in v1.18.0", oldSection, oldKey, newSection, newKey)
	}
}

// loadFromConf initializes configuration context.
// NOTE: do not print any log except error.
func loadFromConf(allowEmpty bool, extraConfig string) {
	Cfg = ini.Empty()

	if WritePIDFile && len(PIDFile) > 0 {
		createPIDFile(PIDFile)
	}

	isFile, err := util.IsFile(CustomConf)
	if err != nil {
		log.Error("Unable to check if %s is a file. Error: %v", CustomConf, err)
	}
	if isFile {
		if err := Cfg.Append(CustomConf); err != nil {
			log.Fatal("Failed to load custom conf '%s': %v", CustomConf, err)
		}
	} else if !allowEmpty {
		log.Fatal("Unable to find configuration file: %q.\nEnsure you are running in the correct environment or set the correct configuration file with -c.", CustomConf)
	} // else: no config file, a config file might be created at CustomConf later (might not)

	if extraConfig != "" {
		if err = Cfg.Append([]byte(extraConfig)); err != nil {
			log.Fatal("Unable to append more config: %v", err)
		}
	}

	Cfg.NameMapper = ini.SnackCase

	homeDir, err := util.HomeDir()
	if err != nil {
		log.Fatal("Failed to get home directory: %v", err)
	}
	homeDir = strings.ReplaceAll(homeDir, "\\", "/")

	LogLevel = getLogLevel(Cfg.Section("log"), "LEVEL", log.INFO)
	StacktraceLogLevel = getStacktraceLogLevel(Cfg.Section("log"), "STACKTRACE_LEVEL", "None")
	LogRootPath = Cfg.Section("log").Key("ROOT_PATH").MustString(path.Join(AppWorkPath, "log"))
	forcePathSeparator(LogRootPath)

	sec := Cfg.Section("server")
	AppName = Cfg.Section("").Key("APP_NAME").MustString("Gitea: Git with a cup of tea")

	Domain = sec.Key("DOMAIN").MustString("localhost")
	HTTPAddr = sec.Key("HTTP_ADDR").MustString("0.0.0.0")
	HTTPPort = sec.Key("HTTP_PORT").MustString("3000")

	Protocol = HTTP
	protocolCfg := sec.Key("PROTOCOL").String()
	switch protocolCfg {
	case "https":
		Protocol = HTTPS
		// FIXME: DEPRECATED to be removed in v1.18.0
		if sec.HasKey("ENABLE_ACME") {
			EnableAcme = sec.Key("ENABLE_ACME").MustBool(false)
		} else {
			deprecatedSetting("server", "ENABLE_LETSENCRYPT", "server", "ENABLE_ACME")
			EnableAcme = sec.Key("ENABLE_LETSENCRYPT").MustBool(false)
		}
		if EnableAcme {
			AcmeURL = sec.Key("ACME_URL").MustString("")
			AcmeCARoot = sec.Key("ACME_CA_ROOT").MustString("")
			// FIXME: DEPRECATED to be removed in v1.18.0
			if sec.HasKey("ACME_ACCEPTTOS") {
				AcmeTOS = sec.Key("ACME_ACCEPTTOS").MustBool(false)
			} else {
				deprecatedSetting("server", "LETSENCRYPT_ACCEPTTOS", "server", "ACME_ACCEPTTOS")
				AcmeTOS = sec.Key("LETSENCRYPT_ACCEPTTOS").MustBool(false)
			}
			if !AcmeTOS {
				log.Fatal("ACME TOS is not accepted (ACME_ACCEPTTOS).")
			}
			// FIXME: DEPRECATED to be removed in v1.18.0
			if sec.HasKey("ACME_DIRECTORY") {
				AcmeLiveDirectory = sec.Key("ACME_DIRECTORY").MustString("https")
			} else {
				deprecatedSetting("server", "LETSENCRYPT_DIRECTORY", "server", "ACME_DIRECTORY")
				AcmeLiveDirectory = sec.Key("LETSENCRYPT_DIRECTORY").MustString("https")
			}
			// FIXME: DEPRECATED to be removed in v1.18.0
			if sec.HasKey("ACME_EMAIL") {
				AcmeEmail = sec.Key("ACME_EMAIL").MustString("")
			} else {
				deprecatedSetting("server", "LETSENCRYPT_EMAIL", "server", "ACME_EMAIL")
				AcmeEmail = sec.Key("LETSENCRYPT_EMAIL").MustString("")
			}
		} else {
			CertFile = sec.Key("CERT_FILE").String()
			KeyFile = sec.Key("KEY_FILE").String()
			if len(CertFile) > 0 && !filepath.IsAbs(CertFile) {
				CertFile = filepath.Join(CustomPath, CertFile)
			}
			if len(KeyFile) > 0 && !filepath.IsAbs(KeyFile) {
				KeyFile = filepath.Join(CustomPath, KeyFile)
			}
		}
		SSLMinimumVersion = sec.Key("SSL_MIN_VERSION").MustString("")
		SSLMaximumVersion = sec.Key("SSL_MAX_VERSION").MustString("")
		SSLCurvePreferences = sec.Key("SSL_CURVE_PREFERENCES").Strings(",")
		SSLCipherSuites = sec.Key("SSL_CIPHER_SUITES").Strings(",")
	case "fcgi":
		Protocol = FCGI
	case "fcgi+unix", "unix", "http+unix":
		switch protocolCfg {
		case "fcgi+unix":
			Protocol = FCGIUnix
		case "unix":
			log.Warn("unix PROTOCOL value is deprecated, please use http+unix")
			fallthrough
		case "http+unix":
			Protocol = HTTPUnix
		}
		UnixSocketPermissionRaw := sec.Key("UNIX_SOCKET_PERMISSION").MustString("666")
		UnixSocketPermissionParsed, err := strconv.ParseUint(UnixSocketPermissionRaw, 8, 32)
		if err != nil || UnixSocketPermissionParsed > 0o777 {
			log.Fatal("Failed to parse unixSocketPermission: %s", UnixSocketPermissionRaw)
		}

		UnixSocketPermission = uint32(UnixSocketPermissionParsed)
		if !filepath.IsAbs(HTTPAddr) {
			HTTPAddr = filepath.Join(AppWorkPath, HTTPAddr)
		}
	}
<<<<<<< HEAD
	UseProxyProtocol = sec.Key("USE_PROXY_PROTOCOL").MustBool(false)
	ProxyProtocolTLSBridging = sec.Key("PROXY_PROTOCOL_TLS_BRIDGING").MustBool(false)
	ProxyProtocolHeaderTimeout = sec.Key("PROXY_PROTOCOL_HEADER_TIMEOUT").MustDuration(5 * time.Second)
	ProxyProtocolAcceptUnknown = sec.Key("PROXY_PROTOCOL_ACCEPT_UNKNOWN").MustBool(false)
	EnableLetsEncrypt = sec.Key("ENABLE_LETSENCRYPT").MustBool(false)
	LetsEncryptTOS = sec.Key("LETSENCRYPT_ACCEPTTOS").MustBool(false)
	if !LetsEncryptTOS && EnableLetsEncrypt {
		log.Warn("Failed to enable Let's Encrypt due to Let's Encrypt TOS not being accepted")
		EnableLetsEncrypt = false
	}
	LetsEncryptDirectory = sec.Key("LETSENCRYPT_DIRECTORY").MustString("https")
	LetsEncryptEmail = sec.Key("LETSENCRYPT_EMAIL").MustString("")
	SSLMinimumVersion = sec.Key("SSL_MIN_VERSION").MustString("")
	SSLMaximumVersion = sec.Key("SSL_MAX_VERSION").MustString("")
	SSLCurvePreferences = sec.Key("SSL_CURVE_PREFERENCES").Strings(",")
	SSLCipherSuites = sec.Key("SSL_CIPHER_SUITES").Strings(",")
=======
>>>>>>> 82f89ff9
	GracefulRestartable = sec.Key("ALLOW_GRACEFUL_RESTARTS").MustBool(true)
	GracefulHammerTime = sec.Key("GRACEFUL_HAMMER_TIME").MustDuration(60 * time.Second)
	StartupTimeout = sec.Key("STARTUP_TIMEOUT").MustDuration(0 * time.Second)
	PerWriteTimeout = sec.Key("PER_WRITE_TIMEOUT").MustDuration(PerWriteTimeout)
	PerWritePerKbTimeout = sec.Key("PER_WRITE_PER_KB_TIMEOUT").MustDuration(PerWritePerKbTimeout)

	defaultAppURL := string(Protocol) + "://" + Domain
	if (Protocol == HTTP && HTTPPort != "80") || (Protocol == HTTPS && HTTPPort != "443") {
		defaultAppURL += ":" + HTTPPort
	}
	AppURL = sec.Key("ROOT_URL").MustString(defaultAppURL + "/")
	// This should be TrimRight to ensure that there is only a single '/' at the end of AppURL.
	AppURL = strings.TrimRight(AppURL, "/") + "/"

	// Check if has app suburl.
	appURL, err := url.Parse(AppURL)
	if err != nil {
		log.Fatal("Invalid ROOT_URL '%s': %s", AppURL, err)
	}
	// Suburl should start with '/' and end without '/', such as '/{subpath}'.
	// This value is empty if site does not have sub-url.
	AppSubURL = strings.TrimSuffix(appURL.Path, "/")
	StaticURLPrefix = strings.TrimSuffix(sec.Key("STATIC_URL_PREFIX").MustString(AppSubURL), "/")

	// Check if Domain differs from AppURL domain than update it to AppURL's domain
	urlHostname := appURL.Hostname()
	if urlHostname != Domain && net.ParseIP(urlHostname) == nil && urlHostname != "" {
		Domain = urlHostname
	}

	AbsoluteAssetURL = MakeAbsoluteAssetURL(AppURL, StaticURLPrefix)

	manifestBytes := MakeManifestData(AppName, AppURL, AbsoluteAssetURL)
	ManifestData = `application/json;base64,` + base64.StdEncoding.EncodeToString(manifestBytes)

	var defaultLocalURL string
	switch Protocol {
	case HTTPUnix:
		defaultLocalURL = "http://unix/"
	case FCGI:
		defaultLocalURL = AppURL
	case FCGIUnix:
		defaultLocalURL = AppURL
	default:
		defaultLocalURL = string(Protocol) + "://"
		if HTTPAddr == "0.0.0.0" {
			defaultLocalURL += net.JoinHostPort("localhost", HTTPPort) + "/"
		} else {
			defaultLocalURL += net.JoinHostPort(HTTPAddr, HTTPPort) + "/"
		}
	}
	LocalURL = sec.Key("LOCAL_ROOT_URL").MustString(defaultLocalURL)
<<<<<<< HEAD
	LocalUseProxyProtocol = sec.Key("LOCAL_USE_PROXY_PROTOCOL").MustBool(UseProxyProtocol)
=======
	LocalURL = strings.TrimRight(LocalURL, "/") + "/"
>>>>>>> 82f89ff9
	RedirectOtherPort = sec.Key("REDIRECT_OTHER_PORT").MustBool(false)
	PortToRedirect = sec.Key("PORT_TO_REDIRECT").MustString("80")
	RedirectorUseProxyProtocol = sec.Key("REDIRECTOR_USE_PROXY_PROTOCOL").MustBool(UseProxyProtocol)
	OfflineMode = sec.Key("OFFLINE_MODE").MustBool()
	DisableRouterLog = sec.Key("DISABLE_ROUTER_LOG").MustBool()
	if len(StaticRootPath) == 0 {
		StaticRootPath = AppWorkPath
	}
	StaticRootPath = sec.Key("STATIC_ROOT_PATH").MustString(StaticRootPath)
	StaticCacheTime = sec.Key("STATIC_CACHE_TIME").MustDuration(6 * time.Hour)
	AppDataPath = sec.Key("APP_DATA_PATH").MustString(path.Join(AppWorkPath, "data"))
	if !filepath.IsAbs(AppDataPath) {
		log.Info("The provided APP_DATA_PATH: %s is not absolute - it will be made absolute against the work path: %s", AppDataPath, AppWorkPath)
		AppDataPath = filepath.ToSlash(filepath.Join(AppWorkPath, AppDataPath))
	}

	EnableGzip = sec.Key("ENABLE_GZIP").MustBool()
	EnablePprof = sec.Key("ENABLE_PPROF").MustBool(false)
	PprofDataPath = sec.Key("PPROF_DATA_PATH").MustString(path.Join(AppWorkPath, "data/tmp/pprof"))
	if !filepath.IsAbs(PprofDataPath) {
		PprofDataPath = filepath.Join(AppWorkPath, PprofDataPath)
	}

	landingPage := sec.Key("LANDING_PAGE").MustString("home")
	switch landingPage {
	case "explore":
		LandingPageURL = LandingPageExplore
	case "organizations":
		LandingPageURL = LandingPageOrganizations
	case "login":
		LandingPageURL = LandingPageLogin
	case "":
	case "home":
		LandingPageURL = LandingPageHome
	default:
		LandingPageURL = LandingPage(landingPage)
	}

	if len(SSH.Domain) == 0 {
		SSH.Domain = Domain
	}
	SSH.RootPath = path.Join(homeDir, ".ssh")
	serverCiphers := sec.Key("SSH_SERVER_CIPHERS").Strings(",")
	if len(serverCiphers) > 0 {
		SSH.ServerCiphers = serverCiphers
	}
	serverKeyExchanges := sec.Key("SSH_SERVER_KEY_EXCHANGES").Strings(",")
	if len(serverKeyExchanges) > 0 {
		SSH.ServerKeyExchanges = serverKeyExchanges
	}
	serverMACs := sec.Key("SSH_SERVER_MACS").Strings(",")
	if len(serverMACs) > 0 {
		SSH.ServerMACs = serverMACs
	}
	SSH.KeyTestPath = os.TempDir()
	if err = Cfg.Section("server").MapTo(&SSH); err != nil {
		log.Fatal("Failed to map SSH settings: %v", err)
	}
	for i, key := range SSH.ServerHostKeys {
		if !filepath.IsAbs(key) {
			SSH.ServerHostKeys[i] = filepath.Join(AppDataPath, key)
		}
	}

	SSH.KeygenPath = sec.Key("SSH_KEYGEN_PATH").MustString("ssh-keygen")
	SSH.Port = sec.Key("SSH_PORT").MustInt(22)
	SSH.ListenPort = sec.Key("SSH_LISTEN_PORT").MustInt(SSH.Port)
	SSH.UseProxyProtocol = sec.Key("SSH_SERVER_USE_PROXY_PROTOCOL").MustBool(false)

	// When disable SSH, start builtin server value is ignored.
	if SSH.Disabled {
		SSH.StartBuiltinServer = false
	}

	SSH.TrustedUserCAKeysFile = sec.Key("SSH_TRUSTED_USER_CA_KEYS_FILENAME").MustString(filepath.Join(SSH.RootPath, "gitea-trusted-user-ca-keys.pem"))

	for _, caKey := range SSH.TrustedUserCAKeys {
		pubKey, _, _, _, err := gossh.ParseAuthorizedKey([]byte(caKey))
		if err != nil {
			log.Fatal("Failed to parse TrustedUserCaKeys: %s %v", caKey, err)
		}

		SSH.TrustedUserCAKeysParsed = append(SSH.TrustedUserCAKeysParsed, pubKey)
	}
	if len(SSH.TrustedUserCAKeys) > 0 {
		// Set the default as email,username otherwise we can leave it empty
		sec.Key("SSH_AUTHORIZED_PRINCIPALS_ALLOW").MustString("username,email")
	} else {
		sec.Key("SSH_AUTHORIZED_PRINCIPALS_ALLOW").MustString("off")
	}

	SSH.AuthorizedPrincipalsAllow, SSH.AuthorizedPrincipalsEnabled = parseAuthorizedPrincipalsAllow(sec.Key("SSH_AUTHORIZED_PRINCIPALS_ALLOW").Strings(","))

	SSH.MinimumKeySizeCheck = sec.Key("MINIMUM_KEY_SIZE_CHECK").MustBool(SSH.MinimumKeySizeCheck)
	minimumKeySizes := Cfg.Section("ssh.minimum_key_sizes").Keys()
	for _, key := range minimumKeySizes {
		if key.MustInt() != -1 {
			SSH.MinimumKeySizes[strings.ToLower(key.Name())] = key.MustInt()
		} else {
			delete(SSH.MinimumKeySizes, strings.ToLower(key.Name()))
		}
	}

	SSH.AuthorizedKeysBackup = sec.Key("SSH_AUTHORIZED_KEYS_BACKUP").MustBool(true)
	SSH.CreateAuthorizedKeysFile = sec.Key("SSH_CREATE_AUTHORIZED_KEYS_FILE").MustBool(true)

	SSH.AuthorizedPrincipalsBackup = false
	SSH.CreateAuthorizedPrincipalsFile = false
	if SSH.AuthorizedPrincipalsEnabled {
		SSH.AuthorizedPrincipalsBackup = sec.Key("SSH_AUTHORIZED_PRINCIPALS_BACKUP").MustBool(true)
		SSH.CreateAuthorizedPrincipalsFile = sec.Key("SSH_CREATE_AUTHORIZED_PRINCIPALS_FILE").MustBool(true)
	}

	SSH.ExposeAnonymous = sec.Key("SSH_EXPOSE_ANONYMOUS").MustBool(false)
	SSH.AuthorizedKeysCommandTemplate = sec.Key("SSH_AUTHORIZED_KEYS_COMMAND_TEMPLATE").MustString(SSH.AuthorizedKeysCommandTemplate)

	SSH.AuthorizedKeysCommandTemplateTemplate = template.Must(template.New("").Parse(SSH.AuthorizedKeysCommandTemplate))

	SSH.PerWriteTimeout = sec.Key("SSH_PER_WRITE_TIMEOUT").MustDuration(PerWriteTimeout)
	SSH.PerWritePerKbTimeout = sec.Key("SSH_PER_WRITE_PER_KB_TIMEOUT").MustDuration(PerWritePerKbTimeout)

	if err = Cfg.Section("oauth2").MapTo(&OAuth2); err != nil {
		log.Fatal("Failed to OAuth2 settings: %v", err)
		return
	}

	if !filepath.IsAbs(OAuth2.JWTSigningPrivateKeyFile) {
		OAuth2.JWTSigningPrivateKeyFile = filepath.Join(AppDataPath, OAuth2.JWTSigningPrivateKeyFile)
	}

	sec = Cfg.Section("admin")
	Admin.DefaultEmailNotification = sec.Key("DEFAULT_EMAIL_NOTIFICATIONS").MustString("enabled")

	sec = Cfg.Section("security")
	InstallLock = sec.Key("INSTALL_LOCK").MustBool(false)
	SecretKey = sec.Key("SECRET_KEY").MustString("!#@FDEWREWR&*(")
	LogInRememberDays = sec.Key("LOGIN_REMEMBER_DAYS").MustInt(7)
	CookieUserName = sec.Key("COOKIE_USERNAME").MustString("gitea_awesome")
	CookieRememberName = sec.Key("COOKIE_REMEMBER_NAME").MustString("gitea_incredible")

	ReverseProxyAuthUser = sec.Key("REVERSE_PROXY_AUTHENTICATION_USER").MustString("X-WEBAUTH-USER")
	ReverseProxyAuthEmail = sec.Key("REVERSE_PROXY_AUTHENTICATION_EMAIL").MustString("X-WEBAUTH-EMAIL")
	ReverseProxyAuthFullName = sec.Key("REVERSE_PROXY_AUTHENTICATION_FULL_NAME").MustString("X-WEBAUTH-FULLNAME")

	ReverseProxyLimit = sec.Key("REVERSE_PROXY_LIMIT").MustInt(1)
	ReverseProxyTrustedProxies = sec.Key("REVERSE_PROXY_TRUSTED_PROXIES").Strings(",")
	if len(ReverseProxyTrustedProxies) == 0 {
		ReverseProxyTrustedProxies = []string{"127.0.0.0/8", "::1/128"}
	}

	MinPasswordLength = sec.Key("MIN_PASSWORD_LENGTH").MustInt(6)
	ImportLocalPaths = sec.Key("IMPORT_LOCAL_PATHS").MustBool(false)
	DisableGitHooks = sec.Key("DISABLE_GIT_HOOKS").MustBool(true)
	DisableWebhooks = sec.Key("DISABLE_WEBHOOKS").MustBool(false)
	OnlyAllowPushIfGiteaEnvironmentSet = sec.Key("ONLY_ALLOW_PUSH_IF_GITEA_ENVIRONMENT_SET").MustBool(true)
	PasswordHashAlgo = sec.Key("PASSWORD_HASH_ALGO").MustString("pbkdf2")
	CSRFCookieHTTPOnly = sec.Key("CSRF_COOKIE_HTTP_ONLY").MustBool(true)
	PasswordCheckPwn = sec.Key("PASSWORD_CHECK_PWN").MustBool(false)
	SuccessfulTokensCacheSize = sec.Key("SUCCESSFUL_TOKENS_CACHE_SIZE").MustInt(20)

	InternalToken = loadInternalToken(sec)
	if InstallLock && InternalToken == "" {
		// if Gitea has been installed but the InternalToken hasn't been generated (upgrade from an old release), we should generate
		generateSaveInternalToken()
	}

	cfgdata := sec.Key("PASSWORD_COMPLEXITY").Strings(",")
	if len(cfgdata) == 0 {
		cfgdata = []string{"off"}
	}
	PasswordComplexity = make([]string, 0, len(cfgdata))
	for _, name := range cfgdata {
		name := strings.ToLower(strings.Trim(name, `"`))
		if name != "" {
			PasswordComplexity = append(PasswordComplexity, name)
		}
	}

	newAttachmentService()
	newLFSService()

	timeFormatKey := Cfg.Section("time").Key("FORMAT").MustString("")
	if timeFormatKey != "" {
		TimeFormat = map[string]string{
			"ANSIC":       time.ANSIC,
			"UnixDate":    time.UnixDate,
			"RubyDate":    time.RubyDate,
			"RFC822":      time.RFC822,
			"RFC822Z":     time.RFC822Z,
			"RFC850":      time.RFC850,
			"RFC1123":     time.RFC1123,
			"RFC1123Z":    time.RFC1123Z,
			"RFC3339":     time.RFC3339,
			"RFC3339Nano": time.RFC3339Nano,
			"Kitchen":     time.Kitchen,
			"Stamp":       time.Stamp,
			"StampMilli":  time.StampMilli,
			"StampMicro":  time.StampMicro,
			"StampNano":   time.StampNano,
		}[timeFormatKey]
		// When the TimeFormatKey does not exist in the previous map e.g.'2006-01-02 15:04:05'
		if len(TimeFormat) == 0 {
			TimeFormat = timeFormatKey
			TestTimeFormat, _ := time.Parse(TimeFormat, TimeFormat)
			if TestTimeFormat.Format(time.RFC3339) != "2006-01-02T15:04:05Z" {
				log.Warn("Provided TimeFormat: %s does not create a fully specified date and time.", TimeFormat)
				log.Warn("In order to display dates and times correctly please check your time format has 2006, 01, 02, 15, 04 and 05")
			}
			log.Trace("Custom TimeFormat: %s", TimeFormat)
		}
	}

	zone := Cfg.Section("time").Key("DEFAULT_UI_LOCATION").String()
	if zone != "" {
		DefaultUILocation, err = time.LoadLocation(zone)
		if err != nil {
			log.Fatal("Load time zone failed: %v", err)
		} else {
			log.Info("Default UI Location is %v", zone)
		}
	}
	if DefaultUILocation == nil {
		DefaultUILocation = time.Local
	}

	RunUser = Cfg.Section("").Key("RUN_USER").MustString(user.CurrentUsername())
	// The following is a purposefully undocumented option. Please do not run Gitea as root. It will only cause future headaches.
	// Please don't use root as a bandaid to "fix" something that is broken, instead the broken thing should instead be fixed properly.
	unsafeAllowRunAsRoot := Cfg.Section("").Key("I_AM_BEING_UNSAFE_RUNNING_AS_ROOT").MustBool(false)
	RunMode = Cfg.Section("").Key("RUN_MODE").MustString("prod")
	IsProd = strings.EqualFold(RunMode, "prod")
	// Does not check run user when the install lock is off.
	if InstallLock {
		currentUser, match := IsRunUserMatchCurrentUser(RunUser)
		if !match {
			log.Fatal("Expect user '%s' but current user is: %s", RunUser, currentUser)
		}
	}

	// check if we run as root
	if os.Getuid() == 0 {
		if !unsafeAllowRunAsRoot {
			// Special thanks to VLC which inspired the wording of this messaging.
			log.Fatal("Gitea is not supposed to be run as root. Sorry. If you need to use privileged TCP ports please instead use setcap and the `cap_net_bind_service` permission")
		}
		log.Critical("You are running Gitea using the root user, and have purposely chosen to skip built-in protections around this. You have been warned against this.")
	}

	SSH.BuiltinServerUser = Cfg.Section("server").Key("BUILTIN_SSH_SERVER_USER").MustString(RunUser)
	SSH.User = Cfg.Section("server").Key("SSH_USER").MustString(SSH.BuiltinServerUser)

	newRepository()

	newPictureService()

	newPackages()

	if err = Cfg.Section("ui").MapTo(&UI); err != nil {
		log.Fatal("Failed to map UI settings: %v", err)
	} else if err = Cfg.Section("markdown").MapTo(&Markdown); err != nil {
		log.Fatal("Failed to map Markdown settings: %v", err)
	} else if err = Cfg.Section("admin").MapTo(&Admin); err != nil {
		log.Fatal("Fail to map Admin settings: %v", err)
	} else if err = Cfg.Section("api").MapTo(&API); err != nil {
		log.Fatal("Failed to map API settings: %v", err)
	} else if err = Cfg.Section("metrics").MapTo(&Metrics); err != nil {
		log.Fatal("Failed to map Metrics settings: %v", err)
	} else if err = Cfg.Section("camo").MapTo(&Camo); err != nil {
		log.Fatal("Failed to map Camo settings: %v", err)
	}

	if Camo.Enabled {
		if Camo.ServerURL == "" || Camo.HMACKey == "" {
			log.Fatal(`Camo settings require "SERVER_URL" and HMAC_KEY`)
		}
	}

	u := *appURL
	u.Path = path.Join(u.Path, "api", "swagger")
	API.SwaggerURL = u.String()

	newGit()

	newMirror()

	Langs = Cfg.Section("i18n").Key("LANGS").Strings(",")
	if len(Langs) == 0 {
		Langs = defaultI18nLangs()
	}
	Names = Cfg.Section("i18n").Key("NAMES").Strings(",")
	if len(Names) == 0 {
		Names = defaultI18nNames()
	}

	ShowFooterBranding = Cfg.Section("other").Key("SHOW_FOOTER_BRANDING").MustBool(false)
	ShowFooterVersion = Cfg.Section("other").Key("SHOW_FOOTER_VERSION").MustBool(true)
	ShowFooterTemplateLoadTime = Cfg.Section("other").Key("SHOW_FOOTER_TEMPLATE_LOAD_TIME").MustBool(true)

	UI.ShowUserEmail = Cfg.Section("ui").Key("SHOW_USER_EMAIL").MustBool(true)
	UI.DefaultShowFullName = Cfg.Section("ui").Key("DEFAULT_SHOW_FULL_NAME").MustBool(false)
	UI.SearchRepoDescription = Cfg.Section("ui").Key("SEARCH_REPO_DESCRIPTION").MustBool(true)
	UI.UseServiceWorker = Cfg.Section("ui").Key("USE_SERVICE_WORKER").MustBool(false)

	HasRobotsTxt, err = util.IsFile(path.Join(CustomPath, "robots.txt"))
	if err != nil {
		log.Error("Unable to check if %s is a file. Error: %v", path.Join(CustomPath, "robots.txt"), err)
	}

	newMarkup()

	UI.ReactionsMap = make(map[string]bool)
	for _, reaction := range UI.Reactions {
		UI.ReactionsMap[reaction] = true
	}
	UI.CustomEmojisMap = make(map[string]string)
	for _, emoji := range UI.CustomEmojis {
		UI.CustomEmojisMap[emoji] = ":" + emoji + ":"
	}
}

func parseAuthorizedPrincipalsAllow(values []string) ([]string, bool) {
	anything := false
	email := false
	username := false
	for _, value := range values {
		v := strings.ToLower(strings.TrimSpace(value))
		switch v {
		case "off":
			return []string{"off"}, false
		case "email":
			email = true
		case "username":
			username = true
		case "anything":
			anything = true
		}
	}
	if anything {
		return []string{"anything"}, true
	}

	authorizedPrincipalsAllow := []string{}
	if username {
		authorizedPrincipalsAllow = append(authorizedPrincipalsAllow, "username")
	}
	if email {
		authorizedPrincipalsAllow = append(authorizedPrincipalsAllow, "email")
	}

	return authorizedPrincipalsAllow, true
}

func loadInternalToken(sec *ini.Section) string {
	uri := sec.Key("INTERNAL_TOKEN_URI").String()
	if uri == "" {
		return sec.Key("INTERNAL_TOKEN").String()
	}
	tempURI, err := url.Parse(uri)
	if err != nil {
		log.Fatal("Failed to parse INTERNAL_TOKEN_URI (%s): %v", uri, err)
	}
	switch tempURI.Scheme {
	case "file":
		buf, err := os.ReadFile(tempURI.RequestURI())
		if err != nil && !os.IsNotExist(err) {
			log.Fatal("Failed to open InternalTokenURI (%s): %v", uri, err)
		}
		// No token in the file, generate one and store it.
		if len(buf) == 0 {
			token, err := generate.NewInternalToken()
			if err != nil {
				log.Fatal("Error generate internal token: %v", err)
			}
			err = os.WriteFile(tempURI.RequestURI(), []byte(token), 0o600)
			if err != nil {
				log.Fatal("Error writing to InternalTokenURI (%s): %v", uri, err)
			}
			return token
		}
		return strings.TrimSpace(string(buf))
	default:
		log.Fatal("Unsupported URI-Scheme %q (INTERNAL_TOKEN_URI = %q)", tempURI.Scheme, uri)
	}
	return ""
}

// generateSaveInternalToken generates and saves the internal token to app.ini
func generateSaveInternalToken() {
	token, err := generate.NewInternalToken()
	if err != nil {
		log.Fatal("Error generate internal token: %v", err)
	}

	InternalToken = token
	CreateOrAppendToCustomConf(func(cfg *ini.File) {
		cfg.Section("security").Key("INTERNAL_TOKEN").SetValue(token)
	})
}

// MakeAbsoluteAssetURL returns the absolute asset url prefix without a trailing slash
func MakeAbsoluteAssetURL(appURL, staticURLPrefix string) string {
	parsedPrefix, err := url.Parse(strings.TrimSuffix(staticURLPrefix, "/"))
	if err != nil {
		log.Fatal("Unable to parse STATIC_URL_PREFIX: %v", err)
	}

	if err == nil && parsedPrefix.Hostname() == "" {
		if staticURLPrefix == "" {
			return strings.TrimSuffix(appURL, "/")
		}

		// StaticURLPrefix is just a path
		return util.URLJoin(appURL, strings.TrimSuffix(staticURLPrefix, "/"))
	}

	return strings.TrimSuffix(staticURLPrefix, "/")
}

// MakeManifestData generates web app manifest JSON
func MakeManifestData(appName, appURL, absoluteAssetURL string) []byte {
	type manifestIcon struct {
		Src   string `json:"src"`
		Type  string `json:"type"`
		Sizes string `json:"sizes"`
	}

	type manifestJSON struct {
		Name      string         `json:"name"`
		ShortName string         `json:"short_name"`
		StartURL  string         `json:"start_url"`
		Icons     []manifestIcon `json:"icons"`
	}

	bytes, err := json.Marshal(&manifestJSON{
		Name:      appName,
		ShortName: appName,
		StartURL:  appURL,
		Icons: []manifestIcon{
			{
				Src:   absoluteAssetURL + "/assets/img/logo.png",
				Type:  "image/png",
				Sizes: "512x512",
			},
			{
				Src:   absoluteAssetURL + "/assets/img/logo.svg",
				Type:  "image/svg+xml",
				Sizes: "512x512",
			},
		},
	})
	if err != nil {
		log.Error("unable to marshal manifest JSON. Error: %v", err)
		return make([]byte, 0)
	}

	return bytes
}

// CreateOrAppendToCustomConf creates or updates the custom config.
// Use the callback to set individual values.
func CreateOrAppendToCustomConf(callback func(cfg *ini.File)) {
	cfg := ini.Empty()
	isFile, err := util.IsFile(CustomConf)
	if err != nil {
		log.Error("Unable to check if %s is a file. Error: %v", CustomConf, err)
	}
	if isFile {
		if err := cfg.Append(CustomConf); err != nil {
			log.Error("failed to load custom conf %s: %v", CustomConf, err)
			return
		}
	}

	callback(cfg)

	log.Info("Settings saved to: %q", CustomConf)

	if err := os.MkdirAll(filepath.Dir(CustomConf), os.ModePerm); err != nil {
		log.Fatal("failed to create '%s': %v", CustomConf, err)
		return
	}
	if err := cfg.SaveTo(CustomConf); err != nil {
		log.Fatal("error saving to custom config: %v", err)
	}

	// Change permissions to be more restrictive
	fi, err := os.Stat(CustomConf)
	if err != nil {
		log.Error("Failed to determine current conf file permissions: %v", err)
		return
	}

	if fi.Mode().Perm() > 0o600 {
		if err = os.Chmod(CustomConf, 0o600); err != nil {
			log.Warn("Failed changing conf file permissions to -rw-------. Consider changing them manually.")
		}
	}
}

// NewServices initializes the services
func NewServices() {
	InitDBConfig()
	newService()
	newOAuth2Client()
	NewLogServices(false)
	newCacheService()
	newSessionService()
	newCORSService()
	newMailService()
	newRegisterMailService()
	newNotifyMailService()
	newProxyService()
	newWebhookService()
	newMigrationsService()
	newIndexerService()
	newTaskService()
	NewQueueService()
	newProject()
	newMimeTypeMap()
	newFederationService()
}

// NewServicesForInstall initializes the services for install
func NewServicesForInstall() {
	newService()
	newMailService()
}<|MERGE_RESOLUTION|>--- conflicted
+++ resolved
@@ -94,7 +94,6 @@
 	LocalURL string
 
 	// Server settings
-<<<<<<< HEAD
 	Protocol                   Scheme
 	UseProxyProtocol           bool // `ini:"USE_PROXY_PROTOCOL"`
 	ProxyProtocolTLSBridging   bool //`ini:"PROXY_PROTOCOL_TLS_BRIDGING"`
@@ -103,7 +102,6 @@
 	Domain                     string
 	HTTPAddr                   string
 	HTTPPort                   string
-	LocalURL                   string
 	LocalUseProxyProtocol      bool
 	RedirectOtherPort          bool
 	RedirectorUseProxyProtocol bool
@@ -115,13 +113,16 @@
 	StaticCacheTime            time.Duration
 	EnableGzip                 bool
 	LandingPageURL             LandingPage
+	LandingPageCustom          string
 	UnixSocketPermission       uint32
 	EnablePprof                bool
 	PprofDataPath              string
-	EnableLetsEncrypt          bool
-	LetsEncryptTOS             bool
-	LetsEncryptDirectory       string
-	LetsEncryptEmail           string
+	EnableAcme                 bool
+	AcmeTOS                    bool
+	AcmeLiveDirectory          string
+	AcmeEmail                  string
+	AcmeURL                    string
+	AcmeCARoot                 string
 	SSLMinimumVersion          string
 	SSLMaximumVersion          string
 	SSLCurvePreferences        []string
@@ -133,42 +134,6 @@
 	PerWritePerKbTimeout       = 10 * time.Second
 	StaticURLPrefix            string
 	AbsoluteAssetURL           string
-=======
-	Protocol             Scheme
-	Domain               string
-	HTTPAddr             string
-	HTTPPort             string
-	RedirectOtherPort    bool
-	PortToRedirect       string
-	OfflineMode          bool
-	CertFile             string
-	KeyFile              string
-	StaticRootPath       string
-	StaticCacheTime      time.Duration
-	EnableGzip           bool
-	LandingPageURL       LandingPage
-	LandingPageCustom    string
-	UnixSocketPermission uint32
-	EnablePprof          bool
-	PprofDataPath        string
-	EnableAcme           bool
-	AcmeTOS              bool
-	AcmeLiveDirectory    string
-	AcmeEmail            string
-	AcmeURL              string
-	AcmeCARoot           string
-	SSLMinimumVersion    string
-	SSLMaximumVersion    string
-	SSLCurvePreferences  []string
-	SSLCipherSuites      []string
-	GracefulRestartable  bool
-	GracefulHammerTime   time.Duration
-	StartupTimeout       time.Duration
-	PerWriteTimeout      = 30 * time.Second
-	PerWritePerKbTimeout = 10 * time.Second
-	StaticURLPrefix      string
-	AbsoluteAssetURL     string
->>>>>>> 82f89ff9
 
 	SSH = struct {
 		Disabled                              bool               `ini:"DISABLE_SSH"`
@@ -759,25 +724,14 @@
 			HTTPAddr = filepath.Join(AppWorkPath, HTTPAddr)
 		}
 	}
-<<<<<<< HEAD
 	UseProxyProtocol = sec.Key("USE_PROXY_PROTOCOL").MustBool(false)
 	ProxyProtocolTLSBridging = sec.Key("PROXY_PROTOCOL_TLS_BRIDGING").MustBool(false)
 	ProxyProtocolHeaderTimeout = sec.Key("PROXY_PROTOCOL_HEADER_TIMEOUT").MustDuration(5 * time.Second)
 	ProxyProtocolAcceptUnknown = sec.Key("PROXY_PROTOCOL_ACCEPT_UNKNOWN").MustBool(false)
-	EnableLetsEncrypt = sec.Key("ENABLE_LETSENCRYPT").MustBool(false)
-	LetsEncryptTOS = sec.Key("LETSENCRYPT_ACCEPTTOS").MustBool(false)
-	if !LetsEncryptTOS && EnableLetsEncrypt {
-		log.Warn("Failed to enable Let's Encrypt due to Let's Encrypt TOS not being accepted")
-		EnableLetsEncrypt = false
-	}
-	LetsEncryptDirectory = sec.Key("LETSENCRYPT_DIRECTORY").MustString("https")
-	LetsEncryptEmail = sec.Key("LETSENCRYPT_EMAIL").MustString("")
 	SSLMinimumVersion = sec.Key("SSL_MIN_VERSION").MustString("")
 	SSLMaximumVersion = sec.Key("SSL_MAX_VERSION").MustString("")
 	SSLCurvePreferences = sec.Key("SSL_CURVE_PREFERENCES").Strings(",")
 	SSLCipherSuites = sec.Key("SSL_CIPHER_SUITES").Strings(",")
-=======
->>>>>>> 82f89ff9
 	GracefulRestartable = sec.Key("ALLOW_GRACEFUL_RESTARTS").MustBool(true)
 	GracefulHammerTime = sec.Key("GRACEFUL_HAMMER_TIME").MustDuration(60 * time.Second)
 	StartupTimeout = sec.Key("STARTUP_TIMEOUT").MustDuration(0 * time.Second)
@@ -830,11 +784,8 @@
 		}
 	}
 	LocalURL = sec.Key("LOCAL_ROOT_URL").MustString(defaultLocalURL)
-<<<<<<< HEAD
+	LocalURL = strings.TrimRight(LocalURL, "/") + "/"
 	LocalUseProxyProtocol = sec.Key("LOCAL_USE_PROXY_PROTOCOL").MustBool(UseProxyProtocol)
-=======
-	LocalURL = strings.TrimRight(LocalURL, "/") + "/"
->>>>>>> 82f89ff9
 	RedirectOtherPort = sec.Key("REDIRECT_OTHER_PORT").MustBool(false)
 	PortToRedirect = sec.Key("PORT_TO_REDIRECT").MustString("80")
 	RedirectorUseProxyProtocol = sec.Key("REDIRECTOR_USE_PROXY_PROTOCOL").MustBool(UseProxyProtocol)
