// Copyright 2014 The Gogs Authors. All rights reserved.
// Copyright 2017 The Gitea Authors. All rights reserved.
// SPDX-License-Identifier: MIT

package setting

import (
	"errors"
	"fmt"
	"os"
	"os/exec"
	"path"
	"path/filepath"
	"runtime"
	"strings"
	"time"

	"code.gitea.io/gitea/modules/log"
	"code.gitea.io/gitea/modules/user"
)

// settings
var (
	// AppVer is the version of the current build of Gitea. It is set in main.go from main.Version.
	AppVer string
	// AppBuiltWith represents a human-readable version go runtime build version and build tags. (See main.go formatBuiltWith().)
	AppBuiltWith string
	// AppStartTime store time gitea has started
	AppStartTime time.Time

	// AppPath represents the path to the gitea binary
	AppPath string
	// AppWorkPath is the "working directory" of Gitea. It maps to the environment variable GITEA_WORK_DIR.
	// If that is not set it is the default set here by the linker or failing that the directory of AppPath.
	//
	// AppWorkPath is used as the base path for several other paths.
	AppWorkPath string

	// Other global setting objects

	CfgProvider ConfigProvider
	CustomPath  string // Custom directory path
	CustomConf  string
	RunMode     string
	RunUser     string
	IsProd      bool
	IsWindows   bool

	// IsInTesting indicates whether the testing is running. A lot of unreliable code causes a lot of nonsense error logs during testing
	// TODO: this is only a temporary solution, we should make the test code more reliable
	IsInTesting = false
)

func getAppPath() (string, error) {
	var appPath string
	var err error
	if IsWindows && filepath.IsAbs(os.Args[0]) {
		appPath = filepath.Clean(os.Args[0])
	} else {
		appPath, err = exec.LookPath(os.Args[0])
	}

	if err != nil {
		if !errors.Is(err, exec.ErrDot) {
			return "", err
		}
		appPath, err = filepath.Abs(os.Args[0])
	}
	if err != nil {
		return "", err
	}
	appPath, err = filepath.Abs(appPath)
	if err != nil {
		return "", err
	}
	// Note: we don't use path.Dir here because it does not handle case
	//	which path starts with two "/" in Windows: "//psf/Home/..."
	return strings.ReplaceAll(appPath, "\\", "/"), err
}

func getWorkPath(appPath string) string {
	workPath := AppWorkPath

	if giteaWorkPath, ok := os.LookupEnv("GITEA_WORK_DIR"); ok {
		workPath = giteaWorkPath
	}
	if len(workPath) == 0 {
		i := strings.LastIndex(appPath, "/")
		if i == -1 {
			workPath = appPath
		} else {
			workPath = appPath[:i]
		}
	}
	workPath = strings.ReplaceAll(workPath, "\\", "/")
	if !filepath.IsAbs(workPath) {
		log.Info("Provided work path %s is not absolute - will be made absolute against the current working directory", workPath)

		absPath, err := filepath.Abs(workPath)
		if err != nil {
			log.Error("Unable to absolute %s against the current working directory %v. Will absolute against the AppPath %s", workPath, err, appPath)
			workPath = filepath.Join(appPath, workPath)
		} else {
			workPath = absPath
		}
	}
	return strings.ReplaceAll(workPath, "\\", "/")
}

func init() {
	IsWindows = runtime.GOOS == "windows"
	if AppVer == "" {
		AppVer = "dev"
	}

	// We can rely on log.CanColorStdout being set properly because modules/log/console_windows.go comes before modules/setting/setting.go lexicographically
	// By default set this logger at Info - we'll change it later, but we need to start with something.
	log.NewLogger(0, "console", "console", fmt.Sprintf(`{"level": "info", "colorize": %t, "stacktraceLevel": "none"}`, log.CanColorStdout))

	var err error
	if AppPath, err = getAppPath(); err != nil {
		log.Fatal("Failed to get app path: %v", err)
	}
	AppWorkPath = getWorkPath(AppPath)
}

func forcePathSeparator(path string) {
	if strings.Contains(path, "\\") {
		log.Fatal("Do not use '\\' or '\\\\' in paths, instead, please use '/' in all places")
	}
}

// IsRunUserMatchCurrentUser returns false if configured run user does not match
// actual user that runs the app. The first return value is the actual user name.
// This check is ignored under Windows since SSH remote login is not the main
// method to login on Windows.
func IsRunUserMatchCurrentUser(runUser string) (string, bool) {
	if IsWindows || SSH.StartBuiltinServer {
		return "", true
	}

	currentUser := user.CurrentUsername()
	return currentUser, runUser == currentUser
}

// SetCustomPathAndConf will set CustomPath and CustomConf with reference to the
// GITEA_CUSTOM environment variable and with provided overrides before stepping
// back to the default
func SetCustomPathAndConf(providedCustom, providedConf, providedWorkPath string) {
	if len(providedWorkPath) != 0 {
		AppWorkPath = filepath.ToSlash(providedWorkPath)
	}
	if giteaCustom, ok := os.LookupEnv("GITEA_CUSTOM"); ok {
		CustomPath = giteaCustom
	}
	if len(providedCustom) != 0 {
		CustomPath = providedCustom
	}
	if len(CustomPath) == 0 {
		CustomPath = path.Join(AppWorkPath, "custom")
	} else if !filepath.IsAbs(CustomPath) {
		CustomPath = path.Join(AppWorkPath, CustomPath)
	}

	if len(providedConf) != 0 {
		CustomConf = providedConf
	}
	if len(CustomConf) == 0 {
		CustomConf = path.Join(CustomPath, "conf/app.ini")
	} else if !filepath.IsAbs(CustomConf) {
		CustomConf = path.Join(CustomPath, CustomConf)
		log.Warn("Using 'custom' directory as relative origin for configuration file: '%s'", CustomConf)
	}
}

// PrepareAppDataPath creates app data directory if necessary
func PrepareAppDataPath() error {
	// FIXME: There are too many calls to MkdirAll in old code. It is incorrect.
	// For example, if someDir=/mnt/vol1/gitea-home/data, if the mount point /mnt/vol1 is not mounted when Gitea runs,
	// then gitea will make new empty directories in /mnt/vol1, all are stored in the root filesystem.
	// The correct behavior should be: creating parent directories is end users' duty. We only create sub-directories in existing parent directories.
	// For quickstart, the parent directories should be created automatically for first startup (eg: a flag or a check of INSTALL_LOCK).
	// Now we can take the first step to do correctly (using Mkdir) in other packages, and prepare the AppDataPath here, then make a refactor in future.

	st, err := os.Stat(AppDataPath)
	if os.IsNotExist(err) {
		err = os.MkdirAll(AppDataPath, os.ModePerm)
		if err != nil {
			return fmt.Errorf("unable to create the APP_DATA_PATH directory: %q, Error: %w", AppDataPath, err)
		}
		return nil
	}

	if err != nil {
		return fmt.Errorf("unable to use APP_DATA_PATH %q. Error: %w", AppDataPath, err)
	}

	if !st.IsDir() /* also works for symlink */ {
		return fmt.Errorf("the APP_DATA_PATH %q is not a directory (or symlink to a directory) and can't be used", AppDataPath)
	}

	return nil
}

func Init(opts *Options) {
	if opts.CustomConf == "" {
		opts.CustomConf = CustomConf
	}
	var err error
	CfgProvider, err = newConfigProviderFromFile(opts)
	if err != nil {
		log.Fatal("Init[%v]: %v", opts, err)
	}
	if !opts.DisableLoadCommonSettings {
		loadCommonSettingsFrom(CfgProvider)
	}
<<<<<<< HEAD
	if err := loadCommonSettingsFrom(CfgProvider); err != nil {
		log.Fatal("%v", err)
	}
	if err := PrepareAppDataPath(); err != nil {
		log.Fatal("Can not prepare APP_DATA_PATH: %v", err)
	}
	// register the dummy hash algorithm function used in the test fixtures
	_ = hash.Register("dummy", hash.NewDummyHasher)

	PasswordHashAlgo, _ = hash.SetDefaultPasswordHashAlgorithm("dummy")
}

// LoadCommonSettings loads common configurations from a configuration provider.
func LoadCommonSettings() {
	if err := loadCommonSettingsFrom(CfgProvider); err != nil {
		log.Fatal("%v", err)
	}
=======
>>>>>>> 03fab6a8
}

// loadCommonSettingsFrom loads common configurations from a configuration provider.
func loadCommonSettingsFrom(cfg ConfigProvider) error {
	// WARNNING: don't change the sequence except you know what you are doing.
	loadRunModeFrom(cfg)
	loadLogFrom(cfg)
	loadServerFrom(cfg)
	loadSSHFrom(cfg)

	mustCurrentRunUserMatch(cfg) // it depends on the SSH config, only non-builtin SSH server requires this check

	loadOAuth2From(cfg)
	loadSecurityFrom(cfg)
	if err := loadAttachmentFrom(cfg); err != nil {
		return err
	}
	if err := loadLFSFrom(cfg); err != nil {
		return err
	}
	loadTimeFrom(cfg)
	loadRepositoryFrom(cfg)
	if err := loadAvatarsFrom(cfg); err != nil {
		return err
	}
	if err := loadRepoAvatarFrom(cfg); err != nil {
		return err
	}
	if err := loadPackagesFrom(cfg); err != nil {
		return err
	}
	if err := loadActionsFrom(cfg); err != nil {
		return err
	}
	loadUIFrom(cfg)
	loadAdminFrom(cfg)
	loadAPIFrom(cfg)
	loadMetricsFrom(cfg)
	loadCamoFrom(cfg)
	loadI18nFrom(cfg)
	loadGitFrom(cfg)
	loadMirrorFrom(cfg)
	loadMarkupFrom(cfg)
	loadOtherFrom(cfg)
	return nil
}

func loadRunModeFrom(rootCfg ConfigProvider) {
	rootSec := rootCfg.Section("")
	RunUser = rootSec.Key("RUN_USER").MustString(user.CurrentUsername())
	// The following is a purposefully undocumented option. Please do not run Gitea as root. It will only cause future headaches.
	// Please don't use root as a bandaid to "fix" something that is broken, instead the broken thing should instead be fixed properly.
	unsafeAllowRunAsRoot := rootSec.Key("I_AM_BEING_UNSAFE_RUNNING_AS_ROOT").MustBool(false)
	RunMode = os.Getenv("GITEA_RUN_MODE")
	if RunMode == "" {
		RunMode = rootSec.Key("RUN_MODE").MustString("prod")
	}
	IsProd = strings.EqualFold(RunMode, "prod")

	// check if we run as root
	if os.Getuid() == 0 {
		if !unsafeAllowRunAsRoot {
			// Special thanks to VLC which inspired the wording of this messaging.
			log.Fatal("Gitea is not supposed to be run as root. Sorry. If you need to use privileged TCP ports please instead use setcap and the `cap_net_bind_service` permission")
		}
		log.Critical("You are running Gitea using the root user, and have purposely chosen to skip built-in protections around this. You have been warned against this.")
	}
}

func mustCurrentRunUserMatch(rootCfg ConfigProvider) {
	// Does not check run user when the "InstallLock" is off.
	installLock := rootCfg.Section("security").Key("INSTALL_LOCK").MustBool(false)
	if installLock {
		currentUser, match := IsRunUserMatchCurrentUser(RunUser)
		if !match {
			log.Fatal("Expect user '%s' but current user is: %s", RunUser, currentUser)
		}
	}
}

// LoadSettings initializes the settings for normal start up
func LoadSettings() {
	loadDBSetting(CfgProvider)
	loadServiceFrom(CfgProvider)
	loadOAuth2ClientFrom(CfgProvider)
	InitLogs(false)
	loadCacheFrom(CfgProvider)
	loadSessionFrom(CfgProvider)
	loadCorsFrom(CfgProvider)
	loadMailsFrom(CfgProvider)
	loadProxyFrom(CfgProvider)
	loadWebhookFrom(CfgProvider)
	loadMigrationsFrom(CfgProvider)
	loadIndexerFrom(CfgProvider)
	loadTaskFrom(CfgProvider)
	LoadQueueSettings()
	loadProjectFrom(CfgProvider)
	loadMimeTypeMapFrom(CfgProvider)
	loadFederationFrom(CfgProvider)
}

// LoadSettingsForInstall initializes the settings for install
func LoadSettingsForInstall() {
	loadDBSetting(CfgProvider)
	loadServiceFrom(CfgProvider)
	loadMailerFrom(CfgProvider)
}<|MERGE_RESOLUTION|>--- conflicted
+++ resolved
@@ -214,26 +214,6 @@
 	if !opts.DisableLoadCommonSettings {
 		loadCommonSettingsFrom(CfgProvider)
 	}
-<<<<<<< HEAD
-	if err := loadCommonSettingsFrom(CfgProvider); err != nil {
-		log.Fatal("%v", err)
-	}
-	if err := PrepareAppDataPath(); err != nil {
-		log.Fatal("Can not prepare APP_DATA_PATH: %v", err)
-	}
-	// register the dummy hash algorithm function used in the test fixtures
-	_ = hash.Register("dummy", hash.NewDummyHasher)
-
-	PasswordHashAlgo, _ = hash.SetDefaultPasswordHashAlgorithm("dummy")
-}
-
-// LoadCommonSettings loads common configurations from a configuration provider.
-func LoadCommonSettings() {
-	if err := loadCommonSettingsFrom(CfgProvider); err != nil {
-		log.Fatal("%v", err)
-	}
-=======
->>>>>>> 03fab6a8
 }
 
 // loadCommonSettingsFrom loads common configurations from a configuration provider.
