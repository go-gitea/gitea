--- conflicted
+++ resolved
@@ -154,11 +154,10 @@
 	MinPasswordLength     int
 	ImportLocalPaths      bool
 	DisableGitHooks       bool
-<<<<<<< HEAD
+
 	PasswordComplexity    map[string]string
-=======
+
 	PasswordHashAlgo      string
->>>>>>> 6138388f
 
 	// Database settings
 	UseSQLite3       bool
