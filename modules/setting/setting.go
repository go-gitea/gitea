// Copyright 2014 The Gogs Authors. All rights reserved.
// Copyright 2017 The Gitea Authors. All rights reserved.
// Use of this source code is governed by a MIT-style
// license that can be found in the LICENSE file.

package setting

import (
	"encoding/base64"
	"fmt"
	"io"
	"io/ioutil"
	"net"
	"net/url"
	"os"
	"os/exec"
	"path"
	"path/filepath"
	"runtime"
	"strconv"
	"strings"
	"time"

	"code.gitea.io/gitea/modules/generate"
	"code.gitea.io/gitea/modules/git"
	"code.gitea.io/gitea/modules/log"
	_ "code.gitea.io/gitea/modules/minwinsvc" // import minwinsvc for windows services
	"code.gitea.io/gitea/modules/user"

	shellquote "github.com/kballard/go-shellquote"
	version "github.com/mcuadros/go-version"
	"github.com/unknwon/cae/zip"
	"github.com/unknwon/com"
	ini "gopkg.in/ini.v1"
	"strk.kbt.io/projects/go/libravatar"
)

// Scheme describes protocol types
type Scheme string

// enumerates all the scheme types
const (
	HTTP       Scheme = "http"
	HTTPS      Scheme = "https"
	FCGI       Scheme = "fcgi"
	UnixSocket Scheme = "unix"
)

// LandingPage describes the default page
type LandingPage string

// enumerates all the landing page types
const (
	LandingPageHome          LandingPage = "/"
	LandingPageExplore       LandingPage = "/explore"
	LandingPageOrganizations LandingPage = "/explore/organizations"
)

// enumerates all the types of captchas
const (
	ImageCaptcha = "image"
	ReCaptcha    = "recaptcha"
)

// settings
var (
	// AppVer settings
	AppVer         string
	AppBuiltWith   string
	AppName        string
	AppURL         string
	AppSubURL      string
	AppSubURLDepth int // Number of slashes
	AppPath        string
	AppDataPath    string
	AppWorkPath    string

	// Server settings
	Protocol             Scheme
	Domain               string
	HTTPAddr             string
	HTTPPort             string
	LocalURL             string
	RedirectOtherPort    bool
	PortToRedirect       string
	OfflineMode          bool
	CertFile             string
	KeyFile              string
	StaticRootPath       string
	StaticCacheTime      time.Duration
	EnableGzip           bool
	LandingPageURL       LandingPage
	UnixSocketPermission uint32
	EnablePprof          bool
	PprofDataPath        string
	EnableLetsEncrypt    bool
	LetsEncryptTOS       bool
	LetsEncryptDirectory string
	LetsEncryptEmail     string
<<<<<<< HEAD
	StaticURLPrefix      string
=======
	GracefulRestartable  bool
	GracefulHammerTime   time.Duration
>>>>>>> 50b66b66

	SSH = struct {
		Disabled                 bool           `ini:"DISABLE_SSH"`
		StartBuiltinServer       bool           `ini:"START_SSH_SERVER"`
		BuiltinServerUser        string         `ini:"BUILTIN_SSH_SERVER_USER"`
		Domain                   string         `ini:"SSH_DOMAIN"`
		Port                     int            `ini:"SSH_PORT"`
		ListenHost               string         `ini:"SSH_LISTEN_HOST"`
		ListenPort               int            `ini:"SSH_LISTEN_PORT"`
		RootPath                 string         `ini:"SSH_ROOT_PATH"`
		ServerCiphers            []string       `ini:"SSH_SERVER_CIPHERS"`
		ServerKeyExchanges       []string       `ini:"SSH_SERVER_KEY_EXCHANGES"`
		ServerMACs               []string       `ini:"SSH_SERVER_MACS"`
		KeyTestPath              string         `ini:"SSH_KEY_TEST_PATH"`
		KeygenPath               string         `ini:"SSH_KEYGEN_PATH"`
		AuthorizedKeysBackup     bool           `ini:"SSH_AUTHORIZED_KEYS_BACKUP"`
		MinimumKeySizeCheck      bool           `ini:"-"`
		MinimumKeySizes          map[string]int `ini:"-"`
		CreateAuthorizedKeysFile bool           `ini:"SSH_CREATE_AUTHORIZED_KEYS_FILE"`
		ExposeAnonymous          bool           `ini:"SSH_EXPOSE_ANONYMOUS"`
	}{
		Disabled:           false,
		StartBuiltinServer: false,
		Domain:             "",
		Port:               22,
		ServerCiphers:      []string{"aes128-ctr", "aes192-ctr", "aes256-ctr", "aes128-gcm@openssh.com", "arcfour256", "arcfour128"},
		ServerKeyExchanges: []string{"diffie-hellman-group1-sha1", "diffie-hellman-group14-sha1", "ecdh-sha2-nistp256", "ecdh-sha2-nistp384", "ecdh-sha2-nistp521", "curve25519-sha256@libssh.org"},
		ServerMACs:         []string{"hmac-sha2-256-etm@openssh.com", "hmac-sha2-256", "hmac-sha1", "hmac-sha1-96"},
		KeygenPath:         "ssh-keygen",
	}

	LFS struct {
		StartServer     bool          `ini:"LFS_START_SERVER"`
		ContentPath     string        `ini:"LFS_CONTENT_PATH"`
		JWTSecretBase64 string        `ini:"LFS_JWT_SECRET"`
		JWTSecretBytes  []byte        `ini:"-"`
		HTTPAuthExpiry  time.Duration `ini:"LFS_HTTP_AUTH_EXPIRY"`
	}

	// Security settings
	InstallLock           bool
	SecretKey             string
	LogInRememberDays     int
	CookieUserName        string
	CookieRememberName    string
	ReverseProxyAuthUser  string
	ReverseProxyAuthEmail string
	MinPasswordLength     int
	ImportLocalPaths      bool
	DisableGitHooks       bool
	PasswordComplexity    []string
	PasswordHashAlgo      string

	// UI settings
	UI = struct {
		ExplorePagingNum      int
		IssuePagingNum        int
		RepoSearchPagingNum   int
		FeedMaxCommitNum      int
		GraphMaxCommitNum     int
		CodeCommentLines      int
		ReactionMaxUserNum    int
		ThemeColorMetaTag     string
		MaxDisplayFileSize    int64
		ShowUserEmail         bool
		DefaultShowFullName   bool
		DefaultTheme          string
		Themes                []string
		SearchRepoDescription bool

		Admin struct {
			UserPagingNum   int
			RepoPagingNum   int
			NoticePagingNum int
			OrgPagingNum    int
		} `ini:"ui.admin"`
		User struct {
			RepoPagingNum int
		} `ini:"ui.user"`
		Meta struct {
			Author      string
			Description string
			Keywords    string
		} `ini:"ui.meta"`
	}{
		ExplorePagingNum:    20,
		IssuePagingNum:      10,
		RepoSearchPagingNum: 10,
		FeedMaxCommitNum:    5,
		GraphMaxCommitNum:   100,
		CodeCommentLines:    4,
		ReactionMaxUserNum:  10,
		ThemeColorMetaTag:   `#6cc644`,
		MaxDisplayFileSize:  8388608,
		DefaultTheme:        `gitea`,
		Themes:              []string{`gitea`, `arc-green`},
		Admin: struct {
			UserPagingNum   int
			RepoPagingNum   int
			NoticePagingNum int
			OrgPagingNum    int
		}{
			UserPagingNum:   50,
			RepoPagingNum:   50,
			NoticePagingNum: 25,
			OrgPagingNum:    50,
		},
		User: struct {
			RepoPagingNum int
		}{
			RepoPagingNum: 15,
		},
		Meta: struct {
			Author      string
			Description string
			Keywords    string
		}{
			Author:      "Gitea - Git with a cup of tea",
			Description: "Gitea (Git with a cup of tea) is a painless self-hosted Git service written in Go",
			Keywords:    "go,git,self-hosted,gitea",
		},
	}

	// Markdown settings
	Markdown = struct {
		EnableHardLineBreak bool
		CustomURLSchemes    []string `ini:"CUSTOM_URL_SCHEMES"`
		FileExtensions      []string
	}{
		EnableHardLineBreak: false,
		FileExtensions:      strings.Split(".md,.markdown,.mdown,.mkd", ","),
	}

	// Admin settings
	Admin struct {
		DisableRegularOrgCreation bool
		DefaultEmailNotification  string
	}

	// Picture settings
	AvatarUploadPath              string
	AvatarMaxWidth                int
	AvatarMaxHeight               int
	GravatarSource                string
	GravatarSourceURL             *url.URL
	DisableGravatar               bool
	EnableFederatedAvatar         bool
	LibravatarService             *libravatar.Libravatar
	AvatarMaxFileSize             int64
	RepositoryAvatarUploadPath    string
	RepositoryAvatarFallback      string
	RepositoryAvatarFallbackImage string

	// Log settings
	LogLevel           string
	StacktraceLogLevel string
	LogRootPath        string
	LogDescriptions    = make(map[string]*LogDescription)
	RedirectMacaronLog bool
	DisableRouterLog   bool
	RouterLogLevel     log.Level
	RouterLogMode      string
	EnableAccessLog    bool
	AccessLogTemplate  string
	EnableXORMLog      bool

	// Attachment settings
	AttachmentPath         string
	AttachmentAllowedTypes string
	AttachmentMaxSize      int64
	AttachmentMaxFiles     int
	AttachmentEnabled      bool

	// Time settings
	TimeFormat string
	// UILocation is the location on the UI, so that we can display the time on UI.
	DefaultUILocation = time.Local

	CSRFCookieName     = "_csrf"
	CSRFCookieHTTPOnly = true

	// Mirror settings
	Mirror struct {
		DefaultInterval time.Duration
		MinInterval     time.Duration
	}

	// API settings
	API = struct {
		EnableSwagger          bool
		SwaggerURL             string
		MaxResponseItems       int
		DefaultPagingNum       int
		DefaultGitTreesPerPage int
		DefaultMaxBlobSize     int64
	}{
		EnableSwagger:          true,
		SwaggerURL:             "",
		MaxResponseItems:       50,
		DefaultPagingNum:       30,
		DefaultGitTreesPerPage: 1000,
		DefaultMaxBlobSize:     10485760,
	}

	OAuth2 = struct {
		Enable                     bool
		AccessTokenExpirationTime  int64
		RefreshTokenExpirationTime int64
		InvalidateRefreshTokens    bool
		JWTSecretBytes             []byte `ini:"-"`
		JWTSecretBase64            string `ini:"JWT_SECRET"`
	}{
		Enable:                     true,
		AccessTokenExpirationTime:  3600,
		RefreshTokenExpirationTime: 730,
		InvalidateRefreshTokens:    false,
	}

	U2F = struct {
		AppID         string
		TrustedFacets []string
	}{}

	// Metrics settings
	Metrics = struct {
		Enabled bool
		Token   string
	}{
		Enabled: false,
		Token:   "",
	}

	// I18n settings
	Langs     []string
	Names     []string
	dateLangs map[string]string

	// Highlight settings are loaded in modules/template/highlight.go

	// Other settings
	ShowFooterBranding         bool
	ShowFooterVersion          bool
	ShowFooterTemplateLoadTime bool

	// Global setting objects
	Cfg           *ini.File
	CustomPath    string // Custom directory path
	CustomConf    string
	CustomPID     string
	ProdMode      bool
	RunUser       string
	IsWindows     bool
	HasRobotsTxt  bool
	InternalToken string // internal access token

	// UILocation is the location on the UI, so that we can display the time on UI.
	// Currently only show the default time.Local, it could be added to app.ini after UI is ready
	UILocation = time.Local
)

// DateLang transforms standard language locale name to corresponding value in datetime plugin.
func DateLang(lang string) string {
	name, ok := dateLangs[lang]
	if ok {
		return name
	}
	return "en"
}

func getAppPath() (string, error) {
	var appPath string
	var err error
	if IsWindows && filepath.IsAbs(os.Args[0]) {
		appPath = filepath.Clean(os.Args[0])
	} else {
		appPath, err = exec.LookPath(os.Args[0])
	}

	if err != nil {
		return "", err
	}
	appPath, err = filepath.Abs(appPath)
	if err != nil {
		return "", err
	}
	// Note: we don't use path.Dir here because it does not handle case
	//	which path starts with two "/" in Windows: "//psf/Home/..."
	return strings.Replace(appPath, "\\", "/", -1), err
}

func getWorkPath(appPath string) string {
	workPath := AppWorkPath

	if giteaWorkPath, ok := os.LookupEnv("GITEA_WORK_DIR"); ok {
		workPath = giteaWorkPath
	}
	if len(workPath) == 0 {
		i := strings.LastIndex(appPath, "/")
		if i == -1 {
			workPath = appPath
		} else {
			workPath = appPath[:i]
		}
	}
	return strings.Replace(workPath, "\\", "/", -1)
}

func init() {
	IsWindows = runtime.GOOS == "windows"
	// We can rely on log.CanColorStdout being set properly because modules/log/console_windows.go comes before modules/setting/setting.go lexicographically
	log.NewLogger(0, "console", "console", fmt.Sprintf(`{"level": "trace", "colorize": %t, "stacktraceLevel": "none"}`, log.CanColorStdout))

	var err error
	if AppPath, err = getAppPath(); err != nil {
		log.Fatal("Failed to get app path: %v", err)
	}
	AppWorkPath = getWorkPath(AppPath)
}

func forcePathSeparator(path string) {
	if strings.Contains(path, "\\") {
		log.Fatal("Do not use '\\' or '\\\\' in paths, instead, please use '/' in all places")
	}
}

// IsRunUserMatchCurrentUser returns false if configured run user does not match
// actual user that runs the app. The first return value is the actual user name.
// This check is ignored under Windows since SSH remote login is not the main
// method to login on Windows.
func IsRunUserMatchCurrentUser(runUser string) (string, bool) {
	if IsWindows || SSH.StartBuiltinServer {
		return "", true
	}

	currentUser := user.CurrentUsername()
	return currentUser, runUser == currentUser
}

func createPIDFile(pidPath string) {
	currentPid := os.Getpid()
	if err := os.MkdirAll(filepath.Dir(pidPath), os.ModePerm); err != nil {
		log.Fatal("Failed to create PID folder: %v", err)
	}

	file, err := os.Create(pidPath)
	if err != nil {
		log.Fatal("Failed to create PID file: %v", err)
	}
	defer file.Close()
	if _, err := file.WriteString(strconv.FormatInt(int64(currentPid), 10)); err != nil {
		log.Fatal("Failed to write PID information: %v", err)
	}
}

// CheckLFSVersion will check lfs version, if not satisfied, then disable it.
func CheckLFSVersion() {
	if LFS.StartServer {
		//Disable LFS client hooks if installed for the current OS user
		//Needs at least git v2.1.2

		binVersion, err := git.BinVersion()
		if err != nil {
			log.Fatal("Error retrieving git version: %v", err)
		}

		if !version.Compare(binVersion, "2.1.2", ">=") {
			LFS.StartServer = false
			log.Error("LFS server support needs at least Git v2.1.2")
		} else {
			git.GlobalCommandArgs = append(git.GlobalCommandArgs, "-c", "filter.lfs.required=",
				"-c", "filter.lfs.smudge=", "-c", "filter.lfs.clean=")
		}
	}
}

// SetCustomPathAndConf will set CustomPath and CustomConf with reference to the
// GITEA_CUSTOM environment variable and with provided overrides before stepping
// back to the default
func SetCustomPathAndConf(providedCustom, providedConf, providedWorkPath string) {
	if len(providedWorkPath) != 0 {
		AppWorkPath = filepath.ToSlash(providedWorkPath)
	}
	if giteaCustom, ok := os.LookupEnv("GITEA_CUSTOM"); ok {
		CustomPath = giteaCustom
	}
	if len(providedCustom) != 0 {
		CustomPath = providedCustom
	}
	if len(CustomPath) == 0 {
		CustomPath = path.Join(AppWorkPath, "custom")
	} else if !filepath.IsAbs(CustomPath) {
		CustomPath = path.Join(AppWorkPath, CustomPath)
	}

	if len(providedConf) != 0 {
		CustomConf = providedConf
	}
	if len(CustomConf) == 0 {
		CustomConf = path.Join(CustomPath, "conf/app.ini")
	} else if !filepath.IsAbs(CustomConf) {
		CustomConf = path.Join(CustomPath, CustomConf)
	}
}

// NewContext initializes configuration context.
// NOTE: do not print any log except error.
func NewContext() {
	Cfg = ini.Empty()

	if len(CustomPID) > 0 {
		createPIDFile(CustomPID)
	}

	if com.IsFile(CustomConf) {
		if err := Cfg.Append(CustomConf); err != nil {
			log.Fatal("Failed to load custom conf '%s': %v", CustomConf, err)
		}
	} else {
		log.Warn("Custom config '%s' not found, ignore this if you're running first time", CustomConf)
	}
	Cfg.NameMapper = ini.SnackCase

	homeDir, err := com.HomeDir()
	if err != nil {
		log.Fatal("Failed to get home directory: %v", err)
	}
	homeDir = strings.Replace(homeDir, "\\", "/", -1)

	LogLevel = getLogLevel(Cfg.Section("log"), "LEVEL", "Info")
	StacktraceLogLevel = getStacktraceLogLevel(Cfg.Section("log"), "STACKTRACE_LEVEL", "None")
	LogRootPath = Cfg.Section("log").Key("ROOT_PATH").MustString(path.Join(AppWorkPath, "log"))
	forcePathSeparator(LogRootPath)
	RedirectMacaronLog = Cfg.Section("log").Key("REDIRECT_MACARON_LOG").MustBool(false)
	RouterLogLevel = log.FromString(Cfg.Section("log").Key("ROUTER_LOG_LEVEL").MustString("Info"))

	sec := Cfg.Section("server")
	AppName = Cfg.Section("").Key("APP_NAME").MustString("Gitea: Git with a cup of tea")

	Protocol = HTTP
	switch sec.Key("PROTOCOL").String() {
	case "https":
		Protocol = HTTPS
		CertFile = sec.Key("CERT_FILE").String()
		KeyFile = sec.Key("KEY_FILE").String()
	case "fcgi":
		Protocol = FCGI
	case "unix":
		Protocol = UnixSocket
		UnixSocketPermissionRaw := sec.Key("UNIX_SOCKET_PERMISSION").MustString("666")
		UnixSocketPermissionParsed, err := strconv.ParseUint(UnixSocketPermissionRaw, 8, 32)
		if err != nil || UnixSocketPermissionParsed > 0777 {
			log.Fatal("Failed to parse unixSocketPermission: %s", UnixSocketPermissionRaw)
		}
		UnixSocketPermission = uint32(UnixSocketPermissionParsed)
	}
	EnableLetsEncrypt = sec.Key("ENABLE_LETSENCRYPT").MustBool(false)
	LetsEncryptTOS = sec.Key("LETSENCRYPT_ACCEPTTOS").MustBool(false)
	if !LetsEncryptTOS && EnableLetsEncrypt {
		log.Warn("Failed to enable Let's Encrypt due to Let's Encrypt TOS not being accepted")
		EnableLetsEncrypt = false
	}
	LetsEncryptDirectory = sec.Key("LETSENCRYPT_DIRECTORY").MustString("https")
	LetsEncryptEmail = sec.Key("LETSENCRYPT_EMAIL").MustString("")
	Domain = sec.Key("DOMAIN").MustString("localhost")
	HTTPAddr = sec.Key("HTTP_ADDR").MustString("0.0.0.0")
	HTTPPort = sec.Key("HTTP_PORT").MustString("3000")
	GracefulRestartable = sec.Key("ALLOW_GRACEFUL_RESTARTS").MustBool(true)
	GracefulHammerTime = sec.Key("GRACEFUL_HAMMER_TIME").MustDuration(60 * time.Second)

	defaultAppURL := string(Protocol) + "://" + Domain
	if (Protocol == HTTP && HTTPPort != "80") || (Protocol == HTTPS && HTTPPort != "443") {
		defaultAppURL += ":" + HTTPPort
	}
	AppURL = sec.Key("ROOT_URL").MustString(defaultAppURL)
	AppURL = strings.TrimSuffix(AppURL, "/") + "/"

	// Check if has app suburl.
	appURL, err := url.Parse(AppURL)
	if err != nil {
		log.Fatal("Invalid ROOT_URL '%s': %s", AppURL, err)
	}
	// Suburl should start with '/' and end without '/', such as '/{subpath}'.
	// This value is empty if site does not have sub-url.
	AppSubURL = strings.TrimSuffix(appURL.Path, "/")
	StaticURLPrefix = strings.TrimSuffix(sec.Key("STATIC_URL_PREFIX").MustString(AppSubURL), "/")
	AppSubURLDepth = strings.Count(AppSubURL, "/")
	// Check if Domain differs from AppURL domain than update it to AppURL's domain
	// TODO: Can be replaced with url.Hostname() when minimal GoLang version is 1.8
	urlHostname := strings.SplitN(appURL.Host, ":", 2)[0]
	if urlHostname != Domain && net.ParseIP(urlHostname) == nil {
		Domain = urlHostname
	}

	var defaultLocalURL string
	switch Protocol {
	case UnixSocket:
		defaultLocalURL = "http://unix/"
	case FCGI:
		defaultLocalURL = AppURL
	default:
		defaultLocalURL = string(Protocol) + "://"
		if HTTPAddr == "0.0.0.0" {
			defaultLocalURL += "localhost"
		} else {
			defaultLocalURL += HTTPAddr
		}
		defaultLocalURL += ":" + HTTPPort + "/"
	}
	LocalURL = sec.Key("LOCAL_ROOT_URL").MustString(defaultLocalURL)
	RedirectOtherPort = sec.Key("REDIRECT_OTHER_PORT").MustBool(false)
	PortToRedirect = sec.Key("PORT_TO_REDIRECT").MustString("80")
	OfflineMode = sec.Key("OFFLINE_MODE").MustBool()
	DisableRouterLog = sec.Key("DISABLE_ROUTER_LOG").MustBool()
	StaticRootPath = sec.Key("STATIC_ROOT_PATH").MustString(AppWorkPath)
	StaticCacheTime = sec.Key("STATIC_CACHE_TIME").MustDuration(6 * time.Hour)
	AppDataPath = sec.Key("APP_DATA_PATH").MustString(path.Join(AppWorkPath, "data"))
	EnableGzip = sec.Key("ENABLE_GZIP").MustBool()
	EnablePprof = sec.Key("ENABLE_PPROF").MustBool(false)
	PprofDataPath = sec.Key("PPROF_DATA_PATH").MustString(path.Join(AppWorkPath, "data/tmp/pprof"))
	if !filepath.IsAbs(PprofDataPath) {
		PprofDataPath = filepath.Join(AppWorkPath, PprofDataPath)
	}

	switch sec.Key("LANDING_PAGE").MustString("home") {
	case "explore":
		LandingPageURL = LandingPageExplore
	case "organizations":
		LandingPageURL = LandingPageOrganizations
	default:
		LandingPageURL = LandingPageHome
	}

	if len(SSH.Domain) == 0 {
		SSH.Domain = Domain
	}
	SSH.RootPath = path.Join(homeDir, ".ssh")
	serverCiphers := sec.Key("SSH_SERVER_CIPHERS").Strings(",")
	if len(serverCiphers) > 0 {
		SSH.ServerCiphers = serverCiphers
	}
	serverKeyExchanges := sec.Key("SSH_SERVER_KEY_EXCHANGES").Strings(",")
	if len(serverKeyExchanges) > 0 {
		SSH.ServerKeyExchanges = serverKeyExchanges
	}
	serverMACs := sec.Key("SSH_SERVER_MACS").Strings(",")
	if len(serverMACs) > 0 {
		SSH.ServerMACs = serverMACs
	}
	SSH.KeyTestPath = os.TempDir()
	if err = Cfg.Section("server").MapTo(&SSH); err != nil {
		log.Fatal("Failed to map SSH settings: %v", err)
	}

	SSH.KeygenPath = sec.Key("SSH_KEYGEN_PATH").MustString("ssh-keygen")
	SSH.Port = sec.Key("SSH_PORT").MustInt(22)
	SSH.ListenPort = sec.Key("SSH_LISTEN_PORT").MustInt(SSH.Port)

	// When disable SSH, start builtin server value is ignored.
	if SSH.Disabled {
		SSH.StartBuiltinServer = false
	}

	if !SSH.Disabled && !SSH.StartBuiltinServer {
		if err := os.MkdirAll(SSH.RootPath, 0700); err != nil {
			log.Fatal("Failed to create '%s': %v", SSH.RootPath, err)
		} else if err = os.MkdirAll(SSH.KeyTestPath, 0644); err != nil {
			log.Fatal("Failed to create '%s': %v", SSH.KeyTestPath, err)
		}
	}

	SSH.MinimumKeySizeCheck = sec.Key("MINIMUM_KEY_SIZE_CHECK").MustBool()
	SSH.MinimumKeySizes = map[string]int{}
	minimumKeySizes := Cfg.Section("ssh.minimum_key_sizes").Keys()
	for _, key := range minimumKeySizes {
		if key.MustInt() != -1 {
			SSH.MinimumKeySizes[strings.ToLower(key.Name())] = key.MustInt()
		}
	}
	SSH.AuthorizedKeysBackup = sec.Key("SSH_AUTHORIZED_KEYS_BACKUP").MustBool(true)
	SSH.CreateAuthorizedKeysFile = sec.Key("SSH_CREATE_AUTHORIZED_KEYS_FILE").MustBool(true)
	SSH.ExposeAnonymous = sec.Key("SSH_EXPOSE_ANONYMOUS").MustBool(false)

	sec = Cfg.Section("server")
	if err = sec.MapTo(&LFS); err != nil {
		log.Fatal("Failed to map LFS settings: %v", err)
	}
	LFS.ContentPath = sec.Key("LFS_CONTENT_PATH").MustString(filepath.Join(AppDataPath, "lfs"))
	if !filepath.IsAbs(LFS.ContentPath) {
		LFS.ContentPath = filepath.Join(AppWorkPath, LFS.ContentPath)
	}

	LFS.HTTPAuthExpiry = sec.Key("LFS_HTTP_AUTH_EXPIRY").MustDuration(20 * time.Minute)

	if LFS.StartServer {
		if err := os.MkdirAll(LFS.ContentPath, 0700); err != nil {
			log.Fatal("Failed to create '%s': %v", LFS.ContentPath, err)
		}

		LFS.JWTSecretBytes = make([]byte, 32)
		n, err := base64.RawURLEncoding.Decode(LFS.JWTSecretBytes, []byte(LFS.JWTSecretBase64))

		if err != nil || n != 32 {
			LFS.JWTSecretBase64, err = generate.NewJwtSecret()
			if err != nil {
				log.Fatal("Error generating JWT Secret for custom config: %v", err)
				return
			}

			// Save secret
			cfg := ini.Empty()
			if com.IsFile(CustomConf) {
				// Keeps custom settings if there is already something.
				if err := cfg.Append(CustomConf); err != nil {
					log.Error("Failed to load custom conf '%s': %v", CustomConf, err)
				}
			}

			cfg.Section("server").Key("LFS_JWT_SECRET").SetValue(LFS.JWTSecretBase64)

			if err := os.MkdirAll(filepath.Dir(CustomConf), os.ModePerm); err != nil {
				log.Fatal("Failed to create '%s': %v", CustomConf, err)
			}
			if err := cfg.SaveTo(CustomConf); err != nil {
				log.Fatal("Error saving generated JWT Secret to custom config: %v", err)
				return
			}
		}
	}

	if err = Cfg.Section("oauth2").MapTo(&OAuth2); err != nil {
		log.Fatal("Failed to OAuth2 settings: %v", err)
		return
	}

	if OAuth2.Enable {
		OAuth2.JWTSecretBytes = make([]byte, 32)
		n, err := base64.RawURLEncoding.Decode(OAuth2.JWTSecretBytes, []byte(OAuth2.JWTSecretBase64))

		if err != nil || n != 32 {
			OAuth2.JWTSecretBase64, err = generate.NewJwtSecret()
			if err != nil {
				log.Fatal("error generating JWT secret: %v", err)
				return
			}
			cfg := ini.Empty()
			if com.IsFile(CustomConf) {
				if err := cfg.Append(CustomConf); err != nil {
					log.Error("failed to load custom conf %s: %v", CustomConf, err)
					return
				}
			}
			cfg.Section("oauth2").Key("JWT_SECRET").SetValue(OAuth2.JWTSecretBase64)

			if err := os.MkdirAll(filepath.Dir(CustomConf), os.ModePerm); err != nil {
				log.Fatal("failed to create '%s': %v", CustomConf, err)
				return
			}
			if err := cfg.SaveTo(CustomConf); err != nil {
				log.Fatal("error saving generating JWT secret to custom config: %v", err)
				return
			}
		}
	}

	sec = Cfg.Section("admin")
	Admin.DefaultEmailNotification = sec.Key("DEFAULT_EMAIL_NOTIFICATIONS").MustString("enabled")

	sec = Cfg.Section("security")
	InstallLock = sec.Key("INSTALL_LOCK").MustBool(false)
	SecretKey = sec.Key("SECRET_KEY").MustString("!#@FDEWREWR&*(")
	LogInRememberDays = sec.Key("LOGIN_REMEMBER_DAYS").MustInt(7)
	CookieUserName = sec.Key("COOKIE_USERNAME").MustString("gitea_awesome")
	CookieRememberName = sec.Key("COOKIE_REMEMBER_NAME").MustString("gitea_incredible")
	ReverseProxyAuthUser = sec.Key("REVERSE_PROXY_AUTHENTICATION_USER").MustString("X-WEBAUTH-USER")
	ReverseProxyAuthEmail = sec.Key("REVERSE_PROXY_AUTHENTICATION_EMAIL").MustString("X-WEBAUTH-EMAIL")
	MinPasswordLength = sec.Key("MIN_PASSWORD_LENGTH").MustInt(6)
	ImportLocalPaths = sec.Key("IMPORT_LOCAL_PATHS").MustBool(false)
	DisableGitHooks = sec.Key("DISABLE_GIT_HOOKS").MustBool(false)
	PasswordHashAlgo = sec.Key("PASSWORD_HASH_ALGO").MustString("pbkdf2")
	CSRFCookieHTTPOnly = sec.Key("CSRF_COOKIE_HTTP_ONLY").MustBool(true)

	InternalToken = loadInternalToken(sec)

	cfgdata := sec.Key("PASSWORD_COMPLEXITY").Strings(",")
	PasswordComplexity = make([]string, 0, len(cfgdata))
	for _, name := range cfgdata {
		name := strings.ToLower(strings.Trim(name, `"`))
		if name != "" {
			PasswordComplexity = append(PasswordComplexity, name)
		}
	}

	sec = Cfg.Section("attachment")
	AttachmentPath = sec.Key("PATH").MustString(path.Join(AppDataPath, "attachments"))
	if !filepath.IsAbs(AttachmentPath) {
		AttachmentPath = path.Join(AppWorkPath, AttachmentPath)
	}
	AttachmentAllowedTypes = strings.Replace(sec.Key("ALLOWED_TYPES").MustString("image/jpeg,image/png,application/zip,application/gzip"), "|", ",", -1)
	AttachmentMaxSize = sec.Key("MAX_SIZE").MustInt64(4)
	AttachmentMaxFiles = sec.Key("MAX_FILES").MustInt(5)
	AttachmentEnabled = sec.Key("ENABLED").MustBool(true)

	timeFormatKey := Cfg.Section("time").Key("FORMAT").MustString("")
	if timeFormatKey != "" {
		TimeFormat = map[string]string{
			"ANSIC":       time.ANSIC,
			"UnixDate":    time.UnixDate,
			"RubyDate":    time.RubyDate,
			"RFC822":      time.RFC822,
			"RFC822Z":     time.RFC822Z,
			"RFC850":      time.RFC850,
			"RFC1123":     time.RFC1123,
			"RFC1123Z":    time.RFC1123Z,
			"RFC3339":     time.RFC3339,
			"RFC3339Nano": time.RFC3339Nano,
			"Kitchen":     time.Kitchen,
			"Stamp":       time.Stamp,
			"StampMilli":  time.StampMilli,
			"StampMicro":  time.StampMicro,
			"StampNano":   time.StampNano,
		}[timeFormatKey]
		// When the TimeFormatKey does not exist in the previous map e.g.'2006-01-02 15:04:05'
		if len(TimeFormat) == 0 {
			TimeFormat = timeFormatKey
			TestTimeFormat, _ := time.Parse(TimeFormat, TimeFormat)
			if TestTimeFormat.Format(time.RFC3339) != "2006-01-02T15:04:05Z" {
				log.Fatal("Can't create time properly, please check your time format has 2006, 01, 02, 15, 04 and 05")
			}
			log.Trace("Custom TimeFormat: %s", TimeFormat)
		}
	}

	zone := Cfg.Section("time").Key("DEFAULT_UI_LOCATION").String()
	if zone != "" {
		DefaultUILocation, err = time.LoadLocation(zone)
		if err != nil {
			log.Fatal("Load time zone failed: %v", err)
		} else {
			log.Info("Default UI Location is %v", zone)
		}
	}
	if DefaultUILocation == nil {
		DefaultUILocation = time.Local
	}

	RunUser = Cfg.Section("").Key("RUN_USER").MustString(user.CurrentUsername())
	// Does not check run user when the install lock is off.
	if InstallLock {
		currentUser, match := IsRunUserMatchCurrentUser(RunUser)
		if !match {
			log.Fatal("Expect user '%s' but current user is: %s", RunUser, currentUser)
		}
	}

	SSH.BuiltinServerUser = Cfg.Section("server").Key("BUILTIN_SSH_SERVER_USER").MustString(RunUser)

	newRepository()

	sec = Cfg.Section("picture")
	AvatarUploadPath = sec.Key("AVATAR_UPLOAD_PATH").MustString(path.Join(AppDataPath, "avatars"))
	forcePathSeparator(AvatarUploadPath)
	if !filepath.IsAbs(AvatarUploadPath) {
		AvatarUploadPath = path.Join(AppWorkPath, AvatarUploadPath)
	}
	RepositoryAvatarUploadPath = sec.Key("REPOSITORY_AVATAR_UPLOAD_PATH").MustString(path.Join(AppDataPath, "repo-avatars"))
	forcePathSeparator(RepositoryAvatarUploadPath)
	if !filepath.IsAbs(RepositoryAvatarUploadPath) {
		RepositoryAvatarUploadPath = path.Join(AppWorkPath, RepositoryAvatarUploadPath)
	}
	RepositoryAvatarFallback = sec.Key("REPOSITORY_AVATAR_FALLBACK").MustString("none")
	RepositoryAvatarFallbackImage = sec.Key("REPOSITORY_AVATAR_FALLBACK_IMAGE").MustString("/img/repo_default.png")
	AvatarMaxWidth = sec.Key("AVATAR_MAX_WIDTH").MustInt(4096)
	AvatarMaxHeight = sec.Key("AVATAR_MAX_HEIGHT").MustInt(3072)
	AvatarMaxFileSize = sec.Key("AVATAR_MAX_FILE_SIZE").MustInt64(1048576)
	switch source := sec.Key("GRAVATAR_SOURCE").MustString("gravatar"); source {
	case "duoshuo":
		GravatarSource = "http://gravatar.duoshuo.com/avatar/"
	case "gravatar":
		GravatarSource = "https://secure.gravatar.com/avatar/"
	case "libravatar":
		GravatarSource = "https://seccdn.libravatar.org/avatar/"
	default:
		GravatarSource = source
	}
	DisableGravatar = sec.Key("DISABLE_GRAVATAR").MustBool()
	EnableFederatedAvatar = sec.Key("ENABLE_FEDERATED_AVATAR").MustBool(!InstallLock)
	if OfflineMode {
		DisableGravatar = true
		EnableFederatedAvatar = false
	}
	if DisableGravatar {
		EnableFederatedAvatar = false
	}
	if EnableFederatedAvatar || !DisableGravatar {
		GravatarSourceURL, err = url.Parse(GravatarSource)
		if err != nil {
			log.Fatal("Failed to parse Gravatar URL(%s): %v",
				GravatarSource, err)
		}
	}

	if EnableFederatedAvatar {
		LibravatarService = libravatar.New()
		if GravatarSourceURL.Scheme == "https" {
			LibravatarService.SetUseHTTPS(true)
			LibravatarService.SetSecureFallbackHost(GravatarSourceURL.Host)
		} else {
			LibravatarService.SetUseHTTPS(false)
			LibravatarService.SetFallbackHost(GravatarSourceURL.Host)
		}
	}

	if err = Cfg.Section("ui").MapTo(&UI); err != nil {
		log.Fatal("Failed to map UI settings: %v", err)
	} else if err = Cfg.Section("markdown").MapTo(&Markdown); err != nil {
		log.Fatal("Failed to map Markdown settings: %v", err)
	} else if err = Cfg.Section("admin").MapTo(&Admin); err != nil {
		log.Fatal("Fail to map Admin settings: %v", err)
	} else if err = Cfg.Section("api").MapTo(&API); err != nil {
		log.Fatal("Failed to map API settings: %v", err)
	} else if err = Cfg.Section("metrics").MapTo(&Metrics); err != nil {
		log.Fatal("Failed to map Metrics settings: %v", err)
	}

	u := *appURL
	u.Path = path.Join(u.Path, "api", "swagger")
	API.SwaggerURL = u.String()

	newCron()
	newGit()

	sec = Cfg.Section("mirror")
	Mirror.MinInterval = sec.Key("MIN_INTERVAL").MustDuration(10 * time.Minute)
	Mirror.DefaultInterval = sec.Key("DEFAULT_INTERVAL").MustDuration(8 * time.Hour)
	if Mirror.MinInterval.Minutes() < 1 {
		log.Warn("Mirror.MinInterval is too low")
		Mirror.MinInterval = 1 * time.Minute
	}
	if Mirror.DefaultInterval < Mirror.MinInterval {
		log.Warn("Mirror.DefaultInterval is less than Mirror.MinInterval")
		Mirror.DefaultInterval = time.Hour * 8
	}

	Langs = Cfg.Section("i18n").Key("LANGS").Strings(",")
	if len(Langs) == 0 {
		Langs = []string{
			"en-US", "zh-CN", "zh-HK", "zh-TW", "de-DE", "fr-FR", "nl-NL", "lv-LV",
			"ru-RU", "uk-UA", "ja-JP", "es-ES", "pt-BR", "pl-PL", "bg-BG", "it-IT",
			"fi-FI", "tr-TR", "cs-CZ", "sr-SP", "sv-SE", "ko-KR"}
	}
	Names = Cfg.Section("i18n").Key("NAMES").Strings(",")
	if len(Names) == 0 {
		Names = []string{"English", "简体中文", "繁體中文（香港）", "繁體中文（台灣）", "Deutsch",
			"français", "Nederlands", "latviešu", "русский", "Українська", "日本語",
			"español", "português do Brasil", "polski", "български", "italiano",
			"suomi", "Türkçe", "čeština", "српски", "svenska", "한국어"}
	}
	dateLangs = Cfg.Section("i18n.datelang").KeysHash()

	ShowFooterBranding = Cfg.Section("other").Key("SHOW_FOOTER_BRANDING").MustBool(false)
	ShowFooterVersion = Cfg.Section("other").Key("SHOW_FOOTER_VERSION").MustBool(true)
	ShowFooterTemplateLoadTime = Cfg.Section("other").Key("SHOW_FOOTER_TEMPLATE_LOAD_TIME").MustBool(true)

	UI.ShowUserEmail = Cfg.Section("ui").Key("SHOW_USER_EMAIL").MustBool(true)
	UI.DefaultShowFullName = Cfg.Section("ui").Key("DEFAULT_SHOW_FULL_NAME").MustBool(false)
	UI.SearchRepoDescription = Cfg.Section("ui").Key("SEARCH_REPO_DESCRIPTION").MustBool(true)

	HasRobotsTxt = com.IsFile(path.Join(CustomPath, "robots.txt"))

	newMarkup()

	sec = Cfg.Section("U2F")
	U2F.TrustedFacets, _ = shellquote.Split(sec.Key("TRUSTED_FACETS").MustString(strings.TrimRight(AppURL, "/")))
	U2F.AppID = sec.Key("APP_ID").MustString(strings.TrimRight(AppURL, "/"))

	zip.Verbose = false
}

func loadInternalToken(sec *ini.Section) string {
	uri := sec.Key("INTERNAL_TOKEN_URI").String()
	if len(uri) == 0 {
		return loadOrGenerateInternalToken(sec)
	}
	tempURI, err := url.Parse(uri)
	if err != nil {
		log.Fatal("Failed to parse INTERNAL_TOKEN_URI (%s): %v", uri, err)
	}
	switch tempURI.Scheme {
	case "file":
		fp, err := os.OpenFile(tempURI.RequestURI(), os.O_RDWR, 0600)
		if err != nil {
			log.Fatal("Failed to open InternalTokenURI (%s): %v", uri, err)
		}
		defer fp.Close()

		buf, err := ioutil.ReadAll(fp)
		if err != nil {
			log.Fatal("Failed to read InternalTokenURI (%s): %v", uri, err)
		}
		// No token in the file, generate one and store it.
		if len(buf) == 0 {
			token, err := generate.NewInternalToken()
			if err != nil {
				log.Fatal("Error generate internal token: %v", err)
			}
			if _, err := io.WriteString(fp, token); err != nil {
				log.Fatal("Error writing to InternalTokenURI (%s): %v", uri, err)
			}
			return token
		}

		return string(buf)
	default:
		log.Fatal("Unsupported URI-Scheme %q (INTERNAL_TOKEN_URI = %q)", tempURI.Scheme, uri)
	}
	return ""
}

func loadOrGenerateInternalToken(sec *ini.Section) string {
	var err error
	token := sec.Key("INTERNAL_TOKEN").String()
	if len(token) == 0 {
		token, err = generate.NewInternalToken()
		if err != nil {
			log.Fatal("Error generate internal token: %v", err)
		}

		// Save secret
		cfgSave := ini.Empty()
		if com.IsFile(CustomConf) {
			// Keeps custom settings if there is already something.
			if err := cfgSave.Append(CustomConf); err != nil {
				log.Error("Failed to load custom conf '%s': %v", CustomConf, err)
			}
		}

		cfgSave.Section("security").Key("INTERNAL_TOKEN").SetValue(token)

		if err := os.MkdirAll(filepath.Dir(CustomConf), os.ModePerm); err != nil {
			log.Fatal("Failed to create '%s': %v", CustomConf, err)
		}
		if err := cfgSave.SaveTo(CustomConf); err != nil {
			log.Fatal("Error saving generated INTERNAL_TOKEN to custom config: %v", err)
		}
	}
	return token
}

// NewServices initializes the services
func NewServices() {
	InitDBConfig()
	newService()
	NewLogServices(false)
	newCacheService()
	newSessionService()
	newCORSService()
	newMailService()
	newRegisterMailService()
	newNotifyMailService()
	newWebhookService()
	newIndexerService()
	newTaskService()
}<|MERGE_RESOLUTION|>--- conflicted
+++ resolved
@@ -97,12 +97,9 @@
 	LetsEncryptTOS       bool
 	LetsEncryptDirectory string
 	LetsEncryptEmail     string
-<<<<<<< HEAD
-	StaticURLPrefix      string
-=======
 	GracefulRestartable  bool
 	GracefulHammerTime   time.Duration
->>>>>>> 50b66b66
+	StaticURLPrefix      string
 
 	SSH = struct {
 		Disabled                 bool           `ini:"DISABLE_SSH"`
