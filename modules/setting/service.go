--- conflicted
+++ resolved
@@ -42,12 +42,9 @@
 	NoReplyAddress                          string
 	EnableUserHeatmap                       bool
 	AutoWatchNewRepos                       bool
-<<<<<<< HEAD
 	AutoWatchOnChanges                      bool
 	AutoWatchOnClone                        bool
-=======
 	DefaultOrgMemberVisible                 bool
->>>>>>> 541fab19
 
 	// OpenID settings
 	EnableOpenIDSignIn bool
