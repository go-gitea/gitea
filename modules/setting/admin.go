--- conflicted
+++ resolved
@@ -21,9 +21,6 @@
 
 const (
 	UserFeatureDeletion      = "deletion"
-<<<<<<< HEAD
 	UserFeatureManageSSHKeys = "manage_ssh_keys"
-=======
 	UserFeatureManageGPGKeys = "manage_gpg_keys"
->>>>>>> 9de5e39e
 )