--- conflicted
+++ resolved
@@ -4,11 +4,6 @@
 package setting
 
 import (
-<<<<<<< HEAD
-	"path"
-=======
-	"os"
->>>>>>> c1b9ecca
 	"path/filepath"
 	"strings"
 	"text/template"
