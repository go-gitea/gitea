// Copyright 2020 The Gitea Authors. All rights reserved.
// Use of this source code is governed by a MIT-style
// license that can be found in the LICENSE file.

package convert

import (
	"strings"

	"code.gitea.io/gitea/models"
	api "code.gitea.io/gitea/modules/structs"
)

// ToPullReview convert a review to api format
func ToPullReview(r *models.Review, doer *models.User) (*api.PullReview, error) {
	if err := r.LoadAttributes(); err != nil {
		if !models.IsErrUserNotExist(err) {
			return nil, err
		}
		r.Reviewer = models.NewGhostUser()
	}

	result := &api.PullReview{
		ID:                r.ID,
		Reviewer:          ToUser(r.Reviewer, doer),
		ReviewerTeam:      ToTeam(r.ReviewerTeam),
		State:             api.ReviewStateUnknown,
		Body:              r.Content,
		CommitID:          r.CommitID,
		Stale:             r.Stale,
		Official:          r.Official,
		Dismissed:         r.Dismissed,
		CodeCommentsCount: r.GetCodeCommentsCount(),
		Submitted:         r.CreatedUnix.AsTime(),
		HTMLURL:           r.HTMLURL(),
		HTMLPullURL:       r.Issue.HTMLURL(),
	}

	switch r.Type {
	case models.ReviewTypeApprove:
		result.State = api.ReviewStateApproved
	case models.ReviewTypeReject:
		result.State = api.ReviewStateRequestChanges
	case models.ReviewTypeComment:
		result.State = api.ReviewStateComment
	case models.ReviewTypePending:
		result.State = api.ReviewStatePending
	case models.ReviewTypeRequest:
		result.State = api.ReviewStateRequestReview
	}

	return result, nil
}

// ToPullReviewList convert a list of review to it's api format
func ToPullReviewList(rl []*models.Review, doer *models.User) ([]*api.PullReview, error) {
	result := make([]*api.PullReview, 0, len(rl))
	for i := range rl {
		// show pending reviews only for the user who created them
		if rl[i].Type == models.ReviewTypePending && !(doer.IsAdmin || doer.ID == rl[i].ReviewerID) {
			continue
		}
		r, err := ToPullReview(rl[i], doer)
		if err != nil {
			return nil, err
		}
		result = append(result, r)
	}
	return result, nil
}

// ToPullReviewCommentList convert the CodeComments of an review to it's api format
func ToPullReviewCommentList(review *models.Review, doer *models.User) ([]*api.PullReviewComment, error) {
	if err := review.LoadAttributes(); err != nil {
		if !models.IsErrUserNotExist(err) {
			return nil, err
		}
		review.Reviewer = models.NewGhostUser()
	}

	apiComments := make([]*api.PullReviewComment, 0, len(review.CodeComments))

	for _, lines := range review.CodeComments {
		for _, comments := range lines {
			for _, comment := range comments {
				apiComment := &api.PullReviewComment{
					ID:           comment.ID,
					Body:         comment.Content,
<<<<<<< HEAD
					Reviewer:     ToUser(comment.Poster, doer),
					ReviewID:     comment.PosterID,
=======
					Reviewer:     ToUser(comment.Poster, doer != nil, auth),
					ReviewID:     review.ID,
>>>>>>> 6b836ac5
					Created:      comment.CreatedUnix.AsTime(),
					Updated:      comment.UpdatedUnix.AsTime(),
					Path:         comment.TreePath,
					CommitID:     comment.CommitSHA,
					OrigCommitID: comment.OldRef,
					DiffHunk:     patch2diff(comment.Patch),
					HTMLURL:      comment.HTMLURL(),
					HTMLPullURL:  review.Issue.HTMLURL(),
				}

				if comment.Line < 0 {
					apiComment.OldLineNum = comment.UnsignedLine()
				} else {
					apiComment.LineNum = comment.UnsignedLine()
				}
				apiComments = append(apiComments, apiComment)
			}
		}
	}
	return apiComments, nil
}

func patch2diff(patch string) string {
	split := strings.Split(patch, "\n@@")
	if len(split) == 2 {
		return "@@" + split[1]
	}
	return ""
}<|MERGE_RESOLUTION|>--- conflicted
+++ resolved
@@ -86,13 +86,8 @@
 				apiComment := &api.PullReviewComment{
 					ID:           comment.ID,
 					Body:         comment.Content,
-<<<<<<< HEAD
 					Reviewer:     ToUser(comment.Poster, doer),
-					ReviewID:     comment.PosterID,
-=======
-					Reviewer:     ToUser(comment.Poster, doer != nil, auth),
 					ReviewID:     review.ID,
->>>>>>> 6b836ac5
 					Created:      comment.CreatedUnix.AsTime(),
 					Updated:      comment.UpdatedUnix.AsTime(),
 					Path:         comment.TreePath,
