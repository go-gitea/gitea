--- conflicted
+++ resolved
@@ -83,26 +83,11 @@
 	for _, lines := range review.CodeComments {
 		for _, comments := range lines {
 			for _, comment := range comments {
-<<<<<<< HEAD
-				authPoster := false
-				if doer != nil {
-					authPoster = doer.IsAdmin || doer.ID == comment.Poster.ID
-				}
-				authResolver := false
-				if doer != nil {
-					authResolver = doer.IsAdmin || (comment.ResolveDoer != nil && doer.ID == comment.ResolveDoer.ID)
-				}
 				apiComment := &api.PullReviewComment{
 					ID:           comment.ID,
 					Body:         comment.Content,
-					Poster:       ToUser(comment.Poster, doer != nil, authPoster),
-					Resolver:     ToUser(comment.ResolveDoer, doer != nil, authResolver),
-=======
-				apiComment := &api.PullReviewComment{
-					ID:           comment.ID,
-					Body:         comment.Content,
-					Reviewer:     ToUser(comment.Poster, doer),
->>>>>>> 290cf75f
+					Poster:       ToUser(comment.Poster, doer),
+          Resolver:     ToUser(comment.ResolveDoer, doer),
 					ReviewID:     review.ID,
 					Created:      comment.CreatedUnix.AsTime(),
 					Updated:      comment.UpdatedUnix.AsTime(),
