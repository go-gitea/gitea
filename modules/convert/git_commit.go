// Copyright 2020 The Gitea Authors. All rights reserved.
// Use of this source code is governed by a MIT-style
// license that can be found in the LICENSE file.

package convert

import (
	"net/url"
	"time"

	repo_model "code.gitea.io/gitea/models/repo"
	user_model "code.gitea.io/gitea/models/user"
	"code.gitea.io/gitea/modules/git"
	"code.gitea.io/gitea/modules/log"
	api "code.gitea.io/gitea/modules/structs"
	"code.gitea.io/gitea/modules/util"
)

// ToCommitUser convert a git.Signature to an api.CommitUser
func ToCommitUser(sig *git.Signature) *api.CommitUser {
	return &api.CommitUser{
		Identity: api.Identity{
			Name:  sig.Name,
			Email: sig.Email,
		},
		Date: sig.When.UTC().Format(time.RFC3339),
	}
}

// ToCommitMeta convert a git.Tag to an api.CommitMeta
func ToCommitMeta(repo *repo_model.Repository, tag *git.Tag) *api.CommitMeta {
	return &api.CommitMeta{
		SHA:     tag.Object.String(),
		URL:     util.URLJoin(repo.APIURL(), "git/commits", tag.ID.String()),
		Created: tag.Tagger.When,
	}
}

// ToPayloadCommit convert a git.Commit to api.PayloadCommit
func ToPayloadCommit(repo *repo_model.Repository, c *git.Commit) *api.PayloadCommit {
	authorUsername := ""
	if author, err := user_model.GetUserByEmail(c.Author.Email); err == nil {
		authorUsername = author.Name
	} else if !user_model.IsErrUserNotExist(err) {
		log.Error("GetUserByEmail: %v", err)
	}

	committerUsername := ""
	if committer, err := user_model.GetUserByEmail(c.Committer.Email); err == nil {
		committerUsername = committer.Name
	} else if !user_model.IsErrUserNotExist(err) {
		log.Error("GetUserByEmail: %v", err)
	}

	return &api.PayloadCommit{
		ID:      c.ID.String(),
		Message: c.Message(),
		URL:     util.URLJoin(repo.HTMLURL(), "commit", c.ID.String()),
		Author: &api.PayloadUser{
			Name:     c.Author.Name,
			Email:    c.Author.Email,
			UserName: authorUsername,
		},
		Committer: &api.PayloadUser{
			Name:     c.Committer.Name,
			Email:    c.Committer.Email,
			UserName: committerUsername,
		},
		Timestamp:    c.Author.When,
		Verification: ToVerification(c),
	}
}

// ToCommit convert a git.Commit to api.Commit
<<<<<<< HEAD
func ToCommit(repo *models.Repository, gitRepo *git.Repository, commit *git.Commit, userCache map[string]*user_model.User) (*api.Commit, error) {
=======
func ToCommit(repo *repo_model.Repository, commit *git.Commit, userCache map[string]*user_model.User) (*api.Commit, error) {
>>>>>>> 39eb8244

	var apiAuthor, apiCommitter *api.User

	// Retrieve author and committer information

	var cacheAuthor *user_model.User
	var ok bool
	if userCache == nil {
		cacheAuthor = (*user_model.User)(nil)
		ok = false
	} else {
		cacheAuthor, ok = userCache[commit.Author.Email]
	}

	if ok {
		apiAuthor = ToUser(cacheAuthor, nil)
	} else {
		author, err := user_model.GetUserByEmail(commit.Author.Email)
		if err != nil && !user_model.IsErrUserNotExist(err) {
			return nil, err
		} else if err == nil {
			apiAuthor = ToUser(author, nil)
			if userCache != nil {
				userCache[commit.Author.Email] = author
			}
		}
	}

	var cacheCommitter *user_model.User
	if userCache == nil {
		cacheCommitter = (*user_model.User)(nil)
		ok = false
	} else {
		cacheCommitter, ok = userCache[commit.Committer.Email]
	}

	if ok {
		apiCommitter = ToUser(cacheCommitter, nil)
	} else {
		committer, err := user_model.GetUserByEmail(commit.Committer.Email)
		if err != nil && !user_model.IsErrUserNotExist(err) {
			return nil, err
		} else if err == nil {
			apiCommitter = ToUser(committer, nil)
			if userCache != nil {
				userCache[commit.Committer.Email] = committer
			}
		}
	}

	// Retrieve parent(s) of the commit
	apiParents := make([]*api.CommitMeta, commit.ParentCount())
	for i := 0; i < commit.ParentCount(); i++ {
		sha, _ := commit.ParentID(i)
		apiParents[i] = &api.CommitMeta{
			URL: repo.APIURL() + "/git/commits/" + url.PathEscape(sha.String()),
			SHA: sha.String(),
		}
	}

	// Retrieve files affected by the commit
	fileStatus, err := git.GetCommitFileStatus(gitRepo.Ctx, repo.RepoPath(), commit.ID.String())
	if err != nil {
		return nil, err
	}
	affectedFileList := make([]*api.CommitAffectedFiles, 0, len(fileStatus.Added)+len(fileStatus.Removed)+len(fileStatus.Modified))
	for _, files := range [][]string{fileStatus.Added, fileStatus.Removed, fileStatus.Modified} {
		for _, filename := range files {
			affectedFileList = append(affectedFileList, &api.CommitAffectedFiles{
				Filename: filename,
			})
		}
	}

	return &api.Commit{
		CommitMeta: &api.CommitMeta{
			URL:     repo.APIURL() + "/git/commits/" + url.PathEscape(commit.ID.String()),
			SHA:     commit.ID.String(),
			Created: commit.Committer.When,
		},
		HTMLURL: repo.HTMLURL() + "/commit/" + url.PathEscape(commit.ID.String()),
		RepoCommit: &api.RepoCommit{
			URL: repo.APIURL() + "/git/commits/" + url.PathEscape(commit.ID.String()),
			Author: &api.CommitUser{
				Identity: api.Identity{
					Name:  commit.Author.Name,
					Email: commit.Author.Email,
				},
				Date: commit.Author.When.Format(time.RFC3339),
			},
			Committer: &api.CommitUser{
				Identity: api.Identity{
					Name:  commit.Committer.Name,
					Email: commit.Committer.Email,
				},
				Date: commit.Committer.When.Format(time.RFC3339),
			},
			Message: commit.Message(),
			Tree: &api.CommitMeta{
				URL:     repo.APIURL() + "/git/trees/" + url.PathEscape(commit.ID.String()),
				SHA:     commit.ID.String(),
				Created: commit.Committer.When,
			},
		},
		Author:    apiAuthor,
		Committer: apiCommitter,
		Parents:   apiParents,
		Files:     affectedFileList,
	}, nil
}<|MERGE_RESOLUTION|>--- conflicted
+++ resolved
@@ -72,12 +72,7 @@
 }
 
 // ToCommit convert a git.Commit to api.Commit
-<<<<<<< HEAD
-func ToCommit(repo *models.Repository, gitRepo *git.Repository, commit *git.Commit, userCache map[string]*user_model.User) (*api.Commit, error) {
-=======
-func ToCommit(repo *repo_model.Repository, commit *git.Commit, userCache map[string]*user_model.User) (*api.Commit, error) {
->>>>>>> 39eb8244
-
+func ToCommit(repo *repo_model.Repository, gitRepo *git.Repository, commit *git.Commit, userCache map[string]*user_model.User) (*api.Commit, error) {
 	var apiAuthor, apiCommitter *api.User
 
 	// Retrieve author and committer information
