--- conflicted
+++ resolved
@@ -53,7 +53,6 @@
 	}
 
 	return &api.Branch{
-<<<<<<< HEAD
 		Name:                          b.Name,
 		Commit:                        ToCommit(repo, c),
 		Protected:                     true,
@@ -61,7 +60,7 @@
 		EnableStatusCheck:             bp.EnableStatusCheck,
 		StatusCheckContexts:           bp.StatusCheckContexts,
 		UserCanPush:                   bp.CanUserPush(user.ID),
-		UserCanMerge:                  bp.CanUserMerge(user.ID),
+		UserCanMerge:                  bp.IsUserMergeWhitelisted(user.ID),
 		EffectiveBranchProtectionName: branchProtectionName,
 		EffectiveBRanchProtectionID:   branchProtectionID,
 	}
@@ -101,16 +100,6 @@
 		ApprovalsWhitelistTeamIDs:   bp.ApprovalsWhitelistTeamIDs,
 		Created:                     bp.CreatedUnix.AsTime(),
 		Updated:                     bp.UpdatedUnix.AsTime(),
-=======
-		Name:                b.Name,
-		Commit:              ToCommit(repo, c),
-		Protected:           true,
-		RequiredApprovals:   bp.RequiredApprovals,
-		EnableStatusCheck:   bp.EnableStatusCheck,
-		StatusCheckContexts: bp.StatusCheckContexts,
-		UserCanPush:         bp.CanUserPush(user.ID),
-		UserCanMerge:        bp.IsUserMergeWhitelisted(user.ID),
->>>>>>> 06419658
 	}
 }
 
