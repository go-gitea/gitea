--- conflicted
+++ resolved
@@ -30,20 +30,10 @@
 		return nil
 	}
 
-<<<<<<< HEAD
-	apiIssue := pr.Issue.APIFormat()
+	apiIssue := ToAPIIssue(pr.Issue)
 	if err := pr.LoadBaseRepo(); err != nil {
 		log.Error("GetRepositoryById[%d]: %v", pr.ID, err)
 		return nil
-=======
-	apiIssue := ToAPIIssue(pr.Issue)
-	if pr.BaseRepo == nil {
-		pr.BaseRepo, err = models.GetRepositoryByID(pr.BaseRepoID)
-		if err != nil {
-			log.Error("GetRepositoryById[%d]: %v", pr.ID, err)
-			return nil
-		}
->>>>>>> 5e1438ba
 	}
 
 	if err := pr.LoadHeadRepo(); err != nil {
