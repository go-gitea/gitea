// Copyright 2020 The Gitea Authors. All rights reserved.
// Use of this source code is governed by a MIT-style
// license that can be found in the LICENSE file.

package convert

import (
<<<<<<< HEAD
	repo_model "code.gitea.io/gitea/models/repo"
=======
	"code.gitea.io/gitea/models"
>>>>>>> 5bd533cb
	api "code.gitea.io/gitea/modules/structs"
)

// ToRelease convert a repo_model.Release to api.Release
func ToRelease(r *repo_model.Release) *api.Release {
	assets := make([]*api.Attachment, 0)
	for _, att := range r.Attachments {
		assets = append(assets, ToAttachment(att))
	}
	return &api.Release{
		ID:           r.ID,
		TagName:      r.TagName,
		Target:       r.Target,
		Title:        r.Title,
		Note:         r.Note,
		URL:          r.APIURL(),
		HTMLURL:      r.HTMLURL(),
		TarURL:       r.TarURL(),
		ZipURL:       r.ZipURL(),
		IsDraft:      r.IsDraft,
		IsPrerelease: r.IsPrerelease,
		CreatedAt:    r.CreatedUnix.AsTime(),
		PublishedAt:  r.CreatedUnix.AsTime(),
		Publisher:    ToUser(r.Publisher, nil),
		Attachments:  assets,
	}
}<|MERGE_RESOLUTION|>--- conflicted
+++ resolved
@@ -5,19 +5,15 @@
 package convert
 
 import (
-<<<<<<< HEAD
 	repo_model "code.gitea.io/gitea/models/repo"
-=======
-	"code.gitea.io/gitea/models"
->>>>>>> 5bd533cb
 	api "code.gitea.io/gitea/modules/structs"
 )
 
 // ToRelease convert a repo_model.Release to api.Release
 func ToRelease(r *repo_model.Release) *api.Release {
-	assets := make([]*api.Attachment, 0)
-	for _, att := range r.Attachments {
-		assets = append(assets, ToAttachment(att))
+	attachments := make([]*api.Attachment, 0, len(r.Attachments))
+	for _, attachment := range r.Attachments {
+		attachments = append(attachments, ToAttachment(attachment))
 	}
 	return &api.Release{
 		ID:           r.ID,
@@ -34,6 +30,6 @@
 		CreatedAt:    r.CreatedUnix.AsTime(),
 		PublishedAt:  r.CreatedUnix.AsTime(),
 		Publisher:    ToUser(r.Publisher, nil),
-		Attachments:  assets,
+		Attachments:  attachments,
 	}
 }