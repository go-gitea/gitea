--- conflicted
+++ resolved
@@ -62,13 +62,7 @@
 			return
 		}
 		assert.NoError(t, redisServer.Start())
-<<<<<<< HEAD
-		if !assert.True(t, waitRedisReady("redis://redis:6379/0", 5*time.Second), "start redis-server") {
-			return
-		}
-=======
-		require.True(t, waitRedisReady("redis://127.0.0.1:6379/0", 5*time.Second), "start redis-server")
->>>>>>> 662db4a6
+		require.True(t, waitRedisReady("redis://redis:6379/0", 5*time.Second), "start redis-server")
 	}
 
 	testQueueBasic(t, newBaseRedisSimple, toBaseConfig("baseRedis", setting.QueueSettings{Length: 10, ConnStr: "redis://redis:6379/0"}), false)
