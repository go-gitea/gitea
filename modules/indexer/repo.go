// Copyright 2017 The Gitea Authors. All rights reserved.
// Use of this source code is governed by a MIT-style
// license that can be found in the LICENSE file.

package indexer

import (
	"strings"

	"code.gitea.io/gitea/modules/log"
	"code.gitea.io/gitea/modules/setting"

	"github.com/blevesearch/bleve"
	"github.com/blevesearch/bleve/analysis/analyzer/custom"
	"github.com/blevesearch/bleve/analysis/token/lowercase"
	"github.com/blevesearch/bleve/analysis/tokenizer/unicode"
	"github.com/blevesearch/bleve/search/query"
	"github.com/ethantkoenig/rupture"
)

const (
	repoIndexerAnalyzer = "repoIndexerAnalyzer"
	repoIndexerDocType  = "repoIndexerDocType"

<<<<<<< HEAD
	repoIndexerLatestVersion = 4
=======
	repoIndexerLatestVersion = 3
>>>>>>> 5a44be62
)

// repoIndexer (thread-safe) index for repository contents
var repoIndexer bleve.Index

// RepoIndexerOp type of operation to perform on repo indexer
type RepoIndexerOp int

const (
	// RepoIndexerOpUpdate add/update a file's contents
	RepoIndexerOpUpdate = iota

	// RepoIndexerOpDelete delete a file
	RepoIndexerOpDelete
)

// RepoIndexerData data stored in the repo indexer
type RepoIndexerData struct {
	RepoID  int64
	Content string
}

// Type returns the document type, for bleve's mapping.Classifier interface.
func (d *RepoIndexerData) Type() string {
	return repoIndexerDocType
}

// RepoIndexerUpdate an update to the repo indexer
type RepoIndexerUpdate struct {
	Filepath string
	Op       RepoIndexerOp
	Data     *RepoIndexerData
}

// AddToFlushingBatch adds the update to the given flushing batch.
func (update RepoIndexerUpdate) AddToFlushingBatch(batch rupture.FlushingBatch) error {
	id := filenameIndexerID(update.Data.RepoID, update.Filepath)
	switch update.Op {
	case RepoIndexerOpUpdate:
		return batch.Index(id, update.Data)
	case RepoIndexerOpDelete:
		return batch.Delete(id)
	default:
		log.Error("Unrecognized repo indexer op: %d", update.Op)
	}
	return nil
}

// InitRepoIndexer initialize repo indexer
func InitRepoIndexer(populateIndexer func() error) {
	var err error
	repoIndexer, err = openIndexer(setting.Indexer.RepoPath, repoIndexerLatestVersion)
	if err != nil {
		log.Fatal("InitRepoIndexer: %v", err)
	}
	if repoIndexer != nil {
		return
	}

	if err = createRepoIndexer(setting.Indexer.RepoPath, repoIndexerLatestVersion); err != nil {
		log.Fatal("CreateRepoIndexer: %v", err)
	}
	if err = populateIndexer(); err != nil {
		log.Fatal("PopulateRepoIndex: %v", err)
	}
}

// createRepoIndexer create a repo indexer if one does not already exist
func createRepoIndexer(path string, latestVersion int) error {
	var err error
	docMapping := bleve.NewDocumentMapping()
	numericFieldMapping := bleve.NewNumericFieldMapping()
	numericFieldMapping.IncludeInAll = false
	docMapping.AddFieldMappingsAt("RepoID", numericFieldMapping)

	textFieldMapping := bleve.NewTextFieldMapping()
	textFieldMapping.IncludeInAll = false
	docMapping.AddFieldMappingsAt("Content", textFieldMapping)

	mapping := bleve.NewIndexMapping()
	if err = addUnicodeNormalizeTokenFilter(mapping); err != nil {
		return err
	} else if err = mapping.AddCustomAnalyzer(repoIndexerAnalyzer, map[string]interface{}{
		"type":          custom.Name,
		"char_filters":  []string{},
		"tokenizer":     unicode.Name,
		"token_filters": []string{unicodeNormalizeName, lowercase.Name},
	}); err != nil {
		return err
	}
	mapping.DefaultAnalyzer = repoIndexerAnalyzer
	mapping.AddDocumentMapping(repoIndexerDocType, docMapping)
	mapping.AddDocumentMapping("_all", bleve.NewDocumentDisabledMapping())

	repoIndexer, err = bleve.New(path, mapping)
	if err != nil {
		return err
	}
	return rupture.WriteIndexMetadata(path, &rupture.IndexMetadata{
		Version: latestVersion,
	})
}

func filenameIndexerID(repoID int64, filename string) string {
	return indexerID(repoID) + "_" + filename
}

func filenameOfIndexerID(indexerID string) string {
	index := strings.IndexByte(indexerID, '_')
	if index == -1 {
		log.Error("Unexpected ID in repo indexer: %s", indexerID)
	}
	return indexerID[index+1:]
}

// RepoIndexerBatch batch to add updates to
func RepoIndexerBatch() rupture.FlushingBatch {
	return rupture.NewFlushingBatch(repoIndexer, maxBatchSize)
}

// DeleteRepoFromIndexer delete all of a repo's files from indexer
func DeleteRepoFromIndexer(repoID int64) error {
	query := numericEqualityQuery(repoID, "RepoID")
	searchRequest := bleve.NewSearchRequestOptions(query, 2147483647, 0, false)
	result, err := repoIndexer.Search(searchRequest)
	if err != nil {
		return err
	}
	batch := RepoIndexerBatch()
	for _, hit := range result.Hits {
		if err = batch.Delete(hit.ID); err != nil {
			return err
		}
	}
	return batch.Flush()
}

// RepoSearchResult result of performing a search in a repo
type RepoSearchResult struct {
	RepoID     int64
	StartIndex int
	EndIndex   int
	Filename   string
	Content    string
}

// SearchRepoByKeyword searches for files in the specified repo.
// Returns the matching file-paths
func SearchRepoByKeyword(repoIDs []int64, keyword string, page, pageSize int) (int64, []*RepoSearchResult, error) {
	phraseQuery := bleve.NewMatchPhraseQuery(keyword)
	phraseQuery.FieldVal = "Content"
	phraseQuery.Analyzer = repoIndexerAnalyzer

	var indexerQuery query.Query
	if len(repoIDs) > 0 {
		var repoQueries = make([]query.Query, 0, len(repoIDs))
		for _, repoID := range repoIDs {
			repoQueries = append(repoQueries, numericEqualityQuery(repoID, "RepoID"))
		}

		indexerQuery = bleve.NewConjunctionQuery(
			bleve.NewDisjunctionQuery(repoQueries...),
			phraseQuery,
		)
	} else {
		indexerQuery = phraseQuery
	}

	from := (page - 1) * pageSize
	searchRequest := bleve.NewSearchRequestOptions(indexerQuery, pageSize, from, false)
	searchRequest.Fields = []string{"Content", "RepoID"}
	searchRequest.IncludeLocations = true

	result, err := repoIndexer.Search(searchRequest)
	if err != nil {
		return 0, nil, err
	}

	searchResults := make([]*RepoSearchResult, len(result.Hits))
	for i, hit := range result.Hits {
		var startIndex, endIndex int = -1, -1
		for _, locations := range hit.Locations["Content"] {
			location := locations[0]
			locationStart := int(location.Start)
			locationEnd := int(location.End)
			if startIndex < 0 || locationStart < startIndex {
				startIndex = locationStart
			}
			if endIndex < 0 || locationEnd > endIndex {
				endIndex = locationEnd
			}
		}
		searchResults[i] = &RepoSearchResult{
			RepoID:     int64(hit.Fields["RepoID"].(float64)),
			StartIndex: startIndex,
			EndIndex:   endIndex,
			Filename:   filenameOfIndexerID(hit.ID),
			Content:    hit.Fields["Content"].(string),
		}
	}
	return int64(result.Total), searchResults, nil
}<|MERGE_RESOLUTION|>--- conflicted
+++ resolved
@@ -21,12 +21,8 @@
 const (
 	repoIndexerAnalyzer = "repoIndexerAnalyzer"
 	repoIndexerDocType  = "repoIndexerDocType"
-
-<<<<<<< HEAD
+  
 	repoIndexerLatestVersion = 4
-=======
-	repoIndexerLatestVersion = 3
->>>>>>> 5a44be62
 )
 
 // repoIndexer (thread-safe) index for repository contents
