--- conflicted
+++ resolved
@@ -126,13 +126,7 @@
 }
 
 // PerformSearch perform a search on a repository
-<<<<<<< HEAD
-// if isFuzzy is false the Damerau-Levenshtein distance is 0
-func PerformSearch(ctx context.Context, opts *internal.SearchOptions) (int, []*Result, []*internal.SearchResultLanguages, error) {
-=======
-// if isFuzzy is true set the Damerau-Levenshtein distance from 0 to 2
 func PerformSearch(ctx context.Context, opts *SearchOptions) (int, []*Result, []*SearchResultLanguages, error) {
->>>>>>> 21fe512a
 	if opts == nil || len(opts.Keyword) == 0 {
 		return 0, nil, nil, nil
 	}
