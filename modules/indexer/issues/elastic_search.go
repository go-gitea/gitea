--- conflicted
+++ resolved
@@ -232,13 +232,8 @@
 
 // Search searches for issues by given conditions.
 // Returns the matching issue IDs
-<<<<<<< HEAD
-func (b *ElasticSearchIndexer) Search(keyword string, repoIDs []int64, limit, start int) (*SearchResult, error) {
+func (b *ElasticSearchIndexer) Search(ctx context.Context, keyword string, repoIDs []int64, limit, start int) (*SearchResult, error) {
 	kwQuery := elastic.NewMultiMatchQuery(keyword, "title", "content", "comments", "index")
-=======
-func (b *ElasticSearchIndexer) Search(ctx context.Context, keyword string, repoIDs []int64, limit, start int) (*SearchResult, error) {
-	kwQuery := elastic.NewMultiMatchQuery(keyword, "title", "content", "comments")
->>>>>>> 2b5e0134
 	query := elastic.NewBoolQuery()
 	query = query.Must(kwQuery)
 	if len(repoIDs) > 0 {
