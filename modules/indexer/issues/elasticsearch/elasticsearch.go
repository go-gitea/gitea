// Copyright 2019 The Gitea Authors. All rights reserved.
// SPDX-License-Identifier: MIT

package elasticsearch

import (
	"context"
<<<<<<< HEAD
	"errors"
	"fmt"
=======
>>>>>>> e8b54d9e
	"strconv"
	"strings"

	"code.gitea.io/gitea/modules/graceful"
	"code.gitea.io/gitea/modules/indexer"
	indexer_internal "code.gitea.io/gitea/modules/indexer/internal"
	inner_elasticsearch "code.gitea.io/gitea/modules/indexer/internal/elasticsearch"
	"code.gitea.io/gitea/modules/indexer/issues/internal"
	"code.gitea.io/gitea/modules/util"

	"github.com/olivere/elastic/v7"
)

const (
	issueIndexerLatestVersion = 2
	// multi-match-types, currently only 2 types are used
	// Reference: https://www.elastic.co/guide/en/elasticsearch/reference/7.0/query-dsl-multi-match-query.html#multi-match-types
	esMultiMatchTypeBestFields   = "best_fields"
	esMultiMatchTypePhrasePrefix = "phrase_prefix"
)

var _ internal.Indexer = &Indexer{}

// Indexer implements Indexer interface
type Indexer struct {
	inner                    *inner_elasticsearch.Indexer
	indexer_internal.Indexer // do not composite inner_elasticsearch.Indexer directly to avoid exposing too much
}

func (b *Indexer) SupportedSearchModes() []indexer.SearchMode {
	// TODO: es supports fuzzy search, but our code doesn't at the moment, and actually the default fuzziness is already "AUTO"
	return indexer.SearchModesExactWords()
}

// NewIndexer creates a new elasticsearch indexer
func NewIndexer(url, indexerName string) *Indexer {
	inner := inner_elasticsearch.NewIndexer(url, indexerName, issueIndexerLatestVersion, defaultMapping)
	indexer := &Indexer{
		inner:   inner,
		Indexer: inner,
	}
	return indexer
}

const (
	defaultMapping = `
{
	"mappings": {
		"properties": {
			"id": { "type": "integer", "index": true },
			"repo_id": { "type": "integer", "index": true },
			"is_public": { "type": "boolean", "index": true },

			"title": {  "type": "text", "index": true },
			"content": { "type": "text", "index": true },
			"comments": { "type" : "text", "index": true },

			"is_pull": { "type": "boolean", "index": true },
			"is_closed": { "type": "boolean", "index": true },
			"is_archived": { "type": "boolean", "index": true },
			"label_ids": { "type": "integer", "index": true },
			"no_label": { "type": "boolean", "index": true },
			"milestone_id": { "type": "integer", "index": true },
			"project_id": { "type": "integer", "index": true },
			"project_board_id": { "type": "integer", "index": true },
			"poster_id": { "type": "integer", "index": true },
			"assignee_id": { "type": "integer", "index": true },
			"mention_ids": { "type": "integer", "index": true },
			"reviewed_ids": { "type": "integer", "index": true },
			"review_requested_ids": { "type": "integer", "index": true },
			"subscriber_ids": { "type": "integer", "index": true },
			"updated_unix": { "type": "integer", "index": true },

			"created_unix": { "type": "integer", "index": true },
			"deadline_unix": { "type": "integer", "index": true },
			"comment_count": { "type": "integer", "index": true }
		}
	}
}
`
)

// Index will save the index data
func (b *Indexer) Index(ctx context.Context, issues ...*internal.IndexerData) error {
	if len(issues) == 0 {
		return nil
	} else if len(issues) == 1 {
		issue := issues[0]
		_, err := b.inner.Client.Index().
			Index(b.inner.VersionedIndexName()).
			Id(strconv.FormatInt(issue.ID, 10)).
			BodyJson(issue).
			Do(ctx)
		return err
	}

	reqs := make([]elastic.BulkableRequest, 0)
	for _, issue := range issues {
		reqs = append(reqs,
			elastic.NewBulkIndexRequest().
				Index(b.inner.VersionedIndexName()).
				Id(strconv.FormatInt(issue.ID, 10)).
				Doc(issue),
		)
	}

	_, err := b.inner.Client.Bulk().
		Index(b.inner.VersionedIndexName()).
		Add(reqs...).
		Do(graceful.GetManager().HammerContext())
	return err
}

// Delete deletes indexes by ids
func (b *Indexer) Delete(ctx context.Context, ids ...int64) error {
	if len(ids) == 0 {
		return nil
	} else if len(ids) == 1 {
		_, err := b.inner.Client.Delete().
			Index(b.inner.VersionedIndexName()).
			Id(strconv.FormatInt(ids[0], 10)).
			Do(ctx)
		return err
	}

	reqs := make([]elastic.BulkableRequest, 0)
	for _, id := range ids {
		reqs = append(reqs,
			elastic.NewBulkDeleteRequest().
				Index(b.inner.VersionedIndexName()).
				Id(strconv.FormatInt(id, 10)),
		)
	}

	_, err := b.inner.Client.Bulk().
		Index(b.inner.VersionedIndexName()).
		Add(reqs...).
		Do(graceful.GetManager().HammerContext())
	return err
}

// Search searches for issues by given conditions.
// Returns the matching issue IDs
func (b *Indexer) Search(ctx context.Context, options *internal.SearchOptions) (*internal.SearchResult, error) {
	query := elastic.NewBoolQuery()

	if options.Keyword != "" {
		searchMode := util.IfZero(options.SearchMode, b.SupportedSearchModes()[0].ModeValue)
		if searchMode == indexer.SearchModeExact {
			query.Must(elastic.NewMultiMatchQuery(options.Keyword, "title", "content", "comments").Type(esMultiMatchTypePhrasePrefix))
		} else /* words */ {
			query.Must(elastic.NewMultiMatchQuery(options.Keyword, "title", "content", "comments").Type(esMultiMatchTypeBestFields).Operator("and"))
		}
	}

	if len(options.RepoIDs) > 0 {
		q := elastic.NewBoolQuery()
		q.Should(elastic.NewTermsQuery("repo_id", toAnySlice(options.RepoIDs)...))
		if options.AllPublic {
			q.Should(elastic.NewTermQuery("is_public", true))
		}
		query.Must(q)
	}

	if options.IsPull.Has() {
		query.Must(elastic.NewTermQuery("is_pull", options.IsPull.Value()))
	}
	if options.IsClosed.Has() {
		query.Must(elastic.NewTermQuery("is_closed", options.IsClosed.Value()))
	}
	if options.IsArchived.Has() {
		query.Must(elastic.NewTermQuery("is_archived", options.IsArchived.Value()))
	}

	if options.NoLabelOnly {
		query.Must(elastic.NewTermQuery("no_label", true))
	} else {
		if len(options.IncludedLabelIDs) > 0 {
			q := elastic.NewBoolQuery()
			for _, labelID := range options.IncludedLabelIDs {
				q.Must(elastic.NewTermQuery("label_ids", labelID))
			}
			query.Must(q)
		} else if len(options.IncludedAnyLabelIDs) > 0 {
			query.Must(elastic.NewTermsQuery("label_ids", toAnySlice(options.IncludedAnyLabelIDs)...))
		}
		if len(options.ExcludedLabelIDs) > 0 {
			q := elastic.NewBoolQuery()
			for _, labelID := range options.ExcludedLabelIDs {
				q.MustNot(elastic.NewTermQuery("label_ids", labelID))
			}
			query.Must(q)
		}
	}

	if len(options.IssueIDs) > 0 {
		return nil, errors.New("options.IssueIDs is not yet supported")
	}

	if len(options.MilestoneIDs) > 0 {
		query.Must(elastic.NewTermsQuery("milestone_id", toAnySlice(options.MilestoneIDs)...))
	}

	if options.ProjectID.Has() {
		query.Must(elastic.NewTermQuery("project_id", options.ProjectID.Value()))
	}
	if options.ProjectColumnID.Has() {
		query.Must(elastic.NewTermQuery("project_board_id", options.ProjectColumnID.Value()))
	}

	if options.PosterID != "" {
		// "(none)" becomes 0, it means no poster
		posterIDInt64, _ := strconv.ParseInt(options.PosterID, 10, 64)
		query.Must(elastic.NewTermQuery("poster_id", posterIDInt64))
	}

	if options.AssigneeID != "" {
		if options.AssigneeID == "(any)" {
			q := elastic.NewRangeQuery("assignee_id")
			q.Gte(1)
			query.Must(q)
		} else {
			// "(none)" becomes 0, it means no assignee
			assigneeIDInt64, _ := strconv.ParseInt(options.AssigneeID, 10, 64)
			query.Must(elastic.NewTermQuery("assignee_id", assigneeIDInt64))
		}
	}

	if options.MentionID.Has() {
		query.Must(elastic.NewTermQuery("mention_ids", options.MentionID.Value()))
	}

	if options.ReviewedID.Has() {
		query.Must(elastic.NewTermQuery("reviewed_ids", options.ReviewedID.Value()))
	}
	if options.ReviewRequestedID.Has() {
		query.Must(elastic.NewTermQuery("review_requested_ids", options.ReviewRequestedID.Value()))
	}

	if options.SubscriberID.Has() {
		query.Must(elastic.NewTermQuery("subscriber_ids", options.SubscriberID.Value()))
	}

	if options.UpdatedAfterUnix.Has() || options.UpdatedBeforeUnix.Has() {
		q := elastic.NewRangeQuery("updated_unix")
		if options.UpdatedAfterUnix.Has() {
			q.Gte(options.UpdatedAfterUnix.Value())
		}
		if options.UpdatedBeforeUnix.Has() {
			q.Lte(options.UpdatedBeforeUnix.Value())
		}
		query.Must(q)
	}

	if options.SortBy == "" {
		options.SortBy = internal.SortByCreatedAsc
	}
	sortBy := []elastic.Sorter{
		parseSortBy(options.SortBy),
		elastic.NewFieldSort("id").Desc(),
	}

	// See https://stackoverflow.com/questions/35206409/elasticsearch-2-1-result-window-is-too-large-index-max-result-window/35221900
	// TODO: make it configurable since it's configurable in elasticsearch
	const maxPageSize = 10000

	skip, limit := indexer_internal.ParsePaginator(options.Paginator, maxPageSize)
	searchResult, err := b.inner.Client.Search().
		Index(b.inner.VersionedIndexName()).
		Query(query).
		SortBy(sortBy...).
		From(skip).Size(limit).
		Do(ctx)
	if err != nil {
		return nil, err
	}

	hits := make([]internal.Match, 0, limit)
	for _, hit := range searchResult.Hits.Hits {
		id, _ := strconv.ParseInt(hit.Id, 10, 64)
		hits = append(hits, internal.Match{
			ID: id,
		})
	}

	return &internal.SearchResult{
		Total: searchResult.TotalHits(),
		Hits:  hits,
	}, nil
}

func toAnySlice[T any](s []T) []any {
	ret := make([]any, 0, len(s))
	for _, item := range s {
		ret = append(ret, item)
	}
	return ret
}

func parseSortBy(sortBy internal.SortBy) elastic.Sorter {
	field := strings.TrimPrefix(string(sortBy), "-")
	ret := elastic.NewFieldSort(field)
	if strings.HasPrefix(string(sortBy), "-") {
		ret.Desc()
	}
	return ret
}<|MERGE_RESOLUTION|>--- conflicted
+++ resolved
@@ -5,11 +5,8 @@
 
 import (
 	"context"
-<<<<<<< HEAD
 	"errors"
 	"fmt"
-=======
->>>>>>> e8b54d9e
 	"strconv"
 	"strings"
 
