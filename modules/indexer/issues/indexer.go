--- conflicted
+++ resolved
@@ -295,17 +295,14 @@
 		// and the user may not be able to list issues completely until it is available again.
 		ix = db.NewIndexer()
 	}
-<<<<<<< HEAD
 
 	if strings.HasPrefix(string(opts.SortBy), issue_model.ScopeSortPrefix) {
 		// Sorting by label scope is currently only supported by the DB indexer.
-		indexer = db.NewIndexer()
-	}
-
-	result, err := indexer.Search(ctx, opts)
-=======
+		ix = db.NewIndexer()
+	}
+
 	result, err := ix.Search(ctx, opts)
->>>>>>> 20c7392e
+
 	if err != nil {
 		return nil, 0, err
 	}
