// Copyright 2020 The Gitea Authors. All rights reserved.
// Use of this source code is governed by a MIT-style
// license that can be found in the LICENSE file.

package cron

import (
	"context"
	"time"

	"code.gitea.io/gitea/models"
	repo_module "code.gitea.io/gitea/modules/repository"
	"code.gitea.io/gitea/modules/setting"
<<<<<<< HEAD
	"code.gitea.io/gitea/services/imap"
=======
	"code.gitea.io/gitea/modules/updatechecker"
>>>>>>> 7f802631
)

func registerDeleteInactiveUsers() {
	RegisterTaskFatal("delete_inactive_accounts", &OlderThanConfig{
		BaseConfig: BaseConfig{
			Enabled:    false,
			RunAtStart: false,
			Schedule:   "@annually",
		},
		OlderThan: 0 * time.Second,
	}, func(ctx context.Context, _ *models.User, config Config) error {
		olderThanConfig := config.(*OlderThanConfig)
		return models.DeleteInactiveUsers(ctx, olderThanConfig.OlderThan)
	})
}

func registerDeleteRepositoryArchives() {
	RegisterTaskFatal("delete_repo_archives", &BaseConfig{
		Enabled:    false,
		RunAtStart: false,
		Schedule:   "@annually",
	}, func(ctx context.Context, _ *models.User, _ Config) error {
		return repo_module.DeleteRepositoryArchives(ctx)
	})
}

func registerGarbageCollectRepositories() {
	type RepoHealthCheckConfig struct {
		BaseConfig
		Timeout time.Duration
		Args    []string `delim:" "`
	}
	RegisterTaskFatal("git_gc_repos", &RepoHealthCheckConfig{
		BaseConfig: BaseConfig{
			Enabled:    false,
			RunAtStart: false,
			Schedule:   "@every 72h",
		},
		Timeout: time.Duration(setting.Git.Timeout.GC) * time.Second,
		Args:    setting.Git.GCArgs,
	}, func(ctx context.Context, _ *models.User, config Config) error {
		rhcConfig := config.(*RepoHealthCheckConfig)
		return repo_module.GitGcRepos(ctx, rhcConfig.Timeout, rhcConfig.Args...)
	})
}

func registerRewriteAllPublicKeys() {
	RegisterTaskFatal("resync_all_sshkeys", &BaseConfig{
		Enabled:    false,
		RunAtStart: false,
		Schedule:   "@every 72h",
	}, func(_ context.Context, _ *models.User, _ Config) error {
		return models.RewriteAllPublicKeys()
	})
}

func registerRewriteAllPrincipalKeys() {
	RegisterTaskFatal("resync_all_sshprincipals", &BaseConfig{
		Enabled:    false,
		RunAtStart: false,
		Schedule:   "@every 72h",
	}, func(_ context.Context, _ *models.User, _ Config) error {
		return models.RewriteAllPrincipalKeys()
	})
}

func registerRepositoryUpdateHook() {
	RegisterTaskFatal("resync_all_hooks", &BaseConfig{
		Enabled:    false,
		RunAtStart: false,
		Schedule:   "@every 72h",
	}, func(ctx context.Context, _ *models.User, _ Config) error {
		return repo_module.SyncRepositoryHooks(ctx)
	})
}

func registerReinitMissingRepositories() {
	RegisterTaskFatal("reinit_missing_repos", &BaseConfig{
		Enabled:    false,
		RunAtStart: false,
		Schedule:   "@every 72h",
	}, func(ctx context.Context, _ *models.User, _ Config) error {
		return repo_module.ReinitMissingRepositories(ctx)
	})
}

func registerDeleteMissingRepositories() {
	RegisterTaskFatal("delete_missing_repos", &BaseConfig{
		Enabled:    false,
		RunAtStart: false,
		Schedule:   "@every 72h",
	}, func(ctx context.Context, user *models.User, _ Config) error {
		return repo_module.DeleteMissingRepositories(ctx, user)
	})
}

func registerRemoveRandomAvatars() {
	RegisterTaskFatal("delete_generated_repository_avatars", &BaseConfig{
		Enabled:    false,
		RunAtStart: false,
		Schedule:   "@every 72h",
	}, func(ctx context.Context, _ *models.User, _ Config) error {
		return models.RemoveRandomAvatars(ctx)
	})
}

func registerDeleteOldActions() {
	RegisterTaskFatal("delete_old_actions", &OlderThanConfig{
		BaseConfig: BaseConfig{
			Enabled:    false,
			RunAtStart: false,
			Schedule:   "@every 168h",
		},
		OlderThan: 365 * 24 * time.Hour,
	}, func(ctx context.Context, _ *models.User, config Config) error {
		olderThanConfig := config.(*OlderThanConfig)
		return models.DeleteOldActions(olderThanConfig.OlderThan)
	})
}

<<<<<<< HEAD
func registerImapFetchUnReadMails() {
	RegisterTaskFatal("imap_fetch_mails", &BaseConfig{
		Enabled:    setting.MailReciveService != nil,
		RunAtStart: false,
		Schedule:   "@every 5m",
	}, func(ctx context.Context, _ *models.User, _ Config) error {
		return imap.FetchAllUnReadMails()
=======
func registerUpdateGiteaChecker() {
	type UpdateCheckerConfig struct {
		BaseConfig
		HTTPEndpoint string
	}
	RegisterTaskFatal("update_checker", &UpdateCheckerConfig{
		BaseConfig: BaseConfig{
			Enabled:    true,
			RunAtStart: false,
			Schedule:   "@every 168h",
		},
		HTTPEndpoint: "https://dl.gitea.io/gitea/version.json",
	}, func(ctx context.Context, _ *models.User, config Config) error {
		updateCheckerConfig := config.(*UpdateCheckerConfig)
		return updatechecker.GiteaUpdateChecker(updateCheckerConfig.HTTPEndpoint)
>>>>>>> 7f802631
	})
}

func initExtendedTasks() {
	registerDeleteInactiveUsers()
	registerDeleteRepositoryArchives()
	registerGarbageCollectRepositories()
	registerRewriteAllPublicKeys()
	registerRewriteAllPrincipalKeys()
	registerRepositoryUpdateHook()
	registerReinitMissingRepositories()
	registerDeleteMissingRepositories()
	registerRemoveRandomAvatars()
	registerDeleteOldActions()
<<<<<<< HEAD
	registerImapFetchUnReadMails()
=======
	registerUpdateGiteaChecker()
>>>>>>> 7f802631
}<|MERGE_RESOLUTION|>--- conflicted
+++ resolved
@@ -11,11 +11,8 @@
 	"code.gitea.io/gitea/models"
 	repo_module "code.gitea.io/gitea/modules/repository"
 	"code.gitea.io/gitea/modules/setting"
-<<<<<<< HEAD
+	"code.gitea.io/gitea/modules/updatechecker"
 	"code.gitea.io/gitea/services/imap"
-=======
-	"code.gitea.io/gitea/modules/updatechecker"
->>>>>>> 7f802631
 )
 
 func registerDeleteInactiveUsers() {
@@ -136,7 +133,6 @@
 	})
 }
 
-<<<<<<< HEAD
 func registerImapFetchUnReadMails() {
 	RegisterTaskFatal("imap_fetch_mails", &BaseConfig{
 		Enabled:    setting.MailReciveService != nil,
@@ -144,7 +140,9 @@
 		Schedule:   "@every 5m",
 	}, func(ctx context.Context, _ *models.User, _ Config) error {
 		return imap.FetchAllUnReadMails()
-=======
+	})
+}
+
 func registerUpdateGiteaChecker() {
 	type UpdateCheckerConfig struct {
 		BaseConfig
@@ -160,7 +158,6 @@
 	}, func(ctx context.Context, _ *models.User, config Config) error {
 		updateCheckerConfig := config.(*UpdateCheckerConfig)
 		return updatechecker.GiteaUpdateChecker(updateCheckerConfig.HTTPEndpoint)
->>>>>>> 7f802631
 	})
 }
 
@@ -175,9 +172,6 @@
 	registerDeleteMissingRepositories()
 	registerRemoveRandomAvatars()
 	registerDeleteOldActions()
-<<<<<<< HEAD
+	registerUpdateGiteaChecker()
 	registerImapFetchUnReadMails()
-=======
-	registerUpdateGiteaChecker()
->>>>>>> 7f802631
 }