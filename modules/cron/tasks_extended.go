--- conflicted
+++ resolved
@@ -118,15 +118,6 @@
 	})
 }
 
-<<<<<<< HEAD
-func registerImapFetchUnReadMails() {
-	RegisterTaskFatal("imap_fetch_mails", &BaseConfig{
-		Enabled:    setting.MailReciveService != nil,
-		RunAtStart: false,
-		Schedule:   "@every 5m",
-	}, func(ctx context.Context, _ *models.User, _ Config) error {
-		return imap.FetchAllUnReadMails()
-=======
 func registerDeleteOldActions() {
 	RegisterTaskFatal("delete_old_actions", &OlderThanConfig{
 		BaseConfig: BaseConfig{
@@ -138,8 +129,17 @@
 	}, func(ctx context.Context, _ *models.User, config Config) error {
 		olderThanConfig := config.(*OlderThanConfig)
 		return models.DeleteOldActions(olderThanConfig.OlderThan)
->>>>>>> 114c85e6
 	})
+}
+
+func registerImapFetchUnReadMails() {
+	RegisterTaskFatal("imap_fetch_mails", &BaseConfig{
+		Enabled:    setting.MailReciveService != nil,
+		RunAtStart: false,
+		Schedule:   "@every 5m",
+	}, func(ctx context.Context, _ *models.User, _ Config) error {
+		return imap.FetchAllUnReadMails()
+	}
 }
 
 func initExtendedTasks() {
@@ -152,9 +152,6 @@
 	registerReinitMissingRepositories()
 	registerDeleteMissingRepositories()
 	registerRemoveRandomAvatars()
-<<<<<<< HEAD
+	registerDeleteOldActions()
 	registerImapFetchUnReadMails()
-=======
-	registerDeleteOldActions()
->>>>>>> 114c85e6
 }