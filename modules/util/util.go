// Copyright 2017 The Gitea Authors. All rights reserved.
// Use of this source code is governed by a MIT-style
// license that can be found in the LICENSE file.

package util

import (
<<<<<<< HEAD
	"net/url"
	"path"
	"regexp"
	"strings"
	"sync"

	"code.gitea.io/gitea/modules/log"
	"code.gitea.io/gitea/modules/setting"
=======
	"strings"
>>>>>>> fb2ea06b
)

// OptionalBool a boolean that can be "null"
type OptionalBool byte

const (
	// OptionalBoolNone a "null" boolean value
	OptionalBoolNone = iota
	// OptionalBoolTrue a "true" boolean value
	OptionalBoolTrue
	// OptionalBoolFalse a "false" boolean value
	OptionalBoolFalse
)

var matchComplexities = map[string]regexp.Regexp{}
var matchComplexityOnce sync.Once

// CheckPasswordComplexity return True if password is Complexity
func CheckPasswordComplexity(pwd string) bool {
	matchComplexityOnce.Do(func() {
		for key, val := range setting.PasswordComplexity {
			var matchComplexity *regexp.Regexp
			matchComplexity = regexp.MustCompile(val)
			matchComplexities[key] = *matchComplexity

		}
	})
	for _, val := range matchComplexities {
		if !val.MatchString(pwd) {
			return false
		}
	}
	return true
}

// IsTrue return true if equal to OptionalBoolTrue
func (o OptionalBool) IsTrue() bool {
	return o == OptionalBoolTrue
}

// IsFalse return true if equal to OptionalBoolFalse
func (o OptionalBool) IsFalse() bool {
	return o == OptionalBoolFalse
}

// IsNone return true if equal to OptionalBoolNone
func (o OptionalBool) IsNone() bool {
	return o == OptionalBoolNone
}

// OptionalBoolOf get the corresponding OptionalBool of a bool
func OptionalBoolOf(b bool) OptionalBool {
	if b {
		return OptionalBoolTrue
	}
	return OptionalBoolFalse
}

// Max max of two ints
func Max(a, b int) int {
	if a < b {
		return b
	}
	return a
}

// Min min of two ints
func Min(a, b int) int {
	if a > b {
		return b
	}
	return a
}

// IsEmptyString checks if the provided string is empty
func IsEmptyString(s string) bool {
	return len(strings.TrimSpace(s)) == 0
}<|MERGE_RESOLUTION|>--- conflicted
+++ resolved
@@ -5,7 +5,6 @@
 package util
 
 import (
-<<<<<<< HEAD
 	"net/url"
 	"path"
 	"regexp"
@@ -14,9 +13,7 @@
 
 	"code.gitea.io/gitea/modules/log"
 	"code.gitea.io/gitea/modules/setting"
-=======
-	"strings"
->>>>>>> fb2ea06b
+
 )
 
 // OptionalBool a boolean that can be "null"
