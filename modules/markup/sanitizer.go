--- conflicted
+++ resolved
@@ -135,7 +135,6 @@
 // FIXME: it should be possible without reading all of the bytes here.
 func SanitizeReader(r io.Reader) *bytes.Buffer {
 	NewSanitizer()
-<<<<<<< HEAD
 	buf := new(bytes.Buffer)
 	_, err := buf.ReadFrom(r)
 	if err != nil {
@@ -144,18 +143,4 @@
 	bs := scriptRE.ReplaceAll(buf.Bytes(), []byte(scriptRepl))
 
 	return sanitizer.policy.SanitizeReader(bytes.NewReader(bs))
-}
-
-// SanitizeBytes takes a []byte slice that contains a HTML fragment or document and applies policy whitelist.
-func SanitizeBytes(b []byte) []byte {
-	if len(b) == 0 {
-		// nothing to sanitize
-		return b
-	}
-	NewSanitizer()
-	b = scriptRE.ReplaceAll(b, []byte(scriptRepl))
-	return sanitizer.policy.SanitizeBytes(b)
-=======
-	return sanitizer.policy.SanitizeReader(r)
->>>>>>> 5d113bdd
 }