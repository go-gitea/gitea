--- conflicted
+++ resolved
@@ -164,31 +164,17 @@
 	switch l.Kind() {
 	case "image":
 		if l.Description == nil {
-<<<<<<< HEAD
-			fmt.Fprintf(r, `<img src="%s" alt="%s" title="%s" />`, link, link, link)
-=======
-			imageSrc := getMediaURL(link)
-			fmt.Fprintf(r, `<img src="%s" alt="%s" />`, imageSrc, link)
->>>>>>> 61ff91f9
+			fmt.Fprintf(r, `<img src="%s" alt="%s" />`, link, link)
 		} else {
 			imageSrc := r.resolveLink(l.Description[0].(org.RegularLink))
 			fmt.Fprintf(r, `<a href="%s"><img src="%s" alt="%s" /></a>`, link, imageSrc, imageSrc)
 		}
 	case "video":
 		if l.Description == nil {
-<<<<<<< HEAD
-			fmt.Fprintf(r, `<video src="%s" title="%s">%s</video>`, link, link, link)
+			fmt.Fprintf(r, `<video src="%s">%s</video>`, link, link)
 		} else {
 			videoSrc := r.resolveLink(l.Description[0].(org.RegularLink))
-			fmt.Fprintf(r, `<a href="%s"><video src="%s" title="%s"></video></a>`, link, videoSrc, videoSrc)
-=======
-			imageSrc := getMediaURL(link)
-			fmt.Fprintf(r, `<video src="%s">%s</video>`, imageSrc, link)
-		} else {
-			description := strings.TrimPrefix(org.String(l.Description...), "file:")
-			videoSrc := getMediaURL([]byte(description))
 			fmt.Fprintf(r, `<a href="%s"><video src="%s">%s</video></a>`, link, videoSrc, videoSrc)
->>>>>>> 61ff91f9
 		}
 	default:
 		description := link
