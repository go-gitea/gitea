// Copyright 2016 The Gogs Authors. All rights reserved.
// Copyright 2019 The Gitea Authors. All rights reserved.
// SPDX-License-Identifier: MIT

package context

import (
	"context"
	"fmt"
	"net/http"
	"net/url"
	"strings"

	repo_model "code.gitea.io/gitea/models/repo"
	"code.gitea.io/gitea/models/unit"
	user_model "code.gitea.io/gitea/models/user"
	mc "code.gitea.io/gitea/modules/cache"
	"code.gitea.io/gitea/modules/git"
	"code.gitea.io/gitea/modules/httpcache"
	"code.gitea.io/gitea/modules/log"
	"code.gitea.io/gitea/modules/setting"
	"code.gitea.io/gitea/modules/web"
	web_types "code.gitea.io/gitea/modules/web/types"
	"code.gitea.io/gitea/services/audit"

	"gitea.com/go-chi/cache"
)

// APIContext is a specific context for API service
type APIContext struct {
	*Base

	Cache cache.Cache

	Doer        *user_model.User // current signed-in user
	IsSigned    bool
	IsBasicAuth bool

	ContextUser *user_model.User // the user which is being visited, in most cases it differs from Doer

	Repo    *Repository
	Org     *APIOrganization
	Package *Package
}

func init() {
	web.RegisterResponseStatusProvider[*APIContext](func(req *http.Request) web_types.ResponseStatusProvider {
		return req.Context().Value(apiContextKey).(*APIContext)
	})
}

// Currently, we have the following common fields in error response:
// * message: the message for end users (it shouldn't be used for error type detection)
//            if we need to indicate some errors, we should introduce some new fields like ErrorCode or ErrorType
// * url:     the swagger document URL

// APIError is error format response
// swagger:response error
type APIError struct {
	Message string `json:"message"`
	URL     string `json:"url"`
}

// APIValidationError is error format response related to input validation
// swagger:response validationError
type APIValidationError struct {
	Message string `json:"message"`
	URL     string `json:"url"`
}

// APIInvalidTopicsError is error format response to invalid topics
// swagger:response invalidTopicsError
type APIInvalidTopicsError struct {
	Message       string   `json:"message"`
	InvalidTopics []string `json:"invalidTopics"`
}

// APIEmpty is an empty response
// swagger:response empty
type APIEmpty struct{}

// APIForbiddenError is a forbidden error response
// swagger:response forbidden
type APIForbiddenError struct {
	APIError
}

// APINotFound is a not found empty response
// swagger:response notFound
type APINotFound struct{}

// APIConflict is a conflict empty response
// swagger:response conflict
type APIConflict struct{}

// APIRedirect is a redirect response
// swagger:response redirect
type APIRedirect struct{}

// APIString is a string response
// swagger:response string
type APIString string

// APIRepoArchivedError is an error that is raised when an archived repo should be modified
// swagger:response repoArchivedError
type APIRepoArchivedError struct {
	APIError
}

// ServerError responds with error message, status is 500
func (ctx *APIContext) ServerError(title string, err error) {
	ctx.Error(http.StatusInternalServerError, title, err)
}

// Error responds with an error message to client with given obj as the message.
// If status is 500, also it prints error to log.
func (ctx *APIContext) Error(status int, title string, obj any) {
	var message string
	if err, ok := obj.(error); ok {
		message = err.Error()
	} else {
		message = fmt.Sprintf("%s", obj)
	}

	if status == http.StatusInternalServerError {
		log.ErrorWithSkip(1, "%s: %s", title, message)

		if setting.IsProd && !(ctx.Doer != nil && ctx.Doer.IsAdmin) {
			message = ""
		}
	}

	ctx.JSON(status, APIError{
		Message: message,
		URL:     setting.API.SwaggerURL,
	})
}

// InternalServerError responds with an error message to the client with the error as a message
// and the file and line of the caller.
func (ctx *APIContext) InternalServerError(err error) {
	log.ErrorWithSkip(1, "InternalServerError: %v", err)

	var message string
	if !setting.IsProd || (ctx.Doer != nil && ctx.Doer.IsAdmin) {
		message = err.Error()
	}

	ctx.JSON(http.StatusInternalServerError, APIError{
		Message: message,
		URL:     setting.API.SwaggerURL,
	})
}

type apiContextKeyType struct{}

var apiContextKey = apiContextKeyType{}

// GetAPIContext returns a context for API routes
func GetAPIContext(req *http.Request) *APIContext {
	return req.Context().Value(apiContextKey).(*APIContext)
}

func genAPILinks(curURL *url.URL, total, pageSize, curPage int) []string {
	page := NewPagination(total, pageSize, curPage, 0)
	paginater := page.Paginater
	links := make([]string, 0, 4)

	if paginater.HasNext() {
		u := *curURL
		queries := u.Query()
		queries.Set("page", fmt.Sprintf("%d", paginater.Next()))
		u.RawQuery = queries.Encode()

		links = append(links, fmt.Sprintf("<%s%s>; rel=\"next\"", setting.AppURL, u.RequestURI()[1:]))
	}
	if !paginater.IsLast() {
		u := *curURL
		queries := u.Query()
		queries.Set("page", fmt.Sprintf("%d", paginater.TotalPages()))
		u.RawQuery = queries.Encode()

		links = append(links, fmt.Sprintf("<%s%s>; rel=\"last\"", setting.AppURL, u.RequestURI()[1:]))
	}
	if !paginater.IsFirst() {
		u := *curURL
		queries := u.Query()
		queries.Set("page", "1")
		u.RawQuery = queries.Encode()

		links = append(links, fmt.Sprintf("<%s%s>; rel=\"first\"", setting.AppURL, u.RequestURI()[1:]))
	}
	if paginater.HasPrevious() {
		u := *curURL
		queries := u.Query()
		queries.Set("page", fmt.Sprintf("%d", paginater.Previous()))
		u.RawQuery = queries.Encode()

		links = append(links, fmt.Sprintf("<%s%s>; rel=\"prev\"", setting.AppURL, u.RequestURI()[1:]))
	}
	return links
}

// SetLinkHeader sets pagination link header by given total number and page size.
func (ctx *APIContext) SetLinkHeader(total, pageSize int) {
	links := genAPILinks(ctx.Req.URL, total, pageSize, ctx.FormInt("page"))

	if len(links) > 0 {
		ctx.RespHeader().Set("Link", strings.Join(links, ","))
		ctx.AppendAccessControlExposeHeaders("Link")
	}
}

<<<<<<< HEAD
// CheckForOTP validates OTP
func (ctx *APIContext) CheckForOTP() {
	if skip, ok := ctx.Data["SkipLocalTwoFA"]; ok && skip.(bool) {
		return // Skip 2FA
	}

	otpHeader := ctx.Req.Header.Get("X-Gitea-OTP")
	twofa, err := auth.GetTwoFactorByUID(ctx, ctx.Doer.ID)
	if err != nil {
		if auth.IsErrTwoFactorNotEnrolled(err) {
			return // No 2FA enrollment for this user
		}
		ctx.Error(http.StatusInternalServerError, "GetTwoFactorByUID", err)
		return
	}
	ok, err := twofa.ValidateTOTP(otpHeader)
	if err != nil {
		ctx.Error(http.StatusInternalServerError, "ValidateTOTP", err)
		return
	}
	if !ok {
		audit.Record(audit.UserAuthenticationFailTwoFactor, ctx.Doer, ctx.Doer, twofa, "Failed two-factor authentication for user %s.", ctx.Doer.Name)

		ctx.Error(http.StatusUnauthorized, "", nil)
		return
	}
}

=======
>>>>>>> d95102d6
// APIContexter returns apicontext as middleware
func APIContexter() func(http.Handler) http.Handler {
	return func(next http.Handler) http.Handler {
		return http.HandlerFunc(func(w http.ResponseWriter, req *http.Request) {
			base, baseCleanUp := NewBaseContext(w, req)
			ctx := &APIContext{
				Base:  base,
				Cache: mc.GetCache(),
				Repo:  &Repository{PullRequest: &PullRequest{}},
				Org:   &APIOrganization{},
			}
			defer baseCleanUp()

			ctx.Base.AppendContextValue(apiContextKey, ctx)
			ctx.Base.AppendContextValueFunc(git.RepositoryContextKey, func() any { return ctx.Repo.GitRepo })

			// If request sends files, parse them here otherwise the Query() can't be parsed and the CsrfToken will be invalid.
			if ctx.Req.Method == "POST" && strings.Contains(ctx.Req.Header.Get("Content-Type"), "multipart/form-data") {
				if err := ctx.Req.ParseMultipartForm(setting.Attachment.MaxSize << 20); err != nil && !strings.Contains(err.Error(), "EOF") { // 32MB max size
					ctx.InternalServerError(err)
					return
				}
			}

			httpcache.SetCacheControlInHeader(ctx.Resp.Header(), 0, "no-transform")
			ctx.Resp.Header().Set(`X-Frame-Options`, setting.CORSConfig.XFrameOptions)

			next.ServeHTTP(ctx.Resp, ctx.Req)
		})
	}
}

// NotFound handles 404s for APIContext
// String will replace message, errors will be added to a slice
func (ctx *APIContext) NotFound(objs ...any) {
	message := ctx.Tr("error.not_found")
	var errors []string
	for _, obj := range objs {
		// Ignore nil
		if obj == nil {
			continue
		}

		if err, ok := obj.(error); ok {
			errors = append(errors, err.Error())
		} else {
			message = obj.(string)
		}
	}

	ctx.JSON(http.StatusNotFound, map[string]any{
		"message": message,
		"url":     setting.API.SwaggerURL,
		"errors":  errors,
	})
}

// ReferencesGitRepo injects the GitRepo into the Context
// you can optional skip the IsEmpty check
func ReferencesGitRepo(allowEmpty ...bool) func(ctx *APIContext) (cancel context.CancelFunc) {
	return func(ctx *APIContext) (cancel context.CancelFunc) {
		// Empty repository does not have reference information.
		if ctx.Repo.Repository.IsEmpty && !(len(allowEmpty) != 0 && allowEmpty[0]) {
			return nil
		}

		// For API calls.
		if ctx.Repo.GitRepo == nil {
			repoPath := repo_model.RepoPath(ctx.Repo.Owner.Name, ctx.Repo.Repository.Name)
			gitRepo, err := git.OpenRepository(ctx, repoPath)
			if err != nil {
				ctx.Error(http.StatusInternalServerError, "RepoRef Invalid repo "+repoPath, err)
				return cancel
			}
			ctx.Repo.GitRepo = gitRepo
			// We opened it, we should close it
			return func() {
				// If it's been set to nil then assume someone else has closed it.
				if ctx.Repo.GitRepo != nil {
					_ = ctx.Repo.GitRepo.Close()
				}
			}
		}

		return cancel
	}
}

// RepoRefForAPI handles repository reference names when the ref name is not explicitly given
func RepoRefForAPI(next http.Handler) http.Handler {
	return http.HandlerFunc(func(w http.ResponseWriter, req *http.Request) {
		ctx := GetAPIContext(req)

		if ctx.Repo.GitRepo == nil {
			ctx.InternalServerError(fmt.Errorf("no open git repo"))
			return
		}

		if ref := ctx.FormTrim("ref"); len(ref) > 0 {
			commit, err := ctx.Repo.GitRepo.GetCommit(ref)
			if err != nil {
				if git.IsErrNotExist(err) {
					ctx.NotFound()
				} else {
					ctx.Error(http.StatusInternalServerError, "GetCommit", err)
				}
				return
			}
			ctx.Repo.Commit = commit
			ctx.Repo.CommitID = ctx.Repo.Commit.ID.String()
			ctx.Repo.TreePath = ctx.Params("*")
			next.ServeHTTP(w, req)
			return
		}

		var err error
		refName := getRefName(ctx.Base, ctx.Repo, RepoRefAny)

		if ctx.Repo.GitRepo.IsBranchExist(refName) {
			ctx.Repo.Commit, err = ctx.Repo.GitRepo.GetBranchCommit(refName)
			if err != nil {
				ctx.InternalServerError(err)
				return
			}
			ctx.Repo.CommitID = ctx.Repo.Commit.ID.String()
		} else if ctx.Repo.GitRepo.IsTagExist(refName) {
			ctx.Repo.Commit, err = ctx.Repo.GitRepo.GetTagCommit(refName)
			if err != nil {
				ctx.InternalServerError(err)
				return
			}
			ctx.Repo.CommitID = ctx.Repo.Commit.ID.String()
		} else if len(refName) == git.SHAFullLength {
			ctx.Repo.CommitID = refName
			ctx.Repo.Commit, err = ctx.Repo.GitRepo.GetCommit(refName)
			if err != nil {
				ctx.NotFound("GetCommit", err)
				return
			}
		} else {
			ctx.NotFound(fmt.Errorf("not exist: '%s'", ctx.Params("*")))
			return
		}

		next.ServeHTTP(w, req)
	})
}

// HasAPIError returns true if error occurs in form validation.
func (ctx *APIContext) HasAPIError() bool {
	hasErr, ok := ctx.Data["HasError"]
	if !ok {
		return false
	}
	return hasErr.(bool)
}

// GetErrMsg returns error message in form validation.
func (ctx *APIContext) GetErrMsg() string {
	msg, _ := ctx.Data["ErrorMsg"].(string)
	if msg == "" {
		msg = "invalid form data"
	}
	return msg
}

// NotFoundOrServerError use error check function to determine if the error
// is about not found. It responds with 404 status code for not found error,
// or error context description for logging purpose of 500 server error.
func (ctx *APIContext) NotFoundOrServerError(logMsg string, errCheck func(error) bool, logErr error) {
	if errCheck(logErr) {
		ctx.JSON(http.StatusNotFound, nil)
		return
	}
	ctx.Error(http.StatusInternalServerError, "NotFoundOrServerError", logMsg)
}

// IsUserSiteAdmin returns true if current user is a site admin
func (ctx *APIContext) IsUserSiteAdmin() bool {
	return ctx.IsSigned && ctx.Doer.IsAdmin
}

// IsUserRepoAdmin returns true if current user is admin in current repo
func (ctx *APIContext) IsUserRepoAdmin() bool {
	return ctx.Repo.IsAdmin()
}

// IsUserRepoWriter returns true if current user has write privilege in current repo
func (ctx *APIContext) IsUserRepoWriter(unitTypes []unit.Type) bool {
	for _, unitType := range unitTypes {
		if ctx.Repo.CanWrite(unitType) {
			return true
		}
	}

	return false
}<|MERGE_RESOLUTION|>--- conflicted
+++ resolved
@@ -21,7 +21,6 @@
 	"code.gitea.io/gitea/modules/setting"
 	"code.gitea.io/gitea/modules/web"
 	web_types "code.gitea.io/gitea/modules/web/types"
-	"code.gitea.io/gitea/services/audit"
 
 	"gitea.com/go-chi/cache"
 )
@@ -211,37 +210,6 @@
 	}
 }
 
-<<<<<<< HEAD
-// CheckForOTP validates OTP
-func (ctx *APIContext) CheckForOTP() {
-	if skip, ok := ctx.Data["SkipLocalTwoFA"]; ok && skip.(bool) {
-		return // Skip 2FA
-	}
-
-	otpHeader := ctx.Req.Header.Get("X-Gitea-OTP")
-	twofa, err := auth.GetTwoFactorByUID(ctx, ctx.Doer.ID)
-	if err != nil {
-		if auth.IsErrTwoFactorNotEnrolled(err) {
-			return // No 2FA enrollment for this user
-		}
-		ctx.Error(http.StatusInternalServerError, "GetTwoFactorByUID", err)
-		return
-	}
-	ok, err := twofa.ValidateTOTP(otpHeader)
-	if err != nil {
-		ctx.Error(http.StatusInternalServerError, "ValidateTOTP", err)
-		return
-	}
-	if !ok {
-		audit.Record(audit.UserAuthenticationFailTwoFactor, ctx.Doer, ctx.Doer, twofa, "Failed two-factor authentication for user %s.", ctx.Doer.Name)
-
-		ctx.Error(http.StatusUnauthorized, "", nil)
-		return
-	}
-}
-
-=======
->>>>>>> d95102d6
 // APIContexter returns apicontext as middleware
 func APIContexter() func(http.Handler) http.Handler {
 	return func(next http.Handler) http.Handler {
