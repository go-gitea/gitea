--- conflicted
+++ resolved
@@ -16,7 +16,6 @@
 	"io"
 	"net"
 	"net/http"
-	"net/textproto"
 	"net/url"
 	"path"
 	"strconv"
@@ -350,25 +349,14 @@
 type ServeHeaderOptions struct {
 	ContentType        string // defaults to "application/octet-stream"
 	ContentTypeCharset string
+	ContentLength      *int64
 	Disposition        string // defaults to "attachment"
 	Filename           string
 	CacheDuration      time.Duration // defaults to 5 minutes
+	LastModified       time.Time
 }
 
 // SetServeHeaders sets necessary content serve headers
-<<<<<<< HEAD
-func (ctx *Context) SetServeHeaders(filename string) {
-	ctx.Resp.Header().Set("Content-Description", "File Transfer")
-	if _, has := ctx.Resp.Header()[textproto.CanonicalMIMEHeaderKey("Content-Type")]; !has {
-		ctx.Resp.Header().Set("Content-Type", "application/octet-stream")
-	}
-	ctx.Resp.Header().Set("Content-Disposition", "attachment; filename="+filename)
-	ctx.Resp.Header().Set("Content-Transfer-Encoding", "binary")
-	ctx.Resp.Header().Set("Expires", "0")
-	ctx.Resp.Header().Set("Cache-Control", "must-revalidate")
-	ctx.Resp.Header().Set("Pragma", "public")
-	ctx.Resp.Header().Set("Access-Control-Expose-Headers", "Content-Disposition")
-=======
 func (ctx *Context) SetServeHeaders(opts *ServeHeaderOptions) {
 	header := ctx.Resp.Header()
 
@@ -383,6 +371,10 @@
 	header.Set("Content-Type", contentType)
 	header.Set("X-Content-Type-Options", "nosniff")
 
+	if opts.ContentLength != nil {
+		header.Set("Content-Length", strconv.FormatInt(*opts.ContentLength, 10))
+	}
+
 	if opts.Filename != "" {
 		disposition := opts.Disposition
 		if disposition == "" {
@@ -399,15 +391,16 @@
 		duration = 5 * time.Minute
 	}
 	httpcache.AddCacheControlToHeader(header, duration)
->>>>>>> d3f850cc
+
+	if !opts.LastModified.IsZero() {
+		header.Set("Last-Modified", opts.LastModified.UTC().Format(http.TimeFormat))
+	}
 }
 
 // ServeContent serves content to http request
-func (ctx *Context) ServeContent(name string, r io.ReadSeeker, modTime time.Time) {
-	ctx.SetServeHeaders(&ServeHeaderOptions{
-		Filename: name,
-	})
-	http.ServeContent(ctx.Resp, ctx.Req, name, modTime, r)
+func (ctx *Context) ServeContent(r io.ReadSeeker, opts *ServeHeaderOptions) {
+	ctx.SetServeHeaders(opts)
+	http.ServeContent(ctx.Resp, ctx.Req, opts.Filename, opts.LastModified, r)
 }
 
 // UploadStream returns the request body or the first form file
