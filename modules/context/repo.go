// Copyright 2014 The Gogs Authors. All rights reserved.
// Copyright 2017 The Gitea Authors. All rights reserved.
// Use of this source code is governed by a MIT-style
// license that can be found in the LICENSE file.

package context

import (
	"context"
	"fmt"
	"io"
	"net/http"
	"net/url"
	"path"
	"strings"

	"code.gitea.io/gitea/models"
	"code.gitea.io/gitea/models/db"
	repo_model "code.gitea.io/gitea/models/repo"
	unit_model "code.gitea.io/gitea/models/unit"
	user_model "code.gitea.io/gitea/models/user"
	"code.gitea.io/gitea/modules/cache"
	"code.gitea.io/gitea/modules/git"
	"code.gitea.io/gitea/modules/log"
	"code.gitea.io/gitea/modules/markup/markdown"
	"code.gitea.io/gitea/modules/setting"
	api "code.gitea.io/gitea/modules/structs"
	"code.gitea.io/gitea/modules/util"
	asymkey_service "code.gitea.io/gitea/services/asymkey"

	"github.com/editorconfig/editorconfig-core-go/v2"
	"github.com/unknwon/com"
)

// IssueTemplateDirCandidates issue templates directory
var IssueTemplateDirCandidates = []string{
	"ISSUE_TEMPLATE",
	"issue_template",
	".gitea/ISSUE_TEMPLATE",
	".gitea/issue_template",
	".github/ISSUE_TEMPLATE",
	".github/issue_template",
	".gitlab/ISSUE_TEMPLATE",
	".gitlab/issue_template",
}

// PullRequest contains information to make a pull request
type PullRequest struct {
	BaseRepo       *repo_model.Repository
	Allowed        bool
	SameRepo       bool
	HeadInfoSubURL string // [<user>:]<branch> url segment
}

// Repository contains information to operate a repository
type Repository struct {
	models.Permission
	IsWatching   bool
	IsViewBranch bool
	IsViewTag    bool
	IsViewCommit bool
	Repository   *repo_model.Repository
	Owner        *user_model.User
	Commit       *git.Commit
	Tag          *git.Tag
	GitRepo      *git.Repository
	RefName      string
	BranchName   string
	TagName      string
	TreePath     string
	CommitID     string
	RepoLink     string
	CloneLink    repo_model.CloneLink
	CommitsCount int64
	Mirror       *repo_model.Mirror

	PullRequest *PullRequest
}

// CanEnableEditor returns true if repository is editable and user has proper access level.
func (r *Repository) CanEnableEditor() bool {
	return r.Permission.CanWrite(unit_model.TypeCode) && r.Repository.CanEnableEditor() && r.IsViewBranch && !r.Repository.IsArchived
}

// CanCreateBranch returns true if repository is editable and user has proper access level.
func (r *Repository) CanCreateBranch() bool {
	return r.Permission.CanWrite(unit_model.TypeCode) && r.Repository.CanCreateBranch()
}

// RepoMustNotBeArchived checks if a repo is archived
func RepoMustNotBeArchived() func(ctx *Context) {
	return func(ctx *Context) {
		if ctx.Repo.Repository.IsArchived {
			ctx.NotFound("IsArchived", fmt.Errorf(ctx.Tr("repo.archive.title")))
		}
	}
}

// CanCommitToBranchResults represents the results of CanCommitToBranch
type CanCommitToBranchResults struct {
	CanCommitToBranch bool
	EditorEnabled     bool
	UserCanPush       bool
	RequireSigned     bool
	WillSign          bool
	SigningKey        string
	WontSignReason    string
}

// CanCommitToBranch returns true if repository is editable and user has proper access level
//   and branch is not protected for push
func (r *Repository) CanCommitToBranch(ctx context.Context, doer *user_model.User) (CanCommitToBranchResults, error) {
	protectedBranch, err := models.GetProtectedBranchBy(r.Repository.ID, r.BranchName)

	if err != nil {
		return CanCommitToBranchResults{}, err
	}
	userCanPush := true
	requireSigned := false
	if protectedBranch != nil {
		userCanPush = protectedBranch.CanUserPush(doer.ID)
		requireSigned = protectedBranch.RequireSignedCommits
	}

	sign, keyID, _, err := asymkey_service.SignCRUDAction(ctx, r.Repository.RepoPath(), doer, r.Repository.RepoPath(), git.BranchPrefix+r.BranchName)

	canCommit := r.CanEnableEditor() && userCanPush
	if requireSigned {
		canCommit = canCommit && sign
	}
	wontSignReason := ""
	if err != nil {
		if asymkey_service.IsErrWontSign(err) {
			wontSignReason = string(err.(*asymkey_service.ErrWontSign).Reason)
			err = nil
		} else {
			wontSignReason = "error"
		}
	}

	return CanCommitToBranchResults{
		CanCommitToBranch: canCommit,
		EditorEnabled:     r.CanEnableEditor(),
		UserCanPush:       userCanPush,
		RequireSigned:     requireSigned,
		WillSign:          sign,
		SigningKey:        keyID,
		WontSignReason:    wontSignReason,
	}, err
}

// CanUseTimetracker returns whether or not a user can use the timetracker.
func (r *Repository) CanUseTimetracker(issue *models.Issue, user *user_model.User) bool {
	// Checking for following:
	// 1. Is timetracker enabled
	// 2. Is the user a contributor, admin, poster or assignee and do the repository policies require this?
	isAssigned, _ := models.IsUserAssignedToIssue(issue, user)
	return r.Repository.IsTimetrackerEnabled() && (!r.Repository.AllowOnlyContributorsToTrackTime() ||
		r.Permission.CanWriteIssuesOrPulls(issue.IsPull) || issue.IsPoster(user.ID) || isAssigned)
}

// CanCreateIssueDependencies returns whether or not a user can create dependencies.
func (r *Repository) CanCreateIssueDependencies(user *user_model.User, isPull bool) bool {
	return r.Repository.IsDependenciesEnabled() && r.Permission.CanWriteIssuesOrPulls(isPull)
}

// GetCommitsCount returns cached commit count for current view
func (r *Repository) GetCommitsCount() (int64, error) {
	var contextName string
	if r.IsViewBranch {
		contextName = r.BranchName
	} else if r.IsViewTag {
		contextName = r.TagName
	} else {
		contextName = r.CommitID
	}
	return cache.GetInt64(r.Repository.GetCommitsCountCacheKey(contextName, r.IsViewBranch || r.IsViewTag), func() (int64, error) {
		return r.Commit.CommitsCount()
	})
}

// GetCommitGraphsCount returns cached commit count for current view
<<<<<<< HEAD
func (r *Repository) GetCommitGraphsCount(ctx context.Context, hidePRRefs bool, branches []string, files []string) (int64, error) {
=======
func (r *Repository) GetCommitGraphsCount(hidePRRefs bool, branches, files []string) (int64, error) {
>>>>>>> 7821370c
	cacheKey := fmt.Sprintf("commits-count-%d-graph-%t-%s-%s", r.Repository.ID, hidePRRefs, branches, files)

	return cache.GetInt64(cacheKey, func() (int64, error) {
		if len(branches) == 0 {
			return git.AllCommitsCount(ctx, r.Repository.RepoPath(), hidePRRefs, files...)
		}
		return git.CommitsCountFiles(ctx, r.Repository.RepoPath(), branches, files)
	})
}

// BranchNameSubURL sub-URL for the BranchName field
func (r *Repository) BranchNameSubURL() string {
	switch {
	case r.IsViewBranch:
		return "branch/" + util.PathEscapeSegments(r.BranchName)
	case r.IsViewTag:
		return "tag/" + util.PathEscapeSegments(r.TagName)
	case r.IsViewCommit:
		return "commit/" + util.PathEscapeSegments(r.CommitID)
	}
	log.Error("Unknown view type for repo: %v", r)
	return ""
}

// FileExists returns true if a file exists in the given repo branch
func (r *Repository) FileExists(path, branch string) (bool, error) {
	if branch == "" {
		branch = r.Repository.DefaultBranch
	}
	commit, err := r.GitRepo.GetBranchCommit(branch)
	if err != nil {
		return false, err
	}
	if _, err := commit.GetTreeEntryByPath(path); err != nil {
		return false, err
	}
	return true, nil
}

// GetEditorconfig returns the .editorconfig definition if found in the
// HEAD of the default repo branch.
func (r *Repository) GetEditorconfig() (*editorconfig.Editorconfig, error) {
	if r.GitRepo == nil {
		return nil, nil
	}
	commit, err := r.GitRepo.GetBranchCommit(r.Repository.DefaultBranch)
	if err != nil {
		return nil, err
	}
	treeEntry, err := commit.GetTreeEntryByPath(".editorconfig")
	if err != nil {
		return nil, err
	}
	if treeEntry.Blob().Size() >= setting.UI.MaxDisplayFileSize {
		return nil, git.ErrNotExist{ID: "", RelPath: ".editorconfig"}
	}
	reader, err := treeEntry.Blob().DataAsync()
	if err != nil {
		return nil, err
	}
	defer reader.Close()
	return editorconfig.Parse(reader)
}

// RetrieveBaseRepo retrieves base repository
func RetrieveBaseRepo(ctx *Context, repo *repo_model.Repository) {
	// Non-fork repository will not return error in this method.
	if err := repo.GetBaseRepo(); err != nil {
		if repo_model.IsErrRepoNotExist(err) {
			repo.IsFork = false
			repo.ForkID = 0
			return
		}
		ctx.ServerError("GetBaseRepo", err)
		return
	} else if err = repo.BaseRepo.GetOwner(db.DefaultContext); err != nil {
		ctx.ServerError("BaseRepo.GetOwner", err)
		return
	}
}

// RetrieveTemplateRepo retrieves template repository used to generate this repository
func RetrieveTemplateRepo(ctx *Context, repo *repo_model.Repository) {
	// Non-generated repository will not return error in this method.
	templateRepo, err := repo_model.GetTemplateRepo(repo)
	if err != nil {
		if repo_model.IsErrRepoNotExist(err) {
			repo.TemplateID = 0
			return
		}
		ctx.ServerError("GetTemplateRepo", err)
		return
	} else if err = templateRepo.GetOwner(db.DefaultContext); err != nil {
		ctx.ServerError("TemplateRepo.GetOwner", err)
		return
	}

	perm, err := models.GetUserRepoPermission(templateRepo, ctx.User)
	if err != nil {
		ctx.ServerError("GetUserRepoPermission", err)
		return
	}

	if !perm.CanRead(unit_model.TypeCode) {
		repo.TemplateID = 0
	}
}

// ComposeGoGetImport returns go-get-import meta content.
func ComposeGoGetImport(owner, repo string) string {
	/// setting.AppUrl is guaranteed to be parse as url
	appURL, _ := url.Parse(setting.AppURL)

	return path.Join(appURL.Host, setting.AppSubURL, url.PathEscape(owner), url.PathEscape(repo))
}

// EarlyResponseForGoGetMeta responses appropriate go-get meta with status 200
// if user does not have actual access to the requested repository,
// or the owner or repository does not exist at all.
// This is particular a workaround for "go get" command which does not respect
// .netrc file.
func EarlyResponseForGoGetMeta(ctx *Context) {
	username := ctx.Params(":username")
	reponame := strings.TrimSuffix(ctx.Params(":reponame"), ".git")
	if username == "" || reponame == "" {
		ctx.PlainText(http.StatusBadRequest, "invalid repository path")
		return
	}
	ctx.PlainText(http.StatusOK, com.Expand(`<meta name="go-import" content="{GoGetImport} git {CloneLink}">`,
		map[string]string{
			"GoGetImport": ComposeGoGetImport(username, reponame),
			"CloneLink":   repo_model.ComposeHTTPSCloneURL(username, reponame),
		}))
}

// RedirectToRepo redirect to a differently-named repository
func RedirectToRepo(ctx *Context, redirectRepoID int64) {
	ownerName := ctx.Params(":username")
	previousRepoName := ctx.Params(":reponame")

	repo, err := repo_model.GetRepositoryByID(redirectRepoID)
	if err != nil {
		ctx.ServerError("GetRepositoryByID", err)
		return
	}

	redirectPath := strings.Replace(
		ctx.Req.URL.EscapedPath(),
		url.PathEscape(ownerName)+"/"+url.PathEscape(previousRepoName),
		url.PathEscape(repo.OwnerName)+"/"+url.PathEscape(repo.Name),
		1,
	)
	if ctx.Req.URL.RawQuery != "" {
		redirectPath += "?" + ctx.Req.URL.RawQuery
	}
	ctx.Redirect(path.Join(setting.AppSubURL, redirectPath))
}

func repoAssignment(ctx *Context, repo *repo_model.Repository) {
	var err error
	if err = repo.GetOwner(db.DefaultContext); err != nil {
		ctx.ServerError("GetOwner", err)
		return
	}

	ctx.Repo.Permission, err = models.GetUserRepoPermission(repo, ctx.User)
	if err != nil {
		ctx.ServerError("GetUserRepoPermission", err)
		return
	}

	// Check access.
	if !ctx.Repo.Permission.HasAccess() {
		if ctx.FormString("go-get") == "1" {
			EarlyResponseForGoGetMeta(ctx)
			return
		}
		ctx.NotFound("no access right", nil)
		return
	}
	ctx.Data["HasAccess"] = true
	ctx.Data["Permission"] = &ctx.Repo.Permission

	if repo.IsMirror {
		var err error
		mirror, err := repo_model.GetMirrorByRepoID(repo.ID)
		if err != nil {
			ctx.ServerError("GetMirrorByRepoID", err)
			return
		}
		ctx.Data["MirrorEnablePrune"] = mirror.EnablePrune
		ctx.Data["MirrorInterval"] = mirror.Interval
		ctx.Data["Mirror"] = mirror
	}

	pushMirrors, err := repo_model.GetPushMirrorsByRepoID(repo.ID)
	if err != nil {
		ctx.ServerError("GetPushMirrorsByRepoID", err)
		return
	}

	ctx.Repo.Repository = repo
	ctx.Data["PushMirrors"] = pushMirrors
	ctx.Data["RepoName"] = ctx.Repo.Repository.Name
	ctx.Data["IsEmptyRepo"] = ctx.Repo.Repository.IsEmpty
}

// RepoIDAssignment returns a handler which assigns the repo to the context.
func RepoIDAssignment() func(ctx *Context) {
	return func(ctx *Context) {
		repoID := ctx.ParamsInt64(":repoid")

		// Get repository.
		repo, err := repo_model.GetRepositoryByID(repoID)
		if err != nil {
			if repo_model.IsErrRepoNotExist(err) {
				ctx.NotFound("GetRepositoryByID", nil)
			} else {
				ctx.ServerError("GetRepositoryByID", err)
			}
			return
		}

		repoAssignment(ctx, repo)
	}
}

// RepoAssignment returns a middleware to handle repository assignment
func RepoAssignment(ctx *Context) (cancel context.CancelFunc) {
	var (
		owner *user_model.User
		err   error
	)

	userName := ctx.Params(":username")
	repoName := ctx.Params(":reponame")
	repoName = strings.TrimSuffix(repoName, ".git")

	// Check if the user is the same as the repository owner
	if ctx.IsSigned && ctx.User.LowerName == strings.ToLower(userName) {
		owner = ctx.User
	} else {
		owner, err = user_model.GetUserByName(userName)
		if err != nil {
			if user_model.IsErrUserNotExist(err) {
				if ctx.FormString("go-get") == "1" {
					EarlyResponseForGoGetMeta(ctx)
					return
				}
				ctx.NotFound("GetUserByName", nil)
			} else {
				ctx.ServerError("GetUserByName", err)
			}
			return
		}
	}
	ctx.Repo.Owner = owner
	ctx.Data["Username"] = ctx.Repo.Owner.Name

	// Get repository.
	repo, err := repo_model.GetRepositoryByName(owner.ID, repoName)
	if err != nil {
		if repo_model.IsErrRepoNotExist(err) {
			redirectRepoID, err := repo_model.LookupRedirect(owner.ID, repoName)
			if err == nil {
				RedirectToRepo(ctx, redirectRepoID)
			} else if repo_model.IsErrRedirectNotExist(err) {
				if ctx.FormString("go-get") == "1" {
					EarlyResponseForGoGetMeta(ctx)
					return
				}
				ctx.NotFound("GetRepositoryByName", nil)
			} else {
				ctx.ServerError("LookupRepoRedirect", err)
			}
		} else {
			ctx.ServerError("GetRepositoryByName", err)
		}
		return
	}
	repo.Owner = owner

	repoAssignment(ctx, repo)
	if ctx.Written() {
		return
	}

	ctx.Repo.RepoLink = repo.Link()
	ctx.Data["RepoLink"] = ctx.Repo.RepoLink
	ctx.Data["RepoRelPath"] = ctx.Repo.Owner.Name + "/" + ctx.Repo.Repository.Name

	unit, err := ctx.Repo.Repository.GetUnit(unit_model.TypeExternalTracker)
	if err == nil {
		ctx.Data["RepoExternalIssuesLink"] = unit.ExternalTrackerConfig().ExternalTrackerURL
	}

	ctx.Data["NumTags"], err = models.GetReleaseCountByRepoID(ctx.Repo.Repository.ID, models.FindReleasesOptions{
		IncludeTags: true,
	})
	if err != nil {
		ctx.ServerError("GetReleaseCountByRepoID", err)
		return
	}
	ctx.Data["NumReleases"], err = models.GetReleaseCountByRepoID(ctx.Repo.Repository.ID, models.FindReleasesOptions{})
	if err != nil {
		ctx.ServerError("GetReleaseCountByRepoID", err)
		return
	}

	ctx.Data["Title"] = owner.Name + "/" + repo.Name
	ctx.Data["Repository"] = repo
	ctx.Data["Owner"] = ctx.Repo.Repository.Owner
	ctx.Data["IsRepositoryOwner"] = ctx.Repo.IsOwner()
	ctx.Data["IsRepositoryAdmin"] = ctx.Repo.IsAdmin()
	ctx.Data["RepoOwnerIsOrganization"] = repo.Owner.IsOrganization()
	ctx.Data["CanWriteCode"] = ctx.Repo.CanWrite(unit_model.TypeCode)
	ctx.Data["CanWriteIssues"] = ctx.Repo.CanWrite(unit_model.TypeIssues)
	ctx.Data["CanWritePulls"] = ctx.Repo.CanWrite(unit_model.TypePullRequests)

	canSignedUserFork, err := models.CanUserForkRepo(ctx.User, ctx.Repo.Repository)
	if err != nil {
		ctx.ServerError("CanUserForkRepo", err)
		return
	}
	ctx.Data["CanSignedUserFork"] = canSignedUserFork

	userAndOrgForks, err := models.GetForksByUserAndOrgs(ctx.User, ctx.Repo.Repository)
	if err != nil {
		ctx.ServerError("GetForksByUserAndOrgs", err)
		return
	}
	ctx.Data["UserAndOrgForks"] = userAndOrgForks

	// canSignedUserFork is true if the current user doesn't have a fork of this repo yet or
	// if he owns an org that doesn't have a fork of this repo yet
	// If multiple forks are available or if the user can fork to another account, but there is already a fork: open selection dialog
	ctx.Data["ShowForkModal"] = len(userAndOrgForks) > 1 || (canSignedUserFork && len(userAndOrgForks) > 0)

	ctx.Data["DisableSSH"] = setting.SSH.Disabled
	ctx.Data["ExposeAnonSSH"] = setting.SSH.ExposeAnonymous
	ctx.Data["DisableHTTP"] = setting.Repository.DisableHTTPGit
	ctx.Data["RepoSearchEnabled"] = setting.Indexer.RepoIndexerEnabled
	ctx.Data["CloneLink"] = repo.CloneLink()
	ctx.Data["WikiCloneLink"] = repo.WikiCloneLink()

	if ctx.IsSigned {
		ctx.Data["IsWatchingRepo"] = repo_model.IsWatching(ctx.User.ID, repo.ID)
		ctx.Data["IsStaringRepo"] = repo_model.IsStaring(ctx.User.ID, repo.ID)
	}

	if repo.IsFork {
		RetrieveBaseRepo(ctx, repo)
		if ctx.Written() {
			return
		}
	}

	if repo.IsGenerated() {
		RetrieveTemplateRepo(ctx, repo)
		if ctx.Written() {
			return
		}
	}

	isHomeOrSettings := ctx.Link == ctx.Repo.RepoLink || ctx.Link == ctx.Repo.RepoLink+"/settings" || strings.HasPrefix(ctx.Link, ctx.Repo.RepoLink+"/settings/")

	// Disable everything when the repo is being created
	if ctx.Repo.Repository.IsBeingCreated() || ctx.Repo.Repository.IsBroken() {
		ctx.Data["BranchName"] = ctx.Repo.Repository.DefaultBranch
		if !isHomeOrSettings {
			ctx.Redirect(ctx.Repo.RepoLink)
		}
		return
	}

	gitRepo, err := git.OpenRepositoryCtx(ctx, repo_model.RepoPath(userName, repoName))
	if err != nil {
		if strings.Contains(err.Error(), "repository does not exist") || strings.Contains(err.Error(), "no such file or directory") {
			log.Error("Repository %-v has a broken repository on the file system: %s Error: %v", ctx.Repo.Repository, ctx.Repo.Repository.RepoPath(), err)
			ctx.Repo.Repository.Status = repo_model.RepositoryBroken
			ctx.Repo.Repository.IsEmpty = true
			ctx.Data["BranchName"] = ctx.Repo.Repository.DefaultBranch
			// Only allow access to base of repo or settings
			if !isHomeOrSettings {
				ctx.Redirect(ctx.Repo.RepoLink)
			}
			return
		}
		ctx.ServerError("RepoAssignment Invalid repo "+repo_model.RepoPath(userName, repoName), err)
		return
	}
	ctx.Repo.GitRepo = gitRepo

	// We opened it, we should close it
	cancel = func() {
		// If it's been set to nil then assume someone else has closed it.
		if ctx.Repo.GitRepo != nil {
			ctx.Repo.GitRepo.Close()
		}
	}

	// Stop at this point when the repo is empty.
	if ctx.Repo.Repository.IsEmpty {
		ctx.Data["BranchName"] = ctx.Repo.Repository.DefaultBranch
		return
	}

	tags, err := ctx.Repo.GitRepo.GetTags(0, 0)
	if err != nil {
		if strings.Contains(err.Error(), "fatal: not a git repository ") {
			log.Error("Repository %-v has a broken repository on the file system: %s Error: %v", ctx.Repo.Repository, ctx.Repo.Repository.RepoPath(), err)
			ctx.Repo.Repository.Status = repo_model.RepositoryBroken
			ctx.Repo.Repository.IsEmpty = true
			ctx.Data["BranchName"] = ctx.Repo.Repository.DefaultBranch
			// Only allow access to base of repo or settings
			if !isHomeOrSettings {
				ctx.Redirect(ctx.Repo.RepoLink)
			}
			return
		}
		ctx.ServerError("GetTags", err)
		return
	}
	ctx.Data["Tags"] = tags

	brs, _, err := ctx.Repo.GitRepo.GetBranchNames(0, 0)
	if err != nil {
		ctx.ServerError("GetBranches", err)
		return
	}
	ctx.Data["Branches"] = brs
	ctx.Data["BranchesCount"] = len(brs)

	// If not branch selected, try default one.
	// If default branch doesn't exists, fall back to some other branch.
	if len(ctx.Repo.BranchName) == 0 {
		if len(ctx.Repo.Repository.DefaultBranch) > 0 && gitRepo.IsBranchExist(ctx.Repo.Repository.DefaultBranch) {
			ctx.Repo.BranchName = ctx.Repo.Repository.DefaultBranch
		} else if len(brs) > 0 {
			ctx.Repo.BranchName = brs[0]
		}
		ctx.Repo.RefName = ctx.Repo.BranchName
	}
	ctx.Data["BranchName"] = ctx.Repo.BranchName

	// People who have push access or have forked repository can propose a new pull request.
	canPush := ctx.Repo.CanWrite(unit_model.TypeCode) ||
		(ctx.IsSigned && repo_model.HasForkedRepo(ctx.User.ID, ctx.Repo.Repository.ID))
	canCompare := false

	// Pull request is allowed if this is a fork repository
	// and base repository accepts pull requests.
	if repo.BaseRepo != nil && repo.BaseRepo.AllowsPulls() {
		canCompare = true
		ctx.Data["BaseRepo"] = repo.BaseRepo
		ctx.Repo.PullRequest.BaseRepo = repo.BaseRepo
		ctx.Repo.PullRequest.Allowed = canPush
		ctx.Repo.PullRequest.HeadInfoSubURL = url.PathEscape(ctx.Repo.Owner.Name) + ":" + util.PathEscapeSegments(ctx.Repo.BranchName)
	} else if repo.AllowsPulls() {
		// Or, this is repository accepts pull requests between branches.
		canCompare = true
		ctx.Data["BaseRepo"] = repo
		ctx.Repo.PullRequest.BaseRepo = repo
		ctx.Repo.PullRequest.Allowed = canPush
		ctx.Repo.PullRequest.SameRepo = true
		ctx.Repo.PullRequest.HeadInfoSubURL = util.PathEscapeSegments(ctx.Repo.BranchName)
	}
	ctx.Data["CanCompareOrPull"] = canCompare
	ctx.Data["PullRequestCtx"] = ctx.Repo.PullRequest

	if ctx.Repo.Repository.Status == repo_model.RepositoryPendingTransfer {
		repoTransfer, err := models.GetPendingRepositoryTransfer(ctx.Repo.Repository)
		if err != nil {
			ctx.ServerError("GetPendingRepositoryTransfer", err)
			return
		}

		if err := repoTransfer.LoadAttributes(); err != nil {
			ctx.ServerError("LoadRecipient", err)
			return
		}

		ctx.Data["RepoTransfer"] = repoTransfer
		if ctx.User != nil {
			ctx.Data["CanUserAcceptTransfer"] = repoTransfer.CanUserAcceptTransfer(ctx.User)
		}
	}

	if ctx.FormString("go-get") == "1" {
		ctx.Data["GoGetImport"] = ComposeGoGetImport(owner.Name, repo.Name)
		prefix := repo.HTMLURL() + "/src/branch/" + util.PathEscapeSegments(ctx.Repo.BranchName)
		ctx.Data["GoDocDirectory"] = prefix + "{/dir}"
		ctx.Data["GoDocFile"] = prefix + "{/dir}/{file}#L{line}"
	}
	return
}

// RepoRefType type of repo reference
type RepoRefType int

const (
	// RepoRefLegacy unknown type, make educated guess and redirect.
	// for backward compatibility with previous URL scheme
	RepoRefLegacy RepoRefType = iota
	// RepoRefAny is for usage where educated guess is needed
	// but redirect can not be made
	RepoRefAny
	// RepoRefBranch branch
	RepoRefBranch
	// RepoRefTag tag
	RepoRefTag
	// RepoRefCommit commit
	RepoRefCommit
	// RepoRefBlob blob
	RepoRefBlob
)

// RepoRef handles repository reference names when the ref name is not
// explicitly given
func RepoRef() func(*Context) context.CancelFunc {
	// since no ref name is explicitly specified, ok to just use branch
	return RepoRefByType(RepoRefBranch)
}

// RefTypeIncludesBranches returns true if ref type can be a branch
func (rt RepoRefType) RefTypeIncludesBranches() bool {
	if rt == RepoRefLegacy || rt == RepoRefAny || rt == RepoRefBranch {
		return true
	}
	return false
}

// RefTypeIncludesTags returns true if ref type can be a tag
func (rt RepoRefType) RefTypeIncludesTags() bool {
	if rt == RepoRefLegacy || rt == RepoRefAny || rt == RepoRefTag {
		return true
	}
	return false
}

func getRefNameFromPath(ctx *Context, path string, isExist func(string) bool) string {
	refName := ""
	parts := strings.Split(path, "/")
	for i, part := range parts {
		refName = strings.TrimPrefix(refName+"/"+part, "/")
		if isExist(refName) {
			ctx.Repo.TreePath = strings.Join(parts[i+1:], "/")
			return refName
		}
	}
	return ""
}

func getRefName(ctx *Context, pathType RepoRefType) string {
	path := ctx.Params("*")
	switch pathType {
	case RepoRefLegacy, RepoRefAny:
		if refName := getRefName(ctx, RepoRefBranch); len(refName) > 0 {
			return refName
		}
		if refName := getRefName(ctx, RepoRefTag); len(refName) > 0 {
			return refName
		}
		// For legacy and API support only full commit sha
		parts := strings.Split(path, "/")
		if len(parts) > 0 && len(parts[0]) == 40 {
			ctx.Repo.TreePath = strings.Join(parts[1:], "/")
			return parts[0]
		}
		if refName := getRefName(ctx, RepoRefBlob); len(refName) > 0 {
			return refName
		}
		ctx.Repo.TreePath = path
		return ctx.Repo.Repository.DefaultBranch
	case RepoRefBranch:
		ref := getRefNameFromPath(ctx, path, ctx.Repo.GitRepo.IsBranchExist)
		if len(ref) == 0 {
			// maybe it's a renamed branch
			return getRefNameFromPath(ctx, path, func(s string) bool {
				b, exist, err := models.FindRenamedBranch(ctx.Repo.Repository.ID, s)
				if err != nil {
					log.Error("FindRenamedBranch", err)
					return false
				}

				if !exist {
					return false
				}

				ctx.Data["IsRenamedBranch"] = true
				ctx.Data["RenamedBranchName"] = b.To

				return true
			})
		}

		return ref
	case RepoRefTag:
		return getRefNameFromPath(ctx, path, ctx.Repo.GitRepo.IsTagExist)
	case RepoRefCommit:
		parts := strings.Split(path, "/")
		if len(parts) > 0 && len(parts[0]) >= 7 && len(parts[0]) <= 40 {
			ctx.Repo.TreePath = strings.Join(parts[1:], "/")
			return parts[0]
		}
	case RepoRefBlob:
		_, err := ctx.Repo.GitRepo.GetBlob(path)
		if err != nil {
			return ""
		}
		return path
	default:
		log.Error("Unrecognized path type: %v", path)
	}
	return ""
}

// RepoRefByType handles repository reference name for a specific type
// of repository reference
func RepoRefByType(refType RepoRefType, ignoreNotExistErr ...bool) func(*Context) context.CancelFunc {
	return func(ctx *Context) (cancel context.CancelFunc) {
		// Empty repository does not have reference information.
		if ctx.Repo.Repository.IsEmpty {
			return
		}

		var (
			refName string
			err     error
		)

		if ctx.Repo.GitRepo == nil {
			repoPath := repo_model.RepoPath(ctx.Repo.Owner.Name, ctx.Repo.Repository.Name)
			ctx.Repo.GitRepo, err = git.OpenRepositoryCtx(ctx, repoPath)
			if err != nil {
				ctx.ServerError("RepoRef Invalid repo "+repoPath, err)
				return
			}
			// We opened it, we should close it
			cancel = func() {
				// If it's been set to nil then assume someone else has closed it.
				if ctx.Repo.GitRepo != nil {
					ctx.Repo.GitRepo.Close()
				}
			}
		}

		// Get default branch.
		if len(ctx.Params("*")) == 0 {
			refName = ctx.Repo.Repository.DefaultBranch
			if !ctx.Repo.GitRepo.IsBranchExist(refName) {
				brs, _, err := ctx.Repo.GitRepo.GetBranchNames(0, 0)
				if err != nil {
					ctx.ServerError("GetBranches", err)
					return
				} else if len(brs) == 0 {
					err = fmt.Errorf("No branches in non-empty repository %s",
						ctx.Repo.GitRepo.Path)
					ctx.ServerError("GetBranches", err)
					return
				}
				refName = brs[0]
			}
			ctx.Repo.RefName = refName
			ctx.Repo.BranchName = refName
			ctx.Repo.Commit, err = ctx.Repo.GitRepo.GetBranchCommit(refName)
			if err != nil {
				ctx.ServerError("GetBranchCommit", err)
				return
			}
			ctx.Repo.CommitID = ctx.Repo.Commit.ID.String()
			ctx.Repo.IsViewBranch = true

		} else {
			refName = getRefName(ctx, refType)
			ctx.Repo.RefName = refName
			isRenamedBranch, has := ctx.Data["IsRenamedBranch"].(bool)
			if isRenamedBranch && has {
				renamedBranchName := ctx.Data["RenamedBranchName"].(string)
				ctx.Flash.Info(ctx.Tr("repo.branch.renamed", refName, renamedBranchName))
				link := setting.AppSubURL + strings.Replace(ctx.Req.URL.EscapedPath(), util.PathEscapeSegments(refName), util.PathEscapeSegments(renamedBranchName), 1)
				ctx.Redirect(link)
				return
			}

			if refType.RefTypeIncludesBranches() && ctx.Repo.GitRepo.IsBranchExist(refName) {
				ctx.Repo.IsViewBranch = true
				ctx.Repo.BranchName = refName

				ctx.Repo.Commit, err = ctx.Repo.GitRepo.GetBranchCommit(refName)
				if err != nil {
					ctx.ServerError("GetBranchCommit", err)
					return
				}
				ctx.Repo.CommitID = ctx.Repo.Commit.ID.String()

			} else if refType.RefTypeIncludesTags() && ctx.Repo.GitRepo.IsTagExist(refName) {
				ctx.Repo.IsViewTag = true
				ctx.Repo.TagName = refName

				ctx.Repo.Commit, err = ctx.Repo.GitRepo.GetTagCommit(refName)
				if err != nil {
					ctx.ServerError("GetTagCommit", err)
					return
				}
				ctx.Repo.CommitID = ctx.Repo.Commit.ID.String()
			} else if len(refName) >= 7 && len(refName) <= 40 {
				ctx.Repo.IsViewCommit = true
				ctx.Repo.CommitID = refName

				ctx.Repo.Commit, err = ctx.Repo.GitRepo.GetCommit(refName)
				if err != nil {
					ctx.NotFound("GetCommit", err)
					return
				}
				// If short commit ID add canonical link header
				if len(refName) < 40 {
					ctx.RespHeader().Set("Link", fmt.Sprintf("<%s>; rel=\"canonical\"",
						util.URLJoin(setting.AppURL, strings.Replace(ctx.Req.URL.RequestURI(), util.PathEscapeSegments(refName), url.PathEscape(ctx.Repo.Commit.ID.String()), 1))))
				}
			} else {
				if len(ignoreNotExistErr) > 0 && ignoreNotExistErr[0] {
					return
				}
				ctx.NotFound("RepoRef invalid repo", fmt.Errorf("branch or tag not exist: %s", refName))
				return
			}

			if refType == RepoRefLegacy {
				// redirect from old URL scheme to new URL scheme
				prefix := strings.TrimPrefix(setting.AppSubURL+strings.TrimSuffix(ctx.Req.URL.Path, ctx.Params("*")), ctx.Repo.RepoLink)

				ctx.Redirect(path.Join(
					ctx.Repo.RepoLink,
					util.PathEscapeSegments(prefix),
					ctx.Repo.BranchNameSubURL(),
					util.PathEscapeSegments(ctx.Repo.TreePath)))
				return
			}
		}

		ctx.Data["BranchName"] = ctx.Repo.BranchName
		ctx.Data["BranchNameSubURL"] = ctx.Repo.BranchNameSubURL()
		ctx.Data["TagName"] = ctx.Repo.TagName
		ctx.Data["CommitID"] = ctx.Repo.CommitID
		ctx.Data["TreePath"] = ctx.Repo.TreePath
		ctx.Data["IsViewBranch"] = ctx.Repo.IsViewBranch
		ctx.Data["IsViewTag"] = ctx.Repo.IsViewTag
		ctx.Data["IsViewCommit"] = ctx.Repo.IsViewCommit
		ctx.Data["CanCreateBranch"] = ctx.Repo.CanCreateBranch()

		ctx.Repo.CommitsCount, err = ctx.Repo.GetCommitsCount()
		if err != nil {
			ctx.ServerError("GetCommitsCount", err)
			return
		}
		ctx.Data["CommitsCount"] = ctx.Repo.CommitsCount
		return
	}
}

// GitHookService checks if repository Git hooks service has been enabled.
func GitHookService() func(ctx *Context) {
	return func(ctx *Context) {
		if !ctx.User.CanEditGitHook() {
			ctx.NotFound("GitHookService", nil)
			return
		}
	}
}

// UnitTypes returns a middleware to set unit types to context variables.
func UnitTypes() func(ctx *Context) {
	return func(ctx *Context) {
		ctx.Data["UnitTypeCode"] = unit_model.TypeCode
		ctx.Data["UnitTypeIssues"] = unit_model.TypeIssues
		ctx.Data["UnitTypePullRequests"] = unit_model.TypePullRequests
		ctx.Data["UnitTypeReleases"] = unit_model.TypeReleases
		ctx.Data["UnitTypeWiki"] = unit_model.TypeWiki
		ctx.Data["UnitTypeExternalWiki"] = unit_model.TypeExternalWiki
		ctx.Data["UnitTypeExternalTracker"] = unit_model.TypeExternalTracker
		ctx.Data["UnitTypeProjects"] = unit_model.TypeProjects
	}
}

// IssueTemplatesFromDefaultBranch checks for issue templates in the repo's default branch
func (ctx *Context) IssueTemplatesFromDefaultBranch() []api.IssueTemplate {
	var issueTemplates []api.IssueTemplate

	if ctx.Repo.Repository.IsEmpty {
		return issueTemplates
	}

	if ctx.Repo.Commit == nil {
		var err error
		ctx.Repo.Commit, err = ctx.Repo.GitRepo.GetBranchCommit(ctx.Repo.Repository.DefaultBranch)
		if err != nil {
			return issueTemplates
		}
	}

	for _, dirName := range IssueTemplateDirCandidates {
		tree, err := ctx.Repo.Commit.SubTree(dirName)
		if err != nil {
			continue
		}
		entries, err := tree.ListEntries()
		if err != nil {
			return issueTemplates
		}
		for _, entry := range entries {
			if strings.HasSuffix(entry.Name(), ".md") {
				if entry.Blob().Size() >= setting.UI.MaxDisplayFileSize {
					log.Debug("Issue template is too large: %s", entry.Name())
					continue
				}
				r, err := entry.Blob().DataAsync()
				if err != nil {
					log.Debug("DataAsync: %v", err)
					continue
				}
				closed := false
				defer func() {
					if !closed {
						_ = r.Close()
					}
				}()
				data, err := io.ReadAll(r)
				if err != nil {
					log.Debug("ReadAll: %v", err)
					continue
				}
				_ = r.Close()
				var it api.IssueTemplate
				content, err := markdown.ExtractMetadata(string(data), &it)
				if err != nil {
					log.Debug("ExtractMetadata: %v", err)
					continue
				}
				it.Content = content
				it.FileName = entry.Name()
				if it.Valid() {
					issueTemplates = append(issueTemplates, it)
				}
			}
		}
		if len(issueTemplates) > 0 {
			return issueTemplates
		}
	}
	return issueTemplates
}<|MERGE_RESOLUTION|>--- conflicted
+++ resolved
@@ -180,11 +180,7 @@
 }
 
 // GetCommitGraphsCount returns cached commit count for current view
-<<<<<<< HEAD
-func (r *Repository) GetCommitGraphsCount(ctx context.Context, hidePRRefs bool, branches []string, files []string) (int64, error) {
-=======
-func (r *Repository) GetCommitGraphsCount(hidePRRefs bool, branches, files []string) (int64, error) {
->>>>>>> 7821370c
+func (r *Repository) GetCommitGraphsCount(ctx context.Context, hidePRRefs bool, branches, files []string) (int64, error) {
 	cacheKey := fmt.Sprintf("commits-count-%d-graph-%t-%s-%s", r.Repository.ID, hidePRRefs, branches, files)
 
 	return cache.GetInt64(cacheKey, func() (int64, error) {
