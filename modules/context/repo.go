// Copyright 2014 The Gogs Authors. All rights reserved.
// Copyright 2017 The Gitea Authors. All rights reserved.
// Use of this source code is governed by a MIT-style
// license that can be found in the LICENSE file.

package context

import (
	"context"
	"fmt"
	"html"
	"net/http"
	"net/url"
	"path"
	"strings"

	"code.gitea.io/gitea/models"
	"code.gitea.io/gitea/models/db"
	git_model "code.gitea.io/gitea/models/git"
	issues_model "code.gitea.io/gitea/models/issues"
	access_model "code.gitea.io/gitea/models/perm/access"
	repo_model "code.gitea.io/gitea/models/repo"
	unit_model "code.gitea.io/gitea/models/unit"
	user_model "code.gitea.io/gitea/models/user"
	"code.gitea.io/gitea/modules/cache"
	"code.gitea.io/gitea/modules/git"
	code_indexer "code.gitea.io/gitea/modules/indexer/code"
	"code.gitea.io/gitea/modules/issue/template"
	"code.gitea.io/gitea/modules/log"
	repo_module "code.gitea.io/gitea/modules/repository"
	"code.gitea.io/gitea/modules/setting"
	api "code.gitea.io/gitea/modules/structs"
	"code.gitea.io/gitea/modules/util"
	asymkey_service "code.gitea.io/gitea/services/asymkey"

	"github.com/editorconfig/editorconfig-core-go/v2"
)

// IssueTemplateDirCandidates issue templates directory
var IssueTemplateDirCandidates = []string{
	"ISSUE_TEMPLATE",
	"issue_template",
	".gitea/ISSUE_TEMPLATE",
	".gitea/issue_template",
	".github/ISSUE_TEMPLATE",
	".github/issue_template",
	".gitlab/ISSUE_TEMPLATE",
	".gitlab/issue_template",
}

// PullRequest contains information to make a pull request
type PullRequest struct {
	BaseRepo       *repo_model.Repository
	Allowed        bool
	SameRepo       bool
	HeadInfoSubURL string // [<user>:]<branch> url segment
}

// Repository contains information to operate a repository
type Repository struct {
	access_model.Permission
	IsWatching   bool
	IsViewBranch bool
	IsViewTag    bool
	IsViewCommit bool
	Repository   *repo_model.Repository
	Owner        *user_model.User
	Commit       *git.Commit
	Tag          *git.Tag
	GitRepo      *git.Repository
	RefName      string
	BranchName   string
	TagName      string
	TreePath     string
	CommitID     string
	RepoLink     string
	CloneLink    repo_model.CloneLink
	CommitsCount int64
	Mirror       *repo_model.Mirror

	PullRequest *PullRequest
}

// CanWriteToBranch checks if the branch is writable by the user
func (r *Repository) CanWriteToBranch(user *user_model.User, branch string) bool {
	return issues_model.CanMaintainerWriteToBranch(r.Permission, branch, user)
}

// CanEnableEditor returns true if repository is editable and user has proper access level.
func (r *Repository) CanEnableEditor(user *user_model.User) bool {
	return r.IsViewBranch && r.CanWriteToBranch(user, r.BranchName) && r.Repository.CanEnableEditor() && !r.Repository.IsArchived
}

// CanCreateBranch returns true if repository is editable and user has proper access level.
func (r *Repository) CanCreateBranch() bool {
	return r.Permission.CanWrite(unit_model.TypeCode) && r.Repository.CanCreateBranch()
}

// RepoMustNotBeArchived checks if a repo is archived
func RepoMustNotBeArchived() func(ctx *Context) {
	return func(ctx *Context) {
		if ctx.Repo.Repository.IsArchived {
			ctx.NotFound("IsArchived", fmt.Errorf(ctx.Tr("repo.archive.title")))
		}
	}
}

// CanCommitToBranchResults represents the results of CanCommitToBranch
type CanCommitToBranchResults struct {
	CanCommitToBranch bool
	EditorEnabled     bool
	UserCanPush       bool
	RequireSigned     bool
	WillSign          bool
	SigningKey        string
	WontSignReason    string
}

// CanCommitToBranch returns true if repository is editable and user has proper access level
//
<<<<<<< HEAD
//	and branch is not protected for push
=======
// and branch is not protected for push
>>>>>>> f1ea6c92
func (r *Repository) CanCommitToBranch(ctx context.Context, doer *user_model.User) (CanCommitToBranchResults, error) {
	protectedBranch, err := git_model.GetFirstMatchProtectedBranchRule(ctx, r.Repository.ID, r.BranchName)
	if err != nil {
		return CanCommitToBranchResults{}, err
	}
	userCanPush := true
	requireSigned := false
	if protectedBranch != nil {
		userCanPush = protectedBranch.CanUserPush(doer.ID)
		requireSigned = protectedBranch.RequireSignedCommits
	}

	sign, keyID, _, err := asymkey_service.SignCRUDAction(ctx, r.Repository.RepoPath(), doer, r.Repository.RepoPath(), git.BranchPrefix+r.BranchName)

	canCommit := r.CanEnableEditor(doer) && userCanPush
	if requireSigned {
		canCommit = canCommit && sign
	}
	wontSignReason := ""
	if err != nil {
		if asymkey_service.IsErrWontSign(err) {
			wontSignReason = string(err.(*asymkey_service.ErrWontSign).Reason)
			err = nil
		} else {
			wontSignReason = "error"
		}
	}

	return CanCommitToBranchResults{
		CanCommitToBranch: canCommit,
		EditorEnabled:     r.CanEnableEditor(doer),
		UserCanPush:       userCanPush,
		RequireSigned:     requireSigned,
		WillSign:          sign,
		SigningKey:        keyID,
		WontSignReason:    wontSignReason,
	}, err
}

// CanUseTimetracker returns whether or not a user can use the timetracker.
func (r *Repository) CanUseTimetracker(issue *issues_model.Issue, user *user_model.User) bool {
	// Checking for following:
	// 1. Is timetracker enabled
	// 2. Is the user a contributor, admin, poster or assignee and do the repository policies require this?
	isAssigned, _ := issues_model.IsUserAssignedToIssue(db.DefaultContext, issue, user)
	return r.Repository.IsTimetrackerEnabled() && (!r.Repository.AllowOnlyContributorsToTrackTime() ||
		r.Permission.CanWriteIssuesOrPulls(issue.IsPull) || issue.IsPoster(user.ID) || isAssigned)
}

// CanCreateIssueDependencies returns whether or not a user can create dependencies.
func (r *Repository) CanCreateIssueDependencies(user *user_model.User, isPull bool) bool {
	return r.Repository.IsDependenciesEnabled() && r.Permission.CanWriteIssuesOrPulls(isPull)
}

// GetCommitsCount returns cached commit count for current view
func (r *Repository) GetCommitsCount() (int64, error) {
	var contextName string
	if r.IsViewBranch {
		contextName = r.BranchName
	} else if r.IsViewTag {
		contextName = r.TagName
	} else {
		contextName = r.CommitID
	}
	return cache.GetInt64(r.Repository.GetCommitsCountCacheKey(contextName, r.IsViewBranch || r.IsViewTag), func() (int64, error) {
		return r.Commit.CommitsCount()
	})
}

// GetCommitGraphsCount returns cached commit count for current view
func (r *Repository) GetCommitGraphsCount(ctx context.Context, hidePRRefs bool, branches, files []string) (int64, error) {
	cacheKey := fmt.Sprintf("commits-count-%d-graph-%t-%s-%s", r.Repository.ID, hidePRRefs, branches, files)

	return cache.GetInt64(cacheKey, func() (int64, error) {
		if len(branches) == 0 {
			return git.AllCommitsCount(ctx, r.Repository.RepoPath(), hidePRRefs, files...)
		}
		return git.CommitsCountFiles(ctx, r.Repository.RepoPath(), branches, files)
	})
}

// BranchNameSubURL sub-URL for the BranchName field
func (r *Repository) BranchNameSubURL() string {
	switch {
	case r.IsViewBranch:
		return "branch/" + util.PathEscapeSegments(r.BranchName)
	case r.IsViewTag:
		return "tag/" + util.PathEscapeSegments(r.TagName)
	case r.IsViewCommit:
		return "commit/" + util.PathEscapeSegments(r.CommitID)
	}
	log.Error("Unknown view type for repo: %v", r)
	return ""
}

// FileExists returns true if a file exists in the given repo branch
func (r *Repository) FileExists(path, branch string) (bool, error) {
	if branch == "" {
		branch = r.Repository.DefaultBranch
	}
	commit, err := r.GitRepo.GetBranchCommit(branch)
	if err != nil {
		return false, err
	}
	if _, err := commit.GetTreeEntryByPath(path); err != nil {
		return false, err
	}
	return true, nil
}

// GetEditorconfig returns the .editorconfig definition if found in the
// HEAD of the default repo branch.
func (r *Repository) GetEditorconfig(optCommit ...*git.Commit) (*editorconfig.Editorconfig, error) {
	if r.GitRepo == nil {
		return nil, nil
	}
	var (
		err    error
		commit *git.Commit
	)
	if len(optCommit) != 0 {
		commit = optCommit[0]
	} else {
		commit, err = r.GitRepo.GetBranchCommit(r.Repository.DefaultBranch)
		if err != nil {
			return nil, err
		}
	}
	treeEntry, err := commit.GetTreeEntryByPath(".editorconfig")
	if err != nil {
		return nil, err
	}
	if treeEntry.Blob().Size() >= setting.UI.MaxDisplayFileSize {
		return nil, git.ErrNotExist{ID: "", RelPath: ".editorconfig"}
	}
	reader, err := treeEntry.Blob().DataAsync()
	if err != nil {
		return nil, err
	}
	defer reader.Close()
	return editorconfig.Parse(reader)
}

// RetrieveBaseRepo retrieves base repository
func RetrieveBaseRepo(ctx *Context, repo *repo_model.Repository) {
	// Non-fork repository will not return error in this method.
	if err := repo.GetBaseRepo(); err != nil {
		if repo_model.IsErrRepoNotExist(err) {
			repo.IsFork = false
			repo.ForkID = 0
			return
		}
		ctx.ServerError("GetBaseRepo", err)
		return
	} else if err = repo.BaseRepo.GetOwner(ctx); err != nil {
		ctx.ServerError("BaseRepo.GetOwner", err)
		return
	}
}

// RetrieveTemplateRepo retrieves template repository used to generate this repository
func RetrieveTemplateRepo(ctx *Context, repo *repo_model.Repository) {
	// Non-generated repository will not return error in this method.
	templateRepo, err := repo_model.GetTemplateRepo(ctx, repo)
	if err != nil {
		if repo_model.IsErrRepoNotExist(err) {
			repo.TemplateID = 0
			return
		}
		ctx.ServerError("GetTemplateRepo", err)
		return
	} else if err = templateRepo.GetOwner(ctx); err != nil {
		ctx.ServerError("TemplateRepo.GetOwner", err)
		return
	}

	perm, err := access_model.GetUserRepoPermission(ctx, templateRepo, ctx.Doer)
	if err != nil {
		ctx.ServerError("GetUserRepoPermission", err)
		return
	}

	if !perm.CanRead(unit_model.TypeCode) {
		repo.TemplateID = 0
	}
}

// ComposeGoGetImport returns go-get-import meta content.
func ComposeGoGetImport(owner, repo string) string {
	/// setting.AppUrl is guaranteed to be parse as url
	appURL, _ := url.Parse(setting.AppURL)

	return path.Join(appURL.Host, setting.AppSubURL, url.PathEscape(owner), url.PathEscape(repo))
}

// EarlyResponseForGoGetMeta responses appropriate go-get meta with status 200
// if user does not have actual access to the requested repository,
// or the owner or repository does not exist at all.
// This is particular a workaround for "go get" command which does not respect
// .netrc file.
func EarlyResponseForGoGetMeta(ctx *Context) {
	username := ctx.Params(":username")
	reponame := strings.TrimSuffix(ctx.Params(":reponame"), ".git")
	if username == "" || reponame == "" {
		ctx.PlainText(http.StatusBadRequest, "invalid repository path")
		return
	}
	goImportContent := fmt.Sprintf("%s git %s", ComposeGoGetImport(username, reponame), repo_model.ComposeHTTPSCloneURL(username, reponame))
	htmlMeta := fmt.Sprintf(`<meta name="go-import" content="%s">`, html.EscapeString(goImportContent))
	ctx.PlainText(http.StatusOK, htmlMeta)
}

// RedirectToRepo redirect to a differently-named repository
func RedirectToRepo(ctx *Context, redirectRepoID int64) {
	ownerName := ctx.Params(":username")
	previousRepoName := ctx.Params(":reponame")

	repo, err := repo_model.GetRepositoryByID(redirectRepoID)
	if err != nil {
		ctx.ServerError("GetRepositoryByID", err)
		return
	}

	redirectPath := strings.Replace(
		ctx.Req.URL.EscapedPath(),
		url.PathEscape(ownerName)+"/"+url.PathEscape(previousRepoName),
		url.PathEscape(repo.OwnerName)+"/"+url.PathEscape(repo.Name),
		1,
	)
	if ctx.Req.URL.RawQuery != "" {
		redirectPath += "?" + ctx.Req.URL.RawQuery
	}
	ctx.Redirect(path.Join(setting.AppSubURL, redirectPath), http.StatusTemporaryRedirect)
}

func repoAssignment(ctx *Context, repo *repo_model.Repository) {
	var err error
	if err = repo.GetOwner(ctx); err != nil {
		ctx.ServerError("GetOwner", err)
		return
	}

	ctx.Repo.Permission, err = access_model.GetUserRepoPermission(ctx, repo, ctx.Doer)
	if err != nil {
		ctx.ServerError("GetUserRepoPermission", err)
		return
	}

	// Check access.
	if !ctx.Repo.Permission.HasAccess() {
		if ctx.FormString("go-get") == "1" {
			EarlyResponseForGoGetMeta(ctx)
			return
		}
		ctx.NotFound("no access right", nil)
		return
	}
	ctx.Data["HasAccess"] = true
	ctx.Data["Permission"] = &ctx.Repo.Permission

	if repo.IsMirror {
		ctx.Repo.Mirror, err = repo_model.GetMirrorByRepoID(ctx, repo.ID)
		if err == nil {
			ctx.Repo.Mirror.Repo = repo
			ctx.Data["IsPullMirror"] = true
			ctx.Data["MirrorEnablePrune"] = ctx.Repo.Mirror.EnablePrune
			ctx.Data["MirrorInterval"] = ctx.Repo.Mirror.Interval
			ctx.Data["Mirror"] = ctx.Repo.Mirror
		} else if err != repo_model.ErrMirrorNotExist {
			ctx.ServerError("GetMirrorByRepoID", err)
			return
		}
	}

	pushMirrors, _, err := repo_model.GetPushMirrorsByRepoID(ctx, repo.ID, db.ListOptions{})
	if err != nil {
		ctx.ServerError("GetPushMirrorsByRepoID", err)
		return
	}

	ctx.Repo.Repository = repo
	ctx.Data["PushMirrors"] = pushMirrors
	ctx.Data["RepoName"] = ctx.Repo.Repository.Name
	ctx.Data["IsEmptyRepo"] = ctx.Repo.Repository.IsEmpty
}

// RepoIDAssignment returns a handler which assigns the repo to the context.
func RepoIDAssignment() func(ctx *Context) {
	return func(ctx *Context) {
		repoID := ctx.ParamsInt64(":repoid")

		// Get repository.
		repo, err := repo_model.GetRepositoryByID(repoID)
		if err != nil {
			if repo_model.IsErrRepoNotExist(err) {
				ctx.NotFound("GetRepositoryByID", nil)
			} else {
				ctx.ServerError("GetRepositoryByID", err)
			}
			return
		}

		repoAssignment(ctx, repo)
	}
}

// RepoAssignment returns a middleware to handle repository assignment
func RepoAssignment(ctx *Context) (cancel context.CancelFunc) {
	if _, repoAssignmentOnce := ctx.Data["repoAssignmentExecuted"]; repoAssignmentOnce {
		log.Trace("RepoAssignment was exec already, skipping second call ...")
		return
	}
	ctx.Data["repoAssignmentExecuted"] = true

	var (
		owner *user_model.User
		err   error
	)

	userName := ctx.Params(":username")
	repoName := ctx.Params(":reponame")
	repoName = strings.TrimSuffix(repoName, ".git")
	repoName = strings.TrimSuffix(repoName, ".rss")
	repoName = strings.TrimSuffix(repoName, ".atom")

	// Check if the user is the same as the repository owner
	if ctx.IsSigned && ctx.Doer.LowerName == strings.ToLower(userName) {
		owner = ctx.Doer
	} else {
		owner, err = user_model.GetUserByName(ctx, userName)
		if err != nil {
			if user_model.IsErrUserNotExist(err) {
				if ctx.FormString("go-get") == "1" {
					EarlyResponseForGoGetMeta(ctx)
					return
				}
				ctx.NotFound("GetUserByName", nil)
			} else {
				ctx.ServerError("GetUserByName", err)
			}
			return
		}
	}
	ctx.Repo.Owner = owner
	ctx.ContextUser = owner
	ctx.Data["Username"] = ctx.Repo.Owner.Name

	// redirect link to wiki
	if strings.HasSuffix(repoName, ".wiki") {
		// ctx.Req.URL.Path does not have the preceding appSubURL - any redirect must have this added
		// Now we happen to know that all of our paths are: /:username/:reponame/whatever_else
		originalRepoName := ctx.Params(":reponame")
		redirectRepoName := strings.TrimSuffix(repoName, ".wiki")
		redirectRepoName += originalRepoName[len(redirectRepoName)+5:]
		redirectPath := strings.Replace(
			ctx.Req.URL.EscapedPath(),
			url.PathEscape(userName)+"/"+url.PathEscape(originalRepoName),
			url.PathEscape(userName)+"/"+url.PathEscape(redirectRepoName)+"/wiki",
			1,
		)
		if ctx.Req.URL.RawQuery != "" {
			redirectPath += "?" + ctx.Req.URL.RawQuery
		}
		ctx.Redirect(path.Join(setting.AppSubURL, redirectPath))
		return
	}

	// Get repository.
	repo, err := repo_model.GetRepositoryByName(owner.ID, repoName)
	if err != nil {
		if repo_model.IsErrRepoNotExist(err) {
			redirectRepoID, err := repo_model.LookupRedirect(owner.ID, repoName)
			if err == nil {
				RedirectToRepo(ctx, redirectRepoID)
			} else if repo_model.IsErrRedirectNotExist(err) {
				if ctx.FormString("go-get") == "1" {
					EarlyResponseForGoGetMeta(ctx)
					return
				}
				ctx.NotFound("GetRepositoryByName", nil)
			} else {
				ctx.ServerError("LookupRepoRedirect", err)
			}
		} else {
			ctx.ServerError("GetRepositoryByName", err)
		}
		return
	}
	repo.Owner = owner

	repoAssignment(ctx, repo)
	if ctx.Written() {
		return
	}

	ctx.Repo.RepoLink = repo.Link()
	ctx.Data["RepoLink"] = ctx.Repo.RepoLink
	ctx.Data["RepoRelPath"] = ctx.Repo.Owner.Name + "/" + ctx.Repo.Repository.Name

	unit, err := ctx.Repo.Repository.GetUnit(unit_model.TypeExternalTracker)
	if err == nil {
		ctx.Data["RepoExternalIssuesLink"] = unit.ExternalTrackerConfig().ExternalTrackerURL
	}

	ctx.Data["NumTags"], err = repo_model.GetReleaseCountByRepoID(ctx.Repo.Repository.ID, repo_model.FindReleasesOptions{
		IncludeTags: true,
	})
	if err != nil {
		ctx.ServerError("GetReleaseCountByRepoID", err)
		return
	}
	ctx.Data["NumReleases"], err = repo_model.GetReleaseCountByRepoID(ctx.Repo.Repository.ID, repo_model.FindReleasesOptions{})
	if err != nil {
		ctx.ServerError("GetReleaseCountByRepoID", err)
		return
	}

	ctx.Data["Title"] = owner.Name + "/" + repo.Name
	ctx.Data["Repository"] = repo
	ctx.Data["Owner"] = ctx.Repo.Repository.Owner
	ctx.Data["IsRepositoryOwner"] = ctx.Repo.IsOwner()
	ctx.Data["IsRepositoryAdmin"] = ctx.Repo.IsAdmin()
	ctx.Data["RepoOwnerIsOrganization"] = repo.Owner.IsOrganization()
	ctx.Data["CanWriteCode"] = ctx.Repo.CanWrite(unit_model.TypeCode)
	ctx.Data["CanWriteIssues"] = ctx.Repo.CanWrite(unit_model.TypeIssues)
	ctx.Data["CanWritePulls"] = ctx.Repo.CanWrite(unit_model.TypePullRequests)

	canSignedUserFork, err := repo_module.CanUserForkRepo(ctx.Doer, ctx.Repo.Repository)
	if err != nil {
		ctx.ServerError("CanUserForkRepo", err)
		return
	}
	ctx.Data["CanSignedUserFork"] = canSignedUserFork

	userAndOrgForks, err := repo_model.GetForksByUserAndOrgs(ctx, ctx.Doer, ctx.Repo.Repository)
	if err != nil {
		ctx.ServerError("GetForksByUserAndOrgs", err)
		return
	}
	ctx.Data["UserAndOrgForks"] = userAndOrgForks

	// canSignedUserFork is true if the current user doesn't have a fork of this repo yet or
	// if he owns an org that doesn't have a fork of this repo yet
	// If multiple forks are available or if the user can fork to another account, but there is already a fork: open selection dialog
	ctx.Data["ShowForkModal"] = len(userAndOrgForks) > 1 || (canSignedUserFork && len(userAndOrgForks) > 0)

	ctx.Data["RepoCloneLink"] = repo.CloneLink()

	cloneButtonShowHTTPS := !setting.Repository.DisableHTTPGit
	cloneButtonShowSSH := !setting.SSH.Disabled && (ctx.IsSigned || setting.SSH.ExposeAnonymous)
	if !cloneButtonShowHTTPS && !cloneButtonShowSSH {
		// We have to show at least one link, so we just show the HTTPS
		cloneButtonShowHTTPS = true
	}
	ctx.Data["CloneButtonShowHTTPS"] = cloneButtonShowHTTPS
	ctx.Data["CloneButtonShowSSH"] = cloneButtonShowSSH
	ctx.Data["CloneButtonOriginLink"] = ctx.Data["RepoCloneLink"] // it may be rewritten to the WikiCloneLink by the router middleware

	ctx.Data["RepoSearchEnabled"] = setting.Indexer.RepoIndexerEnabled
	if setting.Indexer.RepoIndexerEnabled {
		ctx.Data["CodeIndexerUnavailable"] = !code_indexer.IsAvailable()
	}

	if ctx.IsSigned {
		ctx.Data["IsWatchingRepo"] = repo_model.IsWatching(ctx.Doer.ID, repo.ID)
		ctx.Data["IsStaringRepo"] = repo_model.IsStaring(ctx, ctx.Doer.ID, repo.ID)
	}

	if repo.IsFork {
		RetrieveBaseRepo(ctx, repo)
		if ctx.Written() {
			return
		}
	}

	if repo.IsGenerated() {
		RetrieveTemplateRepo(ctx, repo)
		if ctx.Written() {
			return
		}
	}

	isHomeOrSettings := ctx.Link == ctx.Repo.RepoLink || ctx.Link == ctx.Repo.RepoLink+"/settings" || strings.HasPrefix(ctx.Link, ctx.Repo.RepoLink+"/settings/")

	// Disable everything when the repo is being created
	if ctx.Repo.Repository.IsBeingCreated() || ctx.Repo.Repository.IsBroken() {
		ctx.Data["BranchName"] = ctx.Repo.Repository.DefaultBranch
		if !isHomeOrSettings {
			ctx.Redirect(ctx.Repo.RepoLink)
		}
		return
	}

	gitRepo, err := git.OpenRepository(ctx, repo_model.RepoPath(userName, repoName))
	if err != nil {
		if strings.Contains(err.Error(), "repository does not exist") || strings.Contains(err.Error(), "no such file or directory") {
			log.Error("Repository %-v has a broken repository on the file system: %s Error: %v", ctx.Repo.Repository, ctx.Repo.Repository.RepoPath(), err)
			ctx.Repo.Repository.Status = repo_model.RepositoryBroken
			ctx.Repo.Repository.IsEmpty = true
			ctx.Data["BranchName"] = ctx.Repo.Repository.DefaultBranch
			// Only allow access to base of repo or settings
			if !isHomeOrSettings {
				ctx.Redirect(ctx.Repo.RepoLink)
			}
			return
		}
		ctx.ServerError("RepoAssignment Invalid repo "+repo_model.RepoPath(userName, repoName), err)
		return
	}
	if ctx.Repo.GitRepo != nil {
		ctx.Repo.GitRepo.Close()
	}
	ctx.Repo.GitRepo = gitRepo

	// We opened it, we should close it
	cancel = func() {
		// If it's been set to nil then assume someone else has closed it.
		if ctx.Repo.GitRepo != nil {
			ctx.Repo.GitRepo.Close()
		}
	}

	// Stop at this point when the repo is empty.
	if ctx.Repo.Repository.IsEmpty {
		ctx.Data["BranchName"] = ctx.Repo.Repository.DefaultBranch
		return
	}

	tags, err := ctx.Repo.GitRepo.GetTags(0, 0)
	if err != nil {
		if strings.Contains(err.Error(), "fatal: not a git repository ") {
			log.Error("Repository %-v has a broken repository on the file system: %s Error: %v", ctx.Repo.Repository, ctx.Repo.Repository.RepoPath(), err)
			ctx.Repo.Repository.Status = repo_model.RepositoryBroken
			ctx.Repo.Repository.IsEmpty = true
			ctx.Data["BranchName"] = ctx.Repo.Repository.DefaultBranch
			// Only allow access to base of repo or settings
			if !isHomeOrSettings {
				ctx.Redirect(ctx.Repo.RepoLink)
			}
			return
		}
		ctx.ServerError("GetTags", err)
		return
	}
	ctx.Data["Tags"] = tags

	brs, _, err := ctx.Repo.GitRepo.GetBranchNames(0, 0)
	if err != nil {
		ctx.ServerError("GetBranches", err)
		return
	}
	ctx.Data["Branches"] = brs
	ctx.Data["BranchesCount"] = len(brs)

	// If not branch selected, try default one.
	// If default branch doesn't exists, fall back to some other branch.
	if len(ctx.Repo.BranchName) == 0 {
		if len(ctx.Repo.Repository.DefaultBranch) > 0 && gitRepo.IsBranchExist(ctx.Repo.Repository.DefaultBranch) {
			ctx.Repo.BranchName = ctx.Repo.Repository.DefaultBranch
		} else if len(brs) > 0 {
			ctx.Repo.BranchName = brs[0]
		}
		ctx.Repo.RefName = ctx.Repo.BranchName
	}
	ctx.Data["BranchName"] = ctx.Repo.BranchName

	// People who have push access or have forked repository can propose a new pull request.
	canPush := ctx.Repo.CanWrite(unit_model.TypeCode) ||
		(ctx.IsSigned && repo_model.HasForkedRepo(ctx.Doer.ID, ctx.Repo.Repository.ID))
	canCompare := false

	// Pull request is allowed if this is a fork repository
	// and base repository accepts pull requests.
	if repo.BaseRepo != nil && repo.BaseRepo.AllowsPulls() {
		canCompare = true
		ctx.Data["BaseRepo"] = repo.BaseRepo
		ctx.Repo.PullRequest.BaseRepo = repo.BaseRepo
		ctx.Repo.PullRequest.Allowed = canPush
		ctx.Repo.PullRequest.HeadInfoSubURL = url.PathEscape(ctx.Repo.Owner.Name) + ":" + util.PathEscapeSegments(ctx.Repo.BranchName)
	} else if repo.AllowsPulls() {
		// Or, this is repository accepts pull requests between branches.
		canCompare = true
		ctx.Data["BaseRepo"] = repo
		ctx.Repo.PullRequest.BaseRepo = repo
		ctx.Repo.PullRequest.Allowed = canPush
		ctx.Repo.PullRequest.SameRepo = true
		ctx.Repo.PullRequest.HeadInfoSubURL = util.PathEscapeSegments(ctx.Repo.BranchName)
	}
	ctx.Data["CanCompareOrPull"] = canCompare
	ctx.Data["PullRequestCtx"] = ctx.Repo.PullRequest

	if ctx.Repo.Repository.Status == repo_model.RepositoryPendingTransfer {
		repoTransfer, err := models.GetPendingRepositoryTransfer(ctx.Repo.Repository)
		if err != nil {
			ctx.ServerError("GetPendingRepositoryTransfer", err)
			return
		}

		if err := repoTransfer.LoadAttributes(); err != nil {
			ctx.ServerError("LoadRecipient", err)
			return
		}

		ctx.Data["RepoTransfer"] = repoTransfer
		if ctx.Doer != nil {
			ctx.Data["CanUserAcceptTransfer"] = repoTransfer.CanUserAcceptTransfer(ctx.Doer)
		}
	}

	if ctx.FormString("go-get") == "1" {
		ctx.Data["GoGetImport"] = ComposeGoGetImport(owner.Name, repo.Name)
		prefix := repo.HTMLURL() + "/src/branch/" + util.PathEscapeSegments(ctx.Repo.BranchName)
		ctx.Data["GoDocDirectory"] = prefix + "{/dir}"
		ctx.Data["GoDocFile"] = prefix + "{/dir}/{file}#L{line}"
	}
	return cancel
}

// RepoRefType type of repo reference
type RepoRefType int

const (
	// RepoRefLegacy unknown type, make educated guess and redirect.
	// for backward compatibility with previous URL scheme
	RepoRefLegacy RepoRefType = iota
	// RepoRefAny is for usage where educated guess is needed
	// but redirect can not be made
	RepoRefAny
	// RepoRefBranch branch
	RepoRefBranch
	// RepoRefTag tag
	RepoRefTag
	// RepoRefCommit commit
	RepoRefCommit
	// RepoRefBlob blob
	RepoRefBlob
)

// RepoRef handles repository reference names when the ref name is not
// explicitly given
func RepoRef() func(*Context) context.CancelFunc {
	// since no ref name is explicitly specified, ok to just use branch
	return RepoRefByType(RepoRefBranch)
}

// RefTypeIncludesBranches returns true if ref type can be a branch
func (rt RepoRefType) RefTypeIncludesBranches() bool {
	if rt == RepoRefLegacy || rt == RepoRefAny || rt == RepoRefBranch {
		return true
	}
	return false
}

// RefTypeIncludesTags returns true if ref type can be a tag
func (rt RepoRefType) RefTypeIncludesTags() bool {
	if rt == RepoRefLegacy || rt == RepoRefAny || rt == RepoRefTag {
		return true
	}
	return false
}

func getRefNameFromPath(ctx *Context, path string, isExist func(string) bool) string {
	refName := ""
	parts := strings.Split(path, "/")
	for i, part := range parts {
		refName = strings.TrimPrefix(refName+"/"+part, "/")
		if isExist(refName) {
			ctx.Repo.TreePath = strings.Join(parts[i+1:], "/")
			return refName
		}
	}
	return ""
}

func getRefName(ctx *Context, pathType RepoRefType) string {
	path := ctx.Params("*")
	switch pathType {
	case RepoRefLegacy, RepoRefAny:
		if refName := getRefName(ctx, RepoRefBranch); len(refName) > 0 {
			return refName
		}
		if refName := getRefName(ctx, RepoRefTag); len(refName) > 0 {
			return refName
		}
		// For legacy and API support only full commit sha
		parts := strings.Split(path, "/")
		if len(parts) > 0 && len(parts[0]) == 40 {
			ctx.Repo.TreePath = strings.Join(parts[1:], "/")
			return parts[0]
		}
		if refName := getRefName(ctx, RepoRefBlob); len(refName) > 0 {
			return refName
		}
		ctx.Repo.TreePath = path
		return ctx.Repo.Repository.DefaultBranch
	case RepoRefBranch:
		ref := getRefNameFromPath(ctx, path, ctx.Repo.GitRepo.IsBranchExist)
		if len(ref) == 0 {
			// maybe it's a renamed branch
			return getRefNameFromPath(ctx, path, func(s string) bool {
				b, exist, err := git_model.FindRenamedBranch(ctx.Repo.Repository.ID, s)
				if err != nil {
					log.Error("FindRenamedBranch", err)
					return false
				}

				if !exist {
					return false
				}

				ctx.Data["IsRenamedBranch"] = true
				ctx.Data["RenamedBranchName"] = b.To

				return true
			})
		}

		return ref
	case RepoRefTag:
		return getRefNameFromPath(ctx, path, ctx.Repo.GitRepo.IsTagExist)
	case RepoRefCommit:
		parts := strings.Split(path, "/")
		if len(parts) > 0 && len(parts[0]) >= 7 && len(parts[0]) <= 40 {
			ctx.Repo.TreePath = strings.Join(parts[1:], "/")
			return parts[0]
		}
	case RepoRefBlob:
		_, err := ctx.Repo.GitRepo.GetBlob(path)
		if err != nil {
			return ""
		}
		return path
	default:
		log.Error("Unrecognized path type: %v", path)
	}
	return ""
}

// RepoRefByType handles repository reference name for a specific type
// of repository reference
func RepoRefByType(refType RepoRefType, ignoreNotExistErr ...bool) func(*Context) context.CancelFunc {
	return func(ctx *Context) (cancel context.CancelFunc) {
		// Empty repository does not have reference information.
		if ctx.Repo.Repository.IsEmpty {
			return
		}

		var (
			refName string
			err     error
		)

		if ctx.Repo.GitRepo == nil {
			repoPath := repo_model.RepoPath(ctx.Repo.Owner.Name, ctx.Repo.Repository.Name)
			ctx.Repo.GitRepo, err = git.OpenRepository(ctx, repoPath)
			if err != nil {
				ctx.ServerError("RepoRef Invalid repo "+repoPath, err)
				return
			}
			// We opened it, we should close it
			cancel = func() {
				// If it's been set to nil then assume someone else has closed it.
				if ctx.Repo.GitRepo != nil {
					ctx.Repo.GitRepo.Close()
				}
			}
		}

		// Get default branch.
		if len(ctx.Params("*")) == 0 {
			refName = ctx.Repo.Repository.DefaultBranch
			if !ctx.Repo.GitRepo.IsBranchExist(refName) {
				brs, _, err := ctx.Repo.GitRepo.GetBranchNames(0, 0)
				if err != nil {
					ctx.ServerError("GetBranches", err)
					return
				} else if len(brs) == 0 {
					err = fmt.Errorf("No branches in non-empty repository %s",
						ctx.Repo.GitRepo.Path)
					ctx.ServerError("GetBranches", err)
					return
				}
				refName = brs[0]
			}
			ctx.Repo.RefName = refName
			ctx.Repo.BranchName = refName
			ctx.Repo.Commit, err = ctx.Repo.GitRepo.GetBranchCommit(refName)
			if err != nil {
				ctx.ServerError("GetBranchCommit", err)
				return
			}
			ctx.Repo.CommitID = ctx.Repo.Commit.ID.String()
			ctx.Repo.IsViewBranch = true

		} else {
			refName = getRefName(ctx, refType)
			ctx.Repo.RefName = refName
			isRenamedBranch, has := ctx.Data["IsRenamedBranch"].(bool)
			if isRenamedBranch && has {
				renamedBranchName := ctx.Data["RenamedBranchName"].(string)
				ctx.Flash.Info(ctx.Tr("repo.branch.renamed", refName, renamedBranchName))
				link := setting.AppSubURL + strings.Replace(ctx.Req.URL.EscapedPath(), util.PathEscapeSegments(refName), util.PathEscapeSegments(renamedBranchName), 1)
				ctx.Redirect(link)
				return
			}

			if refType.RefTypeIncludesBranches() && ctx.Repo.GitRepo.IsBranchExist(refName) {
				ctx.Repo.IsViewBranch = true
				ctx.Repo.BranchName = refName

				ctx.Repo.Commit, err = ctx.Repo.GitRepo.GetBranchCommit(refName)
				if err != nil {
					ctx.ServerError("GetBranchCommit", err)
					return
				}
				ctx.Repo.CommitID = ctx.Repo.Commit.ID.String()

			} else if refType.RefTypeIncludesTags() && ctx.Repo.GitRepo.IsTagExist(refName) {
				ctx.Repo.IsViewTag = true
				ctx.Repo.TagName = refName

				ctx.Repo.Commit, err = ctx.Repo.GitRepo.GetTagCommit(refName)
				if err != nil {
					if git.IsErrNotExist(err) {
						ctx.NotFound("GetTagCommit", err)
						return
					}
					ctx.ServerError("GetTagCommit", err)
					return
				}
				ctx.Repo.CommitID = ctx.Repo.Commit.ID.String()
			} else if len(refName) >= 7 && len(refName) <= 40 {
				ctx.Repo.IsViewCommit = true
				ctx.Repo.CommitID = refName

				ctx.Repo.Commit, err = ctx.Repo.GitRepo.GetCommit(refName)
				if err != nil {
					ctx.NotFound("GetCommit", err)
					return
				}
				// If short commit ID add canonical link header
				if len(refName) < 40 {
					ctx.RespHeader().Set("Link", fmt.Sprintf("<%s>; rel=\"canonical\"",
						util.URLJoin(setting.AppURL, strings.Replace(ctx.Req.URL.RequestURI(), util.PathEscapeSegments(refName), url.PathEscape(ctx.Repo.Commit.ID.String()), 1))))
				}
			} else {
				if len(ignoreNotExistErr) > 0 && ignoreNotExistErr[0] {
					return
				}
				ctx.NotFound("RepoRef invalid repo", fmt.Errorf("branch or tag not exist: %s", refName))
				return
			}

			if refType == RepoRefLegacy {
				// redirect from old URL scheme to new URL scheme
				prefix := strings.TrimPrefix(setting.AppSubURL+strings.ToLower(strings.TrimSuffix(ctx.Req.URL.Path, ctx.Params("*"))), strings.ToLower(ctx.Repo.RepoLink))

				ctx.Redirect(path.Join(
					ctx.Repo.RepoLink,
					util.PathEscapeSegments(prefix),
					ctx.Repo.BranchNameSubURL(),
					util.PathEscapeSegments(ctx.Repo.TreePath)))
				return
			}
		}

		ctx.Data["BranchName"] = ctx.Repo.BranchName
		ctx.Data["RefName"] = ctx.Repo.RefName
		ctx.Data["BranchNameSubURL"] = ctx.Repo.BranchNameSubURL()
		ctx.Data["TagName"] = ctx.Repo.TagName
		ctx.Data["CommitID"] = ctx.Repo.CommitID
		ctx.Data["TreePath"] = ctx.Repo.TreePath
		ctx.Data["IsViewBranch"] = ctx.Repo.IsViewBranch
		ctx.Data["IsViewTag"] = ctx.Repo.IsViewTag
		ctx.Data["IsViewCommit"] = ctx.Repo.IsViewCommit
		ctx.Data["CanCreateBranch"] = ctx.Repo.CanCreateBranch()

		ctx.Repo.CommitsCount, err = ctx.Repo.GetCommitsCount()
		if err != nil {
			ctx.ServerError("GetCommitsCount", err)
			return
		}
		ctx.Data["CommitsCount"] = ctx.Repo.CommitsCount
		ctx.Repo.GitRepo.LastCommitCache = git.NewLastCommitCache(ctx.Repo.CommitsCount, ctx.Repo.Repository.FullName(), ctx.Repo.GitRepo, cache.GetCache())

		return cancel
	}
}

// GitHookService checks if repository Git hooks service has been enabled.
func GitHookService() func(ctx *Context) {
	return func(ctx *Context) {
		if !ctx.Doer.CanEditGitHook() {
			ctx.NotFound("GitHookService", nil)
			return
		}
	}
}

// UnitTypes returns a middleware to set unit types to context variables.
func UnitTypes() func(ctx *Context) {
	return func(ctx *Context) {
		ctx.Data["UnitTypeCode"] = unit_model.TypeCode
		ctx.Data["UnitTypeIssues"] = unit_model.TypeIssues
		ctx.Data["UnitTypePullRequests"] = unit_model.TypePullRequests
		ctx.Data["UnitTypeReleases"] = unit_model.TypeReleases
		ctx.Data["UnitTypeWiki"] = unit_model.TypeWiki
		ctx.Data["UnitTypeExternalWiki"] = unit_model.TypeExternalWiki
		ctx.Data["UnitTypeExternalTracker"] = unit_model.TypeExternalTracker
		ctx.Data["UnitTypeProjects"] = unit_model.TypeProjects
		ctx.Data["UnitTypePackages"] = unit_model.TypePackages
	}
}

// IssueTemplatesFromDefaultBranch checks for valid issue templates in the repo's default branch,
func (ctx *Context) IssueTemplatesFromDefaultBranch() []*api.IssueTemplate {
	ret, _ := ctx.IssueTemplatesErrorsFromDefaultBranch()
	return ret
}

// IssueTemplatesErrorsFromDefaultBranch checks for issue templates in the repo's default branch,
// returns valid templates and the errors of invalid template files.
func (ctx *Context) IssueTemplatesErrorsFromDefaultBranch() ([]*api.IssueTemplate, map[string]error) {
	var issueTemplates []*api.IssueTemplate

	if ctx.Repo.Repository.IsEmpty {
		return issueTemplates, nil
	}

	if ctx.Repo.Commit == nil {
		var err error
		ctx.Repo.Commit, err = ctx.Repo.GitRepo.GetBranchCommit(ctx.Repo.Repository.DefaultBranch)
		if err != nil {
			return issueTemplates, nil
		}
	}

	invalidFiles := map[string]error{}
	for _, dirName := range IssueTemplateDirCandidates {
		tree, err := ctx.Repo.Commit.SubTree(dirName)
		if err != nil {
			log.Debug("get sub tree of %s: %v", dirName, err)
			continue
		}
		entries, err := tree.ListEntries()
		if err != nil {
			log.Debug("list entries in %s: %v", dirName, err)
			return issueTemplates, nil
		}
		for _, entry := range entries {
			if !template.CouldBe(entry.Name()) {
				continue
			}
			fullName := path.Join(dirName, entry.Name())
			if it, err := template.UnmarshalFromEntry(entry, dirName); err != nil {
				invalidFiles[fullName] = err
			} else {
				issueTemplates = append(issueTemplates, it)
			}
		}
	}
	return issueTemplates, invalidFiles
}<|MERGE_RESOLUTION|>--- conflicted
+++ resolved
@@ -118,11 +118,7 @@
 
 // CanCommitToBranch returns true if repository is editable and user has proper access level
 //
-<<<<<<< HEAD
-//	and branch is not protected for push
-=======
 // and branch is not protected for push
->>>>>>> f1ea6c92
 func (r *Repository) CanCommitToBranch(ctx context.Context, doer *user_model.User) (CanCommitToBranchResults, error) {
 	protectedBranch, err := git_model.GetFirstMatchProtectedBranchRule(ctx, r.Repository.ID, r.BranchName)
 	if err != nil {
