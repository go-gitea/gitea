// Copyright 2014 The Gogs Authors. All rights reserved.
// Copyright 2017 The Gitea Authors. All rights reserved.
// SPDX-License-Identifier: MIT

package context

import (
	"context"
	"fmt"
	"html"
	"net/http"
	"net/url"
	"path"
	"strings"

	"code.gitea.io/gitea/models"
	"code.gitea.io/gitea/models/db"
	git_model "code.gitea.io/gitea/models/git"
	issues_model "code.gitea.io/gitea/models/issues"
	access_model "code.gitea.io/gitea/models/perm/access"
	repo_model "code.gitea.io/gitea/models/repo"
	unit_model "code.gitea.io/gitea/models/unit"
	user_model "code.gitea.io/gitea/models/user"
	"code.gitea.io/gitea/modules/cache"
	"code.gitea.io/gitea/modules/git"
	code_indexer "code.gitea.io/gitea/modules/indexer/code"
	"code.gitea.io/gitea/modules/log"
	repo_module "code.gitea.io/gitea/modules/repository"
	"code.gitea.io/gitea/modules/setting"
	"code.gitea.io/gitea/modules/util"
	asymkey_service "code.gitea.io/gitea/services/asymkey"

	"github.com/editorconfig/editorconfig-core-go/v2"
)

<<<<<<< HEAD
// IssueTemplateDirCandidates issue templates directory
var IssueTemplateDirCandidates = []string{
	"ISSUE_TEMPLATE",
	"issue_template",
	".gitea/ISSUE_TEMPLATE",
	".gitea/issue_template",
	".github/ISSUE_TEMPLATE",
	".github/issue_template",
	".gitlab/ISSUE_TEMPLATE",
	".gitlab/issue_template",
}

var IssueConfigCandidates = []string{
	".gitea/ISSUE_TEMPLATE/config",
	".gitea/issue_template/config",
	".github/ISSUE_TEMPLATE/config",
	".github/issue_template/config",
}

var FundingCandidates = []string{
	".gitea/FUNDING",
}

=======
>>>>>>> d817b199
// PullRequest contains information to make a pull request
type PullRequest struct {
	BaseRepo       *repo_model.Repository
	Allowed        bool
	SameRepo       bool
	HeadInfoSubURL string // [<user>:]<branch> url segment
}

// Repository contains information to operate a repository
type Repository struct {
	access_model.Permission
	IsWatching   bool
	IsViewBranch bool
	IsViewTag    bool
	IsViewCommit bool
	Repository   *repo_model.Repository
	Owner        *user_model.User
	Commit       *git.Commit
	Tag          *git.Tag
	GitRepo      *git.Repository
	RefName      string
	BranchName   string
	TagName      string
	TreePath     string
	CommitID     string
	RepoLink     string
	CloneLink    repo_model.CloneLink
	CommitsCount int64

	PullRequest *PullRequest
}

// CanWriteToBranch checks if the branch is writable by the user
func (r *Repository) CanWriteToBranch(ctx context.Context, user *user_model.User, branch string) bool {
	return issues_model.CanMaintainerWriteToBranch(ctx, r.Permission, branch, user)
}

// CanEnableEditor returns true if repository is editable and user has proper access level.
func (r *Repository) CanEnableEditor(ctx context.Context, user *user_model.User) bool {
	return r.IsViewBranch && r.CanWriteToBranch(ctx, user, r.BranchName) && r.Repository.CanEnableEditor() && !r.Repository.IsArchived
}

// CanCreateBranch returns true if repository is editable and user has proper access level.
func (r *Repository) CanCreateBranch() bool {
	return r.Permission.CanWrite(unit_model.TypeCode) && r.Repository.CanCreateBranch()
}

// RepoMustNotBeArchived checks if a repo is archived
func RepoMustNotBeArchived() func(ctx *Context) {
	return func(ctx *Context) {
		if ctx.Repo.Repository.IsArchived {
			ctx.NotFound("IsArchived", fmt.Errorf(ctx.Tr("repo.archive.title")))
		}
	}
}

// CanCommitToBranchResults represents the results of CanCommitToBranch
type CanCommitToBranchResults struct {
	CanCommitToBranch bool
	EditorEnabled     bool
	UserCanPush       bool
	RequireSigned     bool
	WillSign          bool
	SigningKey        string
	WontSignReason    string
}

// CanCommitToBranch returns true if repository is editable and user has proper access level
//
// and branch is not protected for push
func (r *Repository) CanCommitToBranch(ctx context.Context, doer *user_model.User) (CanCommitToBranchResults, error) {
	protectedBranch, err := git_model.GetFirstMatchProtectedBranchRule(ctx, r.Repository.ID, r.BranchName)
	if err != nil {
		return CanCommitToBranchResults{}, err
	}
	userCanPush := true
	requireSigned := false
	if protectedBranch != nil {
		protectedBranch.Repo = r.Repository
		userCanPush = protectedBranch.CanUserPush(ctx, doer)
		requireSigned = protectedBranch.RequireSignedCommits
	}

	sign, keyID, _, err := asymkey_service.SignCRUDAction(ctx, r.Repository.RepoPath(), doer, r.Repository.RepoPath(), git.BranchPrefix+r.BranchName)

	canCommit := r.CanEnableEditor(ctx, doer) && userCanPush
	if requireSigned {
		canCommit = canCommit && sign
	}
	wontSignReason := ""
	if err != nil {
		if asymkey_service.IsErrWontSign(err) {
			wontSignReason = string(err.(*asymkey_service.ErrWontSign).Reason)
			err = nil
		} else {
			wontSignReason = "error"
		}
	}

	return CanCommitToBranchResults{
		CanCommitToBranch: canCommit,
		EditorEnabled:     r.CanEnableEditor(ctx, doer),
		UserCanPush:       userCanPush,
		RequireSigned:     requireSigned,
		WillSign:          sign,
		SigningKey:        keyID,
		WontSignReason:    wontSignReason,
	}, err
}

// CanUseTimetracker returns whether or not a user can use the timetracker.
func (r *Repository) CanUseTimetracker(issue *issues_model.Issue, user *user_model.User) bool {
	// Checking for following:
	// 1. Is timetracker enabled
	// 2. Is the user a contributor, admin, poster or assignee and do the repository policies require this?
	isAssigned, _ := issues_model.IsUserAssignedToIssue(db.DefaultContext, issue, user)
	return r.Repository.IsTimetrackerEnabled(db.DefaultContext) && (!r.Repository.AllowOnlyContributorsToTrackTime(db.DefaultContext) ||
		r.Permission.CanWriteIssuesOrPulls(issue.IsPull) || issue.IsPoster(user.ID) || isAssigned)
}

// CanCreateIssueDependencies returns whether or not a user can create dependencies.
func (r *Repository) CanCreateIssueDependencies(user *user_model.User, isPull bool) bool {
	return r.Repository.IsDependenciesEnabled(db.DefaultContext) && r.Permission.CanWriteIssuesOrPulls(isPull)
}

// GetCommitsCount returns cached commit count for current view
func (r *Repository) GetCommitsCount() (int64, error) {
	if r.Commit == nil {
		return 0, nil
	}
	var contextName string
	if r.IsViewBranch {
		contextName = r.BranchName
	} else if r.IsViewTag {
		contextName = r.TagName
	} else {
		contextName = r.CommitID
	}
	return cache.GetInt64(r.Repository.GetCommitsCountCacheKey(contextName, r.IsViewBranch || r.IsViewTag), func() (int64, error) {
		return r.Commit.CommitsCount()
	})
}

// GetCommitGraphsCount returns cached commit count for current view
func (r *Repository) GetCommitGraphsCount(ctx context.Context, hidePRRefs bool, branches, files []string) (int64, error) {
	cacheKey := fmt.Sprintf("commits-count-%d-graph-%t-%s-%s", r.Repository.ID, hidePRRefs, branches, files)

	return cache.GetInt64(cacheKey, func() (int64, error) {
		if len(branches) == 0 {
			return git.AllCommitsCount(ctx, r.Repository.RepoPath(), hidePRRefs, files...)
		}
		return git.CommitsCount(ctx,
			git.CommitsCountOptions{
				RepoPath: r.Repository.RepoPath(),
				Revision: branches,
				RelPath:  files,
			})
	})
}

// BranchNameSubURL sub-URL for the BranchName field
func (r *Repository) BranchNameSubURL() string {
	switch {
	case r.IsViewBranch:
		return "branch/" + util.PathEscapeSegments(r.BranchName)
	case r.IsViewTag:
		return "tag/" + util.PathEscapeSegments(r.TagName)
	case r.IsViewCommit:
		return "commit/" + util.PathEscapeSegments(r.CommitID)
	}
	log.Error("Unknown view type for repo: %v", r)
	return ""
}

// FileExists returns true if a file exists in the given repo branch
func (r *Repository) FileExists(path, branch string) (bool, error) {
	if branch == "" {
		branch = r.Repository.DefaultBranch
	}
	commit, err := r.GitRepo.GetBranchCommit(branch)
	if err != nil {
		return false, err
	}
	if _, err := commit.GetTreeEntryByPath(path); err != nil {
		return false, err
	}
	return true, nil
}

// GetEditorconfig returns the .editorconfig definition if found in the
// HEAD of the default repo branch.
func (r *Repository) GetEditorconfig(optCommit ...*git.Commit) (cfg *editorconfig.Editorconfig, warning, err error) {
	if r.GitRepo == nil {
		return nil, nil, nil
	}

	var commit *git.Commit

	if len(optCommit) != 0 {
		commit = optCommit[0]
	} else {
		commit, err = r.GitRepo.GetBranchCommit(r.Repository.DefaultBranch)
		if err != nil {
			return nil, nil, err
		}
	}
	treeEntry, err := commit.GetTreeEntryByPath(".editorconfig")
	if err != nil {
		return nil, nil, err
	}
	if treeEntry.Blob().Size() >= setting.UI.MaxDisplayFileSize {
		return nil, nil, git.ErrNotExist{ID: "", RelPath: ".editorconfig"}
	}
	reader, err := treeEntry.Blob().DataAsync()
	if err != nil {
		return nil, nil, err
	}
	defer reader.Close()
	return editorconfig.ParseGraceful(reader)
}

// RetrieveBaseRepo retrieves base repository
func RetrieveBaseRepo(ctx *Context, repo *repo_model.Repository) {
	// Non-fork repository will not return error in this method.
	if err := repo.GetBaseRepo(ctx); err != nil {
		if repo_model.IsErrRepoNotExist(err) {
			repo.IsFork = false
			repo.ForkID = 0
			return
		}
		ctx.ServerError("GetBaseRepo", err)
		return
	} else if err = repo.BaseRepo.LoadOwner(ctx); err != nil {
		ctx.ServerError("BaseRepo.LoadOwner", err)
		return
	}
}

// RetrieveTemplateRepo retrieves template repository used to generate this repository
func RetrieveTemplateRepo(ctx *Context, repo *repo_model.Repository) {
	// Non-generated repository will not return error in this method.
	templateRepo, err := repo_model.GetTemplateRepo(ctx, repo)
	if err != nil {
		if repo_model.IsErrRepoNotExist(err) {
			repo.TemplateID = 0
			return
		}
		ctx.ServerError("GetTemplateRepo", err)
		return
	} else if err = templateRepo.LoadOwner(ctx); err != nil {
		ctx.ServerError("TemplateRepo.LoadOwner", err)
		return
	}

	perm, err := access_model.GetUserRepoPermission(ctx, templateRepo, ctx.Doer)
	if err != nil {
		ctx.ServerError("GetUserRepoPermission", err)
		return
	}

	if !perm.CanRead(unit_model.TypeCode) {
		repo.TemplateID = 0
	}
}

// ComposeGoGetImport returns go-get-import meta content.
func ComposeGoGetImport(owner, repo string) string {
	/// setting.AppUrl is guaranteed to be parse as url
	appURL, _ := url.Parse(setting.AppURL)

	return path.Join(appURL.Host, setting.AppSubURL, url.PathEscape(owner), url.PathEscape(repo))
}

// EarlyResponseForGoGetMeta responses appropriate go-get meta with status 200
// if user does not have actual access to the requested repository,
// or the owner or repository does not exist at all.
// This is particular a workaround for "go get" command which does not respect
// .netrc file.
func EarlyResponseForGoGetMeta(ctx *Context) {
	username := ctx.Params(":username")
	reponame := strings.TrimSuffix(ctx.Params(":reponame"), ".git")
	if username == "" || reponame == "" {
		ctx.PlainText(http.StatusBadRequest, "invalid repository path")
		return
	}

	var cloneURL string
	if setting.Repository.GoGetCloneURLProtocol == "ssh" {
		cloneURL = repo_model.ComposeSSHCloneURL(username, reponame)
	} else {
		cloneURL = repo_model.ComposeHTTPSCloneURL(username, reponame)
	}
	goImportContent := fmt.Sprintf("%s git %s", ComposeGoGetImport(username, reponame), cloneURL)
	htmlMeta := fmt.Sprintf(`<meta name="go-import" content="%s">`, html.EscapeString(goImportContent))
	ctx.PlainText(http.StatusOK, htmlMeta)
}

// RedirectToRepo redirect to a differently-named repository
func RedirectToRepo(ctx *Base, redirectRepoID int64) {
	ownerName := ctx.Params(":username")
	previousRepoName := ctx.Params(":reponame")

	repo, err := repo_model.GetRepositoryByID(ctx, redirectRepoID)
	if err != nil {
		log.Error("GetRepositoryByID: %v", err)
		ctx.Error(http.StatusInternalServerError, "GetRepositoryByID")
		return
	}

	redirectPath := strings.Replace(
		ctx.Req.URL.EscapedPath(),
		url.PathEscape(ownerName)+"/"+url.PathEscape(previousRepoName),
		url.PathEscape(repo.OwnerName)+"/"+url.PathEscape(repo.Name),
		1,
	)
	if ctx.Req.URL.RawQuery != "" {
		redirectPath += "?" + ctx.Req.URL.RawQuery
	}
	ctx.Redirect(path.Join(setting.AppSubURL, redirectPath), http.StatusTemporaryRedirect)
}

func repoAssignment(ctx *Context, repo *repo_model.Repository) {
	var err error
	if err = repo.LoadOwner(ctx); err != nil {
		ctx.ServerError("LoadOwner", err)
		return
	}

	ctx.Repo.Permission, err = access_model.GetUserRepoPermission(ctx, repo, ctx.Doer)
	if err != nil {
		ctx.ServerError("GetUserRepoPermission", err)
		return
	}

	// Check access.
	if !ctx.Repo.Permission.HasAccess() {
		if ctx.FormString("go-get") == "1" {
			EarlyResponseForGoGetMeta(ctx)
			return
		}
		ctx.NotFound("no access right", nil)
		return
	}
	ctx.Data["HasAccess"] = true
	ctx.Data["Permission"] = &ctx.Repo.Permission

	if repo.IsMirror {
		pullMirror, err := repo_model.GetMirrorByRepoID(ctx, repo.ID)
		if err == nil {
			ctx.Data["PullMirror"] = pullMirror
		} else if err != repo_model.ErrMirrorNotExist {
			ctx.ServerError("GetMirrorByRepoID", err)
			return
		}
	}

	pushMirrors, _, err := repo_model.GetPushMirrorsByRepoID(ctx, repo.ID, db.ListOptions{})
	if err != nil {
		ctx.ServerError("GetPushMirrorsByRepoID", err)
		return
	}

	ctx.Repo.Repository = repo
	ctx.Data["PushMirrors"] = pushMirrors
	ctx.Data["RepoName"] = ctx.Repo.Repository.Name
	ctx.Data["IsEmptyRepo"] = ctx.Repo.Repository.IsEmpty
}

// RepoIDAssignment returns a handler which assigns the repo to the context.
func RepoIDAssignment() func(ctx *Context) {
	return func(ctx *Context) {
		repoID := ctx.ParamsInt64(":repoid")

		// Get repository.
		repo, err := repo_model.GetRepositoryByID(ctx, repoID)
		if err != nil {
			if repo_model.IsErrRepoNotExist(err) {
				ctx.NotFound("GetRepositoryByID", nil)
			} else {
				ctx.ServerError("GetRepositoryByID", err)
			}
			return
		}

		repoAssignment(ctx, repo)
	}
}

// RepoAssignment returns a middleware to handle repository assignment
func RepoAssignment(ctx *Context) context.CancelFunc {
	if _, repoAssignmentOnce := ctx.Data["repoAssignmentExecuted"]; repoAssignmentOnce {
		log.Trace("RepoAssignment was exec already, skipping second call ...")
		return nil
	}
	ctx.Data["repoAssignmentExecuted"] = true

	var (
		owner *user_model.User
		err   error
	)

	userName := ctx.Params(":username")
	repoName := ctx.Params(":reponame")
	repoName = strings.TrimSuffix(repoName, ".git")
	if setting.Other.EnableFeed {
		repoName = strings.TrimSuffix(repoName, ".rss")
		repoName = strings.TrimSuffix(repoName, ".atom")
	}

	// Check if the user is the same as the repository owner
	if ctx.IsSigned && ctx.Doer.LowerName == strings.ToLower(userName) {
		owner = ctx.Doer
	} else {
		owner, err = user_model.GetUserByName(ctx, userName)
		if err != nil {
			if user_model.IsErrUserNotExist(err) {
				// go-get does not support redirects
				// https://github.com/golang/go/issues/19760
				if ctx.FormString("go-get") == "1" {
					EarlyResponseForGoGetMeta(ctx)
					return nil
				}

				if redirectUserID, err := user_model.LookupUserRedirect(userName); err == nil {
					RedirectToUser(ctx.Base, userName, redirectUserID)
				} else if user_model.IsErrUserRedirectNotExist(err) {
					ctx.NotFound("GetUserByName", nil)
				} else {
					ctx.ServerError("LookupUserRedirect", err)
				}
			} else {
				ctx.ServerError("GetUserByName", err)
			}
			return nil
		}
	}
	ctx.Repo.Owner = owner
	ctx.ContextUser = owner
	ctx.Data["Username"] = ctx.Repo.Owner.Name

	// redirect link to wiki
	if strings.HasSuffix(repoName, ".wiki") {
		// ctx.Req.URL.Path does not have the preceding appSubURL - any redirect must have this added
		// Now we happen to know that all of our paths are: /:username/:reponame/whatever_else
		originalRepoName := ctx.Params(":reponame")
		redirectRepoName := strings.TrimSuffix(repoName, ".wiki")
		redirectRepoName += originalRepoName[len(redirectRepoName)+5:]
		redirectPath := strings.Replace(
			ctx.Req.URL.EscapedPath(),
			url.PathEscape(userName)+"/"+url.PathEscape(originalRepoName),
			url.PathEscape(userName)+"/"+url.PathEscape(redirectRepoName)+"/wiki",
			1,
		)
		if ctx.Req.URL.RawQuery != "" {
			redirectPath += "?" + ctx.Req.URL.RawQuery
		}
		ctx.Redirect(path.Join(setting.AppSubURL, redirectPath))
		return nil
	}

	// Get repository.
	repo, err := repo_model.GetRepositoryByName(owner.ID, repoName)
	if err != nil {
		if repo_model.IsErrRepoNotExist(err) {
			redirectRepoID, err := repo_model.LookupRedirect(owner.ID, repoName)
			if err == nil {
				RedirectToRepo(ctx.Base, redirectRepoID)
			} else if repo_model.IsErrRedirectNotExist(err) {
				if ctx.FormString("go-get") == "1" {
					EarlyResponseForGoGetMeta(ctx)
					return nil
				}
				ctx.NotFound("GetRepositoryByName", nil)
			} else {
				ctx.ServerError("LookupRepoRedirect", err)
			}
		} else {
			ctx.ServerError("GetRepositoryByName", err)
		}
		return nil
	}
	repo.Owner = owner

	repoAssignment(ctx, repo)
	if ctx.Written() {
		return nil
	}

	ctx.Repo.RepoLink = repo.Link()
	ctx.Data["RepoLink"] = ctx.Repo.RepoLink
	ctx.Data["RepoRelPath"] = ctx.Repo.Owner.Name + "/" + ctx.Repo.Repository.Name

	if setting.Other.EnableFeed {
		ctx.Data["EnableFeed"] = true
		ctx.Data["FeedURL"] = ctx.Repo.RepoLink
	}

	unit, err := ctx.Repo.Repository.GetUnit(ctx, unit_model.TypeExternalTracker)
	if err == nil {
		ctx.Data["RepoExternalIssuesLink"] = unit.ExternalTrackerConfig().ExternalTrackerURL
	}

	ctx.Data["NumTags"], err = repo_model.GetReleaseCountByRepoID(ctx, ctx.Repo.Repository.ID, repo_model.FindReleasesOptions{
		IncludeDrafts: true,
		IncludeTags:   true,
		HasSha1:       util.OptionalBoolTrue, // only draft releases which are created with existing tags
	})
	if err != nil {
		ctx.ServerError("GetReleaseCountByRepoID", err)
		return nil
	}
	ctx.Data["NumReleases"], err = repo_model.GetReleaseCountByRepoID(ctx, ctx.Repo.Repository.ID, repo_model.FindReleasesOptions{})
	if err != nil {
		ctx.ServerError("GetReleaseCountByRepoID", err)
		return nil
	}

	ctx.Data["Title"] = owner.Name + "/" + repo.Name
	ctx.Data["Repository"] = repo
	ctx.Data["Owner"] = ctx.Repo.Repository.Owner
	ctx.Data["IsRepositoryOwner"] = ctx.Repo.IsOwner()
	ctx.Data["IsRepositoryAdmin"] = ctx.Repo.IsAdmin()
	ctx.Data["RepoOwnerIsOrganization"] = repo.Owner.IsOrganization()
	ctx.Data["CanWriteCode"] = ctx.Repo.CanWrite(unit_model.TypeCode)
	ctx.Data["CanWriteIssues"] = ctx.Repo.CanWrite(unit_model.TypeIssues)
	ctx.Data["CanWritePulls"] = ctx.Repo.CanWrite(unit_model.TypePullRequests)

	canSignedUserFork, err := repo_module.CanUserForkRepo(ctx.Doer, ctx.Repo.Repository)
	if err != nil {
		ctx.ServerError("CanUserForkRepo", err)
		return nil
	}
	ctx.Data["CanSignedUserFork"] = canSignedUserFork

	userAndOrgForks, err := repo_model.GetForksByUserAndOrgs(ctx, ctx.Doer, ctx.Repo.Repository)
	if err != nil {
		ctx.ServerError("GetForksByUserAndOrgs", err)
		return nil
	}
	ctx.Data["UserAndOrgForks"] = userAndOrgForks

	// canSignedUserFork is true if the current user doesn't have a fork of this repo yet or
	// if he owns an org that doesn't have a fork of this repo yet
	// If multiple forks are available or if the user can fork to another account, but there is already a fork: open selection dialog
	ctx.Data["ShowForkModal"] = len(userAndOrgForks) > 1 || (canSignedUserFork && len(userAndOrgForks) > 0)

	ctx.Data["RepoCloneLink"] = repo.CloneLink()

	cloneButtonShowHTTPS := !setting.Repository.DisableHTTPGit
	cloneButtonShowSSH := !setting.SSH.Disabled && (ctx.IsSigned || setting.SSH.ExposeAnonymous)
	if !cloneButtonShowHTTPS && !cloneButtonShowSSH {
		// We have to show at least one link, so we just show the HTTPS
		cloneButtonShowHTTPS = true
	}
	ctx.Data["CloneButtonShowHTTPS"] = cloneButtonShowHTTPS
	ctx.Data["CloneButtonShowSSH"] = cloneButtonShowSSH
	ctx.Data["CloneButtonOriginLink"] = ctx.Data["RepoCloneLink"] // it may be rewritten to the WikiCloneLink by the router middleware

	ctx.Data["RepoSearchEnabled"] = setting.Indexer.RepoIndexerEnabled
	if setting.Indexer.RepoIndexerEnabled {
		ctx.Data["CodeIndexerUnavailable"] = !code_indexer.IsAvailable(ctx)
	}

	if ctx.IsSigned {
		ctx.Data["IsWatchingRepo"] = repo_model.IsWatching(ctx.Doer.ID, repo.ID)
		ctx.Data["IsStaringRepo"] = repo_model.IsStaring(ctx, ctx.Doer.ID, repo.ID)
	}

	if repo.IsFork {
		RetrieveBaseRepo(ctx, repo)
		if ctx.Written() {
			return nil
		}
	}

	if repo.IsGenerated() {
		RetrieveTemplateRepo(ctx, repo)
		if ctx.Written() {
			return nil
		}
	}

	isHomeOrSettings := ctx.Link == ctx.Repo.RepoLink || ctx.Link == ctx.Repo.RepoLink+"/settings" || strings.HasPrefix(ctx.Link, ctx.Repo.RepoLink+"/settings/")

	// Disable everything when the repo is being created
	if ctx.Repo.Repository.IsBeingCreated() || ctx.Repo.Repository.IsBroken() {
		ctx.Data["BranchName"] = ctx.Repo.Repository.DefaultBranch
		if !isHomeOrSettings {
			ctx.Redirect(ctx.Repo.RepoLink)
		}
		return nil
	}

	gitRepo, err := git.OpenRepository(ctx, repo_model.RepoPath(userName, repoName))
	if err != nil {
		if strings.Contains(err.Error(), "repository does not exist") || strings.Contains(err.Error(), "no such file or directory") {
			log.Error("Repository %-v has a broken repository on the file system: %s Error: %v", ctx.Repo.Repository, ctx.Repo.Repository.RepoPath(), err)
			ctx.Repo.Repository.MarkAsBrokenEmpty()
			ctx.Data["BranchName"] = ctx.Repo.Repository.DefaultBranch
			// Only allow access to base of repo or settings
			if !isHomeOrSettings {
				ctx.Redirect(ctx.Repo.RepoLink)
			}
			return nil
		}
		ctx.ServerError("RepoAssignment Invalid repo "+repo_model.RepoPath(userName, repoName), err)
		return nil
	}
	if ctx.Repo.GitRepo != nil {
		ctx.Repo.GitRepo.Close()
	}
	ctx.Repo.GitRepo = gitRepo

	// We opened it, we should close it
	cancel := func() {
		// If it's been set to nil then assume someone else has closed it.
		if ctx.Repo.GitRepo != nil {
			ctx.Repo.GitRepo.Close()
		}
	}

	// Stop at this point when the repo is empty.
	if ctx.Repo.Repository.IsEmpty {
		ctx.Data["BranchName"] = ctx.Repo.Repository.DefaultBranch
		return cancel
	}

	branchOpts := git_model.FindBranchOptions{
		RepoID:          ctx.Repo.Repository.ID,
		IsDeletedBranch: util.OptionalBoolFalse,
		ListOptions: db.ListOptions{
			ListAll: true,
		},
	}
	branchesTotal, err := git_model.CountBranches(ctx, branchOpts)
	if err != nil {
		ctx.ServerError("CountBranches", err)
		return cancel
	}

	// non-empty repo should have at least 1 branch, so this repository's branches haven't been synced yet
	if branchesTotal == 0 { // fallback to do a sync immediately
		branchesTotal, err = repo_module.SyncRepoBranches(ctx, ctx.Repo.Repository.ID, 0)
		if err != nil {
			ctx.ServerError("SyncRepoBranches", err)
			return cancel
		}
	}

	ctx.Data["BranchesCount"] = branchesTotal

	// If no branch is set in the request URL, try to guess a default one.
	if len(ctx.Repo.BranchName) == 0 {
		if len(ctx.Repo.Repository.DefaultBranch) > 0 && gitRepo.IsBranchExist(ctx.Repo.Repository.DefaultBranch) {
			ctx.Repo.BranchName = ctx.Repo.Repository.DefaultBranch
		} else {
			ctx.Repo.BranchName, _ = gitRepo.GetDefaultBranch()
			if ctx.Repo.BranchName == "" {
				// If it still can't get a default branch, fall back to default branch from setting.
				// Something might be wrong. Either site admin should fix the repo sync or Gitea should fix a potential bug.
				ctx.Repo.BranchName = setting.Repository.DefaultBranch
			}
		}
		ctx.Repo.RefName = ctx.Repo.BranchName
	}
	ctx.Data["BranchName"] = ctx.Repo.BranchName

	// People who have push access or have forked repository can propose a new pull request.
	canPush := ctx.Repo.CanWrite(unit_model.TypeCode) ||
		(ctx.IsSigned && repo_model.HasForkedRepo(ctx.Doer.ID, ctx.Repo.Repository.ID))
	canCompare := false

	// Pull request is allowed if this is a fork repository
	// and base repository accepts pull requests.
	if repo.BaseRepo != nil && repo.BaseRepo.AllowsPulls() {
		canCompare = true
		ctx.Data["BaseRepo"] = repo.BaseRepo
		ctx.Repo.PullRequest.BaseRepo = repo.BaseRepo
		ctx.Repo.PullRequest.Allowed = canPush
		ctx.Repo.PullRequest.HeadInfoSubURL = url.PathEscape(ctx.Repo.Owner.Name) + ":" + util.PathEscapeSegments(ctx.Repo.BranchName)
	} else if repo.AllowsPulls() {
		// Or, this is repository accepts pull requests between branches.
		canCompare = true
		ctx.Data["BaseRepo"] = repo
		ctx.Repo.PullRequest.BaseRepo = repo
		ctx.Repo.PullRequest.Allowed = canPush
		ctx.Repo.PullRequest.SameRepo = true
		ctx.Repo.PullRequest.HeadInfoSubURL = util.PathEscapeSegments(ctx.Repo.BranchName)
	}
	ctx.Data["CanCompareOrPull"] = canCompare
	ctx.Data["PullRequestCtx"] = ctx.Repo.PullRequest

	if ctx.Repo.Repository.Status == repo_model.RepositoryPendingTransfer {
		repoTransfer, err := models.GetPendingRepositoryTransfer(ctx, ctx.Repo.Repository)
		if err != nil {
			ctx.ServerError("GetPendingRepositoryTransfer", err)
			return cancel
		}

		if err := repoTransfer.LoadAttributes(ctx); err != nil {
			ctx.ServerError("LoadRecipient", err)
			return cancel
		}

		ctx.Data["RepoTransfer"] = repoTransfer
		if ctx.Doer != nil {
			ctx.Data["CanUserAcceptTransfer"] = repoTransfer.CanUserAcceptTransfer(ctx.Doer)
		}
	}

	if ctx.FormString("go-get") == "1" {
		ctx.Data["GoGetImport"] = ComposeGoGetImport(owner.Name, repo.Name)
		fullURLPrefix := repo.HTMLURL() + "/src/branch/" + util.PathEscapeSegments(ctx.Repo.BranchName)
		ctx.Data["GoDocDirectory"] = fullURLPrefix + "{/dir}"
		ctx.Data["GoDocFile"] = fullURLPrefix + "{/dir}/{file}#L{line}"
	}
	return cancel
}

// RepoRefType type of repo reference
type RepoRefType int

const (
	// RepoRefLegacy unknown type, make educated guess and redirect.
	// for backward compatibility with previous URL scheme
	RepoRefLegacy RepoRefType = iota
	// RepoRefAny is for usage where educated guess is needed
	// but redirect can not be made
	RepoRefAny
	// RepoRefBranch branch
	RepoRefBranch
	// RepoRefTag tag
	RepoRefTag
	// RepoRefCommit commit
	RepoRefCommit
	// RepoRefBlob blob
	RepoRefBlob
)

// RepoRef handles repository reference names when the ref name is not
// explicitly given
func RepoRef() func(*Context) context.CancelFunc {
	// since no ref name is explicitly specified, ok to just use branch
	return RepoRefByType(RepoRefBranch)
}

// RefTypeIncludesBranches returns true if ref type can be a branch
func (rt RepoRefType) RefTypeIncludesBranches() bool {
	if rt == RepoRefLegacy || rt == RepoRefAny || rt == RepoRefBranch {
		return true
	}
	return false
}

// RefTypeIncludesTags returns true if ref type can be a tag
func (rt RepoRefType) RefTypeIncludesTags() bool {
	if rt == RepoRefLegacy || rt == RepoRefAny || rt == RepoRefTag {
		return true
	}
	return false
}

func getRefNameFromPath(ctx *Base, repo *Repository, path string, isExist func(string) bool) string {
	refName := ""
	parts := strings.Split(path, "/")
	for i, part := range parts {
		refName = strings.TrimPrefix(refName+"/"+part, "/")
		if isExist(refName) {
			repo.TreePath = strings.Join(parts[i+1:], "/")
			return refName
		}
	}
	return ""
}

func getRefName(ctx *Base, repo *Repository, pathType RepoRefType) string {
	path := ctx.Params("*")
	switch pathType {
	case RepoRefLegacy, RepoRefAny:
		if refName := getRefName(ctx, repo, RepoRefBranch); len(refName) > 0 {
			return refName
		}
		if refName := getRefName(ctx, repo, RepoRefTag); len(refName) > 0 {
			return refName
		}
		// For legacy and API support only full commit sha
		parts := strings.Split(path, "/")
		if len(parts) > 0 && len(parts[0]) == git.SHAFullLength {
			repo.TreePath = strings.Join(parts[1:], "/")
			return parts[0]
		}
		if refName := getRefName(ctx, repo, RepoRefBlob); len(refName) > 0 {
			return refName
		}
		repo.TreePath = path
		return repo.Repository.DefaultBranch
	case RepoRefBranch:
		ref := getRefNameFromPath(ctx, repo, path, repo.GitRepo.IsBranchExist)
		if len(ref) == 0 {
			// maybe it's a renamed branch
			return getRefNameFromPath(ctx, repo, path, func(s string) bool {
				b, exist, err := git_model.FindRenamedBranch(ctx, repo.Repository.ID, s)
				if err != nil {
					log.Error("FindRenamedBranch", err)
					return false
				}

				if !exist {
					return false
				}

				ctx.Data["IsRenamedBranch"] = true
				ctx.Data["RenamedBranchName"] = b.To

				return true
			})
		}

		return ref
	case RepoRefTag:
		return getRefNameFromPath(ctx, repo, path, repo.GitRepo.IsTagExist)
	case RepoRefCommit:
		parts := strings.Split(path, "/")
		if len(parts) > 0 && len(parts[0]) >= 7 && len(parts[0]) <= git.SHAFullLength {
			repo.TreePath = strings.Join(parts[1:], "/")
			return parts[0]
		}
	case RepoRefBlob:
		_, err := repo.GitRepo.GetBlob(path)
		if err != nil {
			return ""
		}
		return path
	default:
		log.Error("Unrecognized path type: %v", path)
	}
	return ""
}

// RepoRefByType handles repository reference name for a specific type
// of repository reference
func RepoRefByType(refType RepoRefType, ignoreNotExistErr ...bool) func(*Context) context.CancelFunc {
	return func(ctx *Context) (cancel context.CancelFunc) {
		// Empty repository does not have reference information.
		if ctx.Repo.Repository.IsEmpty {
			// assume the user is viewing the (non-existent) default branch
			ctx.Repo.IsViewBranch = true
			ctx.Repo.BranchName = ctx.Repo.Repository.DefaultBranch
			ctx.Data["TreePath"] = ""
			return nil
		}

		var (
			refName string
			err     error
		)

		if ctx.Repo.GitRepo == nil {
			repoPath := repo_model.RepoPath(ctx.Repo.Owner.Name, ctx.Repo.Repository.Name)
			ctx.Repo.GitRepo, err = git.OpenRepository(ctx, repoPath)
			if err != nil {
				ctx.ServerError("RepoRef Invalid repo "+repoPath, err)
				return nil
			}
			// We opened it, we should close it
			cancel = func() {
				// If it's been set to nil then assume someone else has closed it.
				if ctx.Repo.GitRepo != nil {
					ctx.Repo.GitRepo.Close()
				}
			}
		}

		// Get default branch.
		if len(ctx.Params("*")) == 0 {
			refName = ctx.Repo.Repository.DefaultBranch
			if !ctx.Repo.GitRepo.IsBranchExist(refName) {
				brs, _, err := ctx.Repo.GitRepo.GetBranches(0, 1)
				if err == nil && len(brs) != 0 {
					refName = brs[0].Name
				} else if len(brs) == 0 {
					log.Error("No branches in non-empty repository %s", ctx.Repo.GitRepo.Path)
					ctx.Repo.Repository.MarkAsBrokenEmpty()
				} else {
					log.Error("GetBranches error: %v", err)
					ctx.Repo.Repository.MarkAsBrokenEmpty()
				}
			}
			ctx.Repo.RefName = refName
			ctx.Repo.BranchName = refName
			ctx.Repo.Commit, err = ctx.Repo.GitRepo.GetBranchCommit(refName)
			if err == nil {
				ctx.Repo.CommitID = ctx.Repo.Commit.ID.String()
			} else if strings.Contains(err.Error(), "fatal: not a git repository") || strings.Contains(err.Error(), "object does not exist") {
				// if the repository is broken, we can continue to the handler code, to show "Settings -> Delete Repository" for end users
				log.Error("GetBranchCommit: %v", err)
				ctx.Repo.Repository.MarkAsBrokenEmpty()
			} else {
				ctx.ServerError("GetBranchCommit", err)
				return cancel
			}
			ctx.Repo.IsViewBranch = true
		} else {
			refName = getRefName(ctx.Base, ctx.Repo, refType)
			ctx.Repo.RefName = refName
			isRenamedBranch, has := ctx.Data["IsRenamedBranch"].(bool)
			if isRenamedBranch && has {
				renamedBranchName := ctx.Data["RenamedBranchName"].(string)
				ctx.Flash.Info(ctx.Tr("repo.branch.renamed", refName, renamedBranchName))
				link := setting.AppSubURL + strings.Replace(ctx.Req.URL.EscapedPath(), util.PathEscapeSegments(refName), util.PathEscapeSegments(renamedBranchName), 1)
				ctx.Redirect(link)
				return cancel
			}

			if refType.RefTypeIncludesBranches() && ctx.Repo.GitRepo.IsBranchExist(refName) {
				ctx.Repo.IsViewBranch = true
				ctx.Repo.BranchName = refName

				ctx.Repo.Commit, err = ctx.Repo.GitRepo.GetBranchCommit(refName)
				if err != nil {
					ctx.ServerError("GetBranchCommit", err)
					return cancel
				}
				ctx.Repo.CommitID = ctx.Repo.Commit.ID.String()

			} else if refType.RefTypeIncludesTags() && ctx.Repo.GitRepo.IsTagExist(refName) {
				ctx.Repo.IsViewTag = true
				ctx.Repo.TagName = refName

				ctx.Repo.Commit, err = ctx.Repo.GitRepo.GetTagCommit(refName)
				if err != nil {
					if git.IsErrNotExist(err) {
						ctx.NotFound("GetTagCommit", err)
						return cancel
					}
					ctx.ServerError("GetTagCommit", err)
					return cancel
				}
				ctx.Repo.CommitID = ctx.Repo.Commit.ID.String()
			} else if len(refName) >= 7 && len(refName) <= git.SHAFullLength {
				ctx.Repo.IsViewCommit = true
				ctx.Repo.CommitID = refName

				ctx.Repo.Commit, err = ctx.Repo.GitRepo.GetCommit(refName)
				if err != nil {
					ctx.NotFound("GetCommit", err)
					return cancel
				}
				// If short commit ID add canonical link header
				if len(refName) < git.SHAFullLength {
					ctx.RespHeader().Set("Link", fmt.Sprintf("<%s>; rel=\"canonical\"",
						util.URLJoin(setting.AppURL, strings.Replace(ctx.Req.URL.RequestURI(), util.PathEscapeSegments(refName), url.PathEscape(ctx.Repo.Commit.ID.String()), 1))))
				}
			} else {
				if len(ignoreNotExistErr) > 0 && ignoreNotExistErr[0] {
					return cancel
				}
				ctx.NotFound("RepoRef invalid repo", fmt.Errorf("branch or tag not exist: %s", refName))
				return cancel
			}

			if refType == RepoRefLegacy {
				// redirect from old URL scheme to new URL scheme
				prefix := strings.TrimPrefix(setting.AppSubURL+strings.ToLower(strings.TrimSuffix(ctx.Req.URL.Path, ctx.Params("*"))), strings.ToLower(ctx.Repo.RepoLink))

				ctx.Redirect(path.Join(
					ctx.Repo.RepoLink,
					util.PathEscapeSegments(prefix),
					ctx.Repo.BranchNameSubURL(),
					util.PathEscapeSegments(ctx.Repo.TreePath)))
				return cancel
			}
		}

		ctx.Data["BranchName"] = ctx.Repo.BranchName
		ctx.Data["RefName"] = ctx.Repo.RefName
		ctx.Data["BranchNameSubURL"] = ctx.Repo.BranchNameSubURL()
		ctx.Data["TagName"] = ctx.Repo.TagName
		ctx.Data["CommitID"] = ctx.Repo.CommitID
		ctx.Data["TreePath"] = ctx.Repo.TreePath
		ctx.Data["IsViewBranch"] = ctx.Repo.IsViewBranch
		ctx.Data["IsViewTag"] = ctx.Repo.IsViewTag
		ctx.Data["IsViewCommit"] = ctx.Repo.IsViewCommit
		ctx.Data["CanCreateBranch"] = ctx.Repo.CanCreateBranch()

		ctx.Repo.CommitsCount, err = ctx.Repo.GetCommitsCount()
		if err != nil {
			ctx.ServerError("GetCommitsCount", err)
			return cancel
		}
		ctx.Data["CommitsCount"] = ctx.Repo.CommitsCount
		ctx.Repo.GitRepo.LastCommitCache = git.NewLastCommitCache(ctx.Repo.CommitsCount, ctx.Repo.Repository.FullName(), ctx.Repo.GitRepo, cache.GetCache())

		return cancel
	}
}

// GitHookService checks if repository Git hooks service has been enabled.
func GitHookService() func(ctx *Context) {
	return func(ctx *Context) {
		if !ctx.Doer.CanEditGitHook() {
			ctx.NotFound("GitHookService", nil)
			return
		}
	}
}

// UnitTypes returns a middleware to set unit types to context variables.
func UnitTypes() func(ctx *Context) {
	return func(ctx *Context) {
		ctx.Data["UnitTypeCode"] = unit_model.TypeCode
		ctx.Data["UnitTypeIssues"] = unit_model.TypeIssues
		ctx.Data["UnitTypePullRequests"] = unit_model.TypePullRequests
		ctx.Data["UnitTypeReleases"] = unit_model.TypeReleases
		ctx.Data["UnitTypeWiki"] = unit_model.TypeWiki
		ctx.Data["UnitTypeExternalWiki"] = unit_model.TypeExternalWiki
		ctx.Data["UnitTypeExternalTracker"] = unit_model.TypeExternalTracker
		ctx.Data["UnitTypeProjects"] = unit_model.TypeProjects
		ctx.Data["UnitTypePackages"] = unit_model.TypePackages
		ctx.Data["UnitTypeActions"] = unit_model.TypeActions
	}
<<<<<<< HEAD
}

// IssueTemplatesFromDefaultBranch checks for valid issue templates in the repo's default branch,
func (ctx *Context) IssueTemplatesFromDefaultBranch() []*api.IssueTemplate {
	ret, _ := ctx.IssueTemplatesErrorsFromDefaultBranch()
	return ret
}

// IssueTemplatesErrorsFromDefaultBranch checks for issue templates in the repo's default branch,
// returns valid templates and the errors of invalid template files.
func (ctx *Context) IssueTemplatesErrorsFromDefaultBranch() ([]*api.IssueTemplate, map[string]error) {
	var issueTemplates []*api.IssueTemplate

	if ctx.Repo.Repository.IsEmpty {
		return issueTemplates, nil
	}

	if ctx.Repo.Commit == nil {
		var err error
		ctx.Repo.Commit, err = ctx.Repo.GitRepo.GetBranchCommit(ctx.Repo.Repository.DefaultBranch)
		if err != nil {
			return issueTemplates, nil
		}
	}

	invalidFiles := map[string]error{}
	for _, dirName := range IssueTemplateDirCandidates {
		tree, err := ctx.Repo.Commit.SubTree(dirName)
		if err != nil {
			log.Debug("get sub tree of %s: %v", dirName, err)
			continue
		}
		entries, err := tree.ListEntries()
		if err != nil {
			log.Debug("list entries in %s: %v", dirName, err)
			return issueTemplates, nil
		}
		for _, entry := range entries {
			if !template.CouldBe(entry.Name()) {
				continue
			}
			fullName := path.Join(dirName, entry.Name())
			if it, err := template.UnmarshalFromEntry(entry, dirName); err != nil {
				invalidFiles[fullName] = err
			} else {
				if !strings.HasPrefix(it.Ref, "refs/") { // Assume that the ref intended is always a branch - for tags users should use refs/tags/<ref>
					it.Ref = git.BranchPrefix + it.Ref
				}
				issueTemplates = append(issueTemplates, it)
			}
		}
	}
	return issueTemplates, invalidFiles
}

func GetDefaultIssueConfig() api.IssueConfig {
	return api.IssueConfig{
		BlankIssuesEnabled: true,
		ContactLinks:       make([]api.IssueConfigContactLink, 0),
	}
}

// GetIssueConfig loads the given issue config file.
// It never returns a nil config.
func (r *Repository) GetIssueConfig(path string, commit *git.Commit) (api.IssueConfig, error) {
	if r.GitRepo == nil {
		return GetDefaultIssueConfig(), nil
	}

	var err error

	treeEntry, err := commit.GetTreeEntryByPath(path)
	if err != nil {
		return GetDefaultIssueConfig(), err
	}

	reader, err := treeEntry.Blob().DataAsync()
	if err != nil {
		log.Debug("DataAsync: %v", err)
		return GetDefaultIssueConfig(), nil
	}

	defer reader.Close()

	configContent, err := io.ReadAll(reader)
	if err != nil {
		return GetDefaultIssueConfig(), err
	}

	issueConfig := api.IssueConfig{}
	if err := yaml.Unmarshal(configContent, &issueConfig); err != nil {
		return GetDefaultIssueConfig(), err
	}

	for pos, link := range issueConfig.ContactLinks {
		if link.Name == "" {
			return GetDefaultIssueConfig(), fmt.Errorf("contact_link at position %d is missing name key", pos+1)
		}

		if link.URL == "" {
			return GetDefaultIssueConfig(), fmt.Errorf("contact_link at position %d is missing url key", pos+1)
		}

		if link.About == "" {
			return GetDefaultIssueConfig(), fmt.Errorf("contact_link at position %d is missing about key", pos+1)
		}

		_, err = url.ParseRequestURI(link.URL)
		if err != nil {
			return GetDefaultIssueConfig(), fmt.Errorf("%s is not a valid URL", link.URL)
		}
	}

	return issueConfig, nil
}

// IssueConfigFromDefaultBranch returns the issue config for this repo.
// It never returns a nil config.
func (ctx *Context) IssueConfigFromDefaultBranch() (api.IssueConfig, error) {
	if ctx.Repo.Repository.IsEmpty {
		return GetDefaultIssueConfig(), nil
	}

	commit, err := ctx.Repo.GitRepo.GetBranchCommit(ctx.Repo.Repository.DefaultBranch)
	if err != nil {
		return GetDefaultIssueConfig(), err
	}

	for _, configName := range IssueConfigCandidates {
		if _, err := commit.GetTreeEntryByPath(configName + ".yaml"); err == nil {
			return ctx.Repo.GetIssueConfig(configName+".yaml", commit)
		}

		if _, err := commit.GetTreeEntryByPath(configName + ".yml"); err == nil {
			return ctx.Repo.GetIssueConfig(configName+".yml", commit)
		}
	}

	return GetDefaultIssueConfig(), nil
}

// IsIssueConfig returns if the given path is a issue config file.
func (r *Repository) IsIssueConfig(path string) bool {
	for _, configName := range IssueConfigCandidates {
		if path == configName+".yaml" || path == configName+".yml" {
			return true
		}
	}
	return false
}

func (ctx *Context) HasIssueTemplatesOrContactLinks() bool {
	if len(ctx.IssueTemplatesFromDefaultBranch()) > 0 {
		return true
	}

	issueConfig, _ := ctx.IssueConfigFromDefaultBranch()
	return len(issueConfig.ContactLinks) > 0
}

func getFundingEntry(provider *api.FundingProvider, text string) *api.RepoFundingEntry {
	entry := new(api.RepoFundingEntry)
	entry.Text = fmt.Sprintf(provider.Text, text)
	entry.URL = fmt.Sprintf(provider.URL, text)
	return entry
}

// GetFundinloads the given funding file.
// It never returns a nil config.
func (r *Repository) GetFunding(path string, commit *git.Commit) ([]*api.RepoFundingEntry, error) {
	if r.GitRepo == nil {
		return nil, nil
	}

	var err error

	treeEntry, err := commit.GetTreeEntryByPath(path)
	if err != nil {
		return nil, err
	}

	reader, err := treeEntry.Blob().DataAsync()
	if err != nil {
		log.Debug("DataAsync: %v", err)
		return nil, nil
	}

	defer reader.Close()

	configContent, err := io.ReadAll(reader)
	if err != nil {
		return nil, err
	}

	fundingMap := make(map[string]string)
	if err := yaml.Unmarshal(configContent, &fundingMap); err != nil {
		return nil, err
	}

	entryList := make([]*api.RepoFundingEntry, 0)
	for providerName, fundingData := range fundingMap {
		provider := setting.GetFundingProviderByName(providerName)
		if provider == nil {
			return nil, fmt.Errorf("Funding Provider %s not found", providerName)
		}

		entryList = append(entryList, getFundingEntry(provider, fundingData))
	}

	return entryList, nil
}

// FundingFromDefaultBranch returns the funding for this repo.
// It never returns a nil config.
func (ctx *Context) FundingFromDefaultBranch() ([]*api.RepoFundingEntry, error) {
	if ctx.Repo.Repository.IsEmpty {
		return nil, nil
	}

	commit, err := ctx.Repo.GitRepo.GetBranchCommit(ctx.Repo.Repository.DefaultBranch)
	if err != nil {
		return nil, err
	}

	for _, configName := range FundingCandidates {
		if _, err := commit.GetTreeEntryByPath(configName + ".yaml"); err == nil {
			return ctx.Repo.GetFunding(configName+".yaml", commit)
		}

		if _, err := commit.GetTreeEntryByPath(configName + ".yml"); err == nil {
			return ctx.Repo.GetFunding(configName+".yml", commit)
		}
	}

	return nil, nil
}

// IsFunding returns if the given path is a funding file.
func (r *Repository) IsFunding(path string) bool {
	for _, name := range FundingCandidates {
		if path == name+".yaml" || path == name+".yml" {
			return true
		}
	}
	return false
=======
>>>>>>> d817b199
}<|MERGE_RESOLUTION|>--- conflicted
+++ resolved
@@ -33,32 +33,10 @@
 	"github.com/editorconfig/editorconfig-core-go/v2"
 )
 
-<<<<<<< HEAD
-// IssueTemplateDirCandidates issue templates directory
-var IssueTemplateDirCandidates = []string{
-	"ISSUE_TEMPLATE",
-	"issue_template",
-	".gitea/ISSUE_TEMPLATE",
-	".gitea/issue_template",
-	".github/ISSUE_TEMPLATE",
-	".github/issue_template",
-	".gitlab/ISSUE_TEMPLATE",
-	".gitlab/issue_template",
-}
-
-var IssueConfigCandidates = []string{
-	".gitea/ISSUE_TEMPLATE/config",
-	".gitea/issue_template/config",
-	".github/ISSUE_TEMPLATE/config",
-	".github/issue_template/config",
-}
-
 var FundingCandidates = []string{
 	".gitea/FUNDING",
 }
 
-=======
->>>>>>> d817b199
 // PullRequest contains information to make a pull request
 type PullRequest struct {
 	BaseRepo       *repo_model.Repository
@@ -1080,165 +1058,6 @@
 		ctx.Data["UnitTypePackages"] = unit_model.TypePackages
 		ctx.Data["UnitTypeActions"] = unit_model.TypeActions
 	}
-<<<<<<< HEAD
-}
-
-// IssueTemplatesFromDefaultBranch checks for valid issue templates in the repo's default branch,
-func (ctx *Context) IssueTemplatesFromDefaultBranch() []*api.IssueTemplate {
-	ret, _ := ctx.IssueTemplatesErrorsFromDefaultBranch()
-	return ret
-}
-
-// IssueTemplatesErrorsFromDefaultBranch checks for issue templates in the repo's default branch,
-// returns valid templates and the errors of invalid template files.
-func (ctx *Context) IssueTemplatesErrorsFromDefaultBranch() ([]*api.IssueTemplate, map[string]error) {
-	var issueTemplates []*api.IssueTemplate
-
-	if ctx.Repo.Repository.IsEmpty {
-		return issueTemplates, nil
-	}
-
-	if ctx.Repo.Commit == nil {
-		var err error
-		ctx.Repo.Commit, err = ctx.Repo.GitRepo.GetBranchCommit(ctx.Repo.Repository.DefaultBranch)
-		if err != nil {
-			return issueTemplates, nil
-		}
-	}
-
-	invalidFiles := map[string]error{}
-	for _, dirName := range IssueTemplateDirCandidates {
-		tree, err := ctx.Repo.Commit.SubTree(dirName)
-		if err != nil {
-			log.Debug("get sub tree of %s: %v", dirName, err)
-			continue
-		}
-		entries, err := tree.ListEntries()
-		if err != nil {
-			log.Debug("list entries in %s: %v", dirName, err)
-			return issueTemplates, nil
-		}
-		for _, entry := range entries {
-			if !template.CouldBe(entry.Name()) {
-				continue
-			}
-			fullName := path.Join(dirName, entry.Name())
-			if it, err := template.UnmarshalFromEntry(entry, dirName); err != nil {
-				invalidFiles[fullName] = err
-			} else {
-				if !strings.HasPrefix(it.Ref, "refs/") { // Assume that the ref intended is always a branch - for tags users should use refs/tags/<ref>
-					it.Ref = git.BranchPrefix + it.Ref
-				}
-				issueTemplates = append(issueTemplates, it)
-			}
-		}
-	}
-	return issueTemplates, invalidFiles
-}
-
-func GetDefaultIssueConfig() api.IssueConfig {
-	return api.IssueConfig{
-		BlankIssuesEnabled: true,
-		ContactLinks:       make([]api.IssueConfigContactLink, 0),
-	}
-}
-
-// GetIssueConfig loads the given issue config file.
-// It never returns a nil config.
-func (r *Repository) GetIssueConfig(path string, commit *git.Commit) (api.IssueConfig, error) {
-	if r.GitRepo == nil {
-		return GetDefaultIssueConfig(), nil
-	}
-
-	var err error
-
-	treeEntry, err := commit.GetTreeEntryByPath(path)
-	if err != nil {
-		return GetDefaultIssueConfig(), err
-	}
-
-	reader, err := treeEntry.Blob().DataAsync()
-	if err != nil {
-		log.Debug("DataAsync: %v", err)
-		return GetDefaultIssueConfig(), nil
-	}
-
-	defer reader.Close()
-
-	configContent, err := io.ReadAll(reader)
-	if err != nil {
-		return GetDefaultIssueConfig(), err
-	}
-
-	issueConfig := api.IssueConfig{}
-	if err := yaml.Unmarshal(configContent, &issueConfig); err != nil {
-		return GetDefaultIssueConfig(), err
-	}
-
-	for pos, link := range issueConfig.ContactLinks {
-		if link.Name == "" {
-			return GetDefaultIssueConfig(), fmt.Errorf("contact_link at position %d is missing name key", pos+1)
-		}
-
-		if link.URL == "" {
-			return GetDefaultIssueConfig(), fmt.Errorf("contact_link at position %d is missing url key", pos+1)
-		}
-
-		if link.About == "" {
-			return GetDefaultIssueConfig(), fmt.Errorf("contact_link at position %d is missing about key", pos+1)
-		}
-
-		_, err = url.ParseRequestURI(link.URL)
-		if err != nil {
-			return GetDefaultIssueConfig(), fmt.Errorf("%s is not a valid URL", link.URL)
-		}
-	}
-
-	return issueConfig, nil
-}
-
-// IssueConfigFromDefaultBranch returns the issue config for this repo.
-// It never returns a nil config.
-func (ctx *Context) IssueConfigFromDefaultBranch() (api.IssueConfig, error) {
-	if ctx.Repo.Repository.IsEmpty {
-		return GetDefaultIssueConfig(), nil
-	}
-
-	commit, err := ctx.Repo.GitRepo.GetBranchCommit(ctx.Repo.Repository.DefaultBranch)
-	if err != nil {
-		return GetDefaultIssueConfig(), err
-	}
-
-	for _, configName := range IssueConfigCandidates {
-		if _, err := commit.GetTreeEntryByPath(configName + ".yaml"); err == nil {
-			return ctx.Repo.GetIssueConfig(configName+".yaml", commit)
-		}
-
-		if _, err := commit.GetTreeEntryByPath(configName + ".yml"); err == nil {
-			return ctx.Repo.GetIssueConfig(configName+".yml", commit)
-		}
-	}
-
-	return GetDefaultIssueConfig(), nil
-}
-
-// IsIssueConfig returns if the given path is a issue config file.
-func (r *Repository) IsIssueConfig(path string) bool {
-	for _, configName := range IssueConfigCandidates {
-		if path == configName+".yaml" || path == configName+".yml" {
-			return true
-		}
-	}
-	return false
-}
-
-func (ctx *Context) HasIssueTemplatesOrContactLinks() bool {
-	if len(ctx.IssueTemplatesFromDefaultBranch()) > 0 {
-		return true
-	}
-
-	issueConfig, _ := ctx.IssueConfigFromDefaultBranch()
-	return len(issueConfig.ContactLinks) > 0
 }
 
 func getFundingEntry(provider *api.FundingProvider, text string) *api.RepoFundingEntry {
@@ -1326,6 +1145,4 @@
 		}
 	}
 	return false
-=======
->>>>>>> d817b199
 }