--- conflicted
+++ resolved
@@ -22,7 +22,6 @@
 	HookEventPullRequestLabel          HookEventType = "pull_request_label"
 	HookEventPullRequestMilestone      HookEventType = "pull_request_milestone"
 	HookEventPullRequestComment        HookEventType = "pull_request_comment"
-	HookEventPullRequestReview         HookEventType = "pull_request_review"
 	HookEventPullRequestReviewApproved HookEventType = "pull_request_review_approved"
 	HookEventPullRequestReviewRejected HookEventType = "pull_request_review_rejected"
 	HookEventPullRequestReviewComment  HookEventType = "pull_request_review_comment"
@@ -32,10 +31,6 @@
 	HookEventRepository                HookEventType = "repository"
 	HookEventRelease                   HookEventType = "release"
 	HookEventPackage                   HookEventType = "package"
-<<<<<<< HEAD
-	HookEventSchedule                  HookEventType = "schedule" // this is not for webhook at the moment, only for actions
-=======
->>>>>>> e94f37f9
 	HookEventStatus                    HookEventType = "status"
 	// once a new event added here, please also added to AllEvents() function
 
