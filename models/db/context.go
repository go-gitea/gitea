// Copyright 2019 The Gitea Authors. All rights reserved.
// SPDX-License-Identifier: MIT

package db

import (
	"context"
	"database/sql"

	"xorm.io/builder"
	"xorm.io/xorm"
	"xorm.io/xorm/schemas"
)

// DefaultContext is the default context to run xorm queries in
// will be overwritten by Init with HammerContext
var DefaultContext context.Context

// contextKey is a value for use with context.WithValue.
type contextKey struct {
	name string
}

// enginedContextKey is a context key. It is used with context.Value() to get the current Engined for the context
var (
	enginedContextKey         = &contextKey{"engined"}
	_                 Engined = &Context{}
)

// Context represents a db context
type Context struct {
	context.Context
	e           Engine
	transaction bool
}

func newContext(ctx context.Context, e Engine, transaction bool) *Context {
	return &Context{
		Context:     ctx,
		e:           e,
		transaction: transaction,
	}
}

// InTransaction if context is in a transaction
func (ctx *Context) InTransaction() bool {
	return ctx.transaction
}

// Engine returns db engine
func (ctx *Context) Engine() Engine {
	return ctx.e
}

// Value shadows Value for context.Context but allows us to get ourselves and an Engined object
func (ctx *Context) Value(key interface{}) interface{} {
	if key == enginedContextKey {
		return ctx
	}
	return ctx.Context.Value(key)
}

// WithContext returns this engine tied to this context
func (ctx *Context) WithContext(other context.Context) *Context {
	return newContext(ctx, ctx.e.Context(other), ctx.transaction)
}

// Engined structs provide an Engine
type Engined interface {
	Engine() Engine
}

// GetEngine will get a db Engine from this context or return an Engine restricted to this context
func GetEngine(ctx context.Context) Engine {
	if e := getEngine(ctx); e != nil {
		return e
	}
	return x.Context(ctx)
}

// getEngine will get a db Engine from this context or return nil
func getEngine(ctx context.Context) Engine {
	if engined, ok := ctx.(Engined); ok {
		return engined.Engine()
	}
	enginedInterface := ctx.Value(enginedContextKey)
	if enginedInterface != nil {
		return enginedInterface.(Engined).Engine()
	}
	return nil
}

// Committer represents an interface to Commit or Close the Context
type Committer interface {
	Commit() error
	Close() error
}

// halfCommitter is a wrapper of Committer.
// It can be closed early, but can't be committed early, it is useful for reusing a transaction.
type halfCommitter struct {
	committer Committer
	committed bool
}

func (c *halfCommitter) Commit() error {
	c.committed = true
	// should do nothing, and the parent committer will commit later
	return nil
}

func (c *halfCommitter) Close() error {
	if c.committed {
		// it's "commit and close", should do nothing, and the parent committer will commit later
		return nil
	}

	// it's "rollback and close", let the parent committer rollback right now
	return c.committer.Close()
}

// TxContext represents a transaction Context,
// it will reuse the existing transaction in the parent context or create a new one.
func TxContext(parentCtx context.Context) (*Context, Committer, error) {
	if sess, ok := inTransaction(parentCtx); ok {
		return newContext(parentCtx, sess, true), &halfCommitter{committer: sess}, nil
	}

	sess := x.NewSession()
	if err := sess.Begin(); err != nil {
		sess.Close()
		return nil, nil, err
	}

	return newContext(DefaultContext, sess, true), sess, nil
}

// WithTx represents executing database operations on a transaction, if the transaction exist,
// this function will reuse it otherwise will create a new one and close it when finished.
func WithTx(parentCtx context.Context, f func(ctx context.Context) error) error {
	if sess, ok := inTransaction(parentCtx); ok {
		err := f(newContext(parentCtx, sess, true))
		if err != nil {
			// rollback immediately, in case the caller ignores returned error and tries to commit the transaction.
			_ = sess.Close()
		}
		return err
	}
	return txWithNoCheck(parentCtx, f)
}

func txWithNoCheck(parentCtx context.Context, f func(ctx context.Context) error) error {
	sess := x.NewSession()
	defer sess.Close()
	if err := sess.Begin(); err != nil {
		return err
	}

	if err := f(newContext(parentCtx, sess, true)); err != nil {
		return err
	}

	return sess.Commit()
}

// Insert inserts records into database
func Insert(ctx context.Context, beans ...interface{}) error {
	_, err := GetEngine(ctx).Insert(beans...)
	return err
}

// Exec executes a sql with args
func Exec(ctx context.Context, sqlAndArgs ...interface{}) (sql.Result, error) {
	return GetEngine(ctx).Exec(sqlAndArgs...)
}

// GetByBean filled empty fields of the bean according non-empty fields to query in database.
func GetByBean(ctx context.Context, bean interface{}) (bool, error) {
	return GetEngine(ctx).Get(bean)
}

// DeleteByBean deletes all records according non-empty fields of the bean as conditions.
func DeleteByBean(ctx context.Context, bean interface{}) (int64, error) {
	return GetEngine(ctx).Delete(bean)
}

<<<<<<< HEAD
=======
// DeleteByID deletes the given bean with the given ID
>>>>>>> 7e7e5951
func DeleteByID(ctx context.Context, id int64, bean interface{}) (int64, error) {
	return GetEngine(ctx).ID(id).NoAutoTime().Delete(bean)
}

<<<<<<< HEAD
func FindIDs(ctx context.Context, tableName, idCol string, cond builder.Cond) ([]int64, error) {
	ids := make([]int64, 0, 10)
	if err := GetEngine(ctx).Table(tableName).
		Cols(idCol).
		Where(cond).
		Find(&ids); err != nil {
=======
// FindIDs finds the IDs for the given table name satisfying the given condition
// By passing a different value than "id" for "idCol", you can query for foreign IDs, i.e. the repo IDs which satisfy the condition 
func FindIDs(ctx context.Context, tableName, idCol string, cond builder.Cond) ([]int64, error) {
	ids := make([]int64, 0, 10)
	if err := GetEngine(ctx).Table(tableName).Cols(idCol).
		Where(cond).Find(&ids); err != nil {
>>>>>>> 7e7e5951
		return nil, err
	}
	return ids, nil
}

<<<<<<< HEAD
=======
// DecrByIDs decreases the given column for entities of the "bean" type with one of the given ids by one 
// Timestamps of the entities won't be updated
>>>>>>> 7e7e5951
func DecrByIDs(ctx context.Context, ids []int64, decrCol string, bean interface{}) error {
	_, err := GetEngine(ctx).Decr(decrCol).In("id", ids).NoAutoCondition().NoAutoTime().Update(bean)
	return err
}

// DeleteBeans deletes all given beans, beans should contain delete conditions.
func DeleteBeans(ctx context.Context, beans ...interface{}) (err error) {
	e := GetEngine(ctx)
	for i := range beans {
		if _, err = e.Delete(beans[i]); err != nil {
			return err
		}
	}
	return nil
}

// CountByBean counts the number of database records according non-empty fields of the bean as conditions.
func CountByBean(ctx context.Context, bean interface{}) (int64, error) {
	return GetEngine(ctx).Count(bean)
}

// TableName returns the table name according a bean object
func TableName(bean interface{}) string {
	return x.TableName(bean)
}

// EstimateCount returns an estimate of total number of rows in table
func EstimateCount(ctx context.Context, bean interface{}) (int64, error) {
	e := GetEngine(ctx)
	e.Context(ctx)

	var rows int64
	var err error
	tablename := TableName(bean)
	switch x.Dialect().URI().DBType {
	case schemas.MYSQL:
		_, err = e.Context(ctx).SQL("SELECT table_rows FROM information_schema.tables WHERE tables.table_name = ? AND tables.table_schema = ?;", tablename, x.Dialect().URI().DBName).Get(&rows)
	case schemas.POSTGRES:
		// the table can live in multiple schemas of a postgres database
		// See https://wiki.postgresql.org/wiki/Count_estimate
		tablename = x.TableName(bean, true)
		_, err = e.Context(ctx).SQL("SELECT reltuples::bigint AS estimate FROM pg_class WHERE oid = ?::regclass;", tablename).Get(&rows)
	case schemas.MSSQL:
		_, err = e.Context(ctx).SQL("sp_spaceused ?;", tablename).Get(&rows)
	default:
		return e.Context(ctx).Count(tablename)
	}
	return rows, err
}

// InTransaction returns true if the engine is in a transaction otherwise return false
func InTransaction(ctx context.Context) bool {
	_, ok := inTransaction(ctx)
	return ok
}

func inTransaction(ctx context.Context) (*xorm.Session, bool) {
	e := getEngine(ctx)
	if e == nil {
		return nil, false
	}

	switch t := e.(type) {
	case *xorm.Engine:
		return nil, false
	case *xorm.Session:
		if t.IsInTx() {
			return t, true
		}
		return nil, false
	default:
		return nil, false
	}
}<|MERGE_RESOLUTION|>--- conflicted
+++ resolved
@@ -184,39 +184,26 @@
 	return GetEngine(ctx).Delete(bean)
 }
 
-<<<<<<< HEAD
-=======
 // DeleteByID deletes the given bean with the given ID
->>>>>>> 7e7e5951
 func DeleteByID(ctx context.Context, id int64, bean interface{}) (int64, error) {
 	return GetEngine(ctx).ID(id).NoAutoTime().Delete(bean)
 }
 
-<<<<<<< HEAD
+// FindIDs finds the IDs for the given table name satisfying the given condition
+// By passing a different value than "id" for "idCol", you can query for foreign IDs, i.e. the repo IDs which satisfy the condition 
 func FindIDs(ctx context.Context, tableName, idCol string, cond builder.Cond) ([]int64, error) {
 	ids := make([]int64, 0, 10)
 	if err := GetEngine(ctx).Table(tableName).
 		Cols(idCol).
 		Where(cond).
 		Find(&ids); err != nil {
-=======
-// FindIDs finds the IDs for the given table name satisfying the given condition
-// By passing a different value than "id" for "idCol", you can query for foreign IDs, i.e. the repo IDs which satisfy the condition 
-func FindIDs(ctx context.Context, tableName, idCol string, cond builder.Cond) ([]int64, error) {
-	ids := make([]int64, 0, 10)
-	if err := GetEngine(ctx).Table(tableName).Cols(idCol).
-		Where(cond).Find(&ids); err != nil {
->>>>>>> 7e7e5951
 		return nil, err
 	}
 	return ids, nil
 }
 
-<<<<<<< HEAD
-=======
 // DecrByIDs decreases the given column for entities of the "bean" type with one of the given ids by one 
 // Timestamps of the entities won't be updated
->>>>>>> 7e7e5951
 func DecrByIDs(ctx context.Context, ids []int64, decrCol string, bean interface{}) error {
 	_, err := GetEngine(ctx).Decr(decrCol).In("id", ids).NoAutoCondition().NoAutoTime().Update(bean)
 	return err
