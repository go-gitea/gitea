--- conflicted
+++ resolved
@@ -6,16 +6,13 @@
 
 import (
 	"fmt"
+	"regexp"
 	"strings"
 	"unicode/utf8"
 
 	"code.gitea.io/gitea/modules/util"
 )
 
-<<<<<<< HEAD
-// ErrNameEmpty name is empty error
-var ErrNameEmpty = errors.New("name is empty")
-=======
 var (
 	// ErrNameEmpty name is empty error
 	ErrNameEmpty = util.SilentWrap{Message: "name is empty", Err: util.ErrInvalidArgument}
@@ -23,7 +20,6 @@
 	// AlphaDashDotPattern characters prohibited in a user name (anything except A-Za-z0-9_.-)
 	AlphaDashDotPattern = regexp.MustCompile(`[^\w-\.]`)
 )
->>>>>>> f211d235
 
 // ErrNameReserved represents a "reserved name" error.
 type ErrNameReserved struct {
