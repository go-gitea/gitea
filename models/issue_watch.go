--- conflicted
+++ resolved
@@ -83,13 +83,13 @@
 // GetIssueWatchersIDs returns IDs of subscribers to a given issue id
 // but avoids joining with `user` for performance reasons
 // User permissions must be verified elsewhere if required
-<<<<<<< HEAD
 func GetIssueWatchersIDs(issueID int64, modes ...IssueWatchMode) ([]int64, error) {
 	if len(modes) == 0 {
 		modes = []IssueWatchMode{IssueWatchModeNormal, IssueWatchModeAuto}
 	}
 	return getIssueWatchersIDs(x, issueID, modes...)
 }
+
 func getIssueWatchersIDs(e Engine, issueID int64, modes ...IssueWatchMode) ([]int64, error) {
 	ids := make([]int64, 0, 64)
 	if len(modes) == 0 {
@@ -98,17 +98,6 @@
 	return ids, e.Table("issue_watch").
 		Where("issue_id=?", issueID).
 		In("mode", modes).
-=======
-func GetIssueWatchersIDs(issueID int64) ([]int64, error) {
-	return getIssueWatchersIDs(x, issueID, true)
-}
-
-func getIssueWatchersIDs(e Engine, issueID int64, watching bool) ([]int64, error) {
-	ids := make([]int64, 0, 64)
-	return ids, e.Table("issue_watch").
-		Where("issue_id=?", issueID).
-		And("is_watching = ?", watching).
->>>>>>> 084a2b00
 		Select("user_id").
 		Find(&ids)
 }
@@ -144,8 +133,6 @@
 func removeIssueWatchersByRepoID(e Engine, userID int64, repoID int64) error {
 	_, err := e.
 		Join("INNER", "issue", "`issue`.id = `issue_watch`.issue_id AND `issue`.repo_id = ?", repoID).
-<<<<<<< HEAD
-		Cols("mode", "updated_unix").
 		Where("`issue_watch`.user_id = ?", userID).
 		Delete(new(IssueWatch))
 	return err
@@ -165,29 +152,4 @@
 	}
 
 	return iw.Mode == IssueWatchModeNormal || iw.Mode == IssueWatchModeAuto
-}
-
-// GetWatchUsers return watching users based on an issue watch list
-func (iwl IssueWatchList) GetWatchUsers() (users UserList, err error) {
-	return iwl.getWatchUsers(x)
-}
-
-func (iwl IssueWatchList) getWatchUsers(e Engine) (users UserList, err error) {
-	if len(iwl) == 0 {
-		return []*User{}, nil
-	}
-
-	var userIDs = make([]int64, 0, len(iwl))
-	for _, iw := range iwl {
-		userIDs = append(userIDs, iw.UserID)
-	}
-
-	err = e.In("id", userIDs).Find(&users)
-
-	return
-=======
-		Where("`issue_watch`.user_id = ?", userID).
-		Delete(new(IssueWatch))
-	return err
->>>>>>> 084a2b00
 }