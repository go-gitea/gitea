// Copyright 2017 The Gitea Authors. All rights reserved.
// Use of this source code is governed by a MIT-style
// license that can be found in the LICENSE file.

package models

import (
	"fmt"
	"time"

	"code.gitea.io/gitea/modules/log"
	"code.gitea.io/gitea/modules/timeutil"
)

// IssueWatchMode specifies what kind of watch the user has on a issue
type IssueWatchMode int8

const (
	// IssueWatchModeNormal watch issue
	IssueWatchModeNormal IssueWatchMode = iota + 1 // 1
	// IssueWatchModeDont explicit don't watch
	IssueWatchModeDont // 2
	// IssueWatchModeAuto watch issue (from AutoWatchOnIssueChanges)
	IssueWatchModeAuto // 3
)

// IssueWatch is connection request for receiving issue notification.
type IssueWatch struct {
	ID          int64              `xorm:"pk autoincr"`
	UserID      int64              `xorm:"UNIQUE(watch) NOT NULL"`
	IssueID     int64              `xorm:"UNIQUE(watch) NOT NULL"`
	Mode        IssueWatchMode     `xorm:"NOT NULL DEFAULT 1"`
	CreatedUnix timeutil.TimeStamp `xorm:"created NOT NULL"`
	UpdatedUnix timeutil.TimeStamp `xorm:"updated NOT NULL"`
}

// IssueWatchList contains IssueWatch
type IssueWatchList []*IssueWatch

// CreateOrUpdateIssueWatchMode set IssueWatchMode for a user and issue
func CreateOrUpdateIssueWatchMode(userID, issueID int64, mode IssueWatchMode) error {
	sess := x.NewSession()
	defer sess.Close()
	if err := sess.Begin(); err != nil {
		return err
	}
	if err := createOrUpdateIssueWatchMode(sess, userID, issueID, mode); err != nil {
		return err
	}
	return sess.Commit()
}

func createOrUpdateIssueWatchMode(e Engine, userID, issueID int64, mode IssueWatchMode) error {
	if _, err := e.Exec(fmt.Sprintf("INSERT INTO issue_watch(user_id,issue_id,mode,created_unix,updated_unix) SELECT %d,%d,%d,%d,%d WHERE NOT EXISTS(SELECT 1 FROM issue_watch WHERE user_id = %d AND issue_id = %d);", userID, issueID, mode, time.Now().Unix(), time.Now().Unix(), userID, issueID)); err != nil {
		return err
	}
	iw, exist, err := getIssueWatch(e, userID, issueID)
	if err != nil && !exist {
		return err
	}
	iw.Mode = mode
	iw.UpdatedUnix = timeutil.TimeStampNow()
	if _, err := e.ID(iw.ID).Cols("updated_unix", "mode").Update(iw); err != nil {
		return err
	}
	return nil
}

// GetIssueWatch returns all IssueWatch objects from db by user and issue
func GetIssueWatch(userID, issueID int64) (iw *IssueWatch, exists bool, err error) {
	return getIssueWatch(x, userID, issueID)
}

func getIssueWatch(e Engine, userID, issueID int64) (iw *IssueWatch, exists bool, err error) {
	iw = new(IssueWatch)
	exists, err = e.
		Where("user_id = ?", userID).
		And("issue_id = ?", issueID).
		Get(iw)
	return
}

// GetIssueWatchersIDs returns IDs of subscribers or explicit unsubscribers to a given issue id
// but avoids joining with `user` for performance reasons
// User permissions must be verified elsewhere if required
<<<<<<< HEAD
func GetIssueWatchersIDs(issueID int64, modes ...IssueWatchMode) ([]int64, error) {
	if len(modes) == 0 {
		modes = []IssueWatchMode{IssueWatchModeNormal, IssueWatchModeAuto}
	}
	return getIssueWatchersIDs(x, issueID, modes...)
=======
func GetIssueWatchersIDs(issueID int64, watching bool) ([]int64, error) {
	return getIssueWatchersIDs(x, issueID, watching)
>>>>>>> a924a903
}

func getIssueWatchersIDs(e Engine, issueID int64, modes ...IssueWatchMode) ([]int64, error) {
	ids := make([]int64, 0, 64)
	if len(modes) == 0 {
		return nil, fmt.Errorf("no IssueWatchMode set")
	}
	return ids, e.Table("issue_watch").
		Where("issue_id=?", issueID).
		In("mode", modes).
		Select("user_id").
		Find(&ids)
}

// GetIssueWatchers returns IssueWatch entry's based on modes of a given issue
func GetIssueWatchers(issueID int64, listOptions ListOptions, modes ...IssueWatchMode) (IssueWatchList, error) {
	if len(modes) == 0 {
		modes = []IssueWatchMode{IssueWatchModeNormal, IssueWatchModeAuto}
	}
	return getIssueWatchers(x, issueID, listOptions, modes...)
}

func getIssueWatchers(e Engine, issueID int64, listOptions ListOptions, modes ...IssueWatchMode) (IssueWatchList, error) {
	if len(modes) == 0 {
		return nil, fmt.Errorf("no IssueWatchMode set")
	}
	sess := e.
		Where("`issue_watch`.issue_id = ?", issueID).
		In("`issue_watch`.mode", modes).
		And("`user`.is_active = ?", true).
		And("`user`.prohibit_login = ?", false).
		Join("INNER", "`user`", "`user`.id = `issue_watch`.user_id")

	if listOptions.Page != 0 {
		sess = listOptions.setSessionPagination(sess)
		watches := make([]*IssueWatch, 0, listOptions.PageSize)
		return watches, sess.Find(&watches)
	}
	watches := make([]*IssueWatch, 0, 8)
	return watches, sess.Find(&watches)
}

func removeIssueWatchersByRepoID(e Engine, userID int64, repoID int64) error {
	_, err := e.
		Join("INNER", "issue", "`issue`.id = `issue_watch`.issue_id AND `issue`.repo_id = ?", repoID).
		Where("`issue_watch`.user_id = ?", userID).
		Delete(new(IssueWatch))
	return err
}

// IsWatching is true if user iw watching either repo or issue (backwards compatibility)
func (iw IssueWatch) IsWatching() bool {
	issue, err := GetIssueByID(iw.IssueID)
	if err != nil {
		// fail silent since template expect only bool
		log.Warn("IssueWatch.IsWatching: GetIssueByID: ", err)
		return false
	}
	// if RepoWatch is true ...
	if IsWatching(iw.UserID, issue.RepoID) && iw.Mode != IssueWatchModeDont {
		return true
	}

	return iw.Mode == IssueWatchModeNormal || iw.Mode == IssueWatchModeAuto
}<|MERGE_RESOLUTION|>--- conflicted
+++ resolved
@@ -83,16 +83,11 @@
 // GetIssueWatchersIDs returns IDs of subscribers or explicit unsubscribers to a given issue id
 // but avoids joining with `user` for performance reasons
 // User permissions must be verified elsewhere if required
-<<<<<<< HEAD
 func GetIssueWatchersIDs(issueID int64, modes ...IssueWatchMode) ([]int64, error) {
 	if len(modes) == 0 {
 		modes = []IssueWatchMode{IssueWatchModeNormal, IssueWatchModeAuto}
 	}
 	return getIssueWatchersIDs(x, issueID, modes...)
-=======
-func GetIssueWatchersIDs(issueID int64, watching bool) ([]int64, error) {
-	return getIssueWatchersIDs(x, issueID, watching)
->>>>>>> a924a903
 }
 
 func getIssueWatchersIDs(e Engine, issueID int64, modes ...IssueWatchMode) ([]int64, error) {
