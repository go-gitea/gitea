--- conflicted
+++ resolved
@@ -51,7 +51,6 @@
 }
 
 // GetStatistic returns the database statistics
-<<<<<<< HEAD
 func GetStatistic(ctx context.Context, estimate, metrics bool) (stats Statistic) {
 	e := db.GetEngine(ctx)
 	countFn := func(bean interface{}) (int64, error) {
@@ -63,12 +62,7 @@
 		}
 	}
 
-	stats.Counter.User = user_model.CountUsers()
-=======
-func GetStatistic() (stats Statistic) {
-	e := db.GetEngine(db.DefaultContext)
 	stats.Counter.User = user_model.CountUsers(nil)
->>>>>>> f034ee6c
 	stats.Counter.Org = organization.CountOrganizations()
 	stats.Counter.Repo = repo_model.CountRepositories(true)
 	stats.Counter.PublicKey, _ = countFn(new(asymkey_model.PublicKey))
