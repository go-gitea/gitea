// Copyright 2014 The Gogs Authors. All rights reserved.
// Copyright 2017 The Gitea Authors. All rights reserved.
// SPDX-License-Identifier: MIT

package webhook

import (
	"context"
	"fmt"
	"strings"

	"code.gitea.io/gitea/models/db"
	"code.gitea.io/gitea/modules/json"
	"code.gitea.io/gitea/modules/log"
	"code.gitea.io/gitea/modules/secret"
	"code.gitea.io/gitea/modules/setting"
	"code.gitea.io/gitea/modules/timeutil"
	"code.gitea.io/gitea/modules/util"
	webhook_module "code.gitea.io/gitea/modules/webhook"

	"xorm.io/builder"
)

// ErrWebhookNotExist represents a "WebhookNotExist" kind of error.
type ErrWebhookNotExist struct {
	ID int64
}

// IsErrWebhookNotExist checks if an error is a ErrWebhookNotExist.
func IsErrWebhookNotExist(err error) bool {
	_, ok := err.(ErrWebhookNotExist)
	return ok
}

func (err ErrWebhookNotExist) Error() string {
	return fmt.Sprintf("webhook does not exist [id: %d]", err.ID)
}

func (err ErrWebhookNotExist) Unwrap() error {
	return util.ErrNotExist
}

// ErrHookTaskNotExist represents a "HookTaskNotExist" kind of error.
type ErrHookTaskNotExist struct {
	TaskID int64
	HookID int64
	UUID   string
}

// IsErrHookTaskNotExist checks if an error is a ErrHookTaskNotExist.
func IsErrHookTaskNotExist(err error) bool {
	_, ok := err.(ErrHookTaskNotExist)
	return ok
}

func (err ErrHookTaskNotExist) Error() string {
	return fmt.Sprintf("hook task does not exist [task: %d, hook: %d, uuid: %s]", err.TaskID, err.HookID, err.UUID)
}

func (err ErrHookTaskNotExist) Unwrap() error {
	return util.ErrNotExist
}

// HookContentType is the content type of a web hook
type HookContentType int

const (
	// ContentTypeJSON is a JSON payload for web hooks
	ContentTypeJSON HookContentType = iota + 1
	// ContentTypeForm is an url-encoded form payload for web hook
	ContentTypeForm
)

var hookContentTypes = map[string]HookContentType{
	"json": ContentTypeJSON,
	"form": ContentTypeForm,
}

// ToHookContentType returns HookContentType by given name.
func ToHookContentType(name string) HookContentType {
	return hookContentTypes[name]
}

// HookTaskCleanupType is the type of cleanup to perform on hook_task
type HookTaskCleanupType int

const (
	// OlderThan hook_task rows will be cleaned up by the age of the row
	OlderThan HookTaskCleanupType = iota
	// PerWebhook hook_task rows will be cleaned up by leaving the most recent deliveries for each webhook
	PerWebhook
)

var hookTaskCleanupTypes = map[string]HookTaskCleanupType{
	"OlderThan":  OlderThan,
	"PerWebhook": PerWebhook,
}

// ToHookTaskCleanupType returns HookTaskCleanupType by given name.
func ToHookTaskCleanupType(name string) HookTaskCleanupType {
	return hookTaskCleanupTypes[name]
}

// Name returns the name of a given web hook's content type
func (t HookContentType) Name() string {
	switch t {
	case ContentTypeJSON:
		return "json"
	case ContentTypeForm:
		return "form"
	}
	return ""
}

// IsValidHookContentType returns true if given name is a valid hook content type.
func IsValidHookContentType(name string) bool {
	_, ok := hookContentTypes[name]
	return ok
}

// Webhook represents a web hook object.
type Webhook struct {
<<<<<<< HEAD
	ID              int64 `xorm:"pk autoincr"`
	RepoID          int64 `xorm:"INDEX"` // An ID of 0 indicates either a default or system webhook
	OwnerID         int64 `xorm:"INDEX"`
	IsSystemWebhook bool
	URL             string `xorm:"url TEXT"`
	HTTPMethod      string `xorm:"http_method"`
	ContentType     HookContentType
	Secret          string `xorm:"TEXT"`
	Events          string `xorm:"TEXT"`
	*HookEvent      `xorm:"-"`
	IsActive        bool       `xorm:"INDEX"`
	Type            HookType   `xorm:"VARCHAR(16) 'type'"`
	Meta            string     `xorm:"TEXT"` // store hook-specific attributes
	LastStatus      HookStatus // Last delivery status
=======
	ID                        int64 `xorm:"pk autoincr"`
	RepoID                    int64 `xorm:"INDEX"` // An ID of 0 indicates either a default or system webhook
	OrgID                     int64 `xorm:"INDEX"`
	IsSystemWebhook           bool
	URL                       string `xorm:"url TEXT"`
	HTTPMethod                string `xorm:"http_method"`
	ContentType               HookContentType
	Secret                    string `xorm:"TEXT"`
	Events                    string `xorm:"TEXT"`
	*webhook_module.HookEvent `xorm:"-"`
	IsActive                  bool                      `xorm:"INDEX"`
	Type                      webhook_module.HookType   `xorm:"VARCHAR(16) 'type'"`
	Meta                      string                    `xorm:"TEXT"` // store hook-specific attributes
	LastStatus                webhook_module.HookStatus // Last delivery status
>>>>>>> 20e3ffd2

	// HeaderAuthorizationEncrypted should be accessed using HeaderAuthorization() and SetHeaderAuthorization()
	HeaderAuthorizationEncrypted string `xorm:"TEXT"`

	CreatedUnix timeutil.TimeStamp `xorm:"INDEX created"`
	UpdatedUnix timeutil.TimeStamp `xorm:"INDEX updated"`
}

func init() {
	db.RegisterModel(new(Webhook))
}

// AfterLoad updates the webhook object upon setting a column
func (w *Webhook) AfterLoad() {
	w.HookEvent = &webhook_module.HookEvent{}
	if err := json.Unmarshal([]byte(w.Events), w.HookEvent); err != nil {
		log.Error("Unmarshal[%d]: %v", w.ID, err)
	}
}

// History returns history of webhook by given conditions.
func (w *Webhook) History(page int) ([]*HookTask, error) {
	return HookTasks(w.ID, page)
}

// UpdateEvent handles conversion from HookEvent to Events.
func (w *Webhook) UpdateEvent() error {
	data, err := json.Marshal(w.HookEvent)
	w.Events = string(data)
	return err
}

// HasCreateEvent returns true if hook enabled create event.
func (w *Webhook) HasCreateEvent() bool {
	return w.SendEverything ||
		(w.ChooseEvents && w.HookEvents.Create)
}

// HasDeleteEvent returns true if hook enabled delete event.
func (w *Webhook) HasDeleteEvent() bool {
	return w.SendEverything ||
		(w.ChooseEvents && w.HookEvents.Delete)
}

// HasForkEvent returns true if hook enabled fork event.
func (w *Webhook) HasForkEvent() bool {
	return w.SendEverything ||
		(w.ChooseEvents && w.HookEvents.Fork)
}

// HasIssuesEvent returns true if hook enabled issues event.
func (w *Webhook) HasIssuesEvent() bool {
	return w.SendEverything ||
		(w.ChooseEvents && w.HookEvents.Issues)
}

// HasIssuesAssignEvent returns true if hook enabled issues assign event.
func (w *Webhook) HasIssuesAssignEvent() bool {
	return w.SendEverything ||
		(w.ChooseEvents && w.HookEvents.IssueAssign)
}

// HasIssuesLabelEvent returns true if hook enabled issues label event.
func (w *Webhook) HasIssuesLabelEvent() bool {
	return w.SendEverything ||
		(w.ChooseEvents && w.HookEvents.IssueLabel)
}

// HasIssuesMilestoneEvent returns true if hook enabled issues milestone event.
func (w *Webhook) HasIssuesMilestoneEvent() bool {
	return w.SendEverything ||
		(w.ChooseEvents && w.HookEvents.IssueMilestone)
}

// HasIssueCommentEvent returns true if hook enabled issue_comment event.
func (w *Webhook) HasIssueCommentEvent() bool {
	return w.SendEverything ||
		(w.ChooseEvents && w.HookEvents.IssueComment)
}

// HasPushEvent returns true if hook enabled push event.
func (w *Webhook) HasPushEvent() bool {
	return w.PushOnly || w.SendEverything ||
		(w.ChooseEvents && w.HookEvents.Push)
}

// HasPullRequestEvent returns true if hook enabled pull request event.
func (w *Webhook) HasPullRequestEvent() bool {
	return w.SendEverything ||
		(w.ChooseEvents && w.HookEvents.PullRequest)
}

// HasPullRequestAssignEvent returns true if hook enabled pull request assign event.
func (w *Webhook) HasPullRequestAssignEvent() bool {
	return w.SendEverything ||
		(w.ChooseEvents && w.HookEvents.PullRequestAssign)
}

// HasPullRequestLabelEvent returns true if hook enabled pull request label event.
func (w *Webhook) HasPullRequestLabelEvent() bool {
	return w.SendEverything ||
		(w.ChooseEvents && w.HookEvents.PullRequestLabel)
}

// HasPullRequestMilestoneEvent returns true if hook enabled pull request milestone event.
func (w *Webhook) HasPullRequestMilestoneEvent() bool {
	return w.SendEverything ||
		(w.ChooseEvents && w.HookEvents.PullRequestMilestone)
}

// HasPullRequestCommentEvent returns true if hook enabled pull_request_comment event.
func (w *Webhook) HasPullRequestCommentEvent() bool {
	return w.SendEverything ||
		(w.ChooseEvents && w.HookEvents.PullRequestComment)
}

// HasPullRequestApprovedEvent returns true if hook enabled pull request review event.
func (w *Webhook) HasPullRequestApprovedEvent() bool {
	return w.SendEverything ||
		(w.ChooseEvents && w.HookEvents.PullRequestReview)
}

// HasPullRequestRejectedEvent returns true if hook enabled pull request review event.
func (w *Webhook) HasPullRequestRejectedEvent() bool {
	return w.SendEverything ||
		(w.ChooseEvents && w.HookEvents.PullRequestReview)
}

// HasPullRequestReviewCommentEvent returns true if hook enabled pull request review event.
func (w *Webhook) HasPullRequestReviewCommentEvent() bool {
	return w.SendEverything ||
		(w.ChooseEvents && w.HookEvents.PullRequestReview)
}

// HasPullRequestSyncEvent returns true if hook enabled pull request sync event.
func (w *Webhook) HasPullRequestSyncEvent() bool {
	return w.SendEverything ||
		(w.ChooseEvents && w.HookEvents.PullRequestSync)
}

// HasWikiEvent returns true if hook enabled wiki event.
func (w *Webhook) HasWikiEvent() bool {
	return w.SendEverything ||
		(w.ChooseEvents && w.HookEvent.Wiki)
}

// HasReleaseEvent returns if hook enabled release event.
func (w *Webhook) HasReleaseEvent() bool {
	return w.SendEverything ||
		(w.ChooseEvents && w.HookEvents.Release)
}

// HasRepositoryEvent returns if hook enabled repository event.
func (w *Webhook) HasRepositoryEvent() bool {
	return w.SendEverything ||
		(w.ChooseEvents && w.HookEvents.Repository)
}

// HasPackageEvent returns if hook enabled package event.
func (w *Webhook) HasPackageEvent() bool {
	return w.SendEverything ||
		(w.ChooseEvents && w.HookEvents.Package)
}

// EventCheckers returns event checkers
func (w *Webhook) EventCheckers() []struct {
	Has  func() bool
	Type webhook_module.HookEventType
} {
	return []struct {
		Has  func() bool
		Type webhook_module.HookEventType
	}{
		{w.HasCreateEvent, webhook_module.HookEventCreate},
		{w.HasDeleteEvent, webhook_module.HookEventDelete},
		{w.HasForkEvent, webhook_module.HookEventFork},
		{w.HasPushEvent, webhook_module.HookEventPush},
		{w.HasIssuesEvent, webhook_module.HookEventIssues},
		{w.HasIssuesAssignEvent, webhook_module.HookEventIssueAssign},
		{w.HasIssuesLabelEvent, webhook_module.HookEventIssueLabel},
		{w.HasIssuesMilestoneEvent, webhook_module.HookEventIssueMilestone},
		{w.HasIssueCommentEvent, webhook_module.HookEventIssueComment},
		{w.HasPullRequestEvent, webhook_module.HookEventPullRequest},
		{w.HasPullRequestAssignEvent, webhook_module.HookEventPullRequestAssign},
		{w.HasPullRequestLabelEvent, webhook_module.HookEventPullRequestLabel},
		{w.HasPullRequestMilestoneEvent, webhook_module.HookEventPullRequestMilestone},
		{w.HasPullRequestCommentEvent, webhook_module.HookEventPullRequestComment},
		{w.HasPullRequestApprovedEvent, webhook_module.HookEventPullRequestReviewApproved},
		{w.HasPullRequestRejectedEvent, webhook_module.HookEventPullRequestReviewRejected},
		{w.HasPullRequestCommentEvent, webhook_module.HookEventPullRequestReviewComment},
		{w.HasPullRequestSyncEvent, webhook_module.HookEventPullRequestSync},
		{w.HasWikiEvent, webhook_module.HookEventWiki},
		{w.HasRepositoryEvent, webhook_module.HookEventRepository},
		{w.HasReleaseEvent, webhook_module.HookEventRelease},
		{w.HasPackageEvent, webhook_module.HookEventPackage},
	}
}

// EventsArray returns an array of hook events
func (w *Webhook) EventsArray() []string {
	events := make([]string, 0, 7)

	for _, c := range w.EventCheckers() {
		if c.Has() {
			events = append(events, string(c.Type))
		}
	}
	return events
}

// HeaderAuthorization returns the decrypted Authorization header.
// Not on the reference (*w), to be accessible on WebhooksNew.
func (w Webhook) HeaderAuthorization() (string, error) {
	if w.HeaderAuthorizationEncrypted == "" {
		return "", nil
	}
	return secret.DecryptSecret(setting.SecretKey, w.HeaderAuthorizationEncrypted)
}

// SetHeaderAuthorization encrypts and sets the Authorization header.
func (w *Webhook) SetHeaderAuthorization(cleartext string) error {
	if cleartext == "" {
		w.HeaderAuthorizationEncrypted = ""
		return nil
	}
	ciphertext, err := secret.EncryptSecret(setting.SecretKey, cleartext)
	if err != nil {
		return err
	}
	w.HeaderAuthorizationEncrypted = ciphertext
	return nil
}

// CreateWebhook creates a new web hook.
func CreateWebhook(ctx context.Context, w *Webhook) error {
	w.Type = strings.TrimSpace(w.Type)
	return db.Insert(ctx, w)
}

// CreateWebhooks creates multiple web hooks
func CreateWebhooks(ctx context.Context, ws []*Webhook) error {
	// xorm returns err "no element on slice when insert" for empty slices.
	if len(ws) == 0 {
		return nil
	}
	for i := 0; i < len(ws); i++ {
		ws[i].Type = strings.TrimSpace(ws[i].Type)
	}
	return db.Insert(ctx, ws)
}

// getWebhook uses argument bean as query condition,
// ID must be specified and do not assign unnecessary fields.
func getWebhook(bean *Webhook) (*Webhook, error) {
	has, err := db.GetEngine(db.DefaultContext).Get(bean)
	if err != nil {
		return nil, err
	} else if !has {
		return nil, ErrWebhookNotExist{ID: bean.ID}
	}
	return bean, nil
}

// GetWebhookByID returns webhook of repository by given ID.
func GetWebhookByID(id int64) (*Webhook, error) {
	return getWebhook(&Webhook{
		ID: id,
	})
}

// GetWebhookByRepoID returns webhook of repository by given ID.
func GetWebhookByRepoID(repoID, id int64) (*Webhook, error) {
	return getWebhook(&Webhook{
		ID:     id,
		RepoID: repoID,
	})
}

// GetWebhookByOwnerID returns webhook of a user or organization by given ID.
func GetWebhookByOwnerID(ownerID, id int64) (*Webhook, error) {
	return getWebhook(&Webhook{
		ID:      id,
		OwnerID: ownerID,
	})
}

// ListWebhookOptions are options to filter webhooks on ListWebhooksByOpts
type ListWebhookOptions struct {
	db.ListOptions
	RepoID   int64
	OwnerID  int64
	IsActive util.OptionalBool
}

func (opts *ListWebhookOptions) toCond() builder.Cond {
	cond := builder.NewCond()
	if opts.RepoID != 0 {
		cond = cond.And(builder.Eq{"webhook.repo_id": opts.RepoID})
	}
	if opts.OwnerID != 0 {
		cond = cond.And(builder.Eq{"webhook.owner_id": opts.OwnerID})
	}
	if !opts.IsActive.IsNone() {
		cond = cond.And(builder.Eq{"webhook.is_active": opts.IsActive.IsTrue()})
	}
	return cond
}

// ListWebhooksByOpts return webhooks based on options
func ListWebhooksByOpts(ctx context.Context, opts *ListWebhookOptions) ([]*Webhook, error) {
	sess := db.GetEngine(ctx).Where(opts.toCond())

	if opts.Page != 0 {
		sess = db.SetSessionPagination(sess, opts)
		webhooks := make([]*Webhook, 0, opts.PageSize)
		err := sess.Find(&webhooks)
		return webhooks, err
	}

	webhooks := make([]*Webhook, 0, 10)
	err := sess.Find(&webhooks)
	return webhooks, err
}

// CountWebhooksByOpts count webhooks based on options and ignore pagination
func CountWebhooksByOpts(opts *ListWebhookOptions) (int64, error) {
	return db.GetEngine(db.DefaultContext).Where(opts.toCond()).Count(&Webhook{})
}

// GetDefaultWebhooks returns all admin-default webhooks.
func GetDefaultWebhooks(ctx context.Context) ([]*Webhook, error) {
	webhooks := make([]*Webhook, 0, 5)
	return webhooks, db.GetEngine(ctx).
		Where("repo_id=? AND owner_id=? AND is_system_webhook=?", 0, 0, false).
		Find(&webhooks)
}

// GetSystemOrDefaultWebhook returns admin system or default webhook by given ID.
func GetSystemOrDefaultWebhook(id int64) (*Webhook, error) {
	webhook := &Webhook{ID: id}
	has, err := db.GetEngine(db.DefaultContext).
		Where("repo_id=? AND owner_id=?", 0, 0).
		Get(webhook)
	if err != nil {
		return nil, err
	} else if !has {
		return nil, ErrWebhookNotExist{ID: id}
	}
	return webhook, nil
}

// GetSystemWebhooks returns all admin system webhooks.
func GetSystemWebhooks(ctx context.Context, isActive util.OptionalBool) ([]*Webhook, error) {
	webhooks := make([]*Webhook, 0, 5)
	if isActive.IsNone() {
		return webhooks, db.GetEngine(ctx).
			Where("repo_id=? AND owner_id=? AND is_system_webhook=?", 0, 0, true).
			Find(&webhooks)
	}
	return webhooks, db.GetEngine(ctx).
		Where("repo_id=? AND owner_id=? AND is_system_webhook=? AND is_active = ?", 0, 0, true, isActive.IsTrue()).
		Find(&webhooks)
}

// UpdateWebhook updates information of webhook.
func UpdateWebhook(w *Webhook) error {
	_, err := db.GetEngine(db.DefaultContext).ID(w.ID).AllCols().Update(w)
	return err
}

// UpdateWebhookLastStatus updates last status of webhook.
func UpdateWebhookLastStatus(w *Webhook) error {
	_, err := db.GetEngine(db.DefaultContext).ID(w.ID).Cols("last_status").Update(w)
	return err
}

// deleteWebhook uses argument bean as query condition,
// ID must be specified and do not assign unnecessary fields.
func deleteWebhook(bean *Webhook) (err error) {
	ctx, committer, err := db.TxContext(db.DefaultContext)
	if err != nil {
		return err
	}
	defer committer.Close()

	if count, err := db.DeleteByBean(ctx, bean); err != nil {
		return err
	} else if count == 0 {
		return ErrWebhookNotExist{ID: bean.ID}
	} else if _, err = db.DeleteByBean(ctx, &HookTask{HookID: bean.ID}); err != nil {
		return err
	}

	return committer.Commit()
}

// DeleteWebhookByRepoID deletes webhook of repository by given ID.
func DeleteWebhookByRepoID(repoID, id int64) error {
	return deleteWebhook(&Webhook{
		ID:     id,
		RepoID: repoID,
	})
}

// DeleteWebhookByOwnerID deletes webhook of a user or organization by given ID.
func DeleteWebhookByOwnerID(ownerID, id int64) error {
	return deleteWebhook(&Webhook{
		ID:      id,
		OwnerID: ownerID,
	})
}

// DeleteDefaultSystemWebhook deletes an admin-configured default or system webhook (where Org and Repo ID both 0)
func DeleteDefaultSystemWebhook(id int64) error {
	ctx, committer, err := db.TxContext(db.DefaultContext)
	if err != nil {
		return err
	}
	defer committer.Close()

	count, err := db.GetEngine(ctx).
		Where("repo_id=? AND owner_id=?", 0, 0).
		Delete(&Webhook{ID: id})
	if err != nil {
		return err
	} else if count == 0 {
		return ErrWebhookNotExist{ID: id}
	}

	if _, err := db.DeleteByBean(ctx, &HookTask{HookID: id}); err != nil {
		return err
	}

	return committer.Commit()
}

// CopyDefaultWebhooksToRepo creates copies of the default webhooks in a new repo
func CopyDefaultWebhooksToRepo(ctx context.Context, repoID int64) error {
	ws, err := GetDefaultWebhooks(ctx)
	if err != nil {
		return fmt.Errorf("GetDefaultWebhooks: %w", err)
	}

	for _, w := range ws {
		w.ID = 0
		w.RepoID = repoID
		if err := CreateWebhook(ctx, w); err != nil {
			return fmt.Errorf("CreateWebhook: %w", err)
		}
	}
	return nil
}<|MERGE_RESOLUTION|>--- conflicted
+++ resolved
@@ -120,25 +120,9 @@
 
 // Webhook represents a web hook object.
 type Webhook struct {
-<<<<<<< HEAD
-	ID              int64 `xorm:"pk autoincr"`
-	RepoID          int64 `xorm:"INDEX"` // An ID of 0 indicates either a default or system webhook
-	OwnerID         int64 `xorm:"INDEX"`
-	IsSystemWebhook bool
-	URL             string `xorm:"url TEXT"`
-	HTTPMethod      string `xorm:"http_method"`
-	ContentType     HookContentType
-	Secret          string `xorm:"TEXT"`
-	Events          string `xorm:"TEXT"`
-	*HookEvent      `xorm:"-"`
-	IsActive        bool       `xorm:"INDEX"`
-	Type            HookType   `xorm:"VARCHAR(16) 'type'"`
-	Meta            string     `xorm:"TEXT"` // store hook-specific attributes
-	LastStatus      HookStatus // Last delivery status
-=======
 	ID                        int64 `xorm:"pk autoincr"`
 	RepoID                    int64 `xorm:"INDEX"` // An ID of 0 indicates either a default or system webhook
-	OrgID                     int64 `xorm:"INDEX"`
+	OwnerID                   int64 `xorm:"INDEX"`
 	IsSystemWebhook           bool
 	URL                       string `xorm:"url TEXT"`
 	HTTPMethod                string `xorm:"http_method"`
@@ -150,7 +134,6 @@
 	Type                      webhook_module.HookType   `xorm:"VARCHAR(16) 'type'"`
 	Meta                      string                    `xorm:"TEXT"` // store hook-specific attributes
 	LastStatus                webhook_module.HookStatus // Last delivery status
->>>>>>> 20e3ffd2
 
 	// HeaderAuthorizationEncrypted should be accessed using HeaderAuthorization() and SetHeaderAuthorization()
 	HeaderAuthorizationEncrypted string `xorm:"TEXT"`
