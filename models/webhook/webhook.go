// Copyright 2014 The Gogs Authors. All rights reserved.
// Copyright 2017 The Gitea Authors. All rights reserved.
// SPDX-License-Identifier: MIT

package webhook

import (
	"context"
	"fmt"
	"strings"

	"code.gitea.io/gitea/models/db"
	"code.gitea.io/gitea/modules/json"
	"code.gitea.io/gitea/modules/log"
	"code.gitea.io/gitea/modules/secret"
	"code.gitea.io/gitea/modules/setting"
	"code.gitea.io/gitea/modules/timeutil"
	"code.gitea.io/gitea/modules/util"
	webhook_module "code.gitea.io/gitea/modules/webhook"

	"xorm.io/builder"
)

// ErrWebhookNotExist represents a "WebhookNotExist" kind of error.
type ErrWebhookNotExist struct {
	ID int64
}

// IsErrWebhookNotExist checks if an error is a ErrWebhookNotExist.
func IsErrWebhookNotExist(err error) bool {
	_, ok := err.(ErrWebhookNotExist)
	return ok
}

func (err ErrWebhookNotExist) Error() string {
	return fmt.Sprintf("webhook does not exist [id: %d]", err.ID)
}

func (err ErrWebhookNotExist) Unwrap() error {
	return util.ErrNotExist
}

// ErrHookTaskNotExist represents a "HookTaskNotExist" kind of error.
type ErrHookTaskNotExist struct {
	TaskID int64
	HookID int64
	UUID   string
}

// IsErrHookTaskNotExist checks if an error is a ErrHookTaskNotExist.
func IsErrHookTaskNotExist(err error) bool {
	_, ok := err.(ErrHookTaskNotExist)
	return ok
}

func (err ErrHookTaskNotExist) Error() string {
	return fmt.Sprintf("hook task does not exist [task: %d, hook: %d, uuid: %s]", err.TaskID, err.HookID, err.UUID)
}

func (err ErrHookTaskNotExist) Unwrap() error {
	return util.ErrNotExist
}

// HookContentType is the content type of a web hook
type HookContentType int

const (
	// ContentTypeJSON is a JSON payload for web hooks
	ContentTypeJSON HookContentType = iota + 1
	// ContentTypeForm is an url-encoded form payload for web hook
	ContentTypeForm
)

var hookContentTypes = map[string]HookContentType{
	"json": ContentTypeJSON,
	"form": ContentTypeForm,
}

// ToHookContentType returns HookContentType by given name.
func ToHookContentType(name string) HookContentType {
	return hookContentTypes[name]
}

// HookTaskCleanupType is the type of cleanup to perform on hook_task
type HookTaskCleanupType int

const (
	// OlderThan hook_task rows will be cleaned up by the age of the row
	OlderThan HookTaskCleanupType = iota
	// PerWebhook hook_task rows will be cleaned up by leaving the most recent deliveries for each webhook
	PerWebhook
)

var hookTaskCleanupTypes = map[string]HookTaskCleanupType{
	"OlderThan":  OlderThan,
	"PerWebhook": PerWebhook,
}

// ToHookTaskCleanupType returns HookTaskCleanupType by given name.
func ToHookTaskCleanupType(name string) HookTaskCleanupType {
	return hookTaskCleanupTypes[name]
}

// Name returns the name of a given web hook's content type
func (t HookContentType) Name() string {
	switch t {
	case ContentTypeJSON:
		return "json"
	case ContentTypeForm:
		return "form"
	}
	return ""
}

// IsValidHookContentType returns true if given name is a valid hook content type.
func IsValidHookContentType(name string) bool {
	_, ok := hookContentTypes[name]
	return ok
}

// Webhook represents a web hook object.
type Webhook struct {
	ID                        int64 `xorm:"pk autoincr"`
	RepoID                    int64 `xorm:"INDEX"` // An ID of 0 indicates either a default or system webhook
	OrgID                     int64 `xorm:"INDEX"`
	IsSystemWebhook           bool
	URL                       string `xorm:"url TEXT"`
	HTTPMethod                string `xorm:"http_method"`
	ContentType               HookContentType
	Secret                    string `xorm:"TEXT"`
	Events                    string `xorm:"TEXT"`
	*webhook_module.HookEvent `xorm:"-"`
	IsActive                  bool                      `xorm:"INDEX"`
	Type                      webhook_module.HookType   `xorm:"VARCHAR(16) 'type'"`
	Meta                      string                    `xorm:"TEXT"` // store hook-specific attributes
	LastStatus                webhook_module.HookStatus // Last delivery status

	// HeaderAuthorizationEncrypted should be accessed using HeaderAuthorization() and SetHeaderAuthorization()
	HeaderAuthorizationEncrypted string `xorm:"TEXT"`

	CreatedUnix timeutil.TimeStamp `xorm:"INDEX created"`
	UpdatedUnix timeutil.TimeStamp `xorm:"INDEX updated"`
}

func init() {
	db.RegisterModel(new(Webhook))
}

// AfterLoad updates the webhook object upon setting a column
func (w *Webhook) AfterLoad() {
	w.HookEvent = &webhook_module.HookEvent{}
	if err := json.Unmarshal([]byte(w.Events), w.HookEvent); err != nil {
		log.Error("Unmarshal[%d]: %v", w.ID, err)
	}
}

// History returns history of webhook by given conditions.
func (w *Webhook) History(page int) ([]*HookTask, error) {
	return HookTasks(w.ID, page)
}

// UpdateEvent handles conversion from HookEvent to Events.
func (w *Webhook) UpdateEvent() error {
	data, err := json.Marshal(w.HookEvent)
	w.Events = string(data)
	return err
}

// HasCreateEvent returns true if hook enabled create event.
func (w *Webhook) HasCreateEvent() bool {
	return w.SendEverything ||
		(w.ChooseEvents && w.HookEvents.Create)
}

// HasDeleteEvent returns true if hook enabled delete event.
func (w *Webhook) HasDeleteEvent() bool {
	return w.SendEverything ||
		(w.ChooseEvents && w.HookEvents.Delete)
}

// HasForkEvent returns true if hook enabled fork event.
func (w *Webhook) HasForkEvent() bool {
	return w.SendEverything ||
		(w.ChooseEvents && w.HookEvents.Fork)
}

// HasIssuesEvent returns true if hook enabled issues event.
func (w *Webhook) HasIssuesEvent() bool {
	return w.SendEverything ||
		(w.ChooseEvents && w.HookEvents.Issues)
}

// HasIssuesAssignEvent returns true if hook enabled issues assign event.
func (w *Webhook) HasIssuesAssignEvent() bool {
	return w.SendEverything ||
		(w.ChooseEvents && w.HookEvents.IssueAssign)
}

// HasIssuesLabelEvent returns true if hook enabled issues label event.
func (w *Webhook) HasIssuesLabelEvent() bool {
	return w.SendEverything ||
		(w.ChooseEvents && w.HookEvents.IssueLabel)
}

// HasIssuesMilestoneEvent returns true if hook enabled issues milestone event.
func (w *Webhook) HasIssuesMilestoneEvent() bool {
	return w.SendEverything ||
		(w.ChooseEvents && w.HookEvents.IssueMilestone)
}

// HasIssueCommentEvent returns true if hook enabled issue_comment event.
func (w *Webhook) HasIssueCommentEvent() bool {
	return w.SendEverything ||
		(w.ChooseEvents && w.HookEvents.IssueComment)
}

// HasPushEvent returns true if hook enabled push event.
func (w *Webhook) HasPushEvent() bool {
	return w.PushOnly || w.SendEverything ||
		(w.ChooseEvents && w.HookEvents.Push)
}

// HasPullRequestEvent returns true if hook enabled pull request event.
func (w *Webhook) HasPullRequestEvent() bool {
	return w.SendEverything ||
		(w.ChooseEvents && w.HookEvents.PullRequest)
}

// HasPullRequestAssignEvent returns true if hook enabled pull request assign event.
func (w *Webhook) HasPullRequestAssignEvent() bool {
	return w.SendEverything ||
		(w.ChooseEvents && w.HookEvents.PullRequestAssign)
}

// HasPullRequestLabelEvent returns true if hook enabled pull request label event.
func (w *Webhook) HasPullRequestLabelEvent() bool {
	return w.SendEverything ||
		(w.ChooseEvents && w.HookEvents.PullRequestLabel)
}

// HasPullRequestMilestoneEvent returns true if hook enabled pull request milestone event.
func (w *Webhook) HasPullRequestMilestoneEvent() bool {
	return w.SendEverything ||
		(w.ChooseEvents && w.HookEvents.PullRequestMilestone)
}

// HasPullRequestCommentEvent returns true if hook enabled pull_request_comment event.
func (w *Webhook) HasPullRequestCommentEvent() bool {
	return w.SendEverything ||
		(w.ChooseEvents && w.HookEvents.PullRequestComment)
}

// HasPullRequestApprovedEvent returns true if hook enabled pull request review event.
func (w *Webhook) HasPullRequestApprovedEvent() bool {
	return w.SendEverything ||
		(w.ChooseEvents && w.HookEvents.PullRequestReview)
}

// HasPullRequestRejectedEvent returns true if hook enabled pull request review event.
func (w *Webhook) HasPullRequestRejectedEvent() bool {
	return w.SendEverything ||
		(w.ChooseEvents && w.HookEvents.PullRequestReview)
}

// HasPullRequestReviewCommentEvent returns true if hook enabled pull request review event.
func (w *Webhook) HasPullRequestReviewCommentEvent() bool {
	return w.SendEverything ||
		(w.ChooseEvents && w.HookEvents.PullRequestReview)
}

// HasPullRequestSyncEvent returns true if hook enabled pull request sync event.
func (w *Webhook) HasPullRequestSyncEvent() bool {
	return w.SendEverything ||
		(w.ChooseEvents && w.HookEvents.PullRequestSync)
}

// HasWikiEvent returns true if hook enabled wiki event.
func (w *Webhook) HasWikiEvent() bool {
	return w.SendEverything ||
		(w.ChooseEvents && w.HookEvent.Wiki)
}

// HasReleaseEvent returns if hook enabled release event.
func (w *Webhook) HasReleaseEvent() bool {
	return w.SendEverything ||
		(w.ChooseEvents && w.HookEvents.Release)
}

// HasRepositoryEvent returns if hook enabled repository event.
func (w *Webhook) HasRepositoryEvent() bool {
	return w.SendEverything ||
		(w.ChooseEvents && w.HookEvents.Repository)
}

// HasPackageEvent returns if hook enabled package event.
func (w *Webhook) HasPackageEvent() bool {
	return w.SendEverything ||
		(w.ChooseEvents && w.HookEvents.Package)
}

// EventCheckers returns event checkers
func (w *Webhook) EventCheckers() []struct {
	Has  func() bool
	Type webhook_module.HookEventType
} {
	return []struct {
		Has  func() bool
		Type webhook_module.HookEventType
	}{
		{w.HasCreateEvent, webhook_module.HookEventCreate},
		{w.HasDeleteEvent, webhook_module.HookEventDelete},
		{w.HasForkEvent, webhook_module.HookEventFork},
		{w.HasPushEvent, webhook_module.HookEventPush},
		{w.HasIssuesEvent, webhook_module.HookEventIssues},
		{w.HasIssuesAssignEvent, webhook_module.HookEventIssueAssign},
		{w.HasIssuesLabelEvent, webhook_module.HookEventIssueLabel},
		{w.HasIssuesMilestoneEvent, webhook_module.HookEventIssueMilestone},
		{w.HasIssueCommentEvent, webhook_module.HookEventIssueComment},
		{w.HasPullRequestEvent, webhook_module.HookEventPullRequest},
		{w.HasPullRequestAssignEvent, webhook_module.HookEventPullRequestAssign},
		{w.HasPullRequestLabelEvent, webhook_module.HookEventPullRequestLabel},
		{w.HasPullRequestMilestoneEvent, webhook_module.HookEventPullRequestMilestone},
		{w.HasPullRequestCommentEvent, webhook_module.HookEventPullRequestComment},
		{w.HasPullRequestApprovedEvent, webhook_module.HookEventPullRequestReviewApproved},
		{w.HasPullRequestRejectedEvent, webhook_module.HookEventPullRequestReviewRejected},
		{w.HasPullRequestCommentEvent, webhook_module.HookEventPullRequestReviewComment},
		{w.HasPullRequestSyncEvent, webhook_module.HookEventPullRequestSync},
		{w.HasWikiEvent, webhook_module.HookEventWiki},
		{w.HasRepositoryEvent, webhook_module.HookEventRepository},
		{w.HasReleaseEvent, webhook_module.HookEventRelease},
		{w.HasPackageEvent, webhook_module.HookEventPackage},
	}
}

// EventsArray returns an array of hook events
func (w *Webhook) EventsArray() []string {
	events := make([]string, 0, 7)

	for _, c := range w.EventCheckers() {
		if c.Has() {
			events = append(events, string(c.Type))
		}
	}
	return events
}

// HeaderAuthorization returns the decrypted Authorization header.
// Not on the reference (*w), to be accessible on WebhooksNew.
func (w Webhook) HeaderAuthorization() (string, error) {
	if w.HeaderAuthorizationEncrypted == "" {
		return "", nil
	}
	return secret.DecryptSecret(setting.SecretKey, w.HeaderAuthorizationEncrypted)
}

// SetHeaderAuthorization encrypts and sets the Authorization header.
func (w *Webhook) SetHeaderAuthorization(cleartext string) error {
	if cleartext == "" {
		w.HeaderAuthorizationEncrypted = ""
		return nil
	}
	ciphertext, err := secret.EncryptSecret(setting.SecretKey, cleartext)
	if err != nil {
		return err
	}
	w.HeaderAuthorizationEncrypted = ciphertext
	return nil
}

// CreateWebhook creates a new web hook.
func CreateWebhook(ctx context.Context, w *Webhook) error {
	w.Type = strings.TrimSpace(w.Type)
	return db.Insert(ctx, w)
}

// CreateWebhooks creates multiple web hooks
func CreateWebhooks(ctx context.Context, ws []*Webhook) error {
	// xorm returns err "no element on slice when insert" for empty slices.
	if len(ws) == 0 {
		return nil
	}
	for i := 0; i < len(ws); i++ {
		ws[i].Type = strings.TrimSpace(ws[i].Type)
	}
	return db.Insert(ctx, ws)
}

// getWebhook uses argument bean as query condition,
// ID must be specified and do not assign unnecessary fields.
func getWebhook(bean *Webhook) (*Webhook, error) {
	has, err := db.GetEngine(db.DefaultContext).Get(bean)
	if err != nil {
		return nil, err
	} else if !has {
		return nil, ErrWebhookNotExist{ID: bean.ID}
	}
	return bean, nil
}

// GetWebhookByID returns webhook of repository by given ID.
func GetWebhookByID(id int64) (*Webhook, error) {
	return getWebhook(&Webhook{
		ID: id,
	})
}

// GetWebhookByRepoID returns webhook of repository by given ID.
func GetWebhookByRepoID(repoID, id int64) (*Webhook, error) {
	return getWebhook(&Webhook{
		ID:     id,
		RepoID: repoID,
	})
}

// GetWebhookByOrgID returns webhook of organization by given ID.
func GetWebhookByOrgID(orgID, id int64) (*Webhook, error) {
	return getWebhook(&Webhook{
		ID:    id,
		OrgID: orgID,
	})
}

// ListWebhookOptions are options to filter webhooks on ListWebhooksByOpts
type ListWebhookOptions struct {
	db.ListOptions
	RepoID   int64
	OrgID    int64
	IsActive util.OptionalBool
}

func (opts *ListWebhookOptions) toCond() builder.Cond {
	cond := builder.NewCond()
	if opts.RepoID != 0 {
		cond = cond.And(builder.Eq{"webhook.repo_id": opts.RepoID})
	}
	if opts.OrgID != 0 {
		cond = cond.And(builder.Eq{"webhook.org_id": opts.OrgID})
	}
	if !opts.IsActive.IsNone() {
		cond = cond.And(builder.Eq{"webhook.is_active": opts.IsActive.IsTrue()})
	}
	return cond
}

// ListWebhooksByOpts return webhooks based on options
func ListWebhooksByOpts(ctx context.Context, opts *ListWebhookOptions) ([]*Webhook, error) {
	sess := db.GetEngine(ctx).Where(opts.toCond())

	if opts.Page != 0 {
		sess = db.SetSessionPagination(sess, opts)
		webhooks := make([]*Webhook, 0, opts.PageSize)
		err := sess.Find(&webhooks)
		return webhooks, err
	}

	webhooks := make([]*Webhook, 0, 10)
	err := sess.Find(&webhooks)
	return webhooks, err
}

// CountWebhooksByOpts count webhooks based on options and ignore pagination
func CountWebhooksByOpts(opts *ListWebhookOptions) (int64, error) {
	return db.GetEngine(db.DefaultContext).Where(opts.toCond()).Count(&Webhook{})
}

<<<<<<< HEAD
=======
// GetDefaultWebhooks returns all admin-default webhooks.
func GetDefaultWebhooks(ctx context.Context) ([]*Webhook, error) {
	webhooks := make([]*Webhook, 0, 5)
	return webhooks, db.GetEngine(ctx).
		Where("repo_id=? AND org_id=? AND is_system_webhook=?", 0, 0, false).
		Find(&webhooks)
}

// GetSystemOrDefaultWebhook returns admin system or default webhook by given ID.
func GetSystemOrDefaultWebhook(id int64) (*Webhook, error) {
	webhook := &Webhook{ID: id}
	has, err := db.GetEngine(db.DefaultContext).
		Where("repo_id=? AND org_id=?", 0, 0).
		Get(webhook)
	if err != nil {
		return nil, err
	} else if !has {
		return nil, ErrWebhookNotExist{ID: id}
	}
	return webhook, nil
}

// GetSystemWebhooks returns all admin system webhooks.
func GetSystemWebhooks(ctx context.Context, isActive util.OptionalBool) ([]*Webhook, error) {
	webhooks := make([]*Webhook, 0, 5)
	if isActive.IsNone() {
		return webhooks, db.GetEngine(ctx).
			Where("repo_id=? AND org_id=? AND is_system_webhook=?", 0, 0, true).
			Find(&webhooks)
	}
	return webhooks, db.GetEngine(ctx).
		Where("repo_id=? AND org_id=? AND is_system_webhook=? AND is_active = ?", 0, 0, true, isActive.IsTrue()).
		Find(&webhooks)
}

>>>>>>> f0159c3e
// UpdateWebhook updates information of webhook.
func UpdateWebhook(w *Webhook) error {
	_, err := db.GetEngine(db.DefaultContext).ID(w.ID).AllCols().Update(w)
	return err
}

// UpdateWebhookLastStatus updates last status of webhook.
func UpdateWebhookLastStatus(w *Webhook) error {
	_, err := db.GetEngine(db.DefaultContext).ID(w.ID).Cols("last_status").Update(w)
	return err
}

// deleteWebhook uses argument bean as query condition,
// ID must be specified and do not assign unnecessary fields.
func deleteWebhook(bean *Webhook) (err error) {
	ctx, committer, err := db.TxContext(db.DefaultContext)
	if err != nil {
		return err
	}
	defer committer.Close()

	if count, err := db.DeleteByBean(ctx, bean); err != nil {
		return err
	} else if count == 0 {
		return ErrWebhookNotExist{ID: bean.ID}
	} else if _, err = db.DeleteByBean(ctx, &HookTask{HookID: bean.ID}); err != nil {
		return err
	}

	return committer.Commit()
}

// DeleteWebhookByRepoID deletes webhook of repository by given ID.
func DeleteWebhookByRepoID(repoID, id int64) error {
	return deleteWebhook(&Webhook{
		ID:     id,
		RepoID: repoID,
	})
}

// DeleteWebhookByOrgID deletes webhook of organization by given ID.
func DeleteWebhookByOrgID(orgID, id int64) error {
	return deleteWebhook(&Webhook{
		ID:    id,
		OrgID: orgID,
	})
}<|MERGE_RESOLUTION|>--- conflicted
+++ resolved
@@ -463,44 +463,6 @@
 	return db.GetEngine(db.DefaultContext).Where(opts.toCond()).Count(&Webhook{})
 }
 
-<<<<<<< HEAD
-=======
-// GetDefaultWebhooks returns all admin-default webhooks.
-func GetDefaultWebhooks(ctx context.Context) ([]*Webhook, error) {
-	webhooks := make([]*Webhook, 0, 5)
-	return webhooks, db.GetEngine(ctx).
-		Where("repo_id=? AND org_id=? AND is_system_webhook=?", 0, 0, false).
-		Find(&webhooks)
-}
-
-// GetSystemOrDefaultWebhook returns admin system or default webhook by given ID.
-func GetSystemOrDefaultWebhook(id int64) (*Webhook, error) {
-	webhook := &Webhook{ID: id}
-	has, err := db.GetEngine(db.DefaultContext).
-		Where("repo_id=? AND org_id=?", 0, 0).
-		Get(webhook)
-	if err != nil {
-		return nil, err
-	} else if !has {
-		return nil, ErrWebhookNotExist{ID: id}
-	}
-	return webhook, nil
-}
-
-// GetSystemWebhooks returns all admin system webhooks.
-func GetSystemWebhooks(ctx context.Context, isActive util.OptionalBool) ([]*Webhook, error) {
-	webhooks := make([]*Webhook, 0, 5)
-	if isActive.IsNone() {
-		return webhooks, db.GetEngine(ctx).
-			Where("repo_id=? AND org_id=? AND is_system_webhook=?", 0, 0, true).
-			Find(&webhooks)
-	}
-	return webhooks, db.GetEngine(ctx).
-		Where("repo_id=? AND org_id=? AND is_system_webhook=? AND is_active = ?", 0, 0, true, isActive.IsTrue()).
-		Find(&webhooks)
-}
-
->>>>>>> f0159c3e
 // UpdateWebhook updates information of webhook.
 func UpdateWebhook(w *Webhook) error {
 	_, err := db.GetEngine(db.DefaultContext).ID(w.ID).AllCols().Update(w)
