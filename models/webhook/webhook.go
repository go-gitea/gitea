// Copyright 2014 The Gogs Authors. All rights reserved.
// Copyright 2017 The Gitea Authors. All rights reserved.
// SPDX-License-Identifier: MIT

package webhook

import (
	"context"
	"fmt"
	"strings"

	"code.gitea.io/gitea/models/db"
	"code.gitea.io/gitea/modules/json"
	"code.gitea.io/gitea/modules/log"
	"code.gitea.io/gitea/modules/optional"
	"code.gitea.io/gitea/modules/secret"
	"code.gitea.io/gitea/modules/setting"
	"code.gitea.io/gitea/modules/timeutil"
	"code.gitea.io/gitea/modules/util"
	webhook_module "code.gitea.io/gitea/modules/webhook"

	"xorm.io/builder"
)

// ErrWebhookNotExist represents a "WebhookNotExist" kind of error.
type ErrWebhookNotExist struct {
	ID int64
}

// IsErrWebhookNotExist checks if an error is a ErrWebhookNotExist.
func IsErrWebhookNotExist(err error) bool {
	_, ok := err.(ErrWebhookNotExist)
	return ok
}

func (err ErrWebhookNotExist) Error() string {
	return fmt.Sprintf("webhook does not exist [id: %d]", err.ID)
}

func (err ErrWebhookNotExist) Unwrap() error {
	return util.ErrNotExist
}

// ErrHookTaskNotExist represents a "HookTaskNotExist" kind of error.
type ErrHookTaskNotExist struct {
	TaskID int64
	HookID int64
	UUID   string
}

// IsErrHookTaskNotExist checks if an error is a ErrHookTaskNotExist.
func IsErrHookTaskNotExist(err error) bool {
	_, ok := err.(ErrHookTaskNotExist)
	return ok
}

func (err ErrHookTaskNotExist) Error() string {
	return fmt.Sprintf("hook task does not exist [task: %d, hook: %d, uuid: %s]", err.TaskID, err.HookID, err.UUID)
}

func (err ErrHookTaskNotExist) Unwrap() error {
	return util.ErrNotExist
}

// HookContentType is the content type of a web hook
type HookContentType int

const (
	// ContentTypeJSON is a JSON payload for web hooks
	ContentTypeJSON HookContentType = iota + 1
	// ContentTypeForm is an url-encoded form payload for web hook
	ContentTypeForm
)

var hookContentTypes = map[string]HookContentType{
	"json": ContentTypeJSON,
	"form": ContentTypeForm,
}

// ToHookContentType returns HookContentType by given name.
func ToHookContentType(name string) HookContentType {
	return hookContentTypes[name]
}

// HookTaskCleanupType is the type of cleanup to perform on hook_task
type HookTaskCleanupType int

const (
	// OlderThan hook_task rows will be cleaned up by the age of the row
	OlderThan HookTaskCleanupType = iota
	// PerWebhook hook_task rows will be cleaned up by leaving the most recent deliveries for each webhook
	PerWebhook
)

var hookTaskCleanupTypes = map[string]HookTaskCleanupType{
	"OlderThan":  OlderThan,
	"PerWebhook": PerWebhook,
}

// ToHookTaskCleanupType returns HookTaskCleanupType by given name.
func ToHookTaskCleanupType(name string) HookTaskCleanupType {
	return hookTaskCleanupTypes[name]
}

// Name returns the name of a given web hook's content type
func (t HookContentType) Name() string {
	switch t {
	case ContentTypeJSON:
		return "json"
	case ContentTypeForm:
		return "form"
	}
	return ""
}

// IsValidHookContentType returns true if given name is a valid hook content type.
func IsValidHookContentType(name string) bool {
	_, ok := hookContentTypes[name]
	return ok
}

// Webhook represents a web hook object.
type Webhook struct {
	ID                        int64 `xorm:"pk autoincr"`
	RepoID                    int64 `xorm:"INDEX"` // An ID of 0 indicates either a default or system webhook
	OwnerID                   int64 `xorm:"INDEX"`
	IsSystemWebhook           bool
	URL                       string `xorm:"url TEXT"`
	HTTPMethod                string `xorm:"http_method"`
	ContentType               HookContentType
	Secret                    string `xorm:"TEXT"`
	Events                    string `xorm:"TEXT"`
	*webhook_module.HookEvent `xorm:"-"`
	IsActive                  bool                      `xorm:"INDEX"`
	Type                      webhook_module.HookType   `xorm:"VARCHAR(16) 'type'"`
	Meta                      string                    `xorm:"TEXT"` // store hook-specific attributes
	LastStatus                webhook_module.HookStatus // Last delivery status

	// HeaderAuthorizationEncrypted should be accessed using HeaderAuthorization() and SetHeaderAuthorization()
	HeaderAuthorizationEncrypted string `xorm:"TEXT"`

	CreatedUnix timeutil.TimeStamp `xorm:"INDEX created"`
	UpdatedUnix timeutil.TimeStamp `xorm:"INDEX updated"`
}

func init() {
	db.RegisterModel(new(Webhook))
}

// AfterLoad updates the webhook object upon setting a column
func (w *Webhook) AfterLoad() {
	w.HookEvent = &webhook_module.HookEvent{}
	if err := json.Unmarshal([]byte(w.Events), w.HookEvent); err != nil {
		log.Error("Unmarshal[%d]: %v", w.ID, err)
	}
}

// History returns history of webhook by given conditions.
func (w *Webhook) History(ctx context.Context, page int) ([]*HookTask, error) {
	return HookTasks(ctx, w.ID, page)
}

// UpdateEvent handles conversion from HookEvent to Events.
func (w *Webhook) UpdateEvent() error {
	data, err := json.Marshal(w.HookEvent)
	w.Events = string(data)
	return err
}

func (w *Webhook) HasEvent(evt webhook_module.HookEventType) bool {
	if w.SendEverything {
		return true
<<<<<<< HEAD
	}
	if w.PushOnly {
		return evt == webhook_module.HookEventPush
	}
	return w.HookEvents[evt]
=======
	}
	if w.PushOnly {
		return evt == webhook_module.HookEventPush
	}
	checkEvt := evt
	switch evt {
	case webhook_module.HookEventPullRequestReviewApproved, webhook_module.HookEventPullRequestReviewRejected, webhook_module.HookEventPullRequestReviewComment:
		checkEvt = webhook_module.HookEventPullRequestReview
	}
	return w.HookEvents[checkEvt]
>>>>>>> e94f37f9
}

// EventsArray returns an array of hook events
func (w *Webhook) EventsArray() []string {
	if w.SendEverything {
		events := make([]string, 0, len(webhook_module.AllEvents()))
		for _, evt := range webhook_module.AllEvents() {
			events = append(events, string(evt))
		}
		return events
	}

	if w.PushOnly {
		return []string{string(webhook_module.HookEventPush)}
	}

<<<<<<< HEAD
=======
	events := make([]string, 0, len(w.HookEvents))
>>>>>>> e94f37f9
	for event, enabled := range w.HookEvents {
		if enabled {
			events = append(events, string(event))
		}
	}
	return events
}

// HeaderAuthorization returns the decrypted Authorization header.
// Not on the reference (*w), to be accessible on WebhooksNew.
func (w Webhook) HeaderAuthorization() (string, error) {
	if w.HeaderAuthorizationEncrypted == "" {
		return "", nil
	}
	return secret.DecryptSecret(setting.SecretKey, w.HeaderAuthorizationEncrypted)
}

// SetHeaderAuthorization encrypts and sets the Authorization header.
func (w *Webhook) SetHeaderAuthorization(cleartext string) error {
	if cleartext == "" {
		w.HeaderAuthorizationEncrypted = ""
		return nil
	}
	ciphertext, err := secret.EncryptSecret(setting.SecretKey, cleartext)
	if err != nil {
		return err
	}
	w.HeaderAuthorizationEncrypted = ciphertext
	return nil
}

// CreateWebhook creates a new web hook.
func CreateWebhook(ctx context.Context, w *Webhook) error {
	w.Type = strings.TrimSpace(w.Type)
	return db.Insert(ctx, w)
}

// CreateWebhooks creates multiple web hooks
func CreateWebhooks(ctx context.Context, ws []*Webhook) error {
	// xorm returns err "no element on slice when insert" for empty slices.
	if len(ws) == 0 {
		return nil
	}
	for i := 0; i < len(ws); i++ {
		ws[i].Type = strings.TrimSpace(ws[i].Type)
	}
	return db.Insert(ctx, ws)
}

// GetWebhookByID returns webhook of repository by given ID.
func GetWebhookByID(ctx context.Context, id int64) (*Webhook, error) {
	bean := new(Webhook)
	has, err := db.GetEngine(ctx).ID(id).Get(bean)
	if err != nil {
		return nil, err
	} else if !has {
		return nil, ErrWebhookNotExist{ID: id}
	}
	return bean, nil
}

// GetWebhookByRepoID returns webhook of repository by given ID.
func GetWebhookByRepoID(ctx context.Context, repoID, id int64) (*Webhook, error) {
	webhook := new(Webhook)
	has, err := db.GetEngine(ctx).Where("id=? AND repo_id=?", id, repoID).Get(webhook)
	if err != nil {
		return nil, err
	} else if !has {
		return nil, ErrWebhookNotExist{ID: id}
	}
	return webhook, nil
}

// GetWebhookByOwnerID returns webhook of a user or organization by given ID.
func GetWebhookByOwnerID(ctx context.Context, ownerID, id int64) (*Webhook, error) {
	webhook := new(Webhook)
	has, err := db.GetEngine(ctx).Where("id=? AND owner_id=?", id, ownerID).Get(webhook)
	if err != nil {
		return nil, err
	} else if !has {
		return nil, ErrWebhookNotExist{ID: id}
	}
	return webhook, nil
}

// ListWebhookOptions are options to filter webhooks on ListWebhooksByOpts
type ListWebhookOptions struct {
	db.ListOptions
	RepoID   int64
	OwnerID  int64
	IsActive optional.Option[bool]
}

func (opts ListWebhookOptions) ToConds() builder.Cond {
	cond := builder.NewCond()
	if opts.RepoID != 0 {
		cond = cond.And(builder.Eq{"webhook.repo_id": opts.RepoID})
	}
	if opts.OwnerID != 0 {
		cond = cond.And(builder.Eq{"webhook.owner_id": opts.OwnerID})
	}
	if opts.IsActive.Has() {
		cond = cond.And(builder.Eq{"webhook.is_active": opts.IsActive.Value()})
	}
	return cond
}

// UpdateWebhook updates information of webhook.
func UpdateWebhook(ctx context.Context, w *Webhook) error {
	_, err := db.GetEngine(ctx).ID(w.ID).AllCols().Update(w)
	return err
}

// UpdateWebhookLastStatus updates last status of webhook.
func UpdateWebhookLastStatus(ctx context.Context, w *Webhook) error {
	_, err := db.GetEngine(ctx).ID(w.ID).Cols("last_status").Update(w)
	return err
}

// DeleteWebhookByID uses argument bean as query condition,
// ID must be specified and do not assign unnecessary fields.
func DeleteWebhookByID(ctx context.Context, id int64) (err error) {
	ctx, committer, err := db.TxContext(ctx)
	if err != nil {
		return err
	}
	defer committer.Close()

	if count, err := db.DeleteByID[Webhook](ctx, id); err != nil {
		return err
	} else if count == 0 {
		return ErrWebhookNotExist{ID: id}
	} else if _, err = db.DeleteByBean(ctx, &HookTask{HookID: id}); err != nil {
		return err
	}

	return committer.Commit()
}

// DeleteWebhookByRepoID deletes webhook of repository by given ID.
func DeleteWebhookByRepoID(ctx context.Context, repoID, id int64) error {
	if _, err := GetWebhookByRepoID(ctx, repoID, id); err != nil {
		return err
	}
	return DeleteWebhookByID(ctx, id)
}

// DeleteWebhookByOwnerID deletes webhook of a user or organization by given ID.
func DeleteWebhookByOwnerID(ctx context.Context, ownerID, id int64) error {
	if _, err := GetWebhookByOwnerID(ctx, ownerID, id); err != nil {
		return err
	}
	return DeleteWebhookByID(ctx, id)
}<|MERGE_RESOLUTION|>--- conflicted
+++ resolved
@@ -170,13 +170,6 @@
 func (w *Webhook) HasEvent(evt webhook_module.HookEventType) bool {
 	if w.SendEverything {
 		return true
-<<<<<<< HEAD
-	}
-	if w.PushOnly {
-		return evt == webhook_module.HookEventPush
-	}
-	return w.HookEvents[evt]
-=======
 	}
 	if w.PushOnly {
 		return evt == webhook_module.HookEventPush
@@ -187,7 +180,6 @@
 		checkEvt = webhook_module.HookEventPullRequestReview
 	}
 	return w.HookEvents[checkEvt]
->>>>>>> e94f37f9
 }
 
 // EventsArray returns an array of hook events
@@ -204,10 +196,7 @@
 		return []string{string(webhook_module.HookEventPush)}
 	}
 
-<<<<<<< HEAD
-=======
 	events := make([]string, 0, len(w.HookEvents))
->>>>>>> e94f37f9
 	for event, enabled := range w.HookEvents {
 		if enabled {
 			events = append(events, string(event))
