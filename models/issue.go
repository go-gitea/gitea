--- conflicted
+++ resolved
@@ -71,19 +71,18 @@
 	issueTasksDonePat = regexp.MustCompile(issueTasksDoneRegexpStr)
 }
 
-<<<<<<< HEAD
+func (issue *Issue) loadTotalTimes(e Engine) (err error) {
+	opts := FindTrackedTimesOptions{IssueID: issue.ID}
+	issue.TotalTrackedTime, err = opts.ToSession(e).SumInt(&TrackedTime{}, "time")
+	if err != nil {
+		return err
+	}
+	return nil
+}
+
 // IsOverdue checks if the issue is overdue
 func (issue *Issue) IsOverdue() bool {
 	return util.TimeStampNow() >= issue.DeadlineUnix
-=======
-func (issue *Issue) loadTotalTimes(e Engine) (err error) {
-	opts := FindTrackedTimesOptions{IssueID: issue.ID}
-	issue.TotalTrackedTime, err = opts.ToSession(e).SumInt(&TrackedTime{}, "time")
-	if err != nil {
-		return err
-	}
-	return nil
->>>>>>> 7ea4bfc5
 }
 
 func (issue *Issue) loadRepo(e Engine) (err error) {
