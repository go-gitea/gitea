// Copyright 2014 The Gogs Authors. All rights reserved.
// Use of this source code is governed by a MIT-style
// license that can be found in the LICENSE file.

package models

import (
	"fmt"
	"path"
	"regexp"
	"sort"
	"strings"

	"code.gitea.io/gitea/modules/base"
	"code.gitea.io/gitea/modules/log"
	"code.gitea.io/gitea/modules/setting"
	api "code.gitea.io/gitea/modules/structs"
	"code.gitea.io/gitea/modules/timeutil"
	"code.gitea.io/gitea/modules/util"

	"github.com/go-xorm/xorm"
	"github.com/unknwon/com"
	"xorm.io/builder"
)

// Issue represents an issue or pull request of repository.
type Issue struct {
	ID               int64       `xorm:"pk autoincr"`
	RepoID           int64       `xorm:"INDEX UNIQUE(repo_index)"`
	Repo             *Repository `xorm:"-"`
	Index            int64       `xorm:"UNIQUE(repo_index)"` // Index in one repository.
	PosterID         int64       `xorm:"INDEX"`
	Poster           *User       `xorm:"-"`
	OriginalAuthor   string
	OriginalAuthorID int64
	Title            string     `xorm:"name"`
	Content          string     `xorm:"TEXT"`
	RenderedContent  string     `xorm:"-"`
	Labels           []*Label   `xorm:"-"`
	MilestoneID      int64      `xorm:"INDEX"`
	Milestone        *Milestone `xorm:"-"`
	Priority         int
	AssigneeID       int64        `xorm:"-"`
	Assignee         *User        `xorm:"-"`
	IsClosed         bool         `xorm:"INDEX"`
	IsRead           bool         `xorm:"-"`
	IsPull           bool         `xorm:"INDEX"` // Indicates whether is a pull request or not.
	PullRequest      *PullRequest `xorm:"-"`
	NumComments      int
	Ref              string

	DeadlineUnix timeutil.TimeStamp `xorm:"INDEX"`

	CreatedUnix timeutil.TimeStamp `xorm:"INDEX created"`
	UpdatedUnix timeutil.TimeStamp `xorm:"INDEX updated"`
	ClosedUnix  timeutil.TimeStamp `xorm:"INDEX"`

	Attachments      []*Attachment `xorm:"-"`
	Comments         []*Comment    `xorm:"-"`
	Reactions        ReactionList  `xorm:"-"`
	TotalTrackedTime int64         `xorm:"-"`
	Assignees        []*User       `xorm:"-"`

	// IsLocked limits commenting abilities to users on an issue
	// with write access
	IsLocked bool `xorm:"NOT NULL DEFAULT false"`
}

var (
	issueTasksPat     *regexp.Regexp
	issueTasksDonePat *regexp.Regexp
)

const issueTasksRegexpStr = `(^\s*[-*]\s\[[\sx]\]\s.)|(\n\s*[-*]\s\[[\sx]\]\s.)`
const issueTasksDoneRegexpStr = `(^\s*[-*]\s\[[x]\]\s.)|(\n\s*[-*]\s\[[x]\]\s.)`
const issueMaxDupIndexAttempts = 3

func init() {
	issueTasksPat = regexp.MustCompile(issueTasksRegexpStr)
	issueTasksDonePat = regexp.MustCompile(issueTasksDoneRegexpStr)
}

func (issue *Issue) loadTotalTimes(e Engine) (err error) {
	opts := FindTrackedTimesOptions{IssueID: issue.ID}
	issue.TotalTrackedTime, err = opts.ToSession(e).SumInt(&TrackedTime{}, "time")
	if err != nil {
		return err
	}
	return nil
}

// IsOverdue checks if the issue is overdue
func (issue *Issue) IsOverdue() bool {
	return timeutil.TimeStampNow() >= issue.DeadlineUnix
}

// LoadRepo loads issue's repository
func (issue *Issue) LoadRepo() error {
	return issue.loadRepo(x)
}

func (issue *Issue) loadRepo(e Engine) (err error) {
	if issue.Repo == nil {
		issue.Repo, err = getRepositoryByID(e, issue.RepoID)
		if err != nil {
			return fmt.Errorf("getRepositoryByID [%d]: %v", issue.RepoID, err)
		}
	}
	return nil
}

// IsTimetrackerEnabled returns true if the repo enables timetracking
func (issue *Issue) IsTimetrackerEnabled() bool {
	return issue.isTimetrackerEnabled(x)
}

func (issue *Issue) isTimetrackerEnabled(e Engine) bool {
	if err := issue.loadRepo(e); err != nil {
		log.Error(fmt.Sprintf("loadRepo: %v", err))
		return false
	}
	return issue.Repo.IsTimetrackerEnabled()
}

// GetPullRequest returns the issue pull request
func (issue *Issue) GetPullRequest() (pr *PullRequest, err error) {
	if !issue.IsPull {
		return nil, fmt.Errorf("Issue is not a pull request")
	}

	pr, err = getPullRequestByIssueID(x, issue.ID)
	if err != nil {
		return nil, err
	}
	pr.Issue = issue
	return
}

func (issue *Issue) loadLabels(e Engine) (err error) {
	if issue.Labels == nil {
		issue.Labels, err = getLabelsByIssueID(e, issue.ID)
		if err != nil {
			return fmt.Errorf("getLabelsByIssueID [%d]: %v", issue.ID, err)
		}
	}
	return nil
}

// LoadPoster loads poster
func (issue *Issue) LoadPoster() error {
	return issue.loadPoster(x)
}

func (issue *Issue) loadPoster(e Engine) (err error) {
	if issue.Poster == nil {
		issue.Poster, err = getUserByID(e, issue.PosterID)
		if err != nil {
			issue.PosterID = -1
			issue.Poster = NewGhostUser()
			if !IsErrUserNotExist(err) {
				return fmt.Errorf("getUserByID.(poster) [%d]: %v", issue.PosterID, err)
			}
			err = nil
			return
		}
	}
	return
}

func (issue *Issue) loadPullRequest(e Engine) (err error) {
	if issue.IsPull && issue.PullRequest == nil {
		issue.PullRequest, err = getPullRequestByIssueID(e, issue.ID)
		if err != nil {
			if IsErrPullRequestNotExist(err) {
				return err
			}
			return fmt.Errorf("getPullRequestByIssueID [%d]: %v", issue.ID, err)
		}
		issue.PullRequest.Issue = issue
	}
	return nil
}

// LoadPullRequest loads pull request info
func (issue *Issue) LoadPullRequest() error {
	return issue.loadPullRequest(x)
}

func (issue *Issue) loadComments(e Engine) (err error) {
	return issue.loadCommentsByType(e, CommentTypeUnknown)
}

// LoadDiscussComments loads discuss comments
func (issue *Issue) LoadDiscussComments() error {
	return issue.loadCommentsByType(x, CommentTypeComment)
}

func (issue *Issue) loadCommentsByType(e Engine, tp CommentType) (err error) {
	if issue.Comments != nil {
		return nil
	}
	issue.Comments, err = findComments(e, FindCommentsOptions{
		IssueID: issue.ID,
		Type:    tp,
	})
	return err
}

func (issue *Issue) loadReactions(e Engine) (err error) {
	if issue.Reactions != nil {
		return nil
	}
	reactions, err := findReactions(e, FindReactionsOptions{
		IssueID: issue.ID,
	})
	if err != nil {
		return err
	}
	// Load reaction user data
	if _, err := ReactionList(reactions).loadUsers(e); err != nil {
		return err
	}

	// Cache comments to map
	comments := make(map[int64]*Comment)
	for _, comment := range issue.Comments {
		comments[comment.ID] = comment
	}
	// Add reactions either to issue or comment
	for _, react := range reactions {
		if react.CommentID == 0 {
			issue.Reactions = append(issue.Reactions, react)
		} else if comment, ok := comments[react.CommentID]; ok {
			comment.Reactions = append(comment.Reactions, react)
		}
	}
	return nil
}

func (issue *Issue) loadAttributes(e Engine) (err error) {
	if err = issue.loadRepo(e); err != nil {
		return
	}

	if err = issue.loadPoster(e); err != nil {
		return
	}

	if err = issue.loadLabels(e); err != nil {
		return
	}

	if issue.Milestone == nil && issue.MilestoneID > 0 {
		issue.Milestone, err = getMilestoneByRepoID(e, issue.RepoID, issue.MilestoneID)
		if err != nil && !IsErrMilestoneNotExist(err) {
			return fmt.Errorf("getMilestoneByRepoID [repo_id: %d, milestone_id: %d]: %v", issue.RepoID, issue.MilestoneID, err)
		}
	}

	if err = issue.loadAssignees(e); err != nil {
		return
	}

	if err = issue.loadPullRequest(e); err != nil && !IsErrPullRequestNotExist(err) {
		// It is possible pull request is not yet created.
		return err
	}

	if issue.Attachments == nil {
		issue.Attachments, err = getAttachmentsByIssueID(e, issue.ID)
		if err != nil {
			return fmt.Errorf("getAttachmentsByIssueID [%d]: %v", issue.ID, err)
		}
	}

	if err = issue.loadComments(e); err != nil {
		return err
	}

	if err = CommentList(issue.Comments).loadAttributes(e); err != nil {
		return err
	}
	if issue.isTimetrackerEnabled(e) {
		if err = issue.loadTotalTimes(e); err != nil {
			return err
		}
	}

	return issue.loadReactions(e)
}

// LoadAttributes loads the attribute of this issue.
func (issue *Issue) LoadAttributes() error {
	return issue.loadAttributes(x)
}

// GetIsRead load the `IsRead` field of the issue
func (issue *Issue) GetIsRead(userID int64) error {
	issueUser := &IssueUser{IssueID: issue.ID, UID: userID}
	if has, err := x.Get(issueUser); err != nil {
		return err
	} else if !has {
		issue.IsRead = false
		return nil
	}
	issue.IsRead = issueUser.IsRead
	return nil
}

// APIURL returns the absolute APIURL to this issue.
func (issue *Issue) APIURL() string {
	return issue.Repo.APIURL() + "/" + path.Join("issues", fmt.Sprint(issue.Index))
}

// HTMLURL returns the absolute URL to this issue.
func (issue *Issue) HTMLURL() string {
	var path string
	if issue.IsPull {
		path = "pulls"
	} else {
		path = "issues"
	}
	return fmt.Sprintf("%s/%s/%d", issue.Repo.HTMLURL(), path, issue.Index)
}

// DiffURL returns the absolute URL to this diff
func (issue *Issue) DiffURL() string {
	if issue.IsPull {
		return fmt.Sprintf("%s/pulls/%d.diff", issue.Repo.HTMLURL(), issue.Index)
	}
	return ""
}

// PatchURL returns the absolute URL to this patch
func (issue *Issue) PatchURL() string {
	if issue.IsPull {
		return fmt.Sprintf("%s/pulls/%d.patch", issue.Repo.HTMLURL(), issue.Index)
	}
	return ""
}

// State returns string representation of issue status.
func (issue *Issue) State() api.StateType {
	if issue.IsClosed {
		return api.StateClosed
	}
	return api.StateOpen
}

// APIFormat assumes some fields assigned with values:
// Required - Poster, Labels,
// Optional - Milestone, Assignee, PullRequest
func (issue *Issue) APIFormat() *api.Issue {
	return issue.apiFormat(x)
}

func (issue *Issue) apiFormat(e Engine) *api.Issue {
	issue.loadLabels(e)
	apiLabels := make([]*api.Label, len(issue.Labels))
	for i := range issue.Labels {
		apiLabels[i] = issue.Labels[i].APIFormat()
	}

	issue.loadPoster(e)
	issue.loadRepo(e)
	apiIssue := &api.Issue{
		ID:       issue.ID,
		URL:      issue.APIURL(),
		Index:    issue.Index,
		Poster:   issue.Poster.APIFormat(),
		Title:    issue.Title,
		Body:     issue.Content,
		Labels:   apiLabels,
		State:    issue.State(),
		Comments: issue.NumComments,
		Created:  issue.CreatedUnix.AsTime(),
		Updated:  issue.UpdatedUnix.AsTime(),
	}

	if issue.ClosedUnix != 0 {
		apiIssue.Closed = issue.ClosedUnix.AsTimePtr()
	}

	if issue.Milestone != nil {
		apiIssue.Milestone = issue.Milestone.APIFormat()
	}
	issue.loadAssignees(e)

	if len(issue.Assignees) > 0 {
		for _, assignee := range issue.Assignees {
			apiIssue.Assignees = append(apiIssue.Assignees, assignee.APIFormat())
		}
		apiIssue.Assignee = issue.Assignees[0].APIFormat() // For compatibility, we're keeping the first assignee as `apiIssue.Assignee`
	}
	if issue.IsPull {
		issue.loadPullRequest(e)
		apiIssue.PullRequest = &api.PullRequestMeta{
			HasMerged: issue.PullRequest.HasMerged,
		}
		if issue.PullRequest.HasMerged {
			apiIssue.PullRequest.Merged = issue.PullRequest.MergedUnix.AsTimePtr()
		}
	}
	if issue.DeadlineUnix != 0 {
		apiIssue.Deadline = issue.DeadlineUnix.AsTimePtr()
	}

	return apiIssue
}

// HashTag returns unique hash tag for issue.
func (issue *Issue) HashTag() string {
	return "issue-" + com.ToStr(issue.ID)
}

// IsPoster returns true if given user by ID is the poster.
func (issue *Issue) IsPoster(uid int64) bool {
	return issue.PosterID == uid
}

func (issue *Issue) hasLabel(e Engine, labelID int64) bool {
	return hasIssueLabel(e, issue.ID, labelID)
}

// HasLabel returns true if issue has been labeled by given ID.
func (issue *Issue) HasLabel(labelID int64) bool {
	return issue.hasLabel(x, labelID)
}

func (issue *Issue) sendLabelUpdatedWebhook(doer *User) {
	var err error

	if err = issue.loadRepo(x); err != nil {
		log.Error("loadRepo: %v", err)
		return
	}

	if err = issue.loadPoster(x); err != nil {
		log.Error("loadPoster: %v", err)
		return
	}

	mode, _ := AccessLevel(issue.Poster, issue.Repo)
	if issue.IsPull {
		if err = issue.loadPullRequest(x); err != nil {
			log.Error("loadPullRequest: %v", err)
			return
		}
		if err = issue.PullRequest.LoadIssue(); err != nil {
			log.Error("LoadIssue: %v", err)
			return
		}
		err = PrepareWebhooks(issue.Repo, HookEventPullRequest, &api.PullRequestPayload{
			Action:      api.HookIssueLabelUpdated,
			Index:       issue.Index,
			PullRequest: issue.PullRequest.APIFormat(),
			Repository:  issue.Repo.APIFormat(AccessModeNone),
			Sender:      doer.APIFormat(),
		})
	} else {
		err = PrepareWebhooks(issue.Repo, HookEventIssues, &api.IssuePayload{
			Action:     api.HookIssueLabelUpdated,
			Index:      issue.Index,
			Issue:      issue.APIFormat(),
			Repository: issue.Repo.APIFormat(mode),
			Sender:     doer.APIFormat(),
		})
	}
	if err != nil {
		log.Error("PrepareWebhooks [is_pull: %v]: %v", issue.IsPull, err)
	} else {
		go HookQueue.Add(issue.RepoID)
	}
}

// ReplyReference returns tokenized address to use for email reply headers
func (issue *Issue) ReplyReference() string {
	var path string
	if issue.IsPull {
		path = "pulls"
	} else {
		path = "issues"
	}

	return fmt.Sprintf("%s/%s/%d@%s", issue.Repo.FullName(), path, issue.Index, setting.Domain)
}

func (issue *Issue) addLabel(e *xorm.Session, label *Label, doer *User) error {
	return newIssueLabel(e, issue, label, doer)
}

// AddLabel adds a new label to the issue.
func (issue *Issue) AddLabel(doer *User, label *Label) error {
	if err := NewIssueLabel(issue, label, doer); err != nil {
		return err
	}

	issue.sendLabelUpdatedWebhook(doer)
	return nil
}

func (issue *Issue) addLabels(e *xorm.Session, labels []*Label, doer *User) error {
	return newIssueLabels(e, issue, labels, doer)
}

// AddLabels adds a list of new labels to the issue.
func (issue *Issue) AddLabels(doer *User, labels []*Label) error {
	if err := NewIssueLabels(issue, labels, doer); err != nil {
		return err
	}

	issue.sendLabelUpdatedWebhook(doer)
	return nil
}

func (issue *Issue) getLabels(e Engine) (err error) {
	if len(issue.Labels) > 0 {
		return nil
	}

	issue.Labels, err = getLabelsByIssueID(e, issue.ID)
	if err != nil {
		return fmt.Errorf("getLabelsByIssueID: %v", err)
	}
	return nil
}

func (issue *Issue) removeLabel(e *xorm.Session, doer *User, label *Label) error {
	return deleteIssueLabel(e, issue, label, doer)
}

// RemoveLabel removes a label from issue by given ID.
func (issue *Issue) RemoveLabel(doer *User, label *Label) error {
	if err := issue.loadRepo(x); err != nil {
		return err
	}

	perm, err := GetUserRepoPermission(issue.Repo, doer)
	if err != nil {
		return err
	}
	if !perm.CanWriteIssuesOrPulls(issue.IsPull) {
		return ErrLabelNotExist{}
	}

	if err := DeleteIssueLabel(issue, label, doer); err != nil {
		return err
	}

	issue.sendLabelUpdatedWebhook(doer)
	return nil
}

func (issue *Issue) clearLabels(e *xorm.Session, doer *User) (err error) {
	if err = issue.getLabels(e); err != nil {
		return fmt.Errorf("getLabels: %v", err)
	}

	for i := range issue.Labels {
		if err = issue.removeLabel(e, doer, issue.Labels[i]); err != nil {
			return fmt.Errorf("removeLabel: %v", err)
		}
	}

	return nil
}

// ClearLabels removes all issue labels as the given user.
// Triggers appropriate WebHooks, if any.
func (issue *Issue) ClearLabels(doer *User) (err error) {
	sess := x.NewSession()
	defer sess.Close()
	if err = sess.Begin(); err != nil {
		return err
	}

	if err := issue.loadRepo(sess); err != nil {
		return err
	} else if err = issue.loadPullRequest(sess); err != nil {
		return err
	}

	perm, err := getUserRepoPermission(sess, issue.Repo, doer)
	if err != nil {
		return err
	}
	if !perm.CanWriteIssuesOrPulls(issue.IsPull) {
		return ErrLabelNotExist{}
	}

	if err = issue.clearLabels(sess, doer); err != nil {
		return err
	}

	if err = sess.Commit(); err != nil {
		return fmt.Errorf("Commit: %v", err)
	}
	sess.Close()

	if err = issue.LoadPoster(); err != nil {
		return fmt.Errorf("loadPoster: %v", err)
	}

	mode, _ := AccessLevel(issue.Poster, issue.Repo)
	if issue.IsPull {
		err = issue.PullRequest.LoadIssue()
		if err != nil {
			log.Error("LoadIssue: %v", err)
			return
		}
		err = PrepareWebhooks(issue.Repo, HookEventPullRequest, &api.PullRequestPayload{
			Action:      api.HookIssueLabelCleared,
			Index:       issue.Index,
			PullRequest: issue.PullRequest.APIFormat(),
			Repository:  issue.Repo.APIFormat(mode),
			Sender:      doer.APIFormat(),
		})
	} else {
		err = PrepareWebhooks(issue.Repo, HookEventIssues, &api.IssuePayload{
			Action:     api.HookIssueLabelCleared,
			Index:      issue.Index,
			Issue:      issue.APIFormat(),
			Repository: issue.Repo.APIFormat(mode),
			Sender:     doer.APIFormat(),
		})
	}
	if err != nil {
		log.Error("PrepareWebhooks [is_pull: %v]: %v", issue.IsPull, err)
	} else {
		go HookQueue.Add(issue.RepoID)
	}

	return nil
}

type labelSorter []*Label

func (ts labelSorter) Len() int {
	return len([]*Label(ts))
}

func (ts labelSorter) Less(i, j int) bool {
	return []*Label(ts)[i].ID < []*Label(ts)[j].ID
}

func (ts labelSorter) Swap(i, j int) {
	[]*Label(ts)[i], []*Label(ts)[j] = []*Label(ts)[j], []*Label(ts)[i]
}

// ReplaceLabels removes all current labels and add new labels to the issue.
// Triggers appropriate WebHooks, if any.
func (issue *Issue) ReplaceLabels(labels []*Label, doer *User) (err error) {
	sess := x.NewSession()
	defer sess.Close()
	if err = sess.Begin(); err != nil {
		return err
	}

	if err = issue.loadLabels(sess); err != nil {
		return err
	}

	sort.Sort(labelSorter(labels))
	sort.Sort(labelSorter(issue.Labels))

	var toAdd, toRemove []*Label

	addIndex, removeIndex := 0, 0
	for addIndex < len(labels) && removeIndex < len(issue.Labels) {
		addLabel := labels[addIndex]
		removeLabel := issue.Labels[removeIndex]
		if addLabel.ID == removeLabel.ID {
			addIndex++
			removeIndex++
		} else if addLabel.ID < removeLabel.ID {
			toAdd = append(toAdd, addLabel)
			addIndex++
		} else {
			toRemove = append(toRemove, removeLabel)
			removeIndex++
		}
	}
	toAdd = append(toAdd, labels[addIndex:]...)
	toRemove = append(toRemove, issue.Labels[removeIndex:]...)

	if len(toAdd) > 0 {
		if err = issue.addLabels(sess, toAdd, doer); err != nil {
			return fmt.Errorf("addLabels: %v", err)
		}
	}

	for _, l := range toRemove {
		if err = issue.removeLabel(sess, doer, l); err != nil {
			return fmt.Errorf("removeLabel: %v", err)
		}
	}

	return sess.Commit()
}

// ReadBy sets issue to be read by given user.
func (issue *Issue) ReadBy(userID int64) error {
	if err := UpdateIssueUserByRead(userID, issue.ID); err != nil {
		return err
	}

	return setNotificationStatusReadIfUnread(x, userID, issue.ID)
}

func updateIssueCols(e Engine, issue *Issue, cols ...string) error {
	if _, err := e.ID(issue.ID).Cols(cols...).Update(issue); err != nil {
		return err
	}
	return nil
}

// UpdateIssueCols only updates values of specific columns for given issue.
func UpdateIssueCols(issue *Issue, cols ...string) error {
	return updateIssueCols(x, issue, cols...)
}

func (issue *Issue) changeStatus(e *xorm.Session, doer *User, isClosed bool) (err error) {
	// Reload the issue
	currentIssue, err := getIssueByID(e, issue.ID)
	if err != nil {
		return err
	}

	// Nothing should be performed if current status is same as target status
	if currentIssue.IsClosed == isClosed {
		return nil
	}

	// Check for open dependencies
	if isClosed && issue.Repo.isDependenciesEnabled(e) {
		// only check if dependencies are enabled and we're about to close an issue, otherwise reopening an issue would fail when there are unsatisfied dependencies
		noDeps, err := issueNoDependenciesLeft(e, issue)
		if err != nil {
			return err
		}

		if !noDeps {
			return ErrDependenciesLeft{issue.ID}
		}
	}

	issue.IsClosed = isClosed
	if isClosed {
		issue.ClosedUnix = timeutil.TimeStampNow()
	} else {
		issue.ClosedUnix = 0
	}

	if err = updateIssueCols(e, issue, "is_closed", "closed_unix"); err != nil {
		return err
	}

	// Update issue count of labels
	if err = issue.getLabels(e); err != nil {
		return err
	}
	for idx := range issue.Labels {
		if err = updateLabel(e, issue.Labels[idx]); err != nil {
			return err
		}
	}

	// Update issue count of milestone
	if err = changeMilestoneIssueStats(e, issue); err != nil {
		return err
	}

	// New action comment
	if _, err = createStatusComment(e, doer, issue); err != nil {
		return err
	}

	return nil
}

// ChangeStatus changes issue status to open or closed.
func (issue *Issue) ChangeStatus(doer *User, isClosed bool) (err error) {
	sess := x.NewSession()
	defer sess.Close()
	if err = sess.Begin(); err != nil {
		return err
	}

	if err = issue.loadRepo(sess); err != nil {
		return err
	}
	if err = issue.loadPoster(sess); err != nil {
		return err
	}

	if err = issue.changeStatus(sess, doer, isClosed); err != nil {
		return err
	}

	if err = sess.Commit(); err != nil {
		return fmt.Errorf("Commit: %v", err)
	}
	sess.Close()

	mode, _ := AccessLevel(issue.Poster, issue.Repo)
	if issue.IsPull {
		if err = issue.loadPullRequest(sess); err != nil {
			return err
		}
		// Merge pull request calls issue.changeStatus so we need to handle separately.
		apiPullRequest := &api.PullRequestPayload{
			Index:       issue.Index,
			PullRequest: issue.PullRequest.APIFormat(),
			Repository:  issue.Repo.APIFormat(mode),
			Sender:      doer.APIFormat(),
		}
		if isClosed {
			apiPullRequest.Action = api.HookIssueClosed
		} else {
			apiPullRequest.Action = api.HookIssueReOpened
		}
		err = PrepareWebhooks(issue.Repo, HookEventPullRequest, apiPullRequest)
	} else {
		apiIssue := &api.IssuePayload{
			Index:      issue.Index,
			Issue:      issue.APIFormat(),
			Repository: issue.Repo.APIFormat(mode),
			Sender:     doer.APIFormat(),
		}
		if isClosed {
			apiIssue.Action = api.HookIssueClosed
		} else {
			apiIssue.Action = api.HookIssueReOpened
		}
		err = PrepareWebhooks(issue.Repo, HookEventIssues, apiIssue)
	}
	if err != nil {
		log.Error("PrepareWebhooks [is_pull: %v, is_closed: %v]: %v", issue.IsPull, isClosed, err)
	} else {
		go HookQueue.Add(issue.Repo.ID)
	}

	return nil
}

// ChangeTitle changes the title of this issue, as the given user.
func (issue *Issue) ChangeTitle(doer *User, title string) (err error) {
	oldTitle := issue.Title
	issue.Title = title
	sess := x.NewSession()
	defer sess.Close()

	if err = sess.Begin(); err != nil {
		return err
	}

	if err = updateIssueCols(sess, issue, "name"); err != nil {
		return fmt.Errorf("updateIssueCols: %v", err)
	}

	if err = issue.loadRepo(sess); err != nil {
		return fmt.Errorf("loadRepo: %v", err)
	}

	if _, err = createChangeTitleComment(sess, doer, issue.Repo, issue, oldTitle, title); err != nil {
		return fmt.Errorf("createChangeTitleComment: %v", err)
	}

	if err = issue.neuterCrossReferences(sess); err != nil {
		return err
	}

	if err = issue.addCrossReferences(sess, doer); err != nil {
		return err
	}

	if err = sess.Commit(); err != nil {
		return err
	}
	sess.Close()

	mode, _ := AccessLevel(issue.Poster, issue.Repo)
	if issue.IsPull {
		if err = issue.loadPullRequest(sess); err != nil {
			return fmt.Errorf("loadPullRequest: %v", err)
		}
		issue.PullRequest.Issue = issue
		err = PrepareWebhooks(issue.Repo, HookEventPullRequest, &api.PullRequestPayload{
			Action: api.HookIssueEdited,
			Index:  issue.Index,
			Changes: &api.ChangesPayload{
				Title: &api.ChangesFromPayload{
					From: oldTitle,
				},
			},
			PullRequest: issue.PullRequest.APIFormat(),
			Repository:  issue.Repo.APIFormat(mode),
			Sender:      doer.APIFormat(),
		})
	} else {
		err = PrepareWebhooks(issue.Repo, HookEventIssues, &api.IssuePayload{
			Action: api.HookIssueEdited,
			Index:  issue.Index,
			Changes: &api.ChangesPayload{
				Title: &api.ChangesFromPayload{
					From: oldTitle,
				},
			},
			Issue:      issue.APIFormat(),
			Repository: issue.Repo.APIFormat(mode),
			Sender:     issue.Poster.APIFormat(),
		})
	}

	if err != nil {
		log.Error("PrepareWebhooks [is_pull: %v]: %v", issue.IsPull, err)
	} else {
		go HookQueue.Add(issue.RepoID)
	}

	return nil
}

// AddDeletePRBranchComment adds delete branch comment for pull request issue
func AddDeletePRBranchComment(doer *User, repo *Repository, issueID int64, branchName string) error {
	issue, err := getIssueByID(x, issueID)
	if err != nil {
		return err
	}
	sess := x.NewSession()
	defer sess.Close()
	if err := sess.Begin(); err != nil {
		return err
	}
	if _, err := createDeleteBranchComment(sess, doer, repo, issue, branchName); err != nil {
		return err
	}

	return sess.Commit()
}

// ChangeContent changes issue content, as the given user.
func (issue *Issue) ChangeContent(doer *User, content string) (err error) {
	oldContent := issue.Content
	issue.Content = content

	sess := x.NewSession()
	defer sess.Close()
	if err = sess.Begin(); err != nil {
		return err
	}

	if err = updateIssueCols(sess, issue, "content"); err != nil {
		return fmt.Errorf("UpdateIssueCols: %v", err)
	}
	if err = issue.neuterCrossReferences(sess); err != nil {
		return err
	}
	if err = issue.addCrossReferences(sess, doer); err != nil {
		return err
	}

	if err = sess.Commit(); err != nil {
		return err
	}
	sess.Close()

	mode, _ := AccessLevel(issue.Poster, issue.Repo)
	if issue.IsPull {
		issue.PullRequest.Issue = issue
		err = PrepareWebhooks(issue.Repo, HookEventPullRequest, &api.PullRequestPayload{
			Action: api.HookIssueEdited,
			Index:  issue.Index,
			Changes: &api.ChangesPayload{
				Body: &api.ChangesFromPayload{
					From: oldContent,
				},
			},
			PullRequest: issue.PullRequest.APIFormat(),
			Repository:  issue.Repo.APIFormat(mode),
			Sender:      doer.APIFormat(),
		})
	} else {
		err = PrepareWebhooks(issue.Repo, HookEventIssues, &api.IssuePayload{
			Action: api.HookIssueEdited,
			Index:  issue.Index,
			Changes: &api.ChangesPayload{
				Body: &api.ChangesFromPayload{
					From: oldContent,
				},
			},
			Issue:      issue.APIFormat(),
			Repository: issue.Repo.APIFormat(mode),
			Sender:     doer.APIFormat(),
		})
	}
	if err != nil {
		log.Error("PrepareWebhooks [is_pull: %v]: %v", issue.IsPull, err)
	} else {
		go HookQueue.Add(issue.RepoID)
	}

	return nil
}

// GetTasks returns the amount of tasks in the issues content
func (issue *Issue) GetTasks() int {
	return len(issueTasksPat.FindAllStringIndex(issue.Content, -1))
}

// GetTasksDone returns the amount of completed tasks in the issues content
func (issue *Issue) GetTasksDone() int {
	return len(issueTasksDonePat.FindAllStringIndex(issue.Content, -1))
}

// GetLastEventTimestamp returns the last user visible event timestamp, either the creation of this issue or the close.
func (issue *Issue) GetLastEventTimestamp() timeutil.TimeStamp {
	if issue.IsClosed {
		return issue.ClosedUnix
	}
	return issue.CreatedUnix
}

// GetLastEventLabel returns the localization label for the current issue.
func (issue *Issue) GetLastEventLabel() string {
	if issue.IsClosed {
		if issue.IsPull && issue.PullRequest.HasMerged {
			return "repo.pulls.merged_by"
		}
		return "repo.issues.closed_by"
	}
	return "repo.issues.opened_by"
}

// GetLastEventLabelFake returns the localization label for the current issue without providing a link in the username.
func (issue *Issue) GetLastEventLabelFake() string {
	if issue.IsClosed {
		if issue.IsPull && issue.PullRequest.HasMerged {
			return "repo.pulls.merged_by_fake"
		}
		return "repo.issues.closed_by_fake"
	}
	return "repo.issues.opened_by_fake"
}

// NewIssueOptions represents the options of a new issue.
type NewIssueOptions struct {
	Repo        *Repository
	Issue       *Issue
	LabelIDs    []int64
	AssigneeIDs []int64
	Attachments []string // In UUID format.
	IsPull      bool
}

func newIssue(e *xorm.Session, doer *User, opts NewIssueOptions) (err error) {
	opts.Issue.Title = strings.TrimSpace(opts.Issue.Title)

	if opts.Issue.MilestoneID > 0 {
		milestone, err := getMilestoneByRepoID(e, opts.Issue.RepoID, opts.Issue.MilestoneID)
		if err != nil && !IsErrMilestoneNotExist(err) {
			return fmt.Errorf("getMilestoneByID: %v", err)
		}

		// Assume milestone is invalid and drop silently.
		opts.Issue.MilestoneID = 0
		if milestone != nil {
			opts.Issue.MilestoneID = milestone.ID
			opts.Issue.Milestone = milestone
		}
	}

	// Keep the old assignee id thingy for compatibility reasons
	if opts.Issue.AssigneeID > 0 {
		isAdded := false
		// Check if the user has already been passed to issue.AssigneeIDs, if not, add it
		for _, aID := range opts.AssigneeIDs {
			if aID == opts.Issue.AssigneeID {
				isAdded = true
				break
			}
		}

		if !isAdded {
			opts.AssigneeIDs = append(opts.AssigneeIDs, opts.Issue.AssigneeID)
		}
	}

	// Check for and validate assignees
	if len(opts.AssigneeIDs) > 0 {
		for _, assigneeID := range opts.AssigneeIDs {
			user, err := getUserByID(e, assigneeID)
			if err != nil {
				return fmt.Errorf("getUserByID [user_id: %d, repo_id: %d]: %v", assigneeID, opts.Repo.ID, err)
			}
			valid, err := canBeAssigned(e, user, opts.Repo)
			if err != nil {
				return fmt.Errorf("canBeAssigned [user_id: %d, repo_id: %d]: %v", assigneeID, opts.Repo.ID, err)
			}
			if !valid {
				return ErrUserDoesNotHaveAccessToRepo{UserID: assigneeID, RepoName: opts.Repo.Name}
			}
		}
	}

	// Milestone and assignee validation should happen before insert actual object.
	if _, err := e.SetExpr("`index`", "coalesce(MAX(`index`),0)+1").
		Where("repo_id=?", opts.Issue.RepoID).
		Insert(opts.Issue); err != nil {
		return err
	}

	inserted, err := getIssueByID(e, opts.Issue.ID)
	if err != nil {
		return err
	}

	// Patch Index with the value calculated by the database
	opts.Issue.Index = inserted.Index

	if opts.Issue.MilestoneID > 0 {
		if err = changeMilestoneAssign(e, doer, opts.Issue, -1); err != nil {
			return err
		}
	}

	// Insert the assignees
	for _, assigneeID := range opts.AssigneeIDs {
		err = opts.Issue.changeAssignee(e, doer, assigneeID, true)
		if err != nil {
			return err
		}
	}

	if opts.IsPull {
		_, err = e.Exec("UPDATE `repository` SET num_pulls = num_pulls + 1 WHERE id = ?", opts.Issue.RepoID)
	} else {
		_, err = e.Exec("UPDATE `repository` SET num_issues = num_issues + 1 WHERE id = ?", opts.Issue.RepoID)
	}
	if err != nil {
		return err
	}

	if len(opts.LabelIDs) > 0 {
		// During the session, SQLite3 driver cannot handle retrieve objects after update something.
		// So we have to get all needed labels first.
		labels := make([]*Label, 0, len(opts.LabelIDs))
		if err = e.In("id", opts.LabelIDs).Find(&labels); err != nil {
			return fmt.Errorf("find all labels [label_ids: %v]: %v", opts.LabelIDs, err)
		}

		if err = opts.Issue.loadPoster(e); err != nil {
			return err
		}

		for _, label := range labels {
			// Silently drop invalid labels.
			if label.RepoID != opts.Repo.ID {
				continue
			}

			if err = opts.Issue.addLabel(e, label, opts.Issue.Poster); err != nil {
				return fmt.Errorf("addLabel [id: %d]: %v", label.ID, err)
			}
		}
	}

	if err = newIssueUsers(e, opts.Repo, opts.Issue); err != nil {
		return err
	}

	if len(opts.Attachments) > 0 {
		attachments, err := getAttachmentsByUUIDs(e, opts.Attachments)
		if err != nil {
			return fmt.Errorf("getAttachmentsByUUIDs [uuids: %v]: %v", opts.Attachments, err)
		}

		for i := 0; i < len(attachments); i++ {
			attachments[i].IssueID = opts.Issue.ID
			if _, err = e.ID(attachments[i].ID).Update(attachments[i]); err != nil {
				return fmt.Errorf("update attachment [id: %d]: %v", attachments[i].ID, err)
			}
		}
	}
	if err = opts.Issue.loadAttributes(e); err != nil {
		return err
	}
	return opts.Issue.addCrossReferences(e, doer)
}

// NewIssue creates new issue with labels for repository.
func NewIssue(repo *Repository, issue *Issue, labelIDs []int64, assigneeIDs []int64, uuids []string) (err error) {
	// Retry several times in case INSERT fails due to duplicate key for (repo_id, index); see #7887
	i := 0
	for {
		if err = newIssueAttempt(repo, issue, labelIDs, assigneeIDs, uuids); err == nil {
			return newIssuePostInsert(issue, repo)
		}
		if !IsErrNewIssueInsert(err) {
			return err
		}
		if i++; i == issueMaxDupIndexAttempts {
			break
		}
		log.Error("NewPullRequest: error attempting to insert the new issue; will retry. Original error: %v", err)
	}
	return fmt.Errorf("NewPullRequest: too many errors attempting to insert the new issue. Last error was: %v", err)
}

func newIssueAttempt(repo *Repository, issue *Issue, labelIDs []int64, assigneeIDs []int64, uuids []string) (err error) {
	sess := x.NewSession()
	defer sess.Close()
	if err = sess.Begin(); err != nil {
		return err
	}

	if err = newIssue(sess, issue.Poster, NewIssueOptions{
		Repo:        repo,
		Issue:       issue,
		LabelIDs:    labelIDs,
		Attachments: uuids,
		AssigneeIDs: assigneeIDs,
	}); err != nil {
		if IsErrUserDoesNotHaveAccessToRepo(err) || IsErrNewIssueInsert(err) {
			return err
		}
		return fmt.Errorf("newIssue: %v", err)
	}

	if err = sess.Commit(); err != nil {
		return fmt.Errorf("Commit: %v", err)
	}
	sess.Close()

<<<<<<< HEAD
	return nil
}

// newIssuePostInsert performs issue creation operations that need to be separate transactions
func newIssuePostInsert(issue *Issue, repo *Repository) error {
	if err := NotifyWatchers(&Action{
		ActUserID: issue.Poster.ID,
		ActUser:   issue.Poster,
		OpType:    ActionCreateIssue,
		Content:   fmt.Sprintf("%d|%s", issue.Index, issue.Title),
		RepoID:    repo.ID,
		Repo:      repo,
		IsPrivate: repo.IsPrivate,
	}); err != nil {
		log.Error("NotifyWatchers: %v", err)
	}

	mode, _ := AccessLevel(issue.Poster, issue.Repo)
	if err := PrepareWebhooks(repo, HookEventIssues, &api.IssuePayload{
		Action:     api.HookIssueOpened,
		Index:      issue.Index,
		Issue:      issue.APIFormat(),
		Repository: repo.APIFormat(mode),
		Sender:     issue.Poster.APIFormat(),
	}); err != nil {
		log.Error("PrepareWebhooks: %v", err)
	} else {
		go HookQueue.Add(issue.RepoID)
	}

=======
>>>>>>> ecd4bfd2
	return nil
}

// GetIssueByIndex returns raw issue without loading attributes by index in a repository.
func GetIssueByIndex(repoID, index int64) (*Issue, error) {
	issue := &Issue{
		RepoID: repoID,
		Index:  index,
	}
	has, err := x.Get(issue)
	if err != nil {
		return nil, err
	} else if !has {
		return nil, ErrIssueNotExist{0, repoID, index}
	}
	return issue, nil
}

// GetIssueWithAttrsByIndex returns issue by index in a repository.
func GetIssueWithAttrsByIndex(repoID, index int64) (*Issue, error) {
	issue, err := GetIssueByIndex(repoID, index)
	if err != nil {
		return nil, err
	}
	return issue, issue.LoadAttributes()
}

func getIssueByID(e Engine, id int64) (*Issue, error) {
	issue := new(Issue)
	has, err := e.ID(id).Get(issue)
	if err != nil {
		return nil, err
	} else if !has {
		return nil, ErrIssueNotExist{id, 0, 0}
	}
	return issue, nil
}

// GetIssueWithAttrsByID returns an issue with attributes by given ID.
func GetIssueWithAttrsByID(id int64) (*Issue, error) {
	issue, err := getIssueByID(x, id)
	if err != nil {
		return nil, err
	}
	return issue, issue.loadAttributes(x)
}

// GetIssueByID returns an issue by given ID.
func GetIssueByID(id int64) (*Issue, error) {
	return getIssueByID(x, id)
}

func getIssuesByIDs(e Engine, issueIDs []int64) ([]*Issue, error) {
	issues := make([]*Issue, 0, 10)
	return issues, e.In("id", issueIDs).Find(&issues)
}

func getIssueIDsByRepoID(e Engine, repoID int64) ([]int64, error) {
	var ids = make([]int64, 0, 10)
	err := e.Table("issue").Where("repo_id = ?", repoID).Find(&ids)
	return ids, err
}

// GetIssueIDsByRepoID returns all issue ids by repo id
func GetIssueIDsByRepoID(repoID int64) ([]int64, error) {
	return getIssueIDsByRepoID(x, repoID)
}

// GetIssuesByIDs return issues with the given IDs.
func GetIssuesByIDs(issueIDs []int64) ([]*Issue, error) {
	return getIssuesByIDs(x, issueIDs)
}

// IssuesOptions represents options of an issue.
type IssuesOptions struct {
	RepoIDs     []int64 // include all repos if empty
	AssigneeID  int64
	PosterID    int64
	MentionedID int64
	MilestoneID int64
	Page        int
	PageSize    int
	IsClosed    util.OptionalBool
	IsPull      util.OptionalBool
	LabelIDs    []int64
	SortType    string
	IssueIDs    []int64
}

// sortIssuesSession sort an issues-related session based on the provided
// sortType string
func sortIssuesSession(sess *xorm.Session, sortType string) {
	switch sortType {
	case "oldest":
		sess.Asc("issue.created_unix")
	case "recentupdate":
		sess.Desc("issue.updated_unix")
	case "leastupdate":
		sess.Asc("issue.updated_unix")
	case "mostcomment":
		sess.Desc("issue.num_comments")
	case "leastcomment":
		sess.Asc("issue.num_comments")
	case "priority":
		sess.Desc("issue.priority")
	case "nearduedate":
		sess.Asc("issue.deadline_unix")
	case "farduedate":
		sess.Desc("issue.deadline_unix")
	default:
		sess.Desc("issue.created_unix")
	}
}

func (opts *IssuesOptions) setupSession(sess *xorm.Session) {
	if opts.Page >= 0 && opts.PageSize > 0 {
		var start int
		if opts.Page == 0 {
			start = 0
		} else {
			start = (opts.Page - 1) * opts.PageSize
		}
		sess.Limit(opts.PageSize, start)
	}

	if len(opts.IssueIDs) > 0 {
		sess.In("issue.id", opts.IssueIDs)
	}

	if len(opts.RepoIDs) > 0 {
		// In case repository IDs are provided but actually no repository has issue.
		sess.In("issue.repo_id", opts.RepoIDs)
	}

	switch opts.IsClosed {
	case util.OptionalBoolTrue:
		sess.And("issue.is_closed=?", true)
	case util.OptionalBoolFalse:
		sess.And("issue.is_closed=?", false)
	}

	if opts.AssigneeID > 0 {
		sess.Join("INNER", "issue_assignees", "issue.id = issue_assignees.issue_id").
			And("issue_assignees.assignee_id = ?", opts.AssigneeID)
	}

	if opts.PosterID > 0 {
		sess.And("issue.poster_id=?", opts.PosterID)
	}

	if opts.MentionedID > 0 {
		sess.Join("INNER", "issue_user", "issue.id = issue_user.issue_id").
			And("issue_user.is_mentioned = ?", true).
			And("issue_user.uid = ?", opts.MentionedID)
	}

	if opts.MilestoneID > 0 {
		sess.And("issue.milestone_id=?", opts.MilestoneID)
	}

	switch opts.IsPull {
	case util.OptionalBoolTrue:
		sess.And("issue.is_pull=?", true)
	case util.OptionalBoolFalse:
		sess.And("issue.is_pull=?", false)
	}

	if opts.LabelIDs != nil {
		for i, labelID := range opts.LabelIDs {
			sess.Join("INNER", fmt.Sprintf("issue_label il%d", i),
				fmt.Sprintf("issue.id = il%[1]d.issue_id AND il%[1]d.label_id = %[2]d", i, labelID))
		}
	}
}

// CountIssuesByRepo map from repoID to number of issues matching the options
func CountIssuesByRepo(opts *IssuesOptions) (map[int64]int64, error) {
	sess := x.NewSession()
	defer sess.Close()

	opts.setupSession(sess)

	countsSlice := make([]*struct {
		RepoID int64
		Count  int64
	}, 0, 10)
	if err := sess.GroupBy("issue.repo_id").
		Select("issue.repo_id AS repo_id, COUNT(*) AS count").
		Table("issue").
		Find(&countsSlice); err != nil {
		return nil, err
	}

	countMap := make(map[int64]int64, len(countsSlice))
	for _, c := range countsSlice {
		countMap[c.RepoID] = c.Count
	}
	return countMap, nil
}

// Issues returns a list of issues by given conditions.
func Issues(opts *IssuesOptions) ([]*Issue, error) {
	sess := x.NewSession()
	defer sess.Close()

	opts.setupSession(sess)
	sortIssuesSession(sess, opts.SortType)

	issues := make([]*Issue, 0, setting.UI.IssuePagingNum)
	if err := sess.Find(&issues); err != nil {
		return nil, fmt.Errorf("Find: %v", err)
	}
	sess.Close()

	if err := IssueList(issues).LoadAttributes(); err != nil {
		return nil, fmt.Errorf("LoadAttributes: %v", err)
	}

	return issues, nil
}

// GetParticipantsByIssueID returns all users who are participated in comments of an issue.
func GetParticipantsByIssueID(issueID int64) ([]*User, error) {
	return getParticipantsByIssueID(x, issueID)
}

func getParticipantsByIssueID(e Engine, issueID int64) ([]*User, error) {
	userIDs := make([]int64, 0, 5)
	if err := e.Table("comment").Cols("poster_id").
		Where("`comment`.issue_id = ?", issueID).
		And("`comment`.type in (?,?,?)", CommentTypeComment, CommentTypeCode, CommentTypeReview).
		And("`user`.is_active = ?", true).
		And("`user`.prohibit_login = ?", false).
		Join("INNER", "`user`", "`user`.id = `comment`.poster_id").
		Distinct("poster_id").
		Find(&userIDs); err != nil {
		return nil, fmt.Errorf("get poster IDs: %v", err)
	}
	if len(userIDs) == 0 {
		return nil, nil
	}

	users := make([]*User, 0, len(userIDs))
	return users, e.In("id", userIDs).Find(&users)
}

// UpdateIssueMentions extracts mentioned people from content and
// updates issue-user relations for them.
func UpdateIssueMentions(ctx DBContext, issueID int64, mentions []string) error {
	if len(mentions) == 0 {
		return nil
	}

	for i := range mentions {
		mentions[i] = strings.ToLower(mentions[i])
	}
	users := make([]*User, 0, len(mentions))

	if err := ctx.e.In("lower_name", mentions).Asc("lower_name").Find(&users); err != nil {
		return fmt.Errorf("find mentioned users: %v", err)
	}

	ids := make([]int64, 0, len(mentions))
	for _, user := range users {
		ids = append(ids, user.ID)
		if !user.IsOrganization() || user.NumMembers == 0 {
			continue
		}

		memberIDs := make([]int64, 0, user.NumMembers)
		orgUsers, err := getOrgUsersByOrgID(ctx.e, user.ID)
		if err != nil {
			return fmt.Errorf("GetOrgUsersByOrgID [%d]: %v", user.ID, err)
		}

		for _, orgUser := range orgUsers {
			memberIDs = append(memberIDs, orgUser.ID)
		}

		ids = append(ids, memberIDs...)
	}

	if err := UpdateIssueUsersByMentions(ctx, issueID, ids); err != nil {
		return fmt.Errorf("UpdateIssueUsersByMentions: %v", err)
	}

	return nil
}

// IssueStats represents issue statistic information.
type IssueStats struct {
	OpenCount, ClosedCount int64
	YourRepositoriesCount  int64
	AssignCount            int64
	CreateCount            int64
	MentionCount           int64
}

// Filter modes.
const (
	FilterModeAll = iota
	FilterModeAssign
	FilterModeCreate
	FilterModeMention
)

func parseCountResult(results []map[string][]byte) int64 {
	if len(results) == 0 {
		return 0
	}
	for _, result := range results[0] {
		return com.StrTo(string(result)).MustInt64()
	}
	return 0
}

// IssueStatsOptions contains parameters accepted by GetIssueStats.
type IssueStatsOptions struct {
	RepoID      int64
	Labels      string
	MilestoneID int64
	AssigneeID  int64
	MentionedID int64
	PosterID    int64
	IsPull      util.OptionalBool
	IssueIDs    []int64
}

// GetIssueStats returns issue statistic information by given conditions.
func GetIssueStats(opts *IssueStatsOptions) (*IssueStats, error) {
	stats := &IssueStats{}

	countSession := func(opts *IssueStatsOptions) *xorm.Session {
		sess := x.
			Where("issue.repo_id = ?", opts.RepoID)

		if len(opts.IssueIDs) > 0 {
			sess.In("issue.id", opts.IssueIDs)
		}

		if len(opts.Labels) > 0 && opts.Labels != "0" {
			labelIDs, err := base.StringsToInt64s(strings.Split(opts.Labels, ","))
			if err != nil {
				log.Warn("Malformed Labels argument: %s", opts.Labels)
			} else {
				for i, labelID := range labelIDs {
					sess.Join("INNER", fmt.Sprintf("issue_label il%d", i),
						fmt.Sprintf("issue.id = il%[1]d.issue_id AND il%[1]d.label_id = %[2]d", i, labelID))
				}
			}
		}

		if opts.MilestoneID > 0 {
			sess.And("issue.milestone_id = ?", opts.MilestoneID)
		}

		if opts.AssigneeID > 0 {
			sess.Join("INNER", "issue_assignees", "issue.id = issue_assignees.issue_id").
				And("issue_assignees.assignee_id = ?", opts.AssigneeID)
		}

		if opts.PosterID > 0 {
			sess.And("issue.poster_id = ?", opts.PosterID)
		}

		if opts.MentionedID > 0 {
			sess.Join("INNER", "issue_user", "issue.id = issue_user.issue_id").
				And("issue_user.uid = ?", opts.MentionedID).
				And("issue_user.is_mentioned = ?", true)
		}

		switch opts.IsPull {
		case util.OptionalBoolTrue:
			sess.And("issue.is_pull=?", true)
		case util.OptionalBoolFalse:
			sess.And("issue.is_pull=?", false)
		}

		return sess
	}

	var err error
	stats.OpenCount, err = countSession(opts).
		And("issue.is_closed = ?", false).
		Count(new(Issue))
	if err != nil {
		return stats, err
	}
	stats.ClosedCount, err = countSession(opts).
		And("issue.is_closed = ?", true).
		Count(new(Issue))
	return stats, err
}

// UserIssueStatsOptions contains parameters accepted by GetUserIssueStats.
type UserIssueStatsOptions struct {
	UserID      int64
	RepoID      int64
	UserRepoIDs []int64
	FilterMode  int
	IsPull      bool
	IsClosed    bool
}

// GetUserIssueStats returns issue statistic information for dashboard by given conditions.
func GetUserIssueStats(opts UserIssueStatsOptions) (*IssueStats, error) {
	var err error
	stats := &IssueStats{}

	cond := builder.NewCond()
	cond = cond.And(builder.Eq{"issue.is_pull": opts.IsPull})
	if opts.RepoID > 0 {
		cond = cond.And(builder.Eq{"issue.repo_id": opts.RepoID})
	}

	switch opts.FilterMode {
	case FilterModeAll:
		stats.OpenCount, err = x.Where(cond).And("is_closed = ?", false).
			And(builder.In("issue.repo_id", opts.UserRepoIDs)).
			Count(new(Issue))
		if err != nil {
			return nil, err
		}
		stats.ClosedCount, err = x.Where(cond).And("is_closed = ?", true).
			And(builder.In("issue.repo_id", opts.UserRepoIDs)).
			Count(new(Issue))
		if err != nil {
			return nil, err
		}
	case FilterModeAssign:
		stats.OpenCount, err = x.Where(cond).And("is_closed = ?", false).
			Join("INNER", "issue_assignees", "issue.id = issue_assignees.issue_id").
			And("issue_assignees.assignee_id = ?", opts.UserID).
			Count(new(Issue))
		if err != nil {
			return nil, err
		}
		stats.ClosedCount, err = x.Where(cond).And("is_closed = ?", true).
			Join("INNER", "issue_assignees", "issue.id = issue_assignees.issue_id").
			And("issue_assignees.assignee_id = ?", opts.UserID).
			Count(new(Issue))
		if err != nil {
			return nil, err
		}
	case FilterModeCreate:
		stats.OpenCount, err = x.Where(cond).And("is_closed = ?", false).
			And("poster_id = ?", opts.UserID).
			Count(new(Issue))
		if err != nil {
			return nil, err
		}
		stats.ClosedCount, err = x.Where(cond).And("is_closed = ?", true).
			And("poster_id = ?", opts.UserID).
			Count(new(Issue))
		if err != nil {
			return nil, err
		}
	case FilterModeMention:
		stats.OpenCount, err = x.Where(cond).And("is_closed = ?", false).
			Join("INNER", "issue_user", "issue.id = issue_user.issue_id and issue_user.is_mentioned = ?", true).
			And("issue_user.uid = ?", opts.UserID).
			Count(new(Issue))
		if err != nil {
			return nil, err
		}
		stats.ClosedCount, err = x.Where(cond).And("is_closed = ?", true).
			Join("INNER", "issue_user", "issue.id = issue_user.issue_id and issue_user.is_mentioned = ?", true).
			And("issue_user.uid = ?", opts.UserID).
			Count(new(Issue))
		if err != nil {
			return nil, err
		}
	}

	cond = cond.And(builder.Eq{"issue.is_closed": opts.IsClosed})
	stats.AssignCount, err = x.Where(cond).
		Join("INNER", "issue_assignees", "issue.id = issue_assignees.issue_id").
		And("issue_assignees.assignee_id = ?", opts.UserID).
		Count(new(Issue))
	if err != nil {
		return nil, err
	}

	stats.CreateCount, err = x.Where(cond).
		And("poster_id = ?", opts.UserID).
		Count(new(Issue))
	if err != nil {
		return nil, err
	}

	stats.MentionCount, err = x.Where(cond).
		Join("INNER", "issue_user", "issue.id = issue_user.issue_id and issue_user.is_mentioned = ?", true).
		And("issue_user.uid = ?", opts.UserID).
		Count(new(Issue))
	if err != nil {
		return nil, err
	}

	stats.YourRepositoriesCount, err = x.Where(cond).
		And(builder.In("issue.repo_id", opts.UserRepoIDs)).
		Count(new(Issue))
	if err != nil {
		return nil, err
	}

	return stats, nil
}

// GetRepoIssueStats returns number of open and closed repository issues by given filter mode.
func GetRepoIssueStats(repoID, uid int64, filterMode int, isPull bool) (numOpen int64, numClosed int64) {
	countSession := func(isClosed, isPull bool, repoID int64) *xorm.Session {
		sess := x.
			Where("is_closed = ?", isClosed).
			And("is_pull = ?", isPull).
			And("repo_id = ?", repoID)

		return sess
	}

	openCountSession := countSession(false, isPull, repoID)
	closedCountSession := countSession(true, isPull, repoID)

	switch filterMode {
	case FilterModeAssign:
		openCountSession.Join("INNER", "issue_assignees", "issue.id = issue_assignees.issue_id").
			And("issue_assignees.assignee_id = ?", uid)
		closedCountSession.Join("INNER", "issue_assignees", "issue.id = issue_assignees.issue_id").
			And("issue_assignees.assignee_id = ?", uid)
	case FilterModeCreate:
		openCountSession.And("poster_id = ?", uid)
		closedCountSession.And("poster_id = ?", uid)
	}

	openResult, _ := openCountSession.Count(new(Issue))
	closedResult, _ := closedCountSession.Count(new(Issue))

	return openResult, closedResult
}

// SearchIssueIDsByKeyword search issues on database
func SearchIssueIDsByKeyword(kw string, repoID int64, limit, start int) (int64, []int64, error) {
	var repoCond = builder.Eq{"repo_id": repoID}
	var subQuery = builder.Select("id").From("issue").Where(repoCond)
	var cond = builder.And(
		repoCond,
		builder.Or(
			builder.Like{"name", kw},
			builder.Like{"content", kw},
			builder.In("id", builder.Select("issue_id").
				From("comment").
				Where(builder.And(
					builder.Eq{"type": CommentTypeComment},
					builder.In("issue_id", subQuery),
					builder.Like{"content", kw},
				)),
			),
		),
	)

	var ids = make([]int64, 0, limit)
	err := x.Distinct("id").Table("issue").Where(cond).Limit(limit, start).Find(&ids)
	if err != nil {
		return 0, nil, err
	}

	total, err := x.Distinct("id").Table("issue").Where(cond).Count()
	if err != nil {
		return 0, nil, err
	}

	return total, ids, nil
}

func updateIssue(e Engine, issue *Issue) error {
	_, err := e.ID(issue.ID).AllCols().Update(issue)
	if err != nil {
		return err
	}
	return nil
}

// UpdateIssue updates all fields of given issue.
func UpdateIssue(issue *Issue) error {
	sess := x.NewSession()
	defer sess.Close()
	if err := sess.Begin(); err != nil {
		return err
	}
	if err := updateIssue(sess, issue); err != nil {
		return err
	}
	if err := issue.neuterCrossReferences(sess); err != nil {
		return err
	}
	if err := issue.loadPoster(sess); err != nil {
		return err
	}
	if err := issue.addCrossReferences(sess, issue.Poster); err != nil {
		return err
	}
	return sess.Commit()
}

// UpdateIssueDeadline updates an issue deadline and adds comments. Setting a deadline to 0 means deleting it.
func UpdateIssueDeadline(issue *Issue, deadlineUnix timeutil.TimeStamp, doer *User) (err error) {

	// if the deadline hasn't changed do nothing
	if issue.DeadlineUnix == deadlineUnix {
		return nil
	}

	sess := x.NewSession()
	defer sess.Close()
	if err := sess.Begin(); err != nil {
		return err
	}

	// Update the deadline
	if err = updateIssueCols(sess, &Issue{ID: issue.ID, DeadlineUnix: deadlineUnix}, "deadline_unix"); err != nil {
		return err
	}

	// Make the comment
	if _, err = createDeadlineComment(sess, doer, issue, deadlineUnix); err != nil {
		return fmt.Errorf("createRemovedDueDateComment: %v", err)
	}

	return sess.Commit()
}

// Get Blocked By Dependencies, aka all issues this issue is blocked by.
func (issue *Issue) getBlockedByDependencies(e Engine) (issueDeps []*Issue, err error) {
	return issueDeps, e.
		Table("issue_dependency").
		Select("issue.*").
		Join("INNER", "issue", "issue.id = issue_dependency.dependency_id").
		Where("issue_id = ?", issue.ID).
		Find(&issueDeps)
}

// Get Blocking Dependencies, aka all issues this issue blocks.
func (issue *Issue) getBlockingDependencies(e Engine) (issueDeps []*Issue, err error) {
	return issueDeps, e.
		Table("issue_dependency").
		Select("issue.*").
		Join("INNER", "issue", "issue.id = issue_dependency.issue_id").
		Where("dependency_id = ?", issue.ID).
		Find(&issueDeps)
}

// BlockedByDependencies finds all Dependencies an issue is blocked by
func (issue *Issue) BlockedByDependencies() ([]*Issue, error) {
	return issue.getBlockedByDependencies(x)
}

// BlockingDependencies returns all blocking dependencies, aka all other issues a given issue blocks
func (issue *Issue) BlockingDependencies() ([]*Issue, error) {
	return issue.getBlockingDependencies(x)
}

func (issue *Issue) updateClosedNum(e Engine) (err error) {
	if issue.IsPull {
		_, err = e.Exec("UPDATE `repository` SET num_closed_pulls=(SELECT count(*) FROM issue WHERE repo_id=? AND is_pull=? AND is_closed=?) WHERE id=?",
			issue.RepoID,
			true,
			true,
			issue.RepoID,
		)
	} else {
		_, err = e.Exec("UPDATE `repository` SET num_closed_issues=(SELECT count(*) FROM issue WHERE repo_id=? AND is_pull=? AND is_closed=?) WHERE id=?",
			issue.RepoID,
			false,
			true,
			issue.RepoID,
		)
	}
	return
}<|MERGE_RESOLUTION|>--- conflicted
+++ resolved
@@ -1193,10 +1193,8 @@
 	// Retry several times in case INSERT fails due to duplicate key for (repo_id, index); see #7887
 	i := 0
 	for {
-		if err = newIssueAttempt(repo, issue, labelIDs, assigneeIDs, uuids); err == nil {
-			return newIssuePostInsert(issue, repo)
-		}
-		if !IsErrNewIssueInsert(err) {
+		if err = newIssueAttempt(repo, issue, labelIDs, assigneeIDs, uuids); !IsErrNewIssueInsert(err) {
+			// Usually err == nil
 			return err
 		}
 		if i++; i == issueMaxDupIndexAttempts {
@@ -1230,41 +1228,7 @@
 	if err = sess.Commit(); err != nil {
 		return fmt.Errorf("Commit: %v", err)
 	}
-	sess.Close()
-
-<<<<<<< HEAD
-	return nil
-}
-
-// newIssuePostInsert performs issue creation operations that need to be separate transactions
-func newIssuePostInsert(issue *Issue, repo *Repository) error {
-	if err := NotifyWatchers(&Action{
-		ActUserID: issue.Poster.ID,
-		ActUser:   issue.Poster,
-		OpType:    ActionCreateIssue,
-		Content:   fmt.Sprintf("%d|%s", issue.Index, issue.Title),
-		RepoID:    repo.ID,
-		Repo:      repo,
-		IsPrivate: repo.IsPrivate,
-	}); err != nil {
-		log.Error("NotifyWatchers: %v", err)
-	}
-
-	mode, _ := AccessLevel(issue.Poster, issue.Repo)
-	if err := PrepareWebhooks(repo, HookEventIssues, &api.IssuePayload{
-		Action:     api.HookIssueOpened,
-		Index:      issue.Index,
-		Issue:      issue.APIFormat(),
-		Repository: repo.APIFormat(mode),
-		Sender:     issue.Poster.APIFormat(),
-	}); err != nil {
-		log.Error("PrepareWebhooks: %v", err)
-	} else {
-		go HookQueue.Add(issue.RepoID)
-	}
-
-=======
->>>>>>> ecd4bfd2
+
 	return nil
 }
 
