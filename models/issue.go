--- conflicted
+++ resolved
@@ -1119,13 +1119,10 @@
 	ExcludedLabelNames []string
 	SortType           string
 	IssueIDs           []int64
-<<<<<<< HEAD
+	UpdatedAfterUnix   int64
+	UpdatedBeforeUnix  int64
 	Confidential       bool
 	Doer               *User
-=======
-	UpdatedAfterUnix   int64
-	UpdatedBeforeUnix  int64
->>>>>>> 2a42d80d
 	// prioritize issues from this repo
 	PriorityRepoID int64
 	IsArchived     util.OptionalBool
@@ -1452,18 +1449,6 @@
 
 // IssueStatsOptions contains parameters accepted by GetIssueStats.
 type IssueStatsOptions struct {
-<<<<<<< HEAD
-	RepoID       int64
-	Labels       string
-	MilestoneID  int64
-	AssigneeID   int64
-	MentionedID  int64
-	PosterID     int64
-	IsPull       util.OptionalBool
-	IssueIDs     []int64
-	Doer         *User
-	Confidential bool
-=======
 	RepoID            int64
 	Labels            string
 	MilestoneID       int64
@@ -1473,7 +1458,8 @@
 	ReviewRequestedID int64
 	IsPull            util.OptionalBool
 	IssueIDs          []int64
->>>>>>> 2a42d80d
+	Doer              *User
+	Confidential      bool
 }
 
 // GetIssueStats returns issue statistic information by given conditions.
