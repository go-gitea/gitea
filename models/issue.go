// Copyright 2014 The Gogs Authors. All rights reserved.
// Use of this source code is governed by a MIT-style
// license that can be found in the LICENSE file.

package models

import (
	"errors"
	"fmt"
	"path"
	"sort"
	"strings"
	"time"

	api "code.gitea.io/sdk/gitea"
	"github.com/Unknwon/com"
	"github.com/go-xorm/xorm"

	"code.gitea.io/gitea/modules/base"
	"code.gitea.io/gitea/modules/log"
	"code.gitea.io/gitea/modules/setting"
	"code.gitea.io/gitea/modules/util"
)

var (
	errMissingIssueNumber = errors.New("No issue number specified")
	errInvalidIssueNumber = errors.New("Invalid issue number")
)

// Issue represents an issue or pull request of repository.
type Issue struct {
	ID              int64       `xorm:"pk autoincr"`
	RepoID          int64       `xorm:"INDEX UNIQUE(repo_index)"`
	Repo            *Repository `xorm:"-"`
	Index           int64       `xorm:"UNIQUE(repo_index)"` // Index in one repository.
	PosterID        int64       `xorm:"INDEX"`
	Poster          *User       `xorm:"-"`
	Title           string      `xorm:"name"`
	Content         string      `xorm:"TEXT"`
	RenderedContent string      `xorm:"-"`
	Labels          []*Label    `xorm:"-"`
	MilestoneID     int64       `xorm:"INDEX"`
	Milestone       *Milestone  `xorm:"-"`
	Priority        int
	AssigneeID      int64        `xorm:"INDEX"`
	Assignee        *User        `xorm:"-"`
	IsClosed        bool         `xorm:"INDEX"`
	IsRead          bool         `xorm:"-"`
	IsPull          bool         `xorm:"INDEX"` // Indicates whether is a pull request or not.
	PullRequest     *PullRequest `xorm:"-"`
	NumComments     int
	Ref             string

	Deadline     time.Time `xorm:"-"`
	DeadlineUnix int64     `xorm:"INDEX"`
	Created      time.Time `xorm:"-"`
	CreatedUnix  int64     `xorm:"INDEX created"`
	Updated      time.Time `xorm:"-"`
	UpdatedUnix  int64     `xorm:"INDEX updated"`

	Attachments []*Attachment `xorm:"-"`
	Comments    []*Comment    `xorm:"-"`
}

// BeforeUpdate is invoked from XORM before updating this object.
func (issue *Issue) BeforeUpdate() {
	issue.DeadlineUnix = issue.Deadline.Unix()
}

// AfterSet is invoked from XORM after setting the value of a field of
// this object.
func (issue *Issue) AfterSet(colName string, _ xorm.Cell) {
	switch colName {
	case "deadline_unix":
		issue.Deadline = time.Unix(issue.DeadlineUnix, 0).Local()
	case "created_unix":
		issue.Created = time.Unix(issue.CreatedUnix, 0).Local()
	case "updated_unix":
		issue.Updated = time.Unix(issue.UpdatedUnix, 0).Local()
	}
}

func (issue *Issue) loadRepo(e Engine) (err error) {
	if issue.Repo == nil {
		issue.Repo, err = getRepositoryByID(e, issue.RepoID)
		if err != nil {
			return fmt.Errorf("getRepositoryByID [%d]: %v", issue.RepoID, err)
		}
	}
	return nil
}

// GetPullRequest returns the issue pull request
func (issue *Issue) GetPullRequest() (pr *PullRequest, err error) {
	if !issue.IsPull {
		return nil, fmt.Errorf("Issue is not a pull request")
	}

	pr, err = getPullRequestByIssueID(x, issue.ID)
	return
}

func (issue *Issue) loadLabels(e Engine) (err error) {
	if issue.Labels == nil {
		issue.Labels, err = getLabelsByIssueID(e, issue.ID)
		if err != nil {
			return fmt.Errorf("getLabelsByIssueID [%d]: %v", issue.ID, err)
		}
	}
	return nil
}

func (issue *Issue) loadPoster(e Engine) (err error) {
	if issue.Poster == nil {
		issue.Poster, err = getUserByID(e, issue.PosterID)
		if err != nil {
			issue.PosterID = -1
			issue.Poster = NewGhostUser()
			if !IsErrUserNotExist(err) {
				return fmt.Errorf("getUserByID.(poster) [%d]: %v", issue.PosterID, err)
			}
			err = nil
			return
		}
	}
	return
}

func (issue *Issue) loadAssignee(e Engine) (err error) {
	if issue.Assignee == nil && issue.AssigneeID > 0 {
		issue.Assignee, err = getUserByID(e, issue.AssigneeID)
		if err != nil {
			issue.AssigneeID = -1
			issue.Assignee = NewGhostUser()
			if !IsErrUserNotExist(err) {
				return fmt.Errorf("getUserByID.(assignee) [%d]: %v", issue.AssigneeID, err)
			}
			err = nil
			return
		}
	}
	return
}

func (issue *Issue) loadPullRequest(e Engine) (err error) {
	if issue.IsPull && issue.PullRequest == nil {
		issue.PullRequest, err = getPullRequestByIssueID(e, issue.ID)
		if err != nil {
			if IsErrPullRequestNotExist(err) {
				return err
			}
			return fmt.Errorf("getPullRequestByIssueID [%d]: %v", issue.ID, err)
		}
	}
	return nil
}

func (issue *Issue) loadComments(e Engine) (err error) {
	if issue.Comments != nil {
		return nil
	}
	issue.Comments, err = findComments(e, FindCommentsOptions{
		IssueID: issue.ID,
		Type:    CommentTypeUnknown,
	})
	return err
}

func (issue *Issue) loadAttributes(e Engine) (err error) {
	if err = issue.loadRepo(e); err != nil {
		return
	}

	if err = issue.loadPoster(e); err != nil {
		return
	}

	if err = issue.loadLabels(e); err != nil {
		return
	}

	if issue.Milestone == nil && issue.MilestoneID > 0 {
		issue.Milestone, err = getMilestoneByRepoID(e, issue.RepoID, issue.MilestoneID)
		if err != nil && !IsErrMilestoneNotExist(err) {
			return fmt.Errorf("getMilestoneByRepoID [repo_id: %d, milestone_id: %d]: %v", issue.RepoID, issue.MilestoneID, err)
		}
	}

	if err = issue.loadAssignee(e); err != nil {
		return
	}

	if err = issue.loadPullRequest(e); err != nil && !IsErrPullRequestNotExist(err) {
		// It is possible pull request is not yet created.
		return err
	}

	if issue.Attachments == nil {
		issue.Attachments, err = getAttachmentsByIssueID(e, issue.ID)
		if err != nil {
			return fmt.Errorf("getAttachmentsByIssueID [%d]: %v", issue.ID, err)
		}
	}

	if err = issue.loadComments(e); err != nil {
		return
	}

	return nil
}

// LoadAttributes loads the attribute of this issue.
func (issue *Issue) LoadAttributes() error {
	return issue.loadAttributes(x)
}

// GetIsRead load the `IsRead` field of the issue
func (issue *Issue) GetIsRead(userID int64) error {
	issueUser := &IssueUser{IssueID: issue.ID, UID: userID}
	if has, err := x.Get(issueUser); err != nil {
		return err
	} else if !has {
		issue.IsRead = false
		return nil
	}
	issue.IsRead = issueUser.IsRead
	return nil
}

// APIURL returns the absolute APIURL to this issue.
func (issue *Issue) APIURL() string {
	return issue.Repo.APIURL() + "/" + path.Join("issues", fmt.Sprint(issue.ID))
}

// HTMLURL returns the absolute URL to this issue.
func (issue *Issue) HTMLURL() string {
	var path string
	if issue.IsPull {
		path = "pulls"
	} else {
		path = "issues"
	}
	return fmt.Sprintf("%s/%s/%d", issue.Repo.HTMLURL(), path, issue.Index)
}

// DiffURL returns the absolute URL to this diff
func (issue *Issue) DiffURL() string {
	if issue.IsPull {
		return fmt.Sprintf("%s/pulls/%d.diff", issue.Repo.HTMLURL(), issue.Index)
	}
	return ""
}

// PatchURL returns the absolute URL to this patch
func (issue *Issue) PatchURL() string {
	if issue.IsPull {
		return fmt.Sprintf("%s/pulls/%d.patch", issue.Repo.HTMLURL(), issue.Index)
	}
	return ""
}

// State returns string representation of issue status.
func (issue *Issue) State() api.StateType {
	if issue.IsClosed {
		return api.StateClosed
	}
	return api.StateOpen
}

// APIFormat assumes some fields assigned with values:
// Required - Poster, Labels,
// Optional - Milestone, Assignee, PullRequest
func (issue *Issue) APIFormat() *api.Issue {
	apiLabels := make([]*api.Label, len(issue.Labels))
	for i := range issue.Labels {
		apiLabels[i] = issue.Labels[i].APIFormat()
	}

	apiIssue := &api.Issue{
		ID:       issue.ID,
		URL:      issue.APIURL(),
		Index:    issue.Index,
		Poster:   issue.Poster.APIFormat(),
		Title:    issue.Title,
		Body:     issue.Content,
		Labels:   apiLabels,
		State:    issue.State(),
		Comments: issue.NumComments,
		Created:  issue.Created,
		Updated:  issue.Updated,
	}

	if issue.Milestone != nil {
		apiIssue.Milestone = issue.Milestone.APIFormat()
	}
	if issue.Assignee != nil {
		apiIssue.Assignee = issue.Assignee.APIFormat()
	}
	if issue.IsPull {
		apiIssue.PullRequest = &api.PullRequestMeta{
			HasMerged: issue.PullRequest.HasMerged,
		}
		if issue.PullRequest.HasMerged {
			apiIssue.PullRequest.Merged = &issue.PullRequest.Merged
		}
	}

	return apiIssue
}

// HashTag returns unique hash tag for issue.
func (issue *Issue) HashTag() string {
	return "issue-" + com.ToStr(issue.ID)
}

// IsPoster returns true if given user by ID is the poster.
func (issue *Issue) IsPoster(uid int64) bool {
	return issue.PosterID == uid
}

func (issue *Issue) hasLabel(e Engine, labelID int64) bool {
	return hasIssueLabel(e, issue.ID, labelID)
}

// HasLabel returns true if issue has been labeled by given ID.
func (issue *Issue) HasLabel(labelID int64) bool {
	return issue.hasLabel(x, labelID)
}

func (issue *Issue) sendLabelUpdatedWebhook(doer *User) {
	var err error
	if issue.IsPull {
		if err = issue.loadRepo(x); err != nil {
			log.Error(4, "loadRepo: %v", err)
			return
		}
		if err = issue.loadPullRequest(x); err != nil {
			log.Error(4, "loadPullRequest: %v", err)
			return
		}
		if err = issue.PullRequest.LoadIssue(); err != nil {
			log.Error(4, "LoadIssue: %v", err)
			return
		}
		err = PrepareWebhooks(issue.Repo, HookEventPullRequest, &api.PullRequestPayload{
			Action:      api.HookIssueLabelUpdated,
			Index:       issue.Index,
			PullRequest: issue.PullRequest.APIFormat(),
			Repository:  issue.Repo.APIFormat(AccessModeNone),
			Sender:      doer.APIFormat(),
		})
	}
	if err != nil {
		log.Error(4, "PrepareWebhooks [is_pull: %v]: %v", issue.IsPull, err)
	} else {
		go HookQueue.Add(issue.RepoID)
	}
}

func (issue *Issue) addLabel(e *xorm.Session, label *Label, doer *User) error {
	return newIssueLabel(e, issue, label, doer)
}

// AddLabel adds a new label to the issue.
func (issue *Issue) AddLabel(doer *User, label *Label) error {
	if err := NewIssueLabel(issue, label, doer); err != nil {
		return err
	}

	issue.sendLabelUpdatedWebhook(doer)
	return nil
}

func (issue *Issue) addLabels(e *xorm.Session, labels []*Label, doer *User) error {
	return newIssueLabels(e, issue, labels, doer)
}

// AddLabels adds a list of new labels to the issue.
func (issue *Issue) AddLabels(doer *User, labels []*Label) error {
	if err := NewIssueLabels(issue, labels, doer); err != nil {
		return err
	}

	issue.sendLabelUpdatedWebhook(doer)
	return nil
}

func (issue *Issue) getLabels(e Engine) (err error) {
	if len(issue.Labels) > 0 {
		return nil
	}

	issue.Labels, err = getLabelsByIssueID(e, issue.ID)
	if err != nil {
		return fmt.Errorf("getLabelsByIssueID: %v", err)
	}
	return nil
}

func (issue *Issue) removeLabel(e *xorm.Session, doer *User, label *Label) error {
	return deleteIssueLabel(e, issue, label, doer)
}

// RemoveLabel removes a label from issue by given ID.
func (issue *Issue) RemoveLabel(doer *User, label *Label) error {
	if err := issue.loadRepo(x); err != nil {
		return err
	}

	if has, err := HasAccess(doer.ID, issue.Repo, AccessModeWrite); err != nil {
		return err
	} else if !has {
		return ErrLabelNotExist{}
	}

	if err := DeleteIssueLabel(issue, label, doer); err != nil {
		return err
	}

	issue.sendLabelUpdatedWebhook(doer)
	return nil
}

func (issue *Issue) clearLabels(e *xorm.Session, doer *User) (err error) {
	if err = issue.getLabels(e); err != nil {
		return fmt.Errorf("getLabels: %v", err)
	}

	for i := range issue.Labels {
		if err = issue.removeLabel(e, doer, issue.Labels[i]); err != nil {
			return fmt.Errorf("removeLabel: %v", err)
		}
	}

	return nil
}

// ClearLabels removes all issue labels as the given user.
// Triggers appropriate WebHooks, if any.
func (issue *Issue) ClearLabels(doer *User) (err error) {
	sess := x.NewSession()
	defer sess.Close()
	if err = sess.Begin(); err != nil {
		return err
	}

	if err := issue.loadRepo(sess); err != nil {
		return err
	} else if err = issue.loadPullRequest(sess); err != nil {
		return err
	}

	if has, err := hasAccess(sess, doer.ID, issue.Repo, AccessModeWrite); err != nil {
		return err
	} else if !has {
		return ErrLabelNotExist{}
	}

	if err = issue.clearLabels(sess, doer); err != nil {
		return err
	}

	if err = sess.Commit(); err != nil {
		return fmt.Errorf("Commit: %v", err)
	}

	if issue.IsPull {
		err = issue.PullRequest.LoadIssue()
		if err != nil {
			log.Error(4, "LoadIssue: %v", err)
			return
		}
		err = PrepareWebhooks(issue.Repo, HookEventPullRequest, &api.PullRequestPayload{
			Action:      api.HookIssueLabelCleared,
			Index:       issue.Index,
			PullRequest: issue.PullRequest.APIFormat(),
			Repository:  issue.Repo.APIFormat(AccessModeNone),
			Sender:      doer.APIFormat(),
		})
	}
	if err != nil {
		log.Error(4, "PrepareWebhooks [is_pull: %v]: %v", issue.IsPull, err)
	} else {
		go HookQueue.Add(issue.RepoID)
	}

	return nil
}

type labelSorter []*Label

func (ts labelSorter) Len() int {
	return len([]*Label(ts))
}

func (ts labelSorter) Less(i, j int) bool {
	return []*Label(ts)[i].ID < []*Label(ts)[j].ID
}

func (ts labelSorter) Swap(i, j int) {
	[]*Label(ts)[i], []*Label(ts)[j] = []*Label(ts)[j], []*Label(ts)[i]
}

// ReplaceLabels removes all current labels and add new labels to the issue.
// Triggers appropriate WebHooks, if any.
func (issue *Issue) ReplaceLabels(labels []*Label, doer *User) (err error) {
	sess := x.NewSession()
	defer sess.Close()
	if err = sess.Begin(); err != nil {
		return err
	}

	if err = issue.loadLabels(sess); err != nil {
		return err
	}

	sort.Sort(labelSorter(labels))
	sort.Sort(labelSorter(issue.Labels))

	var toAdd, toRemove []*Label

	addIndex, removeIndex := 0, 0
	for addIndex < len(labels) && removeIndex < len(issue.Labels) {
		addLabel := labels[addIndex]
		removeLabel := issue.Labels[removeIndex]
		if addLabel.ID == removeLabel.ID {
			addIndex++
			removeIndex++
		} else if addLabel.ID < removeLabel.ID {
			toAdd = append(toAdd, addLabel)
			addIndex++
		} else {
			toRemove = append(toRemove, removeLabel)
			removeIndex++
		}
	}
	toAdd = append(toAdd, labels[addIndex:]...)
	toRemove = append(toRemove, issue.Labels[removeIndex:]...)

	if len(toAdd) > 0 {
		if err = issue.addLabels(sess, toAdd, doer); err != nil {
			return fmt.Errorf("addLabels: %v", err)
		}
	}

	for _, l := range toRemove {
		if err = issue.removeLabel(sess, doer, l); err != nil {
			return fmt.Errorf("removeLabel: %v", err)
		}
	}

	return sess.Commit()
}

// GetAssignee sets the Assignee attribute of this issue.
func (issue *Issue) GetAssignee() (err error) {
	if issue.AssigneeID == 0 || issue.Assignee != nil {
		return nil
	}

	issue.Assignee, err = GetUserByID(issue.AssigneeID)
	if IsErrUserNotExist(err) {
		return nil
	}
	return err
}

// ReadBy sets issue to be read by given user.
func (issue *Issue) ReadBy(userID int64) error {
	if err := UpdateIssueUserByRead(userID, issue.ID); err != nil {
		return err
	}

	if err := setNotificationStatusReadIfUnread(x, userID, issue.ID); err != nil {
		return err
	}

	return nil
}

func updateIssueCols(e Engine, issue *Issue, cols ...string) error {
	if _, err := e.Id(issue.ID).Cols(cols...).Update(issue); err != nil {
		return err
	}
	UpdateIssueIndexer(issue.ID)
	return nil
}

// UpdateIssueCols only updates values of specific columns for given issue.
func UpdateIssueCols(issue *Issue, cols ...string) error {
	return updateIssueCols(x, issue, cols...)
}

func (issue *Issue) changeStatus(e *xorm.Session, doer *User, repo *Repository, isClosed bool) (err error) {
	// Nothing should be performed if current status is same as target status
	if issue.IsClosed == isClosed {
		return nil
	}
	issue.IsClosed = isClosed

	if err = updateIssueCols(e, issue, "is_closed"); err != nil {
		return err
	}

	// Update issue count of labels
	if err = issue.getLabels(e); err != nil {
		return err
	}
	for idx := range issue.Labels {
		if issue.IsClosed {
			issue.Labels[idx].NumClosedIssues++
		} else {
			issue.Labels[idx].NumClosedIssues--
		}
		if err = updateLabel(e, issue.Labels[idx]); err != nil {
			return err
		}
	}

	// Update issue count of milestone
	if err = changeMilestoneIssueStats(e, issue); err != nil {
		return err
	}

	// New action comment
	if _, err = createStatusComment(e, doer, repo, issue); err != nil {
		return err
	}

	return nil
}

// ChangeStatus changes issue status to open or closed.
func (issue *Issue) ChangeStatus(doer *User, repo *Repository, isClosed bool) (err error) {
	sess := x.NewSession()
	defer sess.Close()
	if err = sess.Begin(); err != nil {
		return err
	}

	if err = issue.changeStatus(sess, doer, repo, isClosed); err != nil {
		return err
	}

	if err = sess.Commit(); err != nil {
		return fmt.Errorf("Commit: %v", err)
	}

	if issue.IsPull {
		// Merge pull request calls issue.changeStatus so we need to handle separately.
		issue.PullRequest.Issue = issue
		apiPullRequest := &api.PullRequestPayload{
			Index:       issue.Index,
			PullRequest: issue.PullRequest.APIFormat(),
			Repository:  repo.APIFormat(AccessModeNone),
			Sender:      doer.APIFormat(),
		}
		if isClosed {
			apiPullRequest.Action = api.HookIssueClosed
		} else {
			apiPullRequest.Action = api.HookIssueReOpened
		}
		err = PrepareWebhooks(repo, HookEventPullRequest, apiPullRequest)
	}
	if err != nil {
		log.Error(4, "PrepareWebhooks [is_pull: %v, is_closed: %v]: %v", issue.IsPull, isClosed, err)
	} else {
		go HookQueue.Add(repo.ID)
	}

	return nil
}

// ChangeTitle changes the title of this issue, as the given user.
func (issue *Issue) ChangeTitle(doer *User, title string) (err error) {
	oldTitle := issue.Title
	issue.Title = title
	sess := x.NewSession()
	defer sess.Close()

	if err = sess.Begin(); err != nil {
		return err
	}

	if err = updateIssueCols(sess, issue, "name"); err != nil {
		return fmt.Errorf("updateIssueCols: %v", err)
	}

	if _, err = createChangeTitleComment(sess, doer, issue.Repo, issue, oldTitle, title); err != nil {
		return fmt.Errorf("createChangeTitleComment: %v", err)
	}

	if err = sess.Commit(); err != nil {
		return err
	}

	if issue.IsPull {
		issue.PullRequest.Issue = issue
		err = PrepareWebhooks(issue.Repo, HookEventPullRequest, &api.PullRequestPayload{
			Action: api.HookIssueEdited,
			Index:  issue.Index,
			Changes: &api.ChangesPayload{
				Title: &api.ChangesFromPayload{
					From: oldTitle,
				},
			},
			PullRequest: issue.PullRequest.APIFormat(),
			Repository:  issue.Repo.APIFormat(AccessModeNone),
			Sender:      doer.APIFormat(),
		})
	}
	if err != nil {
		log.Error(4, "PrepareWebhooks [is_pull: %v]: %v", issue.IsPull, err)
	} else {
		go HookQueue.Add(issue.RepoID)
	}

	return nil
}

// AddDeletePRBranchComment adds delete branch comment for pull request issue
func AddDeletePRBranchComment(doer *User, repo *Repository, issueID int64, branchName string) error {
	issue, err := getIssueByID(x, issueID)
	if err != nil {
		return err
	}
	sess := x.NewSession()
	defer sess.Close()
	if err := sess.Begin(); err != nil {
		return err
	}
	if _, err := createDeleteBranchComment(sess, doer, repo, issue, branchName); err != nil {
		return err
	}

	return sess.Commit()
}

// ChangeContent changes issue content, as the given user.
func (issue *Issue) ChangeContent(doer *User, content string) (err error) {
	oldContent := issue.Content
	issue.Content = content
	if err = UpdateIssueCols(issue, "content"); err != nil {
		return fmt.Errorf("UpdateIssueCols: %v", err)
	}

	if issue.IsPull {
		issue.PullRequest.Issue = issue
		err = PrepareWebhooks(issue.Repo, HookEventPullRequest, &api.PullRequestPayload{
			Action: api.HookIssueEdited,
			Index:  issue.Index,
			Changes: &api.ChangesPayload{
				Body: &api.ChangesFromPayload{
					From: oldContent,
				},
			},
			PullRequest: issue.PullRequest.APIFormat(),
			Repository:  issue.Repo.APIFormat(AccessModeNone),
			Sender:      doer.APIFormat(),
		})
	}
	if err != nil {
		log.Error(4, "PrepareWebhooks [is_pull: %v]: %v", issue.IsPull, err)
	} else {
		go HookQueue.Add(issue.RepoID)
	}

	return nil
}

// ChangeAssignee changes the Assignee field of this issue.
func (issue *Issue) ChangeAssignee(doer *User, assigneeID int64) (err error) {
	var oldAssigneeID = issue.AssigneeID
	issue.AssigneeID = assigneeID
	if err = UpdateIssueUserByAssignee(issue); err != nil {
		return fmt.Errorf("UpdateIssueUserByAssignee: %v", err)
	}

	sess := x.NewSession()
	defer sess.Close()

	if err = issue.loadRepo(sess); err != nil {
		return fmt.Errorf("loadRepo: %v", err)
	}

	if _, err = createAssigneeComment(sess, doer, issue.Repo, issue, oldAssigneeID, assigneeID); err != nil {
		return fmt.Errorf("createAssigneeComment: %v", err)
	}

	issue.Assignee, err = GetUserByID(issue.AssigneeID)
	if err != nil && !IsErrUserNotExist(err) {
		log.Error(4, "GetUserByID [assignee_id: %v]: %v", issue.AssigneeID, err)
		return nil
	}

	// Error not nil here means user does not exist, which is remove assignee.
	isRemoveAssignee := err != nil
	if issue.IsPull {
		issue.PullRequest.Issue = issue
		apiPullRequest := &api.PullRequestPayload{
			Index:       issue.Index,
			PullRequest: issue.PullRequest.APIFormat(),
			Repository:  issue.Repo.APIFormat(AccessModeNone),
			Sender:      doer.APIFormat(),
		}
		if isRemoveAssignee {
			apiPullRequest.Action = api.HookIssueUnassigned
		} else {
			apiPullRequest.Action = api.HookIssueAssigned
		}
		if err := PrepareWebhooks(issue.Repo, HookEventPullRequest, apiPullRequest); err != nil {
			log.Error(4, "PrepareWebhooks [is_pull: %v, remove_assignee: %v]: %v", issue.IsPull, isRemoveAssignee, err)
			return nil
		}
	}
	go HookQueue.Add(issue.RepoID)
	return nil
}

// NewIssueOptions represents the options of a new issue.
type NewIssueOptions struct {
	Repo        *Repository
	Issue       *Issue
	LabelIDs    []int64
	Attachments []string // In UUID format.
	IsPull      bool
}

func newIssue(e *xorm.Session, doer *User, opts NewIssueOptions) (err error) {
	opts.Issue.Title = strings.TrimSpace(opts.Issue.Title)
	opts.Issue.Index = opts.Repo.NextIssueIndex()

	if opts.Issue.MilestoneID > 0 {
		milestone, err := getMilestoneByRepoID(e, opts.Issue.RepoID, opts.Issue.MilestoneID)
		if err != nil && !IsErrMilestoneNotExist(err) {
			return fmt.Errorf("getMilestoneByID: %v", err)
		}

		// Assume milestone is invalid and drop silently.
		opts.Issue.MilestoneID = 0
		if milestone != nil {
			opts.Issue.MilestoneID = milestone.ID
			opts.Issue.Milestone = milestone
		}
	}

	if assigneeID := opts.Issue.AssigneeID; assigneeID > 0 {
		valid, err := hasAccess(e, assigneeID, opts.Repo, AccessModeWrite)
		if err != nil {
			return fmt.Errorf("hasAccess [user_id: %d, repo_id: %d]: %v", assigneeID, opts.Repo.ID, err)
		}
		if !valid {
			opts.Issue.AssigneeID = 0
			opts.Issue.Assignee = nil
		}
	}

	// Milestone and assignee validation should happen before insert actual object.
	if _, err = e.Insert(opts.Issue); err != nil {
		return err
	}

	if opts.Issue.MilestoneID > 0 {
		if err = changeMilestoneAssign(e, doer, opts.Issue, -1); err != nil {
			return err
		}
	}

	if opts.Issue.AssigneeID > 0 {
		if err = opts.Issue.loadRepo(e); err != nil {
			return err
		}
		if _, err = createAssigneeComment(e, doer, opts.Issue.Repo, opts.Issue, -1, opts.Issue.AssigneeID); err != nil {
			return err
		}
	}

	if opts.IsPull {
		_, err = e.Exec("UPDATE `repository` SET num_pulls = num_pulls + 1 WHERE id = ?", opts.Issue.RepoID)
	} else {
		_, err = e.Exec("UPDATE `repository` SET num_issues = num_issues + 1 WHERE id = ?", opts.Issue.RepoID)
	}
	if err != nil {
		return err
	}

	if len(opts.LabelIDs) > 0 {
		// During the session, SQLite3 driver cannot handle retrieve objects after update something.
		// So we have to get all needed labels first.
		labels := make([]*Label, 0, len(opts.LabelIDs))
		if err = e.In("id", opts.LabelIDs).Find(&labels); err != nil {
			return fmt.Errorf("find all labels [label_ids: %v]: %v", opts.LabelIDs, err)
		}

		if err = opts.Issue.loadPoster(e); err != nil {
			return err
		}

		for _, label := range labels {
			// Silently drop invalid labels.
			if label.RepoID != opts.Repo.ID {
				continue
			}

			if err = opts.Issue.addLabel(e, label, opts.Issue.Poster); err != nil {
				return fmt.Errorf("addLabel [id: %d]: %v", label.ID, err)
			}
		}
	}

	if err = newIssueUsers(e, opts.Repo, opts.Issue); err != nil {
		return err
	}

	if len(opts.Attachments) > 0 {
		attachments, err := getAttachmentsByUUIDs(e, opts.Attachments)
		if err != nil {
			return fmt.Errorf("getAttachmentsByUUIDs [uuids: %v]: %v", opts.Attachments, err)
		}

		for i := 0; i < len(attachments); i++ {
			attachments[i].IssueID = opts.Issue.ID
			if _, err = e.Id(attachments[i].ID).Update(attachments[i]); err != nil {
				return fmt.Errorf("update attachment [id: %d]: %v", attachments[i].ID, err)
			}
		}
	}

	return opts.Issue.loadAttributes(e)
}

// NewIssue creates new issue with labels for repository.
func NewIssue(repo *Repository, issue *Issue, labelIDs []int64, uuids []string) (err error) {
	sess := x.NewSession()
	defer sess.Close()
	if err = sess.Begin(); err != nil {
		return err
	}

	if err = newIssue(sess, issue.Poster, NewIssueOptions{
		Repo:        repo,
		Issue:       issue,
		LabelIDs:    labelIDs,
		Attachments: uuids,
	}); err != nil {
		return fmt.Errorf("newIssue: %v", err)
	}

	if err = sess.Commit(); err != nil {
		return fmt.Errorf("Commit: %v", err)
	}

	UpdateIssueIndexer(issue.ID)

	if err = NotifyWatchers(&Action{
		ActUserID: issue.Poster.ID,
		ActUser:   issue.Poster,
		OpType:    ActionCreateIssue,
		Content:   fmt.Sprintf("%d|%s", issue.Index, issue.Title),
		RepoID:    repo.ID,
		Repo:      repo,
		IsPrivate: repo.IsPrivate,
	}); err != nil {
		log.Error(4, "NotifyWatchers: %v", err)
	}
	if err = issue.MailParticipants(); err != nil {
		log.Error(4, "MailParticipants: %v", err)
	}

	return nil
}

// GetIssueByRef returns an Issue specified by a GFM reference.
// See https://help.github.com/articles/writing-on-github#references for more information on the syntax.
func GetIssueByRef(ref string) (*Issue, error) {
	n := strings.IndexByte(ref, byte('#'))
	if n == -1 {
		return nil, errMissingIssueNumber
	}

	index, err := com.StrTo(ref[n+1:]).Int64()
	if err != nil {
		return nil, errInvalidIssueNumber
	}

	repo, err := GetRepositoryByRef(ref[:n])
	if err != nil {
		return nil, err
	}

	issue, err := GetIssueByIndex(repo.ID, index)
	if err != nil {
		return nil, err
	}

	return issue, issue.LoadAttributes()
}

// GetRawIssueByIndex returns raw issue without loading attributes by index in a repository.
func GetRawIssueByIndex(repoID, index int64) (*Issue, error) {
	issue := &Issue{
		RepoID: repoID,
		Index:  index,
	}
	has, err := x.Get(issue)
	if err != nil {
		return nil, err
	} else if !has {
		return nil, ErrIssueNotExist{0, repoID, index}
	}
	return issue, nil
}

// GetIssueByIndex returns issue by index in a repository.
func GetIssueByIndex(repoID, index int64) (*Issue, error) {
	issue, err := GetRawIssueByIndex(repoID, index)
	if err != nil {
		return nil, err
	}
	return issue, issue.LoadAttributes()
}

func getIssueByID(e Engine, id int64) (*Issue, error) {
	issue := new(Issue)
	has, err := e.Id(id).Get(issue)
	if err != nil {
		return nil, err
	} else if !has {
		return nil, ErrIssueNotExist{id, 0, 0}
	}
	return issue, issue.loadAttributes(e)
}

// GetIssueByID returns an issue by given ID.
func GetIssueByID(id int64) (*Issue, error) {
	return getIssueByID(x, id)
}

func getIssuesByIDs(e Engine, issueIDs []int64) ([]*Issue, error) {
	issues := make([]*Issue, 0, 10)
	return issues, e.In("id", issueIDs).Find(&issues)
}

// GetIssuesByIDs return issues with the given IDs.
func GetIssuesByIDs(issueIDs []int64) ([]*Issue, error) {
	return getIssuesByIDs(x, issueIDs)
}

// IssuesOptions represents options of an issue.
type IssuesOptions struct {
	RepoID      int64
	AssigneeID  int64
	PosterID    int64
	MentionedID int64
	MilestoneID int64
	RepoIDs     []int64
	Page        int
	PageSize    int
	IsClosed    util.OptionalBool
	IsPull      util.OptionalBool
	Labels      string
	SortType    string
	IssueIDs    []int64
}

// sortIssuesSession sort an issues-related session based on the provided
// sortType string
func sortIssuesSession(sess *xorm.Session, sortType string) {
	switch sortType {
	case "oldest":
		sess.Asc("issue.created_unix")
	case "recentupdate":
		sess.Desc("issue.updated_unix")
	case "leastupdate":
		sess.Asc("issue.updated_unix")
	case "mostcomment":
		sess.Desc("issue.num_comments")
	case "leastcomment":
		sess.Asc("issue.num_comments")
	case "priority":
		sess.Desc("issue.priority")
	default:
		sess.Desc("issue.created_unix")
	}
}

func (opts *IssuesOptions) setupSession(sess *xorm.Session) error {
	if opts.Page >= 0 && opts.PageSize > 0 {
		var start int
		if opts.Page == 0 {
			start = 0
		} else {
			start = (opts.Page - 1) * opts.PageSize
		}
		sess.Limit(opts.PageSize, start)
	}

	if len(opts.IssueIDs) > 0 {
		sess.In("issue.id", opts.IssueIDs)
	}

	if opts.RepoID > 0 {
		sess.And("issue.repo_id=?", opts.RepoID)
	} else if len(opts.RepoIDs) > 0 {
		// In case repository IDs are provided but actually no repository has issue.
		sess.In("issue.repo_id", opts.RepoIDs)
	}

	switch opts.IsClosed {
	case util.OptionalBoolTrue:
		sess.And("issue.is_closed=?", true)
	case util.OptionalBoolFalse:
		sess.And("issue.is_closed=?", false)
	}

	if opts.AssigneeID > 0 {
		sess.And("issue.assignee_id=?", opts.AssigneeID)
	}

	if opts.PosterID > 0 {
		sess.And("issue.poster_id=?", opts.PosterID)
	}

	if opts.MentionedID > 0 {
		sess.Join("INNER", "issue_user", "issue.id = issue_user.issue_id").
			And("issue_user.is_mentioned = ?", true).
			And("issue_user.uid = ?", opts.MentionedID)
	}

	if opts.MilestoneID > 0 {
		sess.And("issue.milestone_id=?", opts.MilestoneID)
	}

	switch opts.IsPull {
	case util.OptionalBoolTrue:
		sess.And("issue.is_pull=?", true)
	case util.OptionalBoolFalse:
		sess.And("issue.is_pull=?", false)
	}

	if len(opts.Labels) > 0 && opts.Labels != "0" {
		labelIDs, err := base.StringsToInt64s(strings.Split(opts.Labels, ","))
		if err != nil {
			return err
		}
		if len(labelIDs) > 0 {
			sess.
				Join("INNER", "issue_label", "issue.id = issue_label.issue_id").
				In("issue_label.label_id", labelIDs)
		}
	}
	return nil
}

// CountIssuesByRepo map from repoID to number of issues matching the options
func CountIssuesByRepo(opts *IssuesOptions) (map[int64]int64, error) {
	sess := x.NewSession()
	defer sess.Close()

	if err := opts.setupSession(sess); err != nil {
		return nil, err
	}

	countsSlice := make([]*struct {
		RepoID int64
		Count  int64
	}, 0, 10)
	if err := sess.GroupBy("issue.repo_id").
		Select("issue.repo_id AS repo_id, COUNT(*) AS count").
		Table("issue").
		Find(&countsSlice); err != nil {
		return nil, err
	}

	countMap := make(map[int64]int64, len(countsSlice))
	for _, c := range countsSlice {
		countMap[c.RepoID] = c.Count
	}
	return countMap, nil
}

// Issues returns a list of issues by given conditions.
func Issues(opts *IssuesOptions) ([]*Issue, error) {
	sess := x.NewSession()
	defer sess.Close()

	if err := opts.setupSession(sess); err != nil {
		return nil, err
	}
	sortIssuesSession(sess, opts.SortType)

	issues := make([]*Issue, 0, setting.UI.IssuePagingNum)
	if err := sess.Find(&issues); err != nil {
		return nil, fmt.Errorf("Find: %v", err)
	}

	if err := IssueList(issues).LoadAttributes(); err != nil {
		return nil, fmt.Errorf("LoadAttributes: %v", err)
	}

	return issues, nil
}

// GetParticipantsByIssueID returns all users who are participated in comments of an issue.
func GetParticipantsByIssueID(issueID int64) ([]*User, error) {
	return getParticipantsByIssueID(x, issueID)
}

func getParticipantsByIssueID(e Engine, issueID int64) ([]*User, error) {
	userIDs := make([]int64, 0, 5)
	if err := e.Table("comment").Cols("poster_id").
<<<<<<< HEAD
		Where("issue_id = ?", issueID).
		And("type = ?", CommentTypeComment).
=======
		Where("`comment`.issue_id = ?", issueID).
		And("`comment`.type = ?", CommentTypeComment).
		And("`user`.is_active = ?", true).
		And("`user`.prohibit_login = ?", false).
		Join("INNER", "user", "`user`.id = `comment`.poster_id").
>>>>>>> b0f7457d
		Distinct("poster_id").
		Find(&userIDs); err != nil {
		return nil, fmt.Errorf("get poster IDs: %v", err)
	}
	if len(userIDs) == 0 {
		return nil, nil
	}

	users := make([]*User, 0, len(userIDs))
	return users, e.In("id", userIDs).Find(&users)
}

// UpdateIssueMentions extracts mentioned people from content and
// updates issue-user relations for them.
func UpdateIssueMentions(e Engine, issueID int64, mentions []string) error {
	if len(mentions) == 0 {
		return nil
	}

	for i := range mentions {
		mentions[i] = strings.ToLower(mentions[i])
	}
	users := make([]*User, 0, len(mentions))

	if err := e.In("lower_name", mentions).Asc("lower_name").Find(&users); err != nil {
		return fmt.Errorf("find mentioned users: %v", err)
	}

	ids := make([]int64, 0, len(mentions))
	for _, user := range users {
		ids = append(ids, user.ID)
		if !user.IsOrganization() || user.NumMembers == 0 {
			continue
		}

		memberIDs := make([]int64, 0, user.NumMembers)
		orgUsers, err := GetOrgUsersByOrgID(user.ID)
		if err != nil {
			return fmt.Errorf("GetOrgUsersByOrgID [%d]: %v", user.ID, err)
		}

		for _, orgUser := range orgUsers {
			memberIDs = append(memberIDs, orgUser.ID)
		}

		ids = append(ids, memberIDs...)
	}

	if err := UpdateIssueUsersByMentions(e, issueID, ids); err != nil {
		return fmt.Errorf("UpdateIssueUsersByMentions: %v", err)
	}

	return nil
}

// IssueStats represents issue statistic information.
type IssueStats struct {
	OpenCount, ClosedCount int64
	YourRepositoriesCount  int64
	AssignCount            int64
	CreateCount            int64
	MentionCount           int64
}

// Filter modes.
const (
	FilterModeAll = iota
	FilterModeAssign
	FilterModeCreate
	FilterModeMention
)

func parseCountResult(results []map[string][]byte) int64 {
	if len(results) == 0 {
		return 0
	}
	for _, result := range results[0] {
		return com.StrTo(string(result)).MustInt64()
	}
	return 0
}

// IssueStatsOptions contains parameters accepted by GetIssueStats.
type IssueStatsOptions struct {
	RepoID      int64
	Labels      string
	MilestoneID int64
	AssigneeID  int64
	MentionedID int64
	PosterID    int64
	IsPull      bool
	IssueIDs    []int64
}

// GetIssueStats returns issue statistic information by given conditions.
func GetIssueStats(opts *IssueStatsOptions) (*IssueStats, error) {
	stats := &IssueStats{}

	countSession := func(opts *IssueStatsOptions) *xorm.Session {
		sess := x.
			Where("issue.repo_id = ?", opts.RepoID).
			And("issue.is_pull = ?", opts.IsPull)

		if len(opts.IssueIDs) > 0 {
			sess.In("issue.id", opts.IssueIDs)
		}

		if len(opts.Labels) > 0 && opts.Labels != "0" {
			labelIDs, err := base.StringsToInt64s(strings.Split(opts.Labels, ","))
			if err != nil {
				log.Warn("Malformed Labels argument: %s", opts.Labels)
			} else if len(labelIDs) > 0 {
				sess.Join("INNER", "issue_label", "issue.id = issue_label.issue_id").
					In("issue_label.label_id", labelIDs)
			}
		}

		if opts.MilestoneID > 0 {
			sess.And("issue.milestone_id = ?", opts.MilestoneID)
		}

		if opts.AssigneeID > 0 {
			sess.And("issue.assignee_id = ?", opts.AssigneeID)
		}

		if opts.PosterID > 0 {
			sess.And("issue.poster_id = ?", opts.PosterID)
		}

		if opts.MentionedID > 0 {
			sess.Join("INNER", "issue_user", "issue.id = issue_user.issue_id").
				And("issue_user.uid = ?", opts.MentionedID).
				And("issue_user.is_mentioned = ?", true)
		}

		return sess
	}

	var err error
	stats.OpenCount, err = countSession(opts).
		And("issue.is_closed = ?", false).
		Count(new(Issue))
	if err != nil {
		return stats, err
	}
	stats.ClosedCount, err = countSession(opts).
		And("issue.is_closed = ?", true).
		Count(new(Issue))
	return stats, err
}

// GetUserIssueStats returns issue statistic information for dashboard by given conditions.
func GetUserIssueStats(repoID, uid int64, repoIDs []int64, filterMode int, isPull bool) *IssueStats {
	stats := &IssueStats{}

	countSession := func(isClosed, isPull bool, repoID int64, repoIDs []int64) *xorm.Session {
		sess := x.
			Where("issue.is_closed = ?", isClosed).
			And("issue.is_pull = ?", isPull)

		if repoID > 0 {
			sess.And("repo_id = ?", repoID)
		} else if len(repoIDs) > 0 {
			sess.In("repo_id", repoIDs)
		}

		return sess
	}

	stats.AssignCount, _ = countSession(false, isPull, repoID, nil).
		And("assignee_id = ?", uid).
		Count(new(Issue))

	stats.CreateCount, _ = countSession(false, isPull, repoID, nil).
		And("poster_id = ?", uid).
		Count(new(Issue))

	stats.YourRepositoriesCount, _ = countSession(false, isPull, repoID, repoIDs).
		Count(new(Issue))

	switch filterMode {
	case FilterModeAll:
		stats.OpenCount, _ = countSession(false, isPull, repoID, repoIDs).
			Count(new(Issue))
		stats.ClosedCount, _ = countSession(true, isPull, repoID, repoIDs).
			Count(new(Issue))
	case FilterModeAssign:
		stats.OpenCount, _ = countSession(false, isPull, repoID, nil).
			And("assignee_id = ?", uid).
			Count(new(Issue))
		stats.ClosedCount, _ = countSession(true, isPull, repoID, nil).
			And("assignee_id = ?", uid).
			Count(new(Issue))
	case FilterModeCreate:
		stats.OpenCount, _ = countSession(false, isPull, repoID, nil).
			And("poster_id = ?", uid).
			Count(new(Issue))
		stats.ClosedCount, _ = countSession(true, isPull, repoID, nil).
			And("poster_id = ?", uid).
			Count(new(Issue))
	}

	return stats
}

// GetRepoIssueStats returns number of open and closed repository issues by given filter mode.
func GetRepoIssueStats(repoID, uid int64, filterMode int, isPull bool) (numOpen int64, numClosed int64) {
	countSession := func(isClosed, isPull bool, repoID int64) *xorm.Session {
		sess := x.
			Where("is_closed = ?", isClosed).
			And("is_pull = ?", isPull).
			And("repo_id = ?", repoID)

		return sess
	}

	openCountSession := countSession(false, isPull, repoID)
	closedCountSession := countSession(true, isPull, repoID)

	switch filterMode {
	case FilterModeAssign:
		openCountSession.And("assignee_id = ?", uid)
		closedCountSession.And("assignee_id = ?", uid)
	case FilterModeCreate:
		openCountSession.And("poster_id = ?", uid)
		closedCountSession.And("poster_id = ?", uid)
	}

	openResult, _ := openCountSession.Count(new(Issue))
	closedResult, _ := closedCountSession.Count(new(Issue))

	return openResult, closedResult
}

func updateIssue(e Engine, issue *Issue) error {
	_, err := e.Id(issue.ID).AllCols().Update(issue)
	if err != nil {
		return err
	}
	UpdateIssueIndexer(issue.ID)
	return nil
}

// UpdateIssue updates all fields of given issue.
func UpdateIssue(issue *Issue) error {
	return updateIssue(x, issue)
}<|MERGE_RESOLUTION|>--- conflicted
+++ resolved
@@ -1209,16 +1209,11 @@
 func getParticipantsByIssueID(e Engine, issueID int64) ([]*User, error) {
 	userIDs := make([]int64, 0, 5)
 	if err := e.Table("comment").Cols("poster_id").
-<<<<<<< HEAD
-		Where("issue_id = ?", issueID).
-		And("type = ?", CommentTypeComment).
-=======
 		Where("`comment`.issue_id = ?", issueID).
 		And("`comment`.type = ?", CommentTypeComment).
 		And("`user`.is_active = ?", true).
 		And("`user`.prohibit_login = ?", false).
 		Join("INNER", "user", "`user`.id = `comment`.poster_id").
->>>>>>> b0f7457d
 		Distinct("poster_id").
 		Find(&userIDs); err != nil {
 		return nil, fmt.Errorf("get poster IDs: %v", err)
