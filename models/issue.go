// Copyright 2014 The Gogs Authors. All rights reserved.
// Copyright 2020 The Gitea Authors. All rights reserved.
// Use of this source code is governed by a MIT-style
// license that can be found in the LICENSE file.

package models

import (
	"context"
	"fmt"
	"regexp"
	"sort"
	"strconv"
	"strings"

	admin_model "code.gitea.io/gitea/models/admin"
	"code.gitea.io/gitea/models/db"
	"code.gitea.io/gitea/models/foreignreference"
	issues_model "code.gitea.io/gitea/models/issues"
	"code.gitea.io/gitea/models/organization"
	"code.gitea.io/gitea/models/perm"
	project_model "code.gitea.io/gitea/models/project"
	repo_model "code.gitea.io/gitea/models/repo"
	"code.gitea.io/gitea/models/unit"
	user_model "code.gitea.io/gitea/models/user"
	"code.gitea.io/gitea/modules/base"
	"code.gitea.io/gitea/modules/git"
	"code.gitea.io/gitea/modules/log"
	"code.gitea.io/gitea/modules/references"
	"code.gitea.io/gitea/modules/setting"
	"code.gitea.io/gitea/modules/storage"
	api "code.gitea.io/gitea/modules/structs"
	"code.gitea.io/gitea/modules/timeutil"
	"code.gitea.io/gitea/modules/util"

	"xorm.io/builder"
	"xorm.io/xorm"
)

// Issue represents an issue or pull request of repository.
type Issue struct {
	ID               int64                  `xorm:"pk autoincr"`
	RepoID           int64                  `xorm:"INDEX UNIQUE(repo_index)"`
	Repo             *repo_model.Repository `xorm:"-"`
	Index            int64                  `xorm:"UNIQUE(repo_index)"` // Index in one repository.
	PosterID         int64                  `xorm:"INDEX"`
	Poster           *user_model.User       `xorm:"-"`
	OriginalAuthor   string
	OriginalAuthorID int64                   `xorm:"index"`
	Title            string                  `xorm:"name"`
	Content          string                  `xorm:"LONGTEXT"`
	RenderedContent  string                  `xorm:"-"`
	Labels           []*Label                `xorm:"-"`
	MilestoneID      int64                   `xorm:"INDEX"`
	Milestone        *issues_model.Milestone `xorm:"-"`
	Project          *project_model.Project  `xorm:"-"`
	Priority         int
	AssigneeID       int64            `xorm:"-"`
	Assignee         *user_model.User `xorm:"-"`
	IsClosed         bool             `xorm:"INDEX"`
	IsRead           bool             `xorm:"-"`
	IsPull           bool             `xorm:"INDEX"` // Indicates whether is a pull request or not.
	PullRequest      *PullRequest     `xorm:"-"`
	NumComments      int
	Ref              string

	DeadlineUnix timeutil.TimeStamp `xorm:"INDEX"`

	CreatedUnix timeutil.TimeStamp `xorm:"INDEX created"`
	UpdatedUnix timeutil.TimeStamp `xorm:"INDEX updated"`
	ClosedUnix  timeutil.TimeStamp `xorm:"INDEX"`

	Attachments      []*repo_model.Attachment           `xorm:"-"`
	Comments         []*Comment                         `xorm:"-"`
	Reactions        issues_model.ReactionList          `xorm:"-"`
	TotalTrackedTime int64                              `xorm:"-"`
	Assignees        []*user_model.User                 `xorm:"-"`
	ForeignReference *foreignreference.ForeignReference `xorm:"-"`

	// IsLocked limits commenting abilities to users on an issue
	// with write access
	IsLocked bool `xorm:"NOT NULL DEFAULT false"`

	// For view issue page.
	ShowRole RoleDescriptor `xorm:"-"`
}

var (
	issueTasksPat     *regexp.Regexp
	issueTasksDonePat *regexp.Regexp
)

const (
	issueTasksRegexpStr     = `(^\s*[-*]\s\[[\sxX]\]\s.)|(\n\s*[-*]\s\[[\sxX]\]\s.)`
	issueTasksDoneRegexpStr = `(^\s*[-*]\s\[[xX]\]\s.)|(\n\s*[-*]\s\[[xX]\]\s.)`
)

// IssueIndex represents the issue index table
type IssueIndex db.ResourceIndex

func init() {
	issueTasksPat = regexp.MustCompile(issueTasksRegexpStr)
	issueTasksDonePat = regexp.MustCompile(issueTasksDoneRegexpStr)

	db.RegisterModel(new(Issue))
	db.RegisterModel(new(IssueIndex))
}

func (issue *Issue) loadTotalTimes(e db.Engine) (err error) {
	opts := FindTrackedTimesOptions{IssueID: issue.ID}
	issue.TotalTrackedTime, err = opts.toSession(e).SumInt(&TrackedTime{}, "time")
	if err != nil {
		return err
	}
	return nil
}

// IsOverdue checks if the issue is overdue
func (issue *Issue) IsOverdue() bool {
	if issue.IsClosed {
		return issue.ClosedUnix >= issue.DeadlineUnix
	}
	return timeutil.TimeStampNow() >= issue.DeadlineUnix
}

// LoadRepo loads issue's repository
func (issue *Issue) LoadRepo(ctx context.Context) (err error) {
	if issue.Repo == nil {
		issue.Repo, err = repo_model.GetRepositoryByIDCtx(ctx, issue.RepoID)
		if err != nil {
			return fmt.Errorf("getRepositoryByID [%d]: %v", issue.RepoID, err)
		}
	}
	return nil
}

// IsTimetrackerEnabled returns true if the repo enables timetracking
func (issue *Issue) IsTimetrackerEnabled() bool {
	return issue.isTimetrackerEnabled(db.DefaultContext)
}

func (issue *Issue) isTimetrackerEnabled(ctx context.Context) bool {
	if err := issue.LoadRepo(ctx); err != nil {
		log.Error(fmt.Sprintf("loadRepo: %v", err))
		return false
	}
	return issue.Repo.IsTimetrackerEnabledCtx(ctx)
}

// GetPullRequest returns the issue pull request
func (issue *Issue) GetPullRequest() (pr *PullRequest, err error) {
	if !issue.IsPull {
		return nil, fmt.Errorf("Issue is not a pull request")
	}

	pr, err = getPullRequestByIssueID(db.GetEngine(db.DefaultContext), issue.ID)
	if err != nil {
		return nil, err
	}
	pr.Issue = issue
	return
}

// LoadLabels loads labels
func (issue *Issue) LoadLabels(ctx context.Context) (err error) {
	if issue.Labels == nil {
		issue.Labels, err = getLabelsByIssueID(db.GetEngine(ctx), issue.ID)
		if err != nil {
			return fmt.Errorf("getLabelsByIssueID [%d]: %v", issue.ID, err)
		}
	}
	return nil
}

// LoadPoster loads poster
func (issue *Issue) LoadPoster() error {
	return issue.loadPoster(db.GetEngine(db.DefaultContext))
}

func (issue *Issue) loadPoster(e db.Engine) (err error) {
	if issue.Poster == nil {
		issue.Poster, err = user_model.GetUserByIDEngine(e, issue.PosterID)
		if err != nil {
			issue.PosterID = -1
			issue.Poster = user_model.NewGhostUser()
			if !user_model.IsErrUserNotExist(err) {
				return fmt.Errorf("getUserByID.(poster) [%d]: %v", issue.PosterID, err)
			}
			err = nil
			return
		}
	}
	return
}

func (issue *Issue) loadPullRequest(e db.Engine) (err error) {
	if issue.IsPull && issue.PullRequest == nil {
		issue.PullRequest, err = getPullRequestByIssueID(e, issue.ID)
		if err != nil {
			if IsErrPullRequestNotExist(err) {
				return err
			}
			return fmt.Errorf("getPullRequestByIssueID [%d]: %v", issue.ID, err)
		}
		issue.PullRequest.Issue = issue
	}
	return nil
}

// LoadPullRequest loads pull request info
func (issue *Issue) LoadPullRequest() error {
	return issue.loadPullRequest(db.GetEngine(db.DefaultContext))
}

func (issue *Issue) loadComments(e db.Engine) (err error) {
	return issue.loadCommentsByType(e, CommentTypeUnknown)
}

// LoadDiscussComments loads discuss comments
func (issue *Issue) LoadDiscussComments() error {
	return issue.loadCommentsByType(db.GetEngine(db.DefaultContext), CommentTypeComment)
}

func (issue *Issue) loadCommentsByType(e db.Engine, tp CommentType) (err error) {
	if issue.Comments != nil {
		return nil
	}
	issue.Comments, err = findComments(e, &FindCommentsOptions{
		IssueID: issue.ID,
		Type:    tp,
	})
	return err
}

func (issue *Issue) loadReactions(ctx context.Context) (err error) {
	if issue.Reactions != nil {
		return nil
	}
	reactions, _, err := issues_model.FindReactions(ctx, issues_model.FindReactionsOptions{
		IssueID: issue.ID,
	})
	if err != nil {
		return err
	}
	if err = issue.LoadRepo(ctx); err != nil {
		return err
	}
	// Load reaction user data
	if _, err := issues_model.ReactionList(reactions).LoadUsers(ctx, issue.Repo); err != nil {
		return err
	}

	// Cache comments to map
	comments := make(map[int64]*Comment)
	for _, comment := range issue.Comments {
		comments[comment.ID] = comment
	}
	// Add reactions either to issue or comment
	for _, react := range reactions {
		if react.CommentID == 0 {
			issue.Reactions = append(issue.Reactions, react)
		} else if comment, ok := comments[react.CommentID]; ok {
			comment.Reactions = append(comment.Reactions, react)
		}
	}
	return nil
}

func (issue *Issue) loadForeignReference(ctx context.Context) (err error) {
	if issue.ForeignReference != nil {
		return nil
	}
	reference := &foreignreference.ForeignReference{
		RepoID:     issue.RepoID,
		LocalIndex: issue.Index,
		Type:       foreignreference.TypeIssue,
	}
	has, err := db.GetEngine(ctx).Get(reference)
	if err != nil {
		return err
	} else if !has {
		return foreignreference.ErrForeignIndexNotExist{
			RepoID:     issue.RepoID,
			LocalIndex: issue.Index,
			Type:       foreignreference.TypeIssue,
		}
	}
	issue.ForeignReference = reference
	return nil
}

func (issue *Issue) loadMilestone(ctx context.Context) (err error) {
	if (issue.Milestone == nil || issue.Milestone.ID != issue.MilestoneID) && issue.MilestoneID > 0 {
		issue.Milestone, err = issues_model.GetMilestoneByRepoID(ctx, issue.RepoID, issue.MilestoneID)
		if err != nil && !issues_model.IsErrMilestoneNotExist(err) {
			return fmt.Errorf("getMilestoneByRepoID [repo_id: %d, milestone_id: %d]: %v", issue.RepoID, issue.MilestoneID, err)
		}
	}
	return nil
}

func (issue *Issue) loadAttributes(ctx context.Context) (err error) {
	e := db.GetEngine(ctx)
	if err = issue.LoadRepo(ctx); err != nil {
		return
	}

	if err = issue.loadPoster(e); err != nil {
		return
	}

	if err = issue.LoadLabels(ctx); err != nil {
		return
	}

	if err = issue.loadMilestone(ctx); err != nil {
		return
	}

	if err = issue.loadProject(e); err != nil {
		return
	}

	if err = issue.loadAssignees(e); err != nil {
		return
	}

	if err = issue.loadPullRequest(e); err != nil && !IsErrPullRequestNotExist(err) {
		// It is possible pull request is not yet created.
		return err
	}

	if issue.Attachments == nil {
		issue.Attachments, err = repo_model.GetAttachmentsByIssueIDCtx(ctx, issue.ID)
		if err != nil {
			return fmt.Errorf("getAttachmentsByIssueID [%d]: %v", issue.ID, err)
		}
	}

	if err = issue.loadComments(e); err != nil {
		return err
	}

	if err = CommentList(issue.Comments).loadAttributes(ctx); err != nil {
		return err
	}
	if issue.isTimetrackerEnabled(ctx) {
		if err = issue.loadTotalTimes(e); err != nil {
			return err
		}
	}

	if err = issue.loadForeignReference(ctx); err != nil && !foreignreference.IsErrForeignIndexNotExist(err) {
		return err
	}

	return issue.loadReactions(ctx)
}

// LoadAttributes loads the attribute of this issue.
func (issue *Issue) LoadAttributes() error {
	return issue.loadAttributes(db.DefaultContext)
}

// LoadMilestone load milestone of this issue.
func (issue *Issue) LoadMilestone() error {
	return issue.loadMilestone(db.DefaultContext)
}

// GetIsRead load the `IsRead` field of the issue
func (issue *Issue) GetIsRead(userID int64) error {
	issueUser := &IssueUser{IssueID: issue.ID, UID: userID}
	if has, err := db.GetEngine(db.DefaultContext).Get(issueUser); err != nil {
		return err
	} else if !has {
		issue.IsRead = false
		return nil
	}
	issue.IsRead = issueUser.IsRead
	return nil
}

// APIURL returns the absolute APIURL to this issue.
func (issue *Issue) APIURL() string {
	if issue.Repo == nil {
		err := issue.LoadRepo(db.DefaultContext)
		if err != nil {
			log.Error("Issue[%d].APIURL(): %v", issue.ID, err)
			return ""
		}
	}
	return fmt.Sprintf("%s/issues/%d", issue.Repo.APIURL(), issue.Index)
}

// HTMLURL returns the absolute URL to this issue.
func (issue *Issue) HTMLURL() string {
	var path string
	if issue.IsPull {
		path = "pulls"
	} else {
		path = "issues"
	}
	return fmt.Sprintf("%s/%s/%d", issue.Repo.HTMLURL(), path, issue.Index)
}

// Link returns the Link URL to this issue.
func (issue *Issue) Link() string {
	var path string
	if issue.IsPull {
		path = "pulls"
	} else {
		path = "issues"
	}
	return fmt.Sprintf("%s/%s/%d", issue.Repo.Link(), path, issue.Index)
}

// DiffURL returns the absolute URL to this diff
func (issue *Issue) DiffURL() string {
	if issue.IsPull {
		return fmt.Sprintf("%s/pulls/%d.diff", issue.Repo.HTMLURL(), issue.Index)
	}
	return ""
}

// PatchURL returns the absolute URL to this patch
func (issue *Issue) PatchURL() string {
	if issue.IsPull {
		return fmt.Sprintf("%s/pulls/%d.patch", issue.Repo.HTMLURL(), issue.Index)
	}
	return ""
}

// State returns string representation of issue status.
func (issue *Issue) State() api.StateType {
	if issue.IsClosed {
		return api.StateClosed
	}
	return api.StateOpen
}

// HashTag returns unique hash tag for issue.
func (issue *Issue) HashTag() string {
	return fmt.Sprintf("issue-%d", issue.ID)
}

// IsPoster returns true if given user by ID is the poster.
func (issue *Issue) IsPoster(uid int64) bool {
	return issue.OriginalAuthorID == 0 && issue.PosterID == uid
}

func (issue *Issue) getLabels(e db.Engine) (err error) {
	if len(issue.Labels) > 0 {
		return nil
	}

	issue.Labels, err = getLabelsByIssueID(e, issue.ID)
	if err != nil {
		return fmt.Errorf("getLabelsByIssueID: %v", err)
	}
	return nil
}

func clearIssueLabels(ctx context.Context, issue *Issue, doer *user_model.User) (err error) {
	if err = issue.getLabels(db.GetEngine(ctx)); err != nil {
		return fmt.Errorf("getLabels: %v", err)
	}

	for i := range issue.Labels {
		if err = deleteIssueLabel(ctx, issue, issue.Labels[i], doer); err != nil {
			return fmt.Errorf("removeLabel: %v", err)
		}
	}

	return nil
}

// ClearIssueLabels removes all issue labels as the given user.
// Triggers appropriate WebHooks, if any.
func ClearIssueLabels(issue *Issue, doer *user_model.User) (err error) {
	ctx, committer, err := db.TxContext()
	if err != nil {
		return err
	}
	defer committer.Close()

	if err := issue.LoadRepo(ctx); err != nil {
		return err
	} else if err = issue.loadPullRequest(db.GetEngine(ctx)); err != nil {
		return err
	}

<<<<<<< HEAD
	perm, err := GetUserRepoPermissionCtx(ctx, issue.Repo, doer)
=======
	perm, err := GetUserRepoPermission(ctx, issue.Repo, doer)
>>>>>>> bc474bb5
	if err != nil {
		return err
	}
	if !perm.CanWriteIssuesOrPulls(issue.IsPull) {
		return ErrRepoLabelNotExist{}
	}

	if err = clearIssueLabels(ctx, issue, doer); err != nil {
		return err
	}

	if err = committer.Commit(); err != nil {
		return fmt.Errorf("Commit: %v", err)
	}

	return nil
}

type labelSorter []*Label

func (ts labelSorter) Len() int {
	return len([]*Label(ts))
}

func (ts labelSorter) Less(i, j int) bool {
	return []*Label(ts)[i].ID < []*Label(ts)[j].ID
}

func (ts labelSorter) Swap(i, j int) {
	[]*Label(ts)[i], []*Label(ts)[j] = []*Label(ts)[j], []*Label(ts)[i]
}

// ReplaceIssueLabels removes all current labels and add new labels to the issue.
// Triggers appropriate WebHooks, if any.
func ReplaceIssueLabels(issue *Issue, labels []*Label, doer *user_model.User) (err error) {
	ctx, committer, err := db.TxContext()
	if err != nil {
		return err
	}
	defer committer.Close()

	if err = issue.LoadRepo(ctx); err != nil {
		return err
	}

	if err = issue.LoadLabels(ctx); err != nil {
		return err
	}

	sort.Sort(labelSorter(labels))
	sort.Sort(labelSorter(issue.Labels))

	var toAdd, toRemove []*Label

	addIndex, removeIndex := 0, 0
	for addIndex < len(labels) && removeIndex < len(issue.Labels) {
		addLabel := labels[addIndex]
		removeLabel := issue.Labels[removeIndex]
		if addLabel.ID == removeLabel.ID {
			// Silently drop invalid labels
			if removeLabel.RepoID != issue.RepoID && removeLabel.OrgID != issue.Repo.OwnerID {
				toRemove = append(toRemove, removeLabel)
			}

			addIndex++
			removeIndex++
		} else if addLabel.ID < removeLabel.ID {
			// Only add if the label is valid
			if addLabel.RepoID == issue.RepoID || addLabel.OrgID == issue.Repo.OwnerID {
				toAdd = append(toAdd, addLabel)
			}
			addIndex++
		} else {
			toRemove = append(toRemove, removeLabel)
			removeIndex++
		}
	}
	toAdd = append(toAdd, labels[addIndex:]...)
	toRemove = append(toRemove, issue.Labels[removeIndex:]...)

	if len(toAdd) > 0 {
		if err = newIssueLabels(ctx, issue, toAdd, doer); err != nil {
			return fmt.Errorf("addLabels: %v", err)
		}
	}

	for _, l := range toRemove {
		if err = deleteIssueLabel(ctx, issue, l, doer); err != nil {
			return fmt.Errorf("removeLabel: %v", err)
		}
	}

	issue.Labels = nil
	if err = issue.LoadLabels(ctx); err != nil {
		return err
	}

	return committer.Commit()
}

// ReadBy sets issue to be read by given user.
func (issue *Issue) ReadBy(ctx context.Context, userID int64) error {
	if err := UpdateIssueUserByRead(userID, issue.ID); err != nil {
		return err
	}

	return setIssueNotificationStatusReadIfUnread(db.GetEngine(db.DefaultContext), userID, issue.ID)
}

// UpdateIssueCols updates cols of issue
func UpdateIssueCols(ctx context.Context, issue *Issue, cols ...string) error {
	if _, err := db.GetEngine(ctx).ID(issue.ID).Cols(cols...).Update(issue); err != nil {
		return err
	}
	return nil
}

func changeIssueStatus(ctx context.Context, issue *Issue, doer *user_model.User, isClosed, isMergePull bool) (*Comment, error) {
	// Reload the issue
	currentIssue, err := getIssueByID(db.GetEngine(ctx), issue.ID)
	if err != nil {
		return nil, err
	}

	// Nothing should be performed if current status is same as target status
	if currentIssue.IsClosed == isClosed {
		if !issue.IsPull {
			return nil, ErrIssueWasClosed{
				ID: issue.ID,
			}
		}
		return nil, ErrPullWasClosed{
			ID: issue.ID,
		}
	}

	issue.IsClosed = isClosed
	return doChangeIssueStatus(ctx, issue, doer, isMergePull)
}

func doChangeIssueStatus(ctx context.Context, issue *Issue, doer *user_model.User, isMergePull bool) (*Comment, error) {
	e := db.GetEngine(ctx)
	// Check for open dependencies
	if issue.IsClosed && issue.Repo.IsDependenciesEnabledCtx(ctx) {
		// only check if dependencies are enabled and we're about to close an issue, otherwise reopening an issue would fail when there are unsatisfied dependencies
		noDeps, err := IssueNoDependenciesLeft(ctx, issue)
		if err != nil {
			return nil, err
		}

		if !noDeps {
			return nil, ErrDependenciesLeft{issue.ID}
		}
	}

	if issue.IsClosed {
		issue.ClosedUnix = timeutil.TimeStampNow()
	} else {
		issue.ClosedUnix = 0
	}

	if err := UpdateIssueCols(ctx, issue, "is_closed", "closed_unix"); err != nil {
		return nil, err
	}

	// Update issue count of labels
	if err := issue.getLabels(e); err != nil {
		return nil, err
	}
	for idx := range issue.Labels {
		if err := updateLabelCols(e, issue.Labels[idx], "num_issues", "num_closed_issue"); err != nil {
			return nil, err
		}
	}

	// Update issue count of milestone
	if issue.MilestoneID > 0 {
		if err := issues_model.UpdateMilestoneCounters(ctx, issue.MilestoneID); err != nil {
			return nil, err
		}
	}

	if err := updateIssueClosedNum(ctx, issue); err != nil {
		return nil, err
	}

	// New action comment
	cmtType := CommentTypeClose
	if !issue.IsClosed {
		cmtType = CommentTypeReopen
	} else if isMergePull {
		cmtType = CommentTypeMergePull
	}

	return CreateCommentCtx(ctx, &CreateCommentOptions{
		Type:  cmtType,
		Doer:  doer,
		Repo:  issue.Repo,
		Issue: issue,
	})
}

// ChangeIssueStatus changes issue status to open or closed.
func ChangeIssueStatus(ctx context.Context, issue *Issue, doer *user_model.User, isClosed bool) (*Comment, error) {
	if err := issue.LoadRepo(ctx); err != nil {
		return nil, err
	}
	if err := issue.loadPoster(db.GetEngine(ctx)); err != nil {
		return nil, err
	}

	return changeIssueStatus(ctx, issue, doer, isClosed, false)
}

// ChangeIssueTitle changes the title of this issue, as the given user.
func ChangeIssueTitle(issue *Issue, doer *user_model.User, oldTitle string) (err error) {
	ctx, committer, err := db.TxContext()
	if err != nil {
		return err
	}
	defer committer.Close()

	if err = UpdateIssueCols(ctx, issue, "name"); err != nil {
		return fmt.Errorf("updateIssueCols: %v", err)
	}

	if err = issue.LoadRepo(ctx); err != nil {
		return fmt.Errorf("loadRepo: %v", err)
	}

	opts := &CreateCommentOptions{
		Type:     CommentTypeChangeTitle,
		Doer:     doer,
		Repo:     issue.Repo,
		Issue:    issue,
		OldTitle: oldTitle,
		NewTitle: issue.Title,
	}
	if _, err = CreateCommentCtx(ctx, opts); err != nil {
		return fmt.Errorf("createComment: %v", err)
	}
	if err = issue.addCrossReferences(ctx, doer, true); err != nil {
		return err
	}

	return committer.Commit()
}

// ChangeIssueRef changes the branch of this issue, as the given user.
func ChangeIssueRef(issue *Issue, doer *user_model.User, oldRef string) (err error) {
	ctx, committer, err := db.TxContext()
	if err != nil {
		return err
	}
	defer committer.Close()

	if err = UpdateIssueCols(ctx, issue, "ref"); err != nil {
		return fmt.Errorf("updateIssueCols: %v", err)
	}

	if err = issue.LoadRepo(ctx); err != nil {
		return fmt.Errorf("loadRepo: %v", err)
	}
	oldRefFriendly := strings.TrimPrefix(oldRef, git.BranchPrefix)
	newRefFriendly := strings.TrimPrefix(issue.Ref, git.BranchPrefix)

	opts := &CreateCommentOptions{
		Type:   CommentTypeChangeIssueRef,
		Doer:   doer,
		Repo:   issue.Repo,
		Issue:  issue,
		OldRef: oldRefFriendly,
		NewRef: newRefFriendly,
	}
	if _, err = CreateCommentCtx(ctx, opts); err != nil {
		return fmt.Errorf("createComment: %v", err)
	}

	return committer.Commit()
}

// AddDeletePRBranchComment adds delete branch comment for pull request issue
func AddDeletePRBranchComment(ctx context.Context, doer *user_model.User, repo *repo_model.Repository, issueID int64, branchName string) error {
	issue, err := getIssueByID(db.GetEngine(ctx), issueID)
	if err != nil {
		return err
	}
	opts := &CreateCommentOptions{
		Type:   CommentTypeDeleteBranch,
		Doer:   doer,
		Repo:   repo,
		Issue:  issue,
		OldRef: branchName,
	}
	_, err = CreateCommentCtx(ctx, opts)
	return err
}

// UpdateIssueAttachments update attachments by UUIDs for the issue
func UpdateIssueAttachments(issueID int64, uuids []string) (err error) {
	ctx, committer, err := db.TxContext()
	if err != nil {
		return err
	}
	defer committer.Close()
	attachments, err := repo_model.GetAttachmentsByUUIDs(ctx, uuids)
	if err != nil {
		return fmt.Errorf("getAttachmentsByUUIDs [uuids: %v]: %v", uuids, err)
	}
	for i := 0; i < len(attachments); i++ {
		attachments[i].IssueID = issueID
		if err := repo_model.UpdateAttachmentCtx(ctx, attachments[i]); err != nil {
			return fmt.Errorf("update attachment [id: %d]: %v", attachments[i].ID, err)
		}
	}
	return committer.Commit()
}

// ChangeIssueContent changes issue content, as the given user.
func ChangeIssueContent(issue *Issue, doer *user_model.User, content string) (err error) {
	ctx, committer, err := db.TxContext()
	if err != nil {
		return err
	}
	defer committer.Close()

	hasContentHistory, err := issues_model.HasIssueContentHistory(ctx, issue.ID, 0)
	if err != nil {
		return fmt.Errorf("HasIssueContentHistory: %v", err)
	}
	if !hasContentHistory {
		if err = issues_model.SaveIssueContentHistory(db.GetEngine(ctx), issue.PosterID, issue.ID, 0,
			issue.CreatedUnix, issue.Content, true); err != nil {
			return fmt.Errorf("SaveIssueContentHistory: %v", err)
		}
	}

	issue.Content = content

	if err = UpdateIssueCols(ctx, issue, "content"); err != nil {
		return fmt.Errorf("UpdateIssueCols: %v", err)
	}

	if err = issues_model.SaveIssueContentHistory(db.GetEngine(ctx), doer.ID, issue.ID, 0,
		timeutil.TimeStampNow(), issue.Content, false); err != nil {
		return fmt.Errorf("SaveIssueContentHistory: %v", err)
	}

	if err = issue.addCrossReferences(ctx, doer, true); err != nil {
		return fmt.Errorf("addCrossReferences: %v", err)
	}

	return committer.Commit()
}

// GetTasks returns the amount of tasks in the issues content
func (issue *Issue) GetTasks() int {
	return len(issueTasksPat.FindAllStringIndex(issue.Content, -1))
}

// GetTasksDone returns the amount of completed tasks in the issues content
func (issue *Issue) GetTasksDone() int {
	return len(issueTasksDonePat.FindAllStringIndex(issue.Content, -1))
}

// GetLastEventTimestamp returns the last user visible event timestamp, either the creation of this issue or the close.
func (issue *Issue) GetLastEventTimestamp() timeutil.TimeStamp {
	if issue.IsClosed {
		return issue.ClosedUnix
	}
	return issue.CreatedUnix
}

// GetLastEventLabel returns the localization label for the current issue.
func (issue *Issue) GetLastEventLabel() string {
	if issue.IsClosed {
		if issue.IsPull && issue.PullRequest.HasMerged {
			return "repo.pulls.merged_by"
		}
		return "repo.issues.closed_by"
	}
	return "repo.issues.opened_by"
}

// GetLastComment return last comment for the current issue.
func (issue *Issue) GetLastComment() (*Comment, error) {
	var c Comment
	exist, err := db.GetEngine(db.DefaultContext).Where("type = ?", CommentTypeComment).
		And("issue_id = ?", issue.ID).Desc("created_unix").Get(&c)
	if err != nil {
		return nil, err
	}
	if !exist {
		return nil, nil
	}
	return &c, nil
}

// GetLastEventLabelFake returns the localization label for the current issue without providing a link in the username.
func (issue *Issue) GetLastEventLabelFake() string {
	if issue.IsClosed {
		if issue.IsPull && issue.PullRequest.HasMerged {
			return "repo.pulls.merged_by_fake"
		}
		return "repo.issues.closed_by_fake"
	}
	return "repo.issues.opened_by_fake"
}

// NewIssueOptions represents the options of a new issue.
type NewIssueOptions struct {
	Repo        *repo_model.Repository
	Issue       *Issue
	LabelIDs    []int64
	Attachments []string // In UUID format.
	IsPull      bool
}

func newIssue(ctx context.Context, doer *user_model.User, opts NewIssueOptions) (err error) {
	e := db.GetEngine(ctx)
	opts.Issue.Title = strings.TrimSpace(opts.Issue.Title)

	if opts.Issue.MilestoneID > 0 {
		milestone, err := issues_model.GetMilestoneByRepoID(ctx, opts.Issue.RepoID, opts.Issue.MilestoneID)
		if err != nil && !issues_model.IsErrMilestoneNotExist(err) {
			return fmt.Errorf("getMilestoneByID: %v", err)
		}

		// Assume milestone is invalid and drop silently.
		opts.Issue.MilestoneID = 0
		if milestone != nil {
			opts.Issue.MilestoneID = milestone.ID
			opts.Issue.Milestone = milestone
		}
	}

	if opts.Issue.Index <= 0 {
		return fmt.Errorf("no issue index provided")
	}
	if opts.Issue.ID > 0 {
		return fmt.Errorf("issue exist")
	}

	if _, err := e.Insert(opts.Issue); err != nil {
		return err
	}

	if opts.Issue.MilestoneID > 0 {
		if err := issues_model.UpdateMilestoneCounters(ctx, opts.Issue.MilestoneID); err != nil {
			return err
		}

		opts := &CreateCommentOptions{
			Type:           CommentTypeMilestone,
			Doer:           doer,
			Repo:           opts.Repo,
			Issue:          opts.Issue,
			OldMilestoneID: 0,
			MilestoneID:    opts.Issue.MilestoneID,
		}
		if _, err = CreateCommentCtx(ctx, opts); err != nil {
			return err
		}
	}

	if opts.IsPull {
		_, err = e.Exec("UPDATE `repository` SET num_pulls = num_pulls + 1 WHERE id = ?", opts.Issue.RepoID)
	} else {
		_, err = e.Exec("UPDATE `repository` SET num_issues = num_issues + 1 WHERE id = ?", opts.Issue.RepoID)
	}
	if err != nil {
		return err
	}

	if len(opts.LabelIDs) > 0 {
		// During the session, SQLite3 driver cannot handle retrieve objects after update something.
		// So we have to get all needed labels first.
		labels := make([]*Label, 0, len(opts.LabelIDs))
		if err = e.In("id", opts.LabelIDs).Find(&labels); err != nil {
			return fmt.Errorf("find all labels [label_ids: %v]: %v", opts.LabelIDs, err)
		}

		if err = opts.Issue.loadPoster(e); err != nil {
			return err
		}

		for _, label := range labels {
			// Silently drop invalid labels.
			if label.RepoID != opts.Repo.ID && label.OrgID != opts.Repo.OwnerID {
				continue
			}

			if err = newIssueLabel(ctx, opts.Issue, label, opts.Issue.Poster); err != nil {
				return fmt.Errorf("addLabel [id: %d]: %v", label.ID, err)
			}
		}
	}

	if err = newIssueUsers(ctx, opts.Repo, opts.Issue); err != nil {
		return err
	}

	if len(opts.Attachments) > 0 {
		attachments, err := repo_model.GetAttachmentsByUUIDs(ctx, opts.Attachments)
		if err != nil {
			return fmt.Errorf("getAttachmentsByUUIDs [uuids: %v]: %v", opts.Attachments, err)
		}

		for i := 0; i < len(attachments); i++ {
			attachments[i].IssueID = opts.Issue.ID
			if _, err = e.ID(attachments[i].ID).Update(attachments[i]); err != nil {
				return fmt.Errorf("update attachment [id: %d]: %v", attachments[i].ID, err)
			}
		}
	}
	if err = opts.Issue.loadAttributes(ctx); err != nil {
		return err
	}

	return opts.Issue.addCrossReferences(ctx, doer, false)
}

// RecalculateIssueIndexForRepo create issue_index for repo if not exist and
// update it based on highest index of existing issues assigned to a repo
func RecalculateIssueIndexForRepo(repoID int64) error {
	ctx, committer, err := db.TxContext()
	if err != nil {
		return err
	}
	defer committer.Close()

	if err := db.UpsertResourceIndex(db.GetEngine(ctx), "issue_index", repoID); err != nil {
		return err
	}

	var max int64
	if _, err := db.GetEngine(ctx).Select(" MAX(`index`)").Table("issue").Where("repo_id=?", repoID).Get(&max); err != nil {
		return err
	}

	if _, err := db.GetEngine(ctx).Exec("UPDATE `issue_index` SET max_index=? WHERE group_id=?", max, repoID); err != nil {
		return err
	}

	return committer.Commit()
}

// NewIssue creates new issue with labels for repository.
func NewIssue(repo *repo_model.Repository, issue *Issue, labelIDs []int64, uuids []string) (err error) {
	idx, err := db.GetNextResourceIndex("issue_index", repo.ID)
	if err != nil {
		return fmt.Errorf("generate issue index failed: %v", err)
	}

	issue.Index = idx

	ctx, committer, err := db.TxContext()
	if err != nil {
		return err
	}
	defer committer.Close()

	if err = newIssue(ctx, issue.Poster, NewIssueOptions{
		Repo:        repo,
		Issue:       issue,
		LabelIDs:    labelIDs,
		Attachments: uuids,
	}); err != nil {
		if IsErrUserDoesNotHaveAccessToRepo(err) || IsErrNewIssueInsert(err) {
			return err
		}
		return fmt.Errorf("newIssue: %v", err)
	}

	if err = committer.Commit(); err != nil {
		return fmt.Errorf("Commit: %v", err)
	}

	return nil
}

// GetIssueByIndex returns raw issue without loading attributes by index in a repository.
func GetIssueByIndex(repoID, index int64) (*Issue, error) {
	if index < 1 {
		return nil, ErrIssueNotExist{}
	}
	issue := &Issue{
		RepoID: repoID,
		Index:  index,
	}
	has, err := db.GetEngine(db.DefaultContext).Get(issue)
	if err != nil {
		return nil, err
	} else if !has {
		return nil, ErrIssueNotExist{0, repoID, index}
	}
	return issue, nil
}

// GetIssueByForeignIndex returns raw issue by foreign ID
func GetIssueByForeignIndex(ctx context.Context, repoID, foreignIndex int64) (*Issue, error) {
	reference := &foreignreference.ForeignReference{
		RepoID:       repoID,
		ForeignIndex: strconv.FormatInt(foreignIndex, 10),
		Type:         foreignreference.TypeIssue,
	}
	has, err := db.GetEngine(ctx).Get(reference)
	if err != nil {
		return nil, err
	} else if !has {
		return nil, foreignreference.ErrLocalIndexNotExist{
			RepoID:       repoID,
			ForeignIndex: foreignIndex,
			Type:         foreignreference.TypeIssue,
		}
	}
	return GetIssueByIndex(repoID, reference.LocalIndex)
}

// GetIssueWithAttrsByIndex returns issue by index in a repository.
func GetIssueWithAttrsByIndex(repoID, index int64) (*Issue, error) {
	issue, err := GetIssueByIndex(repoID, index)
	if err != nil {
		return nil, err
	}
	return issue, issue.LoadAttributes()
}

func getIssueByID(e db.Engine, id int64) (*Issue, error) {
	issue := new(Issue)
	has, err := e.ID(id).Get(issue)
	if err != nil {
		return nil, err
	} else if !has {
		return nil, ErrIssueNotExist{id, 0, 0}
	}
	return issue, nil
}

// GetIssueWithAttrsByID returns an issue with attributes by given ID.
func GetIssueWithAttrsByID(id int64) (*Issue, error) {
	issue, err := getIssueByID(db.GetEngine(db.DefaultContext), id)
	if err != nil {
		return nil, err
	}
	return issue, issue.loadAttributes(db.DefaultContext)
}

// GetIssueByID returns an issue by given ID.
func GetIssueByID(id int64) (*Issue, error) {
	return getIssueByID(db.GetEngine(db.DefaultContext), id)
}

func getIssuesByIDs(e db.Engine, issueIDs []int64) ([]*Issue, error) {
	issues := make([]*Issue, 0, 10)
	return issues, e.In("id", issueIDs).Find(&issues)
}

func getIssueIDsByRepoID(e db.Engine, repoID int64) ([]int64, error) {
	ids := make([]int64, 0, 10)
	err := e.Table("issue").Cols("id").Where("repo_id = ?", repoID).Find(&ids)
	return ids, err
}

// GetIssueIDsByRepoID returns all issue ids by repo id
func GetIssueIDsByRepoID(repoID int64) ([]int64, error) {
	return getIssueIDsByRepoID(db.GetEngine(db.DefaultContext), repoID)
}

// GetIssuesByIDs return issues with the given IDs.
func GetIssuesByIDs(issueIDs []int64) ([]*Issue, error) {
	return getIssuesByIDs(db.GetEngine(db.DefaultContext), issueIDs)
}

// IssuesOptions represents options of an issue.
type IssuesOptions struct {
	db.ListOptions
	RepoID             int64 // overwrites RepoCond if not 0
	RepoCond           builder.Cond
	AssigneeID         int64
	PosterID           int64
	MentionedID        int64
	ReviewRequestedID  int64
	MilestoneIDs       []int64
	ProjectID          int64
	ProjectBoardID     int64
	IsClosed           util.OptionalBool
	IsPull             util.OptionalBool
	LabelIDs           []int64
	IncludedLabelNames []string
	ExcludedLabelNames []string
	IncludeMilestones  []string
	SortType           string
	IssueIDs           []int64
	UpdatedAfterUnix   int64
	UpdatedBeforeUnix  int64
	// prioritize issues from this repo
	PriorityRepoID int64
	IsArchived     util.OptionalBool
	Org            *organization.Organization // issues permission scope
	Team           *organization.Team         // issues permission scope
	User           *user_model.User           // issues permission scope
}

// sortIssuesSession sort an issues-related session based on the provided
// sortType string
func sortIssuesSession(sess *xorm.Session, sortType string, priorityRepoID int64) {
	switch sortType {
	case "oldest":
		sess.Asc("issue.created_unix").Asc("issue.id")
	case "recentupdate":
		sess.Desc("issue.updated_unix").Desc("issue.created_unix").Desc("issue.id")
	case "leastupdate":
		sess.Asc("issue.updated_unix").Asc("issue.created_unix").Asc("issue.id")
	case "mostcomment":
		sess.Desc("issue.num_comments").Desc("issue.created_unix").Desc("issue.id")
	case "leastcomment":
		sess.Asc("issue.num_comments").Desc("issue.created_unix").Desc("issue.id")
	case "priority":
		sess.Desc("issue.priority").Desc("issue.created_unix").Desc("issue.id")
	case "nearduedate":
		// 253370764800 is 01/01/9999 @ 12:00am (UTC)
		sess.Join("LEFT", "milestone", "issue.milestone_id = milestone.id").
			OrderBy("CASE " +
				"WHEN issue.deadline_unix = 0 AND (milestone.deadline_unix = 0 OR milestone.deadline_unix IS NULL) THEN 253370764800 " +
				"WHEN milestone.deadline_unix = 0 OR milestone.deadline_unix IS NULL THEN issue.deadline_unix " +
				"WHEN milestone.deadline_unix < issue.deadline_unix OR issue.deadline_unix = 0 THEN milestone.deadline_unix " +
				"ELSE issue.deadline_unix END ASC").
			Desc("issue.created_unix").
			Desc("issue.id")
	case "farduedate":
		sess.Join("LEFT", "milestone", "issue.milestone_id = milestone.id").
			OrderBy("CASE " +
				"WHEN milestone.deadline_unix IS NULL THEN issue.deadline_unix " +
				"WHEN milestone.deadline_unix < issue.deadline_unix OR issue.deadline_unix = 0 THEN milestone.deadline_unix " +
				"ELSE issue.deadline_unix END DESC").
			Desc("issue.created_unix").
			Desc("issue.id")
	case "priorityrepo":
		sess.OrderBy("CASE " +
			"WHEN issue.repo_id = " + strconv.FormatInt(priorityRepoID, 10) + " THEN 1 " +
			"ELSE 2 END ASC").
			Desc("issue.created_unix").
			Desc("issue.id")
	case "project-column-sorting":
		sess.Asc("project_issue.sorting").Desc("issue.created_unix").Desc("issue.id")
	default:
		sess.Desc("issue.created_unix").Desc("issue.id")
	}
}

func (opts *IssuesOptions) setupSessionWithLimit(sess *xorm.Session) {
	if opts.Page >= 0 && opts.PageSize > 0 {
		var start int
		if opts.Page == 0 {
			start = 0
		} else {
			start = (opts.Page - 1) * opts.PageSize
		}
		sess.Limit(opts.PageSize, start)
	}
	opts.setupSessionNoLimit(sess)
}

func (opts *IssuesOptions) setupSessionNoLimit(sess *xorm.Session) {
	if len(opts.IssueIDs) > 0 {
		sess.In("issue.id", opts.IssueIDs)
	}

	if opts.RepoID != 0 {
		opts.RepoCond = builder.Eq{"issue.repo_id": opts.RepoID}
	}
	if opts.RepoCond != nil {
		sess.And(opts.RepoCond)
	}

	if !opts.IsClosed.IsNone() {
		sess.And("issue.is_closed=?", opts.IsClosed.IsTrue())
	}

	if opts.AssigneeID > 0 {
		applyAssigneeCondition(sess, opts.AssigneeID)
	}

	if opts.PosterID > 0 {
		applyPosterCondition(sess, opts.PosterID)
	}

	if opts.MentionedID > 0 {
		applyMentionedCondition(sess, opts.MentionedID)
	}

	if opts.ReviewRequestedID > 0 {
		applyReviewRequestedCondition(sess, opts.ReviewRequestedID)
	}

	if len(opts.MilestoneIDs) > 0 {
		sess.In("issue.milestone_id", opts.MilestoneIDs)
	}

	if opts.UpdatedAfterUnix != 0 {
		sess.And(builder.Gte{"issue.updated_unix": opts.UpdatedAfterUnix})
	}
	if opts.UpdatedBeforeUnix != 0 {
		sess.And(builder.Lte{"issue.updated_unix": opts.UpdatedBeforeUnix})
	}

	if opts.ProjectID > 0 {
		sess.Join("INNER", "project_issue", "issue.id = project_issue.issue_id").
			And("project_issue.project_id=?", opts.ProjectID)
	}

	if opts.ProjectBoardID != 0 {
		if opts.ProjectBoardID > 0 {
			sess.In("issue.id", builder.Select("issue_id").From("project_issue").Where(builder.Eq{"project_board_id": opts.ProjectBoardID}))
		} else {
			sess.In("issue.id", builder.Select("issue_id").From("project_issue").Where(builder.Eq{"project_board_id": 0}))
		}
	}

	switch opts.IsPull {
	case util.OptionalBoolTrue:
		sess.And("issue.is_pull=?", true)
	case util.OptionalBoolFalse:
		sess.And("issue.is_pull=?", false)
	}

	if opts.IsArchived != util.OptionalBoolNone {
		sess.And(builder.Eq{"repository.is_archived": opts.IsArchived.IsTrue()})
	}

	if opts.LabelIDs != nil {
		for i, labelID := range opts.LabelIDs {
			if labelID > 0 {
				sess.Join("INNER", fmt.Sprintf("issue_label il%d", i),
					fmt.Sprintf("issue.id = il%[1]d.issue_id AND il%[1]d.label_id = %[2]d", i, labelID))
			} else {
				sess.Where("issue.id not in (select issue_id from issue_label where label_id = ?)", -labelID)
			}
		}
	}

	if len(opts.IncludedLabelNames) > 0 {
		sess.In("issue.id", BuildLabelNamesIssueIDsCondition(opts.IncludedLabelNames))
	}

	if len(opts.ExcludedLabelNames) > 0 {
		sess.And(builder.NotIn("issue.id", BuildLabelNamesIssueIDsCondition(opts.ExcludedLabelNames)))
	}

	if len(opts.IncludeMilestones) > 0 {
		sess.In("issue.milestone_id",
			builder.Select("id").
				From("milestone").
				Where(builder.In("name", opts.IncludeMilestones)))
	}

	if opts.User != nil {
		sess.And(
			issuePullAccessibleRepoCond("issue.repo_id", opts.User.ID, opts.Org, opts.Team, opts.IsPull.IsTrue()),
		)
	}
}

// issuePullAccessibleRepoCond userID must not be zero, this condition require join repository table
func issuePullAccessibleRepoCond(repoIDstr string, userID int64, org *organization.Organization, team *organization.Team, isPull bool) builder.Cond {
	cond := builder.NewCond()
	unitType := unit.TypeIssues
	if isPull {
		unitType = unit.TypePullRequests
	}
	if org != nil {
		if team != nil {
			cond = cond.And(teamUnitsRepoCond(repoIDstr, userID, org.ID, team.ID, unitType)) // special team member repos
		} else {
			cond = cond.And(
				builder.Or(
					userOrgUnitRepoCond(repoIDstr, userID, org.ID, unitType), // team member repos
					userOrgPublicUnitRepoCond(userID, org.ID),                // user org public non-member repos, TODO: check repo has issues
				),
			)
		}
	} else {
		cond = cond.And(
			builder.Or(
				userOwnedRepoCond(userID),                          // owned repos
				userCollaborationRepoCond(repoIDstr, userID),       // collaboration repos
				userAssignedRepoCond(repoIDstr, userID),            // user has been assigned accessible public repos
				userMentionedRepoCond(repoIDstr, userID),           // user has been mentioned accessible public repos
				userCreateIssueRepoCond(repoIDstr, userID, isPull), // user has created issue/pr accessible public repos
			),
		)
	}
	return cond
}

func applyAssigneeCondition(sess *xorm.Session, assigneeID int64) *xorm.Session {
	return sess.Join("INNER", "issue_assignees", "issue.id = issue_assignees.issue_id").
		And("issue_assignees.assignee_id = ?", assigneeID)
}

func applyPosterCondition(sess *xorm.Session, posterID int64) *xorm.Session {
	return sess.And("issue.poster_id=?", posterID)
}

func applyMentionedCondition(sess *xorm.Session, mentionedID int64) *xorm.Session {
	return sess.Join("INNER", "issue_user", "issue.id = issue_user.issue_id").
		And("issue_user.is_mentioned = ?", true).
		And("issue_user.uid = ?", mentionedID)
}

func applyReviewRequestedCondition(sess *xorm.Session, reviewRequestedID int64) *xorm.Session {
	return sess.Join("INNER", []string{"review", "r"}, "issue.id = r.issue_id").
		And("issue.poster_id <> ?", reviewRequestedID).
		And("r.type = ?", ReviewTypeRequest).
		And("r.reviewer_id = ? and r.id in (select max(id) from review where issue_id = r.issue_id and reviewer_id = r.reviewer_id and type in (?, ?, ?))"+
			" or r.reviewer_team_id in (select team_id from team_user where uid = ?)",
			reviewRequestedID, ReviewTypeApprove, ReviewTypeReject, ReviewTypeRequest, reviewRequestedID)
}

// CountIssuesByRepo map from repoID to number of issues matching the options
func CountIssuesByRepo(opts *IssuesOptions) (map[int64]int64, error) {
	e := db.GetEngine(db.DefaultContext)

	sess := e.Join("INNER", "repository", "`issue`.repo_id = `repository`.id")

	opts.setupSessionNoLimit(sess)

	countsSlice := make([]*struct {
		RepoID int64
		Count  int64
	}, 0, 10)
	if err := sess.GroupBy("issue.repo_id").
		Select("issue.repo_id AS repo_id, COUNT(*) AS count").
		Table("issue").
		Find(&countsSlice); err != nil {
		return nil, fmt.Errorf("unable to CountIssuesByRepo: %w", err)
	}

	countMap := make(map[int64]int64, len(countsSlice))
	for _, c := range countsSlice {
		countMap[c.RepoID] = c.Count
	}
	return countMap, nil
}

// GetRepoIDsForIssuesOptions find all repo ids for the given options
func GetRepoIDsForIssuesOptions(opts *IssuesOptions, user *user_model.User) ([]int64, error) {
	repoIDs := make([]int64, 0, 5)
	e := db.GetEngine(db.DefaultContext)

	sess := e.Join("INNER", "repository", "`issue`.repo_id = `repository`.id")

	opts.setupSessionNoLimit(sess)

	accessCond := accessibleRepositoryCondition(user)
	if err := sess.Where(accessCond).
		Distinct("issue.repo_id").
		Table("issue").
		Find(&repoIDs); err != nil {
		return nil, fmt.Errorf("unable to GetRepoIDsForIssuesOptions: %w", err)
	}

	return repoIDs, nil
}

// Issues returns a list of issues by given conditions.
func Issues(opts *IssuesOptions) ([]*Issue, error) {
	e := db.GetEngine(db.DefaultContext)

	sess := e.Join("INNER", "repository", "`issue`.repo_id = `repository`.id")
	opts.setupSessionWithLimit(sess)
	sortIssuesSession(sess, opts.SortType, opts.PriorityRepoID)

	issues := make([]*Issue, 0, opts.ListOptions.PageSize)
	if err := sess.Find(&issues); err != nil {
		return nil, fmt.Errorf("unable to query Issues: %w", err)
	}

	if err := IssueList(issues).LoadAttributes(); err != nil {
		return nil, fmt.Errorf("unable to LoadAttributes for Issues: %w", err)
	}

	return issues, nil
}

// CountIssues number return of issues by given conditions.
func CountIssues(opts *IssuesOptions) (int64, error) {
	e := db.GetEngine(db.DefaultContext)

	sess := e.Select("COUNT(issue.id) AS count").Table("issue")
	sess.Join("INNER", "repository", "`issue`.repo_id = `repository`.id")
	opts.setupSessionNoLimit(sess)
	return sess.Count()
}

// GetParticipantsIDsByIssueID returns the IDs of all users who participated in comments of an issue,
// but skips joining with `user` for performance reasons.
// User permissions must be verified elsewhere if required.
func GetParticipantsIDsByIssueID(issueID int64) ([]int64, error) {
	userIDs := make([]int64, 0, 5)
	return userIDs, db.GetEngine(db.DefaultContext).Table("comment").
		Cols("poster_id").
		Where("issue_id = ?", issueID).
		And("type in (?,?,?)", CommentTypeComment, CommentTypeCode, CommentTypeReview).
		Distinct("poster_id").
		Find(&userIDs)
}

// IsUserParticipantsOfIssue return true if user is participants of an issue
func IsUserParticipantsOfIssue(user *user_model.User, issue *Issue) bool {
	userIDs, err := issue.getParticipantIDsByIssue(db.GetEngine(db.DefaultContext))
	if err != nil {
		log.Error(err.Error())
		return false
	}
	return util.IsInt64InSlice(user.ID, userIDs)
}

// UpdateIssueMentions updates issue-user relations for mentioned users.
func UpdateIssueMentions(ctx context.Context, issueID int64, mentions []*user_model.User) error {
	if len(mentions) == 0 {
		return nil
	}
	ids := make([]int64, len(mentions))
	for i, u := range mentions {
		ids[i] = u.ID
	}
	if err := UpdateIssueUsersByMentions(ctx, issueID, ids); err != nil {
		return fmt.Errorf("UpdateIssueUsersByMentions: %v", err)
	}
	return nil
}

// IssueStats represents issue statistic information.
type IssueStats struct {
	OpenCount, ClosedCount int64
	YourRepositoriesCount  int64
	AssignCount            int64
	CreateCount            int64
	MentionCount           int64
	ReviewRequestedCount   int64
}

// Filter modes.
const (
	FilterModeAll = iota
	FilterModeAssign
	FilterModeCreate
	FilterModeMention
	FilterModeReviewRequested
	FilterModeYourRepositories
)

func parseCountResult(results []map[string][]byte) int64 {
	if len(results) == 0 {
		return 0
	}
	for _, result := range results[0] {
		c, _ := strconv.ParseInt(string(result), 10, 64)
		return c
	}
	return 0
}

// IssueStatsOptions contains parameters accepted by GetIssueStats.
type IssueStatsOptions struct {
	RepoID            int64
	Labels            string
	MilestoneID       int64
	AssigneeID        int64
	MentionedID       int64
	PosterID          int64
	ReviewRequestedID int64
	IsPull            util.OptionalBool
	IssueIDs          []int64
}

const (
	// When queries are broken down in parts because of the number
	// of parameters, attempt to break by this amount
	maxQueryParameters = 300
)

// GetIssueStats returns issue statistic information by given conditions.
func GetIssueStats(opts *IssueStatsOptions) (*IssueStats, error) {
	if len(opts.IssueIDs) <= maxQueryParameters {
		return getIssueStatsChunk(opts, opts.IssueIDs)
	}

	// If too long a list of IDs is provided, we get the statistics in
	// smaller chunks and get accumulates. Note: this could potentially
	// get us invalid results. The alternative is to insert the list of
	// ids in a temporary table and join from them.
	accum := &IssueStats{}
	for i := 0; i < len(opts.IssueIDs); {
		chunk := i + maxQueryParameters
		if chunk > len(opts.IssueIDs) {
			chunk = len(opts.IssueIDs)
		}
		stats, err := getIssueStatsChunk(opts, opts.IssueIDs[i:chunk])
		if err != nil {
			return nil, err
		}
		accum.OpenCount += stats.OpenCount
		accum.ClosedCount += stats.ClosedCount
		accum.YourRepositoriesCount += stats.YourRepositoriesCount
		accum.AssignCount += stats.AssignCount
		accum.CreateCount += stats.CreateCount
		accum.OpenCount += stats.MentionCount
		accum.ReviewRequestedCount += stats.ReviewRequestedCount
		i = chunk
	}
	return accum, nil
}

func getIssueStatsChunk(opts *IssueStatsOptions, issueIDs []int64) (*IssueStats, error) {
	stats := &IssueStats{}

	countSession := func(opts *IssueStatsOptions, issueIDs []int64) *xorm.Session {
		sess := db.GetEngine(db.DefaultContext).
			Where("issue.repo_id = ?", opts.RepoID)

		if len(issueIDs) > 0 {
			sess.In("issue.id", issueIDs)
		}

		if len(opts.Labels) > 0 && opts.Labels != "0" {
			labelIDs, err := base.StringsToInt64s(strings.Split(opts.Labels, ","))
			if err != nil {
				log.Warn("Malformed Labels argument: %s", opts.Labels)
			} else {
				for i, labelID := range labelIDs {
					if labelID > 0 {
						sess.Join("INNER", fmt.Sprintf("issue_label il%d", i),
							fmt.Sprintf("issue.id = il%[1]d.issue_id AND il%[1]d.label_id = %[2]d", i, labelID))
					} else {
						sess.Where("issue.id NOT IN (SELECT issue_id FROM issue_label WHERE label_id = ?)", -labelID)
					}
				}
			}
		}

		if opts.MilestoneID > 0 {
			sess.And("issue.milestone_id = ?", opts.MilestoneID)
		}

		if opts.AssigneeID > 0 {
			applyAssigneeCondition(sess, opts.AssigneeID)
		}

		if opts.PosterID > 0 {
			applyPosterCondition(sess, opts.PosterID)
		}

		if opts.MentionedID > 0 {
			applyMentionedCondition(sess, opts.MentionedID)
		}

		if opts.ReviewRequestedID > 0 {
			applyReviewRequestedCondition(sess, opts.ReviewRequestedID)
		}

		switch opts.IsPull {
		case util.OptionalBoolTrue:
			sess.And("issue.is_pull=?", true)
		case util.OptionalBoolFalse:
			sess.And("issue.is_pull=?", false)
		}

		return sess
	}

	var err error
	stats.OpenCount, err = countSession(opts, issueIDs).
		And("issue.is_closed = ?", false).
		Count(new(Issue))
	if err != nil {
		return stats, err
	}
	stats.ClosedCount, err = countSession(opts, issueIDs).
		And("issue.is_closed = ?", true).
		Count(new(Issue))
	return stats, err
}

// UserIssueStatsOptions contains parameters accepted by GetUserIssueStats.
type UserIssueStatsOptions struct {
	UserID     int64
	RepoIDs    []int64
	FilterMode int
	IsPull     bool
	IsClosed   bool
	IssueIDs   []int64
	IsArchived util.OptionalBool
	LabelIDs   []int64
	RepoCond   builder.Cond
	Org        *organization.Organization
	Team       *organization.Team
}

// GetUserIssueStats returns issue statistic information for dashboard by given conditions.
func GetUserIssueStats(opts UserIssueStatsOptions) (*IssueStats, error) {
	var err error
	stats := &IssueStats{}

	cond := builder.NewCond()
	cond = cond.And(builder.Eq{"issue.is_pull": opts.IsPull})
	if len(opts.RepoIDs) > 0 {
		cond = cond.And(builder.In("issue.repo_id", opts.RepoIDs))
	}
	if len(opts.IssueIDs) > 0 {
		cond = cond.And(builder.In("issue.id", opts.IssueIDs))
	}
	if opts.RepoCond != nil {
		cond = cond.And(opts.RepoCond)
	}

	if opts.UserID > 0 {
		cond = cond.And(issuePullAccessibleRepoCond("issue.repo_id", opts.UserID, opts.Org, opts.Team, opts.IsPull))
	}

	sess := func(cond builder.Cond) *xorm.Session {
		s := db.GetEngine(db.DefaultContext).Where(cond)
		if len(opts.LabelIDs) > 0 {
			s.Join("INNER", "issue_label", "issue_label.issue_id = issue.id").
				In("issue_label.label_id", opts.LabelIDs)
		}
		if opts.UserID > 0 || opts.IsArchived != util.OptionalBoolNone {
			s.Join("INNER", "repository", "issue.repo_id = repository.id")
			if opts.IsArchived != util.OptionalBoolNone {
				s.And(builder.Eq{"repository.is_archived": opts.IsArchived.IsTrue()})
			}
		}
		return s
	}

	switch opts.FilterMode {
	case FilterModeAll, FilterModeYourRepositories:
		stats.OpenCount, err = sess(cond).
			And("issue.is_closed = ?", false).
			Count(new(Issue))
		if err != nil {
			return nil, err
		}
		stats.ClosedCount, err = sess(cond).
			And("issue.is_closed = ?", true).
			Count(new(Issue))
		if err != nil {
			return nil, err
		}
	case FilterModeAssign:
		stats.OpenCount, err = applyAssigneeCondition(sess(cond), opts.UserID).
			And("issue.is_closed = ?", false).
			Count(new(Issue))
		if err != nil {
			return nil, err
		}
		stats.ClosedCount, err = applyAssigneeCondition(sess(cond), opts.UserID).
			And("issue.is_closed = ?", true).
			Count(new(Issue))
		if err != nil {
			return nil, err
		}
	case FilterModeCreate:
		stats.OpenCount, err = applyPosterCondition(sess(cond), opts.UserID).
			And("issue.is_closed = ?", false).
			Count(new(Issue))
		if err != nil {
			return nil, err
		}
		stats.ClosedCount, err = applyPosterCondition(sess(cond), opts.UserID).
			And("issue.is_closed = ?", true).
			Count(new(Issue))
		if err != nil {
			return nil, err
		}
	case FilterModeMention:
		stats.OpenCount, err = applyMentionedCondition(sess(cond), opts.UserID).
			And("issue.is_closed = ?", false).
			Count(new(Issue))
		if err != nil {
			return nil, err
		}
		stats.ClosedCount, err = applyMentionedCondition(sess(cond), opts.UserID).
			And("issue.is_closed = ?", true).
			Count(new(Issue))
		if err != nil {
			return nil, err
		}
	case FilterModeReviewRequested:
		stats.OpenCount, err = applyReviewRequestedCondition(sess(cond), opts.UserID).
			And("issue.is_closed = ?", false).
			Count(new(Issue))
		if err != nil {
			return nil, err
		}
		stats.ClosedCount, err = applyReviewRequestedCondition(sess(cond), opts.UserID).
			And("issue.is_closed = ?", true).
			Count(new(Issue))
		if err != nil {
			return nil, err
		}
	}

	cond = cond.And(builder.Eq{"issue.is_closed": opts.IsClosed})
	stats.AssignCount, err = applyAssigneeCondition(sess(cond), opts.UserID).Count(new(Issue))
	if err != nil {
		return nil, err
	}

	stats.CreateCount, err = applyPosterCondition(sess(cond), opts.UserID).Count(new(Issue))
	if err != nil {
		return nil, err
	}

	stats.MentionCount, err = applyMentionedCondition(sess(cond), opts.UserID).Count(new(Issue))
	if err != nil {
		return nil, err
	}

	stats.YourRepositoriesCount, err = sess(cond).Count(new(Issue))
	if err != nil {
		return nil, err
	}

	stats.ReviewRequestedCount, err = applyReviewRequestedCondition(sess(cond), opts.UserID).Count(new(Issue))
	if err != nil {
		return nil, err
	}

	return stats, nil
}

// GetRepoIssueStats returns number of open and closed repository issues by given filter mode.
func GetRepoIssueStats(repoID, uid int64, filterMode int, isPull bool) (numOpen, numClosed int64) {
	countSession := func(isClosed, isPull bool, repoID int64) *xorm.Session {
		sess := db.GetEngine(db.DefaultContext).
			Where("is_closed = ?", isClosed).
			And("is_pull = ?", isPull).
			And("repo_id = ?", repoID)

		return sess
	}

	openCountSession := countSession(false, isPull, repoID)
	closedCountSession := countSession(true, isPull, repoID)

	switch filterMode {
	case FilterModeAssign:
		applyAssigneeCondition(openCountSession, uid)
		applyAssigneeCondition(closedCountSession, uid)
	case FilterModeCreate:
		applyPosterCondition(openCountSession, uid)
		applyPosterCondition(closedCountSession, uid)
	}

	openResult, _ := openCountSession.Count(new(Issue))
	closedResult, _ := closedCountSession.Count(new(Issue))

	return openResult, closedResult
}

// SearchIssueIDsByKeyword search issues on database
func SearchIssueIDsByKeyword(ctx context.Context, kw string, repoIDs []int64, limit, start int) (int64, []int64, error) {
	repoCond := builder.In("repo_id", repoIDs)
	subQuery := builder.Select("id").From("issue").Where(repoCond)
	// SQLite's UPPER function only transforms ASCII letters.
	if setting.Database.UseSQLite3 {
		kw = util.ToUpperASCII(kw)
	} else {
		kw = strings.ToUpper(kw)
	}
	cond := builder.And(
		repoCond,
		builder.Or(
			builder.Like{"UPPER(name)", kw},
			builder.Like{"UPPER(content)", kw},
			builder.In("id", builder.Select("issue_id").
				From("comment").
				Where(builder.And(
					builder.Eq{"type": CommentTypeComment},
					builder.In("issue_id", subQuery),
					builder.Like{"UPPER(content)", kw},
				)),
			),
		),
	)

	ids := make([]int64, 0, limit)
	res := make([]struct {
		ID          int64
		UpdatedUnix int64
	}, 0, limit)
	err := db.GetEngine(ctx).Distinct("id", "updated_unix").Table("issue").Where(cond).
		OrderBy("`updated_unix` DESC").Limit(limit, start).
		Find(&res)
	if err != nil {
		return 0, nil, err
	}
	for _, r := range res {
		ids = append(ids, r.ID)
	}

	total, err := db.GetEngine(ctx).Distinct("id").Table("issue").Where(cond).Count()
	if err != nil {
		return 0, nil, err
	}

	return total, ids, nil
}

// UpdateIssueByAPI updates all allowed fields of given issue.
// If the issue status is changed a statusChangeComment is returned
// similarly if the title is changed the titleChanged bool is set to true
func UpdateIssueByAPI(issue *Issue, doer *user_model.User) (statusChangeComment *Comment, titleChanged bool, err error) {
	ctx, committer, err := db.TxContext()
	if err != nil {
		return nil, false, err
	}
	defer committer.Close()
	sess := db.GetEngine(ctx)

	if err := issue.LoadRepo(ctx); err != nil {
		return nil, false, fmt.Errorf("loadRepo: %v", err)
	}

	// Reload the issue
	currentIssue, err := getIssueByID(sess, issue.ID)
	if err != nil {
		return nil, false, err
	}

	if _, err := sess.ID(issue.ID).Cols(
		"name", "content", "milestone_id", "priority",
		"deadline_unix", "updated_unix", "is_locked").
		Update(issue); err != nil {
		return nil, false, err
	}

	titleChanged = currentIssue.Title != issue.Title
	if titleChanged {
		opts := &CreateCommentOptions{
			Type:     CommentTypeChangeTitle,
			Doer:     doer,
			Repo:     issue.Repo,
			Issue:    issue,
			OldTitle: currentIssue.Title,
			NewTitle: issue.Title,
		}
		_, err := CreateCommentCtx(ctx, opts)
		if err != nil {
			return nil, false, fmt.Errorf("createComment: %v", err)
		}
	}

	if currentIssue.IsClosed != issue.IsClosed {
		statusChangeComment, err = doChangeIssueStatus(ctx, issue, doer, false)
		if err != nil {
			return nil, false, err
		}
	}

	if err := issue.addCrossReferences(ctx, doer, true); err != nil {
		return nil, false, err
	}
	return statusChangeComment, titleChanged, committer.Commit()
}

// UpdateIssueDeadline updates an issue deadline and adds comments. Setting a deadline to 0 means deleting it.
func UpdateIssueDeadline(issue *Issue, deadlineUnix timeutil.TimeStamp, doer *user_model.User) (err error) {
	// if the deadline hasn't changed do nothing
	if issue.DeadlineUnix == deadlineUnix {
		return nil
	}
	ctx, committer, err := db.TxContext()
	if err != nil {
		return err
	}
	defer committer.Close()

	// Update the deadline
	if err = UpdateIssueCols(ctx, &Issue{ID: issue.ID, DeadlineUnix: deadlineUnix}, "deadline_unix"); err != nil {
		return err
	}

	// Make the comment
	if _, err = createDeadlineComment(ctx, doer, issue, deadlineUnix); err != nil {
		return fmt.Errorf("createRemovedDueDateComment: %v", err)
	}

	return committer.Commit()
}

// DeleteIssue deletes the issue
func DeleteIssue(issue *Issue) error {
	ctx, committer, err := db.TxContext()
	if err != nil {
		return err
	}
	defer committer.Close()

	if err := deleteIssue(ctx, issue); err != nil {
		return err
	}

	return committer.Commit()
}

func deleteInIssue(e db.Engine, issueID int64, beans ...interface{}) error {
	for _, bean := range beans {
		if _, err := e.In("issue_id", issueID).Delete(bean); err != nil {
			return err
		}
	}
	return nil
}

func deleteIssue(ctx context.Context, issue *Issue) error {
	e := db.GetEngine(ctx)
	if _, err := e.ID(issue.ID).NoAutoCondition().Delete(issue); err != nil {
		return err
	}

	if issue.IsPull {
		if _, err := e.ID(issue.RepoID).Decr("num_pulls").Update(new(repo_model.Repository)); err != nil {
			return err
		}
		if issue.IsClosed {
			if _, err := e.ID(issue.RepoID).Decr("num_closed_pulls").Update(new(repo_model.Repository)); err != nil {
				return err
			}
		}
	} else {
		if _, err := e.ID(issue.RepoID).Decr("num_issues").Update(new(repo_model.Repository)); err != nil {
			return err
		}
		if issue.IsClosed {
			if _, err := e.ID(issue.RepoID).Decr("num_closed_issues").Update(new(repo_model.Repository)); err != nil {
				return err
			}
		}
	}

	// delete actions assigned to this issue
	subQuery := builder.Select("`id`").
		From("`comment`").
		Where(builder.Eq{"`issue_id`": issue.ID})
	if _, err := e.In("comment_id", subQuery).Delete(&Action{}); err != nil {
		return err
	}

	if _, err := e.Table("action").Where("repo_id = ?", issue.RepoID).
		In("op_type", ActionCreateIssue, ActionCreatePullRequest).
		Where("content LIKE ?", strconv.FormatInt(issue.ID, 10)+"|%").
		Delete(&Action{}); err != nil {
		return err
	}

	// find attachments related to this issue and remove them
	var attachments []*repo_model.Attachment
	if err := e.In("issue_id", issue.ID).Find(&attachments); err != nil {
		return err
	}

	for i := range attachments {
		admin_model.RemoveStorageWithNotice(ctx, storage.Attachments, "Delete issue attachment", attachments[i].RelativePath())
	}

	// delete all database data still assigned to this issue
	if err := deleteInIssue(e, issue.ID,
		&issues_model.ContentHistory{},
		&Comment{},
		&IssueLabel{},
		&IssueDependency{},
		&IssueAssignees{},
		&IssueUser{},
		&Notification{},
		&issues_model.Reaction{},
		&IssueWatch{},
		&Stopwatch{},
		&TrackedTime{},
		&project_model.ProjectIssue{},
		&repo_model.Attachment{},
		&PullRequest{},
	); err != nil {
		return err
	}

	// References to this issue in other issues
	if _, err := e.In("ref_issue_id", issue.ID).Delete(&Comment{}); err != nil {
		return err
	}

	// Delete dependencies for issues in other repositories
	if _, err := e.In("dependency_id", issue.ID).Delete(&IssueDependency{}); err != nil {
		return err
	}

	// delete from dependent issues
	if _, err := e.In("dependent_issue_id", issue.ID).Delete(&Comment{}); err != nil {
		return err
	}

	return nil
}

// DependencyInfo represents high level information about an issue which is a dependency of another issue.
type DependencyInfo struct {
	Issue                 `xorm:"extends"`
	repo_model.Repository `xorm:"extends"`
}

// getParticipantIDsByIssue returns all userIDs who are participated in comments of an issue and issue author
func (issue *Issue) getParticipantIDsByIssue(e db.Engine) ([]int64, error) {
	if issue == nil {
		return nil, nil
	}
	userIDs := make([]int64, 0, 5)
	if err := e.Table("comment").Cols("poster_id").
		Where("`comment`.issue_id = ?", issue.ID).
		And("`comment`.type in (?,?,?)", CommentTypeComment, CommentTypeCode, CommentTypeReview).
		And("`user`.is_active = ?", true).
		And("`user`.prohibit_login = ?", false).
		Join("INNER", "`user`", "`user`.id = `comment`.poster_id").
		Distinct("poster_id").
		Find(&userIDs); err != nil {
		return nil, fmt.Errorf("get poster IDs: %v", err)
	}
	if !util.IsInt64InSlice(issue.PosterID, userIDs) {
		return append(userIDs, issue.PosterID), nil
	}
	return userIDs, nil
}

// Get Blocked By Dependencies, aka all issues this issue is blocked by.
func (issue *Issue) getBlockedByDependencies(e db.Engine) (issueDeps []*DependencyInfo, err error) {
	err = e.
		Table("issue").
		Join("INNER", "repository", "repository.id = issue.repo_id").
		Join("INNER", "issue_dependency", "issue_dependency.dependency_id = issue.id").
		Where("issue_id = ?", issue.ID).
		// sort by repo id then created date, with the issues of the same repo at the beginning of the list
		OrderBy("CASE WHEN issue.repo_id = " + strconv.FormatInt(issue.RepoID, 10) + " THEN 0 ELSE issue.repo_id END, issue.created_unix DESC").
		Find(&issueDeps)

	for _, depInfo := range issueDeps {
		depInfo.Issue.Repo = &depInfo.Repository
	}

	return issueDeps, err
}

// Get Blocking Dependencies, aka all issues this issue blocks.
func (issue *Issue) getBlockingDependencies(e db.Engine) (issueDeps []*DependencyInfo, err error) {
	err = e.
		Table("issue").
		Join("INNER", "repository", "repository.id = issue.repo_id").
		Join("INNER", "issue_dependency", "issue_dependency.issue_id = issue.id").
		Where("dependency_id = ?", issue.ID).
		// sort by repo id then created date, with the issues of the same repo at the beginning of the list
		OrderBy("CASE WHEN issue.repo_id = " + strconv.FormatInt(issue.RepoID, 10) + " THEN 0 ELSE issue.repo_id END, issue.created_unix DESC").
		Find(&issueDeps)

	for _, depInfo := range issueDeps {
		depInfo.Issue.Repo = &depInfo.Repository
	}

	return issueDeps, err
}

// BlockedByDependencies finds all Dependencies an issue is blocked by
func (issue *Issue) BlockedByDependencies() ([]*DependencyInfo, error) {
	return issue.getBlockedByDependencies(db.GetEngine(db.DefaultContext))
}

// BlockingDependencies returns all blocking dependencies, aka all other issues a given issue blocks
func (issue *Issue) BlockingDependencies() ([]*DependencyInfo, error) {
	return issue.getBlockingDependencies(db.GetEngine(db.DefaultContext))
}

func updateIssueClosedNum(ctx context.Context, issue *Issue) (err error) {
	if issue.IsPull {
		err = repoStatsCorrectNumClosed(ctx, issue.RepoID, true, "num_closed_pulls")
	} else {
		err = repoStatsCorrectNumClosed(ctx, issue.RepoID, false, "num_closed_issues")
	}
	return
}

// FindAndUpdateIssueMentions finds users mentioned in the given content string, and saves them in the database.
func FindAndUpdateIssueMentions(ctx context.Context, issue *Issue, doer *user_model.User, content string) (mentions []*user_model.User, err error) {
	rawMentions := references.FindAllMentionsMarkdown(content)
	mentions, err = ResolveIssueMentionsByVisibility(ctx, issue, doer, rawMentions)
	if err != nil {
		return nil, fmt.Errorf("UpdateIssueMentions [%d]: %v", issue.ID, err)
	}
	if err = UpdateIssueMentions(ctx, issue.ID, mentions); err != nil {
		return nil, fmt.Errorf("UpdateIssueMentions [%d]: %v", issue.ID, err)
	}
	return
}

// ResolveIssueMentionsByVisibility returns the users mentioned in an issue, removing those that
// don't have access to reading it. Teams are expanded into their users, but organizations are ignored.
func ResolveIssueMentionsByVisibility(ctx context.Context, issue *Issue, doer *user_model.User, mentions []string) (users []*user_model.User, err error) {
	if len(mentions) == 0 {
		return
	}
	if err = issue.LoadRepo(ctx); err != nil {
		return
	}

	resolved := make(map[string]bool, 10)
	var mentionTeams []string

	if err := issue.Repo.GetOwner(ctx); err != nil {
		return nil, err
	}

	repoOwnerIsOrg := issue.Repo.Owner.IsOrganization()
	if repoOwnerIsOrg {
		mentionTeams = make([]string, 0, 5)
	}

	resolved[doer.LowerName] = true
	for _, name := range mentions {
		name := strings.ToLower(name)
		if _, ok := resolved[name]; ok {
			continue
		}
		if repoOwnerIsOrg && strings.Contains(name, "/") {
			names := strings.Split(name, "/")
			if len(names) < 2 || names[0] != issue.Repo.Owner.LowerName {
				continue
			}
			mentionTeams = append(mentionTeams, names[1])
			resolved[name] = true
		} else {
			resolved[name] = false
		}
	}

	if issue.Repo.Owner.IsOrganization() && len(mentionTeams) > 0 {
		teams := make([]*organization.Team, 0, len(mentionTeams))
		if err := db.GetEngine(ctx).
			Join("INNER", "team_repo", "team_repo.team_id = team.id").
			Where("team_repo.repo_id=?", issue.Repo.ID).
			In("team.lower_name", mentionTeams).
			Find(&teams); err != nil {
			return nil, fmt.Errorf("find mentioned teams: %v", err)
		}
		if len(teams) != 0 {
			checked := make([]int64, 0, len(teams))
			unittype := unit.TypeIssues
			if issue.IsPull {
				unittype = unit.TypePullRequests
			}
			for _, team := range teams {
				if team.AccessMode >= perm.AccessModeAdmin {
					checked = append(checked, team.ID)
					resolved[issue.Repo.Owner.LowerName+"/"+team.LowerName] = true
					continue
				}
				has, err := db.GetEngine(ctx).Get(&organization.TeamUnit{OrgID: issue.Repo.Owner.ID, TeamID: team.ID, Type: unittype})
				if err != nil {
					return nil, fmt.Errorf("get team units (%d): %v", team.ID, err)
				}
				if has {
					checked = append(checked, team.ID)
					resolved[issue.Repo.Owner.LowerName+"/"+team.LowerName] = true
				}
			}
			if len(checked) != 0 {
				teamusers := make([]*user_model.User, 0, 20)
				if err := db.GetEngine(ctx).
					Join("INNER", "team_user", "team_user.uid = `user`.id").
					In("`team_user`.team_id", checked).
					And("`user`.is_active = ?", true).
					And("`user`.prohibit_login = ?", false).
					Find(&teamusers); err != nil {
					return nil, fmt.Errorf("get teams users: %v", err)
				}
				if len(teamusers) > 0 {
					users = make([]*user_model.User, 0, len(teamusers))
					for _, user := range teamusers {
						if already, ok := resolved[user.LowerName]; !ok || !already {
							users = append(users, user)
							resolved[user.LowerName] = true
						}
					}
				}
			}
		}
	}

	// Remove names already in the list to avoid querying the database if pending names remain
	mentionUsers := make([]string, 0, len(resolved))
	for name, already := range resolved {
		if !already {
			mentionUsers = append(mentionUsers, name)
		}
	}
	if len(mentionUsers) == 0 {
		return
	}

	if users == nil {
		users = make([]*user_model.User, 0, len(mentionUsers))
	}

	unchecked := make([]*user_model.User, 0, len(mentionUsers))
	if err := db.GetEngine(ctx).
		Where("`user`.is_active = ?", true).
		And("`user`.prohibit_login = ?", false).
		In("`user`.lower_name", mentionUsers).
		Find(&unchecked); err != nil {
		return nil, fmt.Errorf("find mentioned users: %v", err)
	}
	for _, user := range unchecked {
		if already := resolved[user.LowerName]; already || user.IsOrganization() {
			continue
		}
		// Normal users must have read access to the referencing issue
<<<<<<< HEAD
		perm, err := GetUserRepoPermissionCtx(ctx, issue.Repo, user)
		if err != nil {
			return nil, fmt.Errorf("GetUserRepoPermissionCtx [%d]: %v", user.ID, err)
=======
		perm, err := GetUserRepoPermission(ctx, issue.Repo, user)
		if err != nil {
			return nil, fmt.Errorf("GetUserRepoPermission [%d]: %v", user.ID, err)
>>>>>>> bc474bb5
		}
		if !perm.CanReadIssuesOrPulls(issue.IsPull) {
			continue
		}
		users = append(users, user)
	}

	return
}

// UpdateIssuesMigrationsByType updates all migrated repositories' issues from gitServiceType to replace originalAuthorID to posterID
func UpdateIssuesMigrationsByType(gitServiceType api.GitServiceType, originalAuthorID string, posterID int64) error {
	_, err := db.GetEngine(db.DefaultContext).Table("issue").
		Where("repo_id IN (SELECT id FROM repository WHERE original_service_type = ?)", gitServiceType).
		And("original_author_id = ?", originalAuthorID).
		Update(map[string]interface{}{
			"poster_id":          posterID,
			"original_author":    "",
			"original_author_id": 0,
		})
	return err
}

// UpdateReactionsMigrationsByType updates all migrated repositories' reactions from gitServiceType to replace originalAuthorID to posterID
func UpdateReactionsMigrationsByType(gitServiceType api.GitServiceType, originalAuthorID string, userID int64) error {
	_, err := db.GetEngine(db.DefaultContext).Table("reaction").
		Where("original_author_id = ?", originalAuthorID).
		And(migratedIssueCond(gitServiceType)).
		Update(map[string]interface{}{
			"user_id":            userID,
			"original_author":    "",
			"original_author_id": 0,
		})
	return err
}

func deleteIssuesByRepoID(sess db.Engine, repoID int64) (attachmentPaths []string, err error) {
	deleteCond := builder.Select("id").From("issue").Where(builder.Eq{"issue.repo_id": repoID})

	// Delete content histories
	if _, err = sess.In("issue_id", deleteCond).
		Delete(&issues_model.ContentHistory{}); err != nil {
		return
	}

	// Delete comments and attachments
	if _, err = sess.In("issue_id", deleteCond).
		Delete(&Comment{}); err != nil {
		return
	}

	// Dependencies for issues in this repository
	if _, err = sess.In("issue_id", deleteCond).
		Delete(&IssueDependency{}); err != nil {
		return
	}

	// Delete dependencies for issues in other repositories
	if _, err = sess.In("dependency_id", deleteCond).
		Delete(&IssueDependency{}); err != nil {
		return
	}

	if _, err = sess.In("issue_id", deleteCond).
		Delete(&IssueUser{}); err != nil {
		return
	}

	if _, err = sess.In("issue_id", deleteCond).
		Delete(&issues_model.Reaction{}); err != nil {
		return
	}

	if _, err = sess.In("issue_id", deleteCond).
		Delete(&IssueWatch{}); err != nil {
		return
	}

	if _, err = sess.In("issue_id", deleteCond).
		Delete(&Stopwatch{}); err != nil {
		return
	}

	if _, err = sess.In("issue_id", deleteCond).
		Delete(&TrackedTime{}); err != nil {
		return
	}

	if _, err = sess.In("issue_id", deleteCond).
		Delete(&project_model.ProjectIssue{}); err != nil {
		return
	}

	if _, err = sess.In("dependent_issue_id", deleteCond).
		Delete(&Comment{}); err != nil {
		return
	}

	var attachments []*repo_model.Attachment
	if err = sess.In("issue_id", deleteCond).
		Find(&attachments); err != nil {
		return
	}

	for j := range attachments {
		attachmentPaths = append(attachmentPaths, attachments[j].RelativePath())
	}

	if _, err = sess.In("issue_id", deleteCond).
		Delete(&repo_model.Attachment{}); err != nil {
		return
	}

	if _, err = sess.Delete(&Issue{RepoID: repoID}); err != nil {
		return
	}

	return
}

// RemapExternalUser ExternalUserRemappable interface
func (issue *Issue) RemapExternalUser(externalName string, externalID, userID int64) error {
	issue.OriginalAuthor = externalName
	issue.OriginalAuthorID = externalID
	issue.PosterID = userID
	return nil
}

// GetUserID ExternalUserRemappable interface
func (issue *Issue) GetUserID() int64 { return issue.PosterID }

// GetExternalName ExternalUserRemappable interface
func (issue *Issue) GetExternalName() string { return issue.OriginalAuthor }

// GetExternalID ExternalUserRemappable interface
func (issue *Issue) GetExternalID() int64 { return issue.OriginalAuthorID }<|MERGE_RESOLUTION|>--- conflicted
+++ resolved
@@ -489,11 +489,7 @@
 		return err
 	}
 
-<<<<<<< HEAD
-	perm, err := GetUserRepoPermissionCtx(ctx, issue.Repo, doer)
-=======
 	perm, err := GetUserRepoPermission(ctx, issue.Repo, doer)
->>>>>>> bc474bb5
 	if err != nil {
 		return err
 	}
@@ -2318,15 +2314,9 @@
 			continue
 		}
 		// Normal users must have read access to the referencing issue
-<<<<<<< HEAD
-		perm, err := GetUserRepoPermissionCtx(ctx, issue.Repo, user)
-		if err != nil {
-			return nil, fmt.Errorf("GetUserRepoPermissionCtx [%d]: %v", user.ID, err)
-=======
 		perm, err := GetUserRepoPermission(ctx, issue.Repo, user)
 		if err != nil {
 			return nil, fmt.Errorf("GetUserRepoPermission [%d]: %v", user.ID, err)
->>>>>>> bc474bb5
 		}
 		if !perm.CanReadIssuesOrPulls(issue.IsPull) {
 			continue
