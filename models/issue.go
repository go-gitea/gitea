--- conflicted
+++ resolved
@@ -19,6 +19,7 @@
 	"code.gitea.io/gitea/modules/base"
 	"code.gitea.io/gitea/modules/log"
 	"code.gitea.io/gitea/modules/references"
+	"code.gitea.io/gitea/modules/setting"
 	api "code.gitea.io/gitea/modules/structs"
 	"code.gitea.io/gitea/modules/timeutil"
 	"code.gitea.io/gitea/modules/util"
@@ -412,8 +413,7 @@
 
 // HasLabel returns true if issue has been labeled by given ID.
 func (issue *Issue) HasLabel(labelID int64) bool {
-<<<<<<< HEAD
-	return issue.hasLabel(x, labelID)
+	return issue.hasLabel(db.GetEngine(db.DefaultContext), labelID)
 }
 
 // ReplyReference returns tokenized address to use for email reply headers
@@ -430,9 +430,6 @@
 	}
 
 	return fmt.Sprintf("%s/%s/%d@%s", issue.Repo.FullName(), path, issue.Index, setting.Domain)
-=======
-	return issue.hasLabel(db.GetEngine(db.DefaultContext), labelID)
->>>>>>> 7f802631
 }
 
 func (issue *Issue) addLabel(e db.Engine, label *Label, doer *User) error {
