--- conflicted
+++ resolved
@@ -1882,7 +1882,6 @@
 	return
 }
 
-<<<<<<< HEAD
 // ComposeSubjectTplData composes a map of metas for properly rendering a mail subject.
 func (issue *Issue) ComposeSubjectTplData(doer *User, comment *Comment, actionType ActionType, fromMention bool) (map[string]interface{}, error) {
 	if err := issue.LoadPullRequest(); err != nil {
@@ -1898,7 +1897,8 @@
 		"Action":      actionType,
 		"FromMention": fromMention,
 	}, nil
-=======
+}
+
 // ResolveMentionsByVisibility returns the users mentioned in an issue, removing those that
 // don't have access to reading it. Teams are expanded into their users, but organizations are ignored.
 func (issue *Issue) ResolveMentionsByVisibility(ctx DBContext, doer *User, mentions []string) (users []*User, err error) {
@@ -2014,5 +2014,4 @@
 	}
 
 	return
->>>>>>> 9ff9f5ad
 }