// Copyright 2017 The Gitea Authors. All rights reserved.
// Use of this source code is governed by a MIT-style
// license that can be found in the LICENSE file.

package models

import (
	"fmt"
	"strings"
	"time"

	"code.gitea.io/gitea/modules/log"
	"code.gitea.io/gitea/modules/timeutil"

	"github.com/keybase/go-crypto/openpgp"
	"github.com/keybase/go-crypto/openpgp/packet"
	"xorm.io/xorm"
)

//   __________________  ________   ____  __.
//  /  _____/\______   \/  _____/  |    |/ _|____ ___.__.
// /   \  ___ |     ___/   \  ___  |      <_/ __ <   |  |
// \    \_\  \|    |   \    \_\  \ |    |  \  ___/\___  |
//	\______  /|____|    \______  / |____|__ \___  > ____|
//				 \/                  \/          \/   \/\/

// GPGKey represents a GPG key.
type GPGKey struct {
	ID                int64              `xorm:"pk autoincr"`
	OwnerID           int64              `xorm:"INDEX NOT NULL"`
	KeyID             string             `xorm:"INDEX CHAR(16) NOT NULL"`
	PrimaryKeyID      string             `xorm:"CHAR(16)"`
	Content           string             `xorm:"TEXT NOT NULL"`
	CreatedUnix       timeutil.TimeStamp `xorm:"created"`
	ExpiredUnix       timeutil.TimeStamp
	AddedUnix         timeutil.TimeStamp
	SubsKey           []*GPGKey `xorm:"-"`
	Emails            []*EmailAddress
	Verified          bool `xorm:"NOT NULL DEFAULT false"`
	CanSign           bool
	CanEncryptComms   bool
	CanEncryptStorage bool
	CanCertify        bool
}

// BeforeInsert will be invoked by XORM before inserting a record
func (key *GPGKey) BeforeInsert() {
	key.AddedUnix = timeutil.TimeStampNow()
}

// AfterLoad is invoked from XORM after setting the values of all fields of this object.
func (key *GPGKey) AfterLoad(session *xorm.Session) {
	err := session.Where("primary_key_id=?", key.KeyID).Find(&key.SubsKey)
	if err != nil {
		log.Error("Find Sub GPGkeys[%s]: %v", key.KeyID, err)
	}
}

// ListGPGKeys returns a list of public keys belongs to given user.
func ListGPGKeys(uid int64, listOptions ListOptions) ([]*GPGKey, error) {
	return listGPGKeys(x, uid, listOptions)
}

func listGPGKeys(e Engine, uid int64, listOptions ListOptions) ([]*GPGKey, error) {
	sess := e.Table(&GPGKey{}).Where("owner_id=? AND primary_key_id=''", uid)
	if listOptions.Page != 0 {
<<<<<<< HEAD
		sess = listOptions.SetSessionPagination(sess)
=======
		sess = setSessionPagination(sess, &listOptions)
>>>>>>> 87505a94
	}

	keys := make([]*GPGKey, 0, 2)
	return keys, sess.Find(&keys)
}

// CountUserGPGKeys return number of gpg keys a user own
func CountUserGPGKeys(userID int64) (int64, error) {
	return x.Where("owner_id=? AND primary_key_id=''", userID).Count(&GPGKey{})
}

// GetGPGKeyByID returns public key by given ID.
func GetGPGKeyByID(keyID int64) (*GPGKey, error) {
	key := new(GPGKey)
	has, err := x.ID(keyID).Get(key)
	if err != nil {
		return nil, err
	} else if !has {
		return nil, ErrGPGKeyNotExist{keyID}
	}
	return key, nil
}

// GetGPGKeysByKeyID returns public key by given ID.
func GetGPGKeysByKeyID(keyID string) ([]*GPGKey, error) {
	keys := make([]*GPGKey, 0, 1)
	return keys, x.Where("key_id=?", keyID).Find(&keys)
}

// GPGKeyToEntity retrieve the imported key and the traducted entity
func GPGKeyToEntity(k *GPGKey) (*openpgp.Entity, error) {
	impKey, err := GetGPGImportByKeyID(k.KeyID)
	if err != nil {
		return nil, err
	}
	keys, err := checkArmoredGPGKeyString(impKey.Content)
	if err != nil {
		return nil, err
	}
	return keys[0], err
}

// parseSubGPGKey parse a sub Key
func parseSubGPGKey(ownerID int64, primaryID string, pubkey *packet.PublicKey, expiry time.Time) (*GPGKey, error) {
	content, err := base64EncPubKey(pubkey)
	if err != nil {
		return nil, err
	}
	return &GPGKey{
		OwnerID:           ownerID,
		KeyID:             pubkey.KeyIdString(),
		PrimaryKeyID:      primaryID,
		Content:           content,
		CreatedUnix:       timeutil.TimeStamp(pubkey.CreationTime.Unix()),
		ExpiredUnix:       timeutil.TimeStamp(expiry.Unix()),
		CanSign:           pubkey.CanSign(),
		CanEncryptComms:   pubkey.PubKeyAlgo.CanEncrypt(),
		CanEncryptStorage: pubkey.PubKeyAlgo.CanEncrypt(),
		CanCertify:        pubkey.PubKeyAlgo.CanSign(),
	}, nil
}

// parseGPGKey parse a PrimaryKey entity (primary key + subs keys + self-signature)
func parseGPGKey(ownerID int64, e *openpgp.Entity, verified bool) (*GPGKey, error) {
	pubkey := e.PrimaryKey
	expiry := getExpiryTime(e)

	// Parse Subkeys
	subkeys := make([]*GPGKey, len(e.Subkeys))
	for i, k := range e.Subkeys {
		subs, err := parseSubGPGKey(ownerID, pubkey.KeyIdString(), k.PublicKey, expiry)
		if err != nil {
			return nil, ErrGPGKeyParsing{ParseError: err}
		}
		subkeys[i] = subs
	}

	// Check emails
	userEmails, err := GetEmailAddresses(ownerID)
	if err != nil {
		return nil, err
	}

	emails := make([]*EmailAddress, 0, len(e.Identities))
	for _, ident := range e.Identities {
		if ident.Revocation != nil {
			continue
		}
		email := strings.ToLower(strings.TrimSpace(ident.UserId.Email))
		for _, e := range userEmails {
			if e.IsActivated && e.LowerEmail == email {
				emails = append(emails, e)
				break
			}
		}
	}

	if !verified {
		// In the case no email as been found
		if len(emails) == 0 {
			failedEmails := make([]string, 0, len(e.Identities))
			for _, ident := range e.Identities {
				failedEmails = append(failedEmails, ident.UserId.Email)
			}
			return nil, ErrGPGNoEmailFound{failedEmails, e.PrimaryKey.KeyIdString()}
		}
	}

	content, err := base64EncPubKey(pubkey)
	if err != nil {
		return nil, err
	}
	return &GPGKey{
		OwnerID:           ownerID,
		KeyID:             pubkey.KeyIdString(),
		PrimaryKeyID:      "",
		Content:           content,
		CreatedUnix:       timeutil.TimeStamp(pubkey.CreationTime.Unix()),
		ExpiredUnix:       timeutil.TimeStamp(expiry.Unix()),
		Emails:            emails,
		SubsKey:           subkeys,
		Verified:          verified,
		CanSign:           pubkey.CanSign(),
		CanEncryptComms:   pubkey.PubKeyAlgo.CanEncrypt(),
		CanEncryptStorage: pubkey.PubKeyAlgo.CanEncrypt(),
		CanCertify:        pubkey.PubKeyAlgo.CanSign(),
	}, nil
}

// deleteGPGKey does the actual key deletion
func deleteGPGKey(e *xorm.Session, keyID string) (int64, error) {
	if keyID == "" {
		return 0, fmt.Errorf("empty KeyId forbidden") // Should never happen but just to be sure
	}
	// Delete imported key
	n, err := e.Where("key_id=?", keyID).Delete(new(GPGKeyImport))
	if err != nil {
		return n, err
	}
	return e.Where("key_id=?", keyID).Or("primary_key_id=?", keyID).Delete(new(GPGKey))
}

// DeleteGPGKey deletes GPG key information in database.
func DeleteGPGKey(doer *User, id int64) (err error) {
	key, err := GetGPGKeyByID(id)
	if err != nil {
		if IsErrGPGKeyNotExist(err) {
			return nil
		}
		return fmt.Errorf("GetPublicKeyByID: %v", err)
	}

	// Check if user has access to delete this key.
	if !doer.IsAdmin && doer.ID != key.OwnerID {
		return ErrGPGKeyAccessDenied{doer.ID, key.ID}
	}

	sess := x.NewSession()
	defer sess.Close()
	if err = sess.Begin(); err != nil {
		return err
	}

	if _, err = deleteGPGKey(sess, key.KeyID); err != nil {
		return err
	}

	return sess.Commit()
}

func checkKeyEmails(email string, keys ...*GPGKey) (bool, string) {
	uid := int64(0)
	var userEmails []*EmailAddress
	var user *User
	for _, key := range keys {
		for _, e := range key.Emails {
			if e.IsActivated && (email == "" || strings.EqualFold(e.Email, email)) {
				return true, e.Email
			}
		}
		if key.Verified && key.OwnerID != 0 {
			if uid != key.OwnerID {
				userEmails, _ = GetEmailAddresses(key.OwnerID)
				uid = key.OwnerID
				user = &User{ID: uid}
				_, _ = GetUser(user)
			}
			for _, e := range userEmails {
				if e.IsActivated && (email == "" || strings.EqualFold(e.Email, email)) {
					return true, e.Email
				}
			}
			if user.KeepEmailPrivate && strings.EqualFold(email, user.GetEmail()) {
				return true, user.GetEmail()
			}
		}
	}
	return false, email
}<|MERGE_RESOLUTION|>--- conflicted
+++ resolved
@@ -64,11 +64,7 @@
 func listGPGKeys(e Engine, uid int64, listOptions ListOptions) ([]*GPGKey, error) {
 	sess := e.Table(&GPGKey{}).Where("owner_id=? AND primary_key_id=''", uid)
 	if listOptions.Page != 0 {
-<<<<<<< HEAD
-		sess = listOptions.SetSessionPagination(sess)
-=======
 		sess = setSessionPagination(sess, &listOptions)
->>>>>>> 87505a94
 	}
 
 	keys := make([]*GPGKey, 0, 2)
