--- conflicted
+++ resolved
@@ -239,10 +239,7 @@
 	return org.Avatar
 }
 
-<<<<<<< HEAD
-=======
 // UnitPermission returns unit permission
->>>>>>> 3de9e63f
 func (org *Organization) UnitPermission(ctx context.Context, doer *user_model.User, unitType unit.Type) perm.AccessMode {
 	if doer != nil {
 		teams, err := GetUserOrgTeams(ctx, org.ID, doer.ID)
