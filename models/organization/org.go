// Copyright 2014 The Gogs Authors. All rights reserved.
// Copyright 2019 The Gitea Authors. All rights reserved.
// SPDX-License-Identifier: MIT

package organization

import (
	"context"
	"fmt"
	"strings"

	actions_model "code.gitea.io/gitea/models/actions"
	"code.gitea.io/gitea/models/db"
	"code.gitea.io/gitea/models/perm"
	repo_model "code.gitea.io/gitea/models/repo"
	secret_model "code.gitea.io/gitea/models/secret"
	"code.gitea.io/gitea/models/unit"
	user_model "code.gitea.io/gitea/models/user"
	"code.gitea.io/gitea/modules/log"
	"code.gitea.io/gitea/modules/setting"
	"code.gitea.io/gitea/modules/structs"
	"code.gitea.io/gitea/modules/util"

	"xorm.io/builder"
	"xorm.io/xorm"
)

// ________                            .__                __  .__
// \_____  \_______  _________    ____ |__|____________ _/  |_|__| ____   ____
//  /   |   \_  __ \/ ___\__  \  /    \|  \___   /\__  \\   __\  |/  _ \ /    \
// /    |    \  | \/ /_/  > __ \|   |  \  |/    /  / __ \|  | |  (  <_> )   |  \
// \_______  /__|  \___  (____  /___|  /__/_____ \(____  /__| |__|\____/|___|  /
//         \/     /_____/     \/     \/         \/     \/                    \/

// ErrOrgNotExist represents a "OrgNotExist" kind of error.
type ErrOrgNotExist struct {
	ID   int64
	Name string
}

// IsErrOrgNotExist checks if an error is a ErrOrgNotExist.
func IsErrOrgNotExist(err error) bool {
	_, ok := err.(ErrOrgNotExist)
	return ok
}

func (err ErrOrgNotExist) Error() string {
	return fmt.Sprintf("org does not exist [id: %d, name: %s]", err.ID, err.Name)
}

func (err ErrOrgNotExist) Unwrap() error {
	return util.ErrNotExist
}

// ErrLastOrgOwner represents a "LastOrgOwner" kind of error.
type ErrLastOrgOwner struct {
	UID int64
}

// IsErrLastOrgOwner checks if an error is a ErrLastOrgOwner.
func IsErrLastOrgOwner(err error) bool {
	_, ok := err.(ErrLastOrgOwner)
	return ok
}

func (err ErrLastOrgOwner) Error() string {
	return fmt.Sprintf("user is the last member of owner team [uid: %d]", err.UID)
}

// ErrUserNotAllowedCreateOrg represents a "UserNotAllowedCreateOrg" kind of error.
type ErrUserNotAllowedCreateOrg struct{}

// IsErrUserNotAllowedCreateOrg checks if an error is an ErrUserNotAllowedCreateOrg.
func IsErrUserNotAllowedCreateOrg(err error) bool {
	_, ok := err.(ErrUserNotAllowedCreateOrg)
	return ok
}

func (err ErrUserNotAllowedCreateOrg) Error() string {
	return "user is not allowed to create organizations"
}

func (err ErrUserNotAllowedCreateOrg) Unwrap() error {
	return util.ErrPermissionDenied
}

// Organization represents an organization
type Organization user_model.User

// OrgFromUser converts user to organization
func OrgFromUser(user *user_model.User) *Organization {
	return (*Organization)(user)
}

// TableName represents the real table name of Organization
func (Organization) TableName() string {
	return "user"
}

// IsOwnedBy returns true if given user is in the owner team.
func (org *Organization) IsOwnedBy(ctx context.Context, uid int64) (bool, error) {
	return IsOrganizationOwner(ctx, org.ID, uid)
}

// IsOrgAdmin returns true if given user is in the owner team or an admin team.
func (org *Organization) IsOrgAdmin(ctx context.Context, uid int64) (bool, error) {
	return IsOrganizationAdmin(ctx, org.ID, uid)
}

// IsOrgMember returns true if given user is member of organization.
func (org *Organization) IsOrgMember(ctx context.Context, uid int64) (bool, error) {
	return IsOrganizationMember(ctx, org.ID, uid)
}

// CanCreateOrgRepo returns true if given user can create repo in organization
func (org *Organization) CanCreateOrgRepo(ctx context.Context, uid int64) (bool, error) {
	return CanCreateOrgRepo(ctx, org.ID, uid)
}

// GetTeam returns named team of organization.
func (org *Organization) GetTeam(ctx context.Context, name string) (*Team, error) {
	return GetTeam(ctx, org.ID, name)
}

// GetOwnerTeam returns owner team of organization.
func (org *Organization) GetOwnerTeam(ctx context.Context) (*Team, error) {
	return org.GetTeam(ctx, OwnerTeamName)
}

// FindOrgTeams returns all teams of a given organization
func FindOrgTeams(ctx context.Context, orgID int64) ([]*Team, error) {
	var teams []*Team
	return teams, db.GetEngine(ctx).
		Where("org_id=?", orgID).
		OrderBy("CASE WHEN name LIKE '" + OwnerTeamName + "' THEN '' ELSE name END").
		Find(&teams)
}

// LoadTeams load teams if not loaded.
func (org *Organization) LoadTeams(ctx context.Context) ([]*Team, error) {
	return FindOrgTeams(ctx, org.ID)
}

// GetMembers returns all members of organization.
func (org *Organization) GetMembers(ctx context.Context, doer *user_model.User) (user_model.UserList, map[int64]bool, error) {
	return FindOrgMembers(ctx, &FindOrgMembersOpts{
		Doer:  doer,
		OrgID: org.ID,
	})
}

// HasMemberWithUserID returns true if user with userID is part of the u organisation.
func (org *Organization) HasMemberWithUserID(ctx context.Context, userID int64) bool {
	return org.hasMemberWithUserID(ctx, userID)
}

func (org *Organization) hasMemberWithUserID(ctx context.Context, userID int64) bool {
	isMember, err := IsOrganizationMember(ctx, org.ID, userID)
	if err != nil {
		log.Error("IsOrganizationMember: %v", err)
		return false
	}
	return isMember
}

// AvatarLink returns the full avatar link with http host
func (org *Organization) AvatarLink(ctx context.Context) string {
	return org.AsUser().AvatarLink(ctx)
}

// HTMLURL returns the organization's full link.
func (org *Organization) HTMLURL() string {
	return org.AsUser().HTMLURL()
}

// OrganisationLink returns the organization sub page link.
func (org *Organization) OrganisationLink() string {
	return org.AsUser().OrganisationLink()
}

// ShortName ellipses username to length
func (org *Organization) ShortName(length int) string {
	return org.AsUser().ShortName(length)
}

// HomeLink returns the user or organization home page link.
func (org *Organization) HomeLink() string {
	return org.AsUser().HomeLink()
}

// CanCreateRepo returns if user login can create a repository
// NOTE: functions calling this assume a failure due to repository count limit; if new checks are added, those functions should be revised
func (org *Organization) CanCreateRepo() bool {
	return org.AsUser().CanCreateRepo()
}

// FindOrgMembersOpts represensts find org members conditions
type FindOrgMembersOpts struct {
	db.ListOptions
<<<<<<< HEAD
	Doer     *user_model.User
	IsMember bool
	OrgID    int64
}

func (opts FindOrgMembersOpts) PublicOnly() bool {
	return opts.Doer == nil || !(opts.IsMember || opts.Doer.IsAdmin)
}

func (opts FindOrgMembersOpts) applyTeamMatesOnlyFilter(sess *xorm.Session) {
	if opts.Doer != nil && opts.IsMember && opts.Doer.IsRestricted {
		teamMates := builder.Select("DISTINCT team_user.uid").
			From("team_user").
			Where(builder.In("team_user.team_id", getUserTeamIDsQueryBuilder(opts.OrgID, opts.Doer.ID))).
			And(builder.Eq{"team_user.org_id": opts.OrgID})

		sess.In("org_user.uid", teamMates)
	}
=======
	Doer         *user_model.User
	IsDoerMember bool
	OrgID        int64
}

func (opts FindOrgMembersOpts) PublicOnly() bool {
	return opts.Doer == nil || !(opts.IsDoerMember || opts.Doer.IsAdmin)
>>>>>>> 43c252df
}

// CountOrgMembers counts the organization's members
func CountOrgMembers(ctx context.Context, opts *FindOrgMembersOpts) (int64, error) {
	sess := db.GetEngine(ctx).Where("org_id=?", opts.OrgID)
	if opts.PublicOnly() {
		sess.And("is_public = ?", true)
	}
<<<<<<< HEAD
	opts.applyTeamMatesOnlyFilter(sess)
=======
>>>>>>> 43c252df

	return sess.Count(new(OrgUser))
}

// FindOrgMembers loads organization members according conditions
func FindOrgMembers(ctx context.Context, opts *FindOrgMembersOpts) (user_model.UserList, map[int64]bool, error) {
	ous, err := GetOrgUsersByOrgID(ctx, opts)
	if err != nil {
		return nil, nil, err
	}

	ids := make([]int64, len(ous))
	idsIsPublic := make(map[int64]bool, len(ous))
	for i, ou := range ous {
		ids[i] = ou.UID
		idsIsPublic[ou.UID] = ou.IsPublic
	}

	users, err := user_model.GetUsersByIDs(ctx, ids)
	if err != nil {
		return nil, nil, err
	}
	return users, idsIsPublic, nil
}

// AsUser returns the org as user object
func (org *Organization) AsUser() *user_model.User {
	return (*user_model.User)(org)
}

// DisplayName returns full name if it's not empty,
// returns username otherwise.
func (org *Organization) DisplayName() string {
	return org.AsUser().DisplayName()
}

// CustomAvatarRelativePath returns user custom avatar relative path.
func (org *Organization) CustomAvatarRelativePath() string {
	return org.Avatar
}

// UnitPermission returns unit permission
func (org *Organization) UnitPermission(ctx context.Context, doer *user_model.User, unitType unit.Type) perm.AccessMode {
	if doer != nil {
		teams, err := GetUserOrgTeams(ctx, org.ID, doer.ID)
		if err != nil {
			log.Error("GetUserOrgTeams: %v", err)
			return perm.AccessModeNone
		}

		if err := teams.LoadUnits(ctx); err != nil {
			log.Error("LoadUnits: %v", err)
			return perm.AccessModeNone
		}

		if len(teams) > 0 {
			return teams.UnitMaxAccess(unitType)
		}
	}

	if org.Visibility.IsPublic() {
		return perm.AccessModeRead
	}

	return perm.AccessModeNone
}

// CreateOrganization creates record of a new organization.
func CreateOrganization(ctx context.Context, org *Organization, owner *user_model.User) (err error) {
	if !owner.CanCreateOrganization() {
		return ErrUserNotAllowedCreateOrg{}
	}

	if err = user_model.IsUsableUsername(org.Name); err != nil {
		return err
	}

	isExist, err := user_model.IsUserExist(ctx, 0, org.Name)
	if err != nil {
		return err
	} else if isExist {
		return user_model.ErrUserAlreadyExist{Name: org.Name}
	}

	org.LowerName = strings.ToLower(org.Name)
	if org.Rands, err = user_model.GetUserSalt(); err != nil {
		return err
	}
	if org.Salt, err = user_model.GetUserSalt(); err != nil {
		return err
	}
	org.UseCustomAvatar = true
	org.MaxRepoCreation = -1
	org.NumTeams = 1
	org.NumMembers = 1
	org.Type = user_model.UserTypeOrganization

	ctx, committer, err := db.TxContext(ctx)
	if err != nil {
		return err
	}
	defer committer.Close()

	if err = user_model.DeleteUserRedirect(ctx, org.Name); err != nil {
		return err
	}

	if err = db.Insert(ctx, org); err != nil {
		return fmt.Errorf("insert organization: %w", err)
	}
	if err = user_model.GenerateRandomAvatar(ctx, org.AsUser()); err != nil {
		return fmt.Errorf("generate random avatar: %w", err)
	}

	// Add initial creator to organization and owner team.
	if err = db.Insert(ctx, &OrgUser{
		UID:      owner.ID,
		OrgID:    org.ID,
		IsPublic: setting.Service.DefaultOrgMemberVisible,
	}); err != nil {
		return fmt.Errorf("insert org-user relation: %w", err)
	}

	// Create default owner team.
	t := &Team{
		OrgID:                   org.ID,
		LowerName:               strings.ToLower(OwnerTeamName),
		Name:                    OwnerTeamName,
		AccessMode:              perm.AccessModeOwner,
		NumMembers:              1,
		IncludesAllRepositories: true,
		CanCreateOrgRepo:        true,
	}
	if err = db.Insert(ctx, t); err != nil {
		return fmt.Errorf("insert owner team: %w", err)
	}

	// insert units for team
	units := make([]TeamUnit, 0, len(unit.AllRepoUnitTypes))
	for _, tp := range unit.AllRepoUnitTypes {
		up := perm.AccessModeOwner
		if tp == unit.TypeExternalTracker || tp == unit.TypeExternalWiki {
			up = perm.AccessModeRead
		}
		units = append(units, TeamUnit{
			OrgID:      org.ID,
			TeamID:     t.ID,
			Type:       tp,
			AccessMode: up,
		})
	}

	if err = db.Insert(ctx, &units); err != nil {
		return err
	}

	if err = db.Insert(ctx, &TeamUser{
		UID:    owner.ID,
		OrgID:  org.ID,
		TeamID: t.ID,
	}); err != nil {
		return fmt.Errorf("insert team-user relation: %w", err)
	}

	return committer.Commit()
}

// GetOrgByName returns organization by given name.
func GetOrgByName(ctx context.Context, name string) (*Organization, error) {
	if len(name) == 0 {
		return nil, ErrOrgNotExist{0, name}
	}
	u := &Organization{
		LowerName: strings.ToLower(name),
		Type:      user_model.UserTypeOrganization,
	}
	has, err := db.GetEngine(ctx).Get(u)
	if err != nil {
		return nil, err
	} else if !has {
		return nil, ErrOrgNotExist{0, name}
	}
	return u, nil
}

// DeleteOrganization deletes models associated to an organization.
func DeleteOrganization(ctx context.Context, org *Organization) error {
	if org.Type != user_model.UserTypeOrganization {
		return fmt.Errorf("%s is a user not an organization", org.Name)
	}

	if err := db.DeleteBeans(ctx,
		&Team{OrgID: org.ID},
		&OrgUser{OrgID: org.ID},
		&TeamUser{OrgID: org.ID},
		&TeamUnit{OrgID: org.ID},
		&TeamInvite{OrgID: org.ID},
		&secret_model.Secret{OwnerID: org.ID},
		&user_model.Blocking{BlockerID: org.ID},
		&actions_model.ActionRunner{OwnerID: org.ID},
		&actions_model.ActionRunnerToken{OwnerID: org.ID},
	); err != nil {
		return fmt.Errorf("DeleteBeans: %w", err)
	}

	if _, err := db.GetEngine(ctx).ID(org.ID).Delete(new(user_model.User)); err != nil {
		return fmt.Errorf("Delete: %w", err)
	}

	return nil
}

// GetOrgUserMaxAuthorizeLevel returns highest authorize level of user in an organization
func (org *Organization) GetOrgUserMaxAuthorizeLevel(ctx context.Context, uid int64) (perm.AccessMode, error) {
	var authorize perm.AccessMode
	_, err := db.GetEngine(ctx).
		Select("max(team.authorize)").
		Table("team").
		Join("INNER", "team_user", "team_user.team_id = team.id").
		Where("team_user.uid = ?", uid).
		And("team_user.org_id = ?", org.ID).
		Get(&authorize)
	return authorize, err
}

// GetUsersWhoCanCreateOrgRepo returns users which are able to create repo in organization
func GetUsersWhoCanCreateOrgRepo(ctx context.Context, orgID int64) (map[int64]*user_model.User, error) {
	// Use a map, in order to de-duplicate users.
	users := make(map[int64]*user_model.User)
	return users, db.GetEngine(ctx).
		Join("INNER", "`team_user`", "`team_user`.uid=`user`.id").
		Join("INNER", "`team`", "`team`.id=`team_user`.team_id").
		Where(builder.Eq{"team.can_create_org_repo": true}.Or(builder.Eq{"team.authorize": perm.AccessModeOwner})).
		And("team_user.org_id = ?", orgID).Find(&users)
}

// SearchOrganizationsOptions options to filter organizations
type SearchOrganizationsOptions struct {
	db.ListOptions
	All bool
}

// FindOrgOptions finds orgs options
type FindOrgOptions struct {
	db.ListOptions
	UserID         int64
	IncludePrivate bool
}

func queryUserOrgIDs(userID int64, includePrivate bool) *builder.Builder {
	cond := builder.Eq{"uid": userID}
	if !includePrivate {
		cond["is_public"] = true
	}
	return builder.Select("org_id").From("org_user").Where(cond)
}

func (opts FindOrgOptions) ToConds() builder.Cond {
	var cond builder.Cond = builder.Eq{"`user`.`type`": user_model.UserTypeOrganization}
	if opts.UserID > 0 {
		cond = cond.And(builder.In("`user`.`id`", queryUserOrgIDs(opts.UserID, opts.IncludePrivate)))
	}
	if !opts.IncludePrivate {
		cond = cond.And(builder.Eq{"`user`.visibility": structs.VisibleTypePublic})
	}
	return cond
}

func (opts FindOrgOptions) ToOrders() string {
	return "`user`.name ASC"
}

// HasOrgOrUserVisible tells if the given user can see the given org or user
func HasOrgOrUserVisible(ctx context.Context, orgOrUser, user *user_model.User) bool {
	// If user is nil, it's an anonymous user/request.
	// The Ghost user is handled like an anonymous user.
	if user == nil || user.IsGhost() {
		return orgOrUser.Visibility == structs.VisibleTypePublic
	}

	if user.IsAdmin || orgOrUser.ID == user.ID {
		return true
	}

	if (orgOrUser.Visibility == structs.VisibleTypePrivate || user.IsRestricted) && !OrgFromUser(orgOrUser).hasMemberWithUserID(ctx, user.ID) {
		return false
	}
	return true
}

// HasOrgsVisible tells if the given user can see at least one of the orgs provided
func HasOrgsVisible(ctx context.Context, orgs []*Organization, user *user_model.User) bool {
	if len(orgs) == 0 {
		return false
	}

	for _, org := range orgs {
		if HasOrgOrUserVisible(ctx, org.AsUser(), user) {
			return true
		}
	}
	return false
}

// GetOrgsCanCreateRepoByUserID returns a list of organizations where given user ID
// are allowed to create repos.
func GetOrgsCanCreateRepoByUserID(ctx context.Context, userID int64) ([]*Organization, error) {
	orgs := make([]*Organization, 0, 10)

	return orgs, db.GetEngine(ctx).Where(builder.In("id", builder.Select("`user`.id").From("`user`").
		Join("INNER", "`team_user`", "`team_user`.org_id = `user`.id").
		Join("INNER", "`team`", "`team`.id = `team_user`.team_id").
		Where(builder.Eq{"`team_user`.uid": userID}).
		And(builder.Eq{"`team`.authorize": perm.AccessModeOwner}.Or(builder.Eq{"`team`.can_create_org_repo": true})))).
		Asc("`user`.name").
		Find(&orgs)
}

// GetOrgUsersByOrgID returns all organization-user relations by organization ID.
func GetOrgUsersByOrgID(ctx context.Context, opts *FindOrgMembersOpts) ([]*OrgUser, error) {
	sess := db.GetEngine(ctx).Where("org_id=?", opts.OrgID)
	if opts.PublicOnly() {
		sess.And("is_public = ?", true)
	}
<<<<<<< HEAD
	opts.applyTeamMatesOnlyFilter(sess)
=======
>>>>>>> 43c252df

	if opts.ListOptions.PageSize > 0 {
		sess = db.SetSessionPagination(sess, opts)

		ous := make([]*OrgUser, 0, opts.PageSize)
		return ous, sess.Find(&ous)
	}

	var ous []*OrgUser
	return ous, sess.Find(&ous)
}

// ChangeOrgUserStatus changes public or private membership status.
func ChangeOrgUserStatus(ctx context.Context, orgID, uid int64, public bool) error {
	ou := new(OrgUser)
	has, err := db.GetEngine(ctx).
		Where("uid=?", uid).
		And("org_id=?", orgID).
		Get(ou)
	if err != nil {
		return err
	} else if !has {
		return nil
	}

	ou.IsPublic = public
	_, err = db.GetEngine(ctx).ID(ou.ID).Cols("is_public").Update(ou)
	return err
}

// AddOrgUser adds new user to given organization.
func AddOrgUser(ctx context.Context, orgID, uid int64) error {
	isAlreadyMember, err := IsOrganizationMember(ctx, orgID, uid)
	if err != nil || isAlreadyMember {
		return err
	}

	ctx, committer, err := db.TxContext(ctx)
	if err != nil {
		return err
	}
	defer committer.Close()

	// check in transaction
	isAlreadyMember, err = IsOrganizationMember(ctx, orgID, uid)
	if err != nil || isAlreadyMember {
		return err
	}

	ou := &OrgUser{
		UID:      uid,
		OrgID:    orgID,
		IsPublic: setting.Service.DefaultOrgMemberVisible,
	}

	if err := db.Insert(ctx, ou); err != nil {
		return err
	} else if _, err = db.Exec(ctx, "UPDATE `user` SET num_members = num_members + 1 WHERE id = ?", orgID); err != nil {
		return err
	}

	return committer.Commit()
}

// GetOrgByID returns the user object by given ID if exists.
func GetOrgByID(ctx context.Context, id int64) (*Organization, error) {
	u := new(Organization)
	has, err := db.GetEngine(ctx).ID(id).Get(u)
	if err != nil {
		return nil, err
	} else if !has {
		return nil, user_model.ErrUserNotExist{
			UID: id,
		}
	}
	return u, nil
}

// RemoveOrgRepo removes all team-repository relations of organization.
func RemoveOrgRepo(ctx context.Context, orgID, repoID int64) error {
	teamRepos := make([]*TeamRepo, 0, 10)
	e := db.GetEngine(ctx)
	if err := e.Find(&teamRepos, &TeamRepo{OrgID: orgID, RepoID: repoID}); err != nil {
		return err
	}

	if len(teamRepos) == 0 {
		return nil
	}

	if _, err := e.Delete(&TeamRepo{
		OrgID:  orgID,
		RepoID: repoID,
	}); err != nil {
		return err
	}

	teamIDs := make([]int64, len(teamRepos))
	for i, teamRepo := range teamRepos {
		teamIDs[i] = teamRepo.TeamID
	}

	_, err := e.Decr("num_repos").In("id", teamIDs).Update(new(Team))
	return err
}

func (org *Organization) getUserTeams(ctx context.Context, userID int64, cols ...string) ([]*Team, error) {
	teams := make([]*Team, 0, org.NumTeams)
	return teams, db.GetEngine(ctx).
		Where("`team_user`.org_id = ?", org.ID).
		Join("INNER", "team_user", "`team_user`.team_id = team.id").
		Join("INNER", "`user`", "`user`.id=team_user.uid").
		And("`team_user`.uid = ?", userID).
		Asc("`user`.name").
		Cols(cols...).
		Find(&teams)
}

func (org *Organization) getUserTeamIDs(ctx context.Context, userID int64) ([]int64, error) {
	teamIDs := make([]int64, 0, org.NumTeams)
	return teamIDs, db.GetEngine(ctx).
		Table("team").
		Cols("team.id").
		Where("`team_user`.org_id = ?", org.ID).
		Join("INNER", "team_user", "`team_user`.team_id = team.id").
		And("`team_user`.uid = ?", userID).
		Find(&teamIDs)
}

func getUserTeamIDsQueryBuilder(orgID, userID int64) *builder.Builder {
	return builder.Select("team.id").From("team").
		InnerJoin("team_user", "team_user.team_id = team.id").
		Where(builder.Eq{
			"team_user.org_id": orgID,
			"team_user.uid":    userID,
		})
}

// TeamsWithAccessToRepo returns all teams that have given access level to the repository.
func (org *Organization) TeamsWithAccessToRepo(ctx context.Context, repoID int64, mode perm.AccessMode) ([]*Team, error) {
	return GetTeamsWithAccessToRepo(ctx, org.ID, repoID, mode)
}

// GetUserTeamIDs returns of all team IDs of the organization that user is member of.
func (org *Organization) GetUserTeamIDs(ctx context.Context, userID int64) ([]int64, error) {
	return org.getUserTeamIDs(ctx, userID)
}

// GetUserTeams returns all teams that belong to user,
// and that the user has joined.
func (org *Organization) GetUserTeams(ctx context.Context, userID int64) ([]*Team, error) {
	return org.getUserTeams(ctx, userID)
}

// AccessibleReposEnvironment operations involving the repositories that are
// accessible to a particular user
type AccessibleReposEnvironment interface {
	CountRepos() (int64, error)
	RepoIDs(page, pageSize int) ([]int64, error)
	Repos(page, pageSize int) (repo_model.RepositoryList, error)
	MirrorRepos() (repo_model.RepositoryList, error)
	AddKeyword(keyword string)
	SetSort(db.SearchOrderBy)
}

type accessibleReposEnv struct {
	org     *Organization
	user    *user_model.User
	team    *Team
	teamIDs []int64
	ctx     context.Context
	keyword string
	orderBy db.SearchOrderBy
}

// AccessibleReposEnv builds an AccessibleReposEnvironment for the repositories in `org`
// that are accessible to the specified user.
func AccessibleReposEnv(ctx context.Context, org *Organization, userID int64) (AccessibleReposEnvironment, error) {
	var user *user_model.User

	if userID > 0 {
		u, err := user_model.GetUserByID(ctx, userID)
		if err != nil {
			return nil, err
		}
		user = u
	}

	teamIDs, err := org.getUserTeamIDs(ctx, userID)
	if err != nil {
		return nil, err
	}
	return &accessibleReposEnv{
		org:     org,
		user:    user,
		teamIDs: teamIDs,
		ctx:     ctx,
		orderBy: db.SearchOrderByRecentUpdated,
	}, nil
}

// AccessibleTeamReposEnv an AccessibleReposEnvironment for the repositories in `org`
// that are accessible to the specified team.
func (org *Organization) AccessibleTeamReposEnv(ctx context.Context, team *Team) AccessibleReposEnvironment {
	return &accessibleReposEnv{
		org:     org,
		team:    team,
		ctx:     ctx,
		orderBy: db.SearchOrderByRecentUpdated,
	}
}

func (env *accessibleReposEnv) cond() builder.Cond {
	cond := builder.NewCond()
	if env.team != nil {
		cond = cond.And(builder.Eq{"team_repo.team_id": env.team.ID})
	} else {
		if env.user == nil || !env.user.IsRestricted {
			cond = cond.Or(builder.Eq{
				"`repository`.owner_id":   env.org.ID,
				"`repository`.is_private": false,
			})
		}
		if len(env.teamIDs) > 0 {
			cond = cond.Or(builder.In("team_repo.team_id", env.teamIDs))
		}
	}
	if env.keyword != "" {
		cond = cond.And(builder.Like{"`repository`.lower_name", strings.ToLower(env.keyword)})
	}
	return cond
}

func (env *accessibleReposEnv) CountRepos() (int64, error) {
	repoCount, err := db.GetEngine(env.ctx).
		Join("INNER", "team_repo", "`team_repo`.repo_id=`repository`.id").
		Where(env.cond()).
		Distinct("`repository`.id").
		Count(&repo_model.Repository{})
	if err != nil {
		return 0, fmt.Errorf("count user repositories in organization: %w", err)
	}
	return repoCount, nil
}

func (env *accessibleReposEnv) RepoIDs(page, pageSize int) ([]int64, error) {
	if page <= 0 {
		page = 1
	}

	repoIDs := make([]int64, 0, pageSize)
	return repoIDs, db.GetEngine(env.ctx).
		Table("repository").
		Join("INNER", "team_repo", "`team_repo`.repo_id=`repository`.id").
		Where(env.cond()).
		GroupBy("`repository`.id,`repository`."+strings.Fields(string(env.orderBy))[0]).
		OrderBy(string(env.orderBy)).
		Limit(pageSize, (page-1)*pageSize).
		Cols("`repository`.id").
		Find(&repoIDs)
}

func (env *accessibleReposEnv) Repos(page, pageSize int) (repo_model.RepositoryList, error) {
	repoIDs, err := env.RepoIDs(page, pageSize)
	if err != nil {
		return nil, fmt.Errorf("GetUserRepositoryIDs: %w", err)
	}

	repos := make([]*repo_model.Repository, 0, len(repoIDs))
	if len(repoIDs) == 0 {
		return repos, nil
	}

	return repos, db.GetEngine(env.ctx).
		In("`repository`.id", repoIDs).
		OrderBy(string(env.orderBy)).
		Find(&repos)
}

func (env *accessibleReposEnv) MirrorRepoIDs() ([]int64, error) {
	repoIDs := make([]int64, 0, 10)
	return repoIDs, db.GetEngine(env.ctx).
		Table("repository").
		Join("INNER", "team_repo", "`team_repo`.repo_id=`repository`.id AND `repository`.is_mirror=?", true).
		Where(env.cond()).
		GroupBy("`repository`.id, `repository`.updated_unix").
		OrderBy(string(env.orderBy)).
		Cols("`repository`.id").
		Find(&repoIDs)
}

func (env *accessibleReposEnv) MirrorRepos() (repo_model.RepositoryList, error) {
	repoIDs, err := env.MirrorRepoIDs()
	if err != nil {
		return nil, fmt.Errorf("MirrorRepoIDs: %w", err)
	}

	repos := make([]*repo_model.Repository, 0, len(repoIDs))
	if len(repoIDs) == 0 {
		return repos, nil
	}

	return repos, db.GetEngine(env.ctx).
		In("`repository`.id", repoIDs).
		Find(&repos)
}

func (env *accessibleReposEnv) AddKeyword(keyword string) {
	env.keyword = keyword
}

func (env *accessibleReposEnv) SetSort(orderBy db.SearchOrderBy) {
	env.orderBy = orderBy
}<|MERGE_RESOLUTION|>--- conflicted
+++ resolved
@@ -197,18 +197,17 @@
 // FindOrgMembersOpts represensts find org members conditions
 type FindOrgMembersOpts struct {
 	db.ListOptions
-<<<<<<< HEAD
-	Doer     *user_model.User
-	IsMember bool
-	OrgID    int64
+	Doer         *user_model.User
+	IsDoerMember bool
+	OrgID        int64
 }
 
 func (opts FindOrgMembersOpts) PublicOnly() bool {
-	return opts.Doer == nil || !(opts.IsMember || opts.Doer.IsAdmin)
+	return opts.Doer == nil || !(opts.IsDoerMember || opts.Doer.IsAdmin)
 }
 
 func (opts FindOrgMembersOpts) applyTeamMatesOnlyFilter(sess *xorm.Session) {
-	if opts.Doer != nil && opts.IsMember && opts.Doer.IsRestricted {
+	if opts.Doer != nil && opts.IsDoerMember && opts.Doer.IsRestricted {
 		teamMates := builder.Select("DISTINCT team_user.uid").
 			From("team_user").
 			Where(builder.In("team_user.team_id", getUserTeamIDsQueryBuilder(opts.OrgID, opts.Doer.ID))).
@@ -216,15 +215,6 @@
 
 		sess.In("org_user.uid", teamMates)
 	}
-=======
-	Doer         *user_model.User
-	IsDoerMember bool
-	OrgID        int64
-}
-
-func (opts FindOrgMembersOpts) PublicOnly() bool {
-	return opts.Doer == nil || !(opts.IsDoerMember || opts.Doer.IsAdmin)
->>>>>>> 43c252df
 }
 
 // CountOrgMembers counts the organization's members
@@ -233,10 +223,7 @@
 	if opts.PublicOnly() {
 		sess.And("is_public = ?", true)
 	}
-<<<<<<< HEAD
 	opts.applyTeamMatesOnlyFilter(sess)
-=======
->>>>>>> 43c252df
 
 	return sess.Count(new(OrgUser))
 }
@@ -561,10 +548,7 @@
 	if opts.PublicOnly() {
 		sess.And("is_public = ?", true)
 	}
-<<<<<<< HEAD
 	opts.applyTeamMatesOnlyFilter(sess)
-=======
->>>>>>> 43c252df
 
 	if opts.ListOptions.PageSize > 0 {
 		sess = db.SetSessionPagination(sess, opts)
