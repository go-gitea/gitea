--- conflicted
+++ resolved
@@ -203,8 +203,7 @@
 }
 
 func (opts FindOrgMembersOpts) PublicOnly() bool {
-<<<<<<< HEAD
-	return opts.Doer == nil || !opts.IsMember && !opts.Doer.IsAdmin
+	return opts.Doer == nil || !(opts.IsMember || opts.Doer.IsAdmin)
 }
 
 func (opts FindOrgMembersOpts) addTeamMatesOnlyFilter(ctx context.Context, sess *xorm.Session) error {
@@ -217,9 +216,6 @@
 		sess.In("org_user.uid", teamMates)
 	}
 	return nil
-=======
-	return opts.Doer == nil || !(opts.IsMember || opts.Doer.IsAdmin)
->>>>>>> aed72f49
 }
 
 // CountOrgMembers counts the organization's members
@@ -228,12 +224,9 @@
 	if opts.PublicOnly() {
 		sess.And("is_public = ?", true)
 	}
-<<<<<<< HEAD
 	if err := opts.addTeamMatesOnlyFilter(ctx, sess); err != nil {
 		return 0, err
 	}
-=======
->>>>>>> aed72f49
 
 	return sess.Count(new(OrgUser))
 }
@@ -558,12 +551,9 @@
 	if opts.PublicOnly() {
 		sess.And("is_public = ?", true)
 	}
-<<<<<<< HEAD
 	if err := opts.addTeamMatesOnlyFilter(ctx, sess); err != nil {
 		return nil, err
 	}
-=======
->>>>>>> aed72f49
 
 	if opts.ListOptions.PageSize > 0 {
 		sess = db.SetSessionPagination(sess, opts)
@@ -687,19 +677,11 @@
 	return teamIDs, db.GetEngine(ctx).
 		Table("team").
 		Cols("team.id").
-<<<<<<< HEAD
-		Where(builder.In("team.id", userTeamIDbuilder(org.ID, userID))).
-		Find(&teamIDs)
-}
-
-func userTeamIDbuilder(orgID, userID int64) *builder.Builder {
-=======
 		Where(builder.In("team.id", getUserTeamIDsQueryBuilder(org.ID, userID))).
 		Find(&teamIDs)
 }
 
 func getUserTeamIDsQueryBuilder(orgID, userID int64) *builder.Builder {
->>>>>>> aed72f49
 	return builder.Select("team.id").From("team").
 		InnerJoin("team_user", "team_user.team_id = team.id").
 		Where(builder.Eq{
