--- conflicted
+++ resolved
@@ -204,7 +204,6 @@
 
 func (opts FindOrgMembersOpts) PublicOnly() bool {
 	return opts.Doer == nil || !(opts.IsMember || opts.Doer.IsAdmin)
-<<<<<<< HEAD
 }
 
 func (opts FindOrgMembersOpts) applyTeamMatesOnlyFilter(sess *xorm.Session) {
@@ -216,8 +215,6 @@
 
 		sess.In("org_user.uid", teamMates)
 	}
-=======
->>>>>>> 7bb645ea
 }
 
 // CountOrgMembers counts the organization's members
@@ -226,10 +223,7 @@
 	if opts.PublicOnly() {
 		sess.And("is_public = ?", true)
 	}
-<<<<<<< HEAD
 	opts.applyTeamMatesOnlyFilter(sess)
-=======
->>>>>>> 7bb645ea
 
 	return sess.Count(new(OrgUser))
 }
@@ -554,10 +548,7 @@
 	if opts.PublicOnly() {
 		sess.And("is_public = ?", true)
 	}
-<<<<<<< HEAD
 	opts.applyTeamMatesOnlyFilter(sess)
-=======
->>>>>>> 7bb645ea
 
 	if opts.ListOptions.PageSize > 0 {
 		sess = db.SetSessionPagination(sess, opts)
@@ -681,17 +672,10 @@
 	return teamIDs, db.GetEngine(ctx).
 		Table("team").
 		Cols("team.id").
-		Where(builder.In("team.id", getUserTeamIDsQueryBuilder(org.ID, userID))).
+		Where("`team_user`.org_id = ?", org.ID).
+		Join("INNER", "team_user", "`team_user`.team_id = team.id").
+		And("`team_user`.uid = ?", userID).
 		Find(&teamIDs)
-}
-
-func getUserTeamIDsQueryBuilder(orgID, userID int64) *builder.Builder {
-	return builder.Select("team.id").From("team").
-		InnerJoin("team_user", "team_user.team_id = team.id").
-		Where(builder.Eq{
-			"team_user.org_id": orgID,
-			"team_user.uid":    userID,
-		})
 }
 
 // TeamsWithAccessToRepo returns all teams that have given access level to the repository.
