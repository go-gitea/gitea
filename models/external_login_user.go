// Copyright 2017 The Gitea Authors. All rights reserved.
// Use of this source code is governed by a MIT-style
// license that can be found in the LICENSE file.

package models

import (
	"time"

	"code.gitea.io/gitea/models/db"
	"code.gitea.io/gitea/models/login"
	"code.gitea.io/gitea/modules/structs"

	"xorm.io/builder"
)

// ExternalLoginUser makes the connecting between some existing user and additional external login sources
type ExternalLoginUser struct {
	ExternalID        string                 `xorm:"pk NOT NULL"`
	UserID            int64                  `xorm:"INDEX NOT NULL"`
	LoginSourceID     int64                  `xorm:"pk NOT NULL"`
	RawData           map[string]interface{} `xorm:"TEXT JSON"`
	Provider          string                 `xorm:"index VARCHAR(25)"`
	Email             string
	Name              string
	FirstName         string
	LastName          string
	NickName          string
	Description       string
	AvatarURL         string
	Location          string
	AccessToken       string `xorm:"TEXT"`
	AccessTokenSecret string `xorm:"TEXT"`
	RefreshToken      string `xorm:"TEXT"`
	ExpiresAt         time.Time
}

func init() {
	db.RegisterModel(new(ExternalLoginUser))
}

// GetExternalLogin checks if a externalID in loginSourceID scope already exists
func GetExternalLogin(externalLoginUser *ExternalLoginUser) (bool, error) {
	return db.GetEngine(db.DefaultContext).Get(externalLoginUser)
}

// ListAccountLinks returns a map with the ExternalLoginUser and its LoginSource
func ListAccountLinks(user *User) ([]*ExternalLoginUser, error) {
	externalAccounts := make([]*ExternalLoginUser, 0, 5)
	err := db.GetEngine(db.DefaultContext).Where("user_id=?", user.ID).
		Desc("login_source_id").
		Find(&externalAccounts)
	if err != nil {
		return nil, err
	}

	return externalAccounts, nil
}

// LinkExternalToUser link the external user to the user
func LinkExternalToUser(user *User, externalLoginUser *ExternalLoginUser) error {
	has, err := db.GetEngine(db.DefaultContext).Where("external_id=? AND login_source_id=?", externalLoginUser.ExternalID, externalLoginUser.LoginSourceID).
		NoAutoCondition().
		Exist(externalLoginUser)
	if err != nil {
		return err
	} else if has {
		return ErrExternalLoginUserAlreadyExist{externalLoginUser.ExternalID, user.ID, externalLoginUser.LoginSourceID}
	}

	_, err = db.GetEngine(db.DefaultContext).Insert(externalLoginUser)
	return err
}

// RemoveAccountLink will remove all external login sources for the given user
func RemoveAccountLink(user *User, loginSourceID int64) (int64, error) {
	deleted, err := db.GetEngine(db.DefaultContext).Delete(&ExternalLoginUser{UserID: user.ID, LoginSourceID: loginSourceID})
	if err != nil {
		return deleted, err
	}
	if deleted < 1 {
		return deleted, ErrExternalLoginUserNotExist{user.ID, loginSourceID}
	}
	return deleted, err
}

// removeAllAccountLinks will remove all external login sources for the given user
func removeAllAccountLinks(e db.Engine, user *User) error {
	_, err := e.Delete(&ExternalLoginUser{UserID: user.ID})
	return err
}

// GetUserIDByExternalUserID get user id according to provider and userID
func GetUserIDByExternalUserID(provider, userID string) (int64, error) {
	var id int64
	_, err := db.GetEngine(db.DefaultContext).Table("external_login_user").
		Select("user_id").
		Where("provider=?", provider).
		And("external_id=?", userID).
		Get(&id)
	if err != nil {
		return 0, err
	}
	return id, nil
}

<<<<<<< HEAD
// UpdateExternalUserByExternalID updates an external user's information
func UpdateExternalUserByExternalID(external *ExternalLoginUser) error {
	has, err := x.Where("external_id=? AND login_source_id=?", external.ExternalID, external.LoginSourceID).
=======
// UpdateExternalUser updates external user's information
func UpdateExternalUser(user *User, gothUser goth.User) error {
	loginSource, err := login.GetActiveOAuth2LoginSourceByName(gothUser.Provider)
	if err != nil {
		return err
	}
	externalLoginUser := &ExternalLoginUser{
		ExternalID:        gothUser.UserID,
		UserID:            user.ID,
		LoginSourceID:     loginSource.ID,
		RawData:           gothUser.RawData,
		Provider:          gothUser.Provider,
		Email:             gothUser.Email,
		Name:              gothUser.Name,
		FirstName:         gothUser.FirstName,
		LastName:          gothUser.LastName,
		NickName:          gothUser.NickName,
		Description:       gothUser.Description,
		AvatarURL:         gothUser.AvatarURL,
		Location:          gothUser.Location,
		AccessToken:       gothUser.AccessToken,
		AccessTokenSecret: gothUser.AccessTokenSecret,
		RefreshToken:      gothUser.RefreshToken,
		ExpiresAt:         gothUser.ExpiresAt,
	}

	has, err := db.GetEngine(db.DefaultContext).Where("external_id=? AND login_source_id=?", gothUser.UserID, loginSource.ID).
>>>>>>> 623d2dd4
		NoAutoCondition().
		Exist(external)
	if err != nil {
		return err
	} else if !has {
		return ErrExternalLoginUserNotExist{external.UserID, external.LoginSourceID}
	}

<<<<<<< HEAD
	_, err = x.Where("external_id=? AND login_source_id=?", external.ExternalID, external.LoginSourceID).AllCols().Update(external)
=======
	_, err = db.GetEngine(db.DefaultContext).Where("external_id=? AND login_source_id=?", gothUser.UserID, loginSource.ID).AllCols().Update(externalLoginUser)
>>>>>>> 623d2dd4
	return err
}

// FindExternalUserOptions represents an options to find external users
type FindExternalUserOptions struct {
	Provider string
	Limit    int
	Start    int
}

func (opts FindExternalUserOptions) toConds() builder.Cond {
	cond := builder.NewCond()
	if len(opts.Provider) > 0 {
		cond = cond.And(builder.Eq{"provider": opts.Provider})
	}
	return cond
}

// FindExternalUsersByProvider represents external users via provider
func FindExternalUsersByProvider(opts FindExternalUserOptions) ([]ExternalLoginUser, error) {
	var users []ExternalLoginUser
	err := db.GetEngine(db.DefaultContext).Where(opts.toConds()).
		Limit(opts.Limit, opts.Start).
		OrderBy("login_source_id ASC, external_id ASC").
		Find(&users)
	if err != nil {
		return nil, err
	}
	return users, nil
}

// UpdateMigrationsByType updates all migrated repositories' posterid from gitServiceType to replace originalAuthorID to posterID
func UpdateMigrationsByType(tp structs.GitServiceType, externalUserID string, userID int64) error {
	if err := UpdateIssuesMigrationsByType(tp, externalUserID, userID); err != nil {
		return err
	}

	if err := UpdateCommentsMigrationsByType(tp, externalUserID, userID); err != nil {
		return err
	}

	if err := UpdateReleasesMigrationsByType(tp, externalUserID, userID); err != nil {
		return err
	}

	if err := UpdateReactionsMigrationsByType(tp, externalUserID, userID); err != nil {
		return err
	}
	return UpdateReviewsMigrationsByType(tp, externalUserID, userID)
}<|MERGE_RESOLUTION|>--- conflicted
+++ resolved
@@ -8,7 +8,6 @@
 	"time"
 
 	"code.gitea.io/gitea/models/db"
-	"code.gitea.io/gitea/models/login"
 	"code.gitea.io/gitea/modules/structs"
 
 	"xorm.io/builder"
@@ -104,39 +103,9 @@
 	return id, nil
 }
 
-<<<<<<< HEAD
 // UpdateExternalUserByExternalID updates an external user's information
 func UpdateExternalUserByExternalID(external *ExternalLoginUser) error {
-	has, err := x.Where("external_id=? AND login_source_id=?", external.ExternalID, external.LoginSourceID).
-=======
-// UpdateExternalUser updates external user's information
-func UpdateExternalUser(user *User, gothUser goth.User) error {
-	loginSource, err := login.GetActiveOAuth2LoginSourceByName(gothUser.Provider)
-	if err != nil {
-		return err
-	}
-	externalLoginUser := &ExternalLoginUser{
-		ExternalID:        gothUser.UserID,
-		UserID:            user.ID,
-		LoginSourceID:     loginSource.ID,
-		RawData:           gothUser.RawData,
-		Provider:          gothUser.Provider,
-		Email:             gothUser.Email,
-		Name:              gothUser.Name,
-		FirstName:         gothUser.FirstName,
-		LastName:          gothUser.LastName,
-		NickName:          gothUser.NickName,
-		Description:       gothUser.Description,
-		AvatarURL:         gothUser.AvatarURL,
-		Location:          gothUser.Location,
-		AccessToken:       gothUser.AccessToken,
-		AccessTokenSecret: gothUser.AccessTokenSecret,
-		RefreshToken:      gothUser.RefreshToken,
-		ExpiresAt:         gothUser.ExpiresAt,
-	}
-
-	has, err := db.GetEngine(db.DefaultContext).Where("external_id=? AND login_source_id=?", gothUser.UserID, loginSource.ID).
->>>>>>> 623d2dd4
+	has, err := db.GetEngine(db.DefaultContext).Where("external_id=? AND login_source_id=?", external.ExternalID, external.LoginSourceID).
 		NoAutoCondition().
 		Exist(external)
 	if err != nil {
@@ -145,11 +114,7 @@
 		return ErrExternalLoginUserNotExist{external.UserID, external.LoginSourceID}
 	}
 
-<<<<<<< HEAD
-	_, err = x.Where("external_id=? AND login_source_id=?", external.ExternalID, external.LoginSourceID).AllCols().Update(external)
-=======
-	_, err = db.GetEngine(db.DefaultContext).Where("external_id=? AND login_source_id=?", gothUser.UserID, loginSource.ID).AllCols().Update(externalLoginUser)
->>>>>>> 623d2dd4
+	_, err = db.GetEngine(db.DefaultContext).Where("external_id=? AND login_source_id=?", external.ExternalID, external.LoginSourceID).AllCols().Update(external)
 	return err
 }
 
