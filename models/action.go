--- conflicted
+++ resolved
@@ -693,7 +693,6 @@
 		}
 	}
 
-<<<<<<< HEAD
 	actions := make([]*Action, 0, 20)
 	sess := x.Limit(20).
 		Desc("id").
@@ -708,9 +707,6 @@
 		sess.In("repo_id", repoIDs)
 	}
 	return actions, sess.Find(&actions)
-=======
-	err := sess.Find(&actions)
-	return actions, err
 }
 
 // ChangeUsernameInAction changes the name of act_user_name & repo_user_name
@@ -725,5 +721,4 @@
 		Update(ac)
 	log.Info("%v", err)
 	return err
->>>>>>> 3b824a43
 }