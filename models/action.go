--- conflicted
+++ resolved
@@ -508,11 +508,7 @@
 					permPR[i] = false
 					continue
 				}
-<<<<<<< HEAD
-				perm, err := GetUserRepoPermissionCtx(ctx, repo, user)
-=======
 				perm, err := GetUserRepoPermission(ctx, repo, user)
->>>>>>> bc474bb5
 				if err != nil {
 					permCode[i] = false
 					permIssue[i] = false
