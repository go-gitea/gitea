--- conflicted
+++ resolved
@@ -338,11 +338,6 @@
 		OldTitle:       opts.OldTitle,
 		NewTitle:       opts.NewTitle,
 		DependentIssue: opts.DependentIssue,
-<<<<<<< HEAD
-		DependentIssueID: depId,
-	}
-
-=======
 		DependentIssueID: opts.DependentIssue.ID,
 	}
 
@@ -352,8 +347,6 @@
 	// It seems to be inserted, but isnt. (Doesn't return an error, raw pasting
 	// the sql query in a database console does work). But after the function
 	// is called, there is no entry in the database. At least for type 12 and 13.
-
->>>>>>> 00aea1ad
 	_, err = e.Insert(comment)
 	if err != nil {
 		return nil, err
@@ -540,11 +533,7 @@
 		Repo: issue.Repo,
 		Issue: issue,
 		DependentIssue: dependantIssue,
-<<<<<<< HEAD
-		Content: dependantIssue.Title,
-=======
 		Content: issue.Title,
->>>>>>> 00aea1ad
 	})
 }
 
