--- conflicted
+++ resolved
@@ -851,7 +851,6 @@
 	return comment, nil
 }
 
-<<<<<<< HEAD
 // FindAndCreateIssueRef Search message for issue ref and create cross ref comment
 func FindAndCreateIssueRef(doer *User, repo *Repository, issue *Issue, message string) error {
 	refMarked := make(map[int64]bool)
@@ -897,61 +896,6 @@
 	return nil
 }
 
-// CreateCodeComment creates a plain code comment at the specified line / path
-func CreateCodeComment(doer *User, repo *Repository, issue *Issue, content, treePath string, line, reviewID int64) (*Comment, error) {
-	var commitID, patch string
-	pr, err := GetPullRequestByIssueID(issue.ID)
-	if err != nil {
-		return nil, fmt.Errorf("GetPullRequestByIssueID: %v", err)
-	}
-	if err := pr.GetBaseRepo(); err != nil {
-		return nil, fmt.Errorf("GetHeadRepo: %v", err)
-	}
-	gitRepo, err := git.OpenRepository(pr.BaseRepo.RepoPath())
-	if err != nil {
-		return nil, fmt.Errorf("OpenRepository: %v", err)
-	}
-
-	// FIXME validate treePath
-	// Get latest commit referencing the commented line
-	// No need for get commit for base branch changes
-	if line > 0 {
-		commit, err := gitRepo.LineBlame(pr.GetGitRefName(), gitRepo.Path, treePath, uint(line))
-		if err == nil {
-			commitID = commit.ID.String()
-		} else if !strings.Contains(err.Error(), "exit status 128 - fatal: no such path") {
-			return nil, fmt.Errorf("LineBlame[%s, %s, %s, %d]: %v", pr.GetGitRefName(), gitRepo.Path, treePath, line, err)
-		}
-	}
-
-	// Only fetch diff if comment is review comment
-	if reviewID != 0 {
-		headCommitID, err := gitRepo.GetRefCommitID(pr.GetGitRefName())
-		if err != nil {
-			return nil, fmt.Errorf("GetRefCommitID[%s]: %v", pr.GetGitRefName(), err)
-		}
-		patchBuf := new(bytes.Buffer)
-		if err := GetRawDiffForFile(gitRepo.Path, pr.MergeBase, headCommitID, RawDiffNormal, treePath, patchBuf); err != nil {
-			return nil, fmt.Errorf("GetRawDiffForLine[%s, %s, %s, %s]: %v", err, gitRepo.Path, pr.MergeBase, headCommitID, treePath)
-		}
-		patch = CutDiffAroundLine(patchBuf, int64((&Comment{Line: line}).UnsignedLine()), line < 0, setting.UI.CodeCommentLines)
-	}
-	return CreateComment(&CreateCommentOptions{
-		Type:      CommentTypeCode,
-		Doer:      doer,
-		Repo:      repo,
-		Issue:     issue,
-		Content:   content,
-		LineNum:   line,
-		TreePath:  treePath,
-		CommitSHA: commitID,
-		ReviewID:  reviewID,
-		Patch:     patch,
-	})
-}
-
-=======
->>>>>>> 10dfb444
 // CreateRefComment creates a commit reference comment to issue.
 func CreateRefComment(doer *User, repo *Repository, issue *Issue, content, commitSHA string) error {
 	if len(commitSHA) == 0 {
