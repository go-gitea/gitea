// Copyright 2016 The Gogs Authors. All rights reserved.
// Use of this source code is governed by a MIT-style
// license that can be found in the LICENSE file.

package models

import (
	"fmt"
	"strings"

	"github.com/Unknwon/com"
	"github.com/go-xorm/builder"
	"github.com/go-xorm/xorm"

	api "code.gitea.io/sdk/gitea"

	"code.gitea.io/gitea/modules/log"
	"code.gitea.io/gitea/modules/markup"
	"code.gitea.io/gitea/modules/util"
)

// CommentType defines whether a comment is just a simple comment, an action (like close) or a reference.
type CommentType int

// define unknown comment type
const (
	CommentTypeUnknown CommentType = -1
)

// Enumerate all the comment types
const (
	// Plain comment, can be associated with a commit (CommitID > 0) and a line (LineNum > 0)
	CommentTypeComment CommentType = iota
	CommentTypeReopen
	CommentTypeClose

	// References.
	CommentTypeIssueRef
	// Reference from a commit (not part of a pull request)
	CommentTypeCommitRef
	// Reference from a comment
	CommentTypeCommentRef
	// Reference from a pull request
	CommentTypePullRef
	// Labels changed
	CommentTypeLabel
	// Milestone changed
	CommentTypeMilestone
	// Assignees changed
	CommentTypeAssignees
	// Change Title
	CommentTypeChangeTitle
	// Delete Branch
	CommentTypeDeleteBranch
	// Start a stopwatch for time tracking
	CommentTypeStartTracking
	// Stop a stopwatch for time tracking
	CommentTypeStopTracking
	// Add time manual for time tracking
	CommentTypeAddTimeManual
	// Cancel a stopwatch for time tracking
	CommentTypeCancelTracking
<<<<<<< HEAD
	// Dependency added
	CommentTypeAddDependency
	//Dependency removed
	CommentTypeRemoveDependency
=======
	// Added a due date
	CommentTypeAddedDeadline
	// Modified the due date
	CommentTypeModifiedDeadline
	// Removed a due date
	CommentTypeRemovedDeadline
>>>>>>> a98add19
)

// CommentTag defines comment tag type
type CommentTag int

// Enumerate all the comment tag types
const (
	CommentTagNone CommentTag = iota
	CommentTagPoster
	CommentTagWriter
	CommentTagOwner
)

// Comment represents a comment in commit and issue page.
type Comment struct {
	ID               int64 `xorm:"pk autoincr"`
	Type             CommentType
	PosterID         int64 `xorm:"INDEX"`
	Poster           *User `xorm:"-"`
	IssueID          int64 `xorm:"INDEX"`
	LabelID          int64
	Label            *Label `xorm:"-"`
	OldMilestoneID   int64
	MilestoneID      int64
	OldMilestone     *Milestone `xorm:"-"`
	Milestone        *Milestone `xorm:"-"`
	OldAssigneeID    int64
	AssigneeID       int64
	Assignee         *User `xorm:"-"`
	OldAssignee      *User `xorm:"-"`
	OldTitle         string
	NewTitle         string
	DependentIssueID int64
	DependentIssue   *Issue `xorm:"-"`

	CommitID        int64
	Line            int64
	Content         string `xorm:"TEXT"`
	RenderedContent string `xorm:"-"`

	CreatedUnix util.TimeStamp `xorm:"INDEX created"`
	UpdatedUnix util.TimeStamp `xorm:"INDEX updated"`

	// Reference issue in commit message
	CommitSHA string `xorm:"VARCHAR(40)"`

	Attachments []*Attachment `xorm:"-"`
	Reactions   ReactionList  `xorm:"-"`

	// For view issue page.
	ShowTag CommentTag `xorm:"-"`
}

// AfterLoad is invoked from XORM after setting the values of all fields of this object.
func (c *Comment) AfterLoad(session *xorm.Session) {
	var err error
	c.Attachments, err = getAttachmentsByCommentID(session, c.ID)
	if err != nil {
		log.Error(3, "getAttachmentsByCommentID[%d]: %v", c.ID, err)
	}

	c.Poster, err = getUserByID(session, c.PosterID)
	if err != nil {
		if IsErrUserNotExist(err) {
			c.PosterID = -1
			c.Poster = NewGhostUser()
		} else {
			log.Error(3, "getUserByID[%d]: %v", c.ID, err)
		}
	}
}

// AfterDelete is invoked from XORM after the object is deleted.
func (c *Comment) AfterDelete() {
	_, err := DeleteAttachmentsByComment(c.ID, true)

	if err != nil {
		log.Info("Could not delete files for comment %d on issue #%d: %s", c.ID, c.IssueID, err)
	}
}

// HTMLURL formats a URL-string to the issue-comment
func (c *Comment) HTMLURL() string {
	issue, err := GetIssueByID(c.IssueID)
	if err != nil { // Silently dropping errors :unamused:
		log.Error(4, "GetIssueByID(%d): %v", c.IssueID, err)
		return ""
	}
	return fmt.Sprintf("%s#%s", issue.HTMLURL(), c.HashTag())
}

// IssueURL formats a URL-string to the issue
func (c *Comment) IssueURL() string {
	issue, err := GetIssueByID(c.IssueID)
	if err != nil { // Silently dropping errors :unamused:
		log.Error(4, "GetIssueByID(%d): %v", c.IssueID, err)
		return ""
	}

	if issue.IsPull {
		return ""
	}
	return issue.HTMLURL()
}

// PRURL formats a URL-string to the pull-request
func (c *Comment) PRURL() string {
	issue, err := GetIssueByID(c.IssueID)
	if err != nil { // Silently dropping errors :unamused:
		log.Error(4, "GetIssueByID(%d): %v", c.IssueID, err)
		return ""
	}

	if !issue.IsPull {
		return ""
	}
	return issue.HTMLURL()
}

// APIFormat converts a Comment to the api.Comment format
func (c *Comment) APIFormat() *api.Comment {
	return &api.Comment{
		ID:       c.ID,
		Poster:   c.Poster.APIFormat(),
		HTMLURL:  c.HTMLURL(),
		IssueURL: c.IssueURL(),
		PRURL:    c.PRURL(),
		Body:     c.Content,
		Created:  c.CreatedUnix.AsTime(),
		Updated:  c.UpdatedUnix.AsTime(),
	}
}

// HashTag returns unique hash tag for comment.
func (c *Comment) HashTag() string {
	return "issuecomment-" + com.ToStr(c.ID)
}

// EventTag returns unique event hash tag for comment.
func (c *Comment) EventTag() string {
	return "event-" + com.ToStr(c.ID)
}

// LoadLabel if comment.Type is CommentTypeLabel, then load Label
func (c *Comment) LoadLabel() error {
	var label Label
	has, err := x.ID(c.LabelID).Get(&label)
	if err != nil {
		return err
	} else if has {
		c.Label = &label
	} else {
		// Ignore Label is deleted, but not clear this table
		log.Warn("Commit %d cannot load label %d", c.ID, c.LabelID)
	}

	return nil
}

// LoadMilestone if comment.Type is CommentTypeMilestone, then load milestone
func (c *Comment) LoadMilestone() error {
	if c.OldMilestoneID > 0 {
		var oldMilestone Milestone
		has, err := x.ID(c.OldMilestoneID).Get(&oldMilestone)
		if err != nil {
			return err
		} else if has {
			c.OldMilestone = &oldMilestone
		}
	}

	if c.MilestoneID > 0 {
		var milestone Milestone
		has, err := x.ID(c.MilestoneID).Get(&milestone)
		if err != nil {
			return err
		} else if has {
			c.Milestone = &milestone
		}
	}
	return nil
}

// LoadAssignees if comment.Type is CommentTypeAssignees, then load assignees
func (c *Comment) LoadAssignees() error {
	var err error
	if c.OldAssigneeID > 0 {
		c.OldAssignee, err = getUserByID(x, c.OldAssigneeID)
		if err != nil {
			if !IsErrUserNotExist(err) {
				return err
			}
			c.OldAssignee = NewGhostUser()
		}
	}

	if c.AssigneeID > 0 {
		c.Assignee, err = getUserByID(x, c.AssigneeID)
		if err != nil {
			if !IsErrUserNotExist(err) {
				return err
			}
			c.Assignee = NewGhostUser()
		}
	}
	return nil
}

// LoadDepIssueDetails loads Dependent Issue Details
func (c *Comment) LoadDepIssueDetails() (err error) {
	if c.DependentIssueID <= 0 || c.DependentIssue != nil {
		return nil
	}
	c.DependentIssue, err = getIssueByID(x, c.DependentIssueID)
	return err
}

// MailParticipants sends new comment emails to repository watchers
// and mentioned people.
func (c *Comment) MailParticipants(e Engine, opType ActionType, issue *Issue) (err error) {
	mentions := markup.FindAllMentions(c.Content)
	if err = UpdateIssueMentions(e, c.IssueID, mentions); err != nil {
		return fmt.Errorf("UpdateIssueMentions [%d]: %v", c.IssueID, err)
	}

	content := c.Content

	switch opType {
	case ActionCloseIssue:
		content = fmt.Sprintf("Closed #%d", issue.Index)
	case ActionReopenIssue:
		content = fmt.Sprintf("Reopened #%d", issue.Index)
	}
	if err = mailIssueCommentToParticipants(e, issue, c.Poster, content, c, mentions); err != nil {
		log.Error(4, "mailIssueCommentToParticipants: %v", err)
	}

	return nil
}

func (c *Comment) loadReactions(e Engine) (err error) {
	if c.Reactions != nil {
		return nil
	}
	c.Reactions, err = findReactions(e, FindReactionsOptions{
		IssueID:   c.IssueID,
		CommentID: c.ID,
	})
	if err != nil {
		return err
	}
	// Load reaction user data
	if _, err := c.Reactions.LoadUsers(); err != nil {
		return err
	}
	return nil
}

// LoadReactions loads comment reactions
func (c *Comment) LoadReactions() error {
	return c.loadReactions(x)
}

func createComment(e *xorm.Session, opts *CreateCommentOptions) (_ *Comment, err error) {
	var LabelID int64
	if opts.Label != nil {
		LabelID = opts.Label.ID
	}

	var depID int64
	if opts.DependentIssue != nil {
		depID = opts.DependentIssue.ID
	}

	comment := &Comment{
		Type:             opts.Type,
		PosterID:         opts.Doer.ID,
		Poster:           opts.Doer,
		IssueID:          opts.Issue.ID,
		LabelID:          LabelID,
		OldMilestoneID:   opts.OldMilestoneID,
		MilestoneID:      opts.MilestoneID,
		OldAssigneeID:    opts.OldAssigneeID,
		AssigneeID:       opts.AssigneeID,
		CommitID:         opts.CommitID,
		CommitSHA:        opts.CommitSHA,
		Line:             opts.LineNum,
		Content:          opts.Content,
		OldTitle:         opts.OldTitle,
		NewTitle:         opts.NewTitle,
		DependentIssue:   opts.DependentIssue,
		DependentIssueID: depID,
	}
	if _, err = e.Insert(comment); err != nil {
		return nil, err
	}

	if err = opts.Repo.getOwner(e); err != nil {
		return nil, err
	}

	// Compose comment action, could be plain comment, close or reopen issue/pull request.
	// This object will be used to notify watchers in the end of function.
	act := &Action{
		ActUserID: opts.Doer.ID,
		ActUser:   opts.Doer,
		Content:   fmt.Sprintf("%d|%s", opts.Issue.Index, strings.Split(opts.Content, "\n")[0]),
		RepoID:    opts.Repo.ID,
		Repo:      opts.Repo,
		Comment:   comment,
		CommentID: comment.ID,
		IsPrivate: opts.Repo.IsPrivate,
	}

	// Check comment type.
	switch opts.Type {
	case CommentTypeComment:
		act.OpType = ActionCommentIssue

		if _, err = e.Exec("UPDATE `issue` SET num_comments=num_comments+1 WHERE id=?", opts.Issue.ID); err != nil {
			return nil, err
		}

		// Check attachments
		attachments := make([]*Attachment, 0, len(opts.Attachments))
		for _, uuid := range opts.Attachments {
			attach, err := getAttachmentByUUID(e, uuid)
			if err != nil {
				if IsErrAttachmentNotExist(err) {
					continue
				}
				return nil, fmt.Errorf("getAttachmentByUUID [%s]: %v", uuid, err)
			}
			attachments = append(attachments, attach)
		}

		for i := range attachments {
			attachments[i].IssueID = opts.Issue.ID
			attachments[i].CommentID = comment.ID
			// No assign value could be 0, so ignore AllCols().
			if _, err = e.ID(attachments[i].ID).Update(attachments[i]); err != nil {
				return nil, fmt.Errorf("update attachment [%d]: %v", attachments[i].ID, err)
			}
		}

	case CommentTypeReopen:
		act.OpType = ActionReopenIssue
		if opts.Issue.IsPull {
			act.OpType = ActionReopenPullRequest
		}

		if opts.Issue.IsPull {
			_, err = e.Exec("UPDATE `repository` SET num_closed_pulls=num_closed_pulls-1 WHERE id=?", opts.Repo.ID)
		} else {
			_, err = e.Exec("UPDATE `repository` SET num_closed_issues=num_closed_issues-1 WHERE id=?", opts.Repo.ID)
		}
		if err != nil {
			return nil, err
		}

	case CommentTypeClose:
		act.OpType = ActionCloseIssue
		if opts.Issue.IsPull {
			act.OpType = ActionClosePullRequest
		}

		if opts.Issue.IsPull {
			_, err = e.Exec("UPDATE `repository` SET num_closed_pulls=num_closed_pulls+1 WHERE id=?", opts.Repo.ID)
		} else {
			_, err = e.Exec("UPDATE `repository` SET num_closed_issues=num_closed_issues+1 WHERE id=?", opts.Repo.ID)
		}
		if err != nil {
			return nil, err
		}
	}

	// update the issue's updated_unix column
	if err = updateIssueCols(e, opts.Issue, "updated_unix"); err != nil {
		return nil, err
	}

	// Notify watchers for whatever action comes in, ignore if no action type.
	if act.OpType > 0 {
		if err = notifyWatchers(e, act); err != nil {
			log.Error(4, "notifyWatchers: %v", err)
		}
		if err = comment.MailParticipants(e, act.OpType, opts.Issue); err != nil {
			log.Error(4, "MailParticipants: %v", err)
		}
	}

	return comment, nil
}

func createStatusComment(e *xorm.Session, doer *User, repo *Repository, issue *Issue) (*Comment, error) {
	cmtType := CommentTypeClose
	if !issue.IsClosed {
		cmtType = CommentTypeReopen
	}
	return createComment(e, &CreateCommentOptions{
		Type:  cmtType,
		Doer:  doer,
		Repo:  repo,
		Issue: issue,
	})
}

func createLabelComment(e *xorm.Session, doer *User, repo *Repository, issue *Issue, label *Label, add bool) (*Comment, error) {
	var content string
	if add {
		content = "1"
	}
	return createComment(e, &CreateCommentOptions{
		Type:    CommentTypeLabel,
		Doer:    doer,
		Repo:    repo,
		Issue:   issue,
		Label:   label,
		Content: content,
	})
}

func createMilestoneComment(e *xorm.Session, doer *User, repo *Repository, issue *Issue, oldMilestoneID, milestoneID int64) (*Comment, error) {
	return createComment(e, &CreateCommentOptions{
		Type:           CommentTypeMilestone,
		Doer:           doer,
		Repo:           repo,
		Issue:          issue,
		OldMilestoneID: oldMilestoneID,
		MilestoneID:    milestoneID,
	})
}

func createAssigneeComment(e *xorm.Session, doer *User, repo *Repository, issue *Issue, oldAssigneeID, assigneeID int64) (*Comment, error) {
	return createComment(e, &CreateCommentOptions{
		Type:          CommentTypeAssignees,
		Doer:          doer,
		Repo:          repo,
		Issue:         issue,
		OldAssigneeID: oldAssigneeID,
		AssigneeID:    assigneeID,
	})
}

func createDeadlineComment(e *xorm.Session, doer *User, issue *Issue, newDeadlineUnix util.TimeStamp) (*Comment, error) {

	var content string
	var commentType CommentType

	// newDeadline = 0 means deleting
	if newDeadlineUnix == 0 {
		commentType = CommentTypeRemovedDeadline
		content = issue.DeadlineUnix.Format("2006-01-02")
	} else if issue.DeadlineUnix == 0 {
		// Check if the new date was added or modified
		// If the actual deadline is 0 => deadline added
		commentType = CommentTypeAddedDeadline
		content = newDeadlineUnix.Format("2006-01-02")
	} else { // Otherwise modified
		commentType = CommentTypeModifiedDeadline
		content = newDeadlineUnix.Format("2006-01-02") + "|" + issue.DeadlineUnix.Format("2006-01-02")
	}

	return createComment(e, &CreateCommentOptions{
		Type:    commentType,
		Doer:    doer,
		Repo:    issue.Repo,
		Issue:   issue,
		Content: content,
	})
}

func createChangeTitleComment(e *xorm.Session, doer *User, repo *Repository, issue *Issue, oldTitle, newTitle string) (*Comment, error) {
	return createComment(e, &CreateCommentOptions{
		Type:     CommentTypeChangeTitle,
		Doer:     doer,
		Repo:     repo,
		Issue:    issue,
		OldTitle: oldTitle,
		NewTitle: newTitle,
	})
}

func createDeleteBranchComment(e *xorm.Session, doer *User, repo *Repository, issue *Issue, branchName string) (*Comment, error) {
	return createComment(e, &CreateCommentOptions{
		Type:      CommentTypeDeleteBranch,
		Doer:      doer,
		Repo:      repo,
		Issue:     issue,
		CommitSHA: branchName,
	})
}

// Creates issue dependency comment
func createIssueDependencyComment(e *xorm.Session, doer *User, issue *Issue, dependentIssue *Issue, add bool) (err error) {
	cType := CommentTypeAddDependency
	if !add {
		cType = CommentTypeRemoveDependency
	}

	// Make two comments, one in each issue
	_, err = createComment(e, &CreateCommentOptions{
		Type:           cType,
		Doer:           doer,
		Repo:           issue.Repo,
		Issue:          issue,
		DependentIssue: dependentIssue,
	})
	if err != nil {
		return
	}

	_, err = createComment(e, &CreateCommentOptions{
		Type:           cType,
		Doer:           doer,
		Repo:           issue.Repo,
		Issue:          dependentIssue,
		DependentIssue: issue,
	})
	if err != nil {
		return
	}

	return
}

// CreateCommentOptions defines options for creating comment
type CreateCommentOptions struct {
	Type           CommentType
	Doer           *User
	Repo           *Repository
	Issue          *Issue
	Label          *Label
	DependentIssue *Issue

	OldMilestoneID int64
	MilestoneID    int64
	OldAssigneeID  int64
	AssigneeID     int64
	OldTitle       string
	NewTitle       string
	CommitID       int64
	CommitSHA      string
	LineNum        int64
	Content        string
	Attachments    []string // UUIDs of attachments
}

// CreateComment creates comment of issue or commit.
func CreateComment(opts *CreateCommentOptions) (comment *Comment, err error) {
	sess := x.NewSession()
	defer sess.Close()
	if err = sess.Begin(); err != nil {
		return nil, err
	}

	comment, err = createComment(sess, opts)
	if err != nil {
		return nil, err
	}

	if err = sess.Commit(); err != nil {
		return nil, err
	}

	if opts.Type == CommentTypeComment {
		UpdateIssueIndexer(opts.Issue.ID)
	}
	return comment, nil
}

// CreateIssueComment creates a plain issue comment.
func CreateIssueComment(doer *User, repo *Repository, issue *Issue, content string, attachments []string) (*Comment, error) {
	return CreateComment(&CreateCommentOptions{
		Type:        CommentTypeComment,
		Doer:        doer,
		Repo:        repo,
		Issue:       issue,
		Content:     content,
		Attachments: attachments,
	})
}

// CreateRefComment creates a commit reference comment to issue.
func CreateRefComment(doer *User, repo *Repository, issue *Issue, content, commitSHA string) error {
	if len(commitSHA) == 0 {
		return fmt.Errorf("cannot create reference with empty commit SHA")
	}

	// Check if same reference from same commit has already existed.
	has, err := x.Get(&Comment{
		Type:      CommentTypeCommitRef,
		IssueID:   issue.ID,
		CommitSHA: commitSHA,
	})
	if err != nil {
		return fmt.Errorf("check reference comment: %v", err)
	} else if has {
		return nil
	}

	_, err = CreateComment(&CreateCommentOptions{
		Type:      CommentTypeCommitRef,
		Doer:      doer,
		Repo:      repo,
		Issue:     issue,
		CommitSHA: commitSHA,
		Content:   content,
	})
	return err
}

// GetCommentByID returns the comment by given ID.
func GetCommentByID(id int64) (*Comment, error) {
	c := new(Comment)
	has, err := x.ID(id).Get(c)
	if err != nil {
		return nil, err
	} else if !has {
		return nil, ErrCommentNotExist{id, 0}
	}
	return c, nil
}

// FindCommentsOptions describes the conditions to Find comments
type FindCommentsOptions struct {
	RepoID  int64
	IssueID int64
	Since   int64
	Type    CommentType
}

func (opts *FindCommentsOptions) toConds() builder.Cond {
	var cond = builder.NewCond()
	if opts.RepoID > 0 {
		cond = cond.And(builder.Eq{"issue.repo_id": opts.RepoID})
	}
	if opts.IssueID > 0 {
		cond = cond.And(builder.Eq{"comment.issue_id": opts.IssueID})
	}
	if opts.Since > 0 {
		cond = cond.And(builder.Gte{"comment.updated_unix": opts.Since})
	}
	if opts.Type != CommentTypeUnknown {
		cond = cond.And(builder.Eq{"comment.type": opts.Type})
	}
	return cond
}

func findComments(e Engine, opts FindCommentsOptions) ([]*Comment, error) {
	comments := make([]*Comment, 0, 10)
	sess := e.Where(opts.toConds())
	if opts.RepoID > 0 {
		sess.Join("INNER", "issue", "issue.id = comment.issue_id")
	}
	return comments, sess.
		Asc("comment.created_unix").
		Asc("comment.id").
		Find(&comments)
}

// FindComments returns all comments according options
func FindComments(opts FindCommentsOptions) ([]*Comment, error) {
	return findComments(x, opts)
}

// GetCommentsByIssueID returns all comments of an issue.
func GetCommentsByIssueID(issueID int64) ([]*Comment, error) {
	return findComments(x, FindCommentsOptions{
		IssueID: issueID,
		Type:    CommentTypeUnknown,
	})
}

// GetCommentsByIssueIDSince returns a list of comments of an issue since a given time point.
func GetCommentsByIssueIDSince(issueID, since int64) ([]*Comment, error) {
	return findComments(x, FindCommentsOptions{
		IssueID: issueID,
		Type:    CommentTypeUnknown,
		Since:   since,
	})
}

// GetCommentsByRepoIDSince returns a list of comments for all issues in a repo since a given time point.
func GetCommentsByRepoIDSince(repoID, since int64) ([]*Comment, error) {
	return findComments(x, FindCommentsOptions{
		RepoID: repoID,
		Type:   CommentTypeUnknown,
		Since:  since,
	})
}

// UpdateComment updates information of comment.
func UpdateComment(c *Comment) error {
	if _, err := x.ID(c.ID).AllCols().Update(c); err != nil {
		return err
	} else if c.Type == CommentTypeComment {
		UpdateIssueIndexer(c.IssueID)
	}
	return nil
}

// DeleteComment deletes the comment
func DeleteComment(comment *Comment) error {
	sess := x.NewSession()
	defer sess.Close()
	if err := sess.Begin(); err != nil {
		return err
	}

	if _, err := sess.Delete(&Comment{
		ID: comment.ID,
	}); err != nil {
		return err
	}

	if comment.Type == CommentTypeComment {
		if _, err := sess.Exec("UPDATE `issue` SET num_comments = num_comments - 1 WHERE id = ?", comment.IssueID); err != nil {
			return err
		}
	}
	if _, err := sess.Where("comment_id = ?", comment.ID).Cols("is_deleted").Update(&Action{IsDeleted: true}); err != nil {
		return err
	}

	if err := sess.Commit(); err != nil {
		return err
	} else if comment.Type == CommentTypeComment {
		UpdateIssueIndexer(comment.IssueID)
	}
	return nil
}<|MERGE_RESOLUTION|>--- conflicted
+++ resolved
@@ -60,19 +60,16 @@
 	CommentTypeAddTimeManual
 	// Cancel a stopwatch for time tracking
 	CommentTypeCancelTracking
-<<<<<<< HEAD
-	// Dependency added
-	CommentTypeAddDependency
-	//Dependency removed
-	CommentTypeRemoveDependency
-=======
 	// Added a due date
 	CommentTypeAddedDeadline
 	// Modified the due date
 	CommentTypeModifiedDeadline
 	// Removed a due date
 	CommentTypeRemovedDeadline
->>>>>>> a98add19
+	// Dependency added
+	CommentTypeAddDependency
+	//Dependency removed
+	CommentTypeRemoveDependency
 )
 
 // CommentTag defines comment tag type
