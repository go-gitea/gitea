// Copyright 2018 The Gitea Authors.
// Copyright 2016 The Gogs Authors.
// All rights reserved.
// Use of this source code is governed by a MIT-style
// license that can be found in the LICENSE file.

package models

import (
	"fmt"
	"regexp"
	"strconv"
	"strings"
	"unicode/utf8"

	"code.gitea.io/gitea/models/db"
	"code.gitea.io/gitea/models/issues"
	"code.gitea.io/gitea/modules/git"
	"code.gitea.io/gitea/modules/json"
	"code.gitea.io/gitea/modules/log"
	"code.gitea.io/gitea/modules/markup"
	"code.gitea.io/gitea/modules/markup/markdown"
	"code.gitea.io/gitea/modules/references"
	"code.gitea.io/gitea/modules/structs"
	"code.gitea.io/gitea/modules/timeutil"

	"xorm.io/builder"
	"xorm.io/xorm"
)

// CommentType defines whether a comment is just a simple comment, an action (like close) or a reference.
type CommentType int

// define unknown comment type
const (
	CommentTypeUnknown CommentType = -1
)

// Enumerate all the comment types
const (
	// 0 Plain comment, can be associated with a commit (CommitID > 0) and a line (LineNum > 0)
	CommentTypeComment CommentType = iota
	CommentTypeReopen              // 1
	CommentTypeClose               // 2

	// 3 References.
	CommentTypeIssueRef
	// 4 Reference from a commit (not part of a pull request)
	CommentTypeCommitRef
	// 5 Reference from a comment
	CommentTypeCommentRef
	// 6 Reference from a pull request
	CommentTypePullRef
	// 7 Labels changed
	CommentTypeLabel
	// 8 Milestone changed
	CommentTypeMilestone
	// 9 Assignees changed
	CommentTypeAssignees
	// 10 Change Title
	CommentTypeChangeTitle
	// 11 Delete Branch
	CommentTypeDeleteBranch
	// 12 Start a stopwatch for time tracking
	CommentTypeStartTracking
	// 13 Stop a stopwatch for time tracking
	CommentTypeStopTracking
	// 14 Add time manual for time tracking
	CommentTypeAddTimeManual
	// 15 Cancel a stopwatch for time tracking
	CommentTypeCancelTracking
	// 16 Added a due date
	CommentTypeAddedDeadline
	// 17 Modified the due date
	CommentTypeModifiedDeadline
	// 18 Removed a due date
	CommentTypeRemovedDeadline
	// 19 Dependency added
	CommentTypeAddDependency
	// 20 Dependency removed
	CommentTypeRemoveDependency
	// 21 Comment a line of code
	CommentTypeCode
	// 22 Reviews a pull request by giving general feedback
	CommentTypeReview
	// 23 Lock an issue, giving only collaborators access
	CommentTypeLock
	// 24 Unlocks a previously locked issue
	CommentTypeUnlock
	// 25 Change pull request's target branch
	CommentTypeChangeTargetBranch
	// 26 Delete time manual for time tracking
	CommentTypeDeleteTimeManual
	// 27 add or remove Request from one
	CommentTypeReviewRequest
	// 28 merge pull request
	CommentTypeMergePull
	// 29 push to PR head branch
	CommentTypePullPush
	// 30 Project changed
	CommentTypeProject
	// 31 Project board changed
	CommentTypeProjectBoard
	// 32 Dismiss Review
	CommentTypeDismissReview
<<<<<<< HEAD
	// 33 Change confidential
	CommenTypeConfidentialChanged
=======
	// 33 Change issue ref
	CommentTypeChangeIssueRef
>>>>>>> a09b40de
)

// RoleDescriptor defines comment tag type
type RoleDescriptor int

// Enumerate all the role tags.
const (
	RoleDescriptorNone RoleDescriptor = iota
	RoleDescriptorPoster
	RoleDescriptorWriter
	RoleDescriptorOwner
)

// WithRole enable a specific tag on the RoleDescriptor.
func (rd RoleDescriptor) WithRole(role RoleDescriptor) RoleDescriptor {
	rd |= (1 << role)
	return rd
}

func stringToRoleDescriptor(role string) RoleDescriptor {
	switch role {
	case "Poster":
		return RoleDescriptorPoster
	case "Writer":
		return RoleDescriptorWriter
	case "Owner":
		return RoleDescriptorOwner
	default:
		return RoleDescriptorNone
	}
}

// HasRole returns if a certain role is enabled on the RoleDescriptor.
func (rd RoleDescriptor) HasRole(role string) bool {
	roleDescriptor := stringToRoleDescriptor(role)
	bitValue := rd & (1 << roleDescriptor)
	return (bitValue > 0)
}

// Comment represents a comment in commit and issue page.
type Comment struct {
	ID               int64       `xorm:"pk autoincr"`
	Type             CommentType `xorm:"INDEX"`
	PosterID         int64       `xorm:"INDEX"`
	Poster           *User       `xorm:"-"`
	OriginalAuthor   string
	OriginalAuthorID int64
	IssueID          int64  `xorm:"INDEX"`
	Issue            *Issue `xorm:"-"`
	LabelID          int64
	Label            *Label   `xorm:"-"`
	AddedLabels      []*Label `xorm:"-"`
	RemovedLabels    []*Label `xorm:"-"`
	OldProjectID     int64
	ProjectID        int64
	OldProject       *Project `xorm:"-"`
	Project          *Project `xorm:"-"`
	OldMilestoneID   int64
	MilestoneID      int64
	OldMilestone     *Milestone `xorm:"-"`
	Milestone        *Milestone `xorm:"-"`
	TimeID           int64
	Time             *TrackedTime `xorm:"-"`
	AssigneeID       int64
	RemovedAssignee  bool
	Assignee         *User `xorm:"-"`
	AssigneeTeamID   int64 `xorm:"NOT NULL DEFAULT 0"`
	AssigneeTeam     *Team `xorm:"-"`
	ResolveDoerID    int64
	ResolveDoer      *User `xorm:"-"`
	OldTitle         string
	NewTitle         string
	OldRef           string
	NewRef           string
	DependentIssueID int64
	DependentIssue   *Issue `xorm:"-"`

	CommitID        int64
	Line            int64 // - previous line / + proposed line
	TreePath        string
	Content         string `xorm:"LONGTEXT"`
	RenderedContent string `xorm:"-"`

	// Path represents the 4 lines of code cemented by this comment
	Patch       string `xorm:"-"`
	PatchQuoted string `xorm:"LONGTEXT patch"`

	CreatedUnix timeutil.TimeStamp `xorm:"INDEX created"`
	UpdatedUnix timeutil.TimeStamp `xorm:"INDEX updated"`

	// Reference issue in commit message
	CommitSHA string `xorm:"VARCHAR(40)"`

	Attachments []*Attachment `xorm:"-"`
	Reactions   ReactionList  `xorm:"-"`

	// For view issue page.
	ShowRole RoleDescriptor `xorm:"-"`

	Review      *Review `xorm:"-"`
	ReviewID    int64   `xorm:"index"`
	Invalidated bool

	// Reference an issue or pull from another comment, issue or PR
	// All information is about the origin of the reference
	RefRepoID    int64                 `xorm:"index"` // Repo where the referencing
	RefIssueID   int64                 `xorm:"index"`
	RefCommentID int64                 `xorm:"index"`    // 0 if origin is Issue title or content (or PR's)
	RefAction    references.XRefAction `xorm:"SMALLINT"` // What happens if RefIssueID resolves
	RefIsPull    bool

	RefRepo    *Repository `xorm:"-"`
	RefIssue   *Issue      `xorm:"-"`
	RefComment *Comment    `xorm:"-"`

	Commits     []*SignCommitWithStatuses `xorm:"-"`
	OldCommit   string                    `xorm:"-"`
	NewCommit   string                    `xorm:"-"`
	CommitsNum  int64                     `xorm:"-"`
	IsForcePush bool                      `xorm:"-"`
}

func init() {
	db.RegisterModel(new(Comment))
}

// PushActionContent is content of push pull comment
type PushActionContent struct {
	IsForcePush bool     `json:"is_force_push"`
	CommitIDs   []string `json:"commit_ids"`
}

// LoadIssue loads issue from database
func (c *Comment) LoadIssue() (err error) {
	return c.loadIssue(db.GetEngine(db.DefaultContext))
}

func (c *Comment) loadIssue(e db.Engine) (err error) {
	if c.Issue != nil {
		return nil
	}
	c.Issue, err = getIssueByID(e, c.IssueID)
	return
}

// BeforeInsert will be invoked by XORM before inserting a record
func (c *Comment) BeforeInsert() {
	c.PatchQuoted = c.Patch
	if !utf8.ValidString(c.Patch) {
		c.PatchQuoted = strconv.Quote(c.Patch)
	}
}

// BeforeUpdate will be invoked by XORM before updating a record
func (c *Comment) BeforeUpdate() {
	c.PatchQuoted = c.Patch
	if !utf8.ValidString(c.Patch) {
		c.PatchQuoted = strconv.Quote(c.Patch)
	}
}

// AfterLoad is invoked from XORM after setting the values of all fields of this object.
func (c *Comment) AfterLoad(session *xorm.Session) {
	c.Patch = c.PatchQuoted
	if len(c.PatchQuoted) > 0 && c.PatchQuoted[0] == '"' {
		unquoted, err := strconv.Unquote(c.PatchQuoted)
		if err == nil {
			c.Patch = unquoted
		}
	}
}

func (c *Comment) loadPoster(e db.Engine) (err error) {
	if c.PosterID <= 0 || c.Poster != nil {
		return nil
	}

	c.Poster, err = getUserByID(e, c.PosterID)
	if err != nil {
		if IsErrUserNotExist(err) {
			c.PosterID = -1
			c.Poster = NewGhostUser()
		} else {
			log.Error("getUserByID[%d]: %v", c.ID, err)
		}
	}
	return err
}

// AfterDelete is invoked from XORM after the object is deleted.
func (c *Comment) AfterDelete() {
	if c.ID <= 0 {
		return
	}

	_, err := DeleteAttachmentsByComment(c.ID, true)
	if err != nil {
		log.Info("Could not delete files for comment %d on issue #%d: %s", c.ID, c.IssueID, err)
	}
}

// HTMLURL formats a URL-string to the issue-comment
func (c *Comment) HTMLURL() string {
	err := c.LoadIssue()
	if err != nil { // Silently dropping errors :unamused:
		log.Error("LoadIssue(%d): %v", c.IssueID, err)
		return ""
	}
	err = c.Issue.loadRepo(db.GetEngine(db.DefaultContext))
	if err != nil { // Silently dropping errors :unamused:
		log.Error("loadRepo(%d): %v", c.Issue.RepoID, err)
		return ""
	}
	if c.Type == CommentTypeCode {
		if c.ReviewID == 0 {
			return fmt.Sprintf("%s/files#%s", c.Issue.HTMLURL(), c.HashTag())
		}
		if c.Review == nil {
			if err := c.LoadReview(); err != nil {
				log.Warn("LoadReview(%d): %v", c.ReviewID, err)
				return fmt.Sprintf("%s/files#%s", c.Issue.HTMLURL(), c.HashTag())
			}
		}
		if c.Review.Type <= ReviewTypePending {
			return fmt.Sprintf("%s/files#%s", c.Issue.HTMLURL(), c.HashTag())
		}
	}
	return fmt.Sprintf("%s#%s", c.Issue.HTMLURL(), c.HashTag())
}

// APIURL formats a API-string to the issue-comment
func (c *Comment) APIURL() string {
	err := c.LoadIssue()
	if err != nil { // Silently dropping errors :unamused:
		log.Error("LoadIssue(%d): %v", c.IssueID, err)
		return ""
	}
	err = c.Issue.loadRepo(db.GetEngine(db.DefaultContext))
	if err != nil { // Silently dropping errors :unamused:
		log.Error("loadRepo(%d): %v", c.Issue.RepoID, err)
		return ""
	}

	return fmt.Sprintf("%s/issues/comments/%d", c.Issue.Repo.APIURL(), c.ID)
}

// IssueURL formats a URL-string to the issue
func (c *Comment) IssueURL() string {
	err := c.LoadIssue()
	if err != nil { // Silently dropping errors :unamused:
		log.Error("LoadIssue(%d): %v", c.IssueID, err)
		return ""
	}

	if c.Issue.IsPull {
		return ""
	}

	err = c.Issue.loadRepo(db.GetEngine(db.DefaultContext))
	if err != nil { // Silently dropping errors :unamused:
		log.Error("loadRepo(%d): %v", c.Issue.RepoID, err)
		return ""
	}
	return c.Issue.HTMLURL()
}

// PRURL formats a URL-string to the pull-request
func (c *Comment) PRURL() string {
	err := c.LoadIssue()
	if err != nil { // Silently dropping errors :unamused:
		log.Error("LoadIssue(%d): %v", c.IssueID, err)
		return ""
	}

	err = c.Issue.loadRepo(db.GetEngine(db.DefaultContext))
	if err != nil { // Silently dropping errors :unamused:
		log.Error("loadRepo(%d): %v", c.Issue.RepoID, err)
		return ""
	}

	if !c.Issue.IsPull {
		return ""
	}
	return c.Issue.HTMLURL()
}

// CommentHashTag returns unique hash tag for comment id.
func CommentHashTag(id int64) string {
	return fmt.Sprintf("issuecomment-%d", id)
}

// HashTag returns unique hash tag for comment.
func (c *Comment) HashTag() string {
	return CommentHashTag(c.ID)
}

// EventTag returns unique event hash tag for comment.
func (c *Comment) EventTag() string {
	return fmt.Sprintf("event-%d", c.ID)
}

// LoadLabel if comment.Type is CommentTypeLabel, then load Label
func (c *Comment) LoadLabel() error {
	var label Label
	has, err := db.GetEngine(db.DefaultContext).ID(c.LabelID).Get(&label)
	if err != nil {
		return err
	} else if has {
		c.Label = &label
	} else {
		// Ignore Label is deleted, but not clear this table
		log.Warn("Commit %d cannot load label %d", c.ID, c.LabelID)
	}

	return nil
}

// LoadProject if comment.Type is CommentTypeProject, then load project.
func (c *Comment) LoadProject() error {
	if c.OldProjectID > 0 {
		var oldProject Project
		has, err := db.GetEngine(db.DefaultContext).ID(c.OldProjectID).Get(&oldProject)
		if err != nil {
			return err
		} else if has {
			c.OldProject = &oldProject
		}
	}

	if c.ProjectID > 0 {
		var project Project
		has, err := db.GetEngine(db.DefaultContext).ID(c.ProjectID).Get(&project)
		if err != nil {
			return err
		} else if has {
			c.Project = &project
		}
	}

	return nil
}

// LoadMilestone if comment.Type is CommentTypeMilestone, then load milestone
func (c *Comment) LoadMilestone() error {
	if c.OldMilestoneID > 0 {
		var oldMilestone Milestone
		has, err := db.GetEngine(db.DefaultContext).ID(c.OldMilestoneID).Get(&oldMilestone)
		if err != nil {
			return err
		} else if has {
			c.OldMilestone = &oldMilestone
		}
	}

	if c.MilestoneID > 0 {
		var milestone Milestone
		has, err := db.GetEngine(db.DefaultContext).ID(c.MilestoneID).Get(&milestone)
		if err != nil {
			return err
		} else if has {
			c.Milestone = &milestone
		}
	}
	return nil
}

// LoadPoster loads comment poster
func (c *Comment) LoadPoster() error {
	return c.loadPoster(db.GetEngine(db.DefaultContext))
}

// LoadAttachments loads attachments
func (c *Comment) LoadAttachments() error {
	if len(c.Attachments) > 0 {
		return nil
	}

	var err error
	c.Attachments, err = getAttachmentsByCommentID(db.GetEngine(db.DefaultContext), c.ID)
	if err != nil {
		log.Error("getAttachmentsByCommentID[%d]: %v", c.ID, err)
	}
	return nil
}

// UpdateAttachments update attachments by UUIDs for the comment
func (c *Comment) UpdateAttachments(uuids []string) error {
	sess := db.NewSession(db.DefaultContext)
	defer sess.Close()
	if err := sess.Begin(); err != nil {
		return err
	}
	attachments, err := getAttachmentsByUUIDs(sess, uuids)
	if err != nil {
		return fmt.Errorf("getAttachmentsByUUIDs [uuids: %v]: %v", uuids, err)
	}
	for i := 0; i < len(attachments); i++ {
		attachments[i].IssueID = c.IssueID
		attachments[i].CommentID = c.ID
		if err := updateAttachment(sess, attachments[i]); err != nil {
			return fmt.Errorf("update attachment [id: %d]: %v", attachments[i].ID, err)
		}
	}
	return sess.Commit()
}

// LoadAssigneeUserAndTeam if comment.Type is CommentTypeAssignees, then load assignees
func (c *Comment) LoadAssigneeUserAndTeam() error {
	var err error

	if c.AssigneeID > 0 && c.Assignee == nil {
		c.Assignee, err = GetUserByIDCtx(db.DefaultContext, c.AssigneeID)
		if err != nil {
			if !IsErrUserNotExist(err) {
				return err
			}
			c.Assignee = NewGhostUser()
		}
	} else if c.AssigneeTeamID > 0 && c.AssigneeTeam == nil {
		if err = c.LoadIssue(); err != nil {
			return err
		}

		if err = c.Issue.LoadRepo(); err != nil {
			return err
		}

		if err = c.Issue.Repo.GetOwner(); err != nil {
			return err
		}

		if c.Issue.Repo.Owner.IsOrganization() {
			c.AssigneeTeam, err = GetTeamByID(c.AssigneeTeamID)
			if err != nil && !IsErrTeamNotExist(err) {
				return err
			}
		}
	}
	return nil
}

// LoadResolveDoer if comment.Type is CommentTypeCode and ResolveDoerID not zero, then load resolveDoer
func (c *Comment) LoadResolveDoer() (err error) {
	if c.ResolveDoerID == 0 || c.Type != CommentTypeCode {
		return nil
	}
	c.ResolveDoer, err = GetUserByIDCtx(db.DefaultContext, c.ResolveDoerID)
	if err != nil {
		if IsErrUserNotExist(err) {
			c.ResolveDoer = NewGhostUser()
			err = nil
		}
	}
	return
}

// IsResolved check if an code comment is resolved
func (c *Comment) IsResolved() bool {
	return c.ResolveDoerID != 0 && c.Type == CommentTypeCode
}

// LoadDepIssueDetails loads Dependent Issue Details
func (c *Comment) LoadDepIssueDetails() (err error) {
	if c.DependentIssueID <= 0 || c.DependentIssue != nil {
		return nil
	}
	c.DependentIssue, err = getIssueByID(db.GetEngine(db.DefaultContext), c.DependentIssueID)
	return err
}

// LoadTime loads the associated time for a CommentTypeAddTimeManual
func (c *Comment) LoadTime() error {
	if c.Time != nil || c.TimeID == 0 {
		return nil
	}
	var err error
	c.Time, err = GetTrackedTimeByID(c.TimeID)
	return err
}

func (c *Comment) loadReactions(e db.Engine, repo *Repository) (err error) {
	if c.Reactions != nil {
		return nil
	}
	c.Reactions, err = findReactions(e, FindReactionsOptions{
		IssueID:   c.IssueID,
		CommentID: c.ID,
	})
	if err != nil {
		return err
	}
	// Load reaction user data
	if _, err := c.Reactions.loadUsers(e, repo); err != nil {
		return err
	}
	return nil
}

// LoadReactions loads comment reactions
func (c *Comment) LoadReactions(repo *Repository) error {
	return c.loadReactions(db.GetEngine(db.DefaultContext), repo)
}

func (c *Comment) loadReview(e db.Engine) (err error) {
	if c.Review == nil {
		if c.Review, err = getReviewByID(e, c.ReviewID); err != nil {
			return err
		}
	}
	c.Review.Issue = c.Issue
	return nil
}

// LoadReview loads the associated review
func (c *Comment) LoadReview() error {
	return c.loadReview(db.GetEngine(db.DefaultContext))
}

var notEnoughLines = regexp.MustCompile(`fatal: file .* has only \d+ lines?`)

func (c *Comment) checkInvalidation(doer *User, repo *git.Repository, branch string) error {
	// FIXME differentiate between previous and proposed line
	commit, err := repo.LineBlame(branch, repo.Path, c.TreePath, uint(c.UnsignedLine()))
	if err != nil && (strings.Contains(err.Error(), "fatal: no such path") || notEnoughLines.MatchString(err.Error())) {
		c.Invalidated = true
		return UpdateComment(c, doer)
	}
	if err != nil {
		return err
	}
	if c.CommitSHA != "" && c.CommitSHA != commit.ID.String() {
		c.Invalidated = true
		return UpdateComment(c, doer)
	}
	return nil
}

// CheckInvalidation checks if the line of code comment got changed by another commit.
// If the line got changed the comment is going to be invalidated.
func (c *Comment) CheckInvalidation(repo *git.Repository, doer *User, branch string) error {
	return c.checkInvalidation(doer, repo, branch)
}

// DiffSide returns "previous" if Comment.Line is a LOC of the previous changes and "proposed" if it is a LOC of the proposed changes.
func (c *Comment) DiffSide() string {
	if c.Line < 0 {
		return "previous"
	}
	return "proposed"
}

// UnsignedLine returns the LOC of the code comment without + or -
func (c *Comment) UnsignedLine() uint64 {
	if c.Line < 0 {
		return uint64(c.Line * -1)
	}
	return uint64(c.Line)
}

// CodeCommentURL returns the url to a comment in code
func (c *Comment) CodeCommentURL() string {
	err := c.LoadIssue()
	if err != nil { // Silently dropping errors :unamused:
		log.Error("LoadIssue(%d): %v", c.IssueID, err)
		return ""
	}
	err = c.Issue.loadRepo(db.GetEngine(db.DefaultContext))
	if err != nil { // Silently dropping errors :unamused:
		log.Error("loadRepo(%d): %v", c.Issue.RepoID, err)
		return ""
	}
	return fmt.Sprintf("%s/files#%s", c.Issue.HTMLURL(), c.HashTag())
}

// LoadPushCommits Load push commits
func (c *Comment) LoadPushCommits() (err error) {
	if c.Content == "" || c.Commits != nil || c.Type != CommentTypePullPush {
		return nil
	}

	var data PushActionContent

	err = json.Unmarshal([]byte(c.Content), &data)
	if err != nil {
		return
	}

	c.IsForcePush = data.IsForcePush

	if c.IsForcePush {
		if len(data.CommitIDs) != 2 {
			return nil
		}
		c.OldCommit = data.CommitIDs[0]
		c.NewCommit = data.CommitIDs[1]
	} else {
		repoPath := c.Issue.Repo.RepoPath()
		gitRepo, err := git.OpenRepository(repoPath)
		if err != nil {
			return err
		}
		defer gitRepo.Close()

		c.Commits = ConvertFromGitCommit(gitRepo.GetCommitsFromIDs(data.CommitIDs), c.Issue.Repo)
		c.CommitsNum = int64(len(c.Commits))
	}

	return err
}

func createComment(e db.Engine, opts *CreateCommentOptions) (_ *Comment, err error) {
	var LabelID int64
	if opts.Label != nil {
		LabelID = opts.Label.ID
	}

	comment := &Comment{
		Type:             opts.Type,
		PosterID:         opts.Doer.ID,
		Poster:           opts.Doer,
		IssueID:          opts.Issue.ID,
		LabelID:          LabelID,
		OldMilestoneID:   opts.OldMilestoneID,
		MilestoneID:      opts.MilestoneID,
		OldProjectID:     opts.OldProjectID,
		ProjectID:        opts.ProjectID,
		TimeID:           opts.TimeID,
		RemovedAssignee:  opts.RemovedAssignee,
		AssigneeID:       opts.AssigneeID,
		AssigneeTeamID:   opts.AssigneeTeamID,
		CommitID:         opts.CommitID,
		CommitSHA:        opts.CommitSHA,
		Line:             opts.LineNum,
		Content:          opts.Content,
		OldTitle:         opts.OldTitle,
		NewTitle:         opts.NewTitle,
		OldRef:           opts.OldRef,
		NewRef:           opts.NewRef,
		DependentIssueID: opts.DependentIssueID,
		TreePath:         opts.TreePath,
		ReviewID:         opts.ReviewID,
		Patch:            opts.Patch,
		RefRepoID:        opts.RefRepoID,
		RefIssueID:       opts.RefIssueID,
		RefCommentID:     opts.RefCommentID,
		RefAction:        opts.RefAction,
		RefIsPull:        opts.RefIsPull,
		IsForcePush:      opts.IsForcePush,
		Invalidated:      opts.Invalidated,
	}
	if _, err = e.Insert(comment); err != nil {
		return nil, err
	}

	if err = opts.Repo.getOwner(e); err != nil {
		return nil, err
	}

	if err = updateCommentInfos(e, opts, comment); err != nil {
		return nil, err
	}

	if err = comment.addCrossReferences(e, opts.Doer, false); err != nil {
		return nil, err
	}

	return comment, nil
}

func updateCommentInfos(e db.Engine, opts *CreateCommentOptions, comment *Comment) (err error) {
	// Check comment type.
	switch opts.Type {
	case CommentTypeCode:
		if comment.ReviewID != 0 {
			if comment.Review == nil {
				if err := comment.loadReview(e); err != nil {
					return err
				}
			}
			if comment.Review.Type <= ReviewTypePending {
				return nil
			}
		}
		fallthrough
	case CommentTypeReview:
		fallthrough
	case CommentTypeComment:
		if _, err = e.Exec("UPDATE `issue` SET num_comments=num_comments+1 WHERE id=?", opts.Issue.ID); err != nil {
			return err
		}

		// Check attachments
		attachments, err := getAttachmentsByUUIDs(e, opts.Attachments)
		if err != nil {
			return fmt.Errorf("getAttachmentsByUUIDs [uuids: %v]: %v", opts.Attachments, err)
		}

		for i := range attachments {
			attachments[i].IssueID = opts.Issue.ID
			attachments[i].CommentID = comment.ID
			// No assign value could be 0, so ignore AllCols().
			if _, err = e.ID(attachments[i].ID).Update(attachments[i]); err != nil {
				return fmt.Errorf("update attachment [%d]: %v", attachments[i].ID, err)
			}
		}
	case CommentTypeReopen, CommentTypeClose:
		if err = opts.Issue.updateClosedNum(e); err != nil {
			return err
		}
	}
	// update the issue's updated_unix column
	return updateIssueCols(e, opts.Issue, "updated_unix")
}

func createDeadlineComment(e *xorm.Session, doer *User, issue *Issue, newDeadlineUnix timeutil.TimeStamp) (*Comment, error) {
	var content string
	var commentType CommentType

	// newDeadline = 0 means deleting
	if newDeadlineUnix == 0 {
		commentType = CommentTypeRemovedDeadline
		content = issue.DeadlineUnix.Format("2006-01-02")
	} else if issue.DeadlineUnix == 0 {
		// Check if the new date was added or modified
		// If the actual deadline is 0 => deadline added
		commentType = CommentTypeAddedDeadline
		content = newDeadlineUnix.Format("2006-01-02")
	} else { // Otherwise modified
		commentType = CommentTypeModifiedDeadline
		content = newDeadlineUnix.Format("2006-01-02") + "|" + issue.DeadlineUnix.Format("2006-01-02")
	}

	if err := issue.loadRepo(e); err != nil {
		return nil, err
	}

	opts := &CreateCommentOptions{
		Type:    commentType,
		Doer:    doer,
		Repo:    issue.Repo,
		Issue:   issue,
		Content: content,
	}
	comment, err := createComment(e, opts)
	if err != nil {
		return nil, err
	}
	return comment, nil
}

// Creates issue dependency comment
func createIssueDependencyComment(e *xorm.Session, doer *User, issue, dependentIssue *Issue, add bool) (err error) {
	cType := CommentTypeAddDependency
	if !add {
		cType = CommentTypeRemoveDependency
	}
	if err = issue.loadRepo(e); err != nil {
		return
	}

	// Make two comments, one in each issue
	opts := &CreateCommentOptions{
		Type:             cType,
		Doer:             doer,
		Repo:             issue.Repo,
		Issue:            issue,
		DependentIssueID: dependentIssue.ID,
	}
	if _, err = createComment(e, opts); err != nil {
		return
	}

	opts = &CreateCommentOptions{
		Type:             cType,
		Doer:             doer,
		Repo:             issue.Repo,
		Issue:            dependentIssue,
		DependentIssueID: issue.ID,
	}
	_, err = createComment(e, opts)
	return
}

// CreateCommentOptions defines options for creating comment
type CreateCommentOptions struct {
	Type  CommentType
	Doer  *User
	Repo  *Repository
	Issue *Issue
	Label *Label

	DependentIssueID int64
	OldMilestoneID   int64
	MilestoneID      int64
	OldProjectID     int64
	ProjectID        int64
	TimeID           int64
	AssigneeID       int64
	AssigneeTeamID   int64
	RemovedAssignee  bool
	OldTitle         string
	NewTitle         string
	OldRef           string
	NewRef           string
	OldConfidential  bool
	NewConfidential  bool
	CommitID         int64
	CommitSHA        string
	Patch            string
	LineNum          int64
	TreePath         string
	ReviewID         int64
	Content          string
	Attachments      []string // UUIDs of attachments
	RefRepoID        int64
	RefIssueID       int64
	RefCommentID     int64
	RefAction        references.XRefAction
	RefIsPull        bool
	IsForcePush      bool
	Invalidated      bool
}

// CreateComment creates comment of issue or commit.
func CreateComment(opts *CreateCommentOptions) (comment *Comment, err error) {
	sess := db.NewSession(db.DefaultContext)
	defer sess.Close()
	if err = sess.Begin(); err != nil {
		return nil, err
	}

	comment, err = createComment(sess, opts)
	if err != nil {
		return nil, err
	}

	if err = sess.Commit(); err != nil {
		return nil, err
	}

	return comment, nil
}

// CreateRefComment creates a commit reference comment to issue.
func CreateRefComment(doer *User, repo *Repository, issue *Issue, content, commitSHA string) error {
	if len(commitSHA) == 0 {
		return fmt.Errorf("cannot create reference with empty commit SHA")
	}

	// Check if same reference from same commit has already existed.
	has, err := db.GetEngine(db.DefaultContext).Get(&Comment{
		Type:      CommentTypeCommitRef,
		IssueID:   issue.ID,
		CommitSHA: commitSHA,
	})
	if err != nil {
		return fmt.Errorf("check reference comment: %v", err)
	} else if has {
		return nil
	}

	_, err = CreateComment(&CreateCommentOptions{
		Type:      CommentTypeCommitRef,
		Doer:      doer,
		Repo:      repo,
		Issue:     issue,
		CommitSHA: commitSHA,
		Content:   content,
	})
	return err
}

// GetCommentByID returns the comment by given ID.
func GetCommentByID(id int64) (*Comment, error) {
	return getCommentByID(db.GetEngine(db.DefaultContext), id)
}

func getCommentByID(e db.Engine, id int64) (*Comment, error) {
	c := new(Comment)
	has, err := e.ID(id).Get(c)
	if err != nil {
		return nil, err
	} else if !has {
		return nil, ErrCommentNotExist{id, 0}
	}
	return c, nil
}

// FindCommentsOptions describes the conditions to Find comments
type FindCommentsOptions struct {
	db.ListOptions
	RepoID   int64
	IssueID  int64
	ReviewID int64
	Since    int64
	Before   int64
	Line     int64
	TreePath string
	Type     CommentType
}

func (opts *FindCommentsOptions) toConds() builder.Cond {
	cond := builder.NewCond()
	if opts.RepoID > 0 {
		cond = cond.And(builder.Eq{"issue.repo_id": opts.RepoID})
	}
	if opts.IssueID > 0 {
		cond = cond.And(builder.Eq{"comment.issue_id": opts.IssueID})
	}
	if opts.ReviewID > 0 {
		cond = cond.And(builder.Eq{"comment.review_id": opts.ReviewID})
	}
	if opts.Since > 0 {
		cond = cond.And(builder.Gte{"comment.updated_unix": opts.Since})
	}
	if opts.Before > 0 {
		cond = cond.And(builder.Lte{"comment.updated_unix": opts.Before})
	}
	if opts.Type != CommentTypeUnknown {
		cond = cond.And(builder.Eq{"comment.type": opts.Type})
	}
	if opts.Line != 0 {
		cond = cond.And(builder.Eq{"comment.line": opts.Line})
	}
	if len(opts.TreePath) > 0 {
		cond = cond.And(builder.Eq{"comment.tree_path": opts.TreePath})
	}
	return cond
}

func findComments(e db.Engine, opts *FindCommentsOptions) ([]*Comment, error) {
	comments := make([]*Comment, 0, 10)
	sess := e.Where(opts.toConds())
	if opts.RepoID > 0 {
		sess.Join("INNER", "issue", "issue.id = comment.issue_id")
	}

	if opts.Page != 0 {
		sess = db.SetSessionPagination(sess, opts)
	}

	// WARNING: If you change this order you will need to fix createCodeComment

	return comments, sess.
		Asc("comment.created_unix").
		Asc("comment.id").
		Find(&comments)
}

// FindComments returns all comments according options
func FindComments(opts *FindCommentsOptions) ([]*Comment, error) {
	return findComments(db.GetEngine(db.DefaultContext), opts)
}

// CountComments count all comments according options by ignoring pagination
func CountComments(opts *FindCommentsOptions) (int64, error) {
	sess := db.GetEngine(db.DefaultContext).Where(opts.toConds())
	if opts.RepoID > 0 {
		sess.Join("INNER", "issue", "issue.id = comment.issue_id")
	}
	return sess.Count(&Comment{})
}

// UpdateComment updates information of comment.
func UpdateComment(c *Comment, doer *User) error {
	sess := db.NewSession(db.DefaultContext)
	defer sess.Close()
	if err := sess.Begin(); err != nil {
		return err
	}

	if _, err := sess.ID(c.ID).AllCols().Update(c); err != nil {
		return err
	}
	if err := c.loadIssue(sess); err != nil {
		return err
	}
	if err := c.addCrossReferences(sess, doer, true); err != nil {
		return err
	}
	if err := sess.Commit(); err != nil {
		return fmt.Errorf("Commit: %v", err)
	}

	return nil
}

// DeleteComment deletes the comment
func DeleteComment(comment *Comment) error {
	sess := db.NewSession(db.DefaultContext)
	defer sess.Close()
	if err := sess.Begin(); err != nil {
		return err
	}

	if err := deleteComment(sess, comment); err != nil {
		return err
	}

	return sess.Commit()
}

func deleteComment(e db.Engine, comment *Comment) error {
	if _, err := e.Delete(&Comment{
		ID: comment.ID,
	}); err != nil {
		return err
	}

	if _, err := e.Delete(&issues.ContentHistory{
		CommentID: comment.ID,
	}); err != nil {
		return err
	}

	if comment.Type == CommentTypeComment {
		if _, err := e.Exec("UPDATE `issue` SET num_comments = num_comments - 1 WHERE id = ?", comment.IssueID); err != nil {
			return err
		}
	}
	if _, err := e.Where("comment_id = ?", comment.ID).Cols("is_deleted").Update(&Action{IsDeleted: true}); err != nil {
		return err
	}

	if err := comment.neuterCrossReferences(e); err != nil {
		return err
	}

	return deleteReaction(e, &ReactionOptions{Comment: comment})
}

// CodeComments represents comments on code by using this structure: FILENAME -> LINE (+ == proposed; - == previous) -> COMMENTS
type CodeComments map[string]map[int64][]*Comment

func fetchCodeComments(e db.Engine, issue *Issue, currentUser *User) (CodeComments, error) {
	return fetchCodeCommentsByReview(e, issue, currentUser, nil)
}

func fetchCodeCommentsByReview(e db.Engine, issue *Issue, currentUser *User, review *Review) (CodeComments, error) {
	pathToLineToComment := make(CodeComments)
	if review == nil {
		review = &Review{ID: 0}
	}
	opts := FindCommentsOptions{
		Type:     CommentTypeCode,
		IssueID:  issue.ID,
		ReviewID: review.ID,
	}

	comments, err := findCodeComments(e, opts, issue, currentUser, review)
	if err != nil {
		return nil, err
	}

	for _, comment := range comments {
		if pathToLineToComment[comment.TreePath] == nil {
			pathToLineToComment[comment.TreePath] = make(map[int64][]*Comment)
		}
		pathToLineToComment[comment.TreePath][comment.Line] = append(pathToLineToComment[comment.TreePath][comment.Line], comment)
	}
	return pathToLineToComment, nil
}

func findCodeComments(e db.Engine, opts FindCommentsOptions, issue *Issue, currentUser *User, review *Review) ([]*Comment, error) {
	var comments []*Comment
	if review == nil {
		review = &Review{ID: 0}
	}
	conds := opts.toConds()
	if review.ID == 0 {
		conds = conds.And(builder.Eq{"invalidated": false})
	}
	if err := e.Where(conds).
		Asc("comment.created_unix").
		Asc("comment.id").
		Find(&comments); err != nil {
		return nil, err
	}

	if err := issue.loadRepo(e); err != nil {
		return nil, err
	}

	if err := CommentList(comments).loadPosters(e); err != nil {
		return nil, err
	}

	// Find all reviews by ReviewID
	reviews := make(map[int64]*Review)
	ids := make([]int64, 0, len(comments))
	for _, comment := range comments {
		if comment.ReviewID != 0 {
			ids = append(ids, comment.ReviewID)
		}
	}
	if err := e.In("id", ids).Find(&reviews); err != nil {
		return nil, err
	}

	n := 0
	for _, comment := range comments {
		if re, ok := reviews[comment.ReviewID]; ok && re != nil {
			// If the review is pending only the author can see the comments (except if the review is set)
			if review.ID == 0 && re.Type == ReviewTypePending &&
				(currentUser == nil || currentUser.ID != re.ReviewerID) {
				continue
			}
			comment.Review = re
		}
		comments[n] = comment
		n++

		if err := comment.LoadResolveDoer(); err != nil {
			return nil, err
		}

		if err := comment.LoadReactions(issue.Repo); err != nil {
			return nil, err
		}

		var err error
		if comment.RenderedContent, err = markdown.RenderString(&markup.RenderContext{
			URLPrefix: issue.Repo.Link(),
			Metas:     issue.Repo.ComposeMetas(),
		}, comment.Content); err != nil {
			return nil, err
		}
	}
	return comments[:n], nil
}

// FetchCodeCommentsByLine fetches the code comments for a given treePath and line number
func FetchCodeCommentsByLine(issue *Issue, currentUser *User, treePath string, line int64) ([]*Comment, error) {
	opts := FindCommentsOptions{
		Type:     CommentTypeCode,
		IssueID:  issue.ID,
		TreePath: treePath,
		Line:     line,
	}
	return findCodeComments(db.GetEngine(db.DefaultContext), opts, issue, currentUser, nil)
}

// FetchCodeComments will return a 2d-map: ["Path"]["Line"] = Comments at line
func FetchCodeComments(issue *Issue, currentUser *User) (CodeComments, error) {
	return fetchCodeComments(db.GetEngine(db.DefaultContext), issue, currentUser)
}

// UpdateCommentsMigrationsByType updates comments' migrations information via given git service type and original id and poster id
func UpdateCommentsMigrationsByType(tp structs.GitServiceType, originalAuthorID string, posterID int64) error {
	_, err := db.GetEngine(db.DefaultContext).Table("comment").
		Where(builder.In("issue_id",
			builder.Select("issue.id").
				From("issue").
				InnerJoin("repository", "issue.repo_id = repository.id").
				Where(builder.Eq{
					"repository.original_service_type": tp,
				}),
		)).
		And("comment.original_author_id = ?", originalAuthorID).
		Update(map[string]interface{}{
			"poster_id":          posterID,
			"original_author":    "",
			"original_author_id": 0,
		})
	return err
}

// CreatePushPullComment create push code to pull base comment
func CreatePushPullComment(pusher *User, pr *PullRequest, oldCommitID, newCommitID string) (comment *Comment, err error) {
	if pr.HasMerged || oldCommitID == "" || newCommitID == "" {
		return nil, nil
	}

	ops := &CreateCommentOptions{
		Type: CommentTypePullPush,
		Doer: pusher,
		Repo: pr.BaseRepo,
	}

	var data PushActionContent

	data.CommitIDs, data.IsForcePush, err = getCommitIDsFromRepo(pr.BaseRepo, oldCommitID, newCommitID, pr.BaseBranch)
	if err != nil {
		return nil, err
	}

	ops.Issue = pr.Issue

	dataJSON, err := json.Marshal(data)
	if err != nil {
		return nil, err
	}

	ops.Content = string(dataJSON)

	comment, err = CreateComment(ops)

	return
}

// getCommitsFromRepo get commit IDs from repo in between oldCommitID and newCommitID
// isForcePush will be true if oldCommit isn't on the branch
// Commit on baseBranch will skip
func getCommitIDsFromRepo(repo *Repository, oldCommitID, newCommitID, baseBranch string) (commitIDs []string, isForcePush bool, err error) {
	repoPath := repo.RepoPath()
	gitRepo, err := git.OpenRepository(repoPath)
	if err != nil {
		return nil, false, err
	}
	defer gitRepo.Close()

	oldCommit, err := gitRepo.GetCommit(oldCommitID)
	if err != nil {
		return nil, false, err
	}

	if err = oldCommit.LoadBranchName(); err != nil {
		return nil, false, err
	}

	if len(oldCommit.Branch) == 0 {
		commitIDs = make([]string, 2)
		commitIDs[0] = oldCommitID
		commitIDs[1] = newCommitID

		return commitIDs, true, err
	}

	newCommit, err := gitRepo.GetCommit(newCommitID)
	if err != nil {
		return nil, false, err
	}

	commits, err := newCommit.CommitsBeforeUntil(oldCommitID)
	if err != nil {
		return nil, false, err
	}

	commitIDs = make([]string, 0, len(commits))
	commitChecks := make(map[string]*commitBranchCheckItem)

	for _, commit := range commits {
		commitChecks[commit.ID.String()] = &commitBranchCheckItem{
			Commit:  commit,
			Checked: false,
		}
	}

	if err = commitBranchCheck(gitRepo, newCommit, oldCommitID, baseBranch, commitChecks); err != nil {
		return
	}

	for i := len(commits) - 1; i >= 0; i-- {
		commitID := commits[i].ID.String()
		if item, ok := commitChecks[commitID]; ok && item.Checked {
			commitIDs = append(commitIDs, commitID)
		}
	}

	return
}

type commitBranchCheckItem struct {
	Commit  *git.Commit
	Checked bool
}

func commitBranchCheck(gitRepo *git.Repository, startCommit *git.Commit, endCommitID, baseBranch string, commitList map[string]*commitBranchCheckItem) error {
	if startCommit.ID.String() == endCommitID {
		return nil
	}

	checkStack := make([]string, 0, 10)
	checkStack = append(checkStack, startCommit.ID.String())

	for len(checkStack) > 0 {
		commitID := checkStack[0]
		checkStack = checkStack[1:]

		item, ok := commitList[commitID]
		if !ok {
			continue
		}

		if item.Commit.ID.String() == endCommitID {
			continue
		}

		if err := item.Commit.LoadBranchName(); err != nil {
			return err
		}

		if item.Commit.Branch == baseBranch {
			continue
		}

		if item.Checked {
			continue
		}

		item.Checked = true

		parentNum := item.Commit.ParentCount()
		for i := 0; i < parentNum; i++ {
			parentCommit, err := item.Commit.Parent(i)
			if err != nil {
				return err
			}
			checkStack = append(checkStack, parentCommit.ID.String())
		}
	}
	return nil
}<|MERGE_RESOLUTION|>--- conflicted
+++ resolved
@@ -103,13 +103,10 @@
 	CommentTypeProjectBoard
 	// 32 Dismiss Review
 	CommentTypeDismissReview
-<<<<<<< HEAD
-	// 33 Change confidential
-	CommenTypeConfidentialChanged
-=======
 	// 33 Change issue ref
 	CommentTypeChangeIssueRef
->>>>>>> a09b40de
+	// 34 Change confidential
+	CommenTypeConfidentialChanged
 )
 
 // RoleDescriptor defines comment tag type
