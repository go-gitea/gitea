// Copyright 2016 The Gogs Authors. All rights reserved.
// Use of this source code is governed by a MIT-style
// license that can be found in the LICENSE file.

package models

import (
	"fmt"
	"strings"

	"github.com/Unknwon/com"
	"github.com/go-xorm/builder"
	"github.com/go-xorm/xorm"

	api "code.gitea.io/sdk/gitea"

	"code.gitea.io/gitea/modules/log"
	"code.gitea.io/gitea/modules/markup"
	"code.gitea.io/gitea/modules/util"
)

// CommentType defines whether a comment is just a simple comment, an action (like close) or a reference.
type CommentType int

// define unknown comment type
const (
	CommentTypeUnknown CommentType = -1
)

// Enumerate all the comment types
const (
	// Plain comment, can be associated with a commit (CommitID > 0) and a line (LineNum > 0)
	CommentTypeComment CommentType = iota
	CommentTypeReopen
	CommentTypeClose

	// References.
	CommentTypeIssueRef
	// Reference from a commit (not part of a pull request)
	CommentTypeCommitRef
	// Reference from a comment
	CommentTypeCommentRef
	// Reference from a pull request
	CommentTypePullRef
	// Labels changed
	CommentTypeLabel
	// Milestone changed
	CommentTypeMilestone
	// Assignees changed
	CommentTypeAssignees
	// Change Title
	CommentTypeChangeTitle
	// Delete Branch
	CommentTypeDeleteBranch
	// Start a stopwatch for time tracking
	CommentTypeStartTracking
	// Stop a stopwatch for time tracking
	CommentTypeStopTracking
	// Add time manual for time tracking
	CommentTypeAddTimeManual
	// Cancel a stopwatch for time tracking
	CommentTypeCancelTracking
	// Added a due date
	CommentTypeAddedDeadline
	// Modified the due date
	CommentTypeModifiedDeadline
	// Removed a due date
	CommentTypeRemovedDeadline
	// Dependency added
	CommentTypeAddDependency
	//Dependency removed
	CommentTypeRemoveDependency
)

// CommentTag defines comment tag type
type CommentTag int

// Enumerate all the comment tag types
const (
	CommentTagNone CommentTag = iota
	CommentTagPoster
	CommentTagWriter
	CommentTagOwner
)

// Comment represents a comment in commit and issue page.
type Comment struct {
<<<<<<< HEAD
	ID               int64 `xorm:"pk autoincr"`
	Type             CommentType
	PosterID         int64 `xorm:"INDEX"`
	Poster           *User `xorm:"-"`
	IssueID          int64 `xorm:"INDEX"`
	LabelID          int64
	Label            *Label `xorm:"-"`
	OldMilestoneID   int64
	MilestoneID      int64
	OldMilestone     *Milestone `xorm:"-"`
	Milestone        *Milestone `xorm:"-"`
	AssigneeID       int64
	RemovedAssignee  bool
	Assignee         *User `xorm:"-"`
	OldTitle         string
	NewTitle         string
	DependentIssueID int64
	DependentIssue   *Issue `xorm:"-"`
=======
	ID              int64 `xorm:"pk autoincr"`
	Type            CommentType
	PosterID        int64  `xorm:"INDEX"`
	Poster          *User  `xorm:"-"`
	IssueID         int64  `xorm:"INDEX"`
	Issue           *Issue `xorm:"-"`
	LabelID         int64
	Label           *Label `xorm:"-"`
	OldMilestoneID  int64
	MilestoneID     int64
	OldMilestone    *Milestone `xorm:"-"`
	Milestone       *Milestone `xorm:"-"`
	AssigneeID      int64
	RemovedAssignee bool
	Assignee        *User `xorm:"-"`
	OldTitle        string
	NewTitle        string
>>>>>>> b574af27

	CommitID        int64
	Line            int64
	Content         string `xorm:"TEXT"`
	RenderedContent string `xorm:"-"`

	CreatedUnix util.TimeStamp `xorm:"INDEX created"`
	UpdatedUnix util.TimeStamp `xorm:"INDEX updated"`

	// Reference issue in commit message
	CommitSHA string `xorm:"VARCHAR(40)"`

	Attachments []*Attachment `xorm:"-"`
	Reactions   ReactionList  `xorm:"-"`

	// For view issue page.
	ShowTag CommentTag `xorm:"-"`
}

// LoadIssue loads issue from database
func (c *Comment) LoadIssue() (err error) {
	if c.Issue != nil {
		return nil
	}
	c.Issue, err = GetIssueByID(c.IssueID)
	return
}

// AfterLoad is invoked from XORM after setting the values of all fields of this object.
func (c *Comment) AfterLoad(session *xorm.Session) {
	var err error
	c.Attachments, err = getAttachmentsByCommentID(session, c.ID)
	if err != nil {
		log.Error(3, "getAttachmentsByCommentID[%d]: %v", c.ID, err)
	}

	c.Poster, err = getUserByID(session, c.PosterID)
	if err != nil {
		if IsErrUserNotExist(err) {
			c.PosterID = -1
			c.Poster = NewGhostUser()
		} else {
			log.Error(3, "getUserByID[%d]: %v", c.ID, err)
		}
	}
}

// AfterDelete is invoked from XORM after the object is deleted.
func (c *Comment) AfterDelete() {
	_, err := DeleteAttachmentsByComment(c.ID, true)

	if err != nil {
		log.Info("Could not delete files for comment %d on issue #%d: %s", c.ID, c.IssueID, err)
	}
}

// HTMLURL formats a URL-string to the issue-comment
func (c *Comment) HTMLURL() string {
	err := c.LoadIssue()
	if err != nil { // Silently dropping errors :unamused:
		log.Error(4, "LoadIssue(%d): %v", c.IssueID, err)
		return ""
	}
	return fmt.Sprintf("%s#%s", c.Issue.HTMLURL(), c.HashTag())
}

// IssueURL formats a URL-string to the issue
func (c *Comment) IssueURL() string {
	err := c.LoadIssue()
	if err != nil { // Silently dropping errors :unamused:
		log.Error(4, "LoadIssue(%d): %v", c.IssueID, err)
		return ""
	}

	if c.Issue.IsPull {
		return ""
	}
	return c.Issue.HTMLURL()
}

// PRURL formats a URL-string to the pull-request
func (c *Comment) PRURL() string {
	err := c.LoadIssue()
	if err != nil { // Silently dropping errors :unamused:
		log.Error(4, "LoadIssue(%d): %v", c.IssueID, err)
		return ""
	}

	if !c.Issue.IsPull {
		return ""
	}
	return c.Issue.HTMLURL()
}

// APIFormat converts a Comment to the api.Comment format
func (c *Comment) APIFormat() *api.Comment {
	return &api.Comment{
		ID:       c.ID,
		Poster:   c.Poster.APIFormat(),
		HTMLURL:  c.HTMLURL(),
		IssueURL: c.IssueURL(),
		PRURL:    c.PRURL(),
		Body:     c.Content,
		Created:  c.CreatedUnix.AsTime(),
		Updated:  c.UpdatedUnix.AsTime(),
	}
}

// CommentHashTag returns unique hash tag for comment id.
func CommentHashTag(id int64) string {
	return fmt.Sprintf("issuecomment-%d", id)
}

// HashTag returns unique hash tag for comment.
func (c *Comment) HashTag() string {
	return CommentHashTag(c.ID)
}

// EventTag returns unique event hash tag for comment.
func (c *Comment) EventTag() string {
	return "event-" + com.ToStr(c.ID)
}

// LoadLabel if comment.Type is CommentTypeLabel, then load Label
func (c *Comment) LoadLabel() error {
	var label Label
	has, err := x.ID(c.LabelID).Get(&label)
	if err != nil {
		return err
	} else if has {
		c.Label = &label
	} else {
		// Ignore Label is deleted, but not clear this table
		log.Warn("Commit %d cannot load label %d", c.ID, c.LabelID)
	}

	return nil
}

// LoadMilestone if comment.Type is CommentTypeMilestone, then load milestone
func (c *Comment) LoadMilestone() error {
	if c.OldMilestoneID > 0 {
		var oldMilestone Milestone
		has, err := x.ID(c.OldMilestoneID).Get(&oldMilestone)
		if err != nil {
			return err
		} else if has {
			c.OldMilestone = &oldMilestone
		}
	}

	if c.MilestoneID > 0 {
		var milestone Milestone
		has, err := x.ID(c.MilestoneID).Get(&milestone)
		if err != nil {
			return err
		} else if has {
			c.Milestone = &milestone
		}
	}
	return nil
}

// LoadAssigneeUser if comment.Type is CommentTypeAssignees, then load assignees
func (c *Comment) LoadAssigneeUser() error {
	var err error

	if c.AssigneeID > 0 {
		c.Assignee, err = getUserByID(x, c.AssigneeID)
		if err != nil {
			if !IsErrUserNotExist(err) {
				return err
			}
			c.Assignee = NewGhostUser()
		}
	}
	return nil
}

// LoadDepIssueDetails loads Dependent Issue Details
func (c *Comment) LoadDepIssueDetails() (err error) {
	if c.DependentIssueID <= 0 || c.DependentIssue != nil {
		return nil
	}
	c.DependentIssue, err = getIssueByID(x, c.DependentIssueID)
	return err
}

// MailParticipants sends new comment emails to repository watchers
// and mentioned people.
func (c *Comment) MailParticipants(e Engine, opType ActionType, issue *Issue) (err error) {
	mentions := markup.FindAllMentions(c.Content)
	if err = UpdateIssueMentions(e, c.IssueID, mentions); err != nil {
		return fmt.Errorf("UpdateIssueMentions [%d]: %v", c.IssueID, err)
	}

	content := c.Content

	switch opType {
	case ActionCloseIssue:
		content = fmt.Sprintf("Closed #%d", issue.Index)
	case ActionReopenIssue:
		content = fmt.Sprintf("Reopened #%d", issue.Index)
	}
	if err = mailIssueCommentToParticipants(e, issue, c.Poster, content, c, mentions); err != nil {
		log.Error(4, "mailIssueCommentToParticipants: %v", err)
	}

	return nil
}

func (c *Comment) loadReactions(e Engine) (err error) {
	if c.Reactions != nil {
		return nil
	}
	c.Reactions, err = findReactions(e, FindReactionsOptions{
		IssueID:   c.IssueID,
		CommentID: c.ID,
	})
	if err != nil {
		return err
	}
	// Load reaction user data
	if _, err := c.Reactions.LoadUsers(); err != nil {
		return err
	}
	return nil
}

// LoadReactions loads comment reactions
func (c *Comment) LoadReactions() error {
	return c.loadReactions(x)
}

func createComment(e *xorm.Session, opts *CreateCommentOptions) (_ *Comment, err error) {
	var LabelID int64
	if opts.Label != nil {
		LabelID = opts.Label.ID
	}

	var depID int64
	if opts.DependentIssue != nil {
		depID = opts.DependentIssue.ID
	}

	comment := &Comment{
		Type:             opts.Type,
		PosterID:         opts.Doer.ID,
		Poster:           opts.Doer,
		IssueID:          opts.Issue.ID,
		LabelID:          LabelID,
		OldMilestoneID:   opts.OldMilestoneID,
		MilestoneID:      opts.MilestoneID,
		RemovedAssignee:  opts.RemovedAssignee,
		AssigneeID:       opts.AssigneeID,
		CommitID:         opts.CommitID,
		CommitSHA:        opts.CommitSHA,
		Line:             opts.LineNum,
		Content:          opts.Content,
		OldTitle:         opts.OldTitle,
		NewTitle:         opts.NewTitle,
		DependentIssue:   opts.DependentIssue,
		DependentIssueID: depID,
	}
	if _, err = e.Insert(comment); err != nil {
		return nil, err
	}

	if err = opts.Repo.getOwner(e); err != nil {
		return nil, err
	}

	// Compose comment action, could be plain comment, close or reopen issue/pull request.
	// This object will be used to notify watchers in the end of function.
	act := &Action{
		ActUserID: opts.Doer.ID,
		ActUser:   opts.Doer,
		Content:   fmt.Sprintf("%d|%s", opts.Issue.Index, strings.Split(opts.Content, "\n")[0]),
		RepoID:    opts.Repo.ID,
		Repo:      opts.Repo,
		Comment:   comment,
		CommentID: comment.ID,
		IsPrivate: opts.Repo.IsPrivate,
	}

	// Check comment type.
	switch opts.Type {
	case CommentTypeComment:
		act.OpType = ActionCommentIssue

		if _, err = e.Exec("UPDATE `issue` SET num_comments=num_comments+1 WHERE id=?", opts.Issue.ID); err != nil {
			return nil, err
		}

		// Check attachments
		attachments := make([]*Attachment, 0, len(opts.Attachments))
		for _, uuid := range opts.Attachments {
			attach, err := getAttachmentByUUID(e, uuid)
			if err != nil {
				if IsErrAttachmentNotExist(err) {
					continue
				}
				return nil, fmt.Errorf("getAttachmentByUUID [%s]: %v", uuid, err)
			}
			attachments = append(attachments, attach)
		}

		for i := range attachments {
			attachments[i].IssueID = opts.Issue.ID
			attachments[i].CommentID = comment.ID
			// No assign value could be 0, so ignore AllCols().
			if _, err = e.ID(attachments[i].ID).Update(attachments[i]); err != nil {
				return nil, fmt.Errorf("update attachment [%d]: %v", attachments[i].ID, err)
			}
		}

	case CommentTypeReopen:
		act.OpType = ActionReopenIssue
		if opts.Issue.IsPull {
			act.OpType = ActionReopenPullRequest
		}

		if opts.Issue.IsPull {
			_, err = e.Exec("UPDATE `repository` SET num_closed_pulls=num_closed_pulls-1 WHERE id=?", opts.Repo.ID)
		} else {
			_, err = e.Exec("UPDATE `repository` SET num_closed_issues=num_closed_issues-1 WHERE id=?", opts.Repo.ID)
		}
		if err != nil {
			return nil, err
		}

	case CommentTypeClose:
		act.OpType = ActionCloseIssue
		if opts.Issue.IsPull {
			act.OpType = ActionClosePullRequest
		}

		if opts.Issue.IsPull {
			_, err = e.Exec("UPDATE `repository` SET num_closed_pulls=num_closed_pulls+1 WHERE id=?", opts.Repo.ID)
		} else {
			_, err = e.Exec("UPDATE `repository` SET num_closed_issues=num_closed_issues+1 WHERE id=?", opts.Repo.ID)
		}
		if err != nil {
			return nil, err
		}
	}

	// update the issue's updated_unix column
	if err = updateIssueCols(e, opts.Issue, "updated_unix"); err != nil {
		return nil, err
	}

	// Notify watchers for whatever action comes in, ignore if no action type.
	if act.OpType > 0 {
		if err = notifyWatchers(e, act); err != nil {
			log.Error(4, "notifyWatchers: %v", err)
		}
		if err = comment.MailParticipants(e, act.OpType, opts.Issue); err != nil {
			log.Error(4, "MailParticipants: %v", err)
		}
	}

	return comment, nil
}

func createStatusComment(e *xorm.Session, doer *User, repo *Repository, issue *Issue) (*Comment, error) {
	cmtType := CommentTypeClose
	if !issue.IsClosed {
		cmtType = CommentTypeReopen
	}
	return createComment(e, &CreateCommentOptions{
		Type:  cmtType,
		Doer:  doer,
		Repo:  repo,
		Issue: issue,
	})
}

func createLabelComment(e *xorm.Session, doer *User, repo *Repository, issue *Issue, label *Label, add bool) (*Comment, error) {
	var content string
	if add {
		content = "1"
	}
	return createComment(e, &CreateCommentOptions{
		Type:    CommentTypeLabel,
		Doer:    doer,
		Repo:    repo,
		Issue:   issue,
		Label:   label,
		Content: content,
	})
}

func createMilestoneComment(e *xorm.Session, doer *User, repo *Repository, issue *Issue, oldMilestoneID, milestoneID int64) (*Comment, error) {
	return createComment(e, &CreateCommentOptions{
		Type:           CommentTypeMilestone,
		Doer:           doer,
		Repo:           repo,
		Issue:          issue,
		OldMilestoneID: oldMilestoneID,
		MilestoneID:    milestoneID,
	})
}

func createAssigneeComment(e *xorm.Session, doer *User, repo *Repository, issue *Issue, assigneeID int64, removedAssignee bool) (*Comment, error) {
	return createComment(e, &CreateCommentOptions{
		Type:            CommentTypeAssignees,
		Doer:            doer,
		Repo:            repo,
		Issue:           issue,
		RemovedAssignee: removedAssignee,
		AssigneeID:      assigneeID,
	})
}

func createDeadlineComment(e *xorm.Session, doer *User, issue *Issue, newDeadlineUnix util.TimeStamp) (*Comment, error) {

	var content string
	var commentType CommentType

	// newDeadline = 0 means deleting
	if newDeadlineUnix == 0 {
		commentType = CommentTypeRemovedDeadline
		content = issue.DeadlineUnix.Format("2006-01-02")
	} else if issue.DeadlineUnix == 0 {
		// Check if the new date was added or modified
		// If the actual deadline is 0 => deadline added
		commentType = CommentTypeAddedDeadline
		content = newDeadlineUnix.Format("2006-01-02")
	} else { // Otherwise modified
		commentType = CommentTypeModifiedDeadline
		content = newDeadlineUnix.Format("2006-01-02") + "|" + issue.DeadlineUnix.Format("2006-01-02")
	}

	return createComment(e, &CreateCommentOptions{
		Type:    commentType,
		Doer:    doer,
		Repo:    issue.Repo,
		Issue:   issue,
		Content: content,
	})
}

func createChangeTitleComment(e *xorm.Session, doer *User, repo *Repository, issue *Issue, oldTitle, newTitle string) (*Comment, error) {
	return createComment(e, &CreateCommentOptions{
		Type:     CommentTypeChangeTitle,
		Doer:     doer,
		Repo:     repo,
		Issue:    issue,
		OldTitle: oldTitle,
		NewTitle: newTitle,
	})
}

func createDeleteBranchComment(e *xorm.Session, doer *User, repo *Repository, issue *Issue, branchName string) (*Comment, error) {
	return createComment(e, &CreateCommentOptions{
		Type:      CommentTypeDeleteBranch,
		Doer:      doer,
		Repo:      repo,
		Issue:     issue,
		CommitSHA: branchName,
	})
}

// Creates issue dependency comment
func createIssueDependencyComment(e *xorm.Session, doer *User, issue *Issue, dependentIssue *Issue, add bool) (err error) {
	cType := CommentTypeAddDependency
	if !add {
		cType = CommentTypeRemoveDependency
	}

	// Make two comments, one in each issue
	_, err = createComment(e, &CreateCommentOptions{
		Type:           cType,
		Doer:           doer,
		Repo:           issue.Repo,
		Issue:          issue,
		DependentIssue: dependentIssue,
	})
	if err != nil {
		return
	}

	_, err = createComment(e, &CreateCommentOptions{
		Type:           cType,
		Doer:           doer,
		Repo:           issue.Repo,
		Issue:          dependentIssue,
		DependentIssue: issue,
	})
	if err != nil {
		return
	}

	return
}

// CreateCommentOptions defines options for creating comment
type CreateCommentOptions struct {
	Type           CommentType
	Doer           *User
	Repo           *Repository
	Issue          *Issue
	Label          *Label
	DependentIssue *Issue

	OldMilestoneID  int64
	MilestoneID     int64
	AssigneeID      int64
	RemovedAssignee bool
	OldTitle        string
	NewTitle        string
	CommitID        int64
	CommitSHA       string
	LineNum         int64
	Content         string
	Attachments     []string // UUIDs of attachments
}

// CreateComment creates comment of issue or commit.
func CreateComment(opts *CreateCommentOptions) (comment *Comment, err error) {
	sess := x.NewSession()
	defer sess.Close()
	if err = sess.Begin(); err != nil {
		return nil, err
	}

	comment, err = createComment(sess, opts)
	if err != nil {
		return nil, err
	}

	if err = sess.Commit(); err != nil {
		return nil, err
	}

	if opts.Type == CommentTypeComment {
		UpdateIssueIndexer(opts.Issue.ID)
	}
	return comment, nil
}

// CreateIssueComment creates a plain issue comment.
func CreateIssueComment(doer *User, repo *Repository, issue *Issue, content string, attachments []string) (*Comment, error) {
	comment, err := CreateComment(&CreateCommentOptions{
		Type:        CommentTypeComment,
		Doer:        doer,
		Repo:        repo,
		Issue:       issue,
		Content:     content,
		Attachments: attachments,
	})
	if err != nil {
		return nil, fmt.Errorf("CreateComment: %v", err)
	}

	mode, _ := AccessLevel(doer.ID, repo)
	if err = PrepareWebhooks(repo, HookEventIssueComment, &api.IssueCommentPayload{
		Action:     api.HookIssueCommentCreated,
		Issue:      issue.APIFormat(),
		Comment:    comment.APIFormat(),
		Repository: repo.APIFormat(mode),
		Sender:     doer.APIFormat(),
	}); err != nil {
		log.Error(2, "PrepareWebhooks [comment_id: %d]: %v", comment.ID, err)
	}
	return comment, nil
}

// CreateRefComment creates a commit reference comment to issue.
func CreateRefComment(doer *User, repo *Repository, issue *Issue, content, commitSHA string) error {
	if len(commitSHA) == 0 {
		return fmt.Errorf("cannot create reference with empty commit SHA")
	}

	// Check if same reference from same commit has already existed.
	has, err := x.Get(&Comment{
		Type:      CommentTypeCommitRef,
		IssueID:   issue.ID,
		CommitSHA: commitSHA,
	})
	if err != nil {
		return fmt.Errorf("check reference comment: %v", err)
	} else if has {
		return nil
	}

	_, err = CreateComment(&CreateCommentOptions{
		Type:      CommentTypeCommitRef,
		Doer:      doer,
		Repo:      repo,
		Issue:     issue,
		CommitSHA: commitSHA,
		Content:   content,
	})
	return err
}

// GetCommentByID returns the comment by given ID.
func GetCommentByID(id int64) (*Comment, error) {
	c := new(Comment)
	has, err := x.ID(id).Get(c)
	if err != nil {
		return nil, err
	} else if !has {
		return nil, ErrCommentNotExist{id, 0}
	}
	return c, nil
}

// FindCommentsOptions describes the conditions to Find comments
type FindCommentsOptions struct {
	RepoID  int64
	IssueID int64
	Since   int64
	Type    CommentType
}

func (opts *FindCommentsOptions) toConds() builder.Cond {
	var cond = builder.NewCond()
	if opts.RepoID > 0 {
		cond = cond.And(builder.Eq{"issue.repo_id": opts.RepoID})
	}
	if opts.IssueID > 0 {
		cond = cond.And(builder.Eq{"comment.issue_id": opts.IssueID})
	}
	if opts.Since > 0 {
		cond = cond.And(builder.Gte{"comment.updated_unix": opts.Since})
	}
	if opts.Type != CommentTypeUnknown {
		cond = cond.And(builder.Eq{"comment.type": opts.Type})
	}
	return cond
}

func findComments(e Engine, opts FindCommentsOptions) ([]*Comment, error) {
	comments := make([]*Comment, 0, 10)
	sess := e.Where(opts.toConds())
	if opts.RepoID > 0 {
		sess.Join("INNER", "issue", "issue.id = comment.issue_id")
	}
	return comments, sess.
		Asc("comment.created_unix").
		Asc("comment.id").
		Find(&comments)
}

// FindComments returns all comments according options
func FindComments(opts FindCommentsOptions) ([]*Comment, error) {
	return findComments(x, opts)
}

// GetCommentsByIssueID returns all comments of an issue.
func GetCommentsByIssueID(issueID int64) ([]*Comment, error) {
	return findComments(x, FindCommentsOptions{
		IssueID: issueID,
		Type:    CommentTypeUnknown,
	})
}

// GetCommentsByIssueIDSince returns a list of comments of an issue since a given time point.
func GetCommentsByIssueIDSince(issueID, since int64) ([]*Comment, error) {
	return findComments(x, FindCommentsOptions{
		IssueID: issueID,
		Type:    CommentTypeUnknown,
		Since:   since,
	})
}

// GetCommentsByRepoIDSince returns a list of comments for all issues in a repo since a given time point.
func GetCommentsByRepoIDSince(repoID, since int64) ([]*Comment, error) {
	return findComments(x, FindCommentsOptions{
		RepoID: repoID,
		Type:   CommentTypeUnknown,
		Since:  since,
	})
}

// UpdateComment updates information of comment.
func UpdateComment(doer *User, c *Comment, oldContent string) error {
	if _, err := x.ID(c.ID).AllCols().Update(c); err != nil {
		return err
	} else if c.Type == CommentTypeComment {
		UpdateIssueIndexer(c.IssueID)
	}

	if err := c.LoadIssue(); err != nil {
		return err
	}
	if err := c.Issue.LoadAttributes(); err != nil {
		return err
	}

	mode, _ := AccessLevel(doer.ID, c.Issue.Repo)
	if err := PrepareWebhooks(c.Issue.Repo, HookEventIssueComment, &api.IssueCommentPayload{
		Action:  api.HookIssueCommentEdited,
		Issue:   c.Issue.APIFormat(),
		Comment: c.APIFormat(),
		Changes: &api.ChangesPayload{
			Body: &api.ChangesFromPayload{
				From: oldContent,
			},
		},
		Repository: c.Issue.Repo.APIFormat(mode),
		Sender:     doer.APIFormat(),
	}); err != nil {
		log.Error(2, "PrepareWebhooks [comment_id: %d]: %v", c.ID, err)
	}

	return nil
}

// DeleteComment deletes the comment
func DeleteComment(doer *User, comment *Comment) error {
	sess := x.NewSession()
	defer sess.Close()
	if err := sess.Begin(); err != nil {
		return err
	}

	if _, err := sess.Delete(&Comment{
		ID: comment.ID,
	}); err != nil {
		return err
	}

	if comment.Type == CommentTypeComment {
		if _, err := sess.Exec("UPDATE `issue` SET num_comments = num_comments - 1 WHERE id = ?", comment.IssueID); err != nil {
			return err
		}
	}
	if _, err := sess.Where("comment_id = ?", comment.ID).Cols("is_deleted").Update(&Action{IsDeleted: true}); err != nil {
		return err
	}

	if err := sess.Commit(); err != nil {
		return err
	} else if comment.Type == CommentTypeComment {
		UpdateIssueIndexer(comment.IssueID)
	}

	if err := comment.LoadIssue(); err != nil {
		return err
	}
	if err := comment.Issue.LoadAttributes(); err != nil {
		return err
	}

	mode, _ := AccessLevel(doer.ID, comment.Issue.Repo)

	if err := PrepareWebhooks(comment.Issue.Repo, HookEventIssueComment, &api.IssueCommentPayload{
		Action:     api.HookIssueCommentDeleted,
		Issue:      comment.Issue.APIFormat(),
		Comment:    comment.APIFormat(),
		Repository: comment.Issue.Repo.APIFormat(mode),
		Sender:     doer.APIFormat(),
	}); err != nil {
		log.Error(2, "PrepareWebhooks [comment_id: %d]: %v", comment.ID, err)
	}

	return nil
}<|MERGE_RESOLUTION|>--- conflicted
+++ resolved
@@ -85,26 +85,6 @@
 
 // Comment represents a comment in commit and issue page.
 type Comment struct {
-<<<<<<< HEAD
-	ID               int64 `xorm:"pk autoincr"`
-	Type             CommentType
-	PosterID         int64 `xorm:"INDEX"`
-	Poster           *User `xorm:"-"`
-	IssueID          int64 `xorm:"INDEX"`
-	LabelID          int64
-	Label            *Label `xorm:"-"`
-	OldMilestoneID   int64
-	MilestoneID      int64
-	OldMilestone     *Milestone `xorm:"-"`
-	Milestone        *Milestone `xorm:"-"`
-	AssigneeID       int64
-	RemovedAssignee  bool
-	Assignee         *User `xorm:"-"`
-	OldTitle         string
-	NewTitle         string
-	DependentIssueID int64
-	DependentIssue   *Issue `xorm:"-"`
-=======
 	ID              int64 `xorm:"pk autoincr"`
 	Type            CommentType
 	PosterID        int64  `xorm:"INDEX"`
@@ -122,7 +102,8 @@
 	Assignee        *User `xorm:"-"`
 	OldTitle        string
 	NewTitle        string
->>>>>>> b574af27
+	DependentIssueID int64
+	DependentIssue   *Issue `xorm:"-"`
 
 	CommitID        int64
 	Line            int64
