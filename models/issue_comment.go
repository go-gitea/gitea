--- conflicted
+++ resolved
@@ -1211,34 +1211,6 @@
 	return
 }
 
-<<<<<<< HEAD
-func createAutoMergeComment(typ CommentType, pr *PullRequest, user *User) (comment *Comment, err error) {
-	if err = pr.LoadIssue(); err != nil {
-		return
-	}
-
-	if err = pr.LoadBaseRepo(); err != nil {
-		return
-	}
-
-	comment, err = CreateComment(&CreateCommentOptions{
-		Type:  typ,
-		Doer:  user,
-		Repo:  pr.BaseRepo,
-		Issue: pr.Issue,
-	})
-	return
-}
-
-// CreateScheduledPRToAutoMergeComment creates a comment when a pr was set to auto merge once all checks succeed
-func CreateScheduledPRToAutoMergeComment(user *User, pr *PullRequest) (comment *Comment, err error) {
-	return createAutoMergeComment(CommentTypePRScheduledToAutoMerge, pr, user)
-}
-
-// CreateUnScheduledPRToAutoMergeComment creates a comment when a pr was set to auto merge once all checks succeed
-func CreateUnScheduledPRToAutoMergeComment(user *User, pr *PullRequest) (comment *Comment, err error) {
-	return createAutoMergeComment(CommentTypePRUnScheduledToAutoMerge, pr, user)
-=======
 type commitBranchCheckItem struct {
 	Commit  *git.Commit
 	Checked bool
@@ -1304,5 +1276,32 @@
 		listItem = checkStack.Back()
 	}
 	return nil
->>>>>>> 2ff585f0
+}
+
+func createAutoMergeComment(typ CommentType, pr *PullRequest, user *User) (comment *Comment, err error) {
+	if err = pr.LoadIssue(); err != nil {
+		return
+	}
+
+	if err = pr.LoadBaseRepo(); err != nil {
+		return
+	}
+
+	comment, err = CreateComment(&CreateCommentOptions{
+		Type:  typ,
+		Doer:  user,
+		Repo:  pr.BaseRepo,
+		Issue: pr.Issue,
+	})
+	return
+}
+
+// CreateScheduledPRToAutoMergeComment creates a comment when a pr was set to auto merge once all checks succeed
+func CreateScheduledPRToAutoMergeComment(user *User, pr *PullRequest) (comment *Comment, err error) {
+	return createAutoMergeComment(CommentTypePRScheduledToAutoMerge, pr, user)
+}
+
+// CreateUnScheduledPRToAutoMergeComment creates a comment when a pr was set to auto merge once all checks succeed
+func CreateUnScheduledPRToAutoMergeComment(user *User, pr *PullRequest) (comment *Comment, err error) {
+	return createAutoMergeComment(CommentTypePRUnScheduledToAutoMerge, pr, user)
 }