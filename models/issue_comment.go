// Copyright 2018 The Gitea Authors.
// Copyright 2016 The Gogs Authors.
// All rights reserved.
// Use of this source code is governed by a MIT-style
// license that can be found in the LICENSE file.

package models

import (
	"context"
	"fmt"
	"regexp"
	"strconv"
	"strings"
	"unicode/utf8"

	"code.gitea.io/gitea/models/db"
	"code.gitea.io/gitea/models/issues"
	repo_model "code.gitea.io/gitea/models/repo"
	user_model "code.gitea.io/gitea/models/user"
	"code.gitea.io/gitea/modules/git"
	"code.gitea.io/gitea/modules/json"
	"code.gitea.io/gitea/modules/log"
	"code.gitea.io/gitea/modules/markup"
	"code.gitea.io/gitea/modules/markup/markdown"
	"code.gitea.io/gitea/modules/references"
	"code.gitea.io/gitea/modules/structs"
	"code.gitea.io/gitea/modules/timeutil"

	"xorm.io/builder"
	"xorm.io/xorm"
)

// CommentType defines whether a comment is just a simple comment, an action (like close) or a reference.
type CommentType int

// define unknown comment type
const (
	CommentTypeUnknown CommentType = -1
)

// Enumerate all the comment types
const (
	// 0 Plain comment, can be associated with a commit (CommitID > 0) and a line (LineNum > 0)
	CommentTypeComment CommentType = iota
	CommentTypeReopen              // 1
	CommentTypeClose               // 2

	// 3 References.
	CommentTypeIssueRef
	// 4 Reference from a commit (not part of a pull request)
	CommentTypeCommitRef
	// 5 Reference from a comment
	CommentTypeCommentRef
	// 6 Reference from a pull request
	CommentTypePullRef
	// 7 Labels changed
	CommentTypeLabel
	// 8 Milestone changed
	CommentTypeMilestone
	// 9 Assignees changed
	CommentTypeAssignees
	// 10 Change Title
	CommentTypeChangeTitle
	// 11 Delete Branch
	CommentTypeDeleteBranch
	// 12 Start a stopwatch for time tracking
	CommentTypeStartTracking
	// 13 Stop a stopwatch for time tracking
	CommentTypeStopTracking
	// 14 Add time manual for time tracking
	CommentTypeAddTimeManual
	// 15 Cancel a stopwatch for time tracking
	CommentTypeCancelTracking
	// 16 Added a due date
	CommentTypeAddedDeadline
	// 17 Modified the due date
	CommentTypeModifiedDeadline
	// 18 Removed a due date
	CommentTypeRemovedDeadline
	// 19 Dependency added
	CommentTypeAddDependency
	// 20 Dependency removed
	CommentTypeRemoveDependency
	// 21 Comment a line of code
	CommentTypeCode
	// 22 Reviews a pull request by giving general feedback
	CommentTypeReview
	// 23 Lock an issue, giving only collaborators access
	CommentTypeLock
	// 24 Unlocks a previously locked issue
	CommentTypeUnlock
	// 25 Change pull request's target branch
	CommentTypeChangeTargetBranch
	// 26 Delete time manual for time tracking
	CommentTypeDeleteTimeManual
	// 27 add or remove Request from one
	CommentTypeReviewRequest
	// 28 merge pull request
	CommentTypeMergePull
	// 29 push to PR head branch
	CommentTypePullRequestPush
	// 30 Project changed
	CommentTypeProject
	// 31 Project board changed
	CommentTypeProjectBoard
	// 32 Dismiss Review
	CommentTypeDismissReview
	// 33 Change issue ref
	CommentTypeChangeIssueRef
)

var commentStrings = []string{
	"comment",
	"reopen",
	"close",
	"issue_ref",
	"commit_ref",
	"comment_ref",
	"pull_ref",
	"label",
	"milestone",
	"assignees",
	"change_title",
	"delete_branch",
	"start_tracking",
	"stop_tracking",
	"add_time_manual",
	"cancel_tracking",
	"added_deadline",
	"modified_deadline",
	"removed_deadline",
	"add_dependency",
	"remove_dependency",
	"code",
	"review",
	"lock",
	"unlock",
	"change_target_branch",
	"delete_time_manual",
	"review_request",
	"merge_pull",
	"pull_push",
	"project",
	"project_board",
	"dismiss_review",
	"change_issue_ref",
}

func (t CommentType) String() string {
	return commentStrings[t]
}

// RoleDescriptor defines comment tag type
type RoleDescriptor int

// Enumerate all the role tags.
const (
	RoleDescriptorNone RoleDescriptor = iota
	RoleDescriptorPoster
	RoleDescriptorWriter
	RoleDescriptorOwner
)

// WithRole enable a specific tag on the RoleDescriptor.
func (rd RoleDescriptor) WithRole(role RoleDescriptor) RoleDescriptor {
	return rd | (1 << role)
}

func stringToRoleDescriptor(role string) RoleDescriptor {
	switch role {
	case "Poster":
		return RoleDescriptorPoster
	case "Writer":
		return RoleDescriptorWriter
	case "Owner":
		return RoleDescriptorOwner
	default:
		return RoleDescriptorNone
	}
}

// HasRole returns if a certain role is enabled on the RoleDescriptor.
func (rd RoleDescriptor) HasRole(role string) bool {
	roleDescriptor := stringToRoleDescriptor(role)
	bitValue := rd & (1 << roleDescriptor)
	return (bitValue > 0)
}

// Comment represents a comment in commit and issue page.
type Comment struct {
	ID               int64            `xorm:"pk autoincr"`
	Type             CommentType      `xorm:"INDEX"`
	PosterID         int64            `xorm:"INDEX"`
	Poster           *user_model.User `xorm:"-"`
	OriginalAuthor   string
	OriginalAuthorID int64
	IssueID          int64  `xorm:"INDEX"`
	Issue            *Issue `xorm:"-"`
	LabelID          int64
	Label            *Label   `xorm:"-"`
	AddedLabels      []*Label `xorm:"-"`
	RemovedLabels    []*Label `xorm:"-"`
	OldProjectID     int64
	ProjectID        int64
	OldProject       *Project `xorm:"-"`
	Project          *Project `xorm:"-"`
	OldMilestoneID   int64
	MilestoneID      int64
	OldMilestone     *Milestone `xorm:"-"`
	Milestone        *Milestone `xorm:"-"`
	TimeID           int64
	Time             *TrackedTime `xorm:"-"`
	AssigneeID       int64
	RemovedAssignee  bool
	Assignee         *user_model.User `xorm:"-"`
	AssigneeTeamID   int64            `xorm:"NOT NULL DEFAULT 0"`
	AssigneeTeam     *Team            `xorm:"-"`
	ResolveDoerID    int64
	ResolveDoer      *user_model.User `xorm:"-"`
	OldTitle         string
	NewTitle         string
	OldRef           string
	NewRef           string
	DependentIssueID int64
	DependentIssue   *Issue `xorm:"-"`

	CommitID        int64
	Line            int64 // - previous line / + proposed line
	TreePath        string
	Content         string `xorm:"LONGTEXT"`
	RenderedContent string `xorm:"-"`

	// Path represents the 4 lines of code cemented by this comment
	Patch       string `xorm:"-"`
	PatchQuoted string `xorm:"LONGTEXT patch"`

	CreatedUnix timeutil.TimeStamp `xorm:"INDEX created"`
	UpdatedUnix timeutil.TimeStamp `xorm:"INDEX updated"`

	// Reference issue in commit message
	CommitSHA string `xorm:"VARCHAR(40)"`

	Attachments []*repo_model.Attachment `xorm:"-"`
	Reactions   ReactionList             `xorm:"-"`

	// For view issue page.
	ShowRole RoleDescriptor `xorm:"-"`

	Review      *Review `xorm:"-"`
	ReviewID    int64   `xorm:"index"`
	Invalidated bool

	// Reference an issue or pull from another comment, issue or PR
	// All information is about the origin of the reference
	RefRepoID    int64                 `xorm:"index"` // Repo where the referencing
	RefIssueID   int64                 `xorm:"index"`
	RefCommentID int64                 `xorm:"index"`    // 0 if origin is Issue title or content (or PR's)
	RefAction    references.XRefAction `xorm:"SMALLINT"` // What happens if RefIssueID resolves
	RefIsPull    bool

	RefRepo    *repo_model.Repository `xorm:"-"`
	RefIssue   *Issue                 `xorm:"-"`
	RefComment *Comment               `xorm:"-"`

	Commits     []*SignCommitWithStatuses `xorm:"-"`
	OldCommit   string                    `xorm:"-"`
	NewCommit   string                    `xorm:"-"`
	CommitsNum  int64                     `xorm:"-"`
	IsForcePush bool                      `xorm:"-"`
}

func init() {
	db.RegisterModel(new(Comment))
}

// PushActionContent is content of push pull comment
type PushActionContent struct {
	IsForcePush bool     `json:"is_force_push"`
	CommitIDs   []string `json:"commit_ids"`
}

// LoadIssue loads issue from database
func (c *Comment) LoadIssue() (err error) {
	return c.loadIssue(db.GetEngine(db.DefaultContext))
}

func (c *Comment) loadIssue(e db.Engine) (err error) {
	if c.Issue != nil {
		return nil
	}
	c.Issue, err = getIssueByID(e, c.IssueID)
	return
}

// BeforeInsert will be invoked by XORM before inserting a record
func (c *Comment) BeforeInsert() {
	c.PatchQuoted = c.Patch
	if !utf8.ValidString(c.Patch) {
		c.PatchQuoted = strconv.Quote(c.Patch)
	}
}

// BeforeUpdate will be invoked by XORM before updating a record
func (c *Comment) BeforeUpdate() {
	c.PatchQuoted = c.Patch
	if !utf8.ValidString(c.Patch) {
		c.PatchQuoted = strconv.Quote(c.Patch)
	}
}

// AfterLoad is invoked from XORM after setting the values of all fields of this object.
func (c *Comment) AfterLoad(session *xorm.Session) {
	c.Patch = c.PatchQuoted
	if len(c.PatchQuoted) > 0 && c.PatchQuoted[0] == '"' {
		unquoted, err := strconv.Unquote(c.PatchQuoted)
		if err == nil {
			c.Patch = unquoted
		}
	}
}

func (c *Comment) loadPoster(e db.Engine) (err error) {
	if c.PosterID <= 0 || c.Poster != nil {
		return nil
	}

	c.Poster, err = user_model.GetUserByIDEngine(e, c.PosterID)
	if err != nil {
		if user_model.IsErrUserNotExist(err) {
			c.PosterID = -1
			c.Poster = user_model.NewGhostUser()
		} else {
			log.Error("getUserByID[%d]: %v", c.ID, err)
		}
	}
	return err
}

// AfterDelete is invoked from XORM after the object is deleted.
func (c *Comment) AfterDelete() {
	if c.ID <= 0 {
		return
	}

	_, err := repo_model.DeleteAttachmentsByComment(c.ID, true)
	if err != nil {
		log.Info("Could not delete files for comment %d on issue #%d: %s", c.ID, c.IssueID, err)
	}
}

// HTMLURL formats a URL-string to the issue-comment
func (c *Comment) HTMLURL() string {
	err := c.LoadIssue()
	if err != nil { // Silently dropping errors :unamused:
		log.Error("LoadIssue(%d): %v", c.IssueID, err)
		return ""
	}
	err = c.Issue.loadRepo(db.DefaultContext)
	if err != nil { // Silently dropping errors :unamused:
		log.Error("loadRepo(%d): %v", c.Issue.RepoID, err)
		return ""
	}
	if c.Type == CommentTypeCode {
		if c.ReviewID == 0 {
			return fmt.Sprintf("%s/files#%s", c.Issue.HTMLURL(), c.HashTag())
		}
		if c.Review == nil {
			if err := c.LoadReview(); err != nil {
				log.Warn("LoadReview(%d): %v", c.ReviewID, err)
				return fmt.Sprintf("%s/files#%s", c.Issue.HTMLURL(), c.HashTag())
			}
		}
		if c.Review.Type <= ReviewTypePending {
			return fmt.Sprintf("%s/files#%s", c.Issue.HTMLURL(), c.HashTag())
		}
	}
	return fmt.Sprintf("%s#%s", c.Issue.HTMLURL(), c.HashTag())
}

// APIURL formats a API-string to the issue-comment
func (c *Comment) APIURL() string {
	err := c.LoadIssue()
	if err != nil { // Silently dropping errors :unamused:
		log.Error("LoadIssue(%d): %v", c.IssueID, err)
		return ""
	}
	err = c.Issue.loadRepo(db.DefaultContext)
	if err != nil { // Silently dropping errors :unamused:
		log.Error("loadRepo(%d): %v", c.Issue.RepoID, err)
		return ""
	}

	return fmt.Sprintf("%s/issues/comments/%d", c.Issue.Repo.APIURL(), c.ID)
}

// IssueURL formats a URL-string to the issue
func (c *Comment) IssueURL() string {
	err := c.LoadIssue()
	if err != nil { // Silently dropping errors :unamused:
		log.Error("LoadIssue(%d): %v", c.IssueID, err)
		return ""
	}

	if c.Issue.IsPull {
		return ""
	}

	err = c.Issue.loadRepo(db.DefaultContext)
	if err != nil { // Silently dropping errors :unamused:
		log.Error("loadRepo(%d): %v", c.Issue.RepoID, err)
		return ""
	}
	return c.Issue.HTMLURL()
}

// PRURL formats a URL-string to the pull-request
func (c *Comment) PRURL() string {
	err := c.LoadIssue()
	if err != nil { // Silently dropping errors :unamused:
		log.Error("LoadIssue(%d): %v", c.IssueID, err)
		return ""
	}

	err = c.Issue.loadRepo(db.DefaultContext)
	if err != nil { // Silently dropping errors :unamused:
		log.Error("loadRepo(%d): %v", c.Issue.RepoID, err)
		return ""
	}

	if !c.Issue.IsPull {
		return ""
	}
	return c.Issue.HTMLURL()
}

// CommentHashTag returns unique hash tag for comment id.
func CommentHashTag(id int64) string {
	return fmt.Sprintf("issuecomment-%d", id)
}

// HashTag returns unique hash tag for comment.
func (c *Comment) HashTag() string {
	return CommentHashTag(c.ID)
}

// EventTag returns unique event hash tag for comment.
func (c *Comment) EventTag() string {
	return fmt.Sprintf("event-%d", c.ID)
}

// LoadLabel if comment.Type is CommentTypeLabel, then load Label
func (c *Comment) LoadLabel() error {
	var label Label
	has, err := db.GetEngine(db.DefaultContext).ID(c.LabelID).Get(&label)
	if err != nil {
		return err
	} else if has {
		c.Label = &label
	} else {
		// Ignore Label is deleted, but not clear this table
		log.Warn("Commit %d cannot load label %d", c.ID, c.LabelID)
	}

	return nil
}

// LoadProject if comment.Type is CommentTypeProject, then load project.
func (c *Comment) LoadProject() error {
	if c.OldProjectID > 0 {
		var oldProject Project
		has, err := db.GetEngine(db.DefaultContext).ID(c.OldProjectID).Get(&oldProject)
		if err != nil {
			return err
		} else if has {
			c.OldProject = &oldProject
		}
	}

	if c.ProjectID > 0 {
		var project Project
		has, err := db.GetEngine(db.DefaultContext).ID(c.ProjectID).Get(&project)
		if err != nil {
			return err
		} else if has {
			c.Project = &project
		}
	}

	return nil
}

// LoadMilestone if comment.Type is CommentTypeMilestone, then load milestone
func (c *Comment) LoadMilestone() error {
	if c.OldMilestoneID > 0 {
		var oldMilestone Milestone
		has, err := db.GetEngine(db.DefaultContext).ID(c.OldMilestoneID).Get(&oldMilestone)
		if err != nil {
			return err
		} else if has {
			c.OldMilestone = &oldMilestone
		}
	}

	if c.MilestoneID > 0 {
		var milestone Milestone
		has, err := db.GetEngine(db.DefaultContext).ID(c.MilestoneID).Get(&milestone)
		if err != nil {
			return err
		} else if has {
			c.Milestone = &milestone
		}
	}
	return nil
}

// LoadPoster loads comment poster
func (c *Comment) LoadPoster() error {
	return c.loadPoster(db.GetEngine(db.DefaultContext))
}

// LoadAttachments loads attachments (it never returns error, the error during `GetAttachmentsByCommentIDCtx` is ignored)
func (c *Comment) LoadAttachments() error {
	if len(c.Attachments) > 0 {
		return nil
	}

	var err error
	c.Attachments, err = repo_model.GetAttachmentsByCommentIDCtx(db.DefaultContext, c.ID)
	if err != nil {
		log.Error("getAttachmentsByCommentID[%d]: %v", c.ID, err)
	}
	return nil
}

// UpdateAttachments update attachments by UUIDs for the comment
func (c *Comment) UpdateAttachments(uuids []string) error {
	ctx, committer, err := db.TxContext()
	if err != nil {
		return err
	}
	defer committer.Close()

	attachments, err := repo_model.GetAttachmentsByUUIDs(ctx, uuids)
	if err != nil {
		return fmt.Errorf("getAttachmentsByUUIDs [uuids: %v]: %v", uuids, err)
	}
	for i := 0; i < len(attachments); i++ {
		attachments[i].IssueID = c.IssueID
		attachments[i].CommentID = c.ID
		if err := repo_model.UpdateAttachmentCtx(ctx, attachments[i]); err != nil {
			return fmt.Errorf("update attachment [id: %d]: %v", attachments[i].ID, err)
		}
	}
	return committer.Commit()
}

// LoadAssigneeUserAndTeam if comment.Type is CommentTypeAssignees, then load assignees
func (c *Comment) LoadAssigneeUserAndTeam() error {
	var err error

	if c.AssigneeID > 0 && c.Assignee == nil {
		c.Assignee, err = user_model.GetUserByIDCtx(db.DefaultContext, c.AssigneeID)
		if err != nil {
			if !user_model.IsErrUserNotExist(err) {
				return err
			}
			c.Assignee = user_model.NewGhostUser()
		}
	} else if c.AssigneeTeamID > 0 && c.AssigneeTeam == nil {
		if err = c.LoadIssue(); err != nil {
			return err
		}

		if err = c.Issue.LoadRepo(); err != nil {
			return err
		}

		if err = c.Issue.Repo.GetOwner(db.DefaultContext); err != nil {
			return err
		}

		if c.Issue.Repo.Owner.IsOrganization() {
			c.AssigneeTeam, err = GetTeamByID(c.AssigneeTeamID)
			if err != nil && !IsErrTeamNotExist(err) {
				return err
			}
		}
	}
	return nil
}

// LoadResolveDoer if comment.Type is CommentTypeCode and ResolveDoerID not zero, then load resolveDoer
func (c *Comment) LoadResolveDoer() (err error) {
	if c.ResolveDoerID == 0 || c.Type != CommentTypeCode {
		return nil
	}
	c.ResolveDoer, err = user_model.GetUserByIDCtx(db.DefaultContext, c.ResolveDoerID)
	if err != nil {
		if user_model.IsErrUserNotExist(err) {
			c.ResolveDoer = user_model.NewGhostUser()
			err = nil
		}
	}
	return
}

// IsResolved check if an code comment is resolved
func (c *Comment) IsResolved() bool {
	return c.ResolveDoerID != 0 && c.Type == CommentTypeCode
}

// LoadDepIssueDetails loads Dependent Issue Details
func (c *Comment) LoadDepIssueDetails() (err error) {
	if c.DependentIssueID <= 0 || c.DependentIssue != nil {
		return nil
	}
	c.DependentIssue, err = getIssueByID(db.GetEngine(db.DefaultContext), c.DependentIssueID)
	return err
}

// LoadTime loads the associated time for a CommentTypeAddTimeManual
func (c *Comment) LoadTime() error {
	if c.Time != nil || c.TimeID == 0 {
		return nil
	}
	var err error
	c.Time, err = GetTrackedTimeByID(c.TimeID)
	return err
}

func (c *Comment) loadReactions(e db.Engine, repo *repo_model.Repository) (err error) {
	if c.Reactions != nil {
		return nil
	}
	c.Reactions, _, err = findReactions(e, FindReactionsOptions{
		IssueID:   c.IssueID,
		CommentID: c.ID,
	})
	if err != nil {
		return err
	}
	// Load reaction user data
	if _, err := c.Reactions.loadUsers(e, repo); err != nil {
		return err
	}
	return nil
}

// LoadReactions loads comment reactions
func (c *Comment) LoadReactions(repo *repo_model.Repository) error {
	return c.loadReactions(db.GetEngine(db.DefaultContext), repo)
}

func (c *Comment) loadReview(e db.Engine) (err error) {
	if c.Review == nil {
		if c.Review, err = getReviewByID(e, c.ReviewID); err != nil {
			return err
		}
	}
	c.Review.Issue = c.Issue
	return nil
}

// LoadReview loads the associated review
func (c *Comment) LoadReview() error {
	return c.loadReview(db.GetEngine(db.DefaultContext))
}

var notEnoughLines = regexp.MustCompile(`fatal: file .* has only \d+ lines?`)

func (c *Comment) checkInvalidation(doer *user_model.User, repo *git.Repository, branch string) error {
	// FIXME differentiate between previous and proposed line
	commit, err := repo.LineBlame(branch, repo.Path, c.TreePath, uint(c.UnsignedLine()))
	if err != nil && (strings.Contains(err.Error(), "fatal: no such path") || notEnoughLines.MatchString(err.Error())) {
		c.Invalidated = true
		return UpdateComment(c, doer)
	}
	if err != nil {
		return err
	}
	if c.CommitSHA != "" && c.CommitSHA != commit.ID.String() {
		c.Invalidated = true
		return UpdateComment(c, doer)
	}
	return nil
}

// CheckInvalidation checks if the line of code comment got changed by another commit.
// If the line got changed the comment is going to be invalidated.
func (c *Comment) CheckInvalidation(repo *git.Repository, doer *user_model.User, branch string) error {
	return c.checkInvalidation(doer, repo, branch)
}

// DiffSide returns "previous" if Comment.Line is a LOC of the previous changes and "proposed" if it is a LOC of the proposed changes.
func (c *Comment) DiffSide() string {
	if c.Line < 0 {
		return "previous"
	}
	return "proposed"
}

// UnsignedLine returns the LOC of the code comment without + or -
func (c *Comment) UnsignedLine() uint64 {
	if c.Line < 0 {
		return uint64(c.Line * -1)
	}
	return uint64(c.Line)
}

// CodeCommentURL returns the url to a comment in code
func (c *Comment) CodeCommentURL() string {
	err := c.LoadIssue()
	if err != nil { // Silently dropping errors :unamused:
		log.Error("LoadIssue(%d): %v", c.IssueID, err)
		return ""
	}
	err = c.Issue.loadRepo(db.DefaultContext)
	if err != nil { // Silently dropping errors :unamused:
		log.Error("loadRepo(%d): %v", c.Issue.RepoID, err)
		return ""
	}
	return fmt.Sprintf("%s/files#%s", c.Issue.HTMLURL(), c.HashTag())
}

// LoadPushCommits Load push commits
<<<<<<< HEAD
func (c *Comment) LoadPushCommits() (err error) {
	if c.Content == "" || c.Commits != nil || c.Type != CommentTypePullRequestPush {
=======
func (c *Comment) LoadPushCommits(ctx context.Context) (err error) {
	if c.Content == "" || c.Commits != nil || c.Type != CommentTypePullPush {
>>>>>>> 6c7084cb
		return nil
	}

	var data PushActionContent

	err = json.Unmarshal([]byte(c.Content), &data)
	if err != nil {
		return
	}

	c.IsForcePush = data.IsForcePush

	if c.IsForcePush {
		if len(data.CommitIDs) != 2 {
			return nil
		}
		c.OldCommit = data.CommitIDs[0]
		c.NewCommit = data.CommitIDs[1]
	} else {
		repoPath := c.Issue.Repo.RepoPath()
		gitRepo, closer, err := git.RepositoryFromContextOrOpen(ctx, repoPath)
		if err != nil {
			return err
		}
		defer closer.Close()

		c.Commits = ConvertFromGitCommit(gitRepo.GetCommitsFromIDs(data.CommitIDs), c.Issue.Repo)
		c.CommitsNum = int64(len(c.Commits))
	}

	return err
}

func createComment(ctx context.Context, opts *CreateCommentOptions) (_ *Comment, err error) {
	e := db.GetEngine(ctx)
	var LabelID int64
	if opts.Label != nil {
		LabelID = opts.Label.ID
	}

	comment := &Comment{
		Type:             opts.Type,
		PosterID:         opts.Doer.ID,
		Poster:           opts.Doer,
		IssueID:          opts.Issue.ID,
		LabelID:          LabelID,
		OldMilestoneID:   opts.OldMilestoneID,
		MilestoneID:      opts.MilestoneID,
		OldProjectID:     opts.OldProjectID,
		ProjectID:        opts.ProjectID,
		TimeID:           opts.TimeID,
		RemovedAssignee:  opts.RemovedAssignee,
		AssigneeID:       opts.AssigneeID,
		AssigneeTeamID:   opts.AssigneeTeamID,
		CommitID:         opts.CommitID,
		CommitSHA:        opts.CommitSHA,
		Line:             opts.LineNum,
		Content:          opts.Content,
		OldTitle:         opts.OldTitle,
		NewTitle:         opts.NewTitle,
		OldRef:           opts.OldRef,
		NewRef:           opts.NewRef,
		DependentIssueID: opts.DependentIssueID,
		TreePath:         opts.TreePath,
		ReviewID:         opts.ReviewID,
		Patch:            opts.Patch,
		RefRepoID:        opts.RefRepoID,
		RefIssueID:       opts.RefIssueID,
		RefCommentID:     opts.RefCommentID,
		RefAction:        opts.RefAction,
		RefIsPull:        opts.RefIsPull,
		IsForcePush:      opts.IsForcePush,
		Invalidated:      opts.Invalidated,
	}
	if _, err = e.Insert(comment); err != nil {
		return nil, err
	}

	if err = opts.Repo.GetOwner(ctx); err != nil {
		return nil, err
	}

	if err = updateCommentInfos(ctx, opts, comment); err != nil {
		return nil, err
	}

	if err = comment.addCrossReferences(ctx, opts.Doer, false); err != nil {
		return nil, err
	}

	return comment, nil
}

func updateCommentInfos(ctx context.Context, opts *CreateCommentOptions, comment *Comment) (err error) {
	e := db.GetEngine(ctx)
	// Check comment type.
	switch opts.Type {
	case CommentTypeCode:
		if comment.ReviewID != 0 {
			if comment.Review == nil {
				if err := comment.loadReview(e); err != nil {
					return err
				}
			}
			if comment.Review.Type <= ReviewTypePending {
				return nil
			}
		}
		fallthrough
	case CommentTypeComment:
		if _, err = e.Exec("UPDATE `issue` SET num_comments=num_comments+1 WHERE id=?", opts.Issue.ID); err != nil {
			return err
		}
		fallthrough
	case CommentTypeReview:
		// Check attachments
		attachments, err := repo_model.GetAttachmentsByUUIDs(ctx, opts.Attachments)
		if err != nil {
			return fmt.Errorf("getAttachmentsByUUIDs [uuids: %v]: %v", opts.Attachments, err)
		}

		for i := range attachments {
			attachments[i].IssueID = opts.Issue.ID
			attachments[i].CommentID = comment.ID
			// No assign value could be 0, so ignore AllCols().
			if _, err = e.ID(attachments[i].ID).Update(attachments[i]); err != nil {
				return fmt.Errorf("update attachment [%d]: %v", attachments[i].ID, err)
			}
		}
	case CommentTypeReopen, CommentTypeClose:
		if err = opts.Issue.updateClosedNum(ctx); err != nil {
			return err
		}
	}
	// update the issue's updated_unix column
	return updateIssueCols(ctx, opts.Issue, "updated_unix")
}

func createDeadlineComment(ctx context.Context, doer *user_model.User, issue *Issue, newDeadlineUnix timeutil.TimeStamp) (*Comment, error) {
	var content string
	var commentType CommentType

	// newDeadline = 0 means deleting
	if newDeadlineUnix == 0 {
		commentType = CommentTypeRemovedDeadline
		content = issue.DeadlineUnix.Format("2006-01-02")
	} else if issue.DeadlineUnix == 0 {
		// Check if the new date was added or modified
		// If the actual deadline is 0 => deadline added
		commentType = CommentTypeAddedDeadline
		content = newDeadlineUnix.Format("2006-01-02")
	} else { // Otherwise modified
		commentType = CommentTypeModifiedDeadline
		content = newDeadlineUnix.Format("2006-01-02") + "|" + issue.DeadlineUnix.Format("2006-01-02")
	}

	if err := issue.loadRepo(ctx); err != nil {
		return nil, err
	}

	opts := &CreateCommentOptions{
		Type:    commentType,
		Doer:    doer,
		Repo:    issue.Repo,
		Issue:   issue,
		Content: content,
	}
	comment, err := createComment(ctx, opts)
	if err != nil {
		return nil, err
	}
	return comment, nil
}

// Creates issue dependency comment
func createIssueDependencyComment(ctx context.Context, doer *user_model.User, issue, dependentIssue *Issue, add bool) (err error) {
	cType := CommentTypeAddDependency
	if !add {
		cType = CommentTypeRemoveDependency
	}
	if err = issue.loadRepo(ctx); err != nil {
		return
	}

	// Make two comments, one in each issue
	opts := &CreateCommentOptions{
		Type:             cType,
		Doer:             doer,
		Repo:             issue.Repo,
		Issue:            issue,
		DependentIssueID: dependentIssue.ID,
	}
	if _, err = createComment(ctx, opts); err != nil {
		return
	}

	opts = &CreateCommentOptions{
		Type:             cType,
		Doer:             doer,
		Repo:             issue.Repo,
		Issue:            dependentIssue,
		DependentIssueID: issue.ID,
	}
	_, err = createComment(ctx, opts)
	return
}

// CreateCommentOptions defines options for creating comment
type CreateCommentOptions struct {
	Type  CommentType
	Doer  *user_model.User
	Repo  *repo_model.Repository
	Issue *Issue
	Label *Label

	DependentIssueID int64
	OldMilestoneID   int64
	MilestoneID      int64
	OldProjectID     int64
	ProjectID        int64
	TimeID           int64
	AssigneeID       int64
	AssigneeTeamID   int64
	RemovedAssignee  bool
	OldTitle         string
	NewTitle         string
	OldRef           string
	NewRef           string
	CommitID         int64
	CommitSHA        string
	Patch            string
	LineNum          int64
	TreePath         string
	ReviewID         int64
	Content          string
	Attachments      []string // UUIDs of attachments
	RefRepoID        int64
	RefIssueID       int64
	RefCommentID     int64
	RefAction        references.XRefAction
	RefIsPull        bool
	IsForcePush      bool
	Invalidated      bool
}

// CreateComment creates comment of issue or commit.
func CreateComment(opts *CreateCommentOptions) (comment *Comment, err error) {
	ctx, committer, err := db.TxContext()
	if err != nil {
		return nil, err
	}
	defer committer.Close()

	comment, err = createComment(ctx, opts)
	if err != nil {
		return nil, err
	}

	if err = committer.Commit(); err != nil {
		return nil, err
	}

	return comment, nil
}

// CreateRefComment creates a commit reference comment to issue.
func CreateRefComment(doer *user_model.User, repo *repo_model.Repository, issue *Issue, content, commitSHA string) error {
	if len(commitSHA) == 0 {
		return fmt.Errorf("cannot create reference with empty commit SHA")
	}

	// Check if same reference from same commit has already existed.
	has, err := db.GetEngine(db.DefaultContext).Get(&Comment{
		Type:      CommentTypeCommitRef,
		IssueID:   issue.ID,
		CommitSHA: commitSHA,
	})
	if err != nil {
		return fmt.Errorf("check reference comment: %v", err)
	} else if has {
		return nil
	}

	_, err = CreateComment(&CreateCommentOptions{
		Type:      CommentTypeCommitRef,
		Doer:      doer,
		Repo:      repo,
		Issue:     issue,
		CommitSHA: commitSHA,
		Content:   content,
	})
	return err
}

// GetCommentByID returns the comment by given ID.
func GetCommentByID(id int64) (*Comment, error) {
	return getCommentByID(db.GetEngine(db.DefaultContext), id)
}

func getCommentByID(e db.Engine, id int64) (*Comment, error) {
	c := new(Comment)
	has, err := e.ID(id).Get(c)
	if err != nil {
		return nil, err
	} else if !has {
		return nil, ErrCommentNotExist{id, 0}
	}
	return c, nil
}

// FindCommentsOptions describes the conditions to Find comments
type FindCommentsOptions struct {
	db.ListOptions
	RepoID   int64
	IssueID  int64
	ReviewID int64
	Since    int64
	Before   int64
	Line     int64
	TreePath string
	Type     CommentType
}

func (opts *FindCommentsOptions) toConds() builder.Cond {
	cond := builder.NewCond()
	if opts.RepoID > 0 {
		cond = cond.And(builder.Eq{"issue.repo_id": opts.RepoID})
	}
	if opts.IssueID > 0 {
		cond = cond.And(builder.Eq{"comment.issue_id": opts.IssueID})
	}
	if opts.ReviewID > 0 {
		cond = cond.And(builder.Eq{"comment.review_id": opts.ReviewID})
	}
	if opts.Since > 0 {
		cond = cond.And(builder.Gte{"comment.updated_unix": opts.Since})
	}
	if opts.Before > 0 {
		cond = cond.And(builder.Lte{"comment.updated_unix": opts.Before})
	}
	if opts.Type != CommentTypeUnknown {
		cond = cond.And(builder.Eq{"comment.type": opts.Type})
	}
	if opts.Line != 0 {
		cond = cond.And(builder.Eq{"comment.line": opts.Line})
	}
	if len(opts.TreePath) > 0 {
		cond = cond.And(builder.Eq{"comment.tree_path": opts.TreePath})
	}
	return cond
}

func findComments(e db.Engine, opts *FindCommentsOptions) ([]*Comment, error) {
	comments := make([]*Comment, 0, 10)
	sess := e.Where(opts.toConds())
	if opts.RepoID > 0 {
		sess.Join("INNER", "issue", "issue.id = comment.issue_id")
	}

	if opts.Page != 0 {
		sess = db.SetSessionPagination(sess, opts)
	}

	// WARNING: If you change this order you will need to fix createCodeComment

	return comments, sess.
		Asc("comment.created_unix").
		Asc("comment.id").
		Find(&comments)
}

// FindComments returns all comments according options
func FindComments(opts *FindCommentsOptions) ([]*Comment, error) {
	return findComments(db.GetEngine(db.DefaultContext), opts)
}

// CountComments count all comments according options by ignoring pagination
func CountComments(opts *FindCommentsOptions) (int64, error) {
	sess := db.GetEngine(db.DefaultContext).Where(opts.toConds())
	if opts.RepoID > 0 {
		sess.Join("INNER", "issue", "issue.id = comment.issue_id")
	}
	return sess.Count(&Comment{})
}

// UpdateComment updates information of comment.
func UpdateComment(c *Comment, doer *user_model.User) error {
	ctx, committer, err := db.TxContext()
	if err != nil {
		return err
	}
	defer committer.Close()
	sess := db.GetEngine(ctx)

	if _, err := sess.ID(c.ID).AllCols().Update(c); err != nil {
		return err
	}
	if err := c.loadIssue(sess); err != nil {
		return err
	}
	if err := c.addCrossReferences(ctx, doer, true); err != nil {
		return err
	}
	if err := committer.Commit(); err != nil {
		return fmt.Errorf("Commit: %v", err)
	}

	return nil
}

// DeleteComment deletes the comment
func DeleteComment(comment *Comment) error {
	ctx, committer, err := db.TxContext()
	if err != nil {
		return err
	}
	defer committer.Close()

	if err := deleteComment(db.GetEngine(ctx), comment); err != nil {
		return err
	}

	return committer.Commit()
}

func deleteComment(e db.Engine, comment *Comment) error {
	if _, err := e.Delete(&Comment{
		ID: comment.ID,
	}); err != nil {
		return err
	}

	if _, err := e.Delete(&issues.ContentHistory{
		CommentID: comment.ID,
	}); err != nil {
		return err
	}

	if comment.Type == CommentTypeComment {
		if _, err := e.Exec("UPDATE `issue` SET num_comments = num_comments - 1 WHERE id = ?", comment.IssueID); err != nil {
			return err
		}
	}
	if _, err := e.Where("comment_id = ?", comment.ID).Cols("is_deleted").Update(&Action{IsDeleted: true}); err != nil {
		return err
	}

	if err := comment.neuterCrossReferences(e); err != nil {
		return err
	}

	return deleteReaction(e, &ReactionOptions{Comment: comment})
}

// CodeComments represents comments on code by using this structure: FILENAME -> LINE (+ == proposed; - == previous) -> COMMENTS
type CodeComments map[string]map[int64][]*Comment

func fetchCodeComments(ctx context.Context, issue *Issue, currentUser *user_model.User) (CodeComments, error) {
	return fetchCodeCommentsByReview(ctx, issue, currentUser, nil)
}

func fetchCodeCommentsByReview(ctx context.Context, issue *Issue, currentUser *user_model.User, review *Review) (CodeComments, error) {
	pathToLineToComment := make(CodeComments)
	if review == nil {
		review = &Review{ID: 0}
	}
	opts := FindCommentsOptions{
		Type:     CommentTypeCode,
		IssueID:  issue.ID,
		ReviewID: review.ID,
	}

	comments, err := findCodeComments(ctx, opts, issue, currentUser, review)
	if err != nil {
		return nil, err
	}

	for _, comment := range comments {
		if pathToLineToComment[comment.TreePath] == nil {
			pathToLineToComment[comment.TreePath] = make(map[int64][]*Comment)
		}
		pathToLineToComment[comment.TreePath][comment.Line] = append(pathToLineToComment[comment.TreePath][comment.Line], comment)
	}
	return pathToLineToComment, nil
}

func findCodeComments(ctx context.Context, opts FindCommentsOptions, issue *Issue, currentUser *user_model.User, review *Review) ([]*Comment, error) {
	var comments []*Comment
	if review == nil {
		review = &Review{ID: 0}
	}
	conds := opts.toConds()
	if review.ID == 0 {
		conds = conds.And(builder.Eq{"invalidated": false})
	}
	e := db.GetEngine(ctx)
	if err := e.Where(conds).
		Asc("comment.created_unix").
		Asc("comment.id").
		Find(&comments); err != nil {
		return nil, err
	}

	if err := issue.loadRepo(ctx); err != nil {
		return nil, err
	}

	if err := CommentList(comments).loadPosters(e); err != nil {
		return nil, err
	}

	// Find all reviews by ReviewID
	reviews := make(map[int64]*Review)
	ids := make([]int64, 0, len(comments))
	for _, comment := range comments {
		if comment.ReviewID != 0 {
			ids = append(ids, comment.ReviewID)
		}
	}
	if err := e.In("id", ids).Find(&reviews); err != nil {
		return nil, err
	}

	n := 0
	for _, comment := range comments {
		if re, ok := reviews[comment.ReviewID]; ok && re != nil {
			// If the review is pending only the author can see the comments (except if the review is set)
			if review.ID == 0 && re.Type == ReviewTypePending &&
				(currentUser == nil || currentUser.ID != re.ReviewerID) {
				continue
			}
			comment.Review = re
		}
		comments[n] = comment
		n++

		if err := comment.LoadResolveDoer(); err != nil {
			return nil, err
		}

		if err := comment.LoadReactions(issue.Repo); err != nil {
			return nil, err
		}

		var err error
		if comment.RenderedContent, err = markdown.RenderString(&markup.RenderContext{
			Ctx:       ctx,
			URLPrefix: issue.Repo.Link(),
			Metas:     issue.Repo.ComposeMetas(),
		}, comment.Content); err != nil {
			return nil, err
		}
	}
	return comments[:n], nil
}

// FetchCodeCommentsByLine fetches the code comments for a given treePath and line number
func FetchCodeCommentsByLine(ctx context.Context, issue *Issue, currentUser *user_model.User, treePath string, line int64) ([]*Comment, error) {
	opts := FindCommentsOptions{
		Type:     CommentTypeCode,
		IssueID:  issue.ID,
		TreePath: treePath,
		Line:     line,
	}
	return findCodeComments(ctx, opts, issue, currentUser, nil)
}

// FetchCodeComments will return a 2d-map: ["Path"]["Line"] = Comments at line
func FetchCodeComments(ctx context.Context, issue *Issue, currentUser *user_model.User) (CodeComments, error) {
	return fetchCodeComments(ctx, issue, currentUser)
}

// UpdateCommentsMigrationsByType updates comments' migrations information via given git service type and original id and poster id
func UpdateCommentsMigrationsByType(tp structs.GitServiceType, originalAuthorID string, posterID int64) error {
	_, err := db.GetEngine(db.DefaultContext).Table("comment").
		Where(builder.In("issue_id",
			builder.Select("issue.id").
				From("issue").
				InnerJoin("repository", "issue.repo_id = repository.id").
				Where(builder.Eq{
					"repository.original_service_type": tp,
				}),
		)).
		And("comment.original_author_id = ?", originalAuthorID).
		Update(map[string]interface{}{
			"poster_id":          posterID,
			"original_author":    "",
			"original_author_id": 0,
		})
	return err
}

// CreatePushPullComment create push code to pull base comment
func CreatePushPullComment(ctx context.Context, pusher *user_model.User, pr *PullRequest, oldCommitID, newCommitID string) (comment *Comment, err error) {
	if pr.HasMerged || oldCommitID == "" || newCommitID == "" {
		return nil, nil
	}

	ops := &CreateCommentOptions{
		Type: CommentTypePullRequestPush,
		Doer: pusher,
		Repo: pr.BaseRepo,
	}

	var data PushActionContent

	data.CommitIDs, data.IsForcePush, err = getCommitIDsFromRepo(ctx, pr.BaseRepo, oldCommitID, newCommitID, pr.BaseBranch)
	if err != nil {
		return nil, err
	}

	ops.Issue = pr.Issue

	dataJSON, err := json.Marshal(data)
	if err != nil {
		return nil, err
	}

	ops.Content = string(dataJSON)

	comment, err = CreateComment(ops)

	return
}

// getCommitsFromRepo get commit IDs from repo in between oldCommitID and newCommitID
// isForcePush will be true if oldCommit isn't on the branch
// Commit on baseBranch will skip
func getCommitIDsFromRepo(ctx context.Context, repo *repo_model.Repository, oldCommitID, newCommitID, baseBranch string) (commitIDs []string, isForcePush bool, err error) {
	repoPath := repo.RepoPath()
	gitRepo, closer, err := git.RepositoryFromContextOrOpen(ctx, repoPath)
	if err != nil {
		return nil, false, err
	}
	defer closer.Close()

	oldCommit, err := gitRepo.GetCommit(oldCommitID)
	if err != nil {
		return nil, false, err
	}

	if err = oldCommit.LoadBranchName(); err != nil {
		return nil, false, err
	}

	if len(oldCommit.Branch) == 0 {
		commitIDs = make([]string, 2)
		commitIDs[0] = oldCommitID
		commitIDs[1] = newCommitID

		return commitIDs, true, err
	}

	newCommit, err := gitRepo.GetCommit(newCommitID)
	if err != nil {
		return nil, false, err
	}

	commits, err := newCommit.CommitsBeforeUntil(oldCommitID)
	if err != nil {
		return nil, false, err
	}

	commitIDs = make([]string, 0, len(commits))
	commitChecks := make(map[string]*commitBranchCheckItem)

	for _, commit := range commits {
		commitChecks[commit.ID.String()] = &commitBranchCheckItem{
			Commit:  commit,
			Checked: false,
		}
	}

	if err = commitBranchCheck(gitRepo, newCommit, oldCommitID, baseBranch, commitChecks); err != nil {
		return
	}

	for i := len(commits) - 1; i >= 0; i-- {
		commitID := commits[i].ID.String()
		if item, ok := commitChecks[commitID]; ok && item.Checked {
			commitIDs = append(commitIDs, commitID)
		}
	}

	return
}

type commitBranchCheckItem struct {
	Commit  *git.Commit
	Checked bool
}

func commitBranchCheck(gitRepo *git.Repository, startCommit *git.Commit, endCommitID, baseBranch string, commitList map[string]*commitBranchCheckItem) error {
	if startCommit.ID.String() == endCommitID {
		return nil
	}

	checkStack := make([]string, 0, 10)
	checkStack = append(checkStack, startCommit.ID.String())

	for len(checkStack) > 0 {
		commitID := checkStack[0]
		checkStack = checkStack[1:]

		item, ok := commitList[commitID]
		if !ok {
			continue
		}

		if item.Commit.ID.String() == endCommitID {
			continue
		}

		if err := item.Commit.LoadBranchName(); err != nil {
			return err
		}

		if item.Commit.Branch == baseBranch {
			continue
		}

		if item.Checked {
			continue
		}

		item.Checked = true

		parentNum := item.Commit.ParentCount()
		for i := 0; i < parentNum; i++ {
			parentCommit, err := item.Commit.Parent(i)
			if err != nil {
				return err
			}
			checkStack = append(checkStack, parentCommit.ID.String())
		}
	}
	return nil
}<|MERGE_RESOLUTION|>--- conflicted
+++ resolved
@@ -724,13 +724,8 @@
 }
 
 // LoadPushCommits Load push commits
-<<<<<<< HEAD
-func (c *Comment) LoadPushCommits() (err error) {
+func (c *Comment) LoadPushCommits(ctx context.Context) (err error) {
 	if c.Content == "" || c.Commits != nil || c.Type != CommentTypePullRequestPush {
-=======
-func (c *Comment) LoadPushCommits(ctx context.Context) (err error) {
-	if c.Content == "" || c.Commits != nil || c.Type != CommentTypePullPush {
->>>>>>> 6c7084cb
 		return nil
 	}
 
