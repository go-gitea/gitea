--- conflicted
+++ resolved
@@ -1177,10 +1177,6 @@
 }
 
 func findCodeComments(ctx context.Context, opts FindCommentsOptions, issue *Issue, currentUser *user_model.User, review *Review) ([]*Comment, error) {
-<<<<<<< HEAD
-	e := db.GetEngine(ctx)
-=======
->>>>>>> 39eb8244
 	var comments []*Comment
 	if review == nil {
 		review = &Review{ID: 0}
@@ -1258,21 +1254,12 @@
 		TreePath: treePath,
 		Line:     line,
 	}
-<<<<<<< HEAD
 	return findCodeComments(ctx, opts, issue, currentUser, nil)
 }
 
 // FetchCodeComments will return a 2d-map: ["Path"]["Line"] = Comments at line
 func FetchCodeComments(ctx context.Context, issue *Issue, currentUser *user_model.User) (CodeComments, error) {
 	return fetchCodeComments(ctx, issue, currentUser)
-=======
-	return findCodeComments(db.DefaultContext, opts, issue, currentUser, nil)
-}
-
-// FetchCodeComments will return a 2d-map: ["Path"]["Line"] = Comments at line
-func FetchCodeComments(issue *Issue, currentUser *user_model.User) (CodeComments, error) {
-	return fetchCodeComments(db.DefaultContext, issue, currentUser)
->>>>>>> 39eb8244
 }
 
 // UpdateCommentsMigrationsByType updates comments' migrations information via given git service type and original id and poster id
@@ -1331,11 +1318,7 @@
 // getCommitsFromRepo get commit IDs from repo in between oldCommitID and newCommitID
 // isForcePush will be true if oldCommit isn't on the branch
 // Commit on baseBranch will skip
-<<<<<<< HEAD
-func getCommitIDsFromRepo(ctx context.Context, repo *Repository, oldCommitID, newCommitID, baseBranch string) (commitIDs []string, isForcePush bool, err error) {
-=======
-func getCommitIDsFromRepo(repo *repo_model.Repository, oldCommitID, newCommitID, baseBranch string) (commitIDs []string, isForcePush bool, err error) {
->>>>>>> 39eb8244
+func getCommitIDsFromRepo(ctx context.Context, repo *repo_model.Repository, oldCommitID, newCommitID, baseBranch string) (commitIDs []string, isForcePush bool, err error) {
 	repoPath := repo.RepoPath()
 	gitRepo := git.RepositoryFromContext(ctx, repoPath)
 	if gitRepo == nil {
