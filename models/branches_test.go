--- conflicted
+++ resolved
@@ -100,14 +100,10 @@
 	repo1 := unittest.AssertExistsAndLoadBean(t, &repo_model.Repository{ID: 1}).(*repo_model.Repository)
 	_isDefault := false
 
-<<<<<<< HEAD
-	err := UpdateProtectBranch(db.DefaultContext, repo1, &ProtectedBranch{
-=======
 	ctx, committer, err := db.TxContext()
 	defer committer.Close()
 	assert.NoError(t, err)
 	assert.NoError(t, UpdateProtectBranch(ctx, repo1, &ProtectedBranch{
->>>>>>> 266f4b3f
 		RepoID:     repo1.ID,
 		BranchName: "master",
 	}, WhitelistOptions{}))
