// Copyright 2017 The Gitea Authors. All rights reserved.
// Use of this source code is governed by a MIT-style
// license that can be found in the LICENSE file.

package models

import (
	"context"
	"testing"
	"time"

	api "code.gitea.io/gitea/modules/structs"

	jsoniter "github.com/json-iterator/go"
	"github.com/stretchr/testify/assert"
)

func TestHookContentType_Name(t *testing.T) {
	assert.Equal(t, "json", ContentTypeJSON.Name())
	assert.Equal(t, "form", ContentTypeForm.Name())
}

func TestIsValidHookContentType(t *testing.T) {
	assert.True(t, IsValidHookContentType("json"))
	assert.True(t, IsValidHookContentType("form"))
	assert.False(t, IsValidHookContentType("invalid"))
}

func TestWebhook_History(t *testing.T) {
	assert.NoError(t, PrepareTestDatabase())
	webhook := AssertExistsAndLoadBean(t, &Webhook{ID: 1}).(*Webhook)
	tasks, err := webhook.History(0)
	assert.NoError(t, err)
	if assert.Len(t, tasks, 1) {
		assert.Equal(t, int64(1), tasks[0].ID)
	}

	webhook = AssertExistsAndLoadBean(t, &Webhook{ID: 2}).(*Webhook)
	tasks, err = webhook.History(0)
	assert.NoError(t, err)
	assert.Len(t, tasks, 0)
}

func TestWebhook_UpdateEvent(t *testing.T) {
	assert.NoError(t, PrepareTestDatabase())
	webhook := AssertExistsAndLoadBean(t, &Webhook{ID: 1}).(*Webhook)
	hookEvent := &HookEvent{
		PushOnly:       true,
		SendEverything: false,
		ChooseEvents:   false,
		HookEvents: HookEvents{
			Create:      false,
			Push:        true,
			PullRequest: false,
		},
	}
	webhook.HookEvent = hookEvent
	assert.NoError(t, webhook.UpdateEvent())
	assert.NotEmpty(t, webhook.Events)
	actualHookEvent := &HookEvent{}
	json := jsoniter.ConfigCompatibleWithStandardLibrary
	assert.NoError(t, json.Unmarshal([]byte(webhook.Events), actualHookEvent))
	assert.Equal(t, *hookEvent, *actualHookEvent)
}

func TestWebhook_EventsArray(t *testing.T) {
	assert.Equal(t, []string{
		"create", "delete", "fork", "push",
		"issues", "issue_assign", "issue_label", "issue_milestone", "issue_comment",
		"pull_request", "pull_request_assign", "pull_request_label", "pull_request_milestone",
		"pull_request_comment", "pull_request_review_approved", "pull_request_review_rejected",
		"pull_request_review_comment", "pull_request_sync", "repository", "release",
<<<<<<< HEAD
		"organization", "team", "membership"},
		(&Webhook{
			RepoID:    0,
			OrgID:     3,
			HookEvent: &HookEvent{SendEverything: true},
		}).EventsArray(),
	)

	assert.Equal(t, []string{"create", "delete", "fork", "push",
		"issues", "issue_assign", "issue_label", "issue_milestone", "issue_comment",
		"pull_request", "pull_request_assign", "pull_request_label", "pull_request_milestone",
		"pull_request_comment", "pull_request_review_approved", "pull_request_review_rejected",
		"pull_request_review_comment", "pull_request_sync", "repository", "release"},
=======
	},
>>>>>>> 71c5a8f7
		(&Webhook{
			RepoID:    3,
			OrgID:     0,
			HookEvent: &HookEvent{SendEverything: true},
		}).EventsArray(),
	)

	assert.Equal(t, []string{"push"},
		(&Webhook{
			HookEvent: &HookEvent{PushOnly: true},
		}).EventsArray(),
	)
}

func TestCreateWebhook(t *testing.T) {
	hook := &Webhook{
		RepoID:      3,
		URL:         "www.example.com/unit_test",
		ContentType: ContentTypeJSON,
		Events:      `{"push_only":false,"send_everything":false,"choose_events":false,"events":{"create":false,"push":true,"pull_request":true}}`,
	}
	AssertNotExistsBean(t, hook)
	assert.NoError(t, CreateWebhook(hook))
	AssertExistsAndLoadBean(t, hook)
}

func TestGetWebhookByRepoID(t *testing.T) {
	assert.NoError(t, PrepareTestDatabase())
	hook, err := GetWebhookByRepoID(1, 1)
	assert.NoError(t, err)
	assert.Equal(t, int64(1), hook.ID)

	_, err = GetWebhookByRepoID(NonexistentID, NonexistentID)
	assert.Error(t, err)
	assert.True(t, IsErrWebhookNotExist(err))
}

func TestGetWebhookByOrgID(t *testing.T) {
	assert.NoError(t, PrepareTestDatabase())
	hook, err := GetWebhookByOrgID(3, 3)
	assert.NoError(t, err)
	assert.Equal(t, int64(3), hook.ID)

	_, err = GetWebhookByOrgID(NonexistentID, NonexistentID)
	assert.Error(t, err)
	assert.True(t, IsErrWebhookNotExist(err))
}

func TestGetActiveWebhooksByRepoID(t *testing.T) {
	assert.NoError(t, PrepareTestDatabase())
	hooks, err := GetActiveWebhooksByRepoID(1)
	assert.NoError(t, err)
	if assert.Len(t, hooks, 1) {
		assert.Equal(t, int64(1), hooks[0].ID)
		assert.True(t, hooks[0].IsActive)
	}
}

func TestGetWebhooksByRepoID(t *testing.T) {
	assert.NoError(t, PrepareTestDatabase())
	hooks, err := GetWebhooksByRepoID(1, ListOptions{})
	assert.NoError(t, err)
	if assert.Len(t, hooks, 2) {
		assert.Equal(t, int64(1), hooks[0].ID)
		assert.Equal(t, int64(2), hooks[1].ID)
	}
}

func TestGetActiveWebhooksByOrgID(t *testing.T) {
	assert.NoError(t, PrepareTestDatabase())
	hooks, err := GetActiveWebhooksByOrgID(3)
	assert.NoError(t, err)
	if assert.Len(t, hooks, 1) {
		assert.Equal(t, int64(3), hooks[0].ID)
		assert.True(t, hooks[0].IsActive)
	}
}

func TestGetWebhooksByOrgID(t *testing.T) {
	assert.NoError(t, PrepareTestDatabase())
	hooks, err := GetWebhooksByOrgID(3, ListOptions{})
	assert.NoError(t, err)
	if assert.Len(t, hooks, 1) {
		assert.Equal(t, int64(3), hooks[0].ID)
		assert.True(t, hooks[0].IsActive)
	}
}

func TestUpdateWebhook(t *testing.T) {
	assert.NoError(t, PrepareTestDatabase())
	hook := AssertExistsAndLoadBean(t, &Webhook{ID: 2}).(*Webhook)
	hook.IsActive = true
	hook.ContentType = ContentTypeForm
	AssertNotExistsBean(t, hook)
	assert.NoError(t, UpdateWebhook(hook))
	AssertExistsAndLoadBean(t, hook)
}

func TestDeleteWebhookByRepoID(t *testing.T) {
	assert.NoError(t, PrepareTestDatabase())
	AssertExistsAndLoadBean(t, &Webhook{ID: 2, RepoID: 1})
	assert.NoError(t, DeleteWebhookByRepoID(1, 2))
	AssertNotExistsBean(t, &Webhook{ID: 2, RepoID: 1})

	err := DeleteWebhookByRepoID(NonexistentID, NonexistentID)
	assert.Error(t, err)
	assert.True(t, IsErrWebhookNotExist(err))
}

func TestDeleteWebhookByOrgID(t *testing.T) {
	assert.NoError(t, PrepareTestDatabase())
	AssertExistsAndLoadBean(t, &Webhook{ID: 3, OrgID: 3})
	assert.NoError(t, DeleteWebhookByOrgID(3, 3))
	AssertNotExistsBean(t, &Webhook{ID: 3, OrgID: 3})

	err := DeleteWebhookByOrgID(NonexistentID, NonexistentID)
	assert.Error(t, err)
	assert.True(t, IsErrWebhookNotExist(err))
}

func TestHookTasks(t *testing.T) {
	assert.NoError(t, PrepareTestDatabase())
	hookTasks, err := HookTasks(1, 1)
	assert.NoError(t, err)
	if assert.Len(t, hookTasks, 1) {
		assert.Equal(t, int64(1), hookTasks[0].ID)
	}

	hookTasks, err = HookTasks(NonexistentID, 1)
	assert.NoError(t, err)
	assert.Len(t, hookTasks, 0)
}

func TestCreateHookTask(t *testing.T) {
	assert.NoError(t, PrepareTestDatabase())
	hookTask := &HookTask{
		RepoID:    3,
		HookID:    3,
		Typ:       GITEA,
		URL:       "http://www.example.com/unit_test",
		Payloader: &api.PushPayload{},
	}
	AssertNotExistsBean(t, hookTask)
	assert.NoError(t, CreateHookTask(hookTask))
	AssertExistsAndLoadBean(t, hookTask)
}

func TestUpdateHookTask(t *testing.T) {
	assert.NoError(t, PrepareTestDatabase())

	hook := AssertExistsAndLoadBean(t, &HookTask{ID: 1}).(*HookTask)
	hook.PayloadContent = "new payload content"
	hook.DeliveredString = "new delivered string"
	hook.IsDelivered = true
	AssertNotExistsBean(t, hook)
	assert.NoError(t, UpdateHookTask(hook))
	AssertExistsAndLoadBean(t, hook)
}

func TestCleanupHookTaskTable_PerWebhook_DeletesDelivered(t *testing.T) {
	assert.NoError(t, PrepareTestDatabase())
	hookTask := &HookTask{
		RepoID:      3,
		HookID:      3,
		Typ:         GITEA,
		URL:         "http://www.example.com/unit_test",
		Payloader:   &api.PushPayload{},
		IsDelivered: true,
		Delivered:   time.Now().UnixNano(),
	}
	AssertNotExistsBean(t, hookTask)
	assert.NoError(t, CreateHookTask(hookTask))
	AssertExistsAndLoadBean(t, hookTask)

	assert.NoError(t, CleanupHookTaskTable(context.Background(), PerWebhook, 168*time.Hour, 0))
	AssertNotExistsBean(t, hookTask)
}

func TestCleanupHookTaskTable_PerWebhook_LeavesUndelivered(t *testing.T) {
	assert.NoError(t, PrepareTestDatabase())
	hookTask := &HookTask{
		RepoID:      2,
		HookID:      4,
		Typ:         GITEA,
		URL:         "http://www.example.com/unit_test",
		Payloader:   &api.PushPayload{},
		IsDelivered: false,
	}
	AssertNotExistsBean(t, hookTask)
	assert.NoError(t, CreateHookTask(hookTask))
	AssertExistsAndLoadBean(t, hookTask)

	assert.NoError(t, CleanupHookTaskTable(context.Background(), PerWebhook, 168*time.Hour, 0))
	AssertExistsAndLoadBean(t, hookTask)
}

func TestCleanupHookTaskTable_PerWebhook_LeavesMostRecentTask(t *testing.T) {
	assert.NoError(t, PrepareTestDatabase())
	hookTask := &HookTask{
		RepoID:      2,
		HookID:      4,
		Typ:         GITEA,
		URL:         "http://www.example.com/unit_test",
		Payloader:   &api.PushPayload{},
		IsDelivered: true,
		Delivered:   time.Now().UnixNano(),
	}
	AssertNotExistsBean(t, hookTask)
	assert.NoError(t, CreateHookTask(hookTask))
	AssertExistsAndLoadBean(t, hookTask)

	assert.NoError(t, CleanupHookTaskTable(context.Background(), PerWebhook, 168*time.Hour, 1))
	AssertExistsAndLoadBean(t, hookTask)
}

func TestCleanupHookTaskTable_OlderThan_DeletesDelivered(t *testing.T) {
	assert.NoError(t, PrepareTestDatabase())
	hookTask := &HookTask{
		RepoID:      3,
		HookID:      3,
		Typ:         GITEA,
		URL:         "http://www.example.com/unit_test",
		Payloader:   &api.PushPayload{},
		IsDelivered: true,
		Delivered:   time.Now().AddDate(0, 0, -8).UnixNano(),
	}
	AssertNotExistsBean(t, hookTask)
	assert.NoError(t, CreateHookTask(hookTask))
	AssertExistsAndLoadBean(t, hookTask)

	assert.NoError(t, CleanupHookTaskTable(context.Background(), OlderThan, 168*time.Hour, 0))
	AssertNotExistsBean(t, hookTask)
}

func TestCleanupHookTaskTable_OlderThan_LeavesUndelivered(t *testing.T) {
	assert.NoError(t, PrepareTestDatabase())
	hookTask := &HookTask{
		RepoID:      2,
		HookID:      4,
		Typ:         GITEA,
		URL:         "http://www.example.com/unit_test",
		Payloader:   &api.PushPayload{},
		IsDelivered: false,
	}
	AssertNotExistsBean(t, hookTask)
	assert.NoError(t, CreateHookTask(hookTask))
	AssertExistsAndLoadBean(t, hookTask)

	assert.NoError(t, CleanupHookTaskTable(context.Background(), OlderThan, 168*time.Hour, 0))
	AssertExistsAndLoadBean(t, hookTask)
}

func TestCleanupHookTaskTable_OlderThan_LeavesTaskEarlierThanAgeToDelete(t *testing.T) {
	assert.NoError(t, PrepareTestDatabase())
	hookTask := &HookTask{
		RepoID:      2,
		HookID:      4,
		Typ:         GITEA,
		URL:         "http://www.example.com/unit_test",
		Payloader:   &api.PushPayload{},
		IsDelivered: true,
		Delivered:   time.Now().AddDate(0, 0, -6).UnixNano(),
	}
	AssertNotExistsBean(t, hookTask)
	assert.NoError(t, CreateHookTask(hookTask))
	AssertExistsAndLoadBean(t, hookTask)

	assert.NoError(t, CleanupHookTaskTable(context.Background(), OlderThan, 168*time.Hour, 0))
	AssertExistsAndLoadBean(t, hookTask)
}<|MERGE_RESOLUTION|>--- conflicted
+++ resolved
@@ -70,7 +70,6 @@
 		"pull_request", "pull_request_assign", "pull_request_label", "pull_request_milestone",
 		"pull_request_comment", "pull_request_review_approved", "pull_request_review_rejected",
 		"pull_request_review_comment", "pull_request_sync", "repository", "release",
-<<<<<<< HEAD
 		"organization", "team", "membership"},
 		(&Webhook{
 			RepoID:    0,
@@ -84,9 +83,6 @@
 		"pull_request", "pull_request_assign", "pull_request_label", "pull_request_milestone",
 		"pull_request_comment", "pull_request_review_approved", "pull_request_review_rejected",
 		"pull_request_review_comment", "pull_request_sync", "repository", "release"},
-=======
-	},
->>>>>>> 71c5a8f7
 		(&Webhook{
 			RepoID:    3,
 			OrgID:     0,
