--- conflicted
+++ resolved
@@ -373,10 +373,9 @@
 		assert.Equal(t, expected, count)
 	}
 
-<<<<<<< HEAD
-	test([]int64{2}, []int64{1, 2, 3, 4}, 2)
-	test([]int64{1, 2, 3, 4, 5}, []int64{2, 5}, 2)
-	test([]int64{1, 2, 3, 4, 5}, []int64{2, 3, 5}, 3)
+	test([]int64{2}, []int64{1, 2, 3, 4}, 1)          // only userid 2
+	test([]int64{1, 2, 3, 4, 5}, []int64{2, 5}, 2)    // userid 2,4
+	test([]int64{1, 2, 3, 4, 5}, []int64{2, 3, 5}, 3) // userid 2,4,5
 }
 
 func TestIncludesAllRepositoriesTeams(t *testing.T) {
@@ -507,9 +506,4 @@
 		}
 	}
 	assert.NoError(t, DeleteOrganization(org), "DeleteOrganization")
-=======
-	test([]int64{2}, []int64{1, 2, 3, 4}, 1)          // only userid 2
-	test([]int64{1, 2, 3, 4, 5}, []int64{2, 5}, 2)    // userid 2,4
-	test([]int64{1, 2, 3, 4, 5}, []int64{2, 3, 5}, 3) // userid 2,4,5
->>>>>>> bd41a04a
 }