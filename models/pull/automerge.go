// Copyright 2022 Gitea. All rights reserved.
// SPDX-License-Identifier: MIT

package pull

import (
	"context"
	"errors"
	"fmt"

	"code.gitea.io/gitea/models/db"
	repo_model "code.gitea.io/gitea/models/repo"
	user_model "code.gitea.io/gitea/models/user"
	"code.gitea.io/gitea/modules/timeutil"
	"code.gitea.io/gitea/modules/util"
)

// AutoMerge represents a pull request scheduled for merging when checks succeed
type AutoMerge struct {
	ID                     int64                 `xorm:"pk autoincr"`
	PullID                 int64                 `xorm:"UNIQUE"`
	DoerID                 int64                 `xorm:"INDEX NOT NULL"`
	Doer                   *user_model.User      `xorm:"-"`
	MergeStyle             repo_model.MergeStyle `xorm:"varchar(30)"`
	Message                string                `xorm:"LONGTEXT"`
	DeleteBranchAfterMerge bool
	CreatedUnix            timeutil.TimeStamp `xorm:"created"`
}

// TableName return database table name for xorm
func (AutoMerge) TableName() string {
	return "pull_auto_merge"
}

func init() {
	db.RegisterModel(new(AutoMerge))
}

// ErrAlreadyScheduledToAutoMerge represents a "PullRequestHasMerged"-error
type ErrAlreadyScheduledToAutoMerge struct {
	PullID int64
}

func (err ErrAlreadyScheduledToAutoMerge) Error() string {
	return fmt.Sprintf("pull request is already scheduled to auto merge when checks succeed [pull_id: %d]", err.PullID)
}

// IsErrAlreadyScheduledToAutoMerge checks if an error is a ErrAlreadyScheduledToAutoMerge.
func IsErrAlreadyScheduledToAutoMerge(err error) bool {
	_, ok := err.(ErrAlreadyScheduledToAutoMerge)
	return ok
}

// ScheduleAutoMerge schedules a pull request to be merged when all checks succeed
func ScheduleAutoMerge(ctx context.Context, doer *user_model.User, pullID int64, style repo_model.MergeStyle, message string, deleteBranchAfterMerge bool) error {
	// Check if we already have a merge scheduled for that pull request
	if exists, _, err := GetScheduledMergeByPullID(ctx, pullID); err != nil {
		return err
	} else if exists {
		return ErrAlreadyScheduledToAutoMerge{PullID: pullID}
	}

	_, err := db.GetEngine(ctx).Insert(&AutoMerge{
		DoerID:                 doer.ID,
		PullID:                 pullID,
		MergeStyle:             style,
		Message:                message,
		DeleteBranchAfterMerge: deleteBranchAfterMerge,
	})
	return err
}

// GetScheduledMergeByPullID gets a scheduled pull request merge by pull request id
func GetScheduledMergeByPullID(ctx context.Context, pullID int64) (bool, *AutoMerge, error) {
	scheduledPRM := &AutoMerge{}
	exists, err := db.GetEngine(ctx).Where("pull_id = ?", pullID).Get(scheduledPRM)
	if err != nil || !exists {
		return false, nil, err
	}

	doer, err := user_model.GetPossibleUserByID(ctx, scheduledPRM.DoerID)
<<<<<<< HEAD
=======
	if errors.Is(err, util.ErrNotExist) {
		doer, err = user_model.NewGhostUser(), nil
	}
>>>>>>> 87362b4d
	if err != nil {
		return false, nil, err
	}

	scheduledPRM.Doer = doer
	return true, scheduledPRM, nil
}

// DeleteScheduledAutoMerge delete a scheduled pull request
func DeleteScheduledAutoMerge(ctx context.Context, pullID int64) error {
	exist, scheduledPRM, err := GetScheduledMergeByPullID(ctx, pullID)
	if err != nil {
		return err
	} else if !exist {
		return db.ErrNotExist{Resource: "auto_merge", ID: pullID}
	}

	_, err = db.GetEngine(ctx).ID(scheduledPRM.ID).Delete(&AutoMerge{})
	return err
}<|MERGE_RESOLUTION|>--- conflicted
+++ resolved
@@ -79,12 +79,9 @@
 	}
 
 	doer, err := user_model.GetPossibleUserByID(ctx, scheduledPRM.DoerID)
-<<<<<<< HEAD
-=======
 	if errors.Is(err, util.ErrNotExist) {
 		doer, err = user_model.NewGhostUser(), nil
 	}
->>>>>>> 87362b4d
 	if err != nil {
 		return false, nil, err
 	}
