--- conflicted
+++ resolved
@@ -702,68 +702,6 @@
 	return fmt.Sprintf("tracked time does not exist [id: %d]", err.ID)
 }
 
-<<<<<<< HEAD
-// .____          ___.          .__
-// |    |   _____ \_ |__   ____ |  |
-// |    |   \__  \ | __ \_/ __ \|  |
-// |    |___ / __ \| \_\ \  ___/|  |__
-// |_______ (____  /___  /\___  >____/
-//         \/    \/    \/     \/
-
-// ErrRepoLabelNotExist represents a "RepoLabelNotExist" kind of error.
-type ErrRepoLabelNotExist struct {
-	LabelID int64
-	RepoID  int64
-}
-
-// IsErrRepoLabelNotExist checks if an error is a RepoErrLabelNotExist.
-func IsErrRepoLabelNotExist(err error) bool {
-	_, ok := err.(ErrRepoLabelNotExist)
-	return ok
-}
-
-func (err ErrRepoLabelNotExist) Error() string {
-	return fmt.Sprintf("label does not exist [label_id: %d, repo_id: %d]", err.LabelID, err.RepoID)
-}
-
-// ErrOrgLabelNotExist represents a "OrgLabelNotExist" kind of error.
-type ErrOrgLabelNotExist struct {
-	LabelID int64
-	OrgID   int64
-}
-
-// IsErrOrgLabelNotExist checks if an error is a OrgErrLabelNotExist.
-func IsErrOrgLabelNotExist(err error) bool {
-	_, ok := err.(ErrOrgLabelNotExist)
-	return ok
-}
-
-func (err ErrOrgLabelNotExist) Error() string {
-	return fmt.Sprintf("label does not exist [label_id: %d, org_id: %d]", err.LabelID, err.OrgID)
-}
-
-// ErrLabelNotExist represents a "LabelNotExist" kind of error.
-type ErrLabelNotExist struct {
-	LabelID int64
-	RepoID  int64
-	Name    string
-}
-
-// IsErrLabelNotExist checks if an error is a ErrLabelNotExist.
-func IsErrLabelNotExist(err error) bool {
-	_, ok := err.(ErrLabelNotExist)
-	return ok
-}
-
-func (err ErrLabelNotExist) Error() string {
-	if err.LabelID > 0 {
-		return fmt.Sprintf("label does not exist [label_id: %d]", err.LabelID)
-	}
-	return fmt.Sprintf("label does not exist [repo_id: %d, name: %s]", err.RepoID, err.Name)
-}
-
-=======
->>>>>>> 1a9821f5
 //  ____ ___        .__                    .___
 // |    |   \______ |  |   _________     __| _/
 // |    |   /\____ \|  |  /  _ \__  \   / __ |
