// Copyright 2015 The Gogs Authors. All rights reserved.
// Use of this source code is governed by a MIT-style
// license that can be found in the LICENSE file.

package models

import "fmt"

// ErrNameReserved represents a "reserved name" error.
type ErrNameReserved struct {
	Name string
}

// IsErrNameReserved checks if an error is a ErrNameReserved.
func IsErrNameReserved(err error) bool {
	_, ok := err.(ErrNameReserved)
	return ok
}

func (err ErrNameReserved) Error() string {
	return fmt.Sprintf("name is reserved [name: %s]", err.Name)
}

// ErrNamePatternNotAllowed represents a "pattern not allowed" error.
type ErrNamePatternNotAllowed struct {
	Pattern string
}

// IsErrNamePatternNotAllowed checks if an error is an
// ErrNamePatternNotAllowed.
func IsErrNamePatternNotAllowed(err error) bool {
	_, ok := err.(ErrNamePatternNotAllowed)
	return ok
}

func (err ErrNamePatternNotAllowed) Error() string {
	return fmt.Sprintf("name pattern is not allowed [pattern: %s]", err.Pattern)
}

// ErrSSHDisabled represents an "SSH disabled" error.
type ErrSSHDisabled struct {
}

// IsErrSSHDisabled checks if an error is a ErrSSHDisabled.
func IsErrSSHDisabled(err error) bool {
	_, ok := err.(ErrSSHDisabled)
	return ok
}

func (err ErrSSHDisabled) Error() string {
	return "SSH is disabled"
}

//  ____ ___
// |    |   \______ ___________
// |    |   /  ___// __ \_  __ \
// |    |  /\___ \\  ___/|  | \/
// |______//____  >\___  >__|
//              \/     \/

// ErrUserAlreadyExist represents a "user already exists" error.
type ErrUserAlreadyExist struct {
	Name string
}

// IsErrUserAlreadyExist checks if an error is a ErrUserAlreadyExists.
func IsErrUserAlreadyExist(err error) bool {
	_, ok := err.(ErrUserAlreadyExist)
	return ok
}

func (err ErrUserAlreadyExist) Error() string {
	return fmt.Sprintf("user already exists [name: %s]", err.Name)
}

// ErrUserNotExist represents a "UserNotExist" kind of error.
type ErrUserNotExist struct {
	UID   int64
	Name  string
	KeyID int64
}

// IsErrUserNotExist checks if an error is a ErrUserNotExist.
func IsErrUserNotExist(err error) bool {
	_, ok := err.(ErrUserNotExist)
	return ok
}

func (err ErrUserNotExist) Error() string {
	return fmt.Sprintf("user does not exist [uid: %d, name: %s, keyid: %d]", err.UID, err.Name, err.KeyID)
}

// ErrEmailAlreadyUsed represents a "EmailAlreadyUsed" kind of error.
type ErrEmailAlreadyUsed struct {
	Email string
}

// IsErrEmailAlreadyUsed checks if an error is a ErrEmailAlreadyUsed.
func IsErrEmailAlreadyUsed(err error) bool {
	_, ok := err.(ErrEmailAlreadyUsed)
	return ok
}

func (err ErrEmailAlreadyUsed) Error() string {
	return fmt.Sprintf("e-mail has been used [email: %s]", err.Email)
}

// ErrOpenIDAlreadyUsed represents a "OpenIDAlreadyUsed" kind of error.
type ErrOpenIDAlreadyUsed struct {
	OpenID string
}

// IsErrOpenIDAlreadyUsed checks if an error is a ErrOpenIDAlreadyUsed.
func IsErrOpenIDAlreadyUsed(err error) bool {
	_, ok := err.(ErrOpenIDAlreadyUsed)
	return ok
}

func (err ErrOpenIDAlreadyUsed) Error() string {
	return fmt.Sprintf("OpenID has been used [oid: %s]", err.OpenID)
}

// ErrUserOwnRepos represents a "UserOwnRepos" kind of error.
type ErrUserOwnRepos struct {
	UID int64
}

// IsErrUserOwnRepos checks if an error is a ErrUserOwnRepos.
func IsErrUserOwnRepos(err error) bool {
	_, ok := err.(ErrUserOwnRepos)
	return ok
}

func (err ErrUserOwnRepos) Error() string {
	return fmt.Sprintf("user still has ownership of repositories [uid: %d]", err.UID)
}

// ErrUserHasOrgs represents a "UserHasOrgs" kind of error.
type ErrUserHasOrgs struct {
	UID int64
}

// IsErrUserHasOrgs checks if an error is a ErrUserHasOrgs.
func IsErrUserHasOrgs(err error) bool {
	_, ok := err.(ErrUserHasOrgs)
	return ok
}

func (err ErrUserHasOrgs) Error() string {
	return fmt.Sprintf("user still has membership of organizations [uid: %d]", err.UID)
}

// ErrUserNotAllowedCreateOrg represents a "UserNotAllowedCreateOrg" kind of error.
type ErrUserNotAllowedCreateOrg struct {
}

// IsErrUserNotAllowedCreateOrg checks if an error is an ErrUserNotAllowedCreateOrg.
func IsErrUserNotAllowedCreateOrg(err error) bool {
	_, ok := err.(ErrUserNotAllowedCreateOrg)
	return ok
}

func (err ErrUserNotAllowedCreateOrg) Error() string {
	return fmt.Sprintf("user is not allowed to create organizations")
}

// ErrReachLimitOfRepo represents a "ReachLimitOfRepo" kind of error.
type ErrReachLimitOfRepo struct {
	Limit int
}

// IsErrReachLimitOfRepo checks if an error is a ErrReachLimitOfRepo.
func IsErrReachLimitOfRepo(err error) bool {
	_, ok := err.(ErrReachLimitOfRepo)
	return ok
}

func (err ErrReachLimitOfRepo) Error() string {
	return fmt.Sprintf("user has reached maximum limit of repositories [limit: %d]", err.Limit)
}

//  __      __.__ __   .__
// /  \    /  \__|  | _|__|
// \   \/\/   /  |  |/ /  |
//  \        /|  |    <|  |
//   \__/\  / |__|__|_ \__|
//        \/          \/

// ErrWikiAlreadyExist represents a "WikiAlreadyExist" kind of error.
type ErrWikiAlreadyExist struct {
	Title string
}

// IsErrWikiAlreadyExist checks if an error is an ErrWikiAlreadyExist.
func IsErrWikiAlreadyExist(err error) bool {
	_, ok := err.(ErrWikiAlreadyExist)
	return ok
}

func (err ErrWikiAlreadyExist) Error() string {
	return fmt.Sprintf("wiki page already exists [title: %s]", err.Title)
}

// ErrWikiReservedName represents a reserved name error.
type ErrWikiReservedName struct {
	Title string
}

// IsErrWikiReservedName checks if an error is an ErrWikiReservedName.
func IsErrWikiReservedName(err error) bool {
	_, ok := err.(ErrWikiReservedName)
	return ok
}

func (err ErrWikiReservedName) Error() string {
	return fmt.Sprintf("wiki title is reserved: %s", err.Title)
}

// ErrWikiInvalidFileName represents an invalid wiki file name.
type ErrWikiInvalidFileName struct {
	FileName string
}

// IsErrWikiInvalidFileName checks if an error is an ErrWikiInvalidFileName.
func IsErrWikiInvalidFileName(err error) bool {
	_, ok := err.(ErrWikiInvalidFileName)
	return ok
}

func (err ErrWikiInvalidFileName) Error() string {
	return fmt.Sprintf("Invalid wiki filename: %s", err.FileName)
}

// __________     ___.   .__  .__          ____  __.
// \______   \__ _\_ |__ |  | |__| ____   |    |/ _|____ ___.__.
//  |     ___/  |  \ __ \|  | |  |/ ___\  |      <_/ __ <   |  |
//  |    |   |  |  / \_\ \  |_|  \  \___  |    |  \  ___/\___  |
//  |____|   |____/|___  /____/__|\___  > |____|__ \___  > ____|
//                     \/             \/          \/   \/\/

// ErrKeyUnableVerify represents a "KeyUnableVerify" kind of error.
type ErrKeyUnableVerify struct {
	Result string
}

// IsErrKeyUnableVerify checks if an error is a ErrKeyUnableVerify.
func IsErrKeyUnableVerify(err error) bool {
	_, ok := err.(ErrKeyUnableVerify)
	return ok
}

func (err ErrKeyUnableVerify) Error() string {
	return fmt.Sprintf("Unable to verify key content [result: %s]", err.Result)
}

// ErrKeyNotExist represents a "KeyNotExist" kind of error.
type ErrKeyNotExist struct {
	ID int64
}

// IsErrKeyNotExist checks if an error is a ErrKeyNotExist.
func IsErrKeyNotExist(err error) bool {
	_, ok := err.(ErrKeyNotExist)
	return ok
}

func (err ErrKeyNotExist) Error() string {
	return fmt.Sprintf("public key does not exist [id: %d]", err.ID)
}

// ErrKeyAlreadyExist represents a "KeyAlreadyExist" kind of error.
type ErrKeyAlreadyExist struct {
	OwnerID     int64
	Fingerprint string
	Content     string
}

// IsErrKeyAlreadyExist checks if an error is a ErrKeyAlreadyExist.
func IsErrKeyAlreadyExist(err error) bool {
	_, ok := err.(ErrKeyAlreadyExist)
	return ok
}

func (err ErrKeyAlreadyExist) Error() string {
	return fmt.Sprintf("public key already exists [owner_id: %d, finter_print: %s, content: %s]",
		err.OwnerID, err.Fingerprint, err.Content)
}

// ErrKeyNameAlreadyUsed represents a "KeyNameAlreadyUsed" kind of error.
type ErrKeyNameAlreadyUsed struct {
	OwnerID int64
	Name    string
}

// IsErrKeyNameAlreadyUsed checks if an error is a ErrKeyNameAlreadyUsed.
func IsErrKeyNameAlreadyUsed(err error) bool {
	_, ok := err.(ErrKeyNameAlreadyUsed)
	return ok
}

func (err ErrKeyNameAlreadyUsed) Error() string {
	return fmt.Sprintf("public key already exists [owner_id: %d, name: %s]", err.OwnerID, err.Name)
}

// ErrGPGNoEmailFound represents a "ErrGPGNoEmailFound" kind of error.
type ErrGPGNoEmailFound struct {
	FailedEmails []string
}

// IsErrGPGNoEmailFound checks if an error is a ErrGPGNoEmailFound.
func IsErrGPGNoEmailFound(err error) bool {
	_, ok := err.(ErrGPGNoEmailFound)
	return ok
}

func (err ErrGPGNoEmailFound) Error() string {
	return fmt.Sprintf("none of the emails attached to the GPG key could be found: %v", err.FailedEmails)
}

// ErrGPGKeyParsing represents a "ErrGPGKeyParsing" kind of error.
type ErrGPGKeyParsing struct {
	ParseError error
}

// IsErrGPGKeyParsing checks if an error is a ErrGPGKeyParsing.
func IsErrGPGKeyParsing(err error) bool {
	_, ok := err.(ErrGPGKeyParsing)
	return ok
}

func (err ErrGPGKeyParsing) Error() string {
	return fmt.Sprintf("failed to parse gpg key %s", err.ParseError.Error())
}

// ErrGPGKeyNotExist represents a "GPGKeyNotExist" kind of error.
type ErrGPGKeyNotExist struct {
	ID int64
}

// IsErrGPGKeyNotExist checks if an error is a ErrGPGKeyNotExist.
func IsErrGPGKeyNotExist(err error) bool {
	_, ok := err.(ErrGPGKeyNotExist)
	return ok
}

func (err ErrGPGKeyNotExist) Error() string {
	return fmt.Sprintf("public gpg key does not exist [id: %d]", err.ID)
}

// ErrGPGKeyIDAlreadyUsed represents a "GPGKeyIDAlreadyUsed" kind of error.
type ErrGPGKeyIDAlreadyUsed struct {
	KeyID string
}

// IsErrGPGKeyIDAlreadyUsed checks if an error is a ErrKeyNameAlreadyUsed.
func IsErrGPGKeyIDAlreadyUsed(err error) bool {
	_, ok := err.(ErrGPGKeyIDAlreadyUsed)
	return ok
}

func (err ErrGPGKeyIDAlreadyUsed) Error() string {
	return fmt.Sprintf("public key already exists [key_id: %s]", err.KeyID)
}

// ErrGPGKeyAccessDenied represents a "GPGKeyAccessDenied" kind of Error.
type ErrGPGKeyAccessDenied struct {
	UserID int64
	KeyID  int64
}

// IsErrGPGKeyAccessDenied checks if an error is a ErrGPGKeyAccessDenied.
func IsErrGPGKeyAccessDenied(err error) bool {
	_, ok := err.(ErrGPGKeyAccessDenied)
	return ok
}

// Error pretty-prints an error of type ErrGPGKeyAccessDenied.
func (err ErrGPGKeyAccessDenied) Error() string {
	return fmt.Sprintf("user does not have access to the key [user_id: %d, key_id: %d]",
		err.UserID, err.KeyID)
}

// ErrKeyAccessDenied represents a "KeyAccessDenied" kind of error.
type ErrKeyAccessDenied struct {
	UserID int64
	KeyID  int64
	Note   string
}

// IsErrKeyAccessDenied checks if an error is a ErrKeyAccessDenied.
func IsErrKeyAccessDenied(err error) bool {
	_, ok := err.(ErrKeyAccessDenied)
	return ok
}

func (err ErrKeyAccessDenied) Error() string {
	return fmt.Sprintf("user does not have access to the key [user_id: %d, key_id: %d, note: %s]",
		err.UserID, err.KeyID, err.Note)
}

// ErrDeployKeyNotExist represents a "DeployKeyNotExist" kind of error.
type ErrDeployKeyNotExist struct {
	ID     int64
	KeyID  int64
	RepoID int64
}

// IsErrDeployKeyNotExist checks if an error is a ErrDeployKeyNotExist.
func IsErrDeployKeyNotExist(err error) bool {
	_, ok := err.(ErrDeployKeyNotExist)
	return ok
}

func (err ErrDeployKeyNotExist) Error() string {
	return fmt.Sprintf("Deploy key does not exist [id: %d, key_id: %d, repo_id: %d]", err.ID, err.KeyID, err.RepoID)
}

// ErrDeployKeyAlreadyExist represents a "DeployKeyAlreadyExist" kind of error.
type ErrDeployKeyAlreadyExist struct {
	KeyID  int64
	RepoID int64
}

// IsErrDeployKeyAlreadyExist checks if an error is a ErrDeployKeyAlreadyExist.
func IsErrDeployKeyAlreadyExist(err error) bool {
	_, ok := err.(ErrDeployKeyAlreadyExist)
	return ok
}

func (err ErrDeployKeyAlreadyExist) Error() string {
	return fmt.Sprintf("public key already exists [key_id: %d, repo_id: %d]", err.KeyID, err.RepoID)
}

// ErrDeployKeyNameAlreadyUsed represents a "DeployKeyNameAlreadyUsed" kind of error.
type ErrDeployKeyNameAlreadyUsed struct {
	RepoID int64
	Name   string
}

// IsErrDeployKeyNameAlreadyUsed checks if an error is a ErrDeployKeyNameAlreadyUsed.
func IsErrDeployKeyNameAlreadyUsed(err error) bool {
	_, ok := err.(ErrDeployKeyNameAlreadyUsed)
	return ok
}

func (err ErrDeployKeyNameAlreadyUsed) Error() string {
	return fmt.Sprintf("public key already exists [repo_id: %d, name: %s]", err.RepoID, err.Name)
}

//    _____                                   ___________     __
//   /  _  \   ____  ____  ____   ______ _____\__    ___/___ |  | __ ____   ____
//  /  /_\  \_/ ___\/ ___\/ __ \ /  ___//  ___/ |    | /  _ \|  |/ // __ \ /    \
// /    |    \  \__\  \__\  ___/ \___ \ \___ \  |    |(  <_> )    <\  ___/|   |  \
// \____|__  /\___  >___  >___  >____  >____  > |____| \____/|__|_ \\___  >___|  /
//         \/     \/    \/    \/     \/     \/                    \/    \/     \/

// ErrAccessTokenNotExist represents a "AccessTokenNotExist" kind of error.
type ErrAccessTokenNotExist struct {
	SHA string
}

// IsErrAccessTokenNotExist checks if an error is a ErrAccessTokenNotExist.
func IsErrAccessTokenNotExist(err error) bool {
	_, ok := err.(ErrAccessTokenNotExist)
	return ok
}

func (err ErrAccessTokenNotExist) Error() string {
	return fmt.Sprintf("access token does not exist [sha: %s]", err.SHA)
}

// ErrAccessTokenEmpty represents a "AccessTokenEmpty" kind of error.
type ErrAccessTokenEmpty struct {
}

// IsErrAccessTokenEmpty checks if an error is a ErrAccessTokenEmpty.
func IsErrAccessTokenEmpty(err error) bool {
	_, ok := err.(ErrAccessTokenEmpty)
	return ok
}

func (err ErrAccessTokenEmpty) Error() string {
	return fmt.Sprintf("access token is empty")
}

// ________                            .__                __  .__
// \_____  \_______  _________    ____ |__|____________ _/  |_|__| ____   ____
//  /   |   \_  __ \/ ___\__  \  /    \|  \___   /\__  \\   __\  |/  _ \ /    \
// /    |    \  | \/ /_/  > __ \|   |  \  |/    /  / __ \|  | |  (  <_> )   |  \
// \_______  /__|  \___  (____  /___|  /__/_____ \(____  /__| |__|\____/|___|  /
//         \/     /_____/     \/     \/         \/     \/                    \/

// ErrOrgNotExist represents a "OrgNotExist" kind of error.
type ErrOrgNotExist struct {
	ID   int64
	Name string
}

// IsErrOrgNotExist checks if an error is a ErrOrgNotExist.
func IsErrOrgNotExist(err error) bool {
	_, ok := err.(ErrOrgNotExist)
	return ok
}

func (err ErrOrgNotExist) Error() string {
	return fmt.Sprintf("org does not exist [id: %d, name: %s]", err.ID, err.Name)
}

// ErrLastOrgOwner represents a "LastOrgOwner" kind of error.
type ErrLastOrgOwner struct {
	UID int64
}

// IsErrLastOrgOwner checks if an error is a ErrLastOrgOwner.
func IsErrLastOrgOwner(err error) bool {
	_, ok := err.(ErrLastOrgOwner)
	return ok
}

func (err ErrLastOrgOwner) Error() string {
	return fmt.Sprintf("user is the last member of owner team [uid: %d]", err.UID)
}

//.____   ____________________
//|    |  \_   _____/   _____/
//|    |   |    __) \_____  \
//|    |___|     \  /        \
//|_______ \___  / /_______  /
//        \/   \/          \/

// ErrLFSLockNotExist represents a "LFSLockNotExist" kind of error.
type ErrLFSLockNotExist struct {
	ID     int64
	RepoID int64
	Path   string
}

// IsErrLFSLockNotExist checks if an error is a ErrLFSLockNotExist.
func IsErrLFSLockNotExist(err error) bool {
	_, ok := err.(ErrLFSLockNotExist)
	return ok
}

func (err ErrLFSLockNotExist) Error() string {
	return fmt.Sprintf("lfs lock does not exist [id: %d, rid: %d, path: %s]", err.ID, err.RepoID, err.Path)
}

// ErrLFSUnauthorizedAction represents a "LFSUnauthorizedAction" kind of error.
type ErrLFSUnauthorizedAction struct {
	RepoID   int64
	UserName string
	Mode     AccessMode
}

// IsErrLFSUnauthorizedAction checks if an error is a ErrLFSUnauthorizedAction.
func IsErrLFSUnauthorizedAction(err error) bool {
	_, ok := err.(ErrLFSUnauthorizedAction)
	return ok
}

func (err ErrLFSUnauthorizedAction) Error() string {
	if err.Mode == AccessModeWrite {
		return fmt.Sprintf("User %s doesn't have write access for lfs lock [rid: %d]", err.UserName, err.RepoID)
	}
	return fmt.Sprintf("User %s doesn't have read access for lfs lock [rid: %d]", err.UserName, err.RepoID)
}

// ErrLFSLockAlreadyExist represents a "LFSLockAlreadyExist" kind of error.
type ErrLFSLockAlreadyExist struct {
	RepoID int64
	Path   string
}

// IsErrLFSLockAlreadyExist checks if an error is a ErrLFSLockAlreadyExist.
func IsErrLFSLockAlreadyExist(err error) bool {
	_, ok := err.(ErrLFSLockAlreadyExist)
	return ok
}

func (err ErrLFSLockAlreadyExist) Error() string {
	return fmt.Sprintf("lfs lock already exists [rid: %d, path: %s]", err.RepoID, err.Path)
}

// __________                           .__  __
// \______   \ ____ ______   ____  _____|__|/  |_  ___________ ___.__.
//  |       _// __ \\____ \ /  _ \/  ___/  \   __\/  _ \_  __ <   |  |
//  |    |   \  ___/|  |_> >  <_> )___ \|  ||  | (  <_> )  | \/\___  |
//  |____|_  /\___  >   __/ \____/____  >__||__|  \____/|__|   / ____|
//         \/     \/|__|              \/                       \/

// ErrRepoNotExist represents a "RepoNotExist" kind of error.
type ErrRepoNotExist struct {
	ID        int64
	UID       int64
	OwnerName string
	Name      string
}

// IsErrRepoNotExist checks if an error is a ErrRepoNotExist.
func IsErrRepoNotExist(err error) bool {
	_, ok := err.(ErrRepoNotExist)
	return ok
}

func (err ErrRepoNotExist) Error() string {
	return fmt.Sprintf("repository does not exist [id: %d, uid: %d, owner_name: %s, name: %s]",
		err.ID, err.UID, err.OwnerName, err.Name)
}

// ErrRepoAlreadyExist represents a "RepoAlreadyExist" kind of error.
type ErrRepoAlreadyExist struct {
	Uname string
	Name  string
}

// IsErrRepoAlreadyExist checks if an error is a ErrRepoAlreadyExist.
func IsErrRepoAlreadyExist(err error) bool {
	_, ok := err.(ErrRepoAlreadyExist)
	return ok
}

func (err ErrRepoAlreadyExist) Error() string {
	return fmt.Sprintf("repository already exists [uname: %s, name: %s]", err.Uname, err.Name)
}

// ErrRepoRedirectNotExist represents a "RepoRedirectNotExist" kind of error.
type ErrRepoRedirectNotExist struct {
	OwnerID  int64
	RepoName string
}

// IsErrRepoRedirectNotExist check if an error is an ErrRepoRedirectNotExist
func IsErrRepoRedirectNotExist(err error) bool {
	_, ok := err.(ErrRepoRedirectNotExist)
	return ok
}

func (err ErrRepoRedirectNotExist) Error() string {
	return fmt.Sprintf("repository redirect does not exist [uid: %d, name: %s]", err.OwnerID, err.RepoName)
}

// ErrInvalidCloneAddr represents a "InvalidCloneAddr" kind of error.
type ErrInvalidCloneAddr struct {
	IsURLError         bool
	IsInvalidPath      bool
	IsPermissionDenied bool
}

// IsErrInvalidCloneAddr checks if an error is a ErrInvalidCloneAddr.
func IsErrInvalidCloneAddr(err error) bool {
	_, ok := err.(ErrInvalidCloneAddr)
	return ok
}

func (err ErrInvalidCloneAddr) Error() string {
	return fmt.Sprintf("invalid clone address [is_url_error: %v, is_invalid_path: %v, is_permission_denied: %v]",
		err.IsURLError, err.IsInvalidPath, err.IsPermissionDenied)
}

// ErrUpdateTaskNotExist represents a "UpdateTaskNotExist" kind of error.
type ErrUpdateTaskNotExist struct {
	UUID string
}

// IsErrUpdateTaskNotExist checks if an error is a ErrUpdateTaskNotExist.
func IsErrUpdateTaskNotExist(err error) bool {
	_, ok := err.(ErrUpdateTaskNotExist)
	return ok
}

func (err ErrUpdateTaskNotExist) Error() string {
	return fmt.Sprintf("update task does not exist [uuid: %s]", err.UUID)
}

// ErrReleaseAlreadyExist represents a "ReleaseAlreadyExist" kind of error.
type ErrReleaseAlreadyExist struct {
	TagName string
}

// IsErrReleaseAlreadyExist checks if an error is a ErrReleaseAlreadyExist.
func IsErrReleaseAlreadyExist(err error) bool {
	_, ok := err.(ErrReleaseAlreadyExist)
	return ok
}

func (err ErrReleaseAlreadyExist) Error() string {
	return fmt.Sprintf("release tag already exist [tag_name: %s]", err.TagName)
}

// ErrReleaseNotExist represents a "ReleaseNotExist" kind of error.
type ErrReleaseNotExist struct {
	ID      int64
	TagName string
}

// IsErrReleaseNotExist checks if an error is a ErrReleaseNotExist.
func IsErrReleaseNotExist(err error) bool {
	_, ok := err.(ErrReleaseNotExist)
	return ok
}

func (err ErrReleaseNotExist) Error() string {
	return fmt.Sprintf("release tag does not exist [id: %d, tag_name: %s]", err.ID, err.TagName)
}

// ErrInvalidTagName represents a "InvalidTagName" kind of error.
type ErrInvalidTagName struct {
	TagName string
}

// IsErrInvalidTagName checks if an error is a ErrInvalidTagName.
func IsErrInvalidTagName(err error) bool {
	_, ok := err.(ErrInvalidTagName)
	return ok
}

func (err ErrInvalidTagName) Error() string {
	return fmt.Sprintf("release tag name is not valid [tag_name: %s]", err.TagName)
}

// ErrRepoFileAlreadyExist represents a "RepoFileAlreadyExist" kind of error.
type ErrRepoFileAlreadyExist struct {
	FileName string
}

// IsErrRepoFileAlreadyExist checks if an error is a ErrRepoFileAlreadyExist.
func IsErrRepoFileAlreadyExist(err error) bool {
	_, ok := err.(ErrRepoFileAlreadyExist)
	return ok
}

func (err ErrRepoFileAlreadyExist) Error() string {
	return fmt.Sprintf("repository file already exists [file_name: %s]", err.FileName)
}

// ErrUserDoesNotHaveAccessToRepo represets an error where the user doesn't has access to a given repo
type ErrUserDoesNotHaveAccessToRepo struct {
	UserID   int64
	RepoName string
}

// IsErrUserDoesNotHaveAccessToRepo checks if an error is a ErrRepoFileAlreadyExist.
func IsErrUserDoesNotHaveAccessToRepo(err error) bool {
	_, ok := err.(ErrUserDoesNotHaveAccessToRepo)
	return ok
}

func (err ErrUserDoesNotHaveAccessToRepo) Error() string {
	return fmt.Sprintf("user doesn't have acces to repo [user_id: %d, repo_name: %s]", err.UserID, err.RepoName)
}

// __________                             .__
// \______   \____________    ____   ____ |  |__
//  |    |  _/\_  __ \__  \  /    \_/ ___\|  |  \
//  |    |   \ |  | \// __ \|   |  \  \___|   Y  \
//  |______  / |__|  (____  /___|  /\___  >___|  /
//         \/             \/     \/     \/     \/

// ErrBranchNotExist represents a "BranchNotExist" kind of error.
type ErrBranchNotExist struct {
	Name string
}

// IsErrBranchNotExist checks if an error is a ErrBranchNotExist.
func IsErrBranchNotExist(err error) bool {
	_, ok := err.(ErrBranchNotExist)
	return ok
}

func (err ErrBranchNotExist) Error() string {
	return fmt.Sprintf("branch does not exist [name: %s]", err.Name)
}

// ErrBranchAlreadyExists represents an error that branch with such name already exists
type ErrBranchAlreadyExists struct {
	BranchName string
}

// IsErrBranchAlreadyExists checks if an error is an ErrBranchAlreadyExists.
func IsErrBranchAlreadyExists(err error) bool {
	_, ok := err.(ErrBranchAlreadyExists)
	return ok
}

func (err ErrBranchAlreadyExists) Error() string {
	return fmt.Sprintf("branch already exists [name: %s]", err.BranchName)
}

// ErrBranchNameConflict represents an error that branch name conflicts with other branch
type ErrBranchNameConflict struct {
	BranchName string
}

// IsErrBranchNameConflict checks if an error is an ErrBranchNameConflict.
func IsErrBranchNameConflict(err error) bool {
	_, ok := err.(ErrBranchNameConflict)
	return ok
}

func (err ErrBranchNameConflict) Error() string {
	return fmt.Sprintf("branch conflicts with existing branch [name: %s]", err.BranchName)
}

// ErrNotAllowedToMerge represents an error that a branch is protected and the current user is not allowed to modify it
type ErrNotAllowedToMerge struct {
	Reason string
}

// IsErrNotAllowedToMerge checks if an error is an ErrNotAllowedToMerge.
func IsErrNotAllowedToMerge(err error) bool {
	_, ok := err.(ErrNotAllowedToMerge)
	return ok
}

func (err ErrNotAllowedToMerge) Error() string {
	return fmt.Sprintf("not allowed to merge [reason: %s]", err.Reason)
}

// ErrTagAlreadyExists represents an error that tag with such name already exists
type ErrTagAlreadyExists struct {
	TagName string
}

// IsErrTagAlreadyExists checks if an error is an ErrTagAlreadyExists.
func IsErrTagAlreadyExists(err error) bool {
	_, ok := err.(ErrTagAlreadyExists)
	return ok
}

func (err ErrTagAlreadyExists) Error() string {
	return fmt.Sprintf("tag already exists [name: %s]", err.TagName)
}

//  __      __      ___.   .__                   __
// /  \    /  \ ____\_ |__ |  |__   ____   ____ |  | __
// \   \/\/   // __ \| __ \|  |  \ /  _ \ /  _ \|  |/ /
//  \        /\  ___/| \_\ \   Y  (  <_> |  <_> )    <
//   \__/\  /  \___  >___  /___|  /\____/ \____/|__|_ \
//        \/       \/    \/     \/                   \/

// ErrWebhookNotExist represents a "WebhookNotExist" kind of error.
type ErrWebhookNotExist struct {
	ID int64
}

// IsErrWebhookNotExist checks if an error is a ErrWebhookNotExist.
func IsErrWebhookNotExist(err error) bool {
	_, ok := err.(ErrWebhookNotExist)
	return ok
}

func (err ErrWebhookNotExist) Error() string {
	return fmt.Sprintf("webhook does not exist [id: %d]", err.ID)
}

// .___
// |   | ______ ________ __   ____
// |   |/  ___//  ___/  |  \_/ __ \
// |   |\___ \ \___ \|  |  /\  ___/
// |___/____  >____  >____/  \___  >
//          \/     \/            \/

// ErrIssueNotExist represents a "IssueNotExist" kind of error.
type ErrIssueNotExist struct {
	ID     int64
	RepoID int64
	Index  int64
}

// IsErrIssueNotExist checks if an error is a ErrIssueNotExist.
func IsErrIssueNotExist(err error) bool {
	_, ok := err.(ErrIssueNotExist)
	return ok
}

func (err ErrIssueNotExist) Error() string {
	return fmt.Sprintf("issue does not exist [id: %d, repo_id: %d, index: %d]", err.ID, err.RepoID, err.Index)
}

// __________      .__  .__ __________                                     __
// \______   \__ __|  | |  |\______   \ ____  ________ __   ____   _______/  |_
//  |     ___/  |  \  | |  | |       _// __ \/ ____/  |  \_/ __ \ /  ___/\   __\
//  |    |   |  |  /  |_|  |_|    |   \  ___< <_|  |  |  /\  ___/ \___ \  |  |
//  |____|   |____/|____/____/____|_  /\___  >__   |____/  \___  >____  > |__|
//                                  \/     \/   |__|           \/     \/

// ErrPullRequestNotExist represents a "PullRequestNotExist" kind of error.
type ErrPullRequestNotExist struct {
	ID         int64
	IssueID    int64
	HeadRepoID int64
	BaseRepoID int64
	HeadBranch string
	BaseBranch string
}

// IsErrPullRequestNotExist checks if an error is a ErrPullRequestNotExist.
func IsErrPullRequestNotExist(err error) bool {
	_, ok := err.(ErrPullRequestNotExist)
	return ok
}

func (err ErrPullRequestNotExist) Error() string {
	return fmt.Sprintf("pull request does not exist [id: %d, issue_id: %d, head_repo_id: %d, base_repo_id: %d, head_branch: %s, base_branch: %s]",
		err.ID, err.IssueID, err.HeadRepoID, err.BaseRepoID, err.HeadBranch, err.BaseBranch)
}

// ErrPullRequestAlreadyExists represents a "PullRequestAlreadyExists"-error
type ErrPullRequestAlreadyExists struct {
	ID         int64
	IssueID    int64
	HeadRepoID int64
	BaseRepoID int64
	HeadBranch string
	BaseBranch string
}

// IsErrPullRequestAlreadyExists checks if an error is a ErrPullRequestAlreadyExists.
func IsErrPullRequestAlreadyExists(err error) bool {
	_, ok := err.(ErrPullRequestAlreadyExists)
	return ok
}

// Error does pretty-printing :D
func (err ErrPullRequestAlreadyExists) Error() string {
	return fmt.Sprintf("pull request already exists for these targets [id: %d, issue_id: %d, head_repo_id: %d, base_repo_id: %d, head_branch: %s, base_branch: %s]",
		err.ID, err.IssueID, err.HeadRepoID, err.BaseRepoID, err.HeadBranch, err.BaseBranch)
}

// ErrInvalidMergeStyle represents an error if merging with disabled merge strategy
type ErrInvalidMergeStyle struct {
	ID    int64
	Style MergeStyle
}

// IsErrInvalidMergeStyle checks if an error is a ErrInvalidMergeStyle.
func IsErrInvalidMergeStyle(err error) bool {
	_, ok := err.(ErrInvalidMergeStyle)
	return ok
}

func (err ErrInvalidMergeStyle) Error() string {
	return fmt.Sprintf("merge strategy is not allowed or is invalid [repo_id: %d, strategy: %s]",
		err.ID, err.Style)
}

// _________                                       __
// \_   ___ \  ____   _____   _____   ____   _____/  |_
// /    \  \/ /  _ \ /     \ /     \_/ __ \ /    \   __\
// \     \___(  <_> )  Y Y  \  Y Y  \  ___/|   |  \  |
//  \______  /\____/|__|_|  /__|_|  /\___  >___|  /__|
//         \/             \/      \/     \/     \/

// ErrCommentNotExist represents a "CommentNotExist" kind of error.
type ErrCommentNotExist struct {
	ID      int64
	IssueID int64
}

// IsErrCommentNotExist checks if an error is a ErrCommentNotExist.
func IsErrCommentNotExist(err error) bool {
	_, ok := err.(ErrCommentNotExist)
	return ok
}

func (err ErrCommentNotExist) Error() string {
	return fmt.Sprintf("comment does not exist [id: %d, issue_id: %d]", err.ID, err.IssueID)
}

//  _________ __                                __         .__
//  /   _____//  |_  ____ ________  _  _______ _/  |_  ____ |  |__
//  \_____  \\   __\/  _ \\____ \ \/ \/ /\__  \\   __\/ ___\|  |  \
//  /        \|  | (  <_> )  |_> >     /  / __ \|  | \  \___|   Y  \
//  /_______  /|__|  \____/|   __/ \/\_/  (____  /__|  \___  >___|  /
// \/             |__|                \/          \/     \/

// ErrStopwatchNotExist represents a "Stopwatch Not Exist" kind of error.
type ErrStopwatchNotExist struct {
	ID int64
}

// IsErrStopwatchNotExist checks if an error is a ErrStopwatchNotExist.
func IsErrStopwatchNotExist(err error) bool {
	_, ok := err.(ErrStopwatchNotExist)
	return ok
}

func (err ErrStopwatchNotExist) Error() string {
	return fmt.Sprintf("stopwatch does not exist [id: %d]", err.ID)
}

// ___________                     __              .______________.__
// \__    ___/___________    ____ |  | __ ____   __| _/\__    ___/|__| _____   ____
// |    |  \_  __ \__  \ _/ ___\|  |/ // __ \ / __ |   |    |   |  |/     \_/ __ \
// |    |   |  | \// __ \\  \___|    <\  ___// /_/ |   |    |   |  |  Y Y  \  ___/
// |____|   |__|  (____  /\___  >__|_ \\___  >____ |   |____|   |__|__|_|  /\___  >
// \/     \/     \/    \/     \/                     \/     \/

// ErrTrackedTimeNotExist represents a "TrackedTime Not Exist" kind of error.
type ErrTrackedTimeNotExist struct {
	ID int64
}

// IsErrTrackedTimeNotExist checks if an error is a ErrTrackedTimeNotExist.
func IsErrTrackedTimeNotExist(err error) bool {
	_, ok := err.(ErrTrackedTimeNotExist)
	return ok
}

func (err ErrTrackedTimeNotExist) Error() string {
	return fmt.Sprintf("tracked time does not exist [id: %d]", err.ID)
}

// .____          ___.          .__
// |    |   _____ \_ |__   ____ |  |
// |    |   \__  \ | __ \_/ __ \|  |
// |    |___ / __ \| \_\ \  ___/|  |__
// |_______ (____  /___  /\___  >____/
//         \/    \/    \/     \/

// ErrLabelNotExist represents a "LabelNotExist" kind of error.
type ErrLabelNotExist struct {
	LabelID int64
	RepoID  int64
}

// IsErrLabelNotExist checks if an error is a ErrLabelNotExist.
func IsErrLabelNotExist(err error) bool {
	_, ok := err.(ErrLabelNotExist)
	return ok
}

func (err ErrLabelNotExist) Error() string {
	return fmt.Sprintf("label does not exist [label_id: %d, repo_id: %d]", err.LabelID, err.RepoID)
}

//    _____  .__.__                   __
//   /     \ |__|  |   ____   _______/  |_  ____   ____   ____
//  /  \ /  \|  |  | _/ __ \ /  ___/\   __\/  _ \ /    \_/ __ \
// /    Y    \  |  |_\  ___/ \___ \  |  | (  <_> )   |  \  ___/
// \____|__  /__|____/\___  >____  > |__|  \____/|___|  /\___  >
//         \/             \/     \/                   \/     \/

// ErrMilestoneNotExist represents a "MilestoneNotExist" kind of error.
type ErrMilestoneNotExist struct {
	ID     int64
	RepoID int64
}

// IsErrMilestoneNotExist checks if an error is a ErrMilestoneNotExist.
func IsErrMilestoneNotExist(err error) bool {
	_, ok := err.(ErrMilestoneNotExist)
	return ok
}

func (err ErrMilestoneNotExist) Error() string {
	return fmt.Sprintf("milestone does not exist [id: %d, repo_id: %d]", err.ID, err.RepoID)
}

//    _____   __    __                .__                           __
//   /  _  \_/  |__/  |______    ____ |  |__   _____   ____   _____/  |_
//  /  /_\  \   __\   __\__  \ _/ ___\|  |  \ /     \_/ __ \ /    \   __\
// /    |    \  |  |  |  / __ \\  \___|   Y  \  Y Y  \  ___/|   |  \  |
// \____|__  /__|  |__| (____  /\___  >___|  /__|_|  /\___  >___|  /__|
//         \/                \/     \/     \/      \/     \/     \/

// ErrAttachmentNotExist represents a "AttachmentNotExist" kind of error.
type ErrAttachmentNotExist struct {
	ID   int64
	UUID string
}

// IsErrAttachmentNotExist checks if an error is a ErrAttachmentNotExist.
func IsErrAttachmentNotExist(err error) bool {
	_, ok := err.(ErrAttachmentNotExist)
	return ok
}

func (err ErrAttachmentNotExist) Error() string {
	return fmt.Sprintf("attachment does not exist [id: %d, uuid: %s]", err.ID, err.UUID)
}

// .____                 .__           _________
// |    |    ____   ____ |__| ____    /   _____/ ____  __ _________   ____  ____
// |    |   /  _ \ / ___\|  |/    \   \_____  \ /  _ \|  |  \_  __ \_/ ___\/ __ \
// |    |__(  <_> ) /_/  >  |   |  \  /        (  <_> )  |  /|  | \/\  \__\  ___/
// |_______ \____/\___  /|__|___|  / /_______  /\____/|____/ |__|    \___  >___  >
//         \/    /_____/         \/          \/                          \/    \/

// ErrLoginSourceNotExist represents a "LoginSourceNotExist" kind of error.
type ErrLoginSourceNotExist struct {
	ID int64
}

// IsErrLoginSourceNotExist checks if an error is a ErrLoginSourceNotExist.
func IsErrLoginSourceNotExist(err error) bool {
	_, ok := err.(ErrLoginSourceNotExist)
	return ok
}

func (err ErrLoginSourceNotExist) Error() string {
	return fmt.Sprintf("login source does not exist [id: %d]", err.ID)
}

// ErrLoginSourceAlreadyExist represents a "LoginSourceAlreadyExist" kind of error.
type ErrLoginSourceAlreadyExist struct {
	Name string
}

// IsErrLoginSourceAlreadyExist checks if an error is a ErrLoginSourceAlreadyExist.
func IsErrLoginSourceAlreadyExist(err error) bool {
	_, ok := err.(ErrLoginSourceAlreadyExist)
	return ok
}

func (err ErrLoginSourceAlreadyExist) Error() string {
	return fmt.Sprintf("login source already exists [name: %s]", err.Name)
}

// ErrLoginSourceInUse represents a "LoginSourceInUse" kind of error.
type ErrLoginSourceInUse struct {
	ID int64
}

// IsErrLoginSourceInUse checks if an error is a ErrLoginSourceInUse.
func IsErrLoginSourceInUse(err error) bool {
	_, ok := err.(ErrLoginSourceInUse)
	return ok
}

func (err ErrLoginSourceInUse) Error() string {
	return fmt.Sprintf("login source is still used by some users [id: %d]", err.ID)
}

// ___________
// \__    ___/___ _____    _____
//   |    |_/ __ \\__  \  /     \
//   |    |\  ___/ / __ \|  Y Y  \
//   |____| \___  >____  /__|_|  /
//              \/     \/      \/

// ErrTeamAlreadyExist represents a "TeamAlreadyExist" kind of error.
type ErrTeamAlreadyExist struct {
	OrgID int64
	Name  string
}

// IsErrTeamAlreadyExist checks if an error is a ErrTeamAlreadyExist.
func IsErrTeamAlreadyExist(err error) bool {
	_, ok := err.(ErrTeamAlreadyExist)
	return ok
}

func (err ErrTeamAlreadyExist) Error() string {
	return fmt.Sprintf("team already exists [org_id: %d, name: %s]", err.OrgID, err.Name)
}

//
// Two-factor authentication
//

// ErrTwoFactorNotEnrolled indicates that a user is not enrolled in two-factor authentication.
type ErrTwoFactorNotEnrolled struct {
	UID int64
}

// IsErrTwoFactorNotEnrolled checks if an error is a ErrTwoFactorNotEnrolled.
func IsErrTwoFactorNotEnrolled(err error) bool {
	_, ok := err.(ErrTwoFactorNotEnrolled)
	return ok
}

func (err ErrTwoFactorNotEnrolled) Error() string {
	return fmt.Sprintf("user not enrolled in 2FA [uid: %d]", err.UID)
}

//  ____ ___        .__                    .___
// |    |   \______ |  |   _________     __| _/
// |    |   /\____ \|  |  /  _ \__  \   / __ |
// |    |  / |  |_> >  |_(  <_> ) __ \_/ /_/ |
// |______/  |   __/|____/\____(____  /\____ |
//           |__|                   \/      \/
//

// ErrUploadNotExist represents a "UploadNotExist" kind of error.
type ErrUploadNotExist struct {
	ID   int64
	UUID string
}

// IsErrUploadNotExist checks if an error is a ErrUploadNotExist.
func IsErrUploadNotExist(err error) bool {
	_, ok := err.(ErrAttachmentNotExist)
	return ok
}

func (err ErrUploadNotExist) Error() string {
	return fmt.Sprintf("attachment does not exist [id: %d, uuid: %s]", err.ID, err.UUID)
}

//  ___________         __                             .__    .____                 .__          ____ ___
//  \_   _____/__  ____/  |_  ___________  ____ _____  |  |   |    |    ____   ____ |__| ____   |    |   \______ ___________
//   |    __)_\  \/  /\   __\/ __ \_  __ \/    \\__  \ |  |   |    |   /  _ \ / ___\|  |/    \  |    |   /  ___// __ \_  __ \
//   |        \>    <  |  | \  ___/|  | \/   |  \/ __ \|  |__ |    |__(  <_> ) /_/  >  |   |  \ |    |  /\___ \\  ___/|  | \/
//  /_______  /__/\_ \ |__|  \___  >__|  |___|  (____  /____/ |_______ \____/\___  /|__|___|  / |______//____  >\___  >__|
//          \/      \/           \/           \/     \/               \/    /_____/         \/               \/     \/

// ErrExternalLoginUserAlreadyExist represents a "ExternalLoginUserAlreadyExist" kind of error.
type ErrExternalLoginUserAlreadyExist struct {
	ExternalID    string
	UserID        int64
	LoginSourceID int64
}

// IsErrExternalLoginUserAlreadyExist checks if an error is a ExternalLoginUserAlreadyExist.
func IsErrExternalLoginUserAlreadyExist(err error) bool {
	_, ok := err.(ErrExternalLoginUserAlreadyExist)
	return ok
}

func (err ErrExternalLoginUserAlreadyExist) Error() string {
	return fmt.Sprintf("external login user already exists [externalID: %s, userID: %d, loginSourceID: %d]", err.ExternalID, err.UserID, err.LoginSourceID)
}

// ErrExternalLoginUserNotExist represents a "ExternalLoginUserNotExist" kind of error.
type ErrExternalLoginUserNotExist struct {
	UserID        int64
	LoginSourceID int64
}

// IsErrExternalLoginUserNotExist checks if an error is a ExternalLoginUserNotExist.
func IsErrExternalLoginUserNotExist(err error) bool {
	_, ok := err.(ErrExternalLoginUserNotExist)
	return ok
}

func (err ErrExternalLoginUserNotExist) Error() string {
	return fmt.Sprintf("external login user link does not exists [userID: %d, loginSourceID: %d]", err.UserID, err.LoginSourceID)
}

<<<<<<< HEAD
//  __________            .__
//  \______   \ _______  _|__| ______  _  __
//  |       _// __ \  \/ /  |/ __ \ \/ \/ /
//  |    |   \  ___/\   /|  \  ___/\     /
//  |____|_  /\___  >\_/ |__|\___  >\/\_/
//  \/     \/             \/

// ErrReviewNotExist represents a "ReviewNotExist" kind of error.
type ErrReviewNotExist struct {
	ID int64
}

// IsErrReviewNotExist checks if an error is a ErrReviewNotExist.
func IsErrReviewNotExist(err error) bool {
	_, ok := err.(ErrReviewNotExist)
	return ok
}

func (err ErrReviewNotExist) Error() string {
	return fmt.Sprintf("review does not exist [id: %d]", err.ID)
=======
// ____ ________________________________              .__          __                 __  .__
// |    |   \_____  \_   _____/\______   \ ____   ____ |__| _______/  |_____________ _/  |_|__| ____   ____
// |    |   //  ____/|    __)   |       _// __ \ / ___\|  |/  ___/\   __\_  __ \__  \\   __\  |/  _ \ /    \
// |    |  //       \|     \    |    |   \  ___// /_/  >  |\___ \  |  |  |  | \// __ \|  | |  (  <_> )   |  \
// |______/ \_______ \___  /    |____|_  /\___  >___  /|__/____  > |__|  |__|  (____  /__| |__|\____/|___|  /
// \/   \/            \/     \/_____/         \/                   \/                    \/

// ErrU2FRegistrationNotExist represents a "ErrU2FRegistrationNotExist" kind of error.
type ErrU2FRegistrationNotExist struct {
	ID int64
}

func (err ErrU2FRegistrationNotExist) Error() string {
	return fmt.Sprintf("U2F registration does not exist [id: %d]", err.ID)
}

// IsErrU2FRegistrationNotExist checks if an error is a ErrU2FRegistrationNotExist.
func IsErrU2FRegistrationNotExist(err error) bool {
	_, ok := err.(ErrU2FRegistrationNotExist)
	return ok
>>>>>>> 81b4d38f
}<|MERGE_RESOLUTION|>--- conflicted
+++ resolved
@@ -1238,7 +1238,28 @@
 	return fmt.Sprintf("external login user link does not exists [userID: %d, loginSourceID: %d]", err.UserID, err.LoginSourceID)
 }
 
-<<<<<<< HEAD
+// ____ ________________________________              .__          __                 __  .__
+// |    |   \_____  \_   _____/\______   \ ____   ____ |__| _______/  |_____________ _/  |_|__| ____   ____
+// |    |   //  ____/|    __)   |       _// __ \ / ___\|  |/  ___/\   __\_  __ \__  \\   __\  |/  _ \ /    \
+// |    |  //       \|     \    |    |   \  ___// /_/  >  |\___ \  |  |  |  | \// __ \|  | |  (  <_> )   |  \
+// |______/ \_______ \___  /    |____|_  /\___  >___  /|__/____  > |__|  |__|  (____  /__| |__|\____/|___|  /
+// \/   \/            \/     \/_____/         \/                   \/                    \/
+
+// ErrU2FRegistrationNotExist represents a "ErrU2FRegistrationNotExist" kind of error.
+type ErrU2FRegistrationNotExist struct {
+	ID int64
+}
+
+func (err ErrU2FRegistrationNotExist) Error() string {
+	return fmt.Sprintf("U2F registration does not exist [id: %d]", err.ID)
+}
+
+// IsErrU2FRegistrationNotExist checks if an error is a ErrU2FRegistrationNotExist.
+func IsErrU2FRegistrationNotExist(err error) bool {
+	_, ok := err.(ErrU2FRegistrationNotExist)
+	return ok
+}
+
 //  __________            .__
 //  \______   \ _______  _|__| ______  _  __
 //  |       _// __ \  \/ /  |/ __ \ \/ \/ /
@@ -1259,26 +1280,4 @@
 
 func (err ErrReviewNotExist) Error() string {
 	return fmt.Sprintf("review does not exist [id: %d]", err.ID)
-=======
-// ____ ________________________________              .__          __                 __  .__
-// |    |   \_____  \_   _____/\______   \ ____   ____ |__| _______/  |_____________ _/  |_|__| ____   ____
-// |    |   //  ____/|    __)   |       _// __ \ / ___\|  |/  ___/\   __\_  __ \__  \\   __\  |/  _ \ /    \
-// |    |  //       \|     \    |    |   \  ___// /_/  >  |\___ \  |  |  |  | \// __ \|  | |  (  <_> )   |  \
-// |______/ \_______ \___  /    |____|_  /\___  >___  /|__/____  > |__|  |__|  (____  /__| |__|\____/|___|  /
-// \/   \/            \/     \/_____/         \/                   \/                    \/
-
-// ErrU2FRegistrationNotExist represents a "ErrU2FRegistrationNotExist" kind of error.
-type ErrU2FRegistrationNotExist struct {
-	ID int64
-}
-
-func (err ErrU2FRegistrationNotExist) Error() string {
-	return fmt.Sprintf("U2F registration does not exist [id: %d]", err.ID)
-}
-
-// IsErrU2FRegistrationNotExist checks if an error is a ErrU2FRegistrationNotExist.
-func IsErrU2FRegistrationNotExist(err error) bool {
-	_, ok := err.(ErrU2FRegistrationNotExist)
-	return ok
->>>>>>> 81b4d38f
 }