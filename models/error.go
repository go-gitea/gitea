// Copyright 2015 The Gogs Authors. All rights reserved.
// Copyright 2019 The Gitea Authors. All rights reserved.
// Use of this source code is governed by a MIT-style
// license that can be found in the LICENSE file.

package models

import (
	"fmt"

	"code.gitea.io/gitea/modules/git"
)

// ErrNameReserved represents a "reserved name" error.
type ErrNameReserved struct {
	Name string
}

// IsErrNameReserved checks if an error is a ErrNameReserved.
func IsErrNameReserved(err error) bool {
	_, ok := err.(ErrNameReserved)
	return ok
}

func (err ErrNameReserved) Error() string {
	return fmt.Sprintf("name is reserved [name: %s]", err.Name)
}

// ErrNamePatternNotAllowed represents a "pattern not allowed" error.
type ErrNamePatternNotAllowed struct {
	Pattern string
}

// IsErrNamePatternNotAllowed checks if an error is an ErrNamePatternNotAllowed.
func IsErrNamePatternNotAllowed(err error) bool {
	_, ok := err.(ErrNamePatternNotAllowed)
	return ok
}

func (err ErrNamePatternNotAllowed) Error() string {
	return fmt.Sprintf("name pattern is not allowed [pattern: %s]", err.Pattern)
}

// ErrSSHDisabled represents an "SSH disabled" error.
type ErrSSHDisabled struct {
}

// IsErrSSHDisabled checks if an error is a ErrSSHDisabled.
func IsErrSSHDisabled(err error) bool {
	_, ok := err.(ErrSSHDisabled)
	return ok
}

func (err ErrSSHDisabled) Error() string {
	return "SSH is disabled"
}

//  ____ ___
// |    |   \______ ___________
// |    |   /  ___// __ \_  __ \
// |    |  /\___ \\  ___/|  | \/
// |______//____  >\___  >__|
//              \/     \/

// ErrUserAlreadyExist represents a "user already exists" error.
type ErrUserAlreadyExist struct {
	Name string
}

// IsErrUserAlreadyExist checks if an error is a ErrUserAlreadyExists.
func IsErrUserAlreadyExist(err error) bool {
	_, ok := err.(ErrUserAlreadyExist)
	return ok
}

func (err ErrUserAlreadyExist) Error() string {
	return fmt.Sprintf("user already exists [name: %s]", err.Name)
}

// ErrUserNotExist represents a "UserNotExist" kind of error.
type ErrUserNotExist struct {
	UID   int64
	Name  string
	KeyID int64
}

// IsErrUserNotExist checks if an error is a ErrUserNotExist.
func IsErrUserNotExist(err error) bool {
	_, ok := err.(ErrUserNotExist)
	return ok
}

func (err ErrUserNotExist) Error() string {
	return fmt.Sprintf("user does not exist [uid: %d, name: %s, keyid: %d]", err.UID, err.Name, err.KeyID)
}

// ErrUserProhibitLogin represents a "ErrUserProhibitLogin" kind of error.
type ErrUserProhibitLogin struct {
	UID  int64
	Name string
}

// IsErrUserProhibitLogin checks if an error is a ErrUserProhibitLogin
func IsErrUserProhibitLogin(err error) bool {
	_, ok := err.(ErrUserProhibitLogin)
	return ok
}

func (err ErrUserProhibitLogin) Error() string {
	return fmt.Sprintf("user is not allowed login [uid: %d, name: %s]", err.UID, err.Name)
}

// ErrUserInactive represents a "ErrUserInactive" kind of error.
type ErrUserInactive struct {
	UID  int64
	Name string
}

// IsErrUserInactive checks if an error is a ErrUserInactive
func IsErrUserInactive(err error) bool {
	_, ok := err.(ErrUserInactive)
	return ok
}

func (err ErrUserInactive) Error() string {
	return fmt.Sprintf("user is inactive [uid: %d, name: %s]", err.UID, err.Name)
}

// ErrEmailAlreadyUsed represents a "EmailAlreadyUsed" kind of error.
type ErrEmailAlreadyUsed struct {
	Email string
}

// IsErrEmailAlreadyUsed checks if an error is a ErrEmailAlreadyUsed.
func IsErrEmailAlreadyUsed(err error) bool {
	_, ok := err.(ErrEmailAlreadyUsed)
	return ok
}

func (err ErrEmailAlreadyUsed) Error() string {
	return fmt.Sprintf("e-mail already in use [email: %s]", err.Email)
}

// ErrOpenIDAlreadyUsed represents a "OpenIDAlreadyUsed" kind of error.
type ErrOpenIDAlreadyUsed struct {
	OpenID string
}

// IsErrOpenIDAlreadyUsed checks if an error is a ErrOpenIDAlreadyUsed.
func IsErrOpenIDAlreadyUsed(err error) bool {
	_, ok := err.(ErrOpenIDAlreadyUsed)
	return ok
}

func (err ErrOpenIDAlreadyUsed) Error() string {
	return fmt.Sprintf("OpenID already in use [oid: %s]", err.OpenID)
}

// ErrUserOwnRepos represents a "UserOwnRepos" kind of error.
type ErrUserOwnRepos struct {
	UID int64
}

// IsErrUserOwnRepos checks if an error is a ErrUserOwnRepos.
func IsErrUserOwnRepos(err error) bool {
	_, ok := err.(ErrUserOwnRepos)
	return ok
}

func (err ErrUserOwnRepos) Error() string {
	return fmt.Sprintf("user still has ownership of repositories [uid: %d]", err.UID)
}

// ErrUserHasOrgs represents a "UserHasOrgs" kind of error.
type ErrUserHasOrgs struct {
	UID int64
}

// IsErrUserHasOrgs checks if an error is a ErrUserHasOrgs.
func IsErrUserHasOrgs(err error) bool {
	_, ok := err.(ErrUserHasOrgs)
	return ok
}

func (err ErrUserHasOrgs) Error() string {
	return fmt.Sprintf("user still has membership of organizations [uid: %d]", err.UID)
}

// ErrUserNotAllowedCreateOrg represents a "UserNotAllowedCreateOrg" kind of error.
type ErrUserNotAllowedCreateOrg struct {
}

// IsErrUserNotAllowedCreateOrg checks if an error is an ErrUserNotAllowedCreateOrg.
func IsErrUserNotAllowedCreateOrg(err error) bool {
	_, ok := err.(ErrUserNotAllowedCreateOrg)
	return ok
}

func (err ErrUserNotAllowedCreateOrg) Error() string {
	return fmt.Sprintf("user is not allowed to create organizations")
}

// ErrReachLimitOfRepo represents a "ReachLimitOfRepo" kind of error.
type ErrReachLimitOfRepo struct {
	Limit int
}

// IsErrReachLimitOfRepo checks if an error is a ErrReachLimitOfRepo.
func IsErrReachLimitOfRepo(err error) bool {
	_, ok := err.(ErrReachLimitOfRepo)
	return ok
}

func (err ErrReachLimitOfRepo) Error() string {
	return fmt.Sprintf("user has reached maximum limit of repositories [limit: %d]", err.Limit)
}

//  __      __.__ __   .__
// /  \    /  \__|  | _|__|
// \   \/\/   /  |  |/ /  |
//  \        /|  |    <|  |
//   \__/\  / |__|__|_ \__|
//        \/          \/

// ErrWikiAlreadyExist represents a "WikiAlreadyExist" kind of error.
type ErrWikiAlreadyExist struct {
	Title string
}

// IsErrWikiAlreadyExist checks if an error is an ErrWikiAlreadyExist.
func IsErrWikiAlreadyExist(err error) bool {
	_, ok := err.(ErrWikiAlreadyExist)
	return ok
}

func (err ErrWikiAlreadyExist) Error() string {
	return fmt.Sprintf("wiki page already exists [title: %s]", err.Title)
}

// ErrWikiReservedName represents a reserved name error.
type ErrWikiReservedName struct {
	Title string
}

// IsErrWikiReservedName checks if an error is an ErrWikiReservedName.
func IsErrWikiReservedName(err error) bool {
	_, ok := err.(ErrWikiReservedName)
	return ok
}

func (err ErrWikiReservedName) Error() string {
	return fmt.Sprintf("wiki title is reserved: %s", err.Title)
}

// ErrWikiInvalidFileName represents an invalid wiki file name.
type ErrWikiInvalidFileName struct {
	FileName string
}

// IsErrWikiInvalidFileName checks if an error is an ErrWikiInvalidFileName.
func IsErrWikiInvalidFileName(err error) bool {
	_, ok := err.(ErrWikiInvalidFileName)
	return ok
}

func (err ErrWikiInvalidFileName) Error() string {
	return fmt.Sprintf("Invalid wiki filename: %s", err.FileName)
}

// __________     ___.   .__  .__          ____  __.
// \______   \__ _\_ |__ |  | |__| ____   |    |/ _|____ ___.__.
//  |     ___/  |  \ __ \|  | |  |/ ___\  |      <_/ __ <   |  |
//  |    |   |  |  / \_\ \  |_|  \  \___  |    |  \  ___/\___  |
//  |____|   |____/|___  /____/__|\___  > |____|__ \___  > ____|
//                     \/             \/          \/   \/\/

// ErrKeyUnableVerify represents a "KeyUnableVerify" kind of error.
type ErrKeyUnableVerify struct {
	Result string
}

// IsErrKeyUnableVerify checks if an error is a ErrKeyUnableVerify.
func IsErrKeyUnableVerify(err error) bool {
	_, ok := err.(ErrKeyUnableVerify)
	return ok
}

func (err ErrKeyUnableVerify) Error() string {
	return fmt.Sprintf("Unable to verify key content [result: %s]", err.Result)
}

// ErrKeyNotExist represents a "KeyNotExist" kind of error.
type ErrKeyNotExist struct {
	ID int64
}

// IsErrKeyNotExist checks if an error is a ErrKeyNotExist.
func IsErrKeyNotExist(err error) bool {
	_, ok := err.(ErrKeyNotExist)
	return ok
}

func (err ErrKeyNotExist) Error() string {
	return fmt.Sprintf("public key does not exist [id: %d]", err.ID)
}

// ErrKeyAlreadyExist represents a "KeyAlreadyExist" kind of error.
type ErrKeyAlreadyExist struct {
	OwnerID     int64
	Fingerprint string
	Content     string
}

// IsErrKeyAlreadyExist checks if an error is a ErrKeyAlreadyExist.
func IsErrKeyAlreadyExist(err error) bool {
	_, ok := err.(ErrKeyAlreadyExist)
	return ok
}

func (err ErrKeyAlreadyExist) Error() string {
	return fmt.Sprintf("public key already exists [owner_id: %d, finter_print: %s, content: %s]",
		err.OwnerID, err.Fingerprint, err.Content)
}

// ErrKeyNameAlreadyUsed represents a "KeyNameAlreadyUsed" kind of error.
type ErrKeyNameAlreadyUsed struct {
	OwnerID int64
	Name    string
}

// IsErrKeyNameAlreadyUsed checks if an error is a ErrKeyNameAlreadyUsed.
func IsErrKeyNameAlreadyUsed(err error) bool {
	_, ok := err.(ErrKeyNameAlreadyUsed)
	return ok
}

func (err ErrKeyNameAlreadyUsed) Error() string {
	return fmt.Sprintf("public key already exists [owner_id: %d, name: %s]", err.OwnerID, err.Name)
}

// ErrGPGNoEmailFound represents a "ErrGPGNoEmailFound" kind of error.
type ErrGPGNoEmailFound struct {
	FailedEmails []string
}

// IsErrGPGNoEmailFound checks if an error is a ErrGPGNoEmailFound.
func IsErrGPGNoEmailFound(err error) bool {
	_, ok := err.(ErrGPGNoEmailFound)
	return ok
}

func (err ErrGPGNoEmailFound) Error() string {
	return fmt.Sprintf("none of the emails attached to the GPG key could be found: %v", err.FailedEmails)
}

// ErrGPGKeyParsing represents a "ErrGPGKeyParsing" kind of error.
type ErrGPGKeyParsing struct {
	ParseError error
}

// IsErrGPGKeyParsing checks if an error is a ErrGPGKeyParsing.
func IsErrGPGKeyParsing(err error) bool {
	_, ok := err.(ErrGPGKeyParsing)
	return ok
}

func (err ErrGPGKeyParsing) Error() string {
	return fmt.Sprintf("failed to parse gpg key %s", err.ParseError.Error())
}

// ErrGPGKeyNotExist represents a "GPGKeyNotExist" kind of error.
type ErrGPGKeyNotExist struct {
	ID int64
}

// IsErrGPGKeyNotExist checks if an error is a ErrGPGKeyNotExist.
func IsErrGPGKeyNotExist(err error) bool {
	_, ok := err.(ErrGPGKeyNotExist)
	return ok
}

func (err ErrGPGKeyNotExist) Error() string {
	return fmt.Sprintf("public gpg key does not exist [id: %d]", err.ID)
}

// ErrGPGKeyImportNotExist represents a "GPGKeyImportNotExist" kind of error.
type ErrGPGKeyImportNotExist struct {
	ID string
}

// IsErrGPGKeyImportNotExist checks if an error is a ErrGPGKeyImportNotExist.
func IsErrGPGKeyImportNotExist(err error) bool {
	_, ok := err.(ErrGPGKeyImportNotExist)
	return ok
}

func (err ErrGPGKeyImportNotExist) Error() string {
	return fmt.Sprintf("public gpg key import does not exist [id: %s]", err.ID)
}

// ErrGPGKeyIDAlreadyUsed represents a "GPGKeyIDAlreadyUsed" kind of error.
type ErrGPGKeyIDAlreadyUsed struct {
	KeyID string
}

// IsErrGPGKeyIDAlreadyUsed checks if an error is a ErrKeyNameAlreadyUsed.
func IsErrGPGKeyIDAlreadyUsed(err error) bool {
	_, ok := err.(ErrGPGKeyIDAlreadyUsed)
	return ok
}

func (err ErrGPGKeyIDAlreadyUsed) Error() string {
	return fmt.Sprintf("public key already exists [key_id: %s]", err.KeyID)
}

// ErrGPGKeyAccessDenied represents a "GPGKeyAccessDenied" kind of Error.
type ErrGPGKeyAccessDenied struct {
	UserID int64
	KeyID  int64
}

// IsErrGPGKeyAccessDenied checks if an error is a ErrGPGKeyAccessDenied.
func IsErrGPGKeyAccessDenied(err error) bool {
	_, ok := err.(ErrGPGKeyAccessDenied)
	return ok
}

// Error pretty-prints an error of type ErrGPGKeyAccessDenied.
func (err ErrGPGKeyAccessDenied) Error() string {
	return fmt.Sprintf("user does not have access to the key [user_id: %d, key_id: %d]",
		err.UserID, err.KeyID)
}

// ErrKeyAccessDenied represents a "KeyAccessDenied" kind of error.
type ErrKeyAccessDenied struct {
	UserID int64
	KeyID  int64
	Note   string
}

// IsErrKeyAccessDenied checks if an error is a ErrKeyAccessDenied.
func IsErrKeyAccessDenied(err error) bool {
	_, ok := err.(ErrKeyAccessDenied)
	return ok
}

func (err ErrKeyAccessDenied) Error() string {
	return fmt.Sprintf("user does not have access to the key [user_id: %d, key_id: %d, note: %s]",
		err.UserID, err.KeyID, err.Note)
}

// ErrDeployKeyNotExist represents a "DeployKeyNotExist" kind of error.
type ErrDeployKeyNotExist struct {
	ID     int64
	KeyID  int64
	RepoID int64
}

// IsErrDeployKeyNotExist checks if an error is a ErrDeployKeyNotExist.
func IsErrDeployKeyNotExist(err error) bool {
	_, ok := err.(ErrDeployKeyNotExist)
	return ok
}

func (err ErrDeployKeyNotExist) Error() string {
	return fmt.Sprintf("Deploy key does not exist [id: %d, key_id: %d, repo_id: %d]", err.ID, err.KeyID, err.RepoID)
}

// ErrDeployKeyAlreadyExist represents a "DeployKeyAlreadyExist" kind of error.
type ErrDeployKeyAlreadyExist struct {
	KeyID  int64
	RepoID int64
}

// IsErrDeployKeyAlreadyExist checks if an error is a ErrDeployKeyAlreadyExist.
func IsErrDeployKeyAlreadyExist(err error) bool {
	_, ok := err.(ErrDeployKeyAlreadyExist)
	return ok
}

func (err ErrDeployKeyAlreadyExist) Error() string {
	return fmt.Sprintf("public key already exists [key_id: %d, repo_id: %d]", err.KeyID, err.RepoID)
}

// ErrDeployKeyNameAlreadyUsed represents a "DeployKeyNameAlreadyUsed" kind of error.
type ErrDeployKeyNameAlreadyUsed struct {
	RepoID int64
	Name   string
}

// IsErrDeployKeyNameAlreadyUsed checks if an error is a ErrDeployKeyNameAlreadyUsed.
func IsErrDeployKeyNameAlreadyUsed(err error) bool {
	_, ok := err.(ErrDeployKeyNameAlreadyUsed)
	return ok
}

func (err ErrDeployKeyNameAlreadyUsed) Error() string {
	return fmt.Sprintf("public key already exists [repo_id: %d, name: %s]", err.RepoID, err.Name)
}

//    _____                                   ___________     __
//   /  _  \   ____  ____  ____   ______ _____\__    ___/___ |  | __ ____   ____
//  /  /_\  \_/ ___\/ ___\/ __ \ /  ___//  ___/ |    | /  _ \|  |/ // __ \ /    \
// /    |    \  \__\  \__\  ___/ \___ \ \___ \  |    |(  <_> )    <\  ___/|   |  \
// \____|__  /\___  >___  >___  >____  >____  > |____| \____/|__|_ \\___  >___|  /
//         \/     \/    \/    \/     \/     \/                    \/    \/     \/

// ErrAccessTokenNotExist represents a "AccessTokenNotExist" kind of error.
type ErrAccessTokenNotExist struct {
	SHA string
}

// IsErrAccessTokenNotExist checks if an error is a ErrAccessTokenNotExist.
func IsErrAccessTokenNotExist(err error) bool {
	_, ok := err.(ErrAccessTokenNotExist)
	return ok
}

func (err ErrAccessTokenNotExist) Error() string {
	return fmt.Sprintf("access token does not exist [sha: %s]", err.SHA)
}

// ErrAccessTokenEmpty represents a "AccessTokenEmpty" kind of error.
type ErrAccessTokenEmpty struct {
}

// IsErrAccessTokenEmpty checks if an error is a ErrAccessTokenEmpty.
func IsErrAccessTokenEmpty(err error) bool {
	_, ok := err.(ErrAccessTokenEmpty)
	return ok
}

func (err ErrAccessTokenEmpty) Error() string {
	return fmt.Sprintf("access token is empty")
}

// ________                            .__                __  .__
// \_____  \_______  _________    ____ |__|____________ _/  |_|__| ____   ____
//  /   |   \_  __ \/ ___\__  \  /    \|  \___   /\__  \\   __\  |/  _ \ /    \
// /    |    \  | \/ /_/  > __ \|   |  \  |/    /  / __ \|  | |  (  <_> )   |  \
// \_______  /__|  \___  (____  /___|  /__/_____ \(____  /__| |__|\____/|___|  /
//         \/     /_____/     \/     \/         \/     \/                    \/

// ErrOrgNotExist represents a "OrgNotExist" kind of error.
type ErrOrgNotExist struct {
	ID   int64
	Name string
}

// IsErrOrgNotExist checks if an error is a ErrOrgNotExist.
func IsErrOrgNotExist(err error) bool {
	_, ok := err.(ErrOrgNotExist)
	return ok
}

func (err ErrOrgNotExist) Error() string {
	return fmt.Sprintf("org does not exist [id: %d, name: %s]", err.ID, err.Name)
}

// ErrLastOrgOwner represents a "LastOrgOwner" kind of error.
type ErrLastOrgOwner struct {
	UID int64
}

// IsErrLastOrgOwner checks if an error is a ErrLastOrgOwner.
func IsErrLastOrgOwner(err error) bool {
	_, ok := err.(ErrLastOrgOwner)
	return ok
}

func (err ErrLastOrgOwner) Error() string {
	return fmt.Sprintf("user is the last member of owner team [uid: %d]", err.UID)
}

//.____   ____________________
//|    |  \_   _____/   _____/
//|    |   |    __) \_____  \
//|    |___|     \  /        \
//|_______ \___  / /_______  /
//        \/   \/          \/

// ErrLFSLockNotExist represents a "LFSLockNotExist" kind of error.
type ErrLFSLockNotExist struct {
	ID     int64
	RepoID int64
	Path   string
}

// IsErrLFSLockNotExist checks if an error is a ErrLFSLockNotExist.
func IsErrLFSLockNotExist(err error) bool {
	_, ok := err.(ErrLFSLockNotExist)
	return ok
}

func (err ErrLFSLockNotExist) Error() string {
	return fmt.Sprintf("lfs lock does not exist [id: %d, rid: %d, path: %s]", err.ID, err.RepoID, err.Path)
}

// ErrLFSUnauthorizedAction represents a "LFSUnauthorizedAction" kind of error.
type ErrLFSUnauthorizedAction struct {
	RepoID   int64
	UserName string
	Mode     AccessMode
}

// IsErrLFSUnauthorizedAction checks if an error is a ErrLFSUnauthorizedAction.
func IsErrLFSUnauthorizedAction(err error) bool {
	_, ok := err.(ErrLFSUnauthorizedAction)
	return ok
}

func (err ErrLFSUnauthorizedAction) Error() string {
	if err.Mode == AccessModeWrite {
		return fmt.Sprintf("User %s doesn't have write access for lfs lock [rid: %d]", err.UserName, err.RepoID)
	}
	return fmt.Sprintf("User %s doesn't have read access for lfs lock [rid: %d]", err.UserName, err.RepoID)
}

// ErrLFSLockAlreadyExist represents a "LFSLockAlreadyExist" kind of error.
type ErrLFSLockAlreadyExist struct {
	RepoID int64
	Path   string
}

// IsErrLFSLockAlreadyExist checks if an error is a ErrLFSLockAlreadyExist.
func IsErrLFSLockAlreadyExist(err error) bool {
	_, ok := err.(ErrLFSLockAlreadyExist)
	return ok
}

func (err ErrLFSLockAlreadyExist) Error() string {
	return fmt.Sprintf("lfs lock already exists [rid: %d, path: %s]", err.RepoID, err.Path)
}

// __________                           .__  __
// \______   \ ____ ______   ____  _____|__|/  |_  ___________ ___.__.
//  |       _// __ \\____ \ /  _ \/  ___/  \   __\/  _ \_  __ <   |  |
//  |    |   \  ___/|  |_> >  <_> )___ \|  ||  | (  <_> )  | \/\___  |
//  |____|_  /\___  >   __/ \____/____  >__||__|  \____/|__|   / ____|
//         \/     \/|__|              \/                       \/

// ErrRepoNotExist represents a "RepoNotExist" kind of error.
type ErrRepoNotExist struct {
	ID        int64
	UID       int64
	OwnerName string
	Name      string
}

// IsErrRepoNotExist checks if an error is a ErrRepoNotExist.
func IsErrRepoNotExist(err error) bool {
	_, ok := err.(ErrRepoNotExist)
	return ok
}

func (err ErrRepoNotExist) Error() string {
	return fmt.Sprintf("repository does not exist [id: %d, uid: %d, owner_name: %s, name: %s]",
		err.ID, err.UID, err.OwnerName, err.Name)
}

// ErrRepoAlreadyExist represents a "RepoAlreadyExist" kind of error.
type ErrRepoAlreadyExist struct {
	Uname string
	Name  string
}

// IsErrRepoAlreadyExist checks if an error is a ErrRepoAlreadyExist.
func IsErrRepoAlreadyExist(err error) bool {
	_, ok := err.(ErrRepoAlreadyExist)
	return ok
}

func (err ErrRepoAlreadyExist) Error() string {
	return fmt.Sprintf("repository already exists [uname: %s, name: %s]", err.Uname, err.Name)
}

// ErrRepoRedirectNotExist represents a "RepoRedirectNotExist" kind of error.
type ErrRepoRedirectNotExist struct {
	OwnerID  int64
	RepoName string
}

// IsErrRepoRedirectNotExist check if an error is an ErrRepoRedirectNotExist.
func IsErrRepoRedirectNotExist(err error) bool {
	_, ok := err.(ErrRepoRedirectNotExist)
	return ok
}

func (err ErrRepoRedirectNotExist) Error() string {
	return fmt.Sprintf("repository redirect does not exist [uid: %d, name: %s]", err.OwnerID, err.RepoName)
}

// ErrInvalidCloneAddr represents a "InvalidCloneAddr" kind of error.
type ErrInvalidCloneAddr struct {
	IsURLError         bool
	IsInvalidPath      bool
	IsPermissionDenied bool
}

// IsErrInvalidCloneAddr checks if an error is a ErrInvalidCloneAddr.
func IsErrInvalidCloneAddr(err error) bool {
	_, ok := err.(ErrInvalidCloneAddr)
	return ok
}

func (err ErrInvalidCloneAddr) Error() string {
	return fmt.Sprintf("invalid clone address [is_url_error: %v, is_invalid_path: %v, is_permission_denied: %v]",
		err.IsURLError, err.IsInvalidPath, err.IsPermissionDenied)
}

// ErrUpdateTaskNotExist represents a "UpdateTaskNotExist" kind of error.
type ErrUpdateTaskNotExist struct {
	UUID string
}

// IsErrUpdateTaskNotExist checks if an error is a ErrUpdateTaskNotExist.
func IsErrUpdateTaskNotExist(err error) bool {
	_, ok := err.(ErrUpdateTaskNotExist)
	return ok
}

func (err ErrUpdateTaskNotExist) Error() string {
	return fmt.Sprintf("update task does not exist [uuid: %s]", err.UUID)
}

// ErrReleaseAlreadyExist represents a "ReleaseAlreadyExist" kind of error.
type ErrReleaseAlreadyExist struct {
	TagName string
}

// IsErrReleaseAlreadyExist checks if an error is a ErrReleaseAlreadyExist.
func IsErrReleaseAlreadyExist(err error) bool {
	_, ok := err.(ErrReleaseAlreadyExist)
	return ok
}

func (err ErrReleaseAlreadyExist) Error() string {
	return fmt.Sprintf("release tag already exist [tag_name: %s]", err.TagName)
}

// ErrReleaseNotExist represents a "ReleaseNotExist" kind of error.
type ErrReleaseNotExist struct {
	ID      int64
	TagName string
}

// IsErrReleaseNotExist checks if an error is a ErrReleaseNotExist.
func IsErrReleaseNotExist(err error) bool {
	_, ok := err.(ErrReleaseNotExist)
	return ok
}

func (err ErrReleaseNotExist) Error() string {
	return fmt.Sprintf("release tag does not exist [id: %d, tag_name: %s]", err.ID, err.TagName)
}

// ErrInvalidTagName represents a "InvalidTagName" kind of error.
type ErrInvalidTagName struct {
	TagName string
}

// IsErrInvalidTagName checks if an error is a ErrInvalidTagName.
func IsErrInvalidTagName(err error) bool {
	_, ok := err.(ErrInvalidTagName)
	return ok
}

func (err ErrInvalidTagName) Error() string {
	return fmt.Sprintf("release tag name is not valid [tag_name: %s]", err.TagName)
}

// ErrRepoFileAlreadyExists represents a "RepoFileAlreadyExist" kind of error.
type ErrRepoFileAlreadyExists struct {
	Path string
}

// IsErrRepoFileAlreadyExists checks if an error is a ErrRepoFileAlreadyExists.
func IsErrRepoFileAlreadyExists(err error) bool {
	_, ok := err.(ErrRepoFileAlreadyExists)
	return ok
}

func (err ErrRepoFileAlreadyExists) Error() string {
	return fmt.Sprintf("repository file already exists [path: %s]", err.Path)
}

// ErrRepoFileDoesNotExist represents a "RepoFileDoesNotExist" kind of error.
type ErrRepoFileDoesNotExist struct {
	Path string
	Name string
}

// IsErrRepoFileDoesNotExist checks if an error is a ErrRepoDoesNotExist.
func IsErrRepoFileDoesNotExist(err error) bool {
	_, ok := err.(ErrRepoFileDoesNotExist)
	return ok
}

func (err ErrRepoFileDoesNotExist) Error() string {
	return fmt.Sprintf("repository file does not exist [path: %s]", err.Path)
}

// ErrFilenameInvalid represents a "FilenameInvalid" kind of error.
type ErrFilenameInvalid struct {
	Path string
}

// IsErrFilenameInvalid checks if an error is an ErrFilenameInvalid.
func IsErrFilenameInvalid(err error) bool {
	_, ok := err.(ErrFilenameInvalid)
	return ok
}

func (err ErrFilenameInvalid) Error() string {
	return fmt.Sprintf("path contains a malformed path component [path: %s]", err.Path)
}

// ErrUserCannotCommit represents "UserCannotCommit" kind of error.
type ErrUserCannotCommit struct {
	UserName string
}

// IsErrUserCannotCommit checks if an error is an ErrUserCannotCommit.
func IsErrUserCannotCommit(err error) bool {
	_, ok := err.(ErrUserCannotCommit)
	return ok
}

func (err ErrUserCannotCommit) Error() string {
	return fmt.Sprintf("user cannot commit to repo [user: %s]", err.UserName)
}

// ErrFilePathInvalid represents a "FilePathInvalid" kind of error.
type ErrFilePathInvalid struct {
	Message string
	Path    string
	Name    string
	Type    git.EntryMode
}

// IsErrFilePathInvalid checks if an error is an ErrFilePathInvalid.
func IsErrFilePathInvalid(err error) bool {
	_, ok := err.(ErrFilePathInvalid)
	return ok
}

func (err ErrFilePathInvalid) Error() string {
	if err.Message != "" {
		return err.Message
	}
	return fmt.Sprintf("path is invalid [path: %s]", err.Path)
}

// ErrUserDoesNotHaveAccessToRepo represets an error where the user doesn't has access to a given repo.
type ErrUserDoesNotHaveAccessToRepo struct {
	UserID   int64
	RepoName string
}

// IsErrUserDoesNotHaveAccessToRepo checks if an error is a ErrRepoFileAlreadyExists.
func IsErrUserDoesNotHaveAccessToRepo(err error) bool {
	_, ok := err.(ErrUserDoesNotHaveAccessToRepo)
	return ok
}

func (err ErrUserDoesNotHaveAccessToRepo) Error() string {
	return fmt.Sprintf("user doesn't have acces to repo [user_id: %d, repo_name: %s]", err.UserID, err.RepoName)
}

// __________                             .__
// \______   \____________    ____   ____ |  |__
//  |    |  _/\_  __ \__  \  /    \_/ ___\|  |  \
//  |    |   \ |  | \// __ \|   |  \  \___|   Y  \
//  |______  / |__|  (____  /___|  /\___  >___|  /
//         \/             \/     \/     \/     \/

<<<<<<< HEAD
// ErrBranchAlreadyExists represents an error that branch with such name already exists
=======
// ErrBranchNotExist represents a "BranchNotExist" kind of error.
type ErrBranchNotExist struct {
	Name string
}

// IsErrBranchNotExist checks if an error is a ErrBranchNotExist.
func IsErrBranchNotExist(err error) bool {
	_, ok := err.(ErrBranchNotExist)
	return ok
}

func (err ErrBranchNotExist) Error() string {
	return fmt.Sprintf("branch does not exist [name: %s]", err.Name)
}

// ErrBranchAlreadyExists represents an error that branch with such name already exists.
>>>>>>> 2262811e
type ErrBranchAlreadyExists struct {
	BranchName string
}

// IsErrBranchAlreadyExists checks if an error is an ErrBranchAlreadyExists.
func IsErrBranchAlreadyExists(err error) bool {
	_, ok := err.(ErrBranchAlreadyExists)
	return ok
}

func (err ErrBranchAlreadyExists) Error() string {
	return fmt.Sprintf("branch already exists [name: %s]", err.BranchName)
}

// ErrBranchNameConflict represents an error that branch name conflicts with other branch.
type ErrBranchNameConflict struct {
	BranchName string
}

// IsErrBranchNameConflict checks if an error is an ErrBranchNameConflict.
func IsErrBranchNameConflict(err error) bool {
	_, ok := err.(ErrBranchNameConflict)
	return ok
}

func (err ErrBranchNameConflict) Error() string {
	return fmt.Sprintf("branch conflicts with existing branch [name: %s]", err.BranchName)
}

// ErrNotAllowedToMerge represents an error that a branch is protected and the current user is not allowed to modify it.
type ErrNotAllowedToMerge struct {
	Reason string
}

// IsErrNotAllowedToMerge checks if an error is an ErrNotAllowedToMerge.
func IsErrNotAllowedToMerge(err error) bool {
	_, ok := err.(ErrNotAllowedToMerge)
	return ok
}

func (err ErrNotAllowedToMerge) Error() string {
	return fmt.Sprintf("not allowed to merge [reason: %s]", err.Reason)
}

// ErrTagAlreadyExists represents an error that tag with such name already exists.
type ErrTagAlreadyExists struct {
	TagName string
}

// IsErrTagAlreadyExists checks if an error is an ErrTagAlreadyExists.
func IsErrTagAlreadyExists(err error) bool {
	_, ok := err.(ErrTagAlreadyExists)
	return ok
}

func (err ErrTagAlreadyExists) Error() string {
	return fmt.Sprintf("tag already exists [name: %s]", err.TagName)
}

// ErrSHADoesNotMatch represents a "SHADoesNotMatch" kind of error.
type ErrSHADoesNotMatch struct {
	Path       string
	GivenSHA   string
	CurrentSHA string
}

// IsErrSHADoesNotMatch checks if an error is a ErrSHADoesNotMatch.
func IsErrSHADoesNotMatch(err error) bool {
	_, ok := err.(ErrSHADoesNotMatch)
	return ok
}

func (err ErrSHADoesNotMatch) Error() string {
	return fmt.Sprintf("sha does not match [given: %s, expected: %s]", err.GivenSHA, err.CurrentSHA)
}

// ErrSHANotFound represents a "SHADoesNotMatch" kind of error.
type ErrSHANotFound struct {
	SHA string
}

// IsErrSHANotFound checks if an error is a ErrSHANotFound.
func IsErrSHANotFound(err error) bool {
	_, ok := err.(ErrSHANotFound)
	return ok
}

func (err ErrSHANotFound) Error() string {
	return fmt.Sprintf("sha not found [%s]", err.SHA)
}

// ErrCommitIDDoesNotMatch represents a "CommitIDDoesNotMatch" kind of error.
type ErrCommitIDDoesNotMatch struct {
	GivenCommitID   string
	CurrentCommitID string
}

// IsErrCommitIDDoesNotMatch checks if an error is a ErrCommitIDDoesNotMatch.
func IsErrCommitIDDoesNotMatch(err error) bool {
	_, ok := err.(ErrCommitIDDoesNotMatch)
	return ok
}

func (err ErrCommitIDDoesNotMatch) Error() string {
	return fmt.Sprintf("file CommitID does not match [given: %s, expected: %s]", err.GivenCommitID, err.CurrentCommitID)
}

// ErrSHAOrCommitIDNotProvided represents a "SHAOrCommitIDNotProvided" kind of error.
type ErrSHAOrCommitIDNotProvided struct{}

// IsErrSHAOrCommitIDNotProvided checks if an error is a ErrSHAOrCommitIDNotProvided.
func IsErrSHAOrCommitIDNotProvided(err error) bool {
	_, ok := err.(ErrSHAOrCommitIDNotProvided)
	return ok
}

func (err ErrSHAOrCommitIDNotProvided) Error() string {
	return fmt.Sprintf("a SHA or commmit ID must be proved when updating a file")
}

//  __      __      ___.   .__                   __
// /  \    /  \ ____\_ |__ |  |__   ____   ____ |  | __
// \   \/\/   // __ \| __ \|  |  \ /  _ \ /  _ \|  |/ /
//  \        /\  ___/| \_\ \   Y  (  <_> |  <_> )    <
//   \__/\  /  \___  >___  /___|  /\____/ \____/|__|_ \
//        \/       \/    \/     \/                   \/

// ErrWebhookNotExist represents a "WebhookNotExist" kind of error.
type ErrWebhookNotExist struct {
	ID int64
}

// IsErrWebhookNotExist checks if an error is a ErrWebhookNotExist.
func IsErrWebhookNotExist(err error) bool {
	_, ok := err.(ErrWebhookNotExist)
	return ok
}

func (err ErrWebhookNotExist) Error() string {
	return fmt.Sprintf("webhook does not exist [id: %d]", err.ID)
}

// .___
// |   | ______ ________ __   ____
// |   |/  ___//  ___/  |  \_/ __ \
// |   |\___ \ \___ \|  |  /\  ___/
// |___/____  >____  >____/  \___  >
//          \/     \/            \/

// ErrIssueNotExist represents a "IssueNotExist" kind of error.
type ErrIssueNotExist struct {
	ID     int64
	RepoID int64
	Index  int64
}

// IsErrIssueNotExist checks if an error is a ErrIssueNotExist.
func IsErrIssueNotExist(err error) bool {
	_, ok := err.(ErrIssueNotExist)
	return ok
}

func (err ErrIssueNotExist) Error() string {
	return fmt.Sprintf("issue does not exist [id: %d, repo_id: %d, index: %d]", err.ID, err.RepoID, err.Index)
}

// __________      .__  .__ __________                                     __
// \______   \__ __|  | |  |\______   \ ____  ________ __   ____   _______/  |_
//  |     ___/  |  \  | |  | |       _// __ \/ ____/  |  \_/ __ \ /  ___/\   __\
//  |    |   |  |  /  |_|  |_|    |   \  ___< <_|  |  |  /\  ___/ \___ \  |  |
//  |____|   |____/|____/____/____|_  /\___  >__   |____/  \___  >____  > |__|
//                                  \/     \/   |__|           \/     \/

// ErrPullRequestNotExist represents a "PullRequestNotExist" kind of error.
type ErrPullRequestNotExist struct {
	ID         int64
	IssueID    int64
	HeadRepoID int64
	BaseRepoID int64
	HeadBranch string
	BaseBranch string
}

// IsErrPullRequestNotExist checks if an error is a ErrPullRequestNotExist.
func IsErrPullRequestNotExist(err error) bool {
	_, ok := err.(ErrPullRequestNotExist)
	return ok
}

func (err ErrPullRequestNotExist) Error() string {
	return fmt.Sprintf("pull request does not exist [id: %d, issue_id: %d, head_repo_id: %d, base_repo_id: %d, head_branch: %s, base_branch: %s]",
		err.ID, err.IssueID, err.HeadRepoID, err.BaseRepoID, err.HeadBranch, err.BaseBranch)
}

// ErrPullRequestAlreadyExists represents a "PullRequestAlreadyExists"-error
type ErrPullRequestAlreadyExists struct {
	ID         int64
	IssueID    int64
	HeadRepoID int64
	BaseRepoID int64
	HeadBranch string
	BaseBranch string
}

// IsErrPullRequestAlreadyExists checks if an error is a ErrPullRequestAlreadyExists.
func IsErrPullRequestAlreadyExists(err error) bool {
	_, ok := err.(ErrPullRequestAlreadyExists)
	return ok
}

// Error does pretty-printing :D
func (err ErrPullRequestAlreadyExists) Error() string {
	return fmt.Sprintf("pull request already exists for these targets [id: %d, issue_id: %d, head_repo_id: %d, base_repo_id: %d, head_branch: %s, base_branch: %s]",
		err.ID, err.IssueID, err.HeadRepoID, err.BaseRepoID, err.HeadBranch, err.BaseBranch)
}

// ErrInvalidMergeStyle represents an error if merging with disabled merge strategy
type ErrInvalidMergeStyle struct {
	ID    int64
	Style MergeStyle
}

// IsErrInvalidMergeStyle checks if an error is a ErrInvalidMergeStyle.
func IsErrInvalidMergeStyle(err error) bool {
	_, ok := err.(ErrInvalidMergeStyle)
	return ok
}

func (err ErrInvalidMergeStyle) Error() string {
	return fmt.Sprintf("merge strategy is not allowed or is invalid [repo_id: %d, strategy: %s]",
		err.ID, err.Style)
}

// _________                                       __
// \_   ___ \  ____   _____   _____   ____   _____/  |_
// /    \  \/ /  _ \ /     \ /     \_/ __ \ /    \   __\
// \     \___(  <_> )  Y Y  \  Y Y  \  ___/|   |  \  |
//  \______  /\____/|__|_|  /__|_|  /\___  >___|  /__|
//         \/             \/      \/     \/     \/

// ErrCommentNotExist represents a "CommentNotExist" kind of error.
type ErrCommentNotExist struct {
	ID      int64
	IssueID int64
}

// IsErrCommentNotExist checks if an error is a ErrCommentNotExist.
func IsErrCommentNotExist(err error) bool {
	_, ok := err.(ErrCommentNotExist)
	return ok
}

func (err ErrCommentNotExist) Error() string {
	return fmt.Sprintf("comment does not exist [id: %d, issue_id: %d]", err.ID, err.IssueID)
}

//  _________ __                                __         .__
//  /   _____//  |_  ____ ________  _  _______ _/  |_  ____ |  |__
//  \_____  \\   __\/  _ \\____ \ \/ \/ /\__  \\   __\/ ___\|  |  \
//  /        \|  | (  <_> )  |_> >     /  / __ \|  | \  \___|   Y  \
//  /_______  /|__|  \____/|   __/ \/\_/  (____  /__|  \___  >___|  /
// \/             |__|                \/          \/     \/

// ErrStopwatchNotExist represents a "Stopwatch Not Exist" kind of error.
type ErrStopwatchNotExist struct {
	ID int64
}

// IsErrStopwatchNotExist checks if an error is a ErrStopwatchNotExist.
func IsErrStopwatchNotExist(err error) bool {
	_, ok := err.(ErrStopwatchNotExist)
	return ok
}

func (err ErrStopwatchNotExist) Error() string {
	return fmt.Sprintf("stopwatch does not exist [id: %d]", err.ID)
}

// ___________                     __              .______________.__
// \__    ___/___________    ____ |  | __ ____   __| _/\__    ___/|__| _____   ____
// |    |  \_  __ \__  \ _/ ___\|  |/ // __ \ / __ |   |    |   |  |/     \_/ __ \
// |    |   |  | \// __ \\  \___|    <\  ___// /_/ |   |    |   |  |  Y Y  \  ___/
// |____|   |__|  (____  /\___  >__|_ \\___  >____ |   |____|   |__|__|_|  /\___  >
// \/     \/     \/    \/     \/                     \/     \/

// ErrTrackedTimeNotExist represents a "TrackedTime Not Exist" kind of error.
type ErrTrackedTimeNotExist struct {
	ID int64
}

// IsErrTrackedTimeNotExist checks if an error is a ErrTrackedTimeNotExist.
func IsErrTrackedTimeNotExist(err error) bool {
	_, ok := err.(ErrTrackedTimeNotExist)
	return ok
}

func (err ErrTrackedTimeNotExist) Error() string {
	return fmt.Sprintf("tracked time does not exist [id: %d]", err.ID)
}

// .____          ___.          .__
// |    |   _____ \_ |__   ____ |  |
// |    |   \__  \ | __ \_/ __ \|  |
// |    |___ / __ \| \_\ \  ___/|  |__
// |_______ (____  /___  /\___  >____/
//         \/    \/    \/     \/

// ErrLabelNotExist represents a "LabelNotExist" kind of error.
type ErrLabelNotExist struct {
	LabelID int64
	RepoID  int64
}

// IsErrLabelNotExist checks if an error is a ErrLabelNotExist.
func IsErrLabelNotExist(err error) bool {
	_, ok := err.(ErrLabelNotExist)
	return ok
}

func (err ErrLabelNotExist) Error() string {
	return fmt.Sprintf("label does not exist [label_id: %d, repo_id: %d]", err.LabelID, err.RepoID)
}

//    _____  .__.__                   __
//   /     \ |__|  |   ____   _______/  |_  ____   ____   ____
//  /  \ /  \|  |  | _/ __ \ /  ___/\   __\/  _ \ /    \_/ __ \
// /    Y    \  |  |_\  ___/ \___ \  |  | (  <_> )   |  \  ___/
// \____|__  /__|____/\___  >____  > |__|  \____/|___|  /\___  >
//         \/             \/     \/                   \/     \/

// ErrMilestoneNotExist represents a "MilestoneNotExist" kind of error.
type ErrMilestoneNotExist struct {
	ID     int64
	RepoID int64
}

// IsErrMilestoneNotExist checks if an error is a ErrMilestoneNotExist.
func IsErrMilestoneNotExist(err error) bool {
	_, ok := err.(ErrMilestoneNotExist)
	return ok
}

func (err ErrMilestoneNotExist) Error() string {
	return fmt.Sprintf("milestone does not exist [id: %d, repo_id: %d]", err.ID, err.RepoID)
}

//    _____   __    __                .__                           __
//   /  _  \_/  |__/  |______    ____ |  |__   _____   ____   _____/  |_
//  /  /_\  \   __\   __\__  \ _/ ___\|  |  \ /     \_/ __ \ /    \   __\
// /    |    \  |  |  |  / __ \\  \___|   Y  \  Y Y  \  ___/|   |  \  |
// \____|__  /__|  |__| (____  /\___  >___|  /__|_|  /\___  >___|  /__|
//         \/                \/     \/     \/      \/     \/     \/

// ErrAttachmentNotExist represents a "AttachmentNotExist" kind of error.
type ErrAttachmentNotExist struct {
	ID   int64
	UUID string
}

// IsErrAttachmentNotExist checks if an error is a ErrAttachmentNotExist.
func IsErrAttachmentNotExist(err error) bool {
	_, ok := err.(ErrAttachmentNotExist)
	return ok
}

func (err ErrAttachmentNotExist) Error() string {
	return fmt.Sprintf("attachment does not exist [id: %d, uuid: %s]", err.ID, err.UUID)
}

// .____                 .__           _________
// |    |    ____   ____ |__| ____    /   _____/ ____  __ _________   ____  ____
// |    |   /  _ \ / ___\|  |/    \   \_____  \ /  _ \|  |  \_  __ \_/ ___\/ __ \
// |    |__(  <_> ) /_/  >  |   |  \  /        (  <_> )  |  /|  | \/\  \__\  ___/
// |_______ \____/\___  /|__|___|  / /_______  /\____/|____/ |__|    \___  >___  >
//         \/    /_____/         \/          \/                          \/    \/

// ErrLoginSourceNotExist represents a "LoginSourceNotExist" kind of error.
type ErrLoginSourceNotExist struct {
	ID int64
}

// IsErrLoginSourceNotExist checks if an error is a ErrLoginSourceNotExist.
func IsErrLoginSourceNotExist(err error) bool {
	_, ok := err.(ErrLoginSourceNotExist)
	return ok
}

func (err ErrLoginSourceNotExist) Error() string {
	return fmt.Sprintf("login source does not exist [id: %d]", err.ID)
}

// ErrLoginSourceAlreadyExist represents a "LoginSourceAlreadyExist" kind of error.
type ErrLoginSourceAlreadyExist struct {
	Name string
}

// IsErrLoginSourceAlreadyExist checks if an error is a ErrLoginSourceAlreadyExist.
func IsErrLoginSourceAlreadyExist(err error) bool {
	_, ok := err.(ErrLoginSourceAlreadyExist)
	return ok
}

func (err ErrLoginSourceAlreadyExist) Error() string {
	return fmt.Sprintf("login source already exists [name: %s]", err.Name)
}

// ErrLoginSourceInUse represents a "LoginSourceInUse" kind of error.
type ErrLoginSourceInUse struct {
	ID int64
}

// IsErrLoginSourceInUse checks if an error is a ErrLoginSourceInUse.
func IsErrLoginSourceInUse(err error) bool {
	_, ok := err.(ErrLoginSourceInUse)
	return ok
}

func (err ErrLoginSourceInUse) Error() string {
	return fmt.Sprintf("login source is still used by some users [id: %d]", err.ID)
}

// ___________
// \__    ___/___ _____    _____
//   |    |_/ __ \\__  \  /     \
//   |    |\  ___/ / __ \|  Y Y  \
//   |____| \___  >____  /__|_|  /
//              \/     \/      \/

// ErrTeamAlreadyExist represents a "TeamAlreadyExist" kind of error.
type ErrTeamAlreadyExist struct {
	OrgID int64
	Name  string
}

// IsErrTeamAlreadyExist checks if an error is a ErrTeamAlreadyExist.
func IsErrTeamAlreadyExist(err error) bool {
	_, ok := err.(ErrTeamAlreadyExist)
	return ok
}

func (err ErrTeamAlreadyExist) Error() string {
	return fmt.Sprintf("team already exists [org_id: %d, name: %s]", err.OrgID, err.Name)
}

//
// Two-factor authentication
//

// ErrTwoFactorNotEnrolled indicates that a user is not enrolled in two-factor authentication.
type ErrTwoFactorNotEnrolled struct {
	UID int64
}

// IsErrTwoFactorNotEnrolled checks if an error is a ErrTwoFactorNotEnrolled.
func IsErrTwoFactorNotEnrolled(err error) bool {
	_, ok := err.(ErrTwoFactorNotEnrolled)
	return ok
}

func (err ErrTwoFactorNotEnrolled) Error() string {
	return fmt.Sprintf("user not enrolled in 2FA [uid: %d]", err.UID)
}

//  ____ ___        .__                    .___
// |    |   \______ |  |   _________     __| _/
// |    |   /\____ \|  |  /  _ \__  \   / __ |
// |    |  / |  |_> >  |_(  <_> ) __ \_/ /_/ |
// |______/  |   __/|____/\____(____  /\____ |
//           |__|                   \/      \/
//

// ErrUploadNotExist represents a "UploadNotExist" kind of error.
type ErrUploadNotExist struct {
	ID   int64
	UUID string
}

// IsErrUploadNotExist checks if an error is a ErrUploadNotExist.
func IsErrUploadNotExist(err error) bool {
	_, ok := err.(ErrAttachmentNotExist)
	return ok
}

func (err ErrUploadNotExist) Error() string {
	return fmt.Sprintf("attachment does not exist [id: %d, uuid: %s]", err.ID, err.UUID)
}

//  ___________         __                             .__    .____                 .__          ____ ___
//  \_   _____/__  ____/  |_  ___________  ____ _____  |  |   |    |    ____   ____ |__| ____   |    |   \______ ___________
//   |    __)_\  \/  /\   __\/ __ \_  __ \/    \\__  \ |  |   |    |   /  _ \ / ___\|  |/    \  |    |   /  ___// __ \_  __ \
//   |        \>    <  |  | \  ___/|  | \/   |  \/ __ \|  |__ |    |__(  <_> ) /_/  >  |   |  \ |    |  /\___ \\  ___/|  | \/
//  /_______  /__/\_ \ |__|  \___  >__|  |___|  (____  /____/ |_______ \____/\___  /|__|___|  / |______//____  >\___  >__|
//          \/      \/           \/           \/     \/               \/    /_____/         \/               \/     \/

// ErrExternalLoginUserAlreadyExist represents a "ExternalLoginUserAlreadyExist" kind of error.
type ErrExternalLoginUserAlreadyExist struct {
	ExternalID    string
	UserID        int64
	LoginSourceID int64
}

// IsErrExternalLoginUserAlreadyExist checks if an error is a ExternalLoginUserAlreadyExist.
func IsErrExternalLoginUserAlreadyExist(err error) bool {
	_, ok := err.(ErrExternalLoginUserAlreadyExist)
	return ok
}

func (err ErrExternalLoginUserAlreadyExist) Error() string {
	return fmt.Sprintf("external login user already exists [externalID: %s, userID: %d, loginSourceID: %d]", err.ExternalID, err.UserID, err.LoginSourceID)
}

// ErrExternalLoginUserNotExist represents a "ExternalLoginUserNotExist" kind of error.
type ErrExternalLoginUserNotExist struct {
	UserID        int64
	LoginSourceID int64
}

// IsErrExternalLoginUserNotExist checks if an error is a ExternalLoginUserNotExist.
func IsErrExternalLoginUserNotExist(err error) bool {
	_, ok := err.(ErrExternalLoginUserNotExist)
	return ok
}

func (err ErrExternalLoginUserNotExist) Error() string {
	return fmt.Sprintf("external login user link does not exists [userID: %d, loginSourceID: %d]", err.UserID, err.LoginSourceID)
}

// ____ ________________________________              .__          __                 __  .__
// |    |   \_____  \_   _____/\______   \ ____   ____ |__| _______/  |_____________ _/  |_|__| ____   ____
// |    |   //  ____/|    __)   |       _// __ \ / ___\|  |/  ___/\   __\_  __ \__  \\   __\  |/  _ \ /    \
// |    |  //       \|     \    |    |   \  ___// /_/  >  |\___ \  |  |  |  | \// __ \|  | |  (  <_> )   |  \
// |______/ \_______ \___  /    |____|_  /\___  >___  /|__/____  > |__|  |__|  (____  /__| |__|\____/|___|  /
// \/   \/            \/     \/_____/         \/                   \/                    \/

// ErrU2FRegistrationNotExist represents a "ErrU2FRegistrationNotExist" kind of error.
type ErrU2FRegistrationNotExist struct {
	ID int64
}

func (err ErrU2FRegistrationNotExist) Error() string {
	return fmt.Sprintf("U2F registration does not exist [id: %d]", err.ID)
}

// IsErrU2FRegistrationNotExist checks if an error is a ErrU2FRegistrationNotExist.
func IsErrU2FRegistrationNotExist(err error) bool {
	_, ok := err.(ErrU2FRegistrationNotExist)
	return ok
}

// .___                            ________                                   .___                   .__
// |   | ______ ________ __   ____ \______ \   ____ ______   ____   ____    __| _/____   ____   ____ |__| ____   ______
// |   |/  ___//  ___/  |  \_/ __ \ |    |  \_/ __ \\____ \_/ __ \ /    \  / __ |/ __ \ /    \_/ ___\|  |/ __ \ /  ___/
// |   |\___ \ \___ \|  |  /\  ___/ |    `   \  ___/|  |_> >  ___/|   |  \/ /_/ \  ___/|   |  \  \___|  \  ___/ \___ \
// |___/____  >____  >____/  \___  >_______  /\___  >   __/ \___  >___|  /\____ |\___  >___|  /\___  >__|\___  >____  >
//          \/     \/            \/        \/     \/|__|        \/     \/      \/    \/     \/     \/        \/     \/

// ErrDependencyExists represents a "DependencyAlreadyExists" kind of error.
type ErrDependencyExists struct {
	IssueID      int64
	DependencyID int64
}

// IsErrDependencyExists checks if an error is a ErrDependencyExists.
func IsErrDependencyExists(err error) bool {
	_, ok := err.(ErrDependencyExists)
	return ok
}

func (err ErrDependencyExists) Error() string {
	return fmt.Sprintf("issue dependency does already exist [issue id: %d, dependency id: %d]", err.IssueID, err.DependencyID)
}

// ErrDependencyNotExists represents a "DependencyAlreadyExists" kind of error.
type ErrDependencyNotExists struct {
	IssueID      int64
	DependencyID int64
}

// IsErrDependencyNotExists checks if an error is a ErrDependencyExists.
func IsErrDependencyNotExists(err error) bool {
	_, ok := err.(ErrDependencyNotExists)
	return ok
}

func (err ErrDependencyNotExists) Error() string {
	return fmt.Sprintf("issue dependency does not exist [issue id: %d, dependency id: %d]", err.IssueID, err.DependencyID)
}

// ErrCircularDependency represents a "DependencyCircular" kind of error.
type ErrCircularDependency struct {
	IssueID      int64
	DependencyID int64
}

// IsErrCircularDependency checks if an error is a ErrCircularDependency.
func IsErrCircularDependency(err error) bool {
	_, ok := err.(ErrCircularDependency)
	return ok
}

func (err ErrCircularDependency) Error() string {
	return fmt.Sprintf("circular dependencies exists (two issues blocking each other) [issue id: %d, dependency id: %d]", err.IssueID, err.DependencyID)
}

// ErrDependenciesLeft represents an error where the issue you're trying to close still has dependencies left.
type ErrDependenciesLeft struct {
	IssueID int64
}

// IsErrDependenciesLeft checks if an error is a ErrDependenciesLeft.
func IsErrDependenciesLeft(err error) bool {
	_, ok := err.(ErrDependenciesLeft)
	return ok
}

func (err ErrDependenciesLeft) Error() string {
	return fmt.Sprintf("issue has open dependencies [issue id: %d]", err.IssueID)
}

// ErrUnknownDependencyType represents an error where an unknown dependency type was passed
type ErrUnknownDependencyType struct {
	Type DependencyType
}

// IsErrUnknownDependencyType checks if an error is ErrUnknownDependencyType
func IsErrUnknownDependencyType(err error) bool {
	_, ok := err.(ErrUnknownDependencyType)
	return ok
}

func (err ErrUnknownDependencyType) Error() string {
	return fmt.Sprintf("unknown dependency type [type: %d]", err.Type)
}

//  __________            .__
//  \______   \ _______  _|__| ______  _  __
//  |       _// __ \  \/ /  |/ __ \ \/ \/ /
//  |    |   \  ___/\   /|  \  ___/\     /
//  |____|_  /\___  >\_/ |__|\___  >\/\_/
//  \/     \/             \/

// ErrReviewNotExist represents a "ReviewNotExist" kind of error.
type ErrReviewNotExist struct {
	ID int64
}

// IsErrReviewNotExist checks if an error is a ErrReviewNotExist.
func IsErrReviewNotExist(err error) bool {
	_, ok := err.(ErrReviewNotExist)
	return ok
}

func (err ErrReviewNotExist) Error() string {
	return fmt.Sprintf("review does not exist [id: %d]", err.ID)
}

//  ________      _____          __  .__
//  \_____  \    /  _  \  __ ___/  |_|  |__
//   /   |   \  /  /_\  \|  |  \   __\  |  \
//  /    |    \/    |    \  |  /|  | |   Y  \
//  \_______  /\____|__  /____/ |__| |___|  /
//          \/         \/                 \/

// ErrOAuthClientIDInvalid will be thrown if client id cannot be found
type ErrOAuthClientIDInvalid struct {
	ClientID string
}

// IsErrOauthClientIDInvalid checks if an error is a ErrReviewNotExist.
func IsErrOauthClientIDInvalid(err error) bool {
	_, ok := err.(ErrOAuthClientIDInvalid)
	return ok
}

// Error returns the error message
func (err ErrOAuthClientIDInvalid) Error() string {
	return fmt.Sprintf("Client ID invalid [Client ID: %s]", err.ClientID)
}

// ErrOAuthApplicationNotFound will be thrown if id cannot be found
type ErrOAuthApplicationNotFound struct {
	ID int64
}

// IsErrOAuthApplicationNotFound checks if an error is a ErrReviewNotExist.
func IsErrOAuthApplicationNotFound(err error) bool {
	_, ok := err.(ErrOAuthApplicationNotFound)
	return ok
}

// Error returns the error message
func (err ErrOAuthApplicationNotFound) Error() string {
	return fmt.Sprintf("OAuth application not found [ID: %d]", err.ID)
}<|MERGE_RESOLUTION|>--- conflicted
+++ resolved
@@ -874,26 +874,7 @@
 //  |______  / |__|  (____  /___|  /\___  >___|  /
 //         \/             \/     \/     \/     \/
 
-<<<<<<< HEAD
-// ErrBranchAlreadyExists represents an error that branch with such name already exists
-=======
-// ErrBranchNotExist represents a "BranchNotExist" kind of error.
-type ErrBranchNotExist struct {
-	Name string
-}
-
-// IsErrBranchNotExist checks if an error is a ErrBranchNotExist.
-func IsErrBranchNotExist(err error) bool {
-	_, ok := err.(ErrBranchNotExist)
-	return ok
-}
-
-func (err ErrBranchNotExist) Error() string {
-	return fmt.Sprintf("branch does not exist [name: %s]", err.Name)
-}
-
 // ErrBranchAlreadyExists represents an error that branch with such name already exists.
->>>>>>> 2262811e
 type ErrBranchAlreadyExists struct {
 	BranchName string
 }
