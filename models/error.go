--- conflicted
+++ resolved
@@ -1239,7 +1239,79 @@
 		err.ID, err.Style)
 }
 
-<<<<<<< HEAD
+// ErrMergeConflicts represents an error if merging fails with a conflict
+type ErrMergeConflicts struct {
+	Style  MergeStyle
+	StdOut string
+	StdErr string
+	Err    error
+}
+
+// IsErrMergeConflicts checks if an error is a ErrMergeConflicts.
+func IsErrMergeConflicts(err error) bool {
+	_, ok := err.(ErrMergeConflicts)
+	return ok
+}
+
+func (err ErrMergeConflicts) Error() string {
+	return fmt.Sprintf("Merge Conflict Error: %v: %s\n%s", err.Err, err.StdErr, err.StdOut)
+}
+
+// ErrMergeUnrelatedHistories represents an error if merging fails due to unrelated histories
+type ErrMergeUnrelatedHistories struct {
+	Style  MergeStyle
+	StdOut string
+	StdErr string
+	Err    error
+}
+
+// IsErrMergeUnrelatedHistories checks if an error is a ErrMergeUnrelatedHistories.
+func IsErrMergeUnrelatedHistories(err error) bool {
+	_, ok := err.(ErrMergeUnrelatedHistories)
+	return ok
+}
+
+func (err ErrMergeUnrelatedHistories) Error() string {
+	return fmt.Sprintf("Merge UnrelatedHistories Error: %v: %s\n%s", err.Err, err.StdErr, err.StdOut)
+}
+
+// ErrMergePushOutOfDate represents an error if merging fails due to unrelated histories
+type ErrMergePushOutOfDate struct {
+	Style  MergeStyle
+	StdOut string
+	StdErr string
+	Err    error
+}
+
+// IsErrMergePushOutOfDate checks if an error is a ErrMergePushOutOfDate.
+func IsErrMergePushOutOfDate(err error) bool {
+	_, ok := err.(ErrMergePushOutOfDate)
+	return ok
+}
+
+func (err ErrMergePushOutOfDate) Error() string {
+	return fmt.Sprintf("Merge PushOutOfDate Error: %v: %s\n%s", err.Err, err.StdErr, err.StdOut)
+}
+
+// ErrRebaseConflicts represents an error if rebase fails with a conflict
+type ErrRebaseConflicts struct {
+	Style     MergeStyle
+	CommitSHA string
+	StdOut    string
+	StdErr    string
+	Err       error
+}
+
+// IsErrRebaseConflicts checks if an error is a ErrRebaseConflicts.
+func IsErrRebaseConflicts(err error) bool {
+	_, ok := err.(ErrRebaseConflicts)
+	return ok
+}
+
+func (err ErrRebaseConflicts) Error() string {
+	return fmt.Sprintf("Rebase Error: %v: Whilst Rebasing: %s\n%s\n%s", err.Err, err.CommitSHA, err.StdErr, err.StdOut)
+}
+
 // ErrPullRequestHasMerged represents a "PullRequestHasMerged"-error
 type ErrPullRequestHasMerged struct {
 	ID         int64
@@ -1260,79 +1332,6 @@
 func (err ErrPullRequestHasMerged) Error() string {
 	return fmt.Sprintf("pull request has merged [id: %d, issue_id: %d, head_repo_id: %d, base_repo_id: %d, head_branch: %s, base_branch: %s]",
 		err.ID, err.IssueID, err.HeadRepoID, err.BaseRepoID, err.HeadBranch, err.BaseBranch)
-=======
-// ErrMergeConflicts represents an error if merging fails with a conflict
-type ErrMergeConflicts struct {
-	Style  MergeStyle
-	StdOut string
-	StdErr string
-	Err    error
-}
-
-// IsErrMergeConflicts checks if an error is a ErrMergeConflicts.
-func IsErrMergeConflicts(err error) bool {
-	_, ok := err.(ErrMergeConflicts)
-	return ok
-}
-
-func (err ErrMergeConflicts) Error() string {
-	return fmt.Sprintf("Merge Conflict Error: %v: %s\n%s", err.Err, err.StdErr, err.StdOut)
-}
-
-// ErrMergeUnrelatedHistories represents an error if merging fails due to unrelated histories
-type ErrMergeUnrelatedHistories struct {
-	Style  MergeStyle
-	StdOut string
-	StdErr string
-	Err    error
-}
-
-// IsErrMergeUnrelatedHistories checks if an error is a ErrMergeUnrelatedHistories.
-func IsErrMergeUnrelatedHistories(err error) bool {
-	_, ok := err.(ErrMergeUnrelatedHistories)
-	return ok
-}
-
-func (err ErrMergeUnrelatedHistories) Error() string {
-	return fmt.Sprintf("Merge UnrelatedHistories Error: %v: %s\n%s", err.Err, err.StdErr, err.StdOut)
-}
-
-// ErrMergePushOutOfDate represents an error if merging fails due to unrelated histories
-type ErrMergePushOutOfDate struct {
-	Style  MergeStyle
-	StdOut string
-	StdErr string
-	Err    error
-}
-
-// IsErrMergePushOutOfDate checks if an error is a ErrMergePushOutOfDate.
-func IsErrMergePushOutOfDate(err error) bool {
-	_, ok := err.(ErrMergePushOutOfDate)
-	return ok
-}
-
-func (err ErrMergePushOutOfDate) Error() string {
-	return fmt.Sprintf("Merge PushOutOfDate Error: %v: %s\n%s", err.Err, err.StdErr, err.StdOut)
-}
-
-// ErrRebaseConflicts represents an error if rebase fails with a conflict
-type ErrRebaseConflicts struct {
-	Style     MergeStyle
-	CommitSHA string
-	StdOut    string
-	StdErr    string
-	Err       error
-}
-
-// IsErrRebaseConflicts checks if an error is a ErrRebaseConflicts.
-func IsErrRebaseConflicts(err error) bool {
-	_, ok := err.(ErrRebaseConflicts)
-	return ok
-}
-
-func (err ErrRebaseConflicts) Error() string {
-	return fmt.Sprintf("Rebase Error: %v: Whilst Rebasing: %s\n%s\n%s", err.Err, err.CommitSHA, err.StdErr, err.StdOut)
->>>>>>> 2ab8c78c
 }
 
 // _________                                       __
