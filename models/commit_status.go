// Copyright 2017 Gitea. All rights reserved.
// Use of this source code is governed by a MIT-style
// license that can be found in the LICENSE file.

package models

import (
	"crypto/sha1"
	"fmt"
	"strings"
	"time"

	"code.gitea.io/gitea/models/db"
	"code.gitea.io/gitea/modules/log"
	"code.gitea.io/gitea/modules/setting"
	api "code.gitea.io/gitea/modules/structs"
	"code.gitea.io/gitea/modules/timeutil"

	"xorm.io/xorm"
)

// CommitStatus holds a single Status of a single Commit
type CommitStatus struct {
	ID          int64                 `xorm:"pk autoincr"`
	Index       int64                 `xorm:"INDEX UNIQUE(repo_sha_index)"`
	RepoID      int64                 `xorm:"INDEX UNIQUE(repo_sha_index)"`
	Repo        *Repository           `xorm:"-"`
	State       api.CommitStatusState `xorm:"VARCHAR(7) NOT NULL"`
	SHA         string                `xorm:"VARCHAR(64) NOT NULL INDEX UNIQUE(repo_sha_index)"`
	TargetURL   string                `xorm:"TEXT"`
	Description string                `xorm:"TEXT"`
	ContextHash string                `xorm:"char(40) index"`
	Context     string                `xorm:"TEXT"`
	Creator     *User                 `xorm:"-"`
	CreatorID   int64

	CreatedUnix timeutil.TimeStamp `xorm:"INDEX created"`
	UpdatedUnix timeutil.TimeStamp `xorm:"INDEX updated"`
}

func init() {
	db.RegisterModel(new(CommitStatus))
	db.RegisterModel(new(CommitStatusIndex))
}

// upsertCommitStatusIndex the function will not return until it acquires the lock or receives an error.
func upsertCommitStatusIndex(e db.Engine, repoID int64, sha string) (err error) {
	// An atomic UPSERT operation (INSERT/UPDATE) is the only operation
	// that ensures that the key is actually locked.
	switch {
	case setting.Database.UseSQLite3 || setting.Database.UsePostgreSQL:
		_, err = e.Exec("INSERT INTO `commit_status_index` (repo_id, sha, max_index) "+
			"VALUES (?,?,1) ON CONFLICT (repo_id,sha) DO UPDATE SET max_index = `commit_status_index`.max_index+1",
			repoID, sha)
	case setting.Database.UseMySQL:
		_, err = e.Exec("INSERT INTO `commit_status_index` (repo_id, sha, max_index) "+
			"VALUES (?,?,1) ON DUPLICATE KEY UPDATE max_index = max_index+1",
			repoID, sha)
	case setting.Database.UseMSSQL:
		// https://weblogs.sqlteam.com/dang/2009/01/31/upsert-race-condition-with-merge/
		_, err = e.Exec("MERGE `commit_status_index` WITH (HOLDLOCK) as target "+
			"USING (SELECT ? AS repo_id, ? AS sha) AS src "+
			"ON src.repo_id = target.repo_id AND src.sha = target.sha "+
			"WHEN MATCHED THEN UPDATE SET target.max_index = target.max_index+1 "+
			"WHEN NOT MATCHED THEN INSERT (repo_id, sha, max_index) "+
			"VALUES (src.repo_id, src.sha, 1);",
			repoID, sha)
	default:
		return fmt.Errorf("database type not supported")
	}
	return
}

// GetNextCommitStatusIndex retried 3 times to generate a resource index
func GetNextCommitStatusIndex(repoID int64, sha string) (int64, error) {
	for i := 0; i < db.MaxDupIndexAttempts; i++ {
		idx, err := getNextCommitStatusIndex(repoID, sha)
		if err == db.ErrResouceOutdated {
			continue
		}
		if err != nil {
			return 0, err
		}
		return idx, nil
	}
	return 0, db.ErrGetResourceIndexFailed
}

// getNextCommitStatusIndex return the next index
func getNextCommitStatusIndex(repoID int64, sha string) (int64, error) {
	ctx, commiter, err := db.TxContext()
	if err != nil {
		return 0, err
	}
	defer commiter.Close()

	var preIdx int64
	_, err = ctx.Engine().SQL("SELECT max_index FROM `commit_status_index` WHERE repo_id = ? AND sha = ?", repoID, sha).Get(&preIdx)
	if err != nil {
		return 0, err
	}

	if err := upsertCommitStatusIndex(ctx.Engine(), repoID, sha); err != nil {
		return 0, err
	}

	var curIdx int64
	has, err := ctx.Engine().SQL("SELECT max_index FROM `commit_status_index` WHERE repo_id = ? AND sha = ? AND max_index=?", repoID, sha, preIdx+1).Get(&curIdx)
	if err != nil {
		return 0, err
	}
	if !has {
		return 0, db.ErrResouceOutdated
	}
	if err := commiter.Commit(); err != nil {
		return 0, err
	}
	return curIdx, nil
}

func (status *CommitStatus) loadAttributes(e db.Engine) (err error) {
	if status.Repo == nil {
		status.Repo, err = getRepositoryByID(e, status.RepoID)
		if err != nil {
			return fmt.Errorf("getRepositoryByID [%d]: %v", status.RepoID, err)
		}
	}
	if status.Creator == nil && status.CreatorID > 0 {
		status.Creator, err = getUserByID(e, status.CreatorID)
		if err != nil {
			return fmt.Errorf("getUserByID [%d]: %v", status.CreatorID, err)
		}
	}
	return nil
}

// APIURL returns the absolute APIURL to this commit-status.
func (status *CommitStatus) APIURL() string {
	_ = status.loadAttributes(db.GetEngine(db.DefaultContext))
	return fmt.Sprintf("%sapi/v1/repos/%s/statuses/%s",
		setting.AppURL, status.Repo.FullName(), status.SHA)
}

// CalcCommitStatus returns commit status state via some status, the commit statues should order by id desc
func CalcCommitStatus(statuses []*CommitStatus) *CommitStatus {
	var lastStatus *CommitStatus
	var state api.CommitStatusState
	for _, status := range statuses {
		if status.State.NoBetterThan(state) {
			state = status.State
			lastStatus = status
		}
	}
	if lastStatus == nil {
		if len(statuses) > 0 {
			lastStatus = statuses[0]
		} else {
			lastStatus = &CommitStatus{}
		}
	}
	return lastStatus
}

// CommitStatusOptions holds the options for query commit statuses
type CommitStatusOptions struct {
	ListOptions
	State    string
	SortType string
}

// GetCommitStatuses returns all statuses for a given commit.
func GetCommitStatuses(repo *Repository, sha string, opts *CommitStatusOptions) ([]*CommitStatus, int64, error) {
	if opts.Page <= 0 {
		opts.Page = 1
	}
	if opts.PageSize <= 0 {
		opts.Page = ItemsPerPage
	}

	countSession := listCommitStatusesStatement(repo, sha, opts)
	countSession = setSessionPagination(countSession, opts)
	maxResults, err := countSession.Count(new(CommitStatus))
	if err != nil {
		log.Error("Count PRs: %v", err)
		return nil, maxResults, err
	}

	statuses := make([]*CommitStatus, 0, opts.PageSize)
	findSession := listCommitStatusesStatement(repo, sha, opts)
	findSession = setSessionPagination(findSession, opts)
	sortCommitStatusesSession(findSession, opts.SortType)
	return statuses, maxResults, findSession.Find(&statuses)
}

func listCommitStatusesStatement(repo *Repository, sha string, opts *CommitStatusOptions) *xorm.Session {
	sess := db.GetEngine(db.DefaultContext).Where("repo_id = ?", repo.ID).And("sha = ?", sha)
	switch opts.State {
	case "pending", "success", "error", "failure", "warning":
		sess.And("state = ?", opts.State)
	}
	return sess
}

func sortCommitStatusesSession(sess *xorm.Session, sortType string) {
	switch sortType {
	case "oldest":
		sess.Asc("created_unix")
	case "recentupdate":
		sess.Desc("updated_unix")
	case "leastupdate":
		sess.Asc("updated_unix")
	case "leastindex":
		sess.Desc("index")
	case "highestindex":
		sess.Asc("index")
	default:
		sess.Desc("created_unix")
	}
}

// CommitStatusIndex represents a table for commit status index
type CommitStatusIndex struct {
	ID       int64
	RepoID   int64  `xorm:"unique(repo_sha)"`
	SHA      string `xorm:"unique(repo_sha)"`
	MaxIndex int64  `xorm:"index"`
}

// GetLatestCommitStatus returns all statuses with a unique context for a given commit.
func GetLatestCommitStatus(repoID int64, sha string, listOptions ListOptions) ([]*CommitStatus, error) {
	return getLatestCommitStatus(db.GetEngine(db.DefaultContext), repoID, sha, listOptions)
}

func getLatestCommitStatus(e db.Engine, repoID int64, sha string, listOptions ListOptions) ([]*CommitStatus, error) {
	ids := make([]int64, 0, 10)
	sess := e.Table(&CommitStatus{}).
		Where("repo_id = ?", repoID).And("sha = ?", sha).
		Select("max( id ) as id").
		GroupBy("context_hash").OrderBy("max( id ) desc")

	sess = setSessionPagination(sess, &listOptions)

	err := sess.Find(&ids)
	if err != nil {
		return nil, err
	}
	statuses := make([]*CommitStatus, 0, len(ids))
	if len(ids) == 0 {
		return statuses, nil
	}
	return statuses, e.In("id", ids).Find(&statuses)
}

// FindRepoRecentCommitStatusContexts returns repository's recent commit status contexts
func FindRepoRecentCommitStatusContexts(repoID int64, before time.Duration) ([]string, error) {
	start := timeutil.TimeStampNow().AddDuration(-before)
	ids := make([]int64, 0, 10)
	if err := db.GetEngine(db.DefaultContext).Table("commit_status").
		Where("repo_id = ?", repoID).
		And("updated_unix >= ?", start).
		Select("max( id ) as id").
		GroupBy("context_hash").OrderBy("max( id ) desc").
		Find(&ids); err != nil {
		return nil, err
	}

	contexts := make([]string, 0, len(ids))
	if len(ids) == 0 {
		return contexts, nil
	}
	return contexts, db.GetEngine(db.DefaultContext).Select("context").Table("commit_status").In("id", ids).Find(&contexts)
}

// NewCommitStatusOptions holds options for creating a CommitStatus
type NewCommitStatusOptions struct {
	Repo         *Repository
	Creator      *User
	SHA          string
	CommitStatus *CommitStatus
}

// NewCommitStatus save commit statuses into database
func NewCommitStatus(opts NewCommitStatusOptions) error {
	if opts.Repo == nil {
		return fmt.Errorf("NewCommitStatus[nil, %s]: no repository specified", opts.SHA)
	}

	repoPath := opts.Repo.RepoPath()
	if opts.Creator == nil {
		return fmt.Errorf("NewCommitStatus[%s, %s]: no user specified", repoPath, opts.SHA)
	}

	// Get the next Status Index
	idx, err := GetNextCommitStatusIndex(opts.Repo.ID, opts.SHA)
	if err != nil {
		return fmt.Errorf("generate commit status index failed: %v", err)
	}

	ctx, committer, err := db.TxContext()
	if err != nil {
		return fmt.Errorf("NewCommitStatus[repo_id: %d, user_id: %d, sha: %s]: %v", opts.Repo.ID, opts.Creator.ID, opts.SHA, err)
	}
	defer committer.Close()

	opts.CommitStatus.Description = strings.TrimSpace(opts.CommitStatus.Description)
	opts.CommitStatus.Context = strings.TrimSpace(opts.CommitStatus.Context)
	opts.CommitStatus.TargetURL = strings.TrimSpace(opts.CommitStatus.TargetURL)
	opts.CommitStatus.SHA = opts.SHA
	opts.CommitStatus.CreatorID = opts.Creator.ID
	opts.CommitStatus.RepoID = opts.Repo.ID
<<<<<<< HEAD

	// Get the next Status Index
	var nextIndex int64
	lastCommitStatus := &CommitStatus{
		SHA:    opts.SHA,
		RepoID: opts.Repo.ID,
	}
	has, err := db.GetEngine(ctx).Desc("index").Limit(1).Get(lastCommitStatus)
	if err != nil {
		return fmt.Errorf("NewCommitStatus[%s, %s]: %v", repoPath, opts.SHA, err)
	}
	if has {
		log.Debug("NewCommitStatus[%s, %s]: found", repoPath, opts.SHA)
		nextIndex = lastCommitStatus.Index
	}
	opts.CommitStatus.Index = nextIndex + 1
=======
	opts.CommitStatus.Index = idx
>>>>>>> b22be7f5
	log.Debug("NewCommitStatus[%s, %s]: %d", repoPath, opts.SHA, opts.CommitStatus.Index)

	opts.CommitStatus.ContextHash = hashCommitStatusContext(opts.CommitStatus.Context)

	// Insert new CommitStatus
	if _, err = db.GetEngine(ctx).Insert(opts.CommitStatus); err != nil {
		return fmt.Errorf("Insert CommitStatus[%s, %s]: %v", repoPath, opts.SHA, err)
	}

	return committer.Commit()
}

// SignCommitWithStatuses represents a commit with validation of signature and status state.
type SignCommitWithStatuses struct {
	Status   *CommitStatus
	Statuses []*CommitStatus
	*SignCommit
}

// ParseCommitsWithStatus checks commits latest statuses and calculates its worst status state
func ParseCommitsWithStatus(oldCommits []*SignCommit, repo *Repository) []*SignCommitWithStatuses {
	newCommits := make([]*SignCommitWithStatuses, 0, len(oldCommits))

	for _, c := range oldCommits {
		commit := &SignCommitWithStatuses{
			SignCommit: c,
		}
		statuses, err := GetLatestCommitStatus(repo.ID, commit.ID.String(), ListOptions{})
		if err != nil {
			log.Error("GetLatestCommitStatus: %v", err)
		} else {
			commit.Statuses = statuses
			commit.Status = CalcCommitStatus(statuses)
		}

		newCommits = append(newCommits, commit)
	}
	return newCommits
}

// hashCommitStatusContext hash context
func hashCommitStatusContext(context string) string {
	return fmt.Sprintf("%x", sha1.Sum([]byte(context)))
}<|MERGE_RESOLUTION|>--- conflicted
+++ resolved
@@ -308,26 +308,7 @@
 	opts.CommitStatus.SHA = opts.SHA
 	opts.CommitStatus.CreatorID = opts.Creator.ID
 	opts.CommitStatus.RepoID = opts.Repo.ID
-<<<<<<< HEAD
-
-	// Get the next Status Index
-	var nextIndex int64
-	lastCommitStatus := &CommitStatus{
-		SHA:    opts.SHA,
-		RepoID: opts.Repo.ID,
-	}
-	has, err := db.GetEngine(ctx).Desc("index").Limit(1).Get(lastCommitStatus)
-	if err != nil {
-		return fmt.Errorf("NewCommitStatus[%s, %s]: %v", repoPath, opts.SHA, err)
-	}
-	if has {
-		log.Debug("NewCommitStatus[%s, %s]: found", repoPath, opts.SHA)
-		nextIndex = lastCommitStatus.Index
-	}
-	opts.CommitStatus.Index = nextIndex + 1
-=======
 	opts.CommitStatus.Index = idx
->>>>>>> b22be7f5
 	log.Debug("NewCommitStatus[%s, %s]: %d", repoPath, opts.SHA, opts.CommitStatus.Index)
 
 	opts.CommitStatus.ContextHash = hashCommitStatusContext(opts.CommitStatus.Context)
