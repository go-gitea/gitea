// Copyright 2014 The Gogs Authors. All rights reserved.
// Copyright 2019 The Gitea Authors. All rights reserved.
// SPDX-License-Identifier: MIT

package user

import (
	"context"
	"encoding/hex"
	"fmt"
	"net/url"
	"path/filepath"
	"regexp"
	"strings"
	"time"
	"unicode"

	_ "image/jpeg" // Needed for jpeg support

	"code.gitea.io/gitea/models/auth"
	"code.gitea.io/gitea/models/db"
	"code.gitea.io/gitea/modules/auth/openid"
	"code.gitea.io/gitea/modules/auth/password/hash"
	"code.gitea.io/gitea/modules/base"
	"code.gitea.io/gitea/modules/container"
	"code.gitea.io/gitea/modules/git"
	"code.gitea.io/gitea/modules/log"
	"code.gitea.io/gitea/modules/setting"
	"code.gitea.io/gitea/modules/structs"
	"code.gitea.io/gitea/modules/timeutil"
	"code.gitea.io/gitea/modules/util"
	"code.gitea.io/gitea/modules/validation"

	"golang.org/x/text/runes"
	"golang.org/x/text/transform"
	"golang.org/x/text/unicode/norm"
	"xorm.io/builder"
)

// UserType defines the user type
type UserType int //revive:disable-line:exported

const (
	// UserTypeIndividual defines an individual user
	UserTypeIndividual UserType = iota // Historic reason to make it starts at 0.

	// UserTypeOrganization defines an organization
	UserTypeOrganization

	// UserTypeUserReserved reserves a (non-existing) user, i.e. to prevent a spam user from re-registering after being deleted, or to reserve the name until the user is actually created later on
	UserTypeUserReserved

	// UserTypeOrganizationReserved reserves a (non-existing) organization, to be used in combination with UserTypeUserReserved
	UserTypeOrganizationReserved

	// UserTypeBot defines a bot user
	UserTypeBot

	// UserTypeRemoteUser defines a remote user for federated users
	UserTypeRemoteUser
)

const (
	// EmailNotificationsEnabled indicates that the user would like to receive all email notifications except your own
	EmailNotificationsEnabled = "enabled"
	// EmailNotificationsOnMention indicates that the user would like to be notified via email when mentioned.
	EmailNotificationsOnMention = "onmention"
	// EmailNotificationsDisabled indicates that the user would not like to be notified via email.
	EmailNotificationsDisabled = "disabled"
	// EmailNotificationsAndYourOwn indicates that the user would like to receive all email notifications and your own
	EmailNotificationsAndYourOwn = "andyourown"
)

// User represents the object of individual and member of organization.
type User struct {
	ID        int64  `xorm:"pk autoincr"`
	LowerName string `xorm:"UNIQUE NOT NULL"`
	Name      string `xorm:"UNIQUE NOT NULL"`
	FullName  string
	// Email is the primary email address (to be used for communication)
	Email                        string `xorm:"NOT NULL"`
	KeepEmailPrivate             bool
	EmailNotificationsPreference string `xorm:"VARCHAR(20) NOT NULL DEFAULT 'enabled'"`
	Passwd                       string `xorm:"NOT NULL"`
	PasswdHashAlgo               string `xorm:"NOT NULL DEFAULT 'argon2'"`

	// MustChangePassword is an attribute that determines if a user
	// is to change their password after registration.
	MustChangePassword bool `xorm:"NOT NULL DEFAULT false"`

	LoginType   auth.Type
	LoginSource int64 `xorm:"NOT NULL DEFAULT 0"`
	LoginName   string
	Type        UserType
	Location    string
	Website     string
	Rands       string `xorm:"VARCHAR(32)"`
	Salt        string `xorm:"VARCHAR(32)"`
	Language    string `xorm:"VARCHAR(5)"`
	Description string

	CreatedUnix   timeutil.TimeStamp `xorm:"INDEX created"`
	UpdatedUnix   timeutil.TimeStamp `xorm:"INDEX updated"`
	LastLoginUnix timeutil.TimeStamp `xorm:"INDEX"`

	// Remember visibility choice for convenience, true for private
	LastRepoVisibility bool
	// Maximum repository creation limit, -1 means use global default
	MaxRepoCreation int `xorm:"NOT NULL DEFAULT -1"`

	// IsActive true: primary email is activated, user can access Web UI and Git SSH.
	// false: an inactive user can only log in Web UI for account operations (ex: activate the account by email), no other access.
	IsActive bool `xorm:"INDEX"`
	// the user is a Gitea admin, who can access all repositories and the admin pages.
	IsAdmin bool
	// true: the user is only allowed to see organizations/repositories that they has explicit rights to.
	// (ex: in private Gitea instances user won't be allowed to see even organizations/repositories that are set as public)
	IsRestricted bool `xorm:"NOT NULL DEFAULT false"`

	AllowGitHook            bool
	AllowImportLocal        bool // Allow migrate repository by local path
	AllowCreateOrganization bool `xorm:"DEFAULT true"`

	// true: the user is not allowed to log in Web UI. Git/SSH access could still be allowed (please refer to Git/SSH access related code/documents)
	ProhibitLogin bool `xorm:"NOT NULL DEFAULT false"`

	// Avatar
	Avatar          string `xorm:"VARCHAR(2048) NOT NULL"`
	AvatarEmail     string `xorm:"NOT NULL"`
	UseCustomAvatar bool

	// Counters
	NumFollowers int
	NumFollowing int `xorm:"NOT NULL DEFAULT 0"`
	NumStars     int
	NumRepos     int

	// For organization
	NumTeams                  int
	NumMembers                int
	Visibility                structs.VisibleType `xorm:"NOT NULL DEFAULT 0"`
	RepoAdminChangeTeamAccess bool                `xorm:"NOT NULL DEFAULT false"`

	// Preferences
	DiffViewStyle       string `xorm:"NOT NULL DEFAULT ''"`
	Theme               string `xorm:"NOT NULL DEFAULT ''"`
	KeepActivityPrivate bool   `xorm:"NOT NULL DEFAULT false"`
}

func init() {
	db.RegisterModel(new(User))
}

// SearchOrganizationsOptions options to filter organizations
type SearchOrganizationsOptions struct {
	db.ListOptions
	All bool
}

func (u *User) LogString() string {
	if u == nil {
		return "<User nil>"
	}
	return fmt.Sprintf("<User %d:%s>", u.ID, u.Name)
}

// BeforeUpdate is invoked from XORM before updating this object.
func (u *User) BeforeUpdate() {
	if u.MaxRepoCreation < -1 {
		u.MaxRepoCreation = -1
	}

	// Organization does not need email
	u.Email = strings.ToLower(u.Email)
	if !u.IsOrganization() {
		if len(u.AvatarEmail) == 0 {
			u.AvatarEmail = u.Email
		}
	}

	u.LowerName = strings.ToLower(u.Name)
	u.Location = base.TruncateString(u.Location, 255)
	u.Website = base.TruncateString(u.Website, 255)
	u.Description = base.TruncateString(u.Description, 255)
}

// AfterLoad is invoked from XORM after filling all the fields of this object.
func (u *User) AfterLoad() {
	if u.Theme == "" {
		u.Theme = setting.UI.DefaultTheme
	}
}

// SetLastLogin set time to last login
func (u *User) SetLastLogin() {
	u.LastLoginUnix = timeutil.TimeStampNow()
}

// GetPlaceholderEmail returns an noreply email
func (u *User) GetPlaceholderEmail() string {
	return fmt.Sprintf("%s@%s", u.LowerName, setting.Service.NoReplyAddress)
}

// GetEmail returns an noreply email, if the user has set to keep his
// email address private, otherwise the primary email address.
func (u *User) GetEmail() string {
	if u.KeepEmailPrivate {
		return u.GetPlaceholderEmail()
	}
	return u.Email
}

// GetAllUsers returns a slice of all individual users found in DB.
func GetAllUsers(ctx context.Context) ([]*User, error) {
	users := make([]*User, 0)
	return users, db.GetEngine(ctx).OrderBy("id").Where("type = ?", UserTypeIndividual).Find(&users)
}

// IsLocal returns true if user login type is LoginPlain.
func (u *User) IsLocal() bool {
	return u.LoginType <= auth.Plain
}

// IsOAuth2 returns true if user login type is LoginOAuth2.
func (u *User) IsOAuth2() bool {
	return u.LoginType == auth.OAuth2
}

// MaxCreationLimit returns the number of repositories a user is allowed to create
func (u *User) MaxCreationLimit() int {
	if u.MaxRepoCreation <= -1 {
		return setting.Repository.MaxCreationLimit
	}
	return u.MaxRepoCreation
}

// CanCreateRepo returns if user login can create a repository
// NOTE: functions calling this assume a failure due to repository count limit; if new checks are added, those functions should be revised
func (u *User) CanCreateRepo() bool {
	if u.IsAdmin {
		return true
	}
	if u.MaxRepoCreation <= -1 {
		if setting.Repository.MaxCreationLimit <= -1 {
			return true
		}
		return u.NumRepos < setting.Repository.MaxCreationLimit
	}
	return u.NumRepos < u.MaxRepoCreation
}

// CanCreateOrganization returns true if user can create organisation.
func (u *User) CanCreateOrganization() bool {
	return u.IsAdmin || (u.AllowCreateOrganization && !setting.Admin.DisableRegularOrgCreation)
}

// CanEditGitHook returns true if user can edit Git hooks.
func (u *User) CanEditGitHook() bool {
	return !setting.DisableGitHooks && (u.IsAdmin || u.AllowGitHook)
}

// CanForkRepo returns if user login can fork a repository
// It checks especially that the user can create repos, and potentially more
func (u *User) CanForkRepo() bool {
	if setting.Repository.AllowForkWithoutMaximumLimit {
		return true
	}
	return u.CanCreateRepo()
}

// CanImportLocal returns true if user can migrate repository by local path.
func (u *User) CanImportLocal() bool {
	if !setting.ImportLocalPaths || u == nil {
		return false
	}
	return u.IsAdmin || u.AllowImportLocal
}

// DashboardLink returns the user dashboard page link.
func (u *User) DashboardLink() string {
	if u.IsOrganization() {
		return u.OrganisationLink() + "/dashboard"
	}
	return setting.AppSubURL + "/"
}

// HomeLink returns the user or organization home page link.
func (u *User) HomeLink() string {
	return setting.AppSubURL + "/" + url.PathEscape(u.Name)
}

// HTMLURL returns the user or organization's full link.
func (u *User) HTMLURL() string {
	return setting.AppURL + url.PathEscape(u.Name)
}

// OrganisationLink returns the organization sub page link.
func (u *User) OrganisationLink() string {
	return setting.AppSubURL + "/org/" + url.PathEscape(u.Name)
}

// GenerateEmailActivateCode generates an activate code based on user information and given e-mail.
func (u *User) GenerateEmailActivateCode(email string) string {
	code := base.CreateTimeLimitCode(
		fmt.Sprintf("%d%s%s%s%s", u.ID, email, u.LowerName, u.Passwd, u.Rands),
		setting.Service.ActiveCodeLives, nil)

	// Add tail hex username
	code += hex.EncodeToString([]byte(u.LowerName))
	return code
}

// GetUserFollowers returns range of user's followers.
func GetUserFollowers(ctx context.Context, u, viewer *User, listOptions db.ListOptions) ([]*User, int64, error) {
	sess := db.GetEngine(ctx).
		Select("`user`.*").
		Join("LEFT", "follow", "`user`.id=follow.user_id").
		Where("follow.follow_id=?", u.ID).
		And("`user`.type=?", UserTypeIndividual).
		And(isUserVisibleToViewerCond(viewer))

	if listOptions.Page != 0 {
		sess = db.SetSessionPagination(sess, &listOptions)

		users := make([]*User, 0, listOptions.PageSize)
		count, err := sess.FindAndCount(&users)
		return users, count, err
	}

	users := make([]*User, 0, 8)
	count, err := sess.FindAndCount(&users)
	return users, count, err
}

// GetUserFollowing returns range of user's following.
func GetUserFollowing(ctx context.Context, u, viewer *User, listOptions db.ListOptions) ([]*User, int64, error) {
	sess := db.GetEngine(ctx).
		Select("`user`.*").
		Join("LEFT", "follow", "`user`.id=follow.follow_id").
		Where("follow.user_id=?", u.ID).
		And("`user`.type IN (?, ?)", UserTypeIndividual, UserTypeOrganization).
		And(isUserVisibleToViewerCond(viewer))

	if listOptions.Page != 0 {
		sess = db.SetSessionPagination(sess, &listOptions)

		users := make([]*User, 0, listOptions.PageSize)
		count, err := sess.FindAndCount(&users)
		return users, count, err
	}

	users := make([]*User, 0, 8)
	count, err := sess.FindAndCount(&users)
	return users, count, err
}

// NewGitSig generates and returns the signature of given user.
func (u *User) NewGitSig() *git.Signature {
	return &git.Signature{
		Name:  u.GitName(),
		Email: u.GetEmail(),
		When:  time.Now(),
	}
}

// SetPassword hashes a password using the algorithm defined in the config value of PASSWORD_HASH_ALGO
// change passwd, salt and passwd_hash_algo fields
func (u *User) SetPassword(passwd string) (err error) {
	if u.Salt, err = GetUserSalt(); err != nil {
		return err
	}
	if u.Passwd, err = hash.Parse(setting.PasswordHashAlgo).Hash(passwd, u.Salt); err != nil {
		return err
	}
	u.PasswdHashAlgo = setting.PasswordHashAlgo

	return nil
}

// ValidatePassword checks if the given password matches the one belonging to the user.
func (u *User) ValidatePassword(passwd string) bool {
	return hash.Parse(u.PasswdHashAlgo).VerifyPassword(passwd, u.Passwd, u.Salt)
}

// IsPasswordSet checks if the password is set or left empty
func (u *User) IsPasswordSet() bool {
	return len(u.Passwd) != 0
}

// IsOrganization returns true if user is actually a organization.
func (u *User) IsOrganization() bool {
	return u.Type == UserTypeOrganization
}

// IsIndividual returns true if user is actually a individual user.
func (u *User) IsIndividual() bool {
	return u.Type == UserTypeIndividual
}

// IsBot returns whether or not the user is of type bot
func (u *User) IsBot() bool {
	return u.Type == UserTypeBot
}

// DisplayName returns full name if it's not empty,
// returns username otherwise.
func (u *User) DisplayName() string {
	trimmed := strings.TrimSpace(u.FullName)
	if len(trimmed) > 0 {
		return trimmed
	}
	return u.Name
}

// GetDisplayName returns full name if it's not empty and DEFAULT_SHOW_FULL_NAME is set,
// returns username otherwise.
func (u *User) GetDisplayName() string {
	if setting.UI.DefaultShowFullName {
		trimmed := strings.TrimSpace(u.FullName)
		if len(trimmed) > 0 {
			return trimmed
		}
	}
	return u.Name
}

// GetCompleteName returns the the full name and username in the form of
// "Full Name (@username)" if full name is not empty, otherwise it returns
// "@username".
func (u *User) GetCompleteName() string {
	trimmedFullName := strings.TrimSpace(u.FullName)
	if len(trimmedFullName) > 0 {
		return fmt.Sprintf("%s (@%s)", trimmedFullName, u.Name)
	}
	return fmt.Sprintf("@%s", u.Name)
}

func gitSafeName(name string) string {
	return strings.TrimSpace(strings.NewReplacer("\n", "", "<", "", ">", "").Replace(name))
}

// GitName returns a git safe name
func (u *User) GitName() string {
	gitName := gitSafeName(u.FullName)
	if len(gitName) > 0 {
		return gitName
	}
	// Although u.Name should be safe if created in our system
	// LDAP users may have bad names
	gitName = gitSafeName(u.Name)
	if len(gitName) > 0 {
		return gitName
	}
	// Totally pathological name so it's got to be:
	return fmt.Sprintf("user-%d", u.ID)
}

// ShortName ellipses username to length
func (u *User) ShortName(length int) string {
	if setting.UI.DefaultShowFullName && len(u.FullName) > 0 {
		return base.EllipsisString(u.FullName, length)
	}
	return base.EllipsisString(u.Name, length)
}

// IsMailable checks if a user is eligible
// to receive emails.
func (u *User) IsMailable() bool {
	return u.IsActive
}

// IsUserExist checks if given user name exist,
// the user name should be noncased unique.
// If uid is presented, then check will rule out that one,
// it is used when update a user name in settings page.
func IsUserExist(ctx context.Context, uid int64, name string) (bool, error) {
	if len(name) == 0 {
		return false, nil
	}
	return db.GetEngine(ctx).
		Where("id!=?", uid).
		Get(&User{LowerName: strings.ToLower(name)})
}

// Note: As of the beginning of 2022, it is recommended to use at least
// 64 bits of salt, but NIST is already recommending to use to 128 bits.
// (16 bytes = 16 * 8 = 128 bits)
const SaltByteLength = 16

// GetUserSalt returns a random user salt token.
func GetUserSalt() (string, error) {
	rBytes, err := util.CryptoRandomBytes(SaltByteLength)
	if err != nil {
		return "", err
	}
	// Returns a 32 bytes long string.
	return hex.EncodeToString(rBytes), nil
}

// Note: The set of characters here can safely expand without a breaking change,
// but characters removed from this set can cause user account linking to break
var (
	customCharsReplacement    = strings.NewReplacer("Æ", "AE")
	removeCharsRE             = regexp.MustCompile(`['´\x60]`)
	removeDiacriticsTransform = transform.Chain(norm.NFD, runes.Remove(runes.In(unicode.Mn)), norm.NFC)
	replaceCharsHyphenRE      = regexp.MustCompile(`[\s~+]`)
)

// normalizeUserName returns a string with single-quotes and diacritics
// removed, and any other non-supported username characters replaced with
// a `-` character
func NormalizeUserName(s string) (string, error) {
	strDiacriticsRemoved, n, err := transform.String(removeDiacriticsTransform, customCharsReplacement.Replace(s))
	if err != nil {
		return "", fmt.Errorf("Failed to normalize character `%v` in provided username `%v`", s[n], s)
	}
	return replaceCharsHyphenRE.ReplaceAllLiteralString(removeCharsRE.ReplaceAllLiteralString(strDiacriticsRemoved, ""), "-"), nil
}

var (
	reservedUsernames = []string{
		".",
		"..",
		".well-known",
		"admin",
		"api",
		"assets",
		"attachments",
		"avatar",
		"avatars",
		"captcha",
		"commits",
		"debug",
		"error",
		"explore",
		"favicon.ico",
		"ghost",
		"issues",
		"login",
		"manifest.json",
		"metrics",
		"milestones",
		"new",
		"notifications",
		"org",
		"pulls",
		"raw",
		"repo",
		"repo-avatars",
		"robots.txt",
		"search",
		"serviceworker.js",
		"ssh_info",
		"swagger.v1.json",
		"user",
		"v2",
		"gitea-actions",
	}

	// DON'T ADD ANY NEW STUFF, WE SOLVE THIS WITH `/user/{obj}` PATHS!
	reservedUserPatterns = []string{"*.keys", "*.gpg", "*.rss", "*.atom", "*.png"}
)

// IsUsableUsername returns an error when a username is reserved
func IsUsableUsername(name string) error {
	// Validate username make sure it satisfies requirement.
	if !validation.IsValidUsername(name) {
		// Note: usually this error is normally caught up earlier in the UI
		return db.ErrNameCharsNotAllowed{Name: name}
	}
	return db.IsUsableName(reservedUsernames, reservedUserPatterns, name)
}

// CreateUserOverwriteOptions are an optional options who overwrite system defaults on user creation
type CreateUserOverwriteOptions struct {
	KeepEmailPrivate             util.OptionalBool
	Visibility                   *structs.VisibleType
	AllowCreateOrganization      util.OptionalBool
	EmailNotificationsPreference *string
	MaxRepoCreation              *int
	Theme                        *string
	IsRestricted                 util.OptionalBool
	IsActive                     util.OptionalBool
}

// CreateUser creates record of a new user.
func CreateUser(ctx context.Context, u *User, overwriteDefault ...*CreateUserOverwriteOptions) (err error) {
	if err = IsUsableUsername(u.Name); err != nil {
		return err
	}

	// set system defaults
	u.KeepEmailPrivate = setting.Service.DefaultKeepEmailPrivate
	u.Visibility = setting.Service.DefaultUserVisibilityMode
	u.AllowCreateOrganization = setting.Service.DefaultAllowCreateOrganization && !setting.Admin.DisableRegularOrgCreation
	u.EmailNotificationsPreference = setting.Admin.DefaultEmailNotification
	u.MaxRepoCreation = -1
	u.Theme = setting.UI.DefaultTheme
	u.IsRestricted = setting.Service.DefaultUserIsRestricted
	u.IsActive = !(setting.Service.RegisterEmailConfirm || setting.Service.RegisterManualConfirm)

	// Ensure consistency of the dates.
	if u.UpdatedUnix < u.CreatedUnix {
		u.UpdatedUnix = u.CreatedUnix
	}

	// overwrite defaults if set
	if len(overwriteDefault) != 0 && overwriteDefault[0] != nil {
		overwrite := overwriteDefault[0]
		if !overwrite.KeepEmailPrivate.IsNone() {
			u.KeepEmailPrivate = overwrite.KeepEmailPrivate.IsTrue()
		}
		if overwrite.Visibility != nil {
			u.Visibility = *overwrite.Visibility
		}
		if !overwrite.AllowCreateOrganization.IsNone() {
			u.AllowCreateOrganization = overwrite.AllowCreateOrganization.IsTrue()
		}
		if overwrite.EmailNotificationsPreference != nil {
			u.EmailNotificationsPreference = *overwrite.EmailNotificationsPreference
		}
		if overwrite.MaxRepoCreation != nil {
			u.MaxRepoCreation = *overwrite.MaxRepoCreation
		}
		if overwrite.Theme != nil {
			u.Theme = *overwrite.Theme
		}
		if !overwrite.IsRestricted.IsNone() {
			u.IsRestricted = overwrite.IsRestricted.IsTrue()
		}
		if !overwrite.IsActive.IsNone() {
			u.IsActive = overwrite.IsActive.IsTrue()
		}
	}

	// validate data
	if err := ValidateUser(u); err != nil {
		return err
	}

	if err := ValidateEmail(u.Email); err != nil {
		return err
	}

	ctx, committer, err := db.TxContext(ctx)
	if err != nil {
		return err
	}
	defer committer.Close()

	isExist, err := IsUserExist(ctx, 0, u.Name)
	if err != nil {
		return err
	} else if isExist {
		return ErrUserAlreadyExist{u.Name}
	}

	isExist, err = IsEmailUsed(ctx, u.Email)
	if err != nil {
		return err
	} else if isExist {
		return ErrEmailAlreadyUsed{
			Email: u.Email,
		}
	}

	// prepare for database

	u.LowerName = strings.ToLower(u.Name)
	u.AvatarEmail = u.Email
	if u.Rands, err = GetUserSalt(); err != nil {
		return err
	}
	if u.Passwd != "" {
		if err = u.SetPassword(u.Passwd); err != nil {
			return err
		}
	} else {
		u.Salt = ""
		u.PasswdHashAlgo = ""
	}

	// save changes to database

	if err = DeleteUserRedirect(ctx, u.Name); err != nil {
		return err
	}

	if u.CreatedUnix == 0 {
		// Caller expects auto-time for creation & update timestamps.
		err = db.Insert(ctx, u)
	} else {
		// Caller sets the timestamps themselves. They are responsible for ensuring
		// both `CreatedUnix` and `UpdatedUnix` are set appropriately.
		_, err = db.GetEngine(ctx).NoAutoTime().Insert(u)
	}
	if err != nil {
		return err
	}

	// insert email address
	if err := db.Insert(ctx, &EmailAddress{
		UID:         u.ID,
		Email:       u.Email,
		LowerEmail:  strings.ToLower(u.Email),
		IsActivated: u.IsActive,
		IsPrimary:   true,
	}); err != nil {
		return err
	}

	return committer.Commit()
}

// IsLastAdminUser check whether user is the last admin
func IsLastAdminUser(ctx context.Context, user *User) bool {
	if user.IsAdmin && CountUsers(ctx, &CountUserFilter{IsAdmin: util.OptionalBoolTrue}) <= 1 {
		return true
	}
	return false
}

// CountUserFilter represent optional filters for CountUsers
type CountUserFilter struct {
	LastLoginSince *int64
	IsAdmin        util.OptionalBool
}

// CountUsers returns number of users.
func CountUsers(ctx context.Context, opts *CountUserFilter) int64 {
	return countUsers(ctx, opts)
}

func countUsers(ctx context.Context, opts *CountUserFilter) int64 {
	sess := db.GetEngine(ctx)
	cond := builder.NewCond()
	cond = cond.And(builder.Eq{"type": UserTypeIndividual})

	if opts != nil {
		if opts.LastLoginSince != nil {
			cond = cond.And(builder.Gte{"last_login_unix": *opts.LastLoginSince})
		}

		if !opts.IsAdmin.IsNone() {
			cond = cond.And(builder.Eq{"is_admin": opts.IsAdmin.IsTrue()})
		}
	}

	count, err := sess.Where(cond).Count(new(User))
	if err != nil {
		log.Error("user.countUsers: %v", err)
	}

	return count
}

// GetVerifyUser get user by verify code
func GetVerifyUser(ctx context.Context, code string) (user *User) {
	if len(code) <= base.TimeLimitCodeLength {
		return nil
	}

	// use tail hex username query user
	hexStr := code[base.TimeLimitCodeLength:]
	if b, err := hex.DecodeString(hexStr); err == nil {
		if user, err = GetUserByName(ctx, string(b)); user != nil {
			return user
		}
		log.Error("user.getVerifyUser: %v", err)
	}

	return nil
}

// VerifyUserActiveCode verifies active code when active account
func VerifyUserActiveCode(ctx context.Context, code string) (user *User) {
	minutes := setting.Service.ActiveCodeLives

	if user = GetVerifyUser(ctx, code); user != nil {
		// time limit code
		prefix := code[:base.TimeLimitCodeLength]
		data := fmt.Sprintf("%d%s%s%s%s", user.ID, user.Email, user.LowerName, user.Passwd, user.Rands)

		if base.VerifyTimeLimitCode(data, minutes, prefix) {
			return user
		}
	}
	return nil
}

// ValidateUser check if user is valid to insert / update into database
func ValidateUser(u *User, cols ...string) error {
	if len(cols) == 0 || util.SliceContainsString(cols, "visibility", true) {
		if !setting.Service.AllowedUserVisibilityModesSlice.IsAllowedVisibility(u.Visibility) && !u.IsOrganization() {
			return fmt.Errorf("visibility Mode not allowed: %s", u.Visibility.String())
		}
	}

	return nil
}

<<<<<<< HEAD
// UpdateUser updates user's information.
func UpdateUser(ctx context.Context, u *User, cols ...string) error {
	err := ValidateUser(u, cols...)
	if err != nil {
		return err
	}

	e := db.GetEngine(ctx)

	if len(cols) == 0 {
		_, err = e.ID(u.ID).AllCols().Update(u)
	} else {
		_, err = e.ID(u.ID).Cols(cols...).Update(u)
	}
	return err
}

func UpdateOrSetPrimaryEmail(ctx context.Context, u *User, changePrimaryEmail bool) (*EmailAddress, error) {
	u.Email = strings.ToLower(u.Email)
	if err := ValidateEmail(u.Email); err != nil {
		return nil, err
	}

	var emailAddress *EmailAddress

	e := db.GetEngine(ctx)

	if changePrimaryEmail {
		has, err := e.Where("lower_email=?", strings.ToLower(u.Email)).Get(emailAddress)
		if err != nil {
			return nil, err
		}
		if has && emailAddress.UID != u.ID {
			return nil, ErrEmailAlreadyUsed{
				Email: u.Email,
			}
		}
		// 1. Update old primary email
		if _, err = e.Where("uid=? AND is_primary=?", u.ID, true).Cols("is_primary").Update(&EmailAddress{
			IsPrimary: false,
		}); err != nil {
			return nil, err
		}

		if !has {
			emailAddress.Email = u.Email
			emailAddress.UID = u.ID
			emailAddress.IsActivated = true
			emailAddress.IsPrimary = true
			if _, err := e.Insert(emailAddress); err != nil {
				return nil, err
			}
		} else if _, err := e.ID(emailAddress.ID).Cols("is_primary").Update(&EmailAddress{
			IsPrimary: true,
		}); err != nil {
			return nil, err
		}
	} else if !u.IsOrganization() { // check if primary email in email_address table
		primaryEmailExist, err := e.Where("uid=? AND is_primary=?", u.ID, true).Exist(&EmailAddress{})
		if err != nil {
			return nil, err
		}

		if !primaryEmailExist {
			emailAddress = &EmailAddress{
				Email:       u.Email,
				UID:         u.ID,
				IsActivated: true,
				IsPrimary:   true,
			}
			if _, err := e.Insert(emailAddress); err != nil {
				return nil, err
			}
		}
	}

	_, err := e.ID(u.ID).Cols("email").Update(u)
	return emailAddress, err
}

=======
>>>>>>> f9072dbf
// UpdateUserCols update user according special columns
func UpdateUserCols(ctx context.Context, u *User, cols ...string) error {
	if err := ValidateUser(u, cols...); err != nil {
		return err
	}

	_, err := db.GetEngine(ctx).ID(u.ID).Cols(cols...).Update(u)
	return err
}

<<<<<<< HEAD
// UpdateUserSetting updates user's settings.
func UpdateUserSetting(ctx context.Context, u *User) (err error) {
	ctx, committer, err := db.TxContext(ctx)
	if err != nil {
		return err
	}
	defer committer.Close()

	if !u.IsOrganization() {
		if err = checkDupEmail(ctx, u); err != nil {
			return err
		}
	}
	if err = UpdateUser(ctx, u); err != nil {
		return err
	}
	return committer.Commit()
}

=======
>>>>>>> f9072dbf
// GetInactiveUsers gets all inactive users
func GetInactiveUsers(ctx context.Context, olderThan time.Duration) ([]*User, error) {
	var cond builder.Cond = builder.Eq{"is_active": false}

	if olderThan > 0 {
		cond = cond.And(builder.Lt{"created_unix": time.Now().Add(-olderThan).Unix()})
	}

	users := make([]*User, 0, 10)
	return users, db.GetEngine(ctx).
		Where(cond).
		Find(&users)
}

// UserPath returns the path absolute path of user repositories.
func UserPath(userName string) string { //revive:disable-line:exported
	return filepath.Join(setting.RepoRootPath, strings.ToLower(userName))
}

// GetUserByID returns the user object by given ID if exists.
func GetUserByID(ctx context.Context, id int64) (*User, error) {
	u := new(User)
	has, err := db.GetEngine(ctx).ID(id).Get(u)
	if err != nil {
		return nil, err
	} else if !has {
		return nil, ErrUserNotExist{id, "", 0}
	}
	return u, nil
}

// GetUserByIDs returns the user objects by given IDs if exists.
func GetUserByIDs(ctx context.Context, ids []int64) ([]*User, error) {
	users := make([]*User, 0, len(ids))
	err := db.GetEngine(ctx).In("id", ids).
		Table("user").
		Find(&users)
	return users, err
}

// GetPossibleUserByID returns the user if id > 0 or return system usrs if id < 0
func GetPossibleUserByID(ctx context.Context, id int64) (*User, error) {
	switch id {
	case GhostUserID:
		return NewGhostUser(), nil
	case ActionsUserID:
		return NewActionsUser(), nil
	case 0:
		return nil, ErrUserNotExist{}
	default:
		return GetUserByID(ctx, id)
	}
}

// GetPossibleUserByIDs returns the users if id > 0 or return system users if id < 0
func GetPossibleUserByIDs(ctx context.Context, ids []int64) ([]*User, error) {
	uniqueIDs := container.SetOf(ids...)
	users := make([]*User, 0, len(ids))
	_ = uniqueIDs.Remove(0)
	if uniqueIDs.Remove(GhostUserID) {
		users = append(users, NewGhostUser())
	}
	if uniqueIDs.Remove(ActionsUserID) {
		users = append(users, NewActionsUser())
	}
	res, err := GetUserByIDs(ctx, uniqueIDs.Values())
	if err != nil {
		return nil, err
	}
	users = append(users, res...)
	return users, nil
}

// GetUserByNameCtx returns user by given name.
func GetUserByName(ctx context.Context, name string) (*User, error) {
	if len(name) == 0 {
		return nil, ErrUserNotExist{0, name, 0}
	}
	u := &User{LowerName: strings.ToLower(name), Type: UserTypeIndividual}
	has, err := db.GetEngine(ctx).Get(u)
	if err != nil {
		return nil, err
	} else if !has {
		return nil, ErrUserNotExist{0, name, 0}
	}
	return u, nil
}

// GetUserEmailsByNames returns a list of e-mails corresponds to names of users
// that have their email notifications set to enabled or onmention.
func GetUserEmailsByNames(ctx context.Context, names []string) []string {
	mails := make([]string, 0, len(names))
	for _, name := range names {
		u, err := GetUserByName(ctx, name)
		if err != nil {
			continue
		}
		if u.IsMailable() && u.EmailNotificationsPreference != EmailNotificationsDisabled {
			mails = append(mails, u.Email)
		}
	}
	return mails
}

// GetMaileableUsersByIDs gets users from ids, but only if they can receive mails
func GetMaileableUsersByIDs(ctx context.Context, ids []int64, isMention bool) ([]*User, error) {
	if len(ids) == 0 {
		return nil, nil
	}
	ous := make([]*User, 0, len(ids))

	if isMention {
		return ous, db.GetEngine(ctx).
			In("id", ids).
			Where("`type` = ?", UserTypeIndividual).
			And("`prohibit_login` = ?", false).
			And("`is_active` = ?", true).
			In("`email_notifications_preference`", EmailNotificationsEnabled, EmailNotificationsOnMention, EmailNotificationsAndYourOwn).
			Find(&ous)
	}

	return ous, db.GetEngine(ctx).
		In("id", ids).
		Where("`type` = ?", UserTypeIndividual).
		And("`prohibit_login` = ?", false).
		And("`is_active` = ?", true).
		In("`email_notifications_preference`", EmailNotificationsEnabled, EmailNotificationsAndYourOwn).
		Find(&ous)
}

// GetUserNamesByIDs returns usernames for all resolved users from a list of Ids.
func GetUserNamesByIDs(ctx context.Context, ids []int64) ([]string, error) {
	unames := make([]string, 0, len(ids))
	err := db.GetEngine(ctx).In("id", ids).
		Table("user").
		Asc("name").
		Cols("name").
		Find(&unames)
	return unames, err
}

// GetUserNameByID returns username for the id
func GetUserNameByID(ctx context.Context, id int64) (string, error) {
	var name string
	has, err := db.GetEngine(ctx).Table("user").Where("id = ?", id).Cols("name").Get(&name)
	if err != nil {
		return "", err
	}
	if has {
		return name, nil
	}
	return "", nil
}

// GetUserIDsByNames returns a slice of ids corresponds to names.
func GetUserIDsByNames(ctx context.Context, names []string, ignoreNonExistent bool) ([]int64, error) {
	ids := make([]int64, 0, len(names))
	for _, name := range names {
		u, err := GetUserByName(ctx, name)
		if err != nil {
			if ignoreNonExistent {
				continue
			} else {
				return nil, err
			}
		}
		ids = append(ids, u.ID)
	}
	return ids, nil
}

// GetUsersBySource returns a list of Users for a login source
func GetUsersBySource(ctx context.Context, s *auth.Source) ([]*User, error) {
	var users []*User
	err := db.GetEngine(ctx).Where("login_type = ? AND login_source = ?", s.Type, s.ID).Find(&users)
	return users, err
}

// UserCommit represents a commit with validation of user.
type UserCommit struct { //revive:disable-line:exported
	User *User
	*git.Commit
}

// ValidateCommitWithEmail check if author's e-mail of commit is corresponding to a user.
func ValidateCommitWithEmail(ctx context.Context, c *git.Commit) *User {
	if c.Author == nil {
		return nil
	}
	u, err := GetUserByEmail(ctx, c.Author.Email)
	if err != nil {
		return nil
	}
	return u
}

// ValidateCommitsWithEmails checks if authors' e-mails of commits are corresponding to users.
func ValidateCommitsWithEmails(ctx context.Context, oldCommits []*git.Commit) []*UserCommit {
	var (
		emails     = make(map[string]*User)
		newCommits = make([]*UserCommit, 0, len(oldCommits))
	)
	for _, c := range oldCommits {
		var u *User
		if c.Author != nil {
			if v, ok := emails[c.Author.Email]; !ok {
				u, _ = GetUserByEmail(ctx, c.Author.Email)
				emails[c.Author.Email] = u
			} else {
				u = v
			}
		}

		newCommits = append(newCommits, &UserCommit{
			User:   u,
			Commit: c,
		})
	}
	return newCommits
}

// GetUserByEmail returns the user object by given e-mail if exists.
func GetUserByEmail(ctx context.Context, email string) (*User, error) {
	if len(email) == 0 {
		return nil, ErrUserNotExist{0, email, 0}
	}

	email = strings.ToLower(email)
	// Otherwise, check in alternative list for activated email addresses
	emailAddress := &EmailAddress{LowerEmail: email, IsActivated: true}
	has, err := db.GetEngine(ctx).Get(emailAddress)
	if err != nil {
		return nil, err
	}
	if has {
		return GetUserByID(ctx, emailAddress.UID)
	}

	// Finally, if email address is the protected email address:
	if strings.HasSuffix(email, fmt.Sprintf("@%s", setting.Service.NoReplyAddress)) {
		username := strings.TrimSuffix(email, fmt.Sprintf("@%s", setting.Service.NoReplyAddress))
		user := &User{}
		has, err := db.GetEngine(ctx).Where("lower_name=?", username).Get(user)
		if err != nil {
			return nil, err
		}
		if has {
			return user, nil
		}
	}

	return nil, ErrUserNotExist{0, email, 0}
}

// GetUser checks if a user already exists
func GetUser(ctx context.Context, user *User) (bool, error) {
	return db.GetEngine(ctx).Get(user)
}

// GetUserByOpenID returns the user object by given OpenID if exists.
func GetUserByOpenID(ctx context.Context, uri string) (*User, error) {
	if len(uri) == 0 {
		return nil, ErrUserNotExist{0, uri, 0}
	}

	uri, err := openid.Normalize(uri)
	if err != nil {
		return nil, err
	}

	log.Trace("Normalized OpenID URI: " + uri)

	// Otherwise, check in openid table
	oid := &UserOpenID{}
	has, err := db.GetEngine(ctx).Where("uri=?", uri).Get(oid)
	if err != nil {
		return nil, err
	}
	if has {
		return GetUserByID(ctx, oid.UID)
	}

	return nil, ErrUserNotExist{0, uri, 0}
}

// GetAdminUser returns the first administrator
func GetAdminUser(ctx context.Context) (*User, error) {
	var admin User
	has, err := db.GetEngine(ctx).
		Where("is_admin=?", true).
		Asc("id"). // Reliably get the admin with the lowest ID.
		Get(&admin)
	if err != nil {
		return nil, err
	} else if !has {
		return nil, ErrUserNotExist{}
	}

	return &admin, nil
}

func isUserVisibleToViewerCond(viewer *User) builder.Cond {
	if viewer != nil && viewer.IsAdmin {
		return builder.NewCond()
	}

	if viewer == nil || viewer.IsRestricted {
		return builder.Eq{
			"`user`.visibility": structs.VisibleTypePublic,
		}
	}

	return builder.Neq{
		"`user`.visibility": structs.VisibleTypePrivate,
	}.Or(
		// viewer self
		builder.Eq{"`user`.id": viewer.ID},
		// viewer's following
		builder.In("`user`.id",
			builder.
				Select("`follow`.user_id").
				From("follow").
				Where(builder.Eq{"`follow`.follow_id": viewer.ID})),
		// viewer's org user
		builder.In("`user`.id",
			builder.
				Select("`team_user`.uid").
				From("team_user").
				Join("INNER", "`team_user` AS t2", "`team_user`.org_id = `t2`.org_id").
				Where(builder.Eq{"`t2`.uid": viewer.ID})),
		// viewer's org
		builder.In("`user`.id",
			builder.
				Select("`team_user`.org_id").
				From("team_user").
				Where(builder.Eq{"`team_user`.uid": viewer.ID})))
}

// IsUserVisibleToViewer check if viewer is able to see user profile
func IsUserVisibleToViewer(ctx context.Context, u, viewer *User) bool {
	if viewer != nil && (viewer.IsAdmin || viewer.ID == u.ID) {
		return true
	}

	switch u.Visibility {
	case structs.VisibleTypePublic:
		return true
	case structs.VisibleTypeLimited:
		if viewer == nil || viewer.IsRestricted {
			return false
		}
		return true
	case structs.VisibleTypePrivate:
		if viewer == nil || viewer.IsRestricted {
			return false
		}

		// If they follow - they see each over
		follower := IsFollowing(ctx, u.ID, viewer.ID)
		if follower {
			return true
		}

		// Now we need to check if they in some organization together
		count, err := db.GetEngine(ctx).Table("team_user").
			Where(
				builder.And(
					builder.Eq{"uid": viewer.ID},
					builder.Or(
						builder.Eq{"org_id": u.ID},
						builder.In("org_id",
							builder.Select("org_id").
								From("team_user", "t2").
								Where(builder.Eq{"uid": u.ID}))))).
			Count()
		if err != nil {
			return false
		}

		if count == 0 {
			// No common organization
			return false
		}

		// they are in an organization together
		return true
	}
	return false
}

// CountWrongUserType count OrgUser who have wrong type
func CountWrongUserType(ctx context.Context) (int64, error) {
	return db.GetEngine(ctx).Where(builder.Eq{"type": 0}.And(builder.Neq{"num_teams": 0})).Count(new(User))
}

// FixWrongUserType fix OrgUser who have wrong type
func FixWrongUserType(ctx context.Context) (int64, error) {
	return db.GetEngine(ctx).Where(builder.Eq{"type": 0}.And(builder.Neq{"num_teams": 0})).Cols("type").NoAutoTime().Update(&User{Type: 1})
}

func GetOrderByName() string {
	if setting.UI.DefaultShowFullName {
		return "full_name, name"
	}
	return "name"
}<|MERGE_RESOLUTION|>--- conflicted
+++ resolved
@@ -799,89 +799,6 @@
 	return nil
 }
 
-<<<<<<< HEAD
-// UpdateUser updates user's information.
-func UpdateUser(ctx context.Context, u *User, cols ...string) error {
-	err := ValidateUser(u, cols...)
-	if err != nil {
-		return err
-	}
-
-	e := db.GetEngine(ctx)
-
-	if len(cols) == 0 {
-		_, err = e.ID(u.ID).AllCols().Update(u)
-	} else {
-		_, err = e.ID(u.ID).Cols(cols...).Update(u)
-	}
-	return err
-}
-
-func UpdateOrSetPrimaryEmail(ctx context.Context, u *User, changePrimaryEmail bool) (*EmailAddress, error) {
-	u.Email = strings.ToLower(u.Email)
-	if err := ValidateEmail(u.Email); err != nil {
-		return nil, err
-	}
-
-	var emailAddress *EmailAddress
-
-	e := db.GetEngine(ctx)
-
-	if changePrimaryEmail {
-		has, err := e.Where("lower_email=?", strings.ToLower(u.Email)).Get(emailAddress)
-		if err != nil {
-			return nil, err
-		}
-		if has && emailAddress.UID != u.ID {
-			return nil, ErrEmailAlreadyUsed{
-				Email: u.Email,
-			}
-		}
-		// 1. Update old primary email
-		if _, err = e.Where("uid=? AND is_primary=?", u.ID, true).Cols("is_primary").Update(&EmailAddress{
-			IsPrimary: false,
-		}); err != nil {
-			return nil, err
-		}
-
-		if !has {
-			emailAddress.Email = u.Email
-			emailAddress.UID = u.ID
-			emailAddress.IsActivated = true
-			emailAddress.IsPrimary = true
-			if _, err := e.Insert(emailAddress); err != nil {
-				return nil, err
-			}
-		} else if _, err := e.ID(emailAddress.ID).Cols("is_primary").Update(&EmailAddress{
-			IsPrimary: true,
-		}); err != nil {
-			return nil, err
-		}
-	} else if !u.IsOrganization() { // check if primary email in email_address table
-		primaryEmailExist, err := e.Where("uid=? AND is_primary=?", u.ID, true).Exist(&EmailAddress{})
-		if err != nil {
-			return nil, err
-		}
-
-		if !primaryEmailExist {
-			emailAddress = &EmailAddress{
-				Email:       u.Email,
-				UID:         u.ID,
-				IsActivated: true,
-				IsPrimary:   true,
-			}
-			if _, err := e.Insert(emailAddress); err != nil {
-				return nil, err
-			}
-		}
-	}
-
-	_, err := e.ID(u.ID).Cols("email").Update(u)
-	return emailAddress, err
-}
-
-=======
->>>>>>> f9072dbf
 // UpdateUserCols update user according special columns
 func UpdateUserCols(ctx context.Context, u *User, cols ...string) error {
 	if err := ValidateUser(u, cols...); err != nil {
@@ -892,28 +809,6 @@
 	return err
 }
 
-<<<<<<< HEAD
-// UpdateUserSetting updates user's settings.
-func UpdateUserSetting(ctx context.Context, u *User) (err error) {
-	ctx, committer, err := db.TxContext(ctx)
-	if err != nil {
-		return err
-	}
-	defer committer.Close()
-
-	if !u.IsOrganization() {
-		if err = checkDupEmail(ctx, u); err != nil {
-			return err
-		}
-	}
-	if err = UpdateUser(ctx, u); err != nil {
-		return err
-	}
-	return committer.Commit()
-}
-
-=======
->>>>>>> f9072dbf
 // GetInactiveUsers gets all inactive users
 func GetInactiveUsers(ctx context.Context, olderThan time.Duration) ([]*User, error) {
 	var cond builder.Cond = builder.Eq{"is_active": false}
