--- conflicted
+++ resolved
@@ -727,12 +727,6 @@
 			return err
 		} else if isExist {
 			return ErrUserAlreadyExist{u.Name}
-<<<<<<< HEAD
-		}
-
-		isExist, err = IsEmailUsed(ctx, u.Email)
-		if err != nil {
-=======
 		}
 
 		isExist, err = IsEmailUsed(ctx, u.Email)
@@ -749,20 +743,6 @@
 		u.LowerName = strings.ToLower(u.Name)
 		u.AvatarEmail = u.Email
 		if u.Rands, err = GetUserSalt(); err != nil {
->>>>>>> 850012bf
-			return err
-		} else if isExist {
-			return ErrEmailAlreadyUsed{
-				Email: u.Email,
-			}
-		}
-<<<<<<< HEAD
-
-		// prepare for database
-
-		u.LowerName = strings.ToLower(u.Name)
-		u.AvatarEmail = u.Email
-		if u.Rands, err = GetUserSalt(); err != nil {
 			return err
 		}
 		if u.Passwd != "" {
@@ -776,19 +756,6 @@
 
 		// save changes to database
 
-=======
-		if u.Passwd != "" {
-			if err = u.SetPassword(u.Passwd); err != nil {
-				return err
-			}
-		} else {
-			u.Salt = ""
-			u.PasswdHashAlgo = ""
-		}
-
-		// save changes to database
-
->>>>>>> 850012bf
 		if err = DeleteUserRedirect(ctx, u.Name); err != nil {
 			return err
 		}
