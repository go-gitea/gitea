// Copyright 2021 The Gitea Authors. All rights reserved.
// SPDX-License-Identifier: MIT

package user

import (
	"context"
	"fmt"
	"strings"

	"code.gitea.io/gitea/models/db"
	"code.gitea.io/gitea/modules/structs"
	"code.gitea.io/gitea/modules/util"

	"xorm.io/builder"
	"xorm.io/xorm"
)

// SearchUserOptions contains the options for searching
type SearchUserOptions struct {
	db.ListOptions

	Keyword       string
	Type          UserType
	UID           int64
	LoginName     string // this option should be used only for admin user
	SourceID      int64  // this option should be used only for admin user
	OrderBy       db.SearchOrderBy
	Visible       []structs.VisibleType
	Actor         *User // The user doing the search
	SearchByEmail bool  // Search by email as well as username/full name

	IsActive           util.OptionalBool
	IsAdmin            util.OptionalBool
	IsRestricted       util.OptionalBool
	IsTwoFactorEnabled util.OptionalBool
	IsProhibitLogin    util.OptionalBool
	IncludeReserved    bool

	ExtraParamStrings map[string]string
}

<<<<<<< HEAD
func (opts *SearchUserOptions) toSearchQueryBase(ctx context.Context) *xorm.Session {
	var cond builder.Cond = builder.Eq{"type": opts.Type}
=======
func (opts *SearchUserOptions) toSearchQueryBase() *xorm.Session {
	var cond builder.Cond
	cond = builder.Eq{"type": opts.Type}
	if opts.IncludeReserved {
		if opts.Type == UserTypeIndividual {
			cond = cond.Or(builder.Eq{"type": UserTypeUserReserved}).Or(
				builder.Eq{"type": UserTypeBot},
			).Or(
				builder.Eq{"type": UserTypeRemoteUser},
			)
		} else if opts.Type == UserTypeOrganization {
			cond = cond.Or(builder.Eq{"type": UserTypeOrganizationReserved})
		}
	}

>>>>>>> 198a9ca6
	if len(opts.Keyword) > 0 {
		lowerKeyword := strings.ToLower(opts.Keyword)
		keywordCond := builder.Or(
			builder.Like{"lower_name", lowerKeyword},
			builder.Like{"LOWER(full_name)", lowerKeyword},
		)
		if opts.SearchByEmail {
			keywordCond = keywordCond.Or(builder.Like{"LOWER(email)", lowerKeyword})
		}

		cond = cond.And(keywordCond)
	}

	// If visibility filtered
	if len(opts.Visible) > 0 {
		cond = cond.And(builder.In("visibility", opts.Visible))
	}

	cond = cond.And(BuildCanSeeUserCondition(opts.Actor))

	if opts.UID > 0 {
		cond = cond.And(builder.Eq{"id": opts.UID})
	}

	if opts.SourceID > 0 {
		cond = cond.And(builder.Eq{"login_source": opts.SourceID})
	}
	if opts.LoginName != "" {
		cond = cond.And(builder.Eq{"login_name": opts.LoginName})
	}

	if !opts.IsActive.IsNone() {
		cond = cond.And(builder.Eq{"is_active": opts.IsActive.IsTrue()})
	}

	if !opts.IsAdmin.IsNone() {
		cond = cond.And(builder.Eq{"is_admin": opts.IsAdmin.IsTrue()})
	}

	if !opts.IsRestricted.IsNone() {
		cond = cond.And(builder.Eq{"is_restricted": opts.IsRestricted.IsTrue()})
	}

	if !opts.IsProhibitLogin.IsNone() {
		cond = cond.And(builder.Eq{"prohibit_login": opts.IsProhibitLogin.IsTrue()})
	}

	e := db.GetEngine(ctx)
	if opts.IsTwoFactorEnabled.IsNone() {
		return e.Where(cond)
	}

	// 2fa filter uses LEFT JOIN to check whether a user has a 2fa record
	// While using LEFT JOIN, sometimes the performance might not be good, but it won't be a problem now, such SQL is seldom executed.
	// There are some possible methods to refactor this SQL in future when we really need to optimize the performance (but not now):
	// (1) add a column in user table (2) add a setting value in user_setting table (3) use search engines (bleve/elasticsearch)
	if opts.IsTwoFactorEnabled.IsTrue() {
		cond = cond.And(builder.Expr("two_factor.uid IS NOT NULL"))
	} else {
		cond = cond.And(builder.Expr("two_factor.uid IS NULL"))
	}

	return e.Join("LEFT OUTER", "two_factor", "two_factor.uid = `user`.id").
		Where(cond)
}

// SearchUsers takes options i.e. keyword and part of user name to search,
// it returns results in given range and number of total results.
func SearchUsers(ctx context.Context, opts *SearchUserOptions) (users []*User, _ int64, _ error) {
	sessCount := opts.toSearchQueryBase(ctx)
	defer sessCount.Close()
	count, err := sessCount.Count(new(User))
	if err != nil {
		return nil, 0, fmt.Errorf("Count: %w", err)
	}

	if len(opts.OrderBy) == 0 {
		opts.OrderBy = db.SearchOrderByAlphabetically
	}

	sessQuery := opts.toSearchQueryBase(ctx).OrderBy(opts.OrderBy.String())
	defer sessQuery.Close()
	if opts.Page != 0 {
		sessQuery = db.SetSessionPagination(sessQuery, opts)
	}

	// the sql may contain JOIN, so we must only select User related columns
	sessQuery = sessQuery.Select("`user`.*")
	users = make([]*User, 0, opts.PageSize)
	return users, count, sessQuery.Find(&users)
}

// BuildCanSeeUserCondition creates a condition which can be used to restrict results to users/orgs the actor can see
func BuildCanSeeUserCondition(actor *User) builder.Cond {
	if actor != nil {
		// If Admin - they see all users!
		if !actor.IsAdmin {
			// Users can see an organization they are a member of
			cond := builder.In("`user`.id", builder.Select("org_id").From("org_user").Where(builder.Eq{"uid": actor.ID}))
			if !actor.IsRestricted {
				// Not-Restricted users can see public and limited users/organizations
				cond = cond.Or(builder.In("`user`.visibility", structs.VisibleTypePublic, structs.VisibleTypeLimited))
			}
			// Don't forget about self
			return cond.Or(builder.Eq{"`user`.id": actor.ID})
		}

		return nil
	}

	// Force visibility for privacy
	// Not logged in - only public users
	return builder.In("`user`.visibility", structs.VisibleTypePublic)
}<|MERGE_RESOLUTION|>--- conflicted
+++ resolved
@@ -40,11 +40,7 @@
 	ExtraParamStrings map[string]string
 }
 
-<<<<<<< HEAD
 func (opts *SearchUserOptions) toSearchQueryBase(ctx context.Context) *xorm.Session {
-	var cond builder.Cond = builder.Eq{"type": opts.Type}
-=======
-func (opts *SearchUserOptions) toSearchQueryBase() *xorm.Session {
 	var cond builder.Cond
 	cond = builder.Eq{"type": opts.Type}
 	if opts.IncludeReserved {
@@ -59,7 +55,6 @@
 		}
 	}
 
->>>>>>> 198a9ca6
 	if len(opts.Keyword) > 0 {
 		lowerKeyword := strings.ToLower(opts.Keyword)
 		keywordCond := builder.Or(
