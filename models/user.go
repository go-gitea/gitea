--- conflicted
+++ resolved
@@ -135,19 +135,11 @@
 	NumRepos     int
 
 	// For organization
-<<<<<<< HEAD
-	NumTeams   int
-	NumMembers int
-	Teams      []*Team `xorm:"-"`
-	Members    []*User `xorm:"-"`
-=======
-	Description string
 	NumTeams    int
 	NumMembers  int
 	Teams       []*Team             `xorm:"-"`
 	Members     []*User             `xorm:"-"`
 	Visibility  structs.VisibleType `xorm:"NOT NULL DEFAULT 0"`
->>>>>>> f5fa22a4
 
 	// Preferences
 	DiffViewStyle string `xorm:"NOT NULL DEFAULT ''"`
