// Copyright 2014 The Gogs Authors. All rights reserved.
// Copyright 2019 The Gitea Authors. All rights reserved.
// Use of this source code is governed by a MIT-style
// license that can be found in the LICENSE file.

package models

import (
	"context"
	"fmt"
	"time"

	_ "image/jpeg" // Needed for jpeg support

	asymkey_model "code.gitea.io/gitea/models/asymkey"
	auth_model "code.gitea.io/gitea/models/auth"
	"code.gitea.io/gitea/models/db"
	git_model "code.gitea.io/gitea/models/git"
	issues_model "code.gitea.io/gitea/models/issues"
	"code.gitea.io/gitea/models/organization"
	access_model "code.gitea.io/gitea/models/perm/access"
	pull_model "code.gitea.io/gitea/models/pull"
	repo_model "code.gitea.io/gitea/models/repo"
	user_model "code.gitea.io/gitea/models/user"
	"code.gitea.io/gitea/modules/setting"
	"code.gitea.io/gitea/modules/util"
)

// DeleteUser deletes models associated to an user.
func DeleteUser(ctx context.Context, u *user_model.User, purge bool) (err error) {
	e := db.GetEngine(ctx)

	// ***** START: Watch *****
	watchedRepoIDs := make([]int64, 0, 10)
	if err = e.Table("watch").Cols("watch.repo_id").
		Where("watch.user_id = ?", u.ID).And("watch.mode <>?", repo_model.WatchModeDont).Find(&watchedRepoIDs); err != nil {
		return fmt.Errorf("get all watches: %v", err)
	}
	if _, err = e.Decr("num_watches").In("id", watchedRepoIDs).NoAutoTime().Update(new(repo_model.Repository)); err != nil {
		return fmt.Errorf("decrease repository num_watches: %v", err)
	}
	// ***** END: Watch *****

	// ***** START: Star *****
	starredRepoIDs := make([]int64, 0, 10)
	if err = e.Table("star").Cols("star.repo_id").
		Where("star.uid = ?", u.ID).Find(&starredRepoIDs); err != nil {
		return fmt.Errorf("get all stars: %v", err)
	} else if _, err = e.Decr("num_stars").In("id", starredRepoIDs).NoAutoTime().Update(new(repo_model.Repository)); err != nil {
		return fmt.Errorf("decrease repository num_stars: %v", err)
	}
	// ***** END: Star *****

	// ***** START: Follow *****
	followeeIDs := make([]int64, 0, 10)
	if err = e.Table("follow").Cols("follow.follow_id").
		Where("follow.user_id = ?", u.ID).Find(&followeeIDs); err != nil {
		return fmt.Errorf("get all followees: %v", err)
	} else if _, err = e.Decr("num_followers").In("id", followeeIDs).Update(new(user_model.User)); err != nil {
		return fmt.Errorf("decrease user num_followers: %v", err)
	}

	followerIDs := make([]int64, 0, 10)
	if err = e.Table("follow").Cols("follow.user_id").
		Where("follow.follow_id = ?", u.ID).Find(&followerIDs); err != nil {
		return fmt.Errorf("get all followers: %v", err)
	} else if _, err = e.Decr("num_following").In("id", followerIDs).Update(new(user_model.User)); err != nil {
		return fmt.Errorf("decrease user num_following: %v", err)
	}
	// ***** END: Follow *****

	if err = db.DeleteBeans(ctx,
		&AccessToken{UID: u.ID},
		&repo_model.Collaboration{UserID: u.ID},
		&access_model.Access{UserID: u.ID},
		&repo_model.Watch{UserID: u.ID},
		&repo_model.Star{UID: u.ID},
		&user_model.Follow{UserID: u.ID},
		&user_model.Follow{FollowID: u.ID},
		&Action{UserID: u.ID},
		&issues_model.IssueUser{UID: u.ID},
		&user_model.EmailAddress{UID: u.ID},
		&user_model.UserOpenID{UID: u.ID},
		&issues_model.Reaction{UserID: u.ID},
		&organization.TeamUser{UID: u.ID},
		&issues_model.Stopwatch{UserID: u.ID},
		&user_model.Setting{UserID: u.ID},
		&pull_model.AutoMerge{DoerID: u.ID},
		&pull_model.ReviewState{UserID: u.ID},
	); err != nil {
		return fmt.Errorf("deleteBeans: %v", err)
	}

<<<<<<< HEAD
	if purge || (setting.Service.UserDeleteWithCommentsMaxTime != 0 &&
		u.CreatedUnix.AsTime().Add(setting.Service.UserDeleteWithCommentsMaxTime).After(time.Now())) {
=======
	if err := auth_model.DeleteOAuth2RelictsByUserID(ctx, u.ID); err != nil {
		return err
	}

	if setting.Service.UserDeleteWithCommentsMaxTime != 0 &&
		u.CreatedUnix.AsTime().Add(setting.Service.UserDeleteWithCommentsMaxTime).After(time.Now()) {
>>>>>>> a0365072

		// Delete Comments
		const batchSize = 50
		for start := 0; ; start += batchSize {
			comments := make([]*issues_model.Comment, 0, batchSize)
			if err = e.Where("type=? AND poster_id=?", issues_model.CommentTypeComment, u.ID).Limit(batchSize, start).Find(&comments); err != nil {
				return err
			}
			if len(comments) == 0 {
				break
			}

			for _, comment := range comments {
				if err = issues_model.DeleteComment(ctx, comment); err != nil {
					return err
				}
			}
		}

		// Delete Reactions
		if err = issues_model.DeleteReaction(ctx, &issues_model.ReactionOptions{DoerID: u.ID}); err != nil {
			return err
		}
	}

	// ***** START: Branch Protections *****
	{
		const batchSize = 50
		for start := 0; ; start += batchSize {
			protections := make([]*git_model.ProtectedBranch, 0, batchSize)
			// @perf: We can't filter on DB side by u.ID, as those IDs are serialized as JSON strings.
			//   We could filter down with `WHERE repo_id IN (reposWithPushPermission(u))`,
			//   though that query will be quite complex and tricky to maintain (compare `getRepoAssignees()`).
			// Also, as we didn't update branch protections when removing entries from `access` table,
			//   it's safer to iterate all protected branches.
			if err = e.Limit(batchSize, start).Find(&protections); err != nil {
				return fmt.Errorf("findProtectedBranches: %v", err)
			}
			if len(protections) == 0 {
				break
			}
			for _, p := range protections {
				var matched1, matched2, matched3 bool
				if len(p.WhitelistUserIDs) != 0 {
					p.WhitelistUserIDs, matched1 = util.RemoveIDFromList(
						p.WhitelistUserIDs, u.ID)
				}
				if len(p.ApprovalsWhitelistUserIDs) != 0 {
					p.ApprovalsWhitelistUserIDs, matched2 = util.RemoveIDFromList(
						p.ApprovalsWhitelistUserIDs, u.ID)
				}
				if len(p.MergeWhitelistUserIDs) != 0 {
					p.MergeWhitelistUserIDs, matched3 = util.RemoveIDFromList(
						p.MergeWhitelistUserIDs, u.ID)
				}
				if matched1 || matched2 || matched3 {
					if _, err = e.ID(p.ID).Cols(
						"whitelist_user_i_ds",
						"merge_whitelist_user_i_ds",
						"approvals_whitelist_user_i_ds",
					).Update(p); err != nil {
						return fmt.Errorf("updateProtectedBranches: %v", err)
					}
				}
			}
		}
	}
	// ***** END: Branch Protections *****

	// ***** START: PublicKey *****
	if _, err = db.DeleteByBean(ctx, &asymkey_model.PublicKey{OwnerID: u.ID}); err != nil {
		return fmt.Errorf("deletePublicKeys: %v", err)
	}
	// ***** END: PublicKey *****

	// ***** START: GPGPublicKey *****
	keys, err := asymkey_model.ListGPGKeys(ctx, u.ID, db.ListOptions{})
	if err != nil {
		return fmt.Errorf("ListGPGKeys: %v", err)
	}
	// Delete GPGKeyImport(s).
	for _, key := range keys {
		if _, err = db.DeleteByBean(ctx, &asymkey_model.GPGKeyImport{KeyID: key.KeyID}); err != nil {
			return fmt.Errorf("deleteGPGKeyImports: %v", err)
		}
	}
	if _, err = db.DeleteByBean(ctx, &asymkey_model.GPGKey{OwnerID: u.ID}); err != nil {
		return fmt.Errorf("deleteGPGKeys: %v", err)
	}
	// ***** END: GPGPublicKey *****

	// Clear assignee.
	if _, err = db.DeleteByBean(ctx, &issues_model.IssueAssignees{AssigneeID: u.ID}); err != nil {
		return fmt.Errorf("clear assignee: %v", err)
	}

	// ***** START: ExternalLoginUser *****
	if err = user_model.RemoveAllAccountLinks(ctx, u); err != nil {
		return fmt.Errorf("ExternalLoginUser: %v", err)
	}
	// ***** END: ExternalLoginUser *****

	if _, err = e.ID(u.ID).Delete(new(user_model.User)); err != nil {
		return fmt.Errorf("Delete: %v", err)
	}

	return nil
}<|MERGE_RESOLUTION|>--- conflicted
+++ resolved
@@ -91,17 +91,12 @@
 		return fmt.Errorf("deleteBeans: %v", err)
 	}
 
-<<<<<<< HEAD
+	if err := auth_model.DeleteOAuth2RelictsByUserID(ctx, u.ID); err != nil {
+		return err
+	}
+
 	if purge || (setting.Service.UserDeleteWithCommentsMaxTime != 0 &&
 		u.CreatedUnix.AsTime().Add(setting.Service.UserDeleteWithCommentsMaxTime).After(time.Now())) {
-=======
-	if err := auth_model.DeleteOAuth2RelictsByUserID(ctx, u.ID); err != nil {
-		return err
-	}
-
-	if setting.Service.UserDeleteWithCommentsMaxTime != 0 &&
-		u.CreatedUnix.AsTime().Add(setting.Service.UserDeleteWithCommentsMaxTime).After(time.Now()) {
->>>>>>> a0365072
 
 		// Delete Comments
 		const batchSize = 50
