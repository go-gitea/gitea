--- conflicted
+++ resolved
@@ -22,7 +22,6 @@
 
 	_ "image/jpeg" // Needed for jpeg support
 
-	admin_model "code.gitea.io/gitea/models/admin"
 	"code.gitea.io/gitea/models/db"
 	"code.gitea.io/gitea/models/login"
 	"code.gitea.io/gitea/models/unit"
@@ -1149,32 +1148,9 @@
 	return nil
 }
 
-<<<<<<< HEAD
 // DeleteUser deletes models associated to an user.
 func DeleteUser(ctx context.Context, u *User) (err error) {
 	e := db.GetEngine(ctx)
-=======
-func deleteUser(ctx context.Context, u *User) error {
-	e := db.GetEngine(ctx)
-	// Note: A user owns any repository or belongs to any organization
-	//	cannot perform delete operation.
-
-	// Check ownership of repository.
-	count, err := getRepositoryCount(e, u)
-	if err != nil {
-		return fmt.Errorf("GetRepositoryCount: %v", err)
-	} else if count > 0 {
-		return ErrUserOwnRepos{UID: u.ID}
-	}
-
-	// Check membership of organization.
-	count, err = u.getOrganizationCount(e)
-	if err != nil {
-		return fmt.Errorf("GetOrganizationCount: %v", err)
-	} else if count > 0 {
-		return ErrUserHasOrgs{UID: u.ID}
-	}
->>>>>>> 1f1ae571
 
 	// ***** START: Watch *****
 	watchedRepoIDs := make([]int64, 0, 10)
@@ -1307,57 +1283,12 @@
 		return fmt.Errorf("Delete: %v", err)
 	}
 
-<<<<<<< HEAD
 	return nil
 }
 
 // GetInactiveUsers gets all inactive users
 func GetInactiveUsers(ctx context.Context, olderThan time.Duration) ([]*User, error) {
 	var cond builder.Cond = builder.Eq{"is_active": false}
-=======
-	// Note: There are something just cannot be roll back,
-	//	so just keep error logs of those operations.
-	path := UserPath(u.Name)
-	if err = util.RemoveAll(path); err != nil {
-		err = fmt.Errorf("Failed to RemoveAll %s: %v", path, err)
-		_ = admin_model.CreateNoticeCtx(ctx, admin_model.NoticeTask, fmt.Sprintf("delete user '%s': %v", u.Name, err))
-		return err
-	}
-
-	if len(u.Avatar) > 0 {
-		avatarPath := u.CustomAvatarRelativePath()
-		if err = storage.Avatars.Delete(avatarPath); err != nil {
-			err = fmt.Errorf("Failed to remove %s: %v", avatarPath, err)
-			_ = admin_model.CreateNoticeCtx(ctx, admin_model.NoticeTask, fmt.Sprintf("delete user '%s': %v", u.Name, err))
-			return err
-		}
-	}
-
-	return nil
-}
-
-// DeleteUser completely and permanently deletes everything of a user,
-// but issues/comments/pulls will be kept and shown as someone has been deleted,
-// unless the user is younger than USER_DELETE_WITH_COMMENTS_MAX_DAYS.
-func DeleteUser(u *User) (err error) {
-	if u.IsOrganization() {
-		return fmt.Errorf("%s is an organization not a user", u.Name)
-	}
-
-	ctx, committer, err := db.TxContext()
-	if err != nil {
-		return err
-	}
-	defer committer.Close()
-
-	if err = deleteUser(ctx, u); err != nil {
-		// Note: don't wrapper error here.
-		return err
-	}
-
-	return committer.Commit()
-}
->>>>>>> 1f1ae571
 
 	if olderThan > 0 {
 		cond = cond.And(builder.Lt{"created_unix": time.Now().Add(-olderThan).Unix()})
