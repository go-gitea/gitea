--- conflicted
+++ resolved
@@ -234,33 +234,12 @@
 	return u.Email
 }
 
-<<<<<<< HEAD
-=======
 // GetAllUsers returns a slice of all users found in DB.
 func GetAllUsers() ([]*User, error) {
 	users := make([]*User, 0)
 	return users, x.OrderBy("id").Find(&users)
 }
 
-// APIFormat converts a User to api.User
-func (u *User) APIFormat() *api.User {
-	if u == nil {
-		return nil
-	}
-	return &api.User{
-		ID:        u.ID,
-		UserName:  u.Name,
-		FullName:  u.FullName,
-		Email:     u.GetEmail(),
-		AvatarURL: u.AvatarLink(),
-		Language:  u.Language,
-		IsAdmin:   u.IsAdmin,
-		LastLogin: u.LastLoginUnix.AsTime(),
-		Created:   u.CreatedUnix.AsTime(),
-	}
-}
-
->>>>>>> cb171dbd
 // IsLocal returns true if user login type is LoginPlain.
 func (u *User) IsLocal() bool {
 	return u.LoginType <= LoginPlain
