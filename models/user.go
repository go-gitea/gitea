--- conflicted
+++ resolved
@@ -1695,14 +1695,9 @@
 // SearchUsers takes options i.e. keyword and part of user name to search,
 // it returns results in given range and number of total results.
 func SearchUsers(opts *SearchUserOptions) (users []*User, _ int64, _ error) {
-<<<<<<< HEAD
 	sessCount := opts.toSearchQueryBase()
 	defer sessCount.Close()
 	count, err := sessCount.Count(new(User))
-=======
-	cond := opts.toConds()
-	count, err := db.GetEngine(db.DefaultContext).Where(cond).Count(new(User))
->>>>>>> 74542ad3
 	if err != nil {
 		return nil, 0, fmt.Errorf("Count: %v", err)
 	}
@@ -1711,16 +1706,10 @@
 		opts.OrderBy = SearchOrderByAlphabetically
 	}
 
-<<<<<<< HEAD
 	sessQuery := opts.toSearchQueryBase().OrderBy(opts.OrderBy.String())
 	defer sessQuery.Close()
 	if opts.Page != 0 {
 		sessQuery = setSessionPagination(sessQuery, opts)
-=======
-	sess := db.GetEngine(db.DefaultContext).Where(cond).OrderBy(opts.OrderBy.String())
-	if opts.Page != 0 {
-		sess = db.SetSessionPagination(sess, opts)
->>>>>>> 74542ad3
 	}
 
 	users = make([]*User, 0, opts.PageSize)
