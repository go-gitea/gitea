// Copyright 2018 The Gitea Authors. All rights reserved.
// Use of this source code is governed by a MIT-style
// license that can be found in the LICENSE file.

package models

// Permission contains all the permissions related variables to a repository for a user
type Permission struct {
	AccessMode AccessMode
	Units      []*RepoUnit
	UnitsMode  map[UnitType]AccessMode
}

// IsOwner returns true if current user is the owner of repository.
func (p *Permission) IsOwner() bool {
	return p.AccessMode >= AccessModeOwner
}

// IsAdmin returns true if current user has admin or higher access of repository.
func (p *Permission) IsAdmin() bool {
	return p.AccessMode >= AccessModeAdmin
}

// HasAccess returns true if the current user has at least read access to any unit of this repository
func (p *Permission) HasAccess() bool {
	if p.UnitsMode == nil {
		return p.AccessMode >= AccessModeRead
	}
	return len(p.UnitsMode) > 0
}

// UnitAccessMode returns current user accessmode to the specify unit of the repository
func (p *Permission) UnitAccessMode(unitType UnitType) AccessMode {
	if p.UnitsMode == nil {
		for _, u := range p.Units {
			if u.Type == unitType {
				return p.AccessMode
			}
		}
		return AccessModeNone
	}
	return p.UnitsMode[unitType]
}

// CanAccess returns true if user has mode access to the unit of the repository
func (p *Permission) CanAccess(mode AccessMode, unitType UnitType) bool {
	return p.UnitAccessMode(unitType) >= mode
}

// CanAccessAny returns true if user has mode access to any of the units of the repository
func (p *Permission) CanAccessAny(mode AccessMode, unitTypes ...UnitType) bool {
	for _, u := range unitTypes {
		if p.CanAccess(mode, u) {
			return true
		}
	}
	return false
}

// CanRead returns true if user could read to this unit
func (p *Permission) CanRead(unitType UnitType) bool {
	return p.CanAccess(AccessModeRead, unitType)
}

// CanReadAny returns true if user has read access to any of the units of the repository
func (p *Permission) CanReadAny(unitTypes ...UnitType) bool {
	return p.CanAccessAny(AccessModeRead, unitTypes...)
}

// CanReadIssuesOrPulls returns true if isPull is true and user could read pull requests and
// returns true if isPull is false and user could read to issues
func (p *Permission) CanReadIssuesOrPulls(isPull bool) bool {
	if isPull {
		return p.CanRead(UnitTypePullRequests)
	}
	return p.CanRead(UnitTypeIssues)
}

// CanWrite returns true if user could write to this unit
func (p *Permission) CanWrite(unitType UnitType) bool {
	return p.CanAccess(AccessModeWrite, unitType)
}

// CanWriteIssuesOrPulls returns true if isPull is true and user could write to pull requests and
// returns true if isPull is false and user could write to issues
func (p *Permission) CanWriteIssuesOrPulls(isPull bool) bool {
	if isPull {
		return p.CanWrite(UnitTypePullRequests)
	}
	return p.CanWrite(UnitTypeIssues)
}

// GetUserRepoPermission returns the user permissions to the repository
func GetUserRepoPermission(repo *Repository, user *User) (Permission, error) {
	return getUserRepoPermission(x, repo, user)
}

func getUserRepoPermission(e Engine, repo *Repository, user *User) (perm Permission, err error) {
	// anonymous user visit private repo.
	// TODO: anonymous user visit public unit of private repo???
	if user == nil && repo.IsPrivate {
		perm.AccessMode = AccessModeNone
		return
	}

	if err = repo.getUnits(e); err != nil {
		return
	}

	perm.Units = repo.Units

	// anonymous visit public repo
	if user == nil {
		perm.AccessMode = AccessModeRead
		return
	}

	// Admin or the owner has super access to the repository
	if user.IsAdmin || user.ID == repo.OwnerID {
		perm.AccessMode = AccessModeOwner
		return
	}

	// plain user
	perm.AccessMode, err = accessLevel(e, user.ID, repo)
	if err != nil {
		return
	}

	if err = repo.getOwner(e); err != nil {
		return
	}
	if !repo.Owner.IsOrganization() {
		return
	}

	perm.UnitsMode = make(map[UnitType]AccessMode)

	// Collaborators on organization
	if isCollaborator, err := repo.isCollaborator(e, user.ID); err != nil {
		return perm, err
	} else if isCollaborator {
		for _, u := range repo.Units {
			perm.UnitsMode[u.Type] = perm.AccessMode
		}
	}

	// get units mode from teams
	teams, err := getUserRepoTeams(e, repo.OwnerID, user.ID, repo.ID)
	if err != nil {
		return
	}

	// if user in an owner team
	for _, team := range teams {
		if team.Authorize >= AccessModeOwner {
			perm.AccessMode = AccessModeOwner
			perm.UnitsMode = nil
			return
		}
	}

	for _, u := range repo.Units {
		var found bool
		for _, team := range teams {
			if team.unitEnabled(e, u.Type) {
				m := perm.UnitsMode[u.Type]
				if m < team.Authorize {
					perm.UnitsMode[u.Type] = team.Authorize
				}
				found = true
			}
		}

		// for a public repo on an organization, user have read permission on non-team defined units.
		if !found && !repo.IsPrivate {
			if _, ok := perm.UnitsMode[u.Type]; !ok {
				perm.UnitsMode[u.Type] = AccessModeRead
			}
		}
	}

	// remove no permission units
	perm.Units = make([]*RepoUnit, 0, len(repo.Units))
	for t := range perm.UnitsMode {
		for _, u := range repo.Units {
			if u.Type == t {
				perm.Units = append(perm.Units, u)
			}
		}
	}

	return
}

// IsUserRepoAdmin return ture if user has admin right of a repo
func IsUserRepoAdmin(repo *Repository, user *User) (bool, error) {
	return isUserRepoAdmin(x, repo, user)
}

func isUserRepoAdmin(e Engine, repo *Repository, user *User) (bool, error) {
	if user == nil || repo == nil {
		return false, nil
	}
	if user.IsAdmin {
		return true, nil
	}

	mode, err := accessLevel(e, user.ID, repo)
	if err != nil {
		return false, err
	}
	if mode >= AccessModeAdmin {
		return true, nil
	}

	teams, err := getUserRepoTeams(e, repo.OwnerID, user.ID, repo.ID)
	if err != nil {
		return false, err
	}

	for _, team := range teams {
		if team.Authorize >= AccessModeAdmin {
			return true, nil
		}
	}
	return false, nil
}

// AccessLevel returns the Access a user has to a repository. Will return NoneAccess if the
// user does not have access.
func AccessLevel(user *User, repo *Repository) (AccessMode, error) {
	return accessLevelUnit(x, user, repo, UnitTypeCode)
}

func accessLevelUnit(e Engine, user *User, repo *Repository, unitType UnitType) (AccessMode, error) {
	perm, err := getUserRepoPermission(e, repo, user)
	if err != nil {
		return AccessModeNone, err
	}
<<<<<<< HEAD
	// WHY is the passed unitType completely ignored???
	return perm.UnitAccessMode(UnitTypeCode), nil
=======
	return perm.UnitAccessMode(unitType), nil
>>>>>>> fb2ea06b
}

func hasAccessUnit(e Engine, user *User, repo *Repository, unitType UnitType, testMode AccessMode) (bool, error) {
	mode, err := accessLevelUnit(e, user, repo, unitType)
	return testMode <= mode, err
}

// HasAccessUnit returns ture if user has testMode to the unit of the repository
func HasAccessUnit(user *User, repo *Repository, unitType UnitType, testMode AccessMode) (bool, error) {
	return hasAccessUnit(x, user, repo, unitType, testMode)
}

// canBeAssigned return true if user could be assigned to a repo
// FIXME: user could send PullRequest also could be assigned???
func canBeAssigned(e Engine, user *User, repo *Repository) (bool, error) {
	return hasAccessUnit(e, user, repo, UnitTypeCode, AccessModeWrite)
}

func hasAccess(e Engine, userID int64, repo *Repository) (bool, error) {
	var user *User
	var err error
	if userID > 0 {
		user, err = getUserByID(e, userID)
		if err != nil {
			return false, err
		}
	}
	perm, err := getUserRepoPermission(e, repo, user)
	if err != nil {
		return false, err
	}
	return perm.HasAccess(), nil
}

// HasAccess returns true if user has access to repo
func HasAccess(userID int64, repo *Repository) (bool, error) {
	return hasAccess(x, userID, repo)
}<|MERGE_RESOLUTION|>--- conflicted
+++ resolved
@@ -238,12 +238,7 @@
 	if err != nil {
 		return AccessModeNone, err
 	}
-<<<<<<< HEAD
-	// WHY is the passed unitType completely ignored???
-	return perm.UnitAccessMode(UnitTypeCode), nil
-=======
 	return perm.UnitAccessMode(unitType), nil
->>>>>>> fb2ea06b
 }
 
 func hasAccessUnit(e Engine, user *User, repo *Repository, unitType UnitType, testMode AccessMode) (bool, error) {
