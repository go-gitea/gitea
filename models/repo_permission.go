// Copyright 2018 The Gitea Authors. All rights reserved.
// Use of this source code is governed by a MIT-style
// license that can be found in the LICENSE file.

package models

import (
	"context"
	"fmt"

	"code.gitea.io/gitea/models/db"
	"code.gitea.io/gitea/models/organization"
	perm_model "code.gitea.io/gitea/models/perm"
	repo_model "code.gitea.io/gitea/models/repo"
	"code.gitea.io/gitea/models/unit"
	user_model "code.gitea.io/gitea/models/user"
	"code.gitea.io/gitea/modules/log"
)

// Permission contains all the permissions related variables to a repository for a user
type Permission struct {
	AccessMode      perm_model.AccessMode
	Units           []*repo_model.RepoUnit
	UnitsMode       map[unit.Type]perm_model.AccessMode
	SeePrivateIssue bool
}

// IsOwner returns true if current user is the owner of repository.
func (p *Permission) IsOwner() bool {
	return p.AccessMode >= perm_model.AccessModeOwner
}

// IsAdmin returns true if current user has admin or higher access of repository.
func (p *Permission) IsAdmin() bool {
	return p.AccessMode >= perm_model.AccessModeAdmin
}

// HasAccess returns true if the current user has at least read access to any unit of this repository
func (p *Permission) HasAccess() bool {
	if p.UnitsMode == nil {
		return p.AccessMode >= perm_model.AccessModeRead
	}
	return len(p.UnitsMode) > 0
}

// UnitAccessMode returns current user accessmode to the specify unit of the repository
func (p *Permission) UnitAccessMode(unitType unit.Type) perm_model.AccessMode {
	if p.UnitsMode == nil {
		for _, u := range p.Units {
			if u.Type == unitType {
				return p.AccessMode
			}
		}
		return perm_model.AccessModeNone
	}
	return p.UnitsMode[unitType]
}

// CanAccess returns true if user has mode access to the unit of the repository
func (p *Permission) CanAccess(mode perm_model.AccessMode, unitType unit.Type) bool {
	return p.UnitAccessMode(unitType) >= mode
}

// CanAccessAny returns true if user has mode access to any of the units of the repository
func (p *Permission) CanAccessAny(mode perm_model.AccessMode, unitTypes ...unit.Type) bool {
	for _, u := range unitTypes {
		if p.CanAccess(mode, u) {
			return true
		}
	}
	return false
}

// CanRead returns true if user could read to this unit
func (p *Permission) CanRead(unitType unit.Type) bool {
	return p.CanAccess(perm_model.AccessModeRead, unitType)
}

// CanReadAny returns true if user has read access to any of the units of the repository
func (p *Permission) CanReadAny(unitTypes ...unit.Type) bool {
	return p.CanAccessAny(perm_model.AccessModeRead, unitTypes...)
}

// CanReadIssuesOrPulls returns true if isPull is true and user could read pull requests and
// returns true if isPull is false and user could read to issues
func (p *Permission) CanReadIssuesOrPulls(isPull bool) bool {
	if isPull {
		return p.CanRead(unit.TypePullRequests)
	}
	return p.CanRead(unit.TypeIssues)
}

// CanWrite returns true if user could write to this unit
func (p *Permission) CanWrite(unitType unit.Type) bool {
	return p.CanAccess(perm_model.AccessModeWrite, unitType)
}

// CanWriteIssuesOrPulls returns true if isPull is true and user could write to pull requests and
// returns true if isPull is false and user could write to issues
func (p *Permission) CanWriteIssuesOrPulls(isPull bool) bool {
	if isPull {
		return p.CanWrite(unit.TypePullRequests)
	}
	return p.CanWrite(unit.TypeIssues)
}

<<<<<<< HEAD
// CanReadPrivateIssues returns true if the user is allowed to see private issues on the repo.
func (p *Permission) CanReadPrivateIssues() bool {
	return p.SeePrivateIssue || p.IsAdmin()
=======
// CanWriteToBranch checks if the branch is writable by the user
func (p *Permission) CanWriteToBranch(user *user_model.User, branch string) bool {
	if p.CanWrite(unit.TypeCode) {
		return true
	}

	if len(p.Units) < 1 {
		return false
	}

	prs, err := GetUnmergedPullRequestsByHeadInfo(p.Units[0].RepoID, branch)
	if err != nil {
		return false
	}

	for _, pr := range prs {
		if pr.AllowMaintainerEdit {
			err = pr.LoadBaseRepo()
			if err != nil {
				continue
			}
			prPerm, err := GetUserRepoPermission(db.DefaultContext, pr.BaseRepo, user)
			if err != nil {
				continue
			}
			if prPerm.CanWrite(unit.TypeCode) {
				return true
			}
		}
	}
	return false
>>>>>>> 438646e0
}

// ColorFormat writes a colored string for these Permissions
func (p *Permission) ColorFormat(s fmt.State) {
	noColor := log.ColorBytes(log.Reset)

	format := "perm_model.AccessMode: %-v, %d Units, %d UnitsMode(s): [ "
	args := []interface{}{
		p.AccessMode,
		log.NewColoredValueBytes(len(p.Units), &noColor),
		log.NewColoredValueBytes(len(p.UnitsMode), &noColor),
	}
	if s.Flag('+') {
		for i, unit := range p.Units {
			config := ""
			if unit.Config != nil {
				configBytes, err := unit.Config.ToDB()
				config = string(configBytes)
				if err != nil {
					config = err.Error()
				}
			}
			format += "\nUnits[%d]: ID: %d RepoID: %d Type: %-v Config: %s"
			args = append(args,
				log.NewColoredValueBytes(i, &noColor),
				log.NewColoredIDValue(unit.ID),
				log.NewColoredIDValue(unit.RepoID),
				unit.Type,
				config)
		}
		for key, value := range p.UnitsMode {
			format += "\nUnitMode[%-v]: %-v"
			args = append(args,
				key,
				value)
		}
	} else {
		format += "..."
	}
	format += " ]"
	log.ColorFprintf(s, format, args...)
}

// GetUserRepoPermission returns the user permissions to the repository
func GetUserRepoPermission(ctx context.Context, repo *repo_model.Repository, user *user_model.User) (perm Permission, err error) {
	if log.IsTrace() {
		defer func() {
			if user == nil {
				log.Trace("Permission Loaded for anonymous user in %-v:\nPermissions: %-+v",
					repo,
					perm)
				return
			}
			log.Trace("Permission Loaded for %-v in %-v:\nPermissions: %-+v",
				user,
				repo,
				perm)
		}()
	}

	// anonymous user visit private repo.
	// TODO: anonymous user visit public unit of private repo???
	if user == nil && repo.IsPrivate {
		perm.AccessMode = perm_model.AccessModeNone
		return
	}

	e := db.GetEngine(ctx)

	var is bool
	if user != nil {
		is, err = isCollaborator(e, repo.ID, user.ID)
		if err != nil {
			return perm, err
		}
	}

	if err = repo.GetOwner(ctx); err != nil {
		return
	}

	// Prevent strangers from checking out public repo of private organization/users
	// Allow user if they are collaborator of a repo within a private user or a private organization but not a member of the organization itself
	if !organization.HasOrgOrUserVisible(ctx, repo.Owner, user) && !is {
		perm.AccessMode = perm_model.AccessModeNone
		return
	}

	if err = repo.LoadUnits(ctx); err != nil {
		return
	}

	perm.Units = repo.Units

	// anonymous visit public repo
	if user == nil {
		perm.AccessMode = perm_model.AccessModeRead
		return
	}

	// Admin or the owner has super access to the repository
	if user.IsAdmin || user.ID == repo.OwnerID {
		perm.AccessMode = perm_model.AccessModeOwner
		return
	}

	// plain user
	perm.AccessMode, err = accessLevel(e, user, repo)
	if err != nil {
		return
	}

	if err = repo.GetOwner(ctx); err != nil {
		return
	}
	if !repo.Owner.IsOrganization() {
		return
	}

	perm.UnitsMode = make(map[unit.Type]perm_model.AccessMode)

	// Collaborators on organization
	if is {
		for _, u := range repo.Units {
			perm.UnitsMode[u.Type] = perm.AccessMode
		}
	}

	// get units mode from teams
	teams, err := organization.GetUserRepoTeams(ctx, repo.OwnerID, user.ID, repo.ID)
	if err != nil {
		return
	}

	// if user in an owner team
	for _, team := range teams {
		if team.AccessMode >= perm_model.AccessModeAdmin {
			perm.AccessMode = perm_model.AccessModeOwner
			perm.UnitsMode = nil
			return
		}
		// Check if the team has access to private issues.
		if team.CanSeePrivateIssues {
			perm.SeePrivateIssue = true
		}
	}

	for _, u := range repo.Units {
		var found bool
		for _, team := range teams {
			teamMode := team.UnitAccessModeCtx(ctx, u.Type)
			if teamMode > perm_model.AccessModeNone {
				m := perm.UnitsMode[u.Type]
				if m < teamMode {
					perm.UnitsMode[u.Type] = teamMode
				}
				found = true
			}
		}

		// for a public repo on an organization, a non-restricted user has read permission on non-team defined units.
		if !found && !repo.IsPrivate && !user.IsRestricted {
			if _, ok := perm.UnitsMode[u.Type]; !ok {
				perm.UnitsMode[u.Type] = perm_model.AccessModeRead
			}
		}
	}

	// remove no permission units
	perm.Units = make([]*repo_model.RepoUnit, 0, len(repo.Units))
	for t := range perm.UnitsMode {
		for _, u := range repo.Units {
			if u.Type == t {
				perm.Units = append(perm.Units, u)
			}
		}
	}

	return
}

// IsUserRealRepoAdmin check if this user is real repo admin
func IsUserRealRepoAdmin(repo *repo_model.Repository, user *user_model.User) (bool, error) {
	if repo.OwnerID == user.ID {
		return true, nil
	}

	if err := repo.GetOwner(db.DefaultContext); err != nil {
		return false, err
	}

	accessMode, err := accessLevel(db.GetEngine(db.DefaultContext), user, repo)
	if err != nil {
		return false, err
	}

	return accessMode >= perm_model.AccessModeAdmin, nil
}

// IsUserRepoAdmin return true if user has admin right of a repo
func IsUserRepoAdmin(repo *repo_model.Repository, user *user_model.User) (bool, error) {
	return isUserRepoAdmin(db.DefaultContext, repo, user)
}

func isUserRepoAdmin(ctx context.Context, repo *repo_model.Repository, user *user_model.User) (bool, error) {
	if user == nil || repo == nil {
		return false, nil
	}
	if user.IsAdmin {
		return true, nil
	}

	e := db.GetEngine(ctx)
	mode, err := accessLevel(e, user, repo)
	if err != nil {
		return false, err
	}
	if mode >= perm_model.AccessModeAdmin {
		return true, nil
	}

	teams, err := organization.GetUserRepoTeams(ctx, repo.OwnerID, user.ID, repo.ID)
	if err != nil {
		return false, err
	}

	for _, team := range teams {
		if team.AccessMode >= perm_model.AccessModeAdmin {
			return true, nil
		}
	}
	return false, nil
}

// AccessLevel returns the Access a user has to a repository. Will return NoneAccess if the
// user does not have access.
func AccessLevel(user *user_model.User, repo *repo_model.Repository) (perm_model.AccessMode, error) {
	return accessLevelUnit(db.DefaultContext, user, repo, unit.TypeCode)
}

// AccessLevelUnit returns the Access a user has to a repository's. Will return NoneAccess if the
// user does not have access.
func AccessLevelUnit(user *user_model.User, repo *repo_model.Repository, unitType unit.Type) (perm_model.AccessMode, error) {
	return accessLevelUnit(db.DefaultContext, user, repo, unitType)
}

func accessLevelUnit(ctx context.Context, user *user_model.User, repo *repo_model.Repository, unitType unit.Type) (perm_model.AccessMode, error) {
	perm, err := GetUserRepoPermission(ctx, repo, user)
	if err != nil {
		return perm_model.AccessModeNone, err
	}
	return perm.UnitAccessMode(unitType), nil
}

func hasAccessUnit(ctx context.Context, user *user_model.User, repo *repo_model.Repository, unitType unit.Type, testMode perm_model.AccessMode) (bool, error) {
	mode, err := accessLevelUnit(ctx, user, repo, unitType)
	return testMode <= mode, err
}

// HasAccessUnit returns true if user has testMode to the unit of the repository
func HasAccessUnit(user *user_model.User, repo *repo_model.Repository, unitType unit.Type, testMode perm_model.AccessMode) (bool, error) {
	return hasAccessUnit(db.DefaultContext, user, repo, unitType, testMode)
}

// CanBeAssigned return true if user can be assigned to issue or pull requests in repo
// Currently any write access (code, issues or pr's) is assignable, to match assignee list in user interface.
// FIXME: user could send PullRequest also could be assigned???
func CanBeAssigned(user *user_model.User, repo *repo_model.Repository, isPull bool) (bool, error) {
	return canBeAssigned(db.DefaultContext, user, repo, isPull)
}

func canBeAssigned(ctx context.Context, user *user_model.User, repo *repo_model.Repository, _ bool) (bool, error) {
	if user.IsOrganization() {
		return false, fmt.Errorf("Organization can't be added as assignee [user_id: %d, repo_id: %d]", user.ID, repo.ID)
	}
	perm, err := GetUserRepoPermission(ctx, repo, user)
	if err != nil {
		return false, err
	}
	return perm.CanAccessAny(perm_model.AccessModeWrite, unit.TypeCode, unit.TypeIssues, unit.TypePullRequests), nil
}

func hasAccess(ctx context.Context, userID int64, repo *repo_model.Repository) (bool, error) {
	var user *user_model.User
	var err error
	if userID > 0 {
		user, err = user_model.GetUserByIDEngine(db.GetEngine(ctx), userID)
		if err != nil {
			return false, err
		}
	}
	perm, err := GetUserRepoPermission(ctx, repo, user)
	if err != nil {
		return false, err
	}
	return perm.HasAccess(), nil
}

// HasAccess returns true if user has access to repo
func HasAccess(userID int64, repo *repo_model.Repository) (bool, error) {
	return hasAccess(db.DefaultContext, userID, repo)
}

// GetRepoReaders returns all users that have explicit read access or higher to the repository.
func GetRepoReaders(repo *repo_model.Repository) (_ []*user_model.User, err error) {
	return getUsersWithAccessMode(db.DefaultContext, repo, perm_model.AccessModeRead)
}

// GetRepoWriters returns all users that have write access to the repository.
func GetRepoWriters(repo *repo_model.Repository) (_ []*user_model.User, err error) {
	return getUsersWithAccessMode(db.DefaultContext, repo, perm_model.AccessModeWrite)
}

// IsRepoReader returns true if user has explicit read access or higher to the repository.
func IsRepoReader(ctx context.Context, repo *repo_model.Repository, userID int64) (bool, error) {
	if repo.OwnerID == userID {
		return true, nil
	}
	return db.GetEngine(ctx).Where("repo_id = ? AND user_id = ? AND mode >= ?", repo.ID, userID, perm_model.AccessModeRead).Get(&Access{})
}<|MERGE_RESOLUTION|>--- conflicted
+++ resolved
@@ -104,11 +104,6 @@
 	return p.CanWrite(unit.TypeIssues)
 }
 
-<<<<<<< HEAD
-// CanReadPrivateIssues returns true if the user is allowed to see private issues on the repo.
-func (p *Permission) CanReadPrivateIssues() bool {
-	return p.SeePrivateIssue || p.IsAdmin()
-=======
 // CanWriteToBranch checks if the branch is writable by the user
 func (p *Permission) CanWriteToBranch(user *user_model.User, branch string) bool {
 	if p.CanWrite(unit.TypeCode) {
@@ -140,7 +135,11 @@
 		}
 	}
 	return false
->>>>>>> 438646e0
+}
+
+// CanReadPrivateIssues returns true if the user is allowed to see private issues on the repo.
+func (p *Permission) CanReadPrivateIssues() bool {
+	return p.SeePrivateIssue || p.IsAdmin()
 }
 
 // ColorFormat writes a colored string for these Permissions
