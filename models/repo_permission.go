// Copyright 2018 The Gitea Authors. All rights reserved.
// Use of this source code is governed by a MIT-style
// license that can be found in the LICENSE file.

package models

import (
	"context"
	"fmt"

	"code.gitea.io/gitea/models/db"
	perm_model "code.gitea.io/gitea/models/perm"
	repo_model "code.gitea.io/gitea/models/repo"
	"code.gitea.io/gitea/models/unit"
	user_model "code.gitea.io/gitea/models/user"
	"code.gitea.io/gitea/modules/log"
)

// Permission contains all the permissions related variables to a repository for a user
type Permission struct {
<<<<<<< HEAD
	AccessMode      perm_model.AccessMode
	Units           []*RepoUnit
	UnitsMode       map[unit.Type]perm_model.AccessMode
	SeePrivateIssue bool
=======
	AccessMode perm_model.AccessMode
	Units      []*repo_model.RepoUnit
	UnitsMode  map[unit.Type]perm_model.AccessMode
>>>>>>> f58e687a
}

// IsOwner returns true if current user is the owner of repository.
func (p *Permission) IsOwner() bool {
	return p.AccessMode >= perm_model.AccessModeOwner
}

// IsAdmin returns true if current user has admin or higher access of repository.
func (p *Permission) IsAdmin() bool {
	return p.AccessMode >= perm_model.AccessModeAdmin
}

// HasAccess returns true if the current user has at least read access to any unit of this repository
func (p *Permission) HasAccess() bool {
	if p.UnitsMode == nil {
		return p.AccessMode >= perm_model.AccessModeRead
	}
	return len(p.UnitsMode) > 0
}

// UnitAccessMode returns current user accessmode to the specify unit of the repository
func (p *Permission) UnitAccessMode(unitType unit.Type) perm_model.AccessMode {
	if p.UnitsMode == nil {
		for _, u := range p.Units {
			if u.Type == unitType {
				return p.AccessMode
			}
		}
		return perm_model.AccessModeNone
	}
	return p.UnitsMode[unitType]
}

// CanAccess returns true if user has mode access to the unit of the repository
func (p *Permission) CanAccess(mode perm_model.AccessMode, unitType unit.Type) bool {
	return p.UnitAccessMode(unitType) >= mode
}

// CanAccessAny returns true if user has mode access to any of the units of the repository
func (p *Permission) CanAccessAny(mode perm_model.AccessMode, unitTypes ...unit.Type) bool {
	for _, u := range unitTypes {
		if p.CanAccess(mode, u) {
			return true
		}
	}
	return false
}

// CanRead returns true if user could read to this unit
func (p *Permission) CanRead(unitType unit.Type) bool {
	return p.CanAccess(perm_model.AccessModeRead, unitType)
}

// CanReadAny returns true if user has read access to any of the units of the repository
func (p *Permission) CanReadAny(unitTypes ...unit.Type) bool {
	return p.CanAccessAny(perm_model.AccessModeRead, unitTypes...)
}

// CanReadIssuesOrPulls returns true if isPull is true and user could read pull requests and
// returns true if isPull is false and user could read to issues
func (p *Permission) CanReadIssuesOrPulls(isPull bool) bool {
	if isPull {
		return p.CanRead(unit.TypePullRequests)
	}
	return p.CanRead(unit.TypeIssues)
}

// CanWrite returns true if user could write to this unit
func (p *Permission) CanWrite(unitType unit.Type) bool {
	return p.CanAccess(perm_model.AccessModeWrite, unitType)
}

// CanWriteIssuesOrPulls returns true if isPull is true and user could write to pull requests and
// returns true if isPull is false and user could write to issues
func (p *Permission) CanWriteIssuesOrPulls(isPull bool) bool {
	if isPull {
		return p.CanWrite(unit.TypePullRequests)
	}
	return p.CanWrite(unit.TypeIssues)
}

// CanReadPrivateIssues returns true if the user is allowed to see private issues on the repo.
func (p *Permission) CanReadPrivateIssues() bool {
	return p.SeePrivateIssue || p.IsAdmin()
}

// ColorFormat writes a colored string for these Permissions
func (p *Permission) ColorFormat(s fmt.State) {
	noColor := log.ColorBytes(log.Reset)

	format := "perm_model.AccessMode: %-v, %d Units, %d UnitsMode(s): [ "
	args := []interface{}{
		p.AccessMode,
		log.NewColoredValueBytes(len(p.Units), &noColor),
		log.NewColoredValueBytes(len(p.UnitsMode), &noColor),
	}
	if s.Flag('+') {
		for i, unit := range p.Units {
			config := ""
			if unit.Config != nil {
				configBytes, err := unit.Config.ToDB()
				config = string(configBytes)
				if err != nil {
					config = err.Error()
				}
			}
			format += "\nUnits[%d]: ID: %d RepoID: %d Type: %-v Config: %s"
			args = append(args,
				log.NewColoredValueBytes(i, &noColor),
				log.NewColoredIDValue(unit.ID),
				log.NewColoredIDValue(unit.RepoID),
				unit.Type,
				config)
		}
		for key, value := range p.UnitsMode {
			format += "\nUnitMode[%-v]: %-v"
			args = append(args,
				key,
				value)
		}
	} else {
		format += "..."
	}
	format += " ]"
	log.ColorFprintf(s, format, args...)
}

// GetUserRepoPermission returns the user permissions to the repository
func GetUserRepoPermission(repo *repo_model.Repository, user *user_model.User) (Permission, error) {
	return getUserRepoPermission(db.DefaultContext, repo, user)
}

func getUserRepoPermission(ctx context.Context, repo *repo_model.Repository, user *user_model.User) (perm Permission, err error) {
	if log.IsTrace() {
		defer func() {
			if user == nil {
				log.Trace("Permission Loaded for anonymous user in %-v:\nPermissions: %-+v",
					repo,
					perm)
				return
			}
			log.Trace("Permission Loaded for %-v in %-v:\nPermissions: %-+v",
				user,
				repo,
				perm)
		}()
	}
	// anonymous user visit private repo.
	// TODO: anonymous user visit public unit of private repo???
	if user == nil && repo.IsPrivate {
		perm.AccessMode = perm_model.AccessModeNone
		return
	}

	e := db.GetEngine(ctx)

	var is bool
	if user != nil {
		is, err = isCollaborator(e, repo.ID, user.ID)
		if err != nil {
			return perm, err
		}
	}

	if err = repo.GetOwner(ctx); err != nil {
		return
	}

	// Prevent strangers from checking out public repo of private organization/users
	// Allow user if they are collaborator of a repo within a private user or a private organization but not a member of the organization itself
	if !hasOrgOrUserVisible(e, repo.Owner, user) && !is {
		perm.AccessMode = perm_model.AccessModeNone
		return
	}

	if err = repo.LoadUnits(ctx); err != nil {
		return
	}

	perm.Units = repo.Units

	// anonymous visit public repo
	if user == nil {
		perm.AccessMode = perm_model.AccessModeRead
		return
	}

	// Admin or the owner has super access to the repository
	if user.IsAdmin || user.ID == repo.OwnerID {
		perm.AccessMode = perm_model.AccessModeOwner
		return
	}

	// plain user
	perm.AccessMode, err = accessLevel(e, user, repo)
	if err != nil {
		return
	}

	if err = repo.GetOwner(ctx); err != nil {
		return
	}
	if !repo.Owner.IsOrganization() {
		return
	}

	perm.UnitsMode = make(map[unit.Type]perm_model.AccessMode)

	// Collaborators on organization
	if is {
		for _, u := range repo.Units {
			perm.UnitsMode[u.Type] = perm.AccessMode
		}
	}

	// get units mode from teams
	teams, err := getUserRepoTeams(e, repo.OwnerID, user.ID, repo.ID)
	if err != nil {
		return
	}

	// if user in an owner team
	for _, team := range teams {
		if team.Authorize >= perm_model.AccessModeOwner {
			perm.AccessMode = perm_model.AccessModeOwner
			perm.UnitsMode = nil
			return
		}
		// Check if the team has acces to private issues.
		if team.CanSeePrivateIssues {
			perm.SeePrivateIssue = true
		}
	}

	for _, u := range repo.Units {
		var found bool
		for _, team := range teams {
			if team.unitEnabled(e, u.Type) {
				m := perm.UnitsMode[u.Type]
				if m < team.Authorize {
					perm.UnitsMode[u.Type] = team.Authorize
				}
				found = true
			}
		}

		// for a public repo on an organization, a non-restricted user has read permission on non-team defined units.
		if !found && !repo.IsPrivate && !user.IsRestricted {
			if _, ok := perm.UnitsMode[u.Type]; !ok {
				perm.UnitsMode[u.Type] = perm_model.AccessModeRead
			}
		}
	}

	// remove no permission units
	perm.Units = make([]*repo_model.RepoUnit, 0, len(repo.Units))
	for t := range perm.UnitsMode {
		for _, u := range repo.Units {
			if u.Type == t {
				perm.Units = append(perm.Units, u)
			}
		}
	}

	return
}

// IsUserRealRepoAdmin check if this user is real repo admin
func IsUserRealRepoAdmin(repo *repo_model.Repository, user *user_model.User) (bool, error) {
	if repo.OwnerID == user.ID {
		return true, nil
	}

	if err := repo.GetOwner(db.DefaultContext); err != nil {
		return false, err
	}

	accessMode, err := accessLevel(db.GetEngine(db.DefaultContext), user, repo)
	if err != nil {
		return false, err
	}

	return accessMode >= perm_model.AccessModeAdmin, nil
}

// IsUserRepoAdmin return true if user has admin right of a repo
func IsUserRepoAdmin(repo *repo_model.Repository, user *user_model.User) (bool, error) {
	return isUserRepoAdmin(db.GetEngine(db.DefaultContext), repo, user)
}

func isUserRepoAdmin(e db.Engine, repo *repo_model.Repository, user *user_model.User) (bool, error) {
	if user == nil || repo == nil {
		return false, nil
	}
	if user.IsAdmin {
		return true, nil
	}

	mode, err := accessLevel(e, user, repo)
	if err != nil {
		return false, err
	}
	if mode >= perm_model.AccessModeAdmin {
		return true, nil
	}

	teams, err := getUserRepoTeams(e, repo.OwnerID, user.ID, repo.ID)
	if err != nil {
		return false, err
	}

	for _, team := range teams {
		if team.Authorize >= perm_model.AccessModeAdmin {
			return true, nil
		}
	}
	return false, nil
}

// AccessLevel returns the Access a user has to a repository. Will return NoneAccess if the
// user does not have access.
func AccessLevel(user *user_model.User, repo *repo_model.Repository) (perm_model.AccessMode, error) {
	return accessLevelUnit(db.DefaultContext, user, repo, unit.TypeCode)
}

// AccessLevelUnit returns the Access a user has to a repository's. Will return NoneAccess if the
// user does not have access.
func AccessLevelUnit(user *user_model.User, repo *repo_model.Repository, unitType unit.Type) (perm_model.AccessMode, error) {
	return accessLevelUnit(db.DefaultContext, user, repo, unitType)
}

func accessLevelUnit(ctx context.Context, user *user_model.User, repo *repo_model.Repository, unitType unit.Type) (perm_model.AccessMode, error) {
	perm, err := getUserRepoPermission(ctx, repo, user)
	if err != nil {
		return perm_model.AccessModeNone, err
	}
	return perm.UnitAccessMode(unitType), nil
}

func hasAccessUnit(ctx context.Context, user *user_model.User, repo *repo_model.Repository, unitType unit.Type, testMode perm_model.AccessMode) (bool, error) {
	mode, err := accessLevelUnit(ctx, user, repo, unitType)
	return testMode <= mode, err
}

// HasAccessUnit returns true if user has testMode to the unit of the repository
func HasAccessUnit(user *user_model.User, repo *repo_model.Repository, unitType unit.Type, testMode perm_model.AccessMode) (bool, error) {
	return hasAccessUnit(db.DefaultContext, user, repo, unitType, testMode)
}

// CanBeAssigned return true if user can be assigned to issue or pull requests in repo
// Currently any write access (code, issues or pr's) is assignable, to match assignee list in user interface.
// FIXME: user could send PullRequest also could be assigned???
func CanBeAssigned(user *user_model.User, repo *repo_model.Repository, isPull bool) (bool, error) {
	return canBeAssigned(db.DefaultContext, user, repo, isPull)
}

func canBeAssigned(ctx context.Context, user *user_model.User, repo *repo_model.Repository, _ bool) (bool, error) {
	if user.IsOrganization() {
		return false, fmt.Errorf("Organization can't be added as assignee [user_id: %d, repo_id: %d]", user.ID, repo.ID)
	}
	perm, err := getUserRepoPermission(ctx, repo, user)
	if err != nil {
		return false, err
	}
	return perm.CanAccessAny(perm_model.AccessModeWrite, unit.TypeCode, unit.TypeIssues, unit.TypePullRequests), nil
}

func hasAccess(ctx context.Context, userID int64, repo *repo_model.Repository) (bool, error) {
	var user *user_model.User
	var err error
	if userID > 0 {
		user, err = user_model.GetUserByIDEngine(db.GetEngine(ctx), userID)
		if err != nil {
			return false, err
		}
	}
	perm, err := getUserRepoPermission(ctx, repo, user)
	if err != nil {
		return false, err
	}
	return perm.HasAccess(), nil
}

// HasAccess returns true if user has access to repo
func HasAccess(userID int64, repo *repo_model.Repository) (bool, error) {
	return hasAccess(db.DefaultContext, userID, repo)
}

// FilterOutRepoIdsWithoutUnitAccess filter out repos where user has no access to repositories
func FilterOutRepoIdsWithoutUnitAccess(u *user_model.User, repoIDs []int64, units ...unit.Type) ([]int64, error) {
	i := 0
	for _, rID := range repoIDs {
		repo, err := repo_model.GetRepositoryByID(rID)
		if err != nil {
			return nil, err
		}
		perm, err := GetUserRepoPermission(repo, u)
		if err != nil {
			return nil, err
		}
		if perm.CanReadAny(units...) {
			repoIDs[i] = rID
			i++
		}
	}
	return repoIDs[:i], nil
}

// GetRepoReaders returns all users that have explicit read access or higher to the repository.
func GetRepoReaders(repo *repo_model.Repository) (_ []*user_model.User, err error) {
	return getUsersWithAccessMode(db.DefaultContext, repo, perm_model.AccessModeRead)
}

// GetRepoWriters returns all users that have write access to the repository.
func GetRepoWriters(repo *repo_model.Repository) (_ []*user_model.User, err error) {
	return getUsersWithAccessMode(db.DefaultContext, repo, perm_model.AccessModeWrite)
}

// IsRepoReader returns true if user has explicit read access or higher to the repository.
func IsRepoReader(repo *repo_model.Repository, userID int64) (bool, error) {
	if repo.OwnerID == userID {
		return true, nil
	}
	return db.GetEngine(db.DefaultContext).Where("repo_id = ? AND user_id = ? AND mode >= ?", repo.ID, userID, perm_model.AccessModeRead).Get(&Access{})
}<|MERGE_RESOLUTION|>--- conflicted
+++ resolved
@@ -18,16 +18,10 @@
 
 // Permission contains all the permissions related variables to a repository for a user
 type Permission struct {
-<<<<<<< HEAD
 	AccessMode      perm_model.AccessMode
-	Units           []*RepoUnit
+	Units           []*repo_model.RepoUnit
 	UnitsMode       map[unit.Type]perm_model.AccessMode
 	SeePrivateIssue bool
-=======
-	AccessMode perm_model.AccessMode
-	Units      []*repo_model.RepoUnit
-	UnitsMode  map[unit.Type]perm_model.AccessMode
->>>>>>> f58e687a
 }
 
 // IsOwner returns true if current user is the owner of repository.
