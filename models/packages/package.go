--- conflicted
+++ resolved
@@ -166,11 +166,7 @@
 	Name             string `xorm:"NOT NULL"`
 	LowerName        string `xorm:"UNIQUE(s) INDEX NOT NULL"`
 	SemverCompatible bool   `xorm:"NOT NULL DEFAULT false"`
-<<<<<<< HEAD
-	IsInternal       bool   `xorm:"INDEX NOT NULL DEFAULT false"`
-=======
 	IsInternal       bool   `xorm:"NOT NULL DEFAULT false"`
->>>>>>> bf999e40
 }
 
 // TryInsertPackage inserts a package. If a package exists already, ErrDuplicatePackage is returned
