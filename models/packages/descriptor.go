--- conflicted
+++ resolved
@@ -114,18 +114,15 @@
 	if err != nil {
 		return nil, err
 	}
-<<<<<<< HEAD
 	repository, err := c.QueryRepository(ctx, p.RepoID)
 	if err != nil {
 		return nil, err
-=======
 	var repository *repo_model.Repository
 	if p.RepoID > 0 {
 		repository, err = repo_model.GetRepositoryByID(ctx, p.RepoID)
 		if err != nil && !repo_model.IsErrRepoNotExist(err) {
 			return nil, err
 		}
->>>>>>> d0688cb2
 	}
 	creator, err := c.QueryUser(ctx, pv.CreatorID)
 	if err != nil {
