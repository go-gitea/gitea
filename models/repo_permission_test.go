// Copyright 2018 The Gitea Authors. All rights reserved.
// Use of this source code is governed by a MIT-style
// license that can be found in the LICENSE file.

package models

import (
	"testing"

	"code.gitea.io/gitea/models/db"
	"code.gitea.io/gitea/models/organization"
	perm_model "code.gitea.io/gitea/models/perm"
	repo_model "code.gitea.io/gitea/models/repo"
	"code.gitea.io/gitea/models/unit"
	"code.gitea.io/gitea/models/unittest"
	user_model "code.gitea.io/gitea/models/user"

	"github.com/stretchr/testify/assert"
)

func getUserRepoPermission(repo *repo_model.Repository, user *user_model.User) (Permission, error) {
	return GetUserRepoPermission(db.DefaultContext, repo, user)
}

func TestRepoPermissionPublicNonOrgRepo(t *testing.T) {
	assert.NoError(t, unittest.PrepareTestDatabase())

	// public non-organization repo
	repo := unittest.AssertExistsAndLoadBean(t, &repo_model.Repository{ID: 4}).(*repo_model.Repository)
	assert.NoError(t, repo.LoadUnits(db.DefaultContext))

	// plain user
	user := unittest.AssertExistsAndLoadBean(t, &user_model.User{ID: 2}).(*user_model.User)
<<<<<<< HEAD
	perm, err := getUserRepoPermission(repo, user)
=======
	perm, err := GetUserRepoPermission(db.DefaultContext, repo, user)
>>>>>>> 266f4b3f
	assert.NoError(t, err)
	for _, unit := range repo.Units {
		assert.True(t, perm.CanRead(unit.Type))
		assert.False(t, perm.CanWrite(unit.Type))
	}

	// change to collaborator
	assert.NoError(t, AddCollaborator(repo, user))
<<<<<<< HEAD
	perm, err = getUserRepoPermission(repo, user)
=======
	perm, err = GetUserRepoPermission(db.DefaultContext, repo, user)
>>>>>>> 266f4b3f
	assert.NoError(t, err)
	for _, unit := range repo.Units {
		assert.True(t, perm.CanRead(unit.Type))
		assert.True(t, perm.CanWrite(unit.Type))
	}

	// collaborator
	collaborator := unittest.AssertExistsAndLoadBean(t, &user_model.User{ID: 4}).(*user_model.User)
<<<<<<< HEAD
	perm, err = getUserRepoPermission(repo, collaborator)
=======
	perm, err = GetUserRepoPermission(db.DefaultContext, repo, collaborator)
>>>>>>> 266f4b3f
	assert.NoError(t, err)
	for _, unit := range repo.Units {
		assert.True(t, perm.CanRead(unit.Type))
		assert.True(t, perm.CanWrite(unit.Type))
	}

	// owner
	owner := unittest.AssertExistsAndLoadBean(t, &user_model.User{ID: 5}).(*user_model.User)
<<<<<<< HEAD
	perm, err = getUserRepoPermission(repo, owner)
=======
	perm, err = GetUserRepoPermission(db.DefaultContext, repo, owner)
>>>>>>> 266f4b3f
	assert.NoError(t, err)
	for _, unit := range repo.Units {
		assert.True(t, perm.CanRead(unit.Type))
		assert.True(t, perm.CanWrite(unit.Type))
	}

	// admin
	admin := unittest.AssertExistsAndLoadBean(t, &user_model.User{ID: 1}).(*user_model.User)
<<<<<<< HEAD
	perm, err = getUserRepoPermission(repo, admin)
=======
	perm, err = GetUserRepoPermission(db.DefaultContext, repo, admin)
>>>>>>> 266f4b3f
	assert.NoError(t, err)
	for _, unit := range repo.Units {
		assert.True(t, perm.CanRead(unit.Type))
		assert.True(t, perm.CanWrite(unit.Type))
	}
}

func TestRepoPermissionPrivateNonOrgRepo(t *testing.T) {
	assert.NoError(t, unittest.PrepareTestDatabase())

	// private non-organization repo
	repo := unittest.AssertExistsAndLoadBean(t, &repo_model.Repository{ID: 2}).(*repo_model.Repository)
	assert.NoError(t, repo.LoadUnits(db.DefaultContext))

	// plain user
	user := unittest.AssertExistsAndLoadBean(t, &user_model.User{ID: 4}).(*user_model.User)
<<<<<<< HEAD
	perm, err := getUserRepoPermission(repo, user)
=======
	perm, err := GetUserRepoPermission(db.DefaultContext, repo, user)
>>>>>>> 266f4b3f
	assert.NoError(t, err)
	for _, unit := range repo.Units {
		assert.False(t, perm.CanRead(unit.Type))
		assert.False(t, perm.CanWrite(unit.Type))
	}

	// change to collaborator to default write access
	assert.NoError(t, AddCollaborator(repo, user))
<<<<<<< HEAD
	perm, err = getUserRepoPermission(repo, user)
=======
	perm, err = GetUserRepoPermission(db.DefaultContext, repo, user)
>>>>>>> 266f4b3f
	assert.NoError(t, err)
	for _, unit := range repo.Units {
		assert.True(t, perm.CanRead(unit.Type))
		assert.True(t, perm.CanWrite(unit.Type))
	}

	assert.NoError(t, ChangeCollaborationAccessMode(repo, user.ID, perm_model.AccessModeRead))
<<<<<<< HEAD
	perm, err = getUserRepoPermission(repo, user)
=======
	perm, err = GetUserRepoPermission(db.DefaultContext, repo, user)
>>>>>>> 266f4b3f
	assert.NoError(t, err)
	for _, unit := range repo.Units {
		assert.True(t, perm.CanRead(unit.Type))
		assert.False(t, perm.CanWrite(unit.Type))
	}

	// owner
	owner := unittest.AssertExistsAndLoadBean(t, &user_model.User{ID: 2}).(*user_model.User)
<<<<<<< HEAD
	perm, err = getUserRepoPermission(repo, owner)
=======
	perm, err = GetUserRepoPermission(db.DefaultContext, repo, owner)
>>>>>>> 266f4b3f
	assert.NoError(t, err)
	for _, unit := range repo.Units {
		assert.True(t, perm.CanRead(unit.Type))
		assert.True(t, perm.CanWrite(unit.Type))
	}

	// admin
	admin := unittest.AssertExistsAndLoadBean(t, &user_model.User{ID: 1}).(*user_model.User)
<<<<<<< HEAD
	perm, err = getUserRepoPermission(repo, admin)
=======
	perm, err = GetUserRepoPermission(db.DefaultContext, repo, admin)
>>>>>>> 266f4b3f
	assert.NoError(t, err)
	for _, unit := range repo.Units {
		assert.True(t, perm.CanRead(unit.Type))
		assert.True(t, perm.CanWrite(unit.Type))
	}
}

func TestRepoPermissionPublicOrgRepo(t *testing.T) {
	assert.NoError(t, unittest.PrepareTestDatabase())

	// public organization repo
	repo := unittest.AssertExistsAndLoadBean(t, &repo_model.Repository{ID: 32}).(*repo_model.Repository)
	assert.NoError(t, repo.LoadUnits(db.DefaultContext))

	// plain user
	user := unittest.AssertExistsAndLoadBean(t, &user_model.User{ID: 5}).(*user_model.User)
<<<<<<< HEAD
	perm, err := getUserRepoPermission(repo, user)
=======
	perm, err := GetUserRepoPermission(db.DefaultContext, repo, user)
>>>>>>> 266f4b3f
	assert.NoError(t, err)
	for _, unit := range repo.Units {
		assert.True(t, perm.CanRead(unit.Type))
		assert.False(t, perm.CanWrite(unit.Type))
	}

	// change to collaborator to default write access
	assert.NoError(t, AddCollaborator(repo, user))
<<<<<<< HEAD
	perm, err = getUserRepoPermission(repo, user)
=======
	perm, err = GetUserRepoPermission(db.DefaultContext, repo, user)
>>>>>>> 266f4b3f
	assert.NoError(t, err)
	for _, unit := range repo.Units {
		assert.True(t, perm.CanRead(unit.Type))
		assert.True(t, perm.CanWrite(unit.Type))
	}

	assert.NoError(t, ChangeCollaborationAccessMode(repo, user.ID, perm_model.AccessModeRead))
<<<<<<< HEAD
	perm, err = getUserRepoPermission(repo, user)
=======
	perm, err = GetUserRepoPermission(db.DefaultContext, repo, user)
>>>>>>> 266f4b3f
	assert.NoError(t, err)
	for _, unit := range repo.Units {
		assert.True(t, perm.CanRead(unit.Type))
		assert.False(t, perm.CanWrite(unit.Type))
	}

	// org member team owner
	owner := unittest.AssertExistsAndLoadBean(t, &user_model.User{ID: 2}).(*user_model.User)
<<<<<<< HEAD
	perm, err = getUserRepoPermission(repo, owner)
=======
	perm, err = GetUserRepoPermission(db.DefaultContext, repo, owner)
>>>>>>> 266f4b3f
	assert.NoError(t, err)
	for _, unit := range repo.Units {
		assert.True(t, perm.CanRead(unit.Type))
		assert.True(t, perm.CanWrite(unit.Type))
	}

	// org member team tester
	member := unittest.AssertExistsAndLoadBean(t, &user_model.User{ID: 15}).(*user_model.User)
<<<<<<< HEAD
	perm, err = getUserRepoPermission(repo, member)
=======
	perm, err = GetUserRepoPermission(db.DefaultContext, repo, member)
>>>>>>> 266f4b3f
	assert.NoError(t, err)
	for _, unit := range repo.Units {
		assert.True(t, perm.CanRead(unit.Type))
	}
	assert.True(t, perm.CanWrite(unit.TypeIssues))
	assert.False(t, perm.CanWrite(unit.TypeCode))

	// admin
	admin := unittest.AssertExistsAndLoadBean(t, &user_model.User{ID: 1}).(*user_model.User)
<<<<<<< HEAD
	perm, err = getUserRepoPermission(repo, admin)
=======
	perm, err = GetUserRepoPermission(db.DefaultContext, repo, admin)
>>>>>>> 266f4b3f
	assert.NoError(t, err)
	for _, unit := range repo.Units {
		assert.True(t, perm.CanRead(unit.Type))
		assert.True(t, perm.CanWrite(unit.Type))
	}
}

func TestRepoPermissionPrivateOrgRepo(t *testing.T) {
	assert.NoError(t, unittest.PrepareTestDatabase())

	// private organization repo
	repo := unittest.AssertExistsAndLoadBean(t, &repo_model.Repository{ID: 24}).(*repo_model.Repository)
	assert.NoError(t, repo.LoadUnits(db.DefaultContext))

	// plain user
	user := unittest.AssertExistsAndLoadBean(t, &user_model.User{ID: 5}).(*user_model.User)
<<<<<<< HEAD
	perm, err := getUserRepoPermission(repo, user)
=======
	perm, err := GetUserRepoPermission(db.DefaultContext, repo, user)
>>>>>>> 266f4b3f
	assert.NoError(t, err)
	for _, unit := range repo.Units {
		assert.False(t, perm.CanRead(unit.Type))
		assert.False(t, perm.CanWrite(unit.Type))
	}

	// change to collaborator to default write access
	assert.NoError(t, AddCollaborator(repo, user))
<<<<<<< HEAD
	perm, err = getUserRepoPermission(repo, user)
=======
	perm, err = GetUserRepoPermission(db.DefaultContext, repo, user)
>>>>>>> 266f4b3f
	assert.NoError(t, err)
	for _, unit := range repo.Units {
		assert.True(t, perm.CanRead(unit.Type))
		assert.True(t, perm.CanWrite(unit.Type))
	}

	assert.NoError(t, ChangeCollaborationAccessMode(repo, user.ID, perm_model.AccessModeRead))
<<<<<<< HEAD
	perm, err = getUserRepoPermission(repo, user)
=======
	perm, err = GetUserRepoPermission(db.DefaultContext, repo, user)
>>>>>>> 266f4b3f
	assert.NoError(t, err)
	for _, unit := range repo.Units {
		assert.True(t, perm.CanRead(unit.Type))
		assert.False(t, perm.CanWrite(unit.Type))
	}

	// org member team owner
	owner := unittest.AssertExistsAndLoadBean(t, &user_model.User{ID: 15}).(*user_model.User)
<<<<<<< HEAD
	perm, err = getUserRepoPermission(repo, owner)
=======
	perm, err = GetUserRepoPermission(db.DefaultContext, repo, owner)
>>>>>>> 266f4b3f
	assert.NoError(t, err)
	for _, unit := range repo.Units {
		assert.True(t, perm.CanRead(unit.Type))
		assert.True(t, perm.CanWrite(unit.Type))
	}

	// update team information and then check permission
	team := unittest.AssertExistsAndLoadBean(t, &organization.Team{ID: 5}).(*organization.Team)
	err = organization.UpdateTeamUnits(team, nil)
	assert.NoError(t, err)
<<<<<<< HEAD
	perm, err = getUserRepoPermission(repo, owner)
=======
	perm, err = GetUserRepoPermission(db.DefaultContext, repo, owner)
>>>>>>> 266f4b3f
	assert.NoError(t, err)
	for _, unit := range repo.Units {
		assert.True(t, perm.CanRead(unit.Type))
		assert.True(t, perm.CanWrite(unit.Type))
	}

	// org member team tester
	tester := unittest.AssertExistsAndLoadBean(t, &user_model.User{ID: 2}).(*user_model.User)
<<<<<<< HEAD
	perm, err = getUserRepoPermission(repo, tester)
=======
	perm, err = GetUserRepoPermission(db.DefaultContext, repo, tester)
>>>>>>> 266f4b3f
	assert.NoError(t, err)
	assert.True(t, perm.CanWrite(unit.TypeIssues))
	assert.False(t, perm.CanWrite(unit.TypeCode))
	assert.False(t, perm.CanRead(unit.TypeCode))

	// org member team reviewer
	reviewer := unittest.AssertExistsAndLoadBean(t, &user_model.User{ID: 20}).(*user_model.User)
<<<<<<< HEAD
	perm, err = getUserRepoPermission(repo, reviewer)
=======
	perm, err = GetUserRepoPermission(db.DefaultContext, repo, reviewer)
>>>>>>> 266f4b3f
	assert.NoError(t, err)
	assert.False(t, perm.CanRead(unit.TypeIssues))
	assert.False(t, perm.CanWrite(unit.TypeCode))
	assert.True(t, perm.CanRead(unit.TypeCode))

	// admin
	admin := unittest.AssertExistsAndLoadBean(t, &user_model.User{ID: 1}).(*user_model.User)
<<<<<<< HEAD
	perm, err = getUserRepoPermission(repo, admin)
=======
	perm, err = GetUserRepoPermission(db.DefaultContext, repo, admin)
>>>>>>> 266f4b3f
	assert.NoError(t, err)
	for _, unit := range repo.Units {
		assert.True(t, perm.CanRead(unit.Type))
		assert.True(t, perm.CanWrite(unit.Type))
	}
}<|MERGE_RESOLUTION|>--- conflicted
+++ resolved
@@ -18,10 +18,6 @@
 	"github.com/stretchr/testify/assert"
 )
 
-func getUserRepoPermission(repo *repo_model.Repository, user *user_model.User) (Permission, error) {
-	return GetUserRepoPermission(db.DefaultContext, repo, user)
-}
-
 func TestRepoPermissionPublicNonOrgRepo(t *testing.T) {
 	assert.NoError(t, unittest.PrepareTestDatabase())
 
@@ -31,11 +27,7 @@
 
 	// plain user
 	user := unittest.AssertExistsAndLoadBean(t, &user_model.User{ID: 2}).(*user_model.User)
-<<<<<<< HEAD
-	perm, err := getUserRepoPermission(repo, user)
-=======
-	perm, err := GetUserRepoPermission(db.DefaultContext, repo, user)
->>>>>>> 266f4b3f
+	perm, err := GetUserRepoPermission(db.DefaultContext, repo, user)
 	assert.NoError(t, err)
 	for _, unit := range repo.Units {
 		assert.True(t, perm.CanRead(unit.Type))
@@ -44,11 +36,7 @@
 
 	// change to collaborator
 	assert.NoError(t, AddCollaborator(repo, user))
-<<<<<<< HEAD
-	perm, err = getUserRepoPermission(repo, user)
-=======
-	perm, err = GetUserRepoPermission(db.DefaultContext, repo, user)
->>>>>>> 266f4b3f
+	perm, err = GetUserRepoPermission(db.DefaultContext, repo, user)
 	assert.NoError(t, err)
 	for _, unit := range repo.Units {
 		assert.True(t, perm.CanRead(unit.Type))
@@ -57,11 +45,7 @@
 
 	// collaborator
 	collaborator := unittest.AssertExistsAndLoadBean(t, &user_model.User{ID: 4}).(*user_model.User)
-<<<<<<< HEAD
-	perm, err = getUserRepoPermission(repo, collaborator)
-=======
 	perm, err = GetUserRepoPermission(db.DefaultContext, repo, collaborator)
->>>>>>> 266f4b3f
 	assert.NoError(t, err)
 	for _, unit := range repo.Units {
 		assert.True(t, perm.CanRead(unit.Type))
@@ -70,24 +54,16 @@
 
 	// owner
 	owner := unittest.AssertExistsAndLoadBean(t, &user_model.User{ID: 5}).(*user_model.User)
-<<<<<<< HEAD
-	perm, err = getUserRepoPermission(repo, owner)
-=======
-	perm, err = GetUserRepoPermission(db.DefaultContext, repo, owner)
->>>>>>> 266f4b3f
-	assert.NoError(t, err)
-	for _, unit := range repo.Units {
-		assert.True(t, perm.CanRead(unit.Type))
-		assert.True(t, perm.CanWrite(unit.Type))
-	}
-
-	// admin
-	admin := unittest.AssertExistsAndLoadBean(t, &user_model.User{ID: 1}).(*user_model.User)
-<<<<<<< HEAD
-	perm, err = getUserRepoPermission(repo, admin)
-=======
-	perm, err = GetUserRepoPermission(db.DefaultContext, repo, admin)
->>>>>>> 266f4b3f
+	perm, err = GetUserRepoPermission(db.DefaultContext, repo, owner)
+	assert.NoError(t, err)
+	for _, unit := range repo.Units {
+		assert.True(t, perm.CanRead(unit.Type))
+		assert.True(t, perm.CanWrite(unit.Type))
+	}
+
+	// admin
+	admin := unittest.AssertExistsAndLoadBean(t, &user_model.User{ID: 1}).(*user_model.User)
+	perm, err = GetUserRepoPermission(db.DefaultContext, repo, admin)
 	assert.NoError(t, err)
 	for _, unit := range repo.Units {
 		assert.True(t, perm.CanRead(unit.Type))
@@ -104,11 +80,7 @@
 
 	// plain user
 	user := unittest.AssertExistsAndLoadBean(t, &user_model.User{ID: 4}).(*user_model.User)
-<<<<<<< HEAD
-	perm, err := getUserRepoPermission(repo, user)
-=======
-	perm, err := GetUserRepoPermission(db.DefaultContext, repo, user)
->>>>>>> 266f4b3f
+	perm, err := GetUserRepoPermission(db.DefaultContext, repo, user)
 	assert.NoError(t, err)
 	for _, unit := range repo.Units {
 		assert.False(t, perm.CanRead(unit.Type))
@@ -117,11 +89,7 @@
 
 	// change to collaborator to default write access
 	assert.NoError(t, AddCollaborator(repo, user))
-<<<<<<< HEAD
-	perm, err = getUserRepoPermission(repo, user)
-=======
-	perm, err = GetUserRepoPermission(db.DefaultContext, repo, user)
->>>>>>> 266f4b3f
+	perm, err = GetUserRepoPermission(db.DefaultContext, repo, user)
 	assert.NoError(t, err)
 	for _, unit := range repo.Units {
 		assert.True(t, perm.CanRead(unit.Type))
@@ -129,11 +97,7 @@
 	}
 
 	assert.NoError(t, ChangeCollaborationAccessMode(repo, user.ID, perm_model.AccessModeRead))
-<<<<<<< HEAD
-	perm, err = getUserRepoPermission(repo, user)
-=======
-	perm, err = GetUserRepoPermission(db.DefaultContext, repo, user)
->>>>>>> 266f4b3f
+	perm, err = GetUserRepoPermission(db.DefaultContext, repo, user)
 	assert.NoError(t, err)
 	for _, unit := range repo.Units {
 		assert.True(t, perm.CanRead(unit.Type))
@@ -142,24 +106,16 @@
 
 	// owner
 	owner := unittest.AssertExistsAndLoadBean(t, &user_model.User{ID: 2}).(*user_model.User)
-<<<<<<< HEAD
-	perm, err = getUserRepoPermission(repo, owner)
-=======
-	perm, err = GetUserRepoPermission(db.DefaultContext, repo, owner)
->>>>>>> 266f4b3f
-	assert.NoError(t, err)
-	for _, unit := range repo.Units {
-		assert.True(t, perm.CanRead(unit.Type))
-		assert.True(t, perm.CanWrite(unit.Type))
-	}
-
-	// admin
-	admin := unittest.AssertExistsAndLoadBean(t, &user_model.User{ID: 1}).(*user_model.User)
-<<<<<<< HEAD
-	perm, err = getUserRepoPermission(repo, admin)
-=======
-	perm, err = GetUserRepoPermission(db.DefaultContext, repo, admin)
->>>>>>> 266f4b3f
+	perm, err = GetUserRepoPermission(db.DefaultContext, repo, owner)
+	assert.NoError(t, err)
+	for _, unit := range repo.Units {
+		assert.True(t, perm.CanRead(unit.Type))
+		assert.True(t, perm.CanWrite(unit.Type))
+	}
+
+	// admin
+	admin := unittest.AssertExistsAndLoadBean(t, &user_model.User{ID: 1}).(*user_model.User)
+	perm, err = GetUserRepoPermission(db.DefaultContext, repo, admin)
 	assert.NoError(t, err)
 	for _, unit := range repo.Units {
 		assert.True(t, perm.CanRead(unit.Type))
@@ -176,11 +132,7 @@
 
 	// plain user
 	user := unittest.AssertExistsAndLoadBean(t, &user_model.User{ID: 5}).(*user_model.User)
-<<<<<<< HEAD
-	perm, err := getUserRepoPermission(repo, user)
-=======
-	perm, err := GetUserRepoPermission(db.DefaultContext, repo, user)
->>>>>>> 266f4b3f
+	perm, err := GetUserRepoPermission(db.DefaultContext, repo, user)
 	assert.NoError(t, err)
 	for _, unit := range repo.Units {
 		assert.True(t, perm.CanRead(unit.Type))
@@ -189,11 +141,7 @@
 
 	// change to collaborator to default write access
 	assert.NoError(t, AddCollaborator(repo, user))
-<<<<<<< HEAD
-	perm, err = getUserRepoPermission(repo, user)
-=======
-	perm, err = GetUserRepoPermission(db.DefaultContext, repo, user)
->>>>>>> 266f4b3f
+	perm, err = GetUserRepoPermission(db.DefaultContext, repo, user)
 	assert.NoError(t, err)
 	for _, unit := range repo.Units {
 		assert.True(t, perm.CanRead(unit.Type))
@@ -201,11 +149,7 @@
 	}
 
 	assert.NoError(t, ChangeCollaborationAccessMode(repo, user.ID, perm_model.AccessModeRead))
-<<<<<<< HEAD
-	perm, err = getUserRepoPermission(repo, user)
-=======
-	perm, err = GetUserRepoPermission(db.DefaultContext, repo, user)
->>>>>>> 266f4b3f
+	perm, err = GetUserRepoPermission(db.DefaultContext, repo, user)
 	assert.NoError(t, err)
 	for _, unit := range repo.Units {
 		assert.True(t, perm.CanRead(unit.Type))
@@ -214,11 +158,7 @@
 
 	// org member team owner
 	owner := unittest.AssertExistsAndLoadBean(t, &user_model.User{ID: 2}).(*user_model.User)
-<<<<<<< HEAD
-	perm, err = getUserRepoPermission(repo, owner)
-=======
-	perm, err = GetUserRepoPermission(db.DefaultContext, repo, owner)
->>>>>>> 266f4b3f
+	perm, err = GetUserRepoPermission(db.DefaultContext, repo, owner)
 	assert.NoError(t, err)
 	for _, unit := range repo.Units {
 		assert.True(t, perm.CanRead(unit.Type))
@@ -227,11 +167,7 @@
 
 	// org member team tester
 	member := unittest.AssertExistsAndLoadBean(t, &user_model.User{ID: 15}).(*user_model.User)
-<<<<<<< HEAD
-	perm, err = getUserRepoPermission(repo, member)
-=======
 	perm, err = GetUserRepoPermission(db.DefaultContext, repo, member)
->>>>>>> 266f4b3f
 	assert.NoError(t, err)
 	for _, unit := range repo.Units {
 		assert.True(t, perm.CanRead(unit.Type))
@@ -241,11 +177,7 @@
 
 	// admin
 	admin := unittest.AssertExistsAndLoadBean(t, &user_model.User{ID: 1}).(*user_model.User)
-<<<<<<< HEAD
-	perm, err = getUserRepoPermission(repo, admin)
-=======
-	perm, err = GetUserRepoPermission(db.DefaultContext, repo, admin)
->>>>>>> 266f4b3f
+	perm, err = GetUserRepoPermission(db.DefaultContext, repo, admin)
 	assert.NoError(t, err)
 	for _, unit := range repo.Units {
 		assert.True(t, perm.CanRead(unit.Type))
@@ -262,11 +194,7 @@
 
 	// plain user
 	user := unittest.AssertExistsAndLoadBean(t, &user_model.User{ID: 5}).(*user_model.User)
-<<<<<<< HEAD
-	perm, err := getUserRepoPermission(repo, user)
-=======
-	perm, err := GetUserRepoPermission(db.DefaultContext, repo, user)
->>>>>>> 266f4b3f
+	perm, err := GetUserRepoPermission(db.DefaultContext, repo, user)
 	assert.NoError(t, err)
 	for _, unit := range repo.Units {
 		assert.False(t, perm.CanRead(unit.Type))
@@ -275,11 +203,7 @@
 
 	// change to collaborator to default write access
 	assert.NoError(t, AddCollaborator(repo, user))
-<<<<<<< HEAD
-	perm, err = getUserRepoPermission(repo, user)
-=======
-	perm, err = GetUserRepoPermission(db.DefaultContext, repo, user)
->>>>>>> 266f4b3f
+	perm, err = GetUserRepoPermission(db.DefaultContext, repo, user)
 	assert.NoError(t, err)
 	for _, unit := range repo.Units {
 		assert.True(t, perm.CanRead(unit.Type))
@@ -287,11 +211,7 @@
 	}
 
 	assert.NoError(t, ChangeCollaborationAccessMode(repo, user.ID, perm_model.AccessModeRead))
-<<<<<<< HEAD
-	perm, err = getUserRepoPermission(repo, user)
-=======
-	perm, err = GetUserRepoPermission(db.DefaultContext, repo, user)
->>>>>>> 266f4b3f
+	perm, err = GetUserRepoPermission(db.DefaultContext, repo, user)
 	assert.NoError(t, err)
 	for _, unit := range repo.Units {
 		assert.True(t, perm.CanRead(unit.Type))
@@ -300,11 +220,7 @@
 
 	// org member team owner
 	owner := unittest.AssertExistsAndLoadBean(t, &user_model.User{ID: 15}).(*user_model.User)
-<<<<<<< HEAD
-	perm, err = getUserRepoPermission(repo, owner)
-=======
-	perm, err = GetUserRepoPermission(db.DefaultContext, repo, owner)
->>>>>>> 266f4b3f
+	perm, err = GetUserRepoPermission(db.DefaultContext, repo, owner)
 	assert.NoError(t, err)
 	for _, unit := range repo.Units {
 		assert.True(t, perm.CanRead(unit.Type))
@@ -315,11 +231,7 @@
 	team := unittest.AssertExistsAndLoadBean(t, &organization.Team{ID: 5}).(*organization.Team)
 	err = organization.UpdateTeamUnits(team, nil)
 	assert.NoError(t, err)
-<<<<<<< HEAD
-	perm, err = getUserRepoPermission(repo, owner)
-=======
-	perm, err = GetUserRepoPermission(db.DefaultContext, repo, owner)
->>>>>>> 266f4b3f
+	perm, err = GetUserRepoPermission(db.DefaultContext, repo, owner)
 	assert.NoError(t, err)
 	for _, unit := range repo.Units {
 		assert.True(t, perm.CanRead(unit.Type))
@@ -328,11 +240,7 @@
 
 	// org member team tester
 	tester := unittest.AssertExistsAndLoadBean(t, &user_model.User{ID: 2}).(*user_model.User)
-<<<<<<< HEAD
-	perm, err = getUserRepoPermission(repo, tester)
-=======
 	perm, err = GetUserRepoPermission(db.DefaultContext, repo, tester)
->>>>>>> 266f4b3f
 	assert.NoError(t, err)
 	assert.True(t, perm.CanWrite(unit.TypeIssues))
 	assert.False(t, perm.CanWrite(unit.TypeCode))
@@ -340,11 +248,7 @@
 
 	// org member team reviewer
 	reviewer := unittest.AssertExistsAndLoadBean(t, &user_model.User{ID: 20}).(*user_model.User)
-<<<<<<< HEAD
-	perm, err = getUserRepoPermission(repo, reviewer)
-=======
 	perm, err = GetUserRepoPermission(db.DefaultContext, repo, reviewer)
->>>>>>> 266f4b3f
 	assert.NoError(t, err)
 	assert.False(t, perm.CanRead(unit.TypeIssues))
 	assert.False(t, perm.CanWrite(unit.TypeCode))
@@ -352,11 +256,7 @@
 
 	// admin
 	admin := unittest.AssertExistsAndLoadBean(t, &user_model.User{ID: 1}).(*user_model.User)
-<<<<<<< HEAD
-	perm, err = getUserRepoPermission(repo, admin)
-=======
-	perm, err = GetUserRepoPermission(db.DefaultContext, repo, admin)
->>>>>>> 266f4b3f
+	perm, err = GetUserRepoPermission(db.DefaultContext, repo, admin)
 	assert.NoError(t, err)
 	for _, unit := range repo.Units {
 		assert.True(t, perm.CanRead(unit.Type))
