// Copyright 2023 The Gitea Authors. All rights reserved.
// SPDX-License-Identifier: MIT

package repo

import "code.gitea.io/gitea/models/db"

<<<<<<< HEAD
// Strings for sorting result
const (
	// only used for repos
	SearchOrderByAlphabetically        db.SearchOrderBy = "owner_name ASC, name ASC"
	SearchOrderByAlphabeticallyReverse db.SearchOrderBy = "owner_name DESC, name DESC"
	SearchOrderBySize                  db.SearchOrderBy = "size ASC"
	SearchOrderBySizeReverse           db.SearchOrderBy = "size DESC"
	SearchOrderByGitSize               db.SearchOrderBy = "git_size ASC"
	SearchOrderByGitSizeReverse        db.SearchOrderBy = "git_size DESC"
	SearchOrderByLFSSize               db.SearchOrderBy = "lfs_size ASC"
	SearchOrderByLFSSizeReverse        db.SearchOrderBy = "lfs_size DESC"
	// alias as also used elsewhere
	SearchOrderByLeastUpdated  db.SearchOrderBy = db.SearchOrderByLeastUpdated
	SearchOrderByRecentUpdated db.SearchOrderBy = db.SearchOrderByRecentUpdated
	SearchOrderByOldest        db.SearchOrderBy = db.SearchOrderByOldest
	SearchOrderByNewest        db.SearchOrderBy = db.SearchOrderByNewest
	SearchOrderByID            db.SearchOrderBy = db.SearchOrderByID
	SearchOrderByIDReverse     db.SearchOrderBy = db.SearchOrderByIDReverse
	SearchOrderByStars         db.SearchOrderBy = db.SearchOrderByStars
	SearchOrderByStarsReverse  db.SearchOrderBy = db.SearchOrderByStarsReverse
	SearchOrderByForks         db.SearchOrderBy = db.SearchOrderByForks
	SearchOrderByForksReverse  db.SearchOrderBy = db.SearchOrderByForksReverse
)

// OrderByMap represents all possible search order
var OrderByMap = map[string]map[string]db.SearchOrderBy{
=======
// SearchOrderByMap represents all possible search order
var SearchOrderByMap = map[string]map[string]db.SearchOrderBy{
>>>>>>> e37ecd17
	"asc": {
		"alpha":    "owner_name ASC, name ASC",
		"created":  db.SearchOrderByOldest,
		"updated":  db.SearchOrderByLeastUpdated,
		"size":     "size ASC",
		"git_size": "git_size ASC",
		"lfs_size": "lfs_size ASC",
		"id":       db.SearchOrderByID,
		"stars":    db.SearchOrderByStars,
		"forks":    db.SearchOrderByForks,
	},
	"desc": {
		"alpha":    "owner_name DESC, name DESC",
		"created":  db.SearchOrderByNewest,
		"updated":  db.SearchOrderByRecentUpdated,
		"size":     "size DESC",
		"git_size": "git_size DESC",
		"lfs_size": "lfs_size DESC",
		"id":       db.SearchOrderByIDReverse,
		"stars":    db.SearchOrderByStarsReverse,
		"forks":    db.SearchOrderByForksReverse,
	},
}

// OrderByFlatMap is similar to OrderByMap but use human language keywords
// to decide between asc and desc
var OrderByFlatMap = map[string]db.SearchOrderBy{
	"newest":                OrderByMap["desc"]["created"],
	"oldest":                OrderByMap["asc"]["created"],
	"leastupdate":           OrderByMap["asc"]["updated"],
	"reversealphabetically": OrderByMap["desc"]["alpha"],
	"alphabetically":        OrderByMap["asc"]["alpha"],
	"reversesize":           OrderByMap["desc"]["size"],
	"size":                  OrderByMap["asc"]["size"],
	"reversegitsize":        OrderByMap["desc"]["git_size"],
	"gitsize":               OrderByMap["asc"]["git_size"],
	"reverselfssize":        OrderByMap["desc"]["lfs_size"],
	"lfssize":               OrderByMap["asc"]["lfs_size"],
	"moststars":             OrderByMap["desc"]["stars"],
	"feweststars":           OrderByMap["asc"]["stars"],
	"mostforks":             OrderByMap["desc"]["forks"],
	"fewestforks":           OrderByMap["asc"]["forks"],
}<|MERGE_RESOLUTION|>--- conflicted
+++ resolved
@@ -5,37 +5,8 @@
 
 import "code.gitea.io/gitea/models/db"
 
-<<<<<<< HEAD
-// Strings for sorting result
-const (
-	// only used for repos
-	SearchOrderByAlphabetically        db.SearchOrderBy = "owner_name ASC, name ASC"
-	SearchOrderByAlphabeticallyReverse db.SearchOrderBy = "owner_name DESC, name DESC"
-	SearchOrderBySize                  db.SearchOrderBy = "size ASC"
-	SearchOrderBySizeReverse           db.SearchOrderBy = "size DESC"
-	SearchOrderByGitSize               db.SearchOrderBy = "git_size ASC"
-	SearchOrderByGitSizeReverse        db.SearchOrderBy = "git_size DESC"
-	SearchOrderByLFSSize               db.SearchOrderBy = "lfs_size ASC"
-	SearchOrderByLFSSizeReverse        db.SearchOrderBy = "lfs_size DESC"
-	// alias as also used elsewhere
-	SearchOrderByLeastUpdated  db.SearchOrderBy = db.SearchOrderByLeastUpdated
-	SearchOrderByRecentUpdated db.SearchOrderBy = db.SearchOrderByRecentUpdated
-	SearchOrderByOldest        db.SearchOrderBy = db.SearchOrderByOldest
-	SearchOrderByNewest        db.SearchOrderBy = db.SearchOrderByNewest
-	SearchOrderByID            db.SearchOrderBy = db.SearchOrderByID
-	SearchOrderByIDReverse     db.SearchOrderBy = db.SearchOrderByIDReverse
-	SearchOrderByStars         db.SearchOrderBy = db.SearchOrderByStars
-	SearchOrderByStarsReverse  db.SearchOrderBy = db.SearchOrderByStarsReverse
-	SearchOrderByForks         db.SearchOrderBy = db.SearchOrderByForks
-	SearchOrderByForksReverse  db.SearchOrderBy = db.SearchOrderByForksReverse
-)
-
 // OrderByMap represents all possible search order
 var OrderByMap = map[string]map[string]db.SearchOrderBy{
-=======
-// SearchOrderByMap represents all possible search order
-var SearchOrderByMap = map[string]map[string]db.SearchOrderBy{
->>>>>>> e37ecd17
 	"asc": {
 		"alpha":    "owner_name ASC, name ASC",
 		"created":  db.SearchOrderByOldest,
