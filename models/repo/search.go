// Copyright 2023 The Gitea Authors. All rights reserved.
// SPDX-License-Identifier: MIT

package repo

import "code.gitea.io/gitea/models/db"

<<<<<<< HEAD
// OrderByMap represents all possible search order
var OrderByMap = map[string]map[string]db.SearchOrderBy{
=======
// Strings for sorting result
const (
	// only used for repos
	SearchOrderByAlphabetically        db.SearchOrderBy = "owner_name ASC, name ASC"
	SearchOrderByAlphabeticallyReverse db.SearchOrderBy = "owner_name DESC, name DESC"
	SearchOrderBySize                  db.SearchOrderBy = "size ASC"
	SearchOrderBySizeReverse           db.SearchOrderBy = "size DESC"
	SearchOrderByGitSize               db.SearchOrderBy = "git_size ASC"
	SearchOrderByGitSizeReverse        db.SearchOrderBy = "git_size DESC"
	SearchOrderByLFSSize               db.SearchOrderBy = "lfs_size ASC"
	SearchOrderByLFSSizeReverse        db.SearchOrderBy = "lfs_size DESC"
	// alias as also used elsewhere
	SearchOrderByLeastUpdated  db.SearchOrderBy = db.SearchOrderByLeastUpdated
	SearchOrderByRecentUpdated db.SearchOrderBy = db.SearchOrderByRecentUpdated
	SearchOrderByOldest        db.SearchOrderBy = db.SearchOrderByOldest
	SearchOrderByNewest        db.SearchOrderBy = db.SearchOrderByNewest
	SearchOrderByID            db.SearchOrderBy = db.SearchOrderByID
	SearchOrderByIDReverse     db.SearchOrderBy = db.SearchOrderByIDReverse
	SearchOrderByStars         db.SearchOrderBy = db.SearchOrderByStars
	SearchOrderByStarsReverse  db.SearchOrderBy = db.SearchOrderByStarsReverse
	SearchOrderByForks         db.SearchOrderBy = db.SearchOrderByForks
	SearchOrderByForksReverse  db.SearchOrderBy = db.SearchOrderByForksReverse
)

// SearchOrderByMap represents all possible search order
var SearchOrderByMap = map[string]map[string]db.SearchOrderBy{
>>>>>>> e61e9a36
	"asc": {
		"alpha":    SearchOrderByAlphabetically,
		"created":  SearchOrderByOldest,
		"updated":  SearchOrderByLeastUpdated,
		"size":     SearchOrderBySize,
		"git_size": SearchOrderByGitSize,
		"lfs_size": SearchOrderByLFSSize,
		"id":       SearchOrderByID,
		"stars":    SearchOrderByStars,
		"forks":    SearchOrderByForks,
	},
	"desc": {
		"alpha":    SearchOrderByAlphabeticallyReverse,
		"created":  SearchOrderByNewest,
		"updated":  SearchOrderByRecentUpdated,
		"size":     SearchOrderBySizeReverse,
		"git_size": SearchOrderByGitSizeReverse,
		"lfs_size": SearchOrderByLFSSizeReverse,
		"id":       SearchOrderByIDReverse,
		"stars":    SearchOrderByStarsReverse,
		"forks":    SearchOrderByForksReverse,
	},
}

// SearchOrderByFlatMap is similar to SearchOrderByMap but use human language keywords
// to decide between asc and desc
var SearchOrderByFlatMap = map[string]db.SearchOrderBy{
	"newest":                SearchOrderByMap["desc"]["created"],
	"oldest":                SearchOrderByMap["asc"]["created"],
	"leastupdate":           SearchOrderByMap["asc"]["updated"],
	"reversealphabetically": SearchOrderByMap["desc"]["alpha"],
	"alphabetically":        SearchOrderByMap["asc"]["alpha"],
	"reversesize":           SearchOrderByMap["desc"]["size"],
	"size":                  SearchOrderByMap["asc"]["size"],
	"reversegitsize":        SearchOrderByMap["desc"]["git_size"],
	"gitsize":               SearchOrderByMap["asc"]["git_size"],
	"reverselfssize":        SearchOrderByMap["desc"]["lfs_size"],
	"lfssize":               SearchOrderByMap["asc"]["lfs_size"],
	"moststars":             SearchOrderByMap["desc"]["stars"],
	"feweststars":           SearchOrderByMap["asc"]["stars"],
	"mostforks":             SearchOrderByMap["desc"]["forks"],
	"fewestforks":           SearchOrderByMap["asc"]["forks"],
}<|MERGE_RESOLUTION|>--- conflicted
+++ resolved
@@ -5,10 +5,6 @@
 
 import "code.gitea.io/gitea/models/db"
 
-<<<<<<< HEAD
-// OrderByMap represents all possible search order
-var OrderByMap = map[string]map[string]db.SearchOrderBy{
-=======
 // Strings for sorting result
 const (
 	// only used for repos
@@ -33,9 +29,8 @@
 	SearchOrderByForksReverse  db.SearchOrderBy = db.SearchOrderByForksReverse
 )
 
-// SearchOrderByMap represents all possible search order
-var SearchOrderByMap = map[string]map[string]db.SearchOrderBy{
->>>>>>> e61e9a36
+// OrderByMap represents all possible search order
+var OrderByMap = map[string]map[string]db.SearchOrderBy{
 	"asc": {
 		"alpha":    SearchOrderByAlphabetically,
 		"created":  SearchOrderByOldest,
@@ -60,22 +55,22 @@
 	},
 }
 
-// SearchOrderByFlatMap is similar to SearchOrderByMap but use human language keywords
+// OrderByFlatMap is similar to OrderByMap but use human language keywords
 // to decide between asc and desc
-var SearchOrderByFlatMap = map[string]db.SearchOrderBy{
-	"newest":                SearchOrderByMap["desc"]["created"],
-	"oldest":                SearchOrderByMap["asc"]["created"],
-	"leastupdate":           SearchOrderByMap["asc"]["updated"],
-	"reversealphabetically": SearchOrderByMap["desc"]["alpha"],
-	"alphabetically":        SearchOrderByMap["asc"]["alpha"],
-	"reversesize":           SearchOrderByMap["desc"]["size"],
-	"size":                  SearchOrderByMap["asc"]["size"],
-	"reversegitsize":        SearchOrderByMap["desc"]["git_size"],
-	"gitsize":               SearchOrderByMap["asc"]["git_size"],
-	"reverselfssize":        SearchOrderByMap["desc"]["lfs_size"],
-	"lfssize":               SearchOrderByMap["asc"]["lfs_size"],
-	"moststars":             SearchOrderByMap["desc"]["stars"],
-	"feweststars":           SearchOrderByMap["asc"]["stars"],
-	"mostforks":             SearchOrderByMap["desc"]["forks"],
-	"fewestforks":           SearchOrderByMap["asc"]["forks"],
+var OrderByFlatMap = map[string]db.SearchOrderBy{
+	"newest":                OrderByMap["desc"]["created"],
+	"oldest":                OrderByMap["asc"]["created"],
+	"leastupdate":           OrderByMap["asc"]["updated"],
+	"reversealphabetically": OrderByMap["desc"]["alpha"],
+	"alphabetically":        OrderByMap["asc"]["alpha"],
+	"reversesize":           OrderByMap["desc"]["size"],
+	"size":                  OrderByMap["asc"]["size"],
+	"reversegitsize":        OrderByMap["desc"]["git_size"],
+	"gitsize":               OrderByMap["asc"]["git_size"],
+	"reverselfssize":        OrderByMap["desc"]["lfs_size"],
+	"lfssize":               OrderByMap["asc"]["lfs_size"],
+	"moststars":             OrderByMap["desc"]["stars"],
+	"feweststars":           OrderByMap["asc"]["stars"],
+	"mostforks":             OrderByMap["desc"]["forks"],
+	"fewestforks":           OrderByMap["asc"]["forks"],
 }