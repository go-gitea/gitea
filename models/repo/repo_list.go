--- conflicted
+++ resolved
@@ -62,7 +62,6 @@
 	return RepositoryList(ValuesRepository(repoMap))
 }
 
-<<<<<<< HEAD
 func (repos RepositoryList) GetOwnerIDs() []int64 {
 	ids := make(container.Set[int64], len(repos))
 	for _, repo := range repos {
@@ -91,8 +90,6 @@
 	return nil
 }
 
-=======
->>>>>>> 69c9ab38
 // LoadAttributes loads the attributes for the given RepositoryList
 func (repos RepositoryList) LoadAttributes(ctx context.Context) error {
 	if len(repos) == 0 {
