// Copyright 2021 The Gitea Authors. All rights reserved.
// Use of this source code is governed by a MIT-style
// license that can be found in the LICENSE file.

package repo

import (
	"errors"
	"time"

	"code.gitea.io/gitea/models/db"
	"code.gitea.io/gitea/modules/log"
	"code.gitea.io/gitea/modules/timeutil"
)

// ErrPushMirrorNotExist mirror does not exist error
var ErrPushMirrorNotExist = errors.New("PushMirror does not exist")

// PushMirror represents mirror information of a repository.
type PushMirror struct {
	ID         int64       `xorm:"pk autoincr"`
	RepoID     int64       `xorm:"INDEX"`
	Repo       *Repository `xorm:"-"`
	RemoteName string

<<<<<<< HEAD
	// A keypair formatted in OpenSSH format.
	PublicKey  string
	PrivateKey string `xorm:"VARCHAR(400)"`

=======
	SyncOnCommit   bool `xorm:"NOT NULL DEFAULT true"`
>>>>>>> eaf653f8
	Interval       time.Duration
	CreatedUnix    timeutil.TimeStamp `xorm:"created"`
	LastUpdateUnix timeutil.TimeStamp `xorm:"INDEX last_update"`
	LastError      string             `xorm:"text"`
}

func init() {
	db.RegisterModel(new(PushMirror))
}

// GetRepository returns the path of the repository.
func (m *PushMirror) GetRepository() *Repository {
	if m.Repo != nil {
		return m.Repo
	}
	var err error
	m.Repo, err = GetRepositoryByIDCtx(db.DefaultContext, m.RepoID)
	if err != nil {
		log.Error("getRepositoryByID[%d]: %v", m.ID, err)
	}
	return m.Repo
}

// GetRemoteName returns the name of the remote.
func (m *PushMirror) GetRemoteName() string {
	return m.RemoteName
}

// InsertPushMirror inserts a push-mirror to database
func InsertPushMirror(m *PushMirror) error {
	_, err := db.GetEngine(db.DefaultContext).Insert(m)
	return err
}

// UpdatePushMirror updates the push-mirror
func UpdatePushMirror(m *PushMirror) error {
	_, err := db.GetEngine(db.DefaultContext).ID(m.ID).AllCols().Update(m)
	return err
}

// DeletePushMirrorByID deletes a push-mirrors by ID
func DeletePushMirrorByID(ID int64) error {
	_, err := db.GetEngine(db.DefaultContext).ID(ID).Delete(&PushMirror{})
	return err
}

// DeletePushMirrorsByRepoID deletes all push-mirrors by repoID
func DeletePushMirrorsByRepoID(repoID int64) error {
	_, err := db.GetEngine(db.DefaultContext).Delete(&PushMirror{RepoID: repoID})
	return err
}

// GetPushMirrorByID returns push-mirror information.
func GetPushMirrorByID(ID int64) (*PushMirror, error) {
	m := &PushMirror{}
	has, err := db.GetEngine(db.DefaultContext).ID(ID).Get(m)
	if err != nil {
		return nil, err
	} else if !has {
		return nil, ErrPushMirrorNotExist
	}
	return m, nil
}

// GetPushMirrorsByRepoID returns push-mirror information of a repository.
func GetPushMirrorsByRepoID(repoID int64) ([]*PushMirror, error) {
	mirrors := make([]*PushMirror, 0, 10)
	return mirrors, db.GetEngine(db.DefaultContext).Where("repo_id=?", repoID).Find(&mirrors)
}

// GetPushMirrorsSyncedOnCommit returns push-mirrors for this repo that should be updated by new commits
func GetPushMirrorsSyncedOnCommit(repoID int64) ([]*PushMirror, error) {
	mirrors := make([]*PushMirror, 0, 10)
	return mirrors, db.GetEngine(db.DefaultContext).
		Where("repo_id=? AND sync_on_commit=?", repoID, true).
		Find(&mirrors)
}

// PushMirrorsIterate iterates all push-mirror repositories.
func PushMirrorsIterate(limit int, f func(idx int, bean interface{}) error) error {
	return db.GetEngine(db.DefaultContext).
		Where("last_update + (`interval` / ?) <= ?", time.Second, time.Now().Unix()).
		And("`interval` != 0").
		OrderBy("last_update ASC").
		Limit(limit).
		Iterate(new(PushMirror), f)
}<|MERGE_RESOLUTION|>--- conflicted
+++ resolved
@@ -23,14 +23,11 @@
 	Repo       *Repository `xorm:"-"`
 	RemoteName string
 
-<<<<<<< HEAD
 	// A keypair formatted in OpenSSH format.
 	PublicKey  string
 	PrivateKey string `xorm:"VARCHAR(400)"`
 
-=======
 	SyncOnCommit   bool `xorm:"NOT NULL DEFAULT true"`
->>>>>>> eaf653f8
 	Interval       time.Duration
 	CreatedUnix    timeutil.TimeStamp `xorm:"created"`
 	LastUpdateUnix timeutil.TimeStamp `xorm:"INDEX last_update"`
