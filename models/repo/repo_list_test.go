// Copyright 2017 The Gitea Authors. All rights reserved.
// SPDX-License-Identifier: MIT

package repo_test

import (
	"strings"
	"testing"

	"code.gitea.io/gitea/models/db"
	repo_model "code.gitea.io/gitea/models/repo"
	"code.gitea.io/gitea/models/unittest"
	"code.gitea.io/gitea/modules/optional"

	"github.com/stretchr/testify/assert"
)

func getTestCases() []struct {
	name  string
	opts  repo_model.SearchRepoOptions
	count int
} {
	testCases := []struct {
		name  string
		opts  repo_model.SearchRepoOptions
		count int
	}{
		{
			name:  "PublicRepositoriesByName",
			opts:  repo_model.SearchRepoOptions{Keyword: "big_test_", ListOptions: db.ListOptions{PageSize: 10}, Collaborate: optional.Some(false)},
			count: 7,
		},
		{
			name:  "PublicAndPrivateRepositoriesByName",
			opts:  repo_model.SearchRepoOptions{Keyword: "big_test_", ListOptions: db.ListOptions{Page: 1, PageSize: 10}, Private: true, Collaborate: optional.Some(false)},
			count: 14,
		},
		{
			name:  "PublicAndPrivateRepositoriesByNameWithPagesizeLimitFirstPage",
			opts:  repo_model.SearchRepoOptions{Keyword: "big_test_", ListOptions: db.ListOptions{Page: 1, PageSize: 5}, Private: true, Collaborate: optional.Some(false)},
			count: 14,
		},
		{
			name:  "PublicAndPrivateRepositoriesByNameWithPagesizeLimitSecondPage",
			opts:  repo_model.SearchRepoOptions{Keyword: "big_test_", ListOptions: db.ListOptions{Page: 2, PageSize: 5}, Private: true, Collaborate: optional.Some(false)},
			count: 14,
		},
		{
			name:  "PublicAndPrivateRepositoriesByNameWithPagesizeLimitThirdPage",
			opts:  repo_model.SearchRepoOptions{Keyword: "big_test_", ListOptions: db.ListOptions{Page: 3, PageSize: 5}, Private: true, Collaborate: optional.Some(false)},
			count: 14,
		},
		{
			name:  "PublicAndPrivateRepositoriesByNameWithPagesizeLimitFourthPage",
			opts:  repo_model.SearchRepoOptions{Keyword: "big_test_", ListOptions: db.ListOptions{Page: 3, PageSize: 5}, Private: true, Collaborate: optional.Some(false)},
			count: 14,
		},
		{
			name:  "PublicRepositoriesOfUser",
			opts:  repo_model.SearchRepoOptions{ListOptions: db.ListOptions{Page: 1, PageSize: 10}, OwnerID: 15, Collaborate: optional.Some(false)},
			count: 2,
		},
		{
			name:  "PublicRepositoriesOfUser2",
			opts:  repo_model.SearchRepoOptions{ListOptions: db.ListOptions{Page: 1, PageSize: 10}, OwnerID: 18, Collaborate: optional.Some(false)},
			count: 0,
		},
		{
			name:  "PublicRepositoriesOfOrg3",
			opts:  repo_model.SearchRepoOptions{ListOptions: db.ListOptions{Page: 1, PageSize: 10}, OwnerID: 20, Collaborate: optional.Some(false)},
			count: 2,
		},
		{
			name:  "PublicAndPrivateRepositoriesOfUser",
			opts:  repo_model.SearchRepoOptions{ListOptions: db.ListOptions{Page: 1, PageSize: 10}, OwnerID: 15, Private: true, Collaborate: optional.Some(false)},
			count: 4,
		},
		{
			name:  "PublicAndPrivateRepositoriesOfUser2",
			opts:  repo_model.SearchRepoOptions{ListOptions: db.ListOptions{Page: 1, PageSize: 10}, OwnerID: 18, Private: true, Collaborate: optional.Some(false)},
			count: 0,
		},
		{
			name:  "PublicAndPrivateRepositoriesOfOrg3",
			opts:  repo_model.SearchRepoOptions{ListOptions: db.ListOptions{Page: 1, PageSize: 10}, OwnerID: 20, Private: true, Collaborate: optional.Some(false)},
			count: 4,
		},
		{
			name:  "PublicRepositoriesOfUserIncludingCollaborative",
			opts:  repo_model.SearchRepoOptions{ListOptions: db.ListOptions{Page: 1, PageSize: 10}, OwnerID: 15},
			count: 5,
		},
		{
			name:  "PublicRepositoriesOfUser2IncludingCollaborative",
			opts:  repo_model.SearchRepoOptions{ListOptions: db.ListOptions{Page: 1, PageSize: 10}, OwnerID: 18},
			count: 1,
		},
		{
			name:  "PublicRepositoriesOfOrg3IncludingCollaborative",
			opts:  repo_model.SearchRepoOptions{ListOptions: db.ListOptions{Page: 1, PageSize: 10}, OwnerID: 20},
			count: 3,
		},
		{
			name:  "PublicAndPrivateRepositoriesOfUserIncludingCollaborative",
			opts:  repo_model.SearchRepoOptions{ListOptions: db.ListOptions{Page: 1, PageSize: 10}, OwnerID: 15, Private: true},
			count: 9,
		},
		{
			name:  "PublicAndPrivateRepositoriesOfUser2IncludingCollaborative",
			opts:  repo_model.SearchRepoOptions{ListOptions: db.ListOptions{Page: 1, PageSize: 10}, OwnerID: 18, Private: true},
			count: 4,
		},
		{
			name:  "PublicAndPrivateRepositoriesOfOrg3IncludingCollaborative",
			opts:  repo_model.SearchRepoOptions{ListOptions: db.ListOptions{Page: 1, PageSize: 10}, OwnerID: 20, Private: true},
			count: 7,
		},
		{
			name:  "PublicRepositoriesOfOrganization",
			opts:  repo_model.SearchRepoOptions{ListOptions: db.ListOptions{Page: 1, PageSize: 10}, OwnerID: 17, Collaborate: optional.Some(false)},
			count: 1,
		},
		{
			name:  "PublicAndPrivateRepositoriesOfOrganization",
			opts:  repo_model.SearchRepoOptions{ListOptions: db.ListOptions{Page: 1, PageSize: 10}, OwnerID: 17, Private: true, Collaborate: optional.Some(false)},
			count: 2,
		},
		{
			name:  "AllPublic/PublicRepositoriesByName",
			opts:  repo_model.SearchRepoOptions{Keyword: "big_test_", ListOptions: db.ListOptions{PageSize: 10}, AllPublic: true, Collaborate: optional.Some(false)},
			count: 7,
		},
		{
			name:  "AllPublic/PublicAndPrivateRepositoriesByName",
			opts:  repo_model.SearchRepoOptions{Keyword: "big_test_", ListOptions: db.ListOptions{Page: 1, PageSize: 10}, Private: true, AllPublic: true, Collaborate: optional.Some(false)},
			count: 14,
		},
		{
			name:  "AllPublic/PublicRepositoriesOfUserIncludingCollaborative",
<<<<<<< HEAD
			opts:  &repo_model.SearchRepoOptions{ListOptions: db.ListOptions{Page: 1, PageSize: 10}, OwnerID: 15, AllPublic: true, Template: optional.Some(false)},
			count: 35,
		},
		{
			name:  "AllPublic/PublicAndPrivateRepositoriesOfUserIncludingCollaborative",
			opts:  &repo_model.SearchRepoOptions{ListOptions: db.ListOptions{Page: 1, PageSize: 10}, OwnerID: 15, Private: true, AllPublic: true, AllLimited: true, Template: optional.Some(false)},
			count: 40,
		},
		{
			name:  "AllPublic/PublicAndPrivateRepositoriesOfUserIncludingCollaborativeByName",
			opts:  &repo_model.SearchRepoOptions{Keyword: "test", ListOptions: db.ListOptions{Page: 1, PageSize: 10}, OwnerID: 15, Private: true, AllPublic: true},
			count: 16,
		},
		{
			name:  "AllPublic/PublicAndPrivateRepositoriesOfUser2IncludingCollaborativeByName",
			opts:  &repo_model.SearchRepoOptions{Keyword: "test", ListOptions: db.ListOptions{Page: 1, PageSize: 10}, OwnerID: 18, Private: true, AllPublic: true},
			count: 14,
		},
		{
			name:  "AllPublic/PublicRepositoriesOfOrganization",
			opts:  &repo_model.SearchRepoOptions{ListOptions: db.ListOptions{Page: 1, PageSize: 10}, OwnerID: 17, AllPublic: true, Collaborate: optional.Some(false), Template: optional.Some(false)},
			count: 35,
=======
			opts:  repo_model.SearchRepoOptions{ListOptions: db.ListOptions{Page: 1, PageSize: 10}, OwnerID: 15, AllPublic: true, Template: optional.Some(false)},
			count: 34,
		},
		{
			name:  "AllPublic/PublicAndPrivateRepositoriesOfUserIncludingCollaborative",
			opts:  repo_model.SearchRepoOptions{ListOptions: db.ListOptions{Page: 1, PageSize: 10}, OwnerID: 15, Private: true, AllPublic: true, AllLimited: true, Template: optional.Some(false)},
			count: 39,
		},
		{
			name:  "AllPublic/PublicAndPrivateRepositoriesOfUserIncludingCollaborativeByName",
			opts:  repo_model.SearchRepoOptions{Keyword: "test", ListOptions: db.ListOptions{Page: 1, PageSize: 10}, OwnerID: 15, Private: true, AllPublic: true},
			count: 15,
		},
		{
			name:  "AllPublic/PublicAndPrivateRepositoriesOfUser2IncludingCollaborativeByName",
			opts:  repo_model.SearchRepoOptions{Keyword: "test", ListOptions: db.ListOptions{Page: 1, PageSize: 10}, OwnerID: 18, Private: true, AllPublic: true},
			count: 13,
		},
		{
			name:  "AllPublic/PublicRepositoriesOfOrganization",
			opts:  repo_model.SearchRepoOptions{ListOptions: db.ListOptions{Page: 1, PageSize: 10}, OwnerID: 17, AllPublic: true, Collaborate: optional.Some(false), Template: optional.Some(false)},
			count: 34,
>>>>>>> 3f7dbbda
		},
		{
			name:  "AllTemplates",
			opts:  repo_model.SearchRepoOptions{ListOptions: db.ListOptions{Page: 1, PageSize: 10}, Template: optional.Some(true)},
			count: 2,
		},
		{
			name:  "OwnerSlashRepoSearch",
			opts:  repo_model.SearchRepoOptions{Keyword: "user/repo2", ListOptions: db.ListOptions{Page: 1, PageSize: 10}, Private: true, OwnerID: 0},
			count: 2,
		},
		{
			name:  "OwnerSlashSearch",
			opts:  repo_model.SearchRepoOptions{Keyword: "user20/", ListOptions: db.ListOptions{Page: 1, PageSize: 10}, Private: true, OwnerID: 0},
			count: 4,
		},
	}

	return testCases
}

func TestSearchRepository(t *testing.T) {
	assert.NoError(t, unittest.PrepareTestDatabase())

	// test search public repository on explore page
	repos, count, err := repo_model.SearchRepositoryByName(db.DefaultContext, repo_model.SearchRepoOptions{
		ListOptions: db.ListOptions{
			Page:     1,
			PageSize: 10,
		},
		Keyword:     "repo_12",
		Collaborate: optional.Some(false),
	})

	assert.NoError(t, err)
	if assert.Len(t, repos, 1) {
		assert.Equal(t, "test_repo_12", repos[0].Name)
	}
	assert.Equal(t, int64(1), count)

	repos, count, err = repo_model.SearchRepositoryByName(db.DefaultContext, repo_model.SearchRepoOptions{
		ListOptions: db.ListOptions{
			Page:     1,
			PageSize: 10,
		},
		Keyword:     "test_repo",
		Collaborate: optional.Some(false),
	})

	assert.NoError(t, err)
	assert.Equal(t, int64(2), count)
	assert.Len(t, repos, 2)

	// test search private repository on explore page
	repos, count, err = repo_model.SearchRepositoryByName(db.DefaultContext, repo_model.SearchRepoOptions{
		ListOptions: db.ListOptions{
			Page:     1,
			PageSize: 10,
		},
		Keyword:     "repo_13",
		Private:     true,
		Collaborate: optional.Some(false),
	})

	assert.NoError(t, err)
	if assert.Len(t, repos, 1) {
		assert.Equal(t, "test_repo_13", repos[0].Name)
	}
	assert.Equal(t, int64(1), count)

	repos, count, err = repo_model.SearchRepositoryByName(db.DefaultContext, repo_model.SearchRepoOptions{
		ListOptions: db.ListOptions{
			Page:     1,
			PageSize: 10,
		},
		Keyword:     "test_repo",
		Private:     true,
		Collaborate: optional.Some(false),
	})

	assert.NoError(t, err)
	assert.Equal(t, int64(3), count)
	assert.Len(t, repos, 3)

	// Test non existing owner
	repos, count, err = repo_model.SearchRepositoryByName(db.DefaultContext, repo_model.SearchRepoOptions{OwnerID: unittest.NonexistentID})

	assert.NoError(t, err)
	assert.Empty(t, repos)
	assert.Equal(t, int64(0), count)

	// Test search within description
	repos, count, err = repo_model.SearchRepository(db.DefaultContext, repo_model.SearchRepoOptions{
		ListOptions: db.ListOptions{
			Page:     1,
			PageSize: 10,
		},
		Keyword:            "description_14",
		Collaborate:        optional.Some(false),
		IncludeDescription: true,
	})

	assert.NoError(t, err)
	if assert.Len(t, repos, 1) {
		assert.Equal(t, "test_repo_14", repos[0].Name)
	}
	assert.Equal(t, int64(1), count)

	// Test NOT search within description
	repos, count, err = repo_model.SearchRepository(db.DefaultContext, repo_model.SearchRepoOptions{
		ListOptions: db.ListOptions{
			Page:     1,
			PageSize: 10,
		},
		Keyword:            "description_14",
		Collaborate:        optional.Some(false),
		IncludeDescription: false,
	})

	assert.NoError(t, err)
	assert.Empty(t, repos)
	assert.Equal(t, int64(0), count)

	testCases := getTestCases()

	for _, testCase := range testCases {
		t.Run(testCase.name, func(t *testing.T) {
			repos, count, err := repo_model.SearchRepositoryByName(db.DefaultContext, testCase.opts)

			assert.NoError(t, err)
			assert.Equal(t, int64(testCase.count), count)

			page := testCase.opts.Page
			if page <= 0 {
				page = 1
			}
			expectedLen := testCase.opts.PageSize
			if testCase.opts.PageSize*page > testCase.count+testCase.opts.PageSize {
				expectedLen = 0
			} else if testCase.opts.PageSize*page > testCase.count {
				expectedLen = testCase.count % testCase.opts.PageSize
			}
			if assert.Len(t, repos, expectedLen) {
				for _, repo := range repos {
					assert.NotEmpty(t, repo.Name)

					if len(testCase.opts.Keyword) > 0 {
						// Keyword match condition is different for search terms of form "owner/repo"
						if strings.Count(testCase.opts.Keyword, "/") == 1 {
							// May still match as a whole...
							wholeMatch := strings.Contains(repo.Name, testCase.opts.Keyword)

							pieces := strings.Split(testCase.opts.Keyword, "/")
							ownerName := pieces[0]
							repoName := pieces[1]
							// ... or match in parts
							splitMatch := strings.Contains(repo.OwnerName, ownerName) && strings.Contains(repo.Name, repoName)

							assert.True(t, wholeMatch || splitMatch, "Keyword '%s' does not match repo '%s/%s'", testCase.opts.Keyword, repo.Owner.Name, repo.Name)
						} else {
							assert.Contains(t, repo.Name, testCase.opts.Keyword)
						}
					}

					if !testCase.opts.Private {
						assert.False(t, repo.IsPrivate)
					}

					if testCase.opts.Fork.Value() && testCase.opts.Mirror.Value() {
						assert.True(t, repo.IsFork && repo.IsMirror)
					} else {
						if testCase.opts.Fork.Has() {
							assert.Equal(t, testCase.opts.Fork.Value(), repo.IsFork)
						}

						if testCase.opts.Mirror.Has() {
							assert.Equal(t, testCase.opts.Mirror.Value(), repo.IsMirror)
						}
					}

					if testCase.opts.OwnerID > 0 && !testCase.opts.AllPublic {
						if testCase.opts.Collaborate.Has() {
							if testCase.opts.Collaborate.Value() {
								assert.NotEqual(t, testCase.opts.OwnerID, repo.Owner.ID)
							} else {
								assert.Equal(t, testCase.opts.OwnerID, repo.Owner.ID)
							}
						}
					}
				}
			}
		})
	}
}

func TestCountRepository(t *testing.T) {
	assert.NoError(t, unittest.PrepareTestDatabase())

	testCases := getTestCases()

	for _, testCase := range testCases {
		t.Run(testCase.name, func(t *testing.T) {
			count, err := repo_model.CountRepository(db.DefaultContext, testCase.opts)

			assert.NoError(t, err)
			assert.Equal(t, int64(testCase.count), count)
		})
	}
}

func TestSearchRepositoryByTopicName(t *testing.T) {
	assert.NoError(t, unittest.PrepareTestDatabase())

	testCases := []struct {
		name  string
		opts  repo_model.SearchRepoOptions
		count int
	}{
		{
			name:  "AllPublic/SearchPublicRepositoriesFromTopicAndName",
			opts:  repo_model.SearchRepoOptions{OwnerID: 21, AllPublic: true, Keyword: "graphql"},
			count: 2,
		},
		{
			name:  "AllPublic/OnlySearchPublicRepositoriesFromTopic",
			opts:  repo_model.SearchRepoOptions{OwnerID: 21, AllPublic: true, Keyword: "graphql", TopicOnly: true},
			count: 1,
		},
		{
			name:  "AllPublic/OnlySearchMultipleKeywordPublicRepositoriesFromTopic",
			opts:  repo_model.SearchRepoOptions{OwnerID: 21, AllPublic: true, Keyword: "graphql,golang", TopicOnly: true},
			count: 2,
		},
	}

	for _, testCase := range testCases {
		t.Run(testCase.name, func(t *testing.T) {
			_, count, err := repo_model.SearchRepositoryByName(db.DefaultContext, testCase.opts)
			assert.NoError(t, err)
			assert.Equal(t, int64(testCase.count), count)
		})
	}
}<|MERGE_RESOLUTION|>--- conflicted
+++ resolved
@@ -137,53 +137,28 @@
 		},
 		{
 			name:  "AllPublic/PublicRepositoriesOfUserIncludingCollaborative",
-<<<<<<< HEAD
-			opts:  &repo_model.SearchRepoOptions{ListOptions: db.ListOptions{Page: 1, PageSize: 10}, OwnerID: 15, AllPublic: true, Template: optional.Some(false)},
+			opts:  repo_model.SearchRepoOptions{ListOptions: db.ListOptions{Page: 1, PageSize: 10}, OwnerID: 15, AllPublic: true, Template: optional.Some(false)},
 			count: 35,
-		},
-		{
-			name:  "AllPublic/PublicAndPrivateRepositoriesOfUserIncludingCollaborative",
-			opts:  &repo_model.SearchRepoOptions{ListOptions: db.ListOptions{Page: 1, PageSize: 10}, OwnerID: 15, Private: true, AllPublic: true, AllLimited: true, Template: optional.Some(false)},
-			count: 40,
-		},
-		{
-			name:  "AllPublic/PublicAndPrivateRepositoriesOfUserIncludingCollaborativeByName",
-			opts:  &repo_model.SearchRepoOptions{Keyword: "test", ListOptions: db.ListOptions{Page: 1, PageSize: 10}, OwnerID: 15, Private: true, AllPublic: true},
-			count: 16,
-		},
-		{
-			name:  "AllPublic/PublicAndPrivateRepositoriesOfUser2IncludingCollaborativeByName",
-			opts:  &repo_model.SearchRepoOptions{Keyword: "test", ListOptions: db.ListOptions{Page: 1, PageSize: 10}, OwnerID: 18, Private: true, AllPublic: true},
-			count: 14,
-		},
-		{
-			name:  "AllPublic/PublicRepositoriesOfOrganization",
-			opts:  &repo_model.SearchRepoOptions{ListOptions: db.ListOptions{Page: 1, PageSize: 10}, OwnerID: 17, AllPublic: true, Collaborate: optional.Some(false), Template: optional.Some(false)},
-			count: 35,
-=======
-			opts:  repo_model.SearchRepoOptions{ListOptions: db.ListOptions{Page: 1, PageSize: 10}, OwnerID: 15, AllPublic: true, Template: optional.Some(false)},
-			count: 34,
 		},
 		{
 			name:  "AllPublic/PublicAndPrivateRepositoriesOfUserIncludingCollaborative",
 			opts:  repo_model.SearchRepoOptions{ListOptions: db.ListOptions{Page: 1, PageSize: 10}, OwnerID: 15, Private: true, AllPublic: true, AllLimited: true, Template: optional.Some(false)},
-			count: 39,
+			count: 40,
 		},
 		{
 			name:  "AllPublic/PublicAndPrivateRepositoriesOfUserIncludingCollaborativeByName",
 			opts:  repo_model.SearchRepoOptions{Keyword: "test", ListOptions: db.ListOptions{Page: 1, PageSize: 10}, OwnerID: 15, Private: true, AllPublic: true},
-			count: 15,
+			count: 16,
 		},
 		{
 			name:  "AllPublic/PublicAndPrivateRepositoriesOfUser2IncludingCollaborativeByName",
 			opts:  repo_model.SearchRepoOptions{Keyword: "test", ListOptions: db.ListOptions{Page: 1, PageSize: 10}, OwnerID: 18, Private: true, AllPublic: true},
-			count: 13,
+			count: 14,
 		},
 		{
 			name:  "AllPublic/PublicRepositoriesOfOrganization",
 			opts:  repo_model.SearchRepoOptions{ListOptions: db.ListOptions{Page: 1, PageSize: 10}, OwnerID: 17, AllPublic: true, Collaborate: optional.Some(false), Template: optional.Some(false)},
-			count: 34,
->>>>>>> 3f7dbbda
+			count: 35,
 		},
 		{
 			name:  "AllTemplates",
