--- conflicted
+++ resolved
@@ -199,16 +199,11 @@
 	return u.String()
 }
 
-<<<<<<< HEAD
 func (repo *Repository) SizeDetailsString() string {
 	return fmt.Sprintf("git: " + base.FileSize(repo.GitSize) + ", lfs: " + base.FileSize(repo.LFSSize))
 }
 
-// ColorFormat returns a colored string to represent this repo
-func (repo *Repository) ColorFormat(s fmt.State) {
-=======
 func (repo *Repository) LogString() string {
->>>>>>> a43ea224
 	if repo == nil {
 		return "<Repository nil>"
 	}
