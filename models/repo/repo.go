--- conflicted
+++ resolved
@@ -319,17 +319,7 @@
 
 // UnitEnabled if this repository has the given unit enabled
 func (repo *Repository) UnitEnabled(tp unit.Type) (result bool) {
-<<<<<<< HEAD
 	return repo.UnitEnabledCtx(db.DefaultContext, tp)
-=======
-	if err := db.WithContext(func(ctx *db.Context) error {
-		result = repo.UnitEnabledCtx(ctx, tp)
-		return nil
-	}); err != nil {
-		log.Error("repo.UnitEnabled: %v", err)
-	}
-	return result
->>>>>>> cb50375e
 }
 
 // UnitEnabled if this repository has the given unit enabled
