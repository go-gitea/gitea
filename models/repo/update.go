--- conflicted
+++ resolved
@@ -10,7 +10,6 @@
 
 	"code.gitea.io/gitea/models/db"
 	user_model "code.gitea.io/gitea/models/user"
-	"code.gitea.io/gitea/modules/gitrepo"
 	"code.gitea.io/gitea/modules/log"
 	"code.gitea.io/gitea/modules/util"
 )
@@ -135,51 +134,6 @@
 	return nil
 }
 
-<<<<<<< HEAD
-// ChangeRepositoryName changes all corresponding setting from old repository name to new one.
-func ChangeRepositoryName(ctx context.Context, doer *user_model.User, repo *Repository, newRepoName string) (err error) {
-	oldRepoName := repo.Name
-	newRepoName = strings.ToLower(newRepoName)
-	if err = IsUsableRepoName(newRepoName); err != nil {
-		return err
-	}
-
-	if err := repo.LoadOwner(ctx); err != nil {
-		return err
-	}
-
-	has, err := IsRepositoryModelOrDirExist(ctx, repo.Owner, newRepoName)
-	if err != nil {
-		return fmt.Errorf("IsRepositoryExist: %w", err)
-	} else if has {
-		return ErrRepoAlreadyExist{repo.Owner.Name, newRepoName}
-	}
-
-	if err := gitrepo.RenameRepository(ctx, repo, newRepoName); err != nil {
-		return err
-	}
-
-	if repo.HasWiki() {
-		if err = gitrepo.RenameWikiRepository(ctx, repo, newRepoName); err != nil {
-			return fmt.Errorf("rename repository wiki: %w", err)
-		}
-	}
-
-	ctx, committer, err := db.TxContext(ctx)
-	if err != nil {
-		return err
-	}
-	defer committer.Close()
-
-	if err := NewRedirect(ctx, repo.Owner.ID, repo.ID, oldRepoName, newRepoName); err != nil {
-		return err
-	}
-
-	return committer.Commit()
-}
-
-=======
->>>>>>> 37191dcf
 // UpdateRepoSize updates the repository size, calculating it using getDirectorySize
 func UpdateRepoSize(ctx context.Context, repoID, gitSize, lfsSize int64) error {
 	_, err := db.GetEngine(ctx).ID(repoID).Cols("size", "git_size", "lfs_size").NoAutoTime().Update(&Repository{
