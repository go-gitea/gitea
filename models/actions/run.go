--- conflicted
+++ resolved
@@ -193,10 +193,7 @@
 	return run.ScheduleID > 0
 }
 
-<<<<<<< HEAD
-=======
 // UpdateRepoRunsNumbers updates the number of runs and closed runs of a repository.
->>>>>>> 850012bf
 func UpdateRepoRunsNumbers(ctx context.Context, repo *repo_model.Repository) error {
 	_, err := db.GetEngine(ctx).ID(repo.ID).
 		NoAutoTime().
