--- conflicted
+++ resolved
@@ -110,28 +110,18 @@
 	return db.Find[ActionVariable](ctx, opts)
 }
 
-<<<<<<< HEAD
-func UpdateVariable(ctx context.Context, variable *ActionVariable) (bool, error) {
+func UpdateVariableCols(ctx context.Context, variable *ActionVariable, cols ...string) (bool, error) {
 	if utf8.RuneCountInString(variable.Data) > VariableDataMaxLength {
 		return false, util.NewInvalidArgumentErrorf("data too long")
 	}
 
-	description := util.TruncateRunes(variable.Description, VariableDescriptionMaxLength)
+	variable.Description = util.TruncateRunes(variable.Description, VariableDescriptionMaxLength)
 
-	count, err := db.GetEngine(ctx).ID(variable.ID).Cols("name", "data", "description").
-		Update(&ActionVariable{
-			Name:        variable.Name,
-			Data:        variable.Data,
-			Description: description,
-		})
-=======
-func UpdateVariableCols(ctx context.Context, variable *ActionVariable, cols ...string) (bool, error) {
 	variable.Name = strings.ToUpper(variable.Name)
 	count, err := db.GetEngine(ctx).
 		ID(variable.ID).
 		Cols(cols...).
 		Update(variable)
->>>>>>> f35850f4
 	return count != 0, err
 }
 
