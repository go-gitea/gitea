--- conflicted
+++ resolved
@@ -73,11 +73,7 @@
 	sess := x.Where("star.repo_id = ?", repo.ID).
 		Join("LEFT", "star", "`user`.id = star.uid")
 	if opts.Page > 0 {
-<<<<<<< HEAD
-		sess = opts.SetSessionPagination(sess)
-=======
 		sess = setSessionPagination(sess, &opts)
->>>>>>> 87505a94
 
 		users := make([]*User, 0, opts.PageSize)
 		return users, sess.Find(&users)
