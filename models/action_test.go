// Copyright 2020 The Gitea Authors. All rights reserved.
// Use of this source code is governed by a MIT-style
// license that can be found in the LICENSE file.

package models

import (
	"path"
	"testing"

	repo_model "code.gitea.io/gitea/models/repo"
	"code.gitea.io/gitea/models/unittest"
	user_model "code.gitea.io/gitea/models/user"
	"code.gitea.io/gitea/modules/setting"

	"github.com/stretchr/testify/assert"
)

func TestAction_GetRepoPath(t *testing.T) {
	assert.NoError(t, unittest.PrepareTestDatabase())
	repo := unittest.AssertExistsAndLoadBean(t, &repo_model.Repository{}).(*repo_model.Repository)
	owner := unittest.AssertExistsAndLoadBean(t, &user_model.User{ID: repo.OwnerID}).(*user_model.User)
	action := &Action{RepoID: repo.ID}
	assert.Equal(t, path.Join(owner.Name, repo.Name), action.GetRepoPath())
}

func TestAction_GetRepoLink(t *testing.T) {
	assert.NoError(t, unittest.PrepareTestDatabase())
	repo := unittest.AssertExistsAndLoadBean(t, &repo_model.Repository{}).(*repo_model.Repository)
	owner := unittest.AssertExistsAndLoadBean(t, &user_model.User{ID: repo.OwnerID}).(*user_model.User)
	action := &Action{RepoID: repo.ID}
	setting.AppSubURL = "/suburl"
	expected := path.Join(setting.AppSubURL, owner.Name, repo.Name)
	assert.Equal(t, expected, action.GetRepoLink())
}

func TestGetFeeds(t *testing.T) {
	// test with an individual user
	assert.NoError(t, unittest.PrepareTestDatabase())
	user := unittest.AssertExistsAndLoadBean(t, &user_model.User{ID: 2}).(*user_model.User)

	actions, err := GetFeeds(GetFeedsOptions{
		RequestedUser:   user,
		Actor:           user,
		IncludePrivate:  true,
		OnlyPerformedBy: false,
		IncludeDeleted:  true,
	})
	assert.NoError(t, err)
	if assert.Len(t, actions, 1) {
		assert.EqualValues(t, 1, actions[0].ID)
		assert.EqualValues(t, user.ID, actions[0].UserID)
	}

	actions, err = GetFeeds(GetFeedsOptions{
		RequestedUser:   user,
		Actor:           user,
		IncludePrivate:  false,
		OnlyPerformedBy: false,
	})
	assert.NoError(t, err)
	assert.Len(t, actions, 0)
}

func TestGetFeeds2(t *testing.T) {
	// test with an organization user
	assert.NoError(t, unittest.PrepareTestDatabase())
	org := unittest.AssertExistsAndLoadBean(t, &user_model.User{ID: 3}).(*user_model.User)
	user := unittest.AssertExistsAndLoadBean(t, &user_model.User{ID: 2}).(*user_model.User)

	actions, err := GetFeeds(GetFeedsOptions{
		RequestedUser:   org,
		Actor:           user,
		IncludePrivate:  true,
		OnlyPerformedBy: false,
		IncludeDeleted:  true,
	})
	assert.NoError(t, err)
	assert.Len(t, actions, 1)
	if assert.Len(t, actions, 1) {
		assert.EqualValues(t, 2, actions[0].ID)
		assert.EqualValues(t, org.ID, actions[0].UserID)
	}

	actions, err = GetFeeds(GetFeedsOptions{
		RequestedUser:   org,
		Actor:           user,
		IncludePrivate:  false,
		OnlyPerformedBy: false,
		IncludeDeleted:  true,
	})
	assert.NoError(t, err)
	assert.Len(t, actions, 0)
}

<<<<<<< HEAD
func TestActivityReadable(t *testing.T) {
	tt := []struct {
		desc   string
		user   *User
		doer   *User
		result bool
	}{{
		desc:   "user should see own activity",
		user:   &User{ID: 1},
		doer:   &User{ID: 1},
		result: true,
	}, {
		desc:   "anon should see activity if public",
		user:   &User{ID: 1},
		result: true,
	}, {
		desc:   "anon should NOT see activity",
		user:   &User{ID: 1, KeepActivityPrivate: true},
		result: false,
	}, {
		desc:   "user should see own activity if private too",
		user:   &User{ID: 1, KeepActivityPrivate: true},
		doer:   &User{ID: 1},
		result: true,
	}, {
		desc:   "other user should NOT see activity",
		user:   &User{ID: 1, KeepActivityPrivate: true},
		doer:   &User{ID: 2},
		result: false,
	}, {
		desc:   "admin should see activity",
		user:   &User{ID: 1, KeepActivityPrivate: true},
		doer:   &User{ID: 2, IsAdmin: true},
		result: true,
	}}
	for _, test := range tt {
		assert.Equal(t, test.result, activityReadable(test.user, test.doer), test.desc)
	}
=======
func TestNotifyWatchers(t *testing.T) {
	assert.NoError(t, unittest.PrepareTestDatabase())

	action := &Action{
		ActUserID: 8,
		RepoID:    1,
		OpType:    ActionStarRepo,
	}
	assert.NoError(t, NotifyWatchers(action))

	// One watchers are inactive, thus action is only created for user 8, 1, 4, 11
	unittest.AssertExistsAndLoadBean(t, &Action{
		ActUserID: action.ActUserID,
		UserID:    8,
		RepoID:    action.RepoID,
		OpType:    action.OpType,
	})
	unittest.AssertExistsAndLoadBean(t, &Action{
		ActUserID: action.ActUserID,
		UserID:    1,
		RepoID:    action.RepoID,
		OpType:    action.OpType,
	})
	unittest.AssertExistsAndLoadBean(t, &Action{
		ActUserID: action.ActUserID,
		UserID:    4,
		RepoID:    action.RepoID,
		OpType:    action.OpType,
	})
	unittest.AssertExistsAndLoadBean(t, &Action{
		ActUserID: action.ActUserID,
		UserID:    11,
		RepoID:    action.RepoID,
		OpType:    action.OpType,
	})
>>>>>>> 49cab2b0
}<|MERGE_RESOLUTION|>--- conflicted
+++ resolved
@@ -93,46 +93,46 @@
 	assert.Len(t, actions, 0)
 }
 
-<<<<<<< HEAD
 func TestActivityReadable(t *testing.T) {
 	tt := []struct {
 		desc   string
-		user   *User
-		doer   *User
+		user   *user_model.User
+		doer   *user_model.User
 		result bool
 	}{{
 		desc:   "user should see own activity",
-		user:   &User{ID: 1},
-		doer:   &User{ID: 1},
+		user:   &user_model.User{ID: 1},
+		doer:   &user_model.User{ID: 1},
 		result: true,
 	}, {
 		desc:   "anon should see activity if public",
-		user:   &User{ID: 1},
+		user:   &user_model.User{ID: 1},
 		result: true,
 	}, {
 		desc:   "anon should NOT see activity",
-		user:   &User{ID: 1, KeepActivityPrivate: true},
+		user:   &user_model.User{ID: 1, KeepActivityPrivate: true},
 		result: false,
 	}, {
 		desc:   "user should see own activity if private too",
-		user:   &User{ID: 1, KeepActivityPrivate: true},
-		doer:   &User{ID: 1},
+		user:   &user_model.User{ID: 1, KeepActivityPrivate: true},
+		doer:   &user_model.User{ID: 1},
 		result: true,
 	}, {
 		desc:   "other user should NOT see activity",
-		user:   &User{ID: 1, KeepActivityPrivate: true},
-		doer:   &User{ID: 2},
+		user:   &user_model.User{ID: 1, KeepActivityPrivate: true},
+		doer:   &user_model.User{ID: 2},
 		result: false,
 	}, {
 		desc:   "admin should see activity",
-		user:   &User{ID: 1, KeepActivityPrivate: true},
-		doer:   &User{ID: 2, IsAdmin: true},
+		user:   &user_model.User{ID: 1, KeepActivityPrivate: true},
+		doer:   &user_model.User{ID: 2, IsAdmin: true},
 		result: true,
 	}}
 	for _, test := range tt {
 		assert.Equal(t, test.result, activityReadable(test.user, test.doer), test.desc)
 	}
-=======
+}
+
 func TestNotifyWatchers(t *testing.T) {
 	assert.NoError(t, unittest.PrepareTestDatabase())
 
@@ -168,5 +168,4 @@
 		RepoID:    action.RepoID,
 		OpType:    action.OpType,
 	})
->>>>>>> 49cab2b0
 }