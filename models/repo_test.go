--- conflicted
+++ resolved
@@ -169,7 +169,6 @@
 	assert.Error(t, err)
 }
 
-<<<<<<< HEAD
 func TestRepositoryTransfer(t *testing.T) {
 
 	assert.NoError(t, PrepareTestDatabase())
@@ -200,7 +199,8 @@
 
 	// Cancel transfer
 	assert.NoError(t, CancelRepositoryTransfer(transfer))
-=======
+}
+
 func TestDeleteAvatar(t *testing.T) {
 
 	// Generate image
@@ -218,5 +218,4 @@
 	assert.NoError(t, err)
 
 	assert.Equal(t, "", repo.Avatar)
->>>>>>> 87e14380
 }