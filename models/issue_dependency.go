--- conflicted
+++ resolved
@@ -43,75 +43,47 @@
 }
 
 // CreateIssueDependency creates a new dependency for an issue
-<<<<<<< HEAD
 func CreateIssueDependency(user *User, issue, dep *Issue) (err error, exists bool) {
-=======
-func CreateIssueDependency(user *User, issue, dep *Issue) (exists bool, depExists bool, err error) {
->>>>>>> 39cf3f7c
 	sess := x.NewSession()
 
 	// TODO: Move this to the appropriate place
 	err = x.Sync(new(IssueDependency))
 	if err != nil {
-<<<<<<< HEAD
 		return err, exists
-=======
-		return exists, false, err
->>>>>>> 39cf3f7c
 	}
 
 	// Check if it aleready exists
 	exists, err = issueDepExists(x, issue.ID, dep.ID)
 	if err != nil {
-<<<<<<< HEAD
 		return err, exists
-=======
-		return exists, false, err
->>>>>>> 39cf3f7c
 	}
 
 	// If it not exists, create it, otherwise show an error message
 	if !exists {
-		newID := new(IssueDependency)
-		newID.UserID = user.ID
-		newID.IssueID = issue.ID
-		newID.DependencyID = dep.ID
+		newId := new(IssueDependency)
+		newId.UserID = user.ID
+		newId.IssueID = issue.ID
+		newId.DependencyID = dep.ID
 
-<<<<<<< HEAD
 		if _, err := x.Insert(newId); err != nil {
 			return err, exists
-=======
-		if _, err := x.Insert(newID); err != nil {
-			return exists, false, err
->>>>>>> 39cf3f7c
 		}
 
 		// Add comment referencing the new dependency
 		_, err = createIssueDependencyComment(sess, user, issue, dep, true)
 
 		if err != nil {
-<<<<<<< HEAD
 			return err, exists
-=======
-			return exists, false, err
->>>>>>> 39cf3f7c
 		}
 
 		// Create a new comment for the dependent issue
 		_, err = createIssueDependencyComment(sess, user, dep, issue, true)
 
 		if err != nil {
-<<<<<<< HEAD
 			return err, exists
 		}
 	}
 	return nil, exists
-=======
-			return exists, false, err
-		}
-	}
-	return exists, false, err
->>>>>>> 39cf3f7c
 }
 
 // RemoveIssueDependency removes a dependency from an issue
@@ -181,13 +153,8 @@
 	return
 }
 
-<<<<<<< HEAD
-// check if issue can be closed
+// IssueNoDependenciesLeft checks if issue can be closed
 func IssueNoDependenciesLeft(issue *Issue) bool {
-=======
-// IssueNoDependenciesLeft checks if issue can be closed
-func IssueNoDependenciesLeft(issueID int64) bool {
->>>>>>> 39cf3f7c
 
 	var issueDeps []IssueDependency
 	err := x.Where("issue_id = ?", issue.ID).Find(&issueDeps)
