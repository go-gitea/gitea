// Copyright 2018 The Gitea Authors. All rights reserved.
// Copyright 2016 The Gogs Authors. All rights reserved.
// Use of this source code is governed by a MIT-style
// license that can be found in the LICENSE file.

package models

import (
	"context"
	"errors"
	"fmt"
	"strings"

	"code.gitea.io/gitea/models/db"
	"code.gitea.io/gitea/models/organization"
	repo_model "code.gitea.io/gitea/models/repo"
	user_model "code.gitea.io/gitea/models/user"
	"code.gitea.io/gitea/modules/log"
	"code.gitea.io/gitea/modules/setting"
	"code.gitea.io/gitea/modules/util"

	"xorm.io/builder"
)

<<<<<<< HEAD
const ownerTeamName = "Owners"

// Team represents a organization team.
type Team struct {
	ID                      int64 `xorm:"pk autoincr"`
	OrgID                   int64 `xorm:"INDEX"`
	LowerName               string
	Name                    string
	Description             string
	AccessMode              perm.AccessMode          `xorm:"'authorize'"`
	Repos                   []*repo_model.Repository `xorm:"-"`
	Members                 []*user_model.User       `xorm:"-"`
	NumRepos                int
	NumMembers              int
	Units                   []*TeamUnit `xorm:"-"`
	IncludesAllRepositories bool        `xorm:"NOT NULL DEFAULT false"`
	CanCreateOrgRepo        bool        `xorm:"NOT NULL DEFAULT false"`
	CanSeePrivateIssues     bool        `xorm:"NOT NULL DEFAULT false"`
}

func init() {
	db.RegisterModel(new(Team))
	db.RegisterModel(new(TeamUser))
	db.RegisterModel(new(TeamRepo))
	db.RegisterModel(new(TeamUnit))
}

// SearchOrgTeamOptions holds the search options
type SearchOrgTeamOptions struct {
	db.ListOptions
	Keyword     string
	OrgID       int64
	IncludeDesc bool
}

// GetUserTeamOptions holds the search options.
type GetUserTeamOptions struct {
	db.ListOptions
	UserID int64
}

// SearchMembersOptions holds the search options
type SearchMembersOptions struct {
	db.ListOptions
}

// GetUserTeams search for org teams. Caller is responsible to check permissions.
func GetUserTeams(opts *GetUserTeamOptions) ([]*Team, int64, error) {
	if opts.Page <= 0 {
		opts.Page = 1
	}
	if opts.PageSize == 0 {
		// Default limit
		opts.PageSize = 10
	}

	sess := db.GetEngine(db.DefaultContext)

	sess = sess.Join("INNER", "team_user", "team_user.team_id = team.id").
		And("team_user.uid=?", opts.UserID)

	count, err := sess.
		Count(new(Team))
	if err != nil {
		return nil, 0, err
	}

	if opts.PageSize == -1 {
		opts.PageSize = int(count)
	} else {
		sess = sess.Limit(opts.PageSize, (opts.Page-1)*opts.PageSize)
	}

	sess = sess.Join("INNER", "team_user", "team_user.team_id = team.id").
		And("team_user.uid=?", opts.UserID)

	teams := make([]*Team, 0, opts.PageSize)
	if err = sess.
		OrderBy("lower_name").
		Find(&teams); err != nil {
		return nil, 0, err
	}

	return teams, count, nil
}

// SearchOrgTeams search for org teams. Caller is responsible to check permissions.
func SearchOrgTeams(opts *SearchOrgTeamOptions) ([]*Team, int64, error) {
	if opts.Page <= 0 {
		opts.Page = 1
	}
	if opts.PageSize == 0 {
		// Default limit
		opts.PageSize = 10
	}

	cond := builder.NewCond()

	if len(opts.Keyword) > 0 {
		lowerKeyword := strings.ToLower(opts.Keyword)
		var keywordCond builder.Cond = builder.Like{"lower_name", lowerKeyword}
		if opts.IncludeDesc {
			keywordCond = keywordCond.Or(builder.Like{"LOWER(description)", lowerKeyword})
		}
		cond = cond.And(keywordCond)
	}

	cond = cond.And(builder.Eq{"org_id": opts.OrgID})

	sess := db.GetEngine(db.DefaultContext)

	count, err := sess.
		Where(cond).
		Count(new(Team))
	if err != nil {
		return nil, 0, err
	}

	sess = sess.Where(cond)
	if opts.PageSize == -1 {
		opts.PageSize = int(count)
	} else {
		sess = sess.Limit(opts.PageSize, (opts.Page-1)*opts.PageSize)
	}

	teams := make([]*Team, 0, opts.PageSize)
	if err = sess.
		OrderBy("lower_name").
		Find(&teams); err != nil {
		return nil, 0, err
	}

	return teams, count, nil
}

// ColorFormat provides a basic color format for a Team
func (t *Team) ColorFormat(s fmt.State) {
	if t == nil {
		log.ColorFprintf(s, "%d:%s (OrgID: %d) %-v",
			log.NewColoredIDValue(0),
			"<nil>",
			log.NewColoredIDValue(0),
			0)
		return
	}
	log.ColorFprintf(s, "%d:%s (OrgID: %d) %-v",
		log.NewColoredIDValue(t.ID),
		t.Name,
		log.NewColoredIDValue(t.OrgID),
		t.AccessMode)
}

// GetUnits return a list of available units for a team
func (t *Team) GetUnits() error {
	return t.getUnits(db.GetEngine(db.DefaultContext))
}

func (t *Team) getUnits(e db.Engine) (err error) {
	if t.Units != nil {
		return nil
	}

	t.Units, err = getUnitsByTeamID(e, t.ID)
	return err
}

// GetUnitNames returns the team units names
func (t *Team) GetUnitNames() (res []string) {
	if t.AccessMode >= perm.AccessModeAdmin {
		return unit.AllUnitKeyNames()
	}

	for _, u := range t.Units {
		res = append(res, unit.Units[u.Type].NameKey)
	}
	return
}

// GetUnitsMap returns the team units permissions
func (t *Team) GetUnitsMap() map[string]string {
	m := make(map[string]string)
	if t.AccessMode >= perm.AccessModeAdmin {
		for _, u := range unit.Units {
			m[u.NameKey] = t.AccessMode.String()
		}
	} else {
		for _, u := range t.Units {
			m[u.Unit().NameKey] = u.AccessMode.String()
		}
	}
	return m
}

// IsOwnerTeam returns true if team is owner team.
func (t *Team) IsOwnerTeam() bool {
	return t.Name == ownerTeamName
}

// IsMember returns true if given user is a member of team.
func (t *Team) IsMember(userID int64) bool {
	isMember, err := IsTeamMember(t.OrgID, t.ID, userID)
	if err != nil {
		log.Error("IsMember: %v", err)
		return false
	}
	return isMember
}

func (t *Team) getRepositories(e db.Engine) error {
	if t.Repos != nil {
		return nil
	}
	return e.Join("INNER", "team_repo", "repository.id = team_repo.repo_id").
		Where("team_repo.team_id=?", t.ID).
		OrderBy("repository.name").
		Find(&t.Repos)
}

// GetRepositories returns paginated repositories in team of organization.
func (t *Team) GetRepositories(opts *SearchOrgTeamOptions) error {
	if opts.Page == 0 {
		return t.getRepositories(db.GetEngine(db.DefaultContext))
	}

	return t.getRepositories(db.GetPaginatedSession(opts))
}

func (t *Team) getMembers(e db.Engine) (err error) {
	t.Members, err = getTeamMembers(e, t.ID)
	return err
}

// GetMembers returns paginated members in team of organization.
func (t *Team) GetMembers(opts *SearchMembersOptions) (err error) {
	if opts.Page == 0 {
		return t.getMembers(db.GetEngine(db.DefaultContext))
	}

	return t.getMembers(db.GetPaginatedSession(opts))
}

// AddMember adds new membership of the team to the organization,
// the user will have membership to the organization automatically when needed.
func (t *Team) AddMember(userID int64) error {
	return AddTeamMember(t, userID)
}

// RemoveMember removes member from team of organization.
func (t *Team) RemoveMember(userID int64) error {
	return RemoveTeamMember(t, userID)
}

func (t *Team) hasRepository(e db.Engine, repoID int64) bool {
	return hasTeamRepo(e, t.OrgID, t.ID, repoID)
}

// HasRepository returns true if given repository belong to team.
func (t *Team) HasRepository(repoID int64) bool {
	return t.hasRepository(db.GetEngine(db.DefaultContext), repoID)
}

func (t *Team) addRepository(ctx context.Context, repo *repo_model.Repository) (err error) {
	e := db.GetEngine(ctx)
	if err = addTeamRepo(e, t.OrgID, t.ID, repo.ID); err != nil {
=======
func addRepository(ctx context.Context, t *organization.Team, repo *repo_model.Repository) (err error) {
	if err = organization.AddTeamRepo(ctx, t.OrgID, t.ID, repo.ID); err != nil {
>>>>>>> 438646e0
		return err
	}

	if _, err = db.GetEngine(ctx).Incr("num_repos").ID(t.ID).Update(new(organization.Team)); err != nil {
		return fmt.Errorf("update team: %v", err)
	}

	t.NumRepos++

	if err = recalculateTeamAccesses(ctx, repo, 0); err != nil {
		return fmt.Errorf("recalculateAccesses: %v", err)
	}

	// Make all team members watch this repo if enabled in global settings
	if setting.Service.AutoWatchNewRepos {
		if err = t.GetMembersCtx(ctx); err != nil {
			return fmt.Errorf("getMembers: %v", err)
		}
		for _, u := range t.Members {
			if err = repo_model.WatchRepoCtx(ctx, u.ID, repo.ID, true); err != nil {
				return fmt.Errorf("watchRepo: %v", err)
			}
		}
	}

	return nil
}

// addAllRepositories adds all repositories to the team.
// If the team already has some repositories they will be left unchanged.
func addAllRepositories(ctx context.Context, t *organization.Team) error {
	var orgRepos []repo_model.Repository
	e := db.GetEngine(ctx)
	if err := e.Where("owner_id = ?", t.OrgID).Find(&orgRepos); err != nil {
		return fmt.Errorf("get org repos: %v", err)
	}

	for _, repo := range orgRepos {
		if !hasRepository(ctx, t, repo.ID) {
			if err := addRepository(ctx, t, &repo); err != nil {
				return fmt.Errorf("addRepository: %v", err)
			}
		}
	}

	return nil
}

// AddAllRepositories adds all repositories to the team
func AddAllRepositories(t *organization.Team) (err error) {
	ctx, committer, err := db.TxContext()
	if err != nil {
		return err
	}
	defer committer.Close()

	if err = addAllRepositories(ctx, t); err != nil {
		return err
	}

	return committer.Commit()
}

// AddRepository adds new repository to team of organization.
func AddRepository(t *organization.Team, repo *repo_model.Repository) (err error) {
	if repo.OwnerID != t.OrgID {
		return errors.New("Repository does not belong to organization")
	} else if HasRepository(t, repo.ID) {
		return nil
	}

	ctx, committer, err := db.TxContext()
	if err != nil {
		return err
	}
	defer committer.Close()

	if err = addRepository(ctx, t, repo); err != nil {
		return err
	}

	return committer.Commit()
}

// HasRepository returns true if given repository belong to team.
func HasRepository(t *organization.Team, repoID int64) bool {
	return hasRepository(db.DefaultContext, t, repoID)
}

// RemoveAllRepositories removes all repositories from team and recalculates access
func RemoveAllRepositories(t *organization.Team) (err error) {
	if t.IncludesAllRepositories {
		return nil
	}

	ctx, committer, err := db.TxContext()
	if err != nil {
		return err
	}
	defer committer.Close()

	if err = removeAllRepositories(ctx, t); err != nil {
		return err
	}

	return committer.Commit()
}

// removeAllRepositories removes all repositories from team and recalculates access
// Note: Shall not be called if team includes all repositories
func removeAllRepositories(ctx context.Context, t *organization.Team) (err error) {
	e := db.GetEngine(ctx)
	// Delete all accesses.
	for _, repo := range t.Repos {
		if err := recalculateTeamAccesses(ctx, repo, t.ID); err != nil {
			return err
		}

		// Remove watches from all users and now unaccessible repos
		for _, user := range t.Members {
			has, err := hasAccess(ctx, user.ID, repo)
			if err != nil {
				return err
			} else if has {
				continue
			}

			if err = repo_model.WatchRepoCtx(ctx, user.ID, repo.ID, false); err != nil {
				return err
			}

			// Remove all IssueWatches a user has subscribed to in the repositories
			if err = removeIssueWatchersByRepoID(e, user.ID, repo.ID); err != nil {
				return err
			}
		}
	}

	// Delete team-repo
	if _, err := e.
		Where("team_id=?", t.ID).
		Delete(new(organization.TeamRepo)); err != nil {
		return err
	}

	t.NumRepos = 0
	if _, err = e.ID(t.ID).Cols("num_repos").Update(t); err != nil {
		return err
	}

	return nil
}

func hasRepository(ctx context.Context, t *organization.Team, repoID int64) bool {
	return organization.HasTeamRepo(ctx, t.OrgID, t.ID, repoID)
}

// removeRepository removes a repository from a team and recalculates access
// Note: Repository shall not be removed from team if it includes all repositories (unless the repository is deleted)
func removeRepository(ctx context.Context, t *organization.Team, repo *repo_model.Repository, recalculate bool) (err error) {
	e := db.GetEngine(ctx)
	if err = organization.RemoveTeamRepo(ctx, t.ID, repo.ID); err != nil {
		return err
	}

	t.NumRepos--
	if _, err = e.ID(t.ID).Cols("num_repos").Update(t); err != nil {
		return err
	}

	// Don't need to recalculate when delete a repository from organization.
	if recalculate {
		if err = recalculateTeamAccesses(ctx, repo, t.ID); err != nil {
			return err
		}
	}

	teamUsers, err := organization.GetTeamUsersByTeamID(ctx, t.ID)
	if err != nil {
		return fmt.Errorf("getTeamUsersByTeamID: %v", err)
	}
	for _, teamUser := range teamUsers {
		has, err := hasAccess(ctx, teamUser.UID, repo)
		if err != nil {
			return err
		} else if has {
			continue
		}

		if err = repo_model.WatchRepoCtx(ctx, teamUser.UID, repo.ID, false); err != nil {
			return err
		}

		// Remove all IssueWatches a user has subscribed to in the repositories
		if err := removeIssueWatchersByRepoID(e, teamUser.UID, repo.ID); err != nil {
			return err
		}
	}

	return nil
}

// RemoveRepository removes repository from team of organization.
// If the team shall include all repositories the request is ignored.
func RemoveRepository(t *organization.Team, repoID int64) error {
	if !HasRepository(t, repoID) {
		return nil
	}

	if t.IncludesAllRepositories {
		return nil
	}

	repo, err := repo_model.GetRepositoryByID(repoID)
	if err != nil {
		return err
	}

	ctx, committer, err := db.TxContext()
	if err != nil {
		return err
	}
	defer committer.Close()

	if err = removeRepository(ctx, t, repo, true); err != nil {
		return err
	}

	return committer.Commit()
}

// NewTeam creates a record of new team.
// It's caller's responsibility to assign organization ID.
func NewTeam(t *organization.Team) (err error) {
	if len(t.Name) == 0 {
		return errors.New("empty team name")
	}

	if err = organization.IsUsableTeamName(t.Name); err != nil {
		return err
	}

	has, err := db.GetEngine(db.DefaultContext).ID(t.OrgID).Get(new(user_model.User))
	if err != nil {
		return err
	}
	if !has {
		return organization.ErrOrgNotExist{ID: t.OrgID}
	}

	t.LowerName = strings.ToLower(t.Name)
	has, err = db.GetEngine(db.DefaultContext).
		Where("org_id=?", t.OrgID).
		And("lower_name=?", t.LowerName).
		Get(new(organization.Team))
	if err != nil {
		return err
	}
	if has {
		return organization.ErrTeamAlreadyExist{OrgID: t.OrgID, Name: t.LowerName}
	}

	ctx, committer, err := db.TxContext()
	if err != nil {
		return err
	}
	defer committer.Close()

	if err = db.Insert(ctx, t); err != nil {
		return err
	}

	// insert units for team
	if len(t.Units) > 0 {
		for _, unit := range t.Units {
			unit.TeamID = t.ID
		}
		if err = db.Insert(ctx, &t.Units); err != nil {
			return err
		}
	}

	// Add all repositories to the team if it has access to all of them.
	if t.IncludesAllRepositories {
		err = addAllRepositories(ctx, t)
		if err != nil {
			return fmt.Errorf("addAllRepositories: %v", err)
		}
	}

	// Update organization number of teams.
	if _, err = db.Exec(ctx, "UPDATE `user` SET num_teams=num_teams+1 WHERE id = ?", t.OrgID); err != nil {
		return err
	}
	return committer.Commit()
}

// UpdateTeam updates information of team.
func UpdateTeam(t *organization.Team, authChanged, includeAllChanged bool) (err error) {
	if len(t.Name) == 0 {
		return errors.New("empty team name")
	}

	if len(t.Description) > 255 {
		t.Description = t.Description[:255]
	}

	ctx, committer, err := db.TxContext()
	if err != nil {
		return err
	}
	defer committer.Close()
	sess := db.GetEngine(ctx)

	t.LowerName = strings.ToLower(t.Name)
	has, err := sess.
		Where("org_id=?", t.OrgID).
		And("lower_name=?", t.LowerName).
		And("id!=?", t.ID).
		Get(new(organization.Team))
	if err != nil {
		return err
	} else if has {
		return organization.ErrTeamAlreadyExist{OrgID: t.OrgID, Name: t.LowerName}
	}

	if _, err = sess.ID(t.ID).Cols("name", "lower_name", "description",
		"can_create_org_repo", "authorize", "includes_all_repositories", "can_see_private_issues").Update(t); err != nil {
		return fmt.Errorf("update: %v", err)
	}

	// update units for team
	if len(t.Units) > 0 {
		for _, unit := range t.Units {
			unit.TeamID = t.ID
		}
		// Delete team-unit.
		if _, err := sess.
			Where("team_id=?", t.ID).
			Delete(new(organization.TeamUnit)); err != nil {
			return err
		}
		if _, err = sess.Cols("org_id", "team_id", "type", "access_mode").Insert(&t.Units); err != nil {
			return err
		}
	}

	// Update access for team members if needed.
	if authChanged {
		if err = t.GetRepositoriesCtx(ctx); err != nil {
			return fmt.Errorf("getRepositories: %v", err)
		}

		for _, repo := range t.Repos {
			if err = recalculateTeamAccesses(ctx, repo, 0); err != nil {
				return fmt.Errorf("recalculateTeamAccesses: %v", err)
			}
		}
	}

	// Add all repositories to the team if it has access to all of them.
	if includeAllChanged && t.IncludesAllRepositories {
		err = addAllRepositories(ctx, t)
		if err != nil {
			return fmt.Errorf("addAllRepositories: %v", err)
		}
	}

	return committer.Commit()
}

// DeleteTeam deletes given team.
// It's caller's responsibility to assign organization ID.
func DeleteTeam(t *organization.Team) error {
	ctx, committer, err := db.TxContext()
	if err != nil {
		return err
	}
	defer committer.Close()
	sess := db.GetEngine(ctx)

	if err := t.GetRepositoriesCtx(ctx); err != nil {
		return err
	}

	if err := t.GetMembersCtx(ctx); err != nil {
		return err
	}

	// update branch protections
	{
		protections := make([]*ProtectedBranch, 0, 10)
		err := sess.In("repo_id",
			builder.Select("id").From("repository").Where(builder.Eq{"owner_id": t.OrgID})).
			Find(&protections)
		if err != nil {
			return fmt.Errorf("findProtectedBranches: %v", err)
		}
		for _, p := range protections {
			var matched1, matched2, matched3 bool
			if len(p.WhitelistTeamIDs) != 0 {
				p.WhitelistTeamIDs, matched1 = util.RemoveIDFromList(
					p.WhitelistTeamIDs, t.ID)
			}
			if len(p.ApprovalsWhitelistTeamIDs) != 0 {
				p.ApprovalsWhitelistTeamIDs, matched2 = util.RemoveIDFromList(
					p.ApprovalsWhitelistTeamIDs, t.ID)
			}
			if len(p.MergeWhitelistTeamIDs) != 0 {
				p.MergeWhitelistTeamIDs, matched3 = util.RemoveIDFromList(
					p.MergeWhitelistTeamIDs, t.ID)
			}
			if matched1 || matched2 || matched3 {
				if _, err = sess.ID(p.ID).Cols(
					"whitelist_team_i_ds",
					"merge_whitelist_team_i_ds",
					"approvals_whitelist_team_i_ds",
				).Update(p); err != nil {
					return fmt.Errorf("updateProtectedBranches: %v", err)
				}
			}
		}
	}

	if !t.IncludesAllRepositories {
		if err := removeAllRepositories(ctx, t); err != nil {
			return err
		}
	}

	// Delete team-user.
	if _, err := sess.
		Where("org_id=?", t.OrgID).
		Where("team_id=?", t.ID).
		Delete(new(organization.TeamUser)); err != nil {
		return err
	}

	// Delete team-unit.
	if _, err := sess.
		Where("team_id=?", t.ID).
		Delete(new(organization.TeamUnit)); err != nil {
		return err
	}

	// Delete team.
	if _, err := sess.ID(t.ID).Delete(new(organization.Team)); err != nil {
		return err
	}
	// Update organization number of teams.
	if _, err := sess.Exec("UPDATE `user` SET num_teams=num_teams-1 WHERE id=?", t.OrgID); err != nil {
		return err
	}

	return committer.Commit()
}

// AddTeamMember adds new membership of given team to given organization,
// the user will have membership to given organization automatically when needed.
func AddTeamMember(team *organization.Team, userID int64) error {
	isAlreadyMember, err := organization.IsTeamMember(db.DefaultContext, team.OrgID, team.ID, userID)
	if err != nil || isAlreadyMember {
		return err
	}

	if err := organization.AddOrgUser(team.OrgID, userID); err != nil {
		return err
	}

	ctx, committer, err := db.TxContext()
	if err != nil {
		return err
	}
	defer committer.Close()

	sess := db.GetEngine(ctx)

	if err := db.Insert(ctx, &organization.TeamUser{
		UID:    userID,
		OrgID:  team.OrgID,
		TeamID: team.ID,
	}); err != nil {
		return err
	} else if _, err := sess.Incr("num_members").ID(team.ID).Update(new(organization.Team)); err != nil {
		return err
	}

	team.NumMembers++

	// Give access to team repositories.
	// update exist access if mode become bigger
	subQuery := builder.Select("repo_id").From("team_repo").
		Where(builder.Eq{"team_id": team.ID})

	if _, err := sess.Where("user_id=?", userID).
		In("repo_id", subQuery).
		And("mode < ?", team.AccessMode).
		SetExpr("mode", team.AccessMode).
		Update(new(Access)); err != nil {
		return fmt.Errorf("update user accesses: %v", err)
	}

	// for not exist access
	var repoIDs []int64
	accessSubQuery := builder.Select("repo_id").From("access").Where(builder.Eq{"user_id": userID})
	if err := sess.SQL(subQuery.And(builder.NotIn("repo_id", accessSubQuery))).Find(&repoIDs); err != nil {
		return fmt.Errorf("select id accesses: %v", err)
	}

	accesses := make([]*Access, 0, 100)
	for i, repoID := range repoIDs {
		accesses = append(accesses, &Access{RepoID: repoID, UserID: userID, Mode: team.AccessMode})
		if (i%100 == 0 || i == len(repoIDs)-1) && len(accesses) > 0 {
			if err = db.Insert(ctx, accesses); err != nil {
				return fmt.Errorf("insert new user accesses: %v", err)
			}
			accesses = accesses[:0]
		}
	}

	// watch could be failed, so run it in a goroutine
	if setting.Service.AutoWatchNewRepos {
		// Get team and its repositories.
		if err := team.GetRepositoriesCtx(db.DefaultContext); err != nil {
			log.Error("getRepositories failed: %v", err)
		}
		go func(repos []*repo_model.Repository) {
			for _, repo := range repos {
				if err = repo_model.WatchRepoCtx(db.DefaultContext, userID, repo.ID, true); err != nil {
					log.Error("watch repo failed: %v", err)
				}
			}
		}(team.Repos)
	}

	return committer.Commit()
}

func removeTeamMember(ctx context.Context, team *organization.Team, userID int64) error {
	e := db.GetEngine(ctx)
	isMember, err := organization.IsTeamMember(ctx, team.OrgID, team.ID, userID)
	if err != nil || !isMember {
		return err
	}

	// Check if the user to delete is the last member in owner team.
	if team.IsOwnerTeam() && team.NumMembers == 1 {
		return organization.ErrLastOrgOwner{UID: userID}
	}

	team.NumMembers--

	if err := team.GetRepositoriesCtx(ctx); err != nil {
		return err
	}

	if _, err := e.Delete(&organization.TeamUser{
		UID:    userID,
		OrgID:  team.OrgID,
		TeamID: team.ID,
	}); err != nil {
		return err
	} else if _, err = e.
		ID(team.ID).
		Cols("num_members").
		Update(team); err != nil {
		return err
	}

	// Delete access to team repositories.
	for _, repo := range team.Repos {
		if err := recalculateUserAccess(ctx, repo, userID); err != nil {
			return err
		}

		// Remove watches from now unaccessible
		if err := reconsiderWatches(ctx, repo, userID); err != nil {
			return err
		}

		// Remove issue assignments from now unaccessible
		if err := reconsiderRepoIssuesAssignee(ctx, repo, userID); err != nil {
			return err
		}
	}

	// Check if the user is a member of any team in the organization.
	if count, err := e.Count(&organization.TeamUser{
		UID:   userID,
		OrgID: team.OrgID,
	}); err != nil {
		return err
	} else if count == 0 {
		return removeOrgUser(ctx, team.OrgID, userID)
	}

	return nil
}

// RemoveTeamMember removes member from given team of given organization.
func RemoveTeamMember(team *organization.Team, userID int64) error {
	ctx, committer, err := db.TxContext()
	if err != nil {
		return err
	}
	defer committer.Close()
	if err := removeTeamMember(ctx, team, userID); err != nil {
		return err
	}
	return committer.Commit()
}<|MERGE_RESOLUTION|>--- conflicted
+++ resolved
@@ -22,275 +22,8 @@
 	"xorm.io/builder"
 )
 
-<<<<<<< HEAD
-const ownerTeamName = "Owners"
-
-// Team represents a organization team.
-type Team struct {
-	ID                      int64 `xorm:"pk autoincr"`
-	OrgID                   int64 `xorm:"INDEX"`
-	LowerName               string
-	Name                    string
-	Description             string
-	AccessMode              perm.AccessMode          `xorm:"'authorize'"`
-	Repos                   []*repo_model.Repository `xorm:"-"`
-	Members                 []*user_model.User       `xorm:"-"`
-	NumRepos                int
-	NumMembers              int
-	Units                   []*TeamUnit `xorm:"-"`
-	IncludesAllRepositories bool        `xorm:"NOT NULL DEFAULT false"`
-	CanCreateOrgRepo        bool        `xorm:"NOT NULL DEFAULT false"`
-	CanSeePrivateIssues     bool        `xorm:"NOT NULL DEFAULT false"`
-}
-
-func init() {
-	db.RegisterModel(new(Team))
-	db.RegisterModel(new(TeamUser))
-	db.RegisterModel(new(TeamRepo))
-	db.RegisterModel(new(TeamUnit))
-}
-
-// SearchOrgTeamOptions holds the search options
-type SearchOrgTeamOptions struct {
-	db.ListOptions
-	Keyword     string
-	OrgID       int64
-	IncludeDesc bool
-}
-
-// GetUserTeamOptions holds the search options.
-type GetUserTeamOptions struct {
-	db.ListOptions
-	UserID int64
-}
-
-// SearchMembersOptions holds the search options
-type SearchMembersOptions struct {
-	db.ListOptions
-}
-
-// GetUserTeams search for org teams. Caller is responsible to check permissions.
-func GetUserTeams(opts *GetUserTeamOptions) ([]*Team, int64, error) {
-	if opts.Page <= 0 {
-		opts.Page = 1
-	}
-	if opts.PageSize == 0 {
-		// Default limit
-		opts.PageSize = 10
-	}
-
-	sess := db.GetEngine(db.DefaultContext)
-
-	sess = sess.Join("INNER", "team_user", "team_user.team_id = team.id").
-		And("team_user.uid=?", opts.UserID)
-
-	count, err := sess.
-		Count(new(Team))
-	if err != nil {
-		return nil, 0, err
-	}
-
-	if opts.PageSize == -1 {
-		opts.PageSize = int(count)
-	} else {
-		sess = sess.Limit(opts.PageSize, (opts.Page-1)*opts.PageSize)
-	}
-
-	sess = sess.Join("INNER", "team_user", "team_user.team_id = team.id").
-		And("team_user.uid=?", opts.UserID)
-
-	teams := make([]*Team, 0, opts.PageSize)
-	if err = sess.
-		OrderBy("lower_name").
-		Find(&teams); err != nil {
-		return nil, 0, err
-	}
-
-	return teams, count, nil
-}
-
-// SearchOrgTeams search for org teams. Caller is responsible to check permissions.
-func SearchOrgTeams(opts *SearchOrgTeamOptions) ([]*Team, int64, error) {
-	if opts.Page <= 0 {
-		opts.Page = 1
-	}
-	if opts.PageSize == 0 {
-		// Default limit
-		opts.PageSize = 10
-	}
-
-	cond := builder.NewCond()
-
-	if len(opts.Keyword) > 0 {
-		lowerKeyword := strings.ToLower(opts.Keyword)
-		var keywordCond builder.Cond = builder.Like{"lower_name", lowerKeyword}
-		if opts.IncludeDesc {
-			keywordCond = keywordCond.Or(builder.Like{"LOWER(description)", lowerKeyword})
-		}
-		cond = cond.And(keywordCond)
-	}
-
-	cond = cond.And(builder.Eq{"org_id": opts.OrgID})
-
-	sess := db.GetEngine(db.DefaultContext)
-
-	count, err := sess.
-		Where(cond).
-		Count(new(Team))
-	if err != nil {
-		return nil, 0, err
-	}
-
-	sess = sess.Where(cond)
-	if opts.PageSize == -1 {
-		opts.PageSize = int(count)
-	} else {
-		sess = sess.Limit(opts.PageSize, (opts.Page-1)*opts.PageSize)
-	}
-
-	teams := make([]*Team, 0, opts.PageSize)
-	if err = sess.
-		OrderBy("lower_name").
-		Find(&teams); err != nil {
-		return nil, 0, err
-	}
-
-	return teams, count, nil
-}
-
-// ColorFormat provides a basic color format for a Team
-func (t *Team) ColorFormat(s fmt.State) {
-	if t == nil {
-		log.ColorFprintf(s, "%d:%s (OrgID: %d) %-v",
-			log.NewColoredIDValue(0),
-			"<nil>",
-			log.NewColoredIDValue(0),
-			0)
-		return
-	}
-	log.ColorFprintf(s, "%d:%s (OrgID: %d) %-v",
-		log.NewColoredIDValue(t.ID),
-		t.Name,
-		log.NewColoredIDValue(t.OrgID),
-		t.AccessMode)
-}
-
-// GetUnits return a list of available units for a team
-func (t *Team) GetUnits() error {
-	return t.getUnits(db.GetEngine(db.DefaultContext))
-}
-
-func (t *Team) getUnits(e db.Engine) (err error) {
-	if t.Units != nil {
-		return nil
-	}
-
-	t.Units, err = getUnitsByTeamID(e, t.ID)
-	return err
-}
-
-// GetUnitNames returns the team units names
-func (t *Team) GetUnitNames() (res []string) {
-	if t.AccessMode >= perm.AccessModeAdmin {
-		return unit.AllUnitKeyNames()
-	}
-
-	for _, u := range t.Units {
-		res = append(res, unit.Units[u.Type].NameKey)
-	}
-	return
-}
-
-// GetUnitsMap returns the team units permissions
-func (t *Team) GetUnitsMap() map[string]string {
-	m := make(map[string]string)
-	if t.AccessMode >= perm.AccessModeAdmin {
-		for _, u := range unit.Units {
-			m[u.NameKey] = t.AccessMode.String()
-		}
-	} else {
-		for _, u := range t.Units {
-			m[u.Unit().NameKey] = u.AccessMode.String()
-		}
-	}
-	return m
-}
-
-// IsOwnerTeam returns true if team is owner team.
-func (t *Team) IsOwnerTeam() bool {
-	return t.Name == ownerTeamName
-}
-
-// IsMember returns true if given user is a member of team.
-func (t *Team) IsMember(userID int64) bool {
-	isMember, err := IsTeamMember(t.OrgID, t.ID, userID)
-	if err != nil {
-		log.Error("IsMember: %v", err)
-		return false
-	}
-	return isMember
-}
-
-func (t *Team) getRepositories(e db.Engine) error {
-	if t.Repos != nil {
-		return nil
-	}
-	return e.Join("INNER", "team_repo", "repository.id = team_repo.repo_id").
-		Where("team_repo.team_id=?", t.ID).
-		OrderBy("repository.name").
-		Find(&t.Repos)
-}
-
-// GetRepositories returns paginated repositories in team of organization.
-func (t *Team) GetRepositories(opts *SearchOrgTeamOptions) error {
-	if opts.Page == 0 {
-		return t.getRepositories(db.GetEngine(db.DefaultContext))
-	}
-
-	return t.getRepositories(db.GetPaginatedSession(opts))
-}
-
-func (t *Team) getMembers(e db.Engine) (err error) {
-	t.Members, err = getTeamMembers(e, t.ID)
-	return err
-}
-
-// GetMembers returns paginated members in team of organization.
-func (t *Team) GetMembers(opts *SearchMembersOptions) (err error) {
-	if opts.Page == 0 {
-		return t.getMembers(db.GetEngine(db.DefaultContext))
-	}
-
-	return t.getMembers(db.GetPaginatedSession(opts))
-}
-
-// AddMember adds new membership of the team to the organization,
-// the user will have membership to the organization automatically when needed.
-func (t *Team) AddMember(userID int64) error {
-	return AddTeamMember(t, userID)
-}
-
-// RemoveMember removes member from team of organization.
-func (t *Team) RemoveMember(userID int64) error {
-	return RemoveTeamMember(t, userID)
-}
-
-func (t *Team) hasRepository(e db.Engine, repoID int64) bool {
-	return hasTeamRepo(e, t.OrgID, t.ID, repoID)
-}
-
-// HasRepository returns true if given repository belong to team.
-func (t *Team) HasRepository(repoID int64) bool {
-	return t.hasRepository(db.GetEngine(db.DefaultContext), repoID)
-}
-
-func (t *Team) addRepository(ctx context.Context, repo *repo_model.Repository) (err error) {
-	e := db.GetEngine(ctx)
-	if err = addTeamRepo(e, t.OrgID, t.ID, repo.ID); err != nil {
-=======
 func addRepository(ctx context.Context, t *organization.Team, repo *repo_model.Repository) (err error) {
 	if err = organization.AddTeamRepo(ctx, t.OrgID, t.ID, repo.ID); err != nil {
->>>>>>> 438646e0
 		return err
 	}
 
