// Copyright 2014 The Gogs Authors. All rights reserved.
// Copyright 2018 The Gitea Authors. All rights reserved.
// Use of this source code is governed by a MIT-style
// license that can be found in the LICENSE file.

package models

import (
	"context"
	"database/sql"
	"errors"
	"fmt"

	"code.gitea.io/gitea/modules/setting"

	// Needed for the MySQL driver
	_ "github.com/go-sql-driver/mysql"
	"xorm.io/xorm"
	"xorm.io/xorm/names"
	"xorm.io/xorm/schemas"

	// Needed for the Postgresql driver
	_ "github.com/lib/pq"

	// Needed for the MSSQL driver
	_ "github.com/denisenkom/go-mssqldb"
)

// Engine represents a xorm engine or session.
type Engine interface {
	Table(tableNameOrBean interface{}) *xorm.Session
	Count(...interface{}) (int64, error)
	Decr(column string, arg ...interface{}) *xorm.Session
	Delete(interface{}) (int64, error)
	Exec(...interface{}) (sql.Result, error)
	Find(interface{}, ...interface{}) error
	Get(interface{}) (bool, error)
	ID(interface{}) *xorm.Session
	In(string, ...interface{}) *xorm.Session
	Incr(column string, arg ...interface{}) *xorm.Session
	Insert(...interface{}) (int64, error)
	InsertOne(interface{}) (int64, error)
	Iterate(interface{}, xorm.IterFunc) error
	Join(joinOperator string, tablename interface{}, condition string, args ...interface{}) *xorm.Session
	SQL(interface{}, ...interface{}) *xorm.Session
	Where(interface{}, ...interface{}) *xorm.Session
	Asc(colNames ...string) *xorm.Session
	Limit(limit int, start ...int) *xorm.Session
	SumInt(bean interface{}, columnName string) (res int64, err error)
}

const (
	// When queries are broken down in parts because of the number
	// of parameters, attempt to break by this amount
	maxQueryParameters = 300
)

var (
	x      *xorm.Engine
	tables []interface{}

	// HasEngine specifies if we have a xorm.Engine
	HasEngine bool
)

func init() {
	tables = append(tables,
		new(User),
		new(PublicKey),
		new(AccessToken),
		new(Repository),
		new(DeployKey),
		new(Collaboration),
		new(Access),
		new(Upload),
		new(Watch),
		new(Star),
		new(Follow),
		new(Action),
		new(Issue),
		new(PullRequest),
		new(Comment),
		new(Attachment),
		new(Label),
		new(IssueLabel),
		new(Milestone),
		new(Mirror),
		new(Release),
		new(LoginSource),
		new(Webhook),
		new(HookTask),
		new(Team),
		new(OrgUser),
		new(TeamUser),
		new(TeamRepo),
		new(Notice),
		new(EmailAddress),
		new(Notification),
		new(IssueUser),
		new(LFSMetaObject),
		new(TwoFactor),
		new(GPGKey),
		new(GPGKeyImport),
		new(RepoUnit),
		new(RepoRedirect),
		new(ExternalLoginUser),
		new(ProtectedBranch),
		new(UserOpenID),
		new(IssueWatch),
		new(CommitStatus),
		new(Stopwatch),
		new(TrackedTime),
		new(DeletedBranch),
		new(RepoIndexerStatus),
		new(IssueDependency),
		new(LFSLock),
		new(Reaction),
		new(IssueAssignees),
		new(U2FRegistration),
		new(TeamUnit),
		new(Review),
		new(OAuth2Application),
		new(OAuth2AuthorizationCode),
		new(OAuth2Grant),
		new(Task),
		new(LanguageStat),
<<<<<<< HEAD
		new(RepoTransfer),
=======
		new(EmailHash),
>>>>>>> 3723b064
	)

	gonicNames := []string{"SSL", "UID"}
	for _, name := range gonicNames {
		names.LintGonicMapper[name] = true
	}
}

func getEngine() (*xorm.Engine, error) {
	connStr, err := setting.DBConnStr()
	if err != nil {
		return nil, err
	}

	engine, err := xorm.NewEngine(setting.Database.Type, connStr)
	if err != nil {
		return nil, err
	}
	if setting.Database.Type == "mysql" {
		engine.Dialect().SetParams(map[string]string{"rowFormat": "DYNAMIC"})
	}
	engine.SetSchema(setting.Database.Schema)
	return engine, nil
}

// NewTestEngine sets a new test xorm.Engine
func NewTestEngine(x *xorm.Engine) (err error) {
	x, err = getEngine()
	if err != nil {
		return fmt.Errorf("Connect to database: %v", err)
	}

	x.SetMapper(names.GonicMapper{})
	x.SetLogger(NewXORMLogger(!setting.ProdMode))
	x.ShowSQL(!setting.ProdMode)
	return x.StoreEngine("InnoDB").Sync2(tables...)
}

// SetEngine sets the xorm.Engine
func SetEngine() (err error) {
	x, err = getEngine()
	if err != nil {
		return fmt.Errorf("Failed to connect to database: %v", err)
	}

	x.SetMapper(names.GonicMapper{})
	// WARNING: for serv command, MUST remove the output to os.stdout,
	// so use log file to instead print to stdout.
	x.SetLogger(NewXORMLogger(setting.Database.LogSQL))
	x.ShowSQL(setting.Database.LogSQL)
	x.SetMaxOpenConns(setting.Database.MaxOpenConns)
	x.SetMaxIdleConns(setting.Database.MaxIdleConns)
	x.SetConnMaxLifetime(setting.Database.ConnMaxLifetime)
	return nil
}

// NewEngine initializes a new xorm.Engine
func NewEngine(ctx context.Context, migrateFunc func(*xorm.Engine) error) (err error) {
	if err = SetEngine(); err != nil {
		return err
	}

	x.SetDefaultContext(ctx)

	if err = x.Ping(); err != nil {
		return err
	}

	if err = migrateFunc(x); err != nil {
		return fmt.Errorf("migrate: %v", err)
	}

	if err = x.StoreEngine("InnoDB").Sync2(tables...); err != nil {
		return fmt.Errorf("sync database struct error: %v", err)
	}

	return nil
}

// Statistic contains the database statistics
type Statistic struct {
	Counter struct {
		User, Org, PublicKey,
		Repo, Watch, Star, Action, Access,
		Issue, Comment, Oauth, Follow,
		Mirror, Release, LoginSource, Webhook,
		Milestone, Label, HookTask,
		Team, UpdateTask, Attachment int64
	}
}

// GetStatistic returns the database statistics
func GetStatistic() (stats Statistic) {
	stats.Counter.User = CountUsers()
	stats.Counter.Org = CountOrganizations()
	stats.Counter.PublicKey, _ = x.Count(new(PublicKey))
	stats.Counter.Repo = CountRepositories(true)
	stats.Counter.Watch, _ = x.Count(new(Watch))
	stats.Counter.Star, _ = x.Count(new(Star))
	stats.Counter.Action, _ = x.Count(new(Action))
	stats.Counter.Access, _ = x.Count(new(Access))
	stats.Counter.Issue, _ = x.Count(new(Issue))
	stats.Counter.Comment, _ = x.Count(new(Comment))
	stats.Counter.Oauth = 0
	stats.Counter.Follow, _ = x.Count(new(Follow))
	stats.Counter.Mirror, _ = x.Count(new(Mirror))
	stats.Counter.Release, _ = x.Count(new(Release))
	stats.Counter.LoginSource = CountLoginSources()
	stats.Counter.Webhook, _ = x.Count(new(Webhook))
	stats.Counter.Milestone, _ = x.Count(new(Milestone))
	stats.Counter.Label, _ = x.Count(new(Label))
	stats.Counter.HookTask, _ = x.Count(new(HookTask))
	stats.Counter.Team, _ = x.Count(new(Team))
	stats.Counter.Attachment, _ = x.Count(new(Attachment))
	return
}

// Ping tests if database is alive
func Ping() error {
	if x != nil {
		return x.Ping()
	}
	return errors.New("database not configured")
}

// DumpDatabase dumps all data from database according the special database SQL syntax to file system.
func DumpDatabase(filePath string, dbType string) error {
	var tbs []*schemas.Table
	for _, t := range tables {
		t, err := x.TableInfo(t)
		if err != nil {
			return err
		}
		tbs = append(tbs, t)
	}
	if len(dbType) > 0 {
		return x.DumpTablesToFile(tbs, filePath, schemas.DBType(dbType))
	}
	return x.DumpTablesToFile(tbs, filePath)
}

// MaxBatchInsertSize returns the table's max batch insert size
func MaxBatchInsertSize(bean interface{}) int {
	t, err := x.TableInfo(bean)
	if err != nil {
		return 50
	}
	return 999 / len(t.ColumnsSeq())
}

// Count returns records number according struct's fields as database query conditions
func Count(bean interface{}) (int64, error) {
	return x.Count(bean)
}

// IsTableNotEmpty returns true if table has at least one record
func IsTableNotEmpty(tableName string) (bool, error) {
	return x.Table(tableName).Exist()
}

// DeleteAllRecords will delete all the records of this table
func DeleteAllRecords(tableName string) error {
	_, err := x.Exec(fmt.Sprintf("DELETE FROM %s", tableName))
	return err
}

// GetMaxID will return max id of the table
func GetMaxID(beanOrTableName interface{}) (maxID int64, err error) {
	_, err = x.Select("MAX(id)").Table(beanOrTableName).Get(&maxID)
	return
}

// FindByMaxID filled results as the condition from database
func FindByMaxID(maxID int64, limit int, results interface{}) error {
	return x.Where("id <= ?", maxID).
		OrderBy("id DESC").
		Limit(limit).
		Find(results)
}<|MERGE_RESOLUTION|>--- conflicted
+++ resolved
@@ -124,11 +124,8 @@
 		new(OAuth2Grant),
 		new(Task),
 		new(LanguageStat),
-<<<<<<< HEAD
+		new(EmailHash),
 		new(RepoTransfer),
-=======
-		new(EmailHash),
->>>>>>> 3723b064
 	)
 
 	gonicNames := []string{"SSL", "UID"}
