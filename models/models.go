// Copyright 2014 The Gogs Authors. All rights reserved.
// Copyright 2018 The Gitea Authors. All rights reserved.
// Use of this source code is governed by a MIT-style
// license that can be found in the LICENSE file.

package models

import (
	"database/sql"
	"errors"
	"fmt"
	"net/url"
	"os"
	"path"
	"path/filepath"
	"strings"

	"code.gitea.io/gitea/modules/log"
	"code.gitea.io/gitea/modules/setting"

	// Needed for the MySQL driver
	_ "github.com/go-sql-driver/mysql"
	"github.com/go-xorm/core"
	"github.com/go-xorm/xorm"

	// Needed for the Postgresql driver
	_ "github.com/lib/pq"

	// Needed for the MSSSQL driver
	_ "github.com/denisenkom/go-mssqldb"
)

// Engine represents a xorm engine or session.
type Engine interface {
	Table(tableNameOrBean interface{}) *xorm.Session
	Count(...interface{}) (int64, error)
	Decr(column string, arg ...interface{}) *xorm.Session
	Delete(interface{}) (int64, error)
	Exec(string, ...interface{}) (sql.Result, error)
	Find(interface{}, ...interface{}) error
	Get(interface{}) (bool, error)
	ID(interface{}) *xorm.Session
	In(string, ...interface{}) *xorm.Session
	Incr(column string, arg ...interface{}) *xorm.Session
	Insert(...interface{}) (int64, error)
	InsertOne(interface{}) (int64, error)
	Iterate(interface{}, xorm.IterFunc) error
	Join(joinOperator string, tablename interface{}, condition string, args ...interface{}) *xorm.Session
	SQL(interface{}, ...interface{}) *xorm.Session
	Where(interface{}, ...interface{}) *xorm.Session
}

var (
	x      *xorm.Engine
	tables []interface{}

	// HasEngine specifies if we have a xorm.Engine
	HasEngine bool

	// DbCfg holds the database settings
	DbCfg struct {
		Type, Host, Name, User, Passwd, Path, SSLMode string
		Timeout                                       int
	}

	// EnableSQLite3 use SQLite3
	EnableSQLite3 bool

	// EnableTiDB enable TiDB
	EnableTiDB bool
)

func init() {
	tables = append(tables,
		new(User),
		new(PublicKey),
		new(AccessToken),
		new(Repository),
		new(DeployKey),
		new(Collaboration),
		new(Access),
		new(Upload),
		new(Watch),
		new(Star),
		new(Follow),
		new(Action),
		new(Issue),
		new(PullRequest),
		new(Comment),
		new(Attachment),
		new(Label),
		new(IssueLabel),
		new(Milestone),
		new(Mirror),
		new(Release),
		new(LoginSource),
		new(Webhook),
		new(HookTask),
		new(Team),
		new(OrgUser),
		new(TeamUser),
		new(TeamRepo),
		new(Notice),
		new(EmailAddress),
		new(Notification),
		new(IssueUser),
		new(LFSMetaObject),
		new(TwoFactor),
		new(GPGKey),
		new(RepoUnit),
		new(RepoRedirect),
		new(ExternalLoginUser),
		new(ProtectedBranch),
		new(UserOpenID),
		new(IssueWatch),
		new(CommitStatus),
		new(Stopwatch),
		new(TrackedTime),
		new(DeletedBranch),
		new(RepoIndexerStatus),
		new(LFSLock),
		new(Reaction),
		new(IssueAssignees),
		new(U2FRegistration),
<<<<<<< HEAD
		new(Review),
=======
		new(TeamUnit),
>>>>>>> cfb76cd9
	)

	gonicNames := []string{"SSL", "UID"}
	for _, name := range gonicNames {
		core.LintGonicMapper[name] = true
	}
}

// LoadConfigs loads the database settings
func LoadConfigs() {
	sec := setting.Cfg.Section("database")
	DbCfg.Type = sec.Key("DB_TYPE").String()
	switch DbCfg.Type {
	case "sqlite3":
		setting.UseSQLite3 = true
	case "mysql":
		setting.UseMySQL = true
	case "postgres":
		setting.UsePostgreSQL = true
	case "tidb":
		setting.UseTiDB = true
	case "mssql":
		setting.UseMSSQL = true
	}
	DbCfg.Host = sec.Key("HOST").String()
	DbCfg.Name = sec.Key("NAME").String()
	DbCfg.User = sec.Key("USER").String()
	if len(DbCfg.Passwd) == 0 {
		DbCfg.Passwd = sec.Key("PASSWD").String()
	}
	DbCfg.SSLMode = sec.Key("SSL_MODE").String()
	DbCfg.Path = sec.Key("PATH").MustString("data/gitea.db")
	DbCfg.Timeout = sec.Key("SQLITE_TIMEOUT").MustInt(500)

	sec = setting.Cfg.Section("indexer")
	setting.Indexer.IssuePath = sec.Key("ISSUE_INDEXER_PATH").MustString(path.Join(setting.AppDataPath, "indexers/issues.bleve"))
	if !filepath.IsAbs(setting.Indexer.IssuePath) {
		setting.Indexer.IssuePath = path.Join(setting.AppWorkPath, setting.Indexer.IssuePath)
	}
	setting.Indexer.RepoIndexerEnabled = sec.Key("REPO_INDEXER_ENABLED").MustBool(false)
	setting.Indexer.RepoPath = sec.Key("REPO_INDEXER_PATH").MustString(path.Join(setting.AppDataPath, "indexers/repos.bleve"))
	if !filepath.IsAbs(setting.Indexer.RepoPath) {
		setting.Indexer.RepoPath = path.Join(setting.AppWorkPath, setting.Indexer.RepoPath)
	}
	setting.Indexer.UpdateQueueLength = sec.Key("UPDATE_BUFFER_LEN").MustInt(20)
	setting.Indexer.MaxIndexerFileSize = sec.Key("MAX_FILE_SIZE").MustInt64(1024 * 1024)
}

// parsePostgreSQLHostPort parses given input in various forms defined in
// https://www.postgresql.org/docs/current/static/libpq-connect.html#LIBPQ-CONNSTRING
// and returns proper host and port number.
func parsePostgreSQLHostPort(info string) (string, string) {
	host, port := "127.0.0.1", "5432"
	if strings.Contains(info, ":") && !strings.HasSuffix(info, "]") {
		idx := strings.LastIndex(info, ":")
		host = info[:idx]
		port = info[idx+1:]
	} else if len(info) > 0 {
		host = info
	}
	return host, port
}

func getPostgreSQLConnectionString(DBHost, DBUser, DBPasswd, DBName, DBParam, DBSSLMode string) (connStr string) {
	host, port := parsePostgreSQLHostPort(DBHost)
	if host[0] == '/' { // looks like a unix socket
		connStr = fmt.Sprintf("postgres://%s:%s@:%s/%s%ssslmode=%s&host=%s",
			url.PathEscape(DBUser), url.PathEscape(DBPasswd), port, DBName, DBParam, DBSSLMode, host)
	} else {
		connStr = fmt.Sprintf("postgres://%s:%s@%s:%s/%s%ssslmode=%s",
			url.PathEscape(DBUser), url.PathEscape(DBPasswd), host, port, DBName, DBParam, DBSSLMode)
	}
	return
}

func parseMSSQLHostPort(info string) (string, string) {
	host, port := "127.0.0.1", "1433"
	if strings.Contains(info, ":") {
		host = strings.Split(info, ":")[0]
		port = strings.Split(info, ":")[1]
	} else if strings.Contains(info, ",") {
		host = strings.Split(info, ",")[0]
		port = strings.TrimSpace(strings.Split(info, ",")[1])
	} else if len(info) > 0 {
		host = info
	}
	return host, port
}

func getEngine() (*xorm.Engine, error) {
	connStr := ""
	var Param = "?"
	if strings.Contains(DbCfg.Name, Param) {
		Param = "&"
	}
	switch DbCfg.Type {
	case "mysql":
		if DbCfg.Host[0] == '/' { // looks like a unix socket
			connStr = fmt.Sprintf("%s:%s@unix(%s)/%s%scharset=utf8&parseTime=true",
				DbCfg.User, DbCfg.Passwd, DbCfg.Host, DbCfg.Name, Param)
		} else {
			connStr = fmt.Sprintf("%s:%s@tcp(%s)/%s%scharset=utf8&parseTime=true",
				DbCfg.User, DbCfg.Passwd, DbCfg.Host, DbCfg.Name, Param)
		}
	case "postgres":
		connStr = getPostgreSQLConnectionString(DbCfg.Host, DbCfg.User, DbCfg.Passwd, DbCfg.Name, Param, DbCfg.SSLMode)
	case "mssql":
		host, port := parseMSSQLHostPort(DbCfg.Host)
		connStr = fmt.Sprintf("server=%s; port=%s; database=%s; user id=%s; password=%s;", host, port, DbCfg.Name, DbCfg.User, DbCfg.Passwd)
	case "sqlite3":
		if !EnableSQLite3 {
			return nil, errors.New("this binary version does not build support for SQLite3")
		}
		if err := os.MkdirAll(path.Dir(DbCfg.Path), os.ModePerm); err != nil {
			return nil, fmt.Errorf("Failed to create directories: %v", err)
		}
		connStr = fmt.Sprintf("file:%s?cache=shared&mode=rwc&_busy_timeout=%d", DbCfg.Path, DbCfg.Timeout)
	case "tidb":
		if !EnableTiDB {
			return nil, errors.New("this binary version does not build support for TiDB")
		}
		if err := os.MkdirAll(path.Dir(DbCfg.Path), os.ModePerm); err != nil {
			return nil, fmt.Errorf("Failed to create directories: %v", err)
		}
		connStr = "goleveldb://" + DbCfg.Path
	default:
		return nil, fmt.Errorf("Unknown database type: %s", DbCfg.Type)
	}

	return xorm.NewEngine(DbCfg.Type, connStr)
}

// NewTestEngine sets a new test xorm.Engine
func NewTestEngine(x *xorm.Engine) (err error) {
	x, err = getEngine()
	if err != nil {
		return fmt.Errorf("Connect to database: %v", err)
	}

	x.SetMapper(core.GonicMapper{})
	x.SetLogger(log.XORMLogger)
	x.ShowSQL(!setting.ProdMode)
	return x.StoreEngine("InnoDB").Sync2(tables...)
}

// SetEngine sets the xorm.Engine
func SetEngine() (err error) {
	x, err = getEngine()
	if err != nil {
		return fmt.Errorf("Failed to connect to database: %v", err)
	}

	x.SetMapper(core.GonicMapper{})
	// WARNING: for serv command, MUST remove the output to os.stdout,
	// so use log file to instead print to stdout.
	x.SetLogger(log.XORMLogger)
	x.ShowSQL(setting.LogSQL)
	return nil
}

// NewEngine initializes a new xorm.Engine
func NewEngine(migrateFunc func(*xorm.Engine) error) (err error) {
	if err = SetEngine(); err != nil {
		return err
	}

	if err = x.Ping(); err != nil {
		return err
	}

	if err = migrateFunc(x); err != nil {
		return fmt.Errorf("migrate: %v", err)
	}

	if err = x.StoreEngine("InnoDB").Sync2(tables...); err != nil {
		return fmt.Errorf("sync database struct error: %v", err)
	}

	return nil
}

// Statistic contains the database statistics
type Statistic struct {
	Counter struct {
		User, Org, PublicKey,
		Repo, Watch, Star, Action, Access,
		Issue, Comment, Oauth, Follow,
		Mirror, Release, LoginSource, Webhook,
		Milestone, Label, HookTask,
		Team, UpdateTask, Attachment int64
	}
}

// GetStatistic returns the database statistics
func GetStatistic() (stats Statistic) {
	stats.Counter.User = CountUsers()
	stats.Counter.Org = CountOrganizations()
	stats.Counter.PublicKey, _ = x.Count(new(PublicKey))
	stats.Counter.Repo = CountRepositories(true)
	stats.Counter.Watch, _ = x.Count(new(Watch))
	stats.Counter.Star, _ = x.Count(new(Star))
	stats.Counter.Action, _ = x.Count(new(Action))
	stats.Counter.Access, _ = x.Count(new(Access))
	stats.Counter.Issue, _ = x.Count(new(Issue))
	stats.Counter.Comment, _ = x.Count(new(Comment))
	stats.Counter.Oauth = 0
	stats.Counter.Follow, _ = x.Count(new(Follow))
	stats.Counter.Mirror, _ = x.Count(new(Mirror))
	stats.Counter.Release, _ = x.Count(new(Release))
	stats.Counter.LoginSource = CountLoginSources()
	stats.Counter.Webhook, _ = x.Count(new(Webhook))
	stats.Counter.Milestone, _ = x.Count(new(Milestone))
	stats.Counter.Label, _ = x.Count(new(Label))
	stats.Counter.HookTask, _ = x.Count(new(HookTask))
	stats.Counter.Team, _ = x.Count(new(Team))
	stats.Counter.Attachment, _ = x.Count(new(Attachment))
	return
}

// Ping tests if database is alive
func Ping() error {
	if x != nil {
		return x.Ping()
	}
	return errors.New("database not configured")
}

// DumpDatabase dumps all data from database according the special database SQL syntax to file system.
func DumpDatabase(filePath string, dbType string) error {
	var tbs []*core.Table
	for _, t := range tables {
		tbs = append(tbs, x.TableInfo(t).Table)
	}
	if len(dbType) > 0 {
		return x.DumpTablesToFile(tbs, filePath, core.DbType(dbType))
	}
	return x.DumpTablesToFile(tbs, filePath)
}<|MERGE_RESOLUTION|>--- conflicted
+++ resolved
@@ -122,11 +122,8 @@
 		new(Reaction),
 		new(IssueAssignees),
 		new(U2FRegistration),
-<<<<<<< HEAD
+		new(TeamUnit),
 		new(Review),
-=======
-		new(TeamUnit),
->>>>>>> cfb76cd9
 	)
 
 	gonicNames := []string{"SSL", "UID"}
