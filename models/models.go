// Copyright 2014 The Gogs Authors. All rights reserved.
// Copyright 2018 The Gitea Authors. All rights reserved.
// Use of this source code is governed by a MIT-style
// license that can be found in the LICENSE file.

package models

import (
	"context"
	"database/sql"
	"errors"
	"fmt"
	"reflect"
	"strings"

	"code.gitea.io/gitea/modules/setting"

	// Needed for the MySQL driver
	_ "github.com/go-sql-driver/mysql"
	"xorm.io/xorm"
	"xorm.io/xorm/names"
	"xorm.io/xorm/schemas"

	// Needed for the Postgresql driver
	_ "github.com/lib/pq"

	// Needed for the MSSQL driver
	_ "github.com/denisenkom/go-mssqldb"
)

// Engine represents a xorm engine or session.
type Engine interface {
	Table(tableNameOrBean interface{}) *xorm.Session
	Count(...interface{}) (int64, error)
	Decr(column string, arg ...interface{}) *xorm.Session
	Delete(interface{}) (int64, error)
	Exec(...interface{}) (sql.Result, error)
	Find(interface{}, ...interface{}) error
	Get(interface{}) (bool, error)
	ID(interface{}) *xorm.Session
	In(string, ...interface{}) *xorm.Session
	Incr(column string, arg ...interface{}) *xorm.Session
	Insert(...interface{}) (int64, error)
	InsertOne(interface{}) (int64, error)
	Iterate(interface{}, xorm.IterFunc) error
	Join(joinOperator string, tablename interface{}, condition string, args ...interface{}) *xorm.Session
	SQL(interface{}, ...interface{}) *xorm.Session
	Where(interface{}, ...interface{}) *xorm.Session
	Asc(colNames ...string) *xorm.Session
	Desc(colNames ...string) *xorm.Session
	Limit(limit int, start ...int) *xorm.Session
	SumInt(bean interface{}, columnName string) (res int64, err error)
}

const (
	// When queries are broken down in parts because of the number
	// of parameters, attempt to break by this amount
	maxQueryParameters = 300
)

var (
	x      *xorm.Engine
	tables []interface{}

	// HasEngine specifies if we have a xorm.Engine
	HasEngine bool
)

func init() {
	tables = append(tables,
		new(User),
		new(PublicKey),
		new(AccessToken),
		new(Repository),
		new(DeployKey),
		new(Collaboration),
		new(Access),
		new(Upload),
		new(Watch),
		new(Star),
		new(Follow),
		new(Action),
		new(Issue),
		new(PullRequest),
		new(Comment),
		new(Attachment),
		new(Label),
		new(IssueLabel),
		new(Milestone),
		new(Mirror),
		new(Release),
		new(LoginSource),
		new(Webhook),
		new(HookTask),
		new(Team),
		new(OrgUser),
		new(TeamUser),
		new(TeamRepo),
		new(Notice),
		new(EmailAddress),
		new(Notification),
		new(IssueUser),
		new(LFSMetaObject),
		new(TwoFactor),
		new(GPGKey),
		new(GPGKeyImport),
		new(RepoUnit),
		new(RepoRedirect),
		new(ExternalLoginUser),
		new(ProtectedBranch),
		new(UserOpenID),
		new(IssueWatch),
		new(CommitStatus),
		new(Stopwatch),
		new(TrackedTime),
		new(DeletedBranch),
		new(RepoIndexerStatus),
		new(IssueDependency),
		new(LFSLock),
		new(Reaction),
		new(IssueAssignees),
		new(U2FRegistration),
		new(TeamUnit),
		new(Review),
		new(OAuth2Application),
		new(OAuth2AuthorizationCode),
		new(OAuth2Grant),
		new(Task),
		new(LanguageStat),
		new(EmailHash),
<<<<<<< HEAD
		new(RepoTransfer),
=======
		new(UserRedirect),
		new(Project),
		new(ProjectBoard),
		new(ProjectIssue),
		new(Session),
>>>>>>> 5cc1a49b
	)

	gonicNames := []string{"SSL", "UID"}
	for _, name := range gonicNames {
		names.LintGonicMapper[name] = true
	}
}

func getEngine() (*xorm.Engine, error) {
	connStr, err := setting.DBConnStr()
	if err != nil {
		return nil, err
	}

	var engine *xorm.Engine

	if setting.Database.UsePostgreSQL && len(setting.Database.Schema) > 0 {
		// OK whilst we sort out our schema issues - create a schema aware postgres
		registerPostgresSchemaDriver()
		engine, err = xorm.NewEngine("postgresschema", connStr)
	} else {
		engine, err = xorm.NewEngine(setting.Database.Type, connStr)
	}

	if err != nil {
		return nil, err
	}
	if setting.Database.Type == "mysql" {
		engine.Dialect().SetParams(map[string]string{"rowFormat": "DYNAMIC"})
	} else if setting.Database.Type == "mssql" {
		engine.Dialect().SetParams(map[string]string{"DEFAULT_VARCHAR": "nvarchar"})
	}
	engine.SetSchema(setting.Database.Schema)
	return engine, nil
}

// NewTestEngine sets a new test xorm.Engine
func NewTestEngine() (err error) {
	x, err = getEngine()
	if err != nil {
		return fmt.Errorf("Connect to database: %v", err)
	}

	x.SetMapper(names.GonicMapper{})
	x.SetLogger(NewXORMLogger(!setting.IsProd()))
	x.ShowSQL(!setting.IsProd())
	return x.StoreEngine("InnoDB").Sync2(tables...)
}

// SetEngine sets the xorm.Engine
func SetEngine() (err error) {
	x, err = getEngine()
	if err != nil {
		return fmt.Errorf("Failed to connect to database: %v", err)
	}

	x.SetMapper(names.GonicMapper{})
	// WARNING: for serv command, MUST remove the output to os.stdout,
	// so use log file to instead print to stdout.
	x.SetLogger(NewXORMLogger(setting.Database.LogSQL))
	x.ShowSQL(setting.Database.LogSQL)
	x.SetMaxOpenConns(setting.Database.MaxOpenConns)
	x.SetMaxIdleConns(setting.Database.MaxIdleConns)
	x.SetConnMaxLifetime(setting.Database.ConnMaxLifetime)
	return nil
}

// NewEngine initializes a new xorm.Engine
// This function must never call .Sync2() if the provided migration function fails.
// When called from the "doctor" command, the migration function is a version check
// that prevents the doctor from fixing anything in the database if the migration level
// is different from the expected value.
func NewEngine(ctx context.Context, migrateFunc func(*xorm.Engine) error) (err error) {
	if err = SetEngine(); err != nil {
		return err
	}

	x.SetDefaultContext(ctx)

	if err = x.Ping(); err != nil {
		return err
	}

	if err = migrateFunc(x); err != nil {
		return fmt.Errorf("migrate: %v", err)
	}

	if err = x.StoreEngine("InnoDB").Sync2(tables...); err != nil {
		return fmt.Errorf("sync database struct error: %v", err)
	}

	return nil
}

// NamesToBean return a list of beans or an error
func NamesToBean(names ...string) ([]interface{}, error) {
	beans := []interface{}{}
	if len(names) == 0 {
		beans = append(beans, tables...)
		return beans, nil
	}
	// Need to map provided names to beans...
	beanMap := make(map[string]interface{})
	for _, bean := range tables {

		beanMap[strings.ToLower(reflect.Indirect(reflect.ValueOf(bean)).Type().Name())] = bean
		beanMap[strings.ToLower(x.TableName(bean))] = bean
		beanMap[strings.ToLower(x.TableName(bean, true))] = bean
	}

	gotBean := make(map[interface{}]bool)
	for _, name := range names {
		bean, ok := beanMap[strings.ToLower(strings.TrimSpace(name))]
		if !ok {
			return nil, fmt.Errorf("No table found that matches: %s", name)
		}
		if !gotBean[bean] {
			beans = append(beans, bean)
			gotBean[bean] = true
		}
	}
	return beans, nil
}

// Statistic contains the database statistics
type Statistic struct {
	Counter struct {
		User, Org, PublicKey,
		Repo, Watch, Star, Action, Access,
		Issue, Comment, Oauth, Follow,
		Mirror, Release, LoginSource, Webhook,
		Milestone, Label, HookTask,
		Team, UpdateTask, Attachment int64
	}
}

// GetStatistic returns the database statistics
func GetStatistic() (stats Statistic) {
	stats.Counter.User = CountUsers()
	stats.Counter.Org = CountOrganizations()
	stats.Counter.PublicKey, _ = x.Count(new(PublicKey))
	stats.Counter.Repo = CountRepositories(true)
	stats.Counter.Watch, _ = x.Count(new(Watch))
	stats.Counter.Star, _ = x.Count(new(Star))
	stats.Counter.Action, _ = x.Count(new(Action))
	stats.Counter.Access, _ = x.Count(new(Access))
	stats.Counter.Issue, _ = x.Count(new(Issue))
	stats.Counter.Comment, _ = x.Count(new(Comment))
	stats.Counter.Oauth = 0
	stats.Counter.Follow, _ = x.Count(new(Follow))
	stats.Counter.Mirror, _ = x.Count(new(Mirror))
	stats.Counter.Release, _ = x.Count(new(Release))
	stats.Counter.LoginSource = CountLoginSources()
	stats.Counter.Webhook, _ = x.Count(new(Webhook))
	stats.Counter.Milestone, _ = x.Count(new(Milestone))
	stats.Counter.Label, _ = x.Count(new(Label))
	stats.Counter.HookTask, _ = x.Count(new(HookTask))
	stats.Counter.Team, _ = x.Count(new(Team))
	stats.Counter.Attachment, _ = x.Count(new(Attachment))
	return
}

// Ping tests if database is alive
func Ping() error {
	if x != nil {
		return x.Ping()
	}
	return errors.New("database not configured")
}

// DumpDatabase dumps all data from database according the special database SQL syntax to file system.
func DumpDatabase(filePath string, dbType string) error {
	var tbs []*schemas.Table
	for _, t := range tables {
		t, err := x.TableInfo(t)
		if err != nil {
			return err
		}
		tbs = append(tbs, t)
	}

	type Version struct {
		ID      int64 `xorm:"pk autoincr"`
		Version int64
	}
	t, err := x.TableInfo(Version{})
	if err != nil {
		return err
	}
	tbs = append(tbs, t)

	if len(dbType) > 0 {
		return x.DumpTablesToFile(tbs, filePath, schemas.DBType(dbType))
	}
	return x.DumpTablesToFile(tbs, filePath)
}

// MaxBatchInsertSize returns the table's max batch insert size
func MaxBatchInsertSize(bean interface{}) int {
	t, err := x.TableInfo(bean)
	if err != nil {
		return 50
	}
	return 999 / len(t.ColumnsSeq())
}

// Count returns records number according struct's fields as database query conditions
func Count(bean interface{}) (int64, error) {
	return x.Count(bean)
}

// IsTableNotEmpty returns true if table has at least one record
func IsTableNotEmpty(tableName string) (bool, error) {
	return x.Table(tableName).Exist()
}

// DeleteAllRecords will delete all the records of this table
func DeleteAllRecords(tableName string) error {
	_, err := x.Exec(fmt.Sprintf("DELETE FROM %s", tableName))
	return err
}

// GetMaxID will return max id of the table
func GetMaxID(beanOrTableName interface{}) (maxID int64, err error) {
	_, err = x.Select("MAX(id)").Table(beanOrTableName).Get(&maxID)
	return
}

// FindByMaxID filled results as the condition from database
func FindByMaxID(maxID int64, limit int, results interface{}) error {
	return x.Where("id <= ?", maxID).
		OrderBy("id DESC").
		Limit(limit).
		Find(results)
}<|MERGE_RESOLUTION|>--- conflicted
+++ resolved
@@ -128,15 +128,12 @@
 		new(Task),
 		new(LanguageStat),
 		new(EmailHash),
-<<<<<<< HEAD
-		new(RepoTransfer),
-=======
 		new(UserRedirect),
 		new(Project),
 		new(ProjectBoard),
 		new(ProjectIssue),
 		new(Session),
->>>>>>> 5cc1a49b
+		new(RepoTransfer),
 	)
 
 	gonicNames := []string{"SSL", "UID"}
