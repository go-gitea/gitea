// Copyright 2014 The Gogs Authors. All rights reserved.
// Copyright 2018 The Gitea Authors. All rights reserved.
// Use of this source code is governed by a MIT-style
// license that can be found in the LICENSE file.

package models

import (
	"context"
	"database/sql"
	"errors"
	"fmt"

	"code.gitea.io/gitea/modules/setting"

	// Needed for the MySQL driver
	_ "github.com/go-sql-driver/mysql"
	"xorm.io/core"
	"xorm.io/xorm"

	// Needed for the Postgresql driver
	_ "github.com/lib/pq"

	// Needed for the MSSSQL driver
	_ "github.com/denisenkom/go-mssqldb"
)

// Engine represents a xorm engine or session.
type Engine interface {
	Table(tableNameOrBean interface{}) *xorm.Session
	Count(...interface{}) (int64, error)
	Decr(column string, arg ...interface{}) *xorm.Session
	Delete(interface{}) (int64, error)
	Exec(...interface{}) (sql.Result, error)
	Find(interface{}, ...interface{}) error
	Get(interface{}) (bool, error)
	ID(interface{}) *xorm.Session
	In(string, ...interface{}) *xorm.Session
	Incr(column string, arg ...interface{}) *xorm.Session
	Insert(...interface{}) (int64, error)
	InsertOne(interface{}) (int64, error)
	Iterate(interface{}, xorm.IterFunc) error
	Join(joinOperator string, tablename interface{}, condition string, args ...interface{}) *xorm.Session
	SQL(interface{}, ...interface{}) *xorm.Session
	Where(interface{}, ...interface{}) *xorm.Session
	Asc(colNames ...string) *xorm.Session
	Limit(limit int, start ...int) *xorm.Session
	SumInt(bean interface{}, columnName string) (res int64, err error)
}

const (
	// When queries are broken down in parts because of the number
	// of parameters, attempt to break by this amount
	maxQueryParameters = 300
)

var (
	x      *xorm.Engine
	tables []interface{}

	// HasEngine specifies if we have a xorm.Engine
	HasEngine bool
)

func init() {
	tables = append(tables,
		new(User),
		new(PublicKey),
		new(AccessToken),
		new(Repository),
		new(DeployKey),
		new(Collaboration),
		new(Access),
		new(Upload),
		new(Watch),
		new(Star),
		new(Follow),
		new(Action),
		new(Issue),
		new(PullRequest),
		new(Comment),
		new(Attachment),
		new(Label),
		new(IssueLabel),
		new(Milestone),
		new(Mirror),
		new(Release),
		new(LoginSource),
		new(Webhook),
		new(HookTask),
		new(Team),
		new(OrgUser),
		new(TeamUser),
		new(TeamRepo),
		new(Notice),
		new(EmailAddress),
		new(Notification),
		new(IssueUser),
		new(LFSMetaObject),
		new(TwoFactor),
		new(GPGKey),
		new(GPGKeyImport),
		new(RepoUnit),
		new(RepoRedirect),
		new(ExternalLoginUser),
		new(ProtectedBranch),
		new(UserOpenID),
		new(IssueWatch),
		new(CommitStatus),
		new(Stopwatch),
		new(TrackedTime),
		new(DeletedBranch),
		new(RepoIndexerStatus),
		new(IssueDependency),
		new(LFSLock),
		new(Reaction),
		new(IssueAssignees),
		new(U2FRegistration),
		new(TeamUnit),
		new(Review),
		new(OAuth2Application),
		new(OAuth2AuthorizationCode),
		new(OAuth2Grant),
		new(Task),
<<<<<<< HEAD
		new(RepoTransfer),
=======
		new(LanguageStat),
>>>>>>> 791b109d
	)

	gonicNames := []string{"SSL", "UID"}
	for _, name := range gonicNames {
		core.LintGonicMapper[name] = true
	}
}

func getEngine() (*xorm.Engine, error) {
	connStr, err := setting.DBConnStr()
	if err != nil {
		return nil, err
	}

	engine, err := xorm.NewEngine(setting.Database.Type, connStr)
	if err != nil {
		return nil, err
	}
	engine.SetSchema(setting.Database.Schema)
	return engine, nil
}

// NewTestEngine sets a new test xorm.Engine
func NewTestEngine(x *xorm.Engine) (err error) {
	x, err = getEngine()
	if err != nil {
		return fmt.Errorf("Connect to database: %v", err)
	}

	x.ShowExecTime(true)
	x.SetMapper(core.GonicMapper{})
	x.SetLogger(NewXORMLogger(!setting.ProdMode))
	x.ShowSQL(!setting.ProdMode)
	return x.StoreEngine("InnoDB").Sync2(tables...)
}

// SetEngine sets the xorm.Engine
func SetEngine() (err error) {
	x, err = getEngine()
	if err != nil {
		return fmt.Errorf("Failed to connect to database: %v", err)
	}

	x.ShowExecTime(true)
	x.SetMapper(core.GonicMapper{})
	// WARNING: for serv command, MUST remove the output to os.stdout,
	// so use log file to instead print to stdout.
	x.SetLogger(NewXORMLogger(setting.Database.LogSQL))
	x.ShowSQL(setting.Database.LogSQL)
	x.SetMaxOpenConns(setting.Database.MaxOpenConns)
	x.SetMaxIdleConns(setting.Database.MaxIdleConns)
	x.SetConnMaxLifetime(setting.Database.ConnMaxLifetime)
	return nil
}

// NewEngine initializes a new xorm.Engine
func NewEngine(ctx context.Context, migrateFunc func(*xorm.Engine) error) (err error) {
	if err = SetEngine(); err != nil {
		return err
	}

	x.SetDefaultContext(ctx)

	if err = x.Ping(); err != nil {
		return err
	}

	if err = migrateFunc(x); err != nil {
		return fmt.Errorf("migrate: %v", err)
	}

	if err = x.StoreEngine("InnoDB").Sync2(tables...); err != nil {
		return fmt.Errorf("sync database struct error: %v", err)
	}

	return nil
}

// Statistic contains the database statistics
type Statistic struct {
	Counter struct {
		User, Org, PublicKey,
		Repo, Watch, Star, Action, Access,
		Issue, Comment, Oauth, Follow,
		Mirror, Release, LoginSource, Webhook,
		Milestone, Label, HookTask,
		Team, UpdateTask, Attachment int64
	}
}

// GetStatistic returns the database statistics
func GetStatistic() (stats Statistic) {
	stats.Counter.User = CountUsers()
	stats.Counter.Org = CountOrganizations()
	stats.Counter.PublicKey, _ = x.Count(new(PublicKey))
	stats.Counter.Repo = CountRepositories(true)
	stats.Counter.Watch, _ = x.Count(new(Watch))
	stats.Counter.Star, _ = x.Count(new(Star))
	stats.Counter.Action, _ = x.Count(new(Action))
	stats.Counter.Access, _ = x.Count(new(Access))
	stats.Counter.Issue, _ = x.Count(new(Issue))
	stats.Counter.Comment, _ = x.Count(new(Comment))
	stats.Counter.Oauth = 0
	stats.Counter.Follow, _ = x.Count(new(Follow))
	stats.Counter.Mirror, _ = x.Count(new(Mirror))
	stats.Counter.Release, _ = x.Count(new(Release))
	stats.Counter.LoginSource = CountLoginSources()
	stats.Counter.Webhook, _ = x.Count(new(Webhook))
	stats.Counter.Milestone, _ = x.Count(new(Milestone))
	stats.Counter.Label, _ = x.Count(new(Label))
	stats.Counter.HookTask, _ = x.Count(new(HookTask))
	stats.Counter.Team, _ = x.Count(new(Team))
	stats.Counter.Attachment, _ = x.Count(new(Attachment))
	return
}

// Ping tests if database is alive
func Ping() error {
	if x != nil {
		return x.Ping()
	}
	return errors.New("database not configured")
}

// DumpDatabase dumps all data from database according the special database SQL syntax to file system.
func DumpDatabase(filePath string, dbType string) error {
	var tbs []*core.Table
	for _, t := range tables {
		t := x.TableInfo(t)
		t.Table.Name = t.Name
		tbs = append(tbs, t.Table)
	}
	if len(dbType) > 0 {
		return x.DumpTablesToFile(tbs, filePath, core.DbType(dbType))
	}
	return x.DumpTablesToFile(tbs, filePath)
}

// MaxBatchInsertSize returns the table's max batch insert size
func MaxBatchInsertSize(bean interface{}) int {
	t := x.TableInfo(bean)
	return 999 / len(t.ColumnsSeq())
}

// Count returns records number according struct's fields as database query conditions
func Count(bean interface{}) (int64, error) {
	return x.Count(bean)
}

// IsTableNotEmpty returns true if table has at least one record
func IsTableNotEmpty(tableName string) (bool, error) {
	return x.Table(tableName).Exist()
}

// DeleteAllRecords will delete all the records of this table
func DeleteAllRecords(tableName string) error {
	_, err := x.Exec(fmt.Sprintf("DELETE FROM %s", tableName))
	return err
}

// GetMaxID will return max id of the table
func GetMaxID(beanOrTableName interface{}) (maxID int64, err error) {
	_, err = x.Select("MAX(id)").Table(beanOrTableName).Get(&maxID)
	return
}

// FindByMaxID filled results as the condition from database
func FindByMaxID(maxID int64, limit int, results interface{}) error {
	return x.Where("id <= ?", maxID).
		OrderBy("id DESC").
		Limit(limit).
		Find(results)
}<|MERGE_RESOLUTION|>--- conflicted
+++ resolved
@@ -122,11 +122,8 @@
 		new(OAuth2AuthorizationCode),
 		new(OAuth2Grant),
 		new(Task),
-<<<<<<< HEAD
+		new(LanguageStat),
 		new(RepoTransfer),
-=======
-		new(LanguageStat),
->>>>>>> 791b109d
 	)
 
 	gonicNames := []string{"SSL", "UID"}
