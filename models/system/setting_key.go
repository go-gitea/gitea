--- conflicted
+++ resolved
@@ -10,12 +10,7 @@
 	KeyPictureEnableFederatedAvatar = "picture.enable_federated_avatar"
 )
 
-<<<<<<< HEAD
-// GenCacheKey returns the cache key for some configuration
-func GenCacheKey(key string) string {
-=======
 // genSettingCacheKey returns the cache key for some configuration
 func genSettingCacheKey(key string) string {
->>>>>>> 536578fc
 	return "system.setting." + key
 }