--- conflicted
+++ resolved
@@ -264,15 +264,6 @@
 	if err != nil {
 		return perm, err
 	}
-<<<<<<< HEAD
-	if task.RepoID != repo.ID {
-		// FIXME allow public repo read access if tokenless pull is enabled
-		return perm, nil
-	}
-
-	var accessMode perm_model.AccessMode
-	if task.IsForkPullRequest {
-=======
 
 	var accessMode perm_model.AccessMode
 	if task.RepoID != repo.ID {
@@ -290,7 +281,6 @@
 		}
 		accessMode = perm_model.AccessModeRead
 	} else if task.IsForkPullRequest {
->>>>>>> 850012bf
 		accessMode = perm_model.AccessModeRead
 	} else {
 		accessMode = perm_model.AccessModeWrite
