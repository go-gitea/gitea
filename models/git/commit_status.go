// Copyright 2017 Gitea. All rights reserved.
// SPDX-License-Identifier: MIT

package git

import (
	"context"
	"crypto/sha1"
	"errors"
	"fmt"
	"net/url"
	"strconv"
	"strings"
	"time"

	asymkey_model "code.gitea.io/gitea/models/asymkey"
	"code.gitea.io/gitea/models/db"
	repo_model "code.gitea.io/gitea/models/repo"
	user_model "code.gitea.io/gitea/models/user"
	"code.gitea.io/gitea/modules/commitstatus"
	"code.gitea.io/gitea/modules/git"
	"code.gitea.io/gitea/modules/log"
	"code.gitea.io/gitea/modules/setting"
	"code.gitea.io/gitea/modules/timeutil"
	"code.gitea.io/gitea/modules/translation"

	"xorm.io/builder"
	"xorm.io/xorm"
)

// CommitStatus holds a single commit status of a single Commit
type CommitStatus struct {
	ID          int64                          `xorm:"pk autoincr"`
	Index       int64                          `xorm:"INDEX UNIQUE(repo_sha_index)"`
	RepoID      int64                          `xorm:"INDEX UNIQUE(repo_sha_index)"`
	Repo        *repo_model.Repository         `xorm:"-"`
	State       commitstatus.CommitStatusState `xorm:"VARCHAR(7) NOT NULL"`
	SHA         string                         `xorm:"VARCHAR(64) NOT NULL INDEX UNIQUE(repo_sha_index)"`
	TargetURL   string                         `xorm:"TEXT"`
	Description string                         `xorm:"TEXT"`
	ContextHash string                         `xorm:"VARCHAR(64) index"`
	Context     string                         `xorm:"TEXT"`
	Creator     *user_model.User               `xorm:"-"`
	CreatorID   int64

	CreatedUnix timeutil.TimeStamp `xorm:"INDEX created"`
	UpdatedUnix timeutil.TimeStamp `xorm:"INDEX updated"`
}

func init() {
	db.RegisterModel(new(CommitStatus))
	db.RegisterModel(new(CommitStatusIndex))
}

func postgresGetCommitStatusIndex(ctx context.Context, repoID int64, sha string) (int64, error) {
	res, err := db.GetEngine(ctx).Query("INSERT INTO `commit_status_index` (repo_id, sha, max_index) "+
		"VALUES (?,?,1) ON CONFLICT (repo_id, sha) DO UPDATE SET max_index = `commit_status_index`.max_index+1 RETURNING max_index",
		repoID, sha)
	if err != nil {
		return 0, err
	}
	if len(res) == 0 {
		return 0, db.ErrGetResourceIndexFailed
	}
	return strconv.ParseInt(string(res[0]["max_index"]), 10, 64)
}

func mysqlGetCommitStatusIndex(ctx context.Context, repoID int64, sha string) (int64, error) {
	if _, err := db.GetEngine(ctx).Exec("INSERT INTO `commit_status_index` (repo_id, sha, max_index) "+
		"VALUES (?,?,1) ON DUPLICATE KEY UPDATE max_index = max_index+1",
		repoID, sha); err != nil {
		return 0, err
	}

	var idx int64
	_, err := db.GetEngine(ctx).SQL("SELECT max_index FROM `commit_status_index` WHERE repo_id = ? AND sha = ?",
		repoID, sha).Get(&idx)
	if err != nil {
		return 0, err
	}
	if idx == 0 {
		return 0, errors.New("cannot get the correct index")
	}
	return idx, nil
}

func mssqlGetCommitStatusIndex(ctx context.Context, repoID int64, sha string) (int64, error) {
	if _, err := db.GetEngine(ctx).Exec(`
MERGE INTO commit_status_index WITH (HOLDLOCK) AS target
USING (SELECT ? AS repo_id, ? AS sha) AS source
(repo_id, sha)
ON target.repo_id = source.repo_id AND target.sha = source.sha
WHEN MATCHED
	THEN UPDATE
			SET max_index = max_index + 1
WHEN NOT MATCHED
	THEN INSERT (repo_id, sha, max_index)
			VALUES (?, ?, 1);
`, repoID, sha, repoID, sha); err != nil {
		return 0, err
	}

	var idx int64
	_, err := db.GetEngine(ctx).SQL("SELECT max_index FROM `commit_status_index` WHERE repo_id = ? AND sha = ?",
		repoID, sha).Get(&idx)
	if err != nil {
		return 0, err
	}
	if idx == 0 {
		return 0, errors.New("cannot get the correct index")
	}
	return idx, nil
}

// GetNextCommitStatusIndex retried 3 times to generate a resource index
func GetNextCommitStatusIndex(ctx context.Context, repoID int64, sha string) (int64, error) {
	_, err := git.NewIDFromString(sha)
	if err != nil {
		return 0, git.ErrInvalidSHA{SHA: sha}
	}

	switch {
	case setting.Database.Type.IsPostgreSQL():
		return postgresGetCommitStatusIndex(ctx, repoID, sha)
	case setting.Database.Type.IsMySQL():
		return mysqlGetCommitStatusIndex(ctx, repoID, sha)
	case setting.Database.Type.IsMSSQL():
		return mssqlGetCommitStatusIndex(ctx, repoID, sha)
	}

	e := db.GetEngine(ctx)

	// try to update the max_index to next value, and acquire the write-lock for the record
	res, err := e.Exec("UPDATE `commit_status_index` SET max_index=max_index+1 WHERE repo_id=? AND sha=?", repoID, sha)
	if err != nil {
		return 0, fmt.Errorf("update failed: %w", err)
	}
	affected, err := res.RowsAffected()
	if err != nil {
		return 0, err
	}
	if affected == 0 {
		// this slow path is only for the first time of creating a resource index
		_, errIns := e.Exec("INSERT INTO `commit_status_index` (repo_id, sha, max_index) VALUES (?, ?, 0)", repoID, sha)
		res, err = e.Exec("UPDATE `commit_status_index` SET max_index=max_index+1 WHERE repo_id=? AND sha=?", repoID, sha)
		if err != nil {
			return 0, fmt.Errorf("update2 failed: %w", err)
		}
		affected, err = res.RowsAffected()
		if err != nil {
			return 0, fmt.Errorf("RowsAffected failed: %w", err)
		}
		// if the update still can not update any records, the record must not exist and there must be some errors (insert error)
		if affected == 0 {
			if errIns == nil {
				return 0, errors.New("impossible error when GetNextCommitStatusIndex, insert and update both succeeded but no record is updated")
			}
			return 0, fmt.Errorf("insert failed: %w", errIns)
		}
	}

	// now, the new index is in database (protected by the transaction and write-lock)
	var newIdx int64
	has, err := e.SQL("SELECT max_index FROM `commit_status_index` WHERE repo_id=? AND sha=?", repoID, sha).Get(&newIdx)
	if err != nil {
		return 0, fmt.Errorf("select failed: %w", err)
	}
	if !has {
		return 0, errors.New("impossible error when GetNextCommitStatusIndex, upsert succeeded but no record can be selected")
	}
	return newIdx, nil
}

func (status *CommitStatus) loadRepository(ctx context.Context) (err error) {
	if status.Repo == nil {
		status.Repo, err = repo_model.GetRepositoryByID(ctx, status.RepoID)
		if err != nil {
			return fmt.Errorf("getRepositoryByID [%d]: %w", status.RepoID, err)
		}
	}
	return nil
}

func (status *CommitStatus) loadCreator(ctx context.Context) (err error) {
	if status.Creator == nil && status.CreatorID > 0 {
		status.Creator, err = user_model.GetUserByID(ctx, status.CreatorID)
		if err != nil {
			return fmt.Errorf("getUserByID [%d]: %w", status.CreatorID, err)
		}
	}
	return nil
}

func (status *CommitStatus) loadAttributes(ctx context.Context) (err error) {
	if err := status.loadRepository(ctx); err != nil {
		return err
	}
	return status.loadCreator(ctx)
}

// APIURL returns the absolute APIURL to this commit-status.
func (status *CommitStatus) APIURL(ctx context.Context) string {
	_ = status.loadAttributes(ctx)
	return status.Repo.APIURL() + "/statuses/" + url.PathEscape(status.SHA)
}

// LocaleString returns the locale string name of the Status
func (status *CommitStatus) LocaleString(lang translation.Locale) string {
	return lang.TrString("repo.commitstatus." + status.State.String())
}

// HideActionsURL set `TargetURL` to an empty string if the status comes from Gitea Actions
func (status *CommitStatus) HideActionsURL(ctx context.Context) {
	if status.RepoID == 0 {
		return
	}

	if err := status.loadRepository(ctx); err != nil {
		log.Error("loadRepository: %v", err)
		return
	}

	prefix := status.Repo.Link() + "/actions"
	if strings.HasPrefix(status.TargetURL, prefix) {
		status.TargetURL = ""
	}
}

// CalcCombinedStatusState returns a combined status state, the commit statuses should order by id desc
func CalcCombinedStatusState(statuses []*CommitStatus) commitstatus.CombinedStatusState {
	states := make(commitstatus.CommitStatusStates, 0, len(statuses))
	for _, status := range statuses {
		states = append(states, status.State)
	}
	return states.Combine()
}

// CalcCombinedStatus returns combined status struct, the commit statuses should order by id desc
func CalcCombinedStatus(statuses []*CommitStatus) *CombinedStatus {
	if len(statuses) == 0 {
		return nil
	}

	states := make(commitstatus.CommitStatusStates, 0, len(statuses))
	targetURL := ""
	for _, status := range statuses {
		states = append(states, status.State)
		if status.TargetURL != "" {
			targetURL = status.TargetURL
		}
	}
	return &CombinedStatus{
		RepoID:    statuses[0].RepoID,
		SHA:       statuses[0].SHA,
		State:     states.Combine(),
		TargetURL: targetURL,
	}
}

// CommitStatusOptions holds the options for query commit statuses
type CommitStatusOptions struct {
	db.ListOptions
	RepoID   int64
	SHA      string
	State    string
	SortType string
}

func (opts *CommitStatusOptions) ToConds() builder.Cond {
	var cond builder.Cond = builder.Eq{
		"repo_id": opts.RepoID,
		"sha":     opts.SHA,
	}

	switch opts.State {
	case "pending", "success", "error", "failure", "warning":
		cond = cond.And(builder.Eq{
			"state": opts.State,
		})
	}

	return cond
}

func (opts *CommitStatusOptions) ToOrders() string {
	switch opts.SortType {
	case "oldest":
		return "created_unix ASC"
	case "recentupdate":
		return "updated_unix DESC"
	case "leastupdate":
		return "updated_unix ASC"
	case "leastindex":
		return "`index` DESC"
	case "highestindex":
		return "`index` ASC"
	default:
		return "created_unix DESC"
	}
}

// CommitStatusIndex represents a table for commit status index
type CommitStatusIndex struct {
	ID       int64
	RepoID   int64  `xorm:"unique(repo_sha)"`
	SHA      string `xorm:"unique(repo_sha)"`
	MaxIndex int64  `xorm:"index"`
}

<<<<<<< HEAD
var getBase = func(ctx context.Context, repoID int64, sha string) *xorm.Session {
=======
func makeRepoCommitQuery(ctx context.Context, repoID int64, sha string) *xorm.Session {
>>>>>>> 688da55f
	return db.GetEngine(ctx).Table(&CommitStatus{}).
		Where("repo_id = ?", repoID).And("sha = ?", sha)
}

// GetLatestCommitStatus returns all statuses with a unique context for a given commit.
func GetLatestCommitStatus(ctx context.Context, repoID int64, sha string, listOptions db.ListOptions) ([]*CommitStatus, error) {
	indices := make([]int64, 0, 10)
<<<<<<< HEAD
	sess := getBase(ctx, repoID, sha).
=======
	sess := makeRepoCommitQuery(ctx, repoID, sha).
>>>>>>> 688da55f
		Select("max( `index` ) as `index`").
		GroupBy("context_hash").
		OrderBy("max( `index` ) desc")
	if !listOptions.IsListAll() {
		sess = db.SetSessionPagination(sess, &listOptions)
	}
	if err := sess.Find(&indices); err != nil {
		return nil, err
	}

	statuses := make([]*CommitStatus, 0, len(indices))
	if len(indices) == 0 {
		return statuses, nil
	}
<<<<<<< HEAD
	return statuses, getBase(ctx, repoID, sha).And(builder.In("`index`", indices)).Find(&statuses)
}

func CountLatestCommitStatus(ctx context.Context, repoID int64, sha string) (int64, error) {
	return getBase(ctx, repoID, sha).
=======
	err := makeRepoCommitQuery(ctx, repoID, sha).And(builder.In("`index`", indices)).Find(&statuses)
	return statuses, err
}

func CountLatestCommitStatus(ctx context.Context, repoID int64, sha string) (int64, error) {
	return makeRepoCommitQuery(ctx, repoID, sha).
>>>>>>> 688da55f
		Select("count(context_hash)").
		GroupBy("context_hash").
		Count()
}

// GetLatestCommitStatusForPairs returns all statuses with a unique context for a given list of repo-sha pairs
func GetLatestCommitStatusForPairs(ctx context.Context, repoSHAs []RepoSHA) (map[int64][]*CommitStatus, error) {
	type result struct {
		Index  int64
		RepoID int64
		SHA    string
	}

	results := make([]result, 0, len(repoSHAs))

	getBase := func() *xorm.Session {
		return db.GetEngine(ctx).Table(&CommitStatus{})
	}

	// Create a disjunction of conditions for each repoID and SHA pair
	conds := make([]builder.Cond, 0, len(repoSHAs))
	for _, repoSHA := range repoSHAs {
		conds = append(conds, builder.Eq{"repo_id": repoSHA.RepoID, "sha": repoSHA.SHA})
	}
	sess := getBase().Where(builder.Or(conds...)).
		Select("max( `index` ) as `index`, repo_id, sha").
		GroupBy("context_hash, repo_id, sha").OrderBy("max( `index` ) desc")

	err := sess.Find(&results)
	if err != nil {
		return nil, err
	}

	repoStatuses := make(map[int64][]*CommitStatus)

	if len(results) > 0 {
		statuses := make([]*CommitStatus, 0, len(results))

		conds = make([]builder.Cond, 0, len(results))
		for _, result := range results {
			cond := builder.Eq{
				"`index`": result.Index,
				"repo_id": result.RepoID,
				"sha":     result.SHA,
			}
			conds = append(conds, cond)
		}
		err = getBase().Where(builder.Or(conds...)).Find(&statuses)
		if err != nil {
			return nil, err
		}

		// Group the statuses by repo ID
		for _, status := range statuses {
			repoStatuses[status.RepoID] = append(repoStatuses[status.RepoID], status)
		}
	}

	return repoStatuses, nil
}

// GetLatestCommitStatusForRepoCommitIDs returns all statuses with a unique context for a given list of repo-sha pairs
func GetLatestCommitStatusForRepoCommitIDs(ctx context.Context, repoID int64, commitIDs []string) (map[string][]*CommitStatus, error) {
	type result struct {
		Index int64
		SHA   string
	}

	getBase := func() *xorm.Session {
		return db.GetEngine(ctx).Table(&CommitStatus{}).Where("repo_id = ?", repoID)
	}
	results := make([]result, 0, len(commitIDs))

	conds := make([]builder.Cond, 0, len(commitIDs))
	for _, sha := range commitIDs {
		conds = append(conds, builder.Eq{"sha": sha})
	}
	sess := getBase().And(builder.Or(conds...)).
		Select("max( `index` ) as `index`, sha").
		GroupBy("context_hash, sha").OrderBy("max( `index` ) desc")

	err := sess.Find(&results)
	if err != nil {
		return nil, err
	}

	repoStatuses := make(map[string][]*CommitStatus)

	if len(results) > 0 {
		statuses := make([]*CommitStatus, 0, len(results))

		conds = make([]builder.Cond, 0, len(results))
		for _, result := range results {
			conds = append(conds, builder.Eq{"`index`": result.Index, "sha": result.SHA})
		}
		err = getBase().And(builder.Or(conds...)).Find(&statuses)
		if err != nil {
			return nil, err
		}

		// Group the statuses by commit
		for _, status := range statuses {
			repoStatuses[status.SHA] = append(repoStatuses[status.SHA], status)
		}
	}

	return repoStatuses, nil
}

// FindRepoRecentCommitStatusContexts returns repository's recent commit status contexts
func FindRepoRecentCommitStatusContexts(ctx context.Context, repoID int64, before time.Duration) ([]string, error) {
	start := timeutil.TimeStampNow().AddDuration(-before)

	var contexts []string
	if err := db.GetEngine(ctx).Table("commit_status").
		Where("repo_id = ?", repoID).And("updated_unix >= ?", start).
		Cols("context").Distinct().Find(&contexts); err != nil {
		return nil, err
	}

	return contexts, nil
}

// NewCommitStatusOptions holds options for creating a CommitStatus
type NewCommitStatusOptions struct {
	Repo         *repo_model.Repository
	Creator      *user_model.User
	SHA          git.ObjectID
	CommitStatus *CommitStatus
}

// NewCommitStatus save commit statuses into database
func NewCommitStatus(ctx context.Context, opts NewCommitStatusOptions) error {
	if opts.Repo == nil {
		return fmt.Errorf("NewCommitStatus[nil, %s]: no repository specified", opts.SHA)
	}

	if opts.Creator == nil {
		return fmt.Errorf("NewCommitStatus[%s, %s]: no user specified", opts.Repo.FullName(), opts.SHA)
	}

	ctx, committer, err := db.TxContext(ctx)
	if err != nil {
		return fmt.Errorf("NewCommitStatus[repo_id: %d, user_id: %d, sha: %s]: %w", opts.Repo.ID, opts.Creator.ID, opts.SHA, err)
	}
	defer committer.Close()

	// Get the next Status Index
	idx, err := GetNextCommitStatusIndex(ctx, opts.Repo.ID, opts.SHA.String())
	if err != nil {
		return fmt.Errorf("generate commit status index failed: %w", err)
	}

	opts.CommitStatus.Description = strings.TrimSpace(opts.CommitStatus.Description)
	opts.CommitStatus.Context = strings.TrimSpace(opts.CommitStatus.Context)
	opts.CommitStatus.TargetURL = strings.TrimSpace(opts.CommitStatus.TargetURL)
	opts.CommitStatus.SHA = opts.SHA.String()
	opts.CommitStatus.CreatorID = opts.Creator.ID
	opts.CommitStatus.RepoID = opts.Repo.ID
	opts.CommitStatus.Index = idx
	log.Debug("NewCommitStatus[%s, %s]: %d", opts.Repo.FullName(), opts.SHA, opts.CommitStatus.Index)

	opts.CommitStatus.ContextHash = hashCommitStatusContext(opts.CommitStatus.Context)

	// Insert new CommitStatus
	if _, err = db.GetEngine(ctx).Insert(opts.CommitStatus); err != nil {
		return fmt.Errorf("insert CommitStatus[%s, %s]: %w", opts.Repo.FullName(), opts.SHA, err)
	}

	return committer.Commit()
}

// SignCommitWithStatuses represents a commit with validation of signature and status state.
type SignCommitWithStatuses struct {
	Status   *CombinedStatus
	Statuses []*CommitStatus
	*asymkey_model.SignCommit
}

// hashCommitStatusContext hash context
func hashCommitStatusContext(context string) string {
	return fmt.Sprintf("%x", sha1.Sum([]byte(context)))
}

// CommitStatusesHideActionsURL hide Gitea Actions urls
func CommitStatusesHideActionsURL(ctx context.Context, statuses []*CommitStatus) {
	idToRepos := make(map[int64]*repo_model.Repository)
	for _, status := range statuses {
		if status == nil {
			continue
		}

		if status.Repo == nil {
			status.Repo = idToRepos[status.RepoID]
		}
		status.HideActionsURL(ctx)
		idToRepos[status.RepoID] = status.Repo
	}
}<|MERGE_RESOLUTION|>--- conflicted
+++ resolved
@@ -307,11 +307,7 @@
 	MaxIndex int64  `xorm:"index"`
 }
 
-<<<<<<< HEAD
-var getBase = func(ctx context.Context, repoID int64, sha string) *xorm.Session {
-=======
 func makeRepoCommitQuery(ctx context.Context, repoID int64, sha string) *xorm.Session {
->>>>>>> 688da55f
 	return db.GetEngine(ctx).Table(&CommitStatus{}).
 		Where("repo_id = ?", repoID).And("sha = ?", sha)
 }
@@ -319,11 +315,7 @@
 // GetLatestCommitStatus returns all statuses with a unique context for a given commit.
 func GetLatestCommitStatus(ctx context.Context, repoID int64, sha string, listOptions db.ListOptions) ([]*CommitStatus, error) {
 	indices := make([]int64, 0, 10)
-<<<<<<< HEAD
-	sess := getBase(ctx, repoID, sha).
-=======
 	sess := makeRepoCommitQuery(ctx, repoID, sha).
->>>>>>> 688da55f
 		Select("max( `index` ) as `index`").
 		GroupBy("context_hash").
 		OrderBy("max( `index` ) desc")
@@ -338,20 +330,12 @@
 	if len(indices) == 0 {
 		return statuses, nil
 	}
-<<<<<<< HEAD
-	return statuses, getBase(ctx, repoID, sha).And(builder.In("`index`", indices)).Find(&statuses)
-}
-
-func CountLatestCommitStatus(ctx context.Context, repoID int64, sha string) (int64, error) {
-	return getBase(ctx, repoID, sha).
-=======
 	err := makeRepoCommitQuery(ctx, repoID, sha).And(builder.In("`index`", indices)).Find(&statuses)
 	return statuses, err
 }
 
 func CountLatestCommitStatus(ctx context.Context, repoID int64, sha string) (int64, error) {
 	return makeRepoCommitQuery(ctx, repoID, sha).
->>>>>>> 688da55f
 		Select("count(context_hash)").
 		GroupBy("context_hash").
 		Count()
