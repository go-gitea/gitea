// Copyright 2023 The Gitea Authors. All rights reserved.
// SPDX-License-Identifier: MIT

package git

import (
	"context"

	"code.gitea.io/gitea/models/db"
	repo_model "code.gitea.io/gitea/models/repo"
	user_model "code.gitea.io/gitea/models/user"
	"code.gitea.io/gitea/modules/container"
	"code.gitea.io/gitea/modules/optional"

	"xorm.io/builder"
)

type BranchList []*Branch

func (branches BranchList) LoadDeletedBy(ctx context.Context) error {
	ids := container.Set[int64]{}
	for _, branch := range branches {
		if !branch.IsDeleted {
			continue
		}
		ids.Add(branch.DeletedByID)
	}
	usersMap := make(map[int64]*user_model.User, len(ids))
	if err := db.GetEngine(ctx).In("id", ids.Values()).Find(&usersMap); err != nil {
		return err
	}
	for _, branch := range branches {
		if !branch.IsDeleted {
			continue
		}
		branch.DeletedBy = usersMap[branch.DeletedByID]
		if branch.DeletedBy == nil {
			branch.DeletedBy = user_model.NewGhostUser()
		}
	}
	return nil
}

func (branches BranchList) LoadPusher(ctx context.Context) error {
	ids := container.Set[int64]{}
	for _, branch := range branches {
		if branch.PusherID > 0 { // pusher_id maybe zero because some branches are sync by backend with no pusher
			ids.Add(branch.PusherID)
		}
	}
	usersMap := make(map[int64]*user_model.User, len(ids))
	if err := db.GetEngine(ctx).In("id", ids.Values()).Find(&usersMap); err != nil {
		return err
	}
	for _, branch := range branches {
		if branch.PusherID <= 0 {
			continue
		}
		branch.Pusher = usersMap[branch.PusherID]
		if branch.Pusher == nil {
			branch.Pusher = user_model.NewGhostUser()
		}
	}
	return nil
}

func (branches BranchList) LoadRepo(ctx context.Context) error {
	ids := container.Set[int64]{}
	for _, branch := range branches {
		if branch.RepoID > 0 {
			ids.Add(branch.RepoID)
		}
	}
	reposMap := make(map[int64]*repo_model.Repository, len(ids))
	if err := db.GetEngine(ctx).In("id", ids.Values()).Find(&reposMap); err != nil {
		return err
	}
	for _, branch := range branches {
		if branch.RepoID <= 0 {
			continue
		}
		branch.Repo = reposMap[branch.RepoID]
	}
	return nil
}

type FindBranchOptions struct {
	db.ListOptions
	RepoID             int64
	RepoCond           builder.Cond
	ExcludeBranchNames []string
<<<<<<< HEAD
	CommitCond         builder.Cond
	PusherID           int64
	IsDeletedBranch    util.OptionalBool
	CommitAfterUnix    int64
	CommitBeforeUnix   int64
=======
	IsDeletedBranch    optional.Option[bool]
>>>>>>> d7013c26
	OrderBy            string
	Keyword            string

	// find branch by pull request
	PullRequestCond builder.Cond
}

func (opts FindBranchOptions) ToConds() builder.Cond {
	cond := builder.NewCond()

	if opts.RepoID > 0 {
		cond = cond.And(builder.Eq{"repo_id": opts.RepoID})
	}
	if opts.RepoCond != nil {
		cond = cond.And(opts.RepoCond)
	}

	if len(opts.ExcludeBranchNames) > 0 {
		cond = cond.And(builder.NotIn("branch.name", opts.ExcludeBranchNames))
	}

	if opts.CommitCond != nil {
		cond = cond.And(opts.CommitCond)
	}
<<<<<<< HEAD

	if opts.PusherID > 0 {
		cond = cond.And(builder.Eq{"branch.pusher_id": opts.PusherID})
	}

	if !opts.IsDeletedBranch.IsNone() {
		cond = cond.And(builder.Eq{"branch.is_deleted": opts.IsDeletedBranch.IsTrue()})
=======
	if opts.IsDeletedBranch.Has() {
		cond = cond.And(builder.Eq{"is_deleted": opts.IsDeletedBranch.Value()})
>>>>>>> d7013c26
	}
	if opts.Keyword != "" {
		cond = cond.And(builder.Like{"name", opts.Keyword})
	}

	if opts.CommitAfterUnix != 0 {
		cond = cond.And(builder.Gte{"branch.commit_time": opts.CommitAfterUnix})
	}
	if opts.CommitBeforeUnix != 0 {
		cond = cond.And(builder.Lte{"branch.commit_time": opts.CommitBeforeUnix})
	}

	if opts.PullRequestCond != nil {
		cond = cond.And(opts.PullRequestCond)
	}

	return cond
}

func (opts FindBranchOptions) ToOrders() string {
	orderBy := opts.OrderBy
	if opts.IsDeletedBranch.ValueOrDefault(true) { // if deleted branch included, put them at the end
		if orderBy != "" {
			orderBy += ", "
		}
		orderBy += "is_deleted ASC"
	}
	if orderBy == "" {
		// the commit_time might be the same, so add the "name" to make sure the order is stable
		return "commit_time DESC, name ASC"
	}

	return orderBy
}

func FindBranchNames(ctx context.Context, opts FindBranchOptions) ([]string, error) {
	sess := db.GetEngine(ctx).Select("name").Where(opts.ToConds())
	if opts.PageSize > 0 && !opts.IsListAll() {
		sess = db.SetSessionPagination(sess, &opts.ListOptions)
	}

	var branches []string
	if err := sess.Table("branch").OrderBy(opts.ToOrders()).Find(&branches); err != nil {
		return nil, err
	}
	return branches, nil
}

func FindBranchesByRepoAndBranchName(ctx context.Context, repoBranches map[int64]string) (map[int64]string, error) {
	cond := builder.NewCond()
	for repoID, branchName := range repoBranches {
		cond = cond.Or(builder.And(builder.Eq{"repo_id": repoID}, builder.Eq{"name": branchName}))
	}
	var branches []*Branch
	if err := db.GetEngine(ctx).
		Where(cond).Find(&branches); err != nil {
		return nil, err
	}
	branchMap := make(map[int64]string, len(branches))
	for _, branch := range branches {
		branchMap[branch.RepoID] = branch.CommitID
	}
	return branchMap, nil
}<|MERGE_RESOLUTION|>--- conflicted
+++ resolved
@@ -89,15 +89,11 @@
 	RepoID             int64
 	RepoCond           builder.Cond
 	ExcludeBranchNames []string
-<<<<<<< HEAD
 	CommitCond         builder.Cond
 	PusherID           int64
-	IsDeletedBranch    util.OptionalBool
+	IsDeletedBranch    optional.Option[bool]
 	CommitAfterUnix    int64
 	CommitBeforeUnix   int64
-=======
-	IsDeletedBranch    optional.Option[bool]
->>>>>>> d7013c26
 	OrderBy            string
 	Keyword            string
 
@@ -122,18 +118,13 @@
 	if opts.CommitCond != nil {
 		cond = cond.And(opts.CommitCond)
 	}
-<<<<<<< HEAD
 
 	if opts.PusherID > 0 {
 		cond = cond.And(builder.Eq{"branch.pusher_id": opts.PusherID})
 	}
 
-	if !opts.IsDeletedBranch.IsNone() {
-		cond = cond.And(builder.Eq{"branch.is_deleted": opts.IsDeletedBranch.IsTrue()})
-=======
 	if opts.IsDeletedBranch.Has() {
-		cond = cond.And(builder.Eq{"is_deleted": opts.IsDeletedBranch.Value()})
->>>>>>> d7013c26
+		cond = cond.And(builder.Eq{"branch.is_deleted": opts.IsDeletedBranch.Value()})
 	}
 	if opts.Keyword != "" {
 		cond = cond.And(builder.Like{"name", opts.Keyword})
