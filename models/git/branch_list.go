--- conflicted
+++ resolved
@@ -96,13 +96,10 @@
 	CommitAfterUnix    int64
 	CommitBeforeUnix   int64
 	OrderBy            string
-<<<<<<< HEAD
+	Keyword            string
 
 	// find branch by pull request
 	PullRequestCond builder.Cond
-=======
-	Keyword            string
->>>>>>> 481e738e
 }
 
 func (opts *FindBranchOptions) Cond() builder.Cond {
@@ -130,7 +127,9 @@
 	if !opts.IsDeletedBranch.IsNone() {
 		cond = cond.And(builder.Eq{"branch.is_deleted": opts.IsDeletedBranch.IsTrue()})
 	}
-<<<<<<< HEAD
+	if opts.Keyword != "" {
+		cond = cond.And(builder.Like{"name", opts.Keyword})
+	}
 
 	if opts.CommitAfterUnix != 0 {
 		cond = cond.And(builder.Gte{"branch.commit_time": opts.CommitAfterUnix})
@@ -143,11 +142,6 @@
 		cond = cond.And(opts.PullRequestCond)
 	}
 
-=======
-	if opts.Keyword != "" {
-		cond = cond.And(builder.Like{"name", opts.Keyword})
-	}
->>>>>>> 481e738e
 	return cond
 }
 
