// Copyright 2016 The Gitea Authors. All rights reserved.
// SPDX-License-Identifier: MIT

package git

import (
	"context"
	"fmt"
	"time"

	"code.gitea.io/gitea/models/db"
	repo_model "code.gitea.io/gitea/models/repo"
	"code.gitea.io/gitea/models/unit"
	user_model "code.gitea.io/gitea/models/user"
	"code.gitea.io/gitea/modules/container"
	"code.gitea.io/gitea/modules/git"
	"code.gitea.io/gitea/modules/log"
	"code.gitea.io/gitea/modules/optional"
	"code.gitea.io/gitea/modules/timeutil"
	"code.gitea.io/gitea/modules/util"

	"xorm.io/builder"
)

// ErrBranchNotExist represents an error that branch with such name does not exist.
type ErrBranchNotExist struct {
	RepoID     int64
	BranchName string
}

// IsErrBranchNotExist checks if an error is an ErrBranchDoesNotExist.
func IsErrBranchNotExist(err error) bool {
	_, ok := err.(ErrBranchNotExist)
	return ok
}

func (err ErrBranchNotExist) Error() string {
	return fmt.Sprintf("branch does not exist [repo_id: %d name: %s]", err.RepoID, err.BranchName)
}

func (err ErrBranchNotExist) Unwrap() error {
	return util.ErrNotExist
}

// ErrBranchAlreadyExists represents an error that branch with such name already exists.
type ErrBranchAlreadyExists struct {
	BranchName string
}

// IsErrBranchAlreadyExists checks if an error is an ErrBranchAlreadyExists.
func IsErrBranchAlreadyExists(err error) bool {
	_, ok := err.(ErrBranchAlreadyExists)
	return ok
}

func (err ErrBranchAlreadyExists) Error() string {
	return fmt.Sprintf("branch already exists [name: %s]", err.BranchName)
}

func (err ErrBranchAlreadyExists) Unwrap() error {
	return util.ErrAlreadyExist
}

// ErrBranchNameConflict represents an error that branch name conflicts with other branch.
type ErrBranchNameConflict struct {
	BranchName string
}

// IsErrBranchNameConflict checks if an error is an ErrBranchNameConflict.
func IsErrBranchNameConflict(err error) bool {
	_, ok := err.(ErrBranchNameConflict)
	return ok
}

func (err ErrBranchNameConflict) Error() string {
	return fmt.Sprintf("branch conflicts with existing branch [name: %s]", err.BranchName)
}

func (err ErrBranchNameConflict) Unwrap() error {
	return util.ErrAlreadyExist
}

// ErrBranchesEqual represents an error that base branch is equal to the head branch.
type ErrBranchesEqual struct {
	BaseBranchName string
	HeadBranchName string
}

// IsErrBranchesEqual checks if an error is an ErrBranchesEqual.
func IsErrBranchesEqual(err error) bool {
	_, ok := err.(ErrBranchesEqual)
	return ok
}

func (err ErrBranchesEqual) Error() string {
	return fmt.Sprintf("branches are equal [head: %sm base: %s]", err.HeadBranchName, err.BaseBranchName)
}

func (err ErrBranchesEqual) Unwrap() error {
	return util.ErrInvalidArgument
}

// Branch represents a branch of a repository
// For those repository who have many branches, stored into database is a good choice
// for pagination, keyword search and filtering
type Branch struct {
	ID            int64
	RepoID        int64                  `xorm:"UNIQUE(s)"`
	Repo          *repo_model.Repository `xorm:"-"`
	Name          string                 `xorm:"UNIQUE(s) NOT NULL"` // git's ref-name is case-sensitive internally, however, in some databases (mssql, mysql, by default), it's case-insensitive at the moment
	CommitID      string
	CommitMessage string `xorm:"TEXT"` // it only stores the message summary (the first line)
	PusherID      int64
	Pusher        *user_model.User `xorm:"-"`
	IsDeleted     bool             `xorm:"index"`
	DeletedByID   int64
	DeletedBy     *user_model.User   `xorm:"-"`
	DeletedUnix   timeutil.TimeStamp `xorm:"index"`
	CommitTime    timeutil.TimeStamp // The commit
	CreatedUnix   timeutil.TimeStamp `xorm:"created"`
	UpdatedUnix   timeutil.TimeStamp `xorm:"updated"`
}

func (b *Branch) LoadDeletedBy(ctx context.Context) (err error) {
	if b.DeletedBy == nil {
		b.DeletedBy, err = user_model.GetUserByID(ctx, b.DeletedByID)
		if user_model.IsErrUserNotExist(err) {
			b.DeletedBy = user_model.NewGhostUser()
			err = nil
		}
	}
	return err
}

func (b *Branch) LoadPusher(ctx context.Context) (err error) {
	if b.Pusher == nil && b.PusherID > 0 {
		b.Pusher, err = user_model.GetUserByID(ctx, b.PusherID)
		if user_model.IsErrUserNotExist(err) {
			b.Pusher = user_model.NewGhostUser()
			err = nil
		}
	}
	return err
}

func (b *Branch) LoadRepo(ctx context.Context) (err error) {
	if b.Repo != nil || b.RepoID == 0 {
		return nil
	}
	b.Repo, err = repo_model.GetRepositoryByID(ctx, b.RepoID)
	return err
}

func init() {
	db.RegisterModel(new(Branch))
	db.RegisterModel(new(RenamedBranch))
}

func GetBranch(ctx context.Context, repoID int64, branchName string) (*Branch, error) {
	var branch Branch
	has, err := db.GetEngine(ctx).Where("repo_id=?", repoID).And("name=?", branchName).Get(&branch)
	if err != nil {
		return nil, err
	} else if !has {
		return nil, ErrBranchNotExist{
			RepoID:     repoID,
			BranchName: branchName,
		}
	}
	return &branch, nil
}

<<<<<<< HEAD
func GetNonDeletedBranch(ctx context.Context, repoID int64, branchName string) (*Branch, error) {
	b, err := GetBranch(ctx, repoID, branchName)
	if err != nil {
		return nil, err
	}
	if b.IsDeleted {
		return nil, ErrBranchNotExist{
			RepoID:     repoID,
			BranchName: branchName,
		}
	}
	return b, nil
}

func GetBranches(ctx context.Context, repoID int64, branchNames []string) ([]*Branch, error) {
=======
func GetBranches(ctx context.Context, repoID int64, branchNames []string, includeDeleted bool) ([]*Branch, error) {
>>>>>>> e69da2cd
	branches := make([]*Branch, 0, len(branchNames))

	sess := db.GetEngine(ctx).Where("repo_id=?", repoID).In("name", branchNames)
	if !includeDeleted {
		sess.And("is_deleted=?", false)
	}
	return branches, sess.Find(&branches)
}

func BranchesToNamesSet(branches []*Branch) container.Set[string] {
	names := make(container.Set[string], len(branches))
	for _, branch := range branches {
		names.Add(branch.Name)
	}
	return names
}

func AddBranches(ctx context.Context, branches []*Branch) error {
	for _, branch := range branches {
		if _, err := db.GetEngine(ctx).Insert(branch); err != nil {
			return err
		}
	}
	return nil
}

func GetDeletedBranchByID(ctx context.Context, repoID, branchID int64) (*Branch, error) {
	var branch Branch
	has, err := db.GetEngine(ctx).ID(branchID).Get(&branch)
	if err != nil {
		return nil, err
	} else if !has {
		return nil, ErrBranchNotExist{
			RepoID: repoID,
		}
	}
	if branch.RepoID != repoID {
		return nil, ErrBranchNotExist{
			RepoID: repoID,
		}
	}
	if !branch.IsDeleted {
		return nil, ErrBranchNotExist{
			RepoID: repoID,
		}
	}
	return &branch, nil
}

func DeleteBranches(ctx context.Context, repoID, doerID int64, branchIDs []int64) error {
	return db.WithTx(ctx, func(ctx context.Context) error {
		branches := make([]*Branch, 0, len(branchIDs))
		if err := db.GetEngine(ctx).In("id", branchIDs).Find(&branches); err != nil {
			return err
		}
		for _, branch := range branches {
			if err := AddDeletedBranch(ctx, repoID, branch.Name, doerID); err != nil {
				return err
			}
		}
		return nil
	})
}

// UpdateBranch updates the branch information in the database.
func UpdateBranch(ctx context.Context, repoID, pusherID int64, branchName string, commit *git.Commit) (int64, error) {
	return db.GetEngine(ctx).Where("repo_id=? AND name=?", repoID, branchName).
		Cols("commit_id, commit_message, pusher_id, commit_time, is_deleted, updated_unix").
		Update(&Branch{
			CommitID:      commit.ID.String(),
			CommitMessage: commit.Summary(),
			PusherID:      pusherID,
			CommitTime:    timeutil.TimeStamp(commit.Committer.When.Unix()),
			IsDeleted:     false,
		})
}

// AddDeletedBranch adds a deleted branch to the database
func AddDeletedBranch(ctx context.Context, repoID int64, branchName string, deletedByID int64) error {
	branch, err := GetBranch(ctx, repoID, branchName)
	if err != nil {
		return err
	}
	if branch.IsDeleted {
		return nil
	}

	cnt, err := db.GetEngine(ctx).Where("repo_id=? AND name=? AND is_deleted=?", repoID, branchName, false).
		Cols("is_deleted, deleted_by_id, deleted_unix").
		Update(&Branch{
			IsDeleted:   true,
			DeletedByID: deletedByID,
			DeletedUnix: timeutil.TimeStampNow(),
		})
	if err != nil {
		return err
	}
	if cnt == 0 {
		return fmt.Errorf("branch %s not found or has been deleted", branchName)
	}
	return err
}

func RemoveDeletedBranchByID(ctx context.Context, repoID, branchID int64) error {
	_, err := db.GetEngine(ctx).Where("repo_id=? AND id=? AND is_deleted = ?", repoID, branchID, true).Delete(new(Branch))
	return err
}

// RemoveOldDeletedBranches removes old deleted branches
func RemoveOldDeletedBranches(ctx context.Context, olderThan time.Duration) {
	// Nothing to do for shutdown or terminate
	log.Trace("Doing: DeletedBranchesCleanup")

	deleteBefore := time.Now().Add(-olderThan)
	_, err := db.GetEngine(ctx).Where("is_deleted=? AND deleted_unix < ?", true, deleteBefore.Unix()).Delete(new(Branch))
	if err != nil {
		log.Error("DeletedBranchesCleanup: %v", err)
	}
}

// RenamedBranch provide renamed branch log
// will check it when a branch can't be found
type RenamedBranch struct {
	ID          int64 `xorm:"pk autoincr"`
	RepoID      int64 `xorm:"INDEX NOT NULL"`
	From        string
	To          string
	CreatedUnix timeutil.TimeStamp `xorm:"created"`
}

// FindRenamedBranch check if a branch was renamed
func FindRenamedBranch(ctx context.Context, repoID int64, from string) (branch *RenamedBranch, exist bool, err error) {
	branch = &RenamedBranch{
		RepoID: repoID,
		From:   from,
	}
	exist, err = db.GetEngine(ctx).Get(branch)

	return branch, exist, err
}

// RenameBranch rename a branch
func RenameBranch(ctx context.Context, repo *repo_model.Repository, from, to string, gitAction func(ctx context.Context, isDefault bool) error) (err error) {
	ctx, committer, err := db.TxContext(ctx)
	if err != nil {
		return err
	}
	defer committer.Close()

	sess := db.GetEngine(ctx)

	// check whether from branch exist
	var branch Branch
	exist, err := db.GetEngine(ctx).Where("repo_id=? AND name=?", repo.ID, from).Get(&branch)
	if err != nil {
		return err
	} else if !exist || branch.IsDeleted {
		return ErrBranchNotExist{
			RepoID:     repo.ID,
			BranchName: from,
		}
	}

	// check whether to branch exist or is_deleted
	var dstBranch Branch
	exist, err = db.GetEngine(ctx).Where("repo_id=? AND name=?", repo.ID, to).Get(&dstBranch)
	if err != nil {
		return err
	}
	if exist {
		if !dstBranch.IsDeleted {
			return ErrBranchAlreadyExists{
				BranchName: to,
			}
		}

		if _, err := db.GetEngine(ctx).ID(dstBranch.ID).NoAutoCondition().Delete(&dstBranch); err != nil {
			return err
		}
	}

	// 1. update branch in database
	if n, err := sess.Where("repo_id=? AND name=?", repo.ID, from).Update(&Branch{
		Name: to,
	}); err != nil {
		return err
	} else if n <= 0 {
		return ErrBranchNotExist{
			RepoID:     repo.ID,
			BranchName: from,
		}
	}

	// 2. update default branch if needed
	isDefault := repo.DefaultBranch == from
	if isDefault {
		repo.DefaultBranch = to
		_, err = sess.ID(repo.ID).Cols("default_branch").Update(repo)
		if err != nil {
			return err
		}
	}

	// 3. Update protected branch if needed
	protectedBranch, err := GetProtectedBranchRuleByName(ctx, repo.ID, from)
	if err != nil {
		return err
	}

	if protectedBranch != nil {
		// there is a protect rule for this branch
		protectedBranch.RuleName = to
		_, err = sess.ID(protectedBranch.ID).Cols("branch_name").Update(protectedBranch)
		if err != nil {
			return err
		}
	} else {
		// some glob protect rules may match this branch
		protected, err := IsBranchProtected(ctx, repo.ID, from)
		if err != nil {
			return err
		}
		if protected {
			return ErrBranchIsProtected
		}
	}

	// 4. Update all not merged pull request base branch name
	_, err = sess.Table("pull_request").Where("base_repo_id=? AND base_branch=? AND has_merged=?",
		repo.ID, from, false).
		Update(map[string]any{"base_branch": to})
	if err != nil {
		return err
	}

	// 4.1 Update all not merged pull request head branch name
	if _, err = sess.Table("pull_request").Where("head_repo_id=? AND head_branch=? AND has_merged=?",
		repo.ID, from, false).
		Update(map[string]any{"head_branch": to}); err != nil {
		return err
	}

	// 5. insert renamed branch record
	renamedBranch := &RenamedBranch{
		RepoID: repo.ID,
		From:   from,
		To:     to,
	}
	err = db.Insert(ctx, renamedBranch)
	if err != nil {
		return err
	}

	// 6. do git action
	if err = gitAction(ctx, isDefault); err != nil {
		return err
	}

	return committer.Commit()
}

type FindRecentlyPushedNewBranchesOptions struct {
	Repo            *repo_model.Repository
	BaseRepo        *repo_model.Repository
	CommitAfterUnix int64
	MaxCount        int
}

type RecentlyPushedNewBranch struct {
	BranchDisplayName string
	BranchLink        string
	BranchCompareURL  string
	CommitTime        timeutil.TimeStamp
}

// FindRecentlyPushedNewBranches return at most 2 new branches pushed by the user in 2 hours which has no opened PRs created
// if opts.CommitAfterUnix is 0, we will find the branches that were committed to in the last 2 hours
// if opts.ListOptions is not set, we will only display top 2 latest branches.
// Protected branches will be skipped since they are unlikely to be used to create new PRs.
func FindRecentlyPushedNewBranches(ctx context.Context, doer *user_model.User, opts *FindRecentlyPushedNewBranchesOptions) ([]*RecentlyPushedNewBranch, error) {
	if doer == nil {
		return []*RecentlyPushedNewBranch{}, nil
	}

	// find all related repo ids
	repoOpts := repo_model.SearchRepoOptions{
		Actor:      doer,
		Private:    true,
		AllPublic:  false, // Include also all public repositories of users and public organisations
		AllLimited: false, // Include also all public repositories of limited organisations
		Fork:       optional.Some(true),
		ForkFrom:   opts.BaseRepo.ID,
		Archived:   optional.Some(false),
	}
	repoCond := repo_model.SearchRepositoryCondition(&repoOpts).And(repo_model.AccessibleRepositoryCondition(doer, unit.TypeCode))
	if opts.Repo.ID == opts.BaseRepo.ID {
		// should also include the base repo's branches
		repoCond = repoCond.Or(builder.Eq{"id": opts.BaseRepo.ID})
	} else {
		// in fork repo, we only detect the fork repo's branch
		repoCond = repoCond.And(builder.Eq{"id": opts.Repo.ID})
	}
	repoIDs := builder.Select("id").From("repository").Where(repoCond)

	if opts.CommitAfterUnix == 0 {
		opts.CommitAfterUnix = time.Now().Add(-time.Hour * 2).Unix()
	}

	baseBranch, err := GetBranch(ctx, opts.BaseRepo.ID, opts.BaseRepo.DefaultBranch)
	if err != nil {
		return nil, err
	}

	// find all related branches, these branches may already created PRs, we will check later
	var branches []*Branch
	if err := db.GetEngine(ctx).
		Where(builder.And(
			builder.Eq{
				"pusher_id":  doer.ID,
				"is_deleted": false,
			},
			builder.Gte{"commit_time": opts.CommitAfterUnix},
			builder.In("repo_id", repoIDs),
			// newly created branch have no changes, so skip them
			builder.Neq{"commit_id": baseBranch.CommitID},
		)).
		OrderBy(db.SearchOrderByRecentUpdated.String()).
		Find(&branches); err != nil {
		return nil, err
	}

	newBranches := make([]*RecentlyPushedNewBranch, 0, len(branches))
	if opts.MaxCount == 0 {
		// by default we display 2 recently pushed new branch
		opts.MaxCount = 2
	}
	for _, branch := range branches {
		// whether the branch is protected
		protected, err := IsBranchProtected(ctx, branch.RepoID, branch.Name)
		if err != nil {
			return nil, fmt.Errorf("IsBranchProtected: %v", err)
		}
		if protected {
			// Skip protected branches,
			// since updates to protected branches often come from PR merges,
			// and they are unlikely to be used to create new PRs.
			continue
		}

		// whether branch have already created PR
		count, err := db.GetEngine(ctx).Table("pull_request").
			// we should not only use branch name here, because if there are branches with same name in other repos,
			// we can not detect them correctly
			Where(builder.Eq{"head_repo_id": branch.RepoID, "head_branch": branch.Name}).Count()
		if err != nil {
			return nil, err
		}

		// if no PR, we add to the result
		if count == 0 {
			if err := branch.LoadRepo(ctx); err != nil {
				return nil, err
			}

			branchDisplayName := branch.Name
			if branch.Repo.ID != opts.BaseRepo.ID && branch.Repo.ID != opts.Repo.ID {
				branchDisplayName = fmt.Sprintf("%s:%s", branch.Repo.FullName(), branchDisplayName)
			}
			newBranches = append(newBranches, &RecentlyPushedNewBranch{
				BranchDisplayName: branchDisplayName,
				BranchLink:        fmt.Sprintf("%s/src/branch/%s", branch.Repo.Link(), util.PathEscapeSegments(branch.Name)),
				BranchCompareURL:  branch.Repo.ComposeBranchCompareURL(opts.BaseRepo, branch.Name),
				CommitTime:        branch.CommitTime,
			})
		}
		if len(newBranches) == opts.MaxCount {
			break
		}
	}

	return newBranches, nil
}<|MERGE_RESOLUTION|>--- conflicted
+++ resolved
@@ -170,7 +170,6 @@
 	return &branch, nil
 }
 
-<<<<<<< HEAD
 func GetNonDeletedBranch(ctx context.Context, repoID int64, branchName string) (*Branch, error) {
 	b, err := GetBranch(ctx, repoID, branchName)
 	if err != nil {
@@ -185,10 +184,7 @@
 	return b, nil
 }
 
-func GetBranches(ctx context.Context, repoID int64, branchNames []string) ([]*Branch, error) {
-=======
 func GetBranches(ctx context.Context, repoID int64, branchNames []string, includeDeleted bool) ([]*Branch, error) {
->>>>>>> e69da2cd
 	branches := make([]*Branch, 0, len(branchNames))
 
 	sess := db.GetEngine(ctx).Where("repo_id=?", repoID).In("name", branchNames)
