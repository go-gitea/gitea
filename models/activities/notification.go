--- conflicted
+++ resolved
@@ -16,7 +16,6 @@
 	user_model "code.gitea.io/gitea/models/user"
 	"code.gitea.io/gitea/modules/setting"
 	"code.gitea.io/gitea/modules/timeutil"
-	"code.gitea.io/gitea/modules/util"
 
 	"xorm.io/builder"
 )
@@ -296,340 +295,6 @@
 	return res, db.GetEngine(ctx).SQL(sql, since, until, NotificationStatusUnread).Find(&res)
 }
 
-<<<<<<< HEAD
-// NotificationList contains a list of notifications
-type NotificationList []*Notification
-
-// LoadAttributes load Repo Issue User and Comment if not loaded
-func (nl NotificationList) LoadAttributes(ctx context.Context) error {
-	if _, _, err := nl.LoadRepos(ctx); err != nil {
-		return err
-	}
-	if _, err := nl.LoadIssues(ctx); err != nil {
-		return err
-	}
-	if _, err := nl.LoadUsers(ctx); err != nil {
-		return err
-	}
-	if _, err := nl.LoadComments(ctx); err != nil {
-		return err
-	}
-	return nil
-}
-
-func (nl NotificationList) getPendingRepoIDs() []int64 {
-	ids := make(container.Set[int64], len(nl))
-	for _, notification := range nl {
-		if notification.Repository != nil {
-			continue
-		}
-		ids.Add(notification.RepoID)
-	}
-	return ids.Values()
-}
-
-// LoadRepos loads repositories from database
-func (nl NotificationList) LoadRepos(ctx context.Context) (repo_model.RepositoryList, []int, error) {
-	if len(nl) == 0 {
-		return repo_model.RepositoryList{}, []int{}, nil
-	}
-
-	repoIDs := nl.getPendingRepoIDs()
-	repos := make(map[int64]*repo_model.Repository, len(repoIDs))
-	left := len(repoIDs)
-	for left > 0 {
-		limit := db.DefaultMaxInSize
-		if left < limit {
-			limit = left
-		}
-		rows, err := db.GetEngine(ctx).
-			In("id", repoIDs[:limit]).
-			Rows(new(repo_model.Repository))
-		if err != nil {
-			return nil, nil, err
-		}
-
-		for rows.Next() {
-			var repo repo_model.Repository
-			err = rows.Scan(&repo)
-			if err != nil {
-				rows.Close()
-				return nil, nil, err
-			}
-
-			repos[repo.ID] = &repo
-		}
-		_ = rows.Close()
-
-		left -= limit
-		repoIDs = repoIDs[limit:]
-	}
-
-	failed := []int{}
-
-	reposList := make(repo_model.RepositoryList, 0, len(repoIDs))
-	for i, notification := range nl {
-		if notification.Repository == nil {
-			notification.Repository = repos[notification.RepoID]
-		}
-		if notification.Repository == nil {
-			log.Error("Notification[%d]: RepoID: %d not found", notification.ID, notification.RepoID)
-			failed = append(failed, i)
-			continue
-		}
-		var found bool
-		for _, r := range reposList {
-			if r.ID == notification.RepoID {
-				found = true
-				break
-			}
-		}
-		if !found {
-			reposList = append(reposList, notification.Repository)
-		}
-	}
-	return reposList, failed, nil
-}
-
-func (nl NotificationList) getPendingIssueIDs() []int64 {
-	ids := make(container.Set[int64], len(nl))
-	for _, notification := range nl {
-		if notification.Issue != nil {
-			continue
-		}
-		ids.Add(notification.IssueID)
-	}
-	return ids.Values()
-}
-
-// LoadIssues loads issues from database
-func (nl NotificationList) LoadIssues(ctx context.Context) ([]int, error) {
-	if len(nl) == 0 {
-		return []int{}, nil
-	}
-
-	issueIDs := nl.getPendingIssueIDs()
-	issues := make(map[int64]*issues_model.Issue, len(issueIDs))
-	left := len(issueIDs)
-	for left > 0 {
-		limit := db.DefaultMaxInSize
-		if left < limit {
-			limit = left
-		}
-		rows, err := db.GetEngine(ctx).
-			In("id", issueIDs[:limit]).
-			Rows(new(issues_model.Issue))
-		if err != nil {
-			return nil, err
-		}
-
-		for rows.Next() {
-			var issue issues_model.Issue
-			err = rows.Scan(&issue)
-			if err != nil {
-				rows.Close()
-				return nil, err
-			}
-
-			issues[issue.ID] = &issue
-		}
-		_ = rows.Close()
-
-		left -= limit
-		issueIDs = issueIDs[limit:]
-	}
-
-	failures := []int{}
-
-	for i, notification := range nl {
-		if notification.Issue == nil {
-			notification.Issue = issues[notification.IssueID]
-			if notification.Issue == nil {
-				if notification.IssueID != 0 {
-					log.Error("Notification[%d]: IssueID: %d Not Found", notification.ID, notification.IssueID)
-					failures = append(failures, i)
-				}
-				continue
-			}
-			notification.Issue.Repo = notification.Repository
-		}
-	}
-	return failures, nil
-}
-
-// LoadIssuePullRequests loads all issues' pull requests if possible
-func (nl NotificationList) LoadIssuePullRequests(ctx context.Context) error {
-	issues := make(map[int64]*issues_model.Issue, len(nl))
-	for _, notification := range nl {
-		if notification.Issue != nil && notification.Issue.IsPull && notification.Issue.PullRequest == nil {
-			issues[notification.Issue.ID] = notification.Issue
-		}
-	}
-
-	if len(issues) == 0 {
-		return nil
-	}
-
-	pulls, err := issues_model.GetPullRequestByIssueIDs(ctx, util.KeysOfMap(issues))
-	if err != nil {
-		return err
-	}
-
-	for _, pull := range pulls {
-		if issue := issues[pull.IssueID]; issue != nil {
-			issue.PullRequest = pull
-			issue.PullRequest.Issue = issue
-		}
-	}
-
-	return nil
-}
-
-// Without returns the notification list without the failures
-func (nl NotificationList) Without(failures []int) NotificationList {
-	if len(failures) == 0 {
-		return nl
-	}
-	remaining := make([]*Notification, 0, len(nl))
-	last := -1
-	var i int
-	for _, i = range failures {
-		remaining = append(remaining, nl[last+1:i]...)
-		last = i
-	}
-	if len(nl) > i {
-		remaining = append(remaining, nl[i+1:]...)
-	}
-	return remaining
-}
-
-func (nl NotificationList) getPendingCommentIDs() []int64 {
-	ids := make(container.Set[int64], len(nl))
-	for _, notification := range nl {
-		if notification.CommentID == 0 || notification.Comment != nil {
-			continue
-		}
-		ids.Add(notification.CommentID)
-	}
-	return ids.Values()
-}
-
-func (nl NotificationList) getUserIDs() []int64 {
-	ids := make(container.Set[int64], len(nl))
-	for _, notification := range nl {
-		if notification.UserID == 0 || notification.User != nil {
-			continue
-		}
-		ids.Add(notification.UserID)
-	}
-	return ids.Values()
-}
-
-// LoadUsers loads users from database
-func (nl NotificationList) LoadUsers(ctx context.Context) ([]int, error) {
-	if len(nl) == 0 {
-		return []int{}, nil
-	}
-
-	userIDs := nl.getUserIDs()
-	users := make(map[int64]*user_model.User, len(userIDs))
-	left := len(userIDs)
-	for left > 0 {
-		limit := db.DefaultMaxInSize
-		if left < limit {
-			limit = left
-		}
-		rows, err := db.GetEngine(ctx).
-			In("id", userIDs[:limit]).
-			Rows(new(user_model.User))
-		if err != nil {
-			return nil, err
-		}
-
-		for rows.Next() {
-			var user user_model.User
-			err = rows.Scan(&user)
-			if err != nil {
-				rows.Close()
-				return nil, err
-			}
-
-			users[user.ID] = &user
-		}
-		_ = rows.Close()
-
-		left -= limit
-		userIDs = userIDs[limit:]
-	}
-
-	failures := []int{}
-	for i, notification := range nl {
-		if notification.UserID > 0 && notification.User == nil && users[notification.UserID] != nil {
-			notification.User = users[notification.UserID]
-			if notification.User == nil {
-				log.Error("Notification[%d]: UserID[%d] failed to load", notification.ID, notification.UserID)
-				failures = append(failures, i)
-				continue
-			}
-		}
-	}
-	return failures, nil
-}
-
-// LoadComments loads comments from database
-func (nl NotificationList) LoadComments(ctx context.Context) ([]int, error) {
-	if len(nl) == 0 {
-		return []int{}, nil
-	}
-
-	commentIDs := nl.getPendingCommentIDs()
-	comments := make(map[int64]*issues_model.Comment, len(commentIDs))
-	left := len(commentIDs)
-	for left > 0 {
-		limit := db.DefaultMaxInSize
-		if left < limit {
-			limit = left
-		}
-		rows, err := db.GetEngine(ctx).
-			In("id", commentIDs[:limit]).
-			Rows(new(issues_model.Comment))
-		if err != nil {
-			return nil, err
-		}
-
-		for rows.Next() {
-			var comment issues_model.Comment
-			err = rows.Scan(&comment)
-			if err != nil {
-				rows.Close()
-				return nil, err
-			}
-
-			comments[comment.ID] = &comment
-		}
-		_ = rows.Close()
-
-		left -= limit
-		commentIDs = commentIDs[limit:]
-	}
-
-	failures := []int{}
-	for i, notification := range nl {
-		if notification.CommentID > 0 && notification.Comment == nil && comments[notification.CommentID] != nil {
-			notification.Comment = comments[notification.CommentID]
-			if notification.Comment == nil {
-				log.Error("Notification[%d]: CommentID[%d] failed to load", notification.ID, notification.CommentID)
-				failures = append(failures, i)
-				continue
-			}
-			notification.Comment.Issue = notification.Issue
-		}
-	}
-	return failures, nil
-}
-
-=======
->>>>>>> 3ee39db3
 // SetIssueReadBy sets issue to be read by given user.
 func SetIssueReadBy(ctx context.Context, issueID, userID int64) error {
 	if err := issues_model.UpdateIssueUserByRead(ctx, userID, issueID); err != nil {
