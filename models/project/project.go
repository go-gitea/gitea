// Copyright 2020 The Gitea Authors. All rights reserved.
// SPDX-License-Identifier: MIT

package project

import (
	"context"
	"fmt"

	"code.gitea.io/gitea/models/db"
	repo_model "code.gitea.io/gitea/models/repo"
	user_model "code.gitea.io/gitea/models/user"
<<<<<<< HEAD
=======
	"code.gitea.io/gitea/modules/log"
>>>>>>> 9cc15d18
	"code.gitea.io/gitea/modules/setting"
	"code.gitea.io/gitea/modules/timeutil"
	"code.gitea.io/gitea/modules/util"

	"xorm.io/builder"
)

type (
	// ProjectsConfig is used to identify the type of board that is being created
	ProjectsConfig struct {
		BoardType   BoardType
		Translation string
	}

	// Type is used to identify the type of project in question and ownership
	Type uint8
)

const (
	// TypeIndividual is a type of project board that is owned by an individual
	TypeIndividual Type = iota + 1

	// TypeRepository is a project that is tied to a repository
	TypeRepository

	// TypeOrganization is a project that is tied to an organisation
	TypeOrganization
)

// ErrProjectNotExist represents a "ProjectNotExist" kind of error.
type ErrProjectNotExist struct {
	ID     int64
	RepoID int64
}

// IsErrProjectNotExist checks if an error is a ErrProjectNotExist
func IsErrProjectNotExist(err error) bool {
	_, ok := err.(ErrProjectNotExist)
	return ok
}

func (err ErrProjectNotExist) Error() string {
	return fmt.Sprintf("projects does not exist [id: %d]", err.ID)
}

func (err ErrProjectNotExist) Unwrap() error {
	return util.ErrNotExist
}

// ErrProjectBoardNotExist represents a "ProjectBoardNotExist" kind of error.
type ErrProjectBoardNotExist struct {
	BoardID int64
}

// IsErrProjectBoardNotExist checks if an error is a ErrProjectBoardNotExist
func IsErrProjectBoardNotExist(err error) bool {
	_, ok := err.(ErrProjectBoardNotExist)
	return ok
}

func (err ErrProjectBoardNotExist) Error() string {
	return fmt.Sprintf("project board does not exist [id: %d]", err.BoardID)
}

func (err ErrProjectBoardNotExist) Unwrap() error {
	return util.ErrNotExist
}

// List is a list of projects
// type List []*Project

// Project represents a project board
type Project struct {
	ID          int64                  `xorm:"pk autoincr"`
	Title       string                 `xorm:"INDEX NOT NULL"`
	Description string                 `xorm:"TEXT"`
<<<<<<< HEAD
	RepoID      int64                  `xorm:"INDEX"`
	Repo        *repo_model.Repository `xorm:"-"`
	CreatorID   int64                  `xorm:"NOT NULL"`
	Creator     *user_model.User       `xorm:"-"`
=======
	OwnerID     int64                  `xorm:"INDEX"`
	Owner       *user_model.User       `xorm:"-"`
	RepoID      int64                  `xorm:"INDEX"`
	Repo        *repo_model.Repository `xorm:"-"`
	CreatorID   int64                  `xorm:"NOT NULL"`
>>>>>>> 9cc15d18
	IsClosed    bool                   `xorm:"INDEX"`
	BoardType   BoardType
	Type        Type

	RenderedContent string `xorm:"-"`

	CreatedUnix    timeutil.TimeStamp `xorm:"INDEX created"`
	UpdatedUnix    timeutil.TimeStamp `xorm:"INDEX updated"`
	ClosedDateUnix timeutil.TimeStamp
}

func (p *Project) LoadOwner(ctx context.Context) (err error) {
	if p.Owner != nil {
		return nil
	}
	p.Owner, err = user_model.GetUserByID(ctx, p.OwnerID)
	return err
}

func (p *Project) LoadRepo(ctx context.Context) (err error) {
	if p.RepoID == 0 || p.Repo != nil {
		return nil
	}
	p.Repo, err = repo_model.GetRepositoryByID(ctx, p.RepoID)
	return err
}

func (p *Project) Link() string {
	if p.OwnerID > 0 {
		err := p.LoadOwner(db.DefaultContext)
		if err != nil {
			log.Error("LoadOwner: %v", err)
			return ""
		}
		return fmt.Sprintf("%s/-/projects/%d", p.Owner.HomeLink(), p.ID)
	}
	if p.RepoID > 0 {
		err := p.LoadRepo(db.DefaultContext)
		if err != nil {
			log.Error("LoadRepo: %v", err)
			return ""
		}
		return fmt.Sprintf("%s/projects/%d", p.Repo.Link(), p.ID)
	}
	return ""
}

func (p *Project) IsOrganizationProject() bool {
	return p.Type == TypeOrganization
}

func init() {
	db.RegisterModel(new(Project))
}

// GetProjectsConfig retrieves the types of configurations projects could have
func GetProjectsConfig() []ProjectsConfig {
	return []ProjectsConfig{
		{BoardTypeNone, "repo.projects.type.none"},
		{BoardTypeBasicKanban, "repo.projects.type.basic_kanban"},
		{BoardTypeBugTriage, "repo.projects.type.bug_triage"},
	}
}

// IsTypeValid checks if a project type is valid
func IsTypeValid(p Type) bool {
	switch p {
	case TypeRepository, TypeOrganization:
		return true
	default:
		return false
	}
}

// SearchOptions are options for GetProjects
type SearchOptions struct {
	OwnerID  int64
	RepoID   int64
	Page     int
	IsClosed util.OptionalBool
	SortType string
	Type     Type
}

func (opts *SearchOptions) toConds() builder.Cond {
	cond := builder.NewCond()
	if opts.RepoID > 0 {
		cond = cond.And(builder.Eq{"repo_id": opts.RepoID})
	}
	switch opts.IsClosed {
	case util.OptionalBoolTrue:
		cond = cond.And(builder.Eq{"is_closed": true})
	case util.OptionalBoolFalse:
		cond = cond.And(builder.Eq{"is_closed": false})
	}

	if opts.Type > 0 {
		cond = cond.And(builder.Eq{"type": opts.Type})
	}
	if opts.OwnerID > 0 {
		cond = cond.And(builder.Eq{"owner_id": opts.OwnerID})
	}
	return cond
}

// CountProjects counts projects
func CountProjects(ctx context.Context, opts SearchOptions) (int64, error) {
	return db.GetEngine(ctx).Where(opts.toConds()).Count(new(Project))
}

// FindProjects returns a list of all projects that have been created in the repository
func FindProjects(ctx context.Context, opts SearchOptions) ([]*Project, int64, error) {
	e := db.GetEngine(ctx)
	projects := make([]*Project, 0, setting.UI.IssuePagingNum)
	cond := opts.toConds()

	count, err := e.Where(cond).Count(new(Project))
	if err != nil {
		return nil, 0, fmt.Errorf("Count: %w", err)
	}

	e = e.Where(cond)

	if opts.Page > 0 {
		e = e.Limit(setting.UI.IssuePagingNum, (opts.Page-1)*setting.UI.IssuePagingNum)
	}

	switch opts.SortType {
	case "oldest":
		e.Desc("created_unix")
	case "recentupdate":
		e.Desc("updated_unix")
	case "leastupdate":
		e.Asc("updated_unix")
	default:
		e.Asc("created_unix")
	}

	return projects, count, e.Find(&projects)
}

// NewProject creates a new Project
func NewProject(p *Project) error {
	if !IsBoardTypeValid(p.BoardType) {
		p.BoardType = BoardTypeNone
	}

	if !IsTypeValid(p.Type) {
		return util.NewInvalidArgumentErrorf("project type is not valid")
	}

	ctx, committer, err := db.TxContext(db.DefaultContext)
	if err != nil {
		return err
	}
	defer committer.Close()

	if err := db.Insert(ctx, p); err != nil {
		return err
	}

	if p.RepoID > 0 {
		if _, err := db.Exec(ctx, "UPDATE `repository` SET num_projects = num_projects + 1 WHERE id = ?", p.RepoID); err != nil {
			return err
		}
	}

	if err := createBoardsForProjectsType(ctx, p); err != nil {
		return err
	}

	return committer.Commit()
}

// GetProjectByID returns the projects in a repository
func GetProjectByID(ctx context.Context, id int64) (*Project, error) {
	p := new(Project)

	has, err := db.GetEngine(ctx).ID(id).Get(p)
	if err != nil {
		return nil, err
	} else if !has {
		return nil, ErrProjectNotExist{ID: id}
	}

	return p, nil
}

// UpdateProject updates project properties
func UpdateProject(ctx context.Context, p *Project) error {
	_, err := db.GetEngine(ctx).ID(p.ID).Cols(
		"title",
		"description",
	).Update(p)
	return err
}

func updateRepositoryProjectCount(ctx context.Context, repoID int64) error {
	if _, err := db.GetEngine(ctx).Exec(builder.Update(
		builder.Eq{
			"`num_projects`": builder.Select("count(*)").From("`project`").
				Where(builder.Eq{"`project`.`repo_id`": repoID}.
					And(builder.Eq{"`project`.`type`": TypeRepository})),
		}).From("`repository`").Where(builder.Eq{"id": repoID})); err != nil {
		return err
	}

	if _, err := db.GetEngine(ctx).Exec(builder.Update(
		builder.Eq{
			"`num_closed_projects`": builder.Select("count(*)").From("`project`").
				Where(builder.Eq{"`project`.`repo_id`": repoID}.
					And(builder.Eq{"`project`.`type`": TypeRepository}).
					And(builder.Eq{"`project`.`is_closed`": true})),
		}).From("`repository`").Where(builder.Eq{"id": repoID})); err != nil {
		return err
	}
	return nil
}

// ChangeProjectStatusByRepoIDAndID toggles a project between opened and closed
func ChangeProjectStatusByRepoIDAndID(repoID, projectID int64, isClosed bool) error {
	ctx, committer, err := db.TxContext(db.DefaultContext)
	if err != nil {
		return err
	}
	defer committer.Close()

	p := new(Project)

	has, err := db.GetEngine(ctx).ID(projectID).Where("repo_id = ?", repoID).Get(p)
	if err != nil {
		return err
	} else if !has {
		return ErrProjectNotExist{ID: projectID, RepoID: repoID}
	}

	if err := changeProjectStatus(ctx, p, isClosed); err != nil {
		return err
	}

	return committer.Commit()
}

// ChangeProjectStatus toggle a project between opened and closed
func ChangeProjectStatus(p *Project, isClosed bool) error {
	ctx, committer, err := db.TxContext(db.DefaultContext)
	if err != nil {
		return err
	}
	defer committer.Close()

	if err := changeProjectStatus(ctx, p, isClosed); err != nil {
		return err
	}

	return committer.Commit()
}

func changeProjectStatus(ctx context.Context, p *Project, isClosed bool) error {
	p.IsClosed = isClosed
	p.ClosedDateUnix = timeutil.TimeStampNow()
	count, err := db.GetEngine(ctx).ID(p.ID).Where("repo_id = ? AND is_closed = ?", p.RepoID, !isClosed).Cols("is_closed", "closed_date_unix").Update(p)
	if err != nil {
		return err
	}
	if count < 1 {
		return nil
	}

	return updateRepositoryProjectCount(ctx, p.RepoID)
}

// DeleteProjectByID deletes a project from a repository. if it's not in a database
// transaction, it will start a new database transaction
func DeleteProjectByID(ctx context.Context, id int64) error {
	return db.WithTx(ctx, func(ctx context.Context) error {
		p, err := GetProjectByID(ctx, id)
		if err != nil {
			if IsErrProjectNotExist(err) {
				return nil
			}
			return err
		}

		if err := deleteProjectIssuesByProjectID(ctx, id); err != nil {
			return err
		}

		if err := deleteBoardByProjectID(ctx, id); err != nil {
			return err
		}

		if _, err = db.GetEngine(ctx).ID(p.ID).Delete(new(Project)); err != nil {
			return err
		}

		return updateRepositoryProjectCount(ctx, p.RepoID)
	})
}

// LoadRepo load repo of the project.
func (p *Project) LoadRepo(ctx context.Context) (err error) {
	if p.Repo == nil {
		p.Repo, err = repo_model.GetRepositoryByID(ctx, p.RepoID)
		if err != nil {
			return fmt.Errorf("getRepositoryByID [%d]: %v", p.RepoID, err)
		}
	}
	return nil
}

// LoadCreator load creator of the project.
func (p *Project) LoadCreator(ctx context.Context) (err error) {
	if p.Creator == nil {
		p.Creator, err = user_model.GetUserByID(ctx, p.CreatorID)
		if err != nil {
			return fmt.Errorf("getUserByID [%d]: %v", p.CreatorID, err)
		}
	}
	return nil
}


func DeleteProjectByRepoID(ctx context.Context, repoID int64) error {
	switch {
	case setting.Database.UseSQLite3:
		if _, err := db.GetEngine(ctx).Exec("DELETE FROM project_issue WHERE project_issue.id IN (SELECT project_issue.id FROM project_issue INNER JOIN project WHERE project.id = project_issue.project_id AND project.repo_id = ?)", repoID); err != nil {
			return err
		}
		if _, err := db.GetEngine(ctx).Exec("DELETE FROM project_board WHERE project_board.id IN (SELECT project_board.id FROM project_board INNER JOIN project WHERE project.id = project_board.project_id AND project.repo_id = ?)", repoID); err != nil {
			return err
		}
		if _, err := db.GetEngine(ctx).Table("project").Where("repo_id = ? ", repoID).Delete(&Project{}); err != nil {
			return err
		}
	case setting.Database.UsePostgreSQL:
		if _, err := db.GetEngine(ctx).Exec("DELETE FROM project_issue USING project WHERE project.id = project_issue.project_id AND project.repo_id = ? ", repoID); err != nil {
			return err
		}
		if _, err := db.GetEngine(ctx).Exec("DELETE FROM project_board USING project WHERE project.id = project_board.project_id AND project.repo_id = ? ", repoID); err != nil {
			return err
		}
		if _, err := db.GetEngine(ctx).Table("project").Where("repo_id = ? ", repoID).Delete(&Project{}); err != nil {
			return err
		}
	default:
		if _, err := db.GetEngine(ctx).Exec("DELETE project_issue FROM project_issue INNER JOIN project ON project.id = project_issue.project_id WHERE project.repo_id = ? ", repoID); err != nil {
			return err
		}
		if _, err := db.GetEngine(ctx).Exec("DELETE project_board FROM project_board INNER JOIN project ON project.id = project_board.project_id WHERE project.repo_id = ? ", repoID); err != nil {
			return err
		}
		if _, err := db.GetEngine(ctx).Table("project").Where("repo_id = ? ", repoID).Delete(&Project{}); err != nil {
			return err
		}
	}

	return updateRepositoryProjectCount(ctx, repoID)
}<|MERGE_RESOLUTION|>--- conflicted
+++ resolved
@@ -10,10 +10,7 @@
 	"code.gitea.io/gitea/models/db"
 	repo_model "code.gitea.io/gitea/models/repo"
 	user_model "code.gitea.io/gitea/models/user"
-<<<<<<< HEAD
-=======
 	"code.gitea.io/gitea/modules/log"
->>>>>>> 9cc15d18
 	"code.gitea.io/gitea/modules/setting"
 	"code.gitea.io/gitea/modules/timeutil"
 	"code.gitea.io/gitea/modules/util"
@@ -90,18 +87,12 @@
 	ID          int64                  `xorm:"pk autoincr"`
 	Title       string                 `xorm:"INDEX NOT NULL"`
 	Description string                 `xorm:"TEXT"`
-<<<<<<< HEAD
-	RepoID      int64                  `xorm:"INDEX"`
-	Repo        *repo_model.Repository `xorm:"-"`
-	CreatorID   int64                  `xorm:"NOT NULL"`
-	Creator     *user_model.User       `xorm:"-"`
-=======
 	OwnerID     int64                  `xorm:"INDEX"`
 	Owner       *user_model.User       `xorm:"-"`
 	RepoID      int64                  `xorm:"INDEX"`
 	Repo        *repo_model.Repository `xorm:"-"`
 	CreatorID   int64                  `xorm:"NOT NULL"`
->>>>>>> 9cc15d18
+  Creator     *user_model.User       `xorm:"-"`
 	IsClosed    bool                   `xorm:"INDEX"`
 	BoardType   BoardType
 	Type        Type
