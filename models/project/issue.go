--- conflicted
+++ resolved
@@ -76,7 +76,6 @@
 	return int(c)
 }
 
-<<<<<<< HEAD
 func AddIssueToColumn(ctx context.Context, issueID int64, newColumn *Column) error {
 	return db.Insert(ctx, &ProjectIssue{
 		IssueID:         issueID,
@@ -90,32 +89,6 @@
 	return err
 }
 
-// MoveIssuesOnProjectColumn moves or keeps issues in a column and sorts them inside that column
-func MoveIssuesOnProjectColumn(ctx context.Context, column *Column, sortedIssueIDs map[int64]int64) error {
-	return db.WithTx(ctx, func(ctx context.Context) error {
-		sess := db.GetEngine(ctx)
-		issueIDs := util.ValuesOfMap(sortedIssueIDs)
-
-		count, err := sess.Table(new(ProjectIssue)).Where("project_id=?", column.ProjectID).In("issue_id", issueIDs).Count()
-		if err != nil {
-			return err
-		}
-		if int(count) != len(sortedIssueIDs) {
-			return fmt.Errorf("all issues have to be added to a project first")
-		}
-
-		for sorting, issueID := range sortedIssueIDs {
-			_, err = sess.Exec("UPDATE `project_issue` SET project_board_id=?, sorting=? WHERE issue_id=?", column.ID, sorting, issueID)
-			if err != nil {
-				return err
-			}
-		}
-		return nil
-	})
-}
-
-=======
->>>>>>> 7553ae1a
 func (c *Column) moveIssuesToAnotherColumn(ctx context.Context, newColumn *Column) error {
 	if c.ProjectID != newColumn.ProjectID {
 		return fmt.Errorf("columns have to be in the same project")
