--- conflicted
+++ resolved
@@ -18,13 +18,8 @@
 	IssueID   int64 `xorm:"INDEX"`
 	ProjectID int64 `xorm:"INDEX"`
 
-<<<<<<< HEAD
-	// If 0, then it has not been added to a specific column in the project
+	// ProjectColumnID should not be zero since 1.22. If it's zero, the issue will not be displayed on UI and it might result in errors.
 	ProjectColumnID int64 `xorm:"'project_board_id' INDEX"`
-=======
-	// ProjectBoardID should not be zero since 1.22. If it's zero, the issue will not be displayed on UI and it might result in errors.
-	ProjectBoardID int64 `xorm:"INDEX"`
->>>>>>> 1f3ada47
 
 	// the sorting order on the column
 	Sorting int64 `xorm:"NOT NULL DEFAULT 0"`
@@ -87,15 +82,7 @@
 		sess := db.GetEngine(ctx)
 		issueIDs := util.ValuesOfMap(sortedIssueIDs)
 
-<<<<<<< HEAD
-		issueIDs := make([]int64, 0, len(sortedIssueIDs))
-		for _, issueID := range sortedIssueIDs {
-			issueIDs = append(issueIDs, issueID)
-		}
 		count, err := sess.Table(new(ProjectIssue)).Where("project_id=?", column.ProjectID).In("issue_id", issueIDs).Count()
-=======
-		count, err := sess.Table(new(ProjectIssue)).Where("project_id=?", board.ProjectID).In("issue_id", issueIDs).Count()
->>>>>>> 1f3ada47
 		if err != nil {
 			return err
 		}
@@ -113,12 +100,7 @@
 	})
 }
 
-<<<<<<< HEAD
-func (c *Column) removeIssues(ctx context.Context) error {
-	_, err := db.GetEngine(ctx).Exec("UPDATE `project_issue` SET project_board_id = 0 WHERE project_board_id = ? ", c.ID)
-	return err
-=======
-func (b *Board) moveIssuesToAnotherColumn(ctx context.Context, newColumn *Board) error {
+func (b *Column) moveIssuesToAnotherColumn(ctx context.Context, newColumn *Column) error {
 	if b.ProjectID != newColumn.ProjectID {
 		return fmt.Errorf("columns have to be in the same project")
 	}
@@ -150,7 +132,7 @@
 	nextSorting := util.Iif(res.IssueCount > 0, res.MaxSorting+1, 0)
 	return db.WithTx(ctx, func(ctx context.Context) error {
 		for i, issue := range issues {
-			issue.ProjectBoardID = newColumn.ID
+			issue.ProjectColumnID = newColumn.ID
 			issue.Sorting = nextSorting + int64(i)
 			if _, err := db.GetEngine(ctx).ID(issue.ID).Cols("project_board_id", "sorting").Update(issue); err != nil {
 				return err
@@ -158,5 +140,4 @@
 		}
 		return nil
 	})
->>>>>>> 1f3ada47
 }