--- conflicted
+++ resolved
@@ -76,26 +76,21 @@
 	return int(c)
 }
 
-<<<<<<< HEAD
-func AddIssueToBoard(ctx context.Context, issueID int64, newBoard *Board) error {
+func AddIssueToColumn(ctx context.Context, issueID int64, newColumn *Column) error {
 	return db.Insert(ctx, &ProjectIssue{
-		IssueID:        issueID,
-		ProjectID:      newBoard.ProjectID,
-		ProjectBoardID: newBoard.ID,
+		IssueID:         issueID,
+		ProjectID:       newColumn.ProjectID,
+		ProjectColumnID: newColumn.ID,
 	})
 }
 
-func MoveIssueToAnotherBoard(ctx context.Context, issueID int64, newBoard *Board) error {
-	_, err := db.GetEngine(ctx).Exec("UPDATE `project_issue` SET project_board_id=? WHERE issue_id=?", newBoard.ID, issueID)
+func MoveIssueToAnotherColumn(ctx context.Context, issueID int64, newColumn *Column) error {
+	_, err := db.GetEngine(ctx).Exec("UPDATE `project_issue` SET project_board_id=? WHERE issue_id=?", newColumn.ID, issueID)
 	return err
 }
 
-// MoveIssuesOnProjectBoard moves or keeps issues in a column and sorts them inside that column
-func MoveIssuesOnProjectBoard(ctx context.Context, board *Board, sortedIssueIDs map[int64]int64) error {
-=======
 // MoveIssuesOnProjectColumn moves or keeps issues in a column and sorts them inside that column
 func MoveIssuesOnProjectColumn(ctx context.Context, column *Column, sortedIssueIDs map[int64]int64) error {
->>>>>>> cd7d1314
 	return db.WithTx(ctx, func(ctx context.Context) error {
 		sess := db.GetEngine(ctx)
 		issueIDs := util.ValuesOfMap(sortedIssueIDs)
