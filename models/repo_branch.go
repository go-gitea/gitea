// Copyright 2016 The Gogs Authors. All rights reserved.
// Copyright 2019 The Gitea Authors. All rights reserved.
// Use of this source code is governed by a MIT-style
// license that can be found in the LICENSE file.

package models

import (
	"fmt"

	"code.gitea.io/gitea/modules/git"
	"code.gitea.io/gitea/modules/log"
)

<<<<<<< HEAD
// discardLocalRepoBranchChanges discards local commits/changes of
// given branch to make sure it is even to remote branch.
func discardLocalRepoBranchChanges(localPath, branch string) error {
	if !com.IsExist(localPath) {
		return nil
	}
	// No need to check if nothing in the repository.
	if !git.IsBranchExist(localPath, branch) {
		return nil
	}

	refName := "origin/" + branch
	if err := git.ResetHEAD(localPath, true, refName); err != nil {
		return fmt.Errorf("git reset --hard %s: %v", refName, err)
	}
	return nil
}

// DiscardLocalRepoBranchChanges discards the local repository branch changes
func (repo *Repository) DiscardLocalRepoBranchChanges(branch string) error {
	return discardLocalRepoBranchChanges(repo.LocalCopyPath(), branch)
}

// checkoutNewBranch checks out to a new branch from the a branch name.
func checkoutNewBranch(localPath, oldBranch, newBranch string) error {
	if err := git.Checkout(localPath, git.CheckoutOptions{
		Timeout:   time.Duration(setting.Git.Timeout.Pull) * time.Second,
		Branch:    newBranch,
		OldBranch: oldBranch,
	}); err != nil {
		return fmt.Errorf("git checkout -b %s %s: %v", newBranch, oldBranch, err)
	}
	return nil
}

// CheckoutNewBranch checks out a new branch
func (repo *Repository) CheckoutNewBranch(oldBranch, newBranch string) error {
	return checkoutNewBranch(repo.LocalCopyPath(), oldBranch, newBranch)
}

// deleteLocalBranch deletes a branch from a local repo cache
// First checks out default branch to avoid trying to delete the currently checked out branch
func deleteLocalBranch(localPath, defaultBranch, deleteBranch string) error {
	if !com.IsExist(localPath) {
		return nil
	}

	if !git.IsBranchExist(localPath, deleteBranch) {
		return nil
	}

	// Must NOT have branch currently checked out
	// Checkout default branch first
	if err := git.Checkout(localPath, git.CheckoutOptions{
		Timeout: time.Duration(setting.Git.Timeout.Pull) * time.Second,
		Branch:  defaultBranch,
	}); err != nil {
		return fmt.Errorf("git checkout %s: %v", defaultBranch, err)
	}

	cmd := git.NewCommand("branch")
	cmd.AddArguments("-D")
	cmd.AddArguments(deleteBranch)
	_, err := cmd.RunInDir(localPath)
	return err
}

// DeleteLocalBranch deletes a branch from the local repo
func (repo *Repository) DeleteLocalBranch(branchName string) error {
	return deleteLocalBranch(repo.LocalCopyPath(), repo.DefaultBranch, branchName)
}

=======
>>>>>>> ce8de353
// CanCreateBranch returns true if repository meets the requirements for creating new branches.
func (repo *Repository) CanCreateBranch() bool {
	return !repo.IsMirror
}

// GetBranch returns a branch by its name
func (repo *Repository) GetBranch(branch string) (*git.Branch, error) {
	gitRepo, err := git.OpenRepository(repo.RepoPath())
	if err != nil {
		return nil, err
	}

	return gitRepo.GetBranch(branch)
}

// GetBranches returns all the branches of a repository
func (repo *Repository) GetBranches() ([]*git.Branch, error) {
	return git.GetBranchesByPath(repo.RepoPath())
}

// CheckBranchName validates branch name with existing repository branches
func (repo *Repository) CheckBranchName(name string) error {
	gitRepo, err := git.OpenRepository(repo.RepoPath())
	if err != nil {
		return err
	}

	branches, err := repo.GetBranches()
	if err != nil {
		return err
	}

	for _, branch := range branches {
		if branch.Name == name {
			return ErrBranchAlreadyExists{branch.Name}
		} else if (len(branch.Name) < len(name) && branch.Name+"/" == name[0:len(branch.Name)+1]) ||
			(len(branch.Name) > len(name) && name+"/" == branch.Name[0:len(name)+1]) {
			return ErrBranchNameConflict{branch.Name}
		}
	}

	if _, err := gitRepo.GetTag(name); err == nil {
		return ErrTagAlreadyExists{name}
	}

	return nil
}

// CreateNewBranch creates a new repository branch
func (repo *Repository) CreateNewBranch(doer *User, oldBranchName, branchName string) (err error) {
	// Check if branch name can be used
	if err := repo.CheckBranchName(branchName); err != nil {
		return err
	}

	if !git.IsBranchExist(repo.RepoPath(), oldBranchName) {
		return fmt.Errorf("OldBranch: %s does not exist. Cannot create new branch from this", oldBranchName)
	}

	basePath, err := CreateTemporaryPath("branch-maker")
	if err != nil {
		return err
	}
	defer RemoveTemporaryPath(basePath)

	if err := git.Clone(repo.RepoPath(), basePath, git.CloneRepoOptions{
		Bare:   true,
		Shared: true,
	}); err != nil {
		log.Error("Failed to clone repository: %s (%v)", repo.FullName(), err)
		return fmt.Errorf("Failed to clone repository: %s (%v)", repo.FullName(), err)
	}

	gitRepo, err := git.OpenRepository(basePath)
	if err != nil {
		log.Error("Unable to open temporary repository: %s (%v)", basePath, err)
		return fmt.Errorf("Failed to open new temporary repository in: %s %v", basePath, err)
	}

	if err = gitRepo.CreateBranch(branchName, oldBranchName); err != nil {
		log.Error("Unable to create branch: %s from %s. (%v)", branchName, oldBranchName, err)
		return fmt.Errorf("Unable to create branch: %s from %s. (%v)", branchName, oldBranchName, err)
	}

	if err = git.Push(basePath, git.PushOptions{
		Remote: "origin",
		Branch: branchName,
		Env:    PushingEnvironment(doer, repo),
	}); err != nil {
		return fmt.Errorf("Push: %v", err)
	}

	return nil
}

// CreateNewBranchFromCommit creates a new repository branch
func (repo *Repository) CreateNewBranchFromCommit(doer *User, commit, branchName string) (err error) {
	// Check if branch name can be used
	if err := repo.CheckBranchName(branchName); err != nil {
		return err
	}
	basePath, err := CreateTemporaryPath("branch-maker")
	if err != nil {
		return err
	}
	defer RemoveTemporaryPath(basePath)

	if err := git.Clone(repo.RepoPath(), basePath, git.CloneRepoOptions{
		Bare:   true,
		Shared: true,
	}); err != nil {
		log.Error("Failed to clone repository: %s (%v)", repo.FullName(), err)
		return fmt.Errorf("Failed to clone repository: %s (%v)", repo.FullName(), err)
	}

	gitRepo, err := git.OpenRepository(basePath)
	if err != nil {
		log.Error("Unable to open temporary repository: %s (%v)", basePath, err)
		return fmt.Errorf("Failed to open new temporary repository in: %s %v", basePath, err)
	}

	if err = gitRepo.CreateBranch(branchName, commit); err != nil {
		log.Error("Unable to create branch: %s from %s. (%v)", branchName, commit, err)
		return fmt.Errorf("Unable to create branch: %s from %s. (%v)", branchName, commit, err)
	}

	if err = git.Push(basePath, git.PushOptions{
		Remote: "origin",
		Branch: branchName,
		Env:    PushingEnvironment(doer, repo),
	}); err != nil {
		return fmt.Errorf("Push: %v", err)
	}

	return nil
}<|MERGE_RESOLUTION|>--- conflicted
+++ resolved
@@ -12,81 +12,6 @@
 	"code.gitea.io/gitea/modules/log"
 )
 
-<<<<<<< HEAD
-// discardLocalRepoBranchChanges discards local commits/changes of
-// given branch to make sure it is even to remote branch.
-func discardLocalRepoBranchChanges(localPath, branch string) error {
-	if !com.IsExist(localPath) {
-		return nil
-	}
-	// No need to check if nothing in the repository.
-	if !git.IsBranchExist(localPath, branch) {
-		return nil
-	}
-
-	refName := "origin/" + branch
-	if err := git.ResetHEAD(localPath, true, refName); err != nil {
-		return fmt.Errorf("git reset --hard %s: %v", refName, err)
-	}
-	return nil
-}
-
-// DiscardLocalRepoBranchChanges discards the local repository branch changes
-func (repo *Repository) DiscardLocalRepoBranchChanges(branch string) error {
-	return discardLocalRepoBranchChanges(repo.LocalCopyPath(), branch)
-}
-
-// checkoutNewBranch checks out to a new branch from the a branch name.
-func checkoutNewBranch(localPath, oldBranch, newBranch string) error {
-	if err := git.Checkout(localPath, git.CheckoutOptions{
-		Timeout:   time.Duration(setting.Git.Timeout.Pull) * time.Second,
-		Branch:    newBranch,
-		OldBranch: oldBranch,
-	}); err != nil {
-		return fmt.Errorf("git checkout -b %s %s: %v", newBranch, oldBranch, err)
-	}
-	return nil
-}
-
-// CheckoutNewBranch checks out a new branch
-func (repo *Repository) CheckoutNewBranch(oldBranch, newBranch string) error {
-	return checkoutNewBranch(repo.LocalCopyPath(), oldBranch, newBranch)
-}
-
-// deleteLocalBranch deletes a branch from a local repo cache
-// First checks out default branch to avoid trying to delete the currently checked out branch
-func deleteLocalBranch(localPath, defaultBranch, deleteBranch string) error {
-	if !com.IsExist(localPath) {
-		return nil
-	}
-
-	if !git.IsBranchExist(localPath, deleteBranch) {
-		return nil
-	}
-
-	// Must NOT have branch currently checked out
-	// Checkout default branch first
-	if err := git.Checkout(localPath, git.CheckoutOptions{
-		Timeout: time.Duration(setting.Git.Timeout.Pull) * time.Second,
-		Branch:  defaultBranch,
-	}); err != nil {
-		return fmt.Errorf("git checkout %s: %v", defaultBranch, err)
-	}
-
-	cmd := git.NewCommand("branch")
-	cmd.AddArguments("-D")
-	cmd.AddArguments(deleteBranch)
-	_, err := cmd.RunInDir(localPath)
-	return err
-}
-
-// DeleteLocalBranch deletes a branch from the local repo
-func (repo *Repository) DeleteLocalBranch(branchName string) error {
-	return deleteLocalBranch(repo.LocalCopyPath(), repo.DefaultBranch, branchName)
-}
-
-=======
->>>>>>> ce8de353
 // CanCreateBranch returns true if repository meets the requirements for creating new branches.
 func (repo *Repository) CanCreateBranch() bool {
 	return !repo.IsMirror
