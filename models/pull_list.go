--- conflicted
+++ resolved
@@ -100,11 +100,7 @@
 		log.Error("listPullRequestStatement: %v", err)
 		return nil, maxResults, err
 	}
-<<<<<<< HEAD
-	findSession = opts.SetSessionPagination(findSession)
-=======
 	findSession = setSessionPagination(findSession, opts)
->>>>>>> 87505a94
 	prs := make([]*PullRequest, 0, opts.PageSize)
 	return prs, maxResults, findSession.Find(&prs)
 }
