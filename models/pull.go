// Copyright 2015 The Gogs Authors. All rights reserved.
// Copyright 2019 The Gitea Authors. All rights reserved.
// Use of this source code is governed by a MIT-style
// license that can be found in the LICENSE file.

package models

import (
	"fmt"
	"io"
	"strings"

	"code.gitea.io/gitea/modules/log"
	"code.gitea.io/gitea/modules/setting"
	"code.gitea.io/gitea/modules/timeutil"
)

// PullRequestType defines pull request type
type PullRequestType int

// Enumerate all the pull request types
const (
	PullRequestGitea PullRequestType = iota
	PullRequestGit
)

// PullRequestStatus defines pull request status
type PullRequestStatus int

// Enumerate all the pull request status
const (
	PullRequestStatusConflict PullRequestStatus = iota
	PullRequestStatusChecking
	PullRequestStatusMergeable
	PullRequestStatusManuallyMerged
	PullRequestStatusError
)

// PullRequest represents relation between pull request and repositories.
type PullRequest struct {
	ID              int64 `xorm:"pk autoincr"`
	Type            PullRequestType
	Status          PullRequestStatus
	ConflictedFiles []string `xorm:"TEXT JSON"`
	CommitsAhead    int
	CommitsBehind   int

	IssueID int64  `xorm:"INDEX"`
	Issue   *Issue `xorm:"-"`
	Index   int64

	HeadRepoID      int64       `xorm:"INDEX"`
	HeadRepo        *Repository `xorm:"-"`
	BaseRepoID      int64       `xorm:"INDEX"`
	BaseRepo        *Repository `xorm:"-"`
	HeadBranch      string
	BaseBranch      string
	ProtectedBranch *ProtectedBranch `xorm:"-"`
	MergeBase       string           `xorm:"VARCHAR(40)"`

	HasMerged      bool               `xorm:"INDEX"`
	MergedCommitID string             `xorm:"VARCHAR(40)"`
	MergerID       int64              `xorm:"INDEX"`
	Merger         *User              `xorm:"-"`
	MergedUnix     timeutil.TimeStamp `xorm:"updated INDEX"`

	isHeadRepoLoaded bool `xorm:"-"`
}

// MustHeadUserName returns the HeadRepo's username if failed return blank
func (pr *PullRequest) MustHeadUserName() string {
	if err := pr.LoadHeadRepo(); err != nil {
		if !IsErrRepoNotExist(err) {
			log.Error("LoadHeadRepo: %v", err)
		} else {
			log.Warn("LoadHeadRepo %d but repository does not exist: %v", pr.HeadRepoID, err)
		}
		return ""
	}
	if pr.HeadRepo == nil {
		return ""
	}
	return pr.HeadRepo.OwnerName
}

// Note: don't try to get Issue because will end up recursive querying.
func (pr *PullRequest) loadAttributes(e Engine) (err error) {
	if pr.HasMerged && pr.Merger == nil {
		pr.Merger, err = getUserByID(e, pr.MergerID)
		if IsErrUserNotExist(err) {
			pr.MergerID = -1
			pr.Merger = NewGhostUser()
		} else if err != nil {
			return fmt.Errorf("getUserByID [%d]: %v", pr.MergerID, err)
		}
	}

	return nil
}

// LoadAttributes loads pull request attributes from database
func (pr *PullRequest) LoadAttributes() error {
	return pr.loadAttributes(x)
}

func (pr *PullRequest) loadHeadRepo(e Engine) (err error) {
	if !pr.isHeadRepoLoaded && pr.HeadRepo == nil && pr.HeadRepoID > 0 {
		if pr.HeadRepoID == pr.BaseRepoID {
			if pr.BaseRepo != nil {
				pr.HeadRepo = pr.BaseRepo
				return nil
			} else if pr.Issue != nil && pr.Issue.Repo != nil {
				pr.HeadRepo = pr.Issue.Repo
				return nil
			}
		}

		pr.HeadRepo, err = getRepositoryByID(e, pr.HeadRepoID)
		if err != nil && !IsErrRepoNotExist(err) { // Head repo maybe deleted, but it should still work
			return fmt.Errorf("getRepositoryByID(head): %v", err)
		}
		pr.isHeadRepoLoaded = true
	}
	return nil
}

// LoadHeadRepo loads the head repository
func (pr *PullRequest) LoadHeadRepo() error {
	return pr.loadHeadRepo(x)
}

// LoadBaseRepo loads the target repository
func (pr *PullRequest) LoadBaseRepo() error {
	return pr.loadBaseRepo(x)
}

func (pr *PullRequest) loadBaseRepo(e Engine) (err error) {
	if pr.BaseRepo != nil {
		return nil
	}

	if pr.HeadRepoID == pr.BaseRepoID && pr.HeadRepo != nil {
		pr.BaseRepo = pr.HeadRepo
		return nil
	}

	if pr.Issue != nil && pr.Issue.Repo != nil {
		pr.BaseRepo = pr.Issue.Repo
		return nil
	}

	pr.BaseRepo, err = getRepositoryByID(e, pr.BaseRepoID)
	if err != nil {
		return fmt.Errorf("GetRepositoryByID(base): %v", err)
	}
	return nil
}

// LoadIssue loads issue information from database
func (pr *PullRequest) LoadIssue() (err error) {
	return pr.loadIssue(x)
}

func (pr *PullRequest) loadIssue(e Engine) (err error) {
	if pr.Issue != nil {
		return nil
	}

	pr.Issue, err = getIssueByID(e, pr.IssueID)
	if err == nil {
		pr.Issue.PullRequest = pr
	}
	return err
}

// LoadProtectedBranch loads the protected branch of the base branch
func (pr *PullRequest) LoadProtectedBranch() (err error) {
	return pr.loadProtectedBranch(x)
}

func (pr *PullRequest) loadProtectedBranch(e Engine) (err error) {
	if pr.ProtectedBranch == nil {
		if pr.BaseRepo == nil {
			if pr.BaseRepoID == 0 {
				return nil
			}
			pr.BaseRepo, err = getRepositoryByID(e, pr.BaseRepoID)
			if err != nil {
				return
			}
		}
		pr.ProtectedBranch, err = getProtectedBranchBy(e, pr.BaseRepo.ID, pr.BaseBranch)
	}
	return
}

// GetDefaultMergeMessage returns default message used when merging pull request
func (pr *PullRequest) GetDefaultMergeMessage() string {
	if pr.HeadRepo == nil {
		var err error
		pr.HeadRepo, err = GetRepositoryByID(pr.HeadRepoID)
		if err != nil {
			log.Error("GetRepositoryById[%d]: %v", pr.HeadRepoID, err)
			return ""
		}
	}
	if err := pr.LoadIssue(); err != nil {
		log.Error("Cannot load issue %d for PR id %d: Error: %v", pr.IssueID, pr.ID, err)
		return ""
	}

	if pr.BaseRepoID == pr.HeadRepoID {
		return fmt.Sprintf("Merge pull request '%s' (#%d) from %s into %s", pr.Issue.Title, pr.Issue.Index, pr.HeadBranch, pr.BaseBranch)
	}

	return fmt.Sprintf("Merge pull request '%s' (#%d) from %s:%s into %s", pr.Issue.Title, pr.Issue.Index, pr.HeadRepo.FullName(), pr.HeadBranch, pr.BaseBranch)
}

<<<<<<< HEAD
// GetCommitMessages returns the commit messages between head and merge base (if there is one)
func (pr *PullRequest) GetCommitMessages() string {
	if err := pr.LoadIssue(); err != nil {
		log.Error("Cannot load issue %d for PR id %d: Error: %v", pr.IssueID, pr.ID, err)
		return ""
	}

	if err := pr.Issue.LoadPoster(); err != nil {
		log.Error("Cannot load poster %d for pr id %d, index %d Error: %v", pr.Issue.PosterID, pr.ID, pr.Index, err)
		return ""
	}

	if pr.HeadRepo == nil {
		var err error
		pr.HeadRepo, err = GetRepositoryByID(pr.HeadRepoID)
		if err != nil {
			log.Error("GetRepositoryById[%d]: %v", pr.HeadRepoID, err)
			return ""
		}
	}

	gitRepo, err := git.OpenRepository(pr.HeadRepo.RepoPath())
	if err != nil {
		log.Error("Unable to open head repository: Error: %v", err)
		return ""
	}
	defer gitRepo.Close()

	headCommit, err := gitRepo.GetBranchCommit(pr.HeadBranch)
	if err != nil {
		log.Error("Unable to get head commit: %s Error: %v", pr.HeadBranch, err)
		return ""
	}

	mergeBase, err := gitRepo.GetCommit(pr.MergeBase)
	if err != nil {
		log.Error("Unable to get merge base commit: %s Error: %v", pr.MergeBase, err)
		return ""
	}

	limit := setting.Repository.PullRequest.DefaultMergeMessageCommitsLimit

	list, err := gitRepo.CommitsBetweenLimit(headCommit, mergeBase, limit, 0)
	if err != nil {
		log.Error("Unable to get commits between: %s %s Error: %v", pr.HeadBranch, pr.MergeBase, err)
		return ""
	}

	maxSize := setting.Repository.PullRequest.DefaultMergeMessageSize

	posterSig := pr.Issue.Poster.NewGitSig().String()

	authorsMap := map[string]bool{}
	authors := make([]string, 0, list.Len())
	stringBuilder := strings.Builder{}
	element := list.Front()
	for element != nil {
		commit := element.Value.(*git.Commit)

		if maxSize < 0 || stringBuilder.Len() < maxSize {
			toWrite := []byte(commit.CommitMessage)
			if len(toWrite) > maxSize-stringBuilder.Len() && maxSize > -1 {
				toWrite = append(toWrite[:maxSize-stringBuilder.Len()], "..."...)
			}
			if _, err := stringBuilder.Write(toWrite); err != nil {
				log.Error("Unable to write commit message Error: %v", err)
				return ""
			}

			if _, err := stringBuilder.WriteRune('\n'); err != nil {
				log.Error("Unable to write commit message Error: %v", err)
				return ""
			}
		}

		authorString := commit.Author.String()
		if !authorsMap[authorString] && authorString != posterSig {
			authors = append(authors, authorString)
			authorsMap[authorString] = true
		}
		element = element.Next()
	}

	// Consider collecting the remaining authors
	if limit >= 0 && setting.Repository.PullRequest.DefaultMergeMessageAllAuthors {
		skip := limit
		limit = 30
		for {
			list, err := gitRepo.CommitsBetweenLimit(headCommit, mergeBase, limit, skip)
			if err != nil {
				log.Error("Unable to get commits between: %s %s Error: %v", pr.HeadBranch, pr.MergeBase, err)
				return ""

			}
			if list.Len() == 0 {
				break
			}
			element := list.Front()
			for element != nil {
				commit := element.Value.(*git.Commit)

				authorString := commit.Author.String()
				if !authorsMap[authorString] && authorString != posterSig {
					authors = append(authors, authorString)
					authorsMap[authorString] = true
				}
				element = element.Next()
			}

		}
	}

	if len(authors) > 0 {
		if _, err := stringBuilder.WriteRune('\n'); err != nil {
			log.Error("Unable to write to string builder Error: %v", err)
			return ""
		}
	}

	for _, author := range authors {
		if _, err := stringBuilder.Write([]byte("Co-authored-by: ")); err != nil {
			log.Error("Unable to write to string builder Error: %v", err)
			return ""
		}
		if _, err := stringBuilder.Write([]byte(author)); err != nil {
			log.Error("Unable to write to string builder Error: %v", err)
			return ""
		}
		if _, err := stringBuilder.WriteRune('\n'); err != nil {
			log.Error("Unable to write to string builder Error: %v", err)
			return ""
		}
	}

	return stringBuilder.String()
}

// UpdateCommitDivergence update Divergence of a pull request
func (pr *PullRequest) UpdateCommitDivergence(ahead, behind int) error {
	return pr.updateCommitDivergence(x, ahead, behind)
}

func (pr *PullRequest) updateCommitDivergence(e Engine, ahead, behind int) error {
	if pr.ID == 0 {
		return fmt.Errorf("pull ID is 0")
	}
	pr.CommitsAhead = ahead
	pr.CommitsBehind = behind
	_, err := e.ID(pr.ID).Cols("commits_ahead", "commits_behind").Update(pr)
	return err
}

=======
>>>>>>> bc362ea3
// ReviewCount represents a count of Reviews
type ReviewCount struct {
	IssueID int64
	Type    ReviewType
	Count   int64
}

// GetApprovalCounts returns the approval counts by type
// FIXME: Only returns official counts due to double counting of non-official counts
func (pr *PullRequest) GetApprovalCounts() ([]*ReviewCount, error) {
	return pr.getApprovalCounts(x)
}

func (pr *PullRequest) getApprovalCounts(e Engine) ([]*ReviewCount, error) {
	rCounts := make([]*ReviewCount, 0, 6)
	sess := e.Where("issue_id = ?", pr.IssueID)
	return rCounts, sess.Select("issue_id, type, count(id) as `count`").Where("official = ?", true).GroupBy("issue_id, type").Table("review").Find(&rCounts)
}

// GetApprovers returns the approvers of the pull request
func (pr *PullRequest) GetApprovers() string {

	stringBuilder := strings.Builder{}
	if err := pr.getReviewedByLines(&stringBuilder); err != nil {
		log.Error("Unable to getReviewedByLines: Error: %v", err)
		return ""
	}

	return stringBuilder.String()
}

func (pr *PullRequest) getReviewedByLines(writer io.Writer) error {
	maxReviewers := setting.Repository.PullRequest.DefaultMergeMessageMaxApprovers

	if maxReviewers == 0 {
		return nil
	}

	sess := x.NewSession()
	defer sess.Close()
	if err := sess.Begin(); err != nil {
		return err
	}

	// Note: This doesn't page as we only expect a very limited number of reviews
	reviews, err := findReviews(sess, FindReviewOptions{
		Type:         ReviewTypeApprove,
		IssueID:      pr.IssueID,
		OfficialOnly: setting.Repository.PullRequest.DefaultMergeMessageOfficialApproversOnly,
	})
	if err != nil {
		log.Error("Unable to FindReviews for PR ID %d: %v", pr.ID, err)
		return err
	}

	reviewersWritten := 0

	for _, review := range reviews {
		if maxReviewers > 0 && reviewersWritten > maxReviewers {
			break
		}

		if err := review.loadReviewer(sess); err != nil && !IsErrUserNotExist(err) {
			log.Error("Unable to LoadReviewer[%d] for PR ID %d : %v", review.ReviewerID, pr.ID, err)
			return err
		} else if review.Reviewer == nil {
			continue
		}
		if _, err := writer.Write([]byte("Reviewed-by: ")); err != nil {
			return err
		}
		if _, err := writer.Write([]byte(review.Reviewer.NewGitSig().String())); err != nil {
			return err
		}
		if _, err := writer.Write([]byte{'\n'}); err != nil {
			return err
		}
		reviewersWritten++
	}
	return sess.Commit()
}

// GetDefaultSquashMessage returns default message used when squash and merging pull request
func (pr *PullRequest) GetDefaultSquashMessage() string {
	if err := pr.LoadIssue(); err != nil {
		log.Error("LoadIssue: %v", err)
		return ""
	}
	if err := pr.LoadBaseRepo(); err != nil {
		log.Error("LoadBaseRepo: %v", err)
		return ""
	}
	if pr.BaseRepo.UnitEnabled(UnitTypeExternalTracker) {
		return fmt.Sprintf("%s (!%d)", pr.Issue.Title, pr.Issue.Index)
	}
	return fmt.Sprintf("%s (#%d)", pr.Issue.Title, pr.Issue.Index)
}

// GetGitRefName returns git ref for hidden pull request branch
func (pr *PullRequest) GetGitRefName() string {
	return fmt.Sprintf("refs/pull/%d/head", pr.Index)
}

// IsChecking returns true if this pull request is still checking conflict.
func (pr *PullRequest) IsChecking() bool {
	return pr.Status == PullRequestStatusChecking
}

// CanAutoMerge returns true if this pull request can be merged automatically.
func (pr *PullRequest) CanAutoMerge() bool {
	return pr.Status == PullRequestStatusMergeable
}

// MergeStyle represents the approach to merge commits into base branch.
type MergeStyle string

const (
	// MergeStyleMerge create merge commit
	MergeStyleMerge MergeStyle = "merge"
	// MergeStyleRebase rebase before merging
	MergeStyleRebase MergeStyle = "rebase"
	// MergeStyleRebaseMerge rebase before merging with merge commit (--no-ff)
	MergeStyleRebaseMerge MergeStyle = "rebase-merge"
	// MergeStyleSquash squash commits into single commit before merging
	MergeStyleSquash MergeStyle = "squash"
)

// SetMerged sets a pull request to merged and closes the corresponding issue
func (pr *PullRequest) SetMerged() (bool, error) {
	if pr.HasMerged {
		return false, fmt.Errorf("PullRequest[%d] already merged", pr.Index)
	}
	if pr.MergedCommitID == "" || pr.MergedUnix == 0 || pr.Merger == nil {
		return false, fmt.Errorf("Unable to merge PullRequest[%d], some required fields are empty", pr.Index)
	}

	pr.HasMerged = true

	sess := x.NewSession()
	defer sess.Close()
	if err := sess.Begin(); err != nil {
		return false, err
	}

	if _, err := sess.Exec("UPDATE `issue` SET `repo_id` = `repo_id` WHERE `id` = ?", pr.IssueID); err != nil {
		return false, err
	}

	if _, err := sess.Exec("UPDATE `pull_request` SET `issue_id` = `issue_id` WHERE `id` = ?", pr.ID); err != nil {
		return false, err
	}

	pr.Issue = nil
	if err := pr.loadIssue(sess); err != nil {
		return false, err
	}

	if tmpPr, err := getPullRequestByID(sess, pr.ID); err != nil {
		return false, err
	} else if tmpPr.HasMerged {
		if pr.Issue.IsClosed {
			return false, nil
		}
		return false, fmt.Errorf("PullRequest[%d] already merged but it's associated issue [%d] is not closed", pr.Index, pr.IssueID)
	} else if pr.Issue.IsClosed {
		return false, fmt.Errorf("PullRequest[%d] already closed", pr.Index)
	}

	if err := pr.Issue.loadRepo(sess); err != nil {
		return false, err
	}

	if err := pr.Issue.Repo.getOwner(sess); err != nil {
		return false, err
	}

	if _, err := pr.Issue.changeStatus(sess, pr.Merger, true); err != nil {
		return false, fmt.Errorf("Issue.changeStatus: %v", err)
	}

	if _, err := sess.Where("id = ?", pr.ID).Cols("has_merged, status, merged_commit_id, merger_id, merged_unix").Update(pr); err != nil {
		return false, fmt.Errorf("Failed to update pr[%d]: %v", pr.ID, err)
	}

	if err := sess.Commit(); err != nil {
		return false, fmt.Errorf("Commit: %v", err)
	}
	return true, nil
}

// NewPullRequest creates new pull request with labels for repository.
func NewPullRequest(repo *Repository, pull *Issue, labelIDs []int64, uuids []string, pr *PullRequest) (err error) {
	// Retry several times in case INSERT fails due to duplicate key for (repo_id, index); see #7887
	i := 0
	for {
		if err = newPullRequestAttempt(repo, pull, labelIDs, uuids, pr); err == nil {
			return nil
		}
		if !IsErrNewIssueInsert(err) {
			return err
		}
		if i++; i == issueMaxDupIndexAttempts {
			break
		}
		log.Error("NewPullRequest: error attempting to insert the new issue; will retry. Original error: %v", err)
	}
	return fmt.Errorf("NewPullRequest: too many errors attempting to insert the new issue. Last error was: %v", err)
}

func newPullRequestAttempt(repo *Repository, pull *Issue, labelIDs []int64, uuids []string, pr *PullRequest) (err error) {
	sess := x.NewSession()
	defer sess.Close()
	if err = sess.Begin(); err != nil {
		return err
	}

	if err = newIssue(sess, pull.Poster, NewIssueOptions{
		Repo:        repo,
		Issue:       pull,
		LabelIDs:    labelIDs,
		Attachments: uuids,
		IsPull:      true,
	}); err != nil {
		if IsErrUserDoesNotHaveAccessToRepo(err) || IsErrNewIssueInsert(err) {
			return err
		}
		return fmt.Errorf("newIssue: %v", err)
	}

	pr.Index = pull.Index
	pr.BaseRepo = repo

	pr.IssueID = pull.ID
	if _, err = sess.Insert(pr); err != nil {
		return fmt.Errorf("insert pull repo: %v", err)
	}

	if err = sess.Commit(); err != nil {
		return fmt.Errorf("Commit: %v", err)
	}

	return nil
}

// GetUnmergedPullRequest returns a pull request that is open and has not been merged
// by given head/base and repo/branch.
func GetUnmergedPullRequest(headRepoID, baseRepoID int64, headBranch, baseBranch string) (*PullRequest, error) {
	pr := new(PullRequest)
	has, err := x.
		Where("head_repo_id=? AND head_branch=? AND base_repo_id=? AND base_branch=? AND has_merged=? AND issue.is_closed=?",
			headRepoID, headBranch, baseRepoID, baseBranch, false, false).
		Join("INNER", "issue", "issue.id=pull_request.issue_id").
		Get(pr)
	if err != nil {
		return nil, err
	} else if !has {
		return nil, ErrPullRequestNotExist{0, 0, headRepoID, baseRepoID, headBranch, baseBranch}
	}

	return pr, nil
}

// GetLatestPullRequestByHeadInfo returns the latest pull request (regardless of its status)
// by given head information (repo and branch).
func GetLatestPullRequestByHeadInfo(repoID int64, branch string) (*PullRequest, error) {
	pr := new(PullRequest)
	has, err := x.
		Where("head_repo_id = ? AND head_branch = ?", repoID, branch).
		OrderBy("id DESC").
		Get(pr)
	if !has {
		return nil, err
	}
	return pr, err
}

// GetPullRequestByIndex returns a pull request by the given index
func GetPullRequestByIndex(repoID int64, index int64) (*PullRequest, error) {
	pr := &PullRequest{
		BaseRepoID: repoID,
		Index:      index,
	}

	has, err := x.Get(pr)
	if err != nil {
		return nil, err
	} else if !has {
		return nil, ErrPullRequestNotExist{0, 0, 0, repoID, "", ""}
	}

	if err = pr.LoadAttributes(); err != nil {
		return nil, err
	}
	if err = pr.LoadIssue(); err != nil {
		return nil, err
	}

	return pr, nil
}

func getPullRequestByID(e Engine, id int64) (*PullRequest, error) {
	pr := new(PullRequest)
	has, err := e.ID(id).Get(pr)
	if err != nil {
		return nil, err
	} else if !has {
		return nil, ErrPullRequestNotExist{id, 0, 0, 0, "", ""}
	}
	return pr, pr.loadAttributes(e)
}

// GetPullRequestByID returns a pull request by given ID.
func GetPullRequestByID(id int64) (*PullRequest, error) {
	return getPullRequestByID(x, id)
}

// GetPullRequestByIssueIDWithNoAttributes returns pull request with no attributes loaded by given issue ID.
func GetPullRequestByIssueIDWithNoAttributes(issueID int64) (*PullRequest, error) {
	var pr PullRequest
	has, err := x.Where("issue_id = ?", issueID).Get(&pr)
	if err != nil {
		return nil, err
	}
	if !has {
		return nil, ErrPullRequestNotExist{0, issueID, 0, 0, "", ""}
	}
	return &pr, nil
}

func getPullRequestByIssueID(e Engine, issueID int64) (*PullRequest, error) {
	pr := &PullRequest{
		IssueID: issueID,
	}
	has, err := e.Get(pr)
	if err != nil {
		return nil, err
	} else if !has {
		return nil, ErrPullRequestNotExist{0, issueID, 0, 0, "", ""}
	}
	return pr, pr.loadAttributes(e)
}

// GetPullRequestByIssueID returns pull request by given issue ID.
func GetPullRequestByIssueID(issueID int64) (*PullRequest, error) {
	return getPullRequestByIssueID(x, issueID)
}

// Update updates all fields of pull request.
func (pr *PullRequest) Update() error {
	_, err := x.ID(pr.ID).AllCols().Update(pr)
	return err
}

// UpdateCols updates specific fields of pull request.
func (pr *PullRequest) UpdateCols(cols ...string) error {
	_, err := x.ID(pr.ID).Cols(cols...).Update(pr)
	return err
}

// UpdateColsIfNotMerged updates specific fields of a pull request if it has not been merged
func (pr *PullRequest) UpdateColsIfNotMerged(cols ...string) error {
	_, err := x.Where("id = ? AND has_merged = ?", pr.ID, false).Cols(cols...).Update(pr)
	return err
}

// IsWorkInProgress determine if the Pull Request is a Work In Progress by its title
func (pr *PullRequest) IsWorkInProgress() bool {
	if err := pr.LoadIssue(); err != nil {
		log.Error("LoadIssue: %v", err)
		return false
	}

	for _, prefix := range setting.Repository.PullRequest.WorkInProgressPrefixes {
		if strings.HasPrefix(strings.ToUpper(pr.Issue.Title), prefix) {
			return true
		}
	}
	return false
}

// IsFilesConflicted determines if the  Pull Request has changes conflicting with the target branch.
func (pr *PullRequest) IsFilesConflicted() bool {
	return len(pr.ConflictedFiles) > 0
}

// GetWorkInProgressPrefix returns the prefix used to mark the pull request as a work in progress.
// It returns an empty string when none were found
func (pr *PullRequest) GetWorkInProgressPrefix() string {
	if err := pr.LoadIssue(); err != nil {
		log.Error("LoadIssue: %v", err)
		return ""
	}

	for _, prefix := range setting.Repository.PullRequest.WorkInProgressPrefixes {
		if strings.HasPrefix(strings.ToUpper(pr.Issue.Title), prefix) {
			return pr.Issue.Title[0:len(prefix)]
		}
	}
	return ""
}

// IsSameRepo returns true if base repo and head repo is the same
func (pr *PullRequest) IsSameRepo() bool {
	return pr.BaseRepoID == pr.HeadRepoID
}<|MERGE_RESOLUTION|>--- conflicted
+++ resolved
@@ -216,161 +216,6 @@
 	return fmt.Sprintf("Merge pull request '%s' (#%d) from %s:%s into %s", pr.Issue.Title, pr.Issue.Index, pr.HeadRepo.FullName(), pr.HeadBranch, pr.BaseBranch)
 }
 
-<<<<<<< HEAD
-// GetCommitMessages returns the commit messages between head and merge base (if there is one)
-func (pr *PullRequest) GetCommitMessages() string {
-	if err := pr.LoadIssue(); err != nil {
-		log.Error("Cannot load issue %d for PR id %d: Error: %v", pr.IssueID, pr.ID, err)
-		return ""
-	}
-
-	if err := pr.Issue.LoadPoster(); err != nil {
-		log.Error("Cannot load poster %d for pr id %d, index %d Error: %v", pr.Issue.PosterID, pr.ID, pr.Index, err)
-		return ""
-	}
-
-	if pr.HeadRepo == nil {
-		var err error
-		pr.HeadRepo, err = GetRepositoryByID(pr.HeadRepoID)
-		if err != nil {
-			log.Error("GetRepositoryById[%d]: %v", pr.HeadRepoID, err)
-			return ""
-		}
-	}
-
-	gitRepo, err := git.OpenRepository(pr.HeadRepo.RepoPath())
-	if err != nil {
-		log.Error("Unable to open head repository: Error: %v", err)
-		return ""
-	}
-	defer gitRepo.Close()
-
-	headCommit, err := gitRepo.GetBranchCommit(pr.HeadBranch)
-	if err != nil {
-		log.Error("Unable to get head commit: %s Error: %v", pr.HeadBranch, err)
-		return ""
-	}
-
-	mergeBase, err := gitRepo.GetCommit(pr.MergeBase)
-	if err != nil {
-		log.Error("Unable to get merge base commit: %s Error: %v", pr.MergeBase, err)
-		return ""
-	}
-
-	limit := setting.Repository.PullRequest.DefaultMergeMessageCommitsLimit
-
-	list, err := gitRepo.CommitsBetweenLimit(headCommit, mergeBase, limit, 0)
-	if err != nil {
-		log.Error("Unable to get commits between: %s %s Error: %v", pr.HeadBranch, pr.MergeBase, err)
-		return ""
-	}
-
-	maxSize := setting.Repository.PullRequest.DefaultMergeMessageSize
-
-	posterSig := pr.Issue.Poster.NewGitSig().String()
-
-	authorsMap := map[string]bool{}
-	authors := make([]string, 0, list.Len())
-	stringBuilder := strings.Builder{}
-	element := list.Front()
-	for element != nil {
-		commit := element.Value.(*git.Commit)
-
-		if maxSize < 0 || stringBuilder.Len() < maxSize {
-			toWrite := []byte(commit.CommitMessage)
-			if len(toWrite) > maxSize-stringBuilder.Len() && maxSize > -1 {
-				toWrite = append(toWrite[:maxSize-stringBuilder.Len()], "..."...)
-			}
-			if _, err := stringBuilder.Write(toWrite); err != nil {
-				log.Error("Unable to write commit message Error: %v", err)
-				return ""
-			}
-
-			if _, err := stringBuilder.WriteRune('\n'); err != nil {
-				log.Error("Unable to write commit message Error: %v", err)
-				return ""
-			}
-		}
-
-		authorString := commit.Author.String()
-		if !authorsMap[authorString] && authorString != posterSig {
-			authors = append(authors, authorString)
-			authorsMap[authorString] = true
-		}
-		element = element.Next()
-	}
-
-	// Consider collecting the remaining authors
-	if limit >= 0 && setting.Repository.PullRequest.DefaultMergeMessageAllAuthors {
-		skip := limit
-		limit = 30
-		for {
-			list, err := gitRepo.CommitsBetweenLimit(headCommit, mergeBase, limit, skip)
-			if err != nil {
-				log.Error("Unable to get commits between: %s %s Error: %v", pr.HeadBranch, pr.MergeBase, err)
-				return ""
-
-			}
-			if list.Len() == 0 {
-				break
-			}
-			element := list.Front()
-			for element != nil {
-				commit := element.Value.(*git.Commit)
-
-				authorString := commit.Author.String()
-				if !authorsMap[authorString] && authorString != posterSig {
-					authors = append(authors, authorString)
-					authorsMap[authorString] = true
-				}
-				element = element.Next()
-			}
-
-		}
-	}
-
-	if len(authors) > 0 {
-		if _, err := stringBuilder.WriteRune('\n'); err != nil {
-			log.Error("Unable to write to string builder Error: %v", err)
-			return ""
-		}
-	}
-
-	for _, author := range authors {
-		if _, err := stringBuilder.Write([]byte("Co-authored-by: ")); err != nil {
-			log.Error("Unable to write to string builder Error: %v", err)
-			return ""
-		}
-		if _, err := stringBuilder.Write([]byte(author)); err != nil {
-			log.Error("Unable to write to string builder Error: %v", err)
-			return ""
-		}
-		if _, err := stringBuilder.WriteRune('\n'); err != nil {
-			log.Error("Unable to write to string builder Error: %v", err)
-			return ""
-		}
-	}
-
-	return stringBuilder.String()
-}
-
-// UpdateCommitDivergence update Divergence of a pull request
-func (pr *PullRequest) UpdateCommitDivergence(ahead, behind int) error {
-	return pr.updateCommitDivergence(x, ahead, behind)
-}
-
-func (pr *PullRequest) updateCommitDivergence(e Engine, ahead, behind int) error {
-	if pr.ID == 0 {
-		return fmt.Errorf("pull ID is 0")
-	}
-	pr.CommitsAhead = ahead
-	pr.CommitsBehind = behind
-	_, err := e.ID(pr.ID).Cols("commits_ahead", "commits_behind").Update(pr)
-	return err
-}
-
-=======
->>>>>>> bc362ea3
 // ReviewCount represents a count of Reviews
 type ReviewCount struct {
 	IssueID int64
@@ -772,6 +617,21 @@
 	return ""
 }
 
+// UpdateCommitDivergence update Divergence of a pull request
+func (pr *PullRequest) UpdateCommitDivergence(ahead, behind int) error {
+	return pr.updateCommitDivergence(x, ahead, behind)
+}
+
+func (pr *PullRequest) updateCommitDivergence(e Engine, ahead, behind int) error {
+	if pr.ID == 0 {
+		return fmt.Errorf("pull ID is 0")
+	}
+	pr.CommitsAhead = ahead
+	pr.CommitsBehind = behind
+	_, err := e.ID(pr.ID).Cols("commits_ahead", "commits_behind").Update(pr)
+	return err
+}
+
 // IsSameRepo returns true if base repo and head repo is the same
 func (pr *PullRequest) IsSameRepo() bool {
 	return pr.BaseRepoID == pr.HeadRepoID
