// Copyright 2017 The Gitea Authors. All rights reserved.
// Use of this source code is governed by a MIT-style
// license that can be found in the LICENSE file.

package models

import (
	"fmt"
	"reflect"
	"regexp"
	"strings"
	"testing"

	"code.gitea.io/gitea/modules/setting"
	"github.com/stretchr/testify/assert"
	"xorm.io/builder"
)

// consistencyCheckable a type that can be tested for database consistency
type consistencyCheckable interface {
	checkForConsistency(t *testing.T)
}

// CheckConsistencyForAll test that the entire database is consistent
func CheckConsistencyForAll(t *testing.T) {
	CheckConsistencyFor(t,
		&User{},
		&Repository{},
		&Issue{},
		&PullRequest{},
		&Milestone{},
		&Label{},
		&Team{},
		&Action{})
}

// CheckConsistencyFor test that all matching database entries are consistent
func CheckConsistencyFor(t *testing.T, beansToCheck ...interface{}) {
	for _, bean := range beansToCheck {
		sliceType := reflect.SliceOf(reflect.TypeOf(bean))
		sliceValue := reflect.MakeSlice(sliceType, 0, 10)

		ptrToSliceValue := reflect.New(sliceType)
		ptrToSliceValue.Elem().Set(sliceValue)

		assert.NoError(t, x.Table(bean).Find(ptrToSliceValue.Interface()))
		sliceValue = ptrToSliceValue.Elem()

		for i := 0; i < sliceValue.Len(); i++ {
			entity := sliceValue.Index(i).Interface()
			checkable, ok := entity.(consistencyCheckable)
			if !ok {
				t.Errorf("Expected %+v (of type %T) to be checkable for consistency",
					entity, entity)
			} else {
				checkable.checkForConsistency(t)
			}
		}
	}
}

// getCount get the count of database entries matching bean
func getCount(t *testing.T, e Engine, bean interface{}) int64 {
	count, err := e.Count(bean)
	assert.NoError(t, err)
	return count
}

// assertCount test the count of database entries matching bean
func assertCount(t *testing.T, bean interface{}, expected int) {
	assert.EqualValues(t, expected, getCount(t, x, bean),
		"Failed consistency test, the counted bean (of type %T) was %+v", bean, bean)
}

func (user *User) checkForConsistency(t *testing.T) {
	assertCount(t, &Repository{OwnerID: user.ID}, user.NumRepos)
	assertCount(t, &Star{UID: user.ID}, user.NumStars)
	assertCount(t, &OrgUser{OrgID: user.ID}, user.NumMembers)
	assertCount(t, &Team{OrgID: user.ID}, user.NumTeams)
	assertCount(t, &Follow{UserID: user.ID}, user.NumFollowing)
	assertCount(t, &Follow{FollowID: user.ID}, user.NumFollowers)
	if user.Type != UserTypeOrganization {
		assert.EqualValues(t, 0, user.NumMembers)
		assert.EqualValues(t, 0, user.NumTeams)
	}
}

func (repo *Repository) checkForConsistency(t *testing.T) {
	assert.Equal(t, repo.LowerName, strings.ToLower(repo.Name), "repo: %+v", repo)
	assertCount(t, &Star{RepoID: repo.ID}, repo.NumStars)
	assertCount(t, &Milestone{RepoID: repo.ID}, repo.NumMilestones)
	assertCount(t, &Repository{ForkID: repo.ID}, repo.NumForks)
	if repo.IsFork {
		AssertExistsAndLoadBean(t, &Repository{ID: repo.ForkID})
	}

	actual := getCount(t, x.Where("Mode<>?", RepoWatchModeDont), &Watch{RepoID: repo.ID})
	assert.EqualValues(t, repo.NumWatches, actual,
		"Unexpected number of watches for repo %+v", repo)

	actual = getCount(t, x.Where("is_pull=?", false), &Issue{RepoID: repo.ID})
	assert.EqualValues(t, repo.NumIssues, actual,
		"Unexpected number of issues for repo %+v", repo)

	actual = getCount(t, x.Where("is_pull=? AND is_closed=?", false, true), &Issue{RepoID: repo.ID})
	assert.EqualValues(t, repo.NumClosedIssues, actual,
		"Unexpected number of closed issues for repo %+v", repo)

	actual = getCount(t, x.Where("is_pull=?", true), &Issue{RepoID: repo.ID})
	assert.EqualValues(t, repo.NumPulls, actual,
		"Unexpected number of pulls for repo %+v", repo)

	actual = getCount(t, x.Where("is_pull=? AND is_closed=?", true, true), &Issue{RepoID: repo.ID})
	assert.EqualValues(t, repo.NumClosedPulls, actual,
		"Unexpected number of closed pulls for repo %+v", repo)

	actual = getCount(t, x.Where("is_closed=?", true), &Milestone{RepoID: repo.ID})
	assert.EqualValues(t, repo.NumClosedMilestones, actual,
		"Unexpected number of closed milestones for repo %+v", repo)
}

func (issue *Issue) checkForConsistency(t *testing.T) {
	actual := getCount(t, x.Where("type=?", CommentTypeComment), &Comment{IssueID: issue.ID})
	assert.EqualValues(t, issue.NumComments, actual,
		"Unexpected number of comments for issue %+v", issue)
	if issue.IsPull {
		pr := AssertExistsAndLoadBean(t, &PullRequest{IssueID: issue.ID}).(*PullRequest)
		assert.EqualValues(t, pr.Index, issue.Index)
	}
}

func (pr *PullRequest) checkForConsistency(t *testing.T) {
	issue := AssertExistsAndLoadBean(t, &Issue{ID: pr.IssueID}).(*Issue)
	assert.True(t, issue.IsPull)
	assert.EqualValues(t, issue.Index, pr.Index)
}

func (milestone *Milestone) checkForConsistency(t *testing.T) {
	assertCount(t, &Issue{MilestoneID: milestone.ID}, milestone.NumIssues)

	actual := getCount(t, x.Where("is_closed=?", true), &Issue{MilestoneID: milestone.ID})
	assert.EqualValues(t, milestone.NumClosedIssues, actual,
		"Unexpected number of closed issues for milestone %+v", milestone)
}

func (label *Label) checkForConsistency(t *testing.T) {
	issueLabels := make([]*IssueLabel, 0, 10)
	assert.NoError(t, x.Find(&issueLabels, &IssueLabel{LabelID: label.ID}))
	assert.EqualValues(t, label.NumIssues, len(issueLabels),
		"Unexpected number of issue for label %+v", label)

	issueIDs := make([]int64, len(issueLabels))
	for i, issueLabel := range issueLabels {
		issueIDs[i] = issueLabel.IssueID
	}

	expected := int64(0)
	if len(issueIDs) > 0 {
		expected = getCount(t, x.In("id", issueIDs).Where("is_closed=?", true), &Issue{})
	}
	assert.EqualValues(t, expected, label.NumClosedIssues,
		"Unexpected number of closed issues for label %+v", label)
}

func (team *Team) checkForConsistency(t *testing.T) {
	assertCount(t, &TeamUser{TeamID: team.ID}, team.NumMembers)
	assertCount(t, &TeamRepo{TeamID: team.ID}, team.NumRepos)
}

func (action *Action) checkForConsistency(t *testing.T) {
	repo := AssertExistsAndLoadBean(t, &Repository{ID: action.RepoID}).(*Repository)
	assert.Equal(t, repo.IsPrivate, action.IsPrivate, "action: %+v", action)
}

// CountOrphanedLabels return count of labels witch are broken and not accessible via ui anymore
func CountOrphanedLabels() (int64, error) {
	noref, err := x.Table("label").Where("repo_id=? AND org_id=?", 0, 0).Count("label.id")
	if err != nil {
		return 0, err
	}

	norepo, err := x.Table("label").
		Join("LEFT", "repository", "label.repo_id=repository.id").
		Where(builder.IsNull{"repository.id"}).And(builder.Gt{"label.repo_id": 0}).
		Count("id")
	if err != nil {
		return 0, err
	}

	noorg, err := x.Table("label").
		Join("LEFT", "`user`", "label.org_id=`user`.id").
		Where(builder.IsNull{"`user`.id"}).And(builder.Gt{"label.org_id": 0}).
		Count("id")
	if err != nil {
		return 0, err
	}

	return noref + norepo + noorg, nil
}

// DeleteOrphanedLabels delete labels witch are broken and not accessible via ui anymore
func DeleteOrphanedLabels() error {
	// delete labels with no reference
	if _, err := x.Table("label").Where("repo_id=? AND org_id=?", 0, 0).Delete(new(Label)); err != nil {
		return err
	}

	// delete labels with none existing repos
	if _, err := x.In("id", builder.Select("label.id").From("label").
		Join("LEFT", "repository", "label.repo_id=repository.id").
		Where(builder.IsNull{"repository.id"}).And(builder.Gt{"label.repo_id": 0})).
		Delete(Label{}); err != nil {
		return err
	}

	// delete labels with none existing orgs
	if _, err := x.In("id", builder.Select("label.id").From("label").
		Join("LEFT", "`user`", "label.org_id=`user`.id").
		Where(builder.IsNull{"`user`.id"}).And(builder.Gt{"label.org_id": 0})).
		Delete(Label{}); err != nil {
		return err
	}

	return nil
}

// CountOrphanedIssues count issues without a repo
func CountOrphanedIssues() (int64, error) {
	return x.Table("issue").
		Join("LEFT", "repository", "issue.repo_id=repository.id").
		Where(builder.IsNull{"repository.id"}).
		Count("id")
}

// DeleteOrphanedIssues delete issues without a repo
func DeleteOrphanedIssues() error {
	sess := x.NewSession()
	defer sess.Close()
	if err := sess.Begin(); err != nil {
		return err
	}

	var ids []int64

	if err := sess.Table("issue").Distinct("issue.repo_id").
		Join("LEFT", "repository", "issue.repo_id=repository.id").
		Where(builder.IsNull{"repository.id"}).GroupBy("issue.repo_id").
		Find(&ids); err != nil {
		return err
	}

	var attachmentPaths []string
	for i := range ids {
		paths, err := deleteIssuesByRepoID(sess, ids[i])
		if err != nil {
			return err
		}
		attachmentPaths = append(attachmentPaths, paths...)
	}

	if err := sess.Commit(); err != nil {
		return err
	}

	// Remove issue attachment files.
	for i := range attachmentPaths {
		removeAllWithNotice(x, "Delete issue attachment", attachmentPaths[i])
	}
	return nil
}

// CountOrphanedObjects count subjects with have no existing refobject anymore
func CountOrphanedObjects(subject, refobject, joinCond string) (int64, error) {
	return x.Table("`"+subject+"`").
		Join("LEFT", refobject, joinCond).
		Where(builder.IsNull{"`" + refobject + "`.id"}).
		Count("id")
}

// DeleteOrphanedObjects delete subjects with have no existing refobject anymore
func DeleteOrphanedObjects(subject, refobject, joinCond string) error {
	_, err := x.In("id", builder.Select("`"+subject+"`.id").
		From("`"+subject+"`").
		Join("LEFT", "`"+refobject+"`", joinCond).
		Where(builder.IsNull{"`" + refobject + "`.id"})).
		Delete("`" + subject + "`")
	return err
}

// CountNullArchivedRepository counts the number of repositories with is_archived is null
func CountNullArchivedRepository() (int64, error) {
	return x.Where(builder.IsNull{"is_archived"}).Count(new(Repository))
}

// FixNullArchivedRepository sets is_archived to false where it is null
func FixNullArchivedRepository() (int64, error) {
	return x.Where(builder.IsNull{"is_archived"}).Cols("is_archived").NoAutoTime().Update(&Repository{
		IsArchived: false,
	})
}

// CountWrongUserType count OrgUser who have wrong type
func CountWrongUserType() (int64, error) {
	return x.Where(builder.Eq{"type": 0}.And(builder.Neq{"num_teams": 0})).Count(new(User))
}

// FixWrongUserType fix OrgUser who have wrong type
func FixWrongUserType() (int64, error) {
	return x.Where(builder.Eq{"type": 0}.And(builder.Neq{"num_teams": 0})).Cols("type").NoAutoTime().Update(&User{Type: 1})
}

// CountCommentTypeLabelWithEmptyLabel count label comments with empty label
func CountCommentTypeLabelWithEmptyLabel() (int64, error) {
	return x.Where(builder.Eq{"type": CommentTypeLabel, "label_id": 0}).Count(new(Comment))
}

// FixCommentTypeLabelWithEmptyLabel count label comments with empty label
func FixCommentTypeLabelWithEmptyLabel() (int64, error) {
	return x.Where(builder.Eq{"type": CommentTypeLabel, "label_id": 0}).Delete(new(Comment))
}

<<<<<<< HEAD
// CountCommentTypeLabelWithOutsideLabels count label comments with outside label
func CountCommentTypeLabelWithOutsideLabels() (int64, error) {
	return x.Where("comment.type = ? AND (issue.repo_id != label.repo_id OR (label.repo_id = 0 AND repository.owner_id != label.org_id))", CommentTypeLabel).
		Table("comment").
		Join("inner", "label", "label.id = comment.label_id").
		Join("inner", "issue", "issue.id = comment.issue_id ").
		Join("inner", "repository", "issue.repo_id = repository.id").
		Count(new(Comment))
}

// FixCommentTypeLabelWithOutsideLabels count label comments with outside label
func FixCommentTypeLabelWithOutsideLabels() (int64, error) {
	res, err := x.Exec(`DELETE FROM comment WHERE comment.id IN (
		SELECT il_too.id FROM (
			SELECT com.id
				FROM comment AS com
					INNER JOIN label ON com.label_id = label.id
					INNER JOIN issue on issue.id = com.issue_id
				WHERE
					com.type = ? AND (issue.repo_id != label.repo_id OR (label.repo_id = 0 AND label.org_id != repo.owner_id))
	) AS il_too)`, CommentTypeLabel)
	if err != nil {
		return 0, err
	}

	return res.RowsAffected()
}

// CountIssueLabelWithOutsideLabels count label comments with outside label
func CountIssueLabelWithOutsideLabels() (int64, error) {
	return x.Where(builder.Expr("issue.repo_id != label.repo_id OR (label.repo_id = 0 AND repository.owner_id != label.org_id)")).
		Table("issue_label").
		Join("inner", "label", "issue_label.id = label.id ").
		Join("inner", "issue", "issue.id = issue_label.issue_id ").
		Join("inner", "repository", "issue.repo_id = repository.id").
		Count(new(IssueLabel))
}

// FixIssueLabelWithOutsideLabels fix label comments with outside label
func FixIssueLabelWithOutsideLabels() (int64, error) {
	res, err := x.Exec(`DELETE FROM issue_label WHERE issue_label.id IN (
		SELECT il_too.id FROM (
			SELECT il_too_too.id
				FROM issue_label AS il_too_too
					INNER JOIN label ON il_too_too.id = label.id
					INNER JOIN issue on issue.id = il_too_too.issue_id
					INNER JOIN repository on repository.id = issue.repo_id
				WHERE
					issue.repo_id != label.repo_id OR (label.repo_id = 0 AND label.org_id != repository.owner_id)
	) AS il_too )`)

	if err != nil {
		return 0, err
	}

	return res.RowsAffected()
=======
// CountBadSequences looks for broken sequences from recreate-table mistakes
func CountBadSequences() (int64, error) {
	if !setting.Database.UsePostgreSQL {
		return 0, nil
	}

	sess := x.NewSession()
	defer sess.Close()

	var sequences []string
	schema := sess.Engine().Dialect().URI().Schema

	sess.Engine().SetSchema("")
	if err := sess.Table("information_schema.sequences").Cols("sequence_name").Where("sequence_name LIKE 'tmp_recreate__%_id_seq%' AND sequence_catalog = ?", setting.Database.Name).Find(&sequences); err != nil {
		return 0, err
	}
	sess.Engine().SetSchema(schema)

	return int64(len(sequences)), nil
}

// FixBadSequences fixes for broken sequences from recreate-table mistakes
func FixBadSequences() error {
	if !setting.Database.UsePostgreSQL {
		return nil
	}

	sess := x.NewSession()
	defer sess.Close()
	if err := sess.Begin(); err != nil {
		return err
	}

	var sequences []string
	schema := sess.Engine().Dialect().URI().Schema

	sess.Engine().SetSchema("")
	if err := sess.Table("information_schema.sequences").Cols("sequence_name").Where("sequence_name LIKE 'tmp_recreate__%_id_seq%' AND sequence_catalog = ?", setting.Database.Name).Find(&sequences); err != nil {
		return err
	}
	sess.Engine().SetSchema(schema)

	sequenceRegexp := regexp.MustCompile(`tmp_recreate__(\w+)_id_seq.*`)

	for _, sequence := range sequences {
		tableName := sequenceRegexp.FindStringSubmatch(sequence)[1]
		newSequenceName := tableName + "_id_seq"
		if _, err := sess.Exec(fmt.Sprintf("ALTER SEQUENCE `%s` RENAME TO `%s`", sequence, newSequenceName)); err != nil {
			return err
		}
		if _, err := sess.Exec(fmt.Sprintf("SELECT setval('%s', COALESCE((SELECT MAX(id)+1 FROM `%s`), 1), false)", newSequenceName, tableName)); err != nil {
			return err
		}
	}

	return sess.Commit()
>>>>>>> 0e95a41c
}<|MERGE_RESOLUTION|>--- conflicted
+++ resolved
@@ -319,7 +319,6 @@
 	return x.Where(builder.Eq{"type": CommentTypeLabel, "label_id": 0}).Delete(new(Comment))
 }
 
-<<<<<<< HEAD
 // CountCommentTypeLabelWithOutsideLabels count label comments with outside label
 func CountCommentTypeLabelWithOutsideLabels() (int64, error) {
 	return x.Where("comment.type = ? AND (issue.repo_id != label.repo_id OR (label.repo_id = 0 AND repository.owner_id != label.org_id))", CommentTypeLabel).
@@ -376,7 +375,8 @@
 	}
 
 	return res.RowsAffected()
-=======
+}
+
 // CountBadSequences looks for broken sequences from recreate-table mistakes
 func CountBadSequences() (int64, error) {
 	if !setting.Database.UsePostgreSQL {
@@ -433,5 +433,4 @@
 	}
 
 	return sess.Commit()
->>>>>>> 0e95a41c
 }