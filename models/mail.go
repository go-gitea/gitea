// Copyright 2016 The Gogs Authors. All rights reserved.
// Use of this source code is governed by a MIT-style
// license that can be found in the LICENSE file.

package models

import (
	"bytes"
	"fmt"
	"html/template"
	"path"

	"code.gitea.io/gitea/modules/base"
	"code.gitea.io/gitea/modules/log"
	"code.gitea.io/gitea/modules/mailer"
	"code.gitea.io/gitea/modules/markdown"
	"code.gitea.io/gitea/modules/setting"
	"gopkg.in/gomail.v2"
	"gopkg.in/macaron.v1"
)

const (
	mailAuthActivate       base.TplName = "auth/activate"
	mailAuthActivateEmail  base.TplName = "auth/activate_email"
	mailAuthResetPassword  base.TplName = "auth/reset_passwd"
	mailAuthRegisterNotify base.TplName = "auth/register_notify"

	mailIssueComment base.TplName = "issue/comment"
	mailIssueMention base.TplName = "issue/mention"

	mailNotifyCollaborator base.TplName = "notify/collaborator"
)

var templates *template.Template

// InitMailRender initializes the macaron mail renderer
func InitMailRender(tmpls *template.Template) {
	templates = tmpls
}

// SendTestMail sends a test mail
func SendTestMail(email string) error {
<<<<<<< HEAD
	return gomail.Send(mailer.Sender, mailer.NewMessage([]string{email}, "Gogs Test Email!", "Gogs Test Email!").Message)
=======
	return gomail.Send(&mailer.Sender{}, mailer.NewMessage([]string{email}, "Gitea Test Email!", "Gitea Test Email!").Message)
>>>>>>> f8d94cb4
}

// SendUserMail sends a mail to the user
func SendUserMail(c *macaron.Context, u *User, tpl base.TplName, code, subject, info string) {
	data := map[string]interface{}{
		"Username":          u.DisplayName(),
		"ActiveCodeLives":   setting.Service.ActiveCodeLives / 60,
		"ResetPwdCodeLives": setting.Service.ResetPwdCodeLives / 60,
		"Code":              code,
	}

	var content bytes.Buffer

	if err := templates.ExecuteTemplate(&content, string(tpl), data); err != nil {
		log.Error(3, "Template: %v", err)
		return
	}

	msg := mailer.NewMessage([]string{u.Email}, subject, content.String())
	msg.Info = fmt.Sprintf("UID: %d, %s", u.ID, info)

	mailer.SendAsync(msg)
}

// SendActivateAccountMail sends an activation mail to the user
func SendActivateAccountMail(c *macaron.Context, u *User) {
	SendUserMail(c, u, mailAuthActivate, u.GenerateActivateCode(), c.Tr("mail.activate_account"), "activate account")
}

// SendResetPasswordMail sends a password reset mail to the user
func SendResetPasswordMail(c *macaron.Context, u *User) {
	SendUserMail(c, u, mailAuthResetPassword, u.GenerateActivateCode(), c.Tr("mail.reset_password"), "reset password")
}

// SendActivateEmailMail sends confirmation email.
func SendActivateEmailMail(c *macaron.Context, u *User, email *EmailAddress) {
	data := map[string]interface{}{
		"Username":        u.DisplayName(),
		"ActiveCodeLives": setting.Service.ActiveCodeLives / 60,
		"Code":            u.GenerateEmailActivateCode(email.Email),
		"Email":           email.Email,
	}

	var content bytes.Buffer

	if err := templates.ExecuteTemplate(&content, string(mailAuthActivateEmail), data); err != nil {
		log.Error(3, "Template: %v", err)
		return
	}

	msg := mailer.NewMessage([]string{email.Email}, c.Tr("mail.activate_email"), content.String())
	msg.Info = fmt.Sprintf("UID: %d, activate email", u.ID)

	mailer.SendAsync(msg)
}

// SendRegisterNotifyMail triggers a notify e-mail by admin created a account.
func SendRegisterNotifyMail(c *macaron.Context, u *User) {
	data := map[string]interface{}{
		"Username": u.DisplayName(),
	}

	var content bytes.Buffer

	if err := templates.ExecuteTemplate(&content, string(mailAuthRegisterNotify), data); err != nil {
		log.Error(3, "Template: %v", err)
		return
	}

	msg := mailer.NewMessage([]string{u.Email}, c.Tr("mail.register_notify"), content.String())
	msg.Info = fmt.Sprintf("UID: %d, registration notify", u.ID)

	mailer.SendAsync(msg)
}

// SendCollaboratorMail sends mail notification to new collaborator.
func SendCollaboratorMail(u, doer *User, repo *Repository) {
	repoName := path.Join(repo.Owner.Name, repo.Name)
	subject := fmt.Sprintf("%s added you to %s", doer.DisplayName(), repoName)

	data := map[string]interface{}{
		"Subject":  subject,
		"RepoName": repoName,
		"Link":     repo.HTMLURL(),
	}

	var content bytes.Buffer

	if err := templates.ExecuteTemplate(&content, string(mailNotifyCollaborator), data); err != nil {
		log.Error(3, "Template: %v", err)
		return
	}

	msg := mailer.NewMessage([]string{u.Email}, subject, content.String())
	msg.Info = fmt.Sprintf("UID: %d, add collaborator", u.ID)

	mailer.SendAsync(msg)
}

func composeTplData(subject, body, link string) map[string]interface{} {
	data := make(map[string]interface{}, 10)
	data["Subject"] = subject
	data["Body"] = body
	data["Link"] = link
	return data
}

func composeIssueMessage(issue *Issue, doer *User, tplName base.TplName, tos []string, info string) *mailer.Message {
	subject := issue.mailSubject()
	body := string(markdown.RenderSpecialLink([]byte(issue.Content), issue.Repo.HTMLURL(), issue.Repo.ComposeMetas()))
	data := composeTplData(subject, body, issue.HTMLURL())
	data["Doer"] = doer

	var content bytes.Buffer

	if err := templates.ExecuteTemplate(&content, string(tplName), data); err != nil {
		log.Error(3, "Template: %v", err)
	}

	msg := mailer.NewMessageFrom(tos, fmt.Sprintf(`"%s" <%s>`, doer.DisplayName(), setting.MailService.FromEmail), subject, content.String())
	msg.Info = fmt.Sprintf("Subject: %s, %s", subject, info)
	return msg
}

// SendIssueCommentMail composes and sends issue comment emails to target receivers.
func SendIssueCommentMail(issue *Issue, doer *User, tos []string) {
	if len(tos) == 0 {
		return
	}

	mailer.SendAsync(composeIssueMessage(issue, doer, mailIssueComment, tos, "issue comment"))
}

// SendIssueMentionMail composes and sends issue mention emails to target receivers.
func SendIssueMentionMail(issue *Issue, doer *User, tos []string) {
	if len(tos) == 0 {
		return
	}
	mailer.SendAsync(composeIssueMessage(issue, doer, mailIssueMention, tos, "issue mention"))
}<|MERGE_RESOLUTION|>--- conflicted
+++ resolved
@@ -40,11 +40,7 @@
 
 // SendTestMail sends a test mail
 func SendTestMail(email string) error {
-<<<<<<< HEAD
-	return gomail.Send(mailer.Sender, mailer.NewMessage([]string{email}, "Gogs Test Email!", "Gogs Test Email!").Message)
-=======
-	return gomail.Send(&mailer.Sender{}, mailer.NewMessage([]string{email}, "Gitea Test Email!", "Gitea Test Email!").Message)
->>>>>>> f8d94cb4
+	return gomail.Send(mailer.Sender, mailer.NewMessage([]string{email}, "Gitea Test Email!", "Gitea Test Email!").Message)
 }
 
 // SendUserMail sends a mail to the user
