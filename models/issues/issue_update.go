--- conflicted
+++ resolved
@@ -260,33 +260,17 @@
 
 // UpdateIssueAttachments update attachments by UUIDs for the issue
 func UpdateIssueAttachments(ctx context.Context, issueID int64, uuids []string) (err error) {
-<<<<<<< HEAD
-	ctx, committer, err := db.TxContext(ctx)
-	if err != nil {
-		return err
-	}
-	defer committer.Close()
-	attachments, err := repo_model.GetAttachmentsByUUIDs(ctx, uuids)
-	if err != nil {
-		return fmt.Errorf("getAttachmentsByUUIDs [uuids: %v]: %w", uuids, err)
-	}
-	for i := range attachments {
-		if attachments[i].IssueID == issueID {
-			continue
-		} else if attachments[i].IssueID != 0 {
-			return util.NewPermissionDeniedErrorf("update issue attachments permission denied")
-		}
-		attachments[i].IssueID = issueID
-		if err := repo_model.UpdateAttachment(ctx, attachments[i]); err != nil {
-			return fmt.Errorf("update attachment [id: %d]: %w", attachments[i].ID, err)
-=======
 	return db.WithTx(ctx, func(ctx context.Context) error {
 		attachments, err := repo_model.GetAttachmentsByUUIDs(ctx, uuids)
 		if err != nil {
 			return fmt.Errorf("getAttachmentsByUUIDs [uuids: %v]: %w", uuids, err)
->>>>>>> 82c9589f
 		}
 		for i := range attachments {
+			if attachments[i].IssueID == issueID {
+				continue
+			} else if attachments[i].IssueID != 0 {
+				return util.NewPermissionDeniedErrorf("update issue attachments permission denied")
+			}
 			attachments[i].IssueID = issueID
 			if err := repo_model.UpdateAttachment(ctx, attachments[i]); err != nil {
 				return fmt.Errorf("update attachment [id: %d]: %w", attachments[i].ID, err)
