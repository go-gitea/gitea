// Copyright 2023 The Gitea Authors. All rights reserved.
// SPDX-License-Identifier: MIT

package issues

import (
	"context"
	"fmt"
	"strings"

	"code.gitea.io/gitea/models/db"
	"code.gitea.io/gitea/models/organization"
	"code.gitea.io/gitea/models/perm"
	access_model "code.gitea.io/gitea/models/perm/access"
	project_model "code.gitea.io/gitea/models/project"
	repo_model "code.gitea.io/gitea/models/repo"
	system_model "code.gitea.io/gitea/models/system"
	"code.gitea.io/gitea/models/unit"
	user_model "code.gitea.io/gitea/models/user"
	"code.gitea.io/gitea/modules/git"
	"code.gitea.io/gitea/modules/references"
	api "code.gitea.io/gitea/modules/structs"
	"code.gitea.io/gitea/modules/timeutil"
	"code.gitea.io/gitea/modules/util"

	"xorm.io/builder"
)

// UpdateIssueCols updates cols of issue
func UpdateIssueCols(ctx context.Context, issue *Issue, cols ...string) error {
	if _, err := db.GetEngine(ctx).ID(issue.ID).Cols(cols...).Update(issue); err != nil {
		return err
	}
	return nil
}

func changeIssueStatus(ctx context.Context, issue *Issue, doer *user_model.User, isClosed, isMergePull bool) (*Comment, error) {
	// Reload the issue
	currentIssue, err := GetIssueByID(ctx, issue.ID)
	if err != nil {
		return nil, err
	}

	// Nothing should be performed if current status is same as target status
	if currentIssue.IsClosed == isClosed {
		if !issue.IsPull {
			return nil, ErrIssueWasClosed{
				ID: issue.ID,
			}
		}
		return nil, ErrPullWasClosed{
			ID: issue.ID,
		}
	}

	issue.IsClosed = isClosed
	return doChangeIssueStatus(ctx, issue, doer, isMergePull)
}

func doChangeIssueStatus(ctx context.Context, issue *Issue, doer *user_model.User, isMergePull bool) (*Comment, error) {
	// Check for open dependencies
	if issue.IsClosed && issue.Repo.IsDependenciesEnabled(ctx) {
		// only check if dependencies are enabled and we're about to close an issue, otherwise reopening an issue would fail when there are unsatisfied dependencies
		noDeps, err := IssueNoDependenciesLeft(ctx, issue)
		if err != nil {
			return nil, err
		}

		if !noDeps {
			return nil, ErrDependenciesLeft{issue.ID}
		}
	}

	if issue.IsClosed {
		issue.ClosedUnix = timeutil.TimeStampNow()
	} else {
		issue.ClosedUnix = 0
	}

	if err := UpdateIssueCols(ctx, issue, "is_closed", "closed_unix"); err != nil {
		return nil, err
	}

	// Update issue count of labels
	if err := issue.LoadLabels(ctx); err != nil {
		return nil, err
	}
	for idx := range issue.Labels {
		if err := updateLabelCols(ctx, issue.Labels[idx], "num_issues", "num_closed_issue"); err != nil {
			return nil, err
		}
	}

	// Update issue count of milestone
	if issue.MilestoneID > 0 {
		if err := UpdateMilestoneCounters(ctx, issue.MilestoneID); err != nil {
			return nil, err
		}
	}

	// update repository's issue closed number
	if err := repo_model.UpdateRepoIssueNumbers(ctx, issue.RepoID, issue.IsPull, true); err != nil {
		return nil, err
	}

	// New action comment
	cmtType := CommentTypeClose
	if !issue.IsClosed {
		cmtType = CommentTypeReopen
	} else if isMergePull {
		cmtType = CommentTypeMergePull
	}

	return CreateComment(ctx, &CreateCommentOptions{
		Type:  cmtType,
		Doer:  doer,
		Repo:  issue.Repo,
		Issue: issue,
	})
}

// CloseIssue changes issue status to closed.
func CloseIssue(ctx context.Context, issue *Issue, doer *user_model.User) (*Comment, error) {
<<<<<<< HEAD
	if err := issue.LoadRepo(ctx); err != nil {
		return nil, err
	}
	if err := issue.LoadPoster(ctx); err != nil {
		return nil, err
	}

	ctx, committer, err := db.TxContext(ctx)
	if err != nil {
		return nil, err
	}
	defer committer.Close()

	comment, err := changeIssueStatus(ctx, issue, doer, true, false)
	if err != nil {
		return nil, err
	}
	if err := committer.Commit(); err != nil {
		return nil, err
	}
	return comment, nil
}

// ChangeIssueStatus changes issue status to open or closed.
func ReopenIssue(ctx context.Context, issue *Issue, doer *user_model.User) (*Comment, error) {
=======
>>>>>>> 542eba64
	if err := issue.LoadRepo(ctx); err != nil {
		return nil, err
	}
	if err := issue.LoadPoster(ctx); err != nil {
		return nil, err
	}

	ctx, committer, err := db.TxContext(ctx)
	if err != nil {
		return nil, err
	}
	defer committer.Close()

<<<<<<< HEAD
=======
	comment, err := changeIssueStatus(ctx, issue, doer, true, false)
	if err != nil {
		return nil, err
	}
	if err := committer.Commit(); err != nil {
		return nil, err
	}
	return comment, nil
}

// ReopenIssue changes issue status to open.
func ReopenIssue(ctx context.Context, issue *Issue, doer *user_model.User) (*Comment, error) {
	if err := issue.LoadRepo(ctx); err != nil {
		return nil, err
	}
	if err := issue.LoadPoster(ctx); err != nil {
		return nil, err
	}

	ctx, committer, err := db.TxContext(ctx)
	if err != nil {
		return nil, err
	}
	defer committer.Close()

>>>>>>> 542eba64
	comment, err := changeIssueStatus(ctx, issue, doer, false, false)
	if err != nil {
		return nil, err
	}
	if err := committer.Commit(); err != nil {
		return nil, err
	}
	return comment, nil
}

// ChangeIssueTitle changes the title of this issue, as the given user.
func ChangeIssueTitle(ctx context.Context, issue *Issue, doer *user_model.User, oldTitle string) (err error) {
	ctx, committer, err := db.TxContext(ctx)
	if err != nil {
		return err
	}
	defer committer.Close()

	issue.Title, _ = util.SplitStringAtByteN(issue.Title, 255)
	if err = UpdateIssueCols(ctx, issue, "name"); err != nil {
		return fmt.Errorf("updateIssueCols: %w", err)
	}

	if err = issue.LoadRepo(ctx); err != nil {
		return fmt.Errorf("loadRepo: %w", err)
	}

	opts := &CreateCommentOptions{
		Type:     CommentTypeChangeTitle,
		Doer:     doer,
		Repo:     issue.Repo,
		Issue:    issue,
		OldTitle: oldTitle,
		NewTitle: issue.Title,
	}
	if _, err = CreateComment(ctx, opts); err != nil {
		return fmt.Errorf("createComment: %w", err)
	}
	if err = issue.AddCrossReferences(ctx, doer, true); err != nil {
		return err
	}

	return committer.Commit()
}

// ChangeIssueRef changes the branch of this issue, as the given user.
func ChangeIssueRef(ctx context.Context, issue *Issue, doer *user_model.User, oldRef string) (err error) {
	ctx, committer, err := db.TxContext(ctx)
	if err != nil {
		return err
	}
	defer committer.Close()

	if err = UpdateIssueCols(ctx, issue, "ref"); err != nil {
		return fmt.Errorf("updateIssueCols: %w", err)
	}

	if err = issue.LoadRepo(ctx); err != nil {
		return fmt.Errorf("loadRepo: %w", err)
	}
	oldRefFriendly := strings.TrimPrefix(oldRef, git.BranchPrefix)
	newRefFriendly := strings.TrimPrefix(issue.Ref, git.BranchPrefix)

	opts := &CreateCommentOptions{
		Type:   CommentTypeChangeIssueRef,
		Doer:   doer,
		Repo:   issue.Repo,
		Issue:  issue,
		OldRef: oldRefFriendly,
		NewRef: newRefFriendly,
	}
	if _, err = CreateComment(ctx, opts); err != nil {
		return fmt.Errorf("createComment: %w", err)
	}

	return committer.Commit()
}

// AddDeletePRBranchComment adds delete branch comment for pull request issue
func AddDeletePRBranchComment(ctx context.Context, doer *user_model.User, repo *repo_model.Repository, issueID int64, branchName string) error {
	issue, err := GetIssueByID(ctx, issueID)
	if err != nil {
		return err
	}
	opts := &CreateCommentOptions{
		Type:   CommentTypeDeleteBranch,
		Doer:   doer,
		Repo:   repo,
		Issue:  issue,
		OldRef: branchName,
	}
	_, err = CreateComment(ctx, opts)
	return err
}

// UpdateIssueAttachments update attachments by UUIDs for the issue
func UpdateIssueAttachments(ctx context.Context, issueID int64, uuids []string) (err error) {
	ctx, committer, err := db.TxContext(ctx)
	if err != nil {
		return err
	}
	defer committer.Close()
	attachments, err := repo_model.GetAttachmentsByUUIDs(ctx, uuids)
	if err != nil {
		return fmt.Errorf("getAttachmentsByUUIDs [uuids: %v]: %w", uuids, err)
	}
	for i := 0; i < len(attachments); i++ {
		attachments[i].IssueID = issueID
		if err := repo_model.UpdateAttachment(ctx, attachments[i]); err != nil {
			return fmt.Errorf("update attachment [id: %d]: %w", attachments[i].ID, err)
		}
	}
	return committer.Commit()
}

// ChangeIssueContent changes issue content, as the given user.
func ChangeIssueContent(ctx context.Context, issue *Issue, doer *user_model.User, content string, contentVersion int) (err error) {
	ctx, committer, err := db.TxContext(ctx)
	if err != nil {
		return err
	}
	defer committer.Close()

	hasContentHistory, err := HasIssueContentHistory(ctx, issue.ID, 0)
	if err != nil {
		return fmt.Errorf("HasIssueContentHistory: %w", err)
	}
	if !hasContentHistory {
		if err = SaveIssueContentHistory(ctx, issue.PosterID, issue.ID, 0,
			issue.CreatedUnix, issue.Content, true); err != nil {
			return fmt.Errorf("SaveIssueContentHistory: %w", err)
		}
	}

	issue.Content = content
	issue.ContentVersion = contentVersion + 1

	affected, err := db.GetEngine(ctx).ID(issue.ID).Cols("content", "content_version").Where("content_version = ?", contentVersion).Update(issue)
	if err != nil {
		return err
	}
	if affected == 0 {
		return ErrIssueAlreadyChanged
	}

	if err = SaveIssueContentHistory(ctx, doer.ID, issue.ID, 0,
		timeutil.TimeStampNow(), issue.Content, false); err != nil {
		return fmt.Errorf("SaveIssueContentHistory: %w", err)
	}

	if err = issue.AddCrossReferences(ctx, doer, true); err != nil {
		return fmt.Errorf("addCrossReferences: %w", err)
	}

	return committer.Commit()
}

// NewIssueOptions represents the options of a new issue.
type NewIssueOptions struct {
	Repo        *repo_model.Repository
	Issue       *Issue
	LabelIDs    []int64
	Attachments []string // In UUID format.
	IsPull      bool
}

// NewIssueWithIndex creates issue with given index
func NewIssueWithIndex(ctx context.Context, doer *user_model.User, opts NewIssueOptions) (err error) {
	e := db.GetEngine(ctx)
	opts.Issue.Title = strings.TrimSpace(opts.Issue.Title)

	if opts.Issue.MilestoneID > 0 {
		milestone, err := GetMilestoneByRepoID(ctx, opts.Issue.RepoID, opts.Issue.MilestoneID)
		if err != nil && !IsErrMilestoneNotExist(err) {
			return fmt.Errorf("getMilestoneByID: %w", err)
		}

		// Assume milestone is invalid and drop silently.
		opts.Issue.MilestoneID = 0
		if milestone != nil {
			opts.Issue.MilestoneID = milestone.ID
			opts.Issue.Milestone = milestone
		}
	}

	if opts.Issue.Index <= 0 {
		return fmt.Errorf("no issue index provided")
	}
	if opts.Issue.ID > 0 {
		return fmt.Errorf("issue exist")
	}

	if _, err := e.Insert(opts.Issue); err != nil {
		return err
	}

	if opts.Issue.MilestoneID > 0 {
		if err := UpdateMilestoneCounters(ctx, opts.Issue.MilestoneID); err != nil {
			return err
		}

		opts := &CreateCommentOptions{
			Type:           CommentTypeMilestone,
			Doer:           doer,
			Repo:           opts.Repo,
			Issue:          opts.Issue,
			OldMilestoneID: 0,
			MilestoneID:    opts.Issue.MilestoneID,
		}
		if _, err = CreateComment(ctx, opts); err != nil {
			return err
		}
	}

	if err := repo_model.UpdateRepoIssueNumbers(ctx, opts.Issue.RepoID, opts.IsPull, false); err != nil {
		return err
	}

	if len(opts.LabelIDs) > 0 {
		// During the session, SQLite3 driver cannot handle retrieve objects after update something.
		// So we have to get all needed labels first.
		labels := make([]*Label, 0, len(opts.LabelIDs))
		if err = e.In("id", opts.LabelIDs).Find(&labels); err != nil {
			return fmt.Errorf("find all labels [label_ids: %v]: %w", opts.LabelIDs, err)
		}

		if err = opts.Issue.LoadPoster(ctx); err != nil {
			return err
		}

		for _, label := range labels {
			// Silently drop invalid labels.
			if label.RepoID != opts.Repo.ID && label.OrgID != opts.Repo.OwnerID {
				continue
			}

			if err = newIssueLabel(ctx, opts.Issue, label, opts.Issue.Poster); err != nil {
				return fmt.Errorf("addLabel [id: %d]: %w", label.ID, err)
			}
		}
	}

	if err = NewIssueUsers(ctx, opts.Repo, opts.Issue); err != nil {
		return err
	}

	if len(opts.Attachments) > 0 {
		attachments, err := repo_model.GetAttachmentsByUUIDs(ctx, opts.Attachments)
		if err != nil {
			return fmt.Errorf("getAttachmentsByUUIDs [uuids: %v]: %w", opts.Attachments, err)
		}

		for i := 0; i < len(attachments); i++ {
			attachments[i].IssueID = opts.Issue.ID
			if _, err = e.ID(attachments[i].ID).Update(attachments[i]); err != nil {
				return fmt.Errorf("update attachment [id: %d]: %w", attachments[i].ID, err)
			}
		}
	}
	if err = opts.Issue.LoadAttributes(ctx); err != nil {
		return err
	}

	return opts.Issue.AddCrossReferences(ctx, doer, false)
}

// NewIssue creates new issue with labels for repository.
// The title will be cut off at 255 characters if it's longer than 255 characters.
func NewIssue(ctx context.Context, repo *repo_model.Repository, issue *Issue, labelIDs []int64, uuids []string) (err error) {
	ctx, committer, err := db.TxContext(ctx)
	if err != nil {
		return err
	}
	defer committer.Close()

	idx, err := db.GetNextResourceIndex(ctx, "issue_index", repo.ID)
	if err != nil {
		return fmt.Errorf("generate issue index failed: %w", err)
	}

	issue.Index = idx
	issue.Title, _ = util.SplitStringAtByteN(issue.Title, 255)

	if err = NewIssueWithIndex(ctx, issue.Poster, NewIssueOptions{
		Repo:        repo,
		Issue:       issue,
		LabelIDs:    labelIDs,
		Attachments: uuids,
	}); err != nil {
		if repo_model.IsErrUserDoesNotHaveAccessToRepo(err) || IsErrNewIssueInsert(err) {
			return err
		}
		return fmt.Errorf("newIssue: %w", err)
	}

	if err = committer.Commit(); err != nil {
		return fmt.Errorf("Commit: %w", err)
	}

	return nil
}

// UpdateIssueMentions updates issue-user relations for mentioned users.
func UpdateIssueMentions(ctx context.Context, issueID int64, mentions []*user_model.User) error {
	if len(mentions) == 0 {
		return nil
	}
	ids := make([]int64, len(mentions))
	for i, u := range mentions {
		ids[i] = u.ID
	}
	if err := UpdateIssueUsersByMentions(ctx, issueID, ids); err != nil {
		return fmt.Errorf("UpdateIssueUsersByMentions: %w", err)
	}
	return nil
}

// UpdateIssueDeadline updates an issue deadline and adds comments. Setting a deadline to 0 means deleting it.
func UpdateIssueDeadline(ctx context.Context, issue *Issue, deadlineUnix timeutil.TimeStamp, doer *user_model.User) (err error) {
	// if the deadline hasn't changed do nothing
	if issue.DeadlineUnix == deadlineUnix {
		return nil
	}
	ctx, committer, err := db.TxContext(ctx)
	if err != nil {
		return err
	}
	defer committer.Close()

	// Update the deadline
	if err = UpdateIssueCols(ctx, &Issue{ID: issue.ID, DeadlineUnix: deadlineUnix}, "deadline_unix"); err != nil {
		return err
	}

	// Make the comment
	if _, err = createDeadlineComment(ctx, doer, issue, deadlineUnix); err != nil {
		return fmt.Errorf("createRemovedDueDateComment: %w", err)
	}

	return committer.Commit()
}

// FindAndUpdateIssueMentions finds users mentioned in the given content string, and saves them in the database.
func FindAndUpdateIssueMentions(ctx context.Context, issue *Issue, doer *user_model.User, content string) (mentions []*user_model.User, err error) {
	rawMentions := references.FindAllMentionsMarkdown(content)
	mentions, err = ResolveIssueMentionsByVisibility(ctx, issue, doer, rawMentions)
	if err != nil {
		return nil, fmt.Errorf("UpdateIssueMentions [%d]: %w", issue.ID, err)
	}

	notBlocked := make([]*user_model.User, 0, len(mentions))
	for _, user := range mentions {
		if !user_model.IsUserBlockedBy(ctx, doer, user.ID) {
			notBlocked = append(notBlocked, user)
		}
	}
	mentions = notBlocked

	if err = UpdateIssueMentions(ctx, issue.ID, mentions); err != nil {
		return nil, fmt.Errorf("UpdateIssueMentions [%d]: %w", issue.ID, err)
	}
	return mentions, err
}

// ResolveIssueMentionsByVisibility returns the users mentioned in an issue, removing those that
// don't have access to reading it. Teams are expanded into their users, but organizations are ignored.
func ResolveIssueMentionsByVisibility(ctx context.Context, issue *Issue, doer *user_model.User, mentions []string) (users []*user_model.User, err error) {
	if len(mentions) == 0 {
		return nil, nil
	}
	if err = issue.LoadRepo(ctx); err != nil {
		return nil, err
	}

	resolved := make(map[string]bool, 10)
	var mentionTeams []string

	if err := issue.Repo.LoadOwner(ctx); err != nil {
		return nil, err
	}

	repoOwnerIsOrg := issue.Repo.Owner.IsOrganization()
	if repoOwnerIsOrg {
		mentionTeams = make([]string, 0, 5)
	}

	resolved[doer.LowerName] = true
	for _, name := range mentions {
		name := strings.ToLower(name)
		if _, ok := resolved[name]; ok {
			continue
		}
		if repoOwnerIsOrg && strings.Contains(name, "/") {
			names := strings.Split(name, "/")
			if len(names) < 2 || names[0] != issue.Repo.Owner.LowerName {
				continue
			}
			mentionTeams = append(mentionTeams, names[1])
			resolved[name] = true
		} else {
			resolved[name] = false
		}
	}

	if issue.Repo.Owner.IsOrganization() && len(mentionTeams) > 0 {
		teams := make([]*organization.Team, 0, len(mentionTeams))
		if err := db.GetEngine(ctx).
			Join("INNER", "team_repo", "team_repo.team_id = team.id").
			Where("team_repo.repo_id=?", issue.Repo.ID).
			In("team.lower_name", mentionTeams).
			Find(&teams); err != nil {
			return nil, fmt.Errorf("find mentioned teams: %w", err)
		}
		if len(teams) != 0 {
			checked := make([]int64, 0, len(teams))
			unittype := unit.TypeIssues
			if issue.IsPull {
				unittype = unit.TypePullRequests
			}
			for _, team := range teams {
				if team.AccessMode >= perm.AccessModeAdmin {
					checked = append(checked, team.ID)
					resolved[issue.Repo.Owner.LowerName+"/"+team.LowerName] = true
					continue
				}
				has, err := db.GetEngine(ctx).Get(&organization.TeamUnit{OrgID: issue.Repo.Owner.ID, TeamID: team.ID, Type: unittype})
				if err != nil {
					return nil, fmt.Errorf("get team units (%d): %w", team.ID, err)
				}
				if has {
					checked = append(checked, team.ID)
					resolved[issue.Repo.Owner.LowerName+"/"+team.LowerName] = true
				}
			}
			if len(checked) != 0 {
				teamusers := make([]*user_model.User, 0, 20)
				if err := db.GetEngine(ctx).
					Join("INNER", "team_user", "team_user.uid = `user`.id").
					In("`team_user`.team_id", checked).
					And("`user`.is_active = ?", true).
					And("`user`.prohibit_login = ?", false).
					Find(&teamusers); err != nil {
					return nil, fmt.Errorf("get teams users: %w", err)
				}
				if len(teamusers) > 0 {
					users = make([]*user_model.User, 0, len(teamusers))
					for _, user := range teamusers {
						if already, ok := resolved[user.LowerName]; !ok || !already {
							users = append(users, user)
							resolved[user.LowerName] = true
						}
					}
				}
			}
		}
	}

	// Remove names already in the list to avoid querying the database if pending names remain
	mentionUsers := make([]string, 0, len(resolved))
	for name, already := range resolved {
		if !already {
			mentionUsers = append(mentionUsers, name)
		}
	}
	if len(mentionUsers) == 0 {
		return users, err
	}

	if users == nil {
		users = make([]*user_model.User, 0, len(mentionUsers))
	}

	unchecked := make([]*user_model.User, 0, len(mentionUsers))
	if err := db.GetEngine(ctx).
		Where("`user`.is_active = ?", true).
		And("`user`.prohibit_login = ?", false).
		In("`user`.lower_name", mentionUsers).
		Find(&unchecked); err != nil {
		return nil, fmt.Errorf("find mentioned users: %w", err)
	}
	for _, user := range unchecked {
		if already := resolved[user.LowerName]; already || user.IsOrganization() {
			continue
		}
		// Normal users must have read access to the referencing issue
		perm, err := access_model.GetUserRepoPermission(ctx, issue.Repo, user)
		if err != nil {
			return nil, fmt.Errorf("GetUserRepoPermission [%d]: %w", user.ID, err)
		}
		if !perm.CanReadIssuesOrPulls(issue.IsPull) {
			continue
		}
		users = append(users, user)
	}

	return users, err
}

// UpdateIssuesMigrationsByType updates all migrated repositories' issues from gitServiceType to replace originalAuthorID to posterID
func UpdateIssuesMigrationsByType(ctx context.Context, gitServiceType api.GitServiceType, originalAuthorID string, posterID int64) error {
	_, err := db.GetEngine(ctx).Table("issue").
		Where("repo_id IN (SELECT id FROM repository WHERE original_service_type = ?)", gitServiceType).
		And("original_author_id = ?", originalAuthorID).
		Update(map[string]any{
			"poster_id":          posterID,
			"original_author":    "",
			"original_author_id": 0,
		})
	return err
}

// UpdateReactionsMigrationsByType updates all migrated repositories' reactions from gitServiceType to replace originalAuthorID to posterID
func UpdateReactionsMigrationsByType(ctx context.Context, gitServiceType api.GitServiceType, originalAuthorID string, userID int64) error {
	_, err := db.GetEngine(ctx).Table("reaction").
		Where("original_author_id = ?", originalAuthorID).
		And(migratedIssueCond(gitServiceType)).
		Update(map[string]any{
			"user_id":            userID,
			"original_author":    "",
			"original_author_id": 0,
		})
	return err
}

// DeleteIssuesByRepoID deletes issues by repositories id
func DeleteIssuesByRepoID(ctx context.Context, repoID int64) (attachmentPaths []string, err error) {
	// MariaDB has a performance bug: https://jira.mariadb.org/browse/MDEV-16289
	// so here it uses "DELETE ... WHERE IN" with pre-queried IDs.
	sess := db.GetEngine(ctx)

	for {
		issueIDs := make([]int64, 0, db.DefaultMaxInSize)

		err := sess.Table(&Issue{}).Where("repo_id = ?", repoID).OrderBy("id").Limit(db.DefaultMaxInSize).Cols("id").Find(&issueIDs)
		if err != nil {
			return nil, err
		}

		if len(issueIDs) == 0 {
			break
		}

		// Delete content histories
		_, err = sess.In("issue_id", issueIDs).Delete(&ContentHistory{})
		if err != nil {
			return nil, err
		}

		// Delete comments and attachments
		_, err = sess.In("issue_id", issueIDs).Delete(&Comment{})
		if err != nil {
			return nil, err
		}

		// Dependencies for issues in this repository
		_, err = sess.In("issue_id", issueIDs).Delete(&IssueDependency{})
		if err != nil {
			return nil, err
		}

		// Delete dependencies for issues in other repositories
		_, err = sess.In("dependency_id", issueIDs).Delete(&IssueDependency{})
		if err != nil {
			return nil, err
		}

		_, err = sess.In("issue_id", issueIDs).Delete(&IssueUser{})
		if err != nil {
			return nil, err
		}

		_, err = sess.In("issue_id", issueIDs).Delete(&Reaction{})
		if err != nil {
			return nil, err
		}

		_, err = sess.In("issue_id", issueIDs).Delete(&IssueWatch{})
		if err != nil {
			return nil, err
		}

		_, err = sess.In("issue_id", issueIDs).Delete(&Stopwatch{})
		if err != nil {
			return nil, err
		}

		_, err = sess.In("issue_id", issueIDs).Delete(&TrackedTime{})
		if err != nil {
			return nil, err
		}

		_, err = sess.In("issue_id", issueIDs).Delete(&project_model.ProjectIssue{})
		if err != nil {
			return nil, err
		}

		_, err = sess.In("dependent_issue_id", issueIDs).Delete(&Comment{})
		if err != nil {
			return nil, err
		}

		var attachments []*repo_model.Attachment
		err = sess.In("issue_id", issueIDs).Find(&attachments)
		if err != nil {
			return nil, err
		}

		for j := range attachments {
			attachmentPaths = append(attachmentPaths, attachments[j].RelativePath())
		}

		_, err = sess.In("issue_id", issueIDs).Delete(&repo_model.Attachment{})
		if err != nil {
			return nil, err
		}

		_, err = sess.In("id", issueIDs).Delete(&Issue{})
		if err != nil {
			return nil, err
		}
	}

	return attachmentPaths, err
}

// DeleteOrphanedIssues delete issues without a repo
func DeleteOrphanedIssues(ctx context.Context) error {
	var attachmentPaths []string
	err := db.WithTx(ctx, func(ctx context.Context) error {
		var ids []int64

		if err := db.GetEngine(ctx).Table("issue").Distinct("issue.repo_id").
			Join("LEFT", "repository", "issue.repo_id=repository.id").
			Where(builder.IsNull{"repository.id"}).GroupBy("issue.repo_id").
			Find(&ids); err != nil {
			return err
		}

		for i := range ids {
			paths, err := DeleteIssuesByRepoID(ctx, ids[i])
			if err != nil {
				return err
			}
			attachmentPaths = append(attachmentPaths, paths...)
		}

		return nil
	})
	if err != nil {
		return err
	}

	// Remove issue attachment files.
	for i := range attachmentPaths {
		system_model.RemoveAllWithNotice(ctx, "Delete issue attachment", attachmentPaths[i])
	}
	return nil
}<|MERGE_RESOLUTION|>--- conflicted
+++ resolved
@@ -121,7 +121,6 @@
 
 // CloseIssue changes issue status to closed.
 func CloseIssue(ctx context.Context, issue *Issue, doer *user_model.User) (*Comment, error) {
-<<<<<<< HEAD
 	if err := issue.LoadRepo(ctx); err != nil {
 		return nil, err
 	}
@@ -135,35 +134,6 @@
 	}
 	defer committer.Close()
 
-	comment, err := changeIssueStatus(ctx, issue, doer, true, false)
-	if err != nil {
-		return nil, err
-	}
-	if err := committer.Commit(); err != nil {
-		return nil, err
-	}
-	return comment, nil
-}
-
-// ChangeIssueStatus changes issue status to open or closed.
-func ReopenIssue(ctx context.Context, issue *Issue, doer *user_model.User) (*Comment, error) {
-=======
->>>>>>> 542eba64
-	if err := issue.LoadRepo(ctx); err != nil {
-		return nil, err
-	}
-	if err := issue.LoadPoster(ctx); err != nil {
-		return nil, err
-	}
-
-	ctx, committer, err := db.TxContext(ctx)
-	if err != nil {
-		return nil, err
-	}
-	defer committer.Close()
-
-<<<<<<< HEAD
-=======
 	comment, err := changeIssueStatus(ctx, issue, doer, true, false)
 	if err != nil {
 		return nil, err
@@ -189,7 +159,6 @@
 	}
 	defer committer.Close()
 
->>>>>>> 542eba64
 	comment, err := changeIssueStatus(ctx, issue, doer, false, false)
 	if err != nil {
 		return nil, err
