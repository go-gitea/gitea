// Copyright 2023 The Gitea Authors. All rights reserved.
// SPDX-License-Identifier: MIT

package issues

import (
	"context"
	"fmt"
	"strings"

	"code.gitea.io/gitea/models/db"
	"code.gitea.io/gitea/models/organization"
	"code.gitea.io/gitea/models/perm"
	access_model "code.gitea.io/gitea/models/perm/access"
	project_model "code.gitea.io/gitea/models/project"
	repo_model "code.gitea.io/gitea/models/repo"
	system_model "code.gitea.io/gitea/models/system"
	"code.gitea.io/gitea/models/unit"
	user_model "code.gitea.io/gitea/models/user"
	"code.gitea.io/gitea/modules/git"
	"code.gitea.io/gitea/modules/references"
	api "code.gitea.io/gitea/modules/structs"
	"code.gitea.io/gitea/modules/timeutil"

	"xorm.io/builder"
)

// UpdateIssueCols updates cols of issue
func UpdateIssueCols(ctx context.Context, issue *Issue, cols ...string) error {
	if _, err := db.GetEngine(ctx).ID(issue.ID).Cols(cols...).Update(issue); err != nil {
		return err
	}
	return nil
}

func ChangeIssuePullStatus(ctx context.Context, issue *Issue, doer *user_model.User, isClosed, isMergePull bool) (*Comment, error) {
	// Reload the issue
	currentIssue, err := GetIssueByID(ctx, issue.ID)
	if err != nil {
		return nil, err
	}

	// Nothing should be performed if current status is same as target status
	if currentIssue.IsClosed == isClosed {
		if !issue.IsPull {
			return nil, ErrIssueWasClosed{
				ID: issue.ID,
			}
		}
		return nil, ErrPullWasClosed{
			ID: issue.ID,
		}
	}

	issue.IsClosed = isClosed
	return doChangeIssueStatus(ctx, issue, doer, isMergePull)
}

func doChangeIssueStatus(ctx context.Context, issue *Issue, doer *user_model.User, isMergePull bool) (*Comment, error) {
	// Check for open dependencies
	if issue.IsClosed && issue.Repo.IsDependenciesEnabled(ctx) {
		// only check if dependencies are enabled and we're about to close an issue, otherwise reopening an issue would fail when there are unsatisfied dependencies
		noDeps, err := IssueNoDependenciesLeft(ctx, issue)
		if err != nil {
			return nil, err
		}

		if !noDeps {
			return nil, ErrDependenciesLeft{issue.ID}
		}
	}

	if issue.IsClosed {
		issue.ClosedUnix = timeutil.TimeStampNow()
	} else {
		issue.ClosedUnix = 0
	}

	if err := UpdateIssueCols(ctx, issue, "is_closed", "closed_unix"); err != nil {
		return nil, err
	}

	// Update issue count of labels
	if err := issue.LoadLabels(ctx); err != nil {
		return nil, err
	}
	for idx := range issue.Labels {
		if err := updateLabelCols(ctx, issue.Labels[idx], "num_issues", "num_closed_issue"); err != nil {
			return nil, err
		}
	}

	// Update issue count of milestone
	if issue.MilestoneID > 0 {
		if err := UpdateMilestoneCounters(ctx, issue.MilestoneID); err != nil {
			return nil, err
		}
	}

	// update repository's issue closed number
	if err := repo_model.UpdateRepoIssueNumbers(ctx, issue.RepoID, issue.IsPull, true); err != nil {
		return nil, err
	}

	// New action comment
	cmtType := CommentTypeClose
	if !issue.IsClosed {
		cmtType = CommentTypeReopen
	} else if isMergePull {
		cmtType = CommentTypeMergePull
	}

	return CreateComment(ctx, &CreateCommentOptions{
		Type:  cmtType,
		Doer:  doer,
		Repo:  issue.Repo,
		Issue: issue,
	})
}

// CloseIssue changes issue status to closed.
func CloseIssue(ctx context.Context, issue *Issue, doer *user_model.User) (*Comment, error) {
	if err := issue.LoadRepo(ctx); err != nil {
		return nil, err
	}
	if err := issue.LoadPoster(ctx); err != nil {
		return nil, err
	}

<<<<<<< HEAD
	return ChangeIssuePullStatus(ctx, issue, doer, isClosed, false)
=======
	ctx, committer, err := db.TxContext(ctx)
	if err != nil {
		return nil, err
	}
	defer committer.Close()

	comment, err := changeIssueStatus(ctx, issue, doer, true, false)
	if err != nil {
		return nil, err
	}
	if err := committer.Commit(); err != nil {
		return nil, err
	}
	return comment, nil
}

// ReopenIssue changes issue status to open.
func ReopenIssue(ctx context.Context, issue *Issue, doer *user_model.User) (*Comment, error) {
	if err := issue.LoadRepo(ctx); err != nil {
		return nil, err
	}
	if err := issue.LoadPoster(ctx); err != nil {
		return nil, err
	}

	ctx, committer, err := db.TxContext(ctx)
	if err != nil {
		return nil, err
	}
	defer committer.Close()

	comment, err := changeIssueStatus(ctx, issue, doer, false, false)
	if err != nil {
		return nil, err
	}
	if err := committer.Commit(); err != nil {
		return nil, err
	}
	return comment, nil
}

// ChangeIssueTitle changes the title of this issue, as the given user.
func ChangeIssueTitle(ctx context.Context, issue *Issue, doer *user_model.User, oldTitle string) (err error) {
	ctx, committer, err := db.TxContext(ctx)
	if err != nil {
		return err
	}
	defer committer.Close()

	issue.Title, _ = util.SplitStringAtByteN(issue.Title, 255)
	if err = UpdateIssueCols(ctx, issue, "name"); err != nil {
		return fmt.Errorf("updateIssueCols: %w", err)
	}

	if err = issue.LoadRepo(ctx); err != nil {
		return fmt.Errorf("loadRepo: %w", err)
	}

	opts := &CreateCommentOptions{
		Type:     CommentTypeChangeTitle,
		Doer:     doer,
		Repo:     issue.Repo,
		Issue:    issue,
		OldTitle: oldTitle,
		NewTitle: issue.Title,
	}
	if _, err = CreateComment(ctx, opts); err != nil {
		return fmt.Errorf("createComment: %w", err)
	}
	if err = issue.AddCrossReferences(ctx, doer, true); err != nil {
		return err
	}

	return committer.Commit()
>>>>>>> 5feb1a6b
}

// ChangeIssueRef changes the branch of this issue, as the given user.
func ChangeIssueRef(ctx context.Context, issue *Issue, doer *user_model.User, oldRef string) (err error) {
	ctx, committer, err := db.TxContext(ctx)
	if err != nil {
		return err
	}
	defer committer.Close()

	if err = UpdateIssueCols(ctx, issue, "ref"); err != nil {
		return fmt.Errorf("updateIssueCols: %w", err)
	}

	if err = issue.LoadRepo(ctx); err != nil {
		return fmt.Errorf("loadRepo: %w", err)
	}
	oldRefFriendly := strings.TrimPrefix(oldRef, git.BranchPrefix)
	newRefFriendly := strings.TrimPrefix(issue.Ref, git.BranchPrefix)

	opts := &CreateCommentOptions{
		Type:   CommentTypeChangeIssueRef,
		Doer:   doer,
		Repo:   issue.Repo,
		Issue:  issue,
		OldRef: oldRefFriendly,
		NewRef: newRefFriendly,
	}
	if _, err = CreateComment(ctx, opts); err != nil {
		return fmt.Errorf("createComment: %w", err)
	}

	return committer.Commit()
}

// AddDeletePRBranchComment adds delete branch comment for pull request issue
func AddDeletePRBranchComment(ctx context.Context, doer *user_model.User, repo *repo_model.Repository, issueID int64, branchName string) error {
	issue, err := GetIssueByID(ctx, issueID)
	if err != nil {
		return err
	}
	opts := &CreateCommentOptions{
		Type:   CommentTypeDeleteBranch,
		Doer:   doer,
		Repo:   repo,
		Issue:  issue,
		OldRef: branchName,
	}
	_, err = CreateComment(ctx, opts)
	return err
}

// UpdateIssueAttachments update attachments by UUIDs for the issue
func UpdateIssueAttachments(ctx context.Context, issueID int64, uuids []string) (err error) {
	if len(uuids) == 0 {
		return nil
	}
	return db.WithTx(ctx, func(ctx context.Context) error {
		attachments, err := repo_model.GetAttachmentsByUUIDs(ctx, uuids)
		if err != nil {
			return fmt.Errorf("getAttachmentsByUUIDs [uuids: %v]: %w", uuids, err)
		}
		for i := 0; i < len(attachments); i++ {
			attachments[i].IssueID = issueID
			if err := repo_model.UpdateAttachment(ctx, attachments[i]); err != nil {
				return fmt.Errorf("update attachment [id: %d]: %w", attachments[i].ID, err)
			}
		}
		return nil
	})
}

// NewIssueOptions represents the options of a new issue.
type NewIssueOptions struct {
	Repo        *repo_model.Repository
	Issue       *Issue
	LabelIDs    []int64
	Attachments []string // In UUID format.
	IsPull      bool
}

// NewIssueWithIndex creates issue with given index
func NewIssueWithIndex(ctx context.Context, doer *user_model.User, opts NewIssueOptions) (err error) {
	e := db.GetEngine(ctx)
	opts.Issue.Title = strings.TrimSpace(opts.Issue.Title)

	if opts.Issue.MilestoneID > 0 {
		milestone, err := GetMilestoneByRepoID(ctx, opts.Issue.RepoID, opts.Issue.MilestoneID)
		if err != nil && !IsErrMilestoneNotExist(err) {
			return fmt.Errorf("getMilestoneByID: %w", err)
		}

		// Assume milestone is invalid and drop silently.
		opts.Issue.MilestoneID = 0
		if milestone != nil {
			opts.Issue.MilestoneID = milestone.ID
			opts.Issue.Milestone = milestone
		}
	}

	if opts.Issue.Index <= 0 {
		return fmt.Errorf("no issue index provided")
	}
	if opts.Issue.ID > 0 {
		return fmt.Errorf("issue exist")
	}

	if _, err := e.Insert(opts.Issue); err != nil {
		return err
	}

	if opts.Issue.MilestoneID > 0 {
		if err := UpdateMilestoneCounters(ctx, opts.Issue.MilestoneID); err != nil {
			return err
		}

		opts := &CreateCommentOptions{
			Type:           CommentTypeMilestone,
			Doer:           doer,
			Repo:           opts.Repo,
			Issue:          opts.Issue,
			OldMilestoneID: 0,
			MilestoneID:    opts.Issue.MilestoneID,
		}
		if _, err = CreateComment(ctx, opts); err != nil {
			return err
		}
	}

	if err := repo_model.UpdateRepoIssueNumbers(ctx, opts.Issue.RepoID, opts.IsPull, false); err != nil {
		return err
	}

	if len(opts.LabelIDs) > 0 {
		// During the session, SQLite3 driver cannot handle retrieve objects after update something.
		// So we have to get all needed labels first.
		labels := make([]*Label, 0, len(opts.LabelIDs))
		if err = e.In("id", opts.LabelIDs).Find(&labels); err != nil {
			return fmt.Errorf("find all labels [label_ids: %v]: %w", opts.LabelIDs, err)
		}

		if err = opts.Issue.LoadPoster(ctx); err != nil {
			return err
		}

		for _, label := range labels {
			// Silently drop invalid labels.
			if label.RepoID != opts.Repo.ID && label.OrgID != opts.Repo.OwnerID {
				continue
			}

			if err = newIssueLabel(ctx, opts.Issue, label, opts.Issue.Poster); err != nil {
				return fmt.Errorf("addLabel [id: %d]: %w", label.ID, err)
			}
		}
	}

	if err = NewIssueUsers(ctx, opts.Repo, opts.Issue); err != nil {
		return err
	}

	if err := UpdateIssueAttachments(ctx, opts.Issue.ID, opts.Attachments); err != nil {
		return err
	}

	if err = opts.Issue.LoadAttributes(ctx); err != nil {
		return err
	}

	return opts.Issue.AddCrossReferences(ctx, doer, false)
}

// UpdateIssueMentions updates issue-user relations for mentioned users.
func UpdateIssueMentions(ctx context.Context, issueID int64, mentions []*user_model.User) error {
	if len(mentions) == 0 {
		return nil
	}
	ids := make([]int64, len(mentions))
	for i, u := range mentions {
		ids[i] = u.ID
	}
	if err := UpdateIssueUsersByMentions(ctx, issueID, ids); err != nil {
		return fmt.Errorf("UpdateIssueUsersByMentions: %w", err)
	}
	return nil
}

// UpdateIssueDeadline updates an issue deadline and adds comments. Setting a deadline to 0 means deleting it.
func UpdateIssueDeadline(ctx context.Context, issue *Issue, deadlineUnix timeutil.TimeStamp, doer *user_model.User) (err error) {
	// if the deadline hasn't changed do nothing
	if issue.DeadlineUnix == deadlineUnix {
		return nil
	}
	ctx, committer, err := db.TxContext(ctx)
	if err != nil {
		return err
	}
	defer committer.Close()

	// Update the deadline
	if err = UpdateIssueCols(ctx, &Issue{ID: issue.ID, DeadlineUnix: deadlineUnix}, "deadline_unix"); err != nil {
		return err
	}

	// Make the comment
	if _, err = createDeadlineComment(ctx, doer, issue, deadlineUnix); err != nil {
		return fmt.Errorf("createRemovedDueDateComment: %w", err)
	}

	return committer.Commit()
}

// FindAndUpdateIssueMentions finds users mentioned in the given content string, and saves them in the database.
func FindAndUpdateIssueMentions(ctx context.Context, issue *Issue, doer *user_model.User, content string) (mentions []*user_model.User, err error) {
	rawMentions := references.FindAllMentionsMarkdown(content)
	mentions, err = ResolveIssueMentionsByVisibility(ctx, issue, doer, rawMentions)
	if err != nil {
		return nil, fmt.Errorf("UpdateIssueMentions [%d]: %w", issue.ID, err)
	}

	notBlocked := make([]*user_model.User, 0, len(mentions))
	for _, user := range mentions {
		if !user_model.IsUserBlockedBy(ctx, doer, user.ID) {
			notBlocked = append(notBlocked, user)
		}
	}
	mentions = notBlocked

	if err = UpdateIssueMentions(ctx, issue.ID, mentions); err != nil {
		return nil, fmt.Errorf("UpdateIssueMentions [%d]: %w", issue.ID, err)
	}
	return mentions, err
}

// ResolveIssueMentionsByVisibility returns the users mentioned in an issue, removing those that
// don't have access to reading it. Teams are expanded into their users, but organizations are ignored.
func ResolveIssueMentionsByVisibility(ctx context.Context, issue *Issue, doer *user_model.User, mentions []string) (users []*user_model.User, err error) {
	if len(mentions) == 0 {
		return nil, nil
	}
	if err = issue.LoadRepo(ctx); err != nil {
		return nil, err
	}

	resolved := make(map[string]bool, 10)
	var mentionTeams []string

	if err := issue.Repo.LoadOwner(ctx); err != nil {
		return nil, err
	}

	repoOwnerIsOrg := issue.Repo.Owner.IsOrganization()
	if repoOwnerIsOrg {
		mentionTeams = make([]string, 0, 5)
	}

	resolved[doer.LowerName] = true
	for _, name := range mentions {
		name := strings.ToLower(name)
		if _, ok := resolved[name]; ok {
			continue
		}
		if repoOwnerIsOrg && strings.Contains(name, "/") {
			names := strings.Split(name, "/")
			if len(names) < 2 || names[0] != issue.Repo.Owner.LowerName {
				continue
			}
			mentionTeams = append(mentionTeams, names[1])
			resolved[name] = true
		} else {
			resolved[name] = false
		}
	}

	if issue.Repo.Owner.IsOrganization() && len(mentionTeams) > 0 {
		teams := make([]*organization.Team, 0, len(mentionTeams))
		if err := db.GetEngine(ctx).
			Join("INNER", "team_repo", "team_repo.team_id = team.id").
			Where("team_repo.repo_id=?", issue.Repo.ID).
			In("team.lower_name", mentionTeams).
			Find(&teams); err != nil {
			return nil, fmt.Errorf("find mentioned teams: %w", err)
		}
		if len(teams) != 0 {
			checked := make([]int64, 0, len(teams))
			unittype := unit.TypeIssues
			if issue.IsPull {
				unittype = unit.TypePullRequests
			}
			for _, team := range teams {
				if team.AccessMode >= perm.AccessModeAdmin {
					checked = append(checked, team.ID)
					resolved[issue.Repo.Owner.LowerName+"/"+team.LowerName] = true
					continue
				}
				has, err := db.GetEngine(ctx).Get(&organization.TeamUnit{OrgID: issue.Repo.Owner.ID, TeamID: team.ID, Type: unittype})
				if err != nil {
					return nil, fmt.Errorf("get team units (%d): %w", team.ID, err)
				}
				if has {
					checked = append(checked, team.ID)
					resolved[issue.Repo.Owner.LowerName+"/"+team.LowerName] = true
				}
			}
			if len(checked) != 0 {
				teamusers := make([]*user_model.User, 0, 20)
				if err := db.GetEngine(ctx).
					Join("INNER", "team_user", "team_user.uid = `user`.id").
					In("`team_user`.team_id", checked).
					And("`user`.is_active = ?", true).
					And("`user`.prohibit_login = ?", false).
					Find(&teamusers); err != nil {
					return nil, fmt.Errorf("get teams users: %w", err)
				}
				if len(teamusers) > 0 {
					users = make([]*user_model.User, 0, len(teamusers))
					for _, user := range teamusers {
						if already, ok := resolved[user.LowerName]; !ok || !already {
							users = append(users, user)
							resolved[user.LowerName] = true
						}
					}
				}
			}
		}
	}

	// Remove names already in the list to avoid querying the database if pending names remain
	mentionUsers := make([]string, 0, len(resolved))
	for name, already := range resolved {
		if !already {
			mentionUsers = append(mentionUsers, name)
		}
	}
	if len(mentionUsers) == 0 {
		return users, err
	}

	if users == nil {
		users = make([]*user_model.User, 0, len(mentionUsers))
	}

	unchecked := make([]*user_model.User, 0, len(mentionUsers))
	if err := db.GetEngine(ctx).
		Where("`user`.is_active = ?", true).
		And("`user`.prohibit_login = ?", false).
		In("`user`.lower_name", mentionUsers).
		Find(&unchecked); err != nil {
		return nil, fmt.Errorf("find mentioned users: %w", err)
	}
	for _, user := range unchecked {
		if already := resolved[user.LowerName]; already || user.IsOrganization() {
			continue
		}
		// Normal users must have read access to the referencing issue
		perm, err := access_model.GetUserRepoPermission(ctx, issue.Repo, user)
		if err != nil {
			return nil, fmt.Errorf("GetUserRepoPermission [%d]: %w", user.ID, err)
		}
		if !perm.CanReadIssuesOrPulls(issue.IsPull) {
			continue
		}
		users = append(users, user)
	}

	return users, err
}

// UpdateIssuesMigrationsByType updates all migrated repositories' issues from gitServiceType to replace originalAuthorID to posterID
func UpdateIssuesMigrationsByType(ctx context.Context, gitServiceType api.GitServiceType, originalAuthorID string, posterID int64) error {
	_, err := db.GetEngine(ctx).Table("issue").
		Where("repo_id IN (SELECT id FROM repository WHERE original_service_type = ?)", gitServiceType).
		And("original_author_id = ?", originalAuthorID).
		Update(map[string]any{
			"poster_id":          posterID,
			"original_author":    "",
			"original_author_id": 0,
		})
	return err
}

// UpdateReactionsMigrationsByType updates all migrated repositories' reactions from gitServiceType to replace originalAuthorID to posterID
func UpdateReactionsMigrationsByType(ctx context.Context, gitServiceType api.GitServiceType, originalAuthorID string, userID int64) error {
	_, err := db.GetEngine(ctx).Table("reaction").
		Where("original_author_id = ?", originalAuthorID).
		And(migratedIssueCond(gitServiceType)).
		Update(map[string]any{
			"user_id":            userID,
			"original_author":    "",
			"original_author_id": 0,
		})
	return err
}

// DeleteIssuesByRepoID deletes issues by repositories id
func DeleteIssuesByRepoID(ctx context.Context, repoID int64) (attachmentPaths []string, err error) {
	// MariaDB has a performance bug: https://jira.mariadb.org/browse/MDEV-16289
	// so here it uses "DELETE ... WHERE IN" with pre-queried IDs.
	sess := db.GetEngine(ctx)

	for {
		issueIDs := make([]int64, 0, db.DefaultMaxInSize)

		err := sess.Table(&Issue{}).Where("repo_id = ?", repoID).OrderBy("id").Limit(db.DefaultMaxInSize).Cols("id").Find(&issueIDs)
		if err != nil {
			return nil, err
		}

		if len(issueIDs) == 0 {
			break
		}

		// Delete content histories
		_, err = sess.In("issue_id", issueIDs).Delete(&ContentHistory{})
		if err != nil {
			return nil, err
		}

		// Delete comments and attachments
		_, err = sess.In("issue_id", issueIDs).Delete(&Comment{})
		if err != nil {
			return nil, err
		}

		// Dependencies for issues in this repository
		_, err = sess.In("issue_id", issueIDs).Delete(&IssueDependency{})
		if err != nil {
			return nil, err
		}

		// Delete dependencies for issues in other repositories
		_, err = sess.In("dependency_id", issueIDs).Delete(&IssueDependency{})
		if err != nil {
			return nil, err
		}

		_, err = sess.In("issue_id", issueIDs).Delete(&IssueUser{})
		if err != nil {
			return nil, err
		}

		_, err = sess.In("issue_id", issueIDs).Delete(&Reaction{})
		if err != nil {
			return nil, err
		}

		_, err = sess.In("issue_id", issueIDs).Delete(&IssueWatch{})
		if err != nil {
			return nil, err
		}

		_, err = sess.In("issue_id", issueIDs).Delete(&Stopwatch{})
		if err != nil {
			return nil, err
		}

		_, err = sess.In("issue_id", issueIDs).Delete(&TrackedTime{})
		if err != nil {
			return nil, err
		}

		_, err = sess.In("issue_id", issueIDs).Delete(&project_model.ProjectIssue{})
		if err != nil {
			return nil, err
		}

		_, err = sess.In("dependent_issue_id", issueIDs).Delete(&Comment{})
		if err != nil {
			return nil, err
		}

		var attachments []*repo_model.Attachment
		err = sess.In("issue_id", issueIDs).Find(&attachments)
		if err != nil {
			return nil, err
		}

		for j := range attachments {
			attachmentPaths = append(attachmentPaths, attachments[j].RelativePath())
		}

		_, err = sess.In("issue_id", issueIDs).Delete(&repo_model.Attachment{})
		if err != nil {
			return nil, err
		}

		_, err = sess.In("id", issueIDs).Delete(&Issue{})
		if err != nil {
			return nil, err
		}
	}

	return attachmentPaths, err
}

// DeleteOrphanedIssues delete issues without a repo
func DeleteOrphanedIssues(ctx context.Context) error {
	var attachmentPaths []string
	err := db.WithTx(ctx, func(ctx context.Context) error {
		var ids []int64

		if err := db.GetEngine(ctx).Table("issue").Distinct("issue.repo_id").
			Join("LEFT", "repository", "issue.repo_id=repository.id").
			Where(builder.IsNull{"repository.id"}).GroupBy("issue.repo_id").
			Find(&ids); err != nil {
			return err
		}

		for i := range ids {
			paths, err := DeleteIssuesByRepoID(ctx, ids[i])
			if err != nil {
				return err
			}
			attachmentPaths = append(attachmentPaths, paths...)
		}

		return nil
	})
	if err != nil {
		return err
	}

	// Remove issue attachment files.
	for i := range attachmentPaths {
		system_model.RemoveAllWithNotice(ctx, "Delete issue attachment", attachmentPaths[i])
	}
	return nil
}<|MERGE_RESOLUTION|>--- conflicted
+++ resolved
@@ -21,6 +21,7 @@
 	"code.gitea.io/gitea/modules/references"
 	api "code.gitea.io/gitea/modules/structs"
 	"code.gitea.io/gitea/modules/timeutil"
+	"code.gitea.io/gitea/modules/util"
 
 	"xorm.io/builder"
 )
@@ -127,16 +128,13 @@
 		return nil, err
 	}
 
-<<<<<<< HEAD
-	return ChangeIssuePullStatus(ctx, issue, doer, isClosed, false)
-=======
 	ctx, committer, err := db.TxContext(ctx)
 	if err != nil {
 		return nil, err
 	}
 	defer committer.Close()
 
-	comment, err := changeIssueStatus(ctx, issue, doer, true, false)
+	comment, err := ChangeIssuePullStatus(ctx, issue, doer, true, false)
 	if err != nil {
 		return nil, err
 	}
@@ -161,7 +159,7 @@
 	}
 	defer committer.Close()
 
-	comment, err := changeIssueStatus(ctx, issue, doer, false, false)
+	comment, err := ChangeIssuePullStatus(ctx, issue, doer, false, false)
 	if err != nil {
 		return nil, err
 	}
@@ -204,7 +202,6 @@
 	}
 
 	return committer.Commit()
->>>>>>> 5feb1a6b
 }
 
 // ChangeIssueRef changes the branch of this issue, as the given user.
