--- conflicted
+++ resolved
@@ -1297,7 +1297,11 @@
 	return c.OriginalAuthor != "" && c.OriginalAuthorID != 0
 }
 
-<<<<<<< HEAD
+func (c *Comment) GetIssueClosedStatus() int {
+	n, _ := strconv.Atoi(c.Content)
+	return n
+}
+
 // InsertIssueComments inserts many comments of issues.
 func InsertIssueComments(ctx context.Context, comments []*Comment) error {
 	if len(comments) == 0 {
@@ -1336,9 +1340,4 @@
 		}
 	}
 	return committer.Commit()
-=======
-func (c *Comment) GetIssueClosedStatus() int {
-	n, _ := strconv.Atoi(c.Content)
-	return n
->>>>>>> 0a4c7f28
 }