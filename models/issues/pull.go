// Copyright 2015 The Gogs Authors. All rights reserved.
// Copyright 2019 The Gitea Authors. All rights reserved.
// SPDX-License-Identifier: MIT

package issues

import (
	"context"
	"fmt"
	"io"
	"regexp"
	"strconv"
	"strings"

	"code.gitea.io/gitea/models/db"
	git_model "code.gitea.io/gitea/models/git"
	org_model "code.gitea.io/gitea/models/organization"
	pull_model "code.gitea.io/gitea/models/pull"
	repo_model "code.gitea.io/gitea/models/repo"
	user_model "code.gitea.io/gitea/models/user"
	"code.gitea.io/gitea/modules/git"
	"code.gitea.io/gitea/modules/gitrepo"
	"code.gitea.io/gitea/modules/log"
	"code.gitea.io/gitea/modules/setting"
	"code.gitea.io/gitea/modules/timeutil"
	"code.gitea.io/gitea/modules/util"

	"xorm.io/builder"
)

// ErrPullRequestNotExist represents a "PullRequestNotExist" kind of error.
type ErrPullRequestNotExist struct {
	ID         int64
	IssueID    int64
	HeadRepoID int64
	BaseRepoID int64
	HeadBranch string
	BaseBranch string
}

// IsErrPullRequestNotExist checks if an error is a ErrPullRequestNotExist.
func IsErrPullRequestNotExist(err error) bool {
	_, ok := err.(ErrPullRequestNotExist)
	return ok
}

func (err ErrPullRequestNotExist) Error() string {
	return fmt.Sprintf("pull request does not exist [id: %d, issue_id: %d, head_repo_id: %d, base_repo_id: %d, head_branch: %s, base_branch: %s]",
		err.ID, err.IssueID, err.HeadRepoID, err.BaseRepoID, err.HeadBranch, err.BaseBranch)
}

func (err ErrPullRequestNotExist) Unwrap() error {
	return util.ErrNotExist
}

// ErrPullRequestAlreadyExists represents a "PullRequestAlreadyExists"-error
type ErrPullRequestAlreadyExists struct {
	ID         int64
	IssueID    int64
	HeadRepoID int64
	BaseRepoID int64
	HeadBranch string
	BaseBranch string
}

// IsErrPullRequestAlreadyExists checks if an error is a ErrPullRequestAlreadyExists.
func IsErrPullRequestAlreadyExists(err error) bool {
	_, ok := err.(ErrPullRequestAlreadyExists)
	return ok
}

// Error does pretty-printing :D
func (err ErrPullRequestAlreadyExists) Error() string {
	return fmt.Sprintf("pull request already exists for these targets [id: %d, issue_id: %d, head_repo_id: %d, base_repo_id: %d, head_branch: %s, base_branch: %s]",
		err.ID, err.IssueID, err.HeadRepoID, err.BaseRepoID, err.HeadBranch, err.BaseBranch)
}

func (err ErrPullRequestAlreadyExists) Unwrap() error {
	return util.ErrAlreadyExist
}

// ErrPullWasClosed is used close a closed pull request
type ErrPullWasClosed struct {
	ID    int64
	Index int64
}

// IsErrPullWasClosed checks if an error is a ErrErrPullWasClosed.
func IsErrPullWasClosed(err error) bool {
	_, ok := err.(ErrPullWasClosed)
	return ok
}

func (err ErrPullWasClosed) Error() string {
	return fmt.Sprintf("Pull request [%d] %d was already closed", err.ID, err.Index)
}

// PullRequestType defines pull request type
type PullRequestType int

// Enumerate all the pull request types
const (
	PullRequestGitea PullRequestType = iota
	PullRequestGit
)

// PullRequestStatus defines pull request status
type PullRequestStatus int

// Enumerate all the pull request status
const (
	PullRequestStatusConflict PullRequestStatus = iota
	PullRequestStatusChecking
	PullRequestStatusMergeable
	PullRequestStatusManuallyMerged
	PullRequestStatusError
	PullRequestStatusEmpty
	PullRequestStatusAncestor
)

func (status PullRequestStatus) String() string {
	switch status {
	case PullRequestStatusConflict:
		return "CONFLICT"
	case PullRequestStatusChecking:
		return "CHECKING"
	case PullRequestStatusMergeable:
		return "MERGEABLE"
	case PullRequestStatusManuallyMerged:
		return "MANUALLY_MERGED"
	case PullRequestStatusError:
		return "ERROR"
	case PullRequestStatusEmpty:
		return "EMPTY"
	case PullRequestStatusAncestor:
		return "ANCESTOR"
	default:
		return strconv.Itoa(int(status))
	}
}

// PullRequestFlow the flow of pull request
type PullRequestFlow int

const (
	// PullRequestFlowGithub github flow from head branch to base branch
	PullRequestFlowGithub PullRequestFlow = iota
	// PullRequestFlowAGit Agit flow pull request, head branch is not exist
	PullRequestFlowAGit
)

// PullRequest represents relation between pull request and repositories.
type PullRequest struct {
	ID              int64 `xorm:"pk autoincr"`
	Type            PullRequestType
	Status          PullRequestStatus
	ConflictedFiles []string `xorm:"TEXT JSON"`
	CommitsAhead    int
	CommitsBehind   int

	ChangedProtectedFiles []string `xorm:"TEXT JSON"`

	IssueID            int64  `xorm:"INDEX"`
	Issue              *Issue `xorm:"-"`
	Index              int64
	RequestedReviewers []*user_model.User `xorm:"-"`

	HeadRepoID          int64                  `xorm:"INDEX"`
	HeadRepo            *repo_model.Repository `xorm:"-"`
	BaseRepoID          int64                  `xorm:"INDEX"`
	BaseRepo            *repo_model.Repository `xorm:"-"`
	HeadBranch          string
	HeadCommitID        string `xorm:"-"`
	BaseBranch          string
	MergeBase           string `xorm:"VARCHAR(64)"`
	AllowMaintainerEdit bool   `xorm:"NOT NULL DEFAULT false"`

	HasMerged      bool               `xorm:"INDEX"`
	MergedCommitID string             `xorm:"VARCHAR(64)"`
	MergerID       int64              `xorm:"INDEX"`
	Merger         *user_model.User   `xorm:"-"`
	MergedUnix     timeutil.TimeStamp `xorm:"updated INDEX"`

	isHeadRepoLoaded bool `xorm:"-"`

	Flow PullRequestFlow `xorm:"NOT NULL DEFAULT 0"`
}

func init() {
	db.RegisterModel(new(PullRequest))
}

// DeletePullsByBaseRepoID deletes all pull requests by the base repository ID
func DeletePullsByBaseRepoID(ctx context.Context, repoID int64) error {
	deleteCond := builder.Select("id").From("pull_request").Where(builder.Eq{"pull_request.base_repo_id": repoID})

	// Delete scheduled auto merges
	if _, err := db.GetEngine(ctx).In("pull_id", deleteCond).
		Delete(&pull_model.AutoMerge{}); err != nil {
		return err
	}

	// Delete review states
	if _, err := db.GetEngine(ctx).In("pull_id", deleteCond).
		Delete(&pull_model.ReviewState{}); err != nil {
		return err
	}

	_, err := db.DeleteByBean(ctx, &PullRequest{BaseRepoID: repoID})
	return err
}

func (pr *PullRequest) String() string {
	if pr == nil {
		return "<PullRequest nil>"
	}

	s := new(strings.Builder)
	fmt.Fprintf(s, "<PullRequest [%d]", pr.ID)
	if pr.BaseRepo != nil {
		fmt.Fprintf(s, "%s#%d[%s...", pr.BaseRepo.FullName(), pr.Index, pr.BaseBranch)
	} else {
		fmt.Fprintf(s, "Repo[%d]#%d[%s...", pr.BaseRepoID, pr.Index, pr.BaseBranch)
	}
	if pr.HeadRepoID == pr.BaseRepoID {
		fmt.Fprintf(s, "%s]", pr.HeadBranch)
	} else if pr.HeadRepo != nil {
		fmt.Fprintf(s, "%s:%s]", pr.HeadRepo.FullName(), pr.HeadBranch)
	} else {
		fmt.Fprintf(s, "Repo[%d]:%s]", pr.HeadRepoID, pr.HeadBranch)
	}
	s.WriteByte('>')
	return s.String()
}

// MustHeadUserName returns the HeadRepo's username if failed return blank
func (pr *PullRequest) MustHeadUserName(ctx context.Context) string {
	if err := pr.LoadHeadRepo(ctx); err != nil {
		if !repo_model.IsErrRepoNotExist(err) {
			log.Error("LoadHeadRepo: %v", err)
		} else {
			log.Warn("LoadHeadRepo %d but repository does not exist: %v", pr.HeadRepoID, err)
		}
		return ""
	}
	if pr.HeadRepo == nil {
		return ""
	}
	return pr.HeadRepo.OwnerName
}

// LoadAttributes loads pull request attributes from database
// Note: don't try to get Issue because will end up recursive querying.
func (pr *PullRequest) LoadAttributes(ctx context.Context) (err error) {
	if pr.HasMerged && pr.Merger == nil {
		pr.Merger, err = user_model.GetUserByID(ctx, pr.MergerID)
		if user_model.IsErrUserNotExist(err) {
			pr.MergerID = user_model.GhostUserID
			pr.Merger = user_model.NewGhostUser()
		} else if err != nil {
			return fmt.Errorf("getUserByID [%d]: %w", pr.MergerID, err)
		}
	}

	return nil
}

// LoadHeadRepo loads the head repository, pr.HeadRepo will remain nil if it does not exist
// and thus ErrRepoNotExist will never be returned
func (pr *PullRequest) LoadHeadRepo(ctx context.Context) (err error) {
	if !pr.isHeadRepoLoaded && pr.HeadRepo == nil && pr.HeadRepoID > 0 {
		if pr.HeadRepoID == pr.BaseRepoID {
			if pr.BaseRepo != nil {
				pr.HeadRepo = pr.BaseRepo
				return nil
			} else if pr.Issue != nil && pr.Issue.Repo != nil {
				pr.HeadRepo = pr.Issue.Repo
				return nil
			}
		}

		pr.HeadRepo, err = repo_model.GetRepositoryByID(ctx, pr.HeadRepoID)
		if err != nil && !repo_model.IsErrRepoNotExist(err) { // Head repo maybe deleted, but it should still work
			return fmt.Errorf("pr[%d].LoadHeadRepo[%d]: %w", pr.ID, pr.HeadRepoID, err)
		}
		pr.isHeadRepoLoaded = true
	}
	return nil
}

// LoadRequestedReviewers loads the requested reviewers.
func (pr *PullRequest) LoadRequestedReviewers(ctx context.Context) error {
	if len(pr.RequestedReviewers) > 0 {
		return nil
	}

	reviews, err := GetReviewsByIssueID(ctx, pr.Issue.ID)
	if err != nil {
		return err
	}

	if err = reviews.LoadReviewers(ctx); err != nil {
		return err
	}
	for _, review := range reviews {
		pr.RequestedReviewers = append(pr.RequestedReviewers, review.Reviewer)
	}

	return nil
}

// LoadBaseRepo loads the target repository. ErrRepoNotExist may be returned.
func (pr *PullRequest) LoadBaseRepo(ctx context.Context) (err error) {
	if pr.BaseRepo != nil {
		return nil
	}

	if pr.HeadRepoID == pr.BaseRepoID && pr.HeadRepo != nil {
		pr.BaseRepo = pr.HeadRepo
		return nil
	}

	if pr.Issue != nil && pr.Issue.Repo != nil {
		pr.BaseRepo = pr.Issue.Repo
		return nil
	}

	pr.BaseRepo, err = repo_model.GetRepositoryByID(ctx, pr.BaseRepoID)
	if err != nil {
		return fmt.Errorf("pr[%d].LoadBaseRepo[%d]: %w", pr.ID, pr.BaseRepoID, err)
	}
	return nil
}

// LoadIssue loads issue information from database
func (pr *PullRequest) LoadIssue(ctx context.Context) (err error) {
	if pr.Issue != nil {
		return nil
	}

	pr.Issue, err = GetIssueByID(ctx, pr.IssueID)
	if err == nil {
		pr.Issue.PullRequest = pr
	}
	return err
}

// ReviewCount represents a count of Reviews
type ReviewCount struct {
	IssueID int64
	Type    ReviewType
	Count   int64
}

// GetApprovalCounts returns the approval counts by type
// FIXME: Only returns official counts due to double counting of non-official counts
func (pr *PullRequest) GetApprovalCounts(ctx context.Context) ([]*ReviewCount, error) {
	rCounts := make([]*ReviewCount, 0, 6)
	sess := db.GetEngine(ctx).Where("issue_id = ?", pr.IssueID)
	return rCounts, sess.Select("issue_id, type, count(id) as `count`").Where("official = ? AND dismissed = ?", true, false).GroupBy("issue_id, type").Table("review").Find(&rCounts)
}

// GetApprovers returns the approvers of the pull request
func (pr *PullRequest) GetApprovers(ctx context.Context) string {
	stringBuilder := strings.Builder{}
	if err := pr.getReviewedByLines(ctx, &stringBuilder); err != nil {
		log.Error("Unable to getReviewedByLines: Error: %v", err)
		return ""
	}

	return stringBuilder.String()
}

func (pr *PullRequest) getReviewedByLines(ctx context.Context, writer io.Writer) error {
	maxReviewers := setting.Repository.PullRequest.DefaultMergeMessageMaxApprovers

	if maxReviewers == 0 {
		return nil
	}

	ctx, committer, err := db.TxContext(ctx)
	if err != nil {
		return err
	}
	defer committer.Close()

	// Note: This doesn't page as we only expect a very limited number of reviews
	reviews, err := FindLatestReviews(ctx, FindReviewOptions{
		Type:         ReviewTypeApprove,
		IssueID:      pr.IssueID,
		OfficialOnly: setting.Repository.PullRequest.DefaultMergeMessageOfficialApproversOnly,
	})
	if err != nil {
		log.Error("Unable to FindReviews for PR ID %d: %v", pr.ID, err)
		return err
	}

	reviewersWritten := 0

	for _, review := range reviews {
		if maxReviewers > 0 && reviewersWritten > maxReviewers {
			break
		}

		if err := review.LoadReviewer(ctx); err != nil && !user_model.IsErrUserNotExist(err) {
			log.Error("Unable to LoadReviewer[%d] for PR ID %d : %v", review.ReviewerID, pr.ID, err)
			return err
		} else if review.Reviewer == nil {
			continue
		}
		if _, err := writer.Write([]byte("Reviewed-by: ")); err != nil {
			return err
		}
		if _, err := writer.Write([]byte(review.Reviewer.NewGitSig().String())); err != nil {
			return err
		}
		if _, err := writer.Write([]byte{'\n'}); err != nil {
			return err
		}
		reviewersWritten++
	}
	return committer.Commit()
}

// GetGitRefName returns git ref for hidden pull request branch
func (pr *PullRequest) GetGitRefName() string {
	return fmt.Sprintf("%s%d/head", git.PullPrefix, pr.Index)
}

func (pr *PullRequest) GetGitHeadBranchRefName() string {
	return fmt.Sprintf("%s%s", git.BranchPrefix, pr.HeadBranch)
}

// IsChecking returns true if this pull request is still checking conflict.
func (pr *PullRequest) IsChecking() bool {
	return pr.Status == PullRequestStatusChecking
}

// CanAutoMerge returns true if this pull request can be merged automatically.
func (pr *PullRequest) CanAutoMerge() bool {
	return pr.Status == PullRequestStatusMergeable
}

// IsEmpty returns true if this pull request is empty.
func (pr *PullRequest) IsEmpty() bool {
	return pr.Status == PullRequestStatusEmpty
}

// IsAncestor returns true if the Head Commit of this PR is an ancestor of the Base Commit
func (pr *PullRequest) IsAncestor() bool {
	return pr.Status == PullRequestStatusAncestor
}

// IsFromFork return true if this PR is from a fork.
func (pr *PullRequest) IsFromFork() bool {
	return pr.HeadRepoID != pr.BaseRepoID
}

// SetMerged sets a pull request to merged and closes the corresponding issue
func (pr *PullRequest) SetMerged(ctx context.Context) (bool, error) {
	if pr.HasMerged {
		return false, fmt.Errorf("PullRequest[%d] already merged", pr.Index)
	}
	if pr.MergedCommitID == "" || pr.MergedUnix == 0 || pr.Merger == nil {
		return false, fmt.Errorf("Unable to merge PullRequest[%d], some required fields are empty", pr.Index)
	}

	pr.HasMerged = true
	sess := db.GetEngine(ctx)

	if _, err := sess.Exec("UPDATE `issue` SET `repo_id` = `repo_id` WHERE `id` = ?", pr.IssueID); err != nil {
		return false, err
	}

	if _, err := sess.Exec("UPDATE `pull_request` SET `issue_id` = `issue_id` WHERE `id` = ?", pr.ID); err != nil {
		return false, err
	}

	pr.Issue = nil
	if err := pr.LoadIssue(ctx); err != nil {
		return false, err
	}

	if tmpPr, err := GetPullRequestByID(ctx, pr.ID); err != nil {
		return false, err
	} else if tmpPr.HasMerged {
		if pr.Issue.IsClosed {
			return false, nil
		}
		return false, fmt.Errorf("PullRequest[%d] already merged but it's associated issue [%d] is not closed", pr.Index, pr.IssueID)
	} else if pr.Issue.IsClosed {
		return false, fmt.Errorf("PullRequest[%d] already closed", pr.Index)
	}

	if err := pr.Issue.LoadRepo(ctx); err != nil {
		return false, err
	}

	if err := pr.Issue.Repo.LoadOwner(ctx); err != nil {
		return false, err
	}

	if _, err := changeIssueStatus(ctx, pr.Issue, pr.Merger, true, true); err != nil {
		return false, fmt.Errorf("Issue.changeStatus: %w", err)
	}

	// reset the conflicted files as there cannot be any if we're merged
	pr.ConflictedFiles = []string{}

	// We need to save all of the data used to compute this merge as it may have already been changed by TestPatch. FIXME: need to set some state to prevent TestPatch from running whilst we are merging.
	if _, err := sess.Where("id = ?", pr.ID).Cols("has_merged, status, merge_base, merged_commit_id, merger_id, merged_unix, conflicted_files").Update(pr); err != nil {
		return false, fmt.Errorf("Failed to update pr[%d]: %w", pr.ID, err)
	}

	return true, nil
}

// NewPullRequest creates new pull request with labels for repository.
func NewPullRequest(ctx context.Context, repo *repo_model.Repository, issue *Issue, labelIDs []int64, uuids []string, pr *PullRequest) (err error) {
	ctx, committer, err := db.TxContext(ctx)
	if err != nil {
		return err
	}
	defer committer.Close()

	idx, err := db.GetNextResourceIndex(ctx, "issue_index", repo.ID)
	if err != nil {
		return fmt.Errorf("generate pull request index failed: %w", err)
	}

	issue.Index = idx

	if err = NewIssueWithIndex(ctx, issue.Poster, NewIssueOptions{
		Repo:        repo,
		Issue:       issue,
		LabelIDs:    labelIDs,
		Attachments: uuids,
		IsPull:      true,
	}); err != nil {
		if repo_model.IsErrUserDoesNotHaveAccessToRepo(err) || IsErrNewIssueInsert(err) {
			return err
		}
		return fmt.Errorf("newIssue: %w", err)
	}

	pr.Index = issue.Index
	pr.BaseRepo = repo
	pr.IssueID = issue.ID
	if err = db.Insert(ctx, pr); err != nil {
		return fmt.Errorf("insert pull repo: %w", err)
	}

	if err = committer.Commit(); err != nil {
		return fmt.Errorf("Commit: %w", err)
	}

	return nil
}

// GetUnmergedPullRequest returns a pull request that is open and has not been merged
// by given head/base and repo/branch.
func GetUnmergedPullRequest(ctx context.Context, headRepoID, baseRepoID int64, headBranch, baseBranch string, flow PullRequestFlow) (*PullRequest, error) {
	pr := new(PullRequest)
	has, err := db.GetEngine(ctx).
		Where("head_repo_id=? AND head_branch=? AND base_repo_id=? AND base_branch=? AND has_merged=? AND flow = ? AND issue.is_closed=?",
			headRepoID, headBranch, baseRepoID, baseBranch, false, flow, false).
		Join("INNER", "issue", "issue.id=pull_request.issue_id").
		Get(pr)
	if err != nil {
		return nil, err
	} else if !has {
		return nil, ErrPullRequestNotExist{0, 0, headRepoID, baseRepoID, headBranch, baseBranch}
	}

	return pr, nil
}

// GetLatestPullRequestByHeadInfo returns the latest pull request (regardless of its status)
// by given head information (repo and branch).
func GetLatestPullRequestByHeadInfo(ctx context.Context, repoID int64, branch string) (*PullRequest, error) {
	pr := new(PullRequest)
	has, err := db.GetEngine(ctx).
		Where("head_repo_id = ? AND head_branch = ? AND flow = ?", repoID, branch, PullRequestFlowGithub).
		OrderBy("id DESC").
		Get(pr)
	if !has {
		return nil, err
	}
	return pr, err
}

// GetPullRequestByIndex returns a pull request by the given index
func GetPullRequestByIndex(ctx context.Context, repoID, index int64) (*PullRequest, error) {
	if index < 1 {
		return nil, ErrPullRequestNotExist{}
	}
	pr := &PullRequest{
		BaseRepoID: repoID,
		Index:      index,
	}

	has, err := db.GetEngine(ctx).Get(pr)
	if err != nil {
		return nil, err
	} else if !has {
		return nil, ErrPullRequestNotExist{0, 0, 0, repoID, "", ""}
	}

	if err = pr.LoadAttributes(ctx); err != nil {
		return nil, err
	}
	if err = pr.LoadIssue(ctx); err != nil {
		return nil, err
	}

	return pr, nil
}

// GetPullRequestByID returns a pull request by given ID.
func GetPullRequestByID(ctx context.Context, id int64) (*PullRequest, error) {
	pr := new(PullRequest)
	has, err := db.GetEngine(ctx).ID(id).Get(pr)
	if err != nil {
		return nil, err
	} else if !has {
		return nil, ErrPullRequestNotExist{id, 0, 0, 0, "", ""}
	}
	return pr, pr.LoadAttributes(ctx)
}

// GetPullRequestByIssueIDWithNoAttributes returns pull request with no attributes loaded by given issue ID.
func GetPullRequestByIssueIDWithNoAttributes(ctx context.Context, issueID int64) (*PullRequest, error) {
	var pr PullRequest
	has, err := db.GetEngine(ctx).Where("issue_id = ?", issueID).Get(&pr)
	if err != nil {
		return nil, err
	}
	if !has {
		return nil, ErrPullRequestNotExist{0, issueID, 0, 0, "", ""}
	}
	return &pr, nil
}

// GetPullRequestByIssueID returns pull request by given issue ID.
func GetPullRequestByIssueID(ctx context.Context, issueID int64) (*PullRequest, error) {
	pr, exist, err := db.Get[PullRequest](ctx, builder.Eq{"issue_id": issueID})
	if err != nil {
		return nil, err
	} else if !exist {
		return nil, ErrPullRequestNotExist{0, issueID, 0, 0, "", ""}
	}
	return pr, pr.LoadAttributes(ctx)
}

// GetAllUnmergedAgitPullRequestByPoster get all unmerged agit flow pull request
// By poster id.
func GetAllUnmergedAgitPullRequestByPoster(ctx context.Context, uid int64) ([]*PullRequest, error) {
	pulls := make([]*PullRequest, 0, 10)

	err := db.GetEngine(ctx).
		Where("has_merged=? AND flow = ? AND issue.is_closed=? AND issue.poster_id=?",
			false, PullRequestFlowAGit, false, uid).
		Join("INNER", "issue", "issue.id=pull_request.issue_id").
		Find(&pulls)

	return pulls, err
}

// Update updates all fields of pull request.
func (pr *PullRequest) Update(ctx context.Context) error {
	_, err := db.GetEngine(ctx).ID(pr.ID).AllCols().Update(pr)
	return err
}

// UpdateCols updates specific fields of pull request.
func (pr *PullRequest) UpdateCols(ctx context.Context, cols ...string) error {
	_, err := db.GetEngine(ctx).ID(pr.ID).Cols(cols...).Update(pr)
	return err
}

// UpdateColsIfNotMerged updates specific fields of a pull request if it has not been merged
func (pr *PullRequest) UpdateColsIfNotMerged(ctx context.Context, cols ...string) error {
	_, err := db.GetEngine(ctx).Where("id = ? AND has_merged = ?", pr.ID, false).Cols(cols...).Update(pr)
	return err
}

// IsWorkInProgress determine if the Pull Request is a Work In Progress by its title
// Issue must be set before this method can be called.
func (pr *PullRequest) IsWorkInProgress(ctx context.Context) bool {
	if err := pr.LoadIssue(ctx); err != nil {
		log.Error("LoadIssue: %v", err)
		return false
	}
	return HasWorkInProgressPrefix(pr.Issue.Title)
}

// HasWorkInProgressPrefix determines if the given PR title has a Work In Progress prefix
func HasWorkInProgressPrefix(title string) bool {
	for _, prefix := range setting.Repository.PullRequest.WorkInProgressPrefixes {
		if strings.HasPrefix(strings.ToUpper(title), strings.ToUpper(prefix)) {
			return true
		}
	}
	return false
}

// IsFilesConflicted determines if the  Pull Request has changes conflicting with the target branch.
func (pr *PullRequest) IsFilesConflicted() bool {
	return len(pr.ConflictedFiles) > 0
}

// GetWorkInProgressPrefix returns the prefix used to mark the pull request as a work in progress.
// It returns an empty string when none were found
func (pr *PullRequest) GetWorkInProgressPrefix(ctx context.Context) string {
	if err := pr.LoadIssue(ctx); err != nil {
		log.Error("LoadIssue: %v", err)
		return ""
	}

	for _, prefix := range setting.Repository.PullRequest.WorkInProgressPrefixes {
		if strings.HasPrefix(strings.ToUpper(pr.Issue.Title), strings.ToUpper(prefix)) {
			return pr.Issue.Title[0:len(prefix)]
		}
	}
	return ""
}

// UpdateCommitDivergence update Divergence of a pull request
func (pr *PullRequest) UpdateCommitDivergence(ctx context.Context, ahead, behind int) error {
	if pr.ID == 0 {
		return fmt.Errorf("pull ID is 0")
	}
	pr.CommitsAhead = ahead
	pr.CommitsBehind = behind
	_, err := db.GetEngine(ctx).ID(pr.ID).Cols("commits_ahead", "commits_behind").Update(pr)
	return err
}

// IsSameRepo returns true if base repo and head repo is the same
func (pr *PullRequest) IsSameRepo() bool {
	return pr.BaseRepoID == pr.HeadRepoID
}

// GetBaseBranchLink returns the relative URL of the base branch
func (pr *PullRequest) GetBaseBranchLink(ctx context.Context) string {
	if err := pr.LoadBaseRepo(ctx); err != nil {
		log.Error("LoadBaseRepo: %v", err)
		return ""
	}
	if pr.BaseRepo == nil {
		return ""
	}
	return pr.BaseRepo.Link() + "/src/branch/" + util.PathEscapeSegments(pr.BaseBranch)
}

// GetHeadBranchLink returns the relative URL of the head branch
func (pr *PullRequest) GetHeadBranchLink(ctx context.Context) string {
	if pr.Flow == PullRequestFlowAGit {
		return ""
	}

	if err := pr.LoadHeadRepo(ctx); err != nil {
		log.Error("LoadHeadRepo: %v", err)
		return ""
	}
	if pr.HeadRepo == nil {
		return ""
	}
	return pr.HeadRepo.Link() + "/src/branch/" + util.PathEscapeSegments(pr.HeadBranch)
}

// UpdateAllowEdits update if PR can be edited from maintainers
func UpdateAllowEdits(ctx context.Context, pr *PullRequest) error {
	if _, err := db.GetEngine(ctx).ID(pr.ID).Cols("allow_maintainer_edit").Update(pr); err != nil {
		return err
	}
	return nil
}

// Mergeable returns if the pullrequest is mergeable.
func (pr *PullRequest) Mergeable(ctx context.Context) bool {
	// If a pull request isn't mergable if it's:
	// - Being conflict checked.
	// - Has a conflict.
	// - Received a error while being conflict checked.
	// - Is a work-in-progress pull request.
	return pr.Status != PullRequestStatusChecking && pr.Status != PullRequestStatusConflict &&
		pr.Status != PullRequestStatusError && !pr.IsWorkInProgress(ctx)
}

// HasEnoughApprovals returns true if pr has enough granted approvals.
func HasEnoughApprovals(ctx context.Context, protectBranch *git_model.ProtectedBranch, pr *PullRequest) bool {
	if protectBranch.RequiredApprovals == 0 {
		return true
	}
	return GetGrantedApprovalsCount(ctx, protectBranch, pr) >= protectBranch.RequiredApprovals
}

// GetGrantedApprovalsCount returns the number of granted approvals for pr. A granted approval must be authored by a user in an approval whitelist.
func GetGrantedApprovalsCount(ctx context.Context, protectBranch *git_model.ProtectedBranch, pr *PullRequest) int64 {
	sess := db.GetEngine(ctx).Where("issue_id = ?", pr.IssueID).
		And("type = ?", ReviewTypeApprove).
		And("official = ?", true).
		And("dismissed = ?", false)
	if protectBranch.IgnoreStaleApprovals {
		sess = sess.And("stale = ?", false)
	}
	approvals, err := sess.Count(new(Review))
	if err != nil {
		log.Error("GetGrantedApprovalsCount: %v", err)
		return 0
	}

	return approvals
}

// MergeBlockedByRejectedReview returns true if merge is blocked by rejected reviews
func MergeBlockedByRejectedReview(ctx context.Context, protectBranch *git_model.ProtectedBranch, pr *PullRequest) bool {
	if !protectBranch.BlockOnRejectedReviews {
		return false
	}
	rejectExist, err := db.GetEngine(ctx).Where("issue_id = ?", pr.IssueID).
		And("type = ?", ReviewTypeReject).
		And("official = ?", true).
		And("dismissed = ?", false).
		Exist(new(Review))
	if err != nil {
		log.Error("MergeBlockedByRejectedReview: %v", err)
		return true
	}

	return rejectExist
}

// MergeBlockedByOfficialReviewRequests block merge because of some review request to official reviewer
// of from official review
func MergeBlockedByOfficialReviewRequests(ctx context.Context, protectBranch *git_model.ProtectedBranch, pr *PullRequest) bool {
	if !protectBranch.BlockOnOfficialReviewRequests {
		return false
	}
	has, err := db.GetEngine(ctx).Where("issue_id = ?", pr.IssueID).
		And("type = ?", ReviewTypeRequest).
		And("official = ?", true).
		Exist(new(Review))
	if err != nil {
		log.Error("MergeBlockedByOfficialReviewRequests: %v", err)
		return true
	}

	return has
}

// MergeBlockedByOutdatedBranch returns true if merge is blocked by an outdated head branch
func MergeBlockedByOutdatedBranch(protectBranch *git_model.ProtectedBranch, pr *PullRequest) bool {
	return protectBranch.BlockOnOutdatedBranch && pr.CommitsBehind > 0
}

func PullRequestCodeOwnersReview(ctx context.Context, pull *Issue, pr *PullRequest) error {
	files := []string{"CODEOWNERS", "docs/CODEOWNERS", ".gitea/CODEOWNERS"}

	if pr.IsWorkInProgress(ctx) {
		return nil
	}

	if err := pr.LoadBaseRepo(ctx); err != nil {
		return err
	}

	repo, err := gitrepo.OpenRepository(ctx, pr.BaseRepo)
	if err != nil {
		return err
	}
	defer repo.Close()

	branch, err := repo.GetDefaultBranch()
	if err != nil {
		return err
	}

	commit, err := repo.GetBranchCommit(branch)
	if err != nil {
		return err
	}

	var data string
	for _, file := range files {
		if blob, err := commit.GetBlobByPath(file); err == nil {
			data, err = blob.GetBlobContent(setting.UI.MaxDisplayFileSize)
			if err == nil {
				break
			}
		}
	}

	rules, _ := GetCodeOwnersFromContent(ctx, data)
	changedFiles, err := repo.GetFilesChangedBetween(git.BranchPrefix+pr.BaseBranch, pr.GetGitRefName())
	if err != nil {
		return err
	}

	uniqUsers := make(map[int64]*user_model.User)
	uniqTeams := make(map[string]*org_model.Team)
	for _, rule := range rules {
		for _, f := range changedFiles {
			if (rule.Rule.MatchString(f) && !rule.Negative) || (!rule.Rule.MatchString(f) && rule.Negative) {
				for _, u := range rule.Users {
					uniqUsers[u.ID] = u
				}
				for _, t := range rule.Teams {
					uniqTeams[fmt.Sprintf("%d/%d", t.OrgID, t.ID)] = t
				}
			}
		}
	}

	for _, u := range uniqUsers {
		if u.ID != pull.Poster.ID {
			if _, err := AddReviewRequest(ctx, pull, u, pull.Poster); err != nil {
				log.Warn("Failed add assignee user: %s to PR review: %s#%d, error: %s", u.Name, pr.BaseRepo.Name, pr.ID, err)
				return err
			}
		}
	}
	for _, t := range uniqTeams {
		if _, err := AddTeamReviewRequest(ctx, pull, t, pull.Poster); err != nil {
			log.Warn("Failed add assignee team: %s to PR review: %s#%d, error: %s", t.Name, pr.BaseRepo.Name, pr.ID, err)
			return err
		}
	}

	return nil
}

// GetCodeOwnersFromContent returns the code owners configuration
// Return empty slice if files missing
// Return warning messages on parsing errors
// We're trying to do the best we can when parsing a file.
// Invalid lines are skipped. Non-existent users and teams too.
func GetCodeOwnersFromContent(ctx context.Context, data string) ([]*CodeOwnerRule, []string) {
	if len(data) == 0 {
		return nil, nil
	}

	rules := make([]*CodeOwnerRule, 0)
	lines := strings.Split(data, "\n")
	warnings := make([]string, 0)

	for i, line := range lines {
		tokens := TokenizeCodeOwnersLine(line)
		if len(tokens) == 0 {
			continue
		} else if len(tokens) < 2 {
			warnings = append(warnings, fmt.Sprintf("Line: %d: incorrect format", i+1))
			continue
		}
		rule, wr := ParseCodeOwnersLine(ctx, tokens)
		for _, w := range wr {
			warnings = append(warnings, fmt.Sprintf("Line: %d: %s", i+1, w))
		}
		if rule == nil {
			continue
		}

		rules = append(rules, rule)
	}

	return rules, warnings
}

type CodeOwnerRule struct {
	Rule     *regexp.Regexp
	Negative bool
	Users    []*user_model.User
	Teams    []*org_model.Team
}

func ParseCodeOwnersLine(ctx context.Context, tokens []string) (*CodeOwnerRule, []string) {
	var err error
	rule := &CodeOwnerRule{
		Users:    make([]*user_model.User, 0),
		Teams:    make([]*org_model.Team, 0),
		Negative: strings.HasPrefix(tokens[0], "!"),
	}

	warnings := make([]string, 0)

	rule.Rule, err = regexp.Compile(fmt.Sprintf("^%s$", strings.TrimPrefix(tokens[0], "!")))
	if err != nil {
		warnings = append(warnings, fmt.Sprintf("incorrect codeowner regexp: %s", err))
		return nil, warnings
	}

	for _, user := range tokens[1:] {
		user = strings.TrimPrefix(user, "@")

		// Only @org/team can contain slashes
		if strings.Contains(user, "/") {
			s := strings.Split(user, "/")
			if len(s) != 2 {
				warnings = append(warnings, fmt.Sprintf("incorrect codeowner group: %s", user))
				continue
			}
			orgName := s[0]
			teamName := s[1]

			org, err := org_model.GetOrgByName(ctx, orgName)
			if err != nil {
				warnings = append(warnings, fmt.Sprintf("incorrect codeowner organization: %s", user))
				continue
			}
			teams, err := org.LoadTeams(ctx)
			if err != nil {
				warnings = append(warnings, fmt.Sprintf("incorrect codeowner team: %s", user))
				continue
			}

			for _, team := range teams {
				if team.Name == teamName {
					rule.Teams = append(rule.Teams, team)
				}
			}
		} else {
			u, err := user_model.GetUserByName(ctx, user)
			if err != nil {
				warnings = append(warnings, fmt.Sprintf("incorrect codeowner user: %s", user))
				continue
			}
			rule.Users = append(rule.Users, u)
		}
	}

	if (len(rule.Users) == 0) && (len(rule.Teams) == 0) {
		warnings = append(warnings, "no users/groups matched")
		return nil, warnings
	}

	return rule, warnings
}

func TokenizeCodeOwnersLine(line string) []string {
	if len(line) == 0 {
		return nil
	}

	line = strings.TrimSpace(line)
	line = strings.ReplaceAll(line, "\t", " ")

	tokens := make([]string, 0)

	escape := false
	token := ""
	for _, char := range line {
		if escape {
			token += string(char)
			escape = false
		} else if string(char) == "\\" {
			escape = true
		} else if string(char) == "#" {
			break
		} else if string(char) == " " {
			if len(token) > 0 {
				tokens = append(tokens, token)
				token = ""
			}
		} else {
			token += string(char)
		}
	}

	if len(token) > 0 {
		tokens = append(tokens, token)
	}

	return tokens
}

// InsertPullRequests inserted pull requests
func InsertPullRequests(ctx context.Context, prs ...*PullRequest) error {
	ctx, committer, err := db.TxContext(ctx)
	if err != nil {
		return err
	}
	defer committer.Close()
	sess := db.GetEngine(ctx)
	for _, pr := range prs {
		if err := insertIssue(ctx, pr.Issue); err != nil {
			return err
		}
		pr.IssueID = pr.Issue.ID
		if _, err := sess.NoAutoTime().Insert(pr); err != nil {
			return err
		}
	}
	return committer.Commit()
}

<<<<<<< HEAD
// UpsertPullRequests inserts new pull requests and updates existing pull requests in database
func UpsertPullRequests(ctx context.Context, prs ...*PullRequest) error {
	if len(prs) == 0 {
		return nil
	}

	return db.WithTx(ctx, func(ctx context.Context) error {
		sess := db.GetEngine(ctx)
		for _, pr := range prs {
			isInsert, err := upsertIssue(ctx, pr.Issue)
			if err != nil {
				return err
			}
			pr.IssueID = pr.Issue.ID

			if isInsert {
				if _, err := sess.NoAutoTime().Insert(pr); err != nil {
					return err
				}
			} else {
				if _, err := sess.NoAutoTime().ID(pr.ID).AllCols().Update(pr); err != nil {
					return err
				}
			}
		}
		return nil
	})
=======
// GetPullRequestByMergedCommit returns a merged pull request by the given commit
func GetPullRequestByMergedCommit(ctx context.Context, repoID int64, sha string) (*PullRequest, error) {
	pr := new(PullRequest)
	has, err := db.GetEngine(ctx).Where("base_repo_id = ? AND merged_commit_id = ?", repoID, sha).Get(pr)
	if err != nil {
		return nil, err
	} else if !has {
		return nil, ErrPullRequestNotExist{0, 0, 0, repoID, "", ""}
	}

	if err = pr.LoadAttributes(ctx); err != nil {
		return nil, err
	}
	if err = pr.LoadIssue(ctx); err != nil {
		return nil, err
	}

	return pr, nil
>>>>>>> f38888bc
}<|MERGE_RESOLUTION|>--- conflicted
+++ resolved
@@ -1094,7 +1094,6 @@
 	return committer.Commit()
 }
 
-<<<<<<< HEAD
 // UpsertPullRequests inserts new pull requests and updates existing pull requests in database
 func UpsertPullRequests(ctx context.Context, prs ...*PullRequest) error {
 	if len(prs) == 0 {
@@ -1122,7 +1121,8 @@
 		}
 		return nil
 	})
-=======
+}
+
 // GetPullRequestByMergedCommit returns a merged pull request by the given commit
 func GetPullRequestByMergedCommit(ctx context.Context, repoID int64, sha string) (*PullRequest, error) {
 	pr := new(PullRequest)
@@ -1141,5 +1141,4 @@
 	}
 
 	return pr, nil
->>>>>>> f38888bc
 }