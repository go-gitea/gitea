// Copyright 2015 The Gogs Authors. All rights reserved.
// Copyright 2019 The Gitea Authors. All rights reserved.
// SPDX-License-Identifier: MIT

package issues

import (
	"context"
	"fmt"
	"io"
	"regexp"
	"strconv"
	"strings"

	"code.gitea.io/gitea/models/db"
	git_model "code.gitea.io/gitea/models/git"
	org_model "code.gitea.io/gitea/models/organization"
	pull_model "code.gitea.io/gitea/models/pull"
	repo_model "code.gitea.io/gitea/models/repo"
	user_model "code.gitea.io/gitea/models/user"
	"code.gitea.io/gitea/modules/git"
	"code.gitea.io/gitea/modules/log"
	"code.gitea.io/gitea/modules/setting"
	"code.gitea.io/gitea/modules/timeutil"
	"code.gitea.io/gitea/modules/util"

	"xorm.io/builder"
)

var ErrMustCollaborator = util.NewPermissionDeniedErrorf("user must be a collaborator")

// ErrPullRequestNotExist represents a "PullRequestNotExist" kind of error.
type ErrPullRequestNotExist struct {
	ID         int64
	IssueID    int64
	HeadRepoID int64
	BaseRepoID int64
	HeadBranch string
	BaseBranch string
}

// IsErrPullRequestNotExist checks if an error is a ErrPullRequestNotExist.
func IsErrPullRequestNotExist(err error) bool {
	_, ok := err.(ErrPullRequestNotExist)
	return ok
}

func (err ErrPullRequestNotExist) Error() string {
	return fmt.Sprintf("pull request does not exist [id: %d, issue_id: %d, head_repo_id: %d, base_repo_id: %d, head_branch: %s, base_branch: %s]",
		err.ID, err.IssueID, err.HeadRepoID, err.BaseRepoID, err.HeadBranch, err.BaseBranch)
}

func (err ErrPullRequestNotExist) Unwrap() error {
	return util.ErrNotExist
}

// ErrPullRequestAlreadyExists represents a "PullRequestAlreadyExists"-error
type ErrPullRequestAlreadyExists struct {
	ID         int64
	IssueID    int64
	HeadRepoID int64
	BaseRepoID int64
	HeadBranch string
	BaseBranch string
}

// IsErrPullRequestAlreadyExists checks if an error is a ErrPullRequestAlreadyExists.
func IsErrPullRequestAlreadyExists(err error) bool {
	_, ok := err.(ErrPullRequestAlreadyExists)
	return ok
}

// Error does pretty-printing :D
func (err ErrPullRequestAlreadyExists) Error() string {
	return fmt.Sprintf("pull request already exists for these targets [id: %d, issue_id: %d, head_repo_id: %d, base_repo_id: %d, head_branch: %s, base_branch: %s]",
		err.ID, err.IssueID, err.HeadRepoID, err.BaseRepoID, err.HeadBranch, err.BaseBranch)
}

func (err ErrPullRequestAlreadyExists) Unwrap() error {
	return util.ErrAlreadyExist
}

// ErrPullWasClosed is used close a closed pull request
type ErrPullWasClosed struct {
	ID    int64
	Index int64
}

// IsErrPullWasClosed checks if an error is a ErrErrPullWasClosed.
func IsErrPullWasClosed(err error) bool {
	_, ok := err.(ErrPullWasClosed)
	return ok
}

func (err ErrPullWasClosed) Error() string {
	return fmt.Sprintf("Pull request [%d] %d was already closed", err.ID, err.Index)
}

// PullRequestType defines pull request type
type PullRequestType int

// Enumerate all the pull request types
const (
	PullRequestGitea PullRequestType = iota
	PullRequestGit
)

// PullRequestStatus defines pull request status
type PullRequestStatus int

// Enumerate all the pull request status
const (
	PullRequestStatusConflict PullRequestStatus = iota
	PullRequestStatusChecking
	PullRequestStatusMergeable
	PullRequestStatusManuallyMerged
	PullRequestStatusError
	PullRequestStatusEmpty
	PullRequestStatusAncestor
)

func (status PullRequestStatus) String() string {
	switch status {
	case PullRequestStatusConflict:
		return "CONFLICT"
	case PullRequestStatusChecking:
		return "CHECKING"
	case PullRequestStatusMergeable:
		return "MERGEABLE"
	case PullRequestStatusManuallyMerged:
		return "MANUALLY_MERGED"
	case PullRequestStatusError:
		return "ERROR"
	case PullRequestStatusEmpty:
		return "EMPTY"
	case PullRequestStatusAncestor:
		return "ANCESTOR"
	default:
		return strconv.Itoa(int(status))
	}
}

// PullRequestFlow the flow of pull request
type PullRequestFlow int

const (
	// PullRequestFlowGithub github flow from head branch to base branch
	PullRequestFlowGithub PullRequestFlow = iota
	// PullRequestFlowAGit Agit flow pull request, head branch is not exist
	PullRequestFlowAGit
)

// PullRequest represents relation between pull request and repositories.
type PullRequest struct {
	ID              int64 `xorm:"pk autoincr"`
	Type            PullRequestType
	Status          PullRequestStatus
	ConflictedFiles []string `xorm:"TEXT JSON"`
	CommitsAhead    int
	CommitsBehind   int

	ChangedProtectedFiles []string `xorm:"TEXT JSON"`

	IssueID                    int64  `xorm:"INDEX"`
	Issue                      *Issue `xorm:"-"`
	Index                      int64
	RequestedReviewers         []*user_model.User `xorm:"-"`
	RequestedReviewersTeams    []*org_model.Team  `xorm:"-"`
	isRequestedReviewersLoaded bool               `xorm:"-"`

	HeadRepoID          int64                  `xorm:"INDEX"`
	HeadRepo            *repo_model.Repository `xorm:"-"`
	BaseRepoID          int64                  `xorm:"INDEX"`
	BaseRepo            *repo_model.Repository `xorm:"-"`
	HeadBranch          string
	HeadCommitID        string `xorm:"-"`
	BaseBranch          string
	MergeBase           string `xorm:"VARCHAR(64)"`
	AllowMaintainerEdit bool   `xorm:"NOT NULL DEFAULT false"`

	HasMerged      bool               `xorm:"INDEX"`
	MergedCommitID string             `xorm:"VARCHAR(64)"`
	MergerID       int64              `xorm:"INDEX"`
	Merger         *user_model.User   `xorm:"-"`
	MergedUnix     timeutil.TimeStamp `xorm:"updated INDEX"`

	isHeadRepoLoaded bool `xorm:"-"`

	Flow PullRequestFlow `xorm:"NOT NULL DEFAULT 0"`
}

func init() {
	db.RegisterModel(new(PullRequest))
}

// DeletePullsByBaseRepoID deletes all pull requests by the base repository ID
func DeletePullsByBaseRepoID(ctx context.Context, repoID int64) error {
	deleteCond := builder.Select("id").From("pull_request").Where(builder.Eq{"pull_request.base_repo_id": repoID})

	// Delete scheduled auto merges
	if _, err := db.GetEngine(ctx).In("pull_id", deleteCond).
		Delete(&pull_model.AutoMerge{}); err != nil {
		return err
	}

	// Delete review states
	if _, err := db.GetEngine(ctx).In("pull_id", deleteCond).
		Delete(&pull_model.ReviewState{}); err != nil {
		return err
	}

	_, err := db.DeleteByBean(ctx, &PullRequest{BaseRepoID: repoID})
	return err
}

func (pr *PullRequest) String() string {
	if pr == nil {
		return "<PullRequest nil>"
	}

	s := new(strings.Builder)
	fmt.Fprintf(s, "<PullRequest [%d]", pr.ID)
	if pr.BaseRepo != nil {
		fmt.Fprintf(s, "%s#%d[%s...", pr.BaseRepo.FullName(), pr.Index, pr.BaseBranch)
	} else {
		fmt.Fprintf(s, "Repo[%d]#%d[%s...", pr.BaseRepoID, pr.Index, pr.BaseBranch)
	}
	if pr.HeadRepoID == pr.BaseRepoID {
		fmt.Fprintf(s, "%s]", pr.HeadBranch)
	} else if pr.HeadRepo != nil {
		fmt.Fprintf(s, "%s:%s]", pr.HeadRepo.FullName(), pr.HeadBranch)
	} else {
		fmt.Fprintf(s, "Repo[%d]:%s]", pr.HeadRepoID, pr.HeadBranch)
	}
	s.WriteByte('>')
	return s.String()
}

// MustHeadUserName returns the HeadRepo's username if failed return blank
func (pr *PullRequest) MustHeadUserName(ctx context.Context) string {
	if err := pr.LoadHeadRepo(ctx); err != nil {
		if !repo_model.IsErrRepoNotExist(err) {
			log.Error("LoadHeadRepo: %v", err)
		} else {
			log.Warn("LoadHeadRepo %d but repository does not exist: %v", pr.HeadRepoID, err)
		}
		return ""
	}
	if pr.HeadRepo == nil {
		return ""
	}
	return pr.HeadRepo.OwnerName
}

// LoadAttributes loads pull request attributes from database
// Note: don't try to get Issue because will end up recursive querying.
func (pr *PullRequest) LoadAttributes(ctx context.Context) (err error) {
	if pr.HasMerged && pr.Merger == nil {
		pr.Merger, err = user_model.GetUserByID(ctx, pr.MergerID)
		if user_model.IsErrUserNotExist(err) {
			pr.MergerID = user_model.GhostUserID
			pr.Merger = user_model.NewGhostUser()
		} else if err != nil {
			return fmt.Errorf("getUserByID [%d]: %w", pr.MergerID, err)
		}
	}

	return nil
}

func (pr *PullRequest) IsAgitFlow() bool {
	return pr.Flow == PullRequestFlowAGit
}

// LoadHeadRepo loads the head repository, pr.HeadRepo will remain nil if it does not exist
// and thus ErrRepoNotExist will never be returned
func (pr *PullRequest) LoadHeadRepo(ctx context.Context) (err error) {
	if !pr.isHeadRepoLoaded && pr.HeadRepo == nil && pr.HeadRepoID > 0 {
		if pr.HeadRepoID == pr.BaseRepoID {
			if pr.BaseRepo != nil {
				pr.HeadRepo = pr.BaseRepo
				return nil
			} else if pr.Issue != nil && pr.Issue.Repo != nil {
				pr.HeadRepo = pr.Issue.Repo
				return nil
			}
		}

		pr.HeadRepo, err = repo_model.GetRepositoryByID(ctx, pr.HeadRepoID)
		if err != nil && !repo_model.IsErrRepoNotExist(err) { // Head repo maybe deleted, but it should still work
			return fmt.Errorf("pr[%d].LoadHeadRepo[%d]: %w", pr.ID, pr.HeadRepoID, err)
		}
		pr.isHeadRepoLoaded = true
	}
	return nil
}

// LoadRequestedReviewers loads the requested reviewers.
func (pr *PullRequest) LoadRequestedReviewers(ctx context.Context) error {
	if pr.isRequestedReviewersLoaded || len(pr.RequestedReviewers) > 0 {
		return nil
	}

	reviews, err := GetReviewsByIssueID(ctx, pr.Issue.ID)
	if err != nil {
		return err
	}
	if err = reviews.LoadReviewers(ctx); err != nil {
		return err
	}
	pr.isRequestedReviewersLoaded = true
	for _, review := range reviews {
		if review.ReviewerID != 0 {
			pr.RequestedReviewers = append(pr.RequestedReviewers, review.Reviewer)
		}
	}

	return nil
}

// LoadRequestedReviewersTeams loads the requested reviewers teams.
func (pr *PullRequest) LoadRequestedReviewersTeams(ctx context.Context) error {
	reviews, err := GetReviewsByIssueID(ctx, pr.Issue.ID)
	if err != nil {
		return err
	}
	if err = reviews.LoadReviewersTeams(ctx); err != nil {
		return err
	}

	for _, review := range reviews {
		if review.ReviewerTeamID != 0 {
			pr.RequestedReviewersTeams = append(pr.RequestedReviewersTeams, review.ReviewerTeam)
		}
	}

	return nil
}

// LoadBaseRepo loads the target repository. ErrRepoNotExist may be returned.
func (pr *PullRequest) LoadBaseRepo(ctx context.Context) (err error) {
	if pr.BaseRepo != nil {
		return nil
	}

	if pr.HeadRepoID == pr.BaseRepoID && pr.HeadRepo != nil {
		pr.BaseRepo = pr.HeadRepo
		return nil
	}

	if pr.Issue != nil && pr.Issue.Repo != nil {
		pr.BaseRepo = pr.Issue.Repo
		return nil
	}

	pr.BaseRepo, err = repo_model.GetRepositoryByID(ctx, pr.BaseRepoID)
	if err != nil {
		return fmt.Errorf("pr[%d].LoadBaseRepo[%d]: %w", pr.ID, pr.BaseRepoID, err)
	}
	return nil
}

// LoadIssue loads issue information from database
func (pr *PullRequest) LoadIssue(ctx context.Context) (err error) {
	if pr.Issue != nil {
		return nil
	}

	pr.Issue, err = GetIssueByID(ctx, pr.IssueID)
	if err == nil {
		pr.Issue.PullRequest = pr
	}
	return err
}

// ReviewCount represents a count of Reviews
type ReviewCount struct {
	IssueID int64
	Type    ReviewType
	Count   int64
}

// GetApprovalCounts returns the approval counts by type
// FIXME: Only returns official counts due to double counting of non-official counts
func (pr *PullRequest) GetApprovalCounts(ctx context.Context) ([]*ReviewCount, error) {
	rCounts := make([]*ReviewCount, 0, 6)
	sess := db.GetEngine(ctx).Where("issue_id = ?", pr.IssueID)
	return rCounts, sess.Select("issue_id, type, count(id) as `count`").Where("official = ? AND dismissed = ?", true, false).GroupBy("issue_id, type").Table("review").Find(&rCounts)
}

// GetApprovers returns the approvers of the pull request
func (pr *PullRequest) GetApprovers(ctx context.Context) string {
	stringBuilder := strings.Builder{}
	if err := pr.getReviewedByLines(ctx, &stringBuilder); err != nil {
		log.Error("Unable to getReviewedByLines: Error: %v", err)
		return ""
	}

	return stringBuilder.String()
}

func (pr *PullRequest) getReviewedByLines(ctx context.Context, writer io.Writer) error {
	maxReviewers := setting.Repository.PullRequest.DefaultMergeMessageMaxApprovers

	if maxReviewers == 0 {
		return nil
	}

	ctx, committer, err := db.TxContext(ctx)
	if err != nil {
		return err
	}
	defer committer.Close()

	// Note: This doesn't page as we only expect a very limited number of reviews
	reviews, err := FindLatestReviews(ctx, FindReviewOptions{
		Types:        []ReviewType{ReviewTypeApprove},
		IssueID:      pr.IssueID,
		OfficialOnly: setting.Repository.PullRequest.DefaultMergeMessageOfficialApproversOnly,
	})
	if err != nil {
		log.Error("Unable to FindReviews for PR ID %d: %v", pr.ID, err)
		return err
	}

	reviewersWritten := 0

	for _, review := range reviews {
		if maxReviewers > 0 && reviewersWritten > maxReviewers {
			break
		}

		if err := review.LoadReviewer(ctx); err != nil && !user_model.IsErrUserNotExist(err) {
			log.Error("Unable to LoadReviewer[%d] for PR ID %d : %v", review.ReviewerID, pr.ID, err)
			return err
		} else if review.Reviewer == nil {
			continue
		}
		if _, err := writer.Write([]byte("Reviewed-by: ")); err != nil {
			return err
		}
		if _, err := writer.Write([]byte(review.Reviewer.NewGitSig().String())); err != nil {
			return err
		}
		if _, err := writer.Write([]byte{'\n'}); err != nil {
			return err
		}
		reviewersWritten++
	}
	return committer.Commit()
}

// GetGitRefName returns git ref for hidden pull request branch
func (pr *PullRequest) GetGitRefName() string {
	return fmt.Sprintf("%s%d/head", git.PullPrefix, pr.Index)
}

func (pr *PullRequest) GetGitHeadBranchRefName() string {
	return fmt.Sprintf("%s%s", git.BranchPrefix, pr.HeadBranch)
}

// GetReviewCommentsCount returns the number of review comments made on the diff of a PR review (not including comments on commits or issues in a PR)
func (pr *PullRequest) GetReviewCommentsCount(ctx context.Context) int {
	opts := FindCommentsOptions{
		Type:    CommentTypeReview,
		IssueID: pr.IssueID,
	}
	conds := opts.ToConds()

	count, err := db.GetEngine(ctx).Where(conds).Count(new(Comment))
	if err != nil {
		return 0
	}
	return int(count)
}

// IsChecking returns true if this pull request is still checking conflict.
func (pr *PullRequest) IsChecking() bool {
	return pr.Status == PullRequestStatusChecking
}

// CanAutoMerge returns true if this pull request can be merged automatically.
func (pr *PullRequest) CanAutoMerge() bool {
	return pr.Status == PullRequestStatusMergeable
}

// IsEmpty returns true if this pull request is empty.
func (pr *PullRequest) IsEmpty() bool {
	return pr.Status == PullRequestStatusEmpty
}

// IsAncestor returns true if the Head Commit of this PR is an ancestor of the Base Commit
func (pr *PullRequest) IsAncestor() bool {
	return pr.Status == PullRequestStatusAncestor
}

// IsFromFork return true if this PR is from a fork.
func (pr *PullRequest) IsFromFork() bool {
	return pr.HeadRepoID != pr.BaseRepoID
}

<<<<<<< HEAD
=======
// SetMerged sets a pull request to merged and closes the corresponding issue
func (pr *PullRequest) SetMerged(ctx context.Context) (bool, error) {
	if pr.HasMerged {
		return false, fmt.Errorf("PullRequest[%d] already merged", pr.Index)
	}
	if pr.MergedCommitID == "" || pr.MergedUnix == 0 || pr.Merger == nil {
		return false, fmt.Errorf("Unable to merge PullRequest[%d], some required fields are empty", pr.Index)
	}

	pr.HasMerged = true
	sess := db.GetEngine(ctx)

	if _, err := sess.Exec("UPDATE `issue` SET `repo_id` = `repo_id` WHERE `id` = ?", pr.IssueID); err != nil {
		return false, err
	}

	if _, err := sess.Exec("UPDATE `pull_request` SET `issue_id` = `issue_id` WHERE `id` = ?", pr.ID); err != nil {
		return false, err
	}

	pr.Issue = nil
	if err := pr.LoadIssue(ctx); err != nil {
		return false, err
	}

	if tmpPr, err := GetPullRequestByID(ctx, pr.ID); err != nil {
		return false, err
	} else if tmpPr.HasMerged {
		if pr.Issue.IsClosed {
			return false, nil
		}
		return false, fmt.Errorf("PullRequest[%d] already merged but it's associated issue [%d] is not closed", pr.Index, pr.IssueID)
	} else if pr.Issue.IsClosed {
		return false, fmt.Errorf("PullRequest[%d] already closed", pr.Index)
	}

	if err := pr.Issue.LoadRepo(ctx); err != nil {
		return false, err
	}

	if err := pr.Issue.Repo.LoadOwner(ctx); err != nil {
		return false, err
	}

	if _, err := changeIssueStatus(ctx, pr.Issue, pr.Merger, true, true); err != nil {
		return false, fmt.Errorf("Issue.changeStatus: %w", err)
	}

	// reset the conflicted files as there cannot be any if we're merged
	pr.ConflictedFiles = []string{}

	// We need to save all of the data used to compute this merge as it may have already been changed by TestPatch. FIXME: need to set some state to prevent TestPatch from running whilst we are merging.
	if _, err := sess.Where("id = ?", pr.ID).Cols("has_merged, status, merge_base, merged_commit_id, merger_id, merged_unix, conflicted_files").Update(pr); err != nil {
		return false, fmt.Errorf("Failed to update pr[%d]: %w", pr.ID, err)
	}

	return true, nil
}

// NewPullRequest creates new pull request with labels for repository.
func NewPullRequest(ctx context.Context, repo *repo_model.Repository, issue *Issue, labelIDs []int64, uuids []string, pr *PullRequest) (err error) {
	ctx, committer, err := db.TxContext(ctx)
	if err != nil {
		return err
	}
	defer committer.Close()

	idx, err := db.GetNextResourceIndex(ctx, "issue_index", repo.ID)
	if err != nil {
		return fmt.Errorf("generate pull request index failed: %w", err)
	}

	issue.Index = idx
	issue.Title, _ = util.SplitStringAtByteN(issue.Title, 255)

	if err = NewIssueWithIndex(ctx, issue.Poster, NewIssueOptions{
		Repo:        repo,
		Issue:       issue,
		LabelIDs:    labelIDs,
		Attachments: uuids,
		IsPull:      true,
	}); err != nil {
		if repo_model.IsErrUserDoesNotHaveAccessToRepo(err) || IsErrNewIssueInsert(err) {
			return err
		}
		return fmt.Errorf("newIssue: %w", err)
	}

	pr.Index = issue.Index
	pr.BaseRepo = repo
	pr.IssueID = issue.ID
	if err = db.Insert(ctx, pr); err != nil {
		return fmt.Errorf("insert pull repo: %w", err)
	}

	if err = committer.Commit(); err != nil {
		return fmt.Errorf("Commit: %w", err)
	}

	return nil
}

>>>>>>> a175f980
// ErrUserMustCollaborator represents an error that the user must be a collaborator to a given repo.
type ErrUserMustCollaborator struct {
	UserID   int64
	RepoName string
}

// GetUnmergedPullRequest returns a pull request that is open and has not been merged
// by given head/base and repo/branch.
func GetUnmergedPullRequest(ctx context.Context, headRepoID, baseRepoID int64, headBranch, baseBranch string, flow PullRequestFlow) (*PullRequest, error) {
	pr := new(PullRequest)
	has, err := db.GetEngine(ctx).
		Where("head_repo_id=? AND head_branch=? AND base_repo_id=? AND base_branch=? AND has_merged=? AND flow = ? AND issue.is_closed=?",
			headRepoID, headBranch, baseRepoID, baseBranch, false, flow, false).
		Join("INNER", "issue", "issue.id=pull_request.issue_id").
		Get(pr)
	if err != nil {
		return nil, err
	} else if !has {
		return nil, ErrPullRequestNotExist{0, 0, headRepoID, baseRepoID, headBranch, baseBranch}
	}

	return pr, nil
}

// GetLatestPullRequestByHeadInfo returns the latest pull request (regardless of its status)
// by given head information (repo and branch).
func GetLatestPullRequestByHeadInfo(ctx context.Context, repoID int64, branch string) (*PullRequest, error) {
	pr := new(PullRequest)
	has, err := db.GetEngine(ctx).
		Where("head_repo_id = ? AND head_branch = ? AND flow = ?", repoID, branch, PullRequestFlowGithub).
		OrderBy("id DESC").
		Get(pr)
	if !has {
		return nil, err
	}
	return pr, err
}

// GetPullRequestByIndex returns a pull request by the given index
func GetPullRequestByIndex(ctx context.Context, repoID, index int64) (*PullRequest, error) {
	if index < 1 {
		return nil, ErrPullRequestNotExist{}
	}
	pr := &PullRequest{
		BaseRepoID: repoID,
		Index:      index,
	}

	has, err := db.GetEngine(ctx).Get(pr)
	if err != nil {
		return nil, err
	} else if !has {
		return nil, ErrPullRequestNotExist{0, 0, 0, repoID, "", ""}
	}

	if err = pr.LoadAttributes(ctx); err != nil {
		return nil, err
	}
	if err = pr.LoadIssue(ctx); err != nil {
		return nil, err
	}

	return pr, nil
}

// GetPullRequestByID returns a pull request by given ID.
func GetPullRequestByID(ctx context.Context, id int64) (*PullRequest, error) {
	pr := new(PullRequest)
	has, err := db.GetEngine(ctx).ID(id).Get(pr)
	if err != nil {
		return nil, err
	} else if !has {
		return nil, ErrPullRequestNotExist{id, 0, 0, 0, "", ""}
	}
	return pr, pr.LoadAttributes(ctx)
}

// GetPullRequestByIssueIDWithNoAttributes returns pull request with no attributes loaded by given issue ID.
func GetPullRequestByIssueIDWithNoAttributes(ctx context.Context, issueID int64) (*PullRequest, error) {
	var pr PullRequest
	has, err := db.GetEngine(ctx).Where("issue_id = ?", issueID).Get(&pr)
	if err != nil {
		return nil, err
	}
	if !has {
		return nil, ErrPullRequestNotExist{0, issueID, 0, 0, "", ""}
	}
	return &pr, nil
}

// GetPullRequestByIssueID returns pull request by given issue ID.
func GetPullRequestByIssueID(ctx context.Context, issueID int64) (*PullRequest, error) {
	pr, exist, err := db.Get[PullRequest](ctx, builder.Eq{"issue_id": issueID})
	if err != nil {
		return nil, err
	} else if !exist {
		return nil, ErrPullRequestNotExist{0, issueID, 0, 0, "", ""}
	}
	return pr, pr.LoadAttributes(ctx)
}

// GetPullRequestByBaseHeadInfo returns the pull request by given base and head
func GetPullRequestByBaseHeadInfo(ctx context.Context, baseID, headID int64, base, head string) (*PullRequest, error) {
	pr := &PullRequest{}
	sess := db.GetEngine(ctx).
		Join("INNER", "issue", "issue.id = pull_request.issue_id").
		Where("base_repo_id = ? AND base_branch = ? AND head_repo_id = ? AND head_branch = ?", baseID, base, headID, head)
	has, err := sess.Get(pr)
	if err != nil {
		return nil, err
	}
	if !has {
		return nil, ErrPullRequestNotExist{
			HeadRepoID: headID,
			BaseRepoID: baseID,
			HeadBranch: head,
			BaseBranch: base,
		}
	}

	if err = pr.LoadAttributes(ctx); err != nil {
		return nil, err
	}
	if err = pr.LoadIssue(ctx); err != nil {
		return nil, err
	}

	return pr, nil
}

// GetAllUnmergedAgitPullRequestByPoster get all unmerged agit flow pull request
// By poster id.
func GetAllUnmergedAgitPullRequestByPoster(ctx context.Context, uid int64) ([]*PullRequest, error) {
	pulls := make([]*PullRequest, 0, 10)

	err := db.GetEngine(ctx).
		Where("has_merged=? AND flow = ? AND issue.is_closed=? AND issue.poster_id=?",
			false, PullRequestFlowAGit, false, uid).
		Join("INNER", "issue", "issue.id=pull_request.issue_id").
		Find(&pulls)

	return pulls, err
}

// Update updates all fields of pull request.
func (pr *PullRequest) Update(ctx context.Context) error {
	_, err := db.GetEngine(ctx).ID(pr.ID).AllCols().Update(pr)
	return err
}

// UpdateCols updates specific fields of pull request.
func (pr *PullRequest) UpdateCols(ctx context.Context, cols ...string) error {
	_, err := db.GetEngine(ctx).ID(pr.ID).Cols(cols...).Update(pr)
	return err
}

// UpdateColsIfNotMerged updates specific fields of a pull request if it has not been merged
func (pr *PullRequest) UpdateColsIfNotMerged(ctx context.Context, cols ...string) error {
	_, err := db.GetEngine(ctx).Where("id = ? AND has_merged = ?", pr.ID, false).Cols(cols...).Update(pr)
	return err
}

// IsWorkInProgress determine if the Pull Request is a Work In Progress by its title
// Issue must be set before this method can be called.
func (pr *PullRequest) IsWorkInProgress(ctx context.Context) bool {
	if err := pr.LoadIssue(ctx); err != nil {
		log.Error("LoadIssue: %v", err)
		return false
	}
	return HasWorkInProgressPrefix(pr.Issue.Title)
}

// HasWorkInProgressPrefix determines if the given PR title has a Work In Progress prefix
func HasWorkInProgressPrefix(title string) bool {
	for _, prefix := range setting.Repository.PullRequest.WorkInProgressPrefixes {
		if strings.HasPrefix(strings.ToUpper(title), strings.ToUpper(prefix)) {
			return true
		}
	}
	return false
}

// IsFilesConflicted determines if the  Pull Request has changes conflicting with the target branch.
func (pr *PullRequest) IsFilesConflicted() bool {
	return len(pr.ConflictedFiles) > 0
}

// GetWorkInProgressPrefix returns the prefix used to mark the pull request as a work in progress.
// It returns an empty string when none were found
func (pr *PullRequest) GetWorkInProgressPrefix(ctx context.Context) string {
	if err := pr.LoadIssue(ctx); err != nil {
		log.Error("LoadIssue: %v", err)
		return ""
	}

	for _, prefix := range setting.Repository.PullRequest.WorkInProgressPrefixes {
		if strings.HasPrefix(strings.ToUpper(pr.Issue.Title), strings.ToUpper(prefix)) {
			return pr.Issue.Title[0:len(prefix)]
		}
	}
	return ""
}

// UpdateCommitDivergence update Divergence of a pull request
func (pr *PullRequest) UpdateCommitDivergence(ctx context.Context, ahead, behind int) error {
	if pr.ID == 0 {
		return fmt.Errorf("pull ID is 0")
	}
	pr.CommitsAhead = ahead
	pr.CommitsBehind = behind
	_, err := db.GetEngine(ctx).ID(pr.ID).Cols("commits_ahead", "commits_behind").Update(pr)
	return err
}

// IsSameRepo returns true if base repo and head repo is the same
func (pr *PullRequest) IsSameRepo() bool {
	return pr.BaseRepoID == pr.HeadRepoID
}

// GetBaseBranchLink returns the relative URL of the base branch
func (pr *PullRequest) GetBaseBranchLink(ctx context.Context) string {
	if err := pr.LoadBaseRepo(ctx); err != nil {
		log.Error("LoadBaseRepo: %v", err)
		return ""
	}
	if pr.BaseRepo == nil {
		return ""
	}
	return pr.BaseRepo.Link() + "/src/branch/" + util.PathEscapeSegments(pr.BaseBranch)
}

// GetHeadBranchLink returns the relative URL of the head branch
func (pr *PullRequest) GetHeadBranchLink(ctx context.Context) string {
	if pr.Flow == PullRequestFlowAGit {
		return ""
	}

	if err := pr.LoadHeadRepo(ctx); err != nil {
		log.Error("LoadHeadRepo: %v", err)
		return ""
	}
	if pr.HeadRepo == nil {
		return ""
	}
	return pr.HeadRepo.Link() + "/src/branch/" + util.PathEscapeSegments(pr.HeadBranch)
}

// UpdateAllowEdits update if PR can be edited from maintainers
func UpdateAllowEdits(ctx context.Context, pr *PullRequest) error {
	if _, err := db.GetEngine(ctx).ID(pr.ID).Cols("allow_maintainer_edit").Update(pr); err != nil {
		return err
	}
	return nil
}

// Mergeable returns if the pullrequest is mergeable.
func (pr *PullRequest) Mergeable(ctx context.Context) bool {
	// If a pull request isn't mergeable if it's:
	// - Being conflict checked.
	// - Has a conflict.
	// - Received a error while being conflict checked.
	// - Is a work-in-progress pull request.
	return pr.Status != PullRequestStatusChecking && pr.Status != PullRequestStatusConflict &&
		pr.Status != PullRequestStatusError && !pr.IsWorkInProgress(ctx)
}

// HasEnoughApprovals returns true if pr has enough granted approvals.
func HasEnoughApprovals(ctx context.Context, protectBranch *git_model.ProtectedBranch, pr *PullRequest) bool {
	if protectBranch.RequiredApprovals == 0 {
		return true
	}
	return GetGrantedApprovalsCount(ctx, protectBranch, pr) >= protectBranch.RequiredApprovals
}

// GetGrantedApprovalsCount returns the number of granted approvals for pr. A granted approval must be authored by a user in an approval whitelist.
func GetGrantedApprovalsCount(ctx context.Context, protectBranch *git_model.ProtectedBranch, pr *PullRequest) int64 {
	sess := db.GetEngine(ctx).Where("issue_id = ?", pr.IssueID).
		And("type = ?", ReviewTypeApprove).
		And("official = ?", true).
		And("dismissed = ?", false)
	if protectBranch.IgnoreStaleApprovals {
		sess = sess.And("stale = ?", false)
	}
	approvals, err := sess.Count(new(Review))
	if err != nil {
		log.Error("GetGrantedApprovalsCount: %v", err)
		return 0
	}

	return approvals
}

// MergeBlockedByRejectedReview returns true if merge is blocked by rejected reviews
func MergeBlockedByRejectedReview(ctx context.Context, protectBranch *git_model.ProtectedBranch, pr *PullRequest) bool {
	if !protectBranch.BlockOnRejectedReviews {
		return false
	}
	rejectExist, err := db.GetEngine(ctx).Where("issue_id = ?", pr.IssueID).
		And("type = ?", ReviewTypeReject).
		And("official = ?", true).
		And("dismissed = ?", false).
		Exist(new(Review))
	if err != nil {
		log.Error("MergeBlockedByRejectedReview: %v", err)
		return true
	}

	return rejectExist
}

// MergeBlockedByOfficialReviewRequests block merge because of some review request to official reviewer
// of from official review
func MergeBlockedByOfficialReviewRequests(ctx context.Context, protectBranch *git_model.ProtectedBranch, pr *PullRequest) bool {
	if !protectBranch.BlockOnOfficialReviewRequests {
		return false
	}
	has, err := db.GetEngine(ctx).Where("issue_id = ?", pr.IssueID).
		And("type = ?", ReviewTypeRequest).
		And("official = ?", true).
		Exist(new(Review))
	if err != nil {
		log.Error("MergeBlockedByOfficialReviewRequests: %v", err)
		return true
	}

	return has
}

// MergeBlockedByOutdatedBranch returns true if merge is blocked by an outdated head branch
func MergeBlockedByOutdatedBranch(protectBranch *git_model.ProtectedBranch, pr *PullRequest) bool {
	return protectBranch.BlockOnOutdatedBranch && pr.CommitsBehind > 0
}

// GetCodeOwnersFromContent returns the code owners configuration
// Return empty slice if files missing
// Return warning messages on parsing errors
// We're trying to do the best we can when parsing a file.
// Invalid lines are skipped. Non-existent users and teams too.
func GetCodeOwnersFromContent(ctx context.Context, data string) ([]*CodeOwnerRule, []string) {
	if len(data) == 0 {
		return nil, nil
	}

	rules := make([]*CodeOwnerRule, 0)
	lines := strings.Split(data, "\n")
	warnings := make([]string, 0)

	for i, line := range lines {
		tokens := TokenizeCodeOwnersLine(line)
		if len(tokens) == 0 {
			continue
		} else if len(tokens) < 2 {
			warnings = append(warnings, fmt.Sprintf("Line: %d: incorrect format", i+1))
			continue
		}
		rule, wr := ParseCodeOwnersLine(ctx, tokens)
		for _, w := range wr {
			warnings = append(warnings, fmt.Sprintf("Line: %d: %s", i+1, w))
		}
		if rule == nil {
			continue
		}

		rules = append(rules, rule)
	}

	return rules, warnings
}

type CodeOwnerRule struct {
	Rule     *regexp.Regexp
	Negative bool
	Users    []*user_model.User
	Teams    []*org_model.Team
}

func ParseCodeOwnersLine(ctx context.Context, tokens []string) (*CodeOwnerRule, []string) {
	var err error
	rule := &CodeOwnerRule{
		Users:    make([]*user_model.User, 0),
		Teams:    make([]*org_model.Team, 0),
		Negative: strings.HasPrefix(tokens[0], "!"),
	}

	warnings := make([]string, 0)

	rule.Rule, err = regexp.Compile(fmt.Sprintf("^%s$", strings.TrimPrefix(tokens[0], "!")))
	if err != nil {
		warnings = append(warnings, fmt.Sprintf("incorrect codeowner regexp: %s", err))
		return nil, warnings
	}

	for _, user := range tokens[1:] {
		user = strings.TrimPrefix(user, "@")

		// Only @org/team can contain slashes
		if strings.Contains(user, "/") {
			s := strings.Split(user, "/")
			if len(s) != 2 {
				warnings = append(warnings, fmt.Sprintf("incorrect codeowner group: %s", user))
				continue
			}
			orgName := s[0]
			teamName := s[1]

			org, err := org_model.GetOrgByName(ctx, orgName)
			if err != nil {
				warnings = append(warnings, fmt.Sprintf("incorrect codeowner organization: %s", user))
				continue
			}
			teams, err := org.LoadTeams(ctx)
			if err != nil {
				warnings = append(warnings, fmt.Sprintf("incorrect codeowner team: %s", user))
				continue
			}

			for _, team := range teams {
				if team.Name == teamName {
					rule.Teams = append(rule.Teams, team)
				}
			}
		} else {
			u, err := user_model.GetUserByName(ctx, user)
			if err != nil {
				warnings = append(warnings, fmt.Sprintf("incorrect codeowner user: %s", user))
				continue
			}
			rule.Users = append(rule.Users, u)
		}
	}

	if (len(rule.Users) == 0) && (len(rule.Teams) == 0) {
		warnings = append(warnings, "no users/groups matched")
		return nil, warnings
	}

	return rule, warnings
}

func TokenizeCodeOwnersLine(line string) []string {
	if len(line) == 0 {
		return nil
	}

	line = strings.TrimSpace(line)
	line = strings.ReplaceAll(line, "\t", " ")

	tokens := make([]string, 0)

	escape := false
	token := ""
	for _, char := range line {
		if escape {
			token += string(char)
			escape = false
		} else if string(char) == "\\" {
			escape = true
		} else if string(char) == "#" {
			break
		} else if string(char) == " " {
			if len(token) > 0 {
				tokens = append(tokens, token)
				token = ""
			}
		} else {
			token += string(char)
		}
	}

	if len(token) > 0 {
		tokens = append(tokens, token)
	}

	return tokens
}

// InsertPullRequests inserted pull requests
func InsertPullRequests(ctx context.Context, prs ...*PullRequest) error {
	ctx, committer, err := db.TxContext(ctx)
	if err != nil {
		return err
	}
	defer committer.Close()
	sess := db.GetEngine(ctx)
	for _, pr := range prs {
		if err := insertIssue(ctx, pr.Issue); err != nil {
			return err
		}
		pr.IssueID = pr.Issue.ID
		if _, err := sess.NoAutoTime().Insert(pr); err != nil {
			return err
		}
	}
	return committer.Commit()
}

// GetPullRequestByMergedCommit returns a merged pull request by the given commit
func GetPullRequestByMergedCommit(ctx context.Context, repoID int64, sha string) (*PullRequest, error) {
	pr := new(PullRequest)
	has, err := db.GetEngine(ctx).Where("base_repo_id = ? AND merged_commit_id = ?", repoID, sha).Get(pr)
	if err != nil {
		return nil, err
	} else if !has {
		return nil, ErrPullRequestNotExist{0, 0, 0, repoID, "", ""}
	}

	if err = pr.LoadAttributes(ctx); err != nil {
		return nil, err
	}
	if err = pr.LoadIssue(ctx); err != nil {
		return nil, err
	}

	return pr, nil
}<|MERGE_RESOLUTION|>--- conflicted
+++ resolved
@@ -499,111 +499,6 @@
 	return pr.HeadRepoID != pr.BaseRepoID
 }
 
-<<<<<<< HEAD
-=======
-// SetMerged sets a pull request to merged and closes the corresponding issue
-func (pr *PullRequest) SetMerged(ctx context.Context) (bool, error) {
-	if pr.HasMerged {
-		return false, fmt.Errorf("PullRequest[%d] already merged", pr.Index)
-	}
-	if pr.MergedCommitID == "" || pr.MergedUnix == 0 || pr.Merger == nil {
-		return false, fmt.Errorf("Unable to merge PullRequest[%d], some required fields are empty", pr.Index)
-	}
-
-	pr.HasMerged = true
-	sess := db.GetEngine(ctx)
-
-	if _, err := sess.Exec("UPDATE `issue` SET `repo_id` = `repo_id` WHERE `id` = ?", pr.IssueID); err != nil {
-		return false, err
-	}
-
-	if _, err := sess.Exec("UPDATE `pull_request` SET `issue_id` = `issue_id` WHERE `id` = ?", pr.ID); err != nil {
-		return false, err
-	}
-
-	pr.Issue = nil
-	if err := pr.LoadIssue(ctx); err != nil {
-		return false, err
-	}
-
-	if tmpPr, err := GetPullRequestByID(ctx, pr.ID); err != nil {
-		return false, err
-	} else if tmpPr.HasMerged {
-		if pr.Issue.IsClosed {
-			return false, nil
-		}
-		return false, fmt.Errorf("PullRequest[%d] already merged but it's associated issue [%d] is not closed", pr.Index, pr.IssueID)
-	} else if pr.Issue.IsClosed {
-		return false, fmt.Errorf("PullRequest[%d] already closed", pr.Index)
-	}
-
-	if err := pr.Issue.LoadRepo(ctx); err != nil {
-		return false, err
-	}
-
-	if err := pr.Issue.Repo.LoadOwner(ctx); err != nil {
-		return false, err
-	}
-
-	if _, err := changeIssueStatus(ctx, pr.Issue, pr.Merger, true, true); err != nil {
-		return false, fmt.Errorf("Issue.changeStatus: %w", err)
-	}
-
-	// reset the conflicted files as there cannot be any if we're merged
-	pr.ConflictedFiles = []string{}
-
-	// We need to save all of the data used to compute this merge as it may have already been changed by TestPatch. FIXME: need to set some state to prevent TestPatch from running whilst we are merging.
-	if _, err := sess.Where("id = ?", pr.ID).Cols("has_merged, status, merge_base, merged_commit_id, merger_id, merged_unix, conflicted_files").Update(pr); err != nil {
-		return false, fmt.Errorf("Failed to update pr[%d]: %w", pr.ID, err)
-	}
-
-	return true, nil
-}
-
-// NewPullRequest creates new pull request with labels for repository.
-func NewPullRequest(ctx context.Context, repo *repo_model.Repository, issue *Issue, labelIDs []int64, uuids []string, pr *PullRequest) (err error) {
-	ctx, committer, err := db.TxContext(ctx)
-	if err != nil {
-		return err
-	}
-	defer committer.Close()
-
-	idx, err := db.GetNextResourceIndex(ctx, "issue_index", repo.ID)
-	if err != nil {
-		return fmt.Errorf("generate pull request index failed: %w", err)
-	}
-
-	issue.Index = idx
-	issue.Title, _ = util.SplitStringAtByteN(issue.Title, 255)
-
-	if err = NewIssueWithIndex(ctx, issue.Poster, NewIssueOptions{
-		Repo:        repo,
-		Issue:       issue,
-		LabelIDs:    labelIDs,
-		Attachments: uuids,
-		IsPull:      true,
-	}); err != nil {
-		if repo_model.IsErrUserDoesNotHaveAccessToRepo(err) || IsErrNewIssueInsert(err) {
-			return err
-		}
-		return fmt.Errorf("newIssue: %w", err)
-	}
-
-	pr.Index = issue.Index
-	pr.BaseRepo = repo
-	pr.IssueID = issue.ID
-	if err = db.Insert(ctx, pr); err != nil {
-		return fmt.Errorf("insert pull repo: %w", err)
-	}
-
-	if err = committer.Commit(); err != nil {
-		return fmt.Errorf("Commit: %w", err)
-	}
-
-	return nil
-}
-
->>>>>>> a175f980
 // ErrUserMustCollaborator represents an error that the user must be a collaborator to a given repo.
 type ErrUserMustCollaborator struct {
 	UserID   int64
