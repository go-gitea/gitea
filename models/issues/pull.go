// Copyright 2015 The Gogs Authors. All rights reserved.
// Copyright 2019 The Gitea Authors. All rights reserved.
// SPDX-License-Identifier: MIT

package issues

import (
	"context"
	"errors"
	"fmt"
	"io"
	"regexp"
	"strings"

	"code.gitea.io/gitea/models/db"
	git_model "code.gitea.io/gitea/models/git"
	org_model "code.gitea.io/gitea/models/organization"
	repo_model "code.gitea.io/gitea/models/repo"
	user_model "code.gitea.io/gitea/models/user"
	"code.gitea.io/gitea/modules/git"
	"code.gitea.io/gitea/modules/log"
	"code.gitea.io/gitea/modules/setting"
	"code.gitea.io/gitea/modules/timeutil"
	"code.gitea.io/gitea/modules/util"

	"xorm.io/builder"
)

var ErrMustCollaborator = util.NewPermissionDeniedErrorf("user must be a collaborator")

const reviewedBy = "Reviewed-by: "

// ErrPullRequestNotExist represents a "PullRequestNotExist" kind of error.
type ErrPullRequestNotExist struct {
	ID         int64
	IssueID    int64
	HeadRepoID int64
	BaseRepoID int64
	HeadBranch string
	BaseBranch string
}

// IsErrPullRequestNotExist checks if an error is a ErrPullRequestNotExist.
func IsErrPullRequestNotExist(err error) bool {
	_, ok := err.(ErrPullRequestNotExist)
	return ok
}

func (err ErrPullRequestNotExist) Error() string {
	return fmt.Sprintf("pull request does not exist [id: %d, issue_id: %d, head_repo_id: %d, base_repo_id: %d, head_branch: %s, base_branch: %s]",
		err.ID, err.IssueID, err.HeadRepoID, err.BaseRepoID, err.HeadBranch, err.BaseBranch)
}

func (err ErrPullRequestNotExist) Unwrap() error {
	return util.ErrNotExist
}

// ErrPullRequestAlreadyExists represents a "PullRequestAlreadyExists"-error
type ErrPullRequestAlreadyExists struct {
	ID         int64
	IssueID    int64
	HeadRepoID int64
	BaseRepoID int64
	HeadBranch string
	BaseBranch string
}

// IsErrPullRequestAlreadyExists checks if an error is a ErrPullRequestAlreadyExists.
func IsErrPullRequestAlreadyExists(err error) bool {
	_, ok := err.(ErrPullRequestAlreadyExists)
	return ok
}

// Error does pretty-printing :D
func (err ErrPullRequestAlreadyExists) Error() string {
	return fmt.Sprintf("pull request already exists for these targets [id: %d, issue_id: %d, head_repo_id: %d, base_repo_id: %d, head_branch: %s, base_branch: %s]",
		err.ID, err.IssueID, err.HeadRepoID, err.BaseRepoID, err.HeadBranch, err.BaseBranch)
}

func (err ErrPullRequestAlreadyExists) Unwrap() error {
	return util.ErrAlreadyExist
}

// PullRequestType defines pull request type
type PullRequestType int

// Enumerate all the pull request types
const (
	PullRequestGitea PullRequestType = iota
	PullRequestGit
)

// PullRequestStatus defines pull request status
type PullRequestStatus int

// Enumerate all the pull request status
const (
	PullRequestStatusConflict PullRequestStatus = iota
	PullRequestStatusChecking
	PullRequestStatusMergeable
	PullRequestStatusManuallyMerged
	PullRequestStatusError
	PullRequestStatusEmpty
	PullRequestStatusAncestor
)

// PullRequestFlow the flow of pull request
type PullRequestFlow int

const (
	// PullRequestFlowGithub github flow from head branch to base branch
	PullRequestFlowGithub PullRequestFlow = iota
	// PullRequestFlowAGit Agit flow pull request, head branch is not exist
	PullRequestFlowAGit
)

// PullRequest represents relation between pull request and repositories.
type PullRequest struct {
	ID              int64 `xorm:"pk autoincr"`
	Type            PullRequestType
	Status          PullRequestStatus
	ConflictedFiles []string `xorm:"TEXT JSON"`
	CommitsAhead    int
	CommitsBehind   int

	ChangedProtectedFiles []string `xorm:"TEXT JSON"`

	IssueID                    int64  `xorm:"INDEX"`
	Issue                      *Issue `xorm:"-"`
	Index                      int64
	RequestedReviewers         []*user_model.User `xorm:"-"`
	RequestedReviewersTeams    []*org_model.Team  `xorm:"-"`
	isRequestedReviewersLoaded bool               `xorm:"-"`

	HeadRepoID          int64                  `xorm:"INDEX"`
	HeadRepo            *repo_model.Repository `xorm:"-"`
	BaseRepoID          int64                  `xorm:"INDEX"`
	BaseRepo            *repo_model.Repository `xorm:"-"`
	HeadBranch          string
	HeadCommitID        string `xorm:"-"`
	BaseBranch          string
	MergeBase           string `xorm:"VARCHAR(64)"`
	AllowMaintainerEdit bool   `xorm:"NOT NULL DEFAULT false"`

	HasMerged      bool               `xorm:"INDEX"`
	MergedCommitID string             `xorm:"VARCHAR(64)"`
	MergerID       int64              `xorm:"INDEX"`
	Merger         *user_model.User   `xorm:"-"`
	MergedUnix     timeutil.TimeStamp `xorm:"updated INDEX"`

	isHeadRepoLoaded bool `xorm:"-"`

	Flow PullRequestFlow `xorm:"NOT NULL DEFAULT 0"`
}

func init() {
	db.RegisterModel(new(PullRequest))
}

func (pr *PullRequest) String() string {
	if pr == nil {
		return "<PullRequest nil>"
	}

	s := new(strings.Builder)
	fmt.Fprintf(s, "<PullRequest [%d]", pr.ID)
	if pr.BaseRepo != nil {
		fmt.Fprintf(s, "%s#%d[%s...", pr.BaseRepo.FullName(), pr.Index, pr.BaseBranch)
	} else {
		fmt.Fprintf(s, "Repo[%d]#%d[%s...", pr.BaseRepoID, pr.Index, pr.BaseBranch)
	}
	if pr.HeadRepoID == pr.BaseRepoID {
		fmt.Fprintf(s, "%s]", pr.HeadBranch)
	} else if pr.HeadRepo != nil {
		fmt.Fprintf(s, "%s:%s]", pr.HeadRepo.FullName(), pr.HeadBranch)
	} else {
		fmt.Fprintf(s, "Repo[%d]:%s]", pr.HeadRepoID, pr.HeadBranch)
	}
	s.WriteByte('>')
	return s.String()
}

// MustHeadUserName returns the HeadRepo's username if failed return blank
func (pr *PullRequest) MustHeadUserName(ctx context.Context) string {
	if err := pr.LoadHeadRepo(ctx); err != nil {
		if !repo_model.IsErrRepoNotExist(err) {
			log.Error("LoadHeadRepo: %v", err)
		} else {
			log.Warn("LoadHeadRepo %d but repository does not exist: %v", pr.HeadRepoID, err)
		}
		return ""
	}
	if pr.HeadRepo == nil {
		return ""
	}
	return pr.HeadRepo.OwnerName
}

// LoadAttributes loads pull request attributes from database
// Note: don't try to get Issue because will end up recursive querying.
func (pr *PullRequest) LoadAttributes(ctx context.Context) (err error) {
	if pr.HasMerged && pr.Merger == nil {
		pr.Merger, err = user_model.GetUserByID(ctx, pr.MergerID)
		if user_model.IsErrUserNotExist(err) {
			pr.MergerID = user_model.GhostUserID
			pr.Merger = user_model.NewGhostUser()
		} else if err != nil {
			return fmt.Errorf("getUserByID [%d]: %w", pr.MergerID, err)
		}
	}

	return nil
}

func (pr *PullRequest) IsAgitFlow() bool {
	return pr.Flow == PullRequestFlowAGit
}

// LoadHeadRepo loads the head repository, pr.HeadRepo will remain nil if it does not exist
// and thus ErrRepoNotExist will never be returned
func (pr *PullRequest) LoadHeadRepo(ctx context.Context) (err error) {
	if !pr.isHeadRepoLoaded && pr.HeadRepo == nil && pr.HeadRepoID > 0 {
		if pr.HeadRepoID == pr.BaseRepoID {
			if pr.BaseRepo != nil {
				pr.HeadRepo = pr.BaseRepo
				return nil
			} else if pr.Issue != nil && pr.Issue.Repo != nil {
				pr.HeadRepo = pr.Issue.Repo
				return nil
			}
		}

		pr.HeadRepo, err = repo_model.GetRepositoryByID(ctx, pr.HeadRepoID)
		if err != nil && !repo_model.IsErrRepoNotExist(err) { // Head repo maybe deleted, but it should still work
			return fmt.Errorf("pr[%d].LoadHeadRepo[%d]: %w", pr.ID, pr.HeadRepoID, err)
		}
		pr.isHeadRepoLoaded = true
	}
	return nil
}

// LoadRequestedReviewers loads the requested reviewers.
func (pr *PullRequest) LoadRequestedReviewers(ctx context.Context) error {
	if pr.isRequestedReviewersLoaded || len(pr.RequestedReviewers) > 0 {
		return nil
	}

	reviews, _, err := GetReviewsByIssueID(ctx, pr.Issue.ID)
	if err != nil {
		return err
	}
	if err = reviews.LoadReviewers(ctx); err != nil {
		return err
	}
	pr.isRequestedReviewersLoaded = true
	for _, review := range reviews {
		if review.ReviewerID != 0 {
			pr.RequestedReviewers = append(pr.RequestedReviewers, review.Reviewer)
		}
	}

	return nil
}

// LoadRequestedReviewersTeams loads the requested reviewers teams.
func (pr *PullRequest) LoadRequestedReviewersTeams(ctx context.Context) error {
	reviews, _, err := GetReviewsByIssueID(ctx, pr.Issue.ID)
	if err != nil {
		return err
	}
	if err = reviews.LoadReviewersTeams(ctx); err != nil {
		return err
	}

	for _, review := range reviews {
		if review.ReviewerTeamID != 0 {
			pr.RequestedReviewersTeams = append(pr.RequestedReviewersTeams, review.ReviewerTeam)
		}
	}

	return nil
}

// LoadBaseRepo loads the target repository. ErrRepoNotExist may be returned.
func (pr *PullRequest) LoadBaseRepo(ctx context.Context) (err error) {
	if pr.BaseRepo != nil {
		return nil
	}

	if pr.HeadRepoID == pr.BaseRepoID && pr.HeadRepo != nil {
		pr.BaseRepo = pr.HeadRepo
		return nil
	}

	if pr.Issue != nil && pr.Issue.Repo != nil {
		pr.BaseRepo = pr.Issue.Repo
		return nil
	}

	pr.BaseRepo, err = repo_model.GetRepositoryByID(ctx, pr.BaseRepoID)
	if err != nil {
		return fmt.Errorf("pr[%d].LoadBaseRepo[%d]: %w", pr.ID, pr.BaseRepoID, err)
	}
	return nil
}

// LoadIssue loads issue information from database
func (pr *PullRequest) LoadIssue(ctx context.Context) (err error) {
	if pr.Issue != nil {
		return nil
	}

	pr.Issue, err = GetIssueByID(ctx, pr.IssueID)
	if err == nil {
		pr.Issue.PullRequest = pr
	}
	return err
}

// ReviewCount represents a count of Reviews
type ReviewCount struct {
	IssueID int64
	Type    ReviewType
	Count   int64
}

// GetApprovalCounts returns the approval counts by type
// FIXME: Only returns official counts due to double counting of non-official counts
func (pr *PullRequest) GetApprovalCounts(ctx context.Context) ([]*ReviewCount, error) {
	rCounts := make([]*ReviewCount, 0, 6)
	sess := db.GetEngine(ctx).Where("issue_id = ?", pr.IssueID)
	return rCounts, sess.Select("issue_id, type, count(id) as `count`").
		Where(builder.Eq{"official": true, "dismissed": false}).
		GroupBy("issue_id, type").
		Table("review").
		Find(&rCounts)
}

// GetApprovers returns the approvers of the pull request
func (pr *PullRequest) GetApprovers(ctx context.Context) string {
	stringBuilder := strings.Builder{}
	if err := pr.getReviewedByLines(ctx, &stringBuilder); err != nil {
		log.Error("Unable to getReviewedByLines: Error: %v", err)
		return ""
	}

	return stringBuilder.String()
}

func (pr *PullRequest) getReviewedByLines(ctx context.Context, writer io.Writer) error {
	maxReviewers := setting.Repository.PullRequest.DefaultMergeMessageMaxApprovers
	if maxReviewers == 0 {
		return nil
	}

	// Note: This doesn't page as we only expect a very limited number of reviews
	reviews, err := FindLatestReviews(ctx, FindReviewOptions{
		Types:        []ReviewType{ReviewTypeApprove},
		IssueID:      pr.IssueID,
		OfficialOnly: setting.Repository.PullRequest.DefaultMergeMessageOfficialApproversOnly,
	})
	if err != nil {
		log.Error("Unable to FindReviews for PR ID %d: %v", pr.ID, err)
		return err
	}

	reviewersWritten := 0

	for _, review := range reviews {
		if maxReviewers > 0 && reviewersWritten > maxReviewers {
			break
		}

		if err := review.LoadReviewer(ctx); err != nil && !user_model.IsErrUserNotExist(err) {
			log.Error("Unable to LoadReviewer[%d] for PR ID %d : %v", review.ReviewerID, pr.ID, err)
			return err
		} else if review.Reviewer == nil {
			continue
		}
		if _, err := writer.Write([]byte(reviewedBy)); err != nil {
			return err
		}
		if _, err := writer.Write([]byte(review.Reviewer.NewGitSig().String())); err != nil {
			return err
		}
		if _, err := writer.Write([]byte{'\n'}); err != nil {
			return err
		}
		reviewersWritten++
	}
	return nil
}

// GetGitHeadRefName returns git head commit id ref for the pull request's branch
func (pr *PullRequest) GetGitHeadRefName() string {
	return fmt.Sprintf("%s%d/head", git.PullPrefix, pr.Index)
}

<<<<<<< HEAD
// GetGitMergeRefName returns git merged commit id ref for the pull request
func (pr *PullRequest) GetGitMergeRefName() string {
	return fmt.Sprintf("%s%d/merge", git.PullPrefix, pr.Index)
}

func (pr *PullRequest) GetGitHeadBranchRefName() string {
	return fmt.Sprintf("%s%s", git.BranchPrefix, pr.HeadBranch)
}

=======
>>>>>>> a7eceb57
// GetReviewCommentsCount returns the number of review comments made on the diff of a PR review (not including comments on commits or issues in a PR)
func (pr *PullRequest) GetReviewCommentsCount(ctx context.Context) int {
	opts := FindCommentsOptions{
		Type:    CommentTypeReview,
		IssueID: pr.IssueID,
	}
	conds := opts.ToConds()

	count, err := db.GetEngine(ctx).Where(conds).Count(new(Comment))
	if err != nil {
		return 0
	}
	return int(count)
}

// IsChecking returns true if this pull request is still checking conflict.
func (pr *PullRequest) IsChecking() bool {
	return pr.Status == PullRequestStatusChecking
}

// CanAutoMerge returns true if this pull request can be merged automatically.
func (pr *PullRequest) CanAutoMerge() bool {
	return pr.Status == PullRequestStatusMergeable
}

// IsEmpty returns true if this pull request is empty.
func (pr *PullRequest) IsEmpty() bool {
	return pr.Status == PullRequestStatusEmpty
}

// IsAncestor returns true if the Head Commit of this PR is an ancestor of the Base Commit
func (pr *PullRequest) IsAncestor() bool {
	return pr.Status == PullRequestStatusAncestor
}

// IsFromFork return true if this PR is from a fork.
func (pr *PullRequest) IsFromFork() bool {
	return pr.HeadRepoID != pr.BaseRepoID
}

// NewPullRequest creates new pull request with labels for repository.
func NewPullRequest(ctx context.Context, repo *repo_model.Repository, issue *Issue, labelIDs []int64, uuids []string, pr *PullRequest) (err error) {
	return db.WithTx(ctx, func(ctx context.Context) error {
		idx, err := db.GetNextResourceIndex(ctx, "issue_index", repo.ID)
		if err != nil {
			return fmt.Errorf("generate pull request index failed: %w", err)
		}

		issue.Index = idx
		issue.Title = util.EllipsisDisplayString(issue.Title, 255)

		if err = NewIssueWithIndex(ctx, issue.Poster, NewIssueOptions{
			Repo:        repo,
			Issue:       issue,
			LabelIDs:    labelIDs,
			Attachments: uuids,
			IsPull:      true,
		}); err != nil {
			if repo_model.IsErrUserDoesNotHaveAccessToRepo(err) || IsErrNewIssueInsert(err) {
				return err
			}
			return fmt.Errorf("newIssue: %w", err)
		}

		pr.Index = issue.Index
		pr.BaseRepo = repo
		pr.IssueID = issue.ID
		if err = db.Insert(ctx, pr); err != nil {
			return fmt.Errorf("insert pull repo: %w", err)
		}
		return nil
	})
}

// ErrUserMustCollaborator represents an error that the user must be a collaborator to a given repo.
type ErrUserMustCollaborator struct {
	UserID   int64
	RepoName string
}

// GetUnmergedPullRequest returns a pull request that is open and has not been merged
// by given head/base and repo/branch.
func GetUnmergedPullRequest(ctx context.Context, headRepoID, baseRepoID int64, headBranch, baseBranch string, flow PullRequestFlow) (*PullRequest, error) {
	pr := new(PullRequest)
	has, err := db.GetEngine(ctx).
		Where("head_repo_id=? AND head_branch=? AND base_repo_id=? AND base_branch=? AND has_merged=? AND flow = ? AND issue.is_closed=?",
			headRepoID, headBranch, baseRepoID, baseBranch, false, flow, false).
		Join("INNER", "issue", "issue.id=pull_request.issue_id").
		Get(pr)
	if err != nil {
		return nil, err
	} else if !has {
		return nil, ErrPullRequestNotExist{0, 0, headRepoID, baseRepoID, headBranch, baseBranch}
	}

	return pr, nil
}

// GetLatestPullRequestByHeadInfo returns the latest pull request (regardless of its status)
// by given head information (repo and branch).
func GetLatestPullRequestByHeadInfo(ctx context.Context, repoID int64, branch string) (*PullRequest, error) {
	pr := new(PullRequest)
	has, err := db.GetEngine(ctx).
		Where("head_repo_id = ? AND head_branch = ? AND flow = ?", repoID, branch, PullRequestFlowGithub).
		OrderBy("id DESC").
		Get(pr)
	if !has {
		return nil, err
	}
	return pr, err
}

// GetPullRequestByIndex returns a pull request by the given index
func GetPullRequestByIndex(ctx context.Context, repoID, index int64) (*PullRequest, error) {
	if index < 1 {
		return nil, ErrPullRequestNotExist{}
	}
	pr := &PullRequest{
		BaseRepoID: repoID,
		Index:      index,
	}

	has, err := db.GetEngine(ctx).Get(pr)
	if err != nil {
		return nil, err
	} else if !has {
		return nil, ErrPullRequestNotExist{0, 0, 0, repoID, "", ""}
	}

	if err = pr.LoadAttributes(ctx); err != nil {
		return nil, err
	}
	if err = pr.LoadIssue(ctx); err != nil {
		return nil, err
	}

	return pr, nil
}

// GetPullRequestByID returns a pull request by given ID.
func GetPullRequestByID(ctx context.Context, id int64) (*PullRequest, error) {
	pr := new(PullRequest)
	has, err := db.GetEngine(ctx).ID(id).Get(pr)
	if err != nil {
		return nil, err
	} else if !has {
		return nil, ErrPullRequestNotExist{id, 0, 0, 0, "", ""}
	}
	return pr, pr.LoadAttributes(ctx)
}

// GetPullRequestByIssueIDWithNoAttributes returns pull request with no attributes loaded by given issue ID.
func GetPullRequestByIssueIDWithNoAttributes(ctx context.Context, issueID int64) (*PullRequest, error) {
	var pr PullRequest
	has, err := db.GetEngine(ctx).Where("issue_id = ?", issueID).Get(&pr)
	if err != nil {
		return nil, err
	}
	if !has {
		return nil, ErrPullRequestNotExist{0, issueID, 0, 0, "", ""}
	}
	return &pr, nil
}

// GetPullRequestByIssueID returns pull request by given issue ID.
func GetPullRequestByIssueID(ctx context.Context, issueID int64) (*PullRequest, error) {
	pr, exist, err := db.Get[PullRequest](ctx, builder.Eq{"issue_id": issueID})
	if err != nil {
		return nil, err
	} else if !exist {
		return nil, ErrPullRequestNotExist{0, issueID, 0, 0, "", ""}
	}
	return pr, pr.LoadAttributes(ctx)
}

// GetPullRequestByBaseHeadInfo returns the pull request by given base and head
func GetPullRequestByBaseHeadInfo(ctx context.Context, baseID, headID int64, base, head string) (*PullRequest, error) {
	pr := &PullRequest{}
	sess := db.GetEngine(ctx).
		Join("INNER", "issue", "issue.id = pull_request.issue_id").
		Where("base_repo_id = ? AND base_branch = ? AND head_repo_id = ? AND head_branch = ?", baseID, base, headID, head)
	has, err := sess.Get(pr)
	if err != nil {
		return nil, err
	}
	if !has {
		return nil, ErrPullRequestNotExist{
			HeadRepoID: headID,
			BaseRepoID: baseID,
			HeadBranch: head,
			BaseBranch: base,
		}
	}

	if err = pr.LoadAttributes(ctx); err != nil {
		return nil, err
	}
	if err = pr.LoadIssue(ctx); err != nil {
		return nil, err
	}

	return pr, nil
}

// GetAllUnmergedAgitPullRequestByPoster get all unmerged agit flow pull request
// By poster id.
func GetAllUnmergedAgitPullRequestByPoster(ctx context.Context, uid int64) ([]*PullRequest, error) {
	pulls := make([]*PullRequest, 0, 10)

	err := db.GetEngine(ctx).
		Where("has_merged=? AND flow = ? AND issue.is_closed=? AND issue.poster_id=?",
			false, PullRequestFlowAGit, false, uid).
		Join("INNER", "issue", "issue.id=pull_request.issue_id").
		Find(&pulls)

	return pulls, err
}

// UpdateCols updates specific fields of pull request.
func (pr *PullRequest) UpdateCols(ctx context.Context, cols ...string) error {
	_, err := db.GetEngine(ctx).ID(pr.ID).Cols(cols...).Update(pr)
	return err
}

// UpdateColsIfNotMerged updates specific fields of a pull request if it has not been merged
func (pr *PullRequest) UpdateColsIfNotMerged(ctx context.Context, cols ...string) (int64, error) {
	return db.GetEngine(ctx).Where("id = ? AND has_merged = ?", pr.ID, false).Cols(cols...).Update(pr)
}

// IsWorkInProgress determine if the Pull Request is a Work In Progress by its title
// Issue must be set before this method can be called.
func (pr *PullRequest) IsWorkInProgress(ctx context.Context) bool {
	if err := pr.LoadIssue(ctx); err != nil {
		log.Error("LoadIssue: %v", err)
		return false
	}
	return HasWorkInProgressPrefix(pr.Issue.Title)
}

// HasWorkInProgressPrefix determines if the given PR title has a Work In Progress prefix
func HasWorkInProgressPrefix(title string) bool {
	for _, prefix := range setting.Repository.PullRequest.WorkInProgressPrefixes {
		if strings.HasPrefix(strings.ToUpper(title), strings.ToUpper(prefix)) {
			return true
		}
	}
	return false
}

// IsFilesConflicted determines if the  Pull Request has changes conflicting with the target branch.
func (pr *PullRequest) IsFilesConflicted() bool {
	return len(pr.ConflictedFiles) > 0
}

// GetWorkInProgressPrefix returns the prefix used to mark the pull request as a work in progress.
// It returns an empty string when none were found
func (pr *PullRequest) GetWorkInProgressPrefix(ctx context.Context) string {
	if err := pr.LoadIssue(ctx); err != nil {
		log.Error("LoadIssue: %v", err)
		return ""
	}

	for _, prefix := range setting.Repository.PullRequest.WorkInProgressPrefixes {
		if strings.HasPrefix(strings.ToUpper(pr.Issue.Title), strings.ToUpper(prefix)) {
			return pr.Issue.Title[0:len(prefix)]
		}
	}
	return ""
}

// UpdateCommitDivergence update Divergence of a pull request
func (pr *PullRequest) UpdateCommitDivergence(ctx context.Context, ahead, behind int) error {
	if pr.ID == 0 {
		return errors.New("pull ID is 0")
	}
	pr.CommitsAhead = ahead
	pr.CommitsBehind = behind
	_, err := db.GetEngine(ctx).ID(pr.ID).Cols("commits_ahead", "commits_behind").Update(pr)
	return err
}

// IsSameRepo returns true if base repo and head repo is the same
func (pr *PullRequest) IsSameRepo() bool {
	return pr.BaseRepoID == pr.HeadRepoID
}

// GetBaseBranchLink returns the relative URL of the base branch
func (pr *PullRequest) GetBaseBranchLink(ctx context.Context) string {
	if err := pr.LoadBaseRepo(ctx); err != nil {
		log.Error("LoadBaseRepo: %v", err)
		return ""
	}
	if pr.BaseRepo == nil {
		return ""
	}
	return pr.BaseRepo.Link() + "/src/branch/" + util.PathEscapeSegments(pr.BaseBranch)
}

// GetHeadBranchLink returns the relative URL of the head branch
func (pr *PullRequest) GetHeadBranchLink(ctx context.Context) string {
	if pr.Flow == PullRequestFlowAGit {
		return ""
	}

	if err := pr.LoadHeadRepo(ctx); err != nil {
		log.Error("LoadHeadRepo: %v", err)
		return ""
	}
	if pr.HeadRepo == nil {
		return ""
	}
	return pr.HeadRepo.Link() + "/src/branch/" + util.PathEscapeSegments(pr.HeadBranch)
}

// UpdateAllowEdits update if PR can be edited from maintainers
func UpdateAllowEdits(ctx context.Context, pr *PullRequest) error {
	if _, err := db.GetEngine(ctx).ID(pr.ID).Cols("allow_maintainer_edit").Update(pr); err != nil {
		return err
	}
	return nil
}

// Mergeable returns if the pullrequest is mergeable.
func (pr *PullRequest) Mergeable(ctx context.Context) bool {
	// If a pull request isn't mergeable if it's:
	// - Being conflict checked.
	// - Has a conflict.
	// - Received a error while being conflict checked.
	// - Is a work-in-progress pull request.
	return pr.Status != PullRequestStatusChecking && pr.Status != PullRequestStatusConflict &&
		pr.Status != PullRequestStatusError && !pr.IsWorkInProgress(ctx)
}

// HasEnoughApprovals returns true if pr has enough granted approvals.
func HasEnoughApprovals(ctx context.Context, protectBranch *git_model.ProtectedBranch, pr *PullRequest) bool {
	if protectBranch.RequiredApprovals == 0 {
		return true
	}
	return GetGrantedApprovalsCount(ctx, protectBranch, pr) >= protectBranch.RequiredApprovals
}

// GetGrantedApprovalsCount returns the number of granted approvals for pr. A granted approval must be authored by a user in an approval whitelist.
func GetGrantedApprovalsCount(ctx context.Context, protectBranch *git_model.ProtectedBranch, pr *PullRequest) int64 {
	sess := db.GetEngine(ctx).Where("issue_id = ?", pr.IssueID).
		And("type = ?", ReviewTypeApprove).
		And("official = ?", true).
		And("dismissed = ?", false)
	if protectBranch.IgnoreStaleApprovals {
		sess = sess.And("stale = ?", false)
	}
	approvals, err := sess.Count(new(Review))
	if err != nil {
		log.Error("GetGrantedApprovalsCount: %v", err)
		return 0
	}

	return approvals
}

// MergeBlockedByRejectedReview returns true if merge is blocked by rejected reviews
func MergeBlockedByRejectedReview(ctx context.Context, protectBranch *git_model.ProtectedBranch, pr *PullRequest) bool {
	if !protectBranch.BlockOnRejectedReviews {
		return false
	}
	rejectExist, err := db.GetEngine(ctx).Where("issue_id = ?", pr.IssueID).
		And("type = ?", ReviewTypeReject).
		And("official = ?", true).
		And("dismissed = ?", false).
		Exist(new(Review))
	if err != nil {
		log.Error("MergeBlockedByRejectedReview: %v", err)
		return true
	}

	return rejectExist
}

// MergeBlockedByOfficialReviewRequests block merge because of some review request to official reviewer
// of from official review
func MergeBlockedByOfficialReviewRequests(ctx context.Context, protectBranch *git_model.ProtectedBranch, pr *PullRequest) bool {
	if !protectBranch.BlockOnOfficialReviewRequests {
		return false
	}
	has, err := db.GetEngine(ctx).Where("issue_id = ?", pr.IssueID).
		And("type = ?", ReviewTypeRequest).
		And("official = ?", true).
		Exist(new(Review))
	if err != nil {
		log.Error("MergeBlockedByOfficialReviewRequests: %v", err)
		return true
	}

	return has
}

// MergeBlockedByOutdatedBranch returns true if merge is blocked by an outdated head branch
func MergeBlockedByOutdatedBranch(protectBranch *git_model.ProtectedBranch, pr *PullRequest) bool {
	return protectBranch.BlockOnOutdatedBranch && pr.CommitsBehind > 0
}

// GetCodeOwnersFromContent returns the code owners configuration
// Return empty slice if files missing
// Return warning messages on parsing errors
// We're trying to do the best we can when parsing a file.
// Invalid lines are skipped. Non-existent users and teams too.
func GetCodeOwnersFromContent(ctx context.Context, data string) ([]*CodeOwnerRule, []string) {
	if len(data) == 0 {
		return nil, nil
	}

	rules := make([]*CodeOwnerRule, 0)
	lines := strings.Split(data, "\n")
	warnings := make([]string, 0)

	for i, line := range lines {
		tokens := TokenizeCodeOwnersLine(line)
		if len(tokens) == 0 {
			continue
		} else if len(tokens) < 2 {
			warnings = append(warnings, fmt.Sprintf("Line: %d: incorrect format", i+1))
			continue
		}
		rule, wr := ParseCodeOwnersLine(ctx, tokens)
		for _, w := range wr {
			warnings = append(warnings, fmt.Sprintf("Line: %d: %s", i+1, w))
		}
		if rule == nil {
			continue
		}

		rules = append(rules, rule)
	}

	return rules, warnings
}

type CodeOwnerRule struct {
	Rule     *regexp.Regexp
	Negative bool
	Users    []*user_model.User
	Teams    []*org_model.Team
}

func ParseCodeOwnersLine(ctx context.Context, tokens []string) (*CodeOwnerRule, []string) {
	var err error
	rule := &CodeOwnerRule{
		Users:    make([]*user_model.User, 0),
		Teams:    make([]*org_model.Team, 0),
		Negative: strings.HasPrefix(tokens[0], "!"),
	}

	warnings := make([]string, 0)

	rule.Rule, err = regexp.Compile(fmt.Sprintf("^%s$", strings.TrimPrefix(tokens[0], "!")))
	if err != nil {
		warnings = append(warnings, fmt.Sprintf("incorrect codeowner regexp: %s", err))
		return nil, warnings
	}

	for _, user := range tokens[1:] {
		user = strings.TrimPrefix(user, "@")

		// Only @org/team can contain slashes
		if strings.Contains(user, "/") {
			s := strings.Split(user, "/")
			if len(s) != 2 {
				warnings = append(warnings, "incorrect codeowner group: "+user)
				continue
			}
			orgName := s[0]
			teamName := s[1]

			org, err := org_model.GetOrgByName(ctx, orgName)
			if err != nil {
				warnings = append(warnings, "incorrect codeowner organization: "+user)
				continue
			}
			teams, err := org.LoadTeams(ctx)
			if err != nil {
				warnings = append(warnings, "incorrect codeowner team: "+user)
				continue
			}

			for _, team := range teams {
				if team.Name == teamName {
					rule.Teams = append(rule.Teams, team)
				}
			}
		} else {
			u, err := user_model.GetUserByName(ctx, user)
			if err != nil {
				warnings = append(warnings, "incorrect codeowner user: "+user)
				continue
			}
			rule.Users = append(rule.Users, u)
		}
	}

	if (len(rule.Users) == 0) && (len(rule.Teams) == 0) {
		warnings = append(warnings, "no users/groups matched")
		return nil, warnings
	}

	return rule, warnings
}

func TokenizeCodeOwnersLine(line string) []string {
	if len(line) == 0 {
		return nil
	}

	line = strings.TrimSpace(line)
	line = strings.ReplaceAll(line, "\t", " ")

	tokens := make([]string, 0)

	escape := false
	token := ""
	for _, char := range line {
		if escape {
			token += string(char)
			escape = false
		} else if string(char) == "\\" {
			escape = true
		} else if string(char) == "#" {
			break
		} else if string(char) == " " {
			if len(token) > 0 {
				tokens = append(tokens, token)
				token = ""
			}
		} else {
			token += string(char)
		}
	}

	if len(token) > 0 {
		tokens = append(tokens, token)
	}

	return tokens
}

// InsertPullRequests inserted pull requests
func InsertPullRequests(ctx context.Context, prs ...*PullRequest) error {
	return db.WithTx(ctx, func(ctx context.Context) error {
		for _, pr := range prs {
			if err := insertIssue(ctx, pr.Issue); err != nil {
				return err
			}
			pr.IssueID = pr.Issue.ID
			if _, err := db.GetEngine(ctx).NoAutoTime().Insert(pr); err != nil {
				return err
			}
		}
		return nil
	})
}

// GetPullRequestByMergedCommit returns a merged pull request by the given commit
func GetPullRequestByMergedCommit(ctx context.Context, repoID int64, sha string) (*PullRequest, error) {
	pr := new(PullRequest)
	has, err := db.GetEngine(ctx).Where("base_repo_id = ? AND merged_commit_id = ?", repoID, sha).Get(pr)
	if err != nil {
		return nil, err
	} else if !has {
		return nil, ErrPullRequestNotExist{0, 0, 0, repoID, "", ""}
	}

	if err = pr.LoadAttributes(ctx); err != nil {
		return nil, err
	}
	if err = pr.LoadIssue(ctx); err != nil {
		return nil, err
	}

	return pr, nil
}<|MERGE_RESOLUTION|>--- conflicted
+++ resolved
@@ -396,18 +396,11 @@
 	return fmt.Sprintf("%s%d/head", git.PullPrefix, pr.Index)
 }
 
-<<<<<<< HEAD
 // GetGitMergeRefName returns git merged commit id ref for the pull request
 func (pr *PullRequest) GetGitMergeRefName() string {
 	return fmt.Sprintf("%s%d/merge", git.PullPrefix, pr.Index)
 }
 
-func (pr *PullRequest) GetGitHeadBranchRefName() string {
-	return fmt.Sprintf("%s%s", git.BranchPrefix, pr.HeadBranch)
-}
-
-=======
->>>>>>> a7eceb57
 // GetReviewCommentsCount returns the number of review comments made on the diff of a PR review (not including comments on commits or issues in a PR)
 func (pr *PullRequest) GetReviewCommentsCount(ctx context.Context) int {
 	opts := FindCommentsOptions{
