// Copyright 2015 The Gogs Authors. All rights reserved.
// Copyright 2019 The Gitea Authors. All rights reserved.
// SPDX-License-Identifier: MIT

package issues

import (
	"context"
	"errors"
	"fmt"
	"io"
	"regexp"
	"strings"

	"code.gitea.io/gitea/models/db"
	git_model "code.gitea.io/gitea/models/git"
	org_model "code.gitea.io/gitea/models/organization"
	pull_model "code.gitea.io/gitea/models/pull"
	repo_model "code.gitea.io/gitea/models/repo"
	user_model "code.gitea.io/gitea/models/user"
	"code.gitea.io/gitea/modules/git"
	"code.gitea.io/gitea/modules/log"
	"code.gitea.io/gitea/modules/setting"
	"code.gitea.io/gitea/modules/timeutil"
	"code.gitea.io/gitea/modules/util"

	"xorm.io/builder"
)

var ErrMustCollaborator = util.NewPermissionDeniedErrorf("user must be a collaborator")

const reviewedBy = "Reviewed-by: "

// ErrPullRequestNotExist represents a "PullRequestNotExist" kind of error.
type ErrPullRequestNotExist struct {
	ID         int64
	IssueID    int64
	HeadRepoID int64
	BaseRepoID int64
	HeadBranch string
	BaseBranch string
}

// IsErrPullRequestNotExist checks if an error is a ErrPullRequestNotExist.
func IsErrPullRequestNotExist(err error) bool {
	_, ok := err.(ErrPullRequestNotExist)
	return ok
}

func (err ErrPullRequestNotExist) Error() string {
	return fmt.Sprintf("pull request does not exist [id: %d, issue_id: %d, head_repo_id: %d, base_repo_id: %d, head_branch: %s, base_branch: %s]",
		err.ID, err.IssueID, err.HeadRepoID, err.BaseRepoID, err.HeadBranch, err.BaseBranch)
}

func (err ErrPullRequestNotExist) Unwrap() error {
	return util.ErrNotExist
}

// ErrPullRequestAlreadyExists represents a "PullRequestAlreadyExists"-error
type ErrPullRequestAlreadyExists struct {
	ID         int64
	IssueID    int64
	HeadRepoID int64
	BaseRepoID int64
	HeadBranch string
	BaseBranch string
}

// IsErrPullRequestAlreadyExists checks if an error is a ErrPullRequestAlreadyExists.
func IsErrPullRequestAlreadyExists(err error) bool {
	_, ok := err.(ErrPullRequestAlreadyExists)
	return ok
}

// Error does pretty-printing :D
func (err ErrPullRequestAlreadyExists) Error() string {
	return fmt.Sprintf("pull request already exists for these targets [id: %d, issue_id: %d, head_repo_id: %d, base_repo_id: %d, head_branch: %s, base_branch: %s]",
		err.ID, err.IssueID, err.HeadRepoID, err.BaseRepoID, err.HeadBranch, err.BaseBranch)
}

func (err ErrPullRequestAlreadyExists) Unwrap() error {
	return util.ErrAlreadyExist
}

// PullRequestType defines pull request type
type PullRequestType int

// Enumerate all the pull request types
const (
	PullRequestGitea PullRequestType = iota
	PullRequestGit
)

// PullRequestStatus defines pull request status
type PullRequestStatus int

// Enumerate all the pull request status
const (
	PullRequestStatusConflict PullRequestStatus = iota
	PullRequestStatusChecking
	PullRequestStatusMergeable
	PullRequestStatusManuallyMerged
	PullRequestStatusError
	PullRequestStatusEmpty
	PullRequestStatusAncestor
)

// PullRequestFlow the flow of pull request
type PullRequestFlow int

const (
	// PullRequestFlowGithub github flow from head branch to base branch
	PullRequestFlowGithub PullRequestFlow = iota
	// PullRequestFlowAGit Agit flow pull request, head branch is not exist
	PullRequestFlowAGit
)

// PullRequest represents relation between pull request and repositories.
type PullRequest struct {
	ID              int64 `xorm:"pk autoincr"`
	Type            PullRequestType
	Status          PullRequestStatus
	ConflictedFiles []string `xorm:"TEXT JSON"`
	CommitsAhead    int
	CommitsBehind   int

	ChangedProtectedFiles []string `xorm:"TEXT JSON"`

	IssueID                    int64  `xorm:"INDEX"`
	Issue                      *Issue `xorm:"-"`
	Index                      int64
	RequestedReviewers         []*user_model.User `xorm:"-"`
	RequestedReviewersTeams    []*org_model.Team  `xorm:"-"`
	isRequestedReviewersLoaded bool               `xorm:"-"`

	HeadRepoID          int64                  `xorm:"INDEX"`
	HeadRepo            *repo_model.Repository `xorm:"-"`
	BaseRepoID          int64                  `xorm:"INDEX"`
	BaseRepo            *repo_model.Repository `xorm:"-"`
	HeadBranch          string
	HeadCommitID        string `xorm:"-"`
	BaseBranch          string
	MergeBase           string `xorm:"VARCHAR(64)"`
	AllowMaintainerEdit bool   `xorm:"NOT NULL DEFAULT false"`

	HasMerged      bool               `xorm:"INDEX"`
	MergedCommitID string             `xorm:"VARCHAR(64)"`
	MergerID       int64              `xorm:"INDEX"`
	Merger         *user_model.User   `xorm:"-"`
	MergedUnix     timeutil.TimeStamp `xorm:"updated INDEX"`

	isHeadRepoLoaded bool `xorm:"-"`

	Flow PullRequestFlow `xorm:"NOT NULL DEFAULT 0"`
}

func init() {
	db.RegisterModel(new(PullRequest))
}

// DeletePullsByBaseRepoID deletes all pull requests by the base repository ID
func DeletePullsByBaseRepoID(ctx context.Context, repoID int64) error {
	deleteCond := builder.Select("id").From("pull_request").Where(builder.Eq{"pull_request.base_repo_id": repoID})

	// Delete scheduled auto merges
	if _, err := db.GetEngine(ctx).In("pull_id", deleteCond).
		Delete(&pull_model.AutoMerge{}); err != nil {
		return err
	}

	// Delete review states
	if _, err := db.GetEngine(ctx).In("pull_id", deleteCond).
		Delete(&pull_model.ReviewState{}); err != nil {
		return err
	}

	_, err := db.DeleteByBean(ctx, &PullRequest{BaseRepoID: repoID})
	return err
}

func (pr *PullRequest) String() string {
	if pr == nil {
		return "<PullRequest nil>"
	}

	s := new(strings.Builder)
	fmt.Fprintf(s, "<PullRequest [%d]", pr.ID)
	if pr.BaseRepo != nil {
		fmt.Fprintf(s, "%s#%d[%s...", pr.BaseRepo.FullName(), pr.Index, pr.BaseBranch)
	} else {
		fmt.Fprintf(s, "Repo[%d]#%d[%s...", pr.BaseRepoID, pr.Index, pr.BaseBranch)
	}
	if pr.HeadRepoID == pr.BaseRepoID {
		fmt.Fprintf(s, "%s]", pr.HeadBranch)
	} else if pr.HeadRepo != nil {
		fmt.Fprintf(s, "%s:%s]", pr.HeadRepo.FullName(), pr.HeadBranch)
	} else {
		fmt.Fprintf(s, "Repo[%d]:%s]", pr.HeadRepoID, pr.HeadBranch)
	}
	s.WriteByte('>')
	return s.String()
}

// MustHeadUserName returns the HeadRepo's username if failed return blank
func (pr *PullRequest) MustHeadUserName(ctx context.Context) string {
	if err := pr.LoadHeadRepo(ctx); err != nil {
		if !repo_model.IsErrRepoNotExist(err) {
			log.Error("LoadHeadRepo: %v", err)
		} else {
			log.Warn("LoadHeadRepo %d but repository does not exist: %v", pr.HeadRepoID, err)
		}
		return ""
	}
	if pr.HeadRepo == nil {
		return ""
	}
	return pr.HeadRepo.OwnerName
}

// LoadAttributes loads pull request attributes from database
// Note: don't try to get Issue because will end up recursive querying.
func (pr *PullRequest) LoadAttributes(ctx context.Context) (err error) {
	if pr.HasMerged && pr.Merger == nil {
		pr.Merger, err = user_model.GetUserByID(ctx, pr.MergerID)
		if user_model.IsErrUserNotExist(err) {
			pr.MergerID = user_model.GhostUserID
			pr.Merger = user_model.NewGhostUser()
		} else if err != nil {
			return fmt.Errorf("getUserByID [%d]: %w", pr.MergerID, err)
		}
	}

	return nil
}

func (pr *PullRequest) IsAgitFlow() bool {
	return pr.Flow == PullRequestFlowAGit
}

// LoadHeadRepo loads the head repository, pr.HeadRepo will remain nil if it does not exist
// and thus ErrRepoNotExist will never be returned
func (pr *PullRequest) LoadHeadRepo(ctx context.Context) (err error) {
	if !pr.isHeadRepoLoaded && pr.HeadRepo == nil && pr.HeadRepoID > 0 {
		if pr.HeadRepoID == pr.BaseRepoID {
			if pr.BaseRepo != nil {
				pr.HeadRepo = pr.BaseRepo
				return nil
			} else if pr.Issue != nil && pr.Issue.Repo != nil {
				pr.HeadRepo = pr.Issue.Repo
				return nil
			}
		}

		pr.HeadRepo, err = repo_model.GetRepositoryByID(ctx, pr.HeadRepoID)
		if err != nil && !repo_model.IsErrRepoNotExist(err) { // Head repo maybe deleted, but it should still work
			return fmt.Errorf("pr[%d].LoadHeadRepo[%d]: %w", pr.ID, pr.HeadRepoID, err)
		}
		pr.isHeadRepoLoaded = true
	}
	return nil
}

// LoadRequestedReviewers loads the requested reviewers.
func (pr *PullRequest) LoadRequestedReviewers(ctx context.Context) error {
	if pr.isRequestedReviewersLoaded || len(pr.RequestedReviewers) > 0 {
		return nil
	}

	reviews, _, err := GetReviewsByIssueID(ctx, pr.Issue.ID)
	if err != nil {
		return err
	}
	if err = reviews.LoadReviewers(ctx); err != nil {
		return err
	}
	pr.isRequestedReviewersLoaded = true
	for _, review := range reviews {
		if review.ReviewerID != 0 {
			pr.RequestedReviewers = append(pr.RequestedReviewers, review.Reviewer)
		}
	}

	return nil
}

// LoadRequestedReviewersTeams loads the requested reviewers teams.
func (pr *PullRequest) LoadRequestedReviewersTeams(ctx context.Context) error {
	reviews, _, err := GetReviewsByIssueID(ctx, pr.Issue.ID)
	if err != nil {
		return err
	}
	if err = reviews.LoadReviewersTeams(ctx); err != nil {
		return err
	}

	for _, review := range reviews {
		if review.ReviewerTeamID != 0 {
			pr.RequestedReviewersTeams = append(pr.RequestedReviewersTeams, review.ReviewerTeam)
		}
	}

	return nil
}

// LoadBaseRepo loads the target repository. ErrRepoNotExist may be returned.
func (pr *PullRequest) LoadBaseRepo(ctx context.Context) (err error) {
	if pr.BaseRepo != nil {
		return nil
	}

	if pr.HeadRepoID == pr.BaseRepoID && pr.HeadRepo != nil {
		pr.BaseRepo = pr.HeadRepo
		return nil
	}

	if pr.Issue != nil && pr.Issue.Repo != nil {
		pr.BaseRepo = pr.Issue.Repo
		return nil
	}

	pr.BaseRepo, err = repo_model.GetRepositoryByID(ctx, pr.BaseRepoID)
	if err != nil {
		return fmt.Errorf("pr[%d].LoadBaseRepo[%d]: %w", pr.ID, pr.BaseRepoID, err)
	}
	return nil
}

// LoadIssue loads issue information from database
func (pr *PullRequest) LoadIssue(ctx context.Context) (err error) {
	if pr.Issue != nil {
		return nil
	}

	pr.Issue, err = GetIssueByID(ctx, pr.IssueID)
	if err == nil {
		pr.Issue.PullRequest = pr
	}
	return err
}

// ReviewCount represents a count of Reviews
type ReviewCount struct {
	IssueID int64
	Type    ReviewType
	Count   int64
}

// GetApprovalCounts returns the approval counts by type
// FIXME: Only returns official counts due to double counting of non-official counts
func (pr *PullRequest) GetApprovalCounts(ctx context.Context) ([]*ReviewCount, error) {
	rCounts := make([]*ReviewCount, 0, 6)
	sess := db.GetEngine(ctx).Where("issue_id = ?", pr.IssueID)
	return rCounts, sess.Select("issue_id, type, count(id) as `count`").
		Where(builder.Eq{"official": true, "dismissed": false}).
		GroupBy("issue_id, type").
		Table("review").
		Find(&rCounts)
}

// GetApprovers returns the approvers of the pull request
func (pr *PullRequest) GetApprovers(ctx context.Context) string {
	stringBuilder := strings.Builder{}
	if err := pr.getReviewedByLines(ctx, &stringBuilder); err != nil {
		log.Error("Unable to getReviewedByLines: Error: %v", err)
		return ""
	}

	return stringBuilder.String()
}

func (pr *PullRequest) getReviewedByLines(ctx context.Context, writer io.Writer) error {
	maxReviewers := setting.Repository.PullRequest.DefaultMergeMessageMaxApprovers
	if maxReviewers == 0 {
		return nil
	}

	// Note: This doesn't page as we only expect a very limited number of reviews
	reviews, err := FindLatestReviews(ctx, FindReviewOptions{
		Types:        []ReviewType{ReviewTypeApprove},
		IssueID:      pr.IssueID,
		OfficialOnly: setting.Repository.PullRequest.DefaultMergeMessageOfficialApproversOnly,
	})
	if err != nil {
		log.Error("Unable to FindReviews for PR ID %d: %v", pr.ID, err)
		return err
	}

	reviewersWritten := 0

	for _, review := range reviews {
		if maxReviewers > 0 && reviewersWritten > maxReviewers {
			break
		}

		if err := review.LoadReviewer(ctx); err != nil && !user_model.IsErrUserNotExist(err) {
			log.Error("Unable to LoadReviewer[%d] for PR ID %d : %v", review.ReviewerID, pr.ID, err)
			return err
		} else if review.Reviewer == nil {
			continue
		}
		if _, err := writer.Write([]byte(reviewedBy)); err != nil {
			return err
		}
		if _, err := writer.Write([]byte(review.Reviewer.NewGitSig().String())); err != nil {
			return err
		}
		if _, err := writer.Write([]byte{'\n'}); err != nil {
			return err
		}
		reviewersWritten++
	}
	return nil
}

// GetGitHeadRefName returns git ref for hidden pull request branch
func (pr *PullRequest) GetGitHeadRefName() string {
	return fmt.Sprintf("%s%d/head", git.PullPrefix, pr.Index)
}

// GetReviewCommentsCount returns the number of review comments made on the diff of a PR review (not including comments on commits or issues in a PR)
func (pr *PullRequest) GetReviewCommentsCount(ctx context.Context) int {
	opts := FindCommentsOptions{
		Type:    CommentTypeReview,
		IssueID: pr.IssueID,
	}
	conds := opts.ToConds()

	count, err := db.GetEngine(ctx).Where(conds).Count(new(Comment))
	if err != nil {
		return 0
	}
	return int(count)
}

// IsChecking returns true if this pull request is still checking conflict.
func (pr *PullRequest) IsChecking() bool {
	return pr.Status == PullRequestStatusChecking
}

// CanAutoMerge returns true if this pull request can be merged automatically.
func (pr *PullRequest) CanAutoMerge() bool {
	return pr.Status == PullRequestStatusMergeable
}

// IsEmpty returns true if this pull request is empty.
func (pr *PullRequest) IsEmpty() bool {
	return pr.Status == PullRequestStatusEmpty
}

// IsAncestor returns true if the Head Commit of this PR is an ancestor of the Base Commit
func (pr *PullRequest) IsAncestor() bool {
	return pr.Status == PullRequestStatusAncestor
}

// IsFromFork return true if this PR is from a fork.
func (pr *PullRequest) IsFromFork() bool {
	return pr.HeadRepoID != pr.BaseRepoID
}

// NewPullRequest creates new pull request with labels for repository.
func NewPullRequest(ctx context.Context, repo *repo_model.Repository, issue *Issue, labelIDs []int64, uuids []string, pr *PullRequest) (err error) {
	return db.WithTx(ctx, func(ctx context.Context) error {
		idx, err := db.GetNextResourceIndex(ctx, "issue_index", repo.ID)
		if err != nil {
			return fmt.Errorf("generate pull request index failed: %w", err)
		}

		issue.Index = idx
		issue.Title = util.EllipsisDisplayString(issue.Title, 255)
<<<<<<< HEAD
=======
		issue.IsPull = true
>>>>>>> 850012bf

		if err = NewIssueWithIndex(ctx, issue.Poster, NewIssueOptions{
			Repo:        repo,
			Issue:       issue,
			LabelIDs:    labelIDs,
			Attachments: uuids,
<<<<<<< HEAD
			IsPull:      true,
=======
>>>>>>> 850012bf
		}); err != nil {
			if repo_model.IsErrUserDoesNotHaveAccessToRepo(err) || IsErrNewIssueInsert(err) {
				return err
			}
			return fmt.Errorf("newIssue: %w", err)
		}

		pr.Index = issue.Index
		pr.BaseRepo = repo
		pr.IssueID = issue.ID
		if err = db.Insert(ctx, pr); err != nil {
			return fmt.Errorf("insert pull repo: %w", err)
		}
		return nil
	})
}

// ErrUserMustCollaborator represents an error that the user must be a collaborator to a given repo.
type ErrUserMustCollaborator struct {
	UserID   int64
	RepoName string
}

// GetUnmergedPullRequest returns a pull request that is open and has not been merged
// by given head/base and repo/branch.
func GetUnmergedPullRequest(ctx context.Context, headRepoID, baseRepoID int64, headBranch, baseBranch string, flow PullRequestFlow) (*PullRequest, error) {
	pr := new(PullRequest)
	has, err := db.GetEngine(ctx).
		Where("head_repo_id=? AND head_branch=? AND base_repo_id=? AND base_branch=? AND has_merged=? AND flow = ? AND issue.is_closed=?",
			headRepoID, headBranch, baseRepoID, baseBranch, false, flow, false).
		Join("INNER", "issue", "issue.id=pull_request.issue_id").
		Get(pr)
	if err != nil {
		return nil, err
	} else if !has {
		return nil, ErrPullRequestNotExist{0, 0, headRepoID, baseRepoID, headBranch, baseBranch}
	}

	return pr, nil
}

// GetLatestPullRequestByHeadInfo returns the latest pull request (regardless of its status)
// by given head information (repo and branch).
func GetLatestPullRequestByHeadInfo(ctx context.Context, repoID int64, branch string) (*PullRequest, error) {
	pr := new(PullRequest)
	has, err := db.GetEngine(ctx).
		Where("head_repo_id = ? AND head_branch = ? AND flow = ?", repoID, branch, PullRequestFlowGithub).
		OrderBy("id DESC").
		Get(pr)
	if !has {
		return nil, err
	}
	return pr, err
}

// GetPullRequestByIndex returns a pull request by the given index
func GetPullRequestByIndex(ctx context.Context, repoID, index int64) (*PullRequest, error) {
	if index < 1 {
		return nil, ErrPullRequestNotExist{}
	}
	pr := &PullRequest{
		BaseRepoID: repoID,
		Index:      index,
	}

	has, err := db.GetEngine(ctx).Get(pr)
	if err != nil {
		return nil, err
	} else if !has {
		return nil, ErrPullRequestNotExist{0, 0, 0, repoID, "", ""}
	}

	if err = pr.LoadAttributes(ctx); err != nil {
		return nil, err
	}
	if err = pr.LoadIssue(ctx); err != nil {
		return nil, err
	}

	return pr, nil
}

// GetPullRequestByID returns a pull request by given ID.
func GetPullRequestByID(ctx context.Context, id int64) (*PullRequest, error) {
	pr := new(PullRequest)
	has, err := db.GetEngine(ctx).ID(id).Get(pr)
	if err != nil {
		return nil, err
	} else if !has {
		return nil, ErrPullRequestNotExist{id, 0, 0, 0, "", ""}
	}
	return pr, pr.LoadAttributes(ctx)
}

// GetPullRequestByIssueIDWithNoAttributes returns pull request with no attributes loaded by given issue ID.
func GetPullRequestByIssueIDWithNoAttributes(ctx context.Context, issueID int64) (*PullRequest, error) {
	var pr PullRequest
	has, err := db.GetEngine(ctx).Where("issue_id = ?", issueID).Get(&pr)
	if err != nil {
		return nil, err
	}
	if !has {
		return nil, ErrPullRequestNotExist{0, issueID, 0, 0, "", ""}
	}
	return &pr, nil
}

// GetPullRequestByIssueID returns pull request by given issue ID.
func GetPullRequestByIssueID(ctx context.Context, issueID int64) (*PullRequest, error) {
	pr, exist, err := db.Get[PullRequest](ctx, builder.Eq{"issue_id": issueID})
	if err != nil {
		return nil, err
	} else if !exist {
		return nil, ErrPullRequestNotExist{0, issueID, 0, 0, "", ""}
	}
	return pr, pr.LoadAttributes(ctx)
}

// GetPullRequestByBaseHeadInfo returns the pull request by given base and head
func GetPullRequestByBaseHeadInfo(ctx context.Context, baseID, headID int64, base, head string) (*PullRequest, error) {
	pr := &PullRequest{}
	sess := db.GetEngine(ctx).
		Join("INNER", "issue", "issue.id = pull_request.issue_id").
		Where("base_repo_id = ? AND base_branch = ? AND head_repo_id = ? AND head_branch = ?", baseID, base, headID, head)
	has, err := sess.Get(pr)
	if err != nil {
		return nil, err
	}
	if !has {
		return nil, ErrPullRequestNotExist{
			HeadRepoID: headID,
			BaseRepoID: baseID,
			HeadBranch: head,
			BaseBranch: base,
		}
	}

	if err = pr.LoadAttributes(ctx); err != nil {
		return nil, err
	}
	if err = pr.LoadIssue(ctx); err != nil {
		return nil, err
	}

	return pr, nil
}

// GetAllUnmergedAgitPullRequestByPoster get all unmerged agit flow pull request
// By poster id.
func GetAllUnmergedAgitPullRequestByPoster(ctx context.Context, uid int64) ([]*PullRequest, error) {
	pulls := make([]*PullRequest, 0, 10)

	err := db.GetEngine(ctx).
		Where("has_merged=? AND flow = ? AND issue.is_closed=? AND issue.poster_id=?",
			false, PullRequestFlowAGit, false, uid).
		Join("INNER", "issue", "issue.id=pull_request.issue_id").
		Find(&pulls)

	return pulls, err
}

// UpdateCols updates specific fields of pull request.
func (pr *PullRequest) UpdateCols(ctx context.Context, cols ...string) error {
	_, err := db.GetEngine(ctx).ID(pr.ID).Cols(cols...).Update(pr)
	return err
}

// UpdateColsIfNotMerged updates specific fields of a pull request if it has not been merged
func (pr *PullRequest) UpdateColsIfNotMerged(ctx context.Context, cols ...string) (int64, error) {
	return db.GetEngine(ctx).Where("id = ? AND has_merged = ?", pr.ID, false).Cols(cols...).Update(pr)
}

// IsWorkInProgress determine if the Pull Request is a Work In Progress by its title
// Issue must be set before this method can be called.
func (pr *PullRequest) IsWorkInProgress(ctx context.Context) bool {
	if err := pr.LoadIssue(ctx); err != nil {
		log.Error("LoadIssue: %v", err)
		return false
	}
	return HasWorkInProgressPrefix(pr.Issue.Title)
}

// HasWorkInProgressPrefix determines if the given PR title has a Work In Progress prefix
func HasWorkInProgressPrefix(title string) bool {
	for _, prefix := range setting.Repository.PullRequest.WorkInProgressPrefixes {
		if strings.HasPrefix(strings.ToUpper(title), strings.ToUpper(prefix)) {
			return true
		}
	}
	return false
}

// IsFilesConflicted determines if the  Pull Request has changes conflicting with the target branch.
func (pr *PullRequest) IsFilesConflicted() bool {
	return len(pr.ConflictedFiles) > 0
}

// GetWorkInProgressPrefix returns the prefix used to mark the pull request as a work in progress.
// It returns an empty string when none were found
func (pr *PullRequest) GetWorkInProgressPrefix(ctx context.Context) string {
	if err := pr.LoadIssue(ctx); err != nil {
		log.Error("LoadIssue: %v", err)
		return ""
	}

	for _, prefix := range setting.Repository.PullRequest.WorkInProgressPrefixes {
		if strings.HasPrefix(strings.ToUpper(pr.Issue.Title), strings.ToUpper(prefix)) {
			return pr.Issue.Title[0:len(prefix)]
		}
	}
	return ""
}

// UpdateCommitDivergence update Divergence of a pull request
func (pr *PullRequest) UpdateCommitDivergence(ctx context.Context, ahead, behind int) error {
	if pr.ID == 0 {
		return errors.New("pull ID is 0")
	}
	pr.CommitsAhead = ahead
	pr.CommitsBehind = behind
	_, err := db.GetEngine(ctx).ID(pr.ID).Cols("commits_ahead", "commits_behind").Update(pr)
	return err
}

// IsSameRepo returns true if base repo and head repo is the same
func (pr *PullRequest) IsSameRepo() bool {
	return pr.BaseRepoID == pr.HeadRepoID
}

// GetBaseBranchLink returns the relative URL of the base branch
func (pr *PullRequest) GetBaseBranchLink(ctx context.Context) string {
	if err := pr.LoadBaseRepo(ctx); err != nil {
		log.Error("LoadBaseRepo: %v", err)
		return ""
	}
	if pr.BaseRepo == nil {
		return ""
	}
	return pr.BaseRepo.Link() + "/src/branch/" + util.PathEscapeSegments(pr.BaseBranch)
}

// GetHeadBranchLink returns the relative URL of the head branch
func (pr *PullRequest) GetHeadBranchLink(ctx context.Context) string {
	if pr.Flow == PullRequestFlowAGit {
		return ""
	}

	if err := pr.LoadHeadRepo(ctx); err != nil {
		log.Error("LoadHeadRepo: %v", err)
		return ""
	}
	if pr.HeadRepo == nil {
		return ""
	}
	return pr.HeadRepo.Link() + "/src/branch/" + util.PathEscapeSegments(pr.HeadBranch)
}

// UpdateAllowEdits update if PR can be edited from maintainers
func UpdateAllowEdits(ctx context.Context, pr *PullRequest) error {
	if _, err := db.GetEngine(ctx).ID(pr.ID).Cols("allow_maintainer_edit").Update(pr); err != nil {
		return err
	}
	return nil
}

// Mergeable returns if the pullrequest is mergeable.
func (pr *PullRequest) Mergeable(ctx context.Context) bool {
	// If a pull request isn't mergeable if it's:
	// - Being conflict checked.
	// - Has a conflict.
	// - Received a error while being conflict checked.
	// - Is a work-in-progress pull request.
	return pr.Status != PullRequestStatusChecking && pr.Status != PullRequestStatusConflict &&
		pr.Status != PullRequestStatusError && !pr.IsWorkInProgress(ctx)
}

// HasEnoughApprovals returns true if pr has enough granted approvals.
func HasEnoughApprovals(ctx context.Context, protectBranch *git_model.ProtectedBranch, pr *PullRequest) bool {
	if protectBranch.RequiredApprovals == 0 {
		return true
	}
	return GetGrantedApprovalsCount(ctx, protectBranch, pr) >= protectBranch.RequiredApprovals
}

// GetGrantedApprovalsCount returns the number of granted approvals for pr. A granted approval must be authored by a user in an approval whitelist.
func GetGrantedApprovalsCount(ctx context.Context, protectBranch *git_model.ProtectedBranch, pr *PullRequest) int64 {
	sess := db.GetEngine(ctx).Where("issue_id = ?", pr.IssueID).
		And("type = ?", ReviewTypeApprove).
		And("official = ?", true).
		And("dismissed = ?", false)
	if protectBranch.IgnoreStaleApprovals {
		sess = sess.And("stale = ?", false)
	}
	approvals, err := sess.Count(new(Review))
	if err != nil {
		log.Error("GetGrantedApprovalsCount: %v", err)
		return 0
	}

	return approvals
}

// MergeBlockedByRejectedReview returns true if merge is blocked by rejected reviews
func MergeBlockedByRejectedReview(ctx context.Context, protectBranch *git_model.ProtectedBranch, pr *PullRequest) bool {
	if !protectBranch.BlockOnRejectedReviews {
		return false
	}
	rejectExist, err := db.GetEngine(ctx).Where("issue_id = ?", pr.IssueID).
		And("type = ?", ReviewTypeReject).
		And("official = ?", true).
		And("dismissed = ?", false).
		Exist(new(Review))
	if err != nil {
		log.Error("MergeBlockedByRejectedReview: %v", err)
		return true
	}

	return rejectExist
}

// MergeBlockedByOfficialReviewRequests block merge because of some review request to official reviewer
// of from official review
func MergeBlockedByOfficialReviewRequests(ctx context.Context, protectBranch *git_model.ProtectedBranch, pr *PullRequest) bool {
	if !protectBranch.BlockOnOfficialReviewRequests {
		return false
	}
	has, err := db.GetEngine(ctx).Where("issue_id = ?", pr.IssueID).
		And("type = ?", ReviewTypeRequest).
		And("official = ?", true).
		Exist(new(Review))
	if err != nil {
		log.Error("MergeBlockedByOfficialReviewRequests: %v", err)
		return true
	}

	return has
}

// MergeBlockedByOutdatedBranch returns true if merge is blocked by an outdated head branch
func MergeBlockedByOutdatedBranch(protectBranch *git_model.ProtectedBranch, pr *PullRequest) bool {
	return protectBranch.BlockOnOutdatedBranch && pr.CommitsBehind > 0
}

// GetCodeOwnersFromContent returns the code owners configuration
// Return empty slice if files missing
// Return warning messages on parsing errors
// We're trying to do the best we can when parsing a file.
// Invalid lines are skipped. Non-existent users and teams too.
func GetCodeOwnersFromContent(ctx context.Context, data string) ([]*CodeOwnerRule, []string) {
	if len(data) == 0 {
		return nil, nil
	}

	rules := make([]*CodeOwnerRule, 0)
	lines := strings.Split(data, "\n")
	warnings := make([]string, 0)

	for i, line := range lines {
		tokens := TokenizeCodeOwnersLine(line)
		if len(tokens) == 0 {
			continue
		} else if len(tokens) < 2 {
			warnings = append(warnings, fmt.Sprintf("Line: %d: incorrect format", i+1))
			continue
		}
		rule, wr := ParseCodeOwnersLine(ctx, tokens)
		for _, w := range wr {
			warnings = append(warnings, fmt.Sprintf("Line: %d: %s", i+1, w))
		}
		if rule == nil {
			continue
		}

		rules = append(rules, rule)
	}

	return rules, warnings
}

type CodeOwnerRule struct {
	Rule     *regexp.Regexp
	Negative bool
	Users    []*user_model.User
	Teams    []*org_model.Team
}

func ParseCodeOwnersLine(ctx context.Context, tokens []string) (*CodeOwnerRule, []string) {
	var err error
	rule := &CodeOwnerRule{
		Users:    make([]*user_model.User, 0),
		Teams:    make([]*org_model.Team, 0),
		Negative: strings.HasPrefix(tokens[0], "!"),
	}

	warnings := make([]string, 0)

	rule.Rule, err = regexp.Compile(fmt.Sprintf("^%s$", strings.TrimPrefix(tokens[0], "!")))
	if err != nil {
		warnings = append(warnings, fmt.Sprintf("incorrect codeowner regexp: %s", err))
		return nil, warnings
	}

	for _, user := range tokens[1:] {
		user = strings.TrimPrefix(user, "@")

		// Only @org/team can contain slashes
		if strings.Contains(user, "/") {
			s := strings.Split(user, "/")
			if len(s) != 2 {
				warnings = append(warnings, "incorrect codeowner group: "+user)
				continue
			}
			orgName := s[0]
			teamName := s[1]

			org, err := org_model.GetOrgByName(ctx, orgName)
			if err != nil {
				warnings = append(warnings, "incorrect codeowner organization: "+user)
				continue
			}
			teams, err := org.LoadTeams(ctx)
			if err != nil {
				warnings = append(warnings, "incorrect codeowner team: "+user)
				continue
			}

			for _, team := range teams {
				if team.Name == teamName {
					rule.Teams = append(rule.Teams, team)
				}
			}
		} else {
			u, err := user_model.GetUserByName(ctx, user)
			if err != nil {
				warnings = append(warnings, "incorrect codeowner user: "+user)
				continue
			}
			rule.Users = append(rule.Users, u)
		}
	}

	if (len(rule.Users) == 0) && (len(rule.Teams) == 0) {
		warnings = append(warnings, "no users/groups matched")
		return nil, warnings
	}

	return rule, warnings
}

func TokenizeCodeOwnersLine(line string) []string {
	if len(line) == 0 {
		return nil
	}

	line = strings.TrimSpace(line)
	line = strings.ReplaceAll(line, "\t", " ")

	tokens := make([]string, 0)

	escape := false
	token := ""
	for _, char := range line {
		if escape {
			token += string(char)
			escape = false
		} else if string(char) == "\\" {
			escape = true
		} else if string(char) == "#" {
			break
		} else if string(char) == " " {
			if len(token) > 0 {
				tokens = append(tokens, token)
				token = ""
			}
		} else {
			token += string(char)
		}
	}

	if len(token) > 0 {
		tokens = append(tokens, token)
	}

	return tokens
}

// InsertPullRequests inserted pull requests
func InsertPullRequests(ctx context.Context, prs ...*PullRequest) error {
	return db.WithTx(ctx, func(ctx context.Context) error {
		for _, pr := range prs {
			if err := insertIssue(ctx, pr.Issue); err != nil {
				return err
			}
			pr.IssueID = pr.Issue.ID
			if _, err := db.GetEngine(ctx).NoAutoTime().Insert(pr); err != nil {
				return err
			}
		}
		return nil
	})
}

// GetPullRequestByMergedCommit returns a merged pull request by the given commit
func GetPullRequestByMergedCommit(ctx context.Context, repoID int64, sha string) (*PullRequest, error) {
	pr := new(PullRequest)
	has, err := db.GetEngine(ctx).Where("base_repo_id = ? AND merged_commit_id = ?", repoID, sha).Get(pr)
	if err != nil {
		return nil, err
	} else if !has {
		return nil, ErrPullRequestNotExist{0, 0, 0, repoID, "", ""}
	}

	if err = pr.LoadAttributes(ctx); err != nil {
		return nil, err
	}
	if err = pr.LoadIssue(ctx); err != nil {
		return nil, err
	}

	return pr, nil
}<|MERGE_RESOLUTION|>--- conflicted
+++ resolved
@@ -467,20 +467,13 @@
 
 		issue.Index = idx
 		issue.Title = util.EllipsisDisplayString(issue.Title, 255)
-<<<<<<< HEAD
-=======
 		issue.IsPull = true
->>>>>>> 850012bf
 
 		if err = NewIssueWithIndex(ctx, issue.Poster, NewIssueOptions{
 			Repo:        repo,
 			Issue:       issue,
 			LabelIDs:    labelIDs,
 			Attachments: uuids,
-<<<<<<< HEAD
-			IsPull:      true,
-=======
->>>>>>> 850012bf
 		}); err != nil {
 			if repo_model.IsErrUserDoesNotHaveAccessToRepo(err) || IsErrNewIssueInsert(err) {
 				return err
