// Copyright 2018 The Gitea Authors. All rights reserved.
// SPDX-License-Identifier: MIT

package issues

import (
	"context"
	"fmt"
	"strings"

	"code.gitea.io/gitea/models/db"
	git_model "code.gitea.io/gitea/models/git"
	"code.gitea.io/gitea/models/organization"
	"code.gitea.io/gitea/models/perm"
	access_model "code.gitea.io/gitea/models/perm/access"
	"code.gitea.io/gitea/models/unit"
	user_model "code.gitea.io/gitea/models/user"
	"code.gitea.io/gitea/modules/base"
	"code.gitea.io/gitea/modules/structs"
	"code.gitea.io/gitea/modules/timeutil"
	"code.gitea.io/gitea/modules/util"

	"xorm.io/builder"
)

// ErrReviewNotExist represents a "ReviewNotExist" kind of error.
type ErrReviewNotExist struct {
	ID int64
}

// IsErrReviewNotExist checks if an error is a ErrReviewNotExist.
func IsErrReviewNotExist(err error) bool {
	_, ok := err.(ErrReviewNotExist)
	return ok
}

func (err ErrReviewNotExist) Error() string {
	return fmt.Sprintf("review does not exist [id: %d]", err.ID)
}

func (err ErrReviewNotExist) Unwrap() error {
	return util.ErrNotExist
}

// ErrNotValidReviewRequest an not allowed review request modify
type ErrNotValidReviewRequest struct {
	Reason string
	UserID int64
	RepoID int64
}

// IsErrNotValidReviewRequest checks if an error is a ErrNotValidReviewRequest.
func IsErrNotValidReviewRequest(err error) bool {
	_, ok := err.(ErrNotValidReviewRequest)
	return ok
}

func (err ErrNotValidReviewRequest) Error() string {
	return fmt.Sprintf("%s [user_id: %d, repo_id: %d]",
		err.Reason,
		err.UserID,
		err.RepoID)
}

func (err ErrNotValidReviewRequest) Unwrap() error {
	return util.ErrInvalidArgument
}

// ReviewType defines the sort of feedback a review gives
type ReviewType int

// ReviewTypeUnknown unknown review type
const ReviewTypeUnknown ReviewType = -1

const (
	// ReviewTypePending is a review which is not published yet
	ReviewTypePending ReviewType = iota
	// ReviewTypeApprove approves changes
	ReviewTypeApprove
	// ReviewTypeComment gives general feedback
	ReviewTypeComment
	// ReviewTypeReject gives feedback blocking merge
	ReviewTypeReject
	// ReviewTypeRequest request review from others
	ReviewTypeRequest
)

// Icon returns the corresponding icon for the review type
func (rt ReviewType) Icon() string {
	switch rt {
	case ReviewTypeApprove:
		return "check"
	case ReviewTypeReject:
		return "diff"
	case ReviewTypeComment:
		return "comment"
	case ReviewTypeRequest:
		return "dot-fill"
	default:
		return "comment"
	}
}

// Review represents collection of code comments giving feedback for a PR
type Review struct {
	ID               int64 `xorm:"pk autoincr"`
	Type             ReviewType
	Reviewer         *user_model.User   `xorm:"-"`
	ReviewerID       int64              `xorm:"index"`
	ReviewerTeamID   int64              `xorm:"NOT NULL DEFAULT 0"`
	ReviewerTeam     *organization.Team `xorm:"-"`
	OriginalAuthor   string
	OriginalAuthorID int64
	Issue            *Issue `xorm:"-"`
	IssueID          int64  `xorm:"index"`
	Content          string `xorm:"TEXT"`
	// Official is a review made by an assigned approver (counts towards approval)
	Official  bool   `xorm:"NOT NULL DEFAULT false"`
	CommitID  string `xorm:"VARCHAR(40)"`
	Stale     bool   `xorm:"NOT NULL DEFAULT false"`
	Dismissed bool   `xorm:"NOT NULL DEFAULT false"`

	CreatedUnix timeutil.TimeStamp `xorm:"INDEX created"`
	UpdatedUnix timeutil.TimeStamp `xorm:"INDEX updated"`

	// CodeComments are the initial code comments of the review
	CodeComments CodeComments `xorm:"-"`

	Comments []*Comment `xorm:"-"`
}

func init() {
	db.RegisterModel(new(Review))
}

// LoadCodeComments loads CodeComments
func (r *Review) LoadCodeComments(ctx context.Context) (err error) {
	if r.CodeComments != nil {
		return err
	}
	if err = r.loadIssue(ctx); err != nil {
		return err
	}
	r.CodeComments, err = fetchCodeCommentsByReview(ctx, r.Issue, nil, r, false)
	return err
}

func (r *Review) loadIssue(ctx context.Context) (err error) {
	if r.Issue != nil {
		return err
	}
	r.Issue, err = GetIssueByID(ctx, r.IssueID)
	return err
}

// LoadReviewer loads reviewer
func (r *Review) LoadReviewer(ctx context.Context) (err error) {
	if r.ReviewerID == 0 || r.Reviewer != nil {
		return err
	}
	r.Reviewer, err = user_model.GetPossibleUserByID(ctx, r.ReviewerID)
	return err
}

// LoadReviewerTeam loads reviewer team
func (r *Review) LoadReviewerTeam(ctx context.Context) (err error) {
	if r.ReviewerTeamID == 0 || r.ReviewerTeam != nil {
		return nil
	}

	r.ReviewerTeam, err = organization.GetTeamByID(ctx, r.ReviewerTeamID)
	return err
}

// LoadAttributes loads all attributes except CodeComments
func (r *Review) LoadAttributes(ctx context.Context) (err error) {
	if err = r.loadIssue(ctx); err != nil {
		return err
	}
	if err = r.LoadCodeComments(ctx); err != nil {
		return err
	}
	if err = r.LoadReviewer(ctx); err != nil {
		return err
	}
	if err = r.LoadReviewerTeam(ctx); err != nil {
		return err
	}
	return err
}

func (r *Review) HTMLTypeColorName() string {
	switch r.Type {
	case ReviewTypeApprove:
		return "green"
	case ReviewTypeComment:
		return "grey"
	case ReviewTypeReject:
		return "red"
	case ReviewTypeRequest:
		return "yellow"
	}
	return "grey"
}

// GetReviewByID returns the review by the given ID
func GetReviewByID(ctx context.Context, id int64) (*Review, error) {
	review := new(Review)
	if has, err := db.GetEngine(ctx).ID(id).Get(review); err != nil {
		return nil, err
	} else if !has {
		return nil, ErrReviewNotExist{ID: id}
	} else {
		return review, nil
	}
}

<<<<<<< HEAD
// FindReviewOptions represent possible filters to find reviews
type FindReviewOptions struct {
	db.ListOptions
	Type         ReviewType
	IssueID      int64
	ReviewerID   int64
	OfficialOnly bool
}

func (opts *FindReviewOptions) toCond() builder.Cond {
	cond := builder.NewCond()
	if opts.IssueID > 0 {
		cond = cond.And(builder.Eq{"issue_id": opts.IssueID})
	}
	if opts.ReviewerID > 0 {
		cond = cond.And(builder.Eq{"reviewer_id": opts.ReviewerID})
	}
	if opts.Type != ReviewTypeUnknown {
		cond = cond.And(builder.Eq{"type": opts.Type})
	}
	if opts.OfficialOnly {
		cond = cond.And(builder.Eq{"official": true})
	}
	return cond
}

// FindReviews returns reviews passing FindReviewOptions
func FindReviews(ctx context.Context, opts FindReviewOptions) ([]*Review, error) {
	reviews := make([]*Review, 0, 10)
	sess := db.GetEngine(ctx).Where(opts.toCond())
	if opts.Page > 0 {
		sess = db.SetSessionPagination(sess, &opts)
	}
	return reviews, sess.
		Asc("created_unix").
		Asc("id").
		Find(&reviews)
}

// FindLatestReviews returns only latest reviews per user, passing FindReviewOptions
func FindLatestReviews(ctx context.Context, opts FindReviewOptions) ([]*Review, error) {
	reviews := make([]*Review, 0, 10)
	cond := opts.toCond()
	sess := db.GetEngine(ctx).Where(cond)
	if opts.Page > 0 {
		sess = db.SetSessionPagination(sess, &opts)
	}

	sess.In("id", builder.
		Select("max( id ) ").
		From("review").
		Where(cond).
		GroupBy("reviewer_id"))

	return reviews, sess.
		Asc("created_unix").
		Asc("id").
		Find(&reviews)
}

// CountReviews returns count of reviews passing FindReviewOptions
func CountReviews(opts FindReviewOptions) (int64, error) {
	return db.GetEngine(db.DefaultContext).Where(opts.toCond()).Count(&Review{})
}

=======
>>>>>>> 5a56f969
// CreateReviewOptions represent the options to create a review. Type, Issue and Reviewer are required.
type CreateReviewOptions struct {
	Content      string
	Type         ReviewType
	Issue        *Issue
	Reviewer     *user_model.User
	ReviewerTeam *organization.Team
	Official     bool
	CommitID     string
	Stale        bool
}

// IsOfficialReviewer check if at least one of the provided reviewers can make official reviews in issue (counts towards required approvals)
func IsOfficialReviewer(ctx context.Context, issue *Issue, reviewers ...*user_model.User) (bool, error) {
	pr, err := GetPullRequestByIssueID(ctx, issue.ID)
	if err != nil {
		return false, err
	}

	rule, err := git_model.GetFirstMatchProtectedBranchRule(ctx, pr.BaseRepoID, pr.BaseBranch)
	if err != nil {
		return false, err
	}
	if rule == nil {
		return false, nil
	}

	for _, reviewer := range reviewers {
		official, err := git_model.IsUserOfficialReviewer(ctx, rule, reviewer)
		if official || err != nil {
			return official, err
		}
	}

	return false, nil
}

// IsOfficialReviewerTeam check if reviewer in this team can make official reviews in issue (counts towards required approvals)
func IsOfficialReviewerTeam(ctx context.Context, issue *Issue, team *organization.Team) (bool, error) {
	pr, err := GetPullRequestByIssueID(ctx, issue.ID)
	if err != nil {
		return false, err
	}
	pb, err := git_model.GetFirstMatchProtectedBranchRule(ctx, pr.BaseRepoID, pr.BaseBranch)
	if err != nil {
		return false, err
	}
	if pb == nil {
		return false, nil
	}

	if !pb.EnableApprovalsWhitelist {
		return team.UnitAccessMode(ctx, unit.TypeCode) >= perm.AccessModeWrite, nil
	}

	return base.Int64sContains(pb.ApprovalsWhitelistTeamIDs, team.ID), nil
}

// CreateReview creates a new review based on opts
func CreateReview(ctx context.Context, opts CreateReviewOptions) (*Review, error) {
	review := &Review{
		Type:         opts.Type,
		Issue:        opts.Issue,
		IssueID:      opts.Issue.ID,
		Reviewer:     opts.Reviewer,
		ReviewerTeam: opts.ReviewerTeam,
		Content:      opts.Content,
		Official:     opts.Official,
		CommitID:     opts.CommitID,
		Stale:        opts.Stale,
	}
	if opts.Reviewer != nil {
		review.ReviewerID = opts.Reviewer.ID
	} else {
		if review.Type != ReviewTypeRequest {
			review.Type = ReviewTypeRequest
		}
		review.ReviewerTeamID = opts.ReviewerTeam.ID
	}
	return review, db.Insert(ctx, review)
}

// GetCurrentReview returns the current pending review of reviewer for given issue
func GetCurrentReview(ctx context.Context, reviewer *user_model.User, issue *Issue) (*Review, error) {
	if reviewer == nil {
		return nil, nil
	}
	reviews, err := FindReviews(ctx, FindReviewOptions{
		Type:       ReviewTypePending,
		IssueID:    issue.ID,
		ReviewerID: reviewer.ID,
	})
	if err != nil {
		return nil, err
	}
	if len(reviews) == 0 {
		return nil, ErrReviewNotExist{}
	}
	reviews[0].Reviewer = reviewer
	reviews[0].Issue = issue
	return reviews[0], nil
}

// ReviewExists returns whether a review exists for a particular line of code in the PR
func ReviewExists(issue *Issue, treePath string, line int64) (bool, error) {
	return db.GetEngine(db.DefaultContext).Cols("id").Exist(&Comment{IssueID: issue.ID, TreePath: treePath, Line: line, Type: CommentTypeCode})
}

// ContentEmptyErr represents an content empty error
type ContentEmptyErr struct{}

func (ContentEmptyErr) Error() string {
	return "Review content is empty"
}

// IsContentEmptyErr returns true if err is a ContentEmptyErr
func IsContentEmptyErr(err error) bool {
	_, ok := err.(ContentEmptyErr)
	return ok
}

// SubmitReview creates a review out of the existing pending review or creates a new one if no pending review exist
func SubmitReview(doer *user_model.User, issue *Issue, reviewType ReviewType, content, commitID string, stale bool, attachmentUUIDs []string) (*Review, *Comment, error) {
	ctx, committer, err := db.TxContext(db.DefaultContext)
	if err != nil {
		return nil, nil, err
	}
	defer committer.Close()
	sess := db.GetEngine(ctx)

	official := false

	review, err := GetCurrentReview(ctx, doer, issue)
	if err != nil {
		if !IsErrReviewNotExist(err) {
			return nil, nil, err
		}

		if reviewType != ReviewTypeApprove && len(strings.TrimSpace(content)) == 0 {
			return nil, nil, ContentEmptyErr{}
		}

		if reviewType == ReviewTypeApprove || reviewType == ReviewTypeReject {
			// Only reviewers latest review of type approve and reject shall count as "official", so existing reviews needs to be cleared
			if _, err := db.Exec(ctx, "UPDATE `review` SET official=? WHERE issue_id=? AND reviewer_id=?", false, issue.ID, doer.ID); err != nil {
				return nil, nil, err
			}
			if official, err = IsOfficialReviewer(ctx, issue, doer); err != nil {
				return nil, nil, err
			}
		}

		// No current review. Create a new one!
		if review, err = CreateReview(ctx, CreateReviewOptions{
			Type:     reviewType,
			Issue:    issue,
			Reviewer: doer,
			Content:  content,
			Official: official,
			CommitID: commitID,
			Stale:    stale,
		}); err != nil {
			return nil, nil, err
		}
	} else {
		if err := review.LoadCodeComments(ctx); err != nil {
			return nil, nil, err
		}
		if reviewType != ReviewTypeApprove && len(review.CodeComments) == 0 && len(strings.TrimSpace(content)) == 0 {
			return nil, nil, ContentEmptyErr{}
		}

		if reviewType == ReviewTypeApprove || reviewType == ReviewTypeReject {
			// Only reviewers latest review of type approve and reject shall count as "official", so existing reviews needs to be cleared
			if _, err := db.Exec(ctx, "UPDATE `review` SET official=? WHERE issue_id=? AND reviewer_id=?", false, issue.ID, doer.ID); err != nil {
				return nil, nil, err
			}
			if official, err = IsOfficialReviewer(ctx, issue, doer); err != nil {
				return nil, nil, err
			}
		}

		review.Official = official
		review.Issue = issue
		review.Content = content
		review.Type = reviewType
		review.CommitID = commitID
		review.Stale = stale

		if _, err := sess.ID(review.ID).Cols("content, type, official, commit_id, stale").Update(review); err != nil {
			return nil, nil, err
		}
	}

	comm, err := CreateComment(ctx, &CreateCommentOptions{
		Type:        CommentTypeReview,
		Doer:        doer,
		Content:     review.Content,
		Issue:       issue,
		Repo:        issue.Repo,
		ReviewID:    review.ID,
		Attachments: attachmentUUIDs,
	})
	if err != nil || comm == nil {
		return nil, nil, err
	}

	// try to remove team review request if need
	if issue.Repo.Owner.IsOrganization() && (reviewType == ReviewTypeApprove || reviewType == ReviewTypeReject) {
		teamReviewRequests := make([]*Review, 0, 10)
		if err := sess.SQL("SELECT * FROM review WHERE issue_id = ? AND reviewer_team_id > 0 AND type = ?", issue.ID, ReviewTypeRequest).Find(&teamReviewRequests); err != nil {
			return nil, nil, err
		}

		for _, teamReviewRequest := range teamReviewRequests {
			ok, err := organization.IsTeamMember(ctx, issue.Repo.OwnerID, teamReviewRequest.ReviewerTeamID, doer.ID)
			if err != nil {
				return nil, nil, err
			} else if !ok {
				continue
			}

			if _, err := sess.ID(teamReviewRequest.ID).NoAutoCondition().Delete(teamReviewRequest); err != nil {
				return nil, nil, err
			}
		}
	}

	comm.Review = review
	return review, comm, committer.Commit()
}

// GetReviewByIssueIDAndUserID get the latest review of reviewer for a pull request
func GetReviewByIssueIDAndUserID(ctx context.Context, issueID, userID int64) (*Review, error) {
	review := new(Review)

	has, err := db.GetEngine(ctx).SQL("SELECT * FROM review WHERE id IN (SELECT max(id) as id FROM review WHERE issue_id = ? AND reviewer_id = ? AND original_author_id = 0 AND type in (?, ?, ?))",
		issueID, userID, ReviewTypeApprove, ReviewTypeReject, ReviewTypeRequest).
		Get(review)
	if err != nil {
		return nil, err
	}

	if !has {
		return nil, ErrReviewNotExist{}
	}

	return review, nil
}

// GetTeamReviewerByIssueIDAndTeamID get the latest review request of reviewer team for a pull request
func GetTeamReviewerByIssueIDAndTeamID(ctx context.Context, issueID, teamID int64) (review *Review, err error) {
	review = new(Review)

	var has bool
	if has, err = db.GetEngine(ctx).SQL("SELECT * FROM review WHERE id IN (SELECT max(id) as id FROM review WHERE issue_id = ? AND reviewer_team_id = ?)",
		issueID, teamID).
		Get(review); err != nil {
		return nil, err
	}

	if !has {
		return nil, ErrReviewNotExist{0}
	}

	return review, err
}

// MarkReviewsAsStale marks existing reviews as stale
func MarkReviewsAsStale(issueID int64) (err error) {
	_, err = db.GetEngine(db.DefaultContext).Exec("UPDATE `review` SET stale=? WHERE issue_id=?", true, issueID)

	return err
}

// MarkReviewsAsNotStale marks existing reviews as not stale for a giving commit SHA
func MarkReviewsAsNotStale(issueID int64, commitID string) (err error) {
	_, err = db.GetEngine(db.DefaultContext).Exec("UPDATE `review` SET stale=? WHERE issue_id=? AND commit_id=?", false, issueID, commitID)

	return err
}

// DismissReview change the dismiss status of a review
func DismissReview(ctx context.Context, review *Review, isDismiss bool) (err error) {
	if review.Dismissed == isDismiss || (review.Type != ReviewTypeApprove && review.Type != ReviewTypeReject) {
		return nil
	}

	review.Dismissed = isDismiss

	if review.ID == 0 {
		return ErrReviewNotExist{}
	}

	_, err = db.GetEngine(ctx).ID(review.ID).Cols("dismissed").Update(review)

	return err
}

// InsertReviews inserts review and review comments
func InsertReviews(reviews []*Review) error {
	ctx, committer, err := db.TxContext(db.DefaultContext)
	if err != nil {
		return err
	}
	defer committer.Close()
	sess := db.GetEngine(ctx)

	for _, review := range reviews {
		if _, err := sess.NoAutoTime().Insert(review); err != nil {
			return err
		}

		if _, err := sess.NoAutoTime().Insert(&Comment{
			Type:             CommentTypeReview,
			Content:          review.Content,
			PosterID:         review.ReviewerID,
			OriginalAuthor:   review.OriginalAuthor,
			OriginalAuthorID: review.OriginalAuthorID,
			IssueID:          review.IssueID,
			ReviewID:         review.ID,
			CreatedUnix:      review.CreatedUnix,
			UpdatedUnix:      review.UpdatedUnix,
		}); err != nil {
			return err
		}

		for _, c := range review.Comments {
			c.ReviewID = review.ID
		}

		if len(review.Comments) > 0 {
			if _, err := sess.NoAutoTime().Insert(review.Comments); err != nil {
				return err
			}
		}
	}

	return committer.Commit()
}

// AddReviewRequest add a review request from one reviewer
func AddReviewRequest(issue *Issue, reviewer, doer *user_model.User) (*Comment, error) {
	ctx, committer, err := db.TxContext(db.DefaultContext)
	if err != nil {
		return nil, err
	}
	defer committer.Close()
	sess := db.GetEngine(ctx)

	review, err := GetReviewByIssueIDAndUserID(ctx, issue.ID, reviewer.ID)
	if err != nil && !IsErrReviewNotExist(err) {
		return nil, err
	}

	// skip it when reviewer hase been request to review
	if review != nil && review.Type == ReviewTypeRequest {
		return nil, nil
	}

	official, err := IsOfficialReviewer(ctx, issue, reviewer, doer)
	if err != nil {
		return nil, err
	} else if official {
		if _, err := sess.Exec("UPDATE `review` SET official=? WHERE issue_id=? AND reviewer_id=?", false, issue.ID, reviewer.ID); err != nil {
			return nil, err
		}
	}

	review, err = CreateReview(ctx, CreateReviewOptions{
		Type:     ReviewTypeRequest,
		Issue:    issue,
		Reviewer: reviewer,
		Official: official,
		Stale:    false,
	})
	if err != nil {
		return nil, err
	}

	comment, err := CreateComment(ctx, &CreateCommentOptions{
		Type:            CommentTypeReviewRequest,
		Doer:            doer,
		Repo:            issue.Repo,
		Issue:           issue,
		RemovedAssignee: false,       // Use RemovedAssignee as !isRequest
		AssigneeID:      reviewer.ID, // Use AssigneeID as reviewer ID
		ReviewID:        review.ID,
	})
	if err != nil {
		return nil, err
	}

	return comment, committer.Commit()
}

// RemoveReviewRequest remove a review request from one reviewer
func RemoveReviewRequest(issue *Issue, reviewer, doer *user_model.User) (*Comment, error) {
	ctx, committer, err := db.TxContext(db.DefaultContext)
	if err != nil {
		return nil, err
	}
	defer committer.Close()

	review, err := GetReviewByIssueIDAndUserID(ctx, issue.ID, reviewer.ID)
	if err != nil && !IsErrReviewNotExist(err) {
		return nil, err
	}

	if review == nil || review.Type != ReviewTypeRequest {
		return nil, nil
	}

	if _, err = db.DeleteByBean(ctx, review); err != nil {
		return nil, err
	}

	official, err := IsOfficialReviewer(ctx, issue, reviewer)
	if err != nil {
		return nil, err
	} else if official {
		if err := restoreLatestOfficialReview(ctx, issue.ID, reviewer.ID); err != nil {
			return nil, err
		}
	}

	comment, err := CreateComment(ctx, &CreateCommentOptions{
		Type:            CommentTypeReviewRequest,
		Doer:            doer,
		Repo:            issue.Repo,
		Issue:           issue,
		RemovedAssignee: true,        // Use RemovedAssignee as !isRequest
		AssigneeID:      reviewer.ID, // Use AssigneeID as reviewer ID
	})
	if err != nil {
		return nil, err
	}

	return comment, committer.Commit()
}

// Recalculate the latest official review for reviewer
func restoreLatestOfficialReview(ctx context.Context, issueID, reviewerID int64) error {
	review, err := GetReviewByIssueIDAndUserID(ctx, issueID, reviewerID)
	if err != nil && !IsErrReviewNotExist(err) {
		return err
	}

	if review != nil {
		if _, err := db.Exec(ctx, "UPDATE `review` SET official=? WHERE id=?", true, review.ID); err != nil {
			return err
		}
	}

	return nil
}

// AddTeamReviewRequest add a review request from one team
func AddTeamReviewRequest(issue *Issue, reviewer *organization.Team, doer *user_model.User) (*Comment, error) {
	ctx, committer, err := db.TxContext(db.DefaultContext)
	if err != nil {
		return nil, err
	}
	defer committer.Close()

	review, err := GetTeamReviewerByIssueIDAndTeamID(ctx, issue.ID, reviewer.ID)
	if err != nil && !IsErrReviewNotExist(err) {
		return nil, err
	}

	// This team already has been requested to review - therefore skip this.
	if review != nil {
		return nil, nil
	}

	official, err := IsOfficialReviewerTeam(ctx, issue, reviewer)
	if err != nil {
		return nil, fmt.Errorf("isOfficialReviewerTeam(): %w", err)
	} else if !official {
		if official, err = IsOfficialReviewer(ctx, issue, doer); err != nil {
			return nil, fmt.Errorf("isOfficialReviewer(): %w", err)
		}
	}

	if review, err = CreateReview(ctx, CreateReviewOptions{
		Type:         ReviewTypeRequest,
		Issue:        issue,
		ReviewerTeam: reviewer,
		Official:     official,
		Stale:        false,
	}); err != nil {
		return nil, err
	}

	if official {
		if _, err := db.Exec(ctx, "UPDATE `review` SET official=? WHERE issue_id=? AND reviewer_team_id=?", false, issue.ID, reviewer.ID); err != nil {
			return nil, err
		}
	}

	comment, err := CreateComment(ctx, &CreateCommentOptions{
		Type:            CommentTypeReviewRequest,
		Doer:            doer,
		Repo:            issue.Repo,
		Issue:           issue,
		RemovedAssignee: false,       // Use RemovedAssignee as !isRequest
		AssigneeTeamID:  reviewer.ID, // Use AssigneeTeamID as reviewer team ID
		ReviewID:        review.ID,
	})
	if err != nil {
		return nil, fmt.Errorf("CreateComment(): %w", err)
	}

	return comment, committer.Commit()
}

// RemoveTeamReviewRequest remove a review request from one team
func RemoveTeamReviewRequest(issue *Issue, reviewer *organization.Team, doer *user_model.User) (*Comment, error) {
	ctx, committer, err := db.TxContext(db.DefaultContext)
	if err != nil {
		return nil, err
	}
	defer committer.Close()

	review, err := GetTeamReviewerByIssueIDAndTeamID(ctx, issue.ID, reviewer.ID)
	if err != nil && !IsErrReviewNotExist(err) {
		return nil, err
	}

	if review == nil {
		return nil, nil
	}

	if _, err = db.DeleteByBean(ctx, review); err != nil {
		return nil, err
	}

	official, err := IsOfficialReviewerTeam(ctx, issue, reviewer)
	if err != nil {
		return nil, fmt.Errorf("isOfficialReviewerTeam(): %w", err)
	}

	if official {
		// recalculate which is the latest official review from that team
		review, err := GetReviewByIssueIDAndUserID(ctx, issue.ID, -reviewer.ID)
		if err != nil && !IsErrReviewNotExist(err) {
			return nil, err
		}

		if review != nil {
			if _, err := db.Exec(ctx, "UPDATE `review` SET official=? WHERE id=?", true, review.ID); err != nil {
				return nil, err
			}
		}
	}

	if doer == nil {
		return nil, committer.Commit()
	}

	comment, err := CreateComment(ctx, &CreateCommentOptions{
		Type:            CommentTypeReviewRequest,
		Doer:            doer,
		Repo:            issue.Repo,
		Issue:           issue,
		RemovedAssignee: true,        // Use RemovedAssignee as !isRequest
		AssigneeTeamID:  reviewer.ID, // Use AssigneeTeamID as reviewer team ID
	})
	if err != nil {
		return nil, fmt.Errorf("CreateComment(): %w", err)
	}

	return comment, committer.Commit()
}

// MarkConversation Add or remove Conversation mark for a code comment
func MarkConversation(comment *Comment, doer *user_model.User, isResolve bool) (err error) {
	if comment.Type != CommentTypeCode {
		return nil
	}

	if isResolve {
		if comment.ResolveDoerID != 0 {
			return nil
		}

		if _, err = db.GetEngine(db.DefaultContext).Exec("UPDATE `comment` SET resolve_doer_id=? WHERE id=?", doer.ID, comment.ID); err != nil {
			return err
		}
	} else {
		if comment.ResolveDoerID == 0 {
			return nil
		}

		if _, err = db.GetEngine(db.DefaultContext).Exec("UPDATE `comment` SET resolve_doer_id=? WHERE id=?", 0, comment.ID); err != nil {
			return err
		}
	}

	return nil
}

// CanMarkConversation  Add or remove Conversation mark for a code comment permission check
// the PR writer , offfcial reviewer and poster can do it
func CanMarkConversation(issue *Issue, doer *user_model.User) (permResult bool, err error) {
	if doer == nil || issue == nil {
		return false, fmt.Errorf("issue or doer is nil")
	}

	if doer.ID != issue.PosterID {
		if err = issue.LoadRepo(db.DefaultContext); err != nil {
			return false, err
		}

		p, err := access_model.GetUserRepoPermission(db.DefaultContext, issue.Repo, doer)
		if err != nil {
			return false, err
		}

		permResult = p.CanAccess(perm.AccessModeWrite, unit.TypePullRequests)
		if !permResult {
			if permResult, err = IsOfficialReviewer(db.DefaultContext, issue, doer); err != nil {
				return false, err
			}
		}

		if !permResult {
			return false, nil
		}
	}

	return true, nil
}

// DeleteReview delete a review and it's code comments
func DeleteReview(r *Review) error {
	ctx, committer, err := db.TxContext(db.DefaultContext)
	if err != nil {
		return err
	}
	defer committer.Close()
	sess := db.GetEngine(ctx)

	if r.ID == 0 {
		return fmt.Errorf("review is not allowed to be 0")
	}

	if r.Type == ReviewTypeRequest {
		return fmt.Errorf("review request can not be deleted using this method")
	}

	opts := FindCommentsOptions{
		Type:     CommentTypeCode,
		IssueID:  r.IssueID,
		ReviewID: r.ID,
	}

	if _, err := sess.Where(opts.ToConds()).Delete(new(Comment)); err != nil {
		return err
	}

	opts = FindCommentsOptions{
		Type:     CommentTypeReview,
		IssueID:  r.IssueID,
		ReviewID: r.ID,
	}

	if _, err := sess.Where(opts.ToConds()).Delete(new(Comment)); err != nil {
		return err
	}

	if _, err := sess.ID(r.ID).Delete(new(Review)); err != nil {
		return err
	}

	if r.Official {
		if err := restoreLatestOfficialReview(ctx, r.IssueID, r.ReviewerID); err != nil {
			return err
		}
	}

	return committer.Commit()
}

// GetCodeCommentsCount return count of CodeComments a Review has
func (r *Review) GetCodeCommentsCount() int {
	opts := FindCommentsOptions{
		Type:     CommentTypeCode,
		IssueID:  r.IssueID,
		ReviewID: r.ID,
	}
	conds := opts.ToConds()
	if r.ID == 0 {
		conds = conds.And(builder.Eq{"invalidated": false})
	}

	count, err := db.GetEngine(db.DefaultContext).Where(conds).Count(new(Comment))
	if err != nil {
		return 0
	}
	return int(count)
}

// HTMLURL formats a URL-string to the related review issue-comment
func (r *Review) HTMLURL() string {
	opts := FindCommentsOptions{
		Type:     CommentTypeReview,
		IssueID:  r.IssueID,
		ReviewID: r.ID,
	}
	comment := new(Comment)
	has, err := db.GetEngine(db.DefaultContext).Where(opts.ToConds()).Get(comment)
	if err != nil || !has {
		return ""
	}
	return comment.HTMLURL()
}

// RemapExternalUser ExternalUserRemappable interface
func (r *Review) RemapExternalUser(externalName string, externalID, userID int64) error {
	r.OriginalAuthor = externalName
	r.OriginalAuthorID = externalID
	r.ReviewerID = userID
	return nil
}

// GetUserID ExternalUserRemappable interface
func (r *Review) GetUserID() int64 { return r.ReviewerID }

// GetExternalName ExternalUserRemappable interface
func (r *Review) GetExternalName() string { return r.OriginalAuthor }

// GetExternalID ExternalUserRemappable interface
func (r *Review) GetExternalID() int64 { return r.OriginalAuthorID }

// UpdateReviewsMigrationsByType updates reviews' migrations information via given git service type and original id and poster id
func UpdateReviewsMigrationsByType(tp structs.GitServiceType, originalAuthorID string, posterID int64) error {
	_, err := db.GetEngine(db.DefaultContext).Table("review").
		Where("original_author_id = ?", originalAuthorID).
		And(migratedIssueCond(tp)).
		Update(map[string]any{
			"reviewer_id":        posterID,
			"original_author":    "",
			"original_author_id": 0,
		})
	return err
}<|MERGE_RESOLUTION|>--- conflicted
+++ resolved
@@ -215,74 +215,6 @@
 	}
 }
 
-<<<<<<< HEAD
-// FindReviewOptions represent possible filters to find reviews
-type FindReviewOptions struct {
-	db.ListOptions
-	Type         ReviewType
-	IssueID      int64
-	ReviewerID   int64
-	OfficialOnly bool
-}
-
-func (opts *FindReviewOptions) toCond() builder.Cond {
-	cond := builder.NewCond()
-	if opts.IssueID > 0 {
-		cond = cond.And(builder.Eq{"issue_id": opts.IssueID})
-	}
-	if opts.ReviewerID > 0 {
-		cond = cond.And(builder.Eq{"reviewer_id": opts.ReviewerID})
-	}
-	if opts.Type != ReviewTypeUnknown {
-		cond = cond.And(builder.Eq{"type": opts.Type})
-	}
-	if opts.OfficialOnly {
-		cond = cond.And(builder.Eq{"official": true})
-	}
-	return cond
-}
-
-// FindReviews returns reviews passing FindReviewOptions
-func FindReviews(ctx context.Context, opts FindReviewOptions) ([]*Review, error) {
-	reviews := make([]*Review, 0, 10)
-	sess := db.GetEngine(ctx).Where(opts.toCond())
-	if opts.Page > 0 {
-		sess = db.SetSessionPagination(sess, &opts)
-	}
-	return reviews, sess.
-		Asc("created_unix").
-		Asc("id").
-		Find(&reviews)
-}
-
-// FindLatestReviews returns only latest reviews per user, passing FindReviewOptions
-func FindLatestReviews(ctx context.Context, opts FindReviewOptions) ([]*Review, error) {
-	reviews := make([]*Review, 0, 10)
-	cond := opts.toCond()
-	sess := db.GetEngine(ctx).Where(cond)
-	if opts.Page > 0 {
-		sess = db.SetSessionPagination(sess, &opts)
-	}
-
-	sess.In("id", builder.
-		Select("max( id ) ").
-		From("review").
-		Where(cond).
-		GroupBy("reviewer_id"))
-
-	return reviews, sess.
-		Asc("created_unix").
-		Asc("id").
-		Find(&reviews)
-}
-
-// CountReviews returns count of reviews passing FindReviewOptions
-func CountReviews(opts FindReviewOptions) (int64, error) {
-	return db.GetEngine(db.DefaultContext).Where(opts.toCond()).Count(&Review{})
-}
-
-=======
->>>>>>> 5a56f969
 // CreateReviewOptions represent the options to create a review. Type, Issue and Reviewer are required.
 type CreateReviewOptions struct {
 	Content      string
