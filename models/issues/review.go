--- conflicted
+++ resolved
@@ -307,9 +307,7 @@
 		Stale:        opts.Stale,
 	}
 
-<<<<<<< HEAD
-	switch {
-	case opts.Reviewer != nil:
+	if opts.Reviewer != nil {
 		review.Type = opts.Type
 		review.ReviewerID = opts.Reviewer.ID
 
@@ -318,46 +316,24 @@
 			IssueID:    opts.Issue.ID,
 		}
 		// make sure user review requests are cleared
-		if _, err := sess.Where(opt.toCond().And(builder.Eq{"type": ReviewTypeRequest})).Delete(new(Review)); err != nil {
-			return nil, err
+		if opts.Type != ReviewTypePending {
+			if _, err := sess.Where(opt.toCond().And(builder.Eq{"type": ReviewTypeRequest})).Delete(new(Review)); err != nil {
+				return nil, err
+			}
 		}
 		// make sure if the created review gets dismissed no old review surface
 		if opts.Type.AffectReview() {
 			if _, err := sess.Where(opt.toCond().And(builder.In("type", ReviewTypeApprove, ReviewTypeReject))).
-=======
-	if opts.Reviewer != nil {
-		review.Type = opts.Type
-		review.ReviewerID = opts.Reviewer.ID
-
-		reviewCond := builder.Eq{"reviewer_id": opts.Reviewer.ID, "issue_id": opts.Issue.ID}
-		// make sure user review requests are cleared
-		if ots.Type != ReviewTypePending {
-			if _, err := sess.Where(reviewCond.And(builder.Eq{"type": ReviewTypeRequest})).Delete(new(Review)); err != nil {
-				return nil, err
-			}
-		}
-		// make sure if the created review gets dismissed no old review surface
-		if opts.Type == ReviewTypeApprove || opts.Type == ReviewTypeReject {
-			if _, err := sess.Where(reviewCond.And(builder.In("type", ReviewTypeApprove, ReviewTypeReject))).
->>>>>>> 8a06ccb3
 				Cols("dismissed").Update(&Review{Dismissed: true}); err != nil {
 				return nil, err
 			}
 		}
 
-<<<<<<< HEAD
-	case opts.ReviewerTeam != nil:
-		review.Type = ReviewTypeRequest
-		review.ReviewerTeamID = opts.ReviewerTeam.ID
-
-	default:
-=======
 	} else if opts.ReviewerTeam != nil {
 		review.Type = ReviewTypeRequest
 		review.ReviewerTeamID = opts.ReviewerTeam.ID
 
 	} else {
->>>>>>> 8a06ccb3
 		return nil, fmt.Errorf("provide either reviewer or reviewer team")
 	}
 
