--- conflicted
+++ resolved
@@ -50,16 +50,10 @@
 }
 
 // LoadIssuesFromBoard load issues assigned to this board
-<<<<<<< HEAD
 func LoadIssuesFromBoard(ctx context.Context, b *project_model.Board, doer *user_model.User, isClosed util.OptionalBool) (IssueList, error) {
-	var issueList IssueList
-	if b.ID != 0 {
-=======
-func LoadIssuesFromBoard(ctx context.Context, b *project_model.Board) (IssueList, error) {
 	issueList := make(IssueList, 0, 10)
 
 	if b.ID > 0 {
->>>>>>> a2b0fb1a
 		issues, err := Issues(ctx, &IssuesOptions{
 			ProjectBoardID: b.ID,
 			ProjectID:      b.ProjectID,
