// Copyright 2021 The Gitea Authors. All rights reserved.
// Use of this source code is governed by a MIT-style
// license that can be found in the LICENSE file.

package issues

import (
	"context"
	"fmt"

	"code.gitea.io/gitea/models/db"
	project_model "code.gitea.io/gitea/models/project"
	user_model "code.gitea.io/gitea/models/user"
)

// LoadProject load the project the issue was assigned to
func (issue *Issue) LoadProject() (err error) {
	return issue.loadProject(db.DefaultContext)
}

func (issue *Issue) loadProject(ctx context.Context) (err error) {
	if issue.Project == nil {
		var p project_model.Project
		if _, err = db.GetEngine(ctx).Table("project").
			Join("INNER", "project_issue", "project.id=project_issue.project_id").
			Where("project_issue.issue_id = ?", issue.ID).
			Get(&p); err != nil {
			return err
		}
		issue.Project = &p
	}
	return err
}

// ProjectID return project id if issue was assigned to one
func (issue *Issue) ProjectID() int64 {
	return issue.projectID(db.DefaultContext)
}

func (issue *Issue) projectID(ctx context.Context) int64 {
	var ip project_model.ProjectIssue
	has, err := db.GetEngine(ctx).Where("issue_id=?", issue.ID).Get(&ip)
	if err != nil || !has {
		return 0
	}
	return ip.ProjectID
}

// ProjectColumnID returns project column id if issue was assigned to one
func (issue *Issue) ProjectColumnID() int64 {
	return issue.projectColumnID(db.DefaultContext)
}

func (issue *Issue) projectColumnID(ctx context.Context) int64 {
	var ip project_model.ProjectIssue
	has, err := db.GetEngine(ctx).Where("issue_id=?", issue.ID).Get(&ip)
	if err != nil || !has {
		return 0
	}
	return ip.ProjectColumnID
}

// LoadIssuesFromColumn loads issues assigned to this column
func LoadIssuesFromColumn(b *project_model.Column) (IssueList, error) {
	issueList := make([]*Issue, 0, 10)

	if b.ID != 0 {
		issues, err := Issues(&IssuesOptions{
<<<<<<< HEAD
			ProjectColumnID: b.ID,
			ProjectID:       b.ProjectID,
=======
			ProjectBoardID: b.ID,
			ProjectID:      b.ProjectID,
			SortType:       "project-column-sorting",
>>>>>>> 18046eb9
		})
		if err != nil {
			return nil, err
		}
		issueList = issues
	}

	if b.Default {
		issues, err := Issues(&IssuesOptions{
<<<<<<< HEAD
			ProjectColumnID: -1, // Issues without ProjectColumnID
			ProjectID:       b.ProjectID,
=======
			ProjectBoardID: -1, // Issues without ProjectBoardID
			ProjectID:      b.ProjectID,
			SortType:       "project-column-sorting",
>>>>>>> 18046eb9
		})
		if err != nil {
			return nil, err
		}
		issueList = append(issueList, issues...)
	}

	if err := IssueList(issueList).LoadComments(); err != nil {
		return nil, err
	}

	return issueList, nil
}

// LoadIssuesFromColumnList load issues assigned to the columns
func LoadIssuesFromColumnList(bs project_model.Columns) (map[int64]IssueList, error) {
	issuesMap := make(map[int64]IssueList, len(bs))
	for i := range bs {
		il, err := LoadIssuesFromColumn(bs[i])
		if err != nil {
			return nil, err
		}
		issuesMap[bs[i].ID] = il
	}
	return issuesMap, nil
}

// ChangeProjectAssign changes the project associated with an issue
func ChangeProjectAssign(issue *Issue, doer *user_model.User, newProjectID int64) error {
	ctx, committer, err := db.TxContext()
	if err != nil {
		return err
	}
	defer committer.Close()

	if err := addUpdateIssueProject(ctx, issue, doer, newProjectID); err != nil {
		return err
	}

	return committer.Commit()
}

func addUpdateIssueProject(ctx context.Context, issue *Issue, doer *user_model.User, newProjectID int64) error {
	oldProjectID := issue.projectID(ctx)

	// Only check if we add a new project and not remove it.
	if newProjectID > 0 {
		newProject, err := project_model.GetProjectByID(ctx, newProjectID)
		if err != nil {
			return err
		}
		if newProject.RepoID != issue.RepoID {
			return fmt.Errorf("issue's repository is not the same as project's repository")
		}
	}

	if _, err := db.GetEngine(ctx).Where("project_issue.issue_id=?", issue.ID).Delete(&project_model.ProjectIssue{}); err != nil {
		return err
	}

	if err := issue.LoadRepo(ctx); err != nil {
		return err
	}

	if oldProjectID > 0 || newProjectID > 0 {
		if _, err := CreateCommentCtx(ctx, &CreateCommentOptions{
			Type:         CommentTypeProject,
			Doer:         doer,
			Repo:         issue.Repo,
			Issue:        issue,
			OldProjectID: oldProjectID,
			ProjectID:    newProjectID,
		}); err != nil {
			return err
		}
	}

	return db.Insert(ctx, &project_model.ProjectIssue{
		IssueID:   issue.ID,
		ProjectID: newProjectID,
	})
}

// MoveIssueAcrossProjectColumn move a card from one column to another
func MoveIssueAcrossProjectColumns(issue *Issue, column *project_model.Column) error {
	ctx, committer, err := db.TxContext()
	if err != nil {
		return err
	}
	defer committer.Close()
	sess := db.GetEngine(ctx)

	var pis project_model.ProjectIssue
	has, err := sess.Where("issue_id=?", issue.ID).Get(&pis)
	if err != nil {
		return err
	}

	if !has {
		return fmt.Errorf("issue has to be added to a project first")
	}

	pis.ProjectColumnID = column.ID
	if _, err := sess.ID(pis.ID).Cols("project_column_id").Update(&pis); err != nil {
		return err
	}

	return committer.Commit()
}<|MERGE_RESOLUTION|>--- conflicted
+++ resolved
@@ -66,14 +66,9 @@
 
 	if b.ID != 0 {
 		issues, err := Issues(&IssuesOptions{
-<<<<<<< HEAD
 			ProjectColumnID: b.ID,
 			ProjectID:       b.ProjectID,
-=======
-			ProjectBoardID: b.ID,
-			ProjectID:      b.ProjectID,
-			SortType:       "project-column-sorting",
->>>>>>> 18046eb9
+			SortType:        "project-column-sorting",
 		})
 		if err != nil {
 			return nil, err
@@ -83,14 +78,9 @@
 
 	if b.Default {
 		issues, err := Issues(&IssuesOptions{
-<<<<<<< HEAD
 			ProjectColumnID: -1, // Issues without ProjectColumnID
 			ProjectID:       b.ProjectID,
-=======
-			ProjectBoardID: -1, // Issues without ProjectBoardID
-			ProjectID:      b.ProjectID,
-			SortType:       "project-column-sorting",
->>>>>>> 18046eb9
+			SortType:        "project-column-sorting",
 		})
 		if err != nil {
 			return nil, err
