--- conflicted
+++ resolved
@@ -198,15 +198,9 @@
 	return tt, db.Insert(ctx, tt)
 }
 
-<<<<<<< HEAD
-// TotalTimes returns the spent time in seconds for each user by an issue
-func TotalTimes(ctx context.Context, options *FindTrackedTimesOptions) (map[*user_model.User]int64, error) {
+// TotalTimesForEachUser returns the spent time in seconds for each user by an issue
+func TotalTimesForEachUser(ctx context.Context, options *FindTrackedTimesOptions) (map[*user_model.User]int64, error) {
 	trackedTimes, err := GetTrackedTimes(ctx, options)
-=======
-// TotalTimesForEachUser returns the spent time in seconds for each user by an issue
-func TotalTimesForEachUser(options *FindTrackedTimesOptions) (map[*user_model.User]int64, error) {
-	trackedTimes, err := GetTrackedTimes(db.DefaultContext, options)
->>>>>>> c3b72319
 	if err != nil {
 		return nil, err
 	}
