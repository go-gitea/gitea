// Copyright 2017 The Gitea Authors. All rights reserved.
// SPDX-License-Identifier: MIT

package issues

import (
	"context"
	"errors"
	"fmt"
	"time"

	"code.gitea.io/gitea/models/db"
	user_model "code.gitea.io/gitea/models/user"
	"code.gitea.io/gitea/modules/setting"
	"code.gitea.io/gitea/modules/util"

	"xorm.io/builder"
)

// TrackedTime represents a time that was spent for a specific issue.
type TrackedTime struct {
	ID          int64            `xorm:"pk autoincr"`
	IssueID     int64            `xorm:"INDEX"`
	Issue       *Issue           `xorm:"-"`
	UserID      int64            `xorm:"INDEX"`
	User        *user_model.User `xorm:"-"`
	Created     time.Time        `xorm:"-"`
	CreatedUnix int64            `xorm:"created"`
	Time        int64            `xorm:"NOT NULL"`
	Deleted     bool             `xorm:"NOT NULL DEFAULT false"`
}

func init() {
	db.RegisterModel(new(TrackedTime))
}

// TrackedTimeList is a List of TrackedTime's
type TrackedTimeList []*TrackedTime

// AfterLoad is invoked from XORM after setting the values of all fields of this object.
func (t *TrackedTime) AfterLoad() {
	t.Created = time.Unix(t.CreatedUnix, 0).In(setting.DefaultUILocation)
}

// LoadAttributes load Issue, User
func (t *TrackedTime) LoadAttributes() (err error) {
	return t.loadAttributes(db.DefaultContext)
}

func (t *TrackedTime) loadAttributes(ctx context.Context) (err error) {
	// Load the issue
	if t.Issue == nil {
		t.Issue, err = GetIssueByID(ctx, t.IssueID)
		if err != nil && !errors.Is(err, util.ErrNotExist) {
			return err
		}
	}
	// Now load the repo for the issue (which we may have just loaded)
	if t.Issue != nil {
		err = t.Issue.LoadRepo(ctx)
		if err != nil && !errors.Is(err, util.ErrNotExist) {
			return err
		}
	}
	// Load the user
	if t.User == nil {
		t.User, err = user_model.GetUserByID(ctx, t.UserID)
		if err != nil {
			if !errors.Is(err, util.ErrNotExist) {
				return err
			}
			t.User = user_model.NewGhostUser()
		}
	}
	return nil
}

// LoadAttributes load Issue, User
func (tl TrackedTimeList) LoadAttributes() error {
	for _, t := range tl {
		if err := t.LoadAttributes(); err != nil {
			return err
		}
	}
	return nil
}

// FindTrackedTimesOptions represent the filters for tracked times. If an ID is 0 it will be ignored.
type FindTrackedTimesOptions struct {
	db.ListOptions
	IssueID           int64
	UserID            int64
	RepositoryID      int64
	MilestoneID       int64
	CreatedAfterUnix  int64
	CreatedBeforeUnix int64
}

// toCond will convert each condition into a xorm-Cond
func (opts *FindTrackedTimesOptions) toCond() builder.Cond {
	cond := builder.NewCond().And(builder.Eq{"tracked_time.deleted": false})
	if opts.IssueID != 0 {
		cond = cond.And(builder.Eq{"issue_id": opts.IssueID})
	}
	if opts.UserID != 0 {
		cond = cond.And(builder.Eq{"user_id": opts.UserID})
	}
	if opts.RepositoryID != 0 {
		cond = cond.And(builder.Eq{"issue.repo_id": opts.RepositoryID})
	}
	if opts.MilestoneID != 0 {
		cond = cond.And(builder.Eq{"issue.milestone_id": opts.MilestoneID})
	}
	if opts.CreatedAfterUnix != 0 {
		cond = cond.And(builder.Gte{"tracked_time.created_unix": opts.CreatedAfterUnix})
	}
	if opts.CreatedBeforeUnix != 0 {
		cond = cond.And(builder.Lte{"tracked_time.created_unix": opts.CreatedBeforeUnix})
	}
	return cond
}

// toSession will convert the given options to a xorm Session by using the conditions from toCond and joining with issue table if required
func (opts *FindTrackedTimesOptions) toSession(e db.Engine) db.Engine {
	sess := e
	if opts.RepositoryID > 0 || opts.MilestoneID > 0 {
		sess = e.Join("INNER", "issue", "issue.id = tracked_time.issue_id")
	}

	sess = sess.Where(opts.toCond())

	if opts.Page != 0 {
		sess = db.SetEnginePagination(sess, opts)
	}

	return sess
}

// GetTrackedTimes returns all tracked times that fit to the given options.
func GetTrackedTimes(ctx context.Context, options *FindTrackedTimesOptions) (trackedTimes TrackedTimeList, err error) {
	err = options.toSession(db.GetEngine(ctx)).Find(&trackedTimes)
	return trackedTimes, err
}

// CountTrackedTimes returns count of tracked times that fit to the given options.
func CountTrackedTimes(opts *FindTrackedTimesOptions) (int64, error) {
	sess := db.GetEngine(db.DefaultContext).Where(opts.toCond())
	if opts.RepositoryID > 0 || opts.MilestoneID > 0 {
		sess = sess.Join("INNER", "issue", "issue.id = tracked_time.issue_id")
	}
	return sess.Count(&TrackedTime{})
}

// GetTrackedSeconds return sum of seconds
func GetTrackedSeconds(ctx context.Context, opts FindTrackedTimesOptions) (trackedSeconds int64, err error) {
	return opts.toSession(db.GetEngine(ctx)).SumInt(&TrackedTime{}, "time")
}

// AddTime will add the given time (in seconds) to the issue
func AddTime(user *user_model.User, issue *Issue, amount int64, created time.Time) (*TrackedTime, error) {
	ctx, committer, err := db.TxContext(db.DefaultContext)
	if err != nil {
		return nil, err
	}
	defer committer.Close()

	t, err := addTime(ctx, user, issue, amount, created)
	if err != nil {
		return nil, err
	}

	if err := issue.LoadRepo(ctx); err != nil {
		return nil, err
	}

	if _, err := CreateComment(ctx, &CreateCommentOptions{
<<<<<<< HEAD
		Issue:   issue,
		Repo:    issue.Repo,
		Doer:    user,
=======
		Issue: issue,
		Repo:  issue.Repo,
		Doer:  user,
		// Content before v1.21 did store the formated string instead of seconds,
		// so use "|" as delimeter to mark the new format
>>>>>>> 3c7f5ed7
		Content: fmt.Sprintf("|%d", amount),
		Type:    CommentTypeAddTimeManual,
		TimeID:  t.ID,
	}); err != nil {
		return nil, err
	}

	return t, committer.Commit()
}

func addTime(ctx context.Context, user *user_model.User, issue *Issue, amount int64, created time.Time) (*TrackedTime, error) {
	if created.IsZero() {
		created = time.Now()
	}
	tt := &TrackedTime{
		IssueID: issue.ID,
		UserID:  user.ID,
		Time:    amount,
		Created: created,
	}
	return tt, db.Insert(ctx, tt)
}

// TotalTimes returns the spent time in seconds for each user by an issue
func TotalTimes(options *FindTrackedTimesOptions) (map[*user_model.User]int64, error) {
	trackedTimes, err := GetTrackedTimes(db.DefaultContext, options)
	if err != nil {
		return nil, err
	}
	// Adding total time per user ID
	totalTimesByUser := make(map[int64]int64)
	for _, t := range trackedTimes {
		totalTimesByUser[t.UserID] += t.Time
	}

	totalTimes := make(map[*user_model.User]int64)
	// Fetching User and making time human readable
	for userID, total := range totalTimesByUser {
		user, err := user_model.GetUserByID(db.DefaultContext, userID)
		if err != nil {
			if user_model.IsErrUserNotExist(err) {
				continue
			}
			return nil, err
		}
		totalTimes[user] = total
	}
	return totalTimes, nil
}

// DeleteIssueUserTimes deletes times for issue
func DeleteIssueUserTimes(issue *Issue, user *user_model.User) error {
	ctx, committer, err := db.TxContext(db.DefaultContext)
	if err != nil {
		return err
	}
	defer committer.Close()

	opts := FindTrackedTimesOptions{
		IssueID: issue.ID,
		UserID:  user.ID,
	}

	removedTime, err := deleteTimes(ctx, opts)
	if err != nil {
		return err
	}
	if removedTime == 0 {
		return db.ErrNotExist{Resource: "tracked_time"}
	}

	if err := issue.LoadRepo(ctx); err != nil {
		return err
	}
	if _, err := CreateComment(ctx, &CreateCommentOptions{
<<<<<<< HEAD
		Issue:   issue,
		Repo:    issue.Repo,
		Doer:    user,
		Content: fmt.Sprint(removedTime),
=======
		Issue: issue,
		Repo:  issue.Repo,
		Doer:  user,
		// Content before v1.21 did store the formated string instead of seconds,
		// so use "|" as delimeter to mark the new format
		Content: fmt.Sprintf("|%d", removedTime),
>>>>>>> 3c7f5ed7
		Type:    CommentTypeDeleteTimeManual,
	}); err != nil {
		return err
	}

	return committer.Commit()
}

// DeleteTime delete a specific Time
func DeleteTime(t *TrackedTime) error {
	ctx, committer, err := db.TxContext(db.DefaultContext)
	if err != nil {
		return err
	}
	defer committer.Close()

	if err := t.loadAttributes(ctx); err != nil {
		return err
	}

	if err := deleteTime(ctx, t); err != nil {
		return err
	}

	if _, err := CreateComment(ctx, &CreateCommentOptions{
<<<<<<< HEAD
		Issue:   t.Issue,
		Repo:    t.Issue.Repo,
		Doer:    t.User,
		Content: fmt.Sprint(t.Time),
=======
		Issue: t.Issue,
		Repo:  t.Issue.Repo,
		Doer:  t.User,
		// Content before v1.21 did store the formated string instead of seconds,
		// so use "|" as delimeter to mark the new format
		Content: fmt.Sprintf("|%d", t.Time),
>>>>>>> 3c7f5ed7
		Type:    CommentTypeDeleteTimeManual,
	}); err != nil {
		return err
	}

	return committer.Commit()
}

func deleteTimes(ctx context.Context, opts FindTrackedTimesOptions) (removedTime int64, err error) {
	removedTime, err = GetTrackedSeconds(ctx, opts)
	if err != nil || removedTime == 0 {
		return
	}

	_, err = opts.toSession(db.GetEngine(ctx)).Table("tracked_time").Cols("deleted").Update(&TrackedTime{Deleted: true})
	return removedTime, err
}

func deleteTime(ctx context.Context, t *TrackedTime) error {
	if t.Deleted {
		return db.ErrNotExist{Resource: "tracked_time", ID: t.ID}
	}
	t.Deleted = true
	_, err := db.GetEngine(ctx).ID(t.ID).Cols("deleted").Update(t)
	return err
}

// GetTrackedTimeByID returns raw TrackedTime without loading attributes by id
func GetTrackedTimeByID(id int64) (*TrackedTime, error) {
	time := new(TrackedTime)
	has, err := db.GetEngine(db.DefaultContext).ID(id).Get(time)
	if err != nil {
		return nil, err
	} else if !has {
		return nil, db.ErrNotExist{Resource: "tracked_time", ID: id}
	}
	return time, nil
}<|MERGE_RESOLUTION|>--- conflicted
+++ resolved
@@ -174,17 +174,11 @@
 	}
 
 	if _, err := CreateComment(ctx, &CreateCommentOptions{
-<<<<<<< HEAD
-		Issue:   issue,
-		Repo:    issue.Repo,
-		Doer:    user,
-=======
 		Issue: issue,
 		Repo:  issue.Repo,
 		Doer:  user,
 		// Content before v1.21 did store the formated string instead of seconds,
 		// so use "|" as delimeter to mark the new format
->>>>>>> 3c7f5ed7
 		Content: fmt.Sprintf("|%d", amount),
 		Type:    CommentTypeAddTimeManual,
 		TimeID:  t.ID,
@@ -260,19 +254,12 @@
 		return err
 	}
 	if _, err := CreateComment(ctx, &CreateCommentOptions{
-<<<<<<< HEAD
-		Issue:   issue,
-		Repo:    issue.Repo,
-		Doer:    user,
-		Content: fmt.Sprint(removedTime),
-=======
 		Issue: issue,
 		Repo:  issue.Repo,
 		Doer:  user,
 		// Content before v1.21 did store the formated string instead of seconds,
 		// so use "|" as delimeter to mark the new format
 		Content: fmt.Sprintf("|%d", removedTime),
->>>>>>> 3c7f5ed7
 		Type:    CommentTypeDeleteTimeManual,
 	}); err != nil {
 		return err
@@ -298,19 +285,12 @@
 	}
 
 	if _, err := CreateComment(ctx, &CreateCommentOptions{
-<<<<<<< HEAD
-		Issue:   t.Issue,
-		Repo:    t.Issue.Repo,
-		Doer:    t.User,
-		Content: fmt.Sprint(t.Time),
-=======
 		Issue: t.Issue,
 		Repo:  t.Issue.Repo,
 		Doer:  t.User,
 		// Content before v1.21 did store the formated string instead of seconds,
 		// so use "|" as delimeter to mark the new format
 		Content: fmt.Sprintf("|%d", t.Time),
->>>>>>> 3c7f5ed7
 		Type:    CommentTypeDeleteTimeManual,
 	}); err != nil {
 		return err
