--- conflicted
+++ resolved
@@ -94,7 +94,15 @@
 	return fmt.Sprintf("Issue [%d] %d was already closed", err.ID, err.Index)
 }
 
-<<<<<<< HEAD
+type IssueClosedStatus int8
+
+const (
+	IssueClosedStatusCommon   IssueClosedStatus = iota // 0 close issue without any state.
+	IssueClosedStatusArchived                          // 1
+	IssueClosedStatusResolved                          // 2
+	IssueClosedStatusStale                             // 3
+)
+
 var ErrIssueAlreadyChanged = util.NewInvalidArgumentErrorf("the issue is already changed")
 
 // Issue represents an issue or pull request of repository.
@@ -122,51 +130,13 @@
 	Assignee          *user_model.User `xorm:"-"`
 	isAssigneeLoaded  bool             `xorm:"-"`
 	IsClosed          bool             `xorm:"INDEX"`
+	ClosedStatus     IssueClosedStatus `xorm:"NOT NULL DEFAULT 0"`
 	IsRead            bool             `xorm:"-"`
 	IsPull            bool             `xorm:"INDEX"` // Indicates whether is a pull request or not.
 	PullRequest       *PullRequest     `xorm:"-"`
 	NumComments       int
 	Ref               string
 	PinOrder          int `xorm:"DEFAULT 0"`
-=======
-type IssueClosedStatus int8
-
-const (
-	IssueClosedStatusCommon   IssueClosedStatus = iota // 0 close issue without any state.
-	IssueClosedStatusArchived                          // 1
-	IssueClosedStatusResolved                          // 2
-	IssueClosedStatusStale                             // 3
-)
-
-// Issue represents an issue or pull request of repository.
-type Issue struct {
-	ID               int64                  `xorm:"pk autoincr"`
-	RepoID           int64                  `xorm:"INDEX UNIQUE(repo_index)"`
-	Repo             *repo_model.Repository `xorm:"-"`
-	Index            int64                  `xorm:"UNIQUE(repo_index)"` // Index in one repository.
-	PosterID         int64                  `xorm:"INDEX"`
-	Poster           *user_model.User       `xorm:"-"`
-	OriginalAuthor   string
-	OriginalAuthorID int64                  `xorm:"index"`
-	Title            string                 `xorm:"name"`
-	Content          string                 `xorm:"LONGTEXT"`
-	RenderedContent  string                 `xorm:"-"`
-	Labels           []*Label               `xorm:"-"`
-	MilestoneID      int64                  `xorm:"INDEX"`
-	Milestone        *Milestone             `xorm:"-"`
-	Project          *project_model.Project `xorm:"-"`
-	Priority         int
-	AssigneeID       int64             `xorm:"-"`
-	Assignee         *user_model.User  `xorm:"-"`
-	IsClosed         bool              `xorm:"INDEX"`
-	ClosedStatus     IssueClosedStatus `xorm:"NOT NULL DEFAULT 0"`
-	IsRead           bool              `xorm:"-"`
-	IsPull           bool              `xorm:"INDEX"` // Indicates whether is a pull request or not.
-	PullRequest      *PullRequest      `xorm:"-"`
-	NumComments      int
-	Ref              string
-	PinOrder         int `xorm:"DEFAULT 0"`
->>>>>>> 0a4c7f28
 
 	DeadlineUnix timeutil.TimeStamp `xorm:"INDEX"`
 
