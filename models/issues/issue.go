// Copyright 2014 The Gogs Authors. All rights reserved.
// Copyright 2020 The Gitea Authors. All rights reserved.
// SPDX-License-Identifier: MIT

package issues

import (
	"context"
	"fmt"
	"html/template"
	"regexp"
	"slices"

	"code.gitea.io/gitea/models/db"
	milestone_model "code.gitea.io/gitea/models/milestone"
	project_model "code.gitea.io/gitea/models/project"
	repo_model "code.gitea.io/gitea/models/repo"
	user_model "code.gitea.io/gitea/models/user"
	"code.gitea.io/gitea/modules/container"
	"code.gitea.io/gitea/modules/log"
	"code.gitea.io/gitea/modules/setting"
	api "code.gitea.io/gitea/modules/structs"
	"code.gitea.io/gitea/modules/timeutil"
	"code.gitea.io/gitea/modules/util"

	"xorm.io/builder"
)

// ErrIssueNotExist represents a "IssueNotExist" kind of error.
type ErrIssueNotExist struct {
	ID     int64
	RepoID int64
	Index  int64
}

// IsErrIssueNotExist checks if an error is a ErrIssueNotExist.
func IsErrIssueNotExist(err error) bool {
	_, ok := err.(ErrIssueNotExist)
	return ok
}

func (err ErrIssueNotExist) Error() string {
	return fmt.Sprintf("issue does not exist [id: %d, repo_id: %d, index: %d]", err.ID, err.RepoID, err.Index)
}

func (err ErrIssueNotExist) Unwrap() error {
	return util.ErrNotExist
}

// ErrIssueIsClosed represents a "IssueIsClosed" kind of error.
type ErrIssueIsClosed struct {
	ID     int64
	RepoID int64
	Index  int64
}

// IsErrIssueIsClosed checks if an error is a ErrIssueNotExist.
func IsErrIssueIsClosed(err error) bool {
	_, ok := err.(ErrIssueIsClosed)
	return ok
}

func (err ErrIssueIsClosed) Error() string {
	return fmt.Sprintf("issue is closed [id: %d, repo_id: %d, index: %d]", err.ID, err.RepoID, err.Index)
}

// ErrNewIssueInsert is used when the INSERT statement in newIssue fails
type ErrNewIssueInsert struct {
	OriginalError error
}

// IsErrNewIssueInsert checks if an error is a ErrNewIssueInsert.
func IsErrNewIssueInsert(err error) bool {
	_, ok := err.(ErrNewIssueInsert)
	return ok
}

func (err ErrNewIssueInsert) Error() string {
	return err.OriginalError.Error()
}

// ErrIssueWasClosed is used when close a closed issue
type ErrIssueWasClosed struct {
	ID    int64
	Index int64
}

// IsErrIssueWasClosed checks if an error is a ErrIssueWasClosed.
func IsErrIssueWasClosed(err error) bool {
	_, ok := err.(ErrIssueWasClosed)
	return ok
}

func (err ErrIssueWasClosed) Error() string {
	return fmt.Sprintf("Issue [%d] %d was already closed", err.ID, err.Index)
}

// Issue represents an issue or pull request of repository.
type Issue struct {
	ID               int64                  `xorm:"pk autoincr"`
	RepoID           int64                  `xorm:"INDEX UNIQUE(repo_index)"`
	Repo             *repo_model.Repository `xorm:"-"`
	Index            int64                  `xorm:"UNIQUE(repo_index)"` // Index in one repository.
	PosterID         int64                  `xorm:"INDEX"`
	Poster           *user_model.User       `xorm:"-"`
	OriginalAuthor   string
<<<<<<< HEAD
	OriginalAuthorID int64                      `xorm:"index"`
	Title            string                     `xorm:"name"`
	Content          string                     `xorm:"LONGTEXT"`
	RenderedContent  string                     `xorm:"-"`
	Labels           []*Label                   `xorm:"-"`
	MilestoneID      int64                      `xorm:"INDEX"`
	Milestone        *milestone_model.Milestone `xorm:"-"`
	Project          *project_model.Project     `xorm:"-"`
=======
	OriginalAuthorID int64                  `xorm:"index"`
	Title            string                 `xorm:"name"`
	Content          string                 `xorm:"LONGTEXT"`
	RenderedContent  template.HTML          `xorm:"-"`
	Labels           []*Label               `xorm:"-"`
	MilestoneID      int64                  `xorm:"INDEX"`
	Milestone        *Milestone             `xorm:"-"`
	Project          *project_model.Project `xorm:"-"`
>>>>>>> 98751108
	Priority         int
	AssigneeID       int64            `xorm:"-"`
	Assignee         *user_model.User `xorm:"-"`
	IsClosed         bool             `xorm:"INDEX"`
	IsRead           bool             `xorm:"-"`
	IsPull           bool             `xorm:"INDEX"` // Indicates whether is a pull request or not.
	PullRequest      *PullRequest     `xorm:"-"`
	NumComments      int
	Ref              string
	PinOrder         int `xorm:"DEFAULT 0"`

	DeadlineUnix timeutil.TimeStamp `xorm:"INDEX"`

	CreatedUnix timeutil.TimeStamp `xorm:"INDEX created"`
	UpdatedUnix timeutil.TimeStamp `xorm:"INDEX updated"`
	ClosedUnix  timeutil.TimeStamp `xorm:"INDEX"`

	Attachments      []*repo_model.Attachment `xorm:"-"`
	Comments         CommentList              `xorm:"-"`
	Reactions        ReactionList             `xorm:"-"`
	TotalTrackedTime int64                    `xorm:"-"`
	Assignees        []*user_model.User       `xorm:"-"`

	// IsLocked limits commenting abilities to users on an issue
	// with write access
	IsLocked bool `xorm:"NOT NULL DEFAULT false"`

	// For view issue page.
	ShowRole RoleDescriptor `xorm:"-"`
}

var (
	issueTasksPat     = regexp.MustCompile(`(^\s*[-*]\s\[[\sxX]\]\s.)|(\n\s*[-*]\s\[[\sxX]\]\s.)`)
	issueTasksDonePat = regexp.MustCompile(`(^\s*[-*]\s\[[xX]\]\s.)|(\n\s*[-*]\s\[[xX]\]\s.)`)
)

// IssueIndex represents the issue index table
type IssueIndex db.ResourceIndex

func init() {
	db.RegisterModel(new(Issue))
	db.RegisterModel(new(IssueIndex))
}

// LoadTotalTimes load total tracked time
func (issue *Issue) LoadTotalTimes(ctx context.Context) (err error) {
	opts := FindTrackedTimesOptions{IssueID: issue.ID}
	issue.TotalTrackedTime, err = opts.toSession(db.GetEngine(ctx)).SumInt(&TrackedTime{}, "time")
	if err != nil {
		return err
	}
	return nil
}

// IsOverdue checks if the issue is overdue
func (issue *Issue) IsOverdue() bool {
	if issue.IsClosed {
		return issue.ClosedUnix >= issue.DeadlineUnix
	}
	return timeutil.TimeStampNow() >= issue.DeadlineUnix
}

// LoadRepo loads issue's repository
func (issue *Issue) LoadRepo(ctx context.Context) (err error) {
	if issue.Repo == nil && issue.RepoID != 0 {
		issue.Repo, err = repo_model.GetRepositoryByID(ctx, issue.RepoID)
		if err != nil {
			return fmt.Errorf("getRepositoryByID [%d]: %w", issue.RepoID, err)
		}
	}
	return nil
}

// IsTimetrackerEnabled returns true if the repo enables timetracking
func (issue *Issue) IsTimetrackerEnabled(ctx context.Context) bool {
	if err := issue.LoadRepo(ctx); err != nil {
		log.Error(fmt.Sprintf("loadRepo: %v", err))
		return false
	}
	return issue.Repo.IsTimetrackerEnabled(ctx)
}

// LoadPoster loads poster
func (issue *Issue) LoadPoster(ctx context.Context) (err error) {
	if issue.Poster == nil && issue.PosterID != 0 {
		issue.Poster, err = user_model.GetPossibleUserByID(ctx, issue.PosterID)
		if err != nil {
			issue.PosterID = user_model.GhostUserID
			issue.Poster = user_model.NewGhostUser()
			if !user_model.IsErrUserNotExist(err) {
				return fmt.Errorf("getUserByID.(poster) [%d]: %w", issue.PosterID, err)
			}
			return nil
		}
	}
	return err
}

// LoadPullRequest loads pull request info
func (issue *Issue) LoadPullRequest(ctx context.Context) (err error) {
	if issue.IsPull {
		if issue.PullRequest == nil && issue.ID != 0 {
			issue.PullRequest, err = GetPullRequestByIssueID(ctx, issue.ID)
			if err != nil {
				if IsErrPullRequestNotExist(err) {
					return err
				}
				return fmt.Errorf("getPullRequestByIssueID [%d]: %w", issue.ID, err)
			}
		}
		if issue.PullRequest != nil {
			issue.PullRequest.Issue = issue
		}
	}
	return nil
}

func (issue *Issue) loadComments(ctx context.Context) (err error) {
	return issue.loadCommentsByType(ctx, CommentTypeUndefined)
}

// LoadDiscussComments loads discuss comments
func (issue *Issue) LoadDiscussComments(ctx context.Context) error {
	return issue.loadCommentsByType(ctx, CommentTypeComment)
}

func (issue *Issue) loadCommentsByType(ctx context.Context, tp CommentType) (err error) {
	if issue.Comments != nil {
		return nil
	}
	issue.Comments, err = FindComments(ctx, &FindCommentsOptions{
		IssueID: issue.ID,
		Type:    tp,
	})
	return err
}

func (issue *Issue) loadReactions(ctx context.Context) (err error) {
	if issue.Reactions != nil {
		return nil
	}
	reactions, _, err := FindReactions(ctx, FindReactionsOptions{
		IssueID: issue.ID,
	})
	if err != nil {
		return err
	}
	if err = issue.LoadRepo(ctx); err != nil {
		return err
	}
	// Load reaction user data
	if _, err := reactions.LoadUsers(ctx, issue.Repo); err != nil {
		return err
	}

	// Cache comments to map
	comments := make(map[int64]*Comment)
	for _, comment := range issue.Comments {
		comments[comment.ID] = comment
	}
	// Add reactions either to issue or comment
	for _, react := range reactions {
		if react.CommentID == 0 {
			issue.Reactions = append(issue.Reactions, react)
		} else if comment, ok := comments[react.CommentID]; ok {
			comment.Reactions = append(comment.Reactions, react)
		}
	}
	return nil
}

// LoadMilestone load milestone of this issue.
func (issue *Issue) LoadMilestone(ctx context.Context) (err error) {
	if (issue.Milestone == nil || issue.Milestone.ID != issue.MilestoneID) && issue.MilestoneID > 0 {
		issue.Milestone, err = milestone_model.GetMilestoneByRepoID(ctx, issue.RepoID, issue.MilestoneID)
		if err != nil && !milestone_model.IsErrMilestoneNotExist(err) {
			return fmt.Errorf("getMilestoneByRepoID [repo_id: %d, milestone_id: %d]: %w", issue.RepoID, issue.MilestoneID, err)
		}
	}
	return nil
}

// LoadAttributes loads the attribute of this issue.
func (issue *Issue) LoadAttributes(ctx context.Context) (err error) {
	if err = issue.LoadRepo(ctx); err != nil {
		return err
	}

	if err = issue.LoadPoster(ctx); err != nil {
		return err
	}

	if err = issue.LoadLabels(ctx); err != nil {
		return err
	}

	if err = issue.LoadMilestone(ctx); err != nil {
		return err
	}

	if err = issue.LoadProject(ctx); err != nil {
		return err
	}

	if err = issue.LoadAssignees(ctx); err != nil {
		return err
	}

	if err = issue.LoadPullRequest(ctx); err != nil && !IsErrPullRequestNotExist(err) {
		// It is possible pull request is not yet created.
		return err
	}

	if issue.Attachments == nil {
		issue.Attachments, err = repo_model.GetAttachmentsByIssueID(ctx, issue.ID)
		if err != nil {
			return fmt.Errorf("getAttachmentsByIssueID [%d]: %w", issue.ID, err)
		}
	}

	if err = issue.loadComments(ctx); err != nil {
		return err
	}

	if err = issue.Comments.LoadAttributes(ctx); err != nil {
		return err
	}
	if issue.IsTimetrackerEnabled(ctx) {
		if err = issue.LoadTotalTimes(ctx); err != nil {
			return err
		}
	}

	return issue.loadReactions(ctx)
}

// GetIsRead load the `IsRead` field of the issue
func (issue *Issue) GetIsRead(ctx context.Context, userID int64) error {
	issueUser := &IssueUser{IssueID: issue.ID, UID: userID}
	if has, err := db.GetEngine(ctx).Get(issueUser); err != nil {
		return err
	} else if !has {
		issue.IsRead = false
		return nil
	}
	issue.IsRead = issueUser.IsRead
	return nil
}

// APIURL returns the absolute APIURL to this issue.
func (issue *Issue) APIURL(ctx context.Context) string {
	if issue.Repo == nil {
		err := issue.LoadRepo(ctx)
		if err != nil {
			log.Error("Issue[%d].APIURL(): %v", issue.ID, err)
			return ""
		}
	}
	return fmt.Sprintf("%s/issues/%d", issue.Repo.APIURL(), issue.Index)
}

// HTMLURL returns the absolute URL to this issue.
func (issue *Issue) HTMLURL() string {
	var path string
	if issue.IsPull {
		path = "pulls"
	} else {
		path = "issues"
	}
	return fmt.Sprintf("%s/%s/%d", issue.Repo.HTMLURL(), path, issue.Index)
}

// Link returns the issue's relative URL.
func (issue *Issue) Link() string {
	var path string
	if issue.IsPull {
		path = "pulls"
	} else {
		path = "issues"
	}
	return fmt.Sprintf("%s/%s/%d", issue.Repo.Link(), path, issue.Index)
}

// DiffURL returns the absolute URL to this diff
func (issue *Issue) DiffURL() string {
	if issue.IsPull {
		return fmt.Sprintf("%s/pulls/%d.diff", issue.Repo.HTMLURL(), issue.Index)
	}
	return ""
}

// PatchURL returns the absolute URL to this patch
func (issue *Issue) PatchURL() string {
	if issue.IsPull {
		return fmt.Sprintf("%s/pulls/%d.patch", issue.Repo.HTMLURL(), issue.Index)
	}
	return ""
}

// State returns string representation of issue status.
func (issue *Issue) State() api.StateType {
	if issue.IsClosed {
		return api.StateClosed
	}
	return api.StateOpen
}

// HashTag returns unique hash tag for issue.
func (issue *Issue) HashTag() string {
	return fmt.Sprintf("issue-%d", issue.ID)
}

// IsPoster returns true if given user by ID is the poster.
func (issue *Issue) IsPoster(uid int64) bool {
	return issue.OriginalAuthorID == 0 && issue.PosterID == uid
}

// GetTasks returns the amount of tasks in the issues content
func (issue *Issue) GetTasks() int {
	return len(issueTasksPat.FindAllStringIndex(issue.Content, -1))
}

// GetTasksDone returns the amount of completed tasks in the issues content
func (issue *Issue) GetTasksDone() int {
	return len(issueTasksDonePat.FindAllStringIndex(issue.Content, -1))
}

// GetLastEventTimestamp returns the last user visible event timestamp, either the creation of this issue or the close.
func (issue *Issue) GetLastEventTimestamp() timeutil.TimeStamp {
	if issue.IsClosed {
		return issue.ClosedUnix
	}
	return issue.CreatedUnix
}

// GetLastEventLabel returns the localization label for the current issue.
func (issue *Issue) GetLastEventLabel() string {
	if issue.IsClosed {
		if issue.IsPull && issue.PullRequest.HasMerged {
			return "repo.pulls.merged_by"
		}
		return "repo.issues.closed_by"
	}
	return "repo.issues.opened_by"
}

// GetLastComment return last comment for the current issue.
func (issue *Issue) GetLastComment(ctx context.Context) (*Comment, error) {
	var c Comment
	exist, err := db.GetEngine(ctx).Where("type = ?", CommentTypeComment).
		And("issue_id = ?", issue.ID).Desc("created_unix").Get(&c)
	if err != nil {
		return nil, err
	}
	if !exist {
		return nil, nil
	}
	return &c, nil
}

// GetLastEventLabelFake returns the localization label for the current issue without providing a link in the username.
func (issue *Issue) GetLastEventLabelFake() string {
	if issue.IsClosed {
		if issue.IsPull && issue.PullRequest.HasMerged {
			return "repo.pulls.merged_by_fake"
		}
		return "repo.issues.closed_by_fake"
	}
	return "repo.issues.opened_by_fake"
}

// GetIssueByIndex returns raw issue without loading attributes by index in a repository.
func GetIssueByIndex(ctx context.Context, repoID, index int64) (*Issue, error) {
	if index < 1 {
		return nil, ErrIssueNotExist{}
	}
	issue := &Issue{
		RepoID: repoID,
		Index:  index,
	}
	has, err := db.GetEngine(ctx).Get(issue)
	if err != nil {
		return nil, err
	} else if !has {
		return nil, ErrIssueNotExist{0, repoID, index}
	}
	return issue, nil
}

// GetIssueWithAttrsByIndex returns issue by index in a repository.
func GetIssueWithAttrsByIndex(ctx context.Context, repoID, index int64) (*Issue, error) {
	issue, err := GetIssueByIndex(ctx, repoID, index)
	if err != nil {
		return nil, err
	}
	return issue, issue.LoadAttributes(ctx)
}

// GetIssueByID returns an issue by given ID.
func GetIssueByID(ctx context.Context, id int64) (*Issue, error) {
	issue := new(Issue)
	has, err := db.GetEngine(ctx).ID(id).Get(issue)
	if err != nil {
		return nil, err
	} else if !has {
		return nil, ErrIssueNotExist{id, 0, 0}
	}
	return issue, nil
}

// GetIssuesByIDs return issues with the given IDs.
// If keepOrder is true, the order of the returned issues will be the same as the given IDs.
func GetIssuesByIDs(ctx context.Context, issueIDs []int64, keepOrder ...bool) (IssueList, error) {
	issues := make([]*Issue, 0, len(issueIDs))

	if err := db.GetEngine(ctx).In("id", issueIDs).Find(&issues); err != nil {
		return nil, err
	}

	if len(keepOrder) > 0 && keepOrder[0] {
		m := make(map[int64]*Issue, len(issues))
		appended := container.Set[int64]{}
		for _, issue := range issues {
			m[issue.ID] = issue
		}
		issues = issues[:0]
		for _, id := range issueIDs {
			if issue, ok := m[id]; ok && !appended.Contains(id) { // make sure the id is existed and not appended
				appended.Add(id)
				issues = append(issues, issue)
			}
		}
	}

	return issues, nil
}

// GetIssueIDsByRepoID returns all issue ids by repo id
func GetIssueIDsByRepoID(ctx context.Context, repoID int64) ([]int64, error) {
	ids := make([]int64, 0, 10)
	err := db.GetEngine(ctx).Table("issue").Cols("id").Where("repo_id = ?", repoID).Find(&ids)
	return ids, err
}

// GetParticipantsIDsByIssueID returns the IDs of all users who participated in comments of an issue,
// but skips joining with `user` for performance reasons.
// User permissions must be verified elsewhere if required.
func GetParticipantsIDsByIssueID(ctx context.Context, issueID int64) ([]int64, error) {
	userIDs := make([]int64, 0, 5)
	return userIDs, db.GetEngine(ctx).
		Table("comment").
		Cols("poster_id").
		Where("issue_id = ?", issueID).
		And("type in (?,?,?)", CommentTypeComment, CommentTypeCode, CommentTypeReview).
		Distinct("poster_id").
		Find(&userIDs)
}

// IsUserParticipantsOfIssue return true if user is participants of an issue
func IsUserParticipantsOfIssue(ctx context.Context, user *user_model.User, issue *Issue) bool {
	userIDs, err := issue.GetParticipantIDsByIssue(ctx)
	if err != nil {
		log.Error(err.Error())
		return false
	}
	return slices.Contains(userIDs, user.ID)
}

// DependencyInfo represents high level information about an issue which is a dependency of another issue.
type DependencyInfo struct {
	Issue                 `xorm:"extends"`
	repo_model.Repository `xorm:"extends"`
}

// GetParticipantIDsByIssue returns all userIDs who are participated in comments of an issue and issue author
func (issue *Issue) GetParticipantIDsByIssue(ctx context.Context) ([]int64, error) {
	if issue == nil {
		return nil, nil
	}
	userIDs := make([]int64, 0, 5)
	if err := db.GetEngine(ctx).Table("comment").Cols("poster_id").
		Where("`comment`.issue_id = ?", issue.ID).
		And("`comment`.type in (?,?,?)", CommentTypeComment, CommentTypeCode, CommentTypeReview).
		And("`user`.is_active = ?", true).
		And("`user`.prohibit_login = ?", false).
		Join("INNER", "`user`", "`user`.id = `comment`.poster_id").
		Distinct("poster_id").
		Find(&userIDs); err != nil {
		return nil, fmt.Errorf("get poster IDs: %w", err)
	}
	if !slices.Contains(userIDs, issue.PosterID) {
		return append(userIDs, issue.PosterID), nil
	}
	return userIDs, nil
}

// BlockedByDependencies finds all Dependencies an issue is blocked by
func (issue *Issue) BlockedByDependencies(ctx context.Context, opts db.ListOptions) (issueDeps []*DependencyInfo, err error) {
	sess := db.GetEngine(ctx).
		Table("issue").
		Join("INNER", "repository", "repository.id = issue.repo_id").
		Join("INNER", "issue_dependency", "issue_dependency.dependency_id = issue.id").
		Where("issue_id = ?", issue.ID).
		// sort by repo id then created date, with the issues of the same repo at the beginning of the list
		OrderBy("CASE WHEN issue.repo_id = ? THEN 0 ELSE issue.repo_id END, issue.created_unix DESC", issue.RepoID)
	if opts.Page != 0 {
		sess = db.SetSessionPagination(sess, &opts)
	}
	err = sess.Find(&issueDeps)

	for _, depInfo := range issueDeps {
		depInfo.Issue.Repo = &depInfo.Repository
	}

	return issueDeps, err
}

// BlockingDependencies returns all blocking dependencies, aka all other issues a given issue blocks
func (issue *Issue) BlockingDependencies(ctx context.Context) (issueDeps []*DependencyInfo, err error) {
	err = db.GetEngine(ctx).
		Table("issue").
		Join("INNER", "repository", "repository.id = issue.repo_id").
		Join("INNER", "issue_dependency", "issue_dependency.issue_id = issue.id").
		Where("dependency_id = ?", issue.ID).
		// sort by repo id then created date, with the issues of the same repo at the beginning of the list
		OrderBy("CASE WHEN issue.repo_id = ? THEN 0 ELSE issue.repo_id END, issue.created_unix DESC", issue.RepoID).
		Find(&issueDeps)

	for _, depInfo := range issueDeps {
		depInfo.Issue.Repo = &depInfo.Repository
	}

	return issueDeps, err
}

func migratedIssueCond(tp api.GitServiceType) builder.Cond {
	return builder.In("issue_id",
		builder.Select("issue.id").
			From("issue").
			InnerJoin("repository", "issue.repo_id = repository.id").
			Where(builder.Eq{
				"repository.original_service_type": tp,
			}),
	)
}

// RemapExternalUser ExternalUserRemappable interface
func (issue *Issue) RemapExternalUser(externalName string, externalID, userID int64) error {
	issue.OriginalAuthor = externalName
	issue.OriginalAuthorID = externalID
	issue.PosterID = userID
	return nil
}

// GetUserID ExternalUserRemappable interface
func (issue *Issue) GetUserID() int64 { return issue.PosterID }

// GetExternalName ExternalUserRemappable interface
func (issue *Issue) GetExternalName() string { return issue.OriginalAuthor }

// GetExternalID ExternalUserRemappable interface
func (issue *Issue) GetExternalID() int64 { return issue.OriginalAuthorID }

// HasOriginalAuthor returns if an issue was migrated and has an original author.
func (issue *Issue) HasOriginalAuthor() bool {
	return issue.OriginalAuthor != "" && issue.OriginalAuthorID != 0
}

var ErrIssueMaxPinReached = util.NewInvalidArgumentErrorf("the max number of pinned issues has been readched")

// IsPinned returns if a Issue is pinned
func (issue *Issue) IsPinned() bool {
	return issue.PinOrder != 0
}

// Pin pins a Issue
func (issue *Issue) Pin(ctx context.Context, user *user_model.User) error {
	// If the Issue is already pinned, we don't need to pin it twice
	if issue.IsPinned() {
		return nil
	}

	var maxPin int
	_, err := db.GetEngine(ctx).SQL("SELECT MAX(pin_order) FROM issue WHERE repo_id = ? AND is_pull = ?", issue.RepoID, issue.IsPull).Get(&maxPin)
	if err != nil {
		return err
	}

	// Check if the maximum allowed Pins reached
	if maxPin >= setting.Repository.Issue.MaxPinned {
		return ErrIssueMaxPinReached
	}

	_, err = db.GetEngine(ctx).Table("issue").
		Where("id = ?", issue.ID).
		Update(map[string]any{
			"pin_order": maxPin + 1,
		})
	if err != nil {
		return err
	}

	// Add the pin event to the history
	opts := &CreateCommentOptions{
		Type:  CommentTypePin,
		Doer:  user,
		Repo:  issue.Repo,
		Issue: issue,
	}
	if _, err = CreateComment(ctx, opts); err != nil {
		return err
	}

	return nil
}

// UnpinIssue unpins a Issue
func (issue *Issue) Unpin(ctx context.Context, user *user_model.User) error {
	// If the Issue is not pinned, we don't need to unpin it
	if !issue.IsPinned() {
		return nil
	}

	// This sets the Pin for all Issues that come after the unpined Issue to the correct value
	_, err := db.GetEngine(ctx).Exec("UPDATE issue SET pin_order = pin_order - 1 WHERE repo_id = ? AND is_pull = ? AND pin_order > ?", issue.RepoID, issue.IsPull, issue.PinOrder)
	if err != nil {
		return err
	}

	_, err = db.GetEngine(ctx).Table("issue").
		Where("id = ?", issue.ID).
		Update(map[string]any{
			"pin_order": 0,
		})
	if err != nil {
		return err
	}

	// Add the unpin event to the history
	opts := &CreateCommentOptions{
		Type:  CommentTypeUnpin,
		Doer:  user,
		Repo:  issue.Repo,
		Issue: issue,
	}
	if _, err = CreateComment(ctx, opts); err != nil {
		return err
	}

	return nil
}

// PinOrUnpin pins or unpins a Issue
func (issue *Issue) PinOrUnpin(ctx context.Context, user *user_model.User) error {
	if !issue.IsPinned() {
		return issue.Pin(ctx, user)
	}

	return issue.Unpin(ctx, user)
}

// MovePin moves a Pinned Issue to a new Position
func (issue *Issue) MovePin(ctx context.Context, newPosition int) error {
	// If the Issue is not pinned, we can't move them
	if !issue.IsPinned() {
		return nil
	}

	if newPosition < 1 {
		return fmt.Errorf("The Position can't be lower than 1")
	}

	dbctx, committer, err := db.TxContext(ctx)
	if err != nil {
		return err
	}
	defer committer.Close()

	var maxPin int
	_, err = db.GetEngine(dbctx).SQL("SELECT MAX(pin_order) FROM issue WHERE repo_id = ? AND is_pull = ?", issue.RepoID, issue.IsPull).Get(&maxPin)
	if err != nil {
		return err
	}

	// If the new Position bigger than the current Maximum, set it to the Maximum
	if newPosition > maxPin+1 {
		newPosition = maxPin + 1
	}

	// Lower the Position of all Pinned Issue that came after the current Position
	_, err = db.GetEngine(dbctx).Exec("UPDATE issue SET pin_order = pin_order - 1 WHERE repo_id = ? AND is_pull = ? AND pin_order > ?", issue.RepoID, issue.IsPull, issue.PinOrder)
	if err != nil {
		return err
	}

	// Higher the Position of all Pinned Issues that comes after the new Position
	_, err = db.GetEngine(dbctx).Exec("UPDATE issue SET pin_order = pin_order + 1 WHERE repo_id = ? AND is_pull = ? AND pin_order >= ?", issue.RepoID, issue.IsPull, newPosition)
	if err != nil {
		return err
	}

	_, err = db.GetEngine(dbctx).Table("issue").
		Where("id = ?", issue.ID).
		Update(map[string]any{
			"pin_order": newPosition,
		})
	if err != nil {
		return err
	}

	return committer.Commit()
}

// GetPinnedIssues returns the pinned Issues for the given Repo and type
func GetPinnedIssues(ctx context.Context, repoID int64, isPull bool) (IssueList, error) {
	issues := make(IssueList, 0)

	err := db.GetEngine(ctx).
		Table("issue").
		Where("repo_id = ?", repoID).
		And("is_pull = ?", isPull).
		And("pin_order > 0").
		OrderBy("pin_order").
		Find(&issues)
	if err != nil {
		return nil, err
	}

	err = issues.LoadAttributes(ctx)
	if err != nil {
		return nil, err
	}

	return issues, nil
}

// IsNewPinnedAllowed returns if a new Issue or Pull request can be pinned
func IsNewPinAllowed(ctx context.Context, repoID int64, isPull bool) (bool, error) {
	var maxPin int
	_, err := db.GetEngine(ctx).SQL("SELECT COUNT(pin_order) FROM issue WHERE repo_id = ? AND is_pull = ? AND pin_order > 0", repoID, isPull).Get(&maxPin)
	if err != nil {
		return false, err
	}

	return maxPin < setting.Repository.Issue.MaxPinned, nil
}

// IsErrIssueMaxPinReached returns if the error is, that the User can't pin more Issues
func IsErrIssueMaxPinReached(err error) bool {
	return err == ErrIssueMaxPinReached
}

// InsertIssues insert issues to database
func InsertIssues(ctx context.Context, issues ...*Issue) error {
	ctx, committer, err := db.TxContext(ctx)
	if err != nil {
		return err
	}
	defer committer.Close()

	for _, issue := range issues {
		if err := insertIssue(ctx, issue); err != nil {
			return err
		}
	}
	return committer.Commit()
}

func insertIssue(ctx context.Context, issue *Issue) error {
	sess := db.GetEngine(ctx)
	if _, err := sess.NoAutoTime().Insert(issue); err != nil {
		return err
	}
	issueLabels := make([]IssueLabel, 0, len(issue.Labels))
	for _, label := range issue.Labels {
		issueLabels = append(issueLabels, IssueLabel{
			IssueID: issue.ID,
			LabelID: label.ID,
		})
	}
	if len(issueLabels) > 0 {
		if _, err := sess.Insert(issueLabels); err != nil {
			return err
		}
	}

	for _, reaction := range issue.Reactions {
		reaction.IssueID = issue.ID
	}

	if len(issue.Reactions) > 0 {
		if _, err := sess.Insert(issue.Reactions); err != nil {
			return err
		}
	}

	return nil
}<|MERGE_RESOLUTION|>--- conflicted
+++ resolved
@@ -104,25 +104,14 @@
 	PosterID         int64                  `xorm:"INDEX"`
 	Poster           *user_model.User       `xorm:"-"`
 	OriginalAuthor   string
-<<<<<<< HEAD
 	OriginalAuthorID int64                      `xorm:"index"`
 	Title            string                     `xorm:"name"`
 	Content          string                     `xorm:"LONGTEXT"`
-	RenderedContent  string                     `xorm:"-"`
+	RenderedContent  template.HTML              `xorm:"-"`
 	Labels           []*Label                   `xorm:"-"`
 	MilestoneID      int64                      `xorm:"INDEX"`
 	Milestone        *milestone_model.Milestone `xorm:"-"`
 	Project          *project_model.Project     `xorm:"-"`
-=======
-	OriginalAuthorID int64                  `xorm:"index"`
-	Title            string                 `xorm:"name"`
-	Content          string                 `xorm:"LONGTEXT"`
-	RenderedContent  template.HTML          `xorm:"-"`
-	Labels           []*Label               `xorm:"-"`
-	MilestoneID      int64                  `xorm:"INDEX"`
-	Milestone        *Milestone             `xorm:"-"`
-	Project          *project_model.Project `xorm:"-"`
->>>>>>> 98751108
 	Priority         int
 	AssigneeID       int64            `xorm:"-"`
 	Assignee         *user_model.User `xorm:"-"`
