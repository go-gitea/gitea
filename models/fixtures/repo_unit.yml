--- conflicted
+++ resolved
@@ -1,62 +1,36 @@
 -
   id: 1
   repo_id: 1
-<<<<<<< HEAD
   type: 1
-=======
   type: 4
-  index: 3
->>>>>>> 1ad902d5
   config: "{}"
   created_unix: 946684810
 
 -
   id: 2
   repo_id: 1
-<<<<<<< HEAD
-  type: 2
-  config: "{\"EnableTimetracker\":true,\"AllowOnlyContributorsToTrackTime\":true}"
-=======
   type: 5
-  index: 4
   config: "{}"
->>>>>>> 1ad902d5
   created_unix: 946684810
 
 -
   id: 3
   repo_id: 1
-<<<<<<< HEAD
-  type: 3
-=======
   type: 1
-  index: 0
->>>>>>> 1ad902d5
   config: "{}"
   created_unix: 946684810
 
 -
   id: 4
   repo_id: 1
-<<<<<<< HEAD
-  type: 4
-  config: "{}"
-=======
   type: 2
-  index: 1
   config: "{\"EnableTimetracker\":true,\"AllowOnlyContributorsToTrackTime\":true}"
->>>>>>> 1ad902d5
   created_unix: 946684810
 
 -
   id: 5
   repo_id: 1
-<<<<<<< HEAD
-  type: 5
-=======
   type: 3
-  index: 2
->>>>>>> 1ad902d5
   config: "{}"
   created_unix: 946684810
 
