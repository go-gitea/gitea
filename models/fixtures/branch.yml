--- conflicted
+++ resolved
@@ -216,24 +216,23 @@
 
 -
   id: 26
-<<<<<<< HEAD
+  repo_id: 10
+  name: 'feature/1'
+  commit_id: '65f1bf27bc3bf70f64657658635e66094edbcb4d'
+  commit_message: 'Initial commit'
+  commit_time: 1489950479
+  pusher_id: 2
+  is_deleted: false
+  deleted_by_id: 0
+  deleted_unix: 0
+
+-
+  id: 27
   repo_id: 1
   name: 'DefaultBranch'
   commit_id: '90c1019714259b24fb81711d4416ac0f18667dfa'
   commit_message: 'add license'
   commit_time: 1709345946
-  pusher_id: 2
-  is_deleted: false
-  deleted_by_id: 0
-  deleted_unix: 0
-
--
-  id: 27
-  repo_id: 10
-  name: 'feature/1'
-  commit_id: '65f1bf27bc3bf70f64657658635e66094edbcb4d'
-  commit_message: "Initial commit"
-  commit_time: 1489927679
   pusher_id: 1
   is_deleted: false
   deleted_by_id: 0
@@ -247,14 +246,6 @@
   commit_message: "Test how READMEs render images when found in a subfolder"
   commit_time: 1678403550
   pusher_id: 1
-=======
-  repo_id: 10
-  name: 'feature/1'
-  commit_id: '65f1bf27bc3bf70f64657658635e66094edbcb4d'
-  commit_message: 'Initial commit'
-  commit_time: 1489950479
-  pusher_id: 2
->>>>>>> ad2ff673
   is_deleted: false
   deleted_by_id: 0
   deleted_unix: 0