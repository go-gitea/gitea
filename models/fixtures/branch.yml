--- conflicted
+++ resolved
@@ -224,8 +224,6 @@
   pusher_id: 2
   is_deleted: false
   deleted_by_id: 0
-<<<<<<< HEAD
-=======
   deleted_unix: 0
 
 -
@@ -250,5 +248,4 @@
   pusher_id: 1
   is_deleted: false
   deleted_by_id: 0
->>>>>>> 850012bf
   deleted_unix: 0