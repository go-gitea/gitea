--- conflicted
+++ resolved
@@ -195,7 +195,6 @@
 	return sess.Commit()
 }
 
-<<<<<<< HEAD
 func removeIssueAssignees(e Engine, userID int64, repoID int64) error {
 	assignee := &IssueAssignees{
 		AssigneeID: userID,
@@ -205,7 +204,8 @@
 		Join("INNER", "issue", "`issue`.id = `issues_assignees`.issue_id AND `issue`.repo_id = ?", repoID).
 		Delete(assignee)
 	return err
-=======
+}
+
 func (repo *Repository) getRepoTeams(e Engine) (teams []*Team, err error) {
 	return teams, e.
 		Join("INNER", "team_repo", "team_repo.team_id = team.id").
@@ -218,5 +218,4 @@
 // GetRepoTeams gets the list of teams that has access to the repository
 func (repo *Repository) GetRepoTeams() ([]*Team, error) {
 	return repo.getRepoTeams(x)
->>>>>>> 2904abdc
 }