--- conflicted
+++ resolved
@@ -126,218 +126,9 @@
 	admin_model.RemoveAllWithNotice(db.DefaultContext, "Clean up repository temporary data", filepath.Join(setting.AppDataPath, "tmp"))
 }
 
-<<<<<<< HEAD
-// RepositoryStatus defines the status of repository
-type RepositoryStatus int
-
-// all kinds of RepositoryStatus
-const (
-	RepositoryReady           RepositoryStatus = iota // a normal repository
-	RepositoryBeingMigrated                           // repository is migrating
-	RepositoryPendingTransfer                         // repository pending in ownership transfer state
-	RepositoryBroken                                  // repository is in a permanently broken state
-)
-
-// TrustModelType defines the types of trust model for this repository
-type TrustModelType int
-
-// kinds of TrustModel
-const (
-	DefaultTrustModel TrustModelType = iota // default trust model
-	CommitterTrustModel
-	CollaboratorTrustModel
-	CollaboratorCommitterTrustModel
-)
-
-// String converts a TrustModelType to a string
-func (t TrustModelType) String() string {
-	switch t {
-	case DefaultTrustModel:
-		return "default"
-	case CommitterTrustModel:
-		return "committer"
-	case CollaboratorTrustModel:
-		return "collaborator"
-	case CollaboratorCommitterTrustModel:
-		return "collaboratorcommitter"
-	}
-	return "default"
-}
-
-// ToTrustModel converts a string to a TrustModelType
-func ToTrustModel(model string) TrustModelType {
-	switch strings.ToLower(strings.TrimSpace(model)) {
-	case "default":
-		return DefaultTrustModel
-	case "collaborator":
-		return CollaboratorTrustModel
-	case "committer":
-		return CommitterTrustModel
-	case "collaboratorcommitter":
-		return CollaboratorCommitterTrustModel
-	}
-	return DefaultTrustModel
-}
-
-// Repository represents a git repository.
-type Repository struct {
-	ID                  int64 `xorm:"pk autoincr"`
-	OwnerID             int64 `xorm:"UNIQUE(s) index"`
-	OwnerName           string
-	Owner               *user_model.User   `xorm:"-"`
-	LowerName           string             `xorm:"UNIQUE(s) INDEX NOT NULL"`
-	Name                string             `xorm:"INDEX NOT NULL"`
-	Description         string             `xorm:"TEXT"`
-	Website             string             `xorm:"VARCHAR(2048)"`
-	OriginalServiceType api.GitServiceType `xorm:"index"`
-	OriginalURL         string             `xorm:"VARCHAR(2048)"`
-	DefaultBranch       string
-
-	NumWatches             int
-	NumStars               int
-	NumForks               int
-	NumIssues              int
-	NumClosedIssues        int
-	NumOpenIssues          int `xorm:"-"`
-	NumPrivateIssues       int
-	NumOpenPrivateIssues   int `xorm:"-"`
-	NumClosedPrivateIssues int
-	NumPulls               int
-	NumClosedPulls         int
-	NumOpenPulls           int `xorm:"-"`
-	NumMilestones          int `xorm:"NOT NULL DEFAULT 0"`
-	NumClosedMilestones    int `xorm:"NOT NULL DEFAULT 0"`
-	NumOpenMilestones      int `xorm:"-"`
-	NumProjects            int `xorm:"NOT NULL DEFAULT 0"`
-	NumClosedProjects      int `xorm:"NOT NULL DEFAULT 0"`
-	NumOpenProjects        int `xorm:"-"`
-
-	IsPrivate   bool `xorm:"INDEX"`
-	IsEmpty     bool `xorm:"INDEX"`
-	IsArchived  bool `xorm:"INDEX"`
-	IsMirror    bool `xorm:"INDEX"`
-	*Mirror     `xorm:"-"`
-	PushMirrors []*PushMirror    `xorm:"-"`
-	Status      RepositoryStatus `xorm:"NOT NULL DEFAULT 0"`
-
-	RenderingMetas         map[string]string `xorm:"-"`
-	DocumentRenderingMetas map[string]string `xorm:"-"`
-	Units                  []*RepoUnit       `xorm:"-"`
-	PrimaryLanguage        *LanguageStat     `xorm:"-"`
-
-	IsFork                          bool               `xorm:"INDEX NOT NULL DEFAULT false"`
-	ForkID                          int64              `xorm:"INDEX"`
-	BaseRepo                        *Repository        `xorm:"-"`
-	IsTemplate                      bool               `xorm:"INDEX NOT NULL DEFAULT false"`
-	TemplateID                      int64              `xorm:"INDEX"`
-	TemplateRepo                    *Repository        `xorm:"-"`
-	Size                            int64              `xorm:"NOT NULL DEFAULT 0"`
-	CodeIndexerStatus               *RepoIndexerStatus `xorm:"-"`
-	StatsIndexerStatus              *RepoIndexerStatus `xorm:"-"`
-	IsFsckEnabled                   bool               `xorm:"NOT NULL DEFAULT true"`
-	CloseIssuesViaCommitInAnyBranch bool               `xorm:"NOT NULL DEFAULT false"`
-	Topics                          []string           `xorm:"TEXT JSON"`
-
-	TrustModel TrustModelType
-
-	// Avatar: ID(10-20)-md5(32) - must fit into 64 symbols
-	Avatar string `xorm:"VARCHAR(64)"`
-
-	CreatedUnix timeutil.TimeStamp `xorm:"INDEX created"`
-	UpdatedUnix timeutil.TimeStamp `xorm:"INDEX updated"`
-}
-
-func init() {
-	db.RegisterModel(new(Repository))
-}
-
-// SanitizedOriginalURL returns a sanitized OriginalURL
-func (repo *Repository) SanitizedOriginalURL() string {
-	if repo.OriginalURL == "" {
-		return ""
-	}
-	u, err := url.Parse(repo.OriginalURL)
-	if err != nil {
-		return ""
-	}
-	u.User = nil
-	return u.String()
-}
-
-// ColorFormat returns a colored string to represent this repo
-func (repo *Repository) ColorFormat(s fmt.State) {
-	log.ColorFprintf(s, "%d:%s/%s",
-		log.NewColoredIDValue(repo.ID),
-		repo.OwnerName,
-		repo.Name)
-}
-
-// IsBeingMigrated indicates that repository is being migrated
-func (repo *Repository) IsBeingMigrated() bool {
-	return repo.Status == RepositoryBeingMigrated
-}
-
-// IsBeingCreated indicates that repository is being migrated or forked
-func (repo *Repository) IsBeingCreated() bool {
-	return repo.IsBeingMigrated()
-}
-
-// IsBroken indicates that repository is broken
-func (repo *Repository) IsBroken() bool {
-	return repo.Status == RepositoryBroken
-}
-
-// AfterLoad is invoked from XORM after setting the values of all fields of this object.
-func (repo *Repository) AfterLoad() {
-	// FIXME: use models migration to solve all at once.
-	if len(repo.DefaultBranch) == 0 {
-		repo.DefaultBranch = setting.Repository.DefaultBranch
-	}
-
-	repo.NumOpenIssues = repo.NumIssues - repo.NumClosedIssues
-	repo.NumOpenPrivateIssues = repo.NumPrivateIssues - repo.NumClosedPrivateIssues
-	repo.NumOpenPulls = repo.NumPulls - repo.NumClosedPulls
-	repo.NumOpenMilestones = repo.NumMilestones - repo.NumClosedMilestones
-	repo.NumOpenProjects = repo.NumProjects - repo.NumClosedProjects
-}
-
-// MustOwner always returns a valid *user_model.User object to avoid
-// conceptually impossible error handling.
-// It creates a fake object that contains error details
-// when error occurs.
-func (repo *Repository) MustOwner() *user_model.User {
-	return repo.mustOwner(db.GetEngine(db.DefaultContext))
-}
-
-// FullName returns the repository full name
-func (repo *Repository) FullName() string {
-	return repo.OwnerName + "/" + repo.Name
-}
-
-// HTMLURL returns the repository HTML URL
-func (repo *Repository) HTMLURL() string {
-	return setting.AppURL + url.PathEscape(repo.OwnerName) + "/" + url.PathEscape(repo.Name)
-}
-
-// CommitLink make link to by commit full ID
-// note: won't check whether it's an right id
-func (repo *Repository) CommitLink(commitID string) (result string) {
-	if commitID == "" || commitID == "0000000000000000000000000000000000000000" {
-		result = ""
-	} else {
-		result = repo.HTMLURL() + "/commit/" + url.PathEscape(commitID)
-	}
-	return
-}
-
-// APIURL returns the repository API URL
-func (repo *Repository) APIURL() string {
-	return setting.AppURL + "api/v1/repos/" + url.PathEscape(repo.OwnerName) + "/" + url.PathEscape(repo.Name)
-=======
 // CheckRepoUnitUser check whether user could visit the unit of this repository
 func CheckRepoUnitUser(repo *repo_model.Repository, user *user_model.User, unitType unit.Type) bool {
 	return checkRepoUnitUser(db.DefaultContext, repo, user, unitType)
->>>>>>> f58e687a
 }
 
 func checkRepoUnitUser(ctx context.Context, repo *repo_model.Repository, user *user_model.User, unitType unit.Type) bool {
