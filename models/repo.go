// Copyright 2014 The Gogs Authors. All rights reserved.
// Copyright 2017 The Gitea Authors. All rights reserved.
// Use of this source code is governed by a MIT-style
// license that can be found in the LICENSE file.

package models

import (
	"context"
	"fmt"
	"os"
	"path"
	"path/filepath"
	"sort"
	"strconv"
	"strings"
	"unicode/utf8"

	_ "image/jpeg" // Needed for jpeg support

	admin_model "code.gitea.io/gitea/models/admin"
	asymkey_model "code.gitea.io/gitea/models/asymkey"
	"code.gitea.io/gitea/models/db"
	"code.gitea.io/gitea/models/perm"
	repo_model "code.gitea.io/gitea/models/repo"
	"code.gitea.io/gitea/models/unit"
	user_model "code.gitea.io/gitea/models/user"
	"code.gitea.io/gitea/models/webhook"
	"code.gitea.io/gitea/modules/lfs"
	"code.gitea.io/gitea/modules/log"
	"code.gitea.io/gitea/modules/options"
	"code.gitea.io/gitea/modules/setting"
	"code.gitea.io/gitea/modules/storage"
	api "code.gitea.io/gitea/modules/structs"
	"code.gitea.io/gitea/modules/util"

	"xorm.io/builder"
)

var (
	// Gitignores contains the gitiginore files
	Gitignores []string

	// Licenses contains the license files
	Licenses []string

	// Readmes contains the readme files
	Readmes []string

	// LabelTemplates contains the label template files and the list of labels for each file
	LabelTemplates map[string]string

	// ItemsPerPage maximum items per page in forks, watchers and stars of a repo
	ItemsPerPage = 40
)

// loadRepoConfig loads the repository config
func loadRepoConfig() {
	// Load .gitignore and license files and readme templates.
	types := []string{"gitignore", "license", "readme", "label"}
	typeFiles := make([][]string, 4)
	for i, t := range types {
		files, err := options.Dir(t)
		if err != nil {
			log.Fatal("Failed to get %s files: %v", t, err)
		}
		customPath := path.Join(setting.CustomPath, "options", t)
		isDir, err := util.IsDir(customPath)
		if err != nil {
			log.Fatal("Failed to get custom %s files: %v", t, err)
		}
		if isDir {
			customFiles, err := util.StatDir(customPath)
			if err != nil {
				log.Fatal("Failed to get custom %s files: %v", t, err)
			}

			for _, f := range customFiles {
				if !util.IsStringInSlice(f, files, true) {
					files = append(files, f)
				}
			}
		}
		typeFiles[i] = files
	}

	Gitignores = typeFiles[0]
	Licenses = typeFiles[1]
	Readmes = typeFiles[2]
	LabelTemplatesFiles := typeFiles[3]
	sort.Strings(Gitignores)
	sort.Strings(Licenses)
	sort.Strings(Readmes)
	sort.Strings(LabelTemplatesFiles)

	// Load label templates
	LabelTemplates = make(map[string]string)
	for _, templateFile := range LabelTemplatesFiles {
		labels, err := LoadLabelsFormatted(templateFile)
		if err != nil {
			log.Error("Failed to load labels: %v", err)
		}
		LabelTemplates[templateFile] = labels
	}

	// Filter out invalid names and promote preferred licenses.
	sortedLicenses := make([]string, 0, len(Licenses))
	for _, name := range setting.Repository.PreferredLicenses {
		if util.IsStringInSlice(name, Licenses, true) {
			sortedLicenses = append(sortedLicenses, name)
		}
	}
	for _, name := range Licenses {
		if !util.IsStringInSlice(name, setting.Repository.PreferredLicenses, true) {
			sortedLicenses = append(sortedLicenses, name)
		}
	}
	Licenses = sortedLicenses
}

// NewRepoContext creates a new repository context
func NewRepoContext() {
	loadRepoConfig()
	unit.LoadUnitConfig()

	admin_model.RemoveAllWithNotice(db.DefaultContext, "Clean up repository temporary data", filepath.Join(setting.AppDataPath, "tmp"))
}

// CheckRepoUnitUser check whether user could visit the unit of this repository
func CheckRepoUnitUser(repo *repo_model.Repository, user *user_model.User, unitType unit.Type) bool {
	return checkRepoUnitUser(db.DefaultContext, repo, user, unitType)
}

func checkRepoUnitUser(ctx context.Context, repo *repo_model.Repository, user *user_model.User, unitType unit.Type) bool {
	if user.IsAdmin {
		return true
	}
	perm, err := getUserRepoPermission(ctx, repo, user)
	if err != nil {
		log.Error("getUserRepoPermission(): %v", err)
		return false
	}

	return perm.CanRead(unitType)
}

func getRepoAssignees(ctx context.Context, repo *repo_model.Repository) (_ []*user_model.User, err error) {
	if err = repo.GetOwner(ctx); err != nil {
		return nil, err
	}

	e := db.GetEngine(ctx)
	accesses := make([]*Access, 0, 10)
	if err = e.
		Where("repo_id = ? AND mode >= ?", repo.ID, perm.AccessModeWrite).
		Find(&accesses); err != nil {
		return nil, err
	}

	// Leave a seat for owner itself to append later, but if owner is an organization
	// and just waste 1 unit is cheaper than re-allocate memory once.
	users := make([]*user_model.User, 0, len(accesses)+1)
	if len(accesses) > 0 {
		userIDs := make([]int64, len(accesses))
		for i := 0; i < len(accesses); i++ {
			userIDs[i] = accesses[i].UserID
		}

		if err = e.In("id", userIDs).Find(&users); err != nil {
			return nil, err
		}
	}
	if !repo.Owner.IsOrganization() {
		users = append(users, repo.Owner)
	}

	return users, nil
}

// GetRepoAssignees returns all users that have write access and can be assigned to issues
// of the repository,
func GetRepoAssignees(repo *repo_model.Repository) (_ []*user_model.User, err error) {
	return getRepoAssignees(db.DefaultContext, repo)
}

func getReviewers(ctx context.Context, repo *repo_model.Repository, doerID, posterID int64) ([]*user_model.User, error) {
	// Get the owner of the repository - this often already pre-cached and if so saves complexity for the following queries
	if err := repo.GetOwner(ctx); err != nil {
		return nil, err
	}

	var users []*user_model.User
	e := db.GetEngine(ctx)

	if repo.IsPrivate || repo.Owner.Visibility == api.VisibleTypePrivate {
		// This a private repository:
		// Anyone who can read the repository is a requestable reviewer
		if err := e.
			SQL("SELECT * FROM `user` WHERE id in (SELECT user_id FROM `access` WHERE repo_id = ? AND mode >= ? AND user_id NOT IN ( ?, ?)) ORDER BY name",
				repo.ID, perm.AccessModeRead,
				doerID, posterID).
			Find(&users); err != nil {
			return nil, err
		}

		return users, nil
	}

	// This is a "public" repository:
	// Any user that has read access, is a watcher or organization member can be requested to review
	if err := e.
		SQL("SELECT * FROM `user` WHERE id IN ( "+
			"SELECT user_id FROM `access` WHERE repo_id = ? AND mode >= ? "+
			"UNION "+
			"SELECT user_id FROM `watch` WHERE repo_id = ? AND mode IN (?, ?) "+
			"UNION "+
			"SELECT uid AS user_id FROM `org_user` WHERE org_id = ? "+
			") AND id NOT IN (?, ?) ORDER BY name",
			repo.ID, perm.AccessModeRead,
			repo.ID, repo_model.WatchModeNormal, repo_model.WatchModeAuto,
			repo.OwnerID,
			doerID, posterID).
		Find(&users); err != nil {
		return nil, err
	}

	return users, nil
}

// GetReviewers get all users can be requested to review:
// * for private repositories this returns all users that have read access or higher to the repository.
// * for public repositories this returns all users that have read access or higher to the repository,
// all repo watchers and all organization members.
// TODO: may be we should have a busy choice for users to block review request to them.
func GetReviewers(repo *repo_model.Repository, doerID, posterID int64) ([]*user_model.User, error) {
	return getReviewers(db.DefaultContext, repo, doerID, posterID)
}

// GetReviewerTeams get all teams can be requested to review
func GetReviewerTeams(repo *repo_model.Repository) ([]*Team, error) {
	if err := repo.GetOwner(db.DefaultContext); err != nil {
		return nil, err
	}
	if !repo.Owner.IsOrganization() {
		return nil, nil
	}

	teams, err := GetTeamsWithAccessToRepo(repo.OwnerID, repo.ID, perm.AccessModeRead)
	if err != nil {
		return nil, err
	}

	return teams, err
}

func updateRepoSize(e db.Engine, repo *repo_model.Repository) error {
	size, err := util.GetDirectorySize(repo.RepoPath())
	if err != nil {
		return fmt.Errorf("updateSize: %v", err)
	}

	lfsSize, err := e.Where("repository_id = ?", repo.ID).SumInt(new(LFSMetaObject), "size")
	if err != nil {
		return fmt.Errorf("updateSize: GetLFSMetaObjects: %v", err)
	}

	repo.Size = size + lfsSize
	_, err = e.ID(repo.ID).Cols("size").NoAutoTime().Update(repo)
	return err
}

// UpdateRepoSize updates the repository size, calculating it using util.GetDirectorySize
func UpdateRepoSize(ctx context.Context, repo *repo_model.Repository) error {
	return updateRepoSize(db.GetEngine(ctx), repo)
}

// CanUserForkRepo returns true if specified user can fork repository.
func CanUserForkRepo(user *user_model.User, repo *repo_model.Repository) (bool, error) {
	if user == nil {
		return false, nil
	}
	if repo.OwnerID != user.ID && !repo_model.HasForkedRepo(user.ID, repo.ID) {
		return true, nil
	}
	ownedOrgs, err := GetOrgsCanCreateRepoByUserID(user.ID)
	if err != nil {
		return false, err
	}
	for _, org := range ownedOrgs {
		if repo.OwnerID != org.ID && !repo_model.HasForkedRepo(org.ID, repo.ID) {
			return true, nil
		}
	}
	return false, nil
}

// FindUserOrgForks returns the forked repositories for one user from a repository
func FindUserOrgForks(repoID, userID int64) ([]*repo_model.Repository, error) {
	var cond builder.Cond = builder.And(
		builder.Eq{"fork_id": repoID},
		builder.In("owner_id",
			builder.Select("org_id").
				From("org_user").
				Where(builder.Eq{"uid": userID}),
		),
	)

	var repos []*repo_model.Repository
	return repos, db.GetEngine(db.DefaultContext).Table("repository").Where(cond).Find(&repos)
}

// GetForksByUserAndOrgs return forked repos of the user and owned orgs
func GetForksByUserAndOrgs(user *user_model.User, repo *repo_model.Repository) ([]*repo_model.Repository, error) {
	var repoList []*repo_model.Repository
	if user == nil {
		return repoList, nil
	}
	forkedRepo, err := repo_model.GetUserFork(repo.ID, user.ID)
	if err != nil {
		return repoList, err
	}
	if forkedRepo != nil {
		repoList = append(repoList, forkedRepo)
	}
	orgForks, err := FindUserOrgForks(repo.ID, user.ID)
	if err != nil {
		return nil, err
	}
	repoList = append(repoList, orgForks...)
	return repoList, nil
}

// CanUserDelete returns true if user could delete the repository
func CanUserDelete(repo *repo_model.Repository, user *user_model.User) (bool, error) {
	if user.IsAdmin || user.ID == repo.OwnerID {
		return true, nil
	}

	if err := repo.GetOwner(db.DefaultContext); err != nil {
		return false, err
	}

	if repo.Owner.IsOrganization() {
		isOwner, err := OrgFromUser(repo.Owner).IsOwnedBy(user.ID)
		if err != nil {
			return false, err
		} else if isOwner {
			return true, nil
		}
	}

	return false, nil
}

// getUsersWithAccessMode returns users that have at least given access mode to the repository.
func getUsersWithAccessMode(ctx context.Context, repo *repo_model.Repository, mode perm.AccessMode) (_ []*user_model.User, err error) {
	if err = repo.GetOwner(ctx); err != nil {
		return nil, err
	}

	e := db.GetEngine(ctx)
	accesses := make([]*Access, 0, 10)
	if err = e.Where("repo_id = ? AND mode >= ?", repo.ID, mode).Find(&accesses); err != nil {
		return nil, err
	}

	// Leave a seat for owner itself to append later, but if owner is an organization
	// and just waste 1 unit is cheaper than re-allocate memory once.
	users := make([]*user_model.User, 0, len(accesses)+1)
	if len(accesses) > 0 {
		userIDs := make([]int64, len(accesses))
		for i := 0; i < len(accesses); i++ {
			userIDs[i] = accesses[i].UserID
		}

		if err = e.In("id", userIDs).Find(&users); err != nil {
			return nil, err
		}
	}
	if !repo.Owner.IsOrganization() {
		users = append(users, repo.Owner)
	}

	return users, nil
}

// SetRepoReadBy sets repo to be visited by given user.
func SetRepoReadBy(repoID, userID int64) error {
	return setRepoNotificationStatusReadIfUnread(db.GetEngine(db.DefaultContext), userID, repoID)
}

// CreateRepoOptions contains the create repository options
type CreateRepoOptions struct {
	Name           string
	Description    string
	OriginalURL    string
	GitServiceType api.GitServiceType
	Gitignores     string
	IssueLabels    string
	License        string
	Readme         string
	DefaultBranch  string
	IsPrivate      bool
	IsMirror       bool
	IsTemplate     bool
	AutoInit       bool
	Status         repo_model.RepositoryStatus
	TrustModel     repo_model.TrustModelType
	MirrorInterval string
}

// GetRepoInitFile returns repository init files
func GetRepoInitFile(tp, name string) ([]byte, error) {
	cleanedName := strings.TrimLeft(path.Clean("/"+name), "/")
	relPath := path.Join("options", tp, cleanedName)

	// Use custom file when available.
	customPath := path.Join(setting.CustomPath, relPath)
	isFile, err := util.IsFile(customPath)
	if err != nil {
		log.Error("Unable to check if %s is a file. Error: %v", customPath, err)
	}
	if isFile {
		return os.ReadFile(customPath)
	}

	switch tp {
	case "readme":
		return options.Readme(cleanedName)
	case "gitignore":
		return options.Gitignore(cleanedName)
	case "license":
		return options.License(cleanedName)
	case "label":
		return options.Labels(cleanedName)
	default:
		return []byte{}, fmt.Errorf("Invalid init file type")
	}
}

// CreateRepository creates a repository for the user/organization.
func CreateRepository(ctx context.Context, doer, u *user_model.User, repo *repo_model.Repository, overwriteOrAdopt bool) (err error) {
	if err = repo_model.IsUsableRepoName(repo.Name); err != nil {
		return err
	}

	has, err := repo_model.IsRepositoryExistCtx(ctx, u, repo.Name)
	if err != nil {
		return fmt.Errorf("IsRepositoryExist: %v", err)
	} else if has {
		return repo_model.ErrRepoAlreadyExist{
			Uname: u.Name,
			Name:  repo.Name,
		}
	}

	repoPath := repo_model.RepoPath(u.Name, repo.Name)
	isExist, err := util.IsExist(repoPath)
	if err != nil {
		log.Error("Unable to check if %s exists. Error: %v", repoPath, err)
		return err
	}
	if !overwriteOrAdopt && isExist {
		log.Error("Files already exist in %s and we are not going to adopt or delete.", repoPath)
		return repo_model.ErrRepoFilesAlreadyExist{
			Uname: u.Name,
			Name:  repo.Name,
		}
	}

	if err = db.Insert(ctx, repo); err != nil {
		return err
	}
	if err = repo_model.DeleteRedirect(ctx, u.ID, repo.Name); err != nil {
		return err
	}

	// insert units for repo
	units := make([]repo_model.RepoUnit, 0, len(unit.DefaultRepoUnits))
	for _, tp := range unit.DefaultRepoUnits {
		if tp == unit.TypeIssues {
			units = append(units, repo_model.RepoUnit{
				RepoID: repo.ID,
				Type:   tp,
				Config: &repo_model.IssuesConfig{
					EnableTimetracker:                setting.Service.DefaultEnableTimetracking,
					AllowOnlyContributorsToTrackTime: setting.Service.DefaultAllowOnlyContributorsToTrackTime,
					EnableDependencies:               setting.Service.DefaultEnableDependencies,
				},
			})
		} else if tp == unit.TypePullRequests {
			units = append(units, repo_model.RepoUnit{
				RepoID: repo.ID,
				Type:   tp,
				Config: &repo_model.PullRequestsConfig{AllowMerge: true, AllowRebase: true, AllowRebaseMerge: true, AllowSquash: true, DefaultMergeStyle: repo_model.MergeStyleMerge},
			})
		} else {
			units = append(units, repo_model.RepoUnit{
				RepoID: repo.ID,
				Type:   tp,
			})
		}
	}

	if err = db.Insert(ctx, units); err != nil {
		return err
	}

	// Remember visibility preference.
	u.LastRepoVisibility = repo.IsPrivate
	if err = user_model.UpdateUserColsEngine(db.GetEngine(ctx), u, "last_repo_visibility"); err != nil {
		return fmt.Errorf("updateUser: %v", err)
	}

	if _, err = db.GetEngine(ctx).Incr("num_repos").ID(u.ID).Update(new(user_model.User)); err != nil {
		return fmt.Errorf("increment user total_repos: %v", err)
	}
	u.NumRepos++

	// Give access to all members in teams with access to all repositories.
	if u.IsOrganization() {
		teams, err := OrgFromUser(u).loadTeams(db.GetEngine(ctx))
		if err != nil {
			return fmt.Errorf("loadTeams: %v", err)
		}
		for _, t := range teams {
			if t.IncludesAllRepositories {
				if err := t.addRepository(ctx, repo); err != nil {
					return fmt.Errorf("addRepository: %v", err)
				}
			}
		}

		if isAdmin, err := isUserRepoAdmin(db.GetEngine(ctx), repo, doer); err != nil {
			return fmt.Errorf("isUserRepoAdmin: %v", err)
		} else if !isAdmin {
			// Make creator repo admin if it wasn't assigned automatically
			if err = addCollaborator(ctx, repo, doer); err != nil {
				return fmt.Errorf("AddCollaborator: %v", err)
			}
			if err = changeCollaborationAccessMode(db.GetEngine(ctx), repo, doer.ID, perm.AccessModeAdmin); err != nil {
				return fmt.Errorf("ChangeCollaborationAccessMode: %v", err)
			}
		}
	} else if err = recalculateAccesses(ctx, repo); err != nil {
		// Organization automatically called this in addRepository method.
		return fmt.Errorf("recalculateAccesses: %v", err)
	}

	if setting.Service.AutoWatchNewRepos {
		if err = repo_model.WatchRepoCtx(ctx, doer.ID, repo.ID, true); err != nil {
			return fmt.Errorf("watchRepo: %v", err)
		}
	}

	if err = webhook.CopyDefaultWebhooksToRepo(ctx, repo.ID); err != nil {
		return fmt.Errorf("copyDefaultWebhooksToRepo: %v", err)
	}

	return nil
}

// CheckDaemonExportOK creates/removes git-daemon-export-ok for git-daemon...
func CheckDaemonExportOK(ctx context.Context, repo *repo_model.Repository) error {
	if err := repo.GetOwner(ctx); err != nil {
		return err
	}

	// Create/Remove git-daemon-export-ok for git-daemon...
	daemonExportFile := path.Join(repo.RepoPath(), `git-daemon-export-ok`)

	isExist, err := util.IsExist(daemonExportFile)
	if err != nil {
		log.Error("Unable to check if %s exists. Error: %v", daemonExportFile, err)
		return err
	}

	isPublic := !repo.IsPrivate && repo.Owner.Visibility == api.VisibleTypePublic
	if !isPublic && isExist {
		if err = util.Remove(daemonExportFile); err != nil {
			log.Error("Failed to remove %s: %v", daemonExportFile, err)
		}
	} else if isPublic && !isExist {
		if f, err := os.Create(daemonExportFile); err != nil {
			log.Error("Failed to create %s: %v", daemonExportFile, err)
		} else {
			f.Close()
		}
	}

	return nil
}

// IncrementRepoForkNum increment repository fork number
func IncrementRepoForkNum(ctx context.Context, repoID int64) error {
	_, err := db.GetEngine(ctx).Exec("UPDATE `repository` SET num_forks=num_forks+1 WHERE id=?", repoID)
	return err
}

// DecrementRepoForkNum decrement repository fork number
func DecrementRepoForkNum(ctx context.Context, repoID int64) error {
	_, err := db.GetEngine(ctx).Exec("UPDATE `repository` SET num_forks=num_forks-1 WHERE id=?", repoID)
	return err
}

func updateRepository(ctx context.Context, repo *repo_model.Repository, visibilityChanged bool) (err error) {
	repo.LowerName = strings.ToLower(repo.Name)

	if utf8.RuneCountInString(repo.Description) > 255 {
		repo.Description = string([]rune(repo.Description)[:255])
	}
	if utf8.RuneCountInString(repo.Website) > 255 {
		repo.Website = string([]rune(repo.Website)[:255])
	}

	e := db.GetEngine(ctx)

	if _, err = e.ID(repo.ID).AllCols().Update(repo); err != nil {
		return fmt.Errorf("update: %v", err)
	}

	if err = updateRepoSize(e, repo); err != nil {
		log.Error("Failed to update size for repository: %v", err)
	}

	if visibilityChanged {
		if err = repo.GetOwner(ctx); err != nil {
			return fmt.Errorf("getOwner: %v", err)
		}
		if repo.Owner.IsOrganization() {
			// Organization repository need to recalculate access table when visibility is changed.
			if err = recalculateTeamAccesses(ctx, repo, 0); err != nil {
				return fmt.Errorf("recalculateTeamAccesses: %v", err)
			}
		}

		// If repo has become private, we need to set its actions to private.
		if repo.IsPrivate {
			_, err = e.Where("repo_id = ?", repo.ID).Cols("is_private").Update(&Action{
				IsPrivate: true,
			})
			if err != nil {
				return err
			}
		}

		// Create/Remove git-daemon-export-ok for git-daemon...
		if err := CheckDaemonExportOK(db.WithEngine(ctx, e), repo); err != nil {
			return err
		}

		forkRepos, err := repo_model.GetRepositoriesByForkID(ctx, repo.ID)
		if err != nil {
			return fmt.Errorf("getRepositoriesByForkID: %v", err)
		}
		for i := range forkRepos {
			forkRepos[i].IsPrivate = repo.IsPrivate || repo.Owner.Visibility == api.VisibleTypePrivate
			if err = updateRepository(ctx, forkRepos[i], true); err != nil {
				return fmt.Errorf("updateRepository[%d]: %v", forkRepos[i].ID, err)
			}
		}
	}

	return nil
}

// UpdateRepositoryCtx updates a repository with db context
func UpdateRepositoryCtx(ctx context.Context, repo *repo_model.Repository, visibilityChanged bool) error {
	return updateRepository(ctx, repo, visibilityChanged)
}

// UpdateRepository updates a repository
func UpdateRepository(repo *repo_model.Repository, visibilityChanged bool) (err error) {
	ctx, committer, err := db.TxContext()
	if err != nil {
		return err
	}
	defer committer.Close()

	if err = updateRepository(ctx, repo, visibilityChanged); err != nil {
		return fmt.Errorf("updateRepository: %v", err)
	}

	return committer.Commit()
}

// DeleteRepository deletes a repository for a user or organization.
// make sure if you call this func to close open sessions (sqlite will otherwise get a deadlock)
func DeleteRepository(doer *user_model.User, uid, repoID int64) error {
	ctx, committer, err := db.TxContext()
	if err != nil {
		return err
	}
	defer committer.Close()
	sess := db.GetEngine(ctx)

	// In case is a organization.
	org, err := user_model.GetUserByIDEngine(sess, uid)
	if err != nil {
		return err
	}

	repo := &repo_model.Repository{OwnerID: uid}
	has, err := sess.ID(repoID).Get(repo)
	if err != nil {
		return err
	} else if !has {
		return repo_model.ErrRepoNotExist{
			ID:        repoID,
			UID:       uid,
			OwnerName: "",
			Name:      "",
		}
	}

	// Delete Deploy Keys
	deployKeys, err := asymkey_model.ListDeployKeys(ctx, &asymkey_model.ListDeployKeysOptions{RepoID: repoID})
	if err != nil {
		return fmt.Errorf("listDeployKeys: %v", err)
	}
	needRewriteKeysFile := len(deployKeys) > 0
	for _, dKey := range deployKeys {
		if err := DeleteDeployKey(ctx, doer, dKey.ID); err != nil {
			return fmt.Errorf("deleteDeployKeys: %v", err)
		}
	}

	if cnt, err := sess.ID(repoID).Delete(&repo_model.Repository{}); err != nil {
		return err
	} else if cnt != 1 {
		return repo_model.ErrRepoNotExist{
			ID:        repoID,
			UID:       uid,
			OwnerName: "",
			Name:      "",
		}
	}

	if org.IsOrganization() {
		teams, err := OrgFromUser(org).loadTeams(sess)
		if err != nil {
			return err
		}
		for _, t := range teams {
			if !t.hasRepository(sess, repoID) {
				continue
			} else if err = t.removeRepository(ctx, repo, false); err != nil {
				return err
			}
		}
	}

	attachments := make([]*repo_model.Attachment, 0, 20)
	if err = sess.Join("INNER", "`release`", "`release`.id = `attachment`.release_id").
		Where("`release`.repo_id = ?", repoID).
		Find(&attachments); err != nil {
		return err
	}
	releaseAttachments := make([]string, 0, len(attachments))
	for i := 0; i < len(attachments); i++ {
		releaseAttachments = append(releaseAttachments, attachments[i].RelativePath())
	}

	if _, err := sess.Exec("UPDATE `user` SET num_stars=num_stars-1 WHERE id IN (SELECT `uid` FROM `star` WHERE repo_id = ?)", repo.ID); err != nil {
		return err
	}

<<<<<<< HEAD
	hooks, err := webhook.ListWebhooksByOptsCtx(ctx, &webhook.ListWebhookOptions{RepoID: repoID})
	if err != nil {
		return err
	}
	for _, hook := range hooks {
		if err := deleteBeans(sess, &webhook.HookTask{HookID: hook.ID}); err != nil {
			return err
		}
	}

	if err := deleteBeans(sess,
=======
	if err := db.DeleteBeans(ctx,
>>>>>>> 18564672
		&Access{RepoID: repo.ID},
		&Action{RepoID: repo.ID},
		&Collaboration{RepoID: repoID},
		&Comment{RefRepoID: repoID},
		&CommitStatus{RepoID: repoID},
		&DeletedBranch{RepoID: repoID},
		&LFSLock{RepoID: repoID},
		&repo_model.LanguageStat{RepoID: repoID},
		&Milestone{RepoID: repoID},
		&repo_model.Mirror{RepoID: repoID},
		&Notification{RepoID: repoID},
		&ProtectedBranch{RepoID: repoID},
		&ProtectedTag{RepoID: repoID},
		&PullRequest{BaseRepoID: repoID},
		&repo_model.PushMirror{RepoID: repoID},
		&Release{RepoID: repoID},
		&repo_model.RepoIndexerStatus{RepoID: repoID},
		&repo_model.Redirect{RedirectRepoID: repoID},
		&repo_model.RepoUnit{RepoID: repoID},
		&repo_model.Star{RepoID: repoID},
		&Task{RepoID: repoID},
		&repo_model.Watch{RepoID: repoID},
		&webhook.Webhook{RepoID: repoID},
	); err != nil {
		return fmt.Errorf("deleteBeans: %v", err)
	}

	// Delete Labels and related objects
	if err := deleteLabelsByRepoID(sess, repoID); err != nil {
		return err
	}

	// Delete Issues and related objects
	var attachmentPaths []string
	if attachmentPaths, err = deleteIssuesByRepoID(sess, repoID); err != nil {
		return err
	}

	// Delete issue index
	if err := db.DeleteResouceIndex(sess, "issue_index", repoID); err != nil {
		return err
	}

	if repo.IsFork {
		if _, err := sess.Exec("UPDATE `repository` SET num_forks=num_forks-1 WHERE id=?", repo.ForkID); err != nil {
			return fmt.Errorf("decrease fork count: %v", err)
		}
	}

	if _, err := sess.Exec("UPDATE `user` SET num_repos=num_repos-1 WHERE id=?", uid); err != nil {
		return err
	}

	if len(repo.Topics) > 0 {
		if err := repo_model.RemoveTopicsFromRepo(ctx, repo.ID); err != nil {
			return err
		}
	}

	projects, _, err := getProjects(sess, ProjectSearchOptions{
		RepoID: repoID,
	})
	if err != nil {
		return fmt.Errorf("get projects: %v", err)
	}
	for i := range projects {
		if err := deleteProjectByID(sess, projects[i].ID); err != nil {
			return fmt.Errorf("delete project [%d]: %v", projects[i].ID, err)
		}
	}

	// Remove LFS objects
	var lfsObjects []*LFSMetaObject
	if err = sess.Where("repository_id=?", repoID).Find(&lfsObjects); err != nil {
		return err
	}

	lfsPaths := make([]string, 0, len(lfsObjects))
	for _, v := range lfsObjects {
		count, err := sess.Count(&LFSMetaObject{Pointer: lfs.Pointer{Oid: v.Oid}})
		if err != nil {
			return err
		}
		if count > 1 {
			continue
		}

		lfsPaths = append(lfsPaths, v.RelativePath())
	}

	if _, err := sess.Delete(&LFSMetaObject{RepositoryID: repoID}); err != nil {
		return err
	}

	// Remove archives
	var archives []*repo_model.RepoArchiver
	if err = sess.Where("repo_id=?", repoID).Find(&archives); err != nil {
		return err
	}

	archivePaths := make([]string, 0, len(archives))
	for _, v := range archives {
		p, _ := v.RelativePath()
		archivePaths = append(archivePaths, p)
	}

	if _, err := sess.Delete(&repo_model.RepoArchiver{RepoID: repoID}); err != nil {
		return err
	}

	if repo.NumForks > 0 {
		if _, err = sess.Exec("UPDATE `repository` SET fork_id=0,is_fork=? WHERE fork_id=?", false, repo.ID); err != nil {
			log.Error("reset 'fork_id' and 'is_fork': %v", err)
		}
	}

	// Get all attachments with both issue_id and release_id are zero
	var newAttachments []*repo_model.Attachment
	if err := sess.Where(builder.Eq{
		"repo_id":    repo.ID,
		"issue_id":   0,
		"release_id": 0,
	}).Find(&newAttachments); err != nil {
		return err
	}

	newAttachmentPaths := make([]string, 0, len(newAttachments))
	for _, attach := range newAttachments {
		newAttachmentPaths = append(newAttachmentPaths, attach.RelativePath())
	}

	if _, err := sess.Where("repo_id=?", repo.ID).Delete(new(repo_model.Attachment)); err != nil {
		return err
	}

	if err = committer.Commit(); err != nil {
		return err
	}

	committer.Close()

	if needRewriteKeysFile {
		if err := asymkey_model.RewriteAllPublicKeys(); err != nil {
			log.Error("RewriteAllPublicKeys failed: %v", err)
		}
	}

	// We should always delete the files after the database transaction succeed. If
	// we delete the file but the database rollback, the repository will be broken.

	// Remove repository files.
	repoPath := repo.RepoPath()
	admin_model.RemoveAllWithNotice(db.DefaultContext, "Delete repository files", repoPath)

	// Remove wiki files
	if repo.HasWiki() {
		admin_model.RemoveAllWithNotice(db.DefaultContext, "Delete repository wiki", repo.WikiPath())
	}

	// Remove archives
	for i := range archivePaths {
		admin_model.RemoveStorageWithNotice(db.DefaultContext, storage.RepoArchives, "Delete repo archive file", archivePaths[i])
	}

	// Remove lfs objects
	for i := range lfsPaths {
		admin_model.RemoveStorageWithNotice(db.DefaultContext, storage.LFS, "Delete orphaned LFS file", lfsPaths[i])
	}

	// Remove issue attachment files.
	for i := range attachmentPaths {
		admin_model.RemoveStorageWithNotice(db.DefaultContext, storage.Attachments, "Delete issue attachment", attachmentPaths[i])
	}

	// Remove release attachment files.
	for i := range releaseAttachments {
		admin_model.RemoveStorageWithNotice(db.DefaultContext, storage.Attachments, "Delete release attachment", releaseAttachments[i])
	}

	// Remove attachment with no issue_id and release_id.
	for i := range newAttachmentPaths {
		admin_model.RemoveStorageWithNotice(db.DefaultContext, storage.Attachments, "Delete issue attachment", attachmentPaths[i])
	}

	if len(repo.Avatar) > 0 {
		if err := storage.RepoAvatars.Delete(repo.CustomAvatarRelativePath()); err != nil {
			return fmt.Errorf("Failed to remove %s: %v", repo.Avatar, err)
		}
	}

	return nil
}

type repoChecker struct {
	querySQL   func(ctx context.Context) ([]map[string][]byte, error)
	correctSQL func(ctx context.Context, id int64) error
	desc       string
}

func repoStatsCheck(ctx context.Context, checker *repoChecker) {
	results, err := checker.querySQL(ctx)
	if err != nil {
		log.Error("Select %s: %v", checker.desc, err)
		return
	}
	for _, result := range results {
		id, _ := strconv.ParseInt(string(result["id"]), 10, 64)
		select {
		case <-ctx.Done():
			log.Warn("CheckRepoStats: Cancelled before checking %s for with id=%d", checker.desc, id)
			return
		default:
		}
		log.Trace("Updating %s: %d", checker.desc, id)
		err = checker.correctSQL(ctx, id)
		if err != nil {
			log.Error("Update %s[%d]: %v", checker.desc, id, err)
		}
	}
}

func StatsCorrectSQL(ctx context.Context, sql string, id int64) error {
	_, err := db.GetEngine(ctx).Exec(sql, id, id)
	return err
}

func repoStatsCorrectNumWatches(ctx context.Context, id int64) error {
	return StatsCorrectSQL(ctx, "UPDATE `repository` SET num_watches=(SELECT COUNT(*) FROM `watch` WHERE repo_id=? AND mode<>2) WHERE id=?", id)
}

func repoStatsCorrectNumStars(ctx context.Context, id int64) error {
	return StatsCorrectSQL(ctx, "UPDATE `repository` SET num_stars=(SELECT COUNT(*) FROM `star` WHERE repo_id=?) WHERE id=?", id)
}

func labelStatsCorrectNumIssues(ctx context.Context, id int64) error {
	return StatsCorrectSQL(ctx, "UPDATE `label` SET num_issues=(SELECT COUNT(*) FROM `issue_label` WHERE label_id=?) WHERE id=?", id)
}

func labelStatsCorrectNumIssuesRepo(ctx context.Context, id int64) error {
	_, err := db.GetEngine(ctx).Exec("UPDATE `label` SET num_issues=(SELECT COUNT(*) FROM `issue_label` WHERE label_id=id) WHERE repo_id=?", id)
	return err
}

func labelStatsCorrectNumClosedIssues(ctx context.Context, id int64) error {
	_, err := db.GetEngine(ctx).Exec("UPDATE `label` SET num_closed_issues=(SELECT COUNT(*) FROM `issue_label`,`issue` WHERE `issue_label`.label_id=`label`.id AND `issue_label`.issue_id=`issue`.id AND `issue`.is_closed=?) WHERE `label`.id=?", true, id)
	return err
}

func labelStatsCorrectNumClosedIssuesRepo(ctx context.Context, id int64) error {
	_, err := db.GetEngine(ctx).Exec("UPDATE `label` SET num_closed_issues=(SELECT COUNT(*) FROM `issue_label`,`issue` WHERE `issue_label`.label_id=`label`.id AND `issue_label`.issue_id=`issue`.id AND `issue`.is_closed=?) WHERE `label`.repo_id=?", true, id)
	return err
}

var milestoneStatsQueryNumIssues = "SELECT `milestone`.id FROM `milestone` WHERE `milestone`.num_closed_issues!=(SELECT COUNT(*) FROM `issue` WHERE `issue`.milestone_id=`milestone`.id AND `issue`.is_closed=?) OR `milestone`.num_issues!=(SELECT COUNT(*) FROM `issue` WHERE `issue`.milestone_id=`milestone`.id)"

func milestoneStatsCorrectNumIssues(ctx context.Context, id int64) error {
	return updateMilestoneCounters(ctx, id)
}

func milestoneStatsCorrectNumIssuesRepo(ctx context.Context, id int64) error {
	e := db.GetEngine(ctx)
	results, err := e.Query(milestoneStatsQueryNumIssues+" AND `milestone`.repo_id = ?", true, id)
	if err != nil {
		return err
	}
	for _, result := range results {
		id, _ := strconv.ParseInt(string(result["id"]), 10, 64)
		err = milestoneStatsCorrectNumIssues(ctx, id)
		if err != nil {
			return err
		}
	}
	return nil
}

func userStatsCorrectNumRepos(ctx context.Context, id int64) error {
	return StatsCorrectSQL(ctx, "UPDATE `user` SET num_repos=(SELECT COUNT(*) FROM `repository` WHERE owner_id=?) WHERE id=?", id)
}

func repoStatsCorrectIssueNumComments(ctx context.Context, id int64) error {
	return StatsCorrectSQL(ctx, "UPDATE `issue` SET num_comments=(SELECT COUNT(*) FROM `comment` WHERE issue_id=? AND type=0) WHERE id=?", id)
}

func repoStatsCorrectNumIssues(ctx context.Context, id int64) error {
	return repoStatsCorrectNum(ctx, id, false, "num_issues")
}

func repoStatsCorrectNumPulls(ctx context.Context, id int64) error {
	return repoStatsCorrectNum(ctx, id, true, "num_pulls")
}

func repoStatsCorrectNum(ctx context.Context, id int64, isPull bool, field string) error {
	_, err := db.GetEngine(ctx).Exec("UPDATE `repository` SET "+field+"=(SELECT COUNT(*) FROM `issue` WHERE repo_id=? AND is_pull=?) WHERE id=?", id, isPull, id)
	return err
}

func repoStatsCorrectNumClosedIssues(ctx context.Context, id int64) error {
	return repoStatsCorrectNumClosed(ctx, id, false, "num_closed_issues")
}

func repoStatsCorrectNumClosedPulls(ctx context.Context, id int64) error {
	return repoStatsCorrectNumClosed(ctx, id, true, "num_closed_pulls")
}

func repoStatsCorrectNumClosed(ctx context.Context, id int64, isPull bool, field string) error {
	_, err := db.GetEngine(ctx).Exec("UPDATE `repository` SET "+field+"=(SELECT COUNT(*) FROM `issue` WHERE repo_id=? AND is_closed=? AND is_pull=?) WHERE id=?", id, true, isPull, id)
	return err
}

func statsQuery(args ...interface{}) func(context.Context) ([]map[string][]byte, error) {
	return func(ctx context.Context) ([]map[string][]byte, error) {
		return db.GetEngine(ctx).Query(args...)
	}
}

// CheckRepoStats checks the repository stats
func CheckRepoStats(ctx context.Context) error {
	log.Trace("Doing: CheckRepoStats")

	checkers := []*repoChecker{
		// Repository.NumWatches
		{
			statsQuery("SELECT repo.id FROM `repository` repo WHERE repo.num_watches!=(SELECT COUNT(*) FROM `watch` WHERE repo_id=repo.id AND mode<>2)"),
			repoStatsCorrectNumWatches,
			"repository count 'num_watches'",
		},
		// Repository.NumStars
		{
			statsQuery("SELECT repo.id FROM `repository` repo WHERE repo.num_stars!=(SELECT COUNT(*) FROM `star` WHERE repo_id=repo.id)"),
			repoStatsCorrectNumStars,
			"repository count 'num_stars'",
		},
		// Repository.NumClosedIssues
		{
			statsQuery("SELECT repo.id FROM `repository` repo WHERE repo.num_closed_issues!=(SELECT COUNT(*) FROM `issue` WHERE repo_id=repo.id AND is_closed=? AND is_pull=?)", true, false),
			repoStatsCorrectNumClosedIssues,
			"repository count 'num_closed_issues'",
		},
		// Repository.NumClosedPulls
		{
			statsQuery("SELECT repo.id FROM `repository` repo WHERE repo.num_closed_issues!=(SELECT COUNT(*) FROM `issue` WHERE repo_id=repo.id AND is_closed=? AND is_pull=?)", true, true),
			repoStatsCorrectNumClosedPulls,
			"repository count 'num_closed_pulls'",
		},
		// Label.NumIssues
		{
			statsQuery("SELECT label.id FROM `label` WHERE label.num_issues!=(SELECT COUNT(*) FROM `issue_label` WHERE label_id=label.id)"),
			labelStatsCorrectNumIssues,
			"label count 'num_issues'",
		},
		// Label.NumClosedIssues
		{
			statsQuery("SELECT `label`.id FROM `label` WHERE `label`.num_closed_issues!=(SELECT COUNT(*) FROM `issue_label`,`issue` WHERE `issue_label`.label_id=`label`.id AND `issue_label`.issue_id=`issue`.id AND `issue`.is_closed=?)", true),
			labelStatsCorrectNumClosedIssues,
			"label count 'num_closed_issues'",
		},
		// Milestone.Num{,Closed}Issues
		{
			statsQuery(milestoneStatsQueryNumIssues, true),
			milestoneStatsCorrectNumIssues,
			"milestone count 'num_closed_issues' and 'num_issues'",
		},
		// User.NumRepos
		{
			statsQuery("SELECT `user`.id FROM `user` WHERE `user`.num_repos!=(SELECT COUNT(*) FROM `repository` WHERE owner_id=`user`.id)"),
			userStatsCorrectNumRepos,
			"user count 'num_repos'",
		},
		// Issue.NumComments
		{
			statsQuery("SELECT `issue`.id FROM `issue` WHERE `issue`.num_comments!=(SELECT COUNT(*) FROM `comment` WHERE issue_id=`issue`.id AND type=0)"),
			repoStatsCorrectIssueNumComments,
			"issue count 'num_comments'",
		},
	}
	for _, checker := range checkers {
		select {
		case <-ctx.Done():
			log.Warn("CheckRepoStats: Cancelled before %s", checker.desc)
			return db.ErrCancelledf("before checking %s", checker.desc)
		default:
			repoStatsCheck(ctx, checker)
		}
	}

	// FIXME: use checker when stop supporting old fork repo format.
	// ***** START: Repository.NumForks *****
	e := db.GetEngine(ctx)
	results, err := e.Query("SELECT repo.id FROM `repository` repo WHERE repo.num_forks!=(SELECT COUNT(*) FROM `repository` WHERE fork_id=repo.id)")
	if err != nil {
		log.Error("Select repository count 'num_forks': %v", err)
	} else {
		for _, result := range results {
			id, _ := strconv.ParseInt(string(result["id"]), 10, 64)
			select {
			case <-ctx.Done():
				log.Warn("CheckRepoStats: Cancelled")
				return db.ErrCancelledf("during repository count 'num_fork' for repo ID %d", id)
			default:
			}
			log.Trace("Updating repository count 'num_forks': %d", id)

			repo, err := repo_model.GetRepositoryByID(id)
			if err != nil {
				log.Error("repo_model.GetRepositoryByID[%d]: %v", id, err)
				continue
			}

			rawResult, err := db.GetEngine(db.DefaultContext).Query("SELECT COUNT(*) FROM `repository` WHERE fork_id=?", repo.ID)
			if err != nil {
				log.Error("Select count of forks[%d]: %v", repo.ID, err)
				continue
			}
			repo.NumForks = int(parseCountResult(rawResult))

			if err = UpdateRepository(repo, false); err != nil {
				log.Error("UpdateRepository[%d]: %v", id, err)
				continue
			}
		}
	}
	// ***** END: Repository.NumForks *****
	return nil
}

func UpdateRepoStats(ctx context.Context, id int64) error {
	var err error

	for _, f := range []func(ctx context.Context, id int64) error{
		repoStatsCorrectNumWatches,
		repoStatsCorrectNumStars,
		repoStatsCorrectNumIssues,
		repoStatsCorrectNumPulls,
		repoStatsCorrectNumClosedIssues,
		repoStatsCorrectNumClosedPulls,
		labelStatsCorrectNumIssuesRepo,
		labelStatsCorrectNumClosedIssuesRepo,
		milestoneStatsCorrectNumIssuesRepo,
	} {
		err = f(ctx, id)
		if err != nil {
			return err
		}
	}
	return nil
}

func updateUserStarNumbers(users []user_model.User) error {
	ctx, committer, err := db.TxContext()
	if err != nil {
		return err
	}
	defer committer.Close()

	for _, user := range users {
		if _, err = db.Exec(ctx, "UPDATE `user` SET num_stars=(SELECT COUNT(*) FROM `star` WHERE uid=?) WHERE id=?", user.ID, user.ID); err != nil {
			return err
		}
	}

	return committer.Commit()
}

// DoctorUserStarNum recalculate Stars number for all user
func DoctorUserStarNum() (err error) {
	const batchSize = 100

	for start := 0; ; start += batchSize {
		users := make([]user_model.User, 0, batchSize)
		if err = db.GetEngine(db.DefaultContext).Limit(batchSize, start).Where("type = ?", 0).Cols("id").Find(&users); err != nil {
			return
		}
		if len(users) == 0 {
			break
		}

		if err = updateUserStarNumbers(users); err != nil {
			return
		}
	}

	log.Debug("recalculate Stars number for all user finished")

	return
}

// LinkedRepository returns the linked repo if any
func LinkedRepository(a *repo_model.Attachment) (*repo_model.Repository, unit.Type, error) {
	if a.IssueID != 0 {
		iss, err := GetIssueByID(a.IssueID)
		if err != nil {
			return nil, unit.TypeIssues, err
		}
		repo, err := repo_model.GetRepositoryByID(iss.RepoID)
		unitType := unit.TypeIssues
		if iss.IsPull {
			unitType = unit.TypePullRequests
		}
		return repo, unitType, err
	} else if a.ReleaseID != 0 {
		rel, err := GetReleaseByID(a.ReleaseID)
		if err != nil {
			return nil, unit.TypeReleases, err
		}
		repo, err := repo_model.GetRepositoryByID(rel.RepoID)
		return repo, unit.TypeReleases, err
	}
	return nil, -1, nil
}

// DeleteDeployKey delete deploy keys
func DeleteDeployKey(ctx context.Context, doer *user_model.User, id int64) error {
	key, err := asymkey_model.GetDeployKeyByID(ctx, id)
	if err != nil {
		if asymkey_model.IsErrDeployKeyNotExist(err) {
			return nil
		}
		return fmt.Errorf("GetDeployKeyByID: %v", err)
	}

	sess := db.GetEngine(ctx)

	// Check if user has access to delete this key.
	if !doer.IsAdmin {
		repo, err := repo_model.GetRepositoryByIDCtx(ctx, key.RepoID)
		if err != nil {
			return fmt.Errorf("GetRepositoryByID: %v", err)
		}
		has, err := isUserRepoAdmin(sess, repo, doer)
		if err != nil {
			return fmt.Errorf("GetUserRepoPermission: %v", err)
		} else if !has {
			return asymkey_model.ErrKeyAccessDenied{
				UserID: doer.ID,
				KeyID:  key.ID,
				Note:   "deploy",
			}
		}
	}

	if _, err = sess.ID(key.ID).Delete(new(asymkey_model.DeployKey)); err != nil {
		return fmt.Errorf("delete deploy key [%d]: %v", key.ID, err)
	}

	// Check if this is the last reference to same key content.
	has, err := sess.
		Where("key_id = ?", key.KeyID).
		Get(new(asymkey_model.DeployKey))
	if err != nil {
		return err
	} else if !has {
		if err = asymkey_model.DeletePublicKeys(ctx, key.KeyID); err != nil {
			return err
		}
	}

	return nil
}<|MERGE_RESOLUTION|>--- conflicted
+++ resolved
@@ -765,21 +765,17 @@
 		return err
 	}
 
-<<<<<<< HEAD
 	hooks, err := webhook.ListWebhooksByOptsCtx(ctx, &webhook.ListWebhookOptions{RepoID: repoID})
 	if err != nil {
 		return err
 	}
 	for _, hook := range hooks {
-		if err := deleteBeans(sess, &webhook.HookTask{HookID: hook.ID}); err != nil {
+		if err := db.DeleteBeans(ctx, &webhook.HookTask{HookID: hook.ID}); err != nil {
 			return err
 		}
 	}
 
-	if err := deleteBeans(sess,
-=======
 	if err := db.DeleteBeans(ctx,
->>>>>>> 18564672
 		&Access{RepoID: repo.ID},
 		&Action{RepoID: repo.ID},
 		&Collaboration{RepoID: repoID},
