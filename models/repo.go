// Copyright 2014 The Gogs Authors. All rights reserved.
// Copyright 2017 The Gitea Authors. All rights reserved.
// Use of this source code is governed by a MIT-style
// license that can be found in the LICENSE file.

package models

import (
	"bytes"
	"errors"
	"fmt"
	"html/template"
	"io/ioutil"
	"os"
	"os/exec"
	"path"
	"path/filepath"
	"regexp"
	"sort"
	"strings"
	"time"

	"code.gitea.io/git"
	"code.gitea.io/gitea/modules/log"
	"code.gitea.io/gitea/modules/markup"
	"code.gitea.io/gitea/modules/options"
	"code.gitea.io/gitea/modules/process"
	"code.gitea.io/gitea/modules/setting"
	"code.gitea.io/gitea/modules/sync"
	api "code.gitea.io/sdk/gitea"

	"github.com/Unknwon/cae/zip"
	"github.com/Unknwon/com"
	"github.com/go-xorm/xorm"
	"github.com/mcuadros/go-version"
	"gopkg.in/ini.v1"
)

const (
	tplUpdateHook = "#!/usr/bin/env %s\n%s update $1 $2 $3 --config='%s'\n"
)

var repoWorkingPool = sync.NewExclusivePool()

var (
	// ErrRepoFileNotExist repository file does not exist error
	ErrRepoFileNotExist = errors.New("Repository file does not exist")

	// ErrRepoFileNotLoaded repository file not loaded error
	ErrRepoFileNotLoaded = errors.New("Repository file not loaded")

	// ErrMirrorNotExist mirror does not exist error
	ErrMirrorNotExist = errors.New("Mirror does not exist")

	// ErrInvalidReference invalid reference specified error
	ErrInvalidReference = errors.New("Invalid reference specified")

	// ErrNameEmpty name is empty error
	ErrNameEmpty = errors.New("Name is empty")
)

var (
	// Gitignores contains the gitiginore files
	Gitignores []string

	// Licenses contains the license files
	Licenses []string

	// Readmes contains the readme files
	Readmes []string

	// LabelTemplates contains the label template files
	LabelTemplates []string

	// ItemsPerPage maximum items per page in forks, watchers and stars of a repo
	ItemsPerPage = 40
)

// LoadRepoConfig loads the repository config
func LoadRepoConfig() {
	// Load .gitignore and license files and readme templates.
	types := []string{"gitignore", "license", "readme", "label"}
	typeFiles := make([][]string, 4)
	for i, t := range types {
		files, err := options.Dir(t)
		if err != nil {
			log.Fatal(4, "Failed to get %s files: %v", t, err)
		}
		customPath := path.Join(setting.CustomPath, "options", t)
		if com.IsDir(customPath) {
			customFiles, err := com.StatDir(customPath)
			if err != nil {
				log.Fatal(4, "Failed to get custom %s files: %v", t, err)
			}

			for _, f := range customFiles {
				if !com.IsSliceContainsStr(files, f) {
					files = append(files, f)
				}
			}
		}
		typeFiles[i] = files
	}

	Gitignores = typeFiles[0]
	Licenses = typeFiles[1]
	Readmes = typeFiles[2]
	LabelTemplates = typeFiles[3]
	sort.Strings(Gitignores)
	sort.Strings(Licenses)
	sort.Strings(Readmes)
	sort.Strings(LabelTemplates)

	// Filter out invalid names and promote preferred licenses.
	sortedLicenses := make([]string, 0, len(Licenses))
	for _, name := range setting.Repository.PreferredLicenses {
		if com.IsSliceContainsStr(Licenses, name) {
			sortedLicenses = append(sortedLicenses, name)
		}
	}
	for _, name := range Licenses {
		if !com.IsSliceContainsStr(setting.Repository.PreferredLicenses, name) {
			sortedLicenses = append(sortedLicenses, name)
		}
	}
	Licenses = sortedLicenses
}

// NewRepoContext creates a new repository context
func NewRepoContext() {
	zip.Verbose = false

	// Check Git installation.
	if _, err := exec.LookPath("git"); err != nil {
		log.Fatal(4, "Failed to test 'git' command: %v (forgotten install?)", err)
	}

	// Check Git version.
	var err error
	setting.Git.Version, err = git.BinVersion()
	if err != nil {
		log.Fatal(4, "Failed to get Git version: %v", err)
	}

	log.Info("Git Version: %s", setting.Git.Version)
	if version.Compare("1.7.1", setting.Git.Version, ">") {
		log.Fatal(4, "Gitea requires Git version greater or equal to 1.7.1")
	}

	// Git requires setting user.name and user.email in order to commit changes.
	for configKey, defaultValue := range map[string]string{"user.name": "Gitea", "user.email": "gitea@fake.local"} {
		if stdout, stderr, err := process.GetManager().Exec("NewRepoContext(get setting)", "git", "config", "--get", configKey); err != nil || strings.TrimSpace(stdout) == "" {
			// ExitError indicates this config is not set
			if _, ok := err.(*exec.ExitError); ok || strings.TrimSpace(stdout) == "" {
				if _, stderr, gerr := process.GetManager().Exec("NewRepoContext(set "+configKey+")", "git", "config", "--global", configKey, defaultValue); gerr != nil {
					log.Fatal(4, "Failed to set git %s(%s): %s", configKey, gerr, stderr)
				}
				log.Info("Git config %s set to %s", configKey, defaultValue)
			} else {
				log.Fatal(4, "Failed to get git %s(%s): %s", configKey, err, stderr)
			}
		}
	}

	// Set git some configurations.
	if _, stderr, err := process.GetManager().Exec("NewRepoContext(git config --global core.quotepath false)",
		"git", "config", "--global", "core.quotepath", "false"); err != nil {
		log.Fatal(4, "Failed to execute 'git config --global core.quotepath false': %s", stderr)
	}

	RemoveAllWithNotice("Clean up repository temporary data", filepath.Join(setting.AppDataPath, "tmp"))
}

// Repository represents a git repository.
type Repository struct {
	ID            int64  `xorm:"pk autoincr"`
	OwnerID       int64  `xorm:"UNIQUE(s)"`
	Owner         *User  `xorm:"-"`
	LowerName     string `xorm:"UNIQUE(s) INDEX NOT NULL"`
	Name          string `xorm:"INDEX NOT NULL"`
	Description   string
	Website       string
	DefaultBranch string

	NumWatches          int
	NumStars            int
	NumForks            int
	NumIssues           int
	NumClosedIssues     int
	NumOpenIssues       int `xorm:"-"`
	NumPulls            int
	NumClosedPulls      int
	NumOpenPulls        int `xorm:"-"`
	NumMilestones       int `xorm:"NOT NULL DEFAULT 0"`
	NumClosedMilestones int `xorm:"NOT NULL DEFAULT 0"`
	NumOpenMilestones   int `xorm:"-"`
	NumReleases         int `xorm:"-"`

	IsPrivate bool `xorm:"INDEX"`
	IsBare    bool `xorm:"INDEX"`

	IsMirror bool `xorm:"INDEX"`
	*Mirror  `xorm:"-"`

	ExternalMetas map[string]string `xorm:"-"`
	Units         []*RepoUnit       `xorm:"-"`

	IsFork   bool        `xorm:"INDEX NOT NULL DEFAULT false"`
	ForkID   int64       `xorm:"INDEX"`
	BaseRepo *Repository `xorm:"-"`
	Size     int64       `xorm:"NOT NULL DEFAULT 0"`

	Created     time.Time `xorm:"-"`
	CreatedUnix int64     `xorm:"INDEX created"`
	Updated     time.Time `xorm:"-"`
	UpdatedUnix int64     `xorm:"INDEX updated"`
}

// AfterSet is invoked from XORM after setting the value of a field of this object.
func (repo *Repository) AfterSet(colName string, _ xorm.Cell) {
	switch colName {
	case "default_branch":
		// FIXME: use models migration to solve all at once.
		if len(repo.DefaultBranch) == 0 {
			repo.DefaultBranch = "master"
		}
	case "num_closed_issues":
		repo.NumOpenIssues = repo.NumIssues - repo.NumClosedIssues
	case "num_closed_pulls":
		repo.NumOpenPulls = repo.NumPulls - repo.NumClosedPulls
	case "num_closed_milestones":
		repo.NumOpenMilestones = repo.NumMilestones - repo.NumClosedMilestones
	case "created_unix":
		repo.Created = time.Unix(repo.CreatedUnix, 0).Local()
	case "updated_unix":
		repo.Updated = time.Unix(repo.UpdatedUnix, 0)
	}
}

// MustOwner always returns a valid *User object to avoid
// conceptually impossible error handling.
// It creates a fake object that contains error details
// when error occurs.
func (repo *Repository) MustOwner() *User {
	return repo.mustOwner(x)
}

// FullName returns the repository full name
func (repo *Repository) FullName() string {
	return repo.MustOwner().Name + "/" + repo.Name
}

// HTMLURL returns the repository HTML URL
func (repo *Repository) HTMLURL() string {
	return setting.AppURL + repo.FullName()
}

// APIURL returns the repository API URL
func (repo *Repository) APIURL() string {
	return setting.AppURL + path.Join("api/v1/repos", repo.FullName())
}

// APIFormat converts a Repository to api.Repository
func (repo *Repository) APIFormat(mode AccessMode) *api.Repository {
	return repo.innerAPIFormat(mode, false)
}

func (repo *Repository) innerAPIFormat(mode AccessMode, isParent bool) *api.Repository {
	var parent *api.Repository

	cloneLink := repo.CloneLink()
	permission := &api.Permission{
		Admin: mode >= AccessModeAdmin,
		Push:  mode >= AccessModeWrite,
		Pull:  mode >= AccessModeRead,
	}
	if !isParent {
		err := repo.GetBaseRepo()
		if err != nil {
			log.Error(4, "APIFormat: %v", err)
		}
		if repo.BaseRepo != nil {
			parent = repo.BaseRepo.innerAPIFormat(mode, true)
		}
	}
	return &api.Repository{
		ID:            repo.ID,
		Owner:         repo.Owner.APIFormat(),
		Name:          repo.Name,
		FullName:      repo.FullName(),
		Description:   repo.Description,
		Private:       repo.IsPrivate,
		Empty:         repo.IsBare,
		Size:          int(repo.Size / 1024),
		Fork:          repo.IsFork,
		Parent:        parent,
		Mirror:        repo.IsMirror,
		HTMLURL:       repo.HTMLURL(),
		SSHURL:        cloneLink.SSH,
		CloneURL:      cloneLink.HTTPS,
		Website:       repo.Website,
		Stars:         repo.NumStars,
		Forks:         repo.NumForks,
		Watchers:      repo.NumWatches,
		OpenIssues:    repo.NumOpenIssues,
		DefaultBranch: repo.DefaultBranch,
		Created:       repo.Created,
		Updated:       repo.Updated,
		Permissions:   permission,
	}
}

func (repo *Repository) getUnits(e Engine) (err error) {
	if repo.Units != nil {
		return nil
	}

	repo.Units, err = getUnitsByRepoID(e, repo.ID)
	return err
}

// CheckUnitUser check whether user could visit the unit of this repository
func (repo *Repository) CheckUnitUser(userID int64, isAdmin bool, unitType UnitType) bool {
	if err := repo.getUnitsByUserID(x, userID, isAdmin); err != nil {
		return false
	}

	for _, unit := range repo.Units {
		if unit.Type == unitType {
			return true
		}
	}
	return false
}

// LoadUnitsByUserID loads units according userID's permissions
func (repo *Repository) LoadUnitsByUserID(userID int64, isAdmin bool) error {
	return repo.getUnitsByUserID(x, userID, isAdmin)
}

func (repo *Repository) getUnitsByUserID(e Engine, userID int64, isAdmin bool) (err error) {
	if repo.Units != nil {
		return nil
	}

	if err = repo.getUnits(e); err != nil {
		return err
	} else if err = repo.getOwner(e); err != nil {
		return err
	}

	if !repo.Owner.IsOrganization() || userID == 0 || isAdmin || !repo.IsPrivate {
		return nil
	}

	// Collaborators will not be limited
	if isCollaborator, err := repo.isCollaborator(e, userID); err != nil {
		return err
	} else if isCollaborator {
		return nil
	}

	teams, err := getUserTeams(e, repo.OwnerID, userID)
	if err != nil {
		return err
	}

	var allTypes = make(map[UnitType]struct{}, len(allRepUnitTypes))
	for _, team := range teams {
		// Administrators can not be limited
		if team.Authorize >= AccessModeAdmin {
			return nil
		}
		for _, unitType := range team.UnitTypes {
			allTypes[unitType] = struct{}{}
		}
	}

	// unique
	var newRepoUnits = make([]*RepoUnit, 0, len(repo.Units))
	for _, u := range repo.Units {
		if _, ok := allTypes[u.Type]; ok {
			newRepoUnits = append(newRepoUnits, u)
		}
	}

	repo.Units = newRepoUnits
	return nil
}

// UnitEnabled if this repository has the given unit enabled
func (repo *Repository) UnitEnabled(tp UnitType) bool {
	repo.getUnits(x)
	for _, unit := range repo.Units {
		if unit.Type == tp {
			return true
		}
	}

	return false
}

var (
	// ErrUnitNotExist organization does not exist
	ErrUnitNotExist = errors.New("Unit does not exist")
)

// MustGetUnit always returns a RepoUnit object
func (repo *Repository) MustGetUnit(tp UnitType) *RepoUnit {
	ru, err := repo.GetUnit(tp)
	if err == nil {
		return ru
	}

	if tp == UnitTypeExternalWiki {
		return &RepoUnit{
			Type:   tp,
			Config: new(ExternalWikiConfig),
		}
	} else if tp == UnitTypeExternalTracker {
		return &RepoUnit{
			Type:   tp,
			Config: new(ExternalTrackerConfig),
		}
	}
	return &RepoUnit{
		Type:   tp,
		Config: new(UnitConfig),
	}
}

// GetUnit returns a RepoUnit object
func (repo *Repository) GetUnit(tp UnitType) (*RepoUnit, error) {
	if err := repo.getUnits(x); err != nil {
		return nil, err
	}
	for _, unit := range repo.Units {
		if unit.Type == tp {
			return unit, nil
		}
	}
	return nil, ErrUnitNotExist
}

func (repo *Repository) getOwner(e Engine) (err error) {
	if repo.Owner != nil {
		return nil
	}

	repo.Owner, err = getUserByID(e, repo.OwnerID)
	return err
}

// GetOwner returns the repository owner
func (repo *Repository) GetOwner() error {
	return repo.getOwner(x)
}

func (repo *Repository) mustOwner(e Engine) *User {
	if err := repo.getOwner(e); err != nil {
		return &User{
			Name:     "error",
			FullName: err.Error(),
		}
	}

	return repo.Owner
}

// ComposeMetas composes a map of metas for rendering external issue tracker URL.
func (repo *Repository) ComposeMetas() map[string]string {
	unit, err := repo.GetUnit(UnitTypeExternalTracker)
	if err != nil {
		return nil
	}

	if repo.ExternalMetas == nil {
		repo.ExternalMetas = map[string]string{
			"format": unit.ExternalTrackerConfig().ExternalTrackerFormat,
			"user":   repo.MustOwner().Name,
			"repo":   repo.Name,
		}
		switch unit.ExternalTrackerConfig().ExternalTrackerStyle {
		case markup.IssueNameStyleAlphanumeric:
			repo.ExternalMetas["style"] = markup.IssueNameStyleAlphanumeric
		default:
			repo.ExternalMetas["style"] = markup.IssueNameStyleNumeric
		}

	}
	return repo.ExternalMetas
}

// DeleteWiki removes the actual and local copy of repository wiki.
func (repo *Repository) DeleteWiki() error {
	return repo.deleteWiki(x)
}

func (repo *Repository) deleteWiki(e Engine) error {
	wikiPaths := []string{repo.WikiPath(), repo.LocalWikiPath()}
	for _, wikiPath := range wikiPaths {
		removeAllWithNotice(e, "Delete repository wiki", wikiPath)
	}

	_, err := e.Where("repo_id = ?", repo.ID).And("type = ?", UnitTypeWiki).Delete(new(RepoUnit))
	return err
}

func (repo *Repository) getAssignees(e Engine) (_ []*User, err error) {
	if err = repo.getOwner(e); err != nil {
		return nil, err
	}

	accesses := make([]*Access, 0, 10)
	if err = e.
		Where("repo_id = ? AND mode >= ?", repo.ID, AccessModeWrite).
		Find(&accesses); err != nil {
		return nil, err
	}

	// Leave a seat for owner itself to append later, but if owner is an organization
	// and just waste 1 unit is cheaper than re-allocate memory once.
	users := make([]*User, 0, len(accesses)+1)
	if len(accesses) > 0 {
		userIDs := make([]int64, len(accesses))
		for i := 0; i < len(accesses); i++ {
			userIDs[i] = accesses[i].UserID
		}

		if err = e.In("id", userIDs).Find(&users); err != nil {
			return nil, err
		}
	}
	if !repo.Owner.IsOrganization() {
		users = append(users, repo.Owner)
	}

	return users, nil
}

// GetAssignees returns all users that have write access and can be assigned to issues
// of the repository,
func (repo *Repository) GetAssignees() (_ []*User, err error) {
	return repo.getAssignees(x)
}

// GetAssigneeByID returns the user that has write access of repository by given ID.
func (repo *Repository) GetAssigneeByID(userID int64) (*User, error) {
	return GetAssigneeByID(repo, userID)
}

// GetMilestoneByID returns the milestone belongs to repository by given ID.
func (repo *Repository) GetMilestoneByID(milestoneID int64) (*Milestone, error) {
	return GetMilestoneByRepoID(repo.ID, milestoneID)
}

// IssueStats returns number of open and closed repository issues by given filter mode.
func (repo *Repository) IssueStats(uid int64, filterMode int, isPull bool) (int64, int64) {
	return GetRepoIssueStats(repo.ID, uid, filterMode, isPull)
}

// GetMirror sets the repository mirror, returns an error upon failure
func (repo *Repository) GetMirror() (err error) {
	repo.Mirror, err = GetMirrorByRepoID(repo.ID)
	return err
}

// GetBaseRepo returns the base repository
func (repo *Repository) GetBaseRepo() (err error) {
	if !repo.IsFork {
		return nil
	}

	repo.BaseRepo, err = GetRepositoryByID(repo.ForkID)
	return err
}

func (repo *Repository) repoPath(e Engine) string {
	return RepoPath(repo.mustOwner(e).Name, repo.Name)
}

// RepoPath returns the repository path
func (repo *Repository) RepoPath() string {
	return repo.repoPath(x)
}

// GitConfigPath returns the repository git config path
func (repo *Repository) GitConfigPath() string {
	return filepath.Join(repo.RepoPath(), "config")
}

// RelLink returns the repository relative link
func (repo *Repository) RelLink() string {
	return "/" + repo.FullName()
}

// Link returns the repository link
func (repo *Repository) Link() string {
	return setting.AppSubURL + "/" + repo.FullName()
}

// ComposeCompareURL returns the repository comparison URL
func (repo *Repository) ComposeCompareURL(oldCommitID, newCommitID string) string {
	return fmt.Sprintf("%s/%s/compare/%s...%s", repo.MustOwner().Name, repo.Name, oldCommitID, newCommitID)
}

// HasAccess returns true when user has access to this repository
func (repo *Repository) HasAccess(u *User) bool {
	has, _ := HasAccess(u.ID, repo, AccessModeRead)
	return has
}

// UpdateDefaultBranch updates the default branch
func (repo *Repository) UpdateDefaultBranch() error {
	_, err := x.ID(repo.ID).Cols("default_branch").Update(repo)
	return err
}

// IsOwnedBy returns true when user owns this repository
func (repo *Repository) IsOwnedBy(userID int64) bool {
	return repo.OwnerID == userID
}

func (repo *Repository) updateSize(e Engine) error {
	repoInfoSize, err := git.GetRepoSize(repo.RepoPath())
	if err != nil {
		return fmt.Errorf("UpdateSize: %v", err)
	}

	repo.Size = repoInfoSize.Size + repoInfoSize.SizePack
	_, err = e.Id(repo.ID).Cols("size").Update(repo)
	return err
}

// UpdateSize updates the repository size, calculating it using git.GetRepoSize
func (repo *Repository) UpdateSize() error {
	return repo.updateSize(x)
}

// CanBeForked returns true if repository meets the requirements of being forked.
func (repo *Repository) CanBeForked() bool {
	return !repo.IsBare
}

// CanEnablePulls returns true if repository meets the requirements of accepting pulls.
func (repo *Repository) CanEnablePulls() bool {
	return !repo.IsMirror && !repo.IsBare
}

// AllowsPulls returns true if repository meets the requirements of accepting pulls and has them enabled.
func (repo *Repository) AllowsPulls() bool {
	return repo.CanEnablePulls() && repo.UnitEnabled(UnitTypePullRequests)
}

// CanEnableEditor returns true if repository meets the requirements of web editor.
func (repo *Repository) CanEnableEditor() bool {
	return !repo.IsMirror
}

<<<<<<< HEAD
// Find all Dependencies an issue is blocked by
func (repo *Repository) BlockedByDependencies(issueID int64)  (_ []*Issue, err error) {

	issueDeps, err := repo.getBlockedByDependencies(x, issueID)
	var issueDepsFull = make([]*Issue, 0)

	for _, issueDep := range issueDeps{
		issueDetails, _ := getIssueByID(x, issueDep.DependencyID)
		issueDepsFull = append(issueDepsFull, issueDetails)
	}

	if err != nil {
		return
	}

	return issueDepsFull, nil
}

func (repo *Repository) BlockingDependencies(issueID int64)  (_ []*Issue, err error) {

	issueDeps, err := repo.getBlockingDependencies(x, issueID)
	var issueDepsFull = make([]*Issue, 0)

	for _, issueDep := range issueDeps{
		issueDetails, _ := getIssueByID(x, issueDep.IssueID)
		issueDepsFull = append(issueDepsFull, issueDetails)
	}

	if err != nil {
		return
	}

	return issueDepsFull, nil
=======
// GetWriters returns all users that have write access to the repository.
func (repo *Repository) GetWriters() (_ []*User, err error) {
	return repo.getUsersWithAccessMode(x, AccessModeWrite)
}

// getUsersWithAccessMode returns users that have at least given access mode to the repository.
func (repo *Repository) getUsersWithAccessMode(e Engine, mode AccessMode) (_ []*User, err error) {
	if err = repo.getOwner(e); err != nil {
		return nil, err
	}

	accesses := make([]*Access, 0, 10)
	if err = e.Where("repo_id = ? AND mode >= ?", repo.ID, mode).Find(&accesses); err != nil {
		return nil, err
	}

	// Leave a seat for owner itself to append later, but if owner is an organization
	// and just waste 1 unit is cheaper than re-allocate memory once.
	users := make([]*User, 0, len(accesses)+1)
	if len(accesses) > 0 {
		userIDs := make([]int64, len(accesses))
		for i := 0; i < len(accesses); i++ {
			userIDs[i] = accesses[i].UserID
		}

		if err = e.In("id", userIDs).Find(&users); err != nil {
			return nil, err
		}
	}
	if !repo.Owner.IsOrganization() {
		users = append(users, repo.Owner)
	}

	return users, nil
>>>>>>> b0f7457d
}

// NextIssueIndex returns the next issue index
// FIXME: should have a mutex to prevent producing same index for two issues that are created
// closely enough.
func (repo *Repository) NextIssueIndex() int64 {
	return int64(repo.NumIssues+repo.NumPulls) + 1
}

var (
	descPattern = regexp.MustCompile(`https?://\S+`)
)

// DescriptionHTML does special handles to description and return HTML string.
func (repo *Repository) DescriptionHTML() template.HTML {
	sanitize := func(s string) string {
		return fmt.Sprintf(`<a href="%[1]s" target="_blank" rel="noopener">%[1]s</a>`, s)
	}
	return template.HTML(descPattern.ReplaceAllStringFunc(markup.Sanitize(repo.Description), sanitize))
}

// LocalCopyPath returns the local repository copy path
func (repo *Repository) LocalCopyPath() string {
	if filepath.IsAbs(setting.Repository.Local.LocalCopyPath) {
		return path.Join(setting.Repository.Local.LocalCopyPath, com.ToStr(repo.ID))
	}
	return path.Join(setting.AppDataPath, setting.Repository.Local.LocalCopyPath, com.ToStr(repo.ID))
}

// UpdateLocalCopyBranch pulls latest changes of given branch from repoPath to localPath.
// It creates a new clone if local copy does not exist.
// This function checks out target branch by default, it is safe to assume subsequent
// operations are operating against target branch when caller has confidence for no race condition.
func UpdateLocalCopyBranch(repoPath, localPath, branch string) error {
	if !com.IsExist(localPath) {
		if err := git.Clone(repoPath, localPath, git.CloneRepoOptions{
			Timeout: time.Duration(setting.Git.Timeout.Clone) * time.Second,
			Branch:  branch,
		}); err != nil {
			return fmt.Errorf("git clone %s: %v", branch, err)
		}
	} else {
		if err := git.Checkout(localPath, git.CheckoutOptions{
			Branch: branch,
		}); err != nil {
			return fmt.Errorf("git checkout %s: %v", branch, err)
		}

		_, err := git.NewCommand("fetch", "origin").RunInDir(localPath)
		if err != nil {
			return fmt.Errorf("git fetch origin: %v", err)
		}
		if err := git.ResetHEAD(localPath, true, "origin/"+branch); err != nil {
			return fmt.Errorf("git reset --hard origin/%s: %v", branch, err)
		}
	}
	return nil
}

// UpdateLocalCopyBranch makes sure local copy of repository in given branch is up-to-date.
func (repo *Repository) UpdateLocalCopyBranch(branch string) error {
	return UpdateLocalCopyBranch(repo.RepoPath(), repo.LocalCopyPath(), branch)
}

// PatchPath returns corresponding patch file path of repository by given issue ID.
func (repo *Repository) PatchPath(index int64) (string, error) {
	if err := repo.GetOwner(); err != nil {
		return "", err
	}

	return filepath.Join(RepoPath(repo.Owner.Name, repo.Name), "pulls", com.ToStr(index)+".patch"), nil
}

// SavePatch saves patch data to corresponding location by given issue ID.
func (repo *Repository) SavePatch(index int64, patch []byte) error {
	patchPath, err := repo.PatchPath(index)
	if err != nil {
		return fmt.Errorf("PatchPath: %v", err)
	}
	dir := filepath.Dir(patchPath)

	if err := os.MkdirAll(dir, os.ModePerm); err != nil {
		return fmt.Errorf("Failed to create dir %s: %v", dir, err)
	}

	if err = ioutil.WriteFile(patchPath, patch, 0644); err != nil {
		return fmt.Errorf("WriteFile: %v", err)
	}

	return nil
}

func isRepositoryExist(e Engine, u *User, repoName string) (bool, error) {
	has, err := e.Get(&Repository{
		OwnerID:   u.ID,
		LowerName: strings.ToLower(repoName),
	})
	return has && com.IsDir(RepoPath(u.Name, repoName)), err
}

// IsRepositoryExist returns true if the repository with given name under user has already existed.
func IsRepositoryExist(u *User, repoName string) (bool, error) {
	return isRepositoryExist(x, u, repoName)
}

// CloneLink represents different types of clone URLs of repository.
type CloneLink struct {
	SSH   string
	HTTPS string
	Git   string
}

// ComposeHTTPSCloneURL returns HTTPS clone URL based on given owner and repository name.
func ComposeHTTPSCloneURL(owner, repo string) string {
	return fmt.Sprintf("%s%s/%s.git", setting.AppURL, owner, repo)
}

func (repo *Repository) cloneLink(isWiki bool) *CloneLink {
	repoName := repo.Name
	if isWiki {
		repoName += ".wiki"
	}

	repo.Owner = repo.MustOwner()
	cl := new(CloneLink)
	if setting.SSH.Port != 22 {
		cl.SSH = fmt.Sprintf("ssh://%s@%s:%d/%s/%s.git", setting.RunUser, setting.SSH.Domain, setting.SSH.Port, repo.Owner.Name, repoName)
	} else if setting.Repository.UseCompatSSHURI {
		cl.SSH = fmt.Sprintf("ssh://%s@%s/%s/%s.git", setting.RunUser, setting.SSH.Domain, repo.Owner.Name, repoName)
	} else {
		cl.SSH = fmt.Sprintf("%s@%s:%s/%s.git", setting.RunUser, setting.SSH.Domain, repo.Owner.Name, repoName)
	}
	cl.HTTPS = ComposeHTTPSCloneURL(repo.Owner.Name, repoName)
	return cl
}

// CloneLink returns clone URLs of repository.
func (repo *Repository) CloneLink() (cl *CloneLink) {
	return repo.cloneLink(false)
}

// MigrateRepoOptions contains the repository migrate options
type MigrateRepoOptions struct {
	Name        string
	Description string
	IsPrivate   bool
	IsMirror    bool
	RemoteAddr  string
}

/*
	GitHub, GitLab, Gogs: *.wiki.git
	BitBucket: *.git/wiki
*/
var commonWikiURLSuffixes = []string{".wiki.git", ".git/wiki"}

// wikiRemoteURL returns accessible repository URL for wiki if exists.
// Otherwise, it returns an empty string.
func wikiRemoteURL(remote string) string {
	remote = strings.TrimSuffix(remote, ".git")
	for _, suffix := range commonWikiURLSuffixes {
		wikiURL := remote + suffix
		if git.IsRepoURLAccessible(wikiURL) {
			return wikiURL
		}
	}
	return ""
}

// MigrateRepository migrates a existing repository from other project hosting.
func MigrateRepository(doer, u *User, opts MigrateRepoOptions) (*Repository, error) {
	repo, err := CreateRepository(doer, u, CreateRepoOptions{
		Name:        opts.Name,
		Description: opts.Description,
		IsPrivate:   opts.IsPrivate,
		IsMirror:    opts.IsMirror,
	})
	if err != nil {
		return nil, err
	}

	repoPath := RepoPath(u.Name, opts.Name)
	wikiPath := WikiPath(u.Name, opts.Name)

	if u.IsOrganization() {
		t, err := u.GetOwnerTeam()
		if err != nil {
			return nil, err
		}
		repo.NumWatches = t.NumMembers
	} else {
		repo.NumWatches = 1
	}

	migrateTimeout := time.Duration(setting.Git.Timeout.Migrate) * time.Second

	if err := os.RemoveAll(repoPath); err != nil {
		return repo, fmt.Errorf("Failed to remove %s: %v", repoPath, err)
	}

	if err = git.Clone(opts.RemoteAddr, repoPath, git.CloneRepoOptions{
		Mirror:  true,
		Quiet:   true,
		Timeout: migrateTimeout,
	}); err != nil {
		return repo, fmt.Errorf("Clone: %v", err)
	}

	wikiRemotePath := wikiRemoteURL(opts.RemoteAddr)
	if len(wikiRemotePath) > 0 {
		if err := os.RemoveAll(wikiPath); err != nil {
			return repo, fmt.Errorf("Failed to remove %s: %v", wikiPath, err)
		}

		if err = git.Clone(wikiRemotePath, wikiPath, git.CloneRepoOptions{
			Mirror:  true,
			Quiet:   true,
			Timeout: migrateTimeout,
			Branch:  "master",
		}); err != nil {
			log.Warn("Clone wiki: %v", err)
			if err := os.RemoveAll(wikiPath); err != nil {
				return repo, fmt.Errorf("Failed to remove %s: %v", wikiPath, err)
			}
		}
	}

	// Check if repository is empty.
	_, stderr, err := com.ExecCmdDir(repoPath, "git", "log", "-1")
	if err != nil {
		if strings.Contains(stderr, "fatal: bad default revision 'HEAD'") {
			repo.IsBare = true
		} else {
			return repo, fmt.Errorf("check bare: %v - %s", err, stderr)
		}
	}

	if !repo.IsBare {
		// Try to get HEAD branch and set it as default branch.
		gitRepo, err := git.OpenRepository(repoPath)
		if err != nil {
			return repo, fmt.Errorf("OpenRepository: %v", err)
		}
		headBranch, err := gitRepo.GetHEADBranch()
		if err != nil {
			return repo, fmt.Errorf("GetHEADBranch: %v", err)
		}
		if headBranch != nil {
			repo.DefaultBranch = headBranch.Name
		}
	}

	if err = repo.UpdateSize(); err != nil {
		log.Error(4, "Failed to update size for repository: %v", err)
	}

	if opts.IsMirror {
		if _, err = x.InsertOne(&Mirror{
			RepoID:      repo.ID,
			Interval:    setting.Mirror.DefaultInterval,
			EnablePrune: true,
			NextUpdate:  time.Now().Add(setting.Mirror.DefaultInterval),
		}); err != nil {
			return repo, fmt.Errorf("InsertOne: %v", err)
		}

		repo.IsMirror = true
		return repo, UpdateRepository(repo, false)
	}

	return CleanUpMigrateInfo(repo)
}

// cleanUpMigrateGitConfig removes mirror info which prevents "push --all".
// This also removes possible user credentials.
func cleanUpMigrateGitConfig(configPath string) error {
	cfg, err := ini.Load(configPath)
	if err != nil {
		return fmt.Errorf("open config file: %v", err)
	}
	cfg.DeleteSection("remote \"origin\"")
	if err = cfg.SaveToIndent(configPath, "\t"); err != nil {
		return fmt.Errorf("save config file: %v", err)
	}
	return nil
}

// createDelegateHooks creates all the hooks scripts for the repo
func createDelegateHooks(repoPath string) (err error) {
	var (
		hookNames = []string{"pre-receive", "update", "post-receive"}
		hookTpls  = []string{
			fmt.Sprintf("#!/usr/bin/env %s\ndata=$(cat)\nexitcodes=\"\"\nhookname=$(basename $0)\nGIT_DIR=${GIT_DIR:-$(dirname $0)}\n\nfor hook in ${GIT_DIR}/hooks/${hookname}.d/*; do\ntest -x \"${hook}\" || continue\necho \"${data}\" | \"${hook}\"\nexitcodes=\"${exitcodes} $?\"\ndone\n\nfor i in ${exitcodes}; do\n[ ${i} -eq 0 ] || exit ${i}\ndone\n", setting.ScriptType),
			fmt.Sprintf("#!/usr/bin/env %s\nexitcodes=\"\"\nhookname=$(basename $0)\nGIT_DIR=${GIT_DIR:-$(dirname $0)}\n\nfor hook in ${GIT_DIR}/hooks/${hookname}.d/*; do\ntest -x \"${hook}\" || continue\n\"${hook}\" $1 $2 $3\nexitcodes=\"${exitcodes} $?\"\ndone\n\nfor i in ${exitcodes}; do\n[ ${i} -eq 0 ] || exit ${i}\ndone\n", setting.ScriptType),
			fmt.Sprintf("#!/usr/bin/env %s\ndata=$(cat)\nexitcodes=\"\"\nhookname=$(basename $0)\nGIT_DIR=${GIT_DIR:-$(dirname $0)}\n\nfor hook in ${GIT_DIR}/hooks/${hookname}.d/*; do\ntest -x \"${hook}\" || continue\necho \"${data}\" | \"${hook}\"\nexitcodes=\"${exitcodes} $?\"\ndone\n\nfor i in ${exitcodes}; do\n[ ${i} -eq 0 ] || exit ${i}\ndone\n", setting.ScriptType),
		}
		giteaHookTpls = []string{
			fmt.Sprintf("#!/usr/bin/env %s\n\"%s\" hook --config='%s' pre-receive\n", setting.ScriptType, setting.AppPath, setting.CustomConf),
			fmt.Sprintf("#!/usr/bin/env %s\n\"%s\" hook --config='%s' update $1 $2 $3\n", setting.ScriptType, setting.AppPath, setting.CustomConf),
			fmt.Sprintf("#!/usr/bin/env %s\n\"%s\" hook --config='%s' post-receive\n", setting.ScriptType, setting.AppPath, setting.CustomConf),
		}
	)

	hookDir := filepath.Join(repoPath, "hooks")

	for i, hookName := range hookNames {
		oldHookPath := filepath.Join(hookDir, hookName)
		newHookPath := filepath.Join(hookDir, hookName+".d", "gitea")

		if err := os.MkdirAll(filepath.Join(hookDir, hookName+".d"), os.ModePerm); err != nil {
			return fmt.Errorf("create hooks dir '%s': %v", filepath.Join(hookDir, hookName+".d"), err)
		}

		// WARNING: This will override all old server-side hooks
		if err = ioutil.WriteFile(oldHookPath, []byte(hookTpls[i]), 0777); err != nil {
			return fmt.Errorf("write old hook file '%s': %v", oldHookPath, err)
		}

		if err = ioutil.WriteFile(newHookPath, []byte(giteaHookTpls[i]), 0777); err != nil {
			return fmt.Errorf("write new hook file '%s': %v", newHookPath, err)
		}
	}

	return nil
}

// CleanUpMigrateInfo finishes migrating repository and/or wiki with things that don't need to be done for mirrors.
func CleanUpMigrateInfo(repo *Repository) (*Repository, error) {
	repoPath := repo.RepoPath()
	if err := createDelegateHooks(repoPath); err != nil {
		return repo, fmt.Errorf("createDelegateHooks: %v", err)
	}
	if repo.HasWiki() {
		if err := createDelegateHooks(repo.WikiPath()); err != nil {
			return repo, fmt.Errorf("createDelegateHooks.(wiki): %v", err)
		}
	}

	if err := cleanUpMigrateGitConfig(repo.GitConfigPath()); err != nil {
		return repo, fmt.Errorf("cleanUpMigrateGitConfig: %v", err)
	}
	if repo.HasWiki() {
		if err := cleanUpMigrateGitConfig(path.Join(repo.WikiPath(), "config")); err != nil {
			return repo, fmt.Errorf("cleanUpMigrateGitConfig (wiki): %v", err)
		}
	}

	return repo, UpdateRepository(repo, false)
}

// initRepoCommit temporarily changes with work directory.
func initRepoCommit(tmpPath string, sig *git.Signature) (err error) {
	var stderr string
	if _, stderr, err = process.GetManager().ExecDir(-1,
		tmpPath, fmt.Sprintf("initRepoCommit (git add): %s", tmpPath),
		"git", "add", "--all"); err != nil {
		return fmt.Errorf("git add: %s", stderr)
	}

	if _, stderr, err = process.GetManager().ExecDir(-1,
		tmpPath, fmt.Sprintf("initRepoCommit (git commit): %s", tmpPath),
		"git", "commit", fmt.Sprintf("--author='%s <%s>'", sig.Name, sig.Email),
		"-m", "Initial commit"); err != nil {
		return fmt.Errorf("git commit: %s", stderr)
	}

	if _, stderr, err = process.GetManager().ExecDir(-1,
		tmpPath, fmt.Sprintf("initRepoCommit (git push): %s", tmpPath),
		"git", "push", "origin", "master"); err != nil {
		return fmt.Errorf("git push: %s", stderr)
	}
	return nil
}

// CreateRepoOptions contains the create repository options
type CreateRepoOptions struct {
	Name        string
	Description string
	Gitignores  string
	License     string
	Readme      string
	IsPrivate   bool
	IsMirror    bool
	AutoInit    bool
}

func getRepoInitFile(tp, name string) ([]byte, error) {
	cleanedName := strings.TrimLeft(name, "./")
	relPath := path.Join("options", tp, cleanedName)

	// Use custom file when available.
	customPath := path.Join(setting.CustomPath, relPath)
	if com.IsFile(customPath) {
		return ioutil.ReadFile(customPath)
	}

	switch tp {
	case "readme":
		return options.Readme(cleanedName)
	case "gitignore":
		return options.Gitignore(cleanedName)
	case "license":
		return options.License(cleanedName)
	case "label":
		return options.Labels(cleanedName)
	default:
		return []byte{}, fmt.Errorf("Invalid init file type")
	}
}

func prepareRepoCommit(repo *Repository, tmpDir, repoPath string, opts CreateRepoOptions) error {
	// Clone to temporary path and do the init commit.
	_, stderr, err := process.GetManager().Exec(
		fmt.Sprintf("initRepository(git clone): %s", repoPath),
		"git", "clone", repoPath, tmpDir,
	)
	if err != nil {
		return fmt.Errorf("git clone: %v - %s", err, stderr)
	}

	// README
	data, err := getRepoInitFile("readme", opts.Readme)
	if err != nil {
		return fmt.Errorf("getRepoInitFile[%s]: %v", opts.Readme, err)
	}

	cloneLink := repo.CloneLink()
	match := map[string]string{
		"Name":           repo.Name,
		"Description":    repo.Description,
		"CloneURL.SSH":   cloneLink.SSH,
		"CloneURL.HTTPS": cloneLink.HTTPS,
	}
	if err = ioutil.WriteFile(filepath.Join(tmpDir, "README.md"),
		[]byte(com.Expand(string(data), match)), 0644); err != nil {
		return fmt.Errorf("write README.md: %v", err)
	}

	// .gitignore
	if len(opts.Gitignores) > 0 {
		var buf bytes.Buffer
		names := strings.Split(opts.Gitignores, ",")
		for _, name := range names {
			data, err = getRepoInitFile("gitignore", name)
			if err != nil {
				return fmt.Errorf("getRepoInitFile[%s]: %v", name, err)
			}
			buf.WriteString("# ---> " + name + "\n")
			buf.Write(data)
			buf.WriteString("\n")
		}

		if buf.Len() > 0 {
			if err = ioutil.WriteFile(filepath.Join(tmpDir, ".gitignore"), buf.Bytes(), 0644); err != nil {
				return fmt.Errorf("write .gitignore: %v", err)
			}
		}
	}

	// LICENSE
	if len(opts.License) > 0 {
		data, err = getRepoInitFile("license", opts.License)
		if err != nil {
			return fmt.Errorf("getRepoInitFile[%s]: %v", opts.License, err)
		}

		if err = ioutil.WriteFile(filepath.Join(tmpDir, "LICENSE"), data, 0644); err != nil {
			return fmt.Errorf("write LICENSE: %v", err)
		}
	}

	return nil
}

// InitRepository initializes README and .gitignore if needed.
func initRepository(e Engine, repoPath string, u *User, repo *Repository, opts CreateRepoOptions) (err error) {
	// Somehow the directory could exist.
	if com.IsExist(repoPath) {
		return fmt.Errorf("initRepository: path already exists: %s", repoPath)
	}

	// Init bare new repository.
	if err = git.InitRepository(repoPath, true); err != nil {
		return fmt.Errorf("InitRepository: %v", err)
	} else if err = createDelegateHooks(repoPath); err != nil {
		return fmt.Errorf("createDelegateHooks: %v", err)
	}

	tmpDir := filepath.Join(os.TempDir(), "gitea-"+repo.Name+"-"+com.ToStr(time.Now().Nanosecond()))

	// Initialize repository according to user's choice.
	if opts.AutoInit {

		if err := os.MkdirAll(tmpDir, os.ModePerm); err != nil {
			return fmt.Errorf("Failed to create dir %s: %v", tmpDir, err)
		}

		defer os.RemoveAll(tmpDir)

		if err = prepareRepoCommit(repo, tmpDir, repoPath, opts); err != nil {
			return fmt.Errorf("prepareRepoCommit: %v", err)
		}

		// Apply changes and commit.
		if err = initRepoCommit(tmpDir, u.NewGitSig()); err != nil {
			return fmt.Errorf("initRepoCommit: %v", err)
		}
	}

	// Re-fetch the repository from database before updating it (else it would
	// override changes that were done earlier with sql)
	if repo, err = getRepositoryByID(e, repo.ID); err != nil {
		return fmt.Errorf("getRepositoryByID: %v", err)
	}

	if !opts.AutoInit {
		repo.IsBare = true
	}

	repo.DefaultBranch = "master"
	if err = updateRepository(e, repo, false); err != nil {
		return fmt.Errorf("updateRepository: %v", err)
	}

	return nil
}

var (
	reservedRepoNames    = []string{".", ".."}
	reservedRepoPatterns = []string{"*.git", "*.wiki"}
)

// IsUsableRepoName returns true when repository is usable
func IsUsableRepoName(name string) error {
	return isUsableName(reservedRepoNames, reservedRepoPatterns, name)
}

func createRepository(e *xorm.Session, doer, u *User, repo *Repository) (err error) {
	if err = IsUsableRepoName(repo.Name); err != nil {
		return err
	}

	has, err := isRepositoryExist(e, u, repo.Name)
	if err != nil {
		return fmt.Errorf("IsRepositoryExist: %v", err)
	} else if has {
		return ErrRepoAlreadyExist{u.Name, repo.Name}
	}

	if _, err = e.Insert(repo); err != nil {
		return err
	}
	if err = deleteRepoRedirect(e, u.ID, repo.Name); err != nil {
		return err
	}

	// insert units for repo
	var units = make([]RepoUnit, 0, len(defaultRepoUnits))
	for i, tp := range defaultRepoUnits {
		if tp == UnitTypeIssues {
			units = append(units, RepoUnit{
				RepoID: repo.ID,
				Type:   tp,
				Index:  i,
				Config: &IssuesConfig{EnableTimetracker: setting.Service.DefaultEnableTimetracking, AllowOnlyContributorsToTrackTime: setting.Service.DefaultAllowOnlyContributorsToTrackTime},
			})
		} else {
			units = append(units, RepoUnit{
				RepoID: repo.ID,
				Type:   tp,
				Index:  i,
			})
		}

	}

	if _, err = e.Insert(&units); err != nil {
		return err
	}

	u.NumRepos++
	// Remember visibility preference.
	u.LastRepoVisibility = repo.IsPrivate
	if err = updateUser(e, u); err != nil {
		return fmt.Errorf("updateUser: %v", err)
	}

	// Give access to all members in owner team.
	if u.IsOrganization() {
		t, err := u.getOwnerTeam(e)
		if err != nil {
			return fmt.Errorf("getOwnerTeam: %v", err)
		} else if err = t.addRepository(e, repo); err != nil {
			return fmt.Errorf("addRepository: %v", err)
		} else if err = prepareWebhooks(e, repo, HookEventRepository, &api.RepositoryPayload{
			Action:       api.HookRepoCreated,
			Repository:   repo.APIFormat(AccessModeOwner),
			Organization: u.APIFormat(),
			Sender:       doer.APIFormat(),
		}); err != nil {
			return fmt.Errorf("prepareWebhooks: %v", err)
		}
		go HookQueue.Add(repo.ID)
	} else {
		// Organization automatically called this in addRepository method.
		if err = repo.recalculateAccesses(e); err != nil {
			return fmt.Errorf("recalculateAccesses: %v", err)
		}
	}

	if err = watchRepo(e, u.ID, repo.ID, true); err != nil {
		return fmt.Errorf("watchRepo: %v", err)
	} else if err = newRepoAction(e, u, repo); err != nil {
		return fmt.Errorf("newRepoAction: %v", err)
	}

	return nil
}

// CreateRepository creates a repository for the user/organization u.
func CreateRepository(doer, u *User, opts CreateRepoOptions) (_ *Repository, err error) {
	if !u.CanCreateRepo() {
		return nil, ErrReachLimitOfRepo{u.MaxRepoCreation}
	}

	repo := &Repository{
		OwnerID:     u.ID,
		Owner:       u,
		Name:        opts.Name,
		LowerName:   strings.ToLower(opts.Name),
		Description: opts.Description,
		IsPrivate:   opts.IsPrivate,
	}

	sess := x.NewSession()
	defer sess.Close()
	if err = sess.Begin(); err != nil {
		return nil, err
	}

	if err = createRepository(sess, doer, u, repo); err != nil {
		return nil, err
	}

	// No need for init mirror.
	if !opts.IsMirror {
		repoPath := RepoPath(u.Name, repo.Name)
		if err = initRepository(sess, repoPath, u, repo, opts); err != nil {
			if err2 := os.RemoveAll(repoPath); err2 != nil {
				log.Error(4, "initRepository: %v", err)
				return nil, fmt.Errorf(
					"delete repo directory %s/%s failed(2): %v", u.Name, repo.Name, err2)
			}
			return nil, fmt.Errorf("initRepository: %v", err)
		}

		_, stderr, err := process.GetManager().ExecDir(-1,
			repoPath, fmt.Sprintf("CreateRepository(git update-server-info): %s", repoPath),
			"git", "update-server-info")
		if err != nil {
			return nil, errors.New("CreateRepository(git update-server-info): " + stderr)
		}
	}

	return repo, sess.Commit()
}

func countRepositories(userID int64, private bool) int64 {
	sess := x.Where("id > 0")

	if userID > 0 {
		sess.And("owner_id = ?", userID)
	}
	if !private {
		sess.And("is_private=?", false)
	}

	count, err := sess.Count(new(Repository))
	if err != nil {
		log.Error(4, "countRepositories: %v", err)
	}
	return count
}

// CountRepositories returns number of repositories.
// Argument private only takes effect when it is false,
// set it true to count all repositories.
func CountRepositories(private bool) int64 {
	return countRepositories(-1, private)
}

// CountUserRepositories returns number of repositories user owns.
// Argument private only takes effect when it is false,
// set it true to count all repositories.
func CountUserRepositories(userID int64, private bool) int64 {
	return countRepositories(userID, private)
}

// RepoPath returns repository path by given user and repository name.
func RepoPath(userName, repoName string) string {
	return filepath.Join(UserPath(userName), strings.ToLower(repoName)+".git")
}

// TransferOwnership transfers all corresponding setting from old user to new one.
func TransferOwnership(doer *User, newOwnerName string, repo *Repository) error {
	newOwner, err := GetUserByName(newOwnerName)
	if err != nil {
		return fmt.Errorf("get new owner '%s': %v", newOwnerName, err)
	}

	// Check if new owner has repository with same name.
	has, err := IsRepositoryExist(newOwner, repo.Name)
	if err != nil {
		return fmt.Errorf("IsRepositoryExist: %v", err)
	} else if has {
		return ErrRepoAlreadyExist{newOwnerName, repo.Name}
	}

	sess := x.NewSession()
	defer sess.Close()
	if err = sess.Begin(); err != nil {
		return fmt.Errorf("sess.Begin: %v", err)
	}

	owner := repo.Owner

	// Note: we have to set value here to make sure recalculate accesses is based on
	// new owner.
	repo.OwnerID = newOwner.ID
	repo.Owner = newOwner

	// Update repository.
	if _, err := sess.Id(repo.ID).Update(repo); err != nil {
		return fmt.Errorf("update owner: %v", err)
	}

	// Remove redundant collaborators.
	collaborators, err := repo.getCollaborators(sess)
	if err != nil {
		return fmt.Errorf("getCollaborators: %v", err)
	}

	// Dummy object.
	collaboration := &Collaboration{RepoID: repo.ID}
	for _, c := range collaborators {
		collaboration.UserID = c.ID
		if c.ID == newOwner.ID || newOwner.IsOrgMember(c.ID) {
			if _, err = sess.Delete(collaboration); err != nil {
				return fmt.Errorf("remove collaborator '%d': %v", c.ID, err)
			}
		}
	}

	// Remove old team-repository relations.
	if owner.IsOrganization() {
		if err = owner.getTeams(sess); err != nil {
			return fmt.Errorf("getTeams: %v", err)
		}
		for _, t := range owner.Teams {
			if !t.hasRepository(sess, repo.ID) {
				continue
			}

			t.NumRepos--
			if _, err := sess.Id(t.ID).AllCols().Update(t); err != nil {
				return fmt.Errorf("decrease team repository count '%d': %v", t.ID, err)
			}
		}

		if err = owner.removeOrgRepo(sess, repo.ID); err != nil {
			return fmt.Errorf("removeOrgRepo: %v", err)
		}
	}

	if newOwner.IsOrganization() {
		t, err := newOwner.getOwnerTeam(sess)
		if err != nil {
			return fmt.Errorf("getOwnerTeam: %v", err)
		} else if err = t.addRepository(sess, repo); err != nil {
			return fmt.Errorf("add to owner team: %v", err)
		}
	} else {
		// Organization called this in addRepository method.
		if err = repo.recalculateAccesses(sess); err != nil {
			return fmt.Errorf("recalculateAccesses: %v", err)
		}
	}

	// Update repository count.
	if _, err = sess.Exec("UPDATE `user` SET num_repos=num_repos+1 WHERE id=?", newOwner.ID); err != nil {
		return fmt.Errorf("increase new owner repository count: %v", err)
	} else if _, err = sess.Exec("UPDATE `user` SET num_repos=num_repos-1 WHERE id=?", owner.ID); err != nil {
		return fmt.Errorf("decrease old owner repository count: %v", err)
	}

	if err = watchRepo(sess, newOwner.ID, repo.ID, true); err != nil {
		return fmt.Errorf("watchRepo: %v", err)
	} else if err = transferRepoAction(sess, doer, owner, repo); err != nil {
		return fmt.Errorf("transferRepoAction: %v", err)
	}

	// Rename remote repository to new path and delete local copy.
	dir := UserPath(newOwner.Name)

	if err := os.MkdirAll(dir, os.ModePerm); err != nil {
		return fmt.Errorf("Failed to create dir %s: %v", dir, err)
	}

	if err = os.Rename(RepoPath(owner.Name, repo.Name), RepoPath(newOwner.Name, repo.Name)); err != nil {
		return fmt.Errorf("rename repository directory: %v", err)
	}
	RemoveAllWithNotice("Delete repository local copy", repo.LocalCopyPath())

	// Rename remote wiki repository to new path and delete local copy.
	wikiPath := WikiPath(owner.Name, repo.Name)
	if com.IsExist(wikiPath) {
		RemoveAllWithNotice("Delete repository wiki local copy", repo.LocalWikiPath())
		if err = os.Rename(wikiPath, WikiPath(newOwner.Name, repo.Name)); err != nil {
			return fmt.Errorf("rename repository wiki: %v", err)
		}
	}

	return sess.Commit()
}

// ChangeRepositoryName changes all corresponding setting from old repository name to new one.
func ChangeRepositoryName(u *User, oldRepoName, newRepoName string) (err error) {
	oldRepoName = strings.ToLower(oldRepoName)
	newRepoName = strings.ToLower(newRepoName)
	if err = IsUsableRepoName(newRepoName); err != nil {
		return err
	}

	has, err := IsRepositoryExist(u, newRepoName)
	if err != nil {
		return fmt.Errorf("IsRepositoryExist: %v", err)
	} else if has {
		return ErrRepoAlreadyExist{u.Name, newRepoName}
	}

	repo, err := GetRepositoryByName(u.ID, oldRepoName)
	if err != nil {
		return fmt.Errorf("GetRepositoryByName: %v", err)
	}

	// Change repository directory name.
	if err = os.Rename(repo.RepoPath(), RepoPath(u.Name, newRepoName)); err != nil {
		return fmt.Errorf("rename repository directory: %v", err)
	}

	wikiPath := repo.WikiPath()
	if com.IsExist(wikiPath) {
		if err = os.Rename(wikiPath, WikiPath(u.Name, newRepoName)); err != nil {
			return fmt.Errorf("rename repository wiki: %v", err)
		}
		RemoveAllWithNotice("Delete repository wiki local copy", repo.LocalWikiPath())
	}

	return nil
}

func getRepositoriesByForkID(e Engine, forkID int64) ([]*Repository, error) {
	repos := make([]*Repository, 0, 10)
	return repos, e.
		Where("fork_id=?", forkID).
		Find(&repos)
}

// GetRepositoriesByForkID returns all repositories with given fork ID.
func GetRepositoriesByForkID(forkID int64) ([]*Repository, error) {
	return getRepositoriesByForkID(x, forkID)
}

func updateRepository(e Engine, repo *Repository, visibilityChanged bool) (err error) {
	repo.LowerName = strings.ToLower(repo.Name)

	if len(repo.Description) > 255 {
		repo.Description = repo.Description[:255]
	}
	if len(repo.Website) > 255 {
		repo.Website = repo.Website[:255]
	}

	if _, err = e.Id(repo.ID).AllCols().Update(repo); err != nil {
		return fmt.Errorf("update: %v", err)
	}

	if visibilityChanged {
		if err = repo.getOwner(e); err != nil {
			return fmt.Errorf("getOwner: %v", err)
		}
		if repo.Owner.IsOrganization() {
			// Organization repository need to recalculate access table when visibility is changed.
			if err = repo.recalculateTeamAccesses(e, 0); err != nil {
				return fmt.Errorf("recalculateTeamAccesses: %v", err)
			}
		}

		// If repo has become private, we need to set its actions to private.
		if repo.IsPrivate {
			_, err = e.Where("repo_id = ?", repo.ID).Cols("is_private").Update(&Action{
				IsPrivate: true,
			})
			if err != nil {
				return err
			}
		}

		// Create/Remove git-daemon-export-ok for git-daemon...
		daemonExportFile := path.Join(repo.RepoPath(), `git-daemon-export-ok`)
		if repo.IsPrivate && com.IsExist(daemonExportFile) {
			if err = os.Remove(daemonExportFile); err != nil {
				log.Error(4, "Failed to remove %s: %v", daemonExportFile, err)
			}
		} else if !repo.IsPrivate && !com.IsExist(daemonExportFile) {
			if f, err := os.Create(daemonExportFile); err != nil {
				log.Error(4, "Failed to create %s: %v", daemonExportFile, err)
			} else {
				f.Close()
			}
		}

		forkRepos, err := getRepositoriesByForkID(e, repo.ID)
		if err != nil {
			return fmt.Errorf("getRepositoriesByForkID: %v", err)
		}
		for i := range forkRepos {
			forkRepos[i].IsPrivate = repo.IsPrivate
			if err = updateRepository(e, forkRepos[i], true); err != nil {
				return fmt.Errorf("updateRepository[%d]: %v", forkRepos[i].ID, err)
			}
		}

		if err = repo.updateSize(e); err != nil {
			log.Error(4, "Failed to update size for repository: %v", err)
		}
	}

	return nil
}

// UpdateRepository updates a repository
func UpdateRepository(repo *Repository, visibilityChanged bool) (err error) {
	sess := x.NewSession()
	defer sess.Close()
	if err = sess.Begin(); err != nil {
		return err
	}

	if err = updateRepository(sess, repo, visibilityChanged); err != nil {
		return fmt.Errorf("updateRepository: %v", err)
	}

	return sess.Commit()
}

// UpdateRepositoryUnits updates a repository's units
func UpdateRepositoryUnits(repo *Repository, units []RepoUnit) (err error) {
	sess := x.NewSession()
	defer sess.Close()
	if err = sess.Begin(); err != nil {
		return err
	}

	if _, err = sess.Where("repo_id = ?", repo.ID).Delete(new(RepoUnit)); err != nil {
		return err
	}

	if _, err = sess.Insert(units); err != nil {
		return err
	}

	return sess.Commit()
}

// DeleteRepository deletes a repository for a user or organization.
func DeleteRepository(doer *User, uid, repoID int64) error {
	// In case is a organization.
	org, err := GetUserByID(uid)
	if err != nil {
		return err
	}
	if org.IsOrganization() {
		if err = org.GetTeams(); err != nil {
			return err
		}
	}

	sess := x.NewSession()
	defer sess.Close()
	if err = sess.Begin(); err != nil {
		return err
	}

	repo := &Repository{ID: repoID, OwnerID: uid}
	has, err := sess.Get(repo)
	if err != nil {
		return err
	} else if !has {
		return ErrRepoNotExist{repoID, uid, ""}
	}

	if cnt, err := sess.Id(repoID).Delete(&Repository{}); err != nil {
		return err
	} else if cnt != 1 {
		return ErrRepoNotExist{repoID, uid, ""}
	}

	if org.IsOrganization() {
		for _, t := range org.Teams {
			if !t.hasRepository(sess, repoID) {
				continue
			} else if err = t.removeRepository(sess, repo, false); err != nil {
				return err
			}
		}
	}

	if err = deleteBeans(sess,
		&Access{RepoID: repo.ID},
		&Action{RepoID: repo.ID},
		&Watch{RepoID: repoID},
		&Star{RepoID: repoID},
		&Mirror{RepoID: repoID},
		&Milestone{RepoID: repoID},
		&Release{RepoID: repoID},
		&Collaboration{RepoID: repoID},
		&PullRequest{BaseRepoID: repoID},
		&RepoUnit{RepoID: repoID},
		&RepoRedirect{RedirectRepoID: repoID},
	); err != nil {
		return fmt.Errorf("deleteBeans: %v", err)
	}

	// Delete comments and attachments.
	issueIDs := make([]int64, 0, 25)
	attachmentPaths := make([]string, 0, len(issueIDs))
	if err = sess.
		Table("issue").
		Cols("id").
		Where("repo_id=?", repoID).
		Find(&issueIDs); err != nil {
		return err
	}

	if len(issueIDs) > 0 {
		if _, err = sess.In("issue_id", issueIDs).Delete(&Comment{}); err != nil {
			return err
		}
		if _, err = sess.In("issue_id", issueIDs).Delete(&IssueUser{}); err != nil {
			return err
		}

		attachments := make([]*Attachment, 0, 5)
		if err = sess.
			In("issue_id", issueIDs).
			Find(&attachments); err != nil {
			return err
		}
		for j := range attachments {
			attachmentPaths = append(attachmentPaths, attachments[j].LocalPath())
		}

		if _, err = sess.In("issue_id", issueIDs).Delete(&Attachment{}); err != nil {
			return err
		}

		if _, err = sess.Delete(&Issue{RepoID: repoID}); err != nil {
			return err
		}
	}

	if _, err = sess.Where("repo_id = ?", repoID).Delete(new(RepoUnit)); err != nil {
		return err
	}

	if repo.IsFork {
		if _, err = sess.Exec("UPDATE `repository` SET num_forks=num_forks-1 WHERE id=?", repo.ForkID); err != nil {
			return fmt.Errorf("decrease fork count: %v", err)
		}
	}

	if _, err = sess.Exec("UPDATE `user` SET num_repos=num_repos-1 WHERE id=?", uid); err != nil {
		return err
	}

	// FIXME: Remove repository files should be executed after transaction succeed.
	repoPath := repo.repoPath(sess)
	removeAllWithNotice(sess, "Delete repository files", repoPath)

	repo.deleteWiki(sess)

	// Remove attachment files.
	for i := range attachmentPaths {
		removeAllWithNotice(sess, "Delete attachment", attachmentPaths[i])
	}

	// Remove LFS objects
	var lfsObjects []*LFSMetaObject
	if err = sess.Where("repository_id=?", repoID).Find(&lfsObjects); err != nil {
		return err
	}

	for _, v := range lfsObjects {
		count, err := sess.Count(&LFSMetaObject{Oid: v.Oid})
		if err != nil {
			return err
		}

		if count > 1 {
			continue
		}

		oidPath := filepath.Join(v.Oid[0:2], v.Oid[2:4], v.Oid[4:len(v.Oid)])
		err = os.Remove(filepath.Join(setting.LFS.ContentPath, oidPath))
		if err != nil {
			return err
		}
	}

	if _, err := sess.Delete(&LFSMetaObject{RepositoryID: repoID}); err != nil {
		return err
	}

	if repo.NumForks > 0 {
		if _, err = sess.Exec("UPDATE `repository` SET fork_id=0,is_fork=? WHERE fork_id=?", false, repo.ID); err != nil {
			log.Error(4, "reset 'fork_id' and 'is_fork': %v", err)
		}
	}

	if err = sess.Commit(); err != nil {
		return fmt.Errorf("Commit: %v", err)
	}

	if org.IsOrganization() {
		if err = PrepareWebhooks(repo, HookEventRepository, &api.RepositoryPayload{
			Action:       api.HookRepoDeleted,
			Repository:   repo.APIFormat(AccessModeOwner),
			Organization: org.APIFormat(),
			Sender:       doer.APIFormat(),
		}); err != nil {
			return err
		}
		go HookQueue.Add(repo.ID)
	}

	return nil
}

// GetRepositoryByRef returns a Repository specified by a GFM reference.
// See https://help.github.com/articles/writing-on-github#references for more information on the syntax.
func GetRepositoryByRef(ref string) (*Repository, error) {
	n := strings.IndexByte(ref, byte('/'))
	if n < 2 {
		return nil, ErrInvalidReference
	}

	userName, repoName := ref[:n], ref[n+1:]
	user, err := GetUserByName(userName)
	if err != nil {
		return nil, err
	}

	return GetRepositoryByName(user.ID, repoName)
}

// GetRepositoryByName returns the repository by given name under user if exists.
func GetRepositoryByName(ownerID int64, name string) (*Repository, error) {
	repo := &Repository{
		OwnerID:   ownerID,
		LowerName: strings.ToLower(name),
	}
	has, err := x.Get(repo)
	if err != nil {
		return nil, err
	} else if !has {
		return nil, ErrRepoNotExist{0, ownerID, name}
	}
	return repo, err
}

func getRepositoryByID(e Engine, id int64) (*Repository, error) {
	repo := new(Repository)
	has, err := e.Id(id).Get(repo)
	if err != nil {
		return nil, err
	} else if !has {
		return nil, ErrRepoNotExist{id, 0, ""}
	}
	return repo, nil
}

// GetRepositoryByID returns the repository by given id if exists.
func GetRepositoryByID(id int64) (*Repository, error) {
	return getRepositoryByID(x, id)
}

// GetUserRepositories returns a list of repositories of given user.
func GetUserRepositories(userID int64, private bool, page, pageSize int, orderBy string) ([]*Repository, error) {
	if len(orderBy) == 0 {
		orderBy = "updated_unix DESC"
	}

	sess := x.
		Where("owner_id = ?", userID).
		OrderBy(orderBy)
	if !private {
		sess.And("is_private=?", false)
	}

	if page <= 0 {
		page = 1
	}
	sess.Limit(pageSize, (page-1)*pageSize)

	repos := make([]*Repository, 0, pageSize)
	return repos, sess.Find(&repos)
}

// GetUserMirrorRepositories returns a list of mirror repositories of given user.
func GetUserMirrorRepositories(userID int64) ([]*Repository, error) {
	repos := make([]*Repository, 0, 10)
	return repos, x.
		Where("owner_id = ?", userID).
		And("is_mirror = ?", true).
		Find(&repos)
}

func getRepositoryCount(e Engine, u *User) (int64, error) {
	return e.Count(&Repository{OwnerID: u.ID})
}

func getPublicRepositoryCount(e Engine, u *User) (int64, error) {
	return e.Where("is_private = ?", false).Count(&Repository{OwnerID: u.ID})
}

func getPrivateRepositoryCount(e Engine, u *User) (int64, error) {
	return e.Where("is_private = ?", true).Count(&Repository{OwnerID: u.ID})
}

// GetRepositoryCount returns the total number of repositories of user.
func GetRepositoryCount(u *User) (int64, error) {
	return getRepositoryCount(x, u)
}

// GetPublicRepositoryCount returns the total number of public repositories of user.
func GetPublicRepositoryCount(u *User) (int64, error) {
	return getPublicRepositoryCount(x, u)
}

// GetPrivateRepositoryCount returns the total number of private repositories of user.
func GetPrivateRepositoryCount(u *User) (int64, error) {
	return getPrivateRepositoryCount(x, u)
}

// DeleteRepositoryArchives deletes all repositories' archives.
func DeleteRepositoryArchives() error {
	return x.
		Where("id > 0").
		Iterate(new(Repository),
			func(idx int, bean interface{}) error {
				repo := bean.(*Repository)
				return os.RemoveAll(filepath.Join(repo.RepoPath(), "archives"))
			})
}

// DeleteOldRepositoryArchives deletes old repository archives.
func DeleteOldRepositoryArchives() {
	if !taskStatusTable.StartIfNotRunning(archiveCleanup) {
		return
	}
	defer taskStatusTable.Stop(archiveCleanup)

	log.Trace("Doing: ArchiveCleanup")

	if err := x.Where("id > 0").Iterate(new(Repository), deleteOldRepositoryArchives); err != nil {
		log.Error(4, "ArchiveClean: %v", err)
	}
}

func deleteOldRepositoryArchives(idx int, bean interface{}) error {
	repo := bean.(*Repository)
	basePath := filepath.Join(repo.RepoPath(), "archives")

	for _, ty := range []string{"zip", "targz"} {
		path := filepath.Join(basePath, ty)
		file, err := os.Open(path)
		if err != nil {
			if !os.IsNotExist(err) {
				log.Warn("Unable to open directory %s: %v", path, err)
				return err
			}

			// If the directory doesn't exist, that's okay.
			continue
		}

		files, err := file.Readdir(0)
		file.Close()
		if err != nil {
			log.Warn("Unable to read directory %s: %v", path, err)
			return err
		}

		minimumOldestTime := time.Now().Add(-setting.Cron.ArchiveCleanup.OlderThan)
		for _, info := range files {
			if info.ModTime().Before(minimumOldestTime) && !info.IsDir() {
				toDelete := filepath.Join(path, info.Name())
				// This is a best-effort purge, so we do not check error codes to confirm removal.
				if err = os.Remove(toDelete); err != nil {
					log.Trace("Unable to delete %s, but proceeding: %v", toDelete, err)
				}
			}
		}
	}

	return nil
}

func gatherMissingRepoRecords() ([]*Repository, error) {
	repos := make([]*Repository, 0, 10)
	if err := x.
		Where("id > 0").
		Iterate(new(Repository),
			func(idx int, bean interface{}) error {
				repo := bean.(*Repository)
				if !com.IsDir(repo.RepoPath()) {
					repos = append(repos, repo)
				}
				return nil
			}); err != nil {
		if err2 := CreateRepositoryNotice(fmt.Sprintf("gatherMissingRepoRecords: %v", err)); err2 != nil {
			return nil, fmt.Errorf("CreateRepositoryNotice: %v", err)
		}
	}
	return repos, nil
}

// DeleteMissingRepositories deletes all repository records that lost Git files.
func DeleteMissingRepositories(doer *User) error {
	repos, err := gatherMissingRepoRecords()
	if err != nil {
		return fmt.Errorf("gatherMissingRepoRecords: %v", err)
	}

	if len(repos) == 0 {
		return nil
	}

	for _, repo := range repos {
		log.Trace("Deleting %d/%d...", repo.OwnerID, repo.ID)
		if err := DeleteRepository(doer, repo.OwnerID, repo.ID); err != nil {
			if err2 := CreateRepositoryNotice(fmt.Sprintf("DeleteRepository [%d]: %v", repo.ID, err)); err2 != nil {
				return fmt.Errorf("CreateRepositoryNotice: %v", err)
			}
		}
	}
	return nil
}

// ReinitMissingRepositories reinitializes all repository records that lost Git files.
func ReinitMissingRepositories() error {
	repos, err := gatherMissingRepoRecords()
	if err != nil {
		return fmt.Errorf("gatherMissingRepoRecords: %v", err)
	}

	if len(repos) == 0 {
		return nil
	}

	for _, repo := range repos {
		log.Trace("Initializing %d/%d...", repo.OwnerID, repo.ID)
		if err := git.InitRepository(repo.RepoPath(), true); err != nil {
			if err2 := CreateRepositoryNotice(fmt.Sprintf("InitRepository [%d]: %v", repo.ID, err)); err2 != nil {
				return fmt.Errorf("CreateRepositoryNotice: %v", err)
			}
		}
	}
	return nil
}

// SyncRepositoryHooks rewrites all repositories' pre-receive, update and post-receive hooks
// to make sure the binary and custom conf path are up-to-date.
func SyncRepositoryHooks() error {
	return x.Where("id > 0").Iterate(new(Repository),
		func(idx int, bean interface{}) error {
			if err := createDelegateHooks(bean.(*Repository).RepoPath()); err != nil {
				return fmt.Errorf("SyncRepositoryHook: %v", err)
			}
			if bean.(*Repository).HasWiki() {
				if err := createDelegateHooks(bean.(*Repository).WikiPath()); err != nil {
					return fmt.Errorf("SyncRepositoryHook: %v", err)
				}
			}
			return nil
		})
}

// Prevent duplicate running tasks.
var taskStatusTable = sync.NewStatusTable()

const (
	mirrorUpdate   = "mirror_update"
	gitFsck        = "git_fsck"
	checkRepos     = "check_repos"
	archiveCleanup = "archive_cleanup"
)

// GitFsck calls 'git fsck' to check repository health.
func GitFsck() {
	if !taskStatusTable.StartIfNotRunning(gitFsck) {
		return
	}
	defer taskStatusTable.Stop(gitFsck)

	log.Trace("Doing: GitFsck")

	if err := x.
		Where("id>0").
		Iterate(new(Repository),
			func(idx int, bean interface{}) error {
				repo := bean.(*Repository)
				repoPath := repo.RepoPath()
				if err := git.Fsck(repoPath, setting.Cron.RepoHealthCheck.Timeout, setting.Cron.RepoHealthCheck.Args...); err != nil {
					desc := fmt.Sprintf("Failed to health check repository (%s): %v", repoPath, err)
					log.Warn(desc)
					if err = CreateRepositoryNotice(desc); err != nil {
						log.Error(4, "CreateRepositoryNotice: %v", err)
					}
				}
				return nil
			}); err != nil {
		log.Error(4, "GitFsck: %v", err)
	}
}

// GitGcRepos calls 'git gc' to remove unnecessary files and optimize the local repository
func GitGcRepos() error {
	args := append([]string{"gc"}, setting.Git.GCArgs...)
	return x.
		Where("id > 0").
		Iterate(new(Repository),
			func(idx int, bean interface{}) error {
				repo := bean.(*Repository)
				if err := repo.GetOwner(); err != nil {
					return err
				}
				_, stderr, err := process.GetManager().ExecDir(
					time.Duration(setting.Git.Timeout.GC)*time.Second,
					RepoPath(repo.Owner.Name, repo.Name), "Repository garbage collection",
					"git", args...)
				if err != nil {
					return fmt.Errorf("%v: %v", err, stderr)
				}
				return nil
			})
}

type repoChecker struct {
	querySQL, correctSQL string
	desc                 string
}

func repoStatsCheck(checker *repoChecker) {
	results, err := x.Query(checker.querySQL)
	if err != nil {
		log.Error(4, "Select %s: %v", checker.desc, err)
		return
	}
	for _, result := range results {
		id := com.StrTo(result["id"]).MustInt64()
		log.Trace("Updating %s: %d", checker.desc, id)
		_, err = x.Exec(checker.correctSQL, id, id)
		if err != nil {
			log.Error(4, "Update %s[%d]: %v", checker.desc, id, err)
		}
	}
}

// CheckRepoStats checks the repository stats
func CheckRepoStats() {
	if !taskStatusTable.StartIfNotRunning(checkRepos) {
		return
	}
	defer taskStatusTable.Stop(checkRepos)

	log.Trace("Doing: CheckRepoStats")

	checkers := []*repoChecker{
		// Repository.NumWatches
		{
			"SELECT repo.id FROM `repository` repo WHERE repo.num_watches!=(SELECT COUNT(*) FROM `watch` WHERE repo_id=repo.id)",
			"UPDATE `repository` SET num_watches=(SELECT COUNT(*) FROM `watch` WHERE repo_id=?) WHERE id=?",
			"repository count 'num_watches'",
		},
		// Repository.NumStars
		{
			"SELECT repo.id FROM `repository` repo WHERE repo.num_stars!=(SELECT COUNT(*) FROM `star` WHERE repo_id=repo.id)",
			"UPDATE `repository` SET num_stars=(SELECT COUNT(*) FROM `star` WHERE repo_id=?) WHERE id=?",
			"repository count 'num_stars'",
		},
		// Label.NumIssues
		{
			"SELECT label.id FROM `label` WHERE label.num_issues!=(SELECT COUNT(*) FROM `issue_label` WHERE label_id=label.id)",
			"UPDATE `label` SET num_issues=(SELECT COUNT(*) FROM `issue_label` WHERE label_id=?) WHERE id=?",
			"label count 'num_issues'",
		},
		// User.NumRepos
		{
			"SELECT `user`.id FROM `user` WHERE `user`.num_repos!=(SELECT COUNT(*) FROM `repository` WHERE owner_id=`user`.id)",
			"UPDATE `user` SET num_repos=(SELECT COUNT(*) FROM `repository` WHERE owner_id=?) WHERE id=?",
			"user count 'num_repos'",
		},
		// Issue.NumComments
		{
			"SELECT `issue`.id FROM `issue` WHERE `issue`.num_comments!=(SELECT COUNT(*) FROM `comment` WHERE issue_id=`issue`.id AND type=0)",
			"UPDATE `issue` SET num_comments=(SELECT COUNT(*) FROM `comment` WHERE issue_id=? AND type=0) WHERE id=?",
			"issue count 'num_comments'",
		},
	}
	for i := range checkers {
		repoStatsCheck(checkers[i])
	}

	// ***** START: Repository.NumClosedIssues *****
	desc := "repository count 'num_closed_issues'"
	results, err := x.Query("SELECT repo.id FROM `repository` repo WHERE repo.num_closed_issues!=(SELECT COUNT(*) FROM `issue` WHERE repo_id=repo.id AND is_closed=? AND is_pull=?)", true, false)
	if err != nil {
		log.Error(4, "Select %s: %v", desc, err)
	} else {
		for _, result := range results {
			id := com.StrTo(result["id"]).MustInt64()
			log.Trace("Updating %s: %d", desc, id)
			_, err = x.Exec("UPDATE `repository` SET num_closed_issues=(SELECT COUNT(*) FROM `issue` WHERE repo_id=? AND is_closed=? AND is_pull=?) WHERE id=?", id, true, false, id)
			if err != nil {
				log.Error(4, "Update %s[%d]: %v", desc, id, err)
			}
		}
	}
	// ***** END: Repository.NumClosedIssues *****

	// FIXME: use checker when stop supporting old fork repo format.
	// ***** START: Repository.NumForks *****
	results, err = x.Query("SELECT repo.id FROM `repository` repo WHERE repo.num_forks!=(SELECT COUNT(*) FROM `repository` WHERE fork_id=repo.id)")
	if err != nil {
		log.Error(4, "Select repository count 'num_forks': %v", err)
	} else {
		for _, result := range results {
			id := com.StrTo(result["id"]).MustInt64()
			log.Trace("Updating repository count 'num_forks': %d", id)

			repo, err := GetRepositoryByID(id)
			if err != nil {
				log.Error(4, "GetRepositoryByID[%d]: %v", id, err)
				continue
			}

			rawResult, err := x.Query("SELECT COUNT(*) FROM `repository` WHERE fork_id=?", repo.ID)
			if err != nil {
				log.Error(4, "Select count of forks[%d]: %v", repo.ID, err)
				continue
			}
			repo.NumForks = int(parseCountResult(rawResult))

			if err = UpdateRepository(repo, false); err != nil {
				log.Error(4, "UpdateRepository[%d]: %v", id, err)
				continue
			}
		}
	}
	// ***** END: Repository.NumForks *****
}

// ___________           __
// \_   _____/__________|  | __
//  |    __)/  _ \_  __ \  |/ /
//  |     \(  <_> )  | \/    <
//  \___  / \____/|__|  |__|_ \
//      \/                   \/

// HasForkedRepo checks if given user has already forked a repository with given ID.
func HasForkedRepo(ownerID, repoID int64) (*Repository, bool) {
	repo := new(Repository)
	has, _ := x.
		Where("owner_id=? AND fork_id=?", ownerID, repoID).
		Get(repo)
	return repo, has
}

// ForkRepository forks a repository
func ForkRepository(doer, u *User, oldRepo *Repository, name, desc string) (_ *Repository, err error) {
	forkedRepo, err := oldRepo.GetUserFork(u.ID)
	if err != nil {
		return nil, err
	}
	if forkedRepo != nil {
		return nil, ErrRepoAlreadyExist{
			Uname: u.Name,
			Name:  forkedRepo.Name,
		}
	}

	repo := &Repository{
		OwnerID:       u.ID,
		Owner:         u,
		Name:          name,
		LowerName:     strings.ToLower(name),
		Description:   desc,
		DefaultBranch: oldRepo.DefaultBranch,
		IsPrivate:     oldRepo.IsPrivate,
		IsFork:        true,
		ForkID:        oldRepo.ID,
	}

	sess := x.NewSession()
	defer sess.Close()
	if err = sess.Begin(); err != nil {
		return nil, err
	}

	if err = createRepository(sess, doer, u, repo); err != nil {
		return nil, err
	}

	if _, err = sess.Exec("UPDATE `repository` SET num_forks=num_forks+1 WHERE id=?", oldRepo.ID); err != nil {
		return nil, err
	}

	repoPath := RepoPath(u.Name, repo.Name)
	_, stderr, err := process.GetManager().ExecTimeout(10*time.Minute,
		fmt.Sprintf("ForkRepository(git clone): %s/%s", u.Name, repo.Name),
		"git", "clone", "--bare", oldRepo.RepoPath(), repoPath)
	if err != nil {
		return nil, fmt.Errorf("git clone: %v", stderr)
	}

	_, stderr, err = process.GetManager().ExecDir(-1,
		repoPath, fmt.Sprintf("ForkRepository(git update-server-info): %s", repoPath),
		"git", "update-server-info")
	if err != nil {
		return nil, fmt.Errorf("git update-server-info: %v", stderr)
	}

	if err = createDelegateHooks(repoPath); err != nil {
		return nil, fmt.Errorf("createDelegateHooks: %v", err)
	}

	//Commit repo to get Fork ID
	err = sess.Commit()
	if err != nil {
		return nil, err
	}

	if err = repo.UpdateSize(); err != nil {
		log.Error(4, "Failed to update size for repository: %v", err)
	}

	// Copy LFS meta objects in new session
	sess2 := x.NewSession()
	defer sess2.Close()
	if err = sess2.Begin(); err != nil {
		return nil, err
	}

	var lfsObjects []*LFSMetaObject

	if err = sess2.Where("repository_id=?", oldRepo.ID).Find(&lfsObjects); err != nil {
		return nil, err
	}

	for _, v := range lfsObjects {
		v.ID = 0
		v.RepositoryID = repo.ID
		if _, err = sess2.Insert(v); err != nil {
			return nil, err
		}
	}

	return repo, sess2.Commit()
}

// GetForks returns all the forks of the repository
func (repo *Repository) GetForks() ([]*Repository, error) {
	forks := make([]*Repository, 0, repo.NumForks)
	return forks, x.Find(&forks, &Repository{ForkID: repo.ID})
}

// GetUserFork return user forked repository from this repository, if not forked return nil
func (repo *Repository) GetUserFork(userID int64) (*Repository, error) {
	var forkedRepo Repository
	has, err := x.Where("fork_id = ?", repo.ID).And("owner_id = ?", userID).Get(&forkedRepo)
	if err != nil {
		return nil, err
	}
	if !has {
		return nil, nil
	}
	return &forkedRepo, nil
}

// __________                             .__
// \______   \____________    ____   ____ |  |__
//  |    |  _/\_  __ \__  \  /    \_/ ___\|  |  \
//  |    |   \ |  | \// __ \|   |  \  \___|   Y  \
//  |______  / |__|  (____  /___|  /\___  >___|  /
//         \/             \/     \/     \/     \/
//

// CreateNewBranch creates a new repository branch
func (repo *Repository) CreateNewBranch(doer *User, oldBranchName, branchName string) (err error) {
	repoWorkingPool.CheckIn(com.ToStr(repo.ID))
	defer repoWorkingPool.CheckOut(com.ToStr(repo.ID))

	localPath := repo.LocalCopyPath()

	if err = discardLocalRepoBranchChanges(localPath, oldBranchName); err != nil {
		return fmt.Errorf("discardLocalRepoChanges: %v", err)
	} else if err = repo.UpdateLocalCopyBranch(oldBranchName); err != nil {
		return fmt.Errorf("UpdateLocalCopyBranch: %v", err)
	}

	if err = repo.CheckoutNewBranch(oldBranchName, branchName); err != nil {
		return fmt.Errorf("CreateNewBranch: %v", err)
	}

	if err = git.Push(localPath, git.PushOptions{
		Remote: "origin",
		Branch: branchName,
	}); err != nil {
		return fmt.Errorf("Push: %v", err)
	}

	return nil
}

// Get Blocked By Dependencies, aka all issues this issue is blocked by.
func (repo *Repository) getBlockedByDependencies(e Engine, issueID int64) (_ []IssueDependency, err error) {
	var dependencies []IssueDependency
	err = e.Where("issue_id = ?", issueID).Find(&dependencies) //

	return dependencies, err
}

// Get Blocking Dependencies, aka all issues this issue blocks.
func (repo *Repository) getBlockingDependencies(e Engine, issueID int64) (_ []IssueDependency, err error) {
	var dependencies []IssueDependency
	err = e.Where("dependency_id = ?", issueID).Find(&dependencies)

	return dependencies, err
}<|MERGE_RESOLUTION|>--- conflicted
+++ resolved
@@ -657,41 +657,6 @@
 	return !repo.IsMirror
 }
 
-<<<<<<< HEAD
-// Find all Dependencies an issue is blocked by
-func (repo *Repository) BlockedByDependencies(issueID int64)  (_ []*Issue, err error) {
-
-	issueDeps, err := repo.getBlockedByDependencies(x, issueID)
-	var issueDepsFull = make([]*Issue, 0)
-
-	for _, issueDep := range issueDeps{
-		issueDetails, _ := getIssueByID(x, issueDep.DependencyID)
-		issueDepsFull = append(issueDepsFull, issueDetails)
-	}
-
-	if err != nil {
-		return
-	}
-
-	return issueDepsFull, nil
-}
-
-func (repo *Repository) BlockingDependencies(issueID int64)  (_ []*Issue, err error) {
-
-	issueDeps, err := repo.getBlockingDependencies(x, issueID)
-	var issueDepsFull = make([]*Issue, 0)
-
-	for _, issueDep := range issueDeps{
-		issueDetails, _ := getIssueByID(x, issueDep.IssueID)
-		issueDepsFull = append(issueDepsFull, issueDetails)
-	}
-
-	if err != nil {
-		return
-	}
-
-	return issueDepsFull, nil
-=======
 // GetWriters returns all users that have write access to the repository.
 func (repo *Repository) GetWriters() (_ []*User, err error) {
 	return repo.getUsersWithAccessMode(x, AccessModeWrite)
@@ -726,7 +691,6 @@
 	}
 
 	return users, nil
->>>>>>> b0f7457d
 }
 
 // NextIssueIndex returns the next issue index
