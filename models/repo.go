--- conflicted
+++ resolved
@@ -23,332 +23,7 @@
 
 // Init initialize model
 func Init(ctx context.Context) error {
-<<<<<<< HEAD
-	if err := unit.LoadUnitConfig(); err != nil {
-		return err
-	}
-	return system_model.Init(ctx)
-}
-
-// DeleteRepository deletes a repository for a user or organization.
-// make sure if you call this func to close open sessions (sqlite will otherwise get a deadlock)
-func DeleteRepository(doer *user_model.User, uid, repoID int64) error {
-	ctx, committer, err := db.TxContext(db.DefaultContext)
-	if err != nil {
-		return err
-	}
-	defer committer.Close()
-	sess := db.GetEngine(ctx)
-
-	// Query the action tasks of this repo, they will be needed after they have been deleted to remove the logs
-	tasks, err := actions_model.FindTasks(ctx, actions_model.FindTaskOptions{RepoID: repoID})
-	if err != nil {
-		return fmt.Errorf("find actions tasks of repo %v: %w", repoID, err)
-	}
-
-	// Query the artifacts of this repo, they will be needed after they have been deleted to remove artifacts files in ObjectStorage
-	artifacts, err := actions_model.ListArtifactsByRepoID(ctx, repoID)
-	if err != nil {
-		return fmt.Errorf("list actions artifacts of repo %v: %w", repoID, err)
-	}
-
-	// In case is a organization.
-	org, err := user_model.GetUserByID(ctx, uid)
-	if err != nil {
-		return err
-	}
-
-	repo := &repo_model.Repository{OwnerID: uid}
-	has, err := sess.ID(repoID).Get(repo)
-	if err != nil {
-		return err
-	} else if !has {
-		return repo_model.ErrRepoNotExist{
-			ID:        repoID,
-			UID:       uid,
-			OwnerName: "",
-			Name:      "",
-		}
-	}
-
-	// Delete Deploy Keys
-	deployKeys, err := asymkey_model.ListDeployKeys(ctx, &asymkey_model.ListDeployKeysOptions{RepoID: repoID})
-	if err != nil {
-		return fmt.Errorf("listDeployKeys: %w", err)
-	}
-	needRewriteKeysFile := len(deployKeys) > 0
-	for _, dKey := range deployKeys {
-		if err := DeleteDeployKey(ctx, doer, dKey.ID); err != nil {
-			return fmt.Errorf("deleteDeployKeys: %w", err)
-		}
-	}
-
-	if cnt, err := sess.ID(repoID).Delete(&repo_model.Repository{}); err != nil {
-		return err
-	} else if cnt != 1 {
-		return repo_model.ErrRepoNotExist{
-			ID:        repoID,
-			UID:       uid,
-			OwnerName: "",
-			Name:      "",
-		}
-	}
-
-	if org.IsOrganization() {
-		teams, err := organization.FindOrgTeams(ctx, org.ID)
-		if err != nil {
-			return err
-		}
-		for _, t := range teams {
-			if !organization.HasTeamRepo(ctx, t.OrgID, t.ID, repoID) {
-				continue
-			} else if err = removeRepository(ctx, t, repo, false); err != nil {
-				return err
-			}
-		}
-	}
-
-	attachments := make([]*repo_model.Attachment, 0, 20)
-	if err = sess.Join("INNER", "`release`", "`release`.id = `attachment`.release_id").
-		Where("`release`.repo_id = ?", repoID).
-		Find(&attachments); err != nil {
-		return err
-	}
-	releaseAttachments := make([]string, 0, len(attachments))
-	for i := 0; i < len(attachments); i++ {
-		releaseAttachments = append(releaseAttachments, attachments[i].RelativePath())
-	}
-
-	if _, err := db.Exec(ctx, "UPDATE `user` SET num_stars=num_stars-1 WHERE id IN (SELECT `uid` FROM `star` WHERE repo_id = ?)", repo.ID); err != nil {
-		return err
-	}
-
-	if _, err := db.GetEngine(ctx).In("hook_id", builder.Select("id").From("webhook").Where(builder.Eq{"webhook.repo_id": repo.ID})).
-		Delete(&webhook.HookTask{}); err != nil {
-		return err
-	}
-
-	if err := db.DeleteBeans(ctx,
-		&access_model.Access{RepoID: repo.ID},
-		&activities_model.Action{RepoID: repo.ID},
-		&repo_model.Collaboration{RepoID: repoID},
-		&issues_model.Comment{RefRepoID: repoID},
-		&git_model.CommitStatus{RepoID: repoID},
-		&git_model.Branch{RepoID: repoID},
-		&git_model.LFSLock{RepoID: repoID},
-		&repo_model.LanguageStat{RepoID: repoID},
-		&issues_model.Milestone{RepoID: repoID},
-		&repo_model.Mirror{RepoID: repoID},
-		&activities_model.Notification{RepoID: repoID},
-		&git_model.ProtectedBranch{RepoID: repoID},
-		&git_model.ProtectedTag{RepoID: repoID},
-		&repo_model.PushMirror{RepoID: repoID},
-		&repo_model.Release{RepoID: repoID},
-		&repo_model.RepoIndexerStatus{RepoID: repoID},
-		&repo_model.Redirect{RedirectRepoID: repoID},
-		&repo_model.RepoUnit{RepoID: repoID},
-		&repo_model.Star{RepoID: repoID},
-		&admin_model.Task{RepoID: repoID},
-		&repo_model.Watch{RepoID: repoID},
-		&webhook.Webhook{RepoID: repoID},
-		&secret_model.Secret{RepoID: repoID},
-		&actions_model.ActionTaskStep{RepoID: repoID},
-		&actions_model.ActionTask{RepoID: repoID},
-		&actions_model.ActionRunJob{RepoID: repoID},
-		&actions_model.ActionRun{RepoID: repoID},
-		&actions_model.ActionRunner{RepoID: repoID},
-		&actions_model.ActionScheduleSpec{RepoID: repoID},
-		&actions_model.ActionSchedule{RepoID: repoID},
-		&actions_model.ActionArtifact{RepoID: repoID},
-	); err != nil {
-		return fmt.Errorf("deleteBeans: %w", err)
-	}
-
-	// Delete Labels and related objects
-	if err := issues_model.DeleteLabelsByRepoID(ctx, repoID); err != nil {
-		return err
-	}
-
-	// Delete Pulls and related objects
-	if err := issues_model.DeletePullsByBaseRepoID(ctx, repoID); err != nil {
-		return err
-	}
-
-	// Delete Issues and related objects
-	var attachmentPaths []string
-	if attachmentPaths, err = issues_model.DeleteIssuesByRepoID(ctx, repoID); err != nil {
-		return err
-	}
-
-	// Delete issue index
-	if err := db.DeleteResourceIndex(ctx, "issue_index", repoID); err != nil {
-		return err
-	}
-
-	if repo.IsFork {
-		if _, err := db.Exec(ctx, "UPDATE `repository` SET num_forks=num_forks-1 WHERE id=?", repo.ForkID); err != nil {
-			return fmt.Errorf("decrease fork count: %w", err)
-		}
-	}
-
-	if _, err := db.Exec(ctx, "UPDATE `user` SET num_repos=num_repos-1 WHERE id=?", uid); err != nil {
-		return err
-	}
-
-	if len(repo.Topics) > 0 {
-		if err := repo_model.RemoveTopicsFromRepo(ctx, repo.ID); err != nil {
-			return err
-		}
-	}
-
-	if err := project_model.DeleteProjectByRepoID(ctx, repoID); err != nil {
-		return fmt.Errorf("unable to delete projects for repo[%d]: %w", repoID, err)
-	}
-
-	// Remove archive download count
-	if err := repo_model.DeleteRepoArchiveDownloadCount(ctx, repo.ID); err != nil {
-		return err
-	}
-
-	// Remove LFS objects
-	var lfsObjects []*git_model.LFSMetaObject
-	if err = sess.Where("repository_id=?", repoID).Find(&lfsObjects); err != nil {
-		return err
-	}
-
-	lfsPaths := make([]string, 0, len(lfsObjects))
-	for _, v := range lfsObjects {
-		count, err := db.CountByBean(ctx, &git_model.LFSMetaObject{Pointer: lfs.Pointer{Oid: v.Oid}})
-		if err != nil {
-			return err
-		}
-		if count > 1 {
-			continue
-		}
-
-		lfsPaths = append(lfsPaths, v.RelativePath())
-	}
-
-	if _, err := db.DeleteByBean(ctx, &git_model.LFSMetaObject{RepositoryID: repoID}); err != nil {
-		return err
-	}
-
-	// Remove archives
-	var archives []*repo_model.RepoArchiver
-	if err = sess.Where("repo_id=?", repoID).Find(&archives); err != nil {
-		return err
-	}
-
-	archivePaths := make([]string, 0, len(archives))
-	for _, v := range archives {
-		archivePaths = append(archivePaths, v.RelativePath())
-	}
-
-	if _, err := db.DeleteByBean(ctx, &repo_model.RepoArchiver{RepoID: repoID}); err != nil {
-		return err
-	}
-
-	if repo.NumForks > 0 {
-		if _, err = sess.Exec("UPDATE `repository` SET fork_id=0,is_fork=? WHERE fork_id=?", false, repo.ID); err != nil {
-			log.Error("reset 'fork_id' and 'is_fork': %v", err)
-		}
-	}
-
-	// Get all attachments with both issue_id and release_id are zero
-	var newAttachments []*repo_model.Attachment
-	if err := sess.Where(builder.Eq{
-		"repo_id":    repo.ID,
-		"issue_id":   0,
-		"release_id": 0,
-	}).Find(&newAttachments); err != nil {
-		return err
-	}
-
-	newAttachmentPaths := make([]string, 0, len(newAttachments))
-	for _, attach := range newAttachments {
-		newAttachmentPaths = append(newAttachmentPaths, attach.RelativePath())
-	}
-
-	if _, err := sess.Where("repo_id=?", repo.ID).Delete(new(repo_model.Attachment)); err != nil {
-		return err
-	}
-
-	if err = committer.Commit(); err != nil {
-		return err
-	}
-
-	committer.Close()
-
-	if needRewriteKeysFile {
-		if err := asymkey_model.RewriteAllPublicKeys(); err != nil {
-			log.Error("RewriteAllPublicKeys failed: %v", err)
-		}
-	}
-
-	// We should always delete the files after the database transaction succeed. If
-	// we delete the file but the database rollback, the repository will be broken.
-
-	// Remove repository files.
-	repoPath := repo.RepoPath()
-	system_model.RemoveAllWithNotice(db.DefaultContext, "Delete repository files", repoPath)
-
-	// Remove wiki files
-	if repo.HasWiki() {
-		system_model.RemoveAllWithNotice(db.DefaultContext, "Delete repository wiki", repo.WikiPath())
-	}
-
-	// Remove archives
-	for _, archive := range archivePaths {
-		system_model.RemoveStorageWithNotice(db.DefaultContext, storage.RepoArchives, "Delete repo archive file", archive)
-	}
-
-	// Remove lfs objects
-	for _, lfsObj := range lfsPaths {
-		system_model.RemoveStorageWithNotice(db.DefaultContext, storage.LFS, "Delete orphaned LFS file", lfsObj)
-	}
-
-	// Remove issue attachment files.
-	for _, attachment := range attachmentPaths {
-		system_model.RemoveStorageWithNotice(db.DefaultContext, storage.Attachments, "Delete issue attachment", attachment)
-	}
-
-	// Remove release attachment files.
-	for _, releaseAttachment := range releaseAttachments {
-		system_model.RemoveStorageWithNotice(db.DefaultContext, storage.Attachments, "Delete release attachment", releaseAttachment)
-	}
-
-	// Remove attachment with no issue_id and release_id.
-	for _, newAttachment := range newAttachmentPaths {
-		system_model.RemoveStorageWithNotice(db.DefaultContext, storage.Attachments, "Delete issue attachment", newAttachment)
-	}
-
-	if len(repo.Avatar) > 0 {
-		if err := storage.RepoAvatars.Delete(repo.CustomAvatarRelativePath()); err != nil {
-			return fmt.Errorf("Failed to remove %s: %w", repo.Avatar, err)
-		}
-	}
-
-	// Finally, delete action logs after the actions have already been deleted to avoid new log files
-	for _, task := range tasks {
-		err := actions_module.RemoveLogs(ctx, task.LogInStorage, task.LogFilename)
-		if err != nil {
-			log.Error("remove log file %q: %v", task.LogFilename, err)
-			// go on
-		}
-	}
-
-	// delete actions artifacts in ObjectStorage after the repo have already been deleted
-	for _, art := range artifacts {
-		if err := storage.ActionsArtifacts.Delete(art.StoragePath); err != nil {
-			log.Error("remove artifact file %q: %v", art.StoragePath, err)
-			// go on
-		}
-	}
-
-	return nil
-=======
 	return unit.LoadUnitConfig()
->>>>>>> 49b98e45
 }
 
 type repoChecker struct {
