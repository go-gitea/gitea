--- conflicted
+++ resolved
@@ -378,123 +378,9 @@
 	return users, nil
 }
 
-<<<<<<< HEAD
-// DescriptionHTML does special handles to description and return HTML string.
-func (repo *Repository) DescriptionHTML(ctx context.Context) template.HTML {
-	desc, err := markup.RenderDescriptionHTML(&markup.RenderContext{
-		Ctx:       ctx,
-		URLPrefix: repo.HTMLURL(),
-		Metas:     repo.ComposeMetas(),
-	}, repo.Description)
-	if err != nil {
-		log.Error("Failed to render description for %s (ID: %d): %v", repo.Name, repo.ID, err)
-		return template.HTML(markup.Sanitize(repo.Description))
-	}
-	return template.HTML(markup.Sanitize(string(desc)))
-}
-
-// ReadBy sets repo to be visited by given user.
-func (repo *Repository) ReadBy(userID int64) error {
-	return setRepoNotificationStatusReadIfUnread(db.GetEngine(db.DefaultContext), userID, repo.ID)
-}
-
-func isRepositoryExist(e db.Engine, u *user_model.User, repoName string) (bool, error) {
-	has, err := e.Get(&Repository{
-		OwnerID:   u.ID,
-		LowerName: strings.ToLower(repoName),
-	})
-	if err != nil {
-		return false, err
-	}
-	isDir, err := util.IsDir(RepoPath(u.Name, repoName))
-	return has && isDir, err
-}
-
-// IsRepositoryExist returns true if the repository with given name under user has already existed.
-func IsRepositoryExist(u *user_model.User, repoName string) (bool, error) {
-	return isRepositoryExist(db.GetEngine(db.DefaultContext), u, repoName)
-}
-
-// CloneLink represents different types of clone URLs of repository.
-type CloneLink struct {
-	SSH   string
-	HTTPS string
-	Git   string
-}
-
-// ComposeHTTPSCloneURL returns HTTPS clone URL based on given owner and repository name.
-func ComposeHTTPSCloneURL(owner, repo string) string {
-	return fmt.Sprintf("%s%s/%s.git", setting.AppURL, url.PathEscape(owner), url.PathEscape(repo))
-}
-
-func (repo *Repository) cloneLink(isWiki bool) *CloneLink {
-	repoName := repo.Name
-	if isWiki {
-		repoName += ".wiki"
-	}
-
-	sshUser := setting.RunUser
-	if setting.SSH.StartBuiltinServer {
-		sshUser = setting.SSH.BuiltinServerUser
-	}
-
-	cl := new(CloneLink)
-
-	// if we have a ipv6 literal we need to put brackets around it
-	// for the git cloning to work.
-	sshDomain := setting.SSH.Domain
-	ip := net.ParseIP(setting.SSH.Domain)
-	if ip != nil && ip.To4() == nil {
-		sshDomain = "[" + setting.SSH.Domain + "]"
-	}
-
-	if setting.SSH.Port != 22 {
-		cl.SSH = fmt.Sprintf("ssh://%s@%s/%s/%s.git", sshUser, net.JoinHostPort(setting.SSH.Domain, strconv.Itoa(setting.SSH.Port)), url.PathEscape(repo.OwnerName), url.PathEscape(repoName))
-	} else if setting.Repository.UseCompatSSHURI {
-		cl.SSH = fmt.Sprintf("ssh://%s@%s/%s/%s.git", sshUser, sshDomain, url.PathEscape(repo.OwnerName), url.PathEscape(repoName))
-	} else {
-		cl.SSH = fmt.Sprintf("%s@%s:%s/%s.git", sshUser, sshDomain, url.PathEscape(repo.OwnerName), url.PathEscape(repoName))
-	}
-	cl.HTTPS = ComposeHTTPSCloneURL(repo.OwnerName, repoName)
-	return cl
-}
-
-// CloneLink returns clone URLs of repository.
-func (repo *Repository) CloneLink() (cl *CloneLink) {
-	return repo.cloneLink(false)
-}
-
-// CheckCreateRepository check if could created a repository
-func CheckCreateRepository(doer, u *user_model.User, name string, overwriteOrAdopt bool) error {
-	if !doer.CanCreateRepo() {
-		return ErrReachLimitOfRepo{u.MaxRepoCreation}
-	}
-
-	if err := IsUsableRepoName(name); err != nil {
-		return err
-	}
-
-	has, err := isRepositoryExist(db.GetEngine(db.DefaultContext), u, name)
-	if err != nil {
-		return fmt.Errorf("IsRepositoryExist: %v", err)
-	} else if has {
-		return ErrRepoAlreadyExist{u.Name, name}
-	}
-
-	isExist, err := util.IsExist(RepoPath(u.Name, name))
-	if err != nil {
-		log.Error("Unable to check if %s exists. Error: %v", RepoPath(u.Name, name), err)
-		return err
-	}
-	if !overwriteOrAdopt && isExist {
-		return ErrRepoFilesAlreadyExist{u.Name, name}
-	}
-	return nil
-=======
 // SetRepoReadBy sets repo to be visited by given user.
 func SetRepoReadBy(repoID, userID int64) error {
 	return setRepoNotificationStatusReadIfUnread(db.GetEngine(db.DefaultContext), userID, repoID)
->>>>>>> 39eb8244
 }
 
 // CreateRepoOptions contains the create repository options
