--- conflicted
+++ resolved
@@ -177,32 +177,25 @@
 	return users, nil
 }
 
-<<<<<<< HEAD
-func (repo *Repository) getIssueAuthors(e Engine, lim int, keyword string) (authors []*User, err error) {
+func getRepoIssueAuthors(ctx context.Context, repoID int64, lim int, keyword string) (authors []*user_model.User, err error) {
 	var authorIDs []int64
-	if err = e.SQL("SELECT user.id FROM issue,user WHERE user.id = issue.poster_id AND issue.repo_id = ? AND user.name LIKE '%"+keyword+"%' GROUP BY user.id ORDER BY user.id", repo.ID).
+	if err = db.GetEngine(ctx).SQL("SELECT user.id FROM issue,user WHERE user.id = issue.poster_id AND issue.repo_id = ? AND user.name LIKE '%"+keyword+"%' GROUP BY user.id ORDER BY user.id", repoID).
 		Limit(lim, 0).Find(&authorIDs); err != nil {
 		return nil, err
 	}
-	return GetUsersByIDs(authorIDs)
-}
-
-// GetIssueAuthors return the first 15 users who have created an issue in this repo
+	return user_model.GetUsersByIDs(ctx, authorIDs)
+}
+
+// GetRepoIssueAuthors return the first 15 users who have created an issue in this repo
 // the users can be specified by a keyword
-func (repo *Repository) GetIssueAuthors(keyword string) ([]*User, error) {
-	return repo.getIssueAuthors(x, 15, keyword)
-}
-
-// GetAssignees returns all users that have write access and can be assigned to issues
-// of the repository,
-func (repo *Repository) GetAssignees() ([]*User, error) {
-	return repo.getAssignees(x)
-=======
+func GetRepoIssueAuthors(repo *repo_model.Repository, keyword string) ([]*user_model.User, error) {
+	return getRepoIssueAuthors(db.DefaultContext, repo.ID, 15, keyword)
+}
+
 // GetRepoAssignees returns all users that have write access and can be assigned to issues
 // of the repository,
-func GetRepoAssignees(repo *repo_model.Repository) (_ []*user_model.User, err error) {
+func GetRepoAssignees(repo *repo_model.Repository) ([]*user_model.User, error) {
 	return getRepoAssignees(db.DefaultContext, repo)
->>>>>>> 165346c1
 }
 
 func getReviewers(ctx context.Context, repo *repo_model.Repository, doerID, posterID int64) ([]*user_model.User, error) {
