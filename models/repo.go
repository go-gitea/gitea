// Copyright 2014 The Gogs Authors. All rights reserved.
// Copyright 2017 The Gitea Authors. All rights reserved.
// Use of this source code is governed by a MIT-style
// license that can be found in the LICENSE file.

package models

import (
	"context"
	"fmt"
	"strconv"

	_ "image/jpeg" // Needed for jpeg support

	admin_model "code.gitea.io/gitea/models/admin"
	asymkey_model "code.gitea.io/gitea/models/asymkey"
	"code.gitea.io/gitea/models/db"
	issues_model "code.gitea.io/gitea/models/issues"
	"code.gitea.io/gitea/models/organization"
	"code.gitea.io/gitea/models/perm"
	access_model "code.gitea.io/gitea/models/perm/access"
	project_model "code.gitea.io/gitea/models/project"
	repo_model "code.gitea.io/gitea/models/repo"
	"code.gitea.io/gitea/models/unit"
	user_model "code.gitea.io/gitea/models/user"
	"code.gitea.io/gitea/models/webhook"
	"code.gitea.io/gitea/modules/lfs"
	"code.gitea.io/gitea/modules/log"
	"code.gitea.io/gitea/modules/setting"
	"code.gitea.io/gitea/modules/storage"
	api "code.gitea.io/gitea/modules/structs"
	"code.gitea.io/gitea/modules/util"

	"xorm.io/builder"
)

// ItemsPerPage maximum items per page in forks, watchers and stars of a repo
var ItemsPerPage = 40

// NewRepoContext creates a new repository context
func NewRepoContext() {
	unit.LoadUnitConfig()
}

// CheckRepoUnitUser check whether user could visit the unit of this repository
func CheckRepoUnitUser(ctx context.Context, repo *repo_model.Repository, user *user_model.User, unitType unit.Type) bool {
	if user != nil && user.IsAdmin {
		return true
	}
	perm, err := access_model.GetUserRepoPermission(ctx, repo, user)
	if err != nil {
		log.Error("GetUserRepoPermission(): %v", err)
		return false
	}

	return perm.CanRead(unitType)
}

// CreateRepoOptions contains the create repository options
type CreateRepoOptions struct {
	Name           string
	Description    string
	OriginalURL    string
	GitServiceType api.GitServiceType
	Gitignores     string
	IssueLabels    string
	License        string
	Readme         string
	DefaultBranch  string
	IsPrivate      bool
	IsMirror       bool
	IsTemplate     bool
	AutoInit       bool
	Status         repo_model.RepositoryStatus
	TrustModel     repo_model.TrustModelType
	MirrorInterval string
}

// CreateRepository creates a repository for the user/organization.
func CreateRepository(ctx context.Context, doer, u *user_model.User, repo *repo_model.Repository, overwriteOrAdopt bool) (err error) {
	if err = repo_model.IsUsableRepoName(repo.Name); err != nil {
		return err
	}

	has, err := repo_model.IsRepositoryExist(ctx, u, repo.Name)
	if err != nil {
		return fmt.Errorf("IsRepositoryExist: %v", err)
	} else if has {
		return repo_model.ErrRepoAlreadyExist{
			Uname: u.Name,
			Name:  repo.Name,
		}
	}

	repoPath := repo_model.RepoPath(u.Name, repo.Name)
	isExist, err := util.IsExist(repoPath)
	if err != nil {
		log.Error("Unable to check if %s exists. Error: %v", repoPath, err)
		return err
	}
	if !overwriteOrAdopt && isExist {
		log.Error("Files already exist in %s and we are not going to adopt or delete.", repoPath)
		return repo_model.ErrRepoFilesAlreadyExist{
			Uname: u.Name,
			Name:  repo.Name,
		}
	}

	if err = db.Insert(ctx, repo); err != nil {
		return err
	}
	if err = repo_model.DeleteRedirect(ctx, u.ID, repo.Name); err != nil {
		return err
	}

	// insert units for repo
	units := make([]repo_model.RepoUnit, 0, len(unit.DefaultRepoUnits))
	for _, tp := range unit.DefaultRepoUnits {
		if tp == unit.TypeIssues {
			units = append(units, repo_model.RepoUnit{
				RepoID: repo.ID,
				Type:   tp,
				Config: &repo_model.IssuesConfig{
					EnableTimetracker:                setting.Service.DefaultEnableTimetracking,
					AllowOnlyContributorsToTrackTime: setting.Service.DefaultAllowOnlyContributorsToTrackTime,
					EnableDependencies:               setting.Service.DefaultEnableDependencies,
				},
			})
		} else if tp == unit.TypePullRequests {
			units = append(units, repo_model.RepoUnit{
				RepoID: repo.ID,
				Type:   tp,
				Config: &repo_model.PullRequestsConfig{AllowMerge: true, AllowRebase: true, AllowRebaseMerge: true, AllowSquash: true, DefaultMergeStyle: repo_model.MergeStyle(setting.Repository.PullRequest.DefaultMergeStyle), AllowRebaseUpdate: true},
			})
		} else {
			units = append(units, repo_model.RepoUnit{
				RepoID: repo.ID,
				Type:   tp,
			})
		}
	}

	if err = db.Insert(ctx, units); err != nil {
		return err
	}

	// Remember visibility preference.
	u.LastRepoVisibility = repo.IsPrivate
	if err = user_model.UpdateUserCols(ctx, u, "last_repo_visibility"); err != nil {
		return fmt.Errorf("updateUser: %v", err)
	}

	if _, err = db.GetEngine(ctx).Incr("num_repos").ID(u.ID).Update(new(user_model.User)); err != nil {
		return fmt.Errorf("increment user total_repos: %v", err)
	}
	u.NumRepos++

	// Give access to all members in teams with access to all repositories.
	if u.IsOrganization() {
		teams, err := organization.FindOrgTeams(ctx, u.ID)
		if err != nil {
			return fmt.Errorf("loadTeams: %v", err)
		}
		for _, t := range teams {
			if t.IncludesAllRepositories {
				if err := addRepository(ctx, t, repo); err != nil {
					return fmt.Errorf("addRepository: %v", err)
				}
			}
		}

		if isAdmin, err := access_model.IsUserRepoAdmin(ctx, repo, doer); err != nil {
			return fmt.Errorf("IsUserRepoAdminCtx: %v", err)
		} else if !isAdmin {
			// Make creator repo admin if it wasn't assigned automatically
			if err = addCollaborator(ctx, repo, doer); err != nil {
				return fmt.Errorf("AddCollaborator: %v", err)
			}
			if err = repo_model.ChangeCollaborationAccessModeCtx(ctx, repo, doer.ID, perm.AccessModeAdmin); err != nil {
				return fmt.Errorf("ChangeCollaborationAccessMode: %v", err)
			}
		}
	} else if err = access_model.RecalculateAccesses(ctx, repo); err != nil {
		// Organization automatically called this in addRepository method.
		return fmt.Errorf("recalculateAccesses: %v", err)
	}

	if setting.Service.AutoWatchNewRepos {
		if err = repo_model.WatchRepo(ctx, doer.ID, repo.ID, true); err != nil {
			return fmt.Errorf("watchRepo: %v", err)
		}
	}

	if err = webhook.CopyDefaultWebhooksToRepo(ctx, repo.ID); err != nil {
		return fmt.Errorf("copyDefaultWebhooksToRepo: %v", err)
	}

	return nil
}

<<<<<<< HEAD
// CheckDaemonExportOK creates/removes git-daemon-export-ok for git-daemon...
func CheckDaemonExportOK(ctx context.Context, repo *repo_model.Repository) error {
	if err := repo.GetOwner(ctx); err != nil {
		return err
	}

	// Create/Remove git-daemon-export-ok for git-daemon...
	daemonExportFile := path.Join(repo.RepoPath(), `git-daemon-export-ok`)

	isExist, err := util.IsExist(daemonExportFile)
	if err != nil {
		log.Error("Unable to check if %s exists. Error: %v", daemonExportFile, err)
		return err
	}

	isPublic := !repo.IsPrivate && repo.Owner.Visibility == api.VisibleTypePublic
	if !isPublic && isExist {
		if err = util.Remove(daemonExportFile); err != nil {
			log.Error("Failed to remove %s: %v", daemonExportFile, err)
		}
	} else if isPublic && !isExist {
		if f, err := os.Create(daemonExportFile); err != nil {
			log.Error("Failed to create %s: %v", daemonExportFile, err)
		} else {
			f.Close()
		}
	}

	return nil
}

// IncrementRepoForkNum increment repository fork number
func IncrementRepoForkNum(ctx context.Context, repoID int64) error {
	_, err := db.GetEngine(ctx).Exec("UPDATE `repository` SET num_forks=num_forks+1 WHERE id=?", repoID)
	return err
}

// DecrementRepoForkNum decrement repository fork number
func DecrementRepoForkNum(ctx context.Context, repoID int64) error {
	_, err := db.GetEngine(ctx).Exec("UPDATE `repository` SET num_forks=num_forks-1 WHERE id=?", repoID)
	return err
}

// UpdateRepositoryCtx updates a repository with db context
func UpdateRepositoryCtx(ctx context.Context, repo *repo_model.Repository, visibilityChanged bool) (err error) {
	repo.LowerName = strings.ToLower(repo.Name)

	if utf8.RuneCountInString(repo.Description) > 255 {
		repo.Description = string([]rune(repo.Description)[:255])
	}
	if utf8.RuneCountInString(repo.Website) > 255 {
		repo.Website = string([]rune(repo.Website)[:255])
	}

	e := db.GetEngine(ctx)

	if _, err = e.ID(repo.ID).AllCols().Update(repo); err != nil {
		return fmt.Errorf("update: %v", err)
	}

	if err = UpdateRepoSize(ctx, repo); err != nil {
		log.Error("Failed to update size for repository: %v", err)
	}

	if visibilityChanged {
		if err = repo.GetOwner(ctx); err != nil {
			return fmt.Errorf("getOwner: %v", err)
		}
		if repo.Owner.IsOrganization() {
			// Organization repository need to recalculate access table when visibility is changed.
			if err = access_model.RecalculateTeamAccesses(ctx, repo, 0); err != nil {
				return fmt.Errorf("recalculateTeamAccesses: %v", err)
			}
		}

		// If repo has become private, we need to set its actions to private.
		if repo.IsPrivate {
			_, err = e.Where("repo_id = ?", repo.ID).Cols("is_private").Update(&Action{
				IsPrivate: true,
			})
			if err != nil {
				return err
			}

			if err = repo_model.ZeroStarRepo(ctx, repo.ID); err != nil {
				return err
			}
		}

		// Create/Remove git-daemon-export-ok for git-daemon...
		if err := CheckDaemonExportOK(ctx, repo); err != nil {
			return err
		}

		forkRepos, err := repo_model.GetRepositoriesByForkID(ctx, repo.ID)
		if err != nil {
			return fmt.Errorf("GetRepositoriesByForkID: %v", err)
		}
		for i := range forkRepos {
			forkRepos[i].IsPrivate = repo.IsPrivate || repo.Owner.Visibility == api.VisibleTypePrivate
			if err = UpdateRepositoryCtx(ctx, forkRepos[i], true); err != nil {
				return fmt.Errorf("updateRepository[%d]: %v", forkRepos[i].ID, err)
			}
		}
	}

	return nil
}

// UpdateRepository updates a repository
func UpdateRepository(repo *repo_model.Repository, visibilityChanged bool) (err error) {
	ctx, committer, err := db.TxContext()
	if err != nil {
		return err
	}
	defer committer.Close()

	if err = UpdateRepositoryCtx(ctx, repo, visibilityChanged); err != nil {
		return fmt.Errorf("updateRepository: %v", err)
	}

	return committer.Commit()
}

=======
>>>>>>> 3d9c02a1
// DeleteRepository deletes a repository for a user or organization.
// make sure if you call this func to close open sessions (sqlite will otherwise get a deadlock)
func DeleteRepository(doer *user_model.User, uid, repoID int64) error {
	ctx, committer, err := db.TxContext()
	if err != nil {
		return err
	}
	defer committer.Close()
	sess := db.GetEngine(ctx)

	// In case is a organization.
	org, err := user_model.GetUserByIDCtx(ctx, uid)
	if err != nil {
		return err
	}

	repo := &repo_model.Repository{OwnerID: uid}
	has, err := sess.ID(repoID).Get(repo)
	if err != nil {
		return err
	} else if !has {
		return repo_model.ErrRepoNotExist{
			ID:        repoID,
			UID:       uid,
			OwnerName: "",
			Name:      "",
		}
	}

	// Delete Deploy Keys
	deployKeys, err := asymkey_model.ListDeployKeys(ctx, &asymkey_model.ListDeployKeysOptions{RepoID: repoID})
	if err != nil {
		return fmt.Errorf("listDeployKeys: %v", err)
	}
	needRewriteKeysFile := len(deployKeys) > 0
	for _, dKey := range deployKeys {
		if err := DeleteDeployKey(ctx, doer, dKey.ID); err != nil {
			return fmt.Errorf("deleteDeployKeys: %v", err)
		}
	}

	if cnt, err := sess.ID(repoID).Delete(&repo_model.Repository{}); err != nil {
		return err
	} else if cnt != 1 {
		return repo_model.ErrRepoNotExist{
			ID:        repoID,
			UID:       uid,
			OwnerName: "",
			Name:      "",
		}
	}

	if org.IsOrganization() {
		teams, err := organization.FindOrgTeams(ctx, org.ID)
		if err != nil {
			return err
		}
		for _, t := range teams {
			if !organization.HasTeamRepo(ctx, t.OrgID, t.ID, repoID) {
				continue
			} else if err = removeRepository(ctx, t, repo, false); err != nil {
				return err
			}
		}
	}

	attachments := make([]*repo_model.Attachment, 0, 20)
	if err = sess.Join("INNER", "`release`", "`release`.id = `attachment`.release_id").
		Where("`release`.repo_id = ?", repoID).
		Find(&attachments); err != nil {
		return err
	}
	releaseAttachments := make([]string, 0, len(attachments))
	for i := 0; i < len(attachments); i++ {
		releaseAttachments = append(releaseAttachments, attachments[i].RelativePath())
	}

	if _, err := db.Exec(ctx, "UPDATE `user` SET num_stars=num_stars-1 WHERE id IN (SELECT `uid` FROM `star` WHERE repo_id = ?)", repo.ID); err != nil {
		return err
	}

	if err := db.DeleteBeans(ctx,
		&access_model.Access{RepoID: repo.ID},
		&Action{RepoID: repo.ID},
		&repo_model.Collaboration{RepoID: repoID},
		&Comment{RefRepoID: repoID},
		&CommitStatus{RepoID: repoID},
		&DeletedBranch{RepoID: repoID},
		&webhook.HookTask{RepoID: repoID},
		&LFSLock{RepoID: repoID},
		&repo_model.LanguageStat{RepoID: repoID},
		&issues_model.Milestone{RepoID: repoID},
		&repo_model.Mirror{RepoID: repoID},
		&Notification{RepoID: repoID},
		&ProtectedBranch{RepoID: repoID},
		&ProtectedTag{RepoID: repoID},
		&repo_model.PushMirror{RepoID: repoID},
		&Release{RepoID: repoID},
		&repo_model.RepoIndexerStatus{RepoID: repoID},
		&repo_model.Redirect{RedirectRepoID: repoID},
		&repo_model.RepoUnit{RepoID: repoID},
		&repo_model.Star{RepoID: repoID},
		&Task{RepoID: repoID},
		&repo_model.Watch{RepoID: repoID},
		&webhook.Webhook{RepoID: repoID},
	); err != nil {
		return fmt.Errorf("deleteBeans: %v", err)
	}

	// Delete Labels and related objects
	if err := deleteLabelsByRepoID(ctx, repoID); err != nil {
		return err
	}

	// Delete Pulls and related objects
	if err := deletePullsByBaseRepoID(ctx, repoID); err != nil {
		return err
	}

	// Delete Issues and related objects
	var attachmentPaths []string
	if attachmentPaths, err = deleteIssuesByRepoID(ctx, repoID); err != nil {
		return err
	}

	// Delete issue index
	if err := db.DeleteResouceIndex(ctx, "issue_index", repoID); err != nil {
		return err
	}

	if repo.IsFork {
		if _, err := db.Exec(ctx, "UPDATE `repository` SET num_forks=num_forks-1 WHERE id=?", repo.ForkID); err != nil {
			return fmt.Errorf("decrease fork count: %v", err)
		}
	}

	if _, err := db.Exec(ctx, "UPDATE `user` SET num_repos=num_repos-1 WHERE id=?", uid); err != nil {
		return err
	}

	if len(repo.Topics) > 0 {
		if err := repo_model.RemoveTopicsFromRepo(ctx, repo.ID); err != nil {
			return err
		}
	}

	projects, _, err := project_model.GetProjects(ctx, project_model.SearchOptions{
		RepoID: repoID,
	})
	if err != nil {
		return fmt.Errorf("get projects: %v", err)
	}
	for i := range projects {
		if err := project_model.DeleteProjectByIDCtx(ctx, projects[i].ID); err != nil {
			return fmt.Errorf("delete project [%d]: %v", projects[i].ID, err)
		}
	}

	// Remove LFS objects
	var lfsObjects []*LFSMetaObject
	if err = sess.Where("repository_id=?", repoID).Find(&lfsObjects); err != nil {
		return err
	}

	lfsPaths := make([]string, 0, len(lfsObjects))
	for _, v := range lfsObjects {
		count, err := db.CountByBean(ctx, &LFSMetaObject{Pointer: lfs.Pointer{Oid: v.Oid}})
		if err != nil {
			return err
		}
		if count > 1 {
			continue
		}

		lfsPaths = append(lfsPaths, v.RelativePath())
	}

	if _, err := db.DeleteByBean(ctx, &LFSMetaObject{RepositoryID: repoID}); err != nil {
		return err
	}

	// Remove archives
	var archives []*repo_model.RepoArchiver
	if err = sess.Where("repo_id=?", repoID).Find(&archives); err != nil {
		return err
	}

	archivePaths := make([]string, 0, len(archives))
	for _, v := range archives {
		p, _ := v.RelativePath()
		archivePaths = append(archivePaths, p)
	}

	if _, err := db.DeleteByBean(ctx, &repo_model.RepoArchiver{RepoID: repoID}); err != nil {
		return err
	}

	if repo.NumForks > 0 {
		if _, err = sess.Exec("UPDATE `repository` SET fork_id=0,is_fork=? WHERE fork_id=?", false, repo.ID); err != nil {
			log.Error("reset 'fork_id' and 'is_fork': %v", err)
		}
	}

	// Get all attachments with both issue_id and release_id are zero
	var newAttachments []*repo_model.Attachment
	if err := sess.Where(builder.Eq{
		"repo_id":    repo.ID,
		"issue_id":   0,
		"release_id": 0,
	}).Find(&newAttachments); err != nil {
		return err
	}

	newAttachmentPaths := make([]string, 0, len(newAttachments))
	for _, attach := range newAttachments {
		newAttachmentPaths = append(newAttachmentPaths, attach.RelativePath())
	}

	if _, err := sess.Where("repo_id=?", repo.ID).Delete(new(repo_model.Attachment)); err != nil {
		return err
	}

	if err = committer.Commit(); err != nil {
		return err
	}

	committer.Close()

	if needRewriteKeysFile {
		if err := asymkey_model.RewriteAllPublicKeys(); err != nil {
			log.Error("RewriteAllPublicKeys failed: %v", err)
		}
	}

	// We should always delete the files after the database transaction succeed. If
	// we delete the file but the database rollback, the repository will be broken.

	// Remove repository files.
	repoPath := repo.RepoPath()
	admin_model.RemoveAllWithNotice(db.DefaultContext, "Delete repository files", repoPath)

	// Remove wiki files
	if repo.HasWiki() {
		admin_model.RemoveAllWithNotice(db.DefaultContext, "Delete repository wiki", repo.WikiPath())
	}

	// Remove archives
	for _, archive := range archivePaths {
		admin_model.RemoveStorageWithNotice(db.DefaultContext, storage.RepoArchives, "Delete repo archive file", archive)
	}

	// Remove lfs objects
	for _, lfsObj := range lfsPaths {
		admin_model.RemoveStorageWithNotice(db.DefaultContext, storage.LFS, "Delete orphaned LFS file", lfsObj)
	}

	// Remove issue attachment files.
	for _, attachment := range attachmentPaths {
		admin_model.RemoveStorageWithNotice(db.DefaultContext, storage.Attachments, "Delete issue attachment", attachment)
	}

	// Remove release attachment files.
	for _, releaseAttachment := range releaseAttachments {
		admin_model.RemoveStorageWithNotice(db.DefaultContext, storage.Attachments, "Delete release attachment", releaseAttachment)
	}

	// Remove attachment with no issue_id and release_id.
	for _, newAttachment := range newAttachmentPaths {
		admin_model.RemoveStorageWithNotice(db.DefaultContext, storage.Attachments, "Delete issue attachment", newAttachment)
	}

	if len(repo.Avatar) > 0 {
		if err := storage.RepoAvatars.Delete(repo.CustomAvatarRelativePath()); err != nil {
			return fmt.Errorf("Failed to remove %s: %v", repo.Avatar, err)
		}
	}

	return nil
}

type repoChecker struct {
	querySQL   func(ctx context.Context) ([]map[string][]byte, error)
	correctSQL func(ctx context.Context, id int64) error
	desc       string
}

func repoStatsCheck(ctx context.Context, checker *repoChecker) {
	results, err := checker.querySQL(ctx)
	if err != nil {
		log.Error("Select %s: %v", checker.desc, err)
		return
	}
	for _, result := range results {
		id, _ := strconv.ParseInt(string(result["id"]), 10, 64)
		select {
		case <-ctx.Done():
			log.Warn("CheckRepoStats: Cancelled before checking %s for with id=%d", checker.desc, id)
			return
		default:
		}
		log.Trace("Updating %s: %d", checker.desc, id)
		err = checker.correctSQL(ctx, id)
		if err != nil {
			log.Error("Update %s[%d]: %v", checker.desc, id, err)
		}
	}
}

func StatsCorrectSQL(ctx context.Context, sql string, id int64) error {
	_, err := db.GetEngine(ctx).Exec(sql, id, id)
	return err
}

func repoStatsCorrectNumWatches(ctx context.Context, id int64) error {
	return StatsCorrectSQL(ctx, "UPDATE `repository` SET num_watches=(SELECT COUNT(*) FROM `watch` WHERE repo_id=? AND mode<>2) WHERE id=?", id)
}

func repoStatsCorrectNumStars(ctx context.Context, id int64) error {
	return StatsCorrectSQL(ctx, "UPDATE `repository` SET num_stars=(SELECT COUNT(*) FROM `star` WHERE repo_id=?) WHERE id=?", id)
}

func labelStatsCorrectNumIssues(ctx context.Context, id int64) error {
	return StatsCorrectSQL(ctx, "UPDATE `label` SET num_issues=(SELECT COUNT(*) FROM `issue_label` WHERE label_id=?) WHERE id=?", id)
}

func labelStatsCorrectNumIssuesRepo(ctx context.Context, id int64) error {
	_, err := db.GetEngine(ctx).Exec("UPDATE `label` SET num_issues=(SELECT COUNT(*) FROM `issue_label` WHERE label_id=id) WHERE repo_id=?", id)
	return err
}

func labelStatsCorrectNumClosedIssues(ctx context.Context, id int64) error {
	_, err := db.GetEngine(ctx).Exec("UPDATE `label` SET num_closed_issues=(SELECT COUNT(*) FROM `issue_label`,`issue` WHERE `issue_label`.label_id=`label`.id AND `issue_label`.issue_id=`issue`.id AND `issue`.is_closed=?) WHERE `label`.id=?", true, id)
	return err
}

func labelStatsCorrectNumClosedIssuesRepo(ctx context.Context, id int64) error {
	_, err := db.GetEngine(ctx).Exec("UPDATE `label` SET num_closed_issues=(SELECT COUNT(*) FROM `issue_label`,`issue` WHERE `issue_label`.label_id=`label`.id AND `issue_label`.issue_id=`issue`.id AND `issue`.is_closed=?) WHERE `label`.repo_id=?", true, id)
	return err
}

var milestoneStatsQueryNumIssues = "SELECT `milestone`.id FROM `milestone` WHERE `milestone`.num_closed_issues!=(SELECT COUNT(*) FROM `issue` WHERE `issue`.milestone_id=`milestone`.id AND `issue`.is_closed=?) OR `milestone`.num_issues!=(SELECT COUNT(*) FROM `issue` WHERE `issue`.milestone_id=`milestone`.id)"

func milestoneStatsCorrectNumIssuesRepo(ctx context.Context, id int64) error {
	e := db.GetEngine(ctx)
	results, err := e.Query(milestoneStatsQueryNumIssues+" AND `milestone`.repo_id = ?", true, id)
	if err != nil {
		return err
	}
	for _, result := range results {
		id, _ := strconv.ParseInt(string(result["id"]), 10, 64)
		err = issues_model.UpdateMilestoneCounters(ctx, id)
		if err != nil {
			return err
		}
	}
	return nil
}

func userStatsCorrectNumRepos(ctx context.Context, id int64) error {
	return StatsCorrectSQL(ctx, "UPDATE `user` SET num_repos=(SELECT COUNT(*) FROM `repository` WHERE owner_id=?) WHERE id=?", id)
}

func repoStatsCorrectIssueNumComments(ctx context.Context, id int64) error {
	return StatsCorrectSQL(ctx, "UPDATE `issue` SET num_comments=(SELECT COUNT(*) FROM `comment` WHERE issue_id=? AND type=0) WHERE id=?", id)
}

func repoStatsCorrectNumIssues(ctx context.Context, id int64) error {
	return repoStatsCorrectNum(ctx, id, false, "num_issues")
}

func repoStatsCorrectNumPulls(ctx context.Context, id int64) error {
	return repoStatsCorrectNum(ctx, id, true, "num_pulls")
}

func repoStatsCorrectNum(ctx context.Context, id int64, isPull bool, field string) error {
	_, err := db.GetEngine(ctx).Exec("UPDATE `repository` SET "+field+"=(SELECT COUNT(*) FROM `issue` WHERE repo_id=? AND is_pull=?) WHERE id=?", id, isPull, id)
	return err
}

func repoStatsCorrectNumClosedIssues(ctx context.Context, id int64) error {
	return repoStatsCorrectNumClosed(ctx, id, false, "num_closed_issues")
}

func repoStatsCorrectNumClosedPulls(ctx context.Context, id int64) error {
	return repoStatsCorrectNumClosed(ctx, id, true, "num_closed_pulls")
}

func repoStatsCorrectNumClosed(ctx context.Context, id int64, isPull bool, field string) error {
	_, err := db.GetEngine(ctx).Exec("UPDATE `repository` SET "+field+"=(SELECT COUNT(*) FROM `issue` WHERE repo_id=? AND is_closed=? AND is_pull=?) WHERE id=?", id, true, isPull, id)
	return err
}

func statsQuery(args ...interface{}) func(context.Context) ([]map[string][]byte, error) {
	return func(ctx context.Context) ([]map[string][]byte, error) {
		return db.GetEngine(ctx).Query(args...)
	}
}

// CheckRepoStats checks the repository stats
func CheckRepoStats(ctx context.Context) error {
	log.Trace("Doing: CheckRepoStats")

	checkers := []*repoChecker{
		// Repository.NumWatches
		{
			statsQuery("SELECT repo.id FROM `repository` repo WHERE repo.num_watches!=(SELECT COUNT(*) FROM `watch` WHERE repo_id=repo.id AND mode<>2)"),
			repoStatsCorrectNumWatches,
			"repository count 'num_watches'",
		},
		// Repository.NumStars
		{
			statsQuery("SELECT repo.id FROM `repository` repo WHERE repo.num_stars!=(SELECT COUNT(*) FROM `star` WHERE repo_id=repo.id)"),
			repoStatsCorrectNumStars,
			"repository count 'num_stars'",
		},
		// Repository.NumClosedIssues
		{
			statsQuery("SELECT repo.id FROM `repository` repo WHERE repo.num_closed_issues!=(SELECT COUNT(*) FROM `issue` WHERE repo_id=repo.id AND is_closed=? AND is_pull=?)", true, false),
			repoStatsCorrectNumClosedIssues,
			"repository count 'num_closed_issues'",
		},
		// Repository.NumClosedPulls
		{
			statsQuery("SELECT repo.id FROM `repository` repo WHERE repo.num_closed_issues!=(SELECT COUNT(*) FROM `issue` WHERE repo_id=repo.id AND is_closed=? AND is_pull=?)", true, true),
			repoStatsCorrectNumClosedPulls,
			"repository count 'num_closed_pulls'",
		},
		// Label.NumIssues
		{
			statsQuery("SELECT label.id FROM `label` WHERE label.num_issues!=(SELECT COUNT(*) FROM `issue_label` WHERE label_id=label.id)"),
			labelStatsCorrectNumIssues,
			"label count 'num_issues'",
		},
		// Label.NumClosedIssues
		{
			statsQuery("SELECT `label`.id FROM `label` WHERE `label`.num_closed_issues!=(SELECT COUNT(*) FROM `issue_label`,`issue` WHERE `issue_label`.label_id=`label`.id AND `issue_label`.issue_id=`issue`.id AND `issue`.is_closed=?)", true),
			labelStatsCorrectNumClosedIssues,
			"label count 'num_closed_issues'",
		},
		// Milestone.Num{,Closed}Issues
		{
			statsQuery(milestoneStatsQueryNumIssues, true),
			issues_model.UpdateMilestoneCounters,
			"milestone count 'num_closed_issues' and 'num_issues'",
		},
		// User.NumRepos
		{
			statsQuery("SELECT `user`.id FROM `user` WHERE `user`.num_repos!=(SELECT COUNT(*) FROM `repository` WHERE owner_id=`user`.id)"),
			userStatsCorrectNumRepos,
			"user count 'num_repos'",
		},
		// Issue.NumComments
		{
			statsQuery("SELECT `issue`.id FROM `issue` WHERE `issue`.num_comments!=(SELECT COUNT(*) FROM `comment` WHERE issue_id=`issue`.id AND type=0)"),
			repoStatsCorrectIssueNumComments,
			"issue count 'num_comments'",
		},
	}
	for _, checker := range checkers {
		select {
		case <-ctx.Done():
			log.Warn("CheckRepoStats: Cancelled before %s", checker.desc)
			return db.ErrCancelledf("before checking %s", checker.desc)
		default:
			repoStatsCheck(ctx, checker)
		}
	}

	// FIXME: use checker when stop supporting old fork repo format.
	// ***** START: Repository.NumForks *****
	e := db.GetEngine(ctx)
	results, err := e.Query("SELECT repo.id FROM `repository` repo WHERE repo.num_forks!=(SELECT COUNT(*) FROM `repository` WHERE fork_id=repo.id)")
	if err != nil {
		log.Error("Select repository count 'num_forks': %v", err)
	} else {
		for _, result := range results {
			id, _ := strconv.ParseInt(string(result["id"]), 10, 64)
			select {
			case <-ctx.Done():
				log.Warn("CheckRepoStats: Cancelled")
				return db.ErrCancelledf("during repository count 'num_fork' for repo ID %d", id)
			default:
			}
			log.Trace("Updating repository count 'num_forks': %d", id)

			repo, err := repo_model.GetRepositoryByID(id)
			if err != nil {
				log.Error("repo_model.GetRepositoryByID[%d]: %v", id, err)
				continue
			}

			rawResult, err := e.Query("SELECT COUNT(*) FROM `repository` WHERE fork_id=?", repo.ID)
			if err != nil {
				log.Error("Select count of forks[%d]: %v", repo.ID, err)
				continue
			}
			repo.NumForks = int(parseCountResult(rawResult))

			if _, err = e.ID(repo.ID).Cols("num_forks").Update(repo); err != nil {
				log.Error("UpdateRepository[%d]: %v", id, err)
				continue
			}
		}
	}
	// ***** END: Repository.NumForks *****
	return nil
}

func UpdateRepoStats(ctx context.Context, id int64) error {
	var err error

	for _, f := range []func(ctx context.Context, id int64) error{
		repoStatsCorrectNumWatches,
		repoStatsCorrectNumStars,
		repoStatsCorrectNumIssues,
		repoStatsCorrectNumPulls,
		repoStatsCorrectNumClosedIssues,
		repoStatsCorrectNumClosedPulls,
		labelStatsCorrectNumIssuesRepo,
		labelStatsCorrectNumClosedIssuesRepo,
		milestoneStatsCorrectNumIssuesRepo,
	} {
		err = f(ctx, id)
		if err != nil {
			return err
		}
	}
	return nil
}

func updateUserStarNumbers(users []user_model.User) error {
	ctx, committer, err := db.TxContext()
	if err != nil {
		return err
	}
	defer committer.Close()

	for _, user := range users {
		if _, err = db.Exec(ctx, "UPDATE `user` SET num_stars=(SELECT COUNT(*) FROM `star` WHERE uid=?) WHERE id=?", user.ID, user.ID); err != nil {
			return err
		}
	}

	return committer.Commit()
}

// DoctorUserStarNum recalculate Stars number for all user
func DoctorUserStarNum() (err error) {
	const batchSize = 100

	for start := 0; ; start += batchSize {
		users := make([]user_model.User, 0, batchSize)
		if err = db.GetEngine(db.DefaultContext).Limit(batchSize, start).Where("type = ?", 0).Cols("id").Find(&users); err != nil {
			return
		}
		if len(users) == 0 {
			break
		}

		if err = updateUserStarNumbers(users); err != nil {
			return
		}
	}

	log.Debug("recalculate Stars number for all user finished")

	return
}

// DeleteDeployKey delete deploy keys
func DeleteDeployKey(ctx context.Context, doer *user_model.User, id int64) error {
	key, err := asymkey_model.GetDeployKeyByID(ctx, id)
	if err != nil {
		if asymkey_model.IsErrDeployKeyNotExist(err) {
			return nil
		}
		return fmt.Errorf("GetDeployKeyByID: %v", err)
	}

	// Check if user has access to delete this key.
	if !doer.IsAdmin {
		repo, err := repo_model.GetRepositoryByIDCtx(ctx, key.RepoID)
		if err != nil {
			return fmt.Errorf("GetRepositoryByID: %v", err)
		}
		has, err := access_model.IsUserRepoAdmin(ctx, repo, doer)
		if err != nil {
			return fmt.Errorf("GetUserRepoPermission: %v", err)
		} else if !has {
			return asymkey_model.ErrKeyAccessDenied{
				UserID: doer.ID,
				KeyID:  key.ID,
				Note:   "deploy",
			}
		}
	}

	if _, err := db.DeleteByBean(ctx, &asymkey_model.DeployKey{
		ID: key.ID,
	}); err != nil {
		return fmt.Errorf("delete deploy key [%d]: %v", key.ID, err)
	}

	// Check if this is the last reference to same key content.
	has, err := asymkey_model.IsDeployKeyExistByKeyID(ctx, key.KeyID)
	if err != nil {
		return err
	} else if !has {
		if err = asymkey_model.DeletePublicKeys(ctx, key.KeyID); err != nil {
			return err
		}
	}

	return nil
}<|MERGE_RESOLUTION|>--- conflicted
+++ resolved
@@ -198,133 +198,6 @@
 	return nil
 }
 
-<<<<<<< HEAD
-// CheckDaemonExportOK creates/removes git-daemon-export-ok for git-daemon...
-func CheckDaemonExportOK(ctx context.Context, repo *repo_model.Repository) error {
-	if err := repo.GetOwner(ctx); err != nil {
-		return err
-	}
-
-	// Create/Remove git-daemon-export-ok for git-daemon...
-	daemonExportFile := path.Join(repo.RepoPath(), `git-daemon-export-ok`)
-
-	isExist, err := util.IsExist(daemonExportFile)
-	if err != nil {
-		log.Error("Unable to check if %s exists. Error: %v", daemonExportFile, err)
-		return err
-	}
-
-	isPublic := !repo.IsPrivate && repo.Owner.Visibility == api.VisibleTypePublic
-	if !isPublic && isExist {
-		if err = util.Remove(daemonExportFile); err != nil {
-			log.Error("Failed to remove %s: %v", daemonExportFile, err)
-		}
-	} else if isPublic && !isExist {
-		if f, err := os.Create(daemonExportFile); err != nil {
-			log.Error("Failed to create %s: %v", daemonExportFile, err)
-		} else {
-			f.Close()
-		}
-	}
-
-	return nil
-}
-
-// IncrementRepoForkNum increment repository fork number
-func IncrementRepoForkNum(ctx context.Context, repoID int64) error {
-	_, err := db.GetEngine(ctx).Exec("UPDATE `repository` SET num_forks=num_forks+1 WHERE id=?", repoID)
-	return err
-}
-
-// DecrementRepoForkNum decrement repository fork number
-func DecrementRepoForkNum(ctx context.Context, repoID int64) error {
-	_, err := db.GetEngine(ctx).Exec("UPDATE `repository` SET num_forks=num_forks-1 WHERE id=?", repoID)
-	return err
-}
-
-// UpdateRepositoryCtx updates a repository with db context
-func UpdateRepositoryCtx(ctx context.Context, repo *repo_model.Repository, visibilityChanged bool) (err error) {
-	repo.LowerName = strings.ToLower(repo.Name)
-
-	if utf8.RuneCountInString(repo.Description) > 255 {
-		repo.Description = string([]rune(repo.Description)[:255])
-	}
-	if utf8.RuneCountInString(repo.Website) > 255 {
-		repo.Website = string([]rune(repo.Website)[:255])
-	}
-
-	e := db.GetEngine(ctx)
-
-	if _, err = e.ID(repo.ID).AllCols().Update(repo); err != nil {
-		return fmt.Errorf("update: %v", err)
-	}
-
-	if err = UpdateRepoSize(ctx, repo); err != nil {
-		log.Error("Failed to update size for repository: %v", err)
-	}
-
-	if visibilityChanged {
-		if err = repo.GetOwner(ctx); err != nil {
-			return fmt.Errorf("getOwner: %v", err)
-		}
-		if repo.Owner.IsOrganization() {
-			// Organization repository need to recalculate access table when visibility is changed.
-			if err = access_model.RecalculateTeamAccesses(ctx, repo, 0); err != nil {
-				return fmt.Errorf("recalculateTeamAccesses: %v", err)
-			}
-		}
-
-		// If repo has become private, we need to set its actions to private.
-		if repo.IsPrivate {
-			_, err = e.Where("repo_id = ?", repo.ID).Cols("is_private").Update(&Action{
-				IsPrivate: true,
-			})
-			if err != nil {
-				return err
-			}
-
-			if err = repo_model.ZeroStarRepo(ctx, repo.ID); err != nil {
-				return err
-			}
-		}
-
-		// Create/Remove git-daemon-export-ok for git-daemon...
-		if err := CheckDaemonExportOK(ctx, repo); err != nil {
-			return err
-		}
-
-		forkRepos, err := repo_model.GetRepositoriesByForkID(ctx, repo.ID)
-		if err != nil {
-			return fmt.Errorf("GetRepositoriesByForkID: %v", err)
-		}
-		for i := range forkRepos {
-			forkRepos[i].IsPrivate = repo.IsPrivate || repo.Owner.Visibility == api.VisibleTypePrivate
-			if err = UpdateRepositoryCtx(ctx, forkRepos[i], true); err != nil {
-				return fmt.Errorf("updateRepository[%d]: %v", forkRepos[i].ID, err)
-			}
-		}
-	}
-
-	return nil
-}
-
-// UpdateRepository updates a repository
-func UpdateRepository(repo *repo_model.Repository, visibilityChanged bool) (err error) {
-	ctx, committer, err := db.TxContext()
-	if err != nil {
-		return err
-	}
-	defer committer.Close()
-
-	if err = UpdateRepositoryCtx(ctx, repo, visibilityChanged); err != nil {
-		return fmt.Errorf("updateRepository: %v", err)
-	}
-
-	return committer.Commit()
-}
-
-=======
->>>>>>> 3d9c02a1
 // DeleteRepository deletes a repository for a user or organization.
 // make sure if you call this func to close open sessions (sqlite will otherwise get a deadlock)
 func DeleteRepository(doer *user_model.User, uid, repoID int64) error {
