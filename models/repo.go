// Copyright 2014 The Gogs Authors. All rights reserved.
// Copyright 2017 The Gitea Authors. All rights reserved.
// Use of this source code is governed by a MIT-style
// license that can be found in the LICENSE file.

package models

import (
	"context"
	"crypto/md5"
	"errors"
	"fmt"
	"html/template"

	// Needed for jpeg support
	_ "image/jpeg"
	"image/png"
	"io/ioutil"
	"net/url"
	"os"
	"path"
	"path/filepath"
	"sort"
	"strconv"
	"strings"
	"time"

	"code.gitea.io/gitea/modules/avatar"
	"code.gitea.io/gitea/modules/git"
	"code.gitea.io/gitea/modules/log"
	"code.gitea.io/gitea/modules/markup"
	"code.gitea.io/gitea/modules/options"
	"code.gitea.io/gitea/modules/setting"
	"code.gitea.io/gitea/modules/structs"
	api "code.gitea.io/gitea/modules/structs"
	"code.gitea.io/gitea/modules/sync"
	"code.gitea.io/gitea/modules/timeutil"
	"code.gitea.io/gitea/modules/util"

	"github.com/unknwon/com"
	"xorm.io/builder"
)

// RepoWorkingPool represents a working pool to order the parallel changes to the same repository
var RepoWorkingPool = sync.NewExclusivePool()

var (
	// ErrMirrorNotExist mirror does not exist error
	ErrMirrorNotExist = errors.New("Mirror does not exist")

	// ErrNameEmpty name is empty error
	ErrNameEmpty = errors.New("Name is empty")
)

var (
	// Gitignores contains the gitiginore files
	Gitignores []string

	// Licenses contains the license files
	Licenses []string

	// Readmes contains the readme files
	Readmes []string

	// LabelTemplates contains the label template files and the list of labels for each file
	LabelTemplates map[string]string

	// ItemsPerPage maximum items per page in forks, watchers and stars of a repo
	ItemsPerPage = 40
)

// loadRepoConfig loads the repository config
func loadRepoConfig() {
	// Load .gitignore and license files and readme templates.
	types := []string{"gitignore", "license", "readme", "label"}
	typeFiles := make([][]string, 4)
	for i, t := range types {
		files, err := options.Dir(t)
		if err != nil {
			log.Fatal("Failed to get %s files: %v", t, err)
		}
		customPath := path.Join(setting.CustomPath, "options", t)
		if com.IsDir(customPath) {
			customFiles, err := com.StatDir(customPath)
			if err != nil {
				log.Fatal("Failed to get custom %s files: %v", t, err)
			}

			for _, f := range customFiles {
				if !com.IsSliceContainsStr(files, f) {
					files = append(files, f)
				}
			}
		}
		typeFiles[i] = files
	}

	Gitignores = typeFiles[0]
	Licenses = typeFiles[1]
	Readmes = typeFiles[2]
	LabelTemplatesFiles := typeFiles[3]
	sort.Strings(Gitignores)
	sort.Strings(Licenses)
	sort.Strings(Readmes)
	sort.Strings(LabelTemplatesFiles)

	// Load label templates
	LabelTemplates = make(map[string]string)
	for _, templateFile := range LabelTemplatesFiles {
		labels, err := LoadLabelsFormatted(templateFile)
		if err != nil {
			log.Error("Failed to load labels: %v", err)
		}
		LabelTemplates[templateFile] = labels
	}

	// Filter out invalid names and promote preferred licenses.
	sortedLicenses := make([]string, 0, len(Licenses))
	for _, name := range setting.Repository.PreferredLicenses {
		if com.IsSliceContainsStr(Licenses, name) {
			sortedLicenses = append(sortedLicenses, name)
		}
	}
	for _, name := range Licenses {
		if !com.IsSliceContainsStr(setting.Repository.PreferredLicenses, name) {
			sortedLicenses = append(sortedLicenses, name)
		}
	}
	Licenses = sortedLicenses
}

// NewRepoContext creates a new repository context
func NewRepoContext() {
	loadRepoConfig()

	RemoveAllWithNotice("Clean up repository temporary data", filepath.Join(setting.AppDataPath, "tmp"))
}

// RepositoryStatus defines the status of repository
type RepositoryStatus int

// all kinds of RepositoryStatus
const (
	RepositoryReady         RepositoryStatus = iota // a normal repository
	RepositoryBeingMigrated                         // repository is migrating
)

// Repository represents a git repository.
type Repository struct {
	ID                  int64 `xorm:"pk autoincr"`
	OwnerID             int64 `xorm:"UNIQUE(s) index"`
	OwnerName           string
	Owner               *User                  `xorm:"-"`
	LowerName           string                 `xorm:"UNIQUE(s) INDEX NOT NULL"`
	Name                string                 `xorm:"INDEX NOT NULL"`
	Description         string                 `xorm:"TEXT"`
	Website             string                 `xorm:"VARCHAR(2048)"`
	OriginalServiceType structs.GitServiceType `xorm:"index"`
	OriginalURL         string                 `xorm:"VARCHAR(2048)"`
	DefaultBranch       string

	NumWatches          int
	NumStars            int
	NumForks            int
	NumIssues           int
	NumClosedIssues     int
	NumOpenIssues       int `xorm:"-"`
	NumPulls            int
	NumClosedPulls      int
	NumOpenPulls        int `xorm:"-"`
	NumMilestones       int `xorm:"NOT NULL DEFAULT 0"`
	NumClosedMilestones int `xorm:"NOT NULL DEFAULT 0"`
	NumOpenMilestones   int `xorm:"-"`
	NumReleases         int `xorm:"-"`

	IsPrivate  bool `xorm:"INDEX"`
	IsEmpty    bool `xorm:"INDEX"`
	IsArchived bool `xorm:"INDEX"`
	IsMirror   bool `xorm:"INDEX"`
	*Mirror    `xorm:"-"`
	Status     RepositoryStatus `xorm:"NOT NULL DEFAULT 0"`

	RenderingMetas map[string]string `xorm:"-"`
	Units          []*RepoUnit       `xorm:"-"`

	IsFork                          bool               `xorm:"INDEX NOT NULL DEFAULT false"`
	ForkID                          int64              `xorm:"INDEX"`
	BaseRepo                        *Repository        `xorm:"-"`
	IsTemplate                      bool               `xorm:"INDEX NOT NULL DEFAULT false"`
	TemplateID                      int64              `xorm:"INDEX"`
	TemplateRepo                    *Repository        `xorm:"-"`
	Size                            int64              `xorm:"NOT NULL DEFAULT 0"`
	IndexerStatus                   *RepoIndexerStatus `xorm:"-"`
	IsFsckEnabled                   bool               `xorm:"NOT NULL DEFAULT true"`
	CloseIssuesViaCommitInAnyBranch bool               `xorm:"NOT NULL DEFAULT false"`
	Topics                          []string           `xorm:"TEXT JSON"`

	// Avatar: ID(10-20)-md5(32) - must fit into 64 symbols
	Avatar string `xorm:"VARCHAR(64)"`

	CreatedUnix timeutil.TimeStamp `xorm:"INDEX created"`
	UpdatedUnix timeutil.TimeStamp `xorm:"INDEX updated"`
}

// ColorFormat returns a colored string to represent this repo
func (repo *Repository) ColorFormat(s fmt.State) {
	var ownerName interface{}

	if repo.OwnerName != "" {
		ownerName = repo.OwnerName
	} else if repo.Owner != nil {
		ownerName = repo.Owner.Name
	} else {
		ownerName = log.NewColoredIDValue(strconv.FormatInt(repo.OwnerID, 10))
	}

	log.ColorFprintf(s, "%d:%s/%s",
		log.NewColoredIDValue(repo.ID),
		ownerName,
		repo.Name)
}

// IsBeingMigrated indicates that repository is being migtated
func (repo *Repository) IsBeingMigrated() bool {
	return repo.Status == RepositoryBeingMigrated
}

// IsBeingCreated indicates that repository is being migrated or forked
func (repo *Repository) IsBeingCreated() bool {
	return repo.IsBeingMigrated()
}

// AfterLoad is invoked from XORM after setting the values of all fields of this object.
func (repo *Repository) AfterLoad() {
	// FIXME: use models migration to solve all at once.
	if len(repo.DefaultBranch) == 0 {
		repo.DefaultBranch = "master"
	}

	repo.NumOpenIssues = repo.NumIssues - repo.NumClosedIssues
	repo.NumOpenPulls = repo.NumPulls - repo.NumClosedPulls
	repo.NumOpenMilestones = repo.NumMilestones - repo.NumClosedMilestones
}

// MustOwner always returns a valid *User object to avoid
// conceptually impossible error handling.
// It creates a fake object that contains error details
// when error occurs.
func (repo *Repository) MustOwner() *User {
	return repo.mustOwner(x)
}

// FullName returns the repository full name
func (repo *Repository) FullName() string {
	return repo.OwnerName + "/" + repo.Name
}

// HTMLURL returns the repository HTML URL
func (repo *Repository) HTMLURL() string {
	return setting.AppURL + repo.FullName()
}

// APIURL returns the repository API URL
func (repo *Repository) APIURL() string {
	return setting.AppURL + path.Join("api/v1/repos", repo.FullName())
}

// APIFormat converts a Repository to api.Repository
func (repo *Repository) APIFormat(mode AccessMode) *api.Repository {
	return repo.innerAPIFormat(x, mode, false)
}

// GetCommitsCountCacheKey returns cache key used for commits count caching.
func (repo *Repository) GetCommitsCountCacheKey(contextName string, isRef bool) string {
	var prefix string
	if isRef {
		prefix = "ref"
	} else {
		prefix = "commit"
	}
	return fmt.Sprintf("commits-count-%d-%s-%s", repo.ID, prefix, contextName)
}

func (repo *Repository) innerAPIFormat(e Engine, mode AccessMode, isParent bool) *api.Repository {
	var parent *api.Repository

	cloneLink := repo.cloneLink(false)
	permission := &api.Permission{
		Admin: mode >= AccessModeAdmin,
		Push:  mode >= AccessModeWrite,
		Pull:  mode >= AccessModeRead,
	}
	if !isParent {
		err := repo.getBaseRepo(e)
		if err != nil {
			log.Error("APIFormat: %v", err)
		}
		if repo.BaseRepo != nil {
			parent = repo.BaseRepo.innerAPIFormat(e, mode, true)
		}
	}
	hasIssues := false
	var externalTracker *api.ExternalTracker
	var internalTracker *api.InternalTracker
	if unit, err := repo.getUnit(e, UnitTypeIssues); err == nil {
		config := unit.IssuesConfig()
		hasIssues = true
		internalTracker = &api.InternalTracker{
			EnableTimeTracker:                config.EnableTimetracker,
			AllowOnlyContributorsToTrackTime: config.AllowOnlyContributorsToTrackTime,
			EnableIssueDependencies:          config.EnableDependencies,
		}
	} else if unit, err := repo.getUnit(e, UnitTypeExternalTracker); err == nil {
		config := unit.ExternalTrackerConfig()
		hasIssues = true
		externalTracker = &api.ExternalTracker{
			ExternalTrackerURL:    config.ExternalTrackerURL,
			ExternalTrackerFormat: config.ExternalTrackerFormat,
			ExternalTrackerStyle:  config.ExternalTrackerStyle,
		}
	}
	hasWiki := false
	var externalWiki *api.ExternalWiki
	if _, err := repo.getUnit(e, UnitTypeWiki); err == nil {
		hasWiki = true
	} else if unit, err := repo.getUnit(e, UnitTypeExternalWiki); err == nil {
		hasWiki = true
		config := unit.ExternalWikiConfig()
		externalWiki = &api.ExternalWiki{
			ExternalWikiURL: config.ExternalWikiURL,
		}
	}
	hasPullRequests := false
	ignoreWhitespaceConflicts := false
	allowMerge := false
	allowRebase := false
	allowRebaseMerge := false
	allowSquash := false
	if unit, err := repo.getUnit(e, UnitTypePullRequests); err == nil {
		config := unit.PullRequestsConfig()
		hasPullRequests = true
		ignoreWhitespaceConflicts = config.IgnoreWhitespaceConflicts
		allowMerge = config.AllowMerge
		allowRebase = config.AllowRebase
		allowRebaseMerge = config.AllowRebaseMerge
		allowSquash = config.AllowSquash
	}

	repo.mustOwner(e)

	return &api.Repository{
		ID:                        repo.ID,
		Owner:                     repo.Owner.APIFormat(),
		Name:                      repo.Name,
		FullName:                  repo.FullName(),
		Description:               repo.Description,
		Private:                   repo.IsPrivate,
		Template:                  repo.IsTemplate,
		Empty:                     repo.IsEmpty,
		Archived:                  repo.IsArchived,
		Size:                      int(repo.Size / 1024),
		Fork:                      repo.IsFork,
		Parent:                    parent,
		Mirror:                    repo.IsMirror,
		HTMLURL:                   repo.HTMLURL(),
		SSHURL:                    cloneLink.SSH,
		CloneURL:                  cloneLink.HTTPS,
		Website:                   repo.Website,
		Stars:                     repo.NumStars,
		Forks:                     repo.NumForks,
		Watchers:                  repo.NumWatches,
		OpenIssues:                repo.NumOpenIssues,
		OpenPulls:                 repo.NumOpenPulls,
		Releases:                  repo.NumReleases,
		DefaultBranch:             repo.DefaultBranch,
		Created:                   repo.CreatedUnix.AsTime(),
		Updated:                   repo.UpdatedUnix.AsTime(),
		Permissions:               permission,
		HasIssues:                 hasIssues,
		ExternalTracker:           externalTracker,
		InternalTracker:           internalTracker,
		HasWiki:                   hasWiki,
		ExternalWiki:              externalWiki,
		HasPullRequests:           hasPullRequests,
		IgnoreWhitespaceConflicts: ignoreWhitespaceConflicts,
		AllowMerge:                allowMerge,
		AllowRebase:               allowRebase,
		AllowRebaseMerge:          allowRebaseMerge,
		AllowSquash:               allowSquash,
		AvatarURL:                 repo.avatarLink(e),
	}
}

func (repo *Repository) getUnits(e Engine) (err error) {
	if repo.Units != nil {
		return nil
	}

	repo.Units, err = getUnitsByRepoID(e, repo.ID)
	return err
}

// CheckUnitUser check whether user could visit the unit of this repository
func (repo *Repository) CheckUnitUser(userID int64, isAdmin bool, unitType UnitType) bool {
	return repo.checkUnitUser(x, userID, isAdmin, unitType)
}

func (repo *Repository) checkUnitUser(e Engine, userID int64, isAdmin bool, unitType UnitType) bool {
	if isAdmin {
		return true
	}
	user, err := getUserByID(e, userID)
	if err != nil {
		return false
	}
	perm, err := getUserRepoPermission(e, repo, user)
	if err != nil {
		return false
	}

	return perm.CanRead(unitType)
}

// UnitEnabled if this repository has the given unit enabled
func (repo *Repository) UnitEnabled(tp UnitType) bool {
	if err := repo.getUnits(x); err != nil {
		log.Warn("Error loading repository (ID: %d) units: %s", repo.ID, err.Error())
	}
	for _, unit := range repo.Units {
		if unit.Type == tp {
			return true
		}
	}
	return false
}

// ErrUnitTypeNotExist represents a "UnitTypeNotExist" kind of error.
type ErrUnitTypeNotExist struct {
	UT UnitType
}

// IsErrUnitTypeNotExist checks if an error is a ErrUnitNotExist.
func IsErrUnitTypeNotExist(err error) bool {
	_, ok := err.(ErrUnitTypeNotExist)
	return ok
}

func (err ErrUnitTypeNotExist) Error() string {
	return fmt.Sprintf("Unit type does not exist: %s", err.UT.String())
}

// MustGetUnit always returns a RepoUnit object
func (repo *Repository) MustGetUnit(tp UnitType) *RepoUnit {
	ru, err := repo.GetUnit(tp)
	if err == nil {
		return ru
	}

	if tp == UnitTypeExternalWiki {
		return &RepoUnit{
			Type:   tp,
			Config: new(ExternalWikiConfig),
		}
	} else if tp == UnitTypeExternalTracker {
		return &RepoUnit{
			Type:   tp,
			Config: new(ExternalTrackerConfig),
		}
	} else if tp == UnitTypePullRequests {
		return &RepoUnit{
			Type:   tp,
			Config: new(PullRequestsConfig),
		}
	} else if tp == UnitTypeIssues {
		return &RepoUnit{
			Type:   tp,
			Config: new(IssuesConfig),
		}
	}
	return &RepoUnit{
		Type:   tp,
		Config: new(UnitConfig),
	}
}

// GetUnit returns a RepoUnit object
func (repo *Repository) GetUnit(tp UnitType) (*RepoUnit, error) {
	return repo.getUnit(x, tp)
}

func (repo *Repository) getUnit(e Engine, tp UnitType) (*RepoUnit, error) {
	if err := repo.getUnits(e); err != nil {
		return nil, err
	}
	for _, unit := range repo.Units {
		if unit.Type == tp {
			return unit, nil
		}
	}
	return nil, ErrUnitTypeNotExist{tp}
}

func (repo *Repository) getOwner(e Engine) (err error) {
	if repo.Owner != nil {
		return nil
	}

	repo.Owner, err = getUserByID(e, repo.OwnerID)
	return err
}

// GetOwner returns the repository owner
func (repo *Repository) GetOwner() error {
	return repo.getOwner(x)
}

func (repo *Repository) mustOwner(e Engine) *User {
	if err := repo.getOwner(e); err != nil {
		return &User{
			Name:     "error",
			FullName: err.Error(),
		}
	}

	return repo.Owner
}

// ComposeMetas composes a map of metas for properly rendering issue links and external issue trackers.
func (repo *Repository) ComposeMetas() map[string]string {
	if repo.RenderingMetas == nil {
		metas := map[string]string{
			"user":     repo.OwnerName,
			"repo":     repo.Name,
			"repoPath": repo.RepoPath(),
		}

		unit, err := repo.GetUnit(UnitTypeExternalTracker)
		if err == nil {
			metas["format"] = unit.ExternalTrackerConfig().ExternalTrackerFormat
			switch unit.ExternalTrackerConfig().ExternalTrackerStyle {
			case markup.IssueNameStyleAlphanumeric:
				metas["style"] = markup.IssueNameStyleAlphanumeric
			default:
				metas["style"] = markup.IssueNameStyleNumeric
			}
		}

		repo.MustOwner()
		if repo.Owner.IsOrganization() {
			teams := make([]string, 0, 5)
			_ = x.Table("team_repo").
				Join("INNER", "team", "team.id = team_repo.team_id").
				Where("team_repo.repo_id = ?", repo.ID).
				Select("team.lower_name").
				OrderBy("team.lower_name").
				Find(&teams)
			metas["teams"] = "," + strings.Join(teams, ",") + ","
			metas["org"] = strings.ToLower(repo.OwnerName)
		}

		repo.RenderingMetas = metas
	}
	return repo.RenderingMetas
}

// DeleteWiki removes the actual and local copy of repository wiki.
func (repo *Repository) DeleteWiki() error {
	return repo.deleteWiki(x)
}

func (repo *Repository) deleteWiki(e Engine) error {
	wikiPaths := []string{repo.WikiPath()}
	for _, wikiPath := range wikiPaths {
		removeAllWithNotice(e, "Delete repository wiki", wikiPath)
	}

	_, err := e.Where("repo_id = ?", repo.ID).And("type = ?", UnitTypeWiki).Delete(new(RepoUnit))
	return err
}

func (repo *Repository) getAssignees(e Engine) (_ []*User, err error) {
	if err = repo.getOwner(e); err != nil {
		return nil, err
	}

	accesses := make([]*Access, 0, 10)
	if err = e.
		Where("repo_id = ? AND mode >= ?", repo.ID, AccessModeWrite).
		Find(&accesses); err != nil {
		return nil, err
	}

	// Leave a seat for owner itself to append later, but if owner is an organization
	// and just waste 1 unit is cheaper than re-allocate memory once.
	users := make([]*User, 0, len(accesses)+1)
	if len(accesses) > 0 {
		userIDs := make([]int64, len(accesses))
		for i := 0; i < len(accesses); i++ {
			userIDs[i] = accesses[i].UserID
		}

		if err = e.In("id", userIDs).Find(&users); err != nil {
			return nil, err
		}
	}
	if !repo.Owner.IsOrganization() {
		users = append(users, repo.Owner)
	}

	return users, nil
}

// GetAssignees returns all users that have write access and can be assigned to issues
// of the repository,
func (repo *Repository) GetAssignees() (_ []*User, err error) {
	return repo.getAssignees(x)
}

// GetMilestoneByID returns the milestone belongs to repository by given ID.
func (repo *Repository) GetMilestoneByID(milestoneID int64) (*Milestone, error) {
	return GetMilestoneByRepoID(repo.ID, milestoneID)
}

// IssueStats returns number of open and closed repository issues by given filter mode.
func (repo *Repository) IssueStats(uid int64, filterMode int, isPull bool) (int64, int64) {
	return GetRepoIssueStats(repo.ID, uid, filterMode, isPull)
}

// GetMirror sets the repository mirror, returns an error upon failure
func (repo *Repository) GetMirror() (err error) {
	repo.Mirror, err = GetMirrorByRepoID(repo.ID)
	return err
}

// GetBaseRepo populates repo.BaseRepo for a fork repository and
// returns an error on failure (NOTE: no error is returned for
// non-fork repositories, and BaseRepo will be left untouched)
func (repo *Repository) GetBaseRepo() (err error) {
	return repo.getBaseRepo(x)
}

func (repo *Repository) getBaseRepo(e Engine) (err error) {
	if !repo.IsFork {
		return nil
	}

	repo.BaseRepo, err = getRepositoryByID(e, repo.ForkID)
	return err
}

// IsGenerated returns whether _this_ repository was generated from a template
func (repo *Repository) IsGenerated() bool {
	return repo.TemplateID != 0
}

// GetTemplateRepo populates repo.TemplateRepo for a generated repository and
// returns an error on failure (NOTE: no error is returned for
// non-generated repositories, and TemplateRepo will be left untouched)
func (repo *Repository) GetTemplateRepo() (err error) {
	return repo.getTemplateRepo(x)
}

func (repo *Repository) getTemplateRepo(e Engine) (err error) {
	if !repo.IsGenerated() {
		return nil
	}

	repo.TemplateRepo, err = getRepositoryByID(e, repo.TemplateID)
	return err
}

// RepoPath returns the repository path
func (repo *Repository) RepoPath() string {
	return RepoPath(repo.OwnerName, repo.Name)
}

// GitConfigPath returns the path to a repository's git config/ directory
func GitConfigPath(repoPath string) string {
	return filepath.Join(repoPath, "config")
}

// GitConfigPath returns the repository git config path
func (repo *Repository) GitConfigPath() string {
	return GitConfigPath(repo.RepoPath())
}

// RelLink returns the repository relative link
func (repo *Repository) RelLink() string {
	return "/" + repo.FullName()
}

// Link returns the repository link
func (repo *Repository) Link() string {
	return setting.AppSubURL + "/" + repo.FullName()
}

// ComposeCompareURL returns the repository comparison URL
func (repo *Repository) ComposeCompareURL(oldCommitID, newCommitID string) string {
	return fmt.Sprintf("%s/compare/%s...%s", repo.FullName(), oldCommitID, newCommitID)
}

// UpdateDefaultBranch updates the default branch
func (repo *Repository) UpdateDefaultBranch() error {
	_, err := x.ID(repo.ID).Cols("default_branch").Update(repo)
	return err
}

// IsOwnedBy returns true when user owns this repository
func (repo *Repository) IsOwnedBy(userID int64) bool {
	return repo.OwnerID == userID
}

func (repo *Repository) updateSize(e Engine) error {
	size, err := util.GetDirectorySize(repo.RepoPath())
	if err != nil {
		return fmt.Errorf("updateSize: %v", err)
	}

	repo.Size = size
	_, err = e.ID(repo.ID).Cols("size").Update(repo)
	return err
}

// UpdateSize updates the repository size, calculating it using util.GetDirectorySize
func (repo *Repository) UpdateSize(ctx DBContext) error {
	return repo.updateSize(ctx.e)
}

// CanUserFork returns true if specified user can fork repository.
func (repo *Repository) CanUserFork(user *User) (bool, error) {
	if user == nil {
		return false, nil
	}
	if repo.OwnerID != user.ID && !user.HasForkedRepo(repo.ID) {
		return true, nil
	}
	if err := user.GetOwnedOrganizations(); err != nil {
		return false, err
	}
	for _, org := range user.OwnedOrgs {
		if repo.OwnerID != org.ID && !org.HasForkedRepo(repo.ID) {
			return true, nil
		}
	}
	return false, nil
}

// CanUserDelete returns true if user could delete the repository
func (repo *Repository) CanUserDelete(user *User) (bool, error) {
	if user.IsAdmin || user.ID == repo.OwnerID {
		return true, nil
	}

	if err := repo.GetOwner(); err != nil {
		return false, err
	}

	if repo.Owner.IsOrganization() {
		isOwner, err := repo.Owner.IsOwnedBy(user.ID)
		if err != nil {
			return false, err
		} else if isOwner {
			return true, nil
		}
	}

	return false, nil
}

// CanEnablePulls returns true if repository meets the requirements of accepting pulls.
func (repo *Repository) CanEnablePulls() bool {
	return !repo.IsMirror && !repo.IsEmpty
}

// AllowsPulls returns true if repository meets the requirements of accepting pulls and has them enabled.
func (repo *Repository) AllowsPulls() bool {
	return repo.CanEnablePulls() && repo.UnitEnabled(UnitTypePullRequests)
}

// CanEnableEditor returns true if repository meets the requirements of web editor.
func (repo *Repository) CanEnableEditor() bool {
	return !repo.IsMirror
}

// GetReaders returns all users that have explicit read access or higher to the repository.
func (repo *Repository) GetReaders() (_ []*User, err error) {
	return repo.getUsersWithAccessMode(x, AccessModeRead)
}

// GetWriters returns all users that have write access to the repository.
func (repo *Repository) GetWriters() (_ []*User, err error) {
	return repo.getUsersWithAccessMode(x, AccessModeWrite)
}

// IsReader returns true if user has explicit read access or higher to the repository.
func (repo *Repository) IsReader(userID int64) (bool, error) {
	if repo.OwnerID == userID {
		return true, nil
	}
	return x.Where("repo_id = ? AND user_id = ? AND mode >= ?", repo.ID, userID, AccessModeRead).Get(&Access{})
}

// getUsersWithAccessMode returns users that have at least given access mode to the repository.
func (repo *Repository) getUsersWithAccessMode(e Engine, mode AccessMode) (_ []*User, err error) {
	if err = repo.getOwner(e); err != nil {
		return nil, err
	}

	accesses := make([]*Access, 0, 10)
	if err = e.Where("repo_id = ? AND mode >= ?", repo.ID, mode).Find(&accesses); err != nil {
		return nil, err
	}

	// Leave a seat for owner itself to append later, but if owner is an organization
	// and just waste 1 unit is cheaper than re-allocate memory once.
	users := make([]*User, 0, len(accesses)+1)
	if len(accesses) > 0 {
		userIDs := make([]int64, len(accesses))
		for i := 0; i < len(accesses); i++ {
			userIDs[i] = accesses[i].UserID
		}

		if err = e.In("id", userIDs).Find(&users); err != nil {
			return nil, err
		}
	}
	if !repo.Owner.IsOrganization() {
		users = append(users, repo.Owner)
	}

	return users, nil
}

// DescriptionHTML does special handles to description and return HTML string.
func (repo *Repository) DescriptionHTML() template.HTML {
	desc, err := markup.RenderDescriptionHTML([]byte(repo.Description), repo.HTMLURL(), repo.ComposeMetas())
	if err != nil {
		log.Error("Failed to render description for %s (ID: %d): %v", repo.Name, repo.ID, err)
		return template.HTML(markup.Sanitize(repo.Description))
	}
	return template.HTML(markup.Sanitize(string(desc)))
}

func isRepositoryExist(e Engine, u *User, repoName string) (bool, error) {
	has, err := e.Get(&Repository{
		OwnerID:   u.ID,
		LowerName: strings.ToLower(repoName),
	})
	return has && com.IsDir(RepoPath(u.Name, repoName)), err
}

// IsRepositoryExist returns true if the repository with given name under user has already existed.
func IsRepositoryExist(u *User, repoName string) (bool, error) {
	return isRepositoryExist(x, u, repoName)
}

// CloneLink represents different types of clone URLs of repository.
type CloneLink struct {
	SSH   string
	HTTPS string
	Git   string
}

// ComposeHTTPSCloneURL returns HTTPS clone URL based on given owner and repository name.
func ComposeHTTPSCloneURL(owner, repo string) string {
	return fmt.Sprintf("%s%s/%s.git", setting.AppURL, url.PathEscape(owner), url.PathEscape(repo))
}

func (repo *Repository) cloneLink(isWiki bool) *CloneLink {
	repoName := repo.Name
	if isWiki {
		repoName += ".wiki"
	}

	sshUser := setting.RunUser
	if setting.SSH.StartBuiltinServer {
		sshUser = setting.SSH.BuiltinServerUser
	}

	cl := new(CloneLink)
	if setting.SSH.Port != 22 {
		cl.SSH = fmt.Sprintf("ssh://%s@%s:%d/%s/%s.git", sshUser, setting.SSH.Domain, setting.SSH.Port, repo.OwnerName, repoName)
	} else if setting.Repository.UseCompatSSHURI {
		cl.SSH = fmt.Sprintf("ssh://%s@%s/%s/%s.git", sshUser, setting.SSH.Domain, repo.OwnerName, repoName)
	} else {
		cl.SSH = fmt.Sprintf("%s@%s:%s/%s.git", sshUser, setting.SSH.Domain, repo.OwnerName, repoName)
	}
	cl.HTTPS = ComposeHTTPSCloneURL(repo.OwnerName, repoName)
	return cl
}

// CloneLink returns clone URLs of repository.
func (repo *Repository) CloneLink() (cl *CloneLink) {
	return repo.cloneLink(false)
}

// CheckCreateRepository check if could created a repository
func CheckCreateRepository(doer, u *User, name string) error {
	if !doer.CanCreateRepo() {
		return ErrReachLimitOfRepo{u.MaxRepoCreation}
	}

	if err := IsUsableRepoName(name); err != nil {
		return err
	}

	has, err := isRepositoryExist(x, u, name)
	if err != nil {
		return fmt.Errorf("IsRepositoryExist: %v", err)
	} else if has {
		return ErrRepoAlreadyExist{u.Name, name}
	}
	return nil
}

// CreateDelegateHooks creates all the hooks scripts for the repo
func CreateDelegateHooks(repoPath string) error {
	return createDelegateHooks(repoPath)
}

// createDelegateHooks creates all the hooks scripts for the repo
func createDelegateHooks(repoPath string) (err error) {

	var (
		hookNames = []string{"pre-receive", "update", "post-receive"}
		hookTpls  = []string{
			fmt.Sprintf("#!/usr/bin/env %s\ndata=$(cat)\nexitcodes=\"\"\nhookname=$(basename $0)\nGIT_DIR=${GIT_DIR:-$(dirname $0)}\n\nfor hook in ${GIT_DIR}/hooks/${hookname}.d/*; do\ntest -x \"${hook}\" || continue\necho \"${data}\" | \"${hook}\"\nexitcodes=\"${exitcodes} $?\"\ndone\n\nfor i in ${exitcodes}; do\n[ ${i} -eq 0 ] || exit ${i}\ndone\n", setting.ScriptType),
			fmt.Sprintf("#!/usr/bin/env %s\nexitcodes=\"\"\nhookname=$(basename $0)\nGIT_DIR=${GIT_DIR:-$(dirname $0)}\n\nfor hook in ${GIT_DIR}/hooks/${hookname}.d/*; do\ntest -x \"${hook}\" || continue\n\"${hook}\" $1 $2 $3\nexitcodes=\"${exitcodes} $?\"\ndone\n\nfor i in ${exitcodes}; do\n[ ${i} -eq 0 ] || exit ${i}\ndone\n", setting.ScriptType),
			fmt.Sprintf("#!/usr/bin/env %s\ndata=$(cat)\nexitcodes=\"\"\nhookname=$(basename $0)\nGIT_DIR=${GIT_DIR:-$(dirname $0)}\n\nfor hook in ${GIT_DIR}/hooks/${hookname}.d/*; do\ntest -x \"${hook}\" || continue\necho \"${data}\" | \"${hook}\"\nexitcodes=\"${exitcodes} $?\"\ndone\n\nfor i in ${exitcodes}; do\n[ ${i} -eq 0 ] || exit ${i}\ndone\n", setting.ScriptType),
		}
		giteaHookTpls = []string{
			fmt.Sprintf("#!/usr/bin/env %s\n\"%s\" hook --config='%s' pre-receive\n", setting.ScriptType, setting.AppPath, setting.CustomConf),
			fmt.Sprintf("#!/usr/bin/env %s\n\"%s\" hook --config='%s' update $1 $2 $3\n", setting.ScriptType, setting.AppPath, setting.CustomConf),
			fmt.Sprintf("#!/usr/bin/env %s\n\"%s\" hook --config='%s' post-receive\n", setting.ScriptType, setting.AppPath, setting.CustomConf),
		}
	)

	hookDir := filepath.Join(repoPath, "hooks")

	for i, hookName := range hookNames {
		oldHookPath := filepath.Join(hookDir, hookName)
		newHookPath := filepath.Join(hookDir, hookName+".d", "gitea")

		if err := os.MkdirAll(filepath.Join(hookDir, hookName+".d"), os.ModePerm); err != nil {
			return fmt.Errorf("create hooks dir '%s': %v", filepath.Join(hookDir, hookName+".d"), err)
		}

		// WARNING: This will override all old server-side hooks
		if err = os.Remove(oldHookPath); err != nil && !os.IsNotExist(err) {
			return fmt.Errorf("unable to pre-remove old hook file '%s' prior to rewriting: %v ", oldHookPath, err)
		}
		if err = ioutil.WriteFile(oldHookPath, []byte(hookTpls[i]), 0777); err != nil {
			return fmt.Errorf("write old hook file '%s': %v", oldHookPath, err)
		}

		if err = os.Remove(newHookPath); err != nil && !os.IsNotExist(err) {
			return fmt.Errorf("unable to pre-remove new hook file '%s' prior to rewriting: %v", newHookPath, err)
		}
		if err = ioutil.WriteFile(newHookPath, []byte(giteaHookTpls[i]), 0777); err != nil {
			return fmt.Errorf("write new hook file '%s': %v", newHookPath, err)
		}
	}

	return nil
}

<<<<<<< HEAD
// initRepoCommit temporarily changes with work directory.
func initRepoCommit(tmpPath string, repo *Repository, u *User) (err error) {
	commitTimeStr := time.Now().Format(time.RFC3339)

	sig := u.NewGitSig()
	// Because this may call hooks we should pass in the environment
	env := append(os.Environ(),
		"GIT_AUTHOR_NAME="+sig.Name,
		"GIT_AUTHOR_EMAIL="+sig.Email,
		"GIT_AUTHOR_DATE="+commitTimeStr,
		"GIT_COMMITTER_NAME="+sig.Name,
		"GIT_COMMITTER_EMAIL="+sig.Email,
		"GIT_COMMITTER_DATE="+commitTimeStr,
	)

	if stdout, err := git.NewCommand("add", "--all").
		SetDescription(fmt.Sprintf("initRepoCommit (git add): %s", tmpPath)).
		RunInDir(tmpPath); err != nil {
		log.Error("git add --all failed: Stdout: %s\nError: %v", stdout, err)
		return fmt.Errorf("git add --all: %v", err)
	}

	binVersion, err := git.BinVersion()
	if err != nil {
		return fmt.Errorf("Unable to get git version: %v", err)
	}

	args := []string{
		"commit", fmt.Sprintf("--author='%s <%s>'", sig.Name, sig.Email),
		"-m", "Initial commit",
	}

	if version.Compare(binVersion, "1.7.9", ">=") {
		sign, keyID, _ := SignInitialCommit(tmpPath, u)
		if sign {
			args = append(args, "-S"+keyID)
		} else if version.Compare(binVersion, "2.0.0", ">=") {
			args = append(args, "--no-gpg-sign")
		}
	}

	if stdout, err := git.NewCommand(args...).
		SetDescription(fmt.Sprintf("initRepoCommit (git commit): %s", tmpPath)).
		RunInDirWithEnv(tmpPath, env); err != nil {
		log.Error("Failed to commit: %v: Stdout: %s\nError: %v", args, stdout, err)
		return fmt.Errorf("git commit: %v", err)
	}

	if stdout, err := git.NewCommand("push", "origin", "master").
		SetDescription(fmt.Sprintf("initRepoCommit (git push): %s", tmpPath)).
		RunInDirWithEnv(tmpPath, InternalPushingEnvironment(u, repo)); err != nil {
		log.Error("Failed to push back to master: Stdout: %s\nError: %v", stdout, err)
		return fmt.Errorf("git push: %v", err)
	}

	return nil
}

=======
>>>>>>> 74e35aae
// CreateRepoOptions contains the create repository options
type CreateRepoOptions struct {
	Name           string
	Description    string
	OriginalURL    string
	GitServiceType structs.GitServiceType
	Gitignores     string
	IssueLabels    string
	License        string
	Readme         string
	IsPrivate      bool
	IsMirror       bool
	AutoInit       bool
	Status         RepositoryStatus
}

// GetRepoInitFile returns repository init files
func GetRepoInitFile(tp, name string) ([]byte, error) {
	cleanedName := strings.TrimLeft(path.Clean("/"+name), "/")
	relPath := path.Join("options", tp, cleanedName)

	// Use custom file when available.
	customPath := path.Join(setting.CustomPath, relPath)
	if com.IsFile(customPath) {
		return ioutil.ReadFile(customPath)
	}

	switch tp {
	case "readme":
		return options.Readme(cleanedName)
	case "gitignore":
		return options.Gitignore(cleanedName)
	case "license":
		return options.License(cleanedName)
	case "label":
		return options.Labels(cleanedName)
	default:
		return []byte{}, fmt.Errorf("Invalid init file type")
	}
}

var (
	reservedRepoNames    = []string{".", ".."}
	reservedRepoPatterns = []string{"*.git", "*.wiki"}
)

// IsUsableRepoName returns true when repository is usable
func IsUsableRepoName(name string) error {
	return isUsableName(reservedRepoNames, reservedRepoPatterns, name)
}

// CreateRepository creates a repository for the user/organization.
func CreateRepository(ctx DBContext, doer, u *User, repo *Repository) (err error) {
	if err = IsUsableRepoName(repo.Name); err != nil {
		return err
	}

	has, err := isRepositoryExist(ctx.e, u, repo.Name)
	if err != nil {
		return fmt.Errorf("IsRepositoryExist: %v", err)
	} else if has {
		return ErrRepoAlreadyExist{u.Name, repo.Name}
	}

	if _, err = ctx.e.Insert(repo); err != nil {
		return err
	}
	if err = deleteRepoRedirect(ctx.e, u.ID, repo.Name); err != nil {
		return err
	}

	// insert units for repo
	var units = make([]RepoUnit, 0, len(DefaultRepoUnits))
	for _, tp := range DefaultRepoUnits {
		if tp == UnitTypeIssues {
			units = append(units, RepoUnit{
				RepoID: repo.ID,
				Type:   tp,
				Config: &IssuesConfig{
					EnableTimetracker:                setting.Service.DefaultEnableTimetracking,
					AllowOnlyContributorsToTrackTime: setting.Service.DefaultAllowOnlyContributorsToTrackTime,
					EnableDependencies:               setting.Service.DefaultEnableDependencies,
				},
			})
		} else if tp == UnitTypePullRequests {
			units = append(units, RepoUnit{
				RepoID: repo.ID,
				Type:   tp,
				Config: &PullRequestsConfig{AllowMerge: true, AllowRebase: true, AllowRebaseMerge: true, AllowSquash: true},
			})
		} else {
			units = append(units, RepoUnit{
				RepoID: repo.ID,
				Type:   tp,
			})
		}
	}

	if _, err = ctx.e.Insert(&units); err != nil {
		return err
	}

	// Remember visibility preference.
	u.LastRepoVisibility = repo.IsPrivate
	if err = updateUserCols(ctx.e, u, "last_repo_visibility"); err != nil {
		return fmt.Errorf("updateUser: %v", err)
	}

	if _, err = ctx.e.Incr("num_repos").ID(u.ID).Update(new(User)); err != nil {
		return fmt.Errorf("increment user total_repos: %v", err)
	}
	u.NumRepos++

	// Give access to all members in teams with access to all repositories.
	if u.IsOrganization() {
		if err := u.GetTeams(); err != nil {
			return fmt.Errorf("GetTeams: %v", err)
		}
		for _, t := range u.Teams {
			if t.IncludesAllRepositories {
				if err := t.addRepository(ctx.e, repo); err != nil {
					return fmt.Errorf("addRepository: %v", err)
				}
			}
		}

		if isAdmin, err := isUserRepoAdmin(ctx.e, repo, doer); err != nil {
			return fmt.Errorf("isUserRepoAdmin: %v", err)
		} else if !isAdmin {
			// Make creator repo admin if it wan't assigned automatically
			if err = repo.addCollaborator(ctx.e, doer); err != nil {
				return fmt.Errorf("AddCollaborator: %v", err)
			}
			if err = repo.changeCollaborationAccessMode(ctx.e, doer.ID, AccessModeAdmin); err != nil {
				return fmt.Errorf("ChangeCollaborationAccessMode: %v", err)
			}
		}
	} else if err = repo.recalculateAccesses(ctx.e); err != nil {
		// Organization automatically called this in addRepository method.
		return fmt.Errorf("recalculateAccesses: %v", err)
	}

	if setting.Service.AutoWatchNewRepos {
		if err = watchRepo(ctx.e, doer.ID, repo.ID, true); err != nil {
			return fmt.Errorf("watchRepo: %v", err)
		}
	}

	if err = copyDefaultWebhooksToRepo(ctx.e, repo.ID); err != nil {
		return fmt.Errorf("copyDefaultWebhooksToRepo: %v", err)
	}

	return nil
}

func countRepositories(userID int64, private bool) int64 {
	sess := x.Where("id > 0")

	if userID > 0 {
		sess.And("owner_id = ?", userID)
	}
	if !private {
		sess.And("is_private=?", false)
	}

	count, err := sess.Count(new(Repository))
	if err != nil {
		log.Error("countRepositories: %v", err)
	}
	return count
}

// CountRepositories returns number of repositories.
// Argument private only takes effect when it is false,
// set it true to count all repositories.
func CountRepositories(private bool) int64 {
	return countRepositories(-1, private)
}

// CountUserRepositories returns number of repositories user owns.
// Argument private only takes effect when it is false,
// set it true to count all repositories.
func CountUserRepositories(userID int64, private bool) int64 {
	return countRepositories(userID, private)
}

// RepoPath returns repository path by given user and repository name.
func RepoPath(userName, repoName string) string {
	return filepath.Join(UserPath(userName), strings.ToLower(repoName)+".git")
}

// IncrementRepoForkNum increment repository fork number
func IncrementRepoForkNum(ctx DBContext, repoID int64) error {
	_, err := ctx.e.Exec("UPDATE `repository` SET num_forks=num_forks+1 WHERE id=?", repoID)
	return err
}

// TransferOwnership transfers all corresponding setting from old user to new one.
func TransferOwnership(doer *User, newOwnerName string, repo *Repository) error {
	newOwner, err := GetUserByName(newOwnerName)
	if err != nil {
		return fmt.Errorf("get new owner '%s': %v", newOwnerName, err)
	}

	// Check if new owner has repository with same name.
	has, err := IsRepositoryExist(newOwner, repo.Name)
	if err != nil {
		return fmt.Errorf("IsRepositoryExist: %v", err)
	} else if has {
		return ErrRepoAlreadyExist{newOwnerName, repo.Name}
	}

	sess := x.NewSession()
	defer sess.Close()
	if err = sess.Begin(); err != nil {
		return fmt.Errorf("sess.Begin: %v", err)
	}

	oldOwner := repo.Owner

	// Note: we have to set value here to make sure recalculate accesses is based on
	// new owner.
	repo.OwnerID = newOwner.ID
	repo.Owner = newOwner
	repo.OwnerName = newOwner.Name

	// Update repository.
	if _, err := sess.ID(repo.ID).Update(repo); err != nil {
		return fmt.Errorf("update owner: %v", err)
	}

	// Remove redundant collaborators.
	collaborators, err := repo.getCollaborators(sess)
	if err != nil {
		return fmt.Errorf("getCollaborators: %v", err)
	}

	// Dummy object.
	collaboration := &Collaboration{RepoID: repo.ID}
	for _, c := range collaborators {
		if c.ID != newOwner.ID {
			isMember, err := isOrganizationMember(sess, newOwner.ID, c.ID)
			if err != nil {
				return fmt.Errorf("IsOrgMember: %v", err)
			} else if !isMember {
				continue
			}
		}
		collaboration.UserID = c.ID
		if _, err = sess.Delete(collaboration); err != nil {
			return fmt.Errorf("remove collaborator '%d': %v", c.ID, err)
		}
	}

	// Remove old team-repository relations.
	if oldOwner.IsOrganization() {
		if err = oldOwner.removeOrgRepo(sess, repo.ID); err != nil {
			return fmt.Errorf("removeOrgRepo: %v", err)
		}
	}

	if newOwner.IsOrganization() {
		if err := newOwner.GetTeams(); err != nil {
			return fmt.Errorf("GetTeams: %v", err)
		}
		for _, t := range newOwner.Teams {
			if t.IncludesAllRepositories {
				if err := t.addRepository(sess, repo); err != nil {
					return fmt.Errorf("addRepository: %v", err)
				}
			}
		}
	} else if err = repo.recalculateAccesses(sess); err != nil {
		// Organization called this in addRepository method.
		return fmt.Errorf("recalculateAccesses: %v", err)
	}

	// Update repository count.
	if _, err = sess.Exec("UPDATE `user` SET num_repos=num_repos+1 WHERE id=?", newOwner.ID); err != nil {
		return fmt.Errorf("increase new owner repository count: %v", err)
	} else if _, err = sess.Exec("UPDATE `user` SET num_repos=num_repos-1 WHERE id=?", oldOwner.ID); err != nil {
		return fmt.Errorf("decrease old owner repository count: %v", err)
	}

	if err = watchRepo(sess, doer.ID, repo.ID, true); err != nil {
		return fmt.Errorf("watchRepo: %v", err)
	}

	// Remove watch for organization.
	if oldOwner.IsOrganization() {
		if err = watchRepo(sess, oldOwner.ID, repo.ID, false); err != nil {
			return fmt.Errorf("watchRepo [false]: %v", err)
		}
	}

	// Rename remote repository to new path and delete local copy.
	dir := UserPath(newOwner.Name)

	if err := os.MkdirAll(dir, os.ModePerm); err != nil {
		return fmt.Errorf("Failed to create dir %s: %v", dir, err)
	}

	if err = os.Rename(RepoPath(oldOwner.Name, repo.Name), RepoPath(newOwner.Name, repo.Name)); err != nil {
		return fmt.Errorf("rename repository directory: %v", err)
	}

	// Rename remote wiki repository to new path and delete local copy.
	wikiPath := WikiPath(oldOwner.Name, repo.Name)
	if com.IsExist(wikiPath) {
		if err = os.Rename(wikiPath, WikiPath(newOwner.Name, repo.Name)); err != nil {
			return fmt.Errorf("rename repository wiki: %v", err)
		}
	}

	// If there was previously a redirect at this location, remove it.
	if err = deleteRepoRedirect(sess, newOwner.ID, repo.Name); err != nil {
		return fmt.Errorf("delete repo redirect: %v", err)
	}

	if err := NewRepoRedirect(DBContext{sess}, oldOwner.ID, repo.ID, repo.Name, repo.Name); err != nil {
		return fmt.Errorf("NewRepoRedirect: %v", err)
	}

	return sess.Commit()
}

// ChangeRepositoryName changes all corresponding setting from old repository name to new one.
func ChangeRepositoryName(doer *User, repo *Repository, newRepoName string) (err error) {
	oldRepoName := repo.Name
	newRepoName = strings.ToLower(newRepoName)
	if err = IsUsableRepoName(newRepoName); err != nil {
		return err
	}

	if err := repo.GetOwner(); err != nil {
		return err
	}

	has, err := IsRepositoryExist(repo.Owner, newRepoName)
	if err != nil {
		return fmt.Errorf("IsRepositoryExist: %v", err)
	} else if has {
		return ErrRepoAlreadyExist{repo.Owner.Name, newRepoName}
	}

	newRepoPath := RepoPath(repo.Owner.Name, newRepoName)
	if err = os.Rename(repo.RepoPath(), newRepoPath); err != nil {
		return fmt.Errorf("rename repository directory: %v", err)
	}

	wikiPath := repo.WikiPath()
	if com.IsExist(wikiPath) {
		if err = os.Rename(wikiPath, WikiPath(repo.Owner.Name, newRepoName)); err != nil {
			return fmt.Errorf("rename repository wiki: %v", err)
		}
	}

	sess := x.NewSession()
	defer sess.Close()
	if err = sess.Begin(); err != nil {
		return fmt.Errorf("sess.Begin: %v", err)
	}

	// If there was previously a redirect at this location, remove it.
	if err = deleteRepoRedirect(sess, repo.OwnerID, newRepoName); err != nil {
		return fmt.Errorf("delete repo redirect: %v", err)
	}

	if err := NewRepoRedirect(DBContext{sess}, repo.Owner.ID, repo.ID, oldRepoName, newRepoName); err != nil {
		return err
	}

	return sess.Commit()
}

func getRepositoriesByForkID(e Engine, forkID int64) ([]*Repository, error) {
	repos := make([]*Repository, 0, 10)
	return repos, e.
		Where("fork_id=?", forkID).
		Find(&repos)
}

// GetRepositoriesByForkID returns all repositories with given fork ID.
func GetRepositoriesByForkID(forkID int64) ([]*Repository, error) {
	return getRepositoriesByForkID(x, forkID)
}

func updateRepository(e Engine, repo *Repository, visibilityChanged bool) (err error) {
	repo.LowerName = strings.ToLower(repo.Name)

	if len(repo.Description) > 255 {
		repo.Description = repo.Description[:255]
	}
	if len(repo.Website) > 255 {
		repo.Website = repo.Website[:255]
	}

	if _, err = e.ID(repo.ID).AllCols().Update(repo); err != nil {
		return fmt.Errorf("update: %v", err)
	}

	if visibilityChanged {
		if err = repo.getOwner(e); err != nil {
			return fmt.Errorf("getOwner: %v", err)
		}
		if repo.Owner.IsOrganization() {
			// Organization repository need to recalculate access table when visibility is changed.
			if err = repo.recalculateTeamAccesses(e, 0); err != nil {
				return fmt.Errorf("recalculateTeamAccesses: %v", err)
			}
		}

		// If repo has become private, we need to set its actions to private.
		if repo.IsPrivate {
			_, err = e.Where("repo_id = ?", repo.ID).Cols("is_private").Update(&Action{
				IsPrivate: true,
			})
			if err != nil {
				return err
			}
		}

		// Create/Remove git-daemon-export-ok for git-daemon...
		daemonExportFile := path.Join(repo.RepoPath(), `git-daemon-export-ok`)
		if repo.IsPrivate && com.IsExist(daemonExportFile) {
			if err = os.Remove(daemonExportFile); err != nil {
				log.Error("Failed to remove %s: %v", daemonExportFile, err)
			}
		} else if !repo.IsPrivate && !com.IsExist(daemonExportFile) {
			if f, err := os.Create(daemonExportFile); err != nil {
				log.Error("Failed to create %s: %v", daemonExportFile, err)
			} else {
				f.Close()
			}
		}

		forkRepos, err := getRepositoriesByForkID(e, repo.ID)
		if err != nil {
			return fmt.Errorf("getRepositoriesByForkID: %v", err)
		}
		for i := range forkRepos {
			forkRepos[i].IsPrivate = repo.IsPrivate
			if err = updateRepository(e, forkRepos[i], true); err != nil {
				return fmt.Errorf("updateRepository[%d]: %v", forkRepos[i].ID, err)
			}
		}

		if err = repo.updateSize(e); err != nil {
			log.Error("Failed to update size for repository: %v", err)
		}
	}

	return nil
}

// UpdateRepositoryCtx updates a repository with db context
func UpdateRepositoryCtx(ctx DBContext, repo *Repository, visibilityChanged bool) error {
	return updateRepository(ctx.e, repo, visibilityChanged)
}

// UpdateRepository updates a repository
func UpdateRepository(repo *Repository, visibilityChanged bool) (err error) {
	sess := x.NewSession()
	defer sess.Close()
	if err = sess.Begin(); err != nil {
		return err
	}

	if err = updateRepository(sess, repo, visibilityChanged); err != nil {
		return fmt.Errorf("updateRepository: %v", err)
	}

	return sess.Commit()
}

// UpdateRepositoryUpdatedTime updates a repository's updated time
func UpdateRepositoryUpdatedTime(repoID int64, updateTime time.Time) error {
	_, err := x.Exec("UPDATE repository SET updated_unix = ? WHERE id = ?", updateTime.Unix(), repoID)
	return err
}

// UpdateRepositoryUnits updates a repository's units
func UpdateRepositoryUnits(repo *Repository, units []RepoUnit) (err error) {
	sess := x.NewSession()
	defer sess.Close()
	if err = sess.Begin(); err != nil {
		return err
	}

	if _, err = sess.Where("repo_id = ?", repo.ID).Delete(new(RepoUnit)); err != nil {
		return err
	}

	if _, err = sess.Insert(units); err != nil {
		return err
	}

	return sess.Commit()
}

// DeleteRepository deletes a repository for a user or organization.
func DeleteRepository(doer *User, uid, repoID int64) error {
	// In case is a organization.
	org, err := GetUserByID(uid)
	if err != nil {
		return err
	}
	if org.IsOrganization() {
		if err = org.GetTeams(); err != nil {
			return err
		}
	}

	sess := x.NewSession()
	defer sess.Close()
	if err = sess.Begin(); err != nil {
		return err
	}

	repo := &Repository{ID: repoID, OwnerID: uid}
	has, err := sess.Get(repo)
	if err != nil {
		return err
	} else if !has {
		return ErrRepoNotExist{repoID, uid, "", ""}
	}

	// Delete Deploy Keys
	deployKeys, err := listDeployKeys(sess, repo.ID)
	if err != nil {
		return fmt.Errorf("listDeployKeys: %v", err)
	}
	for _, dKey := range deployKeys {
		if err := deleteDeployKey(sess, doer, dKey.ID); err != nil {
			return fmt.Errorf("deleteDeployKeys: %v", err)
		}
	}

	if cnt, err := sess.ID(repoID).Delete(&Repository{}); err != nil {
		return err
	} else if cnt != 1 {
		return ErrRepoNotExist{repoID, uid, "", ""}
	}

	if org.IsOrganization() {
		for _, t := range org.Teams {
			if !t.hasRepository(sess, repoID) {
				continue
			} else if err = t.removeRepository(sess, repo, false); err != nil {
				return err
			}
		}
	}

	attachments := make([]*Attachment, 0, 20)
	if err = sess.Join("INNER", "`release`", "`release`.id = `attachment`.release_id").
		Where("`release`.repo_id = ?", repoID).
		Find(&attachments); err != nil {
		return err
	}
	releaseAttachments := make([]string, 0, len(attachments))
	for i := 0; i < len(attachments); i++ {
		releaseAttachments = append(releaseAttachments, attachments[i].LocalPath())
	}

	if err = deleteBeans(sess,
		&Access{RepoID: repo.ID},
		&Action{RepoID: repo.ID},
		&Watch{RepoID: repoID},
		&Star{RepoID: repoID},
		&Mirror{RepoID: repoID},
		&Milestone{RepoID: repoID},
		&Release{RepoID: repoID},
		&Collaboration{RepoID: repoID},
		&PullRequest{BaseRepoID: repoID},
		&RepoUnit{RepoID: repoID},
		&RepoRedirect{RedirectRepoID: repoID},
		&Webhook{RepoID: repoID},
		&HookTask{RepoID: repoID},
		&Notification{RepoID: repoID},
		&CommitStatus{RepoID: repoID},
		&RepoIndexerStatus{RepoID: repoID},
		&Comment{RefRepoID: repoID},
		&Task{RepoID: repoID},
	); err != nil {
		return fmt.Errorf("deleteBeans: %v", err)
	}

	deleteCond := builder.Select("id").From("issue").Where(builder.Eq{"repo_id": repoID})
	// Delete comments and attachments
	if _, err = sess.In("issue_id", deleteCond).
		Delete(&Comment{}); err != nil {
		return err
	}

	if _, err = sess.In("issue_id", deleteCond).
		Delete(&IssueUser{}); err != nil {
		return err
	}

	if _, err = sess.In("issue_id", deleteCond).
		Delete(&Reaction{}); err != nil {
		return err
	}

	if _, err = sess.In("issue_id", deleteCond).
		Delete(&IssueWatch{}); err != nil {
		return err
	}

	if _, err = sess.In("issue_id", deleteCond).
		Delete(&Stopwatch{}); err != nil {
		return err
	}

	attachments = attachments[:0]
	if err = sess.Join("INNER", "issue", "issue.id = attachment.issue_id").
		Where("issue.repo_id = ?", repoID).
		Find(&attachments); err != nil {
		return err
	}
	attachmentPaths := make([]string, 0, len(attachments))
	for j := range attachments {
		attachmentPaths = append(attachmentPaths, attachments[j].LocalPath())
	}

	if _, err = sess.In("issue_id", deleteCond).
		Delete(&Attachment{}); err != nil {
		return err
	}

	if _, err = sess.Delete(&Issue{RepoID: repoID}); err != nil {
		return err
	}

	if _, err = sess.Where("repo_id = ?", repoID).Delete(new(RepoUnit)); err != nil {
		return err
	}

	if repo.IsFork {
		if _, err = sess.Exec("UPDATE `repository` SET num_forks=num_forks-1 WHERE id=?", repo.ForkID); err != nil {
			return fmt.Errorf("decrease fork count: %v", err)
		}
	}

	if _, err = sess.Exec("UPDATE `user` SET num_repos=num_repos-1 WHERE id=?", uid); err != nil {
		return err
	}

	// FIXME: Remove repository files should be executed after transaction succeed.
	repoPath := repo.RepoPath()
	removeAllWithNotice(sess, "Delete repository files", repoPath)

	err = repo.deleteWiki(sess)
	if err != nil {
		return err
	}

	// Remove LFS objects
	var lfsObjects []*LFSMetaObject
	if err = sess.Where("repository_id=?", repoID).Find(&lfsObjects); err != nil {
		return err
	}

	for _, v := range lfsObjects {
		count, err := sess.Count(&LFSMetaObject{Oid: v.Oid})
		if err != nil {
			return err
		}
		if count > 1 {
			continue
		}

		oidPath := filepath.Join(setting.LFS.ContentPath, v.Oid[0:2], v.Oid[2:4], v.Oid[4:len(v.Oid)])
		removeAllWithNotice(sess, "Delete orphaned LFS file", oidPath)
	}

	if _, err := sess.Delete(&LFSMetaObject{RepositoryID: repoID}); err != nil {
		return err
	}

	if repo.NumForks > 0 {
		if _, err = sess.Exec("UPDATE `repository` SET fork_id=0,is_fork=? WHERE fork_id=?", false, repo.ID); err != nil {
			log.Error("reset 'fork_id' and 'is_fork': %v", err)
		}
	}

	if err = sess.Commit(); err != nil {
		if len(deployKeys) > 0 {
			// We need to rewrite the public keys because the commit failed
			if err2 := RewriteAllPublicKeys(); err2 != nil {
				return fmt.Errorf("Commit: %v SSH Keys: %v", err, err2)
			}
		}
		return fmt.Errorf("Commit: %v", err)
	}

	sess.Close()

	// We should always delete the files after the database transaction succeed. If
	// we delete the file but the database rollback, the repository will be borken.

	// Remove issue attachment files.
	for i := range attachmentPaths {
		removeAllWithNotice(x, "Delete issue attachment", attachmentPaths[i])
	}

	// Remove release attachment files.
	for i := range releaseAttachments {
		removeAllWithNotice(x, "Delete release attachment", releaseAttachments[i])
	}

	if len(repo.Avatar) > 0 {
		avatarPath := repo.CustomAvatarPath()
		if com.IsExist(avatarPath) {
			if err := os.Remove(avatarPath); err != nil {
				return fmt.Errorf("Failed to remove %s: %v", avatarPath, err)
			}
		}
	}

	return nil
}

// GetRepositoryByOwnerAndName returns the repository by given ownername and reponame.
func GetRepositoryByOwnerAndName(ownerName, repoName string) (*Repository, error) {
	return getRepositoryByOwnerAndName(x, ownerName, repoName)
}

func getRepositoryByOwnerAndName(e Engine, ownerName, repoName string) (*Repository, error) {
	var repo Repository
	has, err := e.Table("repository").Select("repository.*").
		Join("INNER", "`user`", "`user`.id = repository.owner_id").
		Where("repository.lower_name = ?", strings.ToLower(repoName)).
		And("`user`.lower_name = ?", strings.ToLower(ownerName)).
		Get(&repo)
	if err != nil {
		return nil, err
	} else if !has {
		return nil, ErrRepoNotExist{0, 0, ownerName, repoName}
	}
	return &repo, nil
}

// GetRepositoryByName returns the repository by given name under user if exists.
func GetRepositoryByName(ownerID int64, name string) (*Repository, error) {
	repo := &Repository{
		OwnerID:   ownerID,
		LowerName: strings.ToLower(name),
	}
	has, err := x.Get(repo)
	if err != nil {
		return nil, err
	} else if !has {
		return nil, ErrRepoNotExist{0, ownerID, "", name}
	}
	return repo, err
}

func getRepositoryByID(e Engine, id int64) (*Repository, error) {
	repo := new(Repository)
	has, err := e.ID(id).Get(repo)
	if err != nil {
		return nil, err
	} else if !has {
		return nil, ErrRepoNotExist{id, 0, "", ""}
	}
	return repo, nil
}

// GetRepositoryByID returns the repository by given id if exists.
func GetRepositoryByID(id int64) (*Repository, error) {
	return getRepositoryByID(x, id)
}

// GetRepositoryByIDCtx returns the repository by given id if exists.
func GetRepositoryByIDCtx(ctx DBContext, id int64) (*Repository, error) {
	return getRepositoryByID(ctx.e, id)
}

// GetRepositoriesMapByIDs returns the repositories by given id slice.
func GetRepositoriesMapByIDs(ids []int64) (map[int64]*Repository, error) {
	var repos = make(map[int64]*Repository, len(ids))
	return repos, x.In("id", ids).Find(&repos)
}

// GetUserRepositories returns a list of repositories of given user.
func GetUserRepositories(userID int64, private bool, page, pageSize int, orderBy string) ([]*Repository, error) {
	if len(orderBy) == 0 {
		orderBy = "updated_unix DESC"
	}

	sess := x.
		Where("owner_id = ?", userID).
		OrderBy(orderBy)
	if !private {
		sess.And("is_private=?", false)
	}

	if page <= 0 {
		page = 1
	}
	sess.Limit(pageSize, (page-1)*pageSize)

	repos := make([]*Repository, 0, pageSize)
	return repos, sess.Find(&repos)
}

// GetUserMirrorRepositories returns a list of mirror repositories of given user.
func GetUserMirrorRepositories(userID int64) ([]*Repository, error) {
	repos := make([]*Repository, 0, 10)
	return repos, x.
		Where("owner_id = ?", userID).
		And("is_mirror = ?", true).
		Find(&repos)
}

func getRepositoryCount(e Engine, u *User) (int64, error) {
	return e.Count(&Repository{OwnerID: u.ID})
}

func getPublicRepositoryCount(e Engine, u *User) (int64, error) {
	return e.Where("is_private = ?", false).Count(&Repository{OwnerID: u.ID})
}

func getPrivateRepositoryCount(e Engine, u *User) (int64, error) {
	return e.Where("is_private = ?", true).Count(&Repository{OwnerID: u.ID})
}

// GetRepositoryCount returns the total number of repositories of user.
func GetRepositoryCount(u *User) (int64, error) {
	return getRepositoryCount(x, u)
}

// GetPublicRepositoryCount returns the total number of public repositories of user.
func GetPublicRepositoryCount(u *User) (int64, error) {
	return getPublicRepositoryCount(x, u)
}

// GetPrivateRepositoryCount returns the total number of private repositories of user.
func GetPrivateRepositoryCount(u *User) (int64, error) {
	return getPrivateRepositoryCount(x, u)
}

// DeleteRepositoryArchives deletes all repositories' archives.
func DeleteRepositoryArchives() error {
	return x.
		Where("id > 0").
		Iterate(new(Repository),
			func(idx int, bean interface{}) error {
				repo := bean.(*Repository)
				return os.RemoveAll(filepath.Join(repo.RepoPath(), "archives"))
			})
}

// DeleteOldRepositoryArchives deletes old repository archives.
func DeleteOldRepositoryArchives(ctx context.Context) {
	log.Trace("Doing: ArchiveCleanup")

	if err := x.Where("id > 0").Iterate(new(Repository), func(idx int, bean interface{}) error {
		return deleteOldRepositoryArchives(ctx, idx, bean)
	}); err != nil {
		log.Error("ArchiveClean: %v", err)
	}
}

func deleteOldRepositoryArchives(ctx context.Context, idx int, bean interface{}) error {
	repo := bean.(*Repository)
	basePath := filepath.Join(repo.RepoPath(), "archives")

	for _, ty := range []string{"zip", "targz"} {
		select {
		case <-ctx.Done():
			return fmt.Errorf("Aborted due to shutdown:\nin delete of old repository archives %v\nat delete file %s", repo, ty)
		default:
		}

		path := filepath.Join(basePath, ty)
		file, err := os.Open(path)
		if err != nil {
			if !os.IsNotExist(err) {
				log.Warn("Unable to open directory %s: %v", path, err)
				return err
			}

			// If the directory doesn't exist, that's okay.
			continue
		}

		files, err := file.Readdir(0)
		file.Close()
		if err != nil {
			log.Warn("Unable to read directory %s: %v", path, err)
			return err
		}

		minimumOldestTime := time.Now().Add(-setting.Cron.ArchiveCleanup.OlderThan)
		for _, info := range files {
			if info.ModTime().Before(minimumOldestTime) && !info.IsDir() {
				select {
				case <-ctx.Done():
					return fmt.Errorf("Aborted due to shutdown:\nin delete of old repository archives %v\nat delete file %s - %s", repo, ty, info.Name())
				default:
				}
				toDelete := filepath.Join(path, info.Name())
				// This is a best-effort purge, so we do not check error codes to confirm removal.
				if err = os.Remove(toDelete); err != nil {
					log.Trace("Unable to delete %s, but proceeding: %v", toDelete, err)
				}
			}
		}
	}

	return nil
}

func gatherMissingRepoRecords() ([]*Repository, error) {
	repos := make([]*Repository, 0, 10)
	if err := x.
		Where("id > 0").
		Iterate(new(Repository),
			func(idx int, bean interface{}) error {
				repo := bean.(*Repository)
				if !com.IsDir(repo.RepoPath()) {
					repos = append(repos, repo)
				}
				return nil
			}); err != nil {
		if err2 := CreateRepositoryNotice(fmt.Sprintf("gatherMissingRepoRecords: %v", err)); err2 != nil {
			return nil, fmt.Errorf("CreateRepositoryNotice: %v", err)
		}
	}
	return repos, nil
}

// DeleteMissingRepositories deletes all repository records that lost Git files.
func DeleteMissingRepositories(doer *User) error {
	repos, err := gatherMissingRepoRecords()
	if err != nil {
		return fmt.Errorf("gatherMissingRepoRecords: %v", err)
	}

	if len(repos) == 0 {
		return nil
	}

	for _, repo := range repos {
		log.Trace("Deleting %d/%d...", repo.OwnerID, repo.ID)
		if err := DeleteRepository(doer, repo.OwnerID, repo.ID); err != nil {
			if err2 := CreateRepositoryNotice(fmt.Sprintf("DeleteRepository [%d]: %v", repo.ID, err)); err2 != nil {
				return fmt.Errorf("CreateRepositoryNotice: %v", err)
			}
		}
	}
	return nil
}

// ReinitMissingRepositories reinitializes all repository records that lost Git files.
func ReinitMissingRepositories() error {
	repos, err := gatherMissingRepoRecords()
	if err != nil {
		return fmt.Errorf("gatherMissingRepoRecords: %v", err)
	}

	if len(repos) == 0 {
		return nil
	}

	for _, repo := range repos {
		log.Trace("Initializing %d/%d...", repo.OwnerID, repo.ID)
		if err := git.InitRepository(repo.RepoPath(), true); err != nil {
			if err2 := CreateRepositoryNotice(fmt.Sprintf("InitRepository [%d]: %v", repo.ID, err)); err2 != nil {
				return fmt.Errorf("CreateRepositoryNotice: %v", err)
			}
		}
	}
	return nil
}

// SyncRepositoryHooks rewrites all repositories' pre-receive, update and post-receive hooks
// to make sure the binary and custom conf path are up-to-date.
func SyncRepositoryHooks() error {
	return x.Cols("owner_id", "name").Where("id > 0").Iterate(new(Repository),
		func(idx int, bean interface{}) error {
			if err := createDelegateHooks(bean.(*Repository).RepoPath()); err != nil {
				return fmt.Errorf("SyncRepositoryHook: %v", err)
			}
			if bean.(*Repository).HasWiki() {
				if err := createDelegateHooks(bean.(*Repository).WikiPath()); err != nil {
					return fmt.Errorf("SyncRepositoryHook: %v", err)
				}
			}
			return nil
		})
}

// GitFsck calls 'git fsck' to check repository health.
func GitFsck(ctx context.Context) {
	log.Trace("Doing: GitFsck")
	if err := x.
		Where("id>0 AND is_fsck_enabled=?", true).BufferSize(setting.Database.IterateBufferSize).
		Iterate(new(Repository),
			func(idx int, bean interface{}) error {
				select {
				case <-ctx.Done():
					return fmt.Errorf("Aborted due to shutdown")
				default:
				}
				repo := bean.(*Repository)
				repoPath := repo.RepoPath()
				log.Trace("Running health check on repository %s", repoPath)
				if err := git.Fsck(repoPath, setting.Cron.RepoHealthCheck.Timeout, setting.Cron.RepoHealthCheck.Args...); err != nil {
					desc := fmt.Sprintf("Failed to health check repository (%s): %v", repoPath, err)
					log.Warn(desc)
					if err = CreateRepositoryNotice(desc); err != nil {
						log.Error("CreateRepositoryNotice: %v", err)
					}
				}
				return nil
			}); err != nil {
		log.Error("GitFsck: %v", err)
	}
	log.Trace("Finished: GitFsck")
}

// GitGcRepos calls 'git gc' to remove unnecessary files and optimize the local repository
func GitGcRepos() error {
	args := append([]string{"gc"}, setting.Git.GCArgs...)
	return x.
		Where("id > 0").BufferSize(setting.Database.IterateBufferSize).
		Iterate(new(Repository),
			func(idx int, bean interface{}) error {
				repo := bean.(*Repository)
				if err := repo.GetOwner(); err != nil {
					return err
				}
				if stdout, err := git.NewCommand(args...).
					SetDescription(fmt.Sprintf("Repository Garbage Collection: %s", repo.FullName())).
					RunInDirTimeout(
						time.Duration(setting.Git.Timeout.GC)*time.Second,
						repo.RepoPath()); err != nil {
					log.Error("Repository garbage collection failed for %v. Stdout: %s\nError: %v", repo, stdout, err)
					return fmt.Errorf("Repository garbage collection failed: Error: %v", err)
				}
				return nil
			})
}

type repoChecker struct {
	querySQL, correctSQL string
	desc                 string
}

func repoStatsCheck(ctx context.Context, checker *repoChecker) {
	results, err := x.Query(checker.querySQL)
	if err != nil {
		log.Error("Select %s: %v", checker.desc, err)
		return
	}
	for _, result := range results {
		select {
		case <-ctx.Done():
			log.Warn("CheckRepoStats: Aborting due to shutdown")
			return
		default:
		}
		id := com.StrTo(result["id"]).MustInt64()
		log.Trace("Updating %s: %d", checker.desc, id)
		_, err = x.Exec(checker.correctSQL, id, id)
		if err != nil {
			log.Error("Update %s[%d]: %v", checker.desc, id, err)
		}
	}
}

// CheckRepoStats checks the repository stats
func CheckRepoStats(ctx context.Context) {
	log.Trace("Doing: CheckRepoStats")

	checkers := []*repoChecker{
		// Repository.NumWatches
		{
			"SELECT repo.id FROM `repository` repo WHERE repo.num_watches!=(SELECT COUNT(*) FROM `watch` WHERE repo_id=repo.id AND mode<>2)",
			"UPDATE `repository` SET num_watches=(SELECT COUNT(*) FROM `watch` WHERE repo_id=? AND mode<>2) WHERE id=?",
			"repository count 'num_watches'",
		},
		// Repository.NumStars
		{
			"SELECT repo.id FROM `repository` repo WHERE repo.num_stars!=(SELECT COUNT(*) FROM `star` WHERE repo_id=repo.id)",
			"UPDATE `repository` SET num_stars=(SELECT COUNT(*) FROM `star` WHERE repo_id=?) WHERE id=?",
			"repository count 'num_stars'",
		},
		// Label.NumIssues
		{
			"SELECT label.id FROM `label` WHERE label.num_issues!=(SELECT COUNT(*) FROM `issue_label` WHERE label_id=label.id)",
			"UPDATE `label` SET num_issues=(SELECT COUNT(*) FROM `issue_label` WHERE label_id=?) WHERE id=?",
			"label count 'num_issues'",
		},
		// User.NumRepos
		{
			"SELECT `user`.id FROM `user` WHERE `user`.num_repos!=(SELECT COUNT(*) FROM `repository` WHERE owner_id=`user`.id)",
			"UPDATE `user` SET num_repos=(SELECT COUNT(*) FROM `repository` WHERE owner_id=?) WHERE id=?",
			"user count 'num_repos'",
		},
		// Issue.NumComments
		{
			"SELECT `issue`.id FROM `issue` WHERE `issue`.num_comments!=(SELECT COUNT(*) FROM `comment` WHERE issue_id=`issue`.id AND type=0)",
			"UPDATE `issue` SET num_comments=(SELECT COUNT(*) FROM `comment` WHERE issue_id=? AND type=0) WHERE id=?",
			"issue count 'num_comments'",
		},
	}
	for i := range checkers {
		select {
		case <-ctx.Done():
			log.Warn("CheckRepoStats: Aborting due to shutdown")
			return
		default:
			repoStatsCheck(ctx, checkers[i])
		}
	}

	// ***** START: Repository.NumClosedIssues *****
	desc := "repository count 'num_closed_issues'"
	results, err := x.Query("SELECT repo.id FROM `repository` repo WHERE repo.num_closed_issues!=(SELECT COUNT(*) FROM `issue` WHERE repo_id=repo.id AND is_closed=? AND is_pull=?)", true, false)
	if err != nil {
		log.Error("Select %s: %v", desc, err)
	} else {
		for _, result := range results {
			select {
			case <-ctx.Done():
				log.Warn("CheckRepoStats: Aborting due to shutdown")
				return
			default:
			}
			id := com.StrTo(result["id"]).MustInt64()
			log.Trace("Updating %s: %d", desc, id)
			_, err = x.Exec("UPDATE `repository` SET num_closed_issues=(SELECT COUNT(*) FROM `issue` WHERE repo_id=? AND is_closed=? AND is_pull=?) WHERE id=?", id, true, false, id)
			if err != nil {
				log.Error("Update %s[%d]: %v", desc, id, err)
			}
		}
	}
	// ***** END: Repository.NumClosedIssues *****

	// ***** START: Repository.NumClosedPulls *****
	desc = "repository count 'num_closed_pulls'"
	results, err = x.Query("SELECT repo.id FROM `repository` repo WHERE repo.num_closed_pulls!=(SELECT COUNT(*) FROM `issue` WHERE repo_id=repo.id AND is_closed=? AND is_pull=?)", true, true)
	if err != nil {
		log.Error("Select %s: %v", desc, err)
	} else {
		for _, result := range results {
			select {
			case <-ctx.Done():
				log.Warn("CheckRepoStats: Aborting due to shutdown")
				return
			default:
			}
			id := com.StrTo(result["id"]).MustInt64()
			log.Trace("Updating %s: %d", desc, id)
			_, err = x.Exec("UPDATE `repository` SET num_closed_pulls=(SELECT COUNT(*) FROM `issue` WHERE repo_id=? AND is_closed=? AND is_pull=?) WHERE id=?", id, true, true, id)
			if err != nil {
				log.Error("Update %s[%d]: %v", desc, id, err)
			}
		}
	}
	// ***** END: Repository.NumClosedPulls *****

	// FIXME: use checker when stop supporting old fork repo format.
	// ***** START: Repository.NumForks *****
	results, err = x.Query("SELECT repo.id FROM `repository` repo WHERE repo.num_forks!=(SELECT COUNT(*) FROM `repository` WHERE fork_id=repo.id)")
	if err != nil {
		log.Error("Select repository count 'num_forks': %v", err)
	} else {
		for _, result := range results {
			select {
			case <-ctx.Done():
				log.Warn("CheckRepoStats: Aborting due to shutdown")
				return
			default:
			}
			id := com.StrTo(result["id"]).MustInt64()
			log.Trace("Updating repository count 'num_forks': %d", id)

			repo, err := GetRepositoryByID(id)
			if err != nil {
				log.Error("GetRepositoryByID[%d]: %v", id, err)
				continue
			}

			rawResult, err := x.Query("SELECT COUNT(*) FROM `repository` WHERE fork_id=?", repo.ID)
			if err != nil {
				log.Error("Select count of forks[%d]: %v", repo.ID, err)
				continue
			}
			repo.NumForks = int(parseCountResult(rawResult))

			if err = UpdateRepository(repo, false); err != nil {
				log.Error("UpdateRepository[%d]: %v", id, err)
				continue
			}
		}
	}
	// ***** END: Repository.NumForks *****
}

// SetArchiveRepoState sets if a repo is archived
func (repo *Repository) SetArchiveRepoState(isArchived bool) (err error) {
	repo.IsArchived = isArchived
	_, err = x.Where("id = ?", repo.ID).Cols("is_archived").Update(repo)
	return
}

// ___________           __
// \_   _____/__________|  | __
//  |    __)/  _ \_  __ \  |/ /
//  |     \(  <_> )  | \/    <
//  \___  / \____/|__|  |__|_ \
//      \/                   \/

// HasForkedRepo checks if given user has already forked a repository with given ID.
func HasForkedRepo(ownerID, repoID int64) (*Repository, bool) {
	repo := new(Repository)
	has, _ := x.
		Where("owner_id=? AND fork_id=?", ownerID, repoID).
		Get(repo)
	return repo, has
}

// CopyLFS copies LFS data from one repo to another
func CopyLFS(ctx DBContext, newRepo, oldRepo *Repository) error {
	var lfsObjects []*LFSMetaObject
	if err := ctx.e.Where("repository_id=?", oldRepo.ID).Find(&lfsObjects); err != nil {
		return err
	}

	for _, v := range lfsObjects {
		v.ID = 0
		v.RepositoryID = newRepo.ID
		if _, err := ctx.e.Insert(v); err != nil {
			return err
		}
	}

	return nil
}

// GetForks returns all the forks of the repository
func (repo *Repository) GetForks() ([]*Repository, error) {
	forks := make([]*Repository, 0, repo.NumForks)
	return forks, x.Find(&forks, &Repository{ForkID: repo.ID})
}

// GetUserFork return user forked repository from this repository, if not forked return nil
func (repo *Repository) GetUserFork(userID int64) (*Repository, error) {
	var forkedRepo Repository
	has, err := x.Where("fork_id = ?", repo.ID).And("owner_id = ?", userID).Get(&forkedRepo)
	if err != nil {
		return nil, err
	}
	if !has {
		return nil, nil
	}
	return &forkedRepo, nil
}

// CustomAvatarPath returns repository custom avatar file path.
func (repo *Repository) CustomAvatarPath() string {
	// Avatar empty by default
	if len(repo.Avatar) == 0 {
		return ""
	}
	return filepath.Join(setting.RepositoryAvatarUploadPath, repo.Avatar)
}

// generateRandomAvatar generates a random avatar for repository.
func (repo *Repository) generateRandomAvatar(e Engine) error {
	idToString := fmt.Sprintf("%d", repo.ID)

	seed := idToString
	img, err := avatar.RandomImage([]byte(seed))
	if err != nil {
		return fmt.Errorf("RandomImage: %v", err)
	}

	repo.Avatar = idToString
	if err = os.MkdirAll(filepath.Dir(repo.CustomAvatarPath()), os.ModePerm); err != nil {
		return fmt.Errorf("MkdirAll: %v", err)
	}
	fw, err := os.Create(repo.CustomAvatarPath())
	if err != nil {
		return fmt.Errorf("Create: %v", err)
	}
	defer fw.Close()

	if err = png.Encode(fw, img); err != nil {
		return fmt.Errorf("Encode: %v", err)
	}
	log.Info("New random avatar created for repository: %d", repo.ID)

	if _, err := e.ID(repo.ID).Cols("avatar").NoAutoTime().Update(repo); err != nil {
		return err
	}

	return nil
}

// RemoveRandomAvatars removes the randomly generated avatars that were created for repositories
func RemoveRandomAvatars() error {
	return x.
		Where("id > 0").BufferSize(setting.Database.IterateBufferSize).
		Iterate(new(Repository),
			func(idx int, bean interface{}) error {
				repository := bean.(*Repository)
				stringifiedID := strconv.FormatInt(repository.ID, 10)
				if repository.Avatar == stringifiedID {
					return repository.DeleteAvatar()
				}
				return nil
			})
}

// RelAvatarLink returns a relative link to the repository's avatar.
func (repo *Repository) RelAvatarLink() string {
	return repo.relAvatarLink(x)
}

func (repo *Repository) relAvatarLink(e Engine) string {
	// If no avatar - path is empty
	avatarPath := repo.CustomAvatarPath()
	if len(avatarPath) == 0 || !com.IsFile(avatarPath) {
		switch mode := setting.RepositoryAvatarFallback; mode {
		case "image":
			return setting.RepositoryAvatarFallbackImage
		case "random":
			if err := repo.generateRandomAvatar(e); err != nil {
				log.Error("generateRandomAvatar: %v", err)
			}
		default:
			// default behaviour: do not display avatar
			return ""
		}
	}
	return setting.AppSubURL + "/repo-avatars/" + repo.Avatar
}

// avatarLink returns user avatar absolute link.
func (repo *Repository) avatarLink(e Engine) string {
	link := repo.relAvatarLink(e)
	// link may be empty!
	if len(link) > 0 {
		if link[0] == '/' && link[1] != '/' {
			return setting.AppURL + strings.TrimPrefix(link, setting.AppSubURL)[1:]
		}
	}
	return link
}

// UploadAvatar saves custom avatar for repository.
// FIXME: split uploads to different subdirs in case we have massive number of repos.
func (repo *Repository) UploadAvatar(data []byte) error {
	m, err := avatar.Prepare(data)
	if err != nil {
		return err
	}

	sess := x.NewSession()
	defer sess.Close()
	if err = sess.Begin(); err != nil {
		return err
	}

	oldAvatarPath := repo.CustomAvatarPath()

	// Users can upload the same image to other repo - prefix it with ID
	// Then repo will be removed - only it avatar file will be removed
	repo.Avatar = fmt.Sprintf("%d-%x", repo.ID, md5.Sum(data))
	if _, err := sess.ID(repo.ID).Cols("avatar").Update(repo); err != nil {
		return fmt.Errorf("UploadAvatar: Update repository avatar: %v", err)
	}

	if err := os.MkdirAll(setting.RepositoryAvatarUploadPath, os.ModePerm); err != nil {
		return fmt.Errorf("UploadAvatar: Failed to create dir %s: %v", setting.RepositoryAvatarUploadPath, err)
	}

	fw, err := os.Create(repo.CustomAvatarPath())
	if err != nil {
		return fmt.Errorf("UploadAvatar: Create file: %v", err)
	}
	defer fw.Close()

	if err = png.Encode(fw, *m); err != nil {
		return fmt.Errorf("UploadAvatar: Encode png: %v", err)
	}

	if len(oldAvatarPath) > 0 && oldAvatarPath != repo.CustomAvatarPath() {
		if err := os.Remove(oldAvatarPath); err != nil {
			return fmt.Errorf("UploadAvatar: Failed to remove old repo avatar %s: %v", oldAvatarPath, err)
		}
	}

	return sess.Commit()
}

// DeleteAvatar deletes the repos's custom avatar.
func (repo *Repository) DeleteAvatar() error {

	// Avatar not exists
	if len(repo.Avatar) == 0 {
		return nil
	}

	avatarPath := repo.CustomAvatarPath()
	log.Trace("DeleteAvatar[%d]: %s", repo.ID, avatarPath)

	sess := x.NewSession()
	defer sess.Close()
	if err := sess.Begin(); err != nil {
		return err
	}

	repo.Avatar = ""
	if _, err := sess.ID(repo.ID).Cols("avatar").Update(repo); err != nil {
		return fmt.Errorf("DeleteAvatar: Update repository avatar: %v", err)
	}

	if _, err := os.Stat(avatarPath); err == nil {
		if err := os.Remove(avatarPath); err != nil {
			return fmt.Errorf("DeleteAvatar: Failed to remove %s: %v", avatarPath, err)
		}
	} else {
		// // Schrodinger: file may or may not exist. See err for details.
		log.Trace("DeleteAvatar[%d]: %v", err)
	}
	return sess.Commit()
}

// GetOriginalURLHostname returns the hostname of a URL or the URL
func (repo *Repository) GetOriginalURLHostname() string {
	u, err := url.Parse(repo.OriginalURL)
	if err != nil {
		return repo.OriginalURL
	}

	return u.Host
}

// GetTreePathLock returns LSF lock for the treePath
func (repo *Repository) GetTreePathLock(treePath string) (*LFSLock, error) {
	if setting.LFS.StartServer {
		locks, err := GetLFSLockByRepoID(repo.ID, 0, 0)
		if err != nil {
			return nil, err
		}
		for _, lock := range locks {
			if lock.Path == treePath {
				return lock, nil
			}
		}
	}
	return nil, nil
}

func updateRepositoryCols(e Engine, repo *Repository, cols ...string) error {
	_, err := e.ID(repo.ID).Cols(cols...).Update(repo)
	return err
}

// UpdateRepositoryCols updates repository's columns
func UpdateRepositoryCols(repo *Repository, cols ...string) error {
	return updateRepositoryCols(x, repo, cols...)
}<|MERGE_RESOLUTION|>--- conflicted
+++ resolved
@@ -964,67 +964,6 @@
 	return nil
 }
 
-<<<<<<< HEAD
-// initRepoCommit temporarily changes with work directory.
-func initRepoCommit(tmpPath string, repo *Repository, u *User) (err error) {
-	commitTimeStr := time.Now().Format(time.RFC3339)
-
-	sig := u.NewGitSig()
-	// Because this may call hooks we should pass in the environment
-	env := append(os.Environ(),
-		"GIT_AUTHOR_NAME="+sig.Name,
-		"GIT_AUTHOR_EMAIL="+sig.Email,
-		"GIT_AUTHOR_DATE="+commitTimeStr,
-		"GIT_COMMITTER_NAME="+sig.Name,
-		"GIT_COMMITTER_EMAIL="+sig.Email,
-		"GIT_COMMITTER_DATE="+commitTimeStr,
-	)
-
-	if stdout, err := git.NewCommand("add", "--all").
-		SetDescription(fmt.Sprintf("initRepoCommit (git add): %s", tmpPath)).
-		RunInDir(tmpPath); err != nil {
-		log.Error("git add --all failed: Stdout: %s\nError: %v", stdout, err)
-		return fmt.Errorf("git add --all: %v", err)
-	}
-
-	binVersion, err := git.BinVersion()
-	if err != nil {
-		return fmt.Errorf("Unable to get git version: %v", err)
-	}
-
-	args := []string{
-		"commit", fmt.Sprintf("--author='%s <%s>'", sig.Name, sig.Email),
-		"-m", "Initial commit",
-	}
-
-	if version.Compare(binVersion, "1.7.9", ">=") {
-		sign, keyID, _ := SignInitialCommit(tmpPath, u)
-		if sign {
-			args = append(args, "-S"+keyID)
-		} else if version.Compare(binVersion, "2.0.0", ">=") {
-			args = append(args, "--no-gpg-sign")
-		}
-	}
-
-	if stdout, err := git.NewCommand(args...).
-		SetDescription(fmt.Sprintf("initRepoCommit (git commit): %s", tmpPath)).
-		RunInDirWithEnv(tmpPath, env); err != nil {
-		log.Error("Failed to commit: %v: Stdout: %s\nError: %v", args, stdout, err)
-		return fmt.Errorf("git commit: %v", err)
-	}
-
-	if stdout, err := git.NewCommand("push", "origin", "master").
-		SetDescription(fmt.Sprintf("initRepoCommit (git push): %s", tmpPath)).
-		RunInDirWithEnv(tmpPath, InternalPushingEnvironment(u, repo)); err != nil {
-		log.Error("Failed to push back to master: Stdout: %s\nError: %v", stdout, err)
-		return fmt.Errorf("git push: %v", err)
-	}
-
-	return nil
-}
-
-=======
->>>>>>> 74e35aae
 // CreateRepoOptions contains the create repository options
 type CreateRepoOptions struct {
 	Name           string
