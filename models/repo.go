--- conflicted
+++ resolved
@@ -1340,16 +1340,12 @@
 		return fmt.Errorf("updateUser: %v", err)
 	}
 
-<<<<<<< HEAD
-	// Give access to all members in teams with access to all repositories.
-=======
 	if _, err = e.Incr("num_repos").ID(u.ID).Update(new(User)); err != nil {
 		return fmt.Errorf("increment user total_repos: %v", err)
 	}
 	u.NumRepos++
 
-	// Give access to all members in owner team.
->>>>>>> bd41a04a
+	// Give access to all members in teams with access to all repositories.
 	if u.IsOrganization() {
 		if err := u.GetTeams(); err != nil {
 			return fmt.Errorf("GetTeams: %v", err)
