--- conflicted
+++ resolved
@@ -459,11 +459,7 @@
 	}
 
 	if listOptions.Page != 0 {
-<<<<<<< HEAD
-		sess = listOptions.SetSessionPagination(sess)
-=======
 		sess = setSessionPagination(sess, &listOptions)
->>>>>>> 87505a94
 	}
 
 	return labels, sess.Find(&labels)
@@ -580,11 +576,7 @@
 	}
 
 	if listOptions.Page != 0 {
-<<<<<<< HEAD
-		sess = listOptions.SetSessionPagination(sess)
-=======
 		sess = setSessionPagination(sess, &listOptions)
->>>>>>> 87505a94
 	}
 
 	return labels, sess.Find(&labels)
