// Copyright 2017 The Gitea Authors. All rights reserved.
// Use of this source code is governed by a MIT-style
// license that can be found in the LICENSE file.

package models

import (
	"sort"

	"code.gitea.io/gitea/modules/auth/oauth2"
)

// OAuth2Provider describes the display values of a single OAuth2 provider
type OAuth2Provider struct {
	Name             string
	DisplayName      string
	Image            string
	CustomURLMapping *oauth2.CustomURLMapping
}

// OAuth2Providers contains the map of registered OAuth2 providers in Gitea (based on goth)
// key is used to map the OAuth2Provider with the goth provider type (also in LoginSource.OAuth2Config.Provider)
// value is used to store display data
var OAuth2Providers = map[string]OAuth2Provider{
	"bitbucket": {Name: "bitbucket", DisplayName: "Bitbucket", Image: "/img/auth/bitbucket.png"},
	"dropbox":   {Name: "dropbox", DisplayName: "Dropbox", Image: "/img/auth/dropbox.png"},
	"facebook":  {Name: "facebook", DisplayName: "Facebook", Image: "/img/auth/facebook.png"},
	"github": {Name: "github", DisplayName: "GitHub", Image: "/img/auth/github.png",
		CustomURLMapping: &oauth2.CustomURLMapping{
			TokenURL:   oauth2.GetDefaultTokenURL("github"),
			AuthURL:    oauth2.GetDefaultAuthURL("github"),
			ProfileURL: oauth2.GetDefaultProfileURL("github"),
			EmailURL:   oauth2.GetDefaultEmailURL("github"),
		},
	},
	"gitlab": {Name: "gitlab", DisplayName: "GitLab", Image: "/img/auth/gitlab.png",
		CustomURLMapping: &oauth2.CustomURLMapping{
			TokenURL:   oauth2.GetDefaultTokenURL("gitlab"),
			AuthURL:    oauth2.GetDefaultAuthURL("gitlab"),
			ProfileURL: oauth2.GetDefaultProfileURL("gitlab"),
		},
	},
	"gplus":         {Name: "gplus", DisplayName: "Google", Image: "/img/auth/google.png"},
	"openidConnect": {Name: "openidConnect", DisplayName: "OpenID Connect", Image: "/img/auth/openid_connect.png"},
	"twitter":       {Name: "twitter", DisplayName: "Twitter", Image: "/img/auth/twitter.png"},
	"discord":       {Name: "discord", DisplayName: "Discord", Image: "/img/auth/discord.png"},
	"gitea": {Name: "gitea", DisplayName: "Gitea", Image: "/img/auth/gitea.png",
		CustomURLMapping: &oauth2.CustomURLMapping{
			TokenURL:   oauth2.GetDefaultTokenURL("gitea"),
			AuthURL:    oauth2.GetDefaultAuthURL("gitea"),
			ProfileURL: oauth2.GetDefaultProfileURL("gitea"),
		},
	},
<<<<<<< HEAD
	"yandex": {Name: "yandex", DisplayName: "Yandex", Image: "/img/auth/yandex.png"},
=======
	"nextcloud": {Name: "nextcloud", DisplayName: "Nextcloud", Image: "/img/auth/nextcloud.png",
		CustomURLMapping: &oauth2.CustomURLMapping{
			TokenURL:   oauth2.GetDefaultTokenURL("nextcloud"),
			AuthURL:    oauth2.GetDefaultAuthURL("nextcloud"),
			ProfileURL: oauth2.GetDefaultProfileURL("nextcloud"),
		},
	},
>>>>>>> bea497ff
}

// OAuth2DefaultCustomURLMappings contains the map of default URL's for OAuth2 providers that are allowed to have custom urls
// key is used to map the OAuth2Provider
// value is the mapping as defined for the OAuth2Provider
var OAuth2DefaultCustomURLMappings = map[string]*oauth2.CustomURLMapping{
	"github":    OAuth2Providers["github"].CustomURLMapping,
	"gitlab":    OAuth2Providers["gitlab"].CustomURLMapping,
	"gitea":     OAuth2Providers["gitea"].CustomURLMapping,
	"nextcloud": OAuth2Providers["nextcloud"].CustomURLMapping,
}

// GetActiveOAuth2ProviderLoginSources returns all actived LoginOAuth2 sources
func GetActiveOAuth2ProviderLoginSources() ([]*LoginSource, error) {
	sources := make([]*LoginSource, 0, 1)
	if err := x.Where("is_actived = ? and type = ?", true, LoginOAuth2).Find(&sources); err != nil {
		return nil, err
	}
	return sources, nil
}

// GetActiveOAuth2LoginSourceByName returns a OAuth2 LoginSource based on the given name
func GetActiveOAuth2LoginSourceByName(name string) (*LoginSource, error) {
	loginSource := new(LoginSource)
	has, err := x.Where("name = ? and type = ? and is_actived = ?", name, LoginOAuth2, true).Get(loginSource)
	if !has || err != nil {
		return nil, err
	}

	return loginSource, nil
}

// GetActiveOAuth2Providers returns the map of configured active OAuth2 providers
// key is used as technical name (like in the callbackURL)
// values to display
func GetActiveOAuth2Providers() ([]string, map[string]OAuth2Provider, error) {
	// Maybe also separate used and unused providers so we can force the registration of only 1 active provider for each type

	loginSources, err := GetActiveOAuth2ProviderLoginSources()
	if err != nil {
		return nil, nil, err
	}

	var orderedKeys []string
	providers := make(map[string]OAuth2Provider)
	for _, source := range loginSources {
		providers[source.Name] = OAuth2Providers[source.OAuth2().Provider]
		orderedKeys = append(orderedKeys, source.Name)
	}

	sort.Strings(orderedKeys)

	return orderedKeys, providers, nil
}

// InitOAuth2 initialize the OAuth2 lib and register all active OAuth2 providers in the library
func InitOAuth2() error {
	if err := oauth2.Init(x); err != nil {
		return err
	}
	loginSources, _ := GetActiveOAuth2ProviderLoginSources()

	for _, source := range loginSources {
		oAuth2Config := source.OAuth2()
		err := oauth2.RegisterProvider(source.Name, oAuth2Config.Provider, oAuth2Config.ClientID, oAuth2Config.ClientSecret, oAuth2Config.OpenIDConnectAutoDiscoveryURL, oAuth2Config.CustomURLMapping)
		if err != nil {
			return err
		}
	}
	return nil
}

// wrapOpenIDConnectInitializeError is used to wrap the error but this cannot be done in modules/auth/oauth2
// inside oauth2: import cycle not allowed models -> modules/auth/oauth2 -> models
func wrapOpenIDConnectInitializeError(err error, providerName string, oAuth2Config *OAuth2Config) error {
	if err != nil && "openidConnect" == oAuth2Config.Provider {
		err = ErrOpenIDConnectInitialize{ProviderName: providerName, OpenIDConnectAutoDiscoveryURL: oAuth2Config.OpenIDConnectAutoDiscoveryURL, Cause: err}
	}
	return err
}<|MERGE_RESOLUTION|>--- conflicted
+++ resolved
@@ -51,9 +51,6 @@
 			ProfileURL: oauth2.GetDefaultProfileURL("gitea"),
 		},
 	},
-<<<<<<< HEAD
-	"yandex": {Name: "yandex", DisplayName: "Yandex", Image: "/img/auth/yandex.png"},
-=======
 	"nextcloud": {Name: "nextcloud", DisplayName: "Nextcloud", Image: "/img/auth/nextcloud.png",
 		CustomURLMapping: &oauth2.CustomURLMapping{
 			TokenURL:   oauth2.GetDefaultTokenURL("nextcloud"),
@@ -61,7 +58,7 @@
 			ProfileURL: oauth2.GetDefaultProfileURL("nextcloud"),
 		},
 	},
->>>>>>> bea497ff
+  "yandex": {Name: "yandex", DisplayName: "Yandex", Image: "/img/auth/yandex.png"},
 }
 
 // OAuth2DefaultCustomURLMappings contains the map of default URL's for OAuth2 providers that are allowed to have custom urls
