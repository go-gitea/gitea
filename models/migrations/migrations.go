--- conflicted
+++ resolved
@@ -458,20 +458,15 @@
 	NewMigration("Add actions tables", v1_19.AddActionsTables),
 	// v241 -> v242
 	NewMigration("Add card_type column to project table", v1_19.AddCardTypeToProjectTable),
-<<<<<<< HEAD
-
-	// Gitea 1.19.0 ends at v242
-
-	// v242 -> v243
-	NewMigration("Add is_internal column to package", v1_20.AddIsInternalColumnToPackage),
-=======
 	// v242 -> v243
 	NewMigration("Alter gpg_key_import content TEXT field to MEDIUMTEXT", v1_19.AlterPublicGPGKeyImportContentFieldToMediumText),
 	// v243 -> v244
 	NewMigration("Add exclusive label", v1_19.AddExclusiveLabel),
 
 	// Gitea 1.19.0 ends at v244
->>>>>>> 7f790c70
+
+	// v244 -> v245
+	NewMigration("Add is_internal column to package", v1_20.AddIsInternalColumnToPackage),
 }
 
 // GetCurrentDBVersion returns the current db version
