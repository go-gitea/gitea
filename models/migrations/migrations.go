--- conflicted
+++ resolved
@@ -521,13 +521,10 @@
 	NewMigration("Update Action Ref", v1_21.UpdateActionsRefIndex),
 	// v269 -> v270
 	NewMigration("Drop deleted branch table", v1_21.DropDeletedBranchTable),
-<<<<<<< HEAD
+	// v270 -> v271
+	NewMigration("Fix PackageProperty typo", v1_21.FixPackagePropertyTypo),
 	// v271 -> v272
 	NewMigration("Fix missing admin team unit records", v1_21.FixMissingAdminTeamUnitRecords),
-=======
-	// v270 -> v271
-	NewMigration("Fix PackageProperty typo", v1_21.FixPackagePropertyTypo),
->>>>>>> 906e253d
 }
 
 // GetCurrentDBVersion returns the current db version
