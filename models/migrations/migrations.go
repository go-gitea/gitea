--- conflicted
+++ resolved
@@ -513,13 +513,10 @@
 	NewMigration("Add branch table", v1_21.AddBranchTable),
 	// v265 -> v266
 	NewMigration("Alter Actions Artifact table", v1_21.AlterActionArtifactTable),
-<<<<<<< HEAD
-	// v265 -> v267
-	NewMigration("Add action_tasks_version table", v1_21.CreateActionTasksVersionTable),
-=======
 	// v266 -> v267
 	NewMigration("Reduce commit status", v1_21.ReduceCommitStatus),
->>>>>>> d0dbe52e
+	// v267 -> v268
+	NewMigration("Add action_tasks_version table", v1_21.CreateActionTasksVersionTable),
 }
 
 // GetCurrentDBVersion returns the current db version
