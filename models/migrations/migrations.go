// Copyright 2015 The Gogs Authors. All rights reserved.
// Copyright 2017 The Gitea Authors. All rights reserved.
// Use of this source code is governed by a MIT-style
// license that can be found in the LICENSE file.

package migrations

import (
	"fmt"
	"os"
	"reflect"
	"regexp"
	"strings"

	"code.gitea.io/gitea/modules/log"
	"code.gitea.io/gitea/modules/setting"

	"xorm.io/xorm"
)

const minDBVersion = 70 // Gitea 1.5.3

// Migration describes on migration from lower version to high version
type Migration interface {
	Description() string
	Migrate(*xorm.Engine) error
}

type migration struct {
	description string
	migrate     func(*xorm.Engine) error
}

// NewMigration creates a new migration
func NewMigration(desc string, fn func(*xorm.Engine) error) Migration {
	return &migration{desc, fn}
}

// Description returns the migration's description
func (m *migration) Description() string {
	return m.description
}

// Migrate executes the migration
func (m *migration) Migrate(x *xorm.Engine) error {
	return m.migrate(x)
}

// Version describes the version table. Should have only one row with id==1
type Version struct {
	ID      int64 `xorm:"pk autoincr"`
	Version int64
}

// This is a sequence of migrations. Add new migrations to the bottom of the list.
// If you want to "retire" a migration, remove it from the top of the list and
// update minDBVersion accordingly
var migrations = []Migration{

	// Gitea 1.5.3 ends at v70

	// v70 -> v71
	NewMigration("add issue_dependencies", addIssueDependencies),
	// v71 -> v72
	NewMigration("protect each scratch token", addScratchHash),
	// v72 -> v73
	NewMigration("add review", addReview),

	// Gitea 1.6.4 ends at v73

	// v73 -> v74
	NewMigration("add must_change_password column for users table", addMustChangePassword),
	// v74 -> v75
	NewMigration("add approval whitelists to protected branches", addApprovalWhitelistsToProtectedBranches),
	// v75 -> v76
	NewMigration("clear nonused data which not deleted when user was deleted", clearNonusedData),

	// Gitea 1.7.6 ends at v76

	// v76 -> v77
	NewMigration("add pull request rebase with merge commit", addPullRequestRebaseWithMerge),
	// v77 -> v78
	NewMigration("add theme to users", addUserDefaultTheme),
	// v78 -> v79
	NewMigration("rename repo is_bare to repo is_empty", renameRepoIsBareToIsEmpty),
	// v79 -> v80
	NewMigration("add can close issues via commit in any branch", addCanCloseIssuesViaCommitInAnyBranch),
	// v80 -> v81
	NewMigration("add is locked to issues", addIsLockedToIssues),
	// v81 -> v82
	NewMigration("update U2F counter type", changeU2FCounterType),

	// Gitea 1.8.3 ends at v82

	// v82 -> v83
	NewMigration("hot fix for wrong release sha1 on release table", fixReleaseSha1OnReleaseTable),
	// v83 -> v84
	NewMigration("add uploader id for table attachment", addUploaderIDForAttachment),
	// v84 -> v85
	NewMigration("add table to store original imported gpg keys", addGPGKeyImport),
	// v85 -> v86
	NewMigration("hash application token", hashAppToken),
	// v86 -> v87
	NewMigration("add http method to webhook", addHTTPMethodToWebhook),
	// v87 -> v88
	NewMigration("add avatar field to repository", addAvatarFieldToRepository),

	// Gitea 1.9.6 ends at v88

	// v88 -> v89
	NewMigration("add commit status context field to commit_status", addCommitStatusContext),
	// v89 -> v90
	NewMigration("add original author/url migration info to issues, comments, and repo ", addOriginalMigrationInfo),
	// v90 -> v91
	NewMigration("change length of some repository columns", changeSomeColumnsLengthOfRepo),
	// v91 -> v92
	NewMigration("add index on owner_id of repository and type, review_id of comment", addIndexOnRepositoryAndComment),
	// v92 -> v93
	NewMigration("remove orphaned repository index statuses", removeLingeringIndexStatus),
	// v93 -> v94
	NewMigration("add email notification enabled preference to user", addEmailNotificationEnabledToUser),
	// v94 -> v95
	NewMigration("add enable_status_check, status_check_contexts to protected_branch", addStatusCheckColumnsForProtectedBranches),
	// v95 -> v96
	NewMigration("add table columns for cross referencing issues", addCrossReferenceColumns),
	// v96 -> v97
	NewMigration("delete orphaned attachments", deleteOrphanedAttachments),
	// v97 -> v98
	NewMigration("add repo_admin_change_team_access to user", addRepoAdminChangeTeamAccessColumnForUser),
	// v98 -> v99
	NewMigration("add original author name and id on migrated release", addOriginalAuthorOnMigratedReleases),

	// Gitea 1.10.3 ends at v99

	// v99 -> v100
	NewMigration("add task table and status column for repository table", addTaskTable),
	// v100 -> v101
	NewMigration("update migration repositories' service type", updateMigrationServiceTypes),
	// v101 -> v102
	NewMigration("change length of some external login users columns", changeSomeColumnsLengthOfExternalLoginUser),
	// v102 -> v103
	NewMigration("update migration repositories' service type", dropColumnHeadUserNameOnPullRequest),
	// v103 -> v104
	NewMigration("Add WhitelistDeployKeys to protected branch", addWhitelistDeployKeysToBranches),
	// v104 -> v105
	NewMigration("remove unnecessary columns from label", removeLabelUneededCols),
	// v105 -> v106
	NewMigration("add includes_all_repositories to teams", addTeamIncludesAllRepositories),
	// v106 -> v107
	NewMigration("add column `mode` to table watch", addModeColumnToWatch),
	// v107 -> v108
	NewMigration("Add template options to repository", addTemplateToRepo),
	// v108 -> v109
	NewMigration("Add comment_id on table notification", addCommentIDOnNotification),
	// v109 -> v110
	NewMigration("add can_create_org_repo to team", addCanCreateOrgRepoColumnForTeam),
	// v110 -> v111
	NewMigration("change review content type to text", changeReviewContentToText),
	// v111 -> v112
	NewMigration("update branch protection for can push and whitelist enable", addBranchProtectionCanPushAndEnableWhitelist),
	// v112 -> v113
	NewMigration("remove release attachments which repository deleted", removeAttachmentMissedRepo),
	// v113 -> v114
	NewMigration("new feature: change target branch of pull requests", featureChangeTargetBranch),
	// v114 -> v115
	NewMigration("Remove authentication credentials from stored URL", sanitizeOriginalURL),
	// v115 -> v116
	NewMigration("add user_id prefix to existing user avatar name", renameExistingUserAvatarName),
	// v116 -> v117
	NewMigration("Extend TrackedTimes", extendTrackedTimes),
	// v117 -> v118
	NewMigration("Add block on rejected reviews branch protection", addBlockOnRejectedReviews),
	// v118 -> v119
	NewMigration("Add commit id and stale to reviews", addReviewCommitAndStale),
	// v119 -> v120
	NewMigration("Fix migrated repositories' git service type", fixMigratedRepositoryServiceType),
	// v120 -> v121
	NewMigration("Add owner_name on table repository", addOwnerNameOnRepository),
	// v121 -> v122
	NewMigration("add is_restricted column for users table", addIsRestricted),
	// v122 -> v123
	NewMigration("Add Require Signed Commits to ProtectedBranch", addRequireSignedCommits),
	// v123 -> v124
	NewMigration("Add original informations for reactions", addReactionOriginals),
	// v124 -> v125
	NewMigration("Add columns to user and repository", addUserRepoMissingColumns),
	// v125 -> v126
	NewMigration("Add some columns on review for migration", addReviewMigrateInfo),
	// v126 -> v127
	NewMigration("Fix topic repository count", fixTopicRepositoryCount),
	// v127 -> v128
	NewMigration("add repository code language statistics", addLanguageStats),
	// v128 -> v129
	NewMigration("fix merge base for pull requests", fixMergeBase),
	// v129 -> v130
	NewMigration("remove dependencies from deleted repositories", purgeUnusedDependencies),
	// v130 -> v131
	NewMigration("Expand webhooks for more granularity", expandWebhooks),
	// v131 -> v132
	NewMigration("Add IsSystemWebhook column to webhooks table", addSystemWebhookColumn),
	// v132 -> v133
	NewMigration("Add Branch Protection Protected Files Column", addBranchProtectionProtectedFilesColumn),
	// v133 -> v134
	NewMigration("Add EmailHash Table", addEmailHashTable),
	// v134 -> v135
	NewMigration("Refix merge base for merged pull requests", refixMergeBase),
	// v135 -> v136
	NewMigration("Add OrgID column to Labels table", addOrgIDLabelColumn),
	// v136 -> v137
	NewMigration("Add CommitsAhead and CommitsBehind Column to PullRequest Table", addCommitDivergenceToPulls),
	// v137 -> v138
	NewMigration("Add Branch Protection Block Outdated Branch", addBlockOnOutdatedBranch),
	// v138 -> v139
	NewMigration("Add ResolveDoerID to Comment table", addResolveDoerIDCommentColumn),
	// v139 -> v140
	NewMigration("prepend refs/heads/ to issue refs", prependRefsHeadsToIssueRefs),
	// v140 -> v141
	NewMigration("Save detected language file size to database instead of percent", fixLanguageStatsToSaveSize),
	// v141 -> v142
	NewMigration("Add KeepActivityPrivate to User table", addKeepActivityPrivateUserColumn),
	// v142 -> v143
	NewMigration("Ensure Repository.IsArchived is not null", setIsArchivedToFalse),
	// v143 -> v144
	NewMigration("recalculate Stars number for all user", recalculateStars),
	// v144 -> v145
	NewMigration("update Matrix Webhook http method to 'PUT'", updateMatrixWebhookHTTPMethod),
	// v145 -> v146
	NewMigration("Increase Language field to 50 in LanguageStats", increaseLanguageField),
	// v146 -> v147
	NewMigration("Add projects info to repository table", addProjectsInfo),
	// v147 -> v148
	NewMigration("create review for 0 review id code comments", createReviewsForCodeComments),
	// v148 -> v149
	NewMigration("remove issue dependency comments who refer to non existing issues", purgeInvalidDependenciesComments),
	// v149 -> v150
	NewMigration("Add Created and Updated to Milestone table", addCreatedAndUpdatedToMilestones),
	// v150 -> v151
	NewMigration("add primary key to repo_topic", addPrimaryKeyToRepoTopic),
	// v151 -> v152
	NewMigration("set default password algorithm to Argon2", setDefaultPasswordToArgon2),
	// v152 -> v153
	NewMigration("add TrustModel field to Repository", addTrustModelToRepository),
	// v153 > v154
	NewMigration("add Team review request support", addTeamReviewRequestSupport),
	// v154 > v155
	NewMigration("add timestamps to Star, Label, Follow, Watch and Collaboration", addTimeStamps),
	// v155 -> v156
	NewMigration("add changed_protected_files column for pull_request table", addChangedProtectedFilesPullRequestColumn),
	// v156 -> v157
	NewMigration("fix publisher ID for tag releases", fixPublisherIDforTagReleases),
	// v157 -> v158
<<<<<<< HEAD
	NewMigration("code comment replies should have the commitID of the review they are replying to", updateCodeCommentReplies),
=======
	NewMigration("ensure repo topics are up-to-date", fixRepoTopics),
>>>>>>> 4099e4f1
}

// GetCurrentDBVersion returns the current db version
func GetCurrentDBVersion(x *xorm.Engine) (int64, error) {
	if err := x.Sync(new(Version)); err != nil {
		return -1, fmt.Errorf("sync: %v", err)
	}

	currentVersion := &Version{ID: 1}
	has, err := x.Get(currentVersion)
	if err != nil {
		return -1, fmt.Errorf("get: %v", err)
	}
	if !has {
		return -1, nil
	}
	return currentVersion.Version, nil
}

// ExpectedVersion returns the expected db version
func ExpectedVersion() int64 {
	return int64(minDBVersion + len(migrations))
}

// EnsureUpToDate will check if the db is at the correct version
func EnsureUpToDate(x *xorm.Engine) error {
	currentDB, err := GetCurrentDBVersion(x)
	if err != nil {
		return err
	}

	if currentDB < 0 {
		return fmt.Errorf("Database has not been initialised")
	}

	if minDBVersion > currentDB {
		return fmt.Errorf("DB version %d (<= %d) is too old for auto-migration. Upgrade to Gitea 1.6.4 first then upgrade to this version", currentDB, minDBVersion)
	}

	expected := ExpectedVersion()

	if currentDB != expected {
		return fmt.Errorf(`Current database version %d is not equal to the expected version %d. Please run "gitea [--config /path/to/app.ini] migrate" to update the database version`, currentDB, expected)
	}

	return nil
}

// Migrate database to current version
func Migrate(x *xorm.Engine) error {
	if err := x.Sync(new(Version)); err != nil {
		return fmt.Errorf("sync: %v", err)
	}

	currentVersion := &Version{ID: 1}
	has, err := x.Get(currentVersion)
	if err != nil {
		return fmt.Errorf("get: %v", err)
	} else if !has {
		// If the version record does not exist we think
		// it is a fresh installation and we can skip all migrations.
		currentVersion.ID = 0
		currentVersion.Version = int64(minDBVersion + len(migrations))

		if _, err = x.InsertOne(currentVersion); err != nil {
			return fmt.Errorf("insert: %v", err)
		}
	}

	v := currentVersion.Version
	if minDBVersion > v {
		log.Fatal(`Gitea no longer supports auto-migration from your previously installed version.
Please try upgrading to a lower version first (suggested v1.6.4), then upgrade to this version.`)
		return nil
	}

	// Downgrading Gitea's database version not supported
	if int(v-minDBVersion) > len(migrations) {
		msg := fmt.Sprintf("Downgrading database version from '%d' to '%d' is not supported and may result in loss of data integrity.\nIf you really know what you're doing, execute `UPDATE version SET version=%d WHERE id=1;`\n",
			v, minDBVersion+len(migrations), minDBVersion+len(migrations))
		fmt.Fprint(os.Stderr, msg)
		log.Fatal(msg)
		return nil
	}

	// Migrate
	for i, m := range migrations[v-minDBVersion:] {
		log.Info("Migration[%d]: %s", v+int64(i), m.Description())
		if err = m.Migrate(x); err != nil {
			return fmt.Errorf("do migrate: %v", err)
		}
		currentVersion.Version = v + int64(i) + 1
		if _, err = x.ID(1).Update(currentVersion); err != nil {
			return err
		}
	}
	return nil
}

// RecreateTables will recreate the tables for the provided beans using the newly provided bean definition and move all data to that new table
// WARNING: YOU MUST PROVIDE THE FULL BEAN DEFINITION
func RecreateTables(beans ...interface{}) func(*xorm.Engine) error {
	return func(x *xorm.Engine) error {
		sess := x.NewSession()
		defer sess.Close()
		if err := sess.Begin(); err != nil {
			return err
		}
		sess = sess.StoreEngine("InnoDB")
		for _, bean := range beans {
			log.Info("Recreating Table: %s for Bean: %s", x.TableName(bean), reflect.Indirect(reflect.ValueOf(bean)).Type().Name())
			if err := recreateTable(sess, bean); err != nil {
				return err
			}
		}
		return sess.Commit()
	}
}

// recreateTable will recreate the table using the newly provided bean definition and move all data to that new table
// WARNING: YOU MUST PROVIDE THE FULL BEAN DEFINITION
// WARNING: YOU MUST COMMIT THE SESSION AT THE END
func recreateTable(sess *xorm.Session, bean interface{}) error {
	// TODO: This will not work if there are foreign keys

	tableName := sess.Engine().TableName(bean)
	tempTableName := fmt.Sprintf("tmp_recreate__%s", tableName)

	// We need to move the old table away and create a new one with the correct columns
	// We will need to do this in stages to prevent data loss
	//
	// First create the temporary table
	if err := sess.Table(tempTableName).CreateTable(bean); err != nil {
		log.Error("Unable to create table %s. Error: %v", tempTableName, err)
		return err
	}

	if err := sess.Table(tempTableName).CreateUniques(bean); err != nil {
		log.Error("Unable to create uniques for table %s. Error: %v", tempTableName, err)
		return err
	}

	if err := sess.Table(tempTableName).CreateIndexes(bean); err != nil {
		log.Error("Unable to create indexes for table %s. Error: %v", tempTableName, err)
		return err
	}

	// Work out the column names from the bean - these are the columns to select from the old table and install into the new table
	table, err := sess.Engine().TableInfo(bean)
	if err != nil {
		log.Error("Unable to get table info. Error: %v", err)

		return err
	}
	newTableColumns := table.Columns()
	if len(newTableColumns) == 0 {
		return fmt.Errorf("no columns in new table")
	}
	hasID := false
	for _, column := range newTableColumns {
		hasID = hasID || (column.IsPrimaryKey && column.IsAutoIncrement)
	}

	if hasID && setting.Database.UseMSSQL {
		if _, err := sess.Exec(fmt.Sprintf("SET IDENTITY_INSERT `%s` ON", tempTableName)); err != nil {
			log.Error("Unable to set identity insert for table %s. Error: %v", tempTableName, err)
			return err
		}
	}

	sqlStringBuilder := &strings.Builder{}
	_, _ = sqlStringBuilder.WriteString("INSERT INTO `")
	_, _ = sqlStringBuilder.WriteString(tempTableName)
	_, _ = sqlStringBuilder.WriteString("` (`")
	_, _ = sqlStringBuilder.WriteString(newTableColumns[0].Name)
	_, _ = sqlStringBuilder.WriteString("`")
	for _, column := range newTableColumns[1:] {
		_, _ = sqlStringBuilder.WriteString(", `")
		_, _ = sqlStringBuilder.WriteString(column.Name)
		_, _ = sqlStringBuilder.WriteString("`")
	}
	_, _ = sqlStringBuilder.WriteString(")")
	_, _ = sqlStringBuilder.WriteString(" SELECT ")
	if newTableColumns[0].Default != "" {
		_, _ = sqlStringBuilder.WriteString("COALESCE(`")
		_, _ = sqlStringBuilder.WriteString(newTableColumns[0].Name)
		_, _ = sqlStringBuilder.WriteString("`, ")
		_, _ = sqlStringBuilder.WriteString(newTableColumns[0].Default)
		_, _ = sqlStringBuilder.WriteString(")")
	} else {
		_, _ = sqlStringBuilder.WriteString("`")
		_, _ = sqlStringBuilder.WriteString(newTableColumns[0].Name)
		_, _ = sqlStringBuilder.WriteString("`")
	}

	for _, column := range newTableColumns[1:] {
		if column.Default != "" {
			_, _ = sqlStringBuilder.WriteString(", COALESCE(`")
			_, _ = sqlStringBuilder.WriteString(column.Name)
			_, _ = sqlStringBuilder.WriteString("`, ")
			_, _ = sqlStringBuilder.WriteString(column.Default)
			_, _ = sqlStringBuilder.WriteString(")")
		} else {
			_, _ = sqlStringBuilder.WriteString(", `")
			_, _ = sqlStringBuilder.WriteString(column.Name)
			_, _ = sqlStringBuilder.WriteString("`")
		}
	}
	_, _ = sqlStringBuilder.WriteString(" FROM `")
	_, _ = sqlStringBuilder.WriteString(tableName)
	_, _ = sqlStringBuilder.WriteString("`")

	if _, err := sess.Exec(sqlStringBuilder.String()); err != nil {
		log.Error("Unable to set copy data in to temp table %s. Error: %v", tempTableName, err)
		return err
	}

	if hasID && setting.Database.UseMSSQL {
		if _, err := sess.Exec(fmt.Sprintf("SET IDENTITY_INSERT `%s` OFF", tempTableName)); err != nil {
			log.Error("Unable to switch off identity insert for table %s. Error: %v", tempTableName, err)
			return err
		}
	}

	switch {
	case setting.Database.UseSQLite3:
		// SQLite will drop all the constraints on the old table
		if _, err := sess.Exec(fmt.Sprintf("DROP TABLE `%s`", tableName)); err != nil {
			log.Error("Unable to drop old table %s. Error: %v", tableName, err)
			return err
		}

		if err := sess.Table(tempTableName).DropIndexes(bean); err != nil {
			log.Error("Unable to drop indexes on temporary table %s. Error: %v", tempTableName, err)
			return err
		}

		if _, err := sess.Exec(fmt.Sprintf("ALTER TABLE `%s` RENAME TO `%s`", tempTableName, tableName)); err != nil {
			log.Error("Unable to rename %s to %s. Error: %v", tempTableName, tableName, err)
			return err
		}

		if err := sess.Table(tableName).CreateIndexes(bean); err != nil {
			log.Error("Unable to recreate indexes on table %s. Error: %v", tableName, err)
			return err
		}

		if err := sess.Table(tableName).CreateUniques(bean); err != nil {
			log.Error("Unable to recreate uniques on table %s. Error: %v", tableName, err)
			return err
		}

	case setting.Database.UseMySQL:
		// MySQL will drop all the constraints on the old table
		if _, err := sess.Exec(fmt.Sprintf("DROP TABLE `%s`", tableName)); err != nil {
			log.Error("Unable to drop old table %s. Error: %v", tableName, err)
			return err
		}

		// SQLite and MySQL will move all the constraints from the temporary table to the new table
		if _, err := sess.Exec(fmt.Sprintf("ALTER TABLE `%s` RENAME TO `%s`", tempTableName, tableName)); err != nil {
			log.Error("Unable to rename %s to %s. Error: %v", tempTableName, tableName, err)
			return err
		}
	case setting.Database.UsePostgreSQL:
		// CASCADE causes postgres to drop all the constraints on the old table
		if _, err := sess.Exec(fmt.Sprintf("DROP TABLE `%s` CASCADE", tableName)); err != nil {
			log.Error("Unable to drop old table %s. Error: %v", tableName, err)
			return err
		}

		// CASCADE causes postgres to move all the constraints from the temporary table to the new table
		if _, err := sess.Exec(fmt.Sprintf("ALTER TABLE `%s` RENAME TO `%s`", tempTableName, tableName)); err != nil {
			log.Error("Unable to rename %s to %s. Error: %v", tempTableName, tableName, err)
			return err
		}

		var indices []string
		schema := sess.Engine().Dialect().URI().Schema
		sess.Engine().SetSchema("")
		if err := sess.Table("pg_indexes").Cols("indexname").Where("tablename = ? ", tableName).Find(&indices); err != nil {
			log.Error("Unable to rename %s to %s. Error: %v", tempTableName, tableName, err)
			return err
		}
		sess.Engine().SetSchema(schema)

		for _, index := range indices {
			newIndexName := strings.Replace(index, "tmp_recreate__", "", 1)
			if _, err := sess.Exec(fmt.Sprintf("ALTER INDEX `%s` RENAME TO `%s`", index, newIndexName)); err != nil {
				log.Error("Unable to rename %s to %s. Error: %v", index, newIndexName, err)
				return err
			}
		}

	case setting.Database.UseMSSQL:
		// MSSQL will drop all the constraints on the old table
		if _, err := sess.Exec(fmt.Sprintf("DROP TABLE `%s`", tableName)); err != nil {
			log.Error("Unable to drop old table %s. Error: %v", tableName, err)
			return err
		}

		// MSSQL sp_rename will move all the constraints from the temporary table to the new table
		if _, err := sess.Exec(fmt.Sprintf("sp_rename `%s`,`%s`", tempTableName, tableName)); err != nil {
			log.Error("Unable to rename %s to %s. Error: %v", tempTableName, tableName, err)
			return err
		}

	default:
		log.Fatal("Unrecognized DB")
	}
	return nil
}

// WARNING: YOU MUST COMMIT THE SESSION AT THE END
func dropTableColumns(sess *xorm.Session, tableName string, columnNames ...string) (err error) {
	if tableName == "" || len(columnNames) == 0 {
		return nil
	}
	// TODO: This will not work if there are foreign keys

	switch {
	case setting.Database.UseSQLite3:
		// First drop the indexes on the columns
		res, errIndex := sess.Query(fmt.Sprintf("PRAGMA index_list(`%s`)", tableName))
		if errIndex != nil {
			return errIndex
		}
		for _, row := range res {
			indexName := row["name"]
			indexRes, err := sess.Query(fmt.Sprintf("PRAGMA index_info(`%s`)", indexName))
			if err != nil {
				return err
			}
			if len(indexRes) != 1 {
				continue
			}
			indexColumn := string(indexRes[0]["name"])
			for _, name := range columnNames {
				if name == indexColumn {
					_, err := sess.Exec(fmt.Sprintf("DROP INDEX `%s`", indexName))
					if err != nil {
						return err
					}
				}
			}
		}

		// Here we need to get the columns from the original table
		sql := fmt.Sprintf("SELECT sql FROM sqlite_master WHERE tbl_name='%s' and type='table'", tableName)
		res, err := sess.Query(sql)
		if err != nil {
			return err
		}
		tableSQL := string(res[0]["sql"])

		// Separate out the column definitions
		tableSQL = tableSQL[strings.Index(tableSQL, "("):]

		// Remove the required columnNames
		for _, name := range columnNames {
			tableSQL = regexp.MustCompile(regexp.QuoteMeta("`"+name+"`")+"[^`,)]*?[,)]").ReplaceAllString(tableSQL, "")
		}

		// Ensure the query is ended properly
		tableSQL = strings.TrimSpace(tableSQL)
		if tableSQL[len(tableSQL)-1] != ')' {
			if tableSQL[len(tableSQL)-1] == ',' {
				tableSQL = tableSQL[:len(tableSQL)-1]
			}
			tableSQL += ")"
		}

		// Find all the columns in the table
		columns := regexp.MustCompile("`([^`]*)`").FindAllString(tableSQL, -1)

		tableSQL = fmt.Sprintf("CREATE TABLE `new_%s_new` ", tableName) + tableSQL
		if _, err := sess.Exec(tableSQL); err != nil {
			return err
		}

		// Now restore the data
		columnsSeparated := strings.Join(columns, ",")
		insertSQL := fmt.Sprintf("INSERT INTO `new_%s_new` (%s) SELECT %s FROM %s", tableName, columnsSeparated, columnsSeparated, tableName)
		if _, err := sess.Exec(insertSQL); err != nil {
			return err
		}

		// Now drop the old table
		if _, err := sess.Exec(fmt.Sprintf("DROP TABLE `%s`", tableName)); err != nil {
			return err
		}

		// Rename the table
		if _, err := sess.Exec(fmt.Sprintf("ALTER TABLE `new_%s_new` RENAME TO `%s`", tableName, tableName)); err != nil {
			return err
		}

	case setting.Database.UsePostgreSQL:
		cols := ""
		for _, col := range columnNames {
			if cols != "" {
				cols += ", "
			}
			cols += "DROP COLUMN `" + col + "` CASCADE"
		}
		if _, err := sess.Exec(fmt.Sprintf("ALTER TABLE `%s` %s", tableName, cols)); err != nil {
			return fmt.Errorf("Drop table `%s` columns %v: %v", tableName, columnNames, err)
		}
	case setting.Database.UseMySQL:
		// Drop indexes on columns first
		sql := fmt.Sprintf("SHOW INDEX FROM %s WHERE column_name IN ('%s')", tableName, strings.Join(columnNames, "','"))
		res, err := sess.Query(sql)
		if err != nil {
			return err
		}
		for _, index := range res {
			indexName := index["column_name"]
			if len(indexName) > 0 {
				_, err := sess.Exec(fmt.Sprintf("DROP INDEX `%s` ON `%s`", indexName, tableName))
				if err != nil {
					return err
				}
			}
		}

		// Now drop the columns
		cols := ""
		for _, col := range columnNames {
			if cols != "" {
				cols += ", "
			}
			cols += "DROP COLUMN `" + col + "`"
		}
		if _, err := sess.Exec(fmt.Sprintf("ALTER TABLE `%s` %s", tableName, cols)); err != nil {
			return fmt.Errorf("Drop table `%s` columns %v: %v", tableName, columnNames, err)
		}
	case setting.Database.UseMSSQL:
		cols := ""
		for _, col := range columnNames {
			if cols != "" {
				cols += ", "
			}
			cols += "`" + strings.ToLower(col) + "`"
		}
		sql := fmt.Sprintf("SELECT Name FROM SYS.DEFAULT_CONSTRAINTS WHERE PARENT_OBJECT_ID = OBJECT_ID('%[1]s') AND PARENT_COLUMN_ID IN (SELECT column_id FROM sys.columns WHERE lower(NAME) IN (%[2]s) AND object_id = OBJECT_ID('%[1]s'))",
			tableName, strings.ReplaceAll(cols, "`", "'"))
		constraints := make([]string, 0)
		if err := sess.SQL(sql).Find(&constraints); err != nil {
			return fmt.Errorf("Find constraints: %v", err)
		}
		for _, constraint := range constraints {
			if _, err := sess.Exec(fmt.Sprintf("ALTER TABLE `%s` DROP CONSTRAINT `%s`", tableName, constraint)); err != nil {
				return fmt.Errorf("Drop table `%s` constraint `%s`: %v", tableName, constraint, err)
			}
		}
		if _, err := sess.Exec(fmt.Sprintf("ALTER TABLE `%s` DROP COLUMN %s", tableName, cols)); err != nil {
			return fmt.Errorf("Drop table `%s` columns %v: %v", tableName, columnNames, err)
		}
	default:
		log.Fatal("Unrecognized DB")
	}

	return nil
}<|MERGE_RESOLUTION|>--- conflicted
+++ resolved
@@ -249,11 +249,9 @@
 	// v156 -> v157
 	NewMigration("fix publisher ID for tag releases", fixPublisherIDforTagReleases),
 	// v157 -> v158
-<<<<<<< HEAD
+	NewMigration("ensure repo topics are up-to-date", fixRepoTopics),
+	// v158 -> v159
 	NewMigration("code comment replies should have the commitID of the review they are replying to", updateCodeCommentReplies),
-=======
-	NewMigration("ensure repo topics are up-to-date", fixRepoTopics),
->>>>>>> 4099e4f1
 }
 
 // GetCurrentDBVersion returns the current db version
