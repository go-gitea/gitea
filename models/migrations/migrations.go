// Copyright 2015 The Gogs Authors. All rights reserved.
// Use of this source code is governed by a MIT-style
// license that can be found in the LICENSE file.

package migrations

import (
	"bytes"
	"encoding/json"
	"fmt"
	"io/ioutil"
	"os"
	"path"
	"path/filepath"
	"strings"
	"time"

	"github.com/Unknwon/com"
	"github.com/go-xorm/xorm"
	gouuid "github.com/satori/go.uuid"
	"gopkg.in/ini.v1"

	"code.gitea.io/gitea/modules/generate"
	"code.gitea.io/gitea/modules/log"
	"code.gitea.io/gitea/modules/setting"
)

const minDBVersion = 4

// Migration describes on migration from lower version to high version
type Migration interface {
	Description() string
	Migrate(*xorm.Engine) error
}

type migration struct {
	description string
	migrate     func(*xorm.Engine) error
}

// NewMigration creates a new migration
func NewMigration(desc string, fn func(*xorm.Engine) error) Migration {
	return &migration{desc, fn}
}

// Description returns the migration's description
func (m *migration) Description() string {
	return m.description
}

// Migrate executes the migration
func (m *migration) Migrate(x *xorm.Engine) error {
	return m.migrate(x)
}

// Version describes the version table. Should have only one row with id==1
type Version struct {
	ID      int64 `xorm:"pk autoincr"`
	Version int64
}

func emptyMigration(x *xorm.Engine) error {
	return nil
}

// This is a sequence of migrations. Add new migrations to the bottom of the list.
// If you want to "retire" a migration, remove it from the top of the list and
// update minDBVersion accordingly
var migrations = []Migration{
	// v0 -> v4: before 0.6.0 -> 0.7.33
	NewMigration("fix locale file load panic", fixLocaleFileLoadPanic),                           // V4 -> V5:v0.6.0
	NewMigration("trim action compare URL prefix", trimCommitActionAppURLPrefix),                 // V5 -> V6:v0.6.3
	NewMigration("generate issue-label from issue", issueToIssueLabel),                           // V6 -> V7:v0.6.4
	NewMigration("refactor attachment table", attachmentRefactor),                                // V7 -> V8:v0.6.4
	NewMigration("rename pull request fields", renamePullRequestFields),                          // V8 -> V9:v0.6.16
	NewMigration("clean up migrate repo info", cleanUpMigrateRepoInfo),                           // V9 -> V10:v0.6.20
	NewMigration("generate rands and salt for organizations", generateOrgRandsAndSalt),           // V10 -> V11:v0.8.5
	NewMigration("convert date to unix timestamp", convertDateToUnix),                            // V11 -> V12:v0.9.2
	NewMigration("convert LDAP UseSSL option to SecurityProtocol", ldapUseSSLToSecurityProtocol), // V12 -> V13:v0.9.37

	// v13 -> v14:v0.9.87
	NewMigration("set comment updated with created", setCommentUpdatedWithCreated),
	// v14 -> v15
	NewMigration("create user column diff view style", createUserColumnDiffViewStyle),
	// v15 -> v16
	NewMigration("create user column allow create organization", createAllowCreateOrganizationColumn),
	// V16 -> v17
	NewMigration("create repo unit table and add units for all repos", addUnitsToTables),
	// v17 -> v18
	NewMigration("set protect branches updated with created", setProtectedBranchUpdatedWithCreated),
	// v18 -> v19
	NewMigration("add external login user", addExternalLoginUser),
	// v19 -> v20
	NewMigration("generate and migrate Git hooks", generateAndMigrateGitHooks),
	// v20 -> v21
	NewMigration("use new avatar path name for security reason", useNewNameAvatars),
	// v21 -> v22
	NewMigration("rewrite authorized_keys file via new format", useNewPublickeyFormat),
	// v22 -> v23
	NewMigration("generate and migrate wiki Git hooks", generateAndMigrateWikiGitHooks),
	// v23 -> v24
	NewMigration("add user openid table", addUserOpenID),
	// v24 -> v25
	NewMigration("change the key_id and primary_key_id type", changeGPGKeysColumns),
	// v25 -> v26
	NewMigration("add show field in user openid table", addUserOpenIDShow),
	// v26 -> v27
	NewMigration("generate and migrate repo and wiki Git hooks", generateAndMigrateGitHookChains),
	// v27 -> v28
	NewMigration("change mirror interval from hours to time.Duration", convertIntervalToDuration),
	// v28 -> v29
	NewMigration("add field for repo size", addRepoSize),
	// v29 -> v30
	NewMigration("add commit status table", addCommitStatus),
	// v30 -> 31
	NewMigration("add primary key to external login user", addExternalLoginUserPK),
	// v31 -> 32
	NewMigration("add field for login source synchronization", addLoginSourceSyncEnabledColumn),
	// v32 -> v33
	NewMigration("add units for team", addUnitsToRepoTeam),
	// v33 -> v34
	NewMigration("remove columns from action", removeActionColumns),
	// v34 -> v35
	NewMigration("give all units to owner teams", giveAllUnitsToOwnerTeams),
	// v35 -> v36
	NewMigration("adds comment to an action", addCommentIDToAction),
	// v36 -> v37
	NewMigration("regenerate git hooks", regenerateGitHooks36),
	// v37 -> v38
	NewMigration("unescape user full names", unescapeUserFullNames),
	// v38 -> v39
	NewMigration("remove commits and settings unit types", removeCommitsUnitType),
	// v39 -> v40
	NewMigration("add tags to releases and sync existing repositories", releaseAddColumnIsTagAndSyncTags),
	// v40 -> v41
	NewMigration("fix protected branch can push value to false", fixProtectedBranchCanPushValue),
	// v41 -> v42
	NewMigration("remove duplicate unit types", removeDuplicateUnitTypes),
	// v42 -> v43
	NewMigration("empty step", emptyMigration),
	// v43 -> v44
	NewMigration("empty step", emptyMigration),
	// v44 -> v45
	NewMigration("empty step", emptyMigration),
	// v45 -> v46
	NewMigration("remove index column from repo_unit table", removeIndexColumnFromRepoUnitTable),
	// v46 -> v47
	NewMigration("remove organization watch repositories", removeOrganizationWatchRepo),
	// v47 -> v48
	NewMigration("add deleted branches", addDeletedBranch),
	// v48 -> v49
	NewMigration("add repo indexer status", addRepoIndexerStatus),
	// v49 -> v50
	NewMigration("adds time tracking and stopwatches", addTimetracking),
	// v50 -> v51
	NewMigration("migrate protected branch struct", migrateProtectedBranchStruct),
	// v51 -> v52
	NewMigration("add default value to user prohibit_login", addDefaultValueToUserProhibitLogin),
	// v52 -> v53
	NewMigration("add lfs lock table", addLFSLock),
	// v53 -> v54
	NewMigration("add reactions", addReactions),
	// v54 -> v55
	NewMigration("add pull request options", addPullRequestOptions),
	// v55 -> v56
	NewMigration("add writable deploy keys", addModeToDeploKeys),
	// v56 -> v57
	NewMigration("remove is_owner, num_teams columns from org_user", removeIsOwnerColumnFromOrgUser),
	// v57 -> v58
	NewMigration("add closed_unix column for issues", addIssueClosedTime),
	// v58 -> v59
	NewMigration("add label descriptions", addLabelsDescriptions),
	// v59 -> v60
	NewMigration("add merge whitelist for protected branches", addProtectedBranchMergeWhitelist),
	// v60 -> v61
<<<<<<< HEAD
	NewMigration("add multiple assignees", addMultipleAssignees),
=======
	NewMigration("add is_fsck_enabled column for repos", addFsckEnabledToRepo),
>>>>>>> 4c6e170c
}

// Migrate database to current version
func Migrate(x *xorm.Engine) error {
	if err := x.Sync(new(Version)); err != nil {
		return fmt.Errorf("sync: %v", err)
	}

	currentVersion := &Version{ID: 1}
	has, err := x.Get(currentVersion)
	if err != nil {
		return fmt.Errorf("get: %v", err)
	} else if !has {
		// If the version record does not exist we think
		// it is a fresh installation and we can skip all migrations.
		currentVersion.ID = 0
		currentVersion.Version = int64(minDBVersion + len(migrations))

		if _, err = x.InsertOne(currentVersion); err != nil {
			return fmt.Errorf("insert: %v", err)
		}
	}

	v := currentVersion.Version
	if minDBVersion > v {
		log.Fatal(4, `Gitea no longer supports auto-migration from your previously installed version.
Please try to upgrade to a lower version (>= v0.6.0) first, then upgrade to current version.`)
		return nil
	}

	if int(v-minDBVersion) > len(migrations) {
		// User downgraded Gitea.
		currentVersion.Version = int64(len(migrations) + minDBVersion)
		_, err = x.ID(1).Update(currentVersion)
		return err
	}
	for i, m := range migrations[v-minDBVersion:] {
		log.Info("Migration: %s", m.Description())
		if err = m.Migrate(x); err != nil {
			return fmt.Errorf("do migrate: %v", err)
		}
		currentVersion.Version = v + int64(i) + 1
		if _, err = x.ID(1).Update(currentVersion); err != nil {
			return err
		}
	}
	return nil
}

func dropTableColumns(x *xorm.Engine, tableName string, columnNames ...string) (err error) {
	if tableName == "" || len(columnNames) == 0 {
		return nil
	}

	switch {
	case setting.UseSQLite3:
		log.Warn("Unable to drop columns in SQLite")
	case setting.UseMySQL, setting.UseTiDB, setting.UsePostgreSQL:
		cols := ""
		for _, col := range columnNames {
			if cols != "" {
				cols += ", "
			}
			cols += "DROP COLUMN `" + col + "`"
		}
		if _, err := x.Exec(fmt.Sprintf("ALTER TABLE `%s` %s", tableName, cols)); err != nil {
			return fmt.Errorf("Drop table `%s` columns %v: %v", tableName, columnNames, err)
		}
	case setting.UseMSSQL:
		sess := x.NewSession()
		defer sess.Close()

		if err = sess.Begin(); err != nil {
			return err
		}

		cols := ""
		for _, col := range columnNames {
			if cols != "" {
				cols += ", "
			}
			cols += "`" + strings.ToLower(col) + "`"
		}
		sql := fmt.Sprintf("SELECT Name FROM SYS.DEFAULT_CONSTRAINTS WHERE PARENT_OBJECT_ID = OBJECT_ID('%[1]s') AND PARENT_COLUMN_ID IN (SELECT column_id FROM sys.columns WHERE lower(NAME) IN (%[2]s) AND object_id = OBJECT_ID('%[1]s'))",
			tableName, strings.Replace(cols, "`", "'", -1))
		constraints := make([]string, 0)
		if err := sess.SQL(sql).Find(&constraints); err != nil {
			sess.Rollback()
			return fmt.Errorf("Find constraints: %v", err)
		}
		for _, constraint := range constraints {
			if _, err := sess.Exec(fmt.Sprintf("ALTER TABLE `%s` DROP CONSTRAINT `%s`", tableName, constraint)); err != nil {
				sess.Rollback()
				return fmt.Errorf("Drop table `%s` constraint `%s`: %v", tableName, constraint, err)
			}
		}
		if _, err := sess.Exec(fmt.Sprintf("ALTER TABLE `%s` DROP COLUMN %s", tableName, cols)); err != nil {
			sess.Rollback()
			return fmt.Errorf("Drop table `%s` columns %v: %v", tableName, columnNames, err)
		}

		return sess.Commit()
	default:
		log.Fatal(4, "Unrecognized DB")
	}

	return nil
}

func fixLocaleFileLoadPanic(_ *xorm.Engine) error {
	cfg, err := ini.Load(setting.CustomConf)
	if err != nil {
		return fmt.Errorf("load custom config: %v", err)
	}

	cfg.DeleteSection("i18n")
	if err = cfg.SaveTo(setting.CustomConf); err != nil {
		return fmt.Errorf("save custom config: %v", err)
	}

	setting.Langs = strings.Split(strings.Replace(strings.Join(setting.Langs, ","), "fr-CA", "fr-FR", 1), ",")
	return nil
}

func trimCommitActionAppURLPrefix(x *xorm.Engine) error {
	type PushCommit struct {
		Sha1        string
		Message     string
		AuthorEmail string
		AuthorName  string
	}

	type PushCommits struct {
		Len        int
		Commits    []*PushCommit
		CompareURL string `json:"CompareUrl"`
	}

	type Action struct {
		ID      int64  `xorm:"pk autoincr"`
		Content string `xorm:"TEXT"`
	}

	results, err := x.Query("SELECT `id`,`content` FROM `action` WHERE `op_type`=?", 5)
	if err != nil {
		return fmt.Errorf("select commit actions: %v", err)
	}

	sess := x.NewSession()
	defer sess.Close()
	if err = sess.Begin(); err != nil {
		return err
	}

	var pushCommits *PushCommits
	for _, action := range results {
		actID := com.StrTo(string(action["id"])).MustInt64()
		if actID == 0 {
			continue
		}

		pushCommits = new(PushCommits)
		if err = json.Unmarshal(action["content"], pushCommits); err != nil {
			return fmt.Errorf("unmarshal action content[%d]: %v", actID, err)
		}

		infos := strings.Split(pushCommits.CompareURL, "/")
		if len(infos) <= 4 {
			continue
		}
		pushCommits.CompareURL = strings.Join(infos[len(infos)-4:], "/")

		p, err := json.Marshal(pushCommits)
		if err != nil {
			return fmt.Errorf("marshal action content[%d]: %v", actID, err)
		}

		if _, err = sess.Id(actID).Update(&Action{
			Content: string(p),
		}); err != nil {
			return fmt.Errorf("update action[%d]: %v", actID, err)
		}
	}
	return sess.Commit()
}

func issueToIssueLabel(x *xorm.Engine) error {
	type IssueLabel struct {
		ID      int64 `xorm:"pk autoincr"`
		IssueID int64 `xorm:"UNIQUE(s)"`
		LabelID int64 `xorm:"UNIQUE(s)"`
	}

	issueLabels := make([]*IssueLabel, 0, 50)
	results, err := x.Query("SELECT `id`,`label_ids` FROM `issue`")
	if err != nil {
		if strings.Contains(err.Error(), "no such column") ||
			strings.Contains(err.Error(), "Unknown column") {
			return nil
		}
		return fmt.Errorf("select issues: %v", err)
	}
	for _, issue := range results {
		issueID := com.StrTo(issue["id"]).MustInt64()

		// Just in case legacy code can have duplicated IDs for same label.
		mark := make(map[int64]bool)
		for _, idStr := range strings.Split(string(issue["label_ids"]), "|") {
			labelID := com.StrTo(strings.TrimPrefix(idStr, "$")).MustInt64()
			if labelID == 0 || mark[labelID] {
				continue
			}

			mark[labelID] = true
			issueLabels = append(issueLabels, &IssueLabel{
				IssueID: issueID,
				LabelID: labelID,
			})
		}
	}

	sess := x.NewSession()
	defer sess.Close()
	if err = sess.Begin(); err != nil {
		return err
	}

	if err = sess.Sync2(new(IssueLabel)); err != nil {
		return fmt.Errorf("Sync2: %v", err)
	} else if _, err = sess.Insert(issueLabels); err != nil {
		return fmt.Errorf("insert issue-labels: %v", err)
	}

	return sess.Commit()
}

func attachmentRefactor(x *xorm.Engine) error {
	type Attachment struct {
		ID   int64  `xorm:"pk autoincr"`
		UUID string `xorm:"uuid INDEX"`

		// For rename purpose.
		Path    string `xorm:"-"`
		NewPath string `xorm:"-"`
	}

	results, err := x.Query("SELECT * FROM `attachment`")
	if err != nil {
		return fmt.Errorf("select attachments: %v", err)
	}

	attachments := make([]*Attachment, 0, len(results))
	for _, attach := range results {
		if !com.IsExist(string(attach["path"])) {
			// If the attachment is already missing, there is no point to update it.
			continue
		}
		attachments = append(attachments, &Attachment{
			ID:   com.StrTo(attach["id"]).MustInt64(),
			UUID: gouuid.NewV4().String(),
			Path: string(attach["path"]),
		})
	}

	sess := x.NewSession()
	defer sess.Close()
	if err = sess.Begin(); err != nil {
		return err
	}

	if err = sess.Sync2(new(Attachment)); err != nil {
		return fmt.Errorf("Sync2: %v", err)
	}

	// Note: Roll back for rename can be a dead loop,
	// 	so produces a backup file.
	var buf bytes.Buffer
	buf.WriteString("# old path -> new path\n")

	// Update database first because this is where error happens the most often.
	for _, attach := range attachments {
		if _, err = sess.Id(attach.ID).Update(attach); err != nil {
			return err
		}

		attach.NewPath = path.Join(setting.AttachmentPath, attach.UUID[0:1], attach.UUID[1:2], attach.UUID)
		buf.WriteString(attach.Path)
		buf.WriteString("\t")
		buf.WriteString(attach.NewPath)
		buf.WriteString("\n")
	}

	// Then rename attachments.
	isSucceed := true
	defer func() {
		if isSucceed {
			return
		}

		dumpPath := path.Join(setting.LogRootPath, "attachment_path.dump")
		ioutil.WriteFile(dumpPath, buf.Bytes(), 0666)
		log.Info("Failed to rename some attachments, old and new paths are saved into: %s", dumpPath)
	}()
	for _, attach := range attachments {
		if err = os.MkdirAll(path.Dir(attach.NewPath), os.ModePerm); err != nil {
			isSucceed = false
			return err
		}

		if err = os.Rename(attach.Path, attach.NewPath); err != nil {
			isSucceed = false
			return err
		}
	}

	return sess.Commit()
}

func renamePullRequestFields(x *xorm.Engine) (err error) {
	type PullRequest struct {
		ID         int64 `xorm:"pk autoincr"`
		PullID     int64 `xorm:"INDEX"`
		PullIndex  int64
		HeadBarcnh string

		IssueID    int64 `xorm:"INDEX"`
		Index      int64
		HeadBranch string
	}

	if err = x.Sync(new(PullRequest)); err != nil {
		return fmt.Errorf("sync: %v", err)
	}

	results, err := x.Query("SELECT `id`,`pull_id`,`pull_index`,`head_barcnh` FROM `pull_request`")
	if err != nil {
		if strings.Contains(err.Error(), "no such column") {
			return nil
		}
		return fmt.Errorf("select pull requests: %v", err)
	}

	sess := x.NewSession()
	defer sess.Close()
	if err = sess.Begin(); err != nil {
		return err
	}

	var pull *PullRequest
	for _, pr := range results {
		pull = &PullRequest{
			ID:         com.StrTo(pr["id"]).MustInt64(),
			IssueID:    com.StrTo(pr["pull_id"]).MustInt64(),
			Index:      com.StrTo(pr["pull_index"]).MustInt64(),
			HeadBranch: string(pr["head_barcnh"]),
		}
		if pull.Index == 0 {
			continue
		}
		if _, err = sess.Id(pull.ID).Update(pull); err != nil {
			return err
		}
	}

	return sess.Commit()
}

func cleanUpMigrateRepoInfo(x *xorm.Engine) (err error) {
	type (
		User struct {
			ID        int64 `xorm:"pk autoincr"`
			LowerName string
		}
		Repository struct {
			ID        int64 `xorm:"pk autoincr"`
			OwnerID   int64
			LowerName string
		}
	)

	repos := make([]*Repository, 0, 25)
	if err = x.Where("is_mirror=?", false).Find(&repos); err != nil {
		return fmt.Errorf("select all non-mirror repositories: %v", err)
	}
	var user *User
	for _, repo := range repos {
		user = &User{ID: repo.OwnerID}
		has, err := x.Get(user)
		if err != nil {
			return fmt.Errorf("get owner of repository[%d - %d]: %v", repo.ID, repo.OwnerID, err)
		} else if !has {
			continue
		}

		configPath := filepath.Join(setting.RepoRootPath, user.LowerName, repo.LowerName+".git/config")

		// In case repository file is somehow missing.
		if !com.IsFile(configPath) {
			continue
		}

		cfg, err := ini.Load(configPath)
		if err != nil {
			return fmt.Errorf("open config file: %v", err)
		}
		cfg.DeleteSection("remote \"origin\"")
		if err = cfg.SaveToIndent(configPath, "\t"); err != nil {
			return fmt.Errorf("save config file: %v", err)
		}
	}

	return nil
}

func generateOrgRandsAndSalt(x *xorm.Engine) (err error) {
	type User struct {
		ID    int64  `xorm:"pk autoincr"`
		Rands string `xorm:"VARCHAR(10)"`
		Salt  string `xorm:"VARCHAR(10)"`
	}

	orgs := make([]*User, 0, 10)
	if err = x.Where("type=1").And("rands=''").Find(&orgs); err != nil {
		return fmt.Errorf("select all organizations: %v", err)
	}

	sess := x.NewSession()
	defer sess.Close()
	if err = sess.Begin(); err != nil {
		return err
	}

	for _, org := range orgs {
		if org.Rands, err = generate.GetRandomString(10); err != nil {
			return err
		}
		if org.Salt, err = generate.GetRandomString(10); err != nil {
			return err
		}
		if _, err = sess.Id(org.ID).Update(org); err != nil {
			return err
		}
	}

	return sess.Commit()
}

// TAction defines the struct for migrating table action
type TAction struct {
	ID          int64 `xorm:"pk autoincr"`
	CreatedUnix int64
}

// TableName will be invoked by XORM to customrize the table name
func (t *TAction) TableName() string { return "action" }

// TNotice defines the struct for migrating table notice
type TNotice struct {
	ID          int64 `xorm:"pk autoincr"`
	CreatedUnix int64
}

// TableName will be invoked by XORM to customrize the table name
func (t *TNotice) TableName() string { return "notice" }

// TComment defines the struct for migrating table comment
type TComment struct {
	ID          int64 `xorm:"pk autoincr"`
	CreatedUnix int64
}

// TableName will be invoked by XORM to customrize the table name
func (t *TComment) TableName() string { return "comment" }

// TIssue defines the struct for migrating table issue
type TIssue struct {
	ID           int64 `xorm:"pk autoincr"`
	DeadlineUnix int64
	CreatedUnix  int64
	UpdatedUnix  int64
}

// TableName will be invoked by XORM to customrize the table name
func (t *TIssue) TableName() string { return "issue" }

// TMilestone defines the struct for migrating table milestone
type TMilestone struct {
	ID             int64 `xorm:"pk autoincr"`
	DeadlineUnix   int64
	ClosedDateUnix int64
}

// TableName will be invoked by XORM to customrize the table name
func (t *TMilestone) TableName() string { return "milestone" }

// TAttachment defines the struct for migrating table attachment
type TAttachment struct {
	ID          int64 `xorm:"pk autoincr"`
	CreatedUnix int64
}

// TableName will be invoked by XORM to customrize the table name
func (t *TAttachment) TableName() string { return "attachment" }

// TLoginSource defines the struct for migrating table login_source
type TLoginSource struct {
	ID          int64 `xorm:"pk autoincr"`
	CreatedUnix int64
	UpdatedUnix int64
}

// TableName will be invoked by XORM to customrize the table name
func (t *TLoginSource) TableName() string { return "login_source" }

// TPull defines the struct for migrating table pull_request
type TPull struct {
	ID         int64 `xorm:"pk autoincr"`
	MergedUnix int64
}

// TableName will be invoked by XORM to customrize the table name
func (t *TPull) TableName() string { return "pull_request" }

// TRelease defines the struct for migrating table release
type TRelease struct {
	ID          int64 `xorm:"pk autoincr"`
	CreatedUnix int64
}

// TableName will be invoked by XORM to customrize the table name
func (t *TRelease) TableName() string { return "release" }

// TRepo defines the struct for migrating table repository
type TRepo struct {
	ID          int64 `xorm:"pk autoincr"`
	CreatedUnix int64
	UpdatedUnix int64
}

// TableName will be invoked by XORM to customrize the table name
func (t *TRepo) TableName() string { return "repository" }

// TMirror defines the struct for migrating table mirror
type TMirror struct {
	ID             int64 `xorm:"pk autoincr"`
	UpdatedUnix    int64
	NextUpdateUnix int64
}

// TableName will be invoked by XORM to customrize the table name
func (t *TMirror) TableName() string { return "mirror" }

// TPublicKey defines the struct for migrating table public_key
type TPublicKey struct {
	ID          int64 `xorm:"pk autoincr"`
	CreatedUnix int64
	UpdatedUnix int64
}

// TableName will be invoked by XORM to customrize the table name
func (t *TPublicKey) TableName() string { return "public_key" }

// TDeployKey defines the struct for migrating table deploy_key
type TDeployKey struct {
	ID          int64 `xorm:"pk autoincr"`
	CreatedUnix int64
	UpdatedUnix int64
}

// TableName will be invoked by XORM to customrize the table name
func (t *TDeployKey) TableName() string { return "deploy_key" }

// TAccessToken defines the struct for migrating table access_token
type TAccessToken struct {
	ID          int64 `xorm:"pk autoincr"`
	CreatedUnix int64
	UpdatedUnix int64
}

// TableName will be invoked by XORM to customrize the table name
func (t *TAccessToken) TableName() string { return "access_token" }

// TUser defines the struct for migrating table user
type TUser struct {
	ID          int64 `xorm:"pk autoincr"`
	CreatedUnix int64
	UpdatedUnix int64
}

// TableName will be invoked by XORM to customrize the table name
func (t *TUser) TableName() string { return "user" }

// TWebhook defines the struct for migrating table webhook
type TWebhook struct {
	ID          int64 `xorm:"pk autoincr"`
	CreatedUnix int64
	UpdatedUnix int64
}

// TableName will be invoked by XORM to customrize the table name
func (t *TWebhook) TableName() string { return "webhook" }

func convertDateToUnix(x *xorm.Engine) (err error) {
	log.Info("This migration could take up to minutes, please be patient.")
	type Bean struct {
		ID         int64 `xorm:"pk autoincr"`
		Created    time.Time
		Updated    time.Time
		Merged     time.Time
		Deadline   time.Time
		ClosedDate time.Time
		NextUpdate time.Time
	}

	var tables = []struct {
		name string
		cols []string
		bean interface{}
	}{
		{"action", []string{"created"}, new(TAction)},
		{"notice", []string{"created"}, new(TNotice)},
		{"comment", []string{"created"}, new(TComment)},
		{"issue", []string{"deadline", "created", "updated"}, new(TIssue)},
		{"milestone", []string{"deadline", "closed_date"}, new(TMilestone)},
		{"attachment", []string{"created"}, new(TAttachment)},
		{"login_source", []string{"created", "updated"}, new(TLoginSource)},
		{"pull_request", []string{"merged"}, new(TPull)},
		{"release", []string{"created"}, new(TRelease)},
		{"repository", []string{"created", "updated"}, new(TRepo)},
		{"mirror", []string{"updated", "next_update"}, new(TMirror)},
		{"public_key", []string{"created", "updated"}, new(TPublicKey)},
		{"deploy_key", []string{"created", "updated"}, new(TDeployKey)},
		{"access_token", []string{"created", "updated"}, new(TAccessToken)},
		{"user", []string{"created", "updated"}, new(TUser)},
		{"webhook", []string{"created", "updated"}, new(TWebhook)},
	}

	for _, table := range tables {
		log.Info("Converting table: %s", table.name)
		if err = x.Sync2(table.bean); err != nil {
			return fmt.Errorf("Sync [table: %s]: %v", table.name, err)
		}

		offset := 0
		for {
			beans := make([]*Bean, 0, 100)
			if err = x.Table(table.name).Asc("id").Limit(100, offset).Find(&beans); err != nil {
				return fmt.Errorf("select beans [table: %s, offset: %d]: %v", table.name, offset, err)
			}
			log.Trace("Table [%s]: offset: %d, beans: %d", table.name, offset, len(beans))
			if len(beans) == 0 {
				break
			}
			offset += 100

			baseSQL := "UPDATE `" + table.name + "` SET "
			for _, bean := range beans {
				valSQLs := make([]string, 0, len(table.cols))
				for _, col := range table.cols {
					fieldSQL := ""
					fieldSQL += col + "_unix = "

					switch col {
					case "deadline":
						if bean.Deadline.IsZero() {
							continue
						}
						fieldSQL += com.ToStr(bean.Deadline.Unix())
					case "created":
						fieldSQL += com.ToStr(bean.Created.Unix())
					case "updated":
						fieldSQL += com.ToStr(bean.Updated.Unix())
					case "closed_date":
						fieldSQL += com.ToStr(bean.ClosedDate.Unix())
					case "merged":
						fieldSQL += com.ToStr(bean.Merged.Unix())
					case "next_update":
						fieldSQL += com.ToStr(bean.NextUpdate.Unix())
					}

					valSQLs = append(valSQLs, fieldSQL)
				}

				if len(valSQLs) == 0 {
					continue
				}

				if _, err = x.Exec(baseSQL + strings.Join(valSQLs, ",") + " WHERE id = " + com.ToStr(bean.ID)); err != nil {
					return fmt.Errorf("update bean [table: %s, id: %d]: %v", table.name, bean.ID, err)
				}
			}
		}
	}

	return nil
}<|MERGE_RESOLUTION|>--- conflicted
+++ resolved
@@ -173,11 +173,9 @@
 	// v59 -> v60
 	NewMigration("add merge whitelist for protected branches", addProtectedBranchMergeWhitelist),
 	// v60 -> v61
-<<<<<<< HEAD
 	NewMigration("add multiple assignees", addMultipleAssignees),
-=======
+	// v60 -> v61
 	NewMigration("add is_fsck_enabled column for repos", addFsckEnabledToRepo),
->>>>>>> 4c6e170c
 }
 
 // Migrate database to current version
