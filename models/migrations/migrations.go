--- conflicted
+++ resolved
@@ -370,15 +370,11 @@
 	// v208 -> v209
 	NewMigration("Use base32.HexEncoding instead of base64 encoding for cred ID as it is case insensitive - NO-OPED", useBase32HexForCredIDInWebAuthnCredential),
 	// v209 -> v210
-<<<<<<< HEAD
-	NewMigration("Increase WebAuthentication CredentialID size to 410", increaseCredentialIDTo410),
-	// v210 -> v211
-	NewMigration("Add allow edits from maintainers to PullRequest table", addAllowMaintainerEdit),
-=======
 	NewMigration("Increase WebAuthentication CredentialID size to 410 - NO-OPED", increaseCredentialIDTo410),
 	// v210 -> v211
 	NewMigration("v208 was completely broken - remigrate", remigrateU2FCredentials),
->>>>>>> 0cc2675c
+	// v211 -> v212
+	NewMigration("Add allow edits from maintainers to PullRequest table", addAllowMaintainerEdit),
 }
 
 // GetCurrentDBVersion returns the current db version
