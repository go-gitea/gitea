--- conflicted
+++ resolved
@@ -498,16 +498,13 @@
 	NewMigration("Add PinOrder Column", v1_20.AddPinOrderToIssue),
 	// v259 -> 260
 	NewMigration("Convert scoped access tokens", v1_20.ConvertScopedAccessTokens),
-<<<<<<< HEAD
-	// v260 -> 261
-	NewMigration("Add Repository Licenses", v1_20.AddRepositoryLicenses),
-=======
 
 	// Gitea 1.21.0 ends at 260
 
 	// v260 -> v261
 	NewMigration("Add label column to action_run table, and combine labels", v1_21.DropCustomLabelsColumnToActRunner),
->>>>>>> dc0a7168
+  // v261 -> 262
+	NewMigration("Add Repository Licenses", v1_20.AddRepositoryLicenses),
 }
 
 // GetCurrentDBVersion returns the current db version
