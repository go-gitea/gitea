--- conflicted
+++ resolved
@@ -367,13 +367,11 @@
 	// v206 -> v207
 	NewMigration("Add authorize column to team_unit table", addAuthorizeColForTeamUnit),
 	// v207 -> v208
-<<<<<<< HEAD
-	NewMigration("Add package tables", addPackageTables),
-=======
 	NewMigration("Add webauthn table and migrate u2f data to webauthn", addWebAuthnCred),
 	// v208 -> v209
 	NewMigration("Use base32.HexEncoding instead of base64 encoding for cred ID as it is case insensitive", useBase32HexForCredIDInWebAuthnCredential),
->>>>>>> 165ab17a
+	// v209 -> v210
+	NewMigration("Add package tables", addPackageTables),
 }
 
 // GetCurrentDBVersion returns the current db version
