// Copyright 2015 The Gogs Authors. All rights reserved.
// Use of this source code is governed by a MIT-style
// license that can be found in the LICENSE file.

package migrations

import (
	"bytes"
	"encoding/json"
	"fmt"
	"io/ioutil"
	"os"
	"path"
	"path/filepath"
	"strings"
	"time"

	"github.com/Unknwon/com"
	"github.com/go-xorm/xorm"
	gouuid "github.com/satori/go.uuid"
	"gopkg.in/ini.v1"

	"code.gitea.io/gitea/modules/base"
	"code.gitea.io/gitea/modules/log"
	"code.gitea.io/gitea/modules/setting"
)

const minDBVersion = 4

// Migration describes on migration from lower version to high version
type Migration interface {
	Description() string
	Migrate(*xorm.Engine) error
}

type migration struct {
	description string
	migrate     func(*xorm.Engine) error
}

// NewMigration creates a new migration
func NewMigration(desc string, fn func(*xorm.Engine) error) Migration {
	return &migration{desc, fn}
}

// Description returns the migration's description
func (m *migration) Description() string {
	return m.description
}

// Migrate executes the migration
func (m *migration) Migrate(x *xorm.Engine) error {
	return m.migrate(x)
}

// Version describes the version table. Should have only one row with id==1
type Version struct {
	ID      int64 `xorm:"pk autoincr"`
	Version int64
}

// This is a sequence of migrations. Add new migrations to the bottom of the list.
// If you want to "retire" a migration, remove it from the top of the list and
// update minDBVersion accordingly
var migrations = []Migration{
	// v0 -> v4: before 0.6.0 -> 0.7.33
	NewMigration("fix locale file load panic", fixLocaleFileLoadPanic),                           // V4 -> V5:v0.6.0
	NewMigration("trim action compare URL prefix", trimCommitActionAppURLPrefix),                 // V5 -> V6:v0.6.3
	NewMigration("generate issue-label from issue", issueToIssueLabel),                           // V6 -> V7:v0.6.4
	NewMigration("refactor attachment table", attachmentRefactor),                                // V7 -> V8:v0.6.4
	NewMigration("rename pull request fields", renamePullRequestFields),                          // V8 -> V9:v0.6.16
	NewMigration("clean up migrate repo info", cleanUpMigrateRepoInfo),                           // V9 -> V10:v0.6.20
	NewMigration("generate rands and salt for organizations", generateOrgRandsAndSalt),           // V10 -> V11:v0.8.5
	NewMigration("convert date to unix timestamp", convertDateToUnix),                            // V11 -> V12:v0.9.2
	NewMigration("convert LDAP UseSSL option to SecurityProtocol", ldapUseSSLToSecurityProtocol), // V12 -> V13:v0.9.37

	// v13 -> v14:v0.9.87
	NewMigration("set comment updated with created", setCommentUpdatedWithCreated),
	// v14 -> v15
	NewMigration("create user column diff view style", createUserColumnDiffViewStyle),
	// v15 -> v16
	NewMigration("create user column allow create organization", createAllowCreateOrganizationColumn),
	// V16 -> v17
	NewMigration("create repo unit table and add units for all repos", addUnitsToTables),
	// v17 -> v18
	NewMigration("set protect branches updated with created", setProtectedBranchUpdatedWithCreated),
	// v18 -> v19
	NewMigration("add external login user", addExternalLoginUser),
	// v19 -> v20
	NewMigration("generate and migrate Git hooks", generateAndMigrateGitHooks),
	// v20 -> v21
	NewMigration("use new avatar path name for security reason", useNewNameAvatars),
	// v21 -> v22
	NewMigration("rewrite authorized_keys file via new format", useNewPublickeyFormat),
	// v22 -> v23
	NewMigration("generate and migrate wiki Git hooks", generateAndMigrateWikiGitHooks),
	// v23 -> v24
	NewMigration("add user openid table", addUserOpenID),
	// v24 -> v25
	NewMigration("change the key_id and primary_key_id type", changeGPGKeysColumns),
	// v25 -> v26
	NewMigration("add show field in user openid table", addUserOpenIDShow),
	// v26 -> v27
	NewMigration("generate and migrate repo and wiki Git hooks", generateAndMigrateGitHookChains),
	// v27 -> v28
	NewMigration("change mirror interval from hours to time.Duration", convertIntervalToDuration),
	// v28 -> v29
	NewMigration("add field for repo size", addRepoSize),
	// v29 -> v30
	NewMigration("add commit status table", addCommitStatus),
	// v30 -> 31
	NewMigration("add primary key to external login user", addExternalLoginUserPK),
	// v31 -> 32
	NewMigration("add field for login source synchronization", addLoginSourceSyncEnabledColumn),
	// v32 -> v33
	NewMigration("add units for team", addUnitsToRepoTeam),
	// v33 -> v34
	NewMigration("remove columns from action", removeActionColumns),
	// v34 -> v35
	NewMigration("give all units to owner teams", giveAllUnitsToOwnerTeams),
	// v35 -> v36
	NewMigration("adds comment to an action", addCommentIDToAction),
	// v36 -> v37
	NewMigration("regenerate git hooks", regenerateGitHooks36),
	// v37 -> v38
	NewMigration("unescape user full names", unescapeUserFullNames),
	// v38 -> v39
	NewMigration("remove commits and settings unit types", removeCommitsUnitType),
	// v39 -> v40
	NewMigration("adds time tracking and stopwatches", addTimetracking),
	// v40 -> v41
	NewMigration("migrate protected branch struct", migrateProtectedBranchStruct),
	// v41 -> v42
	NewMigration("add default value to user prohibit_login", addDefaultValueToUserProhibitLogin),
	// v42 -> v43
	NewMigration("add tags to releases and sync existing repositories", releaseAddColumnIsTagAndSyncTags),
	// v43 -> v44
	NewMigration("fix protected branch can push value to false", fixProtectedBranchCanPushValue),
	// v44 -> v45
	NewMigration("remove duplicate unit types", removeDuplicateUnitTypes),
	// v45 -> v46
	NewMigration("remove index column from repo_unit table", removeIndexColumnFromRepoUnitTable),
	// v46 -> v47
	NewMigration("remove organization watch repositories", removeOrganizationWatchRepo),
	// v47 -> v48
	NewMigration("add deleted branches", addDeletedBranch),
	// v48 -> v49
	NewMigration("add repo indexer status", addRepoIndexerStatus),
	// v49 -> v50
	NewMigration("add lfs lock table", addLFSLock),
	// v50 -> v51
<<<<<<< HEAD
	NewMigration("add issue_dependencies", addIssueDependencies),
=======
	NewMigration("add reactions", addReactions),
>>>>>>> c0a78994
}

// Migrate database to current version
func Migrate(x *xorm.Engine) error {
	if err := x.Sync(new(Version)); err != nil {
		return fmt.Errorf("sync: %v", err)
	}

	currentVersion := &Version{ID: 1}
	has, err := x.Get(currentVersion)
	if err != nil {
		return fmt.Errorf("get: %v", err)
	} else if !has {
		// If the version record does not exist we think
		// it is a fresh installation and we can skip all migrations.
		currentVersion.ID = 0
		currentVersion.Version = int64(minDBVersion + len(migrations))

		if _, err = x.InsertOne(currentVersion); err != nil {
			return fmt.Errorf("insert: %v", err)
		}
	}

	v := currentVersion.Version
	if minDBVersion > v {
		log.Fatal(4, `Gitea no longer supports auto-migration from your previously installed version.
Please try to upgrade to a lower version (>= v0.6.0) first, then upgrade to current version.`)
		return nil
	}

	if int(v-minDBVersion) > len(migrations) {
		// User downgraded Gitea.
		currentVersion.Version = int64(len(migrations) + minDBVersion)
		_, err = x.ID(1).Update(currentVersion)
		return err
	}
	for i, m := range migrations[v-minDBVersion:] {
		log.Info("Migration: %s", m.Description())
		if err = m.Migrate(x); err != nil {
			return fmt.Errorf("do migrate: %v", err)
		}
		currentVersion.Version = v + int64(i) + 1
		if _, err = x.ID(1).Update(currentVersion); err != nil {
			return err
		}
	}
	return nil
}

func fixLocaleFileLoadPanic(_ *xorm.Engine) error {
	cfg, err := ini.Load(setting.CustomConf)
	if err != nil {
		return fmt.Errorf("load custom config: %v", err)
	}

	cfg.DeleteSection("i18n")
	if err = cfg.SaveTo(setting.CustomConf); err != nil {
		return fmt.Errorf("save custom config: %v", err)
	}

	setting.Langs = strings.Split(strings.Replace(strings.Join(setting.Langs, ","), "fr-CA", "fr-FR", 1), ",")
	return nil
}

func trimCommitActionAppURLPrefix(x *xorm.Engine) error {
	type PushCommit struct {
		Sha1        string
		Message     string
		AuthorEmail string
		AuthorName  string
	}

	type PushCommits struct {
		Len        int
		Commits    []*PushCommit
		CompareURL string `json:"CompareUrl"`
	}

	type Action struct {
		ID      int64  `xorm:"pk autoincr"`
		Content string `xorm:"TEXT"`
	}

	results, err := x.Query("SELECT `id`,`content` FROM `action` WHERE `op_type`=?", 5)
	if err != nil {
		return fmt.Errorf("select commit actions: %v", err)
	}

	sess := x.NewSession()
	defer sess.Close()
	if err = sess.Begin(); err != nil {
		return err
	}

	var pushCommits *PushCommits
	for _, action := range results {
		actID := com.StrTo(string(action["id"])).MustInt64()
		if actID == 0 {
			continue
		}

		pushCommits = new(PushCommits)
		if err = json.Unmarshal(action["content"], pushCommits); err != nil {
			return fmt.Errorf("unmarshal action content[%d]: %v", actID, err)
		}

		infos := strings.Split(pushCommits.CompareURL, "/")
		if len(infos) <= 4 {
			continue
		}
		pushCommits.CompareURL = strings.Join(infos[len(infos)-4:], "/")

		p, err := json.Marshal(pushCommits)
		if err != nil {
			return fmt.Errorf("marshal action content[%d]: %v", actID, err)
		}

		if _, err = sess.Id(actID).Update(&Action{
			Content: string(p),
		}); err != nil {
			return fmt.Errorf("update action[%d]: %v", actID, err)
		}
	}
	return sess.Commit()
}

func issueToIssueLabel(x *xorm.Engine) error {
	type IssueLabel struct {
		ID      int64 `xorm:"pk autoincr"`
		IssueID int64 `xorm:"UNIQUE(s)"`
		LabelID int64 `xorm:"UNIQUE(s)"`
	}

	issueLabels := make([]*IssueLabel, 0, 50)
	results, err := x.Query("SELECT `id`,`label_ids` FROM `issue`")
	if err != nil {
		if strings.Contains(err.Error(), "no such column") ||
			strings.Contains(err.Error(), "Unknown column") {
			return nil
		}
		return fmt.Errorf("select issues: %v", err)
	}
	for _, issue := range results {
		issueID := com.StrTo(issue["id"]).MustInt64()

		// Just in case legacy code can have duplicated IDs for same label.
		mark := make(map[int64]bool)
		for _, idStr := range strings.Split(string(issue["label_ids"]), "|") {
			labelID := com.StrTo(strings.TrimPrefix(idStr, "$")).MustInt64()
			if labelID == 0 || mark[labelID] {
				continue
			}

			mark[labelID] = true
			issueLabels = append(issueLabels, &IssueLabel{
				IssueID: issueID,
				LabelID: labelID,
			})
		}
	}

	sess := x.NewSession()
	defer sess.Close()
	if err = sess.Begin(); err != nil {
		return err
	}

	if err = sess.Sync2(new(IssueLabel)); err != nil {
		return fmt.Errorf("Sync2: %v", err)
	} else if _, err = sess.Insert(issueLabels); err != nil {
		return fmt.Errorf("insert issue-labels: %v", err)
	}

	return sess.Commit()
}

func attachmentRefactor(x *xorm.Engine) error {
	type Attachment struct {
		ID   int64  `xorm:"pk autoincr"`
		UUID string `xorm:"uuid INDEX"`

		// For rename purpose.
		Path    string `xorm:"-"`
		NewPath string `xorm:"-"`
	}

	results, err := x.Query("SELECT * FROM `attachment`")
	if err != nil {
		return fmt.Errorf("select attachments: %v", err)
	}

	attachments := make([]*Attachment, 0, len(results))
	for _, attach := range results {
		if !com.IsExist(string(attach["path"])) {
			// If the attachment is already missing, there is no point to update it.
			continue
		}
		attachments = append(attachments, &Attachment{
			ID:   com.StrTo(attach["id"]).MustInt64(),
			UUID: gouuid.NewV4().String(),
			Path: string(attach["path"]),
		})
	}

	sess := x.NewSession()
	defer sess.Close()
	if err = sess.Begin(); err != nil {
		return err
	}

	if err = sess.Sync2(new(Attachment)); err != nil {
		return fmt.Errorf("Sync2: %v", err)
	}

	// Note: Roll back for rename can be a dead loop,
	// 	so produces a backup file.
	var buf bytes.Buffer
	buf.WriteString("# old path -> new path\n")

	// Update database first because this is where error happens the most often.
	for _, attach := range attachments {
		if _, err = sess.Id(attach.ID).Update(attach); err != nil {
			return err
		}

		attach.NewPath = path.Join(setting.AttachmentPath, attach.UUID[0:1], attach.UUID[1:2], attach.UUID)
		buf.WriteString(attach.Path)
		buf.WriteString("\t")
		buf.WriteString(attach.NewPath)
		buf.WriteString("\n")
	}

	// Then rename attachments.
	isSucceed := true
	defer func() {
		if isSucceed {
			return
		}

		dumpPath := path.Join(setting.LogRootPath, "attachment_path.dump")
		ioutil.WriteFile(dumpPath, buf.Bytes(), 0666)
		log.Info("Failed to rename some attachments, old and new paths are saved into: %s", dumpPath)
	}()
	for _, attach := range attachments {
		if err = os.MkdirAll(path.Dir(attach.NewPath), os.ModePerm); err != nil {
			isSucceed = false
			return err
		}

		if err = os.Rename(attach.Path, attach.NewPath); err != nil {
			isSucceed = false
			return err
		}
	}

	return sess.Commit()
}

func renamePullRequestFields(x *xorm.Engine) (err error) {
	type PullRequest struct {
		ID         int64 `xorm:"pk autoincr"`
		PullID     int64 `xorm:"INDEX"`
		PullIndex  int64
		HeadBarcnh string

		IssueID    int64 `xorm:"INDEX"`
		Index      int64
		HeadBranch string
	}

	if err = x.Sync(new(PullRequest)); err != nil {
		return fmt.Errorf("sync: %v", err)
	}

	results, err := x.Query("SELECT `id`,`pull_id`,`pull_index`,`head_barcnh` FROM `pull_request`")
	if err != nil {
		if strings.Contains(err.Error(), "no such column") {
			return nil
		}
		return fmt.Errorf("select pull requests: %v", err)
	}

	sess := x.NewSession()
	defer sess.Close()
	if err = sess.Begin(); err != nil {
		return err
	}

	var pull *PullRequest
	for _, pr := range results {
		pull = &PullRequest{
			ID:         com.StrTo(pr["id"]).MustInt64(),
			IssueID:    com.StrTo(pr["pull_id"]).MustInt64(),
			Index:      com.StrTo(pr["pull_index"]).MustInt64(),
			HeadBranch: string(pr["head_barcnh"]),
		}
		if pull.Index == 0 {
			continue
		}
		if _, err = sess.Id(pull.ID).Update(pull); err != nil {
			return err
		}
	}

	return sess.Commit()
}

func cleanUpMigrateRepoInfo(x *xorm.Engine) (err error) {
	type (
		User struct {
			ID        int64 `xorm:"pk autoincr"`
			LowerName string
		}
		Repository struct {
			ID        int64 `xorm:"pk autoincr"`
			OwnerID   int64
			LowerName string
		}
	)

	repos := make([]*Repository, 0, 25)
	if err = x.Where("is_mirror=?", false).Find(&repos); err != nil {
		return fmt.Errorf("select all non-mirror repositories: %v", err)
	}
	var user *User
	for _, repo := range repos {
		user = &User{ID: repo.OwnerID}
		has, err := x.Get(user)
		if err != nil {
			return fmt.Errorf("get owner of repository[%d - %d]: %v", repo.ID, repo.OwnerID, err)
		} else if !has {
			continue
		}

		configPath := filepath.Join(setting.RepoRootPath, user.LowerName, repo.LowerName+".git/config")

		// In case repository file is somehow missing.
		if !com.IsFile(configPath) {
			continue
		}

		cfg, err := ini.Load(configPath)
		if err != nil {
			return fmt.Errorf("open config file: %v", err)
		}
		cfg.DeleteSection("remote \"origin\"")
		if err = cfg.SaveToIndent(configPath, "\t"); err != nil {
			return fmt.Errorf("save config file: %v", err)
		}
	}

	return nil
}

func generateOrgRandsAndSalt(x *xorm.Engine) (err error) {
	type User struct {
		ID    int64  `xorm:"pk autoincr"`
		Rands string `xorm:"VARCHAR(10)"`
		Salt  string `xorm:"VARCHAR(10)"`
	}

	orgs := make([]*User, 0, 10)
	if err = x.Where("type=1").And("rands=''").Find(&orgs); err != nil {
		return fmt.Errorf("select all organizations: %v", err)
	}

	sess := x.NewSession()
	defer sess.Close()
	if err = sess.Begin(); err != nil {
		return err
	}

	for _, org := range orgs {
		if org.Rands, err = base.GetRandomString(10); err != nil {
			return err
		}
		if org.Salt, err = base.GetRandomString(10); err != nil {
			return err
		}
		if _, err = sess.Id(org.ID).Update(org); err != nil {
			return err
		}
	}

	return sess.Commit()
}

// TAction defines the struct for migrating table action
type TAction struct {
	ID          int64 `xorm:"pk autoincr"`
	CreatedUnix int64
}

// TableName will be invoked by XORM to customrize the table name
func (t *TAction) TableName() string { return "action" }

// TNotice defines the struct for migrating table notice
type TNotice struct {
	ID          int64 `xorm:"pk autoincr"`
	CreatedUnix int64
}

// TableName will be invoked by XORM to customrize the table name
func (t *TNotice) TableName() string { return "notice" }

// TComment defines the struct for migrating table comment
type TComment struct {
	ID          int64 `xorm:"pk autoincr"`
	CreatedUnix int64
}

// TableName will be invoked by XORM to customrize the table name
func (t *TComment) TableName() string { return "comment" }

// TIssue defines the struct for migrating table issue
type TIssue struct {
	ID           int64 `xorm:"pk autoincr"`
	DeadlineUnix int64
	CreatedUnix  int64
	UpdatedUnix  int64
}

// TableName will be invoked by XORM to customrize the table name
func (t *TIssue) TableName() string { return "issue" }

// TMilestone defines the struct for migrating table milestone
type TMilestone struct {
	ID             int64 `xorm:"pk autoincr"`
	DeadlineUnix   int64
	ClosedDateUnix int64
}

// TableName will be invoked by XORM to customrize the table name
func (t *TMilestone) TableName() string { return "milestone" }

// TAttachment defines the struct for migrating table attachment
type TAttachment struct {
	ID          int64 `xorm:"pk autoincr"`
	CreatedUnix int64
}

// TableName will be invoked by XORM to customrize the table name
func (t *TAttachment) TableName() string { return "attachment" }

// TLoginSource defines the struct for migrating table login_source
type TLoginSource struct {
	ID          int64 `xorm:"pk autoincr"`
	CreatedUnix int64
	UpdatedUnix int64
}

// TableName will be invoked by XORM to customrize the table name
func (t *TLoginSource) TableName() string { return "login_source" }

// TPull defines the struct for migrating table pull_request
type TPull struct {
	ID         int64 `xorm:"pk autoincr"`
	MergedUnix int64
}

// TableName will be invoked by XORM to customrize the table name
func (t *TPull) TableName() string { return "pull_request" }

// TRelease defines the struct for migrating table release
type TRelease struct {
	ID          int64 `xorm:"pk autoincr"`
	CreatedUnix int64
}

// TableName will be invoked by XORM to customrize the table name
func (t *TRelease) TableName() string { return "release" }

// TRepo defines the struct for migrating table repository
type TRepo struct {
	ID          int64 `xorm:"pk autoincr"`
	CreatedUnix int64
	UpdatedUnix int64
}

// TableName will be invoked by XORM to customrize the table name
func (t *TRepo) TableName() string { return "repository" }

// TMirror defines the struct for migrating table mirror
type TMirror struct {
	ID             int64 `xorm:"pk autoincr"`
	UpdatedUnix    int64
	NextUpdateUnix int64
}

// TableName will be invoked by XORM to customrize the table name
func (t *TMirror) TableName() string { return "mirror" }

// TPublicKey defines the struct for migrating table public_key
type TPublicKey struct {
	ID          int64 `xorm:"pk autoincr"`
	CreatedUnix int64
	UpdatedUnix int64
}

// TableName will be invoked by XORM to customrize the table name
func (t *TPublicKey) TableName() string { return "public_key" }

// TDeployKey defines the struct for migrating table deploy_key
type TDeployKey struct {
	ID          int64 `xorm:"pk autoincr"`
	CreatedUnix int64
	UpdatedUnix int64
}

// TableName will be invoked by XORM to customrize the table name
func (t *TDeployKey) TableName() string { return "deploy_key" }

// TAccessToken defines the struct for migrating table access_token
type TAccessToken struct {
	ID          int64 `xorm:"pk autoincr"`
	CreatedUnix int64
	UpdatedUnix int64
}

// TableName will be invoked by XORM to customrize the table name
func (t *TAccessToken) TableName() string { return "access_token" }

// TUser defines the struct for migrating table user
type TUser struct {
	ID          int64 `xorm:"pk autoincr"`
	CreatedUnix int64
	UpdatedUnix int64
}

// TableName will be invoked by XORM to customrize the table name
func (t *TUser) TableName() string { return "user" }

// TWebhook defines the struct for migrating table webhook
type TWebhook struct {
	ID          int64 `xorm:"pk autoincr"`
	CreatedUnix int64
	UpdatedUnix int64
}

// TableName will be invoked by XORM to customrize the table name
func (t *TWebhook) TableName() string { return "webhook" }

func convertDateToUnix(x *xorm.Engine) (err error) {
	log.Info("This migration could take up to minutes, please be patient.")
	type Bean struct {
		ID         int64 `xorm:"pk autoincr"`
		Created    time.Time
		Updated    time.Time
		Merged     time.Time
		Deadline   time.Time
		ClosedDate time.Time
		NextUpdate time.Time
	}

	var tables = []struct {
		name string
		cols []string
		bean interface{}
	}{
		{"action", []string{"created"}, new(TAction)},
		{"notice", []string{"created"}, new(TNotice)},
		{"comment", []string{"created"}, new(TComment)},
		{"issue", []string{"deadline", "created", "updated"}, new(TIssue)},
		{"milestone", []string{"deadline", "closed_date"}, new(TMilestone)},
		{"attachment", []string{"created"}, new(TAttachment)},
		{"login_source", []string{"created", "updated"}, new(TLoginSource)},
		{"pull_request", []string{"merged"}, new(TPull)},
		{"release", []string{"created"}, new(TRelease)},
		{"repository", []string{"created", "updated"}, new(TRepo)},
		{"mirror", []string{"updated", "next_update"}, new(TMirror)},
		{"public_key", []string{"created", "updated"}, new(TPublicKey)},
		{"deploy_key", []string{"created", "updated"}, new(TDeployKey)},
		{"access_token", []string{"created", "updated"}, new(TAccessToken)},
		{"user", []string{"created", "updated"}, new(TUser)},
		{"webhook", []string{"created", "updated"}, new(TWebhook)},
	}

	for _, table := range tables {
		log.Info("Converting table: %s", table.name)
		if err = x.Sync2(table.bean); err != nil {
			return fmt.Errorf("Sync [table: %s]: %v", table.name, err)
		}

		offset := 0
		for {
			beans := make([]*Bean, 0, 100)
			if err = x.Table(table.name).Asc("id").Limit(100, offset).Find(&beans); err != nil {
				return fmt.Errorf("select beans [table: %s, offset: %d]: %v", table.name, offset, err)
			}
			log.Trace("Table [%s]: offset: %d, beans: %d", table.name, offset, len(beans))
			if len(beans) == 0 {
				break
			}
			offset += 100

			baseSQL := "UPDATE `" + table.name + "` SET "
			for _, bean := range beans {
				valSQLs := make([]string, 0, len(table.cols))
				for _, col := range table.cols {
					fieldSQL := ""
					fieldSQL += col + "_unix = "

					switch col {
					case "deadline":
						if bean.Deadline.IsZero() {
							continue
						}
						fieldSQL += com.ToStr(bean.Deadline.Unix())
					case "created":
						fieldSQL += com.ToStr(bean.Created.Unix())
					case "updated":
						fieldSQL += com.ToStr(bean.Updated.Unix())
					case "closed_date":
						fieldSQL += com.ToStr(bean.ClosedDate.Unix())
					case "merged":
						fieldSQL += com.ToStr(bean.Merged.Unix())
					case "next_update":
						fieldSQL += com.ToStr(bean.NextUpdate.Unix())
					}

					valSQLs = append(valSQLs, fieldSQL)
				}

				if len(valSQLs) == 0 {
					continue
				}

				if _, err = x.Exec(baseSQL + strings.Join(valSQLs, ",") + " WHERE id = " + com.ToStr(bean.ID)); err != nil {
					return fmt.Errorf("update bean [table: %s, id: %d]: %v", table.name, bean.ID, err)
				}
			}
		}
	}

	return nil
}<|MERGE_RESOLUTION|>--- conflicted
+++ resolved
@@ -149,11 +149,10 @@
 	// v49 -> v50
 	NewMigration("add lfs lock table", addLFSLock),
 	// v50 -> v51
-<<<<<<< HEAD
+	NewMigration("add reactions", addReactions),
+	// v51 -> v52
 	NewMigration("add issue_dependencies", addIssueDependencies),
-=======
-	NewMigration("add reactions", addReactions),
->>>>>>> c0a78994
+
 }
 
 // Migrate database to current version
