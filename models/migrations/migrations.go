// Copyright 2015 The Gogs Authors. All rights reserved.
// Copyright 2017 The Gitea Authors. All rights reserved.
// SPDX-License-Identifier: MIT

package migrations

import (
	"context"
	"fmt"

	"code.gitea.io/gitea/models/migrations/v1_10"
	"code.gitea.io/gitea/models/migrations/v1_11"
	"code.gitea.io/gitea/models/migrations/v1_12"
	"code.gitea.io/gitea/models/migrations/v1_13"
	"code.gitea.io/gitea/models/migrations/v1_14"
	"code.gitea.io/gitea/models/migrations/v1_15"
	"code.gitea.io/gitea/models/migrations/v1_16"
	"code.gitea.io/gitea/models/migrations/v1_17"
	"code.gitea.io/gitea/models/migrations/v1_18"
	"code.gitea.io/gitea/models/migrations/v1_19"
	"code.gitea.io/gitea/models/migrations/v1_20"
	"code.gitea.io/gitea/models/migrations/v1_21"
	"code.gitea.io/gitea/models/migrations/v1_6"
	"code.gitea.io/gitea/models/migrations/v1_7"
	"code.gitea.io/gitea/models/migrations/v1_8"
	"code.gitea.io/gitea/models/migrations/v1_9"
	"code.gitea.io/gitea/modules/git"
	"code.gitea.io/gitea/modules/log"
	"code.gitea.io/gitea/modules/setting"

	"xorm.io/xorm"
	"xorm.io/xorm/names"
)

const minDBVersion = 70 // Gitea 1.5.3

// Migration describes on migration from lower version to high version
type Migration interface {
	Description() string
	Migrate(*xorm.Engine) error
}

type migration struct {
	description string
	migrate     func(*xorm.Engine) error
}

// NewMigration creates a new migration
func NewMigration(desc string, fn func(*xorm.Engine) error) Migration {
	return &migration{desc, fn}
}

// Description returns the migration's description
func (m *migration) Description() string {
	return m.description
}

// Migrate executes the migration
func (m *migration) Migrate(x *xorm.Engine) error {
	return m.migrate(x)
}

// Version describes the version table. Should have only one row with id==1
type Version struct {
	ID      int64 `xorm:"pk autoincr"`
	Version int64
}

// Use noopMigration when there is a migration that has been no-oped
var noopMigration = func(_ *xorm.Engine) error { return nil }

// This is a sequence of migrations. Add new migrations to the bottom of the list.
// If you want to "retire" a migration, remove it from the top of the list and
// update minDBVersion accordingly
var migrations = []Migration{
	// Gitea 1.5.0 ends at v69

	// v70 -> v71
	NewMigration("add issue_dependencies", v1_6.AddIssueDependencies),
	// v71 -> v72
	NewMigration("protect each scratch token", v1_6.AddScratchHash),
	// v72 -> v73
	NewMigration("add review", v1_6.AddReview),

	// Gitea 1.6.0 ends at v73

	// v73 -> v74
	NewMigration("add must_change_password column for users table", v1_7.AddMustChangePassword),
	// v74 -> v75
	NewMigration("add approval whitelists to protected branches", v1_7.AddApprovalWhitelistsToProtectedBranches),
	// v75 -> v76
	NewMigration("clear nonused data which not deleted when user was deleted", v1_7.ClearNonusedData),

	// Gitea 1.7.0 ends at v76

	// v76 -> v77
	NewMigration("add pull request rebase with merge commit", v1_8.AddPullRequestRebaseWithMerge),
	// v77 -> v78
	NewMigration("add theme to users", v1_8.AddUserDefaultTheme),
	// v78 -> v79
	NewMigration("rename repo is_bare to repo is_empty", v1_8.RenameRepoIsBareToIsEmpty),
	// v79 -> v80
	NewMigration("add can close issues via commit in any branch", v1_8.AddCanCloseIssuesViaCommitInAnyBranch),
	// v80 -> v81
	NewMigration("add is locked to issues", v1_8.AddIsLockedToIssues),
	// v81 -> v82
	NewMigration("update U2F counter type", v1_8.ChangeU2FCounterType),

	// Gitea 1.8.0 ends at v82

	// v82 -> v83
	NewMigration("hot fix for wrong release sha1 on release table", v1_9.FixReleaseSha1OnReleaseTable),
	// v83 -> v84
	NewMigration("add uploader id for table attachment", v1_9.AddUploaderIDForAttachment),
	// v84 -> v85
	NewMigration("add table to store original imported gpg keys", v1_9.AddGPGKeyImport),
	// v85 -> v86
	NewMigration("hash application token", v1_9.HashAppToken),
	// v86 -> v87
	NewMigration("add http method to webhook", v1_9.AddHTTPMethodToWebhook),
	// v87 -> v88
	NewMigration("add avatar field to repository", v1_9.AddAvatarFieldToRepository),

	// Gitea 1.9.0 ends at v88

	// v88 -> v89
	NewMigration("add commit status context field to commit_status", v1_10.AddCommitStatusContext),
	// v89 -> v90
	NewMigration("add original author/url migration info to issues, comments, and repo ", v1_10.AddOriginalMigrationInfo),
	// v90 -> v91
	NewMigration("change length of some repository columns", v1_10.ChangeSomeColumnsLengthOfRepo),
	// v91 -> v92
	NewMigration("add index on owner_id of repository and type, review_id of comment", v1_10.AddIndexOnRepositoryAndComment),
	// v92 -> v93
	NewMigration("remove orphaned repository index statuses", v1_10.RemoveLingeringIndexStatus),
	// v93 -> v94
	NewMigration("add email notification enabled preference to user", v1_10.AddEmailNotificationEnabledToUser),
	// v94 -> v95
	NewMigration("add enable_status_check, status_check_contexts to protected_branch", v1_10.AddStatusCheckColumnsForProtectedBranches),
	// v95 -> v96
	NewMigration("add table columns for cross referencing issues", v1_10.AddCrossReferenceColumns),
	// v96 -> v97
	NewMigration("delete orphaned attachments", v1_10.DeleteOrphanedAttachments),
	// v97 -> v98
	NewMigration("add repo_admin_change_team_access to user", v1_10.AddRepoAdminChangeTeamAccessColumnForUser),
	// v98 -> v99
	NewMigration("add original author name and id on migrated release", v1_10.AddOriginalAuthorOnMigratedReleases),
	// v99 -> v100
	NewMigration("add task table and status column for repository table", v1_10.AddTaskTable),
	// v100 -> v101
	NewMigration("update migration repositories' service type", v1_10.UpdateMigrationServiceTypes),
	// v101 -> v102
	NewMigration("change length of some external login users columns", v1_10.ChangeSomeColumnsLengthOfExternalLoginUser),

	// Gitea 1.10.0 ends at v102

	// v102 -> v103
	NewMigration("update migration repositories' service type", v1_11.DropColumnHeadUserNameOnPullRequest),
	// v103 -> v104
	NewMigration("Add WhitelistDeployKeys to protected branch", v1_11.AddWhitelistDeployKeysToBranches),
	// v104 -> v105
	NewMigration("remove unnecessary columns from label", v1_11.RemoveLabelUneededCols),
	// v105 -> v106
	NewMigration("add includes_all_repositories to teams", v1_11.AddTeamIncludesAllRepositories),
	// v106 -> v107
	NewMigration("add column `mode` to table watch", v1_11.AddModeColumnToWatch),
	// v107 -> v108
	NewMigration("Add template options to repository", v1_11.AddTemplateToRepo),
	// v108 -> v109
	NewMigration("Add comment_id on table notification", v1_11.AddCommentIDOnNotification),
	// v109 -> v110
	NewMigration("add can_create_org_repo to team", v1_11.AddCanCreateOrgRepoColumnForTeam),
	// v110 -> v111
	NewMigration("change review content type to text", v1_11.ChangeReviewContentToText),
	// v111 -> v112
	NewMigration("update branch protection for can push and whitelist enable", v1_11.AddBranchProtectionCanPushAndEnableWhitelist),
	// v112 -> v113
	NewMigration("remove release attachments which repository deleted", v1_11.RemoveAttachmentMissedRepo),
	// v113 -> v114
	NewMigration("new feature: change target branch of pull requests", v1_11.FeatureChangeTargetBranch),
	// v114 -> v115
	NewMigration("Remove authentication credentials from stored URL", v1_11.SanitizeOriginalURL),
	// v115 -> v116
	NewMigration("add user_id prefix to existing user avatar name", v1_11.RenameExistingUserAvatarName),
	// v116 -> v117
	NewMigration("Extend TrackedTimes", v1_11.ExtendTrackedTimes),

	// Gitea 1.11.0 ends at v117

	// v117 -> v118
	NewMigration("Add block on rejected reviews branch protection", v1_12.AddBlockOnRejectedReviews),
	// v118 -> v119
	NewMigration("Add commit id and stale to reviews", v1_12.AddReviewCommitAndStale),
	// v119 -> v120
	NewMigration("Fix migrated repositories' git service type", v1_12.FixMigratedRepositoryServiceType),
	// v120 -> v121
	NewMigration("Add owner_name on table repository", v1_12.AddOwnerNameOnRepository),
	// v121 -> v122
	NewMigration("add is_restricted column for users table", v1_12.AddIsRestricted),
	// v122 -> v123
	NewMigration("Add Require Signed Commits to ProtectedBranch", v1_12.AddRequireSignedCommits),
	// v123 -> v124
	NewMigration("Add original information for reactions", v1_12.AddReactionOriginals),
	// v124 -> v125
	NewMigration("Add columns to user and repository", v1_12.AddUserRepoMissingColumns),
	// v125 -> v126
	NewMigration("Add some columns on review for migration", v1_12.AddReviewMigrateInfo),
	// v126 -> v127
	NewMigration("Fix topic repository count", v1_12.FixTopicRepositoryCount),
	// v127 -> v128
	NewMigration("add repository code language statistics", v1_12.AddLanguageStats),
	// v128 -> v129
	NewMigration("fix merge base for pull requests", v1_12.FixMergeBase),
	// v129 -> v130
	NewMigration("remove dependencies from deleted repositories", v1_12.PurgeUnusedDependencies),
	// v130 -> v131
	NewMigration("Expand webhooks for more granularity", v1_12.ExpandWebhooks),
	// v131 -> v132
	NewMigration("Add IsSystemWebhook column to webhooks table", v1_12.AddSystemWebhookColumn),
	// v132 -> v133
	NewMigration("Add Branch Protection Protected Files Column", v1_12.AddBranchProtectionProtectedFilesColumn),
	// v133 -> v134
	NewMigration("Add EmailHash Table", v1_12.AddEmailHashTable),
	// v134 -> v135
	NewMigration("Refix merge base for merged pull requests", v1_12.RefixMergeBase),
	// v135 -> v136
	NewMigration("Add OrgID column to Labels table", v1_12.AddOrgIDLabelColumn),
	// v136 -> v137
	NewMigration("Add CommitsAhead and CommitsBehind Column to PullRequest Table", v1_12.AddCommitDivergenceToPulls),
	// v137 -> v138
	NewMigration("Add Branch Protection Block Outdated Branch", v1_12.AddBlockOnOutdatedBranch),
	// v138 -> v139
	NewMigration("Add ResolveDoerID to Comment table", v1_12.AddResolveDoerIDCommentColumn),
	// v139 -> v140
	NewMigration("prepend refs/heads/ to issue refs", v1_12.PrependRefsHeadsToIssueRefs),

	// Gitea 1.12.0 ends at v140

	// v140 -> v141
	NewMigration("Save detected language file size to database instead of percent", v1_13.FixLanguageStatsToSaveSize),
	// v141 -> v142
	NewMigration("Add KeepActivityPrivate to User table", v1_13.AddKeepActivityPrivateUserColumn),
	// v142 -> v143
	NewMigration("Ensure Repository.IsArchived is not null", v1_13.SetIsArchivedToFalse),
	// v143 -> v144
	NewMigration("recalculate Stars number for all user", v1_13.RecalculateStars),
	// v144 -> v145
	NewMigration("update Matrix Webhook http method to 'PUT'", v1_13.UpdateMatrixWebhookHTTPMethod),
	// v145 -> v146
	NewMigration("Increase Language field to 50 in LanguageStats", v1_13.IncreaseLanguageField),
	// v146 -> v147
	NewMigration("Add projects info to repository table", v1_13.AddProjectsInfo),
	// v147 -> v148
	NewMigration("create review for 0 review id code comments", v1_13.CreateReviewsForCodeComments),
	// v148 -> v149
	NewMigration("remove issue dependency comments who refer to non existing issues", v1_13.PurgeInvalidDependenciesComments),
	// v149 -> v150
	NewMigration("Add Created and Updated to Milestone table", v1_13.AddCreatedAndUpdatedToMilestones),
	// v150 -> v151
	NewMigration("add primary key to repo_topic", v1_13.AddPrimaryKeyToRepoTopic),
	// v151 -> v152
	NewMigration("set default password algorithm to Argon2", v1_13.SetDefaultPasswordToArgon2),
	// v152 -> v153
	NewMigration("add TrustModel field to Repository", v1_13.AddTrustModelToRepository),
	// v153 > v154
	NewMigration("add Team review request support", v1_13.AddTeamReviewRequestSupport),
	// v154 > v155
	NewMigration("add timestamps to Star, Label, Follow, Watch and Collaboration", v1_13.AddTimeStamps),

	// Gitea 1.13.0 ends at v155

	// v155 -> v156
	NewMigration("add changed_protected_files column for pull_request table", v1_14.AddChangedProtectedFilesPullRequestColumn),
	// v156 -> v157
	NewMigration("fix publisher ID for tag releases", v1_14.FixPublisherIDforTagReleases),
	// v157 -> v158
	NewMigration("ensure repo topics are up-to-date", v1_14.FixRepoTopics),
	// v158 -> v159
	NewMigration("code comment replies should have the commitID of the review they are replying to", v1_14.UpdateCodeCommentReplies),
	// v159 -> v160
	NewMigration("update reactions constraint", v1_14.UpdateReactionConstraint),
	// v160 -> v161
	NewMigration("Add block on official review requests branch protection", v1_14.AddBlockOnOfficialReviewRequests),
	// v161 -> v162
	NewMigration("Convert task type from int to string", v1_14.ConvertTaskTypeToString),
	// v162 -> v163
	NewMigration("Convert webhook task type from int to string", v1_14.ConvertWebhookTaskTypeToString),
	// v163 -> v164
	NewMigration("Convert topic name from 25 to 50", v1_14.ConvertTopicNameFrom25To50),
	// v164 -> v165
	NewMigration("Add scope and nonce columns to oauth2_grant table", v1_14.AddScopeAndNonceColumnsToOAuth2Grant),
	// v165 -> v166
	NewMigration("Convert hook task type from char(16) to varchar(16) and trim the column", v1_14.ConvertHookTaskTypeToVarcharAndTrim),
	// v166 -> v167
	NewMigration("Where Password is Valid with Empty String delete it", v1_14.RecalculateUserEmptyPWD),
	// v167 -> v168
	NewMigration("Add user redirect", v1_14.AddUserRedirect),
	// v168 -> v169
	NewMigration("Recreate user table to fix default values", v1_14.RecreateUserTableToFixDefaultValues),
	// v169 -> v170
	NewMigration("Update DeleteBranch comments to set the old_ref to the commit_sha", v1_14.CommentTypeDeleteBranchUseOldRef),
	// v170 -> v171
	NewMigration("Add Dismissed to Review table", v1_14.AddDismissedReviewColumn),
	// v171 -> v172
	NewMigration("Add Sorting to ProjectBoard table", v1_14.AddSortingColToProjectBoard),
	// v172 -> v173
	NewMigration("Add sessions table for go-chi/session", v1_14.AddSessionTable),
	// v173 -> v174
	NewMigration("Add time_id column to Comment", v1_14.AddTimeIDCommentColumn),
	// v174 -> v175
	NewMigration("Create repo transfer table", v1_14.AddRepoTransfer),
	// v175 -> v176
	NewMigration("Fix Postgres ID Sequences broken by recreate-table", v1_14.FixPostgresIDSequences),
	// v176 -> v177
	NewMigration("Remove invalid labels from comments", v1_14.RemoveInvalidLabels),
	// v177 -> v178
	NewMigration("Delete orphaned IssueLabels", v1_14.DeleteOrphanedIssueLabels),

	// Gitea 1.14.0 ends at v178

	// v178 -> v179
	NewMigration("Add LFS columns to Mirror", v1_15.AddLFSMirrorColumns),
	// v179 -> v180
	NewMigration("Convert avatar url to text", v1_15.ConvertAvatarURLToText),
	// v180 -> v181
	NewMigration("Delete credentials from past migrations", v1_15.DeleteMigrationCredentials),
	// v181 -> v182
	NewMigration("Always save primary email on email address table", v1_15.AddPrimaryEmail2EmailAddress),
	// v182 -> v183
	NewMigration("Add issue resource index table", v1_15.AddIssueResourceIndexTable),
	// v183 -> v184
	NewMigration("Create PushMirror table", v1_15.CreatePushMirrorTable),
	// v184 -> v185
	NewMigration("Rename Task errors to message", v1_15.RenameTaskErrorsToMessage),
	// v185 -> v186
	NewMigration("Add new table repo_archiver", v1_15.AddRepoArchiver),
	// v186 -> v187
	NewMigration("Create protected tag table", v1_15.CreateProtectedTagTable),
	// v187 -> v188
	NewMigration("Drop unneeded webhook related columns", v1_15.DropWebhookColumns),
	// v188 -> v189
	NewMigration("Add key is verified to gpg key", v1_15.AddKeyIsVerified),

	// Gitea 1.15.0 ends at v189

	// v189 -> v190
	NewMigration("Unwrap ldap.Sources", v1_16.UnwrapLDAPSourceCfg),
	// v190 -> v191
	NewMigration("Add agit flow pull request support", v1_16.AddAgitFlowPullRequest),
	// v191 -> v192
	NewMigration("Alter issue/comment table TEXT fields to LONGTEXT", v1_16.AlterIssueAndCommentTextFieldsToLongText),
	// v192 -> v193
	NewMigration("RecreateIssueResourceIndexTable to have a primary key instead of an unique index", v1_16.RecreateIssueResourceIndexTable),
	// v193 -> v194
	NewMigration("Add repo id column for attachment table", v1_16.AddRepoIDForAttachment),
	// v194 -> v195
	NewMigration("Add Branch Protection Unprotected Files Column", v1_16.AddBranchProtectionUnprotectedFilesColumn),
	// v195 -> v196
	NewMigration("Add table commit_status_index", v1_16.AddTableCommitStatusIndex),
	// v196 -> v197
	NewMigration("Add Color to ProjectBoard table", v1_16.AddColorColToProjectBoard),
	// v197 -> v198
	NewMigration("Add renamed_branch table", v1_16.AddRenamedBranchTable),
	// v198 -> v199
	NewMigration("Add issue content history table", v1_16.AddTableIssueContentHistory),
	// v199 -> v200
	NewMigration("No-op (remote version is using AppState now)", noopMigration),
	// v200 -> v201
	NewMigration("Add table app_state", v1_16.AddTableAppState),
	// v201 -> v202
	NewMigration("Drop table remote_version (if exists)", v1_16.DropTableRemoteVersion),
	// v202 -> v203
	NewMigration("Create key/value table for user settings", v1_16.CreateUserSettingsTable),
	// v203 -> v204
	NewMigration("Add Sorting to ProjectIssue table", v1_16.AddProjectIssueSorting),
	// v204 -> v205
	NewMigration("Add key is verified to ssh key", v1_16.AddSSHKeyIsVerified),
	// v205 -> v206
	NewMigration("Migrate to higher varchar on user struct", v1_16.MigrateUserPasswordSalt),
	// v206 -> v207
	NewMigration("Add authorize column to team_unit table", v1_16.AddAuthorizeColForTeamUnit),
	// v207 -> v208
	NewMigration("Add webauthn table and migrate u2f data to webauthn - NO-OPED", v1_16.AddWebAuthnCred),
	// v208 -> v209
	NewMigration("Use base32.HexEncoding instead of base64 encoding for cred ID as it is case insensitive - NO-OPED", v1_16.UseBase32HexForCredIDInWebAuthnCredential),
	// v209 -> v210
	NewMigration("Increase WebAuthentication CredentialID size to 410 - NO-OPED", v1_16.IncreaseCredentialIDTo410),
	// v210 -> v211
	NewMigration("v208 was completely broken - remigrate", v1_16.RemigrateU2FCredentials),

	// Gitea 1.16.2 ends at v211

	// v211 -> v212
	NewMigration("Create ForeignReference table", v1_17.CreateForeignReferenceTable),
	// v212 -> v213
	NewMigration("Add package tables", v1_17.AddPackageTables),
	// v213 -> v214
	NewMigration("Add allow edits from maintainers to PullRequest table", v1_17.AddAllowMaintainerEdit),
	// v214 -> v215
	NewMigration("Add auto merge table", v1_17.AddAutoMergeTable),
	// v215 -> v216
	NewMigration("allow to view files in PRs", v1_17.AddReviewViewedFiles),
	// v216 -> v217
	NewMigration("No-op (Improve Action table indices v1)", noopMigration),
	// v217 -> v218
	NewMigration("Alter hook_task table TEXT fields to LONGTEXT", v1_17.AlterHookTaskTextFieldsToLongText),
	// v218 -> v219
	NewMigration("Improve Action table indices v2", v1_17.ImproveActionTableIndices),
	// v219 -> v220
	NewMigration("Add sync_on_commit column to push_mirror table", v1_17.AddSyncOnCommitColForPushMirror),
	// v220 -> v221
	NewMigration("Add container repository property", v1_17.AddContainerRepositoryProperty),
	// v221 -> v222
	NewMigration("Store WebAuthentication CredentialID as bytes and increase size to at least 1024", v1_17.StoreWebauthnCredentialIDAsBytes),
	// v222 -> v223
	NewMigration("Drop old CredentialID column", v1_17.DropOldCredentialIDColumn),
	// v223 -> v224
	NewMigration("Rename CredentialIDBytes column to CredentialID", v1_17.RenameCredentialIDBytes),

	// Gitea 1.17.0 ends at v224

	// v224 -> v225
	NewMigration("Add badges to users", v1_18.CreateUserBadgesTable),
	// v225 -> v226
	NewMigration("Alter gpg_key/public_key content TEXT fields to MEDIUMTEXT", v1_18.AlterPublicGPGKeyContentFieldsToMediumText),
	// v226 -> v227
	NewMigration("Conan and generic packages do not need to be semantically versioned", v1_18.FixPackageSemverField),
	// v227 -> v228
	NewMigration("Create key/value table for system settings", v1_18.CreateSystemSettingsTable),
	// v228 -> v229
	NewMigration("Add TeamInvite table", v1_18.AddTeamInviteTable),
	// v229 -> v230
	NewMigration("Update counts of all open milestones", v1_18.UpdateOpenMilestoneCounts),
	// v230 -> v231
	NewMigration("Add ConfidentialClient column (default true) to OAuth2Application table", v1_18.AddConfidentialClientColumnToOAuth2ApplicationTable),

	// Gitea 1.18.0 ends at v231

	// v231 -> v232
	NewMigration("Add index for hook_task", v1_19.AddIndexForHookTask),
	// v232 -> v233
	NewMigration("Alter package_version.metadata_json to LONGTEXT", v1_19.AlterPackageVersionMetadataToLongText),
	// v233 -> v234
	NewMigration("Add header_authorization_encrypted column to webhook table", v1_19.AddHeaderAuthorizationEncryptedColWebhook),
	// v234 -> v235
	NewMigration("Add package cleanup rule table", v1_19.CreatePackageCleanupRuleTable),
	// v235 -> v236
	NewMigration("Add index for access_token", v1_19.AddIndexForAccessToken),
	// v236 -> v237
	NewMigration("Create secrets table", v1_19.CreateSecretsTable),
	// v237 -> v238
	NewMigration("Drop ForeignReference table", v1_19.DropForeignReferenceTable),
	// v238 -> v239
	NewMigration("Add updated unix to LFSMetaObject", v1_19.AddUpdatedUnixToLFSMetaObject),
	// v239 -> v240
	NewMigration("Add scope for access_token", v1_19.AddScopeForAccessTokens),
	// v240 -> v241
	NewMigration("Add actions tables", v1_19.AddActionsTables),
	// v241 -> v242
	NewMigration("Add card_type column to project table", v1_19.AddCardTypeToProjectTable),
	// v242 -> v243
	NewMigration("Alter gpg_key_import content TEXT field to MEDIUMTEXT", v1_19.AlterPublicGPGKeyImportContentFieldToMediumText),
	// v243 -> v244
	NewMigration("Add exclusive label", v1_19.AddExclusiveLabel),

	// Gitea 1.19.0 ends at v244

	// v244 -> v245
	NewMigration("Add NeedApproval to actions tables", v1_20.AddNeedApprovalToActionRun),
	// v245 -> v246
	NewMigration("Rename Webhook org_id to owner_id", v1_20.RenameWebhookOrgToOwner),
	// v246 -> v247
	NewMigration("Add missed column owner_id for project table", v1_20.AddNewColumnForProject),
	// v247 -> v248
	NewMigration("Fix incorrect project type", v1_20.FixIncorrectProjectType),
	// v248 -> v249
	NewMigration("Add version column to action_runner table", v1_20.AddVersionToActionRunner),
	// v249 -> v250
	NewMigration("Improve Action table indices v3", v1_20.ImproveActionTableIndices),
	// v250 -> v251
	NewMigration("Change Container Metadata", v1_20.ChangeContainerMetadataMultiArch),
	// v251 -> v252
	NewMigration("Fix incorrect owner team unit access mode", v1_20.FixIncorrectOwnerTeamUnitAccessMode),
	// v252 -> v253
	NewMigration("Fix incorrect admin team unit access mode", v1_20.FixIncorrectAdminTeamUnitAccessMode),
	// v253 -> v254
	NewMigration("Fix ExternalTracker and ExternalWiki accessMode in owner and admin team", v1_20.FixExternalTrackerAndExternalWikiAccessModeInOwnerAndAdminTeam),
	// v254 -> v255
	NewMigration("Add ActionTaskOutput table", v1_20.AddActionTaskOutputTable),
	// v255 -> v256
	NewMigration("Add ArchivedUnix Column", v1_20.AddArchivedUnixToRepository),
	// v256 -> v257
	NewMigration("Add is_internal column to package", v1_20.AddIsInternalColumnToPackage),
	// v257 -> v258
	NewMigration("Add Actions Artifact table", v1_20.CreateActionArtifactTable),
	// v258 -> v259
	NewMigration("Add PinOrder Column", v1_20.AddPinOrderToIssue),
	// v259 -> v260
	NewMigration("Convert scoped access tokens", v1_20.ConvertScopedAccessTokens),

	// Gitea 1.20.0 ends at 260

	// v260 -> v261
	NewMigration("Drop custom_labels column of action_runner table", v1_21.DropCustomLabelsColumnOfActionRunner),
	// v261 -> v262
	NewMigration("Add variable table", v1_21.CreateVariableTable),
	// v262 -> v263
	NewMigration("Add TriggerEvent to action_run table", v1_21.AddTriggerEventToActionRun),
	// v263 -> v264
	NewMigration("Add git_size and lfs_size columns to repository table", v1_21.AddGitSizeAndLFSSizeToRepositoryTable),
	// v264 -> v265
	NewMigration("Add branch table", v1_21.AddBranchTable),
	// v265 -> v266
	NewMigration("Alter Actions Artifact table", v1_21.AlterActionArtifactTable),
	// v266 -> v267
	NewMigration("Reduce commit status", v1_21.ReduceCommitStatus),
	// v267 -> v268
	NewMigration("Add action_tasks_version table", v1_21.CreateActionTasksVersionTable),
	// v268 -> v269
	NewMigration("Update Action Ref", v1_21.UpdateActionsRefIndex),
	// v269 -> v270
	NewMigration("Drop deleted branch table", v1_21.DropDeletedBranchTable),
	// v270 -> v271
	NewMigration("Fix PackageProperty typo", v1_21.FixPackagePropertyTypo),
	// v271 -> v272
	NewMigration("Allow archiving labels", v1_21.AddArchivedUnixColumInLabelTable),
	// v272 -> v273
	NewMigration("Add Version to ActionRun table", v1_21.AddVersionToActionRunTable),
	// v273 -> v274
	NewMigration("Add Action Schedule Table", v1_21.AddActionScheduleTable),
<<<<<<< HEAD
	// to modify later
	NewMigration("Add size limit on repository", v1_21.AddSizeLimitOnRepo),
=======
	// v274 -> v275
	NewMigration("Add Actions artifacts expiration date", v1_21.AddExpiredUnixColumnInActionArtifactTable),
	// v275 -> v276
	NewMigration("Add ScheduleID for ActionRun", v1_21.AddScheduleIDForActionRun),
>>>>>>> a457eb94
}

// GetCurrentDBVersion returns the current db version
func GetCurrentDBVersion(x *xorm.Engine) (int64, error) {
	if err := x.Sync(new(Version)); err != nil {
		return -1, fmt.Errorf("sync: %w", err)
	}

	currentVersion := &Version{ID: 1}
	has, err := x.Get(currentVersion)
	if err != nil {
		return -1, fmt.Errorf("get: %w", err)
	}
	if !has {
		return -1, nil
	}
	return currentVersion.Version, nil
}

// ExpectedVersion returns the expected db version
func ExpectedVersion() int64 {
	return int64(minDBVersion + len(migrations))
}

// EnsureUpToDate will check if the db is at the correct version
func EnsureUpToDate(x *xorm.Engine) error {
	currentDB, err := GetCurrentDBVersion(x)
	if err != nil {
		return err
	}

	if currentDB < 0 {
		return fmt.Errorf("Database has not been initialized")
	}

	if minDBVersion > currentDB {
		return fmt.Errorf("DB version %d (<= %d) is too old for auto-migration. Upgrade to Gitea 1.6.4 first then upgrade to this version", currentDB, minDBVersion)
	}

	expected := ExpectedVersion()

	if currentDB != expected {
		return fmt.Errorf(`Current database version %d is not equal to the expected version %d. Please run "gitea [--config /path/to/app.ini] migrate" to update the database version`, currentDB, expected)
	}

	return nil
}

// Migrate database to current version
func Migrate(x *xorm.Engine) error {
	// Set a new clean the default mapper to GonicMapper as that is the default for Gitea.
	x.SetMapper(names.GonicMapper{})
	if err := x.Sync(new(Version)); err != nil {
		return fmt.Errorf("sync: %w", err)
	}

	currentVersion := &Version{ID: 1}
	has, err := x.Get(currentVersion)
	if err != nil {
		return fmt.Errorf("get: %w", err)
	} else if !has {
		// If the version record does not exist we think
		// it is a fresh installation and we can skip all migrations.
		currentVersion.ID = 0
		currentVersion.Version = int64(minDBVersion + len(migrations))

		if _, err = x.InsertOne(currentVersion); err != nil {
			return fmt.Errorf("insert: %w", err)
		}
	}

	v := currentVersion.Version
	if minDBVersion > v {
		log.Fatal(`Gitea no longer supports auto-migration from your previously installed version.
Please try upgrading to a lower version first (suggested v1.6.4), then upgrade to this version.`)
		return nil
	}

	// Downgrading Gitea's database version not supported
	if int(v-minDBVersion) > len(migrations) {
		msg := fmt.Sprintf("Your database (migration version: %d) is for a newer Gitea, you can not use the newer database for this old Gitea release (%d).", v, minDBVersion+len(migrations))
		msg += "\nGitea will exit to keep your database safe and unchanged. Please use the correct Gitea release, do not change the migration version manually (incorrect manual operation may lose data)."
		if !setting.IsProd {
			msg += fmt.Sprintf("\nIf you are in development and really know what you're doing, you can force changing the migration version by executing: UPDATE version SET version=%d WHERE id=1;", minDBVersion+len(migrations))
		}
		log.Fatal("Migration Error: %s", msg)
		return nil
	}

	// Some migration tasks depend on the git command
	if git.DefaultContext == nil {
		if err = git.InitSimple(context.Background()); err != nil {
			return err
		}
	}

	// Migrate
	for i, m := range migrations[v-minDBVersion:] {
		log.Info("Migration[%d]: %s", v+int64(i), m.Description())
		// Reset the mapper between each migration - migrations are not supposed to depend on each other
		x.SetMapper(names.GonicMapper{})
		if err = m.Migrate(x); err != nil {
			return fmt.Errorf("migration[%d]: %s failed: %w", v+int64(i), m.Description(), err)
		}
		currentVersion.Version = v + int64(i) + 1
		if _, err = x.ID(1).Update(currentVersion); err != nil {
			return err
		}
	}
	return nil
}<|MERGE_RESOLUTION|>--- conflicted
+++ resolved
@@ -528,15 +528,12 @@
 	NewMigration("Add Version to ActionRun table", v1_21.AddVersionToActionRunTable),
 	// v273 -> v274
 	NewMigration("Add Action Schedule Table", v1_21.AddActionScheduleTable),
-<<<<<<< HEAD
-	// to modify later
-	NewMigration("Add size limit on repository", v1_21.AddSizeLimitOnRepo),
-=======
 	// v274 -> v275
 	NewMigration("Add Actions artifacts expiration date", v1_21.AddExpiredUnixColumnInActionArtifactTable),
 	// v275 -> v276
 	NewMigration("Add ScheduleID for ActionRun", v1_21.AddScheduleIDForActionRun),
->>>>>>> a457eb94
+	// to modify later
+	NewMigration("Add size limit on repository", v1_21.AddSizeLimitOnRepo),
 }
 
 // GetCurrentDBVersion returns the current db version
