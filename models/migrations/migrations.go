--- conflicted
+++ resolved
@@ -547,11 +547,9 @@
 	// v280 -> v281
 	NewMigration("Rename user themes", v1_22.RenameUserThemes),
 	// v281 -> v282
-<<<<<<< HEAD
+	NewMigration("Add auth_token table", v1_22.CreateAuthTokenTable),
+	// v282 -> v283
 	NewMigration("Add TimeEstimate to issue table", v1_22.AddTimeEstimateColumnToIssueTable),
-=======
-	NewMigration("Add auth_token table", v1_22.CreateAuthTokenTable),
->>>>>>> 6c501b14
 }
 
 // GetCurrentDBVersion returns the current db version
