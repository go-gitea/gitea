// Copyright 2015 The Gogs Authors. All rights reserved.
// Copyright 2017 The Gitea Authors. All rights reserved.
// Use of this source code is governed by a MIT-style
// license that can be found in the LICENSE file.

package migrations

import (
	"fmt"
	"os"

	"code.gitea.io/gitea/models/migrations/v1_10"
	"code.gitea.io/gitea/models/migrations/v1_11"
	"code.gitea.io/gitea/models/migrations/v1_12"
	"code.gitea.io/gitea/models/migrations/v1_13"
	"code.gitea.io/gitea/models/migrations/v1_14"
	"code.gitea.io/gitea/models/migrations/v1_15"
	"code.gitea.io/gitea/models/migrations/v1_16"
	"code.gitea.io/gitea/models/migrations/v1_17"
	"code.gitea.io/gitea/models/migrations/v1_18"
	"code.gitea.io/gitea/models/migrations/v1_19"
	"code.gitea.io/gitea/models/migrations/v1_6"
	"code.gitea.io/gitea/models/migrations/v1_7"
	"code.gitea.io/gitea/models/migrations/v1_8"
	"code.gitea.io/gitea/models/migrations/v1_9"
	"code.gitea.io/gitea/modules/log"
	"code.gitea.io/gitea/modules/setting"

	"xorm.io/xorm"
	"xorm.io/xorm/names"
)

const minDBVersion = 70 // Gitea 1.5.3

// Migration describes on migration from lower version to high version
type Migration interface {
	Description() string
	Migrate(*xorm.Engine) error
}

type migration struct {
	description string
	migrate     func(*xorm.Engine) error
}

// NewMigration creates a new migration
func NewMigration(desc string, fn func(*xorm.Engine) error) Migration {
	return &migration{desc, fn}
}

// Description returns the migration's description
func (m *migration) Description() string {
	return m.description
}

// Migrate executes the migration
func (m *migration) Migrate(x *xorm.Engine) error {
	return m.migrate(x)
}

// Version describes the version table. Should have only one row with id==1
type Version struct {
	ID      int64 `xorm:"pk autoincr"`
	Version int64
}

// Use noopMigration when there is a migration that has been no-oped
var noopMigration = func(_ *xorm.Engine) error { return nil }

// This is a sequence of migrations. Add new migrations to the bottom of the list.
// If you want to "retire" a migration, remove it from the top of the list and
// update minDBVersion accordingly
var migrations = []Migration{
	// Gitea 1.5.0 ends at v69

	// v70 -> v71
	NewMigration("add issue_dependencies", v1_6.AddIssueDependencies),
	// v71 -> v72
	NewMigration("protect each scratch token", v1_6.AddScratchHash),
	// v72 -> v73
	NewMigration("add review", v1_6.AddReview),

	// Gitea 1.6.0 ends at v73

	// v73 -> v74
	NewMigration("add must_change_password column for users table", v1_7.AddMustChangePassword),
	// v74 -> v75
	NewMigration("add approval whitelists to protected branches", v1_7.AddApprovalWhitelistsToProtectedBranches),
	// v75 -> v76
	NewMigration("clear nonused data which not deleted when user was deleted", v1_7.ClearNonusedData),

	// Gitea 1.7.0 ends at v76

	// v76 -> v77
	NewMigration("add pull request rebase with merge commit", v1_8.AddPullRequestRebaseWithMerge),
	// v77 -> v78
	NewMigration("add theme to users", v1_8.AddUserDefaultTheme),
	// v78 -> v79
	NewMigration("rename repo is_bare to repo is_empty", v1_8.RenameRepoIsBareToIsEmpty),
	// v79 -> v80
	NewMigration("add can close issues via commit in any branch", v1_8.AddCanCloseIssuesViaCommitInAnyBranch),
	// v80 -> v81
	NewMigration("add is locked to issues", v1_8.AddIsLockedToIssues),
	// v81 -> v82
	NewMigration("update U2F counter type", v1_8.ChangeU2FCounterType),

	// Gitea 1.8.0 ends at v82

	// v82 -> v83
	NewMigration("hot fix for wrong release sha1 on release table", v1_9.FixReleaseSha1OnReleaseTable),
	// v83 -> v84
	NewMigration("add uploader id for table attachment", v1_9.AddUploaderIDForAttachment),
	// v84 -> v85
	NewMigration("add table to store original imported gpg keys", v1_9.AddGPGKeyImport),
	// v85 -> v86
	NewMigration("hash application token", v1_9.HashAppToken),
	// v86 -> v87
	NewMigration("add http method to webhook", v1_9.AddHTTPMethodToWebhook),
	// v87 -> v88
	NewMigration("add avatar field to repository", v1_9.AddAvatarFieldToRepository),

	// Gitea 1.9.0 ends at v88

	// v88 -> v89
	NewMigration("add commit status context field to commit_status", v1_10.AddCommitStatusContext),
	// v89 -> v90
	NewMigration("add original author/url migration info to issues, comments, and repo ", v1_10.AddOriginalMigrationInfo),
	// v90 -> v91
	NewMigration("change length of some repository columns", v1_10.ChangeSomeColumnsLengthOfRepo),
	// v91 -> v92
	NewMigration("add index on owner_id of repository and type, review_id of comment", v1_10.AddIndexOnRepositoryAndComment),
	// v92 -> v93
	NewMigration("remove orphaned repository index statuses", v1_10.RemoveLingeringIndexStatus),
	// v93 -> v94
	NewMigration("add email notification enabled preference to user", v1_10.AddEmailNotificationEnabledToUser),
	// v94 -> v95
	NewMigration("add enable_status_check, status_check_contexts to protected_branch", v1_10.AddStatusCheckColumnsForProtectedBranches),
	// v95 -> v96
	NewMigration("add table columns for cross referencing issues", v1_10.AddCrossReferenceColumns),
	// v96 -> v97
	NewMigration("delete orphaned attachments", v1_10.DeleteOrphanedAttachments),
	// v97 -> v98
	NewMigration("add repo_admin_change_team_access to user", v1_10.AddRepoAdminChangeTeamAccessColumnForUser),
	// v98 -> v99
	NewMigration("add original author name and id on migrated release", v1_10.AddOriginalAuthorOnMigratedReleases),
	// v99 -> v100
	NewMigration("add task table and status column for repository table", v1_10.AddTaskTable),
	// v100 -> v101
	NewMigration("update migration repositories' service type", v1_10.UpdateMigrationServiceTypes),
	// v101 -> v102
	NewMigration("change length of some external login users columns", v1_10.ChangeSomeColumnsLengthOfExternalLoginUser),

	// Gitea 1.10.0 ends at v102

	// v102 -> v103
	NewMigration("update migration repositories' service type", v1_11.DropColumnHeadUserNameOnPullRequest),
	// v103 -> v104
	NewMigration("Add WhitelistDeployKeys to protected branch", v1_11.AddWhitelistDeployKeysToBranches),
	// v104 -> v105
	NewMigration("remove unnecessary columns from label", v1_11.RemoveLabelUneededCols),
	// v105 -> v106
	NewMigration("add includes_all_repositories to teams", v1_11.AddTeamIncludesAllRepositories),
	// v106 -> v107
	NewMigration("add column `mode` to table watch", v1_11.AddModeColumnToWatch),
	// v107 -> v108
	NewMigration("Add template options to repository", v1_11.AddTemplateToRepo),
	// v108 -> v109
	NewMigration("Add comment_id on table notification", v1_11.AddCommentIDOnNotification),
	// v109 -> v110
	NewMigration("add can_create_org_repo to team", v1_11.AddCanCreateOrgRepoColumnForTeam),
	// v110 -> v111
	NewMigration("change review content type to text", v1_11.ChangeReviewContentToText),
	// v111 -> v112
	NewMigration("update branch protection for can push and whitelist enable", v1_11.AddBranchProtectionCanPushAndEnableWhitelist),
	// v112 -> v113
	NewMigration("remove release attachments which repository deleted", v1_11.RemoveAttachmentMissedRepo),
	// v113 -> v114
	NewMigration("new feature: change target branch of pull requests", v1_11.FeatureChangeTargetBranch),
	// v114 -> v115
	NewMigration("Remove authentication credentials from stored URL", v1_11.SanitizeOriginalURL),
	// v115 -> v116
	NewMigration("add user_id prefix to existing user avatar name", v1_11.RenameExistingUserAvatarName),
	// v116 -> v117
	NewMigration("Extend TrackedTimes", v1_11.ExtendTrackedTimes),

	// Gitea 1.11.0 ends at v117

	// v117 -> v118
	NewMigration("Add block on rejected reviews branch protection", v1_12.AddBlockOnRejectedReviews),
	// v118 -> v119
	NewMigration("Add commit id and stale to reviews", v1_12.AddReviewCommitAndStale),
	// v119 -> v120
	NewMigration("Fix migrated repositories' git service type", v1_12.FixMigratedRepositoryServiceType),
	// v120 -> v121
	NewMigration("Add owner_name on table repository", v1_12.AddOwnerNameOnRepository),
	// v121 -> v122
	NewMigration("add is_restricted column for users table", v1_12.AddIsRestricted),
	// v122 -> v123
	NewMigration("Add Require Signed Commits to ProtectedBranch", v1_12.AddRequireSignedCommits),
	// v123 -> v124
	NewMigration("Add original information for reactions", v1_12.AddReactionOriginals),
	// v124 -> v125
	NewMigration("Add columns to user and repository", v1_12.AddUserRepoMissingColumns),
	// v125 -> v126
	NewMigration("Add some columns on review for migration", v1_12.AddReviewMigrateInfo),
	// v126 -> v127
	NewMigration("Fix topic repository count", v1_12.FixTopicRepositoryCount),
	// v127 -> v128
	NewMigration("add repository code language statistics", v1_12.AddLanguageStats),
	// v128 -> v129
	NewMigration("fix merge base for pull requests", v1_12.FixMergeBase),
	// v129 -> v130
	NewMigration("remove dependencies from deleted repositories", v1_12.PurgeUnusedDependencies),
	// v130 -> v131
	NewMigration("Expand webhooks for more granularity", v1_12.ExpandWebhooks),
	// v131 -> v132
	NewMigration("Add IsSystemWebhook column to webhooks table", v1_12.AddSystemWebhookColumn),
	// v132 -> v133
	NewMigration("Add Branch Protection Protected Files Column", v1_12.AddBranchProtectionProtectedFilesColumn),
	// v133 -> v134
	NewMigration("Add EmailHash Table", v1_12.AddEmailHashTable),
	// v134 -> v135
	NewMigration("Refix merge base for merged pull requests", v1_12.RefixMergeBase),
	// v135 -> v136
	NewMigration("Add OrgID column to Labels table", v1_12.AddOrgIDLabelColumn),
	// v136 -> v137
	NewMigration("Add CommitsAhead and CommitsBehind Column to PullRequest Table", v1_12.AddCommitDivergenceToPulls),
	// v137 -> v138
	NewMigration("Add Branch Protection Block Outdated Branch", v1_12.AddBlockOnOutdatedBranch),
	// v138 -> v139
	NewMigration("Add ResolveDoerID to Comment table", v1_12.AddResolveDoerIDCommentColumn),
	// v139 -> v140
	NewMigration("prepend refs/heads/ to issue refs", v1_12.PrependRefsHeadsToIssueRefs),

	// Gitea 1.12.0 ends at v140

	// v140 -> v141
	NewMigration("Save detected language file size to database instead of percent", v1_13.FixLanguageStatsToSaveSize),
	// v141 -> v142
	NewMigration("Add KeepActivityPrivate to User table", v1_13.AddKeepActivityPrivateUserColumn),
	// v142 -> v143
	NewMigration("Ensure Repository.IsArchived is not null", v1_13.SetIsArchivedToFalse),
	// v143 -> v144
	NewMigration("recalculate Stars number for all user", v1_13.RecalculateStars),
	// v144 -> v145
	NewMigration("update Matrix Webhook http method to 'PUT'", v1_13.UpdateMatrixWebhookHTTPMethod),
	// v145 -> v146
	NewMigration("Increase Language field to 50 in LanguageStats", v1_13.IncreaseLanguageField),
	// v146 -> v147
	NewMigration("Add projects info to repository table", v1_13.AddProjectsInfo),
	// v147 -> v148
	NewMigration("create review for 0 review id code comments", v1_13.CreateReviewsForCodeComments),
	// v148 -> v149
	NewMigration("remove issue dependency comments who refer to non existing issues", v1_13.PurgeInvalidDependenciesComments),
	// v149 -> v150
	NewMigration("Add Created and Updated to Milestone table", v1_13.AddCreatedAndUpdatedToMilestones),
	// v150 -> v151
	NewMigration("add primary key to repo_topic", v1_13.AddPrimaryKeyToRepoTopic),
	// v151 -> v152
	NewMigration("set default password algorithm to Argon2", v1_13.SetDefaultPasswordToArgon2),
	// v152 -> v153
	NewMigration("add TrustModel field to Repository", v1_13.AddTrustModelToRepository),
	// v153 > v154
	NewMigration("add Team review request support", v1_13.AddTeamReviewRequestSupport),
	// v154 > v155
	NewMigration("add timestamps to Star, Label, Follow, Watch and Collaboration", v1_13.AddTimeStamps),

	// Gitea 1.13.0 ends at v155

	// v155 -> v156
	NewMigration("add changed_protected_files column for pull_request table", v1_14.AddChangedProtectedFilesPullRequestColumn),
	// v156 -> v157
	NewMigration("fix publisher ID for tag releases", v1_14.FixPublisherIDforTagReleases),
	// v157 -> v158
	NewMigration("ensure repo topics are up-to-date", v1_14.FixRepoTopics),
	// v158 -> v159
	NewMigration("code comment replies should have the commitID of the review they are replying to", v1_14.UpdateCodeCommentReplies),
	// v159 -> v160
	NewMigration("update reactions constraint", v1_14.UpdateReactionConstraint),
	// v160 -> v161
	NewMigration("Add block on official review requests branch protection", v1_14.AddBlockOnOfficialReviewRequests),
	// v161 -> v162
	NewMigration("Convert task type from int to string", v1_14.ConvertTaskTypeToString),
	// v162 -> v163
	NewMigration("Convert webhook task type from int to string", v1_14.ConvertWebhookTaskTypeToString),
	// v163 -> v164
	NewMigration("Convert topic name from 25 to 50", v1_14.ConvertTopicNameFrom25To50),
	// v164 -> v165
	NewMigration("Add scope and nonce columns to oauth2_grant table", v1_14.AddScopeAndNonceColumnsToOAuth2Grant),
	// v165 -> v166
	NewMigration("Convert hook task type from char(16) to varchar(16) and trim the column", v1_14.ConvertHookTaskTypeToVarcharAndTrim),
	// v166 -> v167
	NewMigration("Where Password is Valid with Empty String delete it", v1_14.RecalculateUserEmptyPWD),
	// v167 -> v168
	NewMigration("Add user redirect", v1_14.AddUserRedirect),
	// v168 -> v169
	NewMigration("Recreate user table to fix default values", v1_14.RecreateUserTableToFixDefaultValues),
	// v169 -> v170
	NewMigration("Update DeleteBranch comments to set the old_ref to the commit_sha", v1_14.CommentTypeDeleteBranchUseOldRef),
	// v170 -> v171
	NewMigration("Add Dismissed to Review table", v1_14.AddDismissedReviewColumn),
	// v171 -> v172
	NewMigration("Add Sorting to ProjectBoard table", v1_14.AddSortingColToProjectBoard),
	// v172 -> v173
	NewMigration("Add sessions table for go-chi/session", v1_14.AddSessionTable),
	// v173 -> v174
	NewMigration("Add time_id column to Comment", v1_14.AddTimeIDCommentColumn),
	// v174 -> v175
	NewMigration("Create repo transfer table", v1_14.AddRepoTransfer),
	// v175 -> v176
	NewMigration("Fix Postgres ID Sequences broken by recreate-table", v1_14.FixPostgresIDSequences),
	// v176 -> v177
	NewMigration("Remove invalid labels from comments", v1_14.RemoveInvalidLabels),
	// v177 -> v178
	NewMigration("Delete orphaned IssueLabels", v1_14.DeleteOrphanedIssueLabels),

	// Gitea 1.14.0 ends at v178

	// v178 -> v179
	NewMigration("Add LFS columns to Mirror", v1_15.AddLFSMirrorColumns),
	// v179 -> v180
	NewMigration("Convert avatar url to text", v1_15.ConvertAvatarURLToText),
	// v180 -> v181
	NewMigration("Delete credentials from past migrations", v1_15.DeleteMigrationCredentials),
	// v181 -> v182
	NewMigration("Always save primary email on email address table", v1_15.AddPrimaryEmail2EmailAddress),
	// v182 -> v183
	NewMigration("Add issue resource index table", v1_15.AddIssueResourceIndexTable),
	// v183 -> v184
	NewMigration("Create PushMirror table", v1_15.CreatePushMirrorTable),
	// v184 -> v185
	NewMigration("Rename Task errors to message", v1_15.RenameTaskErrorsToMessage),
	// v185 -> v186
	NewMigration("Add new table repo_archiver", v1_15.AddRepoArchiver),
	// v186 -> v187
	NewMigration("Create protected tag table", v1_15.CreateProtectedTagTable),
	// v187 -> v188
	NewMigration("Drop unneeded webhook related columns", v1_15.DropWebhookColumns),
	// v188 -> v189
	NewMigration("Add key is verified to gpg key", v1_15.AddKeyIsVerified),

	// Gitea 1.15.0 ends at v189

	// v189 -> v190
	NewMigration("Unwrap ldap.Sources", v1_16.UnwrapLDAPSourceCfg),
	// v190 -> v191
	NewMigration("Add agit flow pull request support", v1_16.AddAgitFlowPullRequest),
	// v191 -> v192
	NewMigration("Alter issue/comment table TEXT fields to LONGTEXT", v1_16.AlterIssueAndCommentTextFieldsToLongText),
	// v192 -> v193
	NewMigration("RecreateIssueResourceIndexTable to have a primary key instead of an unique index", v1_16.RecreateIssueResourceIndexTable),
	// v193 -> v194
	NewMigration("Add repo id column for attachment table", v1_16.AddRepoIDForAttachment),
	// v194 -> v195
	NewMigration("Add Branch Protection Unprotected Files Column", v1_16.AddBranchProtectionUnprotectedFilesColumn),
	// v195 -> v196
	NewMigration("Add table commit_status_index", v1_16.AddTableCommitStatusIndex),
	// v196 -> v197
	NewMigration("Add Color to ProjectBoard table", v1_16.AddColorColToProjectBoard),
	// v197 -> v198
	NewMigration("Add renamed_branch table", v1_16.AddRenamedBranchTable),
	// v198 -> v199
	NewMigration("Add issue content history table", v1_16.AddTableIssueContentHistory),
	// v199 -> v200
	NewMigration("No-op (remote version is using AppState now)", noopMigration),
	// v200 -> v201
	NewMigration("Add table app_state", v1_16.AddTableAppState),
	// v201 -> v202
	NewMigration("Drop table remote_version (if exists)", v1_16.DropTableRemoteVersion),
	// v202 -> v203
	NewMigration("Create key/value table for user settings", v1_16.CreateUserSettingsTable),
	// v203 -> v204
	NewMigration("Add Sorting to ProjectIssue table", v1_16.AddProjectIssueSorting),
	// v204 -> v205
	NewMigration("Add key is verified to ssh key", v1_16.AddSSHKeyIsVerified),
	// v205 -> v206
	NewMigration("Migrate to higher varchar on user struct", v1_16.MigrateUserPasswordSalt),
	// v206 -> v207
	NewMigration("Add authorize column to team_unit table", v1_16.AddAuthorizeColForTeamUnit),
	// v207 -> v208
	NewMigration("Add webauthn table and migrate u2f data to webauthn - NO-OPED", v1_16.AddWebAuthnCred),
	// v208 -> v209
	NewMigration("Use base32.HexEncoding instead of base64 encoding for cred ID as it is case insensitive - NO-OPED", v1_16.UseBase32HexForCredIDInWebAuthnCredential),
	// v209 -> v210
	NewMigration("Increase WebAuthentication CredentialID size to 410 - NO-OPED", v1_16.IncreaseCredentialIDTo410),
	// v210 -> v211
	NewMigration("v208 was completely broken - remigrate", v1_16.RemigrateU2FCredentials),

	// Gitea 1.16.2 ends at v211

	// v211 -> v212
	NewMigration("Create ForeignReference table", v1_17.CreateForeignReferenceTable),
	// v212 -> v213
	NewMigration("Add package tables", v1_17.AddPackageTables),
	// v213 -> v214
	NewMigration("Add allow edits from maintainers to PullRequest table", v1_17.AddAllowMaintainerEdit),
	// v214 -> v215
	NewMigration("Add auto merge table", v1_17.AddAutoMergeTable),
	// v215 -> v216
	NewMigration("allow to view files in PRs", v1_17.AddReviewViewedFiles),
	// v216 -> v217
	NewMigration("No-op (Improve Action table indices v1)", noopMigration),
	// v217 -> v218
	NewMigration("Alter hook_task table TEXT fields to LONGTEXT", v1_17.AlterHookTaskTextFieldsToLongText),
	// v218 -> v219
	NewMigration("Improve Action table indices v2", v1_17.ImproveActionTableIndices),
	// v219 -> v220
	NewMigration("Add sync_on_commit column to push_mirror table", v1_17.AddSyncOnCommitColForPushMirror),
	// v220 -> v221
	NewMigration("Add container repository property", v1_17.AddContainerRepositoryProperty),
	// v221 -> v222
	NewMigration("Store WebAuthentication CredentialID as bytes and increase size to at least 1024", v1_17.StoreWebauthnCredentialIDAsBytes),
	// v222 -> v223
	NewMigration("Drop old CredentialID column", v1_17.DropOldCredentialIDColumn),
	// v223 -> v224
	NewMigration("Rename CredentialIDBytes column to CredentialID", v1_17.RenameCredentialIDBytes),

	// Gitea 1.17.0 ends at v224

	// v224 -> v225
	NewMigration("Add badges to users", v1_18.CreateUserBadgesTable),
	// v225 -> v226
	NewMigration("Alter gpg_key/public_key content TEXT fields to MEDIUMTEXT", v1_18.AlterPublicGPGKeyContentFieldsToMediumText),
	// v226 -> v227
	NewMigration("Conan and generic packages do not need to be semantically versioned", v1_18.FixPackageSemverField),
	// v227 -> v228
	NewMigration("Create key/value table for system settings", v1_18.CreateSystemSettingsTable),
	// v228 -> v229
	NewMigration("Add TeamInvite table", v1_18.AddTeamInviteTable),
	// v229 -> v230
<<<<<<< HEAD
	NewMigration("Update counts of all open milestones", updateOpenMilestoneCounts),
	// v230 -> v231
	NewMigration("rename Webhook org_id to owner_id", renameWebhookOrgToOwner),
=======
	NewMigration("Update counts of all open milestones", v1_18.UpdateOpenMilestoneCounts),
	// v230 -> v231
	NewMigration("Add ConfidentialClient column (default true) to OAuth2Application table", v1_18.AddConfidentialClientColumnToOAuth2ApplicationTable),
	// v231 -> v232
	NewMigration("Add index for hook_task", v1_19.AddIndexForHookTask),
>>>>>>> e72acd5e
}

// GetCurrentDBVersion returns the current db version
func GetCurrentDBVersion(x *xorm.Engine) (int64, error) {
	if err := x.Sync(new(Version)); err != nil {
		return -1, fmt.Errorf("sync: %w", err)
	}

	currentVersion := &Version{ID: 1}
	has, err := x.Get(currentVersion)
	if err != nil {
		return -1, fmt.Errorf("get: %w", err)
	}
	if !has {
		return -1, nil
	}
	return currentVersion.Version, nil
}

// ExpectedVersion returns the expected db version
func ExpectedVersion() int64 {
	return int64(minDBVersion + len(migrations))
}

// EnsureUpToDate will check if the db is at the correct version
func EnsureUpToDate(x *xorm.Engine) error {
	currentDB, err := GetCurrentDBVersion(x)
	if err != nil {
		return err
	}

	if currentDB < 0 {
		return fmt.Errorf("Database has not been initialized")
	}

	if minDBVersion > currentDB {
		return fmt.Errorf("DB version %d (<= %d) is too old for auto-migration. Upgrade to Gitea 1.6.4 first then upgrade to this version", currentDB, minDBVersion)
	}

	expected := ExpectedVersion()

	if currentDB != expected {
		return fmt.Errorf(`Current database version %d is not equal to the expected version %d. Please run "gitea [--config /path/to/app.ini] migrate" to update the database version`, currentDB, expected)
	}

	return nil
}

// Migrate database to current version
func Migrate(x *xorm.Engine) error {
	// Set a new clean the default mapper to GonicMapper as that is the default for Gitea.
	x.SetMapper(names.GonicMapper{})
	if err := x.Sync(new(Version)); err != nil {
		return fmt.Errorf("sync: %w", err)
	}

	currentVersion := &Version{ID: 1}
	has, err := x.Get(currentVersion)
	if err != nil {
		return fmt.Errorf("get: %w", err)
	} else if !has {
		// If the version record does not exist we think
		// it is a fresh installation and we can skip all migrations.
		currentVersion.ID = 0
		currentVersion.Version = int64(minDBVersion + len(migrations))

		if _, err = x.InsertOne(currentVersion); err != nil {
			return fmt.Errorf("insert: %w", err)
		}
	}

	v := currentVersion.Version
	if minDBVersion > v {
		log.Fatal(`Gitea no longer supports auto-migration from your previously installed version.
Please try upgrading to a lower version first (suggested v1.6.4), then upgrade to this version.`)
		return nil
	}

	// Downgrading Gitea's database version not supported
	if int(v-minDBVersion) > len(migrations) {
		msg := fmt.Sprintf("Your database (migration version: %d) is for a newer Gitea, you can not use the newer database for this old Gitea release (%d).", v, minDBVersion+len(migrations))
		msg += "\nGitea will exit to keep your database safe and unchanged. Please use the correct Gitea release, do not change the migration version manually (incorrect manual operation may lose data)."
		if !setting.IsProd {
			msg += fmt.Sprintf("\nIf you are in development and really know what you're doing, you can force changing the migration version by executing: UPDATE version SET version=%d WHERE id=1;", minDBVersion+len(migrations))
		}
		_, _ = fmt.Fprintln(os.Stderr, msg)
		log.Fatal(msg)
		return nil
	}

	// Migrate
	for i, m := range migrations[v-minDBVersion:] {
		log.Info("Migration[%d]: %s", v+int64(i), m.Description())
		// Reset the mapper between each migration - migrations are not supposed to depend on each other
		x.SetMapper(names.GonicMapper{})
		if err = m.Migrate(x); err != nil {
			return fmt.Errorf("migration[%d]: %s failed: %w", v+int64(i), m.Description(), err)
		}
		currentVersion.Version = v + int64(i) + 1
		if _, err = x.ID(1).Update(currentVersion); err != nil {
			return err
		}
	}
	return nil
}<|MERGE_RESOLUTION|>--- conflicted
+++ resolved
@@ -428,17 +428,13 @@
 	// v228 -> v229
 	NewMigration("Add TeamInvite table", v1_18.AddTeamInviteTable),
 	// v229 -> v230
-<<<<<<< HEAD
-	NewMigration("Update counts of all open milestones", updateOpenMilestoneCounts),
-	// v230 -> v231
-	NewMigration("rename Webhook org_id to owner_id", renameWebhookOrgToOwner),
-=======
 	NewMigration("Update counts of all open milestones", v1_18.UpdateOpenMilestoneCounts),
 	// v230 -> v231
 	NewMigration("Add ConfidentialClient column (default true) to OAuth2Application table", v1_18.AddConfidentialClientColumnToOAuth2ApplicationTable),
 	// v231 -> v232
 	NewMigration("Add index for hook_task", v1_19.AddIndexForHookTask),
->>>>>>> e72acd5e
+	// v232 -> v233
+	NewMigration("Rename Webhook org_id to owner_id", v1_19.RenameWebhookOrgToOwner),
 }
 
 // GetCurrentDBVersion returns the current db version
