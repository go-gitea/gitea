// Copyright 2015 The Gogs Authors. All rights reserved.
// Copyright 2017 The Gitea Authors. All rights reserved.
// Use of this source code is governed by a MIT-style
// license that can be found in the LICENSE file.

package migrations

import (
	"context"
	"fmt"
	"os"
	"reflect"
	"regexp"
	"strings"

	"code.gitea.io/gitea/modules/log"
	"code.gitea.io/gitea/modules/setting"

	"xorm.io/xorm"
	"xorm.io/xorm/names"
	"xorm.io/xorm/schemas"
)

const minDBVersion = 70 // Gitea 1.5.3

// Migration describes on migration from lower version to high version
type Migration interface {
	Description() string
	Migrate(*xorm.Engine) error
}

type migration struct {
	description string
	migrate     func(*xorm.Engine) error
}

// NewMigration creates a new migration
func NewMigration(desc string, fn func(*xorm.Engine) error) Migration {
	return &migration{desc, fn}
}

// Description returns the migration's description
func (m *migration) Description() string {
	return m.description
}

// Migrate executes the migration
func (m *migration) Migrate(x *xorm.Engine) error {
	return m.migrate(x)
}

// Version describes the version table. Should have only one row with id==1
type Version struct {
	ID      int64 `xorm:"pk autoincr"`
	Version int64
}

// This is a sequence of migrations. Add new migrations to the bottom of the list.
// If you want to "retire" a migration, remove it from the top of the list and
// update minDBVersion accordingly
var migrations = []Migration{

	// Gitea 1.5.0 ends at v69

	// v70 -> v71
	NewMigration("add issue_dependencies", addIssueDependencies),
	// v71 -> v72
	NewMigration("protect each scratch token", addScratchHash),
	// v72 -> v73
	NewMigration("add review", addReview),

	// Gitea 1.6.0 ends at v73

	// v73 -> v74
	NewMigration("add must_change_password column for users table", addMustChangePassword),
	// v74 -> v75
	NewMigration("add approval whitelists to protected branches", addApprovalWhitelistsToProtectedBranches),
	// v75 -> v76
	NewMigration("clear nonused data which not deleted when user was deleted", clearNonusedData),

	// Gitea 1.7.0 ends at v76

	// v76 -> v77
	NewMigration("add pull request rebase with merge commit", addPullRequestRebaseWithMerge),
	// v77 -> v78
	NewMigration("add theme to users", addUserDefaultTheme),
	// v78 -> v79
	NewMigration("rename repo is_bare to repo is_empty", renameRepoIsBareToIsEmpty),
	// v79 -> v80
	NewMigration("add can close issues via commit in any branch", addCanCloseIssuesViaCommitInAnyBranch),
	// v80 -> v81
	NewMigration("add is locked to issues", addIsLockedToIssues),
	// v81 -> v82
	NewMigration("update U2F counter type", changeU2FCounterType),

	// Gitea 1.8.0 ends at v82

	// v82 -> v83
	NewMigration("hot fix for wrong release sha1 on release table", fixReleaseSha1OnReleaseTable),
	// v83 -> v84
	NewMigration("add uploader id for table attachment", addUploaderIDForAttachment),
	// v84 -> v85
	NewMigration("add table to store original imported gpg keys", addGPGKeyImport),
	// v85 -> v86
	NewMigration("hash application token", hashAppToken),
	// v86 -> v87
	NewMigration("add http method to webhook", addHTTPMethodToWebhook),
	// v87 -> v88
	NewMigration("add avatar field to repository", addAvatarFieldToRepository),

	// Gitea 1.9.0 ends at v88

	// v88 -> v89
	NewMigration("add commit status context field to commit_status", addCommitStatusContext),
	// v89 -> v90
	NewMigration("add original author/url migration info to issues, comments, and repo ", addOriginalMigrationInfo),
	// v90 -> v91
	NewMigration("change length of some repository columns", changeSomeColumnsLengthOfRepo),
	// v91 -> v92
	NewMigration("add index on owner_id of repository and type, review_id of comment", addIndexOnRepositoryAndComment),
	// v92 -> v93
	NewMigration("remove orphaned repository index statuses", removeLingeringIndexStatus),
	// v93 -> v94
	NewMigration("add email notification enabled preference to user", addEmailNotificationEnabledToUser),
	// v94 -> v95
	NewMigration("add enable_status_check, status_check_contexts to protected_branch", addStatusCheckColumnsForProtectedBranches),
	// v95 -> v96
	NewMigration("add table columns for cross referencing issues", addCrossReferenceColumns),
	// v96 -> v97
	NewMigration("delete orphaned attachments", deleteOrphanedAttachments),
	// v97 -> v98
	NewMigration("add repo_admin_change_team_access to user", addRepoAdminChangeTeamAccessColumnForUser),
	// v98 -> v99
	NewMigration("add original author name and id on migrated release", addOriginalAuthorOnMigratedReleases),
	// v99 -> v100
	NewMigration("add task table and status column for repository table", addTaskTable),
	// v100 -> v101
	NewMigration("update migration repositories' service type", updateMigrationServiceTypes),
	// v101 -> v102
	NewMigration("change length of some external login users columns", changeSomeColumnsLengthOfExternalLoginUser),

	// Gitea 1.10.0 ends at v102

	// v102 -> v103
	NewMigration("update migration repositories' service type", dropColumnHeadUserNameOnPullRequest),
	// v103 -> v104
	NewMigration("Add WhitelistDeployKeys to protected branch", addWhitelistDeployKeysToBranches),
	// v104 -> v105
	NewMigration("remove unnecessary columns from label", removeLabelUneededCols),
	// v105 -> v106
	NewMigration("add includes_all_repositories to teams", addTeamIncludesAllRepositories),
	// v106 -> v107
	NewMigration("add column `mode` to table watch", addModeColumnToWatch),
	// v107 -> v108
	NewMigration("Add template options to repository", addTemplateToRepo),
	// v108 -> v109
	NewMigration("Add comment_id on table notification", addCommentIDOnNotification),
	// v109 -> v110
	NewMigration("add can_create_org_repo to team", addCanCreateOrgRepoColumnForTeam),
	// v110 -> v111
	NewMigration("change review content type to text", changeReviewContentToText),
	// v111 -> v112
	NewMigration("update branch protection for can push and whitelist enable", addBranchProtectionCanPushAndEnableWhitelist),
	// v112 -> v113
	NewMigration("remove release attachments which repository deleted", removeAttachmentMissedRepo),
	// v113 -> v114
	NewMigration("new feature: change target branch of pull requests", featureChangeTargetBranch),
	// v114 -> v115
	NewMigration("Remove authentication credentials from stored URL", sanitizeOriginalURL),
	// v115 -> v116
	NewMigration("add user_id prefix to existing user avatar name", renameExistingUserAvatarName),
	// v116 -> v117
	NewMigration("Extend TrackedTimes", extendTrackedTimes),

	// Gitea 1.11.0 ends at v117

	// v117 -> v118
	NewMigration("Add block on rejected reviews branch protection", addBlockOnRejectedReviews),
	// v118 -> v119
	NewMigration("Add commit id and stale to reviews", addReviewCommitAndStale),
	// v119 -> v120
	NewMigration("Fix migrated repositories' git service type", fixMigratedRepositoryServiceType),
	// v120 -> v121
	NewMigration("Add owner_name on table repository", addOwnerNameOnRepository),
	// v121 -> v122
	NewMigration("add is_restricted column for users table", addIsRestricted),
	// v122 -> v123
	NewMigration("Add Require Signed Commits to ProtectedBranch", addRequireSignedCommits),
	// v123 -> v124
	NewMigration("Add original informations for reactions", addReactionOriginals),
	// v124 -> v125
	NewMigration("Add columns to user and repository", addUserRepoMissingColumns),
	// v125 -> v126
	NewMigration("Add some columns on review for migration", addReviewMigrateInfo),
	// v126 -> v127
	NewMigration("Fix topic repository count", fixTopicRepositoryCount),
	// v127 -> v128
	NewMigration("add repository code language statistics", addLanguageStats),
	// v128 -> v129
	NewMigration("fix merge base for pull requests", fixMergeBase),
	// v129 -> v130
	NewMigration("remove dependencies from deleted repositories", purgeUnusedDependencies),
	// v130 -> v131
	NewMigration("Expand webhooks for more granularity", expandWebhooks),
	// v131 -> v132
	NewMigration("Add IsSystemWebhook column to webhooks table", addSystemWebhookColumn),
	// v132 -> v133
	NewMigration("Add Branch Protection Protected Files Column", addBranchProtectionProtectedFilesColumn),
	// v133 -> v134
	NewMigration("Add EmailHash Table", addEmailHashTable),
	// v134 -> v135
	NewMigration("Refix merge base for merged pull requests", refixMergeBase),
	// v135 -> v136
	NewMigration("Add OrgID column to Labels table", addOrgIDLabelColumn),
	// v136 -> v137
	NewMigration("Add CommitsAhead and CommitsBehind Column to PullRequest Table", addCommitDivergenceToPulls),
	// v137 -> v138
	NewMigration("Add Branch Protection Block Outdated Branch", addBlockOnOutdatedBranch),
	// v138 -> v139
	NewMigration("Add ResolveDoerID to Comment table", addResolveDoerIDCommentColumn),
	// v139 -> v140
	NewMigration("prepend refs/heads/ to issue refs", prependRefsHeadsToIssueRefs),

	// Gitea 1.12.0 ends at v140

	// v140 -> v141
	NewMigration("Save detected language file size to database instead of percent", fixLanguageStatsToSaveSize),
	// v141 -> v142
	NewMigration("Add KeepActivityPrivate to User table", addKeepActivityPrivateUserColumn),
	// v142 -> v143
	NewMigration("Ensure Repository.IsArchived is not null", setIsArchivedToFalse),
	// v143 -> v144
	NewMigration("recalculate Stars number for all user", recalculateStars),
	// v144 -> v145
	NewMigration("update Matrix Webhook http method to 'PUT'", updateMatrixWebhookHTTPMethod),
	// v145 -> v146
	NewMigration("Increase Language field to 50 in LanguageStats", increaseLanguageField),
	// v146 -> v147
	NewMigration("Add projects info to repository table", addProjectsInfo),
	// v147 -> v148
	NewMigration("create review for 0 review id code comments", createReviewsForCodeComments),
	// v148 -> v149
	NewMigration("remove issue dependency comments who refer to non existing issues", purgeInvalidDependenciesComments),
	// v149 -> v150
	NewMigration("Add Created and Updated to Milestone table", addCreatedAndUpdatedToMilestones),
	// v150 -> v151
	NewMigration("add primary key to repo_topic", addPrimaryKeyToRepoTopic),
	// v151 -> v152
	NewMigration("set default password algorithm to Argon2", setDefaultPasswordToArgon2),
	// v152 -> v153
	NewMigration("add TrustModel field to Repository", addTrustModelToRepository),
	// v153 > v154
	NewMigration("add Team review request support", addTeamReviewRequestSupport),
	// v154 > v155
	NewMigration("add timestamps to Star, Label, Follow, Watch and Collaboration", addTimeStamps),

	// Gitea 1.13.0 ends at v155

	// v155 -> v156
	NewMigration("add changed_protected_files column for pull_request table", addChangedProtectedFilesPullRequestColumn),
	// v156 -> v157
	NewMigration("fix publisher ID for tag releases", fixPublisherIDforTagReleases),
	// v157 -> v158
	NewMigration("ensure repo topics are up-to-date", fixRepoTopics),
	// v158 -> v159
	NewMigration("code comment replies should have the commitID of the review they are replying to", updateCodeCommentReplies),
	// v159 -> v160
	NewMigration("update reactions constraint", updateReactionConstraint),
	// v160 -> v161
	NewMigration("Add block on official review requests branch protection", addBlockOnOfficialReviewRequests),
	// v161 -> v162
	NewMigration("Convert task type from int to string", convertTaskTypeToString),
	// v162 -> v163
	NewMigration("Convert webhook task type from int to string", convertWebhookTaskTypeToString),
	// v163 -> v164
	NewMigration("Convert topic name from 25 to 50", convertTopicNameFrom25To50),
	// v164 -> v165
	NewMigration("Add scope and nonce columns to oauth2_grant table", addScopeAndNonceColumnsToOAuth2Grant),
	// v165 -> v166
	NewMigration("Convert hook task type from char(16) to varchar(16) and trim the column", convertHookTaskTypeToVarcharAndTrim),
	// v166 -> v167
	NewMigration("Where Password is Valid with Empty String delete it", recalculateUserEmptyPWD),
	// v167 -> v168
	NewMigration("Add user redirect", addUserRedirect),
	// v168 -> v169
	NewMigration("Recreate user table to fix default values", recreateUserTableToFixDefaultValues),
	// v169 -> v170
	NewMigration("Update DeleteBranch comments to set the old_ref to the commit_sha", commentTypeDeleteBranchUseOldRef),
	// v170 -> v171
	NewMigration("Add Dismissed to Review table", addDismissedReviewColumn),
	// v171 -> v172
	NewMigration("Add Sorting to ProjectBoard table", addSortingColToProjectBoard),
	// v172 -> v173
	NewMigration("Add sessions table for go-chi/session", addSessionTable),
	// v173 -> v174
	NewMigration("Add time_id column to Comment", addTimeIDCommentColumn),
	// v174 -> v175
	NewMigration("Create repo transfer table", addRepoTransfer),
	// v175 -> v176
	NewMigration("Fix Postgres ID Sequences broken by recreate-table", fixPostgresIDSequences),
	// v176 -> v177
	NewMigration("Remove invalid labels from comments", removeInvalidLabels),
	// v177 -> v178
	NewMigration("Delete orphaned IssueLabels", deleteOrphanedIssueLabels),

	// Gitea 1.14.0 ends at v178

	// v178 -> v179
	NewMigration("Add LFS columns to Mirror", addLFSMirrorColumns),
	// v179 -> v180
<<<<<<< HEAD
	NewMigration("Create PushMirror table", createPushMirrorTable),
=======
	NewMigration("Convert avatar url to text", convertAvatarURLToText),
>>>>>>> a3c4c57b
}

// GetCurrentDBVersion returns the current db version
func GetCurrentDBVersion(x *xorm.Engine) (int64, error) {
	if err := x.Sync(new(Version)); err != nil {
		return -1, fmt.Errorf("sync: %v", err)
	}

	currentVersion := &Version{ID: 1}
	has, err := x.Get(currentVersion)
	if err != nil {
		return -1, fmt.Errorf("get: %v", err)
	}
	if !has {
		return -1, nil
	}
	return currentVersion.Version, nil
}

// ExpectedVersion returns the expected db version
func ExpectedVersion() int64 {
	return int64(minDBVersion + len(migrations))
}

// EnsureUpToDate will check if the db is at the correct version
func EnsureUpToDate(x *xorm.Engine) error {
	currentDB, err := GetCurrentDBVersion(x)
	if err != nil {
		return err
	}

	if currentDB < 0 {
		return fmt.Errorf("Database has not been initialised")
	}

	if minDBVersion > currentDB {
		return fmt.Errorf("DB version %d (<= %d) is too old for auto-migration. Upgrade to Gitea 1.6.4 first then upgrade to this version", currentDB, minDBVersion)
	}

	expected := ExpectedVersion()

	if currentDB != expected {
		return fmt.Errorf(`Current database version %d is not equal to the expected version %d. Please run "gitea [--config /path/to/app.ini] migrate" to update the database version`, currentDB, expected)
	}

	return nil
}

// Migrate database to current version
func Migrate(x *xorm.Engine) error {
	// Set a new clean the default mapper to GonicMapper as that is the default for Gitea.
	x.SetMapper(names.GonicMapper{})
	if err := x.Sync(new(Version)); err != nil {
		return fmt.Errorf("sync: %v", err)
	}

	currentVersion := &Version{ID: 1}
	has, err := x.Get(currentVersion)
	if err != nil {
		return fmt.Errorf("get: %v", err)
	} else if !has {
		// If the version record does not exist we think
		// it is a fresh installation and we can skip all migrations.
		currentVersion.ID = 0
		currentVersion.Version = int64(minDBVersion + len(migrations))

		if _, err = x.InsertOne(currentVersion); err != nil {
			return fmt.Errorf("insert: %v", err)
		}
	}

	v := currentVersion.Version
	if minDBVersion > v {
		log.Fatal(`Gitea no longer supports auto-migration from your previously installed version.
Please try upgrading to a lower version first (suggested v1.6.4), then upgrade to this version.`)
		return nil
	}

	// Downgrading Gitea's database version not supported
	if int(v-minDBVersion) > len(migrations) {
		msg := fmt.Sprintf("Downgrading database version from '%d' to '%d' is not supported and may result in loss of data integrity.\nIf you really know what you're doing, execute `UPDATE version SET version=%d WHERE id=1;`\n",
			v, minDBVersion+len(migrations), minDBVersion+len(migrations))
		fmt.Fprint(os.Stderr, msg)
		log.Fatal(msg)
		return nil
	}

	// Migrate
	for i, m := range migrations[v-minDBVersion:] {
		log.Info("Migration[%d]: %s", v+int64(i), m.Description())
		// Reset the mapper between each migration - migrations are not supposed to depend on each other
		x.SetMapper(names.GonicMapper{})
		if err = m.Migrate(x); err != nil {
			return fmt.Errorf("do migrate: %v", err)
		}
		currentVersion.Version = v + int64(i) + 1
		if _, err = x.ID(1).Update(currentVersion); err != nil {
			return err
		}
	}
	return nil
}

// RecreateTables will recreate the tables for the provided beans using the newly provided bean definition and move all data to that new table
// WARNING: YOU MUST PROVIDE THE FULL BEAN DEFINITION
func RecreateTables(beans ...interface{}) func(*xorm.Engine) error {
	return func(x *xorm.Engine) error {
		sess := x.NewSession()
		defer sess.Close()
		if err := sess.Begin(); err != nil {
			return err
		}
		sess = sess.StoreEngine("InnoDB")
		for _, bean := range beans {
			log.Info("Recreating Table: %s for Bean: %s", x.TableName(bean), reflect.Indirect(reflect.ValueOf(bean)).Type().Name())
			if err := recreateTable(sess, bean); err != nil {
				return err
			}
		}
		return sess.Commit()
	}
}

// recreateTable will recreate the table using the newly provided bean definition and move all data to that new table
// WARNING: YOU MUST PROVIDE THE FULL BEAN DEFINITION
// WARNING: YOU MUST COMMIT THE SESSION AT THE END
func recreateTable(sess *xorm.Session, bean interface{}) error {
	// TODO: This will not work if there are foreign keys

	tableName := sess.Engine().TableName(bean)
	tempTableName := fmt.Sprintf("tmp_recreate__%s", tableName)

	// We need to move the old table away and create a new one with the correct columns
	// We will need to do this in stages to prevent data loss
	//
	// First create the temporary table
	if err := sess.Table(tempTableName).CreateTable(bean); err != nil {
		log.Error("Unable to create table %s. Error: %v", tempTableName, err)
		return err
	}

	if err := sess.Table(tempTableName).CreateUniques(bean); err != nil {
		log.Error("Unable to create uniques for table %s. Error: %v", tempTableName, err)
		return err
	}

	if err := sess.Table(tempTableName).CreateIndexes(bean); err != nil {
		log.Error("Unable to create indexes for table %s. Error: %v", tempTableName, err)
		return err
	}

	// Work out the column names from the bean - these are the columns to select from the old table and install into the new table
	table, err := sess.Engine().TableInfo(bean)
	if err != nil {
		log.Error("Unable to get table info. Error: %v", err)

		return err
	}
	newTableColumns := table.Columns()
	if len(newTableColumns) == 0 {
		return fmt.Errorf("no columns in new table")
	}
	hasID := false
	for _, column := range newTableColumns {
		hasID = hasID || (column.IsPrimaryKey && column.IsAutoIncrement)
	}

	if hasID && setting.Database.UseMSSQL {
		if _, err := sess.Exec(fmt.Sprintf("SET IDENTITY_INSERT `%s` ON", tempTableName)); err != nil {
			log.Error("Unable to set identity insert for table %s. Error: %v", tempTableName, err)
			return err
		}
	}

	sqlStringBuilder := &strings.Builder{}
	_, _ = sqlStringBuilder.WriteString("INSERT INTO `")
	_, _ = sqlStringBuilder.WriteString(tempTableName)
	_, _ = sqlStringBuilder.WriteString("` (`")
	_, _ = sqlStringBuilder.WriteString(newTableColumns[0].Name)
	_, _ = sqlStringBuilder.WriteString("`")
	for _, column := range newTableColumns[1:] {
		_, _ = sqlStringBuilder.WriteString(", `")
		_, _ = sqlStringBuilder.WriteString(column.Name)
		_, _ = sqlStringBuilder.WriteString("`")
	}
	_, _ = sqlStringBuilder.WriteString(")")
	_, _ = sqlStringBuilder.WriteString(" SELECT ")
	if newTableColumns[0].Default != "" {
		_, _ = sqlStringBuilder.WriteString("COALESCE(`")
		_, _ = sqlStringBuilder.WriteString(newTableColumns[0].Name)
		_, _ = sqlStringBuilder.WriteString("`, ")
		_, _ = sqlStringBuilder.WriteString(newTableColumns[0].Default)
		_, _ = sqlStringBuilder.WriteString(")")
	} else {
		_, _ = sqlStringBuilder.WriteString("`")
		_, _ = sqlStringBuilder.WriteString(newTableColumns[0].Name)
		_, _ = sqlStringBuilder.WriteString("`")
	}

	for _, column := range newTableColumns[1:] {
		if column.Default != "" {
			_, _ = sqlStringBuilder.WriteString(", COALESCE(`")
			_, _ = sqlStringBuilder.WriteString(column.Name)
			_, _ = sqlStringBuilder.WriteString("`, ")
			_, _ = sqlStringBuilder.WriteString(column.Default)
			_, _ = sqlStringBuilder.WriteString(")")
		} else {
			_, _ = sqlStringBuilder.WriteString(", `")
			_, _ = sqlStringBuilder.WriteString(column.Name)
			_, _ = sqlStringBuilder.WriteString("`")
		}
	}
	_, _ = sqlStringBuilder.WriteString(" FROM `")
	_, _ = sqlStringBuilder.WriteString(tableName)
	_, _ = sqlStringBuilder.WriteString("`")

	if _, err := sess.Exec(sqlStringBuilder.String()); err != nil {
		log.Error("Unable to set copy data in to temp table %s. Error: %v", tempTableName, err)
		return err
	}

	if hasID && setting.Database.UseMSSQL {
		if _, err := sess.Exec(fmt.Sprintf("SET IDENTITY_INSERT `%s` OFF", tempTableName)); err != nil {
			log.Error("Unable to switch off identity insert for table %s. Error: %v", tempTableName, err)
			return err
		}
	}

	switch {
	case setting.Database.UseSQLite3:
		// SQLite will drop all the constraints on the old table
		if _, err := sess.Exec(fmt.Sprintf("DROP TABLE `%s`", tableName)); err != nil {
			log.Error("Unable to drop old table %s. Error: %v", tableName, err)
			return err
		}

		if err := sess.Table(tempTableName).DropIndexes(bean); err != nil {
			log.Error("Unable to drop indexes on temporary table %s. Error: %v", tempTableName, err)
			return err
		}

		if _, err := sess.Exec(fmt.Sprintf("ALTER TABLE `%s` RENAME TO `%s`", tempTableName, tableName)); err != nil {
			log.Error("Unable to rename %s to %s. Error: %v", tempTableName, tableName, err)
			return err
		}

		if err := sess.Table(tableName).CreateIndexes(bean); err != nil {
			log.Error("Unable to recreate indexes on table %s. Error: %v", tableName, err)
			return err
		}

		if err := sess.Table(tableName).CreateUniques(bean); err != nil {
			log.Error("Unable to recreate uniques on table %s. Error: %v", tableName, err)
			return err
		}

	case setting.Database.UseMySQL:
		// MySQL will drop all the constraints on the old table
		if _, err := sess.Exec(fmt.Sprintf("DROP TABLE `%s`", tableName)); err != nil {
			log.Error("Unable to drop old table %s. Error: %v", tableName, err)
			return err
		}

		// SQLite and MySQL will move all the constraints from the temporary table to the new table
		if _, err := sess.Exec(fmt.Sprintf("ALTER TABLE `%s` RENAME TO `%s`", tempTableName, tableName)); err != nil {
			log.Error("Unable to rename %s to %s. Error: %v", tempTableName, tableName, err)
			return err
		}
	case setting.Database.UsePostgreSQL:
		var originalSequences []string
		type sequenceData struct {
			LastValue int  `xorm:"'last_value'"`
			IsCalled  bool `xorm:"'is_called'"`
		}
		sequenceMap := map[string]sequenceData{}

		schema := sess.Engine().Dialect().URI().Schema
		sess.Engine().SetSchema("")
		if err := sess.Table("information_schema.sequences").Cols("sequence_name").Where("sequence_name LIKE ? || '_%' AND sequence_catalog = ?", tableName, setting.Database.Name).Find(&originalSequences); err != nil {
			log.Error("Unable to rename %s to %s. Error: %v", tempTableName, tableName, err)
			return err
		}
		sess.Engine().SetSchema(schema)

		for _, sequence := range originalSequences {
			sequenceData := sequenceData{}
			if _, err := sess.Table(sequence).Cols("last_value", "is_called").Get(&sequenceData); err != nil {
				log.Error("Unable to get last_value and is_called from %s. Error: %v", sequence, err)
				return err
			}
			sequenceMap[sequence] = sequenceData

		}

		// CASCADE causes postgres to drop all the constraints on the old table
		if _, err := sess.Exec(fmt.Sprintf("DROP TABLE `%s` CASCADE", tableName)); err != nil {
			log.Error("Unable to drop old table %s. Error: %v", tableName, err)
			return err
		}

		// CASCADE causes postgres to move all the constraints from the temporary table to the new table
		if _, err := sess.Exec(fmt.Sprintf("ALTER TABLE `%s` RENAME TO `%s`", tempTableName, tableName)); err != nil {
			log.Error("Unable to rename %s to %s. Error: %v", tempTableName, tableName, err)
			return err
		}

		var indices []string
		sess.Engine().SetSchema("")
		if err := sess.Table("pg_indexes").Cols("indexname").Where("tablename = ? ", tableName).Find(&indices); err != nil {
			log.Error("Unable to rename %s to %s. Error: %v", tempTableName, tableName, err)
			return err
		}
		sess.Engine().SetSchema(schema)

		for _, index := range indices {
			newIndexName := strings.Replace(index, "tmp_recreate__", "", 1)
			if _, err := sess.Exec(fmt.Sprintf("ALTER INDEX `%s` RENAME TO `%s`", index, newIndexName)); err != nil {
				log.Error("Unable to rename %s to %s. Error: %v", index, newIndexName, err)
				return err
			}
		}

		var sequences []string
		sess.Engine().SetSchema("")
		if err := sess.Table("information_schema.sequences").Cols("sequence_name").Where("sequence_name LIKE 'tmp_recreate__' || ? || '_%' AND sequence_catalog = ?", tableName, setting.Database.Name).Find(&sequences); err != nil {
			log.Error("Unable to rename %s to %s. Error: %v", tempTableName, tableName, err)
			return err
		}
		sess.Engine().SetSchema(schema)

		for _, sequence := range sequences {
			newSequenceName := strings.Replace(sequence, "tmp_recreate__", "", 1)
			if _, err := sess.Exec(fmt.Sprintf("ALTER SEQUENCE `%s` RENAME TO `%s`", sequence, newSequenceName)); err != nil {
				log.Error("Unable to rename %s sequence to %s. Error: %v", sequence, newSequenceName, err)
				return err
			}
			val, ok := sequenceMap[newSequenceName]
			if newSequenceName == tableName+"_id_seq" {
				if ok && val.LastValue != 0 {
					if _, err := sess.Exec(fmt.Sprintf("SELECT setval('%s', %d, %t)", newSequenceName, val.LastValue, val.IsCalled)); err != nil {
						log.Error("Unable to reset %s to %d. Error: %v", newSequenceName, val, err)
						return err
					}
				} else {
					// We're going to try to guess this
					if _, err := sess.Exec(fmt.Sprintf("SELECT setval('%s', COALESCE((SELECT MAX(id)+1 FROM `%s`), 1), false)", newSequenceName, tableName)); err != nil {
						log.Error("Unable to reset %s. Error: %v", newSequenceName, err)
						return err
					}
				}
			} else if ok {
				if _, err := sess.Exec(fmt.Sprintf("SELECT setval('%s', %d, %t)", newSequenceName, val.LastValue, val.IsCalled)); err != nil {
					log.Error("Unable to reset %s to %d. Error: %v", newSequenceName, val, err)
					return err
				}
			}

		}

	case setting.Database.UseMSSQL:
		// MSSQL will drop all the constraints on the old table
		if _, err := sess.Exec(fmt.Sprintf("DROP TABLE `%s`", tableName)); err != nil {
			log.Error("Unable to drop old table %s. Error: %v", tableName, err)
			return err
		}

		// MSSQL sp_rename will move all the constraints from the temporary table to the new table
		if _, err := sess.Exec(fmt.Sprintf("sp_rename `%s`,`%s`", tempTableName, tableName)); err != nil {
			log.Error("Unable to rename %s to %s. Error: %v", tempTableName, tableName, err)
			return err
		}

	default:
		log.Fatal("Unrecognized DB")
	}
	return nil
}

// WARNING: YOU MUST COMMIT THE SESSION AT THE END
func dropTableColumns(sess *xorm.Session, tableName string, columnNames ...string) (err error) {
	if tableName == "" || len(columnNames) == 0 {
		return nil
	}
	// TODO: This will not work if there are foreign keys

	switch {
	case setting.Database.UseSQLite3:
		// First drop the indexes on the columns
		res, errIndex := sess.Query(fmt.Sprintf("PRAGMA index_list(`%s`)", tableName))
		if errIndex != nil {
			return errIndex
		}
		for _, row := range res {
			indexName := row["name"]
			indexRes, err := sess.Query(fmt.Sprintf("PRAGMA index_info(`%s`)", indexName))
			if err != nil {
				return err
			}
			if len(indexRes) != 1 {
				continue
			}
			indexColumn := string(indexRes[0]["name"])
			for _, name := range columnNames {
				if name == indexColumn {
					_, err := sess.Exec(fmt.Sprintf("DROP INDEX `%s`", indexName))
					if err != nil {
						return err
					}
				}
			}
		}

		// Here we need to get the columns from the original table
		sql := fmt.Sprintf("SELECT sql FROM sqlite_master WHERE tbl_name='%s' and type='table'", tableName)
		res, err := sess.Query(sql)
		if err != nil {
			return err
		}
		tableSQL := string(res[0]["sql"])

		// Separate out the column definitions
		tableSQL = tableSQL[strings.Index(tableSQL, "("):]

		// Remove the required columnNames
		for _, name := range columnNames {
			tableSQL = regexp.MustCompile(regexp.QuoteMeta("`"+name+"`")+"[^`,)]*?[,)]").ReplaceAllString(tableSQL, "")
		}

		// Ensure the query is ended properly
		tableSQL = strings.TrimSpace(tableSQL)
		if tableSQL[len(tableSQL)-1] != ')' {
			if tableSQL[len(tableSQL)-1] == ',' {
				tableSQL = tableSQL[:len(tableSQL)-1]
			}
			tableSQL += ")"
		}

		// Find all the columns in the table
		columns := regexp.MustCompile("`([^`]*)`").FindAllString(tableSQL, -1)

		tableSQL = fmt.Sprintf("CREATE TABLE `new_%s_new` ", tableName) + tableSQL
		if _, err := sess.Exec(tableSQL); err != nil {
			return err
		}

		// Now restore the data
		columnsSeparated := strings.Join(columns, ",")
		insertSQL := fmt.Sprintf("INSERT INTO `new_%s_new` (%s) SELECT %s FROM %s", tableName, columnsSeparated, columnsSeparated, tableName)
		if _, err := sess.Exec(insertSQL); err != nil {
			return err
		}

		// Now drop the old table
		if _, err := sess.Exec(fmt.Sprintf("DROP TABLE `%s`", tableName)); err != nil {
			return err
		}

		// Rename the table
		if _, err := sess.Exec(fmt.Sprintf("ALTER TABLE `new_%s_new` RENAME TO `%s`", tableName, tableName)); err != nil {
			return err
		}

	case setting.Database.UsePostgreSQL:
		cols := ""
		for _, col := range columnNames {
			if cols != "" {
				cols += ", "
			}
			cols += "DROP COLUMN `" + col + "` CASCADE"
		}
		if _, err := sess.Exec(fmt.Sprintf("ALTER TABLE `%s` %s", tableName, cols)); err != nil {
			return fmt.Errorf("Drop table `%s` columns %v: %v", tableName, columnNames, err)
		}
	case setting.Database.UseMySQL:
		// Drop indexes on columns first
		sql := fmt.Sprintf("SHOW INDEX FROM %s WHERE column_name IN ('%s')", tableName, strings.Join(columnNames, "','"))
		res, err := sess.Query(sql)
		if err != nil {
			return err
		}
		for _, index := range res {
			indexName := index["column_name"]
			if len(indexName) > 0 {
				_, err := sess.Exec(fmt.Sprintf("DROP INDEX `%s` ON `%s`", indexName, tableName))
				if err != nil {
					return err
				}
			}
		}

		// Now drop the columns
		cols := ""
		for _, col := range columnNames {
			if cols != "" {
				cols += ", "
			}
			cols += "DROP COLUMN `" + col + "`"
		}
		if _, err := sess.Exec(fmt.Sprintf("ALTER TABLE `%s` %s", tableName, cols)); err != nil {
			return fmt.Errorf("Drop table `%s` columns %v: %v", tableName, columnNames, err)
		}
	case setting.Database.UseMSSQL:
		cols := ""
		for _, col := range columnNames {
			if cols != "" {
				cols += ", "
			}
			cols += "`" + strings.ToLower(col) + "`"
		}
		sql := fmt.Sprintf("SELECT Name FROM SYS.DEFAULT_CONSTRAINTS WHERE PARENT_OBJECT_ID = OBJECT_ID('%[1]s') AND PARENT_COLUMN_ID IN (SELECT column_id FROM sys.columns WHERE lower(NAME) IN (%[2]s) AND object_id = OBJECT_ID('%[1]s'))",
			tableName, strings.ReplaceAll(cols, "`", "'"))
		constraints := make([]string, 0)
		if err := sess.SQL(sql).Find(&constraints); err != nil {
			return fmt.Errorf("Find constraints: %v", err)
		}
		for _, constraint := range constraints {
			if _, err := sess.Exec(fmt.Sprintf("ALTER TABLE `%s` DROP CONSTRAINT `%s`", tableName, constraint)); err != nil {
				return fmt.Errorf("Drop table `%s` default constraint `%s`: %v", tableName, constraint, err)
			}
		}
		sql = fmt.Sprintf("SELECT DISTINCT Name FROM SYS.INDEXES INNER JOIN SYS.INDEX_COLUMNS ON INDEXES.INDEX_ID = INDEX_COLUMNS.INDEX_ID AND INDEXES.OBJECT_ID = INDEX_COLUMNS.OBJECT_ID WHERE INDEXES.OBJECT_ID = OBJECT_ID('%[1]s') AND INDEX_COLUMNS.COLUMN_ID IN (SELECT column_id FROM sys.columns WHERE lower(NAME) IN (%[2]s) AND object_id = OBJECT_ID('%[1]s'))",
			tableName, strings.ReplaceAll(cols, "`", "'"))
		constraints = make([]string, 0)
		if err := sess.SQL(sql).Find(&constraints); err != nil {
			return fmt.Errorf("Find constraints: %v", err)
		}
		for _, constraint := range constraints {
			if _, err := sess.Exec(fmt.Sprintf("ALTER TABLE `%s` DROP CONSTRAINT IF EXISTS `%s`", tableName, constraint)); err != nil {
				return fmt.Errorf("Drop table `%s` index constraint `%s`: %v", tableName, constraint, err)
			}
			if _, err := sess.Exec(fmt.Sprintf("DROP INDEX IF EXISTS `%[2]s` ON `%[1]s`", tableName, constraint)); err != nil {
				return fmt.Errorf("Drop index `%[2]s` on `%[1]s`: %v", tableName, constraint, err)
			}
		}

		if _, err := sess.Exec(fmt.Sprintf("ALTER TABLE `%s` DROP COLUMN %s", tableName, cols)); err != nil {
			return fmt.Errorf("Drop table `%s` columns %v: %v", tableName, columnNames, err)
		}
	default:
		log.Fatal("Unrecognized DB")
	}

	return nil
}

// modifyColumn will modify column's type or other propertity. SQLITE is not supported
func modifyColumn(x *xorm.Engine, tableName string, col *schemas.Column) error {
	var indexes map[string]*schemas.Index
	var err error
	// MSSQL have to remove index at first, otherwise alter column will fail
	// ref. https://sqlzealots.com/2018/05/09/error-message-the-index-is-dependent-on-column-alter-table-alter-column-failed-because-one-or-more-objects-access-this-column/
	if x.Dialect().URI().DBType == schemas.MSSQL {
		indexes, err = x.Dialect().GetIndexes(x.DB(), context.Background(), tableName)
		if err != nil {
			return err
		}

		for _, index := range indexes {
			_, err = x.Exec(x.Dialect().DropIndexSQL(tableName, index))
			if err != nil {
				return err
			}
		}
	}

	defer func() {
		for _, index := range indexes {
			_, err = x.Exec(x.Dialect().CreateIndexSQL(tableName, index))
			if err != nil {
				log.Error("Create index %s on table %s failed: %v", index.Name, tableName, err)
			}
		}
	}()

	alterSQL := x.Dialect().ModifyColumnSQL(tableName, col)
	if _, err := x.Exec(alterSQL); err != nil {
		return err
	}
	return nil
}<|MERGE_RESOLUTION|>--- conflicted
+++ resolved
@@ -308,11 +308,9 @@
 	// v178 -> v179
 	NewMigration("Add LFS columns to Mirror", addLFSMirrorColumns),
 	// v179 -> v180
-<<<<<<< HEAD
+	NewMigration("Convert avatar url to text", convertAvatarURLToText),
+	// v180 -> v181
 	NewMigration("Create PushMirror table", createPushMirrorTable),
-=======
-	NewMigration("Convert avatar url to text", convertAvatarURLToText),
->>>>>>> a3c4c57b
 }
 
 // GetCurrentDBVersion returns the current db version
