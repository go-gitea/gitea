--- conflicted
+++ resolved
@@ -561,11 +561,9 @@
 	// v287 -> v288
 	NewMigration("Use Slug instead of ID for Badges", v1_22.UseSlugInsteadOfIDForBadges),
 	// v288 -> v289
-<<<<<<< HEAD
+	NewMigration("Add user_blocking table", v1_22.AddUserBlockingTable),
+	// v289 -> v290
 	NewMigration("Add TimeEstimate to issue table", v1_22.AddTimeEstimateColumnToIssueTable),
-=======
-	NewMigration("Add user_blocking table", v1_22.AddUserBlockingTable),
->>>>>>> e2277d07
 }
 
 // GetCurrentDBVersion returns the current db version
