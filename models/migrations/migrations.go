// Copyright 2015 The Gogs Authors. All rights reserved.
// Copyright 2017 The Gitea Authors. All rights reserved.
// SPDX-License-Identifier: MIT

package migrations

import (
	"context"
	"fmt"
	"os"

	"code.gitea.io/gitea/models/migrations/v1_10"
	"code.gitea.io/gitea/models/migrations/v1_11"
	"code.gitea.io/gitea/models/migrations/v1_12"
	"code.gitea.io/gitea/models/migrations/v1_13"
	"code.gitea.io/gitea/models/migrations/v1_14"
	"code.gitea.io/gitea/models/migrations/v1_15"
	"code.gitea.io/gitea/models/migrations/v1_16"
	"code.gitea.io/gitea/models/migrations/v1_17"
	"code.gitea.io/gitea/models/migrations/v1_18"
	"code.gitea.io/gitea/models/migrations/v1_19"
	"code.gitea.io/gitea/models/migrations/v1_20"
	"code.gitea.io/gitea/models/migrations/v1_21"
	"code.gitea.io/gitea/models/migrations/v1_6"
	"code.gitea.io/gitea/models/migrations/v1_7"
	"code.gitea.io/gitea/models/migrations/v1_8"
	"code.gitea.io/gitea/models/migrations/v1_9"
	"code.gitea.io/gitea/modules/git"
	"code.gitea.io/gitea/modules/log"
	"code.gitea.io/gitea/modules/setting"

	"xorm.io/xorm"
	"xorm.io/xorm/names"
)

const minDBVersion = 70 // Gitea 1.5.3

// Migration describes on migration from lower version to high version
type Migration interface {
	Description() string
	Migrate(*xorm.Engine) error
}

type migration struct {
	description string
	migrate     func(*xorm.Engine) error
}

// NewMigration creates a new migration
func NewMigration(desc string, fn func(*xorm.Engine) error) Migration {
	return &migration{desc, fn}
}

// Description returns the migration's description
func (m *migration) Description() string {
	return m.description
}

// Migrate executes the migration
func (m *migration) Migrate(x *xorm.Engine) error {
	return m.migrate(x)
}

// Version describes the version table. Should have only one row with id==1
type Version struct {
	ID      int64 `xorm:"pk autoincr"`
	Version int64
}

// Use noopMigration when there is a migration that has been no-oped
var noopMigration = func(_ *xorm.Engine) error { return nil }

// This is a sequence of migrations. Add new migrations to the bottom of the list.
// If you want to "retire" a migration, remove it from the top of the list and
// update minDBVersion accordingly
var migrations = []Migration{
	// Gitea 1.5.0 ends at v69

	// v70 -> v71
	NewMigration("add issue_dependencies", v1_6.AddIssueDependencies),
	// v71 -> v72
	NewMigration("protect each scratch token", v1_6.AddScratchHash),
	// v72 -> v73
	NewMigration("add review", v1_6.AddReview),

	// Gitea 1.6.0 ends at v73

	// v73 -> v74
	NewMigration("add must_change_password column for users table", v1_7.AddMustChangePassword),
	// v74 -> v75
	NewMigration("add approval whitelists to protected branches", v1_7.AddApprovalWhitelistsToProtectedBranches),
	// v75 -> v76
	NewMigration("clear nonused data which not deleted when user was deleted", v1_7.ClearNonusedData),

	// Gitea 1.7.0 ends at v76

	// v76 -> v77
	NewMigration("add pull request rebase with merge commit", v1_8.AddPullRequestRebaseWithMerge),
	// v77 -> v78
	NewMigration("add theme to users", v1_8.AddUserDefaultTheme),
	// v78 -> v79
	NewMigration("rename repo is_bare to repo is_empty", v1_8.RenameRepoIsBareToIsEmpty),
	// v79 -> v80
	NewMigration("add can close issues via commit in any branch", v1_8.AddCanCloseIssuesViaCommitInAnyBranch),
	// v80 -> v81
	NewMigration("add is locked to issues", v1_8.AddIsLockedToIssues),
	// v81 -> v82
	NewMigration("update U2F counter type", v1_8.ChangeU2FCounterType),

	// Gitea 1.8.0 ends at v82

	// v82 -> v83
	NewMigration("hot fix for wrong release sha1 on release table", v1_9.FixReleaseSha1OnReleaseTable),
	// v83 -> v84
	NewMigration("add uploader id for table attachment", v1_9.AddUploaderIDForAttachment),
	// v84 -> v85
	NewMigration("add table to store original imported gpg keys", v1_9.AddGPGKeyImport),
	// v85 -> v86
	NewMigration("hash application token", v1_9.HashAppToken),
	// v86 -> v87
	NewMigration("add http method to webhook", v1_9.AddHTTPMethodToWebhook),
	// v87 -> v88
	NewMigration("add avatar field to repository", v1_9.AddAvatarFieldToRepository),

	// Gitea 1.9.0 ends at v88

	// v88 -> v89
	NewMigration("add commit status context field to commit_status", v1_10.AddCommitStatusContext),
	// v89 -> v90
	NewMigration("add original author/url migration info to issues, comments, and repo ", v1_10.AddOriginalMigrationInfo),
	// v90 -> v91
	NewMigration("change length of some repository columns", v1_10.ChangeSomeColumnsLengthOfRepo),
	// v91 -> v92
	NewMigration("add index on owner_id of repository and type, review_id of comment", v1_10.AddIndexOnRepositoryAndComment),
	// v92 -> v93
	NewMigration("remove orphaned repository index statuses", v1_10.RemoveLingeringIndexStatus),
	// v93 -> v94
	NewMigration("add email notification enabled preference to user", v1_10.AddEmailNotificationEnabledToUser),
	// v94 -> v95
	NewMigration("add enable_status_check, status_check_contexts to protected_branch", v1_10.AddStatusCheckColumnsForProtectedBranches),
	// v95 -> v96
	NewMigration("add table columns for cross referencing issues", v1_10.AddCrossReferenceColumns),
	// v96 -> v97
	NewMigration("delete orphaned attachments", v1_10.DeleteOrphanedAttachments),
	// v97 -> v98
	NewMigration("add repo_admin_change_team_access to user", v1_10.AddRepoAdminChangeTeamAccessColumnForUser),
	// v98 -> v99
	NewMigration("add original author name and id on migrated release", v1_10.AddOriginalAuthorOnMigratedReleases),
	// v99 -> v100
	NewMigration("add task table and status column for repository table", v1_10.AddTaskTable),
	// v100 -> v101
	NewMigration("update migration repositories' service type", v1_10.UpdateMigrationServiceTypes),
	// v101 -> v102
	NewMigration("change length of some external login users columns", v1_10.ChangeSomeColumnsLengthOfExternalLoginUser),

	// Gitea 1.10.0 ends at v102

	// v102 -> v103
	NewMigration("update migration repositories' service type", v1_11.DropColumnHeadUserNameOnPullRequest),
	// v103 -> v104
	NewMigration("Add WhitelistDeployKeys to protected branch", v1_11.AddWhitelistDeployKeysToBranches),
	// v104 -> v105
	NewMigration("remove unnecessary columns from label", v1_11.RemoveLabelUneededCols),
	// v105 -> v106
	NewMigration("add includes_all_repositories to teams", v1_11.AddTeamIncludesAllRepositories),
	// v106 -> v107
	NewMigration("add column `mode` to table watch", v1_11.AddModeColumnToWatch),
	// v107 -> v108
	NewMigration("Add template options to repository", v1_11.AddTemplateToRepo),
	// v108 -> v109
	NewMigration("Add comment_id on table notification", v1_11.AddCommentIDOnNotification),
	// v109 -> v110
	NewMigration("add can_create_org_repo to team", v1_11.AddCanCreateOrgRepoColumnForTeam),
	// v110 -> v111
	NewMigration("change review content type to text", v1_11.ChangeReviewContentToText),
	// v111 -> v112
	NewMigration("update branch protection for can push and whitelist enable", v1_11.AddBranchProtectionCanPushAndEnableWhitelist),
	// v112 -> v113
	NewMigration("remove release attachments which repository deleted", v1_11.RemoveAttachmentMissedRepo),
	// v113 -> v114
	NewMigration("new feature: change target branch of pull requests", v1_11.FeatureChangeTargetBranch),
	// v114 -> v115
	NewMigration("Remove authentication credentials from stored URL", v1_11.SanitizeOriginalURL),
	// v115 -> v116
	NewMigration("add user_id prefix to existing user avatar name", v1_11.RenameExistingUserAvatarName),
	// v116 -> v117
	NewMigration("Extend TrackedTimes", v1_11.ExtendTrackedTimes),

	// Gitea 1.11.0 ends at v117

	// v117 -> v118
	NewMigration("Add block on rejected reviews branch protection", v1_12.AddBlockOnRejectedReviews),
	// v118 -> v119
	NewMigration("Add commit id and stale to reviews", v1_12.AddReviewCommitAndStale),
	// v119 -> v120
	NewMigration("Fix migrated repositories' git service type", v1_12.FixMigratedRepositoryServiceType),
	// v120 -> v121
	NewMigration("Add owner_name on table repository", v1_12.AddOwnerNameOnRepository),
	// v121 -> v122
	NewMigration("add is_restricted column for users table", v1_12.AddIsRestricted),
	// v122 -> v123
	NewMigration("Add Require Signed Commits to ProtectedBranch", v1_12.AddRequireSignedCommits),
	// v123 -> v124
	NewMigration("Add original information for reactions", v1_12.AddReactionOriginals),
	// v124 -> v125
	NewMigration("Add columns to user and repository", v1_12.AddUserRepoMissingColumns),
	// v125 -> v126
	NewMigration("Add some columns on review for migration", v1_12.AddReviewMigrateInfo),
	// v126 -> v127
	NewMigration("Fix topic repository count", v1_12.FixTopicRepositoryCount),
	// v127 -> v128
	NewMigration("add repository code language statistics", v1_12.AddLanguageStats),
	// v128 -> v129
	NewMigration("fix merge base for pull requests", v1_12.FixMergeBase),
	// v129 -> v130
	NewMigration("remove dependencies from deleted repositories", v1_12.PurgeUnusedDependencies),
	// v130 -> v131
	NewMigration("Expand webhooks for more granularity", v1_12.ExpandWebhooks),
	// v131 -> v132
	NewMigration("Add IsSystemWebhook column to webhooks table", v1_12.AddSystemWebhookColumn),
	// v132 -> v133
	NewMigration("Add Branch Protection Protected Files Column", v1_12.AddBranchProtectionProtectedFilesColumn),
	// v133 -> v134
	NewMigration("Add EmailHash Table", v1_12.AddEmailHashTable),
	// v134 -> v135
	NewMigration("Refix merge base for merged pull requests", v1_12.RefixMergeBase),
	// v135 -> v136
	NewMigration("Add OrgID column to Labels table", v1_12.AddOrgIDLabelColumn),
	// v136 -> v137
	NewMigration("Add CommitsAhead and CommitsBehind Column to PullRequest Table", v1_12.AddCommitDivergenceToPulls),
	// v137 -> v138
	NewMigration("Add Branch Protection Block Outdated Branch", v1_12.AddBlockOnOutdatedBranch),
	// v138 -> v139
	NewMigration("Add ResolveDoerID to Comment table", v1_12.AddResolveDoerIDCommentColumn),
	// v139 -> v140
	NewMigration("prepend refs/heads/ to issue refs", v1_12.PrependRefsHeadsToIssueRefs),

	// Gitea 1.12.0 ends at v140

	// v140 -> v141
	NewMigration("Save detected language file size to database instead of percent", v1_13.FixLanguageStatsToSaveSize),
	// v141 -> v142
	NewMigration("Add KeepActivityPrivate to User table", v1_13.AddKeepActivityPrivateUserColumn),
	// v142 -> v143
	NewMigration("Ensure Repository.IsArchived is not null", v1_13.SetIsArchivedToFalse),
	// v143 -> v144
	NewMigration("recalculate Stars number for all user", v1_13.RecalculateStars),
	// v144 -> v145
	NewMigration("update Matrix Webhook http method to 'PUT'", v1_13.UpdateMatrixWebhookHTTPMethod),
	// v145 -> v146
	NewMigration("Increase Language field to 50 in LanguageStats", v1_13.IncreaseLanguageField),
	// v146 -> v147
	NewMigration("Add projects info to repository table", v1_13.AddProjectsInfo),
	// v147 -> v148
	NewMigration("create review for 0 review id code comments", v1_13.CreateReviewsForCodeComments),
	// v148 -> v149
	NewMigration("remove issue dependency comments who refer to non existing issues", v1_13.PurgeInvalidDependenciesComments),
	// v149 -> v150
	NewMigration("Add Created and Updated to Milestone table", v1_13.AddCreatedAndUpdatedToMilestones),
	// v150 -> v151
	NewMigration("add primary key to repo_topic", v1_13.AddPrimaryKeyToRepoTopic),
	// v151 -> v152
	NewMigration("set default password algorithm to Argon2", v1_13.SetDefaultPasswordToArgon2),
	// v152 -> v153
	NewMigration("add TrustModel field to Repository", v1_13.AddTrustModelToRepository),
	// v153 > v154
	NewMigration("add Team review request support", v1_13.AddTeamReviewRequestSupport),
	// v154 > v155
	NewMigration("add timestamps to Star, Label, Follow, Watch and Collaboration", v1_13.AddTimeStamps),

	// Gitea 1.13.0 ends at v155

	// v155 -> v156
	NewMigration("add changed_protected_files column for pull_request table", v1_14.AddChangedProtectedFilesPullRequestColumn),
	// v156 -> v157
	NewMigration("fix publisher ID for tag releases", v1_14.FixPublisherIDforTagReleases),
	// v157 -> v158
	NewMigration("ensure repo topics are up-to-date", v1_14.FixRepoTopics),
	// v158 -> v159
	NewMigration("code comment replies should have the commitID of the review they are replying to", v1_14.UpdateCodeCommentReplies),
	// v159 -> v160
	NewMigration("update reactions constraint", v1_14.UpdateReactionConstraint),
	// v160 -> v161
	NewMigration("Add block on official review requests branch protection", v1_14.AddBlockOnOfficialReviewRequests),
	// v161 -> v162
	NewMigration("Convert task type from int to string", v1_14.ConvertTaskTypeToString),
	// v162 -> v163
	NewMigration("Convert webhook task type from int to string", v1_14.ConvertWebhookTaskTypeToString),
	// v163 -> v164
	NewMigration("Convert topic name from 25 to 50", v1_14.ConvertTopicNameFrom25To50),
	// v164 -> v165
	NewMigration("Add scope and nonce columns to oauth2_grant table", v1_14.AddScopeAndNonceColumnsToOAuth2Grant),
	// v165 -> v166
	NewMigration("Convert hook task type from char(16) to varchar(16) and trim the column", v1_14.ConvertHookTaskTypeToVarcharAndTrim),
	// v166 -> v167
	NewMigration("Where Password is Valid with Empty String delete it", v1_14.RecalculateUserEmptyPWD),
	// v167 -> v168
	NewMigration("Add user redirect", v1_14.AddUserRedirect),
	// v168 -> v169
	NewMigration("Recreate user table to fix default values", v1_14.RecreateUserTableToFixDefaultValues),
	// v169 -> v170
	NewMigration("Update DeleteBranch comments to set the old_ref to the commit_sha", v1_14.CommentTypeDeleteBranchUseOldRef),
	// v170 -> v171
	NewMigration("Add Dismissed to Review table", v1_14.AddDismissedReviewColumn),
	// v171 -> v172
	NewMigration("Add Sorting to ProjectBoard table", v1_14.AddSortingColToProjectBoard),
	// v172 -> v173
	NewMigration("Add sessions table for go-chi/session", v1_14.AddSessionTable),
	// v173 -> v174
	NewMigration("Add time_id column to Comment", v1_14.AddTimeIDCommentColumn),
	// v174 -> v175
	NewMigration("Create repo transfer table", v1_14.AddRepoTransfer),
	// v175 -> v176
	NewMigration("Fix Postgres ID Sequences broken by recreate-table", v1_14.FixPostgresIDSequences),
	// v176 -> v177
	NewMigration("Remove invalid labels from comments", v1_14.RemoveInvalidLabels),
	// v177 -> v178
	NewMigration("Delete orphaned IssueLabels", v1_14.DeleteOrphanedIssueLabels),

	// Gitea 1.14.0 ends at v178

	// v178 -> v179
	NewMigration("Add LFS columns to Mirror", v1_15.AddLFSMirrorColumns),
	// v179 -> v180
	NewMigration("Convert avatar url to text", v1_15.ConvertAvatarURLToText),
	// v180 -> v181
	NewMigration("Delete credentials from past migrations", v1_15.DeleteMigrationCredentials),
	// v181 -> v182
	NewMigration("Always save primary email on email address table", v1_15.AddPrimaryEmail2EmailAddress),
	// v182 -> v183
	NewMigration("Add issue resource index table", v1_15.AddIssueResourceIndexTable),
	// v183 -> v184
	NewMigration("Create PushMirror table", v1_15.CreatePushMirrorTable),
	// v184 -> v185
	NewMigration("Rename Task errors to message", v1_15.RenameTaskErrorsToMessage),
	// v185 -> v186
	NewMigration("Add new table repo_archiver", v1_15.AddRepoArchiver),
	// v186 -> v187
	NewMigration("Create protected tag table", v1_15.CreateProtectedTagTable),
	// v187 -> v188
	NewMigration("Drop unneeded webhook related columns", v1_15.DropWebhookColumns),
	// v188 -> v189
	NewMigration("Add key is verified to gpg key", v1_15.AddKeyIsVerified),

	// Gitea 1.15.0 ends at v189

	// v189 -> v190
	NewMigration("Unwrap ldap.Sources", v1_16.UnwrapLDAPSourceCfg),
	// v190 -> v191
	NewMigration("Add agit flow pull request support", v1_16.AddAgitFlowPullRequest),
	// v191 -> v192
	NewMigration("Alter issue/comment table TEXT fields to LONGTEXT", v1_16.AlterIssueAndCommentTextFieldsToLongText),
	// v192 -> v193
	NewMigration("RecreateIssueResourceIndexTable to have a primary key instead of an unique index", v1_16.RecreateIssueResourceIndexTable),
	// v193 -> v194
	NewMigration("Add repo id column for attachment table", v1_16.AddRepoIDForAttachment),
	// v194 -> v195
	NewMigration("Add Branch Protection Unprotected Files Column", v1_16.AddBranchProtectionUnprotectedFilesColumn),
	// v195 -> v196
	NewMigration("Add table commit_status_index", v1_16.AddTableCommitStatusIndex),
	// v196 -> v197
	NewMigration("Add Color to ProjectBoard table", v1_16.AddColorColToProjectBoard),
	// v197 -> v198
	NewMigration("Add renamed_branch table", v1_16.AddRenamedBranchTable),
	// v198 -> v199
	NewMigration("Add issue content history table", v1_16.AddTableIssueContentHistory),
	// v199 -> v200
	NewMigration("No-op (remote version is using AppState now)", noopMigration),
	// v200 -> v201
	NewMigration("Add table app_state", v1_16.AddTableAppState),
	// v201 -> v202
	NewMigration("Drop table remote_version (if exists)", v1_16.DropTableRemoteVersion),
	// v202 -> v203
	NewMigration("Create key/value table for user settings", v1_16.CreateUserSettingsTable),
	// v203 -> v204
	NewMigration("Add Sorting to ProjectIssue table", v1_16.AddProjectIssueSorting),
	// v204 -> v205
	NewMigration("Add key is verified to ssh key", v1_16.AddSSHKeyIsVerified),
	// v205 -> v206
	NewMigration("Migrate to higher varchar on user struct", v1_16.MigrateUserPasswordSalt),
	// v206 -> v207
	NewMigration("Add authorize column to team_unit table", v1_16.AddAuthorizeColForTeamUnit),
	// v207 -> v208
	NewMigration("Add webauthn table and migrate u2f data to webauthn - NO-OPED", v1_16.AddWebAuthnCred),
	// v208 -> v209
	NewMigration("Use base32.HexEncoding instead of base64 encoding for cred ID as it is case insensitive - NO-OPED", v1_16.UseBase32HexForCredIDInWebAuthnCredential),
	// v209 -> v210
	NewMigration("Increase WebAuthentication CredentialID size to 410 - NO-OPED", v1_16.IncreaseCredentialIDTo410),
	// v210 -> v211
	NewMigration("v208 was completely broken - remigrate", v1_16.RemigrateU2FCredentials),

	// Gitea 1.16.2 ends at v211

	// v211 -> v212
	NewMigration("Create ForeignReference table", v1_17.CreateForeignReferenceTable),
	// v212 -> v213
	NewMigration("Add package tables", v1_17.AddPackageTables),
	// v213 -> v214
	NewMigration("Add allow edits from maintainers to PullRequest table", v1_17.AddAllowMaintainerEdit),
	// v214 -> v215
	NewMigration("Add auto merge table", v1_17.AddAutoMergeTable),
	// v215 -> v216
	NewMigration("allow to view files in PRs", v1_17.AddReviewViewedFiles),
	// v216 -> v217
	NewMigration("No-op (Improve Action table indices v1)", noopMigration),
	// v217 -> v218
	NewMigration("Alter hook_task table TEXT fields to LONGTEXT", v1_17.AlterHookTaskTextFieldsToLongText),
	// v218 -> v219
	NewMigration("Improve Action table indices v2", v1_17.ImproveActionTableIndices),
	// v219 -> v220
	NewMigration("Add sync_on_commit column to push_mirror table", v1_17.AddSyncOnCommitColForPushMirror),
	// v220 -> v221
	NewMigration("Add container repository property", v1_17.AddContainerRepositoryProperty),
	// v221 -> v222
	NewMigration("Store WebAuthentication CredentialID as bytes and increase size to at least 1024", v1_17.StoreWebauthnCredentialIDAsBytes),
	// v222 -> v223
	NewMigration("Drop old CredentialID column", v1_17.DropOldCredentialIDColumn),
	// v223 -> v224
	NewMigration("Rename CredentialIDBytes column to CredentialID", v1_17.RenameCredentialIDBytes),

	// Gitea 1.17.0 ends at v224

	// v224 -> v225
	NewMigration("Add badges to users", v1_18.CreateUserBadgesTable),
	// v225 -> v226
	NewMigration("Alter gpg_key/public_key content TEXT fields to MEDIUMTEXT", v1_18.AlterPublicGPGKeyContentFieldsToMediumText),
	// v226 -> v227
	NewMigration("Conan and generic packages do not need to be semantically versioned", v1_18.FixPackageSemverField),
	// v227 -> v228
	NewMigration("Create key/value table for system settings", v1_18.CreateSystemSettingsTable),
	// v228 -> v229
	NewMigration("Add TeamInvite table", v1_18.AddTeamInviteTable),
	// v229 -> v230
	NewMigration("Update counts of all open milestones", v1_18.UpdateOpenMilestoneCounts),
	// v230 -> v231
	NewMigration("Add ConfidentialClient column (default true) to OAuth2Application table", v1_18.AddConfidentialClientColumnToOAuth2ApplicationTable),

	// Gitea 1.18.0 ends at v231

	// v231 -> v232
	NewMigration("Add index for hook_task", v1_19.AddIndexForHookTask),
	// v232 -> v233
	NewMigration("Alter package_version.metadata_json to LONGTEXT", v1_19.AlterPackageVersionMetadataToLongText),
	// v233 -> v234
	NewMigration("Add header_authorization_encrypted column to webhook table", v1_19.AddHeaderAuthorizationEncryptedColWebhook),
	// v234 -> v235
	NewMigration("Add package cleanup rule table", v1_19.CreatePackageCleanupRuleTable),
	// v235 -> v236
	NewMigration("Add index for access_token", v1_19.AddIndexForAccessToken),
	// v236 -> v237
	NewMigration("Create secrets table", v1_19.CreateSecretsTable),
	// v237 -> v238
	NewMigration("Drop ForeignReference table", v1_19.DropForeignReferenceTable),
	// v238 -> v239
	NewMigration("Add updated unix to LFSMetaObject", v1_19.AddUpdatedUnixToLFSMetaObject),
	// v239 -> v240
	NewMigration("Add scope for access_token", v1_19.AddScopeForAccessTokens),
	// v240 -> v241
	NewMigration("Add actions tables", v1_19.AddActionsTables),
	// v241 -> v242
<<<<<<< HEAD
	NewMigration("Add original assignee", v1_19.AddOriginalAssignee),
=======
	NewMigration("Add card_type column to project table", v1_19.AddCardTypeToProjectTable),
	// v242 -> v243
	NewMigration("Alter gpg_key_import content TEXT field to MEDIUMTEXT", v1_19.AlterPublicGPGKeyImportContentFieldToMediumText),
	// v243 -> v244
	NewMigration("Add exclusive label", v1_19.AddExclusiveLabel),

	// Gitea 1.19.0 ends at v244

	// v244 -> v245
	NewMigration("Add NeedApproval to actions tables", v1_20.AddNeedApprovalToActionRun),
	// v245 -> v246
	NewMigration("Rename Webhook org_id to owner_id", v1_20.RenameWebhookOrgToOwner),
	// v246 -> v247
	NewMigration("Add missed column owner_id for project table", v1_20.AddNewColumnForProject),
	// v247 -> v248
	NewMigration("Fix incorrect project type", v1_20.FixIncorrectProjectType),
	// v248 -> v249
	NewMigration("Add version column to action_runner table", v1_20.AddVersionToActionRunner),
	// v249 -> v250
	NewMigration("Improve Action table indices v3", v1_20.ImproveActionTableIndices),
	// v250 -> v251
	NewMigration("Change Container Metadata", v1_20.ChangeContainerMetadataMultiArch),
	// v251 -> v252
	NewMigration("Fix incorrect owner team unit access mode", v1_20.FixIncorrectOwnerTeamUnitAccessMode),
	// v252 -> v253
	NewMigration("Fix incorrect admin team unit access mode", v1_20.FixIncorrectAdminTeamUnitAccessMode),
	// v253 -> v254
	NewMigration("Fix ExternalTracker and ExternalWiki accessMode in owner and admin team", v1_20.FixExternalTrackerAndExternalWikiAccessModeInOwnerAndAdminTeam),
	// v254 -> v255
	NewMigration("Add ActionTaskOutput table", v1_20.AddActionTaskOutputTable),
	// v255 -> v256
	NewMigration("Add ArchivedUnix Column", v1_20.AddArchivedUnixToRepository),
	// v256 -> v257
	NewMigration("Add is_internal column to package", v1_20.AddIsInternalColumnToPackage),
	// v257 -> v258
	NewMigration("Add Actions Artifact table", v1_20.CreateActionArtifactTable),
	// v258 -> v259
	NewMigration("Add PinOrder Column", v1_20.AddPinOrderToIssue),
	// v259 -> v260
	NewMigration("Convert scoped access tokens", v1_20.ConvertScopedAccessTokens),

	// Gitea 1.20.0 ends at 260

	// v260 -> v261
	NewMigration("Drop custom_labels column of action_runner table", v1_21.DropCustomLabelsColumnOfActionRunner),
	// v261 -> v262
	NewMigration("Add variable table", v1_21.CreateVariableTable),
	// v262 -> v263
	NewMigration("Add TriggerEvent to action_run table", v1_21.AddTriggerEventToActionRun),
	// v263 -> v264
	NewMigration("Add git_size and lfs_size columns to repository table", v1_21.AddGitSizeAndLFSSizeToRepositoryTable),
	// v264 -> v265
	NewMigration("Add branch table", v1_21.AddBranchTable),
	// v265 -> v266
	NewMigration("Alter Actions Artifact table", v1_21.AlterActionArtifactTable),
	// v266 -> v267
	NewMigration("Reduce commit status", v1_21.ReduceCommitStatus),
	// v267 -> v268
	NewMigration("Add action_tasks_version table", v1_21.CreateActionTasksVersionTable),
	// v268 -> v269
	NewMigration("Update Action Ref", v1_21.UpdateActionsRefIndex),
	// v269 -> v270
	NewMigration("Drop deleted branch table", v1_21.DropDeletedBranchTable),
>>>>>>> 915cdf8f
}

// GetCurrentDBVersion returns the current db version
func GetCurrentDBVersion(x *xorm.Engine) (int64, error) {
	if err := x.Sync(new(Version)); err != nil {
		return -1, fmt.Errorf("sync: %w", err)
	}

	currentVersion := &Version{ID: 1}
	has, err := x.Get(currentVersion)
	if err != nil {
		return -1, fmt.Errorf("get: %w", err)
	}
	if !has {
		return -1, nil
	}
	return currentVersion.Version, nil
}

// ExpectedVersion returns the expected db version
func ExpectedVersion() int64 {
	return int64(minDBVersion + len(migrations))
}

// EnsureUpToDate will check if the db is at the correct version
func EnsureUpToDate(x *xorm.Engine) error {
	currentDB, err := GetCurrentDBVersion(x)
	if err != nil {
		return err
	}

	if currentDB < 0 {
		return fmt.Errorf("Database has not been initialized")
	}

	if minDBVersion > currentDB {
		return fmt.Errorf("DB version %d (<= %d) is too old for auto-migration. Upgrade to Gitea 1.6.4 first then upgrade to this version", currentDB, minDBVersion)
	}

	expected := ExpectedVersion()

	if currentDB != expected {
		return fmt.Errorf(`Current database version %d is not equal to the expected version %d. Please run "gitea [--config /path/to/app.ini] migrate" to update the database version`, currentDB, expected)
	}

	return nil
}

// Migrate database to current version
func Migrate(x *xorm.Engine) error {
	// Set a new clean the default mapper to GonicMapper as that is the default for Gitea.
	x.SetMapper(names.GonicMapper{})
	if err := x.Sync(new(Version)); err != nil {
		return fmt.Errorf("sync: %w", err)
	}

	currentVersion := &Version{ID: 1}
	has, err := x.Get(currentVersion)
	if err != nil {
		return fmt.Errorf("get: %w", err)
	} else if !has {
		// If the version record does not exist we think
		// it is a fresh installation and we can skip all migrations.
		currentVersion.ID = 0
		currentVersion.Version = int64(minDBVersion + len(migrations))

		if _, err = x.InsertOne(currentVersion); err != nil {
			return fmt.Errorf("insert: %w", err)
		}
	}

	v := currentVersion.Version
	if minDBVersion > v {
		log.Fatal(`Gitea no longer supports auto-migration from your previously installed version.
Please try upgrading to a lower version first (suggested v1.6.4), then upgrade to this version.`)
		return nil
	}

	// Downgrading Gitea's database version not supported
	if int(v-minDBVersion) > len(migrations) {
		msg := fmt.Sprintf("Your database (migration version: %d) is for a newer Gitea, you can not use the newer database for this old Gitea release (%d).", v, minDBVersion+len(migrations))
		msg += "\nGitea will exit to keep your database safe and unchanged. Please use the correct Gitea release, do not change the migration version manually (incorrect manual operation may lose data)."
		if !setting.IsProd {
			msg += fmt.Sprintf("\nIf you are in development and really know what you're doing, you can force changing the migration version by executing: UPDATE version SET version=%d WHERE id=1;", minDBVersion+len(migrations))
		}
		_, _ = fmt.Fprintln(os.Stderr, msg)
		log.Fatal(msg)
		return nil
	}

	// Some migration tasks depend on the git command
	if git.DefaultContext == nil {
		if err = git.InitSimple(context.Background()); err != nil {
			return err
		}
	}

	// Migrate
	for i, m := range migrations[v-minDBVersion:] {
		log.Info("Migration[%d]: %s", v+int64(i), m.Description())
		// Reset the mapper between each migration - migrations are not supposed to depend on each other
		x.SetMapper(names.GonicMapper{})
		if err = m.Migrate(x); err != nil {
			return fmt.Errorf("migration[%d]: %s failed: %w", v+int64(i), m.Description(), err)
		}
		currentVersion.Version = v + int64(i) + 1
		if _, err = x.ID(1).Update(currentVersion); err != nil {
			return err
		}
	}
	return nil
}<|MERGE_RESOLUTION|>--- conflicted
+++ resolved
@@ -458,9 +458,6 @@
 	// v240 -> v241
 	NewMigration("Add actions tables", v1_19.AddActionsTables),
 	// v241 -> v242
-<<<<<<< HEAD
-	NewMigration("Add original assignee", v1_19.AddOriginalAssignee),
-=======
 	NewMigration("Add card_type column to project table", v1_19.AddCardTypeToProjectTable),
 	// v242 -> v243
 	NewMigration("Alter gpg_key_import content TEXT field to MEDIUMTEXT", v1_19.AlterPublicGPGKeyImportContentFieldToMediumText),
@@ -524,7 +521,8 @@
 	NewMigration("Update Action Ref", v1_21.UpdateActionsRefIndex),
 	// v269 -> v270
 	NewMigration("Drop deleted branch table", v1_21.DropDeletedBranchTable),
->>>>>>> 915cdf8f
+	// v270 -> v271
+	NewMigration("Add original assignee", v1_21.AddOriginalAssignee),
 }
 
 // GetCurrentDBVersion returns the current db version
