--- conflicted
+++ resolved
@@ -335,11 +335,9 @@
 	// v190 -> v191
 	NewMigration("Add agit flow pull request support", addAgitFlowPullRequest),
 	// v191 -> v192
-<<<<<<< HEAD
+	NewMigration("Alter issue/comment table TEXT fields to LONGTEXT", alterIssueAndCommentTextFieldsToLongText),
+	// v192 -> v193
 	NewMigration("Add package tables", addPackageTables),
-=======
-	NewMigration("Alter issue/comment table TEXT fields to LONGTEXT", alterIssueAndCommentTextFieldsToLongText),
->>>>>>> 73defbbd
 }
 
 // GetCurrentDBVersion returns the current db version
