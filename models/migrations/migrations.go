--- conflicted
+++ resolved
@@ -512,11 +512,9 @@
 	// v264 -> v265
 	NewMigration("Add branch table", v1_21.AddBranchTable),
 	// v265 -> v266
-<<<<<<< HEAD
+	NewMigration("Alter Actions Artifact table", v1_21.AlterActionArtifactTable),
+	// v265 -> v267
 	NewMigration("Add action_tasks_version table", v1_21.CreateActionTasksVersionTable),
-=======
-	NewMigration("Alter Actions Artifact table", v1_21.AlterActionArtifactTable),
->>>>>>> d57e55cd
 }
 
 // GetCurrentDBVersion returns the current db version
