// Copyright 2015 The Gogs Authors. All rights reserved.
// Copyright 2017 The Gitea Authors. All rights reserved.
// Use of this source code is governed by a MIT-style
// license that can be found in the LICENSE file.

package migrations

import (
	"context"
	"errors"
	"fmt"
	"os"
	"reflect"
	"regexp"
	"strings"

	"code.gitea.io/gitea/modules/log"
	"code.gitea.io/gitea/modules/setting"

	"xorm.io/xorm"
	"xorm.io/xorm/names"
	"xorm.io/xorm/schemas"
)

const minDBVersion = 70 // Gitea 1.5.3

// Migration describes on migration from lower version to high version
type Migration interface {
	Description() string
	Migrate(*xorm.Engine) error
}

type migration struct {
	description string
	migrate     func(*xorm.Engine) error
}

// NewMigration creates a new migration
func NewMigration(desc string, fn func(*xorm.Engine) error) Migration {
	return &migration{desc, fn}
}

// Description returns the migration's description
func (m *migration) Description() string {
	return m.description
}

// Migrate executes the migration
func (m *migration) Migrate(x *xorm.Engine) error {
	return m.migrate(x)
}

// Version describes the version table. Should have only one row with id==1
type Version struct {
	ID      int64 `xorm:"pk autoincr"`
	Version int64
}

// This is a sequence of migrations. Add new migrations to the bottom of the list.
// If you want to "retire" a migration, remove it from the top of the list and
// update minDBVersion accordingly
var migrations = []Migration{
	// Gitea 1.5.0 ends at v69

	// v70 -> v71
	NewMigration("add issue_dependencies", addIssueDependencies),
	// v71 -> v72
	NewMigration("protect each scratch token", addScratchHash),
	// v72 -> v73
	NewMigration("add review", addReview),

	// Gitea 1.6.0 ends at v73

	// v73 -> v74
	NewMigration("add must_change_password column for users table", addMustChangePassword),
	// v74 -> v75
	NewMigration("add approval whitelists to protected branches", addApprovalWhitelistsToProtectedBranches),
	// v75 -> v76
	NewMigration("clear nonused data which not deleted when user was deleted", clearNonusedData),

	// Gitea 1.7.0 ends at v76

	// v76 -> v77
	NewMigration("add pull request rebase with merge commit", addPullRequestRebaseWithMerge),
	// v77 -> v78
	NewMigration("add theme to users", addUserDefaultTheme),
	// v78 -> v79
	NewMigration("rename repo is_bare to repo is_empty", renameRepoIsBareToIsEmpty),
	// v79 -> v80
	NewMigration("add can close issues via commit in any branch", addCanCloseIssuesViaCommitInAnyBranch),
	// v80 -> v81
	NewMigration("add is locked to issues", addIsLockedToIssues),
	// v81 -> v82
	NewMigration("update U2F counter type", changeU2FCounterType),

	// Gitea 1.8.0 ends at v82

	// v82 -> v83
	NewMigration("hot fix for wrong release sha1 on release table", fixReleaseSha1OnReleaseTable),
	// v83 -> v84
	NewMigration("add uploader id for table attachment", addUploaderIDForAttachment),
	// v84 -> v85
	NewMigration("add table to store original imported gpg keys", addGPGKeyImport),
	// v85 -> v86
	NewMigration("hash application token", hashAppToken),
	// v86 -> v87
	NewMigration("add http method to webhook", addHTTPMethodToWebhook),
	// v87 -> v88
	NewMigration("add avatar field to repository", addAvatarFieldToRepository),

	// Gitea 1.9.0 ends at v88

	// v88 -> v89
	NewMigration("add commit status context field to commit_status", addCommitStatusContext),
	// v89 -> v90
	NewMigration("add original author/url migration info to issues, comments, and repo ", addOriginalMigrationInfo),
	// v90 -> v91
	NewMigration("change length of some repository columns", changeSomeColumnsLengthOfRepo),
	// v91 -> v92
	NewMigration("add index on owner_id of repository and type, review_id of comment", addIndexOnRepositoryAndComment),
	// v92 -> v93
	NewMigration("remove orphaned repository index statuses", removeLingeringIndexStatus),
	// v93 -> v94
	NewMigration("add email notification enabled preference to user", addEmailNotificationEnabledToUser),
	// v94 -> v95
	NewMigration("add enable_status_check, status_check_contexts to protected_branch", addStatusCheckColumnsForProtectedBranches),
	// v95 -> v96
	NewMigration("add table columns for cross referencing issues", addCrossReferenceColumns),
	// v96 -> v97
	NewMigration("delete orphaned attachments", deleteOrphanedAttachments),
	// v97 -> v98
	NewMigration("add repo_admin_change_team_access to user", addRepoAdminChangeTeamAccessColumnForUser),
	// v98 -> v99
	NewMigration("add original author name and id on migrated release", addOriginalAuthorOnMigratedReleases),
	// v99 -> v100
	NewMigration("add task table and status column for repository table", addTaskTable),
	// v100 -> v101
	NewMigration("update migration repositories' service type", updateMigrationServiceTypes),
	// v101 -> v102
	NewMigration("change length of some external login users columns", changeSomeColumnsLengthOfExternalLoginUser),

	// Gitea 1.10.0 ends at v102

	// v102 -> v103
	NewMigration("update migration repositories' service type", dropColumnHeadUserNameOnPullRequest),
	// v103 -> v104
	NewMigration("Add WhitelistDeployKeys to protected branch", addWhitelistDeployKeysToBranches),
	// v104 -> v105
	NewMigration("remove unnecessary columns from label", removeLabelUneededCols),
	// v105 -> v106
	NewMigration("add includes_all_repositories to teams", addTeamIncludesAllRepositories),
	// v106 -> v107
	NewMigration("add column `mode` to table watch", addModeColumnToWatch),
	// v107 -> v108
	NewMigration("Add template options to repository", addTemplateToRepo),
	// v108 -> v109
	NewMigration("Add comment_id on table notification", addCommentIDOnNotification),
	// v109 -> v110
	NewMigration("add can_create_org_repo to team", addCanCreateOrgRepoColumnForTeam),
	// v110 -> v111
	NewMigration("change review content type to text", changeReviewContentToText),
	// v111 -> v112
	NewMigration("update branch protection for can push and whitelist enable", addBranchProtectionCanPushAndEnableWhitelist),
	// v112 -> v113
	NewMigration("remove release attachments which repository deleted", removeAttachmentMissedRepo),
	// v113 -> v114
	NewMigration("new feature: change target branch of pull requests", featureChangeTargetBranch),
	// v114 -> v115
	NewMigration("Remove authentication credentials from stored URL", sanitizeOriginalURL),
	// v115 -> v116
	NewMigration("add user_id prefix to existing user avatar name", renameExistingUserAvatarName),
	// v116 -> v117
	NewMigration("Extend TrackedTimes", extendTrackedTimes),

	// Gitea 1.11.0 ends at v117

	// v117 -> v118
	NewMigration("Add block on rejected reviews branch protection", addBlockOnRejectedReviews),
	// v118 -> v119
	NewMigration("Add commit id and stale to reviews", addReviewCommitAndStale),
	// v119 -> v120
	NewMigration("Fix migrated repositories' git service type", fixMigratedRepositoryServiceType),
	// v120 -> v121
	NewMigration("Add owner_name on table repository", addOwnerNameOnRepository),
	// v121 -> v122
	NewMigration("add is_restricted column for users table", addIsRestricted),
	// v122 -> v123
	NewMigration("Add Require Signed Commits to ProtectedBranch", addRequireSignedCommits),
	// v123 -> v124
	NewMigration("Add original information for reactions", addReactionOriginals),
	// v124 -> v125
	NewMigration("Add columns to user and repository", addUserRepoMissingColumns),
	// v125 -> v126
	NewMigration("Add some columns on review for migration", addReviewMigrateInfo),
	// v126 -> v127
	NewMigration("Fix topic repository count", fixTopicRepositoryCount),
	// v127 -> v128
	NewMigration("add repository code language statistics", addLanguageStats),
	// v128 -> v129
	NewMigration("fix merge base for pull requests", fixMergeBase),
	// v129 -> v130
	NewMigration("remove dependencies from deleted repositories", purgeUnusedDependencies),
	// v130 -> v131
	NewMigration("Expand webhooks for more granularity", expandWebhooks),
	// v131 -> v132
	NewMigration("Add IsSystemWebhook column to webhooks table", addSystemWebhookColumn),
	// v132 -> v133
	NewMigration("Add Branch Protection Protected Files Column", addBranchProtectionProtectedFilesColumn),
	// v133 -> v134
	NewMigration("Add EmailHash Table", addEmailHashTable),
	// v134 -> v135
	NewMigration("Refix merge base for merged pull requests", refixMergeBase),
	// v135 -> v136
	NewMigration("Add OrgID column to Labels table", addOrgIDLabelColumn),
	// v136 -> v137
	NewMigration("Add CommitsAhead and CommitsBehind Column to PullRequest Table", addCommitDivergenceToPulls),
	// v137 -> v138
	NewMigration("Add Branch Protection Block Outdated Branch", addBlockOnOutdatedBranch),
	// v138 -> v139
	NewMigration("Add ResolveDoerID to Comment table", addResolveDoerIDCommentColumn),
	// v139 -> v140
	NewMigration("prepend refs/heads/ to issue refs", prependRefsHeadsToIssueRefs),

	// Gitea 1.12.0 ends at v140

	// v140 -> v141
	NewMigration("Save detected language file size to database instead of percent", fixLanguageStatsToSaveSize),
	// v141 -> v142
	NewMigration("Add KeepActivityPrivate to User table", addKeepActivityPrivateUserColumn),
	// v142 -> v143
	NewMigration("Ensure Repository.IsArchived is not null", setIsArchivedToFalse),
	// v143 -> v144
	NewMigration("recalculate Stars number for all user", recalculateStars),
	// v144 -> v145
	NewMigration("update Matrix Webhook http method to 'PUT'", updateMatrixWebhookHTTPMethod),
	// v145 -> v146
	NewMigration("Increase Language field to 50 in LanguageStats", increaseLanguageField),
	// v146 -> v147
	NewMigration("Add projects info to repository table", addProjectsInfo),
	// v147 -> v148
	NewMigration("create review for 0 review id code comments", createReviewsForCodeComments),
	// v148 -> v149
	NewMigration("remove issue dependency comments who refer to non existing issues", purgeInvalidDependenciesComments),
	// v149 -> v150
	NewMigration("Add Created and Updated to Milestone table", addCreatedAndUpdatedToMilestones),
	// v150 -> v151
	NewMigration("add primary key to repo_topic", addPrimaryKeyToRepoTopic),
	// v151 -> v152
	NewMigration("set default password algorithm to Argon2", setDefaultPasswordToArgon2),
	// v152 -> v153
	NewMigration("add TrustModel field to Repository", addTrustModelToRepository),
	// v153 > v154
	NewMigration("add Team review request support", addTeamReviewRequestSupport),
	// v154 > v155
	NewMigration("add timestamps to Star, Label, Follow, Watch and Collaboration", addTimeStamps),

	// Gitea 1.13.0 ends at v155

	// v155 -> v156
	NewMigration("add changed_protected_files column for pull_request table", addChangedProtectedFilesPullRequestColumn),
	// v156 -> v157
	NewMigration("fix publisher ID for tag releases", fixPublisherIDforTagReleases),
	// v157 -> v158
	NewMigration("ensure repo topics are up-to-date", fixRepoTopics),
	// v158 -> v159
	NewMigration("code comment replies should have the commitID of the review they are replying to", updateCodeCommentReplies),
	// v159 -> v160
	NewMigration("update reactions constraint", updateReactionConstraint),
	// v160 -> v161
	NewMigration("Add block on official review requests branch protection", addBlockOnOfficialReviewRequests),
	// v161 -> v162
	NewMigration("Convert task type from int to string", convertTaskTypeToString),
	// v162 -> v163
	NewMigration("Convert webhook task type from int to string", convertWebhookTaskTypeToString),
	// v163 -> v164
	NewMigration("Convert topic name from 25 to 50", convertTopicNameFrom25To50),
	// v164 -> v165
	NewMigration("Add scope and nonce columns to oauth2_grant table", addScopeAndNonceColumnsToOAuth2Grant),
	// v165 -> v166
	NewMigration("Convert hook task type from char(16) to varchar(16) and trim the column", convertHookTaskTypeToVarcharAndTrim),
	// v166 -> v167
	NewMigration("Where Password is Valid with Empty String delete it", recalculateUserEmptyPWD),
	// v167 -> v168
	NewMigration("Add user redirect", addUserRedirect),
	// v168 -> v169
	NewMigration("Recreate user table to fix default values", recreateUserTableToFixDefaultValues),
	// v169 -> v170
	NewMigration("Update DeleteBranch comments to set the old_ref to the commit_sha", commentTypeDeleteBranchUseOldRef),
	// v170 -> v171
	NewMigration("Add Dismissed to Review table", addDismissedReviewColumn),
	// v171 -> v172
	NewMigration("Add Sorting to ProjectBoard table", addSortingColToProjectBoard),
	// v172 -> v173
	NewMigration("Add sessions table for go-chi/session", addSessionTable),
	// v173 -> v174
	NewMigration("Add time_id column to Comment", addTimeIDCommentColumn),
	// v174 -> v175
	NewMigration("Create repo transfer table", addRepoTransfer),
	// v175 -> v176
	NewMigration("Fix Postgres ID Sequences broken by recreate-table", fixPostgresIDSequences),
	// v176 -> v177
	NewMigration("Remove invalid labels from comments", removeInvalidLabels),
	// v177 -> v178
	NewMigration("Delete orphaned IssueLabels", deleteOrphanedIssueLabels),

	// Gitea 1.14.0 ends at v178

	// v178 -> v179
	NewMigration("Add LFS columns to Mirror", addLFSMirrorColumns),
	// v179 -> v180
	NewMigration("Convert avatar url to text", convertAvatarURLToText),
	// v180 -> v181
	NewMigration("Delete credentials from past migrations", deleteMigrationCredentials),
	// v181 -> v182
	NewMigration("Always save primary email on email address table", addPrimaryEmail2EmailAddress),
	// v182 -> v183
	NewMigration("Add issue resource index table", addIssueResourceIndexTable),
	// v183 -> v184
	NewMigration("Create PushMirror table", createPushMirrorTable),
	// v184 -> v185
	NewMigration("Rename Task errors to message", renameTaskErrorsToMessage),
	// v185 -> v186
	NewMigration("Add new table repo_archiver", addRepoArchiver),
	// v186 -> v187
	NewMigration("Create protected tag table", createProtectedTagTable),
	// v187 -> v188
	NewMigration("Drop unneeded webhook related columns", dropWebhookColumns),
	// v188 -> v189
	NewMigration("Add key is verified to gpg key", addKeyIsVerified),

	// Gitea 1.15.0 ends at v189

	// v189 -> v190
	NewMigration("Unwrap ldap.Sources", unwrapLDAPSourceCfg),
	// v190 -> v191
	NewMigration("Add agit flow pull request support", addAgitFlowPullRequest),
	// v191 -> v192
	NewMigration("Alter issue/comment table TEXT fields to LONGTEXT", alterIssueAndCommentTextFieldsToLongText),
	// v192 -> v193
	NewMigration("RecreateIssueResourceIndexTable to have a primary key instead of an unique index", recreateIssueResourceIndexTable),
	// v193 -> v194
	NewMigration("Add repo id column for attachment table", addRepoIDForAttachment),
	// v194 -> v195
	NewMigration("Add Branch Protection Unprotected Files Column", addBranchProtectionUnprotectedFilesColumn),
	// v195 -> v196
	NewMigration("Add table commit_status_index", addTableCommitStatusIndex),
	// v196 -> v197
	NewMigration("Add Color to ProjectBoard table", addColorColToProjectBoard),
	// v197 -> v198
	NewMigration("Add renamed_branch table", addRenamedBranchTable),
	// v198 -> v199
	NewMigration("Add issue content history table", addTableIssueContentHistory),
	// v199 -> v200
	NewMigration("No-op (remote version is using AppState now)", addRemoteVersionTableNoop),
	// v200 -> v201
	NewMigration("Add table app_state", addTableAppState),
	// v201 -> v202
	NewMigration("Drop table remote_version (if exists)", dropTableRemoteVersion),
	// v202 -> v203
	NewMigration("Create key/value table for user settings", createUserSettingsTable),
	// v203 -> v204
	NewMigration("Add Sorting to ProjectIssue table", addProjectIssueSorting),
	// v204 -> v205
	NewMigration("Add key is verified to ssh key", addSSHKeyIsVerified),
	// v205 -> v206
	NewMigration("Migrate to higher varchar on user struct", migrateUserPasswordSalt),
	// v206 -> v207
	NewMigration("Add authorize column to team_unit table", addAuthorizeColForTeamUnit),
	// v207 -> v208
	NewMigration("Add webauthn table and migrate u2f data to webauthn", addWebAuthnCred),
	// v208 -> v209
	NewMigration("Use base32.HexEncoding instead of base64 encoding for cred ID as it is case insensitive", useBase32HexForCredIDInWebAuthnCredential),
	// v209 -> v210
<<<<<<< HEAD
	NewMigration("Add package tables", addPackageTables),
=======
	NewMigration("Increase WebAuthentication CredentialID size to 410", increaseCredentialIDTo410),
>>>>>>> 4482f62a
}

// GetCurrentDBVersion returns the current db version
func GetCurrentDBVersion(x *xorm.Engine) (int64, error) {
	if err := x.Sync(new(Version)); err != nil {
		return -1, fmt.Errorf("sync: %v", err)
	}

	currentVersion := &Version{ID: 1}
	has, err := x.Get(currentVersion)
	if err != nil {
		return -1, fmt.Errorf("get: %v", err)
	}
	if !has {
		return -1, nil
	}
	return currentVersion.Version, nil
}

// ExpectedVersion returns the expected db version
func ExpectedVersion() int64 {
	return int64(minDBVersion + len(migrations))
}

// EnsureUpToDate will check if the db is at the correct version
func EnsureUpToDate(x *xorm.Engine) error {
	currentDB, err := GetCurrentDBVersion(x)
	if err != nil {
		return err
	}

	if currentDB < 0 {
		return fmt.Errorf("Database has not been initialised")
	}

	if minDBVersion > currentDB {
		return fmt.Errorf("DB version %d (<= %d) is too old for auto-migration. Upgrade to Gitea 1.6.4 first then upgrade to this version", currentDB, minDBVersion)
	}

	expected := ExpectedVersion()

	if currentDB != expected {
		return fmt.Errorf(`Current database version %d is not equal to the expected version %d. Please run "gitea [--config /path/to/app.ini] migrate" to update the database version`, currentDB, expected)
	}

	return nil
}

// Migrate database to current version
func Migrate(x *xorm.Engine) error {
	// Set a new clean the default mapper to GonicMapper as that is the default for Gitea.
	x.SetMapper(names.GonicMapper{})
	if err := x.Sync(new(Version)); err != nil {
		return fmt.Errorf("sync: %v", err)
	}

	currentVersion := &Version{ID: 1}
	has, err := x.Get(currentVersion)
	if err != nil {
		return fmt.Errorf("get: %v", err)
	} else if !has {
		// If the version record does not exist we think
		// it is a fresh installation and we can skip all migrations.
		currentVersion.ID = 0
		currentVersion.Version = int64(minDBVersion + len(migrations))

		if _, err = x.InsertOne(currentVersion); err != nil {
			return fmt.Errorf("insert: %v", err)
		}
	}

	v := currentVersion.Version
	if minDBVersion > v {
		log.Fatal(`Gitea no longer supports auto-migration from your previously installed version.
Please try upgrading to a lower version first (suggested v1.6.4), then upgrade to this version.`)
		return nil
	}

	// Downgrading Gitea's database version not supported
	if int(v-minDBVersion) > len(migrations) {
		msg := fmt.Sprintf("Your database (migration version: %d) is for a newer Gita, you can not use the newer database for this old Gitea release (%d).", v, minDBVersion+len(migrations))
		msg += "\nGitea will exit to keep your database safe and unchanged. Please use the correct Gitea release, do not change the migration version manually (incorrect manual operation may lose data)."
		if !setting.IsProd {
			msg += fmt.Sprintf("\nIf you are in development and really know what you're doing, you can force changing the migration version by executing: UPDATE version SET version=%d WHERE id=1;", minDBVersion+len(migrations))
		}
		_, _ = fmt.Fprintln(os.Stderr, msg)
		log.Fatal(msg)
		return nil
	}

	// Migrate
	for i, m := range migrations[v-minDBVersion:] {
		log.Info("Migration[%d]: %s", v+int64(i), m.Description())
		// Reset the mapper between each migration - migrations are not supposed to depend on each other
		x.SetMapper(names.GonicMapper{})
		if err = m.Migrate(x); err != nil {
			return fmt.Errorf("migration[%d]: %s failed: %v", v+int64(i), m.Description(), err)
		}
		currentVersion.Version = v + int64(i) + 1
		if _, err = x.ID(1).Update(currentVersion); err != nil {
			return err
		}
	}
	return nil
}

// RecreateTables will recreate the tables for the provided beans using the newly provided bean definition and move all data to that new table
// WARNING: YOU MUST PROVIDE THE FULL BEAN DEFINITION
func RecreateTables(beans ...interface{}) func(*xorm.Engine) error {
	return func(x *xorm.Engine) error {
		sess := x.NewSession()
		defer sess.Close()
		if err := sess.Begin(); err != nil {
			return err
		}
		sess = sess.StoreEngine("InnoDB")
		for _, bean := range beans {
			log.Info("Recreating Table: %s for Bean: %s", x.TableName(bean), reflect.Indirect(reflect.ValueOf(bean)).Type().Name())
			if err := recreateTable(sess, bean); err != nil {
				return err
			}
		}
		return sess.Commit()
	}
}

// recreateTable will recreate the table using the newly provided bean definition and move all data to that new table
// WARNING: YOU MUST PROVIDE THE FULL BEAN DEFINITION
// WARNING: YOU MUST COMMIT THE SESSION AT THE END
func recreateTable(sess *xorm.Session, bean interface{}) error {
	// TODO: This will not work if there are foreign keys

	tableName := sess.Engine().TableName(bean)
	tempTableName := fmt.Sprintf("tmp_recreate__%s", tableName)

	// We need to move the old table away and create a new one with the correct columns
	// We will need to do this in stages to prevent data loss
	//
	// First create the temporary table
	if err := sess.Table(tempTableName).CreateTable(bean); err != nil {
		log.Error("Unable to create table %s. Error: %v", tempTableName, err)
		return err
	}

	if err := sess.Table(tempTableName).CreateUniques(bean); err != nil {
		log.Error("Unable to create uniques for table %s. Error: %v", tempTableName, err)
		return err
	}

	if err := sess.Table(tempTableName).CreateIndexes(bean); err != nil {
		log.Error("Unable to create indexes for table %s. Error: %v", tempTableName, err)
		return err
	}

	// Work out the column names from the bean - these are the columns to select from the old table and install into the new table
	table, err := sess.Engine().TableInfo(bean)
	if err != nil {
		log.Error("Unable to get table info. Error: %v", err)

		return err
	}
	newTableColumns := table.Columns()
	if len(newTableColumns) == 0 {
		return fmt.Errorf("no columns in new table")
	}
	hasID := false
	for _, column := range newTableColumns {
		hasID = hasID || (column.IsPrimaryKey && column.IsAutoIncrement)
	}

	if hasID && setting.Database.UseMSSQL {
		if _, err := sess.Exec(fmt.Sprintf("SET IDENTITY_INSERT `%s` ON", tempTableName)); err != nil {
			log.Error("Unable to set identity insert for table %s. Error: %v", tempTableName, err)
			return err
		}
	}

	sqlStringBuilder := &strings.Builder{}
	_, _ = sqlStringBuilder.WriteString("INSERT INTO `")
	_, _ = sqlStringBuilder.WriteString(tempTableName)
	_, _ = sqlStringBuilder.WriteString("` (`")
	_, _ = sqlStringBuilder.WriteString(newTableColumns[0].Name)
	_, _ = sqlStringBuilder.WriteString("`")
	for _, column := range newTableColumns[1:] {
		_, _ = sqlStringBuilder.WriteString(", `")
		_, _ = sqlStringBuilder.WriteString(column.Name)
		_, _ = sqlStringBuilder.WriteString("`")
	}
	_, _ = sqlStringBuilder.WriteString(")")
	_, _ = sqlStringBuilder.WriteString(" SELECT ")
	if newTableColumns[0].Default != "" {
		_, _ = sqlStringBuilder.WriteString("COALESCE(`")
		_, _ = sqlStringBuilder.WriteString(newTableColumns[0].Name)
		_, _ = sqlStringBuilder.WriteString("`, ")
		_, _ = sqlStringBuilder.WriteString(newTableColumns[0].Default)
		_, _ = sqlStringBuilder.WriteString(")")
	} else {
		_, _ = sqlStringBuilder.WriteString("`")
		_, _ = sqlStringBuilder.WriteString(newTableColumns[0].Name)
		_, _ = sqlStringBuilder.WriteString("`")
	}

	for _, column := range newTableColumns[1:] {
		if column.Default != "" {
			_, _ = sqlStringBuilder.WriteString(", COALESCE(`")
			_, _ = sqlStringBuilder.WriteString(column.Name)
			_, _ = sqlStringBuilder.WriteString("`, ")
			_, _ = sqlStringBuilder.WriteString(column.Default)
			_, _ = sqlStringBuilder.WriteString(")")
		} else {
			_, _ = sqlStringBuilder.WriteString(", `")
			_, _ = sqlStringBuilder.WriteString(column.Name)
			_, _ = sqlStringBuilder.WriteString("`")
		}
	}
	_, _ = sqlStringBuilder.WriteString(" FROM `")
	_, _ = sqlStringBuilder.WriteString(tableName)
	_, _ = sqlStringBuilder.WriteString("`")

	if _, err := sess.Exec(sqlStringBuilder.String()); err != nil {
		log.Error("Unable to set copy data in to temp table %s. Error: %v", tempTableName, err)
		return err
	}

	if hasID && setting.Database.UseMSSQL {
		if _, err := sess.Exec(fmt.Sprintf("SET IDENTITY_INSERT `%s` OFF", tempTableName)); err != nil {
			log.Error("Unable to switch off identity insert for table %s. Error: %v", tempTableName, err)
			return err
		}
	}

	switch {
	case setting.Database.UseSQLite3:
		// SQLite will drop all the constraints on the old table
		if _, err := sess.Exec(fmt.Sprintf("DROP TABLE `%s`", tableName)); err != nil {
			log.Error("Unable to drop old table %s. Error: %v", tableName, err)
			return err
		}

		if err := sess.Table(tempTableName).DropIndexes(bean); err != nil {
			log.Error("Unable to drop indexes on temporary table %s. Error: %v", tempTableName, err)
			return err
		}

		if _, err := sess.Exec(fmt.Sprintf("ALTER TABLE `%s` RENAME TO `%s`", tempTableName, tableName)); err != nil {
			log.Error("Unable to rename %s to %s. Error: %v", tempTableName, tableName, err)
			return err
		}

		if err := sess.Table(tableName).CreateIndexes(bean); err != nil {
			log.Error("Unable to recreate indexes on table %s. Error: %v", tableName, err)
			return err
		}

		if err := sess.Table(tableName).CreateUniques(bean); err != nil {
			log.Error("Unable to recreate uniques on table %s. Error: %v", tableName, err)
			return err
		}

	case setting.Database.UseMySQL:
		// MySQL will drop all the constraints on the old table
		if _, err := sess.Exec(fmt.Sprintf("DROP TABLE `%s`", tableName)); err != nil {
			log.Error("Unable to drop old table %s. Error: %v", tableName, err)
			return err
		}

		if err := sess.Table(tempTableName).DropIndexes(bean); err != nil {
			log.Error("Unable to drop indexes on temporary table %s. Error: %v", tempTableName, err)
			return err
		}

		// SQLite and MySQL will move all the constraints from the temporary table to the new table
		if _, err := sess.Exec(fmt.Sprintf("ALTER TABLE `%s` RENAME TO `%s`", tempTableName, tableName)); err != nil {
			log.Error("Unable to rename %s to %s. Error: %v", tempTableName, tableName, err)
			return err
		}

		if err := sess.Table(tableName).CreateIndexes(bean); err != nil {
			log.Error("Unable to recreate indexes on table %s. Error: %v", tableName, err)
			return err
		}

		if err := sess.Table(tableName).CreateUniques(bean); err != nil {
			log.Error("Unable to recreate uniques on table %s. Error: %v", tableName, err)
			return err
		}
	case setting.Database.UsePostgreSQL:
		var originalSequences []string
		type sequenceData struct {
			LastValue int  `xorm:"'last_value'"`
			IsCalled  bool `xorm:"'is_called'"`
		}
		sequenceMap := map[string]sequenceData{}

		schema := sess.Engine().Dialect().URI().Schema
		sess.Engine().SetSchema("")
		if err := sess.Table("information_schema.sequences").Cols("sequence_name").Where("sequence_name LIKE ? || '_%' AND sequence_catalog = ?", tableName, setting.Database.Name).Find(&originalSequences); err != nil {
			log.Error("Unable to rename %s to %s. Error: %v", tempTableName, tableName, err)
			return err
		}
		sess.Engine().SetSchema(schema)

		for _, sequence := range originalSequences {
			sequenceData := sequenceData{}
			if _, err := sess.Table(sequence).Cols("last_value", "is_called").Get(&sequenceData); err != nil {
				log.Error("Unable to get last_value and is_called from %s. Error: %v", sequence, err)
				return err
			}
			sequenceMap[sequence] = sequenceData

		}

		// CASCADE causes postgres to drop all the constraints on the old table
		if _, err := sess.Exec(fmt.Sprintf("DROP TABLE `%s` CASCADE", tableName)); err != nil {
			log.Error("Unable to drop old table %s. Error: %v", tableName, err)
			return err
		}

		// CASCADE causes postgres to move all the constraints from the temporary table to the new table
		if _, err := sess.Exec(fmt.Sprintf("ALTER TABLE `%s` RENAME TO `%s`", tempTableName, tableName)); err != nil {
			log.Error("Unable to rename %s to %s. Error: %v", tempTableName, tableName, err)
			return err
		}

		var indices []string
		sess.Engine().SetSchema("")
		if err := sess.Table("pg_indexes").Cols("indexname").Where("tablename = ? ", tableName).Find(&indices); err != nil {
			log.Error("Unable to rename %s to %s. Error: %v", tempTableName, tableName, err)
			return err
		}
		sess.Engine().SetSchema(schema)

		for _, index := range indices {
			newIndexName := strings.Replace(index, "tmp_recreate__", "", 1)
			if _, err := sess.Exec(fmt.Sprintf("ALTER INDEX `%s` RENAME TO `%s`", index, newIndexName)); err != nil {
				log.Error("Unable to rename %s to %s. Error: %v", index, newIndexName, err)
				return err
			}
		}

		var sequences []string
		sess.Engine().SetSchema("")
		if err := sess.Table("information_schema.sequences").Cols("sequence_name").Where("sequence_name LIKE 'tmp_recreate__' || ? || '_%' AND sequence_catalog = ?", tableName, setting.Database.Name).Find(&sequences); err != nil {
			log.Error("Unable to rename %s to %s. Error: %v", tempTableName, tableName, err)
			return err
		}
		sess.Engine().SetSchema(schema)

		for _, sequence := range sequences {
			newSequenceName := strings.Replace(sequence, "tmp_recreate__", "", 1)
			if _, err := sess.Exec(fmt.Sprintf("ALTER SEQUENCE `%s` RENAME TO `%s`", sequence, newSequenceName)); err != nil {
				log.Error("Unable to rename %s sequence to %s. Error: %v", sequence, newSequenceName, err)
				return err
			}
			val, ok := sequenceMap[newSequenceName]
			if newSequenceName == tableName+"_id_seq" {
				if ok && val.LastValue != 0 {
					if _, err := sess.Exec(fmt.Sprintf("SELECT setval('%s', %d, %t)", newSequenceName, val.LastValue, val.IsCalled)); err != nil {
						log.Error("Unable to reset %s to %d. Error: %v", newSequenceName, val, err)
						return err
					}
				} else {
					// We're going to try to guess this
					if _, err := sess.Exec(fmt.Sprintf("SELECT setval('%s', COALESCE((SELECT MAX(id)+1 FROM `%s`), 1), false)", newSequenceName, tableName)); err != nil {
						log.Error("Unable to reset %s. Error: %v", newSequenceName, err)
						return err
					}
				}
			} else if ok {
				if _, err := sess.Exec(fmt.Sprintf("SELECT setval('%s', %d, %t)", newSequenceName, val.LastValue, val.IsCalled)); err != nil {
					log.Error("Unable to reset %s to %d. Error: %v", newSequenceName, val, err)
					return err
				}
			}

		}

	case setting.Database.UseMSSQL:
		// MSSQL will drop all the constraints on the old table
		if _, err := sess.Exec(fmt.Sprintf("DROP TABLE `%s`", tableName)); err != nil {
			log.Error("Unable to drop old table %s. Error: %v", tableName, err)
			return err
		}

		// MSSQL sp_rename will move all the constraints from the temporary table to the new table
		if _, err := sess.Exec(fmt.Sprintf("sp_rename `%s`,`%s`", tempTableName, tableName)); err != nil {
			log.Error("Unable to rename %s to %s. Error: %v", tempTableName, tableName, err)
			return err
		}

	default:
		log.Fatal("Unrecognized DB")
	}
	return nil
}

// WARNING: YOU MUST COMMIT THE SESSION AT THE END
func dropTableColumns(sess *xorm.Session, tableName string, columnNames ...string) (err error) {
	if tableName == "" || len(columnNames) == 0 {
		return nil
	}
	// TODO: This will not work if there are foreign keys

	switch {
	case setting.Database.UseSQLite3:
		// First drop the indexes on the columns
		res, errIndex := sess.Query(fmt.Sprintf("PRAGMA index_list(`%s`)", tableName))
		if errIndex != nil {
			return errIndex
		}
		for _, row := range res {
			indexName := row["name"]
			indexRes, err := sess.Query(fmt.Sprintf("PRAGMA index_info(`%s`)", indexName))
			if err != nil {
				return err
			}
			if len(indexRes) != 1 {
				continue
			}
			indexColumn := string(indexRes[0]["name"])
			for _, name := range columnNames {
				if name == indexColumn {
					_, err := sess.Exec(fmt.Sprintf("DROP INDEX `%s`", indexName))
					if err != nil {
						return err
					}
				}
			}
		}

		// Here we need to get the columns from the original table
		sql := fmt.Sprintf("SELECT sql FROM sqlite_master WHERE tbl_name='%s' and type='table'", tableName)
		res, err := sess.Query(sql)
		if err != nil {
			return err
		}
		tableSQL := string(res[0]["sql"])

		// Get the string offset for column definitions: `CREATE TABLE ( column-definitions... )`
		columnDefinitionsIndex := strings.Index(tableSQL, "(")
		if columnDefinitionsIndex < 0 {
			return errors.New("couldn't find column definitions")
		}

		// Separate out the column definitions
		tableSQL = tableSQL[columnDefinitionsIndex:]

		// Remove the required columnNames
		for _, name := range columnNames {
			tableSQL = regexp.MustCompile(regexp.QuoteMeta("`"+name+"`")+"[^`,)]*?[,)]").ReplaceAllString(tableSQL, "")
		}

		// Ensure the query is ended properly
		tableSQL = strings.TrimSpace(tableSQL)
		if tableSQL[len(tableSQL)-1] != ')' {
			if tableSQL[len(tableSQL)-1] == ',' {
				tableSQL = tableSQL[:len(tableSQL)-1]
			}
			tableSQL += ")"
		}

		// Find all the columns in the table
		columns := regexp.MustCompile("`([^`]*)`").FindAllString(tableSQL, -1)

		tableSQL = fmt.Sprintf("CREATE TABLE `new_%s_new` ", tableName) + tableSQL
		if _, err := sess.Exec(tableSQL); err != nil {
			return err
		}

		// Now restore the data
		columnsSeparated := strings.Join(columns, ",")
		insertSQL := fmt.Sprintf("INSERT INTO `new_%s_new` (%s) SELECT %s FROM %s", tableName, columnsSeparated, columnsSeparated, tableName)
		if _, err := sess.Exec(insertSQL); err != nil {
			return err
		}

		// Now drop the old table
		if _, err := sess.Exec(fmt.Sprintf("DROP TABLE `%s`", tableName)); err != nil {
			return err
		}

		// Rename the table
		if _, err := sess.Exec(fmt.Sprintf("ALTER TABLE `new_%s_new` RENAME TO `%s`", tableName, tableName)); err != nil {
			return err
		}

	case setting.Database.UsePostgreSQL:
		cols := ""
		for _, col := range columnNames {
			if cols != "" {
				cols += ", "
			}
			cols += "DROP COLUMN `" + col + "` CASCADE"
		}
		if _, err := sess.Exec(fmt.Sprintf("ALTER TABLE `%s` %s", tableName, cols)); err != nil {
			return fmt.Errorf("Drop table `%s` columns %v: %v", tableName, columnNames, err)
		}
	case setting.Database.UseMySQL:
		// Drop indexes on columns first
		sql := fmt.Sprintf("SHOW INDEX FROM %s WHERE column_name IN ('%s')", tableName, strings.Join(columnNames, "','"))
		res, err := sess.Query(sql)
		if err != nil {
			return err
		}
		for _, index := range res {
			indexName := index["column_name"]
			if len(indexName) > 0 {
				_, err := sess.Exec(fmt.Sprintf("DROP INDEX `%s` ON `%s`", indexName, tableName))
				if err != nil {
					return err
				}
			}
		}

		// Now drop the columns
		cols := ""
		for _, col := range columnNames {
			if cols != "" {
				cols += ", "
			}
			cols += "DROP COLUMN `" + col + "`"
		}
		if _, err := sess.Exec(fmt.Sprintf("ALTER TABLE `%s` %s", tableName, cols)); err != nil {
			return fmt.Errorf("Drop table `%s` columns %v: %v", tableName, columnNames, err)
		}
	case setting.Database.UseMSSQL:
		cols := ""
		for _, col := range columnNames {
			if cols != "" {
				cols += ", "
			}
			cols += "`" + strings.ToLower(col) + "`"
		}
		sql := fmt.Sprintf("SELECT Name FROM sys.default_constraints WHERE parent_object_id = OBJECT_ID('%[1]s') AND parent_column_id IN (SELECT column_id FROM sys.columns WHERE LOWER(name) IN (%[2]s) AND object_id = OBJECT_ID('%[1]s'))",
			tableName, strings.ReplaceAll(cols, "`", "'"))
		constraints := make([]string, 0)
		if err := sess.SQL(sql).Find(&constraints); err != nil {
			return fmt.Errorf("Find constraints: %v", err)
		}
		for _, constraint := range constraints {
			if _, err := sess.Exec(fmt.Sprintf("ALTER TABLE `%s` DROP CONSTRAINT `%s`", tableName, constraint)); err != nil {
				return fmt.Errorf("Drop table `%s` default constraint `%s`: %v", tableName, constraint, err)
			}
		}
		sql = fmt.Sprintf("SELECT DISTINCT Name FROM sys.indexes INNER JOIN sys.index_columns ON indexes.index_id = index_columns.index_id AND indexes.object_id = index_columns.object_id WHERE indexes.object_id = OBJECT_ID('%[1]s') AND index_columns.column_id IN (SELECT column_id FROM sys.columns WHERE LOWER(name) IN (%[2]s) AND object_id = OBJECT_ID('%[1]s'))",
			tableName, strings.ReplaceAll(cols, "`", "'"))
		constraints = make([]string, 0)
		if err := sess.SQL(sql).Find(&constraints); err != nil {
			return fmt.Errorf("Find constraints: %v", err)
		}
		for _, constraint := range constraints {
			if _, err := sess.Exec(fmt.Sprintf("DROP INDEX `%[2]s` ON `%[1]s`", tableName, constraint)); err != nil {
				return fmt.Errorf("Drop index `%[2]s` on `%[1]s`: %v", tableName, constraint, err)
			}
		}

		if _, err := sess.Exec(fmt.Sprintf("ALTER TABLE `%s` DROP COLUMN %s", tableName, cols)); err != nil {
			return fmt.Errorf("Drop table `%s` columns %v: %v", tableName, columnNames, err)
		}
	default:
		log.Fatal("Unrecognized DB")
	}

	return nil
}

// modifyColumn will modify column's type or other propertity. SQLITE is not supported
func modifyColumn(x *xorm.Engine, tableName string, col *schemas.Column) error {
	var indexes map[string]*schemas.Index
	var err error
	// MSSQL have to remove index at first, otherwise alter column will fail
	// ref. https://sqlzealots.com/2018/05/09/error-message-the-index-is-dependent-on-column-alter-table-alter-column-failed-because-one-or-more-objects-access-this-column/
	if x.Dialect().URI().DBType == schemas.MSSQL {
		indexes, err = x.Dialect().GetIndexes(x.DB(), context.Background(), tableName)
		if err != nil {
			return err
		}

		for _, index := range indexes {
			_, err = x.Exec(x.Dialect().DropIndexSQL(tableName, index))
			if err != nil {
				return err
			}
		}
	}

	defer func() {
		for _, index := range indexes {
			_, err = x.Exec(x.Dialect().CreateIndexSQL(tableName, index))
			if err != nil {
				log.Error("Create index %s on table %s failed: %v", index.Name, tableName, err)
			}
		}
	}()

	alterSQL := x.Dialect().ModifyColumnSQL(tableName, col)
	if _, err := x.Exec(alterSQL); err != nil {
		return err
	}
	return nil
}<|MERGE_RESOLUTION|>--- conflicted
+++ resolved
@@ -371,11 +371,9 @@
 	// v208 -> v209
 	NewMigration("Use base32.HexEncoding instead of base64 encoding for cred ID as it is case insensitive", useBase32HexForCredIDInWebAuthnCredential),
 	// v209 -> v210
-<<<<<<< HEAD
+	NewMigration("Increase WebAuthentication CredentialID size to 410", increaseCredentialIDTo410),
+	// v210 -> v211
 	NewMigration("Add package tables", addPackageTables),
-=======
-	NewMigration("Increase WebAuthentication CredentialID size to 410", increaseCredentialIDTo410),
->>>>>>> 4482f62a
 }
 
 // GetCurrentDBVersion returns the current db version
