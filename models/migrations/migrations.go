// Copyright 2015 The Gogs Authors. All rights reserved.
// Copyright 2017 The Gitea Authors. All rights reserved.
// Use of this source code is governed by a MIT-style
// license that can be found in the LICENSE file.

package migrations

import (
	"fmt"
	"regexp"
	"strings"

	"code.gitea.io/gitea/modules/log"
	"code.gitea.io/gitea/modules/setting"

	"xorm.io/xorm"
)

const minDBVersion = 70 // Gitea 1.5.3

// Migration describes on migration from lower version to high version
type Migration interface {
	Description() string
	Migrate(*xorm.Engine) error
}

type migration struct {
	description string
	migrate     func(*xorm.Engine) error
}

// NewMigration creates a new migration
func NewMigration(desc string, fn func(*xorm.Engine) error) Migration {
	return &migration{desc, fn}
}

// Description returns the migration's description
func (m *migration) Description() string {
	return m.description
}

// Migrate executes the migration
func (m *migration) Migrate(x *xorm.Engine) error {
	return m.migrate(x)
}

// Version describes the version table. Should have only one row with id==1
type Version struct {
	ID      int64 `xorm:"pk autoincr"`
	Version int64
}

// This is a sequence of migrations. Add new migrations to the bottom of the list.
// If you want to "retire" a migration, remove it from the top of the list and
// update minDBVersion accordingly
var migrations = []Migration{

	// Gitea 1.5.3 ends at v70

	// v70 -> v71
	NewMigration("add issue_dependencies", addIssueDependencies),
	// v71 -> v72
	NewMigration("protect each scratch token", addScratchHash),
	// v72 -> v73
	NewMigration("add review", addReview),

	// Gitea 1.6.4 ends at v73

	// v73 -> v74
	NewMigration("add must_change_password column for users table", addMustChangePassword),
	// v74 -> v75
	NewMigration("add approval whitelists to protected branches", addApprovalWhitelistsToProtectedBranches),
	// v75 -> v76
	NewMigration("clear nonused data which not deleted when user was deleted", clearNonusedData),

	// Gitea 1.7.6 ends at v76

	// v76 -> v77
	NewMigration("add pull request rebase with merge commit", addPullRequestRebaseWithMerge),
	// v77 -> v78
	NewMigration("add theme to users", addUserDefaultTheme),
	// v78 -> v79
	NewMigration("rename repo is_bare to repo is_empty", renameRepoIsBareToIsEmpty),
	// v79 -> v80
	NewMigration("add can close issues via commit in any branch", addCanCloseIssuesViaCommitInAnyBranch),
	// v80 -> v81
	NewMigration("add is locked to issues", addIsLockedToIssues),
	// v81 -> v82
	NewMigration("update U2F counter type", changeU2FCounterType),

	// Gitea 1.8.3 ends at v82

	// v82 -> v83
	NewMigration("hot fix for wrong release sha1 on release table", fixReleaseSha1OnReleaseTable),
	// v83 -> v84
	NewMigration("add uploader id for table attachment", addUploaderIDForAttachment),
	// v84 -> v85
	NewMigration("add table to store original imported gpg keys", addGPGKeyImport),
	// v85 -> v86
	NewMigration("hash application token", hashAppToken),
	// v86 -> v87
	NewMigration("add http method to webhook", addHTTPMethodToWebhook),
	// v87 -> v88
	NewMigration("add avatar field to repository", addAvatarFieldToRepository),

	// Gitea 1.9.6 ends at v88

	// v88 -> v89
	NewMigration("add commit status context field to commit_status", addCommitStatusContext),
	// v89 -> v90
	NewMigration("add original author/url migration info to issues, comments, and repo ", addOriginalMigrationInfo),
	// v90 -> v91
	NewMigration("change length of some repository columns", changeSomeColumnsLengthOfRepo),
	// v91 -> v92
	NewMigration("add index on owner_id of repository and type, review_id of comment", addIndexOnRepositoryAndComment),
	// v92 -> v93
	NewMigration("remove orphaned repository index statuses", removeLingeringIndexStatus),
	// v93 -> v94
	NewMigration("add email notification enabled preference to user", addEmailNotificationEnabledToUser),
	// v94 -> v95
	NewMigration("add enable_status_check, status_check_contexts to protected_branch", addStatusCheckColumnsForProtectedBranches),
	// v95 -> v96
	NewMigration("add table columns for cross referencing issues", addCrossReferenceColumns),
	// v96 -> v97
	NewMigration("delete orphaned attachments", deleteOrphanedAttachments),
	// v97 -> v98
	NewMigration("add repo_admin_change_team_access to user", addRepoAdminChangeTeamAccessColumnForUser),
	// v98 -> v99
	NewMigration("add original author name and id on migrated release", addOriginalAuthorOnMigratedReleases),

	// Gitea 1.10.3 ends at v99

	// v99 -> v100
	NewMigration("add task table and status column for repository table", addTaskTable),
	// v100 -> v101
	NewMigration("update migration repositories' service type", updateMigrationServiceTypes),
	// v101 -> v102
	NewMigration("change length of some external login users columns", changeSomeColumnsLengthOfExternalLoginUser),
	// v102 -> v103
	NewMigration("update migration repositories' service type", dropColumnHeadUserNameOnPullRequest),
	// v103 -> v104
	NewMigration("Add WhitelistDeployKeys to protected branch", addWhitelistDeployKeysToBranches),
	// v104 -> v105
	NewMigration("remove unnecessary columns from label", removeLabelUneededCols),
	// v105 -> v106
	NewMigration("add includes_all_repositories to teams", addTeamIncludesAllRepositories),
	// v106 -> v107
	NewMigration("add column `mode` to table watch", addModeColumnToWatch),
	// v107 -> v108
	NewMigration("Add template options to repository", addTemplateToRepo),
	// v108 -> v109
	NewMigration("Add comment_id on table notification", addCommentIDOnNotification),
	// v109 -> v110
	NewMigration("add can_create_org_repo to team", addCanCreateOrgRepoColumnForTeam),
	// v110 -> v111
	NewMigration("change review content type to text", changeReviewContentToText),
	// v111 -> v112
	NewMigration("update branch protection for can push and whitelist enable", addBranchProtectionCanPushAndEnableWhitelist),
	// v112 -> v113
	NewMigration("remove release attachments which repository deleted", removeAttachmentMissedRepo),
	// v113 -> v114
	NewMigration("new feature: change target branch of pull requests", featureChangeTargetBranch),
	// v114 -> v115
	NewMigration("Remove authentication credentials from stored URL", sanitizeOriginalURL),
	// v115 -> v116
	NewMigration("add user_id prefix to existing user avatar name", renameExistingUserAvatarName),
	// v116 -> v117
	NewMigration("Extend TrackedTimes", extendTrackedTimes),
	// v117 -> v118
	NewMigration("Add block on rejected reviews branch protection", addBlockOnRejectedReviews),
	// v118 -> v119
	NewMigration("Add commit id and stale to reviews", addReviewCommitAndStale),
	// v119 -> v120
	NewMigration("Fix migrated repositories' git service type", fixMigratedRepositoryServiceType),
	// v120 -> v121
	NewMigration("Add owner_name on table repository", addOwnerNameOnRepository),
	// v121 -> v122
	NewMigration("add is_restricted column for users table", addIsRestricted),
	// v122 -> v123
	NewMigration("Add Require Signed Commits to ProtectedBranch", addRequireSignedCommits),
	// v123 -> v124
	NewMigration("Add original informations for reactions", addReactionOriginals),
	// v124 -> v125
	NewMigration("Add columns to user and repository", addUserRepoMissingColumns),
	// v125 -> v126
	NewMigration("Add some columns on review for migration", addReviewMigrateInfo),
	// v126 -> v127
	NewMigration("Fix topic repository count", fixTopicRepositoryCount),
	// v127 -> v128
	NewMigration("add repository code language statistics", addLanguageStats),
	// v128 -> v129
	NewMigration("fix merge base for pull requests", fixMergeBase),
	// v129 -> v130
	NewMigration("remove dependencies from deleted repositories", purgeUnusedDependencies),
	// v130 -> v131
	NewMigration("Expand webhooks for more granularity", expandWebhooks),
	// v131 -> v132
	NewMigration("Add IsSystemWebhook column to webhooks table", addSystemWebhookColumn),
	// v132 -> v133
	NewMigration("Add Branch Protection Protected Files Column", addBranchProtectionProtectedFilesColumn),
	// v133 -> v134
	NewMigration("Add EmailHash Table", addEmailHashTable),
	// v134 -> v135
	NewMigration("Refix merge base for merged pull requests", refixMergeBase),
	// v135 -> v136
	NewMigration("Add OrgID column to Labels table", addOrgIDLabelColumn),
	// v136 -> v137
	NewMigration("Add CommitsAhead and CommitsBehind Column to PullRequest Table", addCommitDivergenceToPulls),
	// v137 -> v138
	NewMigration("Add Branch Protection Block Outdated Branch", addBlockOnOutdatedBranch),
	// v138 -> v139
	NewMigration("Add ResolveDoerID to Comment table", addResolveDoerIDCommentColumn),
	// v139 -> v140
	NewMigration("prepend refs/heads/ to issue refs", prependRefsHeadsToIssueRefs),
	// v140 -> v141
	NewMigration("Save detected language file size to database instead of percent", fixLanguageStatsToSaveSize),
	// v141 -> v142
	NewMigration("Add KeepActivityPrivate to User table", addKeepActivityPrivateUserColumn),
	// v142 -> v143
	NewMigration("Ensure Repository.IsArchived is not null", setIsArchivedToFalse),
	// v143 -> v144
	NewMigration("recalculate Stars number for all user", recalculateStars),
	// v144 -> v145
<<<<<<< HEAD
	NewMigration("Add projects info to repository table", addProjectsInfo),
=======
	NewMigration("update Matrix Webhook http method to 'PUT'", updateMatrixWebhookHTTPMethod),
>>>>>>> 11dcc177
}

// GetCurrentDBVersion returns the current db version
func GetCurrentDBVersion(x *xorm.Engine) (int64, error) {
	if err := x.Sync(new(Version)); err != nil {
		return -1, fmt.Errorf("sync: %v", err)
	}

	currentVersion := &Version{ID: 1}
	has, err := x.Get(currentVersion)
	if err != nil {
		return -1, fmt.Errorf("get: %v", err)
	}
	if !has {
		return -1, nil
	}
	return currentVersion.Version, nil
}

// ExpectedVersion returns the expected db version
func ExpectedVersion() int64 {
	return int64(minDBVersion + len(migrations))
}

// EnsureUpToDate will check if the db is at the correct version
func EnsureUpToDate(x *xorm.Engine) error {
	currentDB, err := GetCurrentDBVersion(x)
	if err != nil {
		return err
	}

	if currentDB < 0 {
		return fmt.Errorf("Database has not been initialised")
	}

	if minDBVersion > currentDB {
		return fmt.Errorf("DB version %d (<= %d) is too old for auto-migration. Upgrade to Gitea 1.6.4 first then upgrade to this version", currentDB, minDBVersion)
	}

	expected := ExpectedVersion()

	if currentDB != expected {
		return fmt.Errorf(`Current database version %d is not equal to the expected version %d. Please run "gitea [--config /path/to/app.ini] migrate" to update the database version`, currentDB, expected)
	}

	return nil
}

// Migrate database to current version
func Migrate(x *xorm.Engine) error {
	if err := x.Sync(new(Version)); err != nil {
		return fmt.Errorf("sync: %v", err)
	}

	currentVersion := &Version{ID: 1}
	has, err := x.Get(currentVersion)
	if err != nil {
		return fmt.Errorf("get: %v", err)
	} else if !has {
		// If the version record does not exist we think
		// it is a fresh installation and we can skip all migrations.
		currentVersion.ID = 0
		currentVersion.Version = int64(minDBVersion + len(migrations))

		if _, err = x.InsertOne(currentVersion); err != nil {
			return fmt.Errorf("insert: %v", err)
		}
	}

	v := currentVersion.Version
	if minDBVersion > v {
		log.Fatal(`Gitea no longer supports auto-migration from your previously installed version.
Please try upgrading to a lower version first (suggested v1.6.4), then upgrade to this version.`)
		return nil
	}

	if int(v-minDBVersion) > len(migrations) {
		// User downgraded Gitea.
		currentVersion.Version = int64(len(migrations) + minDBVersion)
		_, err = x.ID(1).Update(currentVersion)
		return err
	}
	for i, m := range migrations[v-minDBVersion:] {
		log.Info("Migration[%d]: %s", v+int64(i), m.Description())
		if err = m.Migrate(x); err != nil {
			return fmt.Errorf("do migrate: %v", err)
		}
		currentVersion.Version = v + int64(i) + 1
		if _, err = x.ID(1).Update(currentVersion); err != nil {
			return err
		}
	}
	return nil
}

func dropTableColumns(sess *xorm.Session, tableName string, columnNames ...string) (err error) {
	if tableName == "" || len(columnNames) == 0 {
		return nil
	}
	// TODO: This will not work if there are foreign keys

	switch {
	case setting.Database.UseSQLite3:
		// First drop the indexes on the columns
		res, errIndex := sess.Query(fmt.Sprintf("PRAGMA index_list(`%s`)", tableName))
		if errIndex != nil {
			return errIndex
		}
		for _, row := range res {
			indexName := row["name"]
			indexRes, err := sess.Query(fmt.Sprintf("PRAGMA index_info(`%s`)", indexName))
			if err != nil {
				return err
			}
			if len(indexRes) != 1 {
				continue
			}
			indexColumn := string(indexRes[0]["name"])
			for _, name := range columnNames {
				if name == indexColumn {
					_, err := sess.Exec(fmt.Sprintf("DROP INDEX `%s`", indexName))
					if err != nil {
						return err
					}
				}
			}
		}

		// Here we need to get the columns from the original table
		sql := fmt.Sprintf("SELECT sql FROM sqlite_master WHERE tbl_name='%s' and type='table'", tableName)
		res, err := sess.Query(sql)
		if err != nil {
			return err
		}
		tableSQL := string(res[0]["sql"])

		// Separate out the column definitions
		tableSQL = tableSQL[strings.Index(tableSQL, "("):]

		// Remove the required columnNames
		for _, name := range columnNames {
			tableSQL = regexp.MustCompile(regexp.QuoteMeta("`"+name+"`")+"[^`,)]*?[,)]").ReplaceAllString(tableSQL, "")
		}

		// Ensure the query is ended properly
		tableSQL = strings.TrimSpace(tableSQL)
		if tableSQL[len(tableSQL)-1] != ')' {
			if tableSQL[len(tableSQL)-1] == ',' {
				tableSQL = tableSQL[:len(tableSQL)-1]
			}
			tableSQL += ")"
		}

		// Find all the columns in the table
		columns := regexp.MustCompile("`([^`]*)`").FindAllString(tableSQL, -1)

		tableSQL = fmt.Sprintf("CREATE TABLE `new_%s_new` ", tableName) + tableSQL
		if _, err := sess.Exec(tableSQL); err != nil {
			return err
		}

		// Now restore the data
		columnsSeparated := strings.Join(columns, ",")
		insertSQL := fmt.Sprintf("INSERT INTO `new_%s_new` (%s) SELECT %s FROM %s", tableName, columnsSeparated, columnsSeparated, tableName)
		if _, err := sess.Exec(insertSQL); err != nil {
			return err
		}

		// Now drop the old table
		if _, err := sess.Exec(fmt.Sprintf("DROP TABLE `%s`", tableName)); err != nil {
			return err
		}

		// Rename the table
		if _, err := sess.Exec(fmt.Sprintf("ALTER TABLE `new_%s_new` RENAME TO `%s`", tableName, tableName)); err != nil {
			return err
		}

	case setting.Database.UsePostgreSQL:
		cols := ""
		for _, col := range columnNames {
			if cols != "" {
				cols += ", "
			}
			cols += "DROP COLUMN `" + col + "` CASCADE"
		}
		if _, err := sess.Exec(fmt.Sprintf("ALTER TABLE `%s` %s", tableName, cols)); err != nil {
			return fmt.Errorf("Drop table `%s` columns %v: %v", tableName, columnNames, err)
		}
	case setting.Database.UseMySQL:
		// Drop indexes on columns first
		sql := fmt.Sprintf("SHOW INDEX FROM %s WHERE column_name IN ('%s')", tableName, strings.Join(columnNames, "','"))
		res, err := sess.Query(sql)
		if err != nil {
			return err
		}
		for _, index := range res {
			indexName := index["column_name"]
			if len(indexName) > 0 {
				_, err := sess.Exec(fmt.Sprintf("DROP INDEX `%s` ON `%s`", indexName, tableName))
				if err != nil {
					return err
				}
			}
		}

		// Now drop the columns
		cols := ""
		for _, col := range columnNames {
			if cols != "" {
				cols += ", "
			}
			cols += "DROP COLUMN `" + col + "`"
		}
		if _, err := sess.Exec(fmt.Sprintf("ALTER TABLE `%s` %s", tableName, cols)); err != nil {
			return fmt.Errorf("Drop table `%s` columns %v: %v", tableName, columnNames, err)
		}
	case setting.Database.UseMSSQL:
		cols := ""
		for _, col := range columnNames {
			if cols != "" {
				cols += ", "
			}
			cols += "`" + strings.ToLower(col) + "`"
		}
		sql := fmt.Sprintf("SELECT Name FROM SYS.DEFAULT_CONSTRAINTS WHERE PARENT_OBJECT_ID = OBJECT_ID('%[1]s') AND PARENT_COLUMN_ID IN (SELECT column_id FROM sys.columns WHERE lower(NAME) IN (%[2]s) AND object_id = OBJECT_ID('%[1]s'))",
			tableName, strings.Replace(cols, "`", "'", -1))
		constraints := make([]string, 0)
		if err := sess.SQL(sql).Find(&constraints); err != nil {
			sess.Rollback()
			return fmt.Errorf("Find constraints: %v", err)
		}
		for _, constraint := range constraints {
			if _, err := sess.Exec(fmt.Sprintf("ALTER TABLE `%s` DROP CONSTRAINT `%s`", tableName, constraint)); err != nil {
				sess.Rollback()
				return fmt.Errorf("Drop table `%s` constraint `%s`: %v", tableName, constraint, err)
			}
		}
		if _, err := sess.Exec(fmt.Sprintf("ALTER TABLE `%s` DROP COLUMN %s", tableName, cols)); err != nil {
			sess.Rollback()
			return fmt.Errorf("Drop table `%s` columns %v: %v", tableName, columnNames, err)
		}

		return sess.Commit()
	default:
		log.Fatal("Unrecognized DB")
	}

	return nil
}<|MERGE_RESOLUTION|>--- conflicted
+++ resolved
@@ -221,11 +221,9 @@
 	// v143 -> v144
 	NewMigration("recalculate Stars number for all user", recalculateStars),
 	// v144 -> v145
-<<<<<<< HEAD
+	NewMigration("update Matrix Webhook http method to 'PUT'", updateMatrixWebhookHTTPMethod),
+	// v145 -> v146
 	NewMigration("Add projects info to repository table", addProjectsInfo),
-=======
-	NewMigration("update Matrix Webhook http method to 'PUT'", updateMatrixWebhookHTTPMethod),
->>>>>>> 11dcc177
 }
 
 // GetCurrentDBVersion returns the current db version
