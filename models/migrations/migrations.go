--- conflicted
+++ resolved
@@ -181,11 +181,9 @@
 	// v63 -> v64
 	NewMigration("add language column for user setting", addLanguageSetting),
 	// v64 -> v65
-<<<<<<< HEAD
+	NewMigration("add multiple assignees", addMultipleAssignees),
+	// v65 -> v66
 	NewMigration("add review", addReview),
-=======
-	NewMigration("add multiple assignees", addMultipleAssignees),
->>>>>>> 1546458f
 }
 
 // Migrate database to current version
