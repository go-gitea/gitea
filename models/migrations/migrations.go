// Copyright 2015 The Gogs Authors. All rights reserved.
// Copyright 2017 The Gitea Authors. All rights reserved.
// Use of this source code is governed by a MIT-style
// license that can be found in the LICENSE file.

package migrations

import (
	"context"
	"errors"
	"fmt"
	"os"
	"reflect"
	"regexp"
	"strings"

	"code.gitea.io/gitea/modules/log"
	"code.gitea.io/gitea/modules/setting"

	"xorm.io/xorm"
	"xorm.io/xorm/names"
	"xorm.io/xorm/schemas"
)

const minDBVersion = 70 // Gitea 1.5.3

// Migration describes on migration from lower version to high version
type Migration interface {
	Description() string
	Migrate(*xorm.Engine) error
}

type migration struct {
	description string
	migrate     func(*xorm.Engine) error
}

// NewMigration creates a new migration
func NewMigration(desc string, fn func(*xorm.Engine) error) Migration {
	return &migration{desc, fn}
}

// Description returns the migration's description
func (m *migration) Description() string {
	return m.description
}

// Migrate executes the migration
func (m *migration) Migrate(x *xorm.Engine) error {
	return m.migrate(x)
}

// Version describes the version table. Should have only one row with id==1
type Version struct {
	ID      int64 `xorm:"pk autoincr"`
	Version int64
}

// Use noopMigration when there is a migration that has been no-oped
var noopMigration = func(_ *xorm.Engine) error { return nil }

// This is a sequence of migrations. Add new migrations to the bottom of the list.
// If you want to "retire" a migration, remove it from the top of the list and
// update minDBVersion accordingly
var migrations = []Migration{
	// Gitea 1.5.0 ends at v69

	// v70 -> v71
	NewMigration("add issue_dependencies", addIssueDependencies),
	// v71 -> v72
	NewMigration("protect each scratch token", addScratchHash),
	// v72 -> v73
	NewMigration("add review", addReview),

	// Gitea 1.6.0 ends at v73

	// v73 -> v74
	NewMigration("add must_change_password column for users table", addMustChangePassword),
	// v74 -> v75
	NewMigration("add approval whitelists to protected branches", addApprovalWhitelistsToProtectedBranches),
	// v75 -> v76
	NewMigration("clear nonused data which not deleted when user was deleted", clearNonusedData),

	// Gitea 1.7.0 ends at v76

	// v76 -> v77
	NewMigration("add pull request rebase with merge commit", addPullRequestRebaseWithMerge),
	// v77 -> v78
	NewMigration("add theme to users", addUserDefaultTheme),
	// v78 -> v79
	NewMigration("rename repo is_bare to repo is_empty", renameRepoIsBareToIsEmpty),
	// v79 -> v80
	NewMigration("add can close issues via commit in any branch", addCanCloseIssuesViaCommitInAnyBranch),
	// v80 -> v81
	NewMigration("add is locked to issues", addIsLockedToIssues),
	// v81 -> v82
	NewMigration("update U2F counter type", changeU2FCounterType),

	// Gitea 1.8.0 ends at v82

	// v82 -> v83
	NewMigration("hot fix for wrong release sha1 on release table", fixReleaseSha1OnReleaseTable),
	// v83 -> v84
	NewMigration("add uploader id for table attachment", addUploaderIDForAttachment),
	// v84 -> v85
	NewMigration("add table to store original imported gpg keys", addGPGKeyImport),
	// v85 -> v86
	NewMigration("hash application token", hashAppToken),
	// v86 -> v87
	NewMigration("add http method to webhook", addHTTPMethodToWebhook),
	// v87 -> v88
	NewMigration("add avatar field to repository", addAvatarFieldToRepository),

	// Gitea 1.9.0 ends at v88

	// v88 -> v89
	NewMigration("add commit status context field to commit_status", addCommitStatusContext),
	// v89 -> v90
	NewMigration("add original author/url migration info to issues, comments, and repo ", addOriginalMigrationInfo),
	// v90 -> v91
	NewMigration("change length of some repository columns", changeSomeColumnsLengthOfRepo),
	// v91 -> v92
	NewMigration("add index on owner_id of repository and type, review_id of comment", addIndexOnRepositoryAndComment),
	// v92 -> v93
	NewMigration("remove orphaned repository index statuses", removeLingeringIndexStatus),
	// v93 -> v94
	NewMigration("add email notification enabled preference to user", addEmailNotificationEnabledToUser),
	// v94 -> v95
	NewMigration("add enable_status_check, status_check_contexts to protected_branch", addStatusCheckColumnsForProtectedBranches),
	// v95 -> v96
	NewMigration("add table columns for cross referencing issues", addCrossReferenceColumns),
	// v96 -> v97
	NewMigration("delete orphaned attachments", deleteOrphanedAttachments),
	// v97 -> v98
	NewMigration("add repo_admin_change_team_access to user", addRepoAdminChangeTeamAccessColumnForUser),
	// v98 -> v99
	NewMigration("add original author name and id on migrated release", addOriginalAuthorOnMigratedReleases),
	// v99 -> v100
	NewMigration("add task table and status column for repository table", addTaskTable),
	// v100 -> v101
	NewMigration("update migration repositories' service type", updateMigrationServiceTypes),
	// v101 -> v102
	NewMigration("change length of some external login users columns", changeSomeColumnsLengthOfExternalLoginUser),

	// Gitea 1.10.0 ends at v102

	// v102 -> v103
	NewMigration("update migration repositories' service type", dropColumnHeadUserNameOnPullRequest),
	// v103 -> v104
	NewMigration("Add WhitelistDeployKeys to protected branch", addWhitelistDeployKeysToBranches),
	// v104 -> v105
	NewMigration("remove unnecessary columns from label", removeLabelUneededCols),
	// v105 -> v106
	NewMigration("add includes_all_repositories to teams", addTeamIncludesAllRepositories),
	// v106 -> v107
	NewMigration("add column `mode` to table watch", addModeColumnToWatch),
	// v107 -> v108
	NewMigration("Add template options to repository", addTemplateToRepo),
	// v108 -> v109
	NewMigration("Add comment_id on table notification", addCommentIDOnNotification),
	// v109 -> v110
	NewMigration("add can_create_org_repo to team", addCanCreateOrgRepoColumnForTeam),
	// v110 -> v111
	NewMigration("change review content type to text", changeReviewContentToText),
	// v111 -> v112
	NewMigration("update branch protection for can push and whitelist enable", addBranchProtectionCanPushAndEnableWhitelist),
	// v112 -> v113
	NewMigration("remove release attachments which repository deleted", removeAttachmentMissedRepo),
	// v113 -> v114
	NewMigration("new feature: change target branch of pull requests", featureChangeTargetBranch),
	// v114 -> v115
	NewMigration("Remove authentication credentials from stored URL", sanitizeOriginalURL),
	// v115 -> v116
	NewMigration("add user_id prefix to existing user avatar name", renameExistingUserAvatarName),
	// v116 -> v117
	NewMigration("Extend TrackedTimes", extendTrackedTimes),

	// Gitea 1.11.0 ends at v117

	// v117 -> v118
	NewMigration("Add block on rejected reviews branch protection", addBlockOnRejectedReviews),
	// v118 -> v119
	NewMigration("Add commit id and stale to reviews", addReviewCommitAndStale),
	// v119 -> v120
	NewMigration("Fix migrated repositories' git service type", fixMigratedRepositoryServiceType),
	// v120 -> v121
	NewMigration("Add owner_name on table repository", addOwnerNameOnRepository),
	// v121 -> v122
	NewMigration("add is_restricted column for users table", addIsRestricted),
	// v122 -> v123
	NewMigration("Add Require Signed Commits to ProtectedBranch", addRequireSignedCommits),
	// v123 -> v124
	NewMigration("Add original information for reactions", addReactionOriginals),
	// v124 -> v125
	NewMigration("Add columns to user and repository", addUserRepoMissingColumns),
	// v125 -> v126
	NewMigration("Add some columns on review for migration", addReviewMigrateInfo),
	// v126 -> v127
	NewMigration("Fix topic repository count", fixTopicRepositoryCount),
	// v127 -> v128
	NewMigration("add repository code language statistics", addLanguageStats),
	// v128 -> v129
	NewMigration("fix merge base for pull requests", fixMergeBase),
	// v129 -> v130
	NewMigration("remove dependencies from deleted repositories", purgeUnusedDependencies),
	// v130 -> v131
	NewMigration("Expand webhooks for more granularity", expandWebhooks),
	// v131 -> v132
	NewMigration("Add IsSystemWebhook column to webhooks table", addSystemWebhookColumn),
	// v132 -> v133
	NewMigration("Add Branch Protection Protected Files Column", addBranchProtectionProtectedFilesColumn),
	// v133 -> v134
	NewMigration("Add EmailHash Table", addEmailHashTable),
	// v134 -> v135
	NewMigration("Refix merge base for merged pull requests", refixMergeBase),
	// v135 -> v136
	NewMigration("Add OrgID column to Labels table", addOrgIDLabelColumn),
	// v136 -> v137
	NewMigration("Add CommitsAhead and CommitsBehind Column to PullRequest Table", addCommitDivergenceToPulls),
	// v137 -> v138
	NewMigration("Add Branch Protection Block Outdated Branch", addBlockOnOutdatedBranch),
	// v138 -> v139
	NewMigration("Add ResolveDoerID to Comment table", addResolveDoerIDCommentColumn),
	// v139 -> v140
	NewMigration("prepend refs/heads/ to issue refs", prependRefsHeadsToIssueRefs),

	// Gitea 1.12.0 ends at v140

	// v140 -> v141
	NewMigration("Save detected language file size to database instead of percent", fixLanguageStatsToSaveSize),
	// v141 -> v142
	NewMigration("Add KeepActivityPrivate to User table", addKeepActivityPrivateUserColumn),
	// v142 -> v143
	NewMigration("Ensure Repository.IsArchived is not null", setIsArchivedToFalse),
	// v143 -> v144
	NewMigration("recalculate Stars number for all user", recalculateStars),
	// v144 -> v145
	NewMigration("update Matrix Webhook http method to 'PUT'", updateMatrixWebhookHTTPMethod),
	// v145 -> v146
	NewMigration("Increase Language field to 50 in LanguageStats", increaseLanguageField),
	// v146 -> v147
	NewMigration("Add projects info to repository table", addProjectsInfo),
	// v147 -> v148
	NewMigration("create review for 0 review id code comments", createReviewsForCodeComments),
	// v148 -> v149
	NewMigration("remove issue dependency comments who refer to non existing issues", purgeInvalidDependenciesComments),
	// v149 -> v150
	NewMigration("Add Created and Updated to Milestone table", addCreatedAndUpdatedToMilestones),
	// v150 -> v151
	NewMigration("add primary key to repo_topic", addPrimaryKeyToRepoTopic),
	// v151 -> v152
	NewMigration("set default password algorithm to Argon2", setDefaultPasswordToArgon2),
	// v152 -> v153
	NewMigration("add TrustModel field to Repository", addTrustModelToRepository),
	// v153 > v154
	NewMigration("add Team review request support", addTeamReviewRequestSupport),
	// v154 > v155
	NewMigration("add timestamps to Star, Label, Follow, Watch and Collaboration", addTimeStamps),

	// Gitea 1.13.0 ends at v155

	// v155 -> v156
	NewMigration("add changed_protected_files column for pull_request table", addChangedProtectedFilesPullRequestColumn),
	// v156 -> v157
	NewMigration("fix publisher ID for tag releases", fixPublisherIDforTagReleases),
	// v157 -> v158
	NewMigration("ensure repo topics are up-to-date", fixRepoTopics),
	// v158 -> v159
	NewMigration("code comment replies should have the commitID of the review they are replying to", updateCodeCommentReplies),
	// v159 -> v160
	NewMigration("update reactions constraint", updateReactionConstraint),
	// v160 -> v161
	NewMigration("Add block on official review requests branch protection", addBlockOnOfficialReviewRequests),
	// v161 -> v162
	NewMigration("Convert task type from int to string", convertTaskTypeToString),
	// v162 -> v163
	NewMigration("Convert webhook task type from int to string", convertWebhookTaskTypeToString),
	// v163 -> v164
	NewMigration("Convert topic name from 25 to 50", convertTopicNameFrom25To50),
	// v164 -> v165
	NewMigration("Add scope and nonce columns to oauth2_grant table", addScopeAndNonceColumnsToOAuth2Grant),
	// v165 -> v166
	NewMigration("Convert hook task type from char(16) to varchar(16) and trim the column", convertHookTaskTypeToVarcharAndTrim),
	// v166 -> v167
	NewMigration("Where Password is Valid with Empty String delete it", recalculateUserEmptyPWD),
	// v167 -> v168
	NewMigration("Add user redirect", addUserRedirect),
	// v168 -> v169
	NewMigration("Recreate user table to fix default values", recreateUserTableToFixDefaultValues),
	// v169 -> v170
	NewMigration("Update DeleteBranch comments to set the old_ref to the commit_sha", commentTypeDeleteBranchUseOldRef),
	// v170 -> v171
	NewMigration("Add Dismissed to Review table", addDismissedReviewColumn),
	// v171 -> v172
	NewMigration("Add Sorting to ProjectBoard table", addSortingColToProjectBoard),
	// v172 -> v173
	NewMigration("Add sessions table for go-chi/session", addSessionTable),
	// v173 -> v174
	NewMigration("Add time_id column to Comment", addTimeIDCommentColumn),
	// v174 -> v175
	NewMigration("Create repo transfer table", addRepoTransfer),
	// v175 -> v176
	NewMigration("Fix Postgres ID Sequences broken by recreate-table", fixPostgresIDSequences),
	// v176 -> v177
	NewMigration("Remove invalid labels from comments", removeInvalidLabels),
	// v177 -> v178
	NewMigration("Delete orphaned IssueLabels", deleteOrphanedIssueLabels),

	// Gitea 1.14.0 ends at v178

	// v178 -> v179
	NewMigration("Add LFS columns to Mirror", addLFSMirrorColumns),
	// v179 -> v180
	NewMigration("Convert avatar url to text", convertAvatarURLToText),
	// v180 -> v181
	NewMigration("Delete credentials from past migrations", deleteMigrationCredentials),
	// v181 -> v182
	NewMigration("Always save primary email on email address table", addPrimaryEmail2EmailAddress),
	// v182 -> v183
	NewMigration("Add issue resource index table", addIssueResourceIndexTable),
	// v183 -> v184
	NewMigration("Create PushMirror table", createPushMirrorTable),
	// v184 -> v185
	NewMigration("Rename Task errors to message", renameTaskErrorsToMessage),
	// v185 -> v186
	NewMigration("Add new table repo_archiver", addRepoArchiver),
	// v186 -> v187
	NewMigration("Create protected tag table", createProtectedTagTable),
	// v187 -> v188
	NewMigration("Drop unneeded webhook related columns", dropWebhookColumns),
	// v188 -> v189
	NewMigration("Add key is verified to gpg key", addKeyIsVerified),

	// Gitea 1.15.0 ends at v189

	// v189 -> v190
	NewMigration("Unwrap ldap.Sources", unwrapLDAPSourceCfg),
	// v190 -> v191
	NewMigration("Add agit flow pull request support", addAgitFlowPullRequest),
	// v191 -> v192
	NewMigration("Alter issue/comment table TEXT fields to LONGTEXT", alterIssueAndCommentTextFieldsToLongText),
	// v192 -> v193
	NewMigration("RecreateIssueResourceIndexTable to have a primary key instead of an unique index", recreateIssueResourceIndexTable),
	// v193 -> v194
	NewMigration("Add repo id column for attachment table", addRepoIDForAttachment),
	// v194 -> v195
	NewMigration("Add Branch Protection Unprotected Files Column", addBranchProtectionUnprotectedFilesColumn),
	// v195 -> v196
	NewMigration("Add table commit_status_index", addTableCommitStatusIndex),
	// v196 -> v197
	NewMigration("Add Color to ProjectBoard table", addColorColToProjectBoard),
	// v197 -> v198
	NewMigration("Add renamed_branch table", addRenamedBranchTable),
	// v198 -> v199
	NewMigration("Add issue content history table", addTableIssueContentHistory),
	// v199 -> v200
	NewMigration("No-op (remote version is using AppState now)", noopMigration),
	// v200 -> v201
	NewMigration("Add table app_state", addTableAppState),
	// v201 -> v202
	NewMigration("Drop table remote_version (if exists)", dropTableRemoteVersion),
	// v202 -> v203
	NewMigration("Create key/value table for user settings", createUserSettingsTable),
	// v203 -> v204
	NewMigration("Add Sorting to ProjectIssue table", addProjectIssueSorting),
	// v204 -> v205
	NewMigration("Add key is verified to ssh key", addSSHKeyIsVerified),
	// v205 -> v206
	NewMigration("Migrate to higher varchar on user struct", migrateUserPasswordSalt),
	// v206 -> v207
	NewMigration("Add authorize column to team_unit table", addAuthorizeColForTeamUnit),
	// v207 -> v208
	NewMigration("Add webauthn table and migrate u2f data to webauthn - NO-OPED", addWebAuthnCred),
	// v208 -> v209
	NewMigration("Use base32.HexEncoding instead of base64 encoding for cred ID as it is case insensitive - NO-OPED", useBase32HexForCredIDInWebAuthnCredential),
	// v209 -> v210
	NewMigration("Increase WebAuthentication CredentialID size to 410 - NO-OPED", increaseCredentialIDTo410),
	// v210 -> v211
	NewMigration("v208 was completely broken - remigrate", remigrateU2FCredentials),

	// Gitea 1.16.2 ends at v211

	// v211 -> v212
	NewMigration("Create ForeignReference table", createForeignReferenceTable),
	// v212 -> v213
	NewMigration("Add package tables", addPackageTables),
	// v213 -> v214
	NewMigration("Add allow edits from maintainers to PullRequest table", addAllowMaintainerEdit),
	// v214 -> v215
	NewMigration("Add auto merge table", addAutoMergeTable),
	// v215 -> v216
	NewMigration("allow to view files in PRs", addReviewViewedFiles),
	// v216 -> v217
	NewMigration("No-op (Improve Action table indices v1)", noopMigration),
	// v217 -> v218
	NewMigration("Alter hook_task table TEXT fields to LONGTEXT", alterHookTaskTextFieldsToLongText),
	// v218 -> v219
	NewMigration("Improve Action table indices v2", improveActionTableIndices),
	// v219 -> v220
<<<<<<< HEAD
	NewMigration("Create key/value table for system settings", createSystemSettingsTable),
=======
	NewMigration("Add sync_on_commit column to push_mirror table", addSyncOnCommitColForPushMirror),
	// v220 -> v221
	NewMigration("Add container repository property", addContainerRepositoryProperty),
	// v221 -> v222
	NewMigration("Store WebAuthentication CredentialID as bytes and increase size to at least 1024", storeWebauthnCredentialIDAsBytes),
	// v222 -> v223
	NewMigration("Drop old CredentialID column", dropOldCredentialIDColumn),
	// v223 -> v224
	NewMigration("Rename CredentialIDBytes column to CredentialID", renameCredentialIDBytes),
>>>>>>> 452272c0
}

// GetCurrentDBVersion returns the current db version
func GetCurrentDBVersion(x *xorm.Engine) (int64, error) {
	if err := x.Sync(new(Version)); err != nil {
		return -1, fmt.Errorf("sync: %v", err)
	}

	currentVersion := &Version{ID: 1}
	has, err := x.Get(currentVersion)
	if err != nil {
		return -1, fmt.Errorf("get: %v", err)
	}
	if !has {
		return -1, nil
	}
	return currentVersion.Version, nil
}

// ExpectedVersion returns the expected db version
func ExpectedVersion() int64 {
	return int64(minDBVersion + len(migrations))
}

// EnsureUpToDate will check if the db is at the correct version
func EnsureUpToDate(x *xorm.Engine) error {
	currentDB, err := GetCurrentDBVersion(x)
	if err != nil {
		return err
	}

	if currentDB < 0 {
		return fmt.Errorf("Database has not been initialized")
	}

	if minDBVersion > currentDB {
		return fmt.Errorf("DB version %d (<= %d) is too old for auto-migration. Upgrade to Gitea 1.6.4 first then upgrade to this version", currentDB, minDBVersion)
	}

	expected := ExpectedVersion()

	if currentDB != expected {
		return fmt.Errorf(`Current database version %d is not equal to the expected version %d. Please run "gitea [--config /path/to/app.ini] migrate" to update the database version`, currentDB, expected)
	}

	return nil
}

// Migrate database to current version
func Migrate(x *xorm.Engine) error {
	// Set a new clean the default mapper to GonicMapper as that is the default for Gitea.
	x.SetMapper(names.GonicMapper{})
	if err := x.Sync(new(Version)); err != nil {
		return fmt.Errorf("sync: %v", err)
	}

	currentVersion := &Version{ID: 1}
	has, err := x.Get(currentVersion)
	if err != nil {
		return fmt.Errorf("get: %v", err)
	} else if !has {
		// If the version record does not exist we think
		// it is a fresh installation and we can skip all migrations.
		currentVersion.ID = 0
		currentVersion.Version = int64(minDBVersion + len(migrations))

		if _, err = x.InsertOne(currentVersion); err != nil {
			return fmt.Errorf("insert: %v", err)
		}
	}

	v := currentVersion.Version
	if minDBVersion > v {
		log.Fatal(`Gitea no longer supports auto-migration from your previously installed version.
Please try upgrading to a lower version first (suggested v1.6.4), then upgrade to this version.`)
		return nil
	}

	// Downgrading Gitea's database version not supported
	if int(v-minDBVersion) > len(migrations) {
		msg := fmt.Sprintf("Your database (migration version: %d) is for a newer Gitea, you can not use the newer database for this old Gitea release (%d).", v, minDBVersion+len(migrations))
		msg += "\nGitea will exit to keep your database safe and unchanged. Please use the correct Gitea release, do not change the migration version manually (incorrect manual operation may lose data)."
		if !setting.IsProd {
			msg += fmt.Sprintf("\nIf you are in development and really know what you're doing, you can force changing the migration version by executing: UPDATE version SET version=%d WHERE id=1;", minDBVersion+len(migrations))
		}
		_, _ = fmt.Fprintln(os.Stderr, msg)
		log.Fatal(msg)
		return nil
	}

	// Migrate
	for i, m := range migrations[v-minDBVersion:] {
		log.Info("Migration[%d]: %s", v+int64(i), m.Description())
		// Reset the mapper between each migration - migrations are not supposed to depend on each other
		x.SetMapper(names.GonicMapper{})
		if err = m.Migrate(x); err != nil {
			return fmt.Errorf("migration[%d]: %s failed: %v", v+int64(i), m.Description(), err)
		}
		currentVersion.Version = v + int64(i) + 1
		if _, err = x.ID(1).Update(currentVersion); err != nil {
			return err
		}
	}
	return nil
}

// RecreateTables will recreate the tables for the provided beans using the newly provided bean definition and move all data to that new table
// WARNING: YOU MUST PROVIDE THE FULL BEAN DEFINITION
func RecreateTables(beans ...interface{}) func(*xorm.Engine) error {
	return func(x *xorm.Engine) error {
		sess := x.NewSession()
		defer sess.Close()
		if err := sess.Begin(); err != nil {
			return err
		}
		sess = sess.StoreEngine("InnoDB")
		for _, bean := range beans {
			log.Info("Recreating Table: %s for Bean: %s", x.TableName(bean), reflect.Indirect(reflect.ValueOf(bean)).Type().Name())
			if err := recreateTable(sess, bean); err != nil {
				return err
			}
		}
		return sess.Commit()
	}
}

// recreateTable will recreate the table using the newly provided bean definition and move all data to that new table
// WARNING: YOU MUST PROVIDE THE FULL BEAN DEFINITION
// WARNING: YOU MUST COMMIT THE SESSION AT THE END
func recreateTable(sess *xorm.Session, bean interface{}) error {
	// TODO: This will not work if there are foreign keys

	tableName := sess.Engine().TableName(bean)
	tempTableName := fmt.Sprintf("tmp_recreate__%s", tableName)

	// We need to move the old table away and create a new one with the correct columns
	// We will need to do this in stages to prevent data loss
	//
	// First create the temporary table
	if err := sess.Table(tempTableName).CreateTable(bean); err != nil {
		log.Error("Unable to create table %s. Error: %v", tempTableName, err)
		return err
	}

	if err := sess.Table(tempTableName).CreateUniques(bean); err != nil {
		log.Error("Unable to create uniques for table %s. Error: %v", tempTableName, err)
		return err
	}

	if err := sess.Table(tempTableName).CreateIndexes(bean); err != nil {
		log.Error("Unable to create indexes for table %s. Error: %v", tempTableName, err)
		return err
	}

	// Work out the column names from the bean - these are the columns to select from the old table and install into the new table
	table, err := sess.Engine().TableInfo(bean)
	if err != nil {
		log.Error("Unable to get table info. Error: %v", err)

		return err
	}
	newTableColumns := table.Columns()
	if len(newTableColumns) == 0 {
		return fmt.Errorf("no columns in new table")
	}
	hasID := false
	for _, column := range newTableColumns {
		hasID = hasID || (column.IsPrimaryKey && column.IsAutoIncrement)
	}

	if hasID && setting.Database.UseMSSQL {
		if _, err := sess.Exec(fmt.Sprintf("SET IDENTITY_INSERT `%s` ON", tempTableName)); err != nil {
			log.Error("Unable to set identity insert for table %s. Error: %v", tempTableName, err)
			return err
		}
	}

	sqlStringBuilder := &strings.Builder{}
	_, _ = sqlStringBuilder.WriteString("INSERT INTO `")
	_, _ = sqlStringBuilder.WriteString(tempTableName)
	_, _ = sqlStringBuilder.WriteString("` (`")
	_, _ = sqlStringBuilder.WriteString(newTableColumns[0].Name)
	_, _ = sqlStringBuilder.WriteString("`")
	for _, column := range newTableColumns[1:] {
		_, _ = sqlStringBuilder.WriteString(", `")
		_, _ = sqlStringBuilder.WriteString(column.Name)
		_, _ = sqlStringBuilder.WriteString("`")
	}
	_, _ = sqlStringBuilder.WriteString(")")
	_, _ = sqlStringBuilder.WriteString(" SELECT ")
	if newTableColumns[0].Default != "" {
		_, _ = sqlStringBuilder.WriteString("COALESCE(`")
		_, _ = sqlStringBuilder.WriteString(newTableColumns[0].Name)
		_, _ = sqlStringBuilder.WriteString("`, ")
		_, _ = sqlStringBuilder.WriteString(newTableColumns[0].Default)
		_, _ = sqlStringBuilder.WriteString(")")
	} else {
		_, _ = sqlStringBuilder.WriteString("`")
		_, _ = sqlStringBuilder.WriteString(newTableColumns[0].Name)
		_, _ = sqlStringBuilder.WriteString("`")
	}

	for _, column := range newTableColumns[1:] {
		if column.Default != "" {
			_, _ = sqlStringBuilder.WriteString(", COALESCE(`")
			_, _ = sqlStringBuilder.WriteString(column.Name)
			_, _ = sqlStringBuilder.WriteString("`, ")
			_, _ = sqlStringBuilder.WriteString(column.Default)
			_, _ = sqlStringBuilder.WriteString(")")
		} else {
			_, _ = sqlStringBuilder.WriteString(", `")
			_, _ = sqlStringBuilder.WriteString(column.Name)
			_, _ = sqlStringBuilder.WriteString("`")
		}
	}
	_, _ = sqlStringBuilder.WriteString(" FROM `")
	_, _ = sqlStringBuilder.WriteString(tableName)
	_, _ = sqlStringBuilder.WriteString("`")

	if _, err := sess.Exec(sqlStringBuilder.String()); err != nil {
		log.Error("Unable to set copy data in to temp table %s. Error: %v", tempTableName, err)
		return err
	}

	if hasID && setting.Database.UseMSSQL {
		if _, err := sess.Exec(fmt.Sprintf("SET IDENTITY_INSERT `%s` OFF", tempTableName)); err != nil {
			log.Error("Unable to switch off identity insert for table %s. Error: %v", tempTableName, err)
			return err
		}
	}

	switch {
	case setting.Database.UseSQLite3:
		// SQLite will drop all the constraints on the old table
		if _, err := sess.Exec(fmt.Sprintf("DROP TABLE `%s`", tableName)); err != nil {
			log.Error("Unable to drop old table %s. Error: %v", tableName, err)
			return err
		}

		if err := sess.Table(tempTableName).DropIndexes(bean); err != nil {
			log.Error("Unable to drop indexes on temporary table %s. Error: %v", tempTableName, err)
			return err
		}

		if _, err := sess.Exec(fmt.Sprintf("ALTER TABLE `%s` RENAME TO `%s`", tempTableName, tableName)); err != nil {
			log.Error("Unable to rename %s to %s. Error: %v", tempTableName, tableName, err)
			return err
		}

		if err := sess.Table(tableName).CreateIndexes(bean); err != nil {
			log.Error("Unable to recreate indexes on table %s. Error: %v", tableName, err)
			return err
		}

		if err := sess.Table(tableName).CreateUniques(bean); err != nil {
			log.Error("Unable to recreate uniques on table %s. Error: %v", tableName, err)
			return err
		}

	case setting.Database.UseMySQL:
		// MySQL will drop all the constraints on the old table
		if _, err := sess.Exec(fmt.Sprintf("DROP TABLE `%s`", tableName)); err != nil {
			log.Error("Unable to drop old table %s. Error: %v", tableName, err)
			return err
		}

		if err := sess.Table(tempTableName).DropIndexes(bean); err != nil {
			log.Error("Unable to drop indexes on temporary table %s. Error: %v", tempTableName, err)
			return err
		}

		// SQLite and MySQL will move all the constraints from the temporary table to the new table
		if _, err := sess.Exec(fmt.Sprintf("ALTER TABLE `%s` RENAME TO `%s`", tempTableName, tableName)); err != nil {
			log.Error("Unable to rename %s to %s. Error: %v", tempTableName, tableName, err)
			return err
		}

		if err := sess.Table(tableName).CreateIndexes(bean); err != nil {
			log.Error("Unable to recreate indexes on table %s. Error: %v", tableName, err)
			return err
		}

		if err := sess.Table(tableName).CreateUniques(bean); err != nil {
			log.Error("Unable to recreate uniques on table %s. Error: %v", tableName, err)
			return err
		}
	case setting.Database.UsePostgreSQL:
		var originalSequences []string
		type sequenceData struct {
			LastValue int  `xorm:"'last_value'"`
			IsCalled  bool `xorm:"'is_called'"`
		}
		sequenceMap := map[string]sequenceData{}

		schema := sess.Engine().Dialect().URI().Schema
		sess.Engine().SetSchema("")
		if err := sess.Table("information_schema.sequences").Cols("sequence_name").Where("sequence_name LIKE ? || '_%' AND sequence_catalog = ?", tableName, setting.Database.Name).Find(&originalSequences); err != nil {
			log.Error("Unable to rename %s to %s. Error: %v", tempTableName, tableName, err)
			return err
		}
		sess.Engine().SetSchema(schema)

		for _, sequence := range originalSequences {
			sequenceData := sequenceData{}
			if _, err := sess.Table(sequence).Cols("last_value", "is_called").Get(&sequenceData); err != nil {
				log.Error("Unable to get last_value and is_called from %s. Error: %v", sequence, err)
				return err
			}
			sequenceMap[sequence] = sequenceData

		}

		// CASCADE causes postgres to drop all the constraints on the old table
		if _, err := sess.Exec(fmt.Sprintf("DROP TABLE `%s` CASCADE", tableName)); err != nil {
			log.Error("Unable to drop old table %s. Error: %v", tableName, err)
			return err
		}

		// CASCADE causes postgres to move all the constraints from the temporary table to the new table
		if _, err := sess.Exec(fmt.Sprintf("ALTER TABLE `%s` RENAME TO `%s`", tempTableName, tableName)); err != nil {
			log.Error("Unable to rename %s to %s. Error: %v", tempTableName, tableName, err)
			return err
		}

		var indices []string
		sess.Engine().SetSchema("")
		if err := sess.Table("pg_indexes").Cols("indexname").Where("tablename = ? ", tableName).Find(&indices); err != nil {
			log.Error("Unable to rename %s to %s. Error: %v", tempTableName, tableName, err)
			return err
		}
		sess.Engine().SetSchema(schema)

		for _, index := range indices {
			newIndexName := strings.Replace(index, "tmp_recreate__", "", 1)
			if _, err := sess.Exec(fmt.Sprintf("ALTER INDEX `%s` RENAME TO `%s`", index, newIndexName)); err != nil {
				log.Error("Unable to rename %s to %s. Error: %v", index, newIndexName, err)
				return err
			}
		}

		var sequences []string
		sess.Engine().SetSchema("")
		if err := sess.Table("information_schema.sequences").Cols("sequence_name").Where("sequence_name LIKE 'tmp_recreate__' || ? || '_%' AND sequence_catalog = ?", tableName, setting.Database.Name).Find(&sequences); err != nil {
			log.Error("Unable to rename %s to %s. Error: %v", tempTableName, tableName, err)
			return err
		}
		sess.Engine().SetSchema(schema)

		for _, sequence := range sequences {
			newSequenceName := strings.Replace(sequence, "tmp_recreate__", "", 1)
			if _, err := sess.Exec(fmt.Sprintf("ALTER SEQUENCE `%s` RENAME TO `%s`", sequence, newSequenceName)); err != nil {
				log.Error("Unable to rename %s sequence to %s. Error: %v", sequence, newSequenceName, err)
				return err
			}
			val, ok := sequenceMap[newSequenceName]
			if newSequenceName == tableName+"_id_seq" {
				if ok && val.LastValue != 0 {
					if _, err := sess.Exec(fmt.Sprintf("SELECT setval('%s', %d, %t)", newSequenceName, val.LastValue, val.IsCalled)); err != nil {
						log.Error("Unable to reset %s to %d. Error: %v", newSequenceName, val, err)
						return err
					}
				} else {
					// We're going to try to guess this
					if _, err := sess.Exec(fmt.Sprintf("SELECT setval('%s', COALESCE((SELECT MAX(id)+1 FROM `%s`), 1), false)", newSequenceName, tableName)); err != nil {
						log.Error("Unable to reset %s. Error: %v", newSequenceName, err)
						return err
					}
				}
			} else if ok {
				if _, err := sess.Exec(fmt.Sprintf("SELECT setval('%s', %d, %t)", newSequenceName, val.LastValue, val.IsCalled)); err != nil {
					log.Error("Unable to reset %s to %d. Error: %v", newSequenceName, val, err)
					return err
				}
			}

		}

	case setting.Database.UseMSSQL:
		// MSSQL will drop all the constraints on the old table
		if _, err := sess.Exec(fmt.Sprintf("DROP TABLE `%s`", tableName)); err != nil {
			log.Error("Unable to drop old table %s. Error: %v", tableName, err)
			return err
		}

		// MSSQL sp_rename will move all the constraints from the temporary table to the new table
		if _, err := sess.Exec(fmt.Sprintf("sp_rename `%s`,`%s`", tempTableName, tableName)); err != nil {
			log.Error("Unable to rename %s to %s. Error: %v", tempTableName, tableName, err)
			return err
		}

	default:
		log.Fatal("Unrecognized DB")
	}
	return nil
}

// WARNING: YOU MUST COMMIT THE SESSION AT THE END
func dropTableColumns(sess *xorm.Session, tableName string, columnNames ...string) (err error) {
	if tableName == "" || len(columnNames) == 0 {
		return nil
	}
	// TODO: This will not work if there are foreign keys

	switch {
	case setting.Database.UseSQLite3:
		// First drop the indexes on the columns
		res, errIndex := sess.Query(fmt.Sprintf("PRAGMA index_list(`%s`)", tableName))
		if errIndex != nil {
			return errIndex
		}
		for _, row := range res {
			indexName := row["name"]
			indexRes, err := sess.Query(fmt.Sprintf("PRAGMA index_info(`%s`)", indexName))
			if err != nil {
				return err
			}
			if len(indexRes) != 1 {
				continue
			}
			indexColumn := string(indexRes[0]["name"])
			for _, name := range columnNames {
				if name == indexColumn {
					_, err := sess.Exec(fmt.Sprintf("DROP INDEX `%s`", indexName))
					if err != nil {
						return err
					}
				}
			}
		}

		// Here we need to get the columns from the original table
		sql := fmt.Sprintf("SELECT sql FROM sqlite_master WHERE tbl_name='%s' and type='table'", tableName)
		res, err := sess.Query(sql)
		if err != nil {
			return err
		}
		tableSQL := string(res[0]["sql"])

		// Get the string offset for column definitions: `CREATE TABLE ( column-definitions... )`
		columnDefinitionsIndex := strings.Index(tableSQL, "(")
		if columnDefinitionsIndex < 0 {
			return errors.New("couldn't find column definitions")
		}

		// Separate out the column definitions
		tableSQL = tableSQL[columnDefinitionsIndex:]

		// Remove the required columnNames
		for _, name := range columnNames {
			tableSQL = regexp.MustCompile(regexp.QuoteMeta("`"+name+"`")+"[^`,)]*?[,)]").ReplaceAllString(tableSQL, "")
		}

		// Ensure the query is ended properly
		tableSQL = strings.TrimSpace(tableSQL)
		if tableSQL[len(tableSQL)-1] != ')' {
			if tableSQL[len(tableSQL)-1] == ',' {
				tableSQL = tableSQL[:len(tableSQL)-1]
			}
			tableSQL += ")"
		}

		// Find all the columns in the table
		columns := regexp.MustCompile("`([^`]*)`").FindAllString(tableSQL, -1)

		tableSQL = fmt.Sprintf("CREATE TABLE `new_%s_new` ", tableName) + tableSQL
		if _, err := sess.Exec(tableSQL); err != nil {
			return err
		}

		// Now restore the data
		columnsSeparated := strings.Join(columns, ",")
		insertSQL := fmt.Sprintf("INSERT INTO `new_%s_new` (%s) SELECT %s FROM %s", tableName, columnsSeparated, columnsSeparated, tableName)
		if _, err := sess.Exec(insertSQL); err != nil {
			return err
		}

		// Now drop the old table
		if _, err := sess.Exec(fmt.Sprintf("DROP TABLE `%s`", tableName)); err != nil {
			return err
		}

		// Rename the table
		if _, err := sess.Exec(fmt.Sprintf("ALTER TABLE `new_%s_new` RENAME TO `%s`", tableName, tableName)); err != nil {
			return err
		}

	case setting.Database.UsePostgreSQL:
		cols := ""
		for _, col := range columnNames {
			if cols != "" {
				cols += ", "
			}
			cols += "DROP COLUMN `" + col + "` CASCADE"
		}
		if _, err := sess.Exec(fmt.Sprintf("ALTER TABLE `%s` %s", tableName, cols)); err != nil {
			return fmt.Errorf("Drop table `%s` columns %v: %v", tableName, columnNames, err)
		}
	case setting.Database.UseMySQL:
		// Drop indexes on columns first
		sql := fmt.Sprintf("SHOW INDEX FROM %s WHERE column_name IN ('%s')", tableName, strings.Join(columnNames, "','"))
		res, err := sess.Query(sql)
		if err != nil {
			return err
		}
		for _, index := range res {
			indexName := index["column_name"]
			if len(indexName) > 0 {
				_, err := sess.Exec(fmt.Sprintf("DROP INDEX `%s` ON `%s`", indexName, tableName))
				if err != nil {
					return err
				}
			}
		}

		// Now drop the columns
		cols := ""
		for _, col := range columnNames {
			if cols != "" {
				cols += ", "
			}
			cols += "DROP COLUMN `" + col + "`"
		}
		if _, err := sess.Exec(fmt.Sprintf("ALTER TABLE `%s` %s", tableName, cols)); err != nil {
			return fmt.Errorf("Drop table `%s` columns %v: %v", tableName, columnNames, err)
		}
	case setting.Database.UseMSSQL:
		cols := ""
		for _, col := range columnNames {
			if cols != "" {
				cols += ", "
			}
			cols += "`" + strings.ToLower(col) + "`"
		}
		sql := fmt.Sprintf("SELECT Name FROM sys.default_constraints WHERE parent_object_id = OBJECT_ID('%[1]s') AND parent_column_id IN (SELECT column_id FROM sys.columns WHERE LOWER(name) IN (%[2]s) AND object_id = OBJECT_ID('%[1]s'))",
			tableName, strings.ReplaceAll(cols, "`", "'"))
		constraints := make([]string, 0)
		if err := sess.SQL(sql).Find(&constraints); err != nil {
			return fmt.Errorf("Find constraints: %v", err)
		}
		for _, constraint := range constraints {
			if _, err := sess.Exec(fmt.Sprintf("ALTER TABLE `%s` DROP CONSTRAINT `%s`", tableName, constraint)); err != nil {
				return fmt.Errorf("Drop table `%s` default constraint `%s`: %v", tableName, constraint, err)
			}
		}
		sql = fmt.Sprintf("SELECT DISTINCT Name FROM sys.indexes INNER JOIN sys.index_columns ON indexes.index_id = index_columns.index_id AND indexes.object_id = index_columns.object_id WHERE indexes.object_id = OBJECT_ID('%[1]s') AND index_columns.column_id IN (SELECT column_id FROM sys.columns WHERE LOWER(name) IN (%[2]s) AND object_id = OBJECT_ID('%[1]s'))",
			tableName, strings.ReplaceAll(cols, "`", "'"))
		constraints = make([]string, 0)
		if err := sess.SQL(sql).Find(&constraints); err != nil {
			return fmt.Errorf("Find constraints: %v", err)
		}
		for _, constraint := range constraints {
			if _, err := sess.Exec(fmt.Sprintf("DROP INDEX `%[2]s` ON `%[1]s`", tableName, constraint)); err != nil {
				return fmt.Errorf("Drop index `%[2]s` on `%[1]s`: %v", tableName, constraint, err)
			}
		}

		if _, err := sess.Exec(fmt.Sprintf("ALTER TABLE `%s` DROP COLUMN %s", tableName, cols)); err != nil {
			return fmt.Errorf("Drop table `%s` columns %v: %v", tableName, columnNames, err)
		}
	default:
		log.Fatal("Unrecognized DB")
	}

	return nil
}

// modifyColumn will modify column's type or other property. SQLITE is not supported
func modifyColumn(x *xorm.Engine, tableName string, col *schemas.Column) error {
	var indexes map[string]*schemas.Index
	var err error
	// MSSQL have to remove index at first, otherwise alter column will fail
	// ref. https://sqlzealots.com/2018/05/09/error-message-the-index-is-dependent-on-column-alter-table-alter-column-failed-because-one-or-more-objects-access-this-column/
	if x.Dialect().URI().DBType == schemas.MSSQL {
		indexes, err = x.Dialect().GetIndexes(x.DB(), context.Background(), tableName)
		if err != nil {
			return err
		}

		for _, index := range indexes {
			_, err = x.Exec(x.Dialect().DropIndexSQL(tableName, index))
			if err != nil {
				return err
			}
		}
	}

	defer func() {
		for _, index := range indexes {
			_, err = x.Exec(x.Dialect().CreateIndexSQL(tableName, index))
			if err != nil {
				log.Error("Create index %s on table %s failed: %v", index.Name, tableName, err)
			}
		}
	}()

	alterSQL := x.Dialect().ModifyColumnSQL(tableName, col)
	if _, err := x.Exec(alterSQL); err != nil {
		return err
	}
	return nil
}<|MERGE_RESOLUTION|>--- conflicted
+++ resolved
@@ -397,9 +397,6 @@
 	// v218 -> v219
 	NewMigration("Improve Action table indices v2", improveActionTableIndices),
 	// v219 -> v220
-<<<<<<< HEAD
-	NewMigration("Create key/value table for system settings", createSystemSettingsTable),
-=======
 	NewMigration("Add sync_on_commit column to push_mirror table", addSyncOnCommitColForPushMirror),
 	// v220 -> v221
 	NewMigration("Add container repository property", addContainerRepositoryProperty),
@@ -409,7 +406,8 @@
 	NewMigration("Drop old CredentialID column", dropOldCredentialIDColumn),
 	// v223 -> v224
 	NewMigration("Rename CredentialIDBytes column to CredentialID", renameCredentialIDBytes),
->>>>>>> 452272c0
+	// v224 -> v225
+	NewMigration("Create key/value table for system settings", createSystemSettingsTable),
 }
 
 // GetCurrentDBVersion returns the current db version
