// Copyright 2015 The Gogs Authors. All rights reserved.
// Copyright 2017 The Gitea Authors. All rights reserved.
// SPDX-License-Identifier: MIT

package migrations

import (
	"context"
	"errors"
	"fmt"

	"code.gitea.io/gitea/models/migrations/v1_10"
	"code.gitea.io/gitea/models/migrations/v1_11"
	"code.gitea.io/gitea/models/migrations/v1_12"
	"code.gitea.io/gitea/models/migrations/v1_13"
	"code.gitea.io/gitea/models/migrations/v1_14"
	"code.gitea.io/gitea/models/migrations/v1_15"
	"code.gitea.io/gitea/models/migrations/v1_16"
	"code.gitea.io/gitea/models/migrations/v1_17"
	"code.gitea.io/gitea/models/migrations/v1_18"
	"code.gitea.io/gitea/models/migrations/v1_19"
	"code.gitea.io/gitea/models/migrations/v1_20"
	"code.gitea.io/gitea/models/migrations/v1_21"
	"code.gitea.io/gitea/models/migrations/v1_22"
	"code.gitea.io/gitea/models/migrations/v1_23"
	"code.gitea.io/gitea/models/migrations/v1_24"
	"code.gitea.io/gitea/models/migrations/v1_25"
	"code.gitea.io/gitea/models/migrations/v1_6"
	"code.gitea.io/gitea/models/migrations/v1_7"
	"code.gitea.io/gitea/models/migrations/v1_8"
	"code.gitea.io/gitea/models/migrations/v1_9"
	"code.gitea.io/gitea/modules/git"
	"code.gitea.io/gitea/modules/log"
	"code.gitea.io/gitea/modules/setting"

	"xorm.io/xorm"
	"xorm.io/xorm/names"
)

const minDBVersion = 70 // Gitea 1.5.3

type migration struct {
	idNumber    int64 // DB version is "the last migration's idNumber" + 1
	description string
	migrate     func(context.Context, *xorm.Engine) error
}

// newMigration creates a new migration
func newMigration[T func(*xorm.Engine) error | func(context.Context, *xorm.Engine) error](idNumber int64, desc string, fn T) *migration {
	m := &migration{idNumber: idNumber, description: desc}
	var ok bool
	if m.migrate, ok = any(fn).(func(context.Context, *xorm.Engine) error); !ok {
		m.migrate = func(ctx context.Context, x *xorm.Engine) error {
			return any(fn).(func(*xorm.Engine) error)(x)
		}
	}
	return m
}

// Migrate executes the migration
func (m *migration) Migrate(ctx context.Context, x *xorm.Engine) error {
	return m.migrate(ctx, x)
}

// Version describes the version table. Should have only one row with id==1
type Version struct {
	ID      int64 `xorm:"pk autoincr"`
	Version int64 // DB version is "the last migration's idNumber" + 1
}

// Use noopMigration when there is a migration that has been no-oped
var noopMigration = func(_ *xorm.Engine) error { return nil }

var preparedMigrations []*migration

// This is a sequence of migrations. Add new migrations to the bottom of the list.
// If you want to "retire" a migration, remove it from the top of the list and
// update minDBVersion accordingly
func prepareMigrationTasks() []*migration {
	if preparedMigrations != nil {
		return preparedMigrations
	}
	preparedMigrations = []*migration{
		// Gitea 1.5.0 ends at database version 69

		newMigration(70, "add issue_dependencies", v1_6.AddIssueDependencies),
		newMigration(71, "protect each scratch token", v1_6.AddScratchHash),
		newMigration(72, "add review", v1_6.AddReview),

		// Gitea 1.6.0 ends at database version 73

		newMigration(73, "add must_change_password column for users table", v1_7.AddMustChangePassword),
		newMigration(74, "add approval whitelists to protected branches", v1_7.AddApprovalWhitelistsToProtectedBranches),
		newMigration(75, "clear nonused data which not deleted when user was deleted", v1_7.ClearNonusedData),

		// Gitea 1.7.0 ends at database version 76

		newMigration(76, "add pull request rebase with merge commit", v1_8.AddPullRequestRebaseWithMerge),
		newMigration(77, "add theme to users", v1_8.AddUserDefaultTheme),
		newMigration(78, "rename repo is_bare to repo is_empty", v1_8.RenameRepoIsBareToIsEmpty),
		newMigration(79, "add can close issues via commit in any branch", v1_8.AddCanCloseIssuesViaCommitInAnyBranch),
		newMigration(80, "add is locked to issues", v1_8.AddIsLockedToIssues),
		newMigration(81, "update U2F counter type", v1_8.ChangeU2FCounterType),

		// Gitea 1.8.0 ends at database version 82

		newMigration(82, "hot fix for wrong release sha1 on release table", v1_9.FixReleaseSha1OnReleaseTable),
		newMigration(83, "add uploader id for table attachment", v1_9.AddUploaderIDForAttachment),
		newMigration(84, "add table to store original imported gpg keys", v1_9.AddGPGKeyImport),
		newMigration(85, "hash application token", v1_9.HashAppToken),
		newMigration(86, "add http method to webhook", v1_9.AddHTTPMethodToWebhook),
		newMigration(87, "add avatar field to repository", v1_9.AddAvatarFieldToRepository),

		// Gitea 1.9.0 ends at database version 88

		newMigration(88, "add commit status context field to commit_status", v1_10.AddCommitStatusContext),
		newMigration(89, "add original author/url migration info to issues, comments, and repo ", v1_10.AddOriginalMigrationInfo),
		newMigration(90, "change length of some repository columns", v1_10.ChangeSomeColumnsLengthOfRepo),
		newMigration(91, "add index on owner_id of repository and type, review_id of comment", v1_10.AddIndexOnRepositoryAndComment),
		newMigration(92, "remove orphaned repository index statuses", v1_10.RemoveLingeringIndexStatus),
		newMigration(93, "add email notification enabled preference to user", v1_10.AddEmailNotificationEnabledToUser),
		newMigration(94, "add enable_status_check, status_check_contexts to protected_branch", v1_10.AddStatusCheckColumnsForProtectedBranches),
		newMigration(95, "add table columns for cross referencing issues", v1_10.AddCrossReferenceColumns),
		newMigration(96, "delete orphaned attachments", v1_10.DeleteOrphanedAttachments),
		newMigration(97, "add repo_admin_change_team_access to user", v1_10.AddRepoAdminChangeTeamAccessColumnForUser),
		newMigration(98, "add original author name and id on migrated release", v1_10.AddOriginalAuthorOnMigratedReleases),
		newMigration(99, "add task table and status column for repository table", v1_10.AddTaskTable),
		newMigration(100, "update migration repositories' service type", v1_10.UpdateMigrationServiceTypes),
		newMigration(101, "change length of some external login users columns", v1_10.ChangeSomeColumnsLengthOfExternalLoginUser),

		// Gitea 1.10.0 ends at database version 102

		newMigration(102, "update migration repositories' service type", v1_11.DropColumnHeadUserNameOnPullRequest),
		newMigration(103, "Add WhitelistDeployKeys to protected branch", v1_11.AddWhitelistDeployKeysToBranches),
		newMigration(104, "remove unnecessary columns from label", v1_11.RemoveLabelUneededCols),
		newMigration(105, "add includes_all_repositories to teams", v1_11.AddTeamIncludesAllRepositories),
		newMigration(106, "add column `mode` to table watch", v1_11.AddModeColumnToWatch),
		newMigration(107, "Add template options to repository", v1_11.AddTemplateToRepo),
		newMigration(108, "Add comment_id on table notification", v1_11.AddCommentIDOnNotification),
		newMigration(109, "add can_create_org_repo to team", v1_11.AddCanCreateOrgRepoColumnForTeam),
		newMigration(110, "change review content type to text", v1_11.ChangeReviewContentToText),
		newMigration(111, "update branch protection for can push and whitelist enable", v1_11.AddBranchProtectionCanPushAndEnableWhitelist),
		newMigration(112, "remove release attachments which repository deleted", v1_11.RemoveAttachmentMissedRepo),
		newMigration(113, "new feature: change target branch of pull requests", v1_11.FeatureChangeTargetBranch),
		newMigration(114, "Remove authentication credentials from stored URL", v1_11.SanitizeOriginalURL),
		newMigration(115, "add user_id prefix to existing user avatar name", v1_11.RenameExistingUserAvatarName),
		newMigration(116, "Extend TrackedTimes", v1_11.ExtendTrackedTimes),

		// Gitea 1.11.0 ends at database version 117

		newMigration(117, "Add block on rejected reviews branch protection", v1_12.AddBlockOnRejectedReviews),
		newMigration(118, "Add commit id and stale to reviews", v1_12.AddReviewCommitAndStale),
		newMigration(119, "Fix migrated repositories' git service type", v1_12.FixMigratedRepositoryServiceType),
		newMigration(120, "Add owner_name on table repository", v1_12.AddOwnerNameOnRepository),
		newMigration(121, "add is_restricted column for users table", v1_12.AddIsRestricted),
		newMigration(122, "Add Require Signed Commits to ProtectedBranch", v1_12.AddRequireSignedCommits),
		newMigration(123, "Add original information for reactions", v1_12.AddReactionOriginals),
		newMigration(124, "Add columns to user and repository", v1_12.AddUserRepoMissingColumns),
		newMigration(125, "Add some columns on review for migration", v1_12.AddReviewMigrateInfo),
		newMigration(126, "Fix topic repository count", v1_12.FixTopicRepositoryCount),
		newMigration(127, "add repository code language statistics", v1_12.AddLanguageStats),
		newMigration(128, "fix merge base for pull requests", v1_12.FixMergeBase),
		newMigration(129, "remove dependencies from deleted repositories", v1_12.PurgeUnusedDependencies),
		newMigration(130, "Expand webhooks for more granularity", v1_12.ExpandWebhooks),
		newMigration(131, "Add IsSystemWebhook column to webhooks table", v1_12.AddSystemWebhookColumn),
		newMigration(132, "Add Branch Protection Protected Files Column", v1_12.AddBranchProtectionProtectedFilesColumn),
		newMigration(133, "Add EmailHash Table", v1_12.AddEmailHashTable),
		newMigration(134, "Refix merge base for merged pull requests", v1_12.RefixMergeBase),
		newMigration(135, "Add OrgID column to Labels table", v1_12.AddOrgIDLabelColumn),
		newMigration(136, "Add CommitsAhead and CommitsBehind Column to PullRequest Table", v1_12.AddCommitDivergenceToPulls),
		newMigration(137, "Add Branch Protection Block Outdated Branch", v1_12.AddBlockOnOutdatedBranch),
		newMigration(138, "Add ResolveDoerID to Comment table", v1_12.AddResolveDoerIDCommentColumn),
		newMigration(139, "prepend refs/heads/ to issue refs", v1_12.PrependRefsHeadsToIssueRefs),

		// Gitea 1.12.0 ends at database version 140

		newMigration(140, "Save detected language file size to database instead of percent", v1_13.FixLanguageStatsToSaveSize),
		newMigration(141, "Add KeepActivityPrivate to User table", v1_13.AddKeepActivityPrivateUserColumn),
		newMigration(142, "Ensure Repository.IsArchived is not null", v1_13.SetIsArchivedToFalse),
		newMigration(143, "recalculate Stars number for all user", v1_13.RecalculateStars),
		newMigration(144, "update Matrix Webhook http method to 'PUT'", v1_13.UpdateMatrixWebhookHTTPMethod),
		newMigration(145, "Increase Language field to 50 in LanguageStats", v1_13.IncreaseLanguageField),
		newMigration(146, "Add projects info to repository table", v1_13.AddProjectsInfo),
		newMigration(147, "create review for 0 review id code comments", v1_13.CreateReviewsForCodeComments),
		newMigration(148, "remove issue dependency comments who refer to non existing issues", v1_13.PurgeInvalidDependenciesComments),
		newMigration(149, "Add Created and Updated to Milestone table", v1_13.AddCreatedAndUpdatedToMilestones),
		newMigration(150, "add primary key to repo_topic", v1_13.AddPrimaryKeyToRepoTopic),
		newMigration(151, "set default password algorithm to Argon2", v1_13.SetDefaultPasswordToArgon2),
		newMigration(152, "add TrustModel field to Repository", v1_13.AddTrustModelToRepository),
		newMigration(153, "add Team review request support", v1_13.AddTeamReviewRequestSupport),
		newMigration(154, "add timestamps to Star, Label, Follow, Watch and Collaboration", v1_13.AddTimeStamps),

		// Gitea 1.13.0 ends at database version 155

		newMigration(155, "add changed_protected_files column for pull_request table", v1_14.AddChangedProtectedFilesPullRequestColumn),
		newMigration(156, "fix publisher ID for tag releases", v1_14.FixPublisherIDforTagReleases),
		newMigration(157, "ensure repo topics are up-to-date", v1_14.FixRepoTopics),
		newMigration(158, "code comment replies should have the commitID of the review they are replying to", v1_14.UpdateCodeCommentReplies),
		newMigration(159, "update reactions constraint", v1_14.UpdateReactionConstraint),
		newMigration(160, "Add block on official review requests branch protection", v1_14.AddBlockOnOfficialReviewRequests),
		newMigration(161, "Convert task type from int to string", v1_14.ConvertTaskTypeToString),
		newMigration(162, "Convert webhook task type from int to string", v1_14.ConvertWebhookTaskTypeToString),
		newMigration(163, "Convert topic name from 25 to 50", v1_14.ConvertTopicNameFrom25To50),
		newMigration(164, "Add scope and nonce columns to oauth2_grant table", v1_14.AddScopeAndNonceColumnsToOAuth2Grant),
		newMigration(165, "Convert hook task type from char(16) to varchar(16) and trim the column", v1_14.ConvertHookTaskTypeToVarcharAndTrim),
		newMigration(166, "Where Password is Valid with Empty String delete it", v1_14.RecalculateUserEmptyPWD),
		newMigration(167, "Add user redirect", v1_14.AddUserRedirect),
		newMigration(168, "Recreate user table to fix default values", v1_14.RecreateUserTableToFixDefaultValues),
		newMigration(169, "Update DeleteBranch comments to set the old_ref to the commit_sha", v1_14.CommentTypeDeleteBranchUseOldRef),
		newMigration(170, "Add Dismissed to Review table", v1_14.AddDismissedReviewColumn),
		newMigration(171, "Add Sorting to ProjectBoard table", v1_14.AddSortingColToProjectBoard),
		newMigration(172, "Add sessions table for go-chi/session", v1_14.AddSessionTable),
		newMigration(173, "Add time_id column to Comment", v1_14.AddTimeIDCommentColumn),
		newMigration(174, "Create repo transfer table", v1_14.AddRepoTransfer),
		newMigration(175, "Fix Postgres ID Sequences broken by recreate-table", v1_14.FixPostgresIDSequences),
		newMigration(176, "Remove invalid labels from comments", v1_14.RemoveInvalidLabels),
		newMigration(177, "Delete orphaned IssueLabels", v1_14.DeleteOrphanedIssueLabels),

		// Gitea 1.14.0 ends at database version 178

		newMigration(178, "Add LFS columns to Mirror", v1_15.AddLFSMirrorColumns),
		newMigration(179, "Convert avatar url to text", v1_15.ConvertAvatarURLToText),
		newMigration(180, "Delete credentials from past migrations", v1_15.DeleteMigrationCredentials),
		newMigration(181, "Always save primary email on email address table", v1_15.AddPrimaryEmail2EmailAddress),
		newMigration(182, "Add issue resource index table", v1_15.AddIssueResourceIndexTable),
		newMigration(183, "Create PushMirror table", v1_15.CreatePushMirrorTable),
		newMigration(184, "Rename Task errors to message", v1_15.RenameTaskErrorsToMessage),
		newMigration(185, "Add new table repo_archiver", v1_15.AddRepoArchiver),
		newMigration(186, "Create protected tag table", v1_15.CreateProtectedTagTable),
		newMigration(187, "Drop unneeded webhook related columns", v1_15.DropWebhookColumns),
		newMigration(188, "Add key is verified to gpg key", v1_15.AddKeyIsVerified),

		// Gitea 1.15.0 ends at database version 189

		newMigration(189, "Unwrap ldap.Sources", v1_16.UnwrapLDAPSourceCfg),
		newMigration(190, "Add agit flow pull request support", v1_16.AddAgitFlowPullRequest),
		newMigration(191, "Alter issue/comment table TEXT fields to LONGTEXT", v1_16.AlterIssueAndCommentTextFieldsToLongText),
		newMigration(192, "RecreateIssueResourceIndexTable to have a primary key instead of an unique index", v1_16.RecreateIssueResourceIndexTable),
		newMigration(193, "Add repo id column for attachment table", v1_16.AddRepoIDForAttachment),
		newMigration(194, "Add Branch Protection Unprotected Files Column", v1_16.AddBranchProtectionUnprotectedFilesColumn),
		newMigration(195, "Add table commit_status_index", v1_16.AddTableCommitStatusIndex),
		newMigration(196, "Add Color to ProjectBoard table", v1_16.AddColorColToProjectBoard),
		newMigration(197, "Add renamed_branch table", v1_16.AddRenamedBranchTable),
		newMigration(198, "Add issue content history table", v1_16.AddTableIssueContentHistory),
		newMigration(199, "No-op (remote version is using AppState now)", noopMigration),
		newMigration(200, "Add table app_state", v1_16.AddTableAppState),
		newMigration(201, "Drop table remote_version (if exists)", v1_16.DropTableRemoteVersion),
		newMigration(202, "Create key/value table for user settings", v1_16.CreateUserSettingsTable),
		newMigration(203, "Add Sorting to ProjectIssue table", v1_16.AddProjectIssueSorting),
		newMigration(204, "Add key is verified to ssh key", v1_16.AddSSHKeyIsVerified),
		newMigration(205, "Migrate to higher varchar on user struct", v1_16.MigrateUserPasswordSalt),
		newMigration(206, "Add authorize column to team_unit table", v1_16.AddAuthorizeColForTeamUnit),
		newMigration(207, "Add webauthn table and migrate u2f data to webauthn - NO-OPED", v1_16.AddWebAuthnCred),
		newMigration(208, "Use base32.HexEncoding instead of base64 encoding for cred ID as it is case insensitive - NO-OPED", v1_16.UseBase32HexForCredIDInWebAuthnCredential),
		newMigration(209, "Increase WebAuthentication CredentialID size to 410 - NO-OPED", v1_16.IncreaseCredentialIDTo410),
		newMigration(210, "v208 was completely broken - remigrate", v1_16.RemigrateU2FCredentials),

		// Gitea 1.16.2 ends at database version 211

		newMigration(211, "Create ForeignReference table", v1_17.CreateForeignReferenceTable),
		newMigration(212, "Add package tables", v1_17.AddPackageTables),
		newMigration(213, "Add allow edits from maintainers to PullRequest table", v1_17.AddAllowMaintainerEdit),
		newMigration(214, "Add auto merge table", v1_17.AddAutoMergeTable),
		newMigration(215, "allow to view files in PRs", v1_17.AddReviewViewedFiles),
		newMigration(216, "No-op (Improve Action table indices v1)", noopMigration),
		newMigration(217, "Alter hook_task table TEXT fields to LONGTEXT", v1_17.AlterHookTaskTextFieldsToLongText),
		newMigration(218, "Improve Action table indices v2", v1_17.ImproveActionTableIndices),
		newMigration(219, "Add sync_on_commit column to push_mirror table", v1_17.AddSyncOnCommitColForPushMirror),
		newMigration(220, "Add container repository property", v1_17.AddContainerRepositoryProperty),
		newMigration(221, "Store WebAuthentication CredentialID as bytes and increase size to at least 1024", v1_17.StoreWebauthnCredentialIDAsBytes),
		newMigration(222, "Drop old CredentialID column", v1_17.DropOldCredentialIDColumn),
		newMigration(223, "Rename CredentialIDBytes column to CredentialID", v1_17.RenameCredentialIDBytes),

		// Gitea 1.17.0 ends at database version 224

		newMigration(224, "Add badges to users", v1_18.CreateUserBadgesTable),
		newMigration(225, "Alter gpg_key/public_key content TEXT fields to MEDIUMTEXT", v1_18.AlterPublicGPGKeyContentFieldsToMediumText),
		newMigration(226, "Conan and generic packages do not need to be semantically versioned", v1_18.FixPackageSemverField),
		newMigration(227, "Create key/value table for system settings", v1_18.CreateSystemSettingsTable),
		newMigration(228, "Add TeamInvite table", v1_18.AddTeamInviteTable),
		newMigration(229, "Update counts of all open milestones", v1_18.UpdateOpenMilestoneCounts),
		newMigration(230, "Add ConfidentialClient column (default true) to OAuth2Application table", v1_18.AddConfidentialClientColumnToOAuth2ApplicationTable),

		// Gitea 1.18.0 ends at database version 231

		newMigration(231, "Add index for hook_task", v1_19.AddIndexForHookTask),
		newMigration(232, "Alter package_version.metadata_json to LONGTEXT", v1_19.AlterPackageVersionMetadataToLongText),
		newMigration(233, "Add header_authorization_encrypted column to webhook table", v1_19.AddHeaderAuthorizationEncryptedColWebhook),
		newMigration(234, "Add package cleanup rule table", v1_19.CreatePackageCleanupRuleTable),
		newMigration(235, "Add index for access_token", v1_19.AddIndexForAccessToken),
		newMigration(236, "Create secrets table", v1_19.CreateSecretsTable),
		newMigration(237, "Drop ForeignReference table", v1_19.DropForeignReferenceTable),
		newMigration(238, "Add updated unix to LFSMetaObject", v1_19.AddUpdatedUnixToLFSMetaObject),
		newMigration(239, "Add scope for access_token", v1_19.AddScopeForAccessTokens),
		newMigration(240, "Add actions tables", v1_19.AddActionsTables),
		newMigration(241, "Add card_type column to project table", v1_19.AddCardTypeToProjectTable),
		newMigration(242, "Alter gpg_key_import content TEXT field to MEDIUMTEXT", v1_19.AlterPublicGPGKeyImportContentFieldToMediumText),
		newMigration(243, "Add exclusive label", v1_19.AddExclusiveLabel),

		// Gitea 1.19.0 ends at database version 244

		newMigration(244, "Add NeedApproval to actions tables", v1_20.AddNeedApprovalToActionRun),
		newMigration(245, "Rename Webhook org_id to owner_id", v1_20.RenameWebhookOrgToOwner),
		newMigration(246, "Add missed column owner_id for project table", v1_20.AddNewColumnForProject),
		newMigration(247, "Fix incorrect project type", v1_20.FixIncorrectProjectType),
		newMigration(248, "Add version column to action_runner table", v1_20.AddVersionToActionRunner),
		newMigration(249, "Improve Action table indices v3", v1_20.ImproveActionTableIndices),
		newMigration(250, "Change Container Metadata", v1_20.ChangeContainerMetadataMultiArch),
		newMigration(251, "Fix incorrect owner team unit access mode", v1_20.FixIncorrectOwnerTeamUnitAccessMode),
		newMigration(252, "Fix incorrect admin team unit access mode", v1_20.FixIncorrectAdminTeamUnitAccessMode),
		newMigration(253, "Fix ExternalTracker and ExternalWiki accessMode in owner and admin team", v1_20.FixExternalTrackerAndExternalWikiAccessModeInOwnerAndAdminTeam),
		newMigration(254, "Add ActionTaskOutput table", v1_20.AddActionTaskOutputTable),
		newMigration(255, "Add ArchivedUnix Column", v1_20.AddArchivedUnixToRepository),
		newMigration(256, "Add is_internal column to package", v1_20.AddIsInternalColumnToPackage),
		newMigration(257, "Add Actions Artifact table", v1_20.CreateActionArtifactTable),
		newMigration(258, "Add PinOrder Column", v1_20.AddPinOrderToIssue),
		newMigration(259, "Convert scoped access tokens", v1_20.ConvertScopedAccessTokens),

		// Gitea 1.20.0 ends at database version 260

		newMigration(260, "Drop custom_labels column of action_runner table", v1_21.DropCustomLabelsColumnOfActionRunner),
		newMigration(261, "Add variable table", v1_21.CreateVariableTable),
		newMigration(262, "Add TriggerEvent to action_run table", v1_21.AddTriggerEventToActionRun),
		newMigration(263, "Add git_size and lfs_size columns to repository table", v1_21.AddGitSizeAndLFSSizeToRepositoryTable),
		newMigration(264, "Add branch table", v1_21.AddBranchTable),
		newMigration(265, "Alter Actions Artifact table", v1_21.AlterActionArtifactTable),
		newMigration(266, "Reduce commit status", v1_21.ReduceCommitStatus),
		newMigration(267, "Add action_tasks_version table", v1_21.CreateActionTasksVersionTable),
		newMigration(268, "Update Action Ref", v1_21.UpdateActionsRefIndex),
		newMigration(269, "Drop deleted branch table", v1_21.DropDeletedBranchTable),
		newMigration(270, "Fix PackageProperty typo", v1_21.FixPackagePropertyTypo),
		newMigration(271, "Allow archiving labels", v1_21.AddArchivedUnixColumInLabelTable),
		newMigration(272, "Add Version to ActionRun table", v1_21.AddVersionToActionRunTable),
		newMigration(273, "Add Action Schedule Table", v1_21.AddActionScheduleTable),
		newMigration(274, "Add Actions artifacts expiration date", v1_21.AddExpiredUnixColumnInActionArtifactTable),
		newMigration(275, "Add ScheduleID for ActionRun", v1_21.AddScheduleIDForActionRun),
		newMigration(276, "Add RemoteAddress to mirrors", v1_21.AddRemoteAddressToMirrors),
		newMigration(277, "Add Index to issue_user.issue_id", v1_21.AddIndexToIssueUserIssueID),
		newMigration(278, "Add Index to comment.dependent_issue_id", v1_21.AddIndexToCommentDependentIssueID),
		newMigration(279, "Add Index to action.user_id", v1_21.AddIndexToActionUserID),

		// Gitea 1.21.0 ends at database version 280

		newMigration(280, "Rename user themes", v1_22.RenameUserThemes),
		newMigration(281, "Add auth_token table", v1_22.CreateAuthTokenTable),
		newMigration(282, "Add Index to pull_auto_merge.doer_id", v1_22.AddIndexToPullAutoMergeDoerID),
		newMigration(283, "Add combined Index to issue_user.uid and issue_id", v1_22.AddCombinedIndexToIssueUser),
		newMigration(284, "Add ignore stale approval column on branch table", v1_22.AddIgnoreStaleApprovalsColumnToProtectedBranchTable),
		newMigration(285, "Add PreviousDuration to ActionRun", v1_22.AddPreviousDurationToActionRun),
		newMigration(286, "Add support for SHA256 git repositories", v1_22.AdjustDBForSha256),
		newMigration(287, "Use Slug instead of ID for Badges", v1_22.UseSlugInsteadOfIDForBadges),
		newMigration(288, "Add user_blocking table", v1_22.AddUserBlockingTable),
		newMigration(289, "Add default_wiki_branch to repository table", v1_22.AddDefaultWikiBranch),
		newMigration(290, "Add PayloadVersion to HookTask", v1_22.AddPayloadVersionToHookTaskTable),
		newMigration(291, "Add Index to attachment.comment_id", v1_22.AddCommentIDIndexofAttachment),
		newMigration(292, "Ensure every project has exactly one default column - No Op", noopMigration),
		newMigration(293, "Ensure every project has exactly one default column", v1_22.CheckProjectColumnsConsistency),

		// Gitea 1.22.0-rc0 ends at database version 294

		newMigration(294, "Add unique index for project issue table", v1_22.AddUniqueIndexForProjectIssue),
		newMigration(295, "Add commit status summary table", v1_22.AddCommitStatusSummary),
		newMigration(296, "Add missing field of commit status summary table", v1_22.AddCommitStatusSummary2),
		newMigration(297, "Add everyone_access_mode for repo_unit", v1_22.AddRepoUnitEveryoneAccessMode),
		newMigration(298, "Drop wrongly created table o_auth2_application", v1_22.DropWronglyCreatedTable),

		// Gitea 1.22.0-rc1 ends at migration ID number 298 (database version 299)

		newMigration(299, "Add content version to issue and comment table", v1_23.AddContentVersionToIssueAndComment),
		newMigration(300, "Add force-push branch protection support", v1_23.AddForcePushBranchProtection),
		newMigration(301, "Add skip_secondary_authorization option to oauth2 application table", v1_23.AddSkipSecondaryAuthColumnToOAuth2ApplicationTable),
		newMigration(302, "Add index to action_task stopped log_expired", v1_23.AddIndexToActionTaskStoppedLogExpired),
		newMigration(303, "Add metadata column for comment table", v1_23.AddCommentMetaDataColumn),
		newMigration(304, "Add index for release sha1", v1_23.AddIndexForReleaseSha1),
		newMigration(305, "Add Repository Licenses", v1_23.AddRepositoryLicenses),
		newMigration(306, "Add BlockAdminMergeOverride to ProtectedBranch", v1_23.AddBlockAdminMergeOverrideBranchProtection),
		newMigration(307, "Fix milestone deadline_unix when there is no due date", v1_23.FixMilestoneNoDueDate),
		newMigration(308, "Add index(user_id, is_deleted) for action table", v1_23.AddNewIndexForUserDashboard),
		newMigration(309, "Improve Notification table indices", v1_23.ImproveNotificationTableIndices),
		newMigration(310, "Add Priority to ProtectedBranch", v1_23.AddPriorityToProtectedBranch),
		newMigration(311, "Add TimeEstimate to Issue table", v1_23.AddTimeEstimateColumnToIssueTable),

		// Gitea 1.23.0-rc0 ends at migration ID number 311 (database version 312)
		newMigration(312, "Add DeleteBranchAfterMerge to AutoMerge", v1_24.AddDeleteBranchAfterMergeForAutoMerge),
		newMigration(313, "Move PinOrder from issue table to a new table issue_pin", v1_24.MovePinOrderToTableIssuePin),
		newMigration(314, "Update OwnerID as zero for repository level action tables", v1_24.UpdateOwnerIDOfRepoLevelActionsTables),
		newMigration(315, "Add Ephemeral to ActionRunner", v1_24.AddEphemeralToActionRunner),
		newMigration(316, "Add description for secrets and variables", v1_24.AddDescriptionForSecretsAndVariables),
		newMigration(317, "Add new index for action for heatmap", v1_24.AddNewIndexForUserDashboard),
		newMigration(318, "Add anonymous_access_mode for repo_unit", v1_24.AddRepoUnitAnonymousAccessMode),
		newMigration(319, "Add ExclusiveOrder to Label table", v1_24.AddExclusiveOrderColumnToLabelTable),
		newMigration(320, "Migrate two_factor_policy to login_source table", v1_24.MigrateSkipTwoFactor),

		// Gitea 1.24.0 ends at database version 321 (database version 322)
		newMigration(321, "Use LONGTEXT for some columns and fix review_state.updated_files column", v1_25.UseLongTextInSomeColumnsAndFixBugs),
<<<<<<< HEAD
		newMigration(322, "Extend comment tree_path length limit", v1_25.ExtendCommentTreePathLength),
=======
		newMigration(322, "Add unique constraint for user badge", v1_25.AddUniqueIndexForUserBadge),
>>>>>>> 9a808161
	}
	return preparedMigrations
}

// GetCurrentDBVersion returns the current db version
func GetCurrentDBVersion(x *xorm.Engine) (int64, error) {
	if err := x.Sync(new(Version)); err != nil {
		return -1, fmt.Errorf("sync: %w", err)
	}

	currentVersion := &Version{ID: 1}
	has, err := x.Get(currentVersion)
	if err != nil {
		return -1, fmt.Errorf("get: %w", err)
	}
	if !has {
		return -1, nil
	}
	return currentVersion.Version, nil
}

func calcDBVersion(migrations []*migration) int64 {
	dbVer := int64(minDBVersion + len(migrations))
	if migrations[0].idNumber != minDBVersion {
		panic("migrations should start at minDBVersion")
	}
	if dbVer != migrations[len(migrations)-1].idNumber+1 {
		panic("migrations are not in order")
	}
	return dbVer
}

// ExpectedDBVersion returns the expected db version
func ExpectedDBVersion() int64 {
	return calcDBVersion(prepareMigrationTasks())
}

// EnsureUpToDate will check if the db is at the correct version
func EnsureUpToDate(ctx context.Context, x *xorm.Engine) error {
	currentDB, err := GetCurrentDBVersion(x)
	if err != nil {
		return err
	}

	if currentDB < 0 {
		return errors.New("database has not been initialized")
	}

	if minDBVersion > currentDB {
		return fmt.Errorf("DB version %d (<= %d) is too old for auto-migration. Upgrade to Gitea 1.6.4 first then upgrade to this version", currentDB, minDBVersion)
	}

	expectedDB := ExpectedDBVersion()

	if currentDB != expectedDB {
		return fmt.Errorf(`current database version %d is not equal to the expected version %d. Please run "gitea [--config /path/to/app.ini] migrate" to update the database version`, currentDB, expectedDB)
	}

	return nil
}

func getPendingMigrations(curDBVer int64, migrations []*migration) []*migration {
	return migrations[curDBVer-minDBVersion:]
}

func migrationIDNumberToDBVersion(idNumber int64) int64 {
	return idNumber + 1
}

// Migrate database to current version
func Migrate(ctx context.Context, x *xorm.Engine) error {
	migrations := prepareMigrationTasks()
	maxDBVer := calcDBVersion(migrations)

	// Set a new clean the default mapper to GonicMapper as that is the default for Gitea.
	x.SetMapper(names.GonicMapper{})
	if err := x.Sync(new(Version)); err != nil {
		return fmt.Errorf("sync: %w", err)
	}

	currentVersion := &Version{ID: 1}
	has, err := x.Get(currentVersion)
	if err != nil {
		return fmt.Errorf("get: %w", err)
	} else if !has {
		// If the version record does not exist, it is a fresh installation, and we can skip all migrations.
		// XORM model framework will create all tables when initializing.
		currentVersion.ID = 0
		currentVersion.Version = maxDBVer
		if _, err = x.InsertOne(currentVersion); err != nil {
			return fmt.Errorf("insert: %w", err)
		}
	}

	curDBVer := currentVersion.Version
	// Outdated Gitea database version is not supported
	if curDBVer < minDBVersion {
		log.Fatal(`Gitea no longer supports auto-migration from your previously installed version.
Please try upgrading to a lower version first (suggested v1.6.4), then upgrade to this version.`)
		return nil
	}

	// Downgrading Gitea's database version not supported
	if maxDBVer < curDBVer {
		msg := fmt.Sprintf("Your database (migration version: %d) is for a newer Gitea, you can not use the newer database for this old Gitea release (%d).", curDBVer, maxDBVer)
		msg += "\nGitea will exit to keep your database safe and unchanged. Please use the correct Gitea release, do not change the migration version manually (incorrect manual operation may lose data)."
		if !setting.IsProd {
			msg += fmt.Sprintf("\nIf you are in development and really know what you're doing, you can force changing the migration version by executing: UPDATE version SET version=%d WHERE id=1;", maxDBVer)
		}
		log.Fatal("Migration Error: %s", msg)
		return nil
	}

	// Some migration tasks depend on the git command
	if err = git.InitSimple(); err != nil {
		return err
	}

	// Migrate
	for _, m := range getPendingMigrations(curDBVer, migrations) {
		log.Info("Migration[%d]: %s", m.idNumber, m.description)
		// Reset the mapper between each migration - migrations are not supposed to depend on each other
		x.SetMapper(names.GonicMapper{})
		if err = m.Migrate(ctx, x); err != nil {
			return fmt.Errorf("migration[%d]: %s failed: %w", m.idNumber, m.description, err)
		}
		currentVersion.Version = migrationIDNumberToDBVersion(m.idNumber)
		if _, err = x.ID(1).Update(currentVersion); err != nil {
			return err
		}
	}
	return nil
}<|MERGE_RESOLUTION|>--- conflicted
+++ resolved
@@ -393,11 +393,8 @@
 
 		// Gitea 1.24.0 ends at database version 321 (database version 322)
 		newMigration(321, "Use LONGTEXT for some columns and fix review_state.updated_files column", v1_25.UseLongTextInSomeColumnsAndFixBugs),
-<<<<<<< HEAD
 		newMigration(322, "Extend comment tree_path length limit", v1_25.ExtendCommentTreePathLength),
-=======
-		newMigration(322, "Add unique constraint for user badge", v1_25.AddUniqueIndexForUserBadge),
->>>>>>> 9a808161
+		newMigration(323, "Add unique constraint for user badge", v1_25.AddUniqueIndexForUserBadge),
 	}
 	return preparedMigrations
 }
