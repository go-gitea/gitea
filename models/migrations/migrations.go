// Copyright 2015 The Gogs Authors. All rights reserved.
// Copyright 2017 The Gitea Authors. All rights reserved.
// Use of this source code is governed by a MIT-style
// license that can be found in the LICENSE file.

package migrations

import (
	"context"
	"fmt"
	"os"
	"reflect"
	"regexp"
	"strings"

	"code.gitea.io/gitea/modules/log"
	"code.gitea.io/gitea/modules/setting"

	"xorm.io/xorm"
	"xorm.io/xorm/names"
	"xorm.io/xorm/schemas"
)

const minDBVersion = 70 // Gitea 1.5.3

// Migration describes on migration from lower version to high version
type Migration interface {
	Description() string
	Migrate(*xorm.Engine) error
}

type migration struct {
	description string
	migrate     func(*xorm.Engine) error
}

// NewMigration creates a new migration
func NewMigration(desc string, fn func(*xorm.Engine) error) Migration {
	return &migration{desc, fn}
}

// Description returns the migration's description
func (m *migration) Description() string {
	return m.description
}

// Migrate executes the migration
func (m *migration) Migrate(x *xorm.Engine) error {
	return m.migrate(x)
}

// Version describes the version table. Should have only one row with id==1
type Version struct {
	ID      int64 `xorm:"pk autoincr"`
	Version int64
}

// This is a sequence of migrations. Add new migrations to the bottom of the list.
// If you want to "retire" a migration, remove it from the top of the list and
// update minDBVersion accordingly
var migrations = []Migration{

	// Gitea 1.5.0 ends at v69

	// v70 -> v71
	NewMigration("add issue_dependencies", addIssueDependencies),
	// v71 -> v72
	NewMigration("protect each scratch token", addScratchHash),
	// v72 -> v73
	NewMigration("add review", addReview),

	// Gitea 1.6.0 ends at v73

	// v73 -> v74
	NewMigration("add must_change_password column for users table", addMustChangePassword),
	// v74 -> v75
	NewMigration("add approval whitelists to protected branches", addApprovalWhitelistsToProtectedBranches),
	// v75 -> v76
	NewMigration("clear nonused data which not deleted when user was deleted", clearNonusedData),

	// Gitea 1.7.0 ends at v76

	// v76 -> v77
	NewMigration("add pull request rebase with merge commit", addPullRequestRebaseWithMerge),
	// v77 -> v78
	NewMigration("add theme to users", addUserDefaultTheme),
	// v78 -> v79
	NewMigration("rename repo is_bare to repo is_empty", renameRepoIsBareToIsEmpty),
	// v79 -> v80
	NewMigration("add can close issues via commit in any branch", addCanCloseIssuesViaCommitInAnyBranch),
	// v80 -> v81
	NewMigration("add is locked to issues", addIsLockedToIssues),
	// v81 -> v82
	NewMigration("update U2F counter type", changeU2FCounterType),

	// Gitea 1.8.0 ends at v82

	// v82 -> v83
	NewMigration("hot fix for wrong release sha1 on release table", fixReleaseSha1OnReleaseTable),
	// v83 -> v84
	NewMigration("add uploader id for table attachment", addUploaderIDForAttachment),
	// v84 -> v85
	NewMigration("add table to store original imported gpg keys", addGPGKeyImport),
	// v85 -> v86
	NewMigration("hash application token", hashAppToken),
	// v86 -> v87
	NewMigration("add http method to webhook", addHTTPMethodToWebhook),
	// v87 -> v88
	NewMigration("add avatar field to repository", addAvatarFieldToRepository),

	// Gitea 1.9.0 ends at v88

	// v88 -> v89
	NewMigration("add commit status context field to commit_status", addCommitStatusContext),
	// v89 -> v90
	NewMigration("add original author/url migration info to issues, comments, and repo ", addOriginalMigrationInfo),
	// v90 -> v91
	NewMigration("change length of some repository columns", changeSomeColumnsLengthOfRepo),
	// v91 -> v92
	NewMigration("add index on owner_id of repository and type, review_id of comment", addIndexOnRepositoryAndComment),
	// v92 -> v93
	NewMigration("remove orphaned repository index statuses", removeLingeringIndexStatus),
	// v93 -> v94
	NewMigration("add email notification enabled preference to user", addEmailNotificationEnabledToUser),
	// v94 -> v95
	NewMigration("add enable_status_check, status_check_contexts to protected_branch", addStatusCheckColumnsForProtectedBranches),
	// v95 -> v96
	NewMigration("add table columns for cross referencing issues", addCrossReferenceColumns),
	// v96 -> v97
	NewMigration("delete orphaned attachments", deleteOrphanedAttachments),
	// v97 -> v98
	NewMigration("add repo_admin_change_team_access to user", addRepoAdminChangeTeamAccessColumnForUser),
	// v98 -> v99
	NewMigration("add original author name and id on migrated release", addOriginalAuthorOnMigratedReleases),
	// v99 -> v100
	NewMigration("add task table and status column for repository table", addTaskTable),
	// v100 -> v101
	NewMigration("update migration repositories' service type", updateMigrationServiceTypes),
	// v101 -> v102
	NewMigration("change length of some external login users columns", changeSomeColumnsLengthOfExternalLoginUser),

	// Gitea 1.10.0 ends at v102

	// v102 -> v103
	NewMigration("update migration repositories' service type", dropColumnHeadUserNameOnPullRequest),
	// v103 -> v104
	NewMigration("Add WhitelistDeployKeys to protected branch", addWhitelistDeployKeysToBranches),
	// v104 -> v105
	NewMigration("remove unnecessary columns from label", removeLabelUneededCols),
	// v105 -> v106
	NewMigration("add includes_all_repositories to teams", addTeamIncludesAllRepositories),
	// v106 -> v107
	NewMigration("add column `mode` to table watch", addModeColumnToWatch),
	// v107 -> v108
	NewMigration("Add template options to repository", addTemplateToRepo),
	// v108 -> v109
	NewMigration("Add comment_id on table notification", addCommentIDOnNotification),
	// v109 -> v110
	NewMigration("add can_create_org_repo to team", addCanCreateOrgRepoColumnForTeam),
	// v110 -> v111
	NewMigration("change review content type to text", changeReviewContentToText),
	// v111 -> v112
	NewMigration("update branch protection for can push and whitelist enable", addBranchProtectionCanPushAndEnableWhitelist),
	// v112 -> v113
	NewMigration("remove release attachments which repository deleted", removeAttachmentMissedRepo),
	// v113 -> v114
	NewMigration("new feature: change target branch of pull requests", featureChangeTargetBranch),
	// v114 -> v115
	NewMigration("Remove authentication credentials from stored URL", sanitizeOriginalURL),
	// v115 -> v116
	NewMigration("add user_id prefix to existing user avatar name", renameExistingUserAvatarName),
	// v116 -> v117
	NewMigration("Extend TrackedTimes", extendTrackedTimes),

	// Gitea 1.11.0 ends at v117

	// v117 -> v118
	NewMigration("Add block on rejected reviews branch protection", addBlockOnRejectedReviews),
	// v118 -> v119
	NewMigration("Add commit id and stale to reviews", addReviewCommitAndStale),
	// v119 -> v120
	NewMigration("Fix migrated repositories' git service type", fixMigratedRepositoryServiceType),
	// v120 -> v121
	NewMigration("Add owner_name on table repository", addOwnerNameOnRepository),
	// v121 -> v122
	NewMigration("add is_restricted column for users table", addIsRestricted),
	// v122 -> v123
	NewMigration("Add Require Signed Commits to ProtectedBranch", addRequireSignedCommits),
	// v123 -> v124
	NewMigration("Add original informations for reactions", addReactionOriginals),
	// v124 -> v125
	NewMigration("Add columns to user and repository", addUserRepoMissingColumns),
	// v125 -> v126
	NewMigration("Add some columns on review for migration", addReviewMigrateInfo),
	// v126 -> v127
	NewMigration("Fix topic repository count", fixTopicRepositoryCount),
	// v127 -> v128
	NewMigration("add repository code language statistics", addLanguageStats),
	// v128 -> v129
	NewMigration("fix merge base for pull requests", fixMergeBase),
	// v129 -> v130
	NewMigration("remove dependencies from deleted repositories", purgeUnusedDependencies),
	// v130 -> v131
	NewMigration("Expand webhooks for more granularity", expandWebhooks),
	// v131 -> v132
	NewMigration("Add IsSystemWebhook column to webhooks table", addSystemWebhookColumn),
	// v132 -> v133
	NewMigration("Add Branch Protection Protected Files Column", addBranchProtectionProtectedFilesColumn),
	// v133 -> v134
	NewMigration("Add EmailHash Table", addEmailHashTable),
	// v134 -> v135
	NewMigration("Refix merge base for merged pull requests", refixMergeBase),
	// v135 -> v136
	NewMigration("Add OrgID column to Labels table", addOrgIDLabelColumn),
	// v136 -> v137
	NewMigration("Add CommitsAhead and CommitsBehind Column to PullRequest Table", addCommitDivergenceToPulls),
	// v137 -> v138
	NewMigration("Add Branch Protection Block Outdated Branch", addBlockOnOutdatedBranch),
	// v138 -> v139
	NewMigration("Add ResolveDoerID to Comment table", addResolveDoerIDCommentColumn),
	// v139 -> v140
	NewMigration("prepend refs/heads/ to issue refs", prependRefsHeadsToIssueRefs),

	// Gitea 1.12.0 ends at v140

	// v140 -> v141
	NewMigration("Save detected language file size to database instead of percent", fixLanguageStatsToSaveSize),
	// v141 -> v142
	NewMigration("Add KeepActivityPrivate to User table", addKeepActivityPrivateUserColumn),
	// v142 -> v143
	NewMigration("Ensure Repository.IsArchived is not null", setIsArchivedToFalse),
	// v143 -> v144
	NewMigration("recalculate Stars number for all user", recalculateStars),
	// v144 -> v145
	NewMigration("update Matrix Webhook http method to 'PUT'", updateMatrixWebhookHTTPMethod),
	// v145 -> v146
	NewMigration("Increase Language field to 50 in LanguageStats", increaseLanguageField),
	// v146 -> v147
	NewMigration("Add projects info to repository table", addProjectsInfo),
	// v147 -> v148
	NewMigration("create review for 0 review id code comments", createReviewsForCodeComments),
	// v148 -> v149
	NewMigration("remove issue dependency comments who refer to non existing issues", purgeInvalidDependenciesComments),
	// v149 -> v150
	NewMigration("Add Created and Updated to Milestone table", addCreatedAndUpdatedToMilestones),
	// v150 -> v151
	NewMigration("add primary key to repo_topic", addPrimaryKeyToRepoTopic),
	// v151 -> v152
	NewMigration("set default password algorithm to Argon2", setDefaultPasswordToArgon2),
	// v152 -> v153
	NewMigration("add TrustModel field to Repository", addTrustModelToRepository),
	// v153 > v154
	NewMigration("add Team review request support", addTeamReviewRequestSupport),
	// v154 > v155
	NewMigration("add timestamps to Star, Label, Follow, Watch and Collaboration", addTimeStamps),

	// Gitea 1.13.0 ends at v155

	// v155 -> v156
	NewMigration("add changed_protected_files column for pull_request table", addChangedProtectedFilesPullRequestColumn),
	// v156 -> v157
	NewMigration("fix publisher ID for tag releases", fixPublisherIDforTagReleases),
	// v157 -> v158
	NewMigration("ensure repo topics are up-to-date", fixRepoTopics),
	// v158 -> v159
	NewMigration("code comment replies should have the commitID of the review they are replying to", updateCodeCommentReplies),
	// v159 -> v160
	NewMigration("update reactions constraint", updateReactionConstraint),
	// v160 -> v161
	NewMigration("Add block on official review requests branch protection", addBlockOnOfficialReviewRequests),
	// v161 -> v162
	NewMigration("Convert task type from int to string", convertTaskTypeToString),
	// v162 -> v163
	NewMigration("Convert webhook task type from int to string", convertWebhookTaskTypeToString),
	// v163 -> v164
	NewMigration("Convert topic name from 25 to 50", convertTopicNameFrom25To50),
	// v164 -> v165
	NewMigration("Add scope and nonce columns to oauth2_grant table", addScopeAndNonceColumnsToOAuth2Grant),
	// v165 -> v166
	NewMigration("Convert hook task type from char(16) to varchar(16) and trim the column", convertHookTaskTypeToVarcharAndTrim),
	// v166 -> v167
	NewMigration("Where Password is Valid with Empty String delete it", recalculateUserEmptyPWD),
	// v167 -> v168
	NewMigration("Add user redirect", addUserRedirect),
	// v168 -> v169
	NewMigration("Recreate user table to fix default values", recreateUserTableToFixDefaultValues),
	// v169 -> v170
	NewMigration("Update DeleteBranch comments to set the old_ref to the commit_sha", commentTypeDeleteBranchUseOldRef),
	// v170 -> v171
	NewMigration("Add Dismissed to Review table", addDismissedReviewColumn),
	// v171 -> v172
	NewMigration("Add Sorting to ProjectBoard table", addSortingColToProjectBoard),
	// v172 -> v173
	NewMigration("Add sessions table for go-chi/session", addSessionTable),
	// v173 -> v174
	NewMigration("Add time_id column to Comment", addTimeIDCommentColumn),
	// v174 -> v175
	NewMigration("Create repo transfer table", addRepoTransfer),
	// v175 -> v176
	NewMigration("Fix Postgres ID Sequences broken by recreate-table", fixPostgresIDSequences),
	// v176 -> v177
	NewMigration("Remove invalid labels from comments", removeInvalidLabels),
	// v177 -> v178
	NewMigration("Delete orphaned IssueLabels", deleteOrphanedIssueLabels),

	// Gitea 1.14.0 ends at v178

	// v178 -> v179
	NewMigration("Add LFS columns to Mirror", addLFSMirrorColumns),
	// v179 -> v180
	NewMigration("Convert avatar url to text", convertAvatarURLToText),
	// v180 -> v181
	NewMigration("Delete credentials from past migrations", deleteMigrationCredentials),
	// v181 -> v182
	NewMigration("Always save primary email on email address table", addPrimaryEmail2EmailAddress),
	// v182 -> v183
<<<<<<< HEAD
	NewMigration("Create protected tag table", createProtectedTagTable),
=======
	NewMigration("Add issue resource index table", addIssueResourceIndexTable),
>>>>>>> 2b393574
}

// GetCurrentDBVersion returns the current db version
func GetCurrentDBVersion(x *xorm.Engine) (int64, error) {
	if err := x.Sync(new(Version)); err != nil {
		return -1, fmt.Errorf("sync: %v", err)
	}

	currentVersion := &Version{ID: 1}
	has, err := x.Get(currentVersion)
	if err != nil {
		return -1, fmt.Errorf("get: %v", err)
	}
	if !has {
		return -1, nil
	}
	return currentVersion.Version, nil
}

// ExpectedVersion returns the expected db version
func ExpectedVersion() int64 {
	return int64(minDBVersion + len(migrations))
}

// EnsureUpToDate will check if the db is at the correct version
func EnsureUpToDate(x *xorm.Engine) error {
	currentDB, err := GetCurrentDBVersion(x)
	if err != nil {
		return err
	}

	if currentDB < 0 {
		return fmt.Errorf("Database has not been initialised")
	}

	if minDBVersion > currentDB {
		return fmt.Errorf("DB version %d (<= %d) is too old for auto-migration. Upgrade to Gitea 1.6.4 first then upgrade to this version", currentDB, minDBVersion)
	}

	expected := ExpectedVersion()

	if currentDB != expected {
		return fmt.Errorf(`Current database version %d is not equal to the expected version %d. Please run "gitea [--config /path/to/app.ini] migrate" to update the database version`, currentDB, expected)
	}

	return nil
}

// Migrate database to current version
func Migrate(x *xorm.Engine) error {
	// Set a new clean the default mapper to GonicMapper as that is the default for Gitea.
	x.SetMapper(names.GonicMapper{})
	if err := x.Sync(new(Version)); err != nil {
		return fmt.Errorf("sync: %v", err)
	}

	currentVersion := &Version{ID: 1}
	has, err := x.Get(currentVersion)
	if err != nil {
		return fmt.Errorf("get: %v", err)
	} else if !has {
		// If the version record does not exist we think
		// it is a fresh installation and we can skip all migrations.
		currentVersion.ID = 0
		currentVersion.Version = int64(minDBVersion + len(migrations))

		if _, err = x.InsertOne(currentVersion); err != nil {
			return fmt.Errorf("insert: %v", err)
		}
	}

	v := currentVersion.Version
	if minDBVersion > v {
		log.Fatal(`Gitea no longer supports auto-migration from your previously installed version.
Please try upgrading to a lower version first (suggested v1.6.4), then upgrade to this version.`)
		return nil
	}

	// Downgrading Gitea's database version not supported
	if int(v-minDBVersion) > len(migrations) {
		msg := fmt.Sprintf("Downgrading database version from '%d' to '%d' is not supported and may result in loss of data integrity.\nIf you really know what you're doing, execute `UPDATE version SET version=%d WHERE id=1;`\n",
			v, minDBVersion+len(migrations), minDBVersion+len(migrations))
		fmt.Fprint(os.Stderr, msg)
		log.Fatal(msg)
		return nil
	}

	// Migrate
	for i, m := range migrations[v-minDBVersion:] {
		log.Info("Migration[%d]: %s", v+int64(i), m.Description())
		// Reset the mapper between each migration - migrations are not supposed to depend on each other
		x.SetMapper(names.GonicMapper{})
		if err = m.Migrate(x); err != nil {
			return fmt.Errorf("do migrate: %v", err)
		}
		currentVersion.Version = v + int64(i) + 1
		if _, err = x.ID(1).Update(currentVersion); err != nil {
			return err
		}
	}
	return nil
}

// RecreateTables will recreate the tables for the provided beans using the newly provided bean definition and move all data to that new table
// WARNING: YOU MUST PROVIDE THE FULL BEAN DEFINITION
func RecreateTables(beans ...interface{}) func(*xorm.Engine) error {
	return func(x *xorm.Engine) error {
		sess := x.NewSession()
		defer sess.Close()
		if err := sess.Begin(); err != nil {
			return err
		}
		sess = sess.StoreEngine("InnoDB")
		for _, bean := range beans {
			log.Info("Recreating Table: %s for Bean: %s", x.TableName(bean), reflect.Indirect(reflect.ValueOf(bean)).Type().Name())
			if err := recreateTable(sess, bean); err != nil {
				return err
			}
		}
		return sess.Commit()
	}
}

// recreateTable will recreate the table using the newly provided bean definition and move all data to that new table
// WARNING: YOU MUST PROVIDE THE FULL BEAN DEFINITION
// WARNING: YOU MUST COMMIT THE SESSION AT THE END
func recreateTable(sess *xorm.Session, bean interface{}) error {
	// TODO: This will not work if there are foreign keys

	tableName := sess.Engine().TableName(bean)
	tempTableName := fmt.Sprintf("tmp_recreate__%s", tableName)

	// We need to move the old table away and create a new one with the correct columns
	// We will need to do this in stages to prevent data loss
	//
	// First create the temporary table
	if err := sess.Table(tempTableName).CreateTable(bean); err != nil {
		log.Error("Unable to create table %s. Error: %v", tempTableName, err)
		return err
	}

	if err := sess.Table(tempTableName).CreateUniques(bean); err != nil {
		log.Error("Unable to create uniques for table %s. Error: %v", tempTableName, err)
		return err
	}

	if err := sess.Table(tempTableName).CreateIndexes(bean); err != nil {
		log.Error("Unable to create indexes for table %s. Error: %v", tempTableName, err)
		return err
	}

	// Work out the column names from the bean - these are the columns to select from the old table and install into the new table
	table, err := sess.Engine().TableInfo(bean)
	if err != nil {
		log.Error("Unable to get table info. Error: %v", err)

		return err
	}
	newTableColumns := table.Columns()
	if len(newTableColumns) == 0 {
		return fmt.Errorf("no columns in new table")
	}
	hasID := false
	for _, column := range newTableColumns {
		hasID = hasID || (column.IsPrimaryKey && column.IsAutoIncrement)
	}

	if hasID && setting.Database.UseMSSQL {
		if _, err := sess.Exec(fmt.Sprintf("SET IDENTITY_INSERT `%s` ON", tempTableName)); err != nil {
			log.Error("Unable to set identity insert for table %s. Error: %v", tempTableName, err)
			return err
		}
	}

	sqlStringBuilder := &strings.Builder{}
	_, _ = sqlStringBuilder.WriteString("INSERT INTO `")
	_, _ = sqlStringBuilder.WriteString(tempTableName)
	_, _ = sqlStringBuilder.WriteString("` (`")
	_, _ = sqlStringBuilder.WriteString(newTableColumns[0].Name)
	_, _ = sqlStringBuilder.WriteString("`")
	for _, column := range newTableColumns[1:] {
		_, _ = sqlStringBuilder.WriteString(", `")
		_, _ = sqlStringBuilder.WriteString(column.Name)
		_, _ = sqlStringBuilder.WriteString("`")
	}
	_, _ = sqlStringBuilder.WriteString(")")
	_, _ = sqlStringBuilder.WriteString(" SELECT ")
	if newTableColumns[0].Default != "" {
		_, _ = sqlStringBuilder.WriteString("COALESCE(`")
		_, _ = sqlStringBuilder.WriteString(newTableColumns[0].Name)
		_, _ = sqlStringBuilder.WriteString("`, ")
		_, _ = sqlStringBuilder.WriteString(newTableColumns[0].Default)
		_, _ = sqlStringBuilder.WriteString(")")
	} else {
		_, _ = sqlStringBuilder.WriteString("`")
		_, _ = sqlStringBuilder.WriteString(newTableColumns[0].Name)
		_, _ = sqlStringBuilder.WriteString("`")
	}

	for _, column := range newTableColumns[1:] {
		if column.Default != "" {
			_, _ = sqlStringBuilder.WriteString(", COALESCE(`")
			_, _ = sqlStringBuilder.WriteString(column.Name)
			_, _ = sqlStringBuilder.WriteString("`, ")
			_, _ = sqlStringBuilder.WriteString(column.Default)
			_, _ = sqlStringBuilder.WriteString(")")
		} else {
			_, _ = sqlStringBuilder.WriteString(", `")
			_, _ = sqlStringBuilder.WriteString(column.Name)
			_, _ = sqlStringBuilder.WriteString("`")
		}
	}
	_, _ = sqlStringBuilder.WriteString(" FROM `")
	_, _ = sqlStringBuilder.WriteString(tableName)
	_, _ = sqlStringBuilder.WriteString("`")

	if _, err := sess.Exec(sqlStringBuilder.String()); err != nil {
		log.Error("Unable to set copy data in to temp table %s. Error: %v", tempTableName, err)
		return err
	}

	if hasID && setting.Database.UseMSSQL {
		if _, err := sess.Exec(fmt.Sprintf("SET IDENTITY_INSERT `%s` OFF", tempTableName)); err != nil {
			log.Error("Unable to switch off identity insert for table %s. Error: %v", tempTableName, err)
			return err
		}
	}

	switch {
	case setting.Database.UseSQLite3:
		// SQLite will drop all the constraints on the old table
		if _, err := sess.Exec(fmt.Sprintf("DROP TABLE `%s`", tableName)); err != nil {
			log.Error("Unable to drop old table %s. Error: %v", tableName, err)
			return err
		}

		if err := sess.Table(tempTableName).DropIndexes(bean); err != nil {
			log.Error("Unable to drop indexes on temporary table %s. Error: %v", tempTableName, err)
			return err
		}

		if _, err := sess.Exec(fmt.Sprintf("ALTER TABLE `%s` RENAME TO `%s`", tempTableName, tableName)); err != nil {
			log.Error("Unable to rename %s to %s. Error: %v", tempTableName, tableName, err)
			return err
		}

		if err := sess.Table(tableName).CreateIndexes(bean); err != nil {
			log.Error("Unable to recreate indexes on table %s. Error: %v", tableName, err)
			return err
		}

		if err := sess.Table(tableName).CreateUniques(bean); err != nil {
			log.Error("Unable to recreate uniques on table %s. Error: %v", tableName, err)
			return err
		}

	case setting.Database.UseMySQL:
		// MySQL will drop all the constraints on the old table
		if _, err := sess.Exec(fmt.Sprintf("DROP TABLE `%s`", tableName)); err != nil {
			log.Error("Unable to drop old table %s. Error: %v", tableName, err)
			return err
		}

		// SQLite and MySQL will move all the constraints from the temporary table to the new table
		if _, err := sess.Exec(fmt.Sprintf("ALTER TABLE `%s` RENAME TO `%s`", tempTableName, tableName)); err != nil {
			log.Error("Unable to rename %s to %s. Error: %v", tempTableName, tableName, err)
			return err
		}
	case setting.Database.UsePostgreSQL:
		var originalSequences []string
		type sequenceData struct {
			LastValue int  `xorm:"'last_value'"`
			IsCalled  bool `xorm:"'is_called'"`
		}
		sequenceMap := map[string]sequenceData{}

		schema := sess.Engine().Dialect().URI().Schema
		sess.Engine().SetSchema("")
		if err := sess.Table("information_schema.sequences").Cols("sequence_name").Where("sequence_name LIKE ? || '_%' AND sequence_catalog = ?", tableName, setting.Database.Name).Find(&originalSequences); err != nil {
			log.Error("Unable to rename %s to %s. Error: %v", tempTableName, tableName, err)
			return err
		}
		sess.Engine().SetSchema(schema)

		for _, sequence := range originalSequences {
			sequenceData := sequenceData{}
			if _, err := sess.Table(sequence).Cols("last_value", "is_called").Get(&sequenceData); err != nil {
				log.Error("Unable to get last_value and is_called from %s. Error: %v", sequence, err)
				return err
			}
			sequenceMap[sequence] = sequenceData

		}

		// CASCADE causes postgres to drop all the constraints on the old table
		if _, err := sess.Exec(fmt.Sprintf("DROP TABLE `%s` CASCADE", tableName)); err != nil {
			log.Error("Unable to drop old table %s. Error: %v", tableName, err)
			return err
		}

		// CASCADE causes postgres to move all the constraints from the temporary table to the new table
		if _, err := sess.Exec(fmt.Sprintf("ALTER TABLE `%s` RENAME TO `%s`", tempTableName, tableName)); err != nil {
			log.Error("Unable to rename %s to %s. Error: %v", tempTableName, tableName, err)
			return err
		}

		var indices []string
		sess.Engine().SetSchema("")
		if err := sess.Table("pg_indexes").Cols("indexname").Where("tablename = ? ", tableName).Find(&indices); err != nil {
			log.Error("Unable to rename %s to %s. Error: %v", tempTableName, tableName, err)
			return err
		}
		sess.Engine().SetSchema(schema)

		for _, index := range indices {
			newIndexName := strings.Replace(index, "tmp_recreate__", "", 1)
			if _, err := sess.Exec(fmt.Sprintf("ALTER INDEX `%s` RENAME TO `%s`", index, newIndexName)); err != nil {
				log.Error("Unable to rename %s to %s. Error: %v", index, newIndexName, err)
				return err
			}
		}

		var sequences []string
		sess.Engine().SetSchema("")
		if err := sess.Table("information_schema.sequences").Cols("sequence_name").Where("sequence_name LIKE 'tmp_recreate__' || ? || '_%' AND sequence_catalog = ?", tableName, setting.Database.Name).Find(&sequences); err != nil {
			log.Error("Unable to rename %s to %s. Error: %v", tempTableName, tableName, err)
			return err
		}
		sess.Engine().SetSchema(schema)

		for _, sequence := range sequences {
			newSequenceName := strings.Replace(sequence, "tmp_recreate__", "", 1)
			if _, err := sess.Exec(fmt.Sprintf("ALTER SEQUENCE `%s` RENAME TO `%s`", sequence, newSequenceName)); err != nil {
				log.Error("Unable to rename %s sequence to %s. Error: %v", sequence, newSequenceName, err)
				return err
			}
			val, ok := sequenceMap[newSequenceName]
			if newSequenceName == tableName+"_id_seq" {
				if ok && val.LastValue != 0 {
					if _, err := sess.Exec(fmt.Sprintf("SELECT setval('%s', %d, %t)", newSequenceName, val.LastValue, val.IsCalled)); err != nil {
						log.Error("Unable to reset %s to %d. Error: %v", newSequenceName, val, err)
						return err
					}
				} else {
					// We're going to try to guess this
					if _, err := sess.Exec(fmt.Sprintf("SELECT setval('%s', COALESCE((SELECT MAX(id)+1 FROM `%s`), 1), false)", newSequenceName, tableName)); err != nil {
						log.Error("Unable to reset %s. Error: %v", newSequenceName, err)
						return err
					}
				}
			} else if ok {
				if _, err := sess.Exec(fmt.Sprintf("SELECT setval('%s', %d, %t)", newSequenceName, val.LastValue, val.IsCalled)); err != nil {
					log.Error("Unable to reset %s to %d. Error: %v", newSequenceName, val, err)
					return err
				}
			}

		}

	case setting.Database.UseMSSQL:
		// MSSQL will drop all the constraints on the old table
		if _, err := sess.Exec(fmt.Sprintf("DROP TABLE `%s`", tableName)); err != nil {
			log.Error("Unable to drop old table %s. Error: %v", tableName, err)
			return err
		}

		// MSSQL sp_rename will move all the constraints from the temporary table to the new table
		if _, err := sess.Exec(fmt.Sprintf("sp_rename `%s`,`%s`", tempTableName, tableName)); err != nil {
			log.Error("Unable to rename %s to %s. Error: %v", tempTableName, tableName, err)
			return err
		}

	default:
		log.Fatal("Unrecognized DB")
	}
	return nil
}

// WARNING: YOU MUST COMMIT THE SESSION AT THE END
func dropTableColumns(sess *xorm.Session, tableName string, columnNames ...string) (err error) {
	if tableName == "" || len(columnNames) == 0 {
		return nil
	}
	// TODO: This will not work if there are foreign keys

	switch {
	case setting.Database.UseSQLite3:
		// First drop the indexes on the columns
		res, errIndex := sess.Query(fmt.Sprintf("PRAGMA index_list(`%s`)", tableName))
		if errIndex != nil {
			return errIndex
		}
		for _, row := range res {
			indexName := row["name"]
			indexRes, err := sess.Query(fmt.Sprintf("PRAGMA index_info(`%s`)", indexName))
			if err != nil {
				return err
			}
			if len(indexRes) != 1 {
				continue
			}
			indexColumn := string(indexRes[0]["name"])
			for _, name := range columnNames {
				if name == indexColumn {
					_, err := sess.Exec(fmt.Sprintf("DROP INDEX `%s`", indexName))
					if err != nil {
						return err
					}
				}
			}
		}

		// Here we need to get the columns from the original table
		sql := fmt.Sprintf("SELECT sql FROM sqlite_master WHERE tbl_name='%s' and type='table'", tableName)
		res, err := sess.Query(sql)
		if err != nil {
			return err
		}
		tableSQL := string(res[0]["sql"])

		// Separate out the column definitions
		tableSQL = tableSQL[strings.Index(tableSQL, "("):]

		// Remove the required columnNames
		for _, name := range columnNames {
			tableSQL = regexp.MustCompile(regexp.QuoteMeta("`"+name+"`")+"[^`,)]*?[,)]").ReplaceAllString(tableSQL, "")
		}

		// Ensure the query is ended properly
		tableSQL = strings.TrimSpace(tableSQL)
		if tableSQL[len(tableSQL)-1] != ')' {
			if tableSQL[len(tableSQL)-1] == ',' {
				tableSQL = tableSQL[:len(tableSQL)-1]
			}
			tableSQL += ")"
		}

		// Find all the columns in the table
		columns := regexp.MustCompile("`([^`]*)`").FindAllString(tableSQL, -1)

		tableSQL = fmt.Sprintf("CREATE TABLE `new_%s_new` ", tableName) + tableSQL
		if _, err := sess.Exec(tableSQL); err != nil {
			return err
		}

		// Now restore the data
		columnsSeparated := strings.Join(columns, ",")
		insertSQL := fmt.Sprintf("INSERT INTO `new_%s_new` (%s) SELECT %s FROM %s", tableName, columnsSeparated, columnsSeparated, tableName)
		if _, err := sess.Exec(insertSQL); err != nil {
			return err
		}

		// Now drop the old table
		if _, err := sess.Exec(fmt.Sprintf("DROP TABLE `%s`", tableName)); err != nil {
			return err
		}

		// Rename the table
		if _, err := sess.Exec(fmt.Sprintf("ALTER TABLE `new_%s_new` RENAME TO `%s`", tableName, tableName)); err != nil {
			return err
		}

	case setting.Database.UsePostgreSQL:
		cols := ""
		for _, col := range columnNames {
			if cols != "" {
				cols += ", "
			}
			cols += "DROP COLUMN `" + col + "` CASCADE"
		}
		if _, err := sess.Exec(fmt.Sprintf("ALTER TABLE `%s` %s", tableName, cols)); err != nil {
			return fmt.Errorf("Drop table `%s` columns %v: %v", tableName, columnNames, err)
		}
	case setting.Database.UseMySQL:
		// Drop indexes on columns first
		sql := fmt.Sprintf("SHOW INDEX FROM %s WHERE column_name IN ('%s')", tableName, strings.Join(columnNames, "','"))
		res, err := sess.Query(sql)
		if err != nil {
			return err
		}
		for _, index := range res {
			indexName := index["column_name"]
			if len(indexName) > 0 {
				_, err := sess.Exec(fmt.Sprintf("DROP INDEX `%s` ON `%s`", indexName, tableName))
				if err != nil {
					return err
				}
			}
		}

		// Now drop the columns
		cols := ""
		for _, col := range columnNames {
			if cols != "" {
				cols += ", "
			}
			cols += "DROP COLUMN `" + col + "`"
		}
		if _, err := sess.Exec(fmt.Sprintf("ALTER TABLE `%s` %s", tableName, cols)); err != nil {
			return fmt.Errorf("Drop table `%s` columns %v: %v", tableName, columnNames, err)
		}
	case setting.Database.UseMSSQL:
		cols := ""
		for _, col := range columnNames {
			if cols != "" {
				cols += ", "
			}
			cols += "`" + strings.ToLower(col) + "`"
		}
		sql := fmt.Sprintf("SELECT Name FROM SYS.DEFAULT_CONSTRAINTS WHERE PARENT_OBJECT_ID = OBJECT_ID('%[1]s') AND PARENT_COLUMN_ID IN (SELECT column_id FROM sys.columns WHERE lower(NAME) IN (%[2]s) AND object_id = OBJECT_ID('%[1]s'))",
			tableName, strings.ReplaceAll(cols, "`", "'"))
		constraints := make([]string, 0)
		if err := sess.SQL(sql).Find(&constraints); err != nil {
			return fmt.Errorf("Find constraints: %v", err)
		}
		for _, constraint := range constraints {
			if _, err := sess.Exec(fmt.Sprintf("ALTER TABLE `%s` DROP CONSTRAINT `%s`", tableName, constraint)); err != nil {
				return fmt.Errorf("Drop table `%s` default constraint `%s`: %v", tableName, constraint, err)
			}
		}
		sql = fmt.Sprintf("SELECT DISTINCT Name FROM SYS.INDEXES INNER JOIN SYS.INDEX_COLUMNS ON INDEXES.INDEX_ID = INDEX_COLUMNS.INDEX_ID AND INDEXES.OBJECT_ID = INDEX_COLUMNS.OBJECT_ID WHERE INDEXES.OBJECT_ID = OBJECT_ID('%[1]s') AND INDEX_COLUMNS.COLUMN_ID IN (SELECT column_id FROM sys.columns WHERE lower(NAME) IN (%[2]s) AND object_id = OBJECT_ID('%[1]s'))",
			tableName, strings.ReplaceAll(cols, "`", "'"))
		constraints = make([]string, 0)
		if err := sess.SQL(sql).Find(&constraints); err != nil {
			return fmt.Errorf("Find constraints: %v", err)
		}
		for _, constraint := range constraints {
			if _, err := sess.Exec(fmt.Sprintf("ALTER TABLE `%s` DROP CONSTRAINT IF EXISTS `%s`", tableName, constraint)); err != nil {
				return fmt.Errorf("Drop table `%s` index constraint `%s`: %v", tableName, constraint, err)
			}
			if _, err := sess.Exec(fmt.Sprintf("DROP INDEX IF EXISTS `%[2]s` ON `%[1]s`", tableName, constraint)); err != nil {
				return fmt.Errorf("Drop index `%[2]s` on `%[1]s`: %v", tableName, constraint, err)
			}
		}

		if _, err := sess.Exec(fmt.Sprintf("ALTER TABLE `%s` DROP COLUMN %s", tableName, cols)); err != nil {
			return fmt.Errorf("Drop table `%s` columns %v: %v", tableName, columnNames, err)
		}
	default:
		log.Fatal("Unrecognized DB")
	}

	return nil
}

// modifyColumn will modify column's type or other propertity. SQLITE is not supported
func modifyColumn(x *xorm.Engine, tableName string, col *schemas.Column) error {
	var indexes map[string]*schemas.Index
	var err error
	// MSSQL have to remove index at first, otherwise alter column will fail
	// ref. https://sqlzealots.com/2018/05/09/error-message-the-index-is-dependent-on-column-alter-table-alter-column-failed-because-one-or-more-objects-access-this-column/
	if x.Dialect().URI().DBType == schemas.MSSQL {
		indexes, err = x.Dialect().GetIndexes(x.DB(), context.Background(), tableName)
		if err != nil {
			return err
		}

		for _, index := range indexes {
			_, err = x.Exec(x.Dialect().DropIndexSQL(tableName, index))
			if err != nil {
				return err
			}
		}
	}

	defer func() {
		for _, index := range indexes {
			_, err = x.Exec(x.Dialect().CreateIndexSQL(tableName, index))
			if err != nil {
				log.Error("Create index %s on table %s failed: %v", index.Name, tableName, err)
			}
		}
	}()

	alterSQL := x.Dialect().ModifyColumnSQL(tableName, col)
	if _, err := x.Exec(alterSQL); err != nil {
		return err
	}
	return nil
}<|MERGE_RESOLUTION|>--- conflicted
+++ resolved
@@ -314,11 +314,9 @@
 	// v181 -> v182
 	NewMigration("Always save primary email on email address table", addPrimaryEmail2EmailAddress),
 	// v182 -> v183
-<<<<<<< HEAD
+	NewMigration("Add issue resource index table", addIssueResourceIndexTable),
+	// v183 -> v184
 	NewMigration("Create protected tag table", createProtectedTagTable),
-=======
-	NewMigration("Add issue resource index table", addIssueResourceIndexTable),
->>>>>>> 2b393574
 }
 
 // GetCurrentDBVersion returns the current db version
