--- conflicted
+++ resolved
@@ -310,11 +310,9 @@
 	// v179 -> v180
 	NewMigration("Convert avatar url to text", convertAvatarURLToText),
 	// v180 -> v181
-<<<<<<< HEAD
+	NewMigration("Delete credentials from past migrations", deleteMigrationCredentials),
+	// v181 -> v182
 	NewMigration("Add key is verified to gpg key", addKeyIsVerified),
-=======
-	NewMigration("Delete credentials from past migrations", deleteMigrationCredentials),
->>>>>>> b3ef6a61
 }
 
 // GetCurrentDBVersion returns the current db version
