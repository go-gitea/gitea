--- conflicted
+++ resolved
@@ -560,10 +560,6 @@
 	// v286 -> v287
 	NewMigration("Add support for SHA256 git repositories", v1_22.AdjustDBForSha256),
 	// v287 -> v288
-<<<<<<< HEAD
-	NewMigration("Add milestone type in milestone table", v1_23.AddMilestoneType),
-	NewMigration("Add num_milestones in user table", v1_23.AddNumMilestoneInUser),
-=======
 	NewMigration("Use Slug instead of ID for Badges", v1_22.UseSlugInsteadOfIDForBadges),
 	// v288 -> v289
 	NewMigration("Add user_blocking table", v1_22.AddUserBlockingTable),
@@ -592,7 +588,10 @@
 	NewMigration("Drop wrongly created table o_auth2_application", v1_22.DropWronglyCreatedTable),
 
 	// Gitea 1.22.0-rc1 ends at 299
->>>>>>> 98751108
+
+	// v299 -> v300
+	NewMigration("Add milestone type in milestone table", v1_23.AddMilestoneType),
+	NewMigration("Add num_milestones in user table", v1_23.AddNumMilestoneInUser),
 }
 
 // GetCurrentDBVersion returns the current db version
