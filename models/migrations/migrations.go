// Copyright 2015 The Gogs Authors. All rights reserved.
// Copyright 2017 The Gitea Authors. All rights reserved.
// Use of this source code is governed by a MIT-style
// license that can be found in the LICENSE file.

package migrations

import (
	"fmt"
	"os"
	"reflect"
	"regexp"
	"strings"

	"code.gitea.io/gitea/modules/log"
	"code.gitea.io/gitea/modules/setting"

	"xorm.io/xorm"
)

const minDBVersion = 70 // Gitea 1.5.3

// Migration describes on migration from lower version to high version
type Migration interface {
	Description() string
	Migrate(*xorm.Engine) error
}

type migration struct {
	description string
	migrate     func(*xorm.Engine) error
}

// NewMigration creates a new migration
func NewMigration(desc string, fn func(*xorm.Engine) error) Migration {
	return &migration{desc, fn}
}

// Description returns the migration's description
func (m *migration) Description() string {
	return m.description
}

// Migrate executes the migration
func (m *migration) Migrate(x *xorm.Engine) error {
	return m.migrate(x)
}

// Version describes the version table. Should have only one row with id==1
type Version struct {
	ID      int64 `xorm:"pk autoincr"`
	Version int64
}

// This is a sequence of migrations. Add new migrations to the bottom of the list.
// If you want to "retire" a migration, remove it from the top of the list and
// update minDBVersion accordingly
var migrations = []Migration{

	// Gitea 1.5.0 ends at v69

	// v70 -> v71
	NewMigration("add issue_dependencies", addIssueDependencies),
	// v71 -> v72
	NewMigration("protect each scratch token", addScratchHash),
	// v72 -> v73
	NewMigration("add review", addReview),

	// Gitea 1.6.0 ends at v73

	// v73 -> v74
	NewMigration("add must_change_password column for users table", addMustChangePassword),
	// v74 -> v75
	NewMigration("add approval whitelists to protected branches", addApprovalWhitelistsToProtectedBranches),
	// v75 -> v76
	NewMigration("clear nonused data which not deleted when user was deleted", clearNonusedData),

	// Gitea 1.7.0 ends at v76

	// v76 -> v77
	NewMigration("add pull request rebase with merge commit", addPullRequestRebaseWithMerge),
	// v77 -> v78
	NewMigration("add theme to users", addUserDefaultTheme),
	// v78 -> v79
	NewMigration("rename repo is_bare to repo is_empty", renameRepoIsBareToIsEmpty),
	// v79 -> v80
	NewMigration("add can close issues via commit in any branch", addCanCloseIssuesViaCommitInAnyBranch),
	// v80 -> v81
	NewMigration("add is locked to issues", addIsLockedToIssues),
	// v81 -> v82
	NewMigration("update U2F counter type", changeU2FCounterType),

	// Gitea 1.8.0 ends at v82

	// v82 -> v83
	NewMigration("hot fix for wrong release sha1 on release table", fixReleaseSha1OnReleaseTable),
	// v83 -> v84
	NewMigration("add uploader id for table attachment", addUploaderIDForAttachment),
	// v84 -> v85
	NewMigration("add table to store original imported gpg keys", addGPGKeyImport),
	// v85 -> v86
	NewMigration("hash application token", hashAppToken),
	// v86 -> v87
	NewMigration("add http method to webhook", addHTTPMethodToWebhook),
	// v87 -> v88
	NewMigration("add avatar field to repository", addAvatarFieldToRepository),

	// Gitea 1.9.0 ends at v88

	// v88 -> v89
	NewMigration("add commit status context field to commit_status", addCommitStatusContext),
	// v89 -> v90
	NewMigration("add original author/url migration info to issues, comments, and repo ", addOriginalMigrationInfo),
	// v90 -> v91
	NewMigration("change length of some repository columns", changeSomeColumnsLengthOfRepo),
	// v91 -> v92
	NewMigration("add index on owner_id of repository and type, review_id of comment", addIndexOnRepositoryAndComment),
	// v92 -> v93
	NewMigration("remove orphaned repository index statuses", removeLingeringIndexStatus),
	// v93 -> v94
	NewMigration("add email notification enabled preference to user", addEmailNotificationEnabledToUser),
	// v94 -> v95
	NewMigration("add enable_status_check, status_check_contexts to protected_branch", addStatusCheckColumnsForProtectedBranches),
	// v95 -> v96
	NewMigration("add table columns for cross referencing issues", addCrossReferenceColumns),
	// v96 -> v97
	NewMigration("delete orphaned attachments", deleteOrphanedAttachments),
	// v97 -> v98
	NewMigration("add repo_admin_change_team_access to user", addRepoAdminChangeTeamAccessColumnForUser),
	// v98 -> v99
	NewMigration("add original author name and id on migrated release", addOriginalAuthorOnMigratedReleases),
	// v99 -> v100
	NewMigration("add task table and status column for repository table", addTaskTable),
	// v100 -> v101
	NewMigration("update migration repositories' service type", updateMigrationServiceTypes),
	// v101 -> v102
	NewMigration("change length of some external login users columns", changeSomeColumnsLengthOfExternalLoginUser),

	// Gitea 1.10.0 ends at v102

	// v102 -> v103
	NewMigration("update migration repositories' service type", dropColumnHeadUserNameOnPullRequest),
	// v103 -> v104
	NewMigration("Add WhitelistDeployKeys to protected branch", addWhitelistDeployKeysToBranches),
	// v104 -> v105
	NewMigration("remove unnecessary columns from label", removeLabelUneededCols),
	// v105 -> v106
	NewMigration("add includes_all_repositories to teams", addTeamIncludesAllRepositories),
	// v106 -> v107
	NewMigration("add column `mode` to table watch", addModeColumnToWatch),
	// v107 -> v108
	NewMigration("Add template options to repository", addTemplateToRepo),
	// v108 -> v109
	NewMigration("Add comment_id on table notification", addCommentIDOnNotification),
	// v109 -> v110
	NewMigration("add can_create_org_repo to team", addCanCreateOrgRepoColumnForTeam),
	// v110 -> v111
	NewMigration("change review content type to text", changeReviewContentToText),
	// v111 -> v112
	NewMigration("update branch protection for can push and whitelist enable", addBranchProtectionCanPushAndEnableWhitelist),
	// v112 -> v113
	NewMigration("remove release attachments which repository deleted", removeAttachmentMissedRepo),
	// v113 -> v114
	NewMigration("new feature: change target branch of pull requests", featureChangeTargetBranch),
	// v114 -> v115
	NewMigration("Remove authentication credentials from stored URL", sanitizeOriginalURL),
	// v115 -> v116
	NewMigration("add user_id prefix to existing user avatar name", renameExistingUserAvatarName),
	// v116 -> v117
	NewMigration("Extend TrackedTimes", extendTrackedTimes),

	// Gitea 1.11.0 ends at v117

	// v117 -> v118
	NewMigration("Add block on rejected reviews branch protection", addBlockOnRejectedReviews),
	// v118 -> v119
	NewMigration("Add commit id and stale to reviews", addReviewCommitAndStale),
	// v119 -> v120
	NewMigration("Fix migrated repositories' git service type", fixMigratedRepositoryServiceType),
	// v120 -> v121
	NewMigration("Add owner_name on table repository", addOwnerNameOnRepository),
	// v121 -> v122
	NewMigration("add is_restricted column for users table", addIsRestricted),
	// v122 -> v123
	NewMigration("Add Require Signed Commits to ProtectedBranch", addRequireSignedCommits),
	// v123 -> v124
	NewMigration("Add original informations for reactions", addReactionOriginals),
	// v124 -> v125
	NewMigration("Add columns to user and repository", addUserRepoMissingColumns),
	// v125 -> v126
	NewMigration("Add some columns on review for migration", addReviewMigrateInfo),
	// v126 -> v127
	NewMigration("Fix topic repository count", fixTopicRepositoryCount),
	// v127 -> v128
	NewMigration("add repository code language statistics", addLanguageStats),
	// v128 -> v129
	NewMigration("fix merge base for pull requests", fixMergeBase),
	// v129 -> v130
	NewMigration("remove dependencies from deleted repositories", purgeUnusedDependencies),
	// v130 -> v131
	NewMigration("Expand webhooks for more granularity", expandWebhooks),
	// v131 -> v132
	NewMigration("Add IsSystemWebhook column to webhooks table", addSystemWebhookColumn),
	// v132 -> v133
	NewMigration("Add Branch Protection Protected Files Column", addBranchProtectionProtectedFilesColumn),
	// v133 -> v134
	NewMigration("Add EmailHash Table", addEmailHashTable),
	// v134 -> v135
	NewMigration("Refix merge base for merged pull requests", refixMergeBase),
	// v135 -> v136
	NewMigration("Add OrgID column to Labels table", addOrgIDLabelColumn),
	// v136 -> v137
	NewMigration("Add CommitsAhead and CommitsBehind Column to PullRequest Table", addCommitDivergenceToPulls),
	// v137 -> v138
	NewMigration("Add Branch Protection Block Outdated Branch", addBlockOnOutdatedBranch),
	// v138 -> v139
	NewMigration("Add ResolveDoerID to Comment table", addResolveDoerIDCommentColumn),
	// v139 -> v140
	NewMigration("prepend refs/heads/ to issue refs", prependRefsHeadsToIssueRefs),

	// Gitea 1.12.0 ends at v140

	// v140 -> v141
	NewMigration("Save detected language file size to database instead of percent", fixLanguageStatsToSaveSize),
	// v141 -> v142
	NewMigration("Add KeepActivityPrivate to User table", addKeepActivityPrivateUserColumn),
	// v142 -> v143
	NewMigration("Ensure Repository.IsArchived is not null", setIsArchivedToFalse),
	// v143 -> v144
	NewMigration("recalculate Stars number for all user", recalculateStars),
	// v144 -> v145
	NewMigration("update Matrix Webhook http method to 'PUT'", updateMatrixWebhookHTTPMethod),
	// v145 -> v146
	NewMigration("Increase Language field to 50 in LanguageStats", increaseLanguageField),
	// v146 -> v147
	NewMigration("Add projects info to repository table", addProjectsInfo),
	// v147 -> v148
	NewMigration("create review for 0 review id code comments", createReviewsForCodeComments),
	// v148 -> v149
	NewMigration("remove issue dependency comments who refer to non existing issues", purgeInvalidDependenciesComments),
	// v149 -> v150
	NewMigration("Add Created and Updated to Milestone table", addCreatedAndUpdatedToMilestones),
	// v150 -> v151
	NewMigration("add primary key to repo_topic", addPrimaryKeyToRepoTopic),
	// v151 -> v152
	NewMigration("set default password algorithm to Argon2", setDefaultPasswordToArgon2),
	// v152 -> v153
	NewMigration("add TrustModel field to Repository", addTrustModelToRepository),
	// v153 > v154
	NewMigration("add Team review request support", addTeamReviewRequestSupport),
	// v154 > v155
	NewMigration("add timestamps to Star, Label, Follow, Watch and Collaboration", addTimeStamps),

	// Gitea 1.13.0 ends at v155

	// v155 -> v156
	NewMigration("add changed_protected_files column for pull_request table", addChangedProtectedFilesPullRequestColumn),
	// v156 -> v157
	NewMigration("fix publisher ID for tag releases", fixPublisherIDforTagReleases),
	// v157 -> v158
	NewMigration("ensure repo topics are up-to-date", fixRepoTopics),
	// v158 -> v159
	NewMigration("code comment replies should have the commitID of the review they are replying to", updateCodeCommentReplies),
	// v159 -> v160
	NewMigration("update reactions constraint", updateReactionConstraint),
	// v160 -> v161
	NewMigration("Add block on official review requests branch protection", addBlockOnOfficialReviewRequests),
	// v161 -> v162
	NewMigration("Convert task type from int to string", convertTaskTypeToString),
	// v162 -> v163
	NewMigration("Convert webhook task type from int to string", convertWebhookTaskTypeToString),
	// v163 -> v164
<<<<<<< HEAD
	NewMigration("Add time_id column to Comment", addTimeIDCommentColumn),
=======
	NewMigration("Convert topic name from 25 to 50", convertTopicNameFrom25To50),
>>>>>>> f6ca44c7
}

// GetCurrentDBVersion returns the current db version
func GetCurrentDBVersion(x *xorm.Engine) (int64, error) {
	if err := x.Sync(new(Version)); err != nil {
		return -1, fmt.Errorf("sync: %v", err)
	}

	currentVersion := &Version{ID: 1}
	has, err := x.Get(currentVersion)
	if err != nil {
		return -1, fmt.Errorf("get: %v", err)
	}
	if !has {
		return -1, nil
	}
	return currentVersion.Version, nil
}

// ExpectedVersion returns the expected db version
func ExpectedVersion() int64 {
	return int64(minDBVersion + len(migrations))
}

// EnsureUpToDate will check if the db is at the correct version
func EnsureUpToDate(x *xorm.Engine) error {
	currentDB, err := GetCurrentDBVersion(x)
	if err != nil {
		return err
	}

	if currentDB < 0 {
		return fmt.Errorf("Database has not been initialised")
	}

	if minDBVersion > currentDB {
		return fmt.Errorf("DB version %d (<= %d) is too old for auto-migration. Upgrade to Gitea 1.6.4 first then upgrade to this version", currentDB, minDBVersion)
	}

	expected := ExpectedVersion()

	if currentDB != expected {
		return fmt.Errorf(`Current database version %d is not equal to the expected version %d. Please run "gitea [--config /path/to/app.ini] migrate" to update the database version`, currentDB, expected)
	}

	return nil
}

// Migrate database to current version
func Migrate(x *xorm.Engine) error {
	if err := x.Sync(new(Version)); err != nil {
		return fmt.Errorf("sync: %v", err)
	}

	currentVersion := &Version{ID: 1}
	has, err := x.Get(currentVersion)
	if err != nil {
		return fmt.Errorf("get: %v", err)
	} else if !has {
		// If the version record does not exist we think
		// it is a fresh installation and we can skip all migrations.
		currentVersion.ID = 0
		currentVersion.Version = int64(minDBVersion + len(migrations))

		if _, err = x.InsertOne(currentVersion); err != nil {
			return fmt.Errorf("insert: %v", err)
		}
	}

	v := currentVersion.Version
	if minDBVersion > v {
		log.Fatal(`Gitea no longer supports auto-migration from your previously installed version.
Please try upgrading to a lower version first (suggested v1.6.4), then upgrade to this version.`)
		return nil
	}

	// Downgrading Gitea's database version not supported
	if int(v-minDBVersion) > len(migrations) {
		msg := fmt.Sprintf("Downgrading database version from '%d' to '%d' is not supported and may result in loss of data integrity.\nIf you really know what you're doing, execute `UPDATE version SET version=%d WHERE id=1;`\n",
			v, minDBVersion+len(migrations), minDBVersion+len(migrations))
		fmt.Fprint(os.Stderr, msg)
		log.Fatal(msg)
		return nil
	}

	// Migrate
	for i, m := range migrations[v-minDBVersion:] {
		log.Info("Migration[%d]: %s", v+int64(i), m.Description())
		if err = m.Migrate(x); err != nil {
			return fmt.Errorf("do migrate: %v", err)
		}
		currentVersion.Version = v + int64(i) + 1
		if _, err = x.ID(1).Update(currentVersion); err != nil {
			return err
		}
	}
	return nil
}

// RecreateTables will recreate the tables for the provided beans using the newly provided bean definition and move all data to that new table
// WARNING: YOU MUST PROVIDE THE FULL BEAN DEFINITION
func RecreateTables(beans ...interface{}) func(*xorm.Engine) error {
	return func(x *xorm.Engine) error {
		sess := x.NewSession()
		defer sess.Close()
		if err := sess.Begin(); err != nil {
			return err
		}
		sess = sess.StoreEngine("InnoDB")
		for _, bean := range beans {
			log.Info("Recreating Table: %s for Bean: %s", x.TableName(bean), reflect.Indirect(reflect.ValueOf(bean)).Type().Name())
			if err := recreateTable(sess, bean); err != nil {
				return err
			}
		}
		return sess.Commit()
	}
}

// recreateTable will recreate the table using the newly provided bean definition and move all data to that new table
// WARNING: YOU MUST PROVIDE THE FULL BEAN DEFINITION
// WARNING: YOU MUST COMMIT THE SESSION AT THE END
func recreateTable(sess *xorm.Session, bean interface{}) error {
	// TODO: This will not work if there are foreign keys

	tableName := sess.Engine().TableName(bean)
	tempTableName := fmt.Sprintf("tmp_recreate__%s", tableName)

	// We need to move the old table away and create a new one with the correct columns
	// We will need to do this in stages to prevent data loss
	//
	// First create the temporary table
	if err := sess.Table(tempTableName).CreateTable(bean); err != nil {
		log.Error("Unable to create table %s. Error: %v", tempTableName, err)
		return err
	}

	if err := sess.Table(tempTableName).CreateUniques(bean); err != nil {
		log.Error("Unable to create uniques for table %s. Error: %v", tempTableName, err)
		return err
	}

	if err := sess.Table(tempTableName).CreateIndexes(bean); err != nil {
		log.Error("Unable to create indexes for table %s. Error: %v", tempTableName, err)
		return err
	}

	// Work out the column names from the bean - these are the columns to select from the old table and install into the new table
	table, err := sess.Engine().TableInfo(bean)
	if err != nil {
		log.Error("Unable to get table info. Error: %v", err)

		return err
	}
	newTableColumns := table.Columns()
	if len(newTableColumns) == 0 {
		return fmt.Errorf("no columns in new table")
	}
	hasID := false
	for _, column := range newTableColumns {
		hasID = hasID || (column.IsPrimaryKey && column.IsAutoIncrement)
	}

	if hasID && setting.Database.UseMSSQL {
		if _, err := sess.Exec(fmt.Sprintf("SET IDENTITY_INSERT `%s` ON", tempTableName)); err != nil {
			log.Error("Unable to set identity insert for table %s. Error: %v", tempTableName, err)
			return err
		}
	}

	sqlStringBuilder := &strings.Builder{}
	_, _ = sqlStringBuilder.WriteString("INSERT INTO `")
	_, _ = sqlStringBuilder.WriteString(tempTableName)
	_, _ = sqlStringBuilder.WriteString("` (`")
	_, _ = sqlStringBuilder.WriteString(newTableColumns[0].Name)
	_, _ = sqlStringBuilder.WriteString("`")
	for _, column := range newTableColumns[1:] {
		_, _ = sqlStringBuilder.WriteString(", `")
		_, _ = sqlStringBuilder.WriteString(column.Name)
		_, _ = sqlStringBuilder.WriteString("`")
	}
	_, _ = sqlStringBuilder.WriteString(")")
	_, _ = sqlStringBuilder.WriteString(" SELECT ")
	if newTableColumns[0].Default != "" {
		_, _ = sqlStringBuilder.WriteString("COALESCE(`")
		_, _ = sqlStringBuilder.WriteString(newTableColumns[0].Name)
		_, _ = sqlStringBuilder.WriteString("`, ")
		_, _ = sqlStringBuilder.WriteString(newTableColumns[0].Default)
		_, _ = sqlStringBuilder.WriteString(")")
	} else {
		_, _ = sqlStringBuilder.WriteString("`")
		_, _ = sqlStringBuilder.WriteString(newTableColumns[0].Name)
		_, _ = sqlStringBuilder.WriteString("`")
	}

	for _, column := range newTableColumns[1:] {
		if column.Default != "" {
			_, _ = sqlStringBuilder.WriteString(", COALESCE(`")
			_, _ = sqlStringBuilder.WriteString(column.Name)
			_, _ = sqlStringBuilder.WriteString("`, ")
			_, _ = sqlStringBuilder.WriteString(column.Default)
			_, _ = sqlStringBuilder.WriteString(")")
		} else {
			_, _ = sqlStringBuilder.WriteString(", `")
			_, _ = sqlStringBuilder.WriteString(column.Name)
			_, _ = sqlStringBuilder.WriteString("`")
		}
	}
	_, _ = sqlStringBuilder.WriteString(" FROM `")
	_, _ = sqlStringBuilder.WriteString(tableName)
	_, _ = sqlStringBuilder.WriteString("`")

	if _, err := sess.Exec(sqlStringBuilder.String()); err != nil {
		log.Error("Unable to set copy data in to temp table %s. Error: %v", tempTableName, err)
		return err
	}

	if hasID && setting.Database.UseMSSQL {
		if _, err := sess.Exec(fmt.Sprintf("SET IDENTITY_INSERT `%s` OFF", tempTableName)); err != nil {
			log.Error("Unable to switch off identity insert for table %s. Error: %v", tempTableName, err)
			return err
		}
	}

	switch {
	case setting.Database.UseSQLite3:
		// SQLite will drop all the constraints on the old table
		if _, err := sess.Exec(fmt.Sprintf("DROP TABLE `%s`", tableName)); err != nil {
			log.Error("Unable to drop old table %s. Error: %v", tableName, err)
			return err
		}

		if err := sess.Table(tempTableName).DropIndexes(bean); err != nil {
			log.Error("Unable to drop indexes on temporary table %s. Error: %v", tempTableName, err)
			return err
		}

		if _, err := sess.Exec(fmt.Sprintf("ALTER TABLE `%s` RENAME TO `%s`", tempTableName, tableName)); err != nil {
			log.Error("Unable to rename %s to %s. Error: %v", tempTableName, tableName, err)
			return err
		}

		if err := sess.Table(tableName).CreateIndexes(bean); err != nil {
			log.Error("Unable to recreate indexes on table %s. Error: %v", tableName, err)
			return err
		}

		if err := sess.Table(tableName).CreateUniques(bean); err != nil {
			log.Error("Unable to recreate uniques on table %s. Error: %v", tableName, err)
			return err
		}

	case setting.Database.UseMySQL:
		// MySQL will drop all the constraints on the old table
		if _, err := sess.Exec(fmt.Sprintf("DROP TABLE `%s`", tableName)); err != nil {
			log.Error("Unable to drop old table %s. Error: %v", tableName, err)
			return err
		}

		// SQLite and MySQL will move all the constraints from the temporary table to the new table
		if _, err := sess.Exec(fmt.Sprintf("ALTER TABLE `%s` RENAME TO `%s`", tempTableName, tableName)); err != nil {
			log.Error("Unable to rename %s to %s. Error: %v", tempTableName, tableName, err)
			return err
		}
	case setting.Database.UsePostgreSQL:
		// CASCADE causes postgres to drop all the constraints on the old table
		if _, err := sess.Exec(fmt.Sprintf("DROP TABLE `%s` CASCADE", tableName)); err != nil {
			log.Error("Unable to drop old table %s. Error: %v", tableName, err)
			return err
		}

		// CASCADE causes postgres to move all the constraints from the temporary table to the new table
		if _, err := sess.Exec(fmt.Sprintf("ALTER TABLE `%s` RENAME TO `%s`", tempTableName, tableName)); err != nil {
			log.Error("Unable to rename %s to %s. Error: %v", tempTableName, tableName, err)
			return err
		}

		var indices []string
		schema := sess.Engine().Dialect().URI().Schema
		sess.Engine().SetSchema("")
		if err := sess.Table("pg_indexes").Cols("indexname").Where("tablename = ? ", tableName).Find(&indices); err != nil {
			log.Error("Unable to rename %s to %s. Error: %v", tempTableName, tableName, err)
			return err
		}
		sess.Engine().SetSchema(schema)

		for _, index := range indices {
			newIndexName := strings.Replace(index, "tmp_recreate__", "", 1)
			if _, err := sess.Exec(fmt.Sprintf("ALTER INDEX `%s` RENAME TO `%s`", index, newIndexName)); err != nil {
				log.Error("Unable to rename %s to %s. Error: %v", index, newIndexName, err)
				return err
			}
		}

	case setting.Database.UseMSSQL:
		// MSSQL will drop all the constraints on the old table
		if _, err := sess.Exec(fmt.Sprintf("DROP TABLE `%s`", tableName)); err != nil {
			log.Error("Unable to drop old table %s. Error: %v", tableName, err)
			return err
		}

		// MSSQL sp_rename will move all the constraints from the temporary table to the new table
		if _, err := sess.Exec(fmt.Sprintf("sp_rename `%s`,`%s`", tempTableName, tableName)); err != nil {
			log.Error("Unable to rename %s to %s. Error: %v", tempTableName, tableName, err)
			return err
		}

	default:
		log.Fatal("Unrecognized DB")
	}
	return nil
}

// WARNING: YOU MUST COMMIT THE SESSION AT THE END
func dropTableColumns(sess *xorm.Session, tableName string, columnNames ...string) (err error) {
	if tableName == "" || len(columnNames) == 0 {
		return nil
	}
	// TODO: This will not work if there are foreign keys

	switch {
	case setting.Database.UseSQLite3:
		// First drop the indexes on the columns
		res, errIndex := sess.Query(fmt.Sprintf("PRAGMA index_list(`%s`)", tableName))
		if errIndex != nil {
			return errIndex
		}
		for _, row := range res {
			indexName := row["name"]
			indexRes, err := sess.Query(fmt.Sprintf("PRAGMA index_info(`%s`)", indexName))
			if err != nil {
				return err
			}
			if len(indexRes) != 1 {
				continue
			}
			indexColumn := string(indexRes[0]["name"])
			for _, name := range columnNames {
				if name == indexColumn {
					_, err := sess.Exec(fmt.Sprintf("DROP INDEX `%s`", indexName))
					if err != nil {
						return err
					}
				}
			}
		}

		// Here we need to get the columns from the original table
		sql := fmt.Sprintf("SELECT sql FROM sqlite_master WHERE tbl_name='%s' and type='table'", tableName)
		res, err := sess.Query(sql)
		if err != nil {
			return err
		}
		tableSQL := string(res[0]["sql"])

		// Separate out the column definitions
		tableSQL = tableSQL[strings.Index(tableSQL, "("):]

		// Remove the required columnNames
		for _, name := range columnNames {
			tableSQL = regexp.MustCompile(regexp.QuoteMeta("`"+name+"`")+"[^`,)]*?[,)]").ReplaceAllString(tableSQL, "")
		}

		// Ensure the query is ended properly
		tableSQL = strings.TrimSpace(tableSQL)
		if tableSQL[len(tableSQL)-1] != ')' {
			if tableSQL[len(tableSQL)-1] == ',' {
				tableSQL = tableSQL[:len(tableSQL)-1]
			}
			tableSQL += ")"
		}

		// Find all the columns in the table
		columns := regexp.MustCompile("`([^`]*)`").FindAllString(tableSQL, -1)

		tableSQL = fmt.Sprintf("CREATE TABLE `new_%s_new` ", tableName) + tableSQL
		if _, err := sess.Exec(tableSQL); err != nil {
			return err
		}

		// Now restore the data
		columnsSeparated := strings.Join(columns, ",")
		insertSQL := fmt.Sprintf("INSERT INTO `new_%s_new` (%s) SELECT %s FROM %s", tableName, columnsSeparated, columnsSeparated, tableName)
		if _, err := sess.Exec(insertSQL); err != nil {
			return err
		}

		// Now drop the old table
		if _, err := sess.Exec(fmt.Sprintf("DROP TABLE `%s`", tableName)); err != nil {
			return err
		}

		// Rename the table
		if _, err := sess.Exec(fmt.Sprintf("ALTER TABLE `new_%s_new` RENAME TO `%s`", tableName, tableName)); err != nil {
			return err
		}

	case setting.Database.UsePostgreSQL:
		cols := ""
		for _, col := range columnNames {
			if cols != "" {
				cols += ", "
			}
			cols += "DROP COLUMN `" + col + "` CASCADE"
		}
		if _, err := sess.Exec(fmt.Sprintf("ALTER TABLE `%s` %s", tableName, cols)); err != nil {
			return fmt.Errorf("Drop table `%s` columns %v: %v", tableName, columnNames, err)
		}
	case setting.Database.UseMySQL:
		// Drop indexes on columns first
		sql := fmt.Sprintf("SHOW INDEX FROM %s WHERE column_name IN ('%s')", tableName, strings.Join(columnNames, "','"))
		res, err := sess.Query(sql)
		if err != nil {
			return err
		}
		for _, index := range res {
			indexName := index["column_name"]
			if len(indexName) > 0 {
				_, err := sess.Exec(fmt.Sprintf("DROP INDEX `%s` ON `%s`", indexName, tableName))
				if err != nil {
					return err
				}
			}
		}

		// Now drop the columns
		cols := ""
		for _, col := range columnNames {
			if cols != "" {
				cols += ", "
			}
			cols += "DROP COLUMN `" + col + "`"
		}
		if _, err := sess.Exec(fmt.Sprintf("ALTER TABLE `%s` %s", tableName, cols)); err != nil {
			return fmt.Errorf("Drop table `%s` columns %v: %v", tableName, columnNames, err)
		}
	case setting.Database.UseMSSQL:
		cols := ""
		for _, col := range columnNames {
			if cols != "" {
				cols += ", "
			}
			cols += "`" + strings.ToLower(col) + "`"
		}
		sql := fmt.Sprintf("SELECT Name FROM SYS.DEFAULT_CONSTRAINTS WHERE PARENT_OBJECT_ID = OBJECT_ID('%[1]s') AND PARENT_COLUMN_ID IN (SELECT column_id FROM sys.columns WHERE lower(NAME) IN (%[2]s) AND object_id = OBJECT_ID('%[1]s'))",
			tableName, strings.ReplaceAll(cols, "`", "'"))
		constraints := make([]string, 0)
		if err := sess.SQL(sql).Find(&constraints); err != nil {
			return fmt.Errorf("Find constraints: %v", err)
		}
		for _, constraint := range constraints {
			if _, err := sess.Exec(fmt.Sprintf("ALTER TABLE `%s` DROP CONSTRAINT `%s`", tableName, constraint)); err != nil {
				return fmt.Errorf("Drop table `%s` constraint `%s`: %v", tableName, constraint, err)
			}
		}
		if _, err := sess.Exec(fmt.Sprintf("ALTER TABLE `%s` DROP COLUMN %s", tableName, cols)); err != nil {
			return fmt.Errorf("Drop table `%s` columns %v: %v", tableName, columnNames, err)
		}
	default:
		log.Fatal("Unrecognized DB")
	}

	return nil
}<|MERGE_RESOLUTION|>--- conflicted
+++ resolved
@@ -270,11 +270,9 @@
 	// v162 -> v163
 	NewMigration("Convert webhook task type from int to string", convertWebhookTaskTypeToString),
 	// v163 -> v164
-<<<<<<< HEAD
+	NewMigration("Convert topic name from 25 to 50", convertTopicNameFrom25To50),
+	// v164 -> v165
 	NewMigration("Add time_id column to Comment", addTimeIDCommentColumn),
-=======
-	NewMigration("Convert topic name from 25 to 50", convertTopicNameFrom25To50),
->>>>>>> f6ca44c7
 }
 
 // GetCurrentDBVersion returns the current db version
