--- conflicted
+++ resolved
@@ -492,15 +492,13 @@
 	// v256 -> v257
 	NewMigration("Add is_internal column to package", v1_20.AddIsInternalColumnToPackage),
 	// v257 -> v258
-<<<<<<< HEAD
-	NewMigration("Add label column to action_run table", v1_20.AddLabelsToActRunner),
-=======
 	NewMigration("Add Actions Artifact table", v1_20.CreateActionArtifactTable),
 	// v258 -> 259
 	NewMigration("Add PinOrder Column", v1_20.AddPinOrderToIssue),
 	// v259 -> 260
 	NewMigration("Convert scoped access tokens", v1_20.ConvertScopedAccessTokens),
->>>>>>> 8d7893e8
+	// v260 -> v261
+	NewMigration("Add label column to action_run table, and combine labels", v1_20.AddLabelsToActRunner),
 }
 
 // GetCurrentDBVersion returns the current db version
