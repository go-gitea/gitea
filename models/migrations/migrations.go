// Copyright 2015 The Gogs Authors. All rights reserved.
// Copyright 2017 The Gitea Authors. All rights reserved.
// SPDX-License-Identifier: MIT

package migrations

import (
	"context"
	"fmt"

	"code.gitea.io/gitea/models/migrations/v1_10"
	"code.gitea.io/gitea/models/migrations/v1_11"
	"code.gitea.io/gitea/models/migrations/v1_12"
	"code.gitea.io/gitea/models/migrations/v1_13"
	"code.gitea.io/gitea/models/migrations/v1_14"
	"code.gitea.io/gitea/models/migrations/v1_15"
	"code.gitea.io/gitea/models/migrations/v1_16"
	"code.gitea.io/gitea/models/migrations/v1_17"
	"code.gitea.io/gitea/models/migrations/v1_18"
	"code.gitea.io/gitea/models/migrations/v1_19"
	"code.gitea.io/gitea/models/migrations/v1_20"
	"code.gitea.io/gitea/models/migrations/v1_21"
	"code.gitea.io/gitea/models/migrations/v1_22"
	"code.gitea.io/gitea/models/migrations/v1_23"
	"code.gitea.io/gitea/models/migrations/v1_24"
	"code.gitea.io/gitea/models/migrations/v1_6"
	"code.gitea.io/gitea/models/migrations/v1_7"
	"code.gitea.io/gitea/models/migrations/v1_8"
	"code.gitea.io/gitea/models/migrations/v1_9"
	"code.gitea.io/gitea/modules/git"
	"code.gitea.io/gitea/modules/log"
	"code.gitea.io/gitea/modules/setting"

	"xorm.io/xorm"
	"xorm.io/xorm/names"
)

const minDBVersion = 70 // Gitea 1.5.3

type migration struct {
	idNumber    int64 // DB version is "the last migration's idNumber" + 1
	description string
	migrate     func(*xorm.Engine) error
}

// newMigration creates a new migration
func newMigration(idNumber int64, desc string, fn func(*xorm.Engine) error) *migration {
	return &migration{idNumber, desc, fn}
}

// Migrate executes the migration
func (m *migration) Migrate(x *xorm.Engine) error {
	return m.migrate(x)
}

// Version describes the version table. Should have only one row with id==1
type Version struct {
	ID      int64 `xorm:"pk autoincr"`
	Version int64 // DB version is "the last migration's idNumber" + 1
}

// Use noopMigration when there is a migration that has been no-oped
var noopMigration = func(_ *xorm.Engine) error { return nil }

var preparedMigrations []*migration

// This is a sequence of migrations. Add new migrations to the bottom of the list.
// If you want to "retire" a migration, remove it from the top of the list and
// update minDBVersion accordingly
func prepareMigrationTasks() []*migration {
	if preparedMigrations != nil {
		return preparedMigrations
	}
	preparedMigrations = []*migration{
		// Gitea 1.5.0 ends at database version 69

		newMigration(70, "add issue_dependencies", v1_6.AddIssueDependencies),
		newMigration(71, "protect each scratch token", v1_6.AddScratchHash),
		newMigration(72, "add review", v1_6.AddReview),

		// Gitea 1.6.0 ends at database version 73

		newMigration(73, "add must_change_password column for users table", v1_7.AddMustChangePassword),
		newMigration(74, "add approval whitelists to protected branches", v1_7.AddApprovalWhitelistsToProtectedBranches),
		newMigration(75, "clear nonused data which not deleted when user was deleted", v1_7.ClearNonusedData),

		// Gitea 1.7.0 ends at database version 76

		newMigration(76, "add pull request rebase with merge commit", v1_8.AddPullRequestRebaseWithMerge),
		newMigration(77, "add theme to users", v1_8.AddUserDefaultTheme),
		newMigration(78, "rename repo is_bare to repo is_empty", v1_8.RenameRepoIsBareToIsEmpty),
		newMigration(79, "add can close issues via commit in any branch", v1_8.AddCanCloseIssuesViaCommitInAnyBranch),
		newMigration(80, "add is locked to issues", v1_8.AddIsLockedToIssues),
		newMigration(81, "update U2F counter type", v1_8.ChangeU2FCounterType),

		// Gitea 1.8.0 ends at database version 82

		newMigration(82, "hot fix for wrong release sha1 on release table", v1_9.FixReleaseSha1OnReleaseTable),
		newMigration(83, "add uploader id for table attachment", v1_9.AddUploaderIDForAttachment),
		newMigration(84, "add table to store original imported gpg keys", v1_9.AddGPGKeyImport),
		newMigration(85, "hash application token", v1_9.HashAppToken),
		newMigration(86, "add http method to webhook", v1_9.AddHTTPMethodToWebhook),
		newMigration(87, "add avatar field to repository", v1_9.AddAvatarFieldToRepository),

		// Gitea 1.9.0 ends at database version 88

		newMigration(88, "add commit status context field to commit_status", v1_10.AddCommitStatusContext),
		newMigration(89, "add original author/url migration info to issues, comments, and repo ", v1_10.AddOriginalMigrationInfo),
		newMigration(90, "change length of some repository columns", v1_10.ChangeSomeColumnsLengthOfRepo),
		newMigration(91, "add index on owner_id of repository and type, review_id of comment", v1_10.AddIndexOnRepositoryAndComment),
		newMigration(92, "remove orphaned repository index statuses", v1_10.RemoveLingeringIndexStatus),
		newMigration(93, "add email notification enabled preference to user", v1_10.AddEmailNotificationEnabledToUser),
		newMigration(94, "add enable_status_check, status_check_contexts to protected_branch", v1_10.AddStatusCheckColumnsForProtectedBranches),
		newMigration(95, "add table columns for cross referencing issues", v1_10.AddCrossReferenceColumns),
		newMigration(96, "delete orphaned attachments", v1_10.DeleteOrphanedAttachments),
		newMigration(97, "add repo_admin_change_team_access to user", v1_10.AddRepoAdminChangeTeamAccessColumnForUser),
		newMigration(98, "add original author name and id on migrated release", v1_10.AddOriginalAuthorOnMigratedReleases),
		newMigration(99, "add task table and status column for repository table", v1_10.AddTaskTable),
		newMigration(100, "update migration repositories' service type", v1_10.UpdateMigrationServiceTypes),
		newMigration(101, "change length of some external login users columns", v1_10.ChangeSomeColumnsLengthOfExternalLoginUser),

		// Gitea 1.10.0 ends at database version 102

		newMigration(102, "update migration repositories' service type", v1_11.DropColumnHeadUserNameOnPullRequest),
		newMigration(103, "Add WhitelistDeployKeys to protected branch", v1_11.AddWhitelistDeployKeysToBranches),
		newMigration(104, "remove unnecessary columns from label", v1_11.RemoveLabelUneededCols),
		newMigration(105, "add includes_all_repositories to teams", v1_11.AddTeamIncludesAllRepositories),
		newMigration(106, "add column `mode` to table watch", v1_11.AddModeColumnToWatch),
		newMigration(107, "Add template options to repository", v1_11.AddTemplateToRepo),
		newMigration(108, "Add comment_id on table notification", v1_11.AddCommentIDOnNotification),
		newMigration(109, "add can_create_org_repo to team", v1_11.AddCanCreateOrgRepoColumnForTeam),
		newMigration(110, "change review content type to text", v1_11.ChangeReviewContentToText),
		newMigration(111, "update branch protection for can push and whitelist enable", v1_11.AddBranchProtectionCanPushAndEnableWhitelist),
		newMigration(112, "remove release attachments which repository deleted", v1_11.RemoveAttachmentMissedRepo),
		newMigration(113, "new feature: change target branch of pull requests", v1_11.FeatureChangeTargetBranch),
		newMigration(114, "Remove authentication credentials from stored URL", v1_11.SanitizeOriginalURL),
		newMigration(115, "add user_id prefix to existing user avatar name", v1_11.RenameExistingUserAvatarName),
		newMigration(116, "Extend TrackedTimes", v1_11.ExtendTrackedTimes),

		// Gitea 1.11.0 ends at database version 117

		newMigration(117, "Add block on rejected reviews branch protection", v1_12.AddBlockOnRejectedReviews),
		newMigration(118, "Add commit id and stale to reviews", v1_12.AddReviewCommitAndStale),
		newMigration(119, "Fix migrated repositories' git service type", v1_12.FixMigratedRepositoryServiceType),
		newMigration(120, "Add owner_name on table repository", v1_12.AddOwnerNameOnRepository),
		newMigration(121, "add is_restricted column for users table", v1_12.AddIsRestricted),
		newMigration(122, "Add Require Signed Commits to ProtectedBranch", v1_12.AddRequireSignedCommits),
		newMigration(123, "Add original information for reactions", v1_12.AddReactionOriginals),
		newMigration(124, "Add columns to user and repository", v1_12.AddUserRepoMissingColumns),
		newMigration(125, "Add some columns on review for migration", v1_12.AddReviewMigrateInfo),
		newMigration(126, "Fix topic repository count", v1_12.FixTopicRepositoryCount),
		newMigration(127, "add repository code language statistics", v1_12.AddLanguageStats),
		newMigration(128, "fix merge base for pull requests", v1_12.FixMergeBase),
		newMigration(129, "remove dependencies from deleted repositories", v1_12.PurgeUnusedDependencies),
		newMigration(130, "Expand webhooks for more granularity", v1_12.ExpandWebhooks),
		newMigration(131, "Add IsSystemWebhook column to webhooks table", v1_12.AddSystemWebhookColumn),
		newMigration(132, "Add Branch Protection Protected Files Column", v1_12.AddBranchProtectionProtectedFilesColumn),
		newMigration(133, "Add EmailHash Table", v1_12.AddEmailHashTable),
		newMigration(134, "Refix merge base for merged pull requests", v1_12.RefixMergeBase),
		newMigration(135, "Add OrgID column to Labels table", v1_12.AddOrgIDLabelColumn),
		newMigration(136, "Add CommitsAhead and CommitsBehind Column to PullRequest Table", v1_12.AddCommitDivergenceToPulls),
		newMigration(137, "Add Branch Protection Block Outdated Branch", v1_12.AddBlockOnOutdatedBranch),
		newMigration(138, "Add ResolveDoerID to Comment table", v1_12.AddResolveDoerIDCommentColumn),
		newMigration(139, "prepend refs/heads/ to issue refs", v1_12.PrependRefsHeadsToIssueRefs),

		// Gitea 1.12.0 ends at database version 140

		newMigration(140, "Save detected language file size to database instead of percent", v1_13.FixLanguageStatsToSaveSize),
		newMigration(141, "Add KeepActivityPrivate to User table", v1_13.AddKeepActivityPrivateUserColumn),
		newMigration(142, "Ensure Repository.IsArchived is not null", v1_13.SetIsArchivedToFalse),
		newMigration(143, "recalculate Stars number for all user", v1_13.RecalculateStars),
		newMigration(144, "update Matrix Webhook http method to 'PUT'", v1_13.UpdateMatrixWebhookHTTPMethod),
		newMigration(145, "Increase Language field to 50 in LanguageStats", v1_13.IncreaseLanguageField),
		newMigration(146, "Add projects info to repository table", v1_13.AddProjectsInfo),
		newMigration(147, "create review for 0 review id code comments", v1_13.CreateReviewsForCodeComments),
		newMigration(148, "remove issue dependency comments who refer to non existing issues", v1_13.PurgeInvalidDependenciesComments),
		newMigration(149, "Add Created and Updated to Milestone table", v1_13.AddCreatedAndUpdatedToMilestones),
		newMigration(150, "add primary key to repo_topic", v1_13.AddPrimaryKeyToRepoTopic),
		newMigration(151, "set default password algorithm to Argon2", v1_13.SetDefaultPasswordToArgon2),
		newMigration(152, "add TrustModel field to Repository", v1_13.AddTrustModelToRepository),
		newMigration(153, "add Team review request support", v1_13.AddTeamReviewRequestSupport),
		newMigration(154, "add timestamps to Star, Label, Follow, Watch and Collaboration", v1_13.AddTimeStamps),

		// Gitea 1.13.0 ends at database version 155

		newMigration(155, "add changed_protected_files column for pull_request table", v1_14.AddChangedProtectedFilesPullRequestColumn),
		newMigration(156, "fix publisher ID for tag releases", v1_14.FixPublisherIDforTagReleases),
		newMigration(157, "ensure repo topics are up-to-date", v1_14.FixRepoTopics),
		newMigration(158, "code comment replies should have the commitID of the review they are replying to", v1_14.UpdateCodeCommentReplies),
		newMigration(159, "update reactions constraint", v1_14.UpdateReactionConstraint),
		newMigration(160, "Add block on official review requests branch protection", v1_14.AddBlockOnOfficialReviewRequests),
		newMigration(161, "Convert task type from int to string", v1_14.ConvertTaskTypeToString),
		newMigration(162, "Convert webhook task type from int to string", v1_14.ConvertWebhookTaskTypeToString),
		newMigration(163, "Convert topic name from 25 to 50", v1_14.ConvertTopicNameFrom25To50),
		newMigration(164, "Add scope and nonce columns to oauth2_grant table", v1_14.AddScopeAndNonceColumnsToOAuth2Grant),
		newMigration(165, "Convert hook task type from char(16) to varchar(16) and trim the column", v1_14.ConvertHookTaskTypeToVarcharAndTrim),
		newMigration(166, "Where Password is Valid with Empty String delete it", v1_14.RecalculateUserEmptyPWD),
		newMigration(167, "Add user redirect", v1_14.AddUserRedirect),
		newMigration(168, "Recreate user table to fix default values", v1_14.RecreateUserTableToFixDefaultValues),
		newMigration(169, "Update DeleteBranch comments to set the old_ref to the commit_sha", v1_14.CommentTypeDeleteBranchUseOldRef),
		newMigration(170, "Add Dismissed to Review table", v1_14.AddDismissedReviewColumn),
		newMigration(171, "Add Sorting to ProjectBoard table", v1_14.AddSortingColToProjectBoard),
		newMigration(172, "Add sessions table for go-chi/session", v1_14.AddSessionTable),
		newMigration(173, "Add time_id column to Comment", v1_14.AddTimeIDCommentColumn),
		newMigration(174, "Create repo transfer table", v1_14.AddRepoTransfer),
		newMigration(175, "Fix Postgres ID Sequences broken by recreate-table", v1_14.FixPostgresIDSequences),
		newMigration(176, "Remove invalid labels from comments", v1_14.RemoveInvalidLabels),
		newMigration(177, "Delete orphaned IssueLabels", v1_14.DeleteOrphanedIssueLabels),

		// Gitea 1.14.0 ends at database version 178

		newMigration(178, "Add LFS columns to Mirror", v1_15.AddLFSMirrorColumns),
		newMigration(179, "Convert avatar url to text", v1_15.ConvertAvatarURLToText),
		newMigration(180, "Delete credentials from past migrations", v1_15.DeleteMigrationCredentials),
		newMigration(181, "Always save primary email on email address table", v1_15.AddPrimaryEmail2EmailAddress),
		newMigration(182, "Add issue resource index table", v1_15.AddIssueResourceIndexTable),
		newMigration(183, "Create PushMirror table", v1_15.CreatePushMirrorTable),
		newMigration(184, "Rename Task errors to message", v1_15.RenameTaskErrorsToMessage),
		newMigration(185, "Add new table repo_archiver", v1_15.AddRepoArchiver),
		newMigration(186, "Create protected tag table", v1_15.CreateProtectedTagTable),
		newMigration(187, "Drop unneeded webhook related columns", v1_15.DropWebhookColumns),
		newMigration(188, "Add key is verified to gpg key", v1_15.AddKeyIsVerified),

		// Gitea 1.15.0 ends at database version 189

		newMigration(189, "Unwrap ldap.Sources", v1_16.UnwrapLDAPSourceCfg),
		newMigration(190, "Add agit flow pull request support", v1_16.AddAgitFlowPullRequest),
		newMigration(191, "Alter issue/comment table TEXT fields to LONGTEXT", v1_16.AlterIssueAndCommentTextFieldsToLongText),
		newMigration(192, "RecreateIssueResourceIndexTable to have a primary key instead of an unique index", v1_16.RecreateIssueResourceIndexTable),
		newMigration(193, "Add repo id column for attachment table", v1_16.AddRepoIDForAttachment),
		newMigration(194, "Add Branch Protection Unprotected Files Column", v1_16.AddBranchProtectionUnprotectedFilesColumn),
		newMigration(195, "Add table commit_status_index", v1_16.AddTableCommitStatusIndex),
		newMigration(196, "Add Color to ProjectBoard table", v1_16.AddColorColToProjectBoard),
		newMigration(197, "Add renamed_branch table", v1_16.AddRenamedBranchTable),
		newMigration(198, "Add issue content history table", v1_16.AddTableIssueContentHistory),
		newMigration(199, "No-op (remote version is using AppState now)", noopMigration),
		newMigration(200, "Add table app_state", v1_16.AddTableAppState),
		newMigration(201, "Drop table remote_version (if exists)", v1_16.DropTableRemoteVersion),
		newMigration(202, "Create key/value table for user settings", v1_16.CreateUserSettingsTable),
		newMigration(203, "Add Sorting to ProjectIssue table", v1_16.AddProjectIssueSorting),
		newMigration(204, "Add key is verified to ssh key", v1_16.AddSSHKeyIsVerified),
		newMigration(205, "Migrate to higher varchar on user struct", v1_16.MigrateUserPasswordSalt),
		newMigration(206, "Add authorize column to team_unit table", v1_16.AddAuthorizeColForTeamUnit),
		newMigration(207, "Add webauthn table and migrate u2f data to webauthn - NO-OPED", v1_16.AddWebAuthnCred),
		newMigration(208, "Use base32.HexEncoding instead of base64 encoding for cred ID as it is case insensitive - NO-OPED", v1_16.UseBase32HexForCredIDInWebAuthnCredential),
		newMigration(209, "Increase WebAuthentication CredentialID size to 410 - NO-OPED", v1_16.IncreaseCredentialIDTo410),
		newMigration(210, "v208 was completely broken - remigrate", v1_16.RemigrateU2FCredentials),

		// Gitea 1.16.2 ends at database version 211

		newMigration(211, "Create ForeignReference table", v1_17.CreateForeignReferenceTable),
		newMigration(212, "Add package tables", v1_17.AddPackageTables),
		newMigration(213, "Add allow edits from maintainers to PullRequest table", v1_17.AddAllowMaintainerEdit),
		newMigration(214, "Add auto merge table", v1_17.AddAutoMergeTable),
		newMigration(215, "allow to view files in PRs", v1_17.AddReviewViewedFiles),
		newMigration(216, "No-op (Improve Action table indices v1)", noopMigration),
		newMigration(217, "Alter hook_task table TEXT fields to LONGTEXT", v1_17.AlterHookTaskTextFieldsToLongText),
		newMigration(218, "Improve Action table indices v2", v1_17.ImproveActionTableIndices),
		newMigration(219, "Add sync_on_commit column to push_mirror table", v1_17.AddSyncOnCommitColForPushMirror),
		newMigration(220, "Add container repository property", v1_17.AddContainerRepositoryProperty),
		newMigration(221, "Store WebAuthentication CredentialID as bytes and increase size to at least 1024", v1_17.StoreWebauthnCredentialIDAsBytes),
		newMigration(222, "Drop old CredentialID column", v1_17.DropOldCredentialIDColumn),
		newMigration(223, "Rename CredentialIDBytes column to CredentialID", v1_17.RenameCredentialIDBytes),

		// Gitea 1.17.0 ends at database version 224

		newMigration(224, "Add badges to users", v1_18.CreateUserBadgesTable),
		newMigration(225, "Alter gpg_key/public_key content TEXT fields to MEDIUMTEXT", v1_18.AlterPublicGPGKeyContentFieldsToMediumText),
		newMigration(226, "Conan and generic packages do not need to be semantically versioned", v1_18.FixPackageSemverField),
		newMigration(227, "Create key/value table for system settings", v1_18.CreateSystemSettingsTable),
		newMigration(228, "Add TeamInvite table", v1_18.AddTeamInviteTable),
		newMigration(229, "Update counts of all open milestones", v1_18.UpdateOpenMilestoneCounts),
		newMigration(230, "Add ConfidentialClient column (default true) to OAuth2Application table", v1_18.AddConfidentialClientColumnToOAuth2ApplicationTable),

		// Gitea 1.18.0 ends at database version 231

		newMigration(231, "Add index for hook_task", v1_19.AddIndexForHookTask),
		newMigration(232, "Alter package_version.metadata_json to LONGTEXT", v1_19.AlterPackageVersionMetadataToLongText),
		newMigration(233, "Add header_authorization_encrypted column to webhook table", v1_19.AddHeaderAuthorizationEncryptedColWebhook),
		newMigration(234, "Add package cleanup rule table", v1_19.CreatePackageCleanupRuleTable),
		newMigration(235, "Add index for access_token", v1_19.AddIndexForAccessToken),
		newMigration(236, "Create secrets table", v1_19.CreateSecretsTable),
		newMigration(237, "Drop ForeignReference table", v1_19.DropForeignReferenceTable),
		newMigration(238, "Add updated unix to LFSMetaObject", v1_19.AddUpdatedUnixToLFSMetaObject),
		newMigration(239, "Add scope for access_token", v1_19.AddScopeForAccessTokens),
		newMigration(240, "Add actions tables", v1_19.AddActionsTables),
		newMigration(241, "Add card_type column to project table", v1_19.AddCardTypeToProjectTable),
		newMigration(242, "Alter gpg_key_import content TEXT field to MEDIUMTEXT", v1_19.AlterPublicGPGKeyImportContentFieldToMediumText),
		newMigration(243, "Add exclusive label", v1_19.AddExclusiveLabel),

		// Gitea 1.19.0 ends at database version 244

		newMigration(244, "Add NeedApproval to actions tables", v1_20.AddNeedApprovalToActionRun),
		newMigration(245, "Rename Webhook org_id to owner_id", v1_20.RenameWebhookOrgToOwner),
		newMigration(246, "Add missed column owner_id for project table", v1_20.AddNewColumnForProject),
		newMigration(247, "Fix incorrect project type", v1_20.FixIncorrectProjectType),
		newMigration(248, "Add version column to action_runner table", v1_20.AddVersionToActionRunner),
		newMigration(249, "Improve Action table indices v3", v1_20.ImproveActionTableIndices),
		newMigration(250, "Change Container Metadata", v1_20.ChangeContainerMetadataMultiArch),
		newMigration(251, "Fix incorrect owner team unit access mode", v1_20.FixIncorrectOwnerTeamUnitAccessMode),
		newMigration(252, "Fix incorrect admin team unit access mode", v1_20.FixIncorrectAdminTeamUnitAccessMode),
		newMigration(253, "Fix ExternalTracker and ExternalWiki accessMode in owner and admin team", v1_20.FixExternalTrackerAndExternalWikiAccessModeInOwnerAndAdminTeam),
		newMigration(254, "Add ActionTaskOutput table", v1_20.AddActionTaskOutputTable),
		newMigration(255, "Add ArchivedUnix Column", v1_20.AddArchivedUnixToRepository),
		newMigration(256, "Add is_internal column to package", v1_20.AddIsInternalColumnToPackage),
		newMigration(257, "Add Actions Artifact table", v1_20.CreateActionArtifactTable),
		newMigration(258, "Add PinOrder Column", v1_20.AddPinOrderToIssue),
		newMigration(259, "Convert scoped access tokens", v1_20.ConvertScopedAccessTokens),

		// Gitea 1.20.0 ends at database version 260

		newMigration(260, "Drop custom_labels column of action_runner table", v1_21.DropCustomLabelsColumnOfActionRunner),
		newMigration(261, "Add variable table", v1_21.CreateVariableTable),
		newMigration(262, "Add TriggerEvent to action_run table", v1_21.AddTriggerEventToActionRun),
		newMigration(263, "Add git_size and lfs_size columns to repository table", v1_21.AddGitSizeAndLFSSizeToRepositoryTable),
		newMigration(264, "Add branch table", v1_21.AddBranchTable),
		newMigration(265, "Alter Actions Artifact table", v1_21.AlterActionArtifactTable),
		newMigration(266, "Reduce commit status", v1_21.ReduceCommitStatus),
		newMigration(267, "Add action_tasks_version table", v1_21.CreateActionTasksVersionTable),
		newMigration(268, "Update Action Ref", v1_21.UpdateActionsRefIndex),
		newMigration(269, "Drop deleted branch table", v1_21.DropDeletedBranchTable),
		newMigration(270, "Fix PackageProperty typo", v1_21.FixPackagePropertyTypo),
		newMigration(271, "Allow archiving labels", v1_21.AddArchivedUnixColumInLabelTable),
		newMigration(272, "Add Version to ActionRun table", v1_21.AddVersionToActionRunTable),
		newMigration(273, "Add Action Schedule Table", v1_21.AddActionScheduleTable),
		newMigration(274, "Add Actions artifacts expiration date", v1_21.AddExpiredUnixColumnInActionArtifactTable),
		newMigration(275, "Add ScheduleID for ActionRun", v1_21.AddScheduleIDForActionRun),
		newMigration(276, "Add RemoteAddress to mirrors", v1_21.AddRemoteAddressToMirrors),
		newMigration(277, "Add Index to issue_user.issue_id", v1_21.AddIndexToIssueUserIssueID),
		newMigration(278, "Add Index to comment.dependent_issue_id", v1_21.AddIndexToCommentDependentIssueID),
		newMigration(279, "Add Index to action.user_id", v1_21.AddIndexToActionUserID),

		// Gitea 1.21.0 ends at database version 280

		newMigration(280, "Rename user themes", v1_22.RenameUserThemes),
		newMigration(281, "Add auth_token table", v1_22.CreateAuthTokenTable),
		newMigration(282, "Add Index to pull_auto_merge.doer_id", v1_22.AddIndexToPullAutoMergeDoerID),
		newMigration(283, "Add combined Index to issue_user.uid and issue_id", v1_22.AddCombinedIndexToIssueUser),
		newMigration(284, "Add ignore stale approval column on branch table", v1_22.AddIgnoreStaleApprovalsColumnToProtectedBranchTable),
		newMigration(285, "Add PreviousDuration to ActionRun", v1_22.AddPreviousDurationToActionRun),
		newMigration(286, "Add support for SHA256 git repositories", v1_22.AdjustDBForSha256),
		newMigration(287, "Use Slug instead of ID for Badges", v1_22.UseSlugInsteadOfIDForBadges),
		newMigration(288, "Add user_blocking table", v1_22.AddUserBlockingTable),
		newMigration(289, "Add default_wiki_branch to repository table", v1_22.AddDefaultWikiBranch),
		newMigration(290, "Add PayloadVersion to HookTask", v1_22.AddPayloadVersionToHookTaskTable),
		newMigration(291, "Add Index to attachment.comment_id", v1_22.AddCommentIDIndexofAttachment),
		newMigration(292, "Ensure every project has exactly one default column - No Op", noopMigration),
		newMigration(293, "Ensure every project has exactly one default column", v1_22.CheckProjectColumnsConsistency),

		// Gitea 1.22.0-rc0 ends at database version 294

		newMigration(294, "Add unique index for project issue table", v1_22.AddUniqueIndexForProjectIssue),
		newMigration(295, "Add commit status summary table", v1_22.AddCommitStatusSummary),
		newMigration(296, "Add missing field of commit status summary table", v1_22.AddCommitStatusSummary2),
		newMigration(297, "Add everyone_access_mode for repo_unit", v1_22.AddRepoUnitEveryoneAccessMode),
		newMigration(298, "Drop wrongly created table o_auth2_application", v1_22.DropWronglyCreatedTable),

		// Gitea 1.22.0-rc1 ends at migration ID number 298 (database version 299)

		newMigration(299, "Add content version to issue and comment table", v1_23.AddContentVersionToIssueAndComment),
		newMigration(300, "Add force-push branch protection support", v1_23.AddForcePushBranchProtection),
		newMigration(301, "Add skip_secondary_authorization option to oauth2 application table", v1_23.AddSkipSecondaryAuthColumnToOAuth2ApplicationTable),
		newMigration(302, "Add index to action_task stopped log_expired", v1_23.AddIndexToActionTaskStoppedLogExpired),
		newMigration(303, "Add metadata column for comment table", v1_23.AddCommentMetaDataColumn),
		newMigration(304, "Add index for release sha1", v1_23.AddIndexForReleaseSha1),
		newMigration(305, "Add Repository Licenses", v1_23.AddRepositoryLicenses),
		newMigration(306, "Add BlockAdminMergeOverride to ProtectedBranch", v1_23.AddBlockAdminMergeOverrideBranchProtection),
		newMigration(307, "Fix milestone deadline_unix when there is no due date", v1_23.FixMilestoneNoDueDate),
		newMigration(308, "Add index(user_id, is_deleted) for action table", v1_23.AddNewIndexForUserDashboard),
		newMigration(309, "Improve Notification table indices", v1_23.ImproveNotificationTableIndices),
		newMigration(310, "Add Priority to ProtectedBranch", v1_23.AddPriorityToProtectedBranch),
		newMigration(311, "Add TimeEstimate to Issue table", v1_23.AddTimeEstimateColumnToIssueTable),

		// Gitea 1.23.0-rc0 ends at migration ID number 311 (database version 312)
		newMigration(312, "Add DeleteBranchAfterMerge to AutoMerge", v1_24.AddDeleteBranchAfterMergeForAutoMerge),
		newMigration(313, "Move PinOrder from issue table to a new table issue_pin", v1_24.MovePinOrderToTableIssuePin),
<<<<<<< HEAD
		newMigration(314, "Add table issue_dev_link", v1_24.CreateTableIssueDevLink),
=======
		newMigration(314, "Update OwnerID as zero for repository level action tables", v1_24.UpdateOwnerIDOfRepoLevelActionsTables),
		newMigration(315, "Add Ephemeral to ActionRunner", v1_24.AddEphemeralToActionRunner),
		newMigration(316, "Add description for secrets and variables", v1_24.AddDescriptionForSecretsAndVariables),
		newMigration(317, "Add new index for action for heatmap", v1_24.AddNewIndexForUserDashboard),
>>>>>>> c1b9ecca
	}
	return preparedMigrations
}

// GetCurrentDBVersion returns the current db version
func GetCurrentDBVersion(x *xorm.Engine) (int64, error) {
	if err := x.Sync(new(Version)); err != nil {
		return -1, fmt.Errorf("sync: %w", err)
	}

	currentVersion := &Version{ID: 1}
	has, err := x.Get(currentVersion)
	if err != nil {
		return -1, fmt.Errorf("get: %w", err)
	}
	if !has {
		return -1, nil
	}
	return currentVersion.Version, nil
}

func calcDBVersion(migrations []*migration) int64 {
	dbVer := int64(minDBVersion + len(migrations))
	if migrations[0].idNumber != minDBVersion {
		panic("migrations should start at minDBVersion")
	}
	if dbVer != migrations[len(migrations)-1].idNumber+1 {
		panic("migrations are not in order")
	}
	return dbVer
}

// ExpectedDBVersion returns the expected db version
func ExpectedDBVersion() int64 {
	return calcDBVersion(prepareMigrationTasks())
}

// EnsureUpToDate will check if the db is at the correct version
func EnsureUpToDate(ctx context.Context, x *xorm.Engine) error {
	currentDB, err := GetCurrentDBVersion(x)
	if err != nil {
		return err
	}

	if currentDB < 0 {
		return fmt.Errorf("database has not been initialized")
	}

	if minDBVersion > currentDB {
		return fmt.Errorf("DB version %d (<= %d) is too old for auto-migration. Upgrade to Gitea 1.6.4 first then upgrade to this version", currentDB, minDBVersion)
	}

	expectedDB := ExpectedDBVersion()

	if currentDB != expectedDB {
		return fmt.Errorf(`current database version %d is not equal to the expected version %d. Please run "gitea [--config /path/to/app.ini] migrate" to update the database version`, currentDB, expectedDB)
	}

	return nil
}

func getPendingMigrations(curDBVer int64, migrations []*migration) []*migration {
	return migrations[curDBVer-minDBVersion:]
}

func migrationIDNumberToDBVersion(idNumber int64) int64 {
	return idNumber + 1
}

// Migrate database to current version
func Migrate(x *xorm.Engine) error {
	migrations := prepareMigrationTasks()
	maxDBVer := calcDBVersion(migrations)

	// Set a new clean the default mapper to GonicMapper as that is the default for Gitea.
	x.SetMapper(names.GonicMapper{})
	if err := x.Sync(new(Version)); err != nil {
		return fmt.Errorf("sync: %w", err)
	}

	currentVersion := &Version{ID: 1}
	has, err := x.Get(currentVersion)
	if err != nil {
		return fmt.Errorf("get: %w", err)
	} else if !has {
		// If the version record does not exist, it is a fresh installation, and we can skip all migrations.
		// XORM model framework will create all tables when initializing.
		currentVersion.ID = 0
		currentVersion.Version = maxDBVer
		if _, err = x.InsertOne(currentVersion); err != nil {
			return fmt.Errorf("insert: %w", err)
		}
	}

	curDBVer := currentVersion.Version
	// Outdated Gitea database version is not supported
	if curDBVer < minDBVersion {
		log.Fatal(`Gitea no longer supports auto-migration from your previously installed version.
Please try upgrading to a lower version first (suggested v1.6.4), then upgrade to this version.`)
		return nil
	}

	// Downgrading Gitea's database version not supported
	if maxDBVer < curDBVer {
		msg := fmt.Sprintf("Your database (migration version: %d) is for a newer Gitea, you can not use the newer database for this old Gitea release (%d).", curDBVer, maxDBVer)
		msg += "\nGitea will exit to keep your database safe and unchanged. Please use the correct Gitea release, do not change the migration version manually (incorrect manual operation may lose data)."
		if !setting.IsProd {
			msg += fmt.Sprintf("\nIf you are in development and really know what you're doing, you can force changing the migration version by executing: UPDATE version SET version=%d WHERE id=1;", maxDBVer)
		}
		log.Fatal("Migration Error: %s", msg)
		return nil
	}

	// Some migration tasks depend on the git command
	if git.DefaultContext == nil {
		if err = git.InitSimple(context.Background()); err != nil {
			return err
		}
	}

	// Migrate
	for _, m := range getPendingMigrations(curDBVer, migrations) {
		log.Info("Migration[%d]: %s", m.idNumber, m.description)
		// Reset the mapper between each migration - migrations are not supposed to depend on each other
		x.SetMapper(names.GonicMapper{})
		if err = m.Migrate(x); err != nil {
			return fmt.Errorf("migration[%d]: %s failed: %w", m.idNumber, m.description, err)
		}
		currentVersion.Version = migrationIDNumberToDBVersion(m.idNumber)
		if _, err = x.ID(1).Update(currentVersion); err != nil {
			return err
		}
	}
	return nil
}<|MERGE_RESOLUTION|>--- conflicted
+++ resolved
@@ -374,14 +374,11 @@
 		// Gitea 1.23.0-rc0 ends at migration ID number 311 (database version 312)
 		newMigration(312, "Add DeleteBranchAfterMerge to AutoMerge", v1_24.AddDeleteBranchAfterMergeForAutoMerge),
 		newMigration(313, "Move PinOrder from issue table to a new table issue_pin", v1_24.MovePinOrderToTableIssuePin),
-<<<<<<< HEAD
-		newMigration(314, "Add table issue_dev_link", v1_24.CreateTableIssueDevLink),
-=======
 		newMigration(314, "Update OwnerID as zero for repository level action tables", v1_24.UpdateOwnerIDOfRepoLevelActionsTables),
 		newMigration(315, "Add Ephemeral to ActionRunner", v1_24.AddEphemeralToActionRunner),
 		newMigration(316, "Add description for secrets and variables", v1_24.AddDescriptionForSecretsAndVariables),
 		newMigration(317, "Add new index for action for heatmap", v1_24.AddNewIndexForUserDashboard),
->>>>>>> c1b9ecca
+		newMigration(318, "Add table issue_dev_link", v1_24.CreateTableIssueDevLink),
 	}
 	return preparedMigrations
 }
