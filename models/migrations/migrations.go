// Copyright 2015 The Gogs Authors. All rights reserved.
// Copyright 2017 The Gitea Authors. All rights reserved.
// SPDX-License-Identifier: MIT

package migrations

import (
	"context"
	"fmt"
	"os"

	"code.gitea.io/gitea/models/migrations/v1_10"
	"code.gitea.io/gitea/models/migrations/v1_11"
	"code.gitea.io/gitea/models/migrations/v1_12"
	"code.gitea.io/gitea/models/migrations/v1_13"
	"code.gitea.io/gitea/models/migrations/v1_14"
	"code.gitea.io/gitea/models/migrations/v1_15"
	"code.gitea.io/gitea/models/migrations/v1_16"
	"code.gitea.io/gitea/models/migrations/v1_17"
	"code.gitea.io/gitea/models/migrations/v1_18"
	"code.gitea.io/gitea/models/migrations/v1_19"
	"code.gitea.io/gitea/models/migrations/v1_20"
	"code.gitea.io/gitea/models/migrations/v1_6"
	"code.gitea.io/gitea/models/migrations/v1_7"
	"code.gitea.io/gitea/models/migrations/v1_8"
	"code.gitea.io/gitea/models/migrations/v1_9"
	"code.gitea.io/gitea/modules/git"
	"code.gitea.io/gitea/modules/log"
	"code.gitea.io/gitea/modules/setting"

	"xorm.io/xorm"
	"xorm.io/xorm/names"
)

const minDBVersion = 70 // Gitea 1.5.3

// Migration describes on migration from lower version to high version
type Migration interface {
	Description() string
	Migrate(*xorm.Engine) error
}

type migration struct {
	description string
	migrate     func(*xorm.Engine) error
}

// NewMigration creates a new migration
func NewMigration(desc string, fn func(*xorm.Engine) error) Migration {
	return &migration{desc, fn}
}

// Description returns the migration's description
func (m *migration) Description() string {
	return m.description
}

// Migrate executes the migration
func (m *migration) Migrate(x *xorm.Engine) error {
	return m.migrate(x)
}

// Version describes the version table. Should have only one row with id==1
type Version struct {
	ID      int64 `xorm:"pk autoincr"`
	Version int64
}

// Use noopMigration when there is a migration that has been no-oped
var noopMigration = func(_ *xorm.Engine) error { return nil }

// This is a sequence of migrations. Add new migrations to the bottom of the list.
// If you want to "retire" a migration, remove it from the top of the list and
// update minDBVersion accordingly
var migrations = []Migration{
	// Gitea 1.5.0 ends at v69

	// v70 -> v71
	NewMigration("add issue_dependencies", v1_6.AddIssueDependencies),
	// v71 -> v72
	NewMigration("protect each scratch token", v1_6.AddScratchHash),
	// v72 -> v73
	NewMigration("add review", v1_6.AddReview),

	// Gitea 1.6.0 ends at v73

	// v73 -> v74
	NewMigration("add must_change_password column for users table", v1_7.AddMustChangePassword),
	// v74 -> v75
	NewMigration("add approval whitelists to protected branches", v1_7.AddApprovalWhitelistsToProtectedBranches),
	// v75 -> v76
	NewMigration("clear nonused data which not deleted when user was deleted", v1_7.ClearNonusedData),

	// Gitea 1.7.0 ends at v76

	// v76 -> v77
	NewMigration("add pull request rebase with merge commit", v1_8.AddPullRequestRebaseWithMerge),
	// v77 -> v78
	NewMigration("add theme to users", v1_8.AddUserDefaultTheme),
	// v78 -> v79
	NewMigration("rename repo is_bare to repo is_empty", v1_8.RenameRepoIsBareToIsEmpty),
	// v79 -> v80
	NewMigration("add can close issues via commit in any branch", v1_8.AddCanCloseIssuesViaCommitInAnyBranch),
	// v80 -> v81
	NewMigration("add is locked to issues", v1_8.AddIsLockedToIssues),
	// v81 -> v82
	NewMigration("update U2F counter type", v1_8.ChangeU2FCounterType),

	// Gitea 1.8.0 ends at v82

	// v82 -> v83
	NewMigration("hot fix for wrong release sha1 on release table", v1_9.FixReleaseSha1OnReleaseTable),
	// v83 -> v84
	NewMigration("add uploader id for table attachment", v1_9.AddUploaderIDForAttachment),
	// v84 -> v85
	NewMigration("add table to store original imported gpg keys", v1_9.AddGPGKeyImport),
	// v85 -> v86
	NewMigration("hash application token", v1_9.HashAppToken),
	// v86 -> v87
	NewMigration("add http method to webhook", v1_9.AddHTTPMethodToWebhook),
	// v87 -> v88
	NewMigration("add avatar field to repository", v1_9.AddAvatarFieldToRepository),

	// Gitea 1.9.0 ends at v88

	// v88 -> v89
	NewMigration("add commit status context field to commit_status", v1_10.AddCommitStatusContext),
	// v89 -> v90
	NewMigration("add original author/url migration info to issues, comments, and repo ", v1_10.AddOriginalMigrationInfo),
	// v90 -> v91
	NewMigration("change length of some repository columns", v1_10.ChangeSomeColumnsLengthOfRepo),
	// v91 -> v92
	NewMigration("add index on owner_id of repository and type, review_id of comment", v1_10.AddIndexOnRepositoryAndComment),
	// v92 -> v93
	NewMigration("remove orphaned repository index statuses", v1_10.RemoveLingeringIndexStatus),
	// v93 -> v94
	NewMigration("add email notification enabled preference to user", v1_10.AddEmailNotificationEnabledToUser),
	// v94 -> v95
	NewMigration("add enable_status_check, status_check_contexts to protected_branch", v1_10.AddStatusCheckColumnsForProtectedBranches),
	// v95 -> v96
	NewMigration("add table columns for cross referencing issues", v1_10.AddCrossReferenceColumns),
	// v96 -> v97
	NewMigration("delete orphaned attachments", v1_10.DeleteOrphanedAttachments),
	// v97 -> v98
	NewMigration("add repo_admin_change_team_access to user", v1_10.AddRepoAdminChangeTeamAccessColumnForUser),
	// v98 -> v99
	NewMigration("add original author name and id on migrated release", v1_10.AddOriginalAuthorOnMigratedReleases),
	// v99 -> v100
	NewMigration("add task table and status column for repository table", v1_10.AddTaskTable),
	// v100 -> v101
	NewMigration("update migration repositories' service type", v1_10.UpdateMigrationServiceTypes),
	// v101 -> v102
	NewMigration("change length of some external login users columns", v1_10.ChangeSomeColumnsLengthOfExternalLoginUser),

	// Gitea 1.10.0 ends at v102

	// v102 -> v103
	NewMigration("update migration repositories' service type", v1_11.DropColumnHeadUserNameOnPullRequest),
	// v103 -> v104
	NewMigration("Add WhitelistDeployKeys to protected branch", v1_11.AddWhitelistDeployKeysToBranches),
	// v104 -> v105
	NewMigration("remove unnecessary columns from label", v1_11.RemoveLabelUneededCols),
	// v105 -> v106
	NewMigration("add includes_all_repositories to teams", v1_11.AddTeamIncludesAllRepositories),
	// v106 -> v107
	NewMigration("add column `mode` to table watch", v1_11.AddModeColumnToWatch),
	// v107 -> v108
	NewMigration("Add template options to repository", v1_11.AddTemplateToRepo),
	// v108 -> v109
	NewMigration("Add comment_id on table notification", v1_11.AddCommentIDOnNotification),
	// v109 -> v110
	NewMigration("add can_create_org_repo to team", v1_11.AddCanCreateOrgRepoColumnForTeam),
	// v110 -> v111
	NewMigration("change review content type to text", v1_11.ChangeReviewContentToText),
	// v111 -> v112
	NewMigration("update branch protection for can push and whitelist enable", v1_11.AddBranchProtectionCanPushAndEnableWhitelist),
	// v112 -> v113
	NewMigration("remove release attachments which repository deleted", v1_11.RemoveAttachmentMissedRepo),
	// v113 -> v114
	NewMigration("new feature: change target branch of pull requests", v1_11.FeatureChangeTargetBranch),
	// v114 -> v115
	NewMigration("Remove authentication credentials from stored URL", v1_11.SanitizeOriginalURL),
	// v115 -> v116
	NewMigration("add user_id prefix to existing user avatar name", v1_11.RenameExistingUserAvatarName),
	// v116 -> v117
	NewMigration("Extend TrackedTimes", v1_11.ExtendTrackedTimes),

	// Gitea 1.11.0 ends at v117

	// v117 -> v118
	NewMigration("Add block on rejected reviews branch protection", v1_12.AddBlockOnRejectedReviews),
	// v118 -> v119
	NewMigration("Add commit id and stale to reviews", v1_12.AddReviewCommitAndStale),
	// v119 -> v120
	NewMigration("Fix migrated repositories' git service type", v1_12.FixMigratedRepositoryServiceType),
	// v120 -> v121
	NewMigration("Add owner_name on table repository", v1_12.AddOwnerNameOnRepository),
	// v121 -> v122
	NewMigration("add is_restricted column for users table", v1_12.AddIsRestricted),
	// v122 -> v123
	NewMigration("Add Require Signed Commits to ProtectedBranch", v1_12.AddRequireSignedCommits),
	// v123 -> v124
	NewMigration("Add original information for reactions", v1_12.AddReactionOriginals),
	// v124 -> v125
	NewMigration("Add columns to user and repository", v1_12.AddUserRepoMissingColumns),
	// v125 -> v126
	NewMigration("Add some columns on review for migration", v1_12.AddReviewMigrateInfo),
	// v126 -> v127
	NewMigration("Fix topic repository count", v1_12.FixTopicRepositoryCount),
	// v127 -> v128
	NewMigration("add repository code language statistics", v1_12.AddLanguageStats),
	// v128 -> v129
	NewMigration("fix merge base for pull requests", v1_12.FixMergeBase),
	// v129 -> v130
	NewMigration("remove dependencies from deleted repositories", v1_12.PurgeUnusedDependencies),
	// v130 -> v131
	NewMigration("Expand webhooks for more granularity", v1_12.ExpandWebhooks),
	// v131 -> v132
	NewMigration("Add IsSystemWebhook column to webhooks table", v1_12.AddSystemWebhookColumn),
	// v132 -> v133
	NewMigration("Add Branch Protection Protected Files Column", v1_12.AddBranchProtectionProtectedFilesColumn),
	// v133 -> v134
	NewMigration("Add EmailHash Table", v1_12.AddEmailHashTable),
	// v134 -> v135
	NewMigration("Refix merge base for merged pull requests", v1_12.RefixMergeBase),
	// v135 -> v136
	NewMigration("Add OrgID column to Labels table", v1_12.AddOrgIDLabelColumn),
	// v136 -> v137
	NewMigration("Add CommitsAhead and CommitsBehind Column to PullRequest Table", v1_12.AddCommitDivergenceToPulls),
	// v137 -> v138
	NewMigration("Add Branch Protection Block Outdated Branch", v1_12.AddBlockOnOutdatedBranch),
	// v138 -> v139
	NewMigration("Add ResolveDoerID to Comment table", v1_12.AddResolveDoerIDCommentColumn),
	// v139 -> v140
	NewMigration("prepend refs/heads/ to issue refs", v1_12.PrependRefsHeadsToIssueRefs),

	// Gitea 1.12.0 ends at v140

	// v140 -> v141
	NewMigration("Save detected language file size to database instead of percent", v1_13.FixLanguageStatsToSaveSize),
	// v141 -> v142
	NewMigration("Add KeepActivityPrivate to User table", v1_13.AddKeepActivityPrivateUserColumn),
	// v142 -> v143
	NewMigration("Ensure Repository.IsArchived is not null", v1_13.SetIsArchivedToFalse),
	// v143 -> v144
	NewMigration("recalculate Stars number for all user", v1_13.RecalculateStars),
	// v144 -> v145
	NewMigration("update Matrix Webhook http method to 'PUT'", v1_13.UpdateMatrixWebhookHTTPMethod),
	// v145 -> v146
	NewMigration("Increase Language field to 50 in LanguageStats", v1_13.IncreaseLanguageField),
	// v146 -> v147
	NewMigration("Add projects info to repository table", v1_13.AddProjectsInfo),
	// v147 -> v148
	NewMigration("create review for 0 review id code comments", v1_13.CreateReviewsForCodeComments),
	// v148 -> v149
	NewMigration("remove issue dependency comments who refer to non existing issues", v1_13.PurgeInvalidDependenciesComments),
	// v149 -> v150
	NewMigration("Add Created and Updated to Milestone table", v1_13.AddCreatedAndUpdatedToMilestones),
	// v150 -> v151
	NewMigration("add primary key to repo_topic", v1_13.AddPrimaryKeyToRepoTopic),
	// v151 -> v152
	NewMigration("set default password algorithm to Argon2", v1_13.SetDefaultPasswordToArgon2),
	// v152 -> v153
	NewMigration("add TrustModel field to Repository", v1_13.AddTrustModelToRepository),
	// v153 > v154
	NewMigration("add Team review request support", v1_13.AddTeamReviewRequestSupport),
	// v154 > v155
	NewMigration("add timestamps to Star, Label, Follow, Watch and Collaboration", v1_13.AddTimeStamps),

	// Gitea 1.13.0 ends at v155

	// v155 -> v156
	NewMigration("add changed_protected_files column for pull_request table", v1_14.AddChangedProtectedFilesPullRequestColumn),
	// v156 -> v157
	NewMigration("fix publisher ID for tag releases", v1_14.FixPublisherIDforTagReleases),
	// v157 -> v158
	NewMigration("ensure repo topics are up-to-date", v1_14.FixRepoTopics),
	// v158 -> v159
	NewMigration("code comment replies should have the commitID of the review they are replying to", v1_14.UpdateCodeCommentReplies),
	// v159 -> v160
	NewMigration("update reactions constraint", v1_14.UpdateReactionConstraint),
	// v160 -> v161
	NewMigration("Add block on official review requests branch protection", v1_14.AddBlockOnOfficialReviewRequests),
	// v161 -> v162
	NewMigration("Convert task type from int to string", v1_14.ConvertTaskTypeToString),
	// v162 -> v163
	NewMigration("Convert webhook task type from int to string", v1_14.ConvertWebhookTaskTypeToString),
	// v163 -> v164
	NewMigration("Convert topic name from 25 to 50", v1_14.ConvertTopicNameFrom25To50),
	// v164 -> v165
	NewMigration("Add scope and nonce columns to oauth2_grant table", v1_14.AddScopeAndNonceColumnsToOAuth2Grant),
	// v165 -> v166
	NewMigration("Convert hook task type from char(16) to varchar(16) and trim the column", v1_14.ConvertHookTaskTypeToVarcharAndTrim),
	// v166 -> v167
	NewMigration("Where Password is Valid with Empty String delete it", v1_14.RecalculateUserEmptyPWD),
	// v167 -> v168
	NewMigration("Add user redirect", v1_14.AddUserRedirect),
	// v168 -> v169
	NewMigration("Recreate user table to fix default values", v1_14.RecreateUserTableToFixDefaultValues),
	// v169 -> v170
	NewMigration("Update DeleteBranch comments to set the old_ref to the commit_sha", v1_14.CommentTypeDeleteBranchUseOldRef),
	// v170 -> v171
	NewMigration("Add Dismissed to Review table", v1_14.AddDismissedReviewColumn),
	// v171 -> v172
	NewMigration("Add Sorting to ProjectBoard table", v1_14.AddSortingColToProjectBoard),
	// v172 -> v173
	NewMigration("Add sessions table for go-chi/session", v1_14.AddSessionTable),
	// v173 -> v174
	NewMigration("Add time_id column to Comment", v1_14.AddTimeIDCommentColumn),
	// v174 -> v175
	NewMigration("Create repo transfer table", v1_14.AddRepoTransfer),
	// v175 -> v176
	NewMigration("Fix Postgres ID Sequences broken by recreate-table", v1_14.FixPostgresIDSequences),
	// v176 -> v177
	NewMigration("Remove invalid labels from comments", v1_14.RemoveInvalidLabels),
	// v177 -> v178
	NewMigration("Delete orphaned IssueLabels", v1_14.DeleteOrphanedIssueLabels),

	// Gitea 1.14.0 ends at v178

	// v178 -> v179
	NewMigration("Add LFS columns to Mirror", v1_15.AddLFSMirrorColumns),
	// v179 -> v180
	NewMigration("Convert avatar url to text", v1_15.ConvertAvatarURLToText),
	// v180 -> v181
	NewMigration("Delete credentials from past migrations", v1_15.DeleteMigrationCredentials),
	// v181 -> v182
	NewMigration("Always save primary email on email address table", v1_15.AddPrimaryEmail2EmailAddress),
	// v182 -> v183
	NewMigration("Add issue resource index table", v1_15.AddIssueResourceIndexTable),
	// v183 -> v184
	NewMigration("Create PushMirror table", v1_15.CreatePushMirrorTable),
	// v184 -> v185
	NewMigration("Rename Task errors to message", v1_15.RenameTaskErrorsToMessage),
	// v185 -> v186
	NewMigration("Add new table repo_archiver", v1_15.AddRepoArchiver),
	// v186 -> v187
	NewMigration("Create protected tag table", v1_15.CreateProtectedTagTable),
	// v187 -> v188
	NewMigration("Drop unneeded webhook related columns", v1_15.DropWebhookColumns),
	// v188 -> v189
	NewMigration("Add key is verified to gpg key", v1_15.AddKeyIsVerified),

	// Gitea 1.15.0 ends at v189

	// v189 -> v190
	NewMigration("Unwrap ldap.Sources", v1_16.UnwrapLDAPSourceCfg),
	// v190 -> v191
	NewMigration("Add agit flow pull request support", v1_16.AddAgitFlowPullRequest),
	// v191 -> v192
	NewMigration("Alter issue/comment table TEXT fields to LONGTEXT", v1_16.AlterIssueAndCommentTextFieldsToLongText),
	// v192 -> v193
	NewMigration("RecreateIssueResourceIndexTable to have a primary key instead of an unique index", v1_16.RecreateIssueResourceIndexTable),
	// v193 -> v194
	NewMigration("Add repo id column for attachment table", v1_16.AddRepoIDForAttachment),
	// v194 -> v195
	NewMigration("Add Branch Protection Unprotected Files Column", v1_16.AddBranchProtectionUnprotectedFilesColumn),
	// v195 -> v196
	NewMigration("Add table commit_status_index", v1_16.AddTableCommitStatusIndex),
	// v196 -> v197
	NewMigration("Add Color to ProjectBoard table", v1_16.AddColorColToProjectBoard),
	// v197 -> v198
	NewMigration("Add renamed_branch table", v1_16.AddRenamedBranchTable),
	// v198 -> v199
	NewMigration("Add issue content history table", v1_16.AddTableIssueContentHistory),
	// v199 -> v200
	NewMigration("No-op (remote version is using AppState now)", noopMigration),
	// v200 -> v201
	NewMigration("Add table app_state", v1_16.AddTableAppState),
	// v201 -> v202
	NewMigration("Drop table remote_version (if exists)", v1_16.DropTableRemoteVersion),
	// v202 -> v203
	NewMigration("Create key/value table for user settings", v1_16.CreateUserSettingsTable),
	// v203 -> v204
	NewMigration("Add Sorting to ProjectIssue table", v1_16.AddProjectIssueSorting),
	// v204 -> v205
	NewMigration("Add key is verified to ssh key", v1_16.AddSSHKeyIsVerified),
	// v205 -> v206
	NewMigration("Migrate to higher varchar on user struct", v1_16.MigrateUserPasswordSalt),
	// v206 -> v207
	NewMigration("Add authorize column to team_unit table", v1_16.AddAuthorizeColForTeamUnit),
	// v207 -> v208
	NewMigration("Add webauthn table and migrate u2f data to webauthn - NO-OPED", v1_16.AddWebAuthnCred),
	// v208 -> v209
	NewMigration("Use base32.HexEncoding instead of base64 encoding for cred ID as it is case insensitive - NO-OPED", v1_16.UseBase32HexForCredIDInWebAuthnCredential),
	// v209 -> v210
	NewMigration("Increase WebAuthentication CredentialID size to 410 - NO-OPED", v1_16.IncreaseCredentialIDTo410),
	// v210 -> v211
	NewMigration("v208 was completely broken - remigrate", v1_16.RemigrateU2FCredentials),

	// Gitea 1.16.2 ends at v211

	// v211 -> v212
	NewMigration("Create ForeignReference table", v1_17.CreateForeignReferenceTable),
	// v212 -> v213
	NewMigration("Add package tables", v1_17.AddPackageTables),
	// v213 -> v214
	NewMigration("Add allow edits from maintainers to PullRequest table", v1_17.AddAllowMaintainerEdit),
	// v214 -> v215
	NewMigration("Add auto merge table", v1_17.AddAutoMergeTable),
	// v215 -> v216
	NewMigration("allow to view files in PRs", v1_17.AddReviewViewedFiles),
	// v216 -> v217
	NewMigration("No-op (Improve Action table indices v1)", noopMigration),
	// v217 -> v218
	NewMigration("Alter hook_task table TEXT fields to LONGTEXT", v1_17.AlterHookTaskTextFieldsToLongText),
	// v218 -> v219
	NewMigration("Improve Action table indices v2", v1_17.ImproveActionTableIndices),
	// v219 -> v220
	NewMigration("Add sync_on_commit column to push_mirror table", v1_17.AddSyncOnCommitColForPushMirror),
	// v220 -> v221
	NewMigration("Add container repository property", v1_17.AddContainerRepositoryProperty),
	// v221 -> v222
	NewMigration("Store WebAuthentication CredentialID as bytes and increase size to at least 1024", v1_17.StoreWebauthnCredentialIDAsBytes),
	// v222 -> v223
	NewMigration("Drop old CredentialID column", v1_17.DropOldCredentialIDColumn),
	// v223 -> v224
	NewMigration("Rename CredentialIDBytes column to CredentialID", v1_17.RenameCredentialIDBytes),

	// Gitea 1.17.0 ends at v224

	// v224 -> v225
	NewMigration("Add badges to users", v1_18.CreateUserBadgesTable),
	// v225 -> v226
	NewMigration("Alter gpg_key/public_key content TEXT fields to MEDIUMTEXT", v1_18.AlterPublicGPGKeyContentFieldsToMediumText),
	// v226 -> v227
	NewMigration("Conan and generic packages do not need to be semantically versioned", v1_18.FixPackageSemverField),
	// v227 -> v228
	NewMigration("Create key/value table for system settings", v1_18.CreateSystemSettingsTable),
	// v228 -> v229
	NewMigration("Add TeamInvite table", v1_18.AddTeamInviteTable),
	// v229 -> v230
	NewMigration("Update counts of all open milestones", v1_18.UpdateOpenMilestoneCounts),
	// v230 -> v231
	NewMigration("Add ConfidentialClient column (default true) to OAuth2Application table", v1_18.AddConfidentialClientColumnToOAuth2ApplicationTable),

	// Gitea 1.18.0 ends at v231

	// v231 -> v232
	NewMigration("Add index for hook_task", v1_19.AddIndexForHookTask),
	// v232 -> v233
	NewMigration("Alter package_version.metadata_json to LONGTEXT", v1_19.AlterPackageVersionMetadataToLongText),
	// v233 -> v234
	NewMigration("Add header_authorization_encrypted column to webhook table", v1_19.AddHeaderAuthorizationEncryptedColWebhook),
	// v234 -> v235
	NewMigration("Add package cleanup rule table", v1_19.CreatePackageCleanupRuleTable),
	// v235 -> v236
	NewMigration("Add index for access_token", v1_19.AddIndexForAccessToken),
	// v236 -> v237
	NewMigration("Create secrets table", v1_19.CreateSecretsTable),
	// v237 -> v238
	NewMigration("Drop ForeignReference table", v1_19.DropForeignReferenceTable),
	// v238 -> v239
	NewMigration("Add updated unix to LFSMetaObject", v1_19.AddUpdatedUnixToLFSMetaObject),
	// v239 -> v240
	NewMigration("Add scope for access_token", v1_19.AddScopeForAccessTokens),
	// v240 -> v241
	NewMigration("Add actions tables", v1_19.AddActionsTables),
	// v241 -> v242
	NewMigration("Add card_type column to project table", v1_19.AddCardTypeToProjectTable),
	// v242 -> v243
	NewMigration("Alter gpg_key_import content TEXT field to MEDIUMTEXT", v1_19.AlterPublicGPGKeyImportContentFieldToMediumText),
	// v243 -> v244
	NewMigration("Add exclusive label", v1_19.AddExclusiveLabel),

	// Gitea 1.19.0 ends at v244

	// v244 -> v245
	NewMigration("Add NeedApproval to actions tables", v1_20.AddNeedApprovalToActionRun),
	// v245 -> v246
	NewMigration("Rename Webhook org_id to owner_id", v1_20.RenameWebhookOrgToOwner),
	// v246 -> v247
	NewMigration("Add missed column owner_id for project table", v1_20.AddNewColumnForProject),
	// v247 -> v248
	NewMigration("Fix incorrect project type", v1_20.FixIncorrectProjectType),
	// v248 -> v249
	NewMigration("Add version column to action_runner table", v1_20.AddVersionToActionRunner),
	// v249 -> v250
	NewMigration("Improve Action table indices v3", v1_20.ImproveActionTableIndices),
	// v250 -> v251
	NewMigration("Change Container Metadata", v1_20.ChangeContainerMetadataMultiArch),
	// v251 -> v252
	NewMigration("Fix incorrect owner team unit access mode", v1_20.FixIncorrectOwnerTeamUnitAccessMode),
	// v252 -> v253
	NewMigration("Fix incorrect admin team unit access mode", v1_20.FixIncorrectAdminTeamUnitAccessMode),
	// v253 -> v254
	NewMigration("Fix ExternalTracker and ExternalWiki accessMode in owner and admin team", v1_20.FixExternalTrackerAndExternalWikiAccessModeInOwnerAndAdminTeam),
	// v254 -> v255
	NewMigration("Add ActionTaskOutput table", v1_20.AddActionTaskOutputTable),
<<<<<<< HEAD
	// to modify later
	NewMigration("Add size limit on repository", v1_20.AddSizeLimitOnRepo),
=======
	// v255 -> v256
	NewMigration("Add ArchivedUnix Column", v1_20.AddArchivedUnixToRepository),
	// v256 -> v257
	NewMigration("Add is_internal column to package", v1_20.AddIsInternalColumnToPackage),
>>>>>>> e9b39250
}

// GetCurrentDBVersion returns the current db version
func GetCurrentDBVersion(x *xorm.Engine) (int64, error) {
	if err := x.Sync(new(Version)); err != nil {
		return -1, fmt.Errorf("sync: %w", err)
	}

	currentVersion := &Version{ID: 1}
	has, err := x.Get(currentVersion)
	if err != nil {
		return -1, fmt.Errorf("get: %w", err)
	}
	if !has {
		return -1, nil
	}
	return currentVersion.Version, nil
}

// ExpectedVersion returns the expected db version
func ExpectedVersion() int64 {
	return int64(minDBVersion + len(migrations))
}

// EnsureUpToDate will check if the db is at the correct version
func EnsureUpToDate(x *xorm.Engine) error {
	currentDB, err := GetCurrentDBVersion(x)
	if err != nil {
		return err
	}

	if currentDB < 0 {
		return fmt.Errorf("Database has not been initialized")
	}

	if minDBVersion > currentDB {
		return fmt.Errorf("DB version %d (<= %d) is too old for auto-migration. Upgrade to Gitea 1.6.4 first then upgrade to this version", currentDB, minDBVersion)
	}

	expected := ExpectedVersion()

	if currentDB != expected {
		return fmt.Errorf(`Current database version %d is not equal to the expected version %d. Please run "gitea [--config /path/to/app.ini] migrate" to update the database version`, currentDB, expected)
	}

	return nil
}

// Migrate database to current version
func Migrate(x *xorm.Engine) error {
	// Set a new clean the default mapper to GonicMapper as that is the default for Gitea.
	x.SetMapper(names.GonicMapper{})
	if err := x.Sync(new(Version)); err != nil {
		return fmt.Errorf("sync: %w", err)
	}

	currentVersion := &Version{ID: 1}
	has, err := x.Get(currentVersion)
	if err != nil {
		return fmt.Errorf("get: %w", err)
	} else if !has {
		// If the version record does not exist we think
		// it is a fresh installation and we can skip all migrations.
		currentVersion.ID = 0
		currentVersion.Version = int64(minDBVersion + len(migrations))

		if _, err = x.InsertOne(currentVersion); err != nil {
			return fmt.Errorf("insert: %w", err)
		}
	}

	v := currentVersion.Version
	if minDBVersion > v {
		log.Fatal(`Gitea no longer supports auto-migration from your previously installed version.
Please try upgrading to a lower version first (suggested v1.6.4), then upgrade to this version.`)
		return nil
	}

	// Downgrading Gitea's database version not supported
	if int(v-minDBVersion) > len(migrations) {
		msg := fmt.Sprintf("Your database (migration version: %d) is for a newer Gitea, you can not use the newer database for this old Gitea release (%d).", v, minDBVersion+len(migrations))
		msg += "\nGitea will exit to keep your database safe and unchanged. Please use the correct Gitea release, do not change the migration version manually (incorrect manual operation may lose data)."
		if !setting.IsProd {
			msg += fmt.Sprintf("\nIf you are in development and really know what you're doing, you can force changing the migration version by executing: UPDATE version SET version=%d WHERE id=1;", minDBVersion+len(migrations))
		}
		_, _ = fmt.Fprintln(os.Stderr, msg)
		log.Fatal(msg)
		return nil
	}

	// Some migration tasks depend on the git command
	if git.DefaultContext == nil {
		if err = git.InitSimple(context.Background()); err != nil {
			return err
		}
	}

	// Migrate
	for i, m := range migrations[v-minDBVersion:] {
		log.Info("Migration[%d]: %s", v+int64(i), m.Description())
		// Reset the mapper between each migration - migrations are not supposed to depend on each other
		x.SetMapper(names.GonicMapper{})
		if err = m.Migrate(x); err != nil {
			return fmt.Errorf("migration[%d]: %s failed: %w", v+int64(i), m.Description(), err)
		}
		currentVersion.Version = v + int64(i) + 1
		if _, err = x.ID(1).Update(currentVersion); err != nil {
			return err
		}
	}
	return nil
}<|MERGE_RESOLUTION|>--- conflicted
+++ resolved
@@ -487,15 +487,12 @@
 	NewMigration("Fix ExternalTracker and ExternalWiki accessMode in owner and admin team", v1_20.FixExternalTrackerAndExternalWikiAccessModeInOwnerAndAdminTeam),
 	// v254 -> v255
 	NewMigration("Add ActionTaskOutput table", v1_20.AddActionTaskOutputTable),
-<<<<<<< HEAD
-	// to modify later
-	NewMigration("Add size limit on repository", v1_20.AddSizeLimitOnRepo),
-=======
 	// v255 -> v256
 	NewMigration("Add ArchivedUnix Column", v1_20.AddArchivedUnixToRepository),
 	// v256 -> v257
 	NewMigration("Add is_internal column to package", v1_20.AddIsInternalColumnToPackage),
->>>>>>> e9b39250
+	// to modify later
+	NewMigration("Add size limit on repository", v1_20.AddSizeLimitOnRepo),
 }
 
 // GetCurrentDBVersion returns the current db version
