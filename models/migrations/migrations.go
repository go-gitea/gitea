--- conflicted
+++ resolved
@@ -559,11 +559,9 @@
 	// v286 -> v287
 	NewMigration("Add support for SHA256 git repositories", v1_22.AdjustDBForSha256),
 	// v287 -> v288
-<<<<<<< HEAD
+	NewMigration("Use Slug instead of ID for Badges", v1_22.UseSlugInsteadOfIDForBadges),
+	// v288 -> v289
 	NewMigration("Add TimeEstimate to issue table", v1_22.AddTimeEstimateColumnToIssueTable),
-=======
-	NewMigration("Use Slug instead of ID for Badges", v1_22.UseSlugInsteadOfIDForBadges),
->>>>>>> e3524c63
 }
 
 // GetCurrentDBVersion returns the current db version
