--- conflicted
+++ resolved
@@ -372,11 +372,8 @@
 		newMigration(311, "Add TimeEstimate to Issue table", v1_23.AddTimeEstimateColumnToIssueTable),
 
 		// Gitea 1.23.0-rc0 ends at migration ID number 311 (database version 312)
-<<<<<<< HEAD
-		newMigration(312, "Add table issue_dev_link", v1_24.CreateTableIssueDevLink),
-=======
 		newMigration(312, "Add DeleteBranchAfterMerge to AutoMerge", v1_24.AddDeleteBranchAfterMergeForAutoMerge),
->>>>>>> 063c23e1
+		newMigration(313, "Add table issue_dev_link", v1_24.CreateTableIssueDevLink),
 	}
 	return preparedMigrations
 }
