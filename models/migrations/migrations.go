// Copyright 2015 The Gogs Authors. All rights reserved.
// Copyright 2017 The Gitea Authors. All rights reserved.
// Use of this source code is governed by a MIT-style
// license that can be found in the LICENSE file.

package migrations

import (
	"fmt"
	"regexp"
	"strings"

	"code.gitea.io/gitea/modules/log"
	"code.gitea.io/gitea/modules/setting"

	"xorm.io/xorm"
)

const minDBVersion = 70 // Gitea 1.5.3

// Migration describes on migration from lower version to high version
type Migration interface {
	Description() string
	Migrate(*xorm.Engine) error
}

type migration struct {
	description string
	migrate     func(*xorm.Engine) error
}

// NewMigration creates a new migration
func NewMigration(desc string, fn func(*xorm.Engine) error) Migration {
	return &migration{desc, fn}
}

// Description returns the migration's description
func (m *migration) Description() string {
	return m.description
}

// Migrate executes the migration
func (m *migration) Migrate(x *xorm.Engine) error {
	return m.migrate(x)
}

// Version describes the version table. Should have only one row with id==1
type Version struct {
	ID      int64 `xorm:"pk autoincr"`
	Version int64
}

// This is a sequence of migrations. Add new migrations to the bottom of the list.
// If you want to "retire" a migration, remove it from the top of the list and
// update minDBVersion accordingly
var migrations = []Migration{

	// Gitea 1.5.3 ends at v70

	// v70 -> v71
	NewMigration("add issue_dependencies", addIssueDependencies),
	// v71 -> v72
	NewMigration("protect each scratch token", addScratchHash),
	// v72 -> v73
	NewMigration("add review", addReview),

	// Gitea 1.6.4 ends at v73

	// v73 -> v74
	NewMigration("add must_change_password column for users table", addMustChangePassword),
	// v74 -> v75
	NewMigration("add approval whitelists to protected branches", addApprovalWhitelistsToProtectedBranches),
	// v75 -> v76
	NewMigration("clear nonused data which not deleted when user was deleted", clearNonusedData),

	// Gitea 1.7.6 ends at v76

	// v76 -> v77
	NewMigration("add pull request rebase with merge commit", addPullRequestRebaseWithMerge),
	// v77 -> v78
	NewMigration("add theme to users", addUserDefaultTheme),
	// v78 -> v79
	NewMigration("rename repo is_bare to repo is_empty", renameRepoIsBareToIsEmpty),
	// v79 -> v80
	NewMigration("add can close issues via commit in any branch", addCanCloseIssuesViaCommitInAnyBranch),
	// v80 -> v81
	NewMigration("add is locked to issues", addIsLockedToIssues),
	// v81 -> v82
	NewMigration("update U2F counter type", changeU2FCounterType),

	// Gitea 1.8.3 ends at v82

	// v82 -> v83
	NewMigration("hot fix for wrong release sha1 on release table", fixReleaseSha1OnReleaseTable),
	// v83 -> v84
	NewMigration("add uploader id for table attachment", addUploaderIDForAttachment),
	// v84 -> v85
	NewMigration("add table to store original imported gpg keys", addGPGKeyImport),
	// v85 -> v86
	NewMigration("hash application token", hashAppToken),
	// v86 -> v87
	NewMigration("add http method to webhook", addHTTPMethodToWebhook),
	// v87 -> v88
	NewMigration("add avatar field to repository", addAvatarFieldToRepository),

	// Gitea 1.9.6 ends at v88

	// v88 -> v89
	NewMigration("add commit status context field to commit_status", addCommitStatusContext),
	// v89 -> v90
	NewMigration("add original author/url migration info to issues, comments, and repo ", addOriginalMigrationInfo),
	// v90 -> v91
	NewMigration("change length of some repository columns", changeSomeColumnsLengthOfRepo),
	// v91 -> v92
	NewMigration("add index on owner_id of repository and type, review_id of comment", addIndexOnRepositoryAndComment),
	// v92 -> v93
	NewMigration("remove orphaned repository index statuses", removeLingeringIndexStatus),
	// v93 -> v94
	NewMigration("add email notification enabled preference to user", addEmailNotificationEnabledToUser),
	// v94 -> v95
	NewMigration("add enable_status_check, status_check_contexts to protected_branch", addStatusCheckColumnsForProtectedBranches),
	// v95 -> v96
	NewMigration("add table columns for cross referencing issues", addCrossReferenceColumns),
	// v96 -> v97
	NewMigration("delete orphaned attachments", deleteOrphanedAttachments),
	// v97 -> v98
	NewMigration("add repo_admin_change_team_access to user", addRepoAdminChangeTeamAccessColumnForUser),
	// v98 -> v99
	NewMigration("add original author name and id on migrated release", addOriginalAuthorOnMigratedReleases),

	// Gitea 1.10.3 ends at v99

	// v99 -> v100
	NewMigration("add task table and status column for repository table", addTaskTable),
	// v100 -> v101
	NewMigration("update migration repositories' service type", updateMigrationServiceTypes),
	// v101 -> v102
	NewMigration("change length of some external login users columns", changeSomeColumnsLengthOfExternalLoginUser),
	// v102 -> v103
	NewMigration("update migration repositories' service type", dropColumnHeadUserNameOnPullRequest),
	// v103 -> v104
	NewMigration("Add WhitelistDeployKeys to protected branch", addWhitelistDeployKeysToBranches),
	// v104 -> v105
	NewMigration("remove unnecessary columns from label", removeLabelUneededCols),
	// v105 -> v106
	NewMigration("add includes_all_repositories to teams", addTeamIncludesAllRepositories),
	// v106 -> v107
	NewMigration("add column `mode` to table watch", addModeColumnToWatch),
	// v107 -> v108
	NewMigration("Add template options to repository", addTemplateToRepo),
	// v108 -> v109
	NewMigration("Add comment_id on table notification", addCommentIDOnNotification),
	// v109 -> v110
	NewMigration("add can_create_org_repo to team", addCanCreateOrgRepoColumnForTeam),
	// v110 -> v111
	NewMigration("change review content type to text", changeReviewContentToText),
	// v111 -> v112
	NewMigration("update branch protection for can push and whitelist enable", addBranchProtectionCanPushAndEnableWhitelist),
	// v112 -> v113
	NewMigration("remove release attachments which repository deleted", removeAttachmentMissedRepo),
	// v113 -> v114
	NewMigration("new feature: change target branch of pull requests", featureChangeTargetBranch),
	// v114 -> v115
	NewMigration("Remove authentication credentials from stored URL", sanitizeOriginalURL),
	// v115 -> v116
	NewMigration("add user_id prefix to existing user avatar name", renameExistingUserAvatarName),
	// v116 -> v117
	NewMigration("Extend TrackedTimes", extendTrackedTimes),
	// v117 -> v118
	NewMigration("Add block on rejected reviews branch protection", addBlockOnRejectedReviews),
	// v118 -> v119
	NewMigration("Add commit id and stale to reviews", addReviewCommitAndStale),
	// v119 -> v120
	NewMigration("Fix migrated repositories' git service type", fixMigratedRepositoryServiceType),
	// v120 -> v121
	NewMigration("Add owner_name on table repository", addOwnerNameOnRepository),
	// v121 -> v122
	NewMigration("add is_restricted column for users table", addIsRestricted),
	// v122 -> v123
	NewMigration("Add Require Signed Commits to ProtectedBranch", addRequireSignedCommits),
	// v123 -> v124
	NewMigration("Add original informations for reactions", addReactionOriginals),
	// v124 -> v125
	NewMigration("Add columns to user and repository", addUserRepoMissingColumns),
	// v125 -> v126
	NewMigration("Add some columns on review for migration", addReviewMigrateInfo),
	// v126 -> v127
	NewMigration("Fix topic repository count", fixTopicRepositoryCount),
	// v127 -> v128
	NewMigration("add repository code language statistics", addLanguageStats),
	// v128 -> v129
	NewMigration("fix merge base for pull requests", fixMergeBase),
	// v129 -> v130
	NewMigration("remove dependencies from deleted repositories", purgeUnusedDependencies),
	// v130 -> v131
	NewMigration("Expand webhooks for more granularity", expandWebhooks),
	// v131 -> v132
	NewMigration("Add IsSystemWebhook column to webhooks table", addSystemWebhookColumn),
	// v132 -> v133
	NewMigration("Add Branch Protection Protected Files Column", addBranchProtectionProtectedFilesColumn),
	// v133 -> v134
	NewMigration("Add EmailHash Table", addEmailHashTable),
	// v134 -> v135
	NewMigration("Refix merge base for merged pull requests", refixMergeBase),
	// v135 -> v136
	NewMigration("Add OrgID column to Labels table", addOrgIDLabelColumn),
	// v136 -> v137
	NewMigration("Add CommitsAhead and CommitsBehind Column to PullRequest Table", addCommitDivergenceToPulls),
	// v137 -> v138
	NewMigration("Add Branch Protection Block Outdated Branch", addBlockOnOutdatedBranch),
	// v138 -> v139
	NewMigration("Add ResolveDoerID to Comment table", addResolveDoerIDCommentColumn),
	// v139 -> v140
	NewMigration("prepend refs/heads/ to issue refs", prependRefsHeadsToIssueRefs),
	// v140 -> v141
	NewMigration("Save detected language file size to database instead of percent", fixLanguageStatsToSaveSize),
	// v141 -> v142
	NewMigration("Add KeepActivityPrivate to User table", addKeepActivityPrivateUserColumn),
	// v142 -> v143
	NewMigration("Ensure Repository.IsArchived is not null", setIsArchivedToFalse),
	// v143 -> v144
<<<<<<< HEAD
	NewMigration("Add auto merge table", addAutoMergeTable),
=======
	NewMigration("recalculate Stars number for all user", recalculateStars),
>>>>>>> ed8e064f
}

// GetCurrentDBVersion returns the current db version
func GetCurrentDBVersion(x *xorm.Engine) (int64, error) {
	if err := x.Sync(new(Version)); err != nil {
		return -1, fmt.Errorf("sync: %v", err)
	}

	currentVersion := &Version{ID: 1}
	has, err := x.Get(currentVersion)
	if err != nil {
		return -1, fmt.Errorf("get: %v", err)
	}
	if !has {
		return -1, nil
	}
	return currentVersion.Version, nil
}

// ExpectedVersion returns the expected db version
func ExpectedVersion() int64 {
	return int64(minDBVersion + len(migrations))
}

// EnsureUpToDate will check if the db is at the correct version
func EnsureUpToDate(x *xorm.Engine) error {
	currentDB, err := GetCurrentDBVersion(x)
	if err != nil {
		return err
	}

	if currentDB < 0 {
		return fmt.Errorf("Database has not been initialised")
	}

	if minDBVersion > currentDB {
		return fmt.Errorf("DB version %d (<= %d) is too old for auto-migration. Upgrade to Gitea 1.6.4 first then upgrade to this version", currentDB, minDBVersion)
	}

	expected := ExpectedVersion()

	if currentDB != expected {
		return fmt.Errorf(`Current database version %d is not equal to the expected version %d. Please run "gitea [--config /path/to/app.ini] migrate" to update the database version`, currentDB, expected)
	}

	return nil
}

// Migrate database to current version
func Migrate(x *xorm.Engine) error {
	if err := x.Sync(new(Version)); err != nil {
		return fmt.Errorf("sync: %v", err)
	}

	currentVersion := &Version{ID: 1}
	has, err := x.Get(currentVersion)
	if err != nil {
		return fmt.Errorf("get: %v", err)
	} else if !has {
		// If the version record does not exist we think
		// it is a fresh installation and we can skip all migrations.
		currentVersion.ID = 0
		currentVersion.Version = int64(minDBVersion + len(migrations))

		if _, err = x.InsertOne(currentVersion); err != nil {
			return fmt.Errorf("insert: %v", err)
		}
	}

	v := currentVersion.Version
	if minDBVersion > v {
		log.Fatal(`Gitea no longer supports auto-migration from your previously installed version.
Please try upgrading to a lower version first (suggested v1.6.4), then upgrade to this version.`)
		return nil
	}

	if int(v-minDBVersion) > len(migrations) {
		// User downgraded Gitea.
		currentVersion.Version = int64(len(migrations) + minDBVersion)
		_, err = x.ID(1).Update(currentVersion)
		return err
	}
	for i, m := range migrations[v-minDBVersion:] {
		log.Info("Migration[%d]: %s", v+int64(i), m.Description())
		if err = m.Migrate(x); err != nil {
			return fmt.Errorf("do migrate: %v", err)
		}
		currentVersion.Version = v + int64(i) + 1
		if _, err = x.ID(1).Update(currentVersion); err != nil {
			return err
		}
	}
	return nil
}

func dropTableColumns(sess *xorm.Session, tableName string, columnNames ...string) (err error) {
	if tableName == "" || len(columnNames) == 0 {
		return nil
	}
	// TODO: This will not work if there are foreign keys

	switch {
	case setting.Database.UseSQLite3:
		// First drop the indexes on the columns
		res, errIndex := sess.Query(fmt.Sprintf("PRAGMA index_list(`%s`)", tableName))
		if errIndex != nil {
			return errIndex
		}
		for _, row := range res {
			indexName := row["name"]
			indexRes, err := sess.Query(fmt.Sprintf("PRAGMA index_info(`%s`)", indexName))
			if err != nil {
				return err
			}
			if len(indexRes) != 1 {
				continue
			}
			indexColumn := string(indexRes[0]["name"])
			for _, name := range columnNames {
				if name == indexColumn {
					_, err := sess.Exec(fmt.Sprintf("DROP INDEX `%s`", indexName))
					if err != nil {
						return err
					}
				}
			}
		}

		// Here we need to get the columns from the original table
		sql := fmt.Sprintf("SELECT sql FROM sqlite_master WHERE tbl_name='%s' and type='table'", tableName)
		res, err := sess.Query(sql)
		if err != nil {
			return err
		}
		tableSQL := string(res[0]["sql"])

		// Separate out the column definitions
		tableSQL = tableSQL[strings.Index(tableSQL, "("):]

		// Remove the required columnNames
		for _, name := range columnNames {
			tableSQL = regexp.MustCompile(regexp.QuoteMeta("`"+name+"`")+"[^`,)]*?[,)]").ReplaceAllString(tableSQL, "")
		}

		// Ensure the query is ended properly
		tableSQL = strings.TrimSpace(tableSQL)
		if tableSQL[len(tableSQL)-1] != ')' {
			if tableSQL[len(tableSQL)-1] == ',' {
				tableSQL = tableSQL[:len(tableSQL)-1]
			}
			tableSQL += ")"
		}

		// Find all the columns in the table
		columns := regexp.MustCompile("`([^`]*)`").FindAllString(tableSQL, -1)

		tableSQL = fmt.Sprintf("CREATE TABLE `new_%s_new` ", tableName) + tableSQL
		if _, err := sess.Exec(tableSQL); err != nil {
			return err
		}

		// Now restore the data
		columnsSeparated := strings.Join(columns, ",")
		insertSQL := fmt.Sprintf("INSERT INTO `new_%s_new` (%s) SELECT %s FROM %s", tableName, columnsSeparated, columnsSeparated, tableName)
		if _, err := sess.Exec(insertSQL); err != nil {
			return err
		}

		// Now drop the old table
		if _, err := sess.Exec(fmt.Sprintf("DROP TABLE `%s`", tableName)); err != nil {
			return err
		}

		// Rename the table
		if _, err := sess.Exec(fmt.Sprintf("ALTER TABLE `new_%s_new` RENAME TO `%s`", tableName, tableName)); err != nil {
			return err
		}

	case setting.Database.UsePostgreSQL:
		cols := ""
		for _, col := range columnNames {
			if cols != "" {
				cols += ", "
			}
			cols += "DROP COLUMN `" + col + "` CASCADE"
		}
		if _, err := sess.Exec(fmt.Sprintf("ALTER TABLE `%s` %s", tableName, cols)); err != nil {
			return fmt.Errorf("Drop table `%s` columns %v: %v", tableName, columnNames, err)
		}
	case setting.Database.UseMySQL:
		// Drop indexes on columns first
		sql := fmt.Sprintf("SHOW INDEX FROM %s WHERE column_name IN ('%s')", tableName, strings.Join(columnNames, "','"))
		res, err := sess.Query(sql)
		if err != nil {
			return err
		}
		for _, index := range res {
			indexName := index["column_name"]
			if len(indexName) > 0 {
				_, err := sess.Exec(fmt.Sprintf("DROP INDEX `%s` ON `%s`", indexName, tableName))
				if err != nil {
					return err
				}
			}
		}

		// Now drop the columns
		cols := ""
		for _, col := range columnNames {
			if cols != "" {
				cols += ", "
			}
			cols += "DROP COLUMN `" + col + "`"
		}
		if _, err := sess.Exec(fmt.Sprintf("ALTER TABLE `%s` %s", tableName, cols)); err != nil {
			return fmt.Errorf("Drop table `%s` columns %v: %v", tableName, columnNames, err)
		}
	case setting.Database.UseMSSQL:
		cols := ""
		for _, col := range columnNames {
			if cols != "" {
				cols += ", "
			}
			cols += "`" + strings.ToLower(col) + "`"
		}
		sql := fmt.Sprintf("SELECT Name FROM SYS.DEFAULT_CONSTRAINTS WHERE PARENT_OBJECT_ID = OBJECT_ID('%[1]s') AND PARENT_COLUMN_ID IN (SELECT column_id FROM sys.columns WHERE lower(NAME) IN (%[2]s) AND object_id = OBJECT_ID('%[1]s'))",
			tableName, strings.Replace(cols, "`", "'", -1))
		constraints := make([]string, 0)
		if err := sess.SQL(sql).Find(&constraints); err != nil {
			sess.Rollback()
			return fmt.Errorf("Find constraints: %v", err)
		}
		for _, constraint := range constraints {
			if _, err := sess.Exec(fmt.Sprintf("ALTER TABLE `%s` DROP CONSTRAINT `%s`", tableName, constraint)); err != nil {
				sess.Rollback()
				return fmt.Errorf("Drop table `%s` constraint `%s`: %v", tableName, constraint, err)
			}
		}
		if _, err := sess.Exec(fmt.Sprintf("ALTER TABLE `%s` DROP COLUMN %s", tableName, cols)); err != nil {
			sess.Rollback()
			return fmt.Errorf("Drop table `%s` columns %v: %v", tableName, columnNames, err)
		}

		return sess.Commit()
	default:
		log.Fatal("Unrecognized DB")
	}

	return nil
}<|MERGE_RESOLUTION|>--- conflicted
+++ resolved
@@ -219,11 +219,9 @@
 	// v142 -> v143
 	NewMigration("Ensure Repository.IsArchived is not null", setIsArchivedToFalse),
 	// v143 -> v144
-<<<<<<< HEAD
+	NewMigration("recalculate Stars number for all user", recalculateStars),
+	// v143 -> v144
 	NewMigration("Add auto merge table", addAutoMergeTable),
-=======
-	NewMigration("recalculate Stars number for all user", recalculateStars),
->>>>>>> ed8e064f
 }
 
 // GetCurrentDBVersion returns the current db version
