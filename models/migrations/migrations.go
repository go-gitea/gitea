--- conflicted
+++ resolved
@@ -350,11 +350,6 @@
 	// v198 -> v199
 	NewMigration("Add issue content history table", addTableIssueContentHistory),
 	// v199 -> v200
-<<<<<<< HEAD
-	NewMigration("Add remote version table", addRemoteVersionTable),
-	// v200 -> v201
-	NewMigration("Add auto merge table", addAutoMergeTable),
-=======
 	NewMigration("No-op (remote version is using AppState now)", addRemoteVersionTableNoop),
 	// v200 -> v201
 	NewMigration("Add table app_state", addTableAppState),
@@ -383,7 +378,8 @@
 
 	// v211 -> v212
 	NewMigration("Create ForeignReference table", createForeignReferenceTable),
->>>>>>> ea6efba9
+	// v212 -> v213
+	NewMigration("Add auto merge table", addAutoMergeTable),
 }
 
 // GetCurrentDBVersion returns the current db version
