--- conflicted
+++ resolved
@@ -451,13 +451,10 @@
 	NewMigration("Drop ForeignReference table", v1_19.DropForeignReferenceTable),
 	// v238 -> v239
 	NewMigration("Add updated unix to LFSMetaObject", v1_19.AddUpdatedUnixToLFSMetaObject),
-<<<<<<< HEAD
+	// v239 -> v240
+	NewMigration("Add scope for access_token", v1_19.AddScopeForAccessTokens),
 	// to modify later
 	NewMigration("add size limit on repository", v1_19.AddSizeLimitOnRepo),
-=======
-	// v239 -> v240
-	NewMigration("Add scope for access_token", v1_19.AddScopeForAccessTokens),
->>>>>>> 7ddc11de
 }
 
 // GetCurrentDBVersion returns the current db version
