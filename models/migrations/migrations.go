// Copyright 2015 The Gogs Authors. All rights reserved.
// Copyright 2017 The Gitea Authors. All rights reserved.
// SPDX-License-Identifier: MIT

package migrations

import (
	"context"
	"fmt"
	"os"

	"code.gitea.io/gitea/models/migrations/v1_10"
	"code.gitea.io/gitea/models/migrations/v1_11"
	"code.gitea.io/gitea/models/migrations/v1_12"
	"code.gitea.io/gitea/models/migrations/v1_13"
	"code.gitea.io/gitea/models/migrations/v1_14"
	"code.gitea.io/gitea/models/migrations/v1_15"
	"code.gitea.io/gitea/models/migrations/v1_16"
	"code.gitea.io/gitea/models/migrations/v1_17"
	"code.gitea.io/gitea/models/migrations/v1_18"
	"code.gitea.io/gitea/models/migrations/v1_19"
	"code.gitea.io/gitea/models/migrations/v1_20"
	"code.gitea.io/gitea/models/migrations/v1_21"
	"code.gitea.io/gitea/models/migrations/v1_6"
	"code.gitea.io/gitea/models/migrations/v1_7"
	"code.gitea.io/gitea/models/migrations/v1_8"
	"code.gitea.io/gitea/models/migrations/v1_9"
	"code.gitea.io/gitea/modules/git"
	"code.gitea.io/gitea/modules/log"
	"code.gitea.io/gitea/modules/setting"

	"xorm.io/xorm"
	"xorm.io/xorm/names"
)

const minDBVersion = 70 // Gitea 1.5.3

// Migration describes on migration from lower version to high version
type Migration interface {
	Description() string
	Migrate(*xorm.Engine) error
}

type migration struct {
	description string
	migrate     func(*xorm.Engine) error
}

// NewMigration creates a new migration
func NewMigration(desc string, fn func(*xorm.Engine) error) Migration {
	return &migration{desc, fn}
}

// Description returns the migration's description
func (m *migration) Description() string {
	return m.description
}

// Migrate executes the migration
func (m *migration) Migrate(x *xorm.Engine) error {
	return m.migrate(x)
}

// Version describes the version table. Should have only one row with id==1
type Version struct {
	ID      int64 `xorm:"pk autoincr"`
	Version int64
}

// Use noopMigration when there is a migration that has been no-oped
var noopMigration = func(_ *xorm.Engine) error { return nil }

// This is a sequence of migrations. Add new migrations to the bottom of the list.
// If you want to "retire" a migration, remove it from the top of the list and
// update minDBVersion accordingly
var migrations = []Migration{
	// Gitea 1.5.0 ends at v69

	// v70 -> v71
	NewMigration("add issue_dependencies", v1_6.AddIssueDependencies),
	// v71 -> v72
	NewMigration("protect each scratch token", v1_6.AddScratchHash),
	// v72 -> v73
	NewMigration("add review", v1_6.AddReview),

	// Gitea 1.6.0 ends at v73

	// v73 -> v74
	NewMigration("add must_change_password column for users table", v1_7.AddMustChangePassword),
	// v74 -> v75
	NewMigration("add approval whitelists to protected branches", v1_7.AddApprovalWhitelistsToProtectedBranches),
	// v75 -> v76
	NewMigration("clear nonused data which not deleted when user was deleted", v1_7.ClearNonusedData),

	// Gitea 1.7.0 ends at v76

	// v76 -> v77
	NewMigration("add pull request rebase with merge commit", v1_8.AddPullRequestRebaseWithMerge),
	// v77 -> v78
	NewMigration("add theme to users", v1_8.AddUserDefaultTheme),
	// v78 -> v79
	NewMigration("rename repo is_bare to repo is_empty", v1_8.RenameRepoIsBareToIsEmpty),
	// v79 -> v80
	NewMigration("add can close issues via commit in any branch", v1_8.AddCanCloseIssuesViaCommitInAnyBranch),
	// v80 -> v81
	NewMigration("add is locked to issues", v1_8.AddIsLockedToIssues),
	// v81 -> v82
	NewMigration("update U2F counter type", v1_8.ChangeU2FCounterType),

	// Gitea 1.8.0 ends at v82

	// v82 -> v83
	NewMigration("hot fix for wrong release sha1 on release table", v1_9.FixReleaseSha1OnReleaseTable),
	// v83 -> v84
	NewMigration("add uploader id for table attachment", v1_9.AddUploaderIDForAttachment),
	// v84 -> v85
	NewMigration("add table to store original imported gpg keys", v1_9.AddGPGKeyImport),
	// v85 -> v86
	NewMigration("hash application token", v1_9.HashAppToken),
	// v86 -> v87
	NewMigration("add http method to webhook", v1_9.AddHTTPMethodToWebhook),
	// v87 -> v88
	NewMigration("add avatar field to repository", v1_9.AddAvatarFieldToRepository),

	// Gitea 1.9.0 ends at v88

	// v88 -> v89
	NewMigration("add commit status context field to commit_status", v1_10.AddCommitStatusContext),
	// v89 -> v90
	NewMigration("add original author/url migration info to issues, comments, and repo ", v1_10.AddOriginalMigrationInfo),
	// v90 -> v91
	NewMigration("change length of some repository columns", v1_10.ChangeSomeColumnsLengthOfRepo),
	// v91 -> v92
	NewMigration("add index on owner_id of repository and type, review_id of comment", v1_10.AddIndexOnRepositoryAndComment),
	// v92 -> v93
	NewMigration("remove orphaned repository index statuses", v1_10.RemoveLingeringIndexStatus),
	// v93 -> v94
	NewMigration("add email notification enabled preference to user", v1_10.AddEmailNotificationEnabledToUser),
	// v94 -> v95
	NewMigration("add enable_status_check, status_check_contexts to protected_branch", v1_10.AddStatusCheckColumnsForProtectedBranches),
	// v95 -> v96
	NewMigration("add table columns for cross referencing issues", v1_10.AddCrossReferenceColumns),
	// v96 -> v97
	NewMigration("delete orphaned attachments", v1_10.DeleteOrphanedAttachments),
	// v97 -> v98
	NewMigration("add repo_admin_change_team_access to user", v1_10.AddRepoAdminChangeTeamAccessColumnForUser),
	// v98 -> v99
	NewMigration("add original author name and id on migrated release", v1_10.AddOriginalAuthorOnMigratedReleases),
	// v99 -> v100
	NewMigration("add task table and status column for repository table", v1_10.AddTaskTable),
	// v100 -> v101
	NewMigration("update migration repositories' service type", v1_10.UpdateMigrationServiceTypes),
	// v101 -> v102
	NewMigration("change length of some external login users columns", v1_10.ChangeSomeColumnsLengthOfExternalLoginUser),

	// Gitea 1.10.0 ends at v102

	// v102 -> v103
	NewMigration("update migration repositories' service type", v1_11.DropColumnHeadUserNameOnPullRequest),
	// v103 -> v104
	NewMigration("Add WhitelistDeployKeys to protected branch", v1_11.AddWhitelistDeployKeysToBranches),
	// v104 -> v105
	NewMigration("remove unnecessary columns from label", v1_11.RemoveLabelUneededCols),
	// v105 -> v106
	NewMigration("add includes_all_repositories to teams", v1_11.AddTeamIncludesAllRepositories),
	// v106 -> v107
	NewMigration("add column `mode` to table watch", v1_11.AddModeColumnToWatch),
	// v107 -> v108
	NewMigration("Add template options to repository", v1_11.AddTemplateToRepo),
	// v108 -> v109
	NewMigration("Add comment_id on table notification", v1_11.AddCommentIDOnNotification),
	// v109 -> v110
	NewMigration("add can_create_org_repo to team", v1_11.AddCanCreateOrgRepoColumnForTeam),
	// v110 -> v111
	NewMigration("change review content type to text", v1_11.ChangeReviewContentToText),
	// v111 -> v112
	NewMigration("update branch protection for can push and whitelist enable", v1_11.AddBranchProtectionCanPushAndEnableWhitelist),
	// v112 -> v113
	NewMigration("remove release attachments which repository deleted", v1_11.RemoveAttachmentMissedRepo),
	// v113 -> v114
	NewMigration("new feature: change target branch of pull requests", v1_11.FeatureChangeTargetBranch),
	// v114 -> v115
	NewMigration("Remove authentication credentials from stored URL", v1_11.SanitizeOriginalURL),
	// v115 -> v116
	NewMigration("add user_id prefix to existing user avatar name", v1_11.RenameExistingUserAvatarName),
	// v116 -> v117
	NewMigration("Extend TrackedTimes", v1_11.ExtendTrackedTimes),

	// Gitea 1.11.0 ends at v117

	// v117 -> v118
	NewMigration("Add block on rejected reviews branch protection", v1_12.AddBlockOnRejectedReviews),
	// v118 -> v119
	NewMigration("Add commit id and stale to reviews", v1_12.AddReviewCommitAndStale),
	// v119 -> v120
	NewMigration("Fix migrated repositories' git service type", v1_12.FixMigratedRepositoryServiceType),
	// v120 -> v121
	NewMigration("Add owner_name on table repository", v1_12.AddOwnerNameOnRepository),
	// v121 -> v122
	NewMigration("add is_restricted column for users table", v1_12.AddIsRestricted),
	// v122 -> v123
	NewMigration("Add Require Signed Commits to ProtectedBranch", v1_12.AddRequireSignedCommits),
	// v123 -> v124
	NewMigration("Add original information for reactions", v1_12.AddReactionOriginals),
	// v124 -> v125
	NewMigration("Add columns to user and repository", v1_12.AddUserRepoMissingColumns),
	// v125 -> v126
	NewMigration("Add some columns on review for migration", v1_12.AddReviewMigrateInfo),
	// v126 -> v127
	NewMigration("Fix topic repository count", v1_12.FixTopicRepositoryCount),
	// v127 -> v128
	NewMigration("add repository code language statistics", v1_12.AddLanguageStats),
	// v128 -> v129
	NewMigration("fix merge base for pull requests", v1_12.FixMergeBase),
	// v129 -> v130
	NewMigration("remove dependencies from deleted repositories", v1_12.PurgeUnusedDependencies),
	// v130 -> v131
	NewMigration("Expand webhooks for more granularity", v1_12.ExpandWebhooks),
	// v131 -> v132
	NewMigration("Add IsSystemWebhook column to webhooks table", v1_12.AddSystemWebhookColumn),
	// v132 -> v133
	NewMigration("Add Branch Protection Protected Files Column", v1_12.AddBranchProtectionProtectedFilesColumn),
	// v133 -> v134
	NewMigration("Add EmailHash Table", v1_12.AddEmailHashTable),
	// v134 -> v135
	NewMigration("Refix merge base for merged pull requests", v1_12.RefixMergeBase),
	// v135 -> v136
	NewMigration("Add OrgID column to Labels table", v1_12.AddOrgIDLabelColumn),
	// v136 -> v137
	NewMigration("Add CommitsAhead and CommitsBehind Column to PullRequest Table", v1_12.AddCommitDivergenceToPulls),
	// v137 -> v138
	NewMigration("Add Branch Protection Block Outdated Branch", v1_12.AddBlockOnOutdatedBranch),
	// v138 -> v139
	NewMigration("Add ResolveDoerID to Comment table", v1_12.AddResolveDoerIDCommentColumn),
	// v139 -> v140
	NewMigration("prepend refs/heads/ to issue refs", v1_12.PrependRefsHeadsToIssueRefs),

	// Gitea 1.12.0 ends at v140

	// v140 -> v141
	NewMigration("Save detected language file size to database instead of percent", v1_13.FixLanguageStatsToSaveSize),
	// v141 -> v142
	NewMigration("Add KeepActivityPrivate to User table", v1_13.AddKeepActivityPrivateUserColumn),
	// v142 -> v143
	NewMigration("Ensure Repository.IsArchived is not null", v1_13.SetIsArchivedToFalse),
	// v143 -> v144
	NewMigration("recalculate Stars number for all user", v1_13.RecalculateStars),
	// v144 -> v145
	NewMigration("update Matrix Webhook http method to 'PUT'", v1_13.UpdateMatrixWebhookHTTPMethod),
	// v145 -> v146
	NewMigration("Increase Language field to 50 in LanguageStats", v1_13.IncreaseLanguageField),
	// v146 -> v147
	NewMigration("Add projects info to repository table", v1_13.AddProjectsInfo),
	// v147 -> v148
	NewMigration("create review for 0 review id code comments", v1_13.CreateReviewsForCodeComments),
	// v148 -> v149
	NewMigration("remove issue dependency comments who refer to non existing issues", v1_13.PurgeInvalidDependenciesComments),
	// v149 -> v150
	NewMigration("Add Created and Updated to Milestone table", v1_13.AddCreatedAndUpdatedToMilestones),
	// v150 -> v151
	NewMigration("add primary key to repo_topic", v1_13.AddPrimaryKeyToRepoTopic),
	// v151 -> v152
	NewMigration("set default password algorithm to Argon2", v1_13.SetDefaultPasswordToArgon2),
	// v152 -> v153
	NewMigration("add TrustModel field to Repository", v1_13.AddTrustModelToRepository),
	// v153 > v154
	NewMigration("add Team review request support", v1_13.AddTeamReviewRequestSupport),
	// v154 > v155
	NewMigration("add timestamps to Star, Label, Follow, Watch and Collaboration", v1_13.AddTimeStamps),

	// Gitea 1.13.0 ends at v155

	// v155 -> v156
	NewMigration("add changed_protected_files column for pull_request table", v1_14.AddChangedProtectedFilesPullRequestColumn),
	// v156 -> v157
	NewMigration("fix publisher ID for tag releases", v1_14.FixPublisherIDforTagReleases),
	// v157 -> v158
	NewMigration("ensure repo topics are up-to-date", v1_14.FixRepoTopics),
	// v158 -> v159
	NewMigration("code comment replies should have the commitID of the review they are replying to", v1_14.UpdateCodeCommentReplies),
	// v159 -> v160
	NewMigration("update reactions constraint", v1_14.UpdateReactionConstraint),
	// v160 -> v161
	NewMigration("Add block on official review requests branch protection", v1_14.AddBlockOnOfficialReviewRequests),
	// v161 -> v162
	NewMigration("Convert task type from int to string", v1_14.ConvertTaskTypeToString),
	// v162 -> v163
	NewMigration("Convert webhook task type from int to string", v1_14.ConvertWebhookTaskTypeToString),
	// v163 -> v164
	NewMigration("Convert topic name from 25 to 50", v1_14.ConvertTopicNameFrom25To50),
	// v164 -> v165
	NewMigration("Add scope and nonce columns to oauth2_grant table", v1_14.AddScopeAndNonceColumnsToOAuth2Grant),
	// v165 -> v166
	NewMigration("Convert hook task type from char(16) to varchar(16) and trim the column", v1_14.ConvertHookTaskTypeToVarcharAndTrim),
	// v166 -> v167
	NewMigration("Where Password is Valid with Empty String delete it", v1_14.RecalculateUserEmptyPWD),
	// v167 -> v168
	NewMigration("Add user redirect", v1_14.AddUserRedirect),
	// v168 -> v169
	NewMigration("Recreate user table to fix default values", v1_14.RecreateUserTableToFixDefaultValues),
	// v169 -> v170
	NewMigration("Update DeleteBranch comments to set the old_ref to the commit_sha", v1_14.CommentTypeDeleteBranchUseOldRef),
	// v170 -> v171
	NewMigration("Add Dismissed to Review table", v1_14.AddDismissedReviewColumn),
	// v171 -> v172
	NewMigration("Add Sorting to ProjectBoard table", v1_14.AddSortingColToProjectBoard),
	// v172 -> v173
	NewMigration("Add sessions table for go-chi/session", v1_14.AddSessionTable),
	// v173 -> v174
	NewMigration("Add time_id column to Comment", v1_14.AddTimeIDCommentColumn),
	// v174 -> v175
	NewMigration("Create repo transfer table", v1_14.AddRepoTransfer),
	// v175 -> v176
	NewMigration("Fix Postgres ID Sequences broken by recreate-table", v1_14.FixPostgresIDSequences),
	// v176 -> v177
	NewMigration("Remove invalid labels from comments", v1_14.RemoveInvalidLabels),
	// v177 -> v178
	NewMigration("Delete orphaned IssueLabels", v1_14.DeleteOrphanedIssueLabels),

	// Gitea 1.14.0 ends at v178

	// v178 -> v179
	NewMigration("Add LFS columns to Mirror", v1_15.AddLFSMirrorColumns),
	// v179 -> v180
	NewMigration("Convert avatar url to text", v1_15.ConvertAvatarURLToText),
	// v180 -> v181
	NewMigration("Delete credentials from past migrations", v1_15.DeleteMigrationCredentials),
	// v181 -> v182
	NewMigration("Always save primary email on email address table", v1_15.AddPrimaryEmail2EmailAddress),
	// v182 -> v183
	NewMigration("Add issue resource index table", v1_15.AddIssueResourceIndexTable),
	// v183 -> v184
	NewMigration("Create PushMirror table", v1_15.CreatePushMirrorTable),
	// v184 -> v185
	NewMigration("Rename Task errors to message", v1_15.RenameTaskErrorsToMessage),
	// v185 -> v186
	NewMigration("Add new table repo_archiver", v1_15.AddRepoArchiver),
	// v186 -> v187
	NewMigration("Create protected tag table", v1_15.CreateProtectedTagTable),
	// v187 -> v188
	NewMigration("Drop unneeded webhook related columns", v1_15.DropWebhookColumns),
	// v188 -> v189
	NewMigration("Add key is verified to gpg key", v1_15.AddKeyIsVerified),

	// Gitea 1.15.0 ends at v189

	// v189 -> v190
	NewMigration("Unwrap ldap.Sources", v1_16.UnwrapLDAPSourceCfg),
	// v190 -> v191
	NewMigration("Add agit flow pull request support", v1_16.AddAgitFlowPullRequest),
	// v191 -> v192
	NewMigration("Alter issue/comment table TEXT fields to LONGTEXT", v1_16.AlterIssueAndCommentTextFieldsToLongText),
	// v192 -> v193
	NewMigration("RecreateIssueResourceIndexTable to have a primary key instead of an unique index", v1_16.RecreateIssueResourceIndexTable),
	// v193 -> v194
	NewMigration("Add repo id column for attachment table", v1_16.AddRepoIDForAttachment),
	// v194 -> v195
	NewMigration("Add Branch Protection Unprotected Files Column", v1_16.AddBranchProtectionUnprotectedFilesColumn),
	// v195 -> v196
	NewMigration("Add table commit_status_index", v1_16.AddTableCommitStatusIndex),
	// v196 -> v197
	NewMigration("Add Color to ProjectBoard table", v1_16.AddColorColToProjectBoard),
	// v197 -> v198
	NewMigration("Add renamed_branch table", v1_16.AddRenamedBranchTable),
	// v198 -> v199
	NewMigration("Add issue content history table", v1_16.AddTableIssueContentHistory),
	// v199 -> v200
	NewMigration("No-op (remote version is using AppState now)", noopMigration),
	// v200 -> v201
	NewMigration("Add table app_state", v1_16.AddTableAppState),
	// v201 -> v202
	NewMigration("Drop table remote_version (if exists)", v1_16.DropTableRemoteVersion),
	// v202 -> v203
	NewMigration("Create key/value table for user settings", v1_16.CreateUserSettingsTable),
	// v203 -> v204
	NewMigration("Add Sorting to ProjectIssue table", v1_16.AddProjectIssueSorting),
	// v204 -> v205
	NewMigration("Add key is verified to ssh key", v1_16.AddSSHKeyIsVerified),
	// v205 -> v206
	NewMigration("Migrate to higher varchar on user struct", v1_16.MigrateUserPasswordSalt),
	// v206 -> v207
	NewMigration("Add authorize column to team_unit table", v1_16.AddAuthorizeColForTeamUnit),
	// v207 -> v208
	NewMigration("Add webauthn table and migrate u2f data to webauthn - NO-OPED", v1_16.AddWebAuthnCred),
	// v208 -> v209
	NewMigration("Use base32.HexEncoding instead of base64 encoding for cred ID as it is case insensitive - NO-OPED", v1_16.UseBase32HexForCredIDInWebAuthnCredential),
	// v209 -> v210
	NewMigration("Increase WebAuthentication CredentialID size to 410 - NO-OPED", v1_16.IncreaseCredentialIDTo410),
	// v210 -> v211
	NewMigration("v208 was completely broken - remigrate", v1_16.RemigrateU2FCredentials),

	// Gitea 1.16.2 ends at v211

	// v211 -> v212
	NewMigration("Create ForeignReference table", v1_17.CreateForeignReferenceTable),
	// v212 -> v213
	NewMigration("Add package tables", v1_17.AddPackageTables),
	// v213 -> v214
	NewMigration("Add allow edits from maintainers to PullRequest table", v1_17.AddAllowMaintainerEdit),
	// v214 -> v215
	NewMigration("Add auto merge table", v1_17.AddAutoMergeTable),
	// v215 -> v216
	NewMigration("allow to view files in PRs", v1_17.AddReviewViewedFiles),
	// v216 -> v217
	NewMigration("No-op (Improve Action table indices v1)", noopMigration),
	// v217 -> v218
	NewMigration("Alter hook_task table TEXT fields to LONGTEXT", v1_17.AlterHookTaskTextFieldsToLongText),
	// v218 -> v219
	NewMigration("Improve Action table indices v2", v1_17.ImproveActionTableIndices),
	// v219 -> v220
	NewMigration("Add sync_on_commit column to push_mirror table", v1_17.AddSyncOnCommitColForPushMirror),
	// v220 -> v221
	NewMigration("Add container repository property", v1_17.AddContainerRepositoryProperty),
	// v221 -> v222
	NewMigration("Store WebAuthentication CredentialID as bytes and increase size to at least 1024", v1_17.StoreWebauthnCredentialIDAsBytes),
	// v222 -> v223
	NewMigration("Drop old CredentialID column", v1_17.DropOldCredentialIDColumn),
	// v223 -> v224
	NewMigration("Rename CredentialIDBytes column to CredentialID", v1_17.RenameCredentialIDBytes),

	// Gitea 1.17.0 ends at v224

	// v224 -> v225
	NewMigration("Add badges to users", v1_18.CreateUserBadgesTable),
	// v225 -> v226
	NewMigration("Alter gpg_key/public_key content TEXT fields to MEDIUMTEXT", v1_18.AlterPublicGPGKeyContentFieldsToMediumText),
	// v226 -> v227
	NewMigration("Conan and generic packages do not need to be semantically versioned", v1_18.FixPackageSemverField),
	// v227 -> v228
	NewMigration("Create key/value table for system settings", v1_18.CreateSystemSettingsTable),
	// v228 -> v229
	NewMigration("Add TeamInvite table", v1_18.AddTeamInviteTable),
	// v229 -> v230
	NewMigration("Update counts of all open milestones", v1_18.UpdateOpenMilestoneCounts),
	// v230 -> v231
	NewMigration("Add ConfidentialClient column (default true) to OAuth2Application table", v1_18.AddConfidentialClientColumnToOAuth2ApplicationTable),

	// Gitea 1.18.0 ends at v231

	// v231 -> v232
	NewMigration("Add index for hook_task", v1_19.AddIndexForHookTask),
	// v232 -> v233
	NewMigration("Alter package_version.metadata_json to LONGTEXT", v1_19.AlterPackageVersionMetadataToLongText),
	// v233 -> v234
	NewMigration("Add header_authorization_encrypted column to webhook table", v1_19.AddHeaderAuthorizationEncryptedColWebhook),
	// v234 -> v235
	NewMigration("Add package cleanup rule table", v1_19.CreatePackageCleanupRuleTable),
	// v235 -> v236
	NewMigration("Add index for access_token", v1_19.AddIndexForAccessToken),
	// v236 -> v237
	NewMigration("Create secrets table", v1_19.CreateSecretsTable),
	// v237 -> v238
	NewMigration("Drop ForeignReference table", v1_19.DropForeignReferenceTable),
	// v238 -> v239
	NewMigration("Add updated unix to LFSMetaObject", v1_19.AddUpdatedUnixToLFSMetaObject),
	// v239 -> v240
	NewMigration("Add scope for access_token", v1_19.AddScopeForAccessTokens),
	// v240 -> v241
	NewMigration("Add actions tables", v1_19.AddActionsTables),
	// v241 -> v242
	NewMigration("Add card_type column to project table", v1_19.AddCardTypeToProjectTable),
	// v242 -> v243
	NewMigration("Alter gpg_key_import content TEXT field to MEDIUMTEXT", v1_19.AlterPublicGPGKeyImportContentFieldToMediumText),
	// v243 -> v244
	NewMigration("Add exclusive label", v1_19.AddExclusiveLabel),

	// Gitea 1.19.0 ends at v244

	// v244 -> v245
	NewMigration("Add NeedApproval to actions tables", v1_20.AddNeedApprovalToActionRun),
	// v245 -> v246
	NewMigration("Rename Webhook org_id to owner_id", v1_20.RenameWebhookOrgToOwner),
	// v246 -> v247
	NewMigration("Add missed column owner_id for project table", v1_20.AddNewColumnForProject),
	// v247 -> v248
	NewMigration("Fix incorrect project type", v1_20.FixIncorrectProjectType),
	// v248 -> v249
	NewMigration("Add version column to action_runner table", v1_20.AddVersionToActionRunner),
	// v249 -> v250
	NewMigration("Improve Action table indices v3", v1_20.ImproveActionTableIndices),
	// v250 -> v251
	NewMigration("Change Container Metadata", v1_20.ChangeContainerMetadataMultiArch),
	// v251 -> v252
	NewMigration("Fix incorrect owner team unit access mode", v1_20.FixIncorrectOwnerTeamUnitAccessMode),
	// v252 -> v253
	NewMigration("Fix incorrect admin team unit access mode", v1_20.FixIncorrectAdminTeamUnitAccessMode),
	// v253 -> v254
	NewMigration("Fix ExternalTracker and ExternalWiki accessMode in owner and admin team", v1_20.FixExternalTrackerAndExternalWikiAccessModeInOwnerAndAdminTeam),
	// v254 -> v255
	NewMigration("Add ActionTaskOutput table", v1_20.AddActionTaskOutputTable),
	// v255 -> v256
	NewMigration("Add ArchivedUnix Column", v1_20.AddArchivedUnixToRepository),
	// v256 -> v257
	NewMigration("Add is_internal column to package", v1_20.AddIsInternalColumnToPackage),
	// v257 -> v258
	NewMigration("Add Actions Artifact table", v1_20.CreateActionArtifactTable),
	// v258 -> v259
	NewMigration("Add PinOrder Column", v1_20.AddPinOrderToIssue),
	// v259 -> v260
	NewMigration("Convert scoped access tokens", v1_20.ConvertScopedAccessTokens),

	// Gitea 1.20.0 ends at 260

	// v260 -> v261
	NewMigration("Drop custom_labels column of action_runner table", v1_21.DropCustomLabelsColumnOfActionRunner),
	// v261 -> v262
	NewMigration("Add variable table", v1_21.CreateVariableTable),
	// v262 -> v263
	NewMigration("Add TriggerEvent to action_run table", v1_21.AddTriggerEventToActionRun),
	// v263 -> v264
	NewMigration("Add git_size and lfs_size columns to repository table", v1_21.AddGitSizeAndLFSSizeToRepositoryTable),
	// v264 -> v265
	NewMigration("Add branch table", v1_21.AddBranchTable),
	// v265 -> v266
<<<<<<< HEAD
	NewMigration("Migrate old rpm package index", v1_21.RebuildRpmPackage),
=======
	NewMigration("Alter Actions Artifact table", v1_21.AlterActionArtifactTable),
>>>>>>> 2b6f2243
}

// GetCurrentDBVersion returns the current db version
func GetCurrentDBVersion(x *xorm.Engine) (int64, error) {
	if err := x.Sync(new(Version)); err != nil {
		return -1, fmt.Errorf("sync: %w", err)
	}

	currentVersion := &Version{ID: 1}
	has, err := x.Get(currentVersion)
	if err != nil {
		return -1, fmt.Errorf("get: %w", err)
	}
	if !has {
		return -1, nil
	}
	return currentVersion.Version, nil
}

// ExpectedVersion returns the expected db version
func ExpectedVersion() int64 {
	return int64(minDBVersion + len(migrations))
}

// EnsureUpToDate will check if the db is at the correct version
func EnsureUpToDate(x *xorm.Engine) error {
	currentDB, err := GetCurrentDBVersion(x)
	if err != nil {
		return err
	}

	if currentDB < 0 {
		return fmt.Errorf("Database has not been initialized")
	}

	if minDBVersion > currentDB {
		return fmt.Errorf("DB version %d (<= %d) is too old for auto-migration. Upgrade to Gitea 1.6.4 first then upgrade to this version", currentDB, minDBVersion)
	}

	expected := ExpectedVersion()

	if currentDB != expected {
		return fmt.Errorf(`Current database version %d is not equal to the expected version %d. Please run "gitea [--config /path/to/app.ini] migrate" to update the database version`, currentDB, expected)
	}

	return nil
}

// Migrate database to current version
func Migrate(x *xorm.Engine) error {
	// Set a new clean the default mapper to GonicMapper as that is the default for Gitea.
	x.SetMapper(names.GonicMapper{})
	if err := x.Sync(new(Version)); err != nil {
		return fmt.Errorf("sync: %w", err)
	}

	currentVersion := &Version{ID: 1}
	has, err := x.Get(currentVersion)
	if err != nil {
		return fmt.Errorf("get: %w", err)
	} else if !has {
		// If the version record does not exist we think
		// it is a fresh installation and we can skip all migrations.
		currentVersion.ID = 0
		currentVersion.Version = int64(minDBVersion + len(migrations))

		if _, err = x.InsertOne(currentVersion); err != nil {
			return fmt.Errorf("insert: %w", err)
		}
	}

	v := currentVersion.Version
	if minDBVersion > v {
		log.Fatal(`Gitea no longer supports auto-migration from your previously installed version.
Please try upgrading to a lower version first (suggested v1.6.4), then upgrade to this version.`)
		return nil
	}

	// Downgrading Gitea's database version not supported
	if int(v-minDBVersion) > len(migrations) {
		msg := fmt.Sprintf("Your database (migration version: %d) is for a newer Gitea, you can not use the newer database for this old Gitea release (%d).", v, minDBVersion+len(migrations))
		msg += "\nGitea will exit to keep your database safe and unchanged. Please use the correct Gitea release, do not change the migration version manually (incorrect manual operation may lose data)."
		if !setting.IsProd {
			msg += fmt.Sprintf("\nIf you are in development and really know what you're doing, you can force changing the migration version by executing: UPDATE version SET version=%d WHERE id=1;", minDBVersion+len(migrations))
		}
		_, _ = fmt.Fprintln(os.Stderr, msg)
		log.Fatal(msg)
		return nil
	}

	// Some migration tasks depend on the git command
	if git.DefaultContext == nil {
		if err = git.InitSimple(context.Background()); err != nil {
			return err
		}
	}

	// Migrate
	for i, m := range migrations[v-minDBVersion:] {
		log.Info("Migration[%d]: %s", v+int64(i), m.Description())
		// Reset the mapper between each migration - migrations are not supposed to depend on each other
		x.SetMapper(names.GonicMapper{})
		if err = m.Migrate(x); err != nil {
			return fmt.Errorf("migration[%d]: %s failed: %w", v+int64(i), m.Description(), err)
		}
		currentVersion.Version = v + int64(i) + 1
		if _, err = x.ID(1).Update(currentVersion); err != nil {
			return err
		}
	}
	return nil
}<|MERGE_RESOLUTION|>--- conflicted
+++ resolved
@@ -512,11 +512,10 @@
 	// v264 -> v265
 	NewMigration("Add branch table", v1_21.AddBranchTable),
 	// v265 -> v266
-<<<<<<< HEAD
-	NewMigration("Migrate old rpm package index", v1_21.RebuildRpmPackage),
-=======
 	NewMigration("Alter Actions Artifact table", v1_21.AlterActionArtifactTable),
->>>>>>> 2b6f2243
+  // v266 -> v267
+  NewMigration("Migrate old rpm package index", v1_21.RebuildRpmPackage),
+	
 }
 
 // GetCurrentDBVersion returns the current db version
