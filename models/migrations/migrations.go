// Copyright 2015 The Gogs Authors. All rights reserved.
// Copyright 2017 The Gitea Authors. All rights reserved.
// SPDX-License-Identifier: MIT

package migrations

import (
	"context"
	"fmt"
	"os"

	"code.gitea.io/gitea/models/migrations/v1_10"
	"code.gitea.io/gitea/models/migrations/v1_11"
	"code.gitea.io/gitea/models/migrations/v1_12"
	"code.gitea.io/gitea/models/migrations/v1_13"
	"code.gitea.io/gitea/models/migrations/v1_14"
	"code.gitea.io/gitea/models/migrations/v1_15"
	"code.gitea.io/gitea/models/migrations/v1_16"
	"code.gitea.io/gitea/models/migrations/v1_17"
	"code.gitea.io/gitea/models/migrations/v1_18"
	"code.gitea.io/gitea/models/migrations/v1_19"
	"code.gitea.io/gitea/models/migrations/v1_20"
	"code.gitea.io/gitea/models/migrations/v1_21"
	"code.gitea.io/gitea/models/migrations/v1_6"
	"code.gitea.io/gitea/models/migrations/v1_7"
	"code.gitea.io/gitea/models/migrations/v1_8"
	"code.gitea.io/gitea/models/migrations/v1_9"
	"code.gitea.io/gitea/modules/git"
	"code.gitea.io/gitea/modules/log"
	"code.gitea.io/gitea/modules/setting"

	"xorm.io/xorm"
	"xorm.io/xorm/names"
)

const minDBVersion = 70 // Gitea 1.5.3

// Migration describes on migration from lower version to high version
type Migration interface {
	Description() string
	Migrate(*xorm.Engine) error
}

type migration struct {
	description string
	migrate     func(*xorm.Engine) error
}

// NewMigration creates a new migration
func NewMigration(desc string, fn func(*xorm.Engine) error) Migration {
	return &migration{desc, fn}
}

// Description returns the migration's description
func (m *migration) Description() string {
	return m.description
}

// Migrate executes the migration
func (m *migration) Migrate(x *xorm.Engine) error {
	return m.migrate(x)
}

// Version describes the version table. Should have only one row with id==1
type Version struct {
	ID      int64 `xorm:"pk autoincr"`
	Version int64
}

// Use noopMigration when there is a migration that has been no-oped
var noopMigration = func(_ *xorm.Engine) error { return nil }

// This is a sequence of migrations. Add new migrations to the bottom of the list.
// If you want to "retire" a migration, remove it from the top of the list and
// update minDBVersion accordingly
var migrations = []Migration{
	// Gitea 1.5.0 ends at v69

	// v70 -> v71
	NewMigration("add issue_dependencies", v1_6.AddIssueDependencies),
	// v71 -> v72
	NewMigration("protect each scratch token", v1_6.AddScratchHash),
	// v72 -> v73
	NewMigration("add review", v1_6.AddReview),

	// Gitea 1.6.0 ends at v73

	// v73 -> v74
	NewMigration("add must_change_password column for users table", v1_7.AddMustChangePassword),
	// v74 -> v75
	NewMigration("add approval whitelists to protected branches", v1_7.AddApprovalWhitelistsToProtectedBranches),
	// v75 -> v76
	NewMigration("clear nonused data which not deleted when user was deleted", v1_7.ClearNonusedData),

	// Gitea 1.7.0 ends at v76

	// v76 -> v77
	NewMigration("add pull request rebase with merge commit", v1_8.AddPullRequestRebaseWithMerge),
	// v77 -> v78
	NewMigration("add theme to users", v1_8.AddUserDefaultTheme),
	// v78 -> v79
	NewMigration("rename repo is_bare to repo is_empty", v1_8.RenameRepoIsBareToIsEmpty),
	// v79 -> v80
	NewMigration("add can close issues via commit in any branch", v1_8.AddCanCloseIssuesViaCommitInAnyBranch),
	// v80 -> v81
	NewMigration("add is locked to issues", v1_8.AddIsLockedToIssues),
	// v81 -> v82
	NewMigration("update U2F counter type", v1_8.ChangeU2FCounterType),

	// Gitea 1.8.0 ends at v82

	// v82 -> v83
	NewMigration("hot fix for wrong release sha1 on release table", v1_9.FixReleaseSha1OnReleaseTable),
	// v83 -> v84
	NewMigration("add uploader id for table attachment", v1_9.AddUploaderIDForAttachment),
	// v84 -> v85
	NewMigration("add table to store original imported gpg keys", v1_9.AddGPGKeyImport),
	// v85 -> v86
	NewMigration("hash application token", v1_9.HashAppToken),
	// v86 -> v87
	NewMigration("add http method to webhook", v1_9.AddHTTPMethodToWebhook),
	// v87 -> v88
	NewMigration("add avatar field to repository", v1_9.AddAvatarFieldToRepository),

	// Gitea 1.9.0 ends at v88

	// v88 -> v89
	NewMigration("add commit status context field to commit_status", v1_10.AddCommitStatusContext),
	// v89 -> v90
	NewMigration("add original author/url migration info to issues, comments, and repo ", v1_10.AddOriginalMigrationInfo),
	// v90 -> v91
	NewMigration("change length of some repository columns", v1_10.ChangeSomeColumnsLengthOfRepo),
	// v91 -> v92
	NewMigration("add index on owner_id of repository and type, review_id of comment", v1_10.AddIndexOnRepositoryAndComment),
	// v92 -> v93
	NewMigration("remove orphaned repository index statuses", v1_10.RemoveLingeringIndexStatus),
	// v93 -> v94
	NewMigration("add email notification enabled preference to user", v1_10.AddEmailNotificationEnabledToUser),
	// v94 -> v95
	NewMigration("add enable_status_check, status_check_contexts to protected_branch", v1_10.AddStatusCheckColumnsForProtectedBranches),
	// v95 -> v96
	NewMigration("add table columns for cross referencing issues", v1_10.AddCrossReferenceColumns),
	// v96 -> v97
	NewMigration("delete orphaned attachments", v1_10.DeleteOrphanedAttachments),
	// v97 -> v98
	NewMigration("add repo_admin_change_team_access to user", v1_10.AddRepoAdminChangeTeamAccessColumnForUser),
	// v98 -> v99
	NewMigration("add original author name and id on migrated release", v1_10.AddOriginalAuthorOnMigratedReleases),
	// v99 -> v100
	NewMigration("add task table and status column for repository table", v1_10.AddTaskTable),
	// v100 -> v101
	NewMigration("update migration repositories' service type", v1_10.UpdateMigrationServiceTypes),
	// v101 -> v102
	NewMigration("change length of some external login users columns", v1_10.ChangeSomeColumnsLengthOfExternalLoginUser),

	// Gitea 1.10.0 ends at v102

	// v102 -> v103
	NewMigration("update migration repositories' service type", v1_11.DropColumnHeadUserNameOnPullRequest),
	// v103 -> v104
	NewMigration("Add WhitelistDeployKeys to protected branch", v1_11.AddWhitelistDeployKeysToBranches),
	// v104 -> v105
	NewMigration("remove unnecessary columns from label", v1_11.RemoveLabelUneededCols),
	// v105 -> v106
	NewMigration("add includes_all_repositories to teams", v1_11.AddTeamIncludesAllRepositories),
	// v106 -> v107
	NewMigration("add column `mode` to table watch", v1_11.AddModeColumnToWatch),
	// v107 -> v108
	NewMigration("Add template options to repository", v1_11.AddTemplateToRepo),
	// v108 -> v109
	NewMigration("Add comment_id on table notification", v1_11.AddCommentIDOnNotification),
	// v109 -> v110
	NewMigration("add can_create_org_repo to team", v1_11.AddCanCreateOrgRepoColumnForTeam),
	// v110 -> v111
	NewMigration("change review content type to text", v1_11.ChangeReviewContentToText),
	// v111 -> v112
	NewMigration("update branch protection for can push and whitelist enable", v1_11.AddBranchProtectionCanPushAndEnableWhitelist),
	// v112 -> v113
	NewMigration("remove release attachments which repository deleted", v1_11.RemoveAttachmentMissedRepo),
	// v113 -> v114
	NewMigration("new feature: change target branch of pull requests", v1_11.FeatureChangeTargetBranch),
	// v114 -> v115
	NewMigration("Remove authentication credentials from stored URL", v1_11.SanitizeOriginalURL),
	// v115 -> v116
	NewMigration("add user_id prefix to existing user avatar name", v1_11.RenameExistingUserAvatarName),
	// v116 -> v117
	NewMigration("Extend TrackedTimes", v1_11.ExtendTrackedTimes),

	// Gitea 1.11.0 ends at v117

	// v117 -> v118
	NewMigration("Add block on rejected reviews branch protection", v1_12.AddBlockOnRejectedReviews),
	// v118 -> v119
	NewMigration("Add commit id and stale to reviews", v1_12.AddReviewCommitAndStale),
	// v119 -> v120
	NewMigration("Fix migrated repositories' git service type", v1_12.FixMigratedRepositoryServiceType),
	// v120 -> v121
	NewMigration("Add owner_name on table repository", v1_12.AddOwnerNameOnRepository),
	// v121 -> v122
	NewMigration("add is_restricted column for users table", v1_12.AddIsRestricted),
	// v122 -> v123
	NewMigration("Add Require Signed Commits to ProtectedBranch", v1_12.AddRequireSignedCommits),
	// v123 -> v124
	NewMigration("Add original information for reactions", v1_12.AddReactionOriginals),
	// v124 -> v125
	NewMigration("Add columns to user and repository", v1_12.AddUserRepoMissingColumns),
	// v125 -> v126
	NewMigration("Add some columns on review for migration", v1_12.AddReviewMigrateInfo),
	// v126 -> v127
	NewMigration("Fix topic repository count", v1_12.FixTopicRepositoryCount),
	// v127 -> v128
	NewMigration("add repository code language statistics", v1_12.AddLanguageStats),
	// v128 -> v129
	NewMigration("fix merge base for pull requests", v1_12.FixMergeBase),
	// v129 -> v130
	NewMigration("remove dependencies from deleted repositories", v1_12.PurgeUnusedDependencies),
	// v130 -> v131
	NewMigration("Expand webhooks for more granularity", v1_12.ExpandWebhooks),
	// v131 -> v132
	NewMigration("Add IsSystemWebhook column to webhooks table", v1_12.AddSystemWebhookColumn),
	// v132 -> v133
	NewMigration("Add Branch Protection Protected Files Column", v1_12.AddBranchProtectionProtectedFilesColumn),
	// v133 -> v134
	NewMigration("Add EmailHash Table", v1_12.AddEmailHashTable),
	// v134 -> v135
	NewMigration("Refix merge base for merged pull requests", v1_12.RefixMergeBase),
	// v135 -> v136
	NewMigration("Add OrgID column to Labels table", v1_12.AddOrgIDLabelColumn),
	// v136 -> v137
	NewMigration("Add CommitsAhead and CommitsBehind Column to PullRequest Table", v1_12.AddCommitDivergenceToPulls),
	// v137 -> v138
	NewMigration("Add Branch Protection Block Outdated Branch", v1_12.AddBlockOnOutdatedBranch),
	// v138 -> v139
	NewMigration("Add ResolveDoerID to Comment table", v1_12.AddResolveDoerIDCommentColumn),
	// v139 -> v140
	NewMigration("prepend refs/heads/ to issue refs", v1_12.PrependRefsHeadsToIssueRefs),

	// Gitea 1.12.0 ends at v140

	// v140 -> v141
	NewMigration("Save detected language file size to database instead of percent", v1_13.FixLanguageStatsToSaveSize),
	// v141 -> v142
	NewMigration("Add KeepActivityPrivate to User table", v1_13.AddKeepActivityPrivateUserColumn),
	// v142 -> v143
	NewMigration("Ensure Repository.IsArchived is not null", v1_13.SetIsArchivedToFalse),
	// v143 -> v144
	NewMigration("recalculate Stars number for all user", v1_13.RecalculateStars),
	// v144 -> v145
	NewMigration("update Matrix Webhook http method to 'PUT'", v1_13.UpdateMatrixWebhookHTTPMethod),
	// v145 -> v146
	NewMigration("Increase Language field to 50 in LanguageStats", v1_13.IncreaseLanguageField),
	// v146 -> v147
	NewMigration("Add projects info to repository table", v1_13.AddProjectsInfo),
	// v147 -> v148
	NewMigration("create review for 0 review id code comments", v1_13.CreateReviewsForCodeComments),
	// v148 -> v149
	NewMigration("remove issue dependency comments who refer to non existing issues", v1_13.PurgeInvalidDependenciesComments),
	// v149 -> v150
	NewMigration("Add Created and Updated to Milestone table", v1_13.AddCreatedAndUpdatedToMilestones),
	// v150 -> v151
	NewMigration("add primary key to repo_topic", v1_13.AddPrimaryKeyToRepoTopic),
	// v151 -> v152
	NewMigration("set default password algorithm to Argon2", v1_13.SetDefaultPasswordToArgon2),
	// v152 -> v153
	NewMigration("add TrustModel field to Repository", v1_13.AddTrustModelToRepository),
	// v153 > v154
	NewMigration("add Team review request support", v1_13.AddTeamReviewRequestSupport),
	// v154 > v155
	NewMigration("add timestamps to Star, Label, Follow, Watch and Collaboration", v1_13.AddTimeStamps),

	// Gitea 1.13.0 ends at v155

	// v155 -> v156
	NewMigration("add changed_protected_files column for pull_request table", v1_14.AddChangedProtectedFilesPullRequestColumn),
	// v156 -> v157
	NewMigration("fix publisher ID for tag releases", v1_14.FixPublisherIDforTagReleases),
	// v157 -> v158
	NewMigration("ensure repo topics are up-to-date", v1_14.FixRepoTopics),
	// v158 -> v159
	NewMigration("code comment replies should have the commitID of the review they are replying to", v1_14.UpdateCodeCommentReplies),
	// v159 -> v160
	NewMigration("update reactions constraint", v1_14.UpdateReactionConstraint),
	// v160 -> v161
	NewMigration("Add block on official review requests branch protection", v1_14.AddBlockOnOfficialReviewRequests),
	// v161 -> v162
	NewMigration("Convert task type from int to string", v1_14.ConvertTaskTypeToString),
	// v162 -> v163
	NewMigration("Convert webhook task type from int to string", v1_14.ConvertWebhookTaskTypeToString),
	// v163 -> v164
	NewMigration("Convert topic name from 25 to 50", v1_14.ConvertTopicNameFrom25To50),
	// v164 -> v165
	NewMigration("Add scope and nonce columns to oauth2_grant table", v1_14.AddScopeAndNonceColumnsToOAuth2Grant),
	// v165 -> v166
	NewMigration("Convert hook task type from char(16) to varchar(16) and trim the column", v1_14.ConvertHookTaskTypeToVarcharAndTrim),
	// v166 -> v167
	NewMigration("Where Password is Valid with Empty String delete it", v1_14.RecalculateUserEmptyPWD),
	// v167 -> v168
	NewMigration("Add user redirect", v1_14.AddUserRedirect),
	// v168 -> v169
	NewMigration("Recreate user table to fix default values", v1_14.RecreateUserTableToFixDefaultValues),
	// v169 -> v170
	NewMigration("Update DeleteBranch comments to set the old_ref to the commit_sha", v1_14.CommentTypeDeleteBranchUseOldRef),
	// v170 -> v171
	NewMigration("Add Dismissed to Review table", v1_14.AddDismissedReviewColumn),
	// v171 -> v172
	NewMigration("Add Sorting to ProjectBoard table", v1_14.AddSortingColToProjectBoard),
	// v172 -> v173
	NewMigration("Add sessions table for go-chi/session", v1_14.AddSessionTable),
	// v173 -> v174
	NewMigration("Add time_id column to Comment", v1_14.AddTimeIDCommentColumn),
	// v174 -> v175
	NewMigration("Create repo transfer table", v1_14.AddRepoTransfer),
	// v175 -> v176
	NewMigration("Fix Postgres ID Sequences broken by recreate-table", v1_14.FixPostgresIDSequences),
	// v176 -> v177
	NewMigration("Remove invalid labels from comments", v1_14.RemoveInvalidLabels),
	// v177 -> v178
	NewMigration("Delete orphaned IssueLabels", v1_14.DeleteOrphanedIssueLabels),

	// Gitea 1.14.0 ends at v178

	// v178 -> v179
	NewMigration("Add LFS columns to Mirror", v1_15.AddLFSMirrorColumns),
	// v179 -> v180
	NewMigration("Convert avatar url to text", v1_15.ConvertAvatarURLToText),
	// v180 -> v181
	NewMigration("Delete credentials from past migrations", v1_15.DeleteMigrationCredentials),
	// v181 -> v182
	NewMigration("Always save primary email on email address table", v1_15.AddPrimaryEmail2EmailAddress),
	// v182 -> v183
	NewMigration("Add issue resource index table", v1_15.AddIssueResourceIndexTable),
	// v183 -> v184
	NewMigration("Create PushMirror table", v1_15.CreatePushMirrorTable),
	// v184 -> v185
	NewMigration("Rename Task errors to message", v1_15.RenameTaskErrorsToMessage),
	// v185 -> v186
	NewMigration("Add new table repo_archiver", v1_15.AddRepoArchiver),
	// v186 -> v187
	NewMigration("Create protected tag table", v1_15.CreateProtectedTagTable),
	// v187 -> v188
	NewMigration("Drop unneeded webhook related columns", v1_15.DropWebhookColumns),
	// v188 -> v189
	NewMigration("Add key is verified to gpg key", v1_15.AddKeyIsVerified),

	// Gitea 1.15.0 ends at v189

	// v189 -> v190
	NewMigration("Unwrap ldap.Sources", v1_16.UnwrapLDAPSourceCfg),
	// v190 -> v191
	NewMigration("Add agit flow pull request support", v1_16.AddAgitFlowPullRequest),
	// v191 -> v192
	NewMigration("Alter issue/comment table TEXT fields to LONGTEXT", v1_16.AlterIssueAndCommentTextFieldsToLongText),
	// v192 -> v193
	NewMigration("RecreateIssueResourceIndexTable to have a primary key instead of an unique index", v1_16.RecreateIssueResourceIndexTable),
	// v193 -> v194
	NewMigration("Add repo id column for attachment table", v1_16.AddRepoIDForAttachment),
	// v194 -> v195
	NewMigration("Add Branch Protection Unprotected Files Column", v1_16.AddBranchProtectionUnprotectedFilesColumn),
	// v195 -> v196
	NewMigration("Add table commit_status_index", v1_16.AddTableCommitStatusIndex),
	// v196 -> v197
	NewMigration("Add Color to ProjectBoard table", v1_16.AddColorColToProjectBoard),
	// v197 -> v198
	NewMigration("Add renamed_branch table", v1_16.AddRenamedBranchTable),
	// v198 -> v199
	NewMigration("Add issue content history table", v1_16.AddTableIssueContentHistory),
	// v199 -> v200
	NewMigration("No-op (remote version is using AppState now)", noopMigration),
	// v200 -> v201
	NewMigration("Add table app_state", v1_16.AddTableAppState),
	// v201 -> v202
	NewMigration("Drop table remote_version (if exists)", v1_16.DropTableRemoteVersion),
	// v202 -> v203
	NewMigration("Create key/value table for user settings", v1_16.CreateUserSettingsTable),
	// v203 -> v204
	NewMigration("Add Sorting to ProjectIssue table", v1_16.AddProjectIssueSorting),
	// v204 -> v205
	NewMigration("Add key is verified to ssh key", v1_16.AddSSHKeyIsVerified),
	// v205 -> v206
	NewMigration("Migrate to higher varchar on user struct", v1_16.MigrateUserPasswordSalt),
	// v206 -> v207
	NewMigration("Add authorize column to team_unit table", v1_16.AddAuthorizeColForTeamUnit),
	// v207 -> v208
	NewMigration("Add webauthn table and migrate u2f data to webauthn - NO-OPED", v1_16.AddWebAuthnCred),
	// v208 -> v209
	NewMigration("Use base32.HexEncoding instead of base64 encoding for cred ID as it is case insensitive - NO-OPED", v1_16.UseBase32HexForCredIDInWebAuthnCredential),
	// v209 -> v210
	NewMigration("Increase WebAuthentication CredentialID size to 410 - NO-OPED", v1_16.IncreaseCredentialIDTo410),
	// v210 -> v211
	NewMigration("v208 was completely broken - remigrate", v1_16.RemigrateU2FCredentials),

	// Gitea 1.16.2 ends at v211

	// v211 -> v212
	NewMigration("Create ForeignReference table", v1_17.CreateForeignReferenceTable),
	// v212 -> v213
	NewMigration("Add package tables", v1_17.AddPackageTables),
	// v213 -> v214
	NewMigration("Add allow edits from maintainers to PullRequest table", v1_17.AddAllowMaintainerEdit),
	// v214 -> v215
	NewMigration("Add auto merge table", v1_17.AddAutoMergeTable),
	// v215 -> v216
	NewMigration("allow to view files in PRs", v1_17.AddReviewViewedFiles),
	// v216 -> v217
	NewMigration("No-op (Improve Action table indices v1)", noopMigration),
	// v217 -> v218
	NewMigration("Alter hook_task table TEXT fields to LONGTEXT", v1_17.AlterHookTaskTextFieldsToLongText),
	// v218 -> v219
	NewMigration("Improve Action table indices v2", v1_17.ImproveActionTableIndices),
	// v219 -> v220
	NewMigration("Add sync_on_commit column to push_mirror table", v1_17.AddSyncOnCommitColForPushMirror),
	// v220 -> v221
	NewMigration("Add container repository property", v1_17.AddContainerRepositoryProperty),
	// v221 -> v222
	NewMigration("Store WebAuthentication CredentialID as bytes and increase size to at least 1024", v1_17.StoreWebauthnCredentialIDAsBytes),
	// v222 -> v223
	NewMigration("Drop old CredentialID column", v1_17.DropOldCredentialIDColumn),
	// v223 -> v224
	NewMigration("Rename CredentialIDBytes column to CredentialID", v1_17.RenameCredentialIDBytes),

	// Gitea 1.17.0 ends at v224

	// v224 -> v225
	NewMigration("Add badges to users", v1_18.CreateUserBadgesTable),
	// v225 -> v226
	NewMigration("Alter gpg_key/public_key content TEXT fields to MEDIUMTEXT", v1_18.AlterPublicGPGKeyContentFieldsToMediumText),
	// v226 -> v227
	NewMigration("Conan and generic packages do not need to be semantically versioned", v1_18.FixPackageSemverField),
	// v227 -> v228
	NewMigration("Create key/value table for system settings", v1_18.CreateSystemSettingsTable),
	// v228 -> v229
	NewMigration("Add TeamInvite table", v1_18.AddTeamInviteTable),
	// v229 -> v230
	NewMigration("Update counts of all open milestones", v1_18.UpdateOpenMilestoneCounts),
	// v230 -> v231
	NewMigration("Add ConfidentialClient column (default true) to OAuth2Application table", v1_18.AddConfidentialClientColumnToOAuth2ApplicationTable),

	// Gitea 1.18.0 ends at v231

	// v231 -> v232
	NewMigration("Add index for hook_task", v1_19.AddIndexForHookTask),
	// v232 -> v233
	NewMigration("Alter package_version.metadata_json to LONGTEXT", v1_19.AlterPackageVersionMetadataToLongText),
	// v233 -> v234
	NewMigration("Add header_authorization_encrypted column to webhook table", v1_19.AddHeaderAuthorizationEncryptedColWebhook),
	// v234 -> v235
	NewMigration("Add package cleanup rule table", v1_19.CreatePackageCleanupRuleTable),
	// v235 -> v236
	NewMigration("Add index for access_token", v1_19.AddIndexForAccessToken),
	// v236 -> v237
	NewMigration("Create secrets table", v1_19.CreateSecretsTable),
	// v237 -> v238
	NewMigration("Drop ForeignReference table", v1_19.DropForeignReferenceTable),
	// v238 -> v239
	NewMigration("Add updated unix to LFSMetaObject", v1_19.AddUpdatedUnixToLFSMetaObject),
	// v239 -> v240
	NewMigration("Add scope for access_token", v1_19.AddScopeForAccessTokens),
	// v240 -> v241
	NewMigration("Add actions tables", v1_19.AddActionsTables),
	// v241 -> v242
	NewMigration("Add card_type column to project table", v1_19.AddCardTypeToProjectTable),
	// v242 -> v243
	NewMigration("Alter gpg_key_import content TEXT field to MEDIUMTEXT", v1_19.AlterPublicGPGKeyImportContentFieldToMediumText),
	// v243 -> v244
	NewMigration("Add exclusive label", v1_19.AddExclusiveLabel),

	// Gitea 1.19.0 ends at v244

	// v244 -> v245
	NewMigration("Add NeedApproval to actions tables", v1_20.AddNeedApprovalToActionRun),
	// v245 -> v246
	NewMigration("Rename Webhook org_id to owner_id", v1_20.RenameWebhookOrgToOwner),
	// v246 -> v247
	NewMigration("Add missed column owner_id for project table", v1_20.AddNewColumnForProject),
	// v247 -> v248
	NewMigration("Fix incorrect project type", v1_20.FixIncorrectProjectType),
	// v248 -> v249
	NewMigration("Add version column to action_runner table", v1_20.AddVersionToActionRunner),
	// v249 -> v250
	NewMigration("Improve Action table indices v3", v1_20.ImproveActionTableIndices),
	// v250 -> v251
	NewMigration("Change Container Metadata", v1_20.ChangeContainerMetadataMultiArch),
	// v251 -> v252
	NewMigration("Fix incorrect owner team unit access mode", v1_20.FixIncorrectOwnerTeamUnitAccessMode),
	// v252 -> v253
	NewMigration("Fix incorrect admin team unit access mode", v1_20.FixIncorrectAdminTeamUnitAccessMode),
	// v253 -> v254
	NewMigration("Fix ExternalTracker and ExternalWiki accessMode in owner and admin team", v1_20.FixExternalTrackerAndExternalWikiAccessModeInOwnerAndAdminTeam),
	// v254 -> v255
	NewMigration("Add ActionTaskOutput table", v1_20.AddActionTaskOutputTable),
	// v255 -> v256
	NewMigration("Add ArchivedUnix Column", v1_20.AddArchivedUnixToRepository),
	// v256 -> v257
	NewMigration("Add is_internal column to package", v1_20.AddIsInternalColumnToPackage),
	// v257 -> v258
	NewMigration("Add Actions Artifact table", v1_20.CreateActionArtifactTable),
	// v258 -> v259
	NewMigration("Add PinOrder Column", v1_20.AddPinOrderToIssue),
	// v259 -> v260
	NewMigration("Convert scoped access tokens", v1_20.ConvertScopedAccessTokens),

<<<<<<< HEAD
	// Gitea 1.20.0 ends at v260

	// v260 -> v261
	NewMigration("Add variable table", v1_21.CreateVariableTable),
=======
	// Gitea 1.20.0 ends at 260

	// v260 -> v261
	NewMigration("Drop custom_labels column of action_runner table", v1_21.DropCustomLabelsColumnOfActionRunner),
>>>>>>> 73ae7182
}

// GetCurrentDBVersion returns the current db version
func GetCurrentDBVersion(x *xorm.Engine) (int64, error) {
	if err := x.Sync(new(Version)); err != nil {
		return -1, fmt.Errorf("sync: %w", err)
	}

	currentVersion := &Version{ID: 1}
	has, err := x.Get(currentVersion)
	if err != nil {
		return -1, fmt.Errorf("get: %w", err)
	}
	if !has {
		return -1, nil
	}
	return currentVersion.Version, nil
}

// ExpectedVersion returns the expected db version
func ExpectedVersion() int64 {
	return int64(minDBVersion + len(migrations))
}

// EnsureUpToDate will check if the db is at the correct version
func EnsureUpToDate(x *xorm.Engine) error {
	currentDB, err := GetCurrentDBVersion(x)
	if err != nil {
		return err
	}

	if currentDB < 0 {
		return fmt.Errorf("Database has not been initialized")
	}

	if minDBVersion > currentDB {
		return fmt.Errorf("DB version %d (<= %d) is too old for auto-migration. Upgrade to Gitea 1.6.4 first then upgrade to this version", currentDB, minDBVersion)
	}

	expected := ExpectedVersion()

	if currentDB != expected {
		return fmt.Errorf(`Current database version %d is not equal to the expected version %d. Please run "gitea [--config /path/to/app.ini] migrate" to update the database version`, currentDB, expected)
	}

	return nil
}

// Migrate database to current version
func Migrate(x *xorm.Engine) error {
	// Set a new clean the default mapper to GonicMapper as that is the default for Gitea.
	x.SetMapper(names.GonicMapper{})
	if err := x.Sync(new(Version)); err != nil {
		return fmt.Errorf("sync: %w", err)
	}

	currentVersion := &Version{ID: 1}
	has, err := x.Get(currentVersion)
	if err != nil {
		return fmt.Errorf("get: %w", err)
	} else if !has {
		// If the version record does not exist we think
		// it is a fresh installation and we can skip all migrations.
		currentVersion.ID = 0
		currentVersion.Version = int64(minDBVersion + len(migrations))

		if _, err = x.InsertOne(currentVersion); err != nil {
			return fmt.Errorf("insert: %w", err)
		}
	}

	v := currentVersion.Version
	if minDBVersion > v {
		log.Fatal(`Gitea no longer supports auto-migration from your previously installed version.
Please try upgrading to a lower version first (suggested v1.6.4), then upgrade to this version.`)
		return nil
	}

	// Downgrading Gitea's database version not supported
	if int(v-minDBVersion) > len(migrations) {
		msg := fmt.Sprintf("Your database (migration version: %d) is for a newer Gitea, you can not use the newer database for this old Gitea release (%d).", v, minDBVersion+len(migrations))
		msg += "\nGitea will exit to keep your database safe and unchanged. Please use the correct Gitea release, do not change the migration version manually (incorrect manual operation may lose data)."
		if !setting.IsProd {
			msg += fmt.Sprintf("\nIf you are in development and really know what you're doing, you can force changing the migration version by executing: UPDATE version SET version=%d WHERE id=1;", minDBVersion+len(migrations))
		}
		_, _ = fmt.Fprintln(os.Stderr, msg)
		log.Fatal(msg)
		return nil
	}

	// Some migration tasks depend on the git command
	if git.DefaultContext == nil {
		if err = git.InitSimple(context.Background()); err != nil {
			return err
		}
	}

	// Migrate
	for i, m := range migrations[v-minDBVersion:] {
		log.Info("Migration[%d]: %s", v+int64(i), m.Description())
		// Reset the mapper between each migration - migrations are not supposed to depend on each other
		x.SetMapper(names.GonicMapper{})
		if err = m.Migrate(x); err != nil {
			return fmt.Errorf("migration[%d]: %s failed: %w", v+int64(i), m.Description(), err)
		}
		currentVersion.Version = v + int64(i) + 1
		if _, err = x.ID(1).Update(currentVersion); err != nil {
			return err
		}
	}
	return nil
}<|MERGE_RESOLUTION|>--- conflicted
+++ resolved
@@ -499,17 +499,13 @@
 	// v259 -> v260
 	NewMigration("Convert scoped access tokens", v1_20.ConvertScopedAccessTokens),
 
-<<<<<<< HEAD
-	// Gitea 1.20.0 ends at v260
-
-	// v260 -> v261
-	NewMigration("Add variable table", v1_21.CreateVariableTable),
-=======
 	// Gitea 1.20.0 ends at 260
 
 	// v260 -> v261
 	NewMigration("Drop custom_labels column of action_runner table", v1_21.DropCustomLabelsColumnOfActionRunner),
->>>>>>> 73ae7182
+
+	// v261 -> v262
+	NewMigration("Add variable table", v1_21.CreateVariableTable),
 }
 
 // GetCurrentDBVersion returns the current db version
