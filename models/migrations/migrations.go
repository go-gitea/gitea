// Copyright 2015 The Gogs Authors. All rights reserved.
// Copyright 2017 The Gitea Authors. All rights reserved.
// SPDX-License-Identifier: MIT

package migrations

import (
	"context"
	"fmt"
	"os"

	"code.gitea.io/gitea/models/migrations/v1_10"
	"code.gitea.io/gitea/models/migrations/v1_11"
	"code.gitea.io/gitea/models/migrations/v1_12"
	"code.gitea.io/gitea/models/migrations/v1_13"
	"code.gitea.io/gitea/models/migrations/v1_14"
	"code.gitea.io/gitea/models/migrations/v1_15"
	"code.gitea.io/gitea/models/migrations/v1_16"
	"code.gitea.io/gitea/models/migrations/v1_17"
	"code.gitea.io/gitea/models/migrations/v1_18"
	"code.gitea.io/gitea/models/migrations/v1_19"
	"code.gitea.io/gitea/models/migrations/v1_6"
	"code.gitea.io/gitea/models/migrations/v1_7"
	"code.gitea.io/gitea/models/migrations/v1_8"
	"code.gitea.io/gitea/models/migrations/v1_9"
	"code.gitea.io/gitea/modules/git"
	"code.gitea.io/gitea/modules/log"
	"code.gitea.io/gitea/modules/setting"

	"xorm.io/xorm"
	"xorm.io/xorm/names"
)

const minDBVersion = 70 // Gitea 1.5.3

// Migration describes on migration from lower version to high version
type Migration interface {
	Description() string
	Migrate(*xorm.Engine) error
}

type migration struct {
	description string
	migrate     func(*xorm.Engine) error
}

// NewMigration creates a new migration
func NewMigration(desc string, fn func(*xorm.Engine) error) Migration {
	return &migration{desc, fn}
}

// Description returns the migration's description
func (m *migration) Description() string {
	return m.description
}

// Migrate executes the migration
func (m *migration) Migrate(x *xorm.Engine) error {
	return m.migrate(x)
}

// Version describes the version table. Should have only one row with id==1
type Version struct {
	ID      int64 `xorm:"pk autoincr"`
	Version int64
}

// Use noopMigration when there is a migration that has been no-oped
var noopMigration = func(_ *xorm.Engine) error { return nil }

// This is a sequence of migrations. Add new migrations to the bottom of the list.
// If you want to "retire" a migration, remove it from the top of the list and
// update minDBVersion accordingly
var migrations = []Migration{
	// Gitea 1.5.0 ends at v69

	// v70 -> v71
	NewMigration("add issue_dependencies", v1_6.AddIssueDependencies),
	// v71 -> v72
	NewMigration("protect each scratch token", v1_6.AddScratchHash),
	// v72 -> v73
	NewMigration("add review", v1_6.AddReview),

	// Gitea 1.6.0 ends at v73

	// v73 -> v74
	NewMigration("add must_change_password column for users table", v1_7.AddMustChangePassword),
	// v74 -> v75
	NewMigration("add approval whitelists to protected branches", v1_7.AddApprovalWhitelistsToProtectedBranches),
	// v75 -> v76
	NewMigration("clear nonused data which not deleted when user was deleted", v1_7.ClearNonusedData),

	// Gitea 1.7.0 ends at v76

	// v76 -> v77
	NewMigration("add pull request rebase with merge commit", v1_8.AddPullRequestRebaseWithMerge),
	// v77 -> v78
	NewMigration("add theme to users", v1_8.AddUserDefaultTheme),
	// v78 -> v79
	NewMigration("rename repo is_bare to repo is_empty", v1_8.RenameRepoIsBareToIsEmpty),
	// v79 -> v80
	NewMigration("add can close issues via commit in any branch", v1_8.AddCanCloseIssuesViaCommitInAnyBranch),
	// v80 -> v81
	NewMigration("add is locked to issues", v1_8.AddIsLockedToIssues),
	// v81 -> v82
	NewMigration("update U2F counter type", v1_8.ChangeU2FCounterType),

	// Gitea 1.8.0 ends at v82

	// v82 -> v83
	NewMigration("hot fix for wrong release sha1 on release table", v1_9.FixReleaseSha1OnReleaseTable),
	// v83 -> v84
	NewMigration("add uploader id for table attachment", v1_9.AddUploaderIDForAttachment),
	// v84 -> v85
	NewMigration("add table to store original imported gpg keys", v1_9.AddGPGKeyImport),
	// v85 -> v86
	NewMigration("hash application token", v1_9.HashAppToken),
	// v86 -> v87
	NewMigration("add http method to webhook", v1_9.AddHTTPMethodToWebhook),
	// v87 -> v88
	NewMigration("add avatar field to repository", v1_9.AddAvatarFieldToRepository),

	// Gitea 1.9.0 ends at v88

	// v88 -> v89
	NewMigration("add commit status context field to commit_status", v1_10.AddCommitStatusContext),
	// v89 -> v90
	NewMigration("add original author/url migration info to issues, comments, and repo ", v1_10.AddOriginalMigrationInfo),
	// v90 -> v91
	NewMigration("change length of some repository columns", v1_10.ChangeSomeColumnsLengthOfRepo),
	// v91 -> v92
	NewMigration("add index on owner_id of repository and type, review_id of comment", v1_10.AddIndexOnRepositoryAndComment),
	// v92 -> v93
	NewMigration("remove orphaned repository index statuses", v1_10.RemoveLingeringIndexStatus),
	// v93 -> v94
	NewMigration("add email notification enabled preference to user", v1_10.AddEmailNotificationEnabledToUser),
	// v94 -> v95
	NewMigration("add enable_status_check, status_check_contexts to protected_branch", v1_10.AddStatusCheckColumnsForProtectedBranches),
	// v95 -> v96
	NewMigration("add table columns for cross referencing issues", v1_10.AddCrossReferenceColumns),
	// v96 -> v97
	NewMigration("delete orphaned attachments", v1_10.DeleteOrphanedAttachments),
	// v97 -> v98
	NewMigration("add repo_admin_change_team_access to user", v1_10.AddRepoAdminChangeTeamAccessColumnForUser),
	// v98 -> v99
	NewMigration("add original author name and id on migrated release", v1_10.AddOriginalAuthorOnMigratedReleases),
	// v99 -> v100
	NewMigration("add task table and status column for repository table", v1_10.AddTaskTable),
	// v100 -> v101
	NewMigration("update migration repositories' service type", v1_10.UpdateMigrationServiceTypes),
	// v101 -> v102
	NewMigration("change length of some external login users columns", v1_10.ChangeSomeColumnsLengthOfExternalLoginUser),

	// Gitea 1.10.0 ends at v102

	// v102 -> v103
	NewMigration("update migration repositories' service type", v1_11.DropColumnHeadUserNameOnPullRequest),
	// v103 -> v104
	NewMigration("Add WhitelistDeployKeys to protected branch", v1_11.AddWhitelistDeployKeysToBranches),
	// v104 -> v105
	NewMigration("remove unnecessary columns from label", v1_11.RemoveLabelUneededCols),
	// v105 -> v106
	NewMigration("add includes_all_repositories to teams", v1_11.AddTeamIncludesAllRepositories),
	// v106 -> v107
	NewMigration("add column `mode` to table watch", v1_11.AddModeColumnToWatch),
	// v107 -> v108
	NewMigration("Add template options to repository", v1_11.AddTemplateToRepo),
	// v108 -> v109
	NewMigration("Add comment_id on table notification", v1_11.AddCommentIDOnNotification),
	// v109 -> v110
	NewMigration("add can_create_org_repo to team", v1_11.AddCanCreateOrgRepoColumnForTeam),
	// v110 -> v111
	NewMigration("change review content type to text", v1_11.ChangeReviewContentToText),
	// v111 -> v112
	NewMigration("update branch protection for can push and whitelist enable", v1_11.AddBranchProtectionCanPushAndEnableWhitelist),
	// v112 -> v113
	NewMigration("remove release attachments which repository deleted", v1_11.RemoveAttachmentMissedRepo),
	// v113 -> v114
	NewMigration("new feature: change target branch of pull requests", v1_11.FeatureChangeTargetBranch),
	// v114 -> v115
	NewMigration("Remove authentication credentials from stored URL", v1_11.SanitizeOriginalURL),
	// v115 -> v116
	NewMigration("add user_id prefix to existing user avatar name", v1_11.RenameExistingUserAvatarName),
	// v116 -> v117
	NewMigration("Extend TrackedTimes", v1_11.ExtendTrackedTimes),

	// Gitea 1.11.0 ends at v117

	// v117 -> v118
	NewMigration("Add block on rejected reviews branch protection", v1_12.AddBlockOnRejectedReviews),
	// v118 -> v119
	NewMigration("Add commit id and stale to reviews", v1_12.AddReviewCommitAndStale),
	// v119 -> v120
	NewMigration("Fix migrated repositories' git service type", v1_12.FixMigratedRepositoryServiceType),
	// v120 -> v121
	NewMigration("Add owner_name on table repository", v1_12.AddOwnerNameOnRepository),
	// v121 -> v122
	NewMigration("add is_restricted column for users table", v1_12.AddIsRestricted),
	// v122 -> v123
	NewMigration("Add Require Signed Commits to ProtectedBranch", v1_12.AddRequireSignedCommits),
	// v123 -> v124
	NewMigration("Add original information for reactions", v1_12.AddReactionOriginals),
	// v124 -> v125
	NewMigration("Add columns to user and repository", v1_12.AddUserRepoMissingColumns),
	// v125 -> v126
	NewMigration("Add some columns on review for migration", v1_12.AddReviewMigrateInfo),
	// v126 -> v127
	NewMigration("Fix topic repository count", v1_12.FixTopicRepositoryCount),
	// v127 -> v128
	NewMigration("add repository code language statistics", v1_12.AddLanguageStats),
	// v128 -> v129
	NewMigration("fix merge base for pull requests", v1_12.FixMergeBase),
	// v129 -> v130
	NewMigration("remove dependencies from deleted repositories", v1_12.PurgeUnusedDependencies),
	// v130 -> v131
	NewMigration("Expand webhooks for more granularity", v1_12.ExpandWebhooks),
	// v131 -> v132
	NewMigration("Add IsSystemWebhook column to webhooks table", v1_12.AddSystemWebhookColumn),
	// v132 -> v133
	NewMigration("Add Branch Protection Protected Files Column", v1_12.AddBranchProtectionProtectedFilesColumn),
	// v133 -> v134
	NewMigration("Add EmailHash Table", v1_12.AddEmailHashTable),
	// v134 -> v135
	NewMigration("Refix merge base for merged pull requests", v1_12.RefixMergeBase),
	// v135 -> v136
	NewMigration("Add OrgID column to Labels table", v1_12.AddOrgIDLabelColumn),
	// v136 -> v137
	NewMigration("Add CommitsAhead and CommitsBehind Column to PullRequest Table", v1_12.AddCommitDivergenceToPulls),
	// v137 -> v138
	NewMigration("Add Branch Protection Block Outdated Branch", v1_12.AddBlockOnOutdatedBranch),
	// v138 -> v139
	NewMigration("Add ResolveDoerID to Comment table", v1_12.AddResolveDoerIDCommentColumn),
	// v139 -> v140
	NewMigration("prepend refs/heads/ to issue refs", v1_12.PrependRefsHeadsToIssueRefs),

	// Gitea 1.12.0 ends at v140

	// v140 -> v141
	NewMigration("Save detected language file size to database instead of percent", v1_13.FixLanguageStatsToSaveSize),
	// v141 -> v142
	NewMigration("Add KeepActivityPrivate to User table", v1_13.AddKeepActivityPrivateUserColumn),
	// v142 -> v143
	NewMigration("Ensure Repository.IsArchived is not null", v1_13.SetIsArchivedToFalse),
	// v143 -> v144
	NewMigration("recalculate Stars number for all user", v1_13.RecalculateStars),
	// v144 -> v145
	NewMigration("update Matrix Webhook http method to 'PUT'", v1_13.UpdateMatrixWebhookHTTPMethod),
	// v145 -> v146
	NewMigration("Increase Language field to 50 in LanguageStats", v1_13.IncreaseLanguageField),
	// v146 -> v147
	NewMigration("Add projects info to repository table", v1_13.AddProjectsInfo),
	// v147 -> v148
	NewMigration("create review for 0 review id code comments", v1_13.CreateReviewsForCodeComments),
	// v148 -> v149
	NewMigration("remove issue dependency comments who refer to non existing issues", v1_13.PurgeInvalidDependenciesComments),
	// v149 -> v150
	NewMigration("Add Created and Updated to Milestone table", v1_13.AddCreatedAndUpdatedToMilestones),
	// v150 -> v151
	NewMigration("add primary key to repo_topic", v1_13.AddPrimaryKeyToRepoTopic),
	// v151 -> v152
	NewMigration("set default password algorithm to Argon2", v1_13.SetDefaultPasswordToArgon2),
	// v152 -> v153
	NewMigration("add TrustModel field to Repository", v1_13.AddTrustModelToRepository),
	// v153 > v154
	NewMigration("add Team review request support", v1_13.AddTeamReviewRequestSupport),
	// v154 > v155
	NewMigration("add timestamps to Star, Label, Follow, Watch and Collaboration", v1_13.AddTimeStamps),

	// Gitea 1.13.0 ends at v155

	// v155 -> v156
	NewMigration("add changed_protected_files column for pull_request table", v1_14.AddChangedProtectedFilesPullRequestColumn),
	// v156 -> v157
	NewMigration("fix publisher ID for tag releases", v1_14.FixPublisherIDforTagReleases),
	// v157 -> v158
	NewMigration("ensure repo topics are up-to-date", v1_14.FixRepoTopics),
	// v158 -> v159
	NewMigration("code comment replies should have the commitID of the review they are replying to", v1_14.UpdateCodeCommentReplies),
	// v159 -> v160
	NewMigration("update reactions constraint", v1_14.UpdateReactionConstraint),
	// v160 -> v161
	NewMigration("Add block on official review requests branch protection", v1_14.AddBlockOnOfficialReviewRequests),
	// v161 -> v162
	NewMigration("Convert task type from int to string", v1_14.ConvertTaskTypeToString),
	// v162 -> v163
	NewMigration("Convert webhook task type from int to string", v1_14.ConvertWebhookTaskTypeToString),
	// v163 -> v164
	NewMigration("Convert topic name from 25 to 50", v1_14.ConvertTopicNameFrom25To50),
	// v164 -> v165
	NewMigration("Add scope and nonce columns to oauth2_grant table", v1_14.AddScopeAndNonceColumnsToOAuth2Grant),
	// v165 -> v166
	NewMigration("Convert hook task type from char(16) to varchar(16) and trim the column", v1_14.ConvertHookTaskTypeToVarcharAndTrim),
	// v166 -> v167
	NewMigration("Where Password is Valid with Empty String delete it", v1_14.RecalculateUserEmptyPWD),
	// v167 -> v168
	NewMigration("Add user redirect", v1_14.AddUserRedirect),
	// v168 -> v169
	NewMigration("Recreate user table to fix default values", v1_14.RecreateUserTableToFixDefaultValues),
	// v169 -> v170
	NewMigration("Update DeleteBranch comments to set the old_ref to the commit_sha", v1_14.CommentTypeDeleteBranchUseOldRef),
	// v170 -> v171
	NewMigration("Add Dismissed to Review table", v1_14.AddDismissedReviewColumn),
	// v171 -> v172
	NewMigration("Add Sorting to ProjectBoard table", v1_14.AddSortingColToProjectBoard),
	// v172 -> v173
	NewMigration("Add sessions table for go-chi/session", v1_14.AddSessionTable),
	// v173 -> v174
	NewMigration("Add time_id column to Comment", v1_14.AddTimeIDCommentColumn),
	// v174 -> v175
	NewMigration("Create repo transfer table", v1_14.AddRepoTransfer),
	// v175 -> v176
	NewMigration("Fix Postgres ID Sequences broken by recreate-table", v1_14.FixPostgresIDSequences),
	// v176 -> v177
	NewMigration("Remove invalid labels from comments", v1_14.RemoveInvalidLabels),
	// v177 -> v178
	NewMigration("Delete orphaned IssueLabels", v1_14.DeleteOrphanedIssueLabels),

	// Gitea 1.14.0 ends at v178

	// v178 -> v179
	NewMigration("Add LFS columns to Mirror", v1_15.AddLFSMirrorColumns),
	// v179 -> v180
	NewMigration("Convert avatar url to text", v1_15.ConvertAvatarURLToText),
	// v180 -> v181
	NewMigration("Delete credentials from past migrations", v1_15.DeleteMigrationCredentials),
	// v181 -> v182
	NewMigration("Always save primary email on email address table", v1_15.AddPrimaryEmail2EmailAddress),
	// v182 -> v183
	NewMigration("Add issue resource index table", v1_15.AddIssueResourceIndexTable),
	// v183 -> v184
	NewMigration("Create PushMirror table", v1_15.CreatePushMirrorTable),
	// v184 -> v185
	NewMigration("Rename Task errors to message", v1_15.RenameTaskErrorsToMessage),
	// v185 -> v186
	NewMigration("Add new table repo_archiver", v1_15.AddRepoArchiver),
	// v186 -> v187
	NewMigration("Create protected tag table", v1_15.CreateProtectedTagTable),
	// v187 -> v188
	NewMigration("Drop unneeded webhook related columns", v1_15.DropWebhookColumns),
	// v188 -> v189
	NewMigration("Add key is verified to gpg key", v1_15.AddKeyIsVerified),

	// Gitea 1.15.0 ends at v189

	// v189 -> v190
	NewMigration("Unwrap ldap.Sources", v1_16.UnwrapLDAPSourceCfg),
	// v190 -> v191
	NewMigration("Add agit flow pull request support", v1_16.AddAgitFlowPullRequest),
	// v191 -> v192
	NewMigration("Alter issue/comment table TEXT fields to LONGTEXT", v1_16.AlterIssueAndCommentTextFieldsToLongText),
	// v192 -> v193
	NewMigration("RecreateIssueResourceIndexTable to have a primary key instead of an unique index", v1_16.RecreateIssueResourceIndexTable),
	// v193 -> v194
	NewMigration("Add repo id column for attachment table", v1_16.AddRepoIDForAttachment),
	// v194 -> v195
	NewMigration("Add Branch Protection Unprotected Files Column", v1_16.AddBranchProtectionUnprotectedFilesColumn),
	// v195 -> v196
	NewMigration("Add table commit_status_index", v1_16.AddTableCommitStatusIndex),
	// v196 -> v197
	NewMigration("Add Color to ProjectBoard table", v1_16.AddColorColToProjectBoard),
	// v197 -> v198
	NewMigration("Add renamed_branch table", v1_16.AddRenamedBranchTable),
	// v198 -> v199
	NewMigration("Add issue content history table", v1_16.AddTableIssueContentHistory),
	// v199 -> v200
	NewMigration("No-op (remote version is using AppState now)", noopMigration),
	// v200 -> v201
	NewMigration("Add table app_state", v1_16.AddTableAppState),
	// v201 -> v202
	NewMigration("Drop table remote_version (if exists)", v1_16.DropTableRemoteVersion),
	// v202 -> v203
	NewMigration("Create key/value table for user settings", v1_16.CreateUserSettingsTable),
	// v203 -> v204
	NewMigration("Add Sorting to ProjectIssue table", v1_16.AddProjectIssueSorting),
	// v204 -> v205
	NewMigration("Add key is verified to ssh key", v1_16.AddSSHKeyIsVerified),
	// v205 -> v206
	NewMigration("Migrate to higher varchar on user struct", v1_16.MigrateUserPasswordSalt),
	// v206 -> v207
	NewMigration("Add authorize column to team_unit table", v1_16.AddAuthorizeColForTeamUnit),
	// v207 -> v208
	NewMigration("Add webauthn table and migrate u2f data to webauthn - NO-OPED", v1_16.AddWebAuthnCred),
	// v208 -> v209
	NewMigration("Use base32.HexEncoding instead of base64 encoding for cred ID as it is case insensitive - NO-OPED", v1_16.UseBase32HexForCredIDInWebAuthnCredential),
	// v209 -> v210
	NewMigration("Increase WebAuthentication CredentialID size to 410 - NO-OPED", v1_16.IncreaseCredentialIDTo410),
	// v210 -> v211
	NewMigration("v208 was completely broken - remigrate", v1_16.RemigrateU2FCredentials),

	// Gitea 1.16.2 ends at v211

	// v211 -> v212
	NewMigration("Create ForeignReference table", v1_17.CreateForeignReferenceTable),
	// v212 -> v213
	NewMigration("Add package tables", v1_17.AddPackageTables),
	// v213 -> v214
	NewMigration("Add allow edits from maintainers to PullRequest table", v1_17.AddAllowMaintainerEdit),
	// v214 -> v215
	NewMigration("Add auto merge table", v1_17.AddAutoMergeTable),
	// v215 -> v216
	NewMigration("allow to view files in PRs", v1_17.AddReviewViewedFiles),
	// v216 -> v217
	NewMigration("No-op (Improve Action table indices v1)", noopMigration),
	// v217 -> v218
	NewMigration("Alter hook_task table TEXT fields to LONGTEXT", v1_17.AlterHookTaskTextFieldsToLongText),
	// v218 -> v219
	NewMigration("Improve Action table indices v2", v1_17.ImproveActionTableIndices),
	// v219 -> v220
	NewMigration("Add sync_on_commit column to push_mirror table", v1_17.AddSyncOnCommitColForPushMirror),
	// v220 -> v221
	NewMigration("Add container repository property", v1_17.AddContainerRepositoryProperty),
	// v221 -> v222
	NewMigration("Store WebAuthentication CredentialID as bytes and increase size to at least 1024", v1_17.StoreWebauthnCredentialIDAsBytes),
	// v222 -> v223
	NewMigration("Drop old CredentialID column", v1_17.DropOldCredentialIDColumn),
	// v223 -> v224
	NewMigration("Rename CredentialIDBytes column to CredentialID", v1_17.RenameCredentialIDBytes),

	// Gitea 1.17.0 ends at v224

	// v224 -> v225
	NewMigration("Add badges to users", v1_18.CreateUserBadgesTable),
	// v225 -> v226
	NewMigration("Alter gpg_key/public_key content TEXT fields to MEDIUMTEXT", v1_18.AlterPublicGPGKeyContentFieldsToMediumText),
	// v226 -> v227
	NewMigration("Conan and generic packages do not need to be semantically versioned", v1_18.FixPackageSemverField),
	// v227 -> v228
	NewMigration("Create key/value table for system settings", v1_18.CreateSystemSettingsTable),
	// v228 -> v229
	NewMigration("Add TeamInvite table", v1_18.AddTeamInviteTable),
	// v229 -> v230
	NewMigration("Update counts of all open milestones", v1_18.UpdateOpenMilestoneCounts),
	// v230 -> v231
	NewMigration("Add ConfidentialClient column (default true) to OAuth2Application table", v1_18.AddConfidentialClientColumnToOAuth2ApplicationTable),

	// Gitea 1.18.0 ends at v231

	// v231 -> v232
	NewMigration("Add index for hook_task", v1_19.AddIndexForHookTask),
	// v232 -> v233
	NewMigration("Alter package_version.metadata_json to LONGTEXT", v1_19.AlterPackageVersionMetadataToLongText),
	// v233 -> v234
	NewMigration("Add header_authorization_encrypted column to webhook table", v1_19.AddHeaderAuthorizationEncryptedColWebhook),
	// v234 -> v235
	NewMigration("Add package cleanup rule table", v1_19.CreatePackageCleanupRuleTable),
	// v235 -> v236
	NewMigration("Add index for access_token", v1_19.AddIndexForAccessToken),
	// v236 -> v237
	NewMigration("Create secrets table", v1_19.CreateSecretsTable),
	// v237 -> v238
	NewMigration("Drop ForeignReference table", v1_19.DropForeignReferenceTable),
	// v238 -> v239
<<<<<<< HEAD
	NewMigration("Rename Webhook org_id to owner_id", v1_19.RenameWebhookOrgToOwner),
=======
	NewMigration("Add updated unix to LFSMetaObject", v1_19.AddUpdatedUnixToLFSMetaObject),
	// v239 -> v240
	NewMigration("Add scope for access_token", v1_19.AddScopeForAccessTokens),
>>>>>>> a1fcb1cf
}

// GetCurrentDBVersion returns the current db version
func GetCurrentDBVersion(x *xorm.Engine) (int64, error) {
	if err := x.Sync(new(Version)); err != nil {
		return -1, fmt.Errorf("sync: %w", err)
	}

	currentVersion := &Version{ID: 1}
	has, err := x.Get(currentVersion)
	if err != nil {
		return -1, fmt.Errorf("get: %w", err)
	}
	if !has {
		return -1, nil
	}
	return currentVersion.Version, nil
}

// ExpectedVersion returns the expected db version
func ExpectedVersion() int64 {
	return int64(minDBVersion + len(migrations))
}

// EnsureUpToDate will check if the db is at the correct version
func EnsureUpToDate(x *xorm.Engine) error {
	currentDB, err := GetCurrentDBVersion(x)
	if err != nil {
		return err
	}

	if currentDB < 0 {
		return fmt.Errorf("Database has not been initialized")
	}

	if minDBVersion > currentDB {
		return fmt.Errorf("DB version %d (<= %d) is too old for auto-migration. Upgrade to Gitea 1.6.4 first then upgrade to this version", currentDB, minDBVersion)
	}

	expected := ExpectedVersion()

	if currentDB != expected {
		return fmt.Errorf(`Current database version %d is not equal to the expected version %d. Please run "gitea [--config /path/to/app.ini] migrate" to update the database version`, currentDB, expected)
	}

	return nil
}

// Migrate database to current version
func Migrate(x *xorm.Engine) error {
	// Set a new clean the default mapper to GonicMapper as that is the default for Gitea.
	x.SetMapper(names.GonicMapper{})
	if err := x.Sync(new(Version)); err != nil {
		return fmt.Errorf("sync: %w", err)
	}

	currentVersion := &Version{ID: 1}
	has, err := x.Get(currentVersion)
	if err != nil {
		return fmt.Errorf("get: %w", err)
	} else if !has {
		// If the version record does not exist we think
		// it is a fresh installation and we can skip all migrations.
		currentVersion.ID = 0
		currentVersion.Version = int64(minDBVersion + len(migrations))

		if _, err = x.InsertOne(currentVersion); err != nil {
			return fmt.Errorf("insert: %w", err)
		}
	}

	v := currentVersion.Version
	if minDBVersion > v {
		log.Fatal(`Gitea no longer supports auto-migration from your previously installed version.
Please try upgrading to a lower version first (suggested v1.6.4), then upgrade to this version.`)
		return nil
	}

	// Downgrading Gitea's database version not supported
	if int(v-minDBVersion) > len(migrations) {
		msg := fmt.Sprintf("Your database (migration version: %d) is for a newer Gitea, you can not use the newer database for this old Gitea release (%d).", v, minDBVersion+len(migrations))
		msg += "\nGitea will exit to keep your database safe and unchanged. Please use the correct Gitea release, do not change the migration version manually (incorrect manual operation may lose data)."
		if !setting.IsProd {
			msg += fmt.Sprintf("\nIf you are in development and really know what you're doing, you can force changing the migration version by executing: UPDATE version SET version=%d WHERE id=1;", minDBVersion+len(migrations))
		}
		_, _ = fmt.Fprintln(os.Stderr, msg)
		log.Fatal(msg)
		return nil
	}

	// Some migration tasks depend on the git command
	if git.DefaultContext == nil {
		if err = git.InitSimple(context.Background()); err != nil {
			return err
		}
	}

	// Migrate
	for i, m := range migrations[v-minDBVersion:] {
		log.Info("Migration[%d]: %s", v+int64(i), m.Description())
		// Reset the mapper between each migration - migrations are not supposed to depend on each other
		x.SetMapper(names.GonicMapper{})
		if err = m.Migrate(x); err != nil {
			return fmt.Errorf("migration[%d]: %s failed: %w", v+int64(i), m.Description(), err)
		}
		currentVersion.Version = v + int64(i) + 1
		if _, err = x.ID(1).Update(currentVersion); err != nil {
			return err
		}
	}
	return nil
}<|MERGE_RESOLUTION|>--- conflicted
+++ resolved
@@ -450,13 +450,11 @@
 	// v237 -> v238
 	NewMigration("Drop ForeignReference table", v1_19.DropForeignReferenceTable),
 	// v238 -> v239
-<<<<<<< HEAD
-	NewMigration("Rename Webhook org_id to owner_id", v1_19.RenameWebhookOrgToOwner),
-=======
 	NewMigration("Add updated unix to LFSMetaObject", v1_19.AddUpdatedUnixToLFSMetaObject),
 	// v239 -> v240
 	NewMigration("Add scope for access_token", v1_19.AddScopeForAccessTokens),
->>>>>>> a1fcb1cf
+	// v240 -> v241
+	NewMigration("Rename Webhook org_id to owner_id", v1_19.RenameWebhookOrgToOwner),
 }
 
 // GetCurrentDBVersion returns the current db version
