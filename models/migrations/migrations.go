// Copyright 2015 The Gogs Authors. All rights reserved.
// Copyright 2017 The Gitea Authors. All rights reserved.
// Use of this source code is governed by a MIT-style
// license that can be found in the LICENSE file.

package migrations

import (
	"bytes"
	"encoding/json"
	"fmt"
	"io/ioutil"
	"os"
	"path"
	"path/filepath"
	"regexp"
	"strings"
	"time"

	"code.gitea.io/gitea/modules/generate"
	"code.gitea.io/gitea/modules/log"
	"code.gitea.io/gitea/modules/setting"

	gouuid "github.com/satori/go.uuid"
	"github.com/unknwon/com"
	ini "gopkg.in/ini.v1"
	"xorm.io/xorm"
)

const minDBVersion = 4

// Migration describes on migration from lower version to high version
type Migration interface {
	Description() string
	Migrate(*xorm.Engine) error
}

type migration struct {
	description string
	migrate     func(*xorm.Engine) error
}

// NewMigration creates a new migration
func NewMigration(desc string, fn func(*xorm.Engine) error) Migration {
	return &migration{desc, fn}
}

// Description returns the migration's description
func (m *migration) Description() string {
	return m.description
}

// Migrate executes the migration
func (m *migration) Migrate(x *xorm.Engine) error {
	return m.migrate(x)
}

// Version describes the version table. Should have only one row with id==1
type Version struct {
	ID      int64 `xorm:"pk autoincr"`
	Version int64
}

func emptyMigration(x *xorm.Engine) error {
	return nil
}

// This is a sequence of migrations. Add new migrations to the bottom of the list.
// If you want to "retire" a migration, remove it from the top of the list and
// update minDBVersion accordingly
var migrations = []Migration{
	// v0 -> v4: before 0.6.0 -> 0.7.33
	NewMigration("fix locale file load panic", fixLocaleFileLoadPanic),                           // V4 -> V5:v0.6.0
	NewMigration("trim action compare URL prefix", trimCommitActionAppURLPrefix),                 // V5 -> V6:v0.6.3
	NewMigration("generate issue-label from issue", issueToIssueLabel),                           // V6 -> V7:v0.6.4
	NewMigration("refactor attachment table", attachmentRefactor),                                // V7 -> V8:v0.6.4
	NewMigration("rename pull request fields", renamePullRequestFields),                          // V8 -> V9:v0.6.16
	NewMigration("clean up migrate repo info", cleanUpMigrateRepoInfo),                           // V9 -> V10:v0.6.20
	NewMigration("generate rands and salt for organizations", generateOrgRandsAndSalt),           // V10 -> V11:v0.8.5
	NewMigration("convert date to unix timestamp", convertDateToUnix),                            // V11 -> V12:v0.9.2
	NewMigration("convert LDAP UseSSL option to SecurityProtocol", ldapUseSSLToSecurityProtocol), // V12 -> V13:v0.9.37

	// v13 -> v14:v0.9.87
	NewMigration("set comment updated with created", setCommentUpdatedWithCreated),
	// v14 -> v15
	NewMigration("create user column diff view style", createUserColumnDiffViewStyle),
	// v15 -> v16
	NewMigration("create user column allow create organization", createAllowCreateOrganizationColumn),
	// V16 -> v17
	NewMigration("create repo unit table and add units for all repos", addUnitsToTables),
	// v17 -> v18
	NewMigration("set protect branches updated with created", setProtectedBranchUpdatedWithCreated),
	// v18 -> v19
	NewMigration("add external login user", addExternalLoginUser),
	// v19 -> v20
	NewMigration("generate and migrate Git hooks", generateAndMigrateGitHooks),
	// v20 -> v21
	NewMigration("use new avatar path name for security reason", useNewNameAvatars),
	// v21 -> v22
	NewMigration("rewrite authorized_keys file via new format", useNewPublickeyFormat),
	// v22 -> v23
	NewMigration("generate and migrate wiki Git hooks", generateAndMigrateWikiGitHooks),
	// v23 -> v24
	NewMigration("add user openid table", addUserOpenID),
	// v24 -> v25
	NewMigration("change the key_id and primary_key_id type", changeGPGKeysColumns),
	// v25 -> v26
	NewMigration("add show field in user openid table", addUserOpenIDShow),
	// v26 -> v27
	NewMigration("generate and migrate repo and wiki Git hooks", generateAndMigrateGitHookChains),
	// v27 -> v28
	NewMigration("change mirror interval from hours to time.Duration", convertIntervalToDuration),
	// v28 -> v29
	NewMigration("add field for repo size", addRepoSize),
	// v29 -> v30
	NewMigration("add commit status table", addCommitStatus),
	// v30 -> 31
	NewMigration("add primary key to external login user", addExternalLoginUserPK),
	// v31 -> 32
	NewMigration("add field for login source synchronization", addLoginSourceSyncEnabledColumn),
	// v32 -> v33
	NewMigration("add units for team", addUnitsToRepoTeam),
	// v33 -> v34
	NewMigration("remove columns from action", removeActionColumns),
	// v34 -> v35
	NewMigration("give all units to owner teams", giveAllUnitsToOwnerTeams),
	// v35 -> v36
	NewMigration("adds comment to an action", addCommentIDToAction),
	// v36 -> v37
	NewMigration("regenerate git hooks", regenerateGitHooks36),
	// v37 -> v38
	NewMigration("unescape user full names", unescapeUserFullNames),
	// v38 -> v39
	NewMigration("remove commits and settings unit types", removeCommitsUnitType),
	// v39 -> v40
	NewMigration("add tags to releases and sync existing repositories", releaseAddColumnIsTagAndSyncTags),
	// v40 -> v41
	NewMigration("fix protected branch can push value to false", fixProtectedBranchCanPushValue),
	// v41 -> v42
	NewMigration("remove duplicate unit types", removeDuplicateUnitTypes),
	// v42 -> v43
	NewMigration("empty step", emptyMigration),
	// v43 -> v44
	NewMigration("empty step", emptyMigration),
	// v44 -> v45
	NewMigration("empty step", emptyMigration),
	// v45 -> v46
	NewMigration("remove index column from repo_unit table", removeIndexColumnFromRepoUnitTable),
	// v46 -> v47
	NewMigration("remove organization watch repositories", removeOrganizationWatchRepo),
	// v47 -> v48
	NewMigration("add deleted branches", addDeletedBranch),
	// v48 -> v49
	NewMigration("add repo indexer status", addRepoIndexerStatus),
	// v49 -> v50
	NewMigration("adds time tracking and stopwatches", addTimetracking),
	// v50 -> v51
	NewMigration("migrate protected branch struct", migrateProtectedBranchStruct),
	// v51 -> v52
	NewMigration("add default value to user prohibit_login", addDefaultValueToUserProhibitLogin),
	// v52 -> v53
	NewMigration("add lfs lock table", addLFSLock),
	// v53 -> v54
	NewMigration("add reactions", addReactions),
	// v54 -> v55
	NewMigration("add pull request options", addPullRequestOptions),
	// v55 -> v56
	NewMigration("add writable deploy keys", addModeToDeploKeys),
	// v56 -> v57
	NewMigration("remove is_owner, num_teams columns from org_user", removeIsOwnerColumnFromOrgUser),
	// v57 -> v58
	NewMigration("add closed_unix column for issues", addIssueClosedTime),
	// v58 -> v59
	NewMigration("add label descriptions", addLabelsDescriptions),
	// v59 -> v60
	NewMigration("add merge whitelist for protected branches", addProtectedBranchMergeWhitelist),
	// v60 -> v61
	NewMigration("add is_fsck_enabled column for repos", addFsckEnabledToRepo),
	// v61 -> v62
	NewMigration("add size column for attachments", addSizeToAttachment),
	// v62 -> v63
	NewMigration("add last used passcode column for TOTP", addLastUsedPasscodeTOTP),
	// v63 -> v64
	NewMigration("add language column for user setting", addLanguageSetting),
	// v64 -> v65
	NewMigration("add multiple assignees", addMultipleAssignees),
	// v65 -> v66
	NewMigration("add u2f", addU2FReg),
	// v66 -> v67
	NewMigration("add login source id column for public_key table", addLoginSourceIDToPublicKeyTable),
	// v67 -> v68
	NewMigration("remove stale watches", removeStaleWatches),
	// v68 -> V69
	NewMigration("Reformat and remove incorrect topics", reformatAndRemoveIncorrectTopics),
	// v69 -> v70
	NewMigration("move team units to team_unit table", moveTeamUnitsToTeamUnitTable),
	// v70 -> v71
	NewMigration("add issue_dependencies", addIssueDependencies),
	// v71 -> v72
	NewMigration("protect each scratch token", addScratchHash),
	// v72 -> v73
	NewMigration("add review", addReview),
	// v73 -> v74
	NewMigration("add must_change_password column for users table", addMustChangePassword),
	// v74 -> v75
	NewMigration("add approval whitelists to protected branches", addApprovalWhitelistsToProtectedBranches),
	// v75 -> v76
	NewMigration("clear nonused data which not deleted when user was deleted", clearNonusedData),
	// v76 -> v77
	NewMigration("add pull request rebase with merge commit", addPullRequestRebaseWithMerge),
	// v77 -> v78
	NewMigration("add theme to users", addUserDefaultTheme),
	// v78 -> v79
	NewMigration("rename repo is_bare to repo is_empty", renameRepoIsBareToIsEmpty),
	// v79 -> v80
	NewMigration("add can close issues via commit in any branch", addCanCloseIssuesViaCommitInAnyBranch),
	// v80 -> v81
	NewMigration("add is locked to issues", addIsLockedToIssues),
	// v81 -> v82
	NewMigration("update U2F counter type", changeU2FCounterType),
	// v82 -> v83
	NewMigration("hot fix for wrong release sha1 on release table", fixReleaseSha1OnReleaseTable),
	// v83 -> v84
	NewMigration("add uploader id for table attachment", addUploaderIDForAttachment),
	// v84 -> v85
	NewMigration("add table to store original imported gpg keys", addGPGKeyImport),
	// v85 -> v86
	NewMigration("hash application token", hashAppToken),
	// v86 -> v87
	NewMigration("add http method to webhook", addHTTPMethodToWebhook),
	// v87 -> v88
	NewMigration("add avatar field to repository", addAvatarFieldToRepository),
	// v88 -> v89
	NewMigration("add commit status context field to commit_status", addCommitStatusContext),
	// v89 -> v90
	NewMigration("add original author/url migration info to issues, comments, and repo ", addOriginalMigrationInfo),
	// v90 -> v91
	NewMigration("change length of some repository columns", changeSomeColumnsLengthOfRepo),
	// v91 -> v92
	NewMigration("add index on owner_id of repository and type, review_id of comment", addIndexOnRepositoryAndComment),
	// v92 -> v93
	NewMigration("remove orphaned repository index statuses", removeLingeringIndexStatus),
	// v93 -> v94
	NewMigration("add email notification enabled preference to user", addEmailNotificationEnabledToUser),
	// v94 -> v95
	NewMigration("add enable_status_check, status_check_contexts to protected_branch", addStatusCheckColumnsForProtectedBranches),
	// v95 -> v96
	NewMigration("add table columns for cross referencing issues", addCrossReferenceColumns),
	// v96 -> v97
	NewMigration("delete orphaned attachments", deleteOrphanedAttachments),
	// v97 -> v98
	NewMigration("add repo_admin_change_team_access to user", addRepoAdminChangeTeamAccessColumnForUser),
	// v98 -> v99
	NewMigration("add original author name and id on migrated release", addOriginalAuthorOnMigratedReleases),
	// v99 -> v100
	NewMigration("add task table and status column for repository table", addTaskTable),
	// v100 -> v101
	NewMigration("update migration repositories' service type", updateMigrationServiceTypes),
	// v101 -> v102
	NewMigration("change length of some external login users columns", changeSomeColumnsLengthOfExternalLoginUser),
	// v102 -> v103
	NewMigration("update migration repositories' service type", dropColumnHeadUserNameOnPullRequest),
	// v103 -> v104
	NewMigration("Add WhitelistDeployKeys to protected branch", addWhitelistDeployKeysToBranches),
	// v104 -> v105
	NewMigration("remove unnecessary columns from label", removeLabelUneededCols),
	// v105 -> v106
	NewMigration("add includes_all_repositories to teams", addTeamIncludesAllRepositories),
	// v106 -> v107
	NewMigration("add column `mode` to table watch", addModeColumnToWatch),
	// v107 -> v108
	NewMigration("Add template options to repository", addTemplateToRepo),
	// v108 -> v109
	NewMigration("Add comment_id on table notification", addCommentIDOnNotification),
	// v109 -> v110
	NewMigration("add can_create_org_repo to team", addCanCreateOrgRepoColumnForTeam),
<<<<<<< HEAD
	// v111 -> v112
	NewMigration("new feature: change target branch of pull requests", featureChangeTargetBranch),
=======
	// v110 -> v111
	NewMigration("change review content type to text", changeReviewContentToText),
	// v111 -> v112
	NewMigration("update branch protection for can push and whitelist enable", addBranchProtectionCanPushAndEnableWhitelist),
>>>>>>> d7c52b8d
}

// Migrate database to current version
func Migrate(x *xorm.Engine) error {
	if err := x.Sync(new(Version)); err != nil {
		return fmt.Errorf("sync: %v", err)
	}

	currentVersion := &Version{ID: 1}
	has, err := x.Get(currentVersion)
	if err != nil {
		return fmt.Errorf("get: %v", err)
	} else if !has {
		// If the version record does not exist we think
		// it is a fresh installation and we can skip all migrations.
		currentVersion.ID = 0
		currentVersion.Version = int64(minDBVersion + len(migrations))

		if _, err = x.InsertOne(currentVersion); err != nil {
			return fmt.Errorf("insert: %v", err)
		}
	}

	v := currentVersion.Version
	if minDBVersion > v {
		log.Fatal(`Gitea no longer supports auto-migration from your previously installed version.
Please try to upgrade to a lower version (>= v0.6.0) first, then upgrade to current version.`)
		return nil
	}

	if int(v-minDBVersion) > len(migrations) {
		// User downgraded Gitea.
		currentVersion.Version = int64(len(migrations) + minDBVersion)
		_, err = x.ID(1).Update(currentVersion)
		return err
	}
	for i, m := range migrations[v-minDBVersion:] {
		log.Info("Migration[%d]: %s", v+int64(i), m.Description())
		if err = m.Migrate(x); err != nil {
			return fmt.Errorf("do migrate: %v", err)
		}
		currentVersion.Version = v + int64(i) + 1
		if _, err = x.ID(1).Update(currentVersion); err != nil {
			return err
		}
	}
	return nil
}

func dropTableColumns(sess *xorm.Session, tableName string, columnNames ...string) (err error) {
	if tableName == "" || len(columnNames) == 0 {
		return nil
	}
	// TODO: This will not work if there are foreign keys

	switch {
	case setting.Database.UseSQLite3:
		// First drop the indexes on the columns
		res, errIndex := sess.Query(fmt.Sprintf("PRAGMA index_list(`%s`)", tableName))
		if errIndex != nil {
			return errIndex
		}
		for _, row := range res {
			indexName := row["name"]
			indexRes, err := sess.Query(fmt.Sprintf("PRAGMA index_info(`%s`)", indexName))
			if err != nil {
				return err
			}
			if len(indexRes) != 1 {
				continue
			}
			indexColumn := string(indexRes[0]["name"])
			for _, name := range columnNames {
				if name == indexColumn {
					_, err := sess.Exec(fmt.Sprintf("DROP INDEX `%s`", indexName))
					if err != nil {
						return err
					}
				}
			}
		}

		// Here we need to get the columns from the original table
		sql := fmt.Sprintf("SELECT sql FROM sqlite_master WHERE tbl_name='%s' and type='table'", tableName)
		res, err := sess.Query(sql)
		if err != nil {
			return err
		}
		tableSQL := string(res[0]["sql"])

		// Separate out the column definitions
		tableSQL = tableSQL[strings.Index(tableSQL, "("):]

		// Remove the required columnNames
		for _, name := range columnNames {
			tableSQL = regexp.MustCompile(regexp.QuoteMeta("`"+name+"`")+"[^`,)]*?[,)]").ReplaceAllString(tableSQL, "")
		}

		// Ensure the query is ended properly
		tableSQL = strings.TrimSpace(tableSQL)
		if tableSQL[len(tableSQL)-1] != ')' {
			if tableSQL[len(tableSQL)-1] == ',' {
				tableSQL = tableSQL[:len(tableSQL)-1]
			}
			tableSQL += ")"
		}

		// Find all the columns in the table
		columns := regexp.MustCompile("`([^`]*)`").FindAllString(tableSQL, -1)

		tableSQL = fmt.Sprintf("CREATE TABLE `new_%s_new` ", tableName) + tableSQL
		if _, err := sess.Exec(tableSQL); err != nil {
			return err
		}

		// Now restore the data
		columnsSeparated := strings.Join(columns, ",")
		insertSQL := fmt.Sprintf("INSERT INTO `new_%s_new` (%s) SELECT %s FROM %s", tableName, columnsSeparated, columnsSeparated, tableName)
		if _, err := sess.Exec(insertSQL); err != nil {
			return err
		}

		// Now drop the old table
		if _, err := sess.Exec(fmt.Sprintf("DROP TABLE `%s`", tableName)); err != nil {
			return err
		}

		// Rename the table
		if _, err := sess.Exec(fmt.Sprintf("ALTER TABLE `new_%s_new` RENAME TO `%s`", tableName, tableName)); err != nil {
			return err
		}

	case setting.Database.UsePostgreSQL:
		cols := ""
		for _, col := range columnNames {
			if cols != "" {
				cols += ", "
			}
			cols += "DROP COLUMN `" + col + "` CASCADE"
		}
		if _, err := sess.Exec(fmt.Sprintf("ALTER TABLE `%s` %s", tableName, cols)); err != nil {
			return fmt.Errorf("Drop table `%s` columns %v: %v", tableName, columnNames, err)
		}
	case setting.Database.UseMySQL:
		// Drop indexes on columns first
		sql := fmt.Sprintf("SHOW INDEX FROM %s WHERE column_name IN ('%s')", tableName, strings.Join(columnNames, "','"))
		res, err := sess.Query(sql)
		if err != nil {
			return err
		}
		for _, index := range res {
			indexName := index["column_name"]
			if len(indexName) > 0 {
				_, err := sess.Exec(fmt.Sprintf("DROP INDEX `%s` ON `%s`", indexName, tableName))
				if err != nil {
					return err
				}
			}
		}

		// Now drop the columns
		cols := ""
		for _, col := range columnNames {
			if cols != "" {
				cols += ", "
			}
			cols += "DROP COLUMN `" + col + "`"
		}
		if _, err := sess.Exec(fmt.Sprintf("ALTER TABLE `%s` %s", tableName, cols)); err != nil {
			return fmt.Errorf("Drop table `%s` columns %v: %v", tableName, columnNames, err)
		}
	case setting.Database.UseMSSQL:
		cols := ""
		for _, col := range columnNames {
			if cols != "" {
				cols += ", "
			}
			cols += "`" + strings.ToLower(col) + "`"
		}
		sql := fmt.Sprintf("SELECT Name FROM SYS.DEFAULT_CONSTRAINTS WHERE PARENT_OBJECT_ID = OBJECT_ID('%[1]s') AND PARENT_COLUMN_ID IN (SELECT column_id FROM sys.columns WHERE lower(NAME) IN (%[2]s) AND object_id = OBJECT_ID('%[1]s'))",
			tableName, strings.Replace(cols, "`", "'", -1))
		constraints := make([]string, 0)
		if err := sess.SQL(sql).Find(&constraints); err != nil {
			sess.Rollback()
			return fmt.Errorf("Find constraints: %v", err)
		}
		for _, constraint := range constraints {
			if _, err := sess.Exec(fmt.Sprintf("ALTER TABLE `%s` DROP CONSTRAINT `%s`", tableName, constraint)); err != nil {
				sess.Rollback()
				return fmt.Errorf("Drop table `%s` constraint `%s`: %v", tableName, constraint, err)
			}
		}
		if _, err := sess.Exec(fmt.Sprintf("ALTER TABLE `%s` DROP COLUMN %s", tableName, cols)); err != nil {
			sess.Rollback()
			return fmt.Errorf("Drop table `%s` columns %v: %v", tableName, columnNames, err)
		}

		return sess.Commit()
	default:
		log.Fatal("Unrecognized DB")
	}

	return nil
}

func fixLocaleFileLoadPanic(_ *xorm.Engine) error {
	cfg, err := ini.Load(setting.CustomConf)
	if err != nil {
		return fmt.Errorf("load custom config: %v", err)
	}

	cfg.DeleteSection("i18n")
	if err = cfg.SaveTo(setting.CustomConf); err != nil {
		return fmt.Errorf("save custom config: %v", err)
	}

	setting.Langs = strings.Split(strings.Replace(strings.Join(setting.Langs, ","), "fr-CA", "fr-FR", 1), ",")
	return nil
}

func trimCommitActionAppURLPrefix(x *xorm.Engine) error {
	type PushCommit struct {
		Sha1        string
		Message     string
		AuthorEmail string
		AuthorName  string
	}

	type PushCommits struct {
		Len        int
		Commits    []*PushCommit
		CompareURL string `json:"CompareUrl"`
	}

	type Action struct {
		ID      int64  `xorm:"pk autoincr"`
		Content string `xorm:"TEXT"`
	}

	results, err := x.Query("SELECT `id`,`content` FROM `action` WHERE `op_type`=?", 5)
	if err != nil {
		return fmt.Errorf("select commit actions: %v", err)
	}

	sess := x.NewSession()
	defer sess.Close()
	if err = sess.Begin(); err != nil {
		return err
	}

	var pushCommits *PushCommits
	for _, action := range results {
		actID := com.StrTo(string(action["id"])).MustInt64()
		if actID == 0 {
			continue
		}

		pushCommits = new(PushCommits)
		if err = json.Unmarshal(action["content"], pushCommits); err != nil {
			return fmt.Errorf("unmarshal action content[%d]: %v", actID, err)
		}

		infos := strings.Split(pushCommits.CompareURL, "/")
		if len(infos) <= 4 {
			continue
		}
		pushCommits.CompareURL = strings.Join(infos[len(infos)-4:], "/")

		p, err := json.Marshal(pushCommits)
		if err != nil {
			return fmt.Errorf("marshal action content[%d]: %v", actID, err)
		}

		if _, err = sess.ID(actID).Update(&Action{
			Content: string(p),
		}); err != nil {
			return fmt.Errorf("update action[%d]: %v", actID, err)
		}
	}
	return sess.Commit()
}

func issueToIssueLabel(x *xorm.Engine) error {
	type IssueLabel struct {
		ID      int64 `xorm:"pk autoincr"`
		IssueID int64 `xorm:"UNIQUE(s)"`
		LabelID int64 `xorm:"UNIQUE(s)"`
	}

	issueLabels := make([]*IssueLabel, 0, 50)
	results, err := x.Query("SELECT `id`,`label_ids` FROM `issue`")
	if err != nil {
		if strings.Contains(err.Error(), "no such column") ||
			strings.Contains(err.Error(), "Unknown column") {
			return nil
		}
		return fmt.Errorf("select issues: %v", err)
	}
	for _, issue := range results {
		issueID := com.StrTo(issue["id"]).MustInt64()

		// Just in case legacy code can have duplicated IDs for same label.
		mark := make(map[int64]bool)
		for _, idStr := range strings.Split(string(issue["label_ids"]), "|") {
			labelID := com.StrTo(strings.TrimPrefix(idStr, "$")).MustInt64()
			if labelID == 0 || mark[labelID] {
				continue
			}

			mark[labelID] = true
			issueLabels = append(issueLabels, &IssueLabel{
				IssueID: issueID,
				LabelID: labelID,
			})
		}
	}

	sess := x.NewSession()
	defer sess.Close()
	if err = sess.Begin(); err != nil {
		return err
	}

	if err = sess.Sync2(new(IssueLabel)); err != nil {
		return fmt.Errorf("Sync2: %v", err)
	} else if _, err = sess.Insert(issueLabels); err != nil {
		return fmt.Errorf("insert issue-labels: %v", err)
	}

	return sess.Commit()
}

func attachmentRefactor(x *xorm.Engine) error {
	type Attachment struct {
		ID   int64  `xorm:"pk autoincr"`
		UUID string `xorm:"uuid INDEX"`

		// For rename purpose.
		Path    string `xorm:"-"`
		NewPath string `xorm:"-"`
	}

	results, err := x.Query("SELECT * FROM `attachment`")
	if err != nil {
		return fmt.Errorf("select attachments: %v", err)
	}

	attachments := make([]*Attachment, 0, len(results))
	for _, attach := range results {
		if !com.IsExist(string(attach["path"])) {
			// If the attachment is already missing, there is no point to update it.
			continue
		}
		attachments = append(attachments, &Attachment{
			ID:   com.StrTo(attach["id"]).MustInt64(),
			UUID: gouuid.NewV4().String(),
			Path: string(attach["path"]),
		})
	}

	sess := x.NewSession()
	defer sess.Close()
	if err = sess.Begin(); err != nil {
		return err
	}

	if err = sess.Sync2(new(Attachment)); err != nil {
		return fmt.Errorf("Sync2: %v", err)
	}

	// Note: Roll back for rename can be a dead loop,
	// 	so produces a backup file.
	var buf bytes.Buffer
	buf.WriteString("# old path -> new path\n")

	// Update database first because this is where error happens the most often.
	for _, attach := range attachments {
		if _, err = sess.ID(attach.ID).Update(attach); err != nil {
			return err
		}

		attach.NewPath = path.Join(setting.AttachmentPath, attach.UUID[0:1], attach.UUID[1:2], attach.UUID)
		buf.WriteString(attach.Path)
		buf.WriteString("\t")
		buf.WriteString(attach.NewPath)
		buf.WriteString("\n")
	}

	// Then rename attachments.
	isSucceed := true
	defer func() {
		if isSucceed {
			return
		}

		dumpPath := path.Join(setting.LogRootPath, "attachment_path.dump")
		ioutil.WriteFile(dumpPath, buf.Bytes(), 0666)
		log.Info("Failed to rename some attachments, old and new paths are saved into: %s", dumpPath)
	}()
	for _, attach := range attachments {
		if err = os.MkdirAll(path.Dir(attach.NewPath), os.ModePerm); err != nil {
			isSucceed = false
			return err
		}

		if err = os.Rename(attach.Path, attach.NewPath); err != nil {
			isSucceed = false
			return err
		}
	}

	return sess.Commit()
}

func renamePullRequestFields(x *xorm.Engine) (err error) {
	type PullRequest struct {
		ID         int64 `xorm:"pk autoincr"`
		PullID     int64 `xorm:"INDEX"`
		PullIndex  int64
		HeadBarcnh string

		IssueID    int64 `xorm:"INDEX"`
		Index      int64
		HeadBranch string
	}

	if err = x.Sync(new(PullRequest)); err != nil {
		return fmt.Errorf("sync: %v", err)
	}

	results, err := x.Query("SELECT `id`,`pull_id`,`pull_index`,`head_barcnh` FROM `pull_request`")
	if err != nil {
		if strings.Contains(err.Error(), "no such column") {
			return nil
		}
		return fmt.Errorf("select pull requests: %v", err)
	}

	sess := x.NewSession()
	defer sess.Close()
	if err = sess.Begin(); err != nil {
		return err
	}

	var pull *PullRequest
	for _, pr := range results {
		pull = &PullRequest{
			ID:         com.StrTo(pr["id"]).MustInt64(),
			IssueID:    com.StrTo(pr["pull_id"]).MustInt64(),
			Index:      com.StrTo(pr["pull_index"]).MustInt64(),
			HeadBranch: string(pr["head_barcnh"]),
		}
		if pull.Index == 0 {
			continue
		}
		if _, err = sess.ID(pull.ID).Update(pull); err != nil {
			return err
		}
	}

	return sess.Commit()
}

func cleanUpMigrateRepoInfo(x *xorm.Engine) (err error) {
	type (
		User struct {
			ID        int64 `xorm:"pk autoincr"`
			LowerName string
		}
		Repository struct {
			ID        int64 `xorm:"pk autoincr"`
			OwnerID   int64
			LowerName string
		}
	)

	repos := make([]*Repository, 0, 25)
	if err = x.Where("is_mirror=?", false).Find(&repos); err != nil {
		return fmt.Errorf("select all non-mirror repositories: %v", err)
	}
	var user *User
	for _, repo := range repos {
		user = &User{ID: repo.OwnerID}
		has, err := x.Get(user)
		if err != nil {
			return fmt.Errorf("get owner of repository[%d - %d]: %v", repo.ID, repo.OwnerID, err)
		} else if !has {
			continue
		}

		configPath := filepath.Join(setting.RepoRootPath, user.LowerName, repo.LowerName+".git/config")

		// In case repository file is somehow missing.
		if !com.IsFile(configPath) {
			continue
		}

		cfg, err := ini.Load(configPath)
		if err != nil {
			return fmt.Errorf("open config file: %v", err)
		}
		cfg.DeleteSection("remote \"origin\"")
		if err = cfg.SaveToIndent(configPath, "\t"); err != nil {
			return fmt.Errorf("save config file: %v", err)
		}
	}

	return nil
}

func generateOrgRandsAndSalt(x *xorm.Engine) (err error) {
	type User struct {
		ID    int64  `xorm:"pk autoincr"`
		Rands string `xorm:"VARCHAR(10)"`
		Salt  string `xorm:"VARCHAR(10)"`
	}

	orgs := make([]*User, 0, 10)
	if err = x.Where("type=1").And("rands=''").Find(&orgs); err != nil {
		return fmt.Errorf("select all organizations: %v", err)
	}

	sess := x.NewSession()
	defer sess.Close()
	if err = sess.Begin(); err != nil {
		return err
	}

	for _, org := range orgs {
		if org.Rands, err = generate.GetRandomString(10); err != nil {
			return err
		}
		if org.Salt, err = generate.GetRandomString(10); err != nil {
			return err
		}
		if _, err = sess.ID(org.ID).Update(org); err != nil {
			return err
		}
	}

	return sess.Commit()
}

// TAction defines the struct for migrating table action
type TAction struct {
	ID          int64 `xorm:"pk autoincr"`
	CreatedUnix int64
}

// TableName will be invoked by XORM to customrize the table name
func (t *TAction) TableName() string { return "action" }

// TNotice defines the struct for migrating table notice
type TNotice struct {
	ID          int64 `xorm:"pk autoincr"`
	CreatedUnix int64
}

// TableName will be invoked by XORM to customrize the table name
func (t *TNotice) TableName() string { return "notice" }

// TComment defines the struct for migrating table comment
type TComment struct {
	ID          int64 `xorm:"pk autoincr"`
	CreatedUnix int64
}

// TableName will be invoked by XORM to customrize the table name
func (t *TComment) TableName() string { return "comment" }

// TIssue defines the struct for migrating table issue
type TIssue struct {
	ID           int64 `xorm:"pk autoincr"`
	DeadlineUnix int64
	CreatedUnix  int64
	UpdatedUnix  int64
}

// TableName will be invoked by XORM to customrize the table name
func (t *TIssue) TableName() string { return "issue" }

// TMilestone defines the struct for migrating table milestone
type TMilestone struct {
	ID             int64 `xorm:"pk autoincr"`
	DeadlineUnix   int64
	ClosedDateUnix int64
}

// TableName will be invoked by XORM to customrize the table name
func (t *TMilestone) TableName() string { return "milestone" }

// TAttachment defines the struct for migrating table attachment
type TAttachment struct {
	ID          int64 `xorm:"pk autoincr"`
	CreatedUnix int64
}

// TableName will be invoked by XORM to customrize the table name
func (t *TAttachment) TableName() string { return "attachment" }

// TLoginSource defines the struct for migrating table login_source
type TLoginSource struct {
	ID          int64 `xorm:"pk autoincr"`
	CreatedUnix int64
	UpdatedUnix int64
}

// TableName will be invoked by XORM to customrize the table name
func (t *TLoginSource) TableName() string { return "login_source" }

// TPull defines the struct for migrating table pull_request
type TPull struct {
	ID         int64 `xorm:"pk autoincr"`
	MergedUnix int64
}

// TableName will be invoked by XORM to customrize the table name
func (t *TPull) TableName() string { return "pull_request" }

// TRelease defines the struct for migrating table release
type TRelease struct {
	ID          int64 `xorm:"pk autoincr"`
	CreatedUnix int64
}

// TableName will be invoked by XORM to customrize the table name
func (t *TRelease) TableName() string { return "release" }

// TRepo defines the struct for migrating table repository
type TRepo struct {
	ID          int64 `xorm:"pk autoincr"`
	CreatedUnix int64
	UpdatedUnix int64
}

// TableName will be invoked by XORM to customrize the table name
func (t *TRepo) TableName() string { return "repository" }

// TMirror defines the struct for migrating table mirror
type TMirror struct {
	ID             int64 `xorm:"pk autoincr"`
	UpdatedUnix    int64
	NextUpdateUnix int64
}

// TableName will be invoked by XORM to customrize the table name
func (t *TMirror) TableName() string { return "mirror" }

// TPublicKey defines the struct for migrating table public_key
type TPublicKey struct {
	ID          int64 `xorm:"pk autoincr"`
	CreatedUnix int64
	UpdatedUnix int64
}

// TableName will be invoked by XORM to customrize the table name
func (t *TPublicKey) TableName() string { return "public_key" }

// TDeployKey defines the struct for migrating table deploy_key
type TDeployKey struct {
	ID          int64 `xorm:"pk autoincr"`
	CreatedUnix int64
	UpdatedUnix int64
}

// TableName will be invoked by XORM to customrize the table name
func (t *TDeployKey) TableName() string { return "deploy_key" }

// TAccessToken defines the struct for migrating table access_token
type TAccessToken struct {
	ID          int64 `xorm:"pk autoincr"`
	CreatedUnix int64
	UpdatedUnix int64
}

// TableName will be invoked by XORM to customrize the table name
func (t *TAccessToken) TableName() string { return "access_token" }

// TUser defines the struct for migrating table user
type TUser struct {
	ID          int64 `xorm:"pk autoincr"`
	CreatedUnix int64
	UpdatedUnix int64
}

// TableName will be invoked by XORM to customrize the table name
func (t *TUser) TableName() string { return "user" }

// TWebhook defines the struct for migrating table webhook
type TWebhook struct {
	ID          int64 `xorm:"pk autoincr"`
	CreatedUnix int64
	UpdatedUnix int64
}

// TableName will be invoked by XORM to customrize the table name
func (t *TWebhook) TableName() string { return "webhook" }

func convertDateToUnix(x *xorm.Engine) (err error) {
	log.Info("This migration could take up to minutes, please be patient.")
	type Bean struct {
		ID         int64 `xorm:"pk autoincr"`
		Created    time.Time
		Updated    time.Time
		Merged     time.Time
		Deadline   time.Time
		ClosedDate time.Time
		NextUpdate time.Time
	}

	var tables = []struct {
		name string
		cols []string
		bean interface{}
	}{
		{"action", []string{"created"}, new(TAction)},
		{"notice", []string{"created"}, new(TNotice)},
		{"comment", []string{"created"}, new(TComment)},
		{"issue", []string{"deadline", "created", "updated"}, new(TIssue)},
		{"milestone", []string{"deadline", "closed_date"}, new(TMilestone)},
		{"attachment", []string{"created"}, new(TAttachment)},
		{"login_source", []string{"created", "updated"}, new(TLoginSource)},
		{"pull_request", []string{"merged"}, new(TPull)},
		{"release", []string{"created"}, new(TRelease)},
		{"repository", []string{"created", "updated"}, new(TRepo)},
		{"mirror", []string{"updated", "next_update"}, new(TMirror)},
		{"public_key", []string{"created", "updated"}, new(TPublicKey)},
		{"deploy_key", []string{"created", "updated"}, new(TDeployKey)},
		{"access_token", []string{"created", "updated"}, new(TAccessToken)},
		{"user", []string{"created", "updated"}, new(TUser)},
		{"webhook", []string{"created", "updated"}, new(TWebhook)},
	}

	for _, table := range tables {
		log.Info("Converting table: %s", table.name)
		if err = x.Sync2(table.bean); err != nil {
			return fmt.Errorf("Sync [table: %s]: %v", table.name, err)
		}

		offset := 0
		for {
			beans := make([]*Bean, 0, 100)
			if err = x.Table(table.name).Asc("id").Limit(100, offset).Find(&beans); err != nil {
				return fmt.Errorf("select beans [table: %s, offset: %d]: %v", table.name, offset, err)
			}
			log.Trace("Table [%s]: offset: %d, beans: %d", table.name, offset, len(beans))
			if len(beans) == 0 {
				break
			}
			offset += 100

			baseSQL := "UPDATE `" + table.name + "` SET "
			for _, bean := range beans {
				valSQLs := make([]string, 0, len(table.cols))
				for _, col := range table.cols {
					fieldSQL := ""
					fieldSQL += col + "_unix = "

					switch col {
					case "deadline":
						if bean.Deadline.IsZero() {
							continue
						}
						fieldSQL += com.ToStr(bean.Deadline.Unix())
					case "created":
						fieldSQL += com.ToStr(bean.Created.Unix())
					case "updated":
						fieldSQL += com.ToStr(bean.Updated.Unix())
					case "closed_date":
						fieldSQL += com.ToStr(bean.ClosedDate.Unix())
					case "merged":
						fieldSQL += com.ToStr(bean.Merged.Unix())
					case "next_update":
						fieldSQL += com.ToStr(bean.NextUpdate.Unix())
					}

					valSQLs = append(valSQLs, fieldSQL)
				}

				if len(valSQLs) == 0 {
					continue
				}

				if _, err = x.Exec(baseSQL + strings.Join(valSQLs, ",") + " WHERE id = " + com.ToStr(bean.ID)); err != nil {
					return fmt.Errorf("update bean [table: %s, id: %d]: %v", table.name, bean.ID, err)
				}
			}
		}
	}

	return nil
}<|MERGE_RESOLUTION|>--- conflicted
+++ resolved
@@ -274,15 +274,12 @@
 	NewMigration("Add comment_id on table notification", addCommentIDOnNotification),
 	// v109 -> v110
 	NewMigration("add can_create_org_repo to team", addCanCreateOrgRepoColumnForTeam),
-<<<<<<< HEAD
-	// v111 -> v112
-	NewMigration("new feature: change target branch of pull requests", featureChangeTargetBranch),
-=======
 	// v110 -> v111
 	NewMigration("change review content type to text", changeReviewContentToText),
 	// v111 -> v112
 	NewMigration("update branch protection for can push and whitelist enable", addBranchProtectionCanPushAndEnableWhitelist),
->>>>>>> d7c52b8d
+	// v112 -> v113
+	NewMigration("new feature: change target branch of pull requests", featureChangeTargetBranch),
 }
 
 // Migrate database to current version
