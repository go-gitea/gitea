// Copyright 2015 The Gogs Authors. All rights reserved.
// Copyright 2017 The Gitea Authors. All rights reserved.
// Use of this source code is governed by a MIT-style
// license that can be found in the LICENSE file.

package migrations

import (
	"context"
	"fmt"
	"os"
	"reflect"
	"regexp"
	"strings"

	"code.gitea.io/gitea/modules/log"
	"code.gitea.io/gitea/modules/setting"

	"xorm.io/xorm"
	"xorm.io/xorm/names"
	"xorm.io/xorm/schemas"
)

const minDBVersion = 70 // Gitea 1.5.3

// Migration describes on migration from lower version to high version
type Migration interface {
	Description() string
	Migrate(*xorm.Engine) error
}

type migration struct {
	description string
	migrate     func(*xorm.Engine) error
}

// NewMigration creates a new migration
func NewMigration(desc string, fn func(*xorm.Engine) error) Migration {
	return &migration{desc, fn}
}

// Description returns the migration's description
func (m *migration) Description() string {
	return m.description
}

// Migrate executes the migration
func (m *migration) Migrate(x *xorm.Engine) error {
	return m.migrate(x)
}

// Version describes the version table. Should have only one row with id==1
type Version struct {
	ID      int64 `xorm:"pk autoincr"`
	Version int64
}

// This is a sequence of migrations. Add new migrations to the bottom of the list.
// If you want to "retire" a migration, remove it from the top of the list and
// update minDBVersion accordingly
var migrations = []Migration{

	// Gitea 1.5.0 ends at v69

	// v70 -> v71
	NewMigration("add issue_dependencies", addIssueDependencies),
	// v71 -> v72
	NewMigration("protect each scratch token", addScratchHash),
	// v72 -> v73
	NewMigration("add review", addReview),

	// Gitea 1.6.0 ends at v73

	// v73 -> v74
	NewMigration("add must_change_password column for users table", addMustChangePassword),
	// v74 -> v75
	NewMigration("add approval whitelists to protected branches", addApprovalWhitelistsToProtectedBranches),
	// v75 -> v76
	NewMigration("clear nonused data which not deleted when user was deleted", clearNonusedData),

	// Gitea 1.7.0 ends at v76

	// v76 -> v77
	NewMigration("add pull request rebase with merge commit", addPullRequestRebaseWithMerge),
	// v77 -> v78
	NewMigration("add theme to users", addUserDefaultTheme),
	// v78 -> v79
	NewMigration("rename repo is_bare to repo is_empty", renameRepoIsBareToIsEmpty),
	// v79 -> v80
	NewMigration("add can close issues via commit in any branch", addCanCloseIssuesViaCommitInAnyBranch),
	// v80 -> v81
	NewMigration("add is locked to issues", addIsLockedToIssues),
	// v81 -> v82
	NewMigration("update U2F counter type", changeU2FCounterType),

	// Gitea 1.8.0 ends at v82

	// v82 -> v83
	NewMigration("hot fix for wrong release sha1 on release table", fixReleaseSha1OnReleaseTable),
	// v83 -> v84
	NewMigration("add uploader id for table attachment", addUploaderIDForAttachment),
	// v84 -> v85
	NewMigration("add table to store original imported gpg keys", addGPGKeyImport),
	// v85 -> v86
	NewMigration("hash application token", hashAppToken),
	// v86 -> v87
	NewMigration("add http method to webhook", addHTTPMethodToWebhook),
	// v87 -> v88
	NewMigration("add avatar field to repository", addAvatarFieldToRepository),

	// Gitea 1.9.0 ends at v88

	// v88 -> v89
	NewMigration("add commit status context field to commit_status", addCommitStatusContext),
	// v89 -> v90
	NewMigration("add original author/url migration info to issues, comments, and repo ", addOriginalMigrationInfo),
	// v90 -> v91
	NewMigration("change length of some repository columns", changeSomeColumnsLengthOfRepo),
	// v91 -> v92
	NewMigration("add index on owner_id of repository and type, review_id of comment", addIndexOnRepositoryAndComment),
	// v92 -> v93
	NewMigration("remove orphaned repository index statuses", removeLingeringIndexStatus),
	// v93 -> v94
	NewMigration("add email notification enabled preference to user", addEmailNotificationEnabledToUser),
	// v94 -> v95
	NewMigration("add enable_status_check, status_check_contexts to protected_branch", addStatusCheckColumnsForProtectedBranches),
	// v95 -> v96
	NewMigration("add table columns for cross referencing issues", addCrossReferenceColumns),
	// v96 -> v97
	NewMigration("delete orphaned attachments", deleteOrphanedAttachments),
	// v97 -> v98
	NewMigration("add repo_admin_change_team_access to user", addRepoAdminChangeTeamAccessColumnForUser),
	// v98 -> v99
	NewMigration("add original author name and id on migrated release", addOriginalAuthorOnMigratedReleases),
	// v99 -> v100
	NewMigration("add task table and status column for repository table", addTaskTable),
	// v100 -> v101
	NewMigration("update migration repositories' service type", updateMigrationServiceTypes),
	// v101 -> v102
	NewMigration("change length of some external login users columns", changeSomeColumnsLengthOfExternalLoginUser),

	// Gitea 1.10.0 ends at v102

	// v102 -> v103
	NewMigration("update migration repositories' service type", dropColumnHeadUserNameOnPullRequest),
	// v103 -> v104
	NewMigration("Add WhitelistDeployKeys to protected branch", addWhitelistDeployKeysToBranches),
	// v104 -> v105
	NewMigration("remove unnecessary columns from label", removeLabelUneededCols),
	// v105 -> v106
	NewMigration("add includes_all_repositories to teams", addTeamIncludesAllRepositories),
	// v106 -> v107
	NewMigration("add column `mode` to table watch", addModeColumnToWatch),
	// v107 -> v108
	NewMigration("Add template options to repository", addTemplateToRepo),
	// v108 -> v109
	NewMigration("Add comment_id on table notification", addCommentIDOnNotification),
	// v109 -> v110
	NewMigration("add can_create_org_repo to team", addCanCreateOrgRepoColumnForTeam),
	// v110 -> v111
	NewMigration("change review content type to text", changeReviewContentToText),
	// v111 -> v112
	NewMigration("update branch protection for can push and whitelist enable", addBranchProtectionCanPushAndEnableWhitelist),
	// v112 -> v113
	NewMigration("remove release attachments which repository deleted", removeAttachmentMissedRepo),
	// v113 -> v114
	NewMigration("new feature: change target branch of pull requests", featureChangeTargetBranch),
	// v114 -> v115
	NewMigration("Remove authentication credentials from stored URL", sanitizeOriginalURL),
	// v115 -> v116
	NewMigration("add user_id prefix to existing user avatar name", renameExistingUserAvatarName),
	// v116 -> v117
	NewMigration("Extend TrackedTimes", extendTrackedTimes),

	// Gitea 1.11.0 ends at v117

	// v117 -> v118
	NewMigration("Add block on rejected reviews branch protection", addBlockOnRejectedReviews),
	// v118 -> v119
	NewMigration("Add commit id and stale to reviews", addReviewCommitAndStale),
	// v119 -> v120
	NewMigration("Fix migrated repositories' git service type", fixMigratedRepositoryServiceType),
	// v120 -> v121
	NewMigration("Add owner_name on table repository", addOwnerNameOnRepository),
	// v121 -> v122
	NewMigration("add is_restricted column for users table", addIsRestricted),
	// v122 -> v123
	NewMigration("Add Require Signed Commits to ProtectedBranch", addRequireSignedCommits),
	// v123 -> v124
	NewMigration("Add original information for reactions", addReactionOriginals),
	// v124 -> v125
	NewMigration("Add columns to user and repository", addUserRepoMissingColumns),
	// v125 -> v126
	NewMigration("Add some columns on review for migration", addReviewMigrateInfo),
	// v126 -> v127
	NewMigration("Fix topic repository count", fixTopicRepositoryCount),
	// v127 -> v128
	NewMigration("add repository code language statistics", addLanguageStats),
	// v128 -> v129
	NewMigration("fix merge base for pull requests", fixMergeBase),
	// v129 -> v130
	NewMigration("remove dependencies from deleted repositories", purgeUnusedDependencies),
	// v130 -> v131
	NewMigration("Expand webhooks for more granularity", expandWebhooks),
	// v131 -> v132
	NewMigration("Add IsSystemWebhook column to webhooks table", addSystemWebhookColumn),
	// v132 -> v133
	NewMigration("Add Branch Protection Protected Files Column", addBranchProtectionProtectedFilesColumn),
	// v133 -> v134
	NewMigration("Add EmailHash Table", addEmailHashTable),
	// v134 -> v135
	NewMigration("Refix merge base for merged pull requests", refixMergeBase),
	// v135 -> v136
	NewMigration("Add OrgID column to Labels table", addOrgIDLabelColumn),
	// v136 -> v137
	NewMigration("Add CommitsAhead and CommitsBehind Column to PullRequest Table", addCommitDivergenceToPulls),
	// v137 -> v138
	NewMigration("Add Branch Protection Block Outdated Branch", addBlockOnOutdatedBranch),
	// v138 -> v139
	NewMigration("Add ResolveDoerID to Comment table", addResolveDoerIDCommentColumn),
	// v139 -> v140
	NewMigration("prepend refs/heads/ to issue refs", prependRefsHeadsToIssueRefs),

	// Gitea 1.12.0 ends at v140

	// v140 -> v141
	NewMigration("Save detected language file size to database instead of percent", fixLanguageStatsToSaveSize),
	// v141 -> v142
	NewMigration("Add KeepActivityPrivate to User table", addKeepActivityPrivateUserColumn),
	// v142 -> v143
	NewMigration("Ensure Repository.IsArchived is not null", setIsArchivedToFalse),
	// v143 -> v144
	NewMigration("recalculate Stars number for all user", recalculateStars),
	// v144 -> v145
	NewMigration("update Matrix Webhook http method to 'PUT'", updateMatrixWebhookHTTPMethod),
	// v145 -> v146
	NewMigration("Increase Language field to 50 in LanguageStats", increaseLanguageField),
	// v146 -> v147
	NewMigration("Add projects info to repository table", addProjectsInfo),
	// v147 -> v148
	NewMigration("create review for 0 review id code comments", createReviewsForCodeComments),
	// v148 -> v149
	NewMigration("remove issue dependency comments who refer to non existing issues", purgeInvalidDependenciesComments),
	// v149 -> v150
	NewMigration("Add Created and Updated to Milestone table", addCreatedAndUpdatedToMilestones),
	// v150 -> v151
	NewMigration("add primary key to repo_topic", addPrimaryKeyToRepoTopic),
	// v151 -> v152
	NewMigration("set default password algorithm to Argon2", setDefaultPasswordToArgon2),
	// v152 -> v153
	NewMigration("add TrustModel field to Repository", addTrustModelToRepository),
	// v153 > v154
	NewMigration("add Team review request support", addTeamReviewRequestSupport),
	// v154 > v155
	NewMigration("add timestamps to Star, Label, Follow, Watch and Collaboration", addTimeStamps),

	// Gitea 1.13.0 ends at v155

	// v155 -> v156
	NewMigration("add changed_protected_files column for pull_request table", addChangedProtectedFilesPullRequestColumn),
	// v156 -> v157
	NewMigration("fix publisher ID for tag releases", fixPublisherIDforTagReleases),
	// v157 -> v158
	NewMigration("ensure repo topics are up-to-date", fixRepoTopics),
	// v158 -> v159
	NewMigration("code comment replies should have the commitID of the review they are replying to", updateCodeCommentReplies),
	// v159 -> v160
	NewMigration("update reactions constraint", updateReactionConstraint),
	// v160 -> v161
	NewMigration("Add block on official review requests branch protection", addBlockOnOfficialReviewRequests),
	// v161 -> v162
	NewMigration("Convert task type from int to string", convertTaskTypeToString),
	// v162 -> v163
	NewMigration("Convert webhook task type from int to string", convertWebhookTaskTypeToString),
	// v163 -> v164
	NewMigration("Convert topic name from 25 to 50", convertTopicNameFrom25To50),
	// v164 -> v165
	NewMigration("Add scope and nonce columns to oauth2_grant table", addScopeAndNonceColumnsToOAuth2Grant),
	// v165 -> v166
	NewMigration("Convert hook task type from char(16) to varchar(16) and trim the column", convertHookTaskTypeToVarcharAndTrim),
	// v166 -> v167
	NewMigration("Where Password is Valid with Empty String delete it", recalculateUserEmptyPWD),
	// v167 -> v168
	NewMigration("Add user redirect", addUserRedirect),
	// v168 -> v169
	NewMigration("Recreate user table to fix default values", recreateUserTableToFixDefaultValues),
	// v169 -> v170
	NewMigration("Update DeleteBranch comments to set the old_ref to the commit_sha", commentTypeDeleteBranchUseOldRef),
	// v170 -> v171
	NewMigration("Add Dismissed to Review table", addDismissedReviewColumn),
	// v171 -> v172
	NewMigration("Add Sorting to ProjectBoard table", addSortingColToProjectBoard),
	// v172 -> v173
	NewMigration("Add sessions table for go-chi/session", addSessionTable),
	// v173 -> v174
	NewMigration("Add time_id column to Comment", addTimeIDCommentColumn),
	// v174 -> v175
	NewMigration("Create repo transfer table", addRepoTransfer),
	// v175 -> v176
	NewMigration("Fix Postgres ID Sequences broken by recreate-table", fixPostgresIDSequences),
	// v176 -> v177
	NewMigration("Remove invalid labels from comments", removeInvalidLabels),
	// v177 -> v178
	NewMigration("Delete orphaned IssueLabels", deleteOrphanedIssueLabels),

	// Gitea 1.14.0 ends at v178

	// v178 -> v179
	NewMigration("Add LFS columns to Mirror", addLFSMirrorColumns),
	// v179 -> v180
	NewMigration("Convert avatar url to text", convertAvatarURLToText),
	// v180 -> v181
	NewMigration("Delete credentials from past migrations", deleteMigrationCredentials),
	// v181 -> v182
	NewMigration("Always save primary email on email address table", addPrimaryEmail2EmailAddress),
	// v182 -> v183
	NewMigration("Add issue resource index table", addIssueResourceIndexTable),
	// v183 -> v184
	NewMigration("Create PushMirror table", createPushMirrorTable),
	// v184 -> v185
	NewMigration("Rename Task errors to message", renameTaskErrorsToMessage),
	// v185 -> v186
	NewMigration("Add new table repo_archiver", addRepoArchiver),
	// v186 -> v187
	NewMigration("Create protected tag table", createProtectedTagTable),
	// v187 -> v188
	NewMigration("Drop unneeded webhook related columns", dropWebhookColumns),
	// v188 -> v189
	NewMigration("Add key is verified to gpg key", addKeyIsVerified),

	// Gitea 1.15.0 ends at v189

	// v189 -> v190
	NewMigration("Unwrap ldap.Sources", unwrapLDAPSourceCfg),
	// v190 -> v191
	NewMigration("Add agit flow pull request support", addAgitFlowPullRequest),
	// v191 -> v192
<<<<<<< HEAD
	NewMigration("Add Branch Protection Unprotected Files Column", addBranchProtectionUnprotectedFilesColumn),
=======
	NewMigration("Alter issue/comment table TEXT fields to LONGTEXT", alterIssueAndCommentTextFieldsToLongText),
	// v192 -> v193
	NewMigration("RecreateIssueResourceIndexTable to have a primary key instead of an unique index", recreateIssueResourceIndexTable),
>>>>>>> 06b9d553
}

// GetCurrentDBVersion returns the current db version
func GetCurrentDBVersion(x *xorm.Engine) (int64, error) {
	if err := x.Sync(new(Version)); err != nil {
		return -1, fmt.Errorf("sync: %v", err)
	}

	currentVersion := &Version{ID: 1}
	has, err := x.Get(currentVersion)
	if err != nil {
		return -1, fmt.Errorf("get: %v", err)
	}
	if !has {
		return -1, nil
	}
	return currentVersion.Version, nil
}

// ExpectedVersion returns the expected db version
func ExpectedVersion() int64 {
	return int64(minDBVersion + len(migrations))
}

// EnsureUpToDate will check if the db is at the correct version
func EnsureUpToDate(x *xorm.Engine) error {
	currentDB, err := GetCurrentDBVersion(x)
	if err != nil {
		return err
	}

	if currentDB < 0 {
		return fmt.Errorf("Database has not been initialised")
	}

	if minDBVersion > currentDB {
		return fmt.Errorf("DB version %d (<= %d) is too old for auto-migration. Upgrade to Gitea 1.6.4 first then upgrade to this version", currentDB, minDBVersion)
	}

	expected := ExpectedVersion()

	if currentDB != expected {
		return fmt.Errorf(`Current database version %d is not equal to the expected version %d. Please run "gitea [--config /path/to/app.ini] migrate" to update the database version`, currentDB, expected)
	}

	return nil
}

// Migrate database to current version
func Migrate(x *xorm.Engine) error {
	// Set a new clean the default mapper to GonicMapper as that is the default for Gitea.
	x.SetMapper(names.GonicMapper{})
	if err := x.Sync(new(Version)); err != nil {
		return fmt.Errorf("sync: %v", err)
	}

	currentVersion := &Version{ID: 1}
	has, err := x.Get(currentVersion)
	if err != nil {
		return fmt.Errorf("get: %v", err)
	} else if !has {
		// If the version record does not exist we think
		// it is a fresh installation and we can skip all migrations.
		currentVersion.ID = 0
		currentVersion.Version = int64(minDBVersion + len(migrations))

		if _, err = x.InsertOne(currentVersion); err != nil {
			return fmt.Errorf("insert: %v", err)
		}
	}

	v := currentVersion.Version
	if minDBVersion > v {
		log.Fatal(`Gitea no longer supports auto-migration from your previously installed version.
Please try upgrading to a lower version first (suggested v1.6.4), then upgrade to this version.`)
		return nil
	}

	// Downgrading Gitea's database version not supported
	if int(v-minDBVersion) > len(migrations) {
		msg := fmt.Sprintf("Downgrading database version from '%d' to '%d' is not supported and may result in loss of data integrity.\nIf you really know what you're doing, execute `UPDATE version SET version=%d WHERE id=1;`\n",
			v, minDBVersion+len(migrations), minDBVersion+len(migrations))
		fmt.Fprint(os.Stderr, msg)
		log.Fatal(msg)
		return nil
	}

	// Migrate
	for i, m := range migrations[v-minDBVersion:] {
		log.Info("Migration[%d]: %s", v+int64(i), m.Description())
		// Reset the mapper between each migration - migrations are not supposed to depend on each other
		x.SetMapper(names.GonicMapper{})
		if err = m.Migrate(x); err != nil {
			return fmt.Errorf("migration[%d]: %s failed: %v", v+int64(i), m.Description(), err)
		}
		currentVersion.Version = v + int64(i) + 1
		if _, err = x.ID(1).Update(currentVersion); err != nil {
			return err
		}
	}
	return nil
}

// RecreateTables will recreate the tables for the provided beans using the newly provided bean definition and move all data to that new table
// WARNING: YOU MUST PROVIDE THE FULL BEAN DEFINITION
func RecreateTables(beans ...interface{}) func(*xorm.Engine) error {
	return func(x *xorm.Engine) error {
		sess := x.NewSession()
		defer sess.Close()
		if err := sess.Begin(); err != nil {
			return err
		}
		sess = sess.StoreEngine("InnoDB")
		for _, bean := range beans {
			log.Info("Recreating Table: %s for Bean: %s", x.TableName(bean), reflect.Indirect(reflect.ValueOf(bean)).Type().Name())
			if err := recreateTable(sess, bean); err != nil {
				return err
			}
		}
		return sess.Commit()
	}
}

// recreateTable will recreate the table using the newly provided bean definition and move all data to that new table
// WARNING: YOU MUST PROVIDE THE FULL BEAN DEFINITION
// WARNING: YOU MUST COMMIT THE SESSION AT THE END
func recreateTable(sess *xorm.Session, bean interface{}) error {
	// TODO: This will not work if there are foreign keys

	tableName := sess.Engine().TableName(bean)
	tempTableName := fmt.Sprintf("tmp_recreate__%s", tableName)

	// We need to move the old table away and create a new one with the correct columns
	// We will need to do this in stages to prevent data loss
	//
	// First create the temporary table
	if err := sess.Table(tempTableName).CreateTable(bean); err != nil {
		log.Error("Unable to create table %s. Error: %v", tempTableName, err)
		return err
	}

	if err := sess.Table(tempTableName).CreateUniques(bean); err != nil {
		log.Error("Unable to create uniques for table %s. Error: %v", tempTableName, err)
		return err
	}

	if err := sess.Table(tempTableName).CreateIndexes(bean); err != nil {
		log.Error("Unable to create indexes for table %s. Error: %v", tempTableName, err)
		return err
	}

	// Work out the column names from the bean - these are the columns to select from the old table and install into the new table
	table, err := sess.Engine().TableInfo(bean)
	if err != nil {
		log.Error("Unable to get table info. Error: %v", err)

		return err
	}
	newTableColumns := table.Columns()
	if len(newTableColumns) == 0 {
		return fmt.Errorf("no columns in new table")
	}
	hasID := false
	for _, column := range newTableColumns {
		hasID = hasID || (column.IsPrimaryKey && column.IsAutoIncrement)
	}

	if hasID && setting.Database.UseMSSQL {
		if _, err := sess.Exec(fmt.Sprintf("SET IDENTITY_INSERT `%s` ON", tempTableName)); err != nil {
			log.Error("Unable to set identity insert for table %s. Error: %v", tempTableName, err)
			return err
		}
	}

	sqlStringBuilder := &strings.Builder{}
	_, _ = sqlStringBuilder.WriteString("INSERT INTO `")
	_, _ = sqlStringBuilder.WriteString(tempTableName)
	_, _ = sqlStringBuilder.WriteString("` (`")
	_, _ = sqlStringBuilder.WriteString(newTableColumns[0].Name)
	_, _ = sqlStringBuilder.WriteString("`")
	for _, column := range newTableColumns[1:] {
		_, _ = sqlStringBuilder.WriteString(", `")
		_, _ = sqlStringBuilder.WriteString(column.Name)
		_, _ = sqlStringBuilder.WriteString("`")
	}
	_, _ = sqlStringBuilder.WriteString(")")
	_, _ = sqlStringBuilder.WriteString(" SELECT ")
	if newTableColumns[0].Default != "" {
		_, _ = sqlStringBuilder.WriteString("COALESCE(`")
		_, _ = sqlStringBuilder.WriteString(newTableColumns[0].Name)
		_, _ = sqlStringBuilder.WriteString("`, ")
		_, _ = sqlStringBuilder.WriteString(newTableColumns[0].Default)
		_, _ = sqlStringBuilder.WriteString(")")
	} else {
		_, _ = sqlStringBuilder.WriteString("`")
		_, _ = sqlStringBuilder.WriteString(newTableColumns[0].Name)
		_, _ = sqlStringBuilder.WriteString("`")
	}

	for _, column := range newTableColumns[1:] {
		if column.Default != "" {
			_, _ = sqlStringBuilder.WriteString(", COALESCE(`")
			_, _ = sqlStringBuilder.WriteString(column.Name)
			_, _ = sqlStringBuilder.WriteString("`, ")
			_, _ = sqlStringBuilder.WriteString(column.Default)
			_, _ = sqlStringBuilder.WriteString(")")
		} else {
			_, _ = sqlStringBuilder.WriteString(", `")
			_, _ = sqlStringBuilder.WriteString(column.Name)
			_, _ = sqlStringBuilder.WriteString("`")
		}
	}
	_, _ = sqlStringBuilder.WriteString(" FROM `")
	_, _ = sqlStringBuilder.WriteString(tableName)
	_, _ = sqlStringBuilder.WriteString("`")

	if _, err := sess.Exec(sqlStringBuilder.String()); err != nil {
		log.Error("Unable to set copy data in to temp table %s. Error: %v", tempTableName, err)
		return err
	}

	if hasID && setting.Database.UseMSSQL {
		if _, err := sess.Exec(fmt.Sprintf("SET IDENTITY_INSERT `%s` OFF", tempTableName)); err != nil {
			log.Error("Unable to switch off identity insert for table %s. Error: %v", tempTableName, err)
			return err
		}
	}

	switch {
	case setting.Database.UseSQLite3:
		// SQLite will drop all the constraints on the old table
		if _, err := sess.Exec(fmt.Sprintf("DROP TABLE `%s`", tableName)); err != nil {
			log.Error("Unable to drop old table %s. Error: %v", tableName, err)
			return err
		}

		if err := sess.Table(tempTableName).DropIndexes(bean); err != nil {
			log.Error("Unable to drop indexes on temporary table %s. Error: %v", tempTableName, err)
			return err
		}

		if _, err := sess.Exec(fmt.Sprintf("ALTER TABLE `%s` RENAME TO `%s`", tempTableName, tableName)); err != nil {
			log.Error("Unable to rename %s to %s. Error: %v", tempTableName, tableName, err)
			return err
		}

		if err := sess.Table(tableName).CreateIndexes(bean); err != nil {
			log.Error("Unable to recreate indexes on table %s. Error: %v", tableName, err)
			return err
		}

		if err := sess.Table(tableName).CreateUniques(bean); err != nil {
			log.Error("Unable to recreate uniques on table %s. Error: %v", tableName, err)
			return err
		}

	case setting.Database.UseMySQL:
		// MySQL will drop all the constraints on the old table
		if _, err := sess.Exec(fmt.Sprintf("DROP TABLE `%s`", tableName)); err != nil {
			log.Error("Unable to drop old table %s. Error: %v", tableName, err)
			return err
		}

		if err := sess.Table(tempTableName).DropIndexes(bean); err != nil {
			log.Error("Unable to drop indexes on temporary table %s. Error: %v", tempTableName, err)
			return err
		}

		// SQLite and MySQL will move all the constraints from the temporary table to the new table
		if _, err := sess.Exec(fmt.Sprintf("ALTER TABLE `%s` RENAME TO `%s`", tempTableName, tableName)); err != nil {
			log.Error("Unable to rename %s to %s. Error: %v", tempTableName, tableName, err)
			return err
		}

		if err := sess.Table(tableName).CreateIndexes(bean); err != nil {
			log.Error("Unable to recreate indexes on table %s. Error: %v", tableName, err)
			return err
		}

		if err := sess.Table(tableName).CreateUniques(bean); err != nil {
			log.Error("Unable to recreate uniques on table %s. Error: %v", tableName, err)
			return err
		}
	case setting.Database.UsePostgreSQL:
		var originalSequences []string
		type sequenceData struct {
			LastValue int  `xorm:"'last_value'"`
			IsCalled  bool `xorm:"'is_called'"`
		}
		sequenceMap := map[string]sequenceData{}

		schema := sess.Engine().Dialect().URI().Schema
		sess.Engine().SetSchema("")
		if err := sess.Table("information_schema.sequences").Cols("sequence_name").Where("sequence_name LIKE ? || '_%' AND sequence_catalog = ?", tableName, setting.Database.Name).Find(&originalSequences); err != nil {
			log.Error("Unable to rename %s to %s. Error: %v", tempTableName, tableName, err)
			return err
		}
		sess.Engine().SetSchema(schema)

		for _, sequence := range originalSequences {
			sequenceData := sequenceData{}
			if _, err := sess.Table(sequence).Cols("last_value", "is_called").Get(&sequenceData); err != nil {
				log.Error("Unable to get last_value and is_called from %s. Error: %v", sequence, err)
				return err
			}
			sequenceMap[sequence] = sequenceData

		}

		// CASCADE causes postgres to drop all the constraints on the old table
		if _, err := sess.Exec(fmt.Sprintf("DROP TABLE `%s` CASCADE", tableName)); err != nil {
			log.Error("Unable to drop old table %s. Error: %v", tableName, err)
			return err
		}

		// CASCADE causes postgres to move all the constraints from the temporary table to the new table
		if _, err := sess.Exec(fmt.Sprintf("ALTER TABLE `%s` RENAME TO `%s`", tempTableName, tableName)); err != nil {
			log.Error("Unable to rename %s to %s. Error: %v", tempTableName, tableName, err)
			return err
		}

		var indices []string
		sess.Engine().SetSchema("")
		if err := sess.Table("pg_indexes").Cols("indexname").Where("tablename = ? ", tableName).Find(&indices); err != nil {
			log.Error("Unable to rename %s to %s. Error: %v", tempTableName, tableName, err)
			return err
		}
		sess.Engine().SetSchema(schema)

		for _, index := range indices {
			newIndexName := strings.Replace(index, "tmp_recreate__", "", 1)
			if _, err := sess.Exec(fmt.Sprintf("ALTER INDEX `%s` RENAME TO `%s`", index, newIndexName)); err != nil {
				log.Error("Unable to rename %s to %s. Error: %v", index, newIndexName, err)
				return err
			}
		}

		var sequences []string
		sess.Engine().SetSchema("")
		if err := sess.Table("information_schema.sequences").Cols("sequence_name").Where("sequence_name LIKE 'tmp_recreate__' || ? || '_%' AND sequence_catalog = ?", tableName, setting.Database.Name).Find(&sequences); err != nil {
			log.Error("Unable to rename %s to %s. Error: %v", tempTableName, tableName, err)
			return err
		}
		sess.Engine().SetSchema(schema)

		for _, sequence := range sequences {
			newSequenceName := strings.Replace(sequence, "tmp_recreate__", "", 1)
			if _, err := sess.Exec(fmt.Sprintf("ALTER SEQUENCE `%s` RENAME TO `%s`", sequence, newSequenceName)); err != nil {
				log.Error("Unable to rename %s sequence to %s. Error: %v", sequence, newSequenceName, err)
				return err
			}
			val, ok := sequenceMap[newSequenceName]
			if newSequenceName == tableName+"_id_seq" {
				if ok && val.LastValue != 0 {
					if _, err := sess.Exec(fmt.Sprintf("SELECT setval('%s', %d, %t)", newSequenceName, val.LastValue, val.IsCalled)); err != nil {
						log.Error("Unable to reset %s to %d. Error: %v", newSequenceName, val, err)
						return err
					}
				} else {
					// We're going to try to guess this
					if _, err := sess.Exec(fmt.Sprintf("SELECT setval('%s', COALESCE((SELECT MAX(id)+1 FROM `%s`), 1), false)", newSequenceName, tableName)); err != nil {
						log.Error("Unable to reset %s. Error: %v", newSequenceName, err)
						return err
					}
				}
			} else if ok {
				if _, err := sess.Exec(fmt.Sprintf("SELECT setval('%s', %d, %t)", newSequenceName, val.LastValue, val.IsCalled)); err != nil {
					log.Error("Unable to reset %s to %d. Error: %v", newSequenceName, val, err)
					return err
				}
			}

		}

	case setting.Database.UseMSSQL:
		// MSSQL will drop all the constraints on the old table
		if _, err := sess.Exec(fmt.Sprintf("DROP TABLE `%s`", tableName)); err != nil {
			log.Error("Unable to drop old table %s. Error: %v", tableName, err)
			return err
		}

		// MSSQL sp_rename will move all the constraints from the temporary table to the new table
		if _, err := sess.Exec(fmt.Sprintf("sp_rename `%s`,`%s`", tempTableName, tableName)); err != nil {
			log.Error("Unable to rename %s to %s. Error: %v", tempTableName, tableName, err)
			return err
		}

	default:
		log.Fatal("Unrecognized DB")
	}
	return nil
}

// WARNING: YOU MUST COMMIT THE SESSION AT THE END
func dropTableColumns(sess *xorm.Session, tableName string, columnNames ...string) (err error) {
	if tableName == "" || len(columnNames) == 0 {
		return nil
	}
	// TODO: This will not work if there are foreign keys

	switch {
	case setting.Database.UseSQLite3:
		// First drop the indexes on the columns
		res, errIndex := sess.Query(fmt.Sprintf("PRAGMA index_list(`%s`)", tableName))
		if errIndex != nil {
			return errIndex
		}
		for _, row := range res {
			indexName := row["name"]
			indexRes, err := sess.Query(fmt.Sprintf("PRAGMA index_info(`%s`)", indexName))
			if err != nil {
				return err
			}
			if len(indexRes) != 1 {
				continue
			}
			indexColumn := string(indexRes[0]["name"])
			for _, name := range columnNames {
				if name == indexColumn {
					_, err := sess.Exec(fmt.Sprintf("DROP INDEX `%s`", indexName))
					if err != nil {
						return err
					}
				}
			}
		}

		// Here we need to get the columns from the original table
		sql := fmt.Sprintf("SELECT sql FROM sqlite_master WHERE tbl_name='%s' and type='table'", tableName)
		res, err := sess.Query(sql)
		if err != nil {
			return err
		}
		tableSQL := string(res[0]["sql"])

		// Separate out the column definitions
		tableSQL = tableSQL[strings.Index(tableSQL, "("):]

		// Remove the required columnNames
		for _, name := range columnNames {
			tableSQL = regexp.MustCompile(regexp.QuoteMeta("`"+name+"`")+"[^`,)]*?[,)]").ReplaceAllString(tableSQL, "")
		}

		// Ensure the query is ended properly
		tableSQL = strings.TrimSpace(tableSQL)
		if tableSQL[len(tableSQL)-1] != ')' {
			if tableSQL[len(tableSQL)-1] == ',' {
				tableSQL = tableSQL[:len(tableSQL)-1]
			}
			tableSQL += ")"
		}

		// Find all the columns in the table
		columns := regexp.MustCompile("`([^`]*)`").FindAllString(tableSQL, -1)

		tableSQL = fmt.Sprintf("CREATE TABLE `new_%s_new` ", tableName) + tableSQL
		if _, err := sess.Exec(tableSQL); err != nil {
			return err
		}

		// Now restore the data
		columnsSeparated := strings.Join(columns, ",")
		insertSQL := fmt.Sprintf("INSERT INTO `new_%s_new` (%s) SELECT %s FROM %s", tableName, columnsSeparated, columnsSeparated, tableName)
		if _, err := sess.Exec(insertSQL); err != nil {
			return err
		}

		// Now drop the old table
		if _, err := sess.Exec(fmt.Sprintf("DROP TABLE `%s`", tableName)); err != nil {
			return err
		}

		// Rename the table
		if _, err := sess.Exec(fmt.Sprintf("ALTER TABLE `new_%s_new` RENAME TO `%s`", tableName, tableName)); err != nil {
			return err
		}

	case setting.Database.UsePostgreSQL:
		cols := ""
		for _, col := range columnNames {
			if cols != "" {
				cols += ", "
			}
			cols += "DROP COLUMN `" + col + "` CASCADE"
		}
		if _, err := sess.Exec(fmt.Sprintf("ALTER TABLE `%s` %s", tableName, cols)); err != nil {
			return fmt.Errorf("Drop table `%s` columns %v: %v", tableName, columnNames, err)
		}
	case setting.Database.UseMySQL:
		// Drop indexes on columns first
		sql := fmt.Sprintf("SHOW INDEX FROM %s WHERE column_name IN ('%s')", tableName, strings.Join(columnNames, "','"))
		res, err := sess.Query(sql)
		if err != nil {
			return err
		}
		for _, index := range res {
			indexName := index["column_name"]
			if len(indexName) > 0 {
				_, err := sess.Exec(fmt.Sprintf("DROP INDEX `%s` ON `%s`", indexName, tableName))
				if err != nil {
					return err
				}
			}
		}

		// Now drop the columns
		cols := ""
		for _, col := range columnNames {
			if cols != "" {
				cols += ", "
			}
			cols += "DROP COLUMN `" + col + "`"
		}
		if _, err := sess.Exec(fmt.Sprintf("ALTER TABLE `%s` %s", tableName, cols)); err != nil {
			return fmt.Errorf("Drop table `%s` columns %v: %v", tableName, columnNames, err)
		}
	case setting.Database.UseMSSQL:
		cols := ""
		for _, col := range columnNames {
			if cols != "" {
				cols += ", "
			}
			cols += "`" + strings.ToLower(col) + "`"
		}
		sql := fmt.Sprintf("SELECT Name FROM sys.default_constraints WHERE parent_object_id = OBJECT_ID('%[1]s') AND parent_column_id IN (SELECT column_id FROM sys.columns WHERE LOWER(name) IN (%[2]s) AND object_id = OBJECT_ID('%[1]s'))",
			tableName, strings.ReplaceAll(cols, "`", "'"))
		constraints := make([]string, 0)
		if err := sess.SQL(sql).Find(&constraints); err != nil {
			return fmt.Errorf("Find constraints: %v", err)
		}
		for _, constraint := range constraints {
			if _, err := sess.Exec(fmt.Sprintf("ALTER TABLE `%s` DROP CONSTRAINT `%s`", tableName, constraint)); err != nil {
				return fmt.Errorf("Drop table `%s` default constraint `%s`: %v", tableName, constraint, err)
			}
		}
		sql = fmt.Sprintf("SELECT DISTINCT Name FROM sys.indexes INNER JOIN sys.index_columns ON indexes.index_id = index_columns.index_id AND indexes.object_id = index_columns.object_id WHERE indexes.object_id = OBJECT_ID('%[1]s') AND index_columns.column_id IN (SELECT column_id FROM sys.columns WHERE LOWER(name) IN (%[2]s) AND object_id = OBJECT_ID('%[1]s'))",
			tableName, strings.ReplaceAll(cols, "`", "'"))
		constraints = make([]string, 0)
		if err := sess.SQL(sql).Find(&constraints); err != nil {
			return fmt.Errorf("Find constraints: %v", err)
		}
		for _, constraint := range constraints {
			if _, err := sess.Exec(fmt.Sprintf("DROP INDEX `%[2]s` ON `%[1]s`", tableName, constraint)); err != nil {
				return fmt.Errorf("Drop index `%[2]s` on `%[1]s`: %v", tableName, constraint, err)
			}
		}

		if _, err := sess.Exec(fmt.Sprintf("ALTER TABLE `%s` DROP COLUMN %s", tableName, cols)); err != nil {
			return fmt.Errorf("Drop table `%s` columns %v: %v", tableName, columnNames, err)
		}
	default:
		log.Fatal("Unrecognized DB")
	}

	return nil
}

// modifyColumn will modify column's type or other propertity. SQLITE is not supported
func modifyColumn(x *xorm.Engine, tableName string, col *schemas.Column) error {
	var indexes map[string]*schemas.Index
	var err error
	// MSSQL have to remove index at first, otherwise alter column will fail
	// ref. https://sqlzealots.com/2018/05/09/error-message-the-index-is-dependent-on-column-alter-table-alter-column-failed-because-one-or-more-objects-access-this-column/
	if x.Dialect().URI().DBType == schemas.MSSQL {
		indexes, err = x.Dialect().GetIndexes(x.DB(), context.Background(), tableName)
		if err != nil {
			return err
		}

		for _, index := range indexes {
			_, err = x.Exec(x.Dialect().DropIndexSQL(tableName, index))
			if err != nil {
				return err
			}
		}
	}

	defer func() {
		for _, index := range indexes {
			_, err = x.Exec(x.Dialect().CreateIndexSQL(tableName, index))
			if err != nil {
				log.Error("Create index %s on table %s failed: %v", index.Name, tableName, err)
			}
		}
	}()

	alterSQL := x.Dialect().ModifyColumnSQL(tableName, col)
	if _, err := x.Exec(alterSQL); err != nil {
		return err
	}
	return nil
}<|MERGE_RESOLUTION|>--- conflicted
+++ resolved
@@ -335,13 +335,11 @@
 	// v190 -> v191
 	NewMigration("Add agit flow pull request support", addAgitFlowPullRequest),
 	// v191 -> v192
-<<<<<<< HEAD
-	NewMigration("Add Branch Protection Unprotected Files Column", addBranchProtectionUnprotectedFilesColumn),
-=======
 	NewMigration("Alter issue/comment table TEXT fields to LONGTEXT", alterIssueAndCommentTextFieldsToLongText),
 	// v192 -> v193
 	NewMigration("RecreateIssueResourceIndexTable to have a primary key instead of an unique index", recreateIssueResourceIndexTable),
->>>>>>> 06b9d553
+	// v193 -> v194
+	NewMigration("Add Branch Protection Unprotected Files Column", addBranchProtectionUnprotectedFilesColumn),
 }
 
 // GetCurrentDBVersion returns the current db version
