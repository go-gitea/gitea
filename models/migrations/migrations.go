--- conflicted
+++ resolved
@@ -539,16 +539,13 @@
 	NewMigration("Add Index to issue_user.issue_id", v1_21.AddIndexToIssueUserIssueID),
 	// v278 -> v279
 	NewMigration("Add Index to comment.dependent_issue_id", v1_21.AddIndexToCommentDependentIssueID),
-<<<<<<< HEAD
-
-	// Gitea 1.21.0 ends at 279
-
-	// v279 -> v280
-	NewMigration("Rename user themes", v1_22.RenameUserThemes),
-=======
 	// v279 -> v280
 	NewMigration("Add Index to action.user_id", v1_21.AddIndexToActionUserID),
->>>>>>> fe68bbee
+
+	// Gitea 1.21.0 ends at 280
+
+	// v280 -> v281
+	NewMigration("Rename user themes", v1_22.RenameUserThemes),
 }
 
 // GetCurrentDBVersion returns the current db version
