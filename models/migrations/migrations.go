// Copyright 2015 The Gogs Authors. All rights reserved.
// Copyright 2017 The Gitea Authors. All rights reserved.
// Use of this source code is governed by a MIT-style
// license that can be found in the LICENSE file.

package migrations

import (
	"context"
	"fmt"
	"os"
	"reflect"
	"regexp"
	"strings"

	"code.gitea.io/gitea/modules/log"
	"code.gitea.io/gitea/modules/setting"

	"xorm.io/xorm"
	"xorm.io/xorm/names"
	"xorm.io/xorm/schemas"
)

const minDBVersion = 70 // Gitea 1.5.3

// Migration describes on migration from lower version to high version
type Migration interface {
	Description() string
	Migrate(*xorm.Engine) error
}

type migration struct {
	description string
	migrate     func(*xorm.Engine) error
}

// NewMigration creates a new migration
func NewMigration(desc string, fn func(*xorm.Engine) error) Migration {
	return &migration{desc, fn}
}

// Description returns the migration's description
func (m *migration) Description() string {
	return m.description
}

// Migrate executes the migration
func (m *migration) Migrate(x *xorm.Engine) error {
	return m.migrate(x)
}

// Version describes the version table. Should have only one row with id==1
type Version struct {
	ID      int64 `xorm:"pk autoincr"`
	Version int64
}

// This is a sequence of migrations. Add new migrations to the bottom of the list.
// If you want to "retire" a migration, remove it from the top of the list and
// update minDBVersion accordingly
var migrations = []Migration{

	// Gitea 1.5.0 ends at v69

	// v70 -> v71
	NewMigration("add issue_dependencies", addIssueDependencies),
	// v71 -> v72
	NewMigration("protect each scratch token", addScratchHash),
	// v72 -> v73
	NewMigration("add review", addReview),

	// Gitea 1.6.0 ends at v73

	// v73 -> v74
	NewMigration("add must_change_password column for users table", addMustChangePassword),
	// v74 -> v75
	NewMigration("add approval whitelists to protected branches", addApprovalWhitelistsToProtectedBranches),
	// v75 -> v76
	NewMigration("clear nonused data which not deleted when user was deleted", clearNonusedData),

	// Gitea 1.7.0 ends at v76

	// v76 -> v77
	NewMigration("add pull request rebase with merge commit", addPullRequestRebaseWithMerge),
	// v77 -> v78
	NewMigration("add theme to users", addUserDefaultTheme),
	// v78 -> v79
	NewMigration("rename repo is_bare to repo is_empty", renameRepoIsBareToIsEmpty),
	// v79 -> v80
	NewMigration("add can close issues via commit in any branch", addCanCloseIssuesViaCommitInAnyBranch),
	// v80 -> v81
	NewMigration("add is locked to issues", addIsLockedToIssues),
	// v81 -> v82
	NewMigration("update U2F counter type", changeU2FCounterType),

	// Gitea 1.8.0 ends at v82

	// v82 -> v83
	NewMigration("hot fix for wrong release sha1 on release table", fixReleaseSha1OnReleaseTable),
	// v83 -> v84
	NewMigration("add uploader id for table attachment", addUploaderIDForAttachment),
	// v84 -> v85
	NewMigration("add table to store original imported gpg keys", addGPGKeyImport),
	// v85 -> v86
	NewMigration("hash application token", hashAppToken),
	// v86 -> v87
	NewMigration("add http method to webhook", addHTTPMethodToWebhook),
	// v87 -> v88
	NewMigration("add avatar field to repository", addAvatarFieldToRepository),

	// Gitea 1.9.0 ends at v88

	// v88 -> v89
	NewMigration("add commit status context field to commit_status", addCommitStatusContext),
	// v89 -> v90
	NewMigration("add original author/url migration info to issues, comments, and repo ", addOriginalMigrationInfo),
	// v90 -> v91
	NewMigration("change length of some repository columns", changeSomeColumnsLengthOfRepo),
	// v91 -> v92
	NewMigration("add index on owner_id of repository and type, review_id of comment", addIndexOnRepositoryAndComment),
	// v92 -> v93
	NewMigration("remove orphaned repository index statuses", removeLingeringIndexStatus),
	// v93 -> v94
	NewMigration("add email notification enabled preference to user", addEmailNotificationEnabledToUser),
	// v94 -> v95
	NewMigration("add enable_status_check, status_check_contexts to protected_branch", addStatusCheckColumnsForProtectedBranches),
	// v95 -> v96
	NewMigration("add table columns for cross referencing issues", addCrossReferenceColumns),
	// v96 -> v97
	NewMigration("delete orphaned attachments", deleteOrphanedAttachments),
	// v97 -> v98
	NewMigration("add repo_admin_change_team_access to user", addRepoAdminChangeTeamAccessColumnForUser),
	// v98 -> v99
	NewMigration("add original author name and id on migrated release", addOriginalAuthorOnMigratedReleases),
	// v99 -> v100
	NewMigration("add task table and status column for repository table", addTaskTable),
	// v100 -> v101
	NewMigration("update migration repositories' service type", updateMigrationServiceTypes),
	// v101 -> v102
	NewMigration("change length of some external login users columns", changeSomeColumnsLengthOfExternalLoginUser),

	// Gitea 1.10.0 ends at v102

	// v102 -> v103
	NewMigration("update migration repositories' service type", dropColumnHeadUserNameOnPullRequest),
	// v103 -> v104
	NewMigration("Add WhitelistDeployKeys to protected branch", addWhitelistDeployKeysToBranches),
	// v104 -> v105
	NewMigration("remove unnecessary columns from label", removeLabelUneededCols),
	// v105 -> v106
	NewMigration("add includes_all_repositories to teams", addTeamIncludesAllRepositories),
	// v106 -> v107
	NewMigration("add column `mode` to table watch", addModeColumnToWatch),
	// v107 -> v108
	NewMigration("Add template options to repository", addTemplateToRepo),
	// v108 -> v109
	NewMigration("Add comment_id on table notification", addCommentIDOnNotification),
	// v109 -> v110
	NewMigration("add can_create_org_repo to team", addCanCreateOrgRepoColumnForTeam),
	// v110 -> v111
	NewMigration("change review content type to text", changeReviewContentToText),
	// v111 -> v112
	NewMigration("update branch protection for can push and whitelist enable", addBranchProtectionCanPushAndEnableWhitelist),
	// v112 -> v113
	NewMigration("remove release attachments which repository deleted", removeAttachmentMissedRepo),
	// v113 -> v114
	NewMigration("new feature: change target branch of pull requests", featureChangeTargetBranch),
	// v114 -> v115
	NewMigration("Remove authentication credentials from stored URL", sanitizeOriginalURL),
	// v115 -> v116
	NewMigration("add user_id prefix to existing user avatar name", renameExistingUserAvatarName),
	// v116 -> v117
	NewMigration("Extend TrackedTimes", extendTrackedTimes),

	// Gitea 1.11.0 ends at v117

	// v117 -> v118
	NewMigration("Add block on rejected reviews branch protection", addBlockOnRejectedReviews),
	// v118 -> v119
	NewMigration("Add commit id and stale to reviews", addReviewCommitAndStale),
	// v119 -> v120
	NewMigration("Fix migrated repositories' git service type", fixMigratedRepositoryServiceType),
	// v120 -> v121
	NewMigration("Add owner_name on table repository", addOwnerNameOnRepository),
	// v121 -> v122
	NewMigration("add is_restricted column for users table", addIsRestricted),
	// v122 -> v123
	NewMigration("Add Require Signed Commits to ProtectedBranch", addRequireSignedCommits),
	// v123 -> v124
	NewMigration("Add original information for reactions", addReactionOriginals),
	// v124 -> v125
	NewMigration("Add columns to user and repository", addUserRepoMissingColumns),
	// v125 -> v126
	NewMigration("Add some columns on review for migration", addReviewMigrateInfo),
	// v126 -> v127
	NewMigration("Fix topic repository count", fixTopicRepositoryCount),
	// v127 -> v128
	NewMigration("add repository code language statistics", addLanguageStats),
	// v128 -> v129
	NewMigration("fix merge base for pull requests", fixMergeBase),
	// v129 -> v130
	NewMigration("remove dependencies from deleted repositories", purgeUnusedDependencies),
	// v130 -> v131
	NewMigration("Expand webhooks for more granularity", expandWebhooks),
	// v131 -> v132
	NewMigration("Add IsSystemWebhook column to webhooks table", addSystemWebhookColumn),
	// v132 -> v133
	NewMigration("Add Branch Protection Protected Files Column", addBranchProtectionProtectedFilesColumn),
	// v133 -> v134
	NewMigration("Add EmailHash Table", addEmailHashTable),
	// v134 -> v135
	NewMigration("Refix merge base for merged pull requests", refixMergeBase),
	// v135 -> v136
	NewMigration("Add OrgID column to Labels table", addOrgIDLabelColumn),
	// v136 -> v137
	NewMigration("Add CommitsAhead and CommitsBehind Column to PullRequest Table", addCommitDivergenceToPulls),
	// v137 -> v138
	NewMigration("Add Branch Protection Block Outdated Branch", addBlockOnOutdatedBranch),
	// v138 -> v139
	NewMigration("Add ResolveDoerID to Comment table", addResolveDoerIDCommentColumn),
	// v139 -> v140
	NewMigration("prepend refs/heads/ to issue refs", prependRefsHeadsToIssueRefs),

	// Gitea 1.12.0 ends at v140

	// v140 -> v141
	NewMigration("Save detected language file size to database instead of percent", fixLanguageStatsToSaveSize),
	// v141 -> v142
	NewMigration("Add KeepActivityPrivate to User table", addKeepActivityPrivateUserColumn),
	// v142 -> v143
	NewMigration("Ensure Repository.IsArchived is not null", setIsArchivedToFalse),
	// v143 -> v144
	NewMigration("recalculate Stars number for all user", recalculateStars),
	// v144 -> v145
	NewMigration("update Matrix Webhook http method to 'PUT'", updateMatrixWebhookHTTPMethod),
	// v145 -> v146
	NewMigration("Increase Language field to 50 in LanguageStats", increaseLanguageField),
	// v146 -> v147
	NewMigration("Add projects info to repository table", addProjectsInfo),
	// v147 -> v148
	NewMigration("create review for 0 review id code comments", createReviewsForCodeComments),
	// v148 -> v149
	NewMigration("remove issue dependency comments who refer to non existing issues", purgeInvalidDependenciesComments),
	// v149 -> v150
	NewMigration("Add Created and Updated to Milestone table", addCreatedAndUpdatedToMilestones),
	// v150 -> v151
	NewMigration("add primary key to repo_topic", addPrimaryKeyToRepoTopic),
	// v151 -> v152
	NewMigration("set default password algorithm to Argon2", setDefaultPasswordToArgon2),
	// v152 -> v153
	NewMigration("add TrustModel field to Repository", addTrustModelToRepository),
	// v153 > v154
	NewMigration("add Team review request support", addTeamReviewRequestSupport),
	// v154 > v155
	NewMigration("add timestamps to Star, Label, Follow, Watch and Collaboration", addTimeStamps),

	// Gitea 1.13.0 ends at v155

	// v155 -> v156
	NewMigration("add changed_protected_files column for pull_request table", addChangedProtectedFilesPullRequestColumn),
	// v156 -> v157
	NewMigration("fix publisher ID for tag releases", fixPublisherIDforTagReleases),
	// v157 -> v158
	NewMigration("ensure repo topics are up-to-date", fixRepoTopics),
	// v158 -> v159
	NewMigration("code comment replies should have the commitID of the review they are replying to", updateCodeCommentReplies),
	// v159 -> v160
	NewMigration("update reactions constraint", updateReactionConstraint),
	// v160 -> v161
	NewMigration("Add block on official review requests branch protection", addBlockOnOfficialReviewRequests),
	// v161 -> v162
	NewMigration("Convert task type from int to string", convertTaskTypeToString),
	// v162 -> v163
	NewMigration("Convert webhook task type from int to string", convertWebhookTaskTypeToString),
	// v163 -> v164
	NewMigration("Convert topic name from 25 to 50", convertTopicNameFrom25To50),
	// v164 -> v165
	NewMigration("Add scope and nonce columns to oauth2_grant table", addScopeAndNonceColumnsToOAuth2Grant),
	// v165 -> v166
	NewMigration("Convert hook task type from char(16) to varchar(16) and trim the column", convertHookTaskTypeToVarcharAndTrim),
	// v166 -> v167
	NewMigration("Where Password is Valid with Empty String delete it", recalculateUserEmptyPWD),
	// v167 -> v168
	NewMigration("Add user redirect", addUserRedirect),
	// v168 -> v169
	NewMigration("Recreate user table to fix default values", recreateUserTableToFixDefaultValues),
	// v169 -> v170
	NewMigration("Update DeleteBranch comments to set the old_ref to the commit_sha", commentTypeDeleteBranchUseOldRef),
	// v170 -> v171
	NewMigration("Add Dismissed to Review table", addDismissedReviewColumn),
	// v171 -> v172
	NewMigration("Add Sorting to ProjectBoard table", addSortingColToProjectBoard),
	// v172 -> v173
	NewMigration("Add sessions table for go-chi/session", addSessionTable),
	// v173 -> v174
	NewMigration("Add time_id column to Comment", addTimeIDCommentColumn),
	// v174 -> v175
	NewMigration("Create repo transfer table", addRepoTransfer),
	// v175 -> v176
	NewMigration("Fix Postgres ID Sequences broken by recreate-table", fixPostgresIDSequences),
	// v176 -> v177
	NewMigration("Remove invalid labels from comments", removeInvalidLabels),
	// v177 -> v178
	NewMigration("Delete orphaned IssueLabels", deleteOrphanedIssueLabels),

	// Gitea 1.14.0 ends at v178

	// v178 -> v179
	NewMigration("Add LFS columns to Mirror", addLFSMirrorColumns),
	// v179 -> v180
	NewMigration("Convert avatar url to text", convertAvatarURLToText),
	// v180 -> v181
	NewMigration("Delete credentials from past migrations", deleteMigrationCredentials),
	// v181 -> v182
	NewMigration("Always save primary email on email address table", addPrimaryEmail2EmailAddress),
	// v182 -> v183
	NewMigration("Add issue resource index table", addIssueResourceIndexTable),
	// v183 -> v184
	NewMigration("Create PushMirror table", createPushMirrorTable),
	// v184 -> v185
	NewMigration("Rename Task errors to message", renameTaskErrorsToMessage),
	// v185 -> v186
	NewMigration("Add new table repo_archiver", addRepoArchiver),
	// v186 -> v187
	NewMigration("Create protected tag table", createProtectedTagTable),
	// v187 -> v188
	NewMigration("Drop unneeded webhook related columns", dropWebhookColumns),
	// v188 -> v189
	NewMigration("Add key is verified to gpg key", addKeyIsVerified),

	// Gitea 1.15.0 ends at v189

	// v189 -> v190
	NewMigration("Unwrap ldap.Sources", unwrapLDAPSourceCfg),
	// v190 -> v191
	NewMigration("Add agit flow pull request support", addAgitFlowPullRequest),
	// v191 -> v192
	NewMigration("Alter issue/comment table TEXT fields to LONGTEXT", alterIssueAndCommentTextFieldsToLongText),
	// v192 -> v193
	NewMigration("RecreateIssueResourceIndexTable to have a primary key instead of an unique index", recreateIssueResourceIndexTable),
	// v193 -> v194
<<<<<<< HEAD
	NewMigration("Add package tables", addPackageTables),
=======
	NewMigration("Add repo id column for attachment table", addRepoIDForAttachment),
>>>>>>> 358555f7
}

// GetCurrentDBVersion returns the current db version
func GetCurrentDBVersion(x *xorm.Engine) (int64, error) {
	if err := x.Sync(new(Version)); err != nil {
		return -1, fmt.Errorf("sync: %v", err)
	}

	currentVersion := &Version{ID: 1}
	has, err := x.Get(currentVersion)
	if err != nil {
		return -1, fmt.Errorf("get: %v", err)
	}
	if !has {
		return -1, nil
	}
	return currentVersion.Version, nil
}

// ExpectedVersion returns the expected db version
func ExpectedVersion() int64 {
	return int64(minDBVersion + len(migrations))
}

// EnsureUpToDate will check if the db is at the correct version
func EnsureUpToDate(x *xorm.Engine) error {
	currentDB, err := GetCurrentDBVersion(x)
	if err != nil {
		return err
	}

	if currentDB < 0 {
		return fmt.Errorf("Database has not been initialised")
	}

	if minDBVersion > currentDB {
		return fmt.Errorf("DB version %d (<= %d) is too old for auto-migration. Upgrade to Gitea 1.6.4 first then upgrade to this version", currentDB, minDBVersion)
	}

	expected := ExpectedVersion()

	if currentDB != expected {
		return fmt.Errorf(`Current database version %d is not equal to the expected version %d. Please run "gitea [--config /path/to/app.ini] migrate" to update the database version`, currentDB, expected)
	}

	return nil
}

// Migrate database to current version
func Migrate(x *xorm.Engine) error {
	// Set a new clean the default mapper to GonicMapper as that is the default for Gitea.
	x.SetMapper(names.GonicMapper{})
	if err := x.Sync(new(Version)); err != nil {
		return fmt.Errorf("sync: %v", err)
	}

	currentVersion := &Version{ID: 1}
	has, err := x.Get(currentVersion)
	if err != nil {
		return fmt.Errorf("get: %v", err)
	} else if !has {
		// If the version record does not exist we think
		// it is a fresh installation and we can skip all migrations.
		currentVersion.ID = 0
		currentVersion.Version = int64(minDBVersion + len(migrations))

		if _, err = x.InsertOne(currentVersion); err != nil {
			return fmt.Errorf("insert: %v", err)
		}
	}

	v := currentVersion.Version
	if minDBVersion > v {
		log.Fatal(`Gitea no longer supports auto-migration from your previously installed version.
Please try upgrading to a lower version first (suggested v1.6.4), then upgrade to this version.`)
		return nil
	}

	// Downgrading Gitea's database version not supported
	if int(v-minDBVersion) > len(migrations) {
		msg := fmt.Sprintf("Downgrading database version from '%d' to '%d' is not supported and may result in loss of data integrity.\nIf you really know what you're doing, execute `UPDATE version SET version=%d WHERE id=1;`\n",
			v, minDBVersion+len(migrations), minDBVersion+len(migrations))
		fmt.Fprint(os.Stderr, msg)
		log.Fatal(msg)
		return nil
	}

	// Migrate
	for i, m := range migrations[v-minDBVersion:] {
		log.Info("Migration[%d]: %s", v+int64(i), m.Description())
		// Reset the mapper between each migration - migrations are not supposed to depend on each other
		x.SetMapper(names.GonicMapper{})
		if err = m.Migrate(x); err != nil {
			return fmt.Errorf("migration[%d]: %s failed: %v", v+int64(i), m.Description(), err)
		}
		currentVersion.Version = v + int64(i) + 1
		if _, err = x.ID(1).Update(currentVersion); err != nil {
			return err
		}
	}
	return nil
}

// RecreateTables will recreate the tables for the provided beans using the newly provided bean definition and move all data to that new table
// WARNING: YOU MUST PROVIDE THE FULL BEAN DEFINITION
func RecreateTables(beans ...interface{}) func(*xorm.Engine) error {
	return func(x *xorm.Engine) error {
		sess := x.NewSession()
		defer sess.Close()
		if err := sess.Begin(); err != nil {
			return err
		}
		sess = sess.StoreEngine("InnoDB")
		for _, bean := range beans {
			log.Info("Recreating Table: %s for Bean: %s", x.TableName(bean), reflect.Indirect(reflect.ValueOf(bean)).Type().Name())
			if err := recreateTable(sess, bean); err != nil {
				return err
			}
		}
		return sess.Commit()
	}
}

// recreateTable will recreate the table using the newly provided bean definition and move all data to that new table
// WARNING: YOU MUST PROVIDE THE FULL BEAN DEFINITION
// WARNING: YOU MUST COMMIT THE SESSION AT THE END
func recreateTable(sess *xorm.Session, bean interface{}) error {
	// TODO: This will not work if there are foreign keys

	tableName := sess.Engine().TableName(bean)
	tempTableName := fmt.Sprintf("tmp_recreate__%s", tableName)

	// We need to move the old table away and create a new one with the correct columns
	// We will need to do this in stages to prevent data loss
	//
	// First create the temporary table
	if err := sess.Table(tempTableName).CreateTable(bean); err != nil {
		log.Error("Unable to create table %s. Error: %v", tempTableName, err)
		return err
	}

	if err := sess.Table(tempTableName).CreateUniques(bean); err != nil {
		log.Error("Unable to create uniques for table %s. Error: %v", tempTableName, err)
		return err
	}

	if err := sess.Table(tempTableName).CreateIndexes(bean); err != nil {
		log.Error("Unable to create indexes for table %s. Error: %v", tempTableName, err)
		return err
	}

	// Work out the column names from the bean - these are the columns to select from the old table and install into the new table
	table, err := sess.Engine().TableInfo(bean)
	if err != nil {
		log.Error("Unable to get table info. Error: %v", err)

		return err
	}
	newTableColumns := table.Columns()
	if len(newTableColumns) == 0 {
		return fmt.Errorf("no columns in new table")
	}
	hasID := false
	for _, column := range newTableColumns {
		hasID = hasID || (column.IsPrimaryKey && column.IsAutoIncrement)
	}

	if hasID && setting.Database.UseMSSQL {
		if _, err := sess.Exec(fmt.Sprintf("SET IDENTITY_INSERT `%s` ON", tempTableName)); err != nil {
			log.Error("Unable to set identity insert for table %s. Error: %v", tempTableName, err)
			return err
		}
	}

	sqlStringBuilder := &strings.Builder{}
	_, _ = sqlStringBuilder.WriteString("INSERT INTO `")
	_, _ = sqlStringBuilder.WriteString(tempTableName)
	_, _ = sqlStringBuilder.WriteString("` (`")
	_, _ = sqlStringBuilder.WriteString(newTableColumns[0].Name)
	_, _ = sqlStringBuilder.WriteString("`")
	for _, column := range newTableColumns[1:] {
		_, _ = sqlStringBuilder.WriteString(", `")
		_, _ = sqlStringBuilder.WriteString(column.Name)
		_, _ = sqlStringBuilder.WriteString("`")
	}
	_, _ = sqlStringBuilder.WriteString(")")
	_, _ = sqlStringBuilder.WriteString(" SELECT ")
	if newTableColumns[0].Default != "" {
		_, _ = sqlStringBuilder.WriteString("COALESCE(`")
		_, _ = sqlStringBuilder.WriteString(newTableColumns[0].Name)
		_, _ = sqlStringBuilder.WriteString("`, ")
		_, _ = sqlStringBuilder.WriteString(newTableColumns[0].Default)
		_, _ = sqlStringBuilder.WriteString(")")
	} else {
		_, _ = sqlStringBuilder.WriteString("`")
		_, _ = sqlStringBuilder.WriteString(newTableColumns[0].Name)
		_, _ = sqlStringBuilder.WriteString("`")
	}

	for _, column := range newTableColumns[1:] {
		if column.Default != "" {
			_, _ = sqlStringBuilder.WriteString(", COALESCE(`")
			_, _ = sqlStringBuilder.WriteString(column.Name)
			_, _ = sqlStringBuilder.WriteString("`, ")
			_, _ = sqlStringBuilder.WriteString(column.Default)
			_, _ = sqlStringBuilder.WriteString(")")
		} else {
			_, _ = sqlStringBuilder.WriteString(", `")
			_, _ = sqlStringBuilder.WriteString(column.Name)
			_, _ = sqlStringBuilder.WriteString("`")
		}
	}
	_, _ = sqlStringBuilder.WriteString(" FROM `")
	_, _ = sqlStringBuilder.WriteString(tableName)
	_, _ = sqlStringBuilder.WriteString("`")

	if _, err := sess.Exec(sqlStringBuilder.String()); err != nil {
		log.Error("Unable to set copy data in to temp table %s. Error: %v", tempTableName, err)
		return err
	}

	if hasID && setting.Database.UseMSSQL {
		if _, err := sess.Exec(fmt.Sprintf("SET IDENTITY_INSERT `%s` OFF", tempTableName)); err != nil {
			log.Error("Unable to switch off identity insert for table %s. Error: %v", tempTableName, err)
			return err
		}
	}

	switch {
	case setting.Database.UseSQLite3:
		// SQLite will drop all the constraints on the old table
		if _, err := sess.Exec(fmt.Sprintf("DROP TABLE `%s`", tableName)); err != nil {
			log.Error("Unable to drop old table %s. Error: %v", tableName, err)
			return err
		}

		if err := sess.Table(tempTableName).DropIndexes(bean); err != nil {
			log.Error("Unable to drop indexes on temporary table %s. Error: %v", tempTableName, err)
			return err
		}

		if _, err := sess.Exec(fmt.Sprintf("ALTER TABLE `%s` RENAME TO `%s`", tempTableName, tableName)); err != nil {
			log.Error("Unable to rename %s to %s. Error: %v", tempTableName, tableName, err)
			return err
		}

		if err := sess.Table(tableName).CreateIndexes(bean); err != nil {
			log.Error("Unable to recreate indexes on table %s. Error: %v", tableName, err)
			return err
		}

		if err := sess.Table(tableName).CreateUniques(bean); err != nil {
			log.Error("Unable to recreate uniques on table %s. Error: %v", tableName, err)
			return err
		}

	case setting.Database.UseMySQL:
		// MySQL will drop all the constraints on the old table
		if _, err := sess.Exec(fmt.Sprintf("DROP TABLE `%s`", tableName)); err != nil {
			log.Error("Unable to drop old table %s. Error: %v", tableName, err)
			return err
		}

		if err := sess.Table(tempTableName).DropIndexes(bean); err != nil {
			log.Error("Unable to drop indexes on temporary table %s. Error: %v", tempTableName, err)
			return err
		}

		// SQLite and MySQL will move all the constraints from the temporary table to the new table
		if _, err := sess.Exec(fmt.Sprintf("ALTER TABLE `%s` RENAME TO `%s`", tempTableName, tableName)); err != nil {
			log.Error("Unable to rename %s to %s. Error: %v", tempTableName, tableName, err)
			return err
		}

		if err := sess.Table(tableName).CreateIndexes(bean); err != nil {
			log.Error("Unable to recreate indexes on table %s. Error: %v", tableName, err)
			return err
		}

		if err := sess.Table(tableName).CreateUniques(bean); err != nil {
			log.Error("Unable to recreate uniques on table %s. Error: %v", tableName, err)
			return err
		}
	case setting.Database.UsePostgreSQL:
		var originalSequences []string
		type sequenceData struct {
			LastValue int  `xorm:"'last_value'"`
			IsCalled  bool `xorm:"'is_called'"`
		}
		sequenceMap := map[string]sequenceData{}

		schema := sess.Engine().Dialect().URI().Schema
		sess.Engine().SetSchema("")
		if err := sess.Table("information_schema.sequences").Cols("sequence_name").Where("sequence_name LIKE ? || '_%' AND sequence_catalog = ?", tableName, setting.Database.Name).Find(&originalSequences); err != nil {
			log.Error("Unable to rename %s to %s. Error: %v", tempTableName, tableName, err)
			return err
		}
		sess.Engine().SetSchema(schema)

		for _, sequence := range originalSequences {
			sequenceData := sequenceData{}
			if _, err := sess.Table(sequence).Cols("last_value", "is_called").Get(&sequenceData); err != nil {
				log.Error("Unable to get last_value and is_called from %s. Error: %v", sequence, err)
				return err
			}
			sequenceMap[sequence] = sequenceData

		}

		// CASCADE causes postgres to drop all the constraints on the old table
		if _, err := sess.Exec(fmt.Sprintf("DROP TABLE `%s` CASCADE", tableName)); err != nil {
			log.Error("Unable to drop old table %s. Error: %v", tableName, err)
			return err
		}

		// CASCADE causes postgres to move all the constraints from the temporary table to the new table
		if _, err := sess.Exec(fmt.Sprintf("ALTER TABLE `%s` RENAME TO `%s`", tempTableName, tableName)); err != nil {
			log.Error("Unable to rename %s to %s. Error: %v", tempTableName, tableName, err)
			return err
		}

		var indices []string
		sess.Engine().SetSchema("")
		if err := sess.Table("pg_indexes").Cols("indexname").Where("tablename = ? ", tableName).Find(&indices); err != nil {
			log.Error("Unable to rename %s to %s. Error: %v", tempTableName, tableName, err)
			return err
		}
		sess.Engine().SetSchema(schema)

		for _, index := range indices {
			newIndexName := strings.Replace(index, "tmp_recreate__", "", 1)
			if _, err := sess.Exec(fmt.Sprintf("ALTER INDEX `%s` RENAME TO `%s`", index, newIndexName)); err != nil {
				log.Error("Unable to rename %s to %s. Error: %v", index, newIndexName, err)
				return err
			}
		}

		var sequences []string
		sess.Engine().SetSchema("")
		if err := sess.Table("information_schema.sequences").Cols("sequence_name").Where("sequence_name LIKE 'tmp_recreate__' || ? || '_%' AND sequence_catalog = ?", tableName, setting.Database.Name).Find(&sequences); err != nil {
			log.Error("Unable to rename %s to %s. Error: %v", tempTableName, tableName, err)
			return err
		}
		sess.Engine().SetSchema(schema)

		for _, sequence := range sequences {
			newSequenceName := strings.Replace(sequence, "tmp_recreate__", "", 1)
			if _, err := sess.Exec(fmt.Sprintf("ALTER SEQUENCE `%s` RENAME TO `%s`", sequence, newSequenceName)); err != nil {
				log.Error("Unable to rename %s sequence to %s. Error: %v", sequence, newSequenceName, err)
				return err
			}
			val, ok := sequenceMap[newSequenceName]
			if newSequenceName == tableName+"_id_seq" {
				if ok && val.LastValue != 0 {
					if _, err := sess.Exec(fmt.Sprintf("SELECT setval('%s', %d, %t)", newSequenceName, val.LastValue, val.IsCalled)); err != nil {
						log.Error("Unable to reset %s to %d. Error: %v", newSequenceName, val, err)
						return err
					}
				} else {
					// We're going to try to guess this
					if _, err := sess.Exec(fmt.Sprintf("SELECT setval('%s', COALESCE((SELECT MAX(id)+1 FROM `%s`), 1), false)", newSequenceName, tableName)); err != nil {
						log.Error("Unable to reset %s. Error: %v", newSequenceName, err)
						return err
					}
				}
			} else if ok {
				if _, err := sess.Exec(fmt.Sprintf("SELECT setval('%s', %d, %t)", newSequenceName, val.LastValue, val.IsCalled)); err != nil {
					log.Error("Unable to reset %s to %d. Error: %v", newSequenceName, val, err)
					return err
				}
			}

		}

	case setting.Database.UseMSSQL:
		// MSSQL will drop all the constraints on the old table
		if _, err := sess.Exec(fmt.Sprintf("DROP TABLE `%s`", tableName)); err != nil {
			log.Error("Unable to drop old table %s. Error: %v", tableName, err)
			return err
		}

		// MSSQL sp_rename will move all the constraints from the temporary table to the new table
		if _, err := sess.Exec(fmt.Sprintf("sp_rename `%s`,`%s`", tempTableName, tableName)); err != nil {
			log.Error("Unable to rename %s to %s. Error: %v", tempTableName, tableName, err)
			return err
		}

	default:
		log.Fatal("Unrecognized DB")
	}
	return nil
}

// WARNING: YOU MUST COMMIT THE SESSION AT THE END
func dropTableColumns(sess *xorm.Session, tableName string, columnNames ...string) (err error) {
	if tableName == "" || len(columnNames) == 0 {
		return nil
	}
	// TODO: This will not work if there are foreign keys

	switch {
	case setting.Database.UseSQLite3:
		// First drop the indexes on the columns
		res, errIndex := sess.Query(fmt.Sprintf("PRAGMA index_list(`%s`)", tableName))
		if errIndex != nil {
			return errIndex
		}
		for _, row := range res {
			indexName := row["name"]
			indexRes, err := sess.Query(fmt.Sprintf("PRAGMA index_info(`%s`)", indexName))
			if err != nil {
				return err
			}
			if len(indexRes) != 1 {
				continue
			}
			indexColumn := string(indexRes[0]["name"])
			for _, name := range columnNames {
				if name == indexColumn {
					_, err := sess.Exec(fmt.Sprintf("DROP INDEX `%s`", indexName))
					if err != nil {
						return err
					}
				}
			}
		}

		// Here we need to get the columns from the original table
		sql := fmt.Sprintf("SELECT sql FROM sqlite_master WHERE tbl_name='%s' and type='table'", tableName)
		res, err := sess.Query(sql)
		if err != nil {
			return err
		}
		tableSQL := string(res[0]["sql"])

		// Separate out the column definitions
		tableSQL = tableSQL[strings.Index(tableSQL, "("):]

		// Remove the required columnNames
		for _, name := range columnNames {
			tableSQL = regexp.MustCompile(regexp.QuoteMeta("`"+name+"`")+"[^`,)]*?[,)]").ReplaceAllString(tableSQL, "")
		}

		// Ensure the query is ended properly
		tableSQL = strings.TrimSpace(tableSQL)
		if tableSQL[len(tableSQL)-1] != ')' {
			if tableSQL[len(tableSQL)-1] == ',' {
				tableSQL = tableSQL[:len(tableSQL)-1]
			}
			tableSQL += ")"
		}

		// Find all the columns in the table
		columns := regexp.MustCompile("`([^`]*)`").FindAllString(tableSQL, -1)

		tableSQL = fmt.Sprintf("CREATE TABLE `new_%s_new` ", tableName) + tableSQL
		if _, err := sess.Exec(tableSQL); err != nil {
			return err
		}

		// Now restore the data
		columnsSeparated := strings.Join(columns, ",")
		insertSQL := fmt.Sprintf("INSERT INTO `new_%s_new` (%s) SELECT %s FROM %s", tableName, columnsSeparated, columnsSeparated, tableName)
		if _, err := sess.Exec(insertSQL); err != nil {
			return err
		}

		// Now drop the old table
		if _, err := sess.Exec(fmt.Sprintf("DROP TABLE `%s`", tableName)); err != nil {
			return err
		}

		// Rename the table
		if _, err := sess.Exec(fmt.Sprintf("ALTER TABLE `new_%s_new` RENAME TO `%s`", tableName, tableName)); err != nil {
			return err
		}

	case setting.Database.UsePostgreSQL:
		cols := ""
		for _, col := range columnNames {
			if cols != "" {
				cols += ", "
			}
			cols += "DROP COLUMN `" + col + "` CASCADE"
		}
		if _, err := sess.Exec(fmt.Sprintf("ALTER TABLE `%s` %s", tableName, cols)); err != nil {
			return fmt.Errorf("Drop table `%s` columns %v: %v", tableName, columnNames, err)
		}
	case setting.Database.UseMySQL:
		// Drop indexes on columns first
		sql := fmt.Sprintf("SHOW INDEX FROM %s WHERE column_name IN ('%s')", tableName, strings.Join(columnNames, "','"))
		res, err := sess.Query(sql)
		if err != nil {
			return err
		}
		for _, index := range res {
			indexName := index["column_name"]
			if len(indexName) > 0 {
				_, err := sess.Exec(fmt.Sprintf("DROP INDEX `%s` ON `%s`", indexName, tableName))
				if err != nil {
					return err
				}
			}
		}

		// Now drop the columns
		cols := ""
		for _, col := range columnNames {
			if cols != "" {
				cols += ", "
			}
			cols += "DROP COLUMN `" + col + "`"
		}
		if _, err := sess.Exec(fmt.Sprintf("ALTER TABLE `%s` %s", tableName, cols)); err != nil {
			return fmt.Errorf("Drop table `%s` columns %v: %v", tableName, columnNames, err)
		}
	case setting.Database.UseMSSQL:
		cols := ""
		for _, col := range columnNames {
			if cols != "" {
				cols += ", "
			}
			cols += "`" + strings.ToLower(col) + "`"
		}
		sql := fmt.Sprintf("SELECT Name FROM sys.default_constraints WHERE parent_object_id = OBJECT_ID('%[1]s') AND parent_column_id IN (SELECT column_id FROM sys.columns WHERE LOWER(name) IN (%[2]s) AND object_id = OBJECT_ID('%[1]s'))",
			tableName, strings.ReplaceAll(cols, "`", "'"))
		constraints := make([]string, 0)
		if err := sess.SQL(sql).Find(&constraints); err != nil {
			return fmt.Errorf("Find constraints: %v", err)
		}
		for _, constraint := range constraints {
			if _, err := sess.Exec(fmt.Sprintf("ALTER TABLE `%s` DROP CONSTRAINT `%s`", tableName, constraint)); err != nil {
				return fmt.Errorf("Drop table `%s` default constraint `%s`: %v", tableName, constraint, err)
			}
		}
		sql = fmt.Sprintf("SELECT DISTINCT Name FROM sys.indexes INNER JOIN sys.index_columns ON indexes.index_id = index_columns.index_id AND indexes.object_id = index_columns.object_id WHERE indexes.object_id = OBJECT_ID('%[1]s') AND index_columns.column_id IN (SELECT column_id FROM sys.columns WHERE LOWER(name) IN (%[2]s) AND object_id = OBJECT_ID('%[1]s'))",
			tableName, strings.ReplaceAll(cols, "`", "'"))
		constraints = make([]string, 0)
		if err := sess.SQL(sql).Find(&constraints); err != nil {
			return fmt.Errorf("Find constraints: %v", err)
		}
		for _, constraint := range constraints {
			if _, err := sess.Exec(fmt.Sprintf("DROP INDEX `%[2]s` ON `%[1]s`", tableName, constraint)); err != nil {
				return fmt.Errorf("Drop index `%[2]s` on `%[1]s`: %v", tableName, constraint, err)
			}
		}

		if _, err := sess.Exec(fmt.Sprintf("ALTER TABLE `%s` DROP COLUMN %s", tableName, cols)); err != nil {
			return fmt.Errorf("Drop table `%s` columns %v: %v", tableName, columnNames, err)
		}
	default:
		log.Fatal("Unrecognized DB")
	}

	return nil
}

// modifyColumn will modify column's type or other propertity. SQLITE is not supported
func modifyColumn(x *xorm.Engine, tableName string, col *schemas.Column) error {
	var indexes map[string]*schemas.Index
	var err error
	// MSSQL have to remove index at first, otherwise alter column will fail
	// ref. https://sqlzealots.com/2018/05/09/error-message-the-index-is-dependent-on-column-alter-table-alter-column-failed-because-one-or-more-objects-access-this-column/
	if x.Dialect().URI().DBType == schemas.MSSQL {
		indexes, err = x.Dialect().GetIndexes(x.DB(), context.Background(), tableName)
		if err != nil {
			return err
		}

		for _, index := range indexes {
			_, err = x.Exec(x.Dialect().DropIndexSQL(tableName, index))
			if err != nil {
				return err
			}
		}
	}

	defer func() {
		for _, index := range indexes {
			_, err = x.Exec(x.Dialect().CreateIndexSQL(tableName, index))
			if err != nil {
				log.Error("Create index %s on table %s failed: %v", index.Name, tableName, err)
			}
		}
	}()

	alterSQL := x.Dialect().ModifyColumnSQL(tableName, col)
	if _, err := x.Exec(alterSQL); err != nil {
		return err
	}
	return nil
}<|MERGE_RESOLUTION|>--- conflicted
+++ resolved
@@ -339,11 +339,9 @@
 	// v192 -> v193
 	NewMigration("RecreateIssueResourceIndexTable to have a primary key instead of an unique index", recreateIssueResourceIndexTable),
 	// v193 -> v194
-<<<<<<< HEAD
+	NewMigration("Add repo id column for attachment table", addRepoIDForAttachment),
+	// v194 -> v195
 	NewMigration("Add package tables", addPackageTables),
-=======
-	NewMigration("Add repo id column for attachment table", addRepoIDForAttachment),
->>>>>>> 358555f7
 }
 
 // GetCurrentDBVersion returns the current db version
