--- conflicted
+++ resolved
@@ -373,11 +373,8 @@
 
 		// Gitea 1.23.0-rc0 ends at migration ID number 311 (database version 312)
 		newMigration(312, "Add DeleteBranchAfterMerge to AutoMerge", v1_24.AddDeleteBranchAfterMergeForAutoMerge),
-<<<<<<< HEAD
-		newMigration(313, "Add Ephemeral to ActionRunner", v1_24.AddEphemeralToActionRunner),
-=======
 		newMigration(313, "Move PinOrder from issue table to a new table issue_pin", v1_24.MovePinOrderToTableIssuePin),
->>>>>>> ead716d2
+		newMigration(314, "Add Ephemeral to ActionRunner", v1_24.AddEphemeralToActionRunner),
 	}
 	return preparedMigrations
 }
