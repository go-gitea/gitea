// Copyright 2015 The Gogs Authors. All rights reserved.
// Copyright 2017 The Gitea Authors. All rights reserved.
// SPDX-License-Identifier: MIT

package migrations

import (
	"context"
	"fmt"
	"os"

	"code.gitea.io/gitea/models/migrations/v1_10"
	"code.gitea.io/gitea/models/migrations/v1_11"
	"code.gitea.io/gitea/models/migrations/v1_12"
	"code.gitea.io/gitea/models/migrations/v1_13"
	"code.gitea.io/gitea/models/migrations/v1_14"
	"code.gitea.io/gitea/models/migrations/v1_15"
	"code.gitea.io/gitea/models/migrations/v1_16"
	"code.gitea.io/gitea/models/migrations/v1_17"
	"code.gitea.io/gitea/models/migrations/v1_18"
	"code.gitea.io/gitea/models/migrations/v1_19"
	"code.gitea.io/gitea/models/migrations/v1_6"
	"code.gitea.io/gitea/models/migrations/v1_7"
	"code.gitea.io/gitea/models/migrations/v1_8"
	"code.gitea.io/gitea/models/migrations/v1_9"
	"code.gitea.io/gitea/modules/git"
	"code.gitea.io/gitea/modules/log"
	"code.gitea.io/gitea/modules/setting"

	"xorm.io/xorm"
	"xorm.io/xorm/names"
)

const minDBVersion = 70 // Gitea 1.5.3

// Migration describes on migration from lower version to high version
type Migration interface {
	Description() string
	Migrate(*xorm.Engine) error
}

type migration struct {
	description string
	migrate     func(*xorm.Engine) error
}

// NewMigration creates a new migration
func NewMigration(desc string, fn func(*xorm.Engine) error) Migration {
	return &migration{desc, fn}
}

// Description returns the migration's description
func (m *migration) Description() string {
	return m.description
}

// Migrate executes the migration
func (m *migration) Migrate(x *xorm.Engine) error {
	return m.migrate(x)
}

// Version describes the version table. Should have only one row with id==1
type Version struct {
	ID      int64 `xorm:"pk autoincr"`
	Version int64
}

// Use noopMigration when there is a migration that has been no-oped
var noopMigration = func(_ *xorm.Engine) error { return nil }

// This is a sequence of migrations. Add new migrations to the bottom of the list.
// If you want to "retire" a migration, remove it from the top of the list and
// update minDBVersion accordingly
var migrations = []Migration{
	// Gitea 1.5.0 ends at v69

	// v70 -> v71
	NewMigration("add issue_dependencies", v1_6.AddIssueDependencies),
	// v71 -> v72
	NewMigration("protect each scratch token", v1_6.AddScratchHash),
	// v72 -> v73
	NewMigration("add review", v1_6.AddReview),

	// Gitea 1.6.0 ends at v73

	// v73 -> v74
	NewMigration("add must_change_password column for users table", v1_7.AddMustChangePassword),
	// v74 -> v75
	NewMigration("add approval whitelists to protected branches", v1_7.AddApprovalWhitelistsToProtectedBranches),
	// v75 -> v76
	NewMigration("clear nonused data which not deleted when user was deleted", v1_7.ClearNonusedData),

	// Gitea 1.7.0 ends at v76

	// v76 -> v77
	NewMigration("add pull request rebase with merge commit", v1_8.AddPullRequestRebaseWithMerge),
	// v77 -> v78
	NewMigration("add theme to users", v1_8.AddUserDefaultTheme),
	// v78 -> v79
	NewMigration("rename repo is_bare to repo is_empty", v1_8.RenameRepoIsBareToIsEmpty),
	// v79 -> v80
	NewMigration("add can close issues via commit in any branch", v1_8.AddCanCloseIssuesViaCommitInAnyBranch),
	// v80 -> v81
	NewMigration("add is locked to issues", v1_8.AddIsLockedToIssues),
	// v81 -> v82
	NewMigration("update U2F counter type", v1_8.ChangeU2FCounterType),

	// Gitea 1.8.0 ends at v82

	// v82 -> v83
	NewMigration("hot fix for wrong release sha1 on release table", v1_9.FixReleaseSha1OnReleaseTable),
	// v83 -> v84
	NewMigration("add uploader id for table attachment", v1_9.AddUploaderIDForAttachment),
	// v84 -> v85
	NewMigration("add table to store original imported gpg keys", v1_9.AddGPGKeyImport),
	// v85 -> v86
	NewMigration("hash application token", v1_9.HashAppToken),
	// v86 -> v87
	NewMigration("add http method to webhook", v1_9.AddHTTPMethodToWebhook),
	// v87 -> v88
	NewMigration("add avatar field to repository", v1_9.AddAvatarFieldToRepository),

	// Gitea 1.9.0 ends at v88

	// v88 -> v89
	NewMigration("add commit status context field to commit_status", v1_10.AddCommitStatusContext),
	// v89 -> v90
	NewMigration("add original author/url migration info to issues, comments, and repo ", v1_10.AddOriginalMigrationInfo),
	// v90 -> v91
	NewMigration("change length of some repository columns", v1_10.ChangeSomeColumnsLengthOfRepo),
	// v91 -> v92
	NewMigration("add index on owner_id of repository and type, review_id of comment", v1_10.AddIndexOnRepositoryAndComment),
	// v92 -> v93
	NewMigration("remove orphaned repository index statuses", v1_10.RemoveLingeringIndexStatus),
	// v93 -> v94
	NewMigration("add email notification enabled preference to user", v1_10.AddEmailNotificationEnabledToUser),
	// v94 -> v95
	NewMigration("add enable_status_check, status_check_contexts to protected_branch", v1_10.AddStatusCheckColumnsForProtectedBranches),
	// v95 -> v96
	NewMigration("add table columns for cross referencing issues", v1_10.AddCrossReferenceColumns),
	// v96 -> v97
	NewMigration("delete orphaned attachments", v1_10.DeleteOrphanedAttachments),
	// v97 -> v98
	NewMigration("add repo_admin_change_team_access to user", v1_10.AddRepoAdminChangeTeamAccessColumnForUser),
	// v98 -> v99
	NewMigration("add original author name and id on migrated release", v1_10.AddOriginalAuthorOnMigratedReleases),
	// v99 -> v100
	NewMigration("add task table and status column for repository table", v1_10.AddTaskTable),
	// v100 -> v101
	NewMigration("update migration repositories' service type", v1_10.UpdateMigrationServiceTypes),
	// v101 -> v102
	NewMigration("change length of some external login users columns", v1_10.ChangeSomeColumnsLengthOfExternalLoginUser),

	// Gitea 1.10.0 ends at v102

	// v102 -> v103
	NewMigration("update migration repositories' service type", v1_11.DropColumnHeadUserNameOnPullRequest),
	// v103 -> v104
	NewMigration("Add WhitelistDeployKeys to protected branch", v1_11.AddWhitelistDeployKeysToBranches),
	// v104 -> v105
	NewMigration("remove unnecessary columns from label", v1_11.RemoveLabelUneededCols),
	// v105 -> v106
	NewMigration("add includes_all_repositories to teams", v1_11.AddTeamIncludesAllRepositories),
	// v106 -> v107
	NewMigration("add column `mode` to table watch", v1_11.AddModeColumnToWatch),
	// v107 -> v108
	NewMigration("Add template options to repository", v1_11.AddTemplateToRepo),
	// v108 -> v109
	NewMigration("Add comment_id on table notification", v1_11.AddCommentIDOnNotification),
	// v109 -> v110
	NewMigration("add can_create_org_repo to team", v1_11.AddCanCreateOrgRepoColumnForTeam),
	// v110 -> v111
	NewMigration("change review content type to text", v1_11.ChangeReviewContentToText),
	// v111 -> v112
	NewMigration("update branch protection for can push and whitelist enable", v1_11.AddBranchProtectionCanPushAndEnableWhitelist),
	// v112 -> v113
	NewMigration("remove release attachments which repository deleted", v1_11.RemoveAttachmentMissedRepo),
	// v113 -> v114
	NewMigration("new feature: change target branch of pull requests", v1_11.FeatureChangeTargetBranch),
	// v114 -> v115
	NewMigration("Remove authentication credentials from stored URL", v1_11.SanitizeOriginalURL),
	// v115 -> v116
	NewMigration("add user_id prefix to existing user avatar name", v1_11.RenameExistingUserAvatarName),
	// v116 -> v117
	NewMigration("Extend TrackedTimes", v1_11.ExtendTrackedTimes),

	// Gitea 1.11.0 ends at v117

	// v117 -> v118
	NewMigration("Add block on rejected reviews branch protection", v1_12.AddBlockOnRejectedReviews),
	// v118 -> v119
	NewMigration("Add commit id and stale to reviews", v1_12.AddReviewCommitAndStale),
	// v119 -> v120
	NewMigration("Fix migrated repositories' git service type", v1_12.FixMigratedRepositoryServiceType),
	// v120 -> v121
	NewMigration("Add owner_name on table repository", v1_12.AddOwnerNameOnRepository),
	// v121 -> v122
	NewMigration("add is_restricted column for users table", v1_12.AddIsRestricted),
	// v122 -> v123
	NewMigration("Add Require Signed Commits to ProtectedBranch", v1_12.AddRequireSignedCommits),
	// v123 -> v124
	NewMigration("Add original information for reactions", v1_12.AddReactionOriginals),
	// v124 -> v125
	NewMigration("Add columns to user and repository", v1_12.AddUserRepoMissingColumns),
	// v125 -> v126
	NewMigration("Add some columns on review for migration", v1_12.AddReviewMigrateInfo),
	// v126 -> v127
	NewMigration("Fix topic repository count", v1_12.FixTopicRepositoryCount),
	// v127 -> v128
	NewMigration("add repository code language statistics", v1_12.AddLanguageStats),
	// v128 -> v129
	NewMigration("fix merge base for pull requests", v1_12.FixMergeBase),
	// v129 -> v130
	NewMigration("remove dependencies from deleted repositories", v1_12.PurgeUnusedDependencies),
	// v130 -> v131
	NewMigration("Expand webhooks for more granularity", v1_12.ExpandWebhooks),
	// v131 -> v132
	NewMigration("Add IsSystemWebhook column to webhooks table", v1_12.AddSystemWebhookColumn),
	// v132 -> v133
	NewMigration("Add Branch Protection Protected Files Column", v1_12.AddBranchProtectionProtectedFilesColumn),
	// v133 -> v134
	NewMigration("Add EmailHash Table", v1_12.AddEmailHashTable),
	// v134 -> v135
	NewMigration("Refix merge base for merged pull requests", v1_12.RefixMergeBase),
	// v135 -> v136
	NewMigration("Add OrgID column to Labels table", v1_12.AddOrgIDLabelColumn),
	// v136 -> v137
	NewMigration("Add CommitsAhead and CommitsBehind Column to PullRequest Table", v1_12.AddCommitDivergenceToPulls),
	// v137 -> v138
	NewMigration("Add Branch Protection Block Outdated Branch", v1_12.AddBlockOnOutdatedBranch),
	// v138 -> v139
	NewMigration("Add ResolveDoerID to Comment table", v1_12.AddResolveDoerIDCommentColumn),
	// v139 -> v140
	NewMigration("prepend refs/heads/ to issue refs", v1_12.PrependRefsHeadsToIssueRefs),

	// Gitea 1.12.0 ends at v140

	// v140 -> v141
	NewMigration("Save detected language file size to database instead of percent", v1_13.FixLanguageStatsToSaveSize),
	// v141 -> v142
	NewMigration("Add KeepActivityPrivate to User table", v1_13.AddKeepActivityPrivateUserColumn),
	// v142 -> v143
	NewMigration("Ensure Repository.IsArchived is not null", v1_13.SetIsArchivedToFalse),
	// v143 -> v144
	NewMigration("recalculate Stars number for all user", v1_13.RecalculateStars),
	// v144 -> v145
	NewMigration("update Matrix Webhook http method to 'PUT'", v1_13.UpdateMatrixWebhookHTTPMethod),
	// v145 -> v146
	NewMigration("Increase Language field to 50 in LanguageStats", v1_13.IncreaseLanguageField),
	// v146 -> v147
	NewMigration("Add projects info to repository table", v1_13.AddProjectsInfo),
	// v147 -> v148
	NewMigration("create review for 0 review id code comments", v1_13.CreateReviewsForCodeComments),
	// v148 -> v149
	NewMigration("remove issue dependency comments who refer to non existing issues", v1_13.PurgeInvalidDependenciesComments),
	// v149 -> v150
	NewMigration("Add Created and Updated to Milestone table", v1_13.AddCreatedAndUpdatedToMilestones),
	// v150 -> v151
	NewMigration("add primary key to repo_topic", v1_13.AddPrimaryKeyToRepoTopic),
	// v151 -> v152
	NewMigration("set default password algorithm to Argon2", v1_13.SetDefaultPasswordToArgon2),
	// v152 -> v153
	NewMigration("add TrustModel field to Repository", v1_13.AddTrustModelToRepository),
	// v153 > v154
	NewMigration("add Team review request support", v1_13.AddTeamReviewRequestSupport),
	// v154 > v155
	NewMigration("add timestamps to Star, Label, Follow, Watch and Collaboration", v1_13.AddTimeStamps),

	// Gitea 1.13.0 ends at v155

	// v155 -> v156
	NewMigration("add changed_protected_files column for pull_request table", v1_14.AddChangedProtectedFilesPullRequestColumn),
	// v156 -> v157
	NewMigration("fix publisher ID for tag releases", v1_14.FixPublisherIDforTagReleases),
	// v157 -> v158
	NewMigration("ensure repo topics are up-to-date", v1_14.FixRepoTopics),
	// v158 -> v159
	NewMigration("code comment replies should have the commitID of the review they are replying to", v1_14.UpdateCodeCommentReplies),
	// v159 -> v160
	NewMigration("update reactions constraint", v1_14.UpdateReactionConstraint),
	// v160 -> v161
	NewMigration("Add block on official review requests branch protection", v1_14.AddBlockOnOfficialReviewRequests),
	// v161 -> v162
	NewMigration("Convert task type from int to string", v1_14.ConvertTaskTypeToString),
	// v162 -> v163
	NewMigration("Convert webhook task type from int to string", v1_14.ConvertWebhookTaskTypeToString),
	// v163 -> v164
	NewMigration("Convert topic name from 25 to 50", v1_14.ConvertTopicNameFrom25To50),
	// v164 -> v165
	NewMigration("Add scope and nonce columns to oauth2_grant table", v1_14.AddScopeAndNonceColumnsToOAuth2Grant),
	// v165 -> v166
	NewMigration("Convert hook task type from char(16) to varchar(16) and trim the column", v1_14.ConvertHookTaskTypeToVarcharAndTrim),
	// v166 -> v167
	NewMigration("Where Password is Valid with Empty String delete it", v1_14.RecalculateUserEmptyPWD),
	// v167 -> v168
	NewMigration("Add user redirect", v1_14.AddUserRedirect),
	// v168 -> v169
	NewMigration("Recreate user table to fix default values", v1_14.RecreateUserTableToFixDefaultValues),
	// v169 -> v170
	NewMigration("Update DeleteBranch comments to set the old_ref to the commit_sha", v1_14.CommentTypeDeleteBranchUseOldRef),
	// v170 -> v171
	NewMigration("Add Dismissed to Review table", v1_14.AddDismissedReviewColumn),
	// v171 -> v172
	NewMigration("Add Sorting to ProjectBoard table", v1_14.AddSortingColToProjectBoard),
	// v172 -> v173
	NewMigration("Add sessions table for go-chi/session", v1_14.AddSessionTable),
	// v173 -> v174
	NewMigration("Add time_id column to Comment", v1_14.AddTimeIDCommentColumn),
	// v174 -> v175
	NewMigration("Create repo transfer table", v1_14.AddRepoTransfer),
	// v175 -> v176
	NewMigration("Fix Postgres ID Sequences broken by recreate-table", v1_14.FixPostgresIDSequences),
	// v176 -> v177
	NewMigration("Remove invalid labels from comments", v1_14.RemoveInvalidLabels),
	// v177 -> v178
	NewMigration("Delete orphaned IssueLabels", v1_14.DeleteOrphanedIssueLabels),

	// Gitea 1.14.0 ends at v178

	// v178 -> v179
	NewMigration("Add LFS columns to Mirror", v1_15.AddLFSMirrorColumns),
	// v179 -> v180
	NewMigration("Convert avatar url to text", v1_15.ConvertAvatarURLToText),
	// v180 -> v181
	NewMigration("Delete credentials from past migrations", v1_15.DeleteMigrationCredentials),
	// v181 -> v182
	NewMigration("Always save primary email on email address table", v1_15.AddPrimaryEmail2EmailAddress),
	// v182 -> v183
	NewMigration("Add issue resource index table", v1_15.AddIssueResourceIndexTable),
	// v183 -> v184
	NewMigration("Create PushMirror table", v1_15.CreatePushMirrorTable),
	// v184 -> v185
	NewMigration("Rename Task errors to message", v1_15.RenameTaskErrorsToMessage),
	// v185 -> v186
	NewMigration("Add new table repo_archiver", v1_15.AddRepoArchiver),
	// v186 -> v187
	NewMigration("Create protected tag table", v1_15.CreateProtectedTagTable),
	// v187 -> v188
	NewMigration("Drop unneeded webhook related columns", v1_15.DropWebhookColumns),
	// v188 -> v189
	NewMigration("Add key is verified to gpg key", v1_15.AddKeyIsVerified),

	// Gitea 1.15.0 ends at v189

	// v189 -> v190
	NewMigration("Unwrap ldap.Sources", v1_16.UnwrapLDAPSourceCfg),
	// v190 -> v191
	NewMigration("Add agit flow pull request support", v1_16.AddAgitFlowPullRequest),
	// v191 -> v192
	NewMigration("Alter issue/comment table TEXT fields to LONGTEXT", v1_16.AlterIssueAndCommentTextFieldsToLongText),
	// v192 -> v193
	NewMigration("RecreateIssueResourceIndexTable to have a primary key instead of an unique index", v1_16.RecreateIssueResourceIndexTable),
	// v193 -> v194
	NewMigration("Add repo id column for attachment table", v1_16.AddRepoIDForAttachment),
	// v194 -> v195
	NewMigration("Add Branch Protection Unprotected Files Column", v1_16.AddBranchProtectionUnprotectedFilesColumn),
	// v195 -> v196
	NewMigration("Add table commit_status_index", v1_16.AddTableCommitStatusIndex),
	// v196 -> v197
	NewMigration("Add Color to ProjectBoard table", v1_16.AddColorColToProjectBoard),
	// v197 -> v198
	NewMigration("Add renamed_branch table", v1_16.AddRenamedBranchTable),
	// v198 -> v199
	NewMigration("Add issue content history table", v1_16.AddTableIssueContentHistory),
	// v199 -> v200
	NewMigration("No-op (remote version is using AppState now)", noopMigration),
	// v200 -> v201
	NewMigration("Add table app_state", v1_16.AddTableAppState),
	// v201 -> v202
	NewMigration("Drop table remote_version (if exists)", v1_16.DropTableRemoteVersion),
	// v202 -> v203
	NewMigration("Create key/value table for user settings", v1_16.CreateUserSettingsTable),
	// v203 -> v204
	NewMigration("Add Sorting to ProjectIssue table", v1_16.AddProjectIssueSorting),
	// v204 -> v205
	NewMigration("Add key is verified to ssh key", v1_16.AddSSHKeyIsVerified),
	// v205 -> v206
	NewMigration("Migrate to higher varchar on user struct", v1_16.MigrateUserPasswordSalt),
	// v206 -> v207
	NewMigration("Add authorize column to team_unit table", v1_16.AddAuthorizeColForTeamUnit),
	// v207 -> v208
	NewMigration("Add webauthn table and migrate u2f data to webauthn - NO-OPED", v1_16.AddWebAuthnCred),
	// v208 -> v209
	NewMigration("Use base32.HexEncoding instead of base64 encoding for cred ID as it is case insensitive - NO-OPED", v1_16.UseBase32HexForCredIDInWebAuthnCredential),
	// v209 -> v210
	NewMigration("Increase WebAuthentication CredentialID size to 410 - NO-OPED", v1_16.IncreaseCredentialIDTo410),
	// v210 -> v211
	NewMigration("v208 was completely broken - remigrate", v1_16.RemigrateU2FCredentials),

	// Gitea 1.16.2 ends at v211

	// v211 -> v212
	NewMigration("Create ForeignReference table", v1_17.CreateForeignReferenceTable),
	// v212 -> v213
	NewMigration("Add package tables", v1_17.AddPackageTables),
	// v213 -> v214
	NewMigration("Add allow edits from maintainers to PullRequest table", v1_17.AddAllowMaintainerEdit),
	// v214 -> v215
	NewMigration("Add auto merge table", v1_17.AddAutoMergeTable),
	// v215 -> v216
	NewMigration("allow to view files in PRs", v1_17.AddReviewViewedFiles),
	// v216 -> v217
	NewMigration("No-op (Improve Action table indices v1)", noopMigration),
	// v217 -> v218
	NewMigration("Alter hook_task table TEXT fields to LONGTEXT", v1_17.AlterHookTaskTextFieldsToLongText),
	// v218 -> v219
	NewMigration("Improve Action table indices v2", v1_17.ImproveActionTableIndices),
	// v219 -> v220
	NewMigration("Add sync_on_commit column to push_mirror table", v1_17.AddSyncOnCommitColForPushMirror),
	// v220 -> v221
	NewMigration("Add container repository property", v1_17.AddContainerRepositoryProperty),
	// v221 -> v222
	NewMigration("Store WebAuthentication CredentialID as bytes and increase size to at least 1024", v1_17.StoreWebauthnCredentialIDAsBytes),
	// v222 -> v223
	NewMigration("Drop old CredentialID column", v1_17.DropOldCredentialIDColumn),
	// v223 -> v224
	NewMigration("Rename CredentialIDBytes column to CredentialID", v1_17.RenameCredentialIDBytes),

	// Gitea 1.17.0 ends at v224

	// v224 -> v225
	NewMigration("Add badges to users", v1_18.CreateUserBadgesTable),
	// v225 -> v226
	NewMigration("Alter gpg_key/public_key content TEXT fields to MEDIUMTEXT", v1_18.AlterPublicGPGKeyContentFieldsToMediumText),
	// v226 -> v227
	NewMigration("Conan and generic packages do not need to be semantically versioned", v1_18.FixPackageSemverField),
	// v227 -> v228
	NewMigration("Create key/value table for system settings", v1_18.CreateSystemSettingsTable),
	// v228 -> v229
	NewMigration("Add TeamInvite table", v1_18.AddTeamInviteTable),
	// v229 -> v230
	NewMigration("Update counts of all open milestones", v1_18.UpdateOpenMilestoneCounts),
	// v230 -> v231
	NewMigration("Add ConfidentialClient column (default true) to OAuth2Application table", v1_18.AddConfidentialClientColumnToOAuth2ApplicationTable),

	// Gitea 1.18.0 ends at v231

	// v231 -> v232
	NewMigration("Add index for hook_task", v1_19.AddIndexForHookTask),
	// v232 -> v233
	NewMigration("Alter package_version.metadata_json to LONGTEXT", v1_19.AlterPackageVersionMetadataToLongText),
	// v233 -> v234
	NewMigration("Add header_authorization_encrypted column to webhook table", v1_19.AddHeaderAuthorizationEncryptedColWebhook),
	// v234 -> v235
	NewMigration("Add package cleanup rule table", v1_19.CreatePackageCleanupRuleTable),
	// v235 -> v236
	NewMigration("Add index for access_token", v1_19.AddIndexForAccessToken),
	// v236 -> v237
	NewMigration("Create secrets table", v1_19.CreateSecretsTable),
	// v237 -> v238
	NewMigration("Drop ForeignReference table", v1_19.DropForeignReferenceTable),
	// v238 -> v239
	NewMigration("Add updated unix to LFSMetaObject", v1_19.AddUpdatedUnixToLFSMetaObject),
	// v239 -> v240
	NewMigration("Add scope for access_token", v1_19.AddScopeForAccessTokens),
	// v240 -> v241
<<<<<<< HEAD
	NewMigration("Create key/value table for repo settings", v1_19.CreateRepoSettingsTable),
=======
	NewMigration("Add actions tables", v1_19.AddActionsTables),
>>>>>>> 8574a643
}

// GetCurrentDBVersion returns the current db version
func GetCurrentDBVersion(x *xorm.Engine) (int64, error) {
	if err := x.Sync(new(Version)); err != nil {
		return -1, fmt.Errorf("sync: %w", err)
	}

	currentVersion := &Version{ID: 1}
	has, err := x.Get(currentVersion)
	if err != nil {
		return -1, fmt.Errorf("get: %w", err)
	}
	if !has {
		return -1, nil
	}
	return currentVersion.Version, nil
}

// ExpectedVersion returns the expected db version
func ExpectedVersion() int64 {
	return int64(minDBVersion + len(migrations))
}

// EnsureUpToDate will check if the db is at the correct version
func EnsureUpToDate(x *xorm.Engine) error {
	currentDB, err := GetCurrentDBVersion(x)
	if err != nil {
		return err
	}

	if currentDB < 0 {
		return fmt.Errorf("Database has not been initialized")
	}

	if minDBVersion > currentDB {
		return fmt.Errorf("DB version %d (<= %d) is too old for auto-migration. Upgrade to Gitea 1.6.4 first then upgrade to this version", currentDB, minDBVersion)
	}

	expected := ExpectedVersion()

	if currentDB != expected {
		return fmt.Errorf(`Current database version %d is not equal to the expected version %d. Please run "gitea [--config /path/to/app.ini] migrate" to update the database version`, currentDB, expected)
	}

	return nil
}

// Migrate database to current version
func Migrate(x *xorm.Engine) error {
	// Set a new clean the default mapper to GonicMapper as that is the default for Gitea.
	x.SetMapper(names.GonicMapper{})
	if err := x.Sync(new(Version)); err != nil {
		return fmt.Errorf("sync: %w", err)
	}

	currentVersion := &Version{ID: 1}
	has, err := x.Get(currentVersion)
	if err != nil {
		return fmt.Errorf("get: %w", err)
	} else if !has {
		// If the version record does not exist we think
		// it is a fresh installation and we can skip all migrations.
		currentVersion.ID = 0
		currentVersion.Version = int64(minDBVersion + len(migrations))

		if _, err = x.InsertOne(currentVersion); err != nil {
			return fmt.Errorf("insert: %w", err)
		}
	}

	v := currentVersion.Version
	if minDBVersion > v {
		log.Fatal(`Gitea no longer supports auto-migration from your previously installed version.
Please try upgrading to a lower version first (suggested v1.6.4), then upgrade to this version.`)
		return nil
	}

	// Downgrading Gitea's database version not supported
	if int(v-minDBVersion) > len(migrations) {
		msg := fmt.Sprintf("Your database (migration version: %d) is for a newer Gitea, you can not use the newer database for this old Gitea release (%d).", v, minDBVersion+len(migrations))
		msg += "\nGitea will exit to keep your database safe and unchanged. Please use the correct Gitea release, do not change the migration version manually (incorrect manual operation may lose data)."
		if !setting.IsProd {
			msg += fmt.Sprintf("\nIf you are in development and really know what you're doing, you can force changing the migration version by executing: UPDATE version SET version=%d WHERE id=1;", minDBVersion+len(migrations))
		}
		_, _ = fmt.Fprintln(os.Stderr, msg)
		log.Fatal(msg)
		return nil
	}

	// Some migration tasks depend on the git command
	if git.DefaultContext == nil {
		if err = git.InitSimple(context.Background()); err != nil {
			return err
		}
	}

	// Migrate
	for i, m := range migrations[v-minDBVersion:] {
		log.Info("Migration[%d]: %s", v+int64(i), m.Description())
		// Reset the mapper between each migration - migrations are not supposed to depend on each other
		x.SetMapper(names.GonicMapper{})
		if err = m.Migrate(x); err != nil {
			return fmt.Errorf("migration[%d]: %s failed: %w", v+int64(i), m.Description(), err)
		}
		currentVersion.Version = v + int64(i) + 1
		if _, err = x.ID(1).Update(currentVersion); err != nil {
			return err
		}
	}
	return nil
}<|MERGE_RESOLUTION|>--- conflicted
+++ resolved
@@ -454,11 +454,9 @@
 	// v239 -> v240
 	NewMigration("Add scope for access_token", v1_19.AddScopeForAccessTokens),
 	// v240 -> v241
-<<<<<<< HEAD
+	NewMigration("Add actions tables", v1_19.AddActionsTables),
+	// v241 -> v242
 	NewMigration("Create key/value table for repo settings", v1_19.CreateRepoSettingsTable),
-=======
-	NewMigration("Add actions tables", v1_19.AddActionsTables),
->>>>>>> 8574a643
 }
 
 // GetCurrentDBVersion returns the current db version
