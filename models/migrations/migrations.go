// Copyright 2015 The Gogs Authors. All rights reserved.
// Use of this source code is governed by a MIT-style
// license that can be found in the LICENSE file.

package migrations

import (
	"bytes"
	"encoding/json"
	"fmt"
	"io/ioutil"
	"os"
	"path"
	"path/filepath"
	"strings"
	"time"

	"github.com/Unknwon/com"
	"github.com/go-xorm/xorm"
	gouuid "github.com/satori/go.uuid"
	"gopkg.in/ini.v1"

	"code.gitea.io/gitea/modules/generate"
	"code.gitea.io/gitea/modules/log"
	"code.gitea.io/gitea/modules/setting"
)

const minDBVersion = 4

// Migration describes on migration from lower version to high version
type Migration interface {
	Description() string
	Migrate(*xorm.Engine) error
}

type migration struct {
	description string
	migrate     func(*xorm.Engine) error
}

// NewMigration creates a new migration
func NewMigration(desc string, fn func(*xorm.Engine) error) Migration {
	return &migration{desc, fn}
}

// Description returns the migration's description
func (m *migration) Description() string {
	return m.description
}

// Migrate executes the migration
func (m *migration) Migrate(x *xorm.Engine) error {
	return m.migrate(x)
}

// Version describes the version table. Should have only one row with id==1
type Version struct {
	ID      int64 `xorm:"pk autoincr"`
	Version int64
}

func emptyMigration(x *xorm.Engine) error {
	return nil
}

// This is a sequence of migrations. Add new migrations to the bottom of the list.
// If you want to "retire" a migration, remove it from the top of the list and
// update minDBVersion accordingly
var migrations = []Migration{
	// v0 -> v4: before 0.6.0 -> 0.7.33
	NewMigration("fix locale file load panic", fixLocaleFileLoadPanic),                           // V4 -> V5:v0.6.0
	NewMigration("trim action compare URL prefix", trimCommitActionAppURLPrefix),                 // V5 -> V6:v0.6.3
	NewMigration("generate issue-label from issue", issueToIssueLabel),                           // V6 -> V7:v0.6.4
	NewMigration("refactor attachment table", attachmentRefactor),                                // V7 -> V8:v0.6.4
	NewMigration("rename pull request fields", renamePullRequestFields),                          // V8 -> V9:v0.6.16
	NewMigration("clean up migrate repo info", cleanUpMigrateRepoInfo),                           // V9 -> V10:v0.6.20
	NewMigration("generate rands and salt for organizations", generateOrgRandsAndSalt),           // V10 -> V11:v0.8.5
	NewMigration("convert date to unix timestamp", convertDateToUnix),                            // V11 -> V12:v0.9.2
	NewMigration("convert LDAP UseSSL option to SecurityProtocol", ldapUseSSLToSecurityProtocol), // V12 -> V13:v0.9.37

	// v13 -> v14:v0.9.87
	NewMigration("set comment updated with created", setCommentUpdatedWithCreated),
	// v14 -> v15
	NewMigration("create user column diff view style", createUserColumnDiffViewStyle),
	// v15 -> v16
	NewMigration("create user column allow create organization", createAllowCreateOrganizationColumn),
	// V16 -> v17
	NewMigration("create repo unit table and add units for all repos", addUnitsToTables),
	// v17 -> v18
	NewMigration("set protect branches updated with created", setProtectedBranchUpdatedWithCreated),
	// v18 -> v19
	NewMigration("add external login user", addExternalLoginUser),
	// v19 -> v20
	NewMigration("generate and migrate Git hooks", generateAndMigrateGitHooks),
	// v20 -> v21
	NewMigration("use new avatar path name for security reason", useNewNameAvatars),
	// v21 -> v22
	NewMigration("rewrite authorized_keys file via new format", useNewPublickeyFormat),
	// v22 -> v23
	NewMigration("generate and migrate wiki Git hooks", generateAndMigrateWikiGitHooks),
	// v23 -> v24
	NewMigration("add user openid table", addUserOpenID),
	// v24 -> v25
	NewMigration("change the key_id and primary_key_id type", changeGPGKeysColumns),
	// v25 -> v26
	NewMigration("add show field in user openid table", addUserOpenIDShow),
	// v26 -> v27
	NewMigration("generate and migrate repo and wiki Git hooks", generateAndMigrateGitHookChains),
	// v27 -> v28
	NewMigration("change mirror interval from hours to time.Duration", convertIntervalToDuration),
	// v28 -> v29
	NewMigration("add field for repo size", addRepoSize),
	// v29 -> v30
	NewMigration("add commit status table", addCommitStatus),
	// v30 -> 31
	NewMigration("add primary key to external login user", addExternalLoginUserPK),
	// v31 -> 32
	NewMigration("add field for login source synchronization", addLoginSourceSyncEnabledColumn),
	// v32 -> v33
	NewMigration("add units for team", addUnitsToRepoTeam),
	// v33 -> v34
	NewMigration("remove columns from action", removeActionColumns),
	// v34 -> v35
	NewMigration("give all units to owner teams", giveAllUnitsToOwnerTeams),
	// v35 -> v36
	NewMigration("adds comment to an action", addCommentIDToAction),
	// v36 -> v37
	NewMigration("regenerate git hooks", regenerateGitHooks36),
	// v37 -> v38
	NewMigration("unescape user full names", unescapeUserFullNames),
	// v38 -> v39
	NewMigration("remove commits and settings unit types", removeCommitsUnitType),
	// v39 -> v40
	NewMigration("add tags to releases and sync existing repositories", releaseAddColumnIsTagAndSyncTags),
	// v40 -> v41
	NewMigration("fix protected branch can push value to false", fixProtectedBranchCanPushValue),
	// v41 -> v42
	NewMigration("remove duplicate unit types", removeDuplicateUnitTypes),
	// v42 -> v43
	NewMigration("empty step", emptyMigration),
	// v43 -> v44
	NewMigration("empty step", emptyMigration),
	// v44 -> v45
	NewMigration("empty step", emptyMigration),
	// v45 -> v46
	NewMigration("remove index column from repo_unit table", removeIndexColumnFromRepoUnitTable),
	// v46 -> v47
	NewMigration("remove organization watch repositories", removeOrganizationWatchRepo),
	// v47 -> v48
	NewMigration("add deleted branches", addDeletedBranch),
	// v48 -> v49
	NewMigration("add repo indexer status", addRepoIndexerStatus),
	// v49 -> v50
	NewMigration("adds time tracking and stopwatches", addTimetracking),
	// v50 -> v51
	NewMigration("migrate protected branch struct", migrateProtectedBranchStruct),
	// v51 -> v52
	NewMigration("add default value to user prohibit_login", addDefaultValueToUserProhibitLogin),
	// v52 -> v53
	NewMigration("add lfs lock table", addLFSLock),
	// v53 -> v54
	NewMigration("add reactions", addReactions),
	// v54 -> v55
	NewMigration("add pull request options", addPullRequestOptions),
	// v55 -> v56
	NewMigration("add writable deploy keys", addModeToDeploKeys),
	// v56 -> v57
	NewMigration("remove is_owner, num_teams columns from org_user", removeIsOwnerColumnFromOrgUser),
	// v57 -> v58
	NewMigration("add closed_unix column for issues", addIssueClosedTime),
	// v58 -> v59
	NewMigration("add label descriptions", addLabelsDescriptions),
	// v59 -> v60
	NewMigration("add merge whitelist for protected branches", addProtectedBranchMergeWhitelist),
	// v60 -> v61
	NewMigration("add is_fsck_enabled column for repos", addFsckEnabledToRepo),
	// v61 -> v62
	NewMigration("add size column for attachments", addSizeToAttachment),
	// v62 -> v63
	NewMigration("add last used passcode column for TOTP", addLastUsedPasscodeTOTP),
	// v63 -> v64
	NewMigration("add language column for user setting", addLanguageSetting),
	// v64 -> v65
	NewMigration("add multiple assignees", addMultipleAssignees),
	// v65 -> v66
	NewMigration("add u2f", addU2FReg),
	// v66 -> v67
	NewMigration("add login source id column for public_key table", addLoginSourceIDToPublicKeyTable),
	// v67 -> v68
<<<<<<< HEAD
	NewMigration("add pull request rebase with merge commit", addPullRequestRebaseWithMergeCommit),
=======
	NewMigration("remove stale watches", removeStaleWatches),
	// v68 -> V69
	NewMigration("Reformat and remove incorrect topics", reformatAndRemoveIncorrectTopics),
	// v69 -> v70
	NewMigration("move team units to team_unit table", moveTeamUnitsToTeamUnitTable),
	// v70 -> v71
	NewMigration("add issue_dependencies", addIssueDependencies),
>>>>>>> ba358ecb
}

// Migrate database to current version
func Migrate(x *xorm.Engine) error {
	if err := x.Sync(new(Version)); err != nil {
		return fmt.Errorf("sync: %v", err)
	}

	currentVersion := &Version{ID: 1}
	has, err := x.Get(currentVersion)
	if err != nil {
		return fmt.Errorf("get: %v", err)
	} else if !has {
		// If the version record does not exist we think
		// it is a fresh installation and we can skip all migrations.
		currentVersion.ID = 0
		currentVersion.Version = int64(minDBVersion + len(migrations))

		if _, err = x.InsertOne(currentVersion); err != nil {
			return fmt.Errorf("insert: %v", err)
		}
	}

	v := currentVersion.Version
	if minDBVersion > v {
		log.Fatal(4, `Gitea no longer supports auto-migration from your previously installed version.
Please try to upgrade to a lower version (>= v0.6.0) first, then upgrade to current version.`)
		return nil
	}

	if int(v-minDBVersion) > len(migrations) {
		// User downgraded Gitea.
		currentVersion.Version = int64(len(migrations) + minDBVersion)
		_, err = x.ID(1).Update(currentVersion)
		return err
	}
	for i, m := range migrations[v-minDBVersion:] {
		log.Info("Migration: %s", m.Description())
		if err = m.Migrate(x); err != nil {
			return fmt.Errorf("do migrate: %v", err)
		}
		currentVersion.Version = v + int64(i) + 1
		if _, err = x.ID(1).Update(currentVersion); err != nil {
			return err
		}
	}
	return nil
}

func dropTableColumns(sess *xorm.Session, tableName string, columnNames ...string) (err error) {
	if tableName == "" || len(columnNames) == 0 {
		return nil
	}

	switch {
	case setting.UseSQLite3:
		log.Warn("Unable to drop columns in SQLite")
	case setting.UseMySQL, setting.UseTiDB, setting.UsePostgreSQL:
		cols := ""
		for _, col := range columnNames {
			if cols != "" {
				cols += ", "
			}
			cols += "DROP COLUMN `" + col + "`"
		}
		if _, err := sess.Exec(fmt.Sprintf("ALTER TABLE `%s` %s", tableName, cols)); err != nil {
			return fmt.Errorf("Drop table `%s` columns %v: %v", tableName, columnNames, err)
		}
	case setting.UseMSSQL:
		cols := ""
		for _, col := range columnNames {
			if cols != "" {
				cols += ", "
			}
			cols += "`" + strings.ToLower(col) + "`"
		}
		sql := fmt.Sprintf("SELECT Name FROM SYS.DEFAULT_CONSTRAINTS WHERE PARENT_OBJECT_ID = OBJECT_ID('%[1]s') AND PARENT_COLUMN_ID IN (SELECT column_id FROM sys.columns WHERE lower(NAME) IN (%[2]s) AND object_id = OBJECT_ID('%[1]s'))",
			tableName, strings.Replace(cols, "`", "'", -1))
		constraints := make([]string, 0)
		if err := sess.SQL(sql).Find(&constraints); err != nil {
			sess.Rollback()
			return fmt.Errorf("Find constraints: %v", err)
		}
		for _, constraint := range constraints {
			if _, err := sess.Exec(fmt.Sprintf("ALTER TABLE `%s` DROP CONSTRAINT `%s`", tableName, constraint)); err != nil {
				sess.Rollback()
				return fmt.Errorf("Drop table `%s` constraint `%s`: %v", tableName, constraint, err)
			}
		}
		if _, err := sess.Exec(fmt.Sprintf("ALTER TABLE `%s` DROP COLUMN %s", tableName, cols)); err != nil {
			sess.Rollback()
			return fmt.Errorf("Drop table `%s` columns %v: %v", tableName, columnNames, err)
		}

		return sess.Commit()
	default:
		log.Fatal(4, "Unrecognized DB")
	}

	return nil
}

func fixLocaleFileLoadPanic(_ *xorm.Engine) error {
	cfg, err := ini.Load(setting.CustomConf)
	if err != nil {
		return fmt.Errorf("load custom config: %v", err)
	}

	cfg.DeleteSection("i18n")
	if err = cfg.SaveTo(setting.CustomConf); err != nil {
		return fmt.Errorf("save custom config: %v", err)
	}

	setting.Langs = strings.Split(strings.Replace(strings.Join(setting.Langs, ","), "fr-CA", "fr-FR", 1), ",")
	return nil
}

func trimCommitActionAppURLPrefix(x *xorm.Engine) error {
	type PushCommit struct {
		Sha1        string
		Message     string
		AuthorEmail string
		AuthorName  string
	}

	type PushCommits struct {
		Len        int
		Commits    []*PushCommit
		CompareURL string `json:"CompareUrl"`
	}

	type Action struct {
		ID      int64  `xorm:"pk autoincr"`
		Content string `xorm:"TEXT"`
	}

	results, err := x.Query("SELECT `id`,`content` FROM `action` WHERE `op_type`=?", 5)
	if err != nil {
		return fmt.Errorf("select commit actions: %v", err)
	}

	sess := x.NewSession()
	defer sess.Close()
	if err = sess.Begin(); err != nil {
		return err
	}

	var pushCommits *PushCommits
	for _, action := range results {
		actID := com.StrTo(string(action["id"])).MustInt64()
		if actID == 0 {
			continue
		}

		pushCommits = new(PushCommits)
		if err = json.Unmarshal(action["content"], pushCommits); err != nil {
			return fmt.Errorf("unmarshal action content[%d]: %v", actID, err)
		}

		infos := strings.Split(pushCommits.CompareURL, "/")
		if len(infos) <= 4 {
			continue
		}
		pushCommits.CompareURL = strings.Join(infos[len(infos)-4:], "/")

		p, err := json.Marshal(pushCommits)
		if err != nil {
			return fmt.Errorf("marshal action content[%d]: %v", actID, err)
		}

		if _, err = sess.Id(actID).Update(&Action{
			Content: string(p),
		}); err != nil {
			return fmt.Errorf("update action[%d]: %v", actID, err)
		}
	}
	return sess.Commit()
}

func issueToIssueLabel(x *xorm.Engine) error {
	type IssueLabel struct {
		ID      int64 `xorm:"pk autoincr"`
		IssueID int64 `xorm:"UNIQUE(s)"`
		LabelID int64 `xorm:"UNIQUE(s)"`
	}

	issueLabels := make([]*IssueLabel, 0, 50)
	results, err := x.Query("SELECT `id`,`label_ids` FROM `issue`")
	if err != nil {
		if strings.Contains(err.Error(), "no such column") ||
			strings.Contains(err.Error(), "Unknown column") {
			return nil
		}
		return fmt.Errorf("select issues: %v", err)
	}
	for _, issue := range results {
		issueID := com.StrTo(issue["id"]).MustInt64()

		// Just in case legacy code can have duplicated IDs for same label.
		mark := make(map[int64]bool)
		for _, idStr := range strings.Split(string(issue["label_ids"]), "|") {
			labelID := com.StrTo(strings.TrimPrefix(idStr, "$")).MustInt64()
			if labelID == 0 || mark[labelID] {
				continue
			}

			mark[labelID] = true
			issueLabels = append(issueLabels, &IssueLabel{
				IssueID: issueID,
				LabelID: labelID,
			})
		}
	}

	sess := x.NewSession()
	defer sess.Close()
	if err = sess.Begin(); err != nil {
		return err
	}

	if err = sess.Sync2(new(IssueLabel)); err != nil {
		return fmt.Errorf("Sync2: %v", err)
	} else if _, err = sess.Insert(issueLabels); err != nil {
		return fmt.Errorf("insert issue-labels: %v", err)
	}

	return sess.Commit()
}

func attachmentRefactor(x *xorm.Engine) error {
	type Attachment struct {
		ID   int64  `xorm:"pk autoincr"`
		UUID string `xorm:"uuid INDEX"`

		// For rename purpose.
		Path    string `xorm:"-"`
		NewPath string `xorm:"-"`
	}

	results, err := x.Query("SELECT * FROM `attachment`")
	if err != nil {
		return fmt.Errorf("select attachments: %v", err)
	}

	attachments := make([]*Attachment, 0, len(results))
	for _, attach := range results {
		if !com.IsExist(string(attach["path"])) {
			// If the attachment is already missing, there is no point to update it.
			continue
		}
		attachments = append(attachments, &Attachment{
			ID:   com.StrTo(attach["id"]).MustInt64(),
			UUID: gouuid.NewV4().String(),
			Path: string(attach["path"]),
		})
	}

	sess := x.NewSession()
	defer sess.Close()
	if err = sess.Begin(); err != nil {
		return err
	}

	if err = sess.Sync2(new(Attachment)); err != nil {
		return fmt.Errorf("Sync2: %v", err)
	}

	// Note: Roll back for rename can be a dead loop,
	// 	so produces a backup file.
	var buf bytes.Buffer
	buf.WriteString("# old path -> new path\n")

	// Update database first because this is where error happens the most often.
	for _, attach := range attachments {
		if _, err = sess.Id(attach.ID).Update(attach); err != nil {
			return err
		}

		attach.NewPath = path.Join(setting.AttachmentPath, attach.UUID[0:1], attach.UUID[1:2], attach.UUID)
		buf.WriteString(attach.Path)
		buf.WriteString("\t")
		buf.WriteString(attach.NewPath)
		buf.WriteString("\n")
	}

	// Then rename attachments.
	isSucceed := true
	defer func() {
		if isSucceed {
			return
		}

		dumpPath := path.Join(setting.LogRootPath, "attachment_path.dump")
		ioutil.WriteFile(dumpPath, buf.Bytes(), 0666)
		log.Info("Failed to rename some attachments, old and new paths are saved into: %s", dumpPath)
	}()
	for _, attach := range attachments {
		if err = os.MkdirAll(path.Dir(attach.NewPath), os.ModePerm); err != nil {
			isSucceed = false
			return err
		}

		if err = os.Rename(attach.Path, attach.NewPath); err != nil {
			isSucceed = false
			return err
		}
	}

	return sess.Commit()
}

func renamePullRequestFields(x *xorm.Engine) (err error) {
	type PullRequest struct {
		ID         int64 `xorm:"pk autoincr"`
		PullID     int64 `xorm:"INDEX"`
		PullIndex  int64
		HeadBarcnh string

		IssueID    int64 `xorm:"INDEX"`
		Index      int64
		HeadBranch string
	}

	if err = x.Sync(new(PullRequest)); err != nil {
		return fmt.Errorf("sync: %v", err)
	}

	results, err := x.Query("SELECT `id`,`pull_id`,`pull_index`,`head_barcnh` FROM `pull_request`")
	if err != nil {
		if strings.Contains(err.Error(), "no such column") {
			return nil
		}
		return fmt.Errorf("select pull requests: %v", err)
	}

	sess := x.NewSession()
	defer sess.Close()
	if err = sess.Begin(); err != nil {
		return err
	}

	var pull *PullRequest
	for _, pr := range results {
		pull = &PullRequest{
			ID:         com.StrTo(pr["id"]).MustInt64(),
			IssueID:    com.StrTo(pr["pull_id"]).MustInt64(),
			Index:      com.StrTo(pr["pull_index"]).MustInt64(),
			HeadBranch: string(pr["head_barcnh"]),
		}
		if pull.Index == 0 {
			continue
		}
		if _, err = sess.Id(pull.ID).Update(pull); err != nil {
			return err
		}
	}

	return sess.Commit()
}

func cleanUpMigrateRepoInfo(x *xorm.Engine) (err error) {
	type (
		User struct {
			ID        int64 `xorm:"pk autoincr"`
			LowerName string
		}
		Repository struct {
			ID        int64 `xorm:"pk autoincr"`
			OwnerID   int64
			LowerName string
		}
	)

	repos := make([]*Repository, 0, 25)
	if err = x.Where("is_mirror=?", false).Find(&repos); err != nil {
		return fmt.Errorf("select all non-mirror repositories: %v", err)
	}
	var user *User
	for _, repo := range repos {
		user = &User{ID: repo.OwnerID}
		has, err := x.Get(user)
		if err != nil {
			return fmt.Errorf("get owner of repository[%d - %d]: %v", repo.ID, repo.OwnerID, err)
		} else if !has {
			continue
		}

		configPath := filepath.Join(setting.RepoRootPath, user.LowerName, repo.LowerName+".git/config")

		// In case repository file is somehow missing.
		if !com.IsFile(configPath) {
			continue
		}

		cfg, err := ini.Load(configPath)
		if err != nil {
			return fmt.Errorf("open config file: %v", err)
		}
		cfg.DeleteSection("remote \"origin\"")
		if err = cfg.SaveToIndent(configPath, "\t"); err != nil {
			return fmt.Errorf("save config file: %v", err)
		}
	}

	return nil
}

func generateOrgRandsAndSalt(x *xorm.Engine) (err error) {
	type User struct {
		ID    int64  `xorm:"pk autoincr"`
		Rands string `xorm:"VARCHAR(10)"`
		Salt  string `xorm:"VARCHAR(10)"`
	}

	orgs := make([]*User, 0, 10)
	if err = x.Where("type=1").And("rands=''").Find(&orgs); err != nil {
		return fmt.Errorf("select all organizations: %v", err)
	}

	sess := x.NewSession()
	defer sess.Close()
	if err = sess.Begin(); err != nil {
		return err
	}

	for _, org := range orgs {
		if org.Rands, err = generate.GetRandomString(10); err != nil {
			return err
		}
		if org.Salt, err = generate.GetRandomString(10); err != nil {
			return err
		}
		if _, err = sess.Id(org.ID).Update(org); err != nil {
			return err
		}
	}

	return sess.Commit()
}

// TAction defines the struct for migrating table action
type TAction struct {
	ID          int64 `xorm:"pk autoincr"`
	CreatedUnix int64
}

// TableName will be invoked by XORM to customrize the table name
func (t *TAction) TableName() string { return "action" }

// TNotice defines the struct for migrating table notice
type TNotice struct {
	ID          int64 `xorm:"pk autoincr"`
	CreatedUnix int64
}

// TableName will be invoked by XORM to customrize the table name
func (t *TNotice) TableName() string { return "notice" }

// TComment defines the struct for migrating table comment
type TComment struct {
	ID          int64 `xorm:"pk autoincr"`
	CreatedUnix int64
}

// TableName will be invoked by XORM to customrize the table name
func (t *TComment) TableName() string { return "comment" }

// TIssue defines the struct for migrating table issue
type TIssue struct {
	ID           int64 `xorm:"pk autoincr"`
	DeadlineUnix int64
	CreatedUnix  int64
	UpdatedUnix  int64
}

// TableName will be invoked by XORM to customrize the table name
func (t *TIssue) TableName() string { return "issue" }

// TMilestone defines the struct for migrating table milestone
type TMilestone struct {
	ID             int64 `xorm:"pk autoincr"`
	DeadlineUnix   int64
	ClosedDateUnix int64
}

// TableName will be invoked by XORM to customrize the table name
func (t *TMilestone) TableName() string { return "milestone" }

// TAttachment defines the struct for migrating table attachment
type TAttachment struct {
	ID          int64 `xorm:"pk autoincr"`
	CreatedUnix int64
}

// TableName will be invoked by XORM to customrize the table name
func (t *TAttachment) TableName() string { return "attachment" }

// TLoginSource defines the struct for migrating table login_source
type TLoginSource struct {
	ID          int64 `xorm:"pk autoincr"`
	CreatedUnix int64
	UpdatedUnix int64
}

// TableName will be invoked by XORM to customrize the table name
func (t *TLoginSource) TableName() string { return "login_source" }

// TPull defines the struct for migrating table pull_request
type TPull struct {
	ID         int64 `xorm:"pk autoincr"`
	MergedUnix int64
}

// TableName will be invoked by XORM to customrize the table name
func (t *TPull) TableName() string { return "pull_request" }

// TRelease defines the struct for migrating table release
type TRelease struct {
	ID          int64 `xorm:"pk autoincr"`
	CreatedUnix int64
}

// TableName will be invoked by XORM to customrize the table name
func (t *TRelease) TableName() string { return "release" }

// TRepo defines the struct for migrating table repository
type TRepo struct {
	ID          int64 `xorm:"pk autoincr"`
	CreatedUnix int64
	UpdatedUnix int64
}

// TableName will be invoked by XORM to customrize the table name
func (t *TRepo) TableName() string { return "repository" }

// TMirror defines the struct for migrating table mirror
type TMirror struct {
	ID             int64 `xorm:"pk autoincr"`
	UpdatedUnix    int64
	NextUpdateUnix int64
}

// TableName will be invoked by XORM to customrize the table name
func (t *TMirror) TableName() string { return "mirror" }

// TPublicKey defines the struct for migrating table public_key
type TPublicKey struct {
	ID          int64 `xorm:"pk autoincr"`
	CreatedUnix int64
	UpdatedUnix int64
}

// TableName will be invoked by XORM to customrize the table name
func (t *TPublicKey) TableName() string { return "public_key" }

// TDeployKey defines the struct for migrating table deploy_key
type TDeployKey struct {
	ID          int64 `xorm:"pk autoincr"`
	CreatedUnix int64
	UpdatedUnix int64
}

// TableName will be invoked by XORM to customrize the table name
func (t *TDeployKey) TableName() string { return "deploy_key" }

// TAccessToken defines the struct for migrating table access_token
type TAccessToken struct {
	ID          int64 `xorm:"pk autoincr"`
	CreatedUnix int64
	UpdatedUnix int64
}

// TableName will be invoked by XORM to customrize the table name
func (t *TAccessToken) TableName() string { return "access_token" }

// TUser defines the struct for migrating table user
type TUser struct {
	ID          int64 `xorm:"pk autoincr"`
	CreatedUnix int64
	UpdatedUnix int64
}

// TableName will be invoked by XORM to customrize the table name
func (t *TUser) TableName() string { return "user" }

// TWebhook defines the struct for migrating table webhook
type TWebhook struct {
	ID          int64 `xorm:"pk autoincr"`
	CreatedUnix int64
	UpdatedUnix int64
}

// TableName will be invoked by XORM to customrize the table name
func (t *TWebhook) TableName() string { return "webhook" }

func convertDateToUnix(x *xorm.Engine) (err error) {
	log.Info("This migration could take up to minutes, please be patient.")
	type Bean struct {
		ID         int64 `xorm:"pk autoincr"`
		Created    time.Time
		Updated    time.Time
		Merged     time.Time
		Deadline   time.Time
		ClosedDate time.Time
		NextUpdate time.Time
	}

	var tables = []struct {
		name string
		cols []string
		bean interface{}
	}{
		{"action", []string{"created"}, new(TAction)},
		{"notice", []string{"created"}, new(TNotice)},
		{"comment", []string{"created"}, new(TComment)},
		{"issue", []string{"deadline", "created", "updated"}, new(TIssue)},
		{"milestone", []string{"deadline", "closed_date"}, new(TMilestone)},
		{"attachment", []string{"created"}, new(TAttachment)},
		{"login_source", []string{"created", "updated"}, new(TLoginSource)},
		{"pull_request", []string{"merged"}, new(TPull)},
		{"release", []string{"created"}, new(TRelease)},
		{"repository", []string{"created", "updated"}, new(TRepo)},
		{"mirror", []string{"updated", "next_update"}, new(TMirror)},
		{"public_key", []string{"created", "updated"}, new(TPublicKey)},
		{"deploy_key", []string{"created", "updated"}, new(TDeployKey)},
		{"access_token", []string{"created", "updated"}, new(TAccessToken)},
		{"user", []string{"created", "updated"}, new(TUser)},
		{"webhook", []string{"created", "updated"}, new(TWebhook)},
	}

	for _, table := range tables {
		log.Info("Converting table: %s", table.name)
		if err = x.Sync2(table.bean); err != nil {
			return fmt.Errorf("Sync [table: %s]: %v", table.name, err)
		}

		offset := 0
		for {
			beans := make([]*Bean, 0, 100)
			if err = x.Table(table.name).Asc("id").Limit(100, offset).Find(&beans); err != nil {
				return fmt.Errorf("select beans [table: %s, offset: %d]: %v", table.name, offset, err)
			}
			log.Trace("Table [%s]: offset: %d, beans: %d", table.name, offset, len(beans))
			if len(beans) == 0 {
				break
			}
			offset += 100

			baseSQL := "UPDATE `" + table.name + "` SET "
			for _, bean := range beans {
				valSQLs := make([]string, 0, len(table.cols))
				for _, col := range table.cols {
					fieldSQL := ""
					fieldSQL += col + "_unix = "

					switch col {
					case "deadline":
						if bean.Deadline.IsZero() {
							continue
						}
						fieldSQL += com.ToStr(bean.Deadline.Unix())
					case "created":
						fieldSQL += com.ToStr(bean.Created.Unix())
					case "updated":
						fieldSQL += com.ToStr(bean.Updated.Unix())
					case "closed_date":
						fieldSQL += com.ToStr(bean.ClosedDate.Unix())
					case "merged":
						fieldSQL += com.ToStr(bean.Merged.Unix())
					case "next_update":
						fieldSQL += com.ToStr(bean.NextUpdate.Unix())
					}

					valSQLs = append(valSQLs, fieldSQL)
				}

				if len(valSQLs) == 0 {
					continue
				}

				if _, err = x.Exec(baseSQL + strings.Join(valSQLs, ",") + " WHERE id = " + com.ToStr(bean.ID)); err != nil {
					return fmt.Errorf("update bean [table: %s, id: %d]: %v", table.name, bean.ID, err)
				}
			}
		}
	}

	return nil
}<|MERGE_RESOLUTION|>--- conflicted
+++ resolved
@@ -187,9 +187,6 @@
 	// v66 -> v67
 	NewMigration("add login source id column for public_key table", addLoginSourceIDToPublicKeyTable),
 	// v67 -> v68
-<<<<<<< HEAD
-	NewMigration("add pull request rebase with merge commit", addPullRequestRebaseWithMergeCommit),
-=======
 	NewMigration("remove stale watches", removeStaleWatches),
 	// v68 -> V69
 	NewMigration("Reformat and remove incorrect topics", reformatAndRemoveIncorrectTopics),
@@ -197,7 +194,8 @@
 	NewMigration("move team units to team_unit table", moveTeamUnitsToTeamUnitTable),
 	// v70 -> v71
 	NewMigration("add issue_dependencies", addIssueDependencies),
->>>>>>> ba358ecb
+	// v71 -> v72
+	NewMigration("add pull request rebase with merge commit", addPullRequestRebaseWithMergeCommit),
 }
 
 // Migrate database to current version
