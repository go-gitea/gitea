--- conflicted
+++ resolved
@@ -370,13 +370,10 @@
 	NewMigration("Add webauthn table and migrate u2f data to webauthn", addWebAuthnCred),
 	// v208 -> v209
 	NewMigration("Use base32.HexEncoding instead of base64 encoding for cred ID as it is case insensitive", useBase32HexForCredIDInWebAuthnCredential),
-<<<<<<< HEAD
-	// v208 -> v209
-	NewMigration("Add allow edits from maintainers to PullRequest table", addAllowMaintainerEdit),
-=======
 	// v209 -> v210
 	NewMigration("Increase WebAuthentication CredentialID size to 410", increaseCredentialIDTo410),
->>>>>>> 5348e198
+	// v210 -> v211
+	NewMigration("Add allow edits from maintainers to PullRequest table", addAllowMaintainerEdit),
 }
 
 // GetCurrentDBVersion returns the current db version
