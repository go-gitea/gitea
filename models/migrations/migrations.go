// Copyright 2015 The Gogs Authors. All rights reserved.
// Copyright 2017 The Gitea Authors. All rights reserved.
// Use of this source code is governed by a MIT-style
// license that can be found in the LICENSE file.

package migrations

import (
	"bytes"
	"encoding/json"
	"fmt"
	"io/ioutil"
	"os"
	"path"
	"path/filepath"
	"regexp"
	"strings"
	"time"

	"code.gitea.io/gitea/modules/generate"
	"code.gitea.io/gitea/modules/log"
	"code.gitea.io/gitea/modules/setting"

	gouuid "github.com/satori/go.uuid"
	"github.com/unknwon/com"
	ini "gopkg.in/ini.v1"
	"xorm.io/xorm"
)

const minDBVersion = 4

// Migration describes on migration from lower version to high version
type Migration interface {
	Description() string
	Migrate(*xorm.Engine) error
}

type migration struct {
	description string
	migrate     func(*xorm.Engine) error
}

// NewMigration creates a new migration
func NewMigration(desc string, fn func(*xorm.Engine) error) Migration {
	return &migration{desc, fn}
}

// Description returns the migration's description
func (m *migration) Description() string {
	return m.description
}

// Migrate executes the migration
func (m *migration) Migrate(x *xorm.Engine) error {
	return m.migrate(x)
}

// Version describes the version table. Should have only one row with id==1
type Version struct {
	ID      int64 `xorm:"pk autoincr"`
	Version int64
}

func emptyMigration(x *xorm.Engine) error {
	return nil
}

// This is a sequence of migrations. Add new migrations to the bottom of the list.
// If you want to "retire" a migration, remove it from the top of the list and
// update minDBVersion accordingly
var migrations = []Migration{
	// v0 -> v4: before 0.6.0 -> 0.7.33
	NewMigration("fix locale file load panic", fixLocaleFileLoadPanic),                           // V4 -> V5:v0.6.0
	NewMigration("trim action compare URL prefix", trimCommitActionAppURLPrefix),                 // V5 -> V6:v0.6.3
	NewMigration("generate issue-label from issue", issueToIssueLabel),                           // V6 -> V7:v0.6.4
	NewMigration("refactor attachment table", attachmentRefactor),                                // V7 -> V8:v0.6.4
	NewMigration("rename pull request fields", renamePullRequestFields),                          // V8 -> V9:v0.6.16
	NewMigration("clean up migrate repo info", cleanUpMigrateRepoInfo),                           // V9 -> V10:v0.6.20
	NewMigration("generate rands and salt for organizations", generateOrgRandsAndSalt),           // V10 -> V11:v0.8.5
	NewMigration("convert date to unix timestamp", convertDateToUnix),                            // V11 -> V12:v0.9.2
	NewMigration("convert LDAP UseSSL option to SecurityProtocol", ldapUseSSLToSecurityProtocol), // V12 -> V13:v0.9.37

	// v13 -> v14:v0.9.87
	NewMigration("set comment updated with created", setCommentUpdatedWithCreated),
	// v14 -> v15
	NewMigration("create user column diff view style", createUserColumnDiffViewStyle),
	// v15 -> v16
	NewMigration("create user column allow create organization", createAllowCreateOrganizationColumn),
	// V16 -> v17
	NewMigration("create repo unit table and add units for all repos", addUnitsToTables),
	// v17 -> v18
	NewMigration("set protect branches updated with created", setProtectedBranchUpdatedWithCreated),
	// v18 -> v19
	NewMigration("add external login user", addExternalLoginUser),
	// v19 -> v20
	NewMigration("generate and migrate Git hooks", generateAndMigrateGitHooks),
	// v20 -> v21
	NewMigration("use new avatar path name for security reason", useNewNameAvatars),
	// v21 -> v22
	NewMigration("rewrite authorized_keys file via new format", useNewPublickeyFormat),
	// v22 -> v23
	NewMigration("generate and migrate wiki Git hooks", generateAndMigrateWikiGitHooks),
	// v23 -> v24
	NewMigration("add user openid table", addUserOpenID),
	// v24 -> v25
	NewMigration("change the key_id and primary_key_id type", changeGPGKeysColumns),
	// v25 -> v26
	NewMigration("add show field in user openid table", addUserOpenIDShow),
	// v26 -> v27
	NewMigration("generate and migrate repo and wiki Git hooks", generateAndMigrateGitHookChains),
	// v27 -> v28
	NewMigration("change mirror interval from hours to time.Duration", convertIntervalToDuration),
	// v28 -> v29
	NewMigration("add field for repo size", addRepoSize),
	// v29 -> v30
	NewMigration("add commit status table", addCommitStatus),
	// v30 -> 31
	NewMigration("add primary key to external login user", addExternalLoginUserPK),
	// v31 -> 32
	NewMigration("add field for login source synchronization", addLoginSourceSyncEnabledColumn),
	// v32 -> v33
	NewMigration("add units for team", addUnitsToRepoTeam),
	// v33 -> v34
	NewMigration("remove columns from action", removeActionColumns),
	// v34 -> v35
	NewMigration("give all units to owner teams", giveAllUnitsToOwnerTeams),
	// v35 -> v36
	NewMigration("adds comment to an action", addCommentIDToAction),
	// v36 -> v37
	NewMigration("regenerate git hooks", regenerateGitHooks36),
	// v37 -> v38
	NewMigration("unescape user full names", unescapeUserFullNames),
	// v38 -> v39
	NewMigration("remove commits and settings unit types", removeCommitsUnitType),
	// v39 -> v40
	NewMigration("add tags to releases and sync existing repositories", releaseAddColumnIsTagAndSyncTags),
	// v40 -> v41
	NewMigration("fix protected branch can push value to false", fixProtectedBranchCanPushValue),
	// v41 -> v42
	NewMigration("remove duplicate unit types", removeDuplicateUnitTypes),
	// v42 -> v43
	NewMigration("empty step", emptyMigration),
	// v43 -> v44
	NewMigration("empty step", emptyMigration),
	// v44 -> v45
	NewMigration("empty step", emptyMigration),
	// v45 -> v46
	NewMigration("remove index column from repo_unit table", removeIndexColumnFromRepoUnitTable),
	// v46 -> v47
	NewMigration("remove organization watch repositories", removeOrganizationWatchRepo),
	// v47 -> v48
	NewMigration("add deleted branches", addDeletedBranch),
	// v48 -> v49
	NewMigration("add repo indexer status", addRepoIndexerStatus),
	// v49 -> v50
	NewMigration("adds time tracking and stopwatches", addTimetracking),
	// v50 -> v51
	NewMigration("migrate protected branch struct", migrateProtectedBranchStruct),
	// v51 -> v52
	NewMigration("add default value to user prohibit_login", addDefaultValueToUserProhibitLogin),
	// v52 -> v53
	NewMigration("add lfs lock table", addLFSLock),
	// v53 -> v54
	NewMigration("add reactions", addReactions),
	// v54 -> v55
	NewMigration("add pull request options", addPullRequestOptions),
	// v55 -> v56
	NewMigration("add writable deploy keys", addModeToDeploKeys),
	// v56 -> v57
	NewMigration("remove is_owner, num_teams columns from org_user", removeIsOwnerColumnFromOrgUser),
	// v57 -> v58
	NewMigration("add closed_unix column for issues", addIssueClosedTime),
	// v58 -> v59
	NewMigration("add label descriptions", addLabelsDescriptions),
	// v59 -> v60
	NewMigration("add merge whitelist for protected branches", addProtectedBranchMergeWhitelist),
	// v60 -> v61
	NewMigration("add is_fsck_enabled column for repos", addFsckEnabledToRepo),
	// v61 -> v62
	NewMigration("add size column for attachments", addSizeToAttachment),
	// v62 -> v63
	NewMigration("add last used passcode column for TOTP", addLastUsedPasscodeTOTP),
	// v63 -> v64
	NewMigration("add language column for user setting", addLanguageSetting),
	// v64 -> v65
	NewMigration("add multiple assignees", addMultipleAssignees),
	// v65 -> v66
	NewMigration("add u2f", addU2FReg),
	// v66 -> v67
	NewMigration("add login source id column for public_key table", addLoginSourceIDToPublicKeyTable),
	// v67 -> v68
	NewMigration("remove stale watches", removeStaleWatches),
	// v68 -> V69
	NewMigration("Reformat and remove incorrect topics", reformatAndRemoveIncorrectTopics),
	// v69 -> v70
	NewMigration("move team units to team_unit table", moveTeamUnitsToTeamUnitTable),
	// v70 -> v71
	NewMigration("add issue_dependencies", addIssueDependencies),
	// v71 -> v72
	NewMigration("protect each scratch token", addScratchHash),
	// v72 -> v73
	NewMigration("add review", addReview),
	// v73 -> v74
	NewMigration("add must_change_password column for users table", addMustChangePassword),
	// v74 -> v75
	NewMigration("add approval whitelists to protected branches", addApprovalWhitelistsToProtectedBranches),
	// v75 -> v76
	NewMigration("clear nonused data which not deleted when user was deleted", clearNonusedData),
	// v76 -> v77
	NewMigration("add pull request rebase with merge commit", addPullRequestRebaseWithMerge),
	// v77 -> v78
	NewMigration("add theme to users", addUserDefaultTheme),
	// v78 -> v79
	NewMigration("rename repo is_bare to repo is_empty", renameRepoIsBareToIsEmpty),
	// v79 -> v80
	NewMigration("add can close issues via commit in any branch", addCanCloseIssuesViaCommitInAnyBranch),
	// v80 -> v81
	NewMigration("add is locked to issues", addIsLockedToIssues),
	// v81 -> v82
	NewMigration("update U2F counter type", changeU2FCounterType),
	// v82 -> v83
	NewMigration("hot fix for wrong release sha1 on release table", fixReleaseSha1OnReleaseTable),
	// v83 -> v84
	NewMigration("add uploader id for table attachment", addUploaderIDForAttachment),
	// v84 -> v85
	NewMigration("add table to store original imported gpg keys", addGPGKeyImport),
	// v85 -> v86
	NewMigration("hash application token", hashAppToken),
	// v86 -> v87
	NewMigration("add http method to webhook", addHTTPMethodToWebhook),
	// v87 -> v88
	NewMigration("add avatar field to repository", addAvatarFieldToRepository),
	// v88 -> v89
	NewMigration("add commit status context field to commit_status", addCommitStatusContext),
	// v89 -> v90
	NewMigration("add original author/url migration info to issues, comments, and repo ", addOriginalMigrationInfo),
	// v90 -> v91
	NewMigration("change length of some repository columns", changeSomeColumnsLengthOfRepo),
	// v91 -> v92
	NewMigration("add index on owner_id of repository and type, review_id of comment", addIndexOnRepositoryAndComment),
	// v92 -> v93
	NewMigration("remove orphaned repository index statuses", removeLingeringIndexStatus),
	// v93 -> v94
	NewMigration("add email notification enabled preference to user", addEmailNotificationEnabledToUser),
	// v94 -> v95
	NewMigration("add enable_status_check, status_check_contexts to protected_branch", addStatusCheckColumnsForProtectedBranches),
	// v95 -> v96
	NewMigration("add table columns for cross referencing issues", addCrossReferenceColumns),
	// v96 -> v97
	NewMigration("delete orphaned attachments", deleteOrphanedAttachments),
	// v97 -> v98
	NewMigration("add repo_admin_change_team_access to user", addRepoAdminChangeTeamAccessColumnForUser),
	// v98 -> v99
	NewMigration("add original author name and id on migrated release", addOriginalAuthorOnMigratedReleases),
	// v99 -> v100
	NewMigration("add task table and status column for repository table", addTaskTable),
	// v100 -> v101
	NewMigration("update migration repositories' service type", updateMigrationServiceTypes),
	// v101 -> v102
	NewMigration("change length of some external login users columns", changeSomeColumnsLengthOfExternalLoginUser),
	// v102 -> v103
	NewMigration("update migration repositories' service type", dropColumnHeadUserNameOnPullRequest),
	// v103 -> v104
	NewMigration("Add WhitelistDeployKeys to protected branch", addWhitelistDeployKeysToBranches),
	// v104 -> v105
	NewMigration("remove unnecessary columns from label", removeLabelUneededCols),
	// v105 -> v106
	NewMigration("add includes_all_repositories to teams", addTeamIncludesAllRepositories),
	// v106 -> v107
	NewMigration("add column `mode` to table watch", addModeColumnToWatch),
	// v107 -> v108
	NewMigration("Add template options to repository", addTemplateToRepo),
	// v108 -> v109
	NewMigration("Add comment_id on table notification", addCommentIDOnNotification),
	// v109 -> v110
	NewMigration("add can_create_org_repo to team", addCanCreateOrgRepoColumnForTeam),
	// v110 -> v111
	NewMigration("change review content type to text", changeReviewContentToText),
	// v111 -> v112
	NewMigration("update branch protection for can push and whitelist enable", addBranchProtectionCanPushAndEnableWhitelist),
	// v112 -> v113
	NewMigration("remove release attachments which repository deleted", removeAttachmentMissedRepo),
	// v113 -> v114
	NewMigration("new feature: change target branch of pull requests", featureChangeTargetBranch),
	// v114 -> v115
<<<<<<< HEAD
	NewMigration("fix publisher ID for tag releases", fixPublisherIDforTagReleases),
=======
	NewMigration("Remove authentication credentials from stored URL", sanitizeOriginalURL),
>>>>>>> 2de8b27d
}

// Migrate database to current version
func Migrate(x *xorm.Engine) error {
	if err := x.Sync(new(Version)); err != nil {
		return fmt.Errorf("sync: %v", err)
	}

	currentVersion := &Version{ID: 1}
	has, err := x.Get(currentVersion)
	if err != nil {
		return fmt.Errorf("get: %v", err)
	} else if !has {
		// If the version record does not exist we think
		// it is a fresh installation and we can skip all migrations.
		currentVersion.ID = 0
		currentVersion.Version = int64(minDBVersion + len(migrations))

		if _, err = x.InsertOne(currentVersion); err != nil {
			return fmt.Errorf("insert: %v", err)
		}
	}

	v := currentVersion.Version
	if minDBVersion > v {
		log.Fatal(`Gitea no longer supports auto-migration from your previously installed version.
Please try to upgrade to a lower version (>= v0.6.0) first, then upgrade to current version.`)
		return nil
	}

	if int(v-minDBVersion) > len(migrations) {
		// User downgraded Gitea.
		currentVersion.Version = int64(len(migrations) + minDBVersion)
		_, err = x.ID(1).Update(currentVersion)
		return err
	}
	for i, m := range migrations[v-minDBVersion:] {
		log.Info("Migration[%d]: %s", v+int64(i), m.Description())
		if err = m.Migrate(x); err != nil {
			return fmt.Errorf("do migrate: %v", err)
		}
		currentVersion.Version = v + int64(i) + 1
		if _, err = x.ID(1).Update(currentVersion); err != nil {
			return err
		}
	}
	return nil
}

func dropTableColumns(sess *xorm.Session, tableName string, columnNames ...string) (err error) {
	if tableName == "" || len(columnNames) == 0 {
		return nil
	}
	// TODO: This will not work if there are foreign keys

	switch {
	case setting.Database.UseSQLite3:
		// First drop the indexes on the columns
		res, errIndex := sess.Query(fmt.Sprintf("PRAGMA index_list(`%s`)", tableName))
		if errIndex != nil {
			return errIndex
		}
		for _, row := range res {
			indexName := row["name"]
			indexRes, err := sess.Query(fmt.Sprintf("PRAGMA index_info(`%s`)", indexName))
			if err != nil {
				return err
			}
			if len(indexRes) != 1 {
				continue
			}
			indexColumn := string(indexRes[0]["name"])
			for _, name := range columnNames {
				if name == indexColumn {
					_, err := sess.Exec(fmt.Sprintf("DROP INDEX `%s`", indexName))
					if err != nil {
						return err
					}
				}
			}
		}

		// Here we need to get the columns from the original table
		sql := fmt.Sprintf("SELECT sql FROM sqlite_master WHERE tbl_name='%s' and type='table'", tableName)
		res, err := sess.Query(sql)
		if err != nil {
			return err
		}
		tableSQL := string(res[0]["sql"])

		// Separate out the column definitions
		tableSQL = tableSQL[strings.Index(tableSQL, "("):]

		// Remove the required columnNames
		for _, name := range columnNames {
			tableSQL = regexp.MustCompile(regexp.QuoteMeta("`"+name+"`")+"[^`,)]*?[,)]").ReplaceAllString(tableSQL, "")
		}

		// Ensure the query is ended properly
		tableSQL = strings.TrimSpace(tableSQL)
		if tableSQL[len(tableSQL)-1] != ')' {
			if tableSQL[len(tableSQL)-1] == ',' {
				tableSQL = tableSQL[:len(tableSQL)-1]
			}
			tableSQL += ")"
		}

		// Find all the columns in the table
		columns := regexp.MustCompile("`([^`]*)`").FindAllString(tableSQL, -1)

		tableSQL = fmt.Sprintf("CREATE TABLE `new_%s_new` ", tableName) + tableSQL
		if _, err := sess.Exec(tableSQL); err != nil {
			return err
		}

		// Now restore the data
		columnsSeparated := strings.Join(columns, ",")
		insertSQL := fmt.Sprintf("INSERT INTO `new_%s_new` (%s) SELECT %s FROM %s", tableName, columnsSeparated, columnsSeparated, tableName)
		if _, err := sess.Exec(insertSQL); err != nil {
			return err
		}

		// Now drop the old table
		if _, err := sess.Exec(fmt.Sprintf("DROP TABLE `%s`", tableName)); err != nil {
			return err
		}

		// Rename the table
		if _, err := sess.Exec(fmt.Sprintf("ALTER TABLE `new_%s_new` RENAME TO `%s`", tableName, tableName)); err != nil {
			return err
		}

	case setting.Database.UsePostgreSQL:
		cols := ""
		for _, col := range columnNames {
			if cols != "" {
				cols += ", "
			}
			cols += "DROP COLUMN `" + col + "` CASCADE"
		}
		if _, err := sess.Exec(fmt.Sprintf("ALTER TABLE `%s` %s", tableName, cols)); err != nil {
			return fmt.Errorf("Drop table `%s` columns %v: %v", tableName, columnNames, err)
		}
	case setting.Database.UseMySQL:
		// Drop indexes on columns first
		sql := fmt.Sprintf("SHOW INDEX FROM %s WHERE column_name IN ('%s')", tableName, strings.Join(columnNames, "','"))
		res, err := sess.Query(sql)
		if err != nil {
			return err
		}
		for _, index := range res {
			indexName := index["column_name"]
			if len(indexName) > 0 {
				_, err := sess.Exec(fmt.Sprintf("DROP INDEX `%s` ON `%s`", indexName, tableName))
				if err != nil {
					return err
				}
			}
		}

		// Now drop the columns
		cols := ""
		for _, col := range columnNames {
			if cols != "" {
				cols += ", "
			}
			cols += "DROP COLUMN `" + col + "`"
		}
		if _, err := sess.Exec(fmt.Sprintf("ALTER TABLE `%s` %s", tableName, cols)); err != nil {
			return fmt.Errorf("Drop table `%s` columns %v: %v", tableName, columnNames, err)
		}
	case setting.Database.UseMSSQL:
		cols := ""
		for _, col := range columnNames {
			if cols != "" {
				cols += ", "
			}
			cols += "`" + strings.ToLower(col) + "`"
		}
		sql := fmt.Sprintf("SELECT Name FROM SYS.DEFAULT_CONSTRAINTS WHERE PARENT_OBJECT_ID = OBJECT_ID('%[1]s') AND PARENT_COLUMN_ID IN (SELECT column_id FROM sys.columns WHERE lower(NAME) IN (%[2]s) AND object_id = OBJECT_ID('%[1]s'))",
			tableName, strings.Replace(cols, "`", "'", -1))
		constraints := make([]string, 0)
		if err := sess.SQL(sql).Find(&constraints); err != nil {
			sess.Rollback()
			return fmt.Errorf("Find constraints: %v", err)
		}
		for _, constraint := range constraints {
			if _, err := sess.Exec(fmt.Sprintf("ALTER TABLE `%s` DROP CONSTRAINT `%s`", tableName, constraint)); err != nil {
				sess.Rollback()
				return fmt.Errorf("Drop table `%s` constraint `%s`: %v", tableName, constraint, err)
			}
		}
		if _, err := sess.Exec(fmt.Sprintf("ALTER TABLE `%s` DROP COLUMN %s", tableName, cols)); err != nil {
			sess.Rollback()
			return fmt.Errorf("Drop table `%s` columns %v: %v", tableName, columnNames, err)
		}

		return sess.Commit()
	default:
		log.Fatal("Unrecognized DB")
	}

	return nil
}

func fixLocaleFileLoadPanic(_ *xorm.Engine) error {
	cfg, err := ini.Load(setting.CustomConf)
	if err != nil {
		return fmt.Errorf("load custom config: %v", err)
	}

	cfg.DeleteSection("i18n")
	if err = cfg.SaveTo(setting.CustomConf); err != nil {
		return fmt.Errorf("save custom config: %v", err)
	}

	setting.Langs = strings.Split(strings.Replace(strings.Join(setting.Langs, ","), "fr-CA", "fr-FR", 1), ",")
	return nil
}

func trimCommitActionAppURLPrefix(x *xorm.Engine) error {
	type PushCommit struct {
		Sha1        string
		Message     string
		AuthorEmail string
		AuthorName  string
	}

	type PushCommits struct {
		Len        int
		Commits    []*PushCommit
		CompareURL string `json:"CompareUrl"`
	}

	type Action struct {
		ID      int64  `xorm:"pk autoincr"`
		Content string `xorm:"TEXT"`
	}

	results, err := x.Query("SELECT `id`,`content` FROM `action` WHERE `op_type`=?", 5)
	if err != nil {
		return fmt.Errorf("select commit actions: %v", err)
	}

	sess := x.NewSession()
	defer sess.Close()
	if err = sess.Begin(); err != nil {
		return err
	}

	var pushCommits *PushCommits
	for _, action := range results {
		actID := com.StrTo(string(action["id"])).MustInt64()
		if actID == 0 {
			continue
		}

		pushCommits = new(PushCommits)
		if err = json.Unmarshal(action["content"], pushCommits); err != nil {
			return fmt.Errorf("unmarshal action content[%d]: %v", actID, err)
		}

		infos := strings.Split(pushCommits.CompareURL, "/")
		if len(infos) <= 4 {
			continue
		}
		pushCommits.CompareURL = strings.Join(infos[len(infos)-4:], "/")

		p, err := json.Marshal(pushCommits)
		if err != nil {
			return fmt.Errorf("marshal action content[%d]: %v", actID, err)
		}

		if _, err = sess.ID(actID).Update(&Action{
			Content: string(p),
		}); err != nil {
			return fmt.Errorf("update action[%d]: %v", actID, err)
		}
	}
	return sess.Commit()
}

func issueToIssueLabel(x *xorm.Engine) error {
	type IssueLabel struct {
		ID      int64 `xorm:"pk autoincr"`
		IssueID int64 `xorm:"UNIQUE(s)"`
		LabelID int64 `xorm:"UNIQUE(s)"`
	}

	issueLabels := make([]*IssueLabel, 0, 50)
	results, err := x.Query("SELECT `id`,`label_ids` FROM `issue`")
	if err != nil {
		if strings.Contains(err.Error(), "no such column") ||
			strings.Contains(err.Error(), "Unknown column") {
			return nil
		}
		return fmt.Errorf("select issues: %v", err)
	}
	for _, issue := range results {
		issueID := com.StrTo(issue["id"]).MustInt64()

		// Just in case legacy code can have duplicated IDs for same label.
		mark := make(map[int64]bool)
		for _, idStr := range strings.Split(string(issue["label_ids"]), "|") {
			labelID := com.StrTo(strings.TrimPrefix(idStr, "$")).MustInt64()
			if labelID == 0 || mark[labelID] {
				continue
			}

			mark[labelID] = true
			issueLabels = append(issueLabels, &IssueLabel{
				IssueID: issueID,
				LabelID: labelID,
			})
		}
	}

	sess := x.NewSession()
	defer sess.Close()
	if err = sess.Begin(); err != nil {
		return err
	}

	if err = sess.Sync2(new(IssueLabel)); err != nil {
		return fmt.Errorf("Sync2: %v", err)
	} else if _, err = sess.Insert(issueLabels); err != nil {
		return fmt.Errorf("insert issue-labels: %v", err)
	}

	return sess.Commit()
}

func attachmentRefactor(x *xorm.Engine) error {
	type Attachment struct {
		ID   int64  `xorm:"pk autoincr"`
		UUID string `xorm:"uuid INDEX"`

		// For rename purpose.
		Path    string `xorm:"-"`
		NewPath string `xorm:"-"`
	}

	results, err := x.Query("SELECT * FROM `attachment`")
	if err != nil {
		return fmt.Errorf("select attachments: %v", err)
	}

	attachments := make([]*Attachment, 0, len(results))
	for _, attach := range results {
		if !com.IsExist(string(attach["path"])) {
			// If the attachment is already missing, there is no point to update it.
			continue
		}
		attachments = append(attachments, &Attachment{
			ID:   com.StrTo(attach["id"]).MustInt64(),
			UUID: gouuid.NewV4().String(),
			Path: string(attach["path"]),
		})
	}

	sess := x.NewSession()
	defer sess.Close()
	if err = sess.Begin(); err != nil {
		return err
	}

	if err = sess.Sync2(new(Attachment)); err != nil {
		return fmt.Errorf("Sync2: %v", err)
	}

	// Note: Roll back for rename can be a dead loop,
	// 	so produces a backup file.
	var buf bytes.Buffer
	buf.WriteString("# old path -> new path\n")

	// Update database first because this is where error happens the most often.
	for _, attach := range attachments {
		if _, err = sess.ID(attach.ID).Update(attach); err != nil {
			return err
		}

		attach.NewPath = path.Join(setting.AttachmentPath, attach.UUID[0:1], attach.UUID[1:2], attach.UUID)
		buf.WriteString(attach.Path)
		buf.WriteString("\t")
		buf.WriteString(attach.NewPath)
		buf.WriteString("\n")
	}

	// Then rename attachments.
	isSucceed := true
	defer func() {
		if isSucceed {
			return
		}

		dumpPath := path.Join(setting.LogRootPath, "attachment_path.dump")
		ioutil.WriteFile(dumpPath, buf.Bytes(), 0666)
		log.Info("Failed to rename some attachments, old and new paths are saved into: %s", dumpPath)
	}()
	for _, attach := range attachments {
		if err = os.MkdirAll(path.Dir(attach.NewPath), os.ModePerm); err != nil {
			isSucceed = false
			return err
		}

		if err = os.Rename(attach.Path, attach.NewPath); err != nil {
			isSucceed = false
			return err
		}
	}

	return sess.Commit()
}

func renamePullRequestFields(x *xorm.Engine) (err error) {
	type PullRequest struct {
		ID         int64 `xorm:"pk autoincr"`
		PullID     int64 `xorm:"INDEX"`
		PullIndex  int64
		HeadBarcnh string

		IssueID    int64 `xorm:"INDEX"`
		Index      int64
		HeadBranch string
	}

	if err = x.Sync(new(PullRequest)); err != nil {
		return fmt.Errorf("sync: %v", err)
	}

	results, err := x.Query("SELECT `id`,`pull_id`,`pull_index`,`head_barcnh` FROM `pull_request`")
	if err != nil {
		if strings.Contains(err.Error(), "no such column") {
			return nil
		}
		return fmt.Errorf("select pull requests: %v", err)
	}

	sess := x.NewSession()
	defer sess.Close()
	if err = sess.Begin(); err != nil {
		return err
	}

	var pull *PullRequest
	for _, pr := range results {
		pull = &PullRequest{
			ID:         com.StrTo(pr["id"]).MustInt64(),
			IssueID:    com.StrTo(pr["pull_id"]).MustInt64(),
			Index:      com.StrTo(pr["pull_index"]).MustInt64(),
			HeadBranch: string(pr["head_barcnh"]),
		}
		if pull.Index == 0 {
			continue
		}
		if _, err = sess.ID(pull.ID).Update(pull); err != nil {
			return err
		}
	}

	return sess.Commit()
}

func cleanUpMigrateRepoInfo(x *xorm.Engine) (err error) {
	type (
		User struct {
			ID        int64 `xorm:"pk autoincr"`
			LowerName string
		}
		Repository struct {
			ID        int64 `xorm:"pk autoincr"`
			OwnerID   int64
			LowerName string
		}
	)

	repos := make([]*Repository, 0, 25)
	if err = x.Where("is_mirror=?", false).Find(&repos); err != nil {
		return fmt.Errorf("select all non-mirror repositories: %v", err)
	}
	var user *User
	for _, repo := range repos {
		user = &User{ID: repo.OwnerID}
		has, err := x.Get(user)
		if err != nil {
			return fmt.Errorf("get owner of repository[%d - %d]: %v", repo.ID, repo.OwnerID, err)
		} else if !has {
			continue
		}

		configPath := filepath.Join(setting.RepoRootPath, user.LowerName, repo.LowerName+".git/config")

		// In case repository file is somehow missing.
		if !com.IsFile(configPath) {
			continue
		}

		cfg, err := ini.Load(configPath)
		if err != nil {
			return fmt.Errorf("open config file: %v", err)
		}
		cfg.DeleteSection("remote \"origin\"")
		if err = cfg.SaveToIndent(configPath, "\t"); err != nil {
			return fmt.Errorf("save config file: %v", err)
		}
	}

	return nil
}

func generateOrgRandsAndSalt(x *xorm.Engine) (err error) {
	type User struct {
		ID    int64  `xorm:"pk autoincr"`
		Rands string `xorm:"VARCHAR(10)"`
		Salt  string `xorm:"VARCHAR(10)"`
	}

	orgs := make([]*User, 0, 10)
	if err = x.Where("type=1").And("rands=''").Find(&orgs); err != nil {
		return fmt.Errorf("select all organizations: %v", err)
	}

	sess := x.NewSession()
	defer sess.Close()
	if err = sess.Begin(); err != nil {
		return err
	}

	for _, org := range orgs {
		if org.Rands, err = generate.GetRandomString(10); err != nil {
			return err
		}
		if org.Salt, err = generate.GetRandomString(10); err != nil {
			return err
		}
		if _, err = sess.ID(org.ID).Update(org); err != nil {
			return err
		}
	}

	return sess.Commit()
}

// TAction defines the struct for migrating table action
type TAction struct {
	ID          int64 `xorm:"pk autoincr"`
	CreatedUnix int64
}

// TableName will be invoked by XORM to customrize the table name
func (t *TAction) TableName() string { return "action" }

// TNotice defines the struct for migrating table notice
type TNotice struct {
	ID          int64 `xorm:"pk autoincr"`
	CreatedUnix int64
}

// TableName will be invoked by XORM to customrize the table name
func (t *TNotice) TableName() string { return "notice" }

// TComment defines the struct for migrating table comment
type TComment struct {
	ID          int64 `xorm:"pk autoincr"`
	CreatedUnix int64
}

// TableName will be invoked by XORM to customrize the table name
func (t *TComment) TableName() string { return "comment" }

// TIssue defines the struct for migrating table issue
type TIssue struct {
	ID           int64 `xorm:"pk autoincr"`
	DeadlineUnix int64
	CreatedUnix  int64
	UpdatedUnix  int64
}

// TableName will be invoked by XORM to customrize the table name
func (t *TIssue) TableName() string { return "issue" }

// TMilestone defines the struct for migrating table milestone
type TMilestone struct {
	ID             int64 `xorm:"pk autoincr"`
	DeadlineUnix   int64
	ClosedDateUnix int64
}

// TableName will be invoked by XORM to customrize the table name
func (t *TMilestone) TableName() string { return "milestone" }

// TAttachment defines the struct for migrating table attachment
type TAttachment struct {
	ID          int64 `xorm:"pk autoincr"`
	CreatedUnix int64
}

// TableName will be invoked by XORM to customrize the table name
func (t *TAttachment) TableName() string { return "attachment" }

// TLoginSource defines the struct for migrating table login_source
type TLoginSource struct {
	ID          int64 `xorm:"pk autoincr"`
	CreatedUnix int64
	UpdatedUnix int64
}

// TableName will be invoked by XORM to customrize the table name
func (t *TLoginSource) TableName() string { return "login_source" }

// TPull defines the struct for migrating table pull_request
type TPull struct {
	ID         int64 `xorm:"pk autoincr"`
	MergedUnix int64
}

// TableName will be invoked by XORM to customrize the table name
func (t *TPull) TableName() string { return "pull_request" }

// TRelease defines the struct for migrating table release
type TRelease struct {
	ID          int64 `xorm:"pk autoincr"`
	CreatedUnix int64
}

// TableName will be invoked by XORM to customrize the table name
func (t *TRelease) TableName() string { return "release" }

// TRepo defines the struct for migrating table repository
type TRepo struct {
	ID          int64 `xorm:"pk autoincr"`
	CreatedUnix int64
	UpdatedUnix int64
}

// TableName will be invoked by XORM to customrize the table name
func (t *TRepo) TableName() string { return "repository" }

// TMirror defines the struct for migrating table mirror
type TMirror struct {
	ID             int64 `xorm:"pk autoincr"`
	UpdatedUnix    int64
	NextUpdateUnix int64
}

// TableName will be invoked by XORM to customrize the table name
func (t *TMirror) TableName() string { return "mirror" }

// TPublicKey defines the struct for migrating table public_key
type TPublicKey struct {
	ID          int64 `xorm:"pk autoincr"`
	CreatedUnix int64
	UpdatedUnix int64
}

// TableName will be invoked by XORM to customrize the table name
func (t *TPublicKey) TableName() string { return "public_key" }

// TDeployKey defines the struct for migrating table deploy_key
type TDeployKey struct {
	ID          int64 `xorm:"pk autoincr"`
	CreatedUnix int64
	UpdatedUnix int64
}

// TableName will be invoked by XORM to customrize the table name
func (t *TDeployKey) TableName() string { return "deploy_key" }

// TAccessToken defines the struct for migrating table access_token
type TAccessToken struct {
	ID          int64 `xorm:"pk autoincr"`
	CreatedUnix int64
	UpdatedUnix int64
}

// TableName will be invoked by XORM to customrize the table name
func (t *TAccessToken) TableName() string { return "access_token" }

// TUser defines the struct for migrating table user
type TUser struct {
	ID          int64 `xorm:"pk autoincr"`
	CreatedUnix int64
	UpdatedUnix int64
}

// TableName will be invoked by XORM to customrize the table name
func (t *TUser) TableName() string { return "user" }

// TWebhook defines the struct for migrating table webhook
type TWebhook struct {
	ID          int64 `xorm:"pk autoincr"`
	CreatedUnix int64
	UpdatedUnix int64
}

// TableName will be invoked by XORM to customrize the table name
func (t *TWebhook) TableName() string { return "webhook" }

func convertDateToUnix(x *xorm.Engine) (err error) {
	log.Info("This migration could take up to minutes, please be patient.")
	type Bean struct {
		ID         int64 `xorm:"pk autoincr"`
		Created    time.Time
		Updated    time.Time
		Merged     time.Time
		Deadline   time.Time
		ClosedDate time.Time
		NextUpdate time.Time
	}

	var tables = []struct {
		name string
		cols []string
		bean interface{}
	}{
		{"action", []string{"created"}, new(TAction)},
		{"notice", []string{"created"}, new(TNotice)},
		{"comment", []string{"created"}, new(TComment)},
		{"issue", []string{"deadline", "created", "updated"}, new(TIssue)},
		{"milestone", []string{"deadline", "closed_date"}, new(TMilestone)},
		{"attachment", []string{"created"}, new(TAttachment)},
		{"login_source", []string{"created", "updated"}, new(TLoginSource)},
		{"pull_request", []string{"merged"}, new(TPull)},
		{"release", []string{"created"}, new(TRelease)},
		{"repository", []string{"created", "updated"}, new(TRepo)},
		{"mirror", []string{"updated", "next_update"}, new(TMirror)},
		{"public_key", []string{"created", "updated"}, new(TPublicKey)},
		{"deploy_key", []string{"created", "updated"}, new(TDeployKey)},
		{"access_token", []string{"created", "updated"}, new(TAccessToken)},
		{"user", []string{"created", "updated"}, new(TUser)},
		{"webhook", []string{"created", "updated"}, new(TWebhook)},
	}

	for _, table := range tables {
		log.Info("Converting table: %s", table.name)
		if err = x.Sync2(table.bean); err != nil {
			return fmt.Errorf("Sync [table: %s]: %v", table.name, err)
		}

		offset := 0
		for {
			beans := make([]*Bean, 0, 100)
			if err = x.Table(table.name).Asc("id").Limit(100, offset).Find(&beans); err != nil {
				return fmt.Errorf("select beans [table: %s, offset: %d]: %v", table.name, offset, err)
			}
			log.Trace("Table [%s]: offset: %d, beans: %d", table.name, offset, len(beans))
			if len(beans) == 0 {
				break
			}
			offset += 100

			baseSQL := "UPDATE `" + table.name + "` SET "
			for _, bean := range beans {
				valSQLs := make([]string, 0, len(table.cols))
				for _, col := range table.cols {
					fieldSQL := ""
					fieldSQL += col + "_unix = "

					switch col {
					case "deadline":
						if bean.Deadline.IsZero() {
							continue
						}
						fieldSQL += com.ToStr(bean.Deadline.Unix())
					case "created":
						fieldSQL += com.ToStr(bean.Created.Unix())
					case "updated":
						fieldSQL += com.ToStr(bean.Updated.Unix())
					case "closed_date":
						fieldSQL += com.ToStr(bean.ClosedDate.Unix())
					case "merged":
						fieldSQL += com.ToStr(bean.Merged.Unix())
					case "next_update":
						fieldSQL += com.ToStr(bean.NextUpdate.Unix())
					}

					valSQLs = append(valSQLs, fieldSQL)
				}

				if len(valSQLs) == 0 {
					continue
				}

				if _, err = x.Exec(baseSQL + strings.Join(valSQLs, ",") + " WHERE id = " + com.ToStr(bean.ID)); err != nil {
					return fmt.Errorf("update bean [table: %s, id: %d]: %v", table.name, bean.ID, err)
				}
			}
		}
	}

	return nil
}<|MERGE_RESOLUTION|>--- conflicted
+++ resolved
@@ -283,11 +283,9 @@
 	// v113 -> v114
 	NewMigration("new feature: change target branch of pull requests", featureChangeTargetBranch),
 	// v114 -> v115
-<<<<<<< HEAD
+	NewMigration("Remove authentication credentials from stored URL", sanitizeOriginalURL),
+	// v115 -> v116
 	NewMigration("fix publisher ID for tag releases", fixPublisherIDforTagReleases),
-=======
-	NewMigration("Remove authentication credentials from stored URL", sanitizeOriginalURL),
->>>>>>> 2de8b27d
 }
 
 // Migrate database to current version
