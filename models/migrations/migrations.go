--- conflicted
+++ resolved
@@ -524,9 +524,6 @@
 	// v270 -> v271
 	NewMigration("Fix PackageProperty typo", v1_21.FixPackagePropertyTypo),
 	// v271 -> v272
-<<<<<<< HEAD
-	NewMigration("Add auth_token table", v1_21.CreateAuthTokenTable),
-=======
 	NewMigration("Allow archiving labels", v1_21.AddArchivedUnixColumInLabelTable),
 	// v272 -> v273
 	NewMigration("Add Version to ActionRun table", v1_21.AddVersionToActionRunTable),
@@ -549,7 +546,8 @@
 
 	// v280 -> v281
 	NewMigration("Rename user themes", v1_22.RenameUserThemes),
->>>>>>> 532f166c
+	// v281 -> v282
+	NewMigration("Add auth_token table", v1_22.CreateAuthTokenTable),
 }
 
 // GetCurrentDBVersion returns the current db version
