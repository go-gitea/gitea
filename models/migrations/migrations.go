--- conflicted
+++ resolved
@@ -516,11 +516,9 @@
 	// v266 -> v267
 	NewMigration("Reduce commit status", v1_21.ReduceCommitStatus),
 	// v267 -> v268
-<<<<<<< HEAD
-	NewMigration("Drop deleted branch table", v1_21.DropDeletedBranchTable),
-=======
 	NewMigration("Add action_tasks_version table", v1_21.CreateActionTasksVersionTable),
->>>>>>> 478f36a5
+    // v268 -> v269
+    NewMigration("Drop deleted branch table", v1_21.DropDeletedBranchTable),
 }
 
 // GetCurrentDBVersion returns the current db version
