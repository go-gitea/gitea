// Copyright 2015 The Gogs Authors. All rights reserved.
// Copyright 2017 The Gitea Authors. All rights reserved.
// Use of this source code is governed by a MIT-style
// license that can be found in the LICENSE file.

package migrations

import (
	"context"
	"fmt"
	"os"
	"reflect"
	"regexp"
	"strings"

	"code.gitea.io/gitea/modules/log"
	"code.gitea.io/gitea/modules/setting"

	"xorm.io/xorm"
	"xorm.io/xorm/names"
	"xorm.io/xorm/schemas"
)

const minDBVersion = 70 // Gitea 1.5.3

// Migration describes on migration from lower version to high version
type Migration interface {
	Description() string
	Migrate(*xorm.Engine) error
}

type migration struct {
	description string
	migrate     func(*xorm.Engine) error
}

// NewMigration creates a new migration
func NewMigration(desc string, fn func(*xorm.Engine) error) Migration {
	return &migration{desc, fn}
}

// Description returns the migration's description
func (m *migration) Description() string {
	return m.description
}

// Migrate executes the migration
func (m *migration) Migrate(x *xorm.Engine) error {
	return m.migrate(x)
}

// Version describes the version table. Should have only one row with id==1
type Version struct {
	ID      int64 `xorm:"pk autoincr"`
	Version int64
}

// This is a sequence of migrations. Add new migrations to the bottom of the list.
// If you want to "retire" a migration, remove it from the top of the list and
// update minDBVersion accordingly
var migrations = []Migration{

	// Gitea 1.5.0 ends at v69

	// v70 -> v71
	NewMigration("add issue_dependencies", addIssueDependencies),
	// v71 -> v72
	NewMigration("protect each scratch token", addScratchHash),
	// v72 -> v73
	NewMigration("add review", addReview),

	// Gitea 1.6.0 ends at v73

	// v73 -> v74
	NewMigration("add must_change_password column for users table", addMustChangePassword),
	// v74 -> v75
	NewMigration("add approval whitelists to protected branches", addApprovalWhitelistsToProtectedBranches),
	// v75 -> v76
	NewMigration("clear nonused data which not deleted when user was deleted", clearNonusedData),

	// Gitea 1.7.0 ends at v76

	// v76 -> v77
	NewMigration("add pull request rebase with merge commit", addPullRequestRebaseWithMerge),
	// v77 -> v78
	NewMigration("add theme to users", addUserDefaultTheme),
	// v78 -> v79
	NewMigration("rename repo is_bare to repo is_empty", renameRepoIsBareToIsEmpty),
	// v79 -> v80
	NewMigration("add can close issues via commit in any branch", addCanCloseIssuesViaCommitInAnyBranch),
	// v80 -> v81
	NewMigration("add is locked to issues", addIsLockedToIssues),
	// v81 -> v82
	NewMigration("update U2F counter type", changeU2FCounterType),

	// Gitea 1.8.0 ends at v82

	// v82 -> v83
	NewMigration("hot fix for wrong release sha1 on release table", fixReleaseSha1OnReleaseTable),
	// v83 -> v84
	NewMigration("add uploader id for table attachment", addUploaderIDForAttachment),
	// v84 -> v85
	NewMigration("add table to store original imported gpg keys", addGPGKeyImport),
	// v85 -> v86
	NewMigration("hash application token", hashAppToken),
	// v86 -> v87
	NewMigration("add http method to webhook", addHTTPMethodToWebhook),
	// v87 -> v88
	NewMigration("add avatar field to repository", addAvatarFieldToRepository),

	// Gitea 1.9.0 ends at v88

	// v88 -> v89
	NewMigration("add commit status context field to commit_status", addCommitStatusContext),
	// v89 -> v90
	NewMigration("add original author/url migration info to issues, comments, and repo ", addOriginalMigrationInfo),
	// v90 -> v91
	NewMigration("change length of some repository columns", changeSomeColumnsLengthOfRepo),
	// v91 -> v92
	NewMigration("add index on owner_id of repository and type, review_id of comment", addIndexOnRepositoryAndComment),
	// v92 -> v93
	NewMigration("remove orphaned repository index statuses", removeLingeringIndexStatus),
	// v93 -> v94
	NewMigration("add email notification enabled preference to user", addEmailNotificationEnabledToUser),
	// v94 -> v95
	NewMigration("add enable_status_check, status_check_contexts to protected_branch", addStatusCheckColumnsForProtectedBranches),
	// v95 -> v96
	NewMigration("add table columns for cross referencing issues", addCrossReferenceColumns),
	// v96 -> v97
	NewMigration("delete orphaned attachments", deleteOrphanedAttachments),
	// v97 -> v98
	NewMigration("add repo_admin_change_team_access to user", addRepoAdminChangeTeamAccessColumnForUser),
	// v98 -> v99
	NewMigration("add original author name and id on migrated release", addOriginalAuthorOnMigratedReleases),
	// v99 -> v100
	NewMigration("add task table and status column for repository table", addTaskTable),
	// v100 -> v101
	NewMigration("update migration repositories' service type", updateMigrationServiceTypes),
	// v101 -> v102
	NewMigration("change length of some external login users columns", changeSomeColumnsLengthOfExternalLoginUser),

	// Gitea 1.10.0 ends at v102

	// v102 -> v103
	NewMigration("update migration repositories' service type", dropColumnHeadUserNameOnPullRequest),
	// v103 -> v104
	NewMigration("Add WhitelistDeployKeys to protected branch", addWhitelistDeployKeysToBranches),
	// v104 -> v105
	NewMigration("remove unnecessary columns from label", removeLabelUneededCols),
	// v105 -> v106
	NewMigration("add includes_all_repositories to teams", addTeamIncludesAllRepositories),
	// v106 -> v107
	NewMigration("add column `mode` to table watch", addModeColumnToWatch),
	// v107 -> v108
	NewMigration("Add template options to repository", addTemplateToRepo),
	// v108 -> v109
	NewMigration("Add comment_id on table notification", addCommentIDOnNotification),
	// v109 -> v110
	NewMigration("add can_create_org_repo to team", addCanCreateOrgRepoColumnForTeam),
	// v110 -> v111
	NewMigration("change review content type to text", changeReviewContentToText),
	// v111 -> v112
	NewMigration("update branch protection for can push and whitelist enable", addBranchProtectionCanPushAndEnableWhitelist),
	// v112 -> v113
	NewMigration("remove release attachments which repository deleted", removeAttachmentMissedRepo),
	// v113 -> v114
	NewMigration("new feature: change target branch of pull requests", featureChangeTargetBranch),
	// v114 -> v115
	NewMigration("Remove authentication credentials from stored URL", sanitizeOriginalURL),
	// v115 -> v116
	NewMigration("add user_id prefix to existing user avatar name", renameExistingUserAvatarName),
	// v116 -> v117
	NewMigration("Extend TrackedTimes", extendTrackedTimes),

	// Gitea 1.11.0 ends at v117

	// v117 -> v118
	NewMigration("Add block on rejected reviews branch protection", addBlockOnRejectedReviews),
	// v118 -> v119
	NewMigration("Add commit id and stale to reviews", addReviewCommitAndStale),
	// v119 -> v120
	NewMigration("Fix migrated repositories' git service type", fixMigratedRepositoryServiceType),
	// v120 -> v121
	NewMigration("Add owner_name on table repository", addOwnerNameOnRepository),
	// v121 -> v122
	NewMigration("add is_restricted column for users table", addIsRestricted),
	// v122 -> v123
	NewMigration("Add Require Signed Commits to ProtectedBranch", addRequireSignedCommits),
	// v123 -> v124
	NewMigration("Add original informations for reactions", addReactionOriginals),
	// v124 -> v125
	NewMigration("Add columns to user and repository", addUserRepoMissingColumns),
	// v125 -> v126
	NewMigration("Add some columns on review for migration", addReviewMigrateInfo),
	// v126 -> v127
	NewMigration("Fix topic repository count", fixTopicRepositoryCount),
	// v127 -> v128
	NewMigration("add repository code language statistics", addLanguageStats),
	// v128 -> v129
	NewMigration("fix merge base for pull requests", fixMergeBase),
	// v129 -> v130
	NewMigration("remove dependencies from deleted repositories", purgeUnusedDependencies),
	// v130 -> v131
	NewMigration("Expand webhooks for more granularity", expandWebhooks),
	// v131 -> v132
	NewMigration("Add IsSystemWebhook column to webhooks table", addSystemWebhookColumn),
	// v132 -> v133
	NewMigration("Add Branch Protection Protected Files Column", addBranchProtectionProtectedFilesColumn),
	// v133 -> v134
	NewMigration("Add EmailHash Table", addEmailHashTable),
	// v134 -> v135
	NewMigration("Refix merge base for merged pull requests", refixMergeBase),
	// v135 -> v136
	NewMigration("Add OrgID column to Labels table", addOrgIDLabelColumn),
	// v136 -> v137
	NewMigration("Add CommitsAhead and CommitsBehind Column to PullRequest Table", addCommitDivergenceToPulls),
	// v137 -> v138
	NewMigration("Add Branch Protection Block Outdated Branch", addBlockOnOutdatedBranch),
	// v138 -> v139
	NewMigration("Add ResolveDoerID to Comment table", addResolveDoerIDCommentColumn),
	// v139 -> v140
	NewMigration("prepend refs/heads/ to issue refs", prependRefsHeadsToIssueRefs),

	// Gitea 1.12.0 ends at v140

	// v140 -> v141
	NewMigration("Save detected language file size to database instead of percent", fixLanguageStatsToSaveSize),
	// v141 -> v142
	NewMigration("Add KeepActivityPrivate to User table", addKeepActivityPrivateUserColumn),
	// v142 -> v143
	NewMigration("Ensure Repository.IsArchived is not null", setIsArchivedToFalse),
	// v143 -> v144
	NewMigration("recalculate Stars number for all user", recalculateStars),
	// v144 -> v145
	NewMigration("update Matrix Webhook http method to 'PUT'", updateMatrixWebhookHTTPMethod),
	// v145 -> v146
	NewMigration("Increase Language field to 50 in LanguageStats", increaseLanguageField),
	// v146 -> v147
	NewMigration("Add projects info to repository table", addProjectsInfo),
	// v147 -> v148
	NewMigration("create review for 0 review id code comments", createReviewsForCodeComments),
	// v148 -> v149
	NewMigration("remove issue dependency comments who refer to non existing issues", purgeInvalidDependenciesComments),
	// v149 -> v150
	NewMigration("Add Created and Updated to Milestone table", addCreatedAndUpdatedToMilestones),
	// v150 -> v151
	NewMigration("add primary key to repo_topic", addPrimaryKeyToRepoTopic),
	// v151 -> v152
	NewMigration("set default password algorithm to Argon2", setDefaultPasswordToArgon2),
	// v152 -> v153
	NewMigration("add TrustModel field to Repository", addTrustModelToRepository),
	// v153 > v154
	NewMigration("add Team review request support", addTeamReviewRequestSupport),
	// v154 > v155
	NewMigration("add timestamps to Star, Label, Follow, Watch and Collaboration", addTimeStamps),

	// Gitea 1.13.0 ends at v155

	// v155 -> v156
	NewMigration("add changed_protected_files column for pull_request table", addChangedProtectedFilesPullRequestColumn),
	// v156 -> v157
	NewMigration("fix publisher ID for tag releases", fixPublisherIDforTagReleases),
	// v157 -> v158
	NewMigration("ensure repo topics are up-to-date", fixRepoTopics),
	// v158 -> v159
	NewMigration("code comment replies should have the commitID of the review they are replying to", updateCodeCommentReplies),
	// v159 -> v160
	NewMigration("update reactions constraint", updateReactionConstraint),
	// v160 -> v161
	NewMigration("Add block on official review requests branch protection", addBlockOnOfficialReviewRequests),
	// v161 -> v162
	NewMigration("Convert task type from int to string", convertTaskTypeToString),
	// v162 -> v163
	NewMigration("Convert webhook task type from int to string", convertWebhookTaskTypeToString),
	// v163 -> v164
	NewMigration("Convert topic name from 25 to 50", convertTopicNameFrom25To50),
	// v164 -> v165
	NewMigration("Add scope and nonce columns to oauth2_grant table", addScopeAndNonceColumnsToOAuth2Grant),
	// v165 -> v166
	NewMigration("Convert hook task type from char(16) to varchar(16) and trim the column", convertHookTaskTypeToVarcharAndTrim),
	// v166 -> v167
	NewMigration("Where Password is Valid with Empty String delete it", recalculateUserEmptyPWD),
	// v167 -> v168
	NewMigration("Add user redirect", addUserRedirect),
	// v168 -> v169
	NewMigration("Recreate user table to fix default values", recreateUserTableToFixDefaultValues),
	// v169 -> v170
	NewMigration("Update DeleteBranch comments to set the old_ref to the commit_sha", commentTypeDeleteBranchUseOldRef),
	// v170 -> v171
	NewMigration("Add Dismissed to Review table", addDismissedReviewColumn),
	// v171 -> v172
	NewMigration("Add Sorting to ProjectBoard table", addSortingColToProjectBoard),
	// v172 -> v173
	NewMigration("Add sessions table for go-chi/session", addSessionTable),
	// v173 -> v174
	NewMigration("Add time_id column to Comment", addTimeIDCommentColumn),
	// v174 -> v175
	NewMigration("Create repo transfer table", addRepoTransfer),
	// v175 -> v176
	NewMigration("Fix Postgres ID Sequences broken by recreate-table", fixPostgresIDSequences),
	// v176 -> v177
	NewMigration("Remove invalid labels from comments", removeInvalidLabels),
	// v177 -> v178
	NewMigration("Delete orphaned IssueLabels", deleteOrphanedIssueLabels),

	// Gitea 1.14.0 ends at v178

	// v178 -> v179
	NewMigration("Add LFS columns to Mirror", addLFSMirrorColumns),
	// v179 -> v180
	NewMigration("Convert avatar url to text", convertAvatarURLToText),
	// v180 -> v181
	NewMigration("Delete credentials from past migrations", deleteMigrationCredentials),
	// v181 -> v182
	NewMigration("Always save primary email on email address table", addPrimaryEmail2EmailAddress),
	// v182 -> v183
	NewMigration("Add issue resource index table", addIssueResourceIndexTable),
	// v183 -> v184
<<<<<<< HEAD
	NewMigration("Create protected tag table", createProtectedTagTable),
=======
	NewMigration("Create PushMirror table", createPushMirrorTable),
>>>>>>> 864f0c04
}

// GetCurrentDBVersion returns the current db version
func GetCurrentDBVersion(x *xorm.Engine) (int64, error) {
	if err := x.Sync(new(Version)); err != nil {
		return -1, fmt.Errorf("sync: %v", err)
	}

	currentVersion := &Version{ID: 1}
	has, err := x.Get(currentVersion)
	if err != nil {
		return -1, fmt.Errorf("get: %v", err)
	}
	if !has {
		return -1, nil
	}
	return currentVersion.Version, nil
}

// ExpectedVersion returns the expected db version
func ExpectedVersion() int64 {
	return int64(minDBVersion + len(migrations))
}

// EnsureUpToDate will check if the db is at the correct version
func EnsureUpToDate(x *xorm.Engine) error {
	currentDB, err := GetCurrentDBVersion(x)
	if err != nil {
		return err
	}

	if currentDB < 0 {
		return fmt.Errorf("Database has not been initialised")
	}

	if minDBVersion > currentDB {
		return fmt.Errorf("DB version %d (<= %d) is too old for auto-migration. Upgrade to Gitea 1.6.4 first then upgrade to this version", currentDB, minDBVersion)
	}

	expected := ExpectedVersion()

	if currentDB != expected {
		return fmt.Errorf(`Current database version %d is not equal to the expected version %d. Please run "gitea [--config /path/to/app.ini] migrate" to update the database version`, currentDB, expected)
	}

	return nil
}

// Migrate database to current version
func Migrate(x *xorm.Engine) error {
	// Set a new clean the default mapper to GonicMapper as that is the default for Gitea.
	x.SetMapper(names.GonicMapper{})
	if err := x.Sync(new(Version)); err != nil {
		return fmt.Errorf("sync: %v", err)
	}

	currentVersion := &Version{ID: 1}
	has, err := x.Get(currentVersion)
	if err != nil {
		return fmt.Errorf("get: %v", err)
	} else if !has {
		// If the version record does not exist we think
		// it is a fresh installation and we can skip all migrations.
		currentVersion.ID = 0
		currentVersion.Version = int64(minDBVersion + len(migrations))

		if _, err = x.InsertOne(currentVersion); err != nil {
			return fmt.Errorf("insert: %v", err)
		}
	}

	v := currentVersion.Version
	if minDBVersion > v {
		log.Fatal(`Gitea no longer supports auto-migration from your previously installed version.
Please try upgrading to a lower version first (suggested v1.6.4), then upgrade to this version.`)
		return nil
	}

	// Downgrading Gitea's database version not supported
	if int(v-minDBVersion) > len(migrations) {
		msg := fmt.Sprintf("Downgrading database version from '%d' to '%d' is not supported and may result in loss of data integrity.\nIf you really know what you're doing, execute `UPDATE version SET version=%d WHERE id=1;`\n",
			v, minDBVersion+len(migrations), minDBVersion+len(migrations))
		fmt.Fprint(os.Stderr, msg)
		log.Fatal(msg)
		return nil
	}

	// Migrate
	for i, m := range migrations[v-minDBVersion:] {
		log.Info("Migration[%d]: %s", v+int64(i), m.Description())
		// Reset the mapper between each migration - migrations are not supposed to depend on each other
		x.SetMapper(names.GonicMapper{})
		if err = m.Migrate(x); err != nil {
			return fmt.Errorf("do migrate: %v", err)
		}
		currentVersion.Version = v + int64(i) + 1
		if _, err = x.ID(1).Update(currentVersion); err != nil {
			return err
		}
	}
	return nil
}

// RecreateTables will recreate the tables for the provided beans using the newly provided bean definition and move all data to that new table
// WARNING: YOU MUST PROVIDE THE FULL BEAN DEFINITION
func RecreateTables(beans ...interface{}) func(*xorm.Engine) error {
	return func(x *xorm.Engine) error {
		sess := x.NewSession()
		defer sess.Close()
		if err := sess.Begin(); err != nil {
			return err
		}
		sess = sess.StoreEngine("InnoDB")
		for _, bean := range beans {
			log.Info("Recreating Table: %s for Bean: %s", x.TableName(bean), reflect.Indirect(reflect.ValueOf(bean)).Type().Name())
			if err := recreateTable(sess, bean); err != nil {
				return err
			}
		}
		return sess.Commit()
	}
}

// recreateTable will recreate the table using the newly provided bean definition and move all data to that new table
// WARNING: YOU MUST PROVIDE THE FULL BEAN DEFINITION
// WARNING: YOU MUST COMMIT THE SESSION AT THE END
func recreateTable(sess *xorm.Session, bean interface{}) error {
	// TODO: This will not work if there are foreign keys

	tableName := sess.Engine().TableName(bean)
	tempTableName := fmt.Sprintf("tmp_recreate__%s", tableName)

	// We need to move the old table away and create a new one with the correct columns
	// We will need to do this in stages to prevent data loss
	//
	// First create the temporary table
	if err := sess.Table(tempTableName).CreateTable(bean); err != nil {
		log.Error("Unable to create table %s. Error: %v", tempTableName, err)
		return err
	}

	if err := sess.Table(tempTableName).CreateUniques(bean); err != nil {
		log.Error("Unable to create uniques for table %s. Error: %v", tempTableName, err)
		return err
	}

	if err := sess.Table(tempTableName).CreateIndexes(bean); err != nil {
		log.Error("Unable to create indexes for table %s. Error: %v", tempTableName, err)
		return err
	}

	// Work out the column names from the bean - these are the columns to select from the old table and install into the new table
	table, err := sess.Engine().TableInfo(bean)
	if err != nil {
		log.Error("Unable to get table info. Error: %v", err)

		return err
	}
	newTableColumns := table.Columns()
	if len(newTableColumns) == 0 {
		return fmt.Errorf("no columns in new table")
	}
	hasID := false
	for _, column := range newTableColumns {
		hasID = hasID || (column.IsPrimaryKey && column.IsAutoIncrement)
	}

	if hasID && setting.Database.UseMSSQL {
		if _, err := sess.Exec(fmt.Sprintf("SET IDENTITY_INSERT `%s` ON", tempTableName)); err != nil {
			log.Error("Unable to set identity insert for table %s. Error: %v", tempTableName, err)
			return err
		}
	}

	sqlStringBuilder := &strings.Builder{}
	_, _ = sqlStringBuilder.WriteString("INSERT INTO `")
	_, _ = sqlStringBuilder.WriteString(tempTableName)
	_, _ = sqlStringBuilder.WriteString("` (`")
	_, _ = sqlStringBuilder.WriteString(newTableColumns[0].Name)
	_, _ = sqlStringBuilder.WriteString("`")
	for _, column := range newTableColumns[1:] {
		_, _ = sqlStringBuilder.WriteString(", `")
		_, _ = sqlStringBuilder.WriteString(column.Name)
		_, _ = sqlStringBuilder.WriteString("`")
	}
	_, _ = sqlStringBuilder.WriteString(")")
	_, _ = sqlStringBuilder.WriteString(" SELECT ")
	if newTableColumns[0].Default != "" {
		_, _ = sqlStringBuilder.WriteString("COALESCE(`")
		_, _ = sqlStringBuilder.WriteString(newTableColumns[0].Name)
		_, _ = sqlStringBuilder.WriteString("`, ")
		_, _ = sqlStringBuilder.WriteString(newTableColumns[0].Default)
		_, _ = sqlStringBuilder.WriteString(")")
	} else {
		_, _ = sqlStringBuilder.WriteString("`")
		_, _ = sqlStringBuilder.WriteString(newTableColumns[0].Name)
		_, _ = sqlStringBuilder.WriteString("`")
	}

	for _, column := range newTableColumns[1:] {
		if column.Default != "" {
			_, _ = sqlStringBuilder.WriteString(", COALESCE(`")
			_, _ = sqlStringBuilder.WriteString(column.Name)
			_, _ = sqlStringBuilder.WriteString("`, ")
			_, _ = sqlStringBuilder.WriteString(column.Default)
			_, _ = sqlStringBuilder.WriteString(")")
		} else {
			_, _ = sqlStringBuilder.WriteString(", `")
			_, _ = sqlStringBuilder.WriteString(column.Name)
			_, _ = sqlStringBuilder.WriteString("`")
		}
	}
	_, _ = sqlStringBuilder.WriteString(" FROM `")
	_, _ = sqlStringBuilder.WriteString(tableName)
	_, _ = sqlStringBuilder.WriteString("`")

	if _, err := sess.Exec(sqlStringBuilder.String()); err != nil {
		log.Error("Unable to set copy data in to temp table %s. Error: %v", tempTableName, err)
		return err
	}

	if hasID && setting.Database.UseMSSQL {
		if _, err := sess.Exec(fmt.Sprintf("SET IDENTITY_INSERT `%s` OFF", tempTableName)); err != nil {
			log.Error("Unable to switch off identity insert for table %s. Error: %v", tempTableName, err)
			return err
		}
	}

	switch {
	case setting.Database.UseSQLite3:
		// SQLite will drop all the constraints on the old table
		if _, err := sess.Exec(fmt.Sprintf("DROP TABLE `%s`", tableName)); err != nil {
			log.Error("Unable to drop old table %s. Error: %v", tableName, err)
			return err
		}

		if err := sess.Table(tempTableName).DropIndexes(bean); err != nil {
			log.Error("Unable to drop indexes on temporary table %s. Error: %v", tempTableName, err)
			return err
		}

		if _, err := sess.Exec(fmt.Sprintf("ALTER TABLE `%s` RENAME TO `%s`", tempTableName, tableName)); err != nil {
			log.Error("Unable to rename %s to %s. Error: %v", tempTableName, tableName, err)
			return err
		}

		if err := sess.Table(tableName).CreateIndexes(bean); err != nil {
			log.Error("Unable to recreate indexes on table %s. Error: %v", tableName, err)
			return err
		}

		if err := sess.Table(tableName).CreateUniques(bean); err != nil {
			log.Error("Unable to recreate uniques on table %s. Error: %v", tableName, err)
			return err
		}

	case setting.Database.UseMySQL:
		// MySQL will drop all the constraints on the old table
		if _, err := sess.Exec(fmt.Sprintf("DROP TABLE `%s`", tableName)); err != nil {
			log.Error("Unable to drop old table %s. Error: %v", tableName, err)
			return err
		}

		// SQLite and MySQL will move all the constraints from the temporary table to the new table
		if _, err := sess.Exec(fmt.Sprintf("ALTER TABLE `%s` RENAME TO `%s`", tempTableName, tableName)); err != nil {
			log.Error("Unable to rename %s to %s. Error: %v", tempTableName, tableName, err)
			return err
		}
	case setting.Database.UsePostgreSQL:
		var originalSequences []string
		type sequenceData struct {
			LastValue int  `xorm:"'last_value'"`
			IsCalled  bool `xorm:"'is_called'"`
		}
		sequenceMap := map[string]sequenceData{}

		schema := sess.Engine().Dialect().URI().Schema
		sess.Engine().SetSchema("")
		if err := sess.Table("information_schema.sequences").Cols("sequence_name").Where("sequence_name LIKE ? || '_%' AND sequence_catalog = ?", tableName, setting.Database.Name).Find(&originalSequences); err != nil {
			log.Error("Unable to rename %s to %s. Error: %v", tempTableName, tableName, err)
			return err
		}
		sess.Engine().SetSchema(schema)

		for _, sequence := range originalSequences {
			sequenceData := sequenceData{}
			if _, err := sess.Table(sequence).Cols("last_value", "is_called").Get(&sequenceData); err != nil {
				log.Error("Unable to get last_value and is_called from %s. Error: %v", sequence, err)
				return err
			}
			sequenceMap[sequence] = sequenceData

		}

		// CASCADE causes postgres to drop all the constraints on the old table
		if _, err := sess.Exec(fmt.Sprintf("DROP TABLE `%s` CASCADE", tableName)); err != nil {
			log.Error("Unable to drop old table %s. Error: %v", tableName, err)
			return err
		}

		// CASCADE causes postgres to move all the constraints from the temporary table to the new table
		if _, err := sess.Exec(fmt.Sprintf("ALTER TABLE `%s` RENAME TO `%s`", tempTableName, tableName)); err != nil {
			log.Error("Unable to rename %s to %s. Error: %v", tempTableName, tableName, err)
			return err
		}

		var indices []string
		sess.Engine().SetSchema("")
		if err := sess.Table("pg_indexes").Cols("indexname").Where("tablename = ? ", tableName).Find(&indices); err != nil {
			log.Error("Unable to rename %s to %s. Error: %v", tempTableName, tableName, err)
			return err
		}
		sess.Engine().SetSchema(schema)

		for _, index := range indices {
			newIndexName := strings.Replace(index, "tmp_recreate__", "", 1)
			if _, err := sess.Exec(fmt.Sprintf("ALTER INDEX `%s` RENAME TO `%s`", index, newIndexName)); err != nil {
				log.Error("Unable to rename %s to %s. Error: %v", index, newIndexName, err)
				return err
			}
		}

		var sequences []string
		sess.Engine().SetSchema("")
		if err := sess.Table("information_schema.sequences").Cols("sequence_name").Where("sequence_name LIKE 'tmp_recreate__' || ? || '_%' AND sequence_catalog = ?", tableName, setting.Database.Name).Find(&sequences); err != nil {
			log.Error("Unable to rename %s to %s. Error: %v", tempTableName, tableName, err)
			return err
		}
		sess.Engine().SetSchema(schema)

		for _, sequence := range sequences {
			newSequenceName := strings.Replace(sequence, "tmp_recreate__", "", 1)
			if _, err := sess.Exec(fmt.Sprintf("ALTER SEQUENCE `%s` RENAME TO `%s`", sequence, newSequenceName)); err != nil {
				log.Error("Unable to rename %s sequence to %s. Error: %v", sequence, newSequenceName, err)
				return err
			}
			val, ok := sequenceMap[newSequenceName]
			if newSequenceName == tableName+"_id_seq" {
				if ok && val.LastValue != 0 {
					if _, err := sess.Exec(fmt.Sprintf("SELECT setval('%s', %d, %t)", newSequenceName, val.LastValue, val.IsCalled)); err != nil {
						log.Error("Unable to reset %s to %d. Error: %v", newSequenceName, val, err)
						return err
					}
				} else {
					// We're going to try to guess this
					if _, err := sess.Exec(fmt.Sprintf("SELECT setval('%s', COALESCE((SELECT MAX(id)+1 FROM `%s`), 1), false)", newSequenceName, tableName)); err != nil {
						log.Error("Unable to reset %s. Error: %v", newSequenceName, err)
						return err
					}
				}
			} else if ok {
				if _, err := sess.Exec(fmt.Sprintf("SELECT setval('%s', %d, %t)", newSequenceName, val.LastValue, val.IsCalled)); err != nil {
					log.Error("Unable to reset %s to %d. Error: %v", newSequenceName, val, err)
					return err
				}
			}

		}

	case setting.Database.UseMSSQL:
		// MSSQL will drop all the constraints on the old table
		if _, err := sess.Exec(fmt.Sprintf("DROP TABLE `%s`", tableName)); err != nil {
			log.Error("Unable to drop old table %s. Error: %v", tableName, err)
			return err
		}

		// MSSQL sp_rename will move all the constraints from the temporary table to the new table
		if _, err := sess.Exec(fmt.Sprintf("sp_rename `%s`,`%s`", tempTableName, tableName)); err != nil {
			log.Error("Unable to rename %s to %s. Error: %v", tempTableName, tableName, err)
			return err
		}

	default:
		log.Fatal("Unrecognized DB")
	}
	return nil
}

// WARNING: YOU MUST COMMIT THE SESSION AT THE END
func dropTableColumns(sess *xorm.Session, tableName string, columnNames ...string) (err error) {
	if tableName == "" || len(columnNames) == 0 {
		return nil
	}
	// TODO: This will not work if there are foreign keys

	switch {
	case setting.Database.UseSQLite3:
		// First drop the indexes on the columns
		res, errIndex := sess.Query(fmt.Sprintf("PRAGMA index_list(`%s`)", tableName))
		if errIndex != nil {
			return errIndex
		}
		for _, row := range res {
			indexName := row["name"]
			indexRes, err := sess.Query(fmt.Sprintf("PRAGMA index_info(`%s`)", indexName))
			if err != nil {
				return err
			}
			if len(indexRes) != 1 {
				continue
			}
			indexColumn := string(indexRes[0]["name"])
			for _, name := range columnNames {
				if name == indexColumn {
					_, err := sess.Exec(fmt.Sprintf("DROP INDEX `%s`", indexName))
					if err != nil {
						return err
					}
				}
			}
		}

		// Here we need to get the columns from the original table
		sql := fmt.Sprintf("SELECT sql FROM sqlite_master WHERE tbl_name='%s' and type='table'", tableName)
		res, err := sess.Query(sql)
		if err != nil {
			return err
		}
		tableSQL := string(res[0]["sql"])

		// Separate out the column definitions
		tableSQL = tableSQL[strings.Index(tableSQL, "("):]

		// Remove the required columnNames
		for _, name := range columnNames {
			tableSQL = regexp.MustCompile(regexp.QuoteMeta("`"+name+"`")+"[^`,)]*?[,)]").ReplaceAllString(tableSQL, "")
		}

		// Ensure the query is ended properly
		tableSQL = strings.TrimSpace(tableSQL)
		if tableSQL[len(tableSQL)-1] != ')' {
			if tableSQL[len(tableSQL)-1] == ',' {
				tableSQL = tableSQL[:len(tableSQL)-1]
			}
			tableSQL += ")"
		}

		// Find all the columns in the table
		columns := regexp.MustCompile("`([^`]*)`").FindAllString(tableSQL, -1)

		tableSQL = fmt.Sprintf("CREATE TABLE `new_%s_new` ", tableName) + tableSQL
		if _, err := sess.Exec(tableSQL); err != nil {
			return err
		}

		// Now restore the data
		columnsSeparated := strings.Join(columns, ",")
		insertSQL := fmt.Sprintf("INSERT INTO `new_%s_new` (%s) SELECT %s FROM %s", tableName, columnsSeparated, columnsSeparated, tableName)
		if _, err := sess.Exec(insertSQL); err != nil {
			return err
		}

		// Now drop the old table
		if _, err := sess.Exec(fmt.Sprintf("DROP TABLE `%s`", tableName)); err != nil {
			return err
		}

		// Rename the table
		if _, err := sess.Exec(fmt.Sprintf("ALTER TABLE `new_%s_new` RENAME TO `%s`", tableName, tableName)); err != nil {
			return err
		}

	case setting.Database.UsePostgreSQL:
		cols := ""
		for _, col := range columnNames {
			if cols != "" {
				cols += ", "
			}
			cols += "DROP COLUMN `" + col + "` CASCADE"
		}
		if _, err := sess.Exec(fmt.Sprintf("ALTER TABLE `%s` %s", tableName, cols)); err != nil {
			return fmt.Errorf("Drop table `%s` columns %v: %v", tableName, columnNames, err)
		}
	case setting.Database.UseMySQL:
		// Drop indexes on columns first
		sql := fmt.Sprintf("SHOW INDEX FROM %s WHERE column_name IN ('%s')", tableName, strings.Join(columnNames, "','"))
		res, err := sess.Query(sql)
		if err != nil {
			return err
		}
		for _, index := range res {
			indexName := index["column_name"]
			if len(indexName) > 0 {
				_, err := sess.Exec(fmt.Sprintf("DROP INDEX `%s` ON `%s`", indexName, tableName))
				if err != nil {
					return err
				}
			}
		}

		// Now drop the columns
		cols := ""
		for _, col := range columnNames {
			if cols != "" {
				cols += ", "
			}
			cols += "DROP COLUMN `" + col + "`"
		}
		if _, err := sess.Exec(fmt.Sprintf("ALTER TABLE `%s` %s", tableName, cols)); err != nil {
			return fmt.Errorf("Drop table `%s` columns %v: %v", tableName, columnNames, err)
		}
	case setting.Database.UseMSSQL:
		cols := ""
		for _, col := range columnNames {
			if cols != "" {
				cols += ", "
			}
			cols += "`" + strings.ToLower(col) + "`"
		}
		sql := fmt.Sprintf("SELECT Name FROM SYS.DEFAULT_CONSTRAINTS WHERE PARENT_OBJECT_ID = OBJECT_ID('%[1]s') AND PARENT_COLUMN_ID IN (SELECT column_id FROM sys.columns WHERE lower(NAME) IN (%[2]s) AND object_id = OBJECT_ID('%[1]s'))",
			tableName, strings.ReplaceAll(cols, "`", "'"))
		constraints := make([]string, 0)
		if err := sess.SQL(sql).Find(&constraints); err != nil {
			return fmt.Errorf("Find constraints: %v", err)
		}
		for _, constraint := range constraints {
			if _, err := sess.Exec(fmt.Sprintf("ALTER TABLE `%s` DROP CONSTRAINT `%s`", tableName, constraint)); err != nil {
				return fmt.Errorf("Drop table `%s` default constraint `%s`: %v", tableName, constraint, err)
			}
		}
		sql = fmt.Sprintf("SELECT DISTINCT Name FROM SYS.INDEXES INNER JOIN SYS.INDEX_COLUMNS ON INDEXES.INDEX_ID = INDEX_COLUMNS.INDEX_ID AND INDEXES.OBJECT_ID = INDEX_COLUMNS.OBJECT_ID WHERE INDEXES.OBJECT_ID = OBJECT_ID('%[1]s') AND INDEX_COLUMNS.COLUMN_ID IN (SELECT column_id FROM sys.columns WHERE lower(NAME) IN (%[2]s) AND object_id = OBJECT_ID('%[1]s'))",
			tableName, strings.ReplaceAll(cols, "`", "'"))
		constraints = make([]string, 0)
		if err := sess.SQL(sql).Find(&constraints); err != nil {
			return fmt.Errorf("Find constraints: %v", err)
		}
		for _, constraint := range constraints {
			if _, err := sess.Exec(fmt.Sprintf("ALTER TABLE `%s` DROP CONSTRAINT IF EXISTS `%s`", tableName, constraint)); err != nil {
				return fmt.Errorf("Drop table `%s` index constraint `%s`: %v", tableName, constraint, err)
			}
			if _, err := sess.Exec(fmt.Sprintf("DROP INDEX IF EXISTS `%[2]s` ON `%[1]s`", tableName, constraint)); err != nil {
				return fmt.Errorf("Drop index `%[2]s` on `%[1]s`: %v", tableName, constraint, err)
			}
		}

		if _, err := sess.Exec(fmt.Sprintf("ALTER TABLE `%s` DROP COLUMN %s", tableName, cols)); err != nil {
			return fmt.Errorf("Drop table `%s` columns %v: %v", tableName, columnNames, err)
		}
	default:
		log.Fatal("Unrecognized DB")
	}

	return nil
}

// modifyColumn will modify column's type or other propertity. SQLITE is not supported
func modifyColumn(x *xorm.Engine, tableName string, col *schemas.Column) error {
	var indexes map[string]*schemas.Index
	var err error
	// MSSQL have to remove index at first, otherwise alter column will fail
	// ref. https://sqlzealots.com/2018/05/09/error-message-the-index-is-dependent-on-column-alter-table-alter-column-failed-because-one-or-more-objects-access-this-column/
	if x.Dialect().URI().DBType == schemas.MSSQL {
		indexes, err = x.Dialect().GetIndexes(x.DB(), context.Background(), tableName)
		if err != nil {
			return err
		}

		for _, index := range indexes {
			_, err = x.Exec(x.Dialect().DropIndexSQL(tableName, index))
			if err != nil {
				return err
			}
		}
	}

	defer func() {
		for _, index := range indexes {
			_, err = x.Exec(x.Dialect().CreateIndexSQL(tableName, index))
			if err != nil {
				log.Error("Create index %s on table %s failed: %v", index.Name, tableName, err)
			}
		}
	}()

	alterSQL := x.Dialect().ModifyColumnSQL(tableName, col)
	if _, err := x.Exec(alterSQL); err != nil {
		return err
	}
	return nil
}<|MERGE_RESOLUTION|>--- conflicted
+++ resolved
@@ -316,11 +316,9 @@
 	// v182 -> v183
 	NewMigration("Add issue resource index table", addIssueResourceIndexTable),
 	// v183 -> v184
-<<<<<<< HEAD
+	NewMigration("Create PushMirror table", createPushMirrorTable),
+	// v184 -> v185
 	NewMigration("Create protected tag table", createProtectedTagTable),
-=======
-	NewMigration("Create PushMirror table", createPushMirrorTable),
->>>>>>> 864f0c04
 }
 
 // GetCurrentDBVersion returns the current db version
