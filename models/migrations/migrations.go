--- conflicted
+++ resolved
@@ -235,9 +235,6 @@
 	// v89 -> v90
 	NewMigration("add original author/url migration info to issues, comments, and repo ", addOriginalMigrationInfo),
 	// v90 -> v91
-<<<<<<< HEAD
-	NewMigration("add toc on wiki and markdown", addCanTocOnWikiAndMarkdown),
-=======
 	NewMigration("change length of some repository columns", changeSomeColumnsLengthOfRepo),
 	// v91 -> v92
 	NewMigration("add index on owner_id of repository and type, review_id of comment", addIndexOnRepositoryAndComment),
@@ -275,7 +272,8 @@
 	NewMigration("Add template options to repository", addTemplateToRepo),
 	// v108 -> v109
 	NewMigration("Add comment_id on table notification", addCommentIDOnNotification),
->>>>>>> 6fbfffee
+	// v109 -> v110
+	NewMigration("add toc on wiki and markdown", addCanTocOnWikiAndMarkdown),
 }
 
 // Migrate database to current version
