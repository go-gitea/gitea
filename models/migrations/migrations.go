// Copyright 2015 The Gogs Authors. All rights reserved.
// Copyright 2017 The Gitea Authors. All rights reserved.
// SPDX-License-Identifier: MIT

package migrations

import (
	"context"
	"fmt"

	"code.gitea.io/gitea/models/migrations/v1_10"
	"code.gitea.io/gitea/models/migrations/v1_11"
	"code.gitea.io/gitea/models/migrations/v1_12"
	"code.gitea.io/gitea/models/migrations/v1_13"
	"code.gitea.io/gitea/models/migrations/v1_14"
	"code.gitea.io/gitea/models/migrations/v1_15"
	"code.gitea.io/gitea/models/migrations/v1_16"
	"code.gitea.io/gitea/models/migrations/v1_17"
	"code.gitea.io/gitea/models/migrations/v1_18"
	"code.gitea.io/gitea/models/migrations/v1_19"
	"code.gitea.io/gitea/models/migrations/v1_20"
	"code.gitea.io/gitea/models/migrations/v1_21"
	"code.gitea.io/gitea/models/migrations/v1_22"
	"code.gitea.io/gitea/models/migrations/v1_6"
	"code.gitea.io/gitea/models/migrations/v1_7"
	"code.gitea.io/gitea/models/migrations/v1_8"
	"code.gitea.io/gitea/models/migrations/v1_9"
	"code.gitea.io/gitea/modules/git"
	"code.gitea.io/gitea/modules/log"
	"code.gitea.io/gitea/modules/setting"

	"xorm.io/xorm"
	"xorm.io/xorm/names"
)

const minDBVersion = 70 // Gitea 1.5.3

// Migration describes on migration from lower version to high version
type Migration interface {
	Description() string
	Migrate(*xorm.Engine) error
}

type migration struct {
	description string
	migrate     func(*xorm.Engine) error
}

// NewMigration creates a new migration
func NewMigration(desc string, fn func(*xorm.Engine) error) Migration {
	return &migration{desc, fn}
}

// Description returns the migration's description
func (m *migration) Description() string {
	return m.description
}

// Migrate executes the migration
func (m *migration) Migrate(x *xorm.Engine) error {
	return m.migrate(x)
}

// Version describes the version table. Should have only one row with id==1
type Version struct {
	ID      int64 `xorm:"pk autoincr"`
	Version int64
}

// Use noopMigration when there is a migration that has been no-oped
var noopMigration = func(_ *xorm.Engine) error { return nil }

// This is a sequence of migrations. Add new migrations to the bottom of the list.
// If you want to "retire" a migration, remove it from the top of the list and
// update minDBVersion accordingly
var migrations = []Migration{
	// Gitea 1.5.0 ends at v69

	// v70 -> v71
	NewMigration("add issue_dependencies", v1_6.AddIssueDependencies),
	// v71 -> v72
	NewMigration("protect each scratch token", v1_6.AddScratchHash),
	// v72 -> v73
	NewMigration("add review", v1_6.AddReview),

	// Gitea 1.6.0 ends at v73

	// v73 -> v74
	NewMigration("add must_change_password column for users table", v1_7.AddMustChangePassword),
	// v74 -> v75
	NewMigration("add approval whitelists to protected branches", v1_7.AddApprovalWhitelistsToProtectedBranches),
	// v75 -> v76
	NewMigration("clear nonused data which not deleted when user was deleted", v1_7.ClearNonusedData),

	// Gitea 1.7.0 ends at v76

	// v76 -> v77
	NewMigration("add pull request rebase with merge commit", v1_8.AddPullRequestRebaseWithMerge),
	// v77 -> v78
	NewMigration("add theme to users", v1_8.AddUserDefaultTheme),
	// v78 -> v79
	NewMigration("rename repo is_bare to repo is_empty", v1_8.RenameRepoIsBareToIsEmpty),
	// v79 -> v80
	NewMigration("add can close issues via commit in any branch", v1_8.AddCanCloseIssuesViaCommitInAnyBranch),
	// v80 -> v81
	NewMigration("add is locked to issues", v1_8.AddIsLockedToIssues),
	// v81 -> v82
	NewMigration("update U2F counter type", v1_8.ChangeU2FCounterType),

	// Gitea 1.8.0 ends at v82

	// v82 -> v83
	NewMigration("hot fix for wrong release sha1 on release table", v1_9.FixReleaseSha1OnReleaseTable),
	// v83 -> v84
	NewMigration("add uploader id for table attachment", v1_9.AddUploaderIDForAttachment),
	// v84 -> v85
	NewMigration("add table to store original imported gpg keys", v1_9.AddGPGKeyImport),
	// v85 -> v86
	NewMigration("hash application token", v1_9.HashAppToken),
	// v86 -> v87
	NewMigration("add http method to webhook", v1_9.AddHTTPMethodToWebhook),
	// v87 -> v88
	NewMigration("add avatar field to repository", v1_9.AddAvatarFieldToRepository),

	// Gitea 1.9.0 ends at v88

	// v88 -> v89
	NewMigration("add commit status context field to commit_status", v1_10.AddCommitStatusContext),
	// v89 -> v90
	NewMigration("add original author/url migration info to issues, comments, and repo ", v1_10.AddOriginalMigrationInfo),
	// v90 -> v91
	NewMigration("change length of some repository columns", v1_10.ChangeSomeColumnsLengthOfRepo),
	// v91 -> v92
	NewMigration("add index on owner_id of repository and type, review_id of comment", v1_10.AddIndexOnRepositoryAndComment),
	// v92 -> v93
	NewMigration("remove orphaned repository index statuses", v1_10.RemoveLingeringIndexStatus),
	// v93 -> v94
	NewMigration("add email notification enabled preference to user", v1_10.AddEmailNotificationEnabledToUser),
	// v94 -> v95
	NewMigration("add enable_status_check, status_check_contexts to protected_branch", v1_10.AddStatusCheckColumnsForProtectedBranches),
	// v95 -> v96
	NewMigration("add table columns for cross referencing issues", v1_10.AddCrossReferenceColumns),
	// v96 -> v97
	NewMigration("delete orphaned attachments", v1_10.DeleteOrphanedAttachments),
	// v97 -> v98
	NewMigration("add repo_admin_change_team_access to user", v1_10.AddRepoAdminChangeTeamAccessColumnForUser),
	// v98 -> v99
	NewMigration("add original author name and id on migrated release", v1_10.AddOriginalAuthorOnMigratedReleases),
	// v99 -> v100
	NewMigration("add task table and status column for repository table", v1_10.AddTaskTable),
	// v100 -> v101
	NewMigration("update migration repositories' service type", v1_10.UpdateMigrationServiceTypes),
	// v101 -> v102
	NewMigration("change length of some external login users columns", v1_10.ChangeSomeColumnsLengthOfExternalLoginUser),

	// Gitea 1.10.0 ends at v102

	// v102 -> v103
	NewMigration("update migration repositories' service type", v1_11.DropColumnHeadUserNameOnPullRequest),
	// v103 -> v104
	NewMigration("Add WhitelistDeployKeys to protected branch", v1_11.AddWhitelistDeployKeysToBranches),
	// v104 -> v105
	NewMigration("remove unnecessary columns from label", v1_11.RemoveLabelUneededCols),
	// v105 -> v106
	NewMigration("add includes_all_repositories to teams", v1_11.AddTeamIncludesAllRepositories),
	// v106 -> v107
	NewMigration("add column `mode` to table watch", v1_11.AddModeColumnToWatch),
	// v107 -> v108
	NewMigration("Add template options to repository", v1_11.AddTemplateToRepo),
	// v108 -> v109
	NewMigration("Add comment_id on table notification", v1_11.AddCommentIDOnNotification),
	// v109 -> v110
	NewMigration("add can_create_org_repo to team", v1_11.AddCanCreateOrgRepoColumnForTeam),
	// v110 -> v111
	NewMigration("change review content type to text", v1_11.ChangeReviewContentToText),
	// v111 -> v112
	NewMigration("update branch protection for can push and whitelist enable", v1_11.AddBranchProtectionCanPushAndEnableWhitelist),
	// v112 -> v113
	NewMigration("remove release attachments which repository deleted", v1_11.RemoveAttachmentMissedRepo),
	// v113 -> v114
	NewMigration("new feature: change target branch of pull requests", v1_11.FeatureChangeTargetBranch),
	// v114 -> v115
	NewMigration("Remove authentication credentials from stored URL", v1_11.SanitizeOriginalURL),
	// v115 -> v116
	NewMigration("add user_id prefix to existing user avatar name", v1_11.RenameExistingUserAvatarName),
	// v116 -> v117
	NewMigration("Extend TrackedTimes", v1_11.ExtendTrackedTimes),

	// Gitea 1.11.0 ends at v117

	// v117 -> v118
	NewMigration("Add block on rejected reviews branch protection", v1_12.AddBlockOnRejectedReviews),
	// v118 -> v119
	NewMigration("Add commit id and stale to reviews", v1_12.AddReviewCommitAndStale),
	// v119 -> v120
	NewMigration("Fix migrated repositories' git service type", v1_12.FixMigratedRepositoryServiceType),
	// v120 -> v121
	NewMigration("Add owner_name on table repository", v1_12.AddOwnerNameOnRepository),
	// v121 -> v122
	NewMigration("add is_restricted column for users table", v1_12.AddIsRestricted),
	// v122 -> v123
	NewMigration("Add Require Signed Commits to ProtectedBranch", v1_12.AddRequireSignedCommits),
	// v123 -> v124
	NewMigration("Add original information for reactions", v1_12.AddReactionOriginals),
	// v124 -> v125
	NewMigration("Add columns to user and repository", v1_12.AddUserRepoMissingColumns),
	// v125 -> v126
	NewMigration("Add some columns on review for migration", v1_12.AddReviewMigrateInfo),
	// v126 -> v127
	NewMigration("Fix topic repository count", v1_12.FixTopicRepositoryCount),
	// v127 -> v128
	NewMigration("add repository code language statistics", v1_12.AddLanguageStats),
	// v128 -> v129
	NewMigration("fix merge base for pull requests", v1_12.FixMergeBase),
	// v129 -> v130
	NewMigration("remove dependencies from deleted repositories", v1_12.PurgeUnusedDependencies),
	// v130 -> v131
	NewMigration("Expand webhooks for more granularity", v1_12.ExpandWebhooks),
	// v131 -> v132
	NewMigration("Add IsSystemWebhook column to webhooks table", v1_12.AddSystemWebhookColumn),
	// v132 -> v133
	NewMigration("Add Branch Protection Protected Files Column", v1_12.AddBranchProtectionProtectedFilesColumn),
	// v133 -> v134
	NewMigration("Add EmailHash Table", v1_12.AddEmailHashTable),
	// v134 -> v135
	NewMigration("Refix merge base for merged pull requests", v1_12.RefixMergeBase),
	// v135 -> v136
	NewMigration("Add OrgID column to Labels table", v1_12.AddOrgIDLabelColumn),
	// v136 -> v137
	NewMigration("Add CommitsAhead and CommitsBehind Column to PullRequest Table", v1_12.AddCommitDivergenceToPulls),
	// v137 -> v138
	NewMigration("Add Branch Protection Block Outdated Branch", v1_12.AddBlockOnOutdatedBranch),
	// v138 -> v139
	NewMigration("Add ResolveDoerID to Comment table", v1_12.AddResolveDoerIDCommentColumn),
	// v139 -> v140
	NewMigration("prepend refs/heads/ to issue refs", v1_12.PrependRefsHeadsToIssueRefs),

	// Gitea 1.12.0 ends at v140

	// v140 -> v141
	NewMigration("Save detected language file size to database instead of percent", v1_13.FixLanguageStatsToSaveSize),
	// v141 -> v142
	NewMigration("Add KeepActivityPrivate to User table", v1_13.AddKeepActivityPrivateUserColumn),
	// v142 -> v143
	NewMigration("Ensure Repository.IsArchived is not null", v1_13.SetIsArchivedToFalse),
	// v143 -> v144
	NewMigration("recalculate Stars number for all user", v1_13.RecalculateStars),
	// v144 -> v145
	NewMigration("update Matrix Webhook http method to 'PUT'", v1_13.UpdateMatrixWebhookHTTPMethod),
	// v145 -> v146
	NewMigration("Increase Language field to 50 in LanguageStats", v1_13.IncreaseLanguageField),
	// v146 -> v147
	NewMigration("Add projects info to repository table", v1_13.AddProjectsInfo),
	// v147 -> v148
	NewMigration("create review for 0 review id code comments", v1_13.CreateReviewsForCodeComments),
	// v148 -> v149
	NewMigration("remove issue dependency comments who refer to non existing issues", v1_13.PurgeInvalidDependenciesComments),
	// v149 -> v150
	NewMigration("Add Created and Updated to Milestone table", v1_13.AddCreatedAndUpdatedToMilestones),
	// v150 -> v151
	NewMigration("add primary key to repo_topic", v1_13.AddPrimaryKeyToRepoTopic),
	// v151 -> v152
	NewMigration("set default password algorithm to Argon2", v1_13.SetDefaultPasswordToArgon2),
	// v152 -> v153
	NewMigration("add TrustModel field to Repository", v1_13.AddTrustModelToRepository),
	// v153 > v154
	NewMigration("add Team review request support", v1_13.AddTeamReviewRequestSupport),
	// v154 > v155
	NewMigration("add timestamps to Star, Label, Follow, Watch and Collaboration", v1_13.AddTimeStamps),

	// Gitea 1.13.0 ends at v155

	// v155 -> v156
	NewMigration("add changed_protected_files column for pull_request table", v1_14.AddChangedProtectedFilesPullRequestColumn),
	// v156 -> v157
	NewMigration("fix publisher ID for tag releases", v1_14.FixPublisherIDforTagReleases),
	// v157 -> v158
	NewMigration("ensure repo topics are up-to-date", v1_14.FixRepoTopics),
	// v158 -> v159
	NewMigration("code comment replies should have the commitID of the review they are replying to", v1_14.UpdateCodeCommentReplies),
	// v159 -> v160
	NewMigration("update reactions constraint", v1_14.UpdateReactionConstraint),
	// v160 -> v161
	NewMigration("Add block on official review requests branch protection", v1_14.AddBlockOnOfficialReviewRequests),
	// v161 -> v162
	NewMigration("Convert task type from int to string", v1_14.ConvertTaskTypeToString),
	// v162 -> v163
	NewMigration("Convert webhook task type from int to string", v1_14.ConvertWebhookTaskTypeToString),
	// v163 -> v164
	NewMigration("Convert topic name from 25 to 50", v1_14.ConvertTopicNameFrom25To50),
	// v164 -> v165
	NewMigration("Add scope and nonce columns to oauth2_grant table", v1_14.AddScopeAndNonceColumnsToOAuth2Grant),
	// v165 -> v166
	NewMigration("Convert hook task type from char(16) to varchar(16) and trim the column", v1_14.ConvertHookTaskTypeToVarcharAndTrim),
	// v166 -> v167
	NewMigration("Where Password is Valid with Empty String delete it", v1_14.RecalculateUserEmptyPWD),
	// v167 -> v168
	NewMigration("Add user redirect", v1_14.AddUserRedirect),
	// v168 -> v169
	NewMigration("Recreate user table to fix default values", v1_14.RecreateUserTableToFixDefaultValues),
	// v169 -> v170
	NewMigration("Update DeleteBranch comments to set the old_ref to the commit_sha", v1_14.CommentTypeDeleteBranchUseOldRef),
	// v170 -> v171
	NewMigration("Add Dismissed to Review table", v1_14.AddDismissedReviewColumn),
	// v171 -> v172
	NewMigration("Add Sorting to ProjectBoard table", v1_14.AddSortingColToProjectBoard),
	// v172 -> v173
	NewMigration("Add sessions table for go-chi/session", v1_14.AddSessionTable),
	// v173 -> v174
	NewMigration("Add time_id column to Comment", v1_14.AddTimeIDCommentColumn),
	// v174 -> v175
	NewMigration("Create repo transfer table", v1_14.AddRepoTransfer),
	// v175 -> v176
	NewMigration("Fix Postgres ID Sequences broken by recreate-table", v1_14.FixPostgresIDSequences),
	// v176 -> v177
	NewMigration("Remove invalid labels from comments", v1_14.RemoveInvalidLabels),
	// v177 -> v178
	NewMigration("Delete orphaned IssueLabels", v1_14.DeleteOrphanedIssueLabels),

	// Gitea 1.14.0 ends at v178

	// v178 -> v179
	NewMigration("Add LFS columns to Mirror", v1_15.AddLFSMirrorColumns),
	// v179 -> v180
	NewMigration("Convert avatar url to text", v1_15.ConvertAvatarURLToText),
	// v180 -> v181
	NewMigration("Delete credentials from past migrations", v1_15.DeleteMigrationCredentials),
	// v181 -> v182
	NewMigration("Always save primary email on email address table", v1_15.AddPrimaryEmail2EmailAddress),
	// v182 -> v183
	NewMigration("Add issue resource index table", v1_15.AddIssueResourceIndexTable),
	// v183 -> v184
	NewMigration("Create PushMirror table", v1_15.CreatePushMirrorTable),
	// v184 -> v185
	NewMigration("Rename Task errors to message", v1_15.RenameTaskErrorsToMessage),
	// v185 -> v186
	NewMigration("Add new table repo_archiver", v1_15.AddRepoArchiver),
	// v186 -> v187
	NewMigration("Create protected tag table", v1_15.CreateProtectedTagTable),
	// v187 -> v188
	NewMigration("Drop unneeded webhook related columns", v1_15.DropWebhookColumns),
	// v188 -> v189
	NewMigration("Add key is verified to gpg key", v1_15.AddKeyIsVerified),

	// Gitea 1.15.0 ends at v189

	// v189 -> v190
	NewMigration("Unwrap ldap.Sources", v1_16.UnwrapLDAPSourceCfg),
	// v190 -> v191
	NewMigration("Add agit flow pull request support", v1_16.AddAgitFlowPullRequest),
	// v191 -> v192
	NewMigration("Alter issue/comment table TEXT fields to LONGTEXT", v1_16.AlterIssueAndCommentTextFieldsToLongText),
	// v192 -> v193
	NewMigration("RecreateIssueResourceIndexTable to have a primary key instead of an unique index", v1_16.RecreateIssueResourceIndexTable),
	// v193 -> v194
	NewMigration("Add repo id column for attachment table", v1_16.AddRepoIDForAttachment),
	// v194 -> v195
	NewMigration("Add Branch Protection Unprotected Files Column", v1_16.AddBranchProtectionUnprotectedFilesColumn),
	// v195 -> v196
	NewMigration("Add table commit_status_index", v1_16.AddTableCommitStatusIndex),
	// v196 -> v197
	NewMigration("Add Color to ProjectBoard table", v1_16.AddColorColToProjectBoard),
	// v197 -> v198
	NewMigration("Add renamed_branch table", v1_16.AddRenamedBranchTable),
	// v198 -> v199
	NewMigration("Add issue content history table", v1_16.AddTableIssueContentHistory),
	// v199 -> v200
	NewMigration("No-op (remote version is using AppState now)", noopMigration),
	// v200 -> v201
	NewMigration("Add table app_state", v1_16.AddTableAppState),
	// v201 -> v202
	NewMigration("Drop table remote_version (if exists)", v1_16.DropTableRemoteVersion),
	// v202 -> v203
	NewMigration("Create key/value table for user settings", v1_16.CreateUserSettingsTable),
	// v203 -> v204
	NewMigration("Add Sorting to ProjectIssue table", v1_16.AddProjectIssueSorting),
	// v204 -> v205
	NewMigration("Add key is verified to ssh key", v1_16.AddSSHKeyIsVerified),
	// v205 -> v206
	NewMigration("Migrate to higher varchar on user struct", v1_16.MigrateUserPasswordSalt),
	// v206 -> v207
	NewMigration("Add authorize column to team_unit table", v1_16.AddAuthorizeColForTeamUnit),
	// v207 -> v208
	NewMigration("Add webauthn table and migrate u2f data to webauthn - NO-OPED", v1_16.AddWebAuthnCred),
	// v208 -> v209
	NewMigration("Use base32.HexEncoding instead of base64 encoding for cred ID as it is case insensitive - NO-OPED", v1_16.UseBase32HexForCredIDInWebAuthnCredential),
	// v209 -> v210
	NewMigration("Increase WebAuthentication CredentialID size to 410 - NO-OPED", v1_16.IncreaseCredentialIDTo410),
	// v210 -> v211
	NewMigration("v208 was completely broken - remigrate", v1_16.RemigrateU2FCredentials),

	// Gitea 1.16.2 ends at v211

	// v211 -> v212
	NewMigration("Create ForeignReference table", v1_17.CreateForeignReferenceTable),
	// v212 -> v213
	NewMigration("Add package tables", v1_17.AddPackageTables),
	// v213 -> v214
	NewMigration("Add allow edits from maintainers to PullRequest table", v1_17.AddAllowMaintainerEdit),
	// v214 -> v215
	NewMigration("Add auto merge table", v1_17.AddAutoMergeTable),
	// v215 -> v216
	NewMigration("allow to view files in PRs", v1_17.AddReviewViewedFiles),
	// v216 -> v217
	NewMigration("No-op (Improve Action table indices v1)", noopMigration),
	// v217 -> v218
	NewMigration("Alter hook_task table TEXT fields to LONGTEXT", v1_17.AlterHookTaskTextFieldsToLongText),
	// v218 -> v219
	NewMigration("Improve Action table indices v2", v1_17.ImproveActionTableIndices),
	// v219 -> v220
	NewMigration("Add sync_on_commit column to push_mirror table", v1_17.AddSyncOnCommitColForPushMirror),
	// v220 -> v221
	NewMigration("Add container repository property", v1_17.AddContainerRepositoryProperty),
	// v221 -> v222
	NewMigration("Store WebAuthentication CredentialID as bytes and increase size to at least 1024", v1_17.StoreWebauthnCredentialIDAsBytes),
	// v222 -> v223
	NewMigration("Drop old CredentialID column", v1_17.DropOldCredentialIDColumn),
	// v223 -> v224
	NewMigration("Rename CredentialIDBytes column to CredentialID", v1_17.RenameCredentialIDBytes),

	// Gitea 1.17.0 ends at v224

	// v224 -> v225
	NewMigration("Add badges to users", v1_18.CreateUserBadgesTable),
	// v225 -> v226
	NewMigration("Alter gpg_key/public_key content TEXT fields to MEDIUMTEXT", v1_18.AlterPublicGPGKeyContentFieldsToMediumText),
	// v226 -> v227
	NewMigration("Conan and generic packages do not need to be semantically versioned", v1_18.FixPackageSemverField),
	// v227 -> v228
	NewMigration("Create key/value table for system settings", v1_18.CreateSystemSettingsTable),
	// v228 -> v229
	NewMigration("Add TeamInvite table", v1_18.AddTeamInviteTable),
	// v229 -> v230
	NewMigration("Update counts of all open milestones", v1_18.UpdateOpenMilestoneCounts),
	// v230 -> v231
	NewMigration("Add ConfidentialClient column (default true) to OAuth2Application table", v1_18.AddConfidentialClientColumnToOAuth2ApplicationTable),

	// Gitea 1.18.0 ends at v231

	// v231 -> v232
	NewMigration("Add index for hook_task", v1_19.AddIndexForHookTask),
	// v232 -> v233
	NewMigration("Alter package_version.metadata_json to LONGTEXT", v1_19.AlterPackageVersionMetadataToLongText),
	// v233 -> v234
	NewMigration("Add header_authorization_encrypted column to webhook table", v1_19.AddHeaderAuthorizationEncryptedColWebhook),
	// v234 -> v235
	NewMigration("Add package cleanup rule table", v1_19.CreatePackageCleanupRuleTable),
	// v235 -> v236
	NewMigration("Add index for access_token", v1_19.AddIndexForAccessToken),
	// v236 -> v237
	NewMigration("Create secrets table", v1_19.CreateSecretsTable),
	// v237 -> v238
	NewMigration("Drop ForeignReference table", v1_19.DropForeignReferenceTable),
	// v238 -> v239
	NewMigration("Add updated unix to LFSMetaObject", v1_19.AddUpdatedUnixToLFSMetaObject),
	// v239 -> v240
	NewMigration("Add scope for access_token", v1_19.AddScopeForAccessTokens),
	// v240 -> v241
	NewMigration("Add actions tables", v1_19.AddActionsTables),
	// v241 -> v242
	NewMigration("Add card_type column to project table", v1_19.AddCardTypeToProjectTable),
	// v242 -> v243
	NewMigration("Alter gpg_key_import content TEXT field to MEDIUMTEXT", v1_19.AlterPublicGPGKeyImportContentFieldToMediumText),
	// v243 -> v244
	NewMigration("Add exclusive label", v1_19.AddExclusiveLabel),

	// Gitea 1.19.0 ends at v244

	// v244 -> v245
	NewMigration("Add NeedApproval to actions tables", v1_20.AddNeedApprovalToActionRun),
	// v245 -> v246
	NewMigration("Rename Webhook org_id to owner_id", v1_20.RenameWebhookOrgToOwner),
	// v246 -> v247
	NewMigration("Add missed column owner_id for project table", v1_20.AddNewColumnForProject),
	// v247 -> v248
	NewMigration("Fix incorrect project type", v1_20.FixIncorrectProjectType),
	// v248 -> v249
	NewMigration("Add version column to action_runner table", v1_20.AddVersionToActionRunner),
	// v249 -> v250
	NewMigration("Improve Action table indices v3", v1_20.ImproveActionTableIndices),
	// v250 -> v251
	NewMigration("Change Container Metadata", v1_20.ChangeContainerMetadataMultiArch),
	// v251 -> v252
	NewMigration("Fix incorrect owner team unit access mode", v1_20.FixIncorrectOwnerTeamUnitAccessMode),
	// v252 -> v253
	NewMigration("Fix incorrect admin team unit access mode", v1_20.FixIncorrectAdminTeamUnitAccessMode),
	// v253 -> v254
	NewMigration("Fix ExternalTracker and ExternalWiki accessMode in owner and admin team", v1_20.FixExternalTrackerAndExternalWikiAccessModeInOwnerAndAdminTeam),
	// v254 -> v255
	NewMigration("Add ActionTaskOutput table", v1_20.AddActionTaskOutputTable),
	// v255 -> v256
	NewMigration("Add ArchivedUnix Column", v1_20.AddArchivedUnixToRepository),
	// v256 -> v257
	NewMigration("Add is_internal column to package", v1_20.AddIsInternalColumnToPackage),
	// v257 -> v258
	NewMigration("Add Actions Artifact table", v1_20.CreateActionArtifactTable),
	// v258 -> v259
	NewMigration("Add PinOrder Column", v1_20.AddPinOrderToIssue),
	// v259 -> v260
	NewMigration("Convert scoped access tokens", v1_20.ConvertScopedAccessTokens),

	// Gitea 1.20.0 ends at 260

	// v260 -> v261
	NewMigration("Drop custom_labels column of action_runner table", v1_21.DropCustomLabelsColumnOfActionRunner),
	// v261 -> v262
	NewMigration("Add variable table", v1_21.CreateVariableTable),
	// v262 -> v263
	NewMigration("Add TriggerEvent to action_run table", v1_21.AddTriggerEventToActionRun),
	// v263 -> v264
	NewMigration("Add git_size and lfs_size columns to repository table", v1_21.AddGitSizeAndLFSSizeToRepositoryTable),
	// v264 -> v265
	NewMigration("Add branch table", v1_21.AddBranchTable),
	// v265 -> v266
	NewMigration("Alter Actions Artifact table", v1_21.AlterActionArtifactTable),
	// v266 -> v267
	NewMigration("Reduce commit status", v1_21.ReduceCommitStatus),
	// v267 -> v268
	NewMigration("Add action_tasks_version table", v1_21.CreateActionTasksVersionTable),
	// v268 -> v269
	NewMigration("Update Action Ref", v1_21.UpdateActionsRefIndex),
	// v269 -> v270
	NewMigration("Drop deleted branch table", v1_21.DropDeletedBranchTable),
	// v270 -> v271
	NewMigration("Fix PackageProperty typo", v1_21.FixPackagePropertyTypo),
	// v271 -> v272
	NewMigration("Allow archiving labels", v1_21.AddArchivedUnixColumInLabelTable),
	// v272 -> v273
	NewMigration("Add Version to ActionRun table", v1_21.AddVersionToActionRunTable),
	// v273 -> v274
	NewMigration("Add Action Schedule Table", v1_21.AddActionScheduleTable),
	// v274 -> v275
	NewMigration("Add Actions artifacts expiration date", v1_21.AddExpiredUnixColumnInActionArtifactTable),
	// v275 -> v276
	NewMigration("Add ScheduleID for ActionRun", v1_21.AddScheduleIDForActionRun),
	// v276 -> v277
	NewMigration("Add RemoteAddress to mirrors", v1_21.AddRemoteAddressToMirrors),
	// v277 -> v278
	NewMigration("Add Index to issue_user.issue_id", v1_21.AddIndexToIssueUserIssueID),
	// v278 -> v279
	NewMigration("Add Index to comment.dependent_issue_id", v1_21.AddIndexToCommentDependentIssueID),
	// v279 -> v280
	NewMigration("Add Index to action.user_id", v1_21.AddIndexToActionUserID),

	// Gitea 1.21.0 ends at 280

	// v280 -> v281
	NewMigration("Rename user themes", v1_22.RenameUserThemes),
	// v281 -> v282
	NewMigration("Add auth_token table", v1_22.CreateAuthTokenTable),
	// v282 -> v283
	NewMigration("Add Index to pull_auto_merge.doer_id", v1_22.AddIndexToPullAutoMergeDoerID),
	// v283 -> v284
	NewMigration("Add combined Index to issue_user.uid and issue_id", v1_22.AddCombinedIndexToIssueUser),
	// v284 -> v285
	NewMigration("Add ignore stale approval column on branch table", v1_22.AddIgnoreStaleApprovalsColumnToProtectedBranchTable),
	// v285 -> v286
	NewMigration("Add PreviousDuration to ActionRun", v1_22.AddPreviousDurationToActionRun),
	// v286 -> v287
	NewMigration("Add support for SHA256 git repositories", v1_22.AdjustDBForSha256),
	// v287 -> v288
<<<<<<< HEAD
	NewMigration("Add Index to attachment.comment_id", v1_22.AddCommentIDIndexofAttachment),
=======
	NewMigration("Use Slug instead of ID for Badges", v1_22.UseSlugInsteadOfIDForBadges),
	// v288 -> v289
	NewMigration("Add user_blocking table", v1_22.AddUserBlockingTable),
	// v289 -> v290
	NewMigration("Add default_wiki_branch to repository table", v1_22.AddDefaultWikiBranch),
>>>>>>> c1331d1f
}

// GetCurrentDBVersion returns the current db version
func GetCurrentDBVersion(x *xorm.Engine) (int64, error) {
	if err := x.Sync(new(Version)); err != nil {
		return -1, fmt.Errorf("sync: %w", err)
	}

	currentVersion := &Version{ID: 1}
	has, err := x.Get(currentVersion)
	if err != nil {
		return -1, fmt.Errorf("get: %w", err)
	}
	if !has {
		return -1, nil
	}
	return currentVersion.Version, nil
}

// ExpectedVersion returns the expected db version
func ExpectedVersion() int64 {
	return int64(minDBVersion + len(migrations))
}

// EnsureUpToDate will check if the db is at the correct version
func EnsureUpToDate(x *xorm.Engine) error {
	currentDB, err := GetCurrentDBVersion(x)
	if err != nil {
		return err
	}

	if currentDB < 0 {
		return fmt.Errorf("Database has not been initialized")
	}

	if minDBVersion > currentDB {
		return fmt.Errorf("DB version %d (<= %d) is too old for auto-migration. Upgrade to Gitea 1.6.4 first then upgrade to this version", currentDB, minDBVersion)
	}

	expected := ExpectedVersion()

	if currentDB != expected {
		return fmt.Errorf(`Current database version %d is not equal to the expected version %d. Please run "gitea [--config /path/to/app.ini] migrate" to update the database version`, currentDB, expected)
	}

	return nil
}

// Migrate database to current version
func Migrate(x *xorm.Engine) error {
	// Set a new clean the default mapper to GonicMapper as that is the default for Gitea.
	x.SetMapper(names.GonicMapper{})
	if err := x.Sync(new(Version)); err != nil {
		return fmt.Errorf("sync: %w", err)
	}

	currentVersion := &Version{ID: 1}
	has, err := x.Get(currentVersion)
	if err != nil {
		return fmt.Errorf("get: %w", err)
	} else if !has {
		// If the version record does not exist we think
		// it is a fresh installation and we can skip all migrations.
		currentVersion.ID = 0
		currentVersion.Version = int64(minDBVersion + len(migrations))

		if _, err = x.InsertOne(currentVersion); err != nil {
			return fmt.Errorf("insert: %w", err)
		}
	}

	v := currentVersion.Version
	if minDBVersion > v {
		log.Fatal(`Gitea no longer supports auto-migration from your previously installed version.
Please try upgrading to a lower version first (suggested v1.6.4), then upgrade to this version.`)
		return nil
	}

	// Downgrading Gitea's database version not supported
	if int(v-minDBVersion) > len(migrations) {
		msg := fmt.Sprintf("Your database (migration version: %d) is for a newer Gitea, you can not use the newer database for this old Gitea release (%d).", v, minDBVersion+len(migrations))
		msg += "\nGitea will exit to keep your database safe and unchanged. Please use the correct Gitea release, do not change the migration version manually (incorrect manual operation may lose data)."
		if !setting.IsProd {
			msg += fmt.Sprintf("\nIf you are in development and really know what you're doing, you can force changing the migration version by executing: UPDATE version SET version=%d WHERE id=1;", minDBVersion+len(migrations))
		}
		log.Fatal("Migration Error: %s", msg)
		return nil
	}

	// Some migration tasks depend on the git command
	if git.DefaultContext == nil {
		if err = git.InitSimple(context.Background()); err != nil {
			return err
		}
	}

	// Migrate
	for i, m := range migrations[v-minDBVersion:] {
		log.Info("Migration[%d]: %s", v+int64(i), m.Description())
		// Reset the mapper between each migration - migrations are not supposed to depend on each other
		x.SetMapper(names.GonicMapper{})
		if err = m.Migrate(x); err != nil {
			return fmt.Errorf("migration[%d]: %s failed: %w", v+int64(i), m.Description(), err)
		}
		currentVersion.Version = v + int64(i) + 1
		if _, err = x.ID(1).Update(currentVersion); err != nil {
			return err
		}
	}
	return nil
}<|MERGE_RESOLUTION|>--- conflicted
+++ resolved
@@ -559,15 +559,13 @@
 	// v286 -> v287
 	NewMigration("Add support for SHA256 git repositories", v1_22.AdjustDBForSha256),
 	// v287 -> v288
-<<<<<<< HEAD
-	NewMigration("Add Index to attachment.comment_id", v1_22.AddCommentIDIndexofAttachment),
-=======
 	NewMigration("Use Slug instead of ID for Badges", v1_22.UseSlugInsteadOfIDForBadges),
 	// v288 -> v289
 	NewMigration("Add user_blocking table", v1_22.AddUserBlockingTable),
 	// v289 -> v290
 	NewMigration("Add default_wiki_branch to repository table", v1_22.AddDefaultWikiBranch),
->>>>>>> c1331d1f
+	// v290 -> v291
+	NewMigration("Add Index to attachment.comment_id", v1_22.AddCommentIDIndexofAttachment),
 }
 
 // GetCurrentDBVersion returns the current db version
