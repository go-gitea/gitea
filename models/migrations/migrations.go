// Copyright 2015 The Gogs Authors. All rights reserved.
// Copyright 2017 The Gitea Authors. All rights reserved.
// SPDX-License-Identifier: MIT

package migrations

import (
	"context"
	"fmt"
	"os"

	"code.gitea.io/gitea/models/migrations/v1_10"
	"code.gitea.io/gitea/models/migrations/v1_11"
	"code.gitea.io/gitea/models/migrations/v1_12"
	"code.gitea.io/gitea/models/migrations/v1_13"
	"code.gitea.io/gitea/models/migrations/v1_14"
	"code.gitea.io/gitea/models/migrations/v1_15"
	"code.gitea.io/gitea/models/migrations/v1_16"
	"code.gitea.io/gitea/models/migrations/v1_17"
	"code.gitea.io/gitea/models/migrations/v1_18"
	"code.gitea.io/gitea/models/migrations/v1_19"
	"code.gitea.io/gitea/models/migrations/v1_20"
	"code.gitea.io/gitea/models/migrations/v1_21"
	"code.gitea.io/gitea/models/migrations/v1_6"
	"code.gitea.io/gitea/models/migrations/v1_7"
	"code.gitea.io/gitea/models/migrations/v1_8"
	"code.gitea.io/gitea/models/migrations/v1_9"
	"code.gitea.io/gitea/modules/git"
	"code.gitea.io/gitea/modules/log"
	"code.gitea.io/gitea/modules/setting"

	"xorm.io/xorm"
	"xorm.io/xorm/names"
)

const minDBVersion = 70 // Gitea 1.5.3

// Migration describes on migration from lower version to high version
type Migration interface {
	Description() string
	Migrate(*xorm.Engine) error
}

type migration struct {
	description string
	migrate     func(*xorm.Engine) error
}

// NewMigration creates a new migration
func NewMigration(desc string, fn func(*xorm.Engine) error) Migration {
	return &migration{desc, fn}
}

// Description returns the migration's description
func (m *migration) Description() string {
	return m.description
}

// Migrate executes the migration
func (m *migration) Migrate(x *xorm.Engine) error {
	return m.migrate(x)
}

// Version describes the version table. Should have only one row with id==1
type Version struct {
	ID      int64 `xorm:"pk autoincr"`
	Version int64
}

// Use noopMigration when there is a migration that has been no-oped
var noopMigration = func(_ *xorm.Engine) error { return nil }

// This is a sequence of migrations. Add new migrations to the bottom of the list.
// If you want to "retire" a migration, remove it from the top of the list and
// update minDBVersion accordingly
var migrations = []Migration{
	// Gitea 1.5.0 ends at v69

	// v70 -> v71
	NewMigration("add issue_dependencies", v1_6.AddIssueDependencies),
	// v71 -> v72
	NewMigration("protect each scratch token", v1_6.AddScratchHash),
	// v72 -> v73
	NewMigration("add review", v1_6.AddReview),

	// Gitea 1.6.0 ends at v73

	// v73 -> v74
	NewMigration("add must_change_password column for users table", v1_7.AddMustChangePassword),
	// v74 -> v75
	NewMigration("add approval whitelists to protected branches", v1_7.AddApprovalWhitelistsToProtectedBranches),
	// v75 -> v76
	NewMigration("clear nonused data which not deleted when user was deleted", v1_7.ClearNonusedData),

	// Gitea 1.7.0 ends at v76

	// v76 -> v77
	NewMigration("add pull request rebase with merge commit", v1_8.AddPullRequestRebaseWithMerge),
	// v77 -> v78
	NewMigration("add theme to users", v1_8.AddUserDefaultTheme),
	// v78 -> v79
	NewMigration("rename repo is_bare to repo is_empty", v1_8.RenameRepoIsBareToIsEmpty),
	// v79 -> v80
	NewMigration("add can close issues via commit in any branch", v1_8.AddCanCloseIssuesViaCommitInAnyBranch),
	// v80 -> v81
	NewMigration("add is locked to issues", v1_8.AddIsLockedToIssues),
	// v81 -> v82
	NewMigration("update U2F counter type", v1_8.ChangeU2FCounterType),

	// Gitea 1.8.0 ends at v82

	// v82 -> v83
	NewMigration("hot fix for wrong release sha1 on release table", v1_9.FixReleaseSha1OnReleaseTable),
	// v83 -> v84
	NewMigration("add uploader id for table attachment", v1_9.AddUploaderIDForAttachment),
	// v84 -> v85
	NewMigration("add table to store original imported gpg keys", v1_9.AddGPGKeyImport),
	// v85 -> v86
	NewMigration("hash application token", v1_9.HashAppToken),
	// v86 -> v87
	NewMigration("add http method to webhook", v1_9.AddHTTPMethodToWebhook),
	// v87 -> v88
	NewMigration("add avatar field to repository", v1_9.AddAvatarFieldToRepository),

	// Gitea 1.9.0 ends at v88

	// v88 -> v89
	NewMigration("add commit status context field to commit_status", v1_10.AddCommitStatusContext),
	// v89 -> v90
	NewMigration("add original author/url migration info to issues, comments, and repo ", v1_10.AddOriginalMigrationInfo),
	// v90 -> v91
	NewMigration("change length of some repository columns", v1_10.ChangeSomeColumnsLengthOfRepo),
	// v91 -> v92
	NewMigration("add index on owner_id of repository and type, review_id of comment", v1_10.AddIndexOnRepositoryAndComment),
	// v92 -> v93
	NewMigration("remove orphaned repository index statuses", v1_10.RemoveLingeringIndexStatus),
	// v93 -> v94
	NewMigration("add email notification enabled preference to user", v1_10.AddEmailNotificationEnabledToUser),
	// v94 -> v95
	NewMigration("add enable_status_check, status_check_contexts to protected_branch", v1_10.AddStatusCheckColumnsForProtectedBranches),
	// v95 -> v96
	NewMigration("add table columns for cross referencing issues", v1_10.AddCrossReferenceColumns),
	// v96 -> v97
	NewMigration("delete orphaned attachments", v1_10.DeleteOrphanedAttachments),
	// v97 -> v98
	NewMigration("add repo_admin_change_team_access to user", v1_10.AddRepoAdminChangeTeamAccessColumnForUser),
	// v98 -> v99
	NewMigration("add original author name and id on migrated release", v1_10.AddOriginalAuthorOnMigratedReleases),
	// v99 -> v100
	NewMigration("add task table and status column for repository table", v1_10.AddTaskTable),
	// v100 -> v101
	NewMigration("update migration repositories' service type", v1_10.UpdateMigrationServiceTypes),
	// v101 -> v102
	NewMigration("change length of some external login users columns", v1_10.ChangeSomeColumnsLengthOfExternalLoginUser),

	// Gitea 1.10.0 ends at v102

	// v102 -> v103
	NewMigration("update migration repositories' service type", v1_11.DropColumnHeadUserNameOnPullRequest),
	// v103 -> v104
	NewMigration("Add WhitelistDeployKeys to protected branch", v1_11.AddWhitelistDeployKeysToBranches),
	// v104 -> v105
	NewMigration("remove unnecessary columns from label", v1_11.RemoveLabelUneededCols),
	// v105 -> v106
	NewMigration("add includes_all_repositories to teams", v1_11.AddTeamIncludesAllRepositories),
	// v106 -> v107
	NewMigration("add column `mode` to table watch", v1_11.AddModeColumnToWatch),
	// v107 -> v108
	NewMigration("Add template options to repository", v1_11.AddTemplateToRepo),
	// v108 -> v109
	NewMigration("Add comment_id on table notification", v1_11.AddCommentIDOnNotification),
	// v109 -> v110
	NewMigration("add can_create_org_repo to team", v1_11.AddCanCreateOrgRepoColumnForTeam),
	// v110 -> v111
	NewMigration("change review content type to text", v1_11.ChangeReviewContentToText),
	// v111 -> v112
	NewMigration("update branch protection for can push and whitelist enable", v1_11.AddBranchProtectionCanPushAndEnableWhitelist),
	// v112 -> v113
	NewMigration("remove release attachments which repository deleted", v1_11.RemoveAttachmentMissedRepo),
	// v113 -> v114
	NewMigration("new feature: change target branch of pull requests", v1_11.FeatureChangeTargetBranch),
	// v114 -> v115
	NewMigration("Remove authentication credentials from stored URL", v1_11.SanitizeOriginalURL),
	// v115 -> v116
	NewMigration("add user_id prefix to existing user avatar name", v1_11.RenameExistingUserAvatarName),
	// v116 -> v117
	NewMigration("Extend TrackedTimes", v1_11.ExtendTrackedTimes),

	// Gitea 1.11.0 ends at v117

	// v117 -> v118
	NewMigration("Add block on rejected reviews branch protection", v1_12.AddBlockOnRejectedReviews),
	// v118 -> v119
	NewMigration("Add commit id and stale to reviews", v1_12.AddReviewCommitAndStale),
	// v119 -> v120
	NewMigration("Fix migrated repositories' git service type", v1_12.FixMigratedRepositoryServiceType),
	// v120 -> v121
	NewMigration("Add owner_name on table repository", v1_12.AddOwnerNameOnRepository),
	// v121 -> v122
	NewMigration("add is_restricted column for users table", v1_12.AddIsRestricted),
	// v122 -> v123
	NewMigration("Add Require Signed Commits to ProtectedBranch", v1_12.AddRequireSignedCommits),
	// v123 -> v124
	NewMigration("Add original information for reactions", v1_12.AddReactionOriginals),
	// v124 -> v125
	NewMigration("Add columns to user and repository", v1_12.AddUserRepoMissingColumns),
	// v125 -> v126
	NewMigration("Add some columns on review for migration", v1_12.AddReviewMigrateInfo),
	// v126 -> v127
	NewMigration("Fix topic repository count", v1_12.FixTopicRepositoryCount),
	// v127 -> v128
	NewMigration("add repository code language statistics", v1_12.AddLanguageStats),
	// v128 -> v129
	NewMigration("fix merge base for pull requests", v1_12.FixMergeBase),
	// v129 -> v130
	NewMigration("remove dependencies from deleted repositories", v1_12.PurgeUnusedDependencies),
	// v130 -> v131
	NewMigration("Expand webhooks for more granularity", v1_12.ExpandWebhooks),
	// v131 -> v132
	NewMigration("Add IsSystemWebhook column to webhooks table", v1_12.AddSystemWebhookColumn),
	// v132 -> v133
	NewMigration("Add Branch Protection Protected Files Column", v1_12.AddBranchProtectionProtectedFilesColumn),
	// v133 -> v134
	NewMigration("Add EmailHash Table", v1_12.AddEmailHashTable),
	// v134 -> v135
	NewMigration("Refix merge base for merged pull requests", v1_12.RefixMergeBase),
	// v135 -> v136
	NewMigration("Add OrgID column to Labels table", v1_12.AddOrgIDLabelColumn),
	// v136 -> v137
	NewMigration("Add CommitsAhead and CommitsBehind Column to PullRequest Table", v1_12.AddCommitDivergenceToPulls),
	// v137 -> v138
	NewMigration("Add Branch Protection Block Outdated Branch", v1_12.AddBlockOnOutdatedBranch),
	// v138 -> v139
	NewMigration("Add ResolveDoerID to Comment table", v1_12.AddResolveDoerIDCommentColumn),
	// v139 -> v140
	NewMigration("prepend refs/heads/ to issue refs", v1_12.PrependRefsHeadsToIssueRefs),

	// Gitea 1.12.0 ends at v140

	// v140 -> v141
	NewMigration("Save detected language file size to database instead of percent", v1_13.FixLanguageStatsToSaveSize),
	// v141 -> v142
	NewMigration("Add KeepActivityPrivate to User table", v1_13.AddKeepActivityPrivateUserColumn),
	// v142 -> v143
	NewMigration("Ensure Repository.IsArchived is not null", v1_13.SetIsArchivedToFalse),
	// v143 -> v144
	NewMigration("recalculate Stars number for all user", v1_13.RecalculateStars),
	// v144 -> v145
	NewMigration("update Matrix Webhook http method to 'PUT'", v1_13.UpdateMatrixWebhookHTTPMethod),
	// v145 -> v146
	NewMigration("Increase Language field to 50 in LanguageStats", v1_13.IncreaseLanguageField),
	// v146 -> v147
	NewMigration("Add projects info to repository table", v1_13.AddProjectsInfo),
	// v147 -> v148
	NewMigration("create review for 0 review id code comments", v1_13.CreateReviewsForCodeComments),
	// v148 -> v149
	NewMigration("remove issue dependency comments who refer to non existing issues", v1_13.PurgeInvalidDependenciesComments),
	// v149 -> v150
	NewMigration("Add Created and Updated to Milestone table", v1_13.AddCreatedAndUpdatedToMilestones),
	// v150 -> v151
	NewMigration("add primary key to repo_topic", v1_13.AddPrimaryKeyToRepoTopic),
	// v151 -> v152
	NewMigration("set default password algorithm to Argon2", v1_13.SetDefaultPasswordToArgon2),
	// v152 -> v153
	NewMigration("add TrustModel field to Repository", v1_13.AddTrustModelToRepository),
	// v153 > v154
	NewMigration("add Team review request support", v1_13.AddTeamReviewRequestSupport),
	// v154 > v155
	NewMigration("add timestamps to Star, Label, Follow, Watch and Collaboration", v1_13.AddTimeStamps),

	// Gitea 1.13.0 ends at v155

	// v155 -> v156
	NewMigration("add changed_protected_files column for pull_request table", v1_14.AddChangedProtectedFilesPullRequestColumn),
	// v156 -> v157
	NewMigration("fix publisher ID for tag releases", v1_14.FixPublisherIDforTagReleases),
	// v157 -> v158
	NewMigration("ensure repo topics are up-to-date", v1_14.FixRepoTopics),
	// v158 -> v159
	NewMigration("code comment replies should have the commitID of the review they are replying to", v1_14.UpdateCodeCommentReplies),
	// v159 -> v160
	NewMigration("update reactions constraint", v1_14.UpdateReactionConstraint),
	// v160 -> v161
	NewMigration("Add block on official review requests branch protection", v1_14.AddBlockOnOfficialReviewRequests),
	// v161 -> v162
	NewMigration("Convert task type from int to string", v1_14.ConvertTaskTypeToString),
	// v162 -> v163
	NewMigration("Convert webhook task type from int to string", v1_14.ConvertWebhookTaskTypeToString),
	// v163 -> v164
	NewMigration("Convert topic name from 25 to 50", v1_14.ConvertTopicNameFrom25To50),
	// v164 -> v165
	NewMigration("Add scope and nonce columns to oauth2_grant table", v1_14.AddScopeAndNonceColumnsToOAuth2Grant),
	// v165 -> v166
	NewMigration("Convert hook task type from char(16) to varchar(16) and trim the column", v1_14.ConvertHookTaskTypeToVarcharAndTrim),
	// v166 -> v167
	NewMigration("Where Password is Valid with Empty String delete it", v1_14.RecalculateUserEmptyPWD),
	// v167 -> v168
	NewMigration("Add user redirect", v1_14.AddUserRedirect),
	// v168 -> v169
	NewMigration("Recreate user table to fix default values", v1_14.RecreateUserTableToFixDefaultValues),
	// v169 -> v170
	NewMigration("Update DeleteBranch comments to set the old_ref to the commit_sha", v1_14.CommentTypeDeleteBranchUseOldRef),
	// v170 -> v171
	NewMigration("Add Dismissed to Review table", v1_14.AddDismissedReviewColumn),
	// v171 -> v172
	NewMigration("Add Sorting to ProjectBoard table", v1_14.AddSortingColToProjectBoard),
	// v172 -> v173
	NewMigration("Add sessions table for go-chi/session", v1_14.AddSessionTable),
	// v173 -> v174
	NewMigration("Add time_id column to Comment", v1_14.AddTimeIDCommentColumn),
	// v174 -> v175
	NewMigration("Create repo transfer table", v1_14.AddRepoTransfer),
	// v175 -> v176
	NewMigration("Fix Postgres ID Sequences broken by recreate-table", v1_14.FixPostgresIDSequences),
	// v176 -> v177
	NewMigration("Remove invalid labels from comments", v1_14.RemoveInvalidLabels),
	// v177 -> v178
	NewMigration("Delete orphaned IssueLabels", v1_14.DeleteOrphanedIssueLabels),

	// Gitea 1.14.0 ends at v178

	// v178 -> v179
	NewMigration("Add LFS columns to Mirror", v1_15.AddLFSMirrorColumns),
	// v179 -> v180
	NewMigration("Convert avatar url to text", v1_15.ConvertAvatarURLToText),
	// v180 -> v181
	NewMigration("Delete credentials from past migrations", v1_15.DeleteMigrationCredentials),
	// v181 -> v182
	NewMigration("Always save primary email on email address table", v1_15.AddPrimaryEmail2EmailAddress),
	// v182 -> v183
	NewMigration("Add issue resource index table", v1_15.AddIssueResourceIndexTable),
	// v183 -> v184
	NewMigration("Create PushMirror table", v1_15.CreatePushMirrorTable),
	// v184 -> v185
	NewMigration("Rename Task errors to message", v1_15.RenameTaskErrorsToMessage),
	// v185 -> v186
	NewMigration("Add new table repo_archiver", v1_15.AddRepoArchiver),
	// v186 -> v187
	NewMigration("Create protected tag table", v1_15.CreateProtectedTagTable),
	// v187 -> v188
	NewMigration("Drop unneeded webhook related columns", v1_15.DropWebhookColumns),
	// v188 -> v189
	NewMigration("Add key is verified to gpg key", v1_15.AddKeyIsVerified),

	// Gitea 1.15.0 ends at v189

	// v189 -> v190
	NewMigration("Unwrap ldap.Sources", v1_16.UnwrapLDAPSourceCfg),
	// v190 -> v191
	NewMigration("Add agit flow pull request support", v1_16.AddAgitFlowPullRequest),
	// v191 -> v192
	NewMigration("Alter issue/comment table TEXT fields to LONGTEXT", v1_16.AlterIssueAndCommentTextFieldsToLongText),
	// v192 -> v193
	NewMigration("RecreateIssueResourceIndexTable to have a primary key instead of an unique index", v1_16.RecreateIssueResourceIndexTable),
	// v193 -> v194
	NewMigration("Add repo id column for attachment table", v1_16.AddRepoIDForAttachment),
	// v194 -> v195
	NewMigration("Add Branch Protection Unprotected Files Column", v1_16.AddBranchProtectionUnprotectedFilesColumn),
	// v195 -> v196
	NewMigration("Add table commit_status_index", v1_16.AddTableCommitStatusIndex),
	// v196 -> v197
	NewMigration("Add Color to ProjectBoard table", v1_16.AddColorColToProjectBoard),
	// v197 -> v198
	NewMigration("Add renamed_branch table", v1_16.AddRenamedBranchTable),
	// v198 -> v199
	NewMigration("Add issue content history table", v1_16.AddTableIssueContentHistory),
	// v199 -> v200
	NewMigration("No-op (remote version is using AppState now)", noopMigration),
	// v200 -> v201
	NewMigration("Add table app_state", v1_16.AddTableAppState),
	// v201 -> v202
	NewMigration("Drop table remote_version (if exists)", v1_16.DropTableRemoteVersion),
	// v202 -> v203
	NewMigration("Create key/value table for user settings", v1_16.CreateUserSettingsTable),
	// v203 -> v204
	NewMigration("Add Sorting to ProjectIssue table", v1_16.AddProjectIssueSorting),
	// v204 -> v205
	NewMigration("Add key is verified to ssh key", v1_16.AddSSHKeyIsVerified),
	// v205 -> v206
	NewMigration("Migrate to higher varchar on user struct", v1_16.MigrateUserPasswordSalt),
	// v206 -> v207
	NewMigration("Add authorize column to team_unit table", v1_16.AddAuthorizeColForTeamUnit),
	// v207 -> v208
	NewMigration("Add webauthn table and migrate u2f data to webauthn - NO-OPED", v1_16.AddWebAuthnCred),
	// v208 -> v209
	NewMigration("Use base32.HexEncoding instead of base64 encoding for cred ID as it is case insensitive - NO-OPED", v1_16.UseBase32HexForCredIDInWebAuthnCredential),
	// v209 -> v210
	NewMigration("Increase WebAuthentication CredentialID size to 410 - NO-OPED", v1_16.IncreaseCredentialIDTo410),
	// v210 -> v211
	NewMigration("v208 was completely broken - remigrate", v1_16.RemigrateU2FCredentials),

	// Gitea 1.16.2 ends at v211

	// v211 -> v212
	NewMigration("Create ForeignReference table", v1_17.CreateForeignReferenceTable),
	// v212 -> v213
	NewMigration("Add package tables", v1_17.AddPackageTables),
	// v213 -> v214
	NewMigration("Add allow edits from maintainers to PullRequest table", v1_17.AddAllowMaintainerEdit),
	// v214 -> v215
	NewMigration("Add auto merge table", v1_17.AddAutoMergeTable),
	// v215 -> v216
	NewMigration("allow to view files in PRs", v1_17.AddReviewViewedFiles),
	// v216 -> v217
	NewMigration("No-op (Improve Action table indices v1)", noopMigration),
	// v217 -> v218
	NewMigration("Alter hook_task table TEXT fields to LONGTEXT", v1_17.AlterHookTaskTextFieldsToLongText),
	// v218 -> v219
	NewMigration("Improve Action table indices v2", v1_17.ImproveActionTableIndices),
	// v219 -> v220
	NewMigration("Add sync_on_commit column to push_mirror table", v1_17.AddSyncOnCommitColForPushMirror),
	// v220 -> v221
	NewMigration("Add container repository property", v1_17.AddContainerRepositoryProperty),
	// v221 -> v222
	NewMigration("Store WebAuthentication CredentialID as bytes and increase size to at least 1024", v1_17.StoreWebauthnCredentialIDAsBytes),
	// v222 -> v223
	NewMigration("Drop old CredentialID column", v1_17.DropOldCredentialIDColumn),
	// v223 -> v224
	NewMigration("Rename CredentialIDBytes column to CredentialID", v1_17.RenameCredentialIDBytes),

	// Gitea 1.17.0 ends at v224

	// v224 -> v225
	NewMigration("Add badges to users", v1_18.CreateUserBadgesTable),
	// v225 -> v226
	NewMigration("Alter gpg_key/public_key content TEXT fields to MEDIUMTEXT", v1_18.AlterPublicGPGKeyContentFieldsToMediumText),
	// v226 -> v227
	NewMigration("Conan and generic packages do not need to be semantically versioned", v1_18.FixPackageSemverField),
	// v227 -> v228
	NewMigration("Create key/value table for system settings", v1_18.CreateSystemSettingsTable),
	// v228 -> v229
	NewMigration("Add TeamInvite table", v1_18.AddTeamInviteTable),
	// v229 -> v230
	NewMigration("Update counts of all open milestones", v1_18.UpdateOpenMilestoneCounts),
	// v230 -> v231
	NewMigration("Add ConfidentialClient column (default true) to OAuth2Application table", v1_18.AddConfidentialClientColumnToOAuth2ApplicationTable),

	// Gitea 1.18.0 ends at v231

	// v231 -> v232
	NewMigration("Add index for hook_task", v1_19.AddIndexForHookTask),
	// v232 -> v233
	NewMigration("Alter package_version.metadata_json to LONGTEXT", v1_19.AlterPackageVersionMetadataToLongText),
	// v233 -> v234
	NewMigration("Add header_authorization_encrypted column to webhook table", v1_19.AddHeaderAuthorizationEncryptedColWebhook),
	// v234 -> v235
	NewMigration("Add package cleanup rule table", v1_19.CreatePackageCleanupRuleTable),
	// v235 -> v236
	NewMigration("Add index for access_token", v1_19.AddIndexForAccessToken),
	// v236 -> v237
	NewMigration("Create secrets table", v1_19.CreateSecretsTable),
	// v237 -> v238
	NewMigration("Drop ForeignReference table", v1_19.DropForeignReferenceTable),
	// v238 -> v239
	NewMigration("Add updated unix to LFSMetaObject", v1_19.AddUpdatedUnixToLFSMetaObject),
	// v239 -> v240
	NewMigration("Add scope for access_token", v1_19.AddScopeForAccessTokens),
	// v240 -> v241
	NewMigration("Add actions tables", v1_19.AddActionsTables),
	// v241 -> v242
	NewMigration("Add card_type column to project table", v1_19.AddCardTypeToProjectTable),
	// v242 -> v243
	NewMigration("Alter gpg_key_import content TEXT field to MEDIUMTEXT", v1_19.AlterPublicGPGKeyImportContentFieldToMediumText),
	// v243 -> v244
	NewMigration("Add exclusive label", v1_19.AddExclusiveLabel),

	// Gitea 1.19.0 ends at v244

	// v244 -> v245
	NewMigration("Add NeedApproval to actions tables", v1_20.AddNeedApprovalToActionRun),
	// v245 -> v246
	NewMigration("Rename Webhook org_id to owner_id", v1_20.RenameWebhookOrgToOwner),
	// v246 -> v247
	NewMigration("Add missed column owner_id for project table", v1_20.AddNewColumnForProject),
	// v247 -> v248
	NewMigration("Fix incorrect project type", v1_20.FixIncorrectProjectType),
	// v248 -> v249
	NewMigration("Add version column to action_runner table", v1_20.AddVersionToActionRunner),
	// v249 -> v250
	NewMigration("Improve Action table indices v3", v1_20.ImproveActionTableIndices),
	// v250 -> v251
	NewMigration("Change Container Metadata", v1_20.ChangeContainerMetadataMultiArch),
	// v251 -> v252
	NewMigration("Fix incorrect owner team unit access mode", v1_20.FixIncorrectOwnerTeamUnitAccessMode),
	// v252 -> v253
	NewMigration("Fix incorrect admin team unit access mode", v1_20.FixIncorrectAdminTeamUnitAccessMode),
	// v253 -> v254
	NewMigration("Fix ExternalTracker and ExternalWiki accessMode in owner and admin team", v1_20.FixExternalTrackerAndExternalWikiAccessModeInOwnerAndAdminTeam),
	// v254 -> v255
	NewMigration("Add ActionTaskOutput table", v1_20.AddActionTaskOutputTable),
	// v255 -> v256
	NewMigration("Add ArchivedUnix Column", v1_20.AddArchivedUnixToRepository),
	// v256 -> v257
	NewMigration("Add is_internal column to package", v1_20.AddIsInternalColumnToPackage),
	// v257 -> v258
	NewMigration("Add Actions Artifact table", v1_20.CreateActionArtifactTable),
	// v258 -> v259
	NewMigration("Add PinOrder Column", v1_20.AddPinOrderToIssue),
	// v259 -> v260
	NewMigration("Convert scoped access tokens", v1_20.ConvertScopedAccessTokens),
<<<<<<< HEAD
	// v260 -> v261
	NewMigration("Add TimeEstimate to issue table", v1_20.AddTimeEstimateColumnToIssueTable),
	NewMigration("Add TimeTracked, TimeEstimate to comment table", v1_20.AddColumnsToCommentTable),
=======

	// Gitea 1.20.0 ends at 260

	// v260 -> v261
	NewMigration("Drop custom_labels column of action_runner table", v1_21.DropCustomLabelsColumnOfActionRunner),
>>>>>>> 1ea6b8fd
}

// GetCurrentDBVersion returns the current db version
func GetCurrentDBVersion(x *xorm.Engine) (int64, error) {
	if err := x.Sync(new(Version)); err != nil {
		return -1, fmt.Errorf("sync: %w", err)
	}

	currentVersion := &Version{ID: 1}
	has, err := x.Get(currentVersion)
	if err != nil {
		return -1, fmt.Errorf("get: %w", err)
	}
	if !has {
		return -1, nil
	}
	return currentVersion.Version, nil
}

// ExpectedVersion returns the expected db version
func ExpectedVersion() int64 {
	return int64(minDBVersion + len(migrations))
}

// EnsureUpToDate will check if the db is at the correct version
func EnsureUpToDate(x *xorm.Engine) error {
	currentDB, err := GetCurrentDBVersion(x)
	if err != nil {
		return err
	}

	if currentDB < 0 {
		return fmt.Errorf("Database has not been initialized")
	}

	if minDBVersion > currentDB {
		return fmt.Errorf("DB version %d (<= %d) is too old for auto-migration. Upgrade to Gitea 1.6.4 first then upgrade to this version", currentDB, minDBVersion)
	}

	expected := ExpectedVersion()

	if currentDB != expected {
		return fmt.Errorf(`Current database version %d is not equal to the expected version %d. Please run "gitea [--config /path/to/app.ini] migrate" to update the database version`, currentDB, expected)
	}

	return nil
}

// Migrate database to current version
func Migrate(x *xorm.Engine) error {
	// Set a new clean the default mapper to GonicMapper as that is the default for Gitea.
	x.SetMapper(names.GonicMapper{})
	if err := x.Sync(new(Version)); err != nil {
		return fmt.Errorf("sync: %w", err)
	}

	currentVersion := &Version{ID: 1}
	has, err := x.Get(currentVersion)
	if err != nil {
		return fmt.Errorf("get: %w", err)
	} else if !has {
		// If the version record does not exist we think
		// it is a fresh installation and we can skip all migrations.
		currentVersion.ID = 0
		currentVersion.Version = int64(minDBVersion + len(migrations))

		if _, err = x.InsertOne(currentVersion); err != nil {
			return fmt.Errorf("insert: %w", err)
		}
	}

	v := currentVersion.Version
	if minDBVersion > v {
		log.Fatal(`Gitea no longer supports auto-migration from your previously installed version.
Please try upgrading to a lower version first (suggested v1.6.4), then upgrade to this version.`)
		return nil
	}

	// Downgrading Gitea's database version not supported
	if int(v-minDBVersion) > len(migrations) {
		msg := fmt.Sprintf("Your database (migration version: %d) is for a newer Gitea, you can not use the newer database for this old Gitea release (%d).", v, minDBVersion+len(migrations))
		msg += "\nGitea will exit to keep your database safe and unchanged. Please use the correct Gitea release, do not change the migration version manually (incorrect manual operation may lose data)."
		if !setting.IsProd {
			msg += fmt.Sprintf("\nIf you are in development and really know what you're doing, you can force changing the migration version by executing: UPDATE version SET version=%d WHERE id=1;", minDBVersion+len(migrations))
		}
		_, _ = fmt.Fprintln(os.Stderr, msg)
		log.Fatal(msg)
		return nil
	}

	// Some migration tasks depend on the git command
	if git.DefaultContext == nil {
		if err = git.InitSimple(context.Background()); err != nil {
			return err
		}
	}

	// Migrate
	for i, m := range migrations[v-minDBVersion:] {
		log.Info("Migration[%d]: %s", v+int64(i), m.Description())
		// Reset the mapper between each migration - migrations are not supposed to depend on each other
		x.SetMapper(names.GonicMapper{})
		if err = m.Migrate(x); err != nil {
			return fmt.Errorf("migration[%d]: %s failed: %w", v+int64(i), m.Description(), err)
		}
		currentVersion.Version = v + int64(i) + 1
		if _, err = x.ID(1).Update(currentVersion); err != nil {
			return err
		}
	}
	return nil
}<|MERGE_RESOLUTION|>--- conflicted
+++ resolved
@@ -498,17 +498,14 @@
 	NewMigration("Add PinOrder Column", v1_20.AddPinOrderToIssue),
 	// v259 -> v260
 	NewMigration("Convert scoped access tokens", v1_20.ConvertScopedAccessTokens),
-<<<<<<< HEAD
-	// v260 -> v261
-	NewMigration("Add TimeEstimate to issue table", v1_20.AddTimeEstimateColumnToIssueTable),
-	NewMigration("Add TimeTracked, TimeEstimate to comment table", v1_20.AddColumnsToCommentTable),
-=======
 
 	// Gitea 1.20.0 ends at 260
 
 	// v260 -> v261
 	NewMigration("Drop custom_labels column of action_runner table", v1_21.DropCustomLabelsColumnOfActionRunner),
->>>>>>> 1ea6b8fd
+	// v261 -> v262
+	NewMigration("Add TimeEstimate to issue table", v1_21.AddTimeEstimateColumnToIssueTable),
+	NewMigration("Add TimeTracked, TimeEstimate to comment table", v1_21.AddColumnsToCommentTable),
 }
 
 // GetCurrentDBVersion returns the current db version
