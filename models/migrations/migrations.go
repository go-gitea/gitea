// Copyright 2015 The Gogs Authors. All rights reserved.
// Copyright 2017 The Gitea Authors. All rights reserved.
// SPDX-License-Identifier: MIT

package migrations

import (
	"context"
	"fmt"
	"os"

	"code.gitea.io/gitea/models/migrations/v1_10"
	"code.gitea.io/gitea/models/migrations/v1_11"
	"code.gitea.io/gitea/models/migrations/v1_12"
	"code.gitea.io/gitea/models/migrations/v1_13"
	"code.gitea.io/gitea/models/migrations/v1_14"
	"code.gitea.io/gitea/models/migrations/v1_15"
	"code.gitea.io/gitea/models/migrations/v1_16"
	"code.gitea.io/gitea/models/migrations/v1_17"
	"code.gitea.io/gitea/models/migrations/v1_18"
	"code.gitea.io/gitea/models/migrations/v1_19"
	"code.gitea.io/gitea/models/migrations/v1_6"
	"code.gitea.io/gitea/models/migrations/v1_7"
	"code.gitea.io/gitea/models/migrations/v1_8"
	"code.gitea.io/gitea/models/migrations/v1_9"
	"code.gitea.io/gitea/modules/git"
	"code.gitea.io/gitea/modules/log"
	"code.gitea.io/gitea/modules/setting"

	"xorm.io/xorm"
	"xorm.io/xorm/names"
)

const minDBVersion = 70 // Gitea 1.5.3

// Migration describes on migration from lower version to high version
type Migration interface {
	Description() string
	Migrate(*xorm.Engine) error
}

type migration struct {
	description string
	migrate     func(*xorm.Engine) error
}

// NewMigration creates a new migration
func NewMigration(desc string, fn func(*xorm.Engine) error) Migration {
	return &migration{desc, fn}
}

// Description returns the migration's description
func (m *migration) Description() string {
	return m.description
}

// Migrate executes the migration
func (m *migration) Migrate(x *xorm.Engine) error {
	return m.migrate(x)
}

// Version describes the version table. Should have only one row with id==1
type Version struct {
	ID      int64 `xorm:"pk autoincr"`
	Version int64
}

// Use noopMigration when there is a migration that has been no-oped
var noopMigration = func(_ *xorm.Engine) error { return nil }

// This is a sequence of migrations. Add new migrations to the bottom of the list.
// If you want to "retire" a migration, remove it from the top of the list and
// update minDBVersion accordingly
var migrations = []Migration{
	// Gitea 1.5.0 ends at v69

	// v70 -> v71
	NewMigration("add issue_dependencies", v1_6.AddIssueDependencies),
	// v71 -> v72
	NewMigration("protect each scratch token", v1_6.AddScratchHash),
	// v72 -> v73
	NewMigration("add review", v1_6.AddReview),

	// Gitea 1.6.0 ends at v73

	// v73 -> v74
	NewMigration("add must_change_password column for users table", v1_7.AddMustChangePassword),
	// v74 -> v75
	NewMigration("add approval whitelists to protected branches", v1_7.AddApprovalWhitelistsToProtectedBranches),
	// v75 -> v76
	NewMigration("clear nonused data which not deleted when user was deleted", v1_7.ClearNonusedData),

	// Gitea 1.7.0 ends at v76

	// v76 -> v77
	NewMigration("add pull request rebase with merge commit", v1_8.AddPullRequestRebaseWithMerge),
	// v77 -> v78
	NewMigration("add theme to users", v1_8.AddUserDefaultTheme),
	// v78 -> v79
	NewMigration("rename repo is_bare to repo is_empty", v1_8.RenameRepoIsBareToIsEmpty),
	// v79 -> v80
	NewMigration("add can close issues via commit in any branch", v1_8.AddCanCloseIssuesViaCommitInAnyBranch),
	// v80 -> v81
	NewMigration("add is locked to issues", v1_8.AddIsLockedToIssues),
	// v81 -> v82
	NewMigration("update U2F counter type", v1_8.ChangeU2FCounterType),

	// Gitea 1.8.0 ends at v82

	// v82 -> v83
	NewMigration("hot fix for wrong release sha1 on release table", v1_9.FixReleaseSha1OnReleaseTable),
	// v83 -> v84
	NewMigration("add uploader id for table attachment", v1_9.AddUploaderIDForAttachment),
	// v84 -> v85
	NewMigration("add table to store original imported gpg keys", v1_9.AddGPGKeyImport),
	// v85 -> v86
	NewMigration("hash application token", v1_9.HashAppToken),
	// v86 -> v87
	NewMigration("add http method to webhook", v1_9.AddHTTPMethodToWebhook),
	// v87 -> v88
	NewMigration("add avatar field to repository", v1_9.AddAvatarFieldToRepository),

	// Gitea 1.9.0 ends at v88

	// v88 -> v89
	NewMigration("add commit status context field to commit_status", v1_10.AddCommitStatusContext),
	// v89 -> v90
	NewMigration("add original author/url migration info to issues, comments, and repo ", v1_10.AddOriginalMigrationInfo),
	// v90 -> v91
	NewMigration("change length of some repository columns", v1_10.ChangeSomeColumnsLengthOfRepo),
	// v91 -> v92
	NewMigration("add index on owner_id of repository and type, review_id of comment", v1_10.AddIndexOnRepositoryAndComment),
	// v92 -> v93
	NewMigration("remove orphaned repository index statuses", v1_10.RemoveLingeringIndexStatus),
	// v93 -> v94
	NewMigration("add email notification enabled preference to user", v1_10.AddEmailNotificationEnabledToUser),
	// v94 -> v95
	NewMigration("add enable_status_check, status_check_contexts to protected_branch", v1_10.AddStatusCheckColumnsForProtectedBranches),
	// v95 -> v96
	NewMigration("add table columns for cross referencing issues", v1_10.AddCrossReferenceColumns),
	// v96 -> v97
	NewMigration("delete orphaned attachments", v1_10.DeleteOrphanedAttachments),
	// v97 -> v98
	NewMigration("add repo_admin_change_team_access to user", v1_10.AddRepoAdminChangeTeamAccessColumnForUser),
	// v98 -> v99
	NewMigration("add original author name and id on migrated release", v1_10.AddOriginalAuthorOnMigratedReleases),
	// v99 -> v100
	NewMigration("add task table and status column for repository table", v1_10.AddTaskTable),
	// v100 -> v101
	NewMigration("update migration repositories' service type", v1_10.UpdateMigrationServiceTypes),
	// v101 -> v102
	NewMigration("change length of some external login users columns", v1_10.ChangeSomeColumnsLengthOfExternalLoginUser),

	// Gitea 1.10.0 ends at v102

	// v102 -> v103
	NewMigration("update migration repositories' service type", v1_11.DropColumnHeadUserNameOnPullRequest),
	// v103 -> v104
	NewMigration("Add WhitelistDeployKeys to protected branch", v1_11.AddWhitelistDeployKeysToBranches),
	// v104 -> v105
	NewMigration("remove unnecessary columns from label", v1_11.RemoveLabelUneededCols),
	// v105 -> v106
	NewMigration("add includes_all_repositories to teams", v1_11.AddTeamIncludesAllRepositories),
	// v106 -> v107
	NewMigration("add column `mode` to table watch", v1_11.AddModeColumnToWatch),
	// v107 -> v108
	NewMigration("Add template options to repository", v1_11.AddTemplateToRepo),
	// v108 -> v109
	NewMigration("Add comment_id on table notification", v1_11.AddCommentIDOnNotification),
	// v109 -> v110
	NewMigration("add can_create_org_repo to team", v1_11.AddCanCreateOrgRepoColumnForTeam),
	// v110 -> v111
	NewMigration("change review content type to text", v1_11.ChangeReviewContentToText),
	// v111 -> v112
	NewMigration("update branch protection for can push and whitelist enable", v1_11.AddBranchProtectionCanPushAndEnableWhitelist),
	// v112 -> v113
	NewMigration("remove release attachments which repository deleted", v1_11.RemoveAttachmentMissedRepo),
	// v113 -> v114
	NewMigration("new feature: change target branch of pull requests", v1_11.FeatureChangeTargetBranch),
	// v114 -> v115
	NewMigration("Remove authentication credentials from stored URL", v1_11.SanitizeOriginalURL),
	// v115 -> v116
	NewMigration("add user_id prefix to existing user avatar name", v1_11.RenameExistingUserAvatarName),
	// v116 -> v117
	NewMigration("Extend TrackedTimes", v1_11.ExtendTrackedTimes),

	// Gitea 1.11.0 ends at v117

	// v117 -> v118
	NewMigration("Add block on rejected reviews branch protection", v1_12.AddBlockOnRejectedReviews),
	// v118 -> v119
	NewMigration("Add commit id and stale to reviews", v1_12.AddReviewCommitAndStale),
	// v119 -> v120
	NewMigration("Fix migrated repositories' git service type", v1_12.FixMigratedRepositoryServiceType),
	// v120 -> v121
	NewMigration("Add owner_name on table repository", v1_12.AddOwnerNameOnRepository),
	// v121 -> v122
	NewMigration("add is_restricted column for users table", v1_12.AddIsRestricted),
	// v122 -> v123
	NewMigration("Add Require Signed Commits to ProtectedBranch", v1_12.AddRequireSignedCommits),
	// v123 -> v124
	NewMigration("Add original information for reactions", v1_12.AddReactionOriginals),
	// v124 -> v125
	NewMigration("Add columns to user and repository", v1_12.AddUserRepoMissingColumns),
	// v125 -> v126
	NewMigration("Add some columns on review for migration", v1_12.AddReviewMigrateInfo),
	// v126 -> v127
	NewMigration("Fix topic repository count", v1_12.FixTopicRepositoryCount),
	// v127 -> v128
	NewMigration("add repository code language statistics", v1_12.AddLanguageStats),
	// v128 -> v129
	NewMigration("fix merge base for pull requests", v1_12.FixMergeBase),
	// v129 -> v130
	NewMigration("remove dependencies from deleted repositories", v1_12.PurgeUnusedDependencies),
	// v130 -> v131
	NewMigration("Expand webhooks for more granularity", v1_12.ExpandWebhooks),
	// v131 -> v132
	NewMigration("Add IsSystemWebhook column to webhooks table", v1_12.AddSystemWebhookColumn),
	// v132 -> v133
	NewMigration("Add Branch Protection Protected Files Column", v1_12.AddBranchProtectionProtectedFilesColumn),
	// v133 -> v134
	NewMigration("Add EmailHash Table", v1_12.AddEmailHashTable),
	// v134 -> v135
	NewMigration("Refix merge base for merged pull requests", v1_12.RefixMergeBase),
	// v135 -> v136
	NewMigration("Add OrgID column to Labels table", v1_12.AddOrgIDLabelColumn),
	// v136 -> v137
	NewMigration("Add CommitsAhead and CommitsBehind Column to PullRequest Table", v1_12.AddCommitDivergenceToPulls),
	// v137 -> v138
	NewMigration("Add Branch Protection Block Outdated Branch", v1_12.AddBlockOnOutdatedBranch),
	// v138 -> v139
	NewMigration("Add ResolveDoerID to Comment table", v1_12.AddResolveDoerIDCommentColumn),
	// v139 -> v140
	NewMigration("prepend refs/heads/ to issue refs", v1_12.PrependRefsHeadsToIssueRefs),

	// Gitea 1.12.0 ends at v140

	// v140 -> v141
	NewMigration("Save detected language file size to database instead of percent", v1_13.FixLanguageStatsToSaveSize),
	// v141 -> v142
	NewMigration("Add KeepActivityPrivate to User table", v1_13.AddKeepActivityPrivateUserColumn),
	// v142 -> v143
	NewMigration("Ensure Repository.IsArchived is not null", v1_13.SetIsArchivedToFalse),
	// v143 -> v144
	NewMigration("recalculate Stars number for all user", v1_13.RecalculateStars),
	// v144 -> v145
	NewMigration("update Matrix Webhook http method to 'PUT'", v1_13.UpdateMatrixWebhookHTTPMethod),
	// v145 -> v146
	NewMigration("Increase Language field to 50 in LanguageStats", v1_13.IncreaseLanguageField),
	// v146 -> v147
	NewMigration("Add projects info to repository table", v1_13.AddProjectsInfo),
	// v147 -> v148
	NewMigration("create review for 0 review id code comments", v1_13.CreateReviewsForCodeComments),
	// v148 -> v149
	NewMigration("remove issue dependency comments who refer to non existing issues", v1_13.PurgeInvalidDependenciesComments),
	// v149 -> v150
	NewMigration("Add Created and Updated to Milestone table", v1_13.AddCreatedAndUpdatedToMilestones),
	// v150 -> v151
	NewMigration("add primary key to repo_topic", v1_13.AddPrimaryKeyToRepoTopic),
	// v151 -> v152
	NewMigration("set default password algorithm to Argon2", v1_13.SetDefaultPasswordToArgon2),
	// v152 -> v153
	NewMigration("add TrustModel field to Repository", v1_13.AddTrustModelToRepository),
	// v153 > v154
	NewMigration("add Team review request support", v1_13.AddTeamReviewRequestSupport),
	// v154 > v155
	NewMigration("add timestamps to Star, Label, Follow, Watch and Collaboration", v1_13.AddTimeStamps),

	// Gitea 1.13.0 ends at v155

	// v155 -> v156
	NewMigration("add changed_protected_files column for pull_request table", v1_14.AddChangedProtectedFilesPullRequestColumn),
	// v156 -> v157
	NewMigration("fix publisher ID for tag releases", v1_14.FixPublisherIDforTagReleases),
	// v157 -> v158
	NewMigration("ensure repo topics are up-to-date", v1_14.FixRepoTopics),
	// v158 -> v159
	NewMigration("code comment replies should have the commitID of the review they are replying to", v1_14.UpdateCodeCommentReplies),
	// v159 -> v160
	NewMigration("update reactions constraint", v1_14.UpdateReactionConstraint),
	// v160 -> v161
	NewMigration("Add block on official review requests branch protection", v1_14.AddBlockOnOfficialReviewRequests),
	// v161 -> v162
	NewMigration("Convert task type from int to string", v1_14.ConvertTaskTypeToString),
	// v162 -> v163
	NewMigration("Convert webhook task type from int to string", v1_14.ConvertWebhookTaskTypeToString),
	// v163 -> v164
	NewMigration("Convert topic name from 25 to 50", v1_14.ConvertTopicNameFrom25To50),
	// v164 -> v165
	NewMigration("Add scope and nonce columns to oauth2_grant table", v1_14.AddScopeAndNonceColumnsToOAuth2Grant),
	// v165 -> v166
	NewMigration("Convert hook task type from char(16) to varchar(16) and trim the column", v1_14.ConvertHookTaskTypeToVarcharAndTrim),
	// v166 -> v167
	NewMigration("Where Password is Valid with Empty String delete it", v1_14.RecalculateUserEmptyPWD),
	// v167 -> v168
	NewMigration("Add user redirect", v1_14.AddUserRedirect),
	// v168 -> v169
	NewMigration("Recreate user table to fix default values", v1_14.RecreateUserTableToFixDefaultValues),
	// v169 -> v170
	NewMigration("Update DeleteBranch comments to set the old_ref to the commit_sha", v1_14.CommentTypeDeleteBranchUseOldRef),
	// v170 -> v171
	NewMigration("Add Dismissed to Review table", v1_14.AddDismissedReviewColumn),
	// v171 -> v172
	NewMigration("Add Sorting to ProjectBoard table", v1_14.AddSortingColToProjectBoard),
	// v172 -> v173
	NewMigration("Add sessions table for go-chi/session", v1_14.AddSessionTable),
	// v173 -> v174
	NewMigration("Add time_id column to Comment", v1_14.AddTimeIDCommentColumn),
	// v174 -> v175
	NewMigration("Create repo transfer table", v1_14.AddRepoTransfer),
	// v175 -> v176
	NewMigration("Fix Postgres ID Sequences broken by recreate-table", v1_14.FixPostgresIDSequences),
	// v176 -> v177
	NewMigration("Remove invalid labels from comments", v1_14.RemoveInvalidLabels),
	// v177 -> v178
	NewMigration("Delete orphaned IssueLabels", v1_14.DeleteOrphanedIssueLabels),

	// Gitea 1.14.0 ends at v178

	// v178 -> v179
	NewMigration("Add LFS columns to Mirror", v1_15.AddLFSMirrorColumns),
	// v179 -> v180
	NewMigration("Convert avatar url to text", v1_15.ConvertAvatarURLToText),
	// v180 -> v181
	NewMigration("Delete credentials from past migrations", v1_15.DeleteMigrationCredentials),
	// v181 -> v182
	NewMigration("Always save primary email on email address table", v1_15.AddPrimaryEmail2EmailAddress),
	// v182 -> v183
	NewMigration("Add issue resource index table", v1_15.AddIssueResourceIndexTable),
	// v183 -> v184
	NewMigration("Create PushMirror table", v1_15.CreatePushMirrorTable),
	// v184 -> v185
	NewMigration("Rename Task errors to message", v1_15.RenameTaskErrorsToMessage),
	// v185 -> v186
	NewMigration("Add new table repo_archiver", v1_15.AddRepoArchiver),
	// v186 -> v187
	NewMigration("Create protected tag table", v1_15.CreateProtectedTagTable),
	// v187 -> v188
	NewMigration("Drop unneeded webhook related columns", v1_15.DropWebhookColumns),
	// v188 -> v189
	NewMigration("Add key is verified to gpg key", v1_15.AddKeyIsVerified),

	// Gitea 1.15.0 ends at v189

	// v189 -> v190
	NewMigration("Unwrap ldap.Sources", v1_16.UnwrapLDAPSourceCfg),
	// v190 -> v191
	NewMigration("Add agit flow pull request support", v1_16.AddAgitFlowPullRequest),
	// v191 -> v192
	NewMigration("Alter issue/comment table TEXT fields to LONGTEXT", v1_16.AlterIssueAndCommentTextFieldsToLongText),
	// v192 -> v193
	NewMigration("RecreateIssueResourceIndexTable to have a primary key instead of an unique index", v1_16.RecreateIssueResourceIndexTable),
	// v193 -> v194
	NewMigration("Add repo id column for attachment table", v1_16.AddRepoIDForAttachment),
	// v194 -> v195
	NewMigration("Add Branch Protection Unprotected Files Column", v1_16.AddBranchProtectionUnprotectedFilesColumn),
	// v195 -> v196
	NewMigration("Add table commit_status_index", v1_16.AddTableCommitStatusIndex),
	// v196 -> v197
	NewMigration("Add Color to ProjectBoard table", v1_16.AddColorColToProjectBoard),
	// v197 -> v198
	NewMigration("Add renamed_branch table", v1_16.AddRenamedBranchTable),
	// v198 -> v199
	NewMigration("Add issue content history table", v1_16.AddTableIssueContentHistory),
	// v199 -> v200
	NewMigration("No-op (remote version is using AppState now)", noopMigration),
	// v200 -> v201
	NewMigration("Add table app_state", v1_16.AddTableAppState),
	// v201 -> v202
	NewMigration("Drop table remote_version (if exists)", v1_16.DropTableRemoteVersion),
	// v202 -> v203
	NewMigration("Create key/value table for user settings", v1_16.CreateUserSettingsTable),
	// v203 -> v204
	NewMigration("Add Sorting to ProjectIssue table", v1_16.AddProjectIssueSorting),
	// v204 -> v205
	NewMigration("Add key is verified to ssh key", v1_16.AddSSHKeyIsVerified),
	// v205 -> v206
	NewMigration("Migrate to higher varchar on user struct", v1_16.MigrateUserPasswordSalt),
	// v206 -> v207
	NewMigration("Add authorize column to team_unit table", v1_16.AddAuthorizeColForTeamUnit),
	// v207 -> v208
	NewMigration("Add webauthn table and migrate u2f data to webauthn - NO-OPED", v1_16.AddWebAuthnCred),
	// v208 -> v209
	NewMigration("Use base32.HexEncoding instead of base64 encoding for cred ID as it is case insensitive - NO-OPED", v1_16.UseBase32HexForCredIDInWebAuthnCredential),
	// v209 -> v210
	NewMigration("Increase WebAuthentication CredentialID size to 410 - NO-OPED", v1_16.IncreaseCredentialIDTo410),
	// v210 -> v211
	NewMigration("v208 was completely broken - remigrate", v1_16.RemigrateU2FCredentials),

	// Gitea 1.16.2 ends at v211

	// v211 -> v212
	NewMigration("Create ForeignReference table", v1_17.CreateForeignReferenceTable),
	// v212 -> v213
	NewMigration("Add package tables", v1_17.AddPackageTables),
	// v213 -> v214
	NewMigration("Add allow edits from maintainers to PullRequest table", v1_17.AddAllowMaintainerEdit),
	// v214 -> v215
	NewMigration("Add auto merge table", v1_17.AddAutoMergeTable),
	// v215 -> v216
	NewMigration("allow to view files in PRs", v1_17.AddReviewViewedFiles),
	// v216 -> v217
	NewMigration("No-op (Improve Action table indices v1)", noopMigration),
	// v217 -> v218
	NewMigration("Alter hook_task table TEXT fields to LONGTEXT", v1_17.AlterHookTaskTextFieldsToLongText),
	// v218 -> v219
	NewMigration("Improve Action table indices v2", v1_17.ImproveActionTableIndices),
	// v219 -> v220
	NewMigration("Add sync_on_commit column to push_mirror table", v1_17.AddSyncOnCommitColForPushMirror),
	// v220 -> v221
	NewMigration("Add container repository property", v1_17.AddContainerRepositoryProperty),
	// v221 -> v222
	NewMigration("Store WebAuthentication CredentialID as bytes and increase size to at least 1024", v1_17.StoreWebauthnCredentialIDAsBytes),
	// v222 -> v223
	NewMigration("Drop old CredentialID column", v1_17.DropOldCredentialIDColumn),
	// v223 -> v224
	NewMigration("Rename CredentialIDBytes column to CredentialID", v1_17.RenameCredentialIDBytes),

	// Gitea 1.17.0 ends at v224

	// v224 -> v225
	NewMigration("Add badges to users", v1_18.CreateUserBadgesTable),
	// v225 -> v226
	NewMigration("Alter gpg_key/public_key content TEXT fields to MEDIUMTEXT", v1_18.AlterPublicGPGKeyContentFieldsToMediumText),
	// v226 -> v227
	NewMigration("Conan and generic packages do not need to be semantically versioned", v1_18.FixPackageSemverField),
	// v227 -> v228
	NewMigration("Create key/value table for system settings", v1_18.CreateSystemSettingsTable),
	// v228 -> v229
	NewMigration("Add TeamInvite table", v1_18.AddTeamInviteTable),
	// v229 -> v230
	NewMigration("Update counts of all open milestones", v1_18.UpdateOpenMilestoneCounts),
	// v230 -> v231
	NewMigration("Add ConfidentialClient column (default true) to OAuth2Application table", v1_18.AddConfidentialClientColumnToOAuth2ApplicationTable),

	// Gitea 1.18.0 ends at v231

	// v231 -> v232
	NewMigration("Add index for hook_task", v1_19.AddIndexForHookTask),
	// v232 -> v233
	NewMigration("Alter package_version.metadata_json to LONGTEXT", v1_19.AlterPackageVersionMetadataToLongText),
	// v233 -> v234
	NewMigration("Add header_authorization_encrypted column to webhook table", v1_19.AddHeaderAuthorizationEncryptedColWebhook),
	// v234 -> v235
	NewMigration("Add package cleanup rule table", v1_19.CreatePackageCleanupRuleTable),
	// v235 -> v236
	NewMigration("Add index for access_token", v1_19.AddIndexForAccessToken),
	// v236 -> v237
	NewMigration("Create secrets table", v1_19.CreateSecretsTable),
	// v237 -> v238
	NewMigration("Drop ForeignReference table", v1_19.DropForeignReferenceTable),
	// v238 -> v239
	NewMigration("Add updated unix to LFSMetaObject", v1_19.AddUpdatedUnixToLFSMetaObject),
	// v239 -> v240
	NewMigration("Add scope for access_token", v1_19.AddScopeForAccessTokens),
	// v240 -> v241
	NewMigration("Add actions tables", v1_19.AddActionsTables),
	// v241 -> v242
	NewMigration("Add card_type column to project table", v1_19.AddCardTypeToProjectTable),
	// v242 -> v243
	NewMigration("Alter gpg_key_import content TEXT field to MEDIUMTEXT", v1_19.AlterPublicGPGKeyImportContentFieldToMediumText),
	// v243 -> v244
<<<<<<< HEAD
	NewMigration("Add NeedApproval to actions tables", v1_19.AddNeedApprovalToActionRun),
=======
	NewMigration("Add exclusive label", v1_19.AddExclusiveLabel),

	// Gitea 1.19.0 ends at v244
>>>>>>> b811ab48
}

// GetCurrentDBVersion returns the current db version
func GetCurrentDBVersion(x *xorm.Engine) (int64, error) {
	if err := x.Sync(new(Version)); err != nil {
		return -1, fmt.Errorf("sync: %w", err)
	}

	currentVersion := &Version{ID: 1}
	has, err := x.Get(currentVersion)
	if err != nil {
		return -1, fmt.Errorf("get: %w", err)
	}
	if !has {
		return -1, nil
	}
	return currentVersion.Version, nil
}

// ExpectedVersion returns the expected db version
func ExpectedVersion() int64 {
	return int64(minDBVersion + len(migrations))
}

// EnsureUpToDate will check if the db is at the correct version
func EnsureUpToDate(x *xorm.Engine) error {
	currentDB, err := GetCurrentDBVersion(x)
	if err != nil {
		return err
	}

	if currentDB < 0 {
		return fmt.Errorf("Database has not been initialized")
	}

	if minDBVersion > currentDB {
		return fmt.Errorf("DB version %d (<= %d) is too old for auto-migration. Upgrade to Gitea 1.6.4 first then upgrade to this version", currentDB, minDBVersion)
	}

	expected := ExpectedVersion()

	if currentDB != expected {
		return fmt.Errorf(`Current database version %d is not equal to the expected version %d. Please run "gitea [--config /path/to/app.ini] migrate" to update the database version`, currentDB, expected)
	}

	return nil
}

// Migrate database to current version
func Migrate(x *xorm.Engine) error {
	// Set a new clean the default mapper to GonicMapper as that is the default for Gitea.
	x.SetMapper(names.GonicMapper{})
	if err := x.Sync(new(Version)); err != nil {
		return fmt.Errorf("sync: %w", err)
	}

	currentVersion := &Version{ID: 1}
	has, err := x.Get(currentVersion)
	if err != nil {
		return fmt.Errorf("get: %w", err)
	} else if !has {
		// If the version record does not exist we think
		// it is a fresh installation and we can skip all migrations.
		currentVersion.ID = 0
		currentVersion.Version = int64(minDBVersion + len(migrations))

		if _, err = x.InsertOne(currentVersion); err != nil {
			return fmt.Errorf("insert: %w", err)
		}
	}

	v := currentVersion.Version
	if minDBVersion > v {
		log.Fatal(`Gitea no longer supports auto-migration from your previously installed version.
Please try upgrading to a lower version first (suggested v1.6.4), then upgrade to this version.`)
		return nil
	}

	// Downgrading Gitea's database version not supported
	if int(v-minDBVersion) > len(migrations) {
		msg := fmt.Sprintf("Your database (migration version: %d) is for a newer Gitea, you can not use the newer database for this old Gitea release (%d).", v, minDBVersion+len(migrations))
		msg += "\nGitea will exit to keep your database safe and unchanged. Please use the correct Gitea release, do not change the migration version manually (incorrect manual operation may lose data)."
		if !setting.IsProd {
			msg += fmt.Sprintf("\nIf you are in development and really know what you're doing, you can force changing the migration version by executing: UPDATE version SET version=%d WHERE id=1;", minDBVersion+len(migrations))
		}
		_, _ = fmt.Fprintln(os.Stderr, msg)
		log.Fatal(msg)
		return nil
	}

	// Some migration tasks depend on the git command
	if git.DefaultContext == nil {
		if err = git.InitSimple(context.Background()); err != nil {
			return err
		}
	}

	// Migrate
	for i, m := range migrations[v-minDBVersion:] {
		log.Info("Migration[%d]: %s", v+int64(i), m.Description())
		// Reset the mapper between each migration - migrations are not supposed to depend on each other
		x.SetMapper(names.GonicMapper{})
		if err = m.Migrate(x); err != nil {
			return fmt.Errorf("migration[%d]: %s failed: %w", v+int64(i), m.Description(), err)
		}
		currentVersion.Version = v + int64(i) + 1
		if _, err = x.ID(1).Update(currentVersion); err != nil {
			return err
		}
	}
	return nil
}<|MERGE_RESOLUTION|>--- conflicted
+++ resolved
@@ -460,13 +460,11 @@
 	// v242 -> v243
 	NewMigration("Alter gpg_key_import content TEXT field to MEDIUMTEXT", v1_19.AlterPublicGPGKeyImportContentFieldToMediumText),
 	// v243 -> v244
-<<<<<<< HEAD
+	NewMigration("Add exclusive label", v1_19.AddExclusiveLabel),
+	// v244 -> v245
 	NewMigration("Add NeedApproval to actions tables", v1_19.AddNeedApprovalToActionRun),
-=======
-	NewMigration("Add exclusive label", v1_19.AddExclusiveLabel),
-
-	// Gitea 1.19.0 ends at v244
->>>>>>> b811ab48
+
+	// Gitea 1.19.0 ends at v245
 }
 
 // GetCurrentDBVersion returns the current db version
