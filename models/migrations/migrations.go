// Copyright 2015 The Gogs Authors. All rights reserved.
// Copyright 2017 The Gitea Authors. All rights reserved.
// SPDX-License-Identifier: MIT

package migrations

import (
	"context"
	"fmt"
	"os"

	"code.gitea.io/gitea/models/migrations/v1_10"
	"code.gitea.io/gitea/models/migrations/v1_11"
	"code.gitea.io/gitea/models/migrations/v1_12"
	"code.gitea.io/gitea/models/migrations/v1_13"
	"code.gitea.io/gitea/models/migrations/v1_14"
	"code.gitea.io/gitea/models/migrations/v1_15"
	"code.gitea.io/gitea/models/migrations/v1_16"
	"code.gitea.io/gitea/models/migrations/v1_17"
	"code.gitea.io/gitea/models/migrations/v1_18"
	"code.gitea.io/gitea/models/migrations/v1_19"
	"code.gitea.io/gitea/models/migrations/v1_6"
	"code.gitea.io/gitea/models/migrations/v1_7"
	"code.gitea.io/gitea/models/migrations/v1_8"
	"code.gitea.io/gitea/models/migrations/v1_9"
	"code.gitea.io/gitea/modules/git"
	"code.gitea.io/gitea/modules/log"
	"code.gitea.io/gitea/modules/setting"

	"xorm.io/xorm"
	"xorm.io/xorm/names"
)

const minDBVersion = 70 // Gitea 1.5.3

// Migration describes on migration from lower version to high version
type Migration interface {
	Description() string
	Migrate(*xorm.Engine) error
}

type migration struct {
	description string
	migrate     func(*xorm.Engine) error
}

// NewMigration creates a new migration
func NewMigration(desc string, fn func(*xorm.Engine) error) Migration {
	return &migration{desc, fn}
}

// Description returns the migration's description
func (m *migration) Description() string {
	return m.description
}

// Migrate executes the migration
func (m *migration) Migrate(x *xorm.Engine) error {
	return m.migrate(x)
}

// Version describes the version table. Should have only one row with id==1
type Version struct {
	ID      int64 `xorm:"pk autoincr"`
	Version int64
}

// Use noopMigration when there is a migration that has been no-oped
var noopMigration = func(_ *xorm.Engine) error { return nil }

// This is a sequence of migrations. Add new migrations to the bottom of the list.
// If you want to "retire" a migration, remove it from the top of the list and
// update minDBVersion accordingly
var migrations = []Migration{
	// Gitea 1.5.0 ends at v69

	// v70 -> v71
	NewMigration("add issue_dependencies", v1_6.AddIssueDependencies),
	// v71 -> v72
	NewMigration("protect each scratch token", v1_6.AddScratchHash),
	// v72 -> v73
	NewMigration("add review", v1_6.AddReview),

	// Gitea 1.6.0 ends at v73

	// v73 -> v74
	NewMigration("add must_change_password column for users table", v1_7.AddMustChangePassword),
	// v74 -> v75
	NewMigration("add approval whitelists to protected branches", v1_7.AddApprovalWhitelistsToProtectedBranches),
	// v75 -> v76
	NewMigration("clear nonused data which not deleted when user was deleted", v1_7.ClearNonusedData),

	// Gitea 1.7.0 ends at v76

	// v76 -> v77
	NewMigration("add pull request rebase with merge commit", v1_8.AddPullRequestRebaseWithMerge),
	// v77 -> v78
	NewMigration("add theme to users", v1_8.AddUserDefaultTheme),
	// v78 -> v79
	NewMigration("rename repo is_bare to repo is_empty", v1_8.RenameRepoIsBareToIsEmpty),
	// v79 -> v80
	NewMigration("add can close issues via commit in any branch", v1_8.AddCanCloseIssuesViaCommitInAnyBranch),
	// v80 -> v81
	NewMigration("add is locked to issues", v1_8.AddIsLockedToIssues),
	// v81 -> v82
	NewMigration("update U2F counter type", v1_8.ChangeU2FCounterType),

	// Gitea 1.8.0 ends at v82

	// v82 -> v83
	NewMigration("hot fix for wrong release sha1 on release table", v1_9.FixReleaseSha1OnReleaseTable),
	// v83 -> v84
	NewMigration("add uploader id for table attachment", v1_9.AddUploaderIDForAttachment),
	// v84 -> v85
	NewMigration("add table to store original imported gpg keys", v1_9.AddGPGKeyImport),
	// v85 -> v86
	NewMigration("hash application token", v1_9.HashAppToken),
	// v86 -> v87
	NewMigration("add http method to webhook", v1_9.AddHTTPMethodToWebhook),
	// v87 -> v88
	NewMigration("add avatar field to repository", v1_9.AddAvatarFieldToRepository),

	// Gitea 1.9.0 ends at v88

	// v88 -> v89
	NewMigration("add commit status context field to commit_status", v1_10.AddCommitStatusContext),
	// v89 -> v90
	NewMigration("add original author/url migration info to issues, comments, and repo ", v1_10.AddOriginalMigrationInfo),
	// v90 -> v91
	NewMigration("change length of some repository columns", v1_10.ChangeSomeColumnsLengthOfRepo),
	// v91 -> v92
	NewMigration("add index on owner_id of repository and type, review_id of comment", v1_10.AddIndexOnRepositoryAndComment),
	// v92 -> v93
	NewMigration("remove orphaned repository index statuses", v1_10.RemoveLingeringIndexStatus),
	// v93 -> v94
	NewMigration("add email notification enabled preference to user", v1_10.AddEmailNotificationEnabledToUser),
	// v94 -> v95
	NewMigration("add enable_status_check, status_check_contexts to protected_branch", v1_10.AddStatusCheckColumnsForProtectedBranches),
	// v95 -> v96
	NewMigration("add table columns for cross referencing issues", v1_10.AddCrossReferenceColumns),
	// v96 -> v97
	NewMigration("delete orphaned attachments", v1_10.DeleteOrphanedAttachments),
	// v97 -> v98
	NewMigration("add repo_admin_change_team_access to user", v1_10.AddRepoAdminChangeTeamAccessColumnForUser),
	// v98 -> v99
	NewMigration("add original author name and id on migrated release", v1_10.AddOriginalAuthorOnMigratedReleases),
	// v99 -> v100
	NewMigration("add task table and status column for repository table", v1_10.AddTaskTable),
	// v100 -> v101
	NewMigration("update migration repositories' service type", v1_10.UpdateMigrationServiceTypes),
	// v101 -> v102
	NewMigration("change length of some external login users columns", v1_10.ChangeSomeColumnsLengthOfExternalLoginUser),

	// Gitea 1.10.0 ends at v102

	// v102 -> v103
	NewMigration("update migration repositories' service type", v1_11.DropColumnHeadUserNameOnPullRequest),
	// v103 -> v104
	NewMigration("Add WhitelistDeployKeys to protected branch", v1_11.AddWhitelistDeployKeysToBranches),
	// v104 -> v105
	NewMigration("remove unnecessary columns from label", v1_11.RemoveLabelUneededCols),
	// v105 -> v106
	NewMigration("add includes_all_repositories to teams", v1_11.AddTeamIncludesAllRepositories),
	// v106 -> v107
	NewMigration("add column `mode` to table watch", v1_11.AddModeColumnToWatch),
	// v107 -> v108
	NewMigration("Add template options to repository", v1_11.AddTemplateToRepo),
	// v108 -> v109
	NewMigration("Add comment_id on table notification", v1_11.AddCommentIDOnNotification),
	// v109 -> v110
	NewMigration("add can_create_org_repo to team", v1_11.AddCanCreateOrgRepoColumnForTeam),
	// v110 -> v111
	NewMigration("change review content type to text", v1_11.ChangeReviewContentToText),
	// v111 -> v112
	NewMigration("update branch protection for can push and whitelist enable", v1_11.AddBranchProtectionCanPushAndEnableWhitelist),
	// v112 -> v113
	NewMigration("remove release attachments which repository deleted", v1_11.RemoveAttachmentMissedRepo),
	// v113 -> v114
	NewMigration("new feature: change target branch of pull requests", v1_11.FeatureChangeTargetBranch),
	// v114 -> v115
	NewMigration("Remove authentication credentials from stored URL", v1_11.SanitizeOriginalURL),
	// v115 -> v116
	NewMigration("add user_id prefix to existing user avatar name", v1_11.RenameExistingUserAvatarName),
	// v116 -> v117
	NewMigration("Extend TrackedTimes", v1_11.ExtendTrackedTimes),

	// Gitea 1.11.0 ends at v117

	// v117 -> v118
	NewMigration("Add block on rejected reviews branch protection", v1_12.AddBlockOnRejectedReviews),
	// v118 -> v119
	NewMigration("Add commit id and stale to reviews", v1_12.AddReviewCommitAndStale),
	// v119 -> v120
	NewMigration("Fix migrated repositories' git service type", v1_12.FixMigratedRepositoryServiceType),
	// v120 -> v121
	NewMigration("Add owner_name on table repository", v1_12.AddOwnerNameOnRepository),
	// v121 -> v122
	NewMigration("add is_restricted column for users table", v1_12.AddIsRestricted),
	// v122 -> v123
	NewMigration("Add Require Signed Commits to ProtectedBranch", v1_12.AddRequireSignedCommits),
	// v123 -> v124
	NewMigration("Add original information for reactions", v1_12.AddReactionOriginals),
	// v124 -> v125
	NewMigration("Add columns to user and repository", v1_12.AddUserRepoMissingColumns),
	// v125 -> v126
	NewMigration("Add some columns on review for migration", v1_12.AddReviewMigrateInfo),
	// v126 -> v127
	NewMigration("Fix topic repository count", v1_12.FixTopicRepositoryCount),
	// v127 -> v128
	NewMigration("add repository code language statistics", v1_12.AddLanguageStats),
	// v128 -> v129
	NewMigration("fix merge base for pull requests", v1_12.FixMergeBase),
	// v129 -> v130
	NewMigration("remove dependencies from deleted repositories", v1_12.PurgeUnusedDependencies),
	// v130 -> v131
	NewMigration("Expand webhooks for more granularity", v1_12.ExpandWebhooks),
	// v131 -> v132
	NewMigration("Add IsSystemWebhook column to webhooks table", v1_12.AddSystemWebhookColumn),
	// v132 -> v133
	NewMigration("Add Branch Protection Protected Files Column", v1_12.AddBranchProtectionProtectedFilesColumn),
	// v133 -> v134
	NewMigration("Add EmailHash Table", v1_12.AddEmailHashTable),
	// v134 -> v135
	NewMigration("Refix merge base for merged pull requests", v1_12.RefixMergeBase),
	// v135 -> v136
	NewMigration("Add OrgID column to Labels table", v1_12.AddOrgIDLabelColumn),
	// v136 -> v137
	NewMigration("Add CommitsAhead and CommitsBehind Column to PullRequest Table", v1_12.AddCommitDivergenceToPulls),
	// v137 -> v138
	NewMigration("Add Branch Protection Block Outdated Branch", v1_12.AddBlockOnOutdatedBranch),
	// v138 -> v139
	NewMigration("Add ResolveDoerID to Comment table", v1_12.AddResolveDoerIDCommentColumn),
	// v139 -> v140
	NewMigration("prepend refs/heads/ to issue refs", v1_12.PrependRefsHeadsToIssueRefs),

	// Gitea 1.12.0 ends at v140

	// v140 -> v141
	NewMigration("Save detected language file size to database instead of percent", v1_13.FixLanguageStatsToSaveSize),
	// v141 -> v142
	NewMigration("Add KeepActivityPrivate to User table", v1_13.AddKeepActivityPrivateUserColumn),
	// v142 -> v143
	NewMigration("Ensure Repository.IsArchived is not null", v1_13.SetIsArchivedToFalse),
	// v143 -> v144
	NewMigration("recalculate Stars number for all user", v1_13.RecalculateStars),
	// v144 -> v145
	NewMigration("update Matrix Webhook http method to 'PUT'", v1_13.UpdateMatrixWebhookHTTPMethod),
	// v145 -> v146
	NewMigration("Increase Language field to 50 in LanguageStats", v1_13.IncreaseLanguageField),
	// v146 -> v147
	NewMigration("Add projects info to repository table", v1_13.AddProjectsInfo),
	// v147 -> v148
	NewMigration("create review for 0 review id code comments", v1_13.CreateReviewsForCodeComments),
	// v148 -> v149
	NewMigration("remove issue dependency comments who refer to non existing issues", v1_13.PurgeInvalidDependenciesComments),
	// v149 -> v150
	NewMigration("Add Created and Updated to Milestone table", v1_13.AddCreatedAndUpdatedToMilestones),
	// v150 -> v151
	NewMigration("add primary key to repo_topic", v1_13.AddPrimaryKeyToRepoTopic),
	// v151 -> v152
	NewMigration("set default password algorithm to Argon2", v1_13.SetDefaultPasswordToArgon2),
	// v152 -> v153
	NewMigration("add TrustModel field to Repository", v1_13.AddTrustModelToRepository),
	// v153 > v154
	NewMigration("add Team review request support", v1_13.AddTeamReviewRequestSupport),
	// v154 > v155
	NewMigration("add timestamps to Star, Label, Follow, Watch and Collaboration", v1_13.AddTimeStamps),

	// Gitea 1.13.0 ends at v155

	// v155 -> v156
	NewMigration("add changed_protected_files column for pull_request table", v1_14.AddChangedProtectedFilesPullRequestColumn),
	// v156 -> v157
	NewMigration("fix publisher ID for tag releases", v1_14.FixPublisherIDforTagReleases),
	// v157 -> v158
	NewMigration("ensure repo topics are up-to-date", v1_14.FixRepoTopics),
	// v158 -> v159
	NewMigration("code comment replies should have the commitID of the review they are replying to", v1_14.UpdateCodeCommentReplies),
	// v159 -> v160
	NewMigration("update reactions constraint", v1_14.UpdateReactionConstraint),
	// v160 -> v161
	NewMigration("Add block on official review requests branch protection", v1_14.AddBlockOnOfficialReviewRequests),
	// v161 -> v162
	NewMigration("Convert task type from int to string", v1_14.ConvertTaskTypeToString),
	// v162 -> v163
	NewMigration("Convert webhook task type from int to string", v1_14.ConvertWebhookTaskTypeToString),
	// v163 -> v164
	NewMigration("Convert topic name from 25 to 50", v1_14.ConvertTopicNameFrom25To50),
	// v164 -> v165
	NewMigration("Add scope and nonce columns to oauth2_grant table", v1_14.AddScopeAndNonceColumnsToOAuth2Grant),
	// v165 -> v166
	NewMigration("Convert hook task type from char(16) to varchar(16) and trim the column", v1_14.ConvertHookTaskTypeToVarcharAndTrim),
	// v166 -> v167
	NewMigration("Where Password is Valid with Empty String delete it", v1_14.RecalculateUserEmptyPWD),
	// v167 -> v168
	NewMigration("Add user redirect", v1_14.AddUserRedirect),
	// v168 -> v169
	NewMigration("Recreate user table to fix default values", v1_14.RecreateUserTableToFixDefaultValues),
	// v169 -> v170
	NewMigration("Update DeleteBranch comments to set the old_ref to the commit_sha", v1_14.CommentTypeDeleteBranchUseOldRef),
	// v170 -> v171
	NewMigration("Add Dismissed to Review table", v1_14.AddDismissedReviewColumn),
	// v171 -> v172
	NewMigration("Add Sorting to ProjectBoard table", v1_14.AddSortingColToProjectBoard),
	// v172 -> v173
	NewMigration("Add sessions table for go-chi/session", v1_14.AddSessionTable),
	// v173 -> v174
	NewMigration("Add time_id column to Comment", v1_14.AddTimeIDCommentColumn),
	// v174 -> v175
	NewMigration("Create repo transfer table", v1_14.AddRepoTransfer),
	// v175 -> v176
	NewMigration("Fix Postgres ID Sequences broken by recreate-table", v1_14.FixPostgresIDSequences),
	// v176 -> v177
	NewMigration("Remove invalid labels from comments", v1_14.RemoveInvalidLabels),
	// v177 -> v178
	NewMigration("Delete orphaned IssueLabels", v1_14.DeleteOrphanedIssueLabels),

	// Gitea 1.14.0 ends at v178

	// v178 -> v179
	NewMigration("Add LFS columns to Mirror", v1_15.AddLFSMirrorColumns),
	// v179 -> v180
	NewMigration("Convert avatar url to text", v1_15.ConvertAvatarURLToText),
	// v180 -> v181
	NewMigration("Delete credentials from past migrations", v1_15.DeleteMigrationCredentials),
	// v181 -> v182
	NewMigration("Always save primary email on email address table", v1_15.AddPrimaryEmail2EmailAddress),
	// v182 -> v183
	NewMigration("Add issue resource index table", v1_15.AddIssueResourceIndexTable),
	// v183 -> v184
	NewMigration("Create PushMirror table", v1_15.CreatePushMirrorTable),
	// v184 -> v185
	NewMigration("Rename Task errors to message", v1_15.RenameTaskErrorsToMessage),
	// v185 -> v186
	NewMigration("Add new table repo_archiver", v1_15.AddRepoArchiver),
	// v186 -> v187
	NewMigration("Create protected tag table", v1_15.CreateProtectedTagTable),
	// v187 -> v188
	NewMigration("Drop unneeded webhook related columns", v1_15.DropWebhookColumns),
	// v188 -> v189
	NewMigration("Add key is verified to gpg key", v1_15.AddKeyIsVerified),

	// Gitea 1.15.0 ends at v189

	// v189 -> v190
	NewMigration("Unwrap ldap.Sources", v1_16.UnwrapLDAPSourceCfg),
	// v190 -> v191
	NewMigration("Add agit flow pull request support", v1_16.AddAgitFlowPullRequest),
	// v191 -> v192
	NewMigration("Alter issue/comment table TEXT fields to LONGTEXT", v1_16.AlterIssueAndCommentTextFieldsToLongText),
	// v192 -> v193
	NewMigration("RecreateIssueResourceIndexTable to have a primary key instead of an unique index", v1_16.RecreateIssueResourceIndexTable),
	// v193 -> v194
	NewMigration("Add repo id column for attachment table", v1_16.AddRepoIDForAttachment),
	// v194 -> v195
	NewMigration("Add Branch Protection Unprotected Files Column", v1_16.AddBranchProtectionUnprotectedFilesColumn),
	// v195 -> v196
	NewMigration("Add table commit_status_index", v1_16.AddTableCommitStatusIndex),
	// v196 -> v197
	NewMigration("Add Color to ProjectBoard table", v1_16.AddColorColToProjectBoard),
	// v197 -> v198
	NewMigration("Add renamed_branch table", v1_16.AddRenamedBranchTable),
	// v198 -> v199
	NewMigration("Add issue content history table", v1_16.AddTableIssueContentHistory),
	// v199 -> v200
	NewMigration("No-op (remote version is using AppState now)", noopMigration),
	// v200 -> v201
	NewMigration("Add table app_state", v1_16.AddTableAppState),
	// v201 -> v202
	NewMigration("Drop table remote_version (if exists)", v1_16.DropTableRemoteVersion),
	// v202 -> v203
	NewMigration("Create key/value table for user settings", v1_16.CreateUserSettingsTable),
	// v203 -> v204
	NewMigration("Add Sorting to ProjectIssue table", v1_16.AddProjectIssueSorting),
	// v204 -> v205
	NewMigration("Add key is verified to ssh key", v1_16.AddSSHKeyIsVerified),
	// v205 -> v206
	NewMigration("Migrate to higher varchar on user struct", v1_16.MigrateUserPasswordSalt),
	// v206 -> v207
	NewMigration("Add authorize column to team_unit table", v1_16.AddAuthorizeColForTeamUnit),
	// v207 -> v208
	NewMigration("Add webauthn table and migrate u2f data to webauthn - NO-OPED", v1_16.AddWebAuthnCred),
	// v208 -> v209
	NewMigration("Use base32.HexEncoding instead of base64 encoding for cred ID as it is case insensitive - NO-OPED", v1_16.UseBase32HexForCredIDInWebAuthnCredential),
	// v209 -> v210
	NewMigration("Increase WebAuthentication CredentialID size to 410 - NO-OPED", v1_16.IncreaseCredentialIDTo410),
	// v210 -> v211
	NewMigration("v208 was completely broken - remigrate", v1_16.RemigrateU2FCredentials),

	// Gitea 1.16.2 ends at v211

	// v211 -> v212
	NewMigration("Create ForeignReference table", v1_17.CreateForeignReferenceTable),
	// v212 -> v213
	NewMigration("Add package tables", v1_17.AddPackageTables),
	// v213 -> v214
	NewMigration("Add allow edits from maintainers to PullRequest table", v1_17.AddAllowMaintainerEdit),
	// v214 -> v215
	NewMigration("Add auto merge table", v1_17.AddAutoMergeTable),
	// v215 -> v216
	NewMigration("allow to view files in PRs", v1_17.AddReviewViewedFiles),
	// v216 -> v217
	NewMigration("No-op (Improve Action table indices v1)", noopMigration),
	// v217 -> v218
	NewMigration("Alter hook_task table TEXT fields to LONGTEXT", v1_17.AlterHookTaskTextFieldsToLongText),
	// v218 -> v219
	NewMigration("Improve Action table indices v2", v1_17.ImproveActionTableIndices),
	// v219 -> v220
	NewMigration("Add sync_on_commit column to push_mirror table", v1_17.AddSyncOnCommitColForPushMirror),
	// v220 -> v221
	NewMigration("Add container repository property", v1_17.AddContainerRepositoryProperty),
	// v221 -> v222
	NewMigration("Store WebAuthentication CredentialID as bytes and increase size to at least 1024", v1_17.StoreWebauthnCredentialIDAsBytes),
	// v222 -> v223
	NewMigration("Drop old CredentialID column", v1_17.DropOldCredentialIDColumn),
	// v223 -> v224
	NewMigration("Rename CredentialIDBytes column to CredentialID", v1_17.RenameCredentialIDBytes),

	// Gitea 1.17.0 ends at v224

	// v224 -> v225
	NewMigration("Add badges to users", v1_18.CreateUserBadgesTable),
	// v225 -> v226
	NewMigration("Alter gpg_key/public_key content TEXT fields to MEDIUMTEXT", v1_18.AlterPublicGPGKeyContentFieldsToMediumText),
	// v226 -> v227
	NewMigration("Conan and generic packages do not need to be semantically versioned", v1_18.FixPackageSemverField),
	// v227 -> v228
	NewMigration("Create key/value table for system settings", v1_18.CreateSystemSettingsTable),
	// v228 -> v229
	NewMigration("Add TeamInvite table", v1_18.AddTeamInviteTable),
	// v229 -> v230
	NewMigration("Update counts of all open milestones", v1_18.UpdateOpenMilestoneCounts),
	// v230 -> v231
	NewMigration("Add ConfidentialClient column (default true) to OAuth2Application table", v1_18.AddConfidentialClientColumnToOAuth2ApplicationTable),

	// Gitea 1.18.0 ends at v231

	// v231 -> v232
	NewMigration("Add index for hook_task", v1_19.AddIndexForHookTask),
	// v232 -> v233
	NewMigration("Alter package_version.metadata_json to LONGTEXT", v1_19.AlterPackageVersionMetadataToLongText),
	// v233 -> v234
	NewMigration("Add header_authorization_encrypted column to webhook table", v1_19.AddHeaderAuthorizationEncryptedColWebhook),
	// v234 -> v235
	NewMigration("Add package cleanup rule table", v1_19.CreatePackageCleanupRuleTable),
	// v235 -> v236
	NewMigration("Add index for access_token", v1_19.AddIndexForAccessToken),
	// v236 -> v237
	NewMigration("Create secrets table", v1_19.CreateSecretsTable),
	// v237 -> v238
	NewMigration("Drop ForeignReference table", v1_19.DropForeignReferenceTable),
	// v238 -> v239
<<<<<<< HEAD
	NewMigration("Add card_type column to project table", v1_19.AddCardTypeToProjectTable),
=======
	NewMigration("Add updated unix to LFSMetaObject", v1_19.AddUpdatedUnixToLFSMetaObject),
	// v239 -> v240
	NewMigration("Add scope for access_token", v1_19.AddScopeForAccessTokens),
	// v240 -> v241
	NewMigration("Add actions tables", v1_19.AddActionsTables),
>>>>>>> 2c6cc0b8
}

// GetCurrentDBVersion returns the current db version
func GetCurrentDBVersion(x *xorm.Engine) (int64, error) {
	if err := x.Sync(new(Version)); err != nil {
		return -1, fmt.Errorf("sync: %w", err)
	}

	currentVersion := &Version{ID: 1}
	has, err := x.Get(currentVersion)
	if err != nil {
		return -1, fmt.Errorf("get: %w", err)
	}
	if !has {
		return -1, nil
	}
	return currentVersion.Version, nil
}

// ExpectedVersion returns the expected db version
func ExpectedVersion() int64 {
	return int64(minDBVersion + len(migrations))
}

// EnsureUpToDate will check if the db is at the correct version
func EnsureUpToDate(x *xorm.Engine) error {
	currentDB, err := GetCurrentDBVersion(x)
	if err != nil {
		return err
	}

	if currentDB < 0 {
		return fmt.Errorf("Database has not been initialized")
	}

	if minDBVersion > currentDB {
		return fmt.Errorf("DB version %d (<= %d) is too old for auto-migration. Upgrade to Gitea 1.6.4 first then upgrade to this version", currentDB, minDBVersion)
	}

	expected := ExpectedVersion()

	if currentDB != expected {
		return fmt.Errorf(`Current database version %d is not equal to the expected version %d. Please run "gitea [--config /path/to/app.ini] migrate" to update the database version`, currentDB, expected)
	}

	return nil
}

// Migrate database to current version
func Migrate(x *xorm.Engine) error {
	// Set a new clean the default mapper to GonicMapper as that is the default for Gitea.
	x.SetMapper(names.GonicMapper{})
	if err := x.Sync(new(Version)); err != nil {
		return fmt.Errorf("sync: %w", err)
	}

	currentVersion := &Version{ID: 1}
	has, err := x.Get(currentVersion)
	if err != nil {
		return fmt.Errorf("get: %w", err)
	} else if !has {
		// If the version record does not exist we think
		// it is a fresh installation and we can skip all migrations.
		currentVersion.ID = 0
		currentVersion.Version = int64(minDBVersion + len(migrations))

		if _, err = x.InsertOne(currentVersion); err != nil {
			return fmt.Errorf("insert: %w", err)
		}
	}

	v := currentVersion.Version
	if minDBVersion > v {
		log.Fatal(`Gitea no longer supports auto-migration from your previously installed version.
Please try upgrading to a lower version first (suggested v1.6.4), then upgrade to this version.`)
		return nil
	}

	// Downgrading Gitea's database version not supported
	if int(v-minDBVersion) > len(migrations) {
		msg := fmt.Sprintf("Your database (migration version: %d) is for a newer Gitea, you can not use the newer database for this old Gitea release (%d).", v, minDBVersion+len(migrations))
		msg += "\nGitea will exit to keep your database safe and unchanged. Please use the correct Gitea release, do not change the migration version manually (incorrect manual operation may lose data)."
		if !setting.IsProd {
			msg += fmt.Sprintf("\nIf you are in development and really know what you're doing, you can force changing the migration version by executing: UPDATE version SET version=%d WHERE id=1;", minDBVersion+len(migrations))
		}
		_, _ = fmt.Fprintln(os.Stderr, msg)
		log.Fatal(msg)
		return nil
	}

	// Some migration tasks depend on the git command
	if git.DefaultContext == nil {
		if err = git.InitSimple(context.Background()); err != nil {
			return err
		}
	}

	// Migrate
	for i, m := range migrations[v-minDBVersion:] {
		log.Info("Migration[%d]: %s", v+int64(i), m.Description())
		// Reset the mapper between each migration - migrations are not supposed to depend on each other
		x.SetMapper(names.GonicMapper{})
		if err = m.Migrate(x); err != nil {
			return fmt.Errorf("migration[%d]: %s failed: %w", v+int64(i), m.Description(), err)
		}
		currentVersion.Version = v + int64(i) + 1
		if _, err = x.ID(1).Update(currentVersion); err != nil {
			return err
		}
	}
	return nil
}<|MERGE_RESOLUTION|>--- conflicted
+++ resolved
@@ -450,15 +450,11 @@
 	// v237 -> v238
 	NewMigration("Drop ForeignReference table", v1_19.DropForeignReferenceTable),
 	// v238 -> v239
-<<<<<<< HEAD
-	NewMigration("Add card_type column to project table", v1_19.AddCardTypeToProjectTable),
-=======
 	NewMigration("Add updated unix to LFSMetaObject", v1_19.AddUpdatedUnixToLFSMetaObject),
 	// v239 -> v240
 	NewMigration("Add scope for access_token", v1_19.AddScopeForAccessTokens),
 	// v240 -> v241
 	NewMigration("Add actions tables", v1_19.AddActionsTables),
->>>>>>> 2c6cc0b8
 }
 
 // GetCurrentDBVersion returns the current db version
