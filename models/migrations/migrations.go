// Copyright 2015 The Gogs Authors. All rights reserved.
// Copyright 2017 The Gitea Authors. All rights reserved.
// SPDX-License-Identifier: MIT

package migrations

import (
	"context"
	"fmt"
	"os"

	"code.gitea.io/gitea/models/migrations/v1_10"
	"code.gitea.io/gitea/models/migrations/v1_11"
	"code.gitea.io/gitea/models/migrations/v1_12"
	"code.gitea.io/gitea/models/migrations/v1_13"
	"code.gitea.io/gitea/models/migrations/v1_14"
	"code.gitea.io/gitea/models/migrations/v1_15"
	"code.gitea.io/gitea/models/migrations/v1_16"
	"code.gitea.io/gitea/models/migrations/v1_17"
	"code.gitea.io/gitea/models/migrations/v1_18"
	"code.gitea.io/gitea/models/migrations/v1_19"
	"code.gitea.io/gitea/models/migrations/v1_6"
	"code.gitea.io/gitea/models/migrations/v1_7"
	"code.gitea.io/gitea/models/migrations/v1_8"
	"code.gitea.io/gitea/models/migrations/v1_9"
	"code.gitea.io/gitea/modules/git"
	"code.gitea.io/gitea/modules/log"
	"code.gitea.io/gitea/modules/setting"

	"xorm.io/xorm"
	"xorm.io/xorm/names"
)

const minDBVersion = 70 // Gitea 1.5.3

// Migration describes on migration from lower version to high version
type Migration interface {
	Description() string
	Migrate(*xorm.Engine) error
}

type migration struct {
	description string
	migrate     func(*xorm.Engine) error
}

// NewMigration creates a new migration
func NewMigration(desc string, fn func(*xorm.Engine) error) Migration {
	return &migration{desc, fn}
}

// Description returns the migration's description
func (m *migration) Description() string {
	return m.description
}

// Migrate executes the migration
func (m *migration) Migrate(x *xorm.Engine) error {
	return m.migrate(x)
}

// Version describes the version table. Should have only one row with id==1
type Version struct {
	ID      int64 `xorm:"pk autoincr"`
	Version int64
}

// Use noopMigration when there is a migration that has been no-oped
var noopMigration = func(_ *xorm.Engine) error { return nil }

// This is a sequence of migrations. Add new migrations to the bottom of the list.
// If you want to "retire" a migration, remove it from the top of the list and
// update minDBVersion accordingly
var migrations = []Migration{
	// Gitea 1.5.0 ends at v69

	// v70 -> v71
	NewMigration("add issue_dependencies", v1_6.AddIssueDependencies),
	// v71 -> v72
	NewMigration("protect each scratch token", v1_6.AddScratchHash),
	// v72 -> v73
	NewMigration("add review", v1_6.AddReview),

	// Gitea 1.6.0 ends at v73

	// v73 -> v74
	NewMigration("add must_change_password column for users table", v1_7.AddMustChangePassword),
	// v74 -> v75
	NewMigration("add approval whitelists to protected branches", v1_7.AddApprovalWhitelistsToProtectedBranches),
	// v75 -> v76
	NewMigration("clear nonused data which not deleted when user was deleted", v1_7.ClearNonusedData),

	// Gitea 1.7.0 ends at v76

	// v76 -> v77
	NewMigration("add pull request rebase with merge commit", v1_8.AddPullRequestRebaseWithMerge),
	// v77 -> v78
	NewMigration("add theme to users", v1_8.AddUserDefaultTheme),
	// v78 -> v79
	NewMigration("rename repo is_bare to repo is_empty", v1_8.RenameRepoIsBareToIsEmpty),
	// v79 -> v80
	NewMigration("add can close issues via commit in any branch", v1_8.AddCanCloseIssuesViaCommitInAnyBranch),
	// v80 -> v81
	NewMigration("add is locked to issues", v1_8.AddIsLockedToIssues),
	// v81 -> v82
	NewMigration("update U2F counter type", v1_8.ChangeU2FCounterType),

	// Gitea 1.8.0 ends at v82

	// v82 -> v83
	NewMigration("hot fix for wrong release sha1 on release table", v1_9.FixReleaseSha1OnReleaseTable),
	// v83 -> v84
	NewMigration("add uploader id for table attachment", v1_9.AddUploaderIDForAttachment),
	// v84 -> v85
	NewMigration("add table to store original imported gpg keys", v1_9.AddGPGKeyImport),
	// v85 -> v86
	NewMigration("hash application token", v1_9.HashAppToken),
	// v86 -> v87
	NewMigration("add http method to webhook", v1_9.AddHTTPMethodToWebhook),
	// v87 -> v88
	NewMigration("add avatar field to repository", v1_9.AddAvatarFieldToRepository),

	// Gitea 1.9.0 ends at v88

	// v88 -> v89
	NewMigration("add commit status context field to commit_status", v1_10.AddCommitStatusContext),
	// v89 -> v90
	NewMigration("add original author/url migration info to issues, comments, and repo ", v1_10.AddOriginalMigrationInfo),
	// v90 -> v91
	NewMigration("change length of some repository columns", v1_10.ChangeSomeColumnsLengthOfRepo),
	// v91 -> v92
	NewMigration("add index on owner_id of repository and type, review_id of comment", v1_10.AddIndexOnRepositoryAndComment),
	// v92 -> v93
	NewMigration("remove orphaned repository index statuses", v1_10.RemoveLingeringIndexStatus),
	// v93 -> v94
	NewMigration("add email notification enabled preference to user", v1_10.AddEmailNotificationEnabledToUser),
	// v94 -> v95
	NewMigration("add enable_status_check, status_check_contexts to protected_branch", v1_10.AddStatusCheckColumnsForProtectedBranches),
	// v95 -> v96
	NewMigration("add table columns for cross referencing issues", v1_10.AddCrossReferenceColumns),
	// v96 -> v97
	NewMigration("delete orphaned attachments", v1_10.DeleteOrphanedAttachments),
	// v97 -> v98
	NewMigration("add repo_admin_change_team_access to user", v1_10.AddRepoAdminChangeTeamAccessColumnForUser),
	// v98 -> v99
	NewMigration("add original author name and id on migrated release", v1_10.AddOriginalAuthorOnMigratedReleases),
	// v99 -> v100
	NewMigration("add task table and status column for repository table", v1_10.AddTaskTable),
	// v100 -> v101
	NewMigration("update migration repositories' service type", v1_10.UpdateMigrationServiceTypes),
	// v101 -> v102
	NewMigration("change length of some external login users columns", v1_10.ChangeSomeColumnsLengthOfExternalLoginUser),

	// Gitea 1.10.0 ends at v102

	// v102 -> v103
	NewMigration("update migration repositories' service type", v1_11.DropColumnHeadUserNameOnPullRequest),
	// v103 -> v104
	NewMigration("Add WhitelistDeployKeys to protected branch", v1_11.AddWhitelistDeployKeysToBranches),
	// v104 -> v105
	NewMigration("remove unnecessary columns from label", v1_11.RemoveLabelUneededCols),
	// v105 -> v106
	NewMigration("add includes_all_repositories to teams", v1_11.AddTeamIncludesAllRepositories),
	// v106 -> v107
	NewMigration("add column `mode` to table watch", v1_11.AddModeColumnToWatch),
	// v107 -> v108
	NewMigration("Add template options to repository", v1_11.AddTemplateToRepo),
	// v108 -> v109
	NewMigration("Add comment_id on table notification", v1_11.AddCommentIDOnNotification),
	// v109 -> v110
	NewMigration("add can_create_org_repo to team", v1_11.AddCanCreateOrgRepoColumnForTeam),
	// v110 -> v111
	NewMigration("change review content type to text", v1_11.ChangeReviewContentToText),
	// v111 -> v112
	NewMigration("update branch protection for can push and whitelist enable", v1_11.AddBranchProtectionCanPushAndEnableWhitelist),
	// v112 -> v113
	NewMigration("remove release attachments which repository deleted", v1_11.RemoveAttachmentMissedRepo),
	// v113 -> v114
	NewMigration("new feature: change target branch of pull requests", v1_11.FeatureChangeTargetBranch),
	// v114 -> v115
	NewMigration("Remove authentication credentials from stored URL", v1_11.SanitizeOriginalURL),
	// v115 -> v116
	NewMigration("add user_id prefix to existing user avatar name", v1_11.RenameExistingUserAvatarName),
	// v116 -> v117
	NewMigration("Extend TrackedTimes", v1_11.ExtendTrackedTimes),

	// Gitea 1.11.0 ends at v117

	// v117 -> v118
	NewMigration("Add block on rejected reviews branch protection", v1_12.AddBlockOnRejectedReviews),
	// v118 -> v119
	NewMigration("Add commit id and stale to reviews", v1_12.AddReviewCommitAndStale),
	// v119 -> v120
	NewMigration("Fix migrated repositories' git service type", v1_12.FixMigratedRepositoryServiceType),
	// v120 -> v121
	NewMigration("Add owner_name on table repository", v1_12.AddOwnerNameOnRepository),
	// v121 -> v122
	NewMigration("add is_restricted column for users table", v1_12.AddIsRestricted),
	// v122 -> v123
	NewMigration("Add Require Signed Commits to ProtectedBranch", v1_12.AddRequireSignedCommits),
	// v123 -> v124
	NewMigration("Add original information for reactions", v1_12.AddReactionOriginals),
	// v124 -> v125
	NewMigration("Add columns to user and repository", v1_12.AddUserRepoMissingColumns),
	// v125 -> v126
	NewMigration("Add some columns on review for migration", v1_12.AddReviewMigrateInfo),
	// v126 -> v127
	NewMigration("Fix topic repository count", v1_12.FixTopicRepositoryCount),
	// v127 -> v128
	NewMigration("add repository code language statistics", v1_12.AddLanguageStats),
	// v128 -> v129
	NewMigration("fix merge base for pull requests", v1_12.FixMergeBase),
	// v129 -> v130
	NewMigration("remove dependencies from deleted repositories", v1_12.PurgeUnusedDependencies),
	// v130 -> v131
	NewMigration("Expand webhooks for more granularity", v1_12.ExpandWebhooks),
	// v131 -> v132
	NewMigration("Add IsSystemWebhook column to webhooks table", v1_12.AddSystemWebhookColumn),
	// v132 -> v133
	NewMigration("Add Branch Protection Protected Files Column", v1_12.AddBranchProtectionProtectedFilesColumn),
	// v133 -> v134
	NewMigration("Add EmailHash Table", v1_12.AddEmailHashTable),
	// v134 -> v135
	NewMigration("Refix merge base for merged pull requests", v1_12.RefixMergeBase),
	// v135 -> v136
	NewMigration("Add OrgID column to Labels table", v1_12.AddOrgIDLabelColumn),
	// v136 -> v137
	NewMigration("Add CommitsAhead and CommitsBehind Column to PullRequest Table", v1_12.AddCommitDivergenceToPulls),
	// v137 -> v138
	NewMigration("Add Branch Protection Block Outdated Branch", v1_12.AddBlockOnOutdatedBranch),
	// v138 -> v139
	NewMigration("Add ResolveDoerID to Comment table", v1_12.AddResolveDoerIDCommentColumn),
	// v139 -> v140
	NewMigration("prepend refs/heads/ to issue refs", v1_12.PrependRefsHeadsToIssueRefs),

	// Gitea 1.12.0 ends at v140

	// v140 -> v141
	NewMigration("Save detected language file size to database instead of percent", v1_13.FixLanguageStatsToSaveSize),
	// v141 -> v142
	NewMigration("Add KeepActivityPrivate to User table", v1_13.AddKeepActivityPrivateUserColumn),
	// v142 -> v143
	NewMigration("Ensure Repository.IsArchived is not null", v1_13.SetIsArchivedToFalse),
	// v143 -> v144
	NewMigration("recalculate Stars number for all user", v1_13.RecalculateStars),
	// v144 -> v145
	NewMigration("update Matrix Webhook http method to 'PUT'", v1_13.UpdateMatrixWebhookHTTPMethod),
	// v145 -> v146
	NewMigration("Increase Language field to 50 in LanguageStats", v1_13.IncreaseLanguageField),
	// v146 -> v147
	NewMigration("Add projects info to repository table", v1_13.AddProjectsInfo),
	// v147 -> v148
	NewMigration("create review for 0 review id code comments", v1_13.CreateReviewsForCodeComments),
	// v148 -> v149
	NewMigration("remove issue dependency comments who refer to non existing issues", v1_13.PurgeInvalidDependenciesComments),
	// v149 -> v150
	NewMigration("Add Created and Updated to Milestone table", v1_13.AddCreatedAndUpdatedToMilestones),
	// v150 -> v151
	NewMigration("add primary key to repo_topic", v1_13.AddPrimaryKeyToRepoTopic),
	// v151 -> v152
	NewMigration("set default password algorithm to Argon2", v1_13.SetDefaultPasswordToArgon2),
	// v152 -> v153
	NewMigration("add TrustModel field to Repository", v1_13.AddTrustModelToRepository),
	// v153 > v154
	NewMigration("add Team review request support", v1_13.AddTeamReviewRequestSupport),
	// v154 > v155
	NewMigration("add timestamps to Star, Label, Follow, Watch and Collaboration", v1_13.AddTimeStamps),

	// Gitea 1.13.0 ends at v155

	// v155 -> v156
	NewMigration("add changed_protected_files column for pull_request table", v1_14.AddChangedProtectedFilesPullRequestColumn),
	// v156 -> v157
	NewMigration("fix publisher ID for tag releases", v1_14.FixPublisherIDforTagReleases),
	// v157 -> v158
	NewMigration("ensure repo topics are up-to-date", v1_14.FixRepoTopics),
	// v158 -> v159
	NewMigration("code comment replies should have the commitID of the review they are replying to", v1_14.UpdateCodeCommentReplies),
	// v159 -> v160
	NewMigration("update reactions constraint", v1_14.UpdateReactionConstraint),
	// v160 -> v161
	NewMigration("Add block on official review requests branch protection", v1_14.AddBlockOnOfficialReviewRequests),
	// v161 -> v162
	NewMigration("Convert task type from int to string", v1_14.ConvertTaskTypeToString),
	// v162 -> v163
	NewMigration("Convert webhook task type from int to string", v1_14.ConvertWebhookTaskTypeToString),
	// v163 -> v164
	NewMigration("Convert topic name from 25 to 50", v1_14.ConvertTopicNameFrom25To50),
	// v164 -> v165
	NewMigration("Add scope and nonce columns to oauth2_grant table", v1_14.AddScopeAndNonceColumnsToOAuth2Grant),
	// v165 -> v166
	NewMigration("Convert hook task type from char(16) to varchar(16) and trim the column", v1_14.ConvertHookTaskTypeToVarcharAndTrim),
	// v166 -> v167
	NewMigration("Where Password is Valid with Empty String delete it", v1_14.RecalculateUserEmptyPWD),
	// v167 -> v168
	NewMigration("Add user redirect", v1_14.AddUserRedirect),
	// v168 -> v169
	NewMigration("Recreate user table to fix default values", v1_14.RecreateUserTableToFixDefaultValues),
	// v169 -> v170
	NewMigration("Update DeleteBranch comments to set the old_ref to the commit_sha", v1_14.CommentTypeDeleteBranchUseOldRef),
	// v170 -> v171
	NewMigration("Add Dismissed to Review table", v1_14.AddDismissedReviewColumn),
	// v171 -> v172
	NewMigration("Add Sorting to ProjectBoard table", v1_14.AddSortingColToProjectBoard),
	// v172 -> v173
	NewMigration("Add sessions table for go-chi/session", v1_14.AddSessionTable),
	// v173 -> v174
	NewMigration("Add time_id column to Comment", v1_14.AddTimeIDCommentColumn),
	// v174 -> v175
	NewMigration("Create repo transfer table", v1_14.AddRepoTransfer),
	// v175 -> v176
	NewMigration("Fix Postgres ID Sequences broken by recreate-table", v1_14.FixPostgresIDSequences),
	// v176 -> v177
	NewMigration("Remove invalid labels from comments", v1_14.RemoveInvalidLabels),
	// v177 -> v178
	NewMigration("Delete orphaned IssueLabels", v1_14.DeleteOrphanedIssueLabels),

	// Gitea 1.14.0 ends at v178

	// v178 -> v179
	NewMigration("Add LFS columns to Mirror", v1_15.AddLFSMirrorColumns),
	// v179 -> v180
	NewMigration("Convert avatar url to text", v1_15.ConvertAvatarURLToText),
	// v180 -> v181
	NewMigration("Delete credentials from past migrations", v1_15.DeleteMigrationCredentials),
	// v181 -> v182
	NewMigration("Always save primary email on email address table", v1_15.AddPrimaryEmail2EmailAddress),
	// v182 -> v183
	NewMigration("Add issue resource index table", v1_15.AddIssueResourceIndexTable),
	// v183 -> v184
	NewMigration("Create PushMirror table", v1_15.CreatePushMirrorTable),
	// v184 -> v185
	NewMigration("Rename Task errors to message", v1_15.RenameTaskErrorsToMessage),
	// v185 -> v186
	NewMigration("Add new table repo_archiver", v1_15.AddRepoArchiver),
	// v186 -> v187
	NewMigration("Create protected tag table", v1_15.CreateProtectedTagTable),
	// v187 -> v188
	NewMigration("Drop unneeded webhook related columns", v1_15.DropWebhookColumns),
	// v188 -> v189
	NewMigration("Add key is verified to gpg key", v1_15.AddKeyIsVerified),

	// Gitea 1.15.0 ends at v189

	// v189 -> v190
	NewMigration("Unwrap ldap.Sources", v1_16.UnwrapLDAPSourceCfg),
	// v190 -> v191
	NewMigration("Add agit flow pull request support", v1_16.AddAgitFlowPullRequest),
	// v191 -> v192
	NewMigration("Alter issue/comment table TEXT fields to LONGTEXT", v1_16.AlterIssueAndCommentTextFieldsToLongText),
	// v192 -> v193
	NewMigration("RecreateIssueResourceIndexTable to have a primary key instead of an unique index", v1_16.RecreateIssueResourceIndexTable),
	// v193 -> v194
	NewMigration("Add repo id column for attachment table", v1_16.AddRepoIDForAttachment),
	// v194 -> v195
	NewMigration("Add Branch Protection Unprotected Files Column", v1_16.AddBranchProtectionUnprotectedFilesColumn),
	// v195 -> v196
	NewMigration("Add table commit_status_index", v1_16.AddTableCommitStatusIndex),
	// v196 -> v197
	NewMigration("Add Color to ProjectBoard table", v1_16.AddColorColToProjectBoard),
	// v197 -> v198
	NewMigration("Add renamed_branch table", v1_16.AddRenamedBranchTable),
	// v198 -> v199
	NewMigration("Add issue content history table", v1_16.AddTableIssueContentHistory),
	// v199 -> v200
	NewMigration("No-op (remote version is using AppState now)", noopMigration),
	// v200 -> v201
	NewMigration("Add table app_state", v1_16.AddTableAppState),
	// v201 -> v202
	NewMigration("Drop table remote_version (if exists)", v1_16.DropTableRemoteVersion),
	// v202 -> v203
	NewMigration("Create key/value table for user settings", v1_16.CreateUserSettingsTable),
	// v203 -> v204
	NewMigration("Add Sorting to ProjectIssue table", v1_16.AddProjectIssueSorting),
	// v204 -> v205
	NewMigration("Add key is verified to ssh key", v1_16.AddSSHKeyIsVerified),
	// v205 -> v206
	NewMigration("Migrate to higher varchar on user struct", v1_16.MigrateUserPasswordSalt),
	// v206 -> v207
	NewMigration("Add authorize column to team_unit table", v1_16.AddAuthorizeColForTeamUnit),
	// v207 -> v208
	NewMigration("Add webauthn table and migrate u2f data to webauthn - NO-OPED", v1_16.AddWebAuthnCred),
	// v208 -> v209
	NewMigration("Use base32.HexEncoding instead of base64 encoding for cred ID as it is case insensitive - NO-OPED", v1_16.UseBase32HexForCredIDInWebAuthnCredential),
	// v209 -> v210
	NewMigration("Increase WebAuthentication CredentialID size to 410 - NO-OPED", v1_16.IncreaseCredentialIDTo410),
	// v210 -> v211
	NewMigration("v208 was completely broken - remigrate", v1_16.RemigrateU2FCredentials),

	// Gitea 1.16.2 ends at v211

	// v211 -> v212
	NewMigration("Create ForeignReference table", v1_17.CreateForeignReferenceTable),
	// v212 -> v213
	NewMigration("Add package tables", v1_17.AddPackageTables),
	// v213 -> v214
	NewMigration("Add allow edits from maintainers to PullRequest table", v1_17.AddAllowMaintainerEdit),
	// v214 -> v215
	NewMigration("Add auto merge table", v1_17.AddAutoMergeTable),
	// v215 -> v216
	NewMigration("allow to view files in PRs", v1_17.AddReviewViewedFiles),
	// v216 -> v217
	NewMigration("No-op (Improve Action table indices v1)", noopMigration),
	// v217 -> v218
	NewMigration("Alter hook_task table TEXT fields to LONGTEXT", v1_17.AlterHookTaskTextFieldsToLongText),
	// v218 -> v219
	NewMigration("Improve Action table indices v2", v1_17.ImproveActionTableIndices),
	// v219 -> v220
	NewMigration("Add sync_on_commit column to push_mirror table", v1_17.AddSyncOnCommitColForPushMirror),
	// v220 -> v221
	NewMigration("Add container repository property", v1_17.AddContainerRepositoryProperty),
	// v221 -> v222
	NewMigration("Store WebAuthentication CredentialID as bytes and increase size to at least 1024", v1_17.StoreWebauthnCredentialIDAsBytes),
	// v222 -> v223
	NewMigration("Drop old CredentialID column", v1_17.DropOldCredentialIDColumn),
	// v223 -> v224
	NewMigration("Rename CredentialIDBytes column to CredentialID", v1_17.RenameCredentialIDBytes),

	// Gitea 1.17.0 ends at v224

	// v224 -> v225
	NewMigration("Add badges to users", v1_18.CreateUserBadgesTable),
	// v225 -> v226
	NewMigration("Alter gpg_key/public_key content TEXT fields to MEDIUMTEXT", v1_18.AlterPublicGPGKeyContentFieldsToMediumText),
	// v226 -> v227
	NewMigration("Conan and generic packages do not need to be semantically versioned", v1_18.FixPackageSemverField),
	// v227 -> v228
	NewMigration("Create key/value table for system settings", v1_18.CreateSystemSettingsTable),
	// v228 -> v229
	NewMigration("Add TeamInvite table", v1_18.AddTeamInviteTable),
	// v229 -> v230
	NewMigration("Update counts of all open milestones", v1_18.UpdateOpenMilestoneCounts),
	// v230 -> v231
	NewMigration("Add ConfidentialClient column (default true) to OAuth2Application table", v1_18.AddConfidentialClientColumnToOAuth2ApplicationTable),
	// v231 -> v232
	NewMigration("Add index for hook_task", v1_19.AddIndexForHookTask),
	// v232 -> v233
	NewMigration("Alter package_version.metadata_json to LONGTEXT", v1_19.AlterPackageVersionMetadataToLongText),
	// v233 -> v234
	NewMigration("Add header_authorization_encrypted column to webhook table", v1_19.AddHeaderAuthorizationEncryptedColWebhook),
	// v234 -> v235
	NewMigration("Add package cleanup rule table", v1_19.CreatePackageCleanupRuleTable),
	// v235 -> v236
	NewMigration("Add index for access_token", v1_19.AddIndexForAccessToken),
	// v236 -> v237
	NewMigration("Create secrets table", v1_19.CreateSecretsTable),
	// v237 -> v238
<<<<<<< HEAD
	NewMigration("Add actions tables", v1_19.AddActionsTables),
=======
	NewMigration("Drop ForeignReference table", v1_19.DropForeignReferenceTable),
>>>>>>> 71ca3067
}

// GetCurrentDBVersion returns the current db version
func GetCurrentDBVersion(x *xorm.Engine) (int64, error) {
	if err := x.Sync(new(Version)); err != nil {
		return -1, fmt.Errorf("sync: %w", err)
	}

	currentVersion := &Version{ID: 1}
	has, err := x.Get(currentVersion)
	if err != nil {
		return -1, fmt.Errorf("get: %w", err)
	}
	if !has {
		return -1, nil
	}
	return currentVersion.Version, nil
}

// ExpectedVersion returns the expected db version
func ExpectedVersion() int64 {
	return int64(minDBVersion + len(migrations))
}

// EnsureUpToDate will check if the db is at the correct version
func EnsureUpToDate(x *xorm.Engine) error {
	currentDB, err := GetCurrentDBVersion(x)
	if err != nil {
		return err
	}

	if currentDB < 0 {
		return fmt.Errorf("Database has not been initialized")
	}

	if minDBVersion > currentDB {
		return fmt.Errorf("DB version %d (<= %d) is too old for auto-migration. Upgrade to Gitea 1.6.4 first then upgrade to this version", currentDB, minDBVersion)
	}

	expected := ExpectedVersion()

	if currentDB != expected {
		return fmt.Errorf(`Current database version %d is not equal to the expected version %d. Please run "gitea [--config /path/to/app.ini] migrate" to update the database version`, currentDB, expected)
	}

	return nil
}

// Migrate database to current version
func Migrate(x *xorm.Engine) error {
	// Set a new clean the default mapper to GonicMapper as that is the default for Gitea.
	x.SetMapper(names.GonicMapper{})
	if err := x.Sync(new(Version)); err != nil {
		return fmt.Errorf("sync: %w", err)
	}

	currentVersion := &Version{ID: 1}
	has, err := x.Get(currentVersion)
	if err != nil {
		return fmt.Errorf("get: %w", err)
	} else if !has {
		// If the version record does not exist we think
		// it is a fresh installation and we can skip all migrations.
		currentVersion.ID = 0
		currentVersion.Version = int64(minDBVersion + len(migrations))

		if _, err = x.InsertOne(currentVersion); err != nil {
			return fmt.Errorf("insert: %w", err)
		}
	}

	v := currentVersion.Version
	if minDBVersion > v {
		log.Fatal(`Gitea no longer supports auto-migration from your previously installed version.
Please try upgrading to a lower version first (suggested v1.6.4), then upgrade to this version.`)
		return nil
	}

	// Downgrading Gitea's database version not supported
	if int(v-minDBVersion) > len(migrations) {
		msg := fmt.Sprintf("Your database (migration version: %d) is for a newer Gitea, you can not use the newer database for this old Gitea release (%d).", v, minDBVersion+len(migrations))
		msg += "\nGitea will exit to keep your database safe and unchanged. Please use the correct Gitea release, do not change the migration version manually (incorrect manual operation may lose data)."
		if !setting.IsProd {
			msg += fmt.Sprintf("\nIf you are in development and really know what you're doing, you can force changing the migration version by executing: UPDATE version SET version=%d WHERE id=1;", minDBVersion+len(migrations))
		}
		_, _ = fmt.Fprintln(os.Stderr, msg)
		log.Fatal(msg)
		return nil
	}

	// Some migration tasks depend on the git command
	if git.DefaultContext == nil {
		if err = git.InitSimple(context.Background()); err != nil {
			return err
		}
	}

	// Migrate
	for i, m := range migrations[v-minDBVersion:] {
		log.Info("Migration[%d]: %s", v+int64(i), m.Description())
		// Reset the mapper between each migration - migrations are not supposed to depend on each other
		x.SetMapper(names.GonicMapper{})
		if err = m.Migrate(x); err != nil {
			return fmt.Errorf("migration[%d]: %s failed: %w", v+int64(i), m.Description(), err)
		}
		currentVersion.Version = v + int64(i) + 1
		if _, err = x.ID(1).Update(currentVersion); err != nil {
			return err
		}
	}
	return nil
}<|MERGE_RESOLUTION|>--- conflicted
+++ resolved
@@ -445,11 +445,9 @@
 	// v236 -> v237
 	NewMigration("Create secrets table", v1_19.CreateSecretsTable),
 	// v237 -> v238
-<<<<<<< HEAD
+	NewMigration("Drop ForeignReference table", v1_19.DropForeignReferenceTable),
+	// v238 -> v239
 	NewMigration("Add actions tables", v1_19.AddActionsTables),
-=======
-	NewMigration("Drop ForeignReference table", v1_19.DropForeignReferenceTable),
->>>>>>> 71ca3067
 }
 
 // GetCurrentDBVersion returns the current db version
