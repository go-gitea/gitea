// Copyright 2015 The Gogs Authors. All rights reserved.
// Copyright 2017 The Gitea Authors. All rights reserved.
// Use of this source code is governed by a MIT-style
// license that can be found in the LICENSE file.

package migrations

import (
	"fmt"
	"regexp"
	"strings"

	"code.gitea.io/gitea/modules/log"
	"code.gitea.io/gitea/modules/setting"

	"xorm.io/xorm"
)

const minDBVersion = 70 // Gitea 1.5.3

// Migration describes on migration from lower version to high version
type Migration interface {
	Description() string
	Migrate(*xorm.Engine) error
}

type migration struct {
	description string
	migrate     func(*xorm.Engine) error
}

// NewMigration creates a new migration
func NewMigration(desc string, fn func(*xorm.Engine) error) Migration {
	return &migration{desc, fn}
}

// Description returns the migration's description
func (m *migration) Description() string {
	return m.description
}

// Migrate executes the migration
func (m *migration) Migrate(x *xorm.Engine) error {
	return m.migrate(x)
}

// Version describes the version table. Should have only one row with id==1
type Version struct {
	ID      int64 `xorm:"pk autoincr"`
	Version int64
}

// This is a sequence of migrations. Add new migrations to the bottom of the list.
// If you want to "retire" a migration, remove it from the top of the list and
// update minDBVersion accordingly
var migrations = []Migration{

	// Gitea 1.5.3 ends at v70

	// v70 -> v71
	NewMigration("add issue_dependencies", addIssueDependencies),
	// v71 -> v72
	NewMigration("protect each scratch token", addScratchHash),
	// v72 -> v73
	NewMigration("add review", addReview),

	// Gitea 1.6.4 ends at v73

	// v73 -> v74
	NewMigration("add must_change_password column for users table", addMustChangePassword),
	// v74 -> v75
	NewMigration("add approval whitelists to protected branches", addApprovalWhitelistsToProtectedBranches),
	// v75 -> v76
	NewMigration("clear nonused data which not deleted when user was deleted", clearNonusedData),

	// Gitea 1.7.6 ends at v76

	// v76 -> v77
	NewMigration("add pull request rebase with merge commit", addPullRequestRebaseWithMerge),
	// v77 -> v78
	NewMigration("add theme to users", addUserDefaultTheme),
	// v78 -> v79
	NewMigration("rename repo is_bare to repo is_empty", renameRepoIsBareToIsEmpty),
	// v79 -> v80
	NewMigration("add can close issues via commit in any branch", addCanCloseIssuesViaCommitInAnyBranch),
	// v80 -> v81
	NewMigration("add is locked to issues", addIsLockedToIssues),
	// v81 -> v82
	NewMigration("update U2F counter type", changeU2FCounterType),

	// Gitea 1.8.3 ends at v82

	// v82 -> v83
	NewMigration("hot fix for wrong release sha1 on release table", fixReleaseSha1OnReleaseTable),
	// v83 -> v84
	NewMigration("add uploader id for table attachment", addUploaderIDForAttachment),
	// v84 -> v85
	NewMigration("add table to store original imported gpg keys", addGPGKeyImport),
	// v85 -> v86
	NewMigration("hash application token", hashAppToken),
	// v86 -> v87
	NewMigration("add http method to webhook", addHTTPMethodToWebhook),
	// v87 -> v88
	NewMigration("add avatar field to repository", addAvatarFieldToRepository),

	// Gitea 1.9.6 ends at v88

	// v88 -> v89
	NewMigration("add commit status context field to commit_status", addCommitStatusContext),
	// v89 -> v90
	NewMigration("add original author/url migration info to issues, comments, and repo ", addOriginalMigrationInfo),
	// v90 -> v91
	NewMigration("change length of some repository columns", changeSomeColumnsLengthOfRepo),
	// v91 -> v92
	NewMigration("add index on owner_id of repository and type, review_id of comment", addIndexOnRepositoryAndComment),
	// v92 -> v93
	NewMigration("remove orphaned repository index statuses", removeLingeringIndexStatus),
	// v93 -> v94
	NewMigration("add email notification enabled preference to user", addEmailNotificationEnabledToUser),
	// v94 -> v95
	NewMigration("add enable_status_check, status_check_contexts to protected_branch", addStatusCheckColumnsForProtectedBranches),
	// v95 -> v96
	NewMigration("add table columns for cross referencing issues", addCrossReferenceColumns),
	// v96 -> v97
	NewMigration("delete orphaned attachments", deleteOrphanedAttachments),
	// v97 -> v98
	NewMigration("add repo_admin_change_team_access to user", addRepoAdminChangeTeamAccessColumnForUser),
	// v98 -> v99
	NewMigration("add original author name and id on migrated release", addOriginalAuthorOnMigratedReleases),

	// Gitea 1.10.3 ends at v99

	// v99 -> v100
	NewMigration("add task table and status column for repository table", addTaskTable),
	// v100 -> v101
	NewMigration("update migration repositories' service type", updateMigrationServiceTypes),
	// v101 -> v102
	NewMigration("change length of some external login users columns", changeSomeColumnsLengthOfExternalLoginUser),
	// v102 -> v103
	NewMigration("update migration repositories' service type", dropColumnHeadUserNameOnPullRequest),
	// v103 -> v104
	NewMigration("Add WhitelistDeployKeys to protected branch", addWhitelistDeployKeysToBranches),
	// v104 -> v105
	NewMigration("remove unnecessary columns from label", removeLabelUneededCols),
	// v105 -> v106
	NewMigration("add includes_all_repositories to teams", addTeamIncludesAllRepositories),
	// v106 -> v107
	NewMigration("add column `mode` to table watch", addModeColumnToWatch),
	// v107 -> v108
	NewMigration("Add template options to repository", addTemplateToRepo),
	// v108 -> v109
	NewMigration("Add comment_id on table notification", addCommentIDOnNotification),
	// v109 -> v110
	NewMigration("add can_create_org_repo to team", addCanCreateOrgRepoColumnForTeam),
	// v110 -> v111
	NewMigration("change review content type to text", changeReviewContentToText),
	// v111 -> v112
	NewMigration("update branch protection for can push and whitelist enable", addBranchProtectionCanPushAndEnableWhitelist),
	// v112 -> v113
	NewMigration("remove release attachments which repository deleted", removeAttachmentMissedRepo),
	// v113 -> v114
	NewMigration("new feature: change target branch of pull requests", featureChangeTargetBranch),
	// v114 -> v115
	NewMigration("Remove authentication credentials from stored URL", sanitizeOriginalURL),
	// v115 -> v116
	NewMigration("add user_id prefix to existing user avatar name", renameExistingUserAvatarName),
	// v116 -> v117
	NewMigration("Extend TrackedTimes", extendTrackedTimes),
	// v117 -> v118
	NewMigration("Add block on rejected reviews branch protection", addBlockOnRejectedReviews),
	// v118 -> v119
	NewMigration("Add commit id and stale to reviews", addReviewCommitAndStale),
	// v119 -> v120
	NewMigration("Fix migrated repositories' git service type", fixMigratedRepositoryServiceType),
	// v120 -> v121
	NewMigration("Add owner_name on table repository", addOwnerNameOnRepository),
	// v121 -> v122
	NewMigration("add is_restricted column for users table", addIsRestricted),
	// v122 -> v123
	NewMigration("Add Require Signed Commits to ProtectedBranch", addRequireSignedCommits),
	// v123 -> v124
	NewMigration("Add original informations for reactions", addReactionOriginals),
	// v124 -> v125
	NewMigration("Add columns to user and repository", addUserRepoMissingColumns),
	// v125 -> v126
	NewMigration("Add some columns on review for migration", addReviewMigrateInfo),
	// v126 -> v127
	NewMigration("Fix topic repository count", fixTopicRepositoryCount),
	// v127 -> v128
	NewMigration("add repository code language statistics", addLanguageStats),
	// v128 -> v129
	NewMigration("fix merge base for pull requests", fixMergeBase),
	// v129 -> v130
	NewMigration("remove dependencies from deleted repositories", purgeUnusedDependencies),
	// v130 -> v131
	NewMigration("Expand webhooks for more granularity", expandWebhooks),
	// v131 -> v132
	NewMigration("Add IsSystemWebhook column to webhooks table", addSystemWebhookColumn),
	// v132 -> v133
	NewMigration("Add Branch Protection Protected Files Column", addBranchProtectionProtectedFilesColumn),
	// v133 -> v134
	NewMigration("Add EmailHash Table", addEmailHashTable),
	// v134 -> v135
	NewMigration("Refix merge base for merged pull requests", refixMergeBase),
	// v135 -> v136
	NewMigration("Add OrgID column to Labels table", addOrgIDLabelColumn),
	// v136 -> v137
	NewMigration("Add CommitsAhead and CommitsBehind Column to PullRequest Table", addCommitDivergenceToPulls),
	// v137 -> v138
	NewMigration("Add Branch Protection Block Outdated Branch", addBlockOnOutdatedBranch),
	// v138 -> v139
	NewMigration("Add ResolveDoerID to Comment table", addResolveDoerIDCommentColumn),
	// v139 -> v140
	NewMigration("prepend refs/heads/ to issue refs", prependRefsHeadsToIssueRefs),
	// v140 -> v141
	NewMigration("Save detected language file size to database instead of percent", fixLanguageStatsToSaveSize),
	// v141 -> v142
	NewMigration("Add KeepActivityPrivate to User table", addKeepActivityPrivateUserColumn),
	// v142 -> v143
	NewMigration("Ensure Repository.IsArchived is not null", setIsArchivedToFalse),
	// v143 -> v144
<<<<<<< HEAD
	NewMigration("Add projects info to repository table", addProjectsInfo),
=======
	NewMigration("recalculate Stars number for all user", recalculateStars),
>>>>>>> cedbd368
}

// GetCurrentDBVersion returns the current db version
func GetCurrentDBVersion(x *xorm.Engine) (int64, error) {
	if err := x.Sync(new(Version)); err != nil {
		return -1, fmt.Errorf("sync: %v", err)
	}

	currentVersion := &Version{ID: 1}
	has, err := x.Get(currentVersion)
	if err != nil {
		return -1, fmt.Errorf("get: %v", err)
	}
	if !has {
		return -1, nil
	}
	return currentVersion.Version, nil
}

// ExpectedVersion returns the expected db version
func ExpectedVersion() int64 {
	return int64(minDBVersion + len(migrations))
}

// EnsureUpToDate will check if the db is at the correct version
func EnsureUpToDate(x *xorm.Engine) error {
	currentDB, err := GetCurrentDBVersion(x)
	if err != nil {
		return err
	}

	if currentDB < 0 {
		return fmt.Errorf("Database has not been initialised")
	}

	if minDBVersion > currentDB {
		return fmt.Errorf("DB version %d (<= %d) is too old for auto-migration. Upgrade to Gitea 1.6.4 first then upgrade to this version", currentDB, minDBVersion)
	}

	expected := ExpectedVersion()

	if currentDB != expected {
		return fmt.Errorf(`Current database version %d is not equal to the expected version %d. Please run "gitea [--config /path/to/app.ini] migrate" to update the database version`, currentDB, expected)
	}

	return nil
}

// Migrate database to current version
func Migrate(x *xorm.Engine) error {
	if err := x.Sync(new(Version)); err != nil {
		return fmt.Errorf("sync: %v", err)
	}

	currentVersion := &Version{ID: 1}
	has, err := x.Get(currentVersion)
	if err != nil {
		return fmt.Errorf("get: %v", err)
	} else if !has {
		// If the version record does not exist we think
		// it is a fresh installation and we can skip all migrations.
		currentVersion.ID = 0
		currentVersion.Version = int64(minDBVersion + len(migrations))

		if _, err = x.InsertOne(currentVersion); err != nil {
			return fmt.Errorf("insert: %v", err)
		}
	}

	v := currentVersion.Version
	if minDBVersion > v {
		log.Fatal(`Gitea no longer supports auto-migration from your previously installed version.
Please try upgrading to a lower version first (suggested v1.6.4), then upgrade to this version.`)
		return nil
	}

	if int(v-minDBVersion) > len(migrations) {
		// User downgraded Gitea.
		currentVersion.Version = int64(len(migrations) + minDBVersion)
		_, err = x.ID(1).Update(currentVersion)
		return err
	}
	for i, m := range migrations[v-minDBVersion:] {
		log.Info("Migration[%d]: %s", v+int64(i), m.Description())
		if err = m.Migrate(x); err != nil {
			return fmt.Errorf("do migrate: %v", err)
		}
		currentVersion.Version = v + int64(i) + 1
		if _, err = x.ID(1).Update(currentVersion); err != nil {
			return err
		}
	}
	return nil
}

func dropTableColumns(sess *xorm.Session, tableName string, columnNames ...string) (err error) {
	if tableName == "" || len(columnNames) == 0 {
		return nil
	}
	// TODO: This will not work if there are foreign keys

	switch {
	case setting.Database.UseSQLite3:
		// First drop the indexes on the columns
		res, errIndex := sess.Query(fmt.Sprintf("PRAGMA index_list(`%s`)", tableName))
		if errIndex != nil {
			return errIndex
		}
		for _, row := range res {
			indexName := row["name"]
			indexRes, err := sess.Query(fmt.Sprintf("PRAGMA index_info(`%s`)", indexName))
			if err != nil {
				return err
			}
			if len(indexRes) != 1 {
				continue
			}
			indexColumn := string(indexRes[0]["name"])
			for _, name := range columnNames {
				if name == indexColumn {
					_, err := sess.Exec(fmt.Sprintf("DROP INDEX `%s`", indexName))
					if err != nil {
						return err
					}
				}
			}
		}

		// Here we need to get the columns from the original table
		sql := fmt.Sprintf("SELECT sql FROM sqlite_master WHERE tbl_name='%s' and type='table'", tableName)
		res, err := sess.Query(sql)
		if err != nil {
			return err
		}
		tableSQL := string(res[0]["sql"])

		// Separate out the column definitions
		tableSQL = tableSQL[strings.Index(tableSQL, "("):]

		// Remove the required columnNames
		for _, name := range columnNames {
			tableSQL = regexp.MustCompile(regexp.QuoteMeta("`"+name+"`")+"[^`,)]*?[,)]").ReplaceAllString(tableSQL, "")
		}

		// Ensure the query is ended properly
		tableSQL = strings.TrimSpace(tableSQL)
		if tableSQL[len(tableSQL)-1] != ')' {
			if tableSQL[len(tableSQL)-1] == ',' {
				tableSQL = tableSQL[:len(tableSQL)-1]
			}
			tableSQL += ")"
		}

		// Find all the columns in the table
		columns := regexp.MustCompile("`([^`]*)`").FindAllString(tableSQL, -1)

		tableSQL = fmt.Sprintf("CREATE TABLE `new_%s_new` ", tableName) + tableSQL
		if _, err := sess.Exec(tableSQL); err != nil {
			return err
		}

		// Now restore the data
		columnsSeparated := strings.Join(columns, ",")
		insertSQL := fmt.Sprintf("INSERT INTO `new_%s_new` (%s) SELECT %s FROM %s", tableName, columnsSeparated, columnsSeparated, tableName)
		if _, err := sess.Exec(insertSQL); err != nil {
			return err
		}

		// Now drop the old table
		if _, err := sess.Exec(fmt.Sprintf("DROP TABLE `%s`", tableName)); err != nil {
			return err
		}

		// Rename the table
		if _, err := sess.Exec(fmt.Sprintf("ALTER TABLE `new_%s_new` RENAME TO `%s`", tableName, tableName)); err != nil {
			return err
		}

	case setting.Database.UsePostgreSQL:
		cols := ""
		for _, col := range columnNames {
			if cols != "" {
				cols += ", "
			}
			cols += "DROP COLUMN `" + col + "` CASCADE"
		}
		if _, err := sess.Exec(fmt.Sprintf("ALTER TABLE `%s` %s", tableName, cols)); err != nil {
			return fmt.Errorf("Drop table `%s` columns %v: %v", tableName, columnNames, err)
		}
	case setting.Database.UseMySQL:
		// Drop indexes on columns first
		sql := fmt.Sprintf("SHOW INDEX FROM %s WHERE column_name IN ('%s')", tableName, strings.Join(columnNames, "','"))
		res, err := sess.Query(sql)
		if err != nil {
			return err
		}
		for _, index := range res {
			indexName := index["column_name"]
			if len(indexName) > 0 {
				_, err := sess.Exec(fmt.Sprintf("DROP INDEX `%s` ON `%s`", indexName, tableName))
				if err != nil {
					return err
				}
			}
		}

		// Now drop the columns
		cols := ""
		for _, col := range columnNames {
			if cols != "" {
				cols += ", "
			}
			cols += "DROP COLUMN `" + col + "`"
		}
		if _, err := sess.Exec(fmt.Sprintf("ALTER TABLE `%s` %s", tableName, cols)); err != nil {
			return fmt.Errorf("Drop table `%s` columns %v: %v", tableName, columnNames, err)
		}
	case setting.Database.UseMSSQL:
		cols := ""
		for _, col := range columnNames {
			if cols != "" {
				cols += ", "
			}
			cols += "`" + strings.ToLower(col) + "`"
		}
		sql := fmt.Sprintf("SELECT Name FROM SYS.DEFAULT_CONSTRAINTS WHERE PARENT_OBJECT_ID = OBJECT_ID('%[1]s') AND PARENT_COLUMN_ID IN (SELECT column_id FROM sys.columns WHERE lower(NAME) IN (%[2]s) AND object_id = OBJECT_ID('%[1]s'))",
			tableName, strings.Replace(cols, "`", "'", -1))
		constraints := make([]string, 0)
		if err := sess.SQL(sql).Find(&constraints); err != nil {
			sess.Rollback()
			return fmt.Errorf("Find constraints: %v", err)
		}
		for _, constraint := range constraints {
			if _, err := sess.Exec(fmt.Sprintf("ALTER TABLE `%s` DROP CONSTRAINT `%s`", tableName, constraint)); err != nil {
				sess.Rollback()
				return fmt.Errorf("Drop table `%s` constraint `%s`: %v", tableName, constraint, err)
			}
		}
		if _, err := sess.Exec(fmt.Sprintf("ALTER TABLE `%s` DROP COLUMN %s", tableName, cols)); err != nil {
			sess.Rollback()
			return fmt.Errorf("Drop table `%s` columns %v: %v", tableName, columnNames, err)
		}

		return sess.Commit()
	default:
		log.Fatal("Unrecognized DB")
	}

	return nil
}<|MERGE_RESOLUTION|>--- conflicted
+++ resolved
@@ -219,11 +219,9 @@
 	// v142 -> v143
 	NewMigration("Ensure Repository.IsArchived is not null", setIsArchivedToFalse),
 	// v143 -> v144
-<<<<<<< HEAD
+	NewMigration("recalculate Stars number for all user", recalculateStars),
+	// v144 -> v145
 	NewMigration("Add projects info to repository table", addProjectsInfo),
-=======
-	NewMigration("recalculate Stars number for all user", recalculateStars),
->>>>>>> cedbd368
 }
 
 // GetCurrentDBVersion returns the current db version
