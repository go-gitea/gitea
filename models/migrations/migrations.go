// Copyright 2015 The Gogs Authors. All rights reserved.
// Copyright 2017 The Gitea Authors. All rights reserved.
// SPDX-License-Identifier: MIT

package migrations

import (
	"context"
	"fmt"
	"os"

	"code.gitea.io/gitea/models/migrations/v1_10"
	"code.gitea.io/gitea/models/migrations/v1_11"
	"code.gitea.io/gitea/models/migrations/v1_12"
	"code.gitea.io/gitea/models/migrations/v1_13"
	"code.gitea.io/gitea/models/migrations/v1_14"
	"code.gitea.io/gitea/models/migrations/v1_15"
	"code.gitea.io/gitea/models/migrations/v1_16"
	"code.gitea.io/gitea/models/migrations/v1_17"
	"code.gitea.io/gitea/models/migrations/v1_18"
	"code.gitea.io/gitea/models/migrations/v1_19"
	"code.gitea.io/gitea/models/migrations/v1_6"
	"code.gitea.io/gitea/models/migrations/v1_7"
	"code.gitea.io/gitea/models/migrations/v1_8"
	"code.gitea.io/gitea/models/migrations/v1_9"
	"code.gitea.io/gitea/modules/git"
	"code.gitea.io/gitea/modules/log"
	"code.gitea.io/gitea/modules/setting"

	"xorm.io/xorm"
	"xorm.io/xorm/names"
)

const minDBVersion = 70 // Gitea 1.5.3

// Migration describes on migration from lower version to high version
type Migration interface {
	Description() string
	Migrate(*xorm.Engine) error
}

type migration struct {
	description string
	migrate     func(*xorm.Engine) error
}

// NewMigration creates a new migration
func NewMigration(desc string, fn func(*xorm.Engine) error) Migration {
	return &migration{desc, fn}
}

// Description returns the migration's description
func (m *migration) Description() string {
	return m.description
}

// Migrate executes the migration
func (m *migration) Migrate(x *xorm.Engine) error {
	return m.migrate(x)
}

// Version describes the version table. Should have only one row with id==1
type Version struct {
	ID      int64 `xorm:"pk autoincr"`
	Version int64
}

// Use noopMigration when there is a migration that has been no-oped
var noopMigration = func(_ *xorm.Engine) error { return nil }

// This is a sequence of migrations. Add new migrations to the bottom of the list.
// If you want to "retire" a migration, remove it from the top of the list and
// update minDBVersion accordingly
var migrations = []Migration{
	// Gitea 1.5.0 ends at v69

	// v70 -> v71
	NewMigration("add issue_dependencies", v1_6.AddIssueDependencies),
	// v71 -> v72
	NewMigration("protect each scratch token", v1_6.AddScratchHash),
	// v72 -> v73
	NewMigration("add review", v1_6.AddReview),

	// Gitea 1.6.0 ends at v73

	// v73 -> v74
	NewMigration("add must_change_password column for users table", v1_7.AddMustChangePassword),
	// v74 -> v75
	NewMigration("add approval whitelists to protected branches", v1_7.AddApprovalWhitelistsToProtectedBranches),
	// v75 -> v76
	NewMigration("clear nonused data which not deleted when user was deleted", v1_7.ClearNonusedData),

	// Gitea 1.7.0 ends at v76

	// v76 -> v77
	NewMigration("add pull request rebase with merge commit", v1_8.AddPullRequestRebaseWithMerge),
	// v77 -> v78
	NewMigration("add theme to users", v1_8.AddUserDefaultTheme),
	// v78 -> v79
	NewMigration("rename repo is_bare to repo is_empty", v1_8.RenameRepoIsBareToIsEmpty),
	// v79 -> v80
	NewMigration("add can close issues via commit in any branch", v1_8.AddCanCloseIssuesViaCommitInAnyBranch),
	// v80 -> v81
	NewMigration("add is locked to issues", v1_8.AddIsLockedToIssues),
	// v81 -> v82
	NewMigration("update U2F counter type", v1_8.ChangeU2FCounterType),

	// Gitea 1.8.0 ends at v82

	// v82 -> v83
	NewMigration("hot fix for wrong release sha1 on release table", v1_9.FixReleaseSha1OnReleaseTable),
	// v83 -> v84
	NewMigration("add uploader id for table attachment", v1_9.AddUploaderIDForAttachment),
	// v84 -> v85
	NewMigration("add table to store original imported gpg keys", v1_9.AddGPGKeyImport),
	// v85 -> v86
	NewMigration("hash application token", v1_9.HashAppToken),
	// v86 -> v87
	NewMigration("add http method to webhook", v1_9.AddHTTPMethodToWebhook),
	// v87 -> v88
	NewMigration("add avatar field to repository", v1_9.AddAvatarFieldToRepository),

	// Gitea 1.9.0 ends at v88

	// v88 -> v89
	NewMigration("add commit status context field to commit_status", v1_10.AddCommitStatusContext),
	// v89 -> v90
	NewMigration("add original author/url migration info to issues, comments, and repo ", v1_10.AddOriginalMigrationInfo),
	// v90 -> v91
	NewMigration("change length of some repository columns", v1_10.ChangeSomeColumnsLengthOfRepo),
	// v91 -> v92
	NewMigration("add index on owner_id of repository and type, review_id of comment", v1_10.AddIndexOnRepositoryAndComment),
	// v92 -> v93
	NewMigration("remove orphaned repository index statuses", v1_10.RemoveLingeringIndexStatus),
	// v93 -> v94
	NewMigration("add email notification enabled preference to user", v1_10.AddEmailNotificationEnabledToUser),
	// v94 -> v95
	NewMigration("add enable_status_check, status_check_contexts to protected_branch", v1_10.AddStatusCheckColumnsForProtectedBranches),
	// v95 -> v96
	NewMigration("add table columns for cross referencing issues", v1_10.AddCrossReferenceColumns),
	// v96 -> v97
	NewMigration("delete orphaned attachments", v1_10.DeleteOrphanedAttachments),
	// v97 -> v98
	NewMigration("add repo_admin_change_team_access to user", v1_10.AddRepoAdminChangeTeamAccessColumnForUser),
	// v98 -> v99
	NewMigration("add original author name and id on migrated release", v1_10.AddOriginalAuthorOnMigratedReleases),
	// v99 -> v100
	NewMigration("add task table and status column for repository table", v1_10.AddTaskTable),
	// v100 -> v101
	NewMigration("update migration repositories' service type", v1_10.UpdateMigrationServiceTypes),
	// v101 -> v102
	NewMigration("change length of some external login users columns", v1_10.ChangeSomeColumnsLengthOfExternalLoginUser),

	// Gitea 1.10.0 ends at v102

	// v102 -> v103
	NewMigration("update migration repositories' service type", v1_11.DropColumnHeadUserNameOnPullRequest),
	// v103 -> v104
	NewMigration("Add WhitelistDeployKeys to protected branch", v1_11.AddWhitelistDeployKeysToBranches),
	// v104 -> v105
	NewMigration("remove unnecessary columns from label", v1_11.RemoveLabelUneededCols),
	// v105 -> v106
	NewMigration("add includes_all_repositories to teams", v1_11.AddTeamIncludesAllRepositories),
	// v106 -> v107
	NewMigration("add column `mode` to table watch", v1_11.AddModeColumnToWatch),
	// v107 -> v108
	NewMigration("Add template options to repository", v1_11.AddTemplateToRepo),
	// v108 -> v109
	NewMigration("Add comment_id on table notification", v1_11.AddCommentIDOnNotification),
	// v109 -> v110
	NewMigration("add can_create_org_repo to team", v1_11.AddCanCreateOrgRepoColumnForTeam),
	// v110 -> v111
	NewMigration("change review content type to text", v1_11.ChangeReviewContentToText),
	// v111 -> v112
	NewMigration("update branch protection for can push and whitelist enable", v1_11.AddBranchProtectionCanPushAndEnableWhitelist),
	// v112 -> v113
	NewMigration("remove release attachments which repository deleted", v1_11.RemoveAttachmentMissedRepo),
	// v113 -> v114
	NewMigration("new feature: change target branch of pull requests", v1_11.FeatureChangeTargetBranch),
	// v114 -> v115
	NewMigration("Remove authentication credentials from stored URL", v1_11.SanitizeOriginalURL),
	// v115 -> v116
	NewMigration("add user_id prefix to existing user avatar name", v1_11.RenameExistingUserAvatarName),
	// v116 -> v117
	NewMigration("Extend TrackedTimes", v1_11.ExtendTrackedTimes),

	// Gitea 1.11.0 ends at v117

	// v117 -> v118
	NewMigration("Add block on rejected reviews branch protection", v1_12.AddBlockOnRejectedReviews),
	// v118 -> v119
	NewMigration("Add commit id and stale to reviews", v1_12.AddReviewCommitAndStale),
	// v119 -> v120
	NewMigration("Fix migrated repositories' git service type", v1_12.FixMigratedRepositoryServiceType),
	// v120 -> v121
	NewMigration("Add owner_name on table repository", v1_12.AddOwnerNameOnRepository),
	// v121 -> v122
	NewMigration("add is_restricted column for users table", v1_12.AddIsRestricted),
	// v122 -> v123
	NewMigration("Add Require Signed Commits to ProtectedBranch", v1_12.AddRequireSignedCommits),
	// v123 -> v124
	NewMigration("Add original information for reactions", v1_12.AddReactionOriginals),
	// v124 -> v125
	NewMigration("Add columns to user and repository", v1_12.AddUserRepoMissingColumns),
	// v125 -> v126
	NewMigration("Add some columns on review for migration", v1_12.AddReviewMigrateInfo),
	// v126 -> v127
	NewMigration("Fix topic repository count", v1_12.FixTopicRepositoryCount),
	// v127 -> v128
	NewMigration("add repository code language statistics", v1_12.AddLanguageStats),
	// v128 -> v129
	NewMigration("fix merge base for pull requests", v1_12.FixMergeBase),
	// v129 -> v130
	NewMigration("remove dependencies from deleted repositories", v1_12.PurgeUnusedDependencies),
	// v130 -> v131
	NewMigration("Expand webhooks for more granularity", v1_12.ExpandWebhooks),
	// v131 -> v132
	NewMigration("Add IsSystemWebhook column to webhooks table", v1_12.AddSystemWebhookColumn),
	// v132 -> v133
	NewMigration("Add Branch Protection Protected Files Column", v1_12.AddBranchProtectionProtectedFilesColumn),
	// v133 -> v134
	NewMigration("Add EmailHash Table", v1_12.AddEmailHashTable),
	// v134 -> v135
	NewMigration("Refix merge base for merged pull requests", v1_12.RefixMergeBase),
	// v135 -> v136
	NewMigration("Add OrgID column to Labels table", v1_12.AddOrgIDLabelColumn),
	// v136 -> v137
	NewMigration("Add CommitsAhead and CommitsBehind Column to PullRequest Table", v1_12.AddCommitDivergenceToPulls),
	// v137 -> v138
	NewMigration("Add Branch Protection Block Outdated Branch", v1_12.AddBlockOnOutdatedBranch),
	// v138 -> v139
	NewMigration("Add ResolveDoerID to Comment table", v1_12.AddResolveDoerIDCommentColumn),
	// v139 -> v140
	NewMigration("prepend refs/heads/ to issue refs", v1_12.PrependRefsHeadsToIssueRefs),

	// Gitea 1.12.0 ends at v140

	// v140 -> v141
	NewMigration("Save detected language file size to database instead of percent", v1_13.FixLanguageStatsToSaveSize),
	// v141 -> v142
	NewMigration("Add KeepActivityPrivate to User table", v1_13.AddKeepActivityPrivateUserColumn),
	// v142 -> v143
	NewMigration("Ensure Repository.IsArchived is not null", v1_13.SetIsArchivedToFalse),
	// v143 -> v144
	NewMigration("recalculate Stars number for all user", v1_13.RecalculateStars),
	// v144 -> v145
	NewMigration("update Matrix Webhook http method to 'PUT'", v1_13.UpdateMatrixWebhookHTTPMethod),
	// v145 -> v146
	NewMigration("Increase Language field to 50 in LanguageStats", v1_13.IncreaseLanguageField),
	// v146 -> v147
	NewMigration("Add projects info to repository table", v1_13.AddProjectsInfo),
	// v147 -> v148
	NewMigration("create review for 0 review id code comments", v1_13.CreateReviewsForCodeComments),
	// v148 -> v149
	NewMigration("remove issue dependency comments who refer to non existing issues", v1_13.PurgeInvalidDependenciesComments),
	// v149 -> v150
	NewMigration("Add Created and Updated to Milestone table", v1_13.AddCreatedAndUpdatedToMilestones),
	// v150 -> v151
	NewMigration("add primary key to repo_topic", v1_13.AddPrimaryKeyToRepoTopic),
	// v151 -> v152
	NewMigration("set default password algorithm to Argon2", v1_13.SetDefaultPasswordToArgon2),
	// v152 -> v153
	NewMigration("add TrustModel field to Repository", v1_13.AddTrustModelToRepository),
	// v153 > v154
	NewMigration("add Team review request support", v1_13.AddTeamReviewRequestSupport),
	// v154 > v155
	NewMigration("add timestamps to Star, Label, Follow, Watch and Collaboration", v1_13.AddTimeStamps),

	// Gitea 1.13.0 ends at v155

	// v155 -> v156
	NewMigration("add changed_protected_files column for pull_request table", v1_14.AddChangedProtectedFilesPullRequestColumn),
	// v156 -> v157
	NewMigration("fix publisher ID for tag releases", v1_14.FixPublisherIDforTagReleases),
	// v157 -> v158
	NewMigration("ensure repo topics are up-to-date", v1_14.FixRepoTopics),
	// v158 -> v159
	NewMigration("code comment replies should have the commitID of the review they are replying to", v1_14.UpdateCodeCommentReplies),
	// v159 -> v160
	NewMigration("update reactions constraint", v1_14.UpdateReactionConstraint),
	// v160 -> v161
	NewMigration("Add block on official review requests branch protection", v1_14.AddBlockOnOfficialReviewRequests),
	// v161 -> v162
	NewMigration("Convert task type from int to string", v1_14.ConvertTaskTypeToString),
	// v162 -> v163
	NewMigration("Convert webhook task type from int to string", v1_14.ConvertWebhookTaskTypeToString),
	// v163 -> v164
	NewMigration("Convert topic name from 25 to 50", v1_14.ConvertTopicNameFrom25To50),
	// v164 -> v165
	NewMigration("Add scope and nonce columns to oauth2_grant table", v1_14.AddScopeAndNonceColumnsToOAuth2Grant),
	// v165 -> v166
	NewMigration("Convert hook task type from char(16) to varchar(16) and trim the column", v1_14.ConvertHookTaskTypeToVarcharAndTrim),
	// v166 -> v167
	NewMigration("Where Password is Valid with Empty String delete it", v1_14.RecalculateUserEmptyPWD),
	// v167 -> v168
	NewMigration("Add user redirect", v1_14.AddUserRedirect),
	// v168 -> v169
	NewMigration("Recreate user table to fix default values", v1_14.RecreateUserTableToFixDefaultValues),
	// v169 -> v170
	NewMigration("Update DeleteBranch comments to set the old_ref to the commit_sha", v1_14.CommentTypeDeleteBranchUseOldRef),
	// v170 -> v171
	NewMigration("Add Dismissed to Review table", v1_14.AddDismissedReviewColumn),
	// v171 -> v172
	NewMigration("Add Sorting to ProjectBoard table", v1_14.AddSortingColToProjectBoard),
	// v172 -> v173
	NewMigration("Add sessions table for go-chi/session", v1_14.AddSessionTable),
	// v173 -> v174
	NewMigration("Add time_id column to Comment", v1_14.AddTimeIDCommentColumn),
	// v174 -> v175
	NewMigration("Create repo transfer table", v1_14.AddRepoTransfer),
	// v175 -> v176
	NewMigration("Fix Postgres ID Sequences broken by recreate-table", v1_14.FixPostgresIDSequences),
	// v176 -> v177
	NewMigration("Remove invalid labels from comments", v1_14.RemoveInvalidLabels),
	// v177 -> v178
	NewMigration("Delete orphaned IssueLabels", v1_14.DeleteOrphanedIssueLabels),

	// Gitea 1.14.0 ends at v178

	// v178 -> v179
	NewMigration("Add LFS columns to Mirror", v1_15.AddLFSMirrorColumns),
	// v179 -> v180
	NewMigration("Convert avatar url to text", v1_15.ConvertAvatarURLToText),
	// v180 -> v181
	NewMigration("Delete credentials from past migrations", v1_15.DeleteMigrationCredentials),
	// v181 -> v182
	NewMigration("Always save primary email on email address table", v1_15.AddPrimaryEmail2EmailAddress),
	// v182 -> v183
	NewMigration("Add issue resource index table", v1_15.AddIssueResourceIndexTable),
	// v183 -> v184
	NewMigration("Create PushMirror table", v1_15.CreatePushMirrorTable),
	// v184 -> v185
	NewMigration("Rename Task errors to message", v1_15.RenameTaskErrorsToMessage),
	// v185 -> v186
	NewMigration("Add new table repo_archiver", v1_15.AddRepoArchiver),
	// v186 -> v187
	NewMigration("Create protected tag table", v1_15.CreateProtectedTagTable),
	// v187 -> v188
	NewMigration("Drop unneeded webhook related columns", v1_15.DropWebhookColumns),
	// v188 -> v189
	NewMigration("Add key is verified to gpg key", v1_15.AddKeyIsVerified),

	// Gitea 1.15.0 ends at v189

	// v189 -> v190
	NewMigration("Unwrap ldap.Sources", v1_16.UnwrapLDAPSourceCfg),
	// v190 -> v191
	NewMigration("Add agit flow pull request support", v1_16.AddAgitFlowPullRequest),
	// v191 -> v192
	NewMigration("Alter issue/comment table TEXT fields to LONGTEXT", v1_16.AlterIssueAndCommentTextFieldsToLongText),
	// v192 -> v193
	NewMigration("RecreateIssueResourceIndexTable to have a primary key instead of an unique index", v1_16.RecreateIssueResourceIndexTable),
	// v193 -> v194
	NewMigration("Add repo id column for attachment table", v1_16.AddRepoIDForAttachment),
	// v194 -> v195
	NewMigration("Add Branch Protection Unprotected Files Column", v1_16.AddBranchProtectionUnprotectedFilesColumn),
	// v195 -> v196
	NewMigration("Add table commit_status_index", v1_16.AddTableCommitStatusIndex),
	// v196 -> v197
	NewMigration("Add Color to ProjectBoard table", v1_16.AddColorColToProjectBoard),
	// v197 -> v198
	NewMigration("Add renamed_branch table", v1_16.AddRenamedBranchTable),
	// v198 -> v199
	NewMigration("Add issue content history table", v1_16.AddTableIssueContentHistory),
	// v199 -> v200
	NewMigration("No-op (remote version is using AppState now)", noopMigration),
	// v200 -> v201
	NewMigration("Add table app_state", v1_16.AddTableAppState),
	// v201 -> v202
	NewMigration("Drop table remote_version (if exists)", v1_16.DropTableRemoteVersion),
	// v202 -> v203
	NewMigration("Create key/value table for user settings", v1_16.CreateUserSettingsTable),
	// v203 -> v204
	NewMigration("Add Sorting to ProjectIssue table", v1_16.AddProjectIssueSorting),
	// v204 -> v205
	NewMigration("Add key is verified to ssh key", v1_16.AddSSHKeyIsVerified),
	// v205 -> v206
	NewMigration("Migrate to higher varchar on user struct", v1_16.MigrateUserPasswordSalt),
	// v206 -> v207
	NewMigration("Add authorize column to team_unit table", v1_16.AddAuthorizeColForTeamUnit),
	// v207 -> v208
	NewMigration("Add webauthn table and migrate u2f data to webauthn - NO-OPED", v1_16.AddWebAuthnCred),
	// v208 -> v209
	NewMigration("Use base32.HexEncoding instead of base64 encoding for cred ID as it is case insensitive - NO-OPED", v1_16.UseBase32HexForCredIDInWebAuthnCredential),
	// v209 -> v210
	NewMigration("Increase WebAuthentication CredentialID size to 410 - NO-OPED", v1_16.IncreaseCredentialIDTo410),
	// v210 -> v211
	NewMigration("v208 was completely broken - remigrate", v1_16.RemigrateU2FCredentials),

	// Gitea 1.16.2 ends at v211

	// v211 -> v212
	NewMigration("Create ForeignReference table", v1_17.CreateForeignReferenceTable),
	// v212 -> v213
	NewMigration("Add package tables", v1_17.AddPackageTables),
	// v213 -> v214
	NewMigration("Add allow edits from maintainers to PullRequest table", v1_17.AddAllowMaintainerEdit),
	// v214 -> v215
	NewMigration("Add auto merge table", v1_17.AddAutoMergeTable),
	// v215 -> v216
	NewMigration("allow to view files in PRs", v1_17.AddReviewViewedFiles),
	// v216 -> v217
	NewMigration("No-op (Improve Action table indices v1)", noopMigration),
	// v217 -> v218
	NewMigration("Alter hook_task table TEXT fields to LONGTEXT", v1_17.AlterHookTaskTextFieldsToLongText),
	// v218 -> v219
	NewMigration("Improve Action table indices v2", v1_17.ImproveActionTableIndices),
	// v219 -> v220
	NewMigration("Add sync_on_commit column to push_mirror table", v1_17.AddSyncOnCommitColForPushMirror),
	// v220 -> v221
	NewMigration("Add container repository property", v1_17.AddContainerRepositoryProperty),
	// v221 -> v222
	NewMigration("Store WebAuthentication CredentialID as bytes and increase size to at least 1024", v1_17.StoreWebauthnCredentialIDAsBytes),
	// v222 -> v223
	NewMigration("Drop old CredentialID column", v1_17.DropOldCredentialIDColumn),
	// v223 -> v224
	NewMigration("Rename CredentialIDBytes column to CredentialID", v1_17.RenameCredentialIDBytes),

	// Gitea 1.17.0 ends at v224

	// v224 -> v225
	NewMigration("Add badges to users", v1_18.CreateUserBadgesTable),
	// v225 -> v226
	NewMigration("Alter gpg_key/public_key content TEXT fields to MEDIUMTEXT", v1_18.AlterPublicGPGKeyContentFieldsToMediumText),
	// v226 -> v227
	NewMigration("Conan and generic packages do not need to be semantically versioned", v1_18.FixPackageSemverField),
	// v227 -> v228
	NewMigration("Create key/value table for system settings", v1_18.CreateSystemSettingsTable),
	// v228 -> v229
	NewMigration("Add TeamInvite table", v1_18.AddTeamInviteTable),
	// v229 -> v230
	NewMigration("Update counts of all open milestones", v1_18.UpdateOpenMilestoneCounts),
	// v230 -> v231
	NewMigration("Add ConfidentialClient column (default true) to OAuth2Application table", v1_18.AddConfidentialClientColumnToOAuth2ApplicationTable),

	// Gitea 1.18.0 ends at v231

	// v231 -> v232
	NewMigration("Add index for hook_task", v1_19.AddIndexForHookTask),
	// v232 -> v233
	NewMigration("Alter package_version.metadata_json to LONGTEXT", v1_19.AlterPackageVersionMetadataToLongText),
	// v233 -> v234
	NewMigration("Add header_authorization_encrypted column to webhook table", v1_19.AddHeaderAuthorizationEncryptedColWebhook),
	// v234 -> v235
	NewMigration("Add package cleanup rule table", v1_19.CreatePackageCleanupRuleTable),
	// v235 -> v236
	NewMigration("Add index for access_token", v1_19.AddIndexForAccessToken),
	// v236 -> v237
	NewMigration("Create secrets table", v1_19.CreateSecretsTable),
	// v237 -> v238
	NewMigration("Drop ForeignReference table", v1_19.DropForeignReferenceTable),
	// v238 -> v239
	NewMigration("Add updated unix to LFSMetaObject", v1_19.AddUpdatedUnixToLFSMetaObject),
	// v239 -> v240
	NewMigration("Add scope for access_token", v1_19.AddScopeForAccessTokens),
	// v240 -> v241
	NewMigration("Add actions tables", v1_19.AddActionsTables),
	// v241 -> v242
<<<<<<< HEAD
	NewMigration("Add exclusive label", v1_19.AddExclusiveLabel),
=======
	NewMigration("Add card_type column to project table", v1_19.AddCardTypeToProjectTable),
>>>>>>> 9057a008
}

// GetCurrentDBVersion returns the current db version
func GetCurrentDBVersion(x *xorm.Engine) (int64, error) {
	if err := x.Sync(new(Version)); err != nil {
		return -1, fmt.Errorf("sync: %w", err)
	}

	currentVersion := &Version{ID: 1}
	has, err := x.Get(currentVersion)
	if err != nil {
		return -1, fmt.Errorf("get: %w", err)
	}
	if !has {
		return -1, nil
	}
	return currentVersion.Version, nil
}

// ExpectedVersion returns the expected db version
func ExpectedVersion() int64 {
	return int64(minDBVersion + len(migrations))
}

// EnsureUpToDate will check if the db is at the correct version
func EnsureUpToDate(x *xorm.Engine) error {
	currentDB, err := GetCurrentDBVersion(x)
	if err != nil {
		return err
	}

	if currentDB < 0 {
		return fmt.Errorf("Database has not been initialized")
	}

	if minDBVersion > currentDB {
		return fmt.Errorf("DB version %d (<= %d) is too old for auto-migration. Upgrade to Gitea 1.6.4 first then upgrade to this version", currentDB, minDBVersion)
	}

	expected := ExpectedVersion()

	if currentDB != expected {
		return fmt.Errorf(`Current database version %d is not equal to the expected version %d. Please run "gitea [--config /path/to/app.ini] migrate" to update the database version`, currentDB, expected)
	}

	return nil
}

// Migrate database to current version
func Migrate(x *xorm.Engine) error {
	// Set a new clean the default mapper to GonicMapper as that is the default for Gitea.
	x.SetMapper(names.GonicMapper{})
	if err := x.Sync(new(Version)); err != nil {
		return fmt.Errorf("sync: %w", err)
	}

	currentVersion := &Version{ID: 1}
	has, err := x.Get(currentVersion)
	if err != nil {
		return fmt.Errorf("get: %w", err)
	} else if !has {
		// If the version record does not exist we think
		// it is a fresh installation and we can skip all migrations.
		currentVersion.ID = 0
		currentVersion.Version = int64(minDBVersion + len(migrations))

		if _, err = x.InsertOne(currentVersion); err != nil {
			return fmt.Errorf("insert: %w", err)
		}
	}

	v := currentVersion.Version
	if minDBVersion > v {
		log.Fatal(`Gitea no longer supports auto-migration from your previously installed version.
Please try upgrading to a lower version first (suggested v1.6.4), then upgrade to this version.`)
		return nil
	}

	// Downgrading Gitea's database version not supported
	if int(v-minDBVersion) > len(migrations) {
		msg := fmt.Sprintf("Your database (migration version: %d) is for a newer Gitea, you can not use the newer database for this old Gitea release (%d).", v, minDBVersion+len(migrations))
		msg += "\nGitea will exit to keep your database safe and unchanged. Please use the correct Gitea release, do not change the migration version manually (incorrect manual operation may lose data)."
		if !setting.IsProd {
			msg += fmt.Sprintf("\nIf you are in development and really know what you're doing, you can force changing the migration version by executing: UPDATE version SET version=%d WHERE id=1;", minDBVersion+len(migrations))
		}
		_, _ = fmt.Fprintln(os.Stderr, msg)
		log.Fatal(msg)
		return nil
	}

	// Some migration tasks depend on the git command
	if git.DefaultContext == nil {
		if err = git.InitSimple(context.Background()); err != nil {
			return err
		}
	}

	// Migrate
	for i, m := range migrations[v-minDBVersion:] {
		log.Info("Migration[%d]: %s", v+int64(i), m.Description())
		// Reset the mapper between each migration - migrations are not supposed to depend on each other
		x.SetMapper(names.GonicMapper{})
		if err = m.Migrate(x); err != nil {
			return fmt.Errorf("migration[%d]: %s failed: %w", v+int64(i), m.Description(), err)
		}
		currentVersion.Version = v + int64(i) + 1
		if _, err = x.ID(1).Update(currentVersion); err != nil {
			return err
		}
	}
	return nil
}<|MERGE_RESOLUTION|>--- conflicted
+++ resolved
@@ -456,11 +456,9 @@
 	// v240 -> v241
 	NewMigration("Add actions tables", v1_19.AddActionsTables),
 	// v241 -> v242
-<<<<<<< HEAD
+	NewMigration("Add card_type column to project table", v1_19.AddCardTypeToProjectTable),
+	// v242 -> v243
 	NewMigration("Add exclusive label", v1_19.AddExclusiveLabel),
-=======
-	NewMigration("Add card_type column to project table", v1_19.AddCardTypeToProjectTable),
->>>>>>> 9057a008
 }
 
 // GetCurrentDBVersion returns the current db version
