// Copyright 2015 The Gogs Authors. All rights reserved.
// Copyright 2017 The Gitea Authors. All rights reserved.
// Use of this source code is governed by a MIT-style
// license that can be found in the LICENSE file.

package migrations

import (
	"context"
	"fmt"
	"os"
	"reflect"
	"regexp"
	"strings"

	"code.gitea.io/gitea/modules/log"
	"code.gitea.io/gitea/modules/setting"

	"xorm.io/xorm"
	"xorm.io/xorm/names"
	"xorm.io/xorm/schemas"
)

const minDBVersion = 70 // Gitea 1.5.3

// Migration describes on migration from lower version to high version
type Migration interface {
	Description() string
	Migrate(*xorm.Engine) error
}

type migration struct {
	description string
	migrate     func(*xorm.Engine) error
}

// NewMigration creates a new migration
func NewMigration(desc string, fn func(*xorm.Engine) error) Migration {
	return &migration{desc, fn}
}

// Description returns the migration's description
func (m *migration) Description() string {
	return m.description
}

// Migrate executes the migration
func (m *migration) Migrate(x *xorm.Engine) error {
	return m.migrate(x)
}

// Version describes the version table. Should have only one row with id==1
type Version struct {
	ID      int64 `xorm:"pk autoincr"`
	Version int64
}

// This is a sequence of migrations. Add new migrations to the bottom of the list.
// If you want to "retire" a migration, remove it from the top of the list and
// update minDBVersion accordingly
var migrations = []Migration{

	// Gitea 1.5.0 ends at v69

	// v70 -> v71
	NewMigration("add issue_dependencies", addIssueDependencies),
	// v71 -> v72
	NewMigration("protect each scratch token", addScratchHash),
	// v72 -> v73
	NewMigration("add review", addReview),

	// Gitea 1.6.0 ends at v73

	// v73 -> v74
	NewMigration("add must_change_password column for users table", addMustChangePassword),
	// v74 -> v75
	NewMigration("add approval whitelists to protected branches", addApprovalWhitelistsToProtectedBranches),
	// v75 -> v76
	NewMigration("clear nonused data which not deleted when user was deleted", clearNonusedData),

	// Gitea 1.7.0 ends at v76

	// v76 -> v77
	NewMigration("add pull request rebase with merge commit", addPullRequestRebaseWithMerge),
	// v77 -> v78
	NewMigration("add theme to users", addUserDefaultTheme),
	// v78 -> v79
	NewMigration("rename repo is_bare to repo is_empty", renameRepoIsBareToIsEmpty),
	// v79 -> v80
	NewMigration("add can close issues via commit in any branch", addCanCloseIssuesViaCommitInAnyBranch),
	// v80 -> v81
	NewMigration("add is locked to issues", addIsLockedToIssues),
	// v81 -> v82
	NewMigration("update U2F counter type", changeU2FCounterType),

	// Gitea 1.8.0 ends at v82

	// v82 -> v83
	NewMigration("hot fix for wrong release sha1 on release table", fixReleaseSha1OnReleaseTable),
	// v83 -> v84
	NewMigration("add uploader id for table attachment", addUploaderIDForAttachment),
	// v84 -> v85
	NewMigration("add table to store original imported gpg keys", addGPGKeyImport),
	// v85 -> v86
	NewMigration("hash application token", hashAppToken),
	// v86 -> v87
	NewMigration("add http method to webhook", addHTTPMethodToWebhook),
	// v87 -> v88
	NewMigration("add avatar field to repository", addAvatarFieldToRepository),

	// Gitea 1.9.0 ends at v88

	// v88 -> v89
	NewMigration("add commit status context field to commit_status", addCommitStatusContext),
	// v89 -> v90
	NewMigration("add original author/url migration info to issues, comments, and repo ", addOriginalMigrationInfo),
	// v90 -> v91
	NewMigration("change length of some repository columns", changeSomeColumnsLengthOfRepo),
	// v91 -> v92
	NewMigration("add index on owner_id of repository and type, review_id of comment", addIndexOnRepositoryAndComment),
	// v92 -> v93
	NewMigration("remove orphaned repository index statuses", removeLingeringIndexStatus),
	// v93 -> v94
	NewMigration("add email notification enabled preference to user", addEmailNotificationEnabledToUser),
	// v94 -> v95
	NewMigration("add enable_status_check, status_check_contexts to protected_branch", addStatusCheckColumnsForProtectedBranches),
	// v95 -> v96
	NewMigration("add table columns for cross referencing issues", addCrossReferenceColumns),
	// v96 -> v97
	NewMigration("delete orphaned attachments", deleteOrphanedAttachments),
	// v97 -> v98
	NewMigration("add repo_admin_change_team_access to user", addRepoAdminChangeTeamAccessColumnForUser),
	// v98 -> v99
	NewMigration("add original author name and id on migrated release", addOriginalAuthorOnMigratedReleases),
	// v99 -> v100
	NewMigration("add task table and status column for repository table", addTaskTable),
	// v100 -> v101
	NewMigration("update migration repositories' service type", updateMigrationServiceTypes),
	// v101 -> v102
	NewMigration("change length of some external login users columns", changeSomeColumnsLengthOfExternalLoginUser),

	// Gitea 1.10.0 ends at v102

	// v102 -> v103
	NewMigration("update migration repositories' service type", dropColumnHeadUserNameOnPullRequest),
	// v103 -> v104
	NewMigration("Add WhitelistDeployKeys to protected branch", addWhitelistDeployKeysToBranches),
	// v104 -> v105
	NewMigration("remove unnecessary columns from label", removeLabelUneededCols),
	// v105 -> v106
	NewMigration("add includes_all_repositories to teams", addTeamIncludesAllRepositories),
	// v106 -> v107
	NewMigration("add column `mode` to table watch", addModeColumnToWatch),
	// v107 -> v108
	NewMigration("Add template options to repository", addTemplateToRepo),
	// v108 -> v109
	NewMigration("Add comment_id on table notification", addCommentIDOnNotification),
	// v109 -> v110
	NewMigration("add can_create_org_repo to team", addCanCreateOrgRepoColumnForTeam),
	// v110 -> v111
	NewMigration("change review content type to text", changeReviewContentToText),
	// v111 -> v112
	NewMigration("update branch protection for can push and whitelist enable", addBranchProtectionCanPushAndEnableWhitelist),
	// v112 -> v113
	NewMigration("remove release attachments which repository deleted", removeAttachmentMissedRepo),
	// v113 -> v114
	NewMigration("new feature: change target branch of pull requests", featureChangeTargetBranch),
	// v114 -> v115
	NewMigration("Remove authentication credentials from stored URL", sanitizeOriginalURL),
	// v115 -> v116
	NewMigration("add user_id prefix to existing user avatar name", renameExistingUserAvatarName),
	// v116 -> v117
	NewMigration("Extend TrackedTimes", extendTrackedTimes),

	// Gitea 1.11.0 ends at v117

	// v117 -> v118
	NewMigration("Add block on rejected reviews branch protection", addBlockOnRejectedReviews),
	// v118 -> v119
	NewMigration("Add commit id and stale to reviews", addReviewCommitAndStale),
	// v119 -> v120
	NewMigration("Fix migrated repositories' git service type", fixMigratedRepositoryServiceType),
	// v120 -> v121
	NewMigration("Add owner_name on table repository", addOwnerNameOnRepository),
	// v121 -> v122
	NewMigration("add is_restricted column for users table", addIsRestricted),
	// v122 -> v123
	NewMigration("Add Require Signed Commits to ProtectedBranch", addRequireSignedCommits),
	// v123 -> v124
	NewMigration("Add original information for reactions", addReactionOriginals),
	// v124 -> v125
	NewMigration("Add columns to user and repository", addUserRepoMissingColumns),
	// v125 -> v126
	NewMigration("Add some columns on review for migration", addReviewMigrateInfo),
	// v126 -> v127
	NewMigration("Fix topic repository count", fixTopicRepositoryCount),
	// v127 -> v128
	NewMigration("add repository code language statistics", addLanguageStats),
	// v128 -> v129
	NewMigration("fix merge base for pull requests", fixMergeBase),
	// v129 -> v130
	NewMigration("remove dependencies from deleted repositories", purgeUnusedDependencies),
	// v130 -> v131
	NewMigration("Expand webhooks for more granularity", expandWebhooks),
	// v131 -> v132
	NewMigration("Add IsSystemWebhook column to webhooks table", addSystemWebhookColumn),
	// v132 -> v133
	NewMigration("Add Branch Protection Protected Files Column", addBranchProtectionProtectedFilesColumn),
	// v133 -> v134
	NewMigration("Add EmailHash Table", addEmailHashTable),
	// v134 -> v135
	NewMigration("Refix merge base for merged pull requests", refixMergeBase),
	// v135 -> v136
	NewMigration("Add OrgID column to Labels table", addOrgIDLabelColumn),
	// v136 -> v137
	NewMigration("Add CommitsAhead and CommitsBehind Column to PullRequest Table", addCommitDivergenceToPulls),
	// v137 -> v138
	NewMigration("Add Branch Protection Block Outdated Branch", addBlockOnOutdatedBranch),
	// v138 -> v139
	NewMigration("Add ResolveDoerID to Comment table", addResolveDoerIDCommentColumn),
	// v139 -> v140
	NewMigration("prepend refs/heads/ to issue refs", prependRefsHeadsToIssueRefs),

	// Gitea 1.12.0 ends at v140

	// v140 -> v141
	NewMigration("Save detected language file size to database instead of percent", fixLanguageStatsToSaveSize),
	// v141 -> v142
	NewMigration("Add KeepActivityPrivate to User table", addKeepActivityPrivateUserColumn),
	// v142 -> v143
	NewMigration("Ensure Repository.IsArchived is not null", setIsArchivedToFalse),
	// v143 -> v144
	NewMigration("recalculate Stars number for all user", recalculateStars),
	// v144 -> v145
	NewMigration("update Matrix Webhook http method to 'PUT'", updateMatrixWebhookHTTPMethod),
	// v145 -> v146
	NewMigration("Increase Language field to 50 in LanguageStats", increaseLanguageField),
	// v146 -> v147
	NewMigration("Add projects info to repository table", addProjectsInfo),
	// v147 -> v148
	NewMigration("create review for 0 review id code comments", createReviewsForCodeComments),
	// v148 -> v149
	NewMigration("remove issue dependency comments who refer to non existing issues", purgeInvalidDependenciesComments),
	// v149 -> v150
	NewMigration("Add Created and Updated to Milestone table", addCreatedAndUpdatedToMilestones),
	// v150 -> v151
	NewMigration("add primary key to repo_topic", addPrimaryKeyToRepoTopic),
	// v151 -> v152
	NewMigration("set default password algorithm to Argon2", setDefaultPasswordToArgon2),
	// v152 -> v153
	NewMigration("add TrustModel field to Repository", addTrustModelToRepository),
	// v153 > v154
	NewMigration("add Team review request support", addTeamReviewRequestSupport),
	// v154 > v155
	NewMigration("add timestamps to Star, Label, Follow, Watch and Collaboration", addTimeStamps),

	// Gitea 1.13.0 ends at v155

	// v155 -> v156
	NewMigration("add changed_protected_files column for pull_request table", addChangedProtectedFilesPullRequestColumn),
	// v156 -> v157
	NewMigration("fix publisher ID for tag releases", fixPublisherIDforTagReleases),
	// v157 -> v158
	NewMigration("ensure repo topics are up-to-date", fixRepoTopics),
	// v158 -> v159
	NewMigration("code comment replies should have the commitID of the review they are replying to", updateCodeCommentReplies),
	// v159 -> v160
	NewMigration("update reactions constraint", updateReactionConstraint),
	// v160 -> v161
	NewMigration("Add block on official review requests branch protection", addBlockOnOfficialReviewRequests),
	// v161 -> v162
	NewMigration("Convert task type from int to string", convertTaskTypeToString),
	// v162 -> v163
	NewMigration("Convert webhook task type from int to string", convertWebhookTaskTypeToString),
	// v163 -> v164
	NewMigration("Convert topic name from 25 to 50", convertTopicNameFrom25To50),
	// v164 -> v165
	NewMigration("Add scope and nonce columns to oauth2_grant table", addScopeAndNonceColumnsToOAuth2Grant),
	// v165 -> v166
	NewMigration("Convert hook task type from char(16) to varchar(16) and trim the column", convertHookTaskTypeToVarcharAndTrim),
	// v166 -> v167
	NewMigration("Where Password is Valid with Empty String delete it", recalculateUserEmptyPWD),
	// v167 -> v168
	NewMigration("Add user redirect", addUserRedirect),
	// v168 -> v169
	NewMigration("Recreate user table to fix default values", recreateUserTableToFixDefaultValues),
	// v169 -> v170
	NewMigration("Update DeleteBranch comments to set the old_ref to the commit_sha", commentTypeDeleteBranchUseOldRef),
	// v170 -> v171
	NewMigration("Add Dismissed to Review table", addDismissedReviewColumn),
	// v171 -> v172
	NewMigration("Add Sorting to ProjectBoard table", addSortingColToProjectBoard),
	// v172 -> v173
	NewMigration("Add sessions table for go-chi/session", addSessionTable),
	// v173 -> v174
	NewMigration("Add time_id column to Comment", addTimeIDCommentColumn),
	// v174 -> v175
	NewMigration("Create repo transfer table", addRepoTransfer),
	// v175 -> v176
	NewMigration("Fix Postgres ID Sequences broken by recreate-table", fixPostgresIDSequences),
	// v176 -> v177
	NewMigration("Remove invalid labels from comments", removeInvalidLabels),
	// v177 -> v178
	NewMigration("Delete orphaned IssueLabels", deleteOrphanedIssueLabels),

	// Gitea 1.14.0 ends at v178

	// v178 -> v179
	NewMigration("Add LFS columns to Mirror", addLFSMirrorColumns),
	// v179 -> v180
	NewMigration("Convert avatar url to text", convertAvatarURLToText),
	// v180 -> v181
	NewMigration("Delete credentials from past migrations", deleteMigrationCredentials),
	// v181 -> v182
	NewMigration("Always save primary email on email address table", addPrimaryEmail2EmailAddress),
	// v182 -> v183
	NewMigration("Add issue resource index table", addIssueResourceIndexTable),
	// v183 -> v184
	NewMigration("Create PushMirror table", createPushMirrorTable),
	// v184 -> v185
	NewMigration("Rename Task errors to message", renameTaskErrorsToMessage),
	// v185 -> v186
	NewMigration("Add new table repo_archiver", addRepoArchiver),
	// v186 -> v187
	NewMigration("Create protected tag table", createProtectedTagTable),
	// v187 -> v188
	NewMigration("Drop unneeded webhook related columns", dropWebhookColumns),
	// v188 -> v189
	NewMigration("Add key is verified to gpg key", addKeyIsVerified),
	// v189 -> v190
<<<<<<< HEAD
	NewMigration("Add package tables", addPackageTables),
=======
	NewMigration("Unwrap ldap.Sources", unwrapLDAPSourceCfg),
	// v190 -> v191
	NewMigration("Add agit flow pull request support", addAgitFlowPullRequest),
>>>>>>> 14762abf
}

// GetCurrentDBVersion returns the current db version
func GetCurrentDBVersion(x *xorm.Engine) (int64, error) {
	if err := x.Sync(new(Version)); err != nil {
		return -1, fmt.Errorf("sync: %v", err)
	}

	currentVersion := &Version{ID: 1}
	has, err := x.Get(currentVersion)
	if err != nil {
		return -1, fmt.Errorf("get: %v", err)
	}
	if !has {
		return -1, nil
	}
	return currentVersion.Version, nil
}

// ExpectedVersion returns the expected db version
func ExpectedVersion() int64 {
	return int64(minDBVersion + len(migrations))
}

// EnsureUpToDate will check if the db is at the correct version
func EnsureUpToDate(x *xorm.Engine) error {
	currentDB, err := GetCurrentDBVersion(x)
	if err != nil {
		return err
	}

	if currentDB < 0 {
		return fmt.Errorf("Database has not been initialised")
	}

	if minDBVersion > currentDB {
		return fmt.Errorf("DB version %d (<= %d) is too old for auto-migration. Upgrade to Gitea 1.6.4 first then upgrade to this version", currentDB, minDBVersion)
	}

	expected := ExpectedVersion()

	if currentDB != expected {
		return fmt.Errorf(`Current database version %d is not equal to the expected version %d. Please run "gitea [--config /path/to/app.ini] migrate" to update the database version`, currentDB, expected)
	}

	return nil
}

// Migrate database to current version
func Migrate(x *xorm.Engine) error {
	// Set a new clean the default mapper to GonicMapper as that is the default for Gitea.
	x.SetMapper(names.GonicMapper{})
	if err := x.Sync(new(Version)); err != nil {
		return fmt.Errorf("sync: %v", err)
	}

	currentVersion := &Version{ID: 1}
	has, err := x.Get(currentVersion)
	if err != nil {
		return fmt.Errorf("get: %v", err)
	} else if !has {
		// If the version record does not exist we think
		// it is a fresh installation and we can skip all migrations.
		currentVersion.ID = 0
		currentVersion.Version = int64(minDBVersion + len(migrations))

		if _, err = x.InsertOne(currentVersion); err != nil {
			return fmt.Errorf("insert: %v", err)
		}
	}

	v := currentVersion.Version
	if minDBVersion > v {
		log.Fatal(`Gitea no longer supports auto-migration from your previously installed version.
Please try upgrading to a lower version first (suggested v1.6.4), then upgrade to this version.`)
		return nil
	}

	// Downgrading Gitea's database version not supported
	if int(v-minDBVersion) > len(migrations) {
		msg := fmt.Sprintf("Downgrading database version from '%d' to '%d' is not supported and may result in loss of data integrity.\nIf you really know what you're doing, execute `UPDATE version SET version=%d WHERE id=1;`\n",
			v, minDBVersion+len(migrations), minDBVersion+len(migrations))
		fmt.Fprint(os.Stderr, msg)
		log.Fatal(msg)
		return nil
	}

	// Migrate
	for i, m := range migrations[v-minDBVersion:] {
		log.Info("Migration[%d]: %s", v+int64(i), m.Description())
		// Reset the mapper between each migration - migrations are not supposed to depend on each other
		x.SetMapper(names.GonicMapper{})
		if err = m.Migrate(x); err != nil {
			return fmt.Errorf("do migrate: %v", err)
		}
		currentVersion.Version = v + int64(i) + 1
		if _, err = x.ID(1).Update(currentVersion); err != nil {
			return err
		}
	}
	return nil
}

// RecreateTables will recreate the tables for the provided beans using the newly provided bean definition and move all data to that new table
// WARNING: YOU MUST PROVIDE THE FULL BEAN DEFINITION
func RecreateTables(beans ...interface{}) func(*xorm.Engine) error {
	return func(x *xorm.Engine) error {
		sess := x.NewSession()
		defer sess.Close()
		if err := sess.Begin(); err != nil {
			return err
		}
		sess = sess.StoreEngine("InnoDB")
		for _, bean := range beans {
			log.Info("Recreating Table: %s for Bean: %s", x.TableName(bean), reflect.Indirect(reflect.ValueOf(bean)).Type().Name())
			if err := recreateTable(sess, bean); err != nil {
				return err
			}
		}
		return sess.Commit()
	}
}

// recreateTable will recreate the table using the newly provided bean definition and move all data to that new table
// WARNING: YOU MUST PROVIDE THE FULL BEAN DEFINITION
// WARNING: YOU MUST COMMIT THE SESSION AT THE END
func recreateTable(sess *xorm.Session, bean interface{}) error {
	// TODO: This will not work if there are foreign keys

	tableName := sess.Engine().TableName(bean)
	tempTableName := fmt.Sprintf("tmp_recreate__%s", tableName)

	// We need to move the old table away and create a new one with the correct columns
	// We will need to do this in stages to prevent data loss
	//
	// First create the temporary table
	if err := sess.Table(tempTableName).CreateTable(bean); err != nil {
		log.Error("Unable to create table %s. Error: %v", tempTableName, err)
		return err
	}

	if err := sess.Table(tempTableName).CreateUniques(bean); err != nil {
		log.Error("Unable to create uniques for table %s. Error: %v", tempTableName, err)
		return err
	}

	if err := sess.Table(tempTableName).CreateIndexes(bean); err != nil {
		log.Error("Unable to create indexes for table %s. Error: %v", tempTableName, err)
		return err
	}

	// Work out the column names from the bean - these are the columns to select from the old table and install into the new table
	table, err := sess.Engine().TableInfo(bean)
	if err != nil {
		log.Error("Unable to get table info. Error: %v", err)

		return err
	}
	newTableColumns := table.Columns()
	if len(newTableColumns) == 0 {
		return fmt.Errorf("no columns in new table")
	}
	hasID := false
	for _, column := range newTableColumns {
		hasID = hasID || (column.IsPrimaryKey && column.IsAutoIncrement)
	}

	if hasID && setting.Database.UseMSSQL {
		if _, err := sess.Exec(fmt.Sprintf("SET IDENTITY_INSERT `%s` ON", tempTableName)); err != nil {
			log.Error("Unable to set identity insert for table %s. Error: %v", tempTableName, err)
			return err
		}
	}

	sqlStringBuilder := &strings.Builder{}
	_, _ = sqlStringBuilder.WriteString("INSERT INTO `")
	_, _ = sqlStringBuilder.WriteString(tempTableName)
	_, _ = sqlStringBuilder.WriteString("` (`")
	_, _ = sqlStringBuilder.WriteString(newTableColumns[0].Name)
	_, _ = sqlStringBuilder.WriteString("`")
	for _, column := range newTableColumns[1:] {
		_, _ = sqlStringBuilder.WriteString(", `")
		_, _ = sqlStringBuilder.WriteString(column.Name)
		_, _ = sqlStringBuilder.WriteString("`")
	}
	_, _ = sqlStringBuilder.WriteString(")")
	_, _ = sqlStringBuilder.WriteString(" SELECT ")
	if newTableColumns[0].Default != "" {
		_, _ = sqlStringBuilder.WriteString("COALESCE(`")
		_, _ = sqlStringBuilder.WriteString(newTableColumns[0].Name)
		_, _ = sqlStringBuilder.WriteString("`, ")
		_, _ = sqlStringBuilder.WriteString(newTableColumns[0].Default)
		_, _ = sqlStringBuilder.WriteString(")")
	} else {
		_, _ = sqlStringBuilder.WriteString("`")
		_, _ = sqlStringBuilder.WriteString(newTableColumns[0].Name)
		_, _ = sqlStringBuilder.WriteString("`")
	}

	for _, column := range newTableColumns[1:] {
		if column.Default != "" {
			_, _ = sqlStringBuilder.WriteString(", COALESCE(`")
			_, _ = sqlStringBuilder.WriteString(column.Name)
			_, _ = sqlStringBuilder.WriteString("`, ")
			_, _ = sqlStringBuilder.WriteString(column.Default)
			_, _ = sqlStringBuilder.WriteString(")")
		} else {
			_, _ = sqlStringBuilder.WriteString(", `")
			_, _ = sqlStringBuilder.WriteString(column.Name)
			_, _ = sqlStringBuilder.WriteString("`")
		}
	}
	_, _ = sqlStringBuilder.WriteString(" FROM `")
	_, _ = sqlStringBuilder.WriteString(tableName)
	_, _ = sqlStringBuilder.WriteString("`")

	if _, err := sess.Exec(sqlStringBuilder.String()); err != nil {
		log.Error("Unable to set copy data in to temp table %s. Error: %v", tempTableName, err)
		return err
	}

	if hasID && setting.Database.UseMSSQL {
		if _, err := sess.Exec(fmt.Sprintf("SET IDENTITY_INSERT `%s` OFF", tempTableName)); err != nil {
			log.Error("Unable to switch off identity insert for table %s. Error: %v", tempTableName, err)
			return err
		}
	}

	switch {
	case setting.Database.UseSQLite3:
		// SQLite will drop all the constraints on the old table
		if _, err := sess.Exec(fmt.Sprintf("DROP TABLE `%s`", tableName)); err != nil {
			log.Error("Unable to drop old table %s. Error: %v", tableName, err)
			return err
		}

		if err := sess.Table(tempTableName).DropIndexes(bean); err != nil {
			log.Error("Unable to drop indexes on temporary table %s. Error: %v", tempTableName, err)
			return err
		}

		if _, err := sess.Exec(fmt.Sprintf("ALTER TABLE `%s` RENAME TO `%s`", tempTableName, tableName)); err != nil {
			log.Error("Unable to rename %s to %s. Error: %v", tempTableName, tableName, err)
			return err
		}

		if err := sess.Table(tableName).CreateIndexes(bean); err != nil {
			log.Error("Unable to recreate indexes on table %s. Error: %v", tableName, err)
			return err
		}

		if err := sess.Table(tableName).CreateUniques(bean); err != nil {
			log.Error("Unable to recreate uniques on table %s. Error: %v", tableName, err)
			return err
		}

	case setting.Database.UseMySQL:
		// MySQL will drop all the constraints on the old table
		if _, err := sess.Exec(fmt.Sprintf("DROP TABLE `%s`", tableName)); err != nil {
			log.Error("Unable to drop old table %s. Error: %v", tableName, err)
			return err
		}

		// SQLite and MySQL will move all the constraints from the temporary table to the new table
		if _, err := sess.Exec(fmt.Sprintf("ALTER TABLE `%s` RENAME TO `%s`", tempTableName, tableName)); err != nil {
			log.Error("Unable to rename %s to %s. Error: %v", tempTableName, tableName, err)
			return err
		}
	case setting.Database.UsePostgreSQL:
		var originalSequences []string
		type sequenceData struct {
			LastValue int  `xorm:"'last_value'"`
			IsCalled  bool `xorm:"'is_called'"`
		}
		sequenceMap := map[string]sequenceData{}

		schema := sess.Engine().Dialect().URI().Schema
		sess.Engine().SetSchema("")
		if err := sess.Table("information_schema.sequences").Cols("sequence_name").Where("sequence_name LIKE ? || '_%' AND sequence_catalog = ?", tableName, setting.Database.Name).Find(&originalSequences); err != nil {
			log.Error("Unable to rename %s to %s. Error: %v", tempTableName, tableName, err)
			return err
		}
		sess.Engine().SetSchema(schema)

		for _, sequence := range originalSequences {
			sequenceData := sequenceData{}
			if _, err := sess.Table(sequence).Cols("last_value", "is_called").Get(&sequenceData); err != nil {
				log.Error("Unable to get last_value and is_called from %s. Error: %v", sequence, err)
				return err
			}
			sequenceMap[sequence] = sequenceData

		}

		// CASCADE causes postgres to drop all the constraints on the old table
		if _, err := sess.Exec(fmt.Sprintf("DROP TABLE `%s` CASCADE", tableName)); err != nil {
			log.Error("Unable to drop old table %s. Error: %v", tableName, err)
			return err
		}

		// CASCADE causes postgres to move all the constraints from the temporary table to the new table
		if _, err := sess.Exec(fmt.Sprintf("ALTER TABLE `%s` RENAME TO `%s`", tempTableName, tableName)); err != nil {
			log.Error("Unable to rename %s to %s. Error: %v", tempTableName, tableName, err)
			return err
		}

		var indices []string
		sess.Engine().SetSchema("")
		if err := sess.Table("pg_indexes").Cols("indexname").Where("tablename = ? ", tableName).Find(&indices); err != nil {
			log.Error("Unable to rename %s to %s. Error: %v", tempTableName, tableName, err)
			return err
		}
		sess.Engine().SetSchema(schema)

		for _, index := range indices {
			newIndexName := strings.Replace(index, "tmp_recreate__", "", 1)
			if _, err := sess.Exec(fmt.Sprintf("ALTER INDEX `%s` RENAME TO `%s`", index, newIndexName)); err != nil {
				log.Error("Unable to rename %s to %s. Error: %v", index, newIndexName, err)
				return err
			}
		}

		var sequences []string
		sess.Engine().SetSchema("")
		if err := sess.Table("information_schema.sequences").Cols("sequence_name").Where("sequence_name LIKE 'tmp_recreate__' || ? || '_%' AND sequence_catalog = ?", tableName, setting.Database.Name).Find(&sequences); err != nil {
			log.Error("Unable to rename %s to %s. Error: %v", tempTableName, tableName, err)
			return err
		}
		sess.Engine().SetSchema(schema)

		for _, sequence := range sequences {
			newSequenceName := strings.Replace(sequence, "tmp_recreate__", "", 1)
			if _, err := sess.Exec(fmt.Sprintf("ALTER SEQUENCE `%s` RENAME TO `%s`", sequence, newSequenceName)); err != nil {
				log.Error("Unable to rename %s sequence to %s. Error: %v", sequence, newSequenceName, err)
				return err
			}
			val, ok := sequenceMap[newSequenceName]
			if newSequenceName == tableName+"_id_seq" {
				if ok && val.LastValue != 0 {
					if _, err := sess.Exec(fmt.Sprintf("SELECT setval('%s', %d, %t)", newSequenceName, val.LastValue, val.IsCalled)); err != nil {
						log.Error("Unable to reset %s to %d. Error: %v", newSequenceName, val, err)
						return err
					}
				} else {
					// We're going to try to guess this
					if _, err := sess.Exec(fmt.Sprintf("SELECT setval('%s', COALESCE((SELECT MAX(id)+1 FROM `%s`), 1), false)", newSequenceName, tableName)); err != nil {
						log.Error("Unable to reset %s. Error: %v", newSequenceName, err)
						return err
					}
				}
			} else if ok {
				if _, err := sess.Exec(fmt.Sprintf("SELECT setval('%s', %d, %t)", newSequenceName, val.LastValue, val.IsCalled)); err != nil {
					log.Error("Unable to reset %s to %d. Error: %v", newSequenceName, val, err)
					return err
				}
			}

		}

	case setting.Database.UseMSSQL:
		// MSSQL will drop all the constraints on the old table
		if _, err := sess.Exec(fmt.Sprintf("DROP TABLE `%s`", tableName)); err != nil {
			log.Error("Unable to drop old table %s. Error: %v", tableName, err)
			return err
		}

		// MSSQL sp_rename will move all the constraints from the temporary table to the new table
		if _, err := sess.Exec(fmt.Sprintf("sp_rename `%s`,`%s`", tempTableName, tableName)); err != nil {
			log.Error("Unable to rename %s to %s. Error: %v", tempTableName, tableName, err)
			return err
		}

	default:
		log.Fatal("Unrecognized DB")
	}
	return nil
}

// WARNING: YOU MUST COMMIT THE SESSION AT THE END
func dropTableColumns(sess *xorm.Session, tableName string, columnNames ...string) (err error) {
	if tableName == "" || len(columnNames) == 0 {
		return nil
	}
	// TODO: This will not work if there are foreign keys

	switch {
	case setting.Database.UseSQLite3:
		// First drop the indexes on the columns
		res, errIndex := sess.Query(fmt.Sprintf("PRAGMA index_list(`%s`)", tableName))
		if errIndex != nil {
			return errIndex
		}
		for _, row := range res {
			indexName := row["name"]
			indexRes, err := sess.Query(fmt.Sprintf("PRAGMA index_info(`%s`)", indexName))
			if err != nil {
				return err
			}
			if len(indexRes) != 1 {
				continue
			}
			indexColumn := string(indexRes[0]["name"])
			for _, name := range columnNames {
				if name == indexColumn {
					_, err := sess.Exec(fmt.Sprintf("DROP INDEX `%s`", indexName))
					if err != nil {
						return err
					}
				}
			}
		}

		// Here we need to get the columns from the original table
		sql := fmt.Sprintf("SELECT sql FROM sqlite_master WHERE tbl_name='%s' and type='table'", tableName)
		res, err := sess.Query(sql)
		if err != nil {
			return err
		}
		tableSQL := string(res[0]["sql"])

		// Separate out the column definitions
		tableSQL = tableSQL[strings.Index(tableSQL, "("):]

		// Remove the required columnNames
		for _, name := range columnNames {
			tableSQL = regexp.MustCompile(regexp.QuoteMeta("`"+name+"`")+"[^`,)]*?[,)]").ReplaceAllString(tableSQL, "")
		}

		// Ensure the query is ended properly
		tableSQL = strings.TrimSpace(tableSQL)
		if tableSQL[len(tableSQL)-1] != ')' {
			if tableSQL[len(tableSQL)-1] == ',' {
				tableSQL = tableSQL[:len(tableSQL)-1]
			}
			tableSQL += ")"
		}

		// Find all the columns in the table
		columns := regexp.MustCompile("`([^`]*)`").FindAllString(tableSQL, -1)

		tableSQL = fmt.Sprintf("CREATE TABLE `new_%s_new` ", tableName) + tableSQL
		if _, err := sess.Exec(tableSQL); err != nil {
			return err
		}

		// Now restore the data
		columnsSeparated := strings.Join(columns, ",")
		insertSQL := fmt.Sprintf("INSERT INTO `new_%s_new` (%s) SELECT %s FROM %s", tableName, columnsSeparated, columnsSeparated, tableName)
		if _, err := sess.Exec(insertSQL); err != nil {
			return err
		}

		// Now drop the old table
		if _, err := sess.Exec(fmt.Sprintf("DROP TABLE `%s`", tableName)); err != nil {
			return err
		}

		// Rename the table
		if _, err := sess.Exec(fmt.Sprintf("ALTER TABLE `new_%s_new` RENAME TO `%s`", tableName, tableName)); err != nil {
			return err
		}

	case setting.Database.UsePostgreSQL:
		cols := ""
		for _, col := range columnNames {
			if cols != "" {
				cols += ", "
			}
			cols += "DROP COLUMN `" + col + "` CASCADE"
		}
		if _, err := sess.Exec(fmt.Sprintf("ALTER TABLE `%s` %s", tableName, cols)); err != nil {
			return fmt.Errorf("Drop table `%s` columns %v: %v", tableName, columnNames, err)
		}
	case setting.Database.UseMySQL:
		// Drop indexes on columns first
		sql := fmt.Sprintf("SHOW INDEX FROM %s WHERE column_name IN ('%s')", tableName, strings.Join(columnNames, "','"))
		res, err := sess.Query(sql)
		if err != nil {
			return err
		}
		for _, index := range res {
			indexName := index["column_name"]
			if len(indexName) > 0 {
				_, err := sess.Exec(fmt.Sprintf("DROP INDEX `%s` ON `%s`", indexName, tableName))
				if err != nil {
					return err
				}
			}
		}

		// Now drop the columns
		cols := ""
		for _, col := range columnNames {
			if cols != "" {
				cols += ", "
			}
			cols += "DROP COLUMN `" + col + "`"
		}
		if _, err := sess.Exec(fmt.Sprintf("ALTER TABLE `%s` %s", tableName, cols)); err != nil {
			return fmt.Errorf("Drop table `%s` columns %v: %v", tableName, columnNames, err)
		}
	case setting.Database.UseMSSQL:
		cols := ""
		for _, col := range columnNames {
			if cols != "" {
				cols += ", "
			}
			cols += "`" + strings.ToLower(col) + "`"
		}
		sql := fmt.Sprintf("SELECT Name FROM SYS.DEFAULT_CONSTRAINTS WHERE PARENT_OBJECT_ID = OBJECT_ID('%[1]s') AND PARENT_COLUMN_ID IN (SELECT column_id FROM sys.columns WHERE lower(NAME) IN (%[2]s) AND object_id = OBJECT_ID('%[1]s'))",
			tableName, strings.ReplaceAll(cols, "`", "'"))
		constraints := make([]string, 0)
		if err := sess.SQL(sql).Find(&constraints); err != nil {
			return fmt.Errorf("Find constraints: %v", err)
		}
		for _, constraint := range constraints {
			if _, err := sess.Exec(fmt.Sprintf("ALTER TABLE `%s` DROP CONSTRAINT `%s`", tableName, constraint)); err != nil {
				return fmt.Errorf("Drop table `%s` default constraint `%s`: %v", tableName, constraint, err)
			}
		}
		sql = fmt.Sprintf("SELECT DISTINCT Name FROM SYS.INDEXES INNER JOIN SYS.INDEX_COLUMNS ON INDEXES.INDEX_ID = INDEX_COLUMNS.INDEX_ID AND INDEXES.OBJECT_ID = INDEX_COLUMNS.OBJECT_ID WHERE INDEXES.OBJECT_ID = OBJECT_ID('%[1]s') AND INDEX_COLUMNS.COLUMN_ID IN (SELECT column_id FROM sys.columns WHERE lower(NAME) IN (%[2]s) AND object_id = OBJECT_ID('%[1]s'))",
			tableName, strings.ReplaceAll(cols, "`", "'"))
		constraints = make([]string, 0)
		if err := sess.SQL(sql).Find(&constraints); err != nil {
			return fmt.Errorf("Find constraints: %v", err)
		}
		for _, constraint := range constraints {
			if _, err := sess.Exec(fmt.Sprintf("ALTER TABLE `%s` DROP CONSTRAINT IF EXISTS `%s`", tableName, constraint)); err != nil {
				return fmt.Errorf("Drop table `%s` index constraint `%s`: %v", tableName, constraint, err)
			}
			if _, err := sess.Exec(fmt.Sprintf("DROP INDEX IF EXISTS `%[2]s` ON `%[1]s`", tableName, constraint)); err != nil {
				return fmt.Errorf("Drop index `%[2]s` on `%[1]s`: %v", tableName, constraint, err)
			}
		}

		if _, err := sess.Exec(fmt.Sprintf("ALTER TABLE `%s` DROP COLUMN %s", tableName, cols)); err != nil {
			return fmt.Errorf("Drop table `%s` columns %v: %v", tableName, columnNames, err)
		}
	default:
		log.Fatal("Unrecognized DB")
	}

	return nil
}

// modifyColumn will modify column's type or other propertity. SQLITE is not supported
func modifyColumn(x *xorm.Engine, tableName string, col *schemas.Column) error {
	var indexes map[string]*schemas.Index
	var err error
	// MSSQL have to remove index at first, otherwise alter column will fail
	// ref. https://sqlzealots.com/2018/05/09/error-message-the-index-is-dependent-on-column-alter-table-alter-column-failed-because-one-or-more-objects-access-this-column/
	if x.Dialect().URI().DBType == schemas.MSSQL {
		indexes, err = x.Dialect().GetIndexes(x.DB(), context.Background(), tableName)
		if err != nil {
			return err
		}

		for _, index := range indexes {
			_, err = x.Exec(x.Dialect().DropIndexSQL(tableName, index))
			if err != nil {
				return err
			}
		}
	}

	defer func() {
		for _, index := range indexes {
			_, err = x.Exec(x.Dialect().CreateIndexSQL(tableName, index))
			if err != nil {
				log.Error("Create index %s on table %s failed: %v", index.Name, tableName, err)
			}
		}
	}()

	alterSQL := x.Dialect().ModifyColumnSQL(tableName, col)
	if _, err := x.Exec(alterSQL); err != nil {
		return err
	}
	return nil
}<|MERGE_RESOLUTION|>--- conflicted
+++ resolved
@@ -328,13 +328,11 @@
 	// v188 -> v189
 	NewMigration("Add key is verified to gpg key", addKeyIsVerified),
 	// v189 -> v190
-<<<<<<< HEAD
-	NewMigration("Add package tables", addPackageTables),
-=======
 	NewMigration("Unwrap ldap.Sources", unwrapLDAPSourceCfg),
 	// v190 -> v191
 	NewMigration("Add agit flow pull request support", addAgitFlowPullRequest),
->>>>>>> 14762abf
+	// v191 -> v192
+	NewMigration("Add package tables", addPackageTables),
 }
 
 // GetCurrentDBVersion returns the current db version
