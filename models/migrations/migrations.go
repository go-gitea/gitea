--- conflicted
+++ resolved
@@ -294,13 +294,10 @@
 	NewMigration("Add sessions table for go-chi/session", addSessionTable),
 	// v173 -> v174
 	NewMigration("Add time_id column to Comment", addTimeIDCommentColumn),
-<<<<<<< HEAD
-	// v174 -> v178
-	NewMigration("Add org_id to hook_task table", addOrgIDHookTaskColumn),
-=======
 	// v174 -> v175
 	NewMigration("create repo transfer table", addRepoTransfer),
->>>>>>> a13c801b
+	// v175 -> v176
+	NewMigration("Add org_id to hook_task table", addOrgIDHookTaskColumn),
 }
 
 // GetCurrentDBVersion returns the current db version
