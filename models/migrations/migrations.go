// Copyright 2015 The Gogs Authors. All rights reserved.
// Copyright 2017 The Gitea Authors. All rights reserved.
// SPDX-License-Identifier: MIT

package migrations

import (
	"context"
	"fmt"
	"os"

	"code.gitea.io/gitea/models/migrations/v1_10"
	"code.gitea.io/gitea/models/migrations/v1_11"
	"code.gitea.io/gitea/models/migrations/v1_12"
	"code.gitea.io/gitea/models/migrations/v1_13"
	"code.gitea.io/gitea/models/migrations/v1_14"
	"code.gitea.io/gitea/models/migrations/v1_15"
	"code.gitea.io/gitea/models/migrations/v1_16"
	"code.gitea.io/gitea/models/migrations/v1_17"
	"code.gitea.io/gitea/models/migrations/v1_18"
	"code.gitea.io/gitea/models/migrations/v1_19"
	"code.gitea.io/gitea/models/migrations/v1_20"
	"code.gitea.io/gitea/models/migrations/v1_6"
	"code.gitea.io/gitea/models/migrations/v1_7"
	"code.gitea.io/gitea/models/migrations/v1_8"
	"code.gitea.io/gitea/models/migrations/v1_9"
	"code.gitea.io/gitea/modules/git"
	"code.gitea.io/gitea/modules/log"
	"code.gitea.io/gitea/modules/setting"

	"xorm.io/xorm"
	"xorm.io/xorm/names"
)

const minDBVersion = 70 // Gitea 1.5.3

// Migration describes on migration from lower version to high version
type Migration interface {
	Description() string
	Migrate(*xorm.Engine) error
}

type migration struct {
	description string
	migrate     func(*xorm.Engine) error
}

// NewMigration creates a new migration
func NewMigration(desc string, fn func(*xorm.Engine) error) Migration {
	return &migration{desc, fn}
}

// Description returns the migration's description
func (m *migration) Description() string {
	return m.description
}

// Migrate executes the migration
func (m *migration) Migrate(x *xorm.Engine) error {
	return m.migrate(x)
}

// Version describes the version table. Should have only one row with id==1
type Version struct {
	ID      int64 `xorm:"pk autoincr"`
	Version int64
}

// Use noopMigration when there is a migration that has been no-oped
var noopMigration = func(_ *xorm.Engine) error { return nil }

// This is a sequence of migrations. Add new migrations to the bottom of the list.
// If you want to "retire" a migration, remove it from the top of the list and
// update minDBVersion accordingly
var migrations = []Migration{
	// Gitea 1.5.0 ends at v69

	// v70 -> v71
	NewMigration("add issue_dependencies", v1_6.AddIssueDependencies),
	// v71 -> v72
	NewMigration("protect each scratch token", v1_6.AddScratchHash),
	// v72 -> v73
	NewMigration("add review", v1_6.AddReview),

	// Gitea 1.6.0 ends at v73

	// v73 -> v74
	NewMigration("add must_change_password column for users table", v1_7.AddMustChangePassword),
	// v74 -> v75
	NewMigration("add approval whitelists to protected branches", v1_7.AddApprovalWhitelistsToProtectedBranches),
	// v75 -> v76
	NewMigration("clear nonused data which not deleted when user was deleted", v1_7.ClearNonusedData),

	// Gitea 1.7.0 ends at v76

	// v76 -> v77
	NewMigration("add pull request rebase with merge commit", v1_8.AddPullRequestRebaseWithMerge),
	// v77 -> v78
	NewMigration("add theme to users", v1_8.AddUserDefaultTheme),
	// v78 -> v79
	NewMigration("rename repo is_bare to repo is_empty", v1_8.RenameRepoIsBareToIsEmpty),
	// v79 -> v80
	NewMigration("add can close issues via commit in any branch", v1_8.AddCanCloseIssuesViaCommitInAnyBranch),
	// v80 -> v81
	NewMigration("add is locked to issues", v1_8.AddIsLockedToIssues),
	// v81 -> v82
	NewMigration("update U2F counter type", v1_8.ChangeU2FCounterType),

	// Gitea 1.8.0 ends at v82

	// v82 -> v83
	NewMigration("hot fix for wrong release sha1 on release table", v1_9.FixReleaseSha1OnReleaseTable),
	// v83 -> v84
	NewMigration("add uploader id for table attachment", v1_9.AddUploaderIDForAttachment),
	// v84 -> v85
	NewMigration("add table to store original imported gpg keys", v1_9.AddGPGKeyImport),
	// v85 -> v86
	NewMigration("hash application token", v1_9.HashAppToken),
	// v86 -> v87
	NewMigration("add http method to webhook", v1_9.AddHTTPMethodToWebhook),
	// v87 -> v88
	NewMigration("add avatar field to repository", v1_9.AddAvatarFieldToRepository),

	// Gitea 1.9.0 ends at v88

	// v88 -> v89
	NewMigration("add commit status context field to commit_status", v1_10.AddCommitStatusContext),
	// v89 -> v90
	NewMigration("add original author/url migration info to issues, comments, and repo ", v1_10.AddOriginalMigrationInfo),
	// v90 -> v91
	NewMigration("change length of some repository columns", v1_10.ChangeSomeColumnsLengthOfRepo),
	// v91 -> v92
	NewMigration("add index on owner_id of repository and type, review_id of comment", v1_10.AddIndexOnRepositoryAndComment),
	// v92 -> v93
	NewMigration("remove orphaned repository index statuses", v1_10.RemoveLingeringIndexStatus),
	// v93 -> v94
	NewMigration("add email notification enabled preference to user", v1_10.AddEmailNotificationEnabledToUser),
	// v94 -> v95
	NewMigration("add enable_status_check, status_check_contexts to protected_branch", v1_10.AddStatusCheckColumnsForProtectedBranches),
	// v95 -> v96
	NewMigration("add table columns for cross referencing issues", v1_10.AddCrossReferenceColumns),
	// v96 -> v97
	NewMigration("delete orphaned attachments", v1_10.DeleteOrphanedAttachments),
	// v97 -> v98
	NewMigration("add repo_admin_change_team_access to user", v1_10.AddRepoAdminChangeTeamAccessColumnForUser),
	// v98 -> v99
	NewMigration("add original author name and id on migrated release", v1_10.AddOriginalAuthorOnMigratedReleases),
	// v99 -> v100
	NewMigration("add task table and status column for repository table", v1_10.AddTaskTable),
	// v100 -> v101
	NewMigration("update migration repositories' service type", v1_10.UpdateMigrationServiceTypes),
	// v101 -> v102
	NewMigration("change length of some external login users columns", v1_10.ChangeSomeColumnsLengthOfExternalLoginUser),

	// Gitea 1.10.0 ends at v102

	// v102 -> v103
	NewMigration("update migration repositories' service type", v1_11.DropColumnHeadUserNameOnPullRequest),
	// v103 -> v104
	NewMigration("Add WhitelistDeployKeys to protected branch", v1_11.AddWhitelistDeployKeysToBranches),
	// v104 -> v105
	NewMigration("remove unnecessary columns from label", v1_11.RemoveLabelUneededCols),
	// v105 -> v106
	NewMigration("add includes_all_repositories to teams", v1_11.AddTeamIncludesAllRepositories),
	// v106 -> v107
	NewMigration("add column `mode` to table watch", v1_11.AddModeColumnToWatch),
	// v107 -> v108
	NewMigration("Add template options to repository", v1_11.AddTemplateToRepo),
	// v108 -> v109
	NewMigration("Add comment_id on table notification", v1_11.AddCommentIDOnNotification),
	// v109 -> v110
	NewMigration("add can_create_org_repo to team", v1_11.AddCanCreateOrgRepoColumnForTeam),
	// v110 -> v111
	NewMigration("change review content type to text", v1_11.ChangeReviewContentToText),
	// v111 -> v112
	NewMigration("update branch protection for can push and whitelist enable", v1_11.AddBranchProtectionCanPushAndEnableWhitelist),
	// v112 -> v113
	NewMigration("remove release attachments which repository deleted", v1_11.RemoveAttachmentMissedRepo),
	// v113 -> v114
	NewMigration("new feature: change target branch of pull requests", v1_11.FeatureChangeTargetBranch),
	// v114 -> v115
	NewMigration("Remove authentication credentials from stored URL", v1_11.SanitizeOriginalURL),
	// v115 -> v116
	NewMigration("add user_id prefix to existing user avatar name", v1_11.RenameExistingUserAvatarName),
	// v116 -> v117
	NewMigration("Extend TrackedTimes", v1_11.ExtendTrackedTimes),

	// Gitea 1.11.0 ends at v117

	// v117 -> v118
	NewMigration("Add block on rejected reviews branch protection", v1_12.AddBlockOnRejectedReviews),
	// v118 -> v119
	NewMigration("Add commit id and stale to reviews", v1_12.AddReviewCommitAndStale),
	// v119 -> v120
	NewMigration("Fix migrated repositories' git service type", v1_12.FixMigratedRepositoryServiceType),
	// v120 -> v121
	NewMigration("Add owner_name on table repository", v1_12.AddOwnerNameOnRepository),
	// v121 -> v122
	NewMigration("add is_restricted column for users table", v1_12.AddIsRestricted),
	// v122 -> v123
	NewMigration("Add Require Signed Commits to ProtectedBranch", v1_12.AddRequireSignedCommits),
	// v123 -> v124
	NewMigration("Add original information for reactions", v1_12.AddReactionOriginals),
	// v124 -> v125
	NewMigration("Add columns to user and repository", v1_12.AddUserRepoMissingColumns),
	// v125 -> v126
	NewMigration("Add some columns on review for migration", v1_12.AddReviewMigrateInfo),
	// v126 -> v127
	NewMigration("Fix topic repository count", v1_12.FixTopicRepositoryCount),
	// v127 -> v128
	NewMigration("add repository code language statistics", v1_12.AddLanguageStats),
	// v128 -> v129
	NewMigration("fix merge base for pull requests", v1_12.FixMergeBase),
	// v129 -> v130
	NewMigration("remove dependencies from deleted repositories", v1_12.PurgeUnusedDependencies),
	// v130 -> v131
	NewMigration("Expand webhooks for more granularity", v1_12.ExpandWebhooks),
	// v131 -> v132
	NewMigration("Add IsSystemWebhook column to webhooks table", v1_12.AddSystemWebhookColumn),
	// v132 -> v133
	NewMigration("Add Branch Protection Protected Files Column", v1_12.AddBranchProtectionProtectedFilesColumn),
	// v133 -> v134
	NewMigration("Add EmailHash Table", v1_12.AddEmailHashTable),
	// v134 -> v135
	NewMigration("Refix merge base for merged pull requests", v1_12.RefixMergeBase),
	// v135 -> v136
	NewMigration("Add OrgID column to Labels table", v1_12.AddOrgIDLabelColumn),
	// v136 -> v137
	NewMigration("Add CommitsAhead and CommitsBehind Column to PullRequest Table", v1_12.AddCommitDivergenceToPulls),
	// v137 -> v138
	NewMigration("Add Branch Protection Block Outdated Branch", v1_12.AddBlockOnOutdatedBranch),
	// v138 -> v139
	NewMigration("Add ResolveDoerID to Comment table", v1_12.AddResolveDoerIDCommentColumn),
	// v139 -> v140
	NewMigration("prepend refs/heads/ to issue refs", v1_12.PrependRefsHeadsToIssueRefs),

	// Gitea 1.12.0 ends at v140

	// v140 -> v141
	NewMigration("Save detected language file size to database instead of percent", v1_13.FixLanguageStatsToSaveSize),
	// v141 -> v142
	NewMigration("Add KeepActivityPrivate to User table", v1_13.AddKeepActivityPrivateUserColumn),
	// v142 -> v143
	NewMigration("Ensure Repository.IsArchived is not null", v1_13.SetIsArchivedToFalse),
	// v143 -> v144
	NewMigration("recalculate Stars number for all user", v1_13.RecalculateStars),
	// v144 -> v145
	NewMigration("update Matrix Webhook http method to 'PUT'", v1_13.UpdateMatrixWebhookHTTPMethod),
	// v145 -> v146
	NewMigration("Increase Language field to 50 in LanguageStats", v1_13.IncreaseLanguageField),
	// v146 -> v147
	NewMigration("Add projects info to repository table", v1_13.AddProjectsInfo),
	// v147 -> v148
	NewMigration("create review for 0 review id code comments", v1_13.CreateReviewsForCodeComments),
	// v148 -> v149
	NewMigration("remove issue dependency comments who refer to non existing issues", v1_13.PurgeInvalidDependenciesComments),
	// v149 -> v150
	NewMigration("Add Created and Updated to Milestone table", v1_13.AddCreatedAndUpdatedToMilestones),
	// v150 -> v151
	NewMigration("add primary key to repo_topic", v1_13.AddPrimaryKeyToRepoTopic),
	// v151 -> v152
	NewMigration("set default password algorithm to Argon2", v1_13.SetDefaultPasswordToArgon2),
	// v152 -> v153
	NewMigration("add TrustModel field to Repository", v1_13.AddTrustModelToRepository),
	// v153 > v154
	NewMigration("add Team review request support", v1_13.AddTeamReviewRequestSupport),
	// v154 > v155
	NewMigration("add timestamps to Star, Label, Follow, Watch and Collaboration", v1_13.AddTimeStamps),

	// Gitea 1.13.0 ends at v155

	// v155 -> v156
	NewMigration("add changed_protected_files column for pull_request table", v1_14.AddChangedProtectedFilesPullRequestColumn),
	// v156 -> v157
	NewMigration("fix publisher ID for tag releases", v1_14.FixPublisherIDforTagReleases),
	// v157 -> v158
	NewMigration("ensure repo topics are up-to-date", v1_14.FixRepoTopics),
	// v158 -> v159
	NewMigration("code comment replies should have the commitID of the review they are replying to", v1_14.UpdateCodeCommentReplies),
	// v159 -> v160
	NewMigration("update reactions constraint", v1_14.UpdateReactionConstraint),
	// v160 -> v161
	NewMigration("Add block on official review requests branch protection", v1_14.AddBlockOnOfficialReviewRequests),
	// v161 -> v162
	NewMigration("Convert task type from int to string", v1_14.ConvertTaskTypeToString),
	// v162 -> v163
	NewMigration("Convert webhook task type from int to string", v1_14.ConvertWebhookTaskTypeToString),
	// v163 -> v164
	NewMigration("Convert topic name from 25 to 50", v1_14.ConvertTopicNameFrom25To50),
	// v164 -> v165
	NewMigration("Add scope and nonce columns to oauth2_grant table", v1_14.AddScopeAndNonceColumnsToOAuth2Grant),
	// v165 -> v166
	NewMigration("Convert hook task type from char(16) to varchar(16) and trim the column", v1_14.ConvertHookTaskTypeToVarcharAndTrim),
	// v166 -> v167
	NewMigration("Where Password is Valid with Empty String delete it", v1_14.RecalculateUserEmptyPWD),
	// v167 -> v168
	NewMigration("Add user redirect", v1_14.AddUserRedirect),
	// v168 -> v169
	NewMigration("Recreate user table to fix default values", v1_14.RecreateUserTableToFixDefaultValues),
	// v169 -> v170
	NewMigration("Update DeleteBranch comments to set the old_ref to the commit_sha", v1_14.CommentTypeDeleteBranchUseOldRef),
	// v170 -> v171
	NewMigration("Add Dismissed to Review table", v1_14.AddDismissedReviewColumn),
	// v171 -> v172
	NewMigration("Add Sorting to ProjectBoard table", v1_14.AddSortingColToProjectBoard),
	// v172 -> v173
	NewMigration("Add sessions table for go-chi/session", v1_14.AddSessionTable),
	// v173 -> v174
	NewMigration("Add time_id column to Comment", v1_14.AddTimeIDCommentColumn),
	// v174 -> v175
	NewMigration("Create repo transfer table", v1_14.AddRepoTransfer),
	// v175 -> v176
	NewMigration("Fix Postgres ID Sequences broken by recreate-table", v1_14.FixPostgresIDSequences),
	// v176 -> v177
	NewMigration("Remove invalid labels from comments", v1_14.RemoveInvalidLabels),
	// v177 -> v178
	NewMigration("Delete orphaned IssueLabels", v1_14.DeleteOrphanedIssueLabels),

	// Gitea 1.14.0 ends at v178

	// v178 -> v179
	NewMigration("Add LFS columns to Mirror", v1_15.AddLFSMirrorColumns),
	// v179 -> v180
	NewMigration("Convert avatar url to text", v1_15.ConvertAvatarURLToText),
	// v180 -> v181
	NewMigration("Delete credentials from past migrations", v1_15.DeleteMigrationCredentials),
	// v181 -> v182
	NewMigration("Always save primary email on email address table", v1_15.AddPrimaryEmail2EmailAddress),
	// v182 -> v183
	NewMigration("Add issue resource index table", v1_15.AddIssueResourceIndexTable),
	// v183 -> v184
	NewMigration("Create PushMirror table", v1_15.CreatePushMirrorTable),
	// v184 -> v185
	NewMigration("Rename Task errors to message", v1_15.RenameTaskErrorsToMessage),
	// v185 -> v186
	NewMigration("Add new table repo_archiver", v1_15.AddRepoArchiver),
	// v186 -> v187
	NewMigration("Create protected tag table", v1_15.CreateProtectedTagTable),
	// v187 -> v188
	NewMigration("Drop unneeded webhook related columns", v1_15.DropWebhookColumns),
	// v188 -> v189
	NewMigration("Add key is verified to gpg key", v1_15.AddKeyIsVerified),

	// Gitea 1.15.0 ends at v189

	// v189 -> v190
	NewMigration("Unwrap ldap.Sources", v1_16.UnwrapLDAPSourceCfg),
	// v190 -> v191
	NewMigration("Add agit flow pull request support", v1_16.AddAgitFlowPullRequest),
	// v191 -> v192
	NewMigration("Alter issue/comment table TEXT fields to LONGTEXT", v1_16.AlterIssueAndCommentTextFieldsToLongText),
	// v192 -> v193
	NewMigration("RecreateIssueResourceIndexTable to have a primary key instead of an unique index", v1_16.RecreateIssueResourceIndexTable),
	// v193 -> v194
	NewMigration("Add repo id column for attachment table", v1_16.AddRepoIDForAttachment),
	// v194 -> v195
	NewMigration("Add Branch Protection Unprotected Files Column", v1_16.AddBranchProtectionUnprotectedFilesColumn),
	// v195 -> v196
	NewMigration("Add table commit_status_index", v1_16.AddTableCommitStatusIndex),
	// v196 -> v197
	NewMigration("Add Color to ProjectBoard table", v1_16.AddColorColToProjectBoard),
	// v197 -> v198
	NewMigration("Add renamed_branch table", v1_16.AddRenamedBranchTable),
	// v198 -> v199
	NewMigration("Add issue content history table", v1_16.AddTableIssueContentHistory),
	// v199 -> v200
	NewMigration("No-op (remote version is using AppState now)", noopMigration),
	// v200 -> v201
	NewMigration("Add table app_state", v1_16.AddTableAppState),
	// v201 -> v202
	NewMigration("Drop table remote_version (if exists)", v1_16.DropTableRemoteVersion),
	// v202 -> v203
	NewMigration("Create key/value table for user settings", v1_16.CreateUserSettingsTable),
	// v203 -> v204
	NewMigration("Add Sorting to ProjectIssue table", v1_16.AddProjectIssueSorting),
	// v204 -> v205
	NewMigration("Add key is verified to ssh key", v1_16.AddSSHKeyIsVerified),
	// v205 -> v206
	NewMigration("Migrate to higher varchar on user struct", v1_16.MigrateUserPasswordSalt),
	// v206 -> v207
	NewMigration("Add authorize column to team_unit table", v1_16.AddAuthorizeColForTeamUnit),
	// v207 -> v208
	NewMigration("Add webauthn table and migrate u2f data to webauthn - NO-OPED", v1_16.AddWebAuthnCred),
	// v208 -> v209
	NewMigration("Use base32.HexEncoding instead of base64 encoding for cred ID as it is case insensitive - NO-OPED", v1_16.UseBase32HexForCredIDInWebAuthnCredential),
	// v209 -> v210
	NewMigration("Increase WebAuthentication CredentialID size to 410 - NO-OPED", v1_16.IncreaseCredentialIDTo410),
	// v210 -> v211
	NewMigration("v208 was completely broken - remigrate", v1_16.RemigrateU2FCredentials),

	// Gitea 1.16.2 ends at v211

	// v211 -> v212
	NewMigration("Create ForeignReference table", v1_17.CreateForeignReferenceTable),
	// v212 -> v213
	NewMigration("Add package tables", v1_17.AddPackageTables),
	// v213 -> v214
	NewMigration("Add allow edits from maintainers to PullRequest table", v1_17.AddAllowMaintainerEdit),
	// v214 -> v215
	NewMigration("Add auto merge table", v1_17.AddAutoMergeTable),
	// v215 -> v216
	NewMigration("allow to view files in PRs", v1_17.AddReviewViewedFiles),
	// v216 -> v217
	NewMigration("No-op (Improve Action table indices v1)", noopMigration),
	// v217 -> v218
	NewMigration("Alter hook_task table TEXT fields to LONGTEXT", v1_17.AlterHookTaskTextFieldsToLongText),
	// v218 -> v219
	NewMigration("Improve Action table indices v2", v1_17.ImproveActionTableIndices),
	// v219 -> v220
	NewMigration("Add sync_on_commit column to push_mirror table", v1_17.AddSyncOnCommitColForPushMirror),
	// v220 -> v221
	NewMigration("Add container repository property", v1_17.AddContainerRepositoryProperty),
	// v221 -> v222
	NewMigration("Store WebAuthentication CredentialID as bytes and increase size to at least 1024", v1_17.StoreWebauthnCredentialIDAsBytes),
	// v222 -> v223
	NewMigration("Drop old CredentialID column", v1_17.DropOldCredentialIDColumn),
	// v223 -> v224
	NewMigration("Rename CredentialIDBytes column to CredentialID", v1_17.RenameCredentialIDBytes),

	// Gitea 1.17.0 ends at v224

	// v224 -> v225
	NewMigration("Add badges to users", v1_18.CreateUserBadgesTable),
	// v225 -> v226
	NewMigration("Alter gpg_key/public_key content TEXT fields to MEDIUMTEXT", v1_18.AlterPublicGPGKeyContentFieldsToMediumText),
	// v226 -> v227
	NewMigration("Conan and generic packages do not need to be semantically versioned", v1_18.FixPackageSemverField),
	// v227 -> v228
	NewMigration("Create key/value table for system settings", v1_18.CreateSystemSettingsTable),
	// v228 -> v229
	NewMigration("Add TeamInvite table", v1_18.AddTeamInviteTable),
	// v229 -> v230
	NewMigration("Update counts of all open milestones", v1_18.UpdateOpenMilestoneCounts),
	// v230 -> v231
	NewMigration("Add ConfidentialClient column (default true) to OAuth2Application table", v1_18.AddConfidentialClientColumnToOAuth2ApplicationTable),

	// Gitea 1.18.0 ends at v231

	// v231 -> v232
	NewMigration("Add index for hook_task", v1_19.AddIndexForHookTask),
	// v232 -> v233
	NewMigration("Alter package_version.metadata_json to LONGTEXT", v1_19.AlterPackageVersionMetadataToLongText),
	// v233 -> v234
	NewMigration("Add header_authorization_encrypted column to webhook table", v1_19.AddHeaderAuthorizationEncryptedColWebhook),
	// v234 -> v235
	NewMigration("Add package cleanup rule table", v1_19.CreatePackageCleanupRuleTable),
	// v235 -> v236
	NewMigration("Add index for access_token", v1_19.AddIndexForAccessToken),
	// v236 -> v237
	NewMigration("Create secrets table", v1_19.CreateSecretsTable),
	// v237 -> v238
	NewMigration("Drop ForeignReference table", v1_19.DropForeignReferenceTable),
	// v238 -> v239
	NewMigration("Add updated unix to LFSMetaObject", v1_19.AddUpdatedUnixToLFSMetaObject),
	// v239 -> v240
	NewMigration("Add scope for access_token", v1_19.AddScopeForAccessTokens),
	// v240 -> v241
	NewMigration("Add actions tables", v1_19.AddActionsTables),
<<<<<<< HEAD

	// Gitea 1.19.0 ends at v241

	// v241 -> v242
	NewMigration("Add branch table", v1_20.AddBranchTable),
=======
	// v241 -> v242
	NewMigration("Add card_type column to project table", v1_19.AddCardTypeToProjectTable),
	// v242 -> v243
	NewMigration("Alter gpg_key_import content TEXT field to MEDIUMTEXT", v1_19.AlterPublicGPGKeyImportContentFieldToMediumText),
	// v243 -> v244
	NewMigration("Add exclusive label", v1_19.AddExclusiveLabel),

	// Gitea 1.19.0 ends at v244

	// v244 -> v245
	NewMigration("Add NeedApproval to actions tables", v1_20.AddNeedApprovalToActionRun),
	// v245 -> v246
	NewMigration("Rename Webhook org_id to owner_id", v1_20.RenameWebhookOrgToOwner),
	// v246 -> v247
	NewMigration("Add missed column owner_id for project table", v1_20.AddNewColumnForProject),
	// v247 -> v248
	NewMigration("Fix incorrect project type", v1_20.FixIncorrectProjectType),
	// v248 -> v249
	NewMigration("Add version column to action_runner table", v1_20.AddVersionToActionRunner),
	// v249 -> v250
	NewMigration("Improve Action table indices v3", v1_20.ImproveActionTableIndices),
	// v250 -> v251
	NewMigration("Change Container Metadata", v1_20.ChangeContainerMetadataMultiArch),
	// v251 -> v252
	NewMigration("Fix incorrect owner team unit access mode", v1_20.FixIncorrectOwnerTeamUnitAccessMode),
>>>>>>> d1517946
}

// GetCurrentDBVersion returns the current db version
func GetCurrentDBVersion(x *xorm.Engine) (int64, error) {
	if err := x.Sync(new(Version)); err != nil {
		return -1, fmt.Errorf("sync: %w", err)
	}

	currentVersion := &Version{ID: 1}
	has, err := x.Get(currentVersion)
	if err != nil {
		return -1, fmt.Errorf("get: %w", err)
	}
	if !has {
		return -1, nil
	}
	return currentVersion.Version, nil
}

// ExpectedVersion returns the expected db version
func ExpectedVersion() int64 {
	return int64(minDBVersion + len(migrations))
}

// EnsureUpToDate will check if the db is at the correct version
func EnsureUpToDate(x *xorm.Engine) error {
	currentDB, err := GetCurrentDBVersion(x)
	if err != nil {
		return err
	}

	if currentDB < 0 {
		return fmt.Errorf("Database has not been initialized")
	}

	if minDBVersion > currentDB {
		return fmt.Errorf("DB version %d (<= %d) is too old for auto-migration. Upgrade to Gitea 1.6.4 first then upgrade to this version", currentDB, minDBVersion)
	}

	expected := ExpectedVersion()

	if currentDB != expected {
		return fmt.Errorf(`Current database version %d is not equal to the expected version %d. Please run "gitea [--config /path/to/app.ini] migrate" to update the database version`, currentDB, expected)
	}

	return nil
}

// Migrate database to current version
func Migrate(x *xorm.Engine) error {
	// Set a new clean the default mapper to GonicMapper as that is the default for Gitea.
	x.SetMapper(names.GonicMapper{})
	if err := x.Sync(new(Version)); err != nil {
		return fmt.Errorf("sync: %w", err)
	}

	currentVersion := &Version{ID: 1}
	has, err := x.Get(currentVersion)
	if err != nil {
		return fmt.Errorf("get: %w", err)
	} else if !has {
		// If the version record does not exist we think
		// it is a fresh installation and we can skip all migrations.
		currentVersion.ID = 0
		currentVersion.Version = int64(minDBVersion + len(migrations))

		if _, err = x.InsertOne(currentVersion); err != nil {
			return fmt.Errorf("insert: %w", err)
		}
	}

	v := currentVersion.Version
	if minDBVersion > v {
		log.Fatal(`Gitea no longer supports auto-migration from your previously installed version.
Please try upgrading to a lower version first (suggested v1.6.4), then upgrade to this version.`)
		return nil
	}

	// Downgrading Gitea's database version not supported
	if int(v-minDBVersion) > len(migrations) {
		msg := fmt.Sprintf("Your database (migration version: %d) is for a newer Gitea, you can not use the newer database for this old Gitea release (%d).", v, minDBVersion+len(migrations))
		msg += "\nGitea will exit to keep your database safe and unchanged. Please use the correct Gitea release, do not change the migration version manually (incorrect manual operation may lose data)."
		if !setting.IsProd {
			msg += fmt.Sprintf("\nIf you are in development and really know what you're doing, you can force changing the migration version by executing: UPDATE version SET version=%d WHERE id=1;", minDBVersion+len(migrations))
		}
		_, _ = fmt.Fprintln(os.Stderr, msg)
		log.Fatal(msg)
		return nil
	}

	// Some migration tasks depend on the git command
	if git.DefaultContext == nil {
		if err = git.InitSimple(context.Background()); err != nil {
			return err
		}
	}

	// Migrate
	for i, m := range migrations[v-minDBVersion:] {
		log.Info("Migration[%d]: %s", v+int64(i), m.Description())
		// Reset the mapper between each migration - migrations are not supposed to depend on each other
		x.SetMapper(names.GonicMapper{})
		if err = m.Migrate(x); err != nil {
			return fmt.Errorf("migration[%d]: %s failed: %w", v+int64(i), m.Description(), err)
		}
		currentVersion.Version = v + int64(i) + 1
		if _, err = x.ID(1).Update(currentVersion); err != nil {
			return err
		}
	}
	return nil
}<|MERGE_RESOLUTION|>--- conflicted
+++ resolved
@@ -456,13 +456,6 @@
 	NewMigration("Add scope for access_token", v1_19.AddScopeForAccessTokens),
 	// v240 -> v241
 	NewMigration("Add actions tables", v1_19.AddActionsTables),
-<<<<<<< HEAD
-
-	// Gitea 1.19.0 ends at v241
-
-	// v241 -> v242
-	NewMigration("Add branch table", v1_20.AddBranchTable),
-=======
 	// v241 -> v242
 	NewMigration("Add card_type column to project table", v1_19.AddCardTypeToProjectTable),
 	// v242 -> v243
@@ -488,7 +481,8 @@
 	NewMigration("Change Container Metadata", v1_20.ChangeContainerMetadataMultiArch),
 	// v251 -> v252
 	NewMigration("Fix incorrect owner team unit access mode", v1_20.FixIncorrectOwnerTeamUnitAccessMode),
->>>>>>> d1517946
+	// v252 -> v253
+	NewMigration("Add branch table", v1_20.AddBranchTable),
 }
 
 // GetCurrentDBVersion returns the current db version
