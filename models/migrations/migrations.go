--- conflicted
+++ resolved
@@ -474,11 +474,9 @@
 	// v247 -> v248
 	NewMigration("Fix incorrect project type", v1_20.FixIncorrectProjectType),
 	// v248 -> v249
-<<<<<<< HEAD
+	NewMigration("Add version column to action_runner table", v1_20.AddVersionToActionRunner),
+  // v249 -> v250
 	NewMigration("Add action schedule table", v1_20.AddActionScheduleTable),
-=======
-	NewMigration("Add version column to action_runner table", v1_20.AddVersionToActionRunner),
->>>>>>> 371520d7
 }
 
 // GetCurrentDBVersion returns the current db version
