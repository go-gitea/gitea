--- conflicted
+++ resolved
@@ -189,9 +189,6 @@
 	// v127 -> v128
 	NewMigration("add repository code language statistics", addLanguageStats),
 	// v128 -> v129
-<<<<<<< HEAD
-	NewMigration("add projects info to repository table", addProjectsInfo),
-=======
 	NewMigration("fix merge base for pull requests", fixMergeBase),
 	// v129 -> v130
 	NewMigration("remove dependencies from deleted repositories", purgeUnusedDependencies),
@@ -199,7 +196,8 @@
 	NewMigration("Expand webhooks for more granularity", expandWebhooks),
 	// v131 -> v132
 	NewMigration("Add IsSystemWebhook column to webhooks table", addSystemWebhookColumn),
->>>>>>> 28b934b3
+	// v132 -> v133
+	NewMigration("add projects info to repository table", addProjectsInfo),
 }
 
 // Migrate database to current version
