--- conflicted
+++ resolved
@@ -380,11 +380,9 @@
 	// v211 -> v212
 	NewMigration("Create ForeignReference table", createForeignReferenceTable),
 	// v212 -> v213
-<<<<<<< HEAD
+	NewMigration("Add package tables", addPackageTables),
+	// v213 -> v214
 	NewMigration("Add allow edits from maintainers to PullRequest table", addAllowMaintainerEdit),
-=======
-	NewMigration("Add package tables", addPackageTables),
->>>>>>> 5ae875a1
 }
 
 // GetCurrentDBVersion returns the current db version
