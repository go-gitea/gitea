// Copyright 2015 The Gogs Authors. All rights reserved.
// Use of this source code is governed by a MIT-style
// license that can be found in the LICENSE file.

package migrations

import (
	"bytes"
	"encoding/json"
	"fmt"
	"io/ioutil"
	"os"
	"path"
	"path/filepath"
	"strings"
	"time"

	"github.com/Unknwon/com"
	"github.com/go-xorm/xorm"
	gouuid "github.com/satori/go.uuid"
	"gopkg.in/ini.v1"

	"code.gitea.io/gitea/modules/generate"
	"code.gitea.io/gitea/modules/log"
	"code.gitea.io/gitea/modules/setting"
)

const minDBVersion = 4

// Migration describes on migration from lower version to high version
type Migration interface {
	Description() string
	Migrate(*xorm.Engine) error
}

type migration struct {
	description string
	migrate     func(*xorm.Engine) error
}

// NewMigration creates a new migration
func NewMigration(desc string, fn func(*xorm.Engine) error) Migration {
	return &migration{desc, fn}
}

// Description returns the migration's description
func (m *migration) Description() string {
	return m.description
}

// Migrate executes the migration
func (m *migration) Migrate(x *xorm.Engine) error {
	return m.migrate(x)
}

// Version describes the version table. Should have only one row with id==1
type Version struct {
	ID      int64 `xorm:"pk autoincr"`
	Version int64
}

func emptyMigration(x *xorm.Engine) error {
	return nil
}

// This is a sequence of migrations. Add new migrations to the bottom of the list.
// If you want to "retire" a migration, remove it from the top of the list and
// update minDBVersion accordingly
var migrations = []Migration{
	// v0 -> v4: before 0.6.0 -> 0.7.33
	NewMigration("fix locale file load panic", fixLocaleFileLoadPanic),                           // V4 -> V5:v0.6.0
	NewMigration("trim action compare URL prefix", trimCommitActionAppURLPrefix),                 // V5 -> V6:v0.6.3
	NewMigration("generate issue-label from issue", issueToIssueLabel),                           // V6 -> V7:v0.6.4
	NewMigration("refactor attachment table", attachmentRefactor),                                // V7 -> V8:v0.6.4
	NewMigration("rename pull request fields", renamePullRequestFields),                          // V8 -> V9:v0.6.16
	NewMigration("clean up migrate repo info", cleanUpMigrateRepoInfo),                           // V9 -> V10:v0.6.20
	NewMigration("generate rands and salt for organizations", generateOrgRandsAndSalt),           // V10 -> V11:v0.8.5
	NewMigration("convert date to unix timestamp", convertDateToUnix),                            // V11 -> V12:v0.9.2
	NewMigration("convert LDAP UseSSL option to SecurityProtocol", ldapUseSSLToSecurityProtocol), // V12 -> V13:v0.9.37

	// v13 -> v14:v0.9.87
	NewMigration("set comment updated with created", setCommentUpdatedWithCreated),
	// v14 -> v15
	NewMigration("create user column diff view style", createUserColumnDiffViewStyle),
	// v15 -> v16
	NewMigration("create user column allow create organization", createAllowCreateOrganizationColumn),
	// V16 -> v17
	NewMigration("create repo unit table and add units for all repos", addUnitsToTables),
	// v17 -> v18
	NewMigration("set protect branches updated with created", setProtectedBranchUpdatedWithCreated),
	// v18 -> v19
	NewMigration("add external login user", addExternalLoginUser),
	// v19 -> v20
	NewMigration("generate and migrate Git hooks", generateAndMigrateGitHooks),
	// v20 -> v21
	NewMigration("use new avatar path name for security reason", useNewNameAvatars),
	// v21 -> v22
	NewMigration("rewrite authorized_keys file via new format", useNewPublickeyFormat),
	// v22 -> v23
	NewMigration("generate and migrate wiki Git hooks", generateAndMigrateWikiGitHooks),
	// v23 -> v24
	NewMigration("add user openid table", addUserOpenID),
	// v24 -> v25
	NewMigration("change the key_id and primary_key_id type", changeGPGKeysColumns),
	// v25 -> v26
	NewMigration("add show field in user openid table", addUserOpenIDShow),
	// v26 -> v27
	NewMigration("generate and migrate repo and wiki Git hooks", generateAndMigrateGitHookChains),
	// v27 -> v28
	NewMigration("change mirror interval from hours to time.Duration", convertIntervalToDuration),
	// v28 -> v29
	NewMigration("add field for repo size", addRepoSize),
	// v29 -> v30
	NewMigration("add commit status table", addCommitStatus),
	// v30 -> 31
	NewMigration("add primary key to external login user", addExternalLoginUserPK),
	// v31 -> 32
	NewMigration("add field for login source synchronization", addLoginSourceSyncEnabledColumn),
	// v32 -> v33
	NewMigration("add units for team", addUnitsToRepoTeam),
	// v33 -> v34
	NewMigration("remove columns from action", removeActionColumns),
	// v34 -> v35
	NewMigration("give all units to owner teams", giveAllUnitsToOwnerTeams),
	// v35 -> v36
	NewMigration("adds comment to an action", addCommentIDToAction),
	// v36 -> v37
	NewMigration("regenerate git hooks", regenerateGitHooks36),
	// v37 -> v38
	NewMigration("unescape user full names", unescapeUserFullNames),
	// v38 -> v39
	NewMigration("remove commits and settings unit types", removeCommitsUnitType),
	// v39 -> v40
	NewMigration("add tags to releases and sync existing repositories", releaseAddColumnIsTagAndSyncTags),
	// v40 -> v41
	NewMigration("fix protected branch can push value to false", fixProtectedBranchCanPushValue),
	// v41 -> v42
	NewMigration("remove duplicate unit types", removeDuplicateUnitTypes),
	// v42 -> v43
	NewMigration("empty step", emptyMigration),
	// v43 -> v44
	NewMigration("empty step", emptyMigration),
	// v44 -> v45
	NewMigration("empty step", emptyMigration),
	// v45 -> v46
	NewMigration("remove index column from repo_unit table", removeIndexColumnFromRepoUnitTable),
	// v46 -> v47
	NewMigration("remove organization watch repositories", removeOrganizationWatchRepo),
	// v47 -> v48
	NewMigration("add deleted branches", addDeletedBranch),
	// v48 -> v49
	NewMigration("add repo indexer status", addRepoIndexerStatus),
	// v49 -> v50
	NewMigration("adds time tracking and stopwatches", addTimetracking),
	// v50 -> v51
	NewMigration("migrate protected branch struct", migrateProtectedBranchStruct),
	// v51 -> v52
	NewMigration("add default value to user prohibit_login", addDefaultValueToUserProhibitLogin),
	// v52 -> v53
	NewMigration("add lfs lock table", addLFSLock),
	// v53 -> v54
	NewMigration("add reactions", addReactions),
	// v54 -> v55
	NewMigration("add pull request options", addPullRequestOptions),
	// v55 -> v56
	NewMigration("add writable deploy keys", addModeToDeploKeys),
	// v56 -> v57
	NewMigration("remove is_owner, num_teams columns from org_user", removeIsOwnerColumnFromOrgUser),
	// v57 -> v58
	NewMigration("add closed_unix column for issues", addIssueClosedTime),
	// v58 -> v59
	NewMigration("add label descriptions", addLabelsDescriptions),
	// v59 -> v60
	NewMigration("add merge whitelist for protected branches", addProtectedBranchMergeWhitelist),
	// v60 -> v61
	NewMigration("add is_fsck_enabled column for repos", addFsckEnabledToRepo),
	// v61 -> v62
	NewMigration("add size column for attachments", addSizeToAttachment),
	// v62 -> v63
<<<<<<< HEAD
	NewMigration("add multiple assignees", addMultipleAssignees),
=======
	NewMigration("add last used passcode column for TOTP", addLastUsedPasscodeTOTP),
>>>>>>> 1e1ece8f
}

// Migrate database to current version
func Migrate(x *xorm.Engine) error {
	if err := x.Sync(new(Version)); err != nil {
		return fmt.Errorf("sync: %v", err)
	}

	currentVersion := &Version{ID: 1}
	has, err := x.Get(currentVersion)
	if err != nil {
		return fmt.Errorf("get: %v", err)
	} else if !has {
		// If the version record does not exist we think
		// it is a fresh installation and we can skip all migrations.
		currentVersion.ID = 0
		currentVersion.Version = int64(minDBVersion + len(migrations))

		if _, err = x.InsertOne(currentVersion); err != nil {
			return fmt.Errorf("insert: %v", err)
		}
	}

	v := currentVersion.Version
	if minDBVersion > v {
		log.Fatal(4, `Gitea no longer supports auto-migration from your previously installed version.
Please try to upgrade to a lower version (>= v0.6.0) first, then upgrade to current version.`)
		return nil
	}

	if int(v-minDBVersion) > len(migrations) {
		// User downgraded Gitea.
		currentVersion.Version = int64(len(migrations) + minDBVersion)
		_, err = x.ID(1).Update(currentVersion)
		return err
	}
	for i, m := range migrations[v-minDBVersion:] {
		log.Info("Migration: %s", m.Description())
		if err = m.Migrate(x); err != nil {
			return fmt.Errorf("do migrate: %v", err)
		}
		currentVersion.Version = v + int64(i) + 1
		if _, err = x.ID(1).Update(currentVersion); err != nil {
			return err
		}
	}
	return nil
}

func dropTableColumns(sess *xorm.Session, tableName string, columnNames ...string) (err error) {
	if tableName == "" || len(columnNames) == 0 {
		return nil
	}

	switch {
	case setting.UseSQLite3:
		log.Warn("Unable to drop columns in SQLite")
	case setting.UseMySQL, setting.UseTiDB, setting.UsePostgreSQL:
		cols := ""
		for _, col := range columnNames {
			if cols != "" {
				cols += ", "
			}
			cols += "DROP COLUMN `" + col + "`"
		}
		if _, err := sess.Exec(fmt.Sprintf("ALTER TABLE `%s` %s", tableName, cols)); err != nil {
			return fmt.Errorf("Drop table `%s` columns %v: %v", tableName, columnNames, err)
		}
	case setting.UseMSSQL:
		cols := ""
		for _, col := range columnNames {
			if cols != "" {
				cols += ", "
			}
			cols += "`" + strings.ToLower(col) + "`"
		}
		sql := fmt.Sprintf("SELECT Name FROM SYS.DEFAULT_CONSTRAINTS WHERE PARENT_OBJECT_ID = OBJECT_ID('%[1]s') AND PARENT_COLUMN_ID IN (SELECT column_id FROM sys.columns WHERE lower(NAME) IN (%[2]s) AND object_id = OBJECT_ID('%[1]s'))",
			tableName, strings.Replace(cols, "`", "'", -1))
		constraints := make([]string, 0)
		if err := sess.SQL(sql).Find(&constraints); err != nil {
			sess.Rollback()
			return fmt.Errorf("Find constraints: %v", err)
		}
		for _, constraint := range constraints {
			if _, err := sess.Exec(fmt.Sprintf("ALTER TABLE `%s` DROP CONSTRAINT `%s`", tableName, constraint)); err != nil {
				sess.Rollback()
				return fmt.Errorf("Drop table `%s` constraint `%s`: %v", tableName, constraint, err)
			}
		}
		if _, err := sess.Exec(fmt.Sprintf("ALTER TABLE `%s` DROP COLUMN %s", tableName, cols)); err != nil {
			sess.Rollback()
			return fmt.Errorf("Drop table `%s` columns %v: %v", tableName, columnNames, err)
		}

		return sess.Commit()
	default:
		log.Fatal(4, "Unrecognized DB")
	}

	return nil
}

func fixLocaleFileLoadPanic(_ *xorm.Engine) error {
	cfg, err := ini.Load(setting.CustomConf)
	if err != nil {
		return fmt.Errorf("load custom config: %v", err)
	}

	cfg.DeleteSection("i18n")
	if err = cfg.SaveTo(setting.CustomConf); err != nil {
		return fmt.Errorf("save custom config: %v", err)
	}

	setting.Langs = strings.Split(strings.Replace(strings.Join(setting.Langs, ","), "fr-CA", "fr-FR", 1), ",")
	return nil
}

func trimCommitActionAppURLPrefix(x *xorm.Engine) error {
	type PushCommit struct {
		Sha1        string
		Message     string
		AuthorEmail string
		AuthorName  string
	}

	type PushCommits struct {
		Len        int
		Commits    []*PushCommit
		CompareURL string `json:"CompareUrl"`
	}

	type Action struct {
		ID      int64  `xorm:"pk autoincr"`
		Content string `xorm:"TEXT"`
	}

	results, err := x.Query("SELECT `id`,`content` FROM `action` WHERE `op_type`=?", 5)
	if err != nil {
		return fmt.Errorf("select commit actions: %v", err)
	}

	sess := x.NewSession()
	defer sess.Close()
	if err = sess.Begin(); err != nil {
		return err
	}

	var pushCommits *PushCommits
	for _, action := range results {
		actID := com.StrTo(string(action["id"])).MustInt64()
		if actID == 0 {
			continue
		}

		pushCommits = new(PushCommits)
		if err = json.Unmarshal(action["content"], pushCommits); err != nil {
			return fmt.Errorf("unmarshal action content[%d]: %v", actID, err)
		}

		infos := strings.Split(pushCommits.CompareURL, "/")
		if len(infos) <= 4 {
			continue
		}
		pushCommits.CompareURL = strings.Join(infos[len(infos)-4:], "/")

		p, err := json.Marshal(pushCommits)
		if err != nil {
			return fmt.Errorf("marshal action content[%d]: %v", actID, err)
		}

		if _, err = sess.Id(actID).Update(&Action{
			Content: string(p),
		}); err != nil {
			return fmt.Errorf("update action[%d]: %v", actID, err)
		}
	}
	return sess.Commit()
}

func issueToIssueLabel(x *xorm.Engine) error {
	type IssueLabel struct {
		ID      int64 `xorm:"pk autoincr"`
		IssueID int64 `xorm:"UNIQUE(s)"`
		LabelID int64 `xorm:"UNIQUE(s)"`
	}

	issueLabels := make([]*IssueLabel, 0, 50)
	results, err := x.Query("SELECT `id`,`label_ids` FROM `issue`")
	if err != nil {
		if strings.Contains(err.Error(), "no such column") ||
			strings.Contains(err.Error(), "Unknown column") {
			return nil
		}
		return fmt.Errorf("select issues: %v", err)
	}
	for _, issue := range results {
		issueID := com.StrTo(issue["id"]).MustInt64()

		// Just in case legacy code can have duplicated IDs for same label.
		mark := make(map[int64]bool)
		for _, idStr := range strings.Split(string(issue["label_ids"]), "|") {
			labelID := com.StrTo(strings.TrimPrefix(idStr, "$")).MustInt64()
			if labelID == 0 || mark[labelID] {
				continue
			}

			mark[labelID] = true
			issueLabels = append(issueLabels, &IssueLabel{
				IssueID: issueID,
				LabelID: labelID,
			})
		}
	}

	sess := x.NewSession()
	defer sess.Close()
	if err = sess.Begin(); err != nil {
		return err
	}

	if err = sess.Sync2(new(IssueLabel)); err != nil {
		return fmt.Errorf("Sync2: %v", err)
	} else if _, err = sess.Insert(issueLabels); err != nil {
		return fmt.Errorf("insert issue-labels: %v", err)
	}

	return sess.Commit()
}

func attachmentRefactor(x *xorm.Engine) error {
	type Attachment struct {
		ID   int64  `xorm:"pk autoincr"`
		UUID string `xorm:"uuid INDEX"`

		// For rename purpose.
		Path    string `xorm:"-"`
		NewPath string `xorm:"-"`
	}

	results, err := x.Query("SELECT * FROM `attachment`")
	if err != nil {
		return fmt.Errorf("select attachments: %v", err)
	}

	attachments := make([]*Attachment, 0, len(results))
	for _, attach := range results {
		if !com.IsExist(string(attach["path"])) {
			// If the attachment is already missing, there is no point to update it.
			continue
		}
		attachments = append(attachments, &Attachment{
			ID:   com.StrTo(attach["id"]).MustInt64(),
			UUID: gouuid.NewV4().String(),
			Path: string(attach["path"]),
		})
	}

	sess := x.NewSession()
	defer sess.Close()
	if err = sess.Begin(); err != nil {
		return err
	}

	if err = sess.Sync2(new(Attachment)); err != nil {
		return fmt.Errorf("Sync2: %v", err)
	}

	// Note: Roll back for rename can be a dead loop,
	// 	so produces a backup file.
	var buf bytes.Buffer
	buf.WriteString("# old path -> new path\n")

	// Update database first because this is where error happens the most often.
	for _, attach := range attachments {
		if _, err = sess.Id(attach.ID).Update(attach); err != nil {
			return err
		}

		attach.NewPath = path.Join(setting.AttachmentPath, attach.UUID[0:1], attach.UUID[1:2], attach.UUID)
		buf.WriteString(attach.Path)
		buf.WriteString("\t")
		buf.WriteString(attach.NewPath)
		buf.WriteString("\n")
	}

	// Then rename attachments.
	isSucceed := true
	defer func() {
		if isSucceed {
			return
		}

		dumpPath := path.Join(setting.LogRootPath, "attachment_path.dump")
		ioutil.WriteFile(dumpPath, buf.Bytes(), 0666)
		log.Info("Failed to rename some attachments, old and new paths are saved into: %s", dumpPath)
	}()
	for _, attach := range attachments {
		if err = os.MkdirAll(path.Dir(attach.NewPath), os.ModePerm); err != nil {
			isSucceed = false
			return err
		}

		if err = os.Rename(attach.Path, attach.NewPath); err != nil {
			isSucceed = false
			return err
		}
	}

	return sess.Commit()
}

func renamePullRequestFields(x *xorm.Engine) (err error) {
	type PullRequest struct {
		ID         int64 `xorm:"pk autoincr"`
		PullID     int64 `xorm:"INDEX"`
		PullIndex  int64
		HeadBarcnh string

		IssueID    int64 `xorm:"INDEX"`
		Index      int64
		HeadBranch string
	}

	if err = x.Sync(new(PullRequest)); err != nil {
		return fmt.Errorf("sync: %v", err)
	}

	results, err := x.Query("SELECT `id`,`pull_id`,`pull_index`,`head_barcnh` FROM `pull_request`")
	if err != nil {
		if strings.Contains(err.Error(), "no such column") {
			return nil
		}
		return fmt.Errorf("select pull requests: %v", err)
	}

	sess := x.NewSession()
	defer sess.Close()
	if err = sess.Begin(); err != nil {
		return err
	}

	var pull *PullRequest
	for _, pr := range results {
		pull = &PullRequest{
			ID:         com.StrTo(pr["id"]).MustInt64(),
			IssueID:    com.StrTo(pr["pull_id"]).MustInt64(),
			Index:      com.StrTo(pr["pull_index"]).MustInt64(),
			HeadBranch: string(pr["head_barcnh"]),
		}
		if pull.Index == 0 {
			continue
		}
		if _, err = sess.Id(pull.ID).Update(pull); err != nil {
			return err
		}
	}

	return sess.Commit()
}

func cleanUpMigrateRepoInfo(x *xorm.Engine) (err error) {
	type (
		User struct {
			ID        int64 `xorm:"pk autoincr"`
			LowerName string
		}
		Repository struct {
			ID        int64 `xorm:"pk autoincr"`
			OwnerID   int64
			LowerName string
		}
	)

	repos := make([]*Repository, 0, 25)
	if err = x.Where("is_mirror=?", false).Find(&repos); err != nil {
		return fmt.Errorf("select all non-mirror repositories: %v", err)
	}
	var user *User
	for _, repo := range repos {
		user = &User{ID: repo.OwnerID}
		has, err := x.Get(user)
		if err != nil {
			return fmt.Errorf("get owner of repository[%d - %d]: %v", repo.ID, repo.OwnerID, err)
		} else if !has {
			continue
		}

		configPath := filepath.Join(setting.RepoRootPath, user.LowerName, repo.LowerName+".git/config")

		// In case repository file is somehow missing.
		if !com.IsFile(configPath) {
			continue
		}

		cfg, err := ini.Load(configPath)
		if err != nil {
			return fmt.Errorf("open config file: %v", err)
		}
		cfg.DeleteSection("remote \"origin\"")
		if err = cfg.SaveToIndent(configPath, "\t"); err != nil {
			return fmt.Errorf("save config file: %v", err)
		}
	}

	return nil
}

func generateOrgRandsAndSalt(x *xorm.Engine) (err error) {
	type User struct {
		ID    int64  `xorm:"pk autoincr"`
		Rands string `xorm:"VARCHAR(10)"`
		Salt  string `xorm:"VARCHAR(10)"`
	}

	orgs := make([]*User, 0, 10)
	if err = x.Where("type=1").And("rands=''").Find(&orgs); err != nil {
		return fmt.Errorf("select all organizations: %v", err)
	}

	sess := x.NewSession()
	defer sess.Close()
	if err = sess.Begin(); err != nil {
		return err
	}

	for _, org := range orgs {
		if org.Rands, err = generate.GetRandomString(10); err != nil {
			return err
		}
		if org.Salt, err = generate.GetRandomString(10); err != nil {
			return err
		}
		if _, err = sess.Id(org.ID).Update(org); err != nil {
			return err
		}
	}

	return sess.Commit()
}

// TAction defines the struct for migrating table action
type TAction struct {
	ID          int64 `xorm:"pk autoincr"`
	CreatedUnix int64
}

// TableName will be invoked by XORM to customrize the table name
func (t *TAction) TableName() string { return "action" }

// TNotice defines the struct for migrating table notice
type TNotice struct {
	ID          int64 `xorm:"pk autoincr"`
	CreatedUnix int64
}

// TableName will be invoked by XORM to customrize the table name
func (t *TNotice) TableName() string { return "notice" }

// TComment defines the struct for migrating table comment
type TComment struct {
	ID          int64 `xorm:"pk autoincr"`
	CreatedUnix int64
}

// TableName will be invoked by XORM to customrize the table name
func (t *TComment) TableName() string { return "comment" }

// TIssue defines the struct for migrating table issue
type TIssue struct {
	ID           int64 `xorm:"pk autoincr"`
	DeadlineUnix int64
	CreatedUnix  int64
	UpdatedUnix  int64
}

// TableName will be invoked by XORM to customrize the table name
func (t *TIssue) TableName() string { return "issue" }

// TMilestone defines the struct for migrating table milestone
type TMilestone struct {
	ID             int64 `xorm:"pk autoincr"`
	DeadlineUnix   int64
	ClosedDateUnix int64
}

// TableName will be invoked by XORM to customrize the table name
func (t *TMilestone) TableName() string { return "milestone" }

// TAttachment defines the struct for migrating table attachment
type TAttachment struct {
	ID          int64 `xorm:"pk autoincr"`
	CreatedUnix int64
}

// TableName will be invoked by XORM to customrize the table name
func (t *TAttachment) TableName() string { return "attachment" }

// TLoginSource defines the struct for migrating table login_source
type TLoginSource struct {
	ID          int64 `xorm:"pk autoincr"`
	CreatedUnix int64
	UpdatedUnix int64
}

// TableName will be invoked by XORM to customrize the table name
func (t *TLoginSource) TableName() string { return "login_source" }

// TPull defines the struct for migrating table pull_request
type TPull struct {
	ID         int64 `xorm:"pk autoincr"`
	MergedUnix int64
}

// TableName will be invoked by XORM to customrize the table name
func (t *TPull) TableName() string { return "pull_request" }

// TRelease defines the struct for migrating table release
type TRelease struct {
	ID          int64 `xorm:"pk autoincr"`
	CreatedUnix int64
}

// TableName will be invoked by XORM to customrize the table name
func (t *TRelease) TableName() string { return "release" }

// TRepo defines the struct for migrating table repository
type TRepo struct {
	ID          int64 `xorm:"pk autoincr"`
	CreatedUnix int64
	UpdatedUnix int64
}

// TableName will be invoked by XORM to customrize the table name
func (t *TRepo) TableName() string { return "repository" }

// TMirror defines the struct for migrating table mirror
type TMirror struct {
	ID             int64 `xorm:"pk autoincr"`
	UpdatedUnix    int64
	NextUpdateUnix int64
}

// TableName will be invoked by XORM to customrize the table name
func (t *TMirror) TableName() string { return "mirror" }

// TPublicKey defines the struct for migrating table public_key
type TPublicKey struct {
	ID          int64 `xorm:"pk autoincr"`
	CreatedUnix int64
	UpdatedUnix int64
}

// TableName will be invoked by XORM to customrize the table name
func (t *TPublicKey) TableName() string { return "public_key" }

// TDeployKey defines the struct for migrating table deploy_key
type TDeployKey struct {
	ID          int64 `xorm:"pk autoincr"`
	CreatedUnix int64
	UpdatedUnix int64
}

// TableName will be invoked by XORM to customrize the table name
func (t *TDeployKey) TableName() string { return "deploy_key" }

// TAccessToken defines the struct for migrating table access_token
type TAccessToken struct {
	ID          int64 `xorm:"pk autoincr"`
	CreatedUnix int64
	UpdatedUnix int64
}

// TableName will be invoked by XORM to customrize the table name
func (t *TAccessToken) TableName() string { return "access_token" }

// TUser defines the struct for migrating table user
type TUser struct {
	ID          int64 `xorm:"pk autoincr"`
	CreatedUnix int64
	UpdatedUnix int64
}

// TableName will be invoked by XORM to customrize the table name
func (t *TUser) TableName() string { return "user" }

// TWebhook defines the struct for migrating table webhook
type TWebhook struct {
	ID          int64 `xorm:"pk autoincr"`
	CreatedUnix int64
	UpdatedUnix int64
}

// TableName will be invoked by XORM to customrize the table name
func (t *TWebhook) TableName() string { return "webhook" }

func convertDateToUnix(x *xorm.Engine) (err error) {
	log.Info("This migration could take up to minutes, please be patient.")
	type Bean struct {
		ID         int64 `xorm:"pk autoincr"`
		Created    time.Time
		Updated    time.Time
		Merged     time.Time
		Deadline   time.Time
		ClosedDate time.Time
		NextUpdate time.Time
	}

	var tables = []struct {
		name string
		cols []string
		bean interface{}
	}{
		{"action", []string{"created"}, new(TAction)},
		{"notice", []string{"created"}, new(TNotice)},
		{"comment", []string{"created"}, new(TComment)},
		{"issue", []string{"deadline", "created", "updated"}, new(TIssue)},
		{"milestone", []string{"deadline", "closed_date"}, new(TMilestone)},
		{"attachment", []string{"created"}, new(TAttachment)},
		{"login_source", []string{"created", "updated"}, new(TLoginSource)},
		{"pull_request", []string{"merged"}, new(TPull)},
		{"release", []string{"created"}, new(TRelease)},
		{"repository", []string{"created", "updated"}, new(TRepo)},
		{"mirror", []string{"updated", "next_update"}, new(TMirror)},
		{"public_key", []string{"created", "updated"}, new(TPublicKey)},
		{"deploy_key", []string{"created", "updated"}, new(TDeployKey)},
		{"access_token", []string{"created", "updated"}, new(TAccessToken)},
		{"user", []string{"created", "updated"}, new(TUser)},
		{"webhook", []string{"created", "updated"}, new(TWebhook)},
	}

	for _, table := range tables {
		log.Info("Converting table: %s", table.name)
		if err = x.Sync2(table.bean); err != nil {
			return fmt.Errorf("Sync [table: %s]: %v", table.name, err)
		}

		offset := 0
		for {
			beans := make([]*Bean, 0, 100)
			if err = x.Table(table.name).Asc("id").Limit(100, offset).Find(&beans); err != nil {
				return fmt.Errorf("select beans [table: %s, offset: %d]: %v", table.name, offset, err)
			}
			log.Trace("Table [%s]: offset: %d, beans: %d", table.name, offset, len(beans))
			if len(beans) == 0 {
				break
			}
			offset += 100

			baseSQL := "UPDATE `" + table.name + "` SET "
			for _, bean := range beans {
				valSQLs := make([]string, 0, len(table.cols))
				for _, col := range table.cols {
					fieldSQL := ""
					fieldSQL += col + "_unix = "

					switch col {
					case "deadline":
						if bean.Deadline.IsZero() {
							continue
						}
						fieldSQL += com.ToStr(bean.Deadline.Unix())
					case "created":
						fieldSQL += com.ToStr(bean.Created.Unix())
					case "updated":
						fieldSQL += com.ToStr(bean.Updated.Unix())
					case "closed_date":
						fieldSQL += com.ToStr(bean.ClosedDate.Unix())
					case "merged":
						fieldSQL += com.ToStr(bean.Merged.Unix())
					case "next_update":
						fieldSQL += com.ToStr(bean.NextUpdate.Unix())
					}

					valSQLs = append(valSQLs, fieldSQL)
				}

				if len(valSQLs) == 0 {
					continue
				}

				if _, err = x.Exec(baseSQL + strings.Join(valSQLs, ",") + " WHERE id = " + com.ToStr(bean.ID)); err != nil {
					return fmt.Errorf("update bean [table: %s, id: %d]: %v", table.name, bean.ID, err)
				}
			}
		}
	}

	return nil
}<|MERGE_RESOLUTION|>--- conflicted
+++ resolved
@@ -177,11 +177,9 @@
 	// v61 -> v62
 	NewMigration("add size column for attachments", addSizeToAttachment),
 	// v62 -> v63
-<<<<<<< HEAD
+	NewMigration("add last used passcode column for TOTP", addLastUsedPasscodeTOTP),
+	// v63 -> v64
 	NewMigration("add multiple assignees", addMultipleAssignees),
-=======
-	NewMigration("add last used passcode column for TOTP", addLastUsedPasscodeTOTP),
->>>>>>> 1e1ece8f
 }
 
 // Migrate database to current version
