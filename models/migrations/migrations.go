--- conflicted
+++ resolved
@@ -180,13 +180,10 @@
 	NewMigration("add last used passcode column for TOTP", addLastUsedPasscodeTOTP),
 	// v63 -> v64
 	NewMigration("add language column for user setting", addLanguageSetting),
-<<<<<<< HEAD
-	// v63 -> v64
-	NewMigration("add issue_dependencies", addIssueDependencies),
-=======
 	// v64 -> v65
 	NewMigration("add multiple assignees", addMultipleAssignees),
->>>>>>> 95f2e2b5
+	// v65 -> v66
+	NewMigration("add issue_dependencies", addIssueDependencies),
 }
 
 // Migrate database to current version
