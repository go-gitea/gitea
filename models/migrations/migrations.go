--- conflicted
+++ resolved
@@ -510,11 +510,9 @@
 	// v263 -> v264
 	NewMigration("Add git_size and lfs_size columns to repository table", v1_21.AddGitSizeAndLFSSizeToRepositoryTable),
 	// v264 -> v265
-<<<<<<< HEAD
+	NewMigration("Add branch table", v1_21.AddBranchTable),
+	// v26 5-> v266
 	NewMigration("Add action_tasks_version table", v1_21.CreateActionTasksVersionTable),
-=======
-	NewMigration("Add branch table", v1_21.AddBranchTable),
->>>>>>> 254a8284
 }
 
 // GetCurrentDBVersion returns the current db version
