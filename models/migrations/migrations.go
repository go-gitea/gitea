// Copyright 2015 The Gogs Authors. All rights reserved.
// Copyright 2017 The Gitea Authors. All rights reserved.
// SPDX-License-Identifier: MIT

package migrations

import (
	"context"
	"fmt"
	"os"

	"code.gitea.io/gitea/models/migrations/v1_10"
	"code.gitea.io/gitea/models/migrations/v1_11"
	"code.gitea.io/gitea/models/migrations/v1_12"
	"code.gitea.io/gitea/models/migrations/v1_13"
	"code.gitea.io/gitea/models/migrations/v1_14"
	"code.gitea.io/gitea/models/migrations/v1_15"
	"code.gitea.io/gitea/models/migrations/v1_16"
	"code.gitea.io/gitea/models/migrations/v1_17"
	"code.gitea.io/gitea/models/migrations/v1_18"
	"code.gitea.io/gitea/models/migrations/v1_19"
	"code.gitea.io/gitea/models/migrations/v1_20"
	"code.gitea.io/gitea/models/migrations/v1_6"
	"code.gitea.io/gitea/models/migrations/v1_7"
	"code.gitea.io/gitea/models/migrations/v1_8"
	"code.gitea.io/gitea/models/migrations/v1_9"
	"code.gitea.io/gitea/modules/git"
	"code.gitea.io/gitea/modules/log"
	"code.gitea.io/gitea/modules/setting"

	"xorm.io/xorm"
	"xorm.io/xorm/names"
)

const minDBVersion = 70 // Gitea 1.5.3

// Migration describes on migration from lower version to high version
type Migration interface {
	Description() string
	Migrate(*xorm.Engine) error
}

type migration struct {
	description string
	migrate     func(*xorm.Engine) error
}

// NewMigration creates a new migration
func NewMigration(desc string, fn func(*xorm.Engine) error) Migration {
	return &migration{desc, fn}
}

// Description returns the migration's description
func (m *migration) Description() string {
	return m.description
}

// Migrate executes the migration
func (m *migration) Migrate(x *xorm.Engine) error {
	return m.migrate(x)
}

// Version describes the version table. Should have only one row with id==1
type Version struct {
	ID      int64 `xorm:"pk autoincr"`
	Version int64
}

// Use noopMigration when there is a migration that has been no-oped
var noopMigration = func(_ *xorm.Engine) error { return nil }

// This is a sequence of migrations. Add new migrations to the bottom of the list.
// If you want to "retire" a migration, remove it from the top of the list and
// update minDBVersion accordingly
var migrations = []Migration{
	// Gitea 1.5.0 ends at v69

	// v70 -> v71
	NewMigration("add issue_dependencies", v1_6.AddIssueDependencies),
	// v71 -> v72
	NewMigration("protect each scratch token", v1_6.AddScratchHash),
	// v72 -> v73
	NewMigration("add review", v1_6.AddReview),

	// Gitea 1.6.0 ends at v73

	// v73 -> v74
	NewMigration("add must_change_password column for users table", v1_7.AddMustChangePassword),
	// v74 -> v75
	NewMigration("add approval whitelists to protected branches", v1_7.AddApprovalWhitelistsToProtectedBranches),
	// v75 -> v76
	NewMigration("clear nonused data which not deleted when user was deleted", v1_7.ClearNonusedData),

	// Gitea 1.7.0 ends at v76

	// v76 -> v77
	NewMigration("add pull request rebase with merge commit", v1_8.AddPullRequestRebaseWithMerge),
	// v77 -> v78
	NewMigration("add theme to users", v1_8.AddUserDefaultTheme),
	// v78 -> v79
	NewMigration("rename repo is_bare to repo is_empty", v1_8.RenameRepoIsBareToIsEmpty),
	// v79 -> v80
	NewMigration("add can close issues via commit in any branch", v1_8.AddCanCloseIssuesViaCommitInAnyBranch),
	// v80 -> v81
	NewMigration("add is locked to issues", v1_8.AddIsLockedToIssues),
	// v81 -> v82
	NewMigration("update U2F counter type", v1_8.ChangeU2FCounterType),

	// Gitea 1.8.0 ends at v82

	// v82 -> v83
	NewMigration("hot fix for wrong release sha1 on release table", v1_9.FixReleaseSha1OnReleaseTable),
	// v83 -> v84
	NewMigration("add uploader id for table attachment", v1_9.AddUploaderIDForAttachment),
	// v84 -> v85
	NewMigration("add table to store original imported gpg keys", v1_9.AddGPGKeyImport),
	// v85 -> v86
	NewMigration("hash application token", v1_9.HashAppToken),
	// v86 -> v87
	NewMigration("add http method to webhook", v1_9.AddHTTPMethodToWebhook),
	// v87 -> v88
	NewMigration("add avatar field to repository", v1_9.AddAvatarFieldToRepository),

	// Gitea 1.9.0 ends at v88

	// v88 -> v89
	NewMigration("add commit status context field to commit_status", v1_10.AddCommitStatusContext),
	// v89 -> v90
	NewMigration("add original author/url migration info to issues, comments, and repo ", v1_10.AddOriginalMigrationInfo),
	// v90 -> v91
	NewMigration("change length of some repository columns", v1_10.ChangeSomeColumnsLengthOfRepo),
	// v91 -> v92
	NewMigration("add index on owner_id of repository and type, review_id of comment", v1_10.AddIndexOnRepositoryAndComment),
	// v92 -> v93
	NewMigration("remove orphaned repository index statuses", v1_10.RemoveLingeringIndexStatus),
	// v93 -> v94
	NewMigration("add email notification enabled preference to user", v1_10.AddEmailNotificationEnabledToUser),
	// v94 -> v95
	NewMigration("add enable_status_check, status_check_contexts to protected_branch", v1_10.AddStatusCheckColumnsForProtectedBranches),
	// v95 -> v96
	NewMigration("add table columns for cross referencing issues", v1_10.AddCrossReferenceColumns),
	// v96 -> v97
	NewMigration("delete orphaned attachments", v1_10.DeleteOrphanedAttachments),
	// v97 -> v98
	NewMigration("add repo_admin_change_team_access to user", v1_10.AddRepoAdminChangeTeamAccessColumnForUser),
	// v98 -> v99
	NewMigration("add original author name and id on migrated release", v1_10.AddOriginalAuthorOnMigratedReleases),
	// v99 -> v100
	NewMigration("add task table and status column for repository table", v1_10.AddTaskTable),
	// v100 -> v101
	NewMigration("update migration repositories' service type", v1_10.UpdateMigrationServiceTypes),
	// v101 -> v102
	NewMigration("change length of some external login users columns", v1_10.ChangeSomeColumnsLengthOfExternalLoginUser),

	// Gitea 1.10.0 ends at v102

	// v102 -> v103
	NewMigration("update migration repositories' service type", v1_11.DropColumnHeadUserNameOnPullRequest),
	// v103 -> v104
	NewMigration("Add WhitelistDeployKeys to protected branch", v1_11.AddWhitelistDeployKeysToBranches),
	// v104 -> v105
	NewMigration("remove unnecessary columns from label", v1_11.RemoveLabelUneededCols),
	// v105 -> v106
	NewMigration("add includes_all_repositories to teams", v1_11.AddTeamIncludesAllRepositories),
	// v106 -> v107
	NewMigration("add column `mode` to table watch", v1_11.AddModeColumnToWatch),
	// v107 -> v108
	NewMigration("Add template options to repository", v1_11.AddTemplateToRepo),
	// v108 -> v109
	NewMigration("Add comment_id on table notification", v1_11.AddCommentIDOnNotification),
	// v109 -> v110
	NewMigration("add can_create_org_repo to team", v1_11.AddCanCreateOrgRepoColumnForTeam),
	// v110 -> v111
	NewMigration("change review content type to text", v1_11.ChangeReviewContentToText),
	// v111 -> v112
	NewMigration("update branch protection for can push and whitelist enable", v1_11.AddBranchProtectionCanPushAndEnableWhitelist),
	// v112 -> v113
	NewMigration("remove release attachments which repository deleted", v1_11.RemoveAttachmentMissedRepo),
	// v113 -> v114
	NewMigration("new feature: change target branch of pull requests", v1_11.FeatureChangeTargetBranch),
	// v114 -> v115
	NewMigration("Remove authentication credentials from stored URL", v1_11.SanitizeOriginalURL),
	// v115 -> v116
	NewMigration("add user_id prefix to existing user avatar name", v1_11.RenameExistingUserAvatarName),
	// v116 -> v117
	NewMigration("Extend TrackedTimes", v1_11.ExtendTrackedTimes),

	// Gitea 1.11.0 ends at v117

	// v117 -> v118
	NewMigration("Add block on rejected reviews branch protection", v1_12.AddBlockOnRejectedReviews),
	// v118 -> v119
	NewMigration("Add commit id and stale to reviews", v1_12.AddReviewCommitAndStale),
	// v119 -> v120
	NewMigration("Fix migrated repositories' git service type", v1_12.FixMigratedRepositoryServiceType),
	// v120 -> v121
	NewMigration("Add owner_name on table repository", v1_12.AddOwnerNameOnRepository),
	// v121 -> v122
	NewMigration("add is_restricted column for users table", v1_12.AddIsRestricted),
	// v122 -> v123
	NewMigration("Add Require Signed Commits to ProtectedBranch", v1_12.AddRequireSignedCommits),
	// v123 -> v124
	NewMigration("Add original information for reactions", v1_12.AddReactionOriginals),
	// v124 -> v125
	NewMigration("Add columns to user and repository", v1_12.AddUserRepoMissingColumns),
	// v125 -> v126
	NewMigration("Add some columns on review for migration", v1_12.AddReviewMigrateInfo),
	// v126 -> v127
	NewMigration("Fix topic repository count", v1_12.FixTopicRepositoryCount),
	// v127 -> v128
	NewMigration("add repository code language statistics", v1_12.AddLanguageStats),
	// v128 -> v129
	NewMigration("fix merge base for pull requests", v1_12.FixMergeBase),
	// v129 -> v130
	NewMigration("remove dependencies from deleted repositories", v1_12.PurgeUnusedDependencies),
	// v130 -> v131
	NewMigration("Expand webhooks for more granularity", v1_12.ExpandWebhooks),
	// v131 -> v132
	NewMigration("Add IsSystemWebhook column to webhooks table", v1_12.AddSystemWebhookColumn),
	// v132 -> v133
	NewMigration("Add Branch Protection Protected Files Column", v1_12.AddBranchProtectionProtectedFilesColumn),
	// v133 -> v134
	NewMigration("Add EmailHash Table", v1_12.AddEmailHashTable),
	// v134 -> v135
	NewMigration("Refix merge base for merged pull requests", v1_12.RefixMergeBase),
	// v135 -> v136
	NewMigration("Add OrgID column to Labels table", v1_12.AddOrgIDLabelColumn),
	// v136 -> v137
	NewMigration("Add CommitsAhead and CommitsBehind Column to PullRequest Table", v1_12.AddCommitDivergenceToPulls),
	// v137 -> v138
	NewMigration("Add Branch Protection Block Outdated Branch", v1_12.AddBlockOnOutdatedBranch),
	// v138 -> v139
	NewMigration("Add ResolveDoerID to Comment table", v1_12.AddResolveDoerIDCommentColumn),
	// v139 -> v140
	NewMigration("prepend refs/heads/ to issue refs", v1_12.PrependRefsHeadsToIssueRefs),

	// Gitea 1.12.0 ends at v140

	// v140 -> v141
	NewMigration("Save detected language file size to database instead of percent", v1_13.FixLanguageStatsToSaveSize),
	// v141 -> v142
	NewMigration("Add KeepActivityPrivate to User table", v1_13.AddKeepActivityPrivateUserColumn),
	// v142 -> v143
	NewMigration("Ensure Repository.IsArchived is not null", v1_13.SetIsArchivedToFalse),
	// v143 -> v144
	NewMigration("recalculate Stars number for all user", v1_13.RecalculateStars),
	// v144 -> v145
	NewMigration("update Matrix Webhook http method to 'PUT'", v1_13.UpdateMatrixWebhookHTTPMethod),
	// v145 -> v146
	NewMigration("Increase Language field to 50 in LanguageStats", v1_13.IncreaseLanguageField),
	// v146 -> v147
	NewMigration("Add projects info to repository table", v1_13.AddProjectsInfo),
	// v147 -> v148
	NewMigration("create review for 0 review id code comments", v1_13.CreateReviewsForCodeComments),
	// v148 -> v149
	NewMigration("remove issue dependency comments who refer to non existing issues", v1_13.PurgeInvalidDependenciesComments),
	// v149 -> v150
	NewMigration("Add Created and Updated to Milestone table", v1_13.AddCreatedAndUpdatedToMilestones),
	// v150 -> v151
	NewMigration("add primary key to repo_topic", v1_13.AddPrimaryKeyToRepoTopic),
	// v151 -> v152
	NewMigration("set default password algorithm to Argon2", v1_13.SetDefaultPasswordToArgon2),
	// v152 -> v153
	NewMigration("add TrustModel field to Repository", v1_13.AddTrustModelToRepository),
	// v153 > v154
	NewMigration("add Team review request support", v1_13.AddTeamReviewRequestSupport),
	// v154 > v155
	NewMigration("add timestamps to Star, Label, Follow, Watch and Collaboration", v1_13.AddTimeStamps),

	// Gitea 1.13.0 ends at v155

	// v155 -> v156
	NewMigration("add changed_protected_files column for pull_request table", v1_14.AddChangedProtectedFilesPullRequestColumn),
	// v156 -> v157
	NewMigration("fix publisher ID for tag releases", v1_14.FixPublisherIDforTagReleases),
	// v157 -> v158
	NewMigration("ensure repo topics are up-to-date", v1_14.FixRepoTopics),
	// v158 -> v159
	NewMigration("code comment replies should have the commitID of the review they are replying to", v1_14.UpdateCodeCommentReplies),
	// v159 -> v160
	NewMigration("update reactions constraint", v1_14.UpdateReactionConstraint),
	// v160 -> v161
	NewMigration("Add block on official review requests branch protection", v1_14.AddBlockOnOfficialReviewRequests),
	// v161 -> v162
	NewMigration("Convert task type from int to string", v1_14.ConvertTaskTypeToString),
	// v162 -> v163
	NewMigration("Convert webhook task type from int to string", v1_14.ConvertWebhookTaskTypeToString),
	// v163 -> v164
	NewMigration("Convert topic name from 25 to 50", v1_14.ConvertTopicNameFrom25To50),
	// v164 -> v165
	NewMigration("Add scope and nonce columns to oauth2_grant table", v1_14.AddScopeAndNonceColumnsToOAuth2Grant),
	// v165 -> v166
	NewMigration("Convert hook task type from char(16) to varchar(16) and trim the column", v1_14.ConvertHookTaskTypeToVarcharAndTrim),
	// v166 -> v167
	NewMigration("Where Password is Valid with Empty String delete it", v1_14.RecalculateUserEmptyPWD),
	// v167 -> v168
	NewMigration("Add user redirect", v1_14.AddUserRedirect),
	// v168 -> v169
	NewMigration("Recreate user table to fix default values", v1_14.RecreateUserTableToFixDefaultValues),
	// v169 -> v170
	NewMigration("Update DeleteBranch comments to set the old_ref to the commit_sha", v1_14.CommentTypeDeleteBranchUseOldRef),
	// v170 -> v171
	NewMigration("Add Dismissed to Review table", v1_14.AddDismissedReviewColumn),
	// v171 -> v172
	NewMigration("Add Sorting to ProjectBoard table", v1_14.AddSortingColToProjectBoard),
	// v172 -> v173
	NewMigration("Add sessions table for go-chi/session", v1_14.AddSessionTable),
	// v173 -> v174
	NewMigration("Add time_id column to Comment", v1_14.AddTimeIDCommentColumn),
	// v174 -> v175
	NewMigration("Create repo transfer table", v1_14.AddRepoTransfer),
	// v175 -> v176
	NewMigration("Fix Postgres ID Sequences broken by recreate-table", v1_14.FixPostgresIDSequences),
	// v176 -> v177
	NewMigration("Remove invalid labels from comments", v1_14.RemoveInvalidLabels),
	// v177 -> v178
	NewMigration("Delete orphaned IssueLabels", v1_14.DeleteOrphanedIssueLabels),

	// Gitea 1.14.0 ends at v178

	// v178 -> v179
	NewMigration("Add LFS columns to Mirror", v1_15.AddLFSMirrorColumns),
	// v179 -> v180
	NewMigration("Convert avatar url to text", v1_15.ConvertAvatarURLToText),
	// v180 -> v181
	NewMigration("Delete credentials from past migrations", v1_15.DeleteMigrationCredentials),
	// v181 -> v182
	NewMigration("Always save primary email on email address table", v1_15.AddPrimaryEmail2EmailAddress),
	// v182 -> v183
	NewMigration("Add issue resource index table", v1_15.AddIssueResourceIndexTable),
	// v183 -> v184
	NewMigration("Create PushMirror table", v1_15.CreatePushMirrorTable),
	// v184 -> v185
	NewMigration("Rename Task errors to message", v1_15.RenameTaskErrorsToMessage),
	// v185 -> v186
	NewMigration("Add new table repo_archiver", v1_15.AddRepoArchiver),
	// v186 -> v187
	NewMigration("Create protected tag table", v1_15.CreateProtectedTagTable),
	// v187 -> v188
	NewMigration("Drop unneeded webhook related columns", v1_15.DropWebhookColumns),
	// v188 -> v189
	NewMigration("Add key is verified to gpg key", v1_15.AddKeyIsVerified),

	// Gitea 1.15.0 ends at v189

	// v189 -> v190
	NewMigration("Unwrap ldap.Sources", v1_16.UnwrapLDAPSourceCfg),
	// v190 -> v191
	NewMigration("Add agit flow pull request support", v1_16.AddAgitFlowPullRequest),
	// v191 -> v192
	NewMigration("Alter issue/comment table TEXT fields to LONGTEXT", v1_16.AlterIssueAndCommentTextFieldsToLongText),
	// v192 -> v193
	NewMigration("RecreateIssueResourceIndexTable to have a primary key instead of an unique index", v1_16.RecreateIssueResourceIndexTable),
	// v193 -> v194
	NewMigration("Add repo id column for attachment table", v1_16.AddRepoIDForAttachment),
	// v194 -> v195
	NewMigration("Add Branch Protection Unprotected Files Column", v1_16.AddBranchProtectionUnprotectedFilesColumn),
	// v195 -> v196
	NewMigration("Add table commit_status_index", v1_16.AddTableCommitStatusIndex),
	// v196 -> v197
	NewMigration("Add Color to ProjectBoard table", v1_16.AddColorColToProjectBoard),
	// v197 -> v198
	NewMigration("Add renamed_branch table", v1_16.AddRenamedBranchTable),
	// v198 -> v199
	NewMigration("Add issue content history table", v1_16.AddTableIssueContentHistory),
	// v199 -> v200
	NewMigration("No-op (remote version is using AppState now)", noopMigration),
	// v200 -> v201
	NewMigration("Add table app_state", v1_16.AddTableAppState),
	// v201 -> v202
	NewMigration("Drop table remote_version (if exists)", v1_16.DropTableRemoteVersion),
	// v202 -> v203
	NewMigration("Create key/value table for user settings", v1_16.CreateUserSettingsTable),
	// v203 -> v204
	NewMigration("Add Sorting to ProjectIssue table", v1_16.AddProjectIssueSorting),
	// v204 -> v205
	NewMigration("Add key is verified to ssh key", v1_16.AddSSHKeyIsVerified),
	// v205 -> v206
	NewMigration("Migrate to higher varchar on user struct", v1_16.MigrateUserPasswordSalt),
	// v206 -> v207
	NewMigration("Add authorize column to team_unit table", v1_16.AddAuthorizeColForTeamUnit),
	// v207 -> v208
	NewMigration("Add webauthn table and migrate u2f data to webauthn - NO-OPED", v1_16.AddWebAuthnCred),
	// v208 -> v209
	NewMigration("Use base32.HexEncoding instead of base64 encoding for cred ID as it is case insensitive - NO-OPED", v1_16.UseBase32HexForCredIDInWebAuthnCredential),
	// v209 -> v210
	NewMigration("Increase WebAuthentication CredentialID size to 410 - NO-OPED", v1_16.IncreaseCredentialIDTo410),
	// v210 -> v211
	NewMigration("v208 was completely broken - remigrate", v1_16.RemigrateU2FCredentials),

	// Gitea 1.16.2 ends at v211

	// v211 -> v212
	NewMigration("Create ForeignReference table", v1_17.CreateForeignReferenceTable),
	// v212 -> v213
	NewMigration("Add package tables", v1_17.AddPackageTables),
	// v213 -> v214
	NewMigration("Add allow edits from maintainers to PullRequest table", v1_17.AddAllowMaintainerEdit),
	// v214 -> v215
	NewMigration("Add auto merge table", v1_17.AddAutoMergeTable),
	// v215 -> v216
	NewMigration("allow to view files in PRs", v1_17.AddReviewViewedFiles),
	// v216 -> v217
	NewMigration("No-op (Improve Action table indices v1)", noopMigration),
	// v217 -> v218
	NewMigration("Alter hook_task table TEXT fields to LONGTEXT", v1_17.AlterHookTaskTextFieldsToLongText),
	// v218 -> v219
	NewMigration("Improve Action table indices v2", v1_17.ImproveActionTableIndices),
	// v219 -> v220
	NewMigration("Add sync_on_commit column to push_mirror table", v1_17.AddSyncOnCommitColForPushMirror),
	// v220 -> v221
	NewMigration("Add container repository property", v1_17.AddContainerRepositoryProperty),
	// v221 -> v222
	NewMigration("Store WebAuthentication CredentialID as bytes and increase size to at least 1024", v1_17.StoreWebauthnCredentialIDAsBytes),
	// v222 -> v223
	NewMigration("Drop old CredentialID column", v1_17.DropOldCredentialIDColumn),
	// v223 -> v224
	NewMigration("Rename CredentialIDBytes column to CredentialID", v1_17.RenameCredentialIDBytes),

	// Gitea 1.17.0 ends at v224

	// v224 -> v225
	NewMigration("Add badges to users", v1_18.CreateUserBadgesTable),
	// v225 -> v226
	NewMigration("Alter gpg_key/public_key content TEXT fields to MEDIUMTEXT", v1_18.AlterPublicGPGKeyContentFieldsToMediumText),
	// v226 -> v227
	NewMigration("Conan and generic packages do not need to be semantically versioned", v1_18.FixPackageSemverField),
	// v227 -> v228
	NewMigration("Create key/value table for system settings", v1_18.CreateSystemSettingsTable),
	// v228 -> v229
	NewMigration("Add TeamInvite table", v1_18.AddTeamInviteTable),
	// v229 -> v230
	NewMigration("Update counts of all open milestones", v1_18.UpdateOpenMilestoneCounts),
	// v230 -> v231
	NewMigration("Add ConfidentialClient column (default true) to OAuth2Application table", v1_18.AddConfidentialClientColumnToOAuth2ApplicationTable),

	// Gitea 1.18.0 ends at v231

	// v231 -> v232
	NewMigration("Add index for hook_task", v1_19.AddIndexForHookTask),
	// v232 -> v233
	NewMigration("Alter package_version.metadata_json to LONGTEXT", v1_19.AlterPackageVersionMetadataToLongText),
	// v233 -> v234
	NewMigration("Add header_authorization_encrypted column to webhook table", v1_19.AddHeaderAuthorizationEncryptedColWebhook),
	// v234 -> v235
	NewMigration("Add package cleanup rule table", v1_19.CreatePackageCleanupRuleTable),
	// v235 -> v236
	NewMigration("Add index for access_token", v1_19.AddIndexForAccessToken),
	// v236 -> v237
	NewMigration("Create secrets table", v1_19.CreateSecretsTable),
	// v237 -> v238
	NewMigration("Drop ForeignReference table", v1_19.DropForeignReferenceTable),
	// v238 -> v239
	NewMigration("Add updated unix to LFSMetaObject", v1_19.AddUpdatedUnixToLFSMetaObject),
	// v239 -> v240
	NewMigration("Add scope for access_token", v1_19.AddScopeForAccessTokens),
	// v240 -> v241
	NewMigration("Add actions tables", v1_19.AddActionsTables),
	// v241 -> v242
	NewMigration("Add card_type column to project table", v1_19.AddCardTypeToProjectTable),
	// v242 -> v243
	NewMigration("Alter gpg_key_import content TEXT field to MEDIUMTEXT", v1_19.AlterPublicGPGKeyImportContentFieldToMediumText),
	// v243 -> v244
	NewMigration("Add exclusive label", v1_19.AddExclusiveLabel),

	// Gitea 1.19.0 ends at v244

	// v244 -> v245
	NewMigration("Add NeedApproval to actions tables", v1_20.AddNeedApprovalToActionRun),
	// v245 -> v246
<<<<<<< HEAD
	NewMigration("Add is_internal column to package", v1_20.AddIsInternalColumnToPackage),
=======
	NewMigration("Rename Webhook org_id to owner_id", v1_20.RenameWebhookOrgToOwner),
>>>>>>> d74a7efb
}

// GetCurrentDBVersion returns the current db version
func GetCurrentDBVersion(x *xorm.Engine) (int64, error) {
	if err := x.Sync(new(Version)); err != nil {
		return -1, fmt.Errorf("sync: %w", err)
	}

	currentVersion := &Version{ID: 1}
	has, err := x.Get(currentVersion)
	if err != nil {
		return -1, fmt.Errorf("get: %w", err)
	}
	if !has {
		return -1, nil
	}
	return currentVersion.Version, nil
}

// ExpectedVersion returns the expected db version
func ExpectedVersion() int64 {
	return int64(minDBVersion + len(migrations))
}

// EnsureUpToDate will check if the db is at the correct version
func EnsureUpToDate(x *xorm.Engine) error {
	currentDB, err := GetCurrentDBVersion(x)
	if err != nil {
		return err
	}

	if currentDB < 0 {
		return fmt.Errorf("Database has not been initialized")
	}

	if minDBVersion > currentDB {
		return fmt.Errorf("DB version %d (<= %d) is too old for auto-migration. Upgrade to Gitea 1.6.4 first then upgrade to this version", currentDB, minDBVersion)
	}

	expected := ExpectedVersion()

	if currentDB != expected {
		return fmt.Errorf(`Current database version %d is not equal to the expected version %d. Please run "gitea [--config /path/to/app.ini] migrate" to update the database version`, currentDB, expected)
	}

	return nil
}

// Migrate database to current version
func Migrate(x *xorm.Engine) error {
	// Set a new clean the default mapper to GonicMapper as that is the default for Gitea.
	x.SetMapper(names.GonicMapper{})
	if err := x.Sync(new(Version)); err != nil {
		return fmt.Errorf("sync: %w", err)
	}

	currentVersion := &Version{ID: 1}
	has, err := x.Get(currentVersion)
	if err != nil {
		return fmt.Errorf("get: %w", err)
	} else if !has {
		// If the version record does not exist we think
		// it is a fresh installation and we can skip all migrations.
		currentVersion.ID = 0
		currentVersion.Version = int64(minDBVersion + len(migrations))

		if _, err = x.InsertOne(currentVersion); err != nil {
			return fmt.Errorf("insert: %w", err)
		}
	}

	v := currentVersion.Version
	if minDBVersion > v {
		log.Fatal(`Gitea no longer supports auto-migration from your previously installed version.
Please try upgrading to a lower version first (suggested v1.6.4), then upgrade to this version.`)
		return nil
	}

	// Downgrading Gitea's database version not supported
	if int(v-minDBVersion) > len(migrations) {
		msg := fmt.Sprintf("Your database (migration version: %d) is for a newer Gitea, you can not use the newer database for this old Gitea release (%d).", v, minDBVersion+len(migrations))
		msg += "\nGitea will exit to keep your database safe and unchanged. Please use the correct Gitea release, do not change the migration version manually (incorrect manual operation may lose data)."
		if !setting.IsProd {
			msg += fmt.Sprintf("\nIf you are in development and really know what you're doing, you can force changing the migration version by executing: UPDATE version SET version=%d WHERE id=1;", minDBVersion+len(migrations))
		}
		_, _ = fmt.Fprintln(os.Stderr, msg)
		log.Fatal(msg)
		return nil
	}

	// Some migration tasks depend on the git command
	if git.DefaultContext == nil {
		if err = git.InitSimple(context.Background()); err != nil {
			return err
		}
	}

	// Migrate
	for i, m := range migrations[v-minDBVersion:] {
		log.Info("Migration[%d]: %s", v+int64(i), m.Description())
		// Reset the mapper between each migration - migrations are not supposed to depend on each other
		x.SetMapper(names.GonicMapper{})
		if err = m.Migrate(x); err != nil {
			return fmt.Errorf("migration[%d]: %s failed: %w", v+int64(i), m.Description(), err)
		}
		currentVersion.Version = v + int64(i) + 1
		if _, err = x.ID(1).Update(currentVersion); err != nil {
			return err
		}
	}
	return nil
}<|MERGE_RESOLUTION|>--- conflicted
+++ resolved
@@ -468,11 +468,9 @@
 	// v244 -> v245
 	NewMigration("Add NeedApproval to actions tables", v1_20.AddNeedApprovalToActionRun),
 	// v245 -> v246
-<<<<<<< HEAD
+	NewMigration("Rename Webhook org_id to owner_id", v1_20.RenameWebhookOrgToOwner),
+	// v246 -> v247
 	NewMigration("Add is_internal column to package", v1_20.AddIsInternalColumnToPackage),
-=======
-	NewMigration("Rename Webhook org_id to owner_id", v1_20.RenameWebhookOrgToOwner),
->>>>>>> d74a7efb
 }
 
 // GetCurrentDBVersion returns the current db version
