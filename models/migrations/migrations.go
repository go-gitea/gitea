--- conflicted
+++ resolved
@@ -371,15 +371,11 @@
 	// v208 -> v209
 	NewMigration("Use base32.HexEncoding instead of base64 encoding for cred ID as it is case insensitive - NO-OPED", useBase32HexForCredIDInWebAuthnCredential),
 	// v209 -> v210
-<<<<<<< HEAD
-	NewMigration("Increase WebAuthentication CredentialID size to 410", increaseCredentialIDTo410),
-	// v210 -> v211
-	NewMigration("Add package tables", addPackageTables),
-=======
 	NewMigration("Increase WebAuthentication CredentialID size to 410 - NO-OPED", increaseCredentialIDTo410),
 	// v210 -> v211
 	NewMigration("v208 was completely broken - remigrate", remigrateU2FCredentials),
->>>>>>> 18564672
+	// v211 -> v212
+	NewMigration("Add package tables", addPackageTables),
 }
 
 // GetCurrentDBVersion returns the current db version
