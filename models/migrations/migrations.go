--- conflicted
+++ resolved
@@ -575,12 +575,10 @@
 	NewMigration("Ensure every project has exactly one default column", v1_22.CheckProjectColumnsConsistency),
 
 	// Gitea 1.22.0 ends at 294
-<<<<<<< HEAD
+	// v294 -> v295
+	NewMigration("Add unique index for project issue table", v1_23.AddUniqueIndexForProjectIssue),
+	// v295 -> v296
 	NewMigration("Add commit status summary table", v1_23.AddCommitStatusSummary),
-=======
-
-	NewMigration("Add unique index for project issue table", v1_23.AddUniqueIndexForProjectIssue),
->>>>>>> b4825670
 }
 
 // GetCurrentDBVersion returns the current db version
