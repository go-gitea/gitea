--- conflicted
+++ resolved
@@ -335,11 +335,9 @@
 	// v190 -> v191
 	NewMigration("Add agit flow pull request support", addAgitFlowPullRequest),
 	// v191 -> v192
-<<<<<<< HEAD
+	NewMigration("Alter issue/comment table TEXT fields to LONGTEXT", alterIssueAndCommentTextFieldsToLongText),
+	// v192 -> v193
 	NewMigration("Add Color to ProjectBoard table", addColorColToProjectBoard),
-=======
-	NewMigration("Alter issue/comment table TEXT fields to LONGTEXT", alterIssueAndCommentTextFieldsToLongText),
->>>>>>> 94f529af
 }
 
 // GetCurrentDBVersion returns the current db version
