// Copyright 2015 The Gogs Authors. All rights reserved.
// Copyright 2017 The Gitea Authors. All rights reserved.
// SPDX-License-Identifier: MIT

package migrations

import (
	"context"
	"errors"
	"fmt"

	"code.gitea.io/gitea/models/migrations/v1_10"
	"code.gitea.io/gitea/models/migrations/v1_11"
	"code.gitea.io/gitea/models/migrations/v1_12"
	"code.gitea.io/gitea/models/migrations/v1_13"
	"code.gitea.io/gitea/models/migrations/v1_14"
	"code.gitea.io/gitea/models/migrations/v1_15"
	"code.gitea.io/gitea/models/migrations/v1_16"
	"code.gitea.io/gitea/models/migrations/v1_17"
	"code.gitea.io/gitea/models/migrations/v1_18"
	"code.gitea.io/gitea/models/migrations/v1_19"
	"code.gitea.io/gitea/models/migrations/v1_20"
	"code.gitea.io/gitea/models/migrations/v1_21"
	"code.gitea.io/gitea/models/migrations/v1_22"
	"code.gitea.io/gitea/models/migrations/v1_23"
	"code.gitea.io/gitea/models/migrations/v1_24"
	"code.gitea.io/gitea/models/migrations/v1_25"
	"code.gitea.io/gitea/models/migrations/v1_26"
	"code.gitea.io/gitea/models/migrations/v1_6"
	"code.gitea.io/gitea/models/migrations/v1_7"
	"code.gitea.io/gitea/models/migrations/v1_8"
	"code.gitea.io/gitea/models/migrations/v1_9"
	"code.gitea.io/gitea/modules/git"
	"code.gitea.io/gitea/modules/log"
	"code.gitea.io/gitea/modules/setting"

	"xorm.io/xorm"
	"xorm.io/xorm/names"
)

const minDBVersion = 70 // Gitea 1.5.3

type migration struct {
	idNumber    int64 // DB version is "the last migration's idNumber" + 1
	description string
	migrate     func(context.Context, *xorm.Engine) error
}

// newMigration creates a new migration
func newMigration[T func(*xorm.Engine) error | func(context.Context, *xorm.Engine) error](idNumber int64, desc string, fn T) *migration {
	m := &migration{idNumber: idNumber, description: desc}
	var ok bool
	if m.migrate, ok = any(fn).(func(context.Context, *xorm.Engine) error); !ok {
		m.migrate = func(ctx context.Context, x *xorm.Engine) error {
			return any(fn).(func(*xorm.Engine) error)(x)
		}
	}
	return m
}

// Migrate executes the migration
func (m *migration) Migrate(ctx context.Context, x *xorm.Engine) error {
	return m.migrate(ctx, x)
}

// Version describes the version table. Should have only one row with id==1
type Version struct {
	ID      int64 `xorm:"pk autoincr"`
	Version int64 // DB version is "the last migration's idNumber" + 1
}

// Use noopMigration when there is a migration that has been no-oped
var noopMigration = func(_ *xorm.Engine) error { return nil }

var preparedMigrations []*migration

// This is a sequence of migrations. Add new migrations to the bottom of the list.
// If you want to "retire" a migration, remove it from the top of the list and
// update minDBVersion accordingly
func prepareMigrationTasks() []*migration {
	if preparedMigrations != nil {
		return preparedMigrations
	}
	preparedMigrations = []*migration{
		// Gitea 1.5.0 ends at database version 69

		newMigration(70, "add issue_dependencies", v1_6.AddIssueDependencies),
		newMigration(71, "protect each scratch token", v1_6.AddScratchHash),
		newMigration(72, "add review", v1_6.AddReview),

		// Gitea 1.6.0 ends at database version 73

		newMigration(73, "add must_change_password column for users table", v1_7.AddMustChangePassword),
		newMigration(74, "add approval whitelists to protected branches", v1_7.AddApprovalWhitelistsToProtectedBranches),
		newMigration(75, "clear nonused data which not deleted when user was deleted", v1_7.ClearNonusedData),

		// Gitea 1.7.0 ends at database version 76

		newMigration(76, "add pull request rebase with merge commit", v1_8.AddPullRequestRebaseWithMerge),
		newMigration(77, "add theme to users", v1_8.AddUserDefaultTheme),
		newMigration(78, "rename repo is_bare to repo is_empty", v1_8.RenameRepoIsBareToIsEmpty),
		newMigration(79, "add can close issues via commit in any branch", v1_8.AddCanCloseIssuesViaCommitInAnyBranch),
		newMigration(80, "add is locked to issues", v1_8.AddIsLockedToIssues),
		newMigration(81, "update U2F counter type", v1_8.ChangeU2FCounterType),

		// Gitea 1.8.0 ends at database version 82

		newMigration(82, "hot fix for wrong release sha1 on release table", v1_9.FixReleaseSha1OnReleaseTable),
		newMigration(83, "add uploader id for table attachment", v1_9.AddUploaderIDForAttachment),
		newMigration(84, "add table to store original imported gpg keys", v1_9.AddGPGKeyImport),
		newMigration(85, "hash application token", v1_9.HashAppToken),
		newMigration(86, "add http method to webhook", v1_9.AddHTTPMethodToWebhook),
		newMigration(87, "add avatar field to repository", v1_9.AddAvatarFieldToRepository),

		// Gitea 1.9.0 ends at database version 88

		newMigration(88, "add commit status context field to commit_status", v1_10.AddCommitStatusContext),
		newMigration(89, "add original author/url migration info to issues, comments, and repo ", v1_10.AddOriginalMigrationInfo),
		newMigration(90, "change length of some repository columns", v1_10.ChangeSomeColumnsLengthOfRepo),
		newMigration(91, "add index on owner_id of repository and type, review_id of comment", v1_10.AddIndexOnRepositoryAndComment),
		newMigration(92, "remove orphaned repository index statuses", v1_10.RemoveLingeringIndexStatus),
		newMigration(93, "add email notification enabled preference to user", v1_10.AddEmailNotificationEnabledToUser),
		newMigration(94, "add enable_status_check, status_check_contexts to protected_branch", v1_10.AddStatusCheckColumnsForProtectedBranches),
		newMigration(95, "add table columns for cross referencing issues", v1_10.AddCrossReferenceColumns),
		newMigration(96, "delete orphaned attachments", v1_10.DeleteOrphanedAttachments),
		newMigration(97, "add repo_admin_change_team_access to user", v1_10.AddRepoAdminChangeTeamAccessColumnForUser),
		newMigration(98, "add original author name and id on migrated release", v1_10.AddOriginalAuthorOnMigratedReleases),
		newMigration(99, "add task table and status column for repository table", v1_10.AddTaskTable),
		newMigration(100, "update migration repositories' service type", v1_10.UpdateMigrationServiceTypes),
		newMigration(101, "change length of some external login users columns", v1_10.ChangeSomeColumnsLengthOfExternalLoginUser),

		// Gitea 1.10.0 ends at database version 102

		newMigration(102, "update migration repositories' service type", v1_11.DropColumnHeadUserNameOnPullRequest),
		newMigration(103, "Add WhitelistDeployKeys to protected branch", v1_11.AddWhitelistDeployKeysToBranches),
		newMigration(104, "remove unnecessary columns from label", v1_11.RemoveLabelUneededCols),
		newMigration(105, "add includes_all_repositories to teams", v1_11.AddTeamIncludesAllRepositories),
		newMigration(106, "add column `mode` to table watch", v1_11.AddModeColumnToWatch),
		newMigration(107, "Add template options to repository", v1_11.AddTemplateToRepo),
		newMigration(108, "Add comment_id on table notification", v1_11.AddCommentIDOnNotification),
		newMigration(109, "add can_create_org_repo to team", v1_11.AddCanCreateOrgRepoColumnForTeam),
		newMigration(110, "change review content type to text", v1_11.ChangeReviewContentToText),
		newMigration(111, "update branch protection for can push and whitelist enable", v1_11.AddBranchProtectionCanPushAndEnableWhitelist),
		newMigration(112, "remove release attachments which repository deleted", v1_11.RemoveAttachmentMissedRepo),
		newMigration(113, "new feature: change target branch of pull requests", v1_11.FeatureChangeTargetBranch),
		newMigration(114, "Remove authentication credentials from stored URL", v1_11.SanitizeOriginalURL),
		newMigration(115, "add user_id prefix to existing user avatar name", v1_11.RenameExistingUserAvatarName),
		newMigration(116, "Extend TrackedTimes", v1_11.ExtendTrackedTimes),

		// Gitea 1.11.0 ends at database version 117

		newMigration(117, "Add block on rejected reviews branch protection", v1_12.AddBlockOnRejectedReviews),
		newMigration(118, "Add commit id and stale to reviews", v1_12.AddReviewCommitAndStale),
		newMigration(119, "Fix migrated repositories' git service type", v1_12.FixMigratedRepositoryServiceType),
		newMigration(120, "Add owner_name on table repository", v1_12.AddOwnerNameOnRepository),
		newMigration(121, "add is_restricted column for users table", v1_12.AddIsRestricted),
		newMigration(122, "Add Require Signed Commits to ProtectedBranch", v1_12.AddRequireSignedCommits),
		newMigration(123, "Add original information for reactions", v1_12.AddReactionOriginals),
		newMigration(124, "Add columns to user and repository", v1_12.AddUserRepoMissingColumns),
		newMigration(125, "Add some columns on review for migration", v1_12.AddReviewMigrateInfo),
		newMigration(126, "Fix topic repository count", v1_12.FixTopicRepositoryCount),
		newMigration(127, "add repository code language statistics", v1_12.AddLanguageStats),
		newMigration(128, "fix merge base for pull requests", v1_12.FixMergeBase),
		newMigration(129, "remove dependencies from deleted repositories", v1_12.PurgeUnusedDependencies),
		newMigration(130, "Expand webhooks for more granularity", v1_12.ExpandWebhooks),
		newMigration(131, "Add IsSystemWebhook column to webhooks table", v1_12.AddSystemWebhookColumn),
		newMigration(132, "Add Branch Protection Protected Files Column", v1_12.AddBranchProtectionProtectedFilesColumn),
		newMigration(133, "Add EmailHash Table", v1_12.AddEmailHashTable),
		newMigration(134, "Refix merge base for merged pull requests", v1_12.RefixMergeBase),
		newMigration(135, "Add OrgID column to Labels table", v1_12.AddOrgIDLabelColumn),
		newMigration(136, "Add CommitsAhead and CommitsBehind Column to PullRequest Table", v1_12.AddCommitDivergenceToPulls),
		newMigration(137, "Add Branch Protection Block Outdated Branch", v1_12.AddBlockOnOutdatedBranch),
		newMigration(138, "Add ResolveDoerID to Comment table", v1_12.AddResolveDoerIDCommentColumn),
		newMigration(139, "prepend refs/heads/ to issue refs", v1_12.PrependRefsHeadsToIssueRefs),

		// Gitea 1.12.0 ends at database version 140

		newMigration(140, "Save detected language file size to database instead of percent", v1_13.FixLanguageStatsToSaveSize),
		newMigration(141, "Add KeepActivityPrivate to User table", v1_13.AddKeepActivityPrivateUserColumn),
		newMigration(142, "Ensure Repository.IsArchived is not null", v1_13.SetIsArchivedToFalse),
		newMigration(143, "recalculate Stars number for all user", v1_13.RecalculateStars),
		newMigration(144, "update Matrix Webhook http method to 'PUT'", v1_13.UpdateMatrixWebhookHTTPMethod),
		newMigration(145, "Increase Language field to 50 in LanguageStats", v1_13.IncreaseLanguageField),
		newMigration(146, "Add projects info to repository table", v1_13.AddProjectsInfo),
		newMigration(147, "create review for 0 review id code comments", v1_13.CreateReviewsForCodeComments),
		newMigration(148, "remove issue dependency comments who refer to non existing issues", v1_13.PurgeInvalidDependenciesComments),
		newMigration(149, "Add Created and Updated to Milestone table", v1_13.AddCreatedAndUpdatedToMilestones),
		newMigration(150, "add primary key to repo_topic", v1_13.AddPrimaryKeyToRepoTopic),
		newMigration(151, "set default password algorithm to Argon2", v1_13.SetDefaultPasswordToArgon2),
		newMigration(152, "add TrustModel field to Repository", v1_13.AddTrustModelToRepository),
		newMigration(153, "add Team review request support", v1_13.AddTeamReviewRequestSupport),
		newMigration(154, "add timestamps to Star, Label, Follow, Watch and Collaboration", v1_13.AddTimeStamps),

		// Gitea 1.13.0 ends at database version 155

		newMigration(155, "add changed_protected_files column for pull_request table", v1_14.AddChangedProtectedFilesPullRequestColumn),
		newMigration(156, "fix publisher ID for tag releases", v1_14.FixPublisherIDforTagReleases),
		newMigration(157, "ensure repo topics are up-to-date", v1_14.FixRepoTopics),
		newMigration(158, "code comment replies should have the commitID of the review they are replying to", v1_14.UpdateCodeCommentReplies),
		newMigration(159, "update reactions constraint", v1_14.UpdateReactionConstraint),
		newMigration(160, "Add block on official review requests branch protection", v1_14.AddBlockOnOfficialReviewRequests),
		newMigration(161, "Convert task type from int to string", v1_14.ConvertTaskTypeToString),
		newMigration(162, "Convert webhook task type from int to string", v1_14.ConvertWebhookTaskTypeToString),
		newMigration(163, "Convert topic name from 25 to 50", v1_14.ConvertTopicNameFrom25To50),
		newMigration(164, "Add scope and nonce columns to oauth2_grant table", v1_14.AddScopeAndNonceColumnsToOAuth2Grant),
		newMigration(165, "Convert hook task type from char(16) to varchar(16) and trim the column", v1_14.ConvertHookTaskTypeToVarcharAndTrim),
		newMigration(166, "Where Password is Valid with Empty String delete it", v1_14.RecalculateUserEmptyPWD),
		newMigration(167, "Add user redirect", v1_14.AddUserRedirect),
		newMigration(168, "Recreate user table to fix default values", v1_14.RecreateUserTableToFixDefaultValues),
		newMigration(169, "Update DeleteBranch comments to set the old_ref to the commit_sha", v1_14.CommentTypeDeleteBranchUseOldRef),
		newMigration(170, "Add Dismissed to Review table", v1_14.AddDismissedReviewColumn),
		newMigration(171, "Add Sorting to ProjectBoard table", v1_14.AddSortingColToProjectBoard),
		newMigration(172, "Add sessions table for go-chi/session", v1_14.AddSessionTable),
		newMigration(173, "Add time_id column to Comment", v1_14.AddTimeIDCommentColumn),
		newMigration(174, "Create repo transfer table", v1_14.AddRepoTransfer),
		newMigration(175, "Fix Postgres ID Sequences broken by recreate-table", v1_14.FixPostgresIDSequences),
		newMigration(176, "Remove invalid labels from comments", v1_14.RemoveInvalidLabels),
		newMigration(177, "Delete orphaned IssueLabels", v1_14.DeleteOrphanedIssueLabels),

		// Gitea 1.14.0 ends at database version 178

		newMigration(178, "Add LFS columns to Mirror", v1_15.AddLFSMirrorColumns),
		newMigration(179, "Convert avatar url to text", v1_15.ConvertAvatarURLToText),
		newMigration(180, "Delete credentials from past migrations", v1_15.DeleteMigrationCredentials),
		newMigration(181, "Always save primary email on email address table", v1_15.AddPrimaryEmail2EmailAddress),
		newMigration(182, "Add issue resource index table", v1_15.AddIssueResourceIndexTable),
		newMigration(183, "Create PushMirror table", v1_15.CreatePushMirrorTable),
		newMigration(184, "Rename Task errors to message", v1_15.RenameTaskErrorsToMessage),
		newMigration(185, "Add new table repo_archiver", v1_15.AddRepoArchiver),
		newMigration(186, "Create protected tag table", v1_15.CreateProtectedTagTable),
		newMigration(187, "Drop unneeded webhook related columns", v1_15.DropWebhookColumns),
		newMigration(188, "Add key is verified to gpg key", v1_15.AddKeyIsVerified),

		// Gitea 1.15.0 ends at database version 189

		newMigration(189, "Unwrap ldap.Sources", v1_16.UnwrapLDAPSourceCfg),
		newMigration(190, "Add agit flow pull request support", v1_16.AddAgitFlowPullRequest),
		newMigration(191, "Alter issue/comment table TEXT fields to LONGTEXT", v1_16.AlterIssueAndCommentTextFieldsToLongText),
		newMigration(192, "RecreateIssueResourceIndexTable to have a primary key instead of an unique index", v1_16.RecreateIssueResourceIndexTable),
		newMigration(193, "Add repo id column for attachment table", v1_16.AddRepoIDForAttachment),
		newMigration(194, "Add Branch Protection Unprotected Files Column", v1_16.AddBranchProtectionUnprotectedFilesColumn),
		newMigration(195, "Add table commit_status_index", v1_16.AddTableCommitStatusIndex),
		newMigration(196, "Add Color to ProjectBoard table", v1_16.AddColorColToProjectBoard),
		newMigration(197, "Add renamed_branch table", v1_16.AddRenamedBranchTable),
		newMigration(198, "Add issue content history table", v1_16.AddTableIssueContentHistory),
		newMigration(199, "No-op (remote version is using AppState now)", noopMigration),
		newMigration(200, "Add table app_state", v1_16.AddTableAppState),
		newMigration(201, "Drop table remote_version (if exists)", v1_16.DropTableRemoteVersion),
		newMigration(202, "Create key/value table for user settings", v1_16.CreateUserSettingsTable),
		newMigration(203, "Add Sorting to ProjectIssue table", v1_16.AddProjectIssueSorting),
		newMigration(204, "Add key is verified to ssh key", v1_16.AddSSHKeyIsVerified),
		newMigration(205, "Migrate to higher varchar on user struct", v1_16.MigrateUserPasswordSalt),
		newMigration(206, "Add authorize column to team_unit table", v1_16.AddAuthorizeColForTeamUnit),
		newMigration(207, "Add webauthn table and migrate u2f data to webauthn - NO-OPED", v1_16.AddWebAuthnCred),
		newMigration(208, "Use base32.HexEncoding instead of base64 encoding for cred ID as it is case insensitive - NO-OPED", v1_16.UseBase32HexForCredIDInWebAuthnCredential),
		newMigration(209, "Increase WebAuthentication CredentialID size to 410 - NO-OPED", v1_16.IncreaseCredentialIDTo410),
		newMigration(210, "v208 was completely broken - remigrate", v1_16.RemigrateU2FCredentials),

		// Gitea 1.16.2 ends at database version 211

		newMigration(211, "Create ForeignReference table", v1_17.CreateForeignReferenceTable),
		newMigration(212, "Add package tables", v1_17.AddPackageTables),
		newMigration(213, "Add allow edits from maintainers to PullRequest table", v1_17.AddAllowMaintainerEdit),
		newMigration(214, "Add auto merge table", v1_17.AddAutoMergeTable),
		newMigration(215, "allow to view files in PRs", v1_17.AddReviewViewedFiles),
		newMigration(216, "No-op (Improve Action table indices v1)", noopMigration),
		newMigration(217, "Alter hook_task table TEXT fields to LONGTEXT", v1_17.AlterHookTaskTextFieldsToLongText),
		newMigration(218, "Improve Action table indices v2", v1_17.ImproveActionTableIndices),
		newMigration(219, "Add sync_on_commit column to push_mirror table", v1_17.AddSyncOnCommitColForPushMirror),
		newMigration(220, "Add container repository property", v1_17.AddContainerRepositoryProperty),
		newMigration(221, "Store WebAuthentication CredentialID as bytes and increase size to at least 1024", v1_17.StoreWebauthnCredentialIDAsBytes),
		newMigration(222, "Drop old CredentialID column", v1_17.DropOldCredentialIDColumn),
		newMigration(223, "Rename CredentialIDBytes column to CredentialID", v1_17.RenameCredentialIDBytes),

		// Gitea 1.17.0 ends at database version 224

		newMigration(224, "Add badges to users", v1_18.CreateUserBadgesTable),
		newMigration(225, "Alter gpg_key/public_key content TEXT fields to MEDIUMTEXT", v1_18.AlterPublicGPGKeyContentFieldsToMediumText),
		newMigration(226, "Conan and generic packages do not need to be semantically versioned", v1_18.FixPackageSemverField),
		newMigration(227, "Create key/value table for system settings", v1_18.CreateSystemSettingsTable),
		newMigration(228, "Add TeamInvite table", v1_18.AddTeamInviteTable),
		newMigration(229, "Update counts of all open milestones", v1_18.UpdateOpenMilestoneCounts),
		newMigration(230, "Add ConfidentialClient column (default true) to OAuth2Application table", v1_18.AddConfidentialClientColumnToOAuth2ApplicationTable),

		// Gitea 1.18.0 ends at database version 231

		newMigration(231, "Add index for hook_task", v1_19.AddIndexForHookTask),
		newMigration(232, "Alter package_version.metadata_json to LONGTEXT", v1_19.AlterPackageVersionMetadataToLongText),
		newMigration(233, "Add header_authorization_encrypted column to webhook table", v1_19.AddHeaderAuthorizationEncryptedColWebhook),
		newMigration(234, "Add package cleanup rule table", v1_19.CreatePackageCleanupRuleTable),
		newMigration(235, "Add index for access_token", v1_19.AddIndexForAccessToken),
		newMigration(236, "Create secrets table", v1_19.CreateSecretsTable),
		newMigration(237, "Drop ForeignReference table", v1_19.DropForeignReferenceTable),
		newMigration(238, "Add updated unix to LFSMetaObject", v1_19.AddUpdatedUnixToLFSMetaObject),
		newMigration(239, "Add scope for access_token", v1_19.AddScopeForAccessTokens),
		newMigration(240, "Add actions tables", v1_19.AddActionsTables),
		newMigration(241, "Add card_type column to project table", v1_19.AddCardTypeToProjectTable),
		newMigration(242, "Alter gpg_key_import content TEXT field to MEDIUMTEXT", v1_19.AlterPublicGPGKeyImportContentFieldToMediumText),
		newMigration(243, "Add exclusive label", v1_19.AddExclusiveLabel),

		// Gitea 1.19.0 ends at database version 244

		newMigration(244, "Add NeedApproval to actions tables", v1_20.AddNeedApprovalToActionRun),
		newMigration(245, "Rename Webhook org_id to owner_id", v1_20.RenameWebhookOrgToOwner),
		newMigration(246, "Add missed column owner_id for project table", v1_20.AddNewColumnForProject),
		newMigration(247, "Fix incorrect project type", v1_20.FixIncorrectProjectType),
		newMigration(248, "Add version column to action_runner table", v1_20.AddVersionToActionRunner),
		newMigration(249, "Improve Action table indices v3", v1_20.ImproveActionTableIndices),
		newMigration(250, "Change Container Metadata", v1_20.ChangeContainerMetadataMultiArch),
		newMigration(251, "Fix incorrect owner team unit access mode", v1_20.FixIncorrectOwnerTeamUnitAccessMode),
		newMigration(252, "Fix incorrect admin team unit access mode", v1_20.FixIncorrectAdminTeamUnitAccessMode),
		newMigration(253, "Fix ExternalTracker and ExternalWiki accessMode in owner and admin team", v1_20.FixExternalTrackerAndExternalWikiAccessModeInOwnerAndAdminTeam),
		newMigration(254, "Add ActionTaskOutput table", v1_20.AddActionTaskOutputTable),
		newMigration(255, "Add ArchivedUnix Column", v1_20.AddArchivedUnixToRepository),
		newMigration(256, "Add is_internal column to package", v1_20.AddIsInternalColumnToPackage),
		newMigration(257, "Add Actions Artifact table", v1_20.CreateActionArtifactTable),
		newMigration(258, "Add PinOrder Column", v1_20.AddPinOrderToIssue),
		newMigration(259, "Convert scoped access tokens", v1_20.ConvertScopedAccessTokens),

		// Gitea 1.20.0 ends at database version 260

		newMigration(260, "Drop custom_labels column of action_runner table", v1_21.DropCustomLabelsColumnOfActionRunner),
		newMigration(261, "Add variable table", v1_21.CreateVariableTable),
		newMigration(262, "Add TriggerEvent to action_run table", v1_21.AddTriggerEventToActionRun),
		newMigration(263, "Add git_size and lfs_size columns to repository table", v1_21.AddGitSizeAndLFSSizeToRepositoryTable),
		newMigration(264, "Add branch table", v1_21.AddBranchTable),
		newMigration(265, "Alter Actions Artifact table", v1_21.AlterActionArtifactTable),
		newMigration(266, "Reduce commit status", v1_21.ReduceCommitStatus),
		newMigration(267, "Add action_tasks_version table", v1_21.CreateActionTasksVersionTable),
		newMigration(268, "Update Action Ref", v1_21.UpdateActionsRefIndex),
		newMigration(269, "Drop deleted branch table", v1_21.DropDeletedBranchTable),
		newMigration(270, "Fix PackageProperty typo", v1_21.FixPackagePropertyTypo),
		newMigration(271, "Allow archiving labels", v1_21.AddArchivedUnixColumInLabelTable),
		newMigration(272, "Add Version to ActionRun table", v1_21.AddVersionToActionRunTable),
		newMigration(273, "Add Action Schedule Table", v1_21.AddActionScheduleTable),
		newMigration(274, "Add Actions artifacts expiration date", v1_21.AddExpiredUnixColumnInActionArtifactTable),
		newMigration(275, "Add ScheduleID for ActionRun", v1_21.AddScheduleIDForActionRun),
		newMigration(276, "Add RemoteAddress to mirrors", v1_21.AddRemoteAddressToMirrors),
		newMigration(277, "Add Index to issue_user.issue_id", v1_21.AddIndexToIssueUserIssueID),
		newMigration(278, "Add Index to comment.dependent_issue_id", v1_21.AddIndexToCommentDependentIssueID),
		newMigration(279, "Add Index to action.user_id", v1_21.AddIndexToActionUserID),

		// Gitea 1.21.0 ends at database version 280

		newMigration(280, "Rename user themes", v1_22.RenameUserThemes),
		newMigration(281, "Add auth_token table", v1_22.CreateAuthTokenTable),
		newMigration(282, "Add Index to pull_auto_merge.doer_id", v1_22.AddIndexToPullAutoMergeDoerID),
		newMigration(283, "Add combined Index to issue_user.uid and issue_id", v1_22.AddCombinedIndexToIssueUser),
		newMigration(284, "Add ignore stale approval column on branch table", v1_22.AddIgnoreStaleApprovalsColumnToProtectedBranchTable),
		newMigration(285, "Add PreviousDuration to ActionRun", v1_22.AddPreviousDurationToActionRun),
		newMigration(286, "Add support for SHA256 git repositories", v1_22.AdjustDBForSha256),
		newMigration(287, "Use Slug instead of ID for Badges", v1_22.UseSlugInsteadOfIDForBadges),
		newMigration(288, "Add user_blocking table", v1_22.AddUserBlockingTable),
		newMigration(289, "Add default_wiki_branch to repository table", v1_22.AddDefaultWikiBranch),
		newMigration(290, "Add PayloadVersion to HookTask", v1_22.AddPayloadVersionToHookTaskTable),
		newMigration(291, "Add Index to attachment.comment_id", v1_22.AddCommentIDIndexofAttachment),
		newMigration(292, "Ensure every project has exactly one default column - No Op", noopMigration),
		newMigration(293, "Ensure every project has exactly one default column", v1_22.CheckProjectColumnsConsistency),

		// Gitea 1.22.0-rc0 ends at database version 294

		newMigration(294, "Add unique index for project issue table", v1_22.AddUniqueIndexForProjectIssue),
		newMigration(295, "Add commit status summary table", v1_22.AddCommitStatusSummary),
		newMigration(296, "Add missing field of commit status summary table", v1_22.AddCommitStatusSummary2),
		newMigration(297, "Add everyone_access_mode for repo_unit", v1_22.AddRepoUnitEveryoneAccessMode),
		newMigration(298, "Drop wrongly created table o_auth2_application", v1_22.DropWronglyCreatedTable),

		// Gitea 1.22.0-rc1 ends at migration ID number 298 (database version 299)

		newMigration(299, "Add content version to issue and comment table", v1_23.AddContentVersionToIssueAndComment),
		newMigration(300, "Add force-push branch protection support", v1_23.AddForcePushBranchProtection),
		newMigration(301, "Add skip_secondary_authorization option to oauth2 application table", v1_23.AddSkipSecondaryAuthColumnToOAuth2ApplicationTable),
		newMigration(302, "Add index to action_task stopped log_expired", v1_23.AddIndexToActionTaskStoppedLogExpired),
		newMigration(303, "Add metadata column for comment table", v1_23.AddCommentMetaDataColumn),
		newMigration(304, "Add index for release sha1", v1_23.AddIndexForReleaseSha1),
		newMigration(305, "Add Repository Licenses", v1_23.AddRepositoryLicenses),
		newMigration(306, "Add BlockAdminMergeOverride to ProtectedBranch", v1_23.AddBlockAdminMergeOverrideBranchProtection),
		newMigration(307, "Fix milestone deadline_unix when there is no due date", v1_23.FixMilestoneNoDueDate),
		newMigration(308, "Add index(user_id, is_deleted) for action table", v1_23.AddNewIndexForUserDashboard),
		newMigration(309, "Improve Notification table indices", v1_23.ImproveNotificationTableIndices),
		newMigration(310, "Add Priority to ProtectedBranch", v1_23.AddPriorityToProtectedBranch),
		newMigration(311, "Add TimeEstimate to Issue table", v1_23.AddTimeEstimateColumnToIssueTable),
		// Gitea 1.23.0-rc0 ends at migration ID number 311 (database version 312)

		newMigration(312, "Add DeleteBranchAfterMerge to AutoMerge", v1_24.AddDeleteBranchAfterMergeForAutoMerge),
		newMigration(313, "Move PinOrder from issue table to a new table issue_pin", v1_24.MovePinOrderToTableIssuePin),
		newMigration(314, "Update OwnerID as zero for repository level action tables", v1_24.UpdateOwnerIDOfRepoLevelActionsTables),
		newMigration(315, "Add Ephemeral to ActionRunner", v1_24.AddEphemeralToActionRunner),
		newMigration(316, "Add description for secrets and variables", v1_24.AddDescriptionForSecretsAndVariables),
		newMigration(317, "Add new index for action for heatmap", v1_24.AddNewIndexForUserDashboard),
		newMigration(318, "Add anonymous_access_mode for repo_unit", v1_24.AddRepoUnitAnonymousAccessMode),
		newMigration(319, "Add ExclusiveOrder to Label table", v1_24.AddExclusiveOrderColumnToLabelTable),
		newMigration(320, "Migrate two_factor_policy to login_source table", v1_24.MigrateSkipTwoFactor),
		// Gitea 1.24.0 ends at migration ID number 320 (database version 321)

		newMigration(321, "Use LONGTEXT for some columns and fix review_state.updated_files column", v1_25.UseLongTextInSomeColumnsAndFixBugs),
		newMigration(322, "Extend comment tree_path length limit", v1_25.ExtendCommentTreePathLength),
<<<<<<< HEAD

		// Gitea 1.25.0 ends at database version 323
		newMigration(323, "Add support for actions concurrency", v1_26.AddActionsConcurrency),
		newMigration(324, "Add new table project_workflow", v1_26.AddProjectWorkflow),
=======
		// Gitea 1.25.0 ends at migration ID number 322 (database version 323)

		newMigration(323, "Add support for actions concurrency", v1_26.AddActionsConcurrency),
>>>>>>> de70cd38
	}
	return preparedMigrations
}

// GetCurrentDBVersion returns the current db version
func GetCurrentDBVersion(x *xorm.Engine) (int64, error) {
	if err := x.Sync(new(Version)); err != nil {
		return -1, fmt.Errorf("sync: %w", err)
	}

	currentVersion := &Version{ID: 1}
	has, err := x.Get(currentVersion)
	if err != nil {
		return -1, fmt.Errorf("get: %w", err)
	}
	if !has {
		return -1, nil
	}
	return currentVersion.Version, nil
}

func calcDBVersion(migrations []*migration) int64 {
	dbVer := int64(minDBVersion + len(migrations))
	if migrations[0].idNumber != minDBVersion {
		panic("migrations should start at minDBVersion")
	}
	if dbVer != migrations[len(migrations)-1].idNumber+1 {
		panic("migrations are not in order")
	}
	return dbVer
}

// ExpectedDBVersion returns the expected db version
func ExpectedDBVersion() int64 {
	return calcDBVersion(prepareMigrationTasks())
}

// EnsureUpToDate will check if the db is at the correct version
func EnsureUpToDate(ctx context.Context, x *xorm.Engine) error {
	currentDB, err := GetCurrentDBVersion(x)
	if err != nil {
		return err
	}

	if currentDB < 0 {
		return errors.New("database has not been initialized")
	}

	if minDBVersion > currentDB {
		return fmt.Errorf("DB version %d (<= %d) is too old for auto-migration. Upgrade to Gitea 1.6.4 first then upgrade to this version", currentDB, minDBVersion)
	}

	expectedDB := ExpectedDBVersion()

	if currentDB != expectedDB {
		return fmt.Errorf(`current database version %d is not equal to the expected version %d. Please run "gitea [--config /path/to/app.ini] migrate" to update the database version`, currentDB, expectedDB)
	}

	return nil
}

func getPendingMigrations(curDBVer int64, migrations []*migration) []*migration {
	return migrations[curDBVer-minDBVersion:]
}

func migrationIDNumberToDBVersion(idNumber int64) int64 {
	return idNumber + 1
}

// Migrate database to current version
func Migrate(ctx context.Context, x *xorm.Engine) error {
	migrations := prepareMigrationTasks()
	maxDBVer := calcDBVersion(migrations)

	// Set a new clean the default mapper to GonicMapper as that is the default for Gitea.
	x.SetMapper(names.GonicMapper{})
	if err := x.Sync(new(Version)); err != nil {
		return fmt.Errorf("sync: %w", err)
	}

	currentVersion := &Version{ID: 1}
	has, err := x.Get(currentVersion)
	if err != nil {
		return fmt.Errorf("get: %w", err)
	} else if !has {
		// If the version record does not exist, it is a fresh installation, and we can skip all migrations.
		// XORM model framework will create all tables when initializing.
		currentVersion.ID = 0
		currentVersion.Version = maxDBVer
		if _, err = x.InsertOne(currentVersion); err != nil {
			return fmt.Errorf("insert: %w", err)
		}
	}

	curDBVer := currentVersion.Version
	// Outdated Gitea database version is not supported
	if curDBVer < minDBVersion {
		log.Fatal(`Gitea no longer supports auto-migration from your previously installed version.
Please try upgrading to a lower version first (suggested v1.6.4), then upgrade to this version.`)
		return nil
	}

	// Downgrading Gitea's database version not supported
	if maxDBVer < curDBVer {
		msg := fmt.Sprintf("Your database (migration version: %d) is for a newer Gitea, you can not use the newer database for this old Gitea release (%d).", curDBVer, maxDBVer)
		msg += "\nGitea will exit to keep your database safe and unchanged. Please use the correct Gitea release, do not change the migration version manually (incorrect manual operation may lose data)."
		if !setting.IsProd {
			msg += fmt.Sprintf("\nIf you are in development and really know what you're doing, you can force changing the migration version by executing: UPDATE version SET version=%d WHERE id=1;", maxDBVer)
		}
		log.Fatal("Migration Error: %s", msg)
		return nil
	}

	// Some migration tasks depend on the git command
	if err = git.InitSimple(); err != nil {
		return err
	}

	// Migrate
	for _, m := range getPendingMigrations(curDBVer, migrations) {
		log.Info("Migration[%d]: %s", m.idNumber, m.description)
		// Reset the mapper between each migration - migrations are not supposed to depend on each other
		x.SetMapper(names.GonicMapper{})
		if err = m.Migrate(ctx, x); err != nil {
			return fmt.Errorf("migration[%d]: %s failed: %w", m.idNumber, m.description, err)
		}
		currentVersion.Version = migrationIDNumberToDBVersion(m.idNumber)
		if _, err = x.ID(1).Update(currentVersion); err != nil {
			return err
		}
	}
	return nil
}<|MERGE_RESOLUTION|>--- conflicted
+++ resolved
@@ -395,16 +395,10 @@
 
 		newMigration(321, "Use LONGTEXT for some columns and fix review_state.updated_files column", v1_25.UseLongTextInSomeColumnsAndFixBugs),
 		newMigration(322, "Extend comment tree_path length limit", v1_25.ExtendCommentTreePathLength),
-<<<<<<< HEAD
-
-		// Gitea 1.25.0 ends at database version 323
+		// Gitea 1.25.0 ends at migration ID number 322 (database version 323)
+
 		newMigration(323, "Add support for actions concurrency", v1_26.AddActionsConcurrency),
 		newMigration(324, "Add new table project_workflow", v1_26.AddProjectWorkflow),
-=======
-		// Gitea 1.25.0 ends at migration ID number 322 (database version 323)
-
-		newMigration(323, "Add support for actions concurrency", v1_26.AddActionsConcurrency),
->>>>>>> de70cd38
 	}
 	return preparedMigrations
 }
