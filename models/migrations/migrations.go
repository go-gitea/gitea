// Copyright 2015 The Gogs Authors. All rights reserved.
// Copyright 2017 The Gitea Authors. All rights reserved.
// Use of this source code is governed by a MIT-style
// license that can be found in the LICENSE file.

package migrations

import (
	"fmt"
	"os"

	"code.gitea.io/gitea/models/migrations/v1_10"
	"code.gitea.io/gitea/models/migrations/v1_11"
	"code.gitea.io/gitea/models/migrations/v1_12"
	"code.gitea.io/gitea/models/migrations/v1_13"
	"code.gitea.io/gitea/models/migrations/v1_14"
	"code.gitea.io/gitea/models/migrations/v1_15"
	"code.gitea.io/gitea/models/migrations/v1_16"
	"code.gitea.io/gitea/models/migrations/v1_17"
	"code.gitea.io/gitea/models/migrations/v1_18"
	"code.gitea.io/gitea/models/migrations/v1_19"
	"code.gitea.io/gitea/models/migrations/v1_6"
	"code.gitea.io/gitea/models/migrations/v1_7"
	"code.gitea.io/gitea/models/migrations/v1_8"
	"code.gitea.io/gitea/models/migrations/v1_9"
	"code.gitea.io/gitea/modules/log"
	"code.gitea.io/gitea/modules/setting"

	"xorm.io/xorm"
	"xorm.io/xorm/names"
)

const minDBVersion = 70 // Gitea 1.5.3

// Migration describes on migration from lower version to high version
type Migration interface {
	Description() string
	Migrate(*xorm.Engine) error
}

type migration struct {
	description string
	migrate     func(*xorm.Engine) error
}

// NewMigration creates a new migration
func NewMigration(desc string, fn func(*xorm.Engine) error) Migration {
	return &migration{desc, fn}
}

// Description returns the migration's description
func (m *migration) Description() string {
	return m.description
}

// Migrate executes the migration
func (m *migration) Migrate(x *xorm.Engine) error {
	return m.migrate(x)
}

// Version describes the version table. Should have only one row with id==1
type Version struct {
	ID      int64 `xorm:"pk autoincr"`
	Version int64
}

// Use noopMigration when there is a migration that has been no-oped
var noopMigration = func(_ *xorm.Engine) error { return nil }

// This is a sequence of migrations. Add new migrations to the bottom of the list.
// If you want to "retire" a migration, remove it from the top of the list and
// update minDBVersion accordingly
var migrations = []Migration{
	// Gitea 1.5.0 ends at v69

	// v70 -> v71
	NewMigration("add issue_dependencies", v1_6.AddIssueDependencies),
	// v71 -> v72
	NewMigration("protect each scratch token", v1_6.AddScratchHash),
	// v72 -> v73
	NewMigration("add review", v1_6.AddReview),

	// Gitea 1.6.0 ends at v73

	// v73 -> v74
	NewMigration("add must_change_password column for users table", v1_7.AddMustChangePassword),
	// v74 -> v75
	NewMigration("add approval whitelists to protected branches", v1_7.AddApprovalWhitelistsToProtectedBranches),
	// v75 -> v76
	NewMigration("clear nonused data which not deleted when user was deleted", v1_7.ClearNonusedData),

	// Gitea 1.7.0 ends at v76

	// v76 -> v77
	NewMigration("add pull request rebase with merge commit", v1_8.AddPullRequestRebaseWithMerge),
	// v77 -> v78
	NewMigration("add theme to users", v1_8.AddUserDefaultTheme),
	// v78 -> v79
	NewMigration("rename repo is_bare to repo is_empty", v1_8.RenameRepoIsBareToIsEmpty),
	// v79 -> v80
	NewMigration("add can close issues via commit in any branch", v1_8.AddCanCloseIssuesViaCommitInAnyBranch),
	// v80 -> v81
	NewMigration("add is locked to issues", v1_8.AddIsLockedToIssues),
	// v81 -> v82
	NewMigration("update U2F counter type", v1_8.ChangeU2FCounterType),

	// Gitea 1.8.0 ends at v82

	// v82 -> v83
	NewMigration("hot fix for wrong release sha1 on release table", v1_9.FixReleaseSha1OnReleaseTable),
	// v83 -> v84
	NewMigration("add uploader id for table attachment", v1_9.AddUploaderIDForAttachment),
	// v84 -> v85
	NewMigration("add table to store original imported gpg keys", v1_9.AddGPGKeyImport),
	// v85 -> v86
	NewMigration("hash application token", v1_9.HashAppToken),
	// v86 -> v87
	NewMigration("add http method to webhook", v1_9.AddHTTPMethodToWebhook),
	// v87 -> v88
	NewMigration("add avatar field to repository", v1_9.AddAvatarFieldToRepository),

	// Gitea 1.9.0 ends at v88

	// v88 -> v89
	NewMigration("add commit status context field to commit_status", v1_10.AddCommitStatusContext),
	// v89 -> v90
	NewMigration("add original author/url migration info to issues, comments, and repo ", v1_10.AddOriginalMigrationInfo),
	// v90 -> v91
	NewMigration("change length of some repository columns", v1_10.ChangeSomeColumnsLengthOfRepo),
	// v91 -> v92
	NewMigration("add index on owner_id of repository and type, review_id of comment", v1_10.AddIndexOnRepositoryAndComment),
	// v92 -> v93
	NewMigration("remove orphaned repository index statuses", v1_10.RemoveLingeringIndexStatus),
	// v93 -> v94
	NewMigration("add email notification enabled preference to user", v1_10.AddEmailNotificationEnabledToUser),
	// v94 -> v95
	NewMigration("add enable_status_check, status_check_contexts to protected_branch", v1_10.AddStatusCheckColumnsForProtectedBranches),
	// v95 -> v96
	NewMigration("add table columns for cross referencing issues", v1_10.AddCrossReferenceColumns),
	// v96 -> v97
	NewMigration("delete orphaned attachments", v1_10.DeleteOrphanedAttachments),
	// v97 -> v98
	NewMigration("add repo_admin_change_team_access to user", v1_10.AddRepoAdminChangeTeamAccessColumnForUser),
	// v98 -> v99
	NewMigration("add original author name and id on migrated release", v1_10.AddOriginalAuthorOnMigratedReleases),
	// v99 -> v100
	NewMigration("add task table and status column for repository table", v1_10.AddTaskTable),
	// v100 -> v101
	NewMigration("update migration repositories' service type", v1_10.UpdateMigrationServiceTypes),
	// v101 -> v102
	NewMigration("change length of some external login users columns", v1_10.ChangeSomeColumnsLengthOfExternalLoginUser),

	// Gitea 1.10.0 ends at v102

	// v102 -> v103
	NewMigration("update migration repositories' service type", v1_11.DropColumnHeadUserNameOnPullRequest),
	// v103 -> v104
	NewMigration("Add WhitelistDeployKeys to protected branch", v1_11.AddWhitelistDeployKeysToBranches),
	// v104 -> v105
	NewMigration("remove unnecessary columns from label", v1_11.RemoveLabelUneededCols),
	// v105 -> v106
	NewMigration("add includes_all_repositories to teams", v1_11.AddTeamIncludesAllRepositories),
	// v106 -> v107
	NewMigration("add column `mode` to table watch", v1_11.AddModeColumnToWatch),
	// v107 -> v108
	NewMigration("Add template options to repository", v1_11.AddTemplateToRepo),
	// v108 -> v109
	NewMigration("Add comment_id on table notification", v1_11.AddCommentIDOnNotification),
	// v109 -> v110
	NewMigration("add can_create_org_repo to team", v1_11.AddCanCreateOrgRepoColumnForTeam),
	// v110 -> v111
	NewMigration("change review content type to text", v1_11.ChangeReviewContentToText),
	// v111 -> v112
	NewMigration("update branch protection for can push and whitelist enable", v1_11.AddBranchProtectionCanPushAndEnableWhitelist),
	// v112 -> v113
	NewMigration("remove release attachments which repository deleted", v1_11.RemoveAttachmentMissedRepo),
	// v113 -> v114
	NewMigration("new feature: change target branch of pull requests", v1_11.FeatureChangeTargetBranch),
	// v114 -> v115
	NewMigration("Remove authentication credentials from stored URL", v1_11.SanitizeOriginalURL),
	// v115 -> v116
	NewMigration("add user_id prefix to existing user avatar name", v1_11.RenameExistingUserAvatarName),
	// v116 -> v117
	NewMigration("Extend TrackedTimes", v1_11.ExtendTrackedTimes),

	// Gitea 1.11.0 ends at v117

	// v117 -> v118
	NewMigration("Add block on rejected reviews branch protection", v1_12.AddBlockOnRejectedReviews),
	// v118 -> v119
	NewMigration("Add commit id and stale to reviews", v1_12.AddReviewCommitAndStale),
	// v119 -> v120
	NewMigration("Fix migrated repositories' git service type", v1_12.FixMigratedRepositoryServiceType),
	// v120 -> v121
	NewMigration("Add owner_name on table repository", v1_12.AddOwnerNameOnRepository),
	// v121 -> v122
	NewMigration("add is_restricted column for users table", v1_12.AddIsRestricted),
	// v122 -> v123
	NewMigration("Add Require Signed Commits to ProtectedBranch", v1_12.AddRequireSignedCommits),
	// v123 -> v124
	NewMigration("Add original information for reactions", v1_12.AddReactionOriginals),
	// v124 -> v125
	NewMigration("Add columns to user and repository", v1_12.AddUserRepoMissingColumns),
	// v125 -> v126
	NewMigration("Add some columns on review for migration", v1_12.AddReviewMigrateInfo),
	// v126 -> v127
	NewMigration("Fix topic repository count", v1_12.FixTopicRepositoryCount),
	// v127 -> v128
	NewMigration("add repository code language statistics", v1_12.AddLanguageStats),
	// v128 -> v129
	NewMigration("fix merge base for pull requests", v1_12.FixMergeBase),
	// v129 -> v130
	NewMigration("remove dependencies from deleted repositories", v1_12.PurgeUnusedDependencies),
	// v130 -> v131
	NewMigration("Expand webhooks for more granularity", v1_12.ExpandWebhooks),
	// v131 -> v132
	NewMigration("Add IsSystemWebhook column to webhooks table", v1_12.AddSystemWebhookColumn),
	// v132 -> v133
	NewMigration("Add Branch Protection Protected Files Column", v1_12.AddBranchProtectionProtectedFilesColumn),
	// v133 -> v134
	NewMigration("Add EmailHash Table", v1_12.AddEmailHashTable),
	// v134 -> v135
	NewMigration("Refix merge base for merged pull requests", v1_12.RefixMergeBase),
	// v135 -> v136
	NewMigration("Add OrgID column to Labels table", v1_12.AddOrgIDLabelColumn),
	// v136 -> v137
	NewMigration("Add CommitsAhead and CommitsBehind Column to PullRequest Table", v1_12.AddCommitDivergenceToPulls),
	// v137 -> v138
	NewMigration("Add Branch Protection Block Outdated Branch", v1_12.AddBlockOnOutdatedBranch),
	// v138 -> v139
	NewMigration("Add ResolveDoerID to Comment table", v1_12.AddResolveDoerIDCommentColumn),
	// v139 -> v140
	NewMigration("prepend refs/heads/ to issue refs", v1_12.PrependRefsHeadsToIssueRefs),

	// Gitea 1.12.0 ends at v140

	// v140 -> v141
	NewMigration("Save detected language file size to database instead of percent", v1_13.FixLanguageStatsToSaveSize),
	// v141 -> v142
	NewMigration("Add KeepActivityPrivate to User table", v1_13.AddKeepActivityPrivateUserColumn),
	// v142 -> v143
	NewMigration("Ensure Repository.IsArchived is not null", v1_13.SetIsArchivedToFalse),
	// v143 -> v144
	NewMigration("recalculate Stars number for all user", v1_13.RecalculateStars),
	// v144 -> v145
	NewMigration("update Matrix Webhook http method to 'PUT'", v1_13.UpdateMatrixWebhookHTTPMethod),
	// v145 -> v146
	NewMigration("Increase Language field to 50 in LanguageStats", v1_13.IncreaseLanguageField),
	// v146 -> v147
	NewMigration("Add projects info to repository table", v1_13.AddProjectsInfo),
	// v147 -> v148
	NewMigration("create review for 0 review id code comments", v1_13.CreateReviewsForCodeComments),
	// v148 -> v149
	NewMigration("remove issue dependency comments who refer to non existing issues", v1_13.PurgeInvalidDependenciesComments),
	// v149 -> v150
	NewMigration("Add Created and Updated to Milestone table", v1_13.AddCreatedAndUpdatedToMilestones),
	// v150 -> v151
	NewMigration("add primary key to repo_topic", v1_13.AddPrimaryKeyToRepoTopic),
	// v151 -> v152
	NewMigration("set default password algorithm to Argon2", v1_13.SetDefaultPasswordToArgon2),
	// v152 -> v153
	NewMigration("add TrustModel field to Repository", v1_13.AddTrustModelToRepository),
	// v153 > v154
	NewMigration("add Team review request support", v1_13.AddTeamReviewRequestSupport),
	// v154 > v155
	NewMigration("add timestamps to Star, Label, Follow, Watch and Collaboration", v1_13.AddTimeStamps),

	// Gitea 1.13.0 ends at v155

	// v155 -> v156
	NewMigration("add changed_protected_files column for pull_request table", v1_14.AddChangedProtectedFilesPullRequestColumn),
	// v156 -> v157
	NewMigration("fix publisher ID for tag releases", v1_14.FixPublisherIDforTagReleases),
	// v157 -> v158
	NewMigration("ensure repo topics are up-to-date", v1_14.FixRepoTopics),
	// v158 -> v159
	NewMigration("code comment replies should have the commitID of the review they are replying to", v1_14.UpdateCodeCommentReplies),
	// v159 -> v160
	NewMigration("update reactions constraint", v1_14.UpdateReactionConstraint),
	// v160 -> v161
	NewMigration("Add block on official review requests branch protection", v1_14.AddBlockOnOfficialReviewRequests),
	// v161 -> v162
	NewMigration("Convert task type from int to string", v1_14.ConvertTaskTypeToString),
	// v162 -> v163
	NewMigration("Convert webhook task type from int to string", v1_14.ConvertWebhookTaskTypeToString),
	// v163 -> v164
	NewMigration("Convert topic name from 25 to 50", v1_14.ConvertTopicNameFrom25To50),
	// v164 -> v165
	NewMigration("Add scope and nonce columns to oauth2_grant table", v1_14.AddScopeAndNonceColumnsToOAuth2Grant),
	// v165 -> v166
	NewMigration("Convert hook task type from char(16) to varchar(16) and trim the column", v1_14.ConvertHookTaskTypeToVarcharAndTrim),
	// v166 -> v167
	NewMigration("Where Password is Valid with Empty String delete it", v1_14.RecalculateUserEmptyPWD),
	// v167 -> v168
	NewMigration("Add user redirect", v1_14.AddUserRedirect),
	// v168 -> v169
	NewMigration("Recreate user table to fix default values", v1_14.RecreateUserTableToFixDefaultValues),
	// v169 -> v170
	NewMigration("Update DeleteBranch comments to set the old_ref to the commit_sha", v1_14.CommentTypeDeleteBranchUseOldRef),
	// v170 -> v171
	NewMigration("Add Dismissed to Review table", v1_14.AddDismissedReviewColumn),
	// v171 -> v172
	NewMigration("Add Sorting to ProjectBoard table", v1_14.AddSortingColToProjectBoard),
	// v172 -> v173
	NewMigration("Add sessions table for go-chi/session", v1_14.AddSessionTable),
	// v173 -> v174
	NewMigration("Add time_id column to Comment", v1_14.AddTimeIDCommentColumn),
	// v174 -> v175
	NewMigration("Create repo transfer table", v1_14.AddRepoTransfer),
	// v175 -> v176
	NewMigration("Fix Postgres ID Sequences broken by recreate-table", v1_14.FixPostgresIDSequences),
	// v176 -> v177
	NewMigration("Remove invalid labels from comments", v1_14.RemoveInvalidLabels),
	// v177 -> v178
	NewMigration("Delete orphaned IssueLabels", v1_14.DeleteOrphanedIssueLabels),

	// Gitea 1.14.0 ends at v178

	// v178 -> v179
	NewMigration("Add LFS columns to Mirror", v1_15.AddLFSMirrorColumns),
	// v179 -> v180
	NewMigration("Convert avatar url to text", v1_15.ConvertAvatarURLToText),
	// v180 -> v181
	NewMigration("Delete credentials from past migrations", v1_15.DeleteMigrationCredentials),
	// v181 -> v182
	NewMigration("Always save primary email on email address table", v1_15.AddPrimaryEmail2EmailAddress),
	// v182 -> v183
	NewMigration("Add issue resource index table", v1_15.AddIssueResourceIndexTable),
	// v183 -> v184
	NewMigration("Create PushMirror table", v1_15.CreatePushMirrorTable),
	// v184 -> v185
	NewMigration("Rename Task errors to message", v1_15.RenameTaskErrorsToMessage),
	// v185 -> v186
	NewMigration("Add new table repo_archiver", v1_15.AddRepoArchiver),
	// v186 -> v187
	NewMigration("Create protected tag table", v1_15.CreateProtectedTagTable),
	// v187 -> v188
	NewMigration("Drop unneeded webhook related columns", v1_15.DropWebhookColumns),
	// v188 -> v189
	NewMigration("Add key is verified to gpg key", v1_15.AddKeyIsVerified),

	// Gitea 1.15.0 ends at v189

	// v189 -> v190
	NewMigration("Unwrap ldap.Sources", v1_16.UnwrapLDAPSourceCfg),
	// v190 -> v191
	NewMigration("Add agit flow pull request support", v1_16.AddAgitFlowPullRequest),
	// v191 -> v192
	NewMigration("Alter issue/comment table TEXT fields to LONGTEXT", v1_16.AlterIssueAndCommentTextFieldsToLongText),
	// v192 -> v193
	NewMigration("RecreateIssueResourceIndexTable to have a primary key instead of an unique index", v1_16.RecreateIssueResourceIndexTable),
	// v193 -> v194
	NewMigration("Add repo id column for attachment table", v1_16.AddRepoIDForAttachment),
	// v194 -> v195
	NewMigration("Add Branch Protection Unprotected Files Column", v1_16.AddBranchProtectionUnprotectedFilesColumn),
	// v195 -> v196
	NewMigration("Add table commit_status_index", v1_16.AddTableCommitStatusIndex),
	// v196 -> v197
	NewMigration("Add Color to ProjectBoard table", v1_16.AddColorColToProjectBoard),
	// v197 -> v198
	NewMigration("Add renamed_branch table", v1_16.AddRenamedBranchTable),
	// v198 -> v199
	NewMigration("Add issue content history table", v1_16.AddTableIssueContentHistory),
	// v199 -> v200
	NewMigration("No-op (remote version is using AppState now)", noopMigration),
	// v200 -> v201
	NewMigration("Add table app_state", v1_16.AddTableAppState),
	// v201 -> v202
	NewMigration("Drop table remote_version (if exists)", v1_16.DropTableRemoteVersion),
	// v202 -> v203
	NewMigration("Create key/value table for user settings", v1_16.CreateUserSettingsTable),
	// v203 -> v204
	NewMigration("Add Sorting to ProjectIssue table", v1_16.AddProjectIssueSorting),
	// v204 -> v205
	NewMigration("Add key is verified to ssh key", v1_16.AddSSHKeyIsVerified),
	// v205 -> v206
	NewMigration("Migrate to higher varchar on user struct", v1_16.MigrateUserPasswordSalt),
	// v206 -> v207
	NewMigration("Add authorize column to team_unit table", v1_16.AddAuthorizeColForTeamUnit),
	// v207 -> v208
	NewMigration("Add webauthn table and migrate u2f data to webauthn - NO-OPED", v1_16.AddWebAuthnCred),
	// v208 -> v209
	NewMigration("Use base32.HexEncoding instead of base64 encoding for cred ID as it is case insensitive - NO-OPED", v1_16.UseBase32HexForCredIDInWebAuthnCredential),
	// v209 -> v210
	NewMigration("Increase WebAuthentication CredentialID size to 410 - NO-OPED", v1_16.IncreaseCredentialIDTo410),
	// v210 -> v211
	NewMigration("v208 was completely broken - remigrate", v1_16.RemigrateU2FCredentials),

	// Gitea 1.16.2 ends at v211

	// v211 -> v212
	NewMigration("Create ForeignReference table", v1_17.CreateForeignReferenceTable),
	// v212 -> v213
	NewMigration("Add package tables", v1_17.AddPackageTables),
	// v213 -> v214
	NewMigration("Add allow edits from maintainers to PullRequest table", v1_17.AddAllowMaintainerEdit),
	// v214 -> v215
	NewMigration("Add auto merge table", v1_17.AddAutoMergeTable),
	// v215 -> v216
	NewMigration("allow to view files in PRs", v1_17.AddReviewViewedFiles),
	// v216 -> v217
	NewMigration("No-op (Improve Action table indices v1)", noopMigration),
	// v217 -> v218
	NewMigration("Alter hook_task table TEXT fields to LONGTEXT", v1_17.AlterHookTaskTextFieldsToLongText),
	// v218 -> v219
	NewMigration("Improve Action table indices v2", v1_17.ImproveActionTableIndices),
	// v219 -> v220
	NewMigration("Add sync_on_commit column to push_mirror table", v1_17.AddSyncOnCommitColForPushMirror),
	// v220 -> v221
	NewMigration("Add container repository property", v1_17.AddContainerRepositoryProperty),
	// v221 -> v222
	NewMigration("Store WebAuthentication CredentialID as bytes and increase size to at least 1024", v1_17.StoreWebauthnCredentialIDAsBytes),
	// v222 -> v223
	NewMigration("Drop old CredentialID column", v1_17.DropOldCredentialIDColumn),
	// v223 -> v224
	NewMigration("Rename CredentialIDBytes column to CredentialID", v1_17.RenameCredentialIDBytes),

	// Gitea 1.17.0 ends at v224

	// v224 -> v225
	NewMigration("Add badges to users", v1_18.CreateUserBadgesTable),
	// v225 -> v226
	NewMigration("Alter gpg_key/public_key content TEXT fields to MEDIUMTEXT", v1_18.AlterPublicGPGKeyContentFieldsToMediumText),
	// v226 -> v227
	NewMigration("Conan and generic packages do not need to be semantically versioned", v1_18.FixPackageSemverField),
	// v227 -> v228
	NewMigration("Create key/value table for system settings", v1_18.CreateSystemSettingsTable),
	// v228 -> v229
	NewMigration("Add TeamInvite table", v1_18.AddTeamInviteTable),
	// v229 -> v230
	NewMigration("Update counts of all open milestones", v1_18.UpdateOpenMilestoneCounts),
	// v230 -> v231
	NewMigration("Add ConfidentialClient column (default true) to OAuth2Application table", v1_18.AddConfidentialClientColumnToOAuth2ApplicationTable),
	// v231 -> v232
	NewMigration("Add index for hook_task", v1_19.AddIndexForHookTask),
	// v232 -> v233
<<<<<<< HEAD
	NewMigration("Rename Webhook org_id to owner_id", v1_19.RenameWebhookOrgToOwner),
=======
	NewMigration("Alter package_version.metadata_json to LONGTEXT", v1_19.AlterPackageVersionMetadataToLongText),
	// v233 -> v234
	NewMigration("Add header_authorization_encrypted column to webhook table", v1_19.AddHeaderAuthorizationEncryptedColWebhook),
>>>>>>> cb447369
}

// GetCurrentDBVersion returns the current db version
func GetCurrentDBVersion(x *xorm.Engine) (int64, error) {
	if err := x.Sync(new(Version)); err != nil {
		return -1, fmt.Errorf("sync: %w", err)
	}

	currentVersion := &Version{ID: 1}
	has, err := x.Get(currentVersion)
	if err != nil {
		return -1, fmt.Errorf("get: %w", err)
	}
	if !has {
		return -1, nil
	}
	return currentVersion.Version, nil
}

// ExpectedVersion returns the expected db version
func ExpectedVersion() int64 {
	return int64(minDBVersion + len(migrations))
}

// EnsureUpToDate will check if the db is at the correct version
func EnsureUpToDate(x *xorm.Engine) error {
	currentDB, err := GetCurrentDBVersion(x)
	if err != nil {
		return err
	}

	if currentDB < 0 {
		return fmt.Errorf("Database has not been initialized")
	}

	if minDBVersion > currentDB {
		return fmt.Errorf("DB version %d (<= %d) is too old for auto-migration. Upgrade to Gitea 1.6.4 first then upgrade to this version", currentDB, minDBVersion)
	}

	expected := ExpectedVersion()

	if currentDB != expected {
		return fmt.Errorf(`Current database version %d is not equal to the expected version %d. Please run "gitea [--config /path/to/app.ini] migrate" to update the database version`, currentDB, expected)
	}

	return nil
}

// Migrate database to current version
func Migrate(x *xorm.Engine) error {
	// Set a new clean the default mapper to GonicMapper as that is the default for Gitea.
	x.SetMapper(names.GonicMapper{})
	if err := x.Sync(new(Version)); err != nil {
		return fmt.Errorf("sync: %w", err)
	}

	currentVersion := &Version{ID: 1}
	has, err := x.Get(currentVersion)
	if err != nil {
		return fmt.Errorf("get: %w", err)
	} else if !has {
		// If the version record does not exist we think
		// it is a fresh installation and we can skip all migrations.
		currentVersion.ID = 0
		currentVersion.Version = int64(minDBVersion + len(migrations))

		if _, err = x.InsertOne(currentVersion); err != nil {
			return fmt.Errorf("insert: %w", err)
		}
	}

	v := currentVersion.Version
	if minDBVersion > v {
		log.Fatal(`Gitea no longer supports auto-migration from your previously installed version.
Please try upgrading to a lower version first (suggested v1.6.4), then upgrade to this version.`)
		return nil
	}

	// Downgrading Gitea's database version not supported
	if int(v-minDBVersion) > len(migrations) {
		msg := fmt.Sprintf("Your database (migration version: %d) is for a newer Gitea, you can not use the newer database for this old Gitea release (%d).", v, minDBVersion+len(migrations))
		msg += "\nGitea will exit to keep your database safe and unchanged. Please use the correct Gitea release, do not change the migration version manually (incorrect manual operation may lose data)."
		if !setting.IsProd {
			msg += fmt.Sprintf("\nIf you are in development and really know what you're doing, you can force changing the migration version by executing: UPDATE version SET version=%d WHERE id=1;", minDBVersion+len(migrations))
		}
		_, _ = fmt.Fprintln(os.Stderr, msg)
		log.Fatal(msg)
		return nil
	}

	// Migrate
	for i, m := range migrations[v-minDBVersion:] {
		log.Info("Migration[%d]: %s", v+int64(i), m.Description())
		// Reset the mapper between each migration - migrations are not supposed to depend on each other
		x.SetMapper(names.GonicMapper{})
		if err = m.Migrate(x); err != nil {
			return fmt.Errorf("migration[%d]: %s failed: %w", v+int64(i), m.Description(), err)
		}
		currentVersion.Version = v + int64(i) + 1
		if _, err = x.ID(1).Update(currentVersion); err != nil {
			return err
		}
	}
	return nil
}<|MERGE_RESOLUTION|>--- conflicted
+++ resolved
@@ -434,13 +434,11 @@
 	// v231 -> v232
 	NewMigration("Add index for hook_task", v1_19.AddIndexForHookTask),
 	// v232 -> v233
-<<<<<<< HEAD
-	NewMigration("Rename Webhook org_id to owner_id", v1_19.RenameWebhookOrgToOwner),
-=======
 	NewMigration("Alter package_version.metadata_json to LONGTEXT", v1_19.AlterPackageVersionMetadataToLongText),
 	// v233 -> v234
 	NewMigration("Add header_authorization_encrypted column to webhook table", v1_19.AddHeaderAuthorizationEncryptedColWebhook),
->>>>>>> cb447369
+	// v234 -> v235
+	NewMigration("Rename Webhook org_id to owner_id", v1_19.RenameWebhookOrgToOwner),
 }
 
 // GetCurrentDBVersion returns the current db version
