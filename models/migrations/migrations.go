--- conflicted
+++ resolved
@@ -503,15 +503,13 @@
 
 	// v260 -> v261
 	NewMigration("Drop custom_labels column of action_runner table", v1_21.DropCustomLabelsColumnOfActionRunner),
-<<<<<<< HEAD
+
 	// v261 -> v262
+	NewMigration("Add variable table", v1_21.CreateVariableTable),
+
+	// v262 -> v263
 	NewMigration("Add TimeEstimate to issue table", v1_21.AddTimeEstimateColumnToIssueTable),
 	NewMigration("Add TimeTracked, TimeEstimate to comment table", v1_21.AddColumnsToCommentTable),
-=======
-
-	// v261 -> v262
-	NewMigration("Add variable table", v1_21.CreateVariableTable),
->>>>>>> c0fc53e2
 }
 
 // GetCurrentDBVersion returns the current db version
