// Copyright 2015 The Gogs Authors. All rights reserved.
// Copyright 2017 The Gitea Authors. All rights reserved.
// SPDX-License-Identifier: MIT

package migrations

import (
	"context"
	"fmt"

	"code.gitea.io/gitea/models/migrations/v1_10"
	"code.gitea.io/gitea/models/migrations/v1_11"
	"code.gitea.io/gitea/models/migrations/v1_12"
	"code.gitea.io/gitea/models/migrations/v1_13"
	"code.gitea.io/gitea/models/migrations/v1_14"
	"code.gitea.io/gitea/models/migrations/v1_15"
	"code.gitea.io/gitea/models/migrations/v1_16"
	"code.gitea.io/gitea/models/migrations/v1_17"
	"code.gitea.io/gitea/models/migrations/v1_18"
	"code.gitea.io/gitea/models/migrations/v1_19"
	"code.gitea.io/gitea/models/migrations/v1_20"
	"code.gitea.io/gitea/models/migrations/v1_21"
	"code.gitea.io/gitea/models/migrations/v1_22"
	"code.gitea.io/gitea/models/migrations/v1_23"
	"code.gitea.io/gitea/models/migrations/v1_24"
	"code.gitea.io/gitea/models/migrations/v1_6"
	"code.gitea.io/gitea/models/migrations/v1_7"
	"code.gitea.io/gitea/models/migrations/v1_8"
	"code.gitea.io/gitea/models/migrations/v1_9"
	"code.gitea.io/gitea/modules/git"
	"code.gitea.io/gitea/modules/log"
	"code.gitea.io/gitea/modules/setting"

	"xorm.io/xorm"
	"xorm.io/xorm/names"
)

const minDBVersion = 70 // Gitea 1.5.3

type migration struct {
	idNumber    int64 // DB version is "the last migration's idNumber" + 1
	description string
	migrate     func(*xorm.Engine) error
}

// newMigration creates a new migration
func newMigration(idNumber int64, desc string, fn func(*xorm.Engine) error) *migration {
	return &migration{idNumber, desc, fn}
}

// Migrate executes the migration
func (m *migration) Migrate(x *xorm.Engine) error {
	return m.migrate(x)
}

// Version describes the version table. Should have only one row with id==1
type Version struct {
	ID      int64 `xorm:"pk autoincr"`
	Version int64 // DB version is "the last migration's idNumber" + 1
}

// Use noopMigration when there is a migration that has been no-oped
var noopMigration = func(_ *xorm.Engine) error { return nil }

var preparedMigrations []*migration

// This is a sequence of migrations. Add new migrations to the bottom of the list.
// If you want to "retire" a migration, remove it from the top of the list and
// update minDBVersion accordingly
func prepareMigrationTasks() []*migration {
	if preparedMigrations != nil {
		return preparedMigrations
	}
	preparedMigrations = []*migration{
		// Gitea 1.5.0 ends at database version 69

		newMigration(70, "add issue_dependencies", v1_6.AddIssueDependencies),
		newMigration(71, "protect each scratch token", v1_6.AddScratchHash),
		newMigration(72, "add review", v1_6.AddReview),

		// Gitea 1.6.0 ends at database version 73

		newMigration(73, "add must_change_password column for users table", v1_7.AddMustChangePassword),
		newMigration(74, "add approval whitelists to protected branches", v1_7.AddApprovalWhitelistsToProtectedBranches),
		newMigration(75, "clear nonused data which not deleted when user was deleted", v1_7.ClearNonusedData),

		// Gitea 1.7.0 ends at database version 76

		newMigration(76, "add pull request rebase with merge commit", v1_8.AddPullRequestRebaseWithMerge),
		newMigration(77, "add theme to users", v1_8.AddUserDefaultTheme),
		newMigration(78, "rename repo is_bare to repo is_empty", v1_8.RenameRepoIsBareToIsEmpty),
		newMigration(79, "add can close issues via commit in any branch", v1_8.AddCanCloseIssuesViaCommitInAnyBranch),
		newMigration(80, "add is locked to issues", v1_8.AddIsLockedToIssues),
		newMigration(81, "update U2F counter type", v1_8.ChangeU2FCounterType),

		// Gitea 1.8.0 ends at database version 82

		newMigration(82, "hot fix for wrong release sha1 on release table", v1_9.FixReleaseSha1OnReleaseTable),
		newMigration(83, "add uploader id for table attachment", v1_9.AddUploaderIDForAttachment),
		newMigration(84, "add table to store original imported gpg keys", v1_9.AddGPGKeyImport),
		newMigration(85, "hash application token", v1_9.HashAppToken),
		newMigration(86, "add http method to webhook", v1_9.AddHTTPMethodToWebhook),
		newMigration(87, "add avatar field to repository", v1_9.AddAvatarFieldToRepository),

		// Gitea 1.9.0 ends at database version 88

		newMigration(88, "add commit status context field to commit_status", v1_10.AddCommitStatusContext),
		newMigration(89, "add original author/url migration info to issues, comments, and repo ", v1_10.AddOriginalMigrationInfo),
		newMigration(90, "change length of some repository columns", v1_10.ChangeSomeColumnsLengthOfRepo),
		newMigration(91, "add index on owner_id of repository and type, review_id of comment", v1_10.AddIndexOnRepositoryAndComment),
		newMigration(92, "remove orphaned repository index statuses", v1_10.RemoveLingeringIndexStatus),
		newMigration(93, "add email notification enabled preference to user", v1_10.AddEmailNotificationEnabledToUser),
		newMigration(94, "add enable_status_check, status_check_contexts to protected_branch", v1_10.AddStatusCheckColumnsForProtectedBranches),
		newMigration(95, "add table columns for cross referencing issues", v1_10.AddCrossReferenceColumns),
		newMigration(96, "delete orphaned attachments", v1_10.DeleteOrphanedAttachments),
		newMigration(97, "add repo_admin_change_team_access to user", v1_10.AddRepoAdminChangeTeamAccessColumnForUser),
		newMigration(98, "add original author name and id on migrated release", v1_10.AddOriginalAuthorOnMigratedReleases),
		newMigration(99, "add task table and status column for repository table", v1_10.AddTaskTable),
		newMigration(100, "update migration repositories' service type", v1_10.UpdateMigrationServiceTypes),
		newMigration(101, "change length of some external login users columns", v1_10.ChangeSomeColumnsLengthOfExternalLoginUser),

		// Gitea 1.10.0 ends at database version 102

		newMigration(102, "update migration repositories' service type", v1_11.DropColumnHeadUserNameOnPullRequest),
		newMigration(103, "Add WhitelistDeployKeys to protected branch", v1_11.AddWhitelistDeployKeysToBranches),
		newMigration(104, "remove unnecessary columns from label", v1_11.RemoveLabelUneededCols),
		newMigration(105, "add includes_all_repositories to teams", v1_11.AddTeamIncludesAllRepositories),
		newMigration(106, "add column `mode` to table watch", v1_11.AddModeColumnToWatch),
		newMigration(107, "Add template options to repository", v1_11.AddTemplateToRepo),
		newMigration(108, "Add comment_id on table notification", v1_11.AddCommentIDOnNotification),
		newMigration(109, "add can_create_org_repo to team", v1_11.AddCanCreateOrgRepoColumnForTeam),
		newMigration(110, "change review content type to text", v1_11.ChangeReviewContentToText),
		newMigration(111, "update branch protection for can push and whitelist enable", v1_11.AddBranchProtectionCanPushAndEnableWhitelist),
		newMigration(112, "remove release attachments which repository deleted", v1_11.RemoveAttachmentMissedRepo),
		newMigration(113, "new feature: change target branch of pull requests", v1_11.FeatureChangeTargetBranch),
		newMigration(114, "Remove authentication credentials from stored URL", v1_11.SanitizeOriginalURL),
		newMigration(115, "add user_id prefix to existing user avatar name", v1_11.RenameExistingUserAvatarName),
		newMigration(116, "Extend TrackedTimes", v1_11.ExtendTrackedTimes),

		// Gitea 1.11.0 ends at database version 117

		newMigration(117, "Add block on rejected reviews branch protection", v1_12.AddBlockOnRejectedReviews),
		newMigration(118, "Add commit id and stale to reviews", v1_12.AddReviewCommitAndStale),
		newMigration(119, "Fix migrated repositories' git service type", v1_12.FixMigratedRepositoryServiceType),
		newMigration(120, "Add owner_name on table repository", v1_12.AddOwnerNameOnRepository),
		newMigration(121, "add is_restricted column for users table", v1_12.AddIsRestricted),
		newMigration(122, "Add Require Signed Commits to ProtectedBranch", v1_12.AddRequireSignedCommits),
		newMigration(123, "Add original information for reactions", v1_12.AddReactionOriginals),
		newMigration(124, "Add columns to user and repository", v1_12.AddUserRepoMissingColumns),
		newMigration(125, "Add some columns on review for migration", v1_12.AddReviewMigrateInfo),
		newMigration(126, "Fix topic repository count", v1_12.FixTopicRepositoryCount),
		newMigration(127, "add repository code language statistics", v1_12.AddLanguageStats),
		newMigration(128, "fix merge base for pull requests", v1_12.FixMergeBase),
		newMigration(129, "remove dependencies from deleted repositories", v1_12.PurgeUnusedDependencies),
		newMigration(130, "Expand webhooks for more granularity", v1_12.ExpandWebhooks),
		newMigration(131, "Add IsSystemWebhook column to webhooks table", v1_12.AddSystemWebhookColumn),
		newMigration(132, "Add Branch Protection Protected Files Column", v1_12.AddBranchProtectionProtectedFilesColumn),
		newMigration(133, "Add EmailHash Table", v1_12.AddEmailHashTable),
		newMigration(134, "Refix merge base for merged pull requests", v1_12.RefixMergeBase),
		newMigration(135, "Add OrgID column to Labels table", v1_12.AddOrgIDLabelColumn),
		newMigration(136, "Add CommitsAhead and CommitsBehind Column to PullRequest Table", v1_12.AddCommitDivergenceToPulls),
		newMigration(137, "Add Branch Protection Block Outdated Branch", v1_12.AddBlockOnOutdatedBranch),
		newMigration(138, "Add ResolveDoerID to Comment table", v1_12.AddResolveDoerIDCommentColumn),
		newMigration(139, "prepend refs/heads/ to issue refs", v1_12.PrependRefsHeadsToIssueRefs),

		// Gitea 1.12.0 ends at database version 140

		newMigration(140, "Save detected language file size to database instead of percent", v1_13.FixLanguageStatsToSaveSize),
		newMigration(141, "Add KeepActivityPrivate to User table", v1_13.AddKeepActivityPrivateUserColumn),
		newMigration(142, "Ensure Repository.IsArchived is not null", v1_13.SetIsArchivedToFalse),
		newMigration(143, "recalculate Stars number for all user", v1_13.RecalculateStars),
		newMigration(144, "update Matrix Webhook http method to 'PUT'", v1_13.UpdateMatrixWebhookHTTPMethod),
		newMigration(145, "Increase Language field to 50 in LanguageStats", v1_13.IncreaseLanguageField),
		newMigration(146, "Add projects info to repository table", v1_13.AddProjectsInfo),
		newMigration(147, "create review for 0 review id code comments", v1_13.CreateReviewsForCodeComments),
		newMigration(148, "remove issue dependency comments who refer to non existing issues", v1_13.PurgeInvalidDependenciesComments),
		newMigration(149, "Add Created and Updated to Milestone table", v1_13.AddCreatedAndUpdatedToMilestones),
		newMigration(150, "add primary key to repo_topic", v1_13.AddPrimaryKeyToRepoTopic),
		newMigration(151, "set default password algorithm to Argon2", v1_13.SetDefaultPasswordToArgon2),
		newMigration(152, "add TrustModel field to Repository", v1_13.AddTrustModelToRepository),
		newMigration(153, "add Team review request support", v1_13.AddTeamReviewRequestSupport),
		newMigration(154, "add timestamps to Star, Label, Follow, Watch and Collaboration", v1_13.AddTimeStamps),

		// Gitea 1.13.0 ends at database version 155

		newMigration(155, "add changed_protected_files column for pull_request table", v1_14.AddChangedProtectedFilesPullRequestColumn),
		newMigration(156, "fix publisher ID for tag releases", v1_14.FixPublisherIDforTagReleases),
		newMigration(157, "ensure repo topics are up-to-date", v1_14.FixRepoTopics),
		newMigration(158, "code comment replies should have the commitID of the review they are replying to", v1_14.UpdateCodeCommentReplies),
		newMigration(159, "update reactions constraint", v1_14.UpdateReactionConstraint),
		newMigration(160, "Add block on official review requests branch protection", v1_14.AddBlockOnOfficialReviewRequests),
		newMigration(161, "Convert task type from int to string", v1_14.ConvertTaskTypeToString),
		newMigration(162, "Convert webhook task type from int to string", v1_14.ConvertWebhookTaskTypeToString),
		newMigration(163, "Convert topic name from 25 to 50", v1_14.ConvertTopicNameFrom25To50),
		newMigration(164, "Add scope and nonce columns to oauth2_grant table", v1_14.AddScopeAndNonceColumnsToOAuth2Grant),
		newMigration(165, "Convert hook task type from char(16) to varchar(16) and trim the column", v1_14.ConvertHookTaskTypeToVarcharAndTrim),
		newMigration(166, "Where Password is Valid with Empty String delete it", v1_14.RecalculateUserEmptyPWD),
		newMigration(167, "Add user redirect", v1_14.AddUserRedirect),
		newMigration(168, "Recreate user table to fix default values", v1_14.RecreateUserTableToFixDefaultValues),
		newMigration(169, "Update DeleteBranch comments to set the old_ref to the commit_sha", v1_14.CommentTypeDeleteBranchUseOldRef),
		newMigration(170, "Add Dismissed to Review table", v1_14.AddDismissedReviewColumn),
		newMigration(171, "Add Sorting to ProjectBoard table", v1_14.AddSortingColToProjectBoard),
		newMigration(172, "Add sessions table for go-chi/session", v1_14.AddSessionTable),
		newMigration(173, "Add time_id column to Comment", v1_14.AddTimeIDCommentColumn),
		newMigration(174, "Create repo transfer table", v1_14.AddRepoTransfer),
		newMigration(175, "Fix Postgres ID Sequences broken by recreate-table", v1_14.FixPostgresIDSequences),
		newMigration(176, "Remove invalid labels from comments", v1_14.RemoveInvalidLabels),
		newMigration(177, "Delete orphaned IssueLabels", v1_14.DeleteOrphanedIssueLabels),

		// Gitea 1.14.0 ends at database version 178

		newMigration(178, "Add LFS columns to Mirror", v1_15.AddLFSMirrorColumns),
		newMigration(179, "Convert avatar url to text", v1_15.ConvertAvatarURLToText),
		newMigration(180, "Delete credentials from past migrations", v1_15.DeleteMigrationCredentials),
		newMigration(181, "Always save primary email on email address table", v1_15.AddPrimaryEmail2EmailAddress),
		newMigration(182, "Add issue resource index table", v1_15.AddIssueResourceIndexTable),
		newMigration(183, "Create PushMirror table", v1_15.CreatePushMirrorTable),
		newMigration(184, "Rename Task errors to message", v1_15.RenameTaskErrorsToMessage),
		newMigration(185, "Add new table repo_archiver", v1_15.AddRepoArchiver),
		newMigration(186, "Create protected tag table", v1_15.CreateProtectedTagTable),
		newMigration(187, "Drop unneeded webhook related columns", v1_15.DropWebhookColumns),
		newMigration(188, "Add key is verified to gpg key", v1_15.AddKeyIsVerified),

		// Gitea 1.15.0 ends at database version 189

		newMigration(189, "Unwrap ldap.Sources", v1_16.UnwrapLDAPSourceCfg),
		newMigration(190, "Add agit flow pull request support", v1_16.AddAgitFlowPullRequest),
		newMigration(191, "Alter issue/comment table TEXT fields to LONGTEXT", v1_16.AlterIssueAndCommentTextFieldsToLongText),
		newMigration(192, "RecreateIssueResourceIndexTable to have a primary key instead of an unique index", v1_16.RecreateIssueResourceIndexTable),
		newMigration(193, "Add repo id column for attachment table", v1_16.AddRepoIDForAttachment),
		newMigration(194, "Add Branch Protection Unprotected Files Column", v1_16.AddBranchProtectionUnprotectedFilesColumn),
		newMigration(195, "Add table commit_status_index", v1_16.AddTableCommitStatusIndex),
		newMigration(196, "Add Color to ProjectBoard table", v1_16.AddColorColToProjectBoard),
		newMigration(197, "Add renamed_branch table", v1_16.AddRenamedBranchTable),
		newMigration(198, "Add issue content history table", v1_16.AddTableIssueContentHistory),
		newMigration(199, "No-op (remote version is using AppState now)", noopMigration),
		newMigration(200, "Add table app_state", v1_16.AddTableAppState),
		newMigration(201, "Drop table remote_version (if exists)", v1_16.DropTableRemoteVersion),
		newMigration(202, "Create key/value table for user settings", v1_16.CreateUserSettingsTable),
		newMigration(203, "Add Sorting to ProjectIssue table", v1_16.AddProjectIssueSorting),
		newMigration(204, "Add key is verified to ssh key", v1_16.AddSSHKeyIsVerified),
		newMigration(205, "Migrate to higher varchar on user struct", v1_16.MigrateUserPasswordSalt),
		newMigration(206, "Add authorize column to team_unit table", v1_16.AddAuthorizeColForTeamUnit),
		newMigration(207, "Add webauthn table and migrate u2f data to webauthn - NO-OPED", v1_16.AddWebAuthnCred),
		newMigration(208, "Use base32.HexEncoding instead of base64 encoding for cred ID as it is case insensitive - NO-OPED", v1_16.UseBase32HexForCredIDInWebAuthnCredential),
		newMigration(209, "Increase WebAuthentication CredentialID size to 410 - NO-OPED", v1_16.IncreaseCredentialIDTo410),
		newMigration(210, "v208 was completely broken - remigrate", v1_16.RemigrateU2FCredentials),

		// Gitea 1.16.2 ends at database version 211

		newMigration(211, "Create ForeignReference table", v1_17.CreateForeignReferenceTable),
		newMigration(212, "Add package tables", v1_17.AddPackageTables),
		newMigration(213, "Add allow edits from maintainers to PullRequest table", v1_17.AddAllowMaintainerEdit),
		newMigration(214, "Add auto merge table", v1_17.AddAutoMergeTable),
		newMigration(215, "allow to view files in PRs", v1_17.AddReviewViewedFiles),
		newMigration(216, "No-op (Improve Action table indices v1)", noopMigration),
		newMigration(217, "Alter hook_task table TEXT fields to LONGTEXT", v1_17.AlterHookTaskTextFieldsToLongText),
		newMigration(218, "Improve Action table indices v2", v1_17.ImproveActionTableIndices),
		newMigration(219, "Add sync_on_commit column to push_mirror table", v1_17.AddSyncOnCommitColForPushMirror),
		newMigration(220, "Add container repository property", v1_17.AddContainerRepositoryProperty),
		newMigration(221, "Store WebAuthentication CredentialID as bytes and increase size to at least 1024", v1_17.StoreWebauthnCredentialIDAsBytes),
		newMigration(222, "Drop old CredentialID column", v1_17.DropOldCredentialIDColumn),
		newMigration(223, "Rename CredentialIDBytes column to CredentialID", v1_17.RenameCredentialIDBytes),

		// Gitea 1.17.0 ends at database version 224

		newMigration(224, "Add badges to users", v1_18.CreateUserBadgesTable),
		newMigration(225, "Alter gpg_key/public_key content TEXT fields to MEDIUMTEXT", v1_18.AlterPublicGPGKeyContentFieldsToMediumText),
		newMigration(226, "Conan and generic packages do not need to be semantically versioned", v1_18.FixPackageSemverField),
		newMigration(227, "Create key/value table for system settings", v1_18.CreateSystemSettingsTable),
		newMigration(228, "Add TeamInvite table", v1_18.AddTeamInviteTable),
		newMigration(229, "Update counts of all open milestones", v1_18.UpdateOpenMilestoneCounts),
		newMigration(230, "Add ConfidentialClient column (default true) to OAuth2Application table", v1_18.AddConfidentialClientColumnToOAuth2ApplicationTable),

		// Gitea 1.18.0 ends at database version 231

		newMigration(231, "Add index for hook_task", v1_19.AddIndexForHookTask),
		newMigration(232, "Alter package_version.metadata_json to LONGTEXT", v1_19.AlterPackageVersionMetadataToLongText),
		newMigration(233, "Add header_authorization_encrypted column to webhook table", v1_19.AddHeaderAuthorizationEncryptedColWebhook),
		newMigration(234, "Add package cleanup rule table", v1_19.CreatePackageCleanupRuleTable),
		newMigration(235, "Add index for access_token", v1_19.AddIndexForAccessToken),
		newMigration(236, "Create secrets table", v1_19.CreateSecretsTable),
		newMigration(237, "Drop ForeignReference table", v1_19.DropForeignReferenceTable),
		newMigration(238, "Add updated unix to LFSMetaObject", v1_19.AddUpdatedUnixToLFSMetaObject),
		newMigration(239, "Add scope for access_token", v1_19.AddScopeForAccessTokens),
		newMigration(240, "Add actions tables", v1_19.AddActionsTables),
		newMigration(241, "Add card_type column to project table", v1_19.AddCardTypeToProjectTable),
		newMigration(242, "Alter gpg_key_import content TEXT field to MEDIUMTEXT", v1_19.AlterPublicGPGKeyImportContentFieldToMediumText),
		newMigration(243, "Add exclusive label", v1_19.AddExclusiveLabel),

		// Gitea 1.19.0 ends at database version 244

		newMigration(244, "Add NeedApproval to actions tables", v1_20.AddNeedApprovalToActionRun),
		newMigration(245, "Rename Webhook org_id to owner_id", v1_20.RenameWebhookOrgToOwner),
		newMigration(246, "Add missed column owner_id for project table", v1_20.AddNewColumnForProject),
		newMigration(247, "Fix incorrect project type", v1_20.FixIncorrectProjectType),
		newMigration(248, "Add version column to action_runner table", v1_20.AddVersionToActionRunner),
		newMigration(249, "Improve Action table indices v3", v1_20.ImproveActionTableIndices),
		newMigration(250, "Change Container Metadata", v1_20.ChangeContainerMetadataMultiArch),
		newMigration(251, "Fix incorrect owner team unit access mode", v1_20.FixIncorrectOwnerTeamUnitAccessMode),
		newMigration(252, "Fix incorrect admin team unit access mode", v1_20.FixIncorrectAdminTeamUnitAccessMode),
		newMigration(253, "Fix ExternalTracker and ExternalWiki accessMode in owner and admin team", v1_20.FixExternalTrackerAndExternalWikiAccessModeInOwnerAndAdminTeam),
		newMigration(254, "Add ActionTaskOutput table", v1_20.AddActionTaskOutputTable),
		newMigration(255, "Add ArchivedUnix Column", v1_20.AddArchivedUnixToRepository),
		newMigration(256, "Add is_internal column to package", v1_20.AddIsInternalColumnToPackage),
		newMigration(257, "Add Actions Artifact table", v1_20.CreateActionArtifactTable),
		newMigration(258, "Add PinOrder Column", v1_20.AddPinOrderToIssue),
		newMigration(259, "Convert scoped access tokens", v1_20.ConvertScopedAccessTokens),

		// Gitea 1.20.0 ends at database version 260

		newMigration(260, "Drop custom_labels column of action_runner table", v1_21.DropCustomLabelsColumnOfActionRunner),
		newMigration(261, "Add variable table", v1_21.CreateVariableTable),
		newMigration(262, "Add TriggerEvent to action_run table", v1_21.AddTriggerEventToActionRun),
		newMigration(263, "Add git_size and lfs_size columns to repository table", v1_21.AddGitSizeAndLFSSizeToRepositoryTable),
		newMigration(264, "Add branch table", v1_21.AddBranchTable),
		newMigration(265, "Alter Actions Artifact table", v1_21.AlterActionArtifactTable),
		newMigration(266, "Reduce commit status", v1_21.ReduceCommitStatus),
		newMigration(267, "Add action_tasks_version table", v1_21.CreateActionTasksVersionTable),
		newMigration(268, "Update Action Ref", v1_21.UpdateActionsRefIndex),
		newMigration(269, "Drop deleted branch table", v1_21.DropDeletedBranchTable),
		newMigration(270, "Fix PackageProperty typo", v1_21.FixPackagePropertyTypo),
		newMigration(271, "Allow archiving labels", v1_21.AddArchivedUnixColumInLabelTable),
		newMigration(272, "Add Version to ActionRun table", v1_21.AddVersionToActionRunTable),
		newMigration(273, "Add Action Schedule Table", v1_21.AddActionScheduleTable),
		newMigration(274, "Add Actions artifacts expiration date", v1_21.AddExpiredUnixColumnInActionArtifactTable),
		newMigration(275, "Add ScheduleID for ActionRun", v1_21.AddScheduleIDForActionRun),
		newMigration(276, "Add RemoteAddress to mirrors", v1_21.AddRemoteAddressToMirrors),
		newMigration(277, "Add Index to issue_user.issue_id", v1_21.AddIndexToIssueUserIssueID),
		newMigration(278, "Add Index to comment.dependent_issue_id", v1_21.AddIndexToCommentDependentIssueID),
		newMigration(279, "Add Index to action.user_id", v1_21.AddIndexToActionUserID),

		// Gitea 1.21.0 ends at database version 280

		newMigration(280, "Rename user themes", v1_22.RenameUserThemes),
		newMigration(281, "Add auth_token table", v1_22.CreateAuthTokenTable),
		newMigration(282, "Add Index to pull_auto_merge.doer_id", v1_22.AddIndexToPullAutoMergeDoerID),
		newMigration(283, "Add combined Index to issue_user.uid and issue_id", v1_22.AddCombinedIndexToIssueUser),
		newMigration(284, "Add ignore stale approval column on branch table", v1_22.AddIgnoreStaleApprovalsColumnToProtectedBranchTable),
		newMigration(285, "Add PreviousDuration to ActionRun", v1_22.AddPreviousDurationToActionRun),
		newMigration(286, "Add support for SHA256 git repositories", v1_22.AdjustDBForSha256),
		newMigration(287, "Use Slug instead of ID for Badges", v1_22.UseSlugInsteadOfIDForBadges),
		newMigration(288, "Add user_blocking table", v1_22.AddUserBlockingTable),
		newMigration(289, "Add default_wiki_branch to repository table", v1_22.AddDefaultWikiBranch),
		newMigration(290, "Add PayloadVersion to HookTask", v1_22.AddPayloadVersionToHookTaskTable),
		newMigration(291, "Add Index to attachment.comment_id", v1_22.AddCommentIDIndexofAttachment),
		newMigration(292, "Ensure every project has exactly one default column - No Op", noopMigration),
		newMigration(293, "Ensure every project has exactly one default column", v1_22.CheckProjectColumnsConsistency),

		// Gitea 1.22.0-rc0 ends at database version 294

		newMigration(294, "Add unique index for project issue table", v1_22.AddUniqueIndexForProjectIssue),
		newMigration(295, "Add commit status summary table", v1_22.AddCommitStatusSummary),
		newMigration(296, "Add missing field of commit status summary table", v1_22.AddCommitStatusSummary2),
		newMigration(297, "Add everyone_access_mode for repo_unit", v1_22.AddRepoUnitEveryoneAccessMode),
		newMigration(298, "Drop wrongly created table o_auth2_application", v1_22.DropWronglyCreatedTable),

		// Gitea 1.22.0-rc1 ends at migration ID number 298 (database version 299)

		newMigration(299, "Add content version to issue and comment table", v1_23.AddContentVersionToIssueAndComment),
		newMigration(300, "Add force-push branch protection support", v1_23.AddForcePushBranchProtection),
		newMigration(301, "Add skip_secondary_authorization option to oauth2 application table", v1_23.AddSkipSecondaryAuthColumnToOAuth2ApplicationTable),
		newMigration(302, "Add index to action_task stopped log_expired", v1_23.AddIndexToActionTaskStoppedLogExpired),
		newMigration(303, "Add metadata column for comment table", v1_23.AddCommentMetaDataColumn),
		newMigration(304, "Add index for release sha1", v1_23.AddIndexForReleaseSha1),
		newMigration(305, "Add Repository Licenses", v1_23.AddRepositoryLicenses),
		newMigration(306, "Add BlockAdminMergeOverride to ProtectedBranch", v1_23.AddBlockAdminMergeOverrideBranchProtection),
		newMigration(307, "Fix milestone deadline_unix when there is no due date", v1_23.FixMilestoneNoDueDate),
		newMigration(308, "Add index(user_id, is_deleted) for action table", v1_23.AddNewIndexForUserDashboard),
		newMigration(309, "Improve Notification table indices", v1_23.ImproveNotificationTableIndices),
		newMigration(310, "Add Priority to ProtectedBranch", v1_23.AddPriorityToProtectedBranch),
		newMigration(311, "Add TimeEstimate to Issue table", v1_23.AddTimeEstimateColumnToIssueTable),

		// Gitea 1.23.0-rc0 ends at migration ID number 311 (database version 312)
		newMigration(312, "Add DeleteBranchAfterMerge to AutoMerge", v1_24.AddDeleteBranchAfterMergeForAutoMerge),
		newMigration(313, "Move PinOrder from issue table to a new table issue_pin", v1_24.MovePinOrderToTableIssuePin),
		newMigration(314, "Update OwnerID as zero for repository level action tables", v1_24.UpdateOwnerIDOfRepoLevelActionsTables),
<<<<<<< HEAD
		newMigration(318, "Add unique index for user_badge table", v1_24.AddUniqueIndexForUserBadge),
=======
		newMigration(315, "Add Ephemeral to ActionRunner", v1_24.AddEphemeralToActionRunner),
		newMigration(316, "Add description for secrets and variables", v1_24.AddDescriptionForSecretsAndVariables),
		newMigration(317, "Add new index for action for heatmap", v1_24.AddNewIndexForUserDashboard),
>>>>>>> 4a7ab0ab
	}
	return preparedMigrations
}

// GetCurrentDBVersion returns the current db version
func GetCurrentDBVersion(x *xorm.Engine) (int64, error) {
	if err := x.Sync(new(Version)); err != nil {
		return -1, fmt.Errorf("sync: %w", err)
	}

	currentVersion := &Version{ID: 1}
	has, err := x.Get(currentVersion)
	if err != nil {
		return -1, fmt.Errorf("get: %w", err)
	}
	if !has {
		return -1, nil
	}
	return currentVersion.Version, nil
}

func calcDBVersion(migrations []*migration) int64 {
	dbVer := int64(minDBVersion + len(migrations))
	if migrations[0].idNumber != minDBVersion {
		panic("migrations should start at minDBVersion")
	}
	if dbVer != migrations[len(migrations)-1].idNumber+1 {
		panic("migrations are not in order")
	}
	return dbVer
}

// ExpectedDBVersion returns the expected db version
func ExpectedDBVersion() int64 {
	return calcDBVersion(prepareMigrationTasks())
}

// EnsureUpToDate will check if the db is at the correct version
func EnsureUpToDate(ctx context.Context, x *xorm.Engine) error {
	currentDB, err := GetCurrentDBVersion(x)
	if err != nil {
		return err
	}

	if currentDB < 0 {
		return fmt.Errorf("database has not been initialized")
	}

	if minDBVersion > currentDB {
		return fmt.Errorf("DB version %d (<= %d) is too old for auto-migration. Upgrade to Gitea 1.6.4 first then upgrade to this version", currentDB, minDBVersion)
	}

	expectedDB := ExpectedDBVersion()

	if currentDB != expectedDB {
		return fmt.Errorf(`current database version %d is not equal to the expected version %d. Please run "gitea [--config /path/to/app.ini] migrate" to update the database version`, currentDB, expectedDB)
	}

	return nil
}

func getPendingMigrations(curDBVer int64, migrations []*migration) []*migration {
	return migrations[curDBVer-minDBVersion:]
}

func migrationIDNumberToDBVersion(idNumber int64) int64 {
	return idNumber + 1
}

// Migrate database to current version
func Migrate(x *xorm.Engine) error {
	migrations := prepareMigrationTasks()
	maxDBVer := calcDBVersion(migrations)

	// Set a new clean the default mapper to GonicMapper as that is the default for Gitea.
	x.SetMapper(names.GonicMapper{})
	if err := x.Sync(new(Version)); err != nil {
		return fmt.Errorf("sync: %w", err)
	}

	currentVersion := &Version{ID: 1}
	has, err := x.Get(currentVersion)
	if err != nil {
		return fmt.Errorf("get: %w", err)
	} else if !has {
		// If the version record does not exist, it is a fresh installation, and we can skip all migrations.
		// XORM model framework will create all tables when initializing.
		currentVersion.ID = 0
		currentVersion.Version = maxDBVer
		if _, err = x.InsertOne(currentVersion); err != nil {
			return fmt.Errorf("insert: %w", err)
		}
	}

	curDBVer := currentVersion.Version
	// Outdated Gitea database version is not supported
	if curDBVer < minDBVersion {
		log.Fatal(`Gitea no longer supports auto-migration from your previously installed version.
Please try upgrading to a lower version first (suggested v1.6.4), then upgrade to this version.`)
		return nil
	}

	// Downgrading Gitea's database version not supported
	if maxDBVer < curDBVer {
		msg := fmt.Sprintf("Your database (migration version: %d) is for a newer Gitea, you can not use the newer database for this old Gitea release (%d).", curDBVer, maxDBVer)
		msg += "\nGitea will exit to keep your database safe and unchanged. Please use the correct Gitea release, do not change the migration version manually (incorrect manual operation may lose data)."
		if !setting.IsProd {
			msg += fmt.Sprintf("\nIf you are in development and really know what you're doing, you can force changing the migration version by executing: UPDATE version SET version=%d WHERE id=1;", maxDBVer)
		}
		log.Fatal("Migration Error: %s", msg)
		return nil
	}

	// Some migration tasks depend on the git command
	if git.DefaultContext == nil {
		if err = git.InitSimple(context.Background()); err != nil {
			return err
		}
	}

	// Migrate
	for _, m := range getPendingMigrations(curDBVer, migrations) {
		log.Info("Migration[%d]: %s", m.idNumber, m.description)
		// Reset the mapper between each migration - migrations are not supposed to depend on each other
		x.SetMapper(names.GonicMapper{})
		if err = m.Migrate(x); err != nil {
			return fmt.Errorf("migration[%d]: %s failed: %w", m.idNumber, m.description, err)
		}
		currentVersion.Version = migrationIDNumberToDBVersion(m.idNumber)
		if _, err = x.ID(1).Update(currentVersion); err != nil {
			return err
		}
	}
	return nil
}<|MERGE_RESOLUTION|>--- conflicted
+++ resolved
@@ -375,13 +375,10 @@
 		newMigration(312, "Add DeleteBranchAfterMerge to AutoMerge", v1_24.AddDeleteBranchAfterMergeForAutoMerge),
 		newMigration(313, "Move PinOrder from issue table to a new table issue_pin", v1_24.MovePinOrderToTableIssuePin),
 		newMigration(314, "Update OwnerID as zero for repository level action tables", v1_24.UpdateOwnerIDOfRepoLevelActionsTables),
-<<<<<<< HEAD
-		newMigration(318, "Add unique index for user_badge table", v1_24.AddUniqueIndexForUserBadge),
-=======
 		newMigration(315, "Add Ephemeral to ActionRunner", v1_24.AddEphemeralToActionRunner),
 		newMigration(316, "Add description for secrets and variables", v1_24.AddDescriptionForSecretsAndVariables),
 		newMigration(317, "Add new index for action for heatmap", v1_24.AddNewIndexForUserDashboard),
->>>>>>> 4a7ab0ab
+		newMigration(318, "Add unique index for user_badge table", v1_24.AddUniqueIndexForUserBadge),
 	}
 	return preparedMigrations
 }
