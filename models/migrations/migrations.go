// Copyright 2015 The Gogs Authors. All rights reserved.
// Copyright 2017 The Gitea Authors. All rights reserved.
// SPDX-License-Identifier: MIT

package migrations

import (
	"context"
	"fmt"
	"os"

	"code.gitea.io/gitea/models/migrations/v1_10"
	"code.gitea.io/gitea/models/migrations/v1_11"
	"code.gitea.io/gitea/models/migrations/v1_12"
	"code.gitea.io/gitea/models/migrations/v1_13"
	"code.gitea.io/gitea/models/migrations/v1_14"
	"code.gitea.io/gitea/models/migrations/v1_15"
	"code.gitea.io/gitea/models/migrations/v1_16"
	"code.gitea.io/gitea/models/migrations/v1_17"
	"code.gitea.io/gitea/models/migrations/v1_18"
	"code.gitea.io/gitea/models/migrations/v1_19"
	"code.gitea.io/gitea/models/migrations/v1_20"
	"code.gitea.io/gitea/models/migrations/v1_21"
	"code.gitea.io/gitea/models/migrations/v1_6"
	"code.gitea.io/gitea/models/migrations/v1_7"
	"code.gitea.io/gitea/models/migrations/v1_8"
	"code.gitea.io/gitea/models/migrations/v1_9"
	"code.gitea.io/gitea/modules/git"
	"code.gitea.io/gitea/modules/log"
	"code.gitea.io/gitea/modules/setting"

	"xorm.io/xorm"
	"xorm.io/xorm/names"
)

const minDBVersion = 70 // Gitea 1.5.3

// Migration describes on migration from lower version to high version
type Migration interface {
	Description() string
	Migrate(*xorm.Engine) error
}

type migration struct {
	description string
	migrate     func(*xorm.Engine) error
}

// NewMigration creates a new migration
func NewMigration(desc string, fn func(*xorm.Engine) error) Migration {
	return &migration{desc, fn}
}

// Description returns the migration's description
func (m *migration) Description() string {
	return m.description
}

// Migrate executes the migration
func (m *migration) Migrate(x *xorm.Engine) error {
	return m.migrate(x)
}

// Version describes the version table. Should have only one row with id==1
type Version struct {
	ID      int64 `xorm:"pk autoincr"`
	Version int64
}

// Use noopMigration when there is a migration that has been no-oped
var noopMigration = func(_ *xorm.Engine) error { return nil }

// This is a sequence of migrations. Add new migrations to the bottom of the list.
// If you want to "retire" a migration, remove it from the top of the list and
// update minDBVersion accordingly
var migrations = []Migration{
	// Gitea 1.5.0 ends at v69

	// v70 -> v71
	NewMigration("add issue_dependencies", v1_6.AddIssueDependencies),
	// v71 -> v72
	NewMigration("protect each scratch token", v1_6.AddScratchHash),
	// v72 -> v73
	NewMigration("add review", v1_6.AddReview),

	// Gitea 1.6.0 ends at v73

	// v73 -> v74
	NewMigration("add must_change_password column for users table", v1_7.AddMustChangePassword),
	// v74 -> v75
	NewMigration("add approval whitelists to protected branches", v1_7.AddApprovalWhitelistsToProtectedBranches),
	// v75 -> v76
	NewMigration("clear nonused data which not deleted when user was deleted", v1_7.ClearNonusedData),

	// Gitea 1.7.0 ends at v76

	// v76 -> v77
	NewMigration("add pull request rebase with merge commit", v1_8.AddPullRequestRebaseWithMerge),
	// v77 -> v78
	NewMigration("add theme to users", v1_8.AddUserDefaultTheme),
	// v78 -> v79
	NewMigration("rename repo is_bare to repo is_empty", v1_8.RenameRepoIsBareToIsEmpty),
	// v79 -> v80
	NewMigration("add can close issues via commit in any branch", v1_8.AddCanCloseIssuesViaCommitInAnyBranch),
	// v80 -> v81
	NewMigration("add is locked to issues", v1_8.AddIsLockedToIssues),
	// v81 -> v82
	NewMigration("update U2F counter type", v1_8.ChangeU2FCounterType),

	// Gitea 1.8.0 ends at v82

	// v82 -> v83
	NewMigration("hot fix for wrong release sha1 on release table", v1_9.FixReleaseSha1OnReleaseTable),
	// v83 -> v84
	NewMigration("add uploader id for table attachment", v1_9.AddUploaderIDForAttachment),
	// v84 -> v85
	NewMigration("add table to store original imported gpg keys", v1_9.AddGPGKeyImport),
	// v85 -> v86
	NewMigration("hash application token", v1_9.HashAppToken),
	// v86 -> v87
	NewMigration("add http method to webhook", v1_9.AddHTTPMethodToWebhook),
	// v87 -> v88
	NewMigration("add avatar field to repository", v1_9.AddAvatarFieldToRepository),

	// Gitea 1.9.0 ends at v88

	// v88 -> v89
	NewMigration("add commit status context field to commit_status", v1_10.AddCommitStatusContext),
	// v89 -> v90
	NewMigration("add original author/url migration info to issues, comments, and repo ", v1_10.AddOriginalMigrationInfo),
	// v90 -> v91
	NewMigration("change length of some repository columns", v1_10.ChangeSomeColumnsLengthOfRepo),
	// v91 -> v92
	NewMigration("add index on owner_id of repository and type, review_id of comment", v1_10.AddIndexOnRepositoryAndComment),
	// v92 -> v93
	NewMigration("remove orphaned repository index statuses", v1_10.RemoveLingeringIndexStatus),
	// v93 -> v94
	NewMigration("add email notification enabled preference to user", v1_10.AddEmailNotificationEnabledToUser),
	// v94 -> v95
	NewMigration("add enable_status_check, status_check_contexts to protected_branch", v1_10.AddStatusCheckColumnsForProtectedBranches),
	// v95 -> v96
	NewMigration("add table columns for cross referencing issues", v1_10.AddCrossReferenceColumns),
	// v96 -> v97
	NewMigration("delete orphaned attachments", v1_10.DeleteOrphanedAttachments),
	// v97 -> v98
	NewMigration("add repo_admin_change_team_access to user", v1_10.AddRepoAdminChangeTeamAccessColumnForUser),
	// v98 -> v99
	NewMigration("add original author name and id on migrated release", v1_10.AddOriginalAuthorOnMigratedReleases),
	// v99 -> v100
	NewMigration("add task table and status column for repository table", v1_10.AddTaskTable),
	// v100 -> v101
	NewMigration("update migration repositories' service type", v1_10.UpdateMigrationServiceTypes),
	// v101 -> v102
	NewMigration("change length of some external login users columns", v1_10.ChangeSomeColumnsLengthOfExternalLoginUser),

	// Gitea 1.10.0 ends at v102

	// v102 -> v103
	NewMigration("update migration repositories' service type", v1_11.DropColumnHeadUserNameOnPullRequest),
	// v103 -> v104
	NewMigration("Add WhitelistDeployKeys to protected branch", v1_11.AddWhitelistDeployKeysToBranches),
	// v104 -> v105
	NewMigration("remove unnecessary columns from label", v1_11.RemoveLabelUneededCols),
	// v105 -> v106
	NewMigration("add includes_all_repositories to teams", v1_11.AddTeamIncludesAllRepositories),
	// v106 -> v107
	NewMigration("add column `mode` to table watch", v1_11.AddModeColumnToWatch),
	// v107 -> v108
	NewMigration("Add template options to repository", v1_11.AddTemplateToRepo),
	// v108 -> v109
	NewMigration("Add comment_id on table notification", v1_11.AddCommentIDOnNotification),
	// v109 -> v110
	NewMigration("add can_create_org_repo to team", v1_11.AddCanCreateOrgRepoColumnForTeam),
	// v110 -> v111
	NewMigration("change review content type to text", v1_11.ChangeReviewContentToText),
	// v111 -> v112
	NewMigration("update branch protection for can push and whitelist enable", v1_11.AddBranchProtectionCanPushAndEnableWhitelist),
	// v112 -> v113
	NewMigration("remove release attachments which repository deleted", v1_11.RemoveAttachmentMissedRepo),
	// v113 -> v114
	NewMigration("new feature: change target branch of pull requests", v1_11.FeatureChangeTargetBranch),
	// v114 -> v115
	NewMigration("Remove authentication credentials from stored URL", v1_11.SanitizeOriginalURL),
	// v115 -> v116
	NewMigration("add user_id prefix to existing user avatar name", v1_11.RenameExistingUserAvatarName),
	// v116 -> v117
	NewMigration("Extend TrackedTimes", v1_11.ExtendTrackedTimes),

	// Gitea 1.11.0 ends at v117

	// v117 -> v118
	NewMigration("Add block on rejected reviews branch protection", v1_12.AddBlockOnRejectedReviews),
	// v118 -> v119
	NewMigration("Add commit id and stale to reviews", v1_12.AddReviewCommitAndStale),
	// v119 -> v120
	NewMigration("Fix migrated repositories' git service type", v1_12.FixMigratedRepositoryServiceType),
	// v120 -> v121
	NewMigration("Add owner_name on table repository", v1_12.AddOwnerNameOnRepository),
	// v121 -> v122
	NewMigration("add is_restricted column for users table", v1_12.AddIsRestricted),
	// v122 -> v123
	NewMigration("Add Require Signed Commits to ProtectedBranch", v1_12.AddRequireSignedCommits),
	// v123 -> v124
	NewMigration("Add original information for reactions", v1_12.AddReactionOriginals),
	// v124 -> v125
	NewMigration("Add columns to user and repository", v1_12.AddUserRepoMissingColumns),
	// v125 -> v126
	NewMigration("Add some columns on review for migration", v1_12.AddReviewMigrateInfo),
	// v126 -> v127
	NewMigration("Fix topic repository count", v1_12.FixTopicRepositoryCount),
	// v127 -> v128
	NewMigration("add repository code language statistics", v1_12.AddLanguageStats),
	// v128 -> v129
	NewMigration("fix merge base for pull requests", v1_12.FixMergeBase),
	// v129 -> v130
	NewMigration("remove dependencies from deleted repositories", v1_12.PurgeUnusedDependencies),
	// v130 -> v131
	NewMigration("Expand webhooks for more granularity", v1_12.ExpandWebhooks),
	// v131 -> v132
	NewMigration("Add IsSystemWebhook column to webhooks table", v1_12.AddSystemWebhookColumn),
	// v132 -> v133
	NewMigration("Add Branch Protection Protected Files Column", v1_12.AddBranchProtectionProtectedFilesColumn),
	// v133 -> v134
	NewMigration("Add EmailHash Table", v1_12.AddEmailHashTable),
	// v134 -> v135
	NewMigration("Refix merge base for merged pull requests", v1_12.RefixMergeBase),
	// v135 -> v136
	NewMigration("Add OrgID column to Labels table", v1_12.AddOrgIDLabelColumn),
	// v136 -> v137
	NewMigration("Add CommitsAhead and CommitsBehind Column to PullRequest Table", v1_12.AddCommitDivergenceToPulls),
	// v137 -> v138
	NewMigration("Add Branch Protection Block Outdated Branch", v1_12.AddBlockOnOutdatedBranch),
	// v138 -> v139
	NewMigration("Add ResolveDoerID to Comment table", v1_12.AddResolveDoerIDCommentColumn),
	// v139 -> v140
	NewMigration("prepend refs/heads/ to issue refs", v1_12.PrependRefsHeadsToIssueRefs),

	// Gitea 1.12.0 ends at v140

	// v140 -> v141
	NewMigration("Save detected language file size to database instead of percent", v1_13.FixLanguageStatsToSaveSize),
	// v141 -> v142
	NewMigration("Add KeepActivityPrivate to User table", v1_13.AddKeepActivityPrivateUserColumn),
	// v142 -> v143
	NewMigration("Ensure Repository.IsArchived is not null", v1_13.SetIsArchivedToFalse),
	// v143 -> v144
	NewMigration("recalculate Stars number for all user", v1_13.RecalculateStars),
	// v144 -> v145
	NewMigration("update Matrix Webhook http method to 'PUT'", v1_13.UpdateMatrixWebhookHTTPMethod),
	// v145 -> v146
	NewMigration("Increase Language field to 50 in LanguageStats", v1_13.IncreaseLanguageField),
	// v146 -> v147
	NewMigration("Add projects info to repository table", v1_13.AddProjectsInfo),
	// v147 -> v148
	NewMigration("create review for 0 review id code comments", v1_13.CreateReviewsForCodeComments),
	// v148 -> v149
	NewMigration("remove issue dependency comments who refer to non existing issues", v1_13.PurgeInvalidDependenciesComments),
	// v149 -> v150
	NewMigration("Add Created and Updated to Milestone table", v1_13.AddCreatedAndUpdatedToMilestones),
	// v150 -> v151
	NewMigration("add primary key to repo_topic", v1_13.AddPrimaryKeyToRepoTopic),
	// v151 -> v152
	NewMigration("set default password algorithm to Argon2", v1_13.SetDefaultPasswordToArgon2),
	// v152 -> v153
	NewMigration("add TrustModel field to Repository", v1_13.AddTrustModelToRepository),
	// v153 > v154
	NewMigration("add Team review request support", v1_13.AddTeamReviewRequestSupport),
	// v154 > v155
	NewMigration("add timestamps to Star, Label, Follow, Watch and Collaboration", v1_13.AddTimeStamps),

	// Gitea 1.13.0 ends at v155

	// v155 -> v156
	NewMigration("add changed_protected_files column for pull_request table", v1_14.AddChangedProtectedFilesPullRequestColumn),
	// v156 -> v157
	NewMigration("fix publisher ID for tag releases", v1_14.FixPublisherIDforTagReleases),
	// v157 -> v158
	NewMigration("ensure repo topics are up-to-date", v1_14.FixRepoTopics),
	// v158 -> v159
	NewMigration("code comment replies should have the commitID of the review they are replying to", v1_14.UpdateCodeCommentReplies),
	// v159 -> v160
	NewMigration("update reactions constraint", v1_14.UpdateReactionConstraint),
	// v160 -> v161
	NewMigration("Add block on official review requests branch protection", v1_14.AddBlockOnOfficialReviewRequests),
	// v161 -> v162
	NewMigration("Convert task type from int to string", v1_14.ConvertTaskTypeToString),
	// v162 -> v163
	NewMigration("Convert webhook task type from int to string", v1_14.ConvertWebhookTaskTypeToString),
	// v163 -> v164
	NewMigration("Convert topic name from 25 to 50", v1_14.ConvertTopicNameFrom25To50),
	// v164 -> v165
	NewMigration("Add scope and nonce columns to oauth2_grant table", v1_14.AddScopeAndNonceColumnsToOAuth2Grant),
	// v165 -> v166
	NewMigration("Convert hook task type from char(16) to varchar(16) and trim the column", v1_14.ConvertHookTaskTypeToVarcharAndTrim),
	// v166 -> v167
	NewMigration("Where Password is Valid with Empty String delete it", v1_14.RecalculateUserEmptyPWD),
	// v167 -> v168
	NewMigration("Add user redirect", v1_14.AddUserRedirect),
	// v168 -> v169
	NewMigration("Recreate user table to fix default values", v1_14.RecreateUserTableToFixDefaultValues),
	// v169 -> v170
	NewMigration("Update DeleteBranch comments to set the old_ref to the commit_sha", v1_14.CommentTypeDeleteBranchUseOldRef),
	// v170 -> v171
	NewMigration("Add Dismissed to Review table", v1_14.AddDismissedReviewColumn),
	// v171 -> v172
	NewMigration("Add Sorting to ProjectBoard table", v1_14.AddSortingColToProjectBoard),
	// v172 -> v173
	NewMigration("Add sessions table for go-chi/session", v1_14.AddSessionTable),
	// v173 -> v174
	NewMigration("Add time_id column to Comment", v1_14.AddTimeIDCommentColumn),
	// v174 -> v175
	NewMigration("Create repo transfer table", v1_14.AddRepoTransfer),
	// v175 -> v176
	NewMigration("Fix Postgres ID Sequences broken by recreate-table", v1_14.FixPostgresIDSequences),
	// v176 -> v177
	NewMigration("Remove invalid labels from comments", v1_14.RemoveInvalidLabels),
	// v177 -> v178
	NewMigration("Delete orphaned IssueLabels", v1_14.DeleteOrphanedIssueLabels),

	// Gitea 1.14.0 ends at v178

	// v178 -> v179
	NewMigration("Add LFS columns to Mirror", v1_15.AddLFSMirrorColumns),
	// v179 -> v180
	NewMigration("Convert avatar url to text", v1_15.ConvertAvatarURLToText),
	// v180 -> v181
	NewMigration("Delete credentials from past migrations", v1_15.DeleteMigrationCredentials),
	// v181 -> v182
	NewMigration("Always save primary email on email address table", v1_15.AddPrimaryEmail2EmailAddress),
	// v182 -> v183
	NewMigration("Add issue resource index table", v1_15.AddIssueResourceIndexTable),
	// v183 -> v184
	NewMigration("Create PushMirror table", v1_15.CreatePushMirrorTable),
	// v184 -> v185
	NewMigration("Rename Task errors to message", v1_15.RenameTaskErrorsToMessage),
	// v185 -> v186
	NewMigration("Add new table repo_archiver", v1_15.AddRepoArchiver),
	// v186 -> v187
	NewMigration("Create protected tag table", v1_15.CreateProtectedTagTable),
	// v187 -> v188
	NewMigration("Drop unneeded webhook related columns", v1_15.DropWebhookColumns),
	// v188 -> v189
	NewMigration("Add key is verified to gpg key", v1_15.AddKeyIsVerified),

	// Gitea 1.15.0 ends at v189

	// v189 -> v190
	NewMigration("Unwrap ldap.Sources", v1_16.UnwrapLDAPSourceCfg),
	// v190 -> v191
	NewMigration("Add agit flow pull request support", v1_16.AddAgitFlowPullRequest),
	// v191 -> v192
	NewMigration("Alter issue/comment table TEXT fields to LONGTEXT", v1_16.AlterIssueAndCommentTextFieldsToLongText),
	// v192 -> v193
	NewMigration("RecreateIssueResourceIndexTable to have a primary key instead of an unique index", v1_16.RecreateIssueResourceIndexTable),
	// v193 -> v194
	NewMigration("Add repo id column for attachment table", v1_16.AddRepoIDForAttachment),
	// v194 -> v195
	NewMigration("Add Branch Protection Unprotected Files Column", v1_16.AddBranchProtectionUnprotectedFilesColumn),
	// v195 -> v196
	NewMigration("Add table commit_status_index", v1_16.AddTableCommitStatusIndex),
	// v196 -> v197
	NewMigration("Add Color to ProjectBoard table", v1_16.AddColorColToProjectBoard),
	// v197 -> v198
	NewMigration("Add renamed_branch table", v1_16.AddRenamedBranchTable),
	// v198 -> v199
	NewMigration("Add issue content history table", v1_16.AddTableIssueContentHistory),
	// v199 -> v200
	NewMigration("No-op (remote version is using AppState now)", noopMigration),
	// v200 -> v201
	NewMigration("Add table app_state", v1_16.AddTableAppState),
	// v201 -> v202
	NewMigration("Drop table remote_version (if exists)", v1_16.DropTableRemoteVersion),
	// v202 -> v203
	NewMigration("Create key/value table for user settings", v1_16.CreateUserSettingsTable),
	// v203 -> v204
	NewMigration("Add Sorting to ProjectIssue table", v1_16.AddProjectIssueSorting),
	// v204 -> v205
	NewMigration("Add key is verified to ssh key", v1_16.AddSSHKeyIsVerified),
	// v205 -> v206
	NewMigration("Migrate to higher varchar on user struct", v1_16.MigrateUserPasswordSalt),
	// v206 -> v207
	NewMigration("Add authorize column to team_unit table", v1_16.AddAuthorizeColForTeamUnit),
	// v207 -> v208
	NewMigration("Add webauthn table and migrate u2f data to webauthn - NO-OPED", v1_16.AddWebAuthnCred),
	// v208 -> v209
	NewMigration("Use base32.HexEncoding instead of base64 encoding for cred ID as it is case insensitive - NO-OPED", v1_16.UseBase32HexForCredIDInWebAuthnCredential),
	// v209 -> v210
	NewMigration("Increase WebAuthentication CredentialID size to 410 - NO-OPED", v1_16.IncreaseCredentialIDTo410),
	// v210 -> v211
	NewMigration("v208 was completely broken - remigrate", v1_16.RemigrateU2FCredentials),

	// Gitea 1.16.2 ends at v211

	// v211 -> v212
	NewMigration("Create ForeignReference table", v1_17.CreateForeignReferenceTable),
	// v212 -> v213
	NewMigration("Add package tables", v1_17.AddPackageTables),
	// v213 -> v214
	NewMigration("Add allow edits from maintainers to PullRequest table", v1_17.AddAllowMaintainerEdit),
	// v214 -> v215
	NewMigration("Add auto merge table", v1_17.AddAutoMergeTable),
	// v215 -> v216
	NewMigration("allow to view files in PRs", v1_17.AddReviewViewedFiles),
	// v216 -> v217
	NewMigration("No-op (Improve Action table indices v1)", noopMigration),
	// v217 -> v218
	NewMigration("Alter hook_task table TEXT fields to LONGTEXT", v1_17.AlterHookTaskTextFieldsToLongText),
	// v218 -> v219
	NewMigration("Improve Action table indices v2", v1_17.ImproveActionTableIndices),
	// v219 -> v220
	NewMigration("Add sync_on_commit column to push_mirror table", v1_17.AddSyncOnCommitColForPushMirror),
	// v220 -> v221
	NewMigration("Add container repository property", v1_17.AddContainerRepositoryProperty),
	// v221 -> v222
	NewMigration("Store WebAuthentication CredentialID as bytes and increase size to at least 1024", v1_17.StoreWebauthnCredentialIDAsBytes),
	// v222 -> v223
	NewMigration("Drop old CredentialID column", v1_17.DropOldCredentialIDColumn),
	// v223 -> v224
	NewMigration("Rename CredentialIDBytes column to CredentialID", v1_17.RenameCredentialIDBytes),

	// Gitea 1.17.0 ends at v224

	// v224 -> v225
	NewMigration("Add badges to users", v1_18.CreateUserBadgesTable),
	// v225 -> v226
	NewMigration("Alter gpg_key/public_key content TEXT fields to MEDIUMTEXT", v1_18.AlterPublicGPGKeyContentFieldsToMediumText),
	// v226 -> v227
	NewMigration("Conan and generic packages do not need to be semantically versioned", v1_18.FixPackageSemverField),
	// v227 -> v228
	NewMigration("Create key/value table for system settings", v1_18.CreateSystemSettingsTable),
	// v228 -> v229
	NewMigration("Add TeamInvite table", v1_18.AddTeamInviteTable),
	// v229 -> v230
	NewMigration("Update counts of all open milestones", v1_18.UpdateOpenMilestoneCounts),
	// v230 -> v231
	NewMigration("Add ConfidentialClient column (default true) to OAuth2Application table", v1_18.AddConfidentialClientColumnToOAuth2ApplicationTable),

	// Gitea 1.18.0 ends at v231

	// v231 -> v232
	NewMigration("Add index for hook_task", v1_19.AddIndexForHookTask),
	// v232 -> v233
	NewMigration("Alter package_version.metadata_json to LONGTEXT", v1_19.AlterPackageVersionMetadataToLongText),
	// v233 -> v234
	NewMigration("Add header_authorization_encrypted column to webhook table", v1_19.AddHeaderAuthorizationEncryptedColWebhook),
	// v234 -> v235
	NewMigration("Add package cleanup rule table", v1_19.CreatePackageCleanupRuleTable),
	// v235 -> v236
	NewMigration("Add index for access_token", v1_19.AddIndexForAccessToken),
	// v236 -> v237
	NewMigration("Create secrets table", v1_19.CreateSecretsTable),
	// v237 -> v238
	NewMigration("Drop ForeignReference table", v1_19.DropForeignReferenceTable),
	// v238 -> v239
	NewMigration("Add updated unix to LFSMetaObject", v1_19.AddUpdatedUnixToLFSMetaObject),
	// v239 -> v240
	NewMigration("Add scope for access_token", v1_19.AddScopeForAccessTokens),
	// v240 -> v241
	NewMigration("Add actions tables", v1_19.AddActionsTables),
	// v241 -> v242
	NewMigration("Add card_type column to project table", v1_19.AddCardTypeToProjectTable),
	// v242 -> v243
	NewMigration("Alter gpg_key_import content TEXT field to MEDIUMTEXT", v1_19.AlterPublicGPGKeyImportContentFieldToMediumText),
	// v243 -> v244
	NewMigration("Add exclusive label", v1_19.AddExclusiveLabel),

	// Gitea 1.19.0 ends at v244

	// v244 -> v245
	NewMigration("Add NeedApproval to actions tables", v1_20.AddNeedApprovalToActionRun),
	// v245 -> v246
	NewMigration("Rename Webhook org_id to owner_id", v1_20.RenameWebhookOrgToOwner),
	// v246 -> v247
	NewMigration("Add missed column owner_id for project table", v1_20.AddNewColumnForProject),
	// v247 -> v248
	NewMigration("Fix incorrect project type", v1_20.FixIncorrectProjectType),
	// v248 -> v249
	NewMigration("Add version column to action_runner table", v1_20.AddVersionToActionRunner),
	// v249 -> v250
	NewMigration("Improve Action table indices v3", v1_20.ImproveActionTableIndices),
	// v250 -> v251
	NewMigration("Change Container Metadata", v1_20.ChangeContainerMetadataMultiArch),
	// v251 -> v252
	NewMigration("Fix incorrect owner team unit access mode", v1_20.FixIncorrectOwnerTeamUnitAccessMode),
	// v252 -> v253
	NewMigration("Fix incorrect admin team unit access mode", v1_20.FixIncorrectAdminTeamUnitAccessMode),
	// v253 -> v254
	NewMigration("Fix ExternalTracker and ExternalWiki accessMode in owner and admin team", v1_20.FixExternalTrackerAndExternalWikiAccessModeInOwnerAndAdminTeam),
	// v254 -> v255
	NewMigration("Add ActionTaskOutput table", v1_20.AddActionTaskOutputTable),
	// v255 -> v256
	NewMigration("Add ArchivedUnix Column", v1_20.AddArchivedUnixToRepository),
	// v256 -> v257
	NewMigration("Add is_internal column to package", v1_20.AddIsInternalColumnToPackage),
	// v257 -> v258
	NewMigration("Add Actions Artifact table", v1_20.CreateActionArtifactTable),
	// v258 -> v259
	NewMigration("Add PinOrder Column", v1_20.AddPinOrderToIssue),
	// v259 -> v260
	NewMigration("Convert scoped access tokens", v1_20.ConvertScopedAccessTokens),

	// Gitea 1.20.0 ends at 260

	// v260 -> v261
	NewMigration("Drop custom_labels column of action_runner table", v1_21.DropCustomLabelsColumnOfActionRunner),
	// v261 -> v262
	NewMigration("Add variable table", v1_21.CreateVariableTable),
	// v262 -> v263
	NewMigration("Add TriggerEvent to action_run table", v1_21.AddTriggerEventToActionRun),
	// v263 -> v264
	NewMigration("Add git_size and lfs_size columns to repository table", v1_21.AddGitSizeAndLFSSizeToRepositoryTable),
	// v264 -> v265
	NewMigration("Add branch table", v1_21.AddBranchTable),
	// v265 -> v266
	NewMigration("Alter Actions Artifact table", v1_21.AlterActionArtifactTable),
	// v266 -> v267
	NewMigration("Reduce commit status", v1_21.ReduceCommitStatus),
	// v267 -> v268
	NewMigration("Add action_tasks_version table", v1_21.CreateActionTasksVersionTable),
	// v268 -> v269
<<<<<<< HEAD
	NewMigration("Drop deleted branch table", v1_21.DropDeletedBranchTable),
=======
	NewMigration("Update Action Ref", v1_21.UpdateActionsRefIndex),
>>>>>>> d36ddfe2
}

// GetCurrentDBVersion returns the current db version
func GetCurrentDBVersion(x *xorm.Engine) (int64, error) {
	if err := x.Sync(new(Version)); err != nil {
		return -1, fmt.Errorf("sync: %w", err)
	}

	currentVersion := &Version{ID: 1}
	has, err := x.Get(currentVersion)
	if err != nil {
		return -1, fmt.Errorf("get: %w", err)
	}
	if !has {
		return -1, nil
	}
	return currentVersion.Version, nil
}

// ExpectedVersion returns the expected db version
func ExpectedVersion() int64 {
	return int64(minDBVersion + len(migrations))
}

// EnsureUpToDate will check if the db is at the correct version
func EnsureUpToDate(x *xorm.Engine) error {
	currentDB, err := GetCurrentDBVersion(x)
	if err != nil {
		return err
	}

	if currentDB < 0 {
		return fmt.Errorf("Database has not been initialized")
	}

	if minDBVersion > currentDB {
		return fmt.Errorf("DB version %d (<= %d) is too old for auto-migration. Upgrade to Gitea 1.6.4 first then upgrade to this version", currentDB, minDBVersion)
	}

	expected := ExpectedVersion()

	if currentDB != expected {
		return fmt.Errorf(`Current database version %d is not equal to the expected version %d. Please run "gitea [--config /path/to/app.ini] migrate" to update the database version`, currentDB, expected)
	}

	return nil
}

// Migrate database to current version
func Migrate(x *xorm.Engine) error {
	// Set a new clean the default mapper to GonicMapper as that is the default for Gitea.
	x.SetMapper(names.GonicMapper{})
	if err := x.Sync(new(Version)); err != nil {
		return fmt.Errorf("sync: %w", err)
	}

	currentVersion := &Version{ID: 1}
	has, err := x.Get(currentVersion)
	if err != nil {
		return fmt.Errorf("get: %w", err)
	} else if !has {
		// If the version record does not exist we think
		// it is a fresh installation and we can skip all migrations.
		currentVersion.ID = 0
		currentVersion.Version = int64(minDBVersion + len(migrations))

		if _, err = x.InsertOne(currentVersion); err != nil {
			return fmt.Errorf("insert: %w", err)
		}
	}

	v := currentVersion.Version
	if minDBVersion > v {
		log.Fatal(`Gitea no longer supports auto-migration from your previously installed version.
Please try upgrading to a lower version first (suggested v1.6.4), then upgrade to this version.`)
		return nil
	}

	// Downgrading Gitea's database version not supported
	if int(v-minDBVersion) > len(migrations) {
		msg := fmt.Sprintf("Your database (migration version: %d) is for a newer Gitea, you can not use the newer database for this old Gitea release (%d).", v, minDBVersion+len(migrations))
		msg += "\nGitea will exit to keep your database safe and unchanged. Please use the correct Gitea release, do not change the migration version manually (incorrect manual operation may lose data)."
		if !setting.IsProd {
			msg += fmt.Sprintf("\nIf you are in development and really know what you're doing, you can force changing the migration version by executing: UPDATE version SET version=%d WHERE id=1;", minDBVersion+len(migrations))
		}
		_, _ = fmt.Fprintln(os.Stderr, msg)
		log.Fatal(msg)
		return nil
	}

	// Some migration tasks depend on the git command
	if git.DefaultContext == nil {
		if err = git.InitSimple(context.Background()); err != nil {
			return err
		}
	}

	// Migrate
	for i, m := range migrations[v-minDBVersion:] {
		log.Info("Migration[%d]: %s", v+int64(i), m.Description())
		// Reset the mapper between each migration - migrations are not supposed to depend on each other
		x.SetMapper(names.GonicMapper{})
		if err = m.Migrate(x); err != nil {
			return fmt.Errorf("migration[%d]: %s failed: %w", v+int64(i), m.Description(), err)
		}
		currentVersion.Version = v + int64(i) + 1
		if _, err = x.ID(1).Update(currentVersion); err != nil {
			return err
		}
	}
	return nil
}<|MERGE_RESOLUTION|>--- conflicted
+++ resolved
@@ -518,11 +518,9 @@
 	// v267 -> v268
 	NewMigration("Add action_tasks_version table", v1_21.CreateActionTasksVersionTable),
 	// v268 -> v269
-<<<<<<< HEAD
-	NewMigration("Drop deleted branch table", v1_21.DropDeletedBranchTable),
-=======
 	NewMigration("Update Action Ref", v1_21.UpdateActionsRefIndex),
->>>>>>> d36ddfe2
+    // v268 -> v269
+    NewMigration("Drop deleted branch table", v1_21.DropDeletedBranchTable),
 }
 
 // GetCurrentDBVersion returns the current db version
