--- conflicted
+++ resolved
@@ -493,15 +493,12 @@
 	NewMigration("Add is_internal column to package", v1_20.AddIsInternalColumnToPackage),
 	// v257 -> v258
 	NewMigration("Add Actions Artifact table", v1_20.CreateActionArtifactTable),
-<<<<<<< HEAD
-	// v258 -> v259
-	NewMigration("Add variable table", v1_20.CreateVariableTable),
-=======
 	// v258 -> 259
 	NewMigration("Add PinOrder Column", v1_20.AddPinOrderToIssue),
 	// v259 -> 260
 	NewMigration("Convert scoped access tokens", v1_20.ConvertScopedAccessTokens),
->>>>>>> 8d7893e8
+	// v260 -> v261
+	NewMigration("Add variable table", v1_20.CreateVariableTable),
 }
 
 // GetCurrentDBVersion returns the current db version
