--- conflicted
+++ resolved
@@ -201,11 +201,9 @@
 	// v133 -> v134
 	NewMigration("Add EmailHash Table", addEmailHashTable),
 	// v134 -> v135
-<<<<<<< HEAD
+	NewMigration("Refix merge base for merged pull requests", refixMergeBase),
+  // v135 -> 136
 	NewMigration("Add OrgID column to Labels table", addOrgIDLabelColumn),
-=======
-	NewMigration("Refix merge base for merged pull requests", refixMergeBase),
->>>>>>> 2c25e75d
 }
 
 // Migrate database to current version
