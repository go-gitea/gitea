--- conflicted
+++ resolved
@@ -169,11 +169,9 @@
 	// v57 -> v58
 	NewMigration("add closed_unix column for issues", addIssueClosedTime),
 	// v58 -> v59
-<<<<<<< HEAD
+	NewMigration("add label descriptions", addLabelsDescriptions),
+	// v59 -> v60
 	NewMigration("add multiple assignees", addMultipleAssignees),
-=======
-	NewMigration("add label descriptions", addLabelsDescriptions),
->>>>>>> a2a49c93
 }
 
 // Migrate database to current version
