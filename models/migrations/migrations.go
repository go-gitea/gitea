--- conflicted
+++ resolved
@@ -218,11 +218,9 @@
 	// v81 -> v82
 	NewMigration("update U2F counter type", changeU2FCounterType),
 	// v82 -> v83
-<<<<<<< HEAD
+	NewMigration("hot fix for wrong release sha1 on release table", fixReleaseSha1OnReleaseTable),
+	// v83 -> v84
 	NewMigration("create repo transfer table", addRepoTransfer),
-=======
-	NewMigration("hot fix for wrong release sha1 on release table", fixReleaseSha1OnReleaseTable),
->>>>>>> b48be195
 }
 
 // Migrate database to current version
