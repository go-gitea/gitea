// Copyright 2015 The Gogs Authors. All rights reserved.
// Copyright 2017 The Gitea Authors. All rights reserved.
// Use of this source code is governed by a MIT-style
// license that can be found in the LICENSE file.

package migrations

import (
	"fmt"
	"os"

	"code.gitea.io/gitea/models/migrations/v1_10"
	"code.gitea.io/gitea/models/migrations/v1_11"
	"code.gitea.io/gitea/models/migrations/v1_12"
	"code.gitea.io/gitea/models/migrations/v1_13"
	"code.gitea.io/gitea/models/migrations/v1_14"
	"code.gitea.io/gitea/models/migrations/v1_15"
	"code.gitea.io/gitea/models/migrations/v1_16"
	"code.gitea.io/gitea/models/migrations/v1_17"
	"code.gitea.io/gitea/models/migrations/v1_18"
	"code.gitea.io/gitea/models/migrations/v1_19"
	"code.gitea.io/gitea/models/migrations/v1_6"
	"code.gitea.io/gitea/models/migrations/v1_7"
	"code.gitea.io/gitea/models/migrations/v1_8"
	"code.gitea.io/gitea/models/migrations/v1_9"
	"code.gitea.io/gitea/modules/log"
	"code.gitea.io/gitea/modules/setting"

	"xorm.io/xorm"
	"xorm.io/xorm/names"
)

const minDBVersion = 70 // Gitea 1.5.3

// Migration describes on migration from lower version to high version
type Migration interface {
	Description() string
	Migrate(*xorm.Engine) error
}

type migration struct {
	description string
	migrate     func(*xorm.Engine) error
}

// NewMigration creates a new migration
func NewMigration(desc string, fn func(*xorm.Engine) error) Migration {
	return &migration{desc, fn}
}

// Description returns the migration's description
func (m *migration) Description() string {
	return m.description
}

// Migrate executes the migration
func (m *migration) Migrate(x *xorm.Engine) error {
	return m.migrate(x)
}

// Version describes the version table. Should have only one row with id==1
type Version struct {
	ID      int64 `xorm:"pk autoincr"`
	Version int64
}

// Use noopMigration when there is a migration that has been no-oped
var noopMigration = func(_ *xorm.Engine) error { return nil }

// This is a sequence of migrations. Add new migrations to the bottom of the list.
// If you want to "retire" a migration, remove it from the top of the list and
// update minDBVersion accordingly
var migrations = []Migration{
	// Gitea 1.5.0 ends at v69

	// v70 -> v71
	NewMigration("add issue_dependencies", v1_6.AddIssueDependencies),
	// v71 -> v72
	NewMigration("protect each scratch token", v1_6.AddScratchHash),
	// v72 -> v73
	NewMigration("add review", v1_6.AddReview),

	// Gitea 1.6.0 ends at v73

	// v73 -> v74
	NewMigration("add must_change_password column for users table", v1_7.AddMustChangePassword),
	// v74 -> v75
	NewMigration("add approval whitelists to protected branches", v1_7.AddApprovalWhitelistsToProtectedBranches),
	// v75 -> v76
	NewMigration("clear nonused data which not deleted when user was deleted", v1_7.ClearNonusedData),

	// Gitea 1.7.0 ends at v76

	// v76 -> v77
	NewMigration("add pull request rebase with merge commit", v1_8.AddPullRequestRebaseWithMerge),
	// v77 -> v78
	NewMigration("add theme to users", v1_8.AddUserDefaultTheme),
	// v78 -> v79
	NewMigration("rename repo is_bare to repo is_empty", v1_8.RenameRepoIsBareToIsEmpty),
	// v79 -> v80
	NewMigration("add can close issues via commit in any branch", v1_8.AddCanCloseIssuesViaCommitInAnyBranch),
	// v80 -> v81
	NewMigration("add is locked to issues", v1_8.AddIsLockedToIssues),
	// v81 -> v82
	NewMigration("update U2F counter type", v1_8.ChangeU2FCounterType),

	// Gitea 1.8.0 ends at v82

	// v82 -> v83
	NewMigration("hot fix for wrong release sha1 on release table", v1_9.FixReleaseSha1OnReleaseTable),
	// v83 -> v84
	NewMigration("add uploader id for table attachment", v1_9.AddUploaderIDForAttachment),
	// v84 -> v85
	NewMigration("add table to store original imported gpg keys", v1_9.AddGPGKeyImport),
	// v85 -> v86
	NewMigration("hash application token", v1_9.HashAppToken),
	// v86 -> v87
	NewMigration("add http method to webhook", v1_9.AddHTTPMethodToWebhook),
	// v87 -> v88
	NewMigration("add avatar field to repository", v1_9.AddAvatarFieldToRepository),

	// Gitea 1.9.0 ends at v88

	// v88 -> v89
	NewMigration("add commit status context field to commit_status", v1_10.AddCommitStatusContext),
	// v89 -> v90
	NewMigration("add original author/url migration info to issues, comments, and repo ", v1_10.AddOriginalMigrationInfo),
	// v90 -> v91
	NewMigration("change length of some repository columns", v1_10.ChangeSomeColumnsLengthOfRepo),
	// v91 -> v92
	NewMigration("add index on owner_id of repository and type, review_id of comment", v1_10.AddIndexOnRepositoryAndComment),
	// v92 -> v93
	NewMigration("remove orphaned repository index statuses", v1_10.RemoveLingeringIndexStatus),
	// v93 -> v94
	NewMigration("add email notification enabled preference to user", v1_10.AddEmailNotificationEnabledToUser),
	// v94 -> v95
	NewMigration("add enable_status_check, status_check_contexts to protected_branch", v1_10.AddStatusCheckColumnsForProtectedBranches),
	// v95 -> v96
	NewMigration("add table columns for cross referencing issues", v1_10.AddCrossReferenceColumns),
	// v96 -> v97
	NewMigration("delete orphaned attachments", v1_10.DeleteOrphanedAttachments),
	// v97 -> v98
	NewMigration("add repo_admin_change_team_access to user", v1_10.AddRepoAdminChangeTeamAccessColumnForUser),
	// v98 -> v99
	NewMigration("add original author name and id on migrated release", v1_10.AddOriginalAuthorOnMigratedReleases),
	// v99 -> v100
	NewMigration("add task table and status column for repository table", v1_10.AddTaskTable),
	// v100 -> v101
	NewMigration("update migration repositories' service type", v1_10.UpdateMigrationServiceTypes),
	// v101 -> v102
	NewMigration("change length of some external login users columns", v1_10.ChangeSomeColumnsLengthOfExternalLoginUser),

	// Gitea 1.10.0 ends at v102

	// v102 -> v103
	NewMigration("update migration repositories' service type", v1_11.DropColumnHeadUserNameOnPullRequest),
	// v103 -> v104
	NewMigration("Add WhitelistDeployKeys to protected branch", v1_11.AddWhitelistDeployKeysToBranches),
	// v104 -> v105
	NewMigration("remove unnecessary columns from label", v1_11.RemoveLabelUneededCols),
	// v105 -> v106
	NewMigration("add includes_all_repositories to teams", v1_11.AddTeamIncludesAllRepositories),
	// v106 -> v107
	NewMigration("add column `mode` to table watch", v1_11.AddModeColumnToWatch),
	// v107 -> v108
	NewMigration("Add template options to repository", v1_11.AddTemplateToRepo),
	// v108 -> v109
	NewMigration("Add comment_id on table notification", v1_11.AddCommentIDOnNotification),
	// v109 -> v110
	NewMigration("add can_create_org_repo to team", v1_11.AddCanCreateOrgRepoColumnForTeam),
	// v110 -> v111
	NewMigration("change review content type to text", v1_11.ChangeReviewContentToText),
	// v111 -> v112
	NewMigration("update branch protection for can push and whitelist enable", v1_11.AddBranchProtectionCanPushAndEnableWhitelist),
	// v112 -> v113
	NewMigration("remove release attachments which repository deleted", v1_11.RemoveAttachmentMissedRepo),
	// v113 -> v114
	NewMigration("new feature: change target branch of pull requests", v1_11.FeatureChangeTargetBranch),
	// v114 -> v115
	NewMigration("Remove authentication credentials from stored URL", v1_11.SanitizeOriginalURL),
	// v115 -> v116
	NewMigration("add user_id prefix to existing user avatar name", v1_11.RenameExistingUserAvatarName),
	// v116 -> v117
	NewMigration("Extend TrackedTimes", v1_11.ExtendTrackedTimes),

	// Gitea 1.11.0 ends at v117

	// v117 -> v118
	NewMigration("Add block on rejected reviews branch protection", v1_12.AddBlockOnRejectedReviews),
	// v118 -> v119
	NewMigration("Add commit id and stale to reviews", v1_12.AddReviewCommitAndStale),
	// v119 -> v120
	NewMigration("Fix migrated repositories' git service type", v1_12.FixMigratedRepositoryServiceType),
	// v120 -> v121
	NewMigration("Add owner_name on table repository", v1_12.AddOwnerNameOnRepository),
	// v121 -> v122
	NewMigration("add is_restricted column for users table", v1_12.AddIsRestricted),
	// v122 -> v123
	NewMigration("Add Require Signed Commits to ProtectedBranch", v1_12.AddRequireSignedCommits),
	// v123 -> v124
	NewMigration("Add original information for reactions", v1_12.AddReactionOriginals),
	// v124 -> v125
	NewMigration("Add columns to user and repository", v1_12.AddUserRepoMissingColumns),
	// v125 -> v126
	NewMigration("Add some columns on review for migration", v1_12.AddReviewMigrateInfo),
	// v126 -> v127
	NewMigration("Fix topic repository count", v1_12.FixTopicRepositoryCount),
	// v127 -> v128
	NewMigration("add repository code language statistics", v1_12.AddLanguageStats),
	// v128 -> v129
	NewMigration("fix merge base for pull requests", v1_12.FixMergeBase),
	// v129 -> v130
	NewMigration("remove dependencies from deleted repositories", v1_12.PurgeUnusedDependencies),
	// v130 -> v131
	NewMigration("Expand webhooks for more granularity", v1_12.ExpandWebhooks),
	// v131 -> v132
	NewMigration("Add IsSystemWebhook column to webhooks table", v1_12.AddSystemWebhookColumn),
	// v132 -> v133
	NewMigration("Add Branch Protection Protected Files Column", v1_12.AddBranchProtectionProtectedFilesColumn),
	// v133 -> v134
	NewMigration("Add EmailHash Table", v1_12.AddEmailHashTable),
	// v134 -> v135
	NewMigration("Refix merge base for merged pull requests", v1_12.RefixMergeBase),
	// v135 -> v136
	NewMigration("Add OrgID column to Labels table", v1_12.AddOrgIDLabelColumn),
	// v136 -> v137
	NewMigration("Add CommitsAhead and CommitsBehind Column to PullRequest Table", v1_12.AddCommitDivergenceToPulls),
	// v137 -> v138
	NewMigration("Add Branch Protection Block Outdated Branch", v1_12.AddBlockOnOutdatedBranch),
	// v138 -> v139
	NewMigration("Add ResolveDoerID to Comment table", v1_12.AddResolveDoerIDCommentColumn),
	// v139 -> v140
	NewMigration("prepend refs/heads/ to issue refs", v1_12.PrependRefsHeadsToIssueRefs),

	// Gitea 1.12.0 ends at v140

	// v140 -> v141
	NewMigration("Save detected language file size to database instead of percent", v1_13.FixLanguageStatsToSaveSize),
	// v141 -> v142
	NewMigration("Add KeepActivityPrivate to User table", v1_13.AddKeepActivityPrivateUserColumn),
	// v142 -> v143
	NewMigration("Ensure Repository.IsArchived is not null", v1_13.SetIsArchivedToFalse),
	// v143 -> v144
	NewMigration("recalculate Stars number for all user", v1_13.RecalculateStars),
	// v144 -> v145
	NewMigration("update Matrix Webhook http method to 'PUT'", v1_13.UpdateMatrixWebhookHTTPMethod),
	// v145 -> v146
	NewMigration("Increase Language field to 50 in LanguageStats", v1_13.IncreaseLanguageField),
	// v146 -> v147
	NewMigration("Add projects info to repository table", v1_13.AddProjectsInfo),
	// v147 -> v148
	NewMigration("create review for 0 review id code comments", v1_13.CreateReviewsForCodeComments),
	// v148 -> v149
	NewMigration("remove issue dependency comments who refer to non existing issues", v1_13.PurgeInvalidDependenciesComments),
	// v149 -> v150
	NewMigration("Add Created and Updated to Milestone table", v1_13.AddCreatedAndUpdatedToMilestones),
	// v150 -> v151
	NewMigration("add primary key to repo_topic", v1_13.AddPrimaryKeyToRepoTopic),
	// v151 -> v152
	NewMigration("set default password algorithm to Argon2", v1_13.SetDefaultPasswordToArgon2),
	// v152 -> v153
	NewMigration("add TrustModel field to Repository", v1_13.AddTrustModelToRepository),
	// v153 > v154
	NewMigration("add Team review request support", v1_13.AddTeamReviewRequestSupport),
	// v154 > v155
	NewMigration("add timestamps to Star, Label, Follow, Watch and Collaboration", v1_13.AddTimeStamps),

	// Gitea 1.13.0 ends at v155

	// v155 -> v156
	NewMigration("add changed_protected_files column for pull_request table", v1_14.AddChangedProtectedFilesPullRequestColumn),
	// v156 -> v157
	NewMigration("fix publisher ID for tag releases", v1_14.FixPublisherIDforTagReleases),
	// v157 -> v158
	NewMigration("ensure repo topics are up-to-date", v1_14.FixRepoTopics),
	// v158 -> v159
	NewMigration("code comment replies should have the commitID of the review they are replying to", v1_14.UpdateCodeCommentReplies),
	// v159 -> v160
	NewMigration("update reactions constraint", v1_14.UpdateReactionConstraint),
	// v160 -> v161
	NewMigration("Add block on official review requests branch protection", v1_14.AddBlockOnOfficialReviewRequests),
	// v161 -> v162
	NewMigration("Convert task type from int to string", v1_14.ConvertTaskTypeToString),
	// v162 -> v163
	NewMigration("Convert webhook task type from int to string", v1_14.ConvertWebhookTaskTypeToString),
	// v163 -> v164
	NewMigration("Convert topic name from 25 to 50", v1_14.ConvertTopicNameFrom25To50),
	// v164 -> v165
	NewMigration("Add scope and nonce columns to oauth2_grant table", v1_14.AddScopeAndNonceColumnsToOAuth2Grant),
	// v165 -> v166
	NewMigration("Convert hook task type from char(16) to varchar(16) and trim the column", v1_14.ConvertHookTaskTypeToVarcharAndTrim),
	// v166 -> v167
	NewMigration("Where Password is Valid with Empty String delete it", v1_14.RecalculateUserEmptyPWD),
	// v167 -> v168
	NewMigration("Add user redirect", v1_14.AddUserRedirect),
	// v168 -> v169
	NewMigration("Recreate user table to fix default values", v1_14.RecreateUserTableToFixDefaultValues),
	// v169 -> v170
	NewMigration("Update DeleteBranch comments to set the old_ref to the commit_sha", v1_14.CommentTypeDeleteBranchUseOldRef),
	// v170 -> v171
	NewMigration("Add Dismissed to Review table", v1_14.AddDismissedReviewColumn),
	// v171 -> v172
	NewMigration("Add Sorting to ProjectBoard table", v1_14.AddSortingColToProjectBoard),
	// v172 -> v173
	NewMigration("Add sessions table for go-chi/session", v1_14.AddSessionTable),
	// v173 -> v174
	NewMigration("Add time_id column to Comment", v1_14.AddTimeIDCommentColumn),
	// v174 -> v175
	NewMigration("Create repo transfer table", v1_14.AddRepoTransfer),
	// v175 -> v176
	NewMigration("Fix Postgres ID Sequences broken by recreate-table", v1_14.FixPostgresIDSequences),
	// v176 -> v177
	NewMigration("Remove invalid labels from comments", v1_14.RemoveInvalidLabels),
	// v177 -> v178
	NewMigration("Delete orphaned IssueLabels", v1_14.DeleteOrphanedIssueLabels),

	// Gitea 1.14.0 ends at v178

	// v178 -> v179
	NewMigration("Add LFS columns to Mirror", v1_15.AddLFSMirrorColumns),
	// v179 -> v180
	NewMigration("Convert avatar url to text", v1_15.ConvertAvatarURLToText),
	// v180 -> v181
	NewMigration("Delete credentials from past migrations", v1_15.DeleteMigrationCredentials),
	// v181 -> v182
	NewMigration("Always save primary email on email address table", v1_15.AddPrimaryEmail2EmailAddress),
	// v182 -> v183
	NewMigration("Add issue resource index table", v1_15.AddIssueResourceIndexTable),
	// v183 -> v184
	NewMigration("Create PushMirror table", v1_15.CreatePushMirrorTable),
	// v184 -> v185
	NewMigration("Rename Task errors to message", v1_15.RenameTaskErrorsToMessage),
	// v185 -> v186
	NewMigration("Add new table repo_archiver", v1_15.AddRepoArchiver),
	// v186 -> v187
	NewMigration("Create protected tag table", v1_15.CreateProtectedTagTable),
	// v187 -> v188
	NewMigration("Drop unneeded webhook related columns", v1_15.DropWebhookColumns),
	// v188 -> v189
	NewMigration("Add key is verified to gpg key", v1_15.AddKeyIsVerified),

	// Gitea 1.15.0 ends at v189

	// v189 -> v190
	NewMigration("Unwrap ldap.Sources", v1_16.UnwrapLDAPSourceCfg),
	// v190 -> v191
	NewMigration("Add agit flow pull request support", v1_16.AddAgitFlowPullRequest),
	// v191 -> v192
	NewMigration("Alter issue/comment table TEXT fields to LONGTEXT", v1_16.AlterIssueAndCommentTextFieldsToLongText),
	// v192 -> v193
	NewMigration("RecreateIssueResourceIndexTable to have a primary key instead of an unique index", v1_16.RecreateIssueResourceIndexTable),
	// v193 -> v194
	NewMigration("Add repo id column for attachment table", v1_16.AddRepoIDForAttachment),
	// v194 -> v195
	NewMigration("Add Branch Protection Unprotected Files Column", v1_16.AddBranchProtectionUnprotectedFilesColumn),
	// v195 -> v196
	NewMigration("Add table commit_status_index", v1_16.AddTableCommitStatusIndex),
	// v196 -> v197
	NewMigration("Add Color to ProjectBoard table", v1_16.AddColorColToProjectBoard),
	// v197 -> v198
	NewMigration("Add renamed_branch table", v1_16.AddRenamedBranchTable),
	// v198 -> v199
	NewMigration("Add issue content history table", v1_16.AddTableIssueContentHistory),
	// v199 -> v200
	NewMigration("No-op (remote version is using AppState now)", noopMigration),
	// v200 -> v201
	NewMigration("Add table app_state", v1_16.AddTableAppState),
	// v201 -> v202
	NewMigration("Drop table remote_version (if exists)", v1_16.DropTableRemoteVersion),
	// v202 -> v203
	NewMigration("Create key/value table for user settings", v1_16.CreateUserSettingsTable),
	// v203 -> v204
	NewMigration("Add Sorting to ProjectIssue table", v1_16.AddProjectIssueSorting),
	// v204 -> v205
	NewMigration("Add key is verified to ssh key", v1_16.AddSSHKeyIsVerified),
	// v205 -> v206
	NewMigration("Migrate to higher varchar on user struct", v1_16.MigrateUserPasswordSalt),
	// v206 -> v207
	NewMigration("Add authorize column to team_unit table", v1_16.AddAuthorizeColForTeamUnit),
	// v207 -> v208
	NewMigration("Add webauthn table and migrate u2f data to webauthn - NO-OPED", v1_16.AddWebAuthnCred),
	// v208 -> v209
	NewMigration("Use base32.HexEncoding instead of base64 encoding for cred ID as it is case insensitive - NO-OPED", v1_16.UseBase32HexForCredIDInWebAuthnCredential),
	// v209 -> v210
	NewMigration("Increase WebAuthentication CredentialID size to 410 - NO-OPED", v1_16.IncreaseCredentialIDTo410),
	// v210 -> v211
	NewMigration("v208 was completely broken - remigrate", v1_16.RemigrateU2FCredentials),

	// Gitea 1.16.2 ends at v211

	// v211 -> v212
	NewMigration("Create ForeignReference table", v1_17.CreateForeignReferenceTable),
	// v212 -> v213
	NewMigration("Add package tables", v1_17.AddPackageTables),
	// v213 -> v214
	NewMigration("Add allow edits from maintainers to PullRequest table", v1_17.AddAllowMaintainerEdit),
	// v214 -> v215
	NewMigration("Add auto merge table", v1_17.AddAutoMergeTable),
	// v215 -> v216
	NewMigration("allow to view files in PRs", v1_17.AddReviewViewedFiles),
	// v216 -> v217
	NewMigration("No-op (Improve Action table indices v1)", noopMigration),
	// v217 -> v218
	NewMigration("Alter hook_task table TEXT fields to LONGTEXT", v1_17.AlterHookTaskTextFieldsToLongText),
	// v218 -> v219
	NewMigration("Improve Action table indices v2", v1_17.ImproveActionTableIndices),
	// v219 -> v220
	NewMigration("Add sync_on_commit column to push_mirror table", v1_17.AddSyncOnCommitColForPushMirror),
	// v220 -> v221
	NewMigration("Add container repository property", v1_17.AddContainerRepositoryProperty),
	// v221 -> v222
	NewMigration("Store WebAuthentication CredentialID as bytes and increase size to at least 1024", v1_17.StoreWebauthnCredentialIDAsBytes),
	// v222 -> v223
	NewMigration("Drop old CredentialID column", v1_17.DropOldCredentialIDColumn),
	// v223 -> v224
	NewMigration("Rename CredentialIDBytes column to CredentialID", v1_17.RenameCredentialIDBytes),

	// Gitea 1.17.0 ends at v224

	// v224 -> v225
	NewMigration("Add badges to users", v1_18.CreateUserBadgesTable),
	// v225 -> v226
	NewMigration("Alter gpg_key/public_key content TEXT fields to MEDIUMTEXT", v1_18.AlterPublicGPGKeyContentFieldsToMediumText),
	// v226 -> v227
	NewMigration("Conan and generic packages do not need to be semantically versioned", v1_18.FixPackageSemverField),
	// v227 -> v228
	NewMigration("Create key/value table for system settings", v1_18.CreateSystemSettingsTable),
	// v228 -> v229
	NewMigration("Add TeamInvite table", v1_18.AddTeamInviteTable),
	// v229 -> v230
	NewMigration("Update counts of all open milestones", v1_18.UpdateOpenMilestoneCounts),
	// v230 -> v231
	NewMigration("Add ConfidentialClient column (default true) to OAuth2Application table", v1_18.AddConfidentialClientColumnToOAuth2ApplicationTable),
	// v231 -> v232
<<<<<<< HEAD
	NewMigration("Add index for hook_task", addIndexForHookTask),

	// TODO: where does Gitea 1.18.0 end?
	// v232 -> v233
	NewMigration("Add index for issue_user", addScopeForAccessTokens),
=======
	NewMigration("Add index for hook_task", v1_19.AddIndexForHookTask),
>>>>>>> e72acd5e
}

// GetCurrentDBVersion returns the current db version
func GetCurrentDBVersion(x *xorm.Engine) (int64, error) {
	if err := x.Sync(new(Version)); err != nil {
		return -1, fmt.Errorf("sync: %w", err)
	}

	currentVersion := &Version{ID: 1}
	has, err := x.Get(currentVersion)
	if err != nil {
		return -1, fmt.Errorf("get: %w", err)
	}
	if !has {
		return -1, nil
	}
	return currentVersion.Version, nil
}

// ExpectedVersion returns the expected db version
func ExpectedVersion() int64 {
	return int64(minDBVersion + len(migrations))
}

// EnsureUpToDate will check if the db is at the correct version
func EnsureUpToDate(x *xorm.Engine) error {
	currentDB, err := GetCurrentDBVersion(x)
	if err != nil {
		return err
	}

	if currentDB < 0 {
		return fmt.Errorf("Database has not been initialized")
	}

	if minDBVersion > currentDB {
		return fmt.Errorf("DB version %d (<= %d) is too old for auto-migration. Upgrade to Gitea 1.6.4 first then upgrade to this version", currentDB, minDBVersion)
	}

	expected := ExpectedVersion()

	if currentDB != expected {
		return fmt.Errorf(`Current database version %d is not equal to the expected version %d. Please run "gitea [--config /path/to/app.ini] migrate" to update the database version`, currentDB, expected)
	}

	return nil
}

// Migrate database to current version
func Migrate(x *xorm.Engine) error {
	// Set a new clean the default mapper to GonicMapper as that is the default for Gitea.
	x.SetMapper(names.GonicMapper{})
	if err := x.Sync(new(Version)); err != nil {
		return fmt.Errorf("sync: %w", err)
	}

	currentVersion := &Version{ID: 1}
	has, err := x.Get(currentVersion)
	if err != nil {
		return fmt.Errorf("get: %w", err)
	} else if !has {
		// If the version record does not exist we think
		// it is a fresh installation and we can skip all migrations.
		currentVersion.ID = 0
		currentVersion.Version = int64(minDBVersion + len(migrations))

		if _, err = x.InsertOne(currentVersion); err != nil {
			return fmt.Errorf("insert: %w", err)
		}
	}

	v := currentVersion.Version
	if minDBVersion > v {
		log.Fatal(`Gitea no longer supports auto-migration from your previously installed version.
Please try upgrading to a lower version first (suggested v1.6.4), then upgrade to this version.`)
		return nil
	}

	// Downgrading Gitea's database version not supported
	if int(v-minDBVersion) > len(migrations) {
		msg := fmt.Sprintf("Your database (migration version: %d) is for a newer Gitea, you can not use the newer database for this old Gitea release (%d).", v, minDBVersion+len(migrations))
		msg += "\nGitea will exit to keep your database safe and unchanged. Please use the correct Gitea release, do not change the migration version manually (incorrect manual operation may lose data)."
		if !setting.IsProd {
			msg += fmt.Sprintf("\nIf you are in development and really know what you're doing, you can force changing the migration version by executing: UPDATE version SET version=%d WHERE id=1;", minDBVersion+len(migrations))
		}
		_, _ = fmt.Fprintln(os.Stderr, msg)
		log.Fatal(msg)
		return nil
	}

	// Migrate
	for i, m := range migrations[v-minDBVersion:] {
		log.Info("Migration[%d]: %s", v+int64(i), m.Description())
		// Reset the mapper between each migration - migrations are not supposed to depend on each other
		x.SetMapper(names.GonicMapper{})
		if err = m.Migrate(x); err != nil {
			return fmt.Errorf("migration[%d]: %s failed: %w", v+int64(i), m.Description(), err)
		}
		currentVersion.Version = v + int64(i) + 1
		if _, err = x.ID(1).Update(currentVersion); err != nil {
			return err
		}
	}
	return nil
}<|MERGE_RESOLUTION|>--- conflicted
+++ resolved
@@ -432,15 +432,9 @@
 	// v230 -> v231
 	NewMigration("Add ConfidentialClient column (default true) to OAuth2Application table", v1_18.AddConfidentialClientColumnToOAuth2ApplicationTable),
 	// v231 -> v232
-<<<<<<< HEAD
-	NewMigration("Add index for hook_task", addIndexForHookTask),
-
-	// TODO: where does Gitea 1.18.0 end?
+	NewMigration("Add index for hook_task", v1_19.AddIndexForHookTask),
 	// v232 -> v233
-	NewMigration("Add index for issue_user", addScopeForAccessTokens),
-=======
-	NewMigration("Add index for hook_task", v1_19.AddIndexForHookTask),
->>>>>>> e72acd5e
+	NewMigration("Add index for issue_user", v1_19.AddScopeForAccessTokens),
 }
 
 // GetCurrentDBVersion returns the current db version
