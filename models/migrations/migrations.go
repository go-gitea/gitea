--- conflicted
+++ resolved
@@ -339,9 +339,6 @@
 	// v192 -> v193
 	NewMigration("RecreateIssueResourceIndexTable to have a primary key instead of an unique index", recreateIssueResourceIndexTable),
 	// v193 -> v194
-<<<<<<< HEAD
-	NewMigration("Create key/value table for user settings", createUserSettingsTable),
-=======
 	NewMigration("Add repo id column for attachment table", addRepoIDForAttachment),
 	// v194 -> v195
 	NewMigration("Add Branch Protection Unprotected Files Column", addBranchProtectionUnprotectedFilesColumn),
@@ -349,7 +346,8 @@
 	NewMigration("Add table commit_status_index", addTableCommitStatusIndex),
 	// v196 -> v197
 	NewMigration("Add Color to ProjectBoard table", addColorColToProjectBoard),
->>>>>>> c64e2a31
+	// v197 -> v198
+	NewMigration("Create key/value table for user settings", createUserSettingsTable),
 }
 
 // GetCurrentDBVersion returns the current db version
