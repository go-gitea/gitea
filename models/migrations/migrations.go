// Copyright 2015 The Gogs Authors. All rights reserved.
// Use of this source code is governed by a MIT-style
// license that can be found in the LICENSE file.

package migrations

import (
	"bytes"
	"encoding/json"
	"fmt"
	"io/ioutil"
	"os"
	"path"
	"path/filepath"
	"strings"
	"time"

	"github.com/Unknwon/com"
	"github.com/go-xorm/xorm"
	gouuid "github.com/satori/go.uuid"
	"gopkg.in/ini.v1"

	"code.gitea.io/gitea/modules/generate"
	"code.gitea.io/gitea/modules/log"
	"code.gitea.io/gitea/modules/setting"
)

const minDBVersion = 4

// Migration describes on migration from lower version to high version
type Migration interface {
	Description() string
	Migrate(*xorm.Engine) error
}

type migration struct {
	description string
	migrate     func(*xorm.Engine) error
}

// NewMigration creates a new migration
func NewMigration(desc string, fn func(*xorm.Engine) error) Migration {
	return &migration{desc, fn}
}

// Description returns the migration's description
func (m *migration) Description() string {
	return m.description
}

// Migrate executes the migration
func (m *migration) Migrate(x *xorm.Engine) error {
	return m.migrate(x)
}

// Version describes the version table. Should have only one row with id==1
type Version struct {
	ID      int64 `xorm:"pk autoincr"`
	Version int64
}

func emptyMigration(x *xorm.Engine) error {
	return nil
}

// This is a sequence of migrations. Add new migrations to the bottom of the list.
// If you want to "retire" a migration, remove it from the top of the list and
// update minDBVersion accordingly
var migrations = []Migration{
	// v0 -> v4: before 0.6.0 -> 0.7.33
	NewMigration("fix locale file load panic", fixLocaleFileLoadPanic),                           // V4 -> V5:v0.6.0
	NewMigration("trim action compare URL prefix", trimCommitActionAppURLPrefix),                 // V5 -> V6:v0.6.3
	NewMigration("generate issue-label from issue", issueToIssueLabel),                           // V6 -> V7:v0.6.4
	NewMigration("refactor attachment table", attachmentRefactor),                                // V7 -> V8:v0.6.4
	NewMigration("rename pull request fields", renamePullRequestFields),                          // V8 -> V9:v0.6.16
	NewMigration("clean up migrate repo info", cleanUpMigrateRepoInfo),                           // V9 -> V10:v0.6.20
	NewMigration("generate rands and salt for organizations", generateOrgRandsAndSalt),           // V10 -> V11:v0.8.5
	NewMigration("convert date to unix timestamp", convertDateToUnix),                            // V11 -> V12:v0.9.2
	NewMigration("convert LDAP UseSSL option to SecurityProtocol", ldapUseSSLToSecurityProtocol), // V12 -> V13:v0.9.37

	// v13 -> v14:v0.9.87
	NewMigration("set comment updated with created", setCommentUpdatedWithCreated),
	// v14 -> v15
	NewMigration("create user column diff view style", createUserColumnDiffViewStyle),
	// v15 -> v16
	NewMigration("create user column allow create organization", createAllowCreateOrganizationColumn),
	// V16 -> v17
	NewMigration("create repo unit table and add units for all repos", addUnitsToTables),
	// v17 -> v18
	NewMigration("set protect branches updated with created", setProtectedBranchUpdatedWithCreated),
	// v18 -> v19
	NewMigration("add external login user", addExternalLoginUser),
	// v19 -> v20
	NewMigration("generate and migrate Git hooks", generateAndMigrateGitHooks),
	// v20 -> v21
	NewMigration("use new avatar path name for security reason", useNewNameAvatars),
	// v21 -> v22
	NewMigration("rewrite authorized_keys file via new format", useNewPublickeyFormat),
	// v22 -> v23
	NewMigration("generate and migrate wiki Git hooks", generateAndMigrateWikiGitHooks),
	// v23 -> v24
	NewMigration("add user openid table", addUserOpenID),
	// v24 -> v25
	NewMigration("change the key_id and primary_key_id type", changeGPGKeysColumns),
	// v25 -> v26
	NewMigration("add show field in user openid table", addUserOpenIDShow),
	// v26 -> v27
	NewMigration("generate and migrate repo and wiki Git hooks", generateAndMigrateGitHookChains),
	// v27 -> v28
	NewMigration("change mirror interval from hours to time.Duration", convertIntervalToDuration),
	// v28 -> v29
	NewMigration("add field for repo size", addRepoSize),
	// v29 -> v30
	NewMigration("add commit status table", addCommitStatus),
	// v30 -> 31
	NewMigration("add primary key to external login user", addExternalLoginUserPK),
	// v31 -> 32
	NewMigration("add field for login source synchronization", addLoginSourceSyncEnabledColumn),
	// v32 -> v33
	NewMigration("add units for team", addUnitsToRepoTeam),
	// v33 -> v34
	NewMigration("remove columns from action", removeActionColumns),
	// v34 -> v35
	NewMigration("give all units to owner teams", giveAllUnitsToOwnerTeams),
	// v35 -> v36
	NewMigration("adds comment to an action", addCommentIDToAction),
	// v36 -> v37
	NewMigration("regenerate git hooks", regenerateGitHooks36),
	// v37 -> v38
	NewMigration("unescape user full names", unescapeUserFullNames),
	// v38 -> v39
	NewMigration("remove commits and settings unit types", removeCommitsUnitType),
	// v39 -> v40
	NewMigration("add tags to releases and sync existing repositories", releaseAddColumnIsTagAndSyncTags),
	// v40 -> v41
	NewMigration("fix protected branch can push value to false", fixProtectedBranchCanPushValue),
	// v41 -> v42
	NewMigration("remove duplicate unit types", removeDuplicateUnitTypes),
	// v42 -> v43
	NewMigration("empty step", emptyMigration),
	// v43 -> v44
	NewMigration("empty step", emptyMigration),
	// v44 -> v45
	NewMigration("empty step", emptyMigration),
	// v45 -> v46
	NewMigration("remove index column from repo_unit table", removeIndexColumnFromRepoUnitTable),
	// v46 -> v47
	NewMigration("remove organization watch repositories", removeOrganizationWatchRepo),
	// v47 -> v48
	NewMigration("add deleted branches", addDeletedBranch),
	// v48 -> v49
	NewMigration("add repo indexer status", addRepoIndexerStatus),
	// v49 -> v50
	NewMigration("adds time tracking and stopwatches", addTimetracking),
	// v50 -> v51
	NewMigration("migrate protected branch struct", migrateProtectedBranchStruct),
	// v51 -> v52
	NewMigration("add default value to user prohibit_login", addDefaultValueToUserProhibitLogin),
	// v52 -> v53
	NewMigration("add lfs lock table", addLFSLock),
	// v53 -> v54
	NewMigration("add reactions", addReactions),
	// v54 -> v55
	NewMigration("add pull request options", addPullRequestOptions),
	// v55 -> v56
	NewMigration("add writable deploy keys", addModeToDeploKeys),
	// v56 -> v57
	NewMigration("remove is_owner, num_teams columns from org_user", removeIsOwnerColumnFromOrgUser),
	// v57 -> v58
	NewMigration("add closed_unix column for issues", addIssueClosedTime),
	// v58 -> v59
	NewMigration("add label descriptions", addLabelsDescriptions),
	// v59 -> v60
	NewMigration("add merge whitelist for protected branches", addProtectedBranchMergeWhitelist),
	// v60 -> v61
	NewMigration("add is_fsck_enabled column for repos", addFsckEnabledToRepo),
	// v61 -> v62
<<<<<<< HEAD
	NewMigration("add multiple assignees", addMultipleAssignees),
=======
	NewMigration("add size column for attachments", addSizeToAttachment),
>>>>>>> 3e06490d
}

// Migrate database to current version
func Migrate(x *xorm.Engine) error {
	if err := x.Sync(new(Version)); err != nil {
		return fmt.Errorf("sync: %v", err)
	}

	currentVersion := &Version{ID: 1}
	has, err := x.Get(currentVersion)
	if err != nil {
		return fmt.Errorf("get: %v", err)
	} else if !has {
		// If the version record does not exist we think
		// it is a fresh installation and we can skip all migrations.
		currentVersion.ID = 0
		currentVersion.Version = int64(minDBVersion + len(migrations))

		if _, err = x.InsertOne(currentVersion); err != nil {
			return fmt.Errorf("insert: %v", err)
		}
	}

	v := currentVersion.Version
	if minDBVersion > v {
		log.Fatal(4, `Gitea no longer supports auto-migration from your previously installed version.
Please try to upgrade to a lower version (>= v0.6.0) first, then upgrade to current version.`)
		return nil
	}

	if int(v-minDBVersion) > len(migrations) {
		// User downgraded Gitea.
		currentVersion.Version = int64(len(migrations) + minDBVersion)
		_, err = x.ID(1).Update(currentVersion)
		return err
	}
	for i, m := range migrations[v-minDBVersion:] {
		log.Info("Migration: %s", m.Description())
		if err = m.Migrate(x); err != nil {
			return fmt.Errorf("do migrate: %v", err)
		}
		currentVersion.Version = v + int64(i) + 1
		if _, err = x.ID(1).Update(currentVersion); err != nil {
			return err
		}
	}
	return nil
}

func dropTableColumns(x *xorm.Engine, tableName string, columnNames ...string) (err error) {
	if tableName == "" || len(columnNames) == 0 {
		return nil
	}

	switch {
	case setting.UseSQLite3:
		log.Warn("Unable to drop columns in SQLite")
	case setting.UseMySQL, setting.UseTiDB, setting.UsePostgreSQL:
		cols := ""
		for _, col := range columnNames {
			if cols != "" {
				cols += ", "
			}
			cols += "DROP COLUMN `" + col + "`"
		}
		if _, err := x.Exec(fmt.Sprintf("ALTER TABLE `%s` %s", tableName, cols)); err != nil {
			return fmt.Errorf("Drop table `%s` columns %v: %v", tableName, columnNames, err)
		}
	case setting.UseMSSQL:
		sess := x.NewSession()
		defer sess.Close()

		if err = sess.Begin(); err != nil {
			return err
		}

		cols := ""
		for _, col := range columnNames {
			if cols != "" {
				cols += ", "
			}
			cols += "`" + strings.ToLower(col) + "`"
		}
		sql := fmt.Sprintf("SELECT Name FROM SYS.DEFAULT_CONSTRAINTS WHERE PARENT_OBJECT_ID = OBJECT_ID('%[1]s') AND PARENT_COLUMN_ID IN (SELECT column_id FROM sys.columns WHERE lower(NAME) IN (%[2]s) AND object_id = OBJECT_ID('%[1]s'))",
			tableName, strings.Replace(cols, "`", "'", -1))
		constraints := make([]string, 0)
		if err := sess.SQL(sql).Find(&constraints); err != nil {
			sess.Rollback()
			return fmt.Errorf("Find constraints: %v", err)
		}
		for _, constraint := range constraints {
			if _, err := sess.Exec(fmt.Sprintf("ALTER TABLE `%s` DROP CONSTRAINT `%s`", tableName, constraint)); err != nil {
				sess.Rollback()
				return fmt.Errorf("Drop table `%s` constraint `%s`: %v", tableName, constraint, err)
			}
		}
		if _, err := sess.Exec(fmt.Sprintf("ALTER TABLE `%s` DROP COLUMN %s", tableName, cols)); err != nil {
			sess.Rollback()
			return fmt.Errorf("Drop table `%s` columns %v: %v", tableName, columnNames, err)
		}

		return sess.Commit()
	default:
		log.Fatal(4, "Unrecognized DB")
	}

	return nil
}

func fixLocaleFileLoadPanic(_ *xorm.Engine) error {
	cfg, err := ini.Load(setting.CustomConf)
	if err != nil {
		return fmt.Errorf("load custom config: %v", err)
	}

	cfg.DeleteSection("i18n")
	if err = cfg.SaveTo(setting.CustomConf); err != nil {
		return fmt.Errorf("save custom config: %v", err)
	}

	setting.Langs = strings.Split(strings.Replace(strings.Join(setting.Langs, ","), "fr-CA", "fr-FR", 1), ",")
	return nil
}

func trimCommitActionAppURLPrefix(x *xorm.Engine) error {
	type PushCommit struct {
		Sha1        string
		Message     string
		AuthorEmail string
		AuthorName  string
	}

	type PushCommits struct {
		Len        int
		Commits    []*PushCommit
		CompareURL string `json:"CompareUrl"`
	}

	type Action struct {
		ID      int64  `xorm:"pk autoincr"`
		Content string `xorm:"TEXT"`
	}

	results, err := x.Query("SELECT `id`,`content` FROM `action` WHERE `op_type`=?", 5)
	if err != nil {
		return fmt.Errorf("select commit actions: %v", err)
	}

	sess := x.NewSession()
	defer sess.Close()
	if err = sess.Begin(); err != nil {
		return err
	}

	var pushCommits *PushCommits
	for _, action := range results {
		actID := com.StrTo(string(action["id"])).MustInt64()
		if actID == 0 {
			continue
		}

		pushCommits = new(PushCommits)
		if err = json.Unmarshal(action["content"], pushCommits); err != nil {
			return fmt.Errorf("unmarshal action content[%d]: %v", actID, err)
		}

		infos := strings.Split(pushCommits.CompareURL, "/")
		if len(infos) <= 4 {
			continue
		}
		pushCommits.CompareURL = strings.Join(infos[len(infos)-4:], "/")

		p, err := json.Marshal(pushCommits)
		if err != nil {
			return fmt.Errorf("marshal action content[%d]: %v", actID, err)
		}

		if _, err = sess.Id(actID).Update(&Action{
			Content: string(p),
		}); err != nil {
			return fmt.Errorf("update action[%d]: %v", actID, err)
		}
	}
	return sess.Commit()
}

func issueToIssueLabel(x *xorm.Engine) error {
	type IssueLabel struct {
		ID      int64 `xorm:"pk autoincr"`
		IssueID int64 `xorm:"UNIQUE(s)"`
		LabelID int64 `xorm:"UNIQUE(s)"`
	}

	issueLabels := make([]*IssueLabel, 0, 50)
	results, err := x.Query("SELECT `id`,`label_ids` FROM `issue`")
	if err != nil {
		if strings.Contains(err.Error(), "no such column") ||
			strings.Contains(err.Error(), "Unknown column") {
			return nil
		}
		return fmt.Errorf("select issues: %v", err)
	}
	for _, issue := range results {
		issueID := com.StrTo(issue["id"]).MustInt64()

		// Just in case legacy code can have duplicated IDs for same label.
		mark := make(map[int64]bool)
		for _, idStr := range strings.Split(string(issue["label_ids"]), "|") {
			labelID := com.StrTo(strings.TrimPrefix(idStr, "$")).MustInt64()
			if labelID == 0 || mark[labelID] {
				continue
			}

			mark[labelID] = true
			issueLabels = append(issueLabels, &IssueLabel{
				IssueID: issueID,
				LabelID: labelID,
			})
		}
	}

	sess := x.NewSession()
	defer sess.Close()
	if err = sess.Begin(); err != nil {
		return err
	}

	if err = sess.Sync2(new(IssueLabel)); err != nil {
		return fmt.Errorf("Sync2: %v", err)
	} else if _, err = sess.Insert(issueLabels); err != nil {
		return fmt.Errorf("insert issue-labels: %v", err)
	}

	return sess.Commit()
}

func attachmentRefactor(x *xorm.Engine) error {
	type Attachment struct {
		ID   int64  `xorm:"pk autoincr"`
		UUID string `xorm:"uuid INDEX"`

		// For rename purpose.
		Path    string `xorm:"-"`
		NewPath string `xorm:"-"`
	}

	results, err := x.Query("SELECT * FROM `attachment`")
	if err != nil {
		return fmt.Errorf("select attachments: %v", err)
	}

	attachments := make([]*Attachment, 0, len(results))
	for _, attach := range results {
		if !com.IsExist(string(attach["path"])) {
			// If the attachment is already missing, there is no point to update it.
			continue
		}
		attachments = append(attachments, &Attachment{
			ID:   com.StrTo(attach["id"]).MustInt64(),
			UUID: gouuid.NewV4().String(),
			Path: string(attach["path"]),
		})
	}

	sess := x.NewSession()
	defer sess.Close()
	if err = sess.Begin(); err != nil {
		return err
	}

	if err = sess.Sync2(new(Attachment)); err != nil {
		return fmt.Errorf("Sync2: %v", err)
	}

	// Note: Roll back for rename can be a dead loop,
	// 	so produces a backup file.
	var buf bytes.Buffer
	buf.WriteString("# old path -> new path\n")

	// Update database first because this is where error happens the most often.
	for _, attach := range attachments {
		if _, err = sess.Id(attach.ID).Update(attach); err != nil {
			return err
		}

		attach.NewPath = path.Join(setting.AttachmentPath, attach.UUID[0:1], attach.UUID[1:2], attach.UUID)
		buf.WriteString(attach.Path)
		buf.WriteString("\t")
		buf.WriteString(attach.NewPath)
		buf.WriteString("\n")
	}

	// Then rename attachments.
	isSucceed := true
	defer func() {
		if isSucceed {
			return
		}

		dumpPath := path.Join(setting.LogRootPath, "attachment_path.dump")
		ioutil.WriteFile(dumpPath, buf.Bytes(), 0666)
		log.Info("Failed to rename some attachments, old and new paths are saved into: %s", dumpPath)
	}()
	for _, attach := range attachments {
		if err = os.MkdirAll(path.Dir(attach.NewPath), os.ModePerm); err != nil {
			isSucceed = false
			return err
		}

		if err = os.Rename(attach.Path, attach.NewPath); err != nil {
			isSucceed = false
			return err
		}
	}

	return sess.Commit()
}

func renamePullRequestFields(x *xorm.Engine) (err error) {
	type PullRequest struct {
		ID         int64 `xorm:"pk autoincr"`
		PullID     int64 `xorm:"INDEX"`
		PullIndex  int64
		HeadBarcnh string

		IssueID    int64 `xorm:"INDEX"`
		Index      int64
		HeadBranch string
	}

	if err = x.Sync(new(PullRequest)); err != nil {
		return fmt.Errorf("sync: %v", err)
	}

	results, err := x.Query("SELECT `id`,`pull_id`,`pull_index`,`head_barcnh` FROM `pull_request`")
	if err != nil {
		if strings.Contains(err.Error(), "no such column") {
			return nil
		}
		return fmt.Errorf("select pull requests: %v", err)
	}

	sess := x.NewSession()
	defer sess.Close()
	if err = sess.Begin(); err != nil {
		return err
	}

	var pull *PullRequest
	for _, pr := range results {
		pull = &PullRequest{
			ID:         com.StrTo(pr["id"]).MustInt64(),
			IssueID:    com.StrTo(pr["pull_id"]).MustInt64(),
			Index:      com.StrTo(pr["pull_index"]).MustInt64(),
			HeadBranch: string(pr["head_barcnh"]),
		}
		if pull.Index == 0 {
			continue
		}
		if _, err = sess.Id(pull.ID).Update(pull); err != nil {
			return err
		}
	}

	return sess.Commit()
}

func cleanUpMigrateRepoInfo(x *xorm.Engine) (err error) {
	type (
		User struct {
			ID        int64 `xorm:"pk autoincr"`
			LowerName string
		}
		Repository struct {
			ID        int64 `xorm:"pk autoincr"`
			OwnerID   int64
			LowerName string
		}
	)

	repos := make([]*Repository, 0, 25)
	if err = x.Where("is_mirror=?", false).Find(&repos); err != nil {
		return fmt.Errorf("select all non-mirror repositories: %v", err)
	}
	var user *User
	for _, repo := range repos {
		user = &User{ID: repo.OwnerID}
		has, err := x.Get(user)
		if err != nil {
			return fmt.Errorf("get owner of repository[%d - %d]: %v", repo.ID, repo.OwnerID, err)
		} else if !has {
			continue
		}

		configPath := filepath.Join(setting.RepoRootPath, user.LowerName, repo.LowerName+".git/config")

		// In case repository file is somehow missing.
		if !com.IsFile(configPath) {
			continue
		}

		cfg, err := ini.Load(configPath)
		if err != nil {
			return fmt.Errorf("open config file: %v", err)
		}
		cfg.DeleteSection("remote \"origin\"")
		if err = cfg.SaveToIndent(configPath, "\t"); err != nil {
			return fmt.Errorf("save config file: %v", err)
		}
	}

	return nil
}

func generateOrgRandsAndSalt(x *xorm.Engine) (err error) {
	type User struct {
		ID    int64  `xorm:"pk autoincr"`
		Rands string `xorm:"VARCHAR(10)"`
		Salt  string `xorm:"VARCHAR(10)"`
	}

	orgs := make([]*User, 0, 10)
	if err = x.Where("type=1").And("rands=''").Find(&orgs); err != nil {
		return fmt.Errorf("select all organizations: %v", err)
	}

	sess := x.NewSession()
	defer sess.Close()
	if err = sess.Begin(); err != nil {
		return err
	}

	for _, org := range orgs {
		if org.Rands, err = generate.GetRandomString(10); err != nil {
			return err
		}
		if org.Salt, err = generate.GetRandomString(10); err != nil {
			return err
		}
		if _, err = sess.Id(org.ID).Update(org); err != nil {
			return err
		}
	}

	return sess.Commit()
}

// TAction defines the struct for migrating table action
type TAction struct {
	ID          int64 `xorm:"pk autoincr"`
	CreatedUnix int64
}

// TableName will be invoked by XORM to customrize the table name
func (t *TAction) TableName() string { return "action" }

// TNotice defines the struct for migrating table notice
type TNotice struct {
	ID          int64 `xorm:"pk autoincr"`
	CreatedUnix int64
}

// TableName will be invoked by XORM to customrize the table name
func (t *TNotice) TableName() string { return "notice" }

// TComment defines the struct for migrating table comment
type TComment struct {
	ID          int64 `xorm:"pk autoincr"`
	CreatedUnix int64
}

// TableName will be invoked by XORM to customrize the table name
func (t *TComment) TableName() string { return "comment" }

// TIssue defines the struct for migrating table issue
type TIssue struct {
	ID           int64 `xorm:"pk autoincr"`
	DeadlineUnix int64
	CreatedUnix  int64
	UpdatedUnix  int64
}

// TableName will be invoked by XORM to customrize the table name
func (t *TIssue) TableName() string { return "issue" }

// TMilestone defines the struct for migrating table milestone
type TMilestone struct {
	ID             int64 `xorm:"pk autoincr"`
	DeadlineUnix   int64
	ClosedDateUnix int64
}

// TableName will be invoked by XORM to customrize the table name
func (t *TMilestone) TableName() string { return "milestone" }

// TAttachment defines the struct for migrating table attachment
type TAttachment struct {
	ID          int64 `xorm:"pk autoincr"`
	CreatedUnix int64
}

// TableName will be invoked by XORM to customrize the table name
func (t *TAttachment) TableName() string { return "attachment" }

// TLoginSource defines the struct for migrating table login_source
type TLoginSource struct {
	ID          int64 `xorm:"pk autoincr"`
	CreatedUnix int64
	UpdatedUnix int64
}

// TableName will be invoked by XORM to customrize the table name
func (t *TLoginSource) TableName() string { return "login_source" }

// TPull defines the struct for migrating table pull_request
type TPull struct {
	ID         int64 `xorm:"pk autoincr"`
	MergedUnix int64
}

// TableName will be invoked by XORM to customrize the table name
func (t *TPull) TableName() string { return "pull_request" }

// TRelease defines the struct for migrating table release
type TRelease struct {
	ID          int64 `xorm:"pk autoincr"`
	CreatedUnix int64
}

// TableName will be invoked by XORM to customrize the table name
func (t *TRelease) TableName() string { return "release" }

// TRepo defines the struct for migrating table repository
type TRepo struct {
	ID          int64 `xorm:"pk autoincr"`
	CreatedUnix int64
	UpdatedUnix int64
}

// TableName will be invoked by XORM to customrize the table name
func (t *TRepo) TableName() string { return "repository" }

// TMirror defines the struct for migrating table mirror
type TMirror struct {
	ID             int64 `xorm:"pk autoincr"`
	UpdatedUnix    int64
	NextUpdateUnix int64
}

// TableName will be invoked by XORM to customrize the table name
func (t *TMirror) TableName() string { return "mirror" }

// TPublicKey defines the struct for migrating table public_key
type TPublicKey struct {
	ID          int64 `xorm:"pk autoincr"`
	CreatedUnix int64
	UpdatedUnix int64
}

// TableName will be invoked by XORM to customrize the table name
func (t *TPublicKey) TableName() string { return "public_key" }

// TDeployKey defines the struct for migrating table deploy_key
type TDeployKey struct {
	ID          int64 `xorm:"pk autoincr"`
	CreatedUnix int64
	UpdatedUnix int64
}

// TableName will be invoked by XORM to customrize the table name
func (t *TDeployKey) TableName() string { return "deploy_key" }

// TAccessToken defines the struct for migrating table access_token
type TAccessToken struct {
	ID          int64 `xorm:"pk autoincr"`
	CreatedUnix int64
	UpdatedUnix int64
}

// TableName will be invoked by XORM to customrize the table name
func (t *TAccessToken) TableName() string { return "access_token" }

// TUser defines the struct for migrating table user
type TUser struct {
	ID          int64 `xorm:"pk autoincr"`
	CreatedUnix int64
	UpdatedUnix int64
}

// TableName will be invoked by XORM to customrize the table name
func (t *TUser) TableName() string { return "user" }

// TWebhook defines the struct for migrating table webhook
type TWebhook struct {
	ID          int64 `xorm:"pk autoincr"`
	CreatedUnix int64
	UpdatedUnix int64
}

// TableName will be invoked by XORM to customrize the table name
func (t *TWebhook) TableName() string { return "webhook" }

func convertDateToUnix(x *xorm.Engine) (err error) {
	log.Info("This migration could take up to minutes, please be patient.")
	type Bean struct {
		ID         int64 `xorm:"pk autoincr"`
		Created    time.Time
		Updated    time.Time
		Merged     time.Time
		Deadline   time.Time
		ClosedDate time.Time
		NextUpdate time.Time
	}

	var tables = []struct {
		name string
		cols []string
		bean interface{}
	}{
		{"action", []string{"created"}, new(TAction)},
		{"notice", []string{"created"}, new(TNotice)},
		{"comment", []string{"created"}, new(TComment)},
		{"issue", []string{"deadline", "created", "updated"}, new(TIssue)},
		{"milestone", []string{"deadline", "closed_date"}, new(TMilestone)},
		{"attachment", []string{"created"}, new(TAttachment)},
		{"login_source", []string{"created", "updated"}, new(TLoginSource)},
		{"pull_request", []string{"merged"}, new(TPull)},
		{"release", []string{"created"}, new(TRelease)},
		{"repository", []string{"created", "updated"}, new(TRepo)},
		{"mirror", []string{"updated", "next_update"}, new(TMirror)},
		{"public_key", []string{"created", "updated"}, new(TPublicKey)},
		{"deploy_key", []string{"created", "updated"}, new(TDeployKey)},
		{"access_token", []string{"created", "updated"}, new(TAccessToken)},
		{"user", []string{"created", "updated"}, new(TUser)},
		{"webhook", []string{"created", "updated"}, new(TWebhook)},
	}

	for _, table := range tables {
		log.Info("Converting table: %s", table.name)
		if err = x.Sync2(table.bean); err != nil {
			return fmt.Errorf("Sync [table: %s]: %v", table.name, err)
		}

		offset := 0
		for {
			beans := make([]*Bean, 0, 100)
			if err = x.Table(table.name).Asc("id").Limit(100, offset).Find(&beans); err != nil {
				return fmt.Errorf("select beans [table: %s, offset: %d]: %v", table.name, offset, err)
			}
			log.Trace("Table [%s]: offset: %d, beans: %d", table.name, offset, len(beans))
			if len(beans) == 0 {
				break
			}
			offset += 100

			baseSQL := "UPDATE `" + table.name + "` SET "
			for _, bean := range beans {
				valSQLs := make([]string, 0, len(table.cols))
				for _, col := range table.cols {
					fieldSQL := ""
					fieldSQL += col + "_unix = "

					switch col {
					case "deadline":
						if bean.Deadline.IsZero() {
							continue
						}
						fieldSQL += com.ToStr(bean.Deadline.Unix())
					case "created":
						fieldSQL += com.ToStr(bean.Created.Unix())
					case "updated":
						fieldSQL += com.ToStr(bean.Updated.Unix())
					case "closed_date":
						fieldSQL += com.ToStr(bean.ClosedDate.Unix())
					case "merged":
						fieldSQL += com.ToStr(bean.Merged.Unix())
					case "next_update":
						fieldSQL += com.ToStr(bean.NextUpdate.Unix())
					}

					valSQLs = append(valSQLs, fieldSQL)
				}

				if len(valSQLs) == 0 {
					continue
				}

				if _, err = x.Exec(baseSQL + strings.Join(valSQLs, ",") + " WHERE id = " + com.ToStr(bean.ID)); err != nil {
					return fmt.Errorf("update bean [table: %s, id: %d]: %v", table.name, bean.ID, err)
				}
			}
		}
	}

	return nil
}<|MERGE_RESOLUTION|>--- conflicted
+++ resolved
@@ -175,11 +175,9 @@
 	// v60 -> v61
 	NewMigration("add is_fsck_enabled column for repos", addFsckEnabledToRepo),
 	// v61 -> v62
-<<<<<<< HEAD
+	NewMigration("add size column for attachments", addSizeToAttachment),
+	// v62 -> v63
 	NewMigration("add multiple assignees", addMultipleAssignees),
-=======
-	NewMigration("add size column for attachments", addSizeToAttachment),
->>>>>>> 3e06490d
 }
 
 // Migrate database to current version
