--- conflicted
+++ resolved
@@ -482,13 +482,11 @@
 	// v251 -> v252
 	NewMigration("Fix incorrect owner team unit access mode", v1_20.FixIncorrectOwnerTeamUnitAccessMode),
 	// v252 -> v253
-<<<<<<< HEAD
-	NewMigration("Add action schedule table", v1_20.AddActionScheduleTable),
-=======
 	NewMigration("Fix incorrect admin team unit access mode", v1_20.FixIncorrectAdminTeamUnitAccessMode),
 	// v253 -> v254
 	NewMigration("Fix ExternalTracker and ExternalWiki accessMode in owner and admin team", v1_20.FixExternalTrackerAndExternalWikiAccessModeInOwnerAndAdminTeam),
->>>>>>> 4b1c6cd8
+	// v254 -> v255
+	NewMigration("Add action schedule table", v1_20.AddActionScheduleTable),
 }
 
 // GetCurrentDBVersion returns the current db version
