// Copyright 2015 The Gogs Authors. All rights reserved.
// Use of this source code is governed by a MIT-style
// license that can be found in the LICENSE file.

package migrations

import (
	"bytes"
	"encoding/json"
	"fmt"
	"io/ioutil"
	"os"
	"path"
	"path/filepath"
	"strings"
	"time"

	"github.com/Unknwon/com"
	"github.com/go-xorm/xorm"
	gouuid "github.com/satori/go.uuid"
	"gopkg.in/ini.v1"

	"code.gitea.io/gitea/modules/base"
	"code.gitea.io/gitea/modules/log"
	"code.gitea.io/gitea/modules/setting"
)

const minDBVersion = 4

// Migration describes on migration from lower version to high version
type Migration interface {
	Description() string
	Migrate(*xorm.Engine) error
}

type migration struct {
	description string
	migrate     func(*xorm.Engine) error
}

// NewMigration creates a new migration
func NewMigration(desc string, fn func(*xorm.Engine) error) Migration {
	return &migration{desc, fn}
}

// Description returns the migration's description
func (m *migration) Description() string {
	return m.description
}

// Migrate executes the migration
func (m *migration) Migrate(x *xorm.Engine) error {
	return m.migrate(x)
}

// Version describes the version table. Should have only one row with id==1
type Version struct {
	ID      int64 `xorm:"pk autoincr"`
	Version int64
}

// This is a sequence of migrations. Add new migrations to the bottom of the list.
// If you want to "retire" a migration, remove it from the top of the list and
// update minDBVersion accordingly
var migrations = []Migration{
	// v0 -> v4: before 0.6.0 -> 0.7.33
	NewMigration("fix locale file load panic", fixLocaleFileLoadPanic),                           // V4 -> V5:v0.6.0
	NewMigration("trim action compare URL prefix", trimCommitActionAppURLPrefix),                 // V5 -> V6:v0.6.3
	NewMigration("generate issue-label from issue", issueToIssueLabel),                           // V6 -> V7:v0.6.4
	NewMigration("refactor attachment table", attachmentRefactor),                                // V7 -> V8:v0.6.4
	NewMigration("rename pull request fields", renamePullRequestFields),                          // V8 -> V9:v0.6.16
	NewMigration("clean up migrate repo info", cleanUpMigrateRepoInfo),                           // V9 -> V10:v0.6.20
	NewMigration("generate rands and salt for organizations", generateOrgRandsAndSalt),           // V10 -> V11:v0.8.5
	NewMigration("convert date to unix timestamp", convertDateToUnix),                            // V11 -> V12:v0.9.2
	NewMigration("convert LDAP UseSSL option to SecurityProtocol", ldapUseSSLToSecurityProtocol), // V12 -> V13:v0.9.37

	// v13 -> v14:v0.9.87
	NewMigration("set comment updated with created", setCommentUpdatedWithCreated),
	// v14 -> v15
	NewMigration("create user column diff view style", createUserColumnDiffViewStyle),
	// v15 -> v16
	NewMigration("create user column allow create organization", createAllowCreateOrganizationColumn),
	// V16 -> v17
	NewMigration("create repo unit table and add units for all repos", addUnitsToTables),
	// v17 -> v18
	NewMigration("set protect branches updated with created", setProtectedBranchUpdatedWithCreated),
	// v18 -> v19
	NewMigration("add external login user", addExternalLoginUser),
	// v19 -> v20
	NewMigration("generate and migrate Git hooks", generateAndMigrateGitHooks),
	// v20 -> v21
	NewMigration("use new avatar path name for security reason", useNewNameAvatars),
	// v21 -> v22
	NewMigration("rewrite authorized_keys file via new format", useNewPublickeyFormat),
	// v22 -> v23
	NewMigration("generate and migrate wiki Git hooks", generateAndMigrateWikiGitHooks),
	// v23 -> v24
	NewMigration("add user openid table", addUserOpenID),
	// v24 -> v25
	NewMigration("change the key_id and primary_key_id type", changeGPGKeysColumns),
	// v25 -> v26
	NewMigration("add show field in user openid table", addUserOpenIDShow),
	// v26 -> v27
	NewMigration("generate and migrate repo and wiki Git hooks", generateAndMigrateGitHookChains),
	// v27 -> v28
	NewMigration("change mirror interval from hours to time.Duration", convertIntervalToDuration),
	// v28 -> v29
	NewMigration("add field for repo size", addRepoSize),
	// v29 -> v30
	NewMigration("add commit status table", addCommitStatus),
	// v30 -> 31
	NewMigration("add primary key to external login user", addExternalLoginUserPK),
	// 31 -> 32
	NewMigration("add field for login source synchronization", addLoginSourceSyncEnabledColumn),
	// v32 -> v33
	NewMigration("add units for team", addUnitsToRepoTeam),
	// v33 -> v34
	NewMigration("remove columns from action", removeActionColumns),
	// v34 -> v35
	NewMigration("give all units to owner teams", giveAllUnitsToOwnerTeams),
	// v35 -> v36
	NewMigration("adds comment to an action", addCommentIDToAction),
	// v36 -> v37
	NewMigration("regenerate git hooks", regenerateGitHooks36),
	// v37 -> v38
	NewMigration("unescape user full names", unescapeUserFullNames),
	// v38 -> v39
	NewMigration("remove commits and settings unit types", removeCommitsUnitType),
	// v39 -> v40
	NewMigration("adds time tracking and stopwatches", addTimetracking),
	// v40 -> v41
	NewMigration("migrate protected branch struct", migrateProtectedBranchStruct),
	// v41 -> v42
	NewMigration("add default value to user prohibit_login", addDefaultValueToUserProhibitLogin),
	// v42 -> v43
	NewMigration("add tags to releases and sync existing repositories", releaseAddColumnIsTagAndSyncTags),
	// v43 -> v44
	NewMigration("fix protected branch can push value to false", fixProtectedBranchCanPushValue),
	// v44 -> v45
	NewMigration("remove duplicate unit types", removeDuplicateUnitTypes),
	// v45 -> v46
	NewMigration("remove index column from repo_unit table", removeIndexColumnFromRepoUnitTable),
	// v46 -> v47
<<<<<<< HEAD
	NewMigration("add issue_dependency table", addIssueDependencyTables),
=======
	NewMigration("remove organization watch repositories", removeOrganizationWatchRepo),
	// v47 -> v48
	NewMigration("add deleted branches", addDeletedBranch),
	// v48 -> v49
	NewMigration("add repo indexer status", addRepoIndexerStatus),
>>>>>>> 82fc50f4
}

// Migrate database to current version
func Migrate(x *xorm.Engine) error {
	if err := x.Sync(new(Version)); err != nil {
		return fmt.Errorf("sync: %v", err)
	}

	currentVersion := &Version{ID: 1}
	has, err := x.Get(currentVersion)
	if err != nil {
		return fmt.Errorf("get: %v", err)
	} else if !has {
		// If the version record does not exist we think
		// it is a fresh installation and we can skip all migrations.
		currentVersion.ID = 0
		currentVersion.Version = int64(minDBVersion + len(migrations))

		if _, err = x.InsertOne(currentVersion); err != nil {
			return fmt.Errorf("insert: %v", err)
		}
	}

	v := currentVersion.Version
	if minDBVersion > v {
		log.Fatal(4, `Gitea no longer supports auto-migration from your previously installed version.
Please try to upgrade to a lower version (>= v0.6.0) first, then upgrade to current version.`)
		return nil
	}

	if int(v-minDBVersion) > len(migrations) {
		// User downgraded Gitea.
		currentVersion.Version = int64(len(migrations) + minDBVersion)
		_, err = x.ID(1).Update(currentVersion)
		return err
	}
	for i, m := range migrations[v-minDBVersion:] {
		log.Info("Migration: %s", m.Description())
		if err = m.Migrate(x); err != nil {
			return fmt.Errorf("do migrate: %v", err)
		}
		currentVersion.Version = v + int64(i) + 1
		if _, err = x.ID(1).Update(currentVersion); err != nil {
			return err
		}
	}
	return nil
}

func fixLocaleFileLoadPanic(_ *xorm.Engine) error {
	cfg, err := ini.Load(setting.CustomConf)
	if err != nil {
		return fmt.Errorf("load custom config: %v", err)
	}

	cfg.DeleteSection("i18n")
	if err = cfg.SaveTo(setting.CustomConf); err != nil {
		return fmt.Errorf("save custom config: %v", err)
	}

	setting.Langs = strings.Split(strings.Replace(strings.Join(setting.Langs, ","), "fr-CA", "fr-FR", 1), ",")
	return nil
}

func trimCommitActionAppURLPrefix(x *xorm.Engine) error {
	type PushCommit struct {
		Sha1        string
		Message     string
		AuthorEmail string
		AuthorName  string
	}

	type PushCommits struct {
		Len        int
		Commits    []*PushCommit
		CompareURL string `json:"CompareUrl"`
	}

	type Action struct {
		ID      int64  `xorm:"pk autoincr"`
		Content string `xorm:"TEXT"`
	}

	results, err := x.Query("SELECT `id`,`content` FROM `action` WHERE `op_type`=?", 5)
	if err != nil {
		return fmt.Errorf("select commit actions: %v", err)
	}

	sess := x.NewSession()
	defer sess.Close()
	if err = sess.Begin(); err != nil {
		return err
	}

	var pushCommits *PushCommits
	for _, action := range results {
		actID := com.StrTo(string(action["id"])).MustInt64()
		if actID == 0 {
			continue
		}

		pushCommits = new(PushCommits)
		if err = json.Unmarshal(action["content"], pushCommits); err != nil {
			return fmt.Errorf("unmarshal action content[%d]: %v", actID, err)
		}

		infos := strings.Split(pushCommits.CompareURL, "/")
		if len(infos) <= 4 {
			continue
		}
		pushCommits.CompareURL = strings.Join(infos[len(infos)-4:], "/")

		p, err := json.Marshal(pushCommits)
		if err != nil {
			return fmt.Errorf("marshal action content[%d]: %v", actID, err)
		}

		if _, err = sess.Id(actID).Update(&Action{
			Content: string(p),
		}); err != nil {
			return fmt.Errorf("update action[%d]: %v", actID, err)
		}
	}
	return sess.Commit()
}

func issueToIssueLabel(x *xorm.Engine) error {
	type IssueLabel struct {
		ID      int64 `xorm:"pk autoincr"`
		IssueID int64 `xorm:"UNIQUE(s)"`
		LabelID int64 `xorm:"UNIQUE(s)"`
	}

	issueLabels := make([]*IssueLabel, 0, 50)
	results, err := x.Query("SELECT `id`,`label_ids` FROM `issue`")
	if err != nil {
		if strings.Contains(err.Error(), "no such column") ||
			strings.Contains(err.Error(), "Unknown column") {
			return nil
		}
		return fmt.Errorf("select issues: %v", err)
	}
	for _, issue := range results {
		issueID := com.StrTo(issue["id"]).MustInt64()

		// Just in case legacy code can have duplicated IDs for same label.
		mark := make(map[int64]bool)
		for _, idStr := range strings.Split(string(issue["label_ids"]), "|") {
			labelID := com.StrTo(strings.TrimPrefix(idStr, "$")).MustInt64()
			if labelID == 0 || mark[labelID] {
				continue
			}

			mark[labelID] = true
			issueLabels = append(issueLabels, &IssueLabel{
				IssueID: issueID,
				LabelID: labelID,
			})
		}
	}

	sess := x.NewSession()
	defer sess.Close()
	if err = sess.Begin(); err != nil {
		return err
	}

	if err = sess.Sync2(new(IssueLabel)); err != nil {
		return fmt.Errorf("Sync2: %v", err)
	} else if _, err = sess.Insert(issueLabels); err != nil {
		return fmt.Errorf("insert issue-labels: %v", err)
	}

	return sess.Commit()
}

func attachmentRefactor(x *xorm.Engine) error {
	type Attachment struct {
		ID   int64  `xorm:"pk autoincr"`
		UUID string `xorm:"uuid INDEX"`

		// For rename purpose.
		Path    string `xorm:"-"`
		NewPath string `xorm:"-"`
	}

	results, err := x.Query("SELECT * FROM `attachment`")
	if err != nil {
		return fmt.Errorf("select attachments: %v", err)
	}

	attachments := make([]*Attachment, 0, len(results))
	for _, attach := range results {
		if !com.IsExist(string(attach["path"])) {
			// If the attachment is already missing, there is no point to update it.
			continue
		}
		attachments = append(attachments, &Attachment{
			ID:   com.StrTo(attach["id"]).MustInt64(),
			UUID: gouuid.NewV4().String(),
			Path: string(attach["path"]),
		})
	}

	sess := x.NewSession()
	defer sess.Close()
	if err = sess.Begin(); err != nil {
		return err
	}

	if err = sess.Sync2(new(Attachment)); err != nil {
		return fmt.Errorf("Sync2: %v", err)
	}

	// Note: Roll back for rename can be a dead loop,
	// 	so produces a backup file.
	var buf bytes.Buffer
	buf.WriteString("# old path -> new path\n")

	// Update database first because this is where error happens the most often.
	for _, attach := range attachments {
		if _, err = sess.Id(attach.ID).Update(attach); err != nil {
			return err
		}

		attach.NewPath = path.Join(setting.AttachmentPath, attach.UUID[0:1], attach.UUID[1:2], attach.UUID)
		buf.WriteString(attach.Path)
		buf.WriteString("\t")
		buf.WriteString(attach.NewPath)
		buf.WriteString("\n")
	}

	// Then rename attachments.
	isSucceed := true
	defer func() {
		if isSucceed {
			return
		}

		dumpPath := path.Join(setting.LogRootPath, "attachment_path.dump")
		ioutil.WriteFile(dumpPath, buf.Bytes(), 0666)
		log.Info("Failed to rename some attachments, old and new paths are saved into: %s", dumpPath)
	}()
	for _, attach := range attachments {
		if err = os.MkdirAll(path.Dir(attach.NewPath), os.ModePerm); err != nil {
			isSucceed = false
			return err
		}

		if err = os.Rename(attach.Path, attach.NewPath); err != nil {
			isSucceed = false
			return err
		}
	}

	return sess.Commit()
}

func renamePullRequestFields(x *xorm.Engine) (err error) {
	type PullRequest struct {
		ID         int64 `xorm:"pk autoincr"`
		PullID     int64 `xorm:"INDEX"`
		PullIndex  int64
		HeadBarcnh string

		IssueID    int64 `xorm:"INDEX"`
		Index      int64
		HeadBranch string
	}

	if err = x.Sync(new(PullRequest)); err != nil {
		return fmt.Errorf("sync: %v", err)
	}

	results, err := x.Query("SELECT `id`,`pull_id`,`pull_index`,`head_barcnh` FROM `pull_request`")
	if err != nil {
		if strings.Contains(err.Error(), "no such column") {
			return nil
		}
		return fmt.Errorf("select pull requests: %v", err)
	}

	sess := x.NewSession()
	defer sess.Close()
	if err = sess.Begin(); err != nil {
		return err
	}

	var pull *PullRequest
	for _, pr := range results {
		pull = &PullRequest{
			ID:         com.StrTo(pr["id"]).MustInt64(),
			IssueID:    com.StrTo(pr["pull_id"]).MustInt64(),
			Index:      com.StrTo(pr["pull_index"]).MustInt64(),
			HeadBranch: string(pr["head_barcnh"]),
		}
		if pull.Index == 0 {
			continue
		}
		if _, err = sess.Id(pull.ID).Update(pull); err != nil {
			return err
		}
	}

	return sess.Commit()
}

func cleanUpMigrateRepoInfo(x *xorm.Engine) (err error) {
	type (
		User struct {
			ID        int64 `xorm:"pk autoincr"`
			LowerName string
		}
		Repository struct {
			ID        int64 `xorm:"pk autoincr"`
			OwnerID   int64
			LowerName string
		}
	)

	repos := make([]*Repository, 0, 25)
	if err = x.Where("is_mirror=?", false).Find(&repos); err != nil {
		return fmt.Errorf("select all non-mirror repositories: %v", err)
	}
	var user *User
	for _, repo := range repos {
		user = &User{ID: repo.OwnerID}
		has, err := x.Get(user)
		if err != nil {
			return fmt.Errorf("get owner of repository[%d - %d]: %v", repo.ID, repo.OwnerID, err)
		} else if !has {
			continue
		}

		configPath := filepath.Join(setting.RepoRootPath, user.LowerName, repo.LowerName+".git/config")

		// In case repository file is somehow missing.
		if !com.IsFile(configPath) {
			continue
		}

		cfg, err := ini.Load(configPath)
		if err != nil {
			return fmt.Errorf("open config file: %v", err)
		}
		cfg.DeleteSection("remote \"origin\"")
		if err = cfg.SaveToIndent(configPath, "\t"); err != nil {
			return fmt.Errorf("save config file: %v", err)
		}
	}

	return nil
}

func generateOrgRandsAndSalt(x *xorm.Engine) (err error) {
	type User struct {
		ID    int64  `xorm:"pk autoincr"`
		Rands string `xorm:"VARCHAR(10)"`
		Salt  string `xorm:"VARCHAR(10)"`
	}

	orgs := make([]*User, 0, 10)
	if err = x.Where("type=1").And("rands=''").Find(&orgs); err != nil {
		return fmt.Errorf("select all organizations: %v", err)
	}

	sess := x.NewSession()
	defer sess.Close()
	if err = sess.Begin(); err != nil {
		return err
	}

	for _, org := range orgs {
		if org.Rands, err = base.GetRandomString(10); err != nil {
			return err
		}
		if org.Salt, err = base.GetRandomString(10); err != nil {
			return err
		}
		if _, err = sess.Id(org.ID).Update(org); err != nil {
			return err
		}
	}

	return sess.Commit()
}

// TAction defines the struct for migrating table action
type TAction struct {
	ID          int64 `xorm:"pk autoincr"`
	CreatedUnix int64
}

// TableName will be invoked by XORM to customrize the table name
func (t *TAction) TableName() string { return "action" }

// TNotice defines the struct for migrating table notice
type TNotice struct {
	ID          int64 `xorm:"pk autoincr"`
	CreatedUnix int64
}

// TableName will be invoked by XORM to customrize the table name
func (t *TNotice) TableName() string { return "notice" }

// TComment defines the struct for migrating table comment
type TComment struct {
	ID          int64 `xorm:"pk autoincr"`
	CreatedUnix int64
}

// TableName will be invoked by XORM to customrize the table name
func (t *TComment) TableName() string { return "comment" }

// TIssue defines the struct for migrating table issue
type TIssue struct {
	ID           int64 `xorm:"pk autoincr"`
	DeadlineUnix int64
	CreatedUnix  int64
	UpdatedUnix  int64
}

// TableName will be invoked by XORM to customrize the table name
func (t *TIssue) TableName() string { return "issue" }

// TMilestone defines the struct for migrating table milestone
type TMilestone struct {
	ID             int64 `xorm:"pk autoincr"`
	DeadlineUnix   int64
	ClosedDateUnix int64
}

// TableName will be invoked by XORM to customrize the table name
func (t *TMilestone) TableName() string { return "milestone" }

// TAttachment defines the struct for migrating table attachment
type TAttachment struct {
	ID          int64 `xorm:"pk autoincr"`
	CreatedUnix int64
}

// TableName will be invoked by XORM to customrize the table name
func (t *TAttachment) TableName() string { return "attachment" }

// TLoginSource defines the struct for migrating table login_source
type TLoginSource struct {
	ID          int64 `xorm:"pk autoincr"`
	CreatedUnix int64
	UpdatedUnix int64
}

// TableName will be invoked by XORM to customrize the table name
func (t *TLoginSource) TableName() string { return "login_source" }

// TPull defines the struct for migrating table pull_request
type TPull struct {
	ID         int64 `xorm:"pk autoincr"`
	MergedUnix int64
}

// TableName will be invoked by XORM to customrize the table name
func (t *TPull) TableName() string { return "pull_request" }

// TRelease defines the struct for migrating table release
type TRelease struct {
	ID          int64 `xorm:"pk autoincr"`
	CreatedUnix int64
}

// TableName will be invoked by XORM to customrize the table name
func (t *TRelease) TableName() string { return "release" }

// TRepo defines the struct for migrating table repository
type TRepo struct {
	ID          int64 `xorm:"pk autoincr"`
	CreatedUnix int64
	UpdatedUnix int64
}

// TableName will be invoked by XORM to customrize the table name
func (t *TRepo) TableName() string { return "repository" }

// TMirror defines the struct for migrating table mirror
type TMirror struct {
	ID             int64 `xorm:"pk autoincr"`
	UpdatedUnix    int64
	NextUpdateUnix int64
}

// TableName will be invoked by XORM to customrize the table name
func (t *TMirror) TableName() string { return "mirror" }

// TPublicKey defines the struct for migrating table public_key
type TPublicKey struct {
	ID          int64 `xorm:"pk autoincr"`
	CreatedUnix int64
	UpdatedUnix int64
}

// TableName will be invoked by XORM to customrize the table name
func (t *TPublicKey) TableName() string { return "public_key" }

// TDeployKey defines the struct for migrating table deploy_key
type TDeployKey struct {
	ID          int64 `xorm:"pk autoincr"`
	CreatedUnix int64
	UpdatedUnix int64
}

// TableName will be invoked by XORM to customrize the table name
func (t *TDeployKey) TableName() string { return "deploy_key" }

// TAccessToken defines the struct for migrating table access_token
type TAccessToken struct {
	ID          int64 `xorm:"pk autoincr"`
	CreatedUnix int64
	UpdatedUnix int64
}

// TableName will be invoked by XORM to customrize the table name
func (t *TAccessToken) TableName() string { return "access_token" }

// TUser defines the struct for migrating table user
type TUser struct {
	ID          int64 `xorm:"pk autoincr"`
	CreatedUnix int64
	UpdatedUnix int64
}

// TableName will be invoked by XORM to customrize the table name
func (t *TUser) TableName() string { return "user" }

// TWebhook defines the struct for migrating table webhook
type TWebhook struct {
	ID          int64 `xorm:"pk autoincr"`
	CreatedUnix int64
	UpdatedUnix int64
}

// TableName will be invoked by XORM to customrize the table name
func (t *TWebhook) TableName() string { return "webhook" }

func convertDateToUnix(x *xorm.Engine) (err error) {
	log.Info("This migration could take up to minutes, please be patient.")
	type Bean struct {
		ID         int64 `xorm:"pk autoincr"`
		Created    time.Time
		Updated    time.Time
		Merged     time.Time
		Deadline   time.Time
		ClosedDate time.Time
		NextUpdate time.Time
	}

	var tables = []struct {
		name string
		cols []string
		bean interface{}
	}{
		{"action", []string{"created"}, new(TAction)},
		{"notice", []string{"created"}, new(TNotice)},
		{"comment", []string{"created"}, new(TComment)},
		{"issue", []string{"deadline", "created", "updated"}, new(TIssue)},
		{"milestone", []string{"deadline", "closed_date"}, new(TMilestone)},
		{"attachment", []string{"created"}, new(TAttachment)},
		{"login_source", []string{"created", "updated"}, new(TLoginSource)},
		{"pull_request", []string{"merged"}, new(TPull)},
		{"release", []string{"created"}, new(TRelease)},
		{"repository", []string{"created", "updated"}, new(TRepo)},
		{"mirror", []string{"updated", "next_update"}, new(TMirror)},
		{"public_key", []string{"created", "updated"}, new(TPublicKey)},
		{"deploy_key", []string{"created", "updated"}, new(TDeployKey)},
		{"access_token", []string{"created", "updated"}, new(TAccessToken)},
		{"user", []string{"created", "updated"}, new(TUser)},
		{"webhook", []string{"created", "updated"}, new(TWebhook)},
	}

	for _, table := range tables {
		log.Info("Converting table: %s", table.name)
		if err = x.Sync2(table.bean); err != nil {
			return fmt.Errorf("Sync [table: %s]: %v", table.name, err)
		}

		offset := 0
		for {
			beans := make([]*Bean, 0, 100)
			if err = x.Table(table.name).Asc("id").Limit(100, offset).Find(&beans); err != nil {
				return fmt.Errorf("select beans [table: %s, offset: %d]: %v", table.name, offset, err)
			}
			log.Trace("Table [%s]: offset: %d, beans: %d", table.name, offset, len(beans))
			if len(beans) == 0 {
				break
			}
			offset += 100

			baseSQL := "UPDATE `" + table.name + "` SET "
			for _, bean := range beans {
				valSQLs := make([]string, 0, len(table.cols))
				for _, col := range table.cols {
					fieldSQL := ""
					fieldSQL += col + "_unix = "

					switch col {
					case "deadline":
						if bean.Deadline.IsZero() {
							continue
						}
						fieldSQL += com.ToStr(bean.Deadline.Unix())
					case "created":
						fieldSQL += com.ToStr(bean.Created.Unix())
					case "updated":
						fieldSQL += com.ToStr(bean.Updated.Unix())
					case "closed_date":
						fieldSQL += com.ToStr(bean.ClosedDate.Unix())
					case "merged":
						fieldSQL += com.ToStr(bean.Merged.Unix())
					case "next_update":
						fieldSQL += com.ToStr(bean.NextUpdate.Unix())
					}

					valSQLs = append(valSQLs, fieldSQL)
				}

				if len(valSQLs) == 0 {
					continue
				}

				if _, err = x.Exec(baseSQL + strings.Join(valSQLs, ",") + " WHERE id = " + com.ToStr(bean.ID)); err != nil {
					return fmt.Errorf("update bean [table: %s, id: %d]: %v", table.name, bean.ID, err)
				}
			}
		}
	}

	return nil
}<|MERGE_RESOLUTION|>--- conflicted
+++ resolved
@@ -141,15 +141,13 @@
 	// v45 -> v46
 	NewMigration("remove index column from repo_unit table", removeIndexColumnFromRepoUnitTable),
 	// v46 -> v47
-<<<<<<< HEAD
-	NewMigration("add issue_dependency table", addIssueDependencyTables),
-=======
 	NewMigration("remove organization watch repositories", removeOrganizationWatchRepo),
 	// v47 -> v48
 	NewMigration("add deleted branches", addDeletedBranch),
 	// v48 -> v49
 	NewMigration("add repo indexer status", addRepoIndexerStatus),
->>>>>>> 82fc50f4
+	// v49 -> v50
+	NewMigration("add issue_dependency table", addIssueDependencyTables),
 }
 
 // Migrate database to current version
