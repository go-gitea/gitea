--- conflicted
+++ resolved
@@ -379,11 +379,8 @@
 		newMigration(315, "Add Ephemeral to ActionRunner", v1_24.AddEphemeralToActionRunner),
 		newMigration(316, "Add description for secrets and variables", v1_24.AddDescriptionForSecretsAndVariables),
 		newMigration(317, "Add new index for action for heatmap", v1_24.AddNewIndexForUserDashboard),
-<<<<<<< HEAD
-		newMigration(318, "Add branch commits count for branch table", v1_24.AddBranchCommitsCount),
-=======
 		newMigration(318, "Add anonymous_access_mode for repo_unit", v1_24.AddRepoUnitAnonymousAccessMode),
->>>>>>> c27d87a9
+		newMigration(319, "Add branch commits count for branch table", v1_24.AddBranchCommitsCount),
 	}
 	return preparedMigrations
 }
