--- conflicted
+++ resolved
@@ -179,15 +179,13 @@
 	// v62 -> v63
 	NewMigration("add last used passcode column for TOTP", addLastUsedPasscodeTOTP),
 	// v63 -> v64
-<<<<<<< HEAD
-	NewMigration("add login source id column for public_key table", addLoginSourceIDToPublicKeyTable),
-=======
 	NewMigration("add language column for user setting", addLanguageSetting),
 	// v64 -> v65
 	NewMigration("add multiple assignees", addMultipleAssignees),
 	// v65 -> v66
 	NewMigration("add u2f", addU2FReg),
->>>>>>> 81b4d38f
+	// v66 -> v67
+	NewMigration("add login source id column for public_key table", addLoginSourceIDToPublicKeyTable),
 }
 
 // Migrate database to current version
