--- conflicted
+++ resolved
@@ -508,13 +508,11 @@
 	// v262 -> v263
 	NewMigration("Add TriggerEvent to action_run table", v1_21.AddTriggerEventToActionRun),
 	// v263 -> v264
-<<<<<<< HEAD
-	NewMigration("Add TimeEstimate to issue table", v1_21.AddTimeEstimateColumnToIssueTable),
-=======
 	NewMigration("Add git_size and lfs_size columns to repository table", v1_21.AddGitSizeAndLFSSizeToRepositoryTable),
 	// v264 -> v265
 	NewMigration("Add branch table", v1_21.AddBranchTable),
->>>>>>> fa0b5b14
+	// v265 -> v266
+	NewMigration("Add TimeEstimate to issue table", v1_21.AddTimeEstimateColumnToIssueTable),
 }
 
 // GetCurrentDBVersion returns the current db version
