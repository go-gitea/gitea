--- conflicted
+++ resolved
@@ -351,11 +351,9 @@
 	// v198 -> v199
 	NewMigration("Add issue content history table", addTableIssueContentHistory),
 	// v199 -> v200
-<<<<<<< HEAD
+	NewMigration("Add remote version table", addRemoteVersionTable),
+	// v200 -> v201
 	NewMigration("Add auto merge table", addAutoMergeTable),
-=======
-	NewMigration("Add remote version table", addRemoteVersionTable),
->>>>>>> 7333104e
 }
 
 // GetCurrentDBVersion returns the current db version
