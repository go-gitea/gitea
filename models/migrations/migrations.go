// Copyright 2015 The Gogs Authors. All rights reserved.
// Copyright 2017 The Gitea Authors. All rights reserved.
// SPDX-License-Identifier: MIT

package migrations

import (
	"context"
	"fmt"

	"code.gitea.io/gitea/models/migrations/v1_10"
	"code.gitea.io/gitea/models/migrations/v1_11"
	"code.gitea.io/gitea/models/migrations/v1_12"
	"code.gitea.io/gitea/models/migrations/v1_13"
	"code.gitea.io/gitea/models/migrations/v1_14"
	"code.gitea.io/gitea/models/migrations/v1_15"
	"code.gitea.io/gitea/models/migrations/v1_16"
	"code.gitea.io/gitea/models/migrations/v1_17"
	"code.gitea.io/gitea/models/migrations/v1_18"
	"code.gitea.io/gitea/models/migrations/v1_19"
	"code.gitea.io/gitea/models/migrations/v1_20"
	"code.gitea.io/gitea/models/migrations/v1_21"
	"code.gitea.io/gitea/models/migrations/v1_22"
	"code.gitea.io/gitea/models/migrations/v1_23"
	"code.gitea.io/gitea/models/migrations/v1_24"
	"code.gitea.io/gitea/models/migrations/v1_6"
	"code.gitea.io/gitea/models/migrations/v1_7"
	"code.gitea.io/gitea/models/migrations/v1_8"
	"code.gitea.io/gitea/models/migrations/v1_9"
	"code.gitea.io/gitea/modules/git"
	"code.gitea.io/gitea/modules/log"
	"code.gitea.io/gitea/modules/setting"

	"xorm.io/xorm"
	"xorm.io/xorm/names"
)

const minDBVersion = 70 // Gitea 1.5.3

type migration struct {
	idNumber    int64 // DB version is "the last migration's idNumber" + 1
	description string
	migrate     func(*xorm.Engine) error
}

// newMigration creates a new migration
func newMigration(idNumber int64, desc string, fn func(*xorm.Engine) error) *migration {
	return &migration{idNumber, desc, fn}
}

// Migrate executes the migration
func (m *migration) Migrate(x *xorm.Engine) error {
	return m.migrate(x)
}

// Version describes the version table. Should have only one row with id==1
type Version struct {
	ID      int64 `xorm:"pk autoincr"`
	Version int64 // DB version is "the last migration's idNumber" + 1
}

// Use noopMigration when there is a migration that has been no-oped
var noopMigration = func(_ *xorm.Engine) error { return nil }

var preparedMigrations []*migration

// This is a sequence of migrations. Add new migrations to the bottom of the list.
// If you want to "retire" a migration, remove it from the top of the list and
// update minDBVersion accordingly
func prepareMigrationTasks() []*migration {
	if preparedMigrations != nil {
		return preparedMigrations
	}
	preparedMigrations = []*migration{
		// Gitea 1.5.0 ends at database version 69

		newMigration(70, "add issue_dependencies", v1_6.AddIssueDependencies),
		newMigration(71, "protect each scratch token", v1_6.AddScratchHash),
		newMigration(72, "add review", v1_6.AddReview),

		// Gitea 1.6.0 ends at database version 73

		newMigration(73, "add must_change_password column for users table", v1_7.AddMustChangePassword),
		newMigration(74, "add approval whitelists to protected branches", v1_7.AddApprovalWhitelistsToProtectedBranches),
		newMigration(75, "clear nonused data which not deleted when user was deleted", v1_7.ClearNonusedData),

		// Gitea 1.7.0 ends at database version 76

		newMigration(76, "add pull request rebase with merge commit", v1_8.AddPullRequestRebaseWithMerge),
		newMigration(77, "add theme to users", v1_8.AddUserDefaultTheme),
		newMigration(78, "rename repo is_bare to repo is_empty", v1_8.RenameRepoIsBareToIsEmpty),
		newMigration(79, "add can close issues via commit in any branch", v1_8.AddCanCloseIssuesViaCommitInAnyBranch),
		newMigration(80, "add is locked to issues", v1_8.AddIsLockedToIssues),
		newMigration(81, "update U2F counter type", v1_8.ChangeU2FCounterType),

		// Gitea 1.8.0 ends at database version 82

		newMigration(82, "hot fix for wrong release sha1 on release table", v1_9.FixReleaseSha1OnReleaseTable),
		newMigration(83, "add uploader id for table attachment", v1_9.AddUploaderIDForAttachment),
		newMigration(84, "add table to store original imported gpg keys", v1_9.AddGPGKeyImport),
		newMigration(85, "hash application token", v1_9.HashAppToken),
		newMigration(86, "add http method to webhook", v1_9.AddHTTPMethodToWebhook),
		newMigration(87, "add avatar field to repository", v1_9.AddAvatarFieldToRepository),

		// Gitea 1.9.0 ends at database version 88

		newMigration(88, "add commit status context field to commit_status", v1_10.AddCommitStatusContext),
		newMigration(89, "add original author/url migration info to issues, comments, and repo ", v1_10.AddOriginalMigrationInfo),
		newMigration(90, "change length of some repository columns", v1_10.ChangeSomeColumnsLengthOfRepo),
		newMigration(91, "add index on owner_id of repository and type, review_id of comment", v1_10.AddIndexOnRepositoryAndComment),
		newMigration(92, "remove orphaned repository index statuses", v1_10.RemoveLingeringIndexStatus),
		newMigration(93, "add email notification enabled preference to user", v1_10.AddEmailNotificationEnabledToUser),
		newMigration(94, "add enable_status_check, status_check_contexts to protected_branch", v1_10.AddStatusCheckColumnsForProtectedBranches),
		newMigration(95, "add table columns for cross referencing issues", v1_10.AddCrossReferenceColumns),
		newMigration(96, "delete orphaned attachments", v1_10.DeleteOrphanedAttachments),
		newMigration(97, "add repo_admin_change_team_access to user", v1_10.AddRepoAdminChangeTeamAccessColumnForUser),
		newMigration(98, "add original author name and id on migrated release", v1_10.AddOriginalAuthorOnMigratedReleases),
		newMigration(99, "add task table and status column for repository table", v1_10.AddTaskTable),
		newMigration(100, "update migration repositories' service type", v1_10.UpdateMigrationServiceTypes),
		newMigration(101, "change length of some external login users columns", v1_10.ChangeSomeColumnsLengthOfExternalLoginUser),

		// Gitea 1.10.0 ends at database version 102

		newMigration(102, "update migration repositories' service type", v1_11.DropColumnHeadUserNameOnPullRequest),
		newMigration(103, "Add WhitelistDeployKeys to protected branch", v1_11.AddWhitelistDeployKeysToBranches),
		newMigration(104, "remove unnecessary columns from label", v1_11.RemoveLabelUneededCols),
		newMigration(105, "add includes_all_repositories to teams", v1_11.AddTeamIncludesAllRepositories),
		newMigration(106, "add column `mode` to table watch", v1_11.AddModeColumnToWatch),
		newMigration(107, "Add template options to repository", v1_11.AddTemplateToRepo),
		newMigration(108, "Add comment_id on table notification", v1_11.AddCommentIDOnNotification),
		newMigration(109, "add can_create_org_repo to team", v1_11.AddCanCreateOrgRepoColumnForTeam),
		newMigration(110, "change review content type to text", v1_11.ChangeReviewContentToText),
		newMigration(111, "update branch protection for can push and whitelist enable", v1_11.AddBranchProtectionCanPushAndEnableWhitelist),
		newMigration(112, "remove release attachments which repository deleted", v1_11.RemoveAttachmentMissedRepo),
		newMigration(113, "new feature: change target branch of pull requests", v1_11.FeatureChangeTargetBranch),
		newMigration(114, "Remove authentication credentials from stored URL", v1_11.SanitizeOriginalURL),
		newMigration(115, "add user_id prefix to existing user avatar name", v1_11.RenameExistingUserAvatarName),
		newMigration(116, "Extend TrackedTimes", v1_11.ExtendTrackedTimes),

		// Gitea 1.11.0 ends at database version 117

		newMigration(117, "Add block on rejected reviews branch protection", v1_12.AddBlockOnRejectedReviews),
		newMigration(118, "Add commit id and stale to reviews", v1_12.AddReviewCommitAndStale),
		newMigration(119, "Fix migrated repositories' git service type", v1_12.FixMigratedRepositoryServiceType),
		newMigration(120, "Add owner_name on table repository", v1_12.AddOwnerNameOnRepository),
		newMigration(121, "add is_restricted column for users table", v1_12.AddIsRestricted),
		newMigration(122, "Add Require Signed Commits to ProtectedBranch", v1_12.AddRequireSignedCommits),
		newMigration(123, "Add original information for reactions", v1_12.AddReactionOriginals),
		newMigration(124, "Add columns to user and repository", v1_12.AddUserRepoMissingColumns),
		newMigration(125, "Add some columns on review for migration", v1_12.AddReviewMigrateInfo),
		newMigration(126, "Fix topic repository count", v1_12.FixTopicRepositoryCount),
		newMigration(127, "add repository code language statistics", v1_12.AddLanguageStats),
		newMigration(128, "fix merge base for pull requests", v1_12.FixMergeBase),
		newMigration(129, "remove dependencies from deleted repositories", v1_12.PurgeUnusedDependencies),
		newMigration(130, "Expand webhooks for more granularity", v1_12.ExpandWebhooks),
		newMigration(131, "Add IsSystemWebhook column to webhooks table", v1_12.AddSystemWebhookColumn),
		newMigration(132, "Add Branch Protection Protected Files Column", v1_12.AddBranchProtectionProtectedFilesColumn),
		newMigration(133, "Add EmailHash Table", v1_12.AddEmailHashTable),
		newMigration(134, "Refix merge base for merged pull requests", v1_12.RefixMergeBase),
		newMigration(135, "Add OrgID column to Labels table", v1_12.AddOrgIDLabelColumn),
		newMigration(136, "Add CommitsAhead and CommitsBehind Column to PullRequest Table", v1_12.AddCommitDivergenceToPulls),
		newMigration(137, "Add Branch Protection Block Outdated Branch", v1_12.AddBlockOnOutdatedBranch),
		newMigration(138, "Add ResolveDoerID to Comment table", v1_12.AddResolveDoerIDCommentColumn),
		newMigration(139, "prepend refs/heads/ to issue refs", v1_12.PrependRefsHeadsToIssueRefs),

		// Gitea 1.12.0 ends at database version 140

		newMigration(140, "Save detected language file size to database instead of percent", v1_13.FixLanguageStatsToSaveSize),
		newMigration(141, "Add KeepActivityPrivate to User table", v1_13.AddKeepActivityPrivateUserColumn),
		newMigration(142, "Ensure Repository.IsArchived is not null", v1_13.SetIsArchivedToFalse),
		newMigration(143, "recalculate Stars number for all user", v1_13.RecalculateStars),
		newMigration(144, "update Matrix Webhook http method to 'PUT'", v1_13.UpdateMatrixWebhookHTTPMethod),
		newMigration(145, "Increase Language field to 50 in LanguageStats", v1_13.IncreaseLanguageField),
		newMigration(146, "Add projects info to repository table", v1_13.AddProjectsInfo),
		newMigration(147, "create review for 0 review id code comments", v1_13.CreateReviewsForCodeComments),
		newMigration(148, "remove issue dependency comments who refer to non existing issues", v1_13.PurgeInvalidDependenciesComments),
		newMigration(149, "Add Created and Updated to Milestone table", v1_13.AddCreatedAndUpdatedToMilestones),
		newMigration(150, "add primary key to repo_topic", v1_13.AddPrimaryKeyToRepoTopic),
		newMigration(151, "set default password algorithm to Argon2", v1_13.SetDefaultPasswordToArgon2),
		newMigration(152, "add TrustModel field to Repository", v1_13.AddTrustModelToRepository),
		newMigration(153, "add Team review request support", v1_13.AddTeamReviewRequestSupport),
		newMigration(154, "add timestamps to Star, Label, Follow, Watch and Collaboration", v1_13.AddTimeStamps),

		// Gitea 1.13.0 ends at database version 155

		newMigration(155, "add changed_protected_files column for pull_request table", v1_14.AddChangedProtectedFilesPullRequestColumn),
		newMigration(156, "fix publisher ID for tag releases", v1_14.FixPublisherIDforTagReleases),
		newMigration(157, "ensure repo topics are up-to-date", v1_14.FixRepoTopics),
		newMigration(158, "code comment replies should have the commitID of the review they are replying to", v1_14.UpdateCodeCommentReplies),
		newMigration(159, "update reactions constraint", v1_14.UpdateReactionConstraint),
		newMigration(160, "Add block on official review requests branch protection", v1_14.AddBlockOnOfficialReviewRequests),
		newMigration(161, "Convert task type from int to string", v1_14.ConvertTaskTypeToString),
		newMigration(162, "Convert webhook task type from int to string", v1_14.ConvertWebhookTaskTypeToString),
		newMigration(163, "Convert topic name from 25 to 50", v1_14.ConvertTopicNameFrom25To50),
		newMigration(164, "Add scope and nonce columns to oauth2_grant table", v1_14.AddScopeAndNonceColumnsToOAuth2Grant),
		newMigration(165, "Convert hook task type from char(16) to varchar(16) and trim the column", v1_14.ConvertHookTaskTypeToVarcharAndTrim),
		newMigration(166, "Where Password is Valid with Empty String delete it", v1_14.RecalculateUserEmptyPWD),
		newMigration(167, "Add user redirect", v1_14.AddUserRedirect),
		newMigration(168, "Recreate user table to fix default values", v1_14.RecreateUserTableToFixDefaultValues),
		newMigration(169, "Update DeleteBranch comments to set the old_ref to the commit_sha", v1_14.CommentTypeDeleteBranchUseOldRef),
		newMigration(170, "Add Dismissed to Review table", v1_14.AddDismissedReviewColumn),
		newMigration(171, "Add Sorting to ProjectBoard table", v1_14.AddSortingColToProjectBoard),
		newMigration(172, "Add sessions table for go-chi/session", v1_14.AddSessionTable),
		newMigration(173, "Add time_id column to Comment", v1_14.AddTimeIDCommentColumn),
		newMigration(174, "Create repo transfer table", v1_14.AddRepoTransfer),
		newMigration(175, "Fix Postgres ID Sequences broken by recreate-table", v1_14.FixPostgresIDSequences),
		newMigration(176, "Remove invalid labels from comments", v1_14.RemoveInvalidLabels),
		newMigration(177, "Delete orphaned IssueLabels", v1_14.DeleteOrphanedIssueLabels),

		// Gitea 1.14.0 ends at database version 178

		newMigration(178, "Add LFS columns to Mirror", v1_15.AddLFSMirrorColumns),
		newMigration(179, "Convert avatar url to text", v1_15.ConvertAvatarURLToText),
		newMigration(180, "Delete credentials from past migrations", v1_15.DeleteMigrationCredentials),
		newMigration(181, "Always save primary email on email address table", v1_15.AddPrimaryEmail2EmailAddress),
		newMigration(182, "Add issue resource index table", v1_15.AddIssueResourceIndexTable),
		newMigration(183, "Create PushMirror table", v1_15.CreatePushMirrorTable),
		newMigration(184, "Rename Task errors to message", v1_15.RenameTaskErrorsToMessage),
		newMigration(185, "Add new table repo_archiver", v1_15.AddRepoArchiver),
		newMigration(186, "Create protected tag table", v1_15.CreateProtectedTagTable),
		newMigration(187, "Drop unneeded webhook related columns", v1_15.DropWebhookColumns),
		newMigration(188, "Add key is verified to gpg key", v1_15.AddKeyIsVerified),

		// Gitea 1.15.0 ends at database version 189

		newMigration(189, "Unwrap ldap.Sources", v1_16.UnwrapLDAPSourceCfg),
		newMigration(190, "Add agit flow pull request support", v1_16.AddAgitFlowPullRequest),
		newMigration(191, "Alter issue/comment table TEXT fields to LONGTEXT", v1_16.AlterIssueAndCommentTextFieldsToLongText),
		newMigration(192, "RecreateIssueResourceIndexTable to have a primary key instead of an unique index", v1_16.RecreateIssueResourceIndexTable),
		newMigration(193, "Add repo id column for attachment table", v1_16.AddRepoIDForAttachment),
		newMigration(194, "Add Branch Protection Unprotected Files Column", v1_16.AddBranchProtectionUnprotectedFilesColumn),
		newMigration(195, "Add table commit_status_index", v1_16.AddTableCommitStatusIndex),
		newMigration(196, "Add Color to ProjectBoard table", v1_16.AddColorColToProjectBoard),
		newMigration(197, "Add renamed_branch table", v1_16.AddRenamedBranchTable),
		newMigration(198, "Add issue content history table", v1_16.AddTableIssueContentHistory),
		newMigration(199, "No-op (remote version is using AppState now)", noopMigration),
		newMigration(200, "Add table app_state", v1_16.AddTableAppState),
		newMigration(201, "Drop table remote_version (if exists)", v1_16.DropTableRemoteVersion),
		newMigration(202, "Create key/value table for user settings", v1_16.CreateUserSettingsTable),
		newMigration(203, "Add Sorting to ProjectIssue table", v1_16.AddProjectIssueSorting),
		newMigration(204, "Add key is verified to ssh key", v1_16.AddSSHKeyIsVerified),
		newMigration(205, "Migrate to higher varchar on user struct", v1_16.MigrateUserPasswordSalt),
		newMigration(206, "Add authorize column to team_unit table", v1_16.AddAuthorizeColForTeamUnit),
		newMigration(207, "Add webauthn table and migrate u2f data to webauthn - NO-OPED", v1_16.AddWebAuthnCred),
		newMigration(208, "Use base32.HexEncoding instead of base64 encoding for cred ID as it is case insensitive - NO-OPED", v1_16.UseBase32HexForCredIDInWebAuthnCredential),
		newMigration(209, "Increase WebAuthentication CredentialID size to 410 - NO-OPED", v1_16.IncreaseCredentialIDTo410),
		newMigration(210, "v208 was completely broken - remigrate", v1_16.RemigrateU2FCredentials),

		// Gitea 1.16.2 ends at database version 211

		newMigration(211, "Create ForeignReference table", v1_17.CreateForeignReferenceTable),
		newMigration(212, "Add package tables", v1_17.AddPackageTables),
		newMigration(213, "Add allow edits from maintainers to PullRequest table", v1_17.AddAllowMaintainerEdit),
		newMigration(214, "Add auto merge table", v1_17.AddAutoMergeTable),
		newMigration(215, "allow to view files in PRs", v1_17.AddReviewViewedFiles),
		newMigration(216, "No-op (Improve Action table indices v1)", noopMigration),
		newMigration(217, "Alter hook_task table TEXT fields to LONGTEXT", v1_17.AlterHookTaskTextFieldsToLongText),
		newMigration(218, "Improve Action table indices v2", v1_17.ImproveActionTableIndices),
		newMigration(219, "Add sync_on_commit column to push_mirror table", v1_17.AddSyncOnCommitColForPushMirror),
		newMigration(220, "Add container repository property", v1_17.AddContainerRepositoryProperty),
		newMigration(221, "Store WebAuthentication CredentialID as bytes and increase size to at least 1024", v1_17.StoreWebauthnCredentialIDAsBytes),
		newMigration(222, "Drop old CredentialID column", v1_17.DropOldCredentialIDColumn),
		newMigration(223, "Rename CredentialIDBytes column to CredentialID", v1_17.RenameCredentialIDBytes),

		// Gitea 1.17.0 ends at database version 224

		newMigration(224, "Add badges to users", v1_18.CreateUserBadgesTable),
		newMigration(225, "Alter gpg_key/public_key content TEXT fields to MEDIUMTEXT", v1_18.AlterPublicGPGKeyContentFieldsToMediumText),
		newMigration(226, "Conan and generic packages do not need to be semantically versioned", v1_18.FixPackageSemverField),
		newMigration(227, "Create key/value table for system settings", v1_18.CreateSystemSettingsTable),
		newMigration(228, "Add TeamInvite table", v1_18.AddTeamInviteTable),
		newMigration(229, "Update counts of all open milestones", v1_18.UpdateOpenMilestoneCounts),
		newMigration(230, "Add ConfidentialClient column (default true) to OAuth2Application table", v1_18.AddConfidentialClientColumnToOAuth2ApplicationTable),

		// Gitea 1.18.0 ends at database version 231

		newMigration(231, "Add index for hook_task", v1_19.AddIndexForHookTask),
		newMigration(232, "Alter package_version.metadata_json to LONGTEXT", v1_19.AlterPackageVersionMetadataToLongText),
		newMigration(233, "Add header_authorization_encrypted column to webhook table", v1_19.AddHeaderAuthorizationEncryptedColWebhook),
		newMigration(234, "Add package cleanup rule table", v1_19.CreatePackageCleanupRuleTable),
		newMigration(235, "Add index for access_token", v1_19.AddIndexForAccessToken),
		newMigration(236, "Create secrets table", v1_19.CreateSecretsTable),
		newMigration(237, "Drop ForeignReference table", v1_19.DropForeignReferenceTable),
		newMigration(238, "Add updated unix to LFSMetaObject", v1_19.AddUpdatedUnixToLFSMetaObject),
		newMigration(239, "Add scope for access_token", v1_19.AddScopeForAccessTokens),
		newMigration(240, "Add actions tables", v1_19.AddActionsTables),
		newMigration(241, "Add card_type column to project table", v1_19.AddCardTypeToProjectTable),
		newMigration(242, "Alter gpg_key_import content TEXT field to MEDIUMTEXT", v1_19.AlterPublicGPGKeyImportContentFieldToMediumText),
		newMigration(243, "Add exclusive label", v1_19.AddExclusiveLabel),

		// Gitea 1.19.0 ends at database version 244

		newMigration(244, "Add NeedApproval to actions tables", v1_20.AddNeedApprovalToActionRun),
		newMigration(245, "Rename Webhook org_id to owner_id", v1_20.RenameWebhookOrgToOwner),
		newMigration(246, "Add missed column owner_id for project table", v1_20.AddNewColumnForProject),
		newMigration(247, "Fix incorrect project type", v1_20.FixIncorrectProjectType),
		newMigration(248, "Add version column to action_runner table", v1_20.AddVersionToActionRunner),
		newMigration(249, "Improve Action table indices v3", v1_20.ImproveActionTableIndices),
		newMigration(250, "Change Container Metadata", v1_20.ChangeContainerMetadataMultiArch),
		newMigration(251, "Fix incorrect owner team unit access mode", v1_20.FixIncorrectOwnerTeamUnitAccessMode),
		newMigration(252, "Fix incorrect admin team unit access mode", v1_20.FixIncorrectAdminTeamUnitAccessMode),
		newMigration(253, "Fix ExternalTracker and ExternalWiki accessMode in owner and admin team", v1_20.FixExternalTrackerAndExternalWikiAccessModeInOwnerAndAdminTeam),
		newMigration(254, "Add ActionTaskOutput table", v1_20.AddActionTaskOutputTable),
		newMigration(255, "Add ArchivedUnix Column", v1_20.AddArchivedUnixToRepository),
		newMigration(256, "Add is_internal column to package", v1_20.AddIsInternalColumnToPackage),
		newMigration(257, "Add Actions Artifact table", v1_20.CreateActionArtifactTable),
		newMigration(258, "Add PinOrder Column", v1_20.AddPinOrderToIssue),
		newMigration(259, "Convert scoped access tokens", v1_20.ConvertScopedAccessTokens),

		// Gitea 1.20.0 ends at database version 260

		newMigration(260, "Drop custom_labels column of action_runner table", v1_21.DropCustomLabelsColumnOfActionRunner),
		newMigration(261, "Add variable table", v1_21.CreateVariableTable),
		newMigration(262, "Add TriggerEvent to action_run table", v1_21.AddTriggerEventToActionRun),
		newMigration(263, "Add git_size and lfs_size columns to repository table", v1_21.AddGitSizeAndLFSSizeToRepositoryTable),
		newMigration(264, "Add branch table", v1_21.AddBranchTable),
		newMigration(265, "Alter Actions Artifact table", v1_21.AlterActionArtifactTable),
		newMigration(266, "Reduce commit status", v1_21.ReduceCommitStatus),
		newMigration(267, "Add action_tasks_version table", v1_21.CreateActionTasksVersionTable),
		newMigration(268, "Update Action Ref", v1_21.UpdateActionsRefIndex),
		newMigration(269, "Drop deleted branch table", v1_21.DropDeletedBranchTable),
		newMigration(270, "Fix PackageProperty typo", v1_21.FixPackagePropertyTypo),
		newMigration(271, "Allow archiving labels", v1_21.AddArchivedUnixColumInLabelTable),
		newMigration(272, "Add Version to ActionRun table", v1_21.AddVersionToActionRunTable),
		newMigration(273, "Add Action Schedule Table", v1_21.AddActionScheduleTable),
		newMigration(274, "Add Actions artifacts expiration date", v1_21.AddExpiredUnixColumnInActionArtifactTable),
		newMigration(275, "Add ScheduleID for ActionRun", v1_21.AddScheduleIDForActionRun),
		newMigration(276, "Add RemoteAddress to mirrors", v1_21.AddRemoteAddressToMirrors),
		newMigration(277, "Add Index to issue_user.issue_id", v1_21.AddIndexToIssueUserIssueID),
		newMigration(278, "Add Index to comment.dependent_issue_id", v1_21.AddIndexToCommentDependentIssueID),
		newMigration(279, "Add Index to action.user_id", v1_21.AddIndexToActionUserID),

		// Gitea 1.21.0 ends at database version 280

		newMigration(280, "Rename user themes", v1_22.RenameUserThemes),
		newMigration(281, "Add auth_token table", v1_22.CreateAuthTokenTable),
		newMigration(282, "Add Index to pull_auto_merge.doer_id", v1_22.AddIndexToPullAutoMergeDoerID),
		newMigration(283, "Add combined Index to issue_user.uid and issue_id", v1_22.AddCombinedIndexToIssueUser),
		newMigration(284, "Add ignore stale approval column on branch table", v1_22.AddIgnoreStaleApprovalsColumnToProtectedBranchTable),
		newMigration(285, "Add PreviousDuration to ActionRun", v1_22.AddPreviousDurationToActionRun),
		newMigration(286, "Add support for SHA256 git repositories", v1_22.AdjustDBForSha256),
		newMigration(287, "Use Slug instead of ID for Badges", v1_22.UseSlugInsteadOfIDForBadges),
		newMigration(288, "Add user_blocking table", v1_22.AddUserBlockingTable),
		newMigration(289, "Add default_wiki_branch to repository table", v1_22.AddDefaultWikiBranch),
		newMigration(290, "Add PayloadVersion to HookTask", v1_22.AddPayloadVersionToHookTaskTable),
		newMigration(291, "Add Index to attachment.comment_id", v1_22.AddCommentIDIndexofAttachment),
		newMigration(292, "Ensure every project has exactly one default column - No Op", noopMigration),
		newMigration(293, "Ensure every project has exactly one default column", v1_22.CheckProjectColumnsConsistency),

		// Gitea 1.22.0-rc0 ends at database version 294

		newMigration(294, "Add unique index for project issue table", v1_22.AddUniqueIndexForProjectIssue),
		newMigration(295, "Add commit status summary table", v1_22.AddCommitStatusSummary),
		newMigration(296, "Add missing field of commit status summary table", v1_22.AddCommitStatusSummary2),
		newMigration(297, "Add everyone_access_mode for repo_unit", v1_22.AddRepoUnitEveryoneAccessMode),
		newMigration(298, "Drop wrongly created table o_auth2_application", v1_22.DropWronglyCreatedTable),

		// Gitea 1.22.0-rc1 ends at migration ID number 298 (database version 299)

		newMigration(299, "Add content version to issue and comment table", v1_23.AddContentVersionToIssueAndComment),
		newMigration(300, "Add force-push branch protection support", v1_23.AddForcePushBranchProtection),
		newMigration(301, "Add skip_secondary_authorization option to oauth2 application table", v1_23.AddSkipSecondaryAuthColumnToOAuth2ApplicationTable),
		newMigration(302, "Add index to action_task stopped log_expired", v1_23.AddIndexToActionTaskStoppedLogExpired),
		newMigration(303, "Add metadata column for comment table", v1_23.AddCommentMetaDataColumn),
		newMigration(304, "Add index for release sha1", v1_23.AddIndexForReleaseSha1),
		newMigration(305, "Add Repository Licenses", v1_23.AddRepositoryLicenses),
		newMigration(306, "Add BlockAdminMergeOverride to ProtectedBranch", v1_23.AddBlockAdminMergeOverrideBranchProtection),
		newMigration(307, "Fix milestone deadline_unix when there is no due date", v1_23.FixMilestoneNoDueDate),
		newMigration(308, "Add index(user_id, is_deleted) for action table", v1_23.AddNewIndexForUserDashboard),
		newMigration(309, "Improve Notification table indices", v1_23.ImproveNotificationTableIndices),
		newMigration(310, "Add Priority to ProtectedBranch", v1_23.AddPriorityToProtectedBranch),
		newMigration(311, "Add TimeEstimate to Issue table", v1_23.AddTimeEstimateColumnToIssueTable),

		// Gitea 1.23.0-rc0 ends at migration ID number 311 (database version 312)
		newMigration(312, "Add DeleteBranchAfterMerge to AutoMerge", v1_24.AddDeleteBranchAfterMergeForAutoMerge),
		newMigration(313, "Move PinOrder from issue table to a new table issue_pin", v1_24.MovePinOrderToTableIssuePin),
		newMigration(314, "Update OwnerID as zero for repository level action tables", v1_24.UpdateOwnerIDOfRepoLevelActionsTables),
		newMigration(315, "Add Ephemeral to ActionRunner", v1_24.AddEphemeralToActionRunner),
<<<<<<< HEAD
		newMigration(316, "Add new index for action for heatmap", v1_24.AddNewIndexForUserDashboard),
=======
		newMigration(316, "Add description for secrets and variables", v1_24.AddDescriptionForSecretsAndVariables),
>>>>>>> 1b4adc02
	}
	return preparedMigrations
}

// GetCurrentDBVersion returns the current db version
func GetCurrentDBVersion(x *xorm.Engine) (int64, error) {
	if err := x.Sync(new(Version)); err != nil {
		return -1, fmt.Errorf("sync: %w", err)
	}

	currentVersion := &Version{ID: 1}
	has, err := x.Get(currentVersion)
	if err != nil {
		return -1, fmt.Errorf("get: %w", err)
	}
	if !has {
		return -1, nil
	}
	return currentVersion.Version, nil
}

func calcDBVersion(migrations []*migration) int64 {
	dbVer := int64(minDBVersion + len(migrations))
	if migrations[0].idNumber != minDBVersion {
		panic("migrations should start at minDBVersion")
	}
	if dbVer != migrations[len(migrations)-1].idNumber+1 {
		panic("migrations are not in order")
	}
	return dbVer
}

// ExpectedDBVersion returns the expected db version
func ExpectedDBVersion() int64 {
	return calcDBVersion(prepareMigrationTasks())
}

// EnsureUpToDate will check if the db is at the correct version
func EnsureUpToDate(ctx context.Context, x *xorm.Engine) error {
	currentDB, err := GetCurrentDBVersion(x)
	if err != nil {
		return err
	}

	if currentDB < 0 {
		return fmt.Errorf("database has not been initialized")
	}

	if minDBVersion > currentDB {
		return fmt.Errorf("DB version %d (<= %d) is too old for auto-migration. Upgrade to Gitea 1.6.4 first then upgrade to this version", currentDB, minDBVersion)
	}

	expectedDB := ExpectedDBVersion()

	if currentDB != expectedDB {
		return fmt.Errorf(`current database version %d is not equal to the expected version %d. Please run "gitea [--config /path/to/app.ini] migrate" to update the database version`, currentDB, expectedDB)
	}

	return nil
}

func getPendingMigrations(curDBVer int64, migrations []*migration) []*migration {
	return migrations[curDBVer-minDBVersion:]
}

func migrationIDNumberToDBVersion(idNumber int64) int64 {
	return idNumber + 1
}

// Migrate database to current version
func Migrate(x *xorm.Engine) error {
	migrations := prepareMigrationTasks()
	maxDBVer := calcDBVersion(migrations)

	// Set a new clean the default mapper to GonicMapper as that is the default for Gitea.
	x.SetMapper(names.GonicMapper{})
	if err := x.Sync(new(Version)); err != nil {
		return fmt.Errorf("sync: %w", err)
	}

	currentVersion := &Version{ID: 1}
	has, err := x.Get(currentVersion)
	if err != nil {
		return fmt.Errorf("get: %w", err)
	} else if !has {
		// If the version record does not exist, it is a fresh installation, and we can skip all migrations.
		// XORM model framework will create all tables when initializing.
		currentVersion.ID = 0
		currentVersion.Version = maxDBVer
		if _, err = x.InsertOne(currentVersion); err != nil {
			return fmt.Errorf("insert: %w", err)
		}
	}

	curDBVer := currentVersion.Version
	// Outdated Gitea database version is not supported
	if curDBVer < minDBVersion {
		log.Fatal(`Gitea no longer supports auto-migration from your previously installed version.
Please try upgrading to a lower version first (suggested v1.6.4), then upgrade to this version.`)
		return nil
	}

	// Downgrading Gitea's database version not supported
	if maxDBVer < curDBVer {
		msg := fmt.Sprintf("Your database (migration version: %d) is for a newer Gitea, you can not use the newer database for this old Gitea release (%d).", curDBVer, maxDBVer)
		msg += "\nGitea will exit to keep your database safe and unchanged. Please use the correct Gitea release, do not change the migration version manually (incorrect manual operation may lose data)."
		if !setting.IsProd {
			msg += fmt.Sprintf("\nIf you are in development and really know what you're doing, you can force changing the migration version by executing: UPDATE version SET version=%d WHERE id=1;", maxDBVer)
		}
		log.Fatal("Migration Error: %s", msg)
		return nil
	}

	// Some migration tasks depend on the git command
	if git.DefaultContext == nil {
		if err = git.InitSimple(context.Background()); err != nil {
			return err
		}
	}

	// Migrate
	for _, m := range getPendingMigrations(curDBVer, migrations) {
		log.Info("Migration[%d]: %s", m.idNumber, m.description)
		// Reset the mapper between each migration - migrations are not supposed to depend on each other
		x.SetMapper(names.GonicMapper{})
		if err = m.Migrate(x); err != nil {
			return fmt.Errorf("migration[%d]: %s failed: %w", m.idNumber, m.description, err)
		}
		currentVersion.Version = migrationIDNumberToDBVersion(m.idNumber)
		if _, err = x.ID(1).Update(currentVersion); err != nil {
			return err
		}
	}
	return nil
}<|MERGE_RESOLUTION|>--- conflicted
+++ resolved
@@ -376,11 +376,8 @@
 		newMigration(313, "Move PinOrder from issue table to a new table issue_pin", v1_24.MovePinOrderToTableIssuePin),
 		newMigration(314, "Update OwnerID as zero for repository level action tables", v1_24.UpdateOwnerIDOfRepoLevelActionsTables),
 		newMigration(315, "Add Ephemeral to ActionRunner", v1_24.AddEphemeralToActionRunner),
-<<<<<<< HEAD
-		newMigration(316, "Add new index for action for heatmap", v1_24.AddNewIndexForUserDashboard),
-=======
 		newMigration(316, "Add description for secrets and variables", v1_24.AddDescriptionForSecretsAndVariables),
->>>>>>> 1b4adc02
+		newMigration(317, "Add new index for action for heatmap", v1_24.AddNewIndexForUserDashboard),
 	}
 	return preparedMigrations
 }
