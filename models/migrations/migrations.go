--- conflicted
+++ resolved
@@ -257,13 +257,11 @@
 	// v100 -> v101
 	NewMigration("update migration repositories' service type", updateMigrationServiceTypes),
 	// v101 -> v102
-<<<<<<< HEAD
-	NewMigration("Add WhitelistDeployKeys to protected branch", addWhitelistDeployKeysToBranches),
-=======
 	NewMigration("change length of some external login users columns", changeSomeColumnsLengthOfExternalLoginUser),
 	// v102 -> v103
 	NewMigration("update migration repositories' service type", dropColumnHeadUserNameOnPullRequest),
->>>>>>> 85e41907
+	// v103 -> v104
+	NewMigration("Add WhitelistDeployKeys to protected branch", addWhitelistDeployKeysToBranches),
 }
 
 // Migrate database to current version
