// Copyright 2015 The Gogs Authors. All rights reserved.
// Use of this source code is governed by a MIT-style
// license that can be found in the LICENSE file.

package migrations

import (
	"bytes"
	"encoding/json"
	"fmt"
	"io/ioutil"
	"os"
	"path"
	"path/filepath"
	"strings"
	"time"

	"github.com/Unknwon/com"
	"github.com/go-xorm/xorm"
	gouuid "github.com/satori/go.uuid"
	"gopkg.in/ini.v1"

	"code.gitea.io/gitea/modules/generate"
	"code.gitea.io/gitea/modules/log"
	"code.gitea.io/gitea/modules/setting"
)

const minDBVersion = 4

// Migration describes on migration from lower version to high version
type Migration interface {
	Description() string
	Migrate(*xorm.Engine) error
}

type migration struct {
	description string
	migrate     func(*xorm.Engine) error
}

// NewMigration creates a new migration
func NewMigration(desc string, fn func(*xorm.Engine) error) Migration {
	return &migration{desc, fn}
}

// Description returns the migration's description
func (m *migration) Description() string {
	return m.description
}

// Migrate executes the migration
func (m *migration) Migrate(x *xorm.Engine) error {
	return m.migrate(x)
}

// Version describes the version table. Should have only one row with id==1
type Version struct {
	ID      int64 `xorm:"pk autoincr"`
	Version int64
}

func emptyMigration(x *xorm.Engine) error {
	return nil
}

// This is a sequence of migrations. Add new migrations to the bottom of the list.
// If you want to "retire" a migration, remove it from the top of the list and
// update minDBVersion accordingly
var migrations = []Migration{
	// v0 -> v4: before 0.6.0 -> 0.7.33
	NewMigration("fix locale file load panic", fixLocaleFileLoadPanic),                           // V4 -> V5:v0.6.0
	NewMigration("trim action compare URL prefix", trimCommitActionAppURLPrefix),                 // V5 -> V6:v0.6.3
	NewMigration("generate issue-label from issue", issueToIssueLabel),                           // V6 -> V7:v0.6.4
	NewMigration("refactor attachment table", attachmentRefactor),                                // V7 -> V8:v0.6.4
	NewMigration("rename pull request fields", renamePullRequestFields),                          // V8 -> V9:v0.6.16
	NewMigration("clean up migrate repo info", cleanUpMigrateRepoInfo),                           // V9 -> V10:v0.6.20
	NewMigration("generate rands and salt for organizations", generateOrgRandsAndSalt),           // V10 -> V11:v0.8.5
	NewMigration("convert date to unix timestamp", convertDateToUnix),                            // V11 -> V12:v0.9.2
	NewMigration("convert LDAP UseSSL option to SecurityProtocol", ldapUseSSLToSecurityProtocol), // V12 -> V13:v0.9.37

	// v13 -> v14:v0.9.87
	NewMigration("set comment updated with created", setCommentUpdatedWithCreated),
	// v14 -> v15
	NewMigration("create user column diff view style", createUserColumnDiffViewStyle),
	// v15 -> v16
	NewMigration("create user column allow create organization", createAllowCreateOrganizationColumn),
	// V16 -> v17
	NewMigration("create repo unit table and add units for all repos", addUnitsToTables),
	// v17 -> v18
	NewMigration("set protect branches updated with created", setProtectedBranchUpdatedWithCreated),
	// v18 -> v19
	NewMigration("add external login user", addExternalLoginUser),
	// v19 -> v20
	NewMigration("generate and migrate Git hooks", generateAndMigrateGitHooks),
	// v20 -> v21
	NewMigration("use new avatar path name for security reason", useNewNameAvatars),
	// v21 -> v22
	NewMigration("rewrite authorized_keys file via new format", useNewPublickeyFormat),
	// v22 -> v23
	NewMigration("generate and migrate wiki Git hooks", generateAndMigrateWikiGitHooks),
	// v23 -> v24
	NewMigration("add user openid table", addUserOpenID),
	// v24 -> v25
	NewMigration("change the key_id and primary_key_id type", changeGPGKeysColumns),
	// v25 -> v26
	NewMigration("add show field in user openid table", addUserOpenIDShow),
	// v26 -> v27
	NewMigration("generate and migrate repo and wiki Git hooks", generateAndMigrateGitHookChains),
	// v27 -> v28
	NewMigration("change mirror interval from hours to time.Duration", convertIntervalToDuration),
	// v28 -> v29
	NewMigration("add field for repo size", addRepoSize),
	// v29 -> v30
	NewMigration("add commit status table", addCommitStatus),
	// v30 -> 31
	NewMigration("add primary key to external login user", addExternalLoginUserPK),
	// v31 -> 32
	NewMigration("add field for login source synchronization", addLoginSourceSyncEnabledColumn),
	// v32 -> v33
	NewMigration("add units for team", addUnitsToRepoTeam),
	// v33 -> v34
	NewMigration("remove columns from action", removeActionColumns),
	// v34 -> v35
	NewMigration("give all units to owner teams", giveAllUnitsToOwnerTeams),
	// v35 -> v36
	NewMigration("adds comment to an action", addCommentIDToAction),
	// v36 -> v37
	NewMigration("regenerate git hooks", regenerateGitHooks36),
	// v37 -> v38
	NewMigration("unescape user full names", unescapeUserFullNames),
	// v38 -> v39
	NewMigration("remove commits and settings unit types", removeCommitsUnitType),
	// v39 -> v40
	NewMigration("add tags to releases and sync existing repositories", releaseAddColumnIsTagAndSyncTags),
	// v40 -> v41
	NewMigration("fix protected branch can push value to false", fixProtectedBranchCanPushValue),
	// v41 -> v42
	NewMigration("remove duplicate unit types", removeDuplicateUnitTypes),
	// v42 -> v43
	NewMigration("empty step", emptyMigration),
	// v43 -> v44
	NewMigration("empty step", emptyMigration),
	// v44 -> v45
	NewMigration("empty step", emptyMigration),
	// v45 -> v46
	NewMigration("remove index column from repo_unit table", removeIndexColumnFromRepoUnitTable),
	// v46 -> v47
	NewMigration("remove organization watch repositories", removeOrganizationWatchRepo),
	// v47 -> v48
	NewMigration("add deleted branches", addDeletedBranch),
	// v48 -> v49
	NewMigration("add repo indexer status", addRepoIndexerStatus),
	// v49 -> v50
	NewMigration("adds time tracking and stopwatches", addTimetracking),
	// v50 -> v51
	NewMigration("migrate protected branch struct", migrateProtectedBranchStruct),
	// v51 -> v52
	NewMigration("add default value to user prohibit_login", addDefaultValueToUserProhibitLogin),
	// v52 -> v53
	NewMigration("add lfs lock table", addLFSLock),
	// v53 -> v54
	NewMigration("add reactions", addReactions),
	// v54 -> v55
	NewMigration("add pull request options", addPullRequestOptions),
	// v55 -> v56
	NewMigration("add writable deploy keys", addModeToDeploKeys),
	// v56 -> v57
	NewMigration("remove is_owner, num_teams columns from org_user", removeIsOwnerColumnFromOrgUser),
	// v57 -> v58
	NewMigration("add closed_unix column for issues", addIssueClosedTime),
	// v58 -> v59
	NewMigration("add label descriptions", addLabelsDescriptions),
	// v59 -> v60
	NewMigration("add merge whitelist for protected branches", addProtectedBranchMergeWhitelist),
	// v60 -> v61
	NewMigration("add is_fsck_enabled column for repos", addFsckEnabledToRepo),
	// v61 -> v62
	NewMigration("add size column for attachments", addSizeToAttachment),
	// v62 -> v63
	NewMigration("add last used passcode column for TOTP", addLastUsedPasscodeTOTP),
	// v63 -> v64
	NewMigration("add language column for user setting", addLanguageSetting),
	// v64 -> v65
	NewMigration("add multiple assignees", addMultipleAssignees),
	// v65 -> v66
	NewMigration("add u2f", addU2FReg),
	// v66 -> v67
	NewMigration("add login source id column for public_key table", addLoginSourceIDToPublicKeyTable),
	// v67 -> v68
	NewMigration("remove stale watches", removeStaleWatches),
	// v68 -> V69
	NewMigration("Reformat and remove incorrect topics", reformatAndRemoveIncorrectTopics),
	// v69 -> v70
	NewMigration("move team units to team_unit table", moveTeamUnitsToTeamUnitTable),
	// v70 -> v71
	NewMigration("add issue_dependencies", addIssueDependencies),
	// v71 -> v72
	NewMigration("protect each scratch token", addScratchHash),
	// v72 -> v73
	NewMigration("add review", addReview),
	// v73 -> v74
	NewMigration("add must_change_password column for users table", addMustChangePassword),
<<<<<<< HEAD
	// v74 -> 75
	NewMigration("add pull request rebase with merge commit", addPullRequestRebaseWithMerge),
=======
	// v74 -> v75
	NewMigration("add approval whitelists to protected branches", addApprovalWhitelistsToProtectedBranches),
>>>>>>> b3b7598e
}

// Migrate database to current version
func Migrate(x *xorm.Engine) error {
	if err := x.Sync(new(Version)); err != nil {
		return fmt.Errorf("sync: %v", err)
	}

	currentVersion := &Version{ID: 1}
	has, err := x.Get(currentVersion)
	if err != nil {
		return fmt.Errorf("get: %v", err)
	} else if !has {
		// If the version record does not exist we think
		// it is a fresh installation and we can skip all migrations.
		currentVersion.ID = 0
		currentVersion.Version = int64(minDBVersion + len(migrations))

		if _, err = x.InsertOne(currentVersion); err != nil {
			return fmt.Errorf("insert: %v", err)
		}
	}

	v := currentVersion.Version
	if minDBVersion > v {
		log.Fatal(4, `Gitea no longer supports auto-migration from your previously installed version.
Please try to upgrade to a lower version (>= v0.6.0) first, then upgrade to current version.`)
		return nil
	}

	if int(v-minDBVersion) > len(migrations) {
		// User downgraded Gitea.
		currentVersion.Version = int64(len(migrations) + minDBVersion)
		_, err = x.ID(1).Update(currentVersion)
		return err
	}
	for i, m := range migrations[v-minDBVersion:] {
		log.Info("Migration: %s", m.Description())
		if err = m.Migrate(x); err != nil {
			return fmt.Errorf("do migrate: %v", err)
		}
		currentVersion.Version = v + int64(i) + 1
		if _, err = x.ID(1).Update(currentVersion); err != nil {
			return err
		}
	}
	return nil
}

func dropTableColumns(sess *xorm.Session, tableName string, columnNames ...string) (err error) {
	if tableName == "" || len(columnNames) == 0 {
		return nil
	}

	switch {
	case setting.UseSQLite3:
		log.Warn("Unable to drop columns in SQLite")
	case setting.UseMySQL, setting.UseTiDB, setting.UsePostgreSQL:
		cols := ""
		for _, col := range columnNames {
			if cols != "" {
				cols += ", "
			}
			cols += "DROP COLUMN `" + col + "`"
		}
		if _, err := sess.Exec(fmt.Sprintf("ALTER TABLE `%s` %s", tableName, cols)); err != nil {
			return fmt.Errorf("Drop table `%s` columns %v: %v", tableName, columnNames, err)
		}
	case setting.UseMSSQL:
		cols := ""
		for _, col := range columnNames {
			if cols != "" {
				cols += ", "
			}
			cols += "`" + strings.ToLower(col) + "`"
		}
		sql := fmt.Sprintf("SELECT Name FROM SYS.DEFAULT_CONSTRAINTS WHERE PARENT_OBJECT_ID = OBJECT_ID('%[1]s') AND PARENT_COLUMN_ID IN (SELECT column_id FROM sys.columns WHERE lower(NAME) IN (%[2]s) AND object_id = OBJECT_ID('%[1]s'))",
			tableName, strings.Replace(cols, "`", "'", -1))
		constraints := make([]string, 0)
		if err := sess.SQL(sql).Find(&constraints); err != nil {
			sess.Rollback()
			return fmt.Errorf("Find constraints: %v", err)
		}
		for _, constraint := range constraints {
			if _, err := sess.Exec(fmt.Sprintf("ALTER TABLE `%s` DROP CONSTRAINT `%s`", tableName, constraint)); err != nil {
				sess.Rollback()
				return fmt.Errorf("Drop table `%s` constraint `%s`: %v", tableName, constraint, err)
			}
		}
		if _, err := sess.Exec(fmt.Sprintf("ALTER TABLE `%s` DROP COLUMN %s", tableName, cols)); err != nil {
			sess.Rollback()
			return fmt.Errorf("Drop table `%s` columns %v: %v", tableName, columnNames, err)
		}

		return sess.Commit()
	default:
		log.Fatal(4, "Unrecognized DB")
	}

	return nil
}

func fixLocaleFileLoadPanic(_ *xorm.Engine) error {
	cfg, err := ini.Load(setting.CustomConf)
	if err != nil {
		return fmt.Errorf("load custom config: %v", err)
	}

	cfg.DeleteSection("i18n")
	if err = cfg.SaveTo(setting.CustomConf); err != nil {
		return fmt.Errorf("save custom config: %v", err)
	}

	setting.Langs = strings.Split(strings.Replace(strings.Join(setting.Langs, ","), "fr-CA", "fr-FR", 1), ",")
	return nil
}

func trimCommitActionAppURLPrefix(x *xorm.Engine) error {
	type PushCommit struct {
		Sha1        string
		Message     string
		AuthorEmail string
		AuthorName  string
	}

	type PushCommits struct {
		Len        int
		Commits    []*PushCommit
		CompareURL string `json:"CompareUrl"`
	}

	type Action struct {
		ID      int64  `xorm:"pk autoincr"`
		Content string `xorm:"TEXT"`
	}

	results, err := x.Query("SELECT `id`,`content` FROM `action` WHERE `op_type`=?", 5)
	if err != nil {
		return fmt.Errorf("select commit actions: %v", err)
	}

	sess := x.NewSession()
	defer sess.Close()
	if err = sess.Begin(); err != nil {
		return err
	}

	var pushCommits *PushCommits
	for _, action := range results {
		actID := com.StrTo(string(action["id"])).MustInt64()
		if actID == 0 {
			continue
		}

		pushCommits = new(PushCommits)
		if err = json.Unmarshal(action["content"], pushCommits); err != nil {
			return fmt.Errorf("unmarshal action content[%d]: %v", actID, err)
		}

		infos := strings.Split(pushCommits.CompareURL, "/")
		if len(infos) <= 4 {
			continue
		}
		pushCommits.CompareURL = strings.Join(infos[len(infos)-4:], "/")

		p, err := json.Marshal(pushCommits)
		if err != nil {
			return fmt.Errorf("marshal action content[%d]: %v", actID, err)
		}

		if _, err = sess.Id(actID).Update(&Action{
			Content: string(p),
		}); err != nil {
			return fmt.Errorf("update action[%d]: %v", actID, err)
		}
	}
	return sess.Commit()
}

func issueToIssueLabel(x *xorm.Engine) error {
	type IssueLabel struct {
		ID      int64 `xorm:"pk autoincr"`
		IssueID int64 `xorm:"UNIQUE(s)"`
		LabelID int64 `xorm:"UNIQUE(s)"`
	}

	issueLabels := make([]*IssueLabel, 0, 50)
	results, err := x.Query("SELECT `id`,`label_ids` FROM `issue`")
	if err != nil {
		if strings.Contains(err.Error(), "no such column") ||
			strings.Contains(err.Error(), "Unknown column") {
			return nil
		}
		return fmt.Errorf("select issues: %v", err)
	}
	for _, issue := range results {
		issueID := com.StrTo(issue["id"]).MustInt64()

		// Just in case legacy code can have duplicated IDs for same label.
		mark := make(map[int64]bool)
		for _, idStr := range strings.Split(string(issue["label_ids"]), "|") {
			labelID := com.StrTo(strings.TrimPrefix(idStr, "$")).MustInt64()
			if labelID == 0 || mark[labelID] {
				continue
			}

			mark[labelID] = true
			issueLabels = append(issueLabels, &IssueLabel{
				IssueID: issueID,
				LabelID: labelID,
			})
		}
	}

	sess := x.NewSession()
	defer sess.Close()
	if err = sess.Begin(); err != nil {
		return err
	}

	if err = sess.Sync2(new(IssueLabel)); err != nil {
		return fmt.Errorf("Sync2: %v", err)
	} else if _, err = sess.Insert(issueLabels); err != nil {
		return fmt.Errorf("insert issue-labels: %v", err)
	}

	return sess.Commit()
}

func attachmentRefactor(x *xorm.Engine) error {
	type Attachment struct {
		ID   int64  `xorm:"pk autoincr"`
		UUID string `xorm:"uuid INDEX"`

		// For rename purpose.
		Path    string `xorm:"-"`
		NewPath string `xorm:"-"`
	}

	results, err := x.Query("SELECT * FROM `attachment`")
	if err != nil {
		return fmt.Errorf("select attachments: %v", err)
	}

	attachments := make([]*Attachment, 0, len(results))
	for _, attach := range results {
		if !com.IsExist(string(attach["path"])) {
			// If the attachment is already missing, there is no point to update it.
			continue
		}
		attachments = append(attachments, &Attachment{
			ID:   com.StrTo(attach["id"]).MustInt64(),
			UUID: gouuid.NewV4().String(),
			Path: string(attach["path"]),
		})
	}

	sess := x.NewSession()
	defer sess.Close()
	if err = sess.Begin(); err != nil {
		return err
	}

	if err = sess.Sync2(new(Attachment)); err != nil {
		return fmt.Errorf("Sync2: %v", err)
	}

	// Note: Roll back for rename can be a dead loop,
	// 	so produces a backup file.
	var buf bytes.Buffer
	buf.WriteString("# old path -> new path\n")

	// Update database first because this is where error happens the most often.
	for _, attach := range attachments {
		if _, err = sess.Id(attach.ID).Update(attach); err != nil {
			return err
		}

		attach.NewPath = path.Join(setting.AttachmentPath, attach.UUID[0:1], attach.UUID[1:2], attach.UUID)
		buf.WriteString(attach.Path)
		buf.WriteString("\t")
		buf.WriteString(attach.NewPath)
		buf.WriteString("\n")
	}

	// Then rename attachments.
	isSucceed := true
	defer func() {
		if isSucceed {
			return
		}

		dumpPath := path.Join(setting.LogRootPath, "attachment_path.dump")
		ioutil.WriteFile(dumpPath, buf.Bytes(), 0666)
		log.Info("Failed to rename some attachments, old and new paths are saved into: %s", dumpPath)
	}()
	for _, attach := range attachments {
		if err = os.MkdirAll(path.Dir(attach.NewPath), os.ModePerm); err != nil {
			isSucceed = false
			return err
		}

		if err = os.Rename(attach.Path, attach.NewPath); err != nil {
			isSucceed = false
			return err
		}
	}

	return sess.Commit()
}

func renamePullRequestFields(x *xorm.Engine) (err error) {
	type PullRequest struct {
		ID         int64 `xorm:"pk autoincr"`
		PullID     int64 `xorm:"INDEX"`
		PullIndex  int64
		HeadBarcnh string

		IssueID    int64 `xorm:"INDEX"`
		Index      int64
		HeadBranch string
	}

	if err = x.Sync(new(PullRequest)); err != nil {
		return fmt.Errorf("sync: %v", err)
	}

	results, err := x.Query("SELECT `id`,`pull_id`,`pull_index`,`head_barcnh` FROM `pull_request`")
	if err != nil {
		if strings.Contains(err.Error(), "no such column") {
			return nil
		}
		return fmt.Errorf("select pull requests: %v", err)
	}

	sess := x.NewSession()
	defer sess.Close()
	if err = sess.Begin(); err != nil {
		return err
	}

	var pull *PullRequest
	for _, pr := range results {
		pull = &PullRequest{
			ID:         com.StrTo(pr["id"]).MustInt64(),
			IssueID:    com.StrTo(pr["pull_id"]).MustInt64(),
			Index:      com.StrTo(pr["pull_index"]).MustInt64(),
			HeadBranch: string(pr["head_barcnh"]),
		}
		if pull.Index == 0 {
			continue
		}
		if _, err = sess.Id(pull.ID).Update(pull); err != nil {
			return err
		}
	}

	return sess.Commit()
}

func cleanUpMigrateRepoInfo(x *xorm.Engine) (err error) {
	type (
		User struct {
			ID        int64 `xorm:"pk autoincr"`
			LowerName string
		}
		Repository struct {
			ID        int64 `xorm:"pk autoincr"`
			OwnerID   int64
			LowerName string
		}
	)

	repos := make([]*Repository, 0, 25)
	if err = x.Where("is_mirror=?", false).Find(&repos); err != nil {
		return fmt.Errorf("select all non-mirror repositories: %v", err)
	}
	var user *User
	for _, repo := range repos {
		user = &User{ID: repo.OwnerID}
		has, err := x.Get(user)
		if err != nil {
			return fmt.Errorf("get owner of repository[%d - %d]: %v", repo.ID, repo.OwnerID, err)
		} else if !has {
			continue
		}

		configPath := filepath.Join(setting.RepoRootPath, user.LowerName, repo.LowerName+".git/config")

		// In case repository file is somehow missing.
		if !com.IsFile(configPath) {
			continue
		}

		cfg, err := ini.Load(configPath)
		if err != nil {
			return fmt.Errorf("open config file: %v", err)
		}
		cfg.DeleteSection("remote \"origin\"")
		if err = cfg.SaveToIndent(configPath, "\t"); err != nil {
			return fmt.Errorf("save config file: %v", err)
		}
	}

	return nil
}

func generateOrgRandsAndSalt(x *xorm.Engine) (err error) {
	type User struct {
		ID    int64  `xorm:"pk autoincr"`
		Rands string `xorm:"VARCHAR(10)"`
		Salt  string `xorm:"VARCHAR(10)"`
	}

	orgs := make([]*User, 0, 10)
	if err = x.Where("type=1").And("rands=''").Find(&orgs); err != nil {
		return fmt.Errorf("select all organizations: %v", err)
	}

	sess := x.NewSession()
	defer sess.Close()
	if err = sess.Begin(); err != nil {
		return err
	}

	for _, org := range orgs {
		if org.Rands, err = generate.GetRandomString(10); err != nil {
			return err
		}
		if org.Salt, err = generate.GetRandomString(10); err != nil {
			return err
		}
		if _, err = sess.Id(org.ID).Update(org); err != nil {
			return err
		}
	}

	return sess.Commit()
}

// TAction defines the struct for migrating table action
type TAction struct {
	ID          int64 `xorm:"pk autoincr"`
	CreatedUnix int64
}

// TableName will be invoked by XORM to customrize the table name
func (t *TAction) TableName() string { return "action" }

// TNotice defines the struct for migrating table notice
type TNotice struct {
	ID          int64 `xorm:"pk autoincr"`
	CreatedUnix int64
}

// TableName will be invoked by XORM to customrize the table name
func (t *TNotice) TableName() string { return "notice" }

// TComment defines the struct for migrating table comment
type TComment struct {
	ID          int64 `xorm:"pk autoincr"`
	CreatedUnix int64
}

// TableName will be invoked by XORM to customrize the table name
func (t *TComment) TableName() string { return "comment" }

// TIssue defines the struct for migrating table issue
type TIssue struct {
	ID           int64 `xorm:"pk autoincr"`
	DeadlineUnix int64
	CreatedUnix  int64
	UpdatedUnix  int64
}

// TableName will be invoked by XORM to customrize the table name
func (t *TIssue) TableName() string { return "issue" }

// TMilestone defines the struct for migrating table milestone
type TMilestone struct {
	ID             int64 `xorm:"pk autoincr"`
	DeadlineUnix   int64
	ClosedDateUnix int64
}

// TableName will be invoked by XORM to customrize the table name
func (t *TMilestone) TableName() string { return "milestone" }

// TAttachment defines the struct for migrating table attachment
type TAttachment struct {
	ID          int64 `xorm:"pk autoincr"`
	CreatedUnix int64
}

// TableName will be invoked by XORM to customrize the table name
func (t *TAttachment) TableName() string { return "attachment" }

// TLoginSource defines the struct for migrating table login_source
type TLoginSource struct {
	ID          int64 `xorm:"pk autoincr"`
	CreatedUnix int64
	UpdatedUnix int64
}

// TableName will be invoked by XORM to customrize the table name
func (t *TLoginSource) TableName() string { return "login_source" }

// TPull defines the struct for migrating table pull_request
type TPull struct {
	ID         int64 `xorm:"pk autoincr"`
	MergedUnix int64
}

// TableName will be invoked by XORM to customrize the table name
func (t *TPull) TableName() string { return "pull_request" }

// TRelease defines the struct for migrating table release
type TRelease struct {
	ID          int64 `xorm:"pk autoincr"`
	CreatedUnix int64
}

// TableName will be invoked by XORM to customrize the table name
func (t *TRelease) TableName() string { return "release" }

// TRepo defines the struct for migrating table repository
type TRepo struct {
	ID          int64 `xorm:"pk autoincr"`
	CreatedUnix int64
	UpdatedUnix int64
}

// TableName will be invoked by XORM to customrize the table name
func (t *TRepo) TableName() string { return "repository" }

// TMirror defines the struct for migrating table mirror
type TMirror struct {
	ID             int64 `xorm:"pk autoincr"`
	UpdatedUnix    int64
	NextUpdateUnix int64
}

// TableName will be invoked by XORM to customrize the table name
func (t *TMirror) TableName() string { return "mirror" }

// TPublicKey defines the struct for migrating table public_key
type TPublicKey struct {
	ID          int64 `xorm:"pk autoincr"`
	CreatedUnix int64
	UpdatedUnix int64
}

// TableName will be invoked by XORM to customrize the table name
func (t *TPublicKey) TableName() string { return "public_key" }

// TDeployKey defines the struct for migrating table deploy_key
type TDeployKey struct {
	ID          int64 `xorm:"pk autoincr"`
	CreatedUnix int64
	UpdatedUnix int64
}

// TableName will be invoked by XORM to customrize the table name
func (t *TDeployKey) TableName() string { return "deploy_key" }

// TAccessToken defines the struct for migrating table access_token
type TAccessToken struct {
	ID          int64 `xorm:"pk autoincr"`
	CreatedUnix int64
	UpdatedUnix int64
}

// TableName will be invoked by XORM to customrize the table name
func (t *TAccessToken) TableName() string { return "access_token" }

// TUser defines the struct for migrating table user
type TUser struct {
	ID          int64 `xorm:"pk autoincr"`
	CreatedUnix int64
	UpdatedUnix int64
}

// TableName will be invoked by XORM to customrize the table name
func (t *TUser) TableName() string { return "user" }

// TWebhook defines the struct for migrating table webhook
type TWebhook struct {
	ID          int64 `xorm:"pk autoincr"`
	CreatedUnix int64
	UpdatedUnix int64
}

// TableName will be invoked by XORM to customrize the table name
func (t *TWebhook) TableName() string { return "webhook" }

func convertDateToUnix(x *xorm.Engine) (err error) {
	log.Info("This migration could take up to minutes, please be patient.")
	type Bean struct {
		ID         int64 `xorm:"pk autoincr"`
		Created    time.Time
		Updated    time.Time
		Merged     time.Time
		Deadline   time.Time
		ClosedDate time.Time
		NextUpdate time.Time
	}

	var tables = []struct {
		name string
		cols []string
		bean interface{}
	}{
		{"action", []string{"created"}, new(TAction)},
		{"notice", []string{"created"}, new(TNotice)},
		{"comment", []string{"created"}, new(TComment)},
		{"issue", []string{"deadline", "created", "updated"}, new(TIssue)},
		{"milestone", []string{"deadline", "closed_date"}, new(TMilestone)},
		{"attachment", []string{"created"}, new(TAttachment)},
		{"login_source", []string{"created", "updated"}, new(TLoginSource)},
		{"pull_request", []string{"merged"}, new(TPull)},
		{"release", []string{"created"}, new(TRelease)},
		{"repository", []string{"created", "updated"}, new(TRepo)},
		{"mirror", []string{"updated", "next_update"}, new(TMirror)},
		{"public_key", []string{"created", "updated"}, new(TPublicKey)},
		{"deploy_key", []string{"created", "updated"}, new(TDeployKey)},
		{"access_token", []string{"created", "updated"}, new(TAccessToken)},
		{"user", []string{"created", "updated"}, new(TUser)},
		{"webhook", []string{"created", "updated"}, new(TWebhook)},
	}

	for _, table := range tables {
		log.Info("Converting table: %s", table.name)
		if err = x.Sync2(table.bean); err != nil {
			return fmt.Errorf("Sync [table: %s]: %v", table.name, err)
		}

		offset := 0
		for {
			beans := make([]*Bean, 0, 100)
			if err = x.Table(table.name).Asc("id").Limit(100, offset).Find(&beans); err != nil {
				return fmt.Errorf("select beans [table: %s, offset: %d]: %v", table.name, offset, err)
			}
			log.Trace("Table [%s]: offset: %d, beans: %d", table.name, offset, len(beans))
			if len(beans) == 0 {
				break
			}
			offset += 100

			baseSQL := "UPDATE `" + table.name + "` SET "
			for _, bean := range beans {
				valSQLs := make([]string, 0, len(table.cols))
				for _, col := range table.cols {
					fieldSQL := ""
					fieldSQL += col + "_unix = "

					switch col {
					case "deadline":
						if bean.Deadline.IsZero() {
							continue
						}
						fieldSQL += com.ToStr(bean.Deadline.Unix())
					case "created":
						fieldSQL += com.ToStr(bean.Created.Unix())
					case "updated":
						fieldSQL += com.ToStr(bean.Updated.Unix())
					case "closed_date":
						fieldSQL += com.ToStr(bean.ClosedDate.Unix())
					case "merged":
						fieldSQL += com.ToStr(bean.Merged.Unix())
					case "next_update":
						fieldSQL += com.ToStr(bean.NextUpdate.Unix())
					}

					valSQLs = append(valSQLs, fieldSQL)
				}

				if len(valSQLs) == 0 {
					continue
				}

				if _, err = x.Exec(baseSQL + strings.Join(valSQLs, ",") + " WHERE id = " + com.ToStr(bean.ID)); err != nil {
					return fmt.Errorf("update bean [table: %s, id: %d]: %v", table.name, bean.ID, err)
				}
			}
		}
	}

	return nil
}<|MERGE_RESOLUTION|>--- conflicted
+++ resolved
@@ -200,13 +200,10 @@
 	NewMigration("add review", addReview),
 	// v73 -> v74
 	NewMigration("add must_change_password column for users table", addMustChangePassword),
-<<<<<<< HEAD
-	// v74 -> 75
-	NewMigration("add pull request rebase with merge commit", addPullRequestRebaseWithMerge),
-=======
 	// v74 -> v75
 	NewMigration("add approval whitelists to protected branches", addApprovalWhitelistsToProtectedBranches),
->>>>>>> b3b7598e
+	// v75 -> v76
+	NewMigration("add pull request rebase with merge commit", addPullRequestRebaseWithMerge),
 }
 
 // Migrate database to current version
