--- conflicted
+++ resolved
@@ -347,11 +347,9 @@
 	// v196 -> v197
 	NewMigration("Add Color to ProjectBoard table", addColorColToProjectBoard),
 	// v197 -> v198
-<<<<<<< HEAD
-	NewMigration("Create key/value table for user settings", createUserSettingsTable),
-=======
 	NewMigration("Add renamed_branch table", addRenamedBranchTable),
->>>>>>> ff9a8a22
+  // v198 -> v199
+  NewMigration("Create key/value table for user settings", createUserSettingsTable),
 }
 
 // GetCurrentDBVersion returns the current db version
