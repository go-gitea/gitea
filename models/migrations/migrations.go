// Copyright 2015 The Gogs Authors. All rights reserved.
// Copyright 2017 The Gitea Authors. All rights reserved.
// Use of this source code is governed by a MIT-style
// license that can be found in the LICENSE file.

package migrations

import (
	"bytes"
	"encoding/json"
	"fmt"
	"io/ioutil"
	"os"
	"path"
	"path/filepath"
	"regexp"
	"strings"
	"time"

	"code.gitea.io/gitea/modules/generate"
	"code.gitea.io/gitea/modules/log"
	"code.gitea.io/gitea/modules/setting"

	"github.com/go-xorm/xorm"
	gouuid "github.com/satori/go.uuid"
	"github.com/unknwon/com"
	ini "gopkg.in/ini.v1"
)

const minDBVersion = 4

// Migration describes on migration from lower version to high version
type Migration interface {
	Description() string
	Migrate(*xorm.Engine) error
}

type migration struct {
	description string
	migrate     func(*xorm.Engine) error
}

// NewMigration creates a new migration
func NewMigration(desc string, fn func(*xorm.Engine) error) Migration {
	return &migration{desc, fn}
}

// Description returns the migration's description
func (m *migration) Description() string {
	return m.description
}

// Migrate executes the migration
func (m *migration) Migrate(x *xorm.Engine) error {
	return m.migrate(x)
}

// Version describes the version table. Should have only one row with id==1
type Version struct {
	ID      int64 `xorm:"pk autoincr"`
	Version int64
}

func emptyMigration(x *xorm.Engine) error {
	return nil
}

// This is a sequence of migrations. Add new migrations to the bottom of the list.
// If you want to "retire" a migration, remove it from the top of the list and
// update minDBVersion accordingly
var migrations = []Migration{
	// v0 -> v4: before 0.6.0 -> 0.7.33
	NewMigration("fix locale file load panic", fixLocaleFileLoadPanic),                           // V4 -> V5:v0.6.0
	NewMigration("trim action compare URL prefix", trimCommitActionAppURLPrefix),                 // V5 -> V6:v0.6.3
	NewMigration("generate issue-label from issue", issueToIssueLabel),                           // V6 -> V7:v0.6.4
	NewMigration("refactor attachment table", attachmentRefactor),                                // V7 -> V8:v0.6.4
	NewMigration("rename pull request fields", renamePullRequestFields),                          // V8 -> V9:v0.6.16
	NewMigration("clean up migrate repo info", cleanUpMigrateRepoInfo),                           // V9 -> V10:v0.6.20
	NewMigration("generate rands and salt for organizations", generateOrgRandsAndSalt),           // V10 -> V11:v0.8.5
	NewMigration("convert date to unix timestamp", convertDateToUnix),                            // V11 -> V12:v0.9.2
	NewMigration("convert LDAP UseSSL option to SecurityProtocol", ldapUseSSLToSecurityProtocol), // V12 -> V13:v0.9.37

	// v13 -> v14:v0.9.87
	NewMigration("set comment updated with created", setCommentUpdatedWithCreated),
	// v14 -> v15
	NewMigration("create user column diff view style", createUserColumnDiffViewStyle),
	// v15 -> v16
	NewMigration("create user column allow create organization", createAllowCreateOrganizationColumn),
	// V16 -> v17
	NewMigration("create repo unit table and add units for all repos", addUnitsToTables),
	// v17 -> v18
	NewMigration("set protect branches updated with created", setProtectedBranchUpdatedWithCreated),
	// v18 -> v19
	NewMigration("add external login user", addExternalLoginUser),
	// v19 -> v20
	NewMigration("generate and migrate Git hooks", generateAndMigrateGitHooks),
	// v20 -> v21
	NewMigration("use new avatar path name for security reason", useNewNameAvatars),
	// v21 -> v22
	NewMigration("rewrite authorized_keys file via new format", useNewPublickeyFormat),
	// v22 -> v23
	NewMigration("generate and migrate wiki Git hooks", generateAndMigrateWikiGitHooks),
	// v23 -> v24
	NewMigration("add user openid table", addUserOpenID),
	// v24 -> v25
	NewMigration("change the key_id and primary_key_id type", changeGPGKeysColumns),
	// v25 -> v26
	NewMigration("add show field in user openid table", addUserOpenIDShow),
	// v26 -> v27
	NewMigration("generate and migrate repo and wiki Git hooks", generateAndMigrateGitHookChains),
	// v27 -> v28
	NewMigration("change mirror interval from hours to time.Duration", convertIntervalToDuration),
	// v28 -> v29
	NewMigration("add field for repo size", addRepoSize),
	// v29 -> v30
	NewMigration("add commit status table", addCommitStatus),
	// v30 -> 31
	NewMigration("add primary key to external login user", addExternalLoginUserPK),
	// v31 -> 32
	NewMigration("add field for login source synchronization", addLoginSourceSyncEnabledColumn),
	// v32 -> v33
	NewMigration("add units for team", addUnitsToRepoTeam),
	// v33 -> v34
	NewMigration("remove columns from action", removeActionColumns),
	// v34 -> v35
	NewMigration("give all units to owner teams", giveAllUnitsToOwnerTeams),
	// v35 -> v36
	NewMigration("adds comment to an action", addCommentIDToAction),
	// v36 -> v37
	NewMigration("regenerate git hooks", regenerateGitHooks36),
	// v37 -> v38
	NewMigration("unescape user full names", unescapeUserFullNames),
	// v38 -> v39
	NewMigration("remove commits and settings unit types", removeCommitsUnitType),
	// v39 -> v40
	NewMigration("add tags to releases and sync existing repositories", releaseAddColumnIsTagAndSyncTags),
	// v40 -> v41
	NewMigration("fix protected branch can push value to false", fixProtectedBranchCanPushValue),
	// v41 -> v42
	NewMigration("remove duplicate unit types", removeDuplicateUnitTypes),
	// v42 -> v43
	NewMigration("empty step", emptyMigration),
	// v43 -> v44
	NewMigration("empty step", emptyMigration),
	// v44 -> v45
	NewMigration("empty step", emptyMigration),
	// v45 -> v46
	NewMigration("remove index column from repo_unit table", removeIndexColumnFromRepoUnitTable),
	// v46 -> v47
	NewMigration("remove organization watch repositories", removeOrganizationWatchRepo),
	// v47 -> v48
	NewMigration("add deleted branches", addDeletedBranch),
	// v48 -> v49
	NewMigration("add repo indexer status", addRepoIndexerStatus),
	// v49 -> v50
	NewMigration("adds time tracking and stopwatches", addTimetracking),
	// v50 -> v51
	NewMigration("migrate protected branch struct", migrateProtectedBranchStruct),
	// v51 -> v52
	NewMigration("add default value to user prohibit_login", addDefaultValueToUserProhibitLogin),
	// v52 -> v53
	NewMigration("add lfs lock table", addLFSLock),
	// v53 -> v54
	NewMigration("add reactions", addReactions),
	// v54 -> v55
	NewMigration("add pull request options", addPullRequestOptions),
	// v55 -> v56
	NewMigration("add writable deploy keys", addModeToDeploKeys),
	// v56 -> v57
	NewMigration("remove is_owner, num_teams columns from org_user", removeIsOwnerColumnFromOrgUser),
	// v57 -> v58
	NewMigration("add closed_unix column for issues", addIssueClosedTime),
	// v58 -> v59
	NewMigration("add label descriptions", addLabelsDescriptions),
	// v59 -> v60
	NewMigration("add merge whitelist for protected branches", addProtectedBranchMergeWhitelist),
	// v60 -> v61
	NewMigration("add is_fsck_enabled column for repos", addFsckEnabledToRepo),
	// v61 -> v62
	NewMigration("add size column for attachments", addSizeToAttachment),
	// v62 -> v63
	NewMigration("add last used passcode column for TOTP", addLastUsedPasscodeTOTP),
	// v63 -> v64
	NewMigration("add language column for user setting", addLanguageSetting),
	// v64 -> v65
	NewMigration("add multiple assignees", addMultipleAssignees),
	// v65 -> v66
	NewMigration("add u2f", addU2FReg),
	// v66 -> v67
	NewMigration("add login source id column for public_key table", addLoginSourceIDToPublicKeyTable),
	// v67 -> v68
	NewMigration("remove stale watches", removeStaleWatches),
	// v68 -> V69
	NewMigration("Reformat and remove incorrect topics", reformatAndRemoveIncorrectTopics),
	// v69 -> v70
	NewMigration("move team units to team_unit table", moveTeamUnitsToTeamUnitTable),
	// v70 -> v71
	NewMigration("add issue_dependencies", addIssueDependencies),
	// v71 -> v72
	NewMigration("protect each scratch token", addScratchHash),
	// v72 -> v73
	NewMigration("add review", addReview),
	// v73 -> v74
	NewMigration("add must_change_password column for users table", addMustChangePassword),
	// v74 -> v75
	NewMigration("add approval whitelists to protected branches", addApprovalWhitelistsToProtectedBranches),
	// v75 -> v76
	NewMigration("clear nonused data which not deleted when user was deleted", clearNonusedData),
	// v76 -> v77
	NewMigration("add pull request rebase with merge commit", addPullRequestRebaseWithMerge),
	// v77 -> v78
	NewMigration("add theme to users", addUserDefaultTheme),
	// v78 -> v79
	NewMigration("rename repo is_bare to repo is_empty", renameRepoIsBareToIsEmpty),
	// v79 -> v80
	NewMigration("add can close issues via commit in any branch", addCanCloseIssuesViaCommitInAnyBranch),
	// v80 -> v81
	NewMigration("add is locked to issues", addIsLockedToIssues),
	// v81 -> v82
	NewMigration("update U2F counter type", changeU2FCounterType),
	// v82 -> v83
	NewMigration("hot fix for wrong release sha1 on release table", fixReleaseSha1OnReleaseTable),
	// v83 -> v84
	NewMigration("add uploader id for table attachment", addUploaderIDForAttachment),
	// v84 -> v85
	NewMigration("add table to store original imported gpg keys", addGPGKeyImport),
	// v85 -> v86
	NewMigration("hash application token", hashAppToken),
	// v86 -> v87
	NewMigration("add http method to webhook", addHTTPMethodToWebhook),
	// v87 -> v88
	NewMigration("add avatar field to repository", addAvatarFieldToRepository),
	// v88 -> v89
	NewMigration("add commit status context field to commit_status", addCommitStatusContext),
	// v89 -> v90
	NewMigration("add original author/url migration info to issues, comments, and repo ", addOriginalMigrationInfo),
	// v90 -> v91
	NewMigration("change length of some repository columns", changeSomeColumnsLengthOfRepo),
	// v91 -> v92
	NewMigration("add index on owner_id of repository and type, review_id of comment", addIndexOnRepositoryAndComment),
	// v92 -> v93
	NewMigration("remove orphaned repository index statuses", removeLingeringIndexStatus),
	// v93 -> v94
	NewMigration("add email notification enabled preference to user", addEmailNotificationEnabledToUser),
	// v94 -> v95
	NewMigration("add enable_status_check, status_check_contexts to protected_branch", addStatusCheckColumnsForProtectedBranches),
	// v95 -> v96
<<<<<<< HEAD
	NewMigration("add repo_admin_change_team_access to user", addRepoAdminChangeTeamAccessColumnForUser),
=======
	NewMigration("add table columns for cross referencing issues", addCrossReferenceColumns),
	// v96 -> v97
	NewMigration("delete orphaned attachments", deleteOrphanedAttachments),
>>>>>>> 63ff6161
}

// Migrate database to current version
func Migrate(x *xorm.Engine) error {
	if err := x.Sync(new(Version)); err != nil {
		return fmt.Errorf("sync: %v", err)
	}

	currentVersion := &Version{ID: 1}
	has, err := x.Get(currentVersion)
	if err != nil {
		return fmt.Errorf("get: %v", err)
	} else if !has {
		// If the version record does not exist we think
		// it is a fresh installation and we can skip all migrations.
		currentVersion.ID = 0
		currentVersion.Version = int64(minDBVersion + len(migrations))

		if _, err = x.InsertOne(currentVersion); err != nil {
			return fmt.Errorf("insert: %v", err)
		}
	}

	v := currentVersion.Version
	if minDBVersion > v {
		log.Fatal(`Gitea no longer supports auto-migration from your previously installed version.
Please try to upgrade to a lower version (>= v0.6.0) first, then upgrade to current version.`)
		return nil
	}

	if int(v-minDBVersion) > len(migrations) {
		// User downgraded Gitea.
		currentVersion.Version = int64(len(migrations) + minDBVersion)
		_, err = x.ID(1).Update(currentVersion)
		return err
	}
	for i, m := range migrations[v-minDBVersion:] {
		log.Info("Migration[%d]: %s", v+int64(i), m.Description())
		if err = m.Migrate(x); err != nil {
			return fmt.Errorf("do migrate: %v", err)
		}
		currentVersion.Version = v + int64(i) + 1
		if _, err = x.ID(1).Update(currentVersion); err != nil {
			return err
		}
	}
	return nil
}

func dropTableColumns(sess *xorm.Session, tableName string, columnNames ...string) (err error) {
	if tableName == "" || len(columnNames) == 0 {
		return nil
	}
	// TODO: This will not work if there are foreign keys

	switch {
	case setting.Database.UseSQLite3:
		// First drop the indexes on the columns
		res, errIndex := sess.Query(fmt.Sprintf("PRAGMA index_list(`%s`)", tableName))
		if errIndex != nil {
			return errIndex
		}
		for _, row := range res {
			indexName := row["name"]
			indexRes, err := sess.Query(fmt.Sprintf("PRAGMA index_info(`%s`)", indexName))
			if err != nil {
				return err
			}
			if len(indexRes) != 1 {
				continue
			}
			indexColumn := string(indexRes[0]["name"])
			for _, name := range columnNames {
				if name == indexColumn {
					_, err := sess.Exec(fmt.Sprintf("DROP INDEX `%s`", indexName))
					if err != nil {
						return err
					}
				}
			}
		}

		// Here we need to get the columns from the original table
		sql := fmt.Sprintf("SELECT sql FROM sqlite_master WHERE tbl_name='%s' and type='table'", tableName)
		res, err := sess.Query(sql)
		if err != nil {
			return err
		}
		tableSQL := string(res[0]["sql"])

		// Separate out the column definitions
		tableSQL = tableSQL[strings.Index(tableSQL, "("):]

		// Remove the required columnNames
		for _, name := range columnNames {
			tableSQL = regexp.MustCompile(regexp.QuoteMeta("`"+name+"`")+"[^`,)]*?[,)]").ReplaceAllString(tableSQL, "")
		}

		// Ensure the query is ended properly
		tableSQL = strings.TrimSpace(tableSQL)
		if tableSQL[len(tableSQL)-1] != ')' {
			if tableSQL[len(tableSQL)-1] == ',' {
				tableSQL = tableSQL[:len(tableSQL)-1]
			}
			tableSQL += ")"
		}

		// Find all the columns in the table
		columns := regexp.MustCompile("`([^`]*)`").FindAllString(tableSQL, -1)

		tableSQL = fmt.Sprintf("CREATE TABLE `new_%s_new` ", tableName) + tableSQL
		if _, err := sess.Exec(tableSQL); err != nil {
			return err
		}

		// Now restore the data
		columnsSeparated := strings.Join(columns, ",")
		insertSQL := fmt.Sprintf("INSERT INTO `new_%s_new` (%s) SELECT %s FROM %s", tableName, columnsSeparated, columnsSeparated, tableName)
		if _, err := sess.Exec(insertSQL); err != nil {
			return err
		}

		// Now drop the old table
		if _, err := sess.Exec(fmt.Sprintf("DROP TABLE `%s`", tableName)); err != nil {
			return err
		}

		// Rename the table
		if _, err := sess.Exec(fmt.Sprintf("ALTER TABLE `new_%s_new` RENAME TO `%s`", tableName, tableName)); err != nil {
			return err
		}

	case setting.Database.UsePostgreSQL:
		cols := ""
		for _, col := range columnNames {
			if cols != "" {
				cols += ", "
			}
			cols += "DROP COLUMN `" + col + "` CASCADE"
		}
		if _, err := sess.Exec(fmt.Sprintf("ALTER TABLE `%s` %s", tableName, cols)); err != nil {
			return fmt.Errorf("Drop table `%s` columns %v: %v", tableName, columnNames, err)
		}
	case setting.Database.UseMySQL:
		// Drop indexes on columns first
		sql := fmt.Sprintf("SHOW INDEX FROM %s WHERE column_name IN ('%s')", tableName, strings.Join(columnNames, "','"))
		res, err := sess.Query(sql)
		if err != nil {
			return err
		}
		for _, index := range res {
			indexName := index["column_name"]
			_, err := sess.Exec(fmt.Sprintf("DROP INDEX `%s` ON `%s`", indexName, tableName))
			if err != nil {
				return err
			}
		}

		// Now drop the columns
		cols := ""
		for _, col := range columnNames {
			if cols != "" {
				cols += ", "
			}
			cols += "DROP COLUMN `" + col + "`"
		}
		if _, err := sess.Exec(fmt.Sprintf("ALTER TABLE `%s` %s", tableName, cols)); err != nil {
			return fmt.Errorf("Drop table `%s` columns %v: %v", tableName, columnNames, err)
		}
	case setting.Database.UseMSSQL:
		cols := ""
		for _, col := range columnNames {
			if cols != "" {
				cols += ", "
			}
			cols += "`" + strings.ToLower(col) + "`"
		}
		sql := fmt.Sprintf("SELECT Name FROM SYS.DEFAULT_CONSTRAINTS WHERE PARENT_OBJECT_ID = OBJECT_ID('%[1]s') AND PARENT_COLUMN_ID IN (SELECT column_id FROM sys.columns WHERE lower(NAME) IN (%[2]s) AND object_id = OBJECT_ID('%[1]s'))",
			tableName, strings.Replace(cols, "`", "'", -1))
		constraints := make([]string, 0)
		if err := sess.SQL(sql).Find(&constraints); err != nil {
			sess.Rollback()
			return fmt.Errorf("Find constraints: %v", err)
		}
		for _, constraint := range constraints {
			if _, err := sess.Exec(fmt.Sprintf("ALTER TABLE `%s` DROP CONSTRAINT `%s`", tableName, constraint)); err != nil {
				sess.Rollback()
				return fmt.Errorf("Drop table `%s` constraint `%s`: %v", tableName, constraint, err)
			}
		}
		if _, err := sess.Exec(fmt.Sprintf("ALTER TABLE `%s` DROP COLUMN %s", tableName, cols)); err != nil {
			sess.Rollback()
			return fmt.Errorf("Drop table `%s` columns %v: %v", tableName, columnNames, err)
		}

		return sess.Commit()
	default:
		log.Fatal("Unrecognized DB")
	}

	return nil
}

func fixLocaleFileLoadPanic(_ *xorm.Engine) error {
	cfg, err := ini.Load(setting.CustomConf)
	if err != nil {
		return fmt.Errorf("load custom config: %v", err)
	}

	cfg.DeleteSection("i18n")
	if err = cfg.SaveTo(setting.CustomConf); err != nil {
		return fmt.Errorf("save custom config: %v", err)
	}

	setting.Langs = strings.Split(strings.Replace(strings.Join(setting.Langs, ","), "fr-CA", "fr-FR", 1), ",")
	return nil
}

func trimCommitActionAppURLPrefix(x *xorm.Engine) error {
	type PushCommit struct {
		Sha1        string
		Message     string
		AuthorEmail string
		AuthorName  string
	}

	type PushCommits struct {
		Len        int
		Commits    []*PushCommit
		CompareURL string `json:"CompareUrl"`
	}

	type Action struct {
		ID      int64  `xorm:"pk autoincr"`
		Content string `xorm:"TEXT"`
	}

	results, err := x.Query("SELECT `id`,`content` FROM `action` WHERE `op_type`=?", 5)
	if err != nil {
		return fmt.Errorf("select commit actions: %v", err)
	}

	sess := x.NewSession()
	defer sess.Close()
	if err = sess.Begin(); err != nil {
		return err
	}

	var pushCommits *PushCommits
	for _, action := range results {
		actID := com.StrTo(string(action["id"])).MustInt64()
		if actID == 0 {
			continue
		}

		pushCommits = new(PushCommits)
		if err = json.Unmarshal(action["content"], pushCommits); err != nil {
			return fmt.Errorf("unmarshal action content[%d]: %v", actID, err)
		}

		infos := strings.Split(pushCommits.CompareURL, "/")
		if len(infos) <= 4 {
			continue
		}
		pushCommits.CompareURL = strings.Join(infos[len(infos)-4:], "/")

		p, err := json.Marshal(pushCommits)
		if err != nil {
			return fmt.Errorf("marshal action content[%d]: %v", actID, err)
		}

		if _, err = sess.ID(actID).Update(&Action{
			Content: string(p),
		}); err != nil {
			return fmt.Errorf("update action[%d]: %v", actID, err)
		}
	}
	return sess.Commit()
}

func issueToIssueLabel(x *xorm.Engine) error {
	type IssueLabel struct {
		ID      int64 `xorm:"pk autoincr"`
		IssueID int64 `xorm:"UNIQUE(s)"`
		LabelID int64 `xorm:"UNIQUE(s)"`
	}

	issueLabels := make([]*IssueLabel, 0, 50)
	results, err := x.Query("SELECT `id`,`label_ids` FROM `issue`")
	if err != nil {
		if strings.Contains(err.Error(), "no such column") ||
			strings.Contains(err.Error(), "Unknown column") {
			return nil
		}
		return fmt.Errorf("select issues: %v", err)
	}
	for _, issue := range results {
		issueID := com.StrTo(issue["id"]).MustInt64()

		// Just in case legacy code can have duplicated IDs for same label.
		mark := make(map[int64]bool)
		for _, idStr := range strings.Split(string(issue["label_ids"]), "|") {
			labelID := com.StrTo(strings.TrimPrefix(idStr, "$")).MustInt64()
			if labelID == 0 || mark[labelID] {
				continue
			}

			mark[labelID] = true
			issueLabels = append(issueLabels, &IssueLabel{
				IssueID: issueID,
				LabelID: labelID,
			})
		}
	}

	sess := x.NewSession()
	defer sess.Close()
	if err = sess.Begin(); err != nil {
		return err
	}

	if err = sess.Sync2(new(IssueLabel)); err != nil {
		return fmt.Errorf("Sync2: %v", err)
	} else if _, err = sess.Insert(issueLabels); err != nil {
		return fmt.Errorf("insert issue-labels: %v", err)
	}

	return sess.Commit()
}

func attachmentRefactor(x *xorm.Engine) error {
	type Attachment struct {
		ID   int64  `xorm:"pk autoincr"`
		UUID string `xorm:"uuid INDEX"`

		// For rename purpose.
		Path    string `xorm:"-"`
		NewPath string `xorm:"-"`
	}

	results, err := x.Query("SELECT * FROM `attachment`")
	if err != nil {
		return fmt.Errorf("select attachments: %v", err)
	}

	attachments := make([]*Attachment, 0, len(results))
	for _, attach := range results {
		if !com.IsExist(string(attach["path"])) {
			// If the attachment is already missing, there is no point to update it.
			continue
		}
		attachments = append(attachments, &Attachment{
			ID:   com.StrTo(attach["id"]).MustInt64(),
			UUID: gouuid.NewV4().String(),
			Path: string(attach["path"]),
		})
	}

	sess := x.NewSession()
	defer sess.Close()
	if err = sess.Begin(); err != nil {
		return err
	}

	if err = sess.Sync2(new(Attachment)); err != nil {
		return fmt.Errorf("Sync2: %v", err)
	}

	// Note: Roll back for rename can be a dead loop,
	// 	so produces a backup file.
	var buf bytes.Buffer
	buf.WriteString("# old path -> new path\n")

	// Update database first because this is where error happens the most often.
	for _, attach := range attachments {
		if _, err = sess.ID(attach.ID).Update(attach); err != nil {
			return err
		}

		attach.NewPath = path.Join(setting.AttachmentPath, attach.UUID[0:1], attach.UUID[1:2], attach.UUID)
		buf.WriteString(attach.Path)
		buf.WriteString("\t")
		buf.WriteString(attach.NewPath)
		buf.WriteString("\n")
	}

	// Then rename attachments.
	isSucceed := true
	defer func() {
		if isSucceed {
			return
		}

		dumpPath := path.Join(setting.LogRootPath, "attachment_path.dump")
		ioutil.WriteFile(dumpPath, buf.Bytes(), 0666)
		log.Info("Failed to rename some attachments, old and new paths are saved into: %s", dumpPath)
	}()
	for _, attach := range attachments {
		if err = os.MkdirAll(path.Dir(attach.NewPath), os.ModePerm); err != nil {
			isSucceed = false
			return err
		}

		if err = os.Rename(attach.Path, attach.NewPath); err != nil {
			isSucceed = false
			return err
		}
	}

	return sess.Commit()
}

func renamePullRequestFields(x *xorm.Engine) (err error) {
	type PullRequest struct {
		ID         int64 `xorm:"pk autoincr"`
		PullID     int64 `xorm:"INDEX"`
		PullIndex  int64
		HeadBarcnh string

		IssueID    int64 `xorm:"INDEX"`
		Index      int64
		HeadBranch string
	}

	if err = x.Sync(new(PullRequest)); err != nil {
		return fmt.Errorf("sync: %v", err)
	}

	results, err := x.Query("SELECT `id`,`pull_id`,`pull_index`,`head_barcnh` FROM `pull_request`")
	if err != nil {
		if strings.Contains(err.Error(), "no such column") {
			return nil
		}
		return fmt.Errorf("select pull requests: %v", err)
	}

	sess := x.NewSession()
	defer sess.Close()
	if err = sess.Begin(); err != nil {
		return err
	}

	var pull *PullRequest
	for _, pr := range results {
		pull = &PullRequest{
			ID:         com.StrTo(pr["id"]).MustInt64(),
			IssueID:    com.StrTo(pr["pull_id"]).MustInt64(),
			Index:      com.StrTo(pr["pull_index"]).MustInt64(),
			HeadBranch: string(pr["head_barcnh"]),
		}
		if pull.Index == 0 {
			continue
		}
		if _, err = sess.ID(pull.ID).Update(pull); err != nil {
			return err
		}
	}

	return sess.Commit()
}

func cleanUpMigrateRepoInfo(x *xorm.Engine) (err error) {
	type (
		User struct {
			ID        int64 `xorm:"pk autoincr"`
			LowerName string
		}
		Repository struct {
			ID        int64 `xorm:"pk autoincr"`
			OwnerID   int64
			LowerName string
		}
	)

	repos := make([]*Repository, 0, 25)
	if err = x.Where("is_mirror=?", false).Find(&repos); err != nil {
		return fmt.Errorf("select all non-mirror repositories: %v", err)
	}
	var user *User
	for _, repo := range repos {
		user = &User{ID: repo.OwnerID}
		has, err := x.Get(user)
		if err != nil {
			return fmt.Errorf("get owner of repository[%d - %d]: %v", repo.ID, repo.OwnerID, err)
		} else if !has {
			continue
		}

		configPath := filepath.Join(setting.RepoRootPath, user.LowerName, repo.LowerName+".git/config")

		// In case repository file is somehow missing.
		if !com.IsFile(configPath) {
			continue
		}

		cfg, err := ini.Load(configPath)
		if err != nil {
			return fmt.Errorf("open config file: %v", err)
		}
		cfg.DeleteSection("remote \"origin\"")
		if err = cfg.SaveToIndent(configPath, "\t"); err != nil {
			return fmt.Errorf("save config file: %v", err)
		}
	}

	return nil
}

func generateOrgRandsAndSalt(x *xorm.Engine) (err error) {
	type User struct {
		ID    int64  `xorm:"pk autoincr"`
		Rands string `xorm:"VARCHAR(10)"`
		Salt  string `xorm:"VARCHAR(10)"`
	}

	orgs := make([]*User, 0, 10)
	if err = x.Where("type=1").And("rands=''").Find(&orgs); err != nil {
		return fmt.Errorf("select all organizations: %v", err)
	}

	sess := x.NewSession()
	defer sess.Close()
	if err = sess.Begin(); err != nil {
		return err
	}

	for _, org := range orgs {
		if org.Rands, err = generate.GetRandomString(10); err != nil {
			return err
		}
		if org.Salt, err = generate.GetRandomString(10); err != nil {
			return err
		}
		if _, err = sess.ID(org.ID).Update(org); err != nil {
			return err
		}
	}

	return sess.Commit()
}

// TAction defines the struct for migrating table action
type TAction struct {
	ID          int64 `xorm:"pk autoincr"`
	CreatedUnix int64
}

// TableName will be invoked by XORM to customrize the table name
func (t *TAction) TableName() string { return "action" }

// TNotice defines the struct for migrating table notice
type TNotice struct {
	ID          int64 `xorm:"pk autoincr"`
	CreatedUnix int64
}

// TableName will be invoked by XORM to customrize the table name
func (t *TNotice) TableName() string { return "notice" }

// TComment defines the struct for migrating table comment
type TComment struct {
	ID          int64 `xorm:"pk autoincr"`
	CreatedUnix int64
}

// TableName will be invoked by XORM to customrize the table name
func (t *TComment) TableName() string { return "comment" }

// TIssue defines the struct for migrating table issue
type TIssue struct {
	ID           int64 `xorm:"pk autoincr"`
	DeadlineUnix int64
	CreatedUnix  int64
	UpdatedUnix  int64
}

// TableName will be invoked by XORM to customrize the table name
func (t *TIssue) TableName() string { return "issue" }

// TMilestone defines the struct for migrating table milestone
type TMilestone struct {
	ID             int64 `xorm:"pk autoincr"`
	DeadlineUnix   int64
	ClosedDateUnix int64
}

// TableName will be invoked by XORM to customrize the table name
func (t *TMilestone) TableName() string { return "milestone" }

// TAttachment defines the struct for migrating table attachment
type TAttachment struct {
	ID          int64 `xorm:"pk autoincr"`
	CreatedUnix int64
}

// TableName will be invoked by XORM to customrize the table name
func (t *TAttachment) TableName() string { return "attachment" }

// TLoginSource defines the struct for migrating table login_source
type TLoginSource struct {
	ID          int64 `xorm:"pk autoincr"`
	CreatedUnix int64
	UpdatedUnix int64
}

// TableName will be invoked by XORM to customrize the table name
func (t *TLoginSource) TableName() string { return "login_source" }

// TPull defines the struct for migrating table pull_request
type TPull struct {
	ID         int64 `xorm:"pk autoincr"`
	MergedUnix int64
}

// TableName will be invoked by XORM to customrize the table name
func (t *TPull) TableName() string { return "pull_request" }

// TRelease defines the struct for migrating table release
type TRelease struct {
	ID          int64 `xorm:"pk autoincr"`
	CreatedUnix int64
}

// TableName will be invoked by XORM to customrize the table name
func (t *TRelease) TableName() string { return "release" }

// TRepo defines the struct for migrating table repository
type TRepo struct {
	ID          int64 `xorm:"pk autoincr"`
	CreatedUnix int64
	UpdatedUnix int64
}

// TableName will be invoked by XORM to customrize the table name
func (t *TRepo) TableName() string { return "repository" }

// TMirror defines the struct for migrating table mirror
type TMirror struct {
	ID             int64 `xorm:"pk autoincr"`
	UpdatedUnix    int64
	NextUpdateUnix int64
}

// TableName will be invoked by XORM to customrize the table name
func (t *TMirror) TableName() string { return "mirror" }

// TPublicKey defines the struct for migrating table public_key
type TPublicKey struct {
	ID          int64 `xorm:"pk autoincr"`
	CreatedUnix int64
	UpdatedUnix int64
}

// TableName will be invoked by XORM to customrize the table name
func (t *TPublicKey) TableName() string { return "public_key" }

// TDeployKey defines the struct for migrating table deploy_key
type TDeployKey struct {
	ID          int64 `xorm:"pk autoincr"`
	CreatedUnix int64
	UpdatedUnix int64
}

// TableName will be invoked by XORM to customrize the table name
func (t *TDeployKey) TableName() string { return "deploy_key" }

// TAccessToken defines the struct for migrating table access_token
type TAccessToken struct {
	ID          int64 `xorm:"pk autoincr"`
	CreatedUnix int64
	UpdatedUnix int64
}

// TableName will be invoked by XORM to customrize the table name
func (t *TAccessToken) TableName() string { return "access_token" }

// TUser defines the struct for migrating table user
type TUser struct {
	ID          int64 `xorm:"pk autoincr"`
	CreatedUnix int64
	UpdatedUnix int64
}

// TableName will be invoked by XORM to customrize the table name
func (t *TUser) TableName() string { return "user" }

// TWebhook defines the struct for migrating table webhook
type TWebhook struct {
	ID          int64 `xorm:"pk autoincr"`
	CreatedUnix int64
	UpdatedUnix int64
}

// TableName will be invoked by XORM to customrize the table name
func (t *TWebhook) TableName() string { return "webhook" }

func convertDateToUnix(x *xorm.Engine) (err error) {
	log.Info("This migration could take up to minutes, please be patient.")
	type Bean struct {
		ID         int64 `xorm:"pk autoincr"`
		Created    time.Time
		Updated    time.Time
		Merged     time.Time
		Deadline   time.Time
		ClosedDate time.Time
		NextUpdate time.Time
	}

	var tables = []struct {
		name string
		cols []string
		bean interface{}
	}{
		{"action", []string{"created"}, new(TAction)},
		{"notice", []string{"created"}, new(TNotice)},
		{"comment", []string{"created"}, new(TComment)},
		{"issue", []string{"deadline", "created", "updated"}, new(TIssue)},
		{"milestone", []string{"deadline", "closed_date"}, new(TMilestone)},
		{"attachment", []string{"created"}, new(TAttachment)},
		{"login_source", []string{"created", "updated"}, new(TLoginSource)},
		{"pull_request", []string{"merged"}, new(TPull)},
		{"release", []string{"created"}, new(TRelease)},
		{"repository", []string{"created", "updated"}, new(TRepo)},
		{"mirror", []string{"updated", "next_update"}, new(TMirror)},
		{"public_key", []string{"created", "updated"}, new(TPublicKey)},
		{"deploy_key", []string{"created", "updated"}, new(TDeployKey)},
		{"access_token", []string{"created", "updated"}, new(TAccessToken)},
		{"user", []string{"created", "updated"}, new(TUser)},
		{"webhook", []string{"created", "updated"}, new(TWebhook)},
	}

	for _, table := range tables {
		log.Info("Converting table: %s", table.name)
		if err = x.Sync2(table.bean); err != nil {
			return fmt.Errorf("Sync [table: %s]: %v", table.name, err)
		}

		offset := 0
		for {
			beans := make([]*Bean, 0, 100)
			if err = x.Table(table.name).Asc("id").Limit(100, offset).Find(&beans); err != nil {
				return fmt.Errorf("select beans [table: %s, offset: %d]: %v", table.name, offset, err)
			}
			log.Trace("Table [%s]: offset: %d, beans: %d", table.name, offset, len(beans))
			if len(beans) == 0 {
				break
			}
			offset += 100

			baseSQL := "UPDATE `" + table.name + "` SET "
			for _, bean := range beans {
				valSQLs := make([]string, 0, len(table.cols))
				for _, col := range table.cols {
					fieldSQL := ""
					fieldSQL += col + "_unix = "

					switch col {
					case "deadline":
						if bean.Deadline.IsZero() {
							continue
						}
						fieldSQL += com.ToStr(bean.Deadline.Unix())
					case "created":
						fieldSQL += com.ToStr(bean.Created.Unix())
					case "updated":
						fieldSQL += com.ToStr(bean.Updated.Unix())
					case "closed_date":
						fieldSQL += com.ToStr(bean.ClosedDate.Unix())
					case "merged":
						fieldSQL += com.ToStr(bean.Merged.Unix())
					case "next_update":
						fieldSQL += com.ToStr(bean.NextUpdate.Unix())
					}

					valSQLs = append(valSQLs, fieldSQL)
				}

				if len(valSQLs) == 0 {
					continue
				}

				if _, err = x.Exec(baseSQL + strings.Join(valSQLs, ",") + " WHERE id = " + com.ToStr(bean.ID)); err != nil {
					return fmt.Errorf("update bean [table: %s, id: %d]: %v", table.name, bean.ID, err)
				}
			}
		}
	}

	return nil
}<|MERGE_RESOLUTION|>--- conflicted
+++ resolved
@@ -245,13 +245,11 @@
 	// v94 -> v95
 	NewMigration("add enable_status_check, status_check_contexts to protected_branch", addStatusCheckColumnsForProtectedBranches),
 	// v95 -> v96
-<<<<<<< HEAD
-	NewMigration("add repo_admin_change_team_access to user", addRepoAdminChangeTeamAccessColumnForUser),
-=======
 	NewMigration("add table columns for cross referencing issues", addCrossReferenceColumns),
 	// v96 -> v97
 	NewMigration("delete orphaned attachments", deleteOrphanedAttachments),
->>>>>>> 63ff6161
+	// v97 -> v98
+	NewMigration("add repo_admin_change_team_access to user", addRepoAdminChangeTeamAccessColumnForUser),
 }
 
 // Migrate database to current version
