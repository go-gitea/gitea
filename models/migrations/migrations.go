--- conflicted
+++ resolved
@@ -492,11 +492,9 @@
 	// v256 -> v257
 	NewMigration("Add is_internal column to package", v1_20.AddIsInternalColumnToPackage),
 	// v257 -> v258
-<<<<<<< HEAD
+	NewMigration("Add Actions Artifact table", v1_20.CreateActionArtifactTable),
+	// v258 -> v259
 	NewMigration("Add variable table", v1_20.CreateVariableTable),
-=======
-	NewMigration("Add Actions Artifact table", v1_20.CreateActionArtifactTable),
->>>>>>> cdb088ce
 }
 
 // GetCurrentDBVersion returns the current db version
