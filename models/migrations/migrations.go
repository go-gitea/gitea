--- conflicted
+++ resolved
@@ -488,11 +488,9 @@
 	// v254 -> v255
 	NewMigration("Add ActionTaskOutput table", v1_20.AddActionTaskOutputTable),
 	// v255 -> v256
-<<<<<<< HEAD
+	NewMigration("Add ArchivedUnix Column", v1_20.AddArchivedUnixToRepository),
+	// v256 -> v257
 	NewMigration("Add is_internal column to package", v1_20.AddIsInternalColumnToPackage),
-=======
-	NewMigration("Add ArchivedUnix Column", v1_20.AddArchivedUnixToRepository),
->>>>>>> 38432529
 }
 
 // GetCurrentDBVersion returns the current db version
