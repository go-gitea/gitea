--- conflicted
+++ resolved
@@ -384,13 +384,9 @@
 		newMigration(319, "Add ExclusiveOrder to Label table", v1_24.AddExclusiveOrderColumnToLabelTable),
 		newMigration(320, "Migrate two_factor_policy to login_source table", v1_24.MigrateSkipTwoFactor),
 
-<<<<<<< HEAD
-		// Gitea 1.24.0-rc0 ends at migration ID number 320 (database version 321)
-		newMigration(321, "Add BeforeCommitID to Comment table", v1_25.AddBeforeCommitIDForComment),
-=======
 		// Gitea 1.24.0 ends at database version 321
 		newMigration(321, "Use LONGTEXT for some columns and fix review_state.updated_files column", v1_25.UseLongTextInSomeColumnsAndFixBugs),
->>>>>>> 54fe47fb
+		newMigration(322, "Add BeforeCommitID to Comment table", v1_25.AddBeforeCommitIDForComment),
 	}
 	return preparedMigrations
 }
