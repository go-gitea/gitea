--- conflicted
+++ resolved
@@ -439,13 +439,11 @@
 	// v233 -> v234
 	NewMigration("Add header_authorization_encrypted column to webhook table", v1_19.AddHeaderAuthorizationEncryptedColWebhook),
 	// v234 -> v235
-<<<<<<< HEAD
-	NewMigration("Add scope for access_token", v1_19.AddScopeForAccessTokens),
-=======
 	NewMigration("Add package cleanup rule table", v1_19.CreatePackageCleanupRuleTable),
 	// v235 -> v236
 	NewMigration("Add index for access_token", v1_19.AddIndexForAccessToken),
->>>>>>> e81ccc40
+	// v236 -> v237
+	NewMigration("Add scope for access_token", v1_19.AddScopeForAccessTokens),
 }
 
 // GetCurrentDBVersion returns the current db version
