--- conflicted
+++ resolved
@@ -538,9 +538,6 @@
 	// v277 -> v278
 	NewMigration("Add Index to issue_user.issue_id", v1_21.AddIndexToIssueUserIssueID),
 	// v278 -> v279
-<<<<<<< HEAD
-	NewMigration("Add Repository Licenses", v1_21.AddRepositoryLicenses),
-=======
 	NewMigration("Add Index to comment.dependent_issue_id", v1_21.AddIndexToCommentDependentIssueID),
 	// v279 -> v280
 	NewMigration("Add Index to action.user_id", v1_21.AddIndexToActionUserID),
@@ -551,7 +548,8 @@
 	NewMigration("Rename user themes", v1_22.RenameUserThemes),
 	// v281 -> v282
 	NewMigration("Add auth_token table", v1_22.CreateAuthTokenTable),
->>>>>>> f3956fcb
+	// v282 -> v283
+	NewMigration("Add Repository Licenses", v1_21.AddRepositoryLicenses),
 }
 
 // GetCurrentDBVersion returns the current db version
