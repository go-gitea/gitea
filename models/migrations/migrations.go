// Copyright 2015 The Gogs Authors. All rights reserved.
// Use of this source code is governed by a MIT-style
// license that can be found in the LICENSE file.

package migrations

import (
	"bytes"
	"encoding/json"
	"fmt"
	"io/ioutil"
	"os"
	"path"
	"path/filepath"
	"strings"
	"time"

	"github.com/Unknwon/com"
	"github.com/go-xorm/xorm"
	gouuid "github.com/satori/go.uuid"
	"gopkg.in/ini.v1"

	"code.gitea.io/gitea/modules/generate"
	"code.gitea.io/gitea/modules/log"
	"code.gitea.io/gitea/modules/setting"
)

const minDBVersion = 4

// Migration describes on migration from lower version to high version
type Migration interface {
	Description() string
	Migrate(*xorm.Engine) error
}

type migration struct {
	description string
	migrate     func(*xorm.Engine) error
}

// NewMigration creates a new migration
func NewMigration(desc string, fn func(*xorm.Engine) error) Migration {
	return &migration{desc, fn}
}

// Description returns the migration's description
func (m *migration) Description() string {
	return m.description
}

// Migrate executes the migration
func (m *migration) Migrate(x *xorm.Engine) error {
	return m.migrate(x)
}

// Version describes the version table. Should have only one row with id==1
type Version struct {
	ID      int64 `xorm:"pk autoincr"`
	Version int64
}

func emptyMigration(x *xorm.Engine) error {
	return nil
}

// This is a sequence of migrations. Add new migrations to the bottom of the list.
// If you want to "retire" a migration, remove it from the top of the list and
// update minDBVersion accordingly
var migrations = []Migration{
	// v0 -> v4: before 0.6.0 -> 0.7.33
	NewMigration("fix locale file load panic", fixLocaleFileLoadPanic),                           // V4 -> V5:v0.6.0
	NewMigration("trim action compare URL prefix", trimCommitActionAppURLPrefix),                 // V5 -> V6:v0.6.3
	NewMigration("generate issue-label from issue", issueToIssueLabel),                           // V6 -> V7:v0.6.4
	NewMigration("refactor attachment table", attachmentRefactor),                                // V7 -> V8:v0.6.4
	NewMigration("rename pull request fields", renamePullRequestFields),                          // V8 -> V9:v0.6.16
	NewMigration("clean up migrate repo info", cleanUpMigrateRepoInfo),                           // V9 -> V10:v0.6.20
	NewMigration("generate rands and salt for organizations", generateOrgRandsAndSalt),           // V10 -> V11:v0.8.5
	NewMigration("convert date to unix timestamp", convertDateToUnix),                            // V11 -> V12:v0.9.2
	NewMigration("convert LDAP UseSSL option to SecurityProtocol", ldapUseSSLToSecurityProtocol), // V12 -> V13:v0.9.37

	// v13 -> v14:v0.9.87
	NewMigration("set comment updated with created", setCommentUpdatedWithCreated),
	// v14 -> v15
	NewMigration("create user column diff view style", createUserColumnDiffViewStyle),
	// v15 -> v16
	NewMigration("create user column allow create organization", createAllowCreateOrganizationColumn),
	// V16 -> v17
	NewMigration("create repo unit table and add units for all repos", addUnitsToTables),
	// v17 -> v18
	NewMigration("set protect branches updated with created", setProtectedBranchUpdatedWithCreated),
	// v18 -> v19
	NewMigration("add external login user", addExternalLoginUser),
	// v19 -> v20
	NewMigration("generate and migrate Git hooks", generateAndMigrateGitHooks),
	// v20 -> v21
	NewMigration("use new avatar path name for security reason", useNewNameAvatars),
	// v21 -> v22
	NewMigration("rewrite authorized_keys file via new format", useNewPublickeyFormat),
	// v22 -> v23
	NewMigration("generate and migrate wiki Git hooks", generateAndMigrateWikiGitHooks),
	// v23 -> v24
	NewMigration("add user openid table", addUserOpenID),
	// v24 -> v25
	NewMigration("change the key_id and primary_key_id type", changeGPGKeysColumns),
	// v25 -> v26
	NewMigration("add show field in user openid table", addUserOpenIDShow),
	// v26 -> v27
	NewMigration("generate and migrate repo and wiki Git hooks", generateAndMigrateGitHookChains),
	// v27 -> v28
	NewMigration("change mirror interval from hours to time.Duration", convertIntervalToDuration),
	// v28 -> v29
	NewMigration("add field for repo size", addRepoSize),
	// v29 -> v30
	NewMigration("add commit status table", addCommitStatus),
	// v30 -> 31
	NewMigration("add primary key to external login user", addExternalLoginUserPK),
	// v31 -> 32
	NewMigration("add field for login source synchronization", addLoginSourceSyncEnabledColumn),
	// v32 -> v33
	NewMigration("add units for team", addUnitsToRepoTeam),
	// v33 -> v34
	NewMigration("remove columns from action", removeActionColumns),
	// v34 -> v35
	NewMigration("give all units to owner teams", giveAllUnitsToOwnerTeams),
	// v35 -> v36
	NewMigration("adds comment to an action", addCommentIDToAction),
	// v36 -> v37
	NewMigration("regenerate git hooks", regenerateGitHooks36),
	// v37 -> v38
	NewMigration("unescape user full names", unescapeUserFullNames),
	// v38 -> v39
	NewMigration("remove commits and settings unit types", removeCommitsUnitType),
	// v39 -> v40
	NewMigration("add tags to releases and sync existing repositories", releaseAddColumnIsTagAndSyncTags),
	// v40 -> v41
	NewMigration("fix protected branch can push value to false", fixProtectedBranchCanPushValue),
	// v41 -> v42
	NewMigration("remove duplicate unit types", removeDuplicateUnitTypes),
	// v42 -> v43
	NewMigration("empty step", emptyMigration),
	// v43 -> v44
	NewMigration("empty step", emptyMigration),
	// v44 -> v45
	NewMigration("empty step", emptyMigration),
	// v45 -> v46
	NewMigration("remove index column from repo_unit table", removeIndexColumnFromRepoUnitTable),
	// v46 -> v47
	NewMigration("remove organization watch repositories", removeOrganizationWatchRepo),
	// v47 -> v48
	NewMigration("add deleted branches", addDeletedBranch),
	// v48 -> v49
	NewMigration("add repo indexer status", addRepoIndexerStatus),
	// v49 -> v50
	NewMigration("adds time tracking and stopwatches", addTimetracking),
	// v50 -> v51
	NewMigration("migrate protected branch struct", migrateProtectedBranchStruct),
	// v51 -> v52
	NewMigration("add default value to user prohibit_login", addDefaultValueToUserProhibitLogin),
	// v52 -> v53
	NewMigration("add lfs lock table", addLFSLock),
	// v53 -> v54
	NewMigration("add reactions", addReactions),
	// v54 -> v55
	NewMigration("add pull request options", addPullRequestOptions),
	// v55 -> v56
	NewMigration("add writable deploy keys", addModeToDeploKeys),
	// v56 -> v57
	NewMigration("remove is_owner, num_teams columns from org_user", removeIsOwnerColumnFromOrgUser),
	// v57 -> v58
	NewMigration("add closed_unix column for issues", addIssueClosedTime),
	// v58 -> v59
	NewMigration("add label descriptions", addLabelsDescriptions),
	// v59 -> v60
	NewMigration("add merge whitelist for protected branches", addProtectedBranchMergeWhitelist),
	// v60 -> v61
	NewMigration("add is_fsck_enabled column for repos", addFsckEnabledToRepo),
	// v61 -> v62
	NewMigration("add size column for attachments", addSizeToAttachment),
	// v62 -> v63
	NewMigration("add last used passcode column for TOTP", addLastUsedPasscodeTOTP),
	// v63 -> v64
	NewMigration("add language column for user setting", addLanguageSetting),
	// v64 -> v65
	NewMigration("add multiple assignees", addMultipleAssignees),
	// v65 -> v66
	NewMigration("add u2f", addU2FReg),
	// v66 -> v67
	NewMigration("add login source id column for public_key table", addLoginSourceIDToPublicKeyTable),
	// v67 -> v68
	NewMigration("remove stale watches", removeStaleWatches),
	// v68 -> V69
	NewMigration("Reformat and remove incorrect topics", reformatAndRemoveIncorrectTopics),
	// v69 -> v70
	NewMigration("move team units to team_unit table", moveTeamUnitsToTeamUnitTable),
	// v70 -> v71
	NewMigration("add issue_dependencies", addIssueDependencies),
<<<<<<< HEAD
	// v71 -> v72
	NewMigration("add review", addReview),
=======
	// v70 -> v71
	NewMigration("protect each scratch token", addScratchHash),
>>>>>>> 5927599e
}

// Migrate database to current version
func Migrate(x *xorm.Engine) error {
	if err := x.Sync(new(Version)); err != nil {
		return fmt.Errorf("sync: %v", err)
	}

	currentVersion := &Version{ID: 1}
	has, err := x.Get(currentVersion)
	if err != nil {
		return fmt.Errorf("get: %v", err)
	} else if !has {
		// If the version record does not exist we think
		// it is a fresh installation and we can skip all migrations.
		currentVersion.ID = 0
		currentVersion.Version = int64(minDBVersion + len(migrations))

		if _, err = x.InsertOne(currentVersion); err != nil {
			return fmt.Errorf("insert: %v", err)
		}
	}

	v := currentVersion.Version
	if minDBVersion > v {
		log.Fatal(4, `Gitea no longer supports auto-migration from your previously installed version.
Please try to upgrade to a lower version (>= v0.6.0) first, then upgrade to current version.`)
		return nil
	}

	if int(v-minDBVersion) > len(migrations) {
		// User downgraded Gitea.
		currentVersion.Version = int64(len(migrations) + minDBVersion)
		_, err = x.ID(1).Update(currentVersion)
		return err
	}
	for i, m := range migrations[v-minDBVersion:] {
		log.Info("Migration: %s", m.Description())
		if err = m.Migrate(x); err != nil {
			return fmt.Errorf("do migrate: %v", err)
		}
		currentVersion.Version = v + int64(i) + 1
		if _, err = x.ID(1).Update(currentVersion); err != nil {
			return err
		}
	}
	return nil
}

func dropTableColumns(sess *xorm.Session, tableName string, columnNames ...string) (err error) {
	if tableName == "" || len(columnNames) == 0 {
		return nil
	}

	switch {
	case setting.UseSQLite3:
		log.Warn("Unable to drop columns in SQLite")
	case setting.UseMySQL, setting.UseTiDB, setting.UsePostgreSQL:
		cols := ""
		for _, col := range columnNames {
			if cols != "" {
				cols += ", "
			}
			cols += "DROP COLUMN `" + col + "`"
		}
		if _, err := sess.Exec(fmt.Sprintf("ALTER TABLE `%s` %s", tableName, cols)); err != nil {
			return fmt.Errorf("Drop table `%s` columns %v: %v", tableName, columnNames, err)
		}
	case setting.UseMSSQL:
		cols := ""
		for _, col := range columnNames {
			if cols != "" {
				cols += ", "
			}
			cols += "`" + strings.ToLower(col) + "`"
		}
		sql := fmt.Sprintf("SELECT Name FROM SYS.DEFAULT_CONSTRAINTS WHERE PARENT_OBJECT_ID = OBJECT_ID('%[1]s') AND PARENT_COLUMN_ID IN (SELECT column_id FROM sys.columns WHERE lower(NAME) IN (%[2]s) AND object_id = OBJECT_ID('%[1]s'))",
			tableName, strings.Replace(cols, "`", "'", -1))
		constraints := make([]string, 0)
		if err := sess.SQL(sql).Find(&constraints); err != nil {
			sess.Rollback()
			return fmt.Errorf("Find constraints: %v", err)
		}
		for _, constraint := range constraints {
			if _, err := sess.Exec(fmt.Sprintf("ALTER TABLE `%s` DROP CONSTRAINT `%s`", tableName, constraint)); err != nil {
				sess.Rollback()
				return fmt.Errorf("Drop table `%s` constraint `%s`: %v", tableName, constraint, err)
			}
		}
		if _, err := sess.Exec(fmt.Sprintf("ALTER TABLE `%s` DROP COLUMN %s", tableName, cols)); err != nil {
			sess.Rollback()
			return fmt.Errorf("Drop table `%s` columns %v: %v", tableName, columnNames, err)
		}

		return sess.Commit()
	default:
		log.Fatal(4, "Unrecognized DB")
	}

	return nil
}

func fixLocaleFileLoadPanic(_ *xorm.Engine) error {
	cfg, err := ini.Load(setting.CustomConf)
	if err != nil {
		return fmt.Errorf("load custom config: %v", err)
	}

	cfg.DeleteSection("i18n")
	if err = cfg.SaveTo(setting.CustomConf); err != nil {
		return fmt.Errorf("save custom config: %v", err)
	}

	setting.Langs = strings.Split(strings.Replace(strings.Join(setting.Langs, ","), "fr-CA", "fr-FR", 1), ",")
	return nil
}

func trimCommitActionAppURLPrefix(x *xorm.Engine) error {
	type PushCommit struct {
		Sha1        string
		Message     string
		AuthorEmail string
		AuthorName  string
	}

	type PushCommits struct {
		Len        int
		Commits    []*PushCommit
		CompareURL string `json:"CompareUrl"`
	}

	type Action struct {
		ID      int64  `xorm:"pk autoincr"`
		Content string `xorm:"TEXT"`
	}

	results, err := x.Query("SELECT `id`,`content` FROM `action` WHERE `op_type`=?", 5)
	if err != nil {
		return fmt.Errorf("select commit actions: %v", err)
	}

	sess := x.NewSession()
	defer sess.Close()
	if err = sess.Begin(); err != nil {
		return err
	}

	var pushCommits *PushCommits
	for _, action := range results {
		actID := com.StrTo(string(action["id"])).MustInt64()
		if actID == 0 {
			continue
		}

		pushCommits = new(PushCommits)
		if err = json.Unmarshal(action["content"], pushCommits); err != nil {
			return fmt.Errorf("unmarshal action content[%d]: %v", actID, err)
		}

		infos := strings.Split(pushCommits.CompareURL, "/")
		if len(infos) <= 4 {
			continue
		}
		pushCommits.CompareURL = strings.Join(infos[len(infos)-4:], "/")

		p, err := json.Marshal(pushCommits)
		if err != nil {
			return fmt.Errorf("marshal action content[%d]: %v", actID, err)
		}

		if _, err = sess.Id(actID).Update(&Action{
			Content: string(p),
		}); err != nil {
			return fmt.Errorf("update action[%d]: %v", actID, err)
		}
	}
	return sess.Commit()
}

func issueToIssueLabel(x *xorm.Engine) error {
	type IssueLabel struct {
		ID      int64 `xorm:"pk autoincr"`
		IssueID int64 `xorm:"UNIQUE(s)"`
		LabelID int64 `xorm:"UNIQUE(s)"`
	}

	issueLabels := make([]*IssueLabel, 0, 50)
	results, err := x.Query("SELECT `id`,`label_ids` FROM `issue`")
	if err != nil {
		if strings.Contains(err.Error(), "no such column") ||
			strings.Contains(err.Error(), "Unknown column") {
			return nil
		}
		return fmt.Errorf("select issues: %v", err)
	}
	for _, issue := range results {
		issueID := com.StrTo(issue["id"]).MustInt64()

		// Just in case legacy code can have duplicated IDs for same label.
		mark := make(map[int64]bool)
		for _, idStr := range strings.Split(string(issue["label_ids"]), "|") {
			labelID := com.StrTo(strings.TrimPrefix(idStr, "$")).MustInt64()
			if labelID == 0 || mark[labelID] {
				continue
			}

			mark[labelID] = true
			issueLabels = append(issueLabels, &IssueLabel{
				IssueID: issueID,
				LabelID: labelID,
			})
		}
	}

	sess := x.NewSession()
	defer sess.Close()
	if err = sess.Begin(); err != nil {
		return err
	}

	if err = sess.Sync2(new(IssueLabel)); err != nil {
		return fmt.Errorf("Sync2: %v", err)
	} else if _, err = sess.Insert(issueLabels); err != nil {
		return fmt.Errorf("insert issue-labels: %v", err)
	}

	return sess.Commit()
}

func attachmentRefactor(x *xorm.Engine) error {
	type Attachment struct {
		ID   int64  `xorm:"pk autoincr"`
		UUID string `xorm:"uuid INDEX"`

		// For rename purpose.
		Path    string `xorm:"-"`
		NewPath string `xorm:"-"`
	}

	results, err := x.Query("SELECT * FROM `attachment`")
	if err != nil {
		return fmt.Errorf("select attachments: %v", err)
	}

	attachments := make([]*Attachment, 0, len(results))
	for _, attach := range results {
		if !com.IsExist(string(attach["path"])) {
			// If the attachment is already missing, there is no point to update it.
			continue
		}
		attachments = append(attachments, &Attachment{
			ID:   com.StrTo(attach["id"]).MustInt64(),
			UUID: gouuid.NewV4().String(),
			Path: string(attach["path"]),
		})
	}

	sess := x.NewSession()
	defer sess.Close()
	if err = sess.Begin(); err != nil {
		return err
	}

	if err = sess.Sync2(new(Attachment)); err != nil {
		return fmt.Errorf("Sync2: %v", err)
	}

	// Note: Roll back for rename can be a dead loop,
	// 	so produces a backup file.
	var buf bytes.Buffer
	buf.WriteString("# old path -> new path\n")

	// Update database first because this is where error happens the most often.
	for _, attach := range attachments {
		if _, err = sess.Id(attach.ID).Update(attach); err != nil {
			return err
		}

		attach.NewPath = path.Join(setting.AttachmentPath, attach.UUID[0:1], attach.UUID[1:2], attach.UUID)
		buf.WriteString(attach.Path)
		buf.WriteString("\t")
		buf.WriteString(attach.NewPath)
		buf.WriteString("\n")
	}

	// Then rename attachments.
	isSucceed := true
	defer func() {
		if isSucceed {
			return
		}

		dumpPath := path.Join(setting.LogRootPath, "attachment_path.dump")
		ioutil.WriteFile(dumpPath, buf.Bytes(), 0666)
		log.Info("Failed to rename some attachments, old and new paths are saved into: %s", dumpPath)
	}()
	for _, attach := range attachments {
		if err = os.MkdirAll(path.Dir(attach.NewPath), os.ModePerm); err != nil {
			isSucceed = false
			return err
		}

		if err = os.Rename(attach.Path, attach.NewPath); err != nil {
			isSucceed = false
			return err
		}
	}

	return sess.Commit()
}

func renamePullRequestFields(x *xorm.Engine) (err error) {
	type PullRequest struct {
		ID         int64 `xorm:"pk autoincr"`
		PullID     int64 `xorm:"INDEX"`
		PullIndex  int64
		HeadBarcnh string

		IssueID    int64 `xorm:"INDEX"`
		Index      int64
		HeadBranch string
	}

	if err = x.Sync(new(PullRequest)); err != nil {
		return fmt.Errorf("sync: %v", err)
	}

	results, err := x.Query("SELECT `id`,`pull_id`,`pull_index`,`head_barcnh` FROM `pull_request`")
	if err != nil {
		if strings.Contains(err.Error(), "no such column") {
			return nil
		}
		return fmt.Errorf("select pull requests: %v", err)
	}

	sess := x.NewSession()
	defer sess.Close()
	if err = sess.Begin(); err != nil {
		return err
	}

	var pull *PullRequest
	for _, pr := range results {
		pull = &PullRequest{
			ID:         com.StrTo(pr["id"]).MustInt64(),
			IssueID:    com.StrTo(pr["pull_id"]).MustInt64(),
			Index:      com.StrTo(pr["pull_index"]).MustInt64(),
			HeadBranch: string(pr["head_barcnh"]),
		}
		if pull.Index == 0 {
			continue
		}
		if _, err = sess.Id(pull.ID).Update(pull); err != nil {
			return err
		}
	}

	return sess.Commit()
}

func cleanUpMigrateRepoInfo(x *xorm.Engine) (err error) {
	type (
		User struct {
			ID        int64 `xorm:"pk autoincr"`
			LowerName string
		}
		Repository struct {
			ID        int64 `xorm:"pk autoincr"`
			OwnerID   int64
			LowerName string
		}
	)

	repos := make([]*Repository, 0, 25)
	if err = x.Where("is_mirror=?", false).Find(&repos); err != nil {
		return fmt.Errorf("select all non-mirror repositories: %v", err)
	}
	var user *User
	for _, repo := range repos {
		user = &User{ID: repo.OwnerID}
		has, err := x.Get(user)
		if err != nil {
			return fmt.Errorf("get owner of repository[%d - %d]: %v", repo.ID, repo.OwnerID, err)
		} else if !has {
			continue
		}

		configPath := filepath.Join(setting.RepoRootPath, user.LowerName, repo.LowerName+".git/config")

		// In case repository file is somehow missing.
		if !com.IsFile(configPath) {
			continue
		}

		cfg, err := ini.Load(configPath)
		if err != nil {
			return fmt.Errorf("open config file: %v", err)
		}
		cfg.DeleteSection("remote \"origin\"")
		if err = cfg.SaveToIndent(configPath, "\t"); err != nil {
			return fmt.Errorf("save config file: %v", err)
		}
	}

	return nil
}

func generateOrgRandsAndSalt(x *xorm.Engine) (err error) {
	type User struct {
		ID    int64  `xorm:"pk autoincr"`
		Rands string `xorm:"VARCHAR(10)"`
		Salt  string `xorm:"VARCHAR(10)"`
	}

	orgs := make([]*User, 0, 10)
	if err = x.Where("type=1").And("rands=''").Find(&orgs); err != nil {
		return fmt.Errorf("select all organizations: %v", err)
	}

	sess := x.NewSession()
	defer sess.Close()
	if err = sess.Begin(); err != nil {
		return err
	}

	for _, org := range orgs {
		if org.Rands, err = generate.GetRandomString(10); err != nil {
			return err
		}
		if org.Salt, err = generate.GetRandomString(10); err != nil {
			return err
		}
		if _, err = sess.Id(org.ID).Update(org); err != nil {
			return err
		}
	}

	return sess.Commit()
}

// TAction defines the struct for migrating table action
type TAction struct {
	ID          int64 `xorm:"pk autoincr"`
	CreatedUnix int64
}

// TableName will be invoked by XORM to customrize the table name
func (t *TAction) TableName() string { return "action" }

// TNotice defines the struct for migrating table notice
type TNotice struct {
	ID          int64 `xorm:"pk autoincr"`
	CreatedUnix int64
}

// TableName will be invoked by XORM to customrize the table name
func (t *TNotice) TableName() string { return "notice" }

// TComment defines the struct for migrating table comment
type TComment struct {
	ID          int64 `xorm:"pk autoincr"`
	CreatedUnix int64
}

// TableName will be invoked by XORM to customrize the table name
func (t *TComment) TableName() string { return "comment" }

// TIssue defines the struct for migrating table issue
type TIssue struct {
	ID           int64 `xorm:"pk autoincr"`
	DeadlineUnix int64
	CreatedUnix  int64
	UpdatedUnix  int64
}

// TableName will be invoked by XORM to customrize the table name
func (t *TIssue) TableName() string { return "issue" }

// TMilestone defines the struct for migrating table milestone
type TMilestone struct {
	ID             int64 `xorm:"pk autoincr"`
	DeadlineUnix   int64
	ClosedDateUnix int64
}

// TableName will be invoked by XORM to customrize the table name
func (t *TMilestone) TableName() string { return "milestone" }

// TAttachment defines the struct for migrating table attachment
type TAttachment struct {
	ID          int64 `xorm:"pk autoincr"`
	CreatedUnix int64
}

// TableName will be invoked by XORM to customrize the table name
func (t *TAttachment) TableName() string { return "attachment" }

// TLoginSource defines the struct for migrating table login_source
type TLoginSource struct {
	ID          int64 `xorm:"pk autoincr"`
	CreatedUnix int64
	UpdatedUnix int64
}

// TableName will be invoked by XORM to customrize the table name
func (t *TLoginSource) TableName() string { return "login_source" }

// TPull defines the struct for migrating table pull_request
type TPull struct {
	ID         int64 `xorm:"pk autoincr"`
	MergedUnix int64
}

// TableName will be invoked by XORM to customrize the table name
func (t *TPull) TableName() string { return "pull_request" }

// TRelease defines the struct for migrating table release
type TRelease struct {
	ID          int64 `xorm:"pk autoincr"`
	CreatedUnix int64
}

// TableName will be invoked by XORM to customrize the table name
func (t *TRelease) TableName() string { return "release" }

// TRepo defines the struct for migrating table repository
type TRepo struct {
	ID          int64 `xorm:"pk autoincr"`
	CreatedUnix int64
	UpdatedUnix int64
}

// TableName will be invoked by XORM to customrize the table name
func (t *TRepo) TableName() string { return "repository" }

// TMirror defines the struct for migrating table mirror
type TMirror struct {
	ID             int64 `xorm:"pk autoincr"`
	UpdatedUnix    int64
	NextUpdateUnix int64
}

// TableName will be invoked by XORM to customrize the table name
func (t *TMirror) TableName() string { return "mirror" }

// TPublicKey defines the struct for migrating table public_key
type TPublicKey struct {
	ID          int64 `xorm:"pk autoincr"`
	CreatedUnix int64
	UpdatedUnix int64
}

// TableName will be invoked by XORM to customrize the table name
func (t *TPublicKey) TableName() string { return "public_key" }

// TDeployKey defines the struct for migrating table deploy_key
type TDeployKey struct {
	ID          int64 `xorm:"pk autoincr"`
	CreatedUnix int64
	UpdatedUnix int64
}

// TableName will be invoked by XORM to customrize the table name
func (t *TDeployKey) TableName() string { return "deploy_key" }

// TAccessToken defines the struct for migrating table access_token
type TAccessToken struct {
	ID          int64 `xorm:"pk autoincr"`
	CreatedUnix int64
	UpdatedUnix int64
}

// TableName will be invoked by XORM to customrize the table name
func (t *TAccessToken) TableName() string { return "access_token" }

// TUser defines the struct for migrating table user
type TUser struct {
	ID          int64 `xorm:"pk autoincr"`
	CreatedUnix int64
	UpdatedUnix int64
}

// TableName will be invoked by XORM to customrize the table name
func (t *TUser) TableName() string { return "user" }

// TWebhook defines the struct for migrating table webhook
type TWebhook struct {
	ID          int64 `xorm:"pk autoincr"`
	CreatedUnix int64
	UpdatedUnix int64
}

// TableName will be invoked by XORM to customrize the table name
func (t *TWebhook) TableName() string { return "webhook" }

func convertDateToUnix(x *xorm.Engine) (err error) {
	log.Info("This migration could take up to minutes, please be patient.")
	type Bean struct {
		ID         int64 `xorm:"pk autoincr"`
		Created    time.Time
		Updated    time.Time
		Merged     time.Time
		Deadline   time.Time
		ClosedDate time.Time
		NextUpdate time.Time
	}

	var tables = []struct {
		name string
		cols []string
		bean interface{}
	}{
		{"action", []string{"created"}, new(TAction)},
		{"notice", []string{"created"}, new(TNotice)},
		{"comment", []string{"created"}, new(TComment)},
		{"issue", []string{"deadline", "created", "updated"}, new(TIssue)},
		{"milestone", []string{"deadline", "closed_date"}, new(TMilestone)},
		{"attachment", []string{"created"}, new(TAttachment)},
		{"login_source", []string{"created", "updated"}, new(TLoginSource)},
		{"pull_request", []string{"merged"}, new(TPull)},
		{"release", []string{"created"}, new(TRelease)},
		{"repository", []string{"created", "updated"}, new(TRepo)},
		{"mirror", []string{"updated", "next_update"}, new(TMirror)},
		{"public_key", []string{"created", "updated"}, new(TPublicKey)},
		{"deploy_key", []string{"created", "updated"}, new(TDeployKey)},
		{"access_token", []string{"created", "updated"}, new(TAccessToken)},
		{"user", []string{"created", "updated"}, new(TUser)},
		{"webhook", []string{"created", "updated"}, new(TWebhook)},
	}

	for _, table := range tables {
		log.Info("Converting table: %s", table.name)
		if err = x.Sync2(table.bean); err != nil {
			return fmt.Errorf("Sync [table: %s]: %v", table.name, err)
		}

		offset := 0
		for {
			beans := make([]*Bean, 0, 100)
			if err = x.Table(table.name).Asc("id").Limit(100, offset).Find(&beans); err != nil {
				return fmt.Errorf("select beans [table: %s, offset: %d]: %v", table.name, offset, err)
			}
			log.Trace("Table [%s]: offset: %d, beans: %d", table.name, offset, len(beans))
			if len(beans) == 0 {
				break
			}
			offset += 100

			baseSQL := "UPDATE `" + table.name + "` SET "
			for _, bean := range beans {
				valSQLs := make([]string, 0, len(table.cols))
				for _, col := range table.cols {
					fieldSQL := ""
					fieldSQL += col + "_unix = "

					switch col {
					case "deadline":
						if bean.Deadline.IsZero() {
							continue
						}
						fieldSQL += com.ToStr(bean.Deadline.Unix())
					case "created":
						fieldSQL += com.ToStr(bean.Created.Unix())
					case "updated":
						fieldSQL += com.ToStr(bean.Updated.Unix())
					case "closed_date":
						fieldSQL += com.ToStr(bean.ClosedDate.Unix())
					case "merged":
						fieldSQL += com.ToStr(bean.Merged.Unix())
					case "next_update":
						fieldSQL += com.ToStr(bean.NextUpdate.Unix())
					}

					valSQLs = append(valSQLs, fieldSQL)
				}

				if len(valSQLs) == 0 {
					continue
				}

				if _, err = x.Exec(baseSQL + strings.Join(valSQLs, ",") + " WHERE id = " + com.ToStr(bean.ID)); err != nil {
					return fmt.Errorf("update bean [table: %s, id: %d]: %v", table.name, bean.ID, err)
				}
			}
		}
	}

	return nil
}<|MERGE_RESOLUTION|>--- conflicted
+++ resolved
@@ -194,13 +194,10 @@
 	NewMigration("move team units to team_unit table", moveTeamUnitsToTeamUnitTable),
 	// v70 -> v71
 	NewMigration("add issue_dependencies", addIssueDependencies),
-<<<<<<< HEAD
 	// v71 -> v72
+	NewMigration("protect each scratch token", addScratchHash),
+	// v72 -> v73
 	NewMigration("add review", addReview),
-=======
-	// v70 -> v71
-	NewMigration("protect each scratch token", addScratchHash),
->>>>>>> 5927599e
 }
 
 // Migrate database to current version
