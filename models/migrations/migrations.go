--- conflicted
+++ resolved
@@ -293,11 +293,9 @@
 	// v172 -> v173
 	NewMigration("Add sessions table for go-chi/session", addSessionTable),
 	// v173 -> v174
-<<<<<<< HEAD
+	NewMigration("Add time_id column to Comment", addTimeIDCommentColumn),
+	// v174 -> v175
 	NewMigration("Add agit style pull request support", addAgitStylePullRequest),
-=======
-	NewMigration("Add time_id column to Comment", addTimeIDCommentColumn),
->>>>>>> 50208e90
 }
 
 // GetCurrentDBVersion returns the current db version
