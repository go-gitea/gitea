// Copyright 2015 The Gogs Authors. All rights reserved.
// Copyright 2017 The Gitea Authors. All rights reserved.
// Use of this source code is governed by a MIT-style
// license that can be found in the LICENSE file.

package migrations

import (
	"bytes"
	"encoding/json"
	"fmt"
	"io/ioutil"
	"os"
	"path"
	"path/filepath"
	"regexp"
	"strings"
	"time"

	"code.gitea.io/gitea/modules/generate"
	"code.gitea.io/gitea/modules/log"
	"code.gitea.io/gitea/modules/setting"

	"github.com/go-xorm/xorm"
	gouuid "github.com/satori/go.uuid"
	"github.com/unknwon/com"
	ini "gopkg.in/ini.v1"
)

const minDBVersion = 4

// Migration describes on migration from lower version to high version
type Migration interface {
	Description() string
	Migrate(*xorm.Engine) error
}

type migration struct {
	description string
	migrate     func(*xorm.Engine) error
}

// NewMigration creates a new migration
func NewMigration(desc string, fn func(*xorm.Engine) error) Migration {
	return &migration{desc, fn}
}

// Description returns the migration's description
func (m *migration) Description() string {
	return m.description
}

// Migrate executes the migration
func (m *migration) Migrate(x *xorm.Engine) error {
	return m.migrate(x)
}

// Version describes the version table. Should have only one row with id==1
type Version struct {
	ID      int64 `xorm:"pk autoincr"`
	Version int64
}

func emptyMigration(x *xorm.Engine) error {
	return nil
}

// This is a sequence of migrations. Add new migrations to the bottom of the list.
// If you want to "retire" a migration, remove it from the top of the list and
// update minDBVersion accordingly
var migrations = []Migration{
	// v0 -> v4: before 0.6.0 -> 0.7.33
	NewMigration("fix locale file load panic", fixLocaleFileLoadPanic),                           // V4 -> V5:v0.6.0
	NewMigration("trim action compare URL prefix", trimCommitActionAppURLPrefix),                 // V5 -> V6:v0.6.3
	NewMigration("generate issue-label from issue", issueToIssueLabel),                           // V6 -> V7:v0.6.4
	NewMigration("refactor attachment table", attachmentRefactor),                                // V7 -> V8:v0.6.4
	NewMigration("rename pull request fields", renamePullRequestFields),                          // V8 -> V9:v0.6.16
	NewMigration("clean up migrate repo info", cleanUpMigrateRepoInfo),                           // V9 -> V10:v0.6.20
	NewMigration("generate rands and salt for organizations", generateOrgRandsAndSalt),           // V10 -> V11:v0.8.5
	NewMigration("convert date to unix timestamp", convertDateToUnix),                            // V11 -> V12:v0.9.2
	NewMigration("convert LDAP UseSSL option to SecurityProtocol", ldapUseSSLToSecurityProtocol), // V12 -> V13:v0.9.37

	// v13 -> v14:v0.9.87
	NewMigration("set comment updated with created", setCommentUpdatedWithCreated),
	// v14 -> v15
	NewMigration("create user column diff view style", createUserColumnDiffViewStyle),
	// v15 -> v16
	NewMigration("create user column allow create organization", createAllowCreateOrganizationColumn),
	// V16 -> v17
	NewMigration("create repo unit table and add units for all repos", addUnitsToTables),
	// v17 -> v18
	NewMigration("set protect branches updated with created", setProtectedBranchUpdatedWithCreated),
	// v18 -> v19
	NewMigration("add external login user", addExternalLoginUser),
	// v19 -> v20
	NewMigration("generate and migrate Git hooks", generateAndMigrateGitHooks),
	// v20 -> v21
	NewMigration("use new avatar path name for security reason", useNewNameAvatars),
	// v21 -> v22
	NewMigration("rewrite authorized_keys file via new format", useNewPublickeyFormat),
	// v22 -> v23
	NewMigration("generate and migrate wiki Git hooks", generateAndMigrateWikiGitHooks),
	// v23 -> v24
	NewMigration("add user openid table", addUserOpenID),
	// v24 -> v25
	NewMigration("change the key_id and primary_key_id type", changeGPGKeysColumns),
	// v25 -> v26
	NewMigration("add show field in user openid table", addUserOpenIDShow),
	// v26 -> v27
	NewMigration("generate and migrate repo and wiki Git hooks", generateAndMigrateGitHookChains),
	// v27 -> v28
	NewMigration("change mirror interval from hours to time.Duration", convertIntervalToDuration),
	// v28 -> v29
	NewMigration("add field for repo size", addRepoSize),
	// v29 -> v30
	NewMigration("add commit status table", addCommitStatus),
	// v30 -> 31
	NewMigration("add primary key to external login user", addExternalLoginUserPK),
	// v31 -> 32
	NewMigration("add field for login source synchronization", addLoginSourceSyncEnabledColumn),
	// v32 -> v33
	NewMigration("add units for team", addUnitsToRepoTeam),
	// v33 -> v34
	NewMigration("remove columns from action", removeActionColumns),
	// v34 -> v35
	NewMigration("give all units to owner teams", giveAllUnitsToOwnerTeams),
	// v35 -> v36
	NewMigration("adds comment to an action", addCommentIDToAction),
	// v36 -> v37
	NewMigration("regenerate git hooks", regenerateGitHooks36),
	// v37 -> v38
	NewMigration("unescape user full names", unescapeUserFullNames),
	// v38 -> v39
	NewMigration("remove commits and settings unit types", removeCommitsUnitType),
	// v39 -> v40
	NewMigration("add tags to releases and sync existing repositories", releaseAddColumnIsTagAndSyncTags),
	// v40 -> v41
	NewMigration("fix protected branch can push value to false", fixProtectedBranchCanPushValue),
	// v41 -> v42
	NewMigration("remove duplicate unit types", removeDuplicateUnitTypes),
	// v42 -> v43
	NewMigration("empty step", emptyMigration),
	// v43 -> v44
	NewMigration("empty step", emptyMigration),
	// v44 -> v45
	NewMigration("empty step", emptyMigration),
	// v45 -> v46
	NewMigration("remove index column from repo_unit table", removeIndexColumnFromRepoUnitTable),
	// v46 -> v47
	NewMigration("remove organization watch repositories", removeOrganizationWatchRepo),
	// v47 -> v48
	NewMigration("add deleted branches", addDeletedBranch),
	// v48 -> v49
	NewMigration("add repo indexer status", addRepoIndexerStatus),
	// v49 -> v50
	NewMigration("adds time tracking and stopwatches", addTimetracking),
	// v50 -> v51
	NewMigration("migrate protected branch struct", migrateProtectedBranchStruct),
	// v51 -> v52
	NewMigration("add default value to user prohibit_login", addDefaultValueToUserProhibitLogin),
	// v52 -> v53
	NewMigration("add lfs lock table", addLFSLock),
	// v53 -> v54
	NewMigration("add reactions", addReactions),
	// v54 -> v55
	NewMigration("add pull request options", addPullRequestOptions),
	// v55 -> v56
	NewMigration("add writable deploy keys", addModeToDeploKeys),
	// v56 -> v57
	NewMigration("remove is_owner, num_teams columns from org_user", removeIsOwnerColumnFromOrgUser),
	// v57 -> v58
	NewMigration("add closed_unix column for issues", addIssueClosedTime),
	// v58 -> v59
	NewMigration("add label descriptions", addLabelsDescriptions),
	// v59 -> v60
	NewMigration("add merge whitelist for protected branches", addProtectedBranchMergeWhitelist),
	// v60 -> v61
	NewMigration("add is_fsck_enabled column for repos", addFsckEnabledToRepo),
	// v61 -> v62
	NewMigration("add size column for attachments", addSizeToAttachment),
	// v62 -> v63
	NewMigration("add last used passcode column for TOTP", addLastUsedPasscodeTOTP),
	// v63 -> v64
	NewMigration("add language column for user setting", addLanguageSetting),
	// v64 -> v65
	NewMigration("add multiple assignees", addMultipleAssignees),
	// v65 -> v66
	NewMigration("add u2f", addU2FReg),
	// v66 -> v67
	NewMigration("add login source id column for public_key table", addLoginSourceIDToPublicKeyTable),
	// v67 -> v68
	NewMigration("remove stale watches", removeStaleWatches),
	// v68 -> V69
	NewMigration("Reformat and remove incorrect topics", reformatAndRemoveIncorrectTopics),
	// v69 -> v70
	NewMigration("move team units to team_unit table", moveTeamUnitsToTeamUnitTable),
	// v70 -> v71
	NewMigration("add issue_dependencies", addIssueDependencies),
	// v71 -> v72
	NewMigration("protect each scratch token", addScratchHash),
	// v72 -> v73
	NewMigration("add review", addReview),
	// v73 -> v74
	NewMigration("add must_change_password column for users table", addMustChangePassword),
	// v74 -> v75
	NewMigration("add approval whitelists to protected branches", addApprovalWhitelistsToProtectedBranches),
	// v75 -> v76
	NewMigration("clear nonused data which not deleted when user was deleted", clearNonusedData),
	// v76 -> v77
	NewMigration("add pull request rebase with merge commit", addPullRequestRebaseWithMerge),
	// v77 -> v78
	NewMigration("add theme to users", addUserDefaultTheme),
	// v78 -> v79
	NewMigration("rename repo is_bare to repo is_empty", renameRepoIsBareToIsEmpty),
	// v79 -> v80
	NewMigration("add can close issues via commit in any branch", addCanCloseIssuesViaCommitInAnyBranch),
	// v80 -> v81
	NewMigration("add is locked to issues", addIsLockedToIssues),
	// v81 -> v82
	NewMigration("update U2F counter type", changeU2FCounterType),
	// v82 -> v83
	NewMigration("hot fix for wrong release sha1 on release table", fixReleaseSha1OnReleaseTable),
	// v83 -> v84
	NewMigration("add uploader id for table attachment", addUploaderIDForAttachment),
	// v84 -> v85
	NewMigration("add table to store original imported gpg keys", addGPGKeyImport),
	// v85 -> v86
	NewMigration("hash application token", hashAppToken),
	// v86 -> v87
	NewMigration("add http method to webhook", addHTTPMethodToWebhook),
	// v87 -> v88
	NewMigration("add avatar field to repository", addAvatarFieldToRepository),
	// v88 -> v89
	NewMigration("add commit status context field to commit_status", addCommitStatusContext),
	// v89 -> v90
	NewMigration("add original author/url migration info to issues, comments, and repo ", addOriginalMigrationInfo),
	// v90 -> v91
	NewMigration("change length of some repository columns", changeSomeColumnsLengthOfRepo),
	// v91 -> v92
	NewMigration("add index on owner_id of repository and type, review_id of comment", addIndexOnRepositoryAndComment),
	// v92 -> v93
	NewMigration("remove orphaned repository index statuses", removeLingeringIndexStatus),
	// v93 -> v94
	NewMigration("add email notification enabled preference to user", addEmailNotificationEnabledToUser),
	// v94 -> v95
	NewMigration("add enable_status_check, status_check_contexts to protected_branch", addStatusCheckColumnsForProtectedBranches),
	// v95 -> v96
	NewMigration("add table columns for cross referencing issues", addCrossReferenceColumns),
	// v96 -> v97
	NewMigration("delete orphaned attachments", deleteOrphanedAttachments),
	// v97 -> v98
	NewMigration("add repo_admin_change_team_access to user", addRepoAdminChangeTeamAccessColumnForUser),
	// v98 -> v99
	NewMigration("add original author name and id on migrated release", addOriginalAuthorOnMigratedReleases),
	// v99 -> v100
<<<<<<< HEAD
	NewMigration("add projects info to repository table", addProjectsInfo),
=======
	NewMigration("add task table and status column for repository table", addTaskTable),
	// v100 -> v101
	NewMigration("update migration repositories' service type", updateMigrationServiceTypes),
>>>>>>> 8c8a93c0
}

// Migrate database to current version
func Migrate(x *xorm.Engine) error {
	if err := x.Sync(new(Version)); err != nil {
		return fmt.Errorf("sync: %v", err)
	}

	currentVersion := &Version{ID: 1}
	has, err := x.Get(currentVersion)
	if err != nil {
		return fmt.Errorf("get: %v", err)
	} else if !has {
		// If the version record does not exist we think
		// it is a fresh installation and we can skip all migrations.
		currentVersion.ID = 0
		currentVersion.Version = int64(minDBVersion + len(migrations))

		if _, err = x.InsertOne(currentVersion); err != nil {
			return fmt.Errorf("insert: %v", err)
		}
	}

	v := currentVersion.Version
	if minDBVersion > v {
		log.Fatal(`Gitea no longer supports auto-migration from your previously installed version.
Please try to upgrade to a lower version (>= v0.6.0) first, then upgrade to current version.`)
		return nil
	}

	if int(v-minDBVersion) > len(migrations) {
		// User downgraded Gitea.
		currentVersion.Version = int64(len(migrations) + minDBVersion)
		_, err = x.ID(1).Update(currentVersion)
		return err
	}
	for i, m := range migrations[v-minDBVersion:] {
		log.Info("Migration[%d]: %s", v+int64(i), m.Description())
		if err = m.Migrate(x); err != nil {
			return fmt.Errorf("do migrate: %v", err)
		}
		currentVersion.Version = v + int64(i) + 1
		if _, err = x.ID(1).Update(currentVersion); err != nil {
			return err
		}
	}
	return nil
}

func dropTableColumns(sess *xorm.Session, tableName string, columnNames ...string) (err error) {
	if tableName == "" || len(columnNames) == 0 {
		return nil
	}
	// TODO: This will not work if there are foreign keys

	switch {
	case setting.Database.UseSQLite3:
		// First drop the indexes on the columns
		res, errIndex := sess.Query(fmt.Sprintf("PRAGMA index_list(`%s`)", tableName))
		if errIndex != nil {
			return errIndex
		}
		for _, row := range res {
			indexName := row["name"]
			indexRes, err := sess.Query(fmt.Sprintf("PRAGMA index_info(`%s`)", indexName))
			if err != nil {
				return err
			}
			if len(indexRes) != 1 {
				continue
			}
			indexColumn := string(indexRes[0]["name"])
			for _, name := range columnNames {
				if name == indexColumn {
					_, err := sess.Exec(fmt.Sprintf("DROP INDEX `%s`", indexName))
					if err != nil {
						return err
					}
				}
			}
		}

		// Here we need to get the columns from the original table
		sql := fmt.Sprintf("SELECT sql FROM sqlite_master WHERE tbl_name='%s' and type='table'", tableName)
		res, err := sess.Query(sql)
		if err != nil {
			return err
		}
		tableSQL := string(res[0]["sql"])

		// Separate out the column definitions
		tableSQL = tableSQL[strings.Index(tableSQL, "("):]

		// Remove the required columnNames
		for _, name := range columnNames {
			tableSQL = regexp.MustCompile(regexp.QuoteMeta("`"+name+"`")+"[^`,)]*?[,)]").ReplaceAllString(tableSQL, "")
		}

		// Ensure the query is ended properly
		tableSQL = strings.TrimSpace(tableSQL)
		if tableSQL[len(tableSQL)-1] != ')' {
			if tableSQL[len(tableSQL)-1] == ',' {
				tableSQL = tableSQL[:len(tableSQL)-1]
			}
			tableSQL += ")"
		}

		// Find all the columns in the table
		columns := regexp.MustCompile("`([^`]*)`").FindAllString(tableSQL, -1)

		tableSQL = fmt.Sprintf("CREATE TABLE `new_%s_new` ", tableName) + tableSQL
		if _, err := sess.Exec(tableSQL); err != nil {
			return err
		}

		// Now restore the data
		columnsSeparated := strings.Join(columns, ",")
		insertSQL := fmt.Sprintf("INSERT INTO `new_%s_new` (%s) SELECT %s FROM %s", tableName, columnsSeparated, columnsSeparated, tableName)
		if _, err := sess.Exec(insertSQL); err != nil {
			return err
		}

		// Now drop the old table
		if _, err := sess.Exec(fmt.Sprintf("DROP TABLE `%s`", tableName)); err != nil {
			return err
		}

		// Rename the table
		if _, err := sess.Exec(fmt.Sprintf("ALTER TABLE `new_%s_new` RENAME TO `%s`", tableName, tableName)); err != nil {
			return err
		}

	case setting.Database.UsePostgreSQL:
		cols := ""
		for _, col := range columnNames {
			if cols != "" {
				cols += ", "
			}
			cols += "DROP COLUMN `" + col + "` CASCADE"
		}
		if _, err := sess.Exec(fmt.Sprintf("ALTER TABLE `%s` %s", tableName, cols)); err != nil {
			return fmt.Errorf("Drop table `%s` columns %v: %v", tableName, columnNames, err)
		}
	case setting.Database.UseMySQL:
		// Drop indexes on columns first
		sql := fmt.Sprintf("SHOW INDEX FROM %s WHERE column_name IN ('%s')", tableName, strings.Join(columnNames, "','"))
		res, err := sess.Query(sql)
		if err != nil {
			return err
		}
		for _, index := range res {
			indexName := index["column_name"]
			if len(indexName) > 0 {
				_, err := sess.Exec(fmt.Sprintf("DROP INDEX `%s` ON `%s`", indexName, tableName))
				if err != nil {
					return err
				}
			}
		}

		// Now drop the columns
		cols := ""
		for _, col := range columnNames {
			if cols != "" {
				cols += ", "
			}
			cols += "DROP COLUMN `" + col + "`"
		}
		if _, err := sess.Exec(fmt.Sprintf("ALTER TABLE `%s` %s", tableName, cols)); err != nil {
			return fmt.Errorf("Drop table `%s` columns %v: %v", tableName, columnNames, err)
		}
	case setting.Database.UseMSSQL:
		cols := ""
		for _, col := range columnNames {
			if cols != "" {
				cols += ", "
			}
			cols += "`" + strings.ToLower(col) + "`"
		}
		sql := fmt.Sprintf("SELECT Name FROM SYS.DEFAULT_CONSTRAINTS WHERE PARENT_OBJECT_ID = OBJECT_ID('%[1]s') AND PARENT_COLUMN_ID IN (SELECT column_id FROM sys.columns WHERE lower(NAME) IN (%[2]s) AND object_id = OBJECT_ID('%[1]s'))",
			tableName, strings.Replace(cols, "`", "'", -1))
		constraints := make([]string, 0)
		if err := sess.SQL(sql).Find(&constraints); err != nil {
			sess.Rollback()
			return fmt.Errorf("Find constraints: %v", err)
		}
		for _, constraint := range constraints {
			if _, err := sess.Exec(fmt.Sprintf("ALTER TABLE `%s` DROP CONSTRAINT `%s`", tableName, constraint)); err != nil {
				sess.Rollback()
				return fmt.Errorf("Drop table `%s` constraint `%s`: %v", tableName, constraint, err)
			}
		}
		if _, err := sess.Exec(fmt.Sprintf("ALTER TABLE `%s` DROP COLUMN %s", tableName, cols)); err != nil {
			sess.Rollback()
			return fmt.Errorf("Drop table `%s` columns %v: %v", tableName, columnNames, err)
		}

		return sess.Commit()
	default:
		log.Fatal("Unrecognized DB")
	}

	return nil
}

func fixLocaleFileLoadPanic(_ *xorm.Engine) error {
	cfg, err := ini.Load(setting.CustomConf)
	if err != nil {
		return fmt.Errorf("load custom config: %v", err)
	}

	cfg.DeleteSection("i18n")
	if err = cfg.SaveTo(setting.CustomConf); err != nil {
		return fmt.Errorf("save custom config: %v", err)
	}

	setting.Langs = strings.Split(strings.Replace(strings.Join(setting.Langs, ","), "fr-CA", "fr-FR", 1), ",")
	return nil
}

func trimCommitActionAppURLPrefix(x *xorm.Engine) error {
	type PushCommit struct {
		Sha1        string
		Message     string
		AuthorEmail string
		AuthorName  string
	}

	type PushCommits struct {
		Len        int
		Commits    []*PushCommit
		CompareURL string `json:"CompareUrl"`
	}

	type Action struct {
		ID      int64  `xorm:"pk autoincr"`
		Content string `xorm:"TEXT"`
	}

	results, err := x.Query("SELECT `id`,`content` FROM `action` WHERE `op_type`=?", 5)
	if err != nil {
		return fmt.Errorf("select commit actions: %v", err)
	}

	sess := x.NewSession()
	defer sess.Close()
	if err = sess.Begin(); err != nil {
		return err
	}

	var pushCommits *PushCommits
	for _, action := range results {
		actID := com.StrTo(string(action["id"])).MustInt64()
		if actID == 0 {
			continue
		}

		pushCommits = new(PushCommits)
		if err = json.Unmarshal(action["content"], pushCommits); err != nil {
			return fmt.Errorf("unmarshal action content[%d]: %v", actID, err)
		}

		infos := strings.Split(pushCommits.CompareURL, "/")
		if len(infos) <= 4 {
			continue
		}
		pushCommits.CompareURL = strings.Join(infos[len(infos)-4:], "/")

		p, err := json.Marshal(pushCommits)
		if err != nil {
			return fmt.Errorf("marshal action content[%d]: %v", actID, err)
		}

		if _, err = sess.ID(actID).Update(&Action{
			Content: string(p),
		}); err != nil {
			return fmt.Errorf("update action[%d]: %v", actID, err)
		}
	}
	return sess.Commit()
}

func issueToIssueLabel(x *xorm.Engine) error {
	type IssueLabel struct {
		ID      int64 `xorm:"pk autoincr"`
		IssueID int64 `xorm:"UNIQUE(s)"`
		LabelID int64 `xorm:"UNIQUE(s)"`
	}

	issueLabels := make([]*IssueLabel, 0, 50)
	results, err := x.Query("SELECT `id`,`label_ids` FROM `issue`")
	if err != nil {
		if strings.Contains(err.Error(), "no such column") ||
			strings.Contains(err.Error(), "Unknown column") {
			return nil
		}
		return fmt.Errorf("select issues: %v", err)
	}
	for _, issue := range results {
		issueID := com.StrTo(issue["id"]).MustInt64()

		// Just in case legacy code can have duplicated IDs for same label.
		mark := make(map[int64]bool)
		for _, idStr := range strings.Split(string(issue["label_ids"]), "|") {
			labelID := com.StrTo(strings.TrimPrefix(idStr, "$")).MustInt64()
			if labelID == 0 || mark[labelID] {
				continue
			}

			mark[labelID] = true
			issueLabels = append(issueLabels, &IssueLabel{
				IssueID: issueID,
				LabelID: labelID,
			})
		}
	}

	sess := x.NewSession()
	defer sess.Close()
	if err = sess.Begin(); err != nil {
		return err
	}

	if err = sess.Sync2(new(IssueLabel)); err != nil {
		return fmt.Errorf("Sync2: %v", err)
	} else if _, err = sess.Insert(issueLabels); err != nil {
		return fmt.Errorf("insert issue-labels: %v", err)
	}

	return sess.Commit()
}

func attachmentRefactor(x *xorm.Engine) error {
	type Attachment struct {
		ID   int64  `xorm:"pk autoincr"`
		UUID string `xorm:"uuid INDEX"`

		// For rename purpose.
		Path    string `xorm:"-"`
		NewPath string `xorm:"-"`
	}

	results, err := x.Query("SELECT * FROM `attachment`")
	if err != nil {
		return fmt.Errorf("select attachments: %v", err)
	}

	attachments := make([]*Attachment, 0, len(results))
	for _, attach := range results {
		if !com.IsExist(string(attach["path"])) {
			// If the attachment is already missing, there is no point to update it.
			continue
		}
		attachments = append(attachments, &Attachment{
			ID:   com.StrTo(attach["id"]).MustInt64(),
			UUID: gouuid.NewV4().String(),
			Path: string(attach["path"]),
		})
	}

	sess := x.NewSession()
	defer sess.Close()
	if err = sess.Begin(); err != nil {
		return err
	}

	if err = sess.Sync2(new(Attachment)); err != nil {
		return fmt.Errorf("Sync2: %v", err)
	}

	// Note: Roll back for rename can be a dead loop,
	// 	so produces a backup file.
	var buf bytes.Buffer
	buf.WriteString("# old path -> new path\n")

	// Update database first because this is where error happens the most often.
	for _, attach := range attachments {
		if _, err = sess.ID(attach.ID).Update(attach); err != nil {
			return err
		}

		attach.NewPath = path.Join(setting.AttachmentPath, attach.UUID[0:1], attach.UUID[1:2], attach.UUID)
		buf.WriteString(attach.Path)
		buf.WriteString("\t")
		buf.WriteString(attach.NewPath)
		buf.WriteString("\n")
	}

	// Then rename attachments.
	isSucceed := true
	defer func() {
		if isSucceed {
			return
		}

		dumpPath := path.Join(setting.LogRootPath, "attachment_path.dump")
		ioutil.WriteFile(dumpPath, buf.Bytes(), 0666)
		log.Info("Failed to rename some attachments, old and new paths are saved into: %s", dumpPath)
	}()
	for _, attach := range attachments {
		if err = os.MkdirAll(path.Dir(attach.NewPath), os.ModePerm); err != nil {
			isSucceed = false
			return err
		}

		if err = os.Rename(attach.Path, attach.NewPath); err != nil {
			isSucceed = false
			return err
		}
	}

	return sess.Commit()
}

func renamePullRequestFields(x *xorm.Engine) (err error) {
	type PullRequest struct {
		ID         int64 `xorm:"pk autoincr"`
		PullID     int64 `xorm:"INDEX"`
		PullIndex  int64
		HeadBarcnh string

		IssueID    int64 `xorm:"INDEX"`
		Index      int64
		HeadBranch string
	}

	if err = x.Sync(new(PullRequest)); err != nil {
		return fmt.Errorf("sync: %v", err)
	}

	results, err := x.Query("SELECT `id`,`pull_id`,`pull_index`,`head_barcnh` FROM `pull_request`")
	if err != nil {
		if strings.Contains(err.Error(), "no such column") {
			return nil
		}
		return fmt.Errorf("select pull requests: %v", err)
	}

	sess := x.NewSession()
	defer sess.Close()
	if err = sess.Begin(); err != nil {
		return err
	}

	var pull *PullRequest
	for _, pr := range results {
		pull = &PullRequest{
			ID:         com.StrTo(pr["id"]).MustInt64(),
			IssueID:    com.StrTo(pr["pull_id"]).MustInt64(),
			Index:      com.StrTo(pr["pull_index"]).MustInt64(),
			HeadBranch: string(pr["head_barcnh"]),
		}
		if pull.Index == 0 {
			continue
		}
		if _, err = sess.ID(pull.ID).Update(pull); err != nil {
			return err
		}
	}

	return sess.Commit()
}

func cleanUpMigrateRepoInfo(x *xorm.Engine) (err error) {
	type (
		User struct {
			ID        int64 `xorm:"pk autoincr"`
			LowerName string
		}
		Repository struct {
			ID        int64 `xorm:"pk autoincr"`
			OwnerID   int64
			LowerName string
		}
	)

	repos := make([]*Repository, 0, 25)
	if err = x.Where("is_mirror=?", false).Find(&repos); err != nil {
		return fmt.Errorf("select all non-mirror repositories: %v", err)
	}
	var user *User
	for _, repo := range repos {
		user = &User{ID: repo.OwnerID}
		has, err := x.Get(user)
		if err != nil {
			return fmt.Errorf("get owner of repository[%d - %d]: %v", repo.ID, repo.OwnerID, err)
		} else if !has {
			continue
		}

		configPath := filepath.Join(setting.RepoRootPath, user.LowerName, repo.LowerName+".git/config")

		// In case repository file is somehow missing.
		if !com.IsFile(configPath) {
			continue
		}

		cfg, err := ini.Load(configPath)
		if err != nil {
			return fmt.Errorf("open config file: %v", err)
		}
		cfg.DeleteSection("remote \"origin\"")
		if err = cfg.SaveToIndent(configPath, "\t"); err != nil {
			return fmt.Errorf("save config file: %v", err)
		}
	}

	return nil
}

func generateOrgRandsAndSalt(x *xorm.Engine) (err error) {
	type User struct {
		ID    int64  `xorm:"pk autoincr"`
		Rands string `xorm:"VARCHAR(10)"`
		Salt  string `xorm:"VARCHAR(10)"`
	}

	orgs := make([]*User, 0, 10)
	if err = x.Where("type=1").And("rands=''").Find(&orgs); err != nil {
		return fmt.Errorf("select all organizations: %v", err)
	}

	sess := x.NewSession()
	defer sess.Close()
	if err = sess.Begin(); err != nil {
		return err
	}

	for _, org := range orgs {
		if org.Rands, err = generate.GetRandomString(10); err != nil {
			return err
		}
		if org.Salt, err = generate.GetRandomString(10); err != nil {
			return err
		}
		if _, err = sess.ID(org.ID).Update(org); err != nil {
			return err
		}
	}

	return sess.Commit()
}

// TAction defines the struct for migrating table action
type TAction struct {
	ID          int64 `xorm:"pk autoincr"`
	CreatedUnix int64
}

// TableName will be invoked by XORM to customrize the table name
func (t *TAction) TableName() string { return "action" }

// TNotice defines the struct for migrating table notice
type TNotice struct {
	ID          int64 `xorm:"pk autoincr"`
	CreatedUnix int64
}

// TableName will be invoked by XORM to customrize the table name
func (t *TNotice) TableName() string { return "notice" }

// TComment defines the struct for migrating table comment
type TComment struct {
	ID          int64 `xorm:"pk autoincr"`
	CreatedUnix int64
}

// TableName will be invoked by XORM to customrize the table name
func (t *TComment) TableName() string { return "comment" }

// TIssue defines the struct for migrating table issue
type TIssue struct {
	ID           int64 `xorm:"pk autoincr"`
	DeadlineUnix int64
	CreatedUnix  int64
	UpdatedUnix  int64
}

// TableName will be invoked by XORM to customrize the table name
func (t *TIssue) TableName() string { return "issue" }

// TMilestone defines the struct for migrating table milestone
type TMilestone struct {
	ID             int64 `xorm:"pk autoincr"`
	DeadlineUnix   int64
	ClosedDateUnix int64
}

// TableName will be invoked by XORM to customrize the table name
func (t *TMilestone) TableName() string { return "milestone" }

// TAttachment defines the struct for migrating table attachment
type TAttachment struct {
	ID          int64 `xorm:"pk autoincr"`
	CreatedUnix int64
}

// TableName will be invoked by XORM to customrize the table name
func (t *TAttachment) TableName() string { return "attachment" }

// TLoginSource defines the struct for migrating table login_source
type TLoginSource struct {
	ID          int64 `xorm:"pk autoincr"`
	CreatedUnix int64
	UpdatedUnix int64
}

// TableName will be invoked by XORM to customrize the table name
func (t *TLoginSource) TableName() string { return "login_source" }

// TPull defines the struct for migrating table pull_request
type TPull struct {
	ID         int64 `xorm:"pk autoincr"`
	MergedUnix int64
}

// TableName will be invoked by XORM to customrize the table name
func (t *TPull) TableName() string { return "pull_request" }

// TRelease defines the struct for migrating table release
type TRelease struct {
	ID          int64 `xorm:"pk autoincr"`
	CreatedUnix int64
}

// TableName will be invoked by XORM to customrize the table name
func (t *TRelease) TableName() string { return "release" }

// TRepo defines the struct for migrating table repository
type TRepo struct {
	ID          int64 `xorm:"pk autoincr"`
	CreatedUnix int64
	UpdatedUnix int64
}

// TableName will be invoked by XORM to customrize the table name
func (t *TRepo) TableName() string { return "repository" }

// TMirror defines the struct for migrating table mirror
type TMirror struct {
	ID             int64 `xorm:"pk autoincr"`
	UpdatedUnix    int64
	NextUpdateUnix int64
}

// TableName will be invoked by XORM to customrize the table name
func (t *TMirror) TableName() string { return "mirror" }

// TPublicKey defines the struct for migrating table public_key
type TPublicKey struct {
	ID          int64 `xorm:"pk autoincr"`
	CreatedUnix int64
	UpdatedUnix int64
}

// TableName will be invoked by XORM to customrize the table name
func (t *TPublicKey) TableName() string { return "public_key" }

// TDeployKey defines the struct for migrating table deploy_key
type TDeployKey struct {
	ID          int64 `xorm:"pk autoincr"`
	CreatedUnix int64
	UpdatedUnix int64
}

// TableName will be invoked by XORM to customrize the table name
func (t *TDeployKey) TableName() string { return "deploy_key" }

// TAccessToken defines the struct for migrating table access_token
type TAccessToken struct {
	ID          int64 `xorm:"pk autoincr"`
	CreatedUnix int64
	UpdatedUnix int64
}

// TableName will be invoked by XORM to customrize the table name
func (t *TAccessToken) TableName() string { return "access_token" }

// TUser defines the struct for migrating table user
type TUser struct {
	ID          int64 `xorm:"pk autoincr"`
	CreatedUnix int64
	UpdatedUnix int64
}

// TableName will be invoked by XORM to customrize the table name
func (t *TUser) TableName() string { return "user" }

// TWebhook defines the struct for migrating table webhook
type TWebhook struct {
	ID          int64 `xorm:"pk autoincr"`
	CreatedUnix int64
	UpdatedUnix int64
}

// TableName will be invoked by XORM to customrize the table name
func (t *TWebhook) TableName() string { return "webhook" }

func convertDateToUnix(x *xorm.Engine) (err error) {
	log.Info("This migration could take up to minutes, please be patient.")
	type Bean struct {
		ID         int64 `xorm:"pk autoincr"`
		Created    time.Time
		Updated    time.Time
		Merged     time.Time
		Deadline   time.Time
		ClosedDate time.Time
		NextUpdate time.Time
	}

	var tables = []struct {
		name string
		cols []string
		bean interface{}
	}{
		{"action", []string{"created"}, new(TAction)},
		{"notice", []string{"created"}, new(TNotice)},
		{"comment", []string{"created"}, new(TComment)},
		{"issue", []string{"deadline", "created", "updated"}, new(TIssue)},
		{"milestone", []string{"deadline", "closed_date"}, new(TMilestone)},
		{"attachment", []string{"created"}, new(TAttachment)},
		{"login_source", []string{"created", "updated"}, new(TLoginSource)},
		{"pull_request", []string{"merged"}, new(TPull)},
		{"release", []string{"created"}, new(TRelease)},
		{"repository", []string{"created", "updated"}, new(TRepo)},
		{"mirror", []string{"updated", "next_update"}, new(TMirror)},
		{"public_key", []string{"created", "updated"}, new(TPublicKey)},
		{"deploy_key", []string{"created", "updated"}, new(TDeployKey)},
		{"access_token", []string{"created", "updated"}, new(TAccessToken)},
		{"user", []string{"created", "updated"}, new(TUser)},
		{"webhook", []string{"created", "updated"}, new(TWebhook)},
	}

	for _, table := range tables {
		log.Info("Converting table: %s", table.name)
		if err = x.Sync2(table.bean); err != nil {
			return fmt.Errorf("Sync [table: %s]: %v", table.name, err)
		}

		offset := 0
		for {
			beans := make([]*Bean, 0, 100)
			if err = x.Table(table.name).Asc("id").Limit(100, offset).Find(&beans); err != nil {
				return fmt.Errorf("select beans [table: %s, offset: %d]: %v", table.name, offset, err)
			}
			log.Trace("Table [%s]: offset: %d, beans: %d", table.name, offset, len(beans))
			if len(beans) == 0 {
				break
			}
			offset += 100

			baseSQL := "UPDATE `" + table.name + "` SET "
			for _, bean := range beans {
				valSQLs := make([]string, 0, len(table.cols))
				for _, col := range table.cols {
					fieldSQL := ""
					fieldSQL += col + "_unix = "

					switch col {
					case "deadline":
						if bean.Deadline.IsZero() {
							continue
						}
						fieldSQL += com.ToStr(bean.Deadline.Unix())
					case "created":
						fieldSQL += com.ToStr(bean.Created.Unix())
					case "updated":
						fieldSQL += com.ToStr(bean.Updated.Unix())
					case "closed_date":
						fieldSQL += com.ToStr(bean.ClosedDate.Unix())
					case "merged":
						fieldSQL += com.ToStr(bean.Merged.Unix())
					case "next_update":
						fieldSQL += com.ToStr(bean.NextUpdate.Unix())
					}

					valSQLs = append(valSQLs, fieldSQL)
				}

				if len(valSQLs) == 0 {
					continue
				}

				if _, err = x.Exec(baseSQL + strings.Join(valSQLs, ",") + " WHERE id = " + com.ToStr(bean.ID)); err != nil {
					return fmt.Errorf("update bean [table: %s, id: %d]: %v", table.name, bean.ID, err)
				}
			}
		}
	}

	return nil
}<|MERGE_RESOLUTION|>--- conflicted
+++ resolved
@@ -253,13 +253,11 @@
 	// v98 -> v99
 	NewMigration("add original author name and id on migrated release", addOriginalAuthorOnMigratedReleases),
 	// v99 -> v100
-<<<<<<< HEAD
-	NewMigration("add projects info to repository table", addProjectsInfo),
-=======
 	NewMigration("add task table and status column for repository table", addTaskTable),
 	// v100 -> v101
 	NewMigration("update migration repositories' service type", updateMigrationServiceTypes),
->>>>>>> 8c8a93c0
+	// v101 -> v102
+	NewMigration("add projects info to repository table", addProjectsInfo),
 }
 
 // Migrate database to current version
