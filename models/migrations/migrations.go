--- conflicted
+++ resolved
@@ -379,11 +379,9 @@
 		newMigration(315, "Add Ephemeral to ActionRunner", v1_24.AddEphemeralToActionRunner),
 		newMigration(316, "Add description for secrets and variables", v1_24.AddDescriptionForSecretsAndVariables),
 		newMigration(317, "Add new index for action for heatmap", v1_24.AddNewIndexForUserDashboard),
-<<<<<<< HEAD
-		newMigration(318, "Add ExclusiveOrder to Label table", v1_24.AddExclusiveOrderColumnToLabelTable),
-=======
 		newMigration(318, "Add anonymous_access_mode for repo_unit", v1_24.AddRepoUnitAnonymousAccessMode),
->>>>>>> e8b54d9e
+    newMigration(319, "Add ExclusiveOrder to Label table", v1_24.AddExclusiveOrderColumnToLabelTable),
+
 	}
 	return preparedMigrations
 }
