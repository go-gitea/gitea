// Copyright 2015 The Gogs Authors. All rights reserved.
// Copyright 2017 The Gitea Authors. All rights reserved.
// Use of this source code is governed by a MIT-style
// license that can be found in the LICENSE file.

package migrations

import (
	"bytes"
	"encoding/json"
	"fmt"
	"io/ioutil"
	"os"
	"path"
	"path/filepath"
	"regexp"
	"strings"
	"time"

	"code.gitea.io/gitea/modules/generate"
	"code.gitea.io/gitea/modules/log"
	"code.gitea.io/gitea/modules/setting"

	gouuid "github.com/satori/go.uuid"
	"github.com/unknwon/com"
	ini "gopkg.in/ini.v1"
	"xorm.io/xorm"
)

const minDBVersion = 4

// Migration describes on migration from lower version to high version
type Migration interface {
	Description() string
	Migrate(*xorm.Engine) error
}

type migration struct {
	description string
	migrate     func(*xorm.Engine) error
}

// NewMigration creates a new migration
func NewMigration(desc string, fn func(*xorm.Engine) error) Migration {
	return &migration{desc, fn}
}

// Description returns the migration's description
func (m *migration) Description() string {
	return m.description
}

// Migrate executes the migration
func (m *migration) Migrate(x *xorm.Engine) error {
	return m.migrate(x)
}

// Version describes the version table. Should have only one row with id==1
type Version struct {
	ID      int64 `xorm:"pk autoincr"`
	Version int64
}

func emptyMigration(x *xorm.Engine) error {
	return nil
}

// This is a sequence of migrations. Add new migrations to the bottom of the list.
// If you want to "retire" a migration, remove it from the top of the list and
// update minDBVersion accordingly
var migrations = []Migration{
	// v0 -> v4: before 0.6.0 -> 0.7.33
	NewMigration("fix locale file load panic", fixLocaleFileLoadPanic),                           // V4 -> V5:v0.6.0
	NewMigration("trim action compare URL prefix", trimCommitActionAppURLPrefix),                 // V5 -> V6:v0.6.3
	NewMigration("generate issue-label from issue", issueToIssueLabel),                           // V6 -> V7:v0.6.4
	NewMigration("refactor attachment table", attachmentRefactor),                                // V7 -> V8:v0.6.4
	NewMigration("rename pull request fields", renamePullRequestFields),                          // V8 -> V9:v0.6.16
	NewMigration("clean up migrate repo info", cleanUpMigrateRepoInfo),                           // V9 -> V10:v0.6.20
	NewMigration("generate rands and salt for organizations", generateOrgRandsAndSalt),           // V10 -> V11:v0.8.5
	NewMigration("convert date to unix timestamp", convertDateToUnix),                            // V11 -> V12:v0.9.2
	NewMigration("convert LDAP UseSSL option to SecurityProtocol", ldapUseSSLToSecurityProtocol), // V12 -> V13:v0.9.37

	// v13 -> v14:v0.9.87
	NewMigration("set comment updated with created", setCommentUpdatedWithCreated),
	// v14 -> v15
	NewMigration("create user column diff view style", createUserColumnDiffViewStyle),
	// v15 -> v16
	NewMigration("create user column allow create organization", createAllowCreateOrganizationColumn),
	// V16 -> v17
	NewMigration("create repo unit table and add units for all repos", addUnitsToTables),
	// v17 -> v18
	NewMigration("set protect branches updated with created", setProtectedBranchUpdatedWithCreated),
	// v18 -> v19
	NewMigration("add external login user", addExternalLoginUser),
	// v19 -> v20
	NewMigration("generate and migrate Git hooks", generateAndMigrateGitHooks),
	// v20 -> v21
	NewMigration("use new avatar path name for security reason", useNewNameAvatars),
	// v21 -> v22
	NewMigration("rewrite authorized_keys file via new format", useNewPublickeyFormat),
	// v22 -> v23
	NewMigration("generate and migrate wiki Git hooks", generateAndMigrateWikiGitHooks),
	// v23 -> v24
	NewMigration("add user openid table", addUserOpenID),
	// v24 -> v25
	NewMigration("change the key_id and primary_key_id type", changeGPGKeysColumns),
	// v25 -> v26
	NewMigration("add show field in user openid table", addUserOpenIDShow),
	// v26 -> v27
	NewMigration("generate and migrate repo and wiki Git hooks", generateAndMigrateGitHookChains),
	// v27 -> v28
	NewMigration("change mirror interval from hours to time.Duration", convertIntervalToDuration),
	// v28 -> v29
	NewMigration("add field for repo size", addRepoSize),
	// v29 -> v30
	NewMigration("add commit status table", addCommitStatus),
	// v30 -> 31
	NewMigration("add primary key to external login user", addExternalLoginUserPK),
	// v31 -> 32
	NewMigration("add field for login source synchronization", addLoginSourceSyncEnabledColumn),
	// v32 -> v33
	NewMigration("add units for team", addUnitsToRepoTeam),
	// v33 -> v34
	NewMigration("remove columns from action", removeActionColumns),
	// v34 -> v35
	NewMigration("give all units to owner teams", giveAllUnitsToOwnerTeams),
	// v35 -> v36
	NewMigration("adds comment to an action", addCommentIDToAction),
	// v36 -> v37
	NewMigration("regenerate git hooks", regenerateGitHooks36),
	// v37 -> v38
	NewMigration("unescape user full names", unescapeUserFullNames),
	// v38 -> v39
	NewMigration("remove commits and settings unit types", removeCommitsUnitType),
	// v39 -> v40
	NewMigration("add tags to releases and sync existing repositories", releaseAddColumnIsTagAndSyncTags),
	// v40 -> v41
	NewMigration("fix protected branch can push value to false", fixProtectedBranchCanPushValue),
	// v41 -> v42
	NewMigration("remove duplicate unit types", removeDuplicateUnitTypes),
	// v42 -> v43
	NewMigration("empty step", emptyMigration),
	// v43 -> v44
	NewMigration("empty step", emptyMigration),
	// v44 -> v45
	NewMigration("empty step", emptyMigration),
	// v45 -> v46
	NewMigration("remove index column from repo_unit table", removeIndexColumnFromRepoUnitTable),
	// v46 -> v47
	NewMigration("remove organization watch repositories", removeOrganizationWatchRepo),
	// v47 -> v48
	NewMigration("add deleted branches", addDeletedBranch),
	// v48 -> v49
	NewMigration("add repo indexer status", addRepoIndexerStatus),
	// v49 -> v50
	NewMigration("adds time tracking and stopwatches", addTimetracking),
	// v50 -> v51
	NewMigration("migrate protected branch struct", migrateProtectedBranchStruct),
	// v51 -> v52
	NewMigration("add default value to user prohibit_login", addDefaultValueToUserProhibitLogin),
	// v52 -> v53
	NewMigration("add lfs lock table", addLFSLock),
	// v53 -> v54
	NewMigration("add reactions", addReactions),
	// v54 -> v55
	NewMigration("add pull request options", addPullRequestOptions),
	// v55 -> v56
	NewMigration("add writable deploy keys", addModeToDeploKeys),
	// v56 -> v57
	NewMigration("remove is_owner, num_teams columns from org_user", removeIsOwnerColumnFromOrgUser),
	// v57 -> v58
	NewMigration("add closed_unix column for issues", addIssueClosedTime),
	// v58 -> v59
	NewMigration("add label descriptions", addLabelsDescriptions),
	// v59 -> v60
	NewMigration("add merge whitelist for protected branches", addProtectedBranchMergeWhitelist),
	// v60 -> v61
	NewMigration("add is_fsck_enabled column for repos", addFsckEnabledToRepo),
	// v61 -> v62
	NewMigration("add size column for attachments", addSizeToAttachment),
	// v62 -> v63
	NewMigration("add last used passcode column for TOTP", addLastUsedPasscodeTOTP),
	// v63 -> v64
	NewMigration("add language column for user setting", addLanguageSetting),
	// v64 -> v65
	NewMigration("add multiple assignees", addMultipleAssignees),
	// v65 -> v66
	NewMigration("add u2f", addU2FReg),
	// v66 -> v67
	NewMigration("add login source id column for public_key table", addLoginSourceIDToPublicKeyTable),
	// v67 -> v68
	NewMigration("remove stale watches", removeStaleWatches),
	// v68 -> V69
	NewMigration("Reformat and remove incorrect topics", reformatAndRemoveIncorrectTopics),
	// v69 -> v70
	NewMigration("move team units to team_unit table", moveTeamUnitsToTeamUnitTable),
	// v70 -> v71
	NewMigration("add issue_dependencies", addIssueDependencies),
	// v71 -> v72
	NewMigration("protect each scratch token", addScratchHash),
	// v72 -> v73
	NewMigration("add review", addReview),
	// v73 -> v74
	NewMigration("add must_change_password column for users table", addMustChangePassword),
	// v74 -> v75
	NewMigration("add approval whitelists to protected branches", addApprovalWhitelistsToProtectedBranches),
	// v75 -> v76
	NewMigration("clear nonused data which not deleted when user was deleted", clearNonusedData),
	// v76 -> v77
	NewMigration("add pull request rebase with merge commit", addPullRequestRebaseWithMerge),
	// v77 -> v78
	NewMigration("add theme to users", addUserDefaultTheme),
	// v78 -> v79
	NewMigration("rename repo is_bare to repo is_empty", renameRepoIsBareToIsEmpty),
	// v79 -> v80
	NewMigration("add can close issues via commit in any branch", addCanCloseIssuesViaCommitInAnyBranch),
	// v80 -> v81
	NewMigration("add is locked to issues", addIsLockedToIssues),
	// v81 -> v82
	NewMigration("update U2F counter type", changeU2FCounterType),
	// v82 -> v83
	NewMigration("hot fix for wrong release sha1 on release table", fixReleaseSha1OnReleaseTable),
	// v83 -> v84
	NewMigration("add uploader id for table attachment", addUploaderIDForAttachment),
	// v84 -> v85
	NewMigration("add table to store original imported gpg keys", addGPGKeyImport),
	// v85 -> v86
	NewMigration("hash application token", hashAppToken),
	// v86 -> v87
	NewMigration("add http method to webhook", addHTTPMethodToWebhook),
	// v87 -> v88
	NewMigration("add avatar field to repository", addAvatarFieldToRepository),
	// v88 -> v89
	NewMigration("add commit status context field to commit_status", addCommitStatusContext),
	// v89 -> v90
	NewMigration("add original author/url migration info to issues, comments, and repo ", addOriginalMigrationInfo),
	// v90 -> v91
	NewMigration("change length of some repository columns", changeSomeColumnsLengthOfRepo),
	// v91 -> v92
	NewMigration("add index on owner_id of repository and type, review_id of comment", addIndexOnRepositoryAndComment),
	// v92 -> v93
	NewMigration("remove orphaned repository index statuses", removeLingeringIndexStatus),
	// v93 -> v94
	NewMigration("add email notification enabled preference to user", addEmailNotificationEnabledToUser),
	// v94 -> v95
	NewMigration("add enable_status_check, status_check_contexts to protected_branch", addStatusCheckColumnsForProtectedBranches),
	// v95 -> v96
	NewMigration("add table columns for cross referencing issues", addCrossReferenceColumns),
	// v96 -> v97
	NewMigration("delete orphaned attachments", deleteOrphanedAttachments),
	// v97 -> v98
	NewMigration("add repo_admin_change_team_access to user", addRepoAdminChangeTeamAccessColumnForUser),
	// v98 -> v99
	NewMigration("add original author name and id on migrated release", addOriginalAuthorOnMigratedReleases),
	// v99 -> v100
	NewMigration("add task table and status column for repository table", addTaskTable),
	// v100 -> v101
	NewMigration("update migration repositories' service type", updateMigrationServiceTypes),
	// v101 -> v102
	NewMigration("change length of some external login users columns", changeSomeColumnsLengthOfExternalLoginUser),
	// v102 -> v103
	NewMigration("update migration repositories' service type", dropColumnHeadUserNameOnPullRequest),
	// v103 -> v104
	NewMigration("Add WhitelistDeployKeys to protected branch", addWhitelistDeployKeysToBranches),
	// v104 -> v105
	NewMigration("remove unnecessary columns from label", removeLabelUneededCols),
	// v105 -> v106
	NewMigration("add includes_all_repositories to teams", addTeamIncludesAllRepositories),
	// v106 -> v107
	NewMigration("add column `mode` to table watch", addModeColumnToWatch),
	// v107 -> v108
	NewMigration("Add template options to repository", addTemplateToRepo),
	// v108 -> v109
	NewMigration("Add comment_id on table notification", addCommentIDOnNotification),
	// v109 -> v110
	NewMigration("add can_create_org_repo to team", addCanCreateOrgRepoColumnForTeam),
	// v110 -> v111
	NewMigration("change review content type to text", changeReviewContentToText),
	// v111 -> v112
	NewMigration("update branch protection for can push and whitelist enable", addBranchProtectionCanPushAndEnableWhitelist),
	// v112 -> v113
	NewMigration("remove release attachments which repository deleted", removeAttachmentMissedRepo),
	// v113 -> v114
	NewMigration("new feature: change target branch of pull requests", featureChangeTargetBranch),
	// v114 -> v115
	NewMigration("Remove authentication credentials from stored URL", sanitizeOriginalURL),
	// v115 -> v116
	NewMigration("add user_id prefix to existing user avatar name", renameExistingUserAvatarName),
	// v116 -> v117
	NewMigration("Extend TrackedTimes", extendTrackedTimes),
	// v117 -> v118
	NewMigration("Add block on rejected reviews branch protection", addBlockOnRejectedReviews),
	// v118 -> v119
	NewMigration("Add commit id and stale to reviews", addReviewCommitAndStale),
	// v119 -> v120
<<<<<<< HEAD
	NewMigration("add is_restricted column for users table", addIsRestricted),
=======
	NewMigration("Fix migrated repositories' git service type", fixMigratedRepositoryServiceType),
>>>>>>> 7a3a90ac
}

// Migrate database to current version
func Migrate(x *xorm.Engine) error {
	if err := x.Sync(new(Version)); err != nil {
		return fmt.Errorf("sync: %v", err)
	}

	currentVersion := &Version{ID: 1}
	has, err := x.Get(currentVersion)
	if err != nil {
		return fmt.Errorf("get: %v", err)
	} else if !has {
		// If the version record does not exist we think
		// it is a fresh installation and we can skip all migrations.
		currentVersion.ID = 0
		currentVersion.Version = int64(minDBVersion + len(migrations))

		if _, err = x.InsertOne(currentVersion); err != nil {
			return fmt.Errorf("insert: %v", err)
		}
	}

	v := currentVersion.Version
	if minDBVersion > v {
		log.Fatal(`Gitea no longer supports auto-migration from your previously installed version.
Please try to upgrade to a lower version (>= v0.6.0) first, then upgrade to current version.`)
		return nil
	}

	if int(v-minDBVersion) > len(migrations) {
		// User downgraded Gitea.
		currentVersion.Version = int64(len(migrations) + minDBVersion)
		_, err = x.ID(1).Update(currentVersion)
		return err
	}
	for i, m := range migrations[v-minDBVersion:] {
		log.Info("Migration[%d]: %s", v+int64(i), m.Description())
		if err = m.Migrate(x); err != nil {
			return fmt.Errorf("do migrate: %v", err)
		}
		currentVersion.Version = v + int64(i) + 1
		if _, err = x.ID(1).Update(currentVersion); err != nil {
			return err
		}
	}
	return nil
}

func dropTableColumns(sess *xorm.Session, tableName string, columnNames ...string) (err error) {
	if tableName == "" || len(columnNames) == 0 {
		return nil
	}
	// TODO: This will not work if there are foreign keys

	switch {
	case setting.Database.UseSQLite3:
		// First drop the indexes on the columns
		res, errIndex := sess.Query(fmt.Sprintf("PRAGMA index_list(`%s`)", tableName))
		if errIndex != nil {
			return errIndex
		}
		for _, row := range res {
			indexName := row["name"]
			indexRes, err := sess.Query(fmt.Sprintf("PRAGMA index_info(`%s`)", indexName))
			if err != nil {
				return err
			}
			if len(indexRes) != 1 {
				continue
			}
			indexColumn := string(indexRes[0]["name"])
			for _, name := range columnNames {
				if name == indexColumn {
					_, err := sess.Exec(fmt.Sprintf("DROP INDEX `%s`", indexName))
					if err != nil {
						return err
					}
				}
			}
		}

		// Here we need to get the columns from the original table
		sql := fmt.Sprintf("SELECT sql FROM sqlite_master WHERE tbl_name='%s' and type='table'", tableName)
		res, err := sess.Query(sql)
		if err != nil {
			return err
		}
		tableSQL := string(res[0]["sql"])

		// Separate out the column definitions
		tableSQL = tableSQL[strings.Index(tableSQL, "("):]

		// Remove the required columnNames
		for _, name := range columnNames {
			tableSQL = regexp.MustCompile(regexp.QuoteMeta("`"+name+"`")+"[^`,)]*?[,)]").ReplaceAllString(tableSQL, "")
		}

		// Ensure the query is ended properly
		tableSQL = strings.TrimSpace(tableSQL)
		if tableSQL[len(tableSQL)-1] != ')' {
			if tableSQL[len(tableSQL)-1] == ',' {
				tableSQL = tableSQL[:len(tableSQL)-1]
			}
			tableSQL += ")"
		}

		// Find all the columns in the table
		columns := regexp.MustCompile("`([^`]*)`").FindAllString(tableSQL, -1)

		tableSQL = fmt.Sprintf("CREATE TABLE `new_%s_new` ", tableName) + tableSQL
		if _, err := sess.Exec(tableSQL); err != nil {
			return err
		}

		// Now restore the data
		columnsSeparated := strings.Join(columns, ",")
		insertSQL := fmt.Sprintf("INSERT INTO `new_%s_new` (%s) SELECT %s FROM %s", tableName, columnsSeparated, columnsSeparated, tableName)
		if _, err := sess.Exec(insertSQL); err != nil {
			return err
		}

		// Now drop the old table
		if _, err := sess.Exec(fmt.Sprintf("DROP TABLE `%s`", tableName)); err != nil {
			return err
		}

		// Rename the table
		if _, err := sess.Exec(fmt.Sprintf("ALTER TABLE `new_%s_new` RENAME TO `%s`", tableName, tableName)); err != nil {
			return err
		}

	case setting.Database.UsePostgreSQL:
		cols := ""
		for _, col := range columnNames {
			if cols != "" {
				cols += ", "
			}
			cols += "DROP COLUMN `" + col + "` CASCADE"
		}
		if _, err := sess.Exec(fmt.Sprintf("ALTER TABLE `%s` %s", tableName, cols)); err != nil {
			return fmt.Errorf("Drop table `%s` columns %v: %v", tableName, columnNames, err)
		}
	case setting.Database.UseMySQL:
		// Drop indexes on columns first
		sql := fmt.Sprintf("SHOW INDEX FROM %s WHERE column_name IN ('%s')", tableName, strings.Join(columnNames, "','"))
		res, err := sess.Query(sql)
		if err != nil {
			return err
		}
		for _, index := range res {
			indexName := index["column_name"]
			if len(indexName) > 0 {
				_, err := sess.Exec(fmt.Sprintf("DROP INDEX `%s` ON `%s`", indexName, tableName))
				if err != nil {
					return err
				}
			}
		}

		// Now drop the columns
		cols := ""
		for _, col := range columnNames {
			if cols != "" {
				cols += ", "
			}
			cols += "DROP COLUMN `" + col + "`"
		}
		if _, err := sess.Exec(fmt.Sprintf("ALTER TABLE `%s` %s", tableName, cols)); err != nil {
			return fmt.Errorf("Drop table `%s` columns %v: %v", tableName, columnNames, err)
		}
	case setting.Database.UseMSSQL:
		cols := ""
		for _, col := range columnNames {
			if cols != "" {
				cols += ", "
			}
			cols += "`" + strings.ToLower(col) + "`"
		}
		sql := fmt.Sprintf("SELECT Name FROM SYS.DEFAULT_CONSTRAINTS WHERE PARENT_OBJECT_ID = OBJECT_ID('%[1]s') AND PARENT_COLUMN_ID IN (SELECT column_id FROM sys.columns WHERE lower(NAME) IN (%[2]s) AND object_id = OBJECT_ID('%[1]s'))",
			tableName, strings.Replace(cols, "`", "'", -1))
		constraints := make([]string, 0)
		if err := sess.SQL(sql).Find(&constraints); err != nil {
			sess.Rollback()
			return fmt.Errorf("Find constraints: %v", err)
		}
		for _, constraint := range constraints {
			if _, err := sess.Exec(fmt.Sprintf("ALTER TABLE `%s` DROP CONSTRAINT `%s`", tableName, constraint)); err != nil {
				sess.Rollback()
				return fmt.Errorf("Drop table `%s` constraint `%s`: %v", tableName, constraint, err)
			}
		}
		if _, err := sess.Exec(fmt.Sprintf("ALTER TABLE `%s` DROP COLUMN %s", tableName, cols)); err != nil {
			sess.Rollback()
			return fmt.Errorf("Drop table `%s` columns %v: %v", tableName, columnNames, err)
		}

		return sess.Commit()
	default:
		log.Fatal("Unrecognized DB")
	}

	return nil
}

func fixLocaleFileLoadPanic(_ *xorm.Engine) error {
	cfg, err := ini.Load(setting.CustomConf)
	if err != nil {
		return fmt.Errorf("load custom config: %v", err)
	}

	cfg.DeleteSection("i18n")
	if err = cfg.SaveTo(setting.CustomConf); err != nil {
		return fmt.Errorf("save custom config: %v", err)
	}

	setting.Langs = strings.Split(strings.Replace(strings.Join(setting.Langs, ","), "fr-CA", "fr-FR", 1), ",")
	return nil
}

func trimCommitActionAppURLPrefix(x *xorm.Engine) error {
	type PushCommit struct {
		Sha1        string
		Message     string
		AuthorEmail string
		AuthorName  string
	}

	type PushCommits struct {
		Len        int
		Commits    []*PushCommit
		CompareURL string `json:"CompareUrl"`
	}

	type Action struct {
		ID      int64  `xorm:"pk autoincr"`
		Content string `xorm:"TEXT"`
	}

	results, err := x.Query("SELECT `id`,`content` FROM `action` WHERE `op_type`=?", 5)
	if err != nil {
		return fmt.Errorf("select commit actions: %v", err)
	}

	sess := x.NewSession()
	defer sess.Close()
	if err = sess.Begin(); err != nil {
		return err
	}

	var pushCommits *PushCommits
	for _, action := range results {
		actID := com.StrTo(string(action["id"])).MustInt64()
		if actID == 0 {
			continue
		}

		pushCommits = new(PushCommits)
		if err = json.Unmarshal(action["content"], pushCommits); err != nil {
			return fmt.Errorf("unmarshal action content[%d]: %v", actID, err)
		}

		infos := strings.Split(pushCommits.CompareURL, "/")
		if len(infos) <= 4 {
			continue
		}
		pushCommits.CompareURL = strings.Join(infos[len(infos)-4:], "/")

		p, err := json.Marshal(pushCommits)
		if err != nil {
			return fmt.Errorf("marshal action content[%d]: %v", actID, err)
		}

		if _, err = sess.ID(actID).Update(&Action{
			Content: string(p),
		}); err != nil {
			return fmt.Errorf("update action[%d]: %v", actID, err)
		}
	}
	return sess.Commit()
}

func issueToIssueLabel(x *xorm.Engine) error {
	type IssueLabel struct {
		ID      int64 `xorm:"pk autoincr"`
		IssueID int64 `xorm:"UNIQUE(s)"`
		LabelID int64 `xorm:"UNIQUE(s)"`
	}

	issueLabels := make([]*IssueLabel, 0, 50)
	results, err := x.Query("SELECT `id`,`label_ids` FROM `issue`")
	if err != nil {
		if strings.Contains(err.Error(), "no such column") ||
			strings.Contains(err.Error(), "Unknown column") {
			return nil
		}
		return fmt.Errorf("select issues: %v", err)
	}
	for _, issue := range results {
		issueID := com.StrTo(issue["id"]).MustInt64()

		// Just in case legacy code can have duplicated IDs for same label.
		mark := make(map[int64]bool)
		for _, idStr := range strings.Split(string(issue["label_ids"]), "|") {
			labelID := com.StrTo(strings.TrimPrefix(idStr, "$")).MustInt64()
			if labelID == 0 || mark[labelID] {
				continue
			}

			mark[labelID] = true
			issueLabels = append(issueLabels, &IssueLabel{
				IssueID: issueID,
				LabelID: labelID,
			})
		}
	}

	sess := x.NewSession()
	defer sess.Close()
	if err = sess.Begin(); err != nil {
		return err
	}

	if err = sess.Sync2(new(IssueLabel)); err != nil {
		return fmt.Errorf("Sync2: %v", err)
	} else if _, err = sess.Insert(issueLabels); err != nil {
		return fmt.Errorf("insert issue-labels: %v", err)
	}

	return sess.Commit()
}

func attachmentRefactor(x *xorm.Engine) error {
	type Attachment struct {
		ID   int64  `xorm:"pk autoincr"`
		UUID string `xorm:"uuid INDEX"`

		// For rename purpose.
		Path    string `xorm:"-"`
		NewPath string `xorm:"-"`
	}

	results, err := x.Query("SELECT * FROM `attachment`")
	if err != nil {
		return fmt.Errorf("select attachments: %v", err)
	}

	attachments := make([]*Attachment, 0, len(results))
	for _, attach := range results {
		if !com.IsExist(string(attach["path"])) {
			// If the attachment is already missing, there is no point to update it.
			continue
		}
		attachments = append(attachments, &Attachment{
			ID:   com.StrTo(attach["id"]).MustInt64(),
			UUID: gouuid.NewV4().String(),
			Path: string(attach["path"]),
		})
	}

	sess := x.NewSession()
	defer sess.Close()
	if err = sess.Begin(); err != nil {
		return err
	}

	if err = sess.Sync2(new(Attachment)); err != nil {
		return fmt.Errorf("Sync2: %v", err)
	}

	// Note: Roll back for rename can be a dead loop,
	// 	so produces a backup file.
	var buf bytes.Buffer
	buf.WriteString("# old path -> new path\n")

	// Update database first because this is where error happens the most often.
	for _, attach := range attachments {
		if _, err = sess.ID(attach.ID).Update(attach); err != nil {
			return err
		}

		attach.NewPath = path.Join(setting.AttachmentPath, attach.UUID[0:1], attach.UUID[1:2], attach.UUID)
		buf.WriteString(attach.Path)
		buf.WriteString("\t")
		buf.WriteString(attach.NewPath)
		buf.WriteString("\n")
	}

	// Then rename attachments.
	isSucceed := true
	defer func() {
		if isSucceed {
			return
		}

		dumpPath := path.Join(setting.LogRootPath, "attachment_path.dump")
		ioutil.WriteFile(dumpPath, buf.Bytes(), 0666)
		log.Info("Failed to rename some attachments, old and new paths are saved into: %s", dumpPath)
	}()
	for _, attach := range attachments {
		if err = os.MkdirAll(path.Dir(attach.NewPath), os.ModePerm); err != nil {
			isSucceed = false
			return err
		}

		if err = os.Rename(attach.Path, attach.NewPath); err != nil {
			isSucceed = false
			return err
		}
	}

	return sess.Commit()
}

func renamePullRequestFields(x *xorm.Engine) (err error) {
	type PullRequest struct {
		ID         int64 `xorm:"pk autoincr"`
		PullID     int64 `xorm:"INDEX"`
		PullIndex  int64
		HeadBarcnh string

		IssueID    int64 `xorm:"INDEX"`
		Index      int64
		HeadBranch string
	}

	if err = x.Sync(new(PullRequest)); err != nil {
		return fmt.Errorf("sync: %v", err)
	}

	results, err := x.Query("SELECT `id`,`pull_id`,`pull_index`,`head_barcnh` FROM `pull_request`")
	if err != nil {
		if strings.Contains(err.Error(), "no such column") {
			return nil
		}
		return fmt.Errorf("select pull requests: %v", err)
	}

	sess := x.NewSession()
	defer sess.Close()
	if err = sess.Begin(); err != nil {
		return err
	}

	var pull *PullRequest
	for _, pr := range results {
		pull = &PullRequest{
			ID:         com.StrTo(pr["id"]).MustInt64(),
			IssueID:    com.StrTo(pr["pull_id"]).MustInt64(),
			Index:      com.StrTo(pr["pull_index"]).MustInt64(),
			HeadBranch: string(pr["head_barcnh"]),
		}
		if pull.Index == 0 {
			continue
		}
		if _, err = sess.ID(pull.ID).Update(pull); err != nil {
			return err
		}
	}

	return sess.Commit()
}

func cleanUpMigrateRepoInfo(x *xorm.Engine) (err error) {
	type (
		User struct {
			ID        int64 `xorm:"pk autoincr"`
			LowerName string
		}
		Repository struct {
			ID        int64 `xorm:"pk autoincr"`
			OwnerID   int64
			LowerName string
		}
	)

	repos := make([]*Repository, 0, 25)
	if err = x.Where("is_mirror=?", false).Find(&repos); err != nil {
		return fmt.Errorf("select all non-mirror repositories: %v", err)
	}
	var user *User
	for _, repo := range repos {
		user = &User{ID: repo.OwnerID}
		has, err := x.Get(user)
		if err != nil {
			return fmt.Errorf("get owner of repository[%d - %d]: %v", repo.ID, repo.OwnerID, err)
		} else if !has {
			continue
		}

		configPath := filepath.Join(setting.RepoRootPath, user.LowerName, repo.LowerName+".git/config")

		// In case repository file is somehow missing.
		if !com.IsFile(configPath) {
			continue
		}

		cfg, err := ini.Load(configPath)
		if err != nil {
			return fmt.Errorf("open config file: %v", err)
		}
		cfg.DeleteSection("remote \"origin\"")
		if err = cfg.SaveToIndent(configPath, "\t"); err != nil {
			return fmt.Errorf("save config file: %v", err)
		}
	}

	return nil
}

func generateOrgRandsAndSalt(x *xorm.Engine) (err error) {
	type User struct {
		ID    int64  `xorm:"pk autoincr"`
		Rands string `xorm:"VARCHAR(10)"`
		Salt  string `xorm:"VARCHAR(10)"`
	}

	orgs := make([]*User, 0, 10)
	if err = x.Where("type=1").And("rands=''").Find(&orgs); err != nil {
		return fmt.Errorf("select all organizations: %v", err)
	}

	sess := x.NewSession()
	defer sess.Close()
	if err = sess.Begin(); err != nil {
		return err
	}

	for _, org := range orgs {
		if org.Rands, err = generate.GetRandomString(10); err != nil {
			return err
		}
		if org.Salt, err = generate.GetRandomString(10); err != nil {
			return err
		}
		if _, err = sess.ID(org.ID).Update(org); err != nil {
			return err
		}
	}

	return sess.Commit()
}

// TAction defines the struct for migrating table action
type TAction struct {
	ID          int64 `xorm:"pk autoincr"`
	CreatedUnix int64
}

// TableName will be invoked by XORM to customrize the table name
func (t *TAction) TableName() string { return "action" }

// TNotice defines the struct for migrating table notice
type TNotice struct {
	ID          int64 `xorm:"pk autoincr"`
	CreatedUnix int64
}

// TableName will be invoked by XORM to customrize the table name
func (t *TNotice) TableName() string { return "notice" }

// TComment defines the struct for migrating table comment
type TComment struct {
	ID          int64 `xorm:"pk autoincr"`
	CreatedUnix int64
}

// TableName will be invoked by XORM to customrize the table name
func (t *TComment) TableName() string { return "comment" }

// TIssue defines the struct for migrating table issue
type TIssue struct {
	ID           int64 `xorm:"pk autoincr"`
	DeadlineUnix int64
	CreatedUnix  int64
	UpdatedUnix  int64
}

// TableName will be invoked by XORM to customrize the table name
func (t *TIssue) TableName() string { return "issue" }

// TMilestone defines the struct for migrating table milestone
type TMilestone struct {
	ID             int64 `xorm:"pk autoincr"`
	DeadlineUnix   int64
	ClosedDateUnix int64
}

// TableName will be invoked by XORM to customrize the table name
func (t *TMilestone) TableName() string { return "milestone" }

// TAttachment defines the struct for migrating table attachment
type TAttachment struct {
	ID          int64 `xorm:"pk autoincr"`
	CreatedUnix int64
}

// TableName will be invoked by XORM to customrize the table name
func (t *TAttachment) TableName() string { return "attachment" }

// TLoginSource defines the struct for migrating table login_source
type TLoginSource struct {
	ID          int64 `xorm:"pk autoincr"`
	CreatedUnix int64
	UpdatedUnix int64
}

// TableName will be invoked by XORM to customrize the table name
func (t *TLoginSource) TableName() string { return "login_source" }

// TPull defines the struct for migrating table pull_request
type TPull struct {
	ID         int64 `xorm:"pk autoincr"`
	MergedUnix int64
}

// TableName will be invoked by XORM to customrize the table name
func (t *TPull) TableName() string { return "pull_request" }

// TRelease defines the struct for migrating table release
type TRelease struct {
	ID          int64 `xorm:"pk autoincr"`
	CreatedUnix int64
}

// TableName will be invoked by XORM to customrize the table name
func (t *TRelease) TableName() string { return "release" }

// TRepo defines the struct for migrating table repository
type TRepo struct {
	ID          int64 `xorm:"pk autoincr"`
	CreatedUnix int64
	UpdatedUnix int64
}

// TableName will be invoked by XORM to customrize the table name
func (t *TRepo) TableName() string { return "repository" }

// TMirror defines the struct for migrating table mirror
type TMirror struct {
	ID             int64 `xorm:"pk autoincr"`
	UpdatedUnix    int64
	NextUpdateUnix int64
}

// TableName will be invoked by XORM to customrize the table name
func (t *TMirror) TableName() string { return "mirror" }

// TPublicKey defines the struct for migrating table public_key
type TPublicKey struct {
	ID          int64 `xorm:"pk autoincr"`
	CreatedUnix int64
	UpdatedUnix int64
}

// TableName will be invoked by XORM to customrize the table name
func (t *TPublicKey) TableName() string { return "public_key" }

// TDeployKey defines the struct for migrating table deploy_key
type TDeployKey struct {
	ID          int64 `xorm:"pk autoincr"`
	CreatedUnix int64
	UpdatedUnix int64
}

// TableName will be invoked by XORM to customrize the table name
func (t *TDeployKey) TableName() string { return "deploy_key" }

// TAccessToken defines the struct for migrating table access_token
type TAccessToken struct {
	ID          int64 `xorm:"pk autoincr"`
	CreatedUnix int64
	UpdatedUnix int64
}

// TableName will be invoked by XORM to customrize the table name
func (t *TAccessToken) TableName() string { return "access_token" }

// TUser defines the struct for migrating table user
type TUser struct {
	ID          int64 `xorm:"pk autoincr"`
	CreatedUnix int64
	UpdatedUnix int64
}

// TableName will be invoked by XORM to customrize the table name
func (t *TUser) TableName() string { return "user" }

// TWebhook defines the struct for migrating table webhook
type TWebhook struct {
	ID          int64 `xorm:"pk autoincr"`
	CreatedUnix int64
	UpdatedUnix int64
}

// TableName will be invoked by XORM to customrize the table name
func (t *TWebhook) TableName() string { return "webhook" }

func convertDateToUnix(x *xorm.Engine) (err error) {
	log.Info("This migration could take up to minutes, please be patient.")
	type Bean struct {
		ID         int64 `xorm:"pk autoincr"`
		Created    time.Time
		Updated    time.Time
		Merged     time.Time
		Deadline   time.Time
		ClosedDate time.Time
		NextUpdate time.Time
	}

	var tables = []struct {
		name string
		cols []string
		bean interface{}
	}{
		{"action", []string{"created"}, new(TAction)},
		{"notice", []string{"created"}, new(TNotice)},
		{"comment", []string{"created"}, new(TComment)},
		{"issue", []string{"deadline", "created", "updated"}, new(TIssue)},
		{"milestone", []string{"deadline", "closed_date"}, new(TMilestone)},
		{"attachment", []string{"created"}, new(TAttachment)},
		{"login_source", []string{"created", "updated"}, new(TLoginSource)},
		{"pull_request", []string{"merged"}, new(TPull)},
		{"release", []string{"created"}, new(TRelease)},
		{"repository", []string{"created", "updated"}, new(TRepo)},
		{"mirror", []string{"updated", "next_update"}, new(TMirror)},
		{"public_key", []string{"created", "updated"}, new(TPublicKey)},
		{"deploy_key", []string{"created", "updated"}, new(TDeployKey)},
		{"access_token", []string{"created", "updated"}, new(TAccessToken)},
		{"user", []string{"created", "updated"}, new(TUser)},
		{"webhook", []string{"created", "updated"}, new(TWebhook)},
	}

	for _, table := range tables {
		log.Info("Converting table: %s", table.name)
		if err = x.Sync2(table.bean); err != nil {
			return fmt.Errorf("Sync [table: %s]: %v", table.name, err)
		}

		offset := 0
		for {
			beans := make([]*Bean, 0, 100)
			if err = x.Table(table.name).Asc("id").Limit(100, offset).Find(&beans); err != nil {
				return fmt.Errorf("select beans [table: %s, offset: %d]: %v", table.name, offset, err)
			}
			log.Trace("Table [%s]: offset: %d, beans: %d", table.name, offset, len(beans))
			if len(beans) == 0 {
				break
			}
			offset += 100

			baseSQL := "UPDATE `" + table.name + "` SET "
			for _, bean := range beans {
				valSQLs := make([]string, 0, len(table.cols))
				for _, col := range table.cols {
					fieldSQL := ""
					fieldSQL += col + "_unix = "

					switch col {
					case "deadline":
						if bean.Deadline.IsZero() {
							continue
						}
						fieldSQL += com.ToStr(bean.Deadline.Unix())
					case "created":
						fieldSQL += com.ToStr(bean.Created.Unix())
					case "updated":
						fieldSQL += com.ToStr(bean.Updated.Unix())
					case "closed_date":
						fieldSQL += com.ToStr(bean.ClosedDate.Unix())
					case "merged":
						fieldSQL += com.ToStr(bean.Merged.Unix())
					case "next_update":
						fieldSQL += com.ToStr(bean.NextUpdate.Unix())
					}

					valSQLs = append(valSQLs, fieldSQL)
				}

				if len(valSQLs) == 0 {
					continue
				}

				if _, err = x.Exec(baseSQL + strings.Join(valSQLs, ",") + " WHERE id = " + com.ToStr(bean.ID)); err != nil {
					return fmt.Errorf("update bean [table: %s, id: %d]: %v", table.name, bean.ID, err)
				}
			}
		}
	}

	return nil
}<|MERGE_RESOLUTION|>--- conflicted
+++ resolved
@@ -293,11 +293,9 @@
 	// v118 -> v119
 	NewMigration("Add commit id and stale to reviews", addReviewCommitAndStale),
 	// v119 -> v120
-<<<<<<< HEAD
+	NewMigration("Fix migrated repositories' git service type", fixMigratedRepositoryServiceType),
+	// v120 -> v121
 	NewMigration("add is_restricted column for users table", addIsRestricted),
-=======
-	NewMigration("Fix migrated repositories' git service type", fixMigratedRepositoryServiceType),
->>>>>>> 7a3a90ac
 }
 
 // Migrate database to current version
