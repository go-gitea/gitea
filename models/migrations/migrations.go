// Copyright 2015 The Gogs Authors. All rights reserved.
// Copyright 2017 The Gitea Authors. All rights reserved.
// Use of this source code is governed by a MIT-style
// license that can be found in the LICENSE file.

package migrations

import (
	"context"
	"errors"
	"fmt"
	"os"
	"reflect"
	"regexp"
	"strings"

	"code.gitea.io/gitea/modules/log"
	"code.gitea.io/gitea/modules/setting"

	"xorm.io/xorm"
	"xorm.io/xorm/names"
	"xorm.io/xorm/schemas"
)

const minDBVersion = 70 // Gitea 1.5.3

// Migration describes on migration from lower version to high version
type Migration interface {
	Description() string
	Migrate(*xorm.Engine) error
}

type migration struct {
	description string
	migrate     func(*xorm.Engine) error
}

// NewMigration creates a new migration
func NewMigration(desc string, fn func(*xorm.Engine) error) Migration {
	return &migration{desc, fn}
}

// Description returns the migration's description
func (m *migration) Description() string {
	return m.description
}

// Migrate executes the migration
func (m *migration) Migrate(x *xorm.Engine) error {
	return m.migrate(x)
}

// Version describes the version table. Should have only one row with id==1
type Version struct {
	ID      int64 `xorm:"pk autoincr"`
	Version int64
}

// This is a sequence of migrations. Add new migrations to the bottom of the list.
// If you want to "retire" a migration, remove it from the top of the list and
// update minDBVersion accordingly
var migrations = []Migration{

	// Gitea 1.5.0 ends at v69

	// v70 -> v71
	NewMigration("add issue_dependencies", addIssueDependencies),
	// v71 -> v72
	NewMigration("protect each scratch token", addScratchHash),
	// v72 -> v73
	NewMigration("add review", addReview),

	// Gitea 1.6.0 ends at v73

	// v73 -> v74
	NewMigration("add must_change_password column for users table", addMustChangePassword),
	// v74 -> v75
	NewMigration("add approval whitelists to protected branches", addApprovalWhitelistsToProtectedBranches),
	// v75 -> v76
	NewMigration("clear nonused data which not deleted when user was deleted", clearNonusedData),

	// Gitea 1.7.0 ends at v76

	// v76 -> v77
	NewMigration("add pull request rebase with merge commit", addPullRequestRebaseWithMerge),
	// v77 -> v78
	NewMigration("add theme to users", addUserDefaultTheme),
	// v78 -> v79
	NewMigration("rename repo is_bare to repo is_empty", renameRepoIsBareToIsEmpty),
	// v79 -> v80
	NewMigration("add can close issues via commit in any branch", addCanCloseIssuesViaCommitInAnyBranch),
	// v80 -> v81
	NewMigration("add is locked to issues", addIsLockedToIssues),
	// v81 -> v82
	NewMigration("update U2F counter type", changeU2FCounterType),

	// Gitea 1.8.0 ends at v82

	// v82 -> v83
	NewMigration("hot fix for wrong release sha1 on release table", fixReleaseSha1OnReleaseTable),
	// v83 -> v84
	NewMigration("add uploader id for table attachment", addUploaderIDForAttachment),
	// v84 -> v85
	NewMigration("add table to store original imported gpg keys", addGPGKeyImport),
	// v85 -> v86
	NewMigration("hash application token", hashAppToken),
	// v86 -> v87
	NewMigration("add http method to webhook", addHTTPMethodToWebhook),
	// v87 -> v88
	NewMigration("add avatar field to repository", addAvatarFieldToRepository),

	// Gitea 1.9.0 ends at v88

	// v88 -> v89
	NewMigration("add commit status context field to commit_status", addCommitStatusContext),
	// v89 -> v90
	NewMigration("add original author/url migration info to issues, comments, and repo ", addOriginalMigrationInfo),
	// v90 -> v91
	NewMigration("change length of some repository columns", changeSomeColumnsLengthOfRepo),
	// v91 -> v92
	NewMigration("add index on owner_id of repository and type, review_id of comment", addIndexOnRepositoryAndComment),
	// v92 -> v93
	NewMigration("remove orphaned repository index statuses", removeLingeringIndexStatus),
	// v93 -> v94
	NewMigration("add email notification enabled preference to user", addEmailNotificationEnabledToUser),
	// v94 -> v95
	NewMigration("add enable_status_check, status_check_contexts to protected_branch", addStatusCheckColumnsForProtectedBranches),
	// v95 -> v96
	NewMigration("add table columns for cross referencing issues", addCrossReferenceColumns),
	// v96 -> v97
	NewMigration("delete orphaned attachments", deleteOrphanedAttachments),
	// v97 -> v98
	NewMigration("add repo_admin_change_team_access to user", addRepoAdminChangeTeamAccessColumnForUser),
	// v98 -> v99
	NewMigration("add original author name and id on migrated release", addOriginalAuthorOnMigratedReleases),
	// v99 -> v100
	NewMigration("add task table and status column for repository table", addTaskTable),
	// v100 -> v101
	NewMigration("update migration repositories' service type", updateMigrationServiceTypes),
	// v101 -> v102
	NewMigration("change length of some external login users columns", changeSomeColumnsLengthOfExternalLoginUser),

	// Gitea 1.10.0 ends at v102

	// v102 -> v103
	NewMigration("update migration repositories' service type", dropColumnHeadUserNameOnPullRequest),
	// v103 -> v104
	NewMigration("Add WhitelistDeployKeys to protected branch", addWhitelistDeployKeysToBranches),
	// v104 -> v105
	NewMigration("remove unnecessary columns from label", removeLabelUneededCols),
	// v105 -> v106
	NewMigration("add includes_all_repositories to teams", addTeamIncludesAllRepositories),
	// v106 -> v107
	NewMigration("add column `mode` to table watch", addModeColumnToWatch),
	// v107 -> v108
	NewMigration("Add template options to repository", addTemplateToRepo),
	// v108 -> v109
	NewMigration("Add comment_id on table notification", addCommentIDOnNotification),
	// v109 -> v110
	NewMigration("add can_create_org_repo to team", addCanCreateOrgRepoColumnForTeam),
	// v110 -> v111
	NewMigration("change review content type to text", changeReviewContentToText),
	// v111 -> v112
	NewMigration("update branch protection for can push and whitelist enable", addBranchProtectionCanPushAndEnableWhitelist),
	// v112 -> v113
	NewMigration("remove release attachments which repository deleted", removeAttachmentMissedRepo),
	// v113 -> v114
	NewMigration("new feature: change target branch of pull requests", featureChangeTargetBranch),
	// v114 -> v115
	NewMigration("Remove authentication credentials from stored URL", sanitizeOriginalURL),
	// v115 -> v116
	NewMigration("add user_id prefix to existing user avatar name", renameExistingUserAvatarName),
	// v116 -> v117
	NewMigration("Extend TrackedTimes", extendTrackedTimes),

	// Gitea 1.11.0 ends at v117

	// v117 -> v118
	NewMigration("Add block on rejected reviews branch protection", addBlockOnRejectedReviews),
	// v118 -> v119
	NewMigration("Add commit id and stale to reviews", addReviewCommitAndStale),
	// v119 -> v120
	NewMigration("Fix migrated repositories' git service type", fixMigratedRepositoryServiceType),
	// v120 -> v121
	NewMigration("Add owner_name on table repository", addOwnerNameOnRepository),
	// v121 -> v122
	NewMigration("add is_restricted column for users table", addIsRestricted),
	// v122 -> v123
	NewMigration("Add Require Signed Commits to ProtectedBranch", addRequireSignedCommits),
	// v123 -> v124
	NewMigration("Add original information for reactions", addReactionOriginals),
	// v124 -> v125
	NewMigration("Add columns to user and repository", addUserRepoMissingColumns),
	// v125 -> v126
	NewMigration("Add some columns on review for migration", addReviewMigrateInfo),
	// v126 -> v127
	NewMigration("Fix topic repository count", fixTopicRepositoryCount),
	// v127 -> v128
	NewMigration("add repository code language statistics", addLanguageStats),
	// v128 -> v129
	NewMigration("fix merge base for pull requests", fixMergeBase),
	// v129 -> v130
	NewMigration("remove dependencies from deleted repositories", purgeUnusedDependencies),
	// v130 -> v131
	NewMigration("Expand webhooks for more granularity", expandWebhooks),
	// v131 -> v132
	NewMigration("Add IsSystemWebhook column to webhooks table", addSystemWebhookColumn),
	// v132 -> v133
	NewMigration("Add Branch Protection Protected Files Column", addBranchProtectionProtectedFilesColumn),
	// v133 -> v134
	NewMigration("Add EmailHash Table", addEmailHashTable),
	// v134 -> v135
	NewMigration("Refix merge base for merged pull requests", refixMergeBase),
	// v135 -> v136
	NewMigration("Add OrgID column to Labels table", addOrgIDLabelColumn),
	// v136 -> v137
	NewMigration("Add CommitsAhead and CommitsBehind Column to PullRequest Table", addCommitDivergenceToPulls),
	// v137 -> v138
	NewMigration("Add Branch Protection Block Outdated Branch", addBlockOnOutdatedBranch),
	// v138 -> v139
	NewMigration("Add ResolveDoerID to Comment table", addResolveDoerIDCommentColumn),
	// v139 -> v140
	NewMigration("prepend refs/heads/ to issue refs", prependRefsHeadsToIssueRefs),

	// Gitea 1.12.0 ends at v140

	// v140 -> v141
	NewMigration("Save detected language file size to database instead of percent", fixLanguageStatsToSaveSize),
	// v141 -> v142
	NewMigration("Add KeepActivityPrivate to User table", addKeepActivityPrivateUserColumn),
	// v142 -> v143
	NewMigration("Ensure Repository.IsArchived is not null", setIsArchivedToFalse),
	// v143 -> v144
	NewMigration("recalculate Stars number for all user", recalculateStars),
	// v144 -> v145
	NewMigration("update Matrix Webhook http method to 'PUT'", updateMatrixWebhookHTTPMethod),
	// v145 -> v146
	NewMigration("Increase Language field to 50 in LanguageStats", increaseLanguageField),
	// v146 -> v147
	NewMigration("Add projects info to repository table", addProjectsInfo),
	// v147 -> v148
	NewMigration("create review for 0 review id code comments", createReviewsForCodeComments),
	// v148 -> v149
	NewMigration("remove issue dependency comments who refer to non existing issues", purgeInvalidDependenciesComments),
	// v149 -> v150
	NewMigration("Add Created and Updated to Milestone table", addCreatedAndUpdatedToMilestones),
	// v150 -> v151
	NewMigration("add primary key to repo_topic", addPrimaryKeyToRepoTopic),
	// v151 -> v152
	NewMigration("set default password algorithm to Argon2", setDefaultPasswordToArgon2),
	// v152 -> v153
	NewMigration("add TrustModel field to Repository", addTrustModelToRepository),
	// v153 > v154
	NewMigration("add Team review request support", addTeamReviewRequestSupport),
	// v154 > v155
	NewMigration("add timestamps to Star, Label, Follow, Watch and Collaboration", addTimeStamps),

	// Gitea 1.13.0 ends at v155

	// v155 -> v156
	NewMigration("add changed_protected_files column for pull_request table", addChangedProtectedFilesPullRequestColumn),
	// v156 -> v157
	NewMigration("fix publisher ID for tag releases", fixPublisherIDforTagReleases),
	// v157 -> v158
	NewMigration("ensure repo topics are up-to-date", fixRepoTopics),
	// v158 -> v159
	NewMigration("code comment replies should have the commitID of the review they are replying to", updateCodeCommentReplies),
	// v159 -> v160
	NewMigration("update reactions constraint", updateReactionConstraint),
	// v160 -> v161
	NewMigration("Add block on official review requests branch protection", addBlockOnOfficialReviewRequests),
	// v161 -> v162
	NewMigration("Convert task type from int to string", convertTaskTypeToString),
	// v162 -> v163
	NewMigration("Convert webhook task type from int to string", convertWebhookTaskTypeToString),
	// v163 -> v164
	NewMigration("Convert topic name from 25 to 50", convertTopicNameFrom25To50),
	// v164 -> v165
	NewMigration("Add scope and nonce columns to oauth2_grant table", addScopeAndNonceColumnsToOAuth2Grant),
	// v165 -> v166
	NewMigration("Convert hook task type from char(16) to varchar(16) and trim the column", convertHookTaskTypeToVarcharAndTrim),
	// v166 -> v167
	NewMigration("Where Password is Valid with Empty String delete it", recalculateUserEmptyPWD),
	// v167 -> v168
	NewMigration("Add user redirect", addUserRedirect),
	// v168 -> v169
	NewMigration("Recreate user table to fix default values", recreateUserTableToFixDefaultValues),
	// v169 -> v170
	NewMigration("Update DeleteBranch comments to set the old_ref to the commit_sha", commentTypeDeleteBranchUseOldRef),
	// v170 -> v171
	NewMigration("Add Dismissed to Review table", addDismissedReviewColumn),
	// v171 -> v172
	NewMigration("Add Sorting to ProjectBoard table", addSortingColToProjectBoard),
	// v172 -> v173
	NewMigration("Add sessions table for go-chi/session", addSessionTable),
	// v173 -> v174
	NewMigration("Add time_id column to Comment", addTimeIDCommentColumn),
	// v174 -> v175
	NewMigration("Create repo transfer table", addRepoTransfer),
	// v175 -> v176
	NewMigration("Fix Postgres ID Sequences broken by recreate-table", fixPostgresIDSequences),
	// v176 -> v177
	NewMigration("Remove invalid labels from comments", removeInvalidLabels),
	// v177 -> v178
	NewMigration("Delete orphaned IssueLabels", deleteOrphanedIssueLabels),

	// Gitea 1.14.0 ends at v178

	// v178 -> v179
	NewMigration("Add LFS columns to Mirror", addLFSMirrorColumns),
	// v179 -> v180
	NewMigration("Convert avatar url to text", convertAvatarURLToText),
	// v180 -> v181
	NewMigration("Delete credentials from past migrations", deleteMigrationCredentials),
	// v181 -> v182
	NewMigration("Always save primary email on email address table", addPrimaryEmail2EmailAddress),
	// v182 -> v183
	NewMigration("Add issue resource index table", addIssueResourceIndexTable),
	// v183 -> v184
	NewMigration("Create PushMirror table", createPushMirrorTable),
	// v184 -> v185
	NewMigration("Rename Task errors to message", renameTaskErrorsToMessage),
	// v185 -> v186
	NewMigration("Add new table repo_archiver", addRepoArchiver),
	// v186 -> v187
	NewMigration("Create protected tag table", createProtectedTagTable),
	// v187 -> v188
	NewMigration("Drop unneeded webhook related columns", dropWebhookColumns),
	// v188 -> v189
	NewMigration("Add key is verified to gpg key", addKeyIsVerified),

	// Gitea 1.15.0 ends at v189

	// v189 -> v190
	NewMigration("Unwrap ldap.Sources", unwrapLDAPSourceCfg),
	// v190 -> v191
	NewMigration("Add agit flow pull request support", addAgitFlowPullRequest),
	// v191 -> v192
	NewMigration("Alter issue/comment table TEXT fields to LONGTEXT", alterIssueAndCommentTextFieldsToLongText),
	// v192 -> v193
	NewMigration("RecreateIssueResourceIndexTable to have a primary key instead of an unique index", recreateIssueResourceIndexTable),
	// v193 -> v194
	NewMigration("Add repo id column for attachment table", addRepoIDForAttachment),
	// v194 -> v195
	NewMigration("Add Branch Protection Unprotected Files Column", addBranchProtectionUnprotectedFilesColumn),
	// v195 -> v196
	NewMigration("Add table commit_status_index", addTableCommitStatusIndex),
	// v196 -> v197
	NewMigration("Add Color to ProjectBoard table", addColorColToProjectBoard),
	// v197 -> v198
	NewMigration("Add renamed_branch table", addRenamedBranchTable),
	// v198 -> v199
	NewMigration("Add issue content history table", addTableIssueContentHistory),
	// v199 -> v200
	NewMigration("No-op (remote version is using AppState now)", addRemoteVersionTableNoop),
	// v200 -> v201
	NewMigration("Add table app_state", addTableAppState),
	// v201 -> v202
	NewMigration("Drop table remote_version (if exists)", dropTableRemoteVersion),
	// v202 -> v203
	NewMigration("Create key/value table for user settings", createUserSettingsTable),
	// v203 -> v204
<<<<<<< HEAD
	NewMigration("Add key is verified to ssh key", addSSHKeyIsVerified),
=======
	NewMigration("Add Sorting to ProjectIssue table", addProjectIssueSorting),
>>>>>>> 6d417298
}

// GetCurrentDBVersion returns the current db version
func GetCurrentDBVersion(x *xorm.Engine) (int64, error) {
	if err := x.Sync(new(Version)); err != nil {
		return -1, fmt.Errorf("sync: %v", err)
	}

	currentVersion := &Version{ID: 1}
	has, err := x.Get(currentVersion)
	if err != nil {
		return -1, fmt.Errorf("get: %v", err)
	}
	if !has {
		return -1, nil
	}
	return currentVersion.Version, nil
}

// ExpectedVersion returns the expected db version
func ExpectedVersion() int64 {
	return int64(minDBVersion + len(migrations))
}

// EnsureUpToDate will check if the db is at the correct version
func EnsureUpToDate(x *xorm.Engine) error {
	currentDB, err := GetCurrentDBVersion(x)
	if err != nil {
		return err
	}

	if currentDB < 0 {
		return fmt.Errorf("Database has not been initialised")
	}

	if minDBVersion > currentDB {
		return fmt.Errorf("DB version %d (<= %d) is too old for auto-migration. Upgrade to Gitea 1.6.4 first then upgrade to this version", currentDB, minDBVersion)
	}

	expected := ExpectedVersion()

	if currentDB != expected {
		return fmt.Errorf(`Current database version %d is not equal to the expected version %d. Please run "gitea [--config /path/to/app.ini] migrate" to update the database version`, currentDB, expected)
	}

	return nil
}

// Migrate database to current version
func Migrate(x *xorm.Engine) error {
	// Set a new clean the default mapper to GonicMapper as that is the default for Gitea.
	x.SetMapper(names.GonicMapper{})
	if err := x.Sync(new(Version)); err != nil {
		return fmt.Errorf("sync: %v", err)
	}

	currentVersion := &Version{ID: 1}
	has, err := x.Get(currentVersion)
	if err != nil {
		return fmt.Errorf("get: %v", err)
	} else if !has {
		// If the version record does not exist we think
		// it is a fresh installation and we can skip all migrations.
		currentVersion.ID = 0
		currentVersion.Version = int64(minDBVersion + len(migrations))

		if _, err = x.InsertOne(currentVersion); err != nil {
			return fmt.Errorf("insert: %v", err)
		}
	}

	v := currentVersion.Version
	if minDBVersion > v {
		log.Fatal(`Gitea no longer supports auto-migration from your previously installed version.
Please try upgrading to a lower version first (suggested v1.6.4), then upgrade to this version.`)
		return nil
	}

	// Downgrading Gitea's database version not supported
	if int(v-minDBVersion) > len(migrations) {
		msg := fmt.Sprintf("Downgrading database version from '%d' to '%d' is not supported and may result in loss of data integrity.\nIf you really know what you're doing, execute `UPDATE version SET version=%d WHERE id=1;`\n",
			v, minDBVersion+len(migrations), minDBVersion+len(migrations))
		fmt.Fprint(os.Stderr, msg)
		log.Fatal(msg)
		return nil
	}

	// Migrate
	for i, m := range migrations[v-minDBVersion:] {
		log.Info("Migration[%d]: %s", v+int64(i), m.Description())
		// Reset the mapper between each migration - migrations are not supposed to depend on each other
		x.SetMapper(names.GonicMapper{})
		if err = m.Migrate(x); err != nil {
			return fmt.Errorf("migration[%d]: %s failed: %v", v+int64(i), m.Description(), err)
		}
		currentVersion.Version = v + int64(i) + 1
		if _, err = x.ID(1).Update(currentVersion); err != nil {
			return err
		}
	}
	return nil
}

// RecreateTables will recreate the tables for the provided beans using the newly provided bean definition and move all data to that new table
// WARNING: YOU MUST PROVIDE THE FULL BEAN DEFINITION
func RecreateTables(beans ...interface{}) func(*xorm.Engine) error {
	return func(x *xorm.Engine) error {
		sess := x.NewSession()
		defer sess.Close()
		if err := sess.Begin(); err != nil {
			return err
		}
		sess = sess.StoreEngine("InnoDB")
		for _, bean := range beans {
			log.Info("Recreating Table: %s for Bean: %s", x.TableName(bean), reflect.Indirect(reflect.ValueOf(bean)).Type().Name())
			if err := recreateTable(sess, bean); err != nil {
				return err
			}
		}
		return sess.Commit()
	}
}

// recreateTable will recreate the table using the newly provided bean definition and move all data to that new table
// WARNING: YOU MUST PROVIDE THE FULL BEAN DEFINITION
// WARNING: YOU MUST COMMIT THE SESSION AT THE END
func recreateTable(sess *xorm.Session, bean interface{}) error {
	// TODO: This will not work if there are foreign keys

	tableName := sess.Engine().TableName(bean)
	tempTableName := fmt.Sprintf("tmp_recreate__%s", tableName)

	// We need to move the old table away and create a new one with the correct columns
	// We will need to do this in stages to prevent data loss
	//
	// First create the temporary table
	if err := sess.Table(tempTableName).CreateTable(bean); err != nil {
		log.Error("Unable to create table %s. Error: %v", tempTableName, err)
		return err
	}

	if err := sess.Table(tempTableName).CreateUniques(bean); err != nil {
		log.Error("Unable to create uniques for table %s. Error: %v", tempTableName, err)
		return err
	}

	if err := sess.Table(tempTableName).CreateIndexes(bean); err != nil {
		log.Error("Unable to create indexes for table %s. Error: %v", tempTableName, err)
		return err
	}

	// Work out the column names from the bean - these are the columns to select from the old table and install into the new table
	table, err := sess.Engine().TableInfo(bean)
	if err != nil {
		log.Error("Unable to get table info. Error: %v", err)

		return err
	}
	newTableColumns := table.Columns()
	if len(newTableColumns) == 0 {
		return fmt.Errorf("no columns in new table")
	}
	hasID := false
	for _, column := range newTableColumns {
		hasID = hasID || (column.IsPrimaryKey && column.IsAutoIncrement)
	}

	if hasID && setting.Database.UseMSSQL {
		if _, err := sess.Exec(fmt.Sprintf("SET IDENTITY_INSERT `%s` ON", tempTableName)); err != nil {
			log.Error("Unable to set identity insert for table %s. Error: %v", tempTableName, err)
			return err
		}
	}

	sqlStringBuilder := &strings.Builder{}
	_, _ = sqlStringBuilder.WriteString("INSERT INTO `")
	_, _ = sqlStringBuilder.WriteString(tempTableName)
	_, _ = sqlStringBuilder.WriteString("` (`")
	_, _ = sqlStringBuilder.WriteString(newTableColumns[0].Name)
	_, _ = sqlStringBuilder.WriteString("`")
	for _, column := range newTableColumns[1:] {
		_, _ = sqlStringBuilder.WriteString(", `")
		_, _ = sqlStringBuilder.WriteString(column.Name)
		_, _ = sqlStringBuilder.WriteString("`")
	}
	_, _ = sqlStringBuilder.WriteString(")")
	_, _ = sqlStringBuilder.WriteString(" SELECT ")
	if newTableColumns[0].Default != "" {
		_, _ = sqlStringBuilder.WriteString("COALESCE(`")
		_, _ = sqlStringBuilder.WriteString(newTableColumns[0].Name)
		_, _ = sqlStringBuilder.WriteString("`, ")
		_, _ = sqlStringBuilder.WriteString(newTableColumns[0].Default)
		_, _ = sqlStringBuilder.WriteString(")")
	} else {
		_, _ = sqlStringBuilder.WriteString("`")
		_, _ = sqlStringBuilder.WriteString(newTableColumns[0].Name)
		_, _ = sqlStringBuilder.WriteString("`")
	}

	for _, column := range newTableColumns[1:] {
		if column.Default != "" {
			_, _ = sqlStringBuilder.WriteString(", COALESCE(`")
			_, _ = sqlStringBuilder.WriteString(column.Name)
			_, _ = sqlStringBuilder.WriteString("`, ")
			_, _ = sqlStringBuilder.WriteString(column.Default)
			_, _ = sqlStringBuilder.WriteString(")")
		} else {
			_, _ = sqlStringBuilder.WriteString(", `")
			_, _ = sqlStringBuilder.WriteString(column.Name)
			_, _ = sqlStringBuilder.WriteString("`")
		}
	}
	_, _ = sqlStringBuilder.WriteString(" FROM `")
	_, _ = sqlStringBuilder.WriteString(tableName)
	_, _ = sqlStringBuilder.WriteString("`")

	if _, err := sess.Exec(sqlStringBuilder.String()); err != nil {
		log.Error("Unable to set copy data in to temp table %s. Error: %v", tempTableName, err)
		return err
	}

	if hasID && setting.Database.UseMSSQL {
		if _, err := sess.Exec(fmt.Sprintf("SET IDENTITY_INSERT `%s` OFF", tempTableName)); err != nil {
			log.Error("Unable to switch off identity insert for table %s. Error: %v", tempTableName, err)
			return err
		}
	}

	switch {
	case setting.Database.UseSQLite3:
		// SQLite will drop all the constraints on the old table
		if _, err := sess.Exec(fmt.Sprintf("DROP TABLE `%s`", tableName)); err != nil {
			log.Error("Unable to drop old table %s. Error: %v", tableName, err)
			return err
		}

		if err := sess.Table(tempTableName).DropIndexes(bean); err != nil {
			log.Error("Unable to drop indexes on temporary table %s. Error: %v", tempTableName, err)
			return err
		}

		if _, err := sess.Exec(fmt.Sprintf("ALTER TABLE `%s` RENAME TO `%s`", tempTableName, tableName)); err != nil {
			log.Error("Unable to rename %s to %s. Error: %v", tempTableName, tableName, err)
			return err
		}

		if err := sess.Table(tableName).CreateIndexes(bean); err != nil {
			log.Error("Unable to recreate indexes on table %s. Error: %v", tableName, err)
			return err
		}

		if err := sess.Table(tableName).CreateUniques(bean); err != nil {
			log.Error("Unable to recreate uniques on table %s. Error: %v", tableName, err)
			return err
		}

	case setting.Database.UseMySQL:
		// MySQL will drop all the constraints on the old table
		if _, err := sess.Exec(fmt.Sprintf("DROP TABLE `%s`", tableName)); err != nil {
			log.Error("Unable to drop old table %s. Error: %v", tableName, err)
			return err
		}

		if err := sess.Table(tempTableName).DropIndexes(bean); err != nil {
			log.Error("Unable to drop indexes on temporary table %s. Error: %v", tempTableName, err)
			return err
		}

		// SQLite and MySQL will move all the constraints from the temporary table to the new table
		if _, err := sess.Exec(fmt.Sprintf("ALTER TABLE `%s` RENAME TO `%s`", tempTableName, tableName)); err != nil {
			log.Error("Unable to rename %s to %s. Error: %v", tempTableName, tableName, err)
			return err
		}

		if err := sess.Table(tableName).CreateIndexes(bean); err != nil {
			log.Error("Unable to recreate indexes on table %s. Error: %v", tableName, err)
			return err
		}

		if err := sess.Table(tableName).CreateUniques(bean); err != nil {
			log.Error("Unable to recreate uniques on table %s. Error: %v", tableName, err)
			return err
		}
	case setting.Database.UsePostgreSQL:
		var originalSequences []string
		type sequenceData struct {
			LastValue int  `xorm:"'last_value'"`
			IsCalled  bool `xorm:"'is_called'"`
		}
		sequenceMap := map[string]sequenceData{}

		schema := sess.Engine().Dialect().URI().Schema
		sess.Engine().SetSchema("")
		if err := sess.Table("information_schema.sequences").Cols("sequence_name").Where("sequence_name LIKE ? || '_%' AND sequence_catalog = ?", tableName, setting.Database.Name).Find(&originalSequences); err != nil {
			log.Error("Unable to rename %s to %s. Error: %v", tempTableName, tableName, err)
			return err
		}
		sess.Engine().SetSchema(schema)

		for _, sequence := range originalSequences {
			sequenceData := sequenceData{}
			if _, err := sess.Table(sequence).Cols("last_value", "is_called").Get(&sequenceData); err != nil {
				log.Error("Unable to get last_value and is_called from %s. Error: %v", sequence, err)
				return err
			}
			sequenceMap[sequence] = sequenceData

		}

		// CASCADE causes postgres to drop all the constraints on the old table
		if _, err := sess.Exec(fmt.Sprintf("DROP TABLE `%s` CASCADE", tableName)); err != nil {
			log.Error("Unable to drop old table %s. Error: %v", tableName, err)
			return err
		}

		// CASCADE causes postgres to move all the constraints from the temporary table to the new table
		if _, err := sess.Exec(fmt.Sprintf("ALTER TABLE `%s` RENAME TO `%s`", tempTableName, tableName)); err != nil {
			log.Error("Unable to rename %s to %s. Error: %v", tempTableName, tableName, err)
			return err
		}

		var indices []string
		sess.Engine().SetSchema("")
		if err := sess.Table("pg_indexes").Cols("indexname").Where("tablename = ? ", tableName).Find(&indices); err != nil {
			log.Error("Unable to rename %s to %s. Error: %v", tempTableName, tableName, err)
			return err
		}
		sess.Engine().SetSchema(schema)

		for _, index := range indices {
			newIndexName := strings.Replace(index, "tmp_recreate__", "", 1)
			if _, err := sess.Exec(fmt.Sprintf("ALTER INDEX `%s` RENAME TO `%s`", index, newIndexName)); err != nil {
				log.Error("Unable to rename %s to %s. Error: %v", index, newIndexName, err)
				return err
			}
		}

		var sequences []string
		sess.Engine().SetSchema("")
		if err := sess.Table("information_schema.sequences").Cols("sequence_name").Where("sequence_name LIKE 'tmp_recreate__' || ? || '_%' AND sequence_catalog = ?", tableName, setting.Database.Name).Find(&sequences); err != nil {
			log.Error("Unable to rename %s to %s. Error: %v", tempTableName, tableName, err)
			return err
		}
		sess.Engine().SetSchema(schema)

		for _, sequence := range sequences {
			newSequenceName := strings.Replace(sequence, "tmp_recreate__", "", 1)
			if _, err := sess.Exec(fmt.Sprintf("ALTER SEQUENCE `%s` RENAME TO `%s`", sequence, newSequenceName)); err != nil {
				log.Error("Unable to rename %s sequence to %s. Error: %v", sequence, newSequenceName, err)
				return err
			}
			val, ok := sequenceMap[newSequenceName]
			if newSequenceName == tableName+"_id_seq" {
				if ok && val.LastValue != 0 {
					if _, err := sess.Exec(fmt.Sprintf("SELECT setval('%s', %d, %t)", newSequenceName, val.LastValue, val.IsCalled)); err != nil {
						log.Error("Unable to reset %s to %d. Error: %v", newSequenceName, val, err)
						return err
					}
				} else {
					// We're going to try to guess this
					if _, err := sess.Exec(fmt.Sprintf("SELECT setval('%s', COALESCE((SELECT MAX(id)+1 FROM `%s`), 1), false)", newSequenceName, tableName)); err != nil {
						log.Error("Unable to reset %s. Error: %v", newSequenceName, err)
						return err
					}
				}
			} else if ok {
				if _, err := sess.Exec(fmt.Sprintf("SELECT setval('%s', %d, %t)", newSequenceName, val.LastValue, val.IsCalled)); err != nil {
					log.Error("Unable to reset %s to %d. Error: %v", newSequenceName, val, err)
					return err
				}
			}

		}

	case setting.Database.UseMSSQL:
		// MSSQL will drop all the constraints on the old table
		if _, err := sess.Exec(fmt.Sprintf("DROP TABLE `%s`", tableName)); err != nil {
			log.Error("Unable to drop old table %s. Error: %v", tableName, err)
			return err
		}

		// MSSQL sp_rename will move all the constraints from the temporary table to the new table
		if _, err := sess.Exec(fmt.Sprintf("sp_rename `%s`,`%s`", tempTableName, tableName)); err != nil {
			log.Error("Unable to rename %s to %s. Error: %v", tempTableName, tableName, err)
			return err
		}

	default:
		log.Fatal("Unrecognized DB")
	}
	return nil
}

// WARNING: YOU MUST COMMIT THE SESSION AT THE END
func dropTableColumns(sess *xorm.Session, tableName string, columnNames ...string) (err error) {
	if tableName == "" || len(columnNames) == 0 {
		return nil
	}
	// TODO: This will not work if there are foreign keys

	switch {
	case setting.Database.UseSQLite3:
		// First drop the indexes on the columns
		res, errIndex := sess.Query(fmt.Sprintf("PRAGMA index_list(`%s`)", tableName))
		if errIndex != nil {
			return errIndex
		}
		for _, row := range res {
			indexName := row["name"]
			indexRes, err := sess.Query(fmt.Sprintf("PRAGMA index_info(`%s`)", indexName))
			if err != nil {
				return err
			}
			if len(indexRes) != 1 {
				continue
			}
			indexColumn := string(indexRes[0]["name"])
			for _, name := range columnNames {
				if name == indexColumn {
					_, err := sess.Exec(fmt.Sprintf("DROP INDEX `%s`", indexName))
					if err != nil {
						return err
					}
				}
			}
		}

		// Here we need to get the columns from the original table
		sql := fmt.Sprintf("SELECT sql FROM sqlite_master WHERE tbl_name='%s' and type='table'", tableName)
		res, err := sess.Query(sql)
		if err != nil {
			return err
		}
		tableSQL := string(res[0]["sql"])

		// Get the string offset for column definitions: `CREATE TABLE ( column-definitions... )`
		columnDefinitionsIndex := strings.Index(tableSQL, "(")
		if columnDefinitionsIndex < 0 {
			return errors.New("couldn't find column definitions")
		}

		// Separate out the column definitions
		tableSQL = tableSQL[columnDefinitionsIndex:]

		// Remove the required columnNames
		for _, name := range columnNames {
			tableSQL = regexp.MustCompile(regexp.QuoteMeta("`"+name+"`")+"[^`,)]*?[,)]").ReplaceAllString(tableSQL, "")
		}

		// Ensure the query is ended properly
		tableSQL = strings.TrimSpace(tableSQL)
		if tableSQL[len(tableSQL)-1] != ')' {
			if tableSQL[len(tableSQL)-1] == ',' {
				tableSQL = tableSQL[:len(tableSQL)-1]
			}
			tableSQL += ")"
		}

		// Find all the columns in the table
		columns := regexp.MustCompile("`([^`]*)`").FindAllString(tableSQL, -1)

		tableSQL = fmt.Sprintf("CREATE TABLE `new_%s_new` ", tableName) + tableSQL
		if _, err := sess.Exec(tableSQL); err != nil {
			return err
		}

		// Now restore the data
		columnsSeparated := strings.Join(columns, ",")
		insertSQL := fmt.Sprintf("INSERT INTO `new_%s_new` (%s) SELECT %s FROM %s", tableName, columnsSeparated, columnsSeparated, tableName)
		if _, err := sess.Exec(insertSQL); err != nil {
			return err
		}

		// Now drop the old table
		if _, err := sess.Exec(fmt.Sprintf("DROP TABLE `%s`", tableName)); err != nil {
			return err
		}

		// Rename the table
		if _, err := sess.Exec(fmt.Sprintf("ALTER TABLE `new_%s_new` RENAME TO `%s`", tableName, tableName)); err != nil {
			return err
		}

	case setting.Database.UsePostgreSQL:
		cols := ""
		for _, col := range columnNames {
			if cols != "" {
				cols += ", "
			}
			cols += "DROP COLUMN `" + col + "` CASCADE"
		}
		if _, err := sess.Exec(fmt.Sprintf("ALTER TABLE `%s` %s", tableName, cols)); err != nil {
			return fmt.Errorf("Drop table `%s` columns %v: %v", tableName, columnNames, err)
		}
	case setting.Database.UseMySQL:
		// Drop indexes on columns first
		sql := fmt.Sprintf("SHOW INDEX FROM %s WHERE column_name IN ('%s')", tableName, strings.Join(columnNames, "','"))
		res, err := sess.Query(sql)
		if err != nil {
			return err
		}
		for _, index := range res {
			indexName := index["column_name"]
			if len(indexName) > 0 {
				_, err := sess.Exec(fmt.Sprintf("DROP INDEX `%s` ON `%s`", indexName, tableName))
				if err != nil {
					return err
				}
			}
		}

		// Now drop the columns
		cols := ""
		for _, col := range columnNames {
			if cols != "" {
				cols += ", "
			}
			cols += "DROP COLUMN `" + col + "`"
		}
		if _, err := sess.Exec(fmt.Sprintf("ALTER TABLE `%s` %s", tableName, cols)); err != nil {
			return fmt.Errorf("Drop table `%s` columns %v: %v", tableName, columnNames, err)
		}
	case setting.Database.UseMSSQL:
		cols := ""
		for _, col := range columnNames {
			if cols != "" {
				cols += ", "
			}
			cols += "`" + strings.ToLower(col) + "`"
		}
		sql := fmt.Sprintf("SELECT Name FROM sys.default_constraints WHERE parent_object_id = OBJECT_ID('%[1]s') AND parent_column_id IN (SELECT column_id FROM sys.columns WHERE LOWER(name) IN (%[2]s) AND object_id = OBJECT_ID('%[1]s'))",
			tableName, strings.ReplaceAll(cols, "`", "'"))
		constraints := make([]string, 0)
		if err := sess.SQL(sql).Find(&constraints); err != nil {
			return fmt.Errorf("Find constraints: %v", err)
		}
		for _, constraint := range constraints {
			if _, err := sess.Exec(fmt.Sprintf("ALTER TABLE `%s` DROP CONSTRAINT `%s`", tableName, constraint)); err != nil {
				return fmt.Errorf("Drop table `%s` default constraint `%s`: %v", tableName, constraint, err)
			}
		}
		sql = fmt.Sprintf("SELECT DISTINCT Name FROM sys.indexes INNER JOIN sys.index_columns ON indexes.index_id = index_columns.index_id AND indexes.object_id = index_columns.object_id WHERE indexes.object_id = OBJECT_ID('%[1]s') AND index_columns.column_id IN (SELECT column_id FROM sys.columns WHERE LOWER(name) IN (%[2]s) AND object_id = OBJECT_ID('%[1]s'))",
			tableName, strings.ReplaceAll(cols, "`", "'"))
		constraints = make([]string, 0)
		if err := sess.SQL(sql).Find(&constraints); err != nil {
			return fmt.Errorf("Find constraints: %v", err)
		}
		for _, constraint := range constraints {
			if _, err := sess.Exec(fmt.Sprintf("DROP INDEX `%[2]s` ON `%[1]s`", tableName, constraint)); err != nil {
				return fmt.Errorf("Drop index `%[2]s` on `%[1]s`: %v", tableName, constraint, err)
			}
		}

		if _, err := sess.Exec(fmt.Sprintf("ALTER TABLE `%s` DROP COLUMN %s", tableName, cols)); err != nil {
			return fmt.Errorf("Drop table `%s` columns %v: %v", tableName, columnNames, err)
		}
	default:
		log.Fatal("Unrecognized DB")
	}

	return nil
}

// modifyColumn will modify column's type or other propertity. SQLITE is not supported
func modifyColumn(x *xorm.Engine, tableName string, col *schemas.Column) error {
	var indexes map[string]*schemas.Index
	var err error
	// MSSQL have to remove index at first, otherwise alter column will fail
	// ref. https://sqlzealots.com/2018/05/09/error-message-the-index-is-dependent-on-column-alter-table-alter-column-failed-because-one-or-more-objects-access-this-column/
	if x.Dialect().URI().DBType == schemas.MSSQL {
		indexes, err = x.Dialect().GetIndexes(x.DB(), context.Background(), tableName)
		if err != nil {
			return err
		}

		for _, index := range indexes {
			_, err = x.Exec(x.Dialect().DropIndexSQL(tableName, index))
			if err != nil {
				return err
			}
		}
	}

	defer func() {
		for _, index := range indexes {
			_, err = x.Exec(x.Dialect().CreateIndexSQL(tableName, index))
			if err != nil {
				log.Error("Create index %s on table %s failed: %v", index.Name, tableName, err)
			}
		}
	}()

	alterSQL := x.Dialect().ModifyColumnSQL(tableName, col)
	if _, err := x.Exec(alterSQL); err != nil {
		return err
	}
	return nil
}<|MERGE_RESOLUTION|>--- conflicted
+++ resolved
@@ -360,11 +360,9 @@
 	// v202 -> v203
 	NewMigration("Create key/value table for user settings", createUserSettingsTable),
 	// v203 -> v204
-<<<<<<< HEAD
+	NewMigration("Add Sorting to ProjectIssue table", addProjectIssueSorting),
+	// v204 -> v205
 	NewMigration("Add key is verified to ssh key", addSSHKeyIsVerified),
-=======
-	NewMigration("Add Sorting to ProjectIssue table", addProjectIssueSorting),
->>>>>>> 6d417298
 }
 
 // GetCurrentDBVersion returns the current db version
