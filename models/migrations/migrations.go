// Copyright 2015 The Gogs Authors. All rights reserved.
// Copyright 2017 The Gitea Authors. All rights reserved.
// Use of this source code is governed by a MIT-style
// license that can be found in the LICENSE file.

package migrations

import (
	"fmt"
	"regexp"
	"strings"

	"code.gitea.io/gitea/modules/log"
	"code.gitea.io/gitea/modules/setting"

	"xorm.io/xorm"
)

const minDBVersion = 70 // Gitea 1.5.3

// Migration describes on migration from lower version to high version
type Migration interface {
	Description() string
	Migrate(*xorm.Engine) error
}

type migration struct {
	description string
	migrate     func(*xorm.Engine) error
}

// NewMigration creates a new migration
func NewMigration(desc string, fn func(*xorm.Engine) error) Migration {
	return &migration{desc, fn}
}

// Description returns the migration's description
func (m *migration) Description() string {
	return m.description
}

// Migrate executes the migration
func (m *migration) Migrate(x *xorm.Engine) error {
	return m.migrate(x)
}

// Version describes the version table. Should have only one row with id==1
type Version struct {
	ID      int64 `xorm:"pk autoincr"`
	Version int64
}

// This is a sequence of migrations. Add new migrations to the bottom of the list.
// If you want to "retire" a migration, remove it from the top of the list and
// update minDBVersion accordingly
var migrations = []Migration{

	// Gitea 1.5.3 ends at v70

	// v70 -> v71
	NewMigration("add issue_dependencies", addIssueDependencies),
	// v71 -> v72
	NewMigration("protect each scratch token", addScratchHash),
	// v72 -> v73
	NewMigration("add review", addReview),

	// Gitea 1.6.4 ends at v73

	// v73 -> v74
	NewMigration("add must_change_password column for users table", addMustChangePassword),
	// v74 -> v75
	NewMigration("add approval whitelists to protected branches", addApprovalWhitelistsToProtectedBranches),
	// v75 -> v76
	NewMigration("clear nonused data which not deleted when user was deleted", clearNonusedData),

	// Gitea 1.7.6 ends at v76

	// v76 -> v77
	NewMigration("add pull request rebase with merge commit", addPullRequestRebaseWithMerge),
	// v77 -> v78
	NewMigration("add theme to users", addUserDefaultTheme),
	// v78 -> v79
	NewMigration("rename repo is_bare to repo is_empty", renameRepoIsBareToIsEmpty),
	// v79 -> v80
	NewMigration("add can close issues via commit in any branch", addCanCloseIssuesViaCommitInAnyBranch),
	// v80 -> v81
	NewMigration("add is locked to issues", addIsLockedToIssues),
	// v81 -> v82
	NewMigration("update U2F counter type", changeU2FCounterType),

	// Gitea 1.8.3 ends at v82

	// v82 -> v83
	NewMigration("hot fix for wrong release sha1 on release table", fixReleaseSha1OnReleaseTable),
	// v83 -> v84
	NewMigration("add uploader id for table attachment", addUploaderIDForAttachment),
	// v84 -> v85
	NewMigration("add table to store original imported gpg keys", addGPGKeyImport),
	// v85 -> v86
	NewMigration("hash application token", hashAppToken),
	// v86 -> v87
	NewMigration("add http method to webhook", addHTTPMethodToWebhook),
	// v87 -> v88
	NewMigration("add avatar field to repository", addAvatarFieldToRepository),

	// Gitea 1.9.6 ends at v88

	// v88 -> v89
	NewMigration("add commit status context field to commit_status", addCommitStatusContext),
	// v89 -> v90
	NewMigration("add original author/url migration info to issues, comments, and repo ", addOriginalMigrationInfo),
	// v90 -> v91
	NewMigration("change length of some repository columns", changeSomeColumnsLengthOfRepo),
	// v91 -> v92
	NewMigration("add index on owner_id of repository and type, review_id of comment", addIndexOnRepositoryAndComment),
	// v92 -> v93
	NewMigration("remove orphaned repository index statuses", removeLingeringIndexStatus),
	// v93 -> v94
	NewMigration("add email notification enabled preference to user", addEmailNotificationEnabledToUser),
	// v94 -> v95
	NewMigration("add enable_status_check, status_check_contexts to protected_branch", addStatusCheckColumnsForProtectedBranches),
	// v95 -> v96
	NewMigration("add table columns for cross referencing issues", addCrossReferenceColumns),
	// v96 -> v97
	NewMigration("delete orphaned attachments", deleteOrphanedAttachments),
	// v97 -> v98
	NewMigration("add repo_admin_change_team_access to user", addRepoAdminChangeTeamAccessColumnForUser),
	// v98 -> v99
	NewMigration("add original author name and id on migrated release", addOriginalAuthorOnMigratedReleases),

	// Gitea 1.10.3 ends at v99

	// v99 -> v100
	NewMigration("add task table and status column for repository table", addTaskTable),
	// v100 -> v101
	NewMigration("update migration repositories' service type", updateMigrationServiceTypes),
	// v101 -> v102
	NewMigration("change length of some external login users columns", changeSomeColumnsLengthOfExternalLoginUser),
	// v102 -> v103
	NewMigration("update migration repositories' service type", dropColumnHeadUserNameOnPullRequest),
	// v103 -> v104
	NewMigration("Add WhitelistDeployKeys to protected branch", addWhitelistDeployKeysToBranches),
	// v104 -> v105
	NewMigration("remove unnecessary columns from label", removeLabelUneededCols),
	// v105 -> v106
	NewMigration("add includes_all_repositories to teams", addTeamIncludesAllRepositories),
	// v106 -> v107
	NewMigration("add column `mode` to table watch", addModeColumnToWatch),
	// v107 -> v108
	NewMigration("Add template options to repository", addTemplateToRepo),
	// v108 -> v109
	NewMigration("Add comment_id on table notification", addCommentIDOnNotification),
	// v109 -> v110
	NewMigration("add can_create_org_repo to team", addCanCreateOrgRepoColumnForTeam),
	// v110 -> v111
	NewMigration("change review content type to text", changeReviewContentToText),
	// v111 -> v112
	NewMigration("update branch protection for can push and whitelist enable", addBranchProtectionCanPushAndEnableWhitelist),
	// v112 -> v113
	NewMigration("remove release attachments which repository deleted", removeAttachmentMissedRepo),
	// v113 -> v114
	NewMigration("new feature: change target branch of pull requests", featureChangeTargetBranch),
	// v114 -> v115
	NewMigration("Remove authentication credentials from stored URL", sanitizeOriginalURL),
	// v115 -> v116
	NewMigration("add user_id prefix to existing user avatar name", renameExistingUserAvatarName),
	// v116 -> v117
	NewMigration("Extend TrackedTimes", extendTrackedTimes),
	// v117 -> v118
	NewMigration("Add block on rejected reviews branch protection", addBlockOnRejectedReviews),
	// v118 -> v119
	NewMigration("Add commit id and stale to reviews", addReviewCommitAndStale),
	// v119 -> v120
	NewMigration("Fix migrated repositories' git service type", fixMigratedRepositoryServiceType),
	// v120 -> v121
	NewMigration("Add owner_name on table repository", addOwnerNameOnRepository),
	// v121 -> v122
	NewMigration("add is_restricted column for users table", addIsRestricted),
	// v122 -> v123
	NewMigration("Add Require Signed Commits to ProtectedBranch", addRequireSignedCommits),
	// v123 -> v124
	NewMigration("Add original informations for reactions", addReactionOriginals),
	// v124 -> v125
	NewMigration("Add columns to user and repository", addUserRepoMissingColumns),
	// v125 -> v126
	NewMigration("Add some columns on review for migration", addReviewMigrateInfo),
<<<<<<< HEAD
	// v127 -> v128
	NewMigration("Add locked_resource table", addLockedResourceTable),
=======
	// v126 -> v127
	NewMigration("Fix topic repository count", fixTopicRepositoryCount),
>>>>>>> 046bb059
}

// Migrate database to current version
func Migrate(x *xorm.Engine) error {
	if err := x.Sync(new(Version)); err != nil {
		return fmt.Errorf("sync: %v", err)
	}

	currentVersion := &Version{ID: 1}
	has, err := x.Get(currentVersion)
	if err != nil {
		return fmt.Errorf("get: %v", err)
	} else if !has {
		// If the version record does not exist we think
		// it is a fresh installation and we can skip all migrations.
		currentVersion.ID = 0
		currentVersion.Version = int64(minDBVersion + len(migrations))

		if _, err = x.InsertOne(currentVersion); err != nil {
			return fmt.Errorf("insert: %v", err)
		}
	}

	v := currentVersion.Version
	if minDBVersion > v {
		log.Fatal(`Gitea no longer supports auto-migration from your previously installed version.
Please try upgrading to a lower version first (suggested v1.6.4), then upgrade to this version.`)
		return nil
	}

	if int(v-minDBVersion) > len(migrations) {
		// User downgraded Gitea.
		currentVersion.Version = int64(len(migrations) + minDBVersion)
		_, err = x.ID(1).Update(currentVersion)
		return err
	}
	for i, m := range migrations[v-minDBVersion:] {
		log.Info("Migration[%d]: %s", v+int64(i), m.Description())
		if err = m.Migrate(x); err != nil {
			return fmt.Errorf("do migrate: %v", err)
		}
		currentVersion.Version = v + int64(i) + 1
		if _, err = x.ID(1).Update(currentVersion); err != nil {
			return err
		}
	}
	return nil
}

func dropTableColumns(sess *xorm.Session, tableName string, columnNames ...string) (err error) {
	if tableName == "" || len(columnNames) == 0 {
		return nil
	}
	// TODO: This will not work if there are foreign keys

	switch {
	case setting.Database.UseSQLite3:
		// First drop the indexes on the columns
		res, errIndex := sess.Query(fmt.Sprintf("PRAGMA index_list(`%s`)", tableName))
		if errIndex != nil {
			return errIndex
		}
		for _, row := range res {
			indexName := row["name"]
			indexRes, err := sess.Query(fmt.Sprintf("PRAGMA index_info(`%s`)", indexName))
			if err != nil {
				return err
			}
			if len(indexRes) != 1 {
				continue
			}
			indexColumn := string(indexRes[0]["name"])
			for _, name := range columnNames {
				if name == indexColumn {
					_, err := sess.Exec(fmt.Sprintf("DROP INDEX `%s`", indexName))
					if err != nil {
						return err
					}
				}
			}
		}

		// Here we need to get the columns from the original table
		sql := fmt.Sprintf("SELECT sql FROM sqlite_master WHERE tbl_name='%s' and type='table'", tableName)
		res, err := sess.Query(sql)
		if err != nil {
			return err
		}
		tableSQL := string(res[0]["sql"])

		// Separate out the column definitions
		tableSQL = tableSQL[strings.Index(tableSQL, "("):]

		// Remove the required columnNames
		for _, name := range columnNames {
			tableSQL = regexp.MustCompile(regexp.QuoteMeta("`"+name+"`")+"[^`,)]*?[,)]").ReplaceAllString(tableSQL, "")
		}

		// Ensure the query is ended properly
		tableSQL = strings.TrimSpace(tableSQL)
		if tableSQL[len(tableSQL)-1] != ')' {
			if tableSQL[len(tableSQL)-1] == ',' {
				tableSQL = tableSQL[:len(tableSQL)-1]
			}
			tableSQL += ")"
		}

		// Find all the columns in the table
		columns := regexp.MustCompile("`([^`]*)`").FindAllString(tableSQL, -1)

		tableSQL = fmt.Sprintf("CREATE TABLE `new_%s_new` ", tableName) + tableSQL
		if _, err := sess.Exec(tableSQL); err != nil {
			return err
		}

		// Now restore the data
		columnsSeparated := strings.Join(columns, ",")
		insertSQL := fmt.Sprintf("INSERT INTO `new_%s_new` (%s) SELECT %s FROM %s", tableName, columnsSeparated, columnsSeparated, tableName)
		if _, err := sess.Exec(insertSQL); err != nil {
			return err
		}

		// Now drop the old table
		if _, err := sess.Exec(fmt.Sprintf("DROP TABLE `%s`", tableName)); err != nil {
			return err
		}

		// Rename the table
		if _, err := sess.Exec(fmt.Sprintf("ALTER TABLE `new_%s_new` RENAME TO `%s`", tableName, tableName)); err != nil {
			return err
		}

	case setting.Database.UsePostgreSQL:
		cols := ""
		for _, col := range columnNames {
			if cols != "" {
				cols += ", "
			}
			cols += "DROP COLUMN `" + col + "` CASCADE"
		}
		if _, err := sess.Exec(fmt.Sprintf("ALTER TABLE `%s` %s", tableName, cols)); err != nil {
			return fmt.Errorf("Drop table `%s` columns %v: %v", tableName, columnNames, err)
		}
	case setting.Database.UseMySQL:
		// Drop indexes on columns first
		sql := fmt.Sprintf("SHOW INDEX FROM %s WHERE column_name IN ('%s')", tableName, strings.Join(columnNames, "','"))
		res, err := sess.Query(sql)
		if err != nil {
			return err
		}
		for _, index := range res {
			indexName := index["column_name"]
			if len(indexName) > 0 {
				_, err := sess.Exec(fmt.Sprintf("DROP INDEX `%s` ON `%s`", indexName, tableName))
				if err != nil {
					return err
				}
			}
		}

		// Now drop the columns
		cols := ""
		for _, col := range columnNames {
			if cols != "" {
				cols += ", "
			}
			cols += "DROP COLUMN `" + col + "`"
		}
		if _, err := sess.Exec(fmt.Sprintf("ALTER TABLE `%s` %s", tableName, cols)); err != nil {
			return fmt.Errorf("Drop table `%s` columns %v: %v", tableName, columnNames, err)
		}
	case setting.Database.UseMSSQL:
		cols := ""
		for _, col := range columnNames {
			if cols != "" {
				cols += ", "
			}
			cols += "`" + strings.ToLower(col) + "`"
		}
		sql := fmt.Sprintf("SELECT Name FROM SYS.DEFAULT_CONSTRAINTS WHERE PARENT_OBJECT_ID = OBJECT_ID('%[1]s') AND PARENT_COLUMN_ID IN (SELECT column_id FROM sys.columns WHERE lower(NAME) IN (%[2]s) AND object_id = OBJECT_ID('%[1]s'))",
			tableName, strings.Replace(cols, "`", "'", -1))
		constraints := make([]string, 0)
		if err := sess.SQL(sql).Find(&constraints); err != nil {
			sess.Rollback()
			return fmt.Errorf("Find constraints: %v", err)
		}
		for _, constraint := range constraints {
			if _, err := sess.Exec(fmt.Sprintf("ALTER TABLE `%s` DROP CONSTRAINT `%s`", tableName, constraint)); err != nil {
				sess.Rollback()
				return fmt.Errorf("Drop table `%s` constraint `%s`: %v", tableName, constraint, err)
			}
		}
		if _, err := sess.Exec(fmt.Sprintf("ALTER TABLE `%s` DROP COLUMN %s", tableName, cols)); err != nil {
			sess.Rollback()
			return fmt.Errorf("Drop table `%s` columns %v: %v", tableName, columnNames, err)
		}

		return sess.Commit()
	default:
		log.Fatal("Unrecognized DB")
	}

	return nil
}<|MERGE_RESOLUTION|>--- conflicted
+++ resolved
@@ -184,13 +184,10 @@
 	NewMigration("Add columns to user and repository", addUserRepoMissingColumns),
 	// v125 -> v126
 	NewMigration("Add some columns on review for migration", addReviewMigrateInfo),
-<<<<<<< HEAD
+	// v126 -> v127
+	NewMigration("Fix topic repository count", fixTopicRepositoryCount),
 	// v127 -> v128
 	NewMigration("Add locked_resource table", addLockedResourceTable),
-=======
-	// v126 -> v127
-	NewMigration("Fix topic repository count", fixTopicRepositoryCount),
->>>>>>> 046bb059
 }
 
 // Migrate database to current version
