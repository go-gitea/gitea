--- conflicted
+++ resolved
@@ -564,9 +564,6 @@
 	// v288 -> v289
 	NewMigration("Add user_blocking table", v1_22.AddUserBlockingTable),
 	// v289 -> v290
-<<<<<<< HEAD
-	NewMigration("Add audit_event table", v1_22.AddAuditEventTable),
-=======
 	NewMigration("Add default_wiki_branch to repository table", v1_22.AddDefaultWikiBranch),
 	// v290 -> v291
 	NewMigration("Add PayloadVersion to HookTask", v1_22.AddPayloadVersionToHookTaskTable),
@@ -587,7 +584,8 @@
 	NewMigration("Add missing field of commit status summary table", v1_23.AddCommitStatusSummary2),
 	// v297 -> v298
 	NewMigration("Add everyone_access_mode for repo_unit", v1_23.AddRepoUnitEveryoneAccessMode),
->>>>>>> e865de1e
+	// v298 -> v299
+	NewMigration("Add audit_event table", v1_23.AddAuditEventTable),
 }
 
 // GetCurrentDBVersion returns the current db version
