--- conflicted
+++ resolved
@@ -377,11 +377,9 @@
 	// Gitea 1.16.2 ends at v211
 
 	// v211 -> v212
-<<<<<<< HEAD
+	NewMigration("Create ForeignReference table", createForeignReferenceTable),
+	// v212 -> v213
 	NewMigration("allow to view files in PRs", addPRReviewedFiles),
-=======
-	NewMigration("Create ForeignReference table", createForeignReferenceTable),
->>>>>>> 572c63d2
 }
 
 // GetCurrentDBVersion returns the current db version
