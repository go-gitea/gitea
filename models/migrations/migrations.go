// Copyright 2015 The Gogs Authors. All rights reserved.
// Use of this source code is governed by a MIT-style
// license that can be found in the LICENSE file.

package migrations

import (
	"bytes"
	"encoding/json"
	"fmt"
	"io/ioutil"
	"os"
	"path"
	"path/filepath"
	"strings"
	"time"

	"github.com/Unknwon/com"
	"github.com/go-xorm/xorm"
	gouuid "github.com/satori/go.uuid"
	"gopkg.in/ini.v1"

	"code.gitea.io/gitea/modules/generate"
	"code.gitea.io/gitea/modules/log"
	"code.gitea.io/gitea/modules/setting"
)

const minDBVersion = 4

// Migration describes on migration from lower version to high version
type Migration interface {
	Description() string
	Migrate(*xorm.Engine) error
}

type migration struct {
	description string
	migrate     func(*xorm.Engine) error
}

// NewMigration creates a new migration
func NewMigration(desc string, fn func(*xorm.Engine) error) Migration {
	return &migration{desc, fn}
}

// Description returns the migration's description
func (m *migration) Description() string {
	return m.description
}

// Migrate executes the migration
func (m *migration) Migrate(x *xorm.Engine) error {
	return m.migrate(x)
}

// Version describes the version table. Should have only one row with id==1
type Version struct {
	ID      int64 `xorm:"pk autoincr"`
	Version int64
}

func emptyMigration(x *xorm.Engine) error {
	return nil
}

// This is a sequence of migrations. Add new migrations to the bottom of the list.
// If you want to "retire" a migration, remove it from the top of the list and
// update minDBVersion accordingly
var migrations = []Migration{
	// v0 -> v4: before 0.6.0 -> 0.7.33
	NewMigration("fix locale file load panic", fixLocaleFileLoadPanic),                           // V4 -> V5:v0.6.0
	NewMigration("trim action compare URL prefix", trimCommitActionAppURLPrefix),                 // V5 -> V6:v0.6.3
	NewMigration("generate issue-label from issue", issueToIssueLabel),                           // V6 -> V7:v0.6.4
	NewMigration("refactor attachment table", attachmentRefactor),                                // V7 -> V8:v0.6.4
	NewMigration("rename pull request fields", renamePullRequestFields),                          // V8 -> V9:v0.6.16
	NewMigration("clean up migrate repo info", cleanUpMigrateRepoInfo),                           // V9 -> V10:v0.6.20
	NewMigration("generate rands and salt for organizations", generateOrgRandsAndSalt),           // V10 -> V11:v0.8.5
	NewMigration("convert date to unix timestamp", convertDateToUnix),                            // V11 -> V12:v0.9.2
	NewMigration("convert LDAP UseSSL option to SecurityProtocol", ldapUseSSLToSecurityProtocol), // V12 -> V13:v0.9.37

	// v13 -> v14:v0.9.87
	NewMigration("set comment updated with created", setCommentUpdatedWithCreated),
	// v14 -> v15
	NewMigration("create user column diff view style", createUserColumnDiffViewStyle),
	// v15 -> v16
	NewMigration("create user column allow create organization", createAllowCreateOrganizationColumn),
	// V16 -> v17
	NewMigration("create repo unit table and add units for all repos", addUnitsToTables),
	// v17 -> v18
	NewMigration("set protect branches updated with created", setProtectedBranchUpdatedWithCreated),
	// v18 -> v19
	NewMigration("add external login user", addExternalLoginUser),
	// v19 -> v20
	NewMigration("generate and migrate Git hooks", generateAndMigrateGitHooks),
	// v20 -> v21
	NewMigration("use new avatar path name for security reason", useNewNameAvatars),
	// v21 -> v22
	NewMigration("rewrite authorized_keys file via new format", useNewPublickeyFormat),
	// v22 -> v23
	NewMigration("generate and migrate wiki Git hooks", generateAndMigrateWikiGitHooks),
	// v23 -> v24
	NewMigration("add user openid table", addUserOpenID),
	// v24 -> v25
	NewMigration("change the key_id and primary_key_id type", changeGPGKeysColumns),
	// v25 -> v26
	NewMigration("add show field in user openid table", addUserOpenIDShow),
	// v26 -> v27
	NewMigration("generate and migrate repo and wiki Git hooks", generateAndMigrateGitHookChains),
	// v27 -> v28
	NewMigration("change mirror interval from hours to time.Duration", convertIntervalToDuration),
	// v28 -> v29
	NewMigration("add field for repo size", addRepoSize),
	// v29 -> v30
	NewMigration("add commit status table", addCommitStatus),
	// v30 -> 31
	NewMigration("add primary key to external login user", addExternalLoginUserPK),
	// v31 -> 32
	NewMigration("add field for login source synchronization", addLoginSourceSyncEnabledColumn),
	// v32 -> v33
	NewMigration("add units for team", addUnitsToRepoTeam),
	// v33 -> v34
	NewMigration("remove columns from action", removeActionColumns),
	// v34 -> v35
	NewMigration("give all units to owner teams", giveAllUnitsToOwnerTeams),
	// v35 -> v36
	NewMigration("adds comment to an action", addCommentIDToAction),
	// v36 -> v37
	NewMigration("regenerate git hooks", regenerateGitHooks36),
	// v37 -> v38
	NewMigration("unescape user full names", unescapeUserFullNames),
	// v38 -> v39
	NewMigration("remove commits and settings unit types", removeCommitsUnitType),
	// v39 -> v40
	NewMigration("add tags to releases and sync existing repositories", releaseAddColumnIsTagAndSyncTags),
	// v40 -> v41
	NewMigration("fix protected branch can push value to false", fixProtectedBranchCanPushValue),
	// v41 -> v42
	NewMigration("remove duplicate unit types", removeDuplicateUnitTypes),
	// v42 -> v43
	NewMigration("empty step", emptyMigration),
	// v43 -> v44
	NewMigration("empty step", emptyMigration),
	// v44 -> v45
	NewMigration("empty step", emptyMigration),
	// v45 -> v46
	NewMigration("remove index column from repo_unit table", removeIndexColumnFromRepoUnitTable),
	// v46 -> v47
	NewMigration("remove organization watch repositories", removeOrganizationWatchRepo),
	// v47 -> v48
	NewMigration("add deleted branches", addDeletedBranch),
	// v48 -> v49
	NewMigration("add repo indexer status", addRepoIndexerStatus),
	// v49 -> v50
	NewMigration("adds time tracking and stopwatches", addTimetracking),
	// v50 -> v51
	NewMigration("migrate protected branch struct", migrateProtectedBranchStruct),
	// v51 -> v52
	NewMigration("add default value to user prohibit_login", addDefaultValueToUserProhibitLogin),
	// v52 -> v53
	NewMigration("add lfs lock table", addLFSLock),
	// v53 -> v54
	NewMigration("add reactions", addReactions),
	// v54 -> v55
	NewMigration("add pull request options", addPullRequestOptions),
	// v55 -> v56
	NewMigration("add writable deploy keys", addModeToDeploKeys),
	// v56 -> v57
	NewMigration("remove is_owner, num_teams columns from org_user", removeIsOwnerColumnFromOrgUser),
	// v57 -> v58
	NewMigration("add closed_unix column for issues", addIssueClosedTime),
	// v58 -> v59
	NewMigration("add label descriptions", addLabelsDescriptions),
	// v59 -> v60
	NewMigration("add merge whitelist for protected branches", addProtectedBranchMergeWhitelist),
	// v60 -> v61
	NewMigration("add is_fsck_enabled column for repos", addFsckEnabledToRepo),
	// v61 -> v62
	NewMigration("add size column for attachments", addSizeToAttachment),
	// v62 -> v63
	NewMigration("add last used passcode column for TOTP", addLastUsedPasscodeTOTP),
	// v63 -> v64
	NewMigration("add language column for user setting", addLanguageSetting),
	// v64 -> v65
	NewMigration("add multiple assignees", addMultipleAssignees),
	// v65 -> v66
	NewMigration("add u2f", addU2FReg),
	// v66 -> v67
	NewMigration("add login source id column for public_key table", addLoginSourceIDToPublicKeyTable),
	// v67 -> v68
	NewMigration("remove stale watches", removeStaleWatches),
	// v68 -> V69
	NewMigration("Reformat and remove incorrect topics", reformatAndRemoveIncorrectTopics),
	// v69 -> v70
	NewMigration("move team units to team_unit table", moveTeamUnitsToTeamUnitTable),
	// v70 -> v71
<<<<<<< HEAD
	NewMigration("protect each scratch token", addScratchHash),
=======
	NewMigration("add issue_dependencies", addIssueDependencies),
>>>>>>> ac968c3c
}

// Migrate database to current version
func Migrate(x *xorm.Engine) error {
	if err := x.Sync(new(Version)); err != nil {
		return fmt.Errorf("sync: %v", err)
	}

	currentVersion := &Version{ID: 1}
	has, err := x.Get(currentVersion)
	if err != nil {
		return fmt.Errorf("get: %v", err)
	} else if !has {
		// If the version record does not exist we think
		// it is a fresh installation and we can skip all migrations.
		currentVersion.ID = 0
		currentVersion.Version = int64(minDBVersion + len(migrations))

		if _, err = x.InsertOne(currentVersion); err != nil {
			return fmt.Errorf("insert: %v", err)
		}
	}

	v := currentVersion.Version
	if minDBVersion > v {
		log.Fatal(4, `Gitea no longer supports auto-migration from your previously installed version.
Please try to upgrade to a lower version (>= v0.6.0) first, then upgrade to current version.`)
		return nil
	}

	if int(v-minDBVersion) > len(migrations) {
		// User downgraded Gitea.
		currentVersion.Version = int64(len(migrations) + minDBVersion)
		_, err = x.ID(1).Update(currentVersion)
		return err
	}
	for i, m := range migrations[v-minDBVersion:] {
		log.Info("Migration: %s", m.Description())
		if err = m.Migrate(x); err != nil {
			return fmt.Errorf("do migrate: %v", err)
		}
		currentVersion.Version = v + int64(i) + 1
		if _, err = x.ID(1).Update(currentVersion); err != nil {
			return err
		}
	}
	return nil
}

func dropTableColumns(sess *xorm.Session, tableName string, columnNames ...string) (err error) {
	if tableName == "" || len(columnNames) == 0 {
		return nil
	}

	switch {
	case setting.UseSQLite3:
		log.Warn("Unable to drop columns in SQLite")
	case setting.UseMySQL, setting.UseTiDB, setting.UsePostgreSQL:
		cols := ""
		for _, col := range columnNames {
			if cols != "" {
				cols += ", "
			}
			cols += "DROP COLUMN `" + col + "`"
		}
		if _, err := sess.Exec(fmt.Sprintf("ALTER TABLE `%s` %s", tableName, cols)); err != nil {
			return fmt.Errorf("Drop table `%s` columns %v: %v", tableName, columnNames, err)
		}
	case setting.UseMSSQL:
		cols := ""
		for _, col := range columnNames {
			if cols != "" {
				cols += ", "
			}
			cols += "`" + strings.ToLower(col) + "`"
		}
		sql := fmt.Sprintf("SELECT Name FROM SYS.DEFAULT_CONSTRAINTS WHERE PARENT_OBJECT_ID = OBJECT_ID('%[1]s') AND PARENT_COLUMN_ID IN (SELECT column_id FROM sys.columns WHERE lower(NAME) IN (%[2]s) AND object_id = OBJECT_ID('%[1]s'))",
			tableName, strings.Replace(cols, "`", "'", -1))
		constraints := make([]string, 0)
		if err := sess.SQL(sql).Find(&constraints); err != nil {
			sess.Rollback()
			return fmt.Errorf("Find constraints: %v", err)
		}
		for _, constraint := range constraints {
			if _, err := sess.Exec(fmt.Sprintf("ALTER TABLE `%s` DROP CONSTRAINT `%s`", tableName, constraint)); err != nil {
				sess.Rollback()
				return fmt.Errorf("Drop table `%s` constraint `%s`: %v", tableName, constraint, err)
			}
		}
		if _, err := sess.Exec(fmt.Sprintf("ALTER TABLE `%s` DROP COLUMN %s", tableName, cols)); err != nil {
			sess.Rollback()
			return fmt.Errorf("Drop table `%s` columns %v: %v", tableName, columnNames, err)
		}

		return sess.Commit()
	default:
		log.Fatal(4, "Unrecognized DB")
	}

	return nil
}

func fixLocaleFileLoadPanic(_ *xorm.Engine) error {
	cfg, err := ini.Load(setting.CustomConf)
	if err != nil {
		return fmt.Errorf("load custom config: %v", err)
	}

	cfg.DeleteSection("i18n")
	if err = cfg.SaveTo(setting.CustomConf); err != nil {
		return fmt.Errorf("save custom config: %v", err)
	}

	setting.Langs = strings.Split(strings.Replace(strings.Join(setting.Langs, ","), "fr-CA", "fr-FR", 1), ",")
	return nil
}

func trimCommitActionAppURLPrefix(x *xorm.Engine) error {
	type PushCommit struct {
		Sha1        string
		Message     string
		AuthorEmail string
		AuthorName  string
	}

	type PushCommits struct {
		Len        int
		Commits    []*PushCommit
		CompareURL string `json:"CompareUrl"`
	}

	type Action struct {
		ID      int64  `xorm:"pk autoincr"`
		Content string `xorm:"TEXT"`
	}

	results, err := x.Query("SELECT `id`,`content` FROM `action` WHERE `op_type`=?", 5)
	if err != nil {
		return fmt.Errorf("select commit actions: %v", err)
	}

	sess := x.NewSession()
	defer sess.Close()
	if err = sess.Begin(); err != nil {
		return err
	}

	var pushCommits *PushCommits
	for _, action := range results {
		actID := com.StrTo(string(action["id"])).MustInt64()
		if actID == 0 {
			continue
		}

		pushCommits = new(PushCommits)
		if err = json.Unmarshal(action["content"], pushCommits); err != nil {
			return fmt.Errorf("unmarshal action content[%d]: %v", actID, err)
		}

		infos := strings.Split(pushCommits.CompareURL, "/")
		if len(infos) <= 4 {
			continue
		}
		pushCommits.CompareURL = strings.Join(infos[len(infos)-4:], "/")

		p, err := json.Marshal(pushCommits)
		if err != nil {
			return fmt.Errorf("marshal action content[%d]: %v", actID, err)
		}

		if _, err = sess.Id(actID).Update(&Action{
			Content: string(p),
		}); err != nil {
			return fmt.Errorf("update action[%d]: %v", actID, err)
		}
	}
	return sess.Commit()
}

func issueToIssueLabel(x *xorm.Engine) error {
	type IssueLabel struct {
		ID      int64 `xorm:"pk autoincr"`
		IssueID int64 `xorm:"UNIQUE(s)"`
		LabelID int64 `xorm:"UNIQUE(s)"`
	}

	issueLabels := make([]*IssueLabel, 0, 50)
	results, err := x.Query("SELECT `id`,`label_ids` FROM `issue`")
	if err != nil {
		if strings.Contains(err.Error(), "no such column") ||
			strings.Contains(err.Error(), "Unknown column") {
			return nil
		}
		return fmt.Errorf("select issues: %v", err)
	}
	for _, issue := range results {
		issueID := com.StrTo(issue["id"]).MustInt64()

		// Just in case legacy code can have duplicated IDs for same label.
		mark := make(map[int64]bool)
		for _, idStr := range strings.Split(string(issue["label_ids"]), "|") {
			labelID := com.StrTo(strings.TrimPrefix(idStr, "$")).MustInt64()
			if labelID == 0 || mark[labelID] {
				continue
			}

			mark[labelID] = true
			issueLabels = append(issueLabels, &IssueLabel{
				IssueID: issueID,
				LabelID: labelID,
			})
		}
	}

	sess := x.NewSession()
	defer sess.Close()
	if err = sess.Begin(); err != nil {
		return err
	}

	if err = sess.Sync2(new(IssueLabel)); err != nil {
		return fmt.Errorf("Sync2: %v", err)
	} else if _, err = sess.Insert(issueLabels); err != nil {
		return fmt.Errorf("insert issue-labels: %v", err)
	}

	return sess.Commit()
}

func attachmentRefactor(x *xorm.Engine) error {
	type Attachment struct {
		ID   int64  `xorm:"pk autoincr"`
		UUID string `xorm:"uuid INDEX"`

		// For rename purpose.
		Path    string `xorm:"-"`
		NewPath string `xorm:"-"`
	}

	results, err := x.Query("SELECT * FROM `attachment`")
	if err != nil {
		return fmt.Errorf("select attachments: %v", err)
	}

	attachments := make([]*Attachment, 0, len(results))
	for _, attach := range results {
		if !com.IsExist(string(attach["path"])) {
			// If the attachment is already missing, there is no point to update it.
			continue
		}
		attachments = append(attachments, &Attachment{
			ID:   com.StrTo(attach["id"]).MustInt64(),
			UUID: gouuid.NewV4().String(),
			Path: string(attach["path"]),
		})
	}

	sess := x.NewSession()
	defer sess.Close()
	if err = sess.Begin(); err != nil {
		return err
	}

	if err = sess.Sync2(new(Attachment)); err != nil {
		return fmt.Errorf("Sync2: %v", err)
	}

	// Note: Roll back for rename can be a dead loop,
	// 	so produces a backup file.
	var buf bytes.Buffer
	buf.WriteString("# old path -> new path\n")

	// Update database first because this is where error happens the most often.
	for _, attach := range attachments {
		if _, err = sess.Id(attach.ID).Update(attach); err != nil {
			return err
		}

		attach.NewPath = path.Join(setting.AttachmentPath, attach.UUID[0:1], attach.UUID[1:2], attach.UUID)
		buf.WriteString(attach.Path)
		buf.WriteString("\t")
		buf.WriteString(attach.NewPath)
		buf.WriteString("\n")
	}

	// Then rename attachments.
	isSucceed := true
	defer func() {
		if isSucceed {
			return
		}

		dumpPath := path.Join(setting.LogRootPath, "attachment_path.dump")
		ioutil.WriteFile(dumpPath, buf.Bytes(), 0666)
		log.Info("Failed to rename some attachments, old and new paths are saved into: %s", dumpPath)
	}()
	for _, attach := range attachments {
		if err = os.MkdirAll(path.Dir(attach.NewPath), os.ModePerm); err != nil {
			isSucceed = false
			return err
		}

		if err = os.Rename(attach.Path, attach.NewPath); err != nil {
			isSucceed = false
			return err
		}
	}

	return sess.Commit()
}

func renamePullRequestFields(x *xorm.Engine) (err error) {
	type PullRequest struct {
		ID         int64 `xorm:"pk autoincr"`
		PullID     int64 `xorm:"INDEX"`
		PullIndex  int64
		HeadBarcnh string

		IssueID    int64 `xorm:"INDEX"`
		Index      int64
		HeadBranch string
	}

	if err = x.Sync(new(PullRequest)); err != nil {
		return fmt.Errorf("sync: %v", err)
	}

	results, err := x.Query("SELECT `id`,`pull_id`,`pull_index`,`head_barcnh` FROM `pull_request`")
	if err != nil {
		if strings.Contains(err.Error(), "no such column") {
			return nil
		}
		return fmt.Errorf("select pull requests: %v", err)
	}

	sess := x.NewSession()
	defer sess.Close()
	if err = sess.Begin(); err != nil {
		return err
	}

	var pull *PullRequest
	for _, pr := range results {
		pull = &PullRequest{
			ID:         com.StrTo(pr["id"]).MustInt64(),
			IssueID:    com.StrTo(pr["pull_id"]).MustInt64(),
			Index:      com.StrTo(pr["pull_index"]).MustInt64(),
			HeadBranch: string(pr["head_barcnh"]),
		}
		if pull.Index == 0 {
			continue
		}
		if _, err = sess.Id(pull.ID).Update(pull); err != nil {
			return err
		}
	}

	return sess.Commit()
}

func cleanUpMigrateRepoInfo(x *xorm.Engine) (err error) {
	type (
		User struct {
			ID        int64 `xorm:"pk autoincr"`
			LowerName string
		}
		Repository struct {
			ID        int64 `xorm:"pk autoincr"`
			OwnerID   int64
			LowerName string
		}
	)

	repos := make([]*Repository, 0, 25)
	if err = x.Where("is_mirror=?", false).Find(&repos); err != nil {
		return fmt.Errorf("select all non-mirror repositories: %v", err)
	}
	var user *User
	for _, repo := range repos {
		user = &User{ID: repo.OwnerID}
		has, err := x.Get(user)
		if err != nil {
			return fmt.Errorf("get owner of repository[%d - %d]: %v", repo.ID, repo.OwnerID, err)
		} else if !has {
			continue
		}

		configPath := filepath.Join(setting.RepoRootPath, user.LowerName, repo.LowerName+".git/config")

		// In case repository file is somehow missing.
		if !com.IsFile(configPath) {
			continue
		}

		cfg, err := ini.Load(configPath)
		if err != nil {
			return fmt.Errorf("open config file: %v", err)
		}
		cfg.DeleteSection("remote \"origin\"")
		if err = cfg.SaveToIndent(configPath, "\t"); err != nil {
			return fmt.Errorf("save config file: %v", err)
		}
	}

	return nil
}

func generateOrgRandsAndSalt(x *xorm.Engine) (err error) {
	type User struct {
		ID    int64  `xorm:"pk autoincr"`
		Rands string `xorm:"VARCHAR(10)"`
		Salt  string `xorm:"VARCHAR(10)"`
	}

	orgs := make([]*User, 0, 10)
	if err = x.Where("type=1").And("rands=''").Find(&orgs); err != nil {
		return fmt.Errorf("select all organizations: %v", err)
	}

	sess := x.NewSession()
	defer sess.Close()
	if err = sess.Begin(); err != nil {
		return err
	}

	for _, org := range orgs {
		if org.Rands, err = generate.GetRandomString(10); err != nil {
			return err
		}
		if org.Salt, err = generate.GetRandomString(10); err != nil {
			return err
		}
		if _, err = sess.Id(org.ID).Update(org); err != nil {
			return err
		}
	}

	return sess.Commit()
}

// TAction defines the struct for migrating table action
type TAction struct {
	ID          int64 `xorm:"pk autoincr"`
	CreatedUnix int64
}

// TableName will be invoked by XORM to customrize the table name
func (t *TAction) TableName() string { return "action" }

// TNotice defines the struct for migrating table notice
type TNotice struct {
	ID          int64 `xorm:"pk autoincr"`
	CreatedUnix int64
}

// TableName will be invoked by XORM to customrize the table name
func (t *TNotice) TableName() string { return "notice" }

// TComment defines the struct for migrating table comment
type TComment struct {
	ID          int64 `xorm:"pk autoincr"`
	CreatedUnix int64
}

// TableName will be invoked by XORM to customrize the table name
func (t *TComment) TableName() string { return "comment" }

// TIssue defines the struct for migrating table issue
type TIssue struct {
	ID           int64 `xorm:"pk autoincr"`
	DeadlineUnix int64
	CreatedUnix  int64
	UpdatedUnix  int64
}

// TableName will be invoked by XORM to customrize the table name
func (t *TIssue) TableName() string { return "issue" }

// TMilestone defines the struct for migrating table milestone
type TMilestone struct {
	ID             int64 `xorm:"pk autoincr"`
	DeadlineUnix   int64
	ClosedDateUnix int64
}

// TableName will be invoked by XORM to customrize the table name
func (t *TMilestone) TableName() string { return "milestone" }

// TAttachment defines the struct for migrating table attachment
type TAttachment struct {
	ID          int64 `xorm:"pk autoincr"`
	CreatedUnix int64
}

// TableName will be invoked by XORM to customrize the table name
func (t *TAttachment) TableName() string { return "attachment" }

// TLoginSource defines the struct for migrating table login_source
type TLoginSource struct {
	ID          int64 `xorm:"pk autoincr"`
	CreatedUnix int64
	UpdatedUnix int64
}

// TableName will be invoked by XORM to customrize the table name
func (t *TLoginSource) TableName() string { return "login_source" }

// TPull defines the struct for migrating table pull_request
type TPull struct {
	ID         int64 `xorm:"pk autoincr"`
	MergedUnix int64
}

// TableName will be invoked by XORM to customrize the table name
func (t *TPull) TableName() string { return "pull_request" }

// TRelease defines the struct for migrating table release
type TRelease struct {
	ID          int64 `xorm:"pk autoincr"`
	CreatedUnix int64
}

// TableName will be invoked by XORM to customrize the table name
func (t *TRelease) TableName() string { return "release" }

// TRepo defines the struct for migrating table repository
type TRepo struct {
	ID          int64 `xorm:"pk autoincr"`
	CreatedUnix int64
	UpdatedUnix int64
}

// TableName will be invoked by XORM to customrize the table name
func (t *TRepo) TableName() string { return "repository" }

// TMirror defines the struct for migrating table mirror
type TMirror struct {
	ID             int64 `xorm:"pk autoincr"`
	UpdatedUnix    int64
	NextUpdateUnix int64
}

// TableName will be invoked by XORM to customrize the table name
func (t *TMirror) TableName() string { return "mirror" }

// TPublicKey defines the struct for migrating table public_key
type TPublicKey struct {
	ID          int64 `xorm:"pk autoincr"`
	CreatedUnix int64
	UpdatedUnix int64
}

// TableName will be invoked by XORM to customrize the table name
func (t *TPublicKey) TableName() string { return "public_key" }

// TDeployKey defines the struct for migrating table deploy_key
type TDeployKey struct {
	ID          int64 `xorm:"pk autoincr"`
	CreatedUnix int64
	UpdatedUnix int64
}

// TableName will be invoked by XORM to customrize the table name
func (t *TDeployKey) TableName() string { return "deploy_key" }

// TAccessToken defines the struct for migrating table access_token
type TAccessToken struct {
	ID          int64 `xorm:"pk autoincr"`
	CreatedUnix int64
	UpdatedUnix int64
}

// TableName will be invoked by XORM to customrize the table name
func (t *TAccessToken) TableName() string { return "access_token" }

// TUser defines the struct for migrating table user
type TUser struct {
	ID          int64 `xorm:"pk autoincr"`
	CreatedUnix int64
	UpdatedUnix int64
}

// TableName will be invoked by XORM to customrize the table name
func (t *TUser) TableName() string { return "user" }

// TWebhook defines the struct for migrating table webhook
type TWebhook struct {
	ID          int64 `xorm:"pk autoincr"`
	CreatedUnix int64
	UpdatedUnix int64
}

// TableName will be invoked by XORM to customrize the table name
func (t *TWebhook) TableName() string { return "webhook" }

func convertDateToUnix(x *xorm.Engine) (err error) {
	log.Info("This migration could take up to minutes, please be patient.")
	type Bean struct {
		ID         int64 `xorm:"pk autoincr"`
		Created    time.Time
		Updated    time.Time
		Merged     time.Time
		Deadline   time.Time
		ClosedDate time.Time
		NextUpdate time.Time
	}

	var tables = []struct {
		name string
		cols []string
		bean interface{}
	}{
		{"action", []string{"created"}, new(TAction)},
		{"notice", []string{"created"}, new(TNotice)},
		{"comment", []string{"created"}, new(TComment)},
		{"issue", []string{"deadline", "created", "updated"}, new(TIssue)},
		{"milestone", []string{"deadline", "closed_date"}, new(TMilestone)},
		{"attachment", []string{"created"}, new(TAttachment)},
		{"login_source", []string{"created", "updated"}, new(TLoginSource)},
		{"pull_request", []string{"merged"}, new(TPull)},
		{"release", []string{"created"}, new(TRelease)},
		{"repository", []string{"created", "updated"}, new(TRepo)},
		{"mirror", []string{"updated", "next_update"}, new(TMirror)},
		{"public_key", []string{"created", "updated"}, new(TPublicKey)},
		{"deploy_key", []string{"created", "updated"}, new(TDeployKey)},
		{"access_token", []string{"created", "updated"}, new(TAccessToken)},
		{"user", []string{"created", "updated"}, new(TUser)},
		{"webhook", []string{"created", "updated"}, new(TWebhook)},
	}

	for _, table := range tables {
		log.Info("Converting table: %s", table.name)
		if err = x.Sync2(table.bean); err != nil {
			return fmt.Errorf("Sync [table: %s]: %v", table.name, err)
		}

		offset := 0
		for {
			beans := make([]*Bean, 0, 100)
			if err = x.Table(table.name).Asc("id").Limit(100, offset).Find(&beans); err != nil {
				return fmt.Errorf("select beans [table: %s, offset: %d]: %v", table.name, offset, err)
			}
			log.Trace("Table [%s]: offset: %d, beans: %d", table.name, offset, len(beans))
			if len(beans) == 0 {
				break
			}
			offset += 100

			baseSQL := "UPDATE `" + table.name + "` SET "
			for _, bean := range beans {
				valSQLs := make([]string, 0, len(table.cols))
				for _, col := range table.cols {
					fieldSQL := ""
					fieldSQL += col + "_unix = "

					switch col {
					case "deadline":
						if bean.Deadline.IsZero() {
							continue
						}
						fieldSQL += com.ToStr(bean.Deadline.Unix())
					case "created":
						fieldSQL += com.ToStr(bean.Created.Unix())
					case "updated":
						fieldSQL += com.ToStr(bean.Updated.Unix())
					case "closed_date":
						fieldSQL += com.ToStr(bean.ClosedDate.Unix())
					case "merged":
						fieldSQL += com.ToStr(bean.Merged.Unix())
					case "next_update":
						fieldSQL += com.ToStr(bean.NextUpdate.Unix())
					}

					valSQLs = append(valSQLs, fieldSQL)
				}

				if len(valSQLs) == 0 {
					continue
				}

				if _, err = x.Exec(baseSQL + strings.Join(valSQLs, ",") + " WHERE id = " + com.ToStr(bean.ID)); err != nil {
					return fmt.Errorf("update bean [table: %s, id: %d]: %v", table.name, bean.ID, err)
				}
			}
		}
	}

	return nil
}<|MERGE_RESOLUTION|>--- conflicted
+++ resolved
@@ -193,11 +193,9 @@
 	// v69 -> v70
 	NewMigration("move team units to team_unit table", moveTeamUnitsToTeamUnitTable),
 	// v70 -> v71
-<<<<<<< HEAD
+	NewMigration("add issue_dependencies", addIssueDependencies),
+	// v70 -> v71
 	NewMigration("protect each scratch token", addScratchHash),
-=======
-	NewMigration("add issue_dependencies", addIssueDependencies),
->>>>>>> ac968c3c
 }
 
 // Migrate database to current version
