--- conflicted
+++ resolved
@@ -328,11 +328,9 @@
 	// v188 -> v189
 	NewMigration("Add key is verified to gpg key", addKeyIsVerified),
 	// v189 -> v190
-<<<<<<< HEAD
+	NewMigration("Unwrap ldap.Sources", unwrapLDAPSourceCfg),
+	// v190 -> v191
 	NewMigration("Add agit style pull request support", addAgitStylePullRequest),
-=======
-	NewMigration("Unwrap ldap.Sources", unwrapLDAPSourceCfg),
->>>>>>> 6a33b290
 }
 
 // GetCurrentDBVersion returns the current db version
