--- conflicted
+++ resolved
@@ -590,12 +590,9 @@
 	// Gitea 1.22.0-rc1 ends at 299
 
 	// v299 -> v300
-<<<<<<< HEAD
+	NewMigration("Add content version to issue and comment table", v1_23.AddContentVersionToIssueAndComment),
 	NewMigration("Add milestone type in milestone table", v1_23.AddMilestoneType),
 	NewMigration("Add num_milestones in user table", v1_23.AddNumMilestoneInUser),
-=======
-	NewMigration("Add content version to issue and comment table", v1_23.AddContentVersionToIssueAndComment),
->>>>>>> fb7b743b
 }
 
 // GetCurrentDBVersion returns the current db version
