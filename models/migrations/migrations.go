--- conflicted
+++ resolved
@@ -592,15 +592,13 @@
 	// v299 -> v300
 	NewMigration("Add content version to issue and comment table", v1_23.AddContentVersionToIssueAndComment),
 	// v300 -> v301
-<<<<<<< HEAD
-	NewMigration("Add metadata column for comment table", v1_23.AddCommentMetaDataColumn),
-=======
 	NewMigration("Add force-push branch protection support", v1_23.AddForcePushBranchProtection),
 	// v301 -> v302
 	NewMigration("Add skip_secondary_authorization option to oauth2 application table", v1_23.AddSkipSecondaryAuthColumnToOAuth2ApplicationTable),
 	// v302 -> v303
 	NewMigration("Add index to action_task stopped log_expired", v1_23.AddIndexToActionTaskStoppedLogExpired),
->>>>>>> 3862b31a
+	// v303 -> v304
+	NewMigration("Add metadata column for comment table", v1_23.AddCommentMetaDataColumn),
 }
 
 // GetCurrentDBVersion returns the current db version
