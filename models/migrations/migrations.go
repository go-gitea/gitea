// Copyright 2015 The Gogs Authors. All rights reserved.
// Copyright 2017 The Gitea Authors. All rights reserved.
// SPDX-License-Identifier: MIT

package migrations

import (
	"context"
	"fmt"
	"os"

	"code.gitea.io/gitea/models/migrations/v1_10"
	"code.gitea.io/gitea/models/migrations/v1_11"
	"code.gitea.io/gitea/models/migrations/v1_12"
	"code.gitea.io/gitea/models/migrations/v1_13"
	"code.gitea.io/gitea/models/migrations/v1_14"
	"code.gitea.io/gitea/models/migrations/v1_15"
	"code.gitea.io/gitea/models/migrations/v1_16"
	"code.gitea.io/gitea/models/migrations/v1_17"
	"code.gitea.io/gitea/models/migrations/v1_18"
	"code.gitea.io/gitea/models/migrations/v1_19"
	"code.gitea.io/gitea/models/migrations/v1_6"
	"code.gitea.io/gitea/models/migrations/v1_7"
	"code.gitea.io/gitea/models/migrations/v1_8"
	"code.gitea.io/gitea/models/migrations/v1_9"
	"code.gitea.io/gitea/modules/git"
	"code.gitea.io/gitea/modules/log"
	"code.gitea.io/gitea/modules/setting"

	"xorm.io/xorm"
	"xorm.io/xorm/names"
)

const minDBVersion = 70 // Gitea 1.5.3

// Migration describes on migration from lower version to high version
type Migration interface {
	Description() string
	Migrate(*xorm.Engine) error
}

type migration struct {
	description string
	migrate     func(*xorm.Engine) error
}

// NewMigration creates a new migration
func NewMigration(desc string, fn func(*xorm.Engine) error) Migration {
	return &migration{desc, fn}
}

// Description returns the migration's description
func (m *migration) Description() string {
	return m.description
}

// Migrate executes the migration
func (m *migration) Migrate(x *xorm.Engine) error {
	return m.migrate(x)
}

// Version describes the version table. Should have only one row with id==1
type Version struct {
	ID      int64 `xorm:"pk autoincr"`
	Version int64
}

// Use noopMigration when there is a migration that has been no-oped
var noopMigration = func(_ *xorm.Engine) error { return nil }

// This is a sequence of migrations. Add new migrations to the bottom of the list.
// If you want to "retire" a migration, remove it from the top of the list and
// update minDBVersion accordingly
var migrations = []Migration{
	// Gitea 1.5.0 ends at v69

	// v70 -> v71
	NewMigration("add issue_dependencies", v1_6.AddIssueDependencies),
	// v71 -> v72
	NewMigration("protect each scratch token", v1_6.AddScratchHash),
	// v72 -> v73
	NewMigration("add review", v1_6.AddReview),

	// Gitea 1.6.0 ends at v73

	// v73 -> v74
	NewMigration("add must_change_password column for users table", v1_7.AddMustChangePassword),
	// v74 -> v75
	NewMigration("add approval whitelists to protected branches", v1_7.AddApprovalWhitelistsToProtectedBranches),
	// v75 -> v76
	NewMigration("clear nonused data which not deleted when user was deleted", v1_7.ClearNonusedData),

	// Gitea 1.7.0 ends at v76

	// v76 -> v77
	NewMigration("add pull request rebase with merge commit", v1_8.AddPullRequestRebaseWithMerge),
	// v77 -> v78
	NewMigration("add theme to users", v1_8.AddUserDefaultTheme),
	// v78 -> v79
	NewMigration("rename repo is_bare to repo is_empty", v1_8.RenameRepoIsBareToIsEmpty),
	// v79 -> v80
	NewMigration("add can close issues via commit in any branch", v1_8.AddCanCloseIssuesViaCommitInAnyBranch),
	// v80 -> v81
	NewMigration("add is locked to issues", v1_8.AddIsLockedToIssues),
	// v81 -> v82
	NewMigration("update U2F counter type", v1_8.ChangeU2FCounterType),

	// Gitea 1.8.0 ends at v82

	// v82 -> v83
	NewMigration("hot fix for wrong release sha1 on release table", v1_9.FixReleaseSha1OnReleaseTable),
	// v83 -> v84
	NewMigration("add uploader id for table attachment", v1_9.AddUploaderIDForAttachment),
	// v84 -> v85
	NewMigration("add table to store original imported gpg keys", v1_9.AddGPGKeyImport),
	// v85 -> v86
	NewMigration("hash application token", v1_9.HashAppToken),
	// v86 -> v87
	NewMigration("add http method to webhook", v1_9.AddHTTPMethodToWebhook),
	// v87 -> v88
	NewMigration("add avatar field to repository", v1_9.AddAvatarFieldToRepository),

	// Gitea 1.9.0 ends at v88

	// v88 -> v89
	NewMigration("add commit status context field to commit_status", v1_10.AddCommitStatusContext),
	// v89 -> v90
	NewMigration("add original author/url migration info to issues, comments, and repo ", v1_10.AddOriginalMigrationInfo),
	// v90 -> v91
	NewMigration("change length of some repository columns", v1_10.ChangeSomeColumnsLengthOfRepo),
	// v91 -> v92
	NewMigration("add index on owner_id of repository and type, review_id of comment", v1_10.AddIndexOnRepositoryAndComment),
	// v92 -> v93
	NewMigration("remove orphaned repository index statuses", v1_10.RemoveLingeringIndexStatus),
	// v93 -> v94
	NewMigration("add email notification enabled preference to user", v1_10.AddEmailNotificationEnabledToUser),
	// v94 -> v95
	NewMigration("add enable_status_check, status_check_contexts to protected_branch", v1_10.AddStatusCheckColumnsForProtectedBranches),
	// v95 -> v96
	NewMigration("add table columns for cross referencing issues", v1_10.AddCrossReferenceColumns),
	// v96 -> v97
	NewMigration("delete orphaned attachments", v1_10.DeleteOrphanedAttachments),
	// v97 -> v98
	NewMigration("add repo_admin_change_team_access to user", v1_10.AddRepoAdminChangeTeamAccessColumnForUser),
	// v98 -> v99
	NewMigration("add original author name and id on migrated release", v1_10.AddOriginalAuthorOnMigratedReleases),
	// v99 -> v100
	NewMigration("add task table and status column for repository table", v1_10.AddTaskTable),
	// v100 -> v101
	NewMigration("update migration repositories' service type", v1_10.UpdateMigrationServiceTypes),
	// v101 -> v102
	NewMigration("change length of some external login users columns", v1_10.ChangeSomeColumnsLengthOfExternalLoginUser),

	// Gitea 1.10.0 ends at v102

	// v102 -> v103
	NewMigration("update migration repositories' service type", v1_11.DropColumnHeadUserNameOnPullRequest),
	// v103 -> v104
	NewMigration("Add WhitelistDeployKeys to protected branch", v1_11.AddWhitelistDeployKeysToBranches),
	// v104 -> v105
	NewMigration("remove unnecessary columns from label", v1_11.RemoveLabelUneededCols),
	// v105 -> v106
	NewMigration("add includes_all_repositories to teams", v1_11.AddTeamIncludesAllRepositories),
	// v106 -> v107
	NewMigration("add column `mode` to table watch", v1_11.AddModeColumnToWatch),
	// v107 -> v108
	NewMigration("Add template options to repository", v1_11.AddTemplateToRepo),
	// v108 -> v109
	NewMigration("Add comment_id on table notification", v1_11.AddCommentIDOnNotification),
	// v109 -> v110
	NewMigration("add can_create_org_repo to team", v1_11.AddCanCreateOrgRepoColumnForTeam),
	// v110 -> v111
	NewMigration("change review content type to text", v1_11.ChangeReviewContentToText),
	// v111 -> v112
	NewMigration("update branch protection for can push and whitelist enable", v1_11.AddBranchProtectionCanPushAndEnableWhitelist),
	// v112 -> v113
	NewMigration("remove release attachments which repository deleted", v1_11.RemoveAttachmentMissedRepo),
	// v113 -> v114
	NewMigration("new feature: change target branch of pull requests", v1_11.FeatureChangeTargetBranch),
	// v114 -> v115
	NewMigration("Remove authentication credentials from stored URL", v1_11.SanitizeOriginalURL),
	// v115 -> v116
	NewMigration("add user_id prefix to existing user avatar name", v1_11.RenameExistingUserAvatarName),
	// v116 -> v117
	NewMigration("Extend TrackedTimes", v1_11.ExtendTrackedTimes),

	// Gitea 1.11.0 ends at v117

	// v117 -> v118
	NewMigration("Add block on rejected reviews branch protection", v1_12.AddBlockOnRejectedReviews),
	// v118 -> v119
	NewMigration("Add commit id and stale to reviews", v1_12.AddReviewCommitAndStale),
	// v119 -> v120
	NewMigration("Fix migrated repositories' git service type", v1_12.FixMigratedRepositoryServiceType),
	// v120 -> v121
	NewMigration("Add owner_name on table repository", v1_12.AddOwnerNameOnRepository),
	// v121 -> v122
	NewMigration("add is_restricted column for users table", v1_12.AddIsRestricted),
	// v122 -> v123
	NewMigration("Add Require Signed Commits to ProtectedBranch", v1_12.AddRequireSignedCommits),
	// v123 -> v124
	NewMigration("Add original information for reactions", v1_12.AddReactionOriginals),
	// v124 -> v125
	NewMigration("Add columns to user and repository", v1_12.AddUserRepoMissingColumns),
	// v125 -> v126
	NewMigration("Add some columns on review for migration", v1_12.AddReviewMigrateInfo),
	// v126 -> v127
	NewMigration("Fix topic repository count", v1_12.FixTopicRepositoryCount),
	// v127 -> v128
	NewMigration("add repository code language statistics", v1_12.AddLanguageStats),
	// v128 -> v129
	NewMigration("fix merge base for pull requests", v1_12.FixMergeBase),
	// v129 -> v130
	NewMigration("remove dependencies from deleted repositories", v1_12.PurgeUnusedDependencies),
	// v130 -> v131
	NewMigration("Expand webhooks for more granularity", v1_12.ExpandWebhooks),
	// v131 -> v132
	NewMigration("Add IsSystemWebhook column to webhooks table", v1_12.AddSystemWebhookColumn),
	// v132 -> v133
	NewMigration("Add Branch Protection Protected Files Column", v1_12.AddBranchProtectionProtectedFilesColumn),
	// v133 -> v134
	NewMigration("Add EmailHash Table", v1_12.AddEmailHashTable),
	// v134 -> v135
	NewMigration("Refix merge base for merged pull requests", v1_12.RefixMergeBase),
	// v135 -> v136
	NewMigration("Add OrgID column to Labels table", v1_12.AddOrgIDLabelColumn),
	// v136 -> v137
	NewMigration("Add CommitsAhead and CommitsBehind Column to PullRequest Table", v1_12.AddCommitDivergenceToPulls),
	// v137 -> v138
	NewMigration("Add Branch Protection Block Outdated Branch", v1_12.AddBlockOnOutdatedBranch),
	// v138 -> v139
	NewMigration("Add ResolveDoerID to Comment table", v1_12.AddResolveDoerIDCommentColumn),
	// v139 -> v140
	NewMigration("prepend refs/heads/ to issue refs", v1_12.PrependRefsHeadsToIssueRefs),

	// Gitea 1.12.0 ends at v140

	// v140 -> v141
	NewMigration("Save detected language file size to database instead of percent", v1_13.FixLanguageStatsToSaveSize),
	// v141 -> v142
	NewMigration("Add KeepActivityPrivate to User table", v1_13.AddKeepActivityPrivateUserColumn),
	// v142 -> v143
	NewMigration("Ensure Repository.IsArchived is not null", v1_13.SetIsArchivedToFalse),
	// v143 -> v144
	NewMigration("recalculate Stars number for all user", v1_13.RecalculateStars),
	// v144 -> v145
	NewMigration("update Matrix Webhook http method to 'PUT'", v1_13.UpdateMatrixWebhookHTTPMethod),
	// v145 -> v146
	NewMigration("Increase Language field to 50 in LanguageStats", v1_13.IncreaseLanguageField),
	// v146 -> v147
	NewMigration("Add projects info to repository table", v1_13.AddProjectsInfo),
	// v147 -> v148
	NewMigration("create review for 0 review id code comments", v1_13.CreateReviewsForCodeComments),
	// v148 -> v149
	NewMigration("remove issue dependency comments who refer to non existing issues", v1_13.PurgeInvalidDependenciesComments),
	// v149 -> v150
	NewMigration("Add Created and Updated to Milestone table", v1_13.AddCreatedAndUpdatedToMilestones),
	// v150 -> v151
	NewMigration("add primary key to repo_topic", v1_13.AddPrimaryKeyToRepoTopic),
	// v151 -> v152
	NewMigration("set default password algorithm to Argon2", v1_13.SetDefaultPasswordToArgon2),
	// v152 -> v153
	NewMigration("add TrustModel field to Repository", v1_13.AddTrustModelToRepository),
	// v153 > v154
	NewMigration("add Team review request support", v1_13.AddTeamReviewRequestSupport),
	// v154 > v155
	NewMigration("add timestamps to Star, Label, Follow, Watch and Collaboration", v1_13.AddTimeStamps),

	// Gitea 1.13.0 ends at v155

	// v155 -> v156
	NewMigration("add changed_protected_files column for pull_request table", v1_14.AddChangedProtectedFilesPullRequestColumn),
	// v156 -> v157
	NewMigration("fix publisher ID for tag releases", v1_14.FixPublisherIDforTagReleases),
	// v157 -> v158
	NewMigration("ensure repo topics are up-to-date", v1_14.FixRepoTopics),
	// v158 -> v159
	NewMigration("code comment replies should have the commitID of the review they are replying to", v1_14.UpdateCodeCommentReplies),
	// v159 -> v160
	NewMigration("update reactions constraint", v1_14.UpdateReactionConstraint),
	// v160 -> v161
	NewMigration("Add block on official review requests branch protection", v1_14.AddBlockOnOfficialReviewRequests),
	// v161 -> v162
	NewMigration("Convert task type from int to string", v1_14.ConvertTaskTypeToString),
	// v162 -> v163
	NewMigration("Convert webhook task type from int to string", v1_14.ConvertWebhookTaskTypeToString),
	// v163 -> v164
	NewMigration("Convert topic name from 25 to 50", v1_14.ConvertTopicNameFrom25To50),
	// v164 -> v165
	NewMigration("Add scope and nonce columns to oauth2_grant table", v1_14.AddScopeAndNonceColumnsToOAuth2Grant),
	// v165 -> v166
	NewMigration("Convert hook task type from char(16) to varchar(16) and trim the column", v1_14.ConvertHookTaskTypeToVarcharAndTrim),
	// v166 -> v167
	NewMigration("Where Password is Valid with Empty String delete it", v1_14.RecalculateUserEmptyPWD),
	// v167 -> v168
	NewMigration("Add user redirect", v1_14.AddUserRedirect),
	// v168 -> v169
	NewMigration("Recreate user table to fix default values", v1_14.RecreateUserTableToFixDefaultValues),
	// v169 -> v170
	NewMigration("Update DeleteBranch comments to set the old_ref to the commit_sha", v1_14.CommentTypeDeleteBranchUseOldRef),
	// v170 -> v171
	NewMigration("Add Dismissed to Review table", v1_14.AddDismissedReviewColumn),
	// v171 -> v172
	NewMigration("Add Sorting to ProjectBoard table", v1_14.AddSortingColToProjectBoard),
	// v172 -> v173
	NewMigration("Add sessions table for go-chi/session", v1_14.AddSessionTable),
	// v173 -> v174
	NewMigration("Add time_id column to Comment", v1_14.AddTimeIDCommentColumn),
	// v174 -> v175
	NewMigration("Create repo transfer table", v1_14.AddRepoTransfer),
	// v175 -> v176
	NewMigration("Fix Postgres ID Sequences broken by recreate-table", v1_14.FixPostgresIDSequences),
	// v176 -> v177
	NewMigration("Remove invalid labels from comments", v1_14.RemoveInvalidLabels),
	// v177 -> v178
	NewMigration("Delete orphaned IssueLabels", v1_14.DeleteOrphanedIssueLabels),

	// Gitea 1.14.0 ends at v178

	// v178 -> v179
	NewMigration("Add LFS columns to Mirror", v1_15.AddLFSMirrorColumns),
	// v179 -> v180
	NewMigration("Convert avatar url to text", v1_15.ConvertAvatarURLToText),
	// v180 -> v181
	NewMigration("Delete credentials from past migrations", v1_15.DeleteMigrationCredentials),
	// v181 -> v182
	NewMigration("Always save primary email on email address table", v1_15.AddPrimaryEmail2EmailAddress),
	// v182 -> v183
	NewMigration("Add issue resource index table", v1_15.AddIssueResourceIndexTable),
	// v183 -> v184
	NewMigration("Create PushMirror table", v1_15.CreatePushMirrorTable),
	// v184 -> v185
	NewMigration("Rename Task errors to message", v1_15.RenameTaskErrorsToMessage),
	// v185 -> v186
	NewMigration("Add new table repo_archiver", v1_15.AddRepoArchiver),
	// v186 -> v187
	NewMigration("Create protected tag table", v1_15.CreateProtectedTagTable),
	// v187 -> v188
	NewMigration("Drop unneeded webhook related columns", v1_15.DropWebhookColumns),
	// v188 -> v189
	NewMigration("Add key is verified to gpg key", v1_15.AddKeyIsVerified),

	// Gitea 1.15.0 ends at v189

	// v189 -> v190
	NewMigration("Unwrap ldap.Sources", v1_16.UnwrapLDAPSourceCfg),
	// v190 -> v191
	NewMigration("Add agit flow pull request support", v1_16.AddAgitFlowPullRequest),
	// v191 -> v192
	NewMigration("Alter issue/comment table TEXT fields to LONGTEXT", v1_16.AlterIssueAndCommentTextFieldsToLongText),
	// v192 -> v193
	NewMigration("RecreateIssueResourceIndexTable to have a primary key instead of an unique index", v1_16.RecreateIssueResourceIndexTable),
	// v193 -> v194
	NewMigration("Add repo id column for attachment table", v1_16.AddRepoIDForAttachment),
	// v194 -> v195
	NewMigration("Add Branch Protection Unprotected Files Column", v1_16.AddBranchProtectionUnprotectedFilesColumn),
	// v195 -> v196
	NewMigration("Add table commit_status_index", v1_16.AddTableCommitStatusIndex),
	// v196 -> v197
	NewMigration("Add Color to ProjectBoard table", v1_16.AddColorColToProjectBoard),
	// v197 -> v198
	NewMigration("Add renamed_branch table", v1_16.AddRenamedBranchTable),
	// v198 -> v199
	NewMigration("Add issue content history table", v1_16.AddTableIssueContentHistory),
	// v199 -> v200
	NewMigration("No-op (remote version is using AppState now)", noopMigration),
	// v200 -> v201
	NewMigration("Add table app_state", v1_16.AddTableAppState),
	// v201 -> v202
	NewMigration("Drop table remote_version (if exists)", v1_16.DropTableRemoteVersion),
	// v202 -> v203
	NewMigration("Create key/value table for user settings", v1_16.CreateUserSettingsTable),
	// v203 -> v204
	NewMigration("Add Sorting to ProjectIssue table", v1_16.AddProjectIssueSorting),
	// v204 -> v205
	NewMigration("Add key is verified to ssh key", v1_16.AddSSHKeyIsVerified),
	// v205 -> v206
	NewMigration("Migrate to higher varchar on user struct", v1_16.MigrateUserPasswordSalt),
	// v206 -> v207
	NewMigration("Add authorize column to team_unit table", v1_16.AddAuthorizeColForTeamUnit),
	// v207 -> v208
	NewMigration("Add webauthn table and migrate u2f data to webauthn - NO-OPED", v1_16.AddWebAuthnCred),
	// v208 -> v209
	NewMigration("Use base32.HexEncoding instead of base64 encoding for cred ID as it is case insensitive - NO-OPED", v1_16.UseBase32HexForCredIDInWebAuthnCredential),
	// v209 -> v210
	NewMigration("Increase WebAuthentication CredentialID size to 410 - NO-OPED", v1_16.IncreaseCredentialIDTo410),
	// v210 -> v211
	NewMigration("v208 was completely broken - remigrate", v1_16.RemigrateU2FCredentials),

	// Gitea 1.16.2 ends at v211

	// v211 -> v212
	NewMigration("Create ForeignReference table", v1_17.CreateForeignReferenceTable),
	// v212 -> v213
	NewMigration("Add package tables", v1_17.AddPackageTables),
	// v213 -> v214
	NewMigration("Add allow edits from maintainers to PullRequest table", v1_17.AddAllowMaintainerEdit),
	// v214 -> v215
	NewMigration("Add auto merge table", v1_17.AddAutoMergeTable),
	// v215 -> v216
	NewMigration("allow to view files in PRs", v1_17.AddReviewViewedFiles),
	// v216 -> v217
	NewMigration("No-op (Improve Action table indices v1)", noopMigration),
	// v217 -> v218
	NewMigration("Alter hook_task table TEXT fields to LONGTEXT", v1_17.AlterHookTaskTextFieldsToLongText),
	// v218 -> v219
	NewMigration("Improve Action table indices v2", v1_17.ImproveActionTableIndices),
	// v219 -> v220
	NewMigration("Add sync_on_commit column to push_mirror table", v1_17.AddSyncOnCommitColForPushMirror),
	// v220 -> v221
	NewMigration("Add container repository property", v1_17.AddContainerRepositoryProperty),
	// v221 -> v222
	NewMigration("Store WebAuthentication CredentialID as bytes and increase size to at least 1024", v1_17.StoreWebauthnCredentialIDAsBytes),
	// v222 -> v223
	NewMigration("Drop old CredentialID column", v1_17.DropOldCredentialIDColumn),
	// v223 -> v224
	NewMigration("Rename CredentialIDBytes column to CredentialID", v1_17.RenameCredentialIDBytes),

	// Gitea 1.17.0 ends at v224

	// v224 -> v225
	NewMigration("Add badges to users", v1_18.CreateUserBadgesTable),
	// v225 -> v226
	NewMigration("Alter gpg_key/public_key content TEXT fields to MEDIUMTEXT", v1_18.AlterPublicGPGKeyContentFieldsToMediumText),
	// v226 -> v227
	NewMigration("Conan and generic packages do not need to be semantically versioned", v1_18.FixPackageSemverField),
	// v227 -> v228
	NewMigration("Create key/value table for system settings", v1_18.CreateSystemSettingsTable),
	// v228 -> v229
	NewMigration("Add TeamInvite table", v1_18.AddTeamInviteTable),
	// v229 -> v230
	NewMigration("Update counts of all open milestones", v1_18.UpdateOpenMilestoneCounts),
	// v230 -> v231
	NewMigration("Add ConfidentialClient column (default true) to OAuth2Application table", v1_18.AddConfidentialClientColumnToOAuth2ApplicationTable),
	// v231 -> v232
	NewMigration("Add index for hook_task", v1_19.AddIndexForHookTask),
	// v232 -> v233
	NewMigration("Alter package_version.metadata_json to LONGTEXT", v1_19.AlterPackageVersionMetadataToLongText),
	// v233 -> v234
	NewMigration("Add header_authorization_encrypted column to webhook table", v1_19.AddHeaderAuthorizationEncryptedColWebhook),
	// v234 -> v235
	NewMigration("Add package cleanup rule table", v1_19.CreatePackageCleanupRuleTable),
	// v235 -> v236
	NewMigration("Add index for access_token", v1_19.AddIndexForAccessToken),
	// v236 -> v237
	NewMigration("Create secrets table", v1_19.CreateSecretsTable),
	// v237 -> v238
<<<<<<< HEAD
	NewMigration("Rename Webhook org_id to owner_id", v1_19.RenameWebhookOrgToOwner),
=======
	NewMigration("Drop ForeignReference table", v1_19.DropForeignReferenceTable),
>>>>>>> 20e3ffd2
}

// GetCurrentDBVersion returns the current db version
func GetCurrentDBVersion(x *xorm.Engine) (int64, error) {
	if err := x.Sync(new(Version)); err != nil {
		return -1, fmt.Errorf("sync: %w", err)
	}

	currentVersion := &Version{ID: 1}
	has, err := x.Get(currentVersion)
	if err != nil {
		return -1, fmt.Errorf("get: %w", err)
	}
	if !has {
		return -1, nil
	}
	return currentVersion.Version, nil
}

// ExpectedVersion returns the expected db version
func ExpectedVersion() int64 {
	return int64(minDBVersion + len(migrations))
}

// EnsureUpToDate will check if the db is at the correct version
func EnsureUpToDate(x *xorm.Engine) error {
	currentDB, err := GetCurrentDBVersion(x)
	if err != nil {
		return err
	}

	if currentDB < 0 {
		return fmt.Errorf("Database has not been initialized")
	}

	if minDBVersion > currentDB {
		return fmt.Errorf("DB version %d (<= %d) is too old for auto-migration. Upgrade to Gitea 1.6.4 first then upgrade to this version", currentDB, minDBVersion)
	}

	expected := ExpectedVersion()

	if currentDB != expected {
		return fmt.Errorf(`Current database version %d is not equal to the expected version %d. Please run "gitea [--config /path/to/app.ini] migrate" to update the database version`, currentDB, expected)
	}

	return nil
}

// Migrate database to current version
func Migrate(x *xorm.Engine) error {
	// Set a new clean the default mapper to GonicMapper as that is the default for Gitea.
	x.SetMapper(names.GonicMapper{})
	if err := x.Sync(new(Version)); err != nil {
		return fmt.Errorf("sync: %w", err)
	}

	currentVersion := &Version{ID: 1}
	has, err := x.Get(currentVersion)
	if err != nil {
		return fmt.Errorf("get: %w", err)
	} else if !has {
		// If the version record does not exist we think
		// it is a fresh installation and we can skip all migrations.
		currentVersion.ID = 0
		currentVersion.Version = int64(minDBVersion + len(migrations))

		if _, err = x.InsertOne(currentVersion); err != nil {
			return fmt.Errorf("insert: %w", err)
		}
	}

	v := currentVersion.Version
	if minDBVersion > v {
		log.Fatal(`Gitea no longer supports auto-migration from your previously installed version.
Please try upgrading to a lower version first (suggested v1.6.4), then upgrade to this version.`)
		return nil
	}

	// Downgrading Gitea's database version not supported
	if int(v-minDBVersion) > len(migrations) {
		msg := fmt.Sprintf("Your database (migration version: %d) is for a newer Gitea, you can not use the newer database for this old Gitea release (%d).", v, minDBVersion+len(migrations))
		msg += "\nGitea will exit to keep your database safe and unchanged. Please use the correct Gitea release, do not change the migration version manually (incorrect manual operation may lose data)."
		if !setting.IsProd {
			msg += fmt.Sprintf("\nIf you are in development and really know what you're doing, you can force changing the migration version by executing: UPDATE version SET version=%d WHERE id=1;", minDBVersion+len(migrations))
		}
		_, _ = fmt.Fprintln(os.Stderr, msg)
		log.Fatal(msg)
		return nil
	}

	// Some migration tasks depend on the git command
	if git.DefaultContext == nil {
		if err = git.InitSimple(context.Background()); err != nil {
			return err
		}
	}

	// Migrate
	for i, m := range migrations[v-minDBVersion:] {
		log.Info("Migration[%d]: %s", v+int64(i), m.Description())
		// Reset the mapper between each migration - migrations are not supposed to depend on each other
		x.SetMapper(names.GonicMapper{})
		if err = m.Migrate(x); err != nil {
			return fmt.Errorf("migration[%d]: %s failed: %w", v+int64(i), m.Description(), err)
		}
		currentVersion.Version = v + int64(i) + 1
		if _, err = x.ID(1).Update(currentVersion); err != nil {
			return err
		}
	}
	return nil
}<|MERGE_RESOLUTION|>--- conflicted
+++ resolved
@@ -445,11 +445,9 @@
 	// v236 -> v237
 	NewMigration("Create secrets table", v1_19.CreateSecretsTable),
 	// v237 -> v238
-<<<<<<< HEAD
+	NewMigration("Drop ForeignReference table", v1_19.DropForeignReferenceTable),
+	// v238 -> v239
 	NewMigration("Rename Webhook org_id to owner_id", v1_19.RenameWebhookOrgToOwner),
-=======
-	NewMigration("Drop ForeignReference table", v1_19.DropForeignReferenceTable),
->>>>>>> 20e3ffd2
 }
 
 // GetCurrentDBVersion returns the current db version
