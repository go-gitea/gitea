--- conflicted
+++ resolved
@@ -395,11 +395,9 @@
 	// v217 -> v218
 	NewMigration("Alter hook_task table TEXT fields to LONGTEXT", alterHookTaskTextFieldsToLongText),
 	// v218 -> v219
-<<<<<<< HEAD
+	NewMigration("Improve Action table indices v2", improveActionTableIndices),
+	// v219 -> v220
 	NewMigration("Add sync_on_push column to push_mirror table", addSyncOnPushColForPushMirror),
-=======
-	NewMigration("Improve Action table indices v2", improveActionTableIndices),
->>>>>>> c174bdc4
 }
 
 // GetCurrentDBVersion returns the current db version
