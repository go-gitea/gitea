--- conflicted
+++ resolved
@@ -469,17 +469,14 @@
 	NewMigration("Add NeedApproval to actions tables", v1_20.AddNeedApprovalToActionRun),
 	// v245 -> v246
 	NewMigration("Rename Webhook org_id to owner_id", v1_20.RenameWebhookOrgToOwner),
-<<<<<<< HEAD
-	// to modify later
-	NewMigration("add size limit on repository", v1_20.AddSizeLimitOnRepo),
-=======
 	// v246 -> v247
 	NewMigration("Add missed column owner_id for project table", v1_20.AddNewColumnForProject),
 	// v247 -> v248
 	NewMigration("Fix incorrect project type", v1_20.FixIncorrectProjectType),
 	// v248 -> v249
 	NewMigration("Add version column to action_runner table", v1_20.AddVersionToActionRunner),
->>>>>>> 662fbe0c
+	// to modify later
+	NewMigration("add size limit on repository", v1_20.AddSizeLimitOnRepo),
 }
 
 // GetCurrentDBVersion returns the current db version
