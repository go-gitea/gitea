// Copyright 2015 The Gogs Authors. All rights reserved.
// Use of this source code is governed by a MIT-style
// license that can be found in the LICENSE file.

package migrations

import (
	"bytes"
	"encoding/json"
	"fmt"
	"io/ioutil"
	"os"
	"path"
	"path/filepath"
	"strings"
	"time"

	"github.com/Unknwon/com"
	"github.com/go-xorm/xorm"
	gouuid "github.com/satori/go.uuid"
	"gopkg.in/ini.v1"

	"code.gitea.io/gitea/modules/generate"
	"code.gitea.io/gitea/modules/log"
	"code.gitea.io/gitea/modules/setting"
)

const minDBVersion = 4

// Migration describes on migration from lower version to high version
type Migration interface {
	Description() string
	Migrate(*xorm.Engine) error
}

type migration struct {
	description string
	migrate     func(*xorm.Engine) error
}

// NewMigration creates a new migration
func NewMigration(desc string, fn func(*xorm.Engine) error) Migration {
	return &migration{desc, fn}
}

// Description returns the migration's description
func (m *migration) Description() string {
	return m.description
}

// Migrate executes the migration
func (m *migration) Migrate(x *xorm.Engine) error {
	return m.migrate(x)
}

// Version describes the version table. Should have only one row with id==1
type Version struct {
	ID      int64 `xorm:"pk autoincr"`
	Version int64
}

func emptyMigration(x *xorm.Engine) error {
	return nil
}

// This is a sequence of migrations. Add new migrations to the bottom of the list.
// If you want to "retire" a migration, remove it from the top of the list and
// update minDBVersion accordingly
var migrations = []Migration{
	// v0 -> v4: before 0.6.0 -> 0.7.33
	NewMigration("fix locale file load panic", fixLocaleFileLoadPanic),                           // V4 -> V5:v0.6.0
	NewMigration("trim action compare URL prefix", trimCommitActionAppURLPrefix),                 // V5 -> V6:v0.6.3
	NewMigration("generate issue-label from issue", issueToIssueLabel),                           // V6 -> V7:v0.6.4
	NewMigration("refactor attachment table", attachmentRefactor),                                // V7 -> V8:v0.6.4
	NewMigration("rename pull request fields", renamePullRequestFields),                          // V8 -> V9:v0.6.16
	NewMigration("clean up migrate repo info", cleanUpMigrateRepoInfo),                           // V9 -> V10:v0.6.20
	NewMigration("generate rands and salt for organizations", generateOrgRandsAndSalt),           // V10 -> V11:v0.8.5
	NewMigration("convert date to unix timestamp", convertDateToUnix),                            // V11 -> V12:v0.9.2
	NewMigration("convert LDAP UseSSL option to SecurityProtocol", ldapUseSSLToSecurityProtocol), // V12 -> V13:v0.9.37

	// v13 -> v14:v0.9.87
	NewMigration("set comment updated with created", setCommentUpdatedWithCreated),
	// v14 -> v15
	NewMigration("create user column diff view style", createUserColumnDiffViewStyle),
	// v15 -> v16
	NewMigration("create user column allow create organization", createAllowCreateOrganizationColumn),
	// V16 -> v17
	NewMigration("create repo unit table and add units for all repos", addUnitsToTables),
	// v17 -> v18
	NewMigration("set protect branches updated with created", setProtectedBranchUpdatedWithCreated),
	// v18 -> v19
	NewMigration("add external login user", addExternalLoginUser),
	// v19 -> v20
	NewMigration("generate and migrate Git hooks", generateAndMigrateGitHooks),
	// v20 -> v21
	NewMigration("use new avatar path name for security reason", useNewNameAvatars),
	// v21 -> v22
	NewMigration("rewrite authorized_keys file via new format", useNewPublickeyFormat),
	// v22 -> v23
	NewMigration("generate and migrate wiki Git hooks", generateAndMigrateWikiGitHooks),
	// v23 -> v24
	NewMigration("add user openid table", addUserOpenID),
	// v24 -> v25
	NewMigration("change the key_id and primary_key_id type", changeGPGKeysColumns),
	// v25 -> v26
	NewMigration("add show field in user openid table", addUserOpenIDShow),
	// v26 -> v27
	NewMigration("generate and migrate repo and wiki Git hooks", generateAndMigrateGitHookChains),
	// v27 -> v28
	NewMigration("change mirror interval from hours to time.Duration", convertIntervalToDuration),
	// v28 -> v29
	NewMigration("add field for repo size", addRepoSize),
	// v29 -> v30
	NewMigration("add commit status table", addCommitStatus),
	// v30 -> 31
	NewMigration("add primary key to external login user", addExternalLoginUserPK),
	// v31 -> 32
	NewMigration("add field for login source synchronization", addLoginSourceSyncEnabledColumn),
	// v32 -> v33
	NewMigration("add units for team", addUnitsToRepoTeam),
	// v33 -> v34
	NewMigration("remove columns from action", removeActionColumns),
	// v34 -> v35
	NewMigration("give all units to owner teams", giveAllUnitsToOwnerTeams),
	// v35 -> v36
	NewMigration("adds comment to an action", addCommentIDToAction),
	// v36 -> v37
	NewMigration("regenerate git hooks", regenerateGitHooks36),
	// v37 -> v38
	NewMigration("unescape user full names", unescapeUserFullNames),
	// v38 -> v39
	NewMigration("remove commits and settings unit types", removeCommitsUnitType),
	// v39 -> v40
	NewMigration("add tags to releases and sync existing repositories", releaseAddColumnIsTagAndSyncTags),
	// v40 -> v41
	NewMigration("fix protected branch can push value to false", fixProtectedBranchCanPushValue),
	// v41 -> v42
	NewMigration("remove duplicate unit types", removeDuplicateUnitTypes),
	// v42 -> v43
	NewMigration("empty step", emptyMigration),
	// v43 -> v44
	NewMigration("empty step", emptyMigration),
	// v44 -> v45
	NewMigration("empty step", emptyMigration),
	// v45 -> v46
	NewMigration("remove index column from repo_unit table", removeIndexColumnFromRepoUnitTable),
	// v46 -> v47
	NewMigration("remove organization watch repositories", removeOrganizationWatchRepo),
	// v47 -> v48
	NewMigration("add deleted branches", addDeletedBranch),
	// v48 -> v49
	NewMigration("add repo indexer status", addRepoIndexerStatus),
	// v49 -> v50
	NewMigration("adds time tracking and stopwatches", addTimetracking),
	// v50 -> v51
	NewMigration("migrate protected branch struct", migrateProtectedBranchStruct),
	// v51 -> v52
	NewMigration("add default value to user prohibit_login", addDefaultValueToUserProhibitLogin),
	// v52 -> v53
	NewMigration("add lfs lock table", addLFSLock),
	// v53 -> v54
	NewMigration("add reactions", addReactions),
	// v54 -> v55
	NewMigration("add pull request options", addPullRequestOptions),
	// v55 -> v56
	NewMigration("add writable deploy keys", addModeToDeploKeys),
	// v56 -> v57
	NewMigration("remove is_owner, num_teams columns from org_user", removeIsOwnerColumnFromOrgUser),
	// v57 -> v58
	NewMigration("add closed_unix column for issues", addIssueClosedTime),
	// v58 -> v59
	NewMigration("add label descriptions", addLabelsDescriptions),
	// v59 -> v60
	NewMigration("add merge whitelist for protected branches", addProtectedBranchMergeWhitelist),
	// v60 -> v61
	NewMigration("add is_fsck_enabled column for repos", addFsckEnabledToRepo),
	// v61 -> v62
	NewMigration("add size column for attachments", addSizeToAttachment),
	// v62 -> v63
	NewMigration("add last used passcode column for TOTP", addLastUsedPasscodeTOTP),
	// v63 -> v64
	NewMigration("add language column for user setting", addLanguageSetting),
	// v64 -> v65
	NewMigration("add multiple assignees", addMultipleAssignees),
<<<<<<< HEAD
	// v66 -> v67
	NewMigration("add review", addReview),
=======
	// v65 -> v66
	NewMigration("add u2f", addU2FReg),
>>>>>>> 81b4d38f
}

// Migrate database to current version
func Migrate(x *xorm.Engine) error {
	if err := x.Sync(new(Version)); err != nil {
		return fmt.Errorf("sync: %v", err)
	}

	currentVersion := &Version{ID: 1}
	has, err := x.Get(currentVersion)
	if err != nil {
		return fmt.Errorf("get: %v", err)
	} else if !has {
		// If the version record does not exist we think
		// it is a fresh installation and we can skip all migrations.
		currentVersion.ID = 0
		currentVersion.Version = int64(minDBVersion + len(migrations))

		if _, err = x.InsertOne(currentVersion); err != nil {
			return fmt.Errorf("insert: %v", err)
		}
	}

	v := currentVersion.Version
	if minDBVersion > v {
		log.Fatal(4, `Gitea no longer supports auto-migration from your previously installed version.
Please try to upgrade to a lower version (>= v0.6.0) first, then upgrade to current version.`)
		return nil
	}

	if int(v-minDBVersion) > len(migrations) {
		// User downgraded Gitea.
		currentVersion.Version = int64(len(migrations) + minDBVersion)
		_, err = x.ID(1).Update(currentVersion)
		return err
	}
	for i, m := range migrations[v-minDBVersion:] {
		log.Info("Migration: %s", m.Description())
		if err = m.Migrate(x); err != nil {
			return fmt.Errorf("do migrate: %v", err)
		}
		currentVersion.Version = v + int64(i) + 1
		if _, err = x.ID(1).Update(currentVersion); err != nil {
			return err
		}
	}
	return nil
}

func dropTableColumns(sess *xorm.Session, tableName string, columnNames ...string) (err error) {
	if tableName == "" || len(columnNames) == 0 {
		return nil
	}

	switch {
	case setting.UseSQLite3:
		log.Warn("Unable to drop columns in SQLite")
	case setting.UseMySQL, setting.UseTiDB, setting.UsePostgreSQL:
		cols := ""
		for _, col := range columnNames {
			if cols != "" {
				cols += ", "
			}
			cols += "DROP COLUMN `" + col + "`"
		}
		if _, err := sess.Exec(fmt.Sprintf("ALTER TABLE `%s` %s", tableName, cols)); err != nil {
			return fmt.Errorf("Drop table `%s` columns %v: %v", tableName, columnNames, err)
		}
	case setting.UseMSSQL:
		cols := ""
		for _, col := range columnNames {
			if cols != "" {
				cols += ", "
			}
			cols += "`" + strings.ToLower(col) + "`"
		}
		sql := fmt.Sprintf("SELECT Name FROM SYS.DEFAULT_CONSTRAINTS WHERE PARENT_OBJECT_ID = OBJECT_ID('%[1]s') AND PARENT_COLUMN_ID IN (SELECT column_id FROM sys.columns WHERE lower(NAME) IN (%[2]s) AND object_id = OBJECT_ID('%[1]s'))",
			tableName, strings.Replace(cols, "`", "'", -1))
		constraints := make([]string, 0)
		if err := sess.SQL(sql).Find(&constraints); err != nil {
			sess.Rollback()
			return fmt.Errorf("Find constraints: %v", err)
		}
		for _, constraint := range constraints {
			if _, err := sess.Exec(fmt.Sprintf("ALTER TABLE `%s` DROP CONSTRAINT `%s`", tableName, constraint)); err != nil {
				sess.Rollback()
				return fmt.Errorf("Drop table `%s` constraint `%s`: %v", tableName, constraint, err)
			}
		}
		if _, err := sess.Exec(fmt.Sprintf("ALTER TABLE `%s` DROP COLUMN %s", tableName, cols)); err != nil {
			sess.Rollback()
			return fmt.Errorf("Drop table `%s` columns %v: %v", tableName, columnNames, err)
		}

		return sess.Commit()
	default:
		log.Fatal(4, "Unrecognized DB")
	}

	return nil
}

func fixLocaleFileLoadPanic(_ *xorm.Engine) error {
	cfg, err := ini.Load(setting.CustomConf)
	if err != nil {
		return fmt.Errorf("load custom config: %v", err)
	}

	cfg.DeleteSection("i18n")
	if err = cfg.SaveTo(setting.CustomConf); err != nil {
		return fmt.Errorf("save custom config: %v", err)
	}

	setting.Langs = strings.Split(strings.Replace(strings.Join(setting.Langs, ","), "fr-CA", "fr-FR", 1), ",")
	return nil
}

func trimCommitActionAppURLPrefix(x *xorm.Engine) error {
	type PushCommit struct {
		Sha1        string
		Message     string
		AuthorEmail string
		AuthorName  string
	}

	type PushCommits struct {
		Len        int
		Commits    []*PushCommit
		CompareURL string `json:"CompareUrl"`
	}

	type Action struct {
		ID      int64  `xorm:"pk autoincr"`
		Content string `xorm:"TEXT"`
	}

	results, err := x.Query("SELECT `id`,`content` FROM `action` WHERE `op_type`=?", 5)
	if err != nil {
		return fmt.Errorf("select commit actions: %v", err)
	}

	sess := x.NewSession()
	defer sess.Close()
	if err = sess.Begin(); err != nil {
		return err
	}

	var pushCommits *PushCommits
	for _, action := range results {
		actID := com.StrTo(string(action["id"])).MustInt64()
		if actID == 0 {
			continue
		}

		pushCommits = new(PushCommits)
		if err = json.Unmarshal(action["content"], pushCommits); err != nil {
			return fmt.Errorf("unmarshal action content[%d]: %v", actID, err)
		}

		infos := strings.Split(pushCommits.CompareURL, "/")
		if len(infos) <= 4 {
			continue
		}
		pushCommits.CompareURL = strings.Join(infos[len(infos)-4:], "/")

		p, err := json.Marshal(pushCommits)
		if err != nil {
			return fmt.Errorf("marshal action content[%d]: %v", actID, err)
		}

		if _, err = sess.Id(actID).Update(&Action{
			Content: string(p),
		}); err != nil {
			return fmt.Errorf("update action[%d]: %v", actID, err)
		}
	}
	return sess.Commit()
}

func issueToIssueLabel(x *xorm.Engine) error {
	type IssueLabel struct {
		ID      int64 `xorm:"pk autoincr"`
		IssueID int64 `xorm:"UNIQUE(s)"`
		LabelID int64 `xorm:"UNIQUE(s)"`
	}

	issueLabels := make([]*IssueLabel, 0, 50)
	results, err := x.Query("SELECT `id`,`label_ids` FROM `issue`")
	if err != nil {
		if strings.Contains(err.Error(), "no such column") ||
			strings.Contains(err.Error(), "Unknown column") {
			return nil
		}
		return fmt.Errorf("select issues: %v", err)
	}
	for _, issue := range results {
		issueID := com.StrTo(issue["id"]).MustInt64()

		// Just in case legacy code can have duplicated IDs for same label.
		mark := make(map[int64]bool)
		for _, idStr := range strings.Split(string(issue["label_ids"]), "|") {
			labelID := com.StrTo(strings.TrimPrefix(idStr, "$")).MustInt64()
			if labelID == 0 || mark[labelID] {
				continue
			}

			mark[labelID] = true
			issueLabels = append(issueLabels, &IssueLabel{
				IssueID: issueID,
				LabelID: labelID,
			})
		}
	}

	sess := x.NewSession()
	defer sess.Close()
	if err = sess.Begin(); err != nil {
		return err
	}

	if err = sess.Sync2(new(IssueLabel)); err != nil {
		return fmt.Errorf("Sync2: %v", err)
	} else if _, err = sess.Insert(issueLabels); err != nil {
		return fmt.Errorf("insert issue-labels: %v", err)
	}

	return sess.Commit()
}

func attachmentRefactor(x *xorm.Engine) error {
	type Attachment struct {
		ID   int64  `xorm:"pk autoincr"`
		UUID string `xorm:"uuid INDEX"`

		// For rename purpose.
		Path    string `xorm:"-"`
		NewPath string `xorm:"-"`
	}

	results, err := x.Query("SELECT * FROM `attachment`")
	if err != nil {
		return fmt.Errorf("select attachments: %v", err)
	}

	attachments := make([]*Attachment, 0, len(results))
	for _, attach := range results {
		if !com.IsExist(string(attach["path"])) {
			// If the attachment is already missing, there is no point to update it.
			continue
		}
		attachments = append(attachments, &Attachment{
			ID:   com.StrTo(attach["id"]).MustInt64(),
			UUID: gouuid.NewV4().String(),
			Path: string(attach["path"]),
		})
	}

	sess := x.NewSession()
	defer sess.Close()
	if err = sess.Begin(); err != nil {
		return err
	}

	if err = sess.Sync2(new(Attachment)); err != nil {
		return fmt.Errorf("Sync2: %v", err)
	}

	// Note: Roll back for rename can be a dead loop,
	// 	so produces a backup file.
	var buf bytes.Buffer
	buf.WriteString("# old path -> new path\n")

	// Update database first because this is where error happens the most often.
	for _, attach := range attachments {
		if _, err = sess.Id(attach.ID).Update(attach); err != nil {
			return err
		}

		attach.NewPath = path.Join(setting.AttachmentPath, attach.UUID[0:1], attach.UUID[1:2], attach.UUID)
		buf.WriteString(attach.Path)
		buf.WriteString("\t")
		buf.WriteString(attach.NewPath)
		buf.WriteString("\n")
	}

	// Then rename attachments.
	isSucceed := true
	defer func() {
		if isSucceed {
			return
		}

		dumpPath := path.Join(setting.LogRootPath, "attachment_path.dump")
		ioutil.WriteFile(dumpPath, buf.Bytes(), 0666)
		log.Info("Failed to rename some attachments, old and new paths are saved into: %s", dumpPath)
	}()
	for _, attach := range attachments {
		if err = os.MkdirAll(path.Dir(attach.NewPath), os.ModePerm); err != nil {
			isSucceed = false
			return err
		}

		if err = os.Rename(attach.Path, attach.NewPath); err != nil {
			isSucceed = false
			return err
		}
	}

	return sess.Commit()
}

func renamePullRequestFields(x *xorm.Engine) (err error) {
	type PullRequest struct {
		ID         int64 `xorm:"pk autoincr"`
		PullID     int64 `xorm:"INDEX"`
		PullIndex  int64
		HeadBarcnh string

		IssueID    int64 `xorm:"INDEX"`
		Index      int64
		HeadBranch string
	}

	if err = x.Sync(new(PullRequest)); err != nil {
		return fmt.Errorf("sync: %v", err)
	}

	results, err := x.Query("SELECT `id`,`pull_id`,`pull_index`,`head_barcnh` FROM `pull_request`")
	if err != nil {
		if strings.Contains(err.Error(), "no such column") {
			return nil
		}
		return fmt.Errorf("select pull requests: %v", err)
	}

	sess := x.NewSession()
	defer sess.Close()
	if err = sess.Begin(); err != nil {
		return err
	}

	var pull *PullRequest
	for _, pr := range results {
		pull = &PullRequest{
			ID:         com.StrTo(pr["id"]).MustInt64(),
			IssueID:    com.StrTo(pr["pull_id"]).MustInt64(),
			Index:      com.StrTo(pr["pull_index"]).MustInt64(),
			HeadBranch: string(pr["head_barcnh"]),
		}
		if pull.Index == 0 {
			continue
		}
		if _, err = sess.Id(pull.ID).Update(pull); err != nil {
			return err
		}
	}

	return sess.Commit()
}

func cleanUpMigrateRepoInfo(x *xorm.Engine) (err error) {
	type (
		User struct {
			ID        int64 `xorm:"pk autoincr"`
			LowerName string
		}
		Repository struct {
			ID        int64 `xorm:"pk autoincr"`
			OwnerID   int64
			LowerName string
		}
	)

	repos := make([]*Repository, 0, 25)
	if err = x.Where("is_mirror=?", false).Find(&repos); err != nil {
		return fmt.Errorf("select all non-mirror repositories: %v", err)
	}
	var user *User
	for _, repo := range repos {
		user = &User{ID: repo.OwnerID}
		has, err := x.Get(user)
		if err != nil {
			return fmt.Errorf("get owner of repository[%d - %d]: %v", repo.ID, repo.OwnerID, err)
		} else if !has {
			continue
		}

		configPath := filepath.Join(setting.RepoRootPath, user.LowerName, repo.LowerName+".git/config")

		// In case repository file is somehow missing.
		if !com.IsFile(configPath) {
			continue
		}

		cfg, err := ini.Load(configPath)
		if err != nil {
			return fmt.Errorf("open config file: %v", err)
		}
		cfg.DeleteSection("remote \"origin\"")
		if err = cfg.SaveToIndent(configPath, "\t"); err != nil {
			return fmt.Errorf("save config file: %v", err)
		}
	}

	return nil
}

func generateOrgRandsAndSalt(x *xorm.Engine) (err error) {
	type User struct {
		ID    int64  `xorm:"pk autoincr"`
		Rands string `xorm:"VARCHAR(10)"`
		Salt  string `xorm:"VARCHAR(10)"`
	}

	orgs := make([]*User, 0, 10)
	if err = x.Where("type=1").And("rands=''").Find(&orgs); err != nil {
		return fmt.Errorf("select all organizations: %v", err)
	}

	sess := x.NewSession()
	defer sess.Close()
	if err = sess.Begin(); err != nil {
		return err
	}

	for _, org := range orgs {
		if org.Rands, err = generate.GetRandomString(10); err != nil {
			return err
		}
		if org.Salt, err = generate.GetRandomString(10); err != nil {
			return err
		}
		if _, err = sess.Id(org.ID).Update(org); err != nil {
			return err
		}
	}

	return sess.Commit()
}

// TAction defines the struct for migrating table action
type TAction struct {
	ID          int64 `xorm:"pk autoincr"`
	CreatedUnix int64
}

// TableName will be invoked by XORM to customrize the table name
func (t *TAction) TableName() string { return "action" }

// TNotice defines the struct for migrating table notice
type TNotice struct {
	ID          int64 `xorm:"pk autoincr"`
	CreatedUnix int64
}

// TableName will be invoked by XORM to customrize the table name
func (t *TNotice) TableName() string { return "notice" }

// TComment defines the struct for migrating table comment
type TComment struct {
	ID          int64 `xorm:"pk autoincr"`
	CreatedUnix int64
}

// TableName will be invoked by XORM to customrize the table name
func (t *TComment) TableName() string { return "comment" }

// TIssue defines the struct for migrating table issue
type TIssue struct {
	ID           int64 `xorm:"pk autoincr"`
	DeadlineUnix int64
	CreatedUnix  int64
	UpdatedUnix  int64
}

// TableName will be invoked by XORM to customrize the table name
func (t *TIssue) TableName() string { return "issue" }

// TMilestone defines the struct for migrating table milestone
type TMilestone struct {
	ID             int64 `xorm:"pk autoincr"`
	DeadlineUnix   int64
	ClosedDateUnix int64
}

// TableName will be invoked by XORM to customrize the table name
func (t *TMilestone) TableName() string { return "milestone" }

// TAttachment defines the struct for migrating table attachment
type TAttachment struct {
	ID          int64 `xorm:"pk autoincr"`
	CreatedUnix int64
}

// TableName will be invoked by XORM to customrize the table name
func (t *TAttachment) TableName() string { return "attachment" }

// TLoginSource defines the struct for migrating table login_source
type TLoginSource struct {
	ID          int64 `xorm:"pk autoincr"`
	CreatedUnix int64
	UpdatedUnix int64
}

// TableName will be invoked by XORM to customrize the table name
func (t *TLoginSource) TableName() string { return "login_source" }

// TPull defines the struct for migrating table pull_request
type TPull struct {
	ID         int64 `xorm:"pk autoincr"`
	MergedUnix int64
}

// TableName will be invoked by XORM to customrize the table name
func (t *TPull) TableName() string { return "pull_request" }

// TRelease defines the struct for migrating table release
type TRelease struct {
	ID          int64 `xorm:"pk autoincr"`
	CreatedUnix int64
}

// TableName will be invoked by XORM to customrize the table name
func (t *TRelease) TableName() string { return "release" }

// TRepo defines the struct for migrating table repository
type TRepo struct {
	ID          int64 `xorm:"pk autoincr"`
	CreatedUnix int64
	UpdatedUnix int64
}

// TableName will be invoked by XORM to customrize the table name
func (t *TRepo) TableName() string { return "repository" }

// TMirror defines the struct for migrating table mirror
type TMirror struct {
	ID             int64 `xorm:"pk autoincr"`
	UpdatedUnix    int64
	NextUpdateUnix int64
}

// TableName will be invoked by XORM to customrize the table name
func (t *TMirror) TableName() string { return "mirror" }

// TPublicKey defines the struct for migrating table public_key
type TPublicKey struct {
	ID          int64 `xorm:"pk autoincr"`
	CreatedUnix int64
	UpdatedUnix int64
}

// TableName will be invoked by XORM to customrize the table name
func (t *TPublicKey) TableName() string { return "public_key" }

// TDeployKey defines the struct for migrating table deploy_key
type TDeployKey struct {
	ID          int64 `xorm:"pk autoincr"`
	CreatedUnix int64
	UpdatedUnix int64
}

// TableName will be invoked by XORM to customrize the table name
func (t *TDeployKey) TableName() string { return "deploy_key" }

// TAccessToken defines the struct for migrating table access_token
type TAccessToken struct {
	ID          int64 `xorm:"pk autoincr"`
	CreatedUnix int64
	UpdatedUnix int64
}

// TableName will be invoked by XORM to customrize the table name
func (t *TAccessToken) TableName() string { return "access_token" }

// TUser defines the struct for migrating table user
type TUser struct {
	ID          int64 `xorm:"pk autoincr"`
	CreatedUnix int64
	UpdatedUnix int64
}

// TableName will be invoked by XORM to customrize the table name
func (t *TUser) TableName() string { return "user" }

// TWebhook defines the struct for migrating table webhook
type TWebhook struct {
	ID          int64 `xorm:"pk autoincr"`
	CreatedUnix int64
	UpdatedUnix int64
}

// TableName will be invoked by XORM to customrize the table name
func (t *TWebhook) TableName() string { return "webhook" }

func convertDateToUnix(x *xorm.Engine) (err error) {
	log.Info("This migration could take up to minutes, please be patient.")
	type Bean struct {
		ID         int64 `xorm:"pk autoincr"`
		Created    time.Time
		Updated    time.Time
		Merged     time.Time
		Deadline   time.Time
		ClosedDate time.Time
		NextUpdate time.Time
	}

	var tables = []struct {
		name string
		cols []string
		bean interface{}
	}{
		{"action", []string{"created"}, new(TAction)},
		{"notice", []string{"created"}, new(TNotice)},
		{"comment", []string{"created"}, new(TComment)},
		{"issue", []string{"deadline", "created", "updated"}, new(TIssue)},
		{"milestone", []string{"deadline", "closed_date"}, new(TMilestone)},
		{"attachment", []string{"created"}, new(TAttachment)},
		{"login_source", []string{"created", "updated"}, new(TLoginSource)},
		{"pull_request", []string{"merged"}, new(TPull)},
		{"release", []string{"created"}, new(TRelease)},
		{"repository", []string{"created", "updated"}, new(TRepo)},
		{"mirror", []string{"updated", "next_update"}, new(TMirror)},
		{"public_key", []string{"created", "updated"}, new(TPublicKey)},
		{"deploy_key", []string{"created", "updated"}, new(TDeployKey)},
		{"access_token", []string{"created", "updated"}, new(TAccessToken)},
		{"user", []string{"created", "updated"}, new(TUser)},
		{"webhook", []string{"created", "updated"}, new(TWebhook)},
	}

	for _, table := range tables {
		log.Info("Converting table: %s", table.name)
		if err = x.Sync2(table.bean); err != nil {
			return fmt.Errorf("Sync [table: %s]: %v", table.name, err)
		}

		offset := 0
		for {
			beans := make([]*Bean, 0, 100)
			if err = x.Table(table.name).Asc("id").Limit(100, offset).Find(&beans); err != nil {
				return fmt.Errorf("select beans [table: %s, offset: %d]: %v", table.name, offset, err)
			}
			log.Trace("Table [%s]: offset: %d, beans: %d", table.name, offset, len(beans))
			if len(beans) == 0 {
				break
			}
			offset += 100

			baseSQL := "UPDATE `" + table.name + "` SET "
			for _, bean := range beans {
				valSQLs := make([]string, 0, len(table.cols))
				for _, col := range table.cols {
					fieldSQL := ""
					fieldSQL += col + "_unix = "

					switch col {
					case "deadline":
						if bean.Deadline.IsZero() {
							continue
						}
						fieldSQL += com.ToStr(bean.Deadline.Unix())
					case "created":
						fieldSQL += com.ToStr(bean.Created.Unix())
					case "updated":
						fieldSQL += com.ToStr(bean.Updated.Unix())
					case "closed_date":
						fieldSQL += com.ToStr(bean.ClosedDate.Unix())
					case "merged":
						fieldSQL += com.ToStr(bean.Merged.Unix())
					case "next_update":
						fieldSQL += com.ToStr(bean.NextUpdate.Unix())
					}

					valSQLs = append(valSQLs, fieldSQL)
				}

				if len(valSQLs) == 0 {
					continue
				}

				if _, err = x.Exec(baseSQL + strings.Join(valSQLs, ",") + " WHERE id = " + com.ToStr(bean.ID)); err != nil {
					return fmt.Errorf("update bean [table: %s, id: %d]: %v", table.name, bean.ID, err)
				}
			}
		}
	}

	return nil
}<|MERGE_RESOLUTION|>--- conflicted
+++ resolved
@@ -182,13 +182,10 @@
 	NewMigration("add language column for user setting", addLanguageSetting),
 	// v64 -> v65
 	NewMigration("add multiple assignees", addMultipleAssignees),
-<<<<<<< HEAD
+	// v65 -> v66
+	NewMigration("add u2f", addU2FReg),
 	// v66 -> v67
 	NewMigration("add review", addReview),
-=======
-	// v65 -> v66
-	NewMigration("add u2f", addU2FReg),
->>>>>>> 81b4d38f
 }
 
 // Migrate database to current version
