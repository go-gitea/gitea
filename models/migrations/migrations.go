--- conflicted
+++ resolved
@@ -503,17 +503,14 @@
 
 	// v260 -> v261
 	NewMigration("Drop custom_labels column of action_runner table", v1_21.DropCustomLabelsColumnOfActionRunner),
-<<<<<<< HEAD
-	// to modify later
-	NewMigration("Add size limit on repository", v1_21.AddSizeLimitOnRepo),
-=======
 	// v261 -> v262
 	NewMigration("Add variable table", v1_21.CreateVariableTable),
 	// v262 -> v263
 	NewMigration("Add TriggerEvent to action_run table", v1_21.AddTriggerEventToActionRun),
 	// v263 -> v264
 	NewMigration("Add git_size and lfs_size columns to repository table", v1_21.AddGitSizeAndLFSSizeToRepositoryTable),
->>>>>>> c76b221c
+	// to modify later
+	NewMigration("Add size limit on repository", v1_21.AddSizeLimitOnRepo),
 }
 
 // GetCurrentDBVersion returns the current db version
