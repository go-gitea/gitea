--- conflicted
+++ resolved
@@ -291,13 +291,11 @@
 	// v171 -> v172
 	NewMigration("Add Sorting to ProjectBoard table", addSortingColToProjectBoard),
 	// v172 -> v173
-<<<<<<< HEAD
-	NewMigration("Add auto merge table", addAutoMergeTable),
-=======
 	NewMigration("Add sessions table for go-chi/session", addSessionTable),
 	// v173 -> v174
 	NewMigration("Add time_id column to Comment", addTimeIDCommentColumn),
->>>>>>> d38ae597
+	// v174 -> v175
+	NewMigration("Add auto merge table", addAutoMergeTable),
 }
 
 // GetCurrentDBVersion returns the current db version
