--- conflicted
+++ resolved
@@ -130,11 +130,7 @@
           go-version-file: go.mod
           check-latest: true
       - name: Add hosts to /etc/hosts
-<<<<<<< HEAD
-        run: '[ -e "/.dockerenv" ] || [ -e "/run/.containerenv" ] || echo "127.0.0.1 mysql elasticsearch meilisearch smtpimap redis minio" | sudo tee -a /etc/hosts'
-=======
         run: '[ -e "/.dockerenv" ] || [ -e "/run/.containerenv" ] || echo "127.0.0.1 minio devstoreaccount1.azurite.local mysql elasticsearch meilisearch smtpimap" | sudo tee -a /etc/hosts'
->>>>>>> 662db4a6
       - run: make deps-backend
       - run: make backend
         env:
