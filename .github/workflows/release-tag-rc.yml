name: release-tag-rc

on:
  push:
    tags:
      - "v1*-rc*"

concurrency:
  group: ${{ github.workflow }}-${{ github.ref }}
  cancel-in-progress: false

jobs:
  binary:
    runs-on: namespace-profile-gitea-release-binary
    steps:
      - uses: actions/checkout@v5
      # fetch all commits instead of only the last as some branches are long lived and could have many between versions
      # fetch all tags to ensure that "git describe" reports expected Gitea version, eg. v1.21.0-dev-1-g1234567
      - run: git fetch --unshallow --quiet --tags --force
      - uses: actions/setup-go@v6
        with:
          go-version-file: go.mod
          check-latest: true
      - uses: pnpm/action-setup@v4
      - uses: actions/setup-node@v5
        with:
          node-version: 24
      - run: make deps-frontend deps-backend
      # xgo build
      - run: make release
        env:
          TAGS: bindata sqlite sqlite_unlock_notify
      - name: import gpg key
        id: import_gpg
        uses: crazy-max/ghaction-import-gpg@v6
        with:
          gpg_private_key: ${{ secrets.GPGSIGN_KEY }}
          passphrase: ${{ secrets.GPGSIGN_PASSPHRASE }}
      - name: sign binaries
        run: |
          for f in dist/release/*; do
            echo '${{ secrets.GPGSIGN_PASSPHRASE }}' | gpg --pinentry-mode loopback --passphrase-fd 0 --batch --yes --detach-sign -u ${{ steps.import_gpg.outputs.fingerprint }} --output "$f.asc" "$f"
          done
      # clean branch name to get the folder name in S3
      - name: Get cleaned branch name
        id: clean_name
        run: |
          REF_NAME=$(echo "${{ github.ref }}" | sed -e 's/refs\/heads\///' -e 's/refs\/tags\/v//' -e 's/release\/v//')
          echo "Cleaned name is ${REF_NAME}"
          echo "branch=${REF_NAME}" >> "$GITHUB_OUTPUT"
      - name: configure aws
        uses: aws-actions/configure-aws-credentials@v4
        with:
          aws-region: ${{ secrets.AWS_REGION }}
          aws-access-key-id: ${{ secrets.AWS_ACCESS_KEY_ID }}
          aws-secret-access-key: ${{ secrets.AWS_SECRET_ACCESS_KEY }}
      - name: upload binaries to s3
        run: |
          aws s3 sync dist/release s3://${{ secrets.AWS_S3_BUCKET }}/gitea/${{ steps.clean_name.outputs.branch }} --no-progress
      - name: Install GH CLI
        uses: dev-hanz-ops/install-gh-cli-action@v0.1.0
        with:
          gh-cli-version: 2.39.1
      - name: create github release
        run: |
          gh release create ${{ github.ref_name }} --title ${{ github.ref_name }} --draft --notes-from-tag dist/release/*
        env:
          GITHUB_TOKEN: ${{ secrets.RELEASE_TOKEN }}
  container:
    runs-on: namespace-profile-gitea-release-docker
    permissions:
      packages: write # to publish to ghcr.io
    steps:
      - uses: actions/checkout@v5
      # fetch all commits instead of only the last as some branches are long lived and could have many between versions
      # fetch all tags to ensure that "git describe" reports expected Gitea version, eg. v1.21.0-dev-1-g1234567
      - run: git fetch --unshallow --quiet --tags --force
      - uses: docker/setup-qemu-action@v3
      - uses: docker/setup-buildx-action@v3
      - uses: docker/metadata-action@v5
        id: meta
        with:
          images: |-
            gitea/gitea
            ghcr.io/go-gitea/gitea
          flavor: |
            latest=false
          # 1.2.3-rc0
          tags: |
            type=semver,pattern={{version}}
<<<<<<< HEAD
      - name: Login to Docker Hub
        uses: docker/login-action@v3
        with:
          username: ${{ secrets.DOCKERHUB_USERNAME }}
          password: ${{ secrets.DOCKERHUB_TOKEN }}
      - name: Login to GHCR using PAT
        uses: docker/login-action@v3
        with:
          registry: ghcr.io
          username: ${{ github.repository_owner }}
          password: ${{ secrets.GITHUB_TOKEN }}
      - name: build rootful docker image
        uses: docker/build-push-action@v5
        with:
          context: .
          platforms: linux/amd64,linux/arm64,linux/riscv64
          push: true
          tags: ${{ steps.meta.outputs.tags }}
          labels: ${{ steps.meta.outputs.labels }}
  docker-rootless:
    runs-on: namespace-profile-gitea-release-docker
    permissions:
      packages: write # to publish to ghcr.io
    steps:
      - uses: actions/checkout@v5
      # fetch all commits instead of only the last as some branches are long lived and could have many between versions
      # fetch all tags to ensure that "git describe" reports expected Gitea version, eg. v1.21.0-dev-1-g1234567
      - run: git fetch --unshallow --quiet --tags --force
      - uses: docker/setup-qemu-action@v3
      - uses: docker/setup-buildx-action@v3
=======
          annotations: |
            org.opencontainers.image.authors="maintainers@gitea.io"
>>>>>>> 850012bf
      - uses: docker/metadata-action@v5
        id: meta_rootless
        with:
          images: |-
            gitea/gitea
            ghcr.io/go-gitea/gitea
          # each tag below will have the suffix of -rootless
          flavor: |
            latest=false
            suffix=-rootless
          # 1.2.3-rc0
          tags: |
            type=semver,pattern={{version}}
          annotations: |
            org.opencontainers.image.authors="maintainers@gitea.io"
      - name: Login to Docker Hub
        uses: docker/login-action@v3
        with:
          username: ${{ secrets.DOCKERHUB_USERNAME }}
          password: ${{ secrets.DOCKERHUB_TOKEN }}
      - name: Login to GHCR using PAT
        uses: docker/login-action@v3
        with:
          registry: ghcr.io
          username: ${{ github.repository_owner }}
          password: ${{ secrets.GITHUB_TOKEN }}
      - name: build regular container image
        uses: docker/build-push-action@v5
        with:
          context: .
          platforms: linux/amd64,linux/arm64,linux/riscv64
          push: true
          tags: ${{ steps.meta.outputs.tags }}
          annotations: ${{ steps.meta.outputs.annotations }}
      - name: build rootless container image
        uses: docker/build-push-action@v5
        with:
          context: .
          platforms: linux/amd64,linux/arm64,linux/riscv64
          push: true
          file: Dockerfile.rootless
          tags: ${{ steps.meta_rootless.outputs.tags }}
          annotations: ${{ steps.meta_rootless.outputs.annotations }}<|MERGE_RESOLUTION|>--- conflicted
+++ resolved
@@ -88,41 +88,8 @@
           # 1.2.3-rc0
           tags: |
             type=semver,pattern={{version}}
-<<<<<<< HEAD
-      - name: Login to Docker Hub
-        uses: docker/login-action@v3
-        with:
-          username: ${{ secrets.DOCKERHUB_USERNAME }}
-          password: ${{ secrets.DOCKERHUB_TOKEN }}
-      - name: Login to GHCR using PAT
-        uses: docker/login-action@v3
-        with:
-          registry: ghcr.io
-          username: ${{ github.repository_owner }}
-          password: ${{ secrets.GITHUB_TOKEN }}
-      - name: build rootful docker image
-        uses: docker/build-push-action@v5
-        with:
-          context: .
-          platforms: linux/amd64,linux/arm64,linux/riscv64
-          push: true
-          tags: ${{ steps.meta.outputs.tags }}
-          labels: ${{ steps.meta.outputs.labels }}
-  docker-rootless:
-    runs-on: namespace-profile-gitea-release-docker
-    permissions:
-      packages: write # to publish to ghcr.io
-    steps:
-      - uses: actions/checkout@v5
-      # fetch all commits instead of only the last as some branches are long lived and could have many between versions
-      # fetch all tags to ensure that "git describe" reports expected Gitea version, eg. v1.21.0-dev-1-g1234567
-      - run: git fetch --unshallow --quiet --tags --force
-      - uses: docker/setup-qemu-action@v3
-      - uses: docker/setup-buildx-action@v3
-=======
           annotations: |
             org.opencontainers.image.authors="maintainers@gitea.io"
->>>>>>> 850012bf
       - uses: docker/metadata-action@v5
         id: meta_rootless
         with:
