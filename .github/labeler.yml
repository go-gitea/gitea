--- conflicted
+++ resolved
@@ -17,17 +17,9 @@
   - "webpack.config.js"
 
 kind/lint:
-<<<<<<< HEAD
-  - .eslintrc.yaml
-  - .golangci.yml
-  - .markdownlint.yaml
-  - .spectral.yaml
-  - .stylelintrc.yaml
-  - ".yamllint.yaml"
-=======
   - ".eslintrc.yaml"
   - ".golangci.yml"
   - ".markdownlint.yaml"
   - ".spectral.yaml"
   - ".stylelintrc.yaml"
->>>>>>> f9abb6ad
+  - ".yamllint.yaml"