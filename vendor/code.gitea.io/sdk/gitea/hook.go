--- conflicted
+++ resolved
@@ -236,23 +236,15 @@
 // /_______  /\___  >____/\___  >__|  \___  >
 //         \/     \/          \/          \/
 
-<<<<<<< HEAD
-type PusherType string
-
-=======
 // PusherType define the type to push
 type PusherType string
 
 // describe all the PusherTypes
->>>>>>> 12e74dc4
 const (
 	PusherTypeUser PusherType = "user"
 )
 
-<<<<<<< HEAD
-=======
 // DeletePayload represents delete payload
->>>>>>> 12e74dc4
 type DeletePayload struct {
 	Ref        string      `json:"ref"`
 	RefType    string      `json:"ref_type"`
@@ -261,17 +253,11 @@
 	Sender     *User       `json:"sender"`
 }
 
-<<<<<<< HEAD
-func (p *DeletePayload) SetSecret(secret string) {
-}
-
-=======
 // SetSecret implements Payload
 func (p *DeletePayload) SetSecret(secret string) {
 }
 
 // JSONPayload implements Payload
->>>>>>> 12e74dc4
 func (p *DeletePayload) JSONPayload() ([]byte, error) {
 	return json.MarshalIndent(p, "", "  ")
 }
@@ -283,40 +269,26 @@
 //  \___  / \____/|__|  |__|_ \
 //      \/                   \/
 
-<<<<<<< HEAD
-=======
 // ForkPayload represents fork payload
->>>>>>> 12e74dc4
 type ForkPayload struct {
 	Forkee *Repository `json:"forkee"`
 	Repo   *Repository `json:"repository"`
 	Sender *User       `json:"sender"`
 }
 
-<<<<<<< HEAD
-func (p *ForkPayload) SetSecret(secret string) {
-}
-
-=======
 // SetSecret implements Payload
 func (p *ForkPayload) SetSecret(secret string) {
 }
 
 // JSONPayload implements Payload
->>>>>>> 12e74dc4
 func (p *ForkPayload) JSONPayload() ([]byte, error) {
 	return json.MarshalIndent(p, "", "  ")
 }
 
-<<<<<<< HEAD
-type HookIssueCommentAction string
-
-=======
 // HookIssueCommentAction defines hook issue comment action
 type HookIssueCommentAction string
 
 // all issue comment actions
->>>>>>> 12e74dc4
 const (
 	HookIssueCommentCreated HookIssueCommentAction = "created"
 	HookIssueCommentEdited  HookIssueCommentAction = "edited"
@@ -333,17 +305,11 @@
 	Sender     *User                  `json:"sender"`
 }
 
-<<<<<<< HEAD
-func (p *IssueCommentPayload) SetSecret(secret string) {
-}
-
-=======
 // SetSecret implements Payload
 func (p *IssueCommentPayload) SetSecret(secret string) {
 }
 
 // JSONPayload implements Payload
->>>>>>> 12e74dc4
 func (p *IssueCommentPayload) JSONPayload() ([]byte, error) {
 	return json.MarshalIndent(p, "", "  ")
 }
@@ -355,15 +321,10 @@
 //  |____|_  /\___  >____/\___  >____  /____  >\___  >
 //         \/     \/          \/     \/     \/     \/
 
-<<<<<<< HEAD
-type HookReleaseAction string
-
-=======
 // HookReleaseAction defines hook release action type
 type HookReleaseAction string
 
 // all release actions
->>>>>>> 12e74dc4
 const (
 	HookReleasePublished HookReleaseAction = "published"
 )
@@ -376,17 +337,11 @@
 	Sender     *User             `json:"sender"`
 }
 
-<<<<<<< HEAD
-func (p *ReleasePayload) SetSecret(secret string) {
-}
-
-=======
 // SetSecret implements Payload
 func (p *ReleasePayload) SetSecret(secret string) {
 }
 
 // JSONPayload implements Payload
->>>>>>> 12e74dc4
 func (p *ReleasePayload) JSONPayload() ([]byte, error) {
 	return json.MarshalIndent(p, "", "  ")
 }
