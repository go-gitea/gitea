{
	"comment": "",
	"ignore": "test appengine",
	"package": [
		{
			"checksumSHA1": "BfL4Z7P1alyUUNspKJu7Q4GPCNs=",
			"path": "code.gitea.io/git",
			"revision": "f1ecc138bebcffed32be1a574ed0c2701b33733f",
			"revisionTime": "2018-04-21T01:08:19Z"
		},
		{
<<<<<<< HEAD
			"checksumSHA1": "WMD6+Qh2+5hd9uiq910pF/Ihylw=",
			"path": "code.gitea.io/sdk/gitea",
			"revision": "1c8d12f79a51605ed91587aa6b86cf38fc0f987f",
			"revisionTime": "2018-05-01T11:15:19Z"
=======
			"checksumSHA1": "xXzi8Xx7HA3M0z3lR/1wr1Vz1fc=",
			"path": "code.gitea.io/sdk/gitea",
			"revision": "142acef5ce79f78585afcce31748af46c72a3dea",
			"revisionTime": "2018-04-17T00:54:29Z"
>>>>>>> a98add19
		},
		{
			"checksumSHA1": "bOODD4Gbw3GfcuQPU2dI40crxxk=",
			"path": "github.com/PuerkitoBio/goquery",
			"revision": "ed7d758e9a34ba1f55e8084e0d731448b46921a8",
			"revisionTime": "2017-03-24T13:54:48Z"
		},
		{
			"checksumSHA1": "IyfS7Rbl6OgR83QR7TOfKdDCq+M=",
			"path": "github.com/Unknwon/cae",
			"revision": "c6aac99ea2cae2ebaf23f26f76b04fe3fcfc9f8c",
			"revisionTime": "2016-07-15T03:28:08Z"
		},
		{
			"checksumSHA1": "NqlZvp3s2Z8jy1X9HpARViZ/hhY=",
			"path": "github.com/Unknwon/cae/zip",
			"revision": "c6aac99ea2cae2ebaf23f26f76b04fe3fcfc9f8c",
			"revisionTime": "2016-07-15T03:28:08Z"
		},
		{
			"checksumSHA1": "IrtvVIFBTQmk0+vM7g2xtka5SFg=",
			"path": "github.com/Unknwon/com",
			"revision": "7677a1d7c1137cd3dd5ba7a076d0c898a1ef4520",
			"revisionTime": "2017-08-19T22:39:52Z"
		},
		{
			"checksumSHA1": "GwPkXd1UL3D7F3IuHHM+V0r4MB4=",
			"path": "github.com/Unknwon/i18n",
			"revision": "b64d336589669d317928070e70ba0ae558f16633",
			"revisionTime": "2017-11-14T19:46:41Z"
		},
		{
			"checksumSHA1": "BkrPsaiF83hWNDvM2o/rMBdUz5o=",
			"path": "github.com/Unknwon/paginater",
			"revision": "7748a72e01415173a27d79866b984328e7b0c12b",
			"revisionTime": "2015-11-04T15:16:17Z"
		},
		{
			"checksumSHA1": "2rWSos1D+xqNSGkvEMOG3pntod8=",
			"path": "github.com/andybalholm/cascadia",
			"revision": "349dd0209470eabd9514242c688c403c0926d266",
			"revisionTime": "2016-12-24T14:14:13Z"
		},
		{
			"checksumSHA1": "8EFHaDH4tkjScOJ6XSlLM0ddfO0=",
			"path": "github.com/blevesearch/bleve",
			"revision": "011b168f7b84ffef05aed6716d73d21b1a33e971",
			"revisionTime": "2017-06-14T16:31:07Z"
		},
		{
			"checksumSHA1": "ywqbUZb6r4Mxq2MBAbv/vaYcmdw=",
			"path": "github.com/blevesearch/bleve/analysis",
			"revision": "011b168f7b84ffef05aed6716d73d21b1a33e971",
			"revisionTime": "2017-06-14T16:31:07Z"
		},
		{
			"checksumSHA1": "9fbWSIn+xbJ14D2nMF3byvSsXXk=",
			"path": "github.com/blevesearch/bleve/analysis/analyzer/custom",
			"revision": "174f8ed44a0bf65e7c8fb228b60b58de62654cd2",
			"revisionTime": "2017-06-28T17:18:15Z"
		},
		{
			"checksumSHA1": "IefDmVwLU3UiILeN35DA25gPFnc=",
			"path": "github.com/blevesearch/bleve/analysis/analyzer/standard",
			"revision": "011b168f7b84ffef05aed6716d73d21b1a33e971",
			"revisionTime": "2017-06-14T16:31:07Z"
		},
		{
			"checksumSHA1": "P+ay5l3LO/xoWJXKfyK4Ma1hGvw=",
			"path": "github.com/blevesearch/bleve/analysis/datetime/flexible",
			"revision": "011b168f7b84ffef05aed6716d73d21b1a33e971",
			"revisionTime": "2017-06-14T16:31:07Z"
		},
		{
			"checksumSHA1": "uIHCAnZoB7dKDPFc3SkiO1hN4BY=",
			"path": "github.com/blevesearch/bleve/analysis/datetime/optional",
			"revision": "011b168f7b84ffef05aed6716d73d21b1a33e971",
			"revisionTime": "2017-06-14T16:31:07Z"
		},
		{
			"checksumSHA1": "AdhWAC/hkZLFXUcihmzhMspNk3w=",
			"path": "github.com/blevesearch/bleve/analysis/lang/en",
			"revision": "011b168f7b84ffef05aed6716d73d21b1a33e971",
			"revisionTime": "2017-06-14T16:31:07Z"
		},
		{
			"checksumSHA1": "xj8o/nQj59yt+o+RZSa0n9V3vKY=",
			"path": "github.com/blevesearch/bleve/analysis/token/camelcase",
			"revision": "174f8ed44a0bf65e7c8fb228b60b58de62654cd2",
			"revisionTime": "2017-06-28T17:18:15Z"
		},
		{
			"checksumSHA1": "3VIPkl12t1ko4y6DkbPcz+MtQjY=",
			"path": "github.com/blevesearch/bleve/analysis/token/lowercase",
			"revision": "011b168f7b84ffef05aed6716d73d21b1a33e971",
			"revisionTime": "2017-06-14T16:31:07Z"
		},
		{
			"checksumSHA1": "QOw3ypU4VTmFT8XYS/52P3RILZw=",
			"path": "github.com/blevesearch/bleve/analysis/token/porter",
			"revision": "011b168f7b84ffef05aed6716d73d21b1a33e971",
			"revisionTime": "2017-06-14T16:31:07Z"
		},
		{
			"checksumSHA1": "8wCAW8E4SO7gGxt0tsr4NZ4APIg=",
			"path": "github.com/blevesearch/bleve/analysis/token/stop",
			"revision": "011b168f7b84ffef05aed6716d73d21b1a33e971",
			"revisionTime": "2017-06-14T16:31:07Z"
		},
		{
			"checksumSHA1": "rHPnW85/nLMuW8PICbcMX4O8Xg8=",
			"path": "github.com/blevesearch/bleve/analysis/token/unicodenorm",
			"revision": "174f8ed44a0bf65e7c8fb228b60b58de62654cd2",
			"revisionTime": "2017-06-28T17:18:15Z"
		},
		{
			"checksumSHA1": "unacAFTLwgpg7wyI/mYf7Zd9eaU=",
			"path": "github.com/blevesearch/bleve/analysis/token/unique",
			"revision": "ff210fbc6d348ad67aa5754eaea11a463fcddafd",
			"revisionTime": "2018-02-01T18:20:06Z"
		},
		{
			"checksumSHA1": "q7C04nlJLxKmemXLop0oyJhfi5M=",
			"path": "github.com/blevesearch/bleve/analysis/tokenizer/unicode",
			"revision": "011b168f7b84ffef05aed6716d73d21b1a33e971",
			"revisionTime": "2017-06-14T16:31:07Z"
		},
		{
			"checksumSHA1": "dGZ2nyn4OZtOTQcoAA8PE+XfW/g=",
			"path": "github.com/blevesearch/bleve/document",
			"revision": "011b168f7b84ffef05aed6716d73d21b1a33e971",
			"revisionTime": "2017-06-14T16:31:07Z"
		},
		{
			"checksumSHA1": "8+NkVEqldBSg13whAM0Fgk0aIQU=",
			"path": "github.com/blevesearch/bleve/geo",
			"revision": "011b168f7b84ffef05aed6716d73d21b1a33e971",
			"revisionTime": "2017-06-14T16:31:07Z"
		},
		{
			"checksumSHA1": "3g5mI6RHJOPMig/EFHGwJXuYOzg=",
			"path": "github.com/blevesearch/bleve/index",
			"revision": "011b168f7b84ffef05aed6716d73d21b1a33e971",
			"revisionTime": "2017-06-14T16:31:07Z"
		},
		{
			"checksumSHA1": "3ttI5qH9k/gOBaW8FJFVmOh5oIA=",
			"path": "github.com/blevesearch/bleve/index/store",
			"revision": "011b168f7b84ffef05aed6716d73d21b1a33e971",
			"revisionTime": "2017-06-14T16:31:07Z"
		},
		{
			"checksumSHA1": "9cJS6D7IAwrzK/opywK0ZgAmpTQ=",
			"path": "github.com/blevesearch/bleve/index/store/boltdb",
			"revision": "011b168f7b84ffef05aed6716d73d21b1a33e971",
			"revisionTime": "2017-06-14T16:31:07Z"
		},
		{
			"checksumSHA1": "yeAX9ygUYTMbFpL20NJ0MjR7u6M=",
			"path": "github.com/blevesearch/bleve/index/store/gtreap",
			"revision": "011b168f7b84ffef05aed6716d73d21b1a33e971",
			"revisionTime": "2017-06-14T16:31:07Z"
		},
		{
			"checksumSHA1": "ueN6nk6F4Dg/g8uk6lkh2agKll0=",
			"path": "github.com/blevesearch/bleve/index/upsidedown",
			"revision": "011b168f7b84ffef05aed6716d73d21b1a33e971",
			"revisionTime": "2017-06-14T16:31:07Z"
		},
		{
			"checksumSHA1": "mZxJ9F/kDvFKrXhlGflXd030coM=",
			"path": "github.com/blevesearch/bleve/mapping",
			"revision": "011b168f7b84ffef05aed6716d73d21b1a33e971",
			"revisionTime": "2017-06-14T16:31:07Z"
		},
		{
			"checksumSHA1": "Qyi8BmpvHc83X9J06QB7GV7O+6M=",
			"path": "github.com/blevesearch/bleve/numeric",
			"revision": "011b168f7b84ffef05aed6716d73d21b1a33e971",
			"revisionTime": "2017-06-14T16:31:07Z"
		},
		{
			"checksumSHA1": "Qj1wH6TzvIl4OAiPQaFDpkWvwLM=",
			"path": "github.com/blevesearch/bleve/registry",
			"revision": "011b168f7b84ffef05aed6716d73d21b1a33e971",
			"revisionTime": "2017-06-14T16:31:07Z"
		},
		{
			"checksumSHA1": "ePJbEPLo/mjmNWhK/U/eUf1gUuo=",
			"path": "github.com/blevesearch/bleve/search",
			"revision": "011b168f7b84ffef05aed6716d73d21b1a33e971",
			"revisionTime": "2017-06-14T16:31:07Z"
		},
		{
			"checksumSHA1": "Ct0YA2r6ruQ+y6BegLDpxz2Hq+U=",
			"path": "github.com/blevesearch/bleve/search/collector",
			"revision": "011b168f7b84ffef05aed6716d73d21b1a33e971",
			"revisionTime": "2017-06-14T16:31:07Z"
		},
		{
			"checksumSHA1": "Vull5Tu4BFP4x3fOA4NCRz852UY=",
			"path": "github.com/blevesearch/bleve/search/facet",
			"revision": "011b168f7b84ffef05aed6716d73d21b1a33e971",
			"revisionTime": "2017-06-14T16:31:07Z"
		},
		{
			"checksumSHA1": "J/bdoPp+OZ6vSqsXF10484C7asc=",
			"path": "github.com/blevesearch/bleve/search/highlight",
			"revision": "011b168f7b84ffef05aed6716d73d21b1a33e971",
			"revisionTime": "2017-06-14T16:31:07Z"
		},
		{
			"checksumSHA1": "rAz4wfq/O/Tx5aYz/6BN09jm0io=",
			"path": "github.com/blevesearch/bleve/search/highlight/format/html",
			"revision": "011b168f7b84ffef05aed6716d73d21b1a33e971",
			"revisionTime": "2017-06-14T16:31:07Z"
		},
		{
			"checksumSHA1": "JQCH82+IdGvTtmKn+rDxCDxISxI=",
			"path": "github.com/blevesearch/bleve/search/highlight/fragmenter/simple",
			"revision": "011b168f7b84ffef05aed6716d73d21b1a33e971",
			"revisionTime": "2017-06-14T16:31:07Z"
		},
		{
			"checksumSHA1": "/4Q1eosaGj0eU+F4YWQRdaOS5XA=",
			"path": "github.com/blevesearch/bleve/search/highlight/highlighter/html",
			"revision": "011b168f7b84ffef05aed6716d73d21b1a33e971",
			"revisionTime": "2017-06-14T16:31:07Z"
		},
		{
			"checksumSHA1": "m4s4+yGUKuSVYHDOQpzSZ8Jdeyg=",
			"path": "github.com/blevesearch/bleve/search/highlight/highlighter/simple",
			"revision": "011b168f7b84ffef05aed6716d73d21b1a33e971",
			"revisionTime": "2017-06-14T16:31:07Z"
		},
		{
			"checksumSHA1": "3c9y+4nTwE5+iW4tdAPAk9M181U=",
			"path": "github.com/blevesearch/bleve/search/query",
			"revision": "011b168f7b84ffef05aed6716d73d21b1a33e971",
			"revisionTime": "2017-06-14T16:31:07Z"
		},
		{
			"checksumSHA1": "MdrMXPuAS1dVzjPKP+azDaDBj3Y=",
			"path": "github.com/blevesearch/bleve/search/scorer",
			"revision": "011b168f7b84ffef05aed6716d73d21b1a33e971",
			"revisionTime": "2017-06-14T16:31:07Z"
		},
		{
			"checksumSHA1": "yd7lFAbfGjvZPRHalcSYbfpXRsA=",
			"path": "github.com/blevesearch/bleve/search/searcher",
			"revision": "011b168f7b84ffef05aed6716d73d21b1a33e971",
			"revisionTime": "2017-06-14T16:31:07Z"
		},
		{
			"checksumSHA1": "F6iBQThfd04TIlxT49zaPRGvlqE=",
			"origin": "github.com/blevesearch/bleve/vendor/github.com/blevesearch/go-porterstemmer",
			"path": "github.com/blevesearch/go-porterstemmer",
			"revision": "3b2bc30b544cd4589cf3ad8c04030329b143dce9",
			"revisionTime": "2016-12-08T13:07:38Z"
		},
		{
			"checksumSHA1": "mgj+zuxi8AgQsRmBY8LR2ys4gaM=",
			"origin": "github.com/blevesearch/bleve/vendor/github.com/blevesearch/segment",
			"path": "github.com/blevesearch/segment",
			"revision": "3b2bc30b544cd4589cf3ad8c04030329b143dce9",
			"revisionTime": "2016-12-08T13:07:38Z"
		},
		{
			"checksumSHA1": "26XPwPnOEwZ1COWicbv5xCBY+rg=",
			"origin": "github.com/go-gitea/bolt",
			"path": "github.com/boltdb/bolt",
			"revision": "ccd680d8c1a0179ac3d68f692b01e1a1589cbfc7",
			"revisionTime": "2017-04-20T01:09:17Z"
		},
		{
			"checksumSHA1": "NClRfzxXDSt/g4lM5BIkKhYRVoQ=",
			"path": "github.com/boombuler/barcode",
			"revision": "fe0f26ff6d26693948ee8189aa064ee8c54141fa",
			"revisionTime": "2016-12-26T21:19:16Z"
		},
		{
			"checksumSHA1": "ion36oiOlMelz8OcoyPCHzMQNYY=",
			"path": "github.com/boombuler/barcode/qr",
			"revision": "fe0f26ff6d26693948ee8189aa064ee8c54141fa",
			"revisionTime": "2016-12-26T21:19:16Z"
		},
		{
			"checksumSHA1": "CxHIsJBPkKrTK1pfNM0VV0oow4o=",
			"path": "github.com/boombuler/barcode/utils",
			"revision": "fe0f26ff6d26693948ee8189aa064ee8c54141fa",
			"revisionTime": "2016-12-26T21:19:16Z"
		},
		{
			"checksumSHA1": "fNAC4qgZDqF3kxq74/yyk3PWdy8=",
			"path": "github.com/bradfitz/gomemcache/memcache",
			"revision": "fb1f79c6b65acda83063cbc69f6bba1522558bfc",
			"revisionTime": "2016-01-17T19:21:50Z"
		},
		{
			"checksumSHA1": "x1svIugw39oEZGU5/HMUHzgRUZM=",
			"path": "github.com/chaseadamsio/goorgeous",
			"revision": "098da33fde5f9220736531b3cb26a2dec86a8367",
			"revisionTime": "2017-09-01T13:22:37Z"
		},
		{
			"checksumSHA1": "agNqSytP0indDCoGizlMyC1L/m4=",
			"path": "github.com/coreos/etcd/error",
			"revision": "01c303113d0a3d5a8075864321c3aedb72035bdd",
			"revisionTime": "2016-04-05T06:22:04Z"
		},
		{
			"checksumSHA1": "BJXHEdzHxRPmVnt6GFaPpwgns2c=",
			"path": "github.com/coreos/go-etcd/etcd",
			"revision": "003851be7bb0694fe3cc457a49529a19388ee7cf",
			"revisionTime": "2015-10-26T16:03:18Z"
		},
		{
			"checksumSHA1": "HZHDKs2ZV3FhKKTBfMzkv3+moaQ=",
			"path": "github.com/davecgh/go-spew/spew",
			"revision": "ecdeabc65495df2dec95d7c4a4c3e021903035e5",
			"revisionTime": "2017-10-02T20:02:53Z"
		},
		{
			"checksumSHA1": "zJ5PJN6nh9CRhxfub9e7BNzekR0=",
			"path": "github.com/denisenkom/go-mssqldb",
			"revision": "e32ca5036449b7ea12c62ed761ea1ad7fc88a4e2",
			"revisionTime": "2016-11-28T23:08:40Z"
		},
		{
			"checksumSHA1": "2Fy1Y6Z3lRRX1891WF/+HT4XS2I=",
			"path": "github.com/dgrijalva/jwt-go",
			"revision": "9ed569b5d1ac936e6494082958d63a6aa4fff99a",
			"revisionTime": "2016-11-01T19:39:35Z"
		},
		{
			"checksumSHA1": "5ftkjfUwI9A6xCQ1PwIAd5+qlo0=",
			"path": "github.com/elazarl/go-bindata-assetfs",
			"revision": "57eb5e1fc594ad4b0b1dbea7b286d299e0cb43c2",
			"revisionTime": "2015-12-24T04:54:52Z"
		},
		{
			"checksumSHA1": "06ofBxeJ9c4LS2p31PCMIj7IjJU=",
			"path": "github.com/ethantkoenig/rupture",
			"revision": "0a76f03a811abcca2e6357329b673e9bb8ef9643",
			"revisionTime": "2018-02-03T18:25:44Z"
		},
		{
			"checksumSHA1": "imR2wF388/0fBU6RRWx8RvTi8Q8=",
			"path": "github.com/facebookgo/clock",
			"revision": "600d898af40aa09a7a93ecb9265d87b0504b6f03",
			"revisionTime": "2015-04-10T01:09:13Z"
		},
		{
			"checksumSHA1": "j2O1k8Kvw6btFkJKt45nQQuAHM0=",
			"path": "github.com/facebookgo/grace/gracehttp",
			"revision": "5729e484473f52048578af1b80d0008c7024089b",
			"revisionTime": "2016-09-26T23:17:15Z"
		},
		{
			"checksumSHA1": "nj3ykV8Em7WOfvHNIo/XNTT9LOM=",
			"path": "github.com/facebookgo/grace/gracenet",
			"revision": "5729e484473f52048578af1b80d0008c7024089b",
			"revisionTime": "2016-09-26T23:17:15Z"
		},
		{
			"checksumSHA1": "8SgB/r3Cf+OvXmg8bIPnlEq03Bs=",
			"path": "github.com/facebookgo/httpdown",
			"revision": "a3b1354551a26449fbe05f5d855937f6e7acbd71",
			"revisionTime": "2016-03-23T22:10:27Z"
		},
		{
			"checksumSHA1": "SzXvrWxavFo8HD/2hnbdu17C3VE=",
			"path": "github.com/facebookgo/stats",
			"revision": "1b76add642e42c6ffba7211ad7b3939ce654526e",
			"revisionTime": "2015-10-06T22:16:25Z"
		},
		{
			"checksumSHA1": "3w6jybRjyrhohNQJMnIxMC8cYXM=",
			"path": "github.com/go-macaron/bindata",
			"revision": "85786f57eee3e5544a9cc24fa2afe425b97a8652",
			"revisionTime": "2016-12-22T09:30:48Z"
		},
		{
			"checksumSHA1": "qM/kf31cT2cxjtHxdzbu8q8jPq0=",
			"path": "github.com/go-macaron/binding",
			"revision": "9440f336b443056c90d7d448a0a55ad8c7599880",
			"revisionTime": "2016-07-11T22:56:54Z"
		},
		{
			"checksumSHA1": "2P7Mi5cgjw7B0sgNodHpt1MTtwk=",
			"path": "github.com/go-macaron/cache",
			"revision": "56173531277692bc2925924d51fda1cd0a6b8178",
			"revisionTime": "2015-10-13T08:11:02Z"
		},
		{
			"checksumSHA1": "pvtjguZ5Ki0KbzOBRM1/Jh31klw=",
			"path": "github.com/go-macaron/cache/memcache",
			"revision": "56173531277692bc2925924d51fda1cd0a6b8178",
			"revisionTime": "2015-10-13T08:11:02Z"
		},
		{
			"checksumSHA1": "lfJWq+CuwU5GAPtsSx3mRi4LOiw=",
			"path": "github.com/go-macaron/cache/redis",
			"revision": "56173531277692bc2925924d51fda1cd0a6b8178",
			"revisionTime": "2015-10-13T08:11:02Z"
		},
		{
			"checksumSHA1": "ifjG+PNGY7+sNm3WoA3UntmUTa4=",
			"path": "github.com/go-macaron/captcha",
			"revision": "8aa5919789ab301e865595eb4b1114d6b9847deb",
			"revisionTime": "2015-11-23T22:51:53Z"
		},
		{
			"checksumSHA1": "i52HJHpyI3avut3QAIrrD0h7gmY=",
			"path": "github.com/go-macaron/csrf",
			"revision": "6a9a7df172cc1fcd81e4585f44b09200b6087cc0",
			"revisionTime": "2016-03-13T01:51:27Z"
		},
		{
			"checksumSHA1": "Rp4MJ0xFAy00EC0zlnwCpTEdYY8=",
			"path": "github.com/go-macaron/gzip",
			"revision": "cad1c6580a07c56f5f6bc52d66002a05985c5854",
			"revisionTime": "2016-02-22T04:36:47Z"
		},
		{
			"checksumSHA1": "YMALCXSAIHZU9/K6EDI/kNTq3Hk=",
			"path": "github.com/go-macaron/i18n",
			"revision": "ef57533c3b0fc2d8581deda14937e52f11a203ab",
			"revisionTime": "2016-06-12T09:28:37Z"
		},
		{
			"checksumSHA1": "y0olVbiMQ6/UOa/eh52XYnies90=",
			"path": "github.com/go-macaron/inject",
			"revision": "d8a0b8677191f4380287cfebd08e462217bac7ad",
			"revisionTime": "2016-06-27T17:00:12Z"
		},
		{
			"checksumSHA1": "bwYWc6t4Lapw4Xl3v4o2hzOZ5kw=",
			"path": "github.com/go-macaron/session",
			"revision": "66031fcb37a0fff002a1f028eb0b3a815c78306b",
			"revisionTime": "2015-10-14T03:41:01Z"
		},
		{
			"checksumSHA1": "jVW5CmzplA0UDjai0AFYJFVXAJk=",
			"path": "github.com/go-macaron/session/redis",
			"revision": "66031fcb37a0fff002a1f028eb0b3a815c78306b",
			"revisionTime": "2015-10-14T03:41:01Z"
		},
		{
			"checksumSHA1": "YAbqrTZNQv3/Jch5p1nJX6wHBaw=",
			"path": "github.com/go-macaron/toolbox",
			"revision": "99a42f20e9e88daec5c0d7beb4e7eac134680ab0",
			"revisionTime": "2016-06-12T10:09:30Z"
		},
		{
			"checksumSHA1": "7Di9l3MwdZliLqFKCU9ql2s+Rnw=",
			"path": "github.com/go-sql-driver/mysql",
			"revision": "ce924a41eea897745442daaa1739089b0f3f561d",
			"revisionTime": "2016-11-01T11:13:14Z"
		},
		{
			"checksumSHA1": "HsUSlgz1VKEEiZdkXY5qdLzexWU=",
			"path": "github.com/go-xorm/builder",
			"revision": "488224409dd8aa2ce7a5baf8d10d55764a913738",
			"revisionTime": "2018-01-16T06:54:19Z"
		},
		{
			"checksumSHA1": "7JjlvSpGfLa49MHElks8NGBUfFA=",
			"path": "github.com/go-xorm/core",
			"revision": "cb1d0ca71f42d3ee1bf4aba7daa16099bc31a7e9",
			"revisionTime": "2017-12-21T01:38:49Z"
		},
		{
			"checksumSHA1": "k52lEKLp8j5M+jFpe+3u+bIFpxQ=",
			"path": "github.com/go-xorm/tidb",
			"revision": "21e49190ce47a766fa741cf7edc831a30c12c6ac",
			"revisionTime": "2016-08-11T02:11:45Z"
		},
		{
			"checksumSHA1": "eGBz6F3I/0naVUclZ6GZWc3EzQo=",
			"path": "github.com/go-xorm/xorm",
			"revision": "d4149d1eee0c2c488a74a5863fd9caf13d60fd03",
			"revisionTime": "2018-01-22T13:32:35Z"
		},
		{
			"checksumSHA1": "1ft/4j5MFa7C9dPI9whL03HSUzk=",
			"path": "github.com/gogits/chardet",
			"revision": "2404f777256163ea3eadb273dada5dcb037993c0",
			"revisionTime": "2015-01-15T10:35:09Z"
		},
		{
			"checksumSHA1": "fswdf/juszifcFH8ghXW6EM2PDs=",
			"path": "github.com/gogits/cron",
			"revision": "7f3990acf1833faa5ebd0e86f0a4c72a4b5eba3c",
			"revisionTime": "2016-08-10T03:50:02Z"
		},
		{
			"checksumSHA1": "s2E4fYDL3LeDZAnuN4+WNNsQxxk=",
			"path": "github.com/golang/protobuf/proto",
			"revision": "99511271042a09d1e01baea8781caa5210fec66e",
			"revisionTime": "2016-03-10T10:13:00Z"
		},
		{
			"checksumSHA1": "imgdbnirk7WG7YBw06DJOKRabcY=",
			"path": "github.com/golang/snappy",
			"revision": "5f1c01d9f64b941dd9582c638279d046eda6ca31",
			"revisionTime": "2016-03-04T05:48:22Z"
		},
		{
			"checksumSHA1": "MLO0PyrK2MUO6A7Z9PxWuu43C/A=",
			"path": "github.com/issue9/identicon",
			"revision": "d36b54562f4cf70c83653e13dc95c220c79ef521",
			"revisionTime": "2016-03-20T06:51:30Z"
		},
		{
			"checksumSHA1": "ItB3fp9m2Q0Sn7IM10f3h6HO5rs=",
			"path": "github.com/jaytaylor/html2text",
			"revision": "8fb95d837f7d6db1913fecfd7bcc5333e6499596",
			"revisionTime": "2016-09-23T19:14:38Z"
		},
		{
			"checksumSHA1": "KIX/3RadQkfl4ZxCmOQ01vAGLEI=",
			"path": "github.com/juju/errors",
			"revision": "b2c7a7da5b2995941048f60146e67702a292e468",
			"revisionTime": "2016-02-12T04:00:40Z"
		},
		{
			"checksumSHA1": "+IzngblnBQNh+GmsS2O7jqmzSVQ=",
			"path": "github.com/kballard/go-shellquote",
			"revision": "cd60e84ee657ff3dc51de0b4f55dd299a3e136f2",
			"revisionTime": "2017-06-19T18:30:22Z"
		},
		{
			"checksumSHA1": "VJk3rOWfxEV9Ilig5lgzH1qg8Ss=",
			"path": "github.com/keybase/go-crypto/brainpool",
			"revision": "00ac4db533f63ef97576cbc7b07939ff7daf7329",
			"revisionTime": "2017-06-05T14:56:57Z"
		},
		{
			"checksumSHA1": "rnRjEJs5luF+DIXp2J6LFcQk8Gg=",
			"path": "github.com/keybase/go-crypto/cast5",
			"revision": "00ac4db533f63ef97576cbc7b07939ff7daf7329",
			"revisionTime": "2017-06-05T14:56:57Z"
		},
		{
			"checksumSHA1": "F5++ZQS5Vt7hd6lxPCKTffvph1A=",
			"path": "github.com/keybase/go-crypto/curve25519",
			"revision": "00ac4db533f63ef97576cbc7b07939ff7daf7329",
			"revisionTime": "2017-06-05T14:56:57Z"
		},
		{
			"checksumSHA1": "IvrDXwIixB5yPPbo6tq1/1cSn78=",
			"path": "github.com/keybase/go-crypto/ed25519",
			"revision": "00ac4db533f63ef97576cbc7b07939ff7daf7329",
			"revisionTime": "2017-06-05T14:56:57Z"
		},
		{
			"checksumSHA1": "4+fslB6pCbplNq4viy6CrOkkY6Y=",
			"path": "github.com/keybase/go-crypto/ed25519/internal/edwards25519",
			"revision": "00ac4db533f63ef97576cbc7b07939ff7daf7329",
			"revisionTime": "2017-06-05T14:56:57Z"
		},
		{
			"checksumSHA1": "fgFlkfkaotUjBVhJik2979oCeJw=",
			"path": "github.com/keybase/go-crypto/openpgp",
			"revision": "00ac4db533f63ef97576cbc7b07939ff7daf7329",
			"revisionTime": "2017-06-05T14:56:57Z"
		},
		{
			"checksumSHA1": "+spfcEChljh3yeIg4K/xHOQ2pVM=",
			"path": "github.com/keybase/go-crypto/openpgp/armor",
			"revision": "00ac4db533f63ef97576cbc7b07939ff7daf7329",
			"revisionTime": "2017-06-05T14:56:57Z"
		},
		{
			"checksumSHA1": "nWhmwjBJqPSvkCWqaap2Z9EiS1k=",
			"path": "github.com/keybase/go-crypto/openpgp/ecdh",
			"revision": "00ac4db533f63ef97576cbc7b07939ff7daf7329",
			"revisionTime": "2017-06-05T14:56:57Z"
		},
		{
			"checksumSHA1": "uxXG9IC/XF8jwwvZUbW65+x8/+M=",
			"path": "github.com/keybase/go-crypto/openpgp/elgamal",
			"revision": "00ac4db533f63ef97576cbc7b07939ff7daf7329",
			"revisionTime": "2017-06-05T14:56:57Z"
		},
		{
			"checksumSHA1": "EyUf82Yknzc75m8RcA21CNQINw0=",
			"path": "github.com/keybase/go-crypto/openpgp/errors",
			"revision": "00ac4db533f63ef97576cbc7b07939ff7daf7329",
			"revisionTime": "2017-06-05T14:56:57Z"
		},
		{
			"checksumSHA1": "y16ATKgHL/k6rQZqdXP1sIAJxE0=",
			"path": "github.com/keybase/go-crypto/openpgp/packet",
			"revision": "00ac4db533f63ef97576cbc7b07939ff7daf7329",
			"revisionTime": "2017-06-05T14:56:57Z"
		},
		{
			"checksumSHA1": "BGDxg1Xtsz0DSPzdQGJLLQqfYc8=",
			"path": "github.com/keybase/go-crypto/openpgp/s2k",
			"revision": "00ac4db533f63ef97576cbc7b07939ff7daf7329",
			"revisionTime": "2017-06-05T14:56:57Z"
		},
		{
			"checksumSHA1": "rE3pp7b3gfcmBregzpIvN5IdFhY=",
			"path": "github.com/keybase/go-crypto/rsa",
			"revision": "00ac4db533f63ef97576cbc7b07939ff7daf7329",
			"revisionTime": "2017-06-05T14:56:57Z"
		},
		{
			"checksumSHA1": "fh+CcgeUUsnuwSORHYWg0ycbp+4=",
			"path": "github.com/klauspost/compress/flate",
			"revision": "8df558b6cb6f9b445f9586446cfe7223e7d8bd6b",
			"revisionTime": "2016-10-25T14:04:25Z"
		},
		{
			"checksumSHA1": "V1lQwkoDR1fPmZBSgkmZjgZofeU=",
			"path": "github.com/klauspost/compress/gzip",
			"revision": "8df558b6cb6f9b445f9586446cfe7223e7d8bd6b",
			"revisionTime": "2016-10-25T14:04:25Z"
		},
		{
			"checksumSHA1": "iKPMvbAueGfdyHcWCgzwKzm8WVo=",
			"path": "github.com/klauspost/cpuid",
			"revision": "09cded8978dc9e80714c4d85b0322337b0a1e5e0",
			"revisionTime": "2016-03-02T07:53:16Z"
		},
		{
			"checksumSHA1": "BM6ZlNJmtKy3GBoWwg2X55gnZ4A=",
			"path": "github.com/klauspost/crc32",
			"revision": "cb6bfca970f6908083f26f39a79009d608efd5cd",
			"revisionTime": "2016-10-16T15:41:25Z"
		},
		{
			"checksumSHA1": "/X7eCdN7MX8zgCjA9s0ktzgTPlA=",
			"path": "github.com/lafriks/xormstore",
			"revision": "3a80a383a04b29ec2e1bf61279dd948aa809335b",
			"revisionTime": "2018-04-09T10:45:24Z"
		},
		{
			"checksumSHA1": "Vxvfs8mukr9GOLSuGIPU4ODyOZc=",
			"path": "github.com/lafriks/xormstore/util",
			"revision": "c0e2f3dc1ecab3536617967e4b47ee5b9e2ca229",
			"revisionTime": "2018-03-11T19:16:53Z"
		},
		{
			"checksumSHA1": "QV4HZTfaXvhD+5PcGM2p+7aCYYI=",
			"path": "github.com/lib/pq",
			"revision": "456514e2defec52e0cd37f90ccf17ec8b28295e2",
			"revisionTime": "2017-10-19T22:30:07Z"
		},
		{
			"checksumSHA1": "AU3fA8Sm33Vj9PBoRPSeYfxLRuE=",
			"path": "github.com/lib/pq/oid",
			"revision": "456514e2defec52e0cd37f90ccf17ec8b28295e2",
			"revisionTime": "2017-10-19T22:30:07Z"
		},
		{
			"checksumSHA1": "gVEVVVLsFxLE+ADLuzkmzMxlmMA=",
			"path": "github.com/lunny/dingtalk_webhook",
			"revision": "e3534c89ef969912856dfa39e56b09e58c5f5daf",
			"revisionTime": "2017-10-25T03:15:54Z"
		},
		{
			"checksumSHA1": "2fOWeJ+HGddUUTBlvpRIF4v2x5E=",
			"path": "github.com/markbates/goth",
			"revision": "4933f155d89c3c52ab4ca545c6602cf4a1e87913",
			"revisionTime": "2018-04-12T22:15:10Z"
		},
		{
			"checksumSHA1": "cZLls/zE/yokmiyypPyGfJWh69E=",
			"path": "github.com/markbates/goth/gothic",
			"revision": "4933f155d89c3c52ab4ca545c6602cf4a1e87913",
			"revisionTime": "2018-04-12T22:15:10Z"
		},
		{
			"checksumSHA1": "pJ+Cws/TU22K6tZ/ALFOvvH1K5U=",
			"path": "github.com/markbates/goth/providers/bitbucket",
			"revision": "4933f155d89c3c52ab4ca545c6602cf4a1e87913",
			"revisionTime": "2018-04-12T22:15:10Z"
		},
		{
			"checksumSHA1": "XsF5HI4240QHbFXbtWWnGgTsoq8=",
			"path": "github.com/markbates/goth/providers/dropbox",
			"revision": "4933f155d89c3c52ab4ca545c6602cf4a1e87913",
			"revisionTime": "2018-04-12T22:15:10Z"
		},
		{
			"checksumSHA1": "VzbroIA9R00Ig3iGnOlZLU7d4ls=",
			"path": "github.com/markbates/goth/providers/facebook",
			"revision": "4933f155d89c3c52ab4ca545c6602cf4a1e87913",
			"revisionTime": "2018-04-12T22:15:10Z"
		},
		{
			"checksumSHA1": "P6nBZ850aaekpOcoXNdRhK86bH8=",
			"path": "github.com/markbates/goth/providers/github",
			"revision": "4933f155d89c3c52ab4ca545c6602cf4a1e87913",
			"revisionTime": "2018-04-12T22:15:10Z"
		},
		{
			"checksumSHA1": "ld488t+yGoTwtmiCSSggEX4fxVk=",
			"path": "github.com/markbates/goth/providers/gitlab",
			"revision": "4933f155d89c3c52ab4ca545c6602cf4a1e87913",
			"revisionTime": "2018-04-12T22:15:10Z"
		},
		{
			"checksumSHA1": "qXEulD7vnwY9hFrxh91Pm5YrvTM=",
			"path": "github.com/markbates/goth/providers/gplus",
			"revision": "4933f155d89c3c52ab4ca545c6602cf4a1e87913",
			"revisionTime": "2018-04-12T22:15:10Z"
		},
		{
			"checksumSHA1": "wsOBzyp4LKDhfCPmX1LLP7T0S3U=",
			"path": "github.com/markbates/goth/providers/openidConnect",
			"revision": "4933f155d89c3c52ab4ca545c6602cf4a1e87913",
			"revisionTime": "2018-04-12T22:15:10Z"
		},
		{
			"checksumSHA1": "o6RqMbbE8QNZhNT9TsAIRMPI8tg=",
			"path": "github.com/markbates/goth/providers/twitter",
			"revision": "4933f155d89c3c52ab4ca545c6602cf4a1e87913",
			"revisionTime": "2018-04-12T22:15:10Z"
		},
		{
			"checksumSHA1": "61HNjGetaBoMp8HBOpuEZRSim8g=",
			"path": "github.com/mattn/go-sqlite3",
			"revision": "acfa60124032040b9f5a9406f5a772ee16fe845e",
			"revisionTime": "2017-07-05T08:25:03Z"
		},
		{
			"checksumSHA1": "YTgxXagoxQMgJhALc0pOQYmTAqg=",
			"path": "github.com/mcuadros/go-version",
			"revision": "88e56e02bea1c203c99222c365fa52a69996ccac",
			"revisionTime": "2017-10-03T09:47:16Z"
		},
		{
			"checksumSHA1": "r1klEIiloTrSYFv3cjaJcPHLkLo=",
			"path": "github.com/microcosm-cc/bluemonday",
			"revision": "f77f16ffc87a6a58814e64ae72d55f9c41374e6d",
			"revisionTime": "2016-10-12T08:37:05Z"
		},
		{
			"checksumSHA1": "hQcIDtbilIlkJaYhl2faWIFL8uY=",
			"path": "github.com/mrjones/oauth",
			"revision": "3f67d9c274355678b2f9844b08d643e2f9213340",
			"revisionTime": "2017-02-25T17:57:52Z"
		},
		{
			"checksumSHA1": "lfOuMiAdiqc/dalUSBTvD5ZMSzA=",
			"path": "github.com/msteinert/pam",
			"revision": "02ccfbfaf0cc627aa3aec8ef7ed5cfeec5b43f63",
			"revisionTime": "2015-12-04T16:05:44Z"
		},
		{
			"checksumSHA1": "r5eQHkttko6kxroDEENXbmXKrSs=",
			"path": "github.com/nfnt/resize",
			"revision": "891127d8d1b52734debe1b3c3d7e747502b6c366",
			"revisionTime": "2016-07-24T20:39:20Z"
		},
		{
			"checksumSHA1": "4cpSC3uJq4CtHRajz3PViPLVmWg=",
			"path": "github.com/ngaut/deadline",
			"revision": "fae8f9dfd7048de16575b9d4c255278e38c28a4f",
			"revisionTime": "2015-03-02T04:54:50Z"
		},
		{
			"checksumSHA1": "GttQuSOlzAuI0YkJIqrWBvSjopA=",
			"path": "github.com/ngaut/go-zookeeper/zk",
			"revision": "9c3719e318c7cfd072e41eb48cb71fcaa49d5e05",
			"revisionTime": "2015-08-13T08:49:40Z"
		},
		{
			"checksumSHA1": "94Mvr/SU9I9Zl3pBtbHsBPN0LTg=",
			"path": "github.com/ngaut/log",
			"revision": "d2af3a61f64d093457fb23b25d20f4ce3cd551ce",
			"revisionTime": "2017-03-07T01:10:05Z"
		},
		{
			"checksumSHA1": "EcKjGj2rrdhMK90WMmP5gGwGQt8=",
			"path": "github.com/ngaut/pools",
			"revision": "6352e005618615ffaf1cb1c6622b8e91435751fe",
			"revisionTime": "2014-10-08T03:39:41Z"
		},
		{
			"checksumSHA1": "zv8kksmkpeXWGoSJHidIP0l0+s4=",
			"path": "github.com/ngaut/sync2",
			"revision": "7a24ed77b2efb460c1468b7dc917821c66e80e55",
			"revisionTime": "2014-10-08T03:26:47Z"
		},
		{
			"checksumSHA1": "LlUAzt+dtyU2OvilawmNJiC9qNU=",
			"path": "github.com/ngaut/tso/client",
			"revision": "118f6c141d58f1e72577ff61f43f649bf39355ee",
			"revisionTime": "2016-02-25T05:19:56Z"
		},
		{
			"checksumSHA1": "31RuOu1tSyA//xxngSG9UQl11NU=",
			"path": "github.com/ngaut/tso/proto",
			"revision": "118f6c141d58f1e72577ff61f43f649bf39355ee",
			"revisionTime": "2016-02-25T05:19:56Z"
		},
		{
			"checksumSHA1": "K0mzAqLI1FgUo6pkNvChI6KuCmI=",
			"path": "github.com/ngaut/tso/util",
			"revision": "118f6c141d58f1e72577ff61f43f649bf39355ee",
			"revisionTime": "2016-02-25T05:19:56Z"
		},
		{
			"checksumSHA1": "L5QR3db40M2adRm1AGTyq9KIEVw=",
			"path": "github.com/ngaut/zkhelper",
			"revision": "6738bdc138d469112c6687fbfcfe049ccabd6a0a",
			"revisionTime": "2015-12-22T12:59:12Z"
		},
		{
			"checksumSHA1": "Hc7LMQrHR71kkSsd/P/SBdiC258=",
			"path": "github.com/petar/GoLLRB/llrb",
			"revision": "53be0d36a84c2a886ca057d34b6aa4468df9ccb4",
			"revisionTime": "2013-04-27T21:51:48Z"
		},
		{
			"checksumSHA1": "gFLdPBQU1OSM0/wALEo0qhVDlPM=",
			"path": "github.com/pingcap/go-hbase",
			"revision": "7a98d1fe4e9e115de8c77ae0e158c0d08732c550",
			"revisionTime": "2015-12-22T04:40:48Z"
		},
		{
			"checksumSHA1": "7nOQMtkwqAjpuZQ1zJ6dSu2Q+/M=",
			"path": "github.com/pingcap/go-hbase/iohelper",
			"revision": "7a98d1fe4e9e115de8c77ae0e158c0d08732c550",
			"revisionTime": "2015-12-22T04:40:48Z"
		},
		{
			"checksumSHA1": "AObWgg5Tfo21R8qskhffF6+tFYQ=",
			"path": "github.com/pingcap/go-hbase/proto",
			"revision": "7a98d1fe4e9e115de8c77ae0e158c0d08732c550",
			"revisionTime": "2015-12-22T04:40:48Z"
		},
		{
			"checksumSHA1": "/niVyLhLYQmNhGnB3jbXTmTZhEU=",
			"path": "github.com/pingcap/go-themis",
			"revision": "dbb996606c1d1fe8571fd9ac6da2254c76d2c5c9",
			"revisionTime": "2015-12-31T02:20:52Z"
		},
		{
			"checksumSHA1": "pmxOXwYT6Pj0DaVKBhXC3VqWE0M=",
			"path": "github.com/pingcap/go-themis/oracle",
			"revision": "dbb996606c1d1fe8571fd9ac6da2254c76d2c5c9",
			"revisionTime": "2015-12-31T02:20:52Z"
		},
		{
			"checksumSHA1": "nxTRmIJoD2TrG7/g7SguiUba7bc=",
			"path": "github.com/pingcap/go-themis/oracle/oracles",
			"revision": "dbb996606c1d1fe8571fd9ac6da2254c76d2c5c9",
			"revisionTime": "2015-12-31T02:20:52Z"
		},
		{
			"checksumSHA1": "XHdZUslXzh4sU1CjTejfdc3xFjk=",
			"path": "github.com/pingcap/tidb",
			"revision": "33197485abe227dcb254644cf5081c9a3c281669",
			"revisionTime": "2016-03-22T02:19:37Z"
		},
		{
			"checksumSHA1": "XQ/UZrVoFAH7RVui8JtqSX3sWUs=",
			"path": "github.com/pingcap/tidb/ast",
			"revision": "33197485abe227dcb254644cf5081c9a3c281669",
			"revisionTime": "2016-03-22T02:19:37Z"
		},
		{
			"checksumSHA1": "T7hVZwbE0vpe+feE1H8iAFCZOqE=",
			"path": "github.com/pingcap/tidb/column",
			"revision": "33197485abe227dcb254644cf5081c9a3c281669",
			"revisionTime": "2016-03-22T02:19:37Z"
		},
		{
			"checksumSHA1": "E8U/6vLZXpuzPKFy6TC8ntlaW80=",
			"path": "github.com/pingcap/tidb/context",
			"revision": "33197485abe227dcb254644cf5081c9a3c281669",
			"revisionTime": "2016-03-22T02:19:37Z"
		},
		{
			"checksumSHA1": "IoaRHoKbxUdaeOXqtrZe107cEH0=",
			"path": "github.com/pingcap/tidb/ddl",
			"revision": "33197485abe227dcb254644cf5081c9a3c281669",
			"revisionTime": "2016-03-22T02:19:37Z"
		},
		{
			"checksumSHA1": "J1FSDp+a8A1qHwnb3dt5alf/CDo=",
			"path": "github.com/pingcap/tidb/domain",
			"revision": "33197485abe227dcb254644cf5081c9a3c281669",
			"revisionTime": "2016-03-22T02:19:37Z"
		},
		{
			"checksumSHA1": "cCunloFG3iJpnMXKObOoDKru/fk=",
			"path": "github.com/pingcap/tidb/evaluator",
			"revision": "33197485abe227dcb254644cf5081c9a3c281669",
			"revisionTime": "2016-03-22T02:19:37Z"
		},
		{
			"checksumSHA1": "7DJSqqLJ1HzKJU99PDlm9UOY2Uc=",
			"path": "github.com/pingcap/tidb/executor",
			"revision": "33197485abe227dcb254644cf5081c9a3c281669",
			"revisionTime": "2016-03-22T02:19:37Z"
		},
		{
			"checksumSHA1": "jGB489McolO4pVyt7GEHg+aAiCw=",
			"path": "github.com/pingcap/tidb/infoschema",
			"revision": "33197485abe227dcb254644cf5081c9a3c281669",
			"revisionTime": "2016-03-22T02:19:37Z"
		},
		{
			"checksumSHA1": "lg0mAGEUgHPTXR2M47wxIUzlrG0=",
			"path": "github.com/pingcap/tidb/inspectkv",
			"revision": "33197485abe227dcb254644cf5081c9a3c281669",
			"revisionTime": "2016-03-22T02:19:37Z"
		},
		{
			"checksumSHA1": "9eDMEpiFBsDoYDn4HIATrT9YOmc=",
			"path": "github.com/pingcap/tidb/kv",
			"revision": "33197485abe227dcb254644cf5081c9a3c281669",
			"revisionTime": "2016-03-22T02:19:37Z"
		},
		{
			"checksumSHA1": "DDqBJzeHTASlWe8scuVz3sIqUC0=",
			"path": "github.com/pingcap/tidb/kv/memkv",
			"revision": "33197485abe227dcb254644cf5081c9a3c281669",
			"revisionTime": "2016-03-22T02:19:37Z"
		},
		{
			"checksumSHA1": "wyTHMbYOVkR4FFGJAxusDteFInQ=",
			"path": "github.com/pingcap/tidb/meta",
			"revision": "33197485abe227dcb254644cf5081c9a3c281669",
			"revisionTime": "2016-03-22T02:19:37Z"
		},
		{
			"checksumSHA1": "z7WeiCjR8zbACNI+/x20lekIBQs=",
			"path": "github.com/pingcap/tidb/meta/autoid",
			"revision": "33197485abe227dcb254644cf5081c9a3c281669",
			"revisionTime": "2016-03-22T02:19:37Z"
		},
		{
			"checksumSHA1": "LuT4yuutL7txRdfI0I+t7AIMIBI=",
			"path": "github.com/pingcap/tidb/model",
			"revision": "33197485abe227dcb254644cf5081c9a3c281669",
			"revisionTime": "2016-03-22T02:19:37Z"
		},
		{
			"checksumSHA1": "rF1oX1VNrZ8VRgJGLqrdyhOsfGA=",
			"path": "github.com/pingcap/tidb/mysql",
			"revision": "33197485abe227dcb254644cf5081c9a3c281669",
			"revisionTime": "2016-03-22T02:19:37Z"
		},
		{
			"checksumSHA1": "Ogs+7owzIcSAyQmmbP6mnjfSraM=",
			"path": "github.com/pingcap/tidb/optimizer",
			"revision": "33197485abe227dcb254644cf5081c9a3c281669",
			"revisionTime": "2016-03-22T02:19:37Z"
		},
		{
			"checksumSHA1": "4a2Jdm6O639BOku8Rwb+ojiLdpo=",
			"path": "github.com/pingcap/tidb/optimizer/plan",
			"revision": "33197485abe227dcb254644cf5081c9a3c281669",
			"revisionTime": "2016-03-22T02:19:37Z"
		},
		{
			"checksumSHA1": "lt9OsTqXc3Byy4lQOUeudHMjGZI=",
			"path": "github.com/pingcap/tidb/parser",
			"revision": "33197485abe227dcb254644cf5081c9a3c281669",
			"revisionTime": "2016-03-22T02:19:37Z"
		},
		{
			"checksumSHA1": "N/2YzFSUJRhHHzgyCX/9bro2VnY=",
			"path": "github.com/pingcap/tidb/parser/opcode",
			"revision": "33197485abe227dcb254644cf5081c9a3c281669",
			"revisionTime": "2016-03-22T02:19:37Z"
		},
		{
			"checksumSHA1": "4cOQq7twkcp0yEDorVPBHTkzbE8=",
			"path": "github.com/pingcap/tidb/perfschema",
			"revision": "33197485abe227dcb254644cf5081c9a3c281669",
			"revisionTime": "2016-03-22T02:19:37Z"
		},
		{
			"checksumSHA1": "soVal/Uo1e1KdI2oONwvXlOBZkA=",
			"path": "github.com/pingcap/tidb/privilege",
			"revision": "33197485abe227dcb254644cf5081c9a3c281669",
			"revisionTime": "2016-03-22T02:19:37Z"
		},
		{
			"checksumSHA1": "E2Bdlt+dV3zjB6CLZJPlI3xTRbc=",
			"path": "github.com/pingcap/tidb/privilege/privileges",
			"revision": "33197485abe227dcb254644cf5081c9a3c281669",
			"revisionTime": "2016-03-22T02:19:37Z"
		},
		{
			"checksumSHA1": "eKI3NBXuycHpHrNFklSzl0i4nzg=",
			"path": "github.com/pingcap/tidb/sessionctx",
			"revision": "33197485abe227dcb254644cf5081c9a3c281669",
			"revisionTime": "2016-03-22T02:19:37Z"
		},
		{
			"checksumSHA1": "rLFMnSPqz0Vbx3H7yKjXhu1PWXA=",
			"path": "github.com/pingcap/tidb/sessionctx/autocommit",
			"revision": "33197485abe227dcb254644cf5081c9a3c281669",
			"revisionTime": "2016-03-22T02:19:37Z"
		},
		{
			"checksumSHA1": "vu2oG/KScNo0syCHZwzgVCmnR24=",
			"path": "github.com/pingcap/tidb/sessionctx/db",
			"revision": "33197485abe227dcb254644cf5081c9a3c281669",
			"revisionTime": "2016-03-22T02:19:37Z"
		},
		{
			"checksumSHA1": "sSeAM32hl0VqJhTFNpl34zqYEhE=",
			"path": "github.com/pingcap/tidb/sessionctx/forupdate",
			"revision": "33197485abe227dcb254644cf5081c9a3c281669",
			"revisionTime": "2016-03-22T02:19:37Z"
		},
		{
			"checksumSHA1": "hchtJ0bkOXxOWYBzx2xpyy1Mxu4=",
			"path": "github.com/pingcap/tidb/sessionctx/variable",
			"revision": "33197485abe227dcb254644cf5081c9a3c281669",
			"revisionTime": "2016-03-22T02:19:37Z"
		},
		{
			"checksumSHA1": "3N1oGMkZZyNvCbU06dmwmudeJ/8=",
			"path": "github.com/pingcap/tidb/store/hbase",
			"revision": "33197485abe227dcb254644cf5081c9a3c281669",
			"revisionTime": "2016-03-22T02:19:37Z"
		},
		{
			"checksumSHA1": "mXglyDILDwOazdNYgI9JP/qqyjI=",
			"path": "github.com/pingcap/tidb/store/localstore",
			"revision": "33197485abe227dcb254644cf5081c9a3c281669",
			"revisionTime": "2016-03-22T02:19:37Z"
		},
		{
			"checksumSHA1": "0CHlQj4f4psPVkhNShSNxDyeYjw=",
			"path": "github.com/pingcap/tidb/store/localstore/boltdb",
			"revision": "33197485abe227dcb254644cf5081c9a3c281669",
			"revisionTime": "2016-03-22T02:19:37Z"
		},
		{
			"checksumSHA1": "HyPB6v/w1OOhHa2Teg3tp4a6d3g=",
			"path": "github.com/pingcap/tidb/store/localstore/engine",
			"revision": "33197485abe227dcb254644cf5081c9a3c281669",
			"revisionTime": "2016-03-22T02:19:37Z"
		},
		{
			"checksumSHA1": "9RLeS/sYwSYRMa+YZ42Yza6n7Cw=",
			"path": "github.com/pingcap/tidb/store/localstore/goleveldb",
			"revision": "33197485abe227dcb254644cf5081c9a3c281669",
			"revisionTime": "2016-03-22T02:19:37Z"
		},
		{
			"checksumSHA1": "UsL3aMURlvsG7CoogaYbh31UVGs=",
			"path": "github.com/pingcap/tidb/structure",
			"revision": "33197485abe227dcb254644cf5081c9a3c281669",
			"revisionTime": "2016-03-22T02:19:37Z"
		},
		{
			"checksumSHA1": "xZRhepGoWmw/DXbuFWKa+HlqPHw=",
			"path": "github.com/pingcap/tidb/table",
			"revision": "33197485abe227dcb254644cf5081c9a3c281669",
			"revisionTime": "2016-03-22T02:19:37Z"
		},
		{
			"checksumSHA1": "51Ue+vXkt00+TwRC6xdxBlogicI=",
			"path": "github.com/pingcap/tidb/table/tables",
			"revision": "33197485abe227dcb254644cf5081c9a3c281669",
			"revisionTime": "2016-03-22T02:19:37Z"
		},
		{
			"checksumSHA1": "ud75M8O6PYaZGNwYdibDNbj8n+Q=",
			"path": "github.com/pingcap/tidb/terror",
			"revision": "33197485abe227dcb254644cf5081c9a3c281669",
			"revisionTime": "2016-03-22T02:19:37Z"
		},
		{
			"checksumSHA1": "vLbw6DUx/As5bnvwIxNsvzk1h94=",
			"path": "github.com/pingcap/tidb/util",
			"revision": "33197485abe227dcb254644cf5081c9a3c281669",
			"revisionTime": "2016-03-22T02:19:37Z"
		},
		{
			"checksumSHA1": "JfeSzD0cC1Z61t7o7XuGDiUpzM8=",
			"path": "github.com/pingcap/tidb/util/bytes",
			"revision": "33197485abe227dcb254644cf5081c9a3c281669",
			"revisionTime": "2016-03-22T02:19:37Z"
		},
		{
			"checksumSHA1": "MV+aUCOnj7l6D7XGE8Iu5jsjn6o=",
			"path": "github.com/pingcap/tidb/util/charset",
			"revision": "33197485abe227dcb254644cf5081c9a3c281669",
			"revisionTime": "2016-03-22T02:19:37Z"
		},
		{
			"checksumSHA1": "aa2guzA1Tu6ApJbHpp6O4XB4Tkw=",
			"path": "github.com/pingcap/tidb/util/codec",
			"revision": "33197485abe227dcb254644cf5081c9a3c281669",
			"revisionTime": "2016-03-22T02:19:37Z"
		},
		{
			"checksumSHA1": "B+1M+Nzit8ZKuzDfV2PLFaAMAcs=",
			"path": "github.com/pingcap/tidb/util/distinct",
			"revision": "33197485abe227dcb254644cf5081c9a3c281669",
			"revisionTime": "2016-03-22T02:19:37Z"
		},
		{
			"checksumSHA1": "nUC7zVoAMNR2a+z2iGqHoN2AkFE=",
			"path": "github.com/pingcap/tidb/util/hack",
			"revision": "33197485abe227dcb254644cf5081c9a3c281669",
			"revisionTime": "2016-03-22T02:19:37Z"
		},
		{
			"checksumSHA1": "IqIzpcvQpXRa8w6G1cTZPmQqwXE=",
			"path": "github.com/pingcap/tidb/util/segmentmap",
			"revision": "33197485abe227dcb254644cf5081c9a3c281669",
			"revisionTime": "2016-03-22T02:19:37Z"
		},
		{
			"checksumSHA1": "2sqCtR2kshPusYzkoSbvsmwppMQ=",
			"path": "github.com/pingcap/tidb/util/sqlexec",
			"revision": "33197485abe227dcb254644cf5081c9a3c281669",
			"revisionTime": "2016-03-22T02:19:37Z"
		},
		{
			"checksumSHA1": "EoxSTIUgsQHkWjsMxNYxC/Qx3wM=",
			"path": "github.com/pingcap/tidb/util/stringutil",
			"revision": "33197485abe227dcb254644cf5081c9a3c281669",
			"revisionTime": "2016-03-22T02:19:37Z"
		},
		{
			"checksumSHA1": "+M+nSTDzFBXtOlKeGkAkHBqng7g=",
			"path": "github.com/pingcap/tidb/util/types",
			"revision": "33197485abe227dcb254644cf5081c9a3c281669",
			"revisionTime": "2016-03-22T02:19:37Z"
		},
		{
			"checksumSHA1": "LuFv4/jlrmFNnDb/5SCSEPAM9vU=",
			"path": "github.com/pmezard/go-difflib/difflib",
			"revision": "792786c7400a136282c1664665ae0a8db921c6c2",
			"revisionTime": "2016-01-10T10:55:54Z"
		},
		{
			"checksumSHA1": "pcKYSF+UN342M6Y+GSL5QhqKVk0=",
			"path": "github.com/pquerna/otp",
			"revision": "54653902c20e47f3417541d35435cb6d6162e28a",
			"revisionTime": "2016-09-12T16:18:15Z"
		},
		{
			"checksumSHA1": "UL3g+cyh3ufwt0tP0dvwbbjLX+c=",
			"path": "github.com/pquerna/otp/hotp",
			"revision": "54653902c20e47f3417541d35435cb6d6162e28a",
			"revisionTime": "2016-09-12T16:18:15Z"
		},
		{
			"checksumSHA1": "Ie55pTQw1rnOZ8KDekSDXUWDT1I=",
			"path": "github.com/pquerna/otp/totp",
			"revision": "54653902c20e47f3417541d35435cb6d6162e28a",
			"revisionTime": "2016-09-12T16:18:15Z"
		},
		{
			"checksumSHA1": "Ne3D+KJs1TU2trnDy1UCSwlXbAE=",
			"path": "github.com/russross/blackfriday",
			"revision": "11635eb403ff09dbc3a6b5a007ab5ab09151c229",
			"revisionTime": "2018-04-28T10:25:19Z"
		},
		{
			"checksumSHA1": "zmC8/3V4ls53DJlNTKDZwPSC/dA=",
			"path": "github.com/satori/go.uuid",
			"revision": "b061729afc07e77a8aa4fad0a2fd840958f1942a",
			"revisionTime": "2016-09-27T10:08:44Z"
		},
		{
			"checksumSHA1": "4RKtyBgrsGEZwtiypp6uq6139MQ=",
			"path": "github.com/sergi/go-diff/diffmatchpatch",
			"revision": "552b4e9bbdca9e5adafd95ee98c822fdd11b330b",
			"revisionTime": "2016-11-02T18:40:45Z"
		},
		{
			"checksumSHA1": "kbgJvKG3NRoqU91rYnXGnyR+8HQ=",
			"path": "github.com/shurcooL/sanitized_anchor_name",
			"revision": "1dba4b3954bc059efc3991ec364f9f9a35f597d2",
			"revisionTime": "2016-09-18T04:11:01Z"
		},
		{
			"checksumSHA1": "KE+vv2khbshw+PA9UyHHxd8WKKw=",
			"origin": "github.com/blevesearch/bleve/vendor/github.com/steveyen/gtreap",
			"path": "github.com/steveyen/gtreap",
			"revision": "3b2bc30b544cd4589cf3ad8c04030329b143dce9",
			"revisionTime": "2016-12-08T13:07:38Z"
		},
		{
			"checksumSHA1": "mGbTYZ8dHVTiPTTJu3ktp+84pPI=",
			"path": "github.com/stretchr/testify/assert",
			"revision": "2aa2c176b9dab406a6970f6a55f513e8a8c8b18f",
			"revisionTime": "2017-08-14T20:04:35Z"
		},
		{
			"checksumSHA1": "MAnxhGyQfhoyoATeT1zJDPyWq7A=",
			"path": "github.com/syndtr/goleveldb/leveldb",
			"revision": "917f41c560270110ceb73c5b38be2a9127387071",
			"revisionTime": "2016-03-11T05:04:36Z"
		},
		{
			"checksumSHA1": "BX+u3k6if9kZNYYqbL56gC48BAQ=",
			"path": "github.com/syndtr/goleveldb/leveldb/cache",
			"revision": "917f41c560270110ceb73c5b38be2a9127387071",
			"revisionTime": "2016-03-11T05:04:36Z"
		},
		{
			"checksumSHA1": "5KPgnvCPlR0ysDAqo6jApzRQ3tw=",
			"path": "github.com/syndtr/goleveldb/leveldb/comparer",
			"revision": "917f41c560270110ceb73c5b38be2a9127387071",
			"revisionTime": "2016-03-11T05:04:36Z"
		},
		{
			"checksumSHA1": "Vpvz4qmbq/kz0SN95yt0tmSI7JE=",
			"path": "github.com/syndtr/goleveldb/leveldb/errors",
			"revision": "917f41c560270110ceb73c5b38be2a9127387071",
			"revisionTime": "2016-03-11T05:04:36Z"
		},
		{
			"checksumSHA1": "eqKeD6DS7eNCtxVYZEHHRKkyZrw=",
			"path": "github.com/syndtr/goleveldb/leveldb/filter",
			"revision": "917f41c560270110ceb73c5b38be2a9127387071",
			"revisionTime": "2016-03-11T05:04:36Z"
		},
		{
			"checksumSHA1": "cRn09EwfU3k2ZjvClHYmVFlakRY=",
			"path": "github.com/syndtr/goleveldb/leveldb/iterator",
			"revision": "917f41c560270110ceb73c5b38be2a9127387071",
			"revisionTime": "2016-03-11T05:04:36Z"
		},
		{
			"checksumSHA1": "CMBbso8ZuG2kBGDL2Blf/wpeheU=",
			"path": "github.com/syndtr/goleveldb/leveldb/journal",
			"revision": "917f41c560270110ceb73c5b38be2a9127387071",
			"revisionTime": "2016-03-11T05:04:36Z"
		},
		{
			"checksumSHA1": "LshzRv+3spfwuHLepRxiyjf/3sQ=",
			"path": "github.com/syndtr/goleveldb/leveldb/memdb",
			"revision": "917f41c560270110ceb73c5b38be2a9127387071",
			"revisionTime": "2016-03-11T05:04:36Z"
		},
		{
			"checksumSHA1": "MP/sSiEbzIN5M664sO4r9+dwzV4=",
			"path": "github.com/syndtr/goleveldb/leveldb/opt",
			"revision": "917f41c560270110ceb73c5b38be2a9127387071",
			"revisionTime": "2016-03-11T05:04:36Z"
		},
		{
			"checksumSHA1": "X+PA6Wrhhy5+nujN1TNOGWtd1RI=",
			"path": "github.com/syndtr/goleveldb/leveldb/storage",
			"revision": "917f41c560270110ceb73c5b38be2a9127387071",
			"revisionTime": "2016-03-11T05:04:36Z"
		},
		{
			"checksumSHA1": "4EGplyU1Q07vIczP2yZgKvjuYVA=",
			"path": "github.com/syndtr/goleveldb/leveldb/table",
			"revision": "917f41c560270110ceb73c5b38be2a9127387071",
			"revisionTime": "2016-03-11T05:04:36Z"
		},
		{
			"checksumSHA1": "kgGxCIF5+2SQj2rNVophj4a8jYs=",
			"path": "github.com/syndtr/goleveldb/leveldb/util",
			"revision": "917f41c560270110ceb73c5b38be2a9127387071",
			"revisionTime": "2016-03-11T05:04:36Z"
		},
		{
			"checksumSHA1": "76U6GiRZsKjr9OWohbsdfKPok/E=",
			"path": "github.com/twinj/uuid",
			"revision": "89173bcdda19db0eb88aef1e1cb1cb2505561d31",
			"revisionTime": "2015-10-29T04:44:42Z"
		},
		{
			"checksumSHA1": "tHm2SMtuRfrwh6NnnymsuoJ6e0Q=",
			"path": "github.com/ugorji/go/codec",
			"revision": "c062049c1793b01a3cc3fe786108edabbaf7756b",
			"revisionTime": "2016-03-14T17:21:18Z"
		},
		{
			"checksumSHA1": "ToTZYDqlvtuFsetAq5FeCwUxp0E=",
			"path": "github.com/urfave/cli",
			"revision": "d86a009f5e13f83df65d0d6cee9a2e3f1445f0da",
			"revisionTime": "2016-11-02T13:18:01Z"
		},
		{
			"checksumSHA1": "pkrINpw0HkmO+18SdtSjje9MB9g=",
			"path": "github.com/yohcop/openid-go",
			"revision": "2c050d2dae5345c417db301f11fda6fbf5ad0f0a",
			"revisionTime": "2016-09-14T08:04:27Z"
		},
		{
			"checksumSHA1": "IQkUIOnvlf0tYloFx9mLaXSvXWQ=",
			"path": "golang.org/x/crypto/curve25519",
			"revision": "9f005a07e0d31d45e6656d241bb5c0f2efd4bc94",
			"revisionTime": "2017-09-21T17:41:56Z"
		},
		{
			"checksumSHA1": "1hwn8cgg4EVXhCpJIqmMbzqnUo0=",
			"path": "golang.org/x/crypto/ed25519",
			"revision": "9f005a07e0d31d45e6656d241bb5c0f2efd4bc94",
			"revisionTime": "2017-09-21T17:41:56Z"
		},
		{
			"checksumSHA1": "LXFcVx8I587SnWmKycSDEq9yvK8=",
			"path": "golang.org/x/crypto/ed25519/internal/edwards25519",
			"revision": "9f005a07e0d31d45e6656d241bb5c0f2efd4bc94",
			"revisionTime": "2017-09-21T17:41:56Z"
		},
		{
			"checksumSHA1": "MCeXr2RNeiG1XG6V+er1OR0qyeo=",
			"path": "golang.org/x/crypto/md4",
			"revision": "9f005a07e0d31d45e6656d241bb5c0f2efd4bc94",
			"revisionTime": "2017-09-21T17:41:56Z"
		},
		{
			"checksumSHA1": "1MGpGDQqnUoRpv7VEcQrXOBydXE=",
			"path": "golang.org/x/crypto/pbkdf2",
			"revision": "9f005a07e0d31d45e6656d241bb5c0f2efd4bc94",
			"revisionTime": "2017-09-21T17:41:56Z"
		},
		{
			"checksumSHA1": "YXeyyvak2xbvsqj5MBHMzyG+22M=",
			"path": "golang.org/x/crypto/ssh",
			"revision": "9f005a07e0d31d45e6656d241bb5c0f2efd4bc94",
			"revisionTime": "2017-09-21T17:41:56Z"
		},
		{
			"checksumSHA1": "9jjO5GjLa0XF/nfWihF02RoH4qc=",
			"origin": "github.com/blevesearch/bleve/vendor/golang.org/x/net/context",
			"path": "golang.org/x/net/context",
			"revision": "3b2bc30b544cd4589cf3ad8c04030329b143dce9",
			"revisionTime": "2016-12-08T13:07:38Z"
		},
		{
			"checksumSHA1": "vqc3a+oTUGX8PmD0TS+qQ7gmN8I=",
			"path": "golang.org/x/net/html",
			"revision": "569280fa63be4e201b975e5411e30a92178f0118",
			"revisionTime": "2016-11-03T00:14:07Z"
		},
		{
			"checksumSHA1": "00eQaGynDYrv3tL+C7l9xH0IDZg=",
			"path": "golang.org/x/net/html/atom",
			"revision": "569280fa63be4e201b975e5411e30a92178f0118",
			"revisionTime": "2016-11-03T00:14:07Z"
		},
		{
			"checksumSHA1": "barUU39reQ7LdgYLA323hQ/UGy4=",
			"path": "golang.org/x/net/html/charset",
			"revision": "569280fa63be4e201b975e5411e30a92178f0118",
			"revisionTime": "2016-11-03T00:14:07Z"
		},
		{
			"checksumSHA1": "4TEYFKrAUuwBMqExjQBsnf/CgjQ=",
			"path": "golang.org/x/sync/syncmap",
			"revision": "5a06fca2c336a4b2b2fcb45702e8c47621b2aa2c",
			"revisionTime": "2017-03-17T17:13:11Z"
		},
		{
			"checksumSHA1": "8fD/im5Kwvy3JgmxulDTambmE8w=",
			"path": "golang.org/x/sys/unix",
			"revision": "a646d33e2ee3172a661fc09bca23bb4889a41bc8",
			"revisionTime": "2016-07-15T05:43:45Z"
		},
		{
			"checksumSHA1": "fpW2dhGFC6SrVzipJx7fjg2DIH8=",
			"path": "golang.org/x/sys/windows",
			"revision": "a646d33e2ee3172a661fc09bca23bb4889a41bc8",
			"revisionTime": "2016-07-15T05:43:45Z"
		},
		{
			"checksumSHA1": "IRqLaXM/VQRzkbXPuiqOxTb2W0Y=",
			"path": "golang.org/x/sys/windows/svc",
			"revision": "a646d33e2ee3172a661fc09bca23bb4889a41bc8",
			"revisionTime": "2016-07-15T05:43:45Z"
		},
		{
			"checksumSHA1": "Mr4ur60bgQJnQFfJY0dGtwWwMPE=",
			"path": "golang.org/x/text/encoding",
			"revision": "a8b38433e35b65ba247bb267317037dee1b70cea",
			"revisionTime": "2016-10-19T13:35:53Z"
		},
		{
			"checksumSHA1": "gJG/5S8KrCA1QGkIkpa5a/wnmy4=",
			"path": "golang.org/x/text/encoding/charmap",
			"revision": "a8b38433e35b65ba247bb267317037dee1b70cea",
			"revisionTime": "2016-10-19T13:35:53Z"
		},
		{
			"checksumSHA1": "mI8YM2LehMxYDcauq5loMZr1pP8=",
			"path": "golang.org/x/text/encoding/htmlindex",
			"revision": "a8b38433e35b65ba247bb267317037dee1b70cea",
			"revisionTime": "2016-10-19T13:35:53Z"
		},
		{
			"checksumSHA1": "zeHyHebIZl1tGuwGllIhjfci+wI=",
			"path": "golang.org/x/text/encoding/internal",
			"revision": "a8b38433e35b65ba247bb267317037dee1b70cea",
			"revisionTime": "2016-10-19T13:35:53Z"
		},
		{
			"checksumSHA1": "TF4hoIqHVEAvOq67rfnSLSkcZ1Y=",
			"path": "golang.org/x/text/encoding/internal/identifier",
			"revision": "a8b38433e35b65ba247bb267317037dee1b70cea",
			"revisionTime": "2016-10-19T13:35:53Z"
		},
		{
			"checksumSHA1": "HeZV82ktrmgyAaYLtNFS0qYgspI=",
			"path": "golang.org/x/text/encoding/japanese",
			"revision": "a8b38433e35b65ba247bb267317037dee1b70cea",
			"revisionTime": "2016-10-19T13:35:53Z"
		},
		{
			"checksumSHA1": "8y87WJz3OkDWtPCIXxJcYpo+OY8=",
			"path": "golang.org/x/text/encoding/korean",
			"revision": "a8b38433e35b65ba247bb267317037dee1b70cea",
			"revisionTime": "2016-10-19T13:35:53Z"
		},
		{
			"checksumSHA1": "WYfmebIyX5Zae8NUfu9PsQjQff0=",
			"path": "golang.org/x/text/encoding/simplifiedchinese",
			"revision": "a8b38433e35b65ba247bb267317037dee1b70cea",
			"revisionTime": "2016-10-19T13:35:53Z"
		},
		{
			"checksumSHA1": "KKqYmi6fxt3r3uo4lExss2yTMbs=",
			"path": "golang.org/x/text/encoding/traditionalchinese",
			"revision": "a8b38433e35b65ba247bb267317037dee1b70cea",
			"revisionTime": "2016-10-19T13:35:53Z"
		},
		{
			"checksumSHA1": "G9LfJI9gySazd+MyyC6QbTHx4to=",
			"path": "golang.org/x/text/encoding/unicode",
			"revision": "a8b38433e35b65ba247bb267317037dee1b70cea",
			"revisionTime": "2016-10-19T13:35:53Z"
		},
		{
			"checksumSHA1": "hyNCcTwMQnV6/MK8uUW9E5H0J0M=",
			"path": "golang.org/x/text/internal/tag",
			"revision": "a8b38433e35b65ba247bb267317037dee1b70cea",
			"revisionTime": "2016-10-19T13:35:53Z"
		},
		{
			"checksumSHA1": "Qk7dljcrEK1BJkAEZguxAbG9dSo=",
			"path": "golang.org/x/text/internal/utf8internal",
			"revision": "a8b38433e35b65ba247bb267317037dee1b70cea",
			"revisionTime": "2016-10-19T13:35:53Z"
		},
		{
			"checksumSHA1": "bsNFI/kfmF0p43jLKiMYRqw9Dfs=",
			"path": "golang.org/x/text/language",
			"revision": "a8b38433e35b65ba247bb267317037dee1b70cea",
			"revisionTime": "2016-10-19T13:35:53Z"
		},
		{
			"checksumSHA1": "IV4MN7KGBSocu/5NR3le3sxup4Y=",
			"path": "golang.org/x/text/runes",
			"revision": "a8b38433e35b65ba247bb267317037dee1b70cea",
			"revisionTime": "2016-10-19T13:35:53Z"
		},
		{
			"checksumSHA1": "ziMb9+ANGRJSSIuxYdRbA+cDRBQ=",
			"path": "golang.org/x/text/transform",
			"revision": "a8b38433e35b65ba247bb267317037dee1b70cea",
			"revisionTime": "2016-10-19T13:35:53Z"
		},
		{
			"checksumSHA1": "Anof4bt0AU+Sa3R8Rq0KBnlpbaQ=",
			"path": "golang.org/x/text/unicode/norm",
			"revision": "2bf8f2a19ec09c670e931282edfe6567f6be21c9",
			"revisionTime": "2017-06-27T21:03:49Z"
		},
		{
			"checksumSHA1": "6IzzHO9p32aHJhMYMwijccDUIVA=",
			"path": "gopkg.in/alexcesaro/quotedprintable.v3",
			"revision": "2caba252f4dc53eaf6b553000885530023f54623",
			"revisionTime": "2015-07-16T17:19:45Z"
		},
		{
			"checksumSHA1": "wSu8owMAP7GixsYoSZ4CmKUVhnU=",
			"path": "gopkg.in/asn1-ber.v1",
			"revision": "4e86f4367175e39f69d9358a5f17b4dda270378d",
			"revisionTime": "2015-09-24T05:17:56Z"
		},
		{
			"checksumSHA1": "dpdsr7XtWPxHxYs1jF7CDG8F6hw=",
			"path": "gopkg.in/bufio.v1",
			"revision": "567b2bfa514e796916c4747494d6ff5132a1dfce",
			"revisionTime": "2014-06-18T13:21:51Z"
		},
		{
			"checksumSHA1": "LIu3jihd3edOyIsJJK3V6vx2UZg=",
			"path": "gopkg.in/editorconfig/editorconfig-core-go.v1",
			"revision": "a872f05c2e34b37b567401384d202aff11ba06d4",
			"revisionTime": "2016-08-25T01:23:04Z"
		},
		{
			"checksumSHA1": "iq5WdjScmTU+LfNoerLuwcnXpdM=",
			"path": "gopkg.in/gomail.v2",
			"revision": "81ebce5c23dfd25c6c67194b37d3dd3f338c98b1",
			"revisionTime": "2016-04-11T21:29:32Z"
		},
		{
			"checksumSHA1": "PDsaJzdBVB5Ocolpgh89M+9+ysU=",
			"path": "gopkg.in/ini.v1",
			"revision": "7e7da451323b6766da368f8a1e8ec9a88a16b4a0",
			"revisionTime": "2017-11-14T01:13:26Z"
		},
		{
			"checksumSHA1": "7jPSjzw3mckHVQ2SjY4NvtIJR4g=",
			"path": "gopkg.in/ldap.v2",
			"revision": "d0a5ced67b4dc310b9158d63a2c6f9c5ec13f105",
			"revisionTime": "2016-08-08T14:54:09Z"
		},
		{
			"checksumSHA1": "VJKlO1AEWQivq2S4DvdmAJU2Fvs=",
			"path": "gopkg.in/macaron.v1",
			"revision": "75f2e9b42e99652f0d82b28ccb73648f44615faa",
			"revisionTime": "2017-11-24T00:20:17Z"
		},
		{
			"checksumSHA1": "6QPjE+qflEBHg+JPJd9e4iQuRAk=",
			"path": "gopkg.in/redis.v2",
			"revision": "e6179049628164864e6e84e973cfb56335748dea",
			"revisionTime": "2014-12-09T11:07:59Z"
		},
		{
			"checksumSHA1": "LUbT9kZUJcQkU/6GSbnsai+b5t4=",
			"path": "gopkg.in/testfixtures.v2",
			"revision": "b9ef14dc461bf934d8df2dfc6f1f456be5664cca",
			"revisionTime": "2016-10-15T20:31:37Z"
		},
		{
			"checksumSHA1": "12GqsW8PiRPnezDDy0v4brZrndM=",
			"path": "gopkg.in/yaml.v2",
			"revision": "a5b47d31c556af34a302ce5d659e6fea44d90de0",
			"revisionTime": "2016-09-28T15:37:09Z"
		},
		{
			"checksumSHA1": "JQBqnAXO83ic7bwer/MwurhQMtg=",
			"path": "strk.kbt.io/projects/go/libravatar",
			"revision": "5eed7bff870ae19ef51c5773dbc8f3e9fcbd0982",
			"revisionTime": "2016-06-28T05:56:50Z"
		}
	],
	"rootPath": "code.gitea.io/gitea"
}<|MERGE_RESOLUTION|>--- conflicted
+++ resolved
@@ -9,17 +9,10 @@
 			"revisionTime": "2018-04-21T01:08:19Z"
 		},
 		{
-<<<<<<< HEAD
-			"checksumSHA1": "WMD6+Qh2+5hd9uiq910pF/Ihylw=",
+			"checksumSHA1": "PWaIU7g1YSkETxka2DIS1EYsPK0=",
 			"path": "code.gitea.io/sdk/gitea",
-			"revision": "1c8d12f79a51605ed91587aa6b86cf38fc0f987f",
-			"revisionTime": "2018-05-01T11:15:19Z"
-=======
-			"checksumSHA1": "xXzi8Xx7HA3M0z3lR/1wr1Vz1fc=",
-			"path": "code.gitea.io/sdk/gitea",
-			"revision": "142acef5ce79f78585afcce31748af46c72a3dea",
-			"revisionTime": "2018-04-17T00:54:29Z"
->>>>>>> a98add19
+			"revision": "cdbef997666132599cc92dc22aa94de3db04adeb",
+			"revisionTime": "2018-03-02T14:48:43Z"
 		},
 		{
 			"checksumSHA1": "bOODD4Gbw3GfcuQPU2dI40crxxk=",
