{
	"comment": "",
	"ignore": "test",
	"package": [
		{
			"checksumSHA1": "P2wIRW07gnEgqLZAcg7bz+Jw9Oc=",
			"path": "code.gitea.io/git",
			"revision": "7477742b3c79d36d099baaf614864b6bbdfdecca",
			"revisionTime": "2017-01-09T15:46:57Z"
		},
		{
			"checksumSHA1": "BKj0haFTDebzdC2nACpoGzp3s8A=",
			"path": "code.gitea.io/sdk/gitea",
			"revision": "2064cc397bc48b0a46f8324a97421a824b11882e",
			"revisionTime": "2016-12-31T14:43:27Z"
		},
		{
			"checksumSHA1": "IyfS7Rbl6OgR83QR7TOfKdDCq+M=",
			"path": "github.com/Unknwon/cae",
			"revision": "c6aac99ea2cae2ebaf23f26f76b04fe3fcfc9f8c",
			"revisionTime": "2016-07-15T03:28:08Z"
		},
		{
			"checksumSHA1": "NqlZvp3s2Z8jy1X9HpARViZ/hhY=",
			"path": "github.com/Unknwon/cae/zip",
			"revision": "c6aac99ea2cae2ebaf23f26f76b04fe3fcfc9f8c",
			"revisionTime": "2016-07-15T03:28:08Z"
		},
		{
			"checksumSHA1": "ly9VLPE9GKo2U7mnbZyjb2LDQ3w=",
			"path": "github.com/Unknwon/com",
			"revision": "28b053d5a2923b87ce8c5a08f3af779894a72758",
			"revisionTime": "2015-10-08T13:54:07Z"
		},
		{
			"checksumSHA1": "gSAaJ38R4iqG2CEsZe/ftOs3V9w=",
			"path": "github.com/Unknwon/i18n",
			"revision": "39d6f2727e0698b1021ceb6a77c1801aa92e7d5d",
			"revisionTime": "2016-06-03T08:28:25Z"
		},
		{
			"checksumSHA1": "BkrPsaiF83hWNDvM2o/rMBdUz5o=",
			"path": "github.com/Unknwon/paginater",
			"revision": "7748a72e01415173a27d79866b984328e7b0c12b",
			"revisionTime": "2015-11-04T15:16:17Z"
		},
		{
			"checksumSHA1": "Ehq5j/CeBqurZOP1vXMDLEl+RZo=",
			"path": "github.com/blevesearch/bleve",
			"revision": "3b2bc30b544cd4589cf3ad8c04030329b143dce9",
			"revisionTime": "2016-12-08T13:07:38Z"
		},
		{
			"checksumSHA1": "ywqbUZb6r4Mxq2MBAbv/vaYcmdw=",
			"path": "github.com/blevesearch/bleve/analysis",
			"revision": "3b2bc30b544cd4589cf3ad8c04030329b143dce9",
			"revisionTime": "2016-12-08T13:07:38Z"
		},
		{
			"checksumSHA1": "ObgKIYnYcb6jr+0NMDkgq7D1i3E=",
			"path": "github.com/blevesearch/bleve/analysis/analyzer/simple",
			"revision": "3b2bc30b544cd4589cf3ad8c04030329b143dce9",
			"revisionTime": "2016-12-08T13:07:38Z"
		},
		{
			"checksumSHA1": "IefDmVwLU3UiILeN35DA25gPFnc=",
			"path": "github.com/blevesearch/bleve/analysis/analyzer/standard",
			"revision": "3b2bc30b544cd4589cf3ad8c04030329b143dce9",
			"revisionTime": "2016-12-08T13:07:38Z"
		},
		{
			"checksumSHA1": "P+ay5l3LO/xoWJXKfyK4Ma1hGvw=",
			"path": "github.com/blevesearch/bleve/analysis/datetime/flexible",
			"revision": "3b2bc30b544cd4589cf3ad8c04030329b143dce9",
			"revisionTime": "2016-12-08T13:07:38Z"
		},
		{
			"checksumSHA1": "uIHCAnZoB7dKDPFc3SkiO1hN4BY=",
			"path": "github.com/blevesearch/bleve/analysis/datetime/optional",
			"revision": "3b2bc30b544cd4589cf3ad8c04030329b143dce9",
			"revisionTime": "2016-12-08T13:07:38Z"
		},
		{
			"checksumSHA1": "AdhWAC/hkZLFXUcihmzhMspNk3w=",
			"path": "github.com/blevesearch/bleve/analysis/lang/en",
			"revision": "3b2bc30b544cd4589cf3ad8c04030329b143dce9",
			"revisionTime": "2016-12-08T13:07:38Z"
		},
		{
			"checksumSHA1": "3VIPkl12t1ko4y6DkbPcz+MtQjY=",
			"path": "github.com/blevesearch/bleve/analysis/token/lowercase",
			"revision": "3b2bc30b544cd4589cf3ad8c04030329b143dce9",
			"revisionTime": "2016-12-08T13:07:38Z"
		},
		{
			"checksumSHA1": "QOw3ypU4VTmFT8XYS/52P3RILZw=",
			"path": "github.com/blevesearch/bleve/analysis/token/porter",
			"revision": "3b2bc30b544cd4589cf3ad8c04030329b143dce9",
			"revisionTime": "2016-12-08T13:07:38Z"
		},
		{
			"checksumSHA1": "8wCAW8E4SO7gGxt0tsr4NZ4APIg=",
			"path": "github.com/blevesearch/bleve/analysis/token/stop",
			"revision": "3b2bc30b544cd4589cf3ad8c04030329b143dce9",
			"revisionTime": "2016-12-08T13:07:38Z"
		},
		{
			"checksumSHA1": "Fj59TrG73yzFxMWQ/rL9VBSgxHE=",
			"path": "github.com/blevesearch/bleve/analysis/tokenizer/character",
			"revision": "3b2bc30b544cd4589cf3ad8c04030329b143dce9",
			"revisionTime": "2016-12-08T13:07:38Z"
		},
		{
			"checksumSHA1": "62U9SMEGOKzubs9iKgGZJv2AJOs=",
			"path": "github.com/blevesearch/bleve/analysis/tokenizer/letter",
			"revision": "3b2bc30b544cd4589cf3ad8c04030329b143dce9",
			"revisionTime": "2016-12-08T13:07:38Z"
		},
		{
			"checksumSHA1": "q7C04nlJLxKmemXLop0oyJhfi5M=",
			"path": "github.com/blevesearch/bleve/analysis/tokenizer/unicode",
			"revision": "3b2bc30b544cd4589cf3ad8c04030329b143dce9",
			"revisionTime": "2016-12-08T13:07:38Z"
		},
		{
			"checksumSHA1": "sHiAGWdgVs0tX8CSVhS9Lyu+Coo=",
			"path": "github.com/blevesearch/bleve/document",
			"revision": "3b2bc30b544cd4589cf3ad8c04030329b143dce9",
			"revisionTime": "2016-12-08T13:07:38Z"
		},
		{
			"checksumSHA1": "kCeM1Kt3udQNNWcIdjmIKBGf2Mc=",
			"path": "github.com/blevesearch/bleve/index",
			"revision": "3b2bc30b544cd4589cf3ad8c04030329b143dce9",
			"revisionTime": "2016-12-08T13:07:38Z"
		},
		{
			"checksumSHA1": "3ttI5qH9k/gOBaW8FJFVmOh5oIA=",
			"path": "github.com/blevesearch/bleve/index/store",
			"revision": "3b2bc30b544cd4589cf3ad8c04030329b143dce9",
			"revisionTime": "2016-12-08T13:07:38Z"
		},
		{
			"checksumSHA1": "9cJS6D7IAwrzK/opywK0ZgAmpTQ=",
			"path": "github.com/blevesearch/bleve/index/store/boltdb",
			"revision": "3b2bc30b544cd4589cf3ad8c04030329b143dce9",
			"revisionTime": "2016-12-08T13:07:38Z"
		},
		{
			"checksumSHA1": "yeAX9ygUYTMbFpL20NJ0MjR7u6M=",
			"path": "github.com/blevesearch/bleve/index/store/gtreap",
			"revision": "3b2bc30b544cd4589cf3ad8c04030329b143dce9",
			"revisionTime": "2016-12-08T13:07:38Z"
		},
		{
			"checksumSHA1": "bAIiidGMaPUQsa7pGv9bo/6c5E8=",
			"path": "github.com/blevesearch/bleve/index/upsidedown",
			"revision": "3b2bc30b544cd4589cf3ad8c04030329b143dce9",
			"revisionTime": "2016-12-08T13:07:38Z"
		},
		{
			"checksumSHA1": "PdiZdas/VYVQNEoJjfo1bYOuErs=",
			"path": "github.com/blevesearch/bleve/mapping",
			"revision": "3b2bc30b544cd4589cf3ad8c04030329b143dce9",
			"revisionTime": "2016-12-08T13:07:38Z"
		},
		{
			"checksumSHA1": "FfBcpmvzvh14FWXCyRF3a3HKXZs=",
			"path": "github.com/blevesearch/bleve/numeric",
			"revision": "3b2bc30b544cd4589cf3ad8c04030329b143dce9",
			"revisionTime": "2016-12-08T13:07:38Z"
		},
		{
			"checksumSHA1": "Qj1wH6TzvIl4OAiPQaFDpkWvwLM=",
			"path": "github.com/blevesearch/bleve/registry",
			"revision": "3b2bc30b544cd4589cf3ad8c04030329b143dce9",
			"revisionTime": "2016-12-08T13:07:38Z"
		},
		{
			"checksumSHA1": "CvRpIGxq9DY+BFWtPKo+tlA9NVU=",
			"path": "github.com/blevesearch/bleve/search",
			"revision": "3b2bc30b544cd4589cf3ad8c04030329b143dce9",
			"revisionTime": "2016-12-08T13:07:38Z"
		},
		{
			"checksumSHA1": "K16kZKBGCjmWcpSQL79ksd+FdIM=",
			"path": "github.com/blevesearch/bleve/search/collector",
			"revision": "3b2bc30b544cd4589cf3ad8c04030329b143dce9",
			"revisionTime": "2016-12-08T13:07:38Z"
		},
		{
			"checksumSHA1": "WyHeEQ2c0TYVjDdC4AR/5fB91co=",
			"path": "github.com/blevesearch/bleve/search/facet",
			"revision": "3b2bc30b544cd4589cf3ad8c04030329b143dce9",
			"revisionTime": "2016-12-08T13:07:38Z"
		},
		{
			"checksumSHA1": "GnqCtRd0tWr5tcqVEoFaRCJhkGs=",
			"path": "github.com/blevesearch/bleve/search/highlight",
			"revision": "3b2bc30b544cd4589cf3ad8c04030329b143dce9",
			"revisionTime": "2016-12-08T13:07:38Z"
		},
		{
			"checksumSHA1": "yOYI6OgcjDI8RuVrlMfHTdzIpwY=",
			"path": "github.com/blevesearch/bleve/search/highlight/format/html",
			"revision": "3b2bc30b544cd4589cf3ad8c04030329b143dce9",
			"revisionTime": "2016-12-08T13:07:38Z"
		},
		{
			"checksumSHA1": "JQCH82+IdGvTtmKn+rDxCDxISxI=",
			"path": "github.com/blevesearch/bleve/search/highlight/fragmenter/simple",
			"revision": "3b2bc30b544cd4589cf3ad8c04030329b143dce9",
			"revisionTime": "2016-12-08T13:07:38Z"
		},
		{
			"checksumSHA1": "/4Q1eosaGj0eU+F4YWQRdaOS5XA=",
			"path": "github.com/blevesearch/bleve/search/highlight/highlighter/html",
			"revision": "3b2bc30b544cd4589cf3ad8c04030329b143dce9",
			"revisionTime": "2016-12-08T13:07:38Z"
		},
		{
			"checksumSHA1": "CeHzXtI+HP4paFNTdGTEg0KC3YM=",
			"path": "github.com/blevesearch/bleve/search/highlight/highlighter/simple",
			"revision": "3b2bc30b544cd4589cf3ad8c04030329b143dce9",
			"revisionTime": "2016-12-08T13:07:38Z"
		},
		{
			"checksumSHA1": "5P2vdwSZ2Je3E7361WHmEVyJwkw=",
			"path": "github.com/blevesearch/bleve/search/query",
			"revision": "3b2bc30b544cd4589cf3ad8c04030329b143dce9",
			"revisionTime": "2016-12-08T13:07:38Z"
		},
		{
			"checksumSHA1": "TAmNx0knBXz/YDkVfpU2Ge2Ms3A=",
			"path": "github.com/blevesearch/bleve/search/scorer",
			"revision": "3b2bc30b544cd4589cf3ad8c04030329b143dce9",
			"revisionTime": "2016-12-08T13:07:38Z"
		},
		{
			"checksumSHA1": "ofVUD0Gz5diRqPD1peMd/haWQEo=",
			"path": "github.com/blevesearch/bleve/search/searcher",
			"revision": "3b2bc30b544cd4589cf3ad8c04030329b143dce9",
			"revisionTime": "2016-12-08T13:07:38Z"
		},
		{
			"checksumSHA1": "F6iBQThfd04TIlxT49zaPRGvlqE=",
			"origin": "github.com/blevesearch/bleve/vendor/github.com/blevesearch/go-porterstemmer",
			"path": "github.com/blevesearch/go-porterstemmer",
			"revision": "3b2bc30b544cd4589cf3ad8c04030329b143dce9",
			"revisionTime": "2016-12-08T13:07:38Z"
		},
		{
			"checksumSHA1": "mgj+zuxi8AgQsRmBY8LR2ys4gaM=",
			"origin": "github.com/blevesearch/bleve/vendor/github.com/blevesearch/segment",
			"path": "github.com/blevesearch/segment",
			"revision": "3b2bc30b544cd4589cf3ad8c04030329b143dce9",
			"revisionTime": "2016-12-08T13:07:38Z"
		},
		{
			"checksumSHA1": "JQCb0Qb3kl18te1fq+2volRoqIs=",
			"path": "github.com/boltdb/bolt",
			"revision": "831b652a7f8dbefaf94da0eb66abd46c0c4bcf23",
			"revisionTime": "2016-03-26T03:18:27Z"
		},
		{
			"checksumSHA1": "NClRfzxXDSt/g4lM5BIkKhYRVoQ=",
			"path": "github.com/boombuler/barcode",
			"revision": "fe0f26ff6d26693948ee8189aa064ee8c54141fa",
			"revisionTime": "2016-12-26T21:19:16Z"
		},
		{
			"checksumSHA1": "ion36oiOlMelz8OcoyPCHzMQNYY=",
			"path": "github.com/boombuler/barcode/qr",
			"revision": "fe0f26ff6d26693948ee8189aa064ee8c54141fa",
			"revisionTime": "2016-12-26T21:19:16Z"
		},
		{
			"checksumSHA1": "CxHIsJBPkKrTK1pfNM0VV0oow4o=",
			"path": "github.com/boombuler/barcode/utils",
			"revision": "fe0f26ff6d26693948ee8189aa064ee8c54141fa",
			"revisionTime": "2016-12-26T21:19:16Z"
		},
		{
			"checksumSHA1": "fNAC4qgZDqF3kxq74/yyk3PWdy8=",
			"path": "github.com/bradfitz/gomemcache/memcache",
			"revision": "fb1f79c6b65acda83063cbc69f6bba1522558bfc",
			"revisionTime": "2016-01-17T19:21:50Z"
		},
		{
			"checksumSHA1": "agNqSytP0indDCoGizlMyC1L/m4=",
			"path": "github.com/coreos/etcd/error",
			"revision": "01c303113d0a3d5a8075864321c3aedb72035bdd",
			"revisionTime": "2016-04-05T06:22:04Z"
		},
		{
			"checksumSHA1": "BJXHEdzHxRPmVnt6GFaPpwgns2c=",
			"path": "github.com/coreos/go-etcd/etcd",
			"revision": "003851be7bb0694fe3cc457a49529a19388ee7cf",
			"revisionTime": "2015-10-26T16:03:18Z"
		},
		{
			"checksumSHA1": "Lf3uUXTkKK5DJ37BxQvxO1Fq+K8=",
			"path": "github.com/davecgh/go-spew/spew",
			"revision": "976c720a22c8eb4eb6a0b4348ad85ad12491a506",
			"revisionTime": "2016-09-25T22:06:09Z"
		},
		{
			"checksumSHA1": "zJ5PJN6nh9CRhxfub9e7BNzekR0=",
			"path": "github.com/denisenkom/go-mssqldb",
			"revision": "e32ca5036449b7ea12c62ed761ea1ad7fc88a4e2",
			"revisionTime": "2016-11-28T23:08:40Z"
		},
		{
			"checksumSHA1": "2Fy1Y6Z3lRRX1891WF/+HT4XS2I=",
			"path": "github.com/dgrijalva/jwt-go",
			"revision": "9ed569b5d1ac936e6494082958d63a6aa4fff99a",
			"revisionTime": "2016-11-01T19:39:35Z"
		},
		{
			"checksumSHA1": "5ftkjfUwI9A6xCQ1PwIAd5+qlo0=",
			"path": "github.com/elazarl/go-bindata-assetfs",
			"revision": "57eb5e1fc594ad4b0b1dbea7b286d299e0cb43c2",
			"revisionTime": "2015-12-24T04:54:52Z"
		},
		{
			"checksumSHA1": "imR2wF388/0fBU6RRWx8RvTi8Q8=",
			"path": "github.com/facebookgo/clock",
			"revision": "600d898af40aa09a7a93ecb9265d87b0504b6f03",
			"revisionTime": "2015-04-10T01:09:13Z"
		},
		{
			"checksumSHA1": "j2O1k8Kvw6btFkJKt45nQQuAHM0=",
			"path": "github.com/facebookgo/grace/gracehttp",
			"revision": "5729e484473f52048578af1b80d0008c7024089b",
			"revisionTime": "2016-09-26T23:17:15Z"
		},
		{
			"checksumSHA1": "nj3ykV8Em7WOfvHNIo/XNTT9LOM=",
			"path": "github.com/facebookgo/grace/gracenet",
			"revision": "5729e484473f52048578af1b80d0008c7024089b",
			"revisionTime": "2016-09-26T23:17:15Z"
		},
		{
			"checksumSHA1": "8SgB/r3Cf+OvXmg8bIPnlEq03Bs=",
			"path": "github.com/facebookgo/httpdown",
			"revision": "a3b1354551a26449fbe05f5d855937f6e7acbd71",
			"revisionTime": "2016-03-23T22:10:27Z"
		},
		{
			"checksumSHA1": "SzXvrWxavFo8HD/2hnbdu17C3VE=",
			"path": "github.com/facebookgo/stats",
			"revision": "1b76add642e42c6ffba7211ad7b3939ce654526e",
			"revisionTime": "2015-10-06T22:16:25Z"
		},
		{
			"checksumSHA1": "3w6jybRjyrhohNQJMnIxMC8cYXM=",
			"path": "github.com/go-macaron/bindata",
			"revision": "85786f57eee3e5544a9cc24fa2afe425b97a8652",
			"revisionTime": "2016-12-22T09:30:48Z"
		},
		{
			"checksumSHA1": "qM/kf31cT2cxjtHxdzbu8q8jPq0=",
			"path": "github.com/go-macaron/binding",
			"revision": "9440f336b443056c90d7d448a0a55ad8c7599880",
			"revisionTime": "2016-07-11T22:56:54Z"
		},
		{
			"checksumSHA1": "2P7Mi5cgjw7B0sgNodHpt1MTtwk=",
			"path": "github.com/go-macaron/cache",
			"revision": "56173531277692bc2925924d51fda1cd0a6b8178",
			"revisionTime": "2015-10-13T08:11:02Z"
		},
		{
			"checksumSHA1": "pvtjguZ5Ki0KbzOBRM1/Jh31klw=",
			"path": "github.com/go-macaron/cache/memcache",
			"revision": "56173531277692bc2925924d51fda1cd0a6b8178",
			"revisionTime": "2015-10-13T08:11:02Z"
		},
		{
			"checksumSHA1": "lfJWq+CuwU5GAPtsSx3mRi4LOiw=",
			"path": "github.com/go-macaron/cache/redis",
			"revision": "56173531277692bc2925924d51fda1cd0a6b8178",
			"revisionTime": "2015-10-13T08:11:02Z"
		},
		{
			"checksumSHA1": "ifjG+PNGY7+sNm3WoA3UntmUTa4=",
			"path": "github.com/go-macaron/captcha",
			"revision": "8aa5919789ab301e865595eb4b1114d6b9847deb",
			"revisionTime": "2015-11-23T22:51:53Z"
		},
		{
			"checksumSHA1": "i52HJHpyI3avut3QAIrrD0h7gmY=",
			"path": "github.com/go-macaron/csrf",
			"revision": "6a9a7df172cc1fcd81e4585f44b09200b6087cc0",
			"revisionTime": "2016-03-13T01:51:27Z"
		},
		{
			"checksumSHA1": "Rp4MJ0xFAy00EC0zlnwCpTEdYY8=",
			"path": "github.com/go-macaron/gzip",
			"revision": "cad1c6580a07c56f5f6bc52d66002a05985c5854",
			"revisionTime": "2016-02-22T04:36:47Z"
		},
		{
			"checksumSHA1": "YMALCXSAIHZU9/K6EDI/kNTq3Hk=",
			"path": "github.com/go-macaron/i18n",
			"revision": "ef57533c3b0fc2d8581deda14937e52f11a203ab",
			"revisionTime": "2016-06-12T09:28:37Z"
		},
		{
			"checksumSHA1": "y0olVbiMQ6/UOa/eh52XYnies90=",
			"path": "github.com/go-macaron/inject",
			"revision": "d8a0b8677191f4380287cfebd08e462217bac7ad",
			"revisionTime": "2016-06-27T17:00:12Z"
		},
		{
			"checksumSHA1": "bwYWc6t4Lapw4Xl3v4o2hzOZ5kw=",
			"path": "github.com/go-macaron/session",
			"revision": "66031fcb37a0fff002a1f028eb0b3a815c78306b",
			"revisionTime": "2015-10-14T03:41:01Z"
		},
		{
			"checksumSHA1": "jVW5CmzplA0UDjai0AFYJFVXAJk=",
			"path": "github.com/go-macaron/session/redis",
			"revision": "66031fcb37a0fff002a1f028eb0b3a815c78306b",
			"revisionTime": "2015-10-14T03:41:01Z"
		},
		{
			"checksumSHA1": "YAbqrTZNQv3/Jch5p1nJX6wHBaw=",
			"path": "github.com/go-macaron/toolbox",
			"revision": "99a42f20e9e88daec5c0d7beb4e7eac134680ab0",
			"revisionTime": "2016-06-12T10:09:30Z"
		},
		{
			"checksumSHA1": "7Di9l3MwdZliLqFKCU9ql2s+Rnw=",
			"path": "github.com/go-sql-driver/mysql",
			"revision": "ce924a41eea897745442daaa1739089b0f3f561d",
			"revisionTime": "2016-11-01T11:13:14Z"
		},
		{
			"checksumSHA1": "sDRC697KuCbpI+1i2VPhyqgAvjs=",
			"path": "github.com/go-xorm/builder",
			"revision": "db75972580de4a7c6c20fff5b16a924c3de3fa12",
			"revisionTime": "2016-12-14T02:05:24Z"
		},
		{
			"checksumSHA1": "T1DSQqU9e7oW0up0W55TkG4Cb7M=",
			"path": "github.com/go-xorm/core",
			"revision": "60b1704516c3af6ff969d81f359cf310ad43a2e0",
			"revisionTime": "2017-01-03T06:17:17Z"
		},
		{
			"checksumSHA1": "k52lEKLp8j5M+jFpe+3u+bIFpxQ=",
			"path": "github.com/go-xorm/tidb",
			"revision": "21e49190ce47a766fa741cf7edc831a30c12c6ac",
			"revisionTime": "2016-08-11T02:11:45Z"
		},
		{
			"checksumSHA1": "V3Sy7+JY2PVw3EkfajS4DxCDBg8=",
			"path": "github.com/go-xorm/xorm",
			"revision": "57bcb65078410bcd5c7c8ee52d7494e7b5146a04",
			"revisionTime": "2017-01-22T09:17:55Z"
		},
		{
			"checksumSHA1": "1ft/4j5MFa7C9dPI9whL03HSUzk=",
			"path": "github.com/gogits/chardet",
			"revision": "2404f777256163ea3eadb273dada5dcb037993c0",
			"revisionTime": "2015-01-15T10:35:09Z"
		},
		{
			"checksumSHA1": "fswdf/juszifcFH8ghXW6EM2PDs=",
			"path": "github.com/gogits/cron",
			"revision": "7f3990acf1833faa5ebd0e86f0a4c72a4b5eba3c",
			"revisionTime": "2016-08-10T03:50:02Z"
		},
		{
			"checksumSHA1": "s2E4fYDL3LeDZAnuN4+WNNsQxxk=",
			"path": "github.com/golang/protobuf/proto",
			"revision": "99511271042a09d1e01baea8781caa5210fec66e",
			"revisionTime": "2016-03-10T10:13:00Z"
		},
		{
			"checksumSHA1": "imgdbnirk7WG7YBw06DJOKRabcY=",
			"path": "github.com/golang/snappy",
			"revision": "5f1c01d9f64b941dd9582c638279d046eda6ca31",
			"revisionTime": "2016-03-04T05:48:22Z"
		},
		{
			"checksumSHA1": "P3zGmsNjW8m15a+nks4FdVpFKwE=",
			"path": "github.com/gopherjs/gopherjs/js",
			"revision": "e34a5cd6a1bc7c4fde759f2d3039852fc68b5fcc",
			"revisionTime": "2016-10-31T10:43:57Z"
		},
		{
			"checksumSHA1": "MLO0PyrK2MUO6A7Z9PxWuu43C/A=",
			"path": "github.com/issue9/identicon",
			"revision": "d36b54562f4cf70c83653e13dc95c220c79ef521",
			"revisionTime": "2016-03-20T06:51:30Z"
		},
		{
			"checksumSHA1": "ItB3fp9m2Q0Sn7IM10f3h6HO5rs=",
			"path": "github.com/jaytaylor/html2text",
			"revision": "8fb95d837f7d6db1913fecfd7bcc5333e6499596",
			"revisionTime": "2016-09-23T19:14:38Z"
		},
		{
			"checksumSHA1": "tewA7jXVGCw1zb5mA0BDecWi4iQ=",
			"path": "github.com/jtolds/gls",
			"revision": "8ddce2a84170772b95dd5d576c48d517b22cac63",
			"revisionTime": "2016-01-05T22:08:40Z"
		},
		{
			"checksumSHA1": "KIX/3RadQkfl4ZxCmOQ01vAGLEI=",
			"path": "github.com/juju/errors",
			"revision": "b2c7a7da5b2995941048f60146e67702a292e468",
			"revisionTime": "2016-02-12T04:00:40Z"
		},
		{
			"checksumSHA1": "/dBJ2h8Jo359deiC5GQ8ZYzX8M8=",
			"path": "github.com/kardianos/minwinsvc",
			"revision": "cad6b2b879b0970e4245a20ebf1a81a756e2bb70",
			"revisionTime": "2015-11-22T16:33:09Z"
		},
		{
			"checksumSHA1": "fh+CcgeUUsnuwSORHYWg0ycbp+4=",
			"path": "github.com/klauspost/compress/flate",
			"revision": "8df558b6cb6f9b445f9586446cfe7223e7d8bd6b",
			"revisionTime": "2016-10-25T14:04:25Z"
		},
		{
			"checksumSHA1": "V1lQwkoDR1fPmZBSgkmZjgZofeU=",
			"path": "github.com/klauspost/compress/gzip",
			"revision": "8df558b6cb6f9b445f9586446cfe7223e7d8bd6b",
			"revisionTime": "2016-10-25T14:04:25Z"
		},
		{
			"checksumSHA1": "iKPMvbAueGfdyHcWCgzwKzm8WVo=",
			"path": "github.com/klauspost/cpuid",
			"revision": "09cded8978dc9e80714c4d85b0322337b0a1e5e0",
			"revisionTime": "2016-03-02T07:53:16Z"
		},
		{
			"checksumSHA1": "BM6ZlNJmtKy3GBoWwg2X55gnZ4A=",
			"path": "github.com/klauspost/crc32",
			"revision": "cb6bfca970f6908083f26f39a79009d608efd5cd",
			"revisionTime": "2016-10-16T15:41:25Z"
		},
		{
			"checksumSHA1": "avqi4lkviHdrNJ92cXCwrw9x870=",
			"path": "github.com/lib/pq",
			"revision": "d8eeeb8bae8896dd8e1b7e514ab0d396c4f12a1b",
			"revisionTime": "2016-11-03T02:43:54Z"
		},
		{
			"checksumSHA1": "xppHi82MLqVx1eyQmbhTesAEjx8=",
			"path": "github.com/lib/pq/oid",
			"revision": "d8eeeb8bae8896dd8e1b7e514ab0d396c4f12a1b",
			"revisionTime": "2016-11-03T02:43:54Z"
		},
		{
			"checksumSHA1": "ompMQ/S/j3TdR7MhlODhbv0KHzk=",
			"path": "github.com/markbates/goth",
			"revision": "6652f6789160467f9d34f447302071ed8d1285db",
			"revisionTime": "2017-01-09T01:05:47Z"
		},
		{
			"checksumSHA1": "9FJUwn3EIgASVki+p8IHgWVC5vQ=",
			"path": "github.com/mattn/go-sqlite3",
			"revision": "86681de00adef4f8040947b7d35f97000fc5a230",
			"revisionTime": "2016-10-28T14:22:18Z"
		},
		{
			"checksumSHA1": "9mjAkIoPrJdiGcR0pBa81NoFY4U=",
			"path": "github.com/mcuadros/go-version",
			"revision": "d52711f8d6bea8dc01efafdb68ad95a4e2606630",
			"revisionTime": "2014-12-06T21:13:39Z"
		},
		{
			"checksumSHA1": "r1klEIiloTrSYFv3cjaJcPHLkLo=",
			"path": "github.com/microcosm-cc/bluemonday",
			"revision": "f77f16ffc87a6a58814e64ae72d55f9c41374e6d",
			"revisionTime": "2016-10-12T08:37:05Z"
		},
		{
			"checksumSHA1": "lfOuMiAdiqc/dalUSBTvD5ZMSzA=",
			"path": "github.com/msteinert/pam",
			"revision": "02ccfbfaf0cc627aa3aec8ef7ed5cfeec5b43f63",
			"revisionTime": "2015-12-04T16:05:44Z"
		},
		{
			"checksumSHA1": "r5eQHkttko6kxroDEENXbmXKrSs=",
			"path": "github.com/nfnt/resize",
			"revision": "891127d8d1b52734debe1b3c3d7e747502b6c366",
			"revisionTime": "2016-07-24T20:39:20Z"
		},
		{
			"checksumSHA1": "4cpSC3uJq4CtHRajz3PViPLVmWg=",
			"path": "github.com/ngaut/deadline",
			"revision": "fae8f9dfd7048de16575b9d4c255278e38c28a4f",
			"revisionTime": "2015-03-02T04:54:50Z"
		},
		{
			"checksumSHA1": "GttQuSOlzAuI0YkJIqrWBvSjopA=",
			"path": "github.com/ngaut/go-zookeeper/zk",
			"revision": "9c3719e318c7cfd072e41eb48cb71fcaa49d5e05",
			"revisionTime": "2015-08-13T08:49:40Z"
		},
		{
			"checksumSHA1": "wLXFUHpjYiigLxib/vQZ6RcMM34=",
			"path": "github.com/ngaut/log",
			"revision": "37d3e0f43b4fe05429e1adb75e835bf31fc1bba6",
			"revisionTime": "2015-09-18T08:53:30Z"
		},
		{
			"checksumSHA1": "EcKjGj2rrdhMK90WMmP5gGwGQt8=",
			"path": "github.com/ngaut/pools",
			"revision": "6352e005618615ffaf1cb1c6622b8e91435751fe",
			"revisionTime": "2014-10-08T03:39:41Z"
		},
		{
			"checksumSHA1": "zv8kksmkpeXWGoSJHidIP0l0+s4=",
			"path": "github.com/ngaut/sync2",
			"revision": "7a24ed77b2efb460c1468b7dc917821c66e80e55",
			"revisionTime": "2014-10-08T03:26:47Z"
		},
		{
			"checksumSHA1": "LlUAzt+dtyU2OvilawmNJiC9qNU=",
			"path": "github.com/ngaut/tso/client",
			"revision": "118f6c141d58f1e72577ff61f43f649bf39355ee",
			"revisionTime": "2016-02-25T05:19:56Z"
		},
		{
			"checksumSHA1": "31RuOu1tSyA//xxngSG9UQl11NU=",
			"path": "github.com/ngaut/tso/proto",
			"revision": "118f6c141d58f1e72577ff61f43f649bf39355ee",
			"revisionTime": "2016-02-25T05:19:56Z"
		},
		{
			"checksumSHA1": "K0mzAqLI1FgUo6pkNvChI6KuCmI=",
			"path": "github.com/ngaut/tso/util",
			"revision": "118f6c141d58f1e72577ff61f43f649bf39355ee",
			"revisionTime": "2016-02-25T05:19:56Z"
		},
		{
			"checksumSHA1": "L5QR3db40M2adRm1AGTyq9KIEVw=",
			"path": "github.com/ngaut/zkhelper",
			"revision": "6738bdc138d469112c6687fbfcfe049ccabd6a0a",
			"revisionTime": "2015-12-22T12:59:12Z"
		},
		{
			"checksumSHA1": "Hc7LMQrHR71kkSsd/P/SBdiC258=",
			"path": "github.com/petar/GoLLRB/llrb",
			"revision": "53be0d36a84c2a886ca057d34b6aa4468df9ccb4",
			"revisionTime": "2013-04-27T21:51:48Z"
		},
		{
			"checksumSHA1": "gFLdPBQU1OSM0/wALEo0qhVDlPM=",
			"path": "github.com/pingcap/go-hbase",
			"revision": "7a98d1fe4e9e115de8c77ae0e158c0d08732c550",
			"revisionTime": "2015-12-22T04:40:48Z"
		},
		{
			"checksumSHA1": "7nOQMtkwqAjpuZQ1zJ6dSu2Q+/M=",
			"path": "github.com/pingcap/go-hbase/iohelper",
			"revision": "7a98d1fe4e9e115de8c77ae0e158c0d08732c550",
			"revisionTime": "2015-12-22T04:40:48Z"
		},
		{
			"checksumSHA1": "AObWgg5Tfo21R8qskhffF6+tFYQ=",
			"path": "github.com/pingcap/go-hbase/proto",
			"revision": "7a98d1fe4e9e115de8c77ae0e158c0d08732c550",
			"revisionTime": "2015-12-22T04:40:48Z"
		},
		{
			"checksumSHA1": "/niVyLhLYQmNhGnB3jbXTmTZhEU=",
			"path": "github.com/pingcap/go-themis",
			"revision": "dbb996606c1d1fe8571fd9ac6da2254c76d2c5c9",
			"revisionTime": "2015-12-31T02:20:52Z"
		},
		{
			"checksumSHA1": "pmxOXwYT6Pj0DaVKBhXC3VqWE0M=",
			"path": "github.com/pingcap/go-themis/oracle",
			"revision": "dbb996606c1d1fe8571fd9ac6da2254c76d2c5c9",
			"revisionTime": "2015-12-31T02:20:52Z"
		},
		{
			"checksumSHA1": "nxTRmIJoD2TrG7/g7SguiUba7bc=",
			"path": "github.com/pingcap/go-themis/oracle/oracles",
			"revision": "dbb996606c1d1fe8571fd9ac6da2254c76d2c5c9",
			"revisionTime": "2015-12-31T02:20:52Z"
		},
		{
			"checksumSHA1": "XHdZUslXzh4sU1CjTejfdc3xFjk=",
			"path": "github.com/pingcap/tidb",
			"revision": "33197485abe227dcb254644cf5081c9a3c281669",
			"revisionTime": "2016-03-22T02:19:37Z"
		},
		{
			"checksumSHA1": "XQ/UZrVoFAH7RVui8JtqSX3sWUs=",
			"path": "github.com/pingcap/tidb/ast",
			"revision": "33197485abe227dcb254644cf5081c9a3c281669",
			"revisionTime": "2016-03-22T02:19:37Z"
		},
		{
			"checksumSHA1": "T7hVZwbE0vpe+feE1H8iAFCZOqE=",
			"path": "github.com/pingcap/tidb/column",
			"revision": "33197485abe227dcb254644cf5081c9a3c281669",
			"revisionTime": "2016-03-22T02:19:37Z"
		},
		{
			"checksumSHA1": "E8U/6vLZXpuzPKFy6TC8ntlaW80=",
			"path": "github.com/pingcap/tidb/context",
			"revision": "33197485abe227dcb254644cf5081c9a3c281669",
			"revisionTime": "2016-03-22T02:19:37Z"
		},
		{
			"checksumSHA1": "IoaRHoKbxUdaeOXqtrZe107cEH0=",
			"path": "github.com/pingcap/tidb/ddl",
			"revision": "33197485abe227dcb254644cf5081c9a3c281669",
			"revisionTime": "2016-03-22T02:19:37Z"
		},
		{
			"checksumSHA1": "J1FSDp+a8A1qHwnb3dt5alf/CDo=",
			"path": "github.com/pingcap/tidb/domain",
			"revision": "33197485abe227dcb254644cf5081c9a3c281669",
			"revisionTime": "2016-03-22T02:19:37Z"
		},
		{
			"checksumSHA1": "cCunloFG3iJpnMXKObOoDKru/fk=",
			"path": "github.com/pingcap/tidb/evaluator",
			"revision": "33197485abe227dcb254644cf5081c9a3c281669",
			"revisionTime": "2016-03-22T02:19:37Z"
		},
		{
			"checksumSHA1": "7DJSqqLJ1HzKJU99PDlm9UOY2Uc=",
			"path": "github.com/pingcap/tidb/executor",
			"revision": "33197485abe227dcb254644cf5081c9a3c281669",
			"revisionTime": "2016-03-22T02:19:37Z"
		},
		{
			"checksumSHA1": "jGB489McolO4pVyt7GEHg+aAiCw=",
			"path": "github.com/pingcap/tidb/infoschema",
			"revision": "33197485abe227dcb254644cf5081c9a3c281669",
			"revisionTime": "2016-03-22T02:19:37Z"
		},
		{
			"checksumSHA1": "lg0mAGEUgHPTXR2M47wxIUzlrG0=",
			"path": "github.com/pingcap/tidb/inspectkv",
			"revision": "33197485abe227dcb254644cf5081c9a3c281669",
			"revisionTime": "2016-03-22T02:19:37Z"
		},
		{
			"checksumSHA1": "9eDMEpiFBsDoYDn4HIATrT9YOmc=",
			"path": "github.com/pingcap/tidb/kv",
			"revision": "33197485abe227dcb254644cf5081c9a3c281669",
			"revisionTime": "2016-03-22T02:19:37Z"
		},
		{
			"checksumSHA1": "DDqBJzeHTASlWe8scuVz3sIqUC0=",
			"path": "github.com/pingcap/tidb/kv/memkv",
			"revision": "33197485abe227dcb254644cf5081c9a3c281669",
			"revisionTime": "2016-03-22T02:19:37Z"
		},
		{
			"checksumSHA1": "wyTHMbYOVkR4FFGJAxusDteFInQ=",
			"path": "github.com/pingcap/tidb/meta",
			"revision": "33197485abe227dcb254644cf5081c9a3c281669",
			"revisionTime": "2016-03-22T02:19:37Z"
		},
		{
			"checksumSHA1": "z7WeiCjR8zbACNI+/x20lekIBQs=",
			"path": "github.com/pingcap/tidb/meta/autoid",
			"revision": "33197485abe227dcb254644cf5081c9a3c281669",
			"revisionTime": "2016-03-22T02:19:37Z"
		},
		{
			"checksumSHA1": "LuT4yuutL7txRdfI0I+t7AIMIBI=",
			"path": "github.com/pingcap/tidb/model",
			"revision": "33197485abe227dcb254644cf5081c9a3c281669",
			"revisionTime": "2016-03-22T02:19:37Z"
		},
		{
			"checksumSHA1": "rF1oX1VNrZ8VRgJGLqrdyhOsfGA=",
			"path": "github.com/pingcap/tidb/mysql",
			"revision": "33197485abe227dcb254644cf5081c9a3c281669",
			"revisionTime": "2016-03-22T02:19:37Z"
		},
		{
			"checksumSHA1": "Ogs+7owzIcSAyQmmbP6mnjfSraM=",
			"path": "github.com/pingcap/tidb/optimizer",
			"revision": "33197485abe227dcb254644cf5081c9a3c281669",
			"revisionTime": "2016-03-22T02:19:37Z"
		},
		{
			"checksumSHA1": "4a2Jdm6O639BOku8Rwb+ojiLdpo=",
			"path": "github.com/pingcap/tidb/optimizer/plan",
			"revision": "33197485abe227dcb254644cf5081c9a3c281669",
			"revisionTime": "2016-03-22T02:19:37Z"
		},
		{
			"checksumSHA1": "lt9OsTqXc3Byy4lQOUeudHMjGZI=",
			"path": "github.com/pingcap/tidb/parser",
			"revision": "33197485abe227dcb254644cf5081c9a3c281669",
			"revisionTime": "2016-03-22T02:19:37Z"
		},
		{
			"checksumSHA1": "N/2YzFSUJRhHHzgyCX/9bro2VnY=",
			"path": "github.com/pingcap/tidb/parser/opcode",
			"revision": "33197485abe227dcb254644cf5081c9a3c281669",
			"revisionTime": "2016-03-22T02:19:37Z"
		},
		{
			"checksumSHA1": "4cOQq7twkcp0yEDorVPBHTkzbE8=",
			"path": "github.com/pingcap/tidb/perfschema",
			"revision": "33197485abe227dcb254644cf5081c9a3c281669",
			"revisionTime": "2016-03-22T02:19:37Z"
		},
		{
			"checksumSHA1": "soVal/Uo1e1KdI2oONwvXlOBZkA=",
			"path": "github.com/pingcap/tidb/privilege",
			"revision": "33197485abe227dcb254644cf5081c9a3c281669",
			"revisionTime": "2016-03-22T02:19:37Z"
		},
		{
			"checksumSHA1": "E2Bdlt+dV3zjB6CLZJPlI3xTRbc=",
			"path": "github.com/pingcap/tidb/privilege/privileges",
			"revision": "33197485abe227dcb254644cf5081c9a3c281669",
			"revisionTime": "2016-03-22T02:19:37Z"
		},
		{
			"checksumSHA1": "eKI3NBXuycHpHrNFklSzl0i4nzg=",
			"path": "github.com/pingcap/tidb/sessionctx",
			"revision": "33197485abe227dcb254644cf5081c9a3c281669",
			"revisionTime": "2016-03-22T02:19:37Z"
		},
		{
			"checksumSHA1": "rLFMnSPqz0Vbx3H7yKjXhu1PWXA=",
			"path": "github.com/pingcap/tidb/sessionctx/autocommit",
			"revision": "33197485abe227dcb254644cf5081c9a3c281669",
			"revisionTime": "2016-03-22T02:19:37Z"
		},
		{
			"checksumSHA1": "vu2oG/KScNo0syCHZwzgVCmnR24=",
			"path": "github.com/pingcap/tidb/sessionctx/db",
			"revision": "33197485abe227dcb254644cf5081c9a3c281669",
			"revisionTime": "2016-03-22T02:19:37Z"
		},
		{
			"checksumSHA1": "sSeAM32hl0VqJhTFNpl34zqYEhE=",
			"path": "github.com/pingcap/tidb/sessionctx/forupdate",
			"revision": "33197485abe227dcb254644cf5081c9a3c281669",
			"revisionTime": "2016-03-22T02:19:37Z"
		},
		{
			"checksumSHA1": "hchtJ0bkOXxOWYBzx2xpyy1Mxu4=",
			"path": "github.com/pingcap/tidb/sessionctx/variable",
			"revision": "33197485abe227dcb254644cf5081c9a3c281669",
			"revisionTime": "2016-03-22T02:19:37Z"
		},
		{
			"checksumSHA1": "3N1oGMkZZyNvCbU06dmwmudeJ/8=",
			"path": "github.com/pingcap/tidb/store/hbase",
			"revision": "33197485abe227dcb254644cf5081c9a3c281669",
			"revisionTime": "2016-03-22T02:19:37Z"
		},
		{
			"checksumSHA1": "mXglyDILDwOazdNYgI9JP/qqyjI=",
			"path": "github.com/pingcap/tidb/store/localstore",
			"revision": "33197485abe227dcb254644cf5081c9a3c281669",
			"revisionTime": "2016-03-22T02:19:37Z"
		},
		{
			"checksumSHA1": "0CHlQj4f4psPVkhNShSNxDyeYjw=",
			"path": "github.com/pingcap/tidb/store/localstore/boltdb",
			"revision": "33197485abe227dcb254644cf5081c9a3c281669",
			"revisionTime": "2016-03-22T02:19:37Z"
		},
		{
			"checksumSHA1": "HyPB6v/w1OOhHa2Teg3tp4a6d3g=",
			"path": "github.com/pingcap/tidb/store/localstore/engine",
			"revision": "33197485abe227dcb254644cf5081c9a3c281669",
			"revisionTime": "2016-03-22T02:19:37Z"
		},
		{
			"checksumSHA1": "9RLeS/sYwSYRMa+YZ42Yza6n7Cw=",
			"path": "github.com/pingcap/tidb/store/localstore/goleveldb",
			"revision": "33197485abe227dcb254644cf5081c9a3c281669",
			"revisionTime": "2016-03-22T02:19:37Z"
		},
		{
			"checksumSHA1": "UsL3aMURlvsG7CoogaYbh31UVGs=",
			"path": "github.com/pingcap/tidb/structure",
			"revision": "33197485abe227dcb254644cf5081c9a3c281669",
			"revisionTime": "2016-03-22T02:19:37Z"
		},
		{
			"checksumSHA1": "xZRhepGoWmw/DXbuFWKa+HlqPHw=",
			"path": "github.com/pingcap/tidb/table",
			"revision": "33197485abe227dcb254644cf5081c9a3c281669",
			"revisionTime": "2016-03-22T02:19:37Z"
		},
		{
			"checksumSHA1": "51Ue+vXkt00+TwRC6xdxBlogicI=",
			"path": "github.com/pingcap/tidb/table/tables",
			"revision": "33197485abe227dcb254644cf5081c9a3c281669",
			"revisionTime": "2016-03-22T02:19:37Z"
		},
		{
			"checksumSHA1": "ud75M8O6PYaZGNwYdibDNbj8n+Q=",
			"path": "github.com/pingcap/tidb/terror",
			"revision": "33197485abe227dcb254644cf5081c9a3c281669",
			"revisionTime": "2016-03-22T02:19:37Z"
		},
		{
			"checksumSHA1": "vLbw6DUx/As5bnvwIxNsvzk1h94=",
			"path": "github.com/pingcap/tidb/util",
			"revision": "33197485abe227dcb254644cf5081c9a3c281669",
			"revisionTime": "2016-03-22T02:19:37Z"
		},
		{
			"checksumSHA1": "JfeSzD0cC1Z61t7o7XuGDiUpzM8=",
			"path": "github.com/pingcap/tidb/util/bytes",
			"revision": "33197485abe227dcb254644cf5081c9a3c281669",
			"revisionTime": "2016-03-22T02:19:37Z"
		},
		{
			"checksumSHA1": "MV+aUCOnj7l6D7XGE8Iu5jsjn6o=",
			"path": "github.com/pingcap/tidb/util/charset",
			"revision": "33197485abe227dcb254644cf5081c9a3c281669",
			"revisionTime": "2016-03-22T02:19:37Z"
		},
		{
			"checksumSHA1": "aa2guzA1Tu6ApJbHpp6O4XB4Tkw=",
			"path": "github.com/pingcap/tidb/util/codec",
			"revision": "33197485abe227dcb254644cf5081c9a3c281669",
			"revisionTime": "2016-03-22T02:19:37Z"
		},
		{
			"checksumSHA1": "B+1M+Nzit8ZKuzDfV2PLFaAMAcs=",
			"path": "github.com/pingcap/tidb/util/distinct",
			"revision": "33197485abe227dcb254644cf5081c9a3c281669",
			"revisionTime": "2016-03-22T02:19:37Z"
		},
		{
			"checksumSHA1": "nUC7zVoAMNR2a+z2iGqHoN2AkFE=",
			"path": "github.com/pingcap/tidb/util/hack",
			"revision": "33197485abe227dcb254644cf5081c9a3c281669",
			"revisionTime": "2016-03-22T02:19:37Z"
		},
		{
			"checksumSHA1": "IqIzpcvQpXRa8w6G1cTZPmQqwXE=",
			"path": "github.com/pingcap/tidb/util/segmentmap",
			"revision": "33197485abe227dcb254644cf5081c9a3c281669",
			"revisionTime": "2016-03-22T02:19:37Z"
		},
		{
			"checksumSHA1": "2sqCtR2kshPusYzkoSbvsmwppMQ=",
			"path": "github.com/pingcap/tidb/util/sqlexec",
			"revision": "33197485abe227dcb254644cf5081c9a3c281669",
			"revisionTime": "2016-03-22T02:19:37Z"
		},
		{
			"checksumSHA1": "EoxSTIUgsQHkWjsMxNYxC/Qx3wM=",
			"path": "github.com/pingcap/tidb/util/stringutil",
			"revision": "33197485abe227dcb254644cf5081c9a3c281669",
			"revisionTime": "2016-03-22T02:19:37Z"
		},
		{
			"checksumSHA1": "+M+nSTDzFBXtOlKeGkAkHBqng7g=",
			"path": "github.com/pingcap/tidb/util/types",
			"revision": "33197485abe227dcb254644cf5081c9a3c281669",
			"revisionTime": "2016-03-22T02:19:37Z"
		},
		{
			"checksumSHA1": "zKKp5SZ3d3ycKe4EKMNT0BqAWBw=",
			"path": "github.com/pmezard/go-difflib/difflib",
			"revision": "976c720a22c8eb4eb6a0b4348ad85ad12491a506",
			"revisionTime": "2016-09-25T22:06:09Z"
		},
		{
			"checksumSHA1": "pcKYSF+UN342M6Y+GSL5QhqKVk0=",
			"path": "github.com/pquerna/otp",
			"revision": "54653902c20e47f3417541d35435cb6d6162e28a",
			"revisionTime": "2016-09-12T16:18:15Z"
		},
		{
			"checksumSHA1": "UL3g+cyh3ufwt0tP0dvwbbjLX+c=",
			"path": "github.com/pquerna/otp/hotp",
			"revision": "54653902c20e47f3417541d35435cb6d6162e28a",
			"revisionTime": "2016-09-12T16:18:15Z"
		},
		{
			"checksumSHA1": "Ie55pTQw1rnOZ8KDekSDXUWDT1I=",
			"path": "github.com/pquerna/otp/totp",
			"revision": "54653902c20e47f3417541d35435cb6d6162e28a",
			"revisionTime": "2016-09-12T16:18:15Z"
		},
		{
			"checksumSHA1": "c7jHQZk5ZEsFR9EXsWJXkszPBZA=",
			"path": "github.com/russross/blackfriday",
			"revision": "5f33e7b7878355cd2b7e6b8eefc48a5472c69f70",
			"revisionTime": "2016-10-03T16:27:22Z"
		},
		{
			"checksumSHA1": "zmC8/3V4ls53DJlNTKDZwPSC/dA=",
			"path": "github.com/satori/go.uuid",
			"revision": "b061729afc07e77a8aa4fad0a2fd840958f1942a",
			"revisionTime": "2016-09-27T10:08:44Z"
		},
		{
			"checksumSHA1": "4RKtyBgrsGEZwtiypp6uq6139MQ=",
			"path": "github.com/sergi/go-diff/diffmatchpatch",
			"revision": "552b4e9bbdca9e5adafd95ee98c822fdd11b330b",
			"revisionTime": "2016-11-02T18:40:45Z"
		},
		{
			"checksumSHA1": "kbgJvKG3NRoqU91rYnXGnyR+8HQ=",
			"path": "github.com/shurcooL/sanitized_anchor_name",
			"revision": "1dba4b3954bc059efc3991ec364f9f9a35f597d2",
			"revisionTime": "2016-09-18T04:11:01Z"
		},
		{
			"checksumSHA1": "6AYg4fjEvFuAVN3wHakGApjhZAM=",
			"path": "github.com/smartystreets/assertions",
			"revision": "2063fd1cc7c975db70502811a34b06ad034ccdf2",
			"revisionTime": "2016-07-07T19:03:55Z"
		},
		{
			"checksumSHA1": "Vzb+dEH/LTYbvr8RXHmt6xJHz04=",
			"path": "github.com/smartystreets/assertions/internal/go-render/render",
			"revision": "2063fd1cc7c975db70502811a34b06ad034ccdf2",
			"revisionTime": "2016-07-07T19:03:55Z"
		},
		{
			"checksumSHA1": "SLC6TfV4icQA9l8YJQu8acJYbuo=",
			"path": "github.com/smartystreets/assertions/internal/oglematchers",
			"revision": "2063fd1cc7c975db70502811a34b06ad034ccdf2",
			"revisionTime": "2016-07-07T19:03:55Z"
		},
		{
			"checksumSHA1": "/mwAihy9AmznMzmbPQ5nWJXBiRU=",
			"path": "github.com/smartystreets/goconvey/convey",
			"revision": "019319c870f8f1d61dc9c34291abff5cd128b6e8",
			"revisionTime": "2016-11-03T17:15:00Z"
		},
		{
			"checksumSHA1": "9LakndErFi5uCXtY1KWl0iRnT4c=",
			"path": "github.com/smartystreets/goconvey/convey/gotest",
			"revision": "019319c870f8f1d61dc9c34291abff5cd128b6e8",
			"revisionTime": "2016-11-03T17:15:00Z"
		},
		{
			"checksumSHA1": "FWDhk37bhAwZ2363D/L2xePwR64=",
			"path": "github.com/smartystreets/goconvey/convey/reporting",
			"revision": "019319c870f8f1d61dc9c34291abff5cd128b6e8",
			"revisionTime": "2016-11-03T17:15:00Z"
		},
		{
			"checksumSHA1": "KE+vv2khbshw+PA9UyHHxd8WKKw=",
			"origin": "github.com/blevesearch/bleve/vendor/github.com/steveyen/gtreap",
			"path": "github.com/steveyen/gtreap",
			"revision": "3b2bc30b544cd4589cf3ad8c04030329b143dce9",
			"revisionTime": "2016-12-08T13:07:38Z"
		},
		{
			"checksumSHA1": "Q2V7Zs3diLmLfmfbiuLpSxETSuY=",
			"path": "github.com/stretchr/testify/assert",
			"revision": "976c720a22c8eb4eb6a0b4348ad85ad12491a506",
			"revisionTime": "2016-09-25T22:06:09Z"
		},
		{
			"checksumSHA1": "2PpOCNkWnshDrXeCVH2kp3VHhIM=",
			"path": "github.com/stretchr/testify/require",
			"revision": "2402e8e7a02fc811447d11f881aa9746cdc57983",
			"revisionTime": "2016-12-17T20:04:45Z"
		},
		{
			"checksumSHA1": "MAnxhGyQfhoyoATeT1zJDPyWq7A=",
			"path": "github.com/syndtr/goleveldb/leveldb",
			"revision": "917f41c560270110ceb73c5b38be2a9127387071",
			"revisionTime": "2016-03-11T05:04:36Z"
		},
		{
			"checksumSHA1": "BX+u3k6if9kZNYYqbL56gC48BAQ=",
			"path": "github.com/syndtr/goleveldb/leveldb/cache",
			"revision": "917f41c560270110ceb73c5b38be2a9127387071",
			"revisionTime": "2016-03-11T05:04:36Z"
		},
		{
			"checksumSHA1": "5KPgnvCPlR0ysDAqo6jApzRQ3tw=",
			"path": "github.com/syndtr/goleveldb/leveldb/comparer",
			"revision": "917f41c560270110ceb73c5b38be2a9127387071",
			"revisionTime": "2016-03-11T05:04:36Z"
		},
		{
			"checksumSHA1": "Vpvz4qmbq/kz0SN95yt0tmSI7JE=",
			"path": "github.com/syndtr/goleveldb/leveldb/errors",
			"revision": "917f41c560270110ceb73c5b38be2a9127387071",
			"revisionTime": "2016-03-11T05:04:36Z"
		},
		{
			"checksumSHA1": "eqKeD6DS7eNCtxVYZEHHRKkyZrw=",
			"path": "github.com/syndtr/goleveldb/leveldb/filter",
			"revision": "917f41c560270110ceb73c5b38be2a9127387071",
			"revisionTime": "2016-03-11T05:04:36Z"
		},
		{
			"checksumSHA1": "cRn09EwfU3k2ZjvClHYmVFlakRY=",
			"path": "github.com/syndtr/goleveldb/leveldb/iterator",
			"revision": "917f41c560270110ceb73c5b38be2a9127387071",
			"revisionTime": "2016-03-11T05:04:36Z"
		},
		{
			"checksumSHA1": "CMBbso8ZuG2kBGDL2Blf/wpeheU=",
			"path": "github.com/syndtr/goleveldb/leveldb/journal",
			"revision": "917f41c560270110ceb73c5b38be2a9127387071",
			"revisionTime": "2016-03-11T05:04:36Z"
		},
		{
			"checksumSHA1": "LshzRv+3spfwuHLepRxiyjf/3sQ=",
			"path": "github.com/syndtr/goleveldb/leveldb/memdb",
			"revision": "917f41c560270110ceb73c5b38be2a9127387071",
			"revisionTime": "2016-03-11T05:04:36Z"
		},
		{
			"checksumSHA1": "MP/sSiEbzIN5M664sO4r9+dwzV4=",
			"path": "github.com/syndtr/goleveldb/leveldb/opt",
			"revision": "917f41c560270110ceb73c5b38be2a9127387071",
			"revisionTime": "2016-03-11T05:04:36Z"
		},
		{
			"checksumSHA1": "X+PA6Wrhhy5+nujN1TNOGWtd1RI=",
			"path": "github.com/syndtr/goleveldb/leveldb/storage",
			"revision": "917f41c560270110ceb73c5b38be2a9127387071",
			"revisionTime": "2016-03-11T05:04:36Z"
		},
		{
			"checksumSHA1": "4EGplyU1Q07vIczP2yZgKvjuYVA=",
			"path": "github.com/syndtr/goleveldb/leveldb/table",
			"revision": "917f41c560270110ceb73c5b38be2a9127387071",
			"revisionTime": "2016-03-11T05:04:36Z"
		},
		{
			"checksumSHA1": "kgGxCIF5+2SQj2rNVophj4a8jYs=",
			"path": "github.com/syndtr/goleveldb/leveldb/util",
			"revision": "917f41c560270110ceb73c5b38be2a9127387071",
			"revisionTime": "2016-03-11T05:04:36Z"
		},
		{
			"checksumSHA1": "76U6GiRZsKjr9OWohbsdfKPok/E=",
			"path": "github.com/twinj/uuid",
			"revision": "89173bcdda19db0eb88aef1e1cb1cb2505561d31",
			"revisionTime": "2015-10-29T04:44:42Z"
		},
		{
			"checksumSHA1": "tHm2SMtuRfrwh6NnnymsuoJ6e0Q=",
			"path": "github.com/ugorji/go/codec",
			"revision": "c062049c1793b01a3cc3fe786108edabbaf7756b",
			"revisionTime": "2016-03-14T17:21:18Z"
		},
		{
			"checksumSHA1": "ToTZYDqlvtuFsetAq5FeCwUxp0E=",
			"path": "github.com/urfave/cli",
			"revision": "d86a009f5e13f83df65d0d6cee9a2e3f1445f0da",
			"revisionTime": "2016-11-02T13:18:01Z"
		},
		{
			"checksumSHA1": "dwOedwBJ1EIK9+S3t108Bx054Y8=",
			"path": "golang.org/x/crypto/curve25519",
			"revision": "9477e0b78b9ac3d0b03822fd95422e2fe07627cd",
			"revisionTime": "2016-10-31T15:37:30Z"
		},
		{
			"checksumSHA1": "wGb//LjBPNxYHqk+dcLo7BjPXK8=",
			"path": "golang.org/x/crypto/ed25519",
			"revision": "9477e0b78b9ac3d0b03822fd95422e2fe07627cd",
			"revisionTime": "2016-10-31T15:37:30Z"
		},
		{
			"checksumSHA1": "LXFcVx8I587SnWmKycSDEq9yvK8=",
			"path": "golang.org/x/crypto/ed25519/internal/edwards25519",
			"revision": "9477e0b78b9ac3d0b03822fd95422e2fe07627cd",
			"revisionTime": "2016-10-31T15:37:30Z"
		},
		{
			"checksumSHA1": "MCeXr2RNeiG1XG6V+er1OR0qyeo=",
			"path": "golang.org/x/crypto/md4",
			"revision": "ede567c8e044a5913dad1d1af3696d9da953104c",
			"revisionTime": "2016-11-04T19:41:44Z"
		},
		{
			"checksumSHA1": "1MGpGDQqnUoRpv7VEcQrXOBydXE=",
			"path": "golang.org/x/crypto/pbkdf2",
			"revision": "8e06e8ddd9629eb88639aba897641bff8031f1d3",
			"revisionTime": "2016-09-10T18:59:01Z"
		},
		{
			"checksumSHA1": "LlElMHeTC34ng8eHzjvtUhAgrr8=",
			"path": "golang.org/x/crypto/ssh",
			"revision": "9477e0b78b9ac3d0b03822fd95422e2fe07627cd",
			"revisionTime": "2016-10-31T15:37:30Z"
		},
		{
			"checksumSHA1": "9jjO5GjLa0XF/nfWihF02RoH4qc=",
<<<<<<< HEAD
			"path": "golang.org/x/net/context",
			"revision": "da2b4fa28524a3baf148c1b94df4440267063c88",
			"revisionTime": "2017-01-07T14:28:43Z"
=======
			"origin": "github.com/blevesearch/bleve/vendor/golang.org/x/net/context",
			"path": "golang.org/x/net/context",
			"revision": "3b2bc30b544cd4589cf3ad8c04030329b143dce9",
			"revisionTime": "2016-12-08T13:07:38Z"
>>>>>>> 0934d1b1
		},
		{
			"checksumSHA1": "vqc3a+oTUGX8PmD0TS+qQ7gmN8I=",
			"path": "golang.org/x/net/html",
			"revision": "569280fa63be4e201b975e5411e30a92178f0118",
			"revisionTime": "2016-11-03T00:14:07Z"
		},
		{
			"checksumSHA1": "00eQaGynDYrv3tL+C7l9xH0IDZg=",
			"path": "golang.org/x/net/html/atom",
			"revision": "569280fa63be4e201b975e5411e30a92178f0118",
			"revisionTime": "2016-11-03T00:14:07Z"
		},
		{
			"checksumSHA1": "barUU39reQ7LdgYLA323hQ/UGy4=",
			"path": "golang.org/x/net/html/charset",
			"revision": "569280fa63be4e201b975e5411e30a92178f0118",
			"revisionTime": "2016-11-03T00:14:07Z"
		},
		{
			"checksumSHA1": "XH7CgbL5Z8COUc+MKrYqS3FFosY=",
			"path": "golang.org/x/oauth2",
			"revision": "314dd2c0bf3ebd592ec0d20847d27e79d0dbe8dd",
			"revisionTime": "2016-12-14T09:25:55Z"
		},
		{
			"checksumSHA1": "Wqm34oALxi3GkTSHIBa/EcfE37Y=",
			"path": "golang.org/x/oauth2/internal",
			"revision": "314dd2c0bf3ebd592ec0d20847d27e79d0dbe8dd",
			"revisionTime": "2016-12-14T09:25:55Z"
		},
		{
			"checksumSHA1": "8fD/im5Kwvy3JgmxulDTambmE8w=",
			"path": "golang.org/x/sys/unix",
			"revision": "a646d33e2ee3172a661fc09bca23bb4889a41bc8",
			"revisionTime": "2016-07-15T05:43:45Z"
		},
		{
			"checksumSHA1": "fpW2dhGFC6SrVzipJx7fjg2DIH8=",
			"path": "golang.org/x/sys/windows",
			"revision": "a646d33e2ee3172a661fc09bca23bb4889a41bc8",
			"revisionTime": "2016-07-15T05:43:45Z"
		},
		{
			"checksumSHA1": "IRqLaXM/VQRzkbXPuiqOxTb2W0Y=",
			"path": "golang.org/x/sys/windows/svc",
			"revision": "a646d33e2ee3172a661fc09bca23bb4889a41bc8",
			"revisionTime": "2016-07-15T05:43:45Z"
		},
		{
			"checksumSHA1": "Mr4ur60bgQJnQFfJY0dGtwWwMPE=",
			"path": "golang.org/x/text/encoding",
			"revision": "a8b38433e35b65ba247bb267317037dee1b70cea",
			"revisionTime": "2016-10-19T13:35:53Z"
		},
		{
			"checksumSHA1": "gJG/5S8KrCA1QGkIkpa5a/wnmy4=",
			"path": "golang.org/x/text/encoding/charmap",
			"revision": "a8b38433e35b65ba247bb267317037dee1b70cea",
			"revisionTime": "2016-10-19T13:35:53Z"
		},
		{
			"checksumSHA1": "mI8YM2LehMxYDcauq5loMZr1pP8=",
			"path": "golang.org/x/text/encoding/htmlindex",
			"revision": "a8b38433e35b65ba247bb267317037dee1b70cea",
			"revisionTime": "2016-10-19T13:35:53Z"
		},
		{
			"checksumSHA1": "zeHyHebIZl1tGuwGllIhjfci+wI=",
			"path": "golang.org/x/text/encoding/internal",
			"revision": "a8b38433e35b65ba247bb267317037dee1b70cea",
			"revisionTime": "2016-10-19T13:35:53Z"
		},
		{
			"checksumSHA1": "TF4hoIqHVEAvOq67rfnSLSkcZ1Y=",
			"path": "golang.org/x/text/encoding/internal/identifier",
			"revision": "a8b38433e35b65ba247bb267317037dee1b70cea",
			"revisionTime": "2016-10-19T13:35:53Z"
		},
		{
			"checksumSHA1": "HeZV82ktrmgyAaYLtNFS0qYgspI=",
			"path": "golang.org/x/text/encoding/japanese",
			"revision": "a8b38433e35b65ba247bb267317037dee1b70cea",
			"revisionTime": "2016-10-19T13:35:53Z"
		},
		{
			"checksumSHA1": "8y87WJz3OkDWtPCIXxJcYpo+OY8=",
			"path": "golang.org/x/text/encoding/korean",
			"revision": "a8b38433e35b65ba247bb267317037dee1b70cea",
			"revisionTime": "2016-10-19T13:35:53Z"
		},
		{
			"checksumSHA1": "WYfmebIyX5Zae8NUfu9PsQjQff0=",
			"path": "golang.org/x/text/encoding/simplifiedchinese",
			"revision": "a8b38433e35b65ba247bb267317037dee1b70cea",
			"revisionTime": "2016-10-19T13:35:53Z"
		},
		{
			"checksumSHA1": "KKqYmi6fxt3r3uo4lExss2yTMbs=",
			"path": "golang.org/x/text/encoding/traditionalchinese",
			"revision": "a8b38433e35b65ba247bb267317037dee1b70cea",
			"revisionTime": "2016-10-19T13:35:53Z"
		},
		{
			"checksumSHA1": "G9LfJI9gySazd+MyyC6QbTHx4to=",
			"path": "golang.org/x/text/encoding/unicode",
			"revision": "a8b38433e35b65ba247bb267317037dee1b70cea",
			"revisionTime": "2016-10-19T13:35:53Z"
		},
		{
			"checksumSHA1": "hyNCcTwMQnV6/MK8uUW9E5H0J0M=",
			"path": "golang.org/x/text/internal/tag",
			"revision": "a8b38433e35b65ba247bb267317037dee1b70cea",
			"revisionTime": "2016-10-19T13:35:53Z"
		},
		{
			"checksumSHA1": "Qk7dljcrEK1BJkAEZguxAbG9dSo=",
			"path": "golang.org/x/text/internal/utf8internal",
			"revision": "a8b38433e35b65ba247bb267317037dee1b70cea",
			"revisionTime": "2016-10-19T13:35:53Z"
		},
		{
			"checksumSHA1": "bsNFI/kfmF0p43jLKiMYRqw9Dfs=",
			"path": "golang.org/x/text/language",
			"revision": "a8b38433e35b65ba247bb267317037dee1b70cea",
			"revisionTime": "2016-10-19T13:35:53Z"
		},
		{
			"checksumSHA1": "IV4MN7KGBSocu/5NR3le3sxup4Y=",
			"path": "golang.org/x/text/runes",
			"revision": "a8b38433e35b65ba247bb267317037dee1b70cea",
			"revisionTime": "2016-10-19T13:35:53Z"
		},
		{
			"checksumSHA1": "ziMb9+ANGRJSSIuxYdRbA+cDRBQ=",
			"path": "golang.org/x/text/transform",
			"revision": "a8b38433e35b65ba247bb267317037dee1b70cea",
			"revisionTime": "2016-10-19T13:35:53Z"
		},
		{
			"checksumSHA1": "6IzzHO9p32aHJhMYMwijccDUIVA=",
			"path": "gopkg.in/alexcesaro/quotedprintable.v3",
			"revision": "2caba252f4dc53eaf6b553000885530023f54623",
			"revisionTime": "2015-07-16T17:19:45Z"
		},
		{
			"checksumSHA1": "wSu8owMAP7GixsYoSZ4CmKUVhnU=",
			"path": "gopkg.in/asn1-ber.v1",
			"revision": "4e86f4367175e39f69d9358a5f17b4dda270378d",
			"revisionTime": "2015-09-24T05:17:56Z"
		},
		{
			"checksumSHA1": "dpdsr7XtWPxHxYs1jF7CDG8F6hw=",
			"path": "gopkg.in/bufio.v1",
			"revision": "567b2bfa514e796916c4747494d6ff5132a1dfce",
			"revisionTime": "2014-06-18T13:21:51Z"
		},
		{
			"checksumSHA1": "LIu3jihd3edOyIsJJK3V6vx2UZg=",
			"path": "gopkg.in/editorconfig/editorconfig-core-go.v1",
			"revision": "a872f05c2e34b37b567401384d202aff11ba06d4",
			"revisionTime": "2016-08-25T01:23:04Z"
		},
		{
			"checksumSHA1": "iq5WdjScmTU+LfNoerLuwcnXpdM=",
			"path": "gopkg.in/gomail.v2",
			"revision": "81ebce5c23dfd25c6c67194b37d3dd3f338c98b1",
			"revisionTime": "2016-04-11T21:29:32Z"
		},
		{
			"checksumSHA1": "YRD335tkMvgHzkfbfveMUpsE3Bw=",
			"path": "gopkg.in/ini.v1",
			"revision": "6e4869b434bd001f6983749881c7ead3545887d8",
			"revisionTime": "2016-08-27T06:11:18Z"
		},
		{
			"checksumSHA1": "7jPSjzw3mckHVQ2SjY4NvtIJR4g=",
			"path": "gopkg.in/ldap.v2",
			"revision": "d0a5ced67b4dc310b9158d63a2c6f9c5ec13f105",
			"revisionTime": "2016-08-08T14:54:09Z"
		},
		{
			"checksumSHA1": "u1dW5zfo2SWot04r5cL8dTbmtcc=",
			"path": "gopkg.in/macaron.v1",
			"revision": "aa6b7ee41a182898a33d798c655df1cac9d2230b",
			"revisionTime": "2017-01-22T14:42:53Z"
		},
		{
			"checksumSHA1": "6QPjE+qflEBHg+JPJd9e4iQuRAk=",
			"path": "gopkg.in/redis.v2",
			"revision": "e6179049628164864e6e84e973cfb56335748dea",
			"revisionTime": "2014-12-09T11:07:59Z"
		},
		{
			"checksumSHA1": "LUbT9kZUJcQkU/6GSbnsai+b5t4=",
			"path": "gopkg.in/testfixtures.v2",
			"revision": "b9ef14dc461bf934d8df2dfc6f1f456be5664cca",
			"revisionTime": "2016-10-15T20:31:37Z"
		},
		{
			"checksumSHA1": "12GqsW8PiRPnezDDy0v4brZrndM=",
			"path": "gopkg.in/yaml.v2",
			"revision": "a5b47d31c556af34a302ce5d659e6fea44d90de0",
			"revisionTime": "2016-09-28T15:37:09Z"
		},
		{
			"checksumSHA1": "JQBqnAXO83ic7bwer/MwurhQMtg=",
			"path": "strk.kbt.io/projects/go/libravatar",
			"revision": "5eed7bff870ae19ef51c5773dbc8f3e9fcbd0982",
			"revisionTime": "2016-06-28T05:56:50Z"
		}
	],
	"rootPath": "code.gitea.io/gitea"
}<|MERGE_RESOLUTION|>--- conflicted
+++ resolved
@@ -557,12 +557,6 @@
 			"revisionTime": "2016-11-03T02:43:54Z"
 		},
 		{
-			"checksumSHA1": "ompMQ/S/j3TdR7MhlODhbv0KHzk=",
-			"path": "github.com/markbates/goth",
-			"revision": "6652f6789160467f9d34f447302071ed8d1285db",
-			"revisionTime": "2017-01-09T01:05:47Z"
-		},
-		{
 			"checksumSHA1": "9FJUwn3EIgASVki+p8IHgWVC5vQ=",
 			"path": "github.com/mattn/go-sqlite3",
 			"revision": "86681de00adef4f8040947b7d35f97000fc5a230",
@@ -1201,16 +1195,10 @@
 		},
 		{
 			"checksumSHA1": "9jjO5GjLa0XF/nfWihF02RoH4qc=",
-<<<<<<< HEAD
-			"path": "golang.org/x/net/context",
-			"revision": "da2b4fa28524a3baf148c1b94df4440267063c88",
-			"revisionTime": "2017-01-07T14:28:43Z"
-=======
 			"origin": "github.com/blevesearch/bleve/vendor/golang.org/x/net/context",
 			"path": "golang.org/x/net/context",
 			"revision": "3b2bc30b544cd4589cf3ad8c04030329b143dce9",
 			"revisionTime": "2016-12-08T13:07:38Z"
->>>>>>> 0934d1b1
 		},
 		{
 			"checksumSHA1": "vqc3a+oTUGX8PmD0TS+qQ7gmN8I=",
@@ -1229,18 +1217,6 @@
 			"path": "golang.org/x/net/html/charset",
 			"revision": "569280fa63be4e201b975e5411e30a92178f0118",
 			"revisionTime": "2016-11-03T00:14:07Z"
-		},
-		{
-			"checksumSHA1": "XH7CgbL5Z8COUc+MKrYqS3FFosY=",
-			"path": "golang.org/x/oauth2",
-			"revision": "314dd2c0bf3ebd592ec0d20847d27e79d0dbe8dd",
-			"revisionTime": "2016-12-14T09:25:55Z"
-		},
-		{
-			"checksumSHA1": "Wqm34oALxi3GkTSHIBa/EcfE37Y=",
-			"path": "golang.org/x/oauth2/internal",
-			"revision": "314dd2c0bf3ebd592ec0d20847d27e79d0dbe8dd",
-			"revisionTime": "2016-12-14T09:25:55Z"
 		},
 		{
 			"checksumSHA1": "8fD/im5Kwvy3JgmxulDTambmE8w=",
