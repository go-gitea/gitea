// Copyright 2016 The Xorm Authors. All rights reserved.
// Use of this source code is governed by a BSD-style
// license that can be found in the LICENSE file.

package xorm

import (
	"errors"
	"reflect"
	"strconv"

	"github.com/go-xorm/core"
)

// Get retrieve one record from database, bean's non-empty fields
// will be as conditions
func (session *Session) Get(bean interface{}) (bool, error) {
<<<<<<< HEAD
	defer session.resetStatement()
=======
>>>>>>> b0f7457d
	if session.isAutoClose {
		defer session.Close()
	}
	return session.get(bean)
}

func (session *Session) get(bean interface{}) (bool, error) {
	beanValue := reflect.ValueOf(bean)
	if beanValue.Kind() != reflect.Ptr {
		return false, errors.New("needs a pointer to a value")
	} else if beanValue.Elem().Kind() == reflect.Ptr {
		return false, errors.New("a pointer to a pointer is not allowed")
	}

	if beanValue.Elem().Kind() == reflect.Struct {
		if err := session.statement.setRefValue(beanValue.Elem()); err != nil {
			return false, err
		}
	}

	var sqlStr string
	var args []interface{}
	var err error

	if session.statement.RawSQL == "" {
		if len(session.statement.TableName()) <= 0 {
			return false, ErrTableNotFound
		}
		session.statement.Limit(1)
		sqlStr, args, err = session.statement.genGetSQL(bean)
		if err != nil {
			return false, err
		}
	} else {
		sqlStr = session.statement.RawSQL
		args = session.statement.RawParams
	}

	table := session.statement.RefTable

	if session.canCache() && beanValue.Elem().Kind() == reflect.Struct {
<<<<<<< HEAD
		if cacher := session.engine.getCacher2(session.statement.RefTable); cacher != nil &&
=======
		if cacher := session.engine.getCacher2(table); cacher != nil &&
>>>>>>> b0f7457d
			!session.statement.unscoped {
			has, err := session.cacheGet(bean, sqlStr, args...)
			if err != ErrCacheFailed {
				return has, err
			}
		}
	}

	return session.nocacheGet(beanValue.Elem().Kind(), table, bean, sqlStr, args...)
}

<<<<<<< HEAD
func (session *Session) nocacheGet(beanKind reflect.Kind, bean interface{}, sqlStr string, args ...interface{}) (bool, error) {
	session.queryPreprocess(&sqlStr, args...)

	var rawRows *core.Rows
	var err error
	if session.isAutoCommit {
		_, rawRows, err = session.innerQuery(sqlStr, args...)
	} else {
		rawRows, err = session.tx.Query(sqlStr, args...)
	}
=======
func (session *Session) nocacheGet(beanKind reflect.Kind, table *core.Table, bean interface{}, sqlStr string, args ...interface{}) (bool, error) {
	rows, err := session.queryRows(sqlStr, args...)
>>>>>>> b0f7457d
	if err != nil {
		return false, err
	}
	defer rows.Close()

	if !rows.Next() {
		return false, nil
	}

<<<<<<< HEAD
	if !rawRows.Next() {
		return false, nil
	}

	switch beanKind {
	case reflect.Struct:
		fields, err := rawRows.Columns()
		if err != nil {
			// WARN: Alougth rawRows return true, but get fields failed
			return true, err
		}
		dataStruct := rValue(bean)
		if err := session.statement.setRefValue(dataStruct); err != nil {
			return false, err
		}

		scanResults, err := session.row2Slice(rawRows, fields, len(fields), bean)
		if err != nil {
			return false, err
		}
		rawRows.Close()

		_, err = session.slice2Bean(scanResults, fields, len(fields), bean, &dataStruct, session.statement.RefTable)
	case reflect.Slice:
		err = rawRows.ScanSlice(bean)
	case reflect.Map:
		err = rawRows.ScanMap(bean)
	default:
		err = rawRows.Scan(bean)
=======
	switch beanKind {
	case reflect.Struct:
		fields, err := rows.Columns()
		if err != nil {
			// WARN: Alougth rows return true, but get fields failed
			return true, err
		}

		scanResults, err := session.row2Slice(rows, fields, len(fields), bean)
		if err != nil {
			return false, err
		}
		// close it before covert data
		rows.Close()

		dataStruct := rValue(bean)
		_, err = session.slice2Bean(scanResults, fields, len(fields), bean, &dataStruct, table)
	case reflect.Slice:
		err = rows.ScanSlice(bean)
	case reflect.Map:
		err = rows.ScanMap(bean)
	default:
		err = rows.Scan(bean)
>>>>>>> b0f7457d
	}

	return true, err
}

func (session *Session) cacheGet(bean interface{}, sqlStr string, args ...interface{}) (has bool, err error) {
	// if has no reftable, then don't use cache currently
	if !session.canCache() {
		return false, ErrCacheFailed
	}

	for _, filter := range session.engine.dialect.Filters() {
		sqlStr = filter.Do(sqlStr, session.engine.dialect, session.statement.RefTable)
	}
	newsql := session.statement.convertIDSQL(sqlStr)
	if newsql == "" {
		return false, ErrCacheFailed
	}

	cacher := session.engine.getCacher2(session.statement.RefTable)
	tableName := session.statement.TableName()
	session.engine.logger.Debug("[cacheGet] find sql:", newsql, args)
<<<<<<< HEAD
	ids, err := core.GetCacheSql(cacher, tableName, newsql, args)
	table := session.statement.RefTable
=======
	table := session.statement.RefTable
	ids, err := core.GetCacheSql(cacher, tableName, newsql, args)
>>>>>>> b0f7457d
	if err != nil {
		var res = make([]string, len(table.PrimaryKeys))
		rows, err := session.NoCache().queryRows(newsql, args...)
		if err != nil {
			return false, err
		}
		defer rows.Close()

		if rows.Next() {
			err = rows.ScanSlice(&res)
			if err != nil {
				return false, err
			}
		} else {
			return false, ErrCacheFailed
		}

		var pk core.PK = make([]interface{}, len(table.PrimaryKeys))
		for i, col := range table.PKColumns() {
			if col.SQLType.IsText() {
				pk[i] = res[i]
			} else if col.SQLType.IsNumeric() {
				n, err := strconv.ParseInt(res[i], 10, 64)
				if err != nil {
					return false, err
				}
				pk[i] = n
			} else {
				return false, errors.New("unsupported")
			}
		}

		ids = []core.PK{pk}
		session.engine.logger.Debug("[cacheGet] cache ids:", newsql, ids)
		err = core.PutCacheSql(cacher, ids, tableName, newsql, args)
		if err != nil {
			return false, err
		}
	} else {
<<<<<<< HEAD
		session.engine.logger.Debug("[cacheGet] cache hit sql:", newsql)
=======
		session.engine.logger.Debug("[cacheGet] cache hit sql:", newsql, ids)
>>>>>>> b0f7457d
	}

	if len(ids) > 0 {
		structValue := reflect.Indirect(reflect.ValueOf(bean))
		id := ids[0]
		session.engine.logger.Debug("[cacheGet] get bean:", tableName, id)
		sid, err := id.ToString()
		if err != nil {
			return false, err
		}
		cacheBean := cacher.GetBean(tableName, sid)
		if cacheBean == nil {
			cacheBean = bean
			has, err = session.nocacheGet(reflect.Struct, table, cacheBean, sqlStr, args...)
			if err != nil || !has {
				return has, err
			}

			session.engine.logger.Debug("[cacheGet] cache bean:", tableName, id, cacheBean)
			cacher.PutBean(tableName, sid, cacheBean)
		} else {
			session.engine.logger.Debug("[cacheGet] cache hit bean:", tableName, id, cacheBean)
			has = true
		}
		structValue.Set(reflect.Indirect(reflect.ValueOf(cacheBean)))

		return has, nil
	}
	return false, nil
}<|MERGE_RESOLUTION|>--- conflicted
+++ resolved
@@ -15,10 +15,6 @@
 // Get retrieve one record from database, bean's non-empty fields
 // will be as conditions
 func (session *Session) Get(bean interface{}) (bool, error) {
-<<<<<<< HEAD
-	defer session.resetStatement()
-=======
->>>>>>> b0f7457d
 	if session.isAutoClose {
 		defer session.Close()
 	}
@@ -60,11 +56,7 @@
 	table := session.statement.RefTable
 
 	if session.canCache() && beanValue.Elem().Kind() == reflect.Struct {
-<<<<<<< HEAD
-		if cacher := session.engine.getCacher2(session.statement.RefTable); cacher != nil &&
-=======
 		if cacher := session.engine.getCacher2(table); cacher != nil &&
->>>>>>> b0f7457d
 			!session.statement.unscoped {
 			has, err := session.cacheGet(bean, sqlStr, args...)
 			if err != ErrCacheFailed {
@@ -76,21 +68,8 @@
 	return session.nocacheGet(beanValue.Elem().Kind(), table, bean, sqlStr, args...)
 }
 
-<<<<<<< HEAD
-func (session *Session) nocacheGet(beanKind reflect.Kind, bean interface{}, sqlStr string, args ...interface{}) (bool, error) {
-	session.queryPreprocess(&sqlStr, args...)
-
-	var rawRows *core.Rows
-	var err error
-	if session.isAutoCommit {
-		_, rawRows, err = session.innerQuery(sqlStr, args...)
-	} else {
-		rawRows, err = session.tx.Query(sqlStr, args...)
-	}
-=======
 func (session *Session) nocacheGet(beanKind reflect.Kind, table *core.Table, bean interface{}, sqlStr string, args ...interface{}) (bool, error) {
 	rows, err := session.queryRows(sqlStr, args...)
->>>>>>> b0f7457d
 	if err != nil {
 		return false, err
 	}
@@ -100,37 +79,6 @@
 		return false, nil
 	}
 
-<<<<<<< HEAD
-	if !rawRows.Next() {
-		return false, nil
-	}
-
-	switch beanKind {
-	case reflect.Struct:
-		fields, err := rawRows.Columns()
-		if err != nil {
-			// WARN: Alougth rawRows return true, but get fields failed
-			return true, err
-		}
-		dataStruct := rValue(bean)
-		if err := session.statement.setRefValue(dataStruct); err != nil {
-			return false, err
-		}
-
-		scanResults, err := session.row2Slice(rawRows, fields, len(fields), bean)
-		if err != nil {
-			return false, err
-		}
-		rawRows.Close()
-
-		_, err = session.slice2Bean(scanResults, fields, len(fields), bean, &dataStruct, session.statement.RefTable)
-	case reflect.Slice:
-		err = rawRows.ScanSlice(bean)
-	case reflect.Map:
-		err = rawRows.ScanMap(bean)
-	default:
-		err = rawRows.Scan(bean)
-=======
 	switch beanKind {
 	case reflect.Struct:
 		fields, err := rows.Columns()
@@ -154,7 +102,6 @@
 		err = rows.ScanMap(bean)
 	default:
 		err = rows.Scan(bean)
->>>>>>> b0f7457d
 	}
 
 	return true, err
@@ -177,13 +124,8 @@
 	cacher := session.engine.getCacher2(session.statement.RefTable)
 	tableName := session.statement.TableName()
 	session.engine.logger.Debug("[cacheGet] find sql:", newsql, args)
-<<<<<<< HEAD
-	ids, err := core.GetCacheSql(cacher, tableName, newsql, args)
-	table := session.statement.RefTable
-=======
 	table := session.statement.RefTable
 	ids, err := core.GetCacheSql(cacher, tableName, newsql, args)
->>>>>>> b0f7457d
 	if err != nil {
 		var res = make([]string, len(table.PrimaryKeys))
 		rows, err := session.NoCache().queryRows(newsql, args...)
@@ -223,11 +165,7 @@
 			return false, err
 		}
 	} else {
-<<<<<<< HEAD
-		session.engine.logger.Debug("[cacheGet] cache hit sql:", newsql)
-=======
 		session.engine.logger.Debug("[cacheGet] cache hit sql:", newsql, ids)
->>>>>>> b0f7457d
 	}
 
 	if len(ids) > 0 {
