// Copyright 2015 The Xorm Authors. All rights reserved.
// Use of this source code is governed by a BSD-style
// license that can be found in the LICENSE file.

package xorm

import (
	"database/sql"
	"fmt"
	"reflect"

	"github.com/go-xorm/core"
)

// Rows rows wrapper a rows to
type Rows struct {
	NoTypeCheck bool

	session   *Session
	rows      *core.Rows
	fields    []string
	beanType  reflect.Type
	lastError error
}

func newRows(session *Session, bean interface{}) (*Rows, error) {
	rows := new(Rows)
	rows.session = session
	rows.beanType = reflect.Indirect(reflect.ValueOf(bean)).Type()

	var sqlStr string
	var args []interface{}
	var err error

	if err = rows.session.statement.setRefValue(rValue(bean)); err != nil {
		return nil, err
	}

	if len(session.statement.TableName()) <= 0 {
		return nil, ErrTableNotFound
	}

	if rows.session.statement.RawSQL == "" {
		sqlStr, args, err = rows.session.statement.genGetSQL(bean)
<<<<<<< HEAD
		if err != nil {
			return nil, err
		}
	} else {
		sqlStr = rows.session.statement.RawSQL
		args = rows.session.statement.RawParams
	}

	for _, filter := range rows.session.engine.dialect.Filters() {
		sqlStr = filter.Do(sqlStr, session.engine.dialect, rows.session.statement.RefTable)
	}

	rows.session.saveLastSQL(sqlStr, args...)
	if rows.session.prepareStmt {
		rows.stmt, err = rows.session.DB().Prepare(sqlStr)
=======
>>>>>>> b0f7457d
		if err != nil {
			return nil, err
		}
	} else {
		sqlStr = rows.session.statement.RawSQL
		args = rows.session.statement.RawParams
	}

	rows.rows, err = rows.session.queryRows(sqlStr, args...)
	if err != nil {
		rows.lastError = err
		rows.Close()
		return nil, err
	}

	rows.fields, err = rows.rows.Columns()
	if err != nil {
		rows.lastError = err
		rows.Close()
		return nil, err
	}

	return rows, nil
}

// Next move cursor to next record, return false if end has reached
func (rows *Rows) Next() bool {
	if rows.lastError == nil && rows.rows != nil {
		hasNext := rows.rows.Next()
		if !hasNext {
			rows.lastError = sql.ErrNoRows
		}
		return hasNext
	}
	return false
}

// Err returns the error, if any, that was encountered during iteration. Err may be called after an explicit or implicit Close.
func (rows *Rows) Err() error {
	return rows.lastError
}

// Scan row record to bean properties
func (rows *Rows) Scan(bean interface{}) error {
	if rows.lastError != nil {
		return rows.lastError
	}

	if !rows.NoTypeCheck && reflect.Indirect(reflect.ValueOf(bean)).Type() != rows.beanType {
		return fmt.Errorf("scan arg is incompatible type to [%v]", rows.beanType)
	}

	dataStruct := rValue(bean)
	if err := rows.session.statement.setRefValue(dataStruct); err != nil {
<<<<<<< HEAD
		return err
	}

	scanResults, err := rows.session.row2Slice(rows.rows, rows.fields, len(rows.fields), bean)
	if err != nil {
		return err
	}

=======
		return err
	}

	scanResults, err := rows.session.row2Slice(rows.rows, rows.fields, len(rows.fields), bean)
	if err != nil {
		return err
	}

>>>>>>> b0f7457d
	_, err = rows.session.slice2Bean(scanResults, rows.fields, len(rows.fields), bean, &dataStruct, rows.session.statement.RefTable)
	return err
}

// Close session if session.IsAutoClose is true, and claimed any opened resources
func (rows *Rows) Close() error {
	if rows.session.isAutoClose {
		defer rows.session.Close()
	}

	if rows.lastError == nil {
		if rows.rows != nil {
			rows.lastError = rows.rows.Close()
			if rows.lastError != nil {
				return rows.lastError
			}
		}
	} else {
		if rows.rows != nil {
			defer rows.rows.Close()
		}
	}
	return rows.lastError
}<|MERGE_RESOLUTION|>--- conflicted
+++ resolved
@@ -42,24 +42,6 @@
 
 	if rows.session.statement.RawSQL == "" {
 		sqlStr, args, err = rows.session.statement.genGetSQL(bean)
-<<<<<<< HEAD
-		if err != nil {
-			return nil, err
-		}
-	} else {
-		sqlStr = rows.session.statement.RawSQL
-		args = rows.session.statement.RawParams
-	}
-
-	for _, filter := range rows.session.engine.dialect.Filters() {
-		sqlStr = filter.Do(sqlStr, session.engine.dialect, rows.session.statement.RefTable)
-	}
-
-	rows.session.saveLastSQL(sqlStr, args...)
-	if rows.session.prepareStmt {
-		rows.stmt, err = rows.session.DB().Prepare(sqlStr)
-=======
->>>>>>> b0f7457d
 		if err != nil {
 			return nil, err
 		}
@@ -114,7 +96,6 @@
 
 	dataStruct := rValue(bean)
 	if err := rows.session.statement.setRefValue(dataStruct); err != nil {
-<<<<<<< HEAD
 		return err
 	}
 
@@ -123,16 +104,6 @@
 		return err
 	}
 
-=======
-		return err
-	}
-
-	scanResults, err := rows.session.row2Slice(rows.rows, rows.fields, len(rows.fields), bean)
-	if err != nil {
-		return err
-	}
-
->>>>>>> b0f7457d
 	_, err = rows.session.slice2Bean(scanResults, rows.fields, len(rows.fields), bean, &dataStruct, rows.session.statement.RefTable)
 	return err
 }
