--- conflicted
+++ resolved
@@ -16,10 +16,6 @@
 
 // Ping test if database is ok
 func (session *Session) Ping() error {
-<<<<<<< HEAD
-	defer session.resetStatement()
-=======
->>>>>>> b0f7457d
 	if session.isAutoClose {
 		defer session.Close()
 	}
@@ -32,14 +28,12 @@
 func (session *Session) CreateTable(bean interface{}) error {
 	if session.isAutoClose {
 		defer session.Close()
-<<<<<<< HEAD
 	}
 
 	return session.createTable(bean)
 }
 
 func (session *Session) createTable(bean interface{}) error {
-	defer session.resetStatement()
 	v := rValue(bean)
 	if err := session.statement.setRefValue(v); err != nil {
 		return err
@@ -60,45 +54,11 @@
 }
 
 func (session *Session) createIndexes(bean interface{}) error {
-	defer session.resetStatement()
 	v := rValue(bean)
 	if err := session.statement.setRefValue(v); err != nil {
 		return err
 	}
 
-=======
-	}
-
-	return session.createTable(bean)
-}
-
-func (session *Session) createTable(bean interface{}) error {
-	v := rValue(bean)
-	if err := session.statement.setRefValue(v); err != nil {
-		return err
-	}
-
-	sqlStr := session.statement.genCreateTableSQL()
-	_, err := session.exec(sqlStr)
-	return err
-}
-
-// CreateIndexes create indexes
-func (session *Session) CreateIndexes(bean interface{}) error {
-	if session.isAutoClose {
-		defer session.Close()
-	}
-
-	return session.createIndexes(bean)
-}
-
-func (session *Session) createIndexes(bean interface{}) error {
-	v := rValue(bean)
-	if err := session.statement.setRefValue(v); err != nil {
-		return err
-	}
-
->>>>>>> b0f7457d
 	sqls := session.statement.genIndexSQL()
 	for _, sqlStr := range sqls {
 		_, err := session.exec(sqlStr)
@@ -118,10 +78,6 @@
 }
 
 func (session *Session) createUniques(bean interface{}) error {
-<<<<<<< HEAD
-	defer session.resetStatement()
-=======
->>>>>>> b0f7457d
 	v := rValue(bean)
 	if err := session.statement.setRefValue(v); err != nil {
 		return err
@@ -147,10 +103,6 @@
 }
 
 func (session *Session) dropIndexes(bean interface{}) error {
-<<<<<<< HEAD
-	defer session.resetStatement()
-=======
->>>>>>> b0f7457d
 	v := rValue(bean)
 	if err := session.statement.setRefValue(v); err != nil {
 		return err
@@ -176,10 +128,6 @@
 }
 
 func (session *Session) dropTable(beanOrTableName interface{}) error {
-<<<<<<< HEAD
-	defer session.resetStatement()
-=======
->>>>>>> b0f7457d
 	tableName, err := session.engine.tableName(beanOrTableName)
 	if err != nil {
 		return err
@@ -188,11 +136,7 @@
 	var needDrop = true
 	if !session.engine.dialect.SupportDropIfExists() {
 		sqlStr, args := session.engine.dialect.TableCheckSql(tableName)
-<<<<<<< HEAD
-		results, err := session.query(sqlStr, args...)
-=======
 		results, err := session.queryBytes(sqlStr, args...)
->>>>>>> b0f7457d
 		if err != nil {
 			return err
 		}
@@ -222,14 +166,8 @@
 }
 
 func (session *Session) isTableExist(tableName string) (bool, error) {
-<<<<<<< HEAD
-	defer session.resetStatement()
-	sqlStr, args := session.engine.dialect.TableCheckSql(tableName)
-	results, err := session.query(sqlStr, args...)
-=======
 	sqlStr, args := session.engine.dialect.TableCheckSql(tableName)
 	results, err := session.queryBytes(sqlStr, args...)
->>>>>>> b0f7457d
 	return len(results) > 0, err
 }
 
@@ -251,18 +189,9 @@
 }
 
 func (session *Session) isTableEmpty(tableName string) (bool, error) {
-<<<<<<< HEAD
-	defer session.resetStatement()
-
-	var total int64
-	sqlStr := fmt.Sprintf("select count(*) from %s", session.engine.Quote(tableName))
-	err := session.DB().QueryRow(sqlStr).Scan(&total)
-	session.saveLastSQL(sqlStr)
-=======
 	var total int64
 	sqlStr := fmt.Sprintf("select count(*) from %s", session.engine.Quote(tableName))
 	err := session.queryRow(sqlStr).Scan(&total)
->>>>>>> b0f7457d
 	if err != nil {
 		if err == sql.ErrNoRows {
 			err = nil
@@ -275,11 +204,6 @@
 
 // find if index is exist according cols
 func (session *Session) isIndexExist2(tableName string, cols []string, unique bool) (bool, error) {
-<<<<<<< HEAD
-	defer session.resetStatement()
-
-=======
->>>>>>> b0f7457d
 	indexes, err := session.engine.dialect.GetIndexes(tableName)
 	if err != nil {
 		return false, err
@@ -297,11 +221,6 @@
 }
 
 func (session *Session) addColumn(colName string) error {
-<<<<<<< HEAD
-	defer session.resetStatement()
-
-=======
->>>>>>> b0f7457d
 	col := session.statement.RefTable.GetColumn(colName)
 	sql, args := session.statement.genAddColumnStr(col)
 	_, err := session.exec(sql, args...)
@@ -309,26 +228,13 @@
 }
 
 func (session *Session) addIndex(tableName, idxName string) error {
-<<<<<<< HEAD
-	defer session.resetStatement()
-
 	index := session.statement.RefTable.Indexes[idxName]
 	sqlStr := session.engine.dialect.CreateIndexSql(tableName, index)
-
-=======
-	index := session.statement.RefTable.Indexes[idxName]
-	sqlStr := session.engine.dialect.CreateIndexSql(tableName, index)
->>>>>>> b0f7457d
 	_, err := session.exec(sqlStr)
 	return err
 }
 
 func (session *Session) addUnique(tableName, uqeName string) error {
-<<<<<<< HEAD
-	defer session.resetStatement()
-
-=======
->>>>>>> b0f7457d
 	index := session.statement.RefTable.Indexes[uqeName]
 	sqlStr := session.engine.dialect.CreateIndexSql(tableName, index)
 	_, err := session.exec(sqlStr)
