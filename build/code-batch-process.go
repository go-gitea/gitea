--- conflicted
+++ resolved
@@ -279,15 +279,8 @@
 			if containsString(subArgs, "-d") {
 				log.Print("the -d option is not supported by gitea-fmt")
 			}
-<<<<<<< HEAD
 			cmdErrors = append(cmdErrors, giteaFormatGoImports(files, containsString(subArgs, "-w")))
-			cmdErrors = append(cmdErrors, passThroughCmd("go", append([]string{"run", os.Getenv("GOFUMPT_PACKAGE"), "-extra", "-lang", "1.17"}, substArgs...)))
-=======
-			cmdErrors = append(cmdErrors, giteaFormatGoImports(files, containsString(subArgs, "-l"), containsString(subArgs, "-w")))
 			cmdErrors = append(cmdErrors, passThroughCmd("go", append([]string{"run", os.Getenv("GOFUMPT_PACKAGE"), "-extra", "-lang", getGoVersion()}, substArgs...)))
-		case "misspell":
-			cmdErrors = append(cmdErrors, passThroughCmd("go", append([]string{"run", os.Getenv("MISSPELL_PACKAGE")}, substArgs...)))
->>>>>>> 9fb251fb
 		default:
 			log.Fatalf("unknown cmd: %s %v", subCmd, subArgs)
 		}
