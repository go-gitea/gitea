lockfileVersion: '9.0'

settings:
  autoInstallPeers: true
  excludeLinksFromLockfile: false

overrides:
  array-includes: npm:@nolyfill/array-includes@^1
  array.prototype.findlastindex: npm:@nolyfill/array.prototype.findlastindex@^1
  array.prototype.flat: npm:@nolyfill/array.prototype.flat@^1
  array.prototype.flatmap: npm:@nolyfill/array.prototype.flatmap@^1
  es-aggregate-error: npm:@nolyfill/es-aggregate-error@^1
  hasown: npm:@nolyfill/hasown@^1
  is-core-module: npm:@nolyfill/is-core-module@^1
  object.assign: npm:@nolyfill/object.assign@^1
  object.fromentries: npm:@nolyfill/object.fromentries@^1
  object.groupby: npm:@nolyfill/object.groupby@^1
  object.values: npm:@nolyfill/object.values@^1
  safe-buffer: npm:@nolyfill/safe-buffer@^1
  safe-regex-test: npm:@nolyfill/safe-regex-test@^1
  safer-buffer: npm:@nolyfill/safer-buffer@^1
  string.prototype.includes: npm:@nolyfill/string.prototype.includes@^1
  string.prototype.trimend: npm:@nolyfill/string.prototype.trimend@^1

importers:

  .:
    dependencies:
      '@citation-js/core':
        specifier: 0.7.18
        version: 0.7.18
      '@citation-js/plugin-bibtex':
        specifier: 0.7.18
        version: 0.7.18(@citation-js/core@0.7.18)
      '@citation-js/plugin-csl':
        specifier: 0.7.18
        version: 0.7.18(@citation-js/core@0.7.18)
      '@citation-js/plugin-software-formats':
        specifier: 0.6.1
        version: 0.6.1
      '@github/markdown-toolbar-element':
        specifier: 2.2.3
        version: 2.2.3
      '@github/relative-time-element':
        specifier: 4.4.8
        version: 4.4.8
      '@github/text-expander-element':
        specifier: 2.9.2
        version: 2.9.2
      '@mcaptcha/vanilla-glue':
        specifier: 0.1.0-alpha-3
        version: 0.1.0-alpha-3
      '@primer/octicons':
        specifier: 19.18.0
        version: 19.18.0
      '@resvg/resvg-wasm':
        specifier: 2.6.2
        version: 2.6.2
      '@silverwind/vue3-calendar-heatmap':
        specifier: 2.0.6
        version: 2.0.6(tippy.js@6.3.7)(vue@3.5.21(typescript@5.9.2))
      '@techknowlogick/license-checker-webpack-plugin':
        specifier: 0.3.0
        version: 0.3.0(webpack@5.101.3)
      add-asset-webpack-plugin:
        specifier: 3.1.1
        version: 3.1.1(webpack@5.101.3)
      ansi_up:
        specifier: 6.0.6
        version: 6.0.6
      asciinema-player:
        specifier: 3.10.0
        version: 3.10.0
      chart.js:
        specifier: 4.5.0
        version: 4.5.0
      chartjs-adapter-dayjs-4:
        specifier: 1.0.4
        version: 1.0.4(chart.js@4.5.0)(dayjs@1.11.18)
      chartjs-plugin-zoom:
        specifier: 2.2.0
        version: 2.2.0(chart.js@4.5.0)
      clippie:
        specifier: 4.1.7
        version: 4.1.7
      cropperjs:
        specifier: 1.6.2
        version: 1.6.2
      css-loader:
        specifier: 7.1.2
        version: 7.1.2(webpack@5.101.3)
      dayjs:
        specifier: 1.11.18
        version: 1.11.18
      dropzone:
        specifier: 6.0.0-beta.2
        version: 6.0.0-beta.2
      easymde:
        specifier: 2.20.0
        version: 2.20.0
      esbuild-loader:
        specifier: 4.3.0
        version: 4.3.0(webpack@5.101.3)
      htmx.org:
        specifier: 2.0.7
        version: 2.0.7
      idiomorph:
        specifier: 0.7.3
        version: 0.7.3
      jquery:
        specifier: 3.7.1
        version: 3.7.1
      katex:
        specifier: 0.16.22
        version: 0.16.22
      mermaid:
        specifier: 11.11.0
        version: 11.11.0
      mini-css-extract-plugin:
        specifier: 2.9.4
        version: 2.9.4(webpack@5.101.3)
      minimatch:
        specifier: 10.0.3
        version: 10.0.3
      monaco-editor:
        specifier: 0.53.0
        version: 0.53.0
      monaco-editor-webpack-plugin:
        specifier: 7.1.0
        version: 7.1.0(monaco-editor@0.53.0)(webpack@5.101.3)
      online-3d-viewer:
        specifier: 0.16.0
        version: 0.16.0
      pdfobject:
        specifier: 2.3.1
        version: 2.3.1
      perfect-debounce:
        specifier: 2.0.0
        version: 2.0.0
      postcss:
        specifier: 8.5.6
        version: 8.5.6
      postcss-loader:
        specifier: 8.2.0
        version: 8.2.0(postcss@8.5.6)(typescript@5.9.2)(webpack@5.101.3)
      postcss-nesting:
        specifier: 13.0.2
        version: 13.0.2(postcss@8.5.6)
      sortablejs:
        specifier: 1.15.6
        version: 1.15.6
      swagger-ui-dist:
        specifier: 5.29.0
        version: 5.29.0
      tailwindcss:
        specifier: 3.4.17
        version: 3.4.17
      throttle-debounce:
        specifier: 5.0.2
        version: 5.0.2
      tinycolor2:
        specifier: 1.6.0
        version: 1.6.0
      tippy.js:
        specifier: 6.3.7
        version: 6.3.7
      toastify-js:
        specifier: 1.12.0
        version: 1.12.0
      tributejs:
        specifier: 5.1.3
        version: 5.1.3
      typescript:
        specifier: 5.9.2
        version: 5.9.2
      uint8-to-base64:
        specifier: 0.2.1
        version: 0.2.1
      vanilla-colorful:
        specifier: 0.7.2
        version: 0.7.2
      vue:
        specifier: 3.5.21
        version: 3.5.21(typescript@5.9.2)
      vue-bar-graph:
        specifier: 2.2.0
        version: 2.2.0(typescript@5.9.2)
      vue-chartjs:
        specifier: 5.3.2
        version: 5.3.2(chart.js@4.5.0)(vue@3.5.21(typescript@5.9.2))
      vue-loader:
        specifier: 17.4.2
        version: 17.4.2(vue@3.5.21(typescript@5.9.2))(webpack@5.101.3)
      webpack:
        specifier: 5.101.3
        version: 5.101.3(webpack-cli@6.0.1)
      webpack-cli:
        specifier: 6.0.1
        version: 6.0.1(webpack@5.101.3)
      wrap-ansi:
        specifier: 9.0.2
        version: 9.0.2
    devDependencies:
      '@eslint-community/eslint-plugin-eslint-comments':
        specifier: 4.5.0
        version: 4.5.0(eslint@9.35.0(jiti@2.5.1))
      '@playwright/test':
        specifier: 1.55.0
        version: 1.55.0
      '@stoplight/spectral-cli':
        specifier: 6.15.0
        version: 6.15.0
      '@stylistic/eslint-plugin':
        specifier: 5.3.1
        version: 5.3.1(eslint@9.35.0(jiti@2.5.1))
      '@stylistic/stylelint-plugin':
        specifier: 4.0.0
        version: 4.0.0(stylelint@16.24.0(typescript@5.9.2))
      '@types/codemirror':
        specifier: 5.60.16
        version: 5.60.16
      '@types/dropzone':
        specifier: 5.7.9
        version: 5.7.9
      '@types/jquery':
        specifier: 3.5.33
        version: 3.5.33
      '@types/katex':
        specifier: 0.16.7
        version: 0.16.7
      '@types/license-checker-webpack-plugin':
        specifier: 0.2.5
        version: 0.2.5
      '@types/pdfobject':
        specifier: 2.2.5
        version: 2.2.5
      '@types/sortablejs':
        specifier: 1.15.8
        version: 1.15.8
      '@types/swagger-ui-dist':
        specifier: 3.30.6
        version: 3.30.6
      '@types/throttle-debounce':
        specifier: 5.0.2
        version: 5.0.2
      '@types/tinycolor2':
        specifier: 1.4.6
        version: 1.4.6
      '@types/toastify-js':
        specifier: 1.12.4
        version: 1.12.4
      '@typescript-eslint/parser':
        specifier: 8.43.0
        version: 8.43.0(eslint@9.35.0(jiti@2.5.1))(typescript@5.9.2)
      '@vitejs/plugin-vue':
        specifier: 6.0.1
        version: 6.0.1(vite@7.1.5(@types/node@24.3.1)(jiti@2.5.1)(stylus@0.57.0)(terser@5.44.0)(yaml@2.8.1))(vue@3.5.21(typescript@5.9.2))
      '@vitest/eslint-plugin':
        specifier: 1.3.9
        version: 1.3.9(eslint@9.35.0(jiti@2.5.1))(typescript@5.9.2)(vitest@3.2.4(@types/debug@4.1.12)(@types/node@24.3.1)(happy-dom@18.0.1)(jiti@2.5.1)(stylus@0.57.0)(terser@5.44.0)(yaml@2.8.1))
      eslint:
        specifier: 9.35.0
        version: 9.35.0(jiti@2.5.1)
      eslint-import-resolver-typescript:
        specifier: 4.4.4
        version: 4.4.4(eslint-plugin-import-x@4.16.1(@typescript-eslint/utils@8.43.0(eslint@9.35.0(jiti@2.5.1))(typescript@5.9.2))(eslint-import-resolver-node@0.3.9)(eslint@9.35.0(jiti@2.5.1)))(eslint-plugin-import@2.32.0)(eslint@9.35.0(jiti@2.5.1))
      eslint-plugin-array-func:
        specifier: 5.0.2
        version: 5.0.2(eslint@9.35.0(jiti@2.5.1))
      eslint-plugin-github:
        specifier: 6.0.0
        version: 6.0.0(@types/eslint@9.6.1)(eslint-import-resolver-typescript@4.4.4)(eslint@9.35.0(jiti@2.5.1))
      eslint-plugin-import-x:
        specifier: 4.16.1
        version: 4.16.1(@typescript-eslint/utils@8.43.0(eslint@9.35.0(jiti@2.5.1))(typescript@5.9.2))(eslint-import-resolver-node@0.3.9)(eslint@9.35.0(jiti@2.5.1))
      eslint-plugin-no-jquery:
        specifier: 3.1.1
        version: 3.1.1(eslint@9.35.0(jiti@2.5.1))
      eslint-plugin-no-use-extend-native:
        specifier: 0.7.2
        version: 0.7.2(eslint@9.35.0(jiti@2.5.1))
      eslint-plugin-playwright:
        specifier: 2.2.2
        version: 2.2.2(eslint@9.35.0(jiti@2.5.1))
      eslint-plugin-regexp:
        specifier: 2.10.0
        version: 2.10.0(eslint@9.35.0(jiti@2.5.1))
      eslint-plugin-sonarjs:
        specifier: 3.0.5
        version: 3.0.5(eslint@9.35.0(jiti@2.5.1))
      eslint-plugin-unicorn:
        specifier: 61.0.2
        version: 61.0.2(eslint@9.35.0(jiti@2.5.1))
      eslint-plugin-vue:
        specifier: 10.4.0
        version: 10.4.0(@typescript-eslint/parser@8.43.0(eslint@9.35.0(jiti@2.5.1))(typescript@5.9.2))(eslint@9.35.0(jiti@2.5.1))(vue-eslint-parser@10.2.0(eslint@9.35.0(jiti@2.5.1)))
      eslint-plugin-vue-scoped-css:
        specifier: 2.12.0
        version: 2.12.0(eslint@9.35.0(jiti@2.5.1))(vue-eslint-parser@10.2.0(eslint@9.35.0(jiti@2.5.1)))
      eslint-plugin-wc:
        specifier: 3.0.1
        version: 3.0.1(eslint@9.35.0(jiti@2.5.1))
      globals:
        specifier: 16.4.0
        version: 16.4.0
      happy-dom:
        specifier: 18.0.1
        version: 18.0.1
      markdownlint-cli:
        specifier: 0.45.0
        version: 0.45.0
      material-icon-theme:
        specifier: 5.27.0
        version: 5.27.0
      nolyfill:
        specifier: 1.0.44
        version: 1.0.44
      postcss-html:
        specifier: 1.8.0
        version: 1.8.0
      stylelint:
        specifier: 16.24.0
        version: 16.24.0(typescript@5.9.2)
      stylelint-config-recommended:
        specifier: 17.0.0
        version: 17.0.0(stylelint@16.24.0(typescript@5.9.2))
      stylelint-declaration-block-no-ignored-properties:
        specifier: 2.8.0
        version: 2.8.0(stylelint@16.24.0(typescript@5.9.2))
      stylelint-declaration-strict-value:
        specifier: 1.10.11
        version: 1.10.11(stylelint@16.24.0(typescript@5.9.2))
      stylelint-value-no-unknown-custom-properties:
        specifier: 6.0.1
        version: 6.0.1(stylelint@16.24.0(typescript@5.9.2))
      svgo:
        specifier: 4.0.0
        version: 4.0.0
<<<<<<< HEAD
=======
      type-fest:
        specifier: 4.41.0
        version: 4.41.0
      typescript-eslint:
        specifier: 8.43.0
        version: 8.43.0(eslint@9.35.0(jiti@2.5.1))(typescript@5.9.2)
>>>>>>> 69e595cd
      updates:
        specifier: 16.7.0
        version: 16.7.0
      vite-string-plugin:
        specifier: 1.4.6
        version: 1.4.6
      vitest:
        specifier: 3.2.4
        version: 3.2.4(@types/debug@4.1.12)(@types/node@24.3.1)(happy-dom@18.0.1)(jiti@2.5.1)(stylus@0.57.0)(terser@5.44.0)(yaml@2.8.1)
      vue-tsc:
        specifier: 3.0.6
        version: 3.0.6(typescript@5.9.2)

packages:

  '@alloc/quick-lru@5.2.0':
    resolution: {integrity: sha512-UrcABB+4bUrFABwbluTIBErXwvbsU/V7TZWfmbgJfbkwiBuziS9gxdODUyuiecfdGQ85jglMW6juS3+z5TsKLw==}
    engines: {node: '>=10'}

  '@antfu/install-pkg@1.1.0':
    resolution: {integrity: sha512-MGQsmw10ZyI+EJo45CdSER4zEb+p31LpDAFp2Z3gkSd1yqVZGi0Ebx++YTEMonJy4oChEMLsxZ64j8FH6sSqtQ==}

  '@antfu/utils@9.2.0':
    resolution: {integrity: sha512-Oq1d9BGZakE/FyoEtcNeSwM7MpDO2vUBi11RWBZXf75zPsbUVWmUs03EqkRFrcgbXyKTas0BdZWC1wcuSoqSAw==}

  '@asyncapi/specs@6.10.0':
    resolution: {integrity: sha512-vB5oKLsdrLUORIZ5BXortZTlVyGWWMC1Nud/0LtgxQ3Yn2738HigAD6EVqScvpPsDUI/bcLVsYEXN4dtXQHVng==}

  '@babel/code-frame@7.27.1':
    resolution: {integrity: sha512-cjQ7ZlQ0Mv3b47hABuTevyTuYN4i+loJKGeV9flcCgIK37cCXRh+L1bd3iBHlynerhQ7BhCkn2BPbQUL+rGqFg==}
    engines: {node: '>=6.9.0'}

  '@babel/helper-string-parser@7.27.1':
    resolution: {integrity: sha512-qMlSxKbpRlAridDExk92nSobyDdpPijUq2DW6oDnUqd0iOGxmQjyqhMIihI9+zv4LPyZdRje2cavWPbCbWm3eA==}
    engines: {node: '>=6.9.0'}

  '@babel/helper-validator-identifier@7.27.1':
    resolution: {integrity: sha512-D2hP9eA+Sqx1kBZgzxZh0y1trbuU+JoDkiEwqhQ36nodYqJwyEIhPSdMNd7lOm/4io72luTPWH20Yda0xOuUow==}
    engines: {node: '>=6.9.0'}

  '@babel/parser@7.28.4':
    resolution: {integrity: sha512-yZbBqeM6TkpP9du/I2pUZnJsRMGGvOuIrhjzC1AwHwW+6he4mni6Bp/m8ijn0iOuZuPI2BfkCoSRunpyjnrQKg==}
    engines: {node: '>=6.0.0'}
    hasBin: true

  '@babel/runtime@7.28.4':
    resolution: {integrity: sha512-Q/N6JNWvIvPnLDvjlE1OUBLPQHH6l3CltCEsHIujp45zQUSSh8K+gHnaEX45yAT1nyngnINhvWtzN+Nb9D8RAQ==}
    engines: {node: '>=6.9.0'}

  '@babel/types@7.28.4':
    resolution: {integrity: sha512-bkFqkLhh3pMBUQQkpVgWDWq/lqzc2678eUyDlTBhRqhCHFguYYGM0Efga7tYk4TogG/3x0EEl66/OQ+WGbWB/Q==}
    engines: {node: '>=6.9.0'}

  '@braintree/sanitize-url@7.1.1':
    resolution: {integrity: sha512-i1L7noDNxtFyL5DmZafWy1wRVhGehQmzZaz1HiN5e7iylJMSZR7ekOV7NsIqa5qBldlLrsKv4HbgFUVlQrz8Mw==}

  '@chevrotain/cst-dts-gen@11.0.3':
    resolution: {integrity: sha512-BvIKpRLeS/8UbfxXxgC33xOumsacaeCKAjAeLyOn7Pcp95HiRbrpl14S+9vaZLolnbssPIUuiUd8IvgkRyt6NQ==}

  '@chevrotain/gast@11.0.3':
    resolution: {integrity: sha512-+qNfcoNk70PyS/uxmj3li5NiECO+2YKZZQMbmjTqRI3Qchu8Hig/Q9vgkHpI3alNjr7M+a2St5pw5w5F6NL5/Q==}

  '@chevrotain/regexp-to-ast@11.0.3':
    resolution: {integrity: sha512-1fMHaBZxLFvWI067AVbGJav1eRY7N8DDvYCTwGBiE/ytKBgP8azTdgyrKyWZ9Mfh09eHWb5PgTSO8wi7U824RA==}

  '@chevrotain/types@11.0.3':
    resolution: {integrity: sha512-gsiM3G8b58kZC2HaWR50gu6Y1440cHiJ+i3JUvcp/35JchYejb2+5MVeJK0iKThYpAa/P2PYFV4hoi44HD+aHQ==}

  '@chevrotain/utils@11.0.3':
    resolution: {integrity: sha512-YslZMgtJUyuMbZ+aKvfF3x1f5liK4mWNxghFRv7jqRR9C3R3fAOGTTKvxXDa2Y1s9zSbcpuO0cAxDYsc9SrXoQ==}

  '@citation-js/core@0.7.18':
    resolution: {integrity: sha512-EjLuZWA5156dIFGdF7OnyPyWFBW43B8Ckje6Sn/W2RFxHDu0oACvW4/6TNgWT80jhEA4bVFm7ahrZe9MJ2B2UQ==}
    engines: {node: '>=16.0.0'}

  '@citation-js/date@0.5.1':
    resolution: {integrity: sha512-1iDKAZ4ie48PVhovsOXQ+C6o55dWJloXqtznnnKy6CltJBQLIuLLuUqa8zlIvma0ZigjVjgDUhnVaNU1MErtZw==}
    engines: {node: '>=10.0.0'}

  '@citation-js/name@0.4.2':
    resolution: {integrity: sha512-brSPsjs2fOVzSnARLKu0qncn6suWjHVQtrqSUrnqyaRH95r/Ad4wPF5EsoWr+Dx8HzkCGb/ogmoAzfCsqlTwTQ==}
    engines: {node: '>=6'}

  '@citation-js/plugin-bibtex@0.7.18':
    resolution: {integrity: sha512-TdsZSMpgpfcx2NMPu0KiulEoecllwT5EtRUzAJl2pDsdPD1tUqqbyj/NBi0l8fwNy1r7WwAqSFGiqGPjQWpFdg==}
    engines: {node: '>=16.0.0'}
    peerDependencies:
      '@citation-js/core': ^0.7.0

  '@citation-js/plugin-cff@0.6.1':
    resolution: {integrity: sha512-tLjTgsfzNOdQWGn5mNc2NAaydHnlRucSERoyAXLN7u0BQBfp7j5zwdxCmxcQD/N7hH3fpDKMG+qDzbqpJuKyNA==}
    engines: {node: '>=14.0.0'}

  '@citation-js/plugin-csl@0.7.18':
    resolution: {integrity: sha512-cJcOdEZurmtIxNj0d4cOERHpVQJB/mN3YPSDNqfI/xTFRN3bWDpFAsaqubPtMO2ZPpoDS+ZGIP1kggbwCfMmlA==}
    engines: {node: '>=16.0.0'}
    peerDependencies:
      '@citation-js/core': ^0.7.0

  '@citation-js/plugin-github@0.6.1':
    resolution: {integrity: sha512-1ZeSgQ5AoYsa8n2acVooUeRk76oA8rLszYNBjzj5z6MPa11BZlQJ9O+Gy4tHjlImvsENLbLPx5f8/V1VHXaCfQ==}
    engines: {node: '>=14.0.0'}

  '@citation-js/plugin-npm@0.6.1':
    resolution: {integrity: sha512-rojJA+l/p2KBpDoY+8n0YfNyQO1Aw03fQR5BN+gXD1LNAP1V+8wqvdPsaHnzPsrhrd4ZXDR7ch/Nk0yynPkJ3Q==}
    engines: {node: '>=14.0.0'}

  '@citation-js/plugin-software-formats@0.6.1':
    resolution: {integrity: sha512-BDF9rqi56K0hoTgYTVANCFVRSbWKC9V06Uap7oa8SjqCTgnHJAy8t/F3NxsyYPPG+zmRsLW9VNbcIsJOl0eu/w==}
    engines: {node: '>=14.0.0'}

  '@citation-js/plugin-yaml@0.6.1':
    resolution: {integrity: sha512-XEVVks1cJTqRbjy+nmthfw/puR6NwRB3fyJWi1tX13UYXlkhP/h45nsv4zjgLLGekdcMHQvhad9MAYunOftGKA==}
    engines: {node: '>=14.0.0'}

  '@citation-js/plugin-zenodo@0.6.1':
    resolution: {integrity: sha512-bUybENHoZqJ6gheUqgkumjI+mu+fA2bg6VoniDmZTb7Qng9iEpi+IWEAR26/vBE0gK0EWrJjczyDW3HCwrhvVw==}
    engines: {node: '>=14.0.0'}

  '@csstools/css-parser-algorithms@3.0.5':
    resolution: {integrity: sha512-DaDeUkXZKjdGhgYaHNJTV9pV7Y9B3b644jCLs9Upc3VeNGg6LWARAT6O+Q+/COo+2gg/bM5rhpMAtf70WqfBdQ==}
    engines: {node: '>=18'}
    peerDependencies:
      '@csstools/css-tokenizer': ^3.0.4

  '@csstools/css-tokenizer@3.0.4':
    resolution: {integrity: sha512-Vd/9EVDiu6PPJt9yAh6roZP6El1xHrdvIVGjyBsHR0RYwNHgL7FJPyIIW4fANJNG6FtyZfvlRPpFI4ZM/lubvw==}
    engines: {node: '>=18'}

  '@csstools/media-query-list-parser@4.0.3':
    resolution: {integrity: sha512-HAYH7d3TLRHDOUQK4mZKf9k9Ph/m8Akstg66ywKR4SFAigjs3yBiUeZtFxywiTm5moZMAp/5W/ZuFnNXXYLuuQ==}
    engines: {node: '>=18'}
    peerDependencies:
      '@csstools/css-parser-algorithms': ^3.0.5
      '@csstools/css-tokenizer': ^3.0.4

  '@csstools/selector-resolve-nested@3.1.0':
    resolution: {integrity: sha512-mf1LEW0tJLKfWyvn5KdDrhpxHyuxpbNwTIwOYLIvsTffeyOf85j5oIzfG0yosxDgx/sswlqBnESYUcQH0vgZ0g==}
    engines: {node: '>=18'}
    peerDependencies:
      postcss-selector-parser: ^7.0.0

  '@csstools/selector-specificity@5.0.0':
    resolution: {integrity: sha512-PCqQV3c4CoVm3kdPhyeZ07VmBRdH2EpMFA/pd9OASpOEC3aXNGoqPDAZ80D0cLpMBxnmk0+yNhGsEx31hq7Gtw==}
    engines: {node: '>=18'}
    peerDependencies:
      postcss-selector-parser: ^7.0.0

  '@discoveryjs/json-ext@0.6.3':
    resolution: {integrity: sha512-4B4OijXeVNOPZlYA2oEwWOTkzyltLao+xbotHQeqN++Rv27Y6s818+n2Qkp8q+Fxhn0t/5lA5X1Mxktud8eayQ==}
    engines: {node: '>=14.17.0'}

  '@dual-bundle/import-meta-resolve@4.2.1':
    resolution: {integrity: sha512-id+7YRUgoUX6CgV0DtuhirQWodeeA7Lf4i2x71JS/vtA5pRb/hIGWlw+G6MeXvsM+MXrz0VAydTGElX1rAfgPg==}

  '@emnapi/core@1.5.0':
    resolution: {integrity: sha512-sbP8GzB1WDzacS8fgNPpHlp6C9VZe+SJP3F90W9rLemaQj2PzIuTEl1qDOYQf58YIpyjViI24y9aPWCjEzY2cg==}

  '@emnapi/runtime@1.5.0':
    resolution: {integrity: sha512-97/BJ3iXHww3djw6hYIfErCZFee7qCtrneuLa20UXFCOTCfBM2cvQHjWJ2EG0s0MtdNwInarqCTz35i4wWXHsQ==}

  '@emnapi/wasi-threads@1.1.0':
    resolution: {integrity: sha512-WI0DdZ8xFSbgMjR1sFsKABJ/C5OnRrjT06JXbZKexJGrDuPTzZdDYfFlsgcCXCyf+suG5QU2e/y1Wo2V/OapLQ==}

  '@esbuild/aix-ppc64@0.25.9':
    resolution: {integrity: sha512-OaGtL73Jck6pBKjNIe24BnFE6agGl+6KxDtTfHhy1HmhthfKouEcOhqpSL64K4/0WCtbKFLOdzD/44cJ4k9opA==}
    engines: {node: '>=18'}
    cpu: [ppc64]
    os: [aix]

  '@esbuild/android-arm64@0.25.9':
    resolution: {integrity: sha512-IDrddSmpSv51ftWslJMvl3Q2ZT98fUSL2/rlUXuVqRXHCs5EUF1/f+jbjF5+NG9UffUDMCiTyh8iec7u8RlTLg==}
    engines: {node: '>=18'}
    cpu: [arm64]
    os: [android]

  '@esbuild/android-arm@0.25.9':
    resolution: {integrity: sha512-5WNI1DaMtxQ7t7B6xa572XMXpHAaI/9Hnhk8lcxF4zVN4xstUgTlvuGDorBguKEnZO70qwEcLpfifMLoxiPqHQ==}
    engines: {node: '>=18'}
    cpu: [arm]
    os: [android]

  '@esbuild/android-x64@0.25.9':
    resolution: {integrity: sha512-I853iMZ1hWZdNllhVZKm34f4wErd4lMyeV7BLzEExGEIZYsOzqDWDf+y082izYUE8gtJnYHdeDpN/6tUdwvfiw==}
    engines: {node: '>=18'}
    cpu: [x64]
    os: [android]

  '@esbuild/darwin-arm64@0.25.9':
    resolution: {integrity: sha512-XIpIDMAjOELi/9PB30vEbVMs3GV1v2zkkPnuyRRURbhqjyzIINwj+nbQATh4H9GxUgH1kFsEyQMxwiLFKUS6Rg==}
    engines: {node: '>=18'}
    cpu: [arm64]
    os: [darwin]

  '@esbuild/darwin-x64@0.25.9':
    resolution: {integrity: sha512-jhHfBzjYTA1IQu8VyrjCX4ApJDnH+ez+IYVEoJHeqJm9VhG9Dh2BYaJritkYK3vMaXrf7Ogr/0MQ8/MeIefsPQ==}
    engines: {node: '>=18'}
    cpu: [x64]
    os: [darwin]

  '@esbuild/freebsd-arm64@0.25.9':
    resolution: {integrity: sha512-z93DmbnY6fX9+KdD4Ue/H6sYs+bhFQJNCPZsi4XWJoYblUqT06MQUdBCpcSfuiN72AbqeBFu5LVQTjfXDE2A6Q==}
    engines: {node: '>=18'}
    cpu: [arm64]
    os: [freebsd]

  '@esbuild/freebsd-x64@0.25.9':
    resolution: {integrity: sha512-mrKX6H/vOyo5v71YfXWJxLVxgy1kyt1MQaD8wZJgJfG4gq4DpQGpgTB74e5yBeQdyMTbgxp0YtNj7NuHN0PoZg==}
    engines: {node: '>=18'}
    cpu: [x64]
    os: [freebsd]

  '@esbuild/linux-arm64@0.25.9':
    resolution: {integrity: sha512-BlB7bIcLT3G26urh5Dmse7fiLmLXnRlopw4s8DalgZ8ef79Jj4aUcYbk90g8iCa2467HX8SAIidbL7gsqXHdRw==}
    engines: {node: '>=18'}
    cpu: [arm64]
    os: [linux]

  '@esbuild/linux-arm@0.25.9':
    resolution: {integrity: sha512-HBU2Xv78SMgaydBmdor38lg8YDnFKSARg1Q6AT0/y2ezUAKiZvc211RDFHlEZRFNRVhcMamiToo7bDx3VEOYQw==}
    engines: {node: '>=18'}
    cpu: [arm]
    os: [linux]

  '@esbuild/linux-ia32@0.25.9':
    resolution: {integrity: sha512-e7S3MOJPZGp2QW6AK6+Ly81rC7oOSerQ+P8L0ta4FhVi+/j/v2yZzx5CqqDaWjtPFfYz21Vi1S0auHrap3Ma3A==}
    engines: {node: '>=18'}
    cpu: [ia32]
    os: [linux]

  '@esbuild/linux-loong64@0.25.9':
    resolution: {integrity: sha512-Sbe10Bnn0oUAB2AalYztvGcK+o6YFFA/9829PhOCUS9vkJElXGdphz0A3DbMdP8gmKkqPmPcMJmJOrI3VYB1JQ==}
    engines: {node: '>=18'}
    cpu: [loong64]
    os: [linux]

  '@esbuild/linux-mips64el@0.25.9':
    resolution: {integrity: sha512-YcM5br0mVyZw2jcQeLIkhWtKPeVfAerES5PvOzaDxVtIyZ2NUBZKNLjC5z3/fUlDgT6w89VsxP2qzNipOaaDyA==}
    engines: {node: '>=18'}
    cpu: [mips64el]
    os: [linux]

  '@esbuild/linux-ppc64@0.25.9':
    resolution: {integrity: sha512-++0HQvasdo20JytyDpFvQtNrEsAgNG2CY1CLMwGXfFTKGBGQT3bOeLSYE2l1fYdvML5KUuwn9Z8L1EWe2tzs1w==}
    engines: {node: '>=18'}
    cpu: [ppc64]
    os: [linux]

  '@esbuild/linux-riscv64@0.25.9':
    resolution: {integrity: sha512-uNIBa279Y3fkjV+2cUjx36xkx7eSjb8IvnL01eXUKXez/CBHNRw5ekCGMPM0BcmqBxBcdgUWuUXmVWwm4CH9kg==}
    engines: {node: '>=18'}
    cpu: [riscv64]
    os: [linux]

  '@esbuild/linux-s390x@0.25.9':
    resolution: {integrity: sha512-Mfiphvp3MjC/lctb+7D287Xw1DGzqJPb/J2aHHcHxflUo+8tmN/6d4k6I2yFR7BVo5/g7x2Monq4+Yew0EHRIA==}
    engines: {node: '>=18'}
    cpu: [s390x]
    os: [linux]

  '@esbuild/linux-x64@0.25.9':
    resolution: {integrity: sha512-iSwByxzRe48YVkmpbgoxVzn76BXjlYFXC7NvLYq+b+kDjyyk30J0JY47DIn8z1MO3K0oSl9fZoRmZPQI4Hklzg==}
    engines: {node: '>=18'}
    cpu: [x64]
    os: [linux]

  '@esbuild/netbsd-arm64@0.25.9':
    resolution: {integrity: sha512-9jNJl6FqaUG+COdQMjSCGW4QiMHH88xWbvZ+kRVblZsWrkXlABuGdFJ1E9L7HK+T0Yqd4akKNa/lO0+jDxQD4Q==}
    engines: {node: '>=18'}
    cpu: [arm64]
    os: [netbsd]

  '@esbuild/netbsd-x64@0.25.9':
    resolution: {integrity: sha512-RLLdkflmqRG8KanPGOU7Rpg829ZHu8nFy5Pqdi9U01VYtG9Y0zOG6Vr2z4/S+/3zIyOxiK6cCeYNWOFR9QP87g==}
    engines: {node: '>=18'}
    cpu: [x64]
    os: [netbsd]

  '@esbuild/openbsd-arm64@0.25.9':
    resolution: {integrity: sha512-YaFBlPGeDasft5IIM+CQAhJAqS3St3nJzDEgsgFixcfZeyGPCd6eJBWzke5piZuZ7CtL656eOSYKk4Ls2C0FRQ==}
    engines: {node: '>=18'}
    cpu: [arm64]
    os: [openbsd]

  '@esbuild/openbsd-x64@0.25.9':
    resolution: {integrity: sha512-1MkgTCuvMGWuqVtAvkpkXFmtL8XhWy+j4jaSO2wxfJtilVCi0ZE37b8uOdMItIHz4I6z1bWWtEX4CJwcKYLcuA==}
    engines: {node: '>=18'}
    cpu: [x64]
    os: [openbsd]

  '@esbuild/openharmony-arm64@0.25.9':
    resolution: {integrity: sha512-4Xd0xNiMVXKh6Fa7HEJQbrpP3m3DDn43jKxMjxLLRjWnRsfxjORYJlXPO4JNcXtOyfajXorRKY9NkOpTHptErg==}
    engines: {node: '>=18'}
    cpu: [arm64]
    os: [openharmony]

  '@esbuild/sunos-x64@0.25.9':
    resolution: {integrity: sha512-WjH4s6hzo00nNezhp3wFIAfmGZ8U7KtrJNlFMRKxiI9mxEK1scOMAaa9i4crUtu+tBr+0IN6JCuAcSBJZfnphw==}
    engines: {node: '>=18'}
    cpu: [x64]
    os: [sunos]

  '@esbuild/win32-arm64@0.25.9':
    resolution: {integrity: sha512-mGFrVJHmZiRqmP8xFOc6b84/7xa5y5YvR1x8djzXpJBSv/UsNK6aqec+6JDjConTgvvQefdGhFDAs2DLAds6gQ==}
    engines: {node: '>=18'}
    cpu: [arm64]
    os: [win32]

  '@esbuild/win32-ia32@0.25.9':
    resolution: {integrity: sha512-b33gLVU2k11nVx1OhX3C8QQP6UHQK4ZtN56oFWvVXvz2VkDoe6fbG8TOgHFxEvqeqohmRnIHe5A1+HADk4OQww==}
    engines: {node: '>=18'}
    cpu: [ia32]
    os: [win32]

  '@esbuild/win32-x64@0.25.9':
    resolution: {integrity: sha512-PPOl1mi6lpLNQxnGoyAfschAodRFYXJ+9fs6WHXz7CSWKbOqiMZsubC+BQsVKuul+3vKLuwTHsS2c2y9EoKwxQ==}
    engines: {node: '>=18'}
    cpu: [x64]
    os: [win32]

  '@eslint-community/eslint-plugin-eslint-comments@4.5.0':
    resolution: {integrity: sha512-MAhuTKlr4y/CE3WYX26raZjy+I/kS2PLKSzvfmDCGrBLTFHOYwqROZdr4XwPgXwX3K9rjzMr4pSmUWGnzsUyMg==}
    engines: {node: ^12.22.0 || ^14.17.0 || >=16.0.0}
    peerDependencies:
      eslint: ^6.0.0 || ^7.0.0 || ^8.0.0 || ^9.0.0

  '@eslint-community/eslint-utils@4.9.0':
    resolution: {integrity: sha512-ayVFHdtZ+hsq1t2Dy24wCmGXGe4q9Gu3smhLYALJrr473ZH27MsnSL+LKUlimp4BWJqMDMLmPpx/Q9R3OAlL4g==}
    engines: {node: ^12.22.0 || ^14.17.0 || >=16.0.0}
    peerDependencies:
      eslint: ^6.0.0 || ^7.0.0 || >=8.0.0

  '@eslint-community/regexpp@4.12.1':
    resolution: {integrity: sha512-CCZCDJuduB9OUkFkY2IgppNZMi2lBQgD2qzwXkEia16cge2pijY/aXi96CJMquDMn3nJdlPV1A5KrJEXwfLNzQ==}
    engines: {node: ^12.0.0 || ^14.0.0 || >=16.0.0}

  '@eslint/compat@1.3.2':
    resolution: {integrity: sha512-jRNwzTbd6p2Rw4sZ1CgWRS8YMtqG15YyZf7zvb6gY2rB2u6n+2Z+ELW0GtL0fQgyl0pr4Y/BzBfng/BdsereRA==}
    engines: {node: ^18.18.0 || ^20.9.0 || >=21.1.0}
    peerDependencies:
      eslint: ^8.40 || 9
    peerDependenciesMeta:
      eslint:
        optional: true

  '@eslint/config-array@0.21.0':
    resolution: {integrity: sha512-ENIdc4iLu0d93HeYirvKmrzshzofPw6VkZRKQGe9Nv46ZnWUzcF1xV01dcvEg/1wXUR61OmmlSfyeyO7EvjLxQ==}
    engines: {node: ^18.18.0 || ^20.9.0 || >=21.1.0}

  '@eslint/config-helpers@0.3.1':
    resolution: {integrity: sha512-xR93k9WhrDYpXHORXpxVL5oHj3Era7wo6k/Wd8/IsQNnZUTzkGS29lyn3nAT05v6ltUuTFVCCYDEGfy2Or/sPA==}
    engines: {node: ^18.18.0 || ^20.9.0 || >=21.1.0}

  '@eslint/core@0.15.2':
    resolution: {integrity: sha512-78Md3/Rrxh83gCxoUc0EiciuOHsIITzLy53m3d9UyiW8y9Dj2D29FeETqyKA+BRK76tnTp6RXWb3pCay8Oyomg==}
    engines: {node: ^18.18.0 || ^20.9.0 || >=21.1.0}

  '@eslint/eslintrc@3.3.1':
    resolution: {integrity: sha512-gtF186CXhIl1p4pJNGZw8Yc6RlshoePRvE0X91oPGb3vZ8pM3qOS9W9NGPat9LziaBV7XrJWGylNQXkGcnM3IQ==}
    engines: {node: ^18.18.0 || ^20.9.0 || >=21.1.0}

  '@eslint/js@9.35.0':
    resolution: {integrity: sha512-30iXE9whjlILfWobBkNerJo+TXYsgVM5ERQwMcMKCHckHflCmf7wXDAHlARoWnh0s1U72WqlbeyE7iAcCzuCPw==}
    engines: {node: ^18.18.0 || ^20.9.0 || >=21.1.0}

  '@eslint/object-schema@2.1.6':
    resolution: {integrity: sha512-RBMg5FRL0I0gs51M/guSAj5/e14VQ4tpZnQNWwuDT66P14I43ItmPfIZRhO9fUVIPOAQXU47atlywZ/czoqFPA==}
    engines: {node: ^18.18.0 || ^20.9.0 || >=21.1.0}

  '@eslint/plugin-kit@0.3.5':
    resolution: {integrity: sha512-Z5kJ+wU3oA7MMIqVR9tyZRtjYPr4OC004Q4Rw7pgOKUOKkJfZ3O24nz3WYfGRpMDNmcOi3TwQOmgm7B7Tpii0w==}
    engines: {node: ^18.18.0 || ^20.9.0 || >=21.1.0}

  '@github/browserslist-config@1.0.0':
    resolution: {integrity: sha512-gIhjdJp/c2beaIWWIlsXdqXVRUz3r2BxBCpfz/F3JXHvSAQ1paMYjLH+maEATtENg+k5eLV7gA+9yPp762ieuw==}

  '@github/combobox-nav@2.3.1':
    resolution: {integrity: sha512-gwxPzLw8XKecy1nP63i9lOBritS3bWmxl02UX6G0TwMQZbMem1BCS1tEZgYd3mkrkiDrUMWaX+DbFCuDFo3K+A==}

  '@github/markdown-toolbar-element@2.2.3':
    resolution: {integrity: sha512-AlquKGee+IWiAMYVB0xyHFZRMnu4n3X4HTvJHu79GiVJ1ojTukCWyxMlF5NMsecoLcBKsuBhx3QPv2vkE/zQ0A==}

  '@github/relative-time-element@4.4.8':
    resolution: {integrity: sha512-FSLYm6F3TSQnqHE1EMQUVVgi2XjbCvsESwwXfugHFpBnhyF1uhJOtu0Psp/BB/qqazfdkk7f5fVcu7WuXl3t8Q==}

  '@github/text-expander-element@2.9.2':
    resolution: {integrity: sha512-XY8EUMqM4GAloNxXNA1Py1ny+engWwYntbgsnpstQN4piaTI9rIlfYldyd0nnPXhxjGCVqHPmP6yg17Q0/n9Vg==}

  '@humanfs/core@0.19.1':
    resolution: {integrity: sha512-5DyQ4+1JEUzejeK1JGICcideyfUbGixgS9jNgex5nqkW+cY7WZhxBigmieN5Qnw9ZosSNVC9KQKyb+GUaGyKUA==}
    engines: {node: '>=18.18.0'}

  '@humanfs/node@0.16.7':
    resolution: {integrity: sha512-/zUx+yOsIrG4Y43Eh2peDeKCxlRt/gET6aHfaKpuq267qXdYDFViVHfMaLyygZOnl0kGWxFIgsBy8QFuTLUXEQ==}
    engines: {node: '>=18.18.0'}

  '@humanwhocodes/module-importer@1.0.1':
    resolution: {integrity: sha512-bxveV4V8v5Yb4ncFTT3rPSgZBOpCkjfK0y4oVVVJwIuDVBRMDXrPyXRL988i5ap9m9bnyEEjWfm5WkBmtffLfA==}
    engines: {node: '>=12.22'}

  '@humanwhocodes/retry@0.4.3':
    resolution: {integrity: sha512-bV0Tgo9K4hfPCek+aMAn81RppFKv2ySDQeMoSZuvTASywNTnVJCArCZE2FWqpvIatKu7VMRLWlR1EazvVhDyhQ==}
    engines: {node: '>=18.18'}

  '@iconify/types@2.0.0':
    resolution: {integrity: sha512-+wluvCrRhXrhyOmRDJ3q8mux9JkKy5SJ/v8ol2tu4FVjyYvtEzkc/3pK15ET6RKg4b4w4BmTk1+gsCUhf21Ykg==}

  '@iconify/utils@3.0.1':
    resolution: {integrity: sha512-A78CUEnFGX8I/WlILxJCuIJXloL0j/OJ9PSchPAfCargEIKmUBWvvEMmKWB5oONwiUqlNt+5eRufdkLxeHIWYw==}

  '@isaacs/balanced-match@4.0.1':
    resolution: {integrity: sha512-yzMTt9lEb8Gv7zRioUilSglI0c0smZ9k5D65677DLWLtWJaXIS3CqcGyUFByYKlnUj6TkjLVs54fBl6+TiGQDQ==}
    engines: {node: 20 || >=22}

  '@isaacs/brace-expansion@5.0.0':
    resolution: {integrity: sha512-ZT55BDLV0yv0RBm2czMiZ+SqCGO7AvmOM3G/w2xhVPH+te0aKgFjmBvGlL1dH+ql2tgGO3MVrbb3jCKyvpgnxA==}
    engines: {node: 20 || >=22}

  '@isaacs/cliui@8.0.2':
    resolution: {integrity: sha512-O8jcjabXaleOG9DQ0+ARXWZBTfnP4WNAqzuiJK7ll44AmxGKv/J2M4TPjxjY3znBCfvBXFzucm1twdyFybFqEA==}
    engines: {node: '>=12'}

  '@jridgewell/gen-mapping@0.3.13':
    resolution: {integrity: sha512-2kkt/7niJ6MgEPxF0bYdQ6etZaA+fQvDcLKckhy1yIQOzaoKjBBjSj63/aLVjYE3qhRt5dvM+uUyfCg6UKCBbA==}

  '@jridgewell/resolve-uri@3.1.2':
    resolution: {integrity: sha512-bRISgCIjP20/tbWSPWMEi54QVPRZExkuD9lJL+UIxUKtwVJA8wW1Trb1jMs1RFXo1CBTNZ/5hpC9QvmKWdopKw==}
    engines: {node: '>=6.0.0'}

  '@jridgewell/source-map@0.3.11':
    resolution: {integrity: sha512-ZMp1V8ZFcPG5dIWnQLr3NSI1MiCU7UETdS/A0G8V/XWHvJv3ZsFqutJn1Y5RPmAPX6F3BiE397OqveU/9NCuIA==}

  '@jridgewell/sourcemap-codec@1.5.5':
    resolution: {integrity: sha512-cYQ9310grqxueWbl+WuIUIaiUaDcj7WOq5fVhEljNVgRfOUhY9fy2zTvfoqWsnebh8Sl70VScFbICvJnLKB0Og==}

  '@jridgewell/trace-mapping@0.3.30':
    resolution: {integrity: sha512-GQ7Nw5G2lTu/BtHTKfXhKHok2WGetd4XYcVKGx00SjAk8GMwgJM3zr6zORiPGuOE+/vkc90KtTosSSvaCjKb2Q==}

  '@jsep-plugin/assignment@1.3.0':
    resolution: {integrity: sha512-VVgV+CXrhbMI3aSusQyclHkenWSAm95WaiKrMxRFam3JSUiIaQjoMIw2sEs/OX4XifnqeQUN4DYbJjlA8EfktQ==}
    engines: {node: '>= 10.16.0'}
    peerDependencies:
      jsep: ^0.4.0||^1.0.0

  '@jsep-plugin/regex@1.0.4':
    resolution: {integrity: sha512-q7qL4Mgjs1vByCaTnDFcBnV9HS7GVPJX5vyVoCgZHNSC9rjwIlmbXG5sUuorR5ndfHAIlJ8pVStxvjXHbNvtUg==}
    engines: {node: '>= 10.16.0'}
    peerDependencies:
      jsep: ^0.4.0||^1.0.0

  '@jsep-plugin/ternary@1.1.4':
    resolution: {integrity: sha512-ck5wiqIbqdMX6WRQztBL7ASDty9YLgJ3sSAK5ZpBzXeySvFGCzIvM6UiAI4hTZ22fEcYQVV/zhUbNscggW+Ukg==}
    engines: {node: '>= 10.16.0'}
    peerDependencies:
      jsep: ^0.4.0||^1.0.0

  '@keyv/serialize@1.1.0':
    resolution: {integrity: sha512-RlDgexML7Z63Q8BSaqhXdCYNBy/JQnqYIwxofUrNLGCblOMHp+xux2Q8nLMLlPpgHQPoU0Do8Z6btCpRBEqZ8g==}

  '@kurkle/color@0.3.4':
    resolution: {integrity: sha512-M5UknZPHRu3DEDWoipU6sE8PdkZ6Z/S+v4dD+Ke8IaNlpdSQah50lz1KtcFBa2vsdOnwbbnxJwVM4wty6udA5w==}

  '@mcaptcha/core-glue@0.1.0-alpha-5':
    resolution: {integrity: sha512-16qWm5O5X0Y9LXULULaAks8Vf9FNlUUBcR5KDt49aWhFhG5++JzxNmCwQM9EJSHNU7y0U+FdyAWcGmjfKlkRLA==}

  '@mcaptcha/vanilla-glue@0.1.0-alpha-3':
    resolution: {integrity: sha512-GT6TJBgmViGXcXiT5VOr+h/6iOnThSlZuCoOWncubyTZU9R3cgU5vWPkF7G6Ob6ee2CBe3yqBxxk24CFVGTVXw==}

  '@mermaid-js/parser@0.6.2':
    resolution: {integrity: sha512-+PO02uGF6L6Cs0Bw8RpGhikVvMWEysfAyl27qTlroUB8jSWr1lL0Sf6zi78ZxlSnmgSY2AMMKVgghnN9jTtwkQ==}

  '@napi-rs/wasm-runtime@0.2.12':
    resolution: {integrity: sha512-ZVWUcfwY4E/yPitQJl481FjFo3K22D6qF0DuFH6Y/nbnE11GY5uguDxZMGXPQ8WQ0128MXQD7TnfHyK4oWoIJQ==}

  '@nodelib/fs.scandir@2.1.5':
    resolution: {integrity: sha512-vq24Bq3ym5HEQm2NKCr3yXDwjc7vTsEThRDnkp2DK9p1uqLR+DHurm/NOTo0KG7HYHU7eppKZj3MyqYuMBf62g==}
    engines: {node: '>= 8'}

  '@nodelib/fs.stat@2.0.5':
    resolution: {integrity: sha512-RkhPPp2zrqDAQA/2jNhnztcPAlv64XdhIp7a7454A5ovI7Bukxgt7MX7udwAu3zg1DcpPU0rz3VV1SeaqvY4+A==}
    engines: {node: '>= 8'}

  '@nodelib/fs.walk@1.2.8':
    resolution: {integrity: sha512-oGB+UxlgWcgQkgwo8GcEGwemoTFt3FIO9ababBmaGwXIoBKZ+GTy0pP185beGg7Llih/NSHSV2XAs1lnznocSg==}
    engines: {node: '>= 8'}

  '@nolyfill/array-includes@1.0.44':
    resolution: {integrity: sha512-IVEqpEgFbLaU0hUoMwJYXNSdi6lq+FxHdxd8xTKDLxh8k6u5YNGz4Bo6bT46l7p0x8PbJmHViBtngqhvE528fA==}
    engines: {node: '>=12.4.0'}

  '@nolyfill/array.prototype.findlastindex@1.0.44':
    resolution: {integrity: sha512-BLeHS3SulsR3iFxxETL9q21lArV2KS7lh2wcUnhue1ppx19xah1W7MdFxepyeGbM3Umk9S90snfboXAds5HkTg==}
    engines: {node: '>=12.4.0'}

  '@nolyfill/array.prototype.flat@1.0.44':
    resolution: {integrity: sha512-HnOqOT4te0l+XU9UKhy3ry+pc+ZRNsUJFR7omMEtjXf4+dq6oXmIBk7vR35+hSTk4ldjwm/27jwV3ZIGp3l4IQ==}
    engines: {node: '>=12.4.0'}

  '@nolyfill/array.prototype.flatmap@1.0.44':
    resolution: {integrity: sha512-P6OsaEUrpBJ9NdNekFDQVM9LOFHPDKSJzwOWRBaC6LqREX+4lkZT2Q+to78R6aG6atuOQsxBVqPjMGCKjWdvyQ==}
    engines: {node: '>=12.4.0'}

  '@nolyfill/es-aggregate-error@1.0.44':
    resolution: {integrity: sha512-NBXDS4gpOiK4csFDGjqAF0WVKAMsqq/2ZU+/z+q+Mmvpr6CIrwKC/X+EbMpalEOZYT8kSTaCMVDUcXTDeMYOLw==}
    engines: {node: '>=12.4.0'}

  '@nolyfill/hasown@1.0.44':
    resolution: {integrity: sha512-GA/21lkTr2PAQuT6jGnhLuBD5IFd/AEhBXJ/tf33+/bVxPxg+5ejKx9jGQGnyV/P0eSmdup5E+s8b2HL6lOrwQ==}
    engines: {node: '>=12.4.0'}

  '@nolyfill/is-core-module@1.0.39':
    resolution: {integrity: sha512-nn5ozdjYQpUCZlWGuxcJY/KpxkWQs4DcbMCmKojjyrYDEAGy4Ce19NN4v5MduafTwJlbKc99UA8YhSVqq9yPZA==}
    engines: {node: '>=12.4.0'}

  '@nolyfill/object.assign@1.0.44':
    resolution: {integrity: sha512-cZoXq09YZXDgkxRMAP/TTb3kAsWm7p5OyBugWDe4fOfxf0XRI55mgDSkuyq41sV1qW1zVC5aSsKEh1hQo1KOvA==}
    engines: {node: '>=12.4.0'}

  '@nolyfill/object.fromentries@1.0.44':
    resolution: {integrity: sha512-/LrsCtpLmByZ6GwP/NeXULSgMyNsVr5d6FlgQy1HZatAiBc8c+WZ1VmFkK19ZLXCNNXBedXDultrp0x4Nz+QQw==}
    engines: {node: '>=12.4.0'}

  '@nolyfill/object.groupby@1.0.44':
    resolution: {integrity: sha512-jCt/8pN+10mlbeg0ZESpVVaqn5qqpv6kpjM+GDfEP7cXGDSPlIjtvfYWRZK4k4Gftkhhgqkzvcrr8z1wuNO1TQ==}
    engines: {node: '>=12.4.0'}

  '@nolyfill/object.values@1.0.44':
    resolution: {integrity: sha512-bwIpVzFMudUC0ofnvdSDB/OyGUizcU+r32ZZ0QTMbN03gUttMtdCFDekuSYT0XGFgufTQyZ4ONBnAeb3DFCPGQ==}
    engines: {node: '>=12.4.0'}

  '@nolyfill/safe-buffer@1.0.44':
    resolution: {integrity: sha512-SqlKXtlhNTDMeZKey9jnnuPhi8YTl1lJuEcY9zbm5i4Pqe79UJJ8IJ9oiD6DhgI8KjYc+HtLzpQJNRdNYqb/hw==}
    engines: {node: '>=12.4.0'}

  '@nolyfill/safe-regex-test@1.0.44':
    resolution: {integrity: sha512-Q6veatd1NebtD8Sre6zjvO35QzG21IskMVOOEbePFcNO9noanNJgsqHeOCr0c5yZz6Z0DAizLg2gIZWokJSkXw==}
    engines: {node: '>=12.4.0'}

  '@nolyfill/safer-buffer@1.0.44':
    resolution: {integrity: sha512-Ouw1fMwjAy1V4MpnDASfu1DCPgkP0nNFteiiWbFoEGSqa7Vnmkb6if2c522N2WcMk+RuaaabQbC1F1D4/kTXcg==}
    engines: {node: '>=12.4.0'}

  '@nolyfill/shared@1.0.44':
    resolution: {integrity: sha512-NI1zxDh4LYL7PYlKKCwojjuc5CEZslywrOTKBNyodjmWjRiZ4AlCMs3Gp+zDoPQPNkYCSQp/luNojHmJWWfCbw==}

  '@nolyfill/string.prototype.includes@1.0.44':
    resolution: {integrity: sha512-d1t7rnoAYyoap0X3a/gCnusCvxzK6v7uMFzW8k0mI2WtAK8HiKuzaQUwAriyVPh63GsvQCqvXx8Y5gtdh4LjSA==}
    engines: {node: '>=12.4.0'}

  '@nolyfill/string.prototype.trimend@1.0.44':
    resolution: {integrity: sha512-3dsKlf4Ma7o+uxLIg5OI1Tgwfet2pE8WTbPjEGWvOe6CSjMtK0skJnnSVHaEVX4N4mYU81To0qDeZOPqjaUotg==}
    engines: {node: '>=12.4.0'}

  '@pkgjs/parseargs@0.11.0':
    resolution: {integrity: sha512-+1VkjdD0QBLPodGrJUeqarH8VAIvQODIbwh9XpP5Syisf7YoQgsJKPNFoqqLQlu+VQ/tVSshMR6loPMn8U+dPg==}
    engines: {node: '>=14'}

  '@pkgr/core@0.2.9':
    resolution: {integrity: sha512-QNqXyfVS2wm9hweSYD2O7F0G06uurj9kZ96TRQE5Y9hU7+tgdZwIkbAKc5Ocy1HxEY2kuDQa6cQ1WRs/O5LFKA==}
    engines: {node: ^12.20.0 || ^14.18.0 || >=16.0.0}

  '@playwright/test@1.55.0':
    resolution: {integrity: sha512-04IXzPwHrW69XusN/SIdDdKZBzMfOT9UNT/YiJit/xpy2VuAoB8NHc8Aplb96zsWDddLnbkPL3TsmrS04ZU2xQ==}
    engines: {node: '>=18'}
    hasBin: true

  '@popperjs/core@2.11.8':
    resolution: {integrity: sha512-P1st0aksCrn9sGZhp8GMYwBnQsbvAWsZAX44oXNNvLHGqAOcoVxmjZiohstwQ7SqKnbR47akdNi+uleWD8+g6A==}

  '@primer/octicons@19.18.0':
    resolution: {integrity: sha512-4P8FS7slUp0vHE7zLtlfOQcgF99r0tdxpriT3ahp6iwwnf1hF3OlDWXEp5n6b6G5eIY1cNr1bCrjRL+DkRjFVw==}

  '@resvg/resvg-wasm@2.6.2':
    resolution: {integrity: sha512-FqALmHI8D4o6lk/LRWDnhw95z5eO+eAa6ORjVg09YRR7BkcM6oPHU9uyC0gtQG5vpFLvgpeU4+zEAz2H8APHNw==}
    engines: {node: '>= 10'}

  '@rolldown/pluginutils@1.0.0-beta.29':
    resolution: {integrity: sha512-NIJgOsMjbxAXvoGq/X0gD7VPMQ8j9g0BiDaNjVNVjvl+iKXxL3Jre0v31RmBYeLEmkbj2s02v8vFTbUXi5XS2Q==}

  '@rollup/plugin-commonjs@22.0.2':
    resolution: {integrity: sha512-//NdP6iIwPbMTcazYsiBMbJW7gfmpHom33u1beiIoHDEM0Q9clvtQB1T0efvMqHeKsGohiHo97BCPCkBXdscwg==}
    engines: {node: '>= 12.0.0'}
    peerDependencies:
      rollup: ^2.68.0

  '@rollup/pluginutils@3.1.0':
    resolution: {integrity: sha512-GksZ6pr6TpIjHm8h9lSQ8pi8BE9VeubNT0OMJ3B5uZJ8pz73NPiqOtCog/x2/QzM1ENChPKxMDhiQuRHsqc+lg==}
    engines: {node: '>= 8.0.0'}
    peerDependencies:
      rollup: ^1.20.0||^2.0.0

  '@rollup/rollup-android-arm-eabi@4.50.1':
    resolution: {integrity: sha512-HJXwzoZN4eYTdD8bVV22DN8gsPCAj3V20NHKOs8ezfXanGpmVPR7kalUHd+Y31IJp9stdB87VKPFbsGY3H/2ag==}
    cpu: [arm]
    os: [android]

  '@rollup/rollup-android-arm64@4.50.1':
    resolution: {integrity: sha512-PZlsJVcjHfcH53mOImyt3bc97Ep3FJDXRpk9sMdGX0qgLmY0EIWxCag6EigerGhLVuL8lDVYNnSo8qnTElO4xw==}
    cpu: [arm64]
    os: [android]

  '@rollup/rollup-darwin-arm64@4.50.1':
    resolution: {integrity: sha512-xc6i2AuWh++oGi4ylOFPmzJOEeAa2lJeGUGb4MudOtgfyyjr4UPNK+eEWTPLvmPJIY/pgw6ssFIox23SyrkkJw==}
    cpu: [arm64]
    os: [darwin]

  '@rollup/rollup-darwin-x64@4.50.1':
    resolution: {integrity: sha512-2ofU89lEpDYhdLAbRdeyz/kX3Y2lpYc6ShRnDjY35bZhd2ipuDMDi6ZTQ9NIag94K28nFMofdnKeHR7BT0CATw==}
    cpu: [x64]
    os: [darwin]

  '@rollup/rollup-freebsd-arm64@4.50.1':
    resolution: {integrity: sha512-wOsE6H2u6PxsHY/BeFHA4VGQN3KUJFZp7QJBmDYI983fgxq5Th8FDkVuERb2l9vDMs1D5XhOrhBrnqcEY6l8ZA==}
    cpu: [arm64]
    os: [freebsd]

  '@rollup/rollup-freebsd-x64@4.50.1':
    resolution: {integrity: sha512-A/xeqaHTlKbQggxCqispFAcNjycpUEHP52mwMQZUNqDUJFFYtPHCXS1VAG29uMlDzIVr+i00tSFWFLivMcoIBQ==}
    cpu: [x64]
    os: [freebsd]

  '@rollup/rollup-linux-arm-gnueabihf@4.50.1':
    resolution: {integrity: sha512-54v4okehwl5TaSIkpp97rAHGp7t3ghinRd/vyC1iXqXMfjYUTm7TfYmCzXDoHUPTTf36L8pr0E7YsD3CfB3ZDg==}
    cpu: [arm]
    os: [linux]

  '@rollup/rollup-linux-arm-musleabihf@4.50.1':
    resolution: {integrity: sha512-p/LaFyajPN/0PUHjv8TNyxLiA7RwmDoVY3flXHPSzqrGcIp/c2FjwPPP5++u87DGHtw+5kSH5bCJz0mvXngYxw==}
    cpu: [arm]
    os: [linux]

  '@rollup/rollup-linux-arm64-gnu@4.50.1':
    resolution: {integrity: sha512-2AbMhFFkTo6Ptna1zO7kAXXDLi7H9fGTbVaIq2AAYO7yzcAsuTNWPHhb2aTA6GPiP+JXh85Y8CiS54iZoj4opw==}
    cpu: [arm64]
    os: [linux]

  '@rollup/rollup-linux-arm64-musl@4.50.1':
    resolution: {integrity: sha512-Cgef+5aZwuvesQNw9eX7g19FfKX5/pQRIyhoXLCiBOrWopjo7ycfB292TX9MDcDijiuIJlx1IzJz3IoCPfqs9w==}
    cpu: [arm64]
    os: [linux]

  '@rollup/rollup-linux-loongarch64-gnu@4.50.1':
    resolution: {integrity: sha512-RPhTwWMzpYYrHrJAS7CmpdtHNKtt2Ueo+BlLBjfZEhYBhK00OsEqM08/7f+eohiF6poe0YRDDd8nAvwtE/Y62Q==}
    cpu: [loong64]
    os: [linux]

  '@rollup/rollup-linux-ppc64-gnu@4.50.1':
    resolution: {integrity: sha512-eSGMVQw9iekut62O7eBdbiccRguuDgiPMsw++BVUg+1K7WjZXHOg/YOT9SWMzPZA+w98G+Fa1VqJgHZOHHnY0Q==}
    cpu: [ppc64]
    os: [linux]

  '@rollup/rollup-linux-riscv64-gnu@4.50.1':
    resolution: {integrity: sha512-S208ojx8a4ciIPrLgazF6AgdcNJzQE4+S9rsmOmDJkusvctii+ZvEuIC4v/xFqzbuP8yDjn73oBlNDgF6YGSXQ==}
    cpu: [riscv64]
    os: [linux]

  '@rollup/rollup-linux-riscv64-musl@4.50.1':
    resolution: {integrity: sha512-3Ag8Ls1ggqkGUvSZWYcdgFwriy2lWo+0QlYgEFra/5JGtAd6C5Hw59oojx1DeqcA2Wds2ayRgvJ4qxVTzCHgzg==}
    cpu: [riscv64]
    os: [linux]

  '@rollup/rollup-linux-s390x-gnu@4.50.1':
    resolution: {integrity: sha512-t9YrKfaxCYe7l7ldFERE1BRg/4TATxIg+YieHQ966jwvo7ddHJxPj9cNFWLAzhkVsbBvNA4qTbPVNsZKBO4NSg==}
    cpu: [s390x]
    os: [linux]

  '@rollup/rollup-linux-x64-gnu@4.50.1':
    resolution: {integrity: sha512-MCgtFB2+SVNuQmmjHf+wfI4CMxy3Tk8XjA5Z//A0AKD7QXUYFMQcns91K6dEHBvZPCnhJSyDWLApk40Iq/H3tA==}
    cpu: [x64]
    os: [linux]

  '@rollup/rollup-linux-x64-musl@4.50.1':
    resolution: {integrity: sha512-nEvqG+0jeRmqaUMuwzlfMKwcIVffy/9KGbAGyoa26iu6eSngAYQ512bMXuqqPrlTyfqdlB9FVINs93j534UJrg==}
    cpu: [x64]
    os: [linux]

  '@rollup/rollup-openharmony-arm64@4.50.1':
    resolution: {integrity: sha512-RDsLm+phmT3MJd9SNxA9MNuEAO/J2fhW8GXk62G/B4G7sLVumNFbRwDL6v5NrESb48k+QMqdGbHgEtfU0LCpbA==}
    cpu: [arm64]
    os: [openharmony]

  '@rollup/rollup-win32-arm64-msvc@4.50.1':
    resolution: {integrity: sha512-hpZB/TImk2FlAFAIsoElM3tLzq57uxnGYwplg6WDyAxbYczSi8O2eQ+H2Lx74504rwKtZ3N2g4bCUkiamzS6TQ==}
    cpu: [arm64]
    os: [win32]

  '@rollup/rollup-win32-ia32-msvc@4.50.1':
    resolution: {integrity: sha512-SXjv8JlbzKM0fTJidX4eVsH+Wmnp0/WcD8gJxIZyR6Gay5Qcsmdbi9zVtnbkGPG8v2vMR1AD06lGWy5FLMcG7A==}
    cpu: [ia32]
    os: [win32]

  '@rollup/rollup-win32-x64-msvc@4.50.1':
    resolution: {integrity: sha512-StxAO/8ts62KZVRAm4JZYq9+NqNsV7RvimNK+YM7ry//zebEH6meuugqW/P5OFUCjyQgui+9fUxT6d5NShvMvA==}
    cpu: [x64]
    os: [win32]

  '@rtsao/scc@1.1.0':
    resolution: {integrity: sha512-zt6OdqaDoOnJ1ZYsCYGt9YmWzDXl4vQdKTyJev62gFhRGKdx7mcT54V9KIjg+d2wi9EXsPvAPKe7i7WjfVWB8g==}

  '@scarf/scarf@1.4.0':
    resolution: {integrity: sha512-xxeapPiUXdZAE3che6f3xogoJPeZgig6omHEy1rIY5WVsB3H2BHNnZH+gHG6x91SCWyQCzWGsuL2Hh3ClO5/qQ==}

  '@silverwind/vue3-calendar-heatmap@2.0.6':
    resolution: {integrity: sha512-efX+nf2GR7EfA7iNgZDeM9Jue5ksglSXvN0C/ja0M1bTmkCpAxKlGJ3vki7wfTPQgX1O0nCfAM62IKqUUEM0cQ==}
    engines: {node: '>=16'}
    peerDependencies:
      tippy.js: ^6.3.7
      vue: ^3.2.29

  '@simonwep/pickr@1.9.0':
    resolution: {integrity: sha512-oEYvv15PyfZzjoAzvXYt3UyNGwzsrpFxLaZKzkOSd0WYBVwLd19iJerePDONxC1iF6+DpcswPdLIM2KzCJuYFg==}

  '@stoplight/better-ajv-errors@1.0.3':
    resolution: {integrity: sha512-0p9uXkuB22qGdNfy3VeEhxkU5uwvp/KrBTAbrLBURv6ilxIVwanKwjMc41lQfIVgPGcOkmLbTolfFrSsueu7zA==}
    engines: {node: ^12.20 || >= 14.13}
    peerDependencies:
      ajv: '>=8'

  '@stoplight/json-ref-readers@1.2.2':
    resolution: {integrity: sha512-nty0tHUq2f1IKuFYsLM4CXLZGHdMn+X/IwEUIpeSOXt0QjMUbL0Em57iJUDzz+2MkWG83smIigNZ3fauGjqgdQ==}
    engines: {node: '>=8.3.0'}

  '@stoplight/json-ref-resolver@3.1.6':
    resolution: {integrity: sha512-YNcWv3R3n3U6iQYBsFOiWSuRGE5su1tJSiX6pAPRVk7dP0L7lqCteXGzuVRQ0gMZqUl8v1P0+fAKxF6PLo9B5A==}
    engines: {node: '>=8.3.0'}

  '@stoplight/json@3.21.7':
    resolution: {integrity: sha512-xcJXgKFqv/uCEgtGlPxy3tPA+4I+ZI4vAuMJ885+ThkTHFVkC+0Fm58lA9NlsyjnkpxFh4YiQWpH+KefHdbA0A==}
    engines: {node: '>=8.3.0'}

  '@stoplight/ordered-object-literal@1.0.5':
    resolution: {integrity: sha512-COTiuCU5bgMUtbIFBuyyh2/yVVzlr5Om0v5utQDgBCuQUOPgU1DwoffkTfg4UBQOvByi5foF4w4T+H9CoRe5wg==}
    engines: {node: '>=8'}

  '@stoplight/path@1.3.2':
    resolution: {integrity: sha512-lyIc6JUlUA8Ve5ELywPC8I2Sdnh1zc1zmbYgVarhXIp9YeAB0ReeqmGEOWNtlHkbP2DAA1AL65Wfn2ncjK/jtQ==}
    engines: {node: '>=8'}

  '@stoplight/spectral-cli@6.15.0':
    resolution: {integrity: sha512-FVeQIuqQQnnLfa8vy+oatTKUve7uU+3SaaAfdjpX/B+uB1NcfkKRJYhKT9wMEehDRaMPL5AKIRYMCFerdEbIpw==}
    engines: {node: ^16.20 || ^18.18 || >= 20.17}
    hasBin: true

  '@stoplight/spectral-core@1.20.0':
    resolution: {integrity: sha512-5hBP81nCC1zn1hJXL/uxPNRKNcB+/pEIHgCjPRpl/w/qy9yC9ver04tw1W0l/PMiv0UeB5dYgozXVQ4j5a6QQQ==}
    engines: {node: ^16.20 || ^18.18 || >= 20.17}

  '@stoplight/spectral-formats@1.8.2':
    resolution: {integrity: sha512-c06HB+rOKfe7tuxg0IdKDEA5XnjL2vrn/m/OVIIxtINtBzphZrOgtRn7epQ5bQF5SWp84Ue7UJWaGgDwVngMFw==}
    engines: {node: ^16.20 || ^18.18 || >= 20.17}

  '@stoplight/spectral-formatters@1.5.0':
    resolution: {integrity: sha512-lR7s41Z00Mf8TdXBBZQ3oi2uR8wqAtR6NO0KA8Ltk4FSpmAy0i6CKUmJG9hZQjanTnGmwpQkT/WP66p1GY3iXA==}
    engines: {node: ^16.20 || ^18.18 || >= 20.17}

  '@stoplight/spectral-functions@1.10.1':
    resolution: {integrity: sha512-obu8ZfoHxELOapfGsCJixKZXZcffjg+lSoNuttpmUFuDzVLT3VmH8QkPXfOGOL5Pz80BR35ClNAToDkdnYIURg==}
    engines: {node: ^16.20 || ^18.18 || >= 20.17}

  '@stoplight/spectral-parsers@1.0.5':
    resolution: {integrity: sha512-ANDTp2IHWGvsQDAY85/jQi9ZrF4mRrA5bciNHX+PUxPr4DwS6iv4h+FVWJMVwcEYdpyoIdyL+SRmHdJfQEPmwQ==}
    engines: {node: ^16.20 || ^18.18 || >= 20.17}

  '@stoplight/spectral-ref-resolver@1.0.5':
    resolution: {integrity: sha512-gj3TieX5a9zMW29z3mBlAtDOCgN3GEc1VgZnCVlr5irmR4Qi5LuECuFItAq4pTn5Zu+sW5bqutsCH7D4PkpyAA==}
    engines: {node: ^16.20 || ^18.18 || >= 20.17}

  '@stoplight/spectral-ruleset-bundler@1.6.3':
    resolution: {integrity: sha512-AQFRO6OCKg8SZJUupnr3+OzI1LrMieDTEUHsYgmaRpNiDRPvzImE3bzM1KyQg99q58kTQyZ8kpr7sG8Lp94RRA==}
    engines: {node: ^16.20 || ^18.18 || >= 20.17}

  '@stoplight/spectral-ruleset-migrator@1.11.2':
    resolution: {integrity: sha512-6r5i4hrDmppspSSxdUKKNHc07NGSSIkvwKNk3M5ukCwvSslImvDEimeWAhPBryhmSJ82YAsKr8erZZpKullxWw==}
    engines: {node: ^16.20 || ^18.18 || >= 20.17}

  '@stoplight/spectral-rulesets@1.22.0':
    resolution: {integrity: sha512-l2EY2jiKKLsvnPfGy+pXC0LeGsbJzcQP5G/AojHgf+cwN//VYxW1Wvv4WKFx/CLmLxc42mJYF2juwWofjWYNIQ==}
    engines: {node: ^16.20 || ^18.18 || >= 20.17}

  '@stoplight/spectral-runtime@1.1.4':
    resolution: {integrity: sha512-YHbhX3dqW0do6DhiPSgSGQzr6yQLlWybhKwWx0cqxjMwxej3TqLv3BXMfIUYFKKUqIwH4Q2mV8rrMM8qD2N0rQ==}
    engines: {node: ^16.20 || ^18.18 || >= 20.17}

  '@stoplight/types@13.20.0':
    resolution: {integrity: sha512-2FNTv05If7ib79VPDA/r9eUet76jewXFH2y2K5vuge6SXbRHtWBhcaRmu+6QpF4/WRNoJj5XYRSwLGXDxysBGA==}
    engines: {node: ^12.20 || >=14.13}

  '@stoplight/types@13.6.0':
    resolution: {integrity: sha512-dzyuzvUjv3m1wmhPfq82lCVYGcXG0xUYgqnWfCq3PCVR4BKFhjdkHrnJ+jIDoMKvXb05AZP/ObQF6+NpDo29IQ==}
    engines: {node: ^12.20 || >=14.13}

  '@stoplight/types@14.1.1':
    resolution: {integrity: sha512-/kjtr+0t0tjKr+heVfviO9FrU/uGLc+QNX3fHJc19xsCNYqU7lVhaXxDmEID9BZTjG+/r9pK9xP/xU02XGg65g==}
    engines: {node: ^12.20 || >=14.13}

  '@stoplight/yaml-ast-parser@0.0.48':
    resolution: {integrity: sha512-sV+51I7WYnLJnKPn2EMWgS4EUfoP4iWEbrWwbXsj0MZCB/xOK8j6+C9fntIdOM50kpx45ZLC3s6kwKivWuqvyg==}

  '@stoplight/yaml-ast-parser@0.0.50':
    resolution: {integrity: sha512-Pb6M8TDO9DtSVla9yXSTAxmo9GVEouq5P40DWXdOie69bXogZTkgvopCq+yEvTMA0F6PEvdJmbtTV3ccIp11VQ==}

  '@stoplight/yaml@4.2.3':
    resolution: {integrity: sha512-Mx01wjRAR9C7yLMUyYFTfbUf5DimEpHMkRDQ1PKLe9dfNILbgdxyrncsOXM3vCpsQ1Hfj4bPiGl+u4u6e9Akqw==}
    engines: {node: '>=10.8'}

  '@stoplight/yaml@4.3.0':
    resolution: {integrity: sha512-JZlVFE6/dYpP9tQmV0/ADfn32L9uFarHWxfcRhReKUnljz1ZiUM5zpX+PH8h5CJs6lao3TuFqnPm9IJJCEkE2w==}
    engines: {node: '>=10.8'}

  '@stylistic/eslint-plugin@5.3.1':
    resolution: {integrity: sha512-Ykums1VYonM0TgkD0VteVq9mrlO2FhF48MDJnPyv3MktIB2ydtuhlO0AfWm7xnW1kyf5bjOqA6xc7JjviuVTxg==}
    engines: {node: ^18.18.0 || ^20.9.0 || >=21.1.0}
    peerDependencies:
      eslint: '>=9.0.0'

  '@stylistic/stylelint-plugin@4.0.0':
    resolution: {integrity: sha512-CFwt3K4Y/7bygNCLCQ8Sy4Hzgbhxq3BsNW0FIuYxl17HD3ywptm54ocyeiLVRrk5jtz1Zwks7Xr9eiZt8SWHAw==}
    engines: {node: ^18.12 || >=20.9}
    peerDependencies:
      stylelint: ^16.22.0

  '@swc/helpers@0.2.14':
    resolution: {integrity: sha512-wpCQMhf5p5GhNg2MmGKXzUNwxe7zRiCsmqYsamez2beP7mKPCSiu+BjZcdN95yYSzO857kr0VfQewmGpS77nqA==}

  '@techknowlogick/license-checker-webpack-plugin@0.3.0':
    resolution: {integrity: sha512-gqht/3IzjYttWGwVO5L+oPiQaO0SrPzpZCy/XGEcwTY5fpKs959+YhOHMiltJkLEfae60tE6s2jeOsxF547/sA==}
    peerDependencies:
      webpack: ^4.4.0 || ^5.4.0

  '@tybys/wasm-util@0.10.0':
    resolution: {integrity: sha512-VyyPYFlOMNylG45GoAe0xDoLwWuowvf92F9kySqzYh8vmYm7D2u4iUJKa1tOUpS70Ku13ASrOkS4ScXFsTaCNQ==}

  '@types/chai@5.2.2':
    resolution: {integrity: sha512-8kB30R7Hwqf40JPiKhVzodJs2Qc1ZJ5zuT3uzw5Hq/dhNCl3G3l83jfpdI1e20BP348+fV7VIL/+FxaXkqBmWg==}

  '@types/codemirror@5.60.16':
    resolution: {integrity: sha512-V/yHdamffSS075jit+fDxaOAmdP2liok8NSNJnAZfDJErzOheuygHZEhAJrfmk5TEyM32MhkZjwo/idX791yxw==}

  '@types/d3-array@3.2.1':
    resolution: {integrity: sha512-Y2Jn2idRrLzUfAKV2LyRImR+y4oa2AntrgID95SHJxuMUrkNXmanDSed71sRNZysveJVt1hLLemQZIady0FpEg==}

  '@types/d3-axis@3.0.6':
    resolution: {integrity: sha512-pYeijfZuBd87T0hGn0FO1vQ/cgLk6E1ALJjfkC0oJ8cbwkZl3TpgS8bVBLZN+2jjGgg38epgxb2zmoGtSfvgMw==}

  '@types/d3-brush@3.0.6':
    resolution: {integrity: sha512-nH60IZNNxEcrh6L1ZSMNA28rj27ut/2ZmI3r96Zd+1jrZD++zD3LsMIjWlvg4AYrHn/Pqz4CF3veCxGjtbqt7A==}

  '@types/d3-chord@3.0.6':
    resolution: {integrity: sha512-LFYWWd8nwfwEmTZG9PfQxd17HbNPksHBiJHaKuY1XeqscXacsS2tyoo6OdRsjf+NQYeB6XrNL3a25E3gH69lcg==}

  '@types/d3-color@3.1.3':
    resolution: {integrity: sha512-iO90scth9WAbmgv7ogoq57O9YpKmFBbmoEoCHDB2xMBY0+/KVrqAaCDyCE16dUspeOvIxFFRI+0sEtqDqy2b4A==}

  '@types/d3-contour@3.0.6':
    resolution: {integrity: sha512-BjzLgXGnCWjUSYGfH1cpdo41/hgdWETu4YxpezoztawmqsvCeep+8QGfiY6YbDvfgHz/DkjeIkkZVJavB4a3rg==}

  '@types/d3-delaunay@6.0.4':
    resolution: {integrity: sha512-ZMaSKu4THYCU6sV64Lhg6qjf1orxBthaC161plr5KuPHo3CNm8DTHiLw/5Eq2b6TsNP0W0iJrUOFscY6Q450Hw==}

  '@types/d3-dispatch@3.0.7':
    resolution: {integrity: sha512-5o9OIAdKkhN1QItV2oqaE5KMIiXAvDWBDPrD85e58Qlz1c1kI/J0NcqbEG88CoTwJrYe7ntUCVfeUl2UJKbWgA==}

  '@types/d3-drag@3.0.7':
    resolution: {integrity: sha512-HE3jVKlzU9AaMazNufooRJ5ZpWmLIoc90A37WU2JMmeq28w1FQqCZswHZ3xR+SuxYftzHq6WU6KJHvqxKzTxxQ==}

  '@types/d3-dsv@3.0.7':
    resolution: {integrity: sha512-n6QBF9/+XASqcKK6waudgL0pf/S5XHPPI8APyMLLUHd8NqouBGLsU8MgtO7NINGtPBtk9Kko/W4ea0oAspwh9g==}

  '@types/d3-ease@3.0.2':
    resolution: {integrity: sha512-NcV1JjO5oDzoK26oMzbILE6HW7uVXOHLQvHshBUW4UMdZGfiY6v5BeQwh9a9tCzv+CeefZQHJt5SRgK154RtiA==}

  '@types/d3-fetch@3.0.7':
    resolution: {integrity: sha512-fTAfNmxSb9SOWNB9IoG5c8Hg6R+AzUHDRlsXsDZsNp6sxAEOP0tkP3gKkNSO/qmHPoBFTxNrjDprVHDQDvo5aA==}

  '@types/d3-force@3.0.10':
    resolution: {integrity: sha512-ZYeSaCF3p73RdOKcjj+swRlZfnYpK1EbaDiYICEEp5Q6sUiqFaFQ9qgoshp5CzIyyb/yD09kD9o2zEltCexlgw==}

  '@types/d3-format@3.0.4':
    resolution: {integrity: sha512-fALi2aI6shfg7vM5KiR1wNJnZ7r6UuggVqtDA+xiEdPZQwy/trcQaHnwShLuLdta2rTymCNpxYTiMZX/e09F4g==}

  '@types/d3-geo@3.1.0':
    resolution: {integrity: sha512-856sckF0oP/diXtS4jNsiQw/UuK5fQG8l/a9VVLeSouf1/PPbBE1i1W852zVwKwYCBkFJJB7nCFTbk6UMEXBOQ==}

  '@types/d3-hierarchy@3.1.7':
    resolution: {integrity: sha512-tJFtNoYBtRtkNysX1Xq4sxtjK8YgoWUNpIiUee0/jHGRwqvzYxkq0hGVbbOGSz+JgFxxRu4K8nb3YpG3CMARtg==}

  '@types/d3-interpolate@3.0.4':
    resolution: {integrity: sha512-mgLPETlrpVV1YRJIglr4Ez47g7Yxjl1lj7YKsiMCb27VJH9W8NVM6Bb9d8kkpG/uAQS5AmbA48q2IAolKKo1MA==}

  '@types/d3-path@3.1.1':
    resolution: {integrity: sha512-VMZBYyQvbGmWyWVea0EHs/BwLgxc+MKi1zLDCONksozI4YJMcTt8ZEuIR4Sb1MMTE8MMW49v0IwI5+b7RmfWlg==}

  '@types/d3-polygon@3.0.2':
    resolution: {integrity: sha512-ZuWOtMaHCkN9xoeEMr1ubW2nGWsp4nIql+OPQRstu4ypeZ+zk3YKqQT0CXVe/PYqrKpZAi+J9mTs05TKwjXSRA==}

  '@types/d3-quadtree@3.0.6':
    resolution: {integrity: sha512-oUzyO1/Zm6rsxKRHA1vH0NEDG58HrT5icx/azi9MF1TWdtttWl0UIUsjEQBBh+SIkrpd21ZjEv7ptxWys1ncsg==}

  '@types/d3-random@3.0.3':
    resolution: {integrity: sha512-Imagg1vJ3y76Y2ea0871wpabqp613+8/r0mCLEBfdtqC7xMSfj9idOnmBYyMoULfHePJyxMAw3nWhJxzc+LFwQ==}

  '@types/d3-scale-chromatic@3.1.0':
    resolution: {integrity: sha512-iWMJgwkK7yTRmWqRB5plb1kadXyQ5Sj8V/zYlFGMUBbIPKQScw+Dku9cAAMgJG+z5GYDoMjWGLVOvjghDEFnKQ==}

  '@types/d3-scale@4.0.9':
    resolution: {integrity: sha512-dLmtwB8zkAeO/juAMfnV+sItKjlsw2lKdZVVy6LRr0cBmegxSABiLEpGVmSJJ8O08i4+sGR6qQtb6WtuwJdvVw==}

  '@types/d3-selection@3.0.11':
    resolution: {integrity: sha512-bhAXu23DJWsrI45xafYpkQ4NtcKMwWnAC/vKrd2l+nxMFuvOT3XMYTIj2opv8vq8AO5Yh7Qac/nSeP/3zjTK0w==}

  '@types/d3-shape@3.1.7':
    resolution: {integrity: sha512-VLvUQ33C+3J+8p+Daf+nYSOsjB4GXp19/S/aGo60m9h1v6XaxjiT82lKVWJCfzhtuZ3yD7i/TPeC/fuKLLOSmg==}

  '@types/d3-time-format@4.0.3':
    resolution: {integrity: sha512-5xg9rC+wWL8kdDj153qZcsJ0FWiFt0J5RB6LYUNZjwSnesfblqrI/bJ1wBdJ8OQfncgbJG5+2F+qfqnqyzYxyg==}

  '@types/d3-time@3.0.4':
    resolution: {integrity: sha512-yuzZug1nkAAaBlBBikKZTgzCeA+k1uy4ZFwWANOfKw5z5LRhV0gNA7gNkKm7HoK+HRN0wX3EkxGk0fpbWhmB7g==}

  '@types/d3-timer@3.0.2':
    resolution: {integrity: sha512-Ps3T8E8dZDam6fUyNiMkekK3XUsaUEik+idO9/YjPtfj2qruF8tFBXS7XhtE4iIXBLxhmLjP3SXpLhVf21I9Lw==}

  '@types/d3-transition@3.0.9':
    resolution: {integrity: sha512-uZS5shfxzO3rGlu0cC3bjmMFKsXv+SmZZcgp0KD22ts4uGXp5EVYGzu/0YdwZeKmddhcAccYtREJKkPfXkZuCg==}

  '@types/d3-zoom@3.0.8':
    resolution: {integrity: sha512-iqMC4/YlFCSlO8+2Ii1GGGliCAY4XdeG748w5vQUbevlbDu0zSjH/+jojorQVBK/se0j6DUFNPBGSqD3YWYnDw==}

  '@types/d3@7.4.3':
    resolution: {integrity: sha512-lZXZ9ckh5R8uiFVt8ogUNf+pIrK4EsWrx2Np75WvF/eTpJ0FMHNhjXk8CKEx/+gpHbNQyJWehbFaTvqmHWB3ww==}

  '@types/debug@4.1.12':
    resolution: {integrity: sha512-vIChWdVG3LG1SMxEvI/AK+FWJthlrqlTu7fbrlywTkkaONwk/UAGaULXRlf8vkzFBLVm0zkMdCquhL5aOjhXPQ==}

  '@types/deep-eql@4.0.2':
    resolution: {integrity: sha512-c9h9dVVMigMPc4bwTvC5dxqtqJZwQPePsWjPlpSOnojbor6pGqdk541lfA7AqFQr5pB1BRdq0juY9db81BwyFw==}

  '@types/dropzone@5.7.9':
    resolution: {integrity: sha512-c6IlUz+DeQ4gANzJKn8fdP5rO6UyDNOyWLjfPbDRUHCNsXaAVKQOpuOv6LWEyvaK7pLqmoIpvSIlvBgGsk1vGw==}

  '@types/es-aggregate-error@1.0.6':
    resolution: {integrity: sha512-qJ7LIFp06h1QE1aVxbVd+zJP2wdaugYXYfd6JxsyRMrYHaxb6itXPogW2tz+ylUJ1n1b+JF1PHyYCfYHm0dvUg==}

  '@types/eslint-scope@3.7.7':
    resolution: {integrity: sha512-MzMFlSLBqNF2gcHWO0G1vP/YQyfvrxZ0bF+u7mzUdZ1/xK4A4sru+nraZz5i3iEIk1l1uyicaDVTB4QbbEkAYg==}

  '@types/eslint@9.6.1':
    resolution: {integrity: sha512-FXx2pKgId/WyYo2jXw63kk7/+TY7u7AziEJxJAnSFzHlqTAS3Ync6SvgYAN/k4/PQpnnVuzoMuVnByKK2qp0ag==}

  '@types/estree@0.0.39':
    resolution: {integrity: sha512-EYNwp3bU+98cpU4lAWYYL7Zz+2gryWH1qbdDTidVd6hkiR6weksdbMadyXKXNPEkQFhXM+hVO9ZygomHXp+AIw==}

  '@types/estree@1.0.8':
    resolution: {integrity: sha512-dWHzHa2WqEXI/O1E9OjrocMTKJl2mSrEolh1Iomrv6U+JuNwaHXsXx9bLu5gG7BUWFIN0skIQJQ/L1rIex4X6w==}

  '@types/geojson@7946.0.16':
    resolution: {integrity: sha512-6C8nqWur3j98U6+lXDfTUWIfgvZU+EumvpHKcYjujKH7woYyLj2sUmff0tRhrqM7BohUw7Pz3ZB1jj2gW9Fvmg==}

  '@types/hammerjs@2.0.46':
    resolution: {integrity: sha512-ynRvcq6wvqexJ9brDMS4BnBLzmr0e14d6ZJTEShTBWKymQiHwlAyGu0ZPEFI2Fh1U53F7tN9ufClWM5KvqkKOw==}

  '@types/jquery@3.5.33':
    resolution: {integrity: sha512-SeyVJXlCZpEki5F0ghuYe+L+PprQta6nRZqhONt9F13dWBtR/ftoaIbdRQ7cis7womE+X2LKhsDdDtkkDhJS6g==}

  '@types/json-schema@7.0.15':
    resolution: {integrity: sha512-5+fP8P8MFNC+AyZCDxrB2pkZFPGzqQWUzpSeuuVLvm8VMcorNYavBqoFcxK8bQz4Qsbn4oUEEem4wDLfcysGHA==}

  '@types/json5@0.0.29':
    resolution: {integrity: sha512-dRLjCWHYg4oaA77cxO64oO+7JwCwnIzkZPdrrC71jQmQtlhM556pwKo5bUzqvZndkVbeFLIIi+9TC40JNF5hNQ==}

  '@types/katex@0.16.7':
    resolution: {integrity: sha512-HMwFiRujE5PjrgwHQ25+bsLJgowjGjm5Z8FVSf0N6PwgJrwxH0QxzHYDcKsTfV3wva0vzrpqMTJS2jXPr5BMEQ==}

  '@types/license-checker-webpack-plugin@0.2.5':
    resolution: {integrity: sha512-raj3YPZxjkDlRrJJUq6So+C9i/fqYxUtVZzlXxm6bwwXONOnTHvGCfYmbQhzsHJneiJdlR6mMH76/bvWbZZN8Q==}

  '@types/markdown-escape@1.1.3':
    resolution: {integrity: sha512-JIc1+s3y5ujKnt/+N+wq6s/QdL2qZ11fP79MijrVXsAAnzSxCbT2j/3prHRouJdZ2yFLN3vkP0HytfnoCczjOw==}

  '@types/marked@4.3.2':
    resolution: {integrity: sha512-a79Yc3TOk6dGdituy8hmTTJXjOkZ7zsFYV10L337ttq/rec8lRMDBpV7fL3uLx6TgbFCa5DU/h8FmIBQPSbU0w==}

  '@types/ms@2.1.0':
    resolution: {integrity: sha512-GsCCIZDE/p3i96vtEqx+7dBUGXrc7zeSK3wwPHIaRThS+9OhWIXRqzs4d6k1SVU8g91DrNRWxWUGhp5KXQb2VA==}

  '@types/node@20.19.13':
    resolution: {integrity: sha512-yCAeZl7a0DxgNVteXFHt9+uyFbqXGy/ShC4BlcHkoE0AfGXYv/BUiplV72DjMYXHDBXFjhvr6DD1NiRVfB4j8g==}

  '@types/node@24.3.1':
    resolution: {integrity: sha512-3vXmQDXy+woz+gnrTvuvNrPzekOi+Ds0ReMxw0LzBiK3a+1k0kQn9f2NWk+lgD4rJehFUmYy2gMhJ2ZI+7YP9g==}

  '@types/pdfobject@2.2.5':
    resolution: {integrity: sha512-7gD5tqc/RUDq0PyoLemL0vEHxBYi+zY0WVaFAx/Y0jBsXFgot1vB9No1GhDZGwRGJMCIZbgAb74QG9MTyTNU/g==}

  '@types/sarif@2.1.7':
    resolution: {integrity: sha512-kRz0VEkJqWLf1LLVN4pT1cg1Z9wAuvI6L97V3m2f5B76Tg8d413ddvLBPTEHAZJlnn4XSvu0FkZtViCQGVyrXQ==}

  '@types/sizzle@2.3.10':
    resolution: {integrity: sha512-TC0dmN0K8YcWEAEfiPi5gJP14eJe30TTGjkvek3iM/1NdHHsdCA/Td6GvNndMOo/iSnIsZ4HuuhrYPDAmbxzww==}

  '@types/sortablejs@1.15.8':
    resolution: {integrity: sha512-b79830lW+RZfwaztgs1aVPgbasJ8e7AXtZYHTELNXZPsERt4ymJdjV4OccDbHQAvHrCcFpbF78jkm0R6h/pZVg==}

  '@types/source-list-map@0.1.6':
    resolution: {integrity: sha512-5JcVt1u5HDmlXkwOD2nslZVllBBc7HDuOICfiZah2Z0is8M8g+ddAEawbmd3VjedfDHBzxCaXLs07QEmb7y54g==}

  '@types/swagger-ui-dist@3.30.6':
    resolution: {integrity: sha512-FVxN7wjLYRtJsZBscOcOcf8oR++m38vbUFjT33Mr9HBuasX9bRDrJsp7iwixcOtKSHEEa2B7o2+4wEiXqC+Ebw==}

  '@types/tapable@1.0.12':
    resolution: {integrity: sha512-bTHG8fcxEqv1M9+TD14P8ok8hjxoOCkfKc8XXLaaD05kI7ohpeI956jtDOD3XHKBQrlyPughUtzm1jtVhHpA5Q==}

  '@types/tern@0.23.9':
    resolution: {integrity: sha512-ypzHFE/wBzh+BlH6rrBgS5I/Z7RD21pGhZ2rltb/+ZrVM1awdZwjx7hE5XfuYgHWk9uvV5HLZN3SloevCAp3Bw==}

  '@types/throttle-debounce@5.0.2':
    resolution: {integrity: sha512-pDzSNulqooSKvSNcksnV72nk8p7gRqN8As71Sp28nov1IgmPKWbOEIwAWvBME5pPTtaXJAvG3O4oc76HlQ4kqQ==}

  '@types/tinycolor2@1.4.6':
    resolution: {integrity: sha512-iEN8J0BoMnsWBqjVbWH/c0G0Hh7O21lpR2/+PrvAVgWdzL7eexIFm4JN/Wn10PTcmNdtS6U67r499mlWMXOxNw==}

  '@types/toastify-js@1.12.4':
    resolution: {integrity: sha512-zfZHU4tKffPCnZRe7pjv/eFKzTVHozKewFCKaCjZ4gFinKgJRz/t0bkZiMCXJxPhv/ZoeDGNOeRD09R0kQZ/nw==}

  '@types/trusted-types@1.0.6':
    resolution: {integrity: sha512-230RC8sFeHoT6sSUlRO6a8cAnclO06eeiq1QDfiv2FGCLWFvvERWgwIQD4FWqD9A69BN7Lzee4OXwoMVnnsWDw==}

  '@types/trusted-types@2.0.7':
    resolution: {integrity: sha512-ScaPdn1dQczgbl0QFTeTOmVHFULt394XJgOQNoyVhZ6r2vLnMLJfBPd53SB52T/3G36VI1/g2MZaX0cwDuXsfw==}

  '@types/uglify-js@3.17.5':
    resolution: {integrity: sha512-TU+fZFBTBcXj/GpDpDaBmgWk/gn96kMZ+uocaFUlV2f8a6WdMzzI44QBCmGcCiYR0Y6ZlNRiyUyKKt5nl/lbzQ==}

  '@types/unist@2.0.11':
    resolution: {integrity: sha512-CmBKiL6NNo/OqgmMn95Fk9Whlp2mtvIv+KNpQKN2F4SjvrEesubTRWGYSg+BnWZOnlCaSTU1sMpsBOzgbYhnsA==}

  '@types/urijs@1.19.25':
    resolution: {integrity: sha512-XOfUup9r3Y06nFAZh3WvO0rBU4OtlfPB/vgxpjg+NRdGU6CN6djdc6OEiH+PcqHCY6eFLo9Ista73uarf4gnBg==}

  '@types/webpack-sources@3.2.3':
    resolution: {integrity: sha512-4nZOdMwSPHZ4pTEZzSp0AsTM4K7Qmu40UKW4tJDiOVs20UzYF9l+qUe4s0ftfN0pin06n+5cWWDJXH+sbhAiDw==}

  '@types/webpack@4.41.40':
    resolution: {integrity: sha512-u6kMFSBM9HcoTpUXnL6mt2HSzftqb3JgYV6oxIgL2dl6sX6aCa5k6SOkzv5DuZjBTPUE/dJltKtwwuqrkZHpfw==}

  '@types/whatwg-mimetype@3.0.2':
    resolution: {integrity: sha512-c2AKvDT8ToxLIOUlN51gTiHXflsfIFisS4pO7pDPoKouJCESkhZnEy623gwP9laCy5lnLDAw1vAzu2vM2YLOrA==}

  '@typescript-eslint/eslint-plugin@8.43.0':
    resolution: {integrity: sha512-8tg+gt7ENL7KewsKMKDHXR1vm8tt9eMxjJBYINf6swonlWgkYn5NwyIgXpbbDxTNU5DgpDFfj95prcTq2clIQQ==}
    engines: {node: ^18.18.0 || ^20.9.0 || >=21.1.0}
    peerDependencies:
      '@typescript-eslint/parser': ^8.43.0
      eslint: ^8.57.0 || ^9.0.0
      typescript: '>=4.8.4 <6.0.0'

  '@typescript-eslint/parser@8.43.0':
    resolution: {integrity: sha512-B7RIQiTsCBBmY+yW4+ILd6mF5h1FUwJsVvpqkrgpszYifetQ2Ke+Z4u6aZh0CblkUGIdR59iYVyXqqZGkZ3aBw==}
    engines: {node: ^18.18.0 || ^20.9.0 || >=21.1.0}
    peerDependencies:
      eslint: ^8.57.0 || ^9.0.0
      typescript: '>=4.8.4 <6.0.0'

  '@typescript-eslint/project-service@8.43.0':
    resolution: {integrity: sha512-htB/+D/BIGoNTQYffZw4uM4NzzuolCoaA/BusuSIcC8YjmBYQioew5VUZAYdAETPjeed0hqCaW7EHg+Robq8uw==}
    engines: {node: ^18.18.0 || ^20.9.0 || >=21.1.0}
    peerDependencies:
      typescript: '>=4.8.4 <6.0.0'

  '@typescript-eslint/scope-manager@8.43.0':
    resolution: {integrity: sha512-daSWlQ87ZhsjrbMLvpuuMAt3y4ba57AuvadcR7f3nl8eS3BjRc8L9VLxFLk92RL5xdXOg6IQ+qKjjqNEimGuAg==}
    engines: {node: ^18.18.0 || ^20.9.0 || >=21.1.0}

  '@typescript-eslint/tsconfig-utils@8.43.0':
    resolution: {integrity: sha512-ALC2prjZcj2YqqL5X/bwWQmHA2em6/94GcbB/KKu5SX3EBDOsqztmmX1kMkvAJHzxk7TazKzJfFiEIagNV3qEA==}
    engines: {node: ^18.18.0 || ^20.9.0 || >=21.1.0}
    peerDependencies:
      typescript: '>=4.8.4 <6.0.0'

  '@typescript-eslint/type-utils@8.43.0':
    resolution: {integrity: sha512-qaH1uLBpBuBBuRf8c1mLJ6swOfzCXryhKND04Igr4pckzSEW9JX5Aw9AgW00kwfjWJF0kk0ps9ExKTfvXfw4Qg==}
    engines: {node: ^18.18.0 || ^20.9.0 || >=21.1.0}
    peerDependencies:
      eslint: ^8.57.0 || ^9.0.0
      typescript: '>=4.8.4 <6.0.0'

  '@typescript-eslint/types@8.43.0':
    resolution: {integrity: sha512-vQ2FZaxJpydjSZJKiSW/LJsabFFvV7KgLC5DiLhkBcykhQj8iK9BOaDmQt74nnKdLvceM5xmhaTF+pLekrxEkw==}
    engines: {node: ^18.18.0 || ^20.9.0 || >=21.1.0}

  '@typescript-eslint/typescript-estree@8.43.0':
    resolution: {integrity: sha512-7Vv6zlAhPb+cvEpP06WXXy/ZByph9iL6BQRBDj4kmBsW98AqEeQHlj/13X+sZOrKSo9/rNKH4Ul4f6EICREFdw==}
    engines: {node: ^18.18.0 || ^20.9.0 || >=21.1.0}
    peerDependencies:
      typescript: '>=4.8.4 <6.0.0'

  '@typescript-eslint/utils@8.43.0':
    resolution: {integrity: sha512-S1/tEmkUeeswxd0GGcnwuVQPFWo8NzZTOMxCvw8BX7OMxnNae+i8Tm7REQen/SwUIPoPqfKn7EaZ+YLpiB3k9g==}
    engines: {node: ^18.18.0 || ^20.9.0 || >=21.1.0}
    peerDependencies:
      eslint: ^8.57.0 || ^9.0.0
      typescript: '>=4.8.4 <6.0.0'

  '@typescript-eslint/visitor-keys@8.43.0':
    resolution: {integrity: sha512-T+S1KqRD4sg/bHfLwrpF/K3gQLBM1n7Rp7OjjikjTEssI2YJzQpi5WXoynOaQ93ERIuq3O8RBTOUYDKszUCEHw==}
    engines: {node: ^18.18.0 || ^20.9.0 || >=21.1.0}

  '@unrs/resolver-binding-android-arm-eabi@1.11.1':
    resolution: {integrity: sha512-ppLRUgHVaGRWUx0R0Ut06Mjo9gBaBkg3v/8AxusGLhsIotbBLuRk51rAzqLC8gq6NyyAojEXglNjzf6R948DNw==}
    cpu: [arm]
    os: [android]

  '@unrs/resolver-binding-android-arm64@1.11.1':
    resolution: {integrity: sha512-lCxkVtb4wp1v+EoN+HjIG9cIIzPkX5OtM03pQYkG+U5O/wL53LC4QbIeazgiKqluGeVEeBlZahHalCaBvU1a2g==}
    cpu: [arm64]
    os: [android]

  '@unrs/resolver-binding-darwin-arm64@1.11.1':
    resolution: {integrity: sha512-gPVA1UjRu1Y/IsB/dQEsp2V1pm44Of6+LWvbLc9SDk1c2KhhDRDBUkQCYVWe6f26uJb3fOK8saWMgtX8IrMk3g==}
    cpu: [arm64]
    os: [darwin]

  '@unrs/resolver-binding-darwin-x64@1.11.1':
    resolution: {integrity: sha512-cFzP7rWKd3lZaCsDze07QX1SC24lO8mPty9vdP+YVa3MGdVgPmFc59317b2ioXtgCMKGiCLxJ4HQs62oz6GfRQ==}
    cpu: [x64]
    os: [darwin]

  '@unrs/resolver-binding-freebsd-x64@1.11.1':
    resolution: {integrity: sha512-fqtGgak3zX4DCB6PFpsH5+Kmt/8CIi4Bry4rb1ho6Av2QHTREM+47y282Uqiu3ZRF5IQioJQ5qWRV6jduA+iGw==}
    cpu: [x64]
    os: [freebsd]

  '@unrs/resolver-binding-linux-arm-gnueabihf@1.11.1':
    resolution: {integrity: sha512-u92mvlcYtp9MRKmP+ZvMmtPN34+/3lMHlyMj7wXJDeXxuM0Vgzz0+PPJNsro1m3IZPYChIkn944wW8TYgGKFHw==}
    cpu: [arm]
    os: [linux]

  '@unrs/resolver-binding-linux-arm-musleabihf@1.11.1':
    resolution: {integrity: sha512-cINaoY2z7LVCrfHkIcmvj7osTOtm6VVT16b5oQdS4beibX2SYBwgYLmqhBjA1t51CarSaBuX5YNsWLjsqfW5Cw==}
    cpu: [arm]
    os: [linux]

  '@unrs/resolver-binding-linux-arm64-gnu@1.11.1':
    resolution: {integrity: sha512-34gw7PjDGB9JgePJEmhEqBhWvCiiWCuXsL9hYphDF7crW7UgI05gyBAi6MF58uGcMOiOqSJ2ybEeCvHcq0BCmQ==}
    cpu: [arm64]
    os: [linux]

  '@unrs/resolver-binding-linux-arm64-musl@1.11.1':
    resolution: {integrity: sha512-RyMIx6Uf53hhOtJDIamSbTskA99sPHS96wxVE/bJtePJJtpdKGXO1wY90oRdXuYOGOTuqjT8ACccMc4K6QmT3w==}
    cpu: [arm64]
    os: [linux]

  '@unrs/resolver-binding-linux-ppc64-gnu@1.11.1':
    resolution: {integrity: sha512-D8Vae74A4/a+mZH0FbOkFJL9DSK2R6TFPC9M+jCWYia/q2einCubX10pecpDiTmkJVUH+y8K3BZClycD8nCShA==}
    cpu: [ppc64]
    os: [linux]

  '@unrs/resolver-binding-linux-riscv64-gnu@1.11.1':
    resolution: {integrity: sha512-frxL4OrzOWVVsOc96+V3aqTIQl1O2TjgExV4EKgRY09AJ9leZpEg8Ak9phadbuX0BA4k8U5qtvMSQQGGmaJqcQ==}
    cpu: [riscv64]
    os: [linux]

  '@unrs/resolver-binding-linux-riscv64-musl@1.11.1':
    resolution: {integrity: sha512-mJ5vuDaIZ+l/acv01sHoXfpnyrNKOk/3aDoEdLO/Xtn9HuZlDD6jKxHlkN8ZhWyLJsRBxfv9GYM2utQ1SChKew==}
    cpu: [riscv64]
    os: [linux]

  '@unrs/resolver-binding-linux-s390x-gnu@1.11.1':
    resolution: {integrity: sha512-kELo8ebBVtb9sA7rMe1Cph4QHreByhaZ2QEADd9NzIQsYNQpt9UkM9iqr2lhGr5afh885d/cB5QeTXSbZHTYPg==}
    cpu: [s390x]
    os: [linux]

  '@unrs/resolver-binding-linux-x64-gnu@1.11.1':
    resolution: {integrity: sha512-C3ZAHugKgovV5YvAMsxhq0gtXuwESUKc5MhEtjBpLoHPLYM+iuwSj3lflFwK3DPm68660rZ7G8BMcwSro7hD5w==}
    cpu: [x64]
    os: [linux]

  '@unrs/resolver-binding-linux-x64-musl@1.11.1':
    resolution: {integrity: sha512-rV0YSoyhK2nZ4vEswT/QwqzqQXw5I6CjoaYMOX0TqBlWhojUf8P94mvI7nuJTeaCkkds3QE4+zS8Ko+GdXuZtA==}
    cpu: [x64]
    os: [linux]

  '@unrs/resolver-binding-wasm32-wasi@1.11.1':
    resolution: {integrity: sha512-5u4RkfxJm+Ng7IWgkzi3qrFOvLvQYnPBmjmZQ8+szTK/b31fQCnleNl1GgEt7nIsZRIf5PLhPwT0WM+q45x/UQ==}
    engines: {node: '>=14.0.0'}
    cpu: [wasm32]

  '@unrs/resolver-binding-win32-arm64-msvc@1.11.1':
    resolution: {integrity: sha512-nRcz5Il4ln0kMhfL8S3hLkxI85BXs3o8EYoattsJNdsX4YUU89iOkVn7g0VHSRxFuVMdM4Q1jEpIId1Ihim/Uw==}
    cpu: [arm64]
    os: [win32]

  '@unrs/resolver-binding-win32-ia32-msvc@1.11.1':
    resolution: {integrity: sha512-DCEI6t5i1NmAZp6pFonpD5m7i6aFrpofcp4LA2i8IIq60Jyo28hamKBxNrZcyOwVOZkgsRp9O2sXWBWP8MnvIQ==}
    cpu: [ia32]
    os: [win32]

  '@unrs/resolver-binding-win32-x64-msvc@1.11.1':
    resolution: {integrity: sha512-lrW200hZdbfRtztbygyaq/6jP6AKE8qQN2KvPcJ+x7wiD038YtnYtZ82IMNJ69GJibV7bwL3y9FgK+5w/pYt6g==}
    cpu: [x64]
    os: [win32]

  '@vitejs/plugin-vue@6.0.1':
    resolution: {integrity: sha512-+MaE752hU0wfPFJEUAIxqw18+20euHHdxVtMvbFcOEpjEyfqXH/5DCoTHiVJ0J29EhTJdoTkjEv5YBKU9dnoTw==}
    engines: {node: ^20.19.0 || >=22.12.0}
    peerDependencies:
      vite: ^5.0.0 || ^6.0.0 || ^7.0.0
      vue: ^3.2.25

  '@vitest/eslint-plugin@1.3.9':
    resolution: {integrity: sha512-wsNe7xy44ovm/h9ISDkDNcv0aOnUsaOYDqan2y6qCFAUQ0odFr6df/+FdGKHZN+mCM+SvIDWoXuvm5T5V3Kh6w==}
    peerDependencies:
      eslint: '>= 8.57.0'
      typescript: '>= 5.0.0'
      vitest: '*'
    peerDependenciesMeta:
      typescript:
        optional: true
      vitest:
        optional: true

  '@vitest/expect@3.2.4':
    resolution: {integrity: sha512-Io0yyORnB6sikFlt8QW5K7slY4OjqNX9jmJQ02QDda8lyM6B5oNgVWoSoKPac8/kgnCUzuHQKrSLtu/uOqqrig==}

  '@vitest/mocker@3.2.4':
    resolution: {integrity: sha512-46ryTE9RZO/rfDd7pEqFl7etuyzekzEhUbTW3BvmeO/BcCMEgq59BKhek3dXDWgAj4oMK6OZi+vRr1wPW6qjEQ==}
    peerDependencies:
      msw: ^2.4.9
      vite: ^5.0.0 || ^6.0.0 || ^7.0.0-0
    peerDependenciesMeta:
      msw:
        optional: true
      vite:
        optional: true

  '@vitest/pretty-format@3.2.4':
    resolution: {integrity: sha512-IVNZik8IVRJRTr9fxlitMKeJeXFFFN0JaB9PHPGQ8NKQbGpfjlTx9zO4RefN8gp7eqjNy8nyK3NZmBzOPeIxtA==}

  '@vitest/runner@3.2.4':
    resolution: {integrity: sha512-oukfKT9Mk41LreEW09vt45f8wx7DordoWUZMYdY/cyAk7w5TWkTRCNZYF7sX7n2wB7jyGAl74OxgwhPgKaqDMQ==}

  '@vitest/snapshot@3.2.4':
    resolution: {integrity: sha512-dEYtS7qQP2CjU27QBC5oUOxLE/v5eLkGqPE0ZKEIDGMs4vKWe7IjgLOeauHsR0D5YuuycGRO5oSRXnwnmA78fQ==}

  '@vitest/spy@3.2.4':
    resolution: {integrity: sha512-vAfasCOe6AIK70iP5UD11Ac4siNUNJ9i/9PZ3NKx07sG6sUxeag1LWdNrMWeKKYBLlzuK+Gn65Yd5nyL6ds+nw==}

  '@vitest/utils@3.2.4':
    resolution: {integrity: sha512-fB2V0JFrQSMsCo9HiSq3Ezpdv4iYaXRG1Sx8edX3MwxfyNn83mKiGzOcH+Fkxt4MHxr3y42fQi1oeAInqgX2QA==}

  '@volar/language-core@2.4.23':
    resolution: {integrity: sha512-hEEd5ET/oSmBC6pi1j6NaNYRWoAiDhINbT8rmwtINugR39loROSlufGdYMF9TaKGfz+ViGs1Idi3mAhnuPcoGQ==}

  '@volar/source-map@2.4.23':
    resolution: {integrity: sha512-Z1Uc8IB57Lm6k7q6KIDu/p+JWtf3xsXJqAX/5r18hYOTpJyBn0KXUR8oTJ4WFYOcDzWC9n3IflGgHowx6U6z9Q==}

  '@volar/typescript@2.4.23':
    resolution: {integrity: sha512-lAB5zJghWxVPqfcStmAP1ZqQacMpe90UrP5RJ3arDyrhy4aCUQqmxPPLB2PWDKugvylmO41ljK7vZ+t6INMTag==}

  '@vue/compiler-core@3.5.21':
    resolution: {integrity: sha512-8i+LZ0vf6ZgII5Z9XmUvrCyEzocvWT+TeR2VBUVlzIH6Tyv57E20mPZ1bCS+tbejgUgmjrEh7q/0F0bibskAmw==}

  '@vue/compiler-dom@3.5.21':
    resolution: {integrity: sha512-jNtbu/u97wiyEBJlJ9kmdw7tAr5Vy0Aj5CgQmo+6pxWNQhXZDPsRr1UWPN4v3Zf82s2H3kF51IbzZ4jMWAgPlQ==}

  '@vue/compiler-sfc@3.5.21':
    resolution: {integrity: sha512-SXlyk6I5eUGBd2v8Ie7tF6ADHE9kCR6mBEuPyH1nUZ0h6Xx6nZI29i12sJKQmzbDyr2tUHMhhTt51Z6blbkTTQ==}

  '@vue/compiler-ssr@3.5.21':
    resolution: {integrity: sha512-vKQ5olH5edFZdf5ZrlEgSO1j1DMA4u23TVK5XR1uMhvwnYvVdDF0nHXJUblL/GvzlShQbjhZZ2uvYmDlAbgo9w==}

  '@vue/compiler-vue2@2.7.16':
    resolution: {integrity: sha512-qYC3Psj9S/mfu9uVi5WvNZIzq+xnXMhOwbTFKKDD7b1lhpnn71jXSFdTQ+WsIEk0ONCd7VV2IMm7ONl6tbQ86A==}

  '@vue/language-core@3.0.6':
    resolution: {integrity: sha512-e2RRzYWm+qGm8apUHW1wA5RQxzNhkqbbKdbKhiDUcmMrNAZGyM8aTiL3UrTqkaFI5s7wJRGGrp4u3jgusuBp2A==}
    peerDependencies:
      typescript: '*'
    peerDependenciesMeta:
      typescript:
        optional: true

  '@vue/reactivity@3.5.21':
    resolution: {integrity: sha512-3ah7sa+Cwr9iiYEERt9JfZKPw4A2UlbY8RbbnH2mGCE8NwHkhmlZt2VsH0oDA3P08X3jJd29ohBDtX+TbD9AsA==}

  '@vue/runtime-core@3.5.21':
    resolution: {integrity: sha512-+DplQlRS4MXfIf9gfD1BOJpk5RSyGgGXD/R+cumhe8jdjUcq/qlxDawQlSI8hCKupBlvM+3eS1se5xW+SuNAwA==}

  '@vue/runtime-dom@3.5.21':
    resolution: {integrity: sha512-3M2DZsOFwM5qI15wrMmNF5RJe1+ARijt2HM3TbzBbPSuBHOQpoidE+Pa+XEaVN+czbHf81ETRoG1ltztP2em8w==}

  '@vue/server-renderer@3.5.21':
    resolution: {integrity: sha512-qr8AqgD3DJPJcGvLcJKQo2tAc8OnXRcfxhOJCPF+fcfn5bBGz7VCcO7t+qETOPxpWK1mgysXvVT/j+xWaHeMWA==}
    peerDependencies:
      vue: 3.5.21

  '@vue/shared@3.5.21':
    resolution: {integrity: sha512-+2k1EQpnYuVuu3N7atWyG3/xoFWIVJZq4Mz8XNOdScFI0etES75fbny/oU4lKWk/577P1zmg0ioYvpGEDZ3DLw==}

  '@webassemblyjs/ast@1.14.1':
    resolution: {integrity: sha512-nuBEDgQfm1ccRp/8bCQrx1frohyufl4JlbMMZ4P1wpeOfDhF6FQkxZJ1b/e+PLwr6X1Nhw6OLme5usuBWYBvuQ==}

  '@webassemblyjs/floating-point-hex-parser@1.13.2':
    resolution: {integrity: sha512-6oXyTOzbKxGH4steLbLNOu71Oj+C8Lg34n6CqRvqfS2O71BxY6ByfMDRhBytzknj9yGUPVJ1qIKhRlAwO1AovA==}

  '@webassemblyjs/helper-api-error@1.13.2':
    resolution: {integrity: sha512-U56GMYxy4ZQCbDZd6JuvvNV/WFildOjsaWD3Tzzvmw/mas3cXzRJPMjP83JqEsgSbyrmaGjBfDtV7KDXV9UzFQ==}

  '@webassemblyjs/helper-buffer@1.14.1':
    resolution: {integrity: sha512-jyH7wtcHiKssDtFPRB+iQdxlDf96m0E39yb0k5uJVhFGleZFoNw1c4aeIcVUPPbXUVJ94wwnMOAqUHyzoEPVMA==}

  '@webassemblyjs/helper-numbers@1.13.2':
    resolution: {integrity: sha512-FE8aCmS5Q6eQYcV3gI35O4J789wlQA+7JrqTTpJqn5emA4U2hvwJmvFRC0HODS+3Ye6WioDklgd6scJ3+PLnEA==}

  '@webassemblyjs/helper-wasm-bytecode@1.13.2':
    resolution: {integrity: sha512-3QbLKy93F0EAIXLh0ogEVR6rOubA9AoZ+WRYhNbFyuB70j3dRdwH9g+qXhLAO0kiYGlg3TxDV+I4rQTr/YNXkA==}

  '@webassemblyjs/helper-wasm-section@1.14.1':
    resolution: {integrity: sha512-ds5mXEqTJ6oxRoqjhWDU83OgzAYjwsCV8Lo/N+oRsNDmx/ZDpqalmrtgOMkHwxsG0iI//3BwWAErYRHtgn0dZw==}

  '@webassemblyjs/ieee754@1.13.2':
    resolution: {integrity: sha512-4LtOzh58S/5lX4ITKxnAK2USuNEvpdVV9AlgGQb8rJDHaLeHciwG4zlGr0j/SNWlr7x3vO1lDEsuePvtcDNCkw==}

  '@webassemblyjs/leb128@1.13.2':
    resolution: {integrity: sha512-Lde1oNoIdzVzdkNEAWZ1dZ5orIbff80YPdHx20mrHwHrVNNTjNr8E3xz9BdpcGqRQbAEa+fkrCb+fRFTl/6sQw==}

  '@webassemblyjs/utf8@1.13.2':
    resolution: {integrity: sha512-3NQWGjKTASY1xV5m7Hr0iPeXD9+RDobLll3T9d2AO+g3my8xy5peVyjSag4I50mR1bBSN/Ct12lo+R9tJk0NZQ==}

  '@webassemblyjs/wasm-edit@1.14.1':
    resolution: {integrity: sha512-RNJUIQH/J8iA/1NzlE4N7KtyZNHi3w7at7hDjvRNm5rcUXa00z1vRz3glZoULfJ5mpvYhLybmVcwcjGrC1pRrQ==}

  '@webassemblyjs/wasm-gen@1.14.1':
    resolution: {integrity: sha512-AmomSIjP8ZbfGQhumkNvgC33AY7qtMCXnN6bL2u2Js4gVCg8fp735aEiMSBbDR7UQIj90n4wKAFUSEd0QN2Ukg==}

  '@webassemblyjs/wasm-opt@1.14.1':
    resolution: {integrity: sha512-PTcKLUNvBqnY2U6E5bdOQcSM+oVP/PmrDY9NzowJjislEjwP/C4an2303MCVS2Mg9d3AJpIGdUFIQQWbPds0Sw==}

  '@webassemblyjs/wasm-parser@1.14.1':
    resolution: {integrity: sha512-JLBl+KZ0R5qB7mCnud/yyX08jWFw5MsoalJ1pQ4EdFlgj9VdXKGuENGsiCIjegI1W7p91rUlcB/LB5yRJKNTcQ==}

  '@webassemblyjs/wast-printer@1.14.1':
    resolution: {integrity: sha512-kPSSXE6De1XOR820C90RIo2ogvZG+c3KiHzqUoO/F34Y2shGzesfqv7o57xrxovZJH/MetF5UjroJ/R/3isoiw==}

  '@webpack-cli/configtest@3.0.1':
    resolution: {integrity: sha512-u8d0pJ5YFgneF/GuvEiDA61Tf1VDomHHYMjv/wc9XzYj7nopltpG96nXN5dJRstxZhcNpV1g+nT6CydO7pHbjA==}
    engines: {node: '>=18.12.0'}
    peerDependencies:
      webpack: ^5.82.0
      webpack-cli: 6.x.x

  '@webpack-cli/info@3.0.1':
    resolution: {integrity: sha512-coEmDzc2u/ffMvuW9aCjoRzNSPDl/XLuhPdlFRpT9tZHmJ/039az33CE7uH+8s0uL1j5ZNtfdv0HkfaKRBGJsQ==}
    engines: {node: '>=18.12.0'}
    peerDependencies:
      webpack: ^5.82.0
      webpack-cli: 6.x.x

  '@webpack-cli/serve@3.0.1':
    resolution: {integrity: sha512-sbgw03xQaCLiT6gcY/6u3qBDn01CWw/nbaXl3gTdTFuJJ75Gffv3E3DBpgvY2fkkrdS1fpjaXNOmJlnbtKauKg==}
    engines: {node: '>=18.12.0'}
    peerDependencies:
      webpack: ^5.82.0
      webpack-cli: 6.x.x
      webpack-dev-server: '*'
    peerDependenciesMeta:
      webpack-dev-server:
        optional: true

  '@xtuc/ieee754@1.2.0':
    resolution: {integrity: sha512-DX8nKgqcGwsc0eJSqYt5lwP4DH5FlHnmuWWBRy7X0NcaGR0ZtuyeESgMwTYVEtxmsNGY+qit4QYT/MIYTOTPeA==}

  '@xtuc/long@4.2.2':
    resolution: {integrity: sha512-NuHqBY1PB/D8xU6s/thBgOAiAP7HOYDQ32+BFZILJ8ivkUkAHQnWfn6WhL79Owj1qmUnoN/YPhktdIoucipkAQ==}

  abort-controller@3.0.0:
    resolution: {integrity: sha512-h8lQ8tacZYnR3vNQTgibj+tODHI5/+l06Au2Pcriv/Gmet0eaj4TwWH41sO9wnHDiQsEj19q0drzdWdeAHtweg==}
    engines: {node: '>=6.5'}

  acorn-import-phases@1.0.4:
    resolution: {integrity: sha512-wKmbr/DDiIXzEOiWrTTUcDm24kQ2vGfZQvM2fwg2vXqR5uW6aapr7ObPtj1th32b9u90/Pf4AItvdTh42fBmVQ==}
    engines: {node: '>=10.13.0'}
    peerDependencies:
      acorn: ^8.14.0

  acorn-jsx@5.3.2:
    resolution: {integrity: sha512-rq9s+JNhf0IChjtDXxllJ7g41oZk5SlXtp0LHwyA5cejwn7vKmKp4pPri6YEePv2PU65sAsegbXtIinmDFDXgQ==}
    peerDependencies:
      acorn: ^6.0.0 || ^7.0.0 || ^8.0.0

  acorn@8.15.0:
    resolution: {integrity: sha512-NZyJarBfL7nWwIq+FDL6Zp/yHEhePMNnnJ0y3qfieCrmNvYct8uvtiV41UvlSe6apAfk0fY1FbWx+NwfmpvtTg==}
    engines: {node: '>=0.4.0'}
    hasBin: true

  add-asset-webpack-plugin@3.1.1:
    resolution: {integrity: sha512-0WexE8uFq2hkC/rc+zVY8Hf5cKj/UwuBa0GSDKfCiKh6rrw/e7PYDgdxz1syHXIthTRlgt5q2vLvBIWcWtAvIQ==}
    engines: {node: '>=18'}
    peerDependencies:
      webpack: '>=5'
    peerDependenciesMeta:
      webpack:
        optional: true

  ajv-draft-04@1.0.0:
    resolution: {integrity: sha512-mv00Te6nmYbRp5DCwclxtt7yV/joXJPGS7nM+97GdxvuttCOfgI3K4U25zboyeX0O+myI8ERluxQe5wljMmVIw==}
    peerDependencies:
      ajv: ^8.5.0
    peerDependenciesMeta:
      ajv:
        optional: true

  ajv-errors@3.0.0:
    resolution: {integrity: sha512-V3wD15YHfHz6y0KdhYFjyy9vWtEVALT9UrxfN3zqlI6dMioHnJrqOYfyPKol3oqrnCM9uwkcdCwkJ0WUcbLMTQ==}
    peerDependencies:
      ajv: ^8.0.1

  ajv-formats@2.1.1:
    resolution: {integrity: sha512-Wx0Kx52hxE7C18hkMEggYlEifqWZtYaRgouJor+WMdPnQyEK13vgEWyVNup7SoeeoLMsr4kf5h6dOW11I15MUA==}
    peerDependencies:
      ajv: ^8.0.0
    peerDependenciesMeta:
      ajv:
        optional: true

  ajv-keywords@5.1.0:
    resolution: {integrity: sha512-YCS/JNFAUyr5vAuhk1DWm1CBxRHW9LbJ2ozWeemrIqpbsqKjHVxYPyi5GC0rjZIT5JxJ3virVTS8wk4i/Z+krw==}
    peerDependencies:
      ajv: ^8.8.2

  ajv@6.12.6:
    resolution: {integrity: sha512-j3fVLgvTo527anyYyJOGTYJbG+vnnQYvE0m5mmkc1TK+nxAppkCLMIL0aZ4dblVCNoGShhm+kzE4ZUykBoMg4g==}

  ajv@8.17.1:
    resolution: {integrity: sha512-B/gBuNg5SiMTrPkC+A2+cW0RszwxYmn6VYxB/inlBStS5nx6xHIt/ehKRhIMhqusl7a8LjQoZnjCs5vhwxOQ1g==}

  alien-signals@2.0.7:
    resolution: {integrity: sha512-wE7y3jmYeb0+h6mr5BOovuqhFv22O/MV9j5p0ndJsa7z1zJNPGQ4ph5pQk/kTTCWRC3xsA4SmtwmkzQO+7NCNg==}

  ansi-regex@5.0.1:
    resolution: {integrity: sha512-quJQXlTSUGL2LH9SUXo8VwsY4soanhgo6LNSm84E1LBcE8s3O0wpdiRzyR9z/ZZJMlMWv37qOOb9pdJlMUEKFQ==}
    engines: {node: '>=8'}

  ansi-regex@6.2.2:
    resolution: {integrity: sha512-Bq3SmSpyFHaWjPk8If9yc6svM8c56dB5BAtW4Qbw5jHTwwXXcTLoRMkpDJp6VL0XzlWaCHTXrkFURMYmD0sLqg==}
    engines: {node: '>=12'}

  ansi-styles@4.3.0:
    resolution: {integrity: sha512-zbB9rCJAT1rbjiVDb2hqKFHNYLxgtk8NURxZ3IZwD3F6NtxbXZQCnnSi1Lkx+IDohdPlFp222wVALIheZJQSEg==}
    engines: {node: '>=8'}

  ansi-styles@6.2.3:
    resolution: {integrity: sha512-4Dj6M28JB+oAH8kFkTLUo+a2jwOFkuqb3yucU0CANcRRUbxS0cP0nZYCGjcc3BNXwRIsUVmDGgzawme7zvJHvg==}
    engines: {node: '>=12'}

  ansi_up@6.0.6:
    resolution: {integrity: sha512-yIa1x3Ecf8jWP4UWEunNjqNX6gzE4vg2gGz+xqRGY+TBSucnYp6RRdPV4brmtg6bQ1ljD48mZ5iGSEj7QEpRKA==}

  any-promise@1.3.0:
    resolution: {integrity: sha512-7UvmKalWRt1wgjL1RrGxoSJW/0QZFIegpeGvZG9kjp8vrRu55XTHbwnqq2GpXm9uLbcuhxm3IqX9OB4MZR1b2A==}

  anymatch@3.1.3:
    resolution: {integrity: sha512-KMReFUr0B4t+D+OBkjR3KYqvocp2XaSzO55UcB6mgQMd3KbcE+mWTyvVV7D/zsdEbNnV6acZUutkiHQXvTr1Rw==}
    engines: {node: '>= 8'}

  arg@5.0.2:
    resolution: {integrity: sha512-PYjyFOLKQ9y57JvQ6QLo8dAgNqswh8M1RMJYdQduT6xbWSgK36P/Z/v+p888pM69jMMfS8Xd8F6I1kQ/I9HUGg==}

  argparse@2.0.1:
    resolution: {integrity: sha512-8+9WqebbFzpX9OR+Wa6O29asIogeRMzcGtAINdpMHHyAg10f05aSFVBbcEqGf/PXw1EjAZ+q2/bEBg3DvurK3Q==}

  aria-query@5.3.2:
    resolution: {integrity: sha512-COROpnaoap1E2F000S62r6A60uHZnmlvomhfyT2DlTcrY1OrBKn2UhH7qn5wTC9zMvD0AY7csdPSNwKP+7WiQw==}
    engines: {node: '>= 0.4'}

  array-find-index@1.0.2:
    resolution: {integrity: sha512-M1HQyIXcBGtVywBt8WVdim+lrNaK7VHp99Qt5pSNziXznKHViIBbXWtfRTpEFpF/c4FdfxNAsCCwPp5phBYJtw==}
    engines: {node: '>=0.10.0'}

  array-union@2.1.0:
    resolution: {integrity: sha512-HGyxoOTYUyCM6stUe6EJgnd4EoewAI7zMdfqO+kGjnlZmBDz/cR5pf8r/cR4Wq60sL/p0IkcjUEEPwS3GFrIyw==}
    engines: {node: '>=8'}

  as-table@1.0.55:
    resolution: {integrity: sha512-xvsWESUJn0JN421Xb9MQw6AsMHRCUknCe0Wjlxvjud80mU4E6hQf1A6NzQKcYNmYw62MfzEtXc+badstZP3JpQ==}

  asciinema-player@3.10.0:
    resolution: {integrity: sha512-shoOK6F606nDKZxDVM7JuGSCAyWLePoGRFNlV+FqiP5Sqvyn0BlE7wlbjZyd2X4P1iRhv/HKfVNtnQIxmgphRA==}

  assertion-error@2.0.1:
    resolution: {integrity: sha512-Izi8RQcffqCeNVgFigKli1ssklIbpHnCYc6AknXGYoB6grJqyeby7jv12JUQgmTAnIDnbck1uxksT4dzN3PWBA==}
    engines: {node: '>=12'}

  ast-types-flow@0.0.8:
    resolution: {integrity: sha512-OH/2E5Fg20h2aPrbe+QL8JZQFko0YZaF+j4mnQ7BGhfavO7OpSLa8a0y9sBwomHdSbkhTS8TQNayBfnW5DwbvQ==}

  ast-types@0.14.2:
    resolution: {integrity: sha512-O0yuUDnZeQDL+ncNGlJ78BiO4jnYI3bvMsD5prT0/nsgijG/LpNBIr63gTjVTNsiGkgQhiyCShTgxt8oXOrklA==}
    engines: {node: '>=4'}

  astral-regex@2.0.0:
    resolution: {integrity: sha512-Z7tMw1ytTXt5jqMcOP+OQteU1VuNK9Y02uuJtKQ1Sv69jXQKKg5cibLwGJow8yzZP+eAc18EmLGPal0bp36rvQ==}
    engines: {node: '>=8'}

  astring@1.9.0:
    resolution: {integrity: sha512-LElXdjswlqjWrPpJFg1Fx4wpkOCxj1TDHlSV4PlaRxHGWko024xICaa97ZkMfs6DRKlCguiAI+rbXv5GWwXIkg==}
    hasBin: true

  atob@2.1.2:
    resolution: {integrity: sha512-Wm6ukoaOGJi/73p/cl2GvLjTI5JM1k/O14isD73YML8StrH/7/lRFgmg8nICZgD3bZZvjwCGxtMOD3wWNAu8cg==}
    engines: {node: '>= 4.5.0'}
    hasBin: true

  axe-core@4.10.3:
    resolution: {integrity: sha512-Xm7bpRXnDSX2YE2YFfBk2FnF0ep6tmG7xPh8iHee8MIcrgq762Nkce856dYtJYLkuIoYZvGfTs/PbZhideTcEg==}
    engines: {node: '>=4'}

  axobject-query@4.1.0:
    resolution: {integrity: sha512-qIj0G9wZbMGNLjLmg1PT6v2mE9AH2zlnADJD/2tC6E00hgmhUOfEB6greHPAfLRSufHqROIUTkw6E+M3lH0PTQ==}
    engines: {node: '>= 0.4'}

  balanced-match@1.0.2:
    resolution: {integrity: sha512-3oSeUO0TMV67hN1AmbXsK4yaqU7tjiHlbxRDZOpH0KW9+CeX4bRAaX0Anxt0tx2MrpRpWwQaPwIlISEJhYU5Pw==}

  balanced-match@2.0.0:
    resolution: {integrity: sha512-1ugUSr8BHXRnK23KfuYS+gVMC3LB8QGH9W1iGtDPsNWoQbgtXSExkBu2aDR4epiGWZOjZsj6lDl/N/AqqTC3UA==}

  base64-js@1.5.1:
    resolution: {integrity: sha512-AKpaYlHn8t4SVbOHCy+b5+KKgvR4vrsD8vbvrbiQJps7fKDTkjkDry6ji0rUJjC0kzbNePLwzxq8iypo41qeWA==}

  big.js@5.2.2:
    resolution: {integrity: sha512-vyL2OymJxmarO8gxMr0mhChsO9QGwhynfuu4+MHTAW6czfq9humCB7rKpUjDd9YUiDPU4mzpyupFSvOClAwbmQ==}

  binary-extensions@2.3.0:
    resolution: {integrity: sha512-Ceh+7ox5qe7LJuLHoY0feh3pHuUDHAcRUeyL2VYghZwfpkNIy/+8Ocg0a3UuSoYzavmylwuLWQOf3hl0jjMMIw==}
    engines: {node: '>=8'}

  boolbase@1.0.0:
    resolution: {integrity: sha512-JZOSA7Mo9sNGB8+UjSgzdLtokWAky1zbztM3WRLCbZ70/3cTANmQmOdR7y2g+J0e2WXywy1yS468tY+IruqEww==}

  brace-expansion@1.1.12:
    resolution: {integrity: sha512-9T9UjW3r0UW5c1Q7GTwllptXwhvYmEzFhzMfZ9H7FQWt+uZePjZPjBP/W1ZEyZ1twGWom5/56TF4lPcqjnDHcg==}

  brace-expansion@2.0.2:
    resolution: {integrity: sha512-Jt0vHyM+jmUBqojB7E1NIYadt0vI0Qxjxd2TErW94wDz+E2LAm5vKMXXwg6ZZBTHPuUlDgQHKXvjGBdfcF1ZDQ==}

  braces@3.0.3:
    resolution: {integrity: sha512-yQbXgO/OSZVD2IsiLlro+7Hf6Q18EJrKSEsdoMzKePKXct3gvD8oLcOQdIzGupr5Fj+EDe8gO/lxc1BzfMpxvA==}
    engines: {node: '>=8'}

  browserslist@4.25.4:
    resolution: {integrity: sha512-4jYpcjabC606xJ3kw2QwGEZKX0Aw7sgQdZCvIK9dhVSPh76BKo+C+btT1RRofH7B+8iNpEbgGNVWiLki5q93yg==}
    engines: {node: ^6 || ^7 || ^8 || ^9 || ^10 || ^11 || ^12 || >=13.7}
    hasBin: true

  buffer-from@1.1.2:
    resolution: {integrity: sha512-E+XQCRwSbaaiChtv6k6Dwgc+bx+Bs6vuKJHHl5kox/BaKbhiXzqQOwK4cO22yElGp2OCmjwVhT3HmxgyPGnJfQ==}

  buffer@5.7.1:
    resolution: {integrity: sha512-EHcyIPBQ4BSGlvjB16k5KgAJ27CIsHY/2JBmCRReo48y9rQ3MaUzWX3KVlBa4U7MyX02HdVj0K7C3WaB3ju7FQ==}

  builtin-modules@3.3.0:
    resolution: {integrity: sha512-zhaCDicdLuWN5UbN5IMnFqNMhNfo919sH85y2/ea+5Yg9TsTkeZxpL+JLbp6cgYFS4sRLp3YV4S6yDuqVWHYOw==}
    engines: {node: '>=6'}

  builtin-modules@5.0.0:
    resolution: {integrity: sha512-bkXY9WsVpY7CvMhKSR6pZilZu9Ln5WDrKVBUXf2S443etkmEO4V58heTecXcUIsNsi4Rx8JUO4NfX1IcQl4deg==}
    engines: {node: '>=18.20'}

  builtins@1.0.3:
    resolution: {integrity: sha512-uYBjakWipfaO/bXI7E8rq6kpwHRZK5cNYrUv2OzZSI/FvmdMyXJ2tG9dKcjEC5YHmHpUAwsargWIZNWdxb/bnQ==}

  bytes@3.1.2:
    resolution: {integrity: sha512-/Nf7TyzTx6S3yRJObOAV7956r8cr2+Oj8AC5dt8wSP3BQAoeX58NoHyCU8P8zGkNXStjTSi6fzO6F0pBdcYbEg==}
    engines: {node: '>= 0.8'}

  cac@6.7.14:
    resolution: {integrity: sha512-b6Ilus+c3RrdDk+JhLKUAQfzzgLEPy6wcXqS7f/xe1EETvsDP6GORG7SFuOs6cID5YkqchW/LXZbX5bc8j7ZcQ==}
    engines: {node: '>=8'}

  cacheable@1.10.4:
    resolution: {integrity: sha512-Gd7ccIUkZ9TE2odLQVS+PDjIvQCdJKUlLdJRVvZu0aipj07Qfx+XIej7hhDrKGGoIxV5m5fT/kOJNJPQhQneRg==}

  callsites@3.1.0:
    resolution: {integrity: sha512-P8BjAsXvZS+VIDUI11hHCQEv74YT67YUi5JJFNWIqL235sBmjX4+qx9Muvls5ivyNENctx46xQLQ3aTuE7ssaQ==}
    engines: {node: '>=6'}

  camelcase-css@2.0.1:
    resolution: {integrity: sha512-QOSvevhslijgYwRx6Rv7zKdMF8lbRmx+uQGx2+vDc+KI/eBnsy9kit5aj23AgGu3pa4t9AgwbnXWqS+iOY+2aA==}
    engines: {node: '>= 6'}

  caniuse-lite@1.0.30001741:
    resolution: {integrity: sha512-QGUGitqsc8ARjLdgAfxETDhRbJ0REsP6O3I96TAth/mVjh2cYzN2u+3AzPP3aVSm2FehEItaJw1xd+IGBXWeSw==}

  chai@5.3.3:
    resolution: {integrity: sha512-4zNhdJD/iOjSH0A05ea+Ke6MU5mmpQcbQsSOkgdaUMJ9zTlDTD/GYlwohmIE2u0gaxHYiVHEn1Fw9mZ/ktJWgw==}
    engines: {node: '>=18'}

  chalk@4.1.2:
    resolution: {integrity: sha512-oKnbhFyRIXpUuez8iBMmyEa4nbj4IOQyuhc/wy9kY7/WVPcwIO9VA668Pu8RkO7+0G76SLROeyw9CpQ061i4mA==}
    engines: {node: '>=10'}

  change-case@5.4.4:
    resolution: {integrity: sha512-HRQyTk2/YPEkt9TnUPbOpr64Uw3KOicFWPVBb+xiHvd6eBx/qPr9xqfBFDT8P2vWsvvz4jbEkfDe71W3VyNu2w==}

  character-entities-legacy@3.0.0:
    resolution: {integrity: sha512-RpPp0asT/6ufRm//AJVwpViZbGM/MkjQFxJccQRHmISF/22NBtsHqAWmL+/pmkPWoIUJdWyeVleTl1wydHATVQ==}

  character-entities@2.0.2:
    resolution: {integrity: sha512-shx7oQ0Awen/BRIdkjkvz54PnEEI/EjwXDSIZp86/KKdbafHh1Df/RYGBhn4hbe2+uKC9FnT5UCEdyPz3ai9hQ==}

  character-reference-invalid@2.0.1:
    resolution: {integrity: sha512-iBZ4F4wRbyORVsu0jPV7gXkOsGYjGHPmAyv+HiHG8gi5PtC9KI2j1+v8/tlibRvjoWX027ypmG/n0HtO5t7unw==}

  chart.js@4.5.0:
    resolution: {integrity: sha512-aYeC/jDgSEx8SHWZvANYMioYMZ2KX02W6f6uVfyteuCGcadDLcYVHdfdygsTQkQ4TKn5lghoojAsPj5pu0SnvQ==}
    engines: {pnpm: '>=8'}

  chartjs-adapter-dayjs-4@1.0.4:
    resolution: {integrity: sha512-yy9BAYW4aNzPVrCWZetbILegTRb7HokhgospPoC3b5iZ5qdlqNmXts2KdSp6AqnjkPAp/YWyHDxLvIvwt5x81w==}
    engines: {node: '>=10'}
    peerDependencies:
      chart.js: '>=4.0.1'
      dayjs: ^1.9.7

  chartjs-plugin-zoom@2.2.0:
    resolution: {integrity: sha512-in6kcdiTlP6npIVLMd4zXZ08PDUXC52gZ4FAy5oyjk1zX3gKarXMAof7B9eFiisf9WOC3bh2saHg+J5WtLXZeA==}
    peerDependencies:
      chart.js: '>=3.2.0'

  check-error@2.1.1:
    resolution: {integrity: sha512-OAlb+T7V4Op9OwdkjmguYRqncdlx5JiofwOAUkmTF+jNdHwzTaTs4sRAGpzLF3oOz5xAyDGrPgeIDFQmDOTiJw==}
    engines: {node: '>= 16'}

  chevrotain-allstar@0.3.1:
    resolution: {integrity: sha512-b7g+y9A0v4mxCW1qUhf3BSVPg+/NvGErk/dOkrDaHA0nQIQGAtrOjlX//9OQtRlSCy+x9rfB5N8yC71lH1nvMw==}
    peerDependencies:
      chevrotain: ^11.0.0

  chevrotain@11.0.3:
    resolution: {integrity: sha512-ci2iJH6LeIkvP9eJW6gpueU8cnZhv85ELY8w8WiFtNjMHA5ad6pQLaJo9mEly/9qUyCpvqX8/POVUTf18/HFdw==}

  chokidar@3.6.0:
    resolution: {integrity: sha512-7VT13fmjotKpGipCW9JEQAusEPE+Ei8nl6/g4FBAmIm0GOOLMua9NDDo/DWp0ZAxCr3cPq5ZpBqmPAQgDda2Pw==}
    engines: {node: '>= 8.10.0'}

  chroma-js@3.1.2:
    resolution: {integrity: sha512-IJnETTalXbsLx1eKEgx19d5L6SRM7cH4vINw/99p/M11HCuXGRWL+6YmCm7FWFGIo6dtWuQoQi1dc5yQ7ESIHg==}

  chrome-trace-event@1.0.4:
    resolution: {integrity: sha512-rNjApaLzuwaOTjCiT8lSDdGN1APCiqkChLMJxJPWLunPAt5fy8xgU9/jNOchV84wfIxrA0lRQB7oCT8jrn/wrQ==}
    engines: {node: '>=6.0'}

  ci-info@4.3.0:
    resolution: {integrity: sha512-l+2bNRMiQgcfILUi33labAZYIWlH1kWDp+ecNo5iisRKrbm0xcRyCww71/YU0Fkw0mAFpz9bJayXPjey6vkmaQ==}
    engines: {node: '>=8'}

  citeproc@2.4.63:
    resolution: {integrity: sha512-68F95Bp4UbgZU/DBUGQn0qV3HDZLCdI9+Bb2ByrTaNJDL5VEm9LqaiNaxljsvoaExSLEXe1/r6n2Z06SCzW3/Q==}

  clean-regexp@1.0.0:
    resolution: {integrity: sha512-GfisEZEJvzKrmGWkvfhgzcz/BllN1USeqD2V6tg14OAOgaCD2Z/PUEuxnAZ/nPvmaHRG7a8y77p1T/IRQ4D1Hw==}
    engines: {node: '>=4'}

  clippie@4.1.7:
    resolution: {integrity: sha512-l8BmUmWqOt4mpxeSflcfODJJOU+DsE5atWj82k1zsxd2X82haz2+g12PJPMOt6e1Cs4/ZnOWdRAV+nY9n2o1Rg==}

  cliui@7.0.4:
    resolution: {integrity: sha512-OcRE68cOsVMXp1Yvonl/fzkQOyjLSu/8bhPDfQt0e0/Eb283TKP20Fs2MqoPsr9SwA595rRCA+QMzYc9nBP+JQ==}

  cliui@8.0.1:
    resolution: {integrity: sha512-BSeNnyus75C4//NQ9gQt1/csTXyo/8Sb+afLAkzAptFuMsod9HFokGNudZpi/oQV73hnVK+sR+5PVRMd+Dr7YQ==}
    engines: {node: '>=12'}

  clone-deep@4.0.1:
    resolution: {integrity: sha512-neHB9xuzh/wk0dIHweyAXv2aPGZIVk3pLMe+/RNzINf17fe0OG96QroktYAUm7SM1PBnzTabaLboqqxDyMU+SQ==}
    engines: {node: '>=6'}

  codemirror-spell-checker@1.1.2:
    resolution: {integrity: sha512-2Tl6n0v+GJRsC9K3MLCdLaMOmvWL0uukajNJseorZJsslaxZyZMgENocPU8R0DyoTAiKsyqiemSOZo7kjGV0LQ==}

  codemirror@5.65.20:
    resolution: {integrity: sha512-i5dLDDxwkFCbhjvL2pNjShsojoL3XHyDwsGv1jqETUoW+lzpBKKqNTUWgQwVAOa0tUm4BwekT455ujafi8payA==}

  color-convert@2.0.1:
    resolution: {integrity: sha512-RRECPsj7iu/xb5oKYcsFHSppFNnsj/52OVTRKb4zP5onXwVF3zVmmToNcOfGC+CRDpfK/U584fMg38ZHCaElKQ==}
    engines: {node: '>=7.0.0'}

  color-name@1.1.4:
    resolution: {integrity: sha512-dOy+3AuW3a2wNbZHIuMZpTcgjGuLU/uBL/ubcZF9OXbDo8ff4O8yVp5Bf0efS8uEoYo5q4Fx7dY9OgQGXgAsQA==}

  colord@2.9.3:
    resolution: {integrity: sha512-jeC1axXpnb0/2nn/Y1LPuLdgXBLH7aDcHu4KEKfqw3CUhX7ZpfBSlPKyqXE6btIgEzfWtrX3/tyBCaCvXvMkOw==}

  colorette@2.0.20:
    resolution: {integrity: sha512-IfEDxwoWIjkeXL1eXcDiow4UbKjhLdq6/EuSVR9GMN7KVH3r9gQ83e73hsz1Nd1T3ijd5xv1wcWRYO+D6kCI2w==}

  commander@11.1.0:
    resolution: {integrity: sha512-yPVavfyCcRhmorC7rWlkHn15b4wDVgVmBA7kV4QVBsF7kv/9TKJAbAXVTxvTnwP8HHKjRCJDClKbciiYS7p0DQ==}
    engines: {node: '>=16'}

  commander@12.1.0:
    resolution: {integrity: sha512-Vw8qHK3bZM9y/P10u3Vib8o/DdkvA2OtPtZvD871QKjy74Wj1WSKFILMPRPSdUSx5RFK1arlJzEtA4PkFgnbuA==}
    engines: {node: '>=18'}

  commander@13.1.0:
    resolution: {integrity: sha512-/rFeCpNJQbhSZjGVwO9RFV3xPqbnERS8MmIQzCtD/zl6gpJuV/bMLuN92oG3F7d8oDEHHRrujSXNUr8fpjntKw==}
    engines: {node: '>=18'}

  commander@2.20.3:
    resolution: {integrity: sha512-GpVkmM8vF2vQUkj2LvZmD35JxeJOLCwJ9cUkugyk2nuhbv3+mJvpLYYt+0+USMxE+oj+ey/lJEnhZw75x/OMcQ==}

  commander@4.1.1:
    resolution: {integrity: sha512-NOKm8xhkzAjzFx8B2v5OAHT+u5pRQc2UCa2Vq9jYL/31o2wi9mxBA7LIFs3sV5VSC49z6pEhfbMULvShKj26WA==}
    engines: {node: '>= 6'}

  commander@7.2.0:
    resolution: {integrity: sha512-QrWXB+ZQSVPmIWIhtEO9H+gwHaMGYiF5ChvoJ+K9ZGHG/sVsa6yiesAD1GC/x46sET00Xlwo1u49RVVVzvcSkw==}
    engines: {node: '>= 10'}

  commander@8.3.0:
    resolution: {integrity: sha512-OkTL9umf+He2DZkUq8f8J9of7yL6RJKI24dVITBmNfZBmri9zYZQrKkuXiKhyfPSu8tUhnVBB1iKXevvnlR4Ww==}
    engines: {node: '>= 12'}

  comment-parser@1.4.1:
    resolution: {integrity: sha512-buhp5kePrmda3vhc5B9t7pUQXAb2Tnd0qgpkIhPhkHXxJpiPJ11H0ZEU0oBpJ2QztSbzG/ZxMj/CHsYJqRHmyg==}
    engines: {node: '>= 12.0.0'}

  commondir@1.0.1:
    resolution: {integrity: sha512-W9pAhw0ja1Edb5GVdIF1mjZw/ASI0AlShXM83UUGe2DVr5TdAPEA1OA8m/g8zWp9x6On7gqufY+FatDbC3MDQg==}

  concat-map@0.0.1:
    resolution: {integrity: sha512-/Srv4dswyQNBfohGpz9o6Yb3Gz3SrUDqBH5rTuhGR7ahtlbYKnVxw2bCFMRljaA7EXHaXZ8wsHdodFvbkhKmqg==}

  confbox@0.1.8:
    resolution: {integrity: sha512-RMtmw0iFkeR4YV+fUOSucriAQNb9g8zFR52MWCtl+cCZOFRNL6zeB395vPzFhEjjn4fMxXudmELnl/KF/WrK6w==}

  confbox@0.2.2:
    resolution: {integrity: sha512-1NB+BKqhtNipMsov4xI/NnhCKp9XG9NamYp5PVm9klAT0fsrNPjaFICsCFhNhwZJKNh7zB/3q8qXz0E9oaMNtQ==}

  core-js-compat@3.45.1:
    resolution: {integrity: sha512-tqTt5T4PzsMIZ430XGviK4vzYSoeNJ6CXODi6c/voxOT6IZqBht5/EKaSNnYiEjjRYxjVz7DQIsOsY0XNi8PIA==}

  core-js@3.32.2:
    resolution: {integrity: sha512-pxXSw1mYZPDGvTQqEc5vgIb83jGQKFGYWY76z4a7weZXUolw3G+OvpZqSRcfYOoOVUQJYEPsWeQK8pKEnUtWxQ==}

  cose-base@1.0.3:
    resolution: {integrity: sha512-s9whTXInMSgAp/NVXVNuVxVKzGH2qck3aQlVHxDCdAEPgtMKwc4Wq6/QKhgdEdgbLSi9rBTAcPoRa6JpiG4ksg==}

  cose-base@2.2.0:
    resolution: {integrity: sha512-AzlgcsCbUMymkADOJtQm3wO9S3ltPfYOFD5033keQn9NJzIbtnZj+UdBJe7DYml/8TdbtHJW3j58SOnKhWY/5g==}

  cosmiconfig@9.0.0:
    resolution: {integrity: sha512-itvL5h8RETACmOTFc4UfIyB2RfEHi71Ax6E/PivVxq9NseKbOWpeyHEOIbmAw1rs8Ak0VursQNww7lf7YtUwzg==}
    engines: {node: '>=14'}
    peerDependencies:
      typescript: '>=4.9.5'
    peerDependenciesMeta:
      typescript:
        optional: true

  cropperjs@1.6.2:
    resolution: {integrity: sha512-nhymn9GdnV3CqiEHJVai54TULFAE3VshJTXSqSJKa8yXAKyBKDWdhHarnlIPrshJ0WMFTGuFvG02YjLXfPiuOA==}

  cross-spawn@7.0.6:
    resolution: {integrity: sha512-uV2QOWP2nWzsy2aMp8aRibhi9dlzF5Hgh5SHaB9OiTGEyDTiJJyx0uy51QXdyWbtAHNua4XJzUKca3OzKUd3vA==}
    engines: {node: '>= 8'}

  css-functions-list@3.2.3:
    resolution: {integrity: sha512-IQOkD3hbR5KrN93MtcYuad6YPuTSUhntLHDuLEbFWE+ff2/XSZNdZG+LcbbIW5AXKg/WFIfYItIzVoHngHXZzA==}
    engines: {node: '>=12 || >=16'}

  css-loader@7.1.2:
    resolution: {integrity: sha512-6WvYYn7l/XEGN8Xu2vWFt9nVzrCn39vKyTEFf/ExEyoksJjjSZV/0/35XPlMbpnr6VGhZIUg5yJrL8tGfes/FA==}
    engines: {node: '>= 18.12.0'}
    peerDependencies:
      '@rspack/core': 0.x || 1.x
      webpack: ^5.27.0
    peerDependenciesMeta:
      '@rspack/core':
        optional: true
      webpack:
        optional: true

  css-select@5.2.2:
    resolution: {integrity: sha512-TizTzUddG/xYLA3NXodFM0fSbNizXjOKhqiQQwvhlspadZokn1KDy0NZFS0wuEubIYAV5/c1/lAr0TaaFXEXzw==}

  css-tree@2.2.1:
    resolution: {integrity: sha512-OA0mILzGc1kCOCSJerOeqDxDQ4HOh+G8NbOJFOTgOCzpw7fCBubk0fEyxp8AgOL/jvLgYA/uV0cMbe43ElF1JA==}
    engines: {node: ^10 || ^12.20.0 || ^14.13.0 || >=15.0.0, npm: '>=7.0.0'}

  css-tree@3.1.0:
    resolution: {integrity: sha512-0eW44TGN5SQXU1mWSkKwFstI/22X2bG1nYzZTYMAWjylYURhse752YgbE4Cx46AC+bAvI+/dYTPRk1LqSUnu6w==}
    engines: {node: ^10 || ^12.20.0 || ^14.13.0 || >=15.0.0}

  css-what@6.2.2:
    resolution: {integrity: sha512-u/O3vwbptzhMs3L1fQE82ZSLHQQfto5gyZzwteVIEyeaY5Fc7R4dapF/BvRoSYFeqfBk4m0V1Vafq5Pjv25wvA==}
    engines: {node: '>= 6'}

  css@3.0.0:
    resolution: {integrity: sha512-DG9pFfwOrzc+hawpmqX/dHYHJG+Bsdb0klhyi1sDneOgGOXy9wQIC8hzyVp1e4NRYDBdxcylvywPkkXCHAzTyQ==}

  cssesc@3.0.0:
    resolution: {integrity: sha512-/Tb/JcjK111nNScGob5MNtsntNM1aCNUDipB/TkwZFhyDrrE47SOx/18wF2bbjgc3ZzCSKW1T5nt5EbFoAz/Vg==}
    engines: {node: '>=4'}
    hasBin: true

  csso@5.0.5:
    resolution: {integrity: sha512-0LrrStPOdJj+SPCCrGhzryycLjwcgUSHBtxNA8aIDxf0GLsRh1cKYhB00Gd1lDOS4yGH69+SNn13+TWbVHETFQ==}
    engines: {node: ^10 || ^12.20.0 || ^14.13.0 || >=15.0.0, npm: '>=7.0.0'}

  csstype@3.1.3:
    resolution: {integrity: sha512-M1uQkMl8rQK/szD0LNhtqxIPLpimGm8sOBwU7lLnCpSbTyY3yeU1Vc7l4KT5zT4s/yOxHH5O7tIuuLOCnLADRw==}

  cytoscape-cose-bilkent@4.1.0:
    resolution: {integrity: sha512-wgQlVIUJF13Quxiv5e1gstZ08rnZj2XaLHGoFMYXz7SkNfCDOOteKBE6SYRfA9WxxI/iBc3ajfDoc6hb/MRAHQ==}
    peerDependencies:
      cytoscape: ^3.2.0

  cytoscape-fcose@2.2.0:
    resolution: {integrity: sha512-ki1/VuRIHFCzxWNrsshHYPs6L7TvLu3DL+TyIGEsRcvVERmxokbf5Gdk7mFxZnTdiGtnA4cfSmjZJMviqSuZrQ==}
    peerDependencies:
      cytoscape: ^3.2.0

  cytoscape@3.33.1:
    resolution: {integrity: sha512-iJc4TwyANnOGR1OmWhsS9ayRS3s+XQ185FmuHObThD+5AeJCakAAbWv8KimMTt08xCCLNgneQwFp+JRJOr9qGQ==}
    engines: {node: '>=0.10'}

  d3-array@2.12.1:
    resolution: {integrity: sha512-B0ErZK/66mHtEsR1TkPEEkwdy+WDesimkM5gpZr5Dsg54BiTA5RXtYW5qTLIAcekaS9xfZrzBLF/OAkB3Qn1YQ==}

  d3-array@3.2.4:
    resolution: {integrity: sha512-tdQAmyA18i4J7wprpYq8ClcxZy3SC31QMeByyCFyRt7BVHdREQZ5lpzoe5mFEYZUWe+oq8HBvk9JjpibyEV4Jg==}
    engines: {node: '>=12'}

  d3-axis@3.0.0:
    resolution: {integrity: sha512-IH5tgjV4jE/GhHkRV0HiVYPDtvfjHQlQfJHs0usq7M30XcSBvOotpmH1IgkcXsO/5gEQZD43B//fc7SRT5S+xw==}
    engines: {node: '>=12'}

  d3-brush@3.0.0:
    resolution: {integrity: sha512-ALnjWlVYkXsVIGlOsuWH1+3udkYFI48Ljihfnh8FZPF2QS9o+PzGLBslO0PjzVoHLZ2KCVgAM8NVkXPJB2aNnQ==}
    engines: {node: '>=12'}

  d3-chord@3.0.1:
    resolution: {integrity: sha512-VE5S6TNa+j8msksl7HwjxMHDM2yNK3XCkusIlpX5kwauBfXuyLAtNg9jCp/iHH61tgI4sb6R/EIMWCqEIdjT/g==}
    engines: {node: '>=12'}

  d3-color@3.1.0:
    resolution: {integrity: sha512-zg/chbXyeBtMQ1LbD/WSoW2DpC3I0mpmPdW+ynRTj/x2DAWYrIY7qeZIHidozwV24m4iavr15lNwIwLxRmOxhA==}
    engines: {node: '>=12'}

  d3-contour@4.0.2:
    resolution: {integrity: sha512-4EzFTRIikzs47RGmdxbeUvLWtGedDUNkTcmzoeyg4sP/dvCexO47AaQL7VKy/gul85TOxw+IBgA8US2xwbToNA==}
    engines: {node: '>=12'}

  d3-delaunay@6.0.4:
    resolution: {integrity: sha512-mdjtIZ1XLAM8bm/hx3WwjfHt6Sggek7qH043O8KEjDXN40xi3vx/6pYSVTwLjEgiXQTbvaouWKynLBiUZ6SK6A==}
    engines: {node: '>=12'}

  d3-dispatch@3.0.1:
    resolution: {integrity: sha512-rzUyPU/S7rwUflMyLc1ETDeBj0NRuHKKAcvukozwhshr6g6c5d8zh4c2gQjY2bZ0dXeGLWc1PF174P2tVvKhfg==}
    engines: {node: '>=12'}

  d3-drag@3.0.0:
    resolution: {integrity: sha512-pWbUJLdETVA8lQNJecMxoXfH6x+mO2UQo8rSmZ+QqxcbyA3hfeprFgIT//HW2nlHChWeIIMwS2Fq+gEARkhTkg==}
    engines: {node: '>=12'}

  d3-dsv@3.0.1:
    resolution: {integrity: sha512-UG6OvdI5afDIFP9w4G0mNq50dSOsXHJaRE8arAS5o9ApWnIElp8GZw1Dun8vP8OyHOZ/QJUKUJwxiiCCnUwm+Q==}
    engines: {node: '>=12'}
    hasBin: true

  d3-ease@3.0.1:
    resolution: {integrity: sha512-wR/XK3D3XcLIZwpbvQwQ5fK+8Ykds1ip7A2Txe0yxncXSdq1L9skcG7blcedkOX+ZcgxGAmLX1FrRGbADwzi0w==}
    engines: {node: '>=12'}

  d3-fetch@3.0.1:
    resolution: {integrity: sha512-kpkQIM20n3oLVBKGg6oHrUchHM3xODkTzjMoj7aWQFq5QEM+R6E4WkzT5+tojDY7yjez8KgCBRoj4aEr99Fdqw==}
    engines: {node: '>=12'}

  d3-force@3.0.0:
    resolution: {integrity: sha512-zxV/SsA+U4yte8051P4ECydjD/S+qeYtnaIyAs9tgHCqfguma/aAQDjo85A9Z6EKhBirHRJHXIgJUlffT4wdLg==}
    engines: {node: '>=12'}

  d3-format@3.1.0:
    resolution: {integrity: sha512-YyUI6AEuY/Wpt8KWLgZHsIU86atmikuoOmCfommt0LYHiQSPjvX2AcFc38PX0CBpr2RCyZhjex+NS/LPOv6YqA==}
    engines: {node: '>=12'}

  d3-geo@3.1.1:
    resolution: {integrity: sha512-637ln3gXKXOwhalDzinUgY83KzNWZRKbYubaG+fGVuc/dxO64RRljtCTnf5ecMyE1RIdtqpkVcq0IbtU2S8j2Q==}
    engines: {node: '>=12'}

  d3-hierarchy@3.1.2:
    resolution: {integrity: sha512-FX/9frcub54beBdugHjDCdikxThEqjnR93Qt7PvQTOHxyiNCAlvMrHhclk3cD5VeAaq9fxmfRp+CnWw9rEMBuA==}
    engines: {node: '>=12'}

  d3-interpolate@3.0.1:
    resolution: {integrity: sha512-3bYs1rOD33uo8aqJfKP3JWPAibgw8Zm2+L9vBKEHJ2Rg+viTR7o5Mmv5mZcieN+FRYaAOWX5SJATX6k1PWz72g==}
    engines: {node: '>=12'}

  d3-path@1.0.9:
    resolution: {integrity: sha512-VLaYcn81dtHVTjEHd8B+pbe9yHWpXKZUC87PzoFmsFrJqgFwDe/qxfp5MlfsfM1V5E/iVt0MmEbWQ7FVIXh/bg==}

  d3-path@3.1.0:
    resolution: {integrity: sha512-p3KP5HCf/bvjBSSKuXid6Zqijx7wIfNW+J/maPs+iwR35at5JCbLUT0LzF1cnjbCHWhqzQTIN2Jpe8pRebIEFQ==}
    engines: {node: '>=12'}

  d3-polygon@3.0.1:
    resolution: {integrity: sha512-3vbA7vXYwfe1SYhED++fPUQlWSYTTGmFmQiany/gdbiWgU/iEyQzyymwL9SkJjFFuCS4902BSzewVGsHHmHtXg==}
    engines: {node: '>=12'}

  d3-quadtree@3.0.1:
    resolution: {integrity: sha512-04xDrxQTDTCFwP5H6hRhsRcb9xxv2RzkcsygFzmkSIOJy3PeRJP7sNk3VRIbKXcog561P9oU0/rVH6vDROAgUw==}
    engines: {node: '>=12'}

  d3-random@3.0.1:
    resolution: {integrity: sha512-FXMe9GfxTxqd5D6jFsQ+DJ8BJS4E/fT5mqqdjovykEB2oFbTMDVdg1MGFxfQW+FBOGoB++k8swBrgwSHT1cUXQ==}
    engines: {node: '>=12'}

  d3-sankey@0.12.3:
    resolution: {integrity: sha512-nQhsBRmM19Ax5xEIPLMY9ZmJ/cDvd1BG3UVvt5h3WRxKg5zGRbvnteTyWAbzeSvlh3tW7ZEmq4VwR5mB3tutmQ==}

  d3-scale-chromatic@3.1.0:
    resolution: {integrity: sha512-A3s5PWiZ9YCXFye1o246KoscMWqf8BsD9eRiJ3He7C9OBaxKhAd5TFCdEx/7VbKtxxTsu//1mMJFrEt572cEyQ==}
    engines: {node: '>=12'}

  d3-scale@4.0.2:
    resolution: {integrity: sha512-GZW464g1SH7ag3Y7hXjf8RoUuAFIqklOAq3MRl4OaWabTFJY9PN/E1YklhXLh+OQ3fM9yS2nOkCoS+WLZ6kvxQ==}
    engines: {node: '>=12'}

  d3-selection@3.0.0:
    resolution: {integrity: sha512-fmTRWbNMmsmWq6xJV8D19U/gw/bwrHfNXxrIN+HfZgnzqTHp9jOmKMhsTUjXOJnZOdZY9Q28y4yebKzqDKlxlQ==}
    engines: {node: '>=12'}

  d3-shape@1.3.7:
    resolution: {integrity: sha512-EUkvKjqPFUAZyOlhY5gzCxCeI0Aep04LwIRpsZ/mLFelJiUfnK56jo5JMDSE7yyP2kLSb6LtF+S5chMk7uqPqw==}

  d3-shape@3.2.0:
    resolution: {integrity: sha512-SaLBuwGm3MOViRq2ABk3eLoxwZELpH6zhl3FbAoJ7Vm1gofKx6El1Ib5z23NUEhF9AsGl7y+dzLe5Cw2AArGTA==}
    engines: {node: '>=12'}

  d3-time-format@4.1.0:
    resolution: {integrity: sha512-dJxPBlzC7NugB2PDLwo9Q8JiTR3M3e4/XANkreKSUxF8vvXKqm1Yfq4Q5dl8budlunRVlUUaDUgFt7eA8D6NLg==}
    engines: {node: '>=12'}

  d3-time@3.1.0:
    resolution: {integrity: sha512-VqKjzBLejbSMT4IgbmVgDjpkYrNWUYJnbCGo874u7MMKIWsILRX+OpX/gTk8MqjpT1A/c6HY2dCA77ZN0lkQ2Q==}
    engines: {node: '>=12'}

  d3-timer@3.0.1:
    resolution: {integrity: sha512-ndfJ/JxxMd3nw31uyKoY2naivF+r29V+Lc0svZxe1JvvIRmi8hUsrMvdOwgS1o6uBHmiz91geQ0ylPP0aj1VUA==}
    engines: {node: '>=12'}

  d3-transition@3.0.1:
    resolution: {integrity: sha512-ApKvfjsSR6tg06xrL434C0WydLr7JewBB3V+/39RMHsaXTOG0zmt/OAXeng5M5LBm0ojmxJrpomQVZ1aPvBL4w==}
    engines: {node: '>=12'}
    peerDependencies:
      d3-selection: 2 - 3

  d3-zoom@3.0.0:
    resolution: {integrity: sha512-b8AmV3kfQaqWAuacbPuNbL6vahnOJflOhexLzMMNLga62+/nh0JzvJ0aO/5a5MVgUFGS7Hu1P9P03o3fJkDCyw==}
    engines: {node: '>=12'}

  d3@7.9.0:
    resolution: {integrity: sha512-e1U46jVP+w7Iut8Jt8ri1YsPOvFpg46k+K8TpCb0P+zjCkjkPnV7WzfDJzMHy1LnA+wj5pLT1wjO901gLXeEhA==}
    engines: {node: '>=12'}

  dagre-d3-es@7.0.11:
    resolution: {integrity: sha512-tvlJLyQf834SylNKax8Wkzco/1ias1OPw8DcUMDE7oUIoSEW25riQVuiu/0OWEFqT0cxHT3Pa9/D82Jr47IONw==}

  damerau-levenshtein@1.0.8:
    resolution: {integrity: sha512-sdQSFB7+llfUcQHUQO3+B8ERRj0Oa4w9POWMI/puGtuf7gFywGmkaLCElnudfTiKZV+NvHqL0ifzdrI8Ro7ESA==}

  data-uri-to-buffer@2.0.2:
    resolution: {integrity: sha512-ND9qDTLc6diwj+Xe5cdAgVTbLVdXbtxTJRXRhli8Mowuaan+0EJOtdqJ0QCHNSSPyoXGx9HX2/VMnKeC34AChA==}

  dayjs@1.11.18:
    resolution: {integrity: sha512-zFBQ7WFRvVRhKcWoUh+ZA1g2HVgUbsZm9sbddh8EC5iv93sui8DVVz1Npvz+r6meo9VKfa8NyLWBsQK1VvIKPA==}

  de-indent@1.0.2:
    resolution: {integrity: sha512-e/1zu3xH5MQryN2zdVaF0OrdNLUbvWxzMbi+iNA6Bky7l1RoP8a2fIbRocyHclXt/arDrrR6lL3TqFD9pMQTsg==}

  debug@3.2.7:
    resolution: {integrity: sha512-CFjzYYAi4ThfiQvizrFQevTTXHtnCqWfe7x1AhgEscTz6ZbLbfoLRLPugTQyBth6f8ZERVUSyWHFD/7Wu4t1XQ==}
    peerDependencies:
      supports-color: '*'
    peerDependenciesMeta:
      supports-color:
        optional: true

  debug@4.4.1:
    resolution: {integrity: sha512-KcKCqiftBJcZr++7ykoDIEwSa3XWowTfNPo92BYxjXiyYEVrUQh2aLyhxBCwww+heortUFxEJYcRzosstTEBYQ==}
    engines: {node: '>=6.0'}
    peerDependencies:
      supports-color: '*'
    peerDependenciesMeta:
      supports-color:
        optional: true

  decode-named-character-reference@1.2.0:
    resolution: {integrity: sha512-c6fcElNV6ShtZXmsgNgFFV5tVX2PaV4g+MOAkb8eXHvn6sryJBrZa9r0zV6+dtTyoCKxtDy5tyQ5ZwQuidtd+Q==}

  decode-uri-component@0.2.2:
    resolution: {integrity: sha512-FqUYQ+8o158GyGTrMFJms9qh3CqTKvAqgqsTnkLI8sKu0028orqBhxNMFkFen0zGyg6epACD32pjVk58ngIErQ==}
    engines: {node: '>=0.10'}

  deep-eql@5.0.2:
    resolution: {integrity: sha512-h5k/5U50IJJFpzfL6nO9jaaumfjO/f2NjK/oYB2Djzm4p9L+3T9qWpZqZ2hAbLPuuYq9wrU08WQyBTL5GbPk5Q==}
    engines: {node: '>=6'}

  deep-extend@0.6.0:
    resolution: {integrity: sha512-LOHxIOaPYdHlJRtCQfDIVZtfw/ufM8+rVj649RIHzcm/vGwQRXFt6OPqIFWsm2XEMrNIEtWR64sY1LEKD2vAOA==}
    engines: {node: '>=4.0.0'}

  deep-is@0.1.4:
    resolution: {integrity: sha512-oIPzksmTg4/MriiaYGO+okXDT7ztn/w3Eptv/+gSIdMdKsJo0u4CfYNFJPy+4SKMuCqGw2wxnA+URMg3t8a/bQ==}

  deep-rename-keys@0.2.1:
    resolution: {integrity: sha512-RHd9ABw4Fvk+gYDWqwOftG849x0bYOySl/RgX0tLI9i27ZIeSO91mLZJEp7oPHOMFqHvpgu21YptmDt0FYD/0A==}
    engines: {node: '>=0.10.0'}

  delaunator@5.0.1:
    resolution: {integrity: sha512-8nvh+XBe96aCESrGOqMp/84b13H9cdKbG5P2ejQCh4d4sK9RL4371qou9drQjMhvnPmhWl5hnmqbEE0fXr9Xnw==}

  dependency-graph@0.11.0:
    resolution: {integrity: sha512-JeMq7fEshyepOWDfcfHK06N3MhyPhz++vtqWhMT5O9A3K42rdsEDpfdVqjaqaAhsw6a+ZqeDvQVtD0hFHQWrzg==}
    engines: {node: '>= 0.6.0'}

  dequal@2.0.3:
    resolution: {integrity: sha512-0je+qPKHEMohvfRTCEo3CrPG6cAzAYgmzKyxRiYSSDkS6eGJdyVJm7WaYA5ECaAD9wLB2T4EEeymA5aFVcYXCA==}
    engines: {node: '>=6'}

  devlop@1.1.0:
    resolution: {integrity: sha512-RWmIqhcFf1lRYBvNmr7qTNuyCt/7/ns2jbpp1+PalgE/rDQcBT0fioSMUpJ93irlUhC5hrg4cYqe6U+0ImW0rA==}

  didyoumean@1.2.2:
    resolution: {integrity: sha512-gxtyfqMg7GKyhQmb056K7M3xszy/myH8w+B4RT+QXBQsvAOdc3XymqDDPHx1BgPgsdAA5SIifona89YtRATDzw==}

  dir-glob@3.0.1:
    resolution: {integrity: sha512-WkrWp9GR4KXfKGYzOLmTuGVi1UWFfws377n9cc55/tb6DuqyF6pcQ5AbiHEshaDpY9v6oaSr2XCDidGmMwdzIA==}
    engines: {node: '>=8'}

  dlv@1.1.3:
    resolution: {integrity: sha512-+HlytyjlPKnIG8XuRG8WvmBP8xs8P71y+SKKS6ZXWoEgLuePxtDoUEiH7WkdePWrQ5JBpE6aoVqfZfJUQkjXwA==}

  doctrine@2.1.0:
    resolution: {integrity: sha512-35mSku4ZXK0vfCuHEDAwt55dg2jNajHZ1odvF+8SSr82EsZY4QmXfuWso8oEd8zRhVObSN18aM0CjSdoBX7zIw==}
    engines: {node: '>=0.10.0'}

  dom-input-range@2.0.1:
    resolution: {integrity: sha512-UMGnuQlEepIPCju5NrPe+8y52B+pRvSjIaSPW92KpukoDGSEVkI2iaCR4HxK7K6C7zmVsWE8PEjCYZaJMr3vpg==}

  dom-serializer@2.0.0:
    resolution: {integrity: sha512-wIkAryiqt/nV5EQKqQpo3SToSOV9J0DnbJqwK7Wv/Trc92zIAYZ4FlMu+JPFW1DfGFt81ZTCGgDEabffXeLyJg==}

  domelementtype@2.3.0:
    resolution: {integrity: sha512-OLETBj6w0OsagBwdXnPdN0cnMfF9opN69co+7ZrbfPGrdpPVNBUj02spi6B1N7wChLQiPn4CSH/zJvXw56gmHw==}

  domhandler@5.0.3:
    resolution: {integrity: sha512-cgwlv/1iFQiFnU96XXgROh8xTeetsnJiDsTc7TYCLFd9+/WNkIqPTxiM/8pSd8VIrhXGTf1Ny1q1hquVqDJB5w==}
    engines: {node: '>= 4'}

  dompurify@3.2.6:
    resolution: {integrity: sha512-/2GogDQlohXPZe6D6NOgQvXLPSYBqIWMnZ8zzOhn09REE4eyAzb+Hed3jhoM9OkuaJ8P6ZGTTVWQKAi8ieIzfQ==}

  domutils@3.2.2:
    resolution: {integrity: sha512-6kZKyUajlDuqlHKVX1w7gyslj9MPIXzIFiz/rGu35uC1wMi+kMhQwGhl4lt9unC9Vb9INnY9Z3/ZA3+FhASLaw==}

  dropzone@6.0.0-beta.2:
    resolution: {integrity: sha512-k44yLuFFhRk53M8zP71FaaNzJYIzr99SKmpbO/oZKNslDjNXQsBTdfLs+iONd0U0L94zzlFzRnFdqbLcs7h9fQ==}

  eastasianwidth@0.2.0:
    resolution: {integrity: sha512-I88TYZWc9XiYHRQ4/3c5rjjfgkjhLyW2luGIheGERbNQ6OY7yTybanSpDXZa8y7VUP9YmDcYa+eyq4ca7iLqWA==}

  easymde@2.20.0:
    resolution: {integrity: sha512-V1Z5f92TfR42Na852OWnIZMbM7zotWQYTddNaLYZFVKj7APBbyZ3FYJ27gBw2grMW3R6Qdv9J8n5Ij7XRSIgXQ==}

  electron-to-chromium@1.5.215:
    resolution: {integrity: sha512-TIvGp57UpeNetj/wV/xpFNpWGb0b/ROw372lHPx5Aafx02gjTBtWnEEcaSX3W2dLM3OSdGGyHX/cHl01JQsLaQ==}

  emoji-regex@10.5.0:
    resolution: {integrity: sha512-lb49vf1Xzfx080OKA0o6l8DQQpV+6Vg95zyCJX9VB/BqKYlhG7N4wgROUUHRA+ZPUefLnteQOad7z1kT2bV7bg==}

  emoji-regex@8.0.0:
    resolution: {integrity: sha512-MSjYzcWNOA0ewAHpz0MxpYFvwg6yjy1NG3xteoqz644VCo/RPgnr1/GGt+ic3iJTzQ8Eu3TdM14SawnVUmGE6A==}

  emoji-regex@9.2.2:
    resolution: {integrity: sha512-L18DaJsXSUk2+42pv8mLs5jJT2hqFkFE4j21wOmgbUqsZ2hL72NsUU785g9RXgo3s0ZNgVl42TiHp3ZtOv/Vyg==}

  emojis-list@3.0.0:
    resolution: {integrity: sha512-/kyM18EfinwXZbno9FyUGeFh87KC8HRQBQGildHZbEuRyWFOmv1U10o9BBp8XVZDVNNuQKyIGIu5ZYAAXJ0V2Q==}
    engines: {node: '>= 4'}

  enhanced-resolve@5.18.3:
    resolution: {integrity: sha512-d4lC8xfavMeBjzGr2vECC3fsGXziXZQyJxD868h2M/mBI3PwAuODxAkLkq5HYuvrPYcUtiLzsTo8U3PgX3Ocww==}
    engines: {node: '>=10.13.0'}

  entities@4.5.0:
    resolution: {integrity: sha512-V0hjH4dGPh9Ao5p0MoRY6BVqtwCjhz6vI5LT8AJ55H+4g9/4vbHx1I54fS0XuclLhDHArPQCiMjDxjaL8fPxhw==}
    engines: {node: '>=0.12'}

  env-paths@2.2.1:
    resolution: {integrity: sha512-+h1lkLKhZMTYjog1VEpJNG7NZJWcuc2DDk/qsqSTRRCOXiLjeQ1d1/udrUGhqMxUgAlwKNZ0cf2uqan5GLuS2A==}
    engines: {node: '>=6'}

  envinfo@7.14.0:
    resolution: {integrity: sha512-CO40UI41xDQzhLB1hWyqUKgFhs250pNcGbyGKe1l/e4FSaI/+YE4IMG76GDt0In67WLPACIITC+sOi08x4wIvg==}
    engines: {node: '>=4'}
    hasBin: true

  error-ex@1.3.2:
    resolution: {integrity: sha512-7dFHNmqeFSEt2ZBsCriorKnn3Z2pj+fd9kmI6QoWw4//DL+icEBfc0U7qJCisqrTsKTjw4fNFy2pW9OqStD84g==}

  es-module-lexer@1.7.0:
    resolution: {integrity: sha512-jEQoCwk8hyb2AZziIOLhDqpm5+2ww5uIE6lkO/6jcOCusfk6LhMHpXXfBLXTZ7Ydyt0j4VoUQv6uGNYbdW+kBA==}

  esbuild-loader@4.3.0:
    resolution: {integrity: sha512-D7HeJNdkDKKMarPQO/3dlJT6RwN2YJO7ENU6RPlpOz5YxSHnUNi2yvW41Bckvi1EVwctIaLzlb0ni5ag2GINYA==}
    peerDependencies:
      webpack: ^4.40.0 || ^5.0.0

  esbuild@0.25.9:
    resolution: {integrity: sha512-CRbODhYyQx3qp7ZEwzxOk4JBqmD/seJrzPa/cGjY1VtIn5E09Oi9/dB4JwctnfZ8Q8iT7rioVv5k/FNT/uf54g==}
    engines: {node: '>=18'}
    hasBin: true

  escalade@3.2.0:
    resolution: {integrity: sha512-WUj2qlxaQtO4g6Pq5c29GTcWGDyd8itL8zTlipgECz3JesAiiOKotd8JU6otB3PACgG6xkJUyVhboMS+bje/jA==}
    engines: {node: '>=6'}

  escape-string-regexp@1.0.5:
    resolution: {integrity: sha512-vbRorB5FUQWvla16U8R/qgaFIya2qGzwDrNmCZuYKrbdSUMG6I1ZCGQRefkRVhuOkIGVne7BQ35DSfo1qvJqFg==}
    engines: {node: '>=0.8.0'}

  escape-string-regexp@4.0.0:
    resolution: {integrity: sha512-TtpcNJ3XAzx3Gq8sWRzJaVajRs0uVxA2YAkdb1jm2YkPz4G6egUFAyA3n5vtEIZefPk5Wa4UXbKuS5fKkJWdgA==}
    engines: {node: '>=10'}

  eslint-compat-utils@0.6.5:
    resolution: {integrity: sha512-vAUHYzue4YAa2hNACjB8HvUQj5yehAZgiClyFVVom9cP8z5NSFq3PwB/TtJslN2zAMgRX6FCFCjYBbQh71g5RQ==}
    engines: {node: '>=12'}
    peerDependencies:
      eslint: '>=6.0.0'

  eslint-config-prettier@10.1.8:
    resolution: {integrity: sha512-82GZUjRS0p/jganf6q1rEO25VSoHH0hKPCTrgillPjdI/3bgBhAE1QzHrHTizjpRvy6pGAvKjDJtk2pF9NDq8w==}
    hasBin: true
    peerDependencies:
      eslint: '>=7.0.0'

  eslint-import-context@0.1.9:
    resolution: {integrity: sha512-K9Hb+yRaGAGUbwjhFNHvSmmkZs9+zbuoe3kFQ4V1wYjrepUFYM2dZAfNtjbbj3qsPfUfsA68Bx/ICWQMi+C8Eg==}
    engines: {node: ^12.20.0 || ^14.18.0 || >=16.0.0}
    peerDependencies:
      unrs-resolver: ^1.0.0
    peerDependenciesMeta:
      unrs-resolver:
        optional: true

  eslint-import-resolver-node@0.3.9:
    resolution: {integrity: sha512-WFj2isz22JahUv+B788TlO3N6zL3nNJGU8CcZbPZvVEkBPaJdCV4vy5wyghty5ROFbCRnm132v8BScu5/1BQ8g==}

  eslint-import-resolver-typescript@4.4.4:
    resolution: {integrity: sha512-1iM2zeBvrYmUNTj2vSC/90JTHDth+dfOfiNKkxApWRsTJYNrc8rOdxxIf5vazX+BiAXTeOT0UvWpGI/7qIWQOw==}
    engines: {node: ^16.17.0 || >=18.6.0}
    peerDependencies:
      eslint: '*'
      eslint-plugin-import: '*'
      eslint-plugin-import-x: '*'
    peerDependenciesMeta:
      eslint-plugin-import:
        optional: true
      eslint-plugin-import-x:
        optional: true

  eslint-module-utils@2.12.1:
    resolution: {integrity: sha512-L8jSWTze7K2mTg0vos/RuLRS5soomksDPoJLXIslC7c8Wmut3bx7CPpJijDcBZtxQ5lrbUdM+s0OlNbz0DCDNw==}
    engines: {node: '>=4'}
    peerDependencies:
      '@typescript-eslint/parser': '*'
      eslint: '*'
      eslint-import-resolver-node: '*'
      eslint-import-resolver-typescript: '*'
      eslint-import-resolver-webpack: '*'
    peerDependenciesMeta:
      '@typescript-eslint/parser':
        optional: true
      eslint:
        optional: true
      eslint-import-resolver-node:
        optional: true
      eslint-import-resolver-typescript:
        optional: true
      eslint-import-resolver-webpack:
        optional: true

  eslint-plugin-array-func@5.0.2:
    resolution: {integrity: sha512-iyLex2+pTcxHZ6OLL80oMy+CtffpJ9j6A/57VQi1VN5bK1IS/0o+mWvezDHeAlwXjn6ksRO9L5SGU329BBuY8A==}
    engines: {node: ^12.22.0 || ^14.17.0 || >=16.0.0}
    peerDependencies:
      eslint: '>=8.51.0'

  eslint-plugin-escompat@3.11.4:
    resolution: {integrity: sha512-j0ywwNnIufshOzgAu+PfIig1c7VRClKSNKzpniMT2vXQ4leL5q+e/SpMFQU0nrdL2WFFM44XmhSuwmxb3G0CJg==}
    peerDependencies:
      eslint: '>=5.14.1'

  eslint-plugin-eslint-comments@3.2.0:
    resolution: {integrity: sha512-0jkOl0hfojIHHmEHgmNdqv4fmh7300NdpA9FFpF7zaoLvB/QeXOGNLIo86oAveJFrfB1p05kC8hpEMHM8DwWVQ==}
    engines: {node: '>=6.5.0'}
    peerDependencies:
      eslint: '>=4.19.1'

  eslint-plugin-filenames@1.3.2:
    resolution: {integrity: sha512-tqxJTiEM5a0JmRCUYQmxw23vtTxrb2+a3Q2mMOPhFxvt7ZQQJmdiuMby9B/vUAuVMghyP7oET+nIf6EO6CBd/w==}
    peerDependencies:
      eslint: '*'

  eslint-plugin-github@6.0.0:
    resolution: {integrity: sha512-J8MvUoiR/TU/Y9NnEmg1AnbvMUj9R6IO260z47zymMLLvso7B4c80IKjd8diqmqtSmeXXlbIus4i0SvK84flag==}
    hasBin: true
    peerDependencies:
      eslint: ^8 || ^9

  eslint-plugin-i18n-text@1.0.1:
    resolution: {integrity: sha512-3G3UetST6rdqhqW9SfcfzNYMpQXS7wNkJvp6dsXnjzGiku6Iu5hl3B0kmk6lIcFPwYjhQIY+tXVRtK9TlGT7RA==}
    peerDependencies:
      eslint: '>=5.0.0'

  eslint-plugin-import-x@4.16.1:
    resolution: {integrity: sha512-vPZZsiOKaBAIATpFE2uMI4w5IRwdv/FpQ+qZZMR4E+PeOcM4OeoEbqxRMnywdxP19TyB/3h6QBB0EWon7letSQ==}
    engines: {node: ^18.18.0 || ^20.9.0 || >=21.1.0}
    peerDependencies:
      '@typescript-eslint/utils': ^8.0.0
      eslint: ^8.57.0 || ^9.0.0
      eslint-import-resolver-node: '*'
    peerDependenciesMeta:
      '@typescript-eslint/utils':
        optional: true
      eslint-import-resolver-node:
        optional: true

  eslint-plugin-import@2.32.0:
    resolution: {integrity: sha512-whOE1HFo/qJDyX4SnXzP4N6zOWn79WhnCUY/iDR0mPfQZO8wcYE4JClzI2oZrhBnnMUCBCHZhO6VQyoBU95mZA==}
    engines: {node: '>=4'}
    peerDependencies:
      '@typescript-eslint/parser': '*'
      eslint: ^2 || ^3 || ^4 || ^5 || ^6 || ^7.2.0 || ^8 || ^9
    peerDependenciesMeta:
      '@typescript-eslint/parser':
        optional: true

  eslint-plugin-jsx-a11y@6.10.2:
    resolution: {integrity: sha512-scB3nz4WmG75pV8+3eRUQOHZlNSUhFNq37xnpgRkCCELU3XMvXAxLk1eqWWyE22Ki4Q01Fnsw9BA3cJHDPgn2Q==}
    engines: {node: '>=4.0'}
    peerDependencies:
      eslint: ^3 || ^4 || ^5 || ^6 || ^7 || ^8 || ^9

  eslint-plugin-no-jquery@3.1.1:
    resolution: {integrity: sha512-LTLO3jH/Tjr1pmxCEqtV6qmt+OChv8La4fwgG470JRpgxyFF4NOzoC9CRy92GIWD3Yjl0qLEgPmD2FLQWcNEjg==}
    peerDependencies:
      eslint: '>=8.0.0'

  eslint-plugin-no-only-tests@3.3.0:
    resolution: {integrity: sha512-brcKcxGnISN2CcVhXJ/kEQlNa0MEfGRtwKtWA16SkqXHKitaKIMrfemJKLKX1YqDU5C/5JY3PvZXd5jEW04e0Q==}
    engines: {node: '>=5.0.0'}

  eslint-plugin-no-use-extend-native@0.7.2:
    resolution: {integrity: sha512-hUBlwaTXIO1GzTwPT6pAjvYwmSHe4XduDhAiQvur4RUujmBUFjd8Nb2+e7WQdsQ+nGHWGRlogcUWXJRGqizTWw==}
    engines: {node: '>=18.18.0'}
    peerDependencies:
      eslint: ^9.3.0

  eslint-plugin-playwright@2.2.2:
    resolution: {integrity: sha512-j0jKpndIPOXRRP9uMkwb9l/nSmModOU3452nrFdgFJoEv/435J1onk8+aITzjDW8DfypxgmVaDMdmVIa6F7I0w==}
    engines: {node: '>=16.6.0'}
    peerDependencies:
      eslint: '>=8.40.0'

  eslint-plugin-prettier@5.5.4:
    resolution: {integrity: sha512-swNtI95SToIz05YINMA6Ox5R057IMAmWZ26GqPxusAp1TZzj+IdY9tXNWWD3vkF/wEqydCONcwjTFpxybBqZsg==}
    engines: {node: ^14.18.0 || >=16.0.0}
    peerDependencies:
      '@types/eslint': '>=8.0.0'
      eslint: '>=8.0.0'
      eslint-config-prettier: '>= 7.0.0 <10.0.0 || >=10.1.0'
      prettier: '>=3.0.0'
    peerDependenciesMeta:
      '@types/eslint':
        optional: true
      eslint-config-prettier:
        optional: true

  eslint-plugin-regexp@2.10.0:
    resolution: {integrity: sha512-ovzQT8ESVn5oOe5a7gIDPD5v9bCSjIFJu57sVPDqgPRXicQzOnYfFN21WoQBQF18vrhT5o7UMKFwJQVVjyJ0ng==}
    engines: {node: ^18 || >=20}
    peerDependencies:
      eslint: '>=8.44.0'

  eslint-plugin-sonarjs@3.0.5:
    resolution: {integrity: sha512-dI62Ff3zMezUToi161hs2i1HX1ie8Ia2hO0jtNBfdgRBicAG4ydy2WPt0rMTrAe3ZrlqhpAO3w1jcQEdneYoFA==}
    peerDependencies:
      eslint: ^8.0.0 || ^9.0.0

  eslint-plugin-unicorn@61.0.2:
    resolution: {integrity: sha512-zLihukvneYT7f74GNbVJXfWIiNQmkc/a9vYBTE4qPkQZswolWNdu+Wsp9sIXno1JOzdn6OUwLPd19ekXVkahRA==}
    engines: {node: ^20.10.0 || >=21.0.0}
    peerDependencies:
      eslint: '>=9.29.0'

  eslint-plugin-vue-scoped-css@2.12.0:
    resolution: {integrity: sha512-gEbuvYetNbsPA0IsmERFkVC2/vOHCInfFekNSOsAxWI/7C/bc8PoLal+fRibWfnzWryY6iL8YoluMtrEqWRj1A==}
    engines: {node: ^12.22 || ^14.17 || >=16}
    peerDependencies:
      eslint: '>=5.0.0'
      vue-eslint-parser: '>=7.1.0'

  eslint-plugin-vue@10.4.0:
    resolution: {integrity: sha512-K6tP0dW8FJVZLQxa2S7LcE1lLw3X8VvB3t887Q6CLrFVxHYBXGANbXvwNzYIu6Ughx1bSJ5BDT0YB3ybPT39lw==}
    engines: {node: ^18.18.0 || ^20.9.0 || >=21.1.0}
    peerDependencies:
      '@typescript-eslint/parser': ^7.0.0 || ^8.0.0
      eslint: ^8.57.0 || ^9.0.0
      vue-eslint-parser: ^10.0.0
    peerDependenciesMeta:
      '@typescript-eslint/parser':
        optional: true

  eslint-plugin-wc@3.0.1:
    resolution: {integrity: sha512-0p1wkSlA2Ue3FA4qW+5LZ+15sy0p1nUyVl1eyBMLq4rtN1LtE9IdI49BXNWMz8N8bM/y7Ulx8SWGAni5f8XO5g==}
    peerDependencies:
      eslint: '>=8.40.0'

  eslint-rule-documentation@1.0.23:
    resolution: {integrity: sha512-pWReu3fkohwyvztx/oQWWgld2iad25TfUdi6wvhhaDPIQjHU/pyvlKgXFw1kX31SQK2Nq9MH+vRDWB0ZLy8fYw==}
    engines: {node: '>=4.0.0'}

  eslint-scope@5.1.1:
    resolution: {integrity: sha512-2NxwbF/hZ0KpepYN0cNbo+FN6XoK7GaHlQhgx/hIZl6Va0bF45RQOOwhLIy8lQDbuCiadSLCBnH2CFYquit5bw==}
    engines: {node: '>=8.0.0'}

  eslint-scope@8.4.0:
    resolution: {integrity: sha512-sNXOfKCn74rt8RICKMvJS7XKV/Xk9kA7DyJr8mJik3S7Cwgy3qlkkmyS2uQB3jiJg6VNdZd/pDBJu0nvG2NlTg==}
    engines: {node: ^18.18.0 || ^20.9.0 || >=21.1.0}

  eslint-visitor-keys@3.4.3:
    resolution: {integrity: sha512-wpc+LXeiyiisxPlEkUzU6svyS1frIO3Mgxj1fdy7Pm8Ygzguax2N3Fa/D/ag1WqbOprdI+uY6wMUl8/a2G+iag==}
    engines: {node: ^12.22.0 || ^14.17.0 || >=16.0.0}

  eslint-visitor-keys@4.2.1:
    resolution: {integrity: sha512-Uhdk5sfqcee/9H/rCOJikYz67o0a2Tw2hGRPOG2Y1R2dg7brRe1uG0yaNQDHu+TO/uQPF/5eCapvYSmHUjt7JQ==}
    engines: {node: ^18.18.0 || ^20.9.0 || >=21.1.0}

  eslint@9.35.0:
    resolution: {integrity: sha512-QePbBFMJFjgmlE+cXAlbHZbHpdFVS2E/6vzCy7aKlebddvl1vadiC4JFV5u/wqTkNUwEV8WrQi257jf5f06hrg==}
    engines: {node: ^18.18.0 || ^20.9.0 || >=21.1.0}
    hasBin: true
    peerDependencies:
      jiti: '*'
    peerDependenciesMeta:
      jiti:
        optional: true

  espree@10.4.0:
    resolution: {integrity: sha512-j6PAQ2uUr79PZhBjP5C5fhl8e39FmRnOjsD5lGnWrFU8i2G776tBK7+nP8KuQUTTyAZUwfQqXAgrVH5MbH9CYQ==}
    engines: {node: ^18.18.0 || ^20.9.0 || >=21.1.0}

  esquery@1.6.0:
    resolution: {integrity: sha512-ca9pw9fomFcKPvFLXhBKUK90ZvGibiGOvRJNbjljY7s7uq/5YO4BOzcYtJqExdx99rF6aAcnRxHmcUHcz6sQsg==}
    engines: {node: '>=0.10'}

  esrecurse@4.3.0:
    resolution: {integrity: sha512-KmfKL3b6G+RXvP8N1vr3Tq1kL/oCFgn2NYXEtqP8/L3pKapUA4G8cFVaoF3SU323CD4XypR/ffioHmkti6/Tag==}
    engines: {node: '>=4.0'}

  estraverse@4.3.0:
    resolution: {integrity: sha512-39nnKffWz8xN1BU/2c79n9nB9HDzo0niYUqx6xyqUnyoAnQyyWpOTdZEeiCch8BBu515t4wp9ZmgVfVhn9EBpw==}
    engines: {node: '>=4.0'}

  estraverse@5.3.0:
    resolution: {integrity: sha512-MMdARuVEQziNTeJD8DgMqmhwR11BRQ/cBP+pLtYdSTnf3MIO8fFeiINEbX36ZdNlfU/7A9f3gUw49B3oQsvwBA==}
    engines: {node: '>=4.0'}

  estree-walker@1.0.1:
    resolution: {integrity: sha512-1fMXF3YP4pZZVozF8j/ZLfvnR8NSIljt56UhbZ5PeeDmmGHpgpdwQt7ITlGvYaQukCvuBRMLEiKiYC+oeIg4cg==}

  estree-walker@2.0.2:
    resolution: {integrity: sha512-Rfkk/Mp/DL7JVje3u18FxFujQlTNR2q6QfMSMB7AvCBx91NGj/ba3kCfza0f6dVDbw7YlRf/nDrn7pQrCCyQ/w==}

  estree-walker@3.0.3:
    resolution: {integrity: sha512-7RUKfXgSMMkzt6ZuXmqapOurLGPPfgj6l9uRZ7lRGolvk0y2yocc35LdcxKC5PQZdn2DMqioAQ2NoWcrTKmm6g==}

  esutils@2.0.3:
    resolution: {integrity: sha512-kVscqXk4OCp68SZ0dkgEKVi6/8ij300KBWTJq32P/dYeWTSwK41WyTxalN1eRmA5Z9UU/LX9D7FWSmV9SAYx6g==}
    engines: {node: '>=0.10.0'}

  event-target-shim@5.0.1:
    resolution: {integrity: sha512-i/2XbnSz/uxRCU6+NdVJgKWDTM427+MqYbkQzD321DuCQJUqOuJKIA0IM2+W2xtYHdKOmZ4dR6fExsd4SXL+WQ==}
    engines: {node: '>=6'}

  eventemitter3@2.0.3:
    resolution: {integrity: sha512-jLN68Dx5kyFHaePoXWPsCGW5qdyZQtLYHkxkg02/Mz6g0kYpDx4FyP6XfArhQdlOC4b8Mv+EMxPo/8La7Tzghg==}

  events@3.3.0:
    resolution: {integrity: sha512-mQw+2fkQbALzQ7V0MY0IqdnXNOeTtP4r0lN9z7AAawCXgqea7bDii20AYrIBrFd/Hx0M2Ocz6S111CaFkUcb0Q==}
    engines: {node: '>=0.8.x'}

  expect-type@1.2.2:
    resolution: {integrity: sha512-JhFGDVJ7tmDJItKhYgJCGLOWjuK9vPxiXoUFLwLDc99NlmklilbiQJwoctZtt13+xMw91MCk/REan6MWHqDjyA==}
    engines: {node: '>=12.0.0'}

  exsolve@1.0.7:
    resolution: {integrity: sha512-VO5fQUzZtI6C+vx4w/4BWJpg3s/5l+6pRQEHzFRM8WFi4XffSP1Z+4qi7GbjWbvRQEbdIco5mIMq+zX4rPuLrw==}

  fast-deep-equal@3.1.3:
    resolution: {integrity: sha512-f3qQ9oQy9j2AhBe/H9VC91wLmKBCCU/gDOnKNAYG5hswO7BLKj09Hc5HYNz9cGI++xlpDCIgDaitVs03ATR84Q==}

  fast-diff@1.3.0:
    resolution: {integrity: sha512-VxPP4NqbUjj6MaAOafWeUn2cXWLcCtljklUtZf0Ind4XQ+QPtmA0b18zZy0jIQx+ExRVCR/ZQpBmik5lXshNsw==}

  fast-glob@3.2.12:
    resolution: {integrity: sha512-DVj4CQIYYow0BlaelwK1pHl5n5cRSJfM60UA0zK891sVInoPri2Ekj7+e1CT3/3qxXenpI+nBBmQAcJPJgaj4w==}
    engines: {node: '>=8.6.0'}

  fast-glob@3.3.3:
    resolution: {integrity: sha512-7MptL8U0cqcFdzIzwOTHoilX9x5BrNqye7Z/LuC7kCMRio1EMSyqRK3BEAUD7sXRq4iT4AzTVuZdhgQ2TCvYLg==}
    engines: {node: '>=8.6.0'}

  fast-json-stable-stringify@2.1.0:
    resolution: {integrity: sha512-lhd/wF+Lk98HZoTCtlVraHtfh5XYijIjalXck7saUtuanSDyLMxnHhSXEDJqHxD7msR8D0uCmqlkwjCV8xvwHw==}

  fast-levenshtein@2.0.6:
    resolution: {integrity: sha512-DCXu6Ifhqcks7TZKY3Hxp3y6qphY5SJZmrWMDrKcERSOXWQdMhU9Ig/PYrzyw/ul9jOIyh0N4M0tbC5hodg8dw==}

  fast-memoize@2.5.2:
    resolution: {integrity: sha512-Ue0LwpDYErFbmNnZSF0UH6eImUwDmogUO1jyE+JbN2gsQz/jICm1Ve7t9QT0rNSsfJt+Hs4/S3GnsDVjL4HVrw==}

  fast-uri@3.1.0:
    resolution: {integrity: sha512-iPeeDKJSWf4IEOasVVrknXpaBV0IApz/gp7S2bb7Z4Lljbl2MGJRqInZiUrQwV16cpzw/D3S5j5Julj/gT52AA==}

  fastest-levenshtein@1.0.16:
    resolution: {integrity: sha512-eRnCtTTtGZFpQCwhJiUOuxPQWRXVKYDn0b2PeHfXL6/Zi53SLAzAHfVhVWK2AryC/WH05kGfxhFIPvTF0SXQzg==}
    engines: {node: '>= 4.9.1'}

  fastq@1.19.1:
    resolution: {integrity: sha512-GwLTyxkCXjXbxqIhTsMI2Nui8huMPtnxg7krajPJAjnEG/iiOS7i+zCtWGZR9G0NBKbXKh6X9m9UIsYX/N6vvQ==}

  fdir@6.5.0:
    resolution: {integrity: sha512-tIbYtZbucOs0BRGqPJkshJUYdL+SDH7dVM8gjy+ERp3WAUjLEFJE+02kanyHtwjWOnwrKYBiwAmM0p4kLJAnXg==}
    engines: {node: '>=12.0.0'}
    peerDependencies:
      picomatch: ^3 || ^4
    peerDependenciesMeta:
      picomatch:
        optional: true

  fetch-ponyfill@7.1.0:
    resolution: {integrity: sha512-FhbbL55dj/qdVO3YNK7ZEkshvj3eQ7EuIGV2I6ic/2YiocvyWv+7jg2s4AyS0wdRU75s3tA8ZxI/xPigb0v5Aw==}

  fflate@0.8.2:
    resolution: {integrity: sha512-cPJU47OaAoCbg0pBvzsgpTPhmhqI5eJjh/JIu8tPj5q+T7iLvW/JAYUqmE7KOB4R1ZyEhzBaIQpQpardBF5z8A==}

  file-entry-cache@10.1.4:
    resolution: {integrity: sha512-5XRUFc0WTtUbjfGzEwXc42tiGxQHBmtbUG1h9L2apu4SulCGN3Hqm//9D6FAolf8MYNL7f/YlJl9vy08pj5JuA==}

  file-entry-cache@8.0.0:
    resolution: {integrity: sha512-XXTUwCvisa5oacNGRP9SfNtYBNAMi+RPwBFmblZEF7N7swHYQS6/Zfk7SRwx4D5j3CH211YNRco1DEMNVfZCnQ==}
    engines: {node: '>=16.0.0'}

  fill-range@7.1.1:
    resolution: {integrity: sha512-YsGpe3WHLK8ZYi4tWDg2Jy3ebRz2rXowDxnld4bkQB00cc/1Zw9AWnC0i9ztDJitivtQvaI9KaLyKrc+hBW0yg==}
    engines: {node: '>=8'}

  find-up-simple@1.0.1:
    resolution: {integrity: sha512-afd4O7zpqHeRyg4PfDQsXmlDe2PfdHtJt6Akt8jOWaApLOZk5JXs6VMR29lz03pRe9mpykrRCYIYxaJYcfpncQ==}
    engines: {node: '>=18'}

  find-up@4.1.0:
    resolution: {integrity: sha512-PpOwAdQ/YlXQ2vj8a3h8IipDuYRi3wceVQQGYWxNINccq40Anw7BlsEXCMbt1Zt+OLA6Fq9suIpIWD0OsnISlw==}
    engines: {node: '>=8'}

  find-up@5.0.0:
    resolution: {integrity: sha512-78/PXT1wlLLDgTzDs7sjq9hzz0vXD+zn+7wypEe4fXQxCmdmqfGsEPQxmiCSQI3ajFV91bVSsvNtrJRiW6nGng==}
    engines: {node: '>=10'}

  flat-cache@4.0.1:
    resolution: {integrity: sha512-f7ccFPK3SXFHpx15UIGyRJ/FJQctuKZ0zVuN3frBo4HnK3cay9VEW0R6yPYFHC0AgqhukPzKjq22t5DmAyqGyw==}
    engines: {node: '>=16'}

  flat-cache@6.1.13:
    resolution: {integrity: sha512-gmtS2PaUjSPa4zjObEIn4WWliKyZzYljgxODBfxugpK6q6HU9ClXzgCJ+nlcPKY9Bt090ypTOLIFWkV0jbKFjw==}

  flat@5.0.2:
    resolution: {integrity: sha512-b6suED+5/3rTpUBdG1gupIl8MPFCAMA0QXwmljLhvCUKcUvdE4gWky9zpuGCcXHOsz4J9wPGNWq6OKpmIzz3hQ==}
    hasBin: true

  flatted@3.3.3:
    resolution: {integrity: sha512-GX+ysw4PBCz0PzosHDepZGANEuFCMLrnRTiEy9McGjmkCQYwRq4A/X786G/fjM/+OjsWSU1ZrY5qyARZmO/uwg==}

  foreground-child@3.3.1:
    resolution: {integrity: sha512-gIXjKqtFuWEgzFRJA9WCQeSJLZDjgJUOMCMzxtvFq/37KojM1BFGufqsCy0r4qSQmYLsZYMeyRqzIWOMup03sw==}
    engines: {node: '>=14'}

  fs-extra@10.1.0:
    resolution: {integrity: sha512-oRXApq54ETRj4eMiFzGnHWGy+zo5raudjuxN0b8H7s/RU2oW0Wvsx9O0ACRN/kRq9E8Vu/ReskGB5o3ji+FzHQ==}
    engines: {node: '>=12'}

  fs.realpath@1.0.0:
    resolution: {integrity: sha512-OO0pH2lK6a0hZnAdau5ItzHPI6pUlvI7jMVnxUQRtw4owF2wk8lOSabtGDCTP4Ggrg2MbGnWO9X8K1t4+fGMDw==}

  fsevents@2.3.2:
    resolution: {integrity: sha512-xiqMQR4xAeHTuB9uWm+fFRcIOgKBMiOBP+eXiyT7jsgVCq1bkVygt00oASowB7EdtpOHaaPgKt812P9ab+DDKA==}
    engines: {node: ^8.16.0 || ^10.6.0 || >=11.0.0}
    os: [darwin]

  fsevents@2.3.3:
    resolution: {integrity: sha512-5xoDfX+fL7faATnagmWPpbFtwh/R77WmMMqqHGS65C3vvB0YHrgF+B1YmZ3441tMj5n63k0212XNoJwzlhffQw==}
    engines: {node: ^8.16.0 || ^10.6.0 || >=11.0.0}
    os: [darwin]

  functional-red-black-tree@1.0.1:
    resolution: {integrity: sha512-dsKNQNdj6xA3T+QlADDA7mOSlX0qiMINjn0cgr+eGHGsbSHzTabcIogz2+p/iqP1Xs6EP/sS2SbqH+brGTbq0g==}

  get-caller-file@2.0.5:
    resolution: {integrity: sha512-DyFP3BM/3YHTQOCUL/w0OZHR0lpKeGrxotcHWcqNEdnltqFwXVfhEBQ94eIo34AfQpo0rGki4cyIiftY06h2Fg==}
    engines: {node: 6.* || 8.* || >= 10.*}

  get-east-asian-width@1.4.0:
    resolution: {integrity: sha512-QZjmEOC+IT1uk6Rx0sX22V6uHWVwbdbxf1faPqJ1QhLdGgsRGCZoyaQBm/piRdJy/D2um6hM1UP7ZEeQ4EkP+Q==}
    engines: {node: '>=18'}

  get-set-props@0.2.0:
    resolution: {integrity: sha512-YCmOj+4YAeEB5Dd9jfp6ETdejMet4zSxXjNkgaa4npBEKRI9uDOGB5MmAdAgi2OoFGAKshYhCbmLq2DS03CgVA==}
    engines: {node: '>=18.0.0'}

  get-source@2.0.12:
    resolution: {integrity: sha512-X5+4+iD+HoSeEED+uwrQ07BOQr0kEDFMVqqpBuI+RaZBpBpHCuXxo70bjar6f0b0u/DQJsJ7ssurpP0V60Az+w==}

  get-tsconfig@4.10.1:
    resolution: {integrity: sha512-auHyJ4AgMz7vgS8Hp3N6HXSmlMdUyhSUrfBF16w153rxtLIEOE+HGqaBppczZvnHLqQJfiHotCYpNhl0lUROFQ==}

  glob-parent@5.1.2:
    resolution: {integrity: sha512-AOIgSQCepiJYwP3ARnGx+5VnTu2HBYdzbGP45eLw1vr3zB3vZLeyed1sC9hnbcOc9/SrMyM5RPQrkGz4aS9Zow==}
    engines: {node: '>= 6'}

  glob-parent@6.0.2:
    resolution: {integrity: sha512-XxwI8EOhVQgWp6iDL+3b0r86f4d6AX6zSU55HfB4ydCEuXLXc5FcYeOu+nnGftS4TEju/11rt4KJPTMgbfmv4A==}
    engines: {node: '>=10.13.0'}

  glob-to-regexp@0.4.1:
    resolution: {integrity: sha512-lkX1HJXwyMcprw/5YUZc2s7DrpAiHB21/V+E1rHUrVNokkvB6bqMzT0VfV6/86ZNabt1k14YOIaT7nDvOX3Iiw==}

  glob@10.4.5:
    resolution: {integrity: sha512-7Bv8RF0k6xjo7d4A/PxYLbUCfb6c+Vpd2/mB2yRDlew7Jb5hEXiCD9ibfO7wpk8i4sevK6DFny9h7EYbM3/sHg==}
    hasBin: true

  glob@11.0.3:
    resolution: {integrity: sha512-2Nim7dha1KVkaiF4q6Dj+ngPPMdfvLJEOpZk/jKiUAkqKebpGAWQXAq9z1xu9HKu5lWfqw/FASuccEjyznjPaA==}
    engines: {node: 20 || >=22}
    hasBin: true

  glob@7.2.3:
    resolution: {integrity: sha512-nFR0zLpU2YCaRxwoCJvL6UvCH2JFyFVIvwTLsIf21AuHlMskA1hhTdk+LlYJtOlYt9v6dvszD2BGRqBL+iQK9Q==}
    deprecated: Glob versions prior to v9 are no longer supported

  global-modules@2.0.0:
    resolution: {integrity: sha512-NGbfmJBp9x8IxyJSd1P+otYK8vonoJactOogrVfFRIAEY1ukil8RSKDz2Yo7wh1oihl51l/r6W4epkeKJHqL8A==}
    engines: {node: '>=6'}

  global-prefix@3.0.0:
    resolution: {integrity: sha512-awConJSVCHVGND6x3tmMaKcQvwXLhjdkmomy2W+Goaui8YPgYgXJZewhg3fWC+DlfqqQuWg8AwqjGTD2nAPVWg==}
    engines: {node: '>=6'}

  globals@13.24.0:
    resolution: {integrity: sha512-AhO5QUcj8llrbG09iWhPU2B204J1xnPeL8kQmVorSsy+Sjj1sk8gIyh6cUocGmH4L0UuhAJy+hJMRA4mgA4mFQ==}
    engines: {node: '>=8'}

  globals@14.0.0:
    resolution: {integrity: sha512-oahGvuMGQlPw/ivIYBjVSrWAfWLBeku5tpPE2fOPLi+WHffIWbuh2tCjhyQhTBPMf5E9jDEH4FOmTYgYwbKwtQ==}
    engines: {node: '>=18'}

  globals@15.15.0:
    resolution: {integrity: sha512-7ACyT3wmyp3I61S4fG682L0VA2RGD9otkqGJIwNUMF1SWUombIIk+af1unuDYgMm082aHYwD+mzJvv9Iu8dsgg==}
    engines: {node: '>=18'}

  globals@16.4.0:
    resolution: {integrity: sha512-ob/2LcVVaVGCYN+r14cnwnoDPUufjiYgSqRhiFD0Q1iI4Odora5RE8Iv1D24hAz5oMophRGkGz+yuvQmmUMnMw==}
    engines: {node: '>=18'}

  globby@11.1.0:
    resolution: {integrity: sha512-jhIXaOzy1sb8IyocaruWSn1TjmnBVs8Ayhcy83rmxNJ8q2uWKCAj3CnJY+KpGSXCueAPc0i05kVvVKtP1t9S3g==}
    engines: {node: '>=10'}

  globjoin@0.1.4:
    resolution: {integrity: sha512-xYfnw62CKG8nLkZBfWbhWwDw02CHty86jfPcc2cr3ZfeuK9ysoVPPEUxf21bAD/rWAgk52SuBrLJlefNy8mvFg==}

  graceful-fs@4.2.11:
    resolution: {integrity: sha512-RbJ5/jmFcNNCcDV5o9eTnBLJ/HszWV0P73bc+Ff4nS/rJj+YaS6IGyiOL0VoBYX+l1Wrl3k63h/KrH+nhJ0XvQ==}

  graphemer@1.4.0:
    resolution: {integrity: sha512-EtKwoO6kxCL9WO5xipiHTZlSzBm7WLT627TqC/uVRd0HKmq8NXyebnNYxDoBi7wt8eTWrUrKXCOVaFq9x1kgag==}

  hachure-fill@0.5.2:
    resolution: {integrity: sha512-3GKBOn+m2LX9iq+JC1064cSFprJY4jL1jCXTcpnfER5HYE2l/4EfWSGzkPa/ZDBmYI0ZOEj5VHV/eKnPGkHuOg==}

  hammerjs@2.0.8:
    resolution: {integrity: sha512-tSQXBXS/MWQOn/RKckawJ61vvsDpCom87JgxiYdGwHdOa0ht0vzUWDlfioofFCRU0L+6NGDt6XzbgoJvZkMeRQ==}
    engines: {node: '>=0.8.0'}

  happy-dom@18.0.1:
    resolution: {integrity: sha512-qn+rKOW7KWpVTtgIUi6RVmTBZJSe2k0Db0vh1f7CWrWclkkc7/Q+FrOfkZIb2eiErLyqu5AXEzE7XthO9JVxRA==}
    engines: {node: '>=20.0.0'}

  has-flag@4.0.0:
    resolution: {integrity: sha512-EykJT/Q1KjTWctppgIAgfSO0tKVuZUjhgMr17kqTumMl6Afv3EISleU7qZUzoXDFTAHTDC4NOoG/ZxU3EvlMPQ==}
    engines: {node: '>=8'}

  hash-sum@2.0.0:
    resolution: {integrity: sha512-WdZTbAByD+pHfl/g9QSsBIIwy8IT+EsPiKDs0KNX+zSHhdDLFKdZu0BQHljvO+0QI/BasbMSUa8wYNCZTvhslg==}

  he@1.2.0:
    resolution: {integrity: sha512-F/1DnUGPopORZi0ni+CvrCgHQ5FyEAHRLSApuYWMmrbSwoN2Mn/7k+Gl38gJnR7yyDZk6WLXwiGod1JOWNDKGw==}
    hasBin: true

  hookified@1.12.0:
    resolution: {integrity: sha512-hMr1Y9TCLshScrBbV2QxJ9BROddxZ12MX9KsCtuGGy/3SmmN5H1PllKerrVlSotur9dlE8hmUKAOSa3WDzsZmQ==}

  hpagent@1.2.0:
    resolution: {integrity: sha512-A91dYTeIB6NoXG+PxTQpCCDDnfHsW9kc06Lvpu1TEe9gnd6ZFeiBoRO9JvzEv6xK7EX97/dUE8g/vBMTqTS3CA==}
    engines: {node: '>=14'}

  html-tags@3.3.1:
    resolution: {integrity: sha512-ztqyC3kLto0e9WbNp0aeP+M3kTt+nbaIveGmUxAtZa+8iFgKLUOD4YKM5j+f3QD89bra7UeumolZHKuOXnTmeQ==}
    engines: {node: '>=8'}

  htmlparser2@8.0.2:
    resolution: {integrity: sha512-GYdjWKDkbRLkZ5geuHs5NY1puJ+PXwP7+fHPRz06Eirsb9ugf6d8kkXav6ADhcODhFFPMIXyxkxSuMf3D6NCFA==}

  htmx.org@2.0.7:
    resolution: {integrity: sha512-YiJqF3U5KyO28VC5mPfehKJPF+n1Gni+cupK+D69TF0nm7wY6AXn3a4mPWIikfAXtl1u1F1+ZhSCS7KT8pVmqA==}

  iconv-lite@0.6.3:
    resolution: {integrity: sha512-4fCk79wshMdzMp2rH06qWrJE4iolqLhCUH+OiuIgU++RB0+94NlDL81atO7GX55uUKueo0txHNtvEyI6D7WdMw==}
    engines: {node: '>=0.10.0'}

  icss-utils@5.1.0:
    resolution: {integrity: sha512-soFhflCVWLfRNOPU3iv5Z9VUdT44xFRbzjLsEzSr5AQmgqPMTHdU3PMT1Cf1ssx8fLNJDA1juftYl+PUcv3MqA==}
    engines: {node: ^10 || ^12 || >= 14}
    peerDependencies:
      postcss: ^8.1.0

  idiomorph@0.7.3:
    resolution: {integrity: sha512-YI/L1QQkBRDtiaGZN+/KolIkNoZuIsCgus1ciueosiqdyWz/weeP+ghFgDQpk2vzA3BkX6/M/kY5SCM03LBDkA==}

  ieee754@1.2.1:
    resolution: {integrity: sha512-dcyqhDvX1C46lXZcVqCpK+FtMRQVdIMN6/Df5js2zouUsqG7I6sFxitIC+7KYK29KdXOLHdu9zL4sFnoVQnqaA==}

  ignore@5.3.2:
    resolution: {integrity: sha512-hsBTNUqQTDwkWtcdYI2i06Y/nUBEsNEDJKjWdigLvegy8kDuJAS8uRlpkkcQpyEXL0Z/pjDy5HBmMjRCJ2gq+g==}
    engines: {node: '>= 4'}

  ignore@7.0.5:
    resolution: {integrity: sha512-Hs59xBNfUIunMFgWAbGX5cq6893IbWg4KnrjbYwX3tx0ztorVgTDA6B2sxf8ejHJ4wz8BqGUMYlnzNBer5NvGg==}
    engines: {node: '>= 4'}

  immer@9.0.21:
    resolution: {integrity: sha512-bc4NBHqOqSfRW7POMkHd51LvClaeMXpm8dx0e8oE2GORbq5aRK7Bxl4FyzVLdGtLmvLKL7BTDBG5ACQm4HWjTA==}

  import-fresh@3.3.1:
    resolution: {integrity: sha512-TR3KfrTZTYLPB6jUjfx6MF9WcWrHL9su5TObK4ZkYgBdWKPOFoSoQIdEuTuR82pmtxH2spWG9h6etwfr1pLBqQ==}
    engines: {node: '>=6'}

  import-local@3.2.0:
    resolution: {integrity: sha512-2SPlun1JUPWoM6t3F0dw0FkCF/jWY8kttcY4f599GLTSjh2OCuuhdTkJQsEcZzBqbXZGKMK2OqW1oZsjtf/gQA==}
    engines: {node: '>=8'}
    hasBin: true

  imurmurhash@0.1.4:
    resolution: {integrity: sha512-JmXMZ6wuvDmLiHEml9ykzqO6lwFbof0GG4IkcGaENdCRDDmMVnny7s5HsIgHCbaq0w2MyPhDqkhTUgS2LU2PHA==}
    engines: {node: '>=0.8.19'}

  indent-string@5.0.0:
    resolution: {integrity: sha512-m6FAo/spmsW2Ab2fU35JTYwtOKa2yAwXSwgjSv1TJzh4Mh7mC3lzAOVLBprb72XsTrgkEIsl7YrFNAiDiRhIGg==}
    engines: {node: '>=12'}

  inflight@1.0.6:
    resolution: {integrity: sha512-k92I/b08q4wvFscXCLvqfsHCrjrF7yiXsQuIVvVE7N82W3+aqpzuUdBbfhWcy/FZR3/4IgflMgKLOsvPDrGCJA==}
    deprecated: This module is not supported, and leaks memory. Do not use it. Check out lru-cache if you want a good and tested way to coalesce async requests by a key value, which is much more comprehensive and powerful.

  inherits@2.0.4:
    resolution: {integrity: sha512-k/vGaX4/Yla3WzyMCvTQOXYeIHvqOKtnqBduzTHpzpQZzAskKMhZ2K+EnBiSM9zGSoIFeMpXKxa4dYeZIQqewQ==}

  ini@1.3.8:
    resolution: {integrity: sha512-JV/yugV2uzW5iMRSiZAyDtQd+nxtUnjeLt0acNdw98kKLrvuRVyB80tsREOE7yvGVgalhZ6RNXCmEHkUKBKxew==}

  ini@4.1.3:
    resolution: {integrity: sha512-X7rqawQBvfdjS10YU1y1YVreA3SsLrW9dX2CewP2EbBJM4ypVNLDkO5y04gejPwKIY9lR+7r9gn3rFPt/kmWFg==}
    engines: {node: ^14.17.0 || ^16.13.0 || >=18.0.0}

  internmap@1.0.1:
    resolution: {integrity: sha512-lDB5YccMydFBtasVtxnZ3MRBHuaoE8GKsppq+EchKL2U4nK/DmEpPHNH8MZe5HkMtpSiTSOZwfN0tzYjO/lJEw==}

  internmap@2.0.3:
    resolution: {integrity: sha512-5Hh7Y1wQbvY5ooGgPbDaL5iYLAPzMTUrjMulskHLH6wnv/A+1q5rgEaiuqEjB+oxGXIVZs1FF+R/KPN3ZSQYYg==}
    engines: {node: '>=12'}

  interpret@3.1.1:
    resolution: {integrity: sha512-6xwYfHbajpoF0xLW+iwLkhwgvLoZDfjYfoFNu8ftMoXINzwuymNLd9u/KmwtdT2GbR+/Cz66otEGEVVUHX9QLQ==}
    engines: {node: '>=10.13.0'}

  is-alphabetical@2.0.1:
    resolution: {integrity: sha512-FWyyY60MeTNyeSRpkM2Iry0G9hpr7/9kD40mD/cGQEuilcZYS4okz8SN2Q6rLCJ8gbCt6fN+rC+6tMGS99LaxQ==}

  is-alphanumerical@2.0.1:
    resolution: {integrity: sha512-hmbYhX/9MUMF5uh7tOXyK/n0ZvWpad5caBA17GsC6vyuCqaWliRG5K1qS9inmUhEMaOBIW7/whAnSwveW/LtZw==}

  is-arrayish@0.2.1:
    resolution: {integrity: sha512-zz06S8t0ozoDXMG+ube26zeCTNXcKIPJZJi8hBrF4idCLms4CG9QtK7qBl1boi5ODzFpjswb5JPmHCbMpjaYzg==}

  is-binary-path@2.1.0:
    resolution: {integrity: sha512-ZMERYes6pDydyuGidse7OsHxtbI7WVeUEozgR/g7rd0xUimYNlvZRE/K2MgZTjWy725IfelLeVcEM97mmtRGXw==}
    engines: {node: '>=8'}

  is-buffer@1.1.6:
    resolution: {integrity: sha512-NcdALwpXkTm5Zvvbk7owOUSvVvBKDgKP5/ewfXEznmQFfs4ZRmanOeKBTjRVjka3QFoN6XJ+9F3USqfHqTaU5w==}

  is-builtin-module@5.0.0:
    resolution: {integrity: sha512-f4RqJKBUe5rQkJ2eJEJBXSticB3hGbN9j0yxxMQFqIW89Jp9WYFtzfTcRlstDKVUTRzSOTLKRfO9vIztenwtxA==}
    engines: {node: '>=18.20'}

  is-bun-module@2.0.0:
    resolution: {integrity: sha512-gNCGbnnnnFAUGKeZ9PdbyeGYJqewpmc2aKHUEMO5nQPWU9lOmv7jcmQIv+qHD8fXW6W7qfuCwX4rY9LNRjXrkQ==}

  is-decimal@2.0.1:
    resolution: {integrity: sha512-AAB9hiomQs5DXWcRB1rqsxGUstbRroFOPPVAomNk/3XHR5JyEZChOyTWe2oayKnsSsr/kcGqF+z6yuH6HHpN0A==}

  is-extglob@2.1.1:
    resolution: {integrity: sha512-SbKbANkN603Vi4jEZv49LeVJMn4yGwsbzZworEoyEiutsN3nJYdbO36zfhGJ6QEDpOZIFkDtnq5JRxmvl3jsoQ==}
    engines: {node: '>=0.10.0'}

  is-fullwidth-code-point@3.0.0:
    resolution: {integrity: sha512-zymm5+u+sCsSWyD9qNaejV3DFvhCKclKdizYaJUuHA83RLjb7nSuGnddCHGv0hk+KY7BMAlsWeK4Ueg6EV6XQg==}
    engines: {node: '>=8'}

  is-get-set-prop@2.0.0:
    resolution: {integrity: sha512-C32bqXfHJfRwa0U5UIMqSGziZhALszXDJZ8n8mz8WZ6c6V7oYGHEWwJvftliBswypY3P3EQqdY5lpDSEKvTS1Q==}
    engines: {node: '> 18.0.0'}

  is-glob@4.0.3:
    resolution: {integrity: sha512-xelSayHH36ZgE7ZWhli7pW34hNbNl8Ojv5KVmkJD4hBdD3th8Tfk9vYasLM+mXWOZhFkgZfxhLSnrwRr4elSSg==}
    engines: {node: '>=0.10.0'}

  is-hexadecimal@2.0.1:
    resolution: {integrity: sha512-DgZQp241c8oO6cA1SbTEWiXeoxV42vlcJxgH+B3hi1AiqqKruZR3ZGF8In3fj4+/y/7rHvlOZLZtgJ/4ttYGZg==}

  is-js-type@3.0.0:
    resolution: {integrity: sha512-IbPf3g3vxm1D902xaBaYp2TUHiXZWwWRu5bM9hgKN9oAQcFaKALV6Gd13PGhXjKE5u2n8s1PhLhdke/E1fchxQ==}
    engines: {node: '>=18.0.0'}

  is-number@7.0.0:
    resolution: {integrity: sha512-41Cifkg6e8TylSpdtTpeLVMqvSBEVzTttHvERD741+pnZ8ANv0004MRL43QKPDlK9cGvNp6NZWZUBlbGXYxxng==}
    engines: {node: '>=0.12.0'}

  is-obj-prop@2.0.0:
    resolution: {integrity: sha512-2/VFrbzXSZVJIscazpxoB+pOQx2jBOAAL9Gui4cRKxflznUNBpsr8IDvBA4UGol3e40sltLNiY3qnZv/7qSUxA==}
    engines: {node: '>=18.0.0'}

  is-plain-object@2.0.4:
    resolution: {integrity: sha512-h5PpgXkWitc38BBMYawTYMWJHFZJVnBquFE57xFpjB8pJFiF6gZ+bU+WyI/yqXiFR5mdLsgYNaPe8uao6Uv9Og==}
    engines: {node: '>=0.10.0'}

  is-plain-object@5.0.0:
    resolution: {integrity: sha512-VRSzKkbMm5jMDoKLbltAkFQ5Qr7VDiTFGXxYFXXowVj387GeGNOCsOH6Msy00SGZ3Fp84b1Naa1psqgcCIEP5Q==}
    engines: {node: '>=0.10.0'}

  is-potential-custom-element-name@1.0.1:
    resolution: {integrity: sha512-bCYeRA2rVibKZd+s2625gGnGF/t7DSqDs4dP7CrLA1m7jKWz6pps0LpYLJN8Q64HtmPKJ1hrN3nzPNKFEKOUiQ==}

  is-proto-prop@3.0.1:
    resolution: {integrity: sha512-S8xSxNMGJO4eZD86kO46zrq2gLIhA+rN9443lQEvt8Mz/l8cxk72p/AWFmofY6uL9g9ILD6cXW6j8QQj4F3Hcw==}
    engines: {node: '>=18.0.0'}

  is-reference@1.2.1:
    resolution: {integrity: sha512-U82MsXXiFIrjCK4otLT+o2NA2Cd2g5MLoOVXUZjIOhLurrRxpEXzI8O0KZHr3IjLvlAH1kTPYSuqer5T9ZVBKQ==}

  is-valid-element-name@1.0.0:
    resolution: {integrity: sha512-GZITEJY2LkSjQfaIPBha7eyZv+ge0PhBR7KITeCCWvy7VBQrCUdFkvpI+HrAPQjVtVjy1LvlEkqQTHckoszruw==}

  isexe@2.0.0:
    resolution: {integrity: sha512-RHxMLp9lnKHGHRng9QFhRCMbYAcVpn69smSGcq3f36xjgVVWThj4qqLbTLlq7Ssj8B+fIQ1EuCEGI2lKsyQeIw==}

  isobject@3.0.1:
    resolution: {integrity: sha512-WhB9zCku7EGTj/HQQRz5aUQEUeoQZH2bWcltRErOpymJ4boYE6wL9Tbr23krRPSZ+C5zqNSrSw+Cc7sZZ4b7vg==}
    engines: {node: '>=0.10.0'}

  jackspeak@3.4.3:
    resolution: {integrity: sha512-OGlZQpz2yfahA/Rd1Y8Cd9SIEsqvXkLVoSw/cgwhnhFMDbsQFeZYoJJ7bIZBS9BcamUW96asq/npPWugM+RQBw==}

  jackspeak@4.1.1:
    resolution: {integrity: sha512-zptv57P3GpL+O0I7VdMJNBZCu+BPHVQUk55Ft8/QCJjTVxrnJHuVuX/0Bl2A6/+2oyR/ZMEuFKwmzqqZ/U5nPQ==}
    engines: {node: 20 || >=22}

  jest-worker@27.5.1:
    resolution: {integrity: sha512-7vuh85V5cdDofPyxn58nrPjBktZo0u9x1g8WtjQol+jZDaE+fhN+cIvTj11GndBnMnyfrUOG1sZQxCdjKh+DKg==}
    engines: {node: '>= 10.13.0'}

  jiti@1.21.7:
    resolution: {integrity: sha512-/imKNG4EbWNrVjoNC/1H5/9GFy+tqjGBHCaSsN+P2RnPqjsLmv6UD3Ej+Kj8nBWaRAwyk7kK5ZUc+OEatnTR3A==}
    hasBin: true

  jiti@2.5.1:
    resolution: {integrity: sha512-twQoecYPiVA5K/h6SxtORw/Bs3ar+mLUtoPSc7iMXzQzK8d7eJ/R09wmTwAjiamETn1cXYPGfNnu7DMoHgu12w==}
    hasBin: true

  jquery@3.7.1:
    resolution: {integrity: sha512-m4avr8yL8kmFN8psrbFFFmB/If14iN5o9nw/NgnnM+kybDJpRsAynV2BsfpTYrTRysYUdADVD7CkUUizgkpLfg==}

  js-levenshtein-esm@2.0.0:
    resolution: {integrity: sha512-1n4LEPOL4wRXY8rOQcuA7Iuaphe5xCMayvufCzlLAi+hRsnBRDbSS6XPuV58CBVJxj5D9ApFLyjQ7KzFToyHBw==}

  js-tokens@4.0.0:
    resolution: {integrity: sha512-RdJUflcE3cUzKiMqQgsCu06FPu9UdIJO0beYbPhHN4k6apgJtifcoCtT9bcxOpYBtpD2kCM6Sbzg4CausW/PKQ==}

  js-tokens@9.0.1:
    resolution: {integrity: sha512-mxa9E9ITFOt0ban3j6L5MpjwegGz6lBQmM1IJkWeBZGcMxto50+eWdjC/52xDbS2vy0k7vIMK0Fe2wfL9OQSpQ==}

  js-types@4.0.0:
    resolution: {integrity: sha512-/c+n06zvqFQGxdz1BbElF7S3nEghjNchLN1TjQnk2j10HYDaUc57rcvl6BbnziTx8NQmrg0JOs/iwRpvcYaxjQ==}
    engines: {node: '>=18.20'}

  js-yaml@4.1.0:
    resolution: {integrity: sha512-wpxZs9NoxZaJESJGIZTyDEaYpl0FKSA+FB9aJiyemKhMwkxQg63h4T1KJgUGHpTqPDNRcmmYLugrRjJlBtWvRA==}
    hasBin: true

  jsdoc-type-pratt-parser@4.8.0:
    resolution: {integrity: sha512-iZ8Bdb84lWRuGHamRXFyML07r21pcwBrLkHEuHgEY5UbCouBwv7ECknDRKzsQIXMiqpPymqtIf8TC/shYKB5rw==}
    engines: {node: '>=12.0.0'}

  jsep@1.4.0:
    resolution: {integrity: sha512-B7qPcEVE3NVkmSJbaYxvv4cHkVW7DQsZz13pUMrfS8z8Q/BuShN+gcTXrUlPiGqM2/t/EEaI030bpxMqY8gMlw==}
    engines: {node: '>= 10.16.0'}

  jsesc@3.0.2:
    resolution: {integrity: sha512-xKqzzWXDttJuOcawBt4KnKHHIf5oQ/Cxax+0PWFG+DFDgHNAdi+TXECADI+RYiFUMmx8792xsMbbgXj4CwnP4g==}
    engines: {node: '>=6'}
    hasBin: true

  jsesc@3.1.0:
    resolution: {integrity: sha512-/sM3dO2FOzXjKQhJuo0Q173wf2KOo8t4I8vHy6lF9poUp7bKT0/NHE8fPX23PwfhnykfqnC2xRxOnVw5XuGIaA==}
    engines: {node: '>=6'}
    hasBin: true

  json-buffer@3.0.1:
    resolution: {integrity: sha512-4bV5BfR2mqfQTJm+V5tPPdf+ZpuhiIvTuAB5g8kcrXOZpTT/QwwVRWBywX1ozr6lEuPdbHxwaJlm9G6mI2sfSQ==}

  json-parse-even-better-errors@2.3.1:
    resolution: {integrity: sha512-xyFwyhro/JEof6Ghe2iz2NcXoj2sloNsWr/XsERDK/oiPCfaNhl5ONfp+jQdAZRQQ0IJWNzH9zIZF7li91kh2w==}

  json-schema-traverse@0.4.1:
    resolution: {integrity: sha512-xbbCH5dCYU5T8LcEhhuh7HJ88HXuW3qsI3Y0zOZFKfZEHcpWiHU/Jxzk629Brsab/mMiHQti9wMP+845RPe3Vg==}

  json-schema-traverse@1.0.0:
    resolution: {integrity: sha512-NM8/P9n3XjXhIZn1lLhkFaACTOURQXjWhV4BA/RnOv8xvgqtqpAX9IO4mRQxSx1Rlo4tqzeqb0sOlruaOy3dug==}

  json-stable-stringify-without-jsonify@1.0.1:
    resolution: {integrity: sha512-Bdboy+l7tA3OGW6FjyFHWkP5LuByj1Tk33Ljyq0axyzdk9//JSi2u3fP1QSmd1KNwq6VOKYGlAu87CisVir6Pw==}

  json5@1.0.2:
    resolution: {integrity: sha512-g1MWMLBiz8FKi1e4w0UyVL3w+iJceWAFBAaBnnGKOpNa5f8TLktkbre1+s6oICydWAm+HRUGTmI+//xv2hvXYA==}
    hasBin: true

  json5@2.2.3:
    resolution: {integrity: sha512-XmOWe7eyHYH14cLdVPoyg+GOH3rYX++KpzrylJwSW98t3Nk+U8XOl8FWKOgwtzdb8lXGf6zYwDUzeHMWfxasyg==}
    engines: {node: '>=6'}
    hasBin: true

  jsonc-parser@2.2.1:
    resolution: {integrity: sha512-o6/yDBYccGvTz1+QFevz6l6OBZ2+fMVu2JZ9CIhzsYRX4mjaK5IyX9eldUdCmga16zlgQxyrj5pt9kzuj2C02w==}

  jsonc-parser@3.3.1:
    resolution: {integrity: sha512-HUgH65KyejrUFPvHFPbqOY0rsFip3Bo5wb4ngvdi1EpCYWUQDC5V+Y7mZws+DLkr4M//zQJoanu1SP+87Dv1oQ==}

  jsonfile@6.2.0:
    resolution: {integrity: sha512-FGuPw30AdOIUTRMC2OMRtQV+jkVj2cfPqSeWXv1NEAJ1qZ5zb1X6z1mFhbfOB/iy3ssJCD+3KuZ8r8C3uVFlAg==}

  jsonpath-plus@10.3.0:
    resolution: {integrity: sha512-8TNmfeTCk2Le33A3vRRwtuworG/L5RrgMvdjhKZxvyShO+mBu2fP50OWUjRLNtvw344DdDarFh9buFAZs5ujeA==}
    engines: {node: '>=18.0.0'}
    hasBin: true

  jsonpointer@5.0.1:
    resolution: {integrity: sha512-p/nXbhSEcu3pZRdkW1OfJhpsVtW1gd4Wa1fnQc9YLiTfAjn0312eMKimbdIQzuZl9aa9xUGaRlP9T/CJE/ditQ==}
    engines: {node: '>=0.10.0'}

  jsx-ast-utils-x@0.1.0:
    resolution: {integrity: sha512-eQQBjBnsVtGacsG9uJNB8qOr3yA8rga4wAaGG1qRcBzSIvfhERLrWxMAM1hp5fcS6Abo8M4+bUBTekYR0qTPQw==}
    engines: {node: ^18.18.0 || ^20.9.0 || >=21.1.0}

  jsx-ast-utils@3.3.5:
    resolution: {integrity: sha512-ZZow9HBI5O6EPgSJLUb8n2NKgmVWTwCvHGwFuJlMjvLFqlGG6pjirPhtdsseaLZjSibD8eegzmYpUZwoIlj2cQ==}
    engines: {node: '>=4.0'}

  just-extend@5.1.1:
    resolution: {integrity: sha512-b+z6yF1d4EOyDgylzQo5IminlUmzSeqR1hs/bzjBNjuGras4FXq/6TrzjxfN0j+TmI0ltJzTNlqXUMCniciwKQ==}

  katex@0.16.22:
    resolution: {integrity: sha512-XCHRdUw4lf3SKBaJe4EvgqIuWwkPSo9XoeO8GjQW94Bp7TWv9hNhzZjZ+OH9yf1UmLygb7DIT5GSFQiyt16zYg==}
    hasBin: true

  keyv@4.5.4:
    resolution: {integrity: sha512-oxVHkHR/EJf2CNXnWxRLW6mg7JyCCUcG0DtEGmL2ctUo1PNTin1PUil+r/+4r5MpVgC/fn1kjsx7mjSujKqIpw==}

  keyv@5.5.0:
    resolution: {integrity: sha512-QG7qR2tijh1ftOvClut4YKKg1iW6cx3GZsKoGyJPxHkGWK9oJhG9P3j5deP0QQOGDowBMVQFaP+Vm4NpGYvmIQ==}

  khroma@2.1.0:
    resolution: {integrity: sha512-Ls993zuzfayK269Svk9hzpeGUKob/sIgZzyHYdjQoAdQetRKpOLj+k/QQQ/6Qi0Yz65mlROrfd+Ev+1+7dz9Kw==}

  kind-of@3.2.2:
    resolution: {integrity: sha512-NOW9QQXMoZGg/oqnVNoNTTIFEIid1627WCffUBJEdMxYApq7mNE7CpzucIPc+ZQg25Phej7IJSmX3hO+oblOtQ==}
    engines: {node: '>=0.10.0'}

  kind-of@6.0.3:
    resolution: {integrity: sha512-dcS1ul+9tmeD95T+x28/ehLgd9mENa3LsvDTtzm3vyBEO7RPptvAD+t44WVXaUjTBRcrpFeFlC8WCruUR456hw==}
    engines: {node: '>=0.10.0'}

  known-css-properties@0.37.0:
    resolution: {integrity: sha512-JCDrsP4Z1Sb9JwG0aJ8Eo2r7k4Ou5MwmThS/6lcIe1ICyb7UBJKGRIUUdqc2ASdE/42lgz6zFUnzAIhtXnBVrQ==}

  kolorist@1.8.0:
    resolution: {integrity: sha512-Y+60/zizpJ3HRH8DCss+q95yr6145JXZo46OTpFvDZWLfRCE4qChOyk1b26nMaNpfHHgxagk9dXT5OP0Tfe+dQ==}

  langium@3.3.1:
    resolution: {integrity: sha512-QJv/h939gDpvT+9SiLVlY7tZC3xB2qK57v0J04Sh9wpMb6MP1q8gB21L3WIo8T5P1MSMg3Ep14L7KkDCFG3y4w==}
    engines: {node: '>=16.0.0'}

  language-subtag-registry@0.3.23:
    resolution: {integrity: sha512-0K65Lea881pHotoGEa5gDlMxt3pctLi2RplBb7Ezh4rRdLEOtgi7n4EwK9lamnUCkKBqaeKRVebTq6BAxSkpXQ==}

  language-tags@1.0.9:
    resolution: {integrity: sha512-MbjN408fEndfiQXbFQ1vnd+1NoLDsnQW41410oQBXiyXDMYH5z505juWa4KUE1LqxRC7DgOgZDbKLxHIwm27hA==}
    engines: {node: '>=0.10'}

  layout-base@1.0.2:
    resolution: {integrity: sha512-8h2oVEZNktL4BH2JCOI90iD1yXwL6iNW7KcCKT2QZgQJR2vbqDsldCTPRU9NifTCqHZci57XvQQ15YTu+sTYPg==}

  layout-base@2.0.1:
    resolution: {integrity: sha512-dp3s92+uNI1hWIpPGH3jK2kxE2lMjdXdr+DH8ynZHpd6PUlH6x6cbuXnoMmiNumznqaNO31xu9e79F0uuZ0JFg==}

  leven@3.1.0:
    resolution: {integrity: sha512-qsda+H8jTaUaN/x5vzW2rzc+8Rw4TAQ/4KjB46IwK5VH+IlVeeeje/EoZRpiXvIqjFgK84QffqPztGI3VBLG1A==}
    engines: {node: '>=6'}

  levn@0.4.1:
    resolution: {integrity: sha512-+bT2uH4E5LGE7h/n3evcS/sQlJXCpIp6ym8OWJ5eV6+67Dsql/LaaT7qJBAt2rzfoa/5QBGBhxDix1dMt2kQKQ==}
    engines: {node: '>= 0.8.0'}

  lilconfig@3.1.3:
    resolution: {integrity: sha512-/vlFKAoH5Cgt3Ie+JLhRbwOsCQePABiU3tJ1egGvyQ+33R/vcwM2Zl2QR/LzjsBeItPt3oSVXapn+m4nQDvpzw==}
    engines: {node: '>=14'}

  lines-and-columns@1.2.4:
    resolution: {integrity: sha512-7ylylesZQ/PV29jhEDl3Ufjo6ZX7gCqJr5F7PKrqc93v7fzSymt1BpwEU8nAUXs8qzzvqhbjhK5QZg6Mt/HkBg==}

  linkify-it@5.0.0:
    resolution: {integrity: sha512-5aHCbzQRADcdP+ATqnDuhhJ/MRIqDkZX5pyjFHRRysS8vZ5AbqGEoFIb6pYHPZ+L/OC2Lc+xT8uHVVR5CAK/wQ==}

  loader-runner@4.3.0:
    resolution: {integrity: sha512-3R/1M+yS3j5ou80Me59j7F9IMs4PXs3VqRrm0TU3AbKPxlmpoY1TNscJV/oGJXo8qCatFGTfDbY6W6ipGOYXfg==}
    engines: {node: '>=6.11.5'}

  loader-utils@2.0.4:
    resolution: {integrity: sha512-xXqpXoINfFhgua9xiqD8fPFHgkoq1mmmpE92WlDbm9rNRd/EbRb+Gqf908T2DMfuHjjJlksiK2RbHVOdD/MqSw==}
    engines: {node: '>=8.9.0'}

  local-pkg@1.1.2:
    resolution: {integrity: sha512-arhlxbFRmoQHl33a0Zkle/YWlmNwoyt6QNZEIJcqNbdrsix5Lvc4HyyI3EnwxTYlZYc32EbYrQ8SzEZ7dqgg9A==}
    engines: {node: '>=14'}

  locate-path@5.0.0:
    resolution: {integrity: sha512-t7hw9pI+WvuwNJXwk5zVHpyhIqzg2qTlklJOf0mVxGSbe3Fp2VieZcduNYjaLDoy6p9uGpQEGWG87WpMKlNq8g==}
    engines: {node: '>=8'}

  locate-path@6.0.0:
    resolution: {integrity: sha512-iPZK6eYjbxRu3uB4/WZ3EsEIMJFMqAoopl3R+zuq0UjcAm/MO6KCweDgPfP3elTztoKP3KtnVHxTn2NHBSDVUw==}
    engines: {node: '>=10'}

  lodash-es@4.17.21:
    resolution: {integrity: sha512-mKnC+QJ9pWVzv+C4/U3rRsHapFfHvQFoFB92e52xeyGMcX6/OlIl78je1u8vePzYZSkkogMPJ2yjxxsb89cxyw==}

  lodash.camelcase@4.3.0:
    resolution: {integrity: sha512-TwuEnCnxbc3rAvhf/LbG7tJUDzhqXyFnv3dtzLOPgCG/hODL7WFnsbwktkD7yUV0RrreP/l1PALq/YSg6VvjlA==}

  lodash.kebabcase@4.1.1:
    resolution: {integrity: sha512-N8XRTIMMqqDgSy4VLKPnJ/+hpGZN+PHQiJnSenYqPaVV/NCqEogTnAdZLQiGKhxX+JCs8waWq2t1XHWKOmlY8g==}

  lodash.merge@4.6.2:
    resolution: {integrity: sha512-0KpjqXRVvrYyCsX1swR/XTK0va6VQkQM6MNo7PqW77ByjAhoARA8EfrP1N4+KlKj8YS0ZUCtRT/YUuhyYDujIQ==}

  lodash.snakecase@4.1.1:
    resolution: {integrity: sha512-QZ1d4xoBHYUeuouhEq3lk3Uq7ldgyFXGBhg04+oRLnIz8o9T65Eh+8YdroUwn846zchkA9yDsDl5CVVaV2nqYw==}

  lodash.sortedlastindex@4.1.0:
    resolution: {integrity: sha512-s8xEQdsp2Tu5zUqVdFSe9C0kR8YlnAJYLqMdkh+pIRBRxF6/apWseLdHl3/+jv2I61dhPwtI/Ff+EqvCpc+N8w==}

  lodash.topath@4.5.2:
    resolution: {integrity: sha512-1/W4dM+35DwvE/iEd1M9ekewOSTlpFekhw9mhAtrwjVqUr83/ilQiyAvmg4tVX7Unkcfl1KC+i9WdaT4B6aQcg==}

  lodash.truncate@4.4.2:
    resolution: {integrity: sha512-jttmRe7bRse52OsWIMDLaXxWqRAmtIUccAQ3garviCqJjafXOfNMO0yMfNpdD6zbGaTU0P5Nz7e7gAT6cKmJRw==}

  lodash.upperfirst@4.3.1:
    resolution: {integrity: sha512-sReKOYJIJf74dhJONhU4e0/shzi1trVbSWDOhKYE5XV2O+H7Sb2Dihwuc7xWxVl+DgFPyTqIN3zMfT9cq5iWDg==}

  lodash@4.17.21:
    resolution: {integrity: sha512-v2kDEe57lecTulaDIuNTPy3Ry4gLGJ6Z1O3vE1krgXZNrsQ+LFTGHVxVjcXPs17LhbZVGedAJv8XZ1tvj5FvSg==}

  loupe@3.2.1:
    resolution: {integrity: sha512-CdzqowRJCeLU72bHvWqwRBBlLcMEtIvGrlvef74kMnV2AolS9Y8xUv1I0U/MNAWMhBlKIoyuEgoJ0t/bbwHbLQ==}

  lowercase-keys@3.0.0:
    resolution: {integrity: sha512-ozCC6gdQ+glXOQsveKD0YsDy8DSQFjDTz4zyzEHNV5+JP5D62LmfDZ6o1cycFx9ouG940M5dE8C8CTewdj2YWQ==}
    engines: {node: ^12.20.0 || ^14.13.1 || >=16.0.0}

  lru-cache@10.4.3:
    resolution: {integrity: sha512-JNAzZcXrCt42VGLuYz0zfAzDfAvJWW6AfYlDBQyDV5DClI2m5sAmK+OIO7s59XfsRsWHp02jAJrRadPRGTt6SQ==}

  lru-cache@11.2.1:
    resolution: {integrity: sha512-r8LA6i4LP4EeWOhqBaZZjDWwehd1xUJPCJd9Sv300H0ZmcUER4+JPh7bqqZeqs1o5pgtgvXm+d9UGrB5zZGDiQ==}
    engines: {node: 20 || >=22}

  magic-string@0.25.9:
    resolution: {integrity: sha512-RmF0AsMzgt25qzqqLc1+MbHmhdx0ojF2Fvs4XnOqz2ZOBXzzkEwc/dJQZCYHAn7v1jbVOjAZfK8msRn4BxO4VQ==}

  magic-string@0.30.19:
    resolution: {integrity: sha512-2N21sPY9Ws53PZvsEpVtNuSW+ScYbQdp4b9qUaL+9QkHUrGFKo56Lg9Emg5s9V/qrtNBmiR01sYhUOwu3H+VOw==}

  markdown-escape@2.0.0:
    resolution: {integrity: sha512-Trz4v0+XWlwy68LJIyw3bLbsJiC8XAbRCKF9DbEtZjyndKOGVx6n+wNB0VfoRmY2LKboQLeniap3xrb6LGSJ8A==}

  markdown-it@14.1.0:
    resolution: {integrity: sha512-a54IwgWPaeBCAAsv13YgmALOF1elABB08FxO9i+r4VFk5Vl4pKokRPeX8u5TCgSsPi6ec1otfLjdOpVcgbpshg==}
    hasBin: true

  markdownlint-cli@0.45.0:
    resolution: {integrity: sha512-GiWr7GfJLVfcopL3t3pLumXCYs8sgWppjIA1F/Cc3zIMgD3tmkpyZ1xkm1Tej8mw53B93JsDjgA3KOftuYcfOw==}
    engines: {node: '>=20'}
    hasBin: true

  markdownlint@0.38.0:
    resolution: {integrity: sha512-xaSxkaU7wY/0852zGApM8LdlIfGCW8ETZ0Rr62IQtAnUMlMuifsg09vWJcNYeL4f0anvr8Vo4ZQar8jGpV0btQ==}
    engines: {node: '>=20'}

  marked@15.0.12:
    resolution: {integrity: sha512-8dD6FusOQSrpv9Z1rdNMdlSgQOIP880DHqnohobOmYLElGEqAL/JvxvuxZO16r4HtjTlfPRDC1hbvxC9dPN2nA==}
    engines: {node: '>= 18'}
    hasBin: true

  marked@4.3.0:
    resolution: {integrity: sha512-PRsaiG84bK+AMvxziE/lCFss8juXjNaWzVbN5tXAm4XjeaS9NAHhop+PjQxz2A9h8Q4M/xGmzP8vqNwy6JeK0A==}
    engines: {node: '>= 12'}
    hasBin: true

  material-icon-theme@5.27.0:
    resolution: {integrity: sha512-zB3LtPY2n6z4Kp5fSc7OT8KwAZIJRvcOq6PZR4jmAkvmW1Ot+y6lNJmNqERK9rYAT42tZD1YmkhHaMcA2KEObA==}
    engines: {vscode: ^1.55.0}

  mathml-tag-names@2.1.3:
    resolution: {integrity: sha512-APMBEanjybaPzUrfqU0IMU5I0AswKMH7k8OTLs0vvV4KZpExkTkY87nR/zpbuTPj+gARop7aGUbl11pnDfW6xg==}

  mdn-data@2.0.28:
    resolution: {integrity: sha512-aylIc7Z9y4yzHYAJNuESG3hfhC+0Ibp/MAMiaOZgNv4pmEdFyfZhhhny4MNiAfWdBQ1RQ2mfDWmM1x8SvGyp8g==}

  mdn-data@2.12.2:
    resolution: {integrity: sha512-IEn+pegP1aManZuckezWCO+XZQDplx1366JoVhTpMpBB1sPey/SbveZQUosKiKiGYjg1wH4pMlNgXbCiYgihQA==}

  mdurl@2.0.0:
    resolution: {integrity: sha512-Lf+9+2r+Tdp5wXDXC4PcIBjTDtq4UKjCPMQhKIuzpJNW0b96kVqSwW0bT7FhRSfmAiFYgP+SCRvdrDozfh0U5w==}

  meow@13.2.0:
    resolution: {integrity: sha512-pxQJQzB6djGPXh08dacEloMFopsOqGVRKFPYvPOt9XDZ1HasbgDZA74CJGreSU4G3Ak7EFJGoiH2auq+yXISgA==}
    engines: {node: '>=18'}

  merge-stream@2.0.0:
    resolution: {integrity: sha512-abv/qOcuPfk3URPfDzmZU1LKmuw8kT+0nIHvKrKgFrwifol/doWcdA4ZqsWQ8ENrFKkd67Mfpo/LovbIUsbt3w==}

  merge2@1.4.1:
    resolution: {integrity: sha512-8q7VEgMJW4J8tcfVPy8g09NcQwZdbwFEqhe/WZkoIzjn/3TGDwtOCYtXGxA3O8tPzpczCCDgv+P2P5y00ZJOOg==}
    engines: {node: '>= 8'}

  mermaid@11.11.0:
    resolution: {integrity: sha512-9lb/VNkZqWTRjVgCV+l1N+t4kyi94y+l5xrmBmbbxZYkfRl5hEDaTPMOcaWKCl1McG8nBEaMlWwkcAEEgjhBgg==}

  micromark-core-commonmark@2.0.3:
    resolution: {integrity: sha512-RDBrHEMSxVFLg6xvnXmb1Ayr2WzLAWjeSATAoxwKYJV94TeNavgoIdA0a9ytzDSVzBy2YKFK+emCPOEibLeCrg==}

  micromark-extension-directive@4.0.0:
    resolution: {integrity: sha512-/C2nqVmXXmiseSSuCdItCMho7ybwwop6RrrRPk0KbOHW21JKoCldC+8rFOaundDoRBUWBnJJcxeA/Kvi34WQXg==}

  micromark-extension-gfm-autolink-literal@2.1.0:
    resolution: {integrity: sha512-oOg7knzhicgQ3t4QCjCWgTmfNhvQbDDnJeVu9v81r7NltNCVmhPy1fJRX27pISafdjL+SVc4d3l48Gb6pbRypw==}

  micromark-extension-gfm-footnote@2.1.0:
    resolution: {integrity: sha512-/yPhxI1ntnDNsiHtzLKYnE3vf9JZ6cAisqVDauhp4CEHxlb4uoOTxOCJ+9s51bIB8U1N1FJ1RXOKTIlD5B/gqw==}

  micromark-extension-gfm-table@2.1.1:
    resolution: {integrity: sha512-t2OU/dXXioARrC6yWfJ4hqB7rct14e8f7m0cbI5hUmDyyIlwv5vEtooptH8INkbLzOatzKuVbQmAYcbWoyz6Dg==}

  micromark-extension-math@3.1.0:
    resolution: {integrity: sha512-lvEqd+fHjATVs+2v/8kg9i5Q0AP2k85H0WUOwpIVvUML8BapsMvh1XAogmQjOCsLpoKRCVQqEkQBB3NhVBcsOg==}

  micromark-factory-destination@2.0.1:
    resolution: {integrity: sha512-Xe6rDdJlkmbFRExpTOmRj9N3MaWmbAgdpSrBQvCFqhezUn4AHqJHbaEnfbVYYiexVSs//tqOdY/DxhjdCiJnIA==}

  micromark-factory-label@2.0.1:
    resolution: {integrity: sha512-VFMekyQExqIW7xIChcXn4ok29YE3rnuyveW3wZQWWqF4Nv9Wk5rgJ99KzPvHjkmPXF93FXIbBp6YdW3t71/7Vg==}

  micromark-factory-space@2.0.1:
    resolution: {integrity: sha512-zRkxjtBxxLd2Sc0d+fbnEunsTj46SWXgXciZmHq0kDYGnck/ZSGj9/wULTV95uoeYiK5hRXP2mJ98Uo4cq/LQg==}

  micromark-factory-title@2.0.1:
    resolution: {integrity: sha512-5bZ+3CjhAd9eChYTHsjy6TGxpOFSKgKKJPJxr293jTbfry2KDoWkhBb6TcPVB4NmzaPhMs1Frm9AZH7OD4Cjzw==}

  micromark-factory-whitespace@2.0.1:
    resolution: {integrity: sha512-Ob0nuZ3PKt/n0hORHyvoD9uZhr+Za8sFoP+OnMcnWK5lngSzALgQYKMr9RJVOWLqQYuyn6ulqGWSXdwf6F80lQ==}

  micromark-util-character@2.1.1:
    resolution: {integrity: sha512-wv8tdUTJ3thSFFFJKtpYKOYiGP2+v96Hvk4Tu8KpCAsTMs6yi+nVmGh1syvSCsaxz45J6Jbw+9DD6g97+NV67Q==}

  micromark-util-chunked@2.0.1:
    resolution: {integrity: sha512-QUNFEOPELfmvv+4xiNg2sRYeS/P84pTW0TCgP5zc9FpXetHY0ab7SxKyAQCNCc1eK0459uoLI1y5oO5Vc1dbhA==}

  micromark-util-classify-character@2.0.1:
    resolution: {integrity: sha512-K0kHzM6afW/MbeWYWLjoHQv1sgg2Q9EccHEDzSkxiP/EaagNzCm7T/WMKZ3rjMbvIpvBiZgwR3dKMygtA4mG1Q==}

  micromark-util-combine-extensions@2.0.1:
    resolution: {integrity: sha512-OnAnH8Ujmy59JcyZw8JSbK9cGpdVY44NKgSM7E9Eh7DiLS2E9RNQf0dONaGDzEG9yjEl5hcqeIsj4hfRkLH/Bg==}

  micromark-util-decode-numeric-character-reference@2.0.2:
    resolution: {integrity: sha512-ccUbYk6CwVdkmCQMyr64dXz42EfHGkPQlBj5p7YVGzq8I7CtjXZJrubAYezf7Rp+bjPseiROqe7G6foFd+lEuw==}

  micromark-util-encode@2.0.1:
    resolution: {integrity: sha512-c3cVx2y4KqUnwopcO9b/SCdo2O67LwJJ/UyqGfbigahfegL9myoEFoDYZgkT7f36T0bLrM9hZTAaAyH+PCAXjw==}

  micromark-util-html-tag-name@2.0.1:
    resolution: {integrity: sha512-2cNEiYDhCWKI+Gs9T0Tiysk136SnR13hhO8yW6BGNyhOC4qYFnwF1nKfD3HFAIXA5c45RrIG1ub11GiXeYd1xA==}

  micromark-util-normalize-identifier@2.0.1:
    resolution: {integrity: sha512-sxPqmo70LyARJs0w2UclACPUUEqltCkJ6PhKdMIDuJ3gSf/Q+/GIe3WKl0Ijb/GyH9lOpUkRAO2wp0GVkLvS9Q==}

  micromark-util-resolve-all@2.0.1:
    resolution: {integrity: sha512-VdQyxFWFT2/FGJgwQnJYbe1jjQoNTS4RjglmSjTUlpUMa95Htx9NHeYW4rGDJzbjvCsl9eLjMQwGeElsqmzcHg==}

  micromark-util-sanitize-uri@2.0.1:
    resolution: {integrity: sha512-9N9IomZ/YuGGZZmQec1MbgxtlgougxTodVwDzzEouPKo3qFWvymFHWcnDi2vzV1ff6kas9ucW+o3yzJK9YB1AQ==}

  micromark-util-subtokenize@2.1.0:
    resolution: {integrity: sha512-XQLu552iSctvnEcgXw6+Sx75GflAPNED1qx7eBJ+wydBb2KCbRZe+NwvIEEMM83uml1+2WSXpBAcp9IUCgCYWA==}

  micromark-util-symbol@2.0.1:
    resolution: {integrity: sha512-vs5t8Apaud9N28kgCrRUdEed4UJ+wWNvicHLPxCa9ENlYuAY31M0ETy5y1vA33YoNPDFTghEbnh6efaE8h4x0Q==}

  micromark-util-types@2.0.2:
    resolution: {integrity: sha512-Yw0ECSpJoViF1qTU4DC6NwtC4aWGt1EkzaQB8KPPyCRR8z9TWeV0HbEFGTO+ZY1wB22zmxnJqhPyTpOVCpeHTA==}

  micromark@4.0.2:
    resolution: {integrity: sha512-zpe98Q6kvavpCr1NPVSCMebCKfD7CA2NqZ+rykeNhONIJBpc1tFKt9hucLGwha3jNTNI8lHpctWJWoimVF4PfA==}

  micromatch@4.0.8:
    resolution: {integrity: sha512-PXwfBhYu0hBCPw8Dn0E+WDYb7af3dSLVWKi3HGv84IdF4TyFoC0ysxFd0Goxw7nSv4T/PzEJQxsYsEiFCKo2BA==}
    engines: {node: '>=8.6'}

  mime-db@1.52.0:
    resolution: {integrity: sha512-sPU4uV7dYlvtWJxwwxHD0PuihVNiE7TyAbQ5SWxDCB9mUYvOgroQOwYQQOKPJ8CIbE+1ETVlOoK1UC2nU3gYvg==}
    engines: {node: '>= 0.6'}

  mime-types@2.1.35:
    resolution: {integrity: sha512-ZDY+bPm5zTTF+YpCrAU9nK0UgICYPT0QtT1NZWFv4s++TNkcgVaT0g6+4R2uI4MjQjzysHB1zxuWL50hzaeXiw==}
    engines: {node: '>= 0.6'}

  mini-css-extract-plugin@2.9.4:
    resolution: {integrity: sha512-ZWYT7ln73Hptxqxk2DxPU9MmapXRhxkJD6tkSR04dnQxm8BGu2hzgKLugK5yySD97u/8yy7Ma7E76k9ZdvtjkQ==}
    engines: {node: '>= 12.13.0'}
    peerDependencies:
      webpack: ^5.0.0

  minimatch@10.0.3:
    resolution: {integrity: sha512-IPZ167aShDZZUMdRk66cyQAW3qr0WzbHkPdMYa8bzZhlHhO3jALbKdxcaak7W9FfT2rZNpQuUu4Od7ILEpXSaw==}
    engines: {node: 20 || >=22}

  minimatch@3.1.2:
    resolution: {integrity: sha512-J7p63hRiAjw1NDEww1W7i37+ByIrOWO5XQQAzZ3VOcL0PNybwpfmV/N05zFAzwQ9USyEcX6t3UO+K5aqBQOIHw==}

  minimatch@9.0.5:
    resolution: {integrity: sha512-G6T0ZX48xgozx7587koeX9Ys2NYy6Gmv//P89sEte9V9whIapMNF4idKxnW2QtCcLiTWlb/wfCabAtAFWhhBow==}
    engines: {node: '>=16 || 14 >=14.17'}

  minimist@1.2.8:
    resolution: {integrity: sha512-2yyAR8qBkN3YuheJanUpWC5U3bb5osDywNB8RzDVlDwDHbocAJveqqj1u8+SVD7jkWT4yvsHCpWqqWqAxb0zCA==}

  minipass@7.1.2:
    resolution: {integrity: sha512-qOOzS1cBTWYF4BH8fVePDBOO9iptMnGUEZwNc/cMWnTV2nVLZ7VoNWEPHkYczZA0pdoA7dl6e7FL659nX9S2aw==}
    engines: {node: '>=16 || 14 >=14.17'}

  mlly@1.8.0:
    resolution: {integrity: sha512-l8D9ODSRWLe2KHJSifWGwBqpTZXIXTeo8mlKjY+E2HAakaTeNpqAyBZ8GSqLzHgw4XmHmC8whvpjJNMbFZN7/g==}

  monaco-editor-webpack-plugin@7.1.0:
    resolution: {integrity: sha512-ZjnGINHN963JQkFqjjcBtn1XBtUATDZBMgNQhDQwd78w2ukRhFXAPNgWuacaQiDZsUr4h1rWv5Mv6eriKuOSzA==}
    peerDependencies:
      monaco-editor: '>= 0.31.0'
      webpack: ^4.5.0 || 5.x

  monaco-editor@0.53.0:
    resolution: {integrity: sha512-0WNThgC6CMWNXXBxTbaYYcunj08iB5rnx4/G56UOPeL9UVIUGGHA1GR0EWIh9Ebabj7NpCRawQ5b0hfN1jQmYQ==}

  moo@0.5.2:
    resolution: {integrity: sha512-iSAJLHYKnX41mKcJKjqvnAN9sf0LMDTXDEvFv+ffuRR9a1MIuXLjMNL6EsnDHSkKLTWNqQQ5uo61P4EbU4NU+Q==}

  ms@2.1.3:
    resolution: {integrity: sha512-6FlzubTLZG3J2a/NVCAleEhjzq5oxgHyaCU9yYXvcLsvoVaHJq/s5xXI6/XXP6tz7R9xAOtHnSO/tXtF3WRTlA==}

  muggle-string@0.4.1:
    resolution: {integrity: sha512-VNTrAak/KhO2i8dqqnqnAHOa3cYBwXEZe9h+D5h/1ZqFSTEFHdM65lR7RoIqq3tBBYavsOXV84NoHXZ0AkPyqQ==}

  mz@2.7.0:
    resolution: {integrity: sha512-z81GNO7nnYMEhrGh9LeymoE4+Yr0Wn5McHIZMK5cfQCl+NDX08sCZgUc9/6MHni9IWuFLm1Z3HTCXu2z9fN62Q==}

  nanoid@3.3.11:
    resolution: {integrity: sha512-N8SpfPUnUp1bK+PMYW8qSWdl9U+wwNWI4QKxOYDy9JAro3WMX7p2OeVRF9v+347pnakNevPmiHhNmZ2HbFA76w==}
    engines: {node: ^10 || ^12 || ^13.7 || ^14 || >=15.0.1}
    hasBin: true

  nanopop@2.3.0:
    resolution: {integrity: sha512-fzN+T2K7/Ah25XU02MJkPZ5q4Tj5FpjmIYq4rvoHX4yb16HzFdCO6JxFFn5Y/oBhQ8no8fUZavnyIv9/+xkBBw==}

  napi-postinstall@0.3.3:
    resolution: {integrity: sha512-uTp172LLXSxuSYHv/kou+f6KW3SMppU9ivthaVTXian9sOt3XM/zHYHpRZiLgQoxeWfYUnslNWQHF1+G71xcow==}
    engines: {node: ^12.20.0 || ^14.18.0 || >=16.0.0}
    hasBin: true

  natural-compare@1.4.0:
    resolution: {integrity: sha512-OWND8ei3VtNC9h7V60qff3SVobHr996CTwgxubgyQYEpg290h9J0buyECNNJexkFm5sOajh5G116RYA1c8ZMSw==}

  neo-async@2.6.2:
    resolution: {integrity: sha512-Yd3UES5mWCSqR+qNT93S3UoYUkqAZ9lLg8a7g9rimsWmYGK8cVToA4/sF3RrshdyV3sAGMXVUmpMYOw+dLpOuw==}

  nimma@0.2.3:
    resolution: {integrity: sha512-1ZOI8J+1PKKGceo/5CT5GfQOG6H8I2BencSK06YarZ2wXwH37BSSUWldqJmMJYA5JfqDqffxDXynt6f11AyKcA==}
    engines: {node: ^12.20 || >=14.13}

  node-fetch@2.6.13:
    resolution: {integrity: sha512-StxNAxh15zr77QvvkmveSQ8uCQ4+v5FkvNTj0OESmiHu+VRi/gXArXtkWMElOsOUNLtUEvI4yS+rdtOHZTwlQA==}
    engines: {node: 4.x || >=6.0.0}
    peerDependencies:
      encoding: ^0.1.0
    peerDependenciesMeta:
      encoding:
        optional: true

  node-fetch@2.7.0:
    resolution: {integrity: sha512-c4FRfUm/dbcWZ7U+1Wq0AwCyFL+3nt2bEw05wfxSz+DWpWsitgmSgYmy2dQdWyKC1694ELPqMs/YzUSNozLt8A==}
    engines: {node: 4.x || >=6.0.0}
    peerDependencies:
      encoding: ^0.1.0
    peerDependenciesMeta:
      encoding:
        optional: true

  node-releases@2.0.20:
    resolution: {integrity: sha512-7gK6zSXEH6neM212JgfYFXe+GmZQM+fia5SsusuBIUgnPheLFBmIPhtFoAQRj8/7wASYQnbDlHPVwY0BefoFgA==}

  node-sarif-builder@2.0.3:
    resolution: {integrity: sha512-Pzr3rol8fvhG/oJjIq2NTVB0vmdNNlz22FENhhPojYRZ4/ee08CfK4YuKmuL54V9MLhI1kpzxfOJ/63LzmZzDg==}
    engines: {node: '>=14'}

  nolyfill@1.0.44:
    resolution: {integrity: sha512-PoggwVLiJUn0MnodpftsiC7EuknW5+6v62ntTOQ6T6l7g2r6aoaOwgk0tQW2BxGLYw9bF298LL8jDFTmEFuzlA==}
    engines: {node: '>=12.4.0'}
    hasBin: true

  normalize-path@3.0.0:
    resolution: {integrity: sha512-6eZs5Ls3WtCisHWp9S2GUy8dqkpGi4BVSz3GaqiE6ezub0512ESztXUwUB6C6IKbQkY2Pnb/mD4WYojCRwcwLA==}
    engines: {node: '>=0.10.0'}

  nth-check@2.1.1:
    resolution: {integrity: sha512-lqjrjmaOoAnWfMmBPL+XNnynZh2+swxiX3WUE0s4yEHI6m+AwrK2UZOimIRl3X/4QctVqS8AiZjFqyOGrMXb/w==}

  obj-props@2.0.0:
    resolution: {integrity: sha512-Q/uLAAfjdhrzQWN2czRNh3fDCgXjh7yRIkdHjDgIHTwpFP0BsshxTA3HRNffHR7Iw/XGTH30u8vdMXQ+079urA==}
    engines: {node: '>=18.0.0'}

  object-assign@4.1.1:
    resolution: {integrity: sha512-rJgTQnkUnH1sFw8yT6VSU3zD3sWmu6sZhIseY8VX+GRu3P6F7Fu+JNDoXfklElbLJSnc3FUQHVe4cU5hj+BcUg==}
    engines: {node: '>=0.10.0'}

  object-hash@3.0.0:
    resolution: {integrity: sha512-RSn9F68PjH9HqtltsSnqYC1XXoWe9Bju5+213R98cNGttag9q9yAOTzdbsqvIa7aNm5WffBZFpWYr2aWrklWAw==}
    engines: {node: '>= 6'}

  once@1.4.0:
    resolution: {integrity: sha512-lNaJgI+2Q5URQBkccEKHTQOPaXdUxnZZElQTZY0MFUAuaEqe1E+Nyvgdz/aIyNi6Z9MzO5dv1H8n58/GELp3+w==}

  online-3d-viewer@0.16.0:
    resolution: {integrity: sha512-Mcmo41TM3K+svlMDRH8ySKSY2e8s7Sssdb5U9LV3gkFKVWGGuS304Vk5gqxopAJbE72DpsC67Ve3YNtcAuROwQ==}

  optionator@0.9.4:
    resolution: {integrity: sha512-6IpQ7mKUxRcZNLIObR0hz7lxsapSSIYNZJwXPGeF0mTVqGKFIXj1DQcMoT22S3ROcLyY/rz0PWaWZ9ayWmad9g==}
    engines: {node: '>= 0.8.0'}

  p-limit@2.3.0:
    resolution: {integrity: sha512-//88mFWSJx8lxCzwdAABTJL2MyWB12+eIY7MDL2SqLmAkeKU9qxRvWuSyTjm3FUmpBEMuFfckAIqEaVGUDxb6w==}
    engines: {node: '>=6'}

  p-limit@3.1.0:
    resolution: {integrity: sha512-TYOanM3wGwNGsZN2cVTYPArw454xnXj5qmWF1bEoAc4+cU/ol7GVh7odevjp1FNHduHc3KZMcFduxU5Xc6uJRQ==}
    engines: {node: '>=10'}

  p-locate@4.1.0:
    resolution: {integrity: sha512-R79ZZ/0wAxKGu3oYMlz8jy/kbhsNrS7SKZ7PxEHBgJ5+F2mtFW2fK2cOtBh1cHYkQsbzFV7I+EoRKe6Yt0oK7A==}
    engines: {node: '>=8'}

  p-locate@5.0.0:
    resolution: {integrity: sha512-LaNjtRWUBY++zB5nE/NwcaoMylSPk+S+ZHNB1TzdbMJMny6dynpAGt7X/tl/QYq3TIeE6nxHppbo2LGymrG5Pw==}
    engines: {node: '>=10'}

  p-try@2.2.0:
    resolution: {integrity: sha512-R4nPAVTAU0B9D35/Gk3uJf/7XYbQcyohSKdvAxIRSNghFl4e71hVoGnBNQz9cWaXxO2I10KTC+3jMdvvoKw6dQ==}
    engines: {node: '>=6'}

  package-json-from-dist@1.0.1:
    resolution: {integrity: sha512-UEZIS3/by4OC8vL3P2dTXRETpebLI2NiI5vIrjaD/5UtrkFX/tNbwjTSRAGC/+7CAo2pIcBaRgWmcBBHcsaCIw==}

  package-manager-detector@1.3.0:
    resolution: {integrity: sha512-ZsEbbZORsyHuO00lY1kV3/t72yp6Ysay6Pd17ZAlNGuGwmWDLCJxFpRs0IzfXfj1o4icJOkUEioexFHzyPurSQ==}

  parent-module@1.0.1:
    resolution: {integrity: sha512-GQ2EWRpQV8/o+Aw8YqtfZZPfNRWZYkbidE9k5rpl/hC3vtHHBfGm2Ifi6qWV+coDGkrUKZAxE3Lot5kcsRlh+g==}
    engines: {node: '>=6'}

  parse-entities@4.0.2:
    resolution: {integrity: sha512-GG2AQYWoLgL877gQIKeRPGO1xF9+eG1ujIb5soS5gPvLQ1y2o8FL90w2QWNdf9I361Mpp7726c+lj3U0qK1uGw==}

  parse-json@5.2.0:
    resolution: {integrity: sha512-ayCKvm/phCGxOkYRSCM82iDwct8/EonSEgCSxWxD7ve6jHggsFl4fZVQBPRNgQoKiuV/odhFrGzQXZwbifC8Rg==}
    engines: {node: '>=8'}

  path-browserify@1.0.1:
    resolution: {integrity: sha512-b7uo2UCUOYZcnF/3ID0lulOJi/bafxa1xPe7ZPsammBSpjSWQkjNxlt635YGS2MiR9GjvuXCtz2emr3jbsz98g==}

  path-data-parser@0.1.0:
    resolution: {integrity: sha512-NOnmBpt5Y2RWbuv0LMzsayp3lVylAHLPUTut412ZA3l+C4uw4ZVkQbjShYCQ8TCpUMdPapr4YjUqLYD6v68j+w==}

  path-exists@4.0.0:
    resolution: {integrity: sha512-ak9Qy5Q7jYb2Wwcey5Fpvg2KoAc/ZIhLSLOSBmRmygPsGwkVVt0fZa0qrtMz+m6tJTAHfZQ8FnmB4MG4LWy7/w==}
    engines: {node: '>=8'}

  path-is-absolute@1.0.1:
    resolution: {integrity: sha512-AVbw3UJ2e9bq64vSaS9Am0fje1Pa8pbGqTTsmXfaIiMpnr5DlDhfJOuLj9Sf95ZPVDAUerDfEk88MPmPe7UCQg==}
    engines: {node: '>=0.10.0'}

  path-key@3.1.1:
    resolution: {integrity: sha512-ojmeN0qd+y0jszEtoY48r0Peq5dwMEkIlCOu6Q5f41lfkswXuKtYrhgoTpLnyIcHm24Uhqx+5Tqm2InSwLhE6Q==}
    engines: {node: '>=8'}

  path-parse@1.0.7:
    resolution: {integrity: sha512-LDJzPVEEEPR+y48z93A0Ed0yXb8pAByGWo/k5YYdYgpY2/2EsOsksJrq7lOHxryrVOn1ejG6oAp8ahvOIQD8sw==}

  path-scurry@1.11.1:
    resolution: {integrity: sha512-Xa4Nw17FS9ApQFJ9umLiJS4orGjm7ZzwUrwamcGQuHSzDyth9boKDaycYdDcZDuqYATXw4HFXgaqWTctW/v1HA==}
    engines: {node: '>=16 || 14 >=14.18'}

  path-scurry@2.0.0:
    resolution: {integrity: sha512-ypGJsmGtdXUOeM5u93TyeIEfEhM6s+ljAhrk5vAvSx8uyY/02OvrZnA0YNGUrPXfpJMgI1ODd3nwz8Npx4O4cg==}
    engines: {node: 20 || >=22}

  path-type@4.0.0:
    resolution: {integrity: sha512-gDKb8aZMDeD/tZWs9P6+q0J9Mwkdl6xMV8TjnGP3qJVJ06bdMgkbBlLU8IdfOsIsFz2BW1rNVT3XuNEl8zPAvw==}
    engines: {node: '>=8'}

  pathe@2.0.3:
    resolution: {integrity: sha512-WUjGcAqP1gQacoQe+OBJsFA7Ld4DyXuUIjZ5cc75cLHvJ7dtNsTugphxIADwspS+AraAUePCKrSVtPLFj/F88w==}

  pathval@2.0.1:
    resolution: {integrity: sha512-//nshmD55c46FuFw26xV/xFAaB5HF9Xdap7HJBBnrKdAd6/GxDBaNA1870O79+9ueg61cZLSVc+OaFlfmObYVQ==}
    engines: {node: '>= 14.16'}

  pdfobject@2.3.1:
    resolution: {integrity: sha512-vluuGiSDmMGpOvWFGiUY4trNB8aGKLDVxIXuuGHjX0kK3bMxCANUVtLivctE7uejLBScWCnbVarKatFVvdwXaQ==}

  perfect-debounce@2.0.0:
    resolution: {integrity: sha512-fkEH/OBiKrqqI/yIgjR92lMfs2K8105zt/VT6+7eTjNwisrsh47CeIED9z58zI7DfKdH3uHAn25ziRZn3kgAow==}

  picocolors@1.1.1:
    resolution: {integrity: sha512-xceH2snhtb5M9liqDsmEw56le376mTZkEX/jEb/RxNFyegNul7eNslCXP9FDj/Lcu0X8KEyMceP2ntpaHrDEVA==}

  picomatch@2.3.1:
    resolution: {integrity: sha512-JU3teHTNjmE2VCGFzuY8EXzCDVwEqB2a8fsIvwaStHhAWJEeVd1o1QD80CU6+ZdEXXSLbSsuLwJjkCBWqRQUVA==}
    engines: {node: '>=8.6'}

  picomatch@4.0.3:
    resolution: {integrity: sha512-5gTmgEY/sqK6gFXLIsQNH19lWb4ebPDLA4SdLP7dsWkIXHWlG66oPuVvXSGFPppYZz8ZDZq0dYYrbHfBCVUb1Q==}
    engines: {node: '>=12'}

  pify@2.3.0:
    resolution: {integrity: sha512-udgsAY+fTnvv7kI7aaxbqwWNb0AHiB0qBO89PZKPkoTmGOgdbrHDKD+0B2X4uTfJ/FT1R09r9gTsjUjNJotuog==}
    engines: {node: '>=0.10.0'}

  pirates@4.0.7:
    resolution: {integrity: sha512-TfySrs/5nm8fQJDcBDuUng3VOUKsd7S+zqvbOTiGXHfxX4wK31ard+hoNuvkicM/2YFzlpDgABOevKSsB4G/FA==}
    engines: {node: '>= 6'}

  pkg-dir@4.2.0:
    resolution: {integrity: sha512-HRDzbaKjC+AOWVXxAU/x54COGeIv9eb+6CkDSQoNTt4XyWoIJvuPsXizxu/Fr23EiekbtZwmh1IcIG/l/a10GQ==}
    engines: {node: '>=8'}

  pkg-types@1.3.1:
    resolution: {integrity: sha512-/Jm5M4RvtBFVkKWRu2BLUTNP8/M2a+UwuAX+ae4770q1qVGtfjG+WTCupoZixokjmHiry8uI+dlY8KXYV5HVVQ==}

  pkg-types@2.3.0:
    resolution: {integrity: sha512-SIqCzDRg0s9npO5XQ3tNZioRY1uK06lA41ynBC1YmFTmnY6FjUjVt6s4LoADmwoig1qqD0oK8h1p/8mlMx8Oig==}

  playwright-core@1.55.0:
    resolution: {integrity: sha512-GvZs4vU3U5ro2nZpeiwyb0zuFaqb9sUiAJuyrWpcGouD8y9/HLgGbNRjIph7zU9D3hnPaisMl9zG9CgFi/biIg==}
    engines: {node: '>=18'}
    hasBin: true

  playwright@1.55.0:
    resolution: {integrity: sha512-sdCWStblvV1YU909Xqx0DhOjPZE4/5lJsIS84IfN9dAZfcl/CIZ5O8l3o0j7hPMjDvqoTF8ZUcc+i/GL5erstA==}
    engines: {node: '>=18'}
    hasBin: true

  pluralize@8.0.0:
    resolution: {integrity: sha512-Nc3IT5yHzflTfbjgqWcCPpo7DaKy4FnpB0l/zCAW0Tc7jxAiuqSxHasntB3D7887LSrA93kDJ9IXovxJYxyLCA==}
    engines: {node: '>=4'}

  points-on-curve@0.2.0:
    resolution: {integrity: sha512-0mYKnYYe9ZcqMCWhUjItv/oHjvgEsfKvnUTg8sAtnHr3GVy7rGkXCb6d5cSyqrWqL4k81b9CPg3urd+T7aop3A==}

  points-on-path@0.2.1:
    resolution: {integrity: sha512-25ClnWWuw7JbWZcgqY/gJ4FQWadKxGWk+3kR/7kD0tCaDtPPMj7oHu2ToLaVhfpnHrZzYby2w6tUA0eOIuUg8g==}

  pony-cause@1.1.1:
    resolution: {integrity: sha512-PxkIc/2ZpLiEzQXu5YRDOUgBlfGYBY8156HY5ZcRAwwonMk5W/MrJP2LLkG/hF7GEQzaHo2aS7ho6ZLCOvf+6g==}
    engines: {node: '>=12.0.0'}

  postcss-html@1.8.0:
    resolution: {integrity: sha512-5mMeb1TgLWoRKxZ0Xh9RZDfwUUIqRrcxO2uXO+Ezl1N5lqpCiSU5Gk6+1kZediBfBHFtPCdopr2UZ2SgUsKcgQ==}
    engines: {node: ^12 || >=14}

  postcss-import@15.1.0:
    resolution: {integrity: sha512-hpr+J05B2FVYUAXHeK1YyI267J/dDDhMU6B6civm8hSY1jYJnBXxzKDKDswzJmtLHryrjhnDjqqp/49t8FALew==}
    engines: {node: '>=14.0.0'}
    peerDependencies:
      postcss: ^8.0.0

  postcss-js@4.0.1:
    resolution: {integrity: sha512-dDLF8pEO191hJMtlHFPRa8xsizHaM82MLfNkUHdUtVEV3tgTp5oj+8qbEqYM57SLfc74KSbw//4SeJma2LRVIw==}
    engines: {node: ^12 || ^14 || >= 16}
    peerDependencies:
      postcss: ^8.4.21

  postcss-load-config@4.0.2:
    resolution: {integrity: sha512-bSVhyJGL00wMVoPUzAVAnbEoWyqRxkjv64tUl427SKnPrENtq6hJwUojroMz2VB+Q1edmi4IfrAPpami5VVgMQ==}
    engines: {node: '>= 14'}
    peerDependencies:
      postcss: '>=8.0.9'
      ts-node: '>=9.0.0'
    peerDependenciesMeta:
      postcss:
        optional: true
      ts-node:
        optional: true

  postcss-loader@8.2.0:
    resolution: {integrity: sha512-tHX+RkpsXVcc7st4dSdDGliI+r4aAQDuv+v3vFYHixb6YgjreG5AG4SEB0kDK8u2s6htqEEpKlkhSBUTvWKYnA==}
    engines: {node: '>= 18.12.0'}
    peerDependencies:
      '@rspack/core': 0.x || 1.x
      postcss: ^7.0.0 || ^8.0.1
      webpack: ^5.0.0
    peerDependenciesMeta:
      '@rspack/core':
        optional: true
      webpack:
        optional: true

  postcss-modules-extract-imports@3.1.0:
    resolution: {integrity: sha512-k3kNe0aNFQDAZGbin48pL2VNidTF0w4/eASDsxlyspobzU3wZQLOGj7L9gfRe0Jo9/4uud09DsjFNH7winGv8Q==}
    engines: {node: ^10 || ^12 || >= 14}
    peerDependencies:
      postcss: ^8.1.0

  postcss-modules-local-by-default@4.2.0:
    resolution: {integrity: sha512-5kcJm/zk+GJDSfw+V/42fJ5fhjL5YbFDl8nVdXkJPLLW+Vf9mTD5Xe0wqIaDnLuL2U6cDNpTr+UQ+v2HWIBhzw==}
    engines: {node: ^10 || ^12 || >= 14}
    peerDependencies:
      postcss: ^8.1.0

  postcss-modules-scope@3.2.1:
    resolution: {integrity: sha512-m9jZstCVaqGjTAuny8MdgE88scJnCiQSlSrOWcTQgM2t32UBe+MUmFSO5t7VMSfAf/FJKImAxBav8ooCHJXCJA==}
    engines: {node: ^10 || ^12 || >= 14}
    peerDependencies:
      postcss: ^8.1.0

  postcss-modules-values@4.0.0:
    resolution: {integrity: sha512-RDxHkAiEGI78gS2ofyvCsu7iycRv7oqw5xMWn9iMoR0N/7mf9D50ecQqUo5BZ9Zh2vH4bCUR/ktCqbB9m8vJjQ==}
    engines: {node: ^10 || ^12 || >= 14}
    peerDependencies:
      postcss: ^8.1.0

  postcss-nested@6.2.0:
    resolution: {integrity: sha512-HQbt28KulC5AJzG+cZtj9kvKB93CFCdLvog1WFLf1D+xmMvPGlBstkpTEZfK5+AN9hfJocyBFCNiqyS48bpgzQ==}
    engines: {node: '>=12.0'}
    peerDependencies:
      postcss: ^8.2.14

  postcss-nesting@13.0.2:
    resolution: {integrity: sha512-1YCI290TX+VP0U/K/aFxzHzQWHWURL+CtHMSbex1lCdpXD1SoR2sYuxDu5aNI9lPoXpKTCggFZiDJbwylU0LEQ==}
    engines: {node: '>=18'}
    peerDependencies:
      postcss: ^8.4

  postcss-resolve-nested-selector@0.1.6:
    resolution: {integrity: sha512-0sglIs9Wmkzbr8lQwEyIzlDOOC9bGmfVKcJTaxv3vMmd3uo4o4DerC3En0bnmgceeql9BfC8hRkp7cg0fjdVqw==}

  postcss-safe-parser@6.0.0:
    resolution: {integrity: sha512-FARHN8pwH+WiS2OPCxJI8FuRJpTVnn6ZNFiqAM2aeW2LwTHWWmWgIyKC6cUo0L8aeKiF/14MNvnpls6R2PBeMQ==}
    engines: {node: '>=12.0'}
    peerDependencies:
      postcss: ^8.3.3

  postcss-safe-parser@7.0.1:
    resolution: {integrity: sha512-0AioNCJZ2DPYz5ABT6bddIqlhgwhpHZ/l65YAYo0BCIn0xiDpsnTHz0gnoTGk0OXZW0JRs+cDwL8u/teRdz+8A==}
    engines: {node: '>=18.0'}
    peerDependencies:
      postcss: ^8.4.31

  postcss-scss@4.0.9:
    resolution: {integrity: sha512-AjKOeiwAitL/MXxQW2DliT28EKukvvbEWx3LBmJIRN8KfBGZbRTxNYW0kSqi1COiTZ57nZ9NW06S6ux//N1c9A==}
    engines: {node: '>=12.0'}
    peerDependencies:
      postcss: ^8.4.29

  postcss-selector-parser@6.1.2:
    resolution: {integrity: sha512-Q8qQfPiZ+THO/3ZrOrO0cJJKfpYCagtMUkXbnEfmgUjwXg6z/WBeOyS9APBBPCTSiDV+s4SwQGu8yFsiMRIudg==}
    engines: {node: '>=4'}

  postcss-selector-parser@7.1.0:
    resolution: {integrity: sha512-8sLjZwK0R+JlxlYcTuVnyT2v+htpdrjDOKuMcOVdYjt52Lh8hWRYpxBPoKx/Zg+bcjc3wx6fmQevMmUztS/ccA==}
    engines: {node: '>=4'}

  postcss-styl@0.12.3:
    resolution: {integrity: sha512-8I7Cd8sxiEITIp32xBK4K/Aj1ukX6vuWnx8oY/oAH35NfQI4OZaY5nd68Yx8HeN5S49uhQ6DL0rNk0ZBu/TaLg==}
    engines: {node: ^8.10.0 || ^10.13.0 || ^11.10.1 || >=12.13.0}

  postcss-value-parser@4.2.0:
    resolution: {integrity: sha512-1NNCs6uurfkVbeXG4S8JFT9t19m45ICnif8zWLd5oPSZ50QnwMfK+H3jv408d4jw/7Bttv5axS5IiHoLaVNHeQ==}

  postcss@8.5.6:
    resolution: {integrity: sha512-3Ybi1tAuwAP9s0r1UQ2J4n5Y0G05bJkpUIO0/bI9MhwmD70S5aTWbXGBwxHrelT+XM1k6dM0pk+SwNkpTRN7Pg==}
    engines: {node: ^10 || ^12 || >=14}

  prelude-ls@1.2.1:
    resolution: {integrity: sha512-vkcDPrRZo1QZLbn5RLGPpg/WmIQ65qoWWhcGKf/b5eplkkarX0m9z8ppCat4mlOqUsWpyNuYgO3VRyrYHSzX5g==}
    engines: {node: '>= 0.8.0'}

  prettier-linter-helpers@1.0.0:
    resolution: {integrity: sha512-GbK2cP9nraSSUF9N2XwUwqfzlAFlMNYYl+ShE/V+H8a9uNl/oUqB1w2EL54Jh0OlyRSd8RfWYJ3coVS4TROP2w==}
    engines: {node: '>=6.0.0'}

  prettier@3.6.2:
    resolution: {integrity: sha512-I7AIg5boAr5R0FFtJ6rCfD+LFsWHp81dolrFD8S79U9tb8Az2nGrJncnMSnys+bpQJfRUzqs9hnA81OAA3hCuQ==}
    engines: {node: '>=14'}
    hasBin: true

  printable-characters@1.0.42:
    resolution: {integrity: sha512-dKp+C4iXWK4vVYZmYSd0KBH5F/h1HoZRsbJ82AVKRO3PEo8L4lBS/vLwhVtpwwuYcoIsVY+1JYKR268yn480uQ==}

  prototype-properties@5.0.0:
    resolution: {integrity: sha512-uCWE2QqnGlwvvJXTwiHTPTyHE62+zORO5hpFWhAwBGDtEtTmNZZleNLJDoFsqHCL4p/CeAP2Q1uMKFUKALuRGQ==}
    engines: {node: '>=18.20'}

  punycode.js@2.3.1:
    resolution: {integrity: sha512-uxFIHU0YlHYhDQtV4R9J6a52SLx28BCjT+4ieh7IGbgwVJWO+km431c4yRlREUAsAmt/uMjQUyQHNEPf0M39CA==}
    engines: {node: '>=6'}

  punycode@2.3.1:
    resolution: {integrity: sha512-vYt7UD1U9Wg6138shLtLOvdAu+8DsC/ilFtEVHcH+wydcSpNE20AfSOduf6MkRFahL5FY7X1oU7nKVZFtfq8Fg==}
    engines: {node: '>=6'}

  quansync@0.2.11:
    resolution: {integrity: sha512-AifT7QEbW9Nri4tAwR5M/uzpBuqfZf+zwaEM/QkzEjj7NBuFD2rBuy0K3dE+8wltbezDV7JMA0WfnCPYRSYbXA==}

  queue-microtask@1.2.3:
    resolution: {integrity: sha512-NuaNSa6flKT5JaSYQzJok04JzTL1CA6aGhv5rfLW3PgqA+M2ChpZQnAC8h8i4ZFkBS8X5RqkDBHA7r4hej3K9A==}

  randombytes@2.1.0:
    resolution: {integrity: sha512-vYl3iOX+4CKUWuxGi9Ukhie6fsqXqS9FE2Zaic4tNFD2N2QQaXOMFbuKK4QmDHC0JO6B1Zp41J0LpT0oR68amQ==}

  read-cache@1.0.0:
    resolution: {integrity: sha512-Owdv/Ft7IjOgm/i0xvNDZ1LrRANRfew4b2prF3OWMQLxLfu3bS8FVhCsrSCMK4lR56Y9ya+AThoTpDCTxCmpRA==}

  readdirp@3.6.0:
    resolution: {integrity: sha512-hOS089on8RduqdbhvQ5Z37A0ESjsqz6qnRcffsMU3495FuTdqSm+7bhJ29JvIOsBDEEnan5DPu9t3To9VRlMzA==}
    engines: {node: '>=8.10.0'}

  rechoir@0.8.0:
    resolution: {integrity: sha512-/vxpCXddiX8NGfGO/mTafwjq4aFa/71pvamip0++IQk3zG8cbCj0fifNPrjjF1XMXUne91jL9OoxmdykoEtifQ==}
    engines: {node: '>= 10.13.0'}

  refa@0.12.1:
    resolution: {integrity: sha512-J8rn6v4DBb2nnFqkqwy6/NnTYMcgLA+sLr0iIO41qpv0n+ngb7ksag2tMRl0inb1bbO/esUwzW1vbJi7K0sI0g==}
    engines: {node: ^12.0.0 || ^14.0.0 || >=16.0.0}

  regexp-ast-analysis@0.7.1:
    resolution: {integrity: sha512-sZuz1dYW/ZsfG17WSAG7eS85r5a0dDsvg+7BiiYR5o6lKCAtUrEwdmRmaGF6rwVj3LcmAeYkOWKEPlbPzN3Y3A==}
    engines: {node: ^12.0.0 || ^14.0.0 || >=16.0.0}

  regexp-tree@0.1.27:
    resolution: {integrity: sha512-iETxpjK6YoRWJG5o6hXLwvjYAoW+FEZn9os0PD/b6AP6xQwsa/Y7lCVgIixBbUPMfhu+i2LtdeAqVTgGlQarfA==}
    hasBin: true

  regjsparser@0.12.0:
    resolution: {integrity: sha512-cnE+y8bz4NhMjISKbgeVJtqNbtf5QpjZP+Bslo+UqkIt9QPnX9q095eiRRASJG1/tz6dlNr6Z5NsBiWYokp6EQ==}
    hasBin: true

  rename-keys@1.2.0:
    resolution: {integrity: sha512-U7XpAktpbSgHTRSNRrjKSrjYkZKuhUukfoBlXWXUExCAqhzh1TU3BDRAfJmarcl5voKS+pbKU9MvyLWKZ4UEEg==}
    engines: {node: '>= 0.8.0'}

  require-directory@2.1.1:
    resolution: {integrity: sha512-fGxEI7+wsG9xrvdjsrlmL22OMTTiHRwAMroiEeMgq8gzoLC/PQr7RsRDSTLUg/bZAZtF+TVIkHc6/4RIKrui+Q==}
    engines: {node: '>=0.10.0'}

  require-from-string@2.0.2:
    resolution: {integrity: sha512-Xf0nWe6RseziFMu+Ap9biiUbmplq6S9/p+7w7YXP/JBHhrUDDUhwa+vANyubuqfZWTveU//DYVGsDG7RKL/vEw==}
    engines: {node: '>=0.10.0'}

  reserved@0.1.2:
    resolution: {integrity: sha512-/qO54MWj5L8WCBP9/UNe2iefJc+L9yETbH32xO/ft/EYPOTCR5k+azvDUgdCOKwZH8hXwPd0b8XBL78Nn2U69g==}
    engines: {node: '>=0.8'}

  resolve-cwd@3.0.0:
    resolution: {integrity: sha512-OrZaX2Mb+rJCpH/6CpSqt9xFVpN++x01XnN2ie9g6P5/3xelLAkXWVADpdz1IHD/KFfEXyE6V0U01OQ3UO2rEg==}
    engines: {node: '>=8'}

  resolve-from@4.0.0:
    resolution: {integrity: sha512-pb/MYmXstAkysRFx8piNI1tGFNQIFA3vkE3Gq4EuA1dF6gHp/+vgZqsCGJapvy8N3Q+4o7FwvquPJcnZ7RYy4g==}
    engines: {node: '>=4'}

  resolve-from@5.0.0:
    resolution: {integrity: sha512-qYg9KP24dD5qka9J47d0aVky0N+b4fTU89LN9iDnjB5waksiC49rvMB0PrUJQGoTmH50XPiqOvAjDfaijGxYZw==}
    engines: {node: '>=8'}

  resolve-pkg-maps@1.0.0:
    resolution: {integrity: sha512-seS2Tj26TBVOC2NIc2rOe2y2ZO7efxITtLZcGSOnHHNOQ7CkiUBfw0Iw2ck6xkIhPwLhKNLS8BO+hEpngQlqzw==}

  resolve@1.22.10:
    resolution: {integrity: sha512-NPRy+/ncIMeDlTAsuqwKIiferiawhefFJtkNSW0qZJEqMEb+qBt/77B/jGeeek+F0uOeN05CDa6HXbbIgtVX4w==}
    engines: {node: '>= 0.4'}
    hasBin: true

  reusify@1.1.0:
    resolution: {integrity: sha512-g6QUff04oZpHs0eG5p83rFLhHeV00ug/Yf9nZM6fLeUrPguBTkTQOdpAWWspMh55TZfVQDPaN3NQJfbVRAxdIw==}
    engines: {iojs: '>=1.0.0', node: '>=0.10.0'}

  robust-predicates@3.0.2:
    resolution: {integrity: sha512-IXgzBWvWQwE6PrDI05OvmXUIruQTcoMDzRsOd5CDvHCVLcLHMTSYvOK5Cm46kWqlV3yAbuSpBZdJ5oP5OUoStg==}

  rollup@2.79.2:
    resolution: {integrity: sha512-fS6iqSPZDs3dr/y7Od6y5nha8dW1YnbgtsyotCVvoFGKbERG++CVRFv1meyGDE1SNItQA8BrnCw7ScdAhRJ3XQ==}
    engines: {node: '>=10.0.0'}
    hasBin: true

  rollup@4.50.1:
    resolution: {integrity: sha512-78E9voJHwnXQMiQdiqswVLZwJIzdBKJ1GdI5Zx6XwoFKUIk09/sSrr+05QFzvYb8q6Y9pPV45zzDuYa3907TZA==}
    engines: {node: '>=18.0.0', npm: '>=8.0.0'}
    hasBin: true

  roughjs@4.6.6:
    resolution: {integrity: sha512-ZUz/69+SYpFN/g/lUlo2FXcIjRkSu3nDarreVdGGndHEBJ6cXPdKguS8JGxwj5HA5xIbVKSmLgr5b3AWxtRfvQ==}

  run-con@1.3.2:
    resolution: {integrity: sha512-CcfE+mYiTcKEzg0IqS08+efdnH0oJ3zV0wSUFBNrMHMuxCtXvBCLzCJHatwuXDcu/RlhjTziTo/a1ruQik6/Yg==}
    hasBin: true

  run-parallel@1.2.0:
    resolution: {integrity: sha512-5l4VyZR86LZ/lDxZTR6jqL8AFE2S0IFLMP26AbjsLVADxHdhB/c0GUsH+y39UfCi3dzz8OlQuPmnaJOMoDHQBA==}

  rw@1.3.3:
    resolution: {integrity: sha512-PdhdWy89SiZogBLaw42zdeqtRJ//zFd2PgQavcICDUgJT5oW10QCRKbJ6bg4r0/UY2M6BWd5tkxuGFRvCkgfHQ==}

  safe-stable-stringify@1.1.1:
    resolution: {integrity: sha512-ERq4hUjKDbJfE4+XtZLFPCDi8Vb1JqaxAPTxWFLBx8XcAlf9Bda/ZJdVezs/NAfsMQScyIlUMx+Yeu7P7rx5jw==}

  sax@1.2.4:
    resolution: {integrity: sha512-NqVDv9TpANUjFm0N8uM5GxL36UgKi9/atZw+x7YFnQ8ckwFGKrl4xX4yWtrey3UJm5nP1kUbnYgLopqWNSRhWw==}

  sax@1.4.1:
    resolution: {integrity: sha512-+aWOz7yVScEGoKNd4PA10LZ8sk0A/z5+nXQG5giUO5rprX9jgYsTdov9qCchZiPIZezbZH+jRut8nPodFAX4Jg==}

  schema-utils@4.3.2:
    resolution: {integrity: sha512-Gn/JaSk/Mt9gYubxTtSn/QCV4em9mpAPiR1rqy/Ocu19u/G9J5WWdNoUT4SiV6mFC3y6cxyFcFwdzPM3FgxGAQ==}
    engines: {node: '>= 10.13.0'}

  scslre@0.3.0:
    resolution: {integrity: sha512-3A6sD0WYP7+QrjbfNA2FN3FsOaGGFoekCVgTyypy53gPxhbkCIjtO6YWgdrfM+n/8sI8JeXZOIxsHjMTNxQ4nQ==}
    engines: {node: ^14.0.0 || >=16.0.0}

  semver@6.3.1:
    resolution: {integrity: sha512-BR7VvDCVHO+q2xBEWskxS6DJE1qRnb7DxzUrogb71CWoSficBxYsiAGd+Kl0mmq/MprG9yArRkyrQxTO6XjMzA==}
    hasBin: true

  semver@7.7.2:
    resolution: {integrity: sha512-RF0Fw+rO5AMf9MAyaRXI4AV0Ulj5lMHqVxxdSgiVbixSCXoEmmX/jk0CuJw4+3SqroYO9VoUh+HcuJivvtJemA==}
    engines: {node: '>=10'}
    hasBin: true

  serialize-javascript@6.0.2:
    resolution: {integrity: sha512-Saa1xPByTTq2gdeFZYLLo+RFE35NHZkAbqZeWNd3BpzppeVisAqpDjcp8dyf6uIvEqJRd46jemmyA4iFIeVk8g==}

  seroval-plugins@1.3.3:
    resolution: {integrity: sha512-16OL3NnUBw8JG1jBLUoZJsLnQq0n5Ua6aHalhJK4fMQkz1lqR7Osz1sA30trBtd9VUDc2NgkuRCn8+/pBwqZ+w==}
    engines: {node: '>=10'}
    peerDependencies:
      seroval: ^1.0

  seroval@1.3.2:
    resolution: {integrity: sha512-RbcPH1n5cfwKrru7v7+zrZvjLurgHhGyso3HTyGtRivGWgYjbOmGuivCQaORNELjNONoK35nj28EoWul9sb1zQ==}
    engines: {node: '>=10'}

  shallow-clone@3.0.1:
    resolution: {integrity: sha512-/6KqX+GVUdqPuPPd2LxDDxzX6CAbjJehAAOKlNpqqUpAqPM6HeL8f+o3a+JsyGjn2lv0WY8UsTgUJjU9Ok55NA==}
    engines: {node: '>=8'}

  shebang-command@2.0.0:
    resolution: {integrity: sha512-kHxr2zZpYtdmrN1qDjrrX/Z1rR1kG8Dx+gkpK1G4eXmvXswmcE1hTWBWYUzlraYw1/yZp6YuDY77YtvbN0dmDA==}
    engines: {node: '>=8'}

  shebang-regex@3.0.0:
    resolution: {integrity: sha512-7++dFhtcx3353uBaq8DDR4NuxBetBzC7ZQOhmTQInHEd6bSrXdiEyzCvG07Z44UYdLShWUyXt5M/yhz8ekcb1A==}
    engines: {node: '>=8'}

  siginfo@2.0.0:
    resolution: {integrity: sha512-ybx0WO1/8bSBLEWXZvEd7gMW3Sn3JFlW3TvX1nREbDLRNQNaeNN8WK0meBwPdAaOI7TtRRRJn/Es1zhrrCHu7g==}

  signal-exit@4.1.0:
    resolution: {integrity: sha512-bzyZ1e88w9O1iNJbKnOlvYTrWPDl46O1bG0D3XInv+9tkPrxrN8jUUTiFlDkkmKWgn1M6CfIA13SuGqOa9Korw==}
    engines: {node: '>=14'}

  simple-eval@1.0.1:
    resolution: {integrity: sha512-LH7FpTAkeD+y5xQC4fzS+tFtaNlvt3Ib1zKzvhjv/Y+cioV4zIuw4IZr2yhRLu67CWL7FR9/6KXKnjRoZTvGGQ==}
    engines: {node: '>=12'}

  slash@3.0.0:
    resolution: {integrity: sha512-g9Q1haeby36OSStwb4ntCGGGaKsaVSjQ68fBxoQcutl5fS1vuY18H3wSt3jFyFtrkx+Kz0V1G85A4MyAdDMi2Q==}
    engines: {node: '>=8'}

  slice-ansi@4.0.0:
    resolution: {integrity: sha512-qMCMfhY040cVHT43K9BFygqYbUPFZKHOg7K73mtTWJRb8pyP3fzf4Ixd5SzdEJQ6MRUg/WBnOLxghZtKKurENQ==}
    engines: {node: '>=10'}

  smol-toml@1.3.4:
    resolution: {integrity: sha512-UOPtVuYkzYGee0Bd2Szz8d2G3RfMfJ2t3qVdZUAozZyAk+a0Sxa+QKix0YCwjL/A1RR0ar44nCxaoN9FxdJGwA==}
    engines: {node: '>= 18'}

  solid-js@1.9.9:
    resolution: {integrity: sha512-A0ZBPJQldAeGCTW0YRYJmt7RCeh5rbFfPZ2aOttgYnctHE7HgKeHCBB/PVc2P7eOfmNXqMFFFoYYdm3S4dcbkA==}

  sortablejs@1.15.6:
    resolution: {integrity: sha512-aNfiuwMEpfBM/CN6LY0ibyhxPfPbyFeBTYJKCvzkJ2GkUpazIt3H+QIPAMHwqQ7tMKaHz1Qj+rJJCqljnf4p3A==}

  source-list-map@2.0.1:
    resolution: {integrity: sha512-qnQ7gVMxGNxsiL4lEuJwe/To8UnK7fAnmbGEEH8RpLouuKbeEm0lhbQVFIrNSuB+G7tVrAlVsZgETT5nljf+Iw==}

  source-map-js@1.2.1:
    resolution: {integrity: sha512-UXWMKhLOwVKb728IUtQPXxfYU+usdybtUrK/8uGE8CQMvrhOpwvzDBwj0QhSL7MQc7vIsISBG8VQ8+IDQxpfQA==}
    engines: {node: '>=0.10.0'}

  source-map-resolve@0.6.0:
    resolution: {integrity: sha512-KXBr9d/fO/bWo97NXsPIAW1bFSBOuCnjbNTBMO7N59hsv5i9yzRDfcYwwt0l04+VqnKC+EwzvJZIP/qkuMgR/w==}
    deprecated: See https://github.com/lydell/source-map-resolve#deprecated

  source-map-support@0.5.21:
    resolution: {integrity: sha512-uBHU3L3czsIyYXKX88fdrGovxdSCoTGDRZ6SYXtSRxLZUzHg5P/66Ht6uoUlHu9EZod+inXhKo3qQgwXUT/y1w==}

  source-map@0.6.1:
    resolution: {integrity: sha512-UjgapumWlbMhkBgzT7Ykc5YXUT46F0iKu8SGXq0bcwP5dz/h0Plj6enJqjz1Zbq2l5WaqYnrVbwWOWMyF3F47g==}
    engines: {node: '>=0.10.0'}

  source-map@0.7.6:
    resolution: {integrity: sha512-i5uvt8C3ikiWeNZSVZNWcfZPItFQOsYTUAOkcUPGd8DqDy1uOUikjt5dG+uRlwyvR108Fb9DOd4GvXfT0N2/uQ==}
    engines: {node: '>= 12'}

  sourcemap-codec@1.4.8:
    resolution: {integrity: sha512-9NykojV5Uih4lgo5So5dtw+f0JgJX30KCNI8gwhz2J9A15wD0Ml6tjHKwf6fTSa6fAdVBdZeNOs9eJ71qCk8vA==}
    deprecated: Please use @jridgewell/sourcemap-codec instead

  spdx-compare@1.0.0:
    resolution: {integrity: sha512-C1mDZOX0hnu0ep9dfmuoi03+eOdDoz2yvK79RxbcrVEG1NO1Ph35yW102DHWKN4pk80nwCgeMmSY5L25VE4D9A==}

  spdx-exceptions@2.5.0:
    resolution: {integrity: sha512-PiU42r+xO4UbUS1buo3LPJkjlO7430Xn5SVAhdpzzsPHsjbYVflnnFdATgabnLude+Cqu25p6N+g2lw/PFsa4w==}

  spdx-expression-parse@3.0.1:
    resolution: {integrity: sha512-cbqHunsQWnJNE6KhVSMsMeH5H/L9EpymbzqTQ3uLwNCLZ1Q481oWaofqH7nO6V07xlXwY6PhQdQ2IedWx/ZK4Q==}

  spdx-expression-validate@2.0.0:
    resolution: {integrity: sha512-b3wydZLM+Tc6CFvaRDBOF9d76oGIHNCLYFeHbftFXUWjnfZWganmDmvtM5sm1cRwJc/VDBMLyGGrsLFd1vOxbg==}

  spdx-license-ids@3.0.22:
    resolution: {integrity: sha512-4PRT4nh1EImPbt2jASOKHX7PB7I+e4IWNLvkKFDxNhJlfjbYlleYQh285Z/3mPTHSAK/AvdMmw5BNNuYH8ShgQ==}

  spdx-ranges@2.1.1:
    resolution: {integrity: sha512-mcdpQFV7UDAgLpXEE/jOMqvK4LBoO0uTQg0uvXUewmEFhpiZx5yJSZITHB8w1ZahKdhfZqP5GPEOKLyEq5p8XA==}

  spdx-satisfies@5.0.1:
    resolution: {integrity: sha512-Nwor6W6gzFp8XX4neaKQ7ChV4wmpSh2sSDemMFSzHxpTw460jxFYeOn+jq4ybnSSw/5sc3pjka9MQPouksQNpw==}

  stable-hash-x@0.2.0:
    resolution: {integrity: sha512-o3yWv49B/o4QZk5ZcsALc6t0+eCelPc44zZsLtCQnZPDwFpDYSWcDnrv2TtMmMbQ7uKo3J0HTURCqckw23czNQ==}
    engines: {node: '>=12.0.0'}

  stackback@0.0.2:
    resolution: {integrity: sha512-1XMJE5fQo1jGH6Y/7ebnwPOBEkIEnT4QF32d5R1+VXdXveM0IBMJt8zfaxX1P3QhVwrYe+576+jkANtSS2mBbw==}

  stacktracey@2.1.8:
    resolution: {integrity: sha512-Kpij9riA+UNg7TnphqjH7/CzctQ/owJGNbFkfEeve4Z4uxT5+JapVLFXcsurIfN34gnTWZNJ/f7NMG0E8JDzTw==}

  std-env@3.9.0:
    resolution: {integrity: sha512-UGvjygr6F6tpH7o2qyqR6QYpwraIjKSdtzyBdyytFOHmPZY917kwdwLG0RbOjWOnKmnm3PeHjaoLLMie7kPLQw==}

  string-width@4.2.3:
    resolution: {integrity: sha512-wKyQRQpjJ0sIp62ErSZdGsjMJWsap5oRNihHhu6G7JVO/9jIB6UyevL+tXuOqrng8j/cxKTWyWUwvSTriiZz/g==}
    engines: {node: '>=8'}

  string-width@5.1.2:
    resolution: {integrity: sha512-HnLOCR3vjcY8beoNLtcjZ5/nxn2afmME6lhrDrebokqMap+XbeW8n9TXpPDOqdGK5qcI3oT0GKTW6wC7EMiVqA==}
    engines: {node: '>=12'}

  string-width@7.2.0:
    resolution: {integrity: sha512-tsaTIkKW9b4N+AEj+SVA+WhJzV7/zMhcSu78mLKWSk7cXMOSHsBKFWUs0fWwq8QyK3MgJBQRX6Gbi4kYbdvGkQ==}
    engines: {node: '>=18'}

  strip-ansi@6.0.1:
    resolution: {integrity: sha512-Y38VPSHcqkFrCpFnQ9vuSXmquuv5oXOKpGeT6aGrr3o3Gc9AlVa6JBfUSOCnbxGGZF+/0ooI7KrPuUSztUdU5A==}
    engines: {node: '>=8'}

  strip-ansi@7.1.2:
    resolution: {integrity: sha512-gmBGslpoQJtgnMAvOVqGZpEz9dyoKTCzy2nfz/n8aIFhN/jCE/rCmcxabB6jOOHV+0WNnylOxaxBQPSvcWklhA==}
    engines: {node: '>=12'}

  strip-bom@3.0.0:
    resolution: {integrity: sha512-vavAMRXOgBVNF6nyEEmL3DBK19iRpDcoIwW+swQ+CbGiu7lju6t+JklA1MHweoWtadgt4ISVUsXLyDq34ddcwA==}
    engines: {node: '>=4'}

  strip-indent@4.1.0:
    resolution: {integrity: sha512-OA95x+JPmL7kc7zCu+e+TeYxEiaIyndRx0OrBcK2QPPH09oAndr2ALvymxWA+Lx1PYYvFUm4O63pRkdJAaW96w==}
    engines: {node: '>=12'}

  strip-json-comments@3.1.1:
    resolution: {integrity: sha512-6fPc+R4ihwqP6N/aIv2f1gMH8lOVtWQHoqC4yK6oSDVVocumAsfCqjkXnqiYMhmMwS/mEHLp7Vehlt3ql6lEig==}
    engines: {node: '>=8'}

  strip-literal@3.0.0:
    resolution: {integrity: sha512-TcccoMhJOM3OebGhSBEmp3UZ2SfDMZUEBdRA/9ynfLi8yYajyWX3JiXArcJt4Umh4vISpspkQIY8ZZoCqjbviA==}

  style-search@0.1.0:
    resolution: {integrity: sha512-Dj1Okke1C3uKKwQcetra4jSuk0DqbzbYtXipzFlFMZtowbF1x7BKJwB9AayVMyFARvU8EDrZdcax4At/452cAg==}

  stylelint-config-recommended@17.0.0:
    resolution: {integrity: sha512-WaMSdEiPfZTSFVoYmJbxorJfA610O0tlYuU2aEwY33UQhSPgFbClrVJYWvy3jGJx+XW37O+LyNLiZOEXhKhJmA==}
    engines: {node: '>=18.12.0'}
    peerDependencies:
      stylelint: ^16.23.0

  stylelint-declaration-block-no-ignored-properties@2.8.0:
    resolution: {integrity: sha512-Ws8Cav7Y+SPN0JsV407LrnNXWOrqGjxShf+37GBtnU/C58Syve9c0+I/xpLcFOosST3ternykn3Lp77f3ITnFw==}
    engines: {node: '>=6'}
    peerDependencies:
      stylelint: ^7.0.0 || ^8.0.0 || ^9.0.0 || ^10.0.0 || ^11.0.0 || ^12.0.0 || ^13.0.0 || ^14.0.0 || ^15.0.0 || ^16.0.0

  stylelint-declaration-strict-value@1.10.11:
    resolution: {integrity: sha512-oVQvhZlFZAiDz9r2BPFZLtTGm1A2JVhdKObKAJoTjFfR4F/NpApC4bMBTxf4sZS76Na3njYKVOaAaKSZ4+FU+g==}
    engines: {node: '>=18.12.0'}
    peerDependencies:
      stylelint: '>=7 <=16'

  stylelint-value-no-unknown-custom-properties@6.0.1:
    resolution: {integrity: sha512-N60PTdaTknB35j6D4FhW0GL2LlBRV++bRpXMMldWMQZ240yFQaoltzlLY4lXXs7Z0J5mNUYZQ/gjyVtU2DhCMA==}
    engines: {node: '>=18.12.0'}
    peerDependencies:
      stylelint: '>=16'

  stylelint@16.24.0:
    resolution: {integrity: sha512-7ksgz3zJaSbTUGr/ujMXvLVKdDhLbGl3R/3arNudH7z88+XZZGNLMTepsY28WlnvEFcuOmUe7fg40Q3lfhOfSQ==}
    engines: {node: '>=18.12.0'}
    hasBin: true

  stylis@4.3.6:
    resolution: {integrity: sha512-yQ3rwFWRfwNUY7H5vpU0wfdkNSnvnJinhF9830Swlaxl03zsOjCfmX0ugac+3LtK0lYSgwL/KXc8oYL3mG4YFQ==}

  stylus@0.57.0:
    resolution: {integrity: sha512-yOI6G8WYfr0q8v8rRvE91wbxFU+rJPo760Va4MF6K0I6BZjO4r+xSynkvyPBP9tV1CIEUeRsiidjIs2rzb1CnQ==}
    hasBin: true

  sucrase@3.35.0:
    resolution: {integrity: sha512-8EbVDiu9iN/nESwxeSxDKe0dunta1GOlHufmSSXxMD2z2/tMZpDMpvXQGsc+ajGo8y2uYUmixaSRUc/QPoQ0GA==}
    engines: {node: '>=16 || 14 >=14.17'}
    hasBin: true

  superstruct@0.10.13:
    resolution: {integrity: sha512-W4SitSZ9MOyMPbHreoZVEneSZyPEeNGbdfJo/7FkJyRs/M3wQRFzq+t3S/NBwlrFSWdx1ONLjLb9pB+UKe4IqQ==}

  supports-color@7.2.0:
    resolution: {integrity: sha512-qpCAvRl9stuOHveKsn7HncJRvv501qIacKzQlO/+Lwxc9+0q2wLyv4Dfvt80/DPn2pqOBsJdDiogXGR9+OvwRw==}
    engines: {node: '>=8'}

  supports-color@8.1.1:
    resolution: {integrity: sha512-MpUEN2OodtUzxvKQl72cUF7RQ5EiHsGvSsVG0ia9c5RbWGL2CI4C7EpPS8UTBIplnlzZiNuV56w+FuNxy3ty2Q==}
    engines: {node: '>=10'}

  supports-hyperlinks@3.2.0:
    resolution: {integrity: sha512-zFObLMyZeEwzAoKCyu1B91U79K2t7ApXuQfo8OuxwXLDgcKxuwM+YvcbIhm6QWqz7mHUH1TVytR1PwVVjEuMig==}
    engines: {node: '>=14.18'}

  supports-preserve-symlinks-flag@1.0.0:
    resolution: {integrity: sha512-ot0WnXS9fgdkgIcePe6RHNk1WA8+muPa6cSjeR3V8K27q9BB1rTE3R1p7Hv0z1ZyAc8s6Vvv8DIyWf681MAt0w==}
    engines: {node: '>= 0.4'}

  svg-element-attributes@1.3.1:
    resolution: {integrity: sha512-Bh05dSOnJBf3miNMqpsormfNtfidA/GxQVakhtn0T4DECWKeXQRQUceYjJ+OxYiiLdGe4Jo9iFV8wICFapFeIA==}

  svg-tags@1.0.0:
    resolution: {integrity: sha512-ovssysQTa+luh7A5Weu3Rta6FJlFBBbInjOh722LIt6klpU2/HtdUbszju/G4devcvk8PGt7FCLv5wftu3THUA==}

  svgo@4.0.0:
    resolution: {integrity: sha512-VvrHQ+9uniE+Mvx3+C9IEe/lWasXCU0nXMY2kZeLrHNICuRiC8uMPyM14UEaMOFA5mhyQqEkB02VoQ16n3DLaw==}
    engines: {node: '>=16'}
    hasBin: true

  svgson@5.3.1:
    resolution: {integrity: sha512-qdPgvUNWb40gWktBJnbJRelWcPzkLed/ShhnRsjbayXz8OtdPOzbil9jtiZdrYvSDumAz/VNQr6JaNfPx/gvPA==}

  swagger-ui-dist@5.29.0:
    resolution: {integrity: sha512-gqs7Md3AxP4mbpXAq31o5QW+wGUZsUzVatg70yXpUR245dfIis5jAzufBd+UQM/w2xSfrhvA1eqsrgnl2PbezQ==}

  sync-fetch@0.4.5:
    resolution: {integrity: sha512-esiWJ7ixSKGpd9DJPBTC4ckChqdOjIwJfYhVHkcQ2Gnm41323p1TRmEI+esTQ9ppD+b5opps2OTEGTCGX5kF+g==}
    engines: {node: '>=14'}

  synckit@0.11.11:
    resolution: {integrity: sha512-MeQTA1r0litLUf0Rp/iisCaL8761lKAZHaimlbGK4j0HysC4PLfqygQj9srcs0m2RdtDYnF8UuYyKpbjHYp7Jw==}
    engines: {node: ^14.18.0 || >=16.0.0}

  table@6.9.0:
    resolution: {integrity: sha512-9kY+CygyYM6j02t5YFHbNz2FN5QmYGv9zAjVp4lCDjlCw7amdckXlEt/bjMhUIfj4ThGRE4gCUH5+yGnNuPo5A==}
    engines: {node: '>=10.0.0'}

  tailwindcss@3.4.17:
    resolution: {integrity: sha512-w33E2aCvSDP0tW9RZuNXadXlkHXqFzSkQew/aIa2i/Sj8fThxwovwlXHSPXTbAHwEIhBFXAedUhP2tueAKP8Og==}
    engines: {node: '>=14.0.0'}
    hasBin: true

  tapable@2.2.3:
    resolution: {integrity: sha512-ZL6DDuAlRlLGghwcfmSn9sK3Hr6ArtyudlSAiCqQ6IfE+b+HHbydbYDIG15IfS5do+7XQQBdBiubF/cV2dnDzg==}
    engines: {node: '>=6'}

  terser-webpack-plugin@5.3.14:
    resolution: {integrity: sha512-vkZjpUjb6OMS7dhV+tILUW6BhpDR7P2L/aQSAv+Uwk+m8KATX9EccViHTJR2qDtACKPIYndLGCyl3FMo+r2LMw==}
    engines: {node: '>= 10.13.0'}
    peerDependencies:
      '@swc/core': '*'
      esbuild: '*'
      uglify-js: '*'
      webpack: ^5.1.0
    peerDependenciesMeta:
      '@swc/core':
        optional: true
      esbuild:
        optional: true
      uglify-js:
        optional: true

  terser@5.44.0:
    resolution: {integrity: sha512-nIVck8DK+GM/0Frwd+nIhZ84pR/BX7rmXMfYwyg+Sri5oGVE99/E3KvXqpC2xHFxyqXyGHTKBSioxxplrO4I4w==}
    engines: {node: '>=10'}
    hasBin: true

  text-table@0.2.0:
    resolution: {integrity: sha512-N+8UisAXDGk8PFXP4HAzVR9nbfmVJ3zYLAWiTIoqC5v5isinhr+r5uaO8+7r3BMfuNIufIsA7RdpVgacC2cSpw==}

  thenify-all@1.6.0:
    resolution: {integrity: sha512-RNxQH/qI8/t3thXJDwcstUO4zeqo64+Uy/+sNVRBx4Xn2OX+OZ9oP+iJnNFqplFra2ZUVeKCSa2oVWi3T4uVmA==}
    engines: {node: '>=0.8'}

  thenify@3.3.1:
    resolution: {integrity: sha512-RVZSIV5IG10Hk3enotrhvz0T9em6cyHBLkH/YAZuKqd8hRkKhSfCGIcP2KUY0EPxndzANBmNllzWPwak+bheSw==}

  three@0.176.0:
    resolution: {integrity: sha512-PWRKYWQo23ojf9oZSlRGH8K09q7nRSWx6LY/HF/UUrMdYgN9i1e2OwJYHoQjwc6HF/4lvvYLC5YC1X8UJL2ZpA==}

  throttle-debounce@5.0.2:
    resolution: {integrity: sha512-B71/4oyj61iNH0KeCamLuE2rmKuTO5byTOSVwECM5FA7TiAiAW+UqTKZ9ERueC4qvgSttUhdmq1mXC3kJqGX7A==}
    engines: {node: '>=12.22'}

  tinybench@2.9.0:
    resolution: {integrity: sha512-0+DUvqWMValLmha6lr4kD8iAMK1HzV0/aKnCtWb9v9641TnP/MFb7Pc2bxoxQjTXAErryXVgUOfv2YqNllqGeg==}

  tinycolor2@1.6.0:
    resolution: {integrity: sha512-XPaBkWQJdsf3pLKJV9p4qN/S+fm2Oj8AIPo1BTUhg5oxkvm9+SVEGFdhyOz7tTdUTfvxMiAs4sp6/eZO2Ew+pw==}

  tinyexec@0.3.2:
    resolution: {integrity: sha512-KQQR9yN7R5+OSwaK0XQoj22pwHoTlgYqmUscPYoknOoWCWfj/5/ABTMRi69FrKU5ffPVh5QcFikpWJI/P1ocHA==}

  tinyexec@1.0.1:
    resolution: {integrity: sha512-5uC6DDlmeqiOwCPmK9jMSdOuZTh8bU39Ys6yidB+UTt5hfZUPGAypSgFRiEp+jbi9qH40BLDvy85jIU88wKSqw==}

  tinyglobby@0.2.15:
    resolution: {integrity: sha512-j2Zq4NyQYG5XMST4cbs02Ak8iJUdxRM0XI5QyxXuZOzKOINmWurp3smXu3y5wDcJrptwpSjgXHzIQxR0omXljQ==}
    engines: {node: '>=12.0.0'}

  tinypool@1.1.1:
    resolution: {integrity: sha512-Zba82s87IFq9A9XmjiX5uZA/ARWDrB03OHlq+Vw1fSdt0I+4/Kutwy8BP4Y/y/aORMo61FQ0vIb5j44vSo5Pkg==}
    engines: {node: ^18.0.0 || >=20.0.0}

  tinyrainbow@2.0.0:
    resolution: {integrity: sha512-op4nsTR47R6p0vMUUoYl/a+ljLFVtlfaXkLQmqfLR1qHma1h/ysYk4hEXZ880bf2CYgTskvTa/e196Vd5dDQXw==}
    engines: {node: '>=14.0.0'}

  tinyspy@4.0.3:
    resolution: {integrity: sha512-t2T/WLB2WRgZ9EpE4jgPJ9w+i66UZfDc8wHh0xrwiRNN+UwH98GIJkTeZqX9rg0i0ptwzqW+uYeIF0T4F8LR7A==}
    engines: {node: '>=14.0.0'}

  tippy.js@6.3.7:
    resolution: {integrity: sha512-E1d3oP2emgJ9dRQZdf3Kkn0qJgI6ZLpyS5z6ZkY1DF3kaQaBsGZsndEpHwx+eC+tYM41HaSNvNtLx8tU57FzTQ==}

  to-regex-range@5.0.1:
    resolution: {integrity: sha512-65P7iz6X5yEr1cwcgvQxbbIw7Uk3gOy5dIdtZ4rDveLqhrdJP+Li/Hx6tyK0NEb+2GCyneCMJiGqrADCSNk8sQ==}
    engines: {node: '>=8.0'}

  toastify-js@1.12.0:
    resolution: {integrity: sha512-HeMHCO9yLPvP9k0apGSdPUWrUbLnxUKNFzgUoZp1PHCLploIX/4DSQ7V8H25ef+h4iO9n0he7ImfcndnN6nDrQ==}

  tr46@0.0.3:
    resolution: {integrity: sha512-N3WMsuqV66lT30CrXNbEjx4GEwlow3v6rr4mCcv6prnfwhS01rkgyFdjPNBYd9br7LpXV1+Emh01fHnq2Gdgrw==}

  tributejs@5.1.3:
    resolution: {integrity: sha512-B5CXihaVzXw+1UHhNFyAwUTMDk1EfoLP5Tj1VhD9yybZ1I8DZJEv8tZ1l0RJo0t0tk9ZhR8eG5tEsaCvRigmdQ==}

  ts-api-utils@2.1.0:
    resolution: {integrity: sha512-CUgTZL1irw8u29bzrOD/nH85jqyc74D6SshFgujOIA7osm2Rz7dYH77agkx7H4FBNxDq7Cjf+IjaX/8zwFW+ZQ==}
    engines: {node: '>=18.12'}
    peerDependencies:
      typescript: '>=4.8.4'

  ts-dedent@2.2.0:
    resolution: {integrity: sha512-q5W7tVM71e2xjHZTlgfTDoPF/SmqKG5hddq9SzR49CH2hayqRKJtQ4mtRlSxKaJlR/+9rEM+mnBHf7I2/BQcpQ==}
    engines: {node: '>=6.10'}

  ts-interface-checker@0.1.13:
    resolution: {integrity: sha512-Y/arvbn+rrz3JCKl9C4kVNfTfSm2/mEp5FSz5EsZSANGPSlQrpRI5M4PKF+mJnE52jOO90PnPSc3Ur3bTQw0gA==}

  tsconfig-paths@3.15.0:
    resolution: {integrity: sha512-2Ac2RgzDe/cn48GvOe3M+o82pEFewD3UPbyoUHHdKasHwJKjds4fLXWf/Ux5kATBKN20oaFGu+jbElp1pos0mg==}

  tslib@1.14.1:
    resolution: {integrity: sha512-Xni35NKzjgMrwevysHTCArtLDpPvye8zV/0E4EyYn43P7/7qvQwPh9BGkHewbMulVntbigmcT7rdX3BNo9wRJg==}

  tslib@2.8.1:
    resolution: {integrity: sha512-oJFu94HQb+KVduSUQL7wnpmqnfmLsOA/nAh6b6EH0wCEoK0/mPeXU6c3wKDV83MkOuHPRHtSXKKU99IBazS/2w==}

  type-check@0.4.0:
    resolution: {integrity: sha512-XleUoc9uwGXqjWwXaUTZAmzMcFZ5858QA2vvx1Ur5xIcixXIP+8LnFDgRplU30us6teqdlskFfu+ae4K79Ooew==}
    engines: {node: '>= 0.8.0'}

  type-fest@0.20.2:
    resolution: {integrity: sha512-Ne+eE4r0/iWnpAxD852z3A+N0Bt5RN//NjJwRd2VFHEmrywxf5vsZlh4R6lixl6B+wz/8d+maTSAkN1FIkI3LQ==}
    engines: {node: '>=10'}

<<<<<<< HEAD
  type-fest@0.6.0:
    resolution: {integrity: sha512-q+MB8nYR1KDLrgr4G5yemftpMC7/QLqVndBmEEdqzmNj5dcFOO4Oo8qlwZE3ULT3+Zim1F8Kq4cBnikNhlCMlg==}
    engines: {node: '>=8'}

  type-fest@0.8.1:
    resolution: {integrity: sha512-4dbzIzqvjtgiM5rw1k5rEHtBANKmdudhGyBEajN01fEyhaAIhsoKNy6y7+IN93IfpFtwY9iqi7kD+xwKhQsNJA==}
    engines: {node: '>=8'}
=======
  type-fest@4.41.0:
    resolution: {integrity: sha512-TeTSQ6H5YHvpqVwBRcnLDCBnDOHWYu7IvGbHT6N8AOymcr9PJGjc1GTtiWZTYg0NCgYwvnYWEkVChQAr9bjfwA==}
    engines: {node: '>=16'}

  typescript-eslint@8.43.0:
    resolution: {integrity: sha512-FyRGJKUGvcFekRRcBKFBlAhnp4Ng8rhe8tuvvkR9OiU0gfd4vyvTRQHEckO6VDlH57jbeUQem2IpqPq9kLJH+w==}
    engines: {node: ^18.18.0 || ^20.9.0 || >=21.1.0}
    peerDependencies:
      eslint: ^8.57.0 || ^9.0.0
      typescript: '>=4.8.4 <6.0.0'
>>>>>>> 69e595cd

  typescript@5.9.2:
    resolution: {integrity: sha512-CWBzXQrc/qOkhidw1OzBTQuYRbfyxDXJMVJ1XNwUHGROVmuaeiEm3OslpZ1RV96d7SKKjZKrSJu3+t/xlw3R9A==}
    engines: {node: '>=14.17'}
    hasBin: true

  typo-js@1.3.1:
    resolution: {integrity: sha512-elJkpCL6Z77Ghw0Lv0lGnhBAjSTOQ5FhiVOCfOuxhaoTT2xtLVbqikYItK5HHchzPbHEUFAcjOH669T2ZzeCbg==}

  uc.micro@2.1.0:
    resolution: {integrity: sha512-ARDJmphmdvUk6Glw7y9DQ2bFkKBHwQHLi2lsaH6PPmz/Ka9sFOBsBluozhDltWmnv9u/cF6Rt87znRTPV+yp/A==}

  ufo@1.6.1:
    resolution: {integrity: sha512-9a4/uxlTWJ4+a5i0ooc1rU7C7YOw3wT+UGqdeNNHWnOF9qcMBgLRS+4IYUqbczewFx4mLEig6gawh7X6mFlEkA==}

  uint8-to-base64@0.2.1:
    resolution: {integrity: sha512-uO/84GaoDUfiAxpa8EksjVLE77A9Kc7ZTziN4zRpq4de9yLaLcZn3jx1/sVjyupsywcVX6RKWbqLe7gUNyzH+Q==}

  undici-types@6.21.0:
    resolution: {integrity: sha512-iwDZqg0QAGrg9Rav5H4n0M64c3mkR59cJ6wQp+7C4nI0gsmExaedaYLNO44eT4AtBBwjbTiGPMlt2Md0T9H9JQ==}

  undici-types@7.10.0:
    resolution: {integrity: sha512-t5Fy/nfn+14LuOc2KNYg75vZqClpAiqscVvMygNnlsHBFpSXdJaYtXMcdNLpl/Qvc3P2cB3s6lOV51nqsFq4ag==}

  universalify@2.0.1:
    resolution: {integrity: sha512-gptHNQghINnc/vTGIk0SOFGFNXw7JVrlRUtConJRlvaw6DuX0wO5Jeko9sWrMBhh+PsYAZ7oXAiOnf/UKogyiw==}
    engines: {node: '>= 10.0.0'}

  unrs-resolver@1.11.1:
    resolution: {integrity: sha512-bSjt9pjaEBnNiGgc9rUiHGKv5l4/TGzDmYw3RhnkJGtLhbnnA/5qJj7x3dNDCRx/PJxu774LlH8lCOlB4hEfKg==}

  update-browserslist-db@1.1.3:
    resolution: {integrity: sha512-UxhIZQ+QInVdunkDAaiazvvT/+fXL5Osr0JZlJulepYu6Jd7qJtDZjlur0emRlT71EN3ScPoE7gvsuIKKNavKw==}
    hasBin: true
    peerDependencies:
      browserslist: '>= 4.21.0'

  updates@16.7.0:
    resolution: {integrity: sha512-GOqKdZREAlOR90YBBY8FpkmJOPjjxntYcuAKZRWXK5Pvt2CAcPREk+KeqClG3yqqk+NGWkqAsIxa1ORzQB1iQA==}
    engines: {node: '>=20'}
    hasBin: true

  uri-js@4.4.1:
    resolution: {integrity: sha512-7rKUyy33Q1yc98pQ1DAmLtwX109F7TIfWlW1Ydo8Wl1ii1SeHieeh0HHfPeL2fMXK6z0s8ecKs9frCuLJvndBg==}

  urijs@1.19.11:
    resolution: {integrity: sha512-HXgFDgDommxn5/bIv0cnQZsPhHDA90NPHD6+c/v21U5+Sx5hoP8+dP9IZXBU1gIfvdRfhG8cel9QNPeionfcCQ==}

  util-deprecate@1.0.2:
    resolution: {integrity: sha512-EPD5q1uXyFxJpCrLnCc1nHnq3gOa6DZBocAIiI2TaSCA7VCJ1UJDMagCzIkXNsUYfD1daK//LTEQ8xiIbrHtcw==}

  utility-types@3.11.0:
    resolution: {integrity: sha512-6Z7Ma2aVEWisaL6TvBCy7P8rm2LQoPv6dJ7ecIaIixHcwfbJ0x7mWdbcwlIM5IGQxPZSFYeqRCqlOOeKoJYMkw==}
    engines: {node: '>= 4'}

  uuid@11.1.0:
    resolution: {integrity: sha512-0/A9rDy9P7cJ+8w1c9WD9V//9Wj15Ce2MPz8Ri6032usz+NfePxx5AcN3bN+r6ZL6jEo066/yNYB3tn4pQEx+A==}
    hasBin: true

  validate-npm-package-name@3.0.0:
    resolution: {integrity: sha512-M6w37eVCMMouJ9V/sdPGnC5H4uDr73/+xdq0FBLO3TFFX1+7wiUY6Es328NN+y43tmY+doUdN9g9J21vqB7iLw==}

  vanilla-colorful@0.7.2:
    resolution: {integrity: sha512-z2YZusTFC6KnLERx1cgoIRX2CjPRP0W75N+3CC6gbvdX5Ch47rZkEMGO2Xnf+IEmi3RiFLxS18gayMA27iU7Kg==}

  vite-node@3.2.4:
    resolution: {integrity: sha512-EbKSKh+bh1E1IFxeO0pg1n4dvoOTt0UDiXMd/qn++r98+jPO1xtJilvXldeuQ8giIB5IkpjCgMleHMNEsGH6pg==}
    engines: {node: ^18.0.0 || ^20.0.0 || >=22.0.0}
    hasBin: true

  vite-string-plugin@1.4.6:
    resolution: {integrity: sha512-Csjtny8/uVIynzlaRRj4RpHrPAakNwlH9jw6kgQ8tQhc2f0zzA6bCbAgWD0y84EgB8aLNrz7pZFUqSt3LOtk+w==}

  vite@7.1.5:
    resolution: {integrity: sha512-4cKBO9wR75r0BeIWWWId9XK9Lj6La5X846Zw9dFfzMRw38IlTk2iCcUt6hsyiDRcPidc55ZParFYDXi0nXOeLQ==}
    engines: {node: ^20.19.0 || >=22.12.0}
    hasBin: true
    peerDependencies:
      '@types/node': ^20.19.0 || >=22.12.0
      jiti: '>=1.21.0'
      less: ^4.0.0
      lightningcss: ^1.21.0
      sass: ^1.70.0
      sass-embedded: ^1.70.0
      stylus: '>=0.54.8'
      sugarss: ^5.0.0
      terser: ^5.16.0
      tsx: ^4.8.1
      yaml: ^2.4.2
    peerDependenciesMeta:
      '@types/node':
        optional: true
      jiti:
        optional: true
      less:
        optional: true
      lightningcss:
        optional: true
      sass:
        optional: true
      sass-embedded:
        optional: true
      stylus:
        optional: true
      sugarss:
        optional: true
      terser:
        optional: true
      tsx:
        optional: true
      yaml:
        optional: true

  vitest@3.2.4:
    resolution: {integrity: sha512-LUCP5ev3GURDysTWiP47wRRUpLKMOfPh+yKTx3kVIEiu5KOMeqzpnYNsKyOoVrULivR8tLcks4+lga33Whn90A==}
    engines: {node: ^18.0.0 || ^20.0.0 || >=22.0.0}
    hasBin: true
    peerDependencies:
      '@edge-runtime/vm': '*'
      '@types/debug': ^4.1.12
      '@types/node': ^18.0.0 || ^20.0.0 || >=22.0.0
      '@vitest/browser': 3.2.4
      '@vitest/ui': 3.2.4
      happy-dom: '*'
      jsdom: '*'
    peerDependenciesMeta:
      '@edge-runtime/vm':
        optional: true
      '@types/debug':
        optional: true
      '@types/node':
        optional: true
      '@vitest/browser':
        optional: true
      '@vitest/ui':
        optional: true
      happy-dom:
        optional: true
      jsdom:
        optional: true

  vscode-jsonrpc@8.2.0:
    resolution: {integrity: sha512-C+r0eKJUIfiDIfwJhria30+TYWPtuHJXHtI7J0YlOmKAo7ogxP20T0zxB7HZQIFhIyvoBPwWskjxrvAtfjyZfA==}
    engines: {node: '>=14.0.0'}

  vscode-languageserver-protocol@3.17.5:
    resolution: {integrity: sha512-mb1bvRJN8SVznADSGWM9u/b07H7Ecg0I3OgXDuLdn307rl/J3A9YD6/eYOssqhecL27hK1IPZAsaqh00i/Jljg==}

  vscode-languageserver-textdocument@1.0.12:
    resolution: {integrity: sha512-cxWNPesCnQCcMPeenjKKsOCKQZ/L6Tv19DTRIGuLWe32lyzWhihGVJ/rcckZXJxfdKCFvRLS3fpBIsV/ZGX4zA==}

  vscode-languageserver-types@3.17.5:
    resolution: {integrity: sha512-Ld1VelNuX9pdF39h2Hgaeb5hEZM2Z3jUrrMgWQAu82jMtZp7p3vJT3BzToKtZI7NgQssZje5o0zryOrhQvzQAg==}

  vscode-languageserver@9.0.1:
    resolution: {integrity: sha512-woByF3PDpkHFUreUa7Hos7+pUWdeWMXRd26+ZX2A8cFx6v/JPTtd4/uN0/jB6XQHYaOlHbio03NTHCqrgG5n7g==}
    hasBin: true

  vscode-uri@3.0.8:
    resolution: {integrity: sha512-AyFQ0EVmsOZOlAnxoFOGOq1SQDWAB7C6aqMGS23svWAllfOaxbuFvcT8D1i8z3Gyn8fraVeZNNmN6e9bxxXkKw==}

  vscode-uri@3.1.0:
    resolution: {integrity: sha512-/BpdSx+yCQGnCvecbyXdxHDkuk55/G3xwnC0GqY4gmQ3j+A+g8kzzgB4Nk/SINjqn6+waqw3EgbVF2QKExkRxQ==}

  vue-bar-graph@2.2.0:
    resolution: {integrity: sha512-1xFPho2nM6nFDziExLu48vKO+Q90gjxz1NyHfc+MhgfYDSxR9BMyhOIXUO5EmwKIVEX5dBoP2n3Ius8SjKRD4g==}

  vue-chartjs@5.3.2:
    resolution: {integrity: sha512-NrkbRRoYshbXbWqJkTN6InoDVwVb90C0R7eAVgMWcB9dPikbruaOoTFjFYHE/+tNPdIe6qdLCDjfjPHQ0fw4jw==}
    peerDependencies:
      chart.js: ^4.1.1
      vue: ^3.0.0-0 || ^2.7.0

  vue-eslint-parser@10.2.0:
    resolution: {integrity: sha512-CydUvFOQKD928UzZhTp4pr2vWz1L+H99t7Pkln2QSPdvmURT0MoC4wUccfCnuEaihNsu9aYYyk+bep8rlfkUXw==}
    engines: {node: ^18.18.0 || ^20.9.0 || >=21.1.0}
    peerDependencies:
      eslint: ^8.57.0 || ^9.0.0

  vue-loader@17.4.2:
    resolution: {integrity: sha512-yTKOA4R/VN4jqjw4y5HrynFL8AK0Z3/Jt7eOJXEitsm0GMRHDBjCfCiuTiLP7OESvsZYo2pATCWhDqxC5ZrM6w==}
    peerDependencies:
      '@vue/compiler-sfc': '*'
      vue: '*'
      webpack: ^4.1.0 || ^5.0.0-0
    peerDependenciesMeta:
      '@vue/compiler-sfc':
        optional: true
      vue:
        optional: true

  vue-tsc@3.0.6:
    resolution: {integrity: sha512-Tbs8Whd43R2e2nxez4WXPvvdjGbW24rOSgRhLOHXzWiT4pcP4G7KeWh0YCn18rF4bVwv7tggLLZ6MJnO6jXPBg==}
    hasBin: true
    peerDependencies:
      typescript: '>=5.0.0'

  vue@3.5.21:
    resolution: {integrity: sha512-xxf9rum9KtOdwdRkiApWL+9hZEMWE90FHh8yS1+KJAiWYh+iGWV1FquPjoO9VUHQ+VIhsCXNNyZ5Sf4++RVZBA==}
    peerDependencies:
      typescript: '*'
    peerDependenciesMeta:
      typescript:
        optional: true

  watchpack@2.4.4:
    resolution: {integrity: sha512-c5EGNOiyxxV5qmTtAB7rbiXxi1ooX1pQKMLX/MIabJjRA0SJBQOjKF+KSVfHkr9U1cADPon0mRiVe/riyaiDUA==}
    engines: {node: '>=10.13.0'}

  webidl-conversions@3.0.1:
    resolution: {integrity: sha512-2JAn3z8AR6rjK8Sm8orRC0h/bcl/DqL7tRPdGZ4I1CjdF+EaMLmYxBHyXuKL849eucPFhvBoxMsflfOb8kxaeQ==}

  webpack-cli@6.0.1:
    resolution: {integrity: sha512-MfwFQ6SfwinsUVi0rNJm7rHZ31GyTcpVE5pgVA3hwFRb7COD4TzjUUwhGWKfO50+xdc2MQPuEBBJoqIMGt3JDw==}
    engines: {node: '>=18.12.0'}
    hasBin: true
    peerDependencies:
      webpack: ^5.82.0
      webpack-bundle-analyzer: '*'
      webpack-dev-server: '*'
    peerDependenciesMeta:
      webpack-bundle-analyzer:
        optional: true
      webpack-dev-server:
        optional: true

  webpack-merge@6.0.1:
    resolution: {integrity: sha512-hXXvrjtx2PLYx4qruKl+kyRSLc52V+cCvMxRjmKwoA+CBbbF5GfIBtR6kCvl0fYGqTUPKB+1ktVmTHqMOzgCBg==}
    engines: {node: '>=18.0.0'}

  webpack-sources@1.4.3:
    resolution: {integrity: sha512-lgTS3Xhv1lCOKo7SA5TjKXMjpSM4sBjNV5+q2bqesbSPs5FjGmU6jjtBSkX9b4qW87vDIsCIlUPOEhbZrMdjeQ==}

  webpack-sources@3.3.3:
    resolution: {integrity: sha512-yd1RBzSGanHkitROoPFd6qsrxt+oFhg/129YzheDGqeustzX0vTZJZsSsQjVQC4yzBQ56K55XU8gaNCtIzOnTg==}
    engines: {node: '>=10.13.0'}

  webpack@5.101.3:
    resolution: {integrity: sha512-7b0dTKR3Ed//AD/6kkx/o7duS8H3f1a4w3BYpIriX4BzIhjkn4teo05cptsxvLesHFKK5KObnadmCHBwGc+51A==}
    engines: {node: '>=10.13.0'}
    hasBin: true
    peerDependencies:
      webpack-cli: '*'
    peerDependenciesMeta:
      webpack-cli:
        optional: true

  whatwg-mimetype@3.0.0:
    resolution: {integrity: sha512-nt+N2dzIutVRxARx1nghPKGv1xHikU7HKdfafKkLNLindmPU/ch3U31NOCGGA/dmPcmb1VlofO0vnKAcsm0o/Q==}
    engines: {node: '>=12'}

  whatwg-url@5.0.0:
    resolution: {integrity: sha512-saE57nupxk6v3HY35+jzBwYa0rKSy0XR8JSxZPwgLr7ys0IBzhGviA1/TUGJLmSVqs8pb9AnvICXEuOHLprYTw==}

  which@1.3.1:
    resolution: {integrity: sha512-HxJdYWq1MTIQbJ3nw0cqssHoTNU267KlrDuGZ1WYlxDStUtKUhOaJmh112/TZmHxxUfuJqPXSOm7tDyas0OSIQ==}
    hasBin: true

  which@2.0.2:
    resolution: {integrity: sha512-BLI3Tl1TW3Pvl70l3yq3Y64i+awpwXqsGBYWkkqMtnbXgrMD+yj7rhW0kuEDxzJaYXGjEW5ogapKNMEKNMjibA==}
    engines: {node: '>= 8'}
    hasBin: true

  why-is-node-running@2.3.0:
    resolution: {integrity: sha512-hUrmaWBdVDcxvYqnyh09zunKzROWjbZTiNy8dBEjkS7ehEDQibXJ7XvlmtbwuTclUiIyN+CyXQD4Vmko8fNm8w==}
    engines: {node: '>=8'}
    hasBin: true

  wildcard@2.0.1:
    resolution: {integrity: sha512-CC1bOL87PIWSBhDcTrdeLo6eGT7mCFtrg0uIJtqJUFyK+eJnzl8A1niH56uu7KMa5XFrtiV+AQuHO3n7DsHnLQ==}

  word-wrap@1.2.5:
    resolution: {integrity: sha512-BN22B5eaMMI9UMtjrGd5g5eCYPpCPDUy0FJXbYsaT5zYxjFOckS53SQDE3pWkVoWpHXVb3BrYcEN4Twa55B5cA==}
    engines: {node: '>=0.10.0'}

  wrap-ansi@6.2.0:
    resolution: {integrity: sha512-r6lPcBGxZXlIcymEu7InxDMhdW0KDxpLgoFLcguasxCaJ/SOIZwINatK9KY/tf+ZrlywOKU0UDj3ATXUBfxJXA==}
    engines: {node: '>=8'}

  wrap-ansi@7.0.0:
    resolution: {integrity: sha512-YVGIj2kamLSTxw6NsZjoBxfSwsn0ycdesmc4p+Q21c5zPuZ1pl+NfxVdxPtdHvmNVOQ6XSYG4AUtyt/Fi7D16Q==}
    engines: {node: '>=10'}

  wrap-ansi@8.1.0:
    resolution: {integrity: sha512-si7QWI6zUMq56bESFvagtmzMdGOtoxfR+Sez11Mobfc7tm+VkUckk9bW2UeffTGVUbOksxmSw0AA2gs8g71NCQ==}
    engines: {node: '>=12'}

  wrap-ansi@9.0.2:
    resolution: {integrity: sha512-42AtmgqjV+X1VpdOfyTGOYRi0/zsoLqtXQckTmqTeybT+BDIbM/Guxo7x3pE2vtpr1ok6xRqM9OpBe+Jyoqyww==}
    engines: {node: '>=18'}

  wrappy@1.0.2:
    resolution: {integrity: sha512-l4Sp/DRseor9wL6EvV2+TuQn63dMkPjZ/sp9XkghTEbV9KlPS1xUsZ3u7/IQO4wxtcFB4bgpQPRcR3QCvezPcQ==}

  write-file-atomic@5.0.1:
    resolution: {integrity: sha512-+QU2zd6OTD8XWIJCbffaiQeH9U73qIqafo1x6V1snCWYGJf6cVE0cDR4D8xRzcEnfI21IFrUPzPGtcPf8AC+Rw==}
    engines: {node: ^14.17.0 || ^16.13.0 || >=18.0.0}

  xml-lexer@0.2.2:
    resolution: {integrity: sha512-G0i98epIwiUEiKmMcavmVdhtymW+pCAohMRgybyIME9ygfVu8QheIi+YoQh3ngiThsT0SQzJT4R0sKDEv8Ou0w==}

  xml-name-validator@4.0.0:
    resolution: {integrity: sha512-ICP2e+jsHvAj2E2lIHxa5tjXRlKDJo4IdvPvCXbXQGdzSfmSpNVyIKMvoZHjDY9DP0zV17iI85o90vRFXNccRw==}
    engines: {node: '>=12'}

  xml-reader@2.4.3:
    resolution: {integrity: sha512-xWldrIxjeAMAu6+HSf9t50ot1uL5M+BtOidRCWHXIeewvSeIpscWCsp4Zxjk8kHHhdqFBrfK8U0EJeCcnyQ/gA==}

  y18n@5.0.8:
    resolution: {integrity: sha512-0pfFzegeDWJHJIAmTLRP2DwHjdF5s7jo9tuztdQxAhINCdvS+3nGINqPd00AphqJR/0LhANUS6/+7SCb98YOfA==}
    engines: {node: '>=10'}

  yaml@2.8.1:
    resolution: {integrity: sha512-lcYcMxX2PO9XMGvAJkJ3OsNMw+/7FKes7/hgerGUYWIoWu5j/+YQqcZr5JnPZWzOsEBgMbSbiSTn/dv/69Mkpw==}
    engines: {node: '>= 14.6'}
    hasBin: true

  yargs-parser@21.1.1:
    resolution: {integrity: sha512-tVpsJW7DdjecAiFpbIB1e3qxIQsE6NoPc5/eTdrbbIC4h0LVsWhnoa3g+m2HclBIujHzsxZ4VJVA+GUuc2/LBw==}
    engines: {node: '>=12'}

  yargs@17.7.2:
    resolution: {integrity: sha512-7dSzzRQ++CKnNI/krKnYRV7JKKPUXMEh61soaHKg9mrWEhzFWhFnxPxGl+69cD1Ou63C13NUPCnmIcrvqCuM6w==}
    engines: {node: '>=12'}

  yocto-queue@0.1.0:
    resolution: {integrity: sha512-rVksvsnNCdJ/ohGc6xgPwyN8eheCxsiLM8mxuE/t/mOVqJewPuO1miLpTHQiRgTKCLexL4MeAFVagts7HmNZ2Q==}
    engines: {node: '>=10'}

snapshots:

  '@alloc/quick-lru@5.2.0': {}

  '@antfu/install-pkg@1.1.0':
    dependencies:
      package-manager-detector: 1.3.0
      tinyexec: 1.0.1

  '@antfu/utils@9.2.0': {}

  '@asyncapi/specs@6.10.0':
    dependencies:
      '@types/json-schema': 7.0.15

  '@babel/code-frame@7.27.1':
    dependencies:
      '@babel/helper-validator-identifier': 7.27.1
      js-tokens: 4.0.0
      picocolors: 1.1.1

  '@babel/helper-string-parser@7.27.1': {}

  '@babel/helper-validator-identifier@7.27.1': {}

  '@babel/parser@7.28.4':
    dependencies:
      '@babel/types': 7.28.4

  '@babel/runtime@7.28.4': {}

  '@babel/types@7.28.4':
    dependencies:
      '@babel/helper-string-parser': 7.27.1
      '@babel/helper-validator-identifier': 7.27.1

  '@braintree/sanitize-url@7.1.1': {}

  '@chevrotain/cst-dts-gen@11.0.3':
    dependencies:
      '@chevrotain/gast': 11.0.3
      '@chevrotain/types': 11.0.3
      lodash-es: 4.17.21

  '@chevrotain/gast@11.0.3':
    dependencies:
      '@chevrotain/types': 11.0.3
      lodash-es: 4.17.21

  '@chevrotain/regexp-to-ast@11.0.3': {}

  '@chevrotain/types@11.0.3': {}

  '@chevrotain/utils@11.0.3': {}

  '@citation-js/core@0.7.18':
    dependencies:
      '@citation-js/date': 0.5.1
      '@citation-js/name': 0.4.2
      fetch-ponyfill: 7.1.0
      sync-fetch: 0.4.5
    transitivePeerDependencies:
      - encoding

  '@citation-js/date@0.5.1': {}

  '@citation-js/name@0.4.2': {}

  '@citation-js/plugin-bibtex@0.7.18(@citation-js/core@0.7.18)':
    dependencies:
      '@citation-js/core': 0.7.18
      '@citation-js/date': 0.5.1
      '@citation-js/name': 0.4.2
      moo: 0.5.2

  '@citation-js/plugin-cff@0.6.1':
    dependencies:
      '@citation-js/date': 0.5.1
      '@citation-js/plugin-yaml': 0.6.1

  '@citation-js/plugin-csl@0.7.18(@citation-js/core@0.7.18)':
    dependencies:
      '@citation-js/core': 0.7.18
      '@citation-js/date': 0.5.1
      citeproc: 2.4.63

  '@citation-js/plugin-github@0.6.1':
    dependencies:
      '@citation-js/date': 0.5.1
      '@citation-js/name': 0.4.2

  '@citation-js/plugin-npm@0.6.1':
    dependencies:
      '@citation-js/date': 0.5.1
      '@citation-js/name': 0.4.2

  '@citation-js/plugin-software-formats@0.6.1':
    dependencies:
      '@citation-js/plugin-cff': 0.6.1
      '@citation-js/plugin-github': 0.6.1
      '@citation-js/plugin-npm': 0.6.1
      '@citation-js/plugin-yaml': 0.6.1
      '@citation-js/plugin-zenodo': 0.6.1

  '@citation-js/plugin-yaml@0.6.1':
    dependencies:
      js-yaml: 4.1.0

  '@citation-js/plugin-zenodo@0.6.1':
    dependencies:
      '@citation-js/date': 0.5.1
      '@citation-js/name': 0.4.2

  '@csstools/css-parser-algorithms@3.0.5(@csstools/css-tokenizer@3.0.4)':
    dependencies:
      '@csstools/css-tokenizer': 3.0.4

  '@csstools/css-tokenizer@3.0.4': {}

  '@csstools/media-query-list-parser@4.0.3(@csstools/css-parser-algorithms@3.0.5(@csstools/css-tokenizer@3.0.4))(@csstools/css-tokenizer@3.0.4)':
    dependencies:
      '@csstools/css-parser-algorithms': 3.0.5(@csstools/css-tokenizer@3.0.4)
      '@csstools/css-tokenizer': 3.0.4

  '@csstools/selector-resolve-nested@3.1.0(postcss-selector-parser@7.1.0)':
    dependencies:
      postcss-selector-parser: 7.1.0

  '@csstools/selector-specificity@5.0.0(postcss-selector-parser@7.1.0)':
    dependencies:
      postcss-selector-parser: 7.1.0

  '@discoveryjs/json-ext@0.6.3': {}

  '@dual-bundle/import-meta-resolve@4.2.1': {}

  '@emnapi/core@1.5.0':
    dependencies:
      '@emnapi/wasi-threads': 1.1.0
      tslib: 2.8.1
    optional: true

  '@emnapi/runtime@1.5.0':
    dependencies:
      tslib: 2.8.1
    optional: true

  '@emnapi/wasi-threads@1.1.0':
    dependencies:
      tslib: 2.8.1
    optional: true

  '@esbuild/aix-ppc64@0.25.9':
    optional: true

  '@esbuild/android-arm64@0.25.9':
    optional: true

  '@esbuild/android-arm@0.25.9':
    optional: true

  '@esbuild/android-x64@0.25.9':
    optional: true

  '@esbuild/darwin-arm64@0.25.9':
    optional: true

  '@esbuild/darwin-x64@0.25.9':
    optional: true

  '@esbuild/freebsd-arm64@0.25.9':
    optional: true

  '@esbuild/freebsd-x64@0.25.9':
    optional: true

  '@esbuild/linux-arm64@0.25.9':
    optional: true

  '@esbuild/linux-arm@0.25.9':
    optional: true

  '@esbuild/linux-ia32@0.25.9':
    optional: true

  '@esbuild/linux-loong64@0.25.9':
    optional: true

  '@esbuild/linux-mips64el@0.25.9':
    optional: true

  '@esbuild/linux-ppc64@0.25.9':
    optional: true

  '@esbuild/linux-riscv64@0.25.9':
    optional: true

  '@esbuild/linux-s390x@0.25.9':
    optional: true

  '@esbuild/linux-x64@0.25.9':
    optional: true

  '@esbuild/netbsd-arm64@0.25.9':
    optional: true

  '@esbuild/netbsd-x64@0.25.9':
    optional: true

  '@esbuild/openbsd-arm64@0.25.9':
    optional: true

  '@esbuild/openbsd-x64@0.25.9':
    optional: true

  '@esbuild/openharmony-arm64@0.25.9':
    optional: true

  '@esbuild/sunos-x64@0.25.9':
    optional: true

  '@esbuild/win32-arm64@0.25.9':
    optional: true

  '@esbuild/win32-ia32@0.25.9':
    optional: true

  '@esbuild/win32-x64@0.25.9':
    optional: true

  '@eslint-community/eslint-plugin-eslint-comments@4.5.0(eslint@9.35.0(jiti@2.5.1))':
    dependencies:
      escape-string-regexp: 4.0.0
      eslint: 9.35.0(jiti@2.5.1)
      ignore: 5.3.2

  '@eslint-community/eslint-utils@4.9.0(eslint@9.35.0(jiti@2.5.1))':
    dependencies:
      eslint: 9.35.0(jiti@2.5.1)
      eslint-visitor-keys: 3.4.3

  '@eslint-community/regexpp@4.12.1': {}

  '@eslint/compat@1.3.2(eslint@9.35.0(jiti@2.5.1))':
    optionalDependencies:
      eslint: 9.35.0(jiti@2.5.1)

  '@eslint/config-array@0.21.0':
    dependencies:
      '@eslint/object-schema': 2.1.6
      debug: 4.4.1
      minimatch: 3.1.2
    transitivePeerDependencies:
      - supports-color

  '@eslint/config-helpers@0.3.1': {}

  '@eslint/core@0.15.2':
    dependencies:
      '@types/json-schema': 7.0.15

  '@eslint/eslintrc@3.3.1':
    dependencies:
      ajv: 6.12.6
      debug: 4.4.1
      espree: 10.4.0
      globals: 14.0.0
      ignore: 5.3.2
      import-fresh: 3.3.1
      js-yaml: 4.1.0
      minimatch: 3.1.2
      strip-json-comments: 3.1.1
    transitivePeerDependencies:
      - supports-color

  '@eslint/js@9.35.0': {}

  '@eslint/object-schema@2.1.6': {}

  '@eslint/plugin-kit@0.3.5':
    dependencies:
      '@eslint/core': 0.15.2
      levn: 0.4.1

  '@github/browserslist-config@1.0.0': {}

  '@github/combobox-nav@2.3.1': {}

  '@github/markdown-toolbar-element@2.2.3': {}

  '@github/relative-time-element@4.4.8': {}

  '@github/text-expander-element@2.9.2':
    dependencies:
      '@github/combobox-nav': 2.3.1
      dom-input-range: 2.0.1

  '@humanfs/core@0.19.1': {}

  '@humanfs/node@0.16.7':
    dependencies:
      '@humanfs/core': 0.19.1
      '@humanwhocodes/retry': 0.4.3

  '@humanwhocodes/module-importer@1.0.1': {}

  '@humanwhocodes/retry@0.4.3': {}

  '@iconify/types@2.0.0': {}

  '@iconify/utils@3.0.1':
    dependencies:
      '@antfu/install-pkg': 1.1.0
      '@antfu/utils': 9.2.0
      '@iconify/types': 2.0.0
      debug: 4.4.1
      globals: 15.15.0
      kolorist: 1.8.0
      local-pkg: 1.1.2
      mlly: 1.8.0
    transitivePeerDependencies:
      - supports-color

  '@isaacs/balanced-match@4.0.1': {}

  '@isaacs/brace-expansion@5.0.0':
    dependencies:
      '@isaacs/balanced-match': 4.0.1

  '@isaacs/cliui@8.0.2':
    dependencies:
      string-width: 5.1.2
      string-width-cjs: string-width@4.2.3
      strip-ansi: 7.1.2
      strip-ansi-cjs: strip-ansi@6.0.1
      wrap-ansi: 8.1.0
      wrap-ansi-cjs: wrap-ansi@7.0.0

  '@jridgewell/gen-mapping@0.3.13':
    dependencies:
      '@jridgewell/sourcemap-codec': 1.5.5
      '@jridgewell/trace-mapping': 0.3.30

  '@jridgewell/resolve-uri@3.1.2': {}

  '@jridgewell/source-map@0.3.11':
    dependencies:
      '@jridgewell/gen-mapping': 0.3.13
      '@jridgewell/trace-mapping': 0.3.30

  '@jridgewell/sourcemap-codec@1.5.5': {}

  '@jridgewell/trace-mapping@0.3.30':
    dependencies:
      '@jridgewell/resolve-uri': 3.1.2
      '@jridgewell/sourcemap-codec': 1.5.5

  '@jsep-plugin/assignment@1.3.0(jsep@1.4.0)':
    dependencies:
      jsep: 1.4.0

  '@jsep-plugin/regex@1.0.4(jsep@1.4.0)':
    dependencies:
      jsep: 1.4.0

  '@jsep-plugin/ternary@1.1.4(jsep@1.4.0)':
    dependencies:
      jsep: 1.4.0

  '@keyv/serialize@1.1.0': {}

  '@kurkle/color@0.3.4': {}

  '@mcaptcha/core-glue@0.1.0-alpha-5': {}

  '@mcaptcha/vanilla-glue@0.1.0-alpha-3':
    dependencies:
      '@mcaptcha/core-glue': 0.1.0-alpha-5

  '@mermaid-js/parser@0.6.2':
    dependencies:
      langium: 3.3.1

  '@napi-rs/wasm-runtime@0.2.12':
    dependencies:
      '@emnapi/core': 1.5.0
      '@emnapi/runtime': 1.5.0
      '@tybys/wasm-util': 0.10.0
    optional: true

  '@nodelib/fs.scandir@2.1.5':
    dependencies:
      '@nodelib/fs.stat': 2.0.5
      run-parallel: 1.2.0

  '@nodelib/fs.stat@2.0.5': {}

  '@nodelib/fs.walk@1.2.8':
    dependencies:
      '@nodelib/fs.scandir': 2.1.5
      fastq: 1.19.1

  '@nolyfill/array-includes@1.0.44':
    dependencies:
      '@nolyfill/shared': 1.0.44

  '@nolyfill/array.prototype.findlastindex@1.0.44':
    dependencies:
      '@nolyfill/shared': 1.0.44

  '@nolyfill/array.prototype.flat@1.0.44':
    dependencies:
      '@nolyfill/shared': 1.0.44

  '@nolyfill/array.prototype.flatmap@1.0.44':
    dependencies:
      '@nolyfill/shared': 1.0.44

  '@nolyfill/es-aggregate-error@1.0.44':
    dependencies:
      '@nolyfill/shared': 1.0.44

  '@nolyfill/hasown@1.0.44': {}

  '@nolyfill/is-core-module@1.0.39': {}

  '@nolyfill/object.assign@1.0.44':
    dependencies:
      '@nolyfill/shared': 1.0.44

  '@nolyfill/object.fromentries@1.0.44':
    dependencies:
      '@nolyfill/shared': 1.0.44

  '@nolyfill/object.groupby@1.0.44':
    dependencies:
      '@nolyfill/shared': 1.0.44

  '@nolyfill/object.values@1.0.44':
    dependencies:
      '@nolyfill/shared': 1.0.44

  '@nolyfill/safe-buffer@1.0.44': {}

  '@nolyfill/safe-regex-test@1.0.44': {}

  '@nolyfill/safer-buffer@1.0.44': {}

  '@nolyfill/shared@1.0.44': {}

  '@nolyfill/string.prototype.includes@1.0.44':
    dependencies:
      '@nolyfill/shared': 1.0.44

  '@nolyfill/string.prototype.trimend@1.0.44':
    dependencies:
      '@nolyfill/shared': 1.0.44

  '@pkgjs/parseargs@0.11.0':
    optional: true

  '@pkgr/core@0.2.9': {}

  '@playwright/test@1.55.0':
    dependencies:
      playwright: 1.55.0

  '@popperjs/core@2.11.8': {}

  '@primer/octicons@19.18.0':
    dependencies:
      object-assign: 4.1.1

  '@resvg/resvg-wasm@2.6.2': {}

  '@rolldown/pluginutils@1.0.0-beta.29': {}

  '@rollup/plugin-commonjs@22.0.2(rollup@2.79.2)':
    dependencies:
      '@rollup/pluginutils': 3.1.0(rollup@2.79.2)
      commondir: 1.0.1
      estree-walker: 2.0.2
      glob: 7.2.3
      is-reference: 1.2.1
      magic-string: 0.25.9
      resolve: 1.22.10
      rollup: 2.79.2

  '@rollup/pluginutils@3.1.0(rollup@2.79.2)':
    dependencies:
      '@types/estree': 0.0.39
      estree-walker: 1.0.1
      picomatch: 2.3.1
      rollup: 2.79.2

  '@rollup/rollup-android-arm-eabi@4.50.1':
    optional: true

  '@rollup/rollup-android-arm64@4.50.1':
    optional: true

  '@rollup/rollup-darwin-arm64@4.50.1':
    optional: true

  '@rollup/rollup-darwin-x64@4.50.1':
    optional: true

  '@rollup/rollup-freebsd-arm64@4.50.1':
    optional: true

  '@rollup/rollup-freebsd-x64@4.50.1':
    optional: true

  '@rollup/rollup-linux-arm-gnueabihf@4.50.1':
    optional: true

  '@rollup/rollup-linux-arm-musleabihf@4.50.1':
    optional: true

  '@rollup/rollup-linux-arm64-gnu@4.50.1':
    optional: true

  '@rollup/rollup-linux-arm64-musl@4.50.1':
    optional: true

  '@rollup/rollup-linux-loongarch64-gnu@4.50.1':
    optional: true

  '@rollup/rollup-linux-ppc64-gnu@4.50.1':
    optional: true

  '@rollup/rollup-linux-riscv64-gnu@4.50.1':
    optional: true

  '@rollup/rollup-linux-riscv64-musl@4.50.1':
    optional: true

  '@rollup/rollup-linux-s390x-gnu@4.50.1':
    optional: true

  '@rollup/rollup-linux-x64-gnu@4.50.1':
    optional: true

  '@rollup/rollup-linux-x64-musl@4.50.1':
    optional: true

  '@rollup/rollup-openharmony-arm64@4.50.1':
    optional: true

  '@rollup/rollup-win32-arm64-msvc@4.50.1':
    optional: true

  '@rollup/rollup-win32-ia32-msvc@4.50.1':
    optional: true

  '@rollup/rollup-win32-x64-msvc@4.50.1':
    optional: true

  '@rtsao/scc@1.1.0': {}

  '@scarf/scarf@1.4.0': {}

  '@silverwind/vue3-calendar-heatmap@2.0.6(tippy.js@6.3.7)(vue@3.5.21(typescript@5.9.2))':
    dependencies:
      tippy.js: 6.3.7
      vue: 3.5.21(typescript@5.9.2)

  '@simonwep/pickr@1.9.0':
    dependencies:
      core-js: 3.32.2
      nanopop: 2.3.0

  '@stoplight/better-ajv-errors@1.0.3(ajv@8.17.1)':
    dependencies:
      ajv: 8.17.1
      jsonpointer: 5.0.1
      leven: 3.1.0

  '@stoplight/json-ref-readers@1.2.2':
    dependencies:
      node-fetch: 2.7.0
      tslib: 1.14.1
    transitivePeerDependencies:
      - encoding

  '@stoplight/json-ref-resolver@3.1.6':
    dependencies:
      '@stoplight/json': 3.21.7
      '@stoplight/path': 1.3.2
      '@stoplight/types': 13.20.0
      '@types/urijs': 1.19.25
      dependency-graph: 0.11.0
      fast-memoize: 2.5.2
      immer: 9.0.21
      lodash: 4.17.21
      tslib: 2.8.1
      urijs: 1.19.11

  '@stoplight/json@3.21.7':
    dependencies:
      '@stoplight/ordered-object-literal': 1.0.5
      '@stoplight/path': 1.3.2
      '@stoplight/types': 13.20.0
      jsonc-parser: 2.2.1
      lodash: 4.17.21
      safe-stable-stringify: 1.1.1

  '@stoplight/ordered-object-literal@1.0.5': {}

  '@stoplight/path@1.3.2': {}

  '@stoplight/spectral-cli@6.15.0':
    dependencies:
      '@stoplight/json': 3.21.7
      '@stoplight/path': 1.3.2
      '@stoplight/spectral-core': 1.20.0
      '@stoplight/spectral-formatters': 1.5.0
      '@stoplight/spectral-parsers': 1.0.5
      '@stoplight/spectral-ref-resolver': 1.0.5
      '@stoplight/spectral-ruleset-bundler': 1.6.3
      '@stoplight/spectral-ruleset-migrator': 1.11.2
      '@stoplight/spectral-rulesets': 1.22.0
      '@stoplight/spectral-runtime': 1.1.4
      '@stoplight/types': 13.20.0
      chalk: 4.1.2
      fast-glob: 3.2.12
      hpagent: 1.2.0
      lodash: 4.17.21
      pony-cause: 1.1.1
      stacktracey: 2.1.8
      tslib: 2.8.1
      yargs: 17.7.2
    transitivePeerDependencies:
      - encoding

  '@stoplight/spectral-core@1.20.0':
    dependencies:
      '@stoplight/better-ajv-errors': 1.0.3(ajv@8.17.1)
      '@stoplight/json': 3.21.7
      '@stoplight/path': 1.3.2
      '@stoplight/spectral-parsers': 1.0.5
      '@stoplight/spectral-ref-resolver': 1.0.5
      '@stoplight/spectral-runtime': 1.1.4
      '@stoplight/types': 13.6.0
      '@types/es-aggregate-error': 1.0.6
      '@types/json-schema': 7.0.15
      ajv: 8.17.1
      ajv-errors: 3.0.0(ajv@8.17.1)
      ajv-formats: 2.1.1(ajv@8.17.1)
      es-aggregate-error: '@nolyfill/es-aggregate-error@1.0.44'
      jsonpath-plus: 10.3.0
      lodash: 4.17.21
      lodash.topath: 4.5.2
      minimatch: 3.1.2
      nimma: 0.2.3
      pony-cause: 1.1.1
      simple-eval: 1.0.1
      tslib: 2.8.1
    transitivePeerDependencies:
      - encoding

  '@stoplight/spectral-formats@1.8.2':
    dependencies:
      '@stoplight/json': 3.21.7
      '@stoplight/spectral-core': 1.20.0
      '@types/json-schema': 7.0.15
      tslib: 2.8.1
    transitivePeerDependencies:
      - encoding

  '@stoplight/spectral-formatters@1.5.0':
    dependencies:
      '@stoplight/path': 1.3.2
      '@stoplight/spectral-core': 1.20.0
      '@stoplight/spectral-runtime': 1.1.4
      '@stoplight/types': 13.20.0
      '@types/markdown-escape': 1.1.3
      chalk: 4.1.2
      cliui: 7.0.4
      lodash: 4.17.21
      markdown-escape: 2.0.0
      node-sarif-builder: 2.0.3
      strip-ansi: 6.0.1
      text-table: 0.2.0
      tslib: 2.8.1
    transitivePeerDependencies:
      - encoding

  '@stoplight/spectral-functions@1.10.1':
    dependencies:
      '@stoplight/better-ajv-errors': 1.0.3(ajv@8.17.1)
      '@stoplight/json': 3.21.7
      '@stoplight/spectral-core': 1.20.0
      '@stoplight/spectral-formats': 1.8.2
      '@stoplight/spectral-runtime': 1.1.4
      ajv: 8.17.1
      ajv-draft-04: 1.0.0(ajv@8.17.1)
      ajv-errors: 3.0.0(ajv@8.17.1)
      ajv-formats: 2.1.1(ajv@8.17.1)
      lodash: 4.17.21
      tslib: 2.8.1
    transitivePeerDependencies:
      - encoding

  '@stoplight/spectral-parsers@1.0.5':
    dependencies:
      '@stoplight/json': 3.21.7
      '@stoplight/types': 14.1.1
      '@stoplight/yaml': 4.3.0
      tslib: 2.8.1

  '@stoplight/spectral-ref-resolver@1.0.5':
    dependencies:
      '@stoplight/json-ref-readers': 1.2.2
      '@stoplight/json-ref-resolver': 3.1.6
      '@stoplight/spectral-runtime': 1.1.4
      dependency-graph: 0.11.0
      tslib: 2.8.1
    transitivePeerDependencies:
      - encoding

  '@stoplight/spectral-ruleset-bundler@1.6.3':
    dependencies:
      '@rollup/plugin-commonjs': 22.0.2(rollup@2.79.2)
      '@stoplight/path': 1.3.2
      '@stoplight/spectral-core': 1.20.0
      '@stoplight/spectral-formats': 1.8.2
      '@stoplight/spectral-functions': 1.10.1
      '@stoplight/spectral-parsers': 1.0.5
      '@stoplight/spectral-ref-resolver': 1.0.5
      '@stoplight/spectral-ruleset-migrator': 1.11.2
      '@stoplight/spectral-rulesets': 1.22.0
      '@stoplight/spectral-runtime': 1.1.4
      '@stoplight/types': 13.20.0
      '@types/node': 24.3.1
      pony-cause: 1.1.1
      rollup: 2.79.2
      tslib: 2.8.1
      validate-npm-package-name: 3.0.0
    transitivePeerDependencies:
      - encoding

  '@stoplight/spectral-ruleset-migrator@1.11.2':
    dependencies:
      '@stoplight/json': 3.21.7
      '@stoplight/ordered-object-literal': 1.0.5
      '@stoplight/path': 1.3.2
      '@stoplight/spectral-functions': 1.10.1
      '@stoplight/spectral-runtime': 1.1.4
      '@stoplight/types': 13.20.0
      '@stoplight/yaml': 4.2.3
      '@types/node': 24.3.1
      ajv: 8.17.1
      ast-types: 0.14.2
      astring: 1.9.0
      reserved: 0.1.2
      tslib: 2.8.1
      validate-npm-package-name: 3.0.0
    transitivePeerDependencies:
      - encoding

  '@stoplight/spectral-rulesets@1.22.0':
    dependencies:
      '@asyncapi/specs': 6.10.0
      '@stoplight/better-ajv-errors': 1.0.3(ajv@8.17.1)
      '@stoplight/json': 3.21.7
      '@stoplight/spectral-core': 1.20.0
      '@stoplight/spectral-formats': 1.8.2
      '@stoplight/spectral-functions': 1.10.1
      '@stoplight/spectral-runtime': 1.1.4
      '@stoplight/types': 13.20.0
      '@types/json-schema': 7.0.15
      ajv: 8.17.1
      ajv-formats: 2.1.1(ajv@8.17.1)
      json-schema-traverse: 1.0.0
      leven: 3.1.0
      lodash: 4.17.21
      tslib: 2.8.1
    transitivePeerDependencies:
      - encoding

  '@stoplight/spectral-runtime@1.1.4':
    dependencies:
      '@stoplight/json': 3.21.7
      '@stoplight/path': 1.3.2
      '@stoplight/types': 13.20.0
      abort-controller: 3.0.0
      lodash: 4.17.21
      node-fetch: 2.7.0
      tslib: 2.8.1
    transitivePeerDependencies:
      - encoding

  '@stoplight/types@13.20.0':
    dependencies:
      '@types/json-schema': 7.0.15
      utility-types: 3.11.0

  '@stoplight/types@13.6.0':
    dependencies:
      '@types/json-schema': 7.0.15
      utility-types: 3.11.0

  '@stoplight/types@14.1.1':
    dependencies:
      '@types/json-schema': 7.0.15
      utility-types: 3.11.0

  '@stoplight/yaml-ast-parser@0.0.48': {}

  '@stoplight/yaml-ast-parser@0.0.50': {}

  '@stoplight/yaml@4.2.3':
    dependencies:
      '@stoplight/ordered-object-literal': 1.0.5
      '@stoplight/types': 13.20.0
      '@stoplight/yaml-ast-parser': 0.0.48
      tslib: 2.8.1

  '@stoplight/yaml@4.3.0':
    dependencies:
      '@stoplight/ordered-object-literal': 1.0.5
      '@stoplight/types': 14.1.1
      '@stoplight/yaml-ast-parser': 0.0.50
      tslib: 2.8.1

  '@stylistic/eslint-plugin@5.3.1(eslint@9.35.0(jiti@2.5.1))':
    dependencies:
      '@eslint-community/eslint-utils': 4.9.0(eslint@9.35.0(jiti@2.5.1))
      '@typescript-eslint/types': 8.43.0
      eslint: 9.35.0(jiti@2.5.1)
      eslint-visitor-keys: 4.2.1
      espree: 10.4.0
      estraverse: 5.3.0
      picomatch: 4.0.3

  '@stylistic/stylelint-plugin@4.0.0(stylelint@16.24.0(typescript@5.9.2))':
    dependencies:
      '@csstools/css-parser-algorithms': 3.0.5(@csstools/css-tokenizer@3.0.4)
      '@csstools/css-tokenizer': 3.0.4
      '@csstools/media-query-list-parser': 4.0.3(@csstools/css-parser-algorithms@3.0.5(@csstools/css-tokenizer@3.0.4))(@csstools/css-tokenizer@3.0.4)
      postcss: 8.5.6
      postcss-selector-parser: 7.1.0
      postcss-value-parser: 4.2.0
      style-search: 0.1.0
      stylelint: 16.24.0(typescript@5.9.2)

  '@swc/helpers@0.2.14': {}

  '@techknowlogick/license-checker-webpack-plugin@0.3.0(webpack@5.101.3)':
    dependencies:
      glob: 7.2.3
      lodash: 4.17.21
      minimatch: 3.1.2
      semver: 6.3.1
      spdx-expression-validate: 2.0.0
      spdx-satisfies: 5.0.1
      superstruct: 0.10.13
      webpack: 5.101.3(webpack-cli@6.0.1)
      webpack-sources: 1.4.3
      wrap-ansi: 6.2.0

  '@tybys/wasm-util@0.10.0':
    dependencies:
      tslib: 2.8.1
    optional: true

  '@types/chai@5.2.2':
    dependencies:
      '@types/deep-eql': 4.0.2

  '@types/codemirror@5.60.16':
    dependencies:
      '@types/tern': 0.23.9

  '@types/d3-array@3.2.1': {}

  '@types/d3-axis@3.0.6':
    dependencies:
      '@types/d3-selection': 3.0.11

  '@types/d3-brush@3.0.6':
    dependencies:
      '@types/d3-selection': 3.0.11

  '@types/d3-chord@3.0.6': {}

  '@types/d3-color@3.1.3': {}

  '@types/d3-contour@3.0.6':
    dependencies:
      '@types/d3-array': 3.2.1
      '@types/geojson': 7946.0.16

  '@types/d3-delaunay@6.0.4': {}

  '@types/d3-dispatch@3.0.7': {}

  '@types/d3-drag@3.0.7':
    dependencies:
      '@types/d3-selection': 3.0.11

  '@types/d3-dsv@3.0.7': {}

  '@types/d3-ease@3.0.2': {}

  '@types/d3-fetch@3.0.7':
    dependencies:
      '@types/d3-dsv': 3.0.7

  '@types/d3-force@3.0.10': {}

  '@types/d3-format@3.0.4': {}

  '@types/d3-geo@3.1.0':
    dependencies:
      '@types/geojson': 7946.0.16

  '@types/d3-hierarchy@3.1.7': {}

  '@types/d3-interpolate@3.0.4':
    dependencies:
      '@types/d3-color': 3.1.3

  '@types/d3-path@3.1.1': {}

  '@types/d3-polygon@3.0.2': {}

  '@types/d3-quadtree@3.0.6': {}

  '@types/d3-random@3.0.3': {}

  '@types/d3-scale-chromatic@3.1.0': {}

  '@types/d3-scale@4.0.9':
    dependencies:
      '@types/d3-time': 3.0.4

  '@types/d3-selection@3.0.11': {}

  '@types/d3-shape@3.1.7':
    dependencies:
      '@types/d3-path': 3.1.1

  '@types/d3-time-format@4.0.3': {}

  '@types/d3-time@3.0.4': {}

  '@types/d3-timer@3.0.2': {}

  '@types/d3-transition@3.0.9':
    dependencies:
      '@types/d3-selection': 3.0.11

  '@types/d3-zoom@3.0.8':
    dependencies:
      '@types/d3-interpolate': 3.0.4
      '@types/d3-selection': 3.0.11

  '@types/d3@7.4.3':
    dependencies:
      '@types/d3-array': 3.2.1
      '@types/d3-axis': 3.0.6
      '@types/d3-brush': 3.0.6
      '@types/d3-chord': 3.0.6
      '@types/d3-color': 3.1.3
      '@types/d3-contour': 3.0.6
      '@types/d3-delaunay': 6.0.4
      '@types/d3-dispatch': 3.0.7
      '@types/d3-drag': 3.0.7
      '@types/d3-dsv': 3.0.7
      '@types/d3-ease': 3.0.2
      '@types/d3-fetch': 3.0.7
      '@types/d3-force': 3.0.10
      '@types/d3-format': 3.0.4
      '@types/d3-geo': 3.1.0
      '@types/d3-hierarchy': 3.1.7
      '@types/d3-interpolate': 3.0.4
      '@types/d3-path': 3.1.1
      '@types/d3-polygon': 3.0.2
      '@types/d3-quadtree': 3.0.6
      '@types/d3-random': 3.0.3
      '@types/d3-scale': 4.0.9
      '@types/d3-scale-chromatic': 3.1.0
      '@types/d3-selection': 3.0.11
      '@types/d3-shape': 3.1.7
      '@types/d3-time': 3.0.4
      '@types/d3-time-format': 4.0.3
      '@types/d3-timer': 3.0.2
      '@types/d3-transition': 3.0.9
      '@types/d3-zoom': 3.0.8

  '@types/debug@4.1.12':
    dependencies:
      '@types/ms': 2.1.0

  '@types/deep-eql@4.0.2': {}

  '@types/dropzone@5.7.9':
    dependencies:
      '@types/jquery': 3.5.33

  '@types/es-aggregate-error@1.0.6':
    dependencies:
      '@types/node': 24.3.1

  '@types/eslint-scope@3.7.7':
    dependencies:
      '@types/eslint': 9.6.1
      '@types/estree': 1.0.8

  '@types/eslint@9.6.1':
    dependencies:
      '@types/estree': 1.0.8
      '@types/json-schema': 7.0.15

  '@types/estree@0.0.39': {}

  '@types/estree@1.0.8': {}

  '@types/geojson@7946.0.16': {}

  '@types/hammerjs@2.0.46': {}

  '@types/jquery@3.5.33':
    dependencies:
      '@types/sizzle': 2.3.10

  '@types/json-schema@7.0.15': {}

  '@types/json5@0.0.29': {}

  '@types/katex@0.16.7': {}

  '@types/license-checker-webpack-plugin@0.2.5':
    dependencies:
      '@types/webpack': 4.41.40

  '@types/markdown-escape@1.1.3': {}

  '@types/marked@4.3.2': {}

  '@types/ms@2.1.0': {}

  '@types/node@20.19.13':
    dependencies:
      undici-types: 6.21.0

  '@types/node@24.3.1':
    dependencies:
      undici-types: 7.10.0

  '@types/pdfobject@2.2.5': {}

  '@types/sarif@2.1.7': {}

  '@types/sizzle@2.3.10': {}

  '@types/sortablejs@1.15.8': {}

  '@types/source-list-map@0.1.6': {}

  '@types/swagger-ui-dist@3.30.6': {}

  '@types/tapable@1.0.12': {}

  '@types/tern@0.23.9':
    dependencies:
      '@types/estree': 1.0.8

  '@types/throttle-debounce@5.0.2': {}

  '@types/tinycolor2@1.4.6': {}

  '@types/toastify-js@1.12.4': {}

  '@types/trusted-types@1.0.6': {}

  '@types/trusted-types@2.0.7':
    optional: true

  '@types/uglify-js@3.17.5':
    dependencies:
      source-map: 0.6.1

  '@types/unist@2.0.11': {}

  '@types/urijs@1.19.25': {}

  '@types/webpack-sources@3.2.3':
    dependencies:
      '@types/node': 24.3.1
      '@types/source-list-map': 0.1.6
      source-map: 0.7.6

  '@types/webpack@4.41.40':
    dependencies:
      '@types/node': 24.3.1
      '@types/tapable': 1.0.12
      '@types/uglify-js': 3.17.5
      '@types/webpack-sources': 3.2.3
      anymatch: 3.1.3
      source-map: 0.6.1

  '@types/whatwg-mimetype@3.0.2': {}

  '@typescript-eslint/eslint-plugin@8.43.0(@typescript-eslint/parser@8.43.0(eslint@9.35.0(jiti@2.5.1))(typescript@5.9.2))(eslint@9.35.0(jiti@2.5.1))(typescript@5.9.2)':
    dependencies:
      '@eslint-community/regexpp': 4.12.1
      '@typescript-eslint/parser': 8.43.0(eslint@9.35.0(jiti@2.5.1))(typescript@5.9.2)
      '@typescript-eslint/scope-manager': 8.43.0
      '@typescript-eslint/type-utils': 8.43.0(eslint@9.35.0(jiti@2.5.1))(typescript@5.9.2)
      '@typescript-eslint/utils': 8.43.0(eslint@9.35.0(jiti@2.5.1))(typescript@5.9.2)
      '@typescript-eslint/visitor-keys': 8.43.0
      eslint: 9.35.0(jiti@2.5.1)
      graphemer: 1.4.0
      ignore: 7.0.5
      natural-compare: 1.4.0
      ts-api-utils: 2.1.0(typescript@5.9.2)
      typescript: 5.9.2
    transitivePeerDependencies:
      - supports-color

  '@typescript-eslint/parser@8.43.0(eslint@9.35.0(jiti@2.5.1))(typescript@5.9.2)':
    dependencies:
      '@typescript-eslint/scope-manager': 8.43.0
      '@typescript-eslint/types': 8.43.0
      '@typescript-eslint/typescript-estree': 8.43.0(typescript@5.9.2)
      '@typescript-eslint/visitor-keys': 8.43.0
      debug: 4.4.1
      eslint: 9.35.0(jiti@2.5.1)
      typescript: 5.9.2
    transitivePeerDependencies:
      - supports-color

  '@typescript-eslint/project-service@8.43.0(typescript@5.9.2)':
    dependencies:
      '@typescript-eslint/tsconfig-utils': 8.43.0(typescript@5.9.2)
      '@typescript-eslint/types': 8.43.0
      debug: 4.4.1
      typescript: 5.9.2
    transitivePeerDependencies:
      - supports-color

  '@typescript-eslint/scope-manager@8.43.0':
    dependencies:
      '@typescript-eslint/types': 8.43.0
      '@typescript-eslint/visitor-keys': 8.43.0

  '@typescript-eslint/tsconfig-utils@8.43.0(typescript@5.9.2)':
    dependencies:
      typescript: 5.9.2

  '@typescript-eslint/type-utils@8.43.0(eslint@9.35.0(jiti@2.5.1))(typescript@5.9.2)':
    dependencies:
      '@typescript-eslint/types': 8.43.0
      '@typescript-eslint/typescript-estree': 8.43.0(typescript@5.9.2)
      '@typescript-eslint/utils': 8.43.0(eslint@9.35.0(jiti@2.5.1))(typescript@5.9.2)
      debug: 4.4.1
      eslint: 9.35.0(jiti@2.5.1)
      ts-api-utils: 2.1.0(typescript@5.9.2)
      typescript: 5.9.2
    transitivePeerDependencies:
      - supports-color

  '@typescript-eslint/types@8.43.0': {}

  '@typescript-eslint/typescript-estree@8.43.0(typescript@5.9.2)':
    dependencies:
      '@typescript-eslint/project-service': 8.43.0(typescript@5.9.2)
      '@typescript-eslint/tsconfig-utils': 8.43.0(typescript@5.9.2)
      '@typescript-eslint/types': 8.43.0
      '@typescript-eslint/visitor-keys': 8.43.0
      debug: 4.4.1
      fast-glob: 3.3.3
      is-glob: 4.0.3
      minimatch: 9.0.5
      semver: 7.7.2
      ts-api-utils: 2.1.0(typescript@5.9.2)
      typescript: 5.9.2
    transitivePeerDependencies:
      - supports-color

  '@typescript-eslint/utils@8.43.0(eslint@9.35.0(jiti@2.5.1))(typescript@5.9.2)':
    dependencies:
      '@eslint-community/eslint-utils': 4.9.0(eslint@9.35.0(jiti@2.5.1))
      '@typescript-eslint/scope-manager': 8.43.0
      '@typescript-eslint/types': 8.43.0
      '@typescript-eslint/typescript-estree': 8.43.0(typescript@5.9.2)
      eslint: 9.35.0(jiti@2.5.1)
      typescript: 5.9.2
    transitivePeerDependencies:
      - supports-color

  '@typescript-eslint/visitor-keys@8.43.0':
    dependencies:
      '@typescript-eslint/types': 8.43.0
      eslint-visitor-keys: 4.2.1

  '@unrs/resolver-binding-android-arm-eabi@1.11.1':
    optional: true

  '@unrs/resolver-binding-android-arm64@1.11.1':
    optional: true

  '@unrs/resolver-binding-darwin-arm64@1.11.1':
    optional: true

  '@unrs/resolver-binding-darwin-x64@1.11.1':
    optional: true

  '@unrs/resolver-binding-freebsd-x64@1.11.1':
    optional: true

  '@unrs/resolver-binding-linux-arm-gnueabihf@1.11.1':
    optional: true

  '@unrs/resolver-binding-linux-arm-musleabihf@1.11.1':
    optional: true

  '@unrs/resolver-binding-linux-arm64-gnu@1.11.1':
    optional: true

  '@unrs/resolver-binding-linux-arm64-musl@1.11.1':
    optional: true

  '@unrs/resolver-binding-linux-ppc64-gnu@1.11.1':
    optional: true

  '@unrs/resolver-binding-linux-riscv64-gnu@1.11.1':
    optional: true

  '@unrs/resolver-binding-linux-riscv64-musl@1.11.1':
    optional: true

  '@unrs/resolver-binding-linux-s390x-gnu@1.11.1':
    optional: true

  '@unrs/resolver-binding-linux-x64-gnu@1.11.1':
    optional: true

  '@unrs/resolver-binding-linux-x64-musl@1.11.1':
    optional: true

  '@unrs/resolver-binding-wasm32-wasi@1.11.1':
    dependencies:
      '@napi-rs/wasm-runtime': 0.2.12
    optional: true

  '@unrs/resolver-binding-win32-arm64-msvc@1.11.1':
    optional: true

  '@unrs/resolver-binding-win32-ia32-msvc@1.11.1':
    optional: true

  '@unrs/resolver-binding-win32-x64-msvc@1.11.1':
    optional: true

  '@vitejs/plugin-vue@6.0.1(vite@7.1.5(@types/node@24.3.1)(jiti@2.5.1)(stylus@0.57.0)(terser@5.44.0)(yaml@2.8.1))(vue@3.5.21(typescript@5.9.2))':
    dependencies:
      '@rolldown/pluginutils': 1.0.0-beta.29
      vite: 7.1.5(@types/node@24.3.1)(jiti@2.5.1)(stylus@0.57.0)(terser@5.44.0)(yaml@2.8.1)
      vue: 3.5.21(typescript@5.9.2)

  '@vitest/eslint-plugin@1.3.9(eslint@9.35.0(jiti@2.5.1))(typescript@5.9.2)(vitest@3.2.4(@types/debug@4.1.12)(@types/node@24.3.1)(happy-dom@18.0.1)(jiti@2.5.1)(stylus@0.57.0)(terser@5.44.0)(yaml@2.8.1))':
    dependencies:
      '@typescript-eslint/scope-manager': 8.43.0
      '@typescript-eslint/utils': 8.43.0(eslint@9.35.0(jiti@2.5.1))(typescript@5.9.2)
      eslint: 9.35.0(jiti@2.5.1)
    optionalDependencies:
      typescript: 5.9.2
      vitest: 3.2.4(@types/debug@4.1.12)(@types/node@24.3.1)(happy-dom@18.0.1)(jiti@2.5.1)(stylus@0.57.0)(terser@5.44.0)(yaml@2.8.1)
    transitivePeerDependencies:
      - supports-color

  '@vitest/expect@3.2.4':
    dependencies:
      '@types/chai': 5.2.2
      '@vitest/spy': 3.2.4
      '@vitest/utils': 3.2.4
      chai: 5.3.3
      tinyrainbow: 2.0.0

  '@vitest/mocker@3.2.4(vite@7.1.5(@types/node@24.3.1)(jiti@2.5.1)(stylus@0.57.0)(terser@5.44.0)(yaml@2.8.1))':
    dependencies:
      '@vitest/spy': 3.2.4
      estree-walker: 3.0.3
      magic-string: 0.30.19
    optionalDependencies:
      vite: 7.1.5(@types/node@24.3.1)(jiti@2.5.1)(stylus@0.57.0)(terser@5.44.0)(yaml@2.8.1)

  '@vitest/pretty-format@3.2.4':
    dependencies:
      tinyrainbow: 2.0.0

  '@vitest/runner@3.2.4':
    dependencies:
      '@vitest/utils': 3.2.4
      pathe: 2.0.3
      strip-literal: 3.0.0

  '@vitest/snapshot@3.2.4':
    dependencies:
      '@vitest/pretty-format': 3.2.4
      magic-string: 0.30.19
      pathe: 2.0.3

  '@vitest/spy@3.2.4':
    dependencies:
      tinyspy: 4.0.3

  '@vitest/utils@3.2.4':
    dependencies:
      '@vitest/pretty-format': 3.2.4
      loupe: 3.2.1
      tinyrainbow: 2.0.0

  '@volar/language-core@2.4.23':
    dependencies:
      '@volar/source-map': 2.4.23

  '@volar/source-map@2.4.23': {}

  '@volar/typescript@2.4.23':
    dependencies:
      '@volar/language-core': 2.4.23
      path-browserify: 1.0.1
      vscode-uri: 3.1.0

  '@vue/compiler-core@3.5.21':
    dependencies:
      '@babel/parser': 7.28.4
      '@vue/shared': 3.5.21
      entities: 4.5.0
      estree-walker: 2.0.2
      source-map-js: 1.2.1

  '@vue/compiler-dom@3.5.21':
    dependencies:
      '@vue/compiler-core': 3.5.21
      '@vue/shared': 3.5.21

  '@vue/compiler-sfc@3.5.21':
    dependencies:
      '@babel/parser': 7.28.4
      '@vue/compiler-core': 3.5.21
      '@vue/compiler-dom': 3.5.21
      '@vue/compiler-ssr': 3.5.21
      '@vue/shared': 3.5.21
      estree-walker: 2.0.2
      magic-string: 0.30.19
      postcss: 8.5.6
      source-map-js: 1.2.1

  '@vue/compiler-ssr@3.5.21':
    dependencies:
      '@vue/compiler-dom': 3.5.21
      '@vue/shared': 3.5.21

  '@vue/compiler-vue2@2.7.16':
    dependencies:
      de-indent: 1.0.2
      he: 1.2.0

  '@vue/language-core@3.0.6(typescript@5.9.2)':
    dependencies:
      '@volar/language-core': 2.4.23
      '@vue/compiler-dom': 3.5.21
      '@vue/compiler-vue2': 2.7.16
      '@vue/shared': 3.5.21
      alien-signals: 2.0.7
      muggle-string: 0.4.1
      path-browserify: 1.0.1
      picomatch: 4.0.3
    optionalDependencies:
      typescript: 5.9.2

  '@vue/reactivity@3.5.21':
    dependencies:
      '@vue/shared': 3.5.21

  '@vue/runtime-core@3.5.21':
    dependencies:
      '@vue/reactivity': 3.5.21
      '@vue/shared': 3.5.21

  '@vue/runtime-dom@3.5.21':
    dependencies:
      '@vue/reactivity': 3.5.21
      '@vue/runtime-core': 3.5.21
      '@vue/shared': 3.5.21
      csstype: 3.1.3

  '@vue/server-renderer@3.5.21(vue@3.5.21(typescript@5.9.2))':
    dependencies:
      '@vue/compiler-ssr': 3.5.21
      '@vue/shared': 3.5.21
      vue: 3.5.21(typescript@5.9.2)

  '@vue/shared@3.5.21': {}

  '@webassemblyjs/ast@1.14.1':
    dependencies:
      '@webassemblyjs/helper-numbers': 1.13.2
      '@webassemblyjs/helper-wasm-bytecode': 1.13.2

  '@webassemblyjs/floating-point-hex-parser@1.13.2': {}

  '@webassemblyjs/helper-api-error@1.13.2': {}

  '@webassemblyjs/helper-buffer@1.14.1': {}

  '@webassemblyjs/helper-numbers@1.13.2':
    dependencies:
      '@webassemblyjs/floating-point-hex-parser': 1.13.2
      '@webassemblyjs/helper-api-error': 1.13.2
      '@xtuc/long': 4.2.2

  '@webassemblyjs/helper-wasm-bytecode@1.13.2': {}

  '@webassemblyjs/helper-wasm-section@1.14.1':
    dependencies:
      '@webassemblyjs/ast': 1.14.1
      '@webassemblyjs/helper-buffer': 1.14.1
      '@webassemblyjs/helper-wasm-bytecode': 1.13.2
      '@webassemblyjs/wasm-gen': 1.14.1

  '@webassemblyjs/ieee754@1.13.2':
    dependencies:
      '@xtuc/ieee754': 1.2.0

  '@webassemblyjs/leb128@1.13.2':
    dependencies:
      '@xtuc/long': 4.2.2

  '@webassemblyjs/utf8@1.13.2': {}

  '@webassemblyjs/wasm-edit@1.14.1':
    dependencies:
      '@webassemblyjs/ast': 1.14.1
      '@webassemblyjs/helper-buffer': 1.14.1
      '@webassemblyjs/helper-wasm-bytecode': 1.13.2
      '@webassemblyjs/helper-wasm-section': 1.14.1
      '@webassemblyjs/wasm-gen': 1.14.1
      '@webassemblyjs/wasm-opt': 1.14.1
      '@webassemblyjs/wasm-parser': 1.14.1
      '@webassemblyjs/wast-printer': 1.14.1

  '@webassemblyjs/wasm-gen@1.14.1':
    dependencies:
      '@webassemblyjs/ast': 1.14.1
      '@webassemblyjs/helper-wasm-bytecode': 1.13.2
      '@webassemblyjs/ieee754': 1.13.2
      '@webassemblyjs/leb128': 1.13.2
      '@webassemblyjs/utf8': 1.13.2

  '@webassemblyjs/wasm-opt@1.14.1':
    dependencies:
      '@webassemblyjs/ast': 1.14.1
      '@webassemblyjs/helper-buffer': 1.14.1
      '@webassemblyjs/wasm-gen': 1.14.1
      '@webassemblyjs/wasm-parser': 1.14.1

  '@webassemblyjs/wasm-parser@1.14.1':
    dependencies:
      '@webassemblyjs/ast': 1.14.1
      '@webassemblyjs/helper-api-error': 1.13.2
      '@webassemblyjs/helper-wasm-bytecode': 1.13.2
      '@webassemblyjs/ieee754': 1.13.2
      '@webassemblyjs/leb128': 1.13.2
      '@webassemblyjs/utf8': 1.13.2

  '@webassemblyjs/wast-printer@1.14.1':
    dependencies:
      '@webassemblyjs/ast': 1.14.1
      '@xtuc/long': 4.2.2

  '@webpack-cli/configtest@3.0.1(webpack-cli@6.0.1)(webpack@5.101.3)':
    dependencies:
      webpack: 5.101.3(webpack-cli@6.0.1)
      webpack-cli: 6.0.1(webpack@5.101.3)

  '@webpack-cli/info@3.0.1(webpack-cli@6.0.1)(webpack@5.101.3)':
    dependencies:
      webpack: 5.101.3(webpack-cli@6.0.1)
      webpack-cli: 6.0.1(webpack@5.101.3)

  '@webpack-cli/serve@3.0.1(webpack-cli@6.0.1)(webpack@5.101.3)':
    dependencies:
      webpack: 5.101.3(webpack-cli@6.0.1)
      webpack-cli: 6.0.1(webpack@5.101.3)

  '@xtuc/ieee754@1.2.0': {}

  '@xtuc/long@4.2.2': {}

  abort-controller@3.0.0:
    dependencies:
      event-target-shim: 5.0.1

  acorn-import-phases@1.0.4(acorn@8.15.0):
    dependencies:
      acorn: 8.15.0

  acorn-jsx@5.3.2(acorn@8.15.0):
    dependencies:
      acorn: 8.15.0

  acorn@8.15.0: {}

  add-asset-webpack-plugin@3.1.1(webpack@5.101.3):
    optionalDependencies:
      webpack: 5.101.3(webpack-cli@6.0.1)

  ajv-draft-04@1.0.0(ajv@8.17.1):
    optionalDependencies:
      ajv: 8.17.1

  ajv-errors@3.0.0(ajv@8.17.1):
    dependencies:
      ajv: 8.17.1

  ajv-formats@2.1.1(ajv@8.17.1):
    optionalDependencies:
      ajv: 8.17.1

  ajv-keywords@5.1.0(ajv@8.17.1):
    dependencies:
      ajv: 8.17.1
      fast-deep-equal: 3.1.3

  ajv@6.12.6:
    dependencies:
      fast-deep-equal: 3.1.3
      fast-json-stable-stringify: 2.1.0
      json-schema-traverse: 0.4.1
      uri-js: 4.4.1

  ajv@8.17.1:
    dependencies:
      fast-deep-equal: 3.1.3
      fast-uri: 3.1.0
      json-schema-traverse: 1.0.0
      require-from-string: 2.0.2

  alien-signals@2.0.7: {}

  ansi-regex@5.0.1: {}

  ansi-regex@6.2.2: {}

  ansi-styles@4.3.0:
    dependencies:
      color-convert: 2.0.1

  ansi-styles@6.2.3: {}

  ansi_up@6.0.6: {}

  any-promise@1.3.0: {}

  anymatch@3.1.3:
    dependencies:
      normalize-path: 3.0.0
      picomatch: 2.3.1

  arg@5.0.2: {}

  argparse@2.0.1: {}

  aria-query@5.3.2: {}

  array-find-index@1.0.2: {}

  array-union@2.1.0: {}

  as-table@1.0.55:
    dependencies:
      printable-characters: 1.0.42

  asciinema-player@3.10.0:
    dependencies:
      '@babel/runtime': 7.28.4
      solid-js: 1.9.9

  assertion-error@2.0.1: {}

  ast-types-flow@0.0.8: {}

  ast-types@0.14.2:
    dependencies:
      tslib: 2.8.1

  astral-regex@2.0.0: {}

  astring@1.9.0: {}

  atob@2.1.2: {}

  axe-core@4.10.3: {}

  axobject-query@4.1.0: {}

  balanced-match@1.0.2: {}

  balanced-match@2.0.0: {}

  base64-js@1.5.1: {}

  big.js@5.2.2: {}

  binary-extensions@2.3.0: {}

  boolbase@1.0.0: {}

  brace-expansion@1.1.12:
    dependencies:
      balanced-match: 1.0.2
      concat-map: 0.0.1

  brace-expansion@2.0.2:
    dependencies:
      balanced-match: 1.0.2

  braces@3.0.3:
    dependencies:
      fill-range: 7.1.1

  browserslist@4.25.4:
    dependencies:
      caniuse-lite: 1.0.30001741
      electron-to-chromium: 1.5.215
      node-releases: 2.0.20
      update-browserslist-db: 1.1.3(browserslist@4.25.4)

  buffer-from@1.1.2: {}

  buffer@5.7.1:
    dependencies:
      base64-js: 1.5.1
      ieee754: 1.2.1

  builtin-modules@3.3.0: {}

  builtin-modules@5.0.0: {}

  builtins@1.0.3: {}

  bytes@3.1.2: {}

  cac@6.7.14: {}

  cacheable@1.10.4:
    dependencies:
      hookified: 1.12.0
      keyv: 5.5.0

  callsites@3.1.0: {}

  camelcase-css@2.0.1: {}

  caniuse-lite@1.0.30001741: {}

  chai@5.3.3:
    dependencies:
      assertion-error: 2.0.1
      check-error: 2.1.1
      deep-eql: 5.0.2
      loupe: 3.2.1
      pathval: 2.0.1

  chalk@4.1.2:
    dependencies:
      ansi-styles: 4.3.0
      supports-color: 7.2.0

  change-case@5.4.4: {}

  character-entities-legacy@3.0.0: {}

  character-entities@2.0.2: {}

  character-reference-invalid@2.0.1: {}

  chart.js@4.5.0:
    dependencies:
      '@kurkle/color': 0.3.4

  chartjs-adapter-dayjs-4@1.0.4(chart.js@4.5.0)(dayjs@1.11.18):
    dependencies:
      chart.js: 4.5.0
      dayjs: 1.11.18

  chartjs-plugin-zoom@2.2.0(chart.js@4.5.0):
    dependencies:
      '@types/hammerjs': 2.0.46
      chart.js: 4.5.0
      hammerjs: 2.0.8

  check-error@2.1.1: {}

  chevrotain-allstar@0.3.1(chevrotain@11.0.3):
    dependencies:
      chevrotain: 11.0.3
      lodash-es: 4.17.21

  chevrotain@11.0.3:
    dependencies:
      '@chevrotain/cst-dts-gen': 11.0.3
      '@chevrotain/gast': 11.0.3
      '@chevrotain/regexp-to-ast': 11.0.3
      '@chevrotain/types': 11.0.3
      '@chevrotain/utils': 11.0.3
      lodash-es: 4.17.21

  chokidar@3.6.0:
    dependencies:
      anymatch: 3.1.3
      braces: 3.0.3
      glob-parent: 5.1.2
      is-binary-path: 2.1.0
      is-glob: 4.0.3
      normalize-path: 3.0.0
      readdirp: 3.6.0
    optionalDependencies:
      fsevents: 2.3.3

  chroma-js@3.1.2: {}

  chrome-trace-event@1.0.4: {}

  ci-info@4.3.0: {}

  citeproc@2.4.63: {}

  clean-regexp@1.0.0:
    dependencies:
      escape-string-regexp: 1.0.5

  clippie@4.1.7: {}

  cliui@7.0.4:
    dependencies:
      string-width: 4.2.3
      strip-ansi: 6.0.1
      wrap-ansi: 7.0.0

  cliui@8.0.1:
    dependencies:
      string-width: 4.2.3
      strip-ansi: 6.0.1
      wrap-ansi: 7.0.0

  clone-deep@4.0.1:
    dependencies:
      is-plain-object: 2.0.4
      kind-of: 6.0.3
      shallow-clone: 3.0.1

  codemirror-spell-checker@1.1.2:
    dependencies:
      typo-js: 1.3.1

  codemirror@5.65.20: {}

  color-convert@2.0.1:
    dependencies:
      color-name: 1.1.4

  color-name@1.1.4: {}

  colord@2.9.3: {}

  colorette@2.0.20: {}

  commander@11.1.0: {}

  commander@12.1.0: {}

  commander@13.1.0: {}

  commander@2.20.3: {}

  commander@4.1.1: {}

  commander@7.2.0: {}

  commander@8.3.0: {}

  comment-parser@1.4.1: {}

  commondir@1.0.1: {}

  concat-map@0.0.1: {}

  confbox@0.1.8: {}

  confbox@0.2.2: {}

  core-js-compat@3.45.1:
    dependencies:
      browserslist: 4.25.4

  core-js@3.32.2: {}

  cose-base@1.0.3:
    dependencies:
      layout-base: 1.0.2

  cose-base@2.2.0:
    dependencies:
      layout-base: 2.0.1

  cosmiconfig@9.0.0(typescript@5.9.2):
    dependencies:
      env-paths: 2.2.1
      import-fresh: 3.3.1
      js-yaml: 4.1.0
      parse-json: 5.2.0
    optionalDependencies:
      typescript: 5.9.2

  cropperjs@1.6.2: {}

  cross-spawn@7.0.6:
    dependencies:
      path-key: 3.1.1
      shebang-command: 2.0.0
      which: 2.0.2

  css-functions-list@3.2.3: {}

  css-loader@7.1.2(webpack@5.101.3):
    dependencies:
      icss-utils: 5.1.0(postcss@8.5.6)
      postcss: 8.5.6
      postcss-modules-extract-imports: 3.1.0(postcss@8.5.6)
      postcss-modules-local-by-default: 4.2.0(postcss@8.5.6)
      postcss-modules-scope: 3.2.1(postcss@8.5.6)
      postcss-modules-values: 4.0.0(postcss@8.5.6)
      postcss-value-parser: 4.2.0
      semver: 7.7.2
    optionalDependencies:
      webpack: 5.101.3(webpack-cli@6.0.1)

  css-select@5.2.2:
    dependencies:
      boolbase: 1.0.0
      css-what: 6.2.2
      domhandler: 5.0.3
      domutils: 3.2.2
      nth-check: 2.1.1

  css-tree@2.2.1:
    dependencies:
      mdn-data: 2.0.28
      source-map-js: 1.2.1

  css-tree@3.1.0:
    dependencies:
      mdn-data: 2.12.2
      source-map-js: 1.2.1

  css-what@6.2.2: {}

  css@3.0.0:
    dependencies:
      inherits: 2.0.4
      source-map: 0.6.1
      source-map-resolve: 0.6.0

  cssesc@3.0.0: {}

  csso@5.0.5:
    dependencies:
      css-tree: 2.2.1

  csstype@3.1.3: {}

  cytoscape-cose-bilkent@4.1.0(cytoscape@3.33.1):
    dependencies:
      cose-base: 1.0.3
      cytoscape: 3.33.1

  cytoscape-fcose@2.2.0(cytoscape@3.33.1):
    dependencies:
      cose-base: 2.2.0
      cytoscape: 3.33.1

  cytoscape@3.33.1: {}

  d3-array@2.12.1:
    dependencies:
      internmap: 1.0.1

  d3-array@3.2.4:
    dependencies:
      internmap: 2.0.3

  d3-axis@3.0.0: {}

  d3-brush@3.0.0:
    dependencies:
      d3-dispatch: 3.0.1
      d3-drag: 3.0.0
      d3-interpolate: 3.0.1
      d3-selection: 3.0.0
      d3-transition: 3.0.1(d3-selection@3.0.0)

  d3-chord@3.0.1:
    dependencies:
      d3-path: 3.1.0

  d3-color@3.1.0: {}

  d3-contour@4.0.2:
    dependencies:
      d3-array: 3.2.4

  d3-delaunay@6.0.4:
    dependencies:
      delaunator: 5.0.1

  d3-dispatch@3.0.1: {}

  d3-drag@3.0.0:
    dependencies:
      d3-dispatch: 3.0.1
      d3-selection: 3.0.0

  d3-dsv@3.0.1:
    dependencies:
      commander: 7.2.0
      iconv-lite: 0.6.3
      rw: 1.3.3

  d3-ease@3.0.1: {}

  d3-fetch@3.0.1:
    dependencies:
      d3-dsv: 3.0.1

  d3-force@3.0.0:
    dependencies:
      d3-dispatch: 3.0.1
      d3-quadtree: 3.0.1
      d3-timer: 3.0.1

  d3-format@3.1.0: {}

  d3-geo@3.1.1:
    dependencies:
      d3-array: 3.2.4

  d3-hierarchy@3.1.2: {}

  d3-interpolate@3.0.1:
    dependencies:
      d3-color: 3.1.0

  d3-path@1.0.9: {}

  d3-path@3.1.0: {}

  d3-polygon@3.0.1: {}

  d3-quadtree@3.0.1: {}

  d3-random@3.0.1: {}

  d3-sankey@0.12.3:
    dependencies:
      d3-array: 2.12.1
      d3-shape: 1.3.7

  d3-scale-chromatic@3.1.0:
    dependencies:
      d3-color: 3.1.0
      d3-interpolate: 3.0.1

  d3-scale@4.0.2:
    dependencies:
      d3-array: 3.2.4
      d3-format: 3.1.0
      d3-interpolate: 3.0.1
      d3-time: 3.1.0
      d3-time-format: 4.1.0

  d3-selection@3.0.0: {}

  d3-shape@1.3.7:
    dependencies:
      d3-path: 1.0.9

  d3-shape@3.2.0:
    dependencies:
      d3-path: 3.1.0

  d3-time-format@4.1.0:
    dependencies:
      d3-time: 3.1.0

  d3-time@3.1.0:
    dependencies:
      d3-array: 3.2.4

  d3-timer@3.0.1: {}

  d3-transition@3.0.1(d3-selection@3.0.0):
    dependencies:
      d3-color: 3.1.0
      d3-dispatch: 3.0.1
      d3-ease: 3.0.1
      d3-interpolate: 3.0.1
      d3-selection: 3.0.0
      d3-timer: 3.0.1

  d3-zoom@3.0.0:
    dependencies:
      d3-dispatch: 3.0.1
      d3-drag: 3.0.0
      d3-interpolate: 3.0.1
      d3-selection: 3.0.0
      d3-transition: 3.0.1(d3-selection@3.0.0)

  d3@7.9.0:
    dependencies:
      d3-array: 3.2.4
      d3-axis: 3.0.0
      d3-brush: 3.0.0
      d3-chord: 3.0.1
      d3-color: 3.1.0
      d3-contour: 4.0.2
      d3-delaunay: 6.0.4
      d3-dispatch: 3.0.1
      d3-drag: 3.0.0
      d3-dsv: 3.0.1
      d3-ease: 3.0.1
      d3-fetch: 3.0.1
      d3-force: 3.0.0
      d3-format: 3.1.0
      d3-geo: 3.1.1
      d3-hierarchy: 3.1.2
      d3-interpolate: 3.0.1
      d3-path: 3.1.0
      d3-polygon: 3.0.1
      d3-quadtree: 3.0.1
      d3-random: 3.0.1
      d3-scale: 4.0.2
      d3-scale-chromatic: 3.1.0
      d3-selection: 3.0.0
      d3-shape: 3.2.0
      d3-time: 3.1.0
      d3-time-format: 4.1.0
      d3-timer: 3.0.1
      d3-transition: 3.0.1(d3-selection@3.0.0)
      d3-zoom: 3.0.0

  dagre-d3-es@7.0.11:
    dependencies:
      d3: 7.9.0
      lodash-es: 4.17.21

  damerau-levenshtein@1.0.8: {}

  data-uri-to-buffer@2.0.2: {}

  dayjs@1.11.18: {}

  de-indent@1.0.2: {}

  debug@3.2.7:
    dependencies:
      ms: 2.1.3

  debug@4.4.1:
    dependencies:
      ms: 2.1.3

  decode-named-character-reference@1.2.0:
    dependencies:
      character-entities: 2.0.2

  decode-uri-component@0.2.2: {}

  deep-eql@5.0.2: {}

  deep-extend@0.6.0: {}

  deep-is@0.1.4: {}

  deep-rename-keys@0.2.1:
    dependencies:
      kind-of: 3.2.2
      rename-keys: 1.2.0

  delaunator@5.0.1:
    dependencies:
      robust-predicates: 3.0.2

  dependency-graph@0.11.0: {}

  dequal@2.0.3: {}

  devlop@1.1.0:
    dependencies:
      dequal: 2.0.3

  didyoumean@1.2.2: {}

  dir-glob@3.0.1:
    dependencies:
      path-type: 4.0.0

  dlv@1.1.3: {}

  doctrine@2.1.0:
    dependencies:
      esutils: 2.0.3

  dom-input-range@2.0.1: {}

  dom-serializer@2.0.0:
    dependencies:
      domelementtype: 2.3.0
      domhandler: 5.0.3
      entities: 4.5.0

  domelementtype@2.3.0: {}

  domhandler@5.0.3:
    dependencies:
      domelementtype: 2.3.0

  dompurify@3.2.6:
    optionalDependencies:
      '@types/trusted-types': 2.0.7

  domutils@3.2.2:
    dependencies:
      dom-serializer: 2.0.0
      domelementtype: 2.3.0
      domhandler: 5.0.3

  dropzone@6.0.0-beta.2:
    dependencies:
      '@swc/helpers': 0.2.14
      just-extend: 5.1.1

  eastasianwidth@0.2.0: {}

  easymde@2.20.0:
    dependencies:
      '@types/codemirror': 5.60.16
      '@types/marked': 4.3.2
      codemirror: 5.65.20
      codemirror-spell-checker: 1.1.2
      marked: 4.3.0

  electron-to-chromium@1.5.215: {}

  emoji-regex@10.5.0: {}

  emoji-regex@8.0.0: {}

  emoji-regex@9.2.2: {}

  emojis-list@3.0.0: {}

  enhanced-resolve@5.18.3:
    dependencies:
      graceful-fs: 4.2.11
      tapable: 2.2.3

  entities@4.5.0: {}

  env-paths@2.2.1: {}

  envinfo@7.14.0: {}

  error-ex@1.3.2:
    dependencies:
      is-arrayish: 0.2.1

  es-module-lexer@1.7.0: {}

  esbuild-loader@4.3.0(webpack@5.101.3):
    dependencies:
      esbuild: 0.25.9
      get-tsconfig: 4.10.1
      loader-utils: 2.0.4
      webpack: 5.101.3(webpack-cli@6.0.1)
      webpack-sources: 1.4.3

  esbuild@0.25.9:
    optionalDependencies:
      '@esbuild/aix-ppc64': 0.25.9
      '@esbuild/android-arm': 0.25.9
      '@esbuild/android-arm64': 0.25.9
      '@esbuild/android-x64': 0.25.9
      '@esbuild/darwin-arm64': 0.25.9
      '@esbuild/darwin-x64': 0.25.9
      '@esbuild/freebsd-arm64': 0.25.9
      '@esbuild/freebsd-x64': 0.25.9
      '@esbuild/linux-arm': 0.25.9
      '@esbuild/linux-arm64': 0.25.9
      '@esbuild/linux-ia32': 0.25.9
      '@esbuild/linux-loong64': 0.25.9
      '@esbuild/linux-mips64el': 0.25.9
      '@esbuild/linux-ppc64': 0.25.9
      '@esbuild/linux-riscv64': 0.25.9
      '@esbuild/linux-s390x': 0.25.9
      '@esbuild/linux-x64': 0.25.9
      '@esbuild/netbsd-arm64': 0.25.9
      '@esbuild/netbsd-x64': 0.25.9
      '@esbuild/openbsd-arm64': 0.25.9
      '@esbuild/openbsd-x64': 0.25.9
      '@esbuild/openharmony-arm64': 0.25.9
      '@esbuild/sunos-x64': 0.25.9
      '@esbuild/win32-arm64': 0.25.9
      '@esbuild/win32-ia32': 0.25.9
      '@esbuild/win32-x64': 0.25.9

  escalade@3.2.0: {}

  escape-string-regexp@1.0.5: {}

  escape-string-regexp@4.0.0: {}

  eslint-compat-utils@0.6.5(eslint@9.35.0(jiti@2.5.1)):
    dependencies:
      eslint: 9.35.0(jiti@2.5.1)
      semver: 7.7.2

  eslint-config-prettier@10.1.8(eslint@9.35.0(jiti@2.5.1)):
    dependencies:
      eslint: 9.35.0(jiti@2.5.1)

  eslint-import-context@0.1.9(unrs-resolver@1.11.1):
    dependencies:
      get-tsconfig: 4.10.1
      stable-hash-x: 0.2.0
    optionalDependencies:
      unrs-resolver: 1.11.1

  eslint-import-resolver-node@0.3.9:
    dependencies:
      debug: 3.2.7
      is-core-module: '@nolyfill/is-core-module@1.0.39'
      resolve: 1.22.10
    transitivePeerDependencies:
      - supports-color

  eslint-import-resolver-typescript@4.4.4(eslint-plugin-import-x@4.16.1(@typescript-eslint/utils@8.43.0(eslint@9.35.0(jiti@2.5.1))(typescript@5.9.2))(eslint-import-resolver-node@0.3.9)(eslint@9.35.0(jiti@2.5.1)))(eslint-plugin-import@2.32.0)(eslint@9.35.0(jiti@2.5.1)):
    dependencies:
      debug: 4.4.1
      eslint: 9.35.0(jiti@2.5.1)
      eslint-import-context: 0.1.9(unrs-resolver@1.11.1)
      get-tsconfig: 4.10.1
      is-bun-module: 2.0.0
      stable-hash-x: 0.2.0
      tinyglobby: 0.2.15
      unrs-resolver: 1.11.1
    optionalDependencies:
      eslint-plugin-import: 2.32.0(@typescript-eslint/parser@8.43.0(eslint@9.35.0(jiti@2.5.1))(typescript@5.9.2))(eslint-import-resolver-typescript@4.4.4)(eslint@9.35.0(jiti@2.5.1))
      eslint-plugin-import-x: 4.16.1(@typescript-eslint/utils@8.43.0(eslint@9.35.0(jiti@2.5.1))(typescript@5.9.2))(eslint-import-resolver-node@0.3.9)(eslint@9.35.0(jiti@2.5.1))
    transitivePeerDependencies:
      - supports-color

  eslint-module-utils@2.12.1(@typescript-eslint/parser@8.43.0(eslint@9.35.0(jiti@2.5.1))(typescript@5.9.2))(eslint-import-resolver-node@0.3.9)(eslint-import-resolver-typescript@4.4.4)(eslint@9.35.0(jiti@2.5.1)):
    dependencies:
      debug: 3.2.7
    optionalDependencies:
      '@typescript-eslint/parser': 8.43.0(eslint@9.35.0(jiti@2.5.1))(typescript@5.9.2)
      eslint: 9.35.0(jiti@2.5.1)
      eslint-import-resolver-node: 0.3.9
      eslint-import-resolver-typescript: 4.4.4(eslint-plugin-import-x@4.16.1(@typescript-eslint/utils@8.43.0(eslint@9.35.0(jiti@2.5.1))(typescript@5.9.2))(eslint-import-resolver-node@0.3.9)(eslint@9.35.0(jiti@2.5.1)))(eslint-plugin-import@2.32.0)(eslint@9.35.0(jiti@2.5.1))
    transitivePeerDependencies:
      - supports-color

  eslint-plugin-array-func@5.0.2(eslint@9.35.0(jiti@2.5.1)):
    dependencies:
      eslint: 9.35.0(jiti@2.5.1)

  eslint-plugin-escompat@3.11.4(eslint@9.35.0(jiti@2.5.1)):
    dependencies:
      browserslist: 4.25.4
      eslint: 9.35.0(jiti@2.5.1)

  eslint-plugin-eslint-comments@3.2.0(eslint@9.35.0(jiti@2.5.1)):
    dependencies:
      escape-string-regexp: 1.0.5
      eslint: 9.35.0(jiti@2.5.1)
      ignore: 5.3.2

  eslint-plugin-filenames@1.3.2(eslint@9.35.0(jiti@2.5.1)):
    dependencies:
      eslint: 9.35.0(jiti@2.5.1)
      lodash.camelcase: 4.3.0
      lodash.kebabcase: 4.1.1
      lodash.snakecase: 4.1.1
      lodash.upperfirst: 4.3.1

  eslint-plugin-github@6.0.0(@types/eslint@9.6.1)(eslint-import-resolver-typescript@4.4.4)(eslint@9.35.0(jiti@2.5.1)):
    dependencies:
      '@eslint/compat': 1.3.2(eslint@9.35.0(jiti@2.5.1))
      '@eslint/eslintrc': 3.3.1
      '@eslint/js': 9.35.0
      '@github/browserslist-config': 1.0.0
      '@typescript-eslint/eslint-plugin': 8.43.0(@typescript-eslint/parser@8.43.0(eslint@9.35.0(jiti@2.5.1))(typescript@5.9.2))(eslint@9.35.0(jiti@2.5.1))(typescript@5.9.2)
      '@typescript-eslint/parser': 8.43.0(eslint@9.35.0(jiti@2.5.1))(typescript@5.9.2)
      aria-query: 5.3.2
      eslint: 9.35.0(jiti@2.5.1)
      eslint-config-prettier: 10.1.8(eslint@9.35.0(jiti@2.5.1))
      eslint-plugin-escompat: 3.11.4(eslint@9.35.0(jiti@2.5.1))
      eslint-plugin-eslint-comments: 3.2.0(eslint@9.35.0(jiti@2.5.1))
      eslint-plugin-filenames: 1.3.2(eslint@9.35.0(jiti@2.5.1))
      eslint-plugin-i18n-text: 1.0.1(eslint@9.35.0(jiti@2.5.1))
      eslint-plugin-import: 2.32.0(@typescript-eslint/parser@8.43.0(eslint@9.35.0(jiti@2.5.1))(typescript@5.9.2))(eslint-import-resolver-typescript@4.4.4)(eslint@9.35.0(jiti@2.5.1))
      eslint-plugin-jsx-a11y: 6.10.2(eslint@9.35.0(jiti@2.5.1))
      eslint-plugin-no-only-tests: 3.3.0
      eslint-plugin-prettier: 5.5.4(@types/eslint@9.6.1)(eslint-config-prettier@10.1.8(eslint@9.35.0(jiti@2.5.1)))(eslint@9.35.0(jiti@2.5.1))(prettier@3.6.2)
      eslint-rule-documentation: 1.0.23
      globals: 16.4.0
      jsx-ast-utils: 3.3.5
      prettier: 3.6.2
      svg-element-attributes: 1.3.1
      typescript: 5.9.2
      typescript-eslint: 8.43.0(eslint@9.35.0(jiti@2.5.1))(typescript@5.9.2)
    transitivePeerDependencies:
      - '@types/eslint'
      - eslint-import-resolver-typescript
      - eslint-import-resolver-webpack
      - supports-color

  eslint-plugin-i18n-text@1.0.1(eslint@9.35.0(jiti@2.5.1)):
    dependencies:
      eslint: 9.35.0(jiti@2.5.1)

  eslint-plugin-import-x@4.16.1(@typescript-eslint/utils@8.43.0(eslint@9.35.0(jiti@2.5.1))(typescript@5.9.2))(eslint-import-resolver-node@0.3.9)(eslint@9.35.0(jiti@2.5.1)):
    dependencies:
      '@typescript-eslint/types': 8.43.0
      comment-parser: 1.4.1
      debug: 4.4.1
      eslint: 9.35.0(jiti@2.5.1)
      eslint-import-context: 0.1.9(unrs-resolver@1.11.1)
      is-glob: 4.0.3
      minimatch: 10.0.3
      semver: 7.7.2
      stable-hash-x: 0.2.0
      unrs-resolver: 1.11.1
    optionalDependencies:
      '@typescript-eslint/utils': 8.43.0(eslint@9.35.0(jiti@2.5.1))(typescript@5.9.2)
      eslint-import-resolver-node: 0.3.9
    transitivePeerDependencies:
      - supports-color

  eslint-plugin-import@2.32.0(@typescript-eslint/parser@8.43.0(eslint@9.35.0(jiti@2.5.1))(typescript@5.9.2))(eslint-import-resolver-typescript@4.4.4)(eslint@9.35.0(jiti@2.5.1)):
    dependencies:
      '@rtsao/scc': 1.1.0
      array-includes: '@nolyfill/array-includes@1.0.44'
      array.prototype.findlastindex: '@nolyfill/array.prototype.findlastindex@1.0.44'
      array.prototype.flat: '@nolyfill/array.prototype.flat@1.0.44'
      array.prototype.flatmap: '@nolyfill/array.prototype.flatmap@1.0.44'
      debug: 3.2.7
      doctrine: 2.1.0
      eslint: 9.35.0(jiti@2.5.1)
      eslint-import-resolver-node: 0.3.9
      eslint-module-utils: 2.12.1(@typescript-eslint/parser@8.43.0(eslint@9.35.0(jiti@2.5.1))(typescript@5.9.2))(eslint-import-resolver-node@0.3.9)(eslint-import-resolver-typescript@4.4.4)(eslint@9.35.0(jiti@2.5.1))
      hasown: '@nolyfill/hasown@1.0.44'
      is-core-module: '@nolyfill/is-core-module@1.0.39'
      is-glob: 4.0.3
      minimatch: 3.1.2
      object.fromentries: '@nolyfill/object.fromentries@1.0.44'
      object.groupby: '@nolyfill/object.groupby@1.0.44'
      object.values: '@nolyfill/object.values@1.0.44'
      semver: 6.3.1
      string.prototype.trimend: '@nolyfill/string.prototype.trimend@1.0.44'
      tsconfig-paths: 3.15.0
    optionalDependencies:
      '@typescript-eslint/parser': 8.43.0(eslint@9.35.0(jiti@2.5.1))(typescript@5.9.2)
    transitivePeerDependencies:
      - eslint-import-resolver-typescript
      - eslint-import-resolver-webpack
      - supports-color

  eslint-plugin-jsx-a11y@6.10.2(eslint@9.35.0(jiti@2.5.1)):
    dependencies:
      aria-query: 5.3.2
      array-includes: '@nolyfill/array-includes@1.0.44'
      array.prototype.flatmap: '@nolyfill/array.prototype.flatmap@1.0.44'
      ast-types-flow: 0.0.8
      axe-core: 4.10.3
      axobject-query: 4.1.0
      damerau-levenshtein: 1.0.8
      emoji-regex: 9.2.2
      eslint: 9.35.0(jiti@2.5.1)
      hasown: '@nolyfill/hasown@1.0.44'
      jsx-ast-utils: 3.3.5
      language-tags: 1.0.9
      minimatch: 3.1.2
      object.fromentries: '@nolyfill/object.fromentries@1.0.44'
      safe-regex-test: '@nolyfill/safe-regex-test@1.0.44'
      string.prototype.includes: '@nolyfill/string.prototype.includes@1.0.44'

  eslint-plugin-no-jquery@3.1.1(eslint@9.35.0(jiti@2.5.1)):
    dependencies:
      eslint: 9.35.0(jiti@2.5.1)

  eslint-plugin-no-only-tests@3.3.0: {}

  eslint-plugin-no-use-extend-native@0.7.2(eslint@9.35.0(jiti@2.5.1)):
    dependencies:
      eslint: 9.35.0(jiti@2.5.1)
      is-get-set-prop: 2.0.0
      is-js-type: 3.0.0
      is-obj-prop: 2.0.0
      is-proto-prop: 3.0.1

  eslint-plugin-playwright@2.2.2(eslint@9.35.0(jiti@2.5.1)):
    dependencies:
      eslint: 9.35.0(jiti@2.5.1)
      globals: 13.24.0

  eslint-plugin-prettier@5.5.4(@types/eslint@9.6.1)(eslint-config-prettier@10.1.8(eslint@9.35.0(jiti@2.5.1)))(eslint@9.35.0(jiti@2.5.1))(prettier@3.6.2):
    dependencies:
      eslint: 9.35.0(jiti@2.5.1)
      prettier: 3.6.2
      prettier-linter-helpers: 1.0.0
      synckit: 0.11.11
    optionalDependencies:
      '@types/eslint': 9.6.1
      eslint-config-prettier: 10.1.8(eslint@9.35.0(jiti@2.5.1))

  eslint-plugin-regexp@2.10.0(eslint@9.35.0(jiti@2.5.1)):
    dependencies:
      '@eslint-community/eslint-utils': 4.9.0(eslint@9.35.0(jiti@2.5.1))
      '@eslint-community/regexpp': 4.12.1
      comment-parser: 1.4.1
      eslint: 9.35.0(jiti@2.5.1)
      jsdoc-type-pratt-parser: 4.8.0
      refa: 0.12.1
      regexp-ast-analysis: 0.7.1
      scslre: 0.3.0

  eslint-plugin-sonarjs@3.0.5(eslint@9.35.0(jiti@2.5.1)):
    dependencies:
      '@eslint-community/regexpp': 4.12.1
      builtin-modules: 3.3.0
      bytes: 3.1.2
      eslint: 9.35.0(jiti@2.5.1)
      functional-red-black-tree: 1.0.1
      jsx-ast-utils-x: 0.1.0
      lodash.merge: 4.6.2
      minimatch: 9.0.5
      scslre: 0.3.0
      semver: 7.7.2
      typescript: 5.9.2

  eslint-plugin-unicorn@61.0.2(eslint@9.35.0(jiti@2.5.1)):
    dependencies:
      '@babel/helper-validator-identifier': 7.27.1
      '@eslint-community/eslint-utils': 4.9.0(eslint@9.35.0(jiti@2.5.1))
      '@eslint/plugin-kit': 0.3.5
      change-case: 5.4.4
      ci-info: 4.3.0
      clean-regexp: 1.0.0
      core-js-compat: 3.45.1
      eslint: 9.35.0(jiti@2.5.1)
      esquery: 1.6.0
      find-up-simple: 1.0.1
      globals: 16.4.0
      indent-string: 5.0.0
      is-builtin-module: 5.0.0
      jsesc: 3.1.0
      pluralize: 8.0.0
      regexp-tree: 0.1.27
      regjsparser: 0.12.0
      semver: 7.7.2
      strip-indent: 4.1.0

  eslint-plugin-vue-scoped-css@2.12.0(eslint@9.35.0(jiti@2.5.1))(vue-eslint-parser@10.2.0(eslint@9.35.0(jiti@2.5.1))):
    dependencies:
      '@eslint-community/eslint-utils': 4.9.0(eslint@9.35.0(jiti@2.5.1))
      eslint: 9.35.0(jiti@2.5.1)
      eslint-compat-utils: 0.6.5(eslint@9.35.0(jiti@2.5.1))
      lodash: 4.17.21
      postcss: 8.5.6
      postcss-safe-parser: 6.0.0(postcss@8.5.6)
      postcss-scss: 4.0.9(postcss@8.5.6)
      postcss-selector-parser: 7.1.0
      postcss-styl: 0.12.3
      vue-eslint-parser: 10.2.0(eslint@9.35.0(jiti@2.5.1))
    transitivePeerDependencies:
      - supports-color

  eslint-plugin-vue@10.4.0(@typescript-eslint/parser@8.43.0(eslint@9.35.0(jiti@2.5.1))(typescript@5.9.2))(eslint@9.35.0(jiti@2.5.1))(vue-eslint-parser@10.2.0(eslint@9.35.0(jiti@2.5.1))):
    dependencies:
      '@eslint-community/eslint-utils': 4.9.0(eslint@9.35.0(jiti@2.5.1))
      eslint: 9.35.0(jiti@2.5.1)
      natural-compare: 1.4.0
      nth-check: 2.1.1
      postcss-selector-parser: 6.1.2
      semver: 7.7.2
      vue-eslint-parser: 10.2.0(eslint@9.35.0(jiti@2.5.1))
      xml-name-validator: 4.0.0
    optionalDependencies:
      '@typescript-eslint/parser': 8.43.0(eslint@9.35.0(jiti@2.5.1))(typescript@5.9.2)

  eslint-plugin-wc@3.0.1(eslint@9.35.0(jiti@2.5.1)):
    dependencies:
      eslint: 9.35.0(jiti@2.5.1)
      is-valid-element-name: 1.0.0
      js-levenshtein-esm: 2.0.0

  eslint-rule-documentation@1.0.23: {}

  eslint-scope@5.1.1:
    dependencies:
      esrecurse: 4.3.0
      estraverse: 4.3.0

  eslint-scope@8.4.0:
    dependencies:
      esrecurse: 4.3.0
      estraverse: 5.3.0

  eslint-visitor-keys@3.4.3: {}

  eslint-visitor-keys@4.2.1: {}

  eslint@9.35.0(jiti@2.5.1):
    dependencies:
      '@eslint-community/eslint-utils': 4.9.0(eslint@9.35.0(jiti@2.5.1))
      '@eslint-community/regexpp': 4.12.1
      '@eslint/config-array': 0.21.0
      '@eslint/config-helpers': 0.3.1
      '@eslint/core': 0.15.2
      '@eslint/eslintrc': 3.3.1
      '@eslint/js': 9.35.0
      '@eslint/plugin-kit': 0.3.5
      '@humanfs/node': 0.16.7
      '@humanwhocodes/module-importer': 1.0.1
      '@humanwhocodes/retry': 0.4.3
      '@types/estree': 1.0.8
      '@types/json-schema': 7.0.15
      ajv: 6.12.6
      chalk: 4.1.2
      cross-spawn: 7.0.6
      debug: 4.4.1
      escape-string-regexp: 4.0.0
      eslint-scope: 8.4.0
      eslint-visitor-keys: 4.2.1
      espree: 10.4.0
      esquery: 1.6.0
      esutils: 2.0.3
      fast-deep-equal: 3.1.3
      file-entry-cache: 8.0.0
      find-up: 5.0.0
      glob-parent: 6.0.2
      ignore: 5.3.2
      imurmurhash: 0.1.4
      is-glob: 4.0.3
      json-stable-stringify-without-jsonify: 1.0.1
      lodash.merge: 4.6.2
      minimatch: 3.1.2
      natural-compare: 1.4.0
      optionator: 0.9.4
    optionalDependencies:
      jiti: 2.5.1
    transitivePeerDependencies:
      - supports-color

  espree@10.4.0:
    dependencies:
      acorn: 8.15.0
      acorn-jsx: 5.3.2(acorn@8.15.0)
      eslint-visitor-keys: 4.2.1

  esquery@1.6.0:
    dependencies:
      estraverse: 5.3.0

  esrecurse@4.3.0:
    dependencies:
      estraverse: 5.3.0

  estraverse@4.3.0: {}

  estraverse@5.3.0: {}

  estree-walker@1.0.1: {}

  estree-walker@2.0.2: {}

  estree-walker@3.0.3:
    dependencies:
      '@types/estree': 1.0.8

  esutils@2.0.3: {}

  event-target-shim@5.0.1: {}

  eventemitter3@2.0.3: {}

  events@3.3.0: {}

  expect-type@1.2.2: {}

  exsolve@1.0.7: {}

  fast-deep-equal@3.1.3: {}

  fast-diff@1.3.0: {}

  fast-glob@3.2.12:
    dependencies:
      '@nodelib/fs.stat': 2.0.5
      '@nodelib/fs.walk': 1.2.8
      glob-parent: 5.1.2
      merge2: 1.4.1
      micromatch: 4.0.8

  fast-glob@3.3.3:
    dependencies:
      '@nodelib/fs.stat': 2.0.5
      '@nodelib/fs.walk': 1.2.8
      glob-parent: 5.1.2
      merge2: 1.4.1
      micromatch: 4.0.8

  fast-json-stable-stringify@2.1.0: {}

  fast-levenshtein@2.0.6: {}

  fast-memoize@2.5.2: {}

  fast-uri@3.1.0: {}

  fastest-levenshtein@1.0.16: {}

  fastq@1.19.1:
    dependencies:
      reusify: 1.1.0

  fdir@6.5.0(picomatch@4.0.3):
    optionalDependencies:
      picomatch: 4.0.3

  fetch-ponyfill@7.1.0:
    dependencies:
      node-fetch: 2.6.13
    transitivePeerDependencies:
      - encoding

  fflate@0.8.2: {}

  file-entry-cache@10.1.4:
    dependencies:
      flat-cache: 6.1.13

  file-entry-cache@8.0.0:
    dependencies:
      flat-cache: 4.0.1

  fill-range@7.1.1:
    dependencies:
      to-regex-range: 5.0.1

  find-up-simple@1.0.1: {}

  find-up@4.1.0:
    dependencies:
      locate-path: 5.0.0
      path-exists: 4.0.0

  find-up@5.0.0:
    dependencies:
      locate-path: 6.0.0
      path-exists: 4.0.0

  flat-cache@4.0.1:
    dependencies:
      flatted: 3.3.3
      keyv: 4.5.4

  flat-cache@6.1.13:
    dependencies:
      cacheable: 1.10.4
      flatted: 3.3.3
      hookified: 1.12.0

  flat@5.0.2: {}

  flatted@3.3.3: {}

  foreground-child@3.3.1:
    dependencies:
      cross-spawn: 7.0.6
      signal-exit: 4.1.0

  fs-extra@10.1.0:
    dependencies:
      graceful-fs: 4.2.11
      jsonfile: 6.2.0
      universalify: 2.0.1

  fs.realpath@1.0.0: {}

  fsevents@2.3.2:
    optional: true

  fsevents@2.3.3:
    optional: true

  functional-red-black-tree@1.0.1: {}

  get-caller-file@2.0.5: {}

  get-east-asian-width@1.4.0: {}

  get-set-props@0.2.0: {}

  get-source@2.0.12:
    dependencies:
      data-uri-to-buffer: 2.0.2
      source-map: 0.6.1

  get-tsconfig@4.10.1:
    dependencies:
      resolve-pkg-maps: 1.0.0

  glob-parent@5.1.2:
    dependencies:
      is-glob: 4.0.3

  glob-parent@6.0.2:
    dependencies:
      is-glob: 4.0.3

  glob-to-regexp@0.4.1: {}

  glob@10.4.5:
    dependencies:
      foreground-child: 3.3.1
      jackspeak: 3.4.3
      minimatch: 9.0.5
      minipass: 7.1.2
      package-json-from-dist: 1.0.1
      path-scurry: 1.11.1

  glob@11.0.3:
    dependencies:
      foreground-child: 3.3.1
      jackspeak: 4.1.1
      minimatch: 10.0.3
      minipass: 7.1.2
      package-json-from-dist: 1.0.1
      path-scurry: 2.0.0

  glob@7.2.3:
    dependencies:
      fs.realpath: 1.0.0
      inflight: 1.0.6
      inherits: 2.0.4
      minimatch: 3.1.2
      once: 1.4.0
      path-is-absolute: 1.0.1

  global-modules@2.0.0:
    dependencies:
      global-prefix: 3.0.0

  global-prefix@3.0.0:
    dependencies:
      ini: 1.3.8
      kind-of: 6.0.3
      which: 1.3.1

  globals@13.24.0:
    dependencies:
      type-fest: 0.20.2

  globals@14.0.0: {}

  globals@15.15.0: {}

  globals@16.4.0: {}

  globby@11.1.0:
    dependencies:
      array-union: 2.1.0
      dir-glob: 3.0.1
      fast-glob: 3.3.3
      ignore: 5.3.2
      merge2: 1.4.1
      slash: 3.0.0

  globjoin@0.1.4: {}

  graceful-fs@4.2.11: {}

  graphemer@1.4.0: {}

  hachure-fill@0.5.2: {}

  hammerjs@2.0.8: {}

  happy-dom@18.0.1:
    dependencies:
      '@types/node': 20.19.13
      '@types/whatwg-mimetype': 3.0.2
      whatwg-mimetype: 3.0.0

  has-flag@4.0.0: {}

  hash-sum@2.0.0: {}

  he@1.2.0: {}

  hookified@1.12.0: {}

  hpagent@1.2.0: {}

  html-tags@3.3.1: {}

  htmlparser2@8.0.2:
    dependencies:
      domelementtype: 2.3.0
      domhandler: 5.0.3
      domutils: 3.2.2
      entities: 4.5.0

  htmx.org@2.0.7: {}

  iconv-lite@0.6.3:
    dependencies:
      safer-buffer: '@nolyfill/safer-buffer@1.0.44'

  icss-utils@5.1.0(postcss@8.5.6):
    dependencies:
      postcss: 8.5.6

  idiomorph@0.7.3: {}

  ieee754@1.2.1: {}

  ignore@5.3.2: {}

  ignore@7.0.5: {}

  immer@9.0.21: {}

  import-fresh@3.3.1:
    dependencies:
      parent-module: 1.0.1
      resolve-from: 4.0.0

  import-local@3.2.0:
    dependencies:
      pkg-dir: 4.2.0
      resolve-cwd: 3.0.0

  imurmurhash@0.1.4: {}

  indent-string@5.0.0: {}

  inflight@1.0.6:
    dependencies:
      once: 1.4.0
      wrappy: 1.0.2

  inherits@2.0.4: {}

  ini@1.3.8: {}

  ini@4.1.3: {}

  internmap@1.0.1: {}

  internmap@2.0.3: {}

  interpret@3.1.1: {}

  is-alphabetical@2.0.1: {}

  is-alphanumerical@2.0.1:
    dependencies:
      is-alphabetical: 2.0.1
      is-decimal: 2.0.1

  is-arrayish@0.2.1: {}

  is-binary-path@2.1.0:
    dependencies:
      binary-extensions: 2.3.0

  is-buffer@1.1.6: {}

  is-builtin-module@5.0.0:
    dependencies:
      builtin-modules: 5.0.0

  is-bun-module@2.0.0:
    dependencies:
      semver: 7.7.2

  is-decimal@2.0.1: {}

  is-extglob@2.1.1: {}

  is-fullwidth-code-point@3.0.0: {}

  is-get-set-prop@2.0.0:
    dependencies:
      get-set-props: 0.2.0
      lowercase-keys: 3.0.0

  is-glob@4.0.3:
    dependencies:
      is-extglob: 2.1.1

  is-hexadecimal@2.0.1: {}

  is-js-type@3.0.0:
    dependencies:
      js-types: 4.0.0

  is-number@7.0.0: {}

  is-obj-prop@2.0.0:
    dependencies:
      lowercase-keys: 3.0.0
      obj-props: 2.0.0

  is-plain-object@2.0.4:
    dependencies:
      isobject: 3.0.1

  is-plain-object@5.0.0: {}

  is-potential-custom-element-name@1.0.1: {}

  is-proto-prop@3.0.1:
    dependencies:
      lowercase-keys: 3.0.0
      prototype-properties: 5.0.0

  is-reference@1.2.1:
    dependencies:
      '@types/estree': 1.0.8

  is-valid-element-name@1.0.0:
    dependencies:
      is-potential-custom-element-name: 1.0.1

  isexe@2.0.0: {}

  isobject@3.0.1: {}

  jackspeak@3.4.3:
    dependencies:
      '@isaacs/cliui': 8.0.2
    optionalDependencies:
      '@pkgjs/parseargs': 0.11.0

  jackspeak@4.1.1:
    dependencies:
      '@isaacs/cliui': 8.0.2

  jest-worker@27.5.1:
    dependencies:
      '@types/node': 24.3.1
      merge-stream: 2.0.0
      supports-color: 8.1.1

  jiti@1.21.7: {}

  jiti@2.5.1: {}

  jquery@3.7.1: {}

  js-levenshtein-esm@2.0.0: {}

  js-tokens@4.0.0: {}

  js-tokens@9.0.1: {}

  js-types@4.0.0: {}

  js-yaml@4.1.0:
    dependencies:
      argparse: 2.0.1

  jsdoc-type-pratt-parser@4.8.0: {}

  jsep@1.4.0: {}

  jsesc@3.0.2: {}

  jsesc@3.1.0: {}

  json-buffer@3.0.1: {}

  json-parse-even-better-errors@2.3.1: {}

  json-schema-traverse@0.4.1: {}

  json-schema-traverse@1.0.0: {}

  json-stable-stringify-without-jsonify@1.0.1: {}

  json5@1.0.2:
    dependencies:
      minimist: 1.2.8

  json5@2.2.3: {}

  jsonc-parser@2.2.1: {}

  jsonc-parser@3.3.1: {}

  jsonfile@6.2.0:
    dependencies:
      universalify: 2.0.1
    optionalDependencies:
      graceful-fs: 4.2.11

  jsonpath-plus@10.3.0:
    dependencies:
      '@jsep-plugin/assignment': 1.3.0(jsep@1.4.0)
      '@jsep-plugin/regex': 1.0.4(jsep@1.4.0)
      jsep: 1.4.0

  jsonpointer@5.0.1: {}

  jsx-ast-utils-x@0.1.0: {}

  jsx-ast-utils@3.3.5:
    dependencies:
      array-includes: '@nolyfill/array-includes@1.0.44'
      array.prototype.flat: '@nolyfill/array.prototype.flat@1.0.44'
      object.assign: '@nolyfill/object.assign@1.0.44'
      object.values: '@nolyfill/object.values@1.0.44'

  just-extend@5.1.1: {}

  katex@0.16.22:
    dependencies:
      commander: 8.3.0

  keyv@4.5.4:
    dependencies:
      json-buffer: 3.0.1

  keyv@5.5.0:
    dependencies:
      '@keyv/serialize': 1.1.0

  khroma@2.1.0: {}

  kind-of@3.2.2:
    dependencies:
      is-buffer: 1.1.6

  kind-of@6.0.3: {}

  known-css-properties@0.37.0: {}

  kolorist@1.8.0: {}

  langium@3.3.1:
    dependencies:
      chevrotain: 11.0.3
      chevrotain-allstar: 0.3.1(chevrotain@11.0.3)
      vscode-languageserver: 9.0.1
      vscode-languageserver-textdocument: 1.0.12
      vscode-uri: 3.0.8

  language-subtag-registry@0.3.23: {}

  language-tags@1.0.9:
    dependencies:
      language-subtag-registry: 0.3.23

  layout-base@1.0.2: {}

  layout-base@2.0.1: {}

  leven@3.1.0: {}

  levn@0.4.1:
    dependencies:
      prelude-ls: 1.2.1
      type-check: 0.4.0

  lilconfig@3.1.3: {}

  lines-and-columns@1.2.4: {}

  linkify-it@5.0.0:
    dependencies:
      uc.micro: 2.1.0

  loader-runner@4.3.0: {}

  loader-utils@2.0.4:
    dependencies:
      big.js: 5.2.2
      emojis-list: 3.0.0
      json5: 2.2.3

  local-pkg@1.1.2:
    dependencies:
      mlly: 1.8.0
      pkg-types: 2.3.0
      quansync: 0.2.11

  locate-path@5.0.0:
    dependencies:
      p-locate: 4.1.0

  locate-path@6.0.0:
    dependencies:
      p-locate: 5.0.0

  lodash-es@4.17.21: {}

  lodash.camelcase@4.3.0: {}

  lodash.kebabcase@4.1.1: {}

  lodash.merge@4.6.2: {}

  lodash.snakecase@4.1.1: {}

  lodash.sortedlastindex@4.1.0: {}

  lodash.topath@4.5.2: {}

  lodash.truncate@4.4.2: {}

  lodash.upperfirst@4.3.1: {}

  lodash@4.17.21: {}

  loupe@3.2.1: {}

  lowercase-keys@3.0.0: {}

  lru-cache@10.4.3: {}

  lru-cache@11.2.1: {}

  magic-string@0.25.9:
    dependencies:
      sourcemap-codec: 1.4.8

  magic-string@0.30.19:
    dependencies:
      '@jridgewell/sourcemap-codec': 1.5.5

  markdown-escape@2.0.0: {}

  markdown-it@14.1.0:
    dependencies:
      argparse: 2.0.1
      entities: 4.5.0
      linkify-it: 5.0.0
      mdurl: 2.0.0
      punycode.js: 2.3.1
      uc.micro: 2.1.0

  markdownlint-cli@0.45.0:
    dependencies:
      commander: 13.1.0
      glob: 11.0.3
      ignore: 7.0.5
      js-yaml: 4.1.0
      jsonc-parser: 3.3.1
      jsonpointer: 5.0.1
      markdown-it: 14.1.0
      markdownlint: 0.38.0
      minimatch: 10.0.3
      run-con: 1.3.2
      smol-toml: 1.3.4
    transitivePeerDependencies:
      - supports-color

  markdownlint@0.38.0:
    dependencies:
      micromark: 4.0.2
      micromark-core-commonmark: 2.0.3
      micromark-extension-directive: 4.0.0
      micromark-extension-gfm-autolink-literal: 2.1.0
      micromark-extension-gfm-footnote: 2.1.0
      micromark-extension-gfm-table: 2.1.1
      micromark-extension-math: 3.1.0
      micromark-util-types: 2.0.2
    transitivePeerDependencies:
      - supports-color

  marked@15.0.12: {}

  marked@4.3.0: {}

  material-icon-theme@5.27.0:
    dependencies:
      chroma-js: 3.1.2
      events: 3.3.0
      fast-deep-equal: 3.1.3
      svgson: 5.3.1

  mathml-tag-names@2.1.3: {}

  mdn-data@2.0.28: {}

  mdn-data@2.12.2: {}

  mdurl@2.0.0: {}

  meow@13.2.0: {}

  merge-stream@2.0.0: {}

  merge2@1.4.1: {}

  mermaid@11.11.0:
    dependencies:
      '@braintree/sanitize-url': 7.1.1
      '@iconify/utils': 3.0.1
      '@mermaid-js/parser': 0.6.2
      '@types/d3': 7.4.3
      cytoscape: 3.33.1
      cytoscape-cose-bilkent: 4.1.0(cytoscape@3.33.1)
      cytoscape-fcose: 2.2.0(cytoscape@3.33.1)
      d3: 7.9.0
      d3-sankey: 0.12.3
      dagre-d3-es: 7.0.11
      dayjs: 1.11.18
      dompurify: 3.2.6
      katex: 0.16.22
      khroma: 2.1.0
      lodash-es: 4.17.21
      marked: 15.0.12
      roughjs: 4.6.6
      stylis: 4.3.6
      ts-dedent: 2.2.0
      uuid: 11.1.0
    transitivePeerDependencies:
      - supports-color

  micromark-core-commonmark@2.0.3:
    dependencies:
      decode-named-character-reference: 1.2.0
      devlop: 1.1.0
      micromark-factory-destination: 2.0.1
      micromark-factory-label: 2.0.1
      micromark-factory-space: 2.0.1
      micromark-factory-title: 2.0.1
      micromark-factory-whitespace: 2.0.1
      micromark-util-character: 2.1.1
      micromark-util-chunked: 2.0.1
      micromark-util-classify-character: 2.0.1
      micromark-util-html-tag-name: 2.0.1
      micromark-util-normalize-identifier: 2.0.1
      micromark-util-resolve-all: 2.0.1
      micromark-util-subtokenize: 2.1.0
      micromark-util-symbol: 2.0.1
      micromark-util-types: 2.0.2

  micromark-extension-directive@4.0.0:
    dependencies:
      devlop: 1.1.0
      micromark-factory-space: 2.0.1
      micromark-factory-whitespace: 2.0.1
      micromark-util-character: 2.1.1
      micromark-util-symbol: 2.0.1
      micromark-util-types: 2.0.2
      parse-entities: 4.0.2

  micromark-extension-gfm-autolink-literal@2.1.0:
    dependencies:
      micromark-util-character: 2.1.1
      micromark-util-sanitize-uri: 2.0.1
      micromark-util-symbol: 2.0.1
      micromark-util-types: 2.0.2

  micromark-extension-gfm-footnote@2.1.0:
    dependencies:
      devlop: 1.1.0
      micromark-core-commonmark: 2.0.3
      micromark-factory-space: 2.0.1
      micromark-util-character: 2.1.1
      micromark-util-normalize-identifier: 2.0.1
      micromark-util-sanitize-uri: 2.0.1
      micromark-util-symbol: 2.0.1
      micromark-util-types: 2.0.2

  micromark-extension-gfm-table@2.1.1:
    dependencies:
      devlop: 1.1.0
      micromark-factory-space: 2.0.1
      micromark-util-character: 2.1.1
      micromark-util-symbol: 2.0.1
      micromark-util-types: 2.0.2

  micromark-extension-math@3.1.0:
    dependencies:
      '@types/katex': 0.16.7
      devlop: 1.1.0
      katex: 0.16.22
      micromark-factory-space: 2.0.1
      micromark-util-character: 2.1.1
      micromark-util-symbol: 2.0.1
      micromark-util-types: 2.0.2

  micromark-factory-destination@2.0.1:
    dependencies:
      micromark-util-character: 2.1.1
      micromark-util-symbol: 2.0.1
      micromark-util-types: 2.0.2

  micromark-factory-label@2.0.1:
    dependencies:
      devlop: 1.1.0
      micromark-util-character: 2.1.1
      micromark-util-symbol: 2.0.1
      micromark-util-types: 2.0.2

  micromark-factory-space@2.0.1:
    dependencies:
      micromark-util-character: 2.1.1
      micromark-util-types: 2.0.2

  micromark-factory-title@2.0.1:
    dependencies:
      micromark-factory-space: 2.0.1
      micromark-util-character: 2.1.1
      micromark-util-symbol: 2.0.1
      micromark-util-types: 2.0.2

  micromark-factory-whitespace@2.0.1:
    dependencies:
      micromark-factory-space: 2.0.1
      micromark-util-character: 2.1.1
      micromark-util-symbol: 2.0.1
      micromark-util-types: 2.0.2

  micromark-util-character@2.1.1:
    dependencies:
      micromark-util-symbol: 2.0.1
      micromark-util-types: 2.0.2

  micromark-util-chunked@2.0.1:
    dependencies:
      micromark-util-symbol: 2.0.1

  micromark-util-classify-character@2.0.1:
    dependencies:
      micromark-util-character: 2.1.1
      micromark-util-symbol: 2.0.1
      micromark-util-types: 2.0.2

  micromark-util-combine-extensions@2.0.1:
    dependencies:
      micromark-util-chunked: 2.0.1
      micromark-util-types: 2.0.2

  micromark-util-decode-numeric-character-reference@2.0.2:
    dependencies:
      micromark-util-symbol: 2.0.1

  micromark-util-encode@2.0.1: {}

  micromark-util-html-tag-name@2.0.1: {}

  micromark-util-normalize-identifier@2.0.1:
    dependencies:
      micromark-util-symbol: 2.0.1

  micromark-util-resolve-all@2.0.1:
    dependencies:
      micromark-util-types: 2.0.2

  micromark-util-sanitize-uri@2.0.1:
    dependencies:
      micromark-util-character: 2.1.1
      micromark-util-encode: 2.0.1
      micromark-util-symbol: 2.0.1

  micromark-util-subtokenize@2.1.0:
    dependencies:
      devlop: 1.1.0
      micromark-util-chunked: 2.0.1
      micromark-util-symbol: 2.0.1
      micromark-util-types: 2.0.2

  micromark-util-symbol@2.0.1: {}

  micromark-util-types@2.0.2: {}

  micromark@4.0.2:
    dependencies:
      '@types/debug': 4.1.12
      debug: 4.4.1
      decode-named-character-reference: 1.2.0
      devlop: 1.1.0
      micromark-core-commonmark: 2.0.3
      micromark-factory-space: 2.0.1
      micromark-util-character: 2.1.1
      micromark-util-chunked: 2.0.1
      micromark-util-combine-extensions: 2.0.1
      micromark-util-decode-numeric-character-reference: 2.0.2
      micromark-util-encode: 2.0.1
      micromark-util-normalize-identifier: 2.0.1
      micromark-util-resolve-all: 2.0.1
      micromark-util-sanitize-uri: 2.0.1
      micromark-util-subtokenize: 2.1.0
      micromark-util-symbol: 2.0.1
      micromark-util-types: 2.0.2
    transitivePeerDependencies:
      - supports-color

  micromatch@4.0.8:
    dependencies:
      braces: 3.0.3
      picomatch: 2.3.1

  mime-db@1.52.0: {}

  mime-types@2.1.35:
    dependencies:
      mime-db: 1.52.0

  mini-css-extract-plugin@2.9.4(webpack@5.101.3):
    dependencies:
      schema-utils: 4.3.2
      tapable: 2.2.3
      webpack: 5.101.3(webpack-cli@6.0.1)

  minimatch@10.0.3:
    dependencies:
      '@isaacs/brace-expansion': 5.0.0

  minimatch@3.1.2:
    dependencies:
      brace-expansion: 1.1.12

  minimatch@9.0.5:
    dependencies:
      brace-expansion: 2.0.2

  minimist@1.2.8: {}

  minipass@7.1.2: {}

  mlly@1.8.0:
    dependencies:
      acorn: 8.15.0
      pathe: 2.0.3
      pkg-types: 1.3.1
      ufo: 1.6.1

  monaco-editor-webpack-plugin@7.1.0(monaco-editor@0.53.0)(webpack@5.101.3):
    dependencies:
      loader-utils: 2.0.4
      monaco-editor: 0.53.0
      webpack: 5.101.3(webpack-cli@6.0.1)

  monaco-editor@0.53.0:
    dependencies:
      '@types/trusted-types': 1.0.6

  moo@0.5.2: {}

  ms@2.1.3: {}

  muggle-string@0.4.1: {}

  mz@2.7.0:
    dependencies:
      any-promise: 1.3.0
      object-assign: 4.1.1
      thenify-all: 1.6.0

  nanoid@3.3.11: {}

  nanopop@2.3.0: {}

  napi-postinstall@0.3.3: {}

  natural-compare@1.4.0: {}

  neo-async@2.6.2: {}

  nimma@0.2.3:
    dependencies:
      '@jsep-plugin/regex': 1.0.4(jsep@1.4.0)
      '@jsep-plugin/ternary': 1.1.4(jsep@1.4.0)
      astring: 1.9.0
      jsep: 1.4.0
    optionalDependencies:
      jsonpath-plus: 10.3.0
      lodash.topath: 4.5.2

  node-fetch@2.6.13:
    dependencies:
      whatwg-url: 5.0.0

  node-fetch@2.7.0:
    dependencies:
      whatwg-url: 5.0.0

  node-releases@2.0.20: {}

  node-sarif-builder@2.0.3:
    dependencies:
      '@types/sarif': 2.1.7
      fs-extra: 10.1.0

  nolyfill@1.0.44: {}

  normalize-path@3.0.0: {}

  nth-check@2.1.1:
    dependencies:
      boolbase: 1.0.0

  obj-props@2.0.0: {}

  object-assign@4.1.1: {}

  object-hash@3.0.0: {}

  once@1.4.0:
    dependencies:
      wrappy: 1.0.2

  online-3d-viewer@0.16.0:
    dependencies:
      '@simonwep/pickr': 1.9.0
      fflate: 0.8.2
      three: 0.176.0

  optionator@0.9.4:
    dependencies:
      deep-is: 0.1.4
      fast-levenshtein: 2.0.6
      levn: 0.4.1
      prelude-ls: 1.2.1
      type-check: 0.4.0
      word-wrap: 1.2.5

  p-limit@2.3.0:
    dependencies:
      p-try: 2.2.0

  p-limit@3.1.0:
    dependencies:
      yocto-queue: 0.1.0

  p-locate@4.1.0:
    dependencies:
      p-limit: 2.3.0

  p-locate@5.0.0:
    dependencies:
      p-limit: 3.1.0

  p-try@2.2.0: {}

  package-json-from-dist@1.0.1: {}

  package-manager-detector@1.3.0: {}

  parent-module@1.0.1:
    dependencies:
      callsites: 3.1.0

  parse-entities@4.0.2:
    dependencies:
      '@types/unist': 2.0.11
      character-entities-legacy: 3.0.0
      character-reference-invalid: 2.0.1
      decode-named-character-reference: 1.2.0
      is-alphanumerical: 2.0.1
      is-decimal: 2.0.1
      is-hexadecimal: 2.0.1

  parse-json@5.2.0:
    dependencies:
      '@babel/code-frame': 7.27.1
      error-ex: 1.3.2
      json-parse-even-better-errors: 2.3.1
      lines-and-columns: 1.2.4

  path-browserify@1.0.1: {}

  path-data-parser@0.1.0: {}

  path-exists@4.0.0: {}

  path-is-absolute@1.0.1: {}

  path-key@3.1.1: {}

  path-parse@1.0.7: {}

  path-scurry@1.11.1:
    dependencies:
      lru-cache: 10.4.3
      minipass: 7.1.2

  path-scurry@2.0.0:
    dependencies:
      lru-cache: 11.2.1
      minipass: 7.1.2

  path-type@4.0.0: {}

  pathe@2.0.3: {}

  pathval@2.0.1: {}

  pdfobject@2.3.1: {}

  perfect-debounce@2.0.0: {}

  picocolors@1.1.1: {}

  picomatch@2.3.1: {}

  picomatch@4.0.3: {}

  pify@2.3.0: {}

  pirates@4.0.7: {}

  pkg-dir@4.2.0:
    dependencies:
      find-up: 4.1.0

  pkg-types@1.3.1:
    dependencies:
      confbox: 0.1.8
      mlly: 1.8.0
      pathe: 2.0.3

  pkg-types@2.3.0:
    dependencies:
      confbox: 0.2.2
      exsolve: 1.0.7
      pathe: 2.0.3

  playwright-core@1.55.0: {}

  playwright@1.55.0:
    dependencies:
      playwright-core: 1.55.0
    optionalDependencies:
      fsevents: 2.3.2

  pluralize@8.0.0: {}

  points-on-curve@0.2.0: {}

  points-on-path@0.2.1:
    dependencies:
      path-data-parser: 0.1.0
      points-on-curve: 0.2.0

  pony-cause@1.1.1: {}

  postcss-html@1.8.0:
    dependencies:
      htmlparser2: 8.0.2
      js-tokens: 9.0.1
      postcss: 8.5.6
      postcss-safe-parser: 6.0.0(postcss@8.5.6)

  postcss-import@15.1.0(postcss@8.5.6):
    dependencies:
      postcss: 8.5.6
      postcss-value-parser: 4.2.0
      read-cache: 1.0.0
      resolve: 1.22.10

  postcss-js@4.0.1(postcss@8.5.6):
    dependencies:
      camelcase-css: 2.0.1
      postcss: 8.5.6

  postcss-load-config@4.0.2(postcss@8.5.6):
    dependencies:
      lilconfig: 3.1.3
      yaml: 2.8.1
    optionalDependencies:
      postcss: 8.5.6

  postcss-loader@8.2.0(postcss@8.5.6)(typescript@5.9.2)(webpack@5.101.3):
    dependencies:
      cosmiconfig: 9.0.0(typescript@5.9.2)
      jiti: 2.5.1
      postcss: 8.5.6
      semver: 7.7.2
    optionalDependencies:
      webpack: 5.101.3(webpack-cli@6.0.1)
    transitivePeerDependencies:
      - typescript

  postcss-modules-extract-imports@3.1.0(postcss@8.5.6):
    dependencies:
      postcss: 8.5.6

  postcss-modules-local-by-default@4.2.0(postcss@8.5.6):
    dependencies:
      icss-utils: 5.1.0(postcss@8.5.6)
      postcss: 8.5.6
      postcss-selector-parser: 7.1.0
      postcss-value-parser: 4.2.0

  postcss-modules-scope@3.2.1(postcss@8.5.6):
    dependencies:
      postcss: 8.5.6
      postcss-selector-parser: 7.1.0

  postcss-modules-values@4.0.0(postcss@8.5.6):
    dependencies:
      icss-utils: 5.1.0(postcss@8.5.6)
      postcss: 8.5.6

  postcss-nested@6.2.0(postcss@8.5.6):
    dependencies:
      postcss: 8.5.6
      postcss-selector-parser: 6.1.2

  postcss-nesting@13.0.2(postcss@8.5.6):
    dependencies:
      '@csstools/selector-resolve-nested': 3.1.0(postcss-selector-parser@7.1.0)
      '@csstools/selector-specificity': 5.0.0(postcss-selector-parser@7.1.0)
      postcss: 8.5.6
      postcss-selector-parser: 7.1.0

  postcss-resolve-nested-selector@0.1.6: {}

  postcss-safe-parser@6.0.0(postcss@8.5.6):
    dependencies:
      postcss: 8.5.6

  postcss-safe-parser@7.0.1(postcss@8.5.6):
    dependencies:
      postcss: 8.5.6

  postcss-scss@4.0.9(postcss@8.5.6):
    dependencies:
      postcss: 8.5.6

  postcss-selector-parser@6.1.2:
    dependencies:
      cssesc: 3.0.0
      util-deprecate: 1.0.2

  postcss-selector-parser@7.1.0:
    dependencies:
      cssesc: 3.0.0
      util-deprecate: 1.0.2

  postcss-styl@0.12.3:
    dependencies:
      debug: 4.4.1
      fast-diff: 1.3.0
      lodash.sortedlastindex: 4.1.0
      postcss: 8.5.6
      stylus: 0.57.0
    transitivePeerDependencies:
      - supports-color

  postcss-value-parser@4.2.0: {}

  postcss@8.5.6:
    dependencies:
      nanoid: 3.3.11
      picocolors: 1.1.1
      source-map-js: 1.2.1

  prelude-ls@1.2.1: {}

  prettier-linter-helpers@1.0.0:
    dependencies:
      fast-diff: 1.3.0

  prettier@3.6.2: {}

  printable-characters@1.0.42: {}

  prototype-properties@5.0.0: {}

  punycode.js@2.3.1: {}

  punycode@2.3.1: {}

  quansync@0.2.11: {}

  queue-microtask@1.2.3: {}

  randombytes@2.1.0:
    dependencies:
      safe-buffer: '@nolyfill/safe-buffer@1.0.44'

  read-cache@1.0.0:
    dependencies:
      pify: 2.3.0

  readdirp@3.6.0:
    dependencies:
      picomatch: 2.3.1

  rechoir@0.8.0:
    dependencies:
      resolve: 1.22.10

  refa@0.12.1:
    dependencies:
      '@eslint-community/regexpp': 4.12.1

  regexp-ast-analysis@0.7.1:
    dependencies:
      '@eslint-community/regexpp': 4.12.1
      refa: 0.12.1

  regexp-tree@0.1.27: {}

  regjsparser@0.12.0:
    dependencies:
      jsesc: 3.0.2

  rename-keys@1.2.0: {}

  require-directory@2.1.1: {}

  require-from-string@2.0.2: {}

  reserved@0.1.2: {}

  resolve-cwd@3.0.0:
    dependencies:
      resolve-from: 5.0.0

  resolve-from@4.0.0: {}

  resolve-from@5.0.0: {}

  resolve-pkg-maps@1.0.0: {}

  resolve@1.22.10:
    dependencies:
      is-core-module: '@nolyfill/is-core-module@1.0.39'
      path-parse: 1.0.7
      supports-preserve-symlinks-flag: 1.0.0

  reusify@1.1.0: {}

  robust-predicates@3.0.2: {}

  rollup@2.79.2:
    optionalDependencies:
      fsevents: 2.3.3

  rollup@4.50.1:
    dependencies:
      '@types/estree': 1.0.8
    optionalDependencies:
      '@rollup/rollup-android-arm-eabi': 4.50.1
      '@rollup/rollup-android-arm64': 4.50.1
      '@rollup/rollup-darwin-arm64': 4.50.1
      '@rollup/rollup-darwin-x64': 4.50.1
      '@rollup/rollup-freebsd-arm64': 4.50.1
      '@rollup/rollup-freebsd-x64': 4.50.1
      '@rollup/rollup-linux-arm-gnueabihf': 4.50.1
      '@rollup/rollup-linux-arm-musleabihf': 4.50.1
      '@rollup/rollup-linux-arm64-gnu': 4.50.1
      '@rollup/rollup-linux-arm64-musl': 4.50.1
      '@rollup/rollup-linux-loongarch64-gnu': 4.50.1
      '@rollup/rollup-linux-ppc64-gnu': 4.50.1
      '@rollup/rollup-linux-riscv64-gnu': 4.50.1
      '@rollup/rollup-linux-riscv64-musl': 4.50.1
      '@rollup/rollup-linux-s390x-gnu': 4.50.1
      '@rollup/rollup-linux-x64-gnu': 4.50.1
      '@rollup/rollup-linux-x64-musl': 4.50.1
      '@rollup/rollup-openharmony-arm64': 4.50.1
      '@rollup/rollup-win32-arm64-msvc': 4.50.1
      '@rollup/rollup-win32-ia32-msvc': 4.50.1
      '@rollup/rollup-win32-x64-msvc': 4.50.1
      fsevents: 2.3.3

  roughjs@4.6.6:
    dependencies:
      hachure-fill: 0.5.2
      path-data-parser: 0.1.0
      points-on-curve: 0.2.0
      points-on-path: 0.2.1

  run-con@1.3.2:
    dependencies:
      deep-extend: 0.6.0
      ini: 4.1.3
      minimist: 1.2.8
      strip-json-comments: 3.1.1

  run-parallel@1.2.0:
    dependencies:
      queue-microtask: 1.2.3

  rw@1.3.3: {}

  safe-stable-stringify@1.1.1: {}

  sax@1.2.4: {}

  sax@1.4.1: {}

  schema-utils@4.3.2:
    dependencies:
      '@types/json-schema': 7.0.15
      ajv: 8.17.1
      ajv-formats: 2.1.1(ajv@8.17.1)
      ajv-keywords: 5.1.0(ajv@8.17.1)

  scslre@0.3.0:
    dependencies:
      '@eslint-community/regexpp': 4.12.1
      refa: 0.12.1
      regexp-ast-analysis: 0.7.1

  semver@6.3.1: {}

  semver@7.7.2: {}

  serialize-javascript@6.0.2:
    dependencies:
      randombytes: 2.1.0

  seroval-plugins@1.3.3(seroval@1.3.2):
    dependencies:
      seroval: 1.3.2

  seroval@1.3.2: {}

  shallow-clone@3.0.1:
    dependencies:
      kind-of: 6.0.3

  shebang-command@2.0.0:
    dependencies:
      shebang-regex: 3.0.0

  shebang-regex@3.0.0: {}

  siginfo@2.0.0: {}

  signal-exit@4.1.0: {}

  simple-eval@1.0.1:
    dependencies:
      jsep: 1.4.0

  slash@3.0.0: {}

  slice-ansi@4.0.0:
    dependencies:
      ansi-styles: 4.3.0
      astral-regex: 2.0.0
      is-fullwidth-code-point: 3.0.0

  smol-toml@1.3.4: {}

  solid-js@1.9.9:
    dependencies:
      csstype: 3.1.3
      seroval: 1.3.2
      seroval-plugins: 1.3.3(seroval@1.3.2)

  sortablejs@1.15.6: {}

  source-list-map@2.0.1: {}

  source-map-js@1.2.1: {}

  source-map-resolve@0.6.0:
    dependencies:
      atob: 2.1.2
      decode-uri-component: 0.2.2

  source-map-support@0.5.21:
    dependencies:
      buffer-from: 1.1.2
      source-map: 0.6.1

  source-map@0.6.1: {}

  source-map@0.7.6: {}

  sourcemap-codec@1.4.8: {}

  spdx-compare@1.0.0:
    dependencies:
      array-find-index: 1.0.2
      spdx-expression-parse: 3.0.1
      spdx-ranges: 2.1.1

  spdx-exceptions@2.5.0: {}

  spdx-expression-parse@3.0.1:
    dependencies:
      spdx-exceptions: 2.5.0
      spdx-license-ids: 3.0.22

  spdx-expression-validate@2.0.0:
    dependencies:
      spdx-expression-parse: 3.0.1

  spdx-license-ids@3.0.22: {}

  spdx-ranges@2.1.1: {}

  spdx-satisfies@5.0.1:
    dependencies:
      spdx-compare: 1.0.0
      spdx-expression-parse: 3.0.1
      spdx-ranges: 2.1.1

  stable-hash-x@0.2.0: {}

  stackback@0.0.2: {}

  stacktracey@2.1.8:
    dependencies:
      as-table: 1.0.55
      get-source: 2.0.12

  std-env@3.9.0: {}

  string-width@4.2.3:
    dependencies:
      emoji-regex: 8.0.0
      is-fullwidth-code-point: 3.0.0
      strip-ansi: 6.0.1

  string-width@5.1.2:
    dependencies:
      eastasianwidth: 0.2.0
      emoji-regex: 9.2.2
      strip-ansi: 7.1.2

  string-width@7.2.0:
    dependencies:
      emoji-regex: 10.5.0
      get-east-asian-width: 1.4.0
      strip-ansi: 7.1.2

  strip-ansi@6.0.1:
    dependencies:
      ansi-regex: 5.0.1

  strip-ansi@7.1.2:
    dependencies:
      ansi-regex: 6.2.2

  strip-bom@3.0.0: {}

  strip-indent@4.1.0: {}

  strip-json-comments@3.1.1: {}

  strip-literal@3.0.0:
    dependencies:
      js-tokens: 9.0.1

  style-search@0.1.0: {}

  stylelint-config-recommended@17.0.0(stylelint@16.24.0(typescript@5.9.2)):
    dependencies:
      stylelint: 16.24.0(typescript@5.9.2)

  stylelint-declaration-block-no-ignored-properties@2.8.0(stylelint@16.24.0(typescript@5.9.2)):
    dependencies:
      stylelint: 16.24.0(typescript@5.9.2)

  stylelint-declaration-strict-value@1.10.11(stylelint@16.24.0(typescript@5.9.2)):
    dependencies:
      stylelint: 16.24.0(typescript@5.9.2)

  stylelint-value-no-unknown-custom-properties@6.0.1(stylelint@16.24.0(typescript@5.9.2)):
    dependencies:
      postcss-value-parser: 4.2.0
      resolve: 1.22.10
      stylelint: 16.24.0(typescript@5.9.2)

  stylelint@16.24.0(typescript@5.9.2):
    dependencies:
      '@csstools/css-parser-algorithms': 3.0.5(@csstools/css-tokenizer@3.0.4)
      '@csstools/css-tokenizer': 3.0.4
      '@csstools/media-query-list-parser': 4.0.3(@csstools/css-parser-algorithms@3.0.5(@csstools/css-tokenizer@3.0.4))(@csstools/css-tokenizer@3.0.4)
      '@csstools/selector-specificity': 5.0.0(postcss-selector-parser@7.1.0)
      '@dual-bundle/import-meta-resolve': 4.2.1
      balanced-match: 2.0.0
      colord: 2.9.3
      cosmiconfig: 9.0.0(typescript@5.9.2)
      css-functions-list: 3.2.3
      css-tree: 3.1.0
      debug: 4.4.1
      fast-glob: 3.3.3
      fastest-levenshtein: 1.0.16
      file-entry-cache: 10.1.4
      global-modules: 2.0.0
      globby: 11.1.0
      globjoin: 0.1.4
      html-tags: 3.3.1
      ignore: 7.0.5
      imurmurhash: 0.1.4
      is-plain-object: 5.0.0
      known-css-properties: 0.37.0
      mathml-tag-names: 2.1.3
      meow: 13.2.0
      micromatch: 4.0.8
      normalize-path: 3.0.0
      picocolors: 1.1.1
      postcss: 8.5.6
      postcss-resolve-nested-selector: 0.1.6
      postcss-safe-parser: 7.0.1(postcss@8.5.6)
      postcss-selector-parser: 7.1.0
      postcss-value-parser: 4.2.0
      resolve-from: 5.0.0
      string-width: 4.2.3
      supports-hyperlinks: 3.2.0
      svg-tags: 1.0.0
      table: 6.9.0
      write-file-atomic: 5.0.1
    transitivePeerDependencies:
      - supports-color
      - typescript

  stylis@4.3.6: {}

  stylus@0.57.0:
    dependencies:
      css: 3.0.0
      debug: 4.4.1
      glob: 7.2.3
      safer-buffer: '@nolyfill/safer-buffer@1.0.44'
      sax: 1.2.4
      source-map: 0.7.6
    transitivePeerDependencies:
      - supports-color

  sucrase@3.35.0:
    dependencies:
      '@jridgewell/gen-mapping': 0.3.13
      commander: 4.1.1
      glob: 10.4.5
      lines-and-columns: 1.2.4
      mz: 2.7.0
      pirates: 4.0.7
      ts-interface-checker: 0.1.13

  superstruct@0.10.13: {}

  supports-color@7.2.0:
    dependencies:
      has-flag: 4.0.0

  supports-color@8.1.1:
    dependencies:
      has-flag: 4.0.0

  supports-hyperlinks@3.2.0:
    dependencies:
      has-flag: 4.0.0
      supports-color: 7.2.0

  supports-preserve-symlinks-flag@1.0.0: {}

  svg-element-attributes@1.3.1: {}

  svg-tags@1.0.0: {}

  svgo@4.0.0:
    dependencies:
      commander: 11.1.0
      css-select: 5.2.2
      css-tree: 3.1.0
      css-what: 6.2.2
      csso: 5.0.5
      picocolors: 1.1.1
      sax: 1.4.1

  svgson@5.3.1:
    dependencies:
      deep-rename-keys: 0.2.1
      xml-reader: 2.4.3

  swagger-ui-dist@5.29.0:
    dependencies:
      '@scarf/scarf': 1.4.0

  sync-fetch@0.4.5:
    dependencies:
      buffer: 5.7.1
      node-fetch: 2.7.0
    transitivePeerDependencies:
      - encoding

  synckit@0.11.11:
    dependencies:
      '@pkgr/core': 0.2.9

  table@6.9.0:
    dependencies:
      ajv: 8.17.1
      lodash.truncate: 4.4.2
      slice-ansi: 4.0.0
      string-width: 4.2.3
      strip-ansi: 6.0.1

  tailwindcss@3.4.17:
    dependencies:
      '@alloc/quick-lru': 5.2.0
      arg: 5.0.2
      chokidar: 3.6.0
      didyoumean: 1.2.2
      dlv: 1.1.3
      fast-glob: 3.3.3
      glob-parent: 6.0.2
      is-glob: 4.0.3
      jiti: 1.21.7
      lilconfig: 3.1.3
      micromatch: 4.0.8
      normalize-path: 3.0.0
      object-hash: 3.0.0
      picocolors: 1.1.1
      postcss: 8.5.6
      postcss-import: 15.1.0(postcss@8.5.6)
      postcss-js: 4.0.1(postcss@8.5.6)
      postcss-load-config: 4.0.2(postcss@8.5.6)
      postcss-nested: 6.2.0(postcss@8.5.6)
      postcss-selector-parser: 6.1.2
      resolve: 1.22.10
      sucrase: 3.35.0
    transitivePeerDependencies:
      - ts-node

  tapable@2.2.3: {}

  terser-webpack-plugin@5.3.14(webpack@5.101.3):
    dependencies:
      '@jridgewell/trace-mapping': 0.3.30
      jest-worker: 27.5.1
      schema-utils: 4.3.2
      serialize-javascript: 6.0.2
      terser: 5.44.0
      webpack: 5.101.3(webpack-cli@6.0.1)

  terser@5.44.0:
    dependencies:
      '@jridgewell/source-map': 0.3.11
      acorn: 8.15.0
      commander: 2.20.3
      source-map-support: 0.5.21

  text-table@0.2.0: {}

  thenify-all@1.6.0:
    dependencies:
      thenify: 3.3.1

  thenify@3.3.1:
    dependencies:
      any-promise: 1.3.0

  three@0.176.0: {}

  throttle-debounce@5.0.2: {}

  tinybench@2.9.0: {}

  tinycolor2@1.6.0: {}

  tinyexec@0.3.2: {}

  tinyexec@1.0.1: {}

  tinyglobby@0.2.15:
    dependencies:
      fdir: 6.5.0(picomatch@4.0.3)
      picomatch: 4.0.3

  tinypool@1.1.1: {}

  tinyrainbow@2.0.0: {}

  tinyspy@4.0.3: {}

  tippy.js@6.3.7:
    dependencies:
      '@popperjs/core': 2.11.8

  to-regex-range@5.0.1:
    dependencies:
      is-number: 7.0.0

  toastify-js@1.12.0: {}

  tr46@0.0.3: {}

  tributejs@5.1.3: {}

  ts-api-utils@2.1.0(typescript@5.9.2):
    dependencies:
      typescript: 5.9.2

  ts-dedent@2.2.0: {}

  ts-interface-checker@0.1.13: {}

  tsconfig-paths@3.15.0:
    dependencies:
      '@types/json5': 0.0.29
      json5: 1.0.2
      minimist: 1.2.8
      strip-bom: 3.0.0

  tslib@1.14.1: {}

  tslib@2.8.1: {}

  type-check@0.4.0:
    dependencies:
      prelude-ls: 1.2.1

  type-fest@0.20.2: {}

<<<<<<< HEAD
  type-fest@0.6.0: {}

  type-fest@0.8.1: {}
=======
  type-fest@4.41.0: {}

  typescript-eslint@8.43.0(eslint@9.35.0(jiti@2.5.1))(typescript@5.9.2):
    dependencies:
      '@typescript-eslint/eslint-plugin': 8.43.0(@typescript-eslint/parser@8.43.0(eslint@9.35.0(jiti@2.5.1))(typescript@5.9.2))(eslint@9.35.0(jiti@2.5.1))(typescript@5.9.2)
      '@typescript-eslint/parser': 8.43.0(eslint@9.35.0(jiti@2.5.1))(typescript@5.9.2)
      '@typescript-eslint/typescript-estree': 8.43.0(typescript@5.9.2)
      '@typescript-eslint/utils': 8.43.0(eslint@9.35.0(jiti@2.5.1))(typescript@5.9.2)
      eslint: 9.35.0(jiti@2.5.1)
      typescript: 5.9.2
    transitivePeerDependencies:
      - supports-color
>>>>>>> 69e595cd

  typescript@5.9.2: {}

  typo-js@1.3.1: {}

  uc.micro@2.1.0: {}

  ufo@1.6.1: {}

  uint8-to-base64@0.2.1: {}

  undici-types@6.21.0: {}

  undici-types@7.10.0: {}

  universalify@2.0.1: {}

  unrs-resolver@1.11.1:
    dependencies:
      napi-postinstall: 0.3.3
    optionalDependencies:
      '@unrs/resolver-binding-android-arm-eabi': 1.11.1
      '@unrs/resolver-binding-android-arm64': 1.11.1
      '@unrs/resolver-binding-darwin-arm64': 1.11.1
      '@unrs/resolver-binding-darwin-x64': 1.11.1
      '@unrs/resolver-binding-freebsd-x64': 1.11.1
      '@unrs/resolver-binding-linux-arm-gnueabihf': 1.11.1
      '@unrs/resolver-binding-linux-arm-musleabihf': 1.11.1
      '@unrs/resolver-binding-linux-arm64-gnu': 1.11.1
      '@unrs/resolver-binding-linux-arm64-musl': 1.11.1
      '@unrs/resolver-binding-linux-ppc64-gnu': 1.11.1
      '@unrs/resolver-binding-linux-riscv64-gnu': 1.11.1
      '@unrs/resolver-binding-linux-riscv64-musl': 1.11.1
      '@unrs/resolver-binding-linux-s390x-gnu': 1.11.1
      '@unrs/resolver-binding-linux-x64-gnu': 1.11.1
      '@unrs/resolver-binding-linux-x64-musl': 1.11.1
      '@unrs/resolver-binding-wasm32-wasi': 1.11.1
      '@unrs/resolver-binding-win32-arm64-msvc': 1.11.1
      '@unrs/resolver-binding-win32-ia32-msvc': 1.11.1
      '@unrs/resolver-binding-win32-x64-msvc': 1.11.1

  update-browserslist-db@1.1.3(browserslist@4.25.4):
    dependencies:
      browserslist: 4.25.4
      escalade: 3.2.0
      picocolors: 1.1.1

  updates@16.7.0: {}

  uri-js@4.4.1:
    dependencies:
      punycode: 2.3.1

  urijs@1.19.11: {}

  util-deprecate@1.0.2: {}

  utility-types@3.11.0: {}

  uuid@11.1.0: {}

  validate-npm-package-name@3.0.0:
    dependencies:
      builtins: 1.0.3

  vanilla-colorful@0.7.2: {}

  vite-node@3.2.4(@types/node@24.3.1)(jiti@2.5.1)(stylus@0.57.0)(terser@5.44.0)(yaml@2.8.1):
    dependencies:
      cac: 6.7.14
      debug: 4.4.1
      es-module-lexer: 1.7.0
      pathe: 2.0.3
      vite: 7.1.5(@types/node@24.3.1)(jiti@2.5.1)(stylus@0.57.0)(terser@5.44.0)(yaml@2.8.1)
    transitivePeerDependencies:
      - '@types/node'
      - jiti
      - less
      - lightningcss
      - sass
      - sass-embedded
      - stylus
      - sugarss
      - supports-color
      - terser
      - tsx
      - yaml

  vite-string-plugin@1.4.6: {}

  vite@7.1.5(@types/node@24.3.1)(jiti@2.5.1)(stylus@0.57.0)(terser@5.44.0)(yaml@2.8.1):
    dependencies:
      esbuild: 0.25.9
      fdir: 6.5.0(picomatch@4.0.3)
      picomatch: 4.0.3
      postcss: 8.5.6
      rollup: 4.50.1
      tinyglobby: 0.2.15
    optionalDependencies:
      '@types/node': 24.3.1
      fsevents: 2.3.3
      jiti: 2.5.1
      stylus: 0.57.0
      terser: 5.44.0
      yaml: 2.8.1

  vitest@3.2.4(@types/debug@4.1.12)(@types/node@24.3.1)(happy-dom@18.0.1)(jiti@2.5.1)(stylus@0.57.0)(terser@5.44.0)(yaml@2.8.1):
    dependencies:
      '@types/chai': 5.2.2
      '@vitest/expect': 3.2.4
      '@vitest/mocker': 3.2.4(vite@7.1.5(@types/node@24.3.1)(jiti@2.5.1)(stylus@0.57.0)(terser@5.44.0)(yaml@2.8.1))
      '@vitest/pretty-format': 3.2.4
      '@vitest/runner': 3.2.4
      '@vitest/snapshot': 3.2.4
      '@vitest/spy': 3.2.4
      '@vitest/utils': 3.2.4
      chai: 5.3.3
      debug: 4.4.1
      expect-type: 1.2.2
      magic-string: 0.30.19
      pathe: 2.0.3
      picomatch: 4.0.3
      std-env: 3.9.0
      tinybench: 2.9.0
      tinyexec: 0.3.2
      tinyglobby: 0.2.15
      tinypool: 1.1.1
      tinyrainbow: 2.0.0
      vite: 7.1.5(@types/node@24.3.1)(jiti@2.5.1)(stylus@0.57.0)(terser@5.44.0)(yaml@2.8.1)
      vite-node: 3.2.4(@types/node@24.3.1)(jiti@2.5.1)(stylus@0.57.0)(terser@5.44.0)(yaml@2.8.1)
      why-is-node-running: 2.3.0
    optionalDependencies:
      '@types/debug': 4.1.12
      '@types/node': 24.3.1
      happy-dom: 18.0.1
    transitivePeerDependencies:
      - jiti
      - less
      - lightningcss
      - msw
      - sass
      - sass-embedded
      - stylus
      - sugarss
      - supports-color
      - terser
      - tsx
      - yaml

  vscode-jsonrpc@8.2.0: {}

  vscode-languageserver-protocol@3.17.5:
    dependencies:
      vscode-jsonrpc: 8.2.0
      vscode-languageserver-types: 3.17.5

  vscode-languageserver-textdocument@1.0.12: {}

  vscode-languageserver-types@3.17.5: {}

  vscode-languageserver@9.0.1:
    dependencies:
      vscode-languageserver-protocol: 3.17.5

  vscode-uri@3.0.8: {}

  vscode-uri@3.1.0: {}

  vue-bar-graph@2.2.0(typescript@5.9.2):
    dependencies:
      vue: 3.5.21(typescript@5.9.2)
    transitivePeerDependencies:
      - typescript

  vue-chartjs@5.3.2(chart.js@4.5.0)(vue@3.5.21(typescript@5.9.2)):
    dependencies:
      chart.js: 4.5.0
      vue: 3.5.21(typescript@5.9.2)

  vue-eslint-parser@10.2.0(eslint@9.35.0(jiti@2.5.1)):
    dependencies:
      debug: 4.4.1
      eslint: 9.35.0(jiti@2.5.1)
      eslint-scope: 8.4.0
      eslint-visitor-keys: 4.2.1
      espree: 10.4.0
      esquery: 1.6.0
      semver: 7.7.2
    transitivePeerDependencies:
      - supports-color

  vue-loader@17.4.2(vue@3.5.21(typescript@5.9.2))(webpack@5.101.3):
    dependencies:
      chalk: 4.1.2
      hash-sum: 2.0.0
      watchpack: 2.4.4
      webpack: 5.101.3(webpack-cli@6.0.1)
    optionalDependencies:
      vue: 3.5.21(typescript@5.9.2)

  vue-tsc@3.0.6(typescript@5.9.2):
    dependencies:
      '@volar/typescript': 2.4.23
      '@vue/language-core': 3.0.6(typescript@5.9.2)
      typescript: 5.9.2

  vue@3.5.21(typescript@5.9.2):
    dependencies:
      '@vue/compiler-dom': 3.5.21
      '@vue/compiler-sfc': 3.5.21
      '@vue/runtime-dom': 3.5.21
      '@vue/server-renderer': 3.5.21(vue@3.5.21(typescript@5.9.2))
      '@vue/shared': 3.5.21
    optionalDependencies:
      typescript: 5.9.2

  watchpack@2.4.4:
    dependencies:
      glob-to-regexp: 0.4.1
      graceful-fs: 4.2.11

  webidl-conversions@3.0.1: {}

  webpack-cli@6.0.1(webpack@5.101.3):
    dependencies:
      '@discoveryjs/json-ext': 0.6.3
      '@webpack-cli/configtest': 3.0.1(webpack-cli@6.0.1)(webpack@5.101.3)
      '@webpack-cli/info': 3.0.1(webpack-cli@6.0.1)(webpack@5.101.3)
      '@webpack-cli/serve': 3.0.1(webpack-cli@6.0.1)(webpack@5.101.3)
      colorette: 2.0.20
      commander: 12.1.0
      cross-spawn: 7.0.6
      envinfo: 7.14.0
      fastest-levenshtein: 1.0.16
      import-local: 3.2.0
      interpret: 3.1.1
      rechoir: 0.8.0
      webpack: 5.101.3(webpack-cli@6.0.1)
      webpack-merge: 6.0.1

  webpack-merge@6.0.1:
    dependencies:
      clone-deep: 4.0.1
      flat: 5.0.2
      wildcard: 2.0.1

  webpack-sources@1.4.3:
    dependencies:
      source-list-map: 2.0.1
      source-map: 0.6.1

  webpack-sources@3.3.3: {}

  webpack@5.101.3(webpack-cli@6.0.1):
    dependencies:
      '@types/eslint-scope': 3.7.7
      '@types/estree': 1.0.8
      '@types/json-schema': 7.0.15
      '@webassemblyjs/ast': 1.14.1
      '@webassemblyjs/wasm-edit': 1.14.1
      '@webassemblyjs/wasm-parser': 1.14.1
      acorn: 8.15.0
      acorn-import-phases: 1.0.4(acorn@8.15.0)
      browserslist: 4.25.4
      chrome-trace-event: 1.0.4
      enhanced-resolve: 5.18.3
      es-module-lexer: 1.7.0
      eslint-scope: 5.1.1
      events: 3.3.0
      glob-to-regexp: 0.4.1
      graceful-fs: 4.2.11
      json-parse-even-better-errors: 2.3.1
      loader-runner: 4.3.0
      mime-types: 2.1.35
      neo-async: 2.6.2
      schema-utils: 4.3.2
      tapable: 2.2.3
      terser-webpack-plugin: 5.3.14(webpack@5.101.3)
      watchpack: 2.4.4
      webpack-sources: 3.3.3
    optionalDependencies:
      webpack-cli: 6.0.1(webpack@5.101.3)
    transitivePeerDependencies:
      - '@swc/core'
      - esbuild
      - uglify-js

  whatwg-mimetype@3.0.0: {}

  whatwg-url@5.0.0:
    dependencies:
      tr46: 0.0.3
      webidl-conversions: 3.0.1

  which@1.3.1:
    dependencies:
      isexe: 2.0.0

  which@2.0.2:
    dependencies:
      isexe: 2.0.0

  why-is-node-running@2.3.0:
    dependencies:
      siginfo: 2.0.0
      stackback: 0.0.2

  wildcard@2.0.1: {}

  word-wrap@1.2.5: {}

  wrap-ansi@6.2.0:
    dependencies:
      ansi-styles: 4.3.0
      string-width: 4.2.3
      strip-ansi: 6.0.1

  wrap-ansi@7.0.0:
    dependencies:
      ansi-styles: 4.3.0
      string-width: 4.2.3
      strip-ansi: 6.0.1

  wrap-ansi@8.1.0:
    dependencies:
      ansi-styles: 6.2.3
      string-width: 5.1.2
      strip-ansi: 7.1.2

  wrap-ansi@9.0.2:
    dependencies:
      ansi-styles: 6.2.3
      string-width: 7.2.0
      strip-ansi: 7.1.2

  wrappy@1.0.2: {}

  write-file-atomic@5.0.1:
    dependencies:
      imurmurhash: 0.1.4
      signal-exit: 4.1.0

  xml-lexer@0.2.2:
    dependencies:
      eventemitter3: 2.0.3

  xml-name-validator@4.0.0: {}

  xml-reader@2.4.3:
    dependencies:
      eventemitter3: 2.0.3
      xml-lexer: 0.2.2

  y18n@5.0.8: {}

  yaml@2.8.1: {}

  yargs-parser@21.1.1: {}

  yargs@17.7.2:
    dependencies:
      cliui: 8.0.1
      escalade: 3.2.0
      get-caller-file: 2.0.5
      require-directory: 2.1.1
      string-width: 4.2.3
      y18n: 5.0.8
      yargs-parser: 21.1.1

  yocto-queue@0.1.0: {}<|MERGE_RESOLUTION|>--- conflicted
+++ resolved
@@ -336,15 +336,9 @@
       svgo:
         specifier: 4.0.0
         version: 4.0.0
-<<<<<<< HEAD
-=======
-      type-fest:
-        specifier: 4.41.0
-        version: 4.41.0
       typescript-eslint:
         specifier: 8.43.0
         version: 8.43.0(eslint@9.35.0(jiti@2.5.1))(typescript@5.9.2)
->>>>>>> 69e595cd
       updates:
         specifier: 16.7.0
         version: 16.7.0
@@ -4426,26 +4420,12 @@
     resolution: {integrity: sha512-Ne+eE4r0/iWnpAxD852z3A+N0Bt5RN//NjJwRd2VFHEmrywxf5vsZlh4R6lixl6B+wz/8d+maTSAkN1FIkI3LQ==}
     engines: {node: '>=10'}
 
-<<<<<<< HEAD
-  type-fest@0.6.0:
-    resolution: {integrity: sha512-q+MB8nYR1KDLrgr4G5yemftpMC7/QLqVndBmEEdqzmNj5dcFOO4Oo8qlwZE3ULT3+Zim1F8Kq4cBnikNhlCMlg==}
-    engines: {node: '>=8'}
-
-  type-fest@0.8.1:
-    resolution: {integrity: sha512-4dbzIzqvjtgiM5rw1k5rEHtBANKmdudhGyBEajN01fEyhaAIhsoKNy6y7+IN93IfpFtwY9iqi7kD+xwKhQsNJA==}
-    engines: {node: '>=8'}
-=======
-  type-fest@4.41.0:
-    resolution: {integrity: sha512-TeTSQ6H5YHvpqVwBRcnLDCBnDOHWYu7IvGbHT6N8AOymcr9PJGjc1GTtiWZTYg0NCgYwvnYWEkVChQAr9bjfwA==}
-    engines: {node: '>=16'}
-
   typescript-eslint@8.43.0:
     resolution: {integrity: sha512-FyRGJKUGvcFekRRcBKFBlAhnp4Ng8rhe8tuvvkR9OiU0gfd4vyvTRQHEckO6VDlH57jbeUQem2IpqPq9kLJH+w==}
     engines: {node: ^18.18.0 || ^20.9.0 || >=21.1.0}
     peerDependencies:
       eslint: ^8.57.0 || ^9.0.0
       typescript: '>=4.8.4 <6.0.0'
->>>>>>> 69e595cd
 
   typescript@5.9.2:
     resolution: {integrity: sha512-CWBzXQrc/qOkhidw1OzBTQuYRbfyxDXJMVJ1XNwUHGROVmuaeiEm3OslpZ1RV96d7SKKjZKrSJu3+t/xlw3R9A==}
@@ -9117,13 +9097,6 @@
 
   type-fest@0.20.2: {}
 
-<<<<<<< HEAD
-  type-fest@0.6.0: {}
-
-  type-fest@0.8.1: {}
-=======
-  type-fest@4.41.0: {}
-
   typescript-eslint@8.43.0(eslint@9.35.0(jiti@2.5.1))(typescript@5.9.2):
     dependencies:
       '@typescript-eslint/eslint-plugin': 8.43.0(@typescript-eslint/parser@8.43.0(eslint@9.35.0(jiti@2.5.1))(typescript@5.9.2))(eslint@9.35.0(jiti@2.5.1))(typescript@5.9.2)
@@ -9134,7 +9107,6 @@
       typescript: 5.9.2
     transitivePeerDependencies:
       - supports-color
->>>>>>> 69e595cd
 
   typescript@5.9.2: {}
 
