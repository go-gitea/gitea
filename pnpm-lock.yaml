--- conflicted
+++ resolved
@@ -119,15 +119,6 @@
       mermaid:
         specifier: 11.11.0
         version: 11.11.0
-<<<<<<< HEAD
-      mini-css-extract-plugin:
-        specifier: 2.9.4
-        version: 2.9.4(webpack@5.101.3)
-=======
-      minimatch:
-        specifier: 10.0.3
-        version: 10.0.3
->>>>>>> 866c636f
       monaco-editor:
         specifier: 0.53.0
         version: 0.53.0
@@ -1091,21 +1082,25 @@
     resolution: {integrity: sha512-NeDJJRNTLx8wOQT+si90th7cdt04I2F697Mp5w0a3Jf3XHAmsraBMn0phdLGWJoUWrrfVGthjgZDl5lcc1UHEA==}
     cpu: [arm64]
     os: [linux]
+    libc: [glibc]
 
   '@rspack/binding-linux-arm64-musl@1.5.3':
     resolution: {integrity: sha512-M9utPq9s7zJkKapUlyfwwYT/rjZ+XM56NHQMUH9MVYgMJIl+66QURgWUXCAbuogxf1XWayUGQaZsgypoOrTG9A==}
     cpu: [arm64]
     os: [linux]
+    libc: [musl]
 
   '@rspack/binding-linux-x64-gnu@1.5.3':
     resolution: {integrity: sha512-AsKqU4pIg0yYg1VvSEU0NspIwCexqXD2AYE0wujAAwBo0hOfbt5dl1JCK7idiZdIQvoFg86HbfGwdHIVcFLI0w==}
     cpu: [x64]
     os: [linux]
+    libc: [glibc]
 
   '@rspack/binding-linux-x64-musl@1.5.3':
     resolution: {integrity: sha512-0aHuvDef92pFZaHhk8Mp8RP9TfTzhQ+Pjqrc2ixRS/FeJA+jVB2CSaYlAPP4QrgXdmW7tewSxEw8hYhF9CNv/A==}
     cpu: [x64]
     os: [linux]
+    libc: [musl]
 
   '@rspack/binding-wasm32-wasi@1.5.3':
     resolution: {integrity: sha512-Y7KN/ZRuWcFdjCzuZE0JsPwTqJAz1aipJsEOI3whBUj9Va2RwbR9r3vbW6OscS0Wm3rTJAfqH0xwx9x3GksnAw==}
