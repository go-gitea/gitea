lockfileVersion: '9.0'

settings:
  autoInstallPeers: true
  excludeLinksFromLockfile: false

overrides:
  array-includes: npm:@nolyfill/array-includes@^1
  array.prototype.findlastindex: npm:@nolyfill/array.prototype.findlastindex@^1
  array.prototype.flat: npm:@nolyfill/array.prototype.flat@^1
  array.prototype.flatmap: npm:@nolyfill/array.prototype.flatmap@^1
  es-aggregate-error: npm:@nolyfill/es-aggregate-error@^1
  hasown: npm:@nolyfill/hasown@^1
  is-core-module: npm:@nolyfill/is-core-module@^1
  object.assign: npm:@nolyfill/object.assign@^1
  object.fromentries: npm:@nolyfill/object.fromentries@^1
  object.groupby: npm:@nolyfill/object.groupby@^1
  object.values: npm:@nolyfill/object.values@^1
  safe-buffer: npm:@nolyfill/safe-buffer@^1
  safe-regex-test: npm:@nolyfill/safe-regex-test@^1
  safer-buffer: npm:@nolyfill/safer-buffer@^1
  string.prototype.includes: npm:@nolyfill/string.prototype.includes@^1
  string.prototype.trimend: npm:@nolyfill/string.prototype.trimend@^1

importers:

  .:
    dependencies:
      '@citation-js/core':
        specifier: 0.7.21
        version: 0.7.21
      '@citation-js/plugin-bibtex':
        specifier: 0.7.21
        version: 0.7.21(@citation-js/core@0.7.21)
      '@citation-js/plugin-csl':
        specifier: 0.7.21
        version: 0.7.21(@citation-js/core@0.7.21)
      '@citation-js/plugin-software-formats':
        specifier: 0.6.1
        version: 0.6.1
      '@github/markdown-toolbar-element':
        specifier: 2.2.3
        version: 2.2.3
      '@github/paste-markdown':
        specifier: 1.5.3
        version: 1.5.3
      '@github/relative-time-element':
        specifier: 5.0.0
        version: 5.0.0
      '@github/text-expander-element':
        specifier: 2.9.2
        version: 2.9.2
      '@mcaptcha/vanilla-glue':
        specifier: 0.1.0-alpha-3
        version: 0.1.0-alpha-3
      '@primer/octicons':
        specifier: 19.21.1
        version: 19.21.1
      '@resvg/resvg-wasm':
        specifier: 2.6.2
        version: 2.6.2
      '@silverwind/vue3-calendar-heatmap':
        specifier: 2.0.6
        version: 2.0.6(tippy.js@6.3.7)(vue@3.5.25(typescript@5.9.3))
      '@techknowlogick/license-checker-webpack-plugin':
        specifier: 0.3.0
        version: 0.3.0(webpack@5.104.0)
      add-asset-webpack-plugin:
        specifier: 3.1.1
        version: 3.1.1(webpack@5.104.0)
      ansi_up:
        specifier: 6.0.6
        version: 6.0.6
      asciinema-player:
        specifier: 3.13.5
        version: 3.13.5
      chart.js:
        specifier: 4.5.1
        version: 4.5.1
      chartjs-adapter-dayjs-4:
        specifier: 1.0.4
        version: 1.0.4(chart.js@4.5.1)(dayjs@1.11.19)
      chartjs-plugin-zoom:
        specifier: 2.2.0
        version: 2.2.0(chart.js@4.5.1)
      clippie:
        specifier: 4.1.9
        version: 4.1.9
      compare-versions:
        specifier: 6.1.1
        version: 6.1.1
      cropperjs:
        specifier: 1.6.2
        version: 1.6.2
      css-loader:
        specifier: 7.1.2
        version: 7.1.2(webpack@5.104.0)
      dayjs:
        specifier: 1.11.19
        version: 1.11.19
      dropzone:
        specifier: 6.0.0-beta.2
        version: 6.0.0-beta.2
      easymde:
        specifier: 2.20.0
        version: 2.20.0
      esbuild-loader:
        specifier: 4.4.0
        version: 4.4.0(webpack@5.104.0)
      htmx.org:
        specifier: 2.0.8
        version: 2.0.8
      idiomorph:
        specifier: 0.7.4
        version: 0.7.4
      jquery:
        specifier: 3.7.1
        version: 3.7.1
      katex:
        specifier: 0.16.27
        version: 0.16.27
      mermaid:
        specifier: 11.12.2
        version: 11.12.2
      mini-css-extract-plugin:
        specifier: 2.9.4
        version: 2.9.4(webpack@5.104.0)
      monaco-editor:
        specifier: 0.55.1
        version: 0.55.1
      monaco-editor-webpack-plugin:
        specifier: 7.1.1
        version: 7.1.1(monaco-editor@0.55.1)(webpack@5.104.0)
      online-3d-viewer:
        specifier: 0.17.0
        version: 0.17.0
      pdfobject:
        specifier: 2.3.1
        version: 2.3.1
      perfect-debounce:
        specifier: 2.0.0
        version: 2.0.0
      postcss:
        specifier: 8.5.6
        version: 8.5.6
      postcss-loader:
        specifier: 8.2.0
        version: 8.2.0(postcss@8.5.6)(typescript@5.9.3)(webpack@5.104.0)
      sortablejs:
        specifier: 1.15.6
        version: 1.15.6
      swagger-ui-dist:
        specifier: 5.31.0
        version: 5.31.0
      tailwindcss:
        specifier: 3.4.17
        version: 3.4.17
      throttle-debounce:
        specifier: 5.0.2
        version: 5.0.2
      tinycolor2:
        specifier: 1.6.0
        version: 1.6.0
      tippy.js:
        specifier: 6.3.7
        version: 6.3.7
      toastify-js:
        specifier: 1.12.0
        version: 1.12.0
      tributejs:
        specifier: 5.1.3
        version: 5.1.3
      uint8-to-base64:
        specifier: 0.2.1
        version: 0.2.1
      vanilla-colorful:
        specifier: 0.7.2
        version: 0.7.2
      vue:
        specifier: 3.5.25
        version: 3.5.25(typescript@5.9.3)
      vue-bar-graph:
        specifier: 2.2.0
        version: 2.2.0(typescript@5.9.3)
      vue-chartjs:
        specifier: 5.3.3
        version: 5.3.3(chart.js@4.5.1)(vue@3.5.25(typescript@5.9.3))
      vue-loader:
        specifier: 17.4.2
        version: 17.4.2(vue@3.5.25(typescript@5.9.3))(webpack@5.104.0)
      webpack:
        specifier: 5.104.0
        version: 5.104.0(webpack-cli@6.0.1)
      webpack-cli:
        specifier: 6.0.1
        version: 6.0.1(webpack@5.104.0)
      wrap-ansi:
        specifier: 9.0.2
        version: 9.0.2
    devDependencies:
      '@eslint-community/eslint-plugin-eslint-comments':
        specifier: 4.5.0
        version: 4.5.0(eslint@9.39.2(jiti@2.6.1))
      '@playwright/test':
        specifier: 1.57.0
        version: 1.57.0
      '@stylistic/eslint-plugin':
        specifier: 5.6.1
        version: 5.6.1(eslint@9.39.2(jiti@2.6.1))
      '@stylistic/stylelint-plugin':
        specifier: 4.0.0
        version: 4.0.0(stylelint@16.26.1(typescript@5.9.3))
      '@types/codemirror':
        specifier: 5.60.17
        version: 5.60.17
      '@types/dropzone':
        specifier: 5.7.9
        version: 5.7.9
      '@types/jquery':
        specifier: 3.5.33
        version: 3.5.33
      '@types/katex':
        specifier: 0.16.7
        version: 0.16.7
      '@types/pdfobject':
        specifier: 2.2.5
        version: 2.2.5
      '@types/sortablejs':
        specifier: 1.15.9
        version: 1.15.9
      '@types/swagger-ui-dist':
        specifier: 3.30.6
        version: 3.30.6
      '@types/throttle-debounce':
        specifier: 5.0.2
        version: 5.0.2
      '@types/tinycolor2':
        specifier: 1.4.6
        version: 1.4.6
      '@types/toastify-js':
        specifier: 1.12.4
        version: 1.12.4
      '@typescript-eslint/parser':
        specifier: 8.50.0
        version: 8.50.0(eslint@9.39.2(jiti@2.6.1))(typescript@5.9.3)
      '@vitejs/plugin-vue':
        specifier: 6.0.3
        version: 6.0.3(vite@7.3.0(@types/node@25.0.3)(jiti@2.6.1)(stylus@0.57.0)(terser@5.44.1)(yaml@2.8.2))(vue@3.5.25(typescript@5.9.3))
      '@vitest/eslint-plugin':
        specifier: 1.5.2
        version: 1.5.2(eslint@9.39.2(jiti@2.6.1))(typescript@5.9.3)(vitest@4.0.16(@types/node@25.0.3)(happy-dom@20.0.11)(jiti@2.6.1)(stylus@0.57.0)(terser@5.44.1)(yaml@2.8.2))
      eslint:
        specifier: 9.39.2
        version: 9.39.2(jiti@2.6.1)
      eslint-import-resolver-typescript:
        specifier: 4.4.4
        version: 4.4.4(eslint-plugin-import-x@4.16.1(@typescript-eslint/utils@8.50.0(eslint@9.39.2(jiti@2.6.1))(typescript@5.9.3))(eslint-import-resolver-node@0.3.9)(eslint@9.39.2(jiti@2.6.1)))(eslint-plugin-import@2.32.0)(eslint@9.39.2(jiti@2.6.1))
      eslint-plugin-array-func:
        specifier: 5.1.0
        version: 5.1.0(eslint@9.39.2(jiti@2.6.1))
      eslint-plugin-github:
        specifier: 6.0.0
        version: 6.0.0(@types/eslint@9.6.1)(eslint-import-resolver-typescript@4.4.4)(eslint@9.39.2(jiti@2.6.1))
      eslint-plugin-import-x:
        specifier: 4.16.1
        version: 4.16.1(@typescript-eslint/utils@8.50.0(eslint@9.39.2(jiti@2.6.1))(typescript@5.9.3))(eslint-import-resolver-node@0.3.9)(eslint@9.39.2(jiti@2.6.1))
      eslint-plugin-playwright:
        specifier: 2.4.0
        version: 2.4.0(eslint@9.39.2(jiti@2.6.1))
      eslint-plugin-regexp:
        specifier: 2.10.0
        version: 2.10.0(eslint@9.39.2(jiti@2.6.1))
      eslint-plugin-sonarjs:
        specifier: 3.0.5
        version: 3.0.5(eslint@9.39.2(jiti@2.6.1))
      eslint-plugin-unicorn:
        specifier: 62.0.0
        version: 62.0.0(eslint@9.39.2(jiti@2.6.1))
      eslint-plugin-vue:
        specifier: 10.6.2
        version: 10.6.2(@stylistic/eslint-plugin@5.6.1(eslint@9.39.2(jiti@2.6.1)))(@typescript-eslint/parser@8.50.0(eslint@9.39.2(jiti@2.6.1))(typescript@5.9.3))(eslint@9.39.2(jiti@2.6.1))(vue-eslint-parser@10.2.0(eslint@9.39.2(jiti@2.6.1)))
      eslint-plugin-vue-scoped-css:
        specifier: 2.12.0
        version: 2.12.0(eslint@9.39.2(jiti@2.6.1))(vue-eslint-parser@10.2.0(eslint@9.39.2(jiti@2.6.1)))
      eslint-plugin-wc:
        specifier: 3.0.2
<<<<<<< HEAD
        version: 3.0.2(eslint@9.36.0(jiti@2.6.1))
      find-duplicated-property-keys:
        specifier: 1.2.9
        version: 1.2.9
=======
        version: 3.0.2(eslint@9.39.2(jiti@2.6.1))
>>>>>>> e0214ab8
      globals:
        specifier: 16.5.0
        version: 16.5.0
      happy-dom:
<<<<<<< HEAD
        specifier: 19.0.2
        version: 19.0.2
      jsonlint:
        specifier: 1.6.3
        version: 1.6.3
=======
        specifier: 20.0.11
        version: 20.0.11
      jiti:
        specifier: 2.6.1
        version: 2.6.1
>>>>>>> e0214ab8
      markdownlint-cli:
        specifier: 0.47.0
        version: 0.47.0
      material-icon-theme:
        specifier: 5.29.0
        version: 5.29.0
      nolyfill:
        specifier: 1.0.44
        version: 1.0.44
      postcss-html:
        specifier: 1.8.0
        version: 1.8.0
      spectral-cli-bundle:
        specifier: 1.0.3
        version: 1.0.3
      stylelint:
        specifier: 16.26.1
        version: 16.26.1(typescript@5.9.3)
      stylelint-config-recommended:
        specifier: 17.0.0
        version: 17.0.0(stylelint@16.26.1(typescript@5.9.3))
      stylelint-declaration-block-no-ignored-properties:
        specifier: 2.8.0
        version: 2.8.0(stylelint@16.26.1(typescript@5.9.3))
      stylelint-declaration-strict-value:
        specifier: 1.10.11
        version: 1.10.11(stylelint@16.26.1(typescript@5.9.3))
      stylelint-value-no-unknown-custom-properties:
        specifier: 6.0.1
        version: 6.0.1(stylelint@16.26.1(typescript@5.9.3))
      svgo:
        specifier: 4.0.0
        version: 4.0.0
      typescript:
        specifier: 5.9.3
        version: 5.9.3
      typescript-eslint:
        specifier: 8.50.0
        version: 8.50.0(eslint@9.39.2(jiti@2.6.1))(typescript@5.9.3)
      updates:
        specifier: 17.0.7
        version: 17.0.7
      vite-string-plugin:
        specifier: 1.4.9
        version: 1.4.9
      vitest:
        specifier: 4.0.16
        version: 4.0.16(@types/node@25.0.3)(happy-dom@20.0.11)(jiti@2.6.1)(stylus@0.57.0)(terser@5.44.1)(yaml@2.8.2)
      vue-tsc:
        specifier: 3.1.8
        version: 3.1.8(typescript@5.9.3)

packages:

  '@alloc/quick-lru@5.2.0':
    resolution: {integrity: sha512-UrcABB+4bUrFABwbluTIBErXwvbsU/V7TZWfmbgJfbkwiBuziS9gxdODUyuiecfdGQ85jglMW6juS3+z5TsKLw==}
    engines: {node: '>=10'}

  '@antfu/install-pkg@1.1.0':
    resolution: {integrity: sha512-MGQsmw10ZyI+EJo45CdSER4zEb+p31LpDAFp2Z3gkSd1yqVZGi0Ebx++YTEMonJy4oChEMLsxZ64j8FH6sSqtQ==}

  '@babel/code-frame@7.27.1':
    resolution: {integrity: sha512-cjQ7ZlQ0Mv3b47hABuTevyTuYN4i+loJKGeV9flcCgIK37cCXRh+L1bd3iBHlynerhQ7BhCkn2BPbQUL+rGqFg==}
    engines: {node: '>=6.9.0'}

  '@babel/helper-string-parser@7.27.1':
    resolution: {integrity: sha512-qMlSxKbpRlAridDExk92nSobyDdpPijUq2DW6oDnUqd0iOGxmQjyqhMIihI9+zv4LPyZdRje2cavWPbCbWm3eA==}
    engines: {node: '>=6.9.0'}

  '@babel/helper-validator-identifier@7.28.5':
    resolution: {integrity: sha512-qSs4ifwzKJSV39ucNjsvc6WVHs6b7S03sOh2OcHF9UHfVPqWWALUsNUVzhSBiItjRZoLHx7nIarVjqKVusUZ1Q==}
    engines: {node: '>=6.9.0'}

  '@babel/parser@7.28.5':
    resolution: {integrity: sha512-KKBU1VGYR7ORr3At5HAtUQ+TV3SzRCXmA/8OdDZiLDBIZxVyzXuztPjfLd3BV1PRAQGCMWWSHYhL0F8d5uHBDQ==}
    engines: {node: '>=6.0.0'}
    hasBin: true

  '@babel/runtime@7.28.4':
    resolution: {integrity: sha512-Q/N6JNWvIvPnLDvjlE1OUBLPQHH6l3CltCEsHIujp45zQUSSh8K+gHnaEX45yAT1nyngnINhvWtzN+Nb9D8RAQ==}
    engines: {node: '>=6.9.0'}

  '@babel/types@7.28.5':
    resolution: {integrity: sha512-qQ5m48eI/MFLQ5PxQj4PFaprjyCTLI37ElWMmNs0K8Lk3dVeOdNpB3ks8jc7yM5CDmVC73eMVk/trk3fgmrUpA==}
    engines: {node: '>=6.9.0'}

  '@braintree/sanitize-url@7.1.1':
    resolution: {integrity: sha512-i1L7noDNxtFyL5DmZafWy1wRVhGehQmzZaz1HiN5e7iylJMSZR7ekOV7NsIqa5qBldlLrsKv4HbgFUVlQrz8Mw==}

  '@cacheable/memory@2.0.6':
    resolution: {integrity: sha512-7e8SScMocHxcAb8YhtkbMhGG+EKLRIficb1F5sjvhSYsWTZGxvg4KIDp8kgxnV2PUJ3ddPe6J9QESjKvBWRDkg==}

  '@cacheable/utils@2.3.2':
    resolution: {integrity: sha512-8kGE2P+HjfY8FglaOiW+y8qxcaQAfAhVML+i66XJR3YX5FtyDqn6Txctr3K2FrbxLKixRRYYBWMbuGciOhYNDg==}

  '@chevrotain/cst-dts-gen@11.0.3':
    resolution: {integrity: sha512-BvIKpRLeS/8UbfxXxgC33xOumsacaeCKAjAeLyOn7Pcp95HiRbrpl14S+9vaZLolnbssPIUuiUd8IvgkRyt6NQ==}

  '@chevrotain/gast@11.0.3':
    resolution: {integrity: sha512-+qNfcoNk70PyS/uxmj3li5NiECO+2YKZZQMbmjTqRI3Qchu8Hig/Q9vgkHpI3alNjr7M+a2St5pw5w5F6NL5/Q==}

  '@chevrotain/regexp-to-ast@11.0.3':
    resolution: {integrity: sha512-1fMHaBZxLFvWI067AVbGJav1eRY7N8DDvYCTwGBiE/ytKBgP8azTdgyrKyWZ9Mfh09eHWb5PgTSO8wi7U824RA==}

  '@chevrotain/types@11.0.3':
    resolution: {integrity: sha512-gsiM3G8b58kZC2HaWR50gu6Y1440cHiJ+i3JUvcp/35JchYejb2+5MVeJK0iKThYpAa/P2PYFV4hoi44HD+aHQ==}

  '@chevrotain/utils@11.0.3':
    resolution: {integrity: sha512-YslZMgtJUyuMbZ+aKvfF3x1f5liK4mWNxghFRv7jqRR9C3R3fAOGTTKvxXDa2Y1s9zSbcpuO0cAxDYsc9SrXoQ==}

  '@citation-js/core@0.7.21':
    resolution: {integrity: sha512-Vobv2/Yfnn6C6BVO/pvj7madQ7Mfzl83/jAWwixbemGF6ZThhGMz8++FD9hWHyHXDMYuLGa6fK68c2VsolZmTA==}
    engines: {node: '>=16.0.0'}

  '@citation-js/date@0.5.1':
    resolution: {integrity: sha512-1iDKAZ4ie48PVhovsOXQ+C6o55dWJloXqtznnnKy6CltJBQLIuLLuUqa8zlIvma0ZigjVjgDUhnVaNU1MErtZw==}
    engines: {node: '>=10.0.0'}

  '@citation-js/name@0.4.2':
    resolution: {integrity: sha512-brSPsjs2fOVzSnARLKu0qncn6suWjHVQtrqSUrnqyaRH95r/Ad4wPF5EsoWr+Dx8HzkCGb/ogmoAzfCsqlTwTQ==}
    engines: {node: '>=6'}

  '@citation-js/plugin-bibtex@0.7.21':
    resolution: {integrity: sha512-O008pSsJgiYKn4+7gAWrbNpNdUH++aMeYmZaJ2oFQ8X1tcY5jNBxJcr0zZojNtUi5CVOaXXHQ0yIifoUhuF2Vg==}
    engines: {node: '>=16.0.0'}
    peerDependencies:
      '@citation-js/core': ^0.7.0

  '@citation-js/plugin-cff@0.6.1':
    resolution: {integrity: sha512-tLjTgsfzNOdQWGn5mNc2NAaydHnlRucSERoyAXLN7u0BQBfp7j5zwdxCmxcQD/N7hH3fpDKMG+qDzbqpJuKyNA==}
    engines: {node: '>=14.0.0'}

  '@citation-js/plugin-csl@0.7.21':
    resolution: {integrity: sha512-23ySPYCWDiU1JqhvqTYLn6+C11LkeJxTfyPKKXCK2wan9iF9ODvY7JYNl/OJgtwvu485dKfDpqqptWv6i71Meg==}
    engines: {node: '>=16.0.0'}
    peerDependencies:
      '@citation-js/core': ^0.7.0

  '@citation-js/plugin-github@0.6.1':
    resolution: {integrity: sha512-1ZeSgQ5AoYsa8n2acVooUeRk76oA8rLszYNBjzj5z6MPa11BZlQJ9O+Gy4tHjlImvsENLbLPx5f8/V1VHXaCfQ==}
    engines: {node: '>=14.0.0'}

  '@citation-js/plugin-npm@0.6.1':
    resolution: {integrity: sha512-rojJA+l/p2KBpDoY+8n0YfNyQO1Aw03fQR5BN+gXD1LNAP1V+8wqvdPsaHnzPsrhrd4ZXDR7ch/Nk0yynPkJ3Q==}
    engines: {node: '>=14.0.0'}

  '@citation-js/plugin-software-formats@0.6.1':
    resolution: {integrity: sha512-BDF9rqi56K0hoTgYTVANCFVRSbWKC9V06Uap7oa8SjqCTgnHJAy8t/F3NxsyYPPG+zmRsLW9VNbcIsJOl0eu/w==}
    engines: {node: '>=14.0.0'}

  '@citation-js/plugin-yaml@0.6.1':
    resolution: {integrity: sha512-XEVVks1cJTqRbjy+nmthfw/puR6NwRB3fyJWi1tX13UYXlkhP/h45nsv4zjgLLGekdcMHQvhad9MAYunOftGKA==}
    engines: {node: '>=14.0.0'}

  '@citation-js/plugin-zenodo@0.6.1':
    resolution: {integrity: sha512-bUybENHoZqJ6gheUqgkumjI+mu+fA2bg6VoniDmZTb7Qng9iEpi+IWEAR26/vBE0gK0EWrJjczyDW3HCwrhvVw==}
    engines: {node: '>=14.0.0'}

  '@csstools/css-parser-algorithms@3.0.5':
    resolution: {integrity: sha512-DaDeUkXZKjdGhgYaHNJTV9pV7Y9B3b644jCLs9Upc3VeNGg6LWARAT6O+Q+/COo+2gg/bM5rhpMAtf70WqfBdQ==}
    engines: {node: '>=18'}
    peerDependencies:
      '@csstools/css-tokenizer': ^3.0.4

  '@csstools/css-syntax-patches-for-csstree@1.0.21':
    resolution: {integrity: sha512-plP8N8zKfEZ26figX4Nvajx8DuzfuRpLTqglQ5d0chfnt35Qt3X+m6ASZ+rG0D0kxe/upDVNwSIVJP5n4FuNfw==}
    engines: {node: '>=18'}

  '@csstools/css-tokenizer@3.0.4':
    resolution: {integrity: sha512-Vd/9EVDiu6PPJt9yAh6roZP6El1xHrdvIVGjyBsHR0RYwNHgL7FJPyIIW4fANJNG6FtyZfvlRPpFI4ZM/lubvw==}
    engines: {node: '>=18'}

  '@csstools/media-query-list-parser@4.0.3':
    resolution: {integrity: sha512-HAYH7d3TLRHDOUQK4mZKf9k9Ph/m8Akstg66ywKR4SFAigjs3yBiUeZtFxywiTm5moZMAp/5W/ZuFnNXXYLuuQ==}
    engines: {node: '>=18'}
    peerDependencies:
      '@csstools/css-parser-algorithms': ^3.0.5
      '@csstools/css-tokenizer': ^3.0.4

  '@csstools/selector-specificity@5.0.0':
    resolution: {integrity: sha512-PCqQV3c4CoVm3kdPhyeZ07VmBRdH2EpMFA/pd9OASpOEC3aXNGoqPDAZ80D0cLpMBxnmk0+yNhGsEx31hq7Gtw==}
    engines: {node: '>=18'}
    peerDependencies:
      postcss-selector-parser: ^7.0.0

  '@discoveryjs/json-ext@0.6.3':
    resolution: {integrity: sha512-4B4OijXeVNOPZlYA2oEwWOTkzyltLao+xbotHQeqN++Rv27Y6s818+n2Qkp8q+Fxhn0t/5lA5X1Mxktud8eayQ==}
    engines: {node: '>=14.17.0'}

  '@dual-bundle/import-meta-resolve@4.2.1':
    resolution: {integrity: sha512-id+7YRUgoUX6CgV0DtuhirQWodeeA7Lf4i2x71JS/vtA5pRb/hIGWlw+G6MeXvsM+MXrz0VAydTGElX1rAfgPg==}

  '@emnapi/core@1.7.1':
    resolution: {integrity: sha512-o1uhUASyo921r2XtHYOHy7gdkGLge8ghBEQHMWmyJFoXlpU58kIrhhN3w26lpQb6dspetweapMn2CSNwQ8I4wg==}

  '@emnapi/runtime@1.7.1':
    resolution: {integrity: sha512-PVtJr5CmLwYAU9PZDMITZoR5iAOShYREoR45EyyLrbntV50mdePTgUn4AmOw90Ifcj+x2kRjdzr1HP3RrNiHGA==}

  '@emnapi/wasi-threads@1.1.0':
    resolution: {integrity: sha512-WI0DdZ8xFSbgMjR1sFsKABJ/C5OnRrjT06JXbZKexJGrDuPTzZdDYfFlsgcCXCyf+suG5QU2e/y1Wo2V/OapLQ==}

  '@esbuild/aix-ppc64@0.25.12':
    resolution: {integrity: sha512-Hhmwd6CInZ3dwpuGTF8fJG6yoWmsToE+vYgD4nytZVxcu1ulHpUQRAB1UJ8+N1Am3Mz4+xOByoQoSZf4D+CpkA==}
    engines: {node: '>=18'}
    cpu: [ppc64]
    os: [aix]

  '@esbuild/aix-ppc64@0.27.2':
    resolution: {integrity: sha512-GZMB+a0mOMZs4MpDbj8RJp4cw+w1WV5NYD6xzgvzUJ5Ek2jerwfO2eADyI6ExDSUED+1X8aMbegahsJi+8mgpw==}
    engines: {node: '>=18'}
    cpu: [ppc64]
    os: [aix]

  '@esbuild/android-arm64@0.25.12':
    resolution: {integrity: sha512-6AAmLG7zwD1Z159jCKPvAxZd4y/VTO0VkprYy+3N2FtJ8+BQWFXU+OxARIwA46c5tdD9SsKGZ/1ocqBS/gAKHg==}
    engines: {node: '>=18'}
    cpu: [arm64]
    os: [android]

  '@esbuild/android-arm64@0.27.2':
    resolution: {integrity: sha512-pvz8ZZ7ot/RBphf8fv60ljmaoydPU12VuXHImtAs0XhLLw+EXBi2BLe3OYSBslR4rryHvweW5gmkKFwTiFy6KA==}
    engines: {node: '>=18'}
    cpu: [arm64]
    os: [android]

  '@esbuild/android-arm@0.25.12':
    resolution: {integrity: sha512-VJ+sKvNA/GE7Ccacc9Cha7bpS8nyzVv0jdVgwNDaR4gDMC/2TTRc33Ip8qrNYUcpkOHUT5OZ0bUcNNVZQ9RLlg==}
    engines: {node: '>=18'}
    cpu: [arm]
    os: [android]

  '@esbuild/android-arm@0.27.2':
    resolution: {integrity: sha512-DVNI8jlPa7Ujbr1yjU2PfUSRtAUZPG9I1RwW4F4xFB1Imiu2on0ADiI/c3td+KmDtVKNbi+nffGDQMfcIMkwIA==}
    engines: {node: '>=18'}
    cpu: [arm]
    os: [android]

  '@esbuild/android-x64@0.25.12':
    resolution: {integrity: sha512-5jbb+2hhDHx5phYR2By8GTWEzn6I9UqR11Kwf22iKbNpYrsmRB18aX/9ivc5cabcUiAT/wM+YIZ6SG9QO6a8kg==}
    engines: {node: '>=18'}
    cpu: [x64]
    os: [android]

  '@esbuild/android-x64@0.27.2':
    resolution: {integrity: sha512-z8Ank4Byh4TJJOh4wpz8g2vDy75zFL0TlZlkUkEwYXuPSgX8yzep596n6mT7905kA9uHZsf/o2OJZubl2l3M7A==}
    engines: {node: '>=18'}
    cpu: [x64]
    os: [android]

  '@esbuild/darwin-arm64@0.25.12':
    resolution: {integrity: sha512-N3zl+lxHCifgIlcMUP5016ESkeQjLj/959RxxNYIthIg+CQHInujFuXeWbWMgnTo4cp5XVHqFPmpyu9J65C1Yg==}
    engines: {node: '>=18'}
    cpu: [arm64]
    os: [darwin]

  '@esbuild/darwin-arm64@0.27.2':
    resolution: {integrity: sha512-davCD2Zc80nzDVRwXTcQP/28fiJbcOwvdolL0sOiOsbwBa72kegmVU0Wrh1MYrbuCL98Omp5dVhQFWRKR2ZAlg==}
    engines: {node: '>=18'}
    cpu: [arm64]
    os: [darwin]

  '@esbuild/darwin-x64@0.25.12':
    resolution: {integrity: sha512-HQ9ka4Kx21qHXwtlTUVbKJOAnmG1ipXhdWTmNXiPzPfWKpXqASVcWdnf2bnL73wgjNrFXAa3yYvBSd9pzfEIpA==}
    engines: {node: '>=18'}
    cpu: [x64]
    os: [darwin]

  '@esbuild/darwin-x64@0.27.2':
    resolution: {integrity: sha512-ZxtijOmlQCBWGwbVmwOF/UCzuGIbUkqB1faQRf5akQmxRJ1ujusWsb3CVfk/9iZKr2L5SMU5wPBi1UWbvL+VQA==}
    engines: {node: '>=18'}
    cpu: [x64]
    os: [darwin]

  '@esbuild/freebsd-arm64@0.25.12':
    resolution: {integrity: sha512-gA0Bx759+7Jve03K1S0vkOu5Lg/85dou3EseOGUes8flVOGxbhDDh/iZaoek11Y8mtyKPGF3vP8XhnkDEAmzeg==}
    engines: {node: '>=18'}
    cpu: [arm64]
    os: [freebsd]

  '@esbuild/freebsd-arm64@0.27.2':
    resolution: {integrity: sha512-lS/9CN+rgqQ9czogxlMcBMGd+l8Q3Nj1MFQwBZJyoEKI50XGxwuzznYdwcav6lpOGv5BqaZXqvBSiB/kJ5op+g==}
    engines: {node: '>=18'}
    cpu: [arm64]
    os: [freebsd]

  '@esbuild/freebsd-x64@0.25.12':
    resolution: {integrity: sha512-TGbO26Yw2xsHzxtbVFGEXBFH0FRAP7gtcPE7P5yP7wGy7cXK2oO7RyOhL5NLiqTlBh47XhmIUXuGciXEqYFfBQ==}
    engines: {node: '>=18'}
    cpu: [x64]
    os: [freebsd]

  '@esbuild/freebsd-x64@0.27.2':
    resolution: {integrity: sha512-tAfqtNYb4YgPnJlEFu4c212HYjQWSO/w/h/lQaBK7RbwGIkBOuNKQI9tqWzx7Wtp7bTPaGC6MJvWI608P3wXYA==}
    engines: {node: '>=18'}
    cpu: [x64]
    os: [freebsd]

  '@esbuild/linux-arm64@0.25.12':
    resolution: {integrity: sha512-8bwX7a8FghIgrupcxb4aUmYDLp8pX06rGh5HqDT7bB+8Rdells6mHvrFHHW2JAOPZUbnjUpKTLg6ECyzvas2AQ==}
    engines: {node: '>=18'}
    cpu: [arm64]
    os: [linux]

  '@esbuild/linux-arm64@0.27.2':
    resolution: {integrity: sha512-hYxN8pr66NsCCiRFkHUAsxylNOcAQaxSSkHMMjcpx0si13t1LHFphxJZUiGwojB1a/Hd5OiPIqDdXONia6bhTw==}
    engines: {node: '>=18'}
    cpu: [arm64]
    os: [linux]

  '@esbuild/linux-arm@0.25.12':
    resolution: {integrity: sha512-lPDGyC1JPDou8kGcywY0YILzWlhhnRjdof3UlcoqYmS9El818LLfJJc3PXXgZHrHCAKs/Z2SeZtDJr5MrkxtOw==}
    engines: {node: '>=18'}
    cpu: [arm]
    os: [linux]

  '@esbuild/linux-arm@0.27.2':
    resolution: {integrity: sha512-vWfq4GaIMP9AIe4yj1ZUW18RDhx6EPQKjwe7n8BbIecFtCQG4CfHGaHuh7fdfq+y3LIA2vGS/o9ZBGVxIDi9hw==}
    engines: {node: '>=18'}
    cpu: [arm]
    os: [linux]

  '@esbuild/linux-ia32@0.25.12':
    resolution: {integrity: sha512-0y9KrdVnbMM2/vG8KfU0byhUN+EFCny9+8g202gYqSSVMonbsCfLjUO+rCci7pM0WBEtz+oK/PIwHkzxkyharA==}
    engines: {node: '>=18'}
    cpu: [ia32]
    os: [linux]

  '@esbuild/linux-ia32@0.27.2':
    resolution: {integrity: sha512-MJt5BRRSScPDwG2hLelYhAAKh9imjHK5+NE/tvnRLbIqUWa+0E9N4WNMjmp/kXXPHZGqPLxggwVhz7QP8CTR8w==}
    engines: {node: '>=18'}
    cpu: [ia32]
    os: [linux]

  '@esbuild/linux-loong64@0.25.12':
    resolution: {integrity: sha512-h///Lr5a9rib/v1GGqXVGzjL4TMvVTv+s1DPoxQdz7l/AYv6LDSxdIwzxkrPW438oUXiDtwM10o9PmwS/6Z0Ng==}
    engines: {node: '>=18'}
    cpu: [loong64]
    os: [linux]

  '@esbuild/linux-loong64@0.27.2':
    resolution: {integrity: sha512-lugyF1atnAT463aO6KPshVCJK5NgRnU4yb3FUumyVz+cGvZbontBgzeGFO1nF+dPueHD367a2ZXe1NtUkAjOtg==}
    engines: {node: '>=18'}
    cpu: [loong64]
    os: [linux]

  '@esbuild/linux-mips64el@0.25.12':
    resolution: {integrity: sha512-iyRrM1Pzy9GFMDLsXn1iHUm18nhKnNMWscjmp4+hpafcZjrr2WbT//d20xaGljXDBYHqRcl8HnxbX6uaA/eGVw==}
    engines: {node: '>=18'}
    cpu: [mips64el]
    os: [linux]

  '@esbuild/linux-mips64el@0.27.2':
    resolution: {integrity: sha512-nlP2I6ArEBewvJ2gjrrkESEZkB5mIoaTswuqNFRv/WYd+ATtUpe9Y09RnJvgvdag7he0OWgEZWhviS1OTOKixw==}
    engines: {node: '>=18'}
    cpu: [mips64el]
    os: [linux]

  '@esbuild/linux-ppc64@0.25.12':
    resolution: {integrity: sha512-9meM/lRXxMi5PSUqEXRCtVjEZBGwB7P/D4yT8UG/mwIdze2aV4Vo6U5gD3+RsoHXKkHCfSxZKzmDssVlRj1QQA==}
    engines: {node: '>=18'}
    cpu: [ppc64]
    os: [linux]

  '@esbuild/linux-ppc64@0.27.2':
    resolution: {integrity: sha512-C92gnpey7tUQONqg1n6dKVbx3vphKtTHJaNG2Ok9lGwbZil6DrfyecMsp9CrmXGQJmZ7iiVXvvZH6Ml5hL6XdQ==}
    engines: {node: '>=18'}
    cpu: [ppc64]
    os: [linux]

  '@esbuild/linux-riscv64@0.25.12':
    resolution: {integrity: sha512-Zr7KR4hgKUpWAwb1f3o5ygT04MzqVrGEGXGLnj15YQDJErYu/BGg+wmFlIDOdJp0PmB0lLvxFIOXZgFRrdjR0w==}
    engines: {node: '>=18'}
    cpu: [riscv64]
    os: [linux]

  '@esbuild/linux-riscv64@0.27.2':
    resolution: {integrity: sha512-B5BOmojNtUyN8AXlK0QJyvjEZkWwy/FKvakkTDCziX95AowLZKR6aCDhG7LeF7uMCXEJqwa8Bejz5LTPYm8AvA==}
    engines: {node: '>=18'}
    cpu: [riscv64]
    os: [linux]

  '@esbuild/linux-s390x@0.25.12':
    resolution: {integrity: sha512-MsKncOcgTNvdtiISc/jZs/Zf8d0cl/t3gYWX8J9ubBnVOwlk65UIEEvgBORTiljloIWnBzLs4qhzPkJcitIzIg==}
    engines: {node: '>=18'}
    cpu: [s390x]
    os: [linux]

  '@esbuild/linux-s390x@0.27.2':
    resolution: {integrity: sha512-p4bm9+wsPwup5Z8f4EpfN63qNagQ47Ua2znaqGH6bqLlmJ4bx97Y9JdqxgGZ6Y8xVTixUnEkoKSHcpRlDnNr5w==}
    engines: {node: '>=18'}
    cpu: [s390x]
    os: [linux]

  '@esbuild/linux-x64@0.25.12':
    resolution: {integrity: sha512-uqZMTLr/zR/ed4jIGnwSLkaHmPjOjJvnm6TVVitAa08SLS9Z0VM8wIRx7gWbJB5/J54YuIMInDquWyYvQLZkgw==}
    engines: {node: '>=18'}
    cpu: [x64]
    os: [linux]

  '@esbuild/linux-x64@0.27.2':
    resolution: {integrity: sha512-uwp2Tip5aPmH+NRUwTcfLb+W32WXjpFejTIOWZFw/v7/KnpCDKG66u4DLcurQpiYTiYwQ9B7KOeMJvLCu/OvbA==}
    engines: {node: '>=18'}
    cpu: [x64]
    os: [linux]

  '@esbuild/netbsd-arm64@0.25.12':
    resolution: {integrity: sha512-xXwcTq4GhRM7J9A8Gv5boanHhRa/Q9KLVmcyXHCTaM4wKfIpWkdXiMog/KsnxzJ0A1+nD+zoecuzqPmCRyBGjg==}
    engines: {node: '>=18'}
    cpu: [arm64]
    os: [netbsd]

  '@esbuild/netbsd-arm64@0.27.2':
    resolution: {integrity: sha512-Kj6DiBlwXrPsCRDeRvGAUb/LNrBASrfqAIok+xB0LxK8CHqxZ037viF13ugfsIpePH93mX7xfJp97cyDuTZ3cw==}
    engines: {node: '>=18'}
    cpu: [arm64]
    os: [netbsd]

  '@esbuild/netbsd-x64@0.25.12':
    resolution: {integrity: sha512-Ld5pTlzPy3YwGec4OuHh1aCVCRvOXdH8DgRjfDy/oumVovmuSzWfnSJg+VtakB9Cm0gxNO9BzWkj6mtO1FMXkQ==}
    engines: {node: '>=18'}
    cpu: [x64]
    os: [netbsd]

  '@esbuild/netbsd-x64@0.27.2':
    resolution: {integrity: sha512-HwGDZ0VLVBY3Y+Nw0JexZy9o/nUAWq9MlV7cahpaXKW6TOzfVno3y3/M8Ga8u8Yr7GldLOov27xiCnqRZf0tCA==}
    engines: {node: '>=18'}
    cpu: [x64]
    os: [netbsd]

  '@esbuild/openbsd-arm64@0.25.12':
    resolution: {integrity: sha512-fF96T6KsBo/pkQI950FARU9apGNTSlZGsv1jZBAlcLL1MLjLNIWPBkj5NlSz8aAzYKg+eNqknrUJ24QBybeR5A==}
    engines: {node: '>=18'}
    cpu: [arm64]
    os: [openbsd]

  '@esbuild/openbsd-arm64@0.27.2':
    resolution: {integrity: sha512-DNIHH2BPQ5551A7oSHD0CKbwIA/Ox7+78/AWkbS5QoRzaqlev2uFayfSxq68EkonB+IKjiuxBFoV8ESJy8bOHA==}
    engines: {node: '>=18'}
    cpu: [arm64]
    os: [openbsd]

  '@esbuild/openbsd-x64@0.25.12':
    resolution: {integrity: sha512-MZyXUkZHjQxUvzK7rN8DJ3SRmrVrke8ZyRusHlP+kuwqTcfWLyqMOE3sScPPyeIXN/mDJIfGXvcMqCgYKekoQw==}
    engines: {node: '>=18'}
    cpu: [x64]
    os: [openbsd]

  '@esbuild/openbsd-x64@0.27.2':
    resolution: {integrity: sha512-/it7w9Nb7+0KFIzjalNJVR5bOzA9Vay+yIPLVHfIQYG/j+j9VTH84aNB8ExGKPU4AzfaEvN9/V4HV+F+vo8OEg==}
    engines: {node: '>=18'}
    cpu: [x64]
    os: [openbsd]

  '@esbuild/openharmony-arm64@0.25.12':
    resolution: {integrity: sha512-rm0YWsqUSRrjncSXGA7Zv78Nbnw4XL6/dzr20cyrQf7ZmRcsovpcRBdhD43Nuk3y7XIoW2OxMVvwuRvk9XdASg==}
    engines: {node: '>=18'}
    cpu: [arm64]
    os: [openharmony]

  '@esbuild/openharmony-arm64@0.27.2':
    resolution: {integrity: sha512-LRBbCmiU51IXfeXk59csuX/aSaToeG7w48nMwA6049Y4J4+VbWALAuXcs+qcD04rHDuSCSRKdmY63sruDS5qag==}
    engines: {node: '>=18'}
    cpu: [arm64]
    os: [openharmony]

  '@esbuild/sunos-x64@0.25.12':
    resolution: {integrity: sha512-3wGSCDyuTHQUzt0nV7bocDy72r2lI33QL3gkDNGkod22EsYl04sMf0qLb8luNKTOmgF/eDEDP5BFNwoBKH441w==}
    engines: {node: '>=18'}
    cpu: [x64]
    os: [sunos]

  '@esbuild/sunos-x64@0.27.2':
    resolution: {integrity: sha512-kMtx1yqJHTmqaqHPAzKCAkDaKsffmXkPHThSfRwZGyuqyIeBvf08KSsYXl+abf5HDAPMJIPnbBfXvP2ZC2TfHg==}
    engines: {node: '>=18'}
    cpu: [x64]
    os: [sunos]

  '@esbuild/win32-arm64@0.25.12':
    resolution: {integrity: sha512-rMmLrur64A7+DKlnSuwqUdRKyd3UE7oPJZmnljqEptesKM8wx9J8gx5u0+9Pq0fQQW8vqeKebwNXdfOyP+8Bsg==}
    engines: {node: '>=18'}
    cpu: [arm64]
    os: [win32]

  '@esbuild/win32-arm64@0.27.2':
    resolution: {integrity: sha512-Yaf78O/B3Kkh+nKABUF++bvJv5Ijoy9AN1ww904rOXZFLWVc5OLOfL56W+C8F9xn5JQZa3UX6m+IktJnIb1Jjg==}
    engines: {node: '>=18'}
    cpu: [arm64]
    os: [win32]

  '@esbuild/win32-ia32@0.25.12':
    resolution: {integrity: sha512-HkqnmmBoCbCwxUKKNPBixiWDGCpQGVsrQfJoVGYLPT41XWF8lHuE5N6WhVia2n4o5QK5M4tYr21827fNhi4byQ==}
    engines: {node: '>=18'}
    cpu: [ia32]
    os: [win32]

  '@esbuild/win32-ia32@0.27.2':
    resolution: {integrity: sha512-Iuws0kxo4yusk7sw70Xa2E2imZU5HoixzxfGCdxwBdhiDgt9vX9VUCBhqcwY7/uh//78A1hMkkROMJq9l27oLQ==}
    engines: {node: '>=18'}
    cpu: [ia32]
    os: [win32]

  '@esbuild/win32-x64@0.25.12':
    resolution: {integrity: sha512-alJC0uCZpTFrSL0CCDjcgleBXPnCrEAhTBILpeAp7M/OFgoqtAetfBzX0xM00MUsVVPpVjlPuMbREqnZCXaTnA==}
    engines: {node: '>=18'}
    cpu: [x64]
    os: [win32]

  '@esbuild/win32-x64@0.27.2':
    resolution: {integrity: sha512-sRdU18mcKf7F+YgheI/zGf5alZatMUTKj/jNS6l744f9u3WFu4v7twcUI9vu4mknF4Y9aDlblIie0IM+5xxaqQ==}
    engines: {node: '>=18'}
    cpu: [x64]
    os: [win32]

  '@eslint-community/eslint-plugin-eslint-comments@4.5.0':
    resolution: {integrity: sha512-MAhuTKlr4y/CE3WYX26raZjy+I/kS2PLKSzvfmDCGrBLTFHOYwqROZdr4XwPgXwX3K9rjzMr4pSmUWGnzsUyMg==}
    engines: {node: ^12.22.0 || ^14.17.0 || >=16.0.0}
    peerDependencies:
      eslint: ^6.0.0 || ^7.0.0 || ^8.0.0 || ^9.0.0

  '@eslint-community/eslint-utils@4.9.0':
    resolution: {integrity: sha512-ayVFHdtZ+hsq1t2Dy24wCmGXGe4q9Gu3smhLYALJrr473ZH27MsnSL+LKUlimp4BWJqMDMLmPpx/Q9R3OAlL4g==}
    engines: {node: ^12.22.0 || ^14.17.0 || >=16.0.0}
    peerDependencies:
      eslint: ^6.0.0 || ^7.0.0 || >=8.0.0

  '@eslint-community/regexpp@4.12.1':
    resolution: {integrity: sha512-CCZCDJuduB9OUkFkY2IgppNZMi2lBQgD2qzwXkEia16cge2pijY/aXi96CJMquDMn3nJdlPV1A5KrJEXwfLNzQ==}
    engines: {node: ^12.0.0 || ^14.0.0 || >=16.0.0}

  '@eslint-community/regexpp@4.12.2':
    resolution: {integrity: sha512-EriSTlt5OC9/7SXkRSCAhfSxxoSUgBm33OH+IkwbdpgoqsSsUg7y3uh+IICI/Qg4BBWr3U2i39RpmycbxMq4ew==}
    engines: {node: ^12.0.0 || ^14.0.0 || >=16.0.0}

  '@eslint/compat@1.4.1':
    resolution: {integrity: sha512-cfO82V9zxxGBxcQDr1lfaYB7wykTa0b00mGa36FrJl7iTFd0Z2cHfEYuxcBRP/iNijCsWsEkA+jzT8hGYmv33w==}
    engines: {node: ^18.18.0 || ^20.9.0 || >=21.1.0}
    peerDependencies:
      eslint: ^8.40 || 9
    peerDependenciesMeta:
      eslint:
        optional: true

  '@eslint/config-array@0.21.1':
    resolution: {integrity: sha512-aw1gNayWpdI/jSYVgzN5pL0cfzU02GT3NBpeT/DXbx1/1x7ZKxFPd9bwrzygx/qiwIQiJ1sw/zD8qY/kRvlGHA==}
    engines: {node: ^18.18.0 || ^20.9.0 || >=21.1.0}

  '@eslint/config-helpers@0.4.2':
    resolution: {integrity: sha512-gBrxN88gOIf3R7ja5K9slwNayVcZgK6SOUORm2uBzTeIEfeVaIhOpCtTox3P6R7o2jLFwLFTLnC7kU/RGcYEgw==}
    engines: {node: ^18.18.0 || ^20.9.0 || >=21.1.0}

  '@eslint/core@0.17.0':
    resolution: {integrity: sha512-yL/sLrpmtDaFEiUj1osRP4TI2MDz1AddJL+jZ7KSqvBuliN4xqYY54IfdN8qD8Toa6g1iloph1fxQNkjOxrrpQ==}
    engines: {node: ^18.18.0 || ^20.9.0 || >=21.1.0}

  '@eslint/eslintrc@3.3.3':
    resolution: {integrity: sha512-Kr+LPIUVKz2qkx1HAMH8q1q6azbqBAsXJUxBl/ODDuVPX45Z9DfwB8tPjTi6nNZ8BuM3nbJxC5zCAg5elnBUTQ==}
    engines: {node: ^18.18.0 || ^20.9.0 || >=21.1.0}

  '@eslint/js@9.39.2':
    resolution: {integrity: sha512-q1mjIoW1VX4IvSocvM/vbTiveKC4k9eLrajNEuSsmjymSDEbpGddtpfOoN7YGAqBK3NG+uqo8ia4PDTt8buCYA==}
    engines: {node: ^18.18.0 || ^20.9.0 || >=21.1.0}

  '@eslint/object-schema@2.1.7':
    resolution: {integrity: sha512-VtAOaymWVfZcmZbp6E2mympDIHvyjXs/12LqWYjVw6qjrfF+VK+fyG33kChz3nnK+SU5/NeHOqrTEHS8sXO3OA==}
    engines: {node: ^18.18.0 || ^20.9.0 || >=21.1.0}

  '@eslint/plugin-kit@0.4.1':
    resolution: {integrity: sha512-43/qtrDUokr7LJqoF2c3+RInu/t4zfrpYdoSDfYyhg52rwLV6TnOvdG4fXm7IkSB3wErkcmJS9iEhjVtOSEjjA==}
    engines: {node: ^18.18.0 || ^20.9.0 || >=21.1.0}

  '@github/browserslist-config@1.0.0':
    resolution: {integrity: sha512-gIhjdJp/c2beaIWWIlsXdqXVRUz3r2BxBCpfz/F3JXHvSAQ1paMYjLH+maEATtENg+k5eLV7gA+9yPp762ieuw==}

  '@github/combobox-nav@2.3.1':
    resolution: {integrity: sha512-gwxPzLw8XKecy1nP63i9lOBritS3bWmxl02UX6G0TwMQZbMem1BCS1tEZgYd3mkrkiDrUMWaX+DbFCuDFo3K+A==}

  '@github/markdown-toolbar-element@2.2.3':
    resolution: {integrity: sha512-AlquKGee+IWiAMYVB0xyHFZRMnu4n3X4HTvJHu79GiVJ1ojTukCWyxMlF5NMsecoLcBKsuBhx3QPv2vkE/zQ0A==}

  '@github/paste-markdown@1.5.3':
    resolution: {integrity: sha512-PzZ1b3PaqBzYqbT4fwKEhiORf38h2OcGp2+JdXNNM7inZ7egaSmfmhyNkQILpqWfS0AYtRS3CDq6z03eZ8yOMQ==}

  '@github/relative-time-element@5.0.0':
    resolution: {integrity: sha512-L/2r0DNR/rMbmHWcsdmhtOiy2gESoGOhItNFD4zJ3nZfHl79Dx3N18Vfx/pYr2lruMOdk1cJZb4wEumm+Dxm1w==}

  '@github/text-expander-element@2.9.2':
    resolution: {integrity: sha512-XY8EUMqM4GAloNxXNA1Py1ny+engWwYntbgsnpstQN4piaTI9rIlfYldyd0nnPXhxjGCVqHPmP6yg17Q0/n9Vg==}

  '@humanfs/core@0.19.1':
    resolution: {integrity: sha512-5DyQ4+1JEUzejeK1JGICcideyfUbGixgS9jNgex5nqkW+cY7WZhxBigmieN5Qnw9ZosSNVC9KQKyb+GUaGyKUA==}
    engines: {node: '>=18.18.0'}

  '@humanfs/node@0.16.7':
    resolution: {integrity: sha512-/zUx+yOsIrG4Y43Eh2peDeKCxlRt/gET6aHfaKpuq267qXdYDFViVHfMaLyygZOnl0kGWxFIgsBy8QFuTLUXEQ==}
    engines: {node: '>=18.18.0'}

  '@humanwhocodes/module-importer@1.0.1':
    resolution: {integrity: sha512-bxveV4V8v5Yb4ncFTT3rPSgZBOpCkjfK0y4oVVVJwIuDVBRMDXrPyXRL988i5ap9m9bnyEEjWfm5WkBmtffLfA==}
    engines: {node: '>=12.22'}

  '@humanwhocodes/retry@0.4.3':
    resolution: {integrity: sha512-bV0Tgo9K4hfPCek+aMAn81RppFKv2ySDQeMoSZuvTASywNTnVJCArCZE2FWqpvIatKu7VMRLWlR1EazvVhDyhQ==}
    engines: {node: '>=18.18'}

  '@iconify/types@2.0.0':
    resolution: {integrity: sha512-+wluvCrRhXrhyOmRDJ3q8mux9JkKy5SJ/v8ol2tu4FVjyYvtEzkc/3pK15ET6RKg4b4w4BmTk1+gsCUhf21Ykg==}

  '@iconify/utils@3.1.0':
    resolution: {integrity: sha512-Zlzem1ZXhI1iHeeERabLNzBHdOa4VhQbqAcOQaMKuTuyZCpwKbC2R4Dd0Zo3g9EAc+Y4fiarO8HIHRAth7+skw==}

  '@isaacs/balanced-match@4.0.1':
    resolution: {integrity: sha512-yzMTt9lEb8Gv7zRioUilSglI0c0smZ9k5D65677DLWLtWJaXIS3CqcGyUFByYKlnUj6TkjLVs54fBl6+TiGQDQ==}
    engines: {node: 20 || >=22}

  '@isaacs/brace-expansion@5.0.0':
    resolution: {integrity: sha512-ZT55BDLV0yv0RBm2czMiZ+SqCGO7AvmOM3G/w2xhVPH+te0aKgFjmBvGlL1dH+ql2tgGO3MVrbb3jCKyvpgnxA==}
    engines: {node: 20 || >=22}

  '@jridgewell/gen-mapping@0.3.13':
    resolution: {integrity: sha512-2kkt/7niJ6MgEPxF0bYdQ6etZaA+fQvDcLKckhy1yIQOzaoKjBBjSj63/aLVjYE3qhRt5dvM+uUyfCg6UKCBbA==}

  '@jridgewell/resolve-uri@3.1.2':
    resolution: {integrity: sha512-bRISgCIjP20/tbWSPWMEi54QVPRZExkuD9lJL+UIxUKtwVJA8wW1Trb1jMs1RFXo1CBTNZ/5hpC9QvmKWdopKw==}
    engines: {node: '>=6.0.0'}

  '@jridgewell/source-map@0.3.11':
    resolution: {integrity: sha512-ZMp1V8ZFcPG5dIWnQLr3NSI1MiCU7UETdS/A0G8V/XWHvJv3ZsFqutJn1Y5RPmAPX6F3BiE397OqveU/9NCuIA==}

  '@jridgewell/sourcemap-codec@1.5.5':
    resolution: {integrity: sha512-cYQ9310grqxueWbl+WuIUIaiUaDcj7WOq5fVhEljNVgRfOUhY9fy2zTvfoqWsnebh8Sl70VScFbICvJnLKB0Og==}

  '@jridgewell/trace-mapping@0.3.31':
    resolution: {integrity: sha512-zzNR+SdQSDJzc8joaeP8QQoCQr8NuYx2dIIytl1QeBEZHJ9uW6hebsrYgbz8hJwUQao3TWCMtmfV8Nu1twOLAw==}

  '@keyv/bigmap@1.3.0':
    resolution: {integrity: sha512-KT01GjzV6AQD5+IYrcpoYLkCu1Jod3nau1Z7EsEuViO3TZGRacSbO9MfHmbJ1WaOXFtWLxPVj169cn2WNKPkIg==}
    engines: {node: '>= 18'}
    peerDependencies:
      keyv: ^5.5.4

  '@keyv/serialize@1.1.1':
    resolution: {integrity: sha512-dXn3FZhPv0US+7dtJsIi2R+c7qWYiReoEh5zUntWCf4oSpMNib8FDhSoed6m3QyZdx5hK7iLFkYk3rNxwt8vTA==}

  '@kurkle/color@0.3.4':
    resolution: {integrity: sha512-M5UknZPHRu3DEDWoipU6sE8PdkZ6Z/S+v4dD+Ke8IaNlpdSQah50lz1KtcFBa2vsdOnwbbnxJwVM4wty6udA5w==}

  '@mcaptcha/core-glue@0.1.0-alpha-5':
    resolution: {integrity: sha512-16qWm5O5X0Y9LXULULaAks8Vf9FNlUUBcR5KDt49aWhFhG5++JzxNmCwQM9EJSHNU7y0U+FdyAWcGmjfKlkRLA==}

  '@mcaptcha/vanilla-glue@0.1.0-alpha-3':
    resolution: {integrity: sha512-GT6TJBgmViGXcXiT5VOr+h/6iOnThSlZuCoOWncubyTZU9R3cgU5vWPkF7G6Ob6ee2CBe3yqBxxk24CFVGTVXw==}

  '@mermaid-js/parser@0.6.3':
    resolution: {integrity: sha512-lnjOhe7zyHjc+If7yT4zoedx2vo4sHaTmtkl1+or8BRTnCtDmcTpAjpzDSfCZrshM5bCoz0GyidzadJAH1xobA==}

  '@napi-rs/wasm-runtime@0.2.12':
    resolution: {integrity: sha512-ZVWUcfwY4E/yPitQJl481FjFo3K22D6qF0DuFH6Y/nbnE11GY5uguDxZMGXPQ8WQ0128MXQD7TnfHyK4oWoIJQ==}

  '@nodelib/fs.scandir@2.1.5':
    resolution: {integrity: sha512-vq24Bq3ym5HEQm2NKCr3yXDwjc7vTsEThRDnkp2DK9p1uqLR+DHurm/NOTo0KG7HYHU7eppKZj3MyqYuMBf62g==}
    engines: {node: '>= 8'}

  '@nodelib/fs.stat@2.0.5':
    resolution: {integrity: sha512-RkhPPp2zrqDAQA/2jNhnztcPAlv64XdhIp7a7454A5ovI7Bukxgt7MX7udwAu3zg1DcpPU0rz3VV1SeaqvY4+A==}
    engines: {node: '>= 8'}

  '@nodelib/fs.walk@1.2.8':
    resolution: {integrity: sha512-oGB+UxlgWcgQkgwo8GcEGwemoTFt3FIO9ababBmaGwXIoBKZ+GTy0pP185beGg7Llih/NSHSV2XAs1lnznocSg==}
    engines: {node: '>= 8'}

  '@nolyfill/array-includes@1.0.44':
    resolution: {integrity: sha512-IVEqpEgFbLaU0hUoMwJYXNSdi6lq+FxHdxd8xTKDLxh8k6u5YNGz4Bo6bT46l7p0x8PbJmHViBtngqhvE528fA==}
    engines: {node: '>=12.4.0'}

  '@nolyfill/array.prototype.findlastindex@1.0.44':
    resolution: {integrity: sha512-BLeHS3SulsR3iFxxETL9q21lArV2KS7lh2wcUnhue1ppx19xah1W7MdFxepyeGbM3Umk9S90snfboXAds5HkTg==}
    engines: {node: '>=12.4.0'}

  '@nolyfill/array.prototype.flat@1.0.44':
    resolution: {integrity: sha512-HnOqOT4te0l+XU9UKhy3ry+pc+ZRNsUJFR7omMEtjXf4+dq6oXmIBk7vR35+hSTk4ldjwm/27jwV3ZIGp3l4IQ==}
    engines: {node: '>=12.4.0'}

  '@nolyfill/array.prototype.flatmap@1.0.44':
    resolution: {integrity: sha512-P6OsaEUrpBJ9NdNekFDQVM9LOFHPDKSJzwOWRBaC6LqREX+4lkZT2Q+to78R6aG6atuOQsxBVqPjMGCKjWdvyQ==}
    engines: {node: '>=12.4.0'}

  '@nolyfill/hasown@1.0.44':
    resolution: {integrity: sha512-GA/21lkTr2PAQuT6jGnhLuBD5IFd/AEhBXJ/tf33+/bVxPxg+5ejKx9jGQGnyV/P0eSmdup5E+s8b2HL6lOrwQ==}
    engines: {node: '>=12.4.0'}

  '@nolyfill/is-core-module@1.0.39':
    resolution: {integrity: sha512-nn5ozdjYQpUCZlWGuxcJY/KpxkWQs4DcbMCmKojjyrYDEAGy4Ce19NN4v5MduafTwJlbKc99UA8YhSVqq9yPZA==}
    engines: {node: '>=12.4.0'}

  '@nolyfill/object.assign@1.0.44':
    resolution: {integrity: sha512-cZoXq09YZXDgkxRMAP/TTb3kAsWm7p5OyBugWDe4fOfxf0XRI55mgDSkuyq41sV1qW1zVC5aSsKEh1hQo1KOvA==}
    engines: {node: '>=12.4.0'}

  '@nolyfill/object.fromentries@1.0.44':
    resolution: {integrity: sha512-/LrsCtpLmByZ6GwP/NeXULSgMyNsVr5d6FlgQy1HZatAiBc8c+WZ1VmFkK19ZLXCNNXBedXDultrp0x4Nz+QQw==}
    engines: {node: '>=12.4.0'}

  '@nolyfill/object.groupby@1.0.44':
    resolution: {integrity: sha512-jCt/8pN+10mlbeg0ZESpVVaqn5qqpv6kpjM+GDfEP7cXGDSPlIjtvfYWRZK4k4Gftkhhgqkzvcrr8z1wuNO1TQ==}
    engines: {node: '>=12.4.0'}

  '@nolyfill/object.values@1.0.44':
    resolution: {integrity: sha512-bwIpVzFMudUC0ofnvdSDB/OyGUizcU+r32ZZ0QTMbN03gUttMtdCFDekuSYT0XGFgufTQyZ4ONBnAeb3DFCPGQ==}
    engines: {node: '>=12.4.0'}

  '@nolyfill/safe-buffer@1.0.44':
    resolution: {integrity: sha512-SqlKXtlhNTDMeZKey9jnnuPhi8YTl1lJuEcY9zbm5i4Pqe79UJJ8IJ9oiD6DhgI8KjYc+HtLzpQJNRdNYqb/hw==}
    engines: {node: '>=12.4.0'}

  '@nolyfill/safe-regex-test@1.0.44':
    resolution: {integrity: sha512-Q6veatd1NebtD8Sre6zjvO35QzG21IskMVOOEbePFcNO9noanNJgsqHeOCr0c5yZz6Z0DAizLg2gIZWokJSkXw==}
    engines: {node: '>=12.4.0'}

  '@nolyfill/safer-buffer@1.0.44':
    resolution: {integrity: sha512-Ouw1fMwjAy1V4MpnDASfu1DCPgkP0nNFteiiWbFoEGSqa7Vnmkb6if2c522N2WcMk+RuaaabQbC1F1D4/kTXcg==}
    engines: {node: '>=12.4.0'}

  '@nolyfill/shared@1.0.44':
    resolution: {integrity: sha512-NI1zxDh4LYL7PYlKKCwojjuc5CEZslywrOTKBNyodjmWjRiZ4AlCMs3Gp+zDoPQPNkYCSQp/luNojHmJWWfCbw==}

  '@nolyfill/string.prototype.includes@1.0.44':
    resolution: {integrity: sha512-d1t7rnoAYyoap0X3a/gCnusCvxzK6v7uMFzW8k0mI2WtAK8HiKuzaQUwAriyVPh63GsvQCqvXx8Y5gtdh4LjSA==}
    engines: {node: '>=12.4.0'}

  '@nolyfill/string.prototype.trimend@1.0.44':
    resolution: {integrity: sha512-3dsKlf4Ma7o+uxLIg5OI1Tgwfet2pE8WTbPjEGWvOe6CSjMtK0skJnnSVHaEVX4N4mYU81To0qDeZOPqjaUotg==}
    engines: {node: '>=12.4.0'}

  '@pkgr/core@0.2.9':
    resolution: {integrity: sha512-QNqXyfVS2wm9hweSYD2O7F0G06uurj9kZ96TRQE5Y9hU7+tgdZwIkbAKc5Ocy1HxEY2kuDQa6cQ1WRs/O5LFKA==}
    engines: {node: ^12.20.0 || ^14.18.0 || >=16.0.0}

  '@playwright/test@1.57.0':
    resolution: {integrity: sha512-6TyEnHgd6SArQO8UO2OMTxshln3QMWBtPGrOCgs3wVEmQmwyuNtB10IZMfmYDE0riwNR1cu4q+pPcxMVtaG3TA==}
    engines: {node: '>=18'}
    hasBin: true

  '@popperjs/core@2.11.8':
    resolution: {integrity: sha512-P1st0aksCrn9sGZhp8GMYwBnQsbvAWsZAX44oXNNvLHGqAOcoVxmjZiohstwQ7SqKnbR47akdNi+uleWD8+g6A==}

  '@primer/octicons@19.21.1':
    resolution: {integrity: sha512-7tgtBkCNcg75YJnckinzvES+uxysYQCe+CHSEnzr3VYgxttzKRvfmrnVogl3aEuHCQP4xhiE9k2lFDhYwGtTzQ==}

  '@resvg/resvg-wasm@2.6.2':
    resolution: {integrity: sha512-FqALmHI8D4o6lk/LRWDnhw95z5eO+eAa6ORjVg09YRR7BkcM6oPHU9uyC0gtQG5vpFLvgpeU4+zEAz2H8APHNw==}
    engines: {node: '>= 10'}

  '@rolldown/pluginutils@1.0.0-beta.53':
    resolution: {integrity: sha512-vENRlFU4YbrwVqNDZ7fLvy+JR1CRkyr01jhSiDpE1u6py3OMzQfztQU2jxykW3ALNxO4kSlqIDeYyD0Y9RcQeQ==}

  '@rollup/rollup-android-arm-eabi@4.53.5':
    resolution: {integrity: sha512-iDGS/h7D8t7tvZ1t6+WPK04KD0MwzLZrG0se1hzBjSi5fyxlsiggoJHwh18PCFNn7tG43OWb6pdZ6Y+rMlmyNQ==}
    cpu: [arm]
    os: [android]

  '@rollup/rollup-android-arm64@4.53.5':
    resolution: {integrity: sha512-wrSAViWvZHBMMlWk6EJhvg8/rjxzyEhEdgfMMjREHEq11EtJ6IP6yfcCH57YAEca2Oe3FNCE9DSTgU70EIGmVw==}
    cpu: [arm64]
    os: [android]

  '@rollup/rollup-darwin-arm64@4.53.5':
    resolution: {integrity: sha512-S87zZPBmRO6u1YXQLwpveZm4JfPpAa6oHBX7/ghSiGH3rz/KDgAu1rKdGutV+WUI6tKDMbaBJomhnT30Y2t4VQ==}
    cpu: [arm64]
    os: [darwin]

  '@rollup/rollup-darwin-x64@4.53.5':
    resolution: {integrity: sha512-YTbnsAaHo6VrAczISxgpTva8EkfQus0VPEVJCEaboHtZRIb6h6j0BNxRBOwnDciFTZLDPW5r+ZBmhL/+YpTZgA==}
    cpu: [x64]
    os: [darwin]

  '@rollup/rollup-freebsd-arm64@4.53.5':
    resolution: {integrity: sha512-1T8eY2J8rKJWzaznV7zedfdhD1BqVs1iqILhmHDq/bqCUZsrMt+j8VCTHhP0vdfbHK3e1IQ7VYx3jlKqwlf+vw==}
    cpu: [arm64]
    os: [freebsd]

  '@rollup/rollup-freebsd-x64@4.53.5':
    resolution: {integrity: sha512-sHTiuXyBJApxRn+VFMaw1U+Qsz4kcNlxQ742snICYPrY+DDL8/ZbaC4DVIB7vgZmp3jiDaKA0WpBdP0aqPJoBQ==}
    cpu: [x64]
    os: [freebsd]

  '@rollup/rollup-linux-arm-gnueabihf@4.53.5':
    resolution: {integrity: sha512-dV3T9MyAf0w8zPVLVBptVlzaXxka6xg1f16VAQmjg+4KMSTWDvhimI/Y6mp8oHwNrmnmVl9XxJ/w/mO4uIQONA==}
    cpu: [arm]
    os: [linux]

  '@rollup/rollup-linux-arm-musleabihf@4.53.5':
    resolution: {integrity: sha512-wIGYC1x/hyjP+KAu9+ewDI+fi5XSNiUi9Bvg6KGAh2TsNMA3tSEs+Sh6jJ/r4BV/bx/CyWu2ue9kDnIdRyafcQ==}
    cpu: [arm]
    os: [linux]

  '@rollup/rollup-linux-arm64-gnu@4.53.5':
    resolution: {integrity: sha512-Y+qVA0D9d0y2FRNiG9oM3Hut/DgODZbU9I8pLLPwAsU0tUKZ49cyV1tzmB/qRbSzGvY8lpgGkJuMyuhH7Ma+Vg==}
    cpu: [arm64]
    os: [linux]

  '@rollup/rollup-linux-arm64-musl@4.53.5':
    resolution: {integrity: sha512-juaC4bEgJsyFVfqhtGLz8mbopaWD+WeSOYr5E16y+1of6KQjc0BpwZLuxkClqY1i8sco+MdyoXPNiCkQou09+g==}
    cpu: [arm64]
    os: [linux]

  '@rollup/rollup-linux-loong64-gnu@4.53.5':
    resolution: {integrity: sha512-rIEC0hZ17A42iXtHX+EPJVL/CakHo+tT7W0pbzdAGuWOt2jxDFh7A/lRhsNHBcqL4T36+UiAgwO8pbmn3dE8wA==}
    cpu: [loong64]
    os: [linux]

  '@rollup/rollup-linux-ppc64-gnu@4.53.5':
    resolution: {integrity: sha512-T7l409NhUE552RcAOcmJHj3xyZ2h7vMWzcwQI0hvn5tqHh3oSoclf9WgTl+0QqffWFG8MEVZZP1/OBglKZx52Q==}
    cpu: [ppc64]
    os: [linux]

  '@rollup/rollup-linux-riscv64-gnu@4.53.5':
    resolution: {integrity: sha512-7OK5/GhxbnrMcxIFoYfhV/TkknarkYC1hqUw1wU2xUN3TVRLNT5FmBv4KkheSG2xZ6IEbRAhTooTV2+R5Tk0lQ==}
    cpu: [riscv64]
    os: [linux]

  '@rollup/rollup-linux-riscv64-musl@4.53.5':
    resolution: {integrity: sha512-GwuDBE/PsXaTa76lO5eLJTyr2k8QkPipAyOrs4V/KJufHCZBJ495VCGJol35grx9xryk4V+2zd3Ri+3v7NPh+w==}
    cpu: [riscv64]
    os: [linux]

  '@rollup/rollup-linux-s390x-gnu@4.53.5':
    resolution: {integrity: sha512-IAE1Ziyr1qNfnmiQLHBURAD+eh/zH1pIeJjeShleII7Vj8kyEm2PF77o+lf3WTHDpNJcu4IXJxNO0Zluro8bOw==}
    cpu: [s390x]
    os: [linux]

  '@rollup/rollup-linux-x64-gnu@4.53.5':
    resolution: {integrity: sha512-Pg6E+oP7GvZ4XwgRJBuSXZjcqpIW3yCBhK4BcsANvb47qMvAbCjR6E+1a/U2WXz1JJxp9/4Dno3/iSJLcm5auw==}
    cpu: [x64]
    os: [linux]

  '@rollup/rollup-linux-x64-musl@4.53.5':
    resolution: {integrity: sha512-txGtluxDKTxaMDzUduGP0wdfng24y1rygUMnmlUJ88fzCCULCLn7oE5kb2+tRB+MWq1QDZT6ObT5RrR8HFRKqg==}
    cpu: [x64]
    os: [linux]

  '@rollup/rollup-openharmony-arm64@4.53.5':
    resolution: {integrity: sha512-3DFiLPnTxiOQV993fMc+KO8zXHTcIjgaInrqlG8zDp1TlhYl6WgrOHuJkJQ6M8zHEcntSJsUp1XFZSY8C1DYbg==}
    cpu: [arm64]
    os: [openharmony]

  '@rollup/rollup-win32-arm64-msvc@4.53.5':
    resolution: {integrity: sha512-nggc/wPpNTgjGg75hu+Q/3i32R00Lq1B6N1DO7MCU340MRKL3WZJMjA9U4K4gzy3dkZPXm9E1Nc81FItBVGRlA==}
    cpu: [arm64]
    os: [win32]

  '@rollup/rollup-win32-ia32-msvc@4.53.5':
    resolution: {integrity: sha512-U/54pTbdQpPLBdEzCT6NBCFAfSZMvmjr0twhnD9f4EIvlm9wy3jjQ38yQj1AGznrNO65EWQMgm/QUjuIVrYF9w==}
    cpu: [ia32]
    os: [win32]

  '@rollup/rollup-win32-x64-gnu@4.53.5':
    resolution: {integrity: sha512-2NqKgZSuLH9SXBBV2dWNRCZmocgSOx8OJSdpRaEcRlIfX8YrKxUT6z0F1NpvDVhOsl190UFTRh2F2WDWWCYp3A==}
    cpu: [x64]
    os: [win32]

  '@rollup/rollup-win32-x64-msvc@4.53.5':
    resolution: {integrity: sha512-JRpZUhCfhZ4keB5v0fe02gQJy05GqboPOaxvjugW04RLSYYoB/9t2lx2u/tMs/Na/1NXfY8QYjgRljRpN+MjTQ==}
    cpu: [x64]
    os: [win32]

  '@rtsao/scc@1.1.0':
    resolution: {integrity: sha512-zt6OdqaDoOnJ1ZYsCYGt9YmWzDXl4vQdKTyJev62gFhRGKdx7mcT54V9KIjg+d2wi9EXsPvAPKe7i7WjfVWB8g==}

  '@scarf/scarf@1.4.0':
    resolution: {integrity: sha512-xxeapPiUXdZAE3che6f3xogoJPeZgig6omHEy1rIY5WVsB3H2BHNnZH+gHG6x91SCWyQCzWGsuL2Hh3ClO5/qQ==}

  '@silverwind/vue3-calendar-heatmap@2.0.6':
    resolution: {integrity: sha512-efX+nf2GR7EfA7iNgZDeM9Jue5ksglSXvN0C/ja0M1bTmkCpAxKlGJ3vki7wfTPQgX1O0nCfAM62IKqUUEM0cQ==}
    engines: {node: '>=16'}
    peerDependencies:
      tippy.js: ^6.3.7
      vue: ^3.2.29

  '@simonwep/pickr@1.9.0':
    resolution: {integrity: sha512-oEYvv15PyfZzjoAzvXYt3UyNGwzsrpFxLaZKzkOSd0WYBVwLd19iJerePDONxC1iF6+DpcswPdLIM2KzCJuYFg==}

  '@solid-primitives/refs@1.1.2':
    resolution: {integrity: sha512-K7tf2thy7L+YJjdqXspXOg5xvNEOH8tgEWsp0+1mQk3obHBRD6hEjYZk7p7FlJphSZImS35je3UfmWuD7MhDfg==}
    peerDependencies:
      solid-js: ^1.6.12

  '@solid-primitives/transition-group@1.1.2':
    resolution: {integrity: sha512-gnHS0OmcdjeoHN9n7Khu8KNrOlRc8a2weETDt2YT6o1zeW/XtUC6Db3Q9pkMU/9cCKdEmN4b0a/41MKAHRhzWA==}
    peerDependencies:
      solid-js: ^1.6.12

  '@solid-primitives/utils@6.3.2':
    resolution: {integrity: sha512-hZ/M/qr25QOCcwDPOHtGjxTD8w2mNyVAYvcfgwzBHq2RwNqHNdDNsMZYap20+ruRwW4A3Cdkczyoz0TSxLCAPQ==}
    peerDependencies:
      solid-js: ^1.6.12

  '@standard-schema/spec@1.1.0':
    resolution: {integrity: sha512-l2aFy5jALhniG5HgqrD6jXLi/rUWrKvqN/qJx6yoJsgKhblVd+iqqU4RCXavm/jPityDo5TCvKMnpjKnOriy0w==}

  '@stylistic/eslint-plugin@5.6.1':
    resolution: {integrity: sha512-JCs+MqoXfXrRPGbGmho/zGS/jMcn3ieKl/A8YImqib76C8kjgZwq5uUFzc30lJkMvcchuRn6/v8IApLxli3Jyw==}
    engines: {node: ^18.18.0 || ^20.9.0 || >=21.1.0}
    peerDependencies:
      eslint: '>=9.0.0'

  '@stylistic/stylelint-plugin@4.0.0':
    resolution: {integrity: sha512-CFwt3K4Y/7bygNCLCQ8Sy4Hzgbhxq3BsNW0FIuYxl17HD3ywptm54ocyeiLVRrk5jtz1Zwks7Xr9eiZt8SWHAw==}
    engines: {node: ^18.12 || >=20.9}
    peerDependencies:
      stylelint: ^16.22.0

  '@swc/helpers@0.2.14':
    resolution: {integrity: sha512-wpCQMhf5p5GhNg2MmGKXzUNwxe7zRiCsmqYsamez2beP7mKPCSiu+BjZcdN95yYSzO857kr0VfQewmGpS77nqA==}

  '@techknowlogick/license-checker-webpack-plugin@0.3.0':
    resolution: {integrity: sha512-gqht/3IzjYttWGwVO5L+oPiQaO0SrPzpZCy/XGEcwTY5fpKs959+YhOHMiltJkLEfae60tE6s2jeOsxF547/sA==}
    peerDependencies:
      webpack: ^4.4.0 || ^5.4.0

  '@tybys/wasm-util@0.10.1':
    resolution: {integrity: sha512-9tTaPJLSiejZKx+Bmog4uSubteqTvFrVrURwkmHixBo0G4seD0zUxp98E1DzUBJxLQ3NPwXrGKDiVjwx/DpPsg==}

  '@types/chai@5.2.3':
    resolution: {integrity: sha512-Mw558oeA9fFbv65/y4mHtXDs9bPnFMZAL/jxdPFUpOHHIXX91mcgEHbS5Lahr+pwZFR8A7GQleRWeI6cGFC2UA==}

  '@types/codemirror@5.60.17':
    resolution: {integrity: sha512-AZq2FIsUHVMlp7VSe2hTfl5w4pcUkoFkM3zVsRKsn1ca8CXRDYvnin04+HP2REkwsxemuHqvDofdlhUWNpbwfw==}

  '@types/d3-array@3.2.2':
    resolution: {integrity: sha512-hOLWVbm7uRza0BYXpIIW5pxfrKe0W+D5lrFiAEYR+pb6w3N2SwSMaJbXdUfSEv+dT4MfHBLtn5js0LAWaO6otw==}

  '@types/d3-axis@3.0.6':
    resolution: {integrity: sha512-pYeijfZuBd87T0hGn0FO1vQ/cgLk6E1ALJjfkC0oJ8cbwkZl3TpgS8bVBLZN+2jjGgg38epgxb2zmoGtSfvgMw==}

  '@types/d3-brush@3.0.6':
    resolution: {integrity: sha512-nH60IZNNxEcrh6L1ZSMNA28rj27ut/2ZmI3r96Zd+1jrZD++zD3LsMIjWlvg4AYrHn/Pqz4CF3veCxGjtbqt7A==}

  '@types/d3-chord@3.0.6':
    resolution: {integrity: sha512-LFYWWd8nwfwEmTZG9PfQxd17HbNPksHBiJHaKuY1XeqscXacsS2tyoo6OdRsjf+NQYeB6XrNL3a25E3gH69lcg==}

  '@types/d3-color@3.1.3':
    resolution: {integrity: sha512-iO90scth9WAbmgv7ogoq57O9YpKmFBbmoEoCHDB2xMBY0+/KVrqAaCDyCE16dUspeOvIxFFRI+0sEtqDqy2b4A==}

  '@types/d3-contour@3.0.6':
    resolution: {integrity: sha512-BjzLgXGnCWjUSYGfH1cpdo41/hgdWETu4YxpezoztawmqsvCeep+8QGfiY6YbDvfgHz/DkjeIkkZVJavB4a3rg==}

  '@types/d3-delaunay@6.0.4':
    resolution: {integrity: sha512-ZMaSKu4THYCU6sV64Lhg6qjf1orxBthaC161plr5KuPHo3CNm8DTHiLw/5Eq2b6TsNP0W0iJrUOFscY6Q450Hw==}

  '@types/d3-dispatch@3.0.7':
    resolution: {integrity: sha512-5o9OIAdKkhN1QItV2oqaE5KMIiXAvDWBDPrD85e58Qlz1c1kI/J0NcqbEG88CoTwJrYe7ntUCVfeUl2UJKbWgA==}

  '@types/d3-drag@3.0.7':
    resolution: {integrity: sha512-HE3jVKlzU9AaMazNufooRJ5ZpWmLIoc90A37WU2JMmeq28w1FQqCZswHZ3xR+SuxYftzHq6WU6KJHvqxKzTxxQ==}

  '@types/d3-dsv@3.0.7':
    resolution: {integrity: sha512-n6QBF9/+XASqcKK6waudgL0pf/S5XHPPI8APyMLLUHd8NqouBGLsU8MgtO7NINGtPBtk9Kko/W4ea0oAspwh9g==}

  '@types/d3-ease@3.0.2':
    resolution: {integrity: sha512-NcV1JjO5oDzoK26oMzbILE6HW7uVXOHLQvHshBUW4UMdZGfiY6v5BeQwh9a9tCzv+CeefZQHJt5SRgK154RtiA==}

  '@types/d3-fetch@3.0.7':
    resolution: {integrity: sha512-fTAfNmxSb9SOWNB9IoG5c8Hg6R+AzUHDRlsXsDZsNp6sxAEOP0tkP3gKkNSO/qmHPoBFTxNrjDprVHDQDvo5aA==}

  '@types/d3-force@3.0.10':
    resolution: {integrity: sha512-ZYeSaCF3p73RdOKcjj+swRlZfnYpK1EbaDiYICEEp5Q6sUiqFaFQ9qgoshp5CzIyyb/yD09kD9o2zEltCexlgw==}

  '@types/d3-format@3.0.4':
    resolution: {integrity: sha512-fALi2aI6shfg7vM5KiR1wNJnZ7r6UuggVqtDA+xiEdPZQwy/trcQaHnwShLuLdta2rTymCNpxYTiMZX/e09F4g==}

  '@types/d3-geo@3.1.0':
    resolution: {integrity: sha512-856sckF0oP/diXtS4jNsiQw/UuK5fQG8l/a9VVLeSouf1/PPbBE1i1W852zVwKwYCBkFJJB7nCFTbk6UMEXBOQ==}

  '@types/d3-hierarchy@3.1.7':
    resolution: {integrity: sha512-tJFtNoYBtRtkNysX1Xq4sxtjK8YgoWUNpIiUee0/jHGRwqvzYxkq0hGVbbOGSz+JgFxxRu4K8nb3YpG3CMARtg==}

  '@types/d3-interpolate@3.0.4':
    resolution: {integrity: sha512-mgLPETlrpVV1YRJIglr4Ez47g7Yxjl1lj7YKsiMCb27VJH9W8NVM6Bb9d8kkpG/uAQS5AmbA48q2IAolKKo1MA==}

  '@types/d3-path@3.1.1':
    resolution: {integrity: sha512-VMZBYyQvbGmWyWVea0EHs/BwLgxc+MKi1zLDCONksozI4YJMcTt8ZEuIR4Sb1MMTE8MMW49v0IwI5+b7RmfWlg==}

  '@types/d3-polygon@3.0.2':
    resolution: {integrity: sha512-ZuWOtMaHCkN9xoeEMr1ubW2nGWsp4nIql+OPQRstu4ypeZ+zk3YKqQT0CXVe/PYqrKpZAi+J9mTs05TKwjXSRA==}

  '@types/d3-quadtree@3.0.6':
    resolution: {integrity: sha512-oUzyO1/Zm6rsxKRHA1vH0NEDG58HrT5icx/azi9MF1TWdtttWl0UIUsjEQBBh+SIkrpd21ZjEv7ptxWys1ncsg==}

  '@types/d3-random@3.0.3':
    resolution: {integrity: sha512-Imagg1vJ3y76Y2ea0871wpabqp613+8/r0mCLEBfdtqC7xMSfj9idOnmBYyMoULfHePJyxMAw3nWhJxzc+LFwQ==}

  '@types/d3-scale-chromatic@3.1.0':
    resolution: {integrity: sha512-iWMJgwkK7yTRmWqRB5plb1kadXyQ5Sj8V/zYlFGMUBbIPKQScw+Dku9cAAMgJG+z5GYDoMjWGLVOvjghDEFnKQ==}

  '@types/d3-scale@4.0.9':
    resolution: {integrity: sha512-dLmtwB8zkAeO/juAMfnV+sItKjlsw2lKdZVVy6LRr0cBmegxSABiLEpGVmSJJ8O08i4+sGR6qQtb6WtuwJdvVw==}

  '@types/d3-selection@3.0.11':
    resolution: {integrity: sha512-bhAXu23DJWsrI45xafYpkQ4NtcKMwWnAC/vKrd2l+nxMFuvOT3XMYTIj2opv8vq8AO5Yh7Qac/nSeP/3zjTK0w==}

  '@types/d3-shape@3.1.7':
    resolution: {integrity: sha512-VLvUQ33C+3J+8p+Daf+nYSOsjB4GXp19/S/aGo60m9h1v6XaxjiT82lKVWJCfzhtuZ3yD7i/TPeC/fuKLLOSmg==}

  '@types/d3-time-format@4.0.3':
    resolution: {integrity: sha512-5xg9rC+wWL8kdDj153qZcsJ0FWiFt0J5RB6LYUNZjwSnesfblqrI/bJ1wBdJ8OQfncgbJG5+2F+qfqnqyzYxyg==}

  '@types/d3-time@3.0.4':
    resolution: {integrity: sha512-yuzZug1nkAAaBlBBikKZTgzCeA+k1uy4ZFwWANOfKw5z5LRhV0gNA7gNkKm7HoK+HRN0wX3EkxGk0fpbWhmB7g==}

  '@types/d3-timer@3.0.2':
    resolution: {integrity: sha512-Ps3T8E8dZDam6fUyNiMkekK3XUsaUEik+idO9/YjPtfj2qruF8tFBXS7XhtE4iIXBLxhmLjP3SXpLhVf21I9Lw==}

  '@types/d3-transition@3.0.9':
    resolution: {integrity: sha512-uZS5shfxzO3rGlu0cC3bjmMFKsXv+SmZZcgp0KD22ts4uGXp5EVYGzu/0YdwZeKmddhcAccYtREJKkPfXkZuCg==}

  '@types/d3-zoom@3.0.8':
    resolution: {integrity: sha512-iqMC4/YlFCSlO8+2Ii1GGGliCAY4XdeG748w5vQUbevlbDu0zSjH/+jojorQVBK/se0j6DUFNPBGSqD3YWYnDw==}

  '@types/d3@7.4.3':
    resolution: {integrity: sha512-lZXZ9ckh5R8uiFVt8ogUNf+pIrK4EsWrx2Np75WvF/eTpJ0FMHNhjXk8CKEx/+gpHbNQyJWehbFaTvqmHWB3ww==}

  '@types/debug@4.1.12':
    resolution: {integrity: sha512-vIChWdVG3LG1SMxEvI/AK+FWJthlrqlTu7fbrlywTkkaONwk/UAGaULXRlf8vkzFBLVm0zkMdCquhL5aOjhXPQ==}

  '@types/deep-eql@4.0.2':
    resolution: {integrity: sha512-c9h9dVVMigMPc4bwTvC5dxqtqJZwQPePsWjPlpSOnojbor6pGqdk541lfA7AqFQr5pB1BRdq0juY9db81BwyFw==}

  '@types/dropzone@5.7.9':
    resolution: {integrity: sha512-c6IlUz+DeQ4gANzJKn8fdP5rO6UyDNOyWLjfPbDRUHCNsXaAVKQOpuOv6LWEyvaK7pLqmoIpvSIlvBgGsk1vGw==}

  '@types/eslint-scope@3.7.7':
    resolution: {integrity: sha512-MzMFlSLBqNF2gcHWO0G1vP/YQyfvrxZ0bF+u7mzUdZ1/xK4A4sru+nraZz5i3iEIk1l1uyicaDVTB4QbbEkAYg==}

  '@types/eslint@9.6.1':
    resolution: {integrity: sha512-FXx2pKgId/WyYo2jXw63kk7/+TY7u7AziEJxJAnSFzHlqTAS3Ync6SvgYAN/k4/PQpnnVuzoMuVnByKK2qp0ag==}

  '@types/estree@1.0.8':
    resolution: {integrity: sha512-dWHzHa2WqEXI/O1E9OjrocMTKJl2mSrEolh1Iomrv6U+JuNwaHXsXx9bLu5gG7BUWFIN0skIQJQ/L1rIex4X6w==}

  '@types/geojson@7946.0.16':
    resolution: {integrity: sha512-6C8nqWur3j98U6+lXDfTUWIfgvZU+EumvpHKcYjujKH7woYyLj2sUmff0tRhrqM7BohUw7Pz3ZB1jj2gW9Fvmg==}

  '@types/hammerjs@2.0.46':
    resolution: {integrity: sha512-ynRvcq6wvqexJ9brDMS4BnBLzmr0e14d6ZJTEShTBWKymQiHwlAyGu0ZPEFI2Fh1U53F7tN9ufClWM5KvqkKOw==}

  '@types/jquery@3.5.33':
    resolution: {integrity: sha512-SeyVJXlCZpEki5F0ghuYe+L+PprQta6nRZqhONt9F13dWBtR/ftoaIbdRQ7cis7womE+X2LKhsDdDtkkDhJS6g==}

  '@types/json-schema@7.0.15':
    resolution: {integrity: sha512-5+fP8P8MFNC+AyZCDxrB2pkZFPGzqQWUzpSeuuVLvm8VMcorNYavBqoFcxK8bQz4Qsbn4oUEEem4wDLfcysGHA==}

  '@types/json5@0.0.29':
    resolution: {integrity: sha512-dRLjCWHYg4oaA77cxO64oO+7JwCwnIzkZPdrrC71jQmQtlhM556pwKo5bUzqvZndkVbeFLIIi+9TC40JNF5hNQ==}

  '@types/katex@0.16.7':
    resolution: {integrity: sha512-HMwFiRujE5PjrgwHQ25+bsLJgowjGjm5Z8FVSf0N6PwgJrwxH0QxzHYDcKsTfV3wva0vzrpqMTJS2jXPr5BMEQ==}

  '@types/marked@4.3.2':
    resolution: {integrity: sha512-a79Yc3TOk6dGdituy8hmTTJXjOkZ7zsFYV10L337ttq/rec8lRMDBpV7fL3uLx6TgbFCa5DU/h8FmIBQPSbU0w==}

  '@types/ms@2.1.0':
    resolution: {integrity: sha512-GsCCIZDE/p3i96vtEqx+7dBUGXrc7zeSK3wwPHIaRThS+9OhWIXRqzs4d6k1SVU8g91DrNRWxWUGhp5KXQb2VA==}

  '@types/node@20.19.27':
    resolution: {integrity: sha512-N2clP5pJhB2YnZJ3PIHFk5RkygRX5WO/5f0WC08tp0wd+sv0rsJk3MqWn3CbNmT2J505a5336jaQj4ph1AdMug==}

  '@types/node@25.0.3':
    resolution: {integrity: sha512-W609buLVRVmeW693xKfzHeIV6nJGGz98uCPfeXI1ELMLXVeKYZ9m15fAMSaUPBHYLGFsVRcMmSCksQOrZV9BYA==}

  '@types/pdfobject@2.2.5':
    resolution: {integrity: sha512-7gD5tqc/RUDq0PyoLemL0vEHxBYi+zY0WVaFAx/Y0jBsXFgot1vB9No1GhDZGwRGJMCIZbgAb74QG9MTyTNU/g==}

  '@types/sizzle@2.3.10':
    resolution: {integrity: sha512-TC0dmN0K8YcWEAEfiPi5gJP14eJe30TTGjkvek3iM/1NdHHsdCA/Td6GvNndMOo/iSnIsZ4HuuhrYPDAmbxzww==}

  '@types/sortablejs@1.15.9':
    resolution: {integrity: sha512-7HP+rZGE2p886PKV9c9OJzLBI6BBJu1O7lJGYnPyG3fS4/duUCcngkNCjsLwIMV+WMqANe3tt4irrXHSIe68OQ==}

  '@types/swagger-ui-dist@3.30.6':
    resolution: {integrity: sha512-FVxN7wjLYRtJsZBscOcOcf8oR++m38vbUFjT33Mr9HBuasX9bRDrJsp7iwixcOtKSHEEa2B7o2+4wEiXqC+Ebw==}

  '@types/tern@0.23.9':
    resolution: {integrity: sha512-ypzHFE/wBzh+BlH6rrBgS5I/Z7RD21pGhZ2rltb/+ZrVM1awdZwjx7hE5XfuYgHWk9uvV5HLZN3SloevCAp3Bw==}

  '@types/throttle-debounce@5.0.2':
    resolution: {integrity: sha512-pDzSNulqooSKvSNcksnV72nk8p7gRqN8As71Sp28nov1IgmPKWbOEIwAWvBME5pPTtaXJAvG3O4oc76HlQ4kqQ==}

  '@types/tinycolor2@1.4.6':
    resolution: {integrity: sha512-iEN8J0BoMnsWBqjVbWH/c0G0Hh7O21lpR2/+PrvAVgWdzL7eexIFm4JN/Wn10PTcmNdtS6U67r499mlWMXOxNw==}

  '@types/toastify-js@1.12.4':
    resolution: {integrity: sha512-zfZHU4tKffPCnZRe7pjv/eFKzTVHozKewFCKaCjZ4gFinKgJRz/t0bkZiMCXJxPhv/ZoeDGNOeRD09R0kQZ/nw==}

  '@types/trusted-types@2.0.7':
    resolution: {integrity: sha512-ScaPdn1dQczgbl0QFTeTOmVHFULt394XJgOQNoyVhZ6r2vLnMLJfBPd53SB52T/3G36VI1/g2MZaX0cwDuXsfw==}

  '@types/unist@2.0.11':
    resolution: {integrity: sha512-CmBKiL6NNo/OqgmMn95Fk9Whlp2mtvIv+KNpQKN2F4SjvrEesubTRWGYSg+BnWZOnlCaSTU1sMpsBOzgbYhnsA==}

  '@types/whatwg-mimetype@3.0.2':
    resolution: {integrity: sha512-c2AKvDT8ToxLIOUlN51gTiHXflsfIFisS4pO7pDPoKouJCESkhZnEy623gwP9laCy5lnLDAw1vAzu2vM2YLOrA==}

  '@typescript-eslint/eslint-plugin@8.50.0':
    resolution: {integrity: sha512-O7QnmOXYKVtPrfYzMolrCTfkezCJS9+ljLdKW/+DCvRsc3UAz+sbH6Xcsv7p30+0OwUbeWfUDAQE0vpabZ3QLg==}
    engines: {node: ^18.18.0 || ^20.9.0 || >=21.1.0}
    peerDependencies:
      '@typescript-eslint/parser': ^8.50.0
      eslint: ^8.57.0 || ^9.0.0
      typescript: '>=4.8.4 <6.0.0'

  '@typescript-eslint/parser@8.50.0':
    resolution: {integrity: sha512-6/cmF2piao+f6wSxUsJLZjck7OQsYyRtcOZS02k7XINSNlz93v6emM8WutDQSXnroG2xwYlEVHJI+cPA7CPM3Q==}
    engines: {node: ^18.18.0 || ^20.9.0 || >=21.1.0}
    peerDependencies:
      eslint: ^8.57.0 || ^9.0.0
      typescript: '>=4.8.4 <6.0.0'

  '@typescript-eslint/project-service@8.50.0':
    resolution: {integrity: sha512-Cg/nQcL1BcoTijEWyx4mkVC56r8dj44bFDvBdygifuS20f3OZCHmFbjF34DPSi07kwlFvqfv/xOLnJ5DquxSGQ==}
    engines: {node: ^18.18.0 || ^20.9.0 || >=21.1.0}
    peerDependencies:
      typescript: '>=4.8.4 <6.0.0'

  '@typescript-eslint/scope-manager@8.50.0':
    resolution: {integrity: sha512-xCwfuCZjhIqy7+HKxBLrDVT5q/iq7XBVBXLn57RTIIpelLtEIZHXAF/Upa3+gaCpeV1NNS5Z9A+ID6jn50VD4A==}
    engines: {node: ^18.18.0 || ^20.9.0 || >=21.1.0}

  '@typescript-eslint/tsconfig-utils@8.50.0':
    resolution: {integrity: sha512-vxd3G/ybKTSlm31MOA96gqvrRGv9RJ7LGtZCn2Vrc5htA0zCDvcMqUkifcjrWNNKXHUU3WCkYOzzVSFBd0wa2w==}
    engines: {node: ^18.18.0 || ^20.9.0 || >=21.1.0}
    peerDependencies:
      typescript: '>=4.8.4 <6.0.0'

  '@typescript-eslint/type-utils@8.50.0':
    resolution: {integrity: sha512-7OciHT2lKCewR0mFoBrvZJ4AXTMe/sYOe87289WAViOocEmDjjv8MvIOT2XESuKj9jp8u3SZYUSh89QA4S1kQw==}
    engines: {node: ^18.18.0 || ^20.9.0 || >=21.1.0}
    peerDependencies:
      eslint: ^8.57.0 || ^9.0.0
      typescript: '>=4.8.4 <6.0.0'

  '@typescript-eslint/types@8.50.0':
    resolution: {integrity: sha512-iX1mgmGrXdANhhITbpp2QQM2fGehBse9LbTf0sidWK6yg/NE+uhV5dfU1g6EYPlcReYmkE9QLPq/2irKAmtS9w==}
    engines: {node: ^18.18.0 || ^20.9.0 || >=21.1.0}

  '@typescript-eslint/typescript-estree@8.50.0':
    resolution: {integrity: sha512-W7SVAGBR/IX7zm1t70Yujpbk+zdPq/u4soeFSknWFdXIFuWsBGBOUu/Tn/I6KHSKvSh91OiMuaSnYp3mtPt5IQ==}
    engines: {node: ^18.18.0 || ^20.9.0 || >=21.1.0}
    peerDependencies:
      typescript: '>=4.8.4 <6.0.0'

  '@typescript-eslint/utils@8.50.0':
    resolution: {integrity: sha512-87KgUXET09CRjGCi2Ejxy3PULXna63/bMYv72tCAlDJC3Yqwln0HiFJ3VJMst2+mEtNtZu5oFvX4qJGjKsnAgg==}
    engines: {node: ^18.18.0 || ^20.9.0 || >=21.1.0}
    peerDependencies:
      eslint: ^8.57.0 || ^9.0.0
      typescript: '>=4.8.4 <6.0.0'

  '@typescript-eslint/visitor-keys@8.50.0':
    resolution: {integrity: sha512-Xzmnb58+Db78gT/CCj/PVCvK+zxbnsw6F+O1oheYszJbBSdEjVhQi3C/Xttzxgi/GLmpvOggRs1RFpiJ8+c34Q==}
    engines: {node: ^18.18.0 || ^20.9.0 || >=21.1.0}

  '@unrs/resolver-binding-android-arm-eabi@1.11.1':
    resolution: {integrity: sha512-ppLRUgHVaGRWUx0R0Ut06Mjo9gBaBkg3v/8AxusGLhsIotbBLuRk51rAzqLC8gq6NyyAojEXglNjzf6R948DNw==}
    cpu: [arm]
    os: [android]

  '@unrs/resolver-binding-android-arm64@1.11.1':
    resolution: {integrity: sha512-lCxkVtb4wp1v+EoN+HjIG9cIIzPkX5OtM03pQYkG+U5O/wL53LC4QbIeazgiKqluGeVEeBlZahHalCaBvU1a2g==}
    cpu: [arm64]
    os: [android]

  '@unrs/resolver-binding-darwin-arm64@1.11.1':
    resolution: {integrity: sha512-gPVA1UjRu1Y/IsB/dQEsp2V1pm44Of6+LWvbLc9SDk1c2KhhDRDBUkQCYVWe6f26uJb3fOK8saWMgtX8IrMk3g==}
    cpu: [arm64]
    os: [darwin]

  '@unrs/resolver-binding-darwin-x64@1.11.1':
    resolution: {integrity: sha512-cFzP7rWKd3lZaCsDze07QX1SC24lO8mPty9vdP+YVa3MGdVgPmFc59317b2ioXtgCMKGiCLxJ4HQs62oz6GfRQ==}
    cpu: [x64]
    os: [darwin]

  '@unrs/resolver-binding-freebsd-x64@1.11.1':
    resolution: {integrity: sha512-fqtGgak3zX4DCB6PFpsH5+Kmt/8CIi4Bry4rb1ho6Av2QHTREM+47y282Uqiu3ZRF5IQioJQ5qWRV6jduA+iGw==}
    cpu: [x64]
    os: [freebsd]

  '@unrs/resolver-binding-linux-arm-gnueabihf@1.11.1':
    resolution: {integrity: sha512-u92mvlcYtp9MRKmP+ZvMmtPN34+/3lMHlyMj7wXJDeXxuM0Vgzz0+PPJNsro1m3IZPYChIkn944wW8TYgGKFHw==}
    cpu: [arm]
    os: [linux]

  '@unrs/resolver-binding-linux-arm-musleabihf@1.11.1':
    resolution: {integrity: sha512-cINaoY2z7LVCrfHkIcmvj7osTOtm6VVT16b5oQdS4beibX2SYBwgYLmqhBjA1t51CarSaBuX5YNsWLjsqfW5Cw==}
    cpu: [arm]
    os: [linux]

  '@unrs/resolver-binding-linux-arm64-gnu@1.11.1':
    resolution: {integrity: sha512-34gw7PjDGB9JgePJEmhEqBhWvCiiWCuXsL9hYphDF7crW7UgI05gyBAi6MF58uGcMOiOqSJ2ybEeCvHcq0BCmQ==}
    cpu: [arm64]
    os: [linux]

  '@unrs/resolver-binding-linux-arm64-musl@1.11.1':
    resolution: {integrity: sha512-RyMIx6Uf53hhOtJDIamSbTskA99sPHS96wxVE/bJtePJJtpdKGXO1wY90oRdXuYOGOTuqjT8ACccMc4K6QmT3w==}
    cpu: [arm64]
    os: [linux]

  '@unrs/resolver-binding-linux-ppc64-gnu@1.11.1':
    resolution: {integrity: sha512-D8Vae74A4/a+mZH0FbOkFJL9DSK2R6TFPC9M+jCWYia/q2einCubX10pecpDiTmkJVUH+y8K3BZClycD8nCShA==}
    cpu: [ppc64]
    os: [linux]

  '@unrs/resolver-binding-linux-riscv64-gnu@1.11.1':
    resolution: {integrity: sha512-frxL4OrzOWVVsOc96+V3aqTIQl1O2TjgExV4EKgRY09AJ9leZpEg8Ak9phadbuX0BA4k8U5qtvMSQQGGmaJqcQ==}
    cpu: [riscv64]
    os: [linux]

  '@unrs/resolver-binding-linux-riscv64-musl@1.11.1':
    resolution: {integrity: sha512-mJ5vuDaIZ+l/acv01sHoXfpnyrNKOk/3aDoEdLO/Xtn9HuZlDD6jKxHlkN8ZhWyLJsRBxfv9GYM2utQ1SChKew==}
    cpu: [riscv64]
    os: [linux]

  '@unrs/resolver-binding-linux-s390x-gnu@1.11.1':
    resolution: {integrity: sha512-kELo8ebBVtb9sA7rMe1Cph4QHreByhaZ2QEADd9NzIQsYNQpt9UkM9iqr2lhGr5afh885d/cB5QeTXSbZHTYPg==}
    cpu: [s390x]
    os: [linux]

  '@unrs/resolver-binding-linux-x64-gnu@1.11.1':
    resolution: {integrity: sha512-C3ZAHugKgovV5YvAMsxhq0gtXuwESUKc5MhEtjBpLoHPLYM+iuwSj3lflFwK3DPm68660rZ7G8BMcwSro7hD5w==}
    cpu: [x64]
    os: [linux]

  '@unrs/resolver-binding-linux-x64-musl@1.11.1':
    resolution: {integrity: sha512-rV0YSoyhK2nZ4vEswT/QwqzqQXw5I6CjoaYMOX0TqBlWhojUf8P94mvI7nuJTeaCkkds3QE4+zS8Ko+GdXuZtA==}
    cpu: [x64]
    os: [linux]

  '@unrs/resolver-binding-wasm32-wasi@1.11.1':
    resolution: {integrity: sha512-5u4RkfxJm+Ng7IWgkzi3qrFOvLvQYnPBmjmZQ8+szTK/b31fQCnleNl1GgEt7nIsZRIf5PLhPwT0WM+q45x/UQ==}
    engines: {node: '>=14.0.0'}
    cpu: [wasm32]

  '@unrs/resolver-binding-win32-arm64-msvc@1.11.1':
    resolution: {integrity: sha512-nRcz5Il4ln0kMhfL8S3hLkxI85BXs3o8EYoattsJNdsX4YUU89iOkVn7g0VHSRxFuVMdM4Q1jEpIId1Ihim/Uw==}
    cpu: [arm64]
    os: [win32]

  '@unrs/resolver-binding-win32-ia32-msvc@1.11.1':
    resolution: {integrity: sha512-DCEI6t5i1NmAZp6pFonpD5m7i6aFrpofcp4LA2i8IIq60Jyo28hamKBxNrZcyOwVOZkgsRp9O2sXWBWP8MnvIQ==}
    cpu: [ia32]
    os: [win32]

  '@unrs/resolver-binding-win32-x64-msvc@1.11.1':
    resolution: {integrity: sha512-lrW200hZdbfRtztbygyaq/6jP6AKE8qQN2KvPcJ+x7wiD038YtnYtZ82IMNJ69GJibV7bwL3y9FgK+5w/pYt6g==}
    cpu: [x64]
    os: [win32]

  '@vitejs/plugin-vue@6.0.3':
    resolution: {integrity: sha512-TlGPkLFLVOY3T7fZrwdvKpjprR3s4fxRln0ORDo1VQ7HHyxJwTlrjKU3kpVWTlaAjIEuCTokmjkZnr8Tpc925w==}
    engines: {node: ^20.19.0 || >=22.12.0}
    peerDependencies:
      vite: ^5.0.0 || ^6.0.0 || ^7.0.0 || ^8.0.0-0
      vue: ^3.2.25

  '@vitest/eslint-plugin@1.5.2':
    resolution: {integrity: sha512-2t1F2iecXB/b1Ox4U137lhD3chihEE3dRVtu3qMD35tc6UqUjg1VGRJoS1AkFKwpT8zv8OQInzPQO06hrRkeqw==}
    engines: {node: '>=18'}
    peerDependencies:
      eslint: '>=8.57.0'
      typescript: '>=5.0.0'
      vitest: '*'
    peerDependenciesMeta:
      typescript:
        optional: true
      vitest:
        optional: true

  '@vitest/expect@4.0.16':
    resolution: {integrity: sha512-eshqULT2It7McaJkQGLkPjPjNph+uevROGuIMJdG3V+0BSR2w9u6J9Lwu+E8cK5TETlfou8GRijhafIMhXsimA==}

  '@vitest/mocker@4.0.16':
    resolution: {integrity: sha512-yb6k4AZxJTB+q9ycAvsoxGn+j/po0UaPgajllBgt1PzoMAAmJGYFdDk0uCcRcxb3BrME34I6u8gHZTQlkqSZpg==}
    peerDependencies:
      msw: ^2.4.9
      vite: ^6.0.0 || ^7.0.0-0
    peerDependenciesMeta:
      msw:
        optional: true
      vite:
        optional: true

  '@vitest/pretty-format@4.0.16':
    resolution: {integrity: sha512-eNCYNsSty9xJKi/UdVD8Ou16alu7AYiS2fCPRs0b1OdhJiV89buAXQLpTbe+X8V9L6qrs9CqyvU7OaAopJYPsA==}

  '@vitest/runner@4.0.16':
    resolution: {integrity: sha512-VWEDm5Wv9xEo80ctjORcTQRJ539EGPB3Pb9ApvVRAY1U/WkHXmmYISqU5E79uCwcW7xYUV38gwZD+RV755fu3Q==}

  '@vitest/snapshot@4.0.16':
    resolution: {integrity: sha512-sf6NcrYhYBsSYefxnry+DR8n3UV4xWZwWxYbCJUt2YdvtqzSPR7VfGrY0zsv090DAbjFZsi7ZaMi1KnSRyK1XA==}

  '@vitest/spy@4.0.16':
    resolution: {integrity: sha512-4jIOWjKP0ZUaEmJm00E0cOBLU+5WE0BpeNr3XN6TEF05ltro6NJqHWxXD0kA8/Zc8Nh23AT8WQxwNG+WeROupw==}

  '@vitest/utils@4.0.16':
    resolution: {integrity: sha512-h8z9yYhV3e1LEfaQ3zdypIrnAg/9hguReGZoS7Gl0aBG5xgA410zBqECqmaF/+RkTggRsfnzc1XaAHA6bmUufA==}

  '@volar/language-core@2.4.26':
    resolution: {integrity: sha512-hH0SMitMxnB43OZpyF1IFPS9bgb2I3bpCh76m2WEK7BE0A0EzpYsRp0CCH2xNKshr7kacU5TQBLYn4zj7CG60A==}

  '@volar/source-map@2.4.26':
    resolution: {integrity: sha512-JJw0Tt/kSFsIRmgTQF4JSt81AUSI1aEye5Zl65EeZ8H35JHnTvFGmpDOBn5iOxd48fyGE+ZvZBp5FcgAy/1Qhw==}

  '@volar/typescript@2.4.26':
    resolution: {integrity: sha512-N87ecLD48Sp6zV9zID/5yuS1+5foj0DfuYGdQ6KHj/IbKvyKv1zNX6VCmnKYwtmHadEO6mFc2EKISiu3RDPAvA==}

  '@vue/compiler-core@3.5.25':
    resolution: {integrity: sha512-vay5/oQJdsNHmliWoZfHPoVZZRmnSWhug0BYT34njkYTPqClh3DNWLkZNJBVSjsNMrg0CCrBfoKkjZQPM/QVUw==}

  '@vue/compiler-dom@3.5.25':
    resolution: {integrity: sha512-4We0OAcMZsKgYoGlMjzYvaoErltdFI2/25wqanuTu+S4gismOTRTBPi4IASOjxWdzIwrYSjnqONfKvuqkXzE2Q==}

  '@vue/compiler-sfc@3.5.25':
    resolution: {integrity: sha512-PUgKp2rn8fFsI++lF2sO7gwO2d9Yj57Utr5yEsDf3GNaQcowCLKL7sf+LvVFvtJDXUp/03+dC6f2+LCv5aK1ag==}

  '@vue/compiler-ssr@3.5.25':
    resolution: {integrity: sha512-ritPSKLBcParnsKYi+GNtbdbrIE1mtuFEJ4U1sWeuOMlIziK5GtOL85t5RhsNy4uWIXPgk+OUdpnXiTdzn8o3A==}

  '@vue/language-core@3.1.8':
    resolution: {integrity: sha512-PfwAW7BLopqaJbneChNL6cUOTL3GL+0l8paYP5shhgY5toBNidWnMXWM+qDwL7MC9+zDtzCF2enT8r6VPu64iw==}
    peerDependencies:
      typescript: '*'
    peerDependenciesMeta:
      typescript:
        optional: true

  '@vue/reactivity@3.5.25':
    resolution: {integrity: sha512-5xfAypCQepv4Jog1U4zn8cZIcbKKFka3AgWHEFQeK65OW+Ys4XybP6z2kKgws4YB43KGpqp5D/K3go2UPPunLA==}

  '@vue/runtime-core@3.5.25':
    resolution: {integrity: sha512-Z751v203YWwYzy460bzsYQISDfPjHTl+6Zzwo/a3CsAf+0ccEjQ8c+0CdX1WsumRTHeywvyUFtW6KvNukT/smA==}

  '@vue/runtime-dom@3.5.25':
    resolution: {integrity: sha512-a4WrkYFbb19i9pjkz38zJBg8wa/rboNERq3+hRRb0dHiJh13c+6kAbgqCPfMaJ2gg4weWD3APZswASOfmKwamA==}

  '@vue/server-renderer@3.5.25':
    resolution: {integrity: sha512-UJaXR54vMG61i8XNIzTSf2Q7MOqZHpp8+x3XLGtE3+fL+nQd+k7O5+X3D/uWrnQXOdMw5VPih+Uremcw+u1woQ==}
    peerDependencies:
      vue: 3.5.25

  '@vue/shared@3.5.25':
    resolution: {integrity: sha512-AbOPdQQnAnzs58H2FrrDxYj/TJfmeS2jdfEEhgiKINy+bnOANmVizIEgq1r+C5zsbs6l1CCQxtcj71rwNQ4jWg==}

  '@webassemblyjs/ast@1.14.1':
    resolution: {integrity: sha512-nuBEDgQfm1ccRp/8bCQrx1frohyufl4JlbMMZ4P1wpeOfDhF6FQkxZJ1b/e+PLwr6X1Nhw6OLme5usuBWYBvuQ==}

  '@webassemblyjs/floating-point-hex-parser@1.13.2':
    resolution: {integrity: sha512-6oXyTOzbKxGH4steLbLNOu71Oj+C8Lg34n6CqRvqfS2O71BxY6ByfMDRhBytzknj9yGUPVJ1qIKhRlAwO1AovA==}

  '@webassemblyjs/helper-api-error@1.13.2':
    resolution: {integrity: sha512-U56GMYxy4ZQCbDZd6JuvvNV/WFildOjsaWD3Tzzvmw/mas3cXzRJPMjP83JqEsgSbyrmaGjBfDtV7KDXV9UzFQ==}

  '@webassemblyjs/helper-buffer@1.14.1':
    resolution: {integrity: sha512-jyH7wtcHiKssDtFPRB+iQdxlDf96m0E39yb0k5uJVhFGleZFoNw1c4aeIcVUPPbXUVJ94wwnMOAqUHyzoEPVMA==}

  '@webassemblyjs/helper-numbers@1.13.2':
    resolution: {integrity: sha512-FE8aCmS5Q6eQYcV3gI35O4J789wlQA+7JrqTTpJqn5emA4U2hvwJmvFRC0HODS+3Ye6WioDklgd6scJ3+PLnEA==}

  '@webassemblyjs/helper-wasm-bytecode@1.13.2':
    resolution: {integrity: sha512-3QbLKy93F0EAIXLh0ogEVR6rOubA9AoZ+WRYhNbFyuB70j3dRdwH9g+qXhLAO0kiYGlg3TxDV+I4rQTr/YNXkA==}

  '@webassemblyjs/helper-wasm-section@1.14.1':
    resolution: {integrity: sha512-ds5mXEqTJ6oxRoqjhWDU83OgzAYjwsCV8Lo/N+oRsNDmx/ZDpqalmrtgOMkHwxsG0iI//3BwWAErYRHtgn0dZw==}

  '@webassemblyjs/ieee754@1.13.2':
    resolution: {integrity: sha512-4LtOzh58S/5lX4ITKxnAK2USuNEvpdVV9AlgGQb8rJDHaLeHciwG4zlGr0j/SNWlr7x3vO1lDEsuePvtcDNCkw==}

  '@webassemblyjs/leb128@1.13.2':
    resolution: {integrity: sha512-Lde1oNoIdzVzdkNEAWZ1dZ5orIbff80YPdHx20mrHwHrVNNTjNr8E3xz9BdpcGqRQbAEa+fkrCb+fRFTl/6sQw==}

  '@webassemblyjs/utf8@1.13.2':
    resolution: {integrity: sha512-3NQWGjKTASY1xV5m7Hr0iPeXD9+RDobLll3T9d2AO+g3my8xy5peVyjSag4I50mR1bBSN/Ct12lo+R9tJk0NZQ==}

  '@webassemblyjs/wasm-edit@1.14.1':
    resolution: {integrity: sha512-RNJUIQH/J8iA/1NzlE4N7KtyZNHi3w7at7hDjvRNm5rcUXa00z1vRz3glZoULfJ5mpvYhLybmVcwcjGrC1pRrQ==}

  '@webassemblyjs/wasm-gen@1.14.1':
    resolution: {integrity: sha512-AmomSIjP8ZbfGQhumkNvgC33AY7qtMCXnN6bL2u2Js4gVCg8fp735aEiMSBbDR7UQIj90n4wKAFUSEd0QN2Ukg==}

  '@webassemblyjs/wasm-opt@1.14.1':
    resolution: {integrity: sha512-PTcKLUNvBqnY2U6E5bdOQcSM+oVP/PmrDY9NzowJjislEjwP/C4an2303MCVS2Mg9d3AJpIGdUFIQQWbPds0Sw==}

  '@webassemblyjs/wasm-parser@1.14.1':
    resolution: {integrity: sha512-JLBl+KZ0R5qB7mCnud/yyX08jWFw5MsoalJ1pQ4EdFlgj9VdXKGuENGsiCIjegI1W7p91rUlcB/LB5yRJKNTcQ==}

  '@webassemblyjs/wast-printer@1.14.1':
    resolution: {integrity: sha512-kPSSXE6De1XOR820C90RIo2ogvZG+c3KiHzqUoO/F34Y2shGzesfqv7o57xrxovZJH/MetF5UjroJ/R/3isoiw==}

  '@webpack-cli/configtest@3.0.1':
    resolution: {integrity: sha512-u8d0pJ5YFgneF/GuvEiDA61Tf1VDomHHYMjv/wc9XzYj7nopltpG96nXN5dJRstxZhcNpV1g+nT6CydO7pHbjA==}
    engines: {node: '>=18.12.0'}
    peerDependencies:
      webpack: ^5.82.0
      webpack-cli: 6.x.x

  '@webpack-cli/info@3.0.1':
    resolution: {integrity: sha512-coEmDzc2u/ffMvuW9aCjoRzNSPDl/XLuhPdlFRpT9tZHmJ/039az33CE7uH+8s0uL1j5ZNtfdv0HkfaKRBGJsQ==}
    engines: {node: '>=18.12.0'}
    peerDependencies:
      webpack: ^5.82.0
      webpack-cli: 6.x.x

  '@webpack-cli/serve@3.0.1':
    resolution: {integrity: sha512-sbgw03xQaCLiT6gcY/6u3qBDn01CWw/nbaXl3gTdTFuJJ75Gffv3E3DBpgvY2fkkrdS1fpjaXNOmJlnbtKauKg==}
    engines: {node: '>=18.12.0'}
    peerDependencies:
      webpack: ^5.82.0
      webpack-cli: 6.x.x
      webpack-dev-server: '*'
    peerDependenciesMeta:
      webpack-dev-server:
        optional: true

  '@xtuc/ieee754@1.2.0':
    resolution: {integrity: sha512-DX8nKgqcGwsc0eJSqYt5lwP4DH5FlHnmuWWBRy7X0NcaGR0ZtuyeESgMwTYVEtxmsNGY+qit4QYT/MIYTOTPeA==}

  '@xtuc/long@4.2.2':
    resolution: {integrity: sha512-NuHqBY1PB/D8xU6s/thBgOAiAP7HOYDQ32+BFZILJ8ivkUkAHQnWfn6WhL79Owj1qmUnoN/YPhktdIoucipkAQ==}

  JSV@4.0.2:
    resolution: {integrity: sha512-ZJ6wx9xaKJ3yFUhq5/sk82PJMuUyLk277I8mQeyDgCTjGdjWJIvPfaU5LIXaMuaN2UO1X3kZH4+lgphublZUHw==}

  acorn-import-phases@1.0.4:
    resolution: {integrity: sha512-wKmbr/DDiIXzEOiWrTTUcDm24kQ2vGfZQvM2fwg2vXqR5uW6aapr7ObPtj1th32b9u90/Pf4AItvdTh42fBmVQ==}
    engines: {node: '>=10.13.0'}
    peerDependencies:
      acorn: ^8.14.0

  acorn-jsx@5.3.2:
    resolution: {integrity: sha512-rq9s+JNhf0IChjtDXxllJ7g41oZk5SlXtp0LHwyA5cejwn7vKmKp4pPri6YEePv2PU65sAsegbXtIinmDFDXgQ==}
    peerDependencies:
      acorn: ^6.0.0 || ^7.0.0 || ^8.0.0

  acorn@8.15.0:
    resolution: {integrity: sha512-NZyJarBfL7nWwIq+FDL6Zp/yHEhePMNnnJ0y3qfieCrmNvYct8uvtiV41UvlSe6apAfk0fY1FbWx+NwfmpvtTg==}
    engines: {node: '>=0.4.0'}
    hasBin: true

  add-asset-webpack-plugin@3.1.1:
    resolution: {integrity: sha512-0WexE8uFq2hkC/rc+zVY8Hf5cKj/UwuBa0GSDKfCiKh6rrw/e7PYDgdxz1syHXIthTRlgt5q2vLvBIWcWtAvIQ==}
    engines: {node: '>=18'}
    peerDependencies:
      webpack: '>=5'
    peerDependenciesMeta:
      webpack:
        optional: true

  ajv-formats@2.1.1:
    resolution: {integrity: sha512-Wx0Kx52hxE7C18hkMEggYlEifqWZtYaRgouJor+WMdPnQyEK13vgEWyVNup7SoeeoLMsr4kf5h6dOW11I15MUA==}
    peerDependencies:
      ajv: ^8.0.0
    peerDependenciesMeta:
      ajv:
        optional: true

  ajv-keywords@5.1.0:
    resolution: {integrity: sha512-YCS/JNFAUyr5vAuhk1DWm1CBxRHW9LbJ2ozWeemrIqpbsqKjHVxYPyi5GC0rjZIT5JxJ3virVTS8wk4i/Z+krw==}
    peerDependencies:
      ajv: ^8.8.2

  ajv@6.12.6:
    resolution: {integrity: sha512-j3fVLgvTo527anyYyJOGTYJbG+vnnQYvE0m5mmkc1TK+nxAppkCLMIL0aZ4dblVCNoGShhm+kzE4ZUykBoMg4g==}

  ajv@8.17.1:
    resolution: {integrity: sha512-B/gBuNg5SiMTrPkC+A2+cW0RszwxYmn6VYxB/inlBStS5nx6xHIt/ehKRhIMhqusl7a8LjQoZnjCs5vhwxOQ1g==}

  alien-signals@3.1.1:
    resolution: {integrity: sha512-ogkIWbVrLwKtHY6oOAXaYkAxP+cTH7V5FZ5+Tm4NZFd8VDZ6uNMDrfzqctTZ42eTMCSR3ne3otpcxmqSnFfPYA==}

  ansi-regex@5.0.1:
    resolution: {integrity: sha512-quJQXlTSUGL2LH9SUXo8VwsY4soanhgo6LNSm84E1LBcE8s3O0wpdiRzyR9z/ZZJMlMWv37qOOb9pdJlMUEKFQ==}
    engines: {node: '>=8'}

  ansi-regex@6.2.2:
    resolution: {integrity: sha512-Bq3SmSpyFHaWjPk8If9yc6svM8c56dB5BAtW4Qbw5jHTwwXXcTLoRMkpDJp6VL0XzlWaCHTXrkFURMYmD0sLqg==}
    engines: {node: '>=12'}

  ansi-styles@1.0.0:
    resolution: {integrity: sha512-3iF4FIKdxaVYT3JqQuY3Wat/T2t7TRbbQ94Fu50ZUCbLy4TFbTzr90NOHQodQkNqmeEGCw8WbeP78WNi6SKYUA==}
    engines: {node: '>=0.8.0'}

  ansi-styles@3.2.1:
    resolution: {integrity: sha512-VT0ZI6kZRdTh8YyJw3SMbYm/u+NqfsAxEpWO0Pf9sq8/e94WxxOpPKx9FR1FlyCtOVDNOQ+8ntlqFxiRc+r5qA==}
    engines: {node: '>=4'}

  ansi-styles@4.3.0:
    resolution: {integrity: sha512-zbB9rCJAT1rbjiVDb2hqKFHNYLxgtk8NURxZ3IZwD3F6NtxbXZQCnnSi1Lkx+IDohdPlFp222wVALIheZJQSEg==}
    engines: {node: '>=8'}

  ansi-styles@6.2.3:
    resolution: {integrity: sha512-4Dj6M28JB+oAH8kFkTLUo+a2jwOFkuqb3yucU0CANcRRUbxS0cP0nZYCGjcc3BNXwRIsUVmDGgzawme7zvJHvg==}
    engines: {node: '>=12'}

  ansi_up@6.0.6:
    resolution: {integrity: sha512-yIa1x3Ecf8jWP4UWEunNjqNX6gzE4vg2gGz+xqRGY+TBSucnYp6RRdPV4brmtg6bQ1ljD48mZ5iGSEj7QEpRKA==}

  any-promise@1.3.0:
    resolution: {integrity: sha512-7UvmKalWRt1wgjL1RrGxoSJW/0QZFIegpeGvZG9kjp8vrRu55XTHbwnqq2GpXm9uLbcuhxm3IqX9OB4MZR1b2A==}

  anymatch@3.1.3:
    resolution: {integrity: sha512-KMReFUr0B4t+D+OBkjR3KYqvocp2XaSzO55UcB6mgQMd3KbcE+mWTyvVV7D/zsdEbNnV6acZUutkiHQXvTr1Rw==}
    engines: {node: '>= 8'}

  arg@5.0.2:
    resolution: {integrity: sha512-PYjyFOLKQ9y57JvQ6QLo8dAgNqswh8M1RMJYdQduT6xbWSgK36P/Z/v+p888pM69jMMfS8Xd8F6I1kQ/I9HUGg==}

  argparse@2.0.1:
    resolution: {integrity: sha512-8+9WqebbFzpX9OR+Wa6O29asIogeRMzcGtAINdpMHHyAg10f05aSFVBbcEqGf/PXw1EjAZ+q2/bEBg3DvurK3Q==}

  aria-query@5.3.2:
    resolution: {integrity: sha512-COROpnaoap1E2F000S62r6A60uHZnmlvomhfyT2DlTcrY1OrBKn2UhH7qn5wTC9zMvD0AY7csdPSNwKP+7WiQw==}
    engines: {node: '>= 0.4'}

  array-back@3.1.0:
    resolution: {integrity: sha512-TkuxA4UCOvxuDK6NZYXCalszEzj+TLszyASooky+i742l9TqsOdYCMJJupxRic61hwquNtppB3hgcuq9SVSH1Q==}
    engines: {node: '>=6'}

  array-back@4.0.2:
    resolution: {integrity: sha512-NbdMezxqf94cnNfWLL7V/im0Ub+Anbb0IoZhvzie8+4HJ4nMQuzHuy49FkGYCJK2yAloZ3meiB6AVMClbrI1vg==}
    engines: {node: '>=8'}

  array-find-index@1.0.2:
    resolution: {integrity: sha512-M1HQyIXcBGtVywBt8WVdim+lrNaK7VHp99Qt5pSNziXznKHViIBbXWtfRTpEFpF/c4FdfxNAsCCwPp5phBYJtw==}
    engines: {node: '>=0.10.0'}

  array-union@2.1.0:
    resolution: {integrity: sha512-HGyxoOTYUyCM6stUe6EJgnd4EoewAI7zMdfqO+kGjnlZmBDz/cR5pf8r/cR4Wq60sL/p0IkcjUEEPwS3GFrIyw==}
    engines: {node: '>=8'}

  asciinema-player@3.13.5:
    resolution: {integrity: sha512-mgpJc9g6I+k4Tz5qVUNd0H+GoYlhiUwvlay6vD6IXiuiWOWhBOjxbvqQ1bcI/HPTrOYxhTyxZuzHIXM36Tw60Q==}

  assertion-error@2.0.1:
    resolution: {integrity: sha512-Izi8RQcffqCeNVgFigKli1ssklIbpHnCYc6AknXGYoB6grJqyeby7jv12JUQgmTAnIDnbck1uxksT4dzN3PWBA==}
    engines: {node: '>=12'}

  ast-types-flow@0.0.8:
    resolution: {integrity: sha512-OH/2E5Fg20h2aPrbe+QL8JZQFko0YZaF+j4mnQ7BGhfavO7OpSLa8a0y9sBwomHdSbkhTS8TQNayBfnW5DwbvQ==}

  astral-regex@2.0.0:
    resolution: {integrity: sha512-Z7tMw1ytTXt5jqMcOP+OQteU1VuNK9Y02uuJtKQ1Sv69jXQKKg5cibLwGJow8yzZP+eAc18EmLGPal0bp36rvQ==}
    engines: {node: '>=8'}

  atob@2.1.2:
    resolution: {integrity: sha512-Wm6ukoaOGJi/73p/cl2GvLjTI5JM1k/O14isD73YML8StrH/7/lRFgmg8nICZgD3bZZvjwCGxtMOD3wWNAu8cg==}
    engines: {node: '>= 4.5.0'}
    hasBin: true

  axe-core@4.11.0:
    resolution: {integrity: sha512-ilYanEU8vxxBexpJd8cWM4ElSQq4QctCLKih0TSfjIfCQTeyH/6zVrmIJfLPrKTKJRbiG+cfnZbQIjAlJmF1jQ==}
    engines: {node: '>=4'}

  axobject-query@4.1.0:
    resolution: {integrity: sha512-qIj0G9wZbMGNLjLmg1PT6v2mE9AH2zlnADJD/2tC6E00hgmhUOfEB6greHPAfLRSufHqROIUTkw6E+M3lH0PTQ==}
    engines: {node: '>= 0.4'}

  balanced-match@1.0.2:
    resolution: {integrity: sha512-3oSeUO0TMV67hN1AmbXsK4yaqU7tjiHlbxRDZOpH0KW9+CeX4bRAaX0Anxt0tx2MrpRpWwQaPwIlISEJhYU5Pw==}

  balanced-match@2.0.0:
    resolution: {integrity: sha512-1ugUSr8BHXRnK23KfuYS+gVMC3LB8QGH9W1iGtDPsNWoQbgtXSExkBu2aDR4epiGWZOjZsj6lDl/N/AqqTC3UA==}

  base64-js@1.5.1:
    resolution: {integrity: sha512-AKpaYlHn8t4SVbOHCy+b5+KKgvR4vrsD8vbvrbiQJps7fKDTkjkDry6ji0rUJjC0kzbNePLwzxq8iypo41qeWA==}

  baseline-browser-mapping@2.9.9:
    resolution: {integrity: sha512-V8fbOCSeOFvlDj7LLChUcqbZrdKD9RU/VR260piF1790vT0mfLSwGc/Qzxv3IqiTukOpNtItePa0HBpMAj7MDg==}
    hasBin: true

  big.js@5.2.2:
    resolution: {integrity: sha512-vyL2OymJxmarO8gxMr0mhChsO9QGwhynfuu4+MHTAW6czfq9humCB7rKpUjDd9YUiDPU4mzpyupFSvOClAwbmQ==}

  binary-extensions@2.3.0:
    resolution: {integrity: sha512-Ceh+7ox5qe7LJuLHoY0feh3pHuUDHAcRUeyL2VYghZwfpkNIy/+8Ocg0a3UuSoYzavmylwuLWQOf3hl0jjMMIw==}
    engines: {node: '>=8'}

  boolbase@1.0.0:
    resolution: {integrity: sha512-JZOSA7Mo9sNGB8+UjSgzdLtokWAky1zbztM3WRLCbZ70/3cTANmQmOdR7y2g+J0e2WXywy1yS468tY+IruqEww==}

  brace-expansion@1.1.12:
    resolution: {integrity: sha512-9T9UjW3r0UW5c1Q7GTwllptXwhvYmEzFhzMfZ9H7FQWt+uZePjZPjBP/W1ZEyZ1twGWom5/56TF4lPcqjnDHcg==}

  brace-expansion@2.0.2:
    resolution: {integrity: sha512-Jt0vHyM+jmUBqojB7E1NIYadt0vI0Qxjxd2TErW94wDz+E2LAm5vKMXXwg6ZZBTHPuUlDgQHKXvjGBdfcF1ZDQ==}

  braces@3.0.3:
    resolution: {integrity: sha512-yQbXgO/OSZVD2IsiLlro+7Hf6Q18EJrKSEsdoMzKePKXct3gvD8oLcOQdIzGupr5Fj+EDe8gO/lxc1BzfMpxvA==}
    engines: {node: '>=8'}

  browserslist@4.28.1:
    resolution: {integrity: sha512-ZC5Bd0LgJXgwGqUknZY/vkUQ04r8NXnJZ3yYi4vDmSiZmC/pdSN0NbNRPxZpbtO4uAfDUAFffO8IZoM3Gj8IkA==}
    engines: {node: ^6 || ^7 || ^8 || ^9 || ^10 || ^11 || ^12 || >=13.7}
    hasBin: true

  buffer-from@1.1.2:
    resolution: {integrity: sha512-E+XQCRwSbaaiChtv6k6Dwgc+bx+Bs6vuKJHHl5kox/BaKbhiXzqQOwK4cO22yElGp2OCmjwVhT3HmxgyPGnJfQ==}

  buffer@5.7.1:
    resolution: {integrity: sha512-EHcyIPBQ4BSGlvjB16k5KgAJ27CIsHY/2JBmCRReo48y9rQ3MaUzWX3KVlBa4U7MyX02HdVj0K7C3WaB3ju7FQ==}

  builtin-modules@3.3.0:
    resolution: {integrity: sha512-zhaCDicdLuWN5UbN5IMnFqNMhNfo919sH85y2/ea+5Yg9TsTkeZxpL+JLbp6cgYFS4sRLp3YV4S6yDuqVWHYOw==}
    engines: {node: '>=6'}

  builtin-modules@5.0.0:
    resolution: {integrity: sha512-bkXY9WsVpY7CvMhKSR6pZilZu9Ln5WDrKVBUXf2S443etkmEO4V58heTecXcUIsNsi4Rx8JUO4NfX1IcQl4deg==}
    engines: {node: '>=18.20'}

  bytes@3.1.2:
    resolution: {integrity: sha512-/Nf7TyzTx6S3yRJObOAV7956r8cr2+Oj8AC5dt8wSP3BQAoeX58NoHyCU8P8zGkNXStjTSi6fzO6F0pBdcYbEg==}
    engines: {node: '>= 0.8'}

  cacheable@2.3.1:
    resolution: {integrity: sha512-yr+FSHWn1ZUou5LkULX/S+jhfgfnLbuKQjE40tyEd4fxGZVMbBL5ifno0J0OauykS8UiCSgHi+DV/YD+rjFxFg==}

  callsites@3.1.0:
    resolution: {integrity: sha512-P8BjAsXvZS+VIDUI11hHCQEv74YT67YUi5JJFNWIqL235sBmjX4+qx9Muvls5ivyNENctx46xQLQ3aTuE7ssaQ==}
    engines: {node: '>=6'}

  camelcase-css@2.0.1:
    resolution: {integrity: sha512-QOSvevhslijgYwRx6Rv7zKdMF8lbRmx+uQGx2+vDc+KI/eBnsy9kit5aj23AgGu3pa4t9AgwbnXWqS+iOY+2aA==}
    engines: {node: '>= 6'}

  caniuse-lite@1.0.30001760:
    resolution: {integrity: sha512-7AAMPcueWELt1p3mi13HR/LHH0TJLT11cnwDJEs3xA4+CK/PLKeO9Kl1oru24htkyUKtkGCvAx4ohB0Ttry8Dw==}

  chai@6.2.1:
    resolution: {integrity: sha512-p4Z49OGG5W/WBCPSS/dH3jQ73kD6tiMmUM+bckNK6Jr5JHMG3k9bg/BvKR8lKmtVBKmOiuVaV2ws8s9oSbwysg==}
    engines: {node: '>=18'}

  chalk@0.4.0:
    resolution: {integrity: sha512-sQfYDlfv2DGVtjdoQqxS0cEZDroyG8h6TamA6rvxwlrU5BaSLDx9xhatBYl2pxZ7gmpNaPFVwBtdGdu5rQ+tYQ==}
    engines: {node: '>=0.8.0'}

  chalk@2.4.2:
    resolution: {integrity: sha512-Mti+f9lpJNcwF4tWV8/OrTTtF1gZi+f8FqlyAdouralcFWFQWF2+NgCHShjkCb+IFBLq9buZwE1xckQU4peSuQ==}
    engines: {node: '>=4'}

  chalk@4.1.2:
    resolution: {integrity: sha512-oKnbhFyRIXpUuez8iBMmyEa4nbj4IOQyuhc/wy9kY7/WVPcwIO9VA668Pu8RkO7+0G76SLROeyw9CpQ061i4mA==}
    engines: {node: '>=10'}

  change-case@5.4.4:
    resolution: {integrity: sha512-HRQyTk2/YPEkt9TnUPbOpr64Uw3KOicFWPVBb+xiHvd6eBx/qPr9xqfBFDT8P2vWsvvz4jbEkfDe71W3VyNu2w==}

  character-entities-legacy@3.0.0:
    resolution: {integrity: sha512-RpPp0asT/6ufRm//AJVwpViZbGM/MkjQFxJccQRHmISF/22NBtsHqAWmL+/pmkPWoIUJdWyeVleTl1wydHATVQ==}

  character-entities@2.0.2:
    resolution: {integrity: sha512-shx7oQ0Awen/BRIdkjkvz54PnEEI/EjwXDSIZp86/KKdbafHh1Df/RYGBhn4hbe2+uKC9FnT5UCEdyPz3ai9hQ==}

  character-reference-invalid@2.0.1:
    resolution: {integrity: sha512-iBZ4F4wRbyORVsu0jPV7gXkOsGYjGHPmAyv+HiHG8gi5PtC9KI2j1+v8/tlibRvjoWX027ypmG/n0HtO5t7unw==}

  chart.js@4.5.1:
    resolution: {integrity: sha512-GIjfiT9dbmHRiYi6Nl2yFCq7kkwdkp1W/lp2J99rX0yo9tgJGn3lKQATztIjb5tVtevcBtIdICNWqlq5+E8/Pw==}
    engines: {pnpm: '>=8'}

  chartjs-adapter-dayjs-4@1.0.4:
    resolution: {integrity: sha512-yy9BAYW4aNzPVrCWZetbILegTRb7HokhgospPoC3b5iZ5qdlqNmXts2KdSp6AqnjkPAp/YWyHDxLvIvwt5x81w==}
    engines: {node: '>=10'}
    peerDependencies:
      chart.js: '>=4.0.1'
      dayjs: ^1.9.7

  chartjs-plugin-zoom@2.2.0:
    resolution: {integrity: sha512-in6kcdiTlP6npIVLMd4zXZ08PDUXC52gZ4FAy5oyjk1zX3gKarXMAof7B9eFiisf9WOC3bh2saHg+J5WtLXZeA==}
    peerDependencies:
      chart.js: '>=3.2.0'

  chevrotain-allstar@0.3.1:
    resolution: {integrity: sha512-b7g+y9A0v4mxCW1qUhf3BSVPg+/NvGErk/dOkrDaHA0nQIQGAtrOjlX//9OQtRlSCy+x9rfB5N8yC71lH1nvMw==}
    peerDependencies:
      chevrotain: ^11.0.0

  chevrotain@11.0.3:
    resolution: {integrity: sha512-ci2iJH6LeIkvP9eJW6gpueU8cnZhv85ELY8w8WiFtNjMHA5ad6pQLaJo9mEly/9qUyCpvqX8/POVUTf18/HFdw==}

  chokidar@3.6.0:
    resolution: {integrity: sha512-7VT13fmjotKpGipCW9JEQAusEPE+Ei8nl6/g4FBAmIm0GOOLMua9NDDo/DWp0ZAxCr3cPq5ZpBqmPAQgDda2Pw==}
    engines: {node: '>= 8.10.0'}

  chroma-js@3.2.0:
    resolution: {integrity: sha512-os/OippSlX1RlWWr+QDPcGUZs0uoqr32urfxESG9U93lhUfbnlyckte84Q8P1UQY/qth983AS1JONKmLS4T0nw==}

  chrome-trace-event@1.0.4:
    resolution: {integrity: sha512-rNjApaLzuwaOTjCiT8lSDdGN1APCiqkChLMJxJPWLunPAt5fy8xgU9/jNOchV84wfIxrA0lRQB7oCT8jrn/wrQ==}
    engines: {node: '>=6.0'}

  ci-info@4.3.1:
    resolution: {integrity: sha512-Wdy2Igu8OcBpI2pZePZ5oWjPC38tmDVx5WKUXKwlLYkA0ozo85sLsLvkBbBn/sZaSCMFOGZJ14fvW9t5/d7kdA==}
    engines: {node: '>=8'}

  citeproc@2.4.63:
    resolution: {integrity: sha512-68F95Bp4UbgZU/DBUGQn0qV3HDZLCdI9+Bb2ByrTaNJDL5VEm9LqaiNaxljsvoaExSLEXe1/r6n2Z06SCzW3/Q==}

  clean-regexp@1.0.0:
    resolution: {integrity: sha512-GfisEZEJvzKrmGWkvfhgzcz/BllN1USeqD2V6tg14OAOgaCD2Z/PUEuxnAZ/nPvmaHRG7a8y77p1T/IRQ4D1Hw==}
    engines: {node: '>=4'}

  clippie@4.1.9:
    resolution: {integrity: sha512-YaNJI8f2bPRVVfdKDUeqSPuQEztyOowee7DIc/DJ48qNJGq/SziipiWN6oWT6q9FR4QN0JzFDpP+fDtkSZyFHw==}

  clone-deep@4.0.1:
    resolution: {integrity: sha512-neHB9xuzh/wk0dIHweyAXv2aPGZIVk3pLMe+/RNzINf17fe0OG96QroktYAUm7SM1PBnzTabaLboqqxDyMU+SQ==}
    engines: {node: '>=6'}

  codemirror-spell-checker@1.1.2:
    resolution: {integrity: sha512-2Tl6n0v+GJRsC9K3MLCdLaMOmvWL0uukajNJseorZJsslaxZyZMgENocPU8R0DyoTAiKsyqiemSOZo7kjGV0LQ==}

  codemirror@5.65.20:
    resolution: {integrity: sha512-i5dLDDxwkFCbhjvL2pNjShsojoL3XHyDwsGv1jqETUoW+lzpBKKqNTUWgQwVAOa0tUm4BwekT455ujafi8payA==}

  color-convert@1.9.3:
    resolution: {integrity: sha512-QfAUtd+vFdAtFQcC8CCyYt1fYWxSqAiK2cSD6zDB8N3cpsEBAvRxp9zOGg6G/SHHJYAT88/az/IuDGALsNVbGg==}

  color-convert@2.0.1:
    resolution: {integrity: sha512-RRECPsj7iu/xb5oKYcsFHSppFNnsj/52OVTRKb4zP5onXwVF3zVmmToNcOfGC+CRDpfK/U584fMg38ZHCaElKQ==}
    engines: {node: '>=7.0.0'}

  color-name@1.1.3:
    resolution: {integrity: sha512-72fSenhMw2HZMTVHeCA9KCmpEIbzWiQsjN+BHcBbS9vr1mtt+vJjPdksIBNUmKAW8TFUDPJK5SUU3QhE9NEXDw==}

  color-name@1.1.4:
    resolution: {integrity: sha512-dOy+3AuW3a2wNbZHIuMZpTcgjGuLU/uBL/ubcZF9OXbDo8ff4O8yVp5Bf0efS8uEoYo5q4Fx7dY9OgQGXgAsQA==}

  colord@2.9.3:
    resolution: {integrity: sha512-jeC1axXpnb0/2nn/Y1LPuLdgXBLH7aDcHu4KEKfqw3CUhX7ZpfBSlPKyqXE6btIgEzfWtrX3/tyBCaCvXvMkOw==}

  colorette@2.0.20:
    resolution: {integrity: sha512-IfEDxwoWIjkeXL1eXcDiow4UbKjhLdq6/EuSVR9GMN7KVH3r9gQ83e73hsz1Nd1T3ijd5xv1wcWRYO+D6kCI2w==}

  command-line-args@5.2.1:
    resolution: {integrity: sha512-H4UfQhZyakIjC74I9d34fGYDwk3XpSr17QhEd0Q3I9Xq1CETHo4Hcuo87WyWHpAF1aSLjLRf5lD9ZGX2qStUvg==}
    engines: {node: '>=4.0.0'}

  command-line-usage@6.1.3:
    resolution: {integrity: sha512-sH5ZSPr+7UStsloltmDh7Ce5fb8XPlHyoPzTpyyMuYCtervL65+ubVZ6Q61cFtFl62UyJlc8/JwERRbAFPUqgw==}
    engines: {node: '>=8.0.0'}

  commander@11.1.0:
    resolution: {integrity: sha512-yPVavfyCcRhmorC7rWlkHn15b4wDVgVmBA7kV4QVBsF7kv/9TKJAbAXVTxvTnwP8HHKjRCJDClKbciiYS7p0DQ==}
    engines: {node: '>=16'}

  commander@12.1.0:
    resolution: {integrity: sha512-Vw8qHK3bZM9y/P10u3Vib8o/DdkvA2OtPtZvD871QKjy74Wj1WSKFILMPRPSdUSx5RFK1arlJzEtA4PkFgnbuA==}
    engines: {node: '>=18'}

  commander@14.0.2:
    resolution: {integrity: sha512-TywoWNNRbhoD0BXs1P3ZEScW8W5iKrnbithIl0YH+uCmBd0QpPOA8yc82DS3BIE5Ma6FnBVUsJ7wVUDz4dvOWQ==}
    engines: {node: '>=20'}

  commander@2.20.3:
    resolution: {integrity: sha512-GpVkmM8vF2vQUkj2LvZmD35JxeJOLCwJ9cUkugyk2nuhbv3+mJvpLYYt+0+USMxE+oj+ey/lJEnhZw75x/OMcQ==}

  commander@4.1.1:
    resolution: {integrity: sha512-NOKm8xhkzAjzFx8B2v5OAHT+u5pRQc2UCa2Vq9jYL/31o2wi9mxBA7LIFs3sV5VSC49z6pEhfbMULvShKj26WA==}
    engines: {node: '>= 6'}

  commander@7.2.0:
    resolution: {integrity: sha512-QrWXB+ZQSVPmIWIhtEO9H+gwHaMGYiF5ChvoJ+K9ZGHG/sVsa6yiesAD1GC/x46sET00Xlwo1u49RVVVzvcSkw==}
    engines: {node: '>= 10'}

  commander@8.3.0:
    resolution: {integrity: sha512-OkTL9umf+He2DZkUq8f8J9of7yL6RJKI24dVITBmNfZBmri9zYZQrKkuXiKhyfPSu8tUhnVBB1iKXevvnlR4Ww==}
    engines: {node: '>= 12'}

  comment-parser@1.4.1:
    resolution: {integrity: sha512-buhp5kePrmda3vhc5B9t7pUQXAb2Tnd0qgpkIhPhkHXxJpiPJ11H0ZEU0oBpJ2QztSbzG/ZxMj/CHsYJqRHmyg==}
    engines: {node: '>= 12.0.0'}

  compare-versions@6.1.1:
    resolution: {integrity: sha512-4hm4VPpIecmlg59CHXnRDnqGplJFrbLG4aFEl5vl6cK1u76ws3LLvX7ikFnTDl5vo39sjWD6AaDPYodJp/NNHg==}

  concat-map@0.0.1:
    resolution: {integrity: sha512-/Srv4dswyQNBfohGpz9o6Yb3Gz3SrUDqBH5rTuhGR7ahtlbYKnVxw2bCFMRljaA7EXHaXZ8wsHdodFvbkhKmqg==}

  confbox@0.1.8:
    resolution: {integrity: sha512-RMtmw0iFkeR4YV+fUOSucriAQNb9g8zFR52MWCtl+cCZOFRNL6zeB395vPzFhEjjn4fMxXudmELnl/KF/WrK6w==}

  core-js-compat@3.47.0:
    resolution: {integrity: sha512-IGfuznZ/n7Kp9+nypamBhvwdwLsW6KC8IOaURw2doAK5e98AG3acVLdh0woOnEqCfUtS+Vu882JE4k/DAm3ItQ==}

  core-js@3.32.2:
    resolution: {integrity: sha512-pxXSw1mYZPDGvTQqEc5vgIb83jGQKFGYWY76z4a7weZXUolw3G+OvpZqSRcfYOoOVUQJYEPsWeQK8pKEnUtWxQ==}

  cose-base@1.0.3:
    resolution: {integrity: sha512-s9whTXInMSgAp/NVXVNuVxVKzGH2qck3aQlVHxDCdAEPgtMKwc4Wq6/QKhgdEdgbLSi9rBTAcPoRa6JpiG4ksg==}

  cose-base@2.2.0:
    resolution: {integrity: sha512-AzlgcsCbUMymkADOJtQm3wO9S3ltPfYOFD5033keQn9NJzIbtnZj+UdBJe7DYml/8TdbtHJW3j58SOnKhWY/5g==}

  cosmiconfig@9.0.0:
    resolution: {integrity: sha512-itvL5h8RETACmOTFc4UfIyB2RfEHi71Ax6E/PivVxq9NseKbOWpeyHEOIbmAw1rs8Ak0VursQNww7lf7YtUwzg==}
    engines: {node: '>=14'}
    peerDependencies:
      typescript: '>=4.9.5'
    peerDependenciesMeta:
      typescript:
        optional: true

  cropperjs@1.6.2:
    resolution: {integrity: sha512-nhymn9GdnV3CqiEHJVai54TULFAE3VshJTXSqSJKa8yXAKyBKDWdhHarnlIPrshJ0WMFTGuFvG02YjLXfPiuOA==}

  cross-spawn@7.0.6:
    resolution: {integrity: sha512-uV2QOWP2nWzsy2aMp8aRibhi9dlzF5Hgh5SHaB9OiTGEyDTiJJyx0uy51QXdyWbtAHNua4XJzUKca3OzKUd3vA==}
    engines: {node: '>= 8'}

  css-functions-list@3.2.3:
    resolution: {integrity: sha512-IQOkD3hbR5KrN93MtcYuad6YPuTSUhntLHDuLEbFWE+ff2/XSZNdZG+LcbbIW5AXKg/WFIfYItIzVoHngHXZzA==}
    engines: {node: '>=12 || >=16'}

  css-loader@7.1.2:
    resolution: {integrity: sha512-6WvYYn7l/XEGN8Xu2vWFt9nVzrCn39vKyTEFf/ExEyoksJjjSZV/0/35XPlMbpnr6VGhZIUg5yJrL8tGfes/FA==}
    engines: {node: '>= 18.12.0'}
    peerDependencies:
      '@rspack/core': 0.x || 1.x
      webpack: ^5.27.0
    peerDependenciesMeta:
      '@rspack/core':
        optional: true
      webpack:
        optional: true

  css-select@5.2.2:
    resolution: {integrity: sha512-TizTzUddG/xYLA3NXodFM0fSbNizXjOKhqiQQwvhlspadZokn1KDy0NZFS0wuEubIYAV5/c1/lAr0TaaFXEXzw==}

  css-tree@2.2.1:
    resolution: {integrity: sha512-OA0mILzGc1kCOCSJerOeqDxDQ4HOh+G8NbOJFOTgOCzpw7fCBubk0fEyxp8AgOL/jvLgYA/uV0cMbe43ElF1JA==}
    engines: {node: ^10 || ^12.20.0 || ^14.13.0 || >=15.0.0, npm: '>=7.0.0'}

  css-tree@3.1.0:
    resolution: {integrity: sha512-0eW44TGN5SQXU1mWSkKwFstI/22X2bG1nYzZTYMAWjylYURhse752YgbE4Cx46AC+bAvI+/dYTPRk1LqSUnu6w==}
    engines: {node: ^10 || ^12.20.0 || ^14.13.0 || >=15.0.0}

  css-what@6.2.2:
    resolution: {integrity: sha512-u/O3vwbptzhMs3L1fQE82ZSLHQQfto5gyZzwteVIEyeaY5Fc7R4dapF/BvRoSYFeqfBk4m0V1Vafq5Pjv25wvA==}
    engines: {node: '>= 6'}

  css@3.0.0:
    resolution: {integrity: sha512-DG9pFfwOrzc+hawpmqX/dHYHJG+Bsdb0klhyi1sDneOgGOXy9wQIC8hzyVp1e4NRYDBdxcylvywPkkXCHAzTyQ==}

  cssesc@3.0.0:
    resolution: {integrity: sha512-/Tb/JcjK111nNScGob5MNtsntNM1aCNUDipB/TkwZFhyDrrE47SOx/18wF2bbjgc3ZzCSKW1T5nt5EbFoAz/Vg==}
    engines: {node: '>=4'}
    hasBin: true

  csso@5.0.5:
    resolution: {integrity: sha512-0LrrStPOdJj+SPCCrGhzryycLjwcgUSHBtxNA8aIDxf0GLsRh1cKYhB00Gd1lDOS4yGH69+SNn13+TWbVHETFQ==}
    engines: {node: ^10 || ^12.20.0 || ^14.13.0 || >=15.0.0, npm: '>=7.0.0'}

  csstype@3.2.3:
    resolution: {integrity: sha512-z1HGKcYy2xA8AGQfwrn0PAy+PB7X/GSj3UVJW9qKyn43xWa+gl5nXmU4qqLMRzWVLFC8KusUX8T/0kCiOYpAIQ==}

  cytoscape-cose-bilkent@4.1.0:
    resolution: {integrity: sha512-wgQlVIUJF13Quxiv5e1gstZ08rnZj2XaLHGoFMYXz7SkNfCDOOteKBE6SYRfA9WxxI/iBc3ajfDoc6hb/MRAHQ==}
    peerDependencies:
      cytoscape: ^3.2.0

  cytoscape-fcose@2.2.0:
    resolution: {integrity: sha512-ki1/VuRIHFCzxWNrsshHYPs6L7TvLu3DL+TyIGEsRcvVERmxokbf5Gdk7mFxZnTdiGtnA4cfSmjZJMviqSuZrQ==}
    peerDependencies:
      cytoscape: ^3.2.0

  cytoscape@3.33.1:
    resolution: {integrity: sha512-iJc4TwyANnOGR1OmWhsS9ayRS3s+XQ185FmuHObThD+5AeJCakAAbWv8KimMTt08xCCLNgneQwFp+JRJOr9qGQ==}
    engines: {node: '>=0.10'}

  d3-array@2.12.1:
    resolution: {integrity: sha512-B0ErZK/66mHtEsR1TkPEEkwdy+WDesimkM5gpZr5Dsg54BiTA5RXtYW5qTLIAcekaS9xfZrzBLF/OAkB3Qn1YQ==}

  d3-array@3.2.4:
    resolution: {integrity: sha512-tdQAmyA18i4J7wprpYq8ClcxZy3SC31QMeByyCFyRt7BVHdREQZ5lpzoe5mFEYZUWe+oq8HBvk9JjpibyEV4Jg==}
    engines: {node: '>=12'}

  d3-axis@3.0.0:
    resolution: {integrity: sha512-IH5tgjV4jE/GhHkRV0HiVYPDtvfjHQlQfJHs0usq7M30XcSBvOotpmH1IgkcXsO/5gEQZD43B//fc7SRT5S+xw==}
    engines: {node: '>=12'}

  d3-brush@3.0.0:
    resolution: {integrity: sha512-ALnjWlVYkXsVIGlOsuWH1+3udkYFI48Ljihfnh8FZPF2QS9o+PzGLBslO0PjzVoHLZ2KCVgAM8NVkXPJB2aNnQ==}
    engines: {node: '>=12'}

  d3-chord@3.0.1:
    resolution: {integrity: sha512-VE5S6TNa+j8msksl7HwjxMHDM2yNK3XCkusIlpX5kwauBfXuyLAtNg9jCp/iHH61tgI4sb6R/EIMWCqEIdjT/g==}
    engines: {node: '>=12'}

  d3-color@3.1.0:
    resolution: {integrity: sha512-zg/chbXyeBtMQ1LbD/WSoW2DpC3I0mpmPdW+ynRTj/x2DAWYrIY7qeZIHidozwV24m4iavr15lNwIwLxRmOxhA==}
    engines: {node: '>=12'}

  d3-contour@4.0.2:
    resolution: {integrity: sha512-4EzFTRIikzs47RGmdxbeUvLWtGedDUNkTcmzoeyg4sP/dvCexO47AaQL7VKy/gul85TOxw+IBgA8US2xwbToNA==}
    engines: {node: '>=12'}

  d3-delaunay@6.0.4:
    resolution: {integrity: sha512-mdjtIZ1XLAM8bm/hx3WwjfHt6Sggek7qH043O8KEjDXN40xi3vx/6pYSVTwLjEgiXQTbvaouWKynLBiUZ6SK6A==}
    engines: {node: '>=12'}

  d3-dispatch@3.0.1:
    resolution: {integrity: sha512-rzUyPU/S7rwUflMyLc1ETDeBj0NRuHKKAcvukozwhshr6g6c5d8zh4c2gQjY2bZ0dXeGLWc1PF174P2tVvKhfg==}
    engines: {node: '>=12'}

  d3-drag@3.0.0:
    resolution: {integrity: sha512-pWbUJLdETVA8lQNJecMxoXfH6x+mO2UQo8rSmZ+QqxcbyA3hfeprFgIT//HW2nlHChWeIIMwS2Fq+gEARkhTkg==}
    engines: {node: '>=12'}

  d3-dsv@3.0.1:
    resolution: {integrity: sha512-UG6OvdI5afDIFP9w4G0mNq50dSOsXHJaRE8arAS5o9ApWnIElp8GZw1Dun8vP8OyHOZ/QJUKUJwxiiCCnUwm+Q==}
    engines: {node: '>=12'}
    hasBin: true

  d3-ease@3.0.1:
    resolution: {integrity: sha512-wR/XK3D3XcLIZwpbvQwQ5fK+8Ykds1ip7A2Txe0yxncXSdq1L9skcG7blcedkOX+ZcgxGAmLX1FrRGbADwzi0w==}
    engines: {node: '>=12'}

  d3-fetch@3.0.1:
    resolution: {integrity: sha512-kpkQIM20n3oLVBKGg6oHrUchHM3xODkTzjMoj7aWQFq5QEM+R6E4WkzT5+tojDY7yjez8KgCBRoj4aEr99Fdqw==}
    engines: {node: '>=12'}

  d3-force@3.0.0:
    resolution: {integrity: sha512-zxV/SsA+U4yte8051P4ECydjD/S+qeYtnaIyAs9tgHCqfguma/aAQDjo85A9Z6EKhBirHRJHXIgJUlffT4wdLg==}
    engines: {node: '>=12'}

  d3-format@3.1.0:
    resolution: {integrity: sha512-YyUI6AEuY/Wpt8KWLgZHsIU86atmikuoOmCfommt0LYHiQSPjvX2AcFc38PX0CBpr2RCyZhjex+NS/LPOv6YqA==}
    engines: {node: '>=12'}

  d3-geo@3.1.1:
    resolution: {integrity: sha512-637ln3gXKXOwhalDzinUgY83KzNWZRKbYubaG+fGVuc/dxO64RRljtCTnf5ecMyE1RIdtqpkVcq0IbtU2S8j2Q==}
    engines: {node: '>=12'}

  d3-hierarchy@3.1.2:
    resolution: {integrity: sha512-FX/9frcub54beBdugHjDCdikxThEqjnR93Qt7PvQTOHxyiNCAlvMrHhclk3cD5VeAaq9fxmfRp+CnWw9rEMBuA==}
    engines: {node: '>=12'}

  d3-interpolate@3.0.1:
    resolution: {integrity: sha512-3bYs1rOD33uo8aqJfKP3JWPAibgw8Zm2+L9vBKEHJ2Rg+viTR7o5Mmv5mZcieN+FRYaAOWX5SJATX6k1PWz72g==}
    engines: {node: '>=12'}

  d3-path@1.0.9:
    resolution: {integrity: sha512-VLaYcn81dtHVTjEHd8B+pbe9yHWpXKZUC87PzoFmsFrJqgFwDe/qxfp5MlfsfM1V5E/iVt0MmEbWQ7FVIXh/bg==}

  d3-path@3.1.0:
    resolution: {integrity: sha512-p3KP5HCf/bvjBSSKuXid6Zqijx7wIfNW+J/maPs+iwR35at5JCbLUT0LzF1cnjbCHWhqzQTIN2Jpe8pRebIEFQ==}
    engines: {node: '>=12'}

  d3-polygon@3.0.1:
    resolution: {integrity: sha512-3vbA7vXYwfe1SYhED++fPUQlWSYTTGmFmQiany/gdbiWgU/iEyQzyymwL9SkJjFFuCS4902BSzewVGsHHmHtXg==}
    engines: {node: '>=12'}

  d3-quadtree@3.0.1:
    resolution: {integrity: sha512-04xDrxQTDTCFwP5H6hRhsRcb9xxv2RzkcsygFzmkSIOJy3PeRJP7sNk3VRIbKXcog561P9oU0/rVH6vDROAgUw==}
    engines: {node: '>=12'}

  d3-random@3.0.1:
    resolution: {integrity: sha512-FXMe9GfxTxqd5D6jFsQ+DJ8BJS4E/fT5mqqdjovykEB2oFbTMDVdg1MGFxfQW+FBOGoB++k8swBrgwSHT1cUXQ==}
    engines: {node: '>=12'}

  d3-sankey@0.12.3:
    resolution: {integrity: sha512-nQhsBRmM19Ax5xEIPLMY9ZmJ/cDvd1BG3UVvt5h3WRxKg5zGRbvnteTyWAbzeSvlh3tW7ZEmq4VwR5mB3tutmQ==}

  d3-scale-chromatic@3.1.0:
    resolution: {integrity: sha512-A3s5PWiZ9YCXFye1o246KoscMWqf8BsD9eRiJ3He7C9OBaxKhAd5TFCdEx/7VbKtxxTsu//1mMJFrEt572cEyQ==}
    engines: {node: '>=12'}

  d3-scale@4.0.2:
    resolution: {integrity: sha512-GZW464g1SH7ag3Y7hXjf8RoUuAFIqklOAq3MRl4OaWabTFJY9PN/E1YklhXLh+OQ3fM9yS2nOkCoS+WLZ6kvxQ==}
    engines: {node: '>=12'}

  d3-selection@3.0.0:
    resolution: {integrity: sha512-fmTRWbNMmsmWq6xJV8D19U/gw/bwrHfNXxrIN+HfZgnzqTHp9jOmKMhsTUjXOJnZOdZY9Q28y4yebKzqDKlxlQ==}
    engines: {node: '>=12'}

  d3-shape@1.3.7:
    resolution: {integrity: sha512-EUkvKjqPFUAZyOlhY5gzCxCeI0Aep04LwIRpsZ/mLFelJiUfnK56jo5JMDSE7yyP2kLSb6LtF+S5chMk7uqPqw==}

  d3-shape@3.2.0:
    resolution: {integrity: sha512-SaLBuwGm3MOViRq2ABk3eLoxwZELpH6zhl3FbAoJ7Vm1gofKx6El1Ib5z23NUEhF9AsGl7y+dzLe5Cw2AArGTA==}
    engines: {node: '>=12'}

  d3-time-format@4.1.0:
    resolution: {integrity: sha512-dJxPBlzC7NugB2PDLwo9Q8JiTR3M3e4/XANkreKSUxF8vvXKqm1Yfq4Q5dl8budlunRVlUUaDUgFt7eA8D6NLg==}
    engines: {node: '>=12'}

  d3-time@3.1.0:
    resolution: {integrity: sha512-VqKjzBLejbSMT4IgbmVgDjpkYrNWUYJnbCGo874u7MMKIWsILRX+OpX/gTk8MqjpT1A/c6HY2dCA77ZN0lkQ2Q==}
    engines: {node: '>=12'}

  d3-timer@3.0.1:
    resolution: {integrity: sha512-ndfJ/JxxMd3nw31uyKoY2naivF+r29V+Lc0svZxe1JvvIRmi8hUsrMvdOwgS1o6uBHmiz91geQ0ylPP0aj1VUA==}
    engines: {node: '>=12'}

  d3-transition@3.0.1:
    resolution: {integrity: sha512-ApKvfjsSR6tg06xrL434C0WydLr7JewBB3V+/39RMHsaXTOG0zmt/OAXeng5M5LBm0ojmxJrpomQVZ1aPvBL4w==}
    engines: {node: '>=12'}
    peerDependencies:
      d3-selection: 2 - 3

  d3-zoom@3.0.0:
    resolution: {integrity: sha512-b8AmV3kfQaqWAuacbPuNbL6vahnOJflOhexLzMMNLga62+/nh0JzvJ0aO/5a5MVgUFGS7Hu1P9P03o3fJkDCyw==}
    engines: {node: '>=12'}

  d3@7.9.0:
    resolution: {integrity: sha512-e1U46jVP+w7Iut8Jt8ri1YsPOvFpg46k+K8TpCb0P+zjCkjkPnV7WzfDJzMHy1LnA+wj5pLT1wjO901gLXeEhA==}
    engines: {node: '>=12'}

  dagre-d3-es@7.0.13:
    resolution: {integrity: sha512-efEhnxpSuwpYOKRm/L5KbqoZmNNukHa/Flty4Wp62JRvgH2ojwVgPgdYyr4twpieZnyRDdIH7PY2mopX26+j2Q==}

  damerau-levenshtein@1.0.8:
    resolution: {integrity: sha512-sdQSFB7+llfUcQHUQO3+B8ERRj0Oa4w9POWMI/puGtuf7gFywGmkaLCElnudfTiKZV+NvHqL0ifzdrI8Ro7ESA==}

  dayjs@1.11.19:
    resolution: {integrity: sha512-t5EcLVS6QPBNqM2z8fakk/NKel+Xzshgt8FFKAn+qwlD1pzZWxh0nVCrvFK7ZDb6XucZeF9z8C7CBWTRIVApAw==}

  debug@3.2.7:
    resolution: {integrity: sha512-CFjzYYAi4ThfiQvizrFQevTTXHtnCqWfe7x1AhgEscTz6ZbLbfoLRLPugTQyBth6f8ZERVUSyWHFD/7Wu4t1XQ==}
    peerDependencies:
      supports-color: '*'
    peerDependenciesMeta:
      supports-color:
        optional: true

  debug@4.4.3:
    resolution: {integrity: sha512-RGwwWnwQvkVfavKVt22FGLw+xYSdzARwm0ru6DhTVA3umU5hZc28V3kO4stgYryrTlLpuvgI9GiijltAjNbcqA==}
    engines: {node: '>=6.0'}
    peerDependencies:
      supports-color: '*'
    peerDependenciesMeta:
      supports-color:
        optional: true

  decode-named-character-reference@1.2.0:
    resolution: {integrity: sha512-c6fcElNV6ShtZXmsgNgFFV5tVX2PaV4g+MOAkb8eXHvn6sryJBrZa9r0zV6+dtTyoCKxtDy5tyQ5ZwQuidtd+Q==}

  decode-uri-component@0.2.2:
    resolution: {integrity: sha512-FqUYQ+8o158GyGTrMFJms9qh3CqTKvAqgqsTnkLI8sKu0028orqBhxNMFkFen0zGyg6epACD32pjVk58ngIErQ==}
    engines: {node: '>=0.10'}

  deep-extend@0.6.0:
    resolution: {integrity: sha512-LOHxIOaPYdHlJRtCQfDIVZtfw/ufM8+rVj649RIHzcm/vGwQRXFt6OPqIFWsm2XEMrNIEtWR64sY1LEKD2vAOA==}
    engines: {node: '>=4.0.0'}

  deep-is@0.1.4:
    resolution: {integrity: sha512-oIPzksmTg4/MriiaYGO+okXDT7ztn/w3Eptv/+gSIdMdKsJo0u4CfYNFJPy+4SKMuCqGw2wxnA+URMg3t8a/bQ==}

  deep-rename-keys@0.2.1:
    resolution: {integrity: sha512-RHd9ABw4Fvk+gYDWqwOftG849x0bYOySl/RgX0tLI9i27ZIeSO91mLZJEp7oPHOMFqHvpgu21YptmDt0FYD/0A==}
    engines: {node: '>=0.10.0'}

  delaunator@5.0.1:
    resolution: {integrity: sha512-8nvh+XBe96aCESrGOqMp/84b13H9cdKbG5P2ejQCh4d4sK9RL4371qou9drQjMhvnPmhWl5hnmqbEE0fXr9Xnw==}

  dequal@2.0.3:
    resolution: {integrity: sha512-0je+qPKHEMohvfRTCEo3CrPG6cAzAYgmzKyxRiYSSDkS6eGJdyVJm7WaYA5ECaAD9wLB2T4EEeymA5aFVcYXCA==}
    engines: {node: '>=6'}

  devlop@1.1.0:
    resolution: {integrity: sha512-RWmIqhcFf1lRYBvNmr7qTNuyCt/7/ns2jbpp1+PalgE/rDQcBT0fioSMUpJ93irlUhC5hrg4cYqe6U+0ImW0rA==}

  didyoumean@1.2.2:
    resolution: {integrity: sha512-gxtyfqMg7GKyhQmb056K7M3xszy/myH8w+B4RT+QXBQsvAOdc3XymqDDPHx1BgPgsdAA5SIifona89YtRATDzw==}

  dir-glob@3.0.1:
    resolution: {integrity: sha512-WkrWp9GR4KXfKGYzOLmTuGVi1UWFfws377n9cc55/tb6DuqyF6pcQ5AbiHEshaDpY9v6oaSr2XCDidGmMwdzIA==}
    engines: {node: '>=8'}

  dlv@1.1.3:
    resolution: {integrity: sha512-+HlytyjlPKnIG8XuRG8WvmBP8xs8P71y+SKKS6ZXWoEgLuePxtDoUEiH7WkdePWrQ5JBpE6aoVqfZfJUQkjXwA==}

  doctrine@2.1.0:
    resolution: {integrity: sha512-35mSku4ZXK0vfCuHEDAwt55dg2jNajHZ1odvF+8SSr82EsZY4QmXfuWso8oEd8zRhVObSN18aM0CjSdoBX7zIw==}
    engines: {node: '>=0.10.0'}

  dom-input-range@2.0.1:
    resolution: {integrity: sha512-UMGnuQlEepIPCju5NrPe+8y52B+pRvSjIaSPW92KpukoDGSEVkI2iaCR4HxK7K6C7zmVsWE8PEjCYZaJMr3vpg==}

  dom-serializer@2.0.0:
    resolution: {integrity: sha512-wIkAryiqt/nV5EQKqQpo3SToSOV9J0DnbJqwK7Wv/Trc92zIAYZ4FlMu+JPFW1DfGFt81ZTCGgDEabffXeLyJg==}

  domelementtype@2.3.0:
    resolution: {integrity: sha512-OLETBj6w0OsagBwdXnPdN0cnMfF9opN69co+7ZrbfPGrdpPVNBUj02spi6B1N7wChLQiPn4CSH/zJvXw56gmHw==}

  domhandler@5.0.3:
    resolution: {integrity: sha512-cgwlv/1iFQiFnU96XXgROh8xTeetsnJiDsTc7TYCLFd9+/WNkIqPTxiM/8pSd8VIrhXGTf1Ny1q1hquVqDJB5w==}
    engines: {node: '>= 4'}

  dompurify@3.2.7:
    resolution: {integrity: sha512-WhL/YuveyGXJaerVlMYGWhvQswa7myDG17P7Vu65EWC05o8vfeNbvNf4d/BOvH99+ZW+LlQsc1GDKMa1vNK6dw==}

  dompurify@3.3.1:
    resolution: {integrity: sha512-qkdCKzLNtrgPFP1Vo+98FRzJnBRGe4ffyCea9IwHB1fyxPOeNTHpLKYGd4Uk9xvNoH0ZoOjwZxNptyMwqrId1Q==}

  domutils@3.2.2:
    resolution: {integrity: sha512-6kZKyUajlDuqlHKVX1w7gyslj9MPIXzIFiz/rGu35uC1wMi+kMhQwGhl4lt9unC9Vb9INnY9Z3/ZA3+FhASLaw==}

  dropzone@6.0.0-beta.2:
    resolution: {integrity: sha512-k44yLuFFhRk53M8zP71FaaNzJYIzr99SKmpbO/oZKNslDjNXQsBTdfLs+iONd0U0L94zzlFzRnFdqbLcs7h9fQ==}

  easymde@2.20.0:
    resolution: {integrity: sha512-V1Z5f92TfR42Na852OWnIZMbM7zotWQYTddNaLYZFVKj7APBbyZ3FYJ27gBw2grMW3R6Qdv9J8n5Ij7XRSIgXQ==}

  electron-to-chromium@1.5.267:
    resolution: {integrity: sha512-0Drusm6MVRXSOJpGbaSVgcQsuB4hEkMpHXaVstcPmhu5LIedxs1xNK/nIxmQIU/RPC0+1/o0AVZfBTkTNJOdUw==}

  emoji-regex@10.6.0:
    resolution: {integrity: sha512-toUI84YS5YmxW219erniWD0CIVOo46xGKColeNQRgOzDorgBi1v4D71/OFzgD9GO2UGKIv1C3Sp8DAn0+j5w7A==}

  emoji-regex@8.0.0:
    resolution: {integrity: sha512-MSjYzcWNOA0ewAHpz0MxpYFvwg6yjy1NG3xteoqz644VCo/RPgnr1/GGt+ic3iJTzQ8Eu3TdM14SawnVUmGE6A==}

  emoji-regex@9.2.2:
    resolution: {integrity: sha512-L18DaJsXSUk2+42pv8mLs5jJT2hqFkFE4j21wOmgbUqsZ2hL72NsUU785g9RXgo3s0ZNgVl42TiHp3ZtOv/Vyg==}

  emojis-list@3.0.0:
    resolution: {integrity: sha512-/kyM18EfinwXZbno9FyUGeFh87KC8HRQBQGildHZbEuRyWFOmv1U10o9BBp8XVZDVNNuQKyIGIu5ZYAAXJ0V2Q==}
    engines: {node: '>= 4'}

  enhanced-resolve@5.18.4:
    resolution: {integrity: sha512-LgQMM4WXU3QI+SYgEc2liRgznaD5ojbmY3sb8LxyguVkIg5FxdpTkvk72te2R38/TGKxH634oLxXRGY6d7AP+Q==}
    engines: {node: '>=10.13.0'}

  entities@4.5.0:
    resolution: {integrity: sha512-V0hjH4dGPh9Ao5p0MoRY6BVqtwCjhz6vI5LT8AJ55H+4g9/4vbHx1I54fS0XuclLhDHArPQCiMjDxjaL8fPxhw==}
    engines: {node: '>=0.12'}

  env-paths@2.2.1:
    resolution: {integrity: sha512-+h1lkLKhZMTYjog1VEpJNG7NZJWcuc2DDk/qsqSTRRCOXiLjeQ1d1/udrUGhqMxUgAlwKNZ0cf2uqan5GLuS2A==}
    engines: {node: '>=6'}

  envinfo@7.21.0:
    resolution: {integrity: sha512-Lw7I8Zp5YKHFCXL7+Dz95g4CcbMEpgvqZNNq3AmlT5XAV6CgAAk6gyAMqn2zjw08K9BHfcNuKrMiCPLByGafow==}
    engines: {node: '>=4'}
    hasBin: true

  error-ex@1.3.4:
    resolution: {integrity: sha512-sqQamAnR14VgCr1A618A3sGrygcpK+HEbenA/HiEAkkUwcZIIB/tgWqHFxWgOyDh4nB4JCRimh79dR5Ywc9MDQ==}

  es-module-lexer@1.7.0:
    resolution: {integrity: sha512-jEQoCwk8hyb2AZziIOLhDqpm5+2ww5uIE6lkO/6jcOCusfk6LhMHpXXfBLXTZ7Ydyt0j4VoUQv6uGNYbdW+kBA==}

  es-module-lexer@2.0.0:
    resolution: {integrity: sha512-5POEcUuZybH7IdmGsD8wlf0AI55wMecM9rVBTI/qEAy2c1kTOm3DjFYjrBdI2K3BaJjJYfYFeRtM0t9ssnRuxw==}

  esbuild-loader@4.4.0:
    resolution: {integrity: sha512-4J+hXTpTtEdzUNLoY8ReqDNJx2NoldfiljRCiKbeYUuZmVaiJeDqFgyAzz8uOopaekwRoCcqBFyEroGQLFVZ1g==}
    peerDependencies:
      webpack: ^4.40.0 || ^5.0.0

  esbuild@0.25.12:
    resolution: {integrity: sha512-bbPBYYrtZbkt6Os6FiTLCTFxvq4tt3JKall1vRwshA3fdVztsLAatFaZobhkBC8/BrPetoa0oksYoKXoG4ryJg==}
    engines: {node: '>=18'}
    hasBin: true

  esbuild@0.27.2:
    resolution: {integrity: sha512-HyNQImnsOC7X9PMNaCIeAm4ISCQXs5a5YasTXVliKv4uuBo1dKrG0A+uQS8M5eXjVMnLg3WgXaKvprHlFJQffw==}
    engines: {node: '>=18'}
    hasBin: true

  escalade@3.2.0:
    resolution: {integrity: sha512-WUj2qlxaQtO4g6Pq5c29GTcWGDyd8itL8zTlipgECz3JesAiiOKotd8JU6otB3PACgG6xkJUyVhboMS+bje/jA==}
    engines: {node: '>=6'}

  escape-string-regexp@1.0.5:
    resolution: {integrity: sha512-vbRorB5FUQWvla16U8R/qgaFIya2qGzwDrNmCZuYKrbdSUMG6I1ZCGQRefkRVhuOkIGVne7BQ35DSfo1qvJqFg==}
    engines: {node: '>=0.8.0'}

  escape-string-regexp@4.0.0:
    resolution: {integrity: sha512-TtpcNJ3XAzx3Gq8sWRzJaVajRs0uVxA2YAkdb1jm2YkPz4G6egUFAyA3n5vtEIZefPk5Wa4UXbKuS5fKkJWdgA==}
    engines: {node: '>=10'}

  eslint-compat-utils@0.6.5:
    resolution: {integrity: sha512-vAUHYzue4YAa2hNACjB8HvUQj5yehAZgiClyFVVom9cP8z5NSFq3PwB/TtJslN2zAMgRX6FCFCjYBbQh71g5RQ==}
    engines: {node: '>=12'}
    peerDependencies:
      eslint: '>=6.0.0'

  eslint-config-prettier@10.1.8:
    resolution: {integrity: sha512-82GZUjRS0p/jganf6q1rEO25VSoHH0hKPCTrgillPjdI/3bgBhAE1QzHrHTizjpRvy6pGAvKjDJtk2pF9NDq8w==}
    hasBin: true
    peerDependencies:
      eslint: '>=7.0.0'

  eslint-import-context@0.1.9:
    resolution: {integrity: sha512-K9Hb+yRaGAGUbwjhFNHvSmmkZs9+zbuoe3kFQ4V1wYjrepUFYM2dZAfNtjbbj3qsPfUfsA68Bx/ICWQMi+C8Eg==}
    engines: {node: ^12.20.0 || ^14.18.0 || >=16.0.0}
    peerDependencies:
      unrs-resolver: ^1.0.0
    peerDependenciesMeta:
      unrs-resolver:
        optional: true

  eslint-import-resolver-node@0.3.9:
    resolution: {integrity: sha512-WFj2isz22JahUv+B788TlO3N6zL3nNJGU8CcZbPZvVEkBPaJdCV4vy5wyghty5ROFbCRnm132v8BScu5/1BQ8g==}

  eslint-import-resolver-typescript@4.4.4:
    resolution: {integrity: sha512-1iM2zeBvrYmUNTj2vSC/90JTHDth+dfOfiNKkxApWRsTJYNrc8rOdxxIf5vazX+BiAXTeOT0UvWpGI/7qIWQOw==}
    engines: {node: ^16.17.0 || >=18.6.0}
    peerDependencies:
      eslint: '*'
      eslint-plugin-import: '*'
      eslint-plugin-import-x: '*'
    peerDependenciesMeta:
      eslint-plugin-import:
        optional: true
      eslint-plugin-import-x:
        optional: true

  eslint-module-utils@2.12.1:
    resolution: {integrity: sha512-L8jSWTze7K2mTg0vos/RuLRS5soomksDPoJLXIslC7c8Wmut3bx7CPpJijDcBZtxQ5lrbUdM+s0OlNbz0DCDNw==}
    engines: {node: '>=4'}
    peerDependencies:
      '@typescript-eslint/parser': '*'
      eslint: '*'
      eslint-import-resolver-node: '*'
      eslint-import-resolver-typescript: '*'
      eslint-import-resolver-webpack: '*'
    peerDependenciesMeta:
      '@typescript-eslint/parser':
        optional: true
      eslint:
        optional: true
      eslint-import-resolver-node:
        optional: true
      eslint-import-resolver-typescript:
        optional: true
      eslint-import-resolver-webpack:
        optional: true

  eslint-plugin-array-func@5.1.0:
    resolution: {integrity: sha512-+OULB0IQdENBmBf8pHMPPObgV6QyfeXFin483jPonOaiurI9UFmc8UydWriK5f5Gel8xBhQLA6NzMwbck1BUJw==}
    engines: {node: ^12.22.0 || ^14.17.0 || >=16.0.0}
    peerDependencies:
      eslint: '>=8.51.0'

  eslint-plugin-escompat@3.11.4:
    resolution: {integrity: sha512-j0ywwNnIufshOzgAu+PfIig1c7VRClKSNKzpniMT2vXQ4leL5q+e/SpMFQU0nrdL2WFFM44XmhSuwmxb3G0CJg==}
    peerDependencies:
      eslint: '>=5.14.1'

  eslint-plugin-eslint-comments@3.2.0:
    resolution: {integrity: sha512-0jkOl0hfojIHHmEHgmNdqv4fmh7300NdpA9FFpF7zaoLvB/QeXOGNLIo86oAveJFrfB1p05kC8hpEMHM8DwWVQ==}
    engines: {node: '>=6.5.0'}
    peerDependencies:
      eslint: '>=4.19.1'

  eslint-plugin-filenames@1.3.2:
    resolution: {integrity: sha512-tqxJTiEM5a0JmRCUYQmxw23vtTxrb2+a3Q2mMOPhFxvt7ZQQJmdiuMby9B/vUAuVMghyP7oET+nIf6EO6CBd/w==}
    peerDependencies:
      eslint: '*'

  eslint-plugin-github@6.0.0:
    resolution: {integrity: sha512-J8MvUoiR/TU/Y9NnEmg1AnbvMUj9R6IO260z47zymMLLvso7B4c80IKjd8diqmqtSmeXXlbIus4i0SvK84flag==}
    hasBin: true
    peerDependencies:
      eslint: ^8 || ^9

  eslint-plugin-i18n-text@1.0.1:
    resolution: {integrity: sha512-3G3UetST6rdqhqW9SfcfzNYMpQXS7wNkJvp6dsXnjzGiku6Iu5hl3B0kmk6lIcFPwYjhQIY+tXVRtK9TlGT7RA==}
    peerDependencies:
      eslint: '>=5.0.0'

  eslint-plugin-import-x@4.16.1:
    resolution: {integrity: sha512-vPZZsiOKaBAIATpFE2uMI4w5IRwdv/FpQ+qZZMR4E+PeOcM4OeoEbqxRMnywdxP19TyB/3h6QBB0EWon7letSQ==}
    engines: {node: ^18.18.0 || ^20.9.0 || >=21.1.0}
    peerDependencies:
      '@typescript-eslint/utils': ^8.0.0
      eslint: ^8.57.0 || ^9.0.0
      eslint-import-resolver-node: '*'
    peerDependenciesMeta:
      '@typescript-eslint/utils':
        optional: true
      eslint-import-resolver-node:
        optional: true

  eslint-plugin-import@2.32.0:
    resolution: {integrity: sha512-whOE1HFo/qJDyX4SnXzP4N6zOWn79WhnCUY/iDR0mPfQZO8wcYE4JClzI2oZrhBnnMUCBCHZhO6VQyoBU95mZA==}
    engines: {node: '>=4'}
    peerDependencies:
      '@typescript-eslint/parser': '*'
      eslint: ^2 || ^3 || ^4 || ^5 || ^6 || ^7.2.0 || ^8 || ^9
    peerDependenciesMeta:
      '@typescript-eslint/parser':
        optional: true

  eslint-plugin-jsx-a11y@6.10.2:
    resolution: {integrity: sha512-scB3nz4WmG75pV8+3eRUQOHZlNSUhFNq37xnpgRkCCELU3XMvXAxLk1eqWWyE22Ki4Q01Fnsw9BA3cJHDPgn2Q==}
    engines: {node: '>=4.0'}
    peerDependencies:
      eslint: ^3 || ^4 || ^5 || ^6 || ^7 || ^8 || ^9

  eslint-plugin-no-only-tests@3.3.0:
    resolution: {integrity: sha512-brcKcxGnISN2CcVhXJ/kEQlNa0MEfGRtwKtWA16SkqXHKitaKIMrfemJKLKX1YqDU5C/5JY3PvZXd5jEW04e0Q==}
    engines: {node: '>=5.0.0'}

  eslint-plugin-playwright@2.4.0:
    resolution: {integrity: sha512-MWNXfXlLfwXAjj4Z80PvCCFCXgCYy5OCHan57Z/beGrjkJ3maG1GanuGX8Ck6T6fagplBx2ZdkifxSfByftaTQ==}
    engines: {node: '>=16.9.0'}
    peerDependencies:
      eslint: '>=8.40.0'

  eslint-plugin-prettier@5.5.4:
    resolution: {integrity: sha512-swNtI95SToIz05YINMA6Ox5R057IMAmWZ26GqPxusAp1TZzj+IdY9tXNWWD3vkF/wEqydCONcwjTFpxybBqZsg==}
    engines: {node: ^14.18.0 || >=16.0.0}
    peerDependencies:
      '@types/eslint': '>=8.0.0'
      eslint: '>=8.0.0'
      eslint-config-prettier: '>= 7.0.0 <10.0.0 || >=10.1.0'
      prettier: '>=3.0.0'
    peerDependenciesMeta:
      '@types/eslint':
        optional: true
      eslint-config-prettier:
        optional: true

  eslint-plugin-regexp@2.10.0:
    resolution: {integrity: sha512-ovzQT8ESVn5oOe5a7gIDPD5v9bCSjIFJu57sVPDqgPRXicQzOnYfFN21WoQBQF18vrhT5o7UMKFwJQVVjyJ0ng==}
    engines: {node: ^18 || >=20}
    peerDependencies:
      eslint: '>=8.44.0'

  eslint-plugin-sonarjs@3.0.5:
    resolution: {integrity: sha512-dI62Ff3zMezUToi161hs2i1HX1ie8Ia2hO0jtNBfdgRBicAG4ydy2WPt0rMTrAe3ZrlqhpAO3w1jcQEdneYoFA==}
    peerDependencies:
      eslint: ^8.0.0 || ^9.0.0

  eslint-plugin-unicorn@62.0.0:
    resolution: {integrity: sha512-HIlIkGLkvf29YEiS/ImuDZQbP12gWyx5i3C6XrRxMvVdqMroCI9qoVYCoIl17ChN+U89pn9sVwLxhIWj5nEc7g==}
    engines: {node: ^20.10.0 || >=21.0.0}
    peerDependencies:
      eslint: '>=9.38.0'

  eslint-plugin-vue-scoped-css@2.12.0:
    resolution: {integrity: sha512-gEbuvYetNbsPA0IsmERFkVC2/vOHCInfFekNSOsAxWI/7C/bc8PoLal+fRibWfnzWryY6iL8YoluMtrEqWRj1A==}
    engines: {node: ^12.22 || ^14.17 || >=16}
    peerDependencies:
      eslint: '>=5.0.0'
      vue-eslint-parser: '>=7.1.0'

  eslint-plugin-vue@10.6.2:
    resolution: {integrity: sha512-nA5yUs/B1KmKzvC42fyD0+l9Yd+LtEpVhWRbXuDj0e+ZURcTtyRbMDWUeJmTAh2wC6jC83raS63anNM2YT3NPw==}
    engines: {node: ^18.18.0 || ^20.9.0 || >=21.1.0}
    peerDependencies:
      '@stylistic/eslint-plugin': ^2.0.0 || ^3.0.0 || ^4.0.0 || ^5.0.0
      '@typescript-eslint/parser': ^7.0.0 || ^8.0.0
      eslint: ^8.57.0 || ^9.0.0
      vue-eslint-parser: ^10.0.0
    peerDependenciesMeta:
      '@stylistic/eslint-plugin':
        optional: true
      '@typescript-eslint/parser':
        optional: true

  eslint-plugin-wc@3.0.2:
    resolution: {integrity: sha512-siwTrxPTw6GU2JmP3faInw8nhi0ZCnKsiSRM3j7EAkZmBTGYdDAToeseLYsvPrc5Urp/vPz+g7Ewh7XcICLxww==}
    peerDependencies:
      eslint: '>=8.40.0'

  eslint-rule-documentation@1.0.23:
    resolution: {integrity: sha512-pWReu3fkohwyvztx/oQWWgld2iad25TfUdi6wvhhaDPIQjHU/pyvlKgXFw1kX31SQK2Nq9MH+vRDWB0ZLy8fYw==}
    engines: {node: '>=4.0.0'}

  eslint-scope@5.1.1:
    resolution: {integrity: sha512-2NxwbF/hZ0KpepYN0cNbo+FN6XoK7GaHlQhgx/hIZl6Va0bF45RQOOwhLIy8lQDbuCiadSLCBnH2CFYquit5bw==}
    engines: {node: '>=8.0.0'}

  eslint-scope@8.4.0:
    resolution: {integrity: sha512-sNXOfKCn74rt8RICKMvJS7XKV/Xk9kA7DyJr8mJik3S7Cwgy3qlkkmyS2uQB3jiJg6VNdZd/pDBJu0nvG2NlTg==}
    engines: {node: ^18.18.0 || ^20.9.0 || >=21.1.0}

  eslint-visitor-keys@3.4.3:
    resolution: {integrity: sha512-wpc+LXeiyiisxPlEkUzU6svyS1frIO3Mgxj1fdy7Pm8Ygzguax2N3Fa/D/ag1WqbOprdI+uY6wMUl8/a2G+iag==}
    engines: {node: ^12.22.0 || ^14.17.0 || >=16.0.0}

  eslint-visitor-keys@4.2.1:
    resolution: {integrity: sha512-Uhdk5sfqcee/9H/rCOJikYz67o0a2Tw2hGRPOG2Y1R2dg7brRe1uG0yaNQDHu+TO/uQPF/5eCapvYSmHUjt7JQ==}
    engines: {node: ^18.18.0 || ^20.9.0 || >=21.1.0}

  eslint@9.39.2:
    resolution: {integrity: sha512-LEyamqS7W5HB3ujJyvi0HQK/dtVINZvd5mAAp9eT5S/ujByGjiZLCzPcHVzuXbpJDJF/cxwHlfceVUDZ2lnSTw==}
    engines: {node: ^18.18.0 || ^20.9.0 || >=21.1.0}
    hasBin: true
    peerDependencies:
      jiti: '*'
    peerDependenciesMeta:
      jiti:
        optional: true

  espree@10.4.0:
    resolution: {integrity: sha512-j6PAQ2uUr79PZhBjP5C5fhl8e39FmRnOjsD5lGnWrFU8i2G776tBK7+nP8KuQUTTyAZUwfQqXAgrVH5MbH9CYQ==}
    engines: {node: ^18.18.0 || ^20.9.0 || >=21.1.0}

  esquery@1.6.0:
    resolution: {integrity: sha512-ca9pw9fomFcKPvFLXhBKUK90ZvGibiGOvRJNbjljY7s7uq/5YO4BOzcYtJqExdx99rF6aAcnRxHmcUHcz6sQsg==}
    engines: {node: '>=0.10'}

  esrecurse@4.3.0:
    resolution: {integrity: sha512-KmfKL3b6G+RXvP8N1vr3Tq1kL/oCFgn2NYXEtqP8/L3pKapUA4G8cFVaoF3SU323CD4XypR/ffioHmkti6/Tag==}
    engines: {node: '>=4.0'}

  estraverse@4.3.0:
    resolution: {integrity: sha512-39nnKffWz8xN1BU/2c79n9nB9HDzo0niYUqx6xyqUnyoAnQyyWpOTdZEeiCch8BBu515t4wp9ZmgVfVhn9EBpw==}
    engines: {node: '>=4.0'}

  estraverse@5.3.0:
    resolution: {integrity: sha512-MMdARuVEQziNTeJD8DgMqmhwR11BRQ/cBP+pLtYdSTnf3MIO8fFeiINEbX36ZdNlfU/7A9f3gUw49B3oQsvwBA==}
    engines: {node: '>=4.0'}

  estree-walker@2.0.2:
    resolution: {integrity: sha512-Rfkk/Mp/DL7JVje3u18FxFujQlTNR2q6QfMSMB7AvCBx91NGj/ba3kCfza0f6dVDbw7YlRf/nDrn7pQrCCyQ/w==}

  estree-walker@3.0.3:
    resolution: {integrity: sha512-7RUKfXgSMMkzt6ZuXmqapOurLGPPfgj6l9uRZ7lRGolvk0y2yocc35LdcxKC5PQZdn2DMqioAQ2NoWcrTKmm6g==}

  esutils@2.0.3:
    resolution: {integrity: sha512-kVscqXk4OCp68SZ0dkgEKVi6/8ij300KBWTJq32P/dYeWTSwK41WyTxalN1eRmA5Z9UU/LX9D7FWSmV9SAYx6g==}
    engines: {node: '>=0.10.0'}

  eventemitter3@2.0.3:
    resolution: {integrity: sha512-jLN68Dx5kyFHaePoXWPsCGW5qdyZQtLYHkxkg02/Mz6g0kYpDx4FyP6XfArhQdlOC4b8Mv+EMxPo/8La7Tzghg==}

  events@3.3.0:
    resolution: {integrity: sha512-mQw+2fkQbALzQ7V0MY0IqdnXNOeTtP4r0lN9z7AAawCXgqea7bDii20AYrIBrFd/Hx0M2Ocz6S111CaFkUcb0Q==}
    engines: {node: '>=0.8.x'}

  expect-type@1.3.0:
    resolution: {integrity: sha512-knvyeauYhqjOYvQ66MznSMs83wmHrCycNEN6Ao+2AeYEfxUIkuiVxdEa1qlGEPK+We3n0THiDciYSsCcgW/DoA==}
    engines: {node: '>=12.0.0'}

  fast-deep-equal@3.1.3:
    resolution: {integrity: sha512-f3qQ9oQy9j2AhBe/H9VC91wLmKBCCU/gDOnKNAYG5hswO7BLKj09Hc5HYNz9cGI++xlpDCIgDaitVs03ATR84Q==}

  fast-diff@1.3.0:
    resolution: {integrity: sha512-VxPP4NqbUjj6MaAOafWeUn2cXWLcCtljklUtZf0Ind4XQ+QPtmA0b18zZy0jIQx+ExRVCR/ZQpBmik5lXshNsw==}

  fast-glob@3.3.3:
    resolution: {integrity: sha512-7MptL8U0cqcFdzIzwOTHoilX9x5BrNqye7Z/LuC7kCMRio1EMSyqRK3BEAUD7sXRq4iT4AzTVuZdhgQ2TCvYLg==}
    engines: {node: '>=8.6.0'}

  fast-json-stable-stringify@2.1.0:
    resolution: {integrity: sha512-lhd/wF+Lk98HZoTCtlVraHtfh5XYijIjalXck7saUtuanSDyLMxnHhSXEDJqHxD7msR8D0uCmqlkwjCV8xvwHw==}

  fast-levenshtein@2.0.6:
    resolution: {integrity: sha512-DCXu6Ifhqcks7TZKY3Hxp3y6qphY5SJZmrWMDrKcERSOXWQdMhU9Ig/PYrzyw/ul9jOIyh0N4M0tbC5hodg8dw==}

  fast-uri@3.1.0:
    resolution: {integrity: sha512-iPeeDKJSWf4IEOasVVrknXpaBV0IApz/gp7S2bb7Z4Lljbl2MGJRqInZiUrQwV16cpzw/D3S5j5Julj/gT52AA==}

  fastest-levenshtein@1.0.16:
    resolution: {integrity: sha512-eRnCtTTtGZFpQCwhJiUOuxPQWRXVKYDn0b2PeHfXL6/Zi53SLAzAHfVhVWK2AryC/WH05kGfxhFIPvTF0SXQzg==}
    engines: {node: '>= 4.9.1'}

  fastq@1.19.1:
    resolution: {integrity: sha512-GwLTyxkCXjXbxqIhTsMI2Nui8huMPtnxg7krajPJAjnEG/iiOS7i+zCtWGZR9G0NBKbXKh6X9m9UIsYX/N6vvQ==}

  fdir@6.5.0:
    resolution: {integrity: sha512-tIbYtZbucOs0BRGqPJkshJUYdL+SDH7dVM8gjy+ERp3WAUjLEFJE+02kanyHtwjWOnwrKYBiwAmM0p4kLJAnXg==}
    engines: {node: '>=12.0.0'}
    peerDependencies:
      picomatch: ^3 || ^4
    peerDependenciesMeta:
      picomatch:
        optional: true

  fetch-ponyfill@7.1.0:
    resolution: {integrity: sha512-FhbbL55dj/qdVO3YNK7ZEkshvj3eQ7EuIGV2I6ic/2YiocvyWv+7jg2s4AyS0wdRU75s3tA8ZxI/xPigb0v5Aw==}

  fflate@0.8.2:
    resolution: {integrity: sha512-cPJU47OaAoCbg0pBvzsgpTPhmhqI5eJjh/JIu8tPj5q+T7iLvW/JAYUqmE7KOB4R1ZyEhzBaIQpQpardBF5z8A==}

  file-entry-cache@11.1.1:
    resolution: {integrity: sha512-TPVFSDE7q91Dlk1xpFLvFllf8r0HyOMOlnWy7Z2HBku5H3KhIeOGInexrIeg2D64DosVB/JXkrrk6N/7Wriq4A==}

  file-entry-cache@8.0.0:
    resolution: {integrity: sha512-XXTUwCvisa5oacNGRP9SfNtYBNAMi+RPwBFmblZEF7N7swHYQS6/Zfk7SRwx4D5j3CH211YNRco1DEMNVfZCnQ==}
    engines: {node: '>=16.0.0'}

  fill-range@7.1.1:
    resolution: {integrity: sha512-YsGpe3WHLK8ZYi4tWDg2Jy3ebRz2rXowDxnld4bkQB00cc/1Zw9AWnC0i9ztDJitivtQvaI9KaLyKrc+hBW0yg==}
    engines: {node: '>=8'}

  find-duplicated-property-keys@1.2.9:
    resolution: {integrity: sha512-sQbiPRRTGL1L9YJIIyp02Ld+2VY03tOfoI5hykUDUFgeAgIVXTajSRjO9JbERN39bei7juNJBY9qknGpupwkAw==}
    hasBin: true

  find-replace@3.0.0:
    resolution: {integrity: sha512-6Tb2myMioCAgv5kfvP5/PkZZ/ntTpVK39fHY7WkWBgvbeE+VHd/tZuZ4mrC+bxh4cfOZeYKVPaJIZtZXV7GNCQ==}
    engines: {node: '>=4.0.0'}

  find-up-simple@1.0.1:
    resolution: {integrity: sha512-afd4O7zpqHeRyg4PfDQsXmlDe2PfdHtJt6Akt8jOWaApLOZk5JXs6VMR29lz03pRe9mpykrRCYIYxaJYcfpncQ==}
    engines: {node: '>=18'}

  find-up@4.1.0:
    resolution: {integrity: sha512-PpOwAdQ/YlXQ2vj8a3h8IipDuYRi3wceVQQGYWxNINccq40Anw7BlsEXCMbt1Zt+OLA6Fq9suIpIWD0OsnISlw==}
    engines: {node: '>=8'}

  find-up@5.0.0:
    resolution: {integrity: sha512-78/PXT1wlLLDgTzDs7sjq9hzz0vXD+zn+7wypEe4fXQxCmdmqfGsEPQxmiCSQI3ajFV91bVSsvNtrJRiW6nGng==}
    engines: {node: '>=10'}

  flat-cache@4.0.1:
    resolution: {integrity: sha512-f7ccFPK3SXFHpx15UIGyRJ/FJQctuKZ0zVuN3frBo4HnK3cay9VEW0R6yPYFHC0AgqhukPzKjq22t5DmAyqGyw==}
    engines: {node: '>=16'}

  flat-cache@6.1.19:
    resolution: {integrity: sha512-l/K33newPTZMTGAnnzaiqSl6NnH7Namh8jBNjrgjprWxGmZUuxx/sJNIRaijOh3n7q7ESbhNZC+pvVZMFdeU4A==}

  flat@5.0.2:
    resolution: {integrity: sha512-b6suED+5/3rTpUBdG1gupIl8MPFCAMA0QXwmljLhvCUKcUvdE4gWky9zpuGCcXHOsz4J9wPGNWq6OKpmIzz3hQ==}
    hasBin: true

  flatted@3.3.3:
    resolution: {integrity: sha512-GX+ysw4PBCz0PzosHDepZGANEuFCMLrnRTiEy9McGjmkCQYwRq4A/X786G/fjM/+OjsWSU1ZrY5qyARZmO/uwg==}

  fs.realpath@1.0.0:
    resolution: {integrity: sha512-OO0pH2lK6a0hZnAdau5ItzHPI6pUlvI7jMVnxUQRtw4owF2wk8lOSabtGDCTP4Ggrg2MbGnWO9X8K1t4+fGMDw==}

  fsevents@2.3.2:
    resolution: {integrity: sha512-xiqMQR4xAeHTuB9uWm+fFRcIOgKBMiOBP+eXiyT7jsgVCq1bkVygt00oASowB7EdtpOHaaPgKt812P9ab+DDKA==}
    engines: {node: ^8.16.0 || ^10.6.0 || >=11.0.0}
    os: [darwin]

  fsevents@2.3.3:
    resolution: {integrity: sha512-5xoDfX+fL7faATnagmWPpbFtwh/R77WmMMqqHGS65C3vvB0YHrgF+B1YmZ3441tMj5n63k0212XNoJwzlhffQw==}
    engines: {node: ^8.16.0 || ^10.6.0 || >=11.0.0}
    os: [darwin]

  functional-red-black-tree@1.0.1:
    resolution: {integrity: sha512-dsKNQNdj6xA3T+QlADDA7mOSlX0qiMINjn0cgr+eGHGsbSHzTabcIogz2+p/iqP1Xs6EP/sS2SbqH+brGTbq0g==}

  get-east-asian-width@1.4.0:
    resolution: {integrity: sha512-QZjmEOC+IT1uk6Rx0sX22V6uHWVwbdbxf1faPqJ1QhLdGgsRGCZoyaQBm/piRdJy/D2um6hM1UP7ZEeQ4EkP+Q==}
    engines: {node: '>=18'}

  get-tsconfig@4.13.0:
    resolution: {integrity: sha512-1VKTZJCwBrvbd+Wn3AOgQP/2Av+TfTCOlE4AcRJE72W1ksZXbAx8PPBR9RzgTeSPzlPMHrbANMH3LbltH73wxQ==}

  glob-parent@5.1.2:
    resolution: {integrity: sha512-AOIgSQCepiJYwP3ARnGx+5VnTu2HBYdzbGP45eLw1vr3zB3vZLeyed1sC9hnbcOc9/SrMyM5RPQrkGz4aS9Zow==}
    engines: {node: '>= 6'}

  glob-parent@6.0.2:
    resolution: {integrity: sha512-XxwI8EOhVQgWp6iDL+3b0r86f4d6AX6zSU55HfB4ydCEuXLXc5FcYeOu+nnGftS4TEju/11rt4KJPTMgbfmv4A==}
    engines: {node: '>=10.13.0'}

  glob-to-regexp@0.4.1:
    resolution: {integrity: sha512-lkX1HJXwyMcprw/5YUZc2s7DrpAiHB21/V+E1rHUrVNokkvB6bqMzT0VfV6/86ZNabt1k14YOIaT7nDvOX3Iiw==}

  glob@7.2.3:
    resolution: {integrity: sha512-nFR0zLpU2YCaRxwoCJvL6UvCH2JFyFVIvwTLsIf21AuHlMskA1hhTdk+LlYJtOlYt9v6dvszD2BGRqBL+iQK9Q==}
    deprecated: Glob versions prior to v9 are no longer supported

  global-modules@2.0.0:
    resolution: {integrity: sha512-NGbfmJBp9x8IxyJSd1P+otYK8vonoJactOogrVfFRIAEY1ukil8RSKDz2Yo7wh1oihl51l/r6W4epkeKJHqL8A==}
    engines: {node: '>=6'}

  global-prefix@3.0.0:
    resolution: {integrity: sha512-awConJSVCHVGND6x3tmMaKcQvwXLhjdkmomy2W+Goaui8YPgYgXJZewhg3fWC+DlfqqQuWg8AwqjGTD2nAPVWg==}
    engines: {node: '>=6'}

  globals@14.0.0:
    resolution: {integrity: sha512-oahGvuMGQlPw/ivIYBjVSrWAfWLBeku5tpPE2fOPLi+WHffIWbuh2tCjhyQhTBPMf5E9jDEH4FOmTYgYwbKwtQ==}
    engines: {node: '>=18'}

  globals@16.5.0:
    resolution: {integrity: sha512-c/c15i26VrJ4IRt5Z89DnIzCGDn9EcebibhAOjw5ibqEHsE1wLUgkPn9RDmNcUKyU87GeaL633nyJ+pplFR2ZQ==}
    engines: {node: '>=18'}

  globby@11.1.0:
    resolution: {integrity: sha512-jhIXaOzy1sb8IyocaruWSn1TjmnBVs8Ayhcy83rmxNJ8q2uWKCAj3CnJY+KpGSXCueAPc0i05kVvVKtP1t9S3g==}
    engines: {node: '>=10'}

  globjoin@0.1.4:
    resolution: {integrity: sha512-xYfnw62CKG8nLkZBfWbhWwDw02CHty86jfPcc2cr3ZfeuK9ysoVPPEUxf21bAD/rWAgk52SuBrLJlefNy8mvFg==}

  graceful-fs@4.2.11:
    resolution: {integrity: sha512-RbJ5/jmFcNNCcDV5o9eTnBLJ/HszWV0P73bc+Ff4nS/rJj+YaS6IGyiOL0VoBYX+l1Wrl3k63h/KrH+nhJ0XvQ==}

  hachure-fill@0.5.2:
    resolution: {integrity: sha512-3GKBOn+m2LX9iq+JC1064cSFprJY4jL1jCXTcpnfER5HYE2l/4EfWSGzkPa/ZDBmYI0ZOEj5VHV/eKnPGkHuOg==}

  hammerjs@2.0.8:
    resolution: {integrity: sha512-tSQXBXS/MWQOn/RKckawJ61vvsDpCom87JgxiYdGwHdOa0ht0vzUWDlfioofFCRU0L+6NGDt6XzbgoJvZkMeRQ==}
    engines: {node: '>=0.8.0'}

  happy-dom@20.0.11:
    resolution: {integrity: sha512-QsCdAUHAmiDeKeaNojb1OHOPF7NjcWPBR7obdu3NwH2a/oyQaLg5d0aaCy/9My6CdPChYF07dvz5chaXBGaD4g==}
    engines: {node: '>=20.0.0'}

  has-color@0.1.7:
    resolution: {integrity: sha512-kaNz5OTAYYmt646Hkqw50/qyxP2vFnTVu5AQ1Zmk22Kk5+4Qx6BpO8+u7IKsML5fOsFk0ZT0AcCJNYwcvaLBvw==}
    engines: {node: '>=0.10.0'}

  has-flag@3.0.0:
    resolution: {integrity: sha512-sKJf1+ceQBr4SMkvQnBDNDtf4TXpVhVGateu0t918bl30FnbE2m4vNLX+VWe/dpjlb+HugGYzW7uQXH98HPEYw==}
    engines: {node: '>=4'}

  has-flag@4.0.0:
    resolution: {integrity: sha512-EykJT/Q1KjTWctppgIAgfSO0tKVuZUjhgMr17kqTumMl6Afv3EISleU7qZUzoXDFTAHTDC4NOoG/ZxU3EvlMPQ==}
    engines: {node: '>=8'}

  hash-sum@2.0.0:
    resolution: {integrity: sha512-WdZTbAByD+pHfl/g9QSsBIIwy8IT+EsPiKDs0KNX+zSHhdDLFKdZu0BQHljvO+0QI/BasbMSUa8wYNCZTvhslg==}

  hashery@1.3.0:
    resolution: {integrity: sha512-fWltioiy5zsSAs9ouEnvhsVJeAXRybGCNNv0lvzpzNOSDbULXRy7ivFWwCCv4I5Am6kSo75hmbsCduOoc2/K4w==}
    engines: {node: '>=20'}

  hookified@1.14.0:
    resolution: {integrity: sha512-pi1ynXIMFx/uIIwpWJ/5CEtOHLGtnUB0WhGeeYT+fKcQ+WCQbm3/rrkAXnpfph++PgepNqPdTC2WTj8A6k6zoQ==}

  html-tags@3.3.1:
    resolution: {integrity: sha512-ztqyC3kLto0e9WbNp0aeP+M3kTt+nbaIveGmUxAtZa+8iFgKLUOD4YKM5j+f3QD89bra7UeumolZHKuOXnTmeQ==}
    engines: {node: '>=8'}

  htmlparser2@8.0.2:
    resolution: {integrity: sha512-GYdjWKDkbRLkZ5geuHs5NY1puJ+PXwP7+fHPRz06Eirsb9ugf6d8kkXav6ADhcODhFFPMIXyxkxSuMf3D6NCFA==}

  htmx.org@2.0.8:
    resolution: {integrity: sha512-fm297iru0iWsNJlBrjvtN7V9zjaxd+69Oqjh4F/Vq9Wwi2kFisLcrLCiv5oBX0KLfOX/zG8AUo9ROMU5XUB44Q==}

  iconv-lite@0.6.3:
    resolution: {integrity: sha512-4fCk79wshMdzMp2rH06qWrJE4iolqLhCUH+OiuIgU++RB0+94NlDL81atO7GX55uUKueo0txHNtvEyI6D7WdMw==}
    engines: {node: '>=0.10.0'}

  icss-utils@5.1.0:
    resolution: {integrity: sha512-soFhflCVWLfRNOPU3iv5Z9VUdT44xFRbzjLsEzSr5AQmgqPMTHdU3PMT1Cf1ssx8fLNJDA1juftYl+PUcv3MqA==}
    engines: {node: ^10 || ^12 || >= 14}
    peerDependencies:
      postcss: ^8.1.0

  idiomorph@0.7.4:
    resolution: {integrity: sha512-uCdSpLo3uMfqOmrwXTpR1k/sq4sSmKC7l4o/LdJOEU+MMMq+wkevRqOQYn3lP7vfz9Mv+USBEqPvi0XhdL9ENw==}

  ieee754@1.2.1:
    resolution: {integrity: sha512-dcyqhDvX1C46lXZcVqCpK+FtMRQVdIMN6/Df5js2zouUsqG7I6sFxitIC+7KYK29KdXOLHdu9zL4sFnoVQnqaA==}

  ignore@5.3.2:
    resolution: {integrity: sha512-hsBTNUqQTDwkWtcdYI2i06Y/nUBEsNEDJKjWdigLvegy8kDuJAS8uRlpkkcQpyEXL0Z/pjDy5HBmMjRCJ2gq+g==}
    engines: {node: '>= 4'}

  ignore@7.0.5:
    resolution: {integrity: sha512-Hs59xBNfUIunMFgWAbGX5cq6893IbWg4KnrjbYwX3tx0ztorVgTDA6B2sxf8ejHJ4wz8BqGUMYlnzNBer5NvGg==}
    engines: {node: '>= 4'}

  import-fresh@3.3.1:
    resolution: {integrity: sha512-TR3KfrTZTYLPB6jUjfx6MF9WcWrHL9su5TObK4ZkYgBdWKPOFoSoQIdEuTuR82pmtxH2spWG9h6etwfr1pLBqQ==}
    engines: {node: '>=6'}

  import-local@3.2.0:
    resolution: {integrity: sha512-2SPlun1JUPWoM6t3F0dw0FkCF/jWY8kttcY4f599GLTSjh2OCuuhdTkJQsEcZzBqbXZGKMK2OqW1oZsjtf/gQA==}
    engines: {node: '>=8'}
    hasBin: true

  imurmurhash@0.1.4:
    resolution: {integrity: sha512-JmXMZ6wuvDmLiHEml9ykzqO6lwFbof0GG4IkcGaENdCRDDmMVnny7s5HsIgHCbaq0w2MyPhDqkhTUgS2LU2PHA==}
    engines: {node: '>=0.8.19'}

  indent-string@5.0.0:
    resolution: {integrity: sha512-m6FAo/spmsW2Ab2fU35JTYwtOKa2yAwXSwgjSv1TJzh4Mh7mC3lzAOVLBprb72XsTrgkEIsl7YrFNAiDiRhIGg==}
    engines: {node: '>=12'}

  inflight@1.0.6:
    resolution: {integrity: sha512-k92I/b08q4wvFscXCLvqfsHCrjrF7yiXsQuIVvVE7N82W3+aqpzuUdBbfhWcy/FZR3/4IgflMgKLOsvPDrGCJA==}
    deprecated: This module is not supported, and leaks memory. Do not use it. Check out lru-cache if you want a good and tested way to coalesce async requests by a key value, which is much more comprehensive and powerful.

  inherits@2.0.4:
    resolution: {integrity: sha512-k/vGaX4/Yla3WzyMCvTQOXYeIHvqOKtnqBduzTHpzpQZzAskKMhZ2K+EnBiSM9zGSoIFeMpXKxa4dYeZIQqewQ==}

  ini@1.3.8:
    resolution: {integrity: sha512-JV/yugV2uzW5iMRSiZAyDtQd+nxtUnjeLt0acNdw98kKLrvuRVyB80tsREOE7yvGVgalhZ6RNXCmEHkUKBKxew==}

  ini@4.1.3:
    resolution: {integrity: sha512-X7rqawQBvfdjS10YU1y1YVreA3SsLrW9dX2CewP2EbBJM4ypVNLDkO5y04gejPwKIY9lR+7r9gn3rFPt/kmWFg==}
    engines: {node: ^14.17.0 || ^16.13.0 || >=18.0.0}

  internmap@1.0.1:
    resolution: {integrity: sha512-lDB5YccMydFBtasVtxnZ3MRBHuaoE8GKsppq+EchKL2U4nK/DmEpPHNH8MZe5HkMtpSiTSOZwfN0tzYjO/lJEw==}

  internmap@2.0.3:
    resolution: {integrity: sha512-5Hh7Y1wQbvY5ooGgPbDaL5iYLAPzMTUrjMulskHLH6wnv/A+1q5rgEaiuqEjB+oxGXIVZs1FF+R/KPN3ZSQYYg==}
    engines: {node: '>=12'}

  interpret@3.1.1:
    resolution: {integrity: sha512-6xwYfHbajpoF0xLW+iwLkhwgvLoZDfjYfoFNu8ftMoXINzwuymNLd9u/KmwtdT2GbR+/Cz66otEGEVVUHX9QLQ==}
    engines: {node: '>=10.13.0'}

  is-alphabetical@2.0.1:
    resolution: {integrity: sha512-FWyyY60MeTNyeSRpkM2Iry0G9hpr7/9kD40mD/cGQEuilcZYS4okz8SN2Q6rLCJ8gbCt6fN+rC+6tMGS99LaxQ==}

  is-alphanumerical@2.0.1:
    resolution: {integrity: sha512-hmbYhX/9MUMF5uh7tOXyK/n0ZvWpad5caBA17GsC6vyuCqaWliRG5K1qS9inmUhEMaOBIW7/whAnSwveW/LtZw==}

  is-arrayish@0.2.1:
    resolution: {integrity: sha512-zz06S8t0ozoDXMG+ube26zeCTNXcKIPJZJi8hBrF4idCLms4CG9QtK7qBl1boi5ODzFpjswb5JPmHCbMpjaYzg==}

  is-binary-path@2.1.0:
    resolution: {integrity: sha512-ZMERYes6pDydyuGidse7OsHxtbI7WVeUEozgR/g7rd0xUimYNlvZRE/K2MgZTjWy725IfelLeVcEM97mmtRGXw==}
    engines: {node: '>=8'}

  is-buffer@1.1.6:
    resolution: {integrity: sha512-NcdALwpXkTm5Zvvbk7owOUSvVvBKDgKP5/ewfXEznmQFfs4ZRmanOeKBTjRVjka3QFoN6XJ+9F3USqfHqTaU5w==}

  is-builtin-module@5.0.0:
    resolution: {integrity: sha512-f4RqJKBUe5rQkJ2eJEJBXSticB3hGbN9j0yxxMQFqIW89Jp9WYFtzfTcRlstDKVUTRzSOTLKRfO9vIztenwtxA==}
    engines: {node: '>=18.20'}

  is-bun-module@2.0.0:
    resolution: {integrity: sha512-gNCGbnnnnFAUGKeZ9PdbyeGYJqewpmc2aKHUEMO5nQPWU9lOmv7jcmQIv+qHD8fXW6W7qfuCwX4rY9LNRjXrkQ==}

  is-decimal@2.0.1:
    resolution: {integrity: sha512-AAB9hiomQs5DXWcRB1rqsxGUstbRroFOPPVAomNk/3XHR5JyEZChOyTWe2oayKnsSsr/kcGqF+z6yuH6HHpN0A==}

  is-extglob@2.1.1:
    resolution: {integrity: sha512-SbKbANkN603Vi4jEZv49LeVJMn4yGwsbzZworEoyEiutsN3nJYdbO36zfhGJ6QEDpOZIFkDtnq5JRxmvl3jsoQ==}
    engines: {node: '>=0.10.0'}

  is-fullwidth-code-point@3.0.0:
    resolution: {integrity: sha512-zymm5+u+sCsSWyD9qNaejV3DFvhCKclKdizYaJUuHA83RLjb7nSuGnddCHGv0hk+KY7BMAlsWeK4Ueg6EV6XQg==}
    engines: {node: '>=8'}

  is-glob@4.0.3:
    resolution: {integrity: sha512-xelSayHH36ZgE7ZWhli7pW34hNbNl8Ojv5KVmkJD4hBdD3th8Tfk9vYasLM+mXWOZhFkgZfxhLSnrwRr4elSSg==}
    engines: {node: '>=0.10.0'}

  is-hexadecimal@2.0.1:
    resolution: {integrity: sha512-DgZQp241c8oO6cA1SbTEWiXeoxV42vlcJxgH+B3hi1AiqqKruZR3ZGF8In3fj4+/y/7rHvlOZLZtgJ/4ttYGZg==}

  is-number@7.0.0:
    resolution: {integrity: sha512-41Cifkg6e8TylSpdtTpeLVMqvSBEVzTttHvERD741+pnZ8ANv0004MRL43QKPDlK9cGvNp6NZWZUBlbGXYxxng==}
    engines: {node: '>=0.12.0'}

  is-plain-object@2.0.4:
    resolution: {integrity: sha512-h5PpgXkWitc38BBMYawTYMWJHFZJVnBquFE57xFpjB8pJFiF6gZ+bU+WyI/yqXiFR5mdLsgYNaPe8uao6Uv9Og==}
    engines: {node: '>=0.10.0'}

  is-plain-object@5.0.0:
    resolution: {integrity: sha512-VRSzKkbMm5jMDoKLbltAkFQ5Qr7VDiTFGXxYFXXowVj387GeGNOCsOH6Msy00SGZ3Fp84b1Naa1psqgcCIEP5Q==}
    engines: {node: '>=0.10.0'}

  is-potential-custom-element-name@1.0.1:
    resolution: {integrity: sha512-bCYeRA2rVibKZd+s2625gGnGF/t7DSqDs4dP7CrLA1m7jKWz6pps0LpYLJN8Q64HtmPKJ1hrN3nzPNKFEKOUiQ==}

  is-valid-element-name@1.0.0:
    resolution: {integrity: sha512-GZITEJY2LkSjQfaIPBha7eyZv+ge0PhBR7KITeCCWvy7VBQrCUdFkvpI+HrAPQjVtVjy1LvlEkqQTHckoszruw==}

  isexe@2.0.0:
    resolution: {integrity: sha512-RHxMLp9lnKHGHRng9QFhRCMbYAcVpn69smSGcq3f36xjgVVWThj4qqLbTLlq7Ssj8B+fIQ1EuCEGI2lKsyQeIw==}

  isobject@3.0.1:
    resolution: {integrity: sha512-WhB9zCku7EGTj/HQQRz5aUQEUeoQZH2bWcltRErOpymJ4boYE6wL9Tbr23krRPSZ+C5zqNSrSw+Cc7sZZ4b7vg==}
    engines: {node: '>=0.10.0'}

  jest-worker@27.5.1:
    resolution: {integrity: sha512-7vuh85V5cdDofPyxn58nrPjBktZo0u9x1g8WtjQol+jZDaE+fhN+cIvTj11GndBnMnyfrUOG1sZQxCdjKh+DKg==}
    engines: {node: '>= 10.13.0'}

  jiti@1.21.7:
    resolution: {integrity: sha512-/imKNG4EbWNrVjoNC/1H5/9GFy+tqjGBHCaSsN+P2RnPqjsLmv6UD3Ej+Kj8nBWaRAwyk7kK5ZUc+OEatnTR3A==}
    hasBin: true

  jiti@2.6.1:
    resolution: {integrity: sha512-ekilCSN1jwRvIbgeg/57YFh8qQDNbwDb9xT/qu2DAHbFFZUicIl4ygVaAvzveMhMVr3LnpSKTNnwt8PoOfmKhQ==}
    hasBin: true

  jquery@3.7.1:
    resolution: {integrity: sha512-m4avr8yL8kmFN8psrbFFFmB/If14iN5o9nw/NgnnM+kybDJpRsAynV2BsfpTYrTRysYUdADVD7CkUUizgkpLfg==}

  js-levenshtein-esm@2.0.0:
    resolution: {integrity: sha512-1n4LEPOL4wRXY8rOQcuA7Iuaphe5xCMayvufCzlLAi+hRsnBRDbSS6XPuV58CBVJxj5D9ApFLyjQ7KzFToyHBw==}

  js-tokens@4.0.0:
    resolution: {integrity: sha512-RdJUflcE3cUzKiMqQgsCu06FPu9UdIJO0beYbPhHN4k6apgJtifcoCtT9bcxOpYBtpD2kCM6Sbzg4CausW/PKQ==}

  js-tokens@9.0.1:
    resolution: {integrity: sha512-mxa9E9ITFOt0ban3j6L5MpjwegGz6lBQmM1IJkWeBZGcMxto50+eWdjC/52xDbS2vy0k7vIMK0Fe2wfL9OQSpQ==}

  js-yaml@4.1.1:
    resolution: {integrity: sha512-qQKT4zQxXl8lLwBtHMWwaTcGfFOZviOJet3Oy/xmGk2gZH677CJM9EvtfdSkgWcATZhj/55JZ0rmy3myCT5lsA==}
    hasBin: true

  jsdoc-type-pratt-parser@4.8.0:
    resolution: {integrity: sha512-iZ8Bdb84lWRuGHamRXFyML07r21pcwBrLkHEuHgEY5UbCouBwv7ECknDRKzsQIXMiqpPymqtIf8TC/shYKB5rw==}
    engines: {node: '>=12.0.0'}

  jsesc@3.1.0:
    resolution: {integrity: sha512-/sM3dO2FOzXjKQhJuo0Q173wf2KOo8t4I8vHy6lF9poUp7bKT0/NHE8fPX23PwfhnykfqnC2xRxOnVw5XuGIaA==}
    engines: {node: '>=6'}
    hasBin: true

  json-buffer@3.0.1:
    resolution: {integrity: sha512-4bV5BfR2mqfQTJm+V5tPPdf+ZpuhiIvTuAB5g8kcrXOZpTT/QwwVRWBywX1ozr6lEuPdbHxwaJlm9G6mI2sfSQ==}

  json-parse-even-better-errors@2.3.1:
    resolution: {integrity: sha512-xyFwyhro/JEof6Ghe2iz2NcXoj2sloNsWr/XsERDK/oiPCfaNhl5ONfp+jQdAZRQQ0IJWNzH9zIZF7li91kh2w==}

  json-schema-traverse@0.4.1:
    resolution: {integrity: sha512-xbbCH5dCYU5T8LcEhhuh7HJ88HXuW3qsI3Y0zOZFKfZEHcpWiHU/Jxzk629Brsab/mMiHQti9wMP+845RPe3Vg==}

  json-schema-traverse@1.0.0:
    resolution: {integrity: sha512-NM8/P9n3XjXhIZn1lLhkFaACTOURQXjWhV4BA/RnOv8xvgqtqpAX9IO4mRQxSx1Rlo4tqzeqb0sOlruaOy3dug==}

  json-stable-stringify-without-jsonify@1.0.1:
    resolution: {integrity: sha512-Bdboy+l7tA3OGW6FjyFHWkP5LuByj1Tk33Ljyq0axyzdk9//JSi2u3fP1QSmd1KNwq6VOKYGlAu87CisVir6Pw==}

  json5@1.0.2:
    resolution: {integrity: sha512-g1MWMLBiz8FKi1e4w0UyVL3w+iJceWAFBAaBnnGKOpNa5f8TLktkbre1+s6oICydWAm+HRUGTmI+//xv2hvXYA==}
    hasBin: true

  json5@2.2.3:
    resolution: {integrity: sha512-XmOWe7eyHYH14cLdVPoyg+GOH3rYX++KpzrylJwSW98t3Nk+U8XOl8FWKOgwtzdb8lXGf6zYwDUzeHMWfxasyg==}
    engines: {node: '>=6'}
    hasBin: true

  jsonc-parser@3.3.1:
    resolution: {integrity: sha512-HUgH65KyejrUFPvHFPbqOY0rsFip3Bo5wb4ngvdi1EpCYWUQDC5V+Y7mZws+DLkr4M//zQJoanu1SP+87Dv1oQ==}

  jsonlint@1.6.3:
    resolution: {integrity: sha512-jMVTMzP+7gU/IyC6hvKyWpUU8tmTkK5b3BPNuMI9U8Sit+YAWLlZwB6Y6YrdCxfg2kNz05p3XY3Bmm4m26Nv3A==}
    engines: {node: '>= 0.6'}
    hasBin: true

  jsonpointer@5.0.1:
    resolution: {integrity: sha512-p/nXbhSEcu3pZRdkW1OfJhpsVtW1gd4Wa1fnQc9YLiTfAjn0312eMKimbdIQzuZl9aa9xUGaRlP9T/CJE/ditQ==}
    engines: {node: '>=0.10.0'}

  jsx-ast-utils-x@0.1.0:
    resolution: {integrity: sha512-eQQBjBnsVtGacsG9uJNB8qOr3yA8rga4wAaGG1qRcBzSIvfhERLrWxMAM1hp5fcS6Abo8M4+bUBTekYR0qTPQw==}
    engines: {node: ^18.18.0 || ^20.9.0 || >=21.1.0}

  jsx-ast-utils@3.3.5:
    resolution: {integrity: sha512-ZZow9HBI5O6EPgSJLUb8n2NKgmVWTwCvHGwFuJlMjvLFqlGG6pjirPhtdsseaLZjSibD8eegzmYpUZwoIlj2cQ==}
    engines: {node: '>=4.0'}

  just-extend@5.1.1:
    resolution: {integrity: sha512-b+z6yF1d4EOyDgylzQo5IminlUmzSeqR1hs/bzjBNjuGras4FXq/6TrzjxfN0j+TmI0ltJzTNlqXUMCniciwKQ==}

  katex@0.16.27:
    resolution: {integrity: sha512-aeQoDkuRWSqQN6nSvVCEFvfXdqo1OQiCmmW1kc9xSdjutPv7BGO7pqY9sQRJpMOGrEdfDgF2TfRXe5eUAD2Waw==}
    hasBin: true

  keyv@4.5.4:
    resolution: {integrity: sha512-oxVHkHR/EJf2CNXnWxRLW6mg7JyCCUcG0DtEGmL2ctUo1PNTin1PUil+r/+4r5MpVgC/fn1kjsx7mjSujKqIpw==}

  keyv@5.5.5:
    resolution: {integrity: sha512-FA5LmZVF1VziNc0bIdCSA1IoSVnDCqE8HJIZZv2/W8YmoAM50+tnUgJR/gQZwEeIMleuIOnRnHA/UaZRNeV4iQ==}

  khroma@2.1.0:
    resolution: {integrity: sha512-Ls993zuzfayK269Svk9hzpeGUKob/sIgZzyHYdjQoAdQetRKpOLj+k/QQQ/6Qi0Yz65mlROrfd+Ev+1+7dz9Kw==}

  kind-of@3.2.2:
    resolution: {integrity: sha512-NOW9QQXMoZGg/oqnVNoNTTIFEIid1627WCffUBJEdMxYApq7mNE7CpzucIPc+ZQg25Phej7IJSmX3hO+oblOtQ==}
    engines: {node: '>=0.10.0'}

  kind-of@6.0.3:
    resolution: {integrity: sha512-dcS1ul+9tmeD95T+x28/ehLgd9mENa3LsvDTtzm3vyBEO7RPptvAD+t44WVXaUjTBRcrpFeFlC8WCruUR456hw==}
    engines: {node: '>=0.10.0'}

  known-css-properties@0.37.0:
    resolution: {integrity: sha512-JCDrsP4Z1Sb9JwG0aJ8Eo2r7k4Ou5MwmThS/6lcIe1ICyb7UBJKGRIUUdqc2ASdE/42lgz6zFUnzAIhtXnBVrQ==}

  langium@3.3.1:
    resolution: {integrity: sha512-QJv/h939gDpvT+9SiLVlY7tZC3xB2qK57v0J04Sh9wpMb6MP1q8gB21L3WIo8T5P1MSMg3Ep14L7KkDCFG3y4w==}
    engines: {node: '>=16.0.0'}

  language-subtag-registry@0.3.23:
    resolution: {integrity: sha512-0K65Lea881pHotoGEa5gDlMxt3pctLi2RplBb7Ezh4rRdLEOtgi7n4EwK9lamnUCkKBqaeKRVebTq6BAxSkpXQ==}

  language-tags@1.0.9:
    resolution: {integrity: sha512-MbjN408fEndfiQXbFQ1vnd+1NoLDsnQW41410oQBXiyXDMYH5z505juWa4KUE1LqxRC7DgOgZDbKLxHIwm27hA==}
    engines: {node: '>=0.10'}

  layout-base@1.0.2:
    resolution: {integrity: sha512-8h2oVEZNktL4BH2JCOI90iD1yXwL6iNW7KcCKT2QZgQJR2vbqDsldCTPRU9NifTCqHZci57XvQQ15YTu+sTYPg==}

  layout-base@2.0.1:
    resolution: {integrity: sha512-dp3s92+uNI1hWIpPGH3jK2kxE2lMjdXdr+DH8ynZHpd6PUlH6x6cbuXnoMmiNumznqaNO31xu9e79F0uuZ0JFg==}

  levn@0.4.1:
    resolution: {integrity: sha512-+bT2uH4E5LGE7h/n3evcS/sQlJXCpIp6ym8OWJ5eV6+67Dsql/LaaT7qJBAt2rzfoa/5QBGBhxDix1dMt2kQKQ==}
    engines: {node: '>= 0.8.0'}

  lilconfig@3.1.3:
    resolution: {integrity: sha512-/vlFKAoH5Cgt3Ie+JLhRbwOsCQePABiU3tJ1egGvyQ+33R/vcwM2Zl2QR/LzjsBeItPt3oSVXapn+m4nQDvpzw==}
    engines: {node: '>=14'}

  lines-and-columns@1.2.4:
    resolution: {integrity: sha512-7ylylesZQ/PV29jhEDl3Ufjo6ZX7gCqJr5F7PKrqc93v7fzSymt1BpwEU8nAUXs8qzzvqhbjhK5QZg6Mt/HkBg==}

  linkify-it@5.0.0:
    resolution: {integrity: sha512-5aHCbzQRADcdP+ATqnDuhhJ/MRIqDkZX5pyjFHRRysS8vZ5AbqGEoFIb6pYHPZ+L/OC2Lc+xT8uHVVR5CAK/wQ==}

  loader-runner@4.3.1:
    resolution: {integrity: sha512-IWqP2SCPhyVFTBtRcgMHdzlf9ul25NwaFx4wCEH/KjAXuuHY4yNjvPXsBokp8jCB936PyWRaPKUNh8NvylLp2Q==}
    engines: {node: '>=6.11.5'}

  loader-utils@2.0.4:
    resolution: {integrity: sha512-xXqpXoINfFhgua9xiqD8fPFHgkoq1mmmpE92WlDbm9rNRd/EbRb+Gqf908T2DMfuHjjJlksiK2RbHVOdD/MqSw==}
    engines: {node: '>=8.9.0'}

  locate-path@5.0.0:
    resolution: {integrity: sha512-t7hw9pI+WvuwNJXwk5zVHpyhIqzg2qTlklJOf0mVxGSbe3Fp2VieZcduNYjaLDoy6p9uGpQEGWG87WpMKlNq8g==}
    engines: {node: '>=8'}

  locate-path@6.0.0:
    resolution: {integrity: sha512-iPZK6eYjbxRu3uB4/WZ3EsEIMJFMqAoopl3R+zuq0UjcAm/MO6KCweDgPfP3elTztoKP3KtnVHxTn2NHBSDVUw==}
    engines: {node: '>=10'}

  lodash-es@4.17.21:
    resolution: {integrity: sha512-mKnC+QJ9pWVzv+C4/U3rRsHapFfHvQFoFB92e52xeyGMcX6/OlIl78je1u8vePzYZSkkogMPJ2yjxxsb89cxyw==}

  lodash-es@4.17.22:
    resolution: {integrity: sha512-XEawp1t0gxSi9x01glktRZ5HDy0HXqrM0x5pXQM98EaI0NxO6jVM7omDOxsuEo5UIASAnm2bRp1Jt/e0a2XU8Q==}

  lodash.camelcase@4.3.0:
    resolution: {integrity: sha512-TwuEnCnxbc3rAvhf/LbG7tJUDzhqXyFnv3dtzLOPgCG/hODL7WFnsbwktkD7yUV0RrreP/l1PALq/YSg6VvjlA==}

  lodash.kebabcase@4.1.1:
    resolution: {integrity: sha512-N8XRTIMMqqDgSy4VLKPnJ/+hpGZN+PHQiJnSenYqPaVV/NCqEogTnAdZLQiGKhxX+JCs8waWq2t1XHWKOmlY8g==}

  lodash.merge@4.6.2:
    resolution: {integrity: sha512-0KpjqXRVvrYyCsX1swR/XTK0va6VQkQM6MNo7PqW77ByjAhoARA8EfrP1N4+KlKj8YS0ZUCtRT/YUuhyYDujIQ==}

  lodash.snakecase@4.1.1:
    resolution: {integrity: sha512-QZ1d4xoBHYUeuouhEq3lk3Uq7ldgyFXGBhg04+oRLnIz8o9T65Eh+8YdroUwn846zchkA9yDsDl5CVVaV2nqYw==}

  lodash.sortedlastindex@4.1.0:
    resolution: {integrity: sha512-s8xEQdsp2Tu5zUqVdFSe9C0kR8YlnAJYLqMdkh+pIRBRxF6/apWseLdHl3/+jv2I61dhPwtI/Ff+EqvCpc+N8w==}

  lodash.truncate@4.4.2:
    resolution: {integrity: sha512-jttmRe7bRse52OsWIMDLaXxWqRAmtIUccAQ3garviCqJjafXOfNMO0yMfNpdD6zbGaTU0P5Nz7e7gAT6cKmJRw==}

  lodash.upperfirst@4.3.1:
    resolution: {integrity: sha512-sReKOYJIJf74dhJONhU4e0/shzi1trVbSWDOhKYE5XV2O+H7Sb2Dihwuc7xWxVl+DgFPyTqIN3zMfT9cq5iWDg==}

  lodash@4.17.21:
    resolution: {integrity: sha512-v2kDEe57lecTulaDIuNTPy3Ry4gLGJ6Z1O3vE1krgXZNrsQ+LFTGHVxVjcXPs17LhbZVGedAJv8XZ1tvj5FvSg==}

  magic-string@0.30.21:
    resolution: {integrity: sha512-vd2F4YUyEXKGcLHoq+TEyCjxueSeHnFxyyjNp80yg0XV4vUhnDer/lvvlqM/arB5bXQN5K2/3oinyCRyx8T2CQ==}

  markdown-it@14.1.0:
    resolution: {integrity: sha512-a54IwgWPaeBCAAsv13YgmALOF1elABB08FxO9i+r4VFk5Vl4pKokRPeX8u5TCgSsPi6ec1otfLjdOpVcgbpshg==}
    hasBin: true

  markdownlint-cli@0.47.0:
    resolution: {integrity: sha512-HOcxeKFAdDoldvoYDofd85vI8LgNWy8vmYpCwnlLV46PJcodmGzD7COSSBlhHwsfT4o9KrAStGodImVBus31Bg==}
    engines: {node: '>=20'}
    hasBin: true

  markdownlint@0.40.0:
    resolution: {integrity: sha512-UKybllYNheWac61Ia7T6fzuQNDZimFIpCg2w6hHjgV1Qu0w1TV0LlSgryUGzM0bkKQCBhy2FDhEELB73Kb0kAg==}
    engines: {node: '>=20'}

  marked@14.0.0:
    resolution: {integrity: sha512-uIj4+faQ+MgHgwUW1l2PsPglZLOLOT1uErt06dAPtx2kjteLAkbsd/0FiYg/MGS+i7ZKLb7w2WClxHkzOOuryQ==}
    engines: {node: '>= 18'}
    hasBin: true

  marked@16.4.2:
    resolution: {integrity: sha512-TI3V8YYWvkVf3KJe1dRkpnjs68JUPyEa5vjKrp1XEEJUAOaQc+Qj+L1qWbPd0SJuAdQkFU0h73sXXqwDYxsiDA==}
    engines: {node: '>= 20'}
    hasBin: true

  marked@4.3.0:
    resolution: {integrity: sha512-PRsaiG84bK+AMvxziE/lCFss8juXjNaWzVbN5tXAm4XjeaS9NAHhop+PjQxz2A9h8Q4M/xGmzP8vqNwy6JeK0A==}
    engines: {node: '>= 12'}
    hasBin: true

  material-icon-theme@5.29.0:
    resolution: {integrity: sha512-Kr6D+NgLCWYJjsTjGuIOoKUFG/uomUpLREhyV/9g4qWJMNfm7b1BYYMglRIdQg1IiY7WKqyTws8Ufsad6oFLUA==}
    engines: {vscode: ^1.55.0}

  mathml-tag-names@2.1.3:
    resolution: {integrity: sha512-APMBEanjybaPzUrfqU0IMU5I0AswKMH7k8OTLs0vvV4KZpExkTkY87nR/zpbuTPj+gARop7aGUbl11pnDfW6xg==}

  mdn-data@2.0.28:
    resolution: {integrity: sha512-aylIc7Z9y4yzHYAJNuESG3hfhC+0Ibp/MAMiaOZgNv4pmEdFyfZhhhny4MNiAfWdBQ1RQ2mfDWmM1x8SvGyp8g==}

  mdn-data@2.12.2:
    resolution: {integrity: sha512-IEn+pegP1aManZuckezWCO+XZQDplx1366JoVhTpMpBB1sPey/SbveZQUosKiKiGYjg1wH4pMlNgXbCiYgihQA==}

  mdurl@2.0.0:
    resolution: {integrity: sha512-Lf+9+2r+Tdp5wXDXC4PcIBjTDtq4UKjCPMQhKIuzpJNW0b96kVqSwW0bT7FhRSfmAiFYgP+SCRvdrDozfh0U5w==}

  meow@13.2.0:
    resolution: {integrity: sha512-pxQJQzB6djGPXh08dacEloMFopsOqGVRKFPYvPOt9XDZ1HasbgDZA74CJGreSU4G3Ak7EFJGoiH2auq+yXISgA==}
    engines: {node: '>=18'}

  merge-stream@2.0.0:
    resolution: {integrity: sha512-abv/qOcuPfk3URPfDzmZU1LKmuw8kT+0nIHvKrKgFrwifol/doWcdA4ZqsWQ8ENrFKkd67Mfpo/LovbIUsbt3w==}

  merge2@1.4.1:
    resolution: {integrity: sha512-8q7VEgMJW4J8tcfVPy8g09NcQwZdbwFEqhe/WZkoIzjn/3TGDwtOCYtXGxA3O8tPzpczCCDgv+P2P5y00ZJOOg==}
    engines: {node: '>= 8'}

  mermaid@11.12.2:
    resolution: {integrity: sha512-n34QPDPEKmaeCG4WDMGy0OT6PSyxKCfy2pJgShP+Qow2KLrvWjclwbc3yXfSIf4BanqWEhQEpngWwNp/XhZt6w==}

  micromark-core-commonmark@2.0.3:
    resolution: {integrity: sha512-RDBrHEMSxVFLg6xvnXmb1Ayr2WzLAWjeSATAoxwKYJV94TeNavgoIdA0a9ytzDSVzBy2YKFK+emCPOEibLeCrg==}

  micromark-extension-directive@4.0.0:
    resolution: {integrity: sha512-/C2nqVmXXmiseSSuCdItCMho7ybwwop6RrrRPk0KbOHW21JKoCldC+8rFOaundDoRBUWBnJJcxeA/Kvi34WQXg==}

  micromark-extension-gfm-autolink-literal@2.1.0:
    resolution: {integrity: sha512-oOg7knzhicgQ3t4QCjCWgTmfNhvQbDDnJeVu9v81r7NltNCVmhPy1fJRX27pISafdjL+SVc4d3l48Gb6pbRypw==}

  micromark-extension-gfm-footnote@2.1.0:
    resolution: {integrity: sha512-/yPhxI1ntnDNsiHtzLKYnE3vf9JZ6cAisqVDauhp4CEHxlb4uoOTxOCJ+9s51bIB8U1N1FJ1RXOKTIlD5B/gqw==}

  micromark-extension-gfm-table@2.1.1:
    resolution: {integrity: sha512-t2OU/dXXioARrC6yWfJ4hqB7rct14e8f7m0cbI5hUmDyyIlwv5vEtooptH8INkbLzOatzKuVbQmAYcbWoyz6Dg==}

  micromark-extension-math@3.1.0:
    resolution: {integrity: sha512-lvEqd+fHjATVs+2v/8kg9i5Q0AP2k85H0WUOwpIVvUML8BapsMvh1XAogmQjOCsLpoKRCVQqEkQBB3NhVBcsOg==}

  micromark-factory-destination@2.0.1:
    resolution: {integrity: sha512-Xe6rDdJlkmbFRExpTOmRj9N3MaWmbAgdpSrBQvCFqhezUn4AHqJHbaEnfbVYYiexVSs//tqOdY/DxhjdCiJnIA==}

  micromark-factory-label@2.0.1:
    resolution: {integrity: sha512-VFMekyQExqIW7xIChcXn4ok29YE3rnuyveW3wZQWWqF4Nv9Wk5rgJ99KzPvHjkmPXF93FXIbBp6YdW3t71/7Vg==}

  micromark-factory-space@2.0.1:
    resolution: {integrity: sha512-zRkxjtBxxLd2Sc0d+fbnEunsTj46SWXgXciZmHq0kDYGnck/ZSGj9/wULTV95uoeYiK5hRXP2mJ98Uo4cq/LQg==}

  micromark-factory-title@2.0.1:
    resolution: {integrity: sha512-5bZ+3CjhAd9eChYTHsjy6TGxpOFSKgKKJPJxr293jTbfry2KDoWkhBb6TcPVB4NmzaPhMs1Frm9AZH7OD4Cjzw==}

  micromark-factory-whitespace@2.0.1:
    resolution: {integrity: sha512-Ob0nuZ3PKt/n0hORHyvoD9uZhr+Za8sFoP+OnMcnWK5lngSzALgQYKMr9RJVOWLqQYuyn6ulqGWSXdwf6F80lQ==}

  micromark-util-character@2.1.1:
    resolution: {integrity: sha512-wv8tdUTJ3thSFFFJKtpYKOYiGP2+v96Hvk4Tu8KpCAsTMs6yi+nVmGh1syvSCsaxz45J6Jbw+9DD6g97+NV67Q==}

  micromark-util-chunked@2.0.1:
    resolution: {integrity: sha512-QUNFEOPELfmvv+4xiNg2sRYeS/P84pTW0TCgP5zc9FpXetHY0ab7SxKyAQCNCc1eK0459uoLI1y5oO5Vc1dbhA==}

  micromark-util-classify-character@2.0.1:
    resolution: {integrity: sha512-K0kHzM6afW/MbeWYWLjoHQv1sgg2Q9EccHEDzSkxiP/EaagNzCm7T/WMKZ3rjMbvIpvBiZgwR3dKMygtA4mG1Q==}

  micromark-util-combine-extensions@2.0.1:
    resolution: {integrity: sha512-OnAnH8Ujmy59JcyZw8JSbK9cGpdVY44NKgSM7E9Eh7DiLS2E9RNQf0dONaGDzEG9yjEl5hcqeIsj4hfRkLH/Bg==}

  micromark-util-decode-numeric-character-reference@2.0.2:
    resolution: {integrity: sha512-ccUbYk6CwVdkmCQMyr64dXz42EfHGkPQlBj5p7YVGzq8I7CtjXZJrubAYezf7Rp+bjPseiROqe7G6foFd+lEuw==}

  micromark-util-encode@2.0.1:
    resolution: {integrity: sha512-c3cVx2y4KqUnwopcO9b/SCdo2O67LwJJ/UyqGfbigahfegL9myoEFoDYZgkT7f36T0bLrM9hZTAaAyH+PCAXjw==}

  micromark-util-html-tag-name@2.0.1:
    resolution: {integrity: sha512-2cNEiYDhCWKI+Gs9T0Tiysk136SnR13hhO8yW6BGNyhOC4qYFnwF1nKfD3HFAIXA5c45RrIG1ub11GiXeYd1xA==}

  micromark-util-normalize-identifier@2.0.1:
    resolution: {integrity: sha512-sxPqmo70LyARJs0w2UclACPUUEqltCkJ6PhKdMIDuJ3gSf/Q+/GIe3WKl0Ijb/GyH9lOpUkRAO2wp0GVkLvS9Q==}

  micromark-util-resolve-all@2.0.1:
    resolution: {integrity: sha512-VdQyxFWFT2/FGJgwQnJYbe1jjQoNTS4RjglmSjTUlpUMa95Htx9NHeYW4rGDJzbjvCsl9eLjMQwGeElsqmzcHg==}

  micromark-util-sanitize-uri@2.0.1:
    resolution: {integrity: sha512-9N9IomZ/YuGGZZmQec1MbgxtlgougxTodVwDzzEouPKo3qFWvymFHWcnDi2vzV1ff6kas9ucW+o3yzJK9YB1AQ==}

  micromark-util-subtokenize@2.1.0:
    resolution: {integrity: sha512-XQLu552iSctvnEcgXw6+Sx75GflAPNED1qx7eBJ+wydBb2KCbRZe+NwvIEEMM83uml1+2WSXpBAcp9IUCgCYWA==}

  micromark-util-symbol@2.0.1:
    resolution: {integrity: sha512-vs5t8Apaud9N28kgCrRUdEed4UJ+wWNvicHLPxCa9ENlYuAY31M0ETy5y1vA33YoNPDFTghEbnh6efaE8h4x0Q==}

  micromark-util-types@2.0.2:
    resolution: {integrity: sha512-Yw0ECSpJoViF1qTU4DC6NwtC4aWGt1EkzaQB8KPPyCRR8z9TWeV0HbEFGTO+ZY1wB22zmxnJqhPyTpOVCpeHTA==}

  micromark@4.0.2:
    resolution: {integrity: sha512-zpe98Q6kvavpCr1NPVSCMebCKfD7CA2NqZ+rykeNhONIJBpc1tFKt9hucLGwha3jNTNI8lHpctWJWoimVF4PfA==}

  micromatch@4.0.8:
    resolution: {integrity: sha512-PXwfBhYu0hBCPw8Dn0E+WDYb7af3dSLVWKi3HGv84IdF4TyFoC0ysxFd0Goxw7nSv4T/PzEJQxsYsEiFCKo2BA==}
    engines: {node: '>=8.6'}

  mime-db@1.52.0:
    resolution: {integrity: sha512-sPU4uV7dYlvtWJxwwxHD0PuihVNiE7TyAbQ5SWxDCB9mUYvOgroQOwYQQOKPJ8CIbE+1ETVlOoK1UC2nU3gYvg==}
    engines: {node: '>= 0.6'}

  mime-types@2.1.35:
    resolution: {integrity: sha512-ZDY+bPm5zTTF+YpCrAU9nK0UgICYPT0QtT1NZWFv4s++TNkcgVaT0g6+4R2uI4MjQjzysHB1zxuWL50hzaeXiw==}
    engines: {node: '>= 0.6'}

  mini-css-extract-plugin@2.9.4:
    resolution: {integrity: sha512-ZWYT7ln73Hptxqxk2DxPU9MmapXRhxkJD6tkSR04dnQxm8BGu2hzgKLugK5yySD97u/8yy7Ma7E76k9ZdvtjkQ==}
    engines: {node: '>= 12.13.0'}
    peerDependencies:
      webpack: ^5.0.0

  minimatch@10.1.1:
    resolution: {integrity: sha512-enIvLvRAFZYXJzkCYG5RKmPfrFArdLv+R+lbQ53BmIMLIry74bjKzX6iHAm8WYamJkhSSEabrWN5D97XnKObjQ==}
    engines: {node: 20 || >=22}

  minimatch@3.1.2:
    resolution: {integrity: sha512-J7p63hRiAjw1NDEww1W7i37+ByIrOWO5XQQAzZ3VOcL0PNybwpfmV/N05zFAzwQ9USyEcX6t3UO+K5aqBQOIHw==}

  minimatch@9.0.5:
    resolution: {integrity: sha512-G6T0ZX48xgozx7587koeX9Ys2NYy6Gmv//P89sEte9V9whIapMNF4idKxnW2QtCcLiTWlb/wfCabAtAFWhhBow==}
    engines: {node: '>=16 || 14 >=14.17'}

  minimist@1.2.8:
    resolution: {integrity: sha512-2yyAR8qBkN3YuheJanUpWC5U3bb5osDywNB8RzDVlDwDHbocAJveqqj1u8+SVD7jkWT4yvsHCpWqqWqAxb0zCA==}

  mlly@1.8.0:
    resolution: {integrity: sha512-l8D9ODSRWLe2KHJSifWGwBqpTZXIXTeo8mlKjY+E2HAakaTeNpqAyBZ8GSqLzHgw4XmHmC8whvpjJNMbFZN7/g==}

  monaco-editor-webpack-plugin@7.1.1:
    resolution: {integrity: sha512-WxdbFHS3Wtz4V9hzhe/Xog5hQRSMxmDLkEEYZwqMDHgJlkZo00HVFZR0j5d0nKypjTUkkygH3dDSXERLG4757A==}
    peerDependencies:
      monaco-editor: '>= 0.31.0'
      webpack: ^4.5.0 || 5.x

  monaco-editor@0.55.1:
    resolution: {integrity: sha512-jz4x+TJNFHwHtwuV9vA9rMujcZRb0CEilTEwG2rRSpe/A7Jdkuj8xPKttCgOh+v/lkHy7HsZ64oj+q3xoAFl9A==}

  moo@0.5.2:
    resolution: {integrity: sha512-iSAJLHYKnX41mKcJKjqvnAN9sf0LMDTXDEvFv+ffuRR9a1MIuXLjMNL6EsnDHSkKLTWNqQQ5uo61P4EbU4NU+Q==}

  ms@2.1.3:
    resolution: {integrity: sha512-6FlzubTLZG3J2a/NVCAleEhjzq5oxgHyaCU9yYXvcLsvoVaHJq/s5xXI6/XXP6tz7R9xAOtHnSO/tXtF3WRTlA==}

  muggle-string@0.4.1:
    resolution: {integrity: sha512-VNTrAak/KhO2i8dqqnqnAHOa3cYBwXEZe9h+D5h/1ZqFSTEFHdM65lR7RoIqq3tBBYavsOXV84NoHXZ0AkPyqQ==}

  mz@2.7.0:
    resolution: {integrity: sha512-z81GNO7nnYMEhrGh9LeymoE4+Yr0Wn5McHIZMK5cfQCl+NDX08sCZgUc9/6MHni9IWuFLm1Z3HTCXu2z9fN62Q==}

  nanoid@3.3.11:
    resolution: {integrity: sha512-N8SpfPUnUp1bK+PMYW8qSWdl9U+wwNWI4QKxOYDy9JAro3WMX7p2OeVRF9v+347pnakNevPmiHhNmZ2HbFA76w==}
    engines: {node: ^10 || ^12 || ^13.7 || ^14 || >=15.0.1}
    hasBin: true

  nanopop@2.3.0:
    resolution: {integrity: sha512-fzN+T2K7/Ah25XU02MJkPZ5q4Tj5FpjmIYq4rvoHX4yb16HzFdCO6JxFFn5Y/oBhQ8no8fUZavnyIv9/+xkBBw==}

  napi-postinstall@0.3.4:
    resolution: {integrity: sha512-PHI5f1O0EP5xJ9gQmFGMS6IZcrVvTjpXjz7Na41gTE7eE2hK11lg04CECCYEEjdc17EV4DO+fkGEtt7TpTaTiQ==}
    engines: {node: ^12.20.0 || ^14.18.0 || >=16.0.0}
    hasBin: true

  natural-compare@1.4.0:
    resolution: {integrity: sha512-OWND8ei3VtNC9h7V60qff3SVobHr996CTwgxubgyQYEpg290h9J0buyECNNJexkFm5sOajh5G116RYA1c8ZMSw==}

  neo-async@2.6.2:
    resolution: {integrity: sha512-Yd3UES5mWCSqR+qNT93S3UoYUkqAZ9lLg8a7g9rimsWmYGK8cVToA4/sF3RrshdyV3sAGMXVUmpMYOw+dLpOuw==}

  node-fetch@2.6.13:
    resolution: {integrity: sha512-StxNAxh15zr77QvvkmveSQ8uCQ4+v5FkvNTj0OESmiHu+VRi/gXArXtkWMElOsOUNLtUEvI4yS+rdtOHZTwlQA==}
    engines: {node: 4.x || >=6.0.0}
    peerDependencies:
      encoding: ^0.1.0
    peerDependenciesMeta:
      encoding:
        optional: true

  node-fetch@2.7.0:
    resolution: {integrity: sha512-c4FRfUm/dbcWZ7U+1Wq0AwCyFL+3nt2bEw05wfxSz+DWpWsitgmSgYmy2dQdWyKC1694ELPqMs/YzUSNozLt8A==}
    engines: {node: 4.x || >=6.0.0}
    peerDependencies:
      encoding: ^0.1.0
    peerDependenciesMeta:
      encoding:
        optional: true

  node-releases@2.0.27:
    resolution: {integrity: sha512-nmh3lCkYZ3grZvqcCH+fjmQ7X+H0OeZgP40OierEaAptX4XofMh5kwNbWh7lBduUzCcV/8kZ+NDLCwm2iorIlA==}

  nolyfill@1.0.44:
    resolution: {integrity: sha512-PoggwVLiJUn0MnodpftsiC7EuknW5+6v62ntTOQ6T6l7g2r6aoaOwgk0tQW2BxGLYw9bF298LL8jDFTmEFuzlA==}
    engines: {node: '>=12.4.0'}
    hasBin: true

  nomnom@1.8.1:
    resolution: {integrity: sha512-5s0JxqhDx9/rksG2BTMVN1enjWSvPidpoSgViZU4ZXULyTe+7jxcCRLB6f42Z0l1xYJpleCBtSyY6Lwg3uu5CQ==}
    deprecated: Package no longer supported. Contact support@npmjs.com for more info.

  normalize-path@3.0.0:
    resolution: {integrity: sha512-6eZs5Ls3WtCisHWp9S2GUy8dqkpGi4BVSz3GaqiE6ezub0512ESztXUwUB6C6IKbQkY2Pnb/mD4WYojCRwcwLA==}
    engines: {node: '>=0.10.0'}

  nth-check@2.1.1:
    resolution: {integrity: sha512-lqjrjmaOoAnWfMmBPL+XNnynZh2+swxiX3WUE0s4yEHI6m+AwrK2UZOimIRl3X/4QctVqS8AiZjFqyOGrMXb/w==}

  object-assign@4.1.1:
    resolution: {integrity: sha512-rJgTQnkUnH1sFw8yT6VSU3zD3sWmu6sZhIseY8VX+GRu3P6F7Fu+JNDoXfklElbLJSnc3FUQHVe4cU5hj+BcUg==}
    engines: {node: '>=0.10.0'}

  object-hash@3.0.0:
    resolution: {integrity: sha512-RSn9F68PjH9HqtltsSnqYC1XXoWe9Bju5+213R98cNGttag9q9yAOTzdbsqvIa7aNm5WffBZFpWYr2aWrklWAw==}
    engines: {node: '>= 6'}

  obug@2.1.1:
    resolution: {integrity: sha512-uTqF9MuPraAQ+IsnPf366RG4cP9RtUi7MLO1N3KEc+wb0a6yKpeL0lmk2IB1jY5KHPAlTc6T/JRdC/YqxHNwkQ==}

  once@1.4.0:
    resolution: {integrity: sha512-lNaJgI+2Q5URQBkccEKHTQOPaXdUxnZZElQTZY0MFUAuaEqe1E+Nyvgdz/aIyNi6Z9MzO5dv1H8n58/GELp3+w==}

  online-3d-viewer@0.17.0:
    resolution: {integrity: sha512-CTymQf5hozDHCqgypWYTmwq6+moVyWSDZdCkSovGklipP1oQy7YCEupLvkmJjex27Sxeeyq2Q9GH3+cxKUwpvg==}

  optionator@0.9.4:
    resolution: {integrity: sha512-6IpQ7mKUxRcZNLIObR0hz7lxsapSSIYNZJwXPGeF0mTVqGKFIXj1DQcMoT22S3ROcLyY/rz0PWaWZ9ayWmad9g==}
    engines: {node: '>= 0.8.0'}

  p-limit@2.3.0:
    resolution: {integrity: sha512-//88mFWSJx8lxCzwdAABTJL2MyWB12+eIY7MDL2SqLmAkeKU9qxRvWuSyTjm3FUmpBEMuFfckAIqEaVGUDxb6w==}
    engines: {node: '>=6'}

  p-limit@3.1.0:
    resolution: {integrity: sha512-TYOanM3wGwNGsZN2cVTYPArw454xnXj5qmWF1bEoAc4+cU/ol7GVh7odevjp1FNHduHc3KZMcFduxU5Xc6uJRQ==}
    engines: {node: '>=10'}

  p-locate@4.1.0:
    resolution: {integrity: sha512-R79ZZ/0wAxKGu3oYMlz8jy/kbhsNrS7SKZ7PxEHBgJ5+F2mtFW2fK2cOtBh1cHYkQsbzFV7I+EoRKe6Yt0oK7A==}
    engines: {node: '>=8'}

  p-locate@5.0.0:
    resolution: {integrity: sha512-LaNjtRWUBY++zB5nE/NwcaoMylSPk+S+ZHNB1TzdbMJMny6dynpAGt7X/tl/QYq3TIeE6nxHppbo2LGymrG5Pw==}
    engines: {node: '>=10'}

  p-try@2.2.0:
    resolution: {integrity: sha512-R4nPAVTAU0B9D35/Gk3uJf/7XYbQcyohSKdvAxIRSNghFl4e71hVoGnBNQz9cWaXxO2I10KTC+3jMdvvoKw6dQ==}
    engines: {node: '>=6'}

  package-manager-detector@1.6.0:
    resolution: {integrity: sha512-61A5ThoTiDG/C8s8UMZwSorAGwMJ0ERVGj2OjoW5pAalsNOg15+iQiPzrLJ4jhZ1HJzmC2PIHT2oEiH3R5fzNA==}

  parent-module@1.0.1:
    resolution: {integrity: sha512-GQ2EWRpQV8/o+Aw8YqtfZZPfNRWZYkbidE9k5rpl/hC3vtHHBfGm2Ifi6qWV+coDGkrUKZAxE3Lot5kcsRlh+g==}
    engines: {node: '>=6'}

  parse-entities@4.0.2:
    resolution: {integrity: sha512-GG2AQYWoLgL877gQIKeRPGO1xF9+eG1ujIb5soS5gPvLQ1y2o8FL90w2QWNdf9I361Mpp7726c+lj3U0qK1uGw==}

  parse-json@5.2.0:
    resolution: {integrity: sha512-ayCKvm/phCGxOkYRSCM82iDwct8/EonSEgCSxWxD7ve6jHggsFl4fZVQBPRNgQoKiuV/odhFrGzQXZwbifC8Rg==}
    engines: {node: '>=8'}

  path-browserify@1.0.1:
    resolution: {integrity: sha512-b7uo2UCUOYZcnF/3ID0lulOJi/bafxa1xPe7ZPsammBSpjSWQkjNxlt635YGS2MiR9GjvuXCtz2emr3jbsz98g==}

  path-data-parser@0.1.0:
    resolution: {integrity: sha512-NOnmBpt5Y2RWbuv0LMzsayp3lVylAHLPUTut412ZA3l+C4uw4ZVkQbjShYCQ8TCpUMdPapr4YjUqLYD6v68j+w==}

  path-exists@4.0.0:
    resolution: {integrity: sha512-ak9Qy5Q7jYb2Wwcey5Fpvg2KoAc/ZIhLSLOSBmRmygPsGwkVVt0fZa0qrtMz+m6tJTAHfZQ8FnmB4MG4LWy7/w==}
    engines: {node: '>=8'}

  path-is-absolute@1.0.1:
    resolution: {integrity: sha512-AVbw3UJ2e9bq64vSaS9Am0fje1Pa8pbGqTTsmXfaIiMpnr5DlDhfJOuLj9Sf95ZPVDAUerDfEk88MPmPe7UCQg==}
    engines: {node: '>=0.10.0'}

  path-key@3.1.1:
    resolution: {integrity: sha512-ojmeN0qd+y0jszEtoY48r0Peq5dwMEkIlCOu6Q5f41lfkswXuKtYrhgoTpLnyIcHm24Uhqx+5Tqm2InSwLhE6Q==}
    engines: {node: '>=8'}

  path-parse@1.0.7:
    resolution: {integrity: sha512-LDJzPVEEEPR+y48z93A0Ed0yXb8pAByGWo/k5YYdYgpY2/2EsOsksJrq7lOHxryrVOn1ejG6oAp8ahvOIQD8sw==}

  path-type@4.0.0:
    resolution: {integrity: sha512-gDKb8aZMDeD/tZWs9P6+q0J9Mwkdl6xMV8TjnGP3qJVJ06bdMgkbBlLU8IdfOsIsFz2BW1rNVT3XuNEl8zPAvw==}
    engines: {node: '>=8'}

  pathe@2.0.3:
    resolution: {integrity: sha512-WUjGcAqP1gQacoQe+OBJsFA7Ld4DyXuUIjZ5cc75cLHvJ7dtNsTugphxIADwspS+AraAUePCKrSVtPLFj/F88w==}

  pdfobject@2.3.1:
    resolution: {integrity: sha512-vluuGiSDmMGpOvWFGiUY4trNB8aGKLDVxIXuuGHjX0kK3bMxCANUVtLivctE7uejLBScWCnbVarKatFVvdwXaQ==}

  perfect-debounce@2.0.0:
    resolution: {integrity: sha512-fkEH/OBiKrqqI/yIgjR92lMfs2K8105zt/VT6+7eTjNwisrsh47CeIED9z58zI7DfKdH3uHAn25ziRZn3kgAow==}

  picocolors@1.1.1:
    resolution: {integrity: sha512-xceH2snhtb5M9liqDsmEw56le376mTZkEX/jEb/RxNFyegNul7eNslCXP9FDj/Lcu0X8KEyMceP2ntpaHrDEVA==}

  picomatch@2.3.1:
    resolution: {integrity: sha512-JU3teHTNjmE2VCGFzuY8EXzCDVwEqB2a8fsIvwaStHhAWJEeVd1o1QD80CU6+ZdEXXSLbSsuLwJjkCBWqRQUVA==}
    engines: {node: '>=8.6'}

  picomatch@4.0.3:
    resolution: {integrity: sha512-5gTmgEY/sqK6gFXLIsQNH19lWb4ebPDLA4SdLP7dsWkIXHWlG66oPuVvXSGFPppYZz8ZDZq0dYYrbHfBCVUb1Q==}
    engines: {node: '>=12'}

  pify@2.3.0:
    resolution: {integrity: sha512-udgsAY+fTnvv7kI7aaxbqwWNb0AHiB0qBO89PZKPkoTmGOgdbrHDKD+0B2X4uTfJ/FT1R09r9gTsjUjNJotuog==}
    engines: {node: '>=0.10.0'}

  pirates@4.0.7:
    resolution: {integrity: sha512-TfySrs/5nm8fQJDcBDuUng3VOUKsd7S+zqvbOTiGXHfxX4wK31ard+hoNuvkicM/2YFzlpDgABOevKSsB4G/FA==}
    engines: {node: '>= 6'}

  pkg-dir@4.2.0:
    resolution: {integrity: sha512-HRDzbaKjC+AOWVXxAU/x54COGeIv9eb+6CkDSQoNTt4XyWoIJvuPsXizxu/Fr23EiekbtZwmh1IcIG/l/a10GQ==}
    engines: {node: '>=8'}

  pkg-types@1.3.1:
    resolution: {integrity: sha512-/Jm5M4RvtBFVkKWRu2BLUTNP8/M2a+UwuAX+ae4770q1qVGtfjG+WTCupoZixokjmHiry8uI+dlY8KXYV5HVVQ==}

  playwright-core@1.57.0:
    resolution: {integrity: sha512-agTcKlMw/mjBWOnD6kFZttAAGHgi/Nw0CZ2o6JqWSbMlI219lAFLZZCyqByTsvVAJq5XA5H8cA6PrvBRpBWEuQ==}
    engines: {node: '>=18'}
    hasBin: true

  playwright@1.57.0:
    resolution: {integrity: sha512-ilYQj1s8sr2ppEJ2YVadYBN0Mb3mdo9J0wQ+UuDhzYqURwSoW4n1Xs5vs7ORwgDGmyEh33tRMeS8KhdkMoLXQw==}
    engines: {node: '>=18'}
    hasBin: true

  pluralize@8.0.0:
    resolution: {integrity: sha512-Nc3IT5yHzflTfbjgqWcCPpo7DaKy4FnpB0l/zCAW0Tc7jxAiuqSxHasntB3D7887LSrA93kDJ9IXovxJYxyLCA==}
    engines: {node: '>=4'}

  points-on-curve@0.2.0:
    resolution: {integrity: sha512-0mYKnYYe9ZcqMCWhUjItv/oHjvgEsfKvnUTg8sAtnHr3GVy7rGkXCb6d5cSyqrWqL4k81b9CPg3urd+T7aop3A==}

  points-on-path@0.2.1:
    resolution: {integrity: sha512-25ClnWWuw7JbWZcgqY/gJ4FQWadKxGWk+3kR/7kD0tCaDtPPMj7oHu2ToLaVhfpnHrZzYby2w6tUA0eOIuUg8g==}

  postcss-html@1.8.0:
    resolution: {integrity: sha512-5mMeb1TgLWoRKxZ0Xh9RZDfwUUIqRrcxO2uXO+Ezl1N5lqpCiSU5Gk6+1kZediBfBHFtPCdopr2UZ2SgUsKcgQ==}
    engines: {node: ^12 || >=14}

  postcss-import@15.1.0:
    resolution: {integrity: sha512-hpr+J05B2FVYUAXHeK1YyI267J/dDDhMU6B6civm8hSY1jYJnBXxzKDKDswzJmtLHryrjhnDjqqp/49t8FALew==}
    engines: {node: '>=14.0.0'}
    peerDependencies:
      postcss: ^8.0.0

  postcss-js@4.1.0:
    resolution: {integrity: sha512-oIAOTqgIo7q2EOwbhb8UalYePMvYoIeRY2YKntdpFQXNosSu3vLrniGgmH9OKs/qAkfoj5oB3le/7mINW1LCfw==}
    engines: {node: ^12 || ^14 || >= 16}
    peerDependencies:
      postcss: ^8.4.21

  postcss-load-config@4.0.2:
    resolution: {integrity: sha512-bSVhyJGL00wMVoPUzAVAnbEoWyqRxkjv64tUl427SKnPrENtq6hJwUojroMz2VB+Q1edmi4IfrAPpami5VVgMQ==}
    engines: {node: '>= 14'}
    peerDependencies:
      postcss: '>=8.0.9'
      ts-node: '>=9.0.0'
    peerDependenciesMeta:
      postcss:
        optional: true
      ts-node:
        optional: true

  postcss-loader@8.2.0:
    resolution: {integrity: sha512-tHX+RkpsXVcc7st4dSdDGliI+r4aAQDuv+v3vFYHixb6YgjreG5AG4SEB0kDK8u2s6htqEEpKlkhSBUTvWKYnA==}
    engines: {node: '>= 18.12.0'}
    peerDependencies:
      '@rspack/core': 0.x || 1.x
      postcss: ^7.0.0 || ^8.0.1
      webpack: ^5.0.0
    peerDependenciesMeta:
      '@rspack/core':
        optional: true
      webpack:
        optional: true

  postcss-modules-extract-imports@3.1.0:
    resolution: {integrity: sha512-k3kNe0aNFQDAZGbin48pL2VNidTF0w4/eASDsxlyspobzU3wZQLOGj7L9gfRe0Jo9/4uud09DsjFNH7winGv8Q==}
    engines: {node: ^10 || ^12 || >= 14}
    peerDependencies:
      postcss: ^8.1.0

  postcss-modules-local-by-default@4.2.0:
    resolution: {integrity: sha512-5kcJm/zk+GJDSfw+V/42fJ5fhjL5YbFDl8nVdXkJPLLW+Vf9mTD5Xe0wqIaDnLuL2U6cDNpTr+UQ+v2HWIBhzw==}
    engines: {node: ^10 || ^12 || >= 14}
    peerDependencies:
      postcss: ^8.1.0

  postcss-modules-scope@3.2.1:
    resolution: {integrity: sha512-m9jZstCVaqGjTAuny8MdgE88scJnCiQSlSrOWcTQgM2t32UBe+MUmFSO5t7VMSfAf/FJKImAxBav8ooCHJXCJA==}
    engines: {node: ^10 || ^12 || >= 14}
    peerDependencies:
      postcss: ^8.1.0

  postcss-modules-values@4.0.0:
    resolution: {integrity: sha512-RDxHkAiEGI78gS2ofyvCsu7iycRv7oqw5xMWn9iMoR0N/7mf9D50ecQqUo5BZ9Zh2vH4bCUR/ktCqbB9m8vJjQ==}
    engines: {node: ^10 || ^12 || >= 14}
    peerDependencies:
      postcss: ^8.1.0

  postcss-nested@6.2.0:
    resolution: {integrity: sha512-HQbt28KulC5AJzG+cZtj9kvKB93CFCdLvog1WFLf1D+xmMvPGlBstkpTEZfK5+AN9hfJocyBFCNiqyS48bpgzQ==}
    engines: {node: '>=12.0'}
    peerDependencies:
      postcss: ^8.2.14

  postcss-resolve-nested-selector@0.1.6:
    resolution: {integrity: sha512-0sglIs9Wmkzbr8lQwEyIzlDOOC9bGmfVKcJTaxv3vMmd3uo4o4DerC3En0bnmgceeql9BfC8hRkp7cg0fjdVqw==}

  postcss-safe-parser@6.0.0:
    resolution: {integrity: sha512-FARHN8pwH+WiS2OPCxJI8FuRJpTVnn6ZNFiqAM2aeW2LwTHWWmWgIyKC6cUo0L8aeKiF/14MNvnpls6R2PBeMQ==}
    engines: {node: '>=12.0'}
    peerDependencies:
      postcss: ^8.3.3

  postcss-safe-parser@7.0.1:
    resolution: {integrity: sha512-0AioNCJZ2DPYz5ABT6bddIqlhgwhpHZ/l65YAYo0BCIn0xiDpsnTHz0gnoTGk0OXZW0JRs+cDwL8u/teRdz+8A==}
    engines: {node: '>=18.0'}
    peerDependencies:
      postcss: ^8.4.31

  postcss-scss@4.0.9:
    resolution: {integrity: sha512-AjKOeiwAitL/MXxQW2DliT28EKukvvbEWx3LBmJIRN8KfBGZbRTxNYW0kSqi1COiTZ57nZ9NW06S6ux//N1c9A==}
    engines: {node: '>=12.0'}
    peerDependencies:
      postcss: ^8.4.29

  postcss-selector-parser@6.1.2:
    resolution: {integrity: sha512-Q8qQfPiZ+THO/3ZrOrO0cJJKfpYCagtMUkXbnEfmgUjwXg6z/WBeOyS9APBBPCTSiDV+s4SwQGu8yFsiMRIudg==}
    engines: {node: '>=4'}

  postcss-selector-parser@7.1.1:
    resolution: {integrity: sha512-orRsuYpJVw8LdAwqqLykBj9ecS5/cRHlI5+nvTo8LcCKmzDmqVORXtOIYEEQuL9D4BxtA1lm5isAqzQZCoQ6Eg==}
    engines: {node: '>=4'}

  postcss-styl@0.12.3:
    resolution: {integrity: sha512-8I7Cd8sxiEITIp32xBK4K/Aj1ukX6vuWnx8oY/oAH35NfQI4OZaY5nd68Yx8HeN5S49uhQ6DL0rNk0ZBu/TaLg==}
    engines: {node: ^8.10.0 || ^10.13.0 || ^11.10.1 || >=12.13.0}

  postcss-value-parser@4.2.0:
    resolution: {integrity: sha512-1NNCs6uurfkVbeXG4S8JFT9t19m45ICnif8zWLd5oPSZ50QnwMfK+H3jv408d4jw/7Bttv5axS5IiHoLaVNHeQ==}

  postcss@8.5.6:
    resolution: {integrity: sha512-3Ybi1tAuwAP9s0r1UQ2J4n5Y0G05bJkpUIO0/bI9MhwmD70S5aTWbXGBwxHrelT+XM1k6dM0pk+SwNkpTRN7Pg==}
    engines: {node: ^10 || ^12 || >=14}

  prelude-ls@1.2.1:
    resolution: {integrity: sha512-vkcDPrRZo1QZLbn5RLGPpg/WmIQ65qoWWhcGKf/b5eplkkarX0m9z8ppCat4mlOqUsWpyNuYgO3VRyrYHSzX5g==}
    engines: {node: '>= 0.8.0'}

  prettier-linter-helpers@1.0.0:
    resolution: {integrity: sha512-GbK2cP9nraSSUF9N2XwUwqfzlAFlMNYYl+ShE/V+H8a9uNl/oUqB1w2EL54Jh0OlyRSd8RfWYJ3coVS4TROP2w==}
    engines: {node: '>=6.0.0'}

  prettier@3.7.4:
    resolution: {integrity: sha512-v6UNi1+3hSlVvv8fSaoUbggEM5VErKmmpGA7Pl3HF8V6uKY7rvClBOJlH6yNwQtfTueNkGVpOv/mtWL9L4bgRA==}
    engines: {node: '>=14'}
    hasBin: true

  punycode.js@2.3.1:
    resolution: {integrity: sha512-uxFIHU0YlHYhDQtV4R9J6a52SLx28BCjT+4ieh7IGbgwVJWO+km431c4yRlREUAsAmt/uMjQUyQHNEPf0M39CA==}
    engines: {node: '>=6'}

  punycode@2.3.1:
    resolution: {integrity: sha512-vYt7UD1U9Wg6138shLtLOvdAu+8DsC/ilFtEVHcH+wydcSpNE20AfSOduf6MkRFahL5FY7X1oU7nKVZFtfq8Fg==}
    engines: {node: '>=6'}

  qified@0.5.3:
    resolution: {integrity: sha512-kXuQdQTB6oN3KhI6V4acnBSZx8D2I4xzZvn9+wFLLFCoBNQY/sFnCW6c43OL7pOQ2HvGV4lnWIXNmgfp7cTWhQ==}
    engines: {node: '>=20'}

  queue-microtask@1.2.3:
    resolution: {integrity: sha512-NuaNSa6flKT5JaSYQzJok04JzTL1CA6aGhv5rfLW3PgqA+M2ChpZQnAC8h8i4ZFkBS8X5RqkDBHA7r4hej3K9A==}

  randombytes@2.1.0:
    resolution: {integrity: sha512-vYl3iOX+4CKUWuxGi9Ukhie6fsqXqS9FE2Zaic4tNFD2N2QQaXOMFbuKK4QmDHC0JO6B1Zp41J0LpT0oR68amQ==}

  read-cache@1.0.0:
    resolution: {integrity: sha512-Owdv/Ft7IjOgm/i0xvNDZ1LrRANRfew4b2prF3OWMQLxLfu3bS8FVhCsrSCMK4lR56Y9ya+AThoTpDCTxCmpRA==}

  readdirp@3.6.0:
    resolution: {integrity: sha512-hOS089on8RduqdbhvQ5Z37A0ESjsqz6qnRcffsMU3495FuTdqSm+7bhJ29JvIOsBDEEnan5DPu9t3To9VRlMzA==}
    engines: {node: '>=8.10.0'}

  rechoir@0.8.0:
    resolution: {integrity: sha512-/vxpCXddiX8NGfGO/mTafwjq4aFa/71pvamip0++IQk3zG8cbCj0fifNPrjjF1XMXUne91jL9OoxmdykoEtifQ==}
    engines: {node: '>= 10.13.0'}

  reduce-flatten@2.0.0:
    resolution: {integrity: sha512-EJ4UNY/U1t2P/2k6oqotuX2Cc3T6nxJwsM0N0asT7dhrtH1ltUxDn4NalSYmPE2rCkVpcf/X6R0wDwcFpzhd4w==}
    engines: {node: '>=6'}

  refa@0.12.1:
    resolution: {integrity: sha512-J8rn6v4DBb2nnFqkqwy6/NnTYMcgLA+sLr0iIO41qpv0n+ngb7ksag2tMRl0inb1bbO/esUwzW1vbJi7K0sI0g==}
    engines: {node: ^12.0.0 || ^14.0.0 || >=16.0.0}

  regexp-ast-analysis@0.7.1:
    resolution: {integrity: sha512-sZuz1dYW/ZsfG17WSAG7eS85r5a0dDsvg+7BiiYR5o6lKCAtUrEwdmRmaGF6rwVj3LcmAeYkOWKEPlbPzN3Y3A==}
    engines: {node: ^12.0.0 || ^14.0.0 || >=16.0.0}

  regexp-tree@0.1.27:
    resolution: {integrity: sha512-iETxpjK6YoRWJG5o6hXLwvjYAoW+FEZn9os0PD/b6AP6xQwsa/Y7lCVgIixBbUPMfhu+i2LtdeAqVTgGlQarfA==}
    hasBin: true

  regjsparser@0.13.0:
    resolution: {integrity: sha512-NZQZdC5wOE/H3UT28fVGL+ikOZcEzfMGk/c3iN9UGxzWHMa1op7274oyiUVrAG4B2EuFhus8SvkaYnhvW92p9Q==}
    hasBin: true

  rename-keys@1.2.0:
    resolution: {integrity: sha512-U7XpAktpbSgHTRSNRrjKSrjYkZKuhUukfoBlXWXUExCAqhzh1TU3BDRAfJmarcl5voKS+pbKU9MvyLWKZ4UEEg==}
    engines: {node: '>= 0.8.0'}

  require-from-string@2.0.2:
    resolution: {integrity: sha512-Xf0nWe6RseziFMu+Ap9biiUbmplq6S9/p+7w7YXP/JBHhrUDDUhwa+vANyubuqfZWTveU//DYVGsDG7RKL/vEw==}
    engines: {node: '>=0.10.0'}

  resolve-cwd@3.0.0:
    resolution: {integrity: sha512-OrZaX2Mb+rJCpH/6CpSqt9xFVpN++x01XnN2ie9g6P5/3xelLAkXWVADpdz1IHD/KFfEXyE6V0U01OQ3UO2rEg==}
    engines: {node: '>=8'}

  resolve-from@4.0.0:
    resolution: {integrity: sha512-pb/MYmXstAkysRFx8piNI1tGFNQIFA3vkE3Gq4EuA1dF6gHp/+vgZqsCGJapvy8N3Q+4o7FwvquPJcnZ7RYy4g==}
    engines: {node: '>=4'}

  resolve-from@5.0.0:
    resolution: {integrity: sha512-qYg9KP24dD5qka9J47d0aVky0N+b4fTU89LN9iDnjB5waksiC49rvMB0PrUJQGoTmH50XPiqOvAjDfaijGxYZw==}
    engines: {node: '>=8'}

  resolve-pkg-maps@1.0.0:
    resolution: {integrity: sha512-seS2Tj26TBVOC2NIc2rOe2y2ZO7efxITtLZcGSOnHHNOQ7CkiUBfw0Iw2ck6xkIhPwLhKNLS8BO+hEpngQlqzw==}

  resolve@1.22.11:
    resolution: {integrity: sha512-RfqAvLnMl313r7c9oclB1HhUEAezcpLjz95wFH4LVuhk9JF/r22qmVP9AMmOU4vMX7Q8pN8jwNg/CSpdFnMjTQ==}
    engines: {node: '>= 0.4'}
    hasBin: true

  reusify@1.1.0:
    resolution: {integrity: sha512-g6QUff04oZpHs0eG5p83rFLhHeV00ug/Yf9nZM6fLeUrPguBTkTQOdpAWWspMh55TZfVQDPaN3NQJfbVRAxdIw==}
    engines: {iojs: '>=1.0.0', node: '>=0.10.0'}

  robust-predicates@3.0.2:
    resolution: {integrity: sha512-IXgzBWvWQwE6PrDI05OvmXUIruQTcoMDzRsOd5CDvHCVLcLHMTSYvOK5Cm46kWqlV3yAbuSpBZdJ5oP5OUoStg==}

  rollup@4.53.5:
    resolution: {integrity: sha512-iTNAbFSlRpcHeeWu73ywU/8KuU/LZmNCSxp6fjQkJBD3ivUb8tpDrXhIxEzA05HlYMEwmtaUnb3RP+YNv162OQ==}
    engines: {node: '>=18.0.0', npm: '>=8.0.0'}
    hasBin: true

  roughjs@4.6.6:
    resolution: {integrity: sha512-ZUz/69+SYpFN/g/lUlo2FXcIjRkSu3nDarreVdGGndHEBJ6cXPdKguS8JGxwj5HA5xIbVKSmLgr5b3AWxtRfvQ==}

  run-con@1.3.2:
    resolution: {integrity: sha512-CcfE+mYiTcKEzg0IqS08+efdnH0oJ3zV0wSUFBNrMHMuxCtXvBCLzCJHatwuXDcu/RlhjTziTo/a1ruQik6/Yg==}
    hasBin: true

  run-parallel@1.2.0:
    resolution: {integrity: sha512-5l4VyZR86LZ/lDxZTR6jqL8AFE2S0IFLMP26AbjsLVADxHdhB/c0GUsH+y39UfCi3dzz8OlQuPmnaJOMoDHQBA==}

  rw@1.3.3:
    resolution: {integrity: sha512-PdhdWy89SiZogBLaw42zdeqtRJ//zFd2PgQavcICDUgJT5oW10QCRKbJ6bg4r0/UY2M6BWd5tkxuGFRvCkgfHQ==}

  sax@1.2.4:
    resolution: {integrity: sha512-NqVDv9TpANUjFm0N8uM5GxL36UgKi9/atZw+x7YFnQ8ckwFGKrl4xX4yWtrey3UJm5nP1kUbnYgLopqWNSRhWw==}

  sax@1.4.3:
    resolution: {integrity: sha512-yqYn1JhPczigF94DMS+shiDMjDowYO6y9+wB/4WgO0Y19jWYk0lQ4tuG5KI7kj4FTp1wxPj5IFfcrz/s1c3jjQ==}

  schema-utils@4.3.3:
    resolution: {integrity: sha512-eflK8wEtyOE6+hsaRVPxvUKYCpRgzLqDTb8krvAsRIwOGlHoSgYLgBXoubGgLd2fT41/OUYdb48v4k4WWHQurA==}
    engines: {node: '>= 10.13.0'}

  scslre@0.3.0:
    resolution: {integrity: sha512-3A6sD0WYP7+QrjbfNA2FN3FsOaGGFoekCVgTyypy53gPxhbkCIjtO6YWgdrfM+n/8sI8JeXZOIxsHjMTNxQ4nQ==}
    engines: {node: ^14.0.0 || >=16.0.0}

  semver@6.3.1:
    resolution: {integrity: sha512-BR7VvDCVHO+q2xBEWskxS6DJE1qRnb7DxzUrogb71CWoSficBxYsiAGd+Kl0mmq/MprG9yArRkyrQxTO6XjMzA==}
    hasBin: true

  semver@7.7.2:
    resolution: {integrity: sha512-RF0Fw+rO5AMf9MAyaRXI4AV0Ulj5lMHqVxxdSgiVbixSCXoEmmX/jk0CuJw4+3SqroYO9VoUh+HcuJivvtJemA==}
    engines: {node: '>=10'}
    hasBin: true

  semver@7.7.3:
    resolution: {integrity: sha512-SdsKMrI9TdgjdweUSR9MweHA4EJ8YxHn8DFaDisvhVlUOe4BF1tLD7GAj0lIqWVl+dPb/rExr0Btby5loQm20Q==}
    engines: {node: '>=10'}
    hasBin: true

  serialize-javascript@6.0.2:
    resolution: {integrity: sha512-Saa1xPByTTq2gdeFZYLLo+RFE35NHZkAbqZeWNd3BpzppeVisAqpDjcp8dyf6uIvEqJRd46jemmyA4iFIeVk8g==}

  seroval-plugins@1.3.3:
    resolution: {integrity: sha512-16OL3NnUBw8JG1jBLUoZJsLnQq0n5Ua6aHalhJK4fMQkz1lqR7Osz1sA30trBtd9VUDc2NgkuRCn8+/pBwqZ+w==}
    engines: {node: '>=10'}
    peerDependencies:
      seroval: ^1.0

  seroval@1.3.2:
    resolution: {integrity: sha512-RbcPH1n5cfwKrru7v7+zrZvjLurgHhGyso3HTyGtRivGWgYjbOmGuivCQaORNELjNONoK35nj28EoWul9sb1zQ==}
    engines: {node: '>=10'}

  shallow-clone@3.0.1:
    resolution: {integrity: sha512-/6KqX+GVUdqPuPPd2LxDDxzX6CAbjJehAAOKlNpqqUpAqPM6HeL8f+o3a+JsyGjn2lv0WY8UsTgUJjU9Ok55NA==}
    engines: {node: '>=8'}

  shebang-command@2.0.0:
    resolution: {integrity: sha512-kHxr2zZpYtdmrN1qDjrrX/Z1rR1kG8Dx+gkpK1G4eXmvXswmcE1hTWBWYUzlraYw1/yZp6YuDY77YtvbN0dmDA==}
    engines: {node: '>=8'}

  shebang-regex@3.0.0:
    resolution: {integrity: sha512-7++dFhtcx3353uBaq8DDR4NuxBetBzC7ZQOhmTQInHEd6bSrXdiEyzCvG07Z44UYdLShWUyXt5M/yhz8ekcb1A==}
    engines: {node: '>=8'}

  siginfo@2.0.0:
    resolution: {integrity: sha512-ybx0WO1/8bSBLEWXZvEd7gMW3Sn3JFlW3TvX1nREbDLRNQNaeNN8WK0meBwPdAaOI7TtRRRJn/Es1zhrrCHu7g==}

  signal-exit@4.1.0:
    resolution: {integrity: sha512-bzyZ1e88w9O1iNJbKnOlvYTrWPDl46O1bG0D3XInv+9tkPrxrN8jUUTiFlDkkmKWgn1M6CfIA13SuGqOa9Korw==}
    engines: {node: '>=14'}

  slash@3.0.0:
    resolution: {integrity: sha512-g9Q1haeby36OSStwb4ntCGGGaKsaVSjQ68fBxoQcutl5fS1vuY18H3wSt3jFyFtrkx+Kz0V1G85A4MyAdDMi2Q==}
    engines: {node: '>=8'}

  slice-ansi@4.0.0:
    resolution: {integrity: sha512-qMCMfhY040cVHT43K9BFygqYbUPFZKHOg7K73mtTWJRb8pyP3fzf4Ixd5SzdEJQ6MRUg/WBnOLxghZtKKurENQ==}
    engines: {node: '>=10'}

  smol-toml@1.5.2:
    resolution: {integrity: sha512-QlaZEqcAH3/RtNyet1IPIYPsEWAaYyXXv1Krsi+1L/QHppjX4Ifm8MQsBISz9vE8cHicIq3clogsheili5vhaQ==}
    engines: {node: '>= 18'}

  solid-js@1.9.10:
    resolution: {integrity: sha512-Coz956cos/EPDlhs6+jsdTxKuJDPT7B5SVIWgABwROyxjY7Xbr8wkzD68Et+NxnV7DLJ3nJdAC2r9InuV/4Jew==}

  solid-transition-group@0.2.3:
    resolution: {integrity: sha512-iB72c9N5Kz9ykRqIXl0lQohOau4t0dhel9kjwFvx81UZJbVwaChMuBuyhiZmK24b8aKEK0w3uFM96ZxzcyZGdg==}
    engines: {node: '>=18.0.0', pnpm: '>=8.6.0'}
    peerDependencies:
      solid-js: ^1.6.12

  sortablejs@1.15.6:
    resolution: {integrity: sha512-aNfiuwMEpfBM/CN6LY0ibyhxPfPbyFeBTYJKCvzkJ2GkUpazIt3H+QIPAMHwqQ7tMKaHz1Qj+rJJCqljnf4p3A==}

  source-list-map@2.0.1:
    resolution: {integrity: sha512-qnQ7gVMxGNxsiL4lEuJwe/To8UnK7fAnmbGEEH8RpLouuKbeEm0lhbQVFIrNSuB+G7tVrAlVsZgETT5nljf+Iw==}

  source-map-js@1.2.1:
    resolution: {integrity: sha512-UXWMKhLOwVKb728IUtQPXxfYU+usdybtUrK/8uGE8CQMvrhOpwvzDBwj0QhSL7MQc7vIsISBG8VQ8+IDQxpfQA==}
    engines: {node: '>=0.10.0'}

  source-map-resolve@0.6.0:
    resolution: {integrity: sha512-KXBr9d/fO/bWo97NXsPIAW1bFSBOuCnjbNTBMO7N59hsv5i9yzRDfcYwwt0l04+VqnKC+EwzvJZIP/qkuMgR/w==}
    deprecated: See https://github.com/lydell/source-map-resolve#deprecated

  source-map-support@0.5.21:
    resolution: {integrity: sha512-uBHU3L3czsIyYXKX88fdrGovxdSCoTGDRZ6SYXtSRxLZUzHg5P/66Ht6uoUlHu9EZod+inXhKo3qQgwXUT/y1w==}

  source-map@0.6.1:
    resolution: {integrity: sha512-UjgapumWlbMhkBgzT7Ykc5YXUT46F0iKu8SGXq0bcwP5dz/h0Plj6enJqjz1Zbq2l5WaqYnrVbwWOWMyF3F47g==}
    engines: {node: '>=0.10.0'}

  source-map@0.7.6:
    resolution: {integrity: sha512-i5uvt8C3ikiWeNZSVZNWcfZPItFQOsYTUAOkcUPGd8DqDy1uOUikjt5dG+uRlwyvR108Fb9DOd4GvXfT0N2/uQ==}
    engines: {node: '>= 12'}

  spdx-compare@1.0.0:
    resolution: {integrity: sha512-C1mDZOX0hnu0ep9dfmuoi03+eOdDoz2yvK79RxbcrVEG1NO1Ph35yW102DHWKN4pk80nwCgeMmSY5L25VE4D9A==}

  spdx-exceptions@2.5.0:
    resolution: {integrity: sha512-PiU42r+xO4UbUS1buo3LPJkjlO7430Xn5SVAhdpzzsPHsjbYVflnnFdATgabnLude+Cqu25p6N+g2lw/PFsa4w==}

  spdx-expression-parse@3.0.1:
    resolution: {integrity: sha512-cbqHunsQWnJNE6KhVSMsMeH5H/L9EpymbzqTQ3uLwNCLZ1Q481oWaofqH7nO6V07xlXwY6PhQdQ2IedWx/ZK4Q==}

  spdx-expression-validate@2.0.0:
    resolution: {integrity: sha512-b3wydZLM+Tc6CFvaRDBOF9d76oGIHNCLYFeHbftFXUWjnfZWganmDmvtM5sm1cRwJc/VDBMLyGGrsLFd1vOxbg==}

  spdx-license-ids@3.0.22:
    resolution: {integrity: sha512-4PRT4nh1EImPbt2jASOKHX7PB7I+e4IWNLvkKFDxNhJlfjbYlleYQh285Z/3mPTHSAK/AvdMmw5BNNuYH8ShgQ==}

  spdx-ranges@2.1.1:
    resolution: {integrity: sha512-mcdpQFV7UDAgLpXEE/jOMqvK4LBoO0uTQg0uvXUewmEFhpiZx5yJSZITHB8w1ZahKdhfZqP5GPEOKLyEq5p8XA==}

  spdx-satisfies@5.0.1:
    resolution: {integrity: sha512-Nwor6W6gzFp8XX4neaKQ7ChV4wmpSh2sSDemMFSzHxpTw460jxFYeOn+jq4ybnSSw/5sc3pjka9MQPouksQNpw==}

  spectral-cli-bundle@1.0.3:
    resolution: {integrity: sha512-LUsOK0XKl/C2IhlDwBlXz+7qU2rnGbSlu8nqSFB/K+TbPjjmqoCYjG82YFJCmEHurbthvTJ8WRP735vl+3rY2Q==}
    engines: {node: '>=20'}
    hasBin: true

  stable-hash-x@0.2.0:
    resolution: {integrity: sha512-o3yWv49B/o4QZk5ZcsALc6t0+eCelPc44zZsLtCQnZPDwFpDYSWcDnrv2TtMmMbQ7uKo3J0HTURCqckw23czNQ==}
    engines: {node: '>=12.0.0'}

  stackback@0.0.2:
    resolution: {integrity: sha512-1XMJE5fQo1jGH6Y/7ebnwPOBEkIEnT4QF32d5R1+VXdXveM0IBMJt8zfaxX1P3QhVwrYe+576+jkANtSS2mBbw==}

  std-env@3.10.0:
    resolution: {integrity: sha512-5GS12FdOZNliM5mAOxFRg7Ir0pWz8MdpYm6AY6VPkGpbA7ZzmbzNcBJQ0GPvvyWgcY7QAhCgf9Uy89I03faLkg==}

  string-width@4.2.3:
    resolution: {integrity: sha512-wKyQRQpjJ0sIp62ErSZdGsjMJWsap5oRNihHhu6G7JVO/9jIB6UyevL+tXuOqrng8j/cxKTWyWUwvSTriiZz/g==}
    engines: {node: '>=8'}

  string-width@7.2.0:
    resolution: {integrity: sha512-tsaTIkKW9b4N+AEj+SVA+WhJzV7/zMhcSu78mLKWSk7cXMOSHsBKFWUs0fWwq8QyK3MgJBQRX6Gbi4kYbdvGkQ==}
    engines: {node: '>=18'}

<<<<<<< HEAD
  strip-ansi@0.1.1:
    resolution: {integrity: sha512-behete+3uqxecWlDAm5lmskaSaISA+ThQ4oNNBDTBJt0x2ppR6IPqfZNuj6BLaLJ/Sji4TPZlcRyOis8wXQTLg==}
    engines: {node: '>=0.8.0'}
    hasBin: true
=======
  string-width@8.1.0:
    resolution: {integrity: sha512-Kxl3KJGb/gxkaUMOjRsQ8IrXiGW75O4E3RPjFIINOVH8AMl2SQ/yWdTzWwF3FevIX9LcMAjJW+GRwAlAbTSXdg==}
    engines: {node: '>=20'}
>>>>>>> e0214ab8

  strip-ansi@6.0.1:
    resolution: {integrity: sha512-Y38VPSHcqkFrCpFnQ9vuSXmquuv5oXOKpGeT6aGrr3o3Gc9AlVa6JBfUSOCnbxGGZF+/0ooI7KrPuUSztUdU5A==}
    engines: {node: '>=8'}

  strip-ansi@7.1.2:
    resolution: {integrity: sha512-gmBGslpoQJtgnMAvOVqGZpEz9dyoKTCzy2nfz/n8aIFhN/jCE/rCmcxabB6jOOHV+0WNnylOxaxBQPSvcWklhA==}
    engines: {node: '>=12'}

  strip-bom@3.0.0:
    resolution: {integrity: sha512-vavAMRXOgBVNF6nyEEmL3DBK19iRpDcoIwW+swQ+CbGiu7lju6t+JklA1MHweoWtadgt4ISVUsXLyDq34ddcwA==}
    engines: {node: '>=4'}

  strip-indent@4.1.1:
    resolution: {integrity: sha512-SlyRoSkdh1dYP0PzclLE7r0M9sgbFKKMFXpFRUMNuKhQSbC6VQIGzq3E0qsfvGJaUFJPGv6Ws1NZ/haTAjfbMA==}
    engines: {node: '>=12'}

  strip-json-comments@3.1.1:
    resolution: {integrity: sha512-6fPc+R4ihwqP6N/aIv2f1gMH8lOVtWQHoqC4yK6oSDVVocumAsfCqjkXnqiYMhmMwS/mEHLp7Vehlt3ql6lEig==}
    engines: {node: '>=8'}

  style-search@0.1.0:
    resolution: {integrity: sha512-Dj1Okke1C3uKKwQcetra4jSuk0DqbzbYtXipzFlFMZtowbF1x7BKJwB9AayVMyFARvU8EDrZdcax4At/452cAg==}

  stylelint-config-recommended@17.0.0:
    resolution: {integrity: sha512-WaMSdEiPfZTSFVoYmJbxorJfA610O0tlYuU2aEwY33UQhSPgFbClrVJYWvy3jGJx+XW37O+LyNLiZOEXhKhJmA==}
    engines: {node: '>=18.12.0'}
    peerDependencies:
      stylelint: ^16.23.0

  stylelint-declaration-block-no-ignored-properties@2.8.0:
    resolution: {integrity: sha512-Ws8Cav7Y+SPN0JsV407LrnNXWOrqGjxShf+37GBtnU/C58Syve9c0+I/xpLcFOosST3ternykn3Lp77f3ITnFw==}
    engines: {node: '>=6'}
    peerDependencies:
      stylelint: ^7.0.0 || ^8.0.0 || ^9.0.0 || ^10.0.0 || ^11.0.0 || ^12.0.0 || ^13.0.0 || ^14.0.0 || ^15.0.0 || ^16.0.0

  stylelint-declaration-strict-value@1.10.11:
    resolution: {integrity: sha512-oVQvhZlFZAiDz9r2BPFZLtTGm1A2JVhdKObKAJoTjFfR4F/NpApC4bMBTxf4sZS76Na3njYKVOaAaKSZ4+FU+g==}
    engines: {node: '>=18.12.0'}
    peerDependencies:
      stylelint: '>=7 <=16'

  stylelint-value-no-unknown-custom-properties@6.0.1:
    resolution: {integrity: sha512-N60PTdaTknB35j6D4FhW0GL2LlBRV++bRpXMMldWMQZ240yFQaoltzlLY4lXXs7Z0J5mNUYZQ/gjyVtU2DhCMA==}
    engines: {node: '>=18.12.0'}
    peerDependencies:
      stylelint: '>=16'

  stylelint@16.26.1:
    resolution: {integrity: sha512-v20V59/crfc8sVTAtge0mdafI3AdnzQ2KsWe6v523L4OA1bJO02S7MO2oyXDCS6iWb9ckIPnqAFVItqSBQr7jw==}
    engines: {node: '>=18.12.0'}
    hasBin: true

  stylis@4.3.6:
    resolution: {integrity: sha512-yQ3rwFWRfwNUY7H5vpU0wfdkNSnvnJinhF9830Swlaxl03zsOjCfmX0ugac+3LtK0lYSgwL/KXc8oYL3mG4YFQ==}

  stylus@0.57.0:
    resolution: {integrity: sha512-yOI6G8WYfr0q8v8rRvE91wbxFU+rJPo760Va4MF6K0I6BZjO4r+xSynkvyPBP9tV1CIEUeRsiidjIs2rzb1CnQ==}
    hasBin: true

  sucrase@3.35.1:
    resolution: {integrity: sha512-DhuTmvZWux4H1UOnWMB3sk0sbaCVOoQZjv8u1rDoTV0HTdGem9hkAZtl4JZy8P2z4Bg0nT+YMeOFyVr4zcG5Tw==}
    engines: {node: '>=16 || 14 >=14.17'}
    hasBin: true

  superstruct@0.10.13:
    resolution: {integrity: sha512-W4SitSZ9MOyMPbHreoZVEneSZyPEeNGbdfJo/7FkJyRs/M3wQRFzq+t3S/NBwlrFSWdx1ONLjLb9pB+UKe4IqQ==}

  supports-color@5.5.0:
    resolution: {integrity: sha512-QjVjwdXIt408MIiAqCX4oUKsgU2EqAGzs2Ppkm4aQYbjm+ZEWEcW4SfFNTr4uMNZma0ey4f5lgLrkB0aX0QMow==}
    engines: {node: '>=4'}

  supports-color@7.2.0:
    resolution: {integrity: sha512-qpCAvRl9stuOHveKsn7HncJRvv501qIacKzQlO/+Lwxc9+0q2wLyv4Dfvt80/DPn2pqOBsJdDiogXGR9+OvwRw==}
    engines: {node: '>=8'}

  supports-color@8.1.1:
    resolution: {integrity: sha512-MpUEN2OodtUzxvKQl72cUF7RQ5EiHsGvSsVG0ia9c5RbWGL2CI4C7EpPS8UTBIplnlzZiNuV56w+FuNxy3ty2Q==}
    engines: {node: '>=10'}

  supports-hyperlinks@3.2.0:
    resolution: {integrity: sha512-zFObLMyZeEwzAoKCyu1B91U79K2t7ApXuQfo8OuxwXLDgcKxuwM+YvcbIhm6QWqz7mHUH1TVytR1PwVVjEuMig==}
    engines: {node: '>=14.18'}

  supports-preserve-symlinks-flag@1.0.0:
    resolution: {integrity: sha512-ot0WnXS9fgdkgIcePe6RHNk1WA8+muPa6cSjeR3V8K27q9BB1rTE3R1p7Hv0z1ZyAc8s6Vvv8DIyWf681MAt0w==}
    engines: {node: '>= 0.4'}

  svg-element-attributes@1.3.1:
    resolution: {integrity: sha512-Bh05dSOnJBf3miNMqpsormfNtfidA/GxQVakhtn0T4DECWKeXQRQUceYjJ+OxYiiLdGe4Jo9iFV8wICFapFeIA==}

  svg-tags@1.0.0:
    resolution: {integrity: sha512-ovssysQTa+luh7A5Weu3Rta6FJlFBBbInjOh722LIt6klpU2/HtdUbszju/G4devcvk8PGt7FCLv5wftu3THUA==}

  svgo@4.0.0:
    resolution: {integrity: sha512-VvrHQ+9uniE+Mvx3+C9IEe/lWasXCU0nXMY2kZeLrHNICuRiC8uMPyM14UEaMOFA5mhyQqEkB02VoQ16n3DLaw==}
    engines: {node: '>=16'}
    hasBin: true

  svgson@5.3.1:
    resolution: {integrity: sha512-qdPgvUNWb40gWktBJnbJRelWcPzkLed/ShhnRsjbayXz8OtdPOzbil9jtiZdrYvSDumAz/VNQr6JaNfPx/gvPA==}

  swagger-ui-dist@5.31.0:
    resolution: {integrity: sha512-zSUTIck02fSga6rc0RZP3b7J7wgHXwLea8ZjgLA3Vgnb8QeOl3Wou2/j5QkzSGeoz6HusP/coYuJl33aQxQZpg==}

  sync-fetch@0.4.5:
    resolution: {integrity: sha512-esiWJ7ixSKGpd9DJPBTC4ckChqdOjIwJfYhVHkcQ2Gnm41323p1TRmEI+esTQ9ppD+b5opps2OTEGTCGX5kF+g==}
    engines: {node: '>=14'}

  synckit@0.11.11:
    resolution: {integrity: sha512-MeQTA1r0litLUf0Rp/iisCaL8761lKAZHaimlbGK4j0HysC4PLfqygQj9srcs0m2RdtDYnF8UuYyKpbjHYp7Jw==}
    engines: {node: ^14.18.0 || >=16.0.0}

  table-layout@1.0.2:
    resolution: {integrity: sha512-qd/R7n5rQTRFi+Zf2sk5XVVd9UQl6ZkduPFC3S7WEGJAmetDTjY3qPN50eSKzwuzEyQKy5TN2TiZdkIjos2L6A==}
    engines: {node: '>=8.0.0'}

  table@6.9.0:
    resolution: {integrity: sha512-9kY+CygyYM6j02t5YFHbNz2FN5QmYGv9zAjVp4lCDjlCw7amdckXlEt/bjMhUIfj4ThGRE4gCUH5+yGnNuPo5A==}
    engines: {node: '>=10.0.0'}

  tailwindcss@3.4.17:
    resolution: {integrity: sha512-w33E2aCvSDP0tW9RZuNXadXlkHXqFzSkQew/aIa2i/Sj8fThxwovwlXHSPXTbAHwEIhBFXAedUhP2tueAKP8Og==}
    engines: {node: '>=14.0.0'}
    hasBin: true

  tapable@2.3.0:
    resolution: {integrity: sha512-g9ljZiwki/LfxmQADO3dEY1CbpmXT5Hm2fJ+QaGKwSXUylMybePR7/67YW7jOrrvjEgL1Fmz5kzyAjWVWLlucg==}
    engines: {node: '>=6'}

  terser-webpack-plugin@5.3.16:
    resolution: {integrity: sha512-h9oBFCWrq78NyWWVcSwZarJkZ01c2AyGrzs1crmHZO3QUg9D61Wu4NPjBy69n7JqylFF5y+CsUZYmYEIZ3mR+Q==}
    engines: {node: '>= 10.13.0'}
    peerDependencies:
      '@swc/core': '*'
      esbuild: '*'
      uglify-js: '*'
      webpack: ^5.1.0
    peerDependenciesMeta:
      '@swc/core':
        optional: true
      esbuild:
        optional: true
      uglify-js:
        optional: true

  terser@5.44.1:
    resolution: {integrity: sha512-t/R3R/n0MSwnnazuPpPNVO60LX0SKL45pyl9YlvxIdkH0Of7D5qM2EVe+yASRIlY5pZ73nclYJfNANGWPwFDZw==}
    engines: {node: '>=10'}
    hasBin: true

  thenify-all@1.6.0:
    resolution: {integrity: sha512-RNxQH/qI8/t3thXJDwcstUO4zeqo64+Uy/+sNVRBx4Xn2OX+OZ9oP+iJnNFqplFra2ZUVeKCSa2oVWi3T4uVmA==}
    engines: {node: '>=0.8'}

  thenify@3.3.1:
    resolution: {integrity: sha512-RVZSIV5IG10Hk3enotrhvz0T9em6cyHBLkH/YAZuKqd8hRkKhSfCGIcP2KUY0EPxndzANBmNllzWPwak+bheSw==}

  three@0.176.0:
    resolution: {integrity: sha512-PWRKYWQo23ojf9oZSlRGH8K09q7nRSWx6LY/HF/UUrMdYgN9i1e2OwJYHoQjwc6HF/4lvvYLC5YC1X8UJL2ZpA==}

  throttle-debounce@5.0.2:
    resolution: {integrity: sha512-B71/4oyj61iNH0KeCamLuE2rmKuTO5byTOSVwECM5FA7TiAiAW+UqTKZ9ERueC4qvgSttUhdmq1mXC3kJqGX7A==}
    engines: {node: '>=12.22'}

  tinybench@2.9.0:
    resolution: {integrity: sha512-0+DUvqWMValLmha6lr4kD8iAMK1HzV0/aKnCtWb9v9641TnP/MFb7Pc2bxoxQjTXAErryXVgUOfv2YqNllqGeg==}

  tinycolor2@1.6.0:
    resolution: {integrity: sha512-XPaBkWQJdsf3pLKJV9p4qN/S+fm2Oj8AIPo1BTUhg5oxkvm9+SVEGFdhyOz7tTdUTfvxMiAs4sp6/eZO2Ew+pw==}

  tinyexec@1.0.2:
    resolution: {integrity: sha512-W/KYk+NFhkmsYpuHq5JykngiOCnxeVL8v8dFnqxSD8qEEdRfXk1SDM6JzNqcERbcGYj9tMrDQBYV9cjgnunFIg==}
    engines: {node: '>=18'}

  tinyglobby@0.2.15:
    resolution: {integrity: sha512-j2Zq4NyQYG5XMST4cbs02Ak8iJUdxRM0XI5QyxXuZOzKOINmWurp3smXu3y5wDcJrptwpSjgXHzIQxR0omXljQ==}
    engines: {node: '>=12.0.0'}

  tinyrainbow@3.0.3:
    resolution: {integrity: sha512-PSkbLUoxOFRzJYjjxHJt9xro7D+iilgMX/C9lawzVuYiIdcihh9DXmVibBe8lmcFrRi/VzlPjBxbN7rH24q8/Q==}
    engines: {node: '>=14.0.0'}

  tippy.js@6.3.7:
    resolution: {integrity: sha512-E1d3oP2emgJ9dRQZdf3Kkn0qJgI6ZLpyS5z6ZkY1DF3kaQaBsGZsndEpHwx+eC+tYM41HaSNvNtLx8tU57FzTQ==}

  to-regex-range@5.0.1:
    resolution: {integrity: sha512-65P7iz6X5yEr1cwcgvQxbbIw7Uk3gOy5dIdtZ4rDveLqhrdJP+Li/Hx6tyK0NEb+2GCyneCMJiGqrADCSNk8sQ==}
    engines: {node: '>=8.0'}

  toastify-js@1.12.0:
    resolution: {integrity: sha512-HeMHCO9yLPvP9k0apGSdPUWrUbLnxUKNFzgUoZp1PHCLploIX/4DSQ7V8H25ef+h4iO9n0he7ImfcndnN6nDrQ==}

  tr46@0.0.3:
    resolution: {integrity: sha512-N3WMsuqV66lT30CrXNbEjx4GEwlow3v6rr4mCcv6prnfwhS01rkgyFdjPNBYd9br7LpXV1+Emh01fHnq2Gdgrw==}

  tributejs@5.1.3:
    resolution: {integrity: sha512-B5CXihaVzXw+1UHhNFyAwUTMDk1EfoLP5Tj1VhD9yybZ1I8DZJEv8tZ1l0RJo0t0tk9ZhR8eG5tEsaCvRigmdQ==}

  ts-api-utils@2.1.0:
    resolution: {integrity: sha512-CUgTZL1irw8u29bzrOD/nH85jqyc74D6SshFgujOIA7osm2Rz7dYH77agkx7H4FBNxDq7Cjf+IjaX/8zwFW+ZQ==}
    engines: {node: '>=18.12'}
    peerDependencies:
      typescript: '>=4.8.4'

  ts-dedent@2.2.0:
    resolution: {integrity: sha512-q5W7tVM71e2xjHZTlgfTDoPF/SmqKG5hddq9SzR49CH2hayqRKJtQ4mtRlSxKaJlR/+9rEM+mnBHf7I2/BQcpQ==}
    engines: {node: '>=6.10'}

  ts-interface-checker@0.1.13:
    resolution: {integrity: sha512-Y/arvbn+rrz3JCKl9C4kVNfTfSm2/mEp5FSz5EsZSANGPSlQrpRI5M4PKF+mJnE52jOO90PnPSc3Ur3bTQw0gA==}

  tsconfig-paths@3.15.0:
    resolution: {integrity: sha512-2Ac2RgzDe/cn48GvOe3M+o82pEFewD3UPbyoUHHdKasHwJKjds4fLXWf/Ux5kATBKN20oaFGu+jbElp1pos0mg==}

  tslib@2.8.1:
    resolution: {integrity: sha512-oJFu94HQb+KVduSUQL7wnpmqnfmLsOA/nAh6b6EH0wCEoK0/mPeXU6c3wKDV83MkOuHPRHtSXKKU99IBazS/2w==}

  type-check@0.4.0:
    resolution: {integrity: sha512-XleUoc9uwGXqjWwXaUTZAmzMcFZ5858QA2vvx1Ur5xIcixXIP+8LnFDgRplU30us6teqdlskFfu+ae4K79Ooew==}
    engines: {node: '>= 0.8.0'}

  typescript-eslint@8.50.0:
    resolution: {integrity: sha512-Q1/6yNUmCpH94fbgMUMg2/BSAr/6U7GBk61kZTv1/asghQOWOjTlp9K8mixS5NcJmm2creY+UFfGeW/+OcA64A==}
    engines: {node: ^18.18.0 || ^20.9.0 || >=21.1.0}
    peerDependencies:
      eslint: ^8.57.0 || ^9.0.0
      typescript: '>=4.8.4 <6.0.0'

  typescript@5.9.3:
    resolution: {integrity: sha512-jl1vZzPDinLr9eUt3J/t7V6FgNEw9QjvBPdysz9KfQDD41fQrC2Y4vKQdiaUpFT4bXlb1RHhLpp8wtm6M5TgSw==}
    engines: {node: '>=14.17'}
    hasBin: true

  typical@4.0.0:
    resolution: {integrity: sha512-VAH4IvQ7BDFYglMd7BPRDfLgxZZX4O4TFcRDA6EN5X7erNJJq+McIEp8np9aVtxrCJ6qx4GTYVfOWNjcqwZgRw==}
    engines: {node: '>=8'}

  typical@5.2.0:
    resolution: {integrity: sha512-dvdQgNDNJo+8B2uBQoqdb11eUCE1JQXhvjC/CZtgvZseVd5TYMXnq0+vuUemXbd/Se29cTaUuPX3YIc2xgbvIg==}
    engines: {node: '>=8'}

  typo-js@1.3.1:
    resolution: {integrity: sha512-elJkpCL6Z77Ghw0Lv0lGnhBAjSTOQ5FhiVOCfOuxhaoTT2xtLVbqikYItK5HHchzPbHEUFAcjOH669T2ZzeCbg==}

  uc.micro@2.1.0:
    resolution: {integrity: sha512-ARDJmphmdvUk6Glw7y9DQ2bFkKBHwQHLi2lsaH6PPmz/Ka9sFOBsBluozhDltWmnv9u/cF6Rt87znRTPV+yp/A==}

  ufo@1.6.1:
    resolution: {integrity: sha512-9a4/uxlTWJ4+a5i0ooc1rU7C7YOw3wT+UGqdeNNHWnOF9qcMBgLRS+4IYUqbczewFx4mLEig6gawh7X6mFlEkA==}

  uint8-to-base64@0.2.1:
    resolution: {integrity: sha512-uO/84GaoDUfiAxpa8EksjVLE77A9Kc7ZTziN4zRpq4de9yLaLcZn3jx1/sVjyupsywcVX6RKWbqLe7gUNyzH+Q==}

  underscore@1.6.0:
    resolution: {integrity: sha512-z4o1fvKUojIWh9XuaVLUDdf86RQiq13AC1dmHbTpoyuu+bquHms76v16CjycCbec87J7z0k//SiQVk0sMdFmpQ==}

  undici-types@6.21.0:
    resolution: {integrity: sha512-iwDZqg0QAGrg9Rav5H4n0M64c3mkR59cJ6wQp+7C4nI0gsmExaedaYLNO44eT4AtBBwjbTiGPMlt2Md0T9H9JQ==}

  undici-types@7.16.0:
    resolution: {integrity: sha512-Zz+aZWSj8LE6zoxD+xrjh4VfkIG8Ya6LvYkZqtUQGJPZjYl53ypCaUwWqo7eI0x66KBGeRo+mlBEkMSeSZ38Nw==}

  unrs-resolver@1.11.1:
    resolution: {integrity: sha512-bSjt9pjaEBnNiGgc9rUiHGKv5l4/TGzDmYw3RhnkJGtLhbnnA/5qJj7x3dNDCRx/PJxu774LlH8lCOlB4hEfKg==}

  update-browserslist-db@1.2.3:
    resolution: {integrity: sha512-Js0m9cx+qOgDxo0eMiFGEueWztz+d4+M3rGlmKPT+T4IS/jP4ylw3Nwpu6cpTTP8R1MAC1kF4VbdLt3ARf209w==}
    hasBin: true
    peerDependencies:
      browserslist: '>= 4.21.0'

  updates@17.0.7:
    resolution: {integrity: sha512-VyFnSuoXC5qxpq2XVM2BaR0sjTXpDGYj6aTCNu92KvxtnpBVh1nPYJsSXKktgRGx4jsGXFjLhPsXndYpv/o8AA==}
    engines: {node: '>=22'}
    hasBin: true

  uri-js@4.4.1:
    resolution: {integrity: sha512-7rKUyy33Q1yc98pQ1DAmLtwX109F7TIfWlW1Ydo8Wl1ii1SeHieeh0HHfPeL2fMXK6z0s8ecKs9frCuLJvndBg==}

  util-deprecate@1.0.2:
    resolution: {integrity: sha512-EPD5q1uXyFxJpCrLnCc1nHnq3gOa6DZBocAIiI2TaSCA7VCJ1UJDMagCzIkXNsUYfD1daK//LTEQ8xiIbrHtcw==}

  uuid@11.1.0:
    resolution: {integrity: sha512-0/A9rDy9P7cJ+8w1c9WD9V//9Wj15Ce2MPz8Ri6032usz+NfePxx5AcN3bN+r6ZL6jEo066/yNYB3tn4pQEx+A==}
    hasBin: true

  vanilla-colorful@0.7.2:
    resolution: {integrity: sha512-z2YZusTFC6KnLERx1cgoIRX2CjPRP0W75N+3CC6gbvdX5Ch47rZkEMGO2Xnf+IEmi3RiFLxS18gayMA27iU7Kg==}

  vite-string-plugin@1.4.9:
    resolution: {integrity: sha512-mO7PVkMs8+FuTK9ZjBBCRSjabC9cobvUEbN2EjWtGJo6nu35SbW99bYesOh5Ho39ug/KSbT4VwM4GPC26Xk/mQ==}

  vite@7.3.0:
    resolution: {integrity: sha512-dZwN5L1VlUBewiP6H9s2+B3e3Jg96D0vzN+Ry73sOefebhYr9f94wwkMNN/9ouoU8pV1BqA1d1zGk8928cx0rg==}
    engines: {node: ^20.19.0 || >=22.12.0}
    hasBin: true
    peerDependencies:
      '@types/node': ^20.19.0 || >=22.12.0
      jiti: '>=1.21.0'
      less: ^4.0.0
      lightningcss: ^1.21.0
      sass: ^1.70.0
      sass-embedded: ^1.70.0
      stylus: '>=0.54.8'
      sugarss: ^5.0.0
      terser: ^5.16.0
      tsx: ^4.8.1
      yaml: ^2.4.2
    peerDependenciesMeta:
      '@types/node':
        optional: true
      jiti:
        optional: true
      less:
        optional: true
      lightningcss:
        optional: true
      sass:
        optional: true
      sass-embedded:
        optional: true
      stylus:
        optional: true
      sugarss:
        optional: true
      terser:
        optional: true
      tsx:
        optional: true
      yaml:
        optional: true

  vitest@4.0.16:
    resolution: {integrity: sha512-E4t7DJ9pESL6E3I8nFjPa4xGUd3PmiWDLsDztS2qXSJWfHtbQnwAWylaBvSNY48I3vr8PTqIZlyK8TE3V3CA4Q==}
    engines: {node: ^20.0.0 || ^22.0.0 || >=24.0.0}
    hasBin: true
    peerDependencies:
      '@edge-runtime/vm': '*'
      '@opentelemetry/api': ^1.9.0
      '@types/node': ^20.0.0 || ^22.0.0 || >=24.0.0
      '@vitest/browser-playwright': 4.0.16
      '@vitest/browser-preview': 4.0.16
      '@vitest/browser-webdriverio': 4.0.16
      '@vitest/ui': 4.0.16
      happy-dom: '*'
      jsdom: '*'
    peerDependenciesMeta:
      '@edge-runtime/vm':
        optional: true
      '@opentelemetry/api':
        optional: true
      '@types/node':
        optional: true
      '@vitest/browser-playwright':
        optional: true
      '@vitest/browser-preview':
        optional: true
      '@vitest/browser-webdriverio':
        optional: true
      '@vitest/ui':
        optional: true
      happy-dom:
        optional: true
      jsdom:
        optional: true

  vscode-jsonrpc@8.2.0:
    resolution: {integrity: sha512-C+r0eKJUIfiDIfwJhria30+TYWPtuHJXHtI7J0YlOmKAo7ogxP20T0zxB7HZQIFhIyvoBPwWskjxrvAtfjyZfA==}
    engines: {node: '>=14.0.0'}

  vscode-languageserver-protocol@3.17.5:
    resolution: {integrity: sha512-mb1bvRJN8SVznADSGWM9u/b07H7Ecg0I3OgXDuLdn307rl/J3A9YD6/eYOssqhecL27hK1IPZAsaqh00i/Jljg==}

  vscode-languageserver-textdocument@1.0.12:
    resolution: {integrity: sha512-cxWNPesCnQCcMPeenjKKsOCKQZ/L6Tv19DTRIGuLWe32lyzWhihGVJ/rcckZXJxfdKCFvRLS3fpBIsV/ZGX4zA==}

  vscode-languageserver-types@3.17.5:
    resolution: {integrity: sha512-Ld1VelNuX9pdF39h2Hgaeb5hEZM2Z3jUrrMgWQAu82jMtZp7p3vJT3BzToKtZI7NgQssZje5o0zryOrhQvzQAg==}

  vscode-languageserver@9.0.1:
    resolution: {integrity: sha512-woByF3PDpkHFUreUa7Hos7+pUWdeWMXRd26+ZX2A8cFx6v/JPTtd4/uN0/jB6XQHYaOlHbio03NTHCqrgG5n7g==}
    hasBin: true

  vscode-uri@3.0.8:
    resolution: {integrity: sha512-AyFQ0EVmsOZOlAnxoFOGOq1SQDWAB7C6aqMGS23svWAllfOaxbuFvcT8D1i8z3Gyn8fraVeZNNmN6e9bxxXkKw==}

  vscode-uri@3.1.0:
    resolution: {integrity: sha512-/BpdSx+yCQGnCvecbyXdxHDkuk55/G3xwnC0GqY4gmQ3j+A+g8kzzgB4Nk/SINjqn6+waqw3EgbVF2QKExkRxQ==}

  vue-bar-graph@2.2.0:
    resolution: {integrity: sha512-1xFPho2nM6nFDziExLu48vKO+Q90gjxz1NyHfc+MhgfYDSxR9BMyhOIXUO5EmwKIVEX5dBoP2n3Ius8SjKRD4g==}

  vue-chartjs@5.3.3:
    resolution: {integrity: sha512-jqxtL8KZ6YJ5NTv6XzrzLS7osyegOi28UGNZW0h9OkDL7Sh1396ht4Dorh04aKrl2LiSalQ84WtqiG0RIJb0tA==}
    peerDependencies:
      chart.js: ^4.1.1
      vue: ^3.0.0-0 || ^2.7.0

  vue-eslint-parser@10.2.0:
    resolution: {integrity: sha512-CydUvFOQKD928UzZhTp4pr2vWz1L+H99t7Pkln2QSPdvmURT0MoC4wUccfCnuEaihNsu9aYYyk+bep8rlfkUXw==}
    engines: {node: ^18.18.0 || ^20.9.0 || >=21.1.0}
    peerDependencies:
      eslint: ^8.57.0 || ^9.0.0

  vue-loader@17.4.2:
    resolution: {integrity: sha512-yTKOA4R/VN4jqjw4y5HrynFL8AK0Z3/Jt7eOJXEitsm0GMRHDBjCfCiuTiLP7OESvsZYo2pATCWhDqxC5ZrM6w==}
    peerDependencies:
      '@vue/compiler-sfc': '*'
      vue: '*'
      webpack: ^4.1.0 || ^5.0.0-0
    peerDependenciesMeta:
      '@vue/compiler-sfc':
        optional: true
      vue:
        optional: true

  vue-tsc@3.1.8:
    resolution: {integrity: sha512-deKgwx6exIHeZwF601P1ktZKNF0bepaSN4jBU3AsbldPx9gylUc1JDxYppl82yxgkAgaz0Y0LCLOi+cXe9HMYA==}
    hasBin: true
    peerDependencies:
      typescript: '>=5.0.0'

  vue@3.5.25:
    resolution: {integrity: sha512-YLVdgv2K13WJ6n+kD5owehKtEXwdwXuj2TTyJMsO7pSeKw2bfRNZGjhB7YzrpbMYj5b5QsUebHpOqR3R3ziy/g==}
    peerDependencies:
      typescript: '*'
    peerDependenciesMeta:
      typescript:
        optional: true

  watchpack@2.4.4:
    resolution: {integrity: sha512-c5EGNOiyxxV5qmTtAB7rbiXxi1ooX1pQKMLX/MIabJjRA0SJBQOjKF+KSVfHkr9U1cADPon0mRiVe/riyaiDUA==}
    engines: {node: '>=10.13.0'}

  webidl-conversions@3.0.1:
    resolution: {integrity: sha512-2JAn3z8AR6rjK8Sm8orRC0h/bcl/DqL7tRPdGZ4I1CjdF+EaMLmYxBHyXuKL849eucPFhvBoxMsflfOb8kxaeQ==}

  webpack-cli@6.0.1:
    resolution: {integrity: sha512-MfwFQ6SfwinsUVi0rNJm7rHZ31GyTcpVE5pgVA3hwFRb7COD4TzjUUwhGWKfO50+xdc2MQPuEBBJoqIMGt3JDw==}
    engines: {node: '>=18.12.0'}
    hasBin: true
    peerDependencies:
      webpack: ^5.82.0
      webpack-bundle-analyzer: '*'
      webpack-dev-server: '*'
    peerDependenciesMeta:
      webpack-bundle-analyzer:
        optional: true
      webpack-dev-server:
        optional: true

  webpack-merge@6.0.1:
    resolution: {integrity: sha512-hXXvrjtx2PLYx4qruKl+kyRSLc52V+cCvMxRjmKwoA+CBbbF5GfIBtR6kCvl0fYGqTUPKB+1ktVmTHqMOzgCBg==}
    engines: {node: '>=18.0.0'}

  webpack-sources@1.4.3:
    resolution: {integrity: sha512-lgTS3Xhv1lCOKo7SA5TjKXMjpSM4sBjNV5+q2bqesbSPs5FjGmU6jjtBSkX9b4qW87vDIsCIlUPOEhbZrMdjeQ==}

  webpack-sources@3.3.3:
    resolution: {integrity: sha512-yd1RBzSGanHkitROoPFd6qsrxt+oFhg/129YzheDGqeustzX0vTZJZsSsQjVQC4yzBQ56K55XU8gaNCtIzOnTg==}
    engines: {node: '>=10.13.0'}

  webpack@5.104.0:
    resolution: {integrity: sha512-5DeICTX8BVgNp6afSPYXAFjskIgWGlygQH58bcozPOXgo2r/6xx39Y1+cULZ3gTxUYQP88jmwLj2anu4Xaq84g==}
    engines: {node: '>=10.13.0'}
    hasBin: true
    peerDependencies:
      webpack-cli: '*'
    peerDependenciesMeta:
      webpack-cli:
        optional: true

  whatwg-mimetype@3.0.0:
    resolution: {integrity: sha512-nt+N2dzIutVRxARx1nghPKGv1xHikU7HKdfafKkLNLindmPU/ch3U31NOCGGA/dmPcmb1VlofO0vnKAcsm0o/Q==}
    engines: {node: '>=12'}

  whatwg-url@5.0.0:
    resolution: {integrity: sha512-saE57nupxk6v3HY35+jzBwYa0rKSy0XR8JSxZPwgLr7ys0IBzhGviA1/TUGJLmSVqs8pb9AnvICXEuOHLprYTw==}

  which@1.3.1:
    resolution: {integrity: sha512-HxJdYWq1MTIQbJ3nw0cqssHoTNU267KlrDuGZ1WYlxDStUtKUhOaJmh112/TZmHxxUfuJqPXSOm7tDyas0OSIQ==}
    hasBin: true

  which@2.0.2:
    resolution: {integrity: sha512-BLI3Tl1TW3Pvl70l3yq3Y64i+awpwXqsGBYWkkqMtnbXgrMD+yj7rhW0kuEDxzJaYXGjEW5ogapKNMEKNMjibA==}
    engines: {node: '>= 8'}
    hasBin: true

  why-is-node-running@2.3.0:
    resolution: {integrity: sha512-hUrmaWBdVDcxvYqnyh09zunKzROWjbZTiNy8dBEjkS7ehEDQibXJ7XvlmtbwuTclUiIyN+CyXQD4Vmko8fNm8w==}
    engines: {node: '>=8'}
    hasBin: true

  wildcard@2.0.1:
    resolution: {integrity: sha512-CC1bOL87PIWSBhDcTrdeLo6eGT7mCFtrg0uIJtqJUFyK+eJnzl8A1niH56uu7KMa5XFrtiV+AQuHO3n7DsHnLQ==}

  word-wrap@1.2.5:
    resolution: {integrity: sha512-BN22B5eaMMI9UMtjrGd5g5eCYPpCPDUy0FJXbYsaT5zYxjFOckS53SQDE3pWkVoWpHXVb3BrYcEN4Twa55B5cA==}
    engines: {node: '>=0.10.0'}

  wordwrapjs@4.0.1:
    resolution: {integrity: sha512-kKlNACbvHrkpIw6oPeYDSmdCTu2hdMHoyXLTcUKala++lx5Y+wjJ/e474Jqv5abnVmwxw08DiTuHmw69lJGksA==}
    engines: {node: '>=8.0.0'}

  wrap-ansi@6.2.0:
    resolution: {integrity: sha512-r6lPcBGxZXlIcymEu7InxDMhdW0KDxpLgoFLcguasxCaJ/SOIZwINatK9KY/tf+ZrlywOKU0UDj3ATXUBfxJXA==}
    engines: {node: '>=8'}

  wrap-ansi@9.0.2:
    resolution: {integrity: sha512-42AtmgqjV+X1VpdOfyTGOYRi0/zsoLqtXQckTmqTeybT+BDIbM/Guxo7x3pE2vtpr1ok6xRqM9OpBe+Jyoqyww==}
    engines: {node: '>=18'}

  wrappy@1.0.2:
    resolution: {integrity: sha512-l4Sp/DRseor9wL6EvV2+TuQn63dMkPjZ/sp9XkghTEbV9KlPS1xUsZ3u7/IQO4wxtcFB4bgpQPRcR3QCvezPcQ==}

  write-file-atomic@5.0.1:
    resolution: {integrity: sha512-+QU2zd6OTD8XWIJCbffaiQeH9U73qIqafo1x6V1snCWYGJf6cVE0cDR4D8xRzcEnfI21IFrUPzPGtcPf8AC+Rw==}
    engines: {node: ^14.17.0 || ^16.13.0 || >=18.0.0}

  xml-lexer@0.2.2:
    resolution: {integrity: sha512-G0i98epIwiUEiKmMcavmVdhtymW+pCAohMRgybyIME9ygfVu8QheIi+YoQh3ngiThsT0SQzJT4R0sKDEv8Ou0w==}

  xml-name-validator@4.0.0:
    resolution: {integrity: sha512-ICP2e+jsHvAj2E2lIHxa5tjXRlKDJo4IdvPvCXbXQGdzSfmSpNVyIKMvoZHjDY9DP0zV17iI85o90vRFXNccRw==}
    engines: {node: '>=12'}

  xml-reader@2.4.3:
    resolution: {integrity: sha512-xWldrIxjeAMAu6+HSf9t50ot1uL5M+BtOidRCWHXIeewvSeIpscWCsp4Zxjk8kHHhdqFBrfK8U0EJeCcnyQ/gA==}

  yaml@2.8.2:
    resolution: {integrity: sha512-mplynKqc1C2hTVYxd0PU2xQAc22TI1vShAYGksCCfxbn/dFwnHTNi1bvYsBTkhdUNtGIf5xNOg938rrSSYvS9A==}
    engines: {node: '>= 14.6'}
    hasBin: true

  yocto-queue@0.1.0:
    resolution: {integrity: sha512-rVksvsnNCdJ/ohGc6xgPwyN8eheCxsiLM8mxuE/t/mOVqJewPuO1miLpTHQiRgTKCLexL4MeAFVagts7HmNZ2Q==}
    engines: {node: '>=10'}

snapshots:

  '@alloc/quick-lru@5.2.0': {}

  '@antfu/install-pkg@1.1.0':
    dependencies:
      package-manager-detector: 1.6.0
      tinyexec: 1.0.2

  '@babel/code-frame@7.27.1':
    dependencies:
      '@babel/helper-validator-identifier': 7.28.5
      js-tokens: 4.0.0
      picocolors: 1.1.1

  '@babel/helper-string-parser@7.27.1': {}

  '@babel/helper-validator-identifier@7.28.5': {}

  '@babel/parser@7.28.5':
    dependencies:
      '@babel/types': 7.28.5

  '@babel/runtime@7.28.4': {}

  '@babel/types@7.28.5':
    dependencies:
      '@babel/helper-string-parser': 7.27.1
      '@babel/helper-validator-identifier': 7.28.5

  '@braintree/sanitize-url@7.1.1': {}

  '@cacheable/memory@2.0.6':
    dependencies:
      '@cacheable/utils': 2.3.2
      '@keyv/bigmap': 1.3.0(keyv@5.5.5)
      hookified: 1.14.0
      keyv: 5.5.5

  '@cacheable/utils@2.3.2':
    dependencies:
      hashery: 1.3.0
      keyv: 5.5.5

  '@chevrotain/cst-dts-gen@11.0.3':
    dependencies:
      '@chevrotain/gast': 11.0.3
      '@chevrotain/types': 11.0.3
      lodash-es: 4.17.21

  '@chevrotain/gast@11.0.3':
    dependencies:
      '@chevrotain/types': 11.0.3
      lodash-es: 4.17.21

  '@chevrotain/regexp-to-ast@11.0.3': {}

  '@chevrotain/types@11.0.3': {}

  '@chevrotain/utils@11.0.3': {}

  '@citation-js/core@0.7.21':
    dependencies:
      '@citation-js/date': 0.5.1
      '@citation-js/name': 0.4.2
      fetch-ponyfill: 7.1.0
      sync-fetch: 0.4.5
    transitivePeerDependencies:
      - encoding

  '@citation-js/date@0.5.1': {}

  '@citation-js/name@0.4.2': {}

  '@citation-js/plugin-bibtex@0.7.21(@citation-js/core@0.7.21)':
    dependencies:
      '@citation-js/core': 0.7.21
      '@citation-js/date': 0.5.1
      '@citation-js/name': 0.4.2
      moo: 0.5.2

  '@citation-js/plugin-cff@0.6.1':
    dependencies:
      '@citation-js/date': 0.5.1
      '@citation-js/plugin-yaml': 0.6.1

  '@citation-js/plugin-csl@0.7.21(@citation-js/core@0.7.21)':
    dependencies:
      '@citation-js/core': 0.7.21
      '@citation-js/date': 0.5.1
      citeproc: 2.4.63

  '@citation-js/plugin-github@0.6.1':
    dependencies:
      '@citation-js/date': 0.5.1
      '@citation-js/name': 0.4.2

  '@citation-js/plugin-npm@0.6.1':
    dependencies:
      '@citation-js/date': 0.5.1
      '@citation-js/name': 0.4.2

  '@citation-js/plugin-software-formats@0.6.1':
    dependencies:
      '@citation-js/plugin-cff': 0.6.1
      '@citation-js/plugin-github': 0.6.1
      '@citation-js/plugin-npm': 0.6.1
      '@citation-js/plugin-yaml': 0.6.1
      '@citation-js/plugin-zenodo': 0.6.1

  '@citation-js/plugin-yaml@0.6.1':
    dependencies:
      js-yaml: 4.1.1

  '@citation-js/plugin-zenodo@0.6.1':
    dependencies:
      '@citation-js/date': 0.5.1
      '@citation-js/name': 0.4.2

  '@csstools/css-parser-algorithms@3.0.5(@csstools/css-tokenizer@3.0.4)':
    dependencies:
      '@csstools/css-tokenizer': 3.0.4

  '@csstools/css-syntax-patches-for-csstree@1.0.21': {}

  '@csstools/css-tokenizer@3.0.4': {}

  '@csstools/media-query-list-parser@4.0.3(@csstools/css-parser-algorithms@3.0.5(@csstools/css-tokenizer@3.0.4))(@csstools/css-tokenizer@3.0.4)':
    dependencies:
      '@csstools/css-parser-algorithms': 3.0.5(@csstools/css-tokenizer@3.0.4)
      '@csstools/css-tokenizer': 3.0.4

  '@csstools/selector-specificity@5.0.0(postcss-selector-parser@7.1.1)':
    dependencies:
      postcss-selector-parser: 7.1.1

  '@discoveryjs/json-ext@0.6.3': {}

  '@dual-bundle/import-meta-resolve@4.2.1': {}

  '@emnapi/core@1.7.1':
    dependencies:
      '@emnapi/wasi-threads': 1.1.0
      tslib: 2.8.1
    optional: true

  '@emnapi/runtime@1.7.1':
    dependencies:
      tslib: 2.8.1
    optional: true

  '@emnapi/wasi-threads@1.1.0':
    dependencies:
      tslib: 2.8.1
    optional: true

  '@esbuild/aix-ppc64@0.25.12':
    optional: true

  '@esbuild/aix-ppc64@0.27.2':
    optional: true

  '@esbuild/android-arm64@0.25.12':
    optional: true

  '@esbuild/android-arm64@0.27.2':
    optional: true

  '@esbuild/android-arm@0.25.12':
    optional: true

  '@esbuild/android-arm@0.27.2':
    optional: true

  '@esbuild/android-x64@0.25.12':
    optional: true

  '@esbuild/android-x64@0.27.2':
    optional: true

  '@esbuild/darwin-arm64@0.25.12':
    optional: true

  '@esbuild/darwin-arm64@0.27.2':
    optional: true

  '@esbuild/darwin-x64@0.25.12':
    optional: true

  '@esbuild/darwin-x64@0.27.2':
    optional: true

  '@esbuild/freebsd-arm64@0.25.12':
    optional: true

  '@esbuild/freebsd-arm64@0.27.2':
    optional: true

  '@esbuild/freebsd-x64@0.25.12':
    optional: true

  '@esbuild/freebsd-x64@0.27.2':
    optional: true

  '@esbuild/linux-arm64@0.25.12':
    optional: true

  '@esbuild/linux-arm64@0.27.2':
    optional: true

  '@esbuild/linux-arm@0.25.12':
    optional: true

  '@esbuild/linux-arm@0.27.2':
    optional: true

  '@esbuild/linux-ia32@0.25.12':
    optional: true

  '@esbuild/linux-ia32@0.27.2':
    optional: true

  '@esbuild/linux-loong64@0.25.12':
    optional: true

  '@esbuild/linux-loong64@0.27.2':
    optional: true

  '@esbuild/linux-mips64el@0.25.12':
    optional: true

  '@esbuild/linux-mips64el@0.27.2':
    optional: true

  '@esbuild/linux-ppc64@0.25.12':
    optional: true

  '@esbuild/linux-ppc64@0.27.2':
    optional: true

  '@esbuild/linux-riscv64@0.25.12':
    optional: true

  '@esbuild/linux-riscv64@0.27.2':
    optional: true

  '@esbuild/linux-s390x@0.25.12':
    optional: true

  '@esbuild/linux-s390x@0.27.2':
    optional: true

  '@esbuild/linux-x64@0.25.12':
    optional: true

  '@esbuild/linux-x64@0.27.2':
    optional: true

  '@esbuild/netbsd-arm64@0.25.12':
    optional: true

  '@esbuild/netbsd-arm64@0.27.2':
    optional: true

  '@esbuild/netbsd-x64@0.25.12':
    optional: true

  '@esbuild/netbsd-x64@0.27.2':
    optional: true

  '@esbuild/openbsd-arm64@0.25.12':
    optional: true

  '@esbuild/openbsd-arm64@0.27.2':
    optional: true

  '@esbuild/openbsd-x64@0.25.12':
    optional: true

  '@esbuild/openbsd-x64@0.27.2':
    optional: true

  '@esbuild/openharmony-arm64@0.25.12':
    optional: true

  '@esbuild/openharmony-arm64@0.27.2':
    optional: true

  '@esbuild/sunos-x64@0.25.12':
    optional: true

  '@esbuild/sunos-x64@0.27.2':
    optional: true

  '@esbuild/win32-arm64@0.25.12':
    optional: true

  '@esbuild/win32-arm64@0.27.2':
    optional: true

  '@esbuild/win32-ia32@0.25.12':
    optional: true

  '@esbuild/win32-ia32@0.27.2':
    optional: true

  '@esbuild/win32-x64@0.25.12':
    optional: true

  '@esbuild/win32-x64@0.27.2':
    optional: true

  '@eslint-community/eslint-plugin-eslint-comments@4.5.0(eslint@9.39.2(jiti@2.6.1))':
    dependencies:
      escape-string-regexp: 4.0.0
      eslint: 9.39.2(jiti@2.6.1)
      ignore: 5.3.2

  '@eslint-community/eslint-utils@4.9.0(eslint@9.39.2(jiti@2.6.1))':
    dependencies:
      eslint: 9.39.2(jiti@2.6.1)
      eslint-visitor-keys: 3.4.3

  '@eslint-community/regexpp@4.12.1': {}

  '@eslint-community/regexpp@4.12.2': {}

  '@eslint/compat@1.4.1(eslint@9.39.2(jiti@2.6.1))':
    dependencies:
      '@eslint/core': 0.17.0
    optionalDependencies:
      eslint: 9.39.2(jiti@2.6.1)

  '@eslint/config-array@0.21.1':
    dependencies:
      '@eslint/object-schema': 2.1.7
      debug: 4.4.3
      minimatch: 3.1.2
    transitivePeerDependencies:
      - supports-color

  '@eslint/config-helpers@0.4.2':
    dependencies:
      '@eslint/core': 0.17.0

  '@eslint/core@0.17.0':
    dependencies:
      '@types/json-schema': 7.0.15

  '@eslint/eslintrc@3.3.3':
    dependencies:
      ajv: 6.12.6
      debug: 4.4.3
      espree: 10.4.0
      globals: 14.0.0
      ignore: 5.3.2
      import-fresh: 3.3.1
      js-yaml: 4.1.1
      minimatch: 3.1.2
      strip-json-comments: 3.1.1
    transitivePeerDependencies:
      - supports-color

  '@eslint/js@9.39.2': {}

  '@eslint/object-schema@2.1.7': {}

  '@eslint/plugin-kit@0.4.1':
    dependencies:
      '@eslint/core': 0.17.0
      levn: 0.4.1

  '@github/browserslist-config@1.0.0': {}

  '@github/combobox-nav@2.3.1': {}

  '@github/markdown-toolbar-element@2.2.3': {}

  '@github/paste-markdown@1.5.3': {}

  '@github/relative-time-element@5.0.0': {}

  '@github/text-expander-element@2.9.2':
    dependencies:
      '@github/combobox-nav': 2.3.1
      dom-input-range: 2.0.1

  '@humanfs/core@0.19.1': {}

  '@humanfs/node@0.16.7':
    dependencies:
      '@humanfs/core': 0.19.1
      '@humanwhocodes/retry': 0.4.3

  '@humanwhocodes/module-importer@1.0.1': {}

  '@humanwhocodes/retry@0.4.3': {}

  '@iconify/types@2.0.0': {}

  '@iconify/utils@3.1.0':
    dependencies:
      '@antfu/install-pkg': 1.1.0
      '@iconify/types': 2.0.0
      mlly: 1.8.0

  '@isaacs/balanced-match@4.0.1': {}

  '@isaacs/brace-expansion@5.0.0':
    dependencies:
      '@isaacs/balanced-match': 4.0.1

  '@jridgewell/gen-mapping@0.3.13':
    dependencies:
      '@jridgewell/sourcemap-codec': 1.5.5
      '@jridgewell/trace-mapping': 0.3.31

  '@jridgewell/resolve-uri@3.1.2': {}

  '@jridgewell/source-map@0.3.11':
    dependencies:
      '@jridgewell/gen-mapping': 0.3.13
      '@jridgewell/trace-mapping': 0.3.31

  '@jridgewell/sourcemap-codec@1.5.5': {}

  '@jridgewell/trace-mapping@0.3.31':
    dependencies:
      '@jridgewell/resolve-uri': 3.1.2
      '@jridgewell/sourcemap-codec': 1.5.5

  '@keyv/bigmap@1.3.0(keyv@5.5.5)':
    dependencies:
      hashery: 1.3.0
      hookified: 1.14.0
      keyv: 5.5.5

  '@keyv/serialize@1.1.1': {}

  '@kurkle/color@0.3.4': {}

  '@mcaptcha/core-glue@0.1.0-alpha-5': {}

  '@mcaptcha/vanilla-glue@0.1.0-alpha-3':
    dependencies:
      '@mcaptcha/core-glue': 0.1.0-alpha-5

  '@mermaid-js/parser@0.6.3':
    dependencies:
      langium: 3.3.1

  '@napi-rs/wasm-runtime@0.2.12':
    dependencies:
      '@emnapi/core': 1.7.1
      '@emnapi/runtime': 1.7.1
      '@tybys/wasm-util': 0.10.1
    optional: true

  '@nodelib/fs.scandir@2.1.5':
    dependencies:
      '@nodelib/fs.stat': 2.0.5
      run-parallel: 1.2.0

  '@nodelib/fs.stat@2.0.5': {}

  '@nodelib/fs.walk@1.2.8':
    dependencies:
      '@nodelib/fs.scandir': 2.1.5
      fastq: 1.19.1

  '@nolyfill/array-includes@1.0.44':
    dependencies:
      '@nolyfill/shared': 1.0.44

  '@nolyfill/array.prototype.findlastindex@1.0.44':
    dependencies:
      '@nolyfill/shared': 1.0.44

  '@nolyfill/array.prototype.flat@1.0.44':
    dependencies:
      '@nolyfill/shared': 1.0.44

  '@nolyfill/array.prototype.flatmap@1.0.44':
    dependencies:
      '@nolyfill/shared': 1.0.44

  '@nolyfill/hasown@1.0.44': {}

  '@nolyfill/is-core-module@1.0.39': {}

  '@nolyfill/object.assign@1.0.44':
    dependencies:
      '@nolyfill/shared': 1.0.44

  '@nolyfill/object.fromentries@1.0.44':
    dependencies:
      '@nolyfill/shared': 1.0.44

  '@nolyfill/object.groupby@1.0.44':
    dependencies:
      '@nolyfill/shared': 1.0.44

  '@nolyfill/object.values@1.0.44':
    dependencies:
      '@nolyfill/shared': 1.0.44

  '@nolyfill/safe-buffer@1.0.44': {}

  '@nolyfill/safe-regex-test@1.0.44': {}

  '@nolyfill/safer-buffer@1.0.44': {}

  '@nolyfill/shared@1.0.44': {}

  '@nolyfill/string.prototype.includes@1.0.44':
    dependencies:
      '@nolyfill/shared': 1.0.44

  '@nolyfill/string.prototype.trimend@1.0.44':
    dependencies:
      '@nolyfill/shared': 1.0.44

  '@pkgr/core@0.2.9': {}

  '@playwright/test@1.57.0':
    dependencies:
      playwright: 1.57.0

  '@popperjs/core@2.11.8': {}

  '@primer/octicons@19.21.1':
    dependencies:
      object-assign: 4.1.1

  '@resvg/resvg-wasm@2.6.2': {}

  '@rolldown/pluginutils@1.0.0-beta.53': {}

  '@rollup/rollup-android-arm-eabi@4.53.5':
    optional: true

  '@rollup/rollup-android-arm64@4.53.5':
    optional: true

  '@rollup/rollup-darwin-arm64@4.53.5':
    optional: true

  '@rollup/rollup-darwin-x64@4.53.5':
    optional: true

  '@rollup/rollup-freebsd-arm64@4.53.5':
    optional: true

  '@rollup/rollup-freebsd-x64@4.53.5':
    optional: true

  '@rollup/rollup-linux-arm-gnueabihf@4.53.5':
    optional: true

  '@rollup/rollup-linux-arm-musleabihf@4.53.5':
    optional: true

  '@rollup/rollup-linux-arm64-gnu@4.53.5':
    optional: true

  '@rollup/rollup-linux-arm64-musl@4.53.5':
    optional: true

  '@rollup/rollup-linux-loong64-gnu@4.53.5':
    optional: true

  '@rollup/rollup-linux-ppc64-gnu@4.53.5':
    optional: true

  '@rollup/rollup-linux-riscv64-gnu@4.53.5':
    optional: true

  '@rollup/rollup-linux-riscv64-musl@4.53.5':
    optional: true

  '@rollup/rollup-linux-s390x-gnu@4.53.5':
    optional: true

  '@rollup/rollup-linux-x64-gnu@4.53.5':
    optional: true

  '@rollup/rollup-linux-x64-musl@4.53.5':
    optional: true

  '@rollup/rollup-openharmony-arm64@4.53.5':
    optional: true

  '@rollup/rollup-win32-arm64-msvc@4.53.5':
    optional: true

  '@rollup/rollup-win32-ia32-msvc@4.53.5':
    optional: true

  '@rollup/rollup-win32-x64-gnu@4.53.5':
    optional: true

  '@rollup/rollup-win32-x64-msvc@4.53.5':
    optional: true

  '@rtsao/scc@1.1.0': {}

  '@scarf/scarf@1.4.0': {}

  '@silverwind/vue3-calendar-heatmap@2.0.6(tippy.js@6.3.7)(vue@3.5.25(typescript@5.9.3))':
    dependencies:
      tippy.js: 6.3.7
      vue: 3.5.25(typescript@5.9.3)

  '@simonwep/pickr@1.9.0':
    dependencies:
      core-js: 3.32.2
      nanopop: 2.3.0

  '@solid-primitives/refs@1.1.2(solid-js@1.9.10)':
    dependencies:
      '@solid-primitives/utils': 6.3.2(solid-js@1.9.10)
      solid-js: 1.9.10

  '@solid-primitives/transition-group@1.1.2(solid-js@1.9.10)':
    dependencies:
      solid-js: 1.9.10

  '@solid-primitives/utils@6.3.2(solid-js@1.9.10)':
    dependencies:
      solid-js: 1.9.10

  '@standard-schema/spec@1.1.0': {}

  '@stylistic/eslint-plugin@5.6.1(eslint@9.39.2(jiti@2.6.1))':
    dependencies:
      '@eslint-community/eslint-utils': 4.9.0(eslint@9.39.2(jiti@2.6.1))
      '@typescript-eslint/types': 8.50.0
      eslint: 9.39.2(jiti@2.6.1)
      eslint-visitor-keys: 4.2.1
      espree: 10.4.0
      estraverse: 5.3.0
      picomatch: 4.0.3

  '@stylistic/stylelint-plugin@4.0.0(stylelint@16.26.1(typescript@5.9.3))':
    dependencies:
      '@csstools/css-parser-algorithms': 3.0.5(@csstools/css-tokenizer@3.0.4)
      '@csstools/css-tokenizer': 3.0.4
      '@csstools/media-query-list-parser': 4.0.3(@csstools/css-parser-algorithms@3.0.5(@csstools/css-tokenizer@3.0.4))(@csstools/css-tokenizer@3.0.4)
      postcss: 8.5.6
      postcss-selector-parser: 7.1.1
      postcss-value-parser: 4.2.0
      style-search: 0.1.0
      stylelint: 16.26.1(typescript@5.9.3)

  '@swc/helpers@0.2.14': {}

  '@techknowlogick/license-checker-webpack-plugin@0.3.0(webpack@5.104.0)':
    dependencies:
      glob: 7.2.3
      lodash: 4.17.21
      minimatch: 3.1.2
      semver: 6.3.1
      spdx-expression-validate: 2.0.0
      spdx-satisfies: 5.0.1
      superstruct: 0.10.13
      webpack: 5.104.0(webpack-cli@6.0.1)
      webpack-sources: 1.4.3
      wrap-ansi: 6.2.0

  '@tybys/wasm-util@0.10.1':
    dependencies:
      tslib: 2.8.1
    optional: true

  '@types/chai@5.2.3':
    dependencies:
      '@types/deep-eql': 4.0.2
      assertion-error: 2.0.1

  '@types/codemirror@5.60.17':
    dependencies:
      '@types/tern': 0.23.9

  '@types/d3-array@3.2.2': {}

  '@types/d3-axis@3.0.6':
    dependencies:
      '@types/d3-selection': 3.0.11

  '@types/d3-brush@3.0.6':
    dependencies:
      '@types/d3-selection': 3.0.11

  '@types/d3-chord@3.0.6': {}

  '@types/d3-color@3.1.3': {}

  '@types/d3-contour@3.0.6':
    dependencies:
      '@types/d3-array': 3.2.2
      '@types/geojson': 7946.0.16

  '@types/d3-delaunay@6.0.4': {}

  '@types/d3-dispatch@3.0.7': {}

  '@types/d3-drag@3.0.7':
    dependencies:
      '@types/d3-selection': 3.0.11

  '@types/d3-dsv@3.0.7': {}

  '@types/d3-ease@3.0.2': {}

  '@types/d3-fetch@3.0.7':
    dependencies:
      '@types/d3-dsv': 3.0.7

  '@types/d3-force@3.0.10': {}

  '@types/d3-format@3.0.4': {}

  '@types/d3-geo@3.1.0':
    dependencies:
      '@types/geojson': 7946.0.16

  '@types/d3-hierarchy@3.1.7': {}

  '@types/d3-interpolate@3.0.4':
    dependencies:
      '@types/d3-color': 3.1.3

  '@types/d3-path@3.1.1': {}

  '@types/d3-polygon@3.0.2': {}

  '@types/d3-quadtree@3.0.6': {}

  '@types/d3-random@3.0.3': {}

  '@types/d3-scale-chromatic@3.1.0': {}

  '@types/d3-scale@4.0.9':
    dependencies:
      '@types/d3-time': 3.0.4

  '@types/d3-selection@3.0.11': {}

  '@types/d3-shape@3.1.7':
    dependencies:
      '@types/d3-path': 3.1.1

  '@types/d3-time-format@4.0.3': {}

  '@types/d3-time@3.0.4': {}

  '@types/d3-timer@3.0.2': {}

  '@types/d3-transition@3.0.9':
    dependencies:
      '@types/d3-selection': 3.0.11

  '@types/d3-zoom@3.0.8':
    dependencies:
      '@types/d3-interpolate': 3.0.4
      '@types/d3-selection': 3.0.11

  '@types/d3@7.4.3':
    dependencies:
      '@types/d3-array': 3.2.2
      '@types/d3-axis': 3.0.6
      '@types/d3-brush': 3.0.6
      '@types/d3-chord': 3.0.6
      '@types/d3-color': 3.1.3
      '@types/d3-contour': 3.0.6
      '@types/d3-delaunay': 6.0.4
      '@types/d3-dispatch': 3.0.7
      '@types/d3-drag': 3.0.7
      '@types/d3-dsv': 3.0.7
      '@types/d3-ease': 3.0.2
      '@types/d3-fetch': 3.0.7
      '@types/d3-force': 3.0.10
      '@types/d3-format': 3.0.4
      '@types/d3-geo': 3.1.0
      '@types/d3-hierarchy': 3.1.7
      '@types/d3-interpolate': 3.0.4
      '@types/d3-path': 3.1.1
      '@types/d3-polygon': 3.0.2
      '@types/d3-quadtree': 3.0.6
      '@types/d3-random': 3.0.3
      '@types/d3-scale': 4.0.9
      '@types/d3-scale-chromatic': 3.1.0
      '@types/d3-selection': 3.0.11
      '@types/d3-shape': 3.1.7
      '@types/d3-time': 3.0.4
      '@types/d3-time-format': 4.0.3
      '@types/d3-timer': 3.0.2
      '@types/d3-transition': 3.0.9
      '@types/d3-zoom': 3.0.8

  '@types/debug@4.1.12':
    dependencies:
      '@types/ms': 2.1.0

  '@types/deep-eql@4.0.2': {}

  '@types/dropzone@5.7.9':
    dependencies:
      '@types/jquery': 3.5.33

  '@types/eslint-scope@3.7.7':
    dependencies:
      '@types/eslint': 9.6.1
      '@types/estree': 1.0.8

  '@types/eslint@9.6.1':
    dependencies:
      '@types/estree': 1.0.8
      '@types/json-schema': 7.0.15

  '@types/estree@1.0.8': {}

  '@types/geojson@7946.0.16': {}

  '@types/hammerjs@2.0.46': {}

  '@types/jquery@3.5.33':
    dependencies:
      '@types/sizzle': 2.3.10

  '@types/json-schema@7.0.15': {}

  '@types/json5@0.0.29': {}

  '@types/katex@0.16.7': {}

  '@types/marked@4.3.2': {}

  '@types/ms@2.1.0': {}

  '@types/node@20.19.27':
    dependencies:
      undici-types: 6.21.0

  '@types/node@25.0.3':
    dependencies:
      undici-types: 7.16.0

  '@types/pdfobject@2.2.5': {}

  '@types/sizzle@2.3.10': {}

  '@types/sortablejs@1.15.9': {}

  '@types/swagger-ui-dist@3.30.6': {}

  '@types/tern@0.23.9':
    dependencies:
      '@types/estree': 1.0.8

  '@types/throttle-debounce@5.0.2': {}

  '@types/tinycolor2@1.4.6': {}

  '@types/toastify-js@1.12.4': {}

  '@types/trusted-types@2.0.7':
    optional: true

  '@types/unist@2.0.11': {}

  '@types/whatwg-mimetype@3.0.2': {}

  '@typescript-eslint/eslint-plugin@8.50.0(@typescript-eslint/parser@8.50.0(eslint@9.39.2(jiti@2.6.1))(typescript@5.9.3))(eslint@9.39.2(jiti@2.6.1))(typescript@5.9.3)':
    dependencies:
      '@eslint-community/regexpp': 4.12.2
      '@typescript-eslint/parser': 8.50.0(eslint@9.39.2(jiti@2.6.1))(typescript@5.9.3)
      '@typescript-eslint/scope-manager': 8.50.0
      '@typescript-eslint/type-utils': 8.50.0(eslint@9.39.2(jiti@2.6.1))(typescript@5.9.3)
      '@typescript-eslint/utils': 8.50.0(eslint@9.39.2(jiti@2.6.1))(typescript@5.9.3)
      '@typescript-eslint/visitor-keys': 8.50.0
      eslint: 9.39.2(jiti@2.6.1)
      ignore: 7.0.5
      natural-compare: 1.4.0
      ts-api-utils: 2.1.0(typescript@5.9.3)
      typescript: 5.9.3
    transitivePeerDependencies:
      - supports-color

  '@typescript-eslint/parser@8.50.0(eslint@9.39.2(jiti@2.6.1))(typescript@5.9.3)':
    dependencies:
      '@typescript-eslint/scope-manager': 8.50.0
      '@typescript-eslint/types': 8.50.0
      '@typescript-eslint/typescript-estree': 8.50.0(typescript@5.9.3)
      '@typescript-eslint/visitor-keys': 8.50.0
      debug: 4.4.3
      eslint: 9.39.2(jiti@2.6.1)
      typescript: 5.9.3
    transitivePeerDependencies:
      - supports-color

  '@typescript-eslint/project-service@8.50.0(typescript@5.9.3)':
    dependencies:
      '@typescript-eslint/tsconfig-utils': 8.50.0(typescript@5.9.3)
      '@typescript-eslint/types': 8.50.0
      debug: 4.4.3
      typescript: 5.9.3
    transitivePeerDependencies:
      - supports-color

  '@typescript-eslint/scope-manager@8.50.0':
    dependencies:
      '@typescript-eslint/types': 8.50.0
      '@typescript-eslint/visitor-keys': 8.50.0

  '@typescript-eslint/tsconfig-utils@8.50.0(typescript@5.9.3)':
    dependencies:
      typescript: 5.9.3

  '@typescript-eslint/type-utils@8.50.0(eslint@9.39.2(jiti@2.6.1))(typescript@5.9.3)':
    dependencies:
      '@typescript-eslint/types': 8.50.0
      '@typescript-eslint/typescript-estree': 8.50.0(typescript@5.9.3)
      '@typescript-eslint/utils': 8.50.0(eslint@9.39.2(jiti@2.6.1))(typescript@5.9.3)
      debug: 4.4.3
      eslint: 9.39.2(jiti@2.6.1)
      ts-api-utils: 2.1.0(typescript@5.9.3)
      typescript: 5.9.3
    transitivePeerDependencies:
      - supports-color

  '@typescript-eslint/types@8.50.0': {}

  '@typescript-eslint/typescript-estree@8.50.0(typescript@5.9.3)':
    dependencies:
      '@typescript-eslint/project-service': 8.50.0(typescript@5.9.3)
      '@typescript-eslint/tsconfig-utils': 8.50.0(typescript@5.9.3)
      '@typescript-eslint/types': 8.50.0
      '@typescript-eslint/visitor-keys': 8.50.0
      debug: 4.4.3
      minimatch: 9.0.5
      semver: 7.7.3
      tinyglobby: 0.2.15
      ts-api-utils: 2.1.0(typescript@5.9.3)
      typescript: 5.9.3
    transitivePeerDependencies:
      - supports-color

  '@typescript-eslint/utils@8.50.0(eslint@9.39.2(jiti@2.6.1))(typescript@5.9.3)':
    dependencies:
      '@eslint-community/eslint-utils': 4.9.0(eslint@9.39.2(jiti@2.6.1))
      '@typescript-eslint/scope-manager': 8.50.0
      '@typescript-eslint/types': 8.50.0
      '@typescript-eslint/typescript-estree': 8.50.0(typescript@5.9.3)
      eslint: 9.39.2(jiti@2.6.1)
      typescript: 5.9.3
    transitivePeerDependencies:
      - supports-color

  '@typescript-eslint/visitor-keys@8.50.0':
    dependencies:
      '@typescript-eslint/types': 8.50.0
      eslint-visitor-keys: 4.2.1

  '@unrs/resolver-binding-android-arm-eabi@1.11.1':
    optional: true

  '@unrs/resolver-binding-android-arm64@1.11.1':
    optional: true

  '@unrs/resolver-binding-darwin-arm64@1.11.1':
    optional: true

  '@unrs/resolver-binding-darwin-x64@1.11.1':
    optional: true

  '@unrs/resolver-binding-freebsd-x64@1.11.1':
    optional: true

  '@unrs/resolver-binding-linux-arm-gnueabihf@1.11.1':
    optional: true

  '@unrs/resolver-binding-linux-arm-musleabihf@1.11.1':
    optional: true

  '@unrs/resolver-binding-linux-arm64-gnu@1.11.1':
    optional: true

  '@unrs/resolver-binding-linux-arm64-musl@1.11.1':
    optional: true

  '@unrs/resolver-binding-linux-ppc64-gnu@1.11.1':
    optional: true

  '@unrs/resolver-binding-linux-riscv64-gnu@1.11.1':
    optional: true

  '@unrs/resolver-binding-linux-riscv64-musl@1.11.1':
    optional: true

  '@unrs/resolver-binding-linux-s390x-gnu@1.11.1':
    optional: true

  '@unrs/resolver-binding-linux-x64-gnu@1.11.1':
    optional: true

  '@unrs/resolver-binding-linux-x64-musl@1.11.1':
    optional: true

  '@unrs/resolver-binding-wasm32-wasi@1.11.1':
    dependencies:
      '@napi-rs/wasm-runtime': 0.2.12
    optional: true

  '@unrs/resolver-binding-win32-arm64-msvc@1.11.1':
    optional: true

  '@unrs/resolver-binding-win32-ia32-msvc@1.11.1':
    optional: true

  '@unrs/resolver-binding-win32-x64-msvc@1.11.1':
    optional: true

  '@vitejs/plugin-vue@6.0.3(vite@7.3.0(@types/node@25.0.3)(jiti@2.6.1)(stylus@0.57.0)(terser@5.44.1)(yaml@2.8.2))(vue@3.5.25(typescript@5.9.3))':
    dependencies:
      '@rolldown/pluginutils': 1.0.0-beta.53
      vite: 7.3.0(@types/node@25.0.3)(jiti@2.6.1)(stylus@0.57.0)(terser@5.44.1)(yaml@2.8.2)
      vue: 3.5.25(typescript@5.9.3)

  '@vitest/eslint-plugin@1.5.2(eslint@9.39.2(jiti@2.6.1))(typescript@5.9.3)(vitest@4.0.16(@types/node@25.0.3)(happy-dom@20.0.11)(jiti@2.6.1)(stylus@0.57.0)(terser@5.44.1)(yaml@2.8.2))':
    dependencies:
      '@typescript-eslint/scope-manager': 8.50.0
      '@typescript-eslint/utils': 8.50.0(eslint@9.39.2(jiti@2.6.1))(typescript@5.9.3)
      eslint: 9.39.2(jiti@2.6.1)
    optionalDependencies:
      typescript: 5.9.3
      vitest: 4.0.16(@types/node@25.0.3)(happy-dom@20.0.11)(jiti@2.6.1)(stylus@0.57.0)(terser@5.44.1)(yaml@2.8.2)
    transitivePeerDependencies:
      - supports-color

  '@vitest/expect@4.0.16':
    dependencies:
      '@standard-schema/spec': 1.1.0
      '@types/chai': 5.2.3
      '@vitest/spy': 4.0.16
      '@vitest/utils': 4.0.16
      chai: 6.2.1
      tinyrainbow: 3.0.3

  '@vitest/mocker@4.0.16(vite@7.3.0(@types/node@25.0.3)(jiti@2.6.1)(stylus@0.57.0)(terser@5.44.1)(yaml@2.8.2))':
    dependencies:
      '@vitest/spy': 4.0.16
      estree-walker: 3.0.3
      magic-string: 0.30.21
    optionalDependencies:
      vite: 7.3.0(@types/node@25.0.3)(jiti@2.6.1)(stylus@0.57.0)(terser@5.44.1)(yaml@2.8.2)

  '@vitest/pretty-format@4.0.16':
    dependencies:
      tinyrainbow: 3.0.3

  '@vitest/runner@4.0.16':
    dependencies:
      '@vitest/utils': 4.0.16
      pathe: 2.0.3

  '@vitest/snapshot@4.0.16':
    dependencies:
      '@vitest/pretty-format': 4.0.16
      magic-string: 0.30.21
      pathe: 2.0.3

  '@vitest/spy@4.0.16': {}

  '@vitest/utils@4.0.16':
    dependencies:
      '@vitest/pretty-format': 4.0.16
      tinyrainbow: 3.0.3

  '@volar/language-core@2.4.26':
    dependencies:
      '@volar/source-map': 2.4.26

  '@volar/source-map@2.4.26': {}

  '@volar/typescript@2.4.26':
    dependencies:
      '@volar/language-core': 2.4.26
      path-browserify: 1.0.1
      vscode-uri: 3.1.0

  '@vue/compiler-core@3.5.25':
    dependencies:
      '@babel/parser': 7.28.5
      '@vue/shared': 3.5.25
      entities: 4.5.0
      estree-walker: 2.0.2
      source-map-js: 1.2.1

  '@vue/compiler-dom@3.5.25':
    dependencies:
      '@vue/compiler-core': 3.5.25
      '@vue/shared': 3.5.25

  '@vue/compiler-sfc@3.5.25':
    dependencies:
      '@babel/parser': 7.28.5
      '@vue/compiler-core': 3.5.25
      '@vue/compiler-dom': 3.5.25
      '@vue/compiler-ssr': 3.5.25
      '@vue/shared': 3.5.25
      estree-walker: 2.0.2
      magic-string: 0.30.21
      postcss: 8.5.6
      source-map-js: 1.2.1

  '@vue/compiler-ssr@3.5.25':
    dependencies:
      '@vue/compiler-dom': 3.5.25
      '@vue/shared': 3.5.25

  '@vue/language-core@3.1.8(typescript@5.9.3)':
    dependencies:
      '@volar/language-core': 2.4.26
      '@vue/compiler-dom': 3.5.25
      '@vue/shared': 3.5.25
      alien-signals: 3.1.1
      muggle-string: 0.4.1
      path-browserify: 1.0.1
      picomatch: 4.0.3
    optionalDependencies:
      typescript: 5.9.3

  '@vue/reactivity@3.5.25':
    dependencies:
      '@vue/shared': 3.5.25

  '@vue/runtime-core@3.5.25':
    dependencies:
      '@vue/reactivity': 3.5.25
      '@vue/shared': 3.5.25

  '@vue/runtime-dom@3.5.25':
    dependencies:
      '@vue/reactivity': 3.5.25
      '@vue/runtime-core': 3.5.25
      '@vue/shared': 3.5.25
      csstype: 3.2.3

  '@vue/server-renderer@3.5.25(vue@3.5.25(typescript@5.9.3))':
    dependencies:
      '@vue/compiler-ssr': 3.5.25
      '@vue/shared': 3.5.25
      vue: 3.5.25(typescript@5.9.3)

  '@vue/shared@3.5.25': {}

  '@webassemblyjs/ast@1.14.1':
    dependencies:
      '@webassemblyjs/helper-numbers': 1.13.2
      '@webassemblyjs/helper-wasm-bytecode': 1.13.2

  '@webassemblyjs/floating-point-hex-parser@1.13.2': {}

  '@webassemblyjs/helper-api-error@1.13.2': {}

  '@webassemblyjs/helper-buffer@1.14.1': {}

  '@webassemblyjs/helper-numbers@1.13.2':
    dependencies:
      '@webassemblyjs/floating-point-hex-parser': 1.13.2
      '@webassemblyjs/helper-api-error': 1.13.2
      '@xtuc/long': 4.2.2

  '@webassemblyjs/helper-wasm-bytecode@1.13.2': {}

  '@webassemblyjs/helper-wasm-section@1.14.1':
    dependencies:
      '@webassemblyjs/ast': 1.14.1
      '@webassemblyjs/helper-buffer': 1.14.1
      '@webassemblyjs/helper-wasm-bytecode': 1.13.2
      '@webassemblyjs/wasm-gen': 1.14.1

  '@webassemblyjs/ieee754@1.13.2':
    dependencies:
      '@xtuc/ieee754': 1.2.0

  '@webassemblyjs/leb128@1.13.2':
    dependencies:
      '@xtuc/long': 4.2.2

  '@webassemblyjs/utf8@1.13.2': {}

  '@webassemblyjs/wasm-edit@1.14.1':
    dependencies:
      '@webassemblyjs/ast': 1.14.1
      '@webassemblyjs/helper-buffer': 1.14.1
      '@webassemblyjs/helper-wasm-bytecode': 1.13.2
      '@webassemblyjs/helper-wasm-section': 1.14.1
      '@webassemblyjs/wasm-gen': 1.14.1
      '@webassemblyjs/wasm-opt': 1.14.1
      '@webassemblyjs/wasm-parser': 1.14.1
      '@webassemblyjs/wast-printer': 1.14.1

  '@webassemblyjs/wasm-gen@1.14.1':
    dependencies:
      '@webassemblyjs/ast': 1.14.1
      '@webassemblyjs/helper-wasm-bytecode': 1.13.2
      '@webassemblyjs/ieee754': 1.13.2
      '@webassemblyjs/leb128': 1.13.2
      '@webassemblyjs/utf8': 1.13.2

  '@webassemblyjs/wasm-opt@1.14.1':
    dependencies:
      '@webassemblyjs/ast': 1.14.1
      '@webassemblyjs/helper-buffer': 1.14.1
      '@webassemblyjs/wasm-gen': 1.14.1
      '@webassemblyjs/wasm-parser': 1.14.1

  '@webassemblyjs/wasm-parser@1.14.1':
    dependencies:
      '@webassemblyjs/ast': 1.14.1
      '@webassemblyjs/helper-api-error': 1.13.2
      '@webassemblyjs/helper-wasm-bytecode': 1.13.2
      '@webassemblyjs/ieee754': 1.13.2
      '@webassemblyjs/leb128': 1.13.2
      '@webassemblyjs/utf8': 1.13.2

  '@webassemblyjs/wast-printer@1.14.1':
    dependencies:
      '@webassemblyjs/ast': 1.14.1
      '@xtuc/long': 4.2.2

  '@webpack-cli/configtest@3.0.1(webpack-cli@6.0.1)(webpack@5.104.0)':
    dependencies:
      webpack: 5.104.0(webpack-cli@6.0.1)
      webpack-cli: 6.0.1(webpack@5.104.0)

  '@webpack-cli/info@3.0.1(webpack-cli@6.0.1)(webpack@5.104.0)':
    dependencies:
      webpack: 5.104.0(webpack-cli@6.0.1)
      webpack-cli: 6.0.1(webpack@5.104.0)

  '@webpack-cli/serve@3.0.1(webpack-cli@6.0.1)(webpack@5.104.0)':
    dependencies:
      webpack: 5.104.0(webpack-cli@6.0.1)
      webpack-cli: 6.0.1(webpack@5.104.0)

  '@xtuc/ieee754@1.2.0': {}

  '@xtuc/long@4.2.2': {}

  JSV@4.0.2: {}

  acorn-import-phases@1.0.4(acorn@8.15.0):
    dependencies:
      acorn: 8.15.0

  acorn-jsx@5.3.2(acorn@8.15.0):
    dependencies:
      acorn: 8.15.0

  acorn@8.15.0: {}

  add-asset-webpack-plugin@3.1.1(webpack@5.104.0):
    optionalDependencies:
      webpack: 5.104.0(webpack-cli@6.0.1)

  ajv-formats@2.1.1(ajv@8.17.1):
    optionalDependencies:
      ajv: 8.17.1

  ajv-keywords@5.1.0(ajv@8.17.1):
    dependencies:
      ajv: 8.17.1
      fast-deep-equal: 3.1.3

  ajv@6.12.6:
    dependencies:
      fast-deep-equal: 3.1.3
      fast-json-stable-stringify: 2.1.0
      json-schema-traverse: 0.4.1
      uri-js: 4.4.1

  ajv@8.17.1:
    dependencies:
      fast-deep-equal: 3.1.3
      fast-uri: 3.1.0
      json-schema-traverse: 1.0.0
      require-from-string: 2.0.2

  alien-signals@3.1.1: {}

  ansi-regex@5.0.1: {}

  ansi-regex@6.2.2: {}

  ansi-styles@1.0.0: {}

  ansi-styles@3.2.1:
    dependencies:
      color-convert: 1.9.3

  ansi-styles@4.3.0:
    dependencies:
      color-convert: 2.0.1

  ansi-styles@6.2.3: {}

  ansi_up@6.0.6: {}

  any-promise@1.3.0: {}

  anymatch@3.1.3:
    dependencies:
      normalize-path: 3.0.0
      picomatch: 2.3.1

  arg@5.0.2: {}

  argparse@2.0.1: {}

  aria-query@5.3.2: {}

  array-back@3.1.0: {}

  array-back@4.0.2: {}

  array-find-index@1.0.2: {}

  array-union@2.1.0: {}

  asciinema-player@3.13.5:
    dependencies:
      '@babel/runtime': 7.28.4
      solid-js: 1.9.10
      solid-transition-group: 0.2.3(solid-js@1.9.10)

  assertion-error@2.0.1: {}

  ast-types-flow@0.0.8: {}

  astral-regex@2.0.0: {}

  atob@2.1.2: {}

  axe-core@4.11.0: {}

  axobject-query@4.1.0: {}

  balanced-match@1.0.2: {}

  balanced-match@2.0.0: {}

  base64-js@1.5.1: {}

  baseline-browser-mapping@2.9.9: {}

  big.js@5.2.2: {}

  binary-extensions@2.3.0: {}

  boolbase@1.0.0: {}

  brace-expansion@1.1.12:
    dependencies:
      balanced-match: 1.0.2
      concat-map: 0.0.1

  brace-expansion@2.0.2:
    dependencies:
      balanced-match: 1.0.2

  braces@3.0.3:
    dependencies:
      fill-range: 7.1.1

  browserslist@4.28.1:
    dependencies:
      baseline-browser-mapping: 2.9.9
      caniuse-lite: 1.0.30001760
      electron-to-chromium: 1.5.267
      node-releases: 2.0.27
      update-browserslist-db: 1.2.3(browserslist@4.28.1)

  buffer-from@1.1.2: {}

  buffer@5.7.1:
    dependencies:
      base64-js: 1.5.1
      ieee754: 1.2.1

  builtin-modules@3.3.0: {}

  builtin-modules@5.0.0: {}

  bytes@3.1.2: {}

  cacheable@2.3.1:
    dependencies:
      '@cacheable/memory': 2.0.6
      '@cacheable/utils': 2.3.2
      hookified: 1.14.0
      keyv: 5.5.5
      qified: 0.5.3

  callsites@3.1.0: {}

  camelcase-css@2.0.1: {}

  caniuse-lite@1.0.30001760: {}

  chai@6.2.1: {}

  chalk@0.4.0:
    dependencies:
      ansi-styles: 1.0.0
      has-color: 0.1.7
      strip-ansi: 0.1.1

  chalk@2.4.2:
    dependencies:
      ansi-styles: 3.2.1
      escape-string-regexp: 1.0.5
      supports-color: 5.5.0

  chalk@4.1.2:
    dependencies:
      ansi-styles: 4.3.0
      supports-color: 7.2.0

  change-case@5.4.4: {}

  character-entities-legacy@3.0.0: {}

  character-entities@2.0.2: {}

  character-reference-invalid@2.0.1: {}

  chart.js@4.5.1:
    dependencies:
      '@kurkle/color': 0.3.4

  chartjs-adapter-dayjs-4@1.0.4(chart.js@4.5.1)(dayjs@1.11.19):
    dependencies:
      chart.js: 4.5.1
      dayjs: 1.11.19

  chartjs-plugin-zoom@2.2.0(chart.js@4.5.1):
    dependencies:
      '@types/hammerjs': 2.0.46
      chart.js: 4.5.1
      hammerjs: 2.0.8

  chevrotain-allstar@0.3.1(chevrotain@11.0.3):
    dependencies:
      chevrotain: 11.0.3
      lodash-es: 4.17.22

  chevrotain@11.0.3:
    dependencies:
      '@chevrotain/cst-dts-gen': 11.0.3
      '@chevrotain/gast': 11.0.3
      '@chevrotain/regexp-to-ast': 11.0.3
      '@chevrotain/types': 11.0.3
      '@chevrotain/utils': 11.0.3
      lodash-es: 4.17.21

  chokidar@3.6.0:
    dependencies:
      anymatch: 3.1.3
      braces: 3.0.3
      glob-parent: 5.1.2
      is-binary-path: 2.1.0
      is-glob: 4.0.3
      normalize-path: 3.0.0
      readdirp: 3.6.0
    optionalDependencies:
      fsevents: 2.3.3

  chroma-js@3.2.0: {}

  chrome-trace-event@1.0.4: {}

  ci-info@4.3.1: {}

  citeproc@2.4.63: {}

  clean-regexp@1.0.0:
    dependencies:
      escape-string-regexp: 1.0.5

  clippie@4.1.9: {}

  clone-deep@4.0.1:
    dependencies:
      is-plain-object: 2.0.4
      kind-of: 6.0.3
      shallow-clone: 3.0.1

  codemirror-spell-checker@1.1.2:
    dependencies:
      typo-js: 1.3.1

  codemirror@5.65.20: {}

  color-convert@1.9.3:
    dependencies:
      color-name: 1.1.3

  color-convert@2.0.1:
    dependencies:
      color-name: 1.1.4

  color-name@1.1.3: {}

  color-name@1.1.4: {}

  colord@2.9.3: {}

  colorette@2.0.20: {}

  command-line-args@5.2.1:
    dependencies:
      array-back: 3.1.0
      find-replace: 3.0.0
      lodash.camelcase: 4.3.0
      typical: 4.0.0

  command-line-usage@6.1.3:
    dependencies:
      array-back: 4.0.2
      chalk: 2.4.2
      table-layout: 1.0.2
      typical: 5.2.0

  commander@11.1.0: {}

  commander@12.1.0: {}

  commander@14.0.2: {}

  commander@2.20.3: {}

  commander@4.1.1: {}

  commander@7.2.0: {}

  commander@8.3.0: {}

  comment-parser@1.4.1: {}

  compare-versions@6.1.1: {}

  concat-map@0.0.1: {}

  confbox@0.1.8: {}

  core-js-compat@3.47.0:
    dependencies:
      browserslist: 4.28.1

  core-js@3.32.2: {}

  cose-base@1.0.3:
    dependencies:
      layout-base: 1.0.2

  cose-base@2.2.0:
    dependencies:
      layout-base: 2.0.1

  cosmiconfig@9.0.0(typescript@5.9.3):
    dependencies:
      env-paths: 2.2.1
      import-fresh: 3.3.1
      js-yaml: 4.1.1
      parse-json: 5.2.0
    optionalDependencies:
      typescript: 5.9.3

  cropperjs@1.6.2: {}

  cross-spawn@7.0.6:
    dependencies:
      path-key: 3.1.1
      shebang-command: 2.0.0
      which: 2.0.2

  css-functions-list@3.2.3: {}

  css-loader@7.1.2(webpack@5.104.0):
    dependencies:
      icss-utils: 5.1.0(postcss@8.5.6)
      postcss: 8.5.6
      postcss-modules-extract-imports: 3.1.0(postcss@8.5.6)
      postcss-modules-local-by-default: 4.2.0(postcss@8.5.6)
      postcss-modules-scope: 3.2.1(postcss@8.5.6)
      postcss-modules-values: 4.0.0(postcss@8.5.6)
      postcss-value-parser: 4.2.0
      semver: 7.7.3
    optionalDependencies:
      webpack: 5.104.0(webpack-cli@6.0.1)

  css-select@5.2.2:
    dependencies:
      boolbase: 1.0.0
      css-what: 6.2.2
      domhandler: 5.0.3
      domutils: 3.2.2
      nth-check: 2.1.1

  css-tree@2.2.1:
    dependencies:
      mdn-data: 2.0.28
      source-map-js: 1.2.1

  css-tree@3.1.0:
    dependencies:
      mdn-data: 2.12.2
      source-map-js: 1.2.1

  css-what@6.2.2: {}

  css@3.0.0:
    dependencies:
      inherits: 2.0.4
      source-map: 0.6.1
      source-map-resolve: 0.6.0

  cssesc@3.0.0: {}

  csso@5.0.5:
    dependencies:
      css-tree: 2.2.1

  csstype@3.2.3: {}

  cytoscape-cose-bilkent@4.1.0(cytoscape@3.33.1):
    dependencies:
      cose-base: 1.0.3
      cytoscape: 3.33.1

  cytoscape-fcose@2.2.0(cytoscape@3.33.1):
    dependencies:
      cose-base: 2.2.0
      cytoscape: 3.33.1

  cytoscape@3.33.1: {}

  d3-array@2.12.1:
    dependencies:
      internmap: 1.0.1

  d3-array@3.2.4:
    dependencies:
      internmap: 2.0.3

  d3-axis@3.0.0: {}

  d3-brush@3.0.0:
    dependencies:
      d3-dispatch: 3.0.1
      d3-drag: 3.0.0
      d3-interpolate: 3.0.1
      d3-selection: 3.0.0
      d3-transition: 3.0.1(d3-selection@3.0.0)

  d3-chord@3.0.1:
    dependencies:
      d3-path: 3.1.0

  d3-color@3.1.0: {}

  d3-contour@4.0.2:
    dependencies:
      d3-array: 3.2.4

  d3-delaunay@6.0.4:
    dependencies:
      delaunator: 5.0.1

  d3-dispatch@3.0.1: {}

  d3-drag@3.0.0:
    dependencies:
      d3-dispatch: 3.0.1
      d3-selection: 3.0.0

  d3-dsv@3.0.1:
    dependencies:
      commander: 7.2.0
      iconv-lite: 0.6.3
      rw: 1.3.3

  d3-ease@3.0.1: {}

  d3-fetch@3.0.1:
    dependencies:
      d3-dsv: 3.0.1

  d3-force@3.0.0:
    dependencies:
      d3-dispatch: 3.0.1
      d3-quadtree: 3.0.1
      d3-timer: 3.0.1

  d3-format@3.1.0: {}

  d3-geo@3.1.1:
    dependencies:
      d3-array: 3.2.4

  d3-hierarchy@3.1.2: {}

  d3-interpolate@3.0.1:
    dependencies:
      d3-color: 3.1.0

  d3-path@1.0.9: {}

  d3-path@3.1.0: {}

  d3-polygon@3.0.1: {}

  d3-quadtree@3.0.1: {}

  d3-random@3.0.1: {}

  d3-sankey@0.12.3:
    dependencies:
      d3-array: 2.12.1
      d3-shape: 1.3.7

  d3-scale-chromatic@3.1.0:
    dependencies:
      d3-color: 3.1.0
      d3-interpolate: 3.0.1

  d3-scale@4.0.2:
    dependencies:
      d3-array: 3.2.4
      d3-format: 3.1.0
      d3-interpolate: 3.0.1
      d3-time: 3.1.0
      d3-time-format: 4.1.0

  d3-selection@3.0.0: {}

  d3-shape@1.3.7:
    dependencies:
      d3-path: 1.0.9

  d3-shape@3.2.0:
    dependencies:
      d3-path: 3.1.0

  d3-time-format@4.1.0:
    dependencies:
      d3-time: 3.1.0

  d3-time@3.1.0:
    dependencies:
      d3-array: 3.2.4

  d3-timer@3.0.1: {}

  d3-transition@3.0.1(d3-selection@3.0.0):
    dependencies:
      d3-color: 3.1.0
      d3-dispatch: 3.0.1
      d3-ease: 3.0.1
      d3-interpolate: 3.0.1
      d3-selection: 3.0.0
      d3-timer: 3.0.1

  d3-zoom@3.0.0:
    dependencies:
      d3-dispatch: 3.0.1
      d3-drag: 3.0.0
      d3-interpolate: 3.0.1
      d3-selection: 3.0.0
      d3-transition: 3.0.1(d3-selection@3.0.0)

  d3@7.9.0:
    dependencies:
      d3-array: 3.2.4
      d3-axis: 3.0.0
      d3-brush: 3.0.0
      d3-chord: 3.0.1
      d3-color: 3.1.0
      d3-contour: 4.0.2
      d3-delaunay: 6.0.4
      d3-dispatch: 3.0.1
      d3-drag: 3.0.0
      d3-dsv: 3.0.1
      d3-ease: 3.0.1
      d3-fetch: 3.0.1
      d3-force: 3.0.0
      d3-format: 3.1.0
      d3-geo: 3.1.1
      d3-hierarchy: 3.1.2
      d3-interpolate: 3.0.1
      d3-path: 3.1.0
      d3-polygon: 3.0.1
      d3-quadtree: 3.0.1
      d3-random: 3.0.1
      d3-scale: 4.0.2
      d3-scale-chromatic: 3.1.0
      d3-selection: 3.0.0
      d3-shape: 3.2.0
      d3-time: 3.1.0
      d3-time-format: 4.1.0
      d3-timer: 3.0.1
      d3-transition: 3.0.1(d3-selection@3.0.0)
      d3-zoom: 3.0.0

  dagre-d3-es@7.0.13:
    dependencies:
      d3: 7.9.0
      lodash-es: 4.17.22

  damerau-levenshtein@1.0.8: {}

  dayjs@1.11.19: {}

  debug@3.2.7:
    dependencies:
      ms: 2.1.3

  debug@4.4.3:
    dependencies:
      ms: 2.1.3

  decode-named-character-reference@1.2.0:
    dependencies:
      character-entities: 2.0.2

  decode-uri-component@0.2.2: {}

  deep-extend@0.6.0: {}

  deep-is@0.1.4: {}

  deep-rename-keys@0.2.1:
    dependencies:
      kind-of: 3.2.2
      rename-keys: 1.2.0

  delaunator@5.0.1:
    dependencies:
      robust-predicates: 3.0.2

  dequal@2.0.3: {}

  devlop@1.1.0:
    dependencies:
      dequal: 2.0.3

  didyoumean@1.2.2: {}

  dir-glob@3.0.1:
    dependencies:
      path-type: 4.0.0

  dlv@1.1.3: {}

  doctrine@2.1.0:
    dependencies:
      esutils: 2.0.3

  dom-input-range@2.0.1: {}

  dom-serializer@2.0.0:
    dependencies:
      domelementtype: 2.3.0
      domhandler: 5.0.3
      entities: 4.5.0

  domelementtype@2.3.0: {}

  domhandler@5.0.3:
    dependencies:
      domelementtype: 2.3.0

  dompurify@3.2.7:
    optionalDependencies:
      '@types/trusted-types': 2.0.7

  dompurify@3.3.1:
    optionalDependencies:
      '@types/trusted-types': 2.0.7

  domutils@3.2.2:
    dependencies:
      dom-serializer: 2.0.0
      domelementtype: 2.3.0
      domhandler: 5.0.3

  dropzone@6.0.0-beta.2:
    dependencies:
      '@swc/helpers': 0.2.14
      just-extend: 5.1.1

  easymde@2.20.0:
    dependencies:
      '@types/codemirror': 5.60.17
      '@types/marked': 4.3.2
      codemirror: 5.65.20
      codemirror-spell-checker: 1.1.2
      marked: 4.3.0

  electron-to-chromium@1.5.267: {}

  emoji-regex@10.6.0: {}

  emoji-regex@8.0.0: {}

  emoji-regex@9.2.2: {}

  emojis-list@3.0.0: {}

  enhanced-resolve@5.18.4:
    dependencies:
      graceful-fs: 4.2.11
      tapable: 2.3.0

  entities@4.5.0: {}

  env-paths@2.2.1: {}

  envinfo@7.21.0: {}

  error-ex@1.3.4:
    dependencies:
      is-arrayish: 0.2.1

  es-module-lexer@1.7.0: {}

  es-module-lexer@2.0.0: {}

  esbuild-loader@4.4.0(webpack@5.104.0):
    dependencies:
      esbuild: 0.25.12
      get-tsconfig: 4.13.0
      loader-utils: 2.0.4
      webpack: 5.104.0(webpack-cli@6.0.1)
      webpack-sources: 1.4.3

  esbuild@0.25.12:
    optionalDependencies:
      '@esbuild/aix-ppc64': 0.25.12
      '@esbuild/android-arm': 0.25.12
      '@esbuild/android-arm64': 0.25.12
      '@esbuild/android-x64': 0.25.12
      '@esbuild/darwin-arm64': 0.25.12
      '@esbuild/darwin-x64': 0.25.12
      '@esbuild/freebsd-arm64': 0.25.12
      '@esbuild/freebsd-x64': 0.25.12
      '@esbuild/linux-arm': 0.25.12
      '@esbuild/linux-arm64': 0.25.12
      '@esbuild/linux-ia32': 0.25.12
      '@esbuild/linux-loong64': 0.25.12
      '@esbuild/linux-mips64el': 0.25.12
      '@esbuild/linux-ppc64': 0.25.12
      '@esbuild/linux-riscv64': 0.25.12
      '@esbuild/linux-s390x': 0.25.12
      '@esbuild/linux-x64': 0.25.12
      '@esbuild/netbsd-arm64': 0.25.12
      '@esbuild/netbsd-x64': 0.25.12
      '@esbuild/openbsd-arm64': 0.25.12
      '@esbuild/openbsd-x64': 0.25.12
      '@esbuild/openharmony-arm64': 0.25.12
      '@esbuild/sunos-x64': 0.25.12
      '@esbuild/win32-arm64': 0.25.12
      '@esbuild/win32-ia32': 0.25.12
      '@esbuild/win32-x64': 0.25.12

  esbuild@0.27.2:
    optionalDependencies:
      '@esbuild/aix-ppc64': 0.27.2
      '@esbuild/android-arm': 0.27.2
      '@esbuild/android-arm64': 0.27.2
      '@esbuild/android-x64': 0.27.2
      '@esbuild/darwin-arm64': 0.27.2
      '@esbuild/darwin-x64': 0.27.2
      '@esbuild/freebsd-arm64': 0.27.2
      '@esbuild/freebsd-x64': 0.27.2
      '@esbuild/linux-arm': 0.27.2
      '@esbuild/linux-arm64': 0.27.2
      '@esbuild/linux-ia32': 0.27.2
      '@esbuild/linux-loong64': 0.27.2
      '@esbuild/linux-mips64el': 0.27.2
      '@esbuild/linux-ppc64': 0.27.2
      '@esbuild/linux-riscv64': 0.27.2
      '@esbuild/linux-s390x': 0.27.2
      '@esbuild/linux-x64': 0.27.2
      '@esbuild/netbsd-arm64': 0.27.2
      '@esbuild/netbsd-x64': 0.27.2
      '@esbuild/openbsd-arm64': 0.27.2
      '@esbuild/openbsd-x64': 0.27.2
      '@esbuild/openharmony-arm64': 0.27.2
      '@esbuild/sunos-x64': 0.27.2
      '@esbuild/win32-arm64': 0.27.2
      '@esbuild/win32-ia32': 0.27.2
      '@esbuild/win32-x64': 0.27.2

  escalade@3.2.0: {}

  escape-string-regexp@1.0.5: {}

  escape-string-regexp@4.0.0: {}

  eslint-compat-utils@0.6.5(eslint@9.39.2(jiti@2.6.1)):
    dependencies:
      eslint: 9.39.2(jiti@2.6.1)
      semver: 7.7.3

  eslint-config-prettier@10.1.8(eslint@9.39.2(jiti@2.6.1)):
    dependencies:
      eslint: 9.39.2(jiti@2.6.1)

  eslint-import-context@0.1.9(unrs-resolver@1.11.1):
    dependencies:
      get-tsconfig: 4.13.0
      stable-hash-x: 0.2.0
    optionalDependencies:
      unrs-resolver: 1.11.1

  eslint-import-resolver-node@0.3.9:
    dependencies:
      debug: 3.2.7
      is-core-module: '@nolyfill/is-core-module@1.0.39'
      resolve: 1.22.11
    transitivePeerDependencies:
      - supports-color

  eslint-import-resolver-typescript@4.4.4(eslint-plugin-import-x@4.16.1(@typescript-eslint/utils@8.50.0(eslint@9.39.2(jiti@2.6.1))(typescript@5.9.3))(eslint-import-resolver-node@0.3.9)(eslint@9.39.2(jiti@2.6.1)))(eslint-plugin-import@2.32.0)(eslint@9.39.2(jiti@2.6.1)):
    dependencies:
      debug: 4.4.3
      eslint: 9.39.2(jiti@2.6.1)
      eslint-import-context: 0.1.9(unrs-resolver@1.11.1)
      get-tsconfig: 4.13.0
      is-bun-module: 2.0.0
      stable-hash-x: 0.2.0
      tinyglobby: 0.2.15
      unrs-resolver: 1.11.1
    optionalDependencies:
      eslint-plugin-import: 2.32.0(@typescript-eslint/parser@8.50.0(eslint@9.39.2(jiti@2.6.1))(typescript@5.9.3))(eslint-import-resolver-typescript@4.4.4)(eslint@9.39.2(jiti@2.6.1))
      eslint-plugin-import-x: 4.16.1(@typescript-eslint/utils@8.50.0(eslint@9.39.2(jiti@2.6.1))(typescript@5.9.3))(eslint-import-resolver-node@0.3.9)(eslint@9.39.2(jiti@2.6.1))
    transitivePeerDependencies:
      - supports-color

  eslint-module-utils@2.12.1(@typescript-eslint/parser@8.50.0(eslint@9.39.2(jiti@2.6.1))(typescript@5.9.3))(eslint-import-resolver-node@0.3.9)(eslint-import-resolver-typescript@4.4.4)(eslint@9.39.2(jiti@2.6.1)):
    dependencies:
      debug: 3.2.7
    optionalDependencies:
      '@typescript-eslint/parser': 8.50.0(eslint@9.39.2(jiti@2.6.1))(typescript@5.9.3)
      eslint: 9.39.2(jiti@2.6.1)
      eslint-import-resolver-node: 0.3.9
      eslint-import-resolver-typescript: 4.4.4(eslint-plugin-import-x@4.16.1(@typescript-eslint/utils@8.50.0(eslint@9.39.2(jiti@2.6.1))(typescript@5.9.3))(eslint-import-resolver-node@0.3.9)(eslint@9.39.2(jiti@2.6.1)))(eslint-plugin-import@2.32.0)(eslint@9.39.2(jiti@2.6.1))
    transitivePeerDependencies:
      - supports-color

  eslint-plugin-array-func@5.1.0(eslint@9.39.2(jiti@2.6.1)):
    dependencies:
      eslint: 9.39.2(jiti@2.6.1)

  eslint-plugin-escompat@3.11.4(eslint@9.39.2(jiti@2.6.1)):
    dependencies:
      browserslist: 4.28.1
      eslint: 9.39.2(jiti@2.6.1)

  eslint-plugin-eslint-comments@3.2.0(eslint@9.39.2(jiti@2.6.1)):
    dependencies:
      escape-string-regexp: 1.0.5
      eslint: 9.39.2(jiti@2.6.1)
      ignore: 5.3.2

  eslint-plugin-filenames@1.3.2(eslint@9.39.2(jiti@2.6.1)):
    dependencies:
      eslint: 9.39.2(jiti@2.6.1)
      lodash.camelcase: 4.3.0
      lodash.kebabcase: 4.1.1
      lodash.snakecase: 4.1.1
      lodash.upperfirst: 4.3.1

  eslint-plugin-github@6.0.0(@types/eslint@9.6.1)(eslint-import-resolver-typescript@4.4.4)(eslint@9.39.2(jiti@2.6.1)):
    dependencies:
      '@eslint/compat': 1.4.1(eslint@9.39.2(jiti@2.6.1))
      '@eslint/eslintrc': 3.3.3
      '@eslint/js': 9.39.2
      '@github/browserslist-config': 1.0.0
      '@typescript-eslint/eslint-plugin': 8.50.0(@typescript-eslint/parser@8.50.0(eslint@9.39.2(jiti@2.6.1))(typescript@5.9.3))(eslint@9.39.2(jiti@2.6.1))(typescript@5.9.3)
      '@typescript-eslint/parser': 8.50.0(eslint@9.39.2(jiti@2.6.1))(typescript@5.9.3)
      aria-query: 5.3.2
      eslint: 9.39.2(jiti@2.6.1)
      eslint-config-prettier: 10.1.8(eslint@9.39.2(jiti@2.6.1))
      eslint-plugin-escompat: 3.11.4(eslint@9.39.2(jiti@2.6.1))
      eslint-plugin-eslint-comments: 3.2.0(eslint@9.39.2(jiti@2.6.1))
      eslint-plugin-filenames: 1.3.2(eslint@9.39.2(jiti@2.6.1))
      eslint-plugin-i18n-text: 1.0.1(eslint@9.39.2(jiti@2.6.1))
      eslint-plugin-import: 2.32.0(@typescript-eslint/parser@8.50.0(eslint@9.39.2(jiti@2.6.1))(typescript@5.9.3))(eslint-import-resolver-typescript@4.4.4)(eslint@9.39.2(jiti@2.6.1))
      eslint-plugin-jsx-a11y: 6.10.2(eslint@9.39.2(jiti@2.6.1))
      eslint-plugin-no-only-tests: 3.3.0
      eslint-plugin-prettier: 5.5.4(@types/eslint@9.6.1)(eslint-config-prettier@10.1.8(eslint@9.39.2(jiti@2.6.1)))(eslint@9.39.2(jiti@2.6.1))(prettier@3.7.4)
      eslint-rule-documentation: 1.0.23
      globals: 16.5.0
      jsx-ast-utils: 3.3.5
      prettier: 3.7.4
      svg-element-attributes: 1.3.1
      typescript: 5.9.3
      typescript-eslint: 8.50.0(eslint@9.39.2(jiti@2.6.1))(typescript@5.9.3)
    transitivePeerDependencies:
      - '@types/eslint'
      - eslint-import-resolver-typescript
      - eslint-import-resolver-webpack
      - supports-color

  eslint-plugin-i18n-text@1.0.1(eslint@9.39.2(jiti@2.6.1)):
    dependencies:
      eslint: 9.39.2(jiti@2.6.1)

  eslint-plugin-import-x@4.16.1(@typescript-eslint/utils@8.50.0(eslint@9.39.2(jiti@2.6.1))(typescript@5.9.3))(eslint-import-resolver-node@0.3.9)(eslint@9.39.2(jiti@2.6.1)):
    dependencies:
      '@typescript-eslint/types': 8.50.0
      comment-parser: 1.4.1
      debug: 4.4.3
      eslint: 9.39.2(jiti@2.6.1)
      eslint-import-context: 0.1.9(unrs-resolver@1.11.1)
      is-glob: 4.0.3
      minimatch: 10.1.1
      semver: 7.7.3
      stable-hash-x: 0.2.0
      unrs-resolver: 1.11.1
    optionalDependencies:
      '@typescript-eslint/utils': 8.50.0(eslint@9.39.2(jiti@2.6.1))(typescript@5.9.3)
      eslint-import-resolver-node: 0.3.9
    transitivePeerDependencies:
      - supports-color

  eslint-plugin-import@2.32.0(@typescript-eslint/parser@8.50.0(eslint@9.39.2(jiti@2.6.1))(typescript@5.9.3))(eslint-import-resolver-typescript@4.4.4)(eslint@9.39.2(jiti@2.6.1)):
    dependencies:
      '@rtsao/scc': 1.1.0
      array-includes: '@nolyfill/array-includes@1.0.44'
      array.prototype.findlastindex: '@nolyfill/array.prototype.findlastindex@1.0.44'
      array.prototype.flat: '@nolyfill/array.prototype.flat@1.0.44'
      array.prototype.flatmap: '@nolyfill/array.prototype.flatmap@1.0.44'
      debug: 3.2.7
      doctrine: 2.1.0
      eslint: 9.39.2(jiti@2.6.1)
      eslint-import-resolver-node: 0.3.9
      eslint-module-utils: 2.12.1(@typescript-eslint/parser@8.50.0(eslint@9.39.2(jiti@2.6.1))(typescript@5.9.3))(eslint-import-resolver-node@0.3.9)(eslint-import-resolver-typescript@4.4.4)(eslint@9.39.2(jiti@2.6.1))
      hasown: '@nolyfill/hasown@1.0.44'
      is-core-module: '@nolyfill/is-core-module@1.0.39'
      is-glob: 4.0.3
      minimatch: 3.1.2
      object.fromentries: '@nolyfill/object.fromentries@1.0.44'
      object.groupby: '@nolyfill/object.groupby@1.0.44'
      object.values: '@nolyfill/object.values@1.0.44'
      semver: 6.3.1
      string.prototype.trimend: '@nolyfill/string.prototype.trimend@1.0.44'
      tsconfig-paths: 3.15.0
    optionalDependencies:
      '@typescript-eslint/parser': 8.50.0(eslint@9.39.2(jiti@2.6.1))(typescript@5.9.3)
    transitivePeerDependencies:
      - eslint-import-resolver-typescript
      - eslint-import-resolver-webpack
      - supports-color

  eslint-plugin-jsx-a11y@6.10.2(eslint@9.39.2(jiti@2.6.1)):
    dependencies:
      aria-query: 5.3.2
      array-includes: '@nolyfill/array-includes@1.0.44'
      array.prototype.flatmap: '@nolyfill/array.prototype.flatmap@1.0.44'
      ast-types-flow: 0.0.8
      axe-core: 4.11.0
      axobject-query: 4.1.0
      damerau-levenshtein: 1.0.8
      emoji-regex: 9.2.2
      eslint: 9.39.2(jiti@2.6.1)
      hasown: '@nolyfill/hasown@1.0.44'
      jsx-ast-utils: 3.3.5
      language-tags: 1.0.9
      minimatch: 3.1.2
      object.fromentries: '@nolyfill/object.fromentries@1.0.44'
      safe-regex-test: '@nolyfill/safe-regex-test@1.0.44'
      string.prototype.includes: '@nolyfill/string.prototype.includes@1.0.44'

  eslint-plugin-no-only-tests@3.3.0: {}

  eslint-plugin-playwright@2.4.0(eslint@9.39.2(jiti@2.6.1)):
    dependencies:
      eslint: 9.39.2(jiti@2.6.1)
      globals: 16.5.0

  eslint-plugin-prettier@5.5.4(@types/eslint@9.6.1)(eslint-config-prettier@10.1.8(eslint@9.39.2(jiti@2.6.1)))(eslint@9.39.2(jiti@2.6.1))(prettier@3.7.4):
    dependencies:
      eslint: 9.39.2(jiti@2.6.1)
      prettier: 3.7.4
      prettier-linter-helpers: 1.0.0
      synckit: 0.11.11
    optionalDependencies:
      '@types/eslint': 9.6.1
      eslint-config-prettier: 10.1.8(eslint@9.39.2(jiti@2.6.1))

  eslint-plugin-regexp@2.10.0(eslint@9.39.2(jiti@2.6.1)):
    dependencies:
      '@eslint-community/eslint-utils': 4.9.0(eslint@9.39.2(jiti@2.6.1))
      '@eslint-community/regexpp': 4.12.2
      comment-parser: 1.4.1
      eslint: 9.39.2(jiti@2.6.1)
      jsdoc-type-pratt-parser: 4.8.0
      refa: 0.12.1
      regexp-ast-analysis: 0.7.1
      scslre: 0.3.0

  eslint-plugin-sonarjs@3.0.5(eslint@9.39.2(jiti@2.6.1)):
    dependencies:
      '@eslint-community/regexpp': 4.12.1
      builtin-modules: 3.3.0
      bytes: 3.1.2
      eslint: 9.39.2(jiti@2.6.1)
      functional-red-black-tree: 1.0.1
      jsx-ast-utils-x: 0.1.0
      lodash.merge: 4.6.2
      minimatch: 9.0.5
      scslre: 0.3.0
      semver: 7.7.2
      typescript: 5.9.3

  eslint-plugin-unicorn@62.0.0(eslint@9.39.2(jiti@2.6.1)):
    dependencies:
      '@babel/helper-validator-identifier': 7.28.5
      '@eslint-community/eslint-utils': 4.9.0(eslint@9.39.2(jiti@2.6.1))
      '@eslint/plugin-kit': 0.4.1
      change-case: 5.4.4
      ci-info: 4.3.1
      clean-regexp: 1.0.0
      core-js-compat: 3.47.0
      eslint: 9.39.2(jiti@2.6.1)
      esquery: 1.6.0
      find-up-simple: 1.0.1
      globals: 16.5.0
      indent-string: 5.0.0
      is-builtin-module: 5.0.0
      jsesc: 3.1.0
      pluralize: 8.0.0
      regexp-tree: 0.1.27
      regjsparser: 0.13.0
      semver: 7.7.3
      strip-indent: 4.1.1

  eslint-plugin-vue-scoped-css@2.12.0(eslint@9.39.2(jiti@2.6.1))(vue-eslint-parser@10.2.0(eslint@9.39.2(jiti@2.6.1))):
    dependencies:
      '@eslint-community/eslint-utils': 4.9.0(eslint@9.39.2(jiti@2.6.1))
      eslint: 9.39.2(jiti@2.6.1)
      eslint-compat-utils: 0.6.5(eslint@9.39.2(jiti@2.6.1))
      lodash: 4.17.21
      postcss: 8.5.6
      postcss-safe-parser: 6.0.0(postcss@8.5.6)
      postcss-scss: 4.0.9(postcss@8.5.6)
      postcss-selector-parser: 7.1.1
      postcss-styl: 0.12.3
      vue-eslint-parser: 10.2.0(eslint@9.39.2(jiti@2.6.1))
    transitivePeerDependencies:
      - supports-color

  eslint-plugin-vue@10.6.2(@stylistic/eslint-plugin@5.6.1(eslint@9.39.2(jiti@2.6.1)))(@typescript-eslint/parser@8.50.0(eslint@9.39.2(jiti@2.6.1))(typescript@5.9.3))(eslint@9.39.2(jiti@2.6.1))(vue-eslint-parser@10.2.0(eslint@9.39.2(jiti@2.6.1))):
    dependencies:
      '@eslint-community/eslint-utils': 4.9.0(eslint@9.39.2(jiti@2.6.1))
      eslint: 9.39.2(jiti@2.6.1)
      natural-compare: 1.4.0
      nth-check: 2.1.1
      postcss-selector-parser: 7.1.1
      semver: 7.7.3
      vue-eslint-parser: 10.2.0(eslint@9.39.2(jiti@2.6.1))
      xml-name-validator: 4.0.0
    optionalDependencies:
      '@stylistic/eslint-plugin': 5.6.1(eslint@9.39.2(jiti@2.6.1))
      '@typescript-eslint/parser': 8.50.0(eslint@9.39.2(jiti@2.6.1))(typescript@5.9.3)

  eslint-plugin-wc@3.0.2(eslint@9.39.2(jiti@2.6.1)):
    dependencies:
      eslint: 9.39.2(jiti@2.6.1)
      is-valid-element-name: 1.0.0
      js-levenshtein-esm: 2.0.0

  eslint-rule-documentation@1.0.23: {}

  eslint-scope@5.1.1:
    dependencies:
      esrecurse: 4.3.0
      estraverse: 4.3.0

  eslint-scope@8.4.0:
    dependencies:
      esrecurse: 4.3.0
      estraverse: 5.3.0

  eslint-visitor-keys@3.4.3: {}

  eslint-visitor-keys@4.2.1: {}

  eslint@9.39.2(jiti@2.6.1):
    dependencies:
      '@eslint-community/eslint-utils': 4.9.0(eslint@9.39.2(jiti@2.6.1))
      '@eslint-community/regexpp': 4.12.2
      '@eslint/config-array': 0.21.1
      '@eslint/config-helpers': 0.4.2
      '@eslint/core': 0.17.0
      '@eslint/eslintrc': 3.3.3
      '@eslint/js': 9.39.2
      '@eslint/plugin-kit': 0.4.1
      '@humanfs/node': 0.16.7
      '@humanwhocodes/module-importer': 1.0.1
      '@humanwhocodes/retry': 0.4.3
      '@types/estree': 1.0.8
      ajv: 6.12.6
      chalk: 4.1.2
      cross-spawn: 7.0.6
      debug: 4.4.3
      escape-string-regexp: 4.0.0
      eslint-scope: 8.4.0
      eslint-visitor-keys: 4.2.1
      espree: 10.4.0
      esquery: 1.6.0
      esutils: 2.0.3
      fast-deep-equal: 3.1.3
      file-entry-cache: 8.0.0
      find-up: 5.0.0
      glob-parent: 6.0.2
      ignore: 5.3.2
      imurmurhash: 0.1.4
      is-glob: 4.0.3
      json-stable-stringify-without-jsonify: 1.0.1
      lodash.merge: 4.6.2
      minimatch: 3.1.2
      natural-compare: 1.4.0
      optionator: 0.9.4
    optionalDependencies:
      jiti: 2.6.1
    transitivePeerDependencies:
      - supports-color

  espree@10.4.0:
    dependencies:
      acorn: 8.15.0
      acorn-jsx: 5.3.2(acorn@8.15.0)
      eslint-visitor-keys: 4.2.1

  esquery@1.6.0:
    dependencies:
      estraverse: 5.3.0

  esrecurse@4.3.0:
    dependencies:
      estraverse: 5.3.0

  estraverse@4.3.0: {}

  estraverse@5.3.0: {}

  estree-walker@2.0.2: {}

  estree-walker@3.0.3:
    dependencies:
      '@types/estree': 1.0.8

  esutils@2.0.3: {}

  eventemitter3@2.0.3: {}

  events@3.3.0: {}

  expect-type@1.3.0: {}

  fast-deep-equal@3.1.3: {}

  fast-diff@1.3.0: {}

  fast-glob@3.3.3:
    dependencies:
      '@nodelib/fs.stat': 2.0.5
      '@nodelib/fs.walk': 1.2.8
      glob-parent: 5.1.2
      merge2: 1.4.1
      micromatch: 4.0.8

  fast-json-stable-stringify@2.1.0: {}

  fast-levenshtein@2.0.6: {}

  fast-uri@3.1.0: {}

  fastest-levenshtein@1.0.16: {}

  fastq@1.19.1:
    dependencies:
      reusify: 1.1.0

  fdir@6.5.0(picomatch@4.0.3):
    optionalDependencies:
      picomatch: 4.0.3

  fetch-ponyfill@7.1.0:
    dependencies:
      node-fetch: 2.6.13
    transitivePeerDependencies:
      - encoding

  fflate@0.8.2: {}

  file-entry-cache@11.1.1:
    dependencies:
      flat-cache: 6.1.19

  file-entry-cache@8.0.0:
    dependencies:
      flat-cache: 4.0.1

  fill-range@7.1.1:
    dependencies:
      to-regex-range: 5.0.1

  find-duplicated-property-keys@1.2.9:
    dependencies:
      chalk: 4.1.2
      command-line-args: 5.2.1
      command-line-usage: 6.1.3

  find-replace@3.0.0:
    dependencies:
      array-back: 3.1.0

  find-up-simple@1.0.1: {}

  find-up@4.1.0:
    dependencies:
      locate-path: 5.0.0
      path-exists: 4.0.0

  find-up@5.0.0:
    dependencies:
      locate-path: 6.0.0
      path-exists: 4.0.0

  flat-cache@4.0.1:
    dependencies:
      flatted: 3.3.3
      keyv: 4.5.4

  flat-cache@6.1.19:
    dependencies:
      cacheable: 2.3.1
      flatted: 3.3.3
      hookified: 1.14.0

  flat@5.0.2: {}

  flatted@3.3.3: {}

  fs.realpath@1.0.0: {}

  fsevents@2.3.2:
    optional: true

  fsevents@2.3.3:
    optional: true

  functional-red-black-tree@1.0.1: {}

  get-east-asian-width@1.4.0: {}

  get-tsconfig@4.13.0:
    dependencies:
      resolve-pkg-maps: 1.0.0

  glob-parent@5.1.2:
    dependencies:
      is-glob: 4.0.3

  glob-parent@6.0.2:
    dependencies:
      is-glob: 4.0.3

  glob-to-regexp@0.4.1: {}

  glob@7.2.3:
    dependencies:
      fs.realpath: 1.0.0
      inflight: 1.0.6
      inherits: 2.0.4
      minimatch: 3.1.2
      once: 1.4.0
      path-is-absolute: 1.0.1

  global-modules@2.0.0:
    dependencies:
      global-prefix: 3.0.0

  global-prefix@3.0.0:
    dependencies:
      ini: 1.3.8
      kind-of: 6.0.3
      which: 1.3.1

  globals@14.0.0: {}

  globals@16.5.0: {}

  globby@11.1.0:
    dependencies:
      array-union: 2.1.0
      dir-glob: 3.0.1
      fast-glob: 3.3.3
      ignore: 5.3.2
      merge2: 1.4.1
      slash: 3.0.0

  globjoin@0.1.4: {}

  graceful-fs@4.2.11: {}

  hachure-fill@0.5.2: {}

  hammerjs@2.0.8: {}

  happy-dom@20.0.11:
    dependencies:
      '@types/node': 20.19.27
      '@types/whatwg-mimetype': 3.0.2
      whatwg-mimetype: 3.0.0

  has-color@0.1.7: {}

  has-flag@3.0.0: {}

  has-flag@4.0.0: {}

  hash-sum@2.0.0: {}

  hashery@1.3.0:
    dependencies:
      hookified: 1.14.0

  hookified@1.14.0: {}

  html-tags@3.3.1: {}

  htmlparser2@8.0.2:
    dependencies:
      domelementtype: 2.3.0
      domhandler: 5.0.3
      domutils: 3.2.2
      entities: 4.5.0

  htmx.org@2.0.8: {}

  iconv-lite@0.6.3:
    dependencies:
      safer-buffer: '@nolyfill/safer-buffer@1.0.44'

  icss-utils@5.1.0(postcss@8.5.6):
    dependencies:
      postcss: 8.5.6

  idiomorph@0.7.4: {}

  ieee754@1.2.1: {}

  ignore@5.3.2: {}

  ignore@7.0.5: {}

  import-fresh@3.3.1:
    dependencies:
      parent-module: 1.0.1
      resolve-from: 4.0.0

  import-local@3.2.0:
    dependencies:
      pkg-dir: 4.2.0
      resolve-cwd: 3.0.0

  imurmurhash@0.1.4: {}

  indent-string@5.0.0: {}

  inflight@1.0.6:
    dependencies:
      once: 1.4.0
      wrappy: 1.0.2

  inherits@2.0.4: {}

  ini@1.3.8: {}

  ini@4.1.3: {}

  internmap@1.0.1: {}

  internmap@2.0.3: {}

  interpret@3.1.1: {}

  is-alphabetical@2.0.1: {}

  is-alphanumerical@2.0.1:
    dependencies:
      is-alphabetical: 2.0.1
      is-decimal: 2.0.1

  is-arrayish@0.2.1: {}

  is-binary-path@2.1.0:
    dependencies:
      binary-extensions: 2.3.0

  is-buffer@1.1.6: {}

  is-builtin-module@5.0.0:
    dependencies:
      builtin-modules: 5.0.0

  is-bun-module@2.0.0:
    dependencies:
      semver: 7.7.3

  is-decimal@2.0.1: {}

  is-extglob@2.1.1: {}

  is-fullwidth-code-point@3.0.0: {}

  is-glob@4.0.3:
    dependencies:
      is-extglob: 2.1.1

  is-hexadecimal@2.0.1: {}

  is-number@7.0.0: {}

  is-plain-object@2.0.4:
    dependencies:
      isobject: 3.0.1

  is-plain-object@5.0.0: {}

  is-potential-custom-element-name@1.0.1: {}

  is-valid-element-name@1.0.0:
    dependencies:
      is-potential-custom-element-name: 1.0.1

  isexe@2.0.0: {}

  isobject@3.0.1: {}

  jest-worker@27.5.1:
    dependencies:
      '@types/node': 25.0.3
      merge-stream: 2.0.0
      supports-color: 8.1.1

  jiti@1.21.7: {}

  jiti@2.6.1: {}

  jquery@3.7.1: {}

  js-levenshtein-esm@2.0.0: {}

  js-tokens@4.0.0: {}

  js-tokens@9.0.1: {}

  js-yaml@4.1.1:
    dependencies:
      argparse: 2.0.1

  jsdoc-type-pratt-parser@4.8.0: {}

  jsesc@3.1.0: {}

  json-buffer@3.0.1: {}

  json-parse-even-better-errors@2.3.1: {}

  json-schema-traverse@0.4.1: {}

  json-schema-traverse@1.0.0: {}

  json-stable-stringify-without-jsonify@1.0.1: {}

  json5@1.0.2:
    dependencies:
      minimist: 1.2.8

  json5@2.2.3: {}

  jsonc-parser@3.3.1: {}

  jsonlint@1.6.3:
    dependencies:
      JSV: 4.0.2
      nomnom: 1.8.1

  jsonpointer@5.0.1: {}

  jsx-ast-utils-x@0.1.0: {}

  jsx-ast-utils@3.3.5:
    dependencies:
      array-includes: '@nolyfill/array-includes@1.0.44'
      array.prototype.flat: '@nolyfill/array.prototype.flat@1.0.44'
      object.assign: '@nolyfill/object.assign@1.0.44'
      object.values: '@nolyfill/object.values@1.0.44'

  just-extend@5.1.1: {}

  katex@0.16.27:
    dependencies:
      commander: 8.3.0

  keyv@4.5.4:
    dependencies:
      json-buffer: 3.0.1

  keyv@5.5.5:
    dependencies:
      '@keyv/serialize': 1.1.1

  khroma@2.1.0: {}

  kind-of@3.2.2:
    dependencies:
      is-buffer: 1.1.6

  kind-of@6.0.3: {}

  known-css-properties@0.37.0: {}

  langium@3.3.1:
    dependencies:
      chevrotain: 11.0.3
      chevrotain-allstar: 0.3.1(chevrotain@11.0.3)
      vscode-languageserver: 9.0.1
      vscode-languageserver-textdocument: 1.0.12
      vscode-uri: 3.0.8

  language-subtag-registry@0.3.23: {}

  language-tags@1.0.9:
    dependencies:
      language-subtag-registry: 0.3.23

  layout-base@1.0.2: {}

  layout-base@2.0.1: {}

  levn@0.4.1:
    dependencies:
      prelude-ls: 1.2.1
      type-check: 0.4.0

  lilconfig@3.1.3: {}

  lines-and-columns@1.2.4: {}

  linkify-it@5.0.0:
    dependencies:
      uc.micro: 2.1.0

  loader-runner@4.3.1: {}

  loader-utils@2.0.4:
    dependencies:
      big.js: 5.2.2
      emojis-list: 3.0.0
      json5: 2.2.3

  locate-path@5.0.0:
    dependencies:
      p-locate: 4.1.0

  locate-path@6.0.0:
    dependencies:
      p-locate: 5.0.0

  lodash-es@4.17.21: {}

  lodash-es@4.17.22: {}

  lodash.camelcase@4.3.0: {}

  lodash.kebabcase@4.1.1: {}

  lodash.merge@4.6.2: {}

  lodash.snakecase@4.1.1: {}

  lodash.sortedlastindex@4.1.0: {}

  lodash.truncate@4.4.2: {}

  lodash.upperfirst@4.3.1: {}

  lodash@4.17.21: {}

  magic-string@0.30.21:
    dependencies:
      '@jridgewell/sourcemap-codec': 1.5.5

  markdown-it@14.1.0:
    dependencies:
      argparse: 2.0.1
      entities: 4.5.0
      linkify-it: 5.0.0
      mdurl: 2.0.0
      punycode.js: 2.3.1
      uc.micro: 2.1.0

  markdownlint-cli@0.47.0:
    dependencies:
      commander: 14.0.2
      deep-extend: 0.6.0
      ignore: 7.0.5
      js-yaml: 4.1.1
      jsonc-parser: 3.3.1
      jsonpointer: 5.0.1
      markdown-it: 14.1.0
      markdownlint: 0.40.0
      minimatch: 10.1.1
      run-con: 1.3.2
      smol-toml: 1.5.2
      tinyglobby: 0.2.15
    transitivePeerDependencies:
      - supports-color

  markdownlint@0.40.0:
    dependencies:
      micromark: 4.0.2
      micromark-core-commonmark: 2.0.3
      micromark-extension-directive: 4.0.0
      micromark-extension-gfm-autolink-literal: 2.1.0
      micromark-extension-gfm-footnote: 2.1.0
      micromark-extension-gfm-table: 2.1.1
      micromark-extension-math: 3.1.0
      micromark-util-types: 2.0.2
      string-width: 8.1.0
    transitivePeerDependencies:
      - supports-color

  marked@14.0.0: {}

  marked@16.4.2: {}

  marked@4.3.0: {}

  material-icon-theme@5.29.0:
    dependencies:
      chroma-js: 3.2.0
      events: 3.3.0
      fast-deep-equal: 3.1.3
      svgson: 5.3.1

  mathml-tag-names@2.1.3: {}

  mdn-data@2.0.28: {}

  mdn-data@2.12.2: {}

  mdurl@2.0.0: {}

  meow@13.2.0: {}

  merge-stream@2.0.0: {}

  merge2@1.4.1: {}

  mermaid@11.12.2:
    dependencies:
      '@braintree/sanitize-url': 7.1.1
      '@iconify/utils': 3.1.0
      '@mermaid-js/parser': 0.6.3
      '@types/d3': 7.4.3
      cytoscape: 3.33.1
      cytoscape-cose-bilkent: 4.1.0(cytoscape@3.33.1)
      cytoscape-fcose: 2.2.0(cytoscape@3.33.1)
      d3: 7.9.0
      d3-sankey: 0.12.3
      dagre-d3-es: 7.0.13
      dayjs: 1.11.19
      dompurify: 3.3.1
      katex: 0.16.27
      khroma: 2.1.0
      lodash-es: 4.17.22
      marked: 16.4.2
      roughjs: 4.6.6
      stylis: 4.3.6
      ts-dedent: 2.2.0
      uuid: 11.1.0

  micromark-core-commonmark@2.0.3:
    dependencies:
      decode-named-character-reference: 1.2.0
      devlop: 1.1.0
      micromark-factory-destination: 2.0.1
      micromark-factory-label: 2.0.1
      micromark-factory-space: 2.0.1
      micromark-factory-title: 2.0.1
      micromark-factory-whitespace: 2.0.1
      micromark-util-character: 2.1.1
      micromark-util-chunked: 2.0.1
      micromark-util-classify-character: 2.0.1
      micromark-util-html-tag-name: 2.0.1
      micromark-util-normalize-identifier: 2.0.1
      micromark-util-resolve-all: 2.0.1
      micromark-util-subtokenize: 2.1.0
      micromark-util-symbol: 2.0.1
      micromark-util-types: 2.0.2

  micromark-extension-directive@4.0.0:
    dependencies:
      devlop: 1.1.0
      micromark-factory-space: 2.0.1
      micromark-factory-whitespace: 2.0.1
      micromark-util-character: 2.1.1
      micromark-util-symbol: 2.0.1
      micromark-util-types: 2.0.2
      parse-entities: 4.0.2

  micromark-extension-gfm-autolink-literal@2.1.0:
    dependencies:
      micromark-util-character: 2.1.1
      micromark-util-sanitize-uri: 2.0.1
      micromark-util-symbol: 2.0.1
      micromark-util-types: 2.0.2

  micromark-extension-gfm-footnote@2.1.0:
    dependencies:
      devlop: 1.1.0
      micromark-core-commonmark: 2.0.3
      micromark-factory-space: 2.0.1
      micromark-util-character: 2.1.1
      micromark-util-normalize-identifier: 2.0.1
      micromark-util-sanitize-uri: 2.0.1
      micromark-util-symbol: 2.0.1
      micromark-util-types: 2.0.2

  micromark-extension-gfm-table@2.1.1:
    dependencies:
      devlop: 1.1.0
      micromark-factory-space: 2.0.1
      micromark-util-character: 2.1.1
      micromark-util-symbol: 2.0.1
      micromark-util-types: 2.0.2

  micromark-extension-math@3.1.0:
    dependencies:
      '@types/katex': 0.16.7
      devlop: 1.1.0
      katex: 0.16.27
      micromark-factory-space: 2.0.1
      micromark-util-character: 2.1.1
      micromark-util-symbol: 2.0.1
      micromark-util-types: 2.0.2

  micromark-factory-destination@2.0.1:
    dependencies:
      micromark-util-character: 2.1.1
      micromark-util-symbol: 2.0.1
      micromark-util-types: 2.0.2

  micromark-factory-label@2.0.1:
    dependencies:
      devlop: 1.1.0
      micromark-util-character: 2.1.1
      micromark-util-symbol: 2.0.1
      micromark-util-types: 2.0.2

  micromark-factory-space@2.0.1:
    dependencies:
      micromark-util-character: 2.1.1
      micromark-util-types: 2.0.2

  micromark-factory-title@2.0.1:
    dependencies:
      micromark-factory-space: 2.0.1
      micromark-util-character: 2.1.1
      micromark-util-symbol: 2.0.1
      micromark-util-types: 2.0.2

  micromark-factory-whitespace@2.0.1:
    dependencies:
      micromark-factory-space: 2.0.1
      micromark-util-character: 2.1.1
      micromark-util-symbol: 2.0.1
      micromark-util-types: 2.0.2

  micromark-util-character@2.1.1:
    dependencies:
      micromark-util-symbol: 2.0.1
      micromark-util-types: 2.0.2

  micromark-util-chunked@2.0.1:
    dependencies:
      micromark-util-symbol: 2.0.1

  micromark-util-classify-character@2.0.1:
    dependencies:
      micromark-util-character: 2.1.1
      micromark-util-symbol: 2.0.1
      micromark-util-types: 2.0.2

  micromark-util-combine-extensions@2.0.1:
    dependencies:
      micromark-util-chunked: 2.0.1
      micromark-util-types: 2.0.2

  micromark-util-decode-numeric-character-reference@2.0.2:
    dependencies:
      micromark-util-symbol: 2.0.1

  micromark-util-encode@2.0.1: {}

  micromark-util-html-tag-name@2.0.1: {}

  micromark-util-normalize-identifier@2.0.1:
    dependencies:
      micromark-util-symbol: 2.0.1

  micromark-util-resolve-all@2.0.1:
    dependencies:
      micromark-util-types: 2.0.2

  micromark-util-sanitize-uri@2.0.1:
    dependencies:
      micromark-util-character: 2.1.1
      micromark-util-encode: 2.0.1
      micromark-util-symbol: 2.0.1

  micromark-util-subtokenize@2.1.0:
    dependencies:
      devlop: 1.1.0
      micromark-util-chunked: 2.0.1
      micromark-util-symbol: 2.0.1
      micromark-util-types: 2.0.2

  micromark-util-symbol@2.0.1: {}

  micromark-util-types@2.0.2: {}

  micromark@4.0.2:
    dependencies:
      '@types/debug': 4.1.12
      debug: 4.4.3
      decode-named-character-reference: 1.2.0
      devlop: 1.1.0
      micromark-core-commonmark: 2.0.3
      micromark-factory-space: 2.0.1
      micromark-util-character: 2.1.1
      micromark-util-chunked: 2.0.1
      micromark-util-combine-extensions: 2.0.1
      micromark-util-decode-numeric-character-reference: 2.0.2
      micromark-util-encode: 2.0.1
      micromark-util-normalize-identifier: 2.0.1
      micromark-util-resolve-all: 2.0.1
      micromark-util-sanitize-uri: 2.0.1
      micromark-util-subtokenize: 2.1.0
      micromark-util-symbol: 2.0.1
      micromark-util-types: 2.0.2
    transitivePeerDependencies:
      - supports-color

  micromatch@4.0.8:
    dependencies:
      braces: 3.0.3
      picomatch: 2.3.1

  mime-db@1.52.0: {}

  mime-types@2.1.35:
    dependencies:
      mime-db: 1.52.0

  mini-css-extract-plugin@2.9.4(webpack@5.104.0):
    dependencies:
      schema-utils: 4.3.3
      tapable: 2.3.0
      webpack: 5.104.0(webpack-cli@6.0.1)

  minimatch@10.1.1:
    dependencies:
      '@isaacs/brace-expansion': 5.0.0

  minimatch@3.1.2:
    dependencies:
      brace-expansion: 1.1.12

  minimatch@9.0.5:
    dependencies:
      brace-expansion: 2.0.2

  minimist@1.2.8: {}

  mlly@1.8.0:
    dependencies:
      acorn: 8.15.0
      pathe: 2.0.3
      pkg-types: 1.3.1
      ufo: 1.6.1

  monaco-editor-webpack-plugin@7.1.1(monaco-editor@0.55.1)(webpack@5.104.0):
    dependencies:
      loader-utils: 2.0.4
      monaco-editor: 0.55.1
      webpack: 5.104.0(webpack-cli@6.0.1)

  monaco-editor@0.55.1:
    dependencies:
      dompurify: 3.2.7
      marked: 14.0.0

  moo@0.5.2: {}

  ms@2.1.3: {}

  muggle-string@0.4.1: {}

  mz@2.7.0:
    dependencies:
      any-promise: 1.3.0
      object-assign: 4.1.1
      thenify-all: 1.6.0

  nanoid@3.3.11: {}

  nanopop@2.3.0: {}

  napi-postinstall@0.3.4: {}

  natural-compare@1.4.0: {}

  neo-async@2.6.2: {}

  node-fetch@2.6.13:
    dependencies:
      whatwg-url: 5.0.0

  node-fetch@2.7.0:
    dependencies:
      whatwg-url: 5.0.0

  node-releases@2.0.27: {}

  nolyfill@1.0.44: {}

  nomnom@1.8.1:
    dependencies:
      chalk: 0.4.0
      underscore: 1.6.0

  normalize-path@3.0.0: {}

  nth-check@2.1.1:
    dependencies:
      boolbase: 1.0.0

  object-assign@4.1.1: {}

  object-hash@3.0.0: {}

  obug@2.1.1: {}

  once@1.4.0:
    dependencies:
      wrappy: 1.0.2

  online-3d-viewer@0.17.0:
    dependencies:
      '@simonwep/pickr': 1.9.0
      fflate: 0.8.2
      three: 0.176.0

  optionator@0.9.4:
    dependencies:
      deep-is: 0.1.4
      fast-levenshtein: 2.0.6
      levn: 0.4.1
      prelude-ls: 1.2.1
      type-check: 0.4.0
      word-wrap: 1.2.5

  p-limit@2.3.0:
    dependencies:
      p-try: 2.2.0

  p-limit@3.1.0:
    dependencies:
      yocto-queue: 0.1.0

  p-locate@4.1.0:
    dependencies:
      p-limit: 2.3.0

  p-locate@5.0.0:
    dependencies:
      p-limit: 3.1.0

  p-try@2.2.0: {}

  package-manager-detector@1.6.0: {}

  parent-module@1.0.1:
    dependencies:
      callsites: 3.1.0

  parse-entities@4.0.2:
    dependencies:
      '@types/unist': 2.0.11
      character-entities-legacy: 3.0.0
      character-reference-invalid: 2.0.1
      decode-named-character-reference: 1.2.0
      is-alphanumerical: 2.0.1
      is-decimal: 2.0.1
      is-hexadecimal: 2.0.1

  parse-json@5.2.0:
    dependencies:
      '@babel/code-frame': 7.27.1
      error-ex: 1.3.4
      json-parse-even-better-errors: 2.3.1
      lines-and-columns: 1.2.4

  path-browserify@1.0.1: {}

  path-data-parser@0.1.0: {}

  path-exists@4.0.0: {}

  path-is-absolute@1.0.1: {}

  path-key@3.1.1: {}

  path-parse@1.0.7: {}

  path-type@4.0.0: {}

  pathe@2.0.3: {}

  pdfobject@2.3.1: {}

  perfect-debounce@2.0.0: {}

  picocolors@1.1.1: {}

  picomatch@2.3.1: {}

  picomatch@4.0.3: {}

  pify@2.3.0: {}

  pirates@4.0.7: {}

  pkg-dir@4.2.0:
    dependencies:
      find-up: 4.1.0

  pkg-types@1.3.1:
    dependencies:
      confbox: 0.1.8
      mlly: 1.8.0
      pathe: 2.0.3

  playwright-core@1.57.0: {}

  playwright@1.57.0:
    dependencies:
      playwright-core: 1.57.0
    optionalDependencies:
      fsevents: 2.3.2

  pluralize@8.0.0: {}

  points-on-curve@0.2.0: {}

  points-on-path@0.2.1:
    dependencies:
      path-data-parser: 0.1.0
      points-on-curve: 0.2.0

  postcss-html@1.8.0:
    dependencies:
      htmlparser2: 8.0.2
      js-tokens: 9.0.1
      postcss: 8.5.6
      postcss-safe-parser: 6.0.0(postcss@8.5.6)

  postcss-import@15.1.0(postcss@8.5.6):
    dependencies:
      postcss: 8.5.6
      postcss-value-parser: 4.2.0
      read-cache: 1.0.0
      resolve: 1.22.11

  postcss-js@4.1.0(postcss@8.5.6):
    dependencies:
      camelcase-css: 2.0.1
      postcss: 8.5.6

  postcss-load-config@4.0.2(postcss@8.5.6):
    dependencies:
      lilconfig: 3.1.3
      yaml: 2.8.2
    optionalDependencies:
      postcss: 8.5.6

  postcss-loader@8.2.0(postcss@8.5.6)(typescript@5.9.3)(webpack@5.104.0):
    dependencies:
      cosmiconfig: 9.0.0(typescript@5.9.3)
      jiti: 2.6.1
      postcss: 8.5.6
      semver: 7.7.3
    optionalDependencies:
      webpack: 5.104.0(webpack-cli@6.0.1)
    transitivePeerDependencies:
      - typescript

  postcss-modules-extract-imports@3.1.0(postcss@8.5.6):
    dependencies:
      postcss: 8.5.6

  postcss-modules-local-by-default@4.2.0(postcss@8.5.6):
    dependencies:
      icss-utils: 5.1.0(postcss@8.5.6)
      postcss: 8.5.6
      postcss-selector-parser: 7.1.1
      postcss-value-parser: 4.2.0

  postcss-modules-scope@3.2.1(postcss@8.5.6):
    dependencies:
      postcss: 8.5.6
      postcss-selector-parser: 7.1.1

  postcss-modules-values@4.0.0(postcss@8.5.6):
    dependencies:
      icss-utils: 5.1.0(postcss@8.5.6)
      postcss: 8.5.6

  postcss-nested@6.2.0(postcss@8.5.6):
    dependencies:
      postcss: 8.5.6
      postcss-selector-parser: 6.1.2

  postcss-resolve-nested-selector@0.1.6: {}

  postcss-safe-parser@6.0.0(postcss@8.5.6):
    dependencies:
      postcss: 8.5.6

  postcss-safe-parser@7.0.1(postcss@8.5.6):
    dependencies:
      postcss: 8.5.6

  postcss-scss@4.0.9(postcss@8.5.6):
    dependencies:
      postcss: 8.5.6

  postcss-selector-parser@6.1.2:
    dependencies:
      cssesc: 3.0.0
      util-deprecate: 1.0.2

  postcss-selector-parser@7.1.1:
    dependencies:
      cssesc: 3.0.0
      util-deprecate: 1.0.2

  postcss-styl@0.12.3:
    dependencies:
      debug: 4.4.3
      fast-diff: 1.3.0
      lodash.sortedlastindex: 4.1.0
      postcss: 8.5.6
      stylus: 0.57.0
    transitivePeerDependencies:
      - supports-color

  postcss-value-parser@4.2.0: {}

  postcss@8.5.6:
    dependencies:
      nanoid: 3.3.11
      picocolors: 1.1.1
      source-map-js: 1.2.1

  prelude-ls@1.2.1: {}

  prettier-linter-helpers@1.0.0:
    dependencies:
      fast-diff: 1.3.0

  prettier@3.7.4: {}

  punycode.js@2.3.1: {}

  punycode@2.3.1: {}

  qified@0.5.3:
    dependencies:
      hookified: 1.14.0

  queue-microtask@1.2.3: {}

  randombytes@2.1.0:
    dependencies:
      safe-buffer: '@nolyfill/safe-buffer@1.0.44'

  read-cache@1.0.0:
    dependencies:
      pify: 2.3.0

  readdirp@3.6.0:
    dependencies:
      picomatch: 2.3.1

  rechoir@0.8.0:
    dependencies:
      resolve: 1.22.11

  reduce-flatten@2.0.0: {}

  refa@0.12.1:
    dependencies:
      '@eslint-community/regexpp': 4.12.2

  regexp-ast-analysis@0.7.1:
    dependencies:
      '@eslint-community/regexpp': 4.12.2
      refa: 0.12.1

  regexp-tree@0.1.27: {}

  regjsparser@0.13.0:
    dependencies:
      jsesc: 3.1.0

  rename-keys@1.2.0: {}

  require-from-string@2.0.2: {}

  resolve-cwd@3.0.0:
    dependencies:
      resolve-from: 5.0.0

  resolve-from@4.0.0: {}

  resolve-from@5.0.0: {}

  resolve-pkg-maps@1.0.0: {}

  resolve@1.22.11:
    dependencies:
      is-core-module: '@nolyfill/is-core-module@1.0.39'
      path-parse: 1.0.7
      supports-preserve-symlinks-flag: 1.0.0

  reusify@1.1.0: {}

  robust-predicates@3.0.2: {}

  rollup@4.53.5:
    dependencies:
      '@types/estree': 1.0.8
    optionalDependencies:
      '@rollup/rollup-android-arm-eabi': 4.53.5
      '@rollup/rollup-android-arm64': 4.53.5
      '@rollup/rollup-darwin-arm64': 4.53.5
      '@rollup/rollup-darwin-x64': 4.53.5
      '@rollup/rollup-freebsd-arm64': 4.53.5
      '@rollup/rollup-freebsd-x64': 4.53.5
      '@rollup/rollup-linux-arm-gnueabihf': 4.53.5
      '@rollup/rollup-linux-arm-musleabihf': 4.53.5
      '@rollup/rollup-linux-arm64-gnu': 4.53.5
      '@rollup/rollup-linux-arm64-musl': 4.53.5
      '@rollup/rollup-linux-loong64-gnu': 4.53.5
      '@rollup/rollup-linux-ppc64-gnu': 4.53.5
      '@rollup/rollup-linux-riscv64-gnu': 4.53.5
      '@rollup/rollup-linux-riscv64-musl': 4.53.5
      '@rollup/rollup-linux-s390x-gnu': 4.53.5
      '@rollup/rollup-linux-x64-gnu': 4.53.5
      '@rollup/rollup-linux-x64-musl': 4.53.5
      '@rollup/rollup-openharmony-arm64': 4.53.5
      '@rollup/rollup-win32-arm64-msvc': 4.53.5
      '@rollup/rollup-win32-ia32-msvc': 4.53.5
      '@rollup/rollup-win32-x64-gnu': 4.53.5
      '@rollup/rollup-win32-x64-msvc': 4.53.5
      fsevents: 2.3.3

  roughjs@4.6.6:
    dependencies:
      hachure-fill: 0.5.2
      path-data-parser: 0.1.0
      points-on-curve: 0.2.0
      points-on-path: 0.2.1

  run-con@1.3.2:
    dependencies:
      deep-extend: 0.6.0
      ini: 4.1.3
      minimist: 1.2.8
      strip-json-comments: 3.1.1

  run-parallel@1.2.0:
    dependencies:
      queue-microtask: 1.2.3

  rw@1.3.3: {}

  sax@1.2.4: {}

  sax@1.4.3: {}

  schema-utils@4.3.3:
    dependencies:
      '@types/json-schema': 7.0.15
      ajv: 8.17.1
      ajv-formats: 2.1.1(ajv@8.17.1)
      ajv-keywords: 5.1.0(ajv@8.17.1)

  scslre@0.3.0:
    dependencies:
      '@eslint-community/regexpp': 4.12.1
      refa: 0.12.1
      regexp-ast-analysis: 0.7.1

  semver@6.3.1: {}

  semver@7.7.2: {}

  semver@7.7.3: {}

  serialize-javascript@6.0.2:
    dependencies:
      randombytes: 2.1.0

  seroval-plugins@1.3.3(seroval@1.3.2):
    dependencies:
      seroval: 1.3.2

  seroval@1.3.2: {}

  shallow-clone@3.0.1:
    dependencies:
      kind-of: 6.0.3

  shebang-command@2.0.0:
    dependencies:
      shebang-regex: 3.0.0

  shebang-regex@3.0.0: {}

  siginfo@2.0.0: {}

  signal-exit@4.1.0: {}

  slash@3.0.0: {}

  slice-ansi@4.0.0:
    dependencies:
      ansi-styles: 4.3.0
      astral-regex: 2.0.0
      is-fullwidth-code-point: 3.0.0

  smol-toml@1.5.2: {}

  solid-js@1.9.10:
    dependencies:
      csstype: 3.2.3
      seroval: 1.3.2
      seroval-plugins: 1.3.3(seroval@1.3.2)

  solid-transition-group@0.2.3(solid-js@1.9.10):
    dependencies:
      '@solid-primitives/refs': 1.1.2(solid-js@1.9.10)
      '@solid-primitives/transition-group': 1.1.2(solid-js@1.9.10)
      solid-js: 1.9.10

  sortablejs@1.15.6: {}

  source-list-map@2.0.1: {}

  source-map-js@1.2.1: {}

  source-map-resolve@0.6.0:
    dependencies:
      atob: 2.1.2
      decode-uri-component: 0.2.2

  source-map-support@0.5.21:
    dependencies:
      buffer-from: 1.1.2
      source-map: 0.6.1

  source-map@0.6.1: {}

  source-map@0.7.6: {}

  spdx-compare@1.0.0:
    dependencies:
      array-find-index: 1.0.2
      spdx-expression-parse: 3.0.1
      spdx-ranges: 2.1.1

  spdx-exceptions@2.5.0: {}

  spdx-expression-parse@3.0.1:
    dependencies:
      spdx-exceptions: 2.5.0
      spdx-license-ids: 3.0.22

  spdx-expression-validate@2.0.0:
    dependencies:
      spdx-expression-parse: 3.0.1

  spdx-license-ids@3.0.22: {}

  spdx-ranges@2.1.1: {}

  spdx-satisfies@5.0.1:
    dependencies:
      spdx-compare: 1.0.0
      spdx-expression-parse: 3.0.1
      spdx-ranges: 2.1.1

  spectral-cli-bundle@1.0.3:
    optionalDependencies:
      fsevents: 2.3.3

  stable-hash-x@0.2.0: {}

  stackback@0.0.2: {}

  std-env@3.10.0: {}

  string-width@4.2.3:
    dependencies:
      emoji-regex: 8.0.0
      is-fullwidth-code-point: 3.0.0
      strip-ansi: 6.0.1

  string-width@7.2.0:
    dependencies:
      emoji-regex: 10.6.0
      get-east-asian-width: 1.4.0
      strip-ansi: 7.1.2

  string-width@8.1.0:
    dependencies:
      get-east-asian-width: 1.4.0
      strip-ansi: 7.1.2

  strip-ansi@0.1.1: {}

  strip-ansi@6.0.1:
    dependencies:
      ansi-regex: 5.0.1

  strip-ansi@7.1.2:
    dependencies:
      ansi-regex: 6.2.2

  strip-bom@3.0.0: {}

  strip-indent@4.1.1: {}

  strip-json-comments@3.1.1: {}

  style-search@0.1.0: {}

  stylelint-config-recommended@17.0.0(stylelint@16.26.1(typescript@5.9.3)):
    dependencies:
      stylelint: 16.26.1(typescript@5.9.3)

  stylelint-declaration-block-no-ignored-properties@2.8.0(stylelint@16.26.1(typescript@5.9.3)):
    dependencies:
      stylelint: 16.26.1(typescript@5.9.3)

  stylelint-declaration-strict-value@1.10.11(stylelint@16.26.1(typescript@5.9.3)):
    dependencies:
      stylelint: 16.26.1(typescript@5.9.3)

  stylelint-value-no-unknown-custom-properties@6.0.1(stylelint@16.26.1(typescript@5.9.3)):
    dependencies:
      postcss-value-parser: 4.2.0
      resolve: 1.22.11
      stylelint: 16.26.1(typescript@5.9.3)

  stylelint@16.26.1(typescript@5.9.3):
    dependencies:
      '@csstools/css-parser-algorithms': 3.0.5(@csstools/css-tokenizer@3.0.4)
      '@csstools/css-syntax-patches-for-csstree': 1.0.21
      '@csstools/css-tokenizer': 3.0.4
      '@csstools/media-query-list-parser': 4.0.3(@csstools/css-parser-algorithms@3.0.5(@csstools/css-tokenizer@3.0.4))(@csstools/css-tokenizer@3.0.4)
      '@csstools/selector-specificity': 5.0.0(postcss-selector-parser@7.1.1)
      '@dual-bundle/import-meta-resolve': 4.2.1
      balanced-match: 2.0.0
      colord: 2.9.3
      cosmiconfig: 9.0.0(typescript@5.9.3)
      css-functions-list: 3.2.3
      css-tree: 3.1.0
      debug: 4.4.3
      fast-glob: 3.3.3
      fastest-levenshtein: 1.0.16
      file-entry-cache: 11.1.1
      global-modules: 2.0.0
      globby: 11.1.0
      globjoin: 0.1.4
      html-tags: 3.3.1
      ignore: 7.0.5
      imurmurhash: 0.1.4
      is-plain-object: 5.0.0
      known-css-properties: 0.37.0
      mathml-tag-names: 2.1.3
      meow: 13.2.0
      micromatch: 4.0.8
      normalize-path: 3.0.0
      picocolors: 1.1.1
      postcss: 8.5.6
      postcss-resolve-nested-selector: 0.1.6
      postcss-safe-parser: 7.0.1(postcss@8.5.6)
      postcss-selector-parser: 7.1.1
      postcss-value-parser: 4.2.0
      resolve-from: 5.0.0
      string-width: 4.2.3
      supports-hyperlinks: 3.2.0
      svg-tags: 1.0.0
      table: 6.9.0
      write-file-atomic: 5.0.1
    transitivePeerDependencies:
      - supports-color
      - typescript

  stylis@4.3.6: {}

  stylus@0.57.0:
    dependencies:
      css: 3.0.0
      debug: 4.4.3
      glob: 7.2.3
      safer-buffer: '@nolyfill/safer-buffer@1.0.44'
      sax: 1.2.4
      source-map: 0.7.6
    transitivePeerDependencies:
      - supports-color

  sucrase@3.35.1:
    dependencies:
      '@jridgewell/gen-mapping': 0.3.13
      commander: 4.1.1
      lines-and-columns: 1.2.4
      mz: 2.7.0
      pirates: 4.0.7
      tinyglobby: 0.2.15
      ts-interface-checker: 0.1.13

  superstruct@0.10.13: {}

  supports-color@5.5.0:
    dependencies:
      has-flag: 3.0.0

  supports-color@7.2.0:
    dependencies:
      has-flag: 4.0.0

  supports-color@8.1.1:
    dependencies:
      has-flag: 4.0.0

  supports-hyperlinks@3.2.0:
    dependencies:
      has-flag: 4.0.0
      supports-color: 7.2.0

  supports-preserve-symlinks-flag@1.0.0: {}

  svg-element-attributes@1.3.1: {}

  svg-tags@1.0.0: {}

  svgo@4.0.0:
    dependencies:
      commander: 11.1.0
      css-select: 5.2.2
      css-tree: 3.1.0
      css-what: 6.2.2
      csso: 5.0.5
      picocolors: 1.1.1
      sax: 1.4.3

  svgson@5.3.1:
    dependencies:
      deep-rename-keys: 0.2.1
      xml-reader: 2.4.3

  swagger-ui-dist@5.31.0:
    dependencies:
      '@scarf/scarf': 1.4.0

  sync-fetch@0.4.5:
    dependencies:
      buffer: 5.7.1
      node-fetch: 2.7.0
    transitivePeerDependencies:
      - encoding

  synckit@0.11.11:
    dependencies:
      '@pkgr/core': 0.2.9

  table-layout@1.0.2:
    dependencies:
      array-back: 4.0.2
      deep-extend: 0.6.0
      typical: 5.2.0
      wordwrapjs: 4.0.1

  table@6.9.0:
    dependencies:
      ajv: 8.17.1
      lodash.truncate: 4.4.2
      slice-ansi: 4.0.0
      string-width: 4.2.3
      strip-ansi: 6.0.1

  tailwindcss@3.4.17:
    dependencies:
      '@alloc/quick-lru': 5.2.0
      arg: 5.0.2
      chokidar: 3.6.0
      didyoumean: 1.2.2
      dlv: 1.1.3
      fast-glob: 3.3.3
      glob-parent: 6.0.2
      is-glob: 4.0.3
      jiti: 1.21.7
      lilconfig: 3.1.3
      micromatch: 4.0.8
      normalize-path: 3.0.0
      object-hash: 3.0.0
      picocolors: 1.1.1
      postcss: 8.5.6
      postcss-import: 15.1.0(postcss@8.5.6)
      postcss-js: 4.1.0(postcss@8.5.6)
      postcss-load-config: 4.0.2(postcss@8.5.6)
      postcss-nested: 6.2.0(postcss@8.5.6)
      postcss-selector-parser: 6.1.2
      resolve: 1.22.11
      sucrase: 3.35.1
    transitivePeerDependencies:
      - ts-node

  tapable@2.3.0: {}

  terser-webpack-plugin@5.3.16(webpack@5.104.0):
    dependencies:
      '@jridgewell/trace-mapping': 0.3.31
      jest-worker: 27.5.1
      schema-utils: 4.3.3
      serialize-javascript: 6.0.2
      terser: 5.44.1
      webpack: 5.104.0(webpack-cli@6.0.1)

  terser@5.44.1:
    dependencies:
      '@jridgewell/source-map': 0.3.11
      acorn: 8.15.0
      commander: 2.20.3
      source-map-support: 0.5.21

  thenify-all@1.6.0:
    dependencies:
      thenify: 3.3.1

  thenify@3.3.1:
    dependencies:
      any-promise: 1.3.0

  three@0.176.0: {}

  throttle-debounce@5.0.2: {}

  tinybench@2.9.0: {}

  tinycolor2@1.6.0: {}

  tinyexec@1.0.2: {}

  tinyglobby@0.2.15:
    dependencies:
      fdir: 6.5.0(picomatch@4.0.3)
      picomatch: 4.0.3

  tinyrainbow@3.0.3: {}

  tippy.js@6.3.7:
    dependencies:
      '@popperjs/core': 2.11.8

  to-regex-range@5.0.1:
    dependencies:
      is-number: 7.0.0

  toastify-js@1.12.0: {}

  tr46@0.0.3: {}

  tributejs@5.1.3: {}

  ts-api-utils@2.1.0(typescript@5.9.3):
    dependencies:
      typescript: 5.9.3

  ts-dedent@2.2.0: {}

  ts-interface-checker@0.1.13: {}

  tsconfig-paths@3.15.0:
    dependencies:
      '@types/json5': 0.0.29
      json5: 1.0.2
      minimist: 1.2.8
      strip-bom: 3.0.0

  tslib@2.8.1:
    optional: true

  type-check@0.4.0:
    dependencies:
      prelude-ls: 1.2.1

  typescript-eslint@8.50.0(eslint@9.39.2(jiti@2.6.1))(typescript@5.9.3):
    dependencies:
      '@typescript-eslint/eslint-plugin': 8.50.0(@typescript-eslint/parser@8.50.0(eslint@9.39.2(jiti@2.6.1))(typescript@5.9.3))(eslint@9.39.2(jiti@2.6.1))(typescript@5.9.3)
      '@typescript-eslint/parser': 8.50.0(eslint@9.39.2(jiti@2.6.1))(typescript@5.9.3)
      '@typescript-eslint/typescript-estree': 8.50.0(typescript@5.9.3)
      '@typescript-eslint/utils': 8.50.0(eslint@9.39.2(jiti@2.6.1))(typescript@5.9.3)
      eslint: 9.39.2(jiti@2.6.1)
      typescript: 5.9.3
    transitivePeerDependencies:
      - supports-color

  typescript@5.9.3: {}

  typical@4.0.0: {}

  typical@5.2.0: {}

  typo-js@1.3.1: {}

  uc.micro@2.1.0: {}

  ufo@1.6.1: {}

  uint8-to-base64@0.2.1: {}

  underscore@1.6.0: {}

  undici-types@6.21.0: {}

  undici-types@7.16.0: {}

  unrs-resolver@1.11.1:
    dependencies:
      napi-postinstall: 0.3.4
    optionalDependencies:
      '@unrs/resolver-binding-android-arm-eabi': 1.11.1
      '@unrs/resolver-binding-android-arm64': 1.11.1
      '@unrs/resolver-binding-darwin-arm64': 1.11.1
      '@unrs/resolver-binding-darwin-x64': 1.11.1
      '@unrs/resolver-binding-freebsd-x64': 1.11.1
      '@unrs/resolver-binding-linux-arm-gnueabihf': 1.11.1
      '@unrs/resolver-binding-linux-arm-musleabihf': 1.11.1
      '@unrs/resolver-binding-linux-arm64-gnu': 1.11.1
      '@unrs/resolver-binding-linux-arm64-musl': 1.11.1
      '@unrs/resolver-binding-linux-ppc64-gnu': 1.11.1
      '@unrs/resolver-binding-linux-riscv64-gnu': 1.11.1
      '@unrs/resolver-binding-linux-riscv64-musl': 1.11.1
      '@unrs/resolver-binding-linux-s390x-gnu': 1.11.1
      '@unrs/resolver-binding-linux-x64-gnu': 1.11.1
      '@unrs/resolver-binding-linux-x64-musl': 1.11.1
      '@unrs/resolver-binding-wasm32-wasi': 1.11.1
      '@unrs/resolver-binding-win32-arm64-msvc': 1.11.1
      '@unrs/resolver-binding-win32-ia32-msvc': 1.11.1
      '@unrs/resolver-binding-win32-x64-msvc': 1.11.1

  update-browserslist-db@1.2.3(browserslist@4.28.1):
    dependencies:
      browserslist: 4.28.1
      escalade: 3.2.0
      picocolors: 1.1.1

  updates@17.0.7: {}

  uri-js@4.4.1:
    dependencies:
      punycode: 2.3.1

  util-deprecate@1.0.2: {}

  uuid@11.1.0: {}

  vanilla-colorful@0.7.2: {}

  vite-string-plugin@1.4.9: {}

  vite@7.3.0(@types/node@25.0.3)(jiti@2.6.1)(stylus@0.57.0)(terser@5.44.1)(yaml@2.8.2):
    dependencies:
      esbuild: 0.27.2
      fdir: 6.5.0(picomatch@4.0.3)
      picomatch: 4.0.3
      postcss: 8.5.6
      rollup: 4.53.5
      tinyglobby: 0.2.15
    optionalDependencies:
      '@types/node': 25.0.3
      fsevents: 2.3.3
      jiti: 2.6.1
      stylus: 0.57.0
      terser: 5.44.1
      yaml: 2.8.2

  vitest@4.0.16(@types/node@25.0.3)(happy-dom@20.0.11)(jiti@2.6.1)(stylus@0.57.0)(terser@5.44.1)(yaml@2.8.2):
    dependencies:
      '@vitest/expect': 4.0.16
      '@vitest/mocker': 4.0.16(vite@7.3.0(@types/node@25.0.3)(jiti@2.6.1)(stylus@0.57.0)(terser@5.44.1)(yaml@2.8.2))
      '@vitest/pretty-format': 4.0.16
      '@vitest/runner': 4.0.16
      '@vitest/snapshot': 4.0.16
      '@vitest/spy': 4.0.16
      '@vitest/utils': 4.0.16
      es-module-lexer: 1.7.0
      expect-type: 1.3.0
      magic-string: 0.30.21
      obug: 2.1.1
      pathe: 2.0.3
      picomatch: 4.0.3
      std-env: 3.10.0
      tinybench: 2.9.0
      tinyexec: 1.0.2
      tinyglobby: 0.2.15
      tinyrainbow: 3.0.3
      vite: 7.3.0(@types/node@25.0.3)(jiti@2.6.1)(stylus@0.57.0)(terser@5.44.1)(yaml@2.8.2)
      why-is-node-running: 2.3.0
    optionalDependencies:
      '@types/node': 25.0.3
      happy-dom: 20.0.11
    transitivePeerDependencies:
      - jiti
      - less
      - lightningcss
      - msw
      - sass
      - sass-embedded
      - stylus
      - sugarss
      - terser
      - tsx
      - yaml

  vscode-jsonrpc@8.2.0: {}

  vscode-languageserver-protocol@3.17.5:
    dependencies:
      vscode-jsonrpc: 8.2.0
      vscode-languageserver-types: 3.17.5

  vscode-languageserver-textdocument@1.0.12: {}

  vscode-languageserver-types@3.17.5: {}

  vscode-languageserver@9.0.1:
    dependencies:
      vscode-languageserver-protocol: 3.17.5

  vscode-uri@3.0.8: {}

  vscode-uri@3.1.0: {}

  vue-bar-graph@2.2.0(typescript@5.9.3):
    dependencies:
      vue: 3.5.25(typescript@5.9.3)
    transitivePeerDependencies:
      - typescript

  vue-chartjs@5.3.3(chart.js@4.5.1)(vue@3.5.25(typescript@5.9.3)):
    dependencies:
      chart.js: 4.5.1
      vue: 3.5.25(typescript@5.9.3)

  vue-eslint-parser@10.2.0(eslint@9.39.2(jiti@2.6.1)):
    dependencies:
      debug: 4.4.3
      eslint: 9.39.2(jiti@2.6.1)
      eslint-scope: 8.4.0
      eslint-visitor-keys: 4.2.1
      espree: 10.4.0
      esquery: 1.6.0
      semver: 7.7.3
    transitivePeerDependencies:
      - supports-color

  vue-loader@17.4.2(vue@3.5.25(typescript@5.9.3))(webpack@5.104.0):
    dependencies:
      chalk: 4.1.2
      hash-sum: 2.0.0
      watchpack: 2.4.4
      webpack: 5.104.0(webpack-cli@6.0.1)
    optionalDependencies:
      vue: 3.5.25(typescript@5.9.3)

  vue-tsc@3.1.8(typescript@5.9.3):
    dependencies:
      '@volar/typescript': 2.4.26
      '@vue/language-core': 3.1.8(typescript@5.9.3)
      typescript: 5.9.3

  vue@3.5.25(typescript@5.9.3):
    dependencies:
      '@vue/compiler-dom': 3.5.25
      '@vue/compiler-sfc': 3.5.25
      '@vue/runtime-dom': 3.5.25
      '@vue/server-renderer': 3.5.25(vue@3.5.25(typescript@5.9.3))
      '@vue/shared': 3.5.25
    optionalDependencies:
      typescript: 5.9.3

  watchpack@2.4.4:
    dependencies:
      glob-to-regexp: 0.4.1
      graceful-fs: 4.2.11

  webidl-conversions@3.0.1: {}

  webpack-cli@6.0.1(webpack@5.104.0):
    dependencies:
      '@discoveryjs/json-ext': 0.6.3
      '@webpack-cli/configtest': 3.0.1(webpack-cli@6.0.1)(webpack@5.104.0)
      '@webpack-cli/info': 3.0.1(webpack-cli@6.0.1)(webpack@5.104.0)
      '@webpack-cli/serve': 3.0.1(webpack-cli@6.0.1)(webpack@5.104.0)
      colorette: 2.0.20
      commander: 12.1.0
      cross-spawn: 7.0.6
      envinfo: 7.21.0
      fastest-levenshtein: 1.0.16
      import-local: 3.2.0
      interpret: 3.1.1
      rechoir: 0.8.0
      webpack: 5.104.0(webpack-cli@6.0.1)
      webpack-merge: 6.0.1

  webpack-merge@6.0.1:
    dependencies:
      clone-deep: 4.0.1
      flat: 5.0.2
      wildcard: 2.0.1

  webpack-sources@1.4.3:
    dependencies:
      source-list-map: 2.0.1
      source-map: 0.6.1

  webpack-sources@3.3.3: {}

  webpack@5.104.0(webpack-cli@6.0.1):
    dependencies:
      '@types/eslint-scope': 3.7.7
      '@types/estree': 1.0.8
      '@types/json-schema': 7.0.15
      '@webassemblyjs/ast': 1.14.1
      '@webassemblyjs/wasm-edit': 1.14.1
      '@webassemblyjs/wasm-parser': 1.14.1
      acorn: 8.15.0
      acorn-import-phases: 1.0.4(acorn@8.15.0)
      browserslist: 4.28.1
      chrome-trace-event: 1.0.4
      enhanced-resolve: 5.18.4
      es-module-lexer: 2.0.0
      eslint-scope: 5.1.1
      events: 3.3.0
      glob-to-regexp: 0.4.1
      graceful-fs: 4.2.11
      json-parse-even-better-errors: 2.3.1
      loader-runner: 4.3.1
      mime-types: 2.1.35
      neo-async: 2.6.2
      schema-utils: 4.3.3
      tapable: 2.3.0
      terser-webpack-plugin: 5.3.16(webpack@5.104.0)
      watchpack: 2.4.4
      webpack-sources: 3.3.3
    optionalDependencies:
      webpack-cli: 6.0.1(webpack@5.104.0)
    transitivePeerDependencies:
      - '@swc/core'
      - esbuild
      - uglify-js

  whatwg-mimetype@3.0.0: {}

  whatwg-url@5.0.0:
    dependencies:
      tr46: 0.0.3
      webidl-conversions: 3.0.1

  which@1.3.1:
    dependencies:
      isexe: 2.0.0

  which@2.0.2:
    dependencies:
      isexe: 2.0.0

  why-is-node-running@2.3.0:
    dependencies:
      siginfo: 2.0.0
      stackback: 0.0.2

  wildcard@2.0.1: {}

  word-wrap@1.2.5: {}

  wordwrapjs@4.0.1:
    dependencies:
      reduce-flatten: 2.0.0
      typical: 5.2.0

  wrap-ansi@6.2.0:
    dependencies:
      ansi-styles: 4.3.0
      string-width: 4.2.3
      strip-ansi: 6.0.1

  wrap-ansi@9.0.2:
    dependencies:
      ansi-styles: 6.2.3
      string-width: 7.2.0
      strip-ansi: 7.1.2

  wrappy@1.0.2: {}

  write-file-atomic@5.0.1:
    dependencies:
      imurmurhash: 0.1.4
      signal-exit: 4.1.0

  xml-lexer@0.2.2:
    dependencies:
      eventemitter3: 2.0.3

  xml-name-validator@4.0.0: {}

  xml-reader@2.4.3:
    dependencies:
      eventemitter3: 2.0.3
      xml-lexer: 0.2.2

  yaml@2.8.2: {}

  yocto-queue@0.1.0: {}<|MERGE_RESOLUTION|>--- conflicted
+++ resolved
@@ -284,31 +284,22 @@
         version: 2.12.0(eslint@9.39.2(jiti@2.6.1))(vue-eslint-parser@10.2.0(eslint@9.39.2(jiti@2.6.1)))
       eslint-plugin-wc:
         specifier: 3.0.2
-<<<<<<< HEAD
-        version: 3.0.2(eslint@9.36.0(jiti@2.6.1))
+        version: 3.0.2(eslint@9.39.2(jiti@2.6.1))
       find-duplicated-property-keys:
         specifier: 1.2.9
         version: 1.2.9
-=======
-        version: 3.0.2(eslint@9.39.2(jiti@2.6.1))
->>>>>>> e0214ab8
       globals:
         specifier: 16.5.0
         version: 16.5.0
       happy-dom:
-<<<<<<< HEAD
-        specifier: 19.0.2
-        version: 19.0.2
-      jsonlint:
-        specifier: 1.6.3
-        version: 1.6.3
-=======
         specifier: 20.0.11
         version: 20.0.11
       jiti:
         specifier: 2.6.1
         version: 2.6.1
->>>>>>> e0214ab8
+      jsonlint:
+        specifier: 1.6.3
+        version: 1.6.3
       markdownlint-cli:
         specifier: 0.47.0
         version: 0.47.0
@@ -4016,16 +4007,14 @@
     resolution: {integrity: sha512-tsaTIkKW9b4N+AEj+SVA+WhJzV7/zMhcSu78mLKWSk7cXMOSHsBKFWUs0fWwq8QyK3MgJBQRX6Gbi4kYbdvGkQ==}
     engines: {node: '>=18'}
 
-<<<<<<< HEAD
+  string-width@8.1.0:
+    resolution: {integrity: sha512-Kxl3KJGb/gxkaUMOjRsQ8IrXiGW75O4E3RPjFIINOVH8AMl2SQ/yWdTzWwF3FevIX9LcMAjJW+GRwAlAbTSXdg==}
+    engines: {node: '>=20'}
+
   strip-ansi@0.1.1:
     resolution: {integrity: sha512-behete+3uqxecWlDAm5lmskaSaISA+ThQ4oNNBDTBJt0x2ppR6IPqfZNuj6BLaLJ/Sji4TPZlcRyOis8wXQTLg==}
     engines: {node: '>=0.8.0'}
     hasBin: true
-=======
-  string-width@8.1.0:
-    resolution: {integrity: sha512-Kxl3KJGb/gxkaUMOjRsQ8IrXiGW75O4E3RPjFIINOVH8AMl2SQ/yWdTzWwF3FevIX9LcMAjJW+GRwAlAbTSXdg==}
-    engines: {node: '>=20'}
->>>>>>> e0214ab8
 
   strip-ansi@6.0.1:
     resolution: {integrity: sha512-Y38VPSHcqkFrCpFnQ9vuSXmquuv5oXOKpGeT6aGrr3o3Gc9AlVa6JBfUSOCnbxGGZF+/0ooI7KrPuUSztUdU5A==}
