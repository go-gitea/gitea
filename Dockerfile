--- conflicted
+++ resolved
@@ -27,28 +27,7 @@
     if [ -n "${GITEA_VERSION}" ]; then git checkout "${GITEA_VERSION}"; fi \
     && make
 
-<<<<<<< HEAD
-# Begin env-to-ini build
-RUN --mount=type=cache,target=/go/pkg/mod \
-    --mount=type=cache,target="/root/.cache/go-build" \
-    go build contrib/environment-to-ini/environment-to-ini.go
-
 FROM docker.io/library/alpine:3.22 AS gitea
-=======
-# Copy local files
-COPY docker/root /tmp/local
-
-# Set permissions
-RUN chmod 755 /tmp/local/usr/bin/entrypoint \
-              /tmp/local/usr/local/bin/* \
-              /tmp/local/etc/s6/gitea/* \
-              /tmp/local/etc/s6/openssh/* \
-              /tmp/local/etc/s6/.s6-svscan/* \
-              /go/src/code.gitea.io/gitea/gitea
-
-FROM docker.io/library/alpine:3.22
-LABEL maintainer="maintainers@gitea.io"
->>>>>>> cddff73b
 
 EXPOSE 22 3000
 
@@ -79,7 +58,6 @@
 
 COPY docker/root /
 COPY --chmod=755 --from=build-env /go/src/code.gitea.io/gitea/gitea /app/gitea/gitea
-COPY --chmod=755 --from=build-env /go/src/code.gitea.io/gitea/environment-to-ini /usr/local/bin/environment-to-ini
 
 ENV USER=git
 ENV GITEA_CUSTOM=/data/gitea
@@ -87,11 +65,4 @@
 VOLUME ["/data"]
 
 ENTRYPOINT ["/usr/bin/entrypoint"]
-<<<<<<< HEAD
-CMD ["/usr/bin/s6-svscan", "/etc/s6"]
-=======
-CMD ["/usr/bin/s6-svscan", "/etc/s6"]
-
-COPY --from=build-env /tmp/local /
-COPY --from=build-env /go/src/code.gitea.io/gitea/gitea /app/gitea/gitea
->>>>>>> cddff73b
+CMD ["/usr/bin/s6-svscan", "/etc/s6"]