--- conflicted
+++ resolved
@@ -9,15 +9,11 @@
 ENV TAGS "bindata timetzdata $TAGS"
 ARG CGO_EXTRA_CFLAGS
 
-<<<<<<< HEAD
 ARG GIT_UID
 ARG GIT_GID
 ENV GIT_GID_ENV=${GIT_GID}
 ENV GIT_UID_ENV=${GIT_UID}
 
-#Build deps
-RUN apk --no-cache add build-base git nodejs npm
-=======
 # Build deps
 RUN apk --no-cache add \
     build-base \
@@ -25,7 +21,6 @@
     nodejs \
     npm \
     && rm -rf /var/cache/apk/*
->>>>>>> b79e3db2
 
 # Setup repo
 COPY . ${GOPATH}/src/code.gitea.io/gitea
