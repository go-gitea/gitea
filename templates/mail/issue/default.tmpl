--- conflicted
+++ resolved
@@ -36,9 +36,6 @@
 	{{end}}
 	<p>
 		{{if eq .ActionName "close"}}
-<<<<<<< HEAD
-			{{.locale.Tr "mail.issue.action.close" .Doer.Name .Issue.Index}}
-=======
 			{{$closeTrans := "mail.issue.action.close"}}
 			{{if eq .Issue.ClosedStatus 1}}
 				{{$closeTrans = "mail.issue.action.close_as_archived"}}
@@ -48,7 +45,6 @@
 				{{$closeTrans = "mail.issue.action.close_as_stale"}}
 			{{end}}
 			{{.locale.Tr $closeTrans (Escape .Doer.Name) .Issue.Index | Str2html}}
->>>>>>> 0a4c7f28
 		{{else if eq .ActionName "reopen"}}
 			{{.locale.Tr "mail.issue.action.reopen" .Doer.Name .Issue.Index}}
 		{{else if eq .ActionName "merge"}}
