{
  "consumes": [
    "application/json",
    "text/plain"
  ],
  "produces": [
    "application/json",
    "text/html"
  ],
  "schemes": [
    "http",
    "https"
  ],
  "swagger": "2.0",
  "info": {
    "description": "This documentation describes the Gitea API.",
    "title": "Gitea API.",
    "license": {
      "name": "MIT",
      "url": "http://opensource.org/licenses/MIT"
    },
    "version": "{{AppVer | JSEscape | Safe}}"
  },
  "basePath": "{{AppSubUrl | JSEscape | Safe}}/api/v1",
  "paths": {
    "/admin/cron": {
      "get": {
        "produces": [
          "application/json"
        ],
        "tags": [
          "admin"
        ],
        "summary": "List cron tasks",
        "operationId": "adminCronList",
        "parameters": [
          {
            "type": "integer",
            "description": "page number of results to return (1-based)",
            "name": "page",
            "in": "query"
          },
          {
            "type": "integer",
            "description": "page size of results",
            "name": "limit",
            "in": "query"
          }
        ],
        "responses": {
          "200": {
            "$ref": "#/responses/CronList"
          },
          "403": {
            "$ref": "#/responses/forbidden"
          }
        }
      }
    },
    "/admin/cron/{task}": {
      "post": {
        "produces": [
          "application/json"
        ],
        "tags": [
          "admin"
        ],
        "summary": "Run cron task",
        "operationId": "adminCronRun",
        "parameters": [
          {
            "type": "string",
            "description": "task to run",
            "name": "task",
            "in": "path",
            "required": true
          }
        ],
        "responses": {
          "204": {
            "$ref": "#/responses/empty"
          },
          "404": {
            "$ref": "#/responses/notFound"
          }
        }
      }
    },
    "/admin/orgs": {
      "get": {
        "produces": [
          "application/json"
        ],
        "tags": [
          "admin"
        ],
        "summary": "List all organizations",
        "operationId": "adminGetAllOrgs",
        "parameters": [
          {
            "type": "integer",
            "description": "page number of results to return (1-based)",
            "name": "page",
            "in": "query"
          },
          {
            "type": "integer",
            "description": "page size of results",
            "name": "limit",
            "in": "query"
          }
        ],
        "responses": {
          "200": {
            "$ref": "#/responses/OrganizationList"
          },
          "403": {
            "$ref": "#/responses/forbidden"
          }
        }
      }
    },
    "/admin/unadopted": {
      "get": {
        "produces": [
          "application/json"
        ],
        "tags": [
          "admin"
        ],
        "summary": "List unadopted repositories",
        "operationId": "adminUnadoptedList",
        "parameters": [
          {
            "type": "integer",
            "description": "page number of results to return (1-based)",
            "name": "page",
            "in": "query"
          },
          {
            "type": "integer",
            "description": "page size of results",
            "name": "limit",
            "in": "query"
          },
          {
            "type": "string",
            "description": "pattern of repositories to search for",
            "name": "pattern",
            "in": "query"
          }
        ],
        "responses": {
          "200": {
            "$ref": "#/responses/StringSlice"
          },
          "403": {
            "$ref": "#/responses/forbidden"
          }
        }
      }
    },
    "/admin/unadopted/{owner}/{repo}": {
      "post": {
        "produces": [
          "application/json"
        ],
        "tags": [
          "admin"
        ],
        "summary": "Adopt unadopted files as a repository",
        "operationId": "adminAdoptRepository",
        "parameters": [
          {
            "type": "string",
            "description": "owner of the repo",
            "name": "owner",
            "in": "path",
            "required": true
          },
          {
            "type": "string",
            "description": "name of the repo",
            "name": "repo",
            "in": "path",
            "required": true
          }
        ],
        "responses": {
          "204": {
            "$ref": "#/responses/empty"
          },
          "403": {
            "$ref": "#/responses/forbidden"
          },
          "404": {
            "$ref": "#/responses/notFound"
          }
        }
      },
      "delete": {
        "produces": [
          "application/json"
        ],
        "tags": [
          "admin"
        ],
        "summary": "Delete unadopted files",
        "operationId": "adminDeleteUnadoptedRepository",
        "parameters": [
          {
            "type": "string",
            "description": "owner of the repo",
            "name": "owner",
            "in": "path",
            "required": true
          },
          {
            "type": "string",
            "description": "name of the repo",
            "name": "repo",
            "in": "path",
            "required": true
          }
        ],
        "responses": {
          "204": {
            "$ref": "#/responses/empty"
          },
          "403": {
            "$ref": "#/responses/forbidden"
          }
        }
      }
    },
    "/admin/users": {
      "get": {
        "produces": [
          "application/json"
        ],
        "tags": [
          "admin"
        ],
        "summary": "List all users",
        "operationId": "adminGetAllUsers",
        "parameters": [
          {
            "type": "integer",
            "description": "page number of results to return (1-based)",
            "name": "page",
            "in": "query"
          },
          {
            "type": "integer",
            "description": "page size of results",
            "name": "limit",
            "in": "query"
          }
        ],
        "responses": {
          "200": {
            "$ref": "#/responses/UserList"
          },
          "403": {
            "$ref": "#/responses/forbidden"
          }
        }
      },
      "post": {
        "consumes": [
          "application/json"
        ],
        "produces": [
          "application/json"
        ],
        "tags": [
          "admin"
        ],
        "summary": "Create a user",
        "operationId": "adminCreateUser",
        "parameters": [
          {
            "name": "body",
            "in": "body",
            "schema": {
              "$ref": "#/definitions/CreateUserOption"
            }
          }
        ],
        "responses": {
          "201": {
            "$ref": "#/responses/User"
          },
          "400": {
            "$ref": "#/responses/error"
          },
          "403": {
            "$ref": "#/responses/forbidden"
          },
          "422": {
            "$ref": "#/responses/validationError"
          }
        }
      }
    },
    "/admin/users/{username}": {
      "delete": {
        "produces": [
          "application/json"
        ],
        "tags": [
          "admin"
        ],
        "summary": "Delete a user",
        "operationId": "adminDeleteUser",
        "parameters": [
          {
            "type": "string",
            "description": "username of user to delete",
            "name": "username",
            "in": "path",
            "required": true
          }
        ],
        "responses": {
          "204": {
            "$ref": "#/responses/empty"
          },
          "403": {
            "$ref": "#/responses/forbidden"
          },
          "422": {
            "$ref": "#/responses/validationError"
          }
        }
      },
      "patch": {
        "consumes": [
          "application/json"
        ],
        "produces": [
          "application/json"
        ],
        "tags": [
          "admin"
        ],
        "summary": "Edit an existing user",
        "operationId": "adminEditUser",
        "parameters": [
          {
            "type": "string",
            "description": "username of user to edit",
            "name": "username",
            "in": "path",
            "required": true
          },
          {
            "name": "body",
            "in": "body",
            "schema": {
              "$ref": "#/definitions/EditUserOption"
            }
          }
        ],
        "responses": {
          "200": {
            "$ref": "#/responses/User"
          },
          "403": {
            "$ref": "#/responses/forbidden"
          },
          "422": {
            "$ref": "#/responses/validationError"
          }
        }
      }
    },
    "/admin/users/{username}/keys": {
      "post": {
        "consumes": [
          "application/json"
        ],
        "produces": [
          "application/json"
        ],
        "tags": [
          "admin"
        ],
        "summary": "Add a public key on behalf of a user",
        "operationId": "adminCreatePublicKey",
        "parameters": [
          {
            "type": "string",
            "description": "username of the user",
            "name": "username",
            "in": "path",
            "required": true
          },
          {
            "name": "key",
            "in": "body",
            "schema": {
              "$ref": "#/definitions/CreateKeyOption"
            }
          }
        ],
        "responses": {
          "201": {
            "$ref": "#/responses/PublicKey"
          },
          "403": {
            "$ref": "#/responses/forbidden"
          },
          "422": {
            "$ref": "#/responses/validationError"
          }
        }
      }
    },
    "/admin/users/{username}/keys/{id}": {
      "delete": {
        "produces": [
          "application/json"
        ],
        "tags": [
          "admin"
        ],
        "summary": "Delete a user's public key",
        "operationId": "adminDeleteUserPublicKey",
        "parameters": [
          {
            "type": "string",
            "description": "username of user",
            "name": "username",
            "in": "path",
            "required": true
          },
          {
            "type": "integer",
            "format": "int64",
            "description": "id of the key to delete",
            "name": "id",
            "in": "path",
            "required": true
          }
        ],
        "responses": {
          "204": {
            "$ref": "#/responses/empty"
          },
          "403": {
            "$ref": "#/responses/forbidden"
          },
          "404": {
            "$ref": "#/responses/notFound"
          }
        }
      }
    },
    "/admin/users/{username}/orgs": {
      "post": {
        "consumes": [
          "application/json"
        ],
        "produces": [
          "application/json"
        ],
        "tags": [
          "admin"
        ],
        "summary": "Create an organization",
        "operationId": "adminCreateOrg",
        "parameters": [
          {
            "type": "string",
            "description": "username of the user that will own the created organization",
            "name": "username",
            "in": "path",
            "required": true
          },
          {
            "name": "organization",
            "in": "body",
            "required": true,
            "schema": {
              "$ref": "#/definitions/CreateOrgOption"
            }
          }
        ],
        "responses": {
          "201": {
            "$ref": "#/responses/Organization"
          },
          "403": {
            "$ref": "#/responses/forbidden"
          },
          "422": {
            "$ref": "#/responses/validationError"
          }
        }
      }
    },
    "/admin/users/{username}/repos": {
      "post": {
        "consumes": [
          "application/json"
        ],
        "produces": [
          "application/json"
        ],
        "tags": [
          "admin"
        ],
        "summary": "Create a repository on behalf of a user",
        "operationId": "adminCreateRepo",
        "parameters": [
          {
            "type": "string",
            "description": "username of the user. This user will own the created repository",
            "name": "username",
            "in": "path",
            "required": true
          },
          {
            "name": "repository",
            "in": "body",
            "required": true,
            "schema": {
              "$ref": "#/definitions/CreateRepoOption"
            }
          }
        ],
        "responses": {
          "201": {
            "$ref": "#/responses/Repository"
          },
          "403": {
            "$ref": "#/responses/forbidden"
          },
          "404": {
            "$ref": "#/responses/notFound"
          },
          "409": {
            "$ref": "#/responses/error"
          },
          "422": {
            "$ref": "#/responses/validationError"
          }
        }
      }
    },
    "/markdown": {
      "post": {
        "consumes": [
          "application/json"
        ],
        "produces": [
          "text/html"
        ],
        "tags": [
          "miscellaneous"
        ],
        "summary": "Render a markdown document as HTML",
        "operationId": "renderMarkdown",
        "parameters": [
          {
            "name": "body",
            "in": "body",
            "schema": {
              "$ref": "#/definitions/MarkdownOption"
            }
          }
        ],
        "responses": {
          "200": {
            "$ref": "#/responses/MarkdownRender"
          },
          "422": {
            "$ref": "#/responses/validationError"
          }
        }
      }
    },
    "/markdown/raw": {
      "post": {
        "consumes": [
          "text/plain"
        ],
        "produces": [
          "text/html"
        ],
        "tags": [
          "miscellaneous"
        ],
        "summary": "Render raw markdown as HTML",
        "operationId": "renderMarkdownRaw",
        "parameters": [
          {
            "description": "Request body to render",
            "name": "body",
            "in": "body",
            "required": true,
            "schema": {
              "type": "string"
            }
          }
        ],
        "responses": {
          "200": {
            "$ref": "#/responses/MarkdownRender"
          },
          "422": {
            "$ref": "#/responses/validationError"
          }
        }
      }
    },
    "/nodeinfo": {
      "get": {
        "produces": [
          "application/json"
        ],
        "tags": [
          "miscellaneous"
        ],
        "summary": "Returns the nodeinfo of the Gitea application",
        "operationId": "getNodeInfo",
        "responses": {
          "200": {
            "$ref": "#/responses/NodeInfo"
          }
        }
      }
    },
    "/notifications": {
      "get": {
        "consumes": [
          "application/json"
        ],
        "produces": [
          "application/json"
        ],
        "tags": [
          "notification"
        ],
        "summary": "List users's notification threads",
        "operationId": "notifyGetList",
        "parameters": [
          {
            "type": "boolean",
            "description": "If true, show notifications marked as read. Default value is false",
            "name": "all",
            "in": "query"
          },
          {
            "type": "array",
            "items": {
              "type": "string"
            },
            "collectionFormat": "multi",
            "description": "Show notifications with the provided status types. Options are: unread, read and/or pinned. Defaults to unread \u0026 pinned.",
            "name": "status-types",
            "in": "query"
          },
          {
            "type": "array",
            "items": {
              "enum": [
                "issue",
                "pull",
                "commit",
                "repository"
              ],
              "type": "string"
            },
            "collectionFormat": "multi",
            "description": "filter notifications by subject type",
            "name": "subject-type",
            "in": "query"
          },
          {
            "type": "string",
            "format": "date-time",
            "description": "Only show notifications updated after the given time. This is a timestamp in RFC 3339 format",
            "name": "since",
            "in": "query"
          },
          {
            "type": "string",
            "format": "date-time",
            "description": "Only show notifications updated before the given time. This is a timestamp in RFC 3339 format",
            "name": "before",
            "in": "query"
          },
          {
            "type": "integer",
            "description": "page number of results to return (1-based)",
            "name": "page",
            "in": "query"
          },
          {
            "type": "integer",
            "description": "page size of results",
            "name": "limit",
            "in": "query"
          }
        ],
        "responses": {
          "200": {
            "$ref": "#/responses/NotificationThreadList"
          }
        }
      },
      "put": {
        "consumes": [
          "application/json"
        ],
        "produces": [
          "application/json"
        ],
        "tags": [
          "notification"
        ],
        "summary": "Mark notification threads as read, pinned or unread",
        "operationId": "notifyReadList",
        "parameters": [
          {
            "type": "string",
            "format": "date-time",
            "description": "Describes the last point that notifications were checked. Anything updated since this time will not be updated.",
            "name": "last_read_at",
            "in": "query"
          },
          {
            "type": "string",
            "description": "If true, mark all notifications on this repo. Default value is false",
            "name": "all",
            "in": "query"
          },
          {
            "type": "array",
            "items": {
              "type": "string"
            },
            "collectionFormat": "multi",
            "description": "Mark notifications with the provided status types. Options are: unread, read and/or pinned. Defaults to unread.",
            "name": "status-types",
            "in": "query"
          },
          {
            "type": "string",
            "description": "Status to mark notifications as, Defaults to read.",
            "name": "to-status",
            "in": "query"
          }
        ],
        "responses": {
          "205": {
            "$ref": "#/responses/NotificationThreadList"
          }
        }
      }
    },
    "/notifications/new": {
      "get": {
        "tags": [
          "notification"
        ],
        "summary": "Check if unread notifications exist",
        "operationId": "notifyNewAvailable",
        "responses": {
          "200": {
            "$ref": "#/responses/NotificationCount"
          }
        }
      }
    },
    "/notifications/threads/{id}": {
      "get": {
        "consumes": [
          "application/json"
        ],
        "produces": [
          "application/json"
        ],
        "tags": [
          "notification"
        ],
        "summary": "Get notification thread by ID",
        "operationId": "notifyGetThread",
        "parameters": [
          {
            "type": "string",
            "description": "id of notification thread",
            "name": "id",
            "in": "path",
            "required": true
          }
        ],
        "responses": {
          "200": {
            "$ref": "#/responses/NotificationThread"
          },
          "403": {
            "$ref": "#/responses/forbidden"
          },
          "404": {
            "$ref": "#/responses/notFound"
          }
        }
      },
      "patch": {
        "consumes": [
          "application/json"
        ],
        "produces": [
          "application/json"
        ],
        "tags": [
          "notification"
        ],
        "summary": "Mark notification thread as read by ID",
        "operationId": "notifyReadThread",
        "parameters": [
          {
            "type": "string",
            "description": "id of notification thread",
            "name": "id",
            "in": "path",
            "required": true
          },
          {
            "type": "string",
            "default": "read",
            "description": "Status to mark notifications as",
            "name": "to-status",
            "in": "query"
          }
        ],
        "responses": {
          "205": {
            "$ref": "#/responses/NotificationThread"
          },
          "403": {
            "$ref": "#/responses/forbidden"
          },
          "404": {
            "$ref": "#/responses/notFound"
          }
        }
      }
    },
    "/org/{org}/repos": {
      "post": {
        "consumes": [
          "application/json"
        ],
        "produces": [
          "application/json"
        ],
        "tags": [
          "organization"
        ],
        "summary": "Create a repository in an organization",
        "operationId": "createOrgRepoDeprecated",
        "deprecated": true,
        "parameters": [
          {
            "type": "string",
            "description": "name of organization",
            "name": "org",
            "in": "path",
            "required": true
          },
          {
            "name": "body",
            "in": "body",
            "schema": {
              "$ref": "#/definitions/CreateRepoOption"
            }
          }
        ],
        "responses": {
          "201": {
            "$ref": "#/responses/Repository"
          },
          "403": {
            "$ref": "#/responses/forbidden"
          },
          "422": {
            "$ref": "#/responses/validationError"
          }
        }
      }
    },
    "/orgs": {
      "get": {
        "produces": [
          "application/json"
        ],
        "tags": [
          "organization"
        ],
        "summary": "Get list of organizations",
        "operationId": "orgGetAll",
        "parameters": [
          {
            "type": "integer",
            "description": "page number of results to return (1-based)",
            "name": "page",
            "in": "query"
          },
          {
            "type": "integer",
            "description": "page size of results",
            "name": "limit",
            "in": "query"
          }
        ],
        "responses": {
          "200": {
            "$ref": "#/responses/OrganizationList"
          }
        }
      },
      "post": {
        "consumes": [
          "application/json"
        ],
        "produces": [
          "application/json"
        ],
        "tags": [
          "organization"
        ],
        "summary": "Create an organization",
        "operationId": "orgCreate",
        "parameters": [
          {
            "name": "organization",
            "in": "body",
            "required": true,
            "schema": {
              "$ref": "#/definitions/CreateOrgOption"
            }
          }
        ],
        "responses": {
          "201": {
            "$ref": "#/responses/Organization"
          },
          "403": {
            "$ref": "#/responses/forbidden"
          },
          "422": {
            "$ref": "#/responses/validationError"
          }
        }
      }
    },
    "/orgs/{org}": {
      "get": {
        "produces": [
          "application/json"
        ],
        "tags": [
          "organization"
        ],
        "summary": "Get an organization",
        "operationId": "orgGet",
        "parameters": [
          {
            "type": "string",
            "description": "name of the organization to get",
            "name": "org",
            "in": "path",
            "required": true
          }
        ],
        "responses": {
          "200": {
            "$ref": "#/responses/Organization"
          }
        }
      },
      "delete": {
        "produces": [
          "application/json"
        ],
        "tags": [
          "organization"
        ],
        "summary": "Delete an organization",
        "operationId": "orgDelete",
        "parameters": [
          {
            "type": "string",
            "description": "organization that is to be deleted",
            "name": "org",
            "in": "path",
            "required": true
          }
        ],
        "responses": {
          "204": {
            "$ref": "#/responses/empty"
          }
        }
      },
      "patch": {
        "consumes": [
          "application/json"
        ],
        "produces": [
          "application/json"
        ],
        "tags": [
          "organization"
        ],
        "summary": "Edit an organization",
        "operationId": "orgEdit",
        "parameters": [
          {
            "type": "string",
            "description": "name of the organization to edit",
            "name": "org",
            "in": "path",
            "required": true
          },
          {
            "name": "body",
            "in": "body",
            "required": true,
            "schema": {
              "$ref": "#/definitions/EditOrgOption"
            }
          }
        ],
        "responses": {
          "200": {
            "$ref": "#/responses/Organization"
          }
        }
      }
    },
    "/orgs/{org}/hooks": {
      "get": {
        "produces": [
          "application/json"
        ],
        "tags": [
          "organization"
        ],
        "summary": "List an organization's webhooks",
        "operationId": "orgListHooks",
        "parameters": [
          {
            "type": "string",
            "description": "name of the organization",
            "name": "org",
            "in": "path",
            "required": true
          },
          {
            "type": "integer",
            "description": "page number of results to return (1-based)",
            "name": "page",
            "in": "query"
          },
          {
            "type": "integer",
            "description": "page size of results",
            "name": "limit",
            "in": "query"
          }
        ],
        "responses": {
          "200": {
            "$ref": "#/responses/HookList"
          }
        }
      }
    },
    "/orgs/{org}/hooks/": {
      "post": {
        "consumes": [
          "application/json"
        ],
        "produces": [
          "application/json"
        ],
        "tags": [
          "organization"
        ],
        "summary": "Create a hook",
        "operationId": "orgCreateHook",
        "parameters": [
          {
            "type": "string",
            "description": "name of the organization",
            "name": "org",
            "in": "path",
            "required": true
          },
          {
            "name": "body",
            "in": "body",
            "required": true,
            "schema": {
              "$ref": "#/definitions/CreateHookOption"
            }
          }
        ],
        "responses": {
          "201": {
            "$ref": "#/responses/Hook"
          }
        }
      }
    },
    "/orgs/{org}/hooks/{id}": {
      "get": {
        "produces": [
          "application/json"
        ],
        "tags": [
          "organization"
        ],
        "summary": "Get a hook",
        "operationId": "orgGetHook",
        "parameters": [
          {
            "type": "string",
            "description": "name of the organization",
            "name": "org",
            "in": "path",
            "required": true
          },
          {
            "type": "integer",
            "format": "int64",
            "description": "id of the hook to get",
            "name": "id",
            "in": "path",
            "required": true
          }
        ],
        "responses": {
          "200": {
            "$ref": "#/responses/Hook"
          }
        }
      },
      "delete": {
        "produces": [
          "application/json"
        ],
        "tags": [
          "organization"
        ],
        "summary": "Delete a hook",
        "operationId": "orgDeleteHook",
        "parameters": [
          {
            "type": "string",
            "description": "name of the organization",
            "name": "org",
            "in": "path",
            "required": true
          },
          {
            "type": "integer",
            "format": "int64",
            "description": "id of the hook to delete",
            "name": "id",
            "in": "path",
            "required": true
          }
        ],
        "responses": {
          "204": {
            "$ref": "#/responses/empty"
          }
        }
      },
      "patch": {
        "consumes": [
          "application/json"
        ],
        "produces": [
          "application/json"
        ],
        "tags": [
          "organization"
        ],
        "summary": "Update a hook",
        "operationId": "orgEditHook",
        "parameters": [
          {
            "type": "string",
            "description": "name of the organization",
            "name": "org",
            "in": "path",
            "required": true
          },
          {
            "type": "integer",
            "format": "int64",
            "description": "id of the hook to update",
            "name": "id",
            "in": "path",
            "required": true
          },
          {
            "name": "body",
            "in": "body",
            "schema": {
              "$ref": "#/definitions/EditHookOption"
            }
          }
        ],
        "responses": {
          "200": {
            "$ref": "#/responses/Hook"
          }
        }
      }
    },
    "/orgs/{org}/labels": {
      "get": {
        "produces": [
          "application/json"
        ],
        "tags": [
          "organization"
        ],
        "summary": "List an organization's labels",
        "operationId": "orgListLabels",
        "parameters": [
          {
            "type": "string",
            "description": "name of the organization",
            "name": "org",
            "in": "path",
            "required": true
          },
          {
            "type": "integer",
            "description": "page number of results to return (1-based)",
            "name": "page",
            "in": "query"
          },
          {
            "type": "integer",
            "description": "page size of results",
            "name": "limit",
            "in": "query"
          }
        ],
        "responses": {
          "200": {
            "$ref": "#/responses/LabelList"
          }
        }
      },
      "post": {
        "consumes": [
          "application/json"
        ],
        "produces": [
          "application/json"
        ],
        "tags": [
          "organization"
        ],
        "summary": "Create a label for an organization",
        "operationId": "orgCreateLabel",
        "parameters": [
          {
            "type": "string",
            "description": "name of the organization",
            "name": "org",
            "in": "path",
            "required": true
          },
          {
            "name": "body",
            "in": "body",
            "schema": {
              "$ref": "#/definitions/CreateLabelOption"
            }
          }
        ],
        "responses": {
          "201": {
            "$ref": "#/responses/Label"
          },
          "422": {
            "$ref": "#/responses/validationError"
          }
        }
      }
    },
    "/orgs/{org}/labels/{id}": {
      "get": {
        "produces": [
          "application/json"
        ],
        "tags": [
          "organization"
        ],
        "summary": "Get a single label",
        "operationId": "orgGetLabel",
        "parameters": [
          {
            "type": "string",
            "description": "name of the organization",
            "name": "org",
            "in": "path",
            "required": true
          },
          {
            "type": "integer",
            "format": "int64",
            "description": "id of the label to get",
            "name": "id",
            "in": "path",
            "required": true
          }
        ],
        "responses": {
          "200": {
            "$ref": "#/responses/Label"
          }
        }
      },
      "delete": {
        "tags": [
          "organization"
        ],
        "summary": "Delete a label",
        "operationId": "orgDeleteLabel",
        "parameters": [
          {
            "type": "string",
            "description": "name of the organization",
            "name": "org",
            "in": "path",
            "required": true
          },
          {
            "type": "integer",
            "format": "int64",
            "description": "id of the label to delete",
            "name": "id",
            "in": "path",
            "required": true
          }
        ],
        "responses": {
          "204": {
            "$ref": "#/responses/empty"
          }
        }
      },
      "patch": {
        "consumes": [
          "application/json"
        ],
        "produces": [
          "application/json"
        ],
        "tags": [
          "organization"
        ],
        "summary": "Update a label",
        "operationId": "orgEditLabel",
        "parameters": [
          {
            "type": "string",
            "description": "name of the organization",
            "name": "org",
            "in": "path",
            "required": true
          },
          {
            "type": "integer",
            "format": "int64",
            "description": "id of the label to edit",
            "name": "id",
            "in": "path",
            "required": true
          },
          {
            "name": "body",
            "in": "body",
            "schema": {
              "$ref": "#/definitions/EditLabelOption"
            }
          }
        ],
        "responses": {
          "200": {
            "$ref": "#/responses/Label"
          },
          "422": {
            "$ref": "#/responses/validationError"
          }
        }
      }
    },
    "/orgs/{org}/members": {
      "get": {
        "produces": [
          "application/json"
        ],
        "tags": [
          "organization"
        ],
        "summary": "List an organization's members",
        "operationId": "orgListMembers",
        "parameters": [
          {
            "type": "string",
            "description": "name of the organization",
            "name": "org",
            "in": "path",
            "required": true
          },
          {
            "type": "integer",
            "description": "page number of results to return (1-based)",
            "name": "page",
            "in": "query"
          },
          {
            "type": "integer",
            "description": "page size of results",
            "name": "limit",
            "in": "query"
          }
        ],
        "responses": {
          "200": {
            "$ref": "#/responses/UserList"
          }
        }
      }
    },
    "/orgs/{org}/members/{username}": {
      "get": {
        "tags": [
          "organization"
        ],
        "summary": "Check if a user is a member of an organization",
        "operationId": "orgIsMember",
        "parameters": [
          {
            "type": "string",
            "description": "name of the organization",
            "name": "org",
            "in": "path",
            "required": true
          },
          {
            "type": "string",
            "description": "username of the user",
            "name": "username",
            "in": "path",
            "required": true
          }
        ],
        "responses": {
          "204": {
            "description": "user is a member"
          },
          "302": {
            "description": "redirection to /orgs/{org}/public_members/{username}"
          },
          "404": {
            "description": "user is not a member"
          }
        }
      },
      "delete": {
        "produces": [
          "application/json"
        ],
        "tags": [
          "organization"
        ],
        "summary": "Remove a member from an organization",
        "operationId": "orgDeleteMember",
        "parameters": [
          {
            "type": "string",
            "description": "name of the organization",
            "name": "org",
            "in": "path",
            "required": true
          },
          {
            "type": "string",
            "description": "username of the user",
            "name": "username",
            "in": "path",
            "required": true
          }
        ],
        "responses": {
          "204": {
            "description": "member removed"
          }
        }
      }
    },
    "/orgs/{org}/public_members": {
      "get": {
        "produces": [
          "application/json"
        ],
        "tags": [
          "organization"
        ],
        "summary": "List an organization's public members",
        "operationId": "orgListPublicMembers",
        "parameters": [
          {
            "type": "string",
            "description": "name of the organization",
            "name": "org",
            "in": "path",
            "required": true
          },
          {
            "type": "integer",
            "description": "page number of results to return (1-based)",
            "name": "page",
            "in": "query"
          },
          {
            "type": "integer",
            "description": "page size of results",
            "name": "limit",
            "in": "query"
          }
        ],
        "responses": {
          "200": {
            "$ref": "#/responses/UserList"
          }
        }
      }
    },
    "/orgs/{org}/public_members/{username}": {
      "get": {
        "tags": [
          "organization"
        ],
        "summary": "Check if a user is a public member of an organization",
        "operationId": "orgIsPublicMember",
        "parameters": [
          {
            "type": "string",
            "description": "name of the organization",
            "name": "org",
            "in": "path",
            "required": true
          },
          {
            "type": "string",
            "description": "username of the user",
            "name": "username",
            "in": "path",
            "required": true
          }
        ],
        "responses": {
          "204": {
            "description": "user is a public member"
          },
          "404": {
            "description": "user is not a public member"
          }
        }
      },
      "put": {
        "produces": [
          "application/json"
        ],
        "tags": [
          "organization"
        ],
        "summary": "Publicize a user's membership",
        "operationId": "orgPublicizeMember",
        "parameters": [
          {
            "type": "string",
            "description": "name of the organization",
            "name": "org",
            "in": "path",
            "required": true
          },
          {
            "type": "string",
            "description": "username of the user",
            "name": "username",
            "in": "path",
            "required": true
          }
        ],
        "responses": {
          "204": {
            "description": "membership publicized"
          },
          "403": {
            "$ref": "#/responses/forbidden"
          }
        }
      },
      "delete": {
        "produces": [
          "application/json"
        ],
        "tags": [
          "organization"
        ],
        "summary": "Conceal a user's membership",
        "operationId": "orgConcealMember",
        "parameters": [
          {
            "type": "string",
            "description": "name of the organization",
            "name": "org",
            "in": "path",
            "required": true
          },
          {
            "type": "string",
            "description": "username of the user",
            "name": "username",
            "in": "path",
            "required": true
          }
        ],
        "responses": {
          "204": {
            "$ref": "#/responses/empty"
          },
          "403": {
            "$ref": "#/responses/forbidden"
          }
        }
      }
    },
    "/orgs/{org}/repos": {
      "get": {
        "produces": [
          "application/json"
        ],
        "tags": [
          "organization"
        ],
        "summary": "List an organization's repos",
        "operationId": "orgListRepos",
        "parameters": [
          {
            "type": "string",
            "description": "name of the organization",
            "name": "org",
            "in": "path",
            "required": true
          },
          {
            "type": "integer",
            "description": "page number of results to return (1-based)",
            "name": "page",
            "in": "query"
          },
          {
            "type": "integer",
            "description": "page size of results",
            "name": "limit",
            "in": "query"
          }
        ],
        "responses": {
          "200": {
            "$ref": "#/responses/RepositoryList"
          }
        }
      },
      "post": {
        "consumes": [
          "application/json"
        ],
        "produces": [
          "application/json"
        ],
        "tags": [
          "organization"
        ],
        "summary": "Create a repository in an organization",
        "operationId": "createOrgRepo",
        "parameters": [
          {
            "type": "string",
            "description": "name of organization",
            "name": "org",
            "in": "path",
            "required": true
          },
          {
            "name": "body",
            "in": "body",
            "schema": {
              "$ref": "#/definitions/CreateRepoOption"
            }
          }
        ],
        "responses": {
          "201": {
            "$ref": "#/responses/Repository"
          },
          "403": {
            "$ref": "#/responses/forbidden"
          },
          "404": {
            "$ref": "#/responses/notFound"
          }
        }
      }
    },
    "/orgs/{org}/teams": {
      "get": {
        "produces": [
          "application/json"
        ],
        "tags": [
          "organization"
        ],
        "summary": "List an organization's teams",
        "operationId": "orgListTeams",
        "parameters": [
          {
            "type": "string",
            "description": "name of the organization",
            "name": "org",
            "in": "path",
            "required": true
          },
          {
            "type": "integer",
            "description": "page number of results to return (1-based)",
            "name": "page",
            "in": "query"
          },
          {
            "type": "integer",
            "description": "page size of results",
            "name": "limit",
            "in": "query"
          }
        ],
        "responses": {
          "200": {
            "$ref": "#/responses/TeamList"
          }
        }
      },
      "post": {
        "consumes": [
          "application/json"
        ],
        "produces": [
          "application/json"
        ],
        "tags": [
          "organization"
        ],
        "summary": "Create a team",
        "operationId": "orgCreateTeam",
        "parameters": [
          {
            "type": "string",
            "description": "name of the organization",
            "name": "org",
            "in": "path",
            "required": true
          },
          {
            "name": "body",
            "in": "body",
            "schema": {
              "$ref": "#/definitions/CreateTeamOption"
            }
          }
        ],
        "responses": {
          "201": {
            "$ref": "#/responses/Team"
          },
          "422": {
            "$ref": "#/responses/validationError"
          }
        }
      }
    },
    "/orgs/{org}/teams/search": {
      "get": {
        "produces": [
          "application/json"
        ],
        "tags": [
          "organization"
        ],
        "summary": "Search for teams within an organization",
        "operationId": "teamSearch",
        "parameters": [
          {
            "type": "string",
            "description": "name of the organization",
            "name": "org",
            "in": "path",
            "required": true
          },
          {
            "type": "string",
            "description": "keywords to search",
            "name": "q",
            "in": "query"
          },
          {
            "type": "boolean",
            "description": "include search within team description (defaults to true)",
            "name": "include_desc",
            "in": "query"
          },
          {
            "type": "integer",
            "description": "page number of results to return (1-based)",
            "name": "page",
            "in": "query"
          },
          {
            "type": "integer",
            "description": "page size of results",
            "name": "limit",
            "in": "query"
          }
        ],
        "responses": {
          "200": {
            "description": "SearchResults of a successful search",
            "schema": {
              "type": "object",
              "properties": {
                "data": {
                  "type": "array",
                  "items": {
                    "$ref": "#/definitions/Team"
                  }
                },
                "ok": {
                  "type": "boolean"
                }
              }
            }
          }
        }
      }
    },
    "/repos/issues/search": {
      "get": {
        "produces": [
          "application/json"
        ],
        "tags": [
          "issue"
        ],
        "summary": "Search for issues across the repositories that the user has access to",
        "operationId": "issueSearchIssues",
        "parameters": [
          {
            "type": "string",
            "description": "whether issue is open or closed",
            "name": "state",
            "in": "query"
          },
          {
            "type": "string",
            "description": "comma separated list of labels. Fetch only issues that have any of this labels. Non existent labels are discarded",
            "name": "labels",
            "in": "query"
          },
          {
            "type": "string",
            "description": "comma separated list of milestone names. Fetch only issues that have any of this milestones. Non existent are discarded",
            "name": "milestones",
            "in": "query"
          },
          {
            "type": "string",
            "description": "search string",
            "name": "q",
            "in": "query"
          },
          {
            "type": "integer",
            "format": "int64",
            "description": "repository to prioritize in the results",
            "name": "priority_repo_id",
            "in": "query"
          },
          {
            "type": "string",
            "description": "filter by type (issues / pulls) if set",
            "name": "type",
            "in": "query"
          },
          {
            "type": "string",
            "format": "date-time",
            "description": "Only show notifications updated after the given time. This is a timestamp in RFC 3339 format",
            "name": "since",
            "in": "query"
          },
          {
            "type": "string",
            "format": "date-time",
            "description": "Only show notifications updated before the given time. This is a timestamp in RFC 3339 format",
            "name": "before",
            "in": "query"
          },
          {
            "type": "boolean",
            "description": "filter (issues / pulls) assigned to you, default is false",
            "name": "assigned",
            "in": "query"
          },
          {
            "type": "boolean",
            "description": "filter (issues / pulls) created by you, default is false",
            "name": "created",
            "in": "query"
          },
          {
            "type": "boolean",
            "description": "filter (issues / pulls) mentioning you, default is false",
            "name": "mentioned",
            "in": "query"
          },
          {
            "type": "boolean",
            "description": "filter pulls requesting your review, default is false",
            "name": "review_requested",
            "in": "query"
          },
          {
            "type": "string",
            "description": "filter by owner",
            "name": "owner",
            "in": "query"
          },
          {
            "type": "string",
            "description": "filter by team (requires organization owner parameter to be provided)",
            "name": "team",
            "in": "query"
          },
          {
            "type": "integer",
            "description": "page number of results to return (1-based)",
            "name": "page",
            "in": "query"
          },
          {
            "type": "integer",
            "description": "page size of results",
            "name": "limit",
            "in": "query"
          }
        ],
        "responses": {
          "200": {
            "$ref": "#/responses/IssueList"
          }
        }
      }
    },
    "/repos/migrate": {
      "post": {
        "consumes": [
          "application/json"
        ],
        "produces": [
          "application/json"
        ],
        "tags": [
          "repository"
        ],
        "summary": "Migrate a remote git repository",
        "operationId": "repoMigrate",
        "parameters": [
          {
            "name": "body",
            "in": "body",
            "schema": {
              "$ref": "#/definitions/MigrateRepoOptions"
            }
          }
        ],
        "responses": {
          "201": {
            "$ref": "#/responses/Repository"
          },
          "403": {
            "$ref": "#/responses/forbidden"
          },
          "422": {
            "$ref": "#/responses/validationError"
          }
        }
      }
    },
    "/repos/search": {
      "get": {
        "produces": [
          "application/json"
        ],
        "tags": [
          "repository"
        ],
        "summary": "Search for repositories",
        "operationId": "repoSearch",
        "parameters": [
          {
            "type": "string",
            "description": "keyword",
            "name": "q",
            "in": "query"
          },
          {
            "type": "boolean",
            "description": "Limit search to repositories with keyword as topic",
            "name": "topic",
            "in": "query"
          },
          {
            "type": "boolean",
            "description": "include search of keyword within repository description",
            "name": "includeDesc",
            "in": "query"
          },
          {
            "type": "integer",
            "format": "int64",
            "description": "search only for repos that the user with the given id owns or contributes to",
            "name": "uid",
            "in": "query"
          },
          {
            "type": "integer",
            "format": "int64",
            "description": "repo owner to prioritize in the results",
            "name": "priority_owner_id",
            "in": "query"
          },
          {
            "type": "integer",
            "format": "int64",
            "description": "search only for repos that belong to the given team id",
            "name": "team_id",
            "in": "query"
          },
          {
            "type": "integer",
            "format": "int64",
            "description": "search only for repos that the user with the given id has starred",
            "name": "starredBy",
            "in": "query"
          },
          {
            "type": "boolean",
            "description": "include private repositories this user has access to (defaults to true)",
            "name": "private",
            "in": "query"
          },
          {
            "type": "boolean",
            "description": "show only pubic, private or all repositories (defaults to all)",
            "name": "is_private",
            "in": "query"
          },
          {
            "type": "boolean",
            "description": "include template repositories this user has access to (defaults to true)",
            "name": "template",
            "in": "query"
          },
          {
            "type": "boolean",
            "description": "show only archived, non-archived or all repositories (defaults to all)",
            "name": "archived",
            "in": "query"
          },
          {
            "type": "string",
            "description": "type of repository to search for. Supported values are \"fork\", \"source\", \"mirror\" and \"collaborative\"",
            "name": "mode",
            "in": "query"
          },
          {
            "type": "boolean",
            "description": "if `uid` is given, search only for repos that the user owns",
            "name": "exclusive",
            "in": "query"
          },
          {
            "type": "string",
            "description": "sort repos by attribute. Supported values are \"alpha\", \"created\", \"updated\", \"size\", and \"id\". Default is \"alpha\"",
            "name": "sort",
            "in": "query"
          },
          {
            "type": "string",
            "description": "sort order, either \"asc\" (ascending) or \"desc\" (descending). Default is \"asc\", ignored if \"sort\" is not specified.",
            "name": "order",
            "in": "query"
          },
          {
            "type": "integer",
            "description": "page number of results to return (1-based)",
            "name": "page",
            "in": "query"
          },
          {
            "type": "integer",
            "description": "page size of results",
            "name": "limit",
            "in": "query"
          }
        ],
        "responses": {
          "200": {
            "$ref": "#/responses/SearchResults"
          },
          "422": {
            "$ref": "#/responses/validationError"
          }
        }
      }
    },
    "/repos/{owner}/{repo}": {
      "get": {
        "produces": [
          "application/json"
        ],
        "tags": [
          "repository"
        ],
        "summary": "Get a repository",
        "operationId": "repoGet",
        "parameters": [
          {
            "type": "string",
            "description": "owner of the repo",
            "name": "owner",
            "in": "path",
            "required": true
          },
          {
            "type": "string",
            "description": "name of the repo",
            "name": "repo",
            "in": "path",
            "required": true
          }
        ],
        "responses": {
          "200": {
            "$ref": "#/responses/Repository"
          }
        }
      },
      "delete": {
        "produces": [
          "application/json"
        ],
        "tags": [
          "repository"
        ],
        "summary": "Delete a repository",
        "operationId": "repoDelete",
        "parameters": [
          {
            "type": "string",
            "description": "owner of the repo to delete",
            "name": "owner",
            "in": "path",
            "required": true
          },
          {
            "type": "string",
            "description": "name of the repo to delete",
            "name": "repo",
            "in": "path",
            "required": true
          }
        ],
        "responses": {
          "204": {
            "$ref": "#/responses/empty"
          },
          "403": {
            "$ref": "#/responses/forbidden"
          }
        }
      },
      "patch": {
        "produces": [
          "application/json"
        ],
        "tags": [
          "repository"
        ],
        "summary": "Edit a repository's properties. Only fields that are set will be changed.",
        "operationId": "repoEdit",
        "parameters": [
          {
            "type": "string",
            "description": "owner of the repo to edit",
            "name": "owner",
            "in": "path",
            "required": true
          },
          {
            "type": "string",
            "description": "name of the repo to edit",
            "name": "repo",
            "in": "path",
            "required": true
          },
          {
            "description": "Properties of a repo that you can edit",
            "name": "body",
            "in": "body",
            "schema": {
              "$ref": "#/definitions/EditRepoOption"
            }
          }
        ],
        "responses": {
          "200": {
            "$ref": "#/responses/Repository"
          },
          "403": {
            "$ref": "#/responses/forbidden"
          },
          "422": {
            "$ref": "#/responses/validationError"
          }
        }
      }
    },
    "/repos/{owner}/{repo}/archive/{archive}": {
      "get": {
        "produces": [
          "application/json"
        ],
        "tags": [
          "repository"
        ],
        "summary": "Get an archive of a repository",
        "operationId": "repoGetArchive",
        "parameters": [
          {
            "type": "string",
            "description": "owner of the repo",
            "name": "owner",
            "in": "path",
            "required": true
          },
          {
            "type": "string",
            "description": "name of the repo",
            "name": "repo",
            "in": "path",
            "required": true
          },
          {
            "type": "string",
            "description": "the git reference for download with attached archive format (e.g. master.zip)",
            "name": "archive",
            "in": "path",
            "required": true
          }
        ],
        "responses": {
          "200": {
            "description": "success"
          },
          "404": {
            "$ref": "#/responses/notFound"
          }
        }
      }
    },
    "/repos/{owner}/{repo}/assignees": {
      "get": {
        "produces": [
          "application/json"
        ],
        "tags": [
          "repository"
        ],
        "summary": "Return all users that have write access and can be assigned to issues",
        "operationId": "repoGetAssignees",
        "parameters": [
          {
            "type": "string",
            "description": "owner of the repo",
            "name": "owner",
            "in": "path",
            "required": true
          },
          {
            "type": "string",
            "description": "name of the repo",
            "name": "repo",
            "in": "path",
            "required": true
          }
        ],
        "responses": {
          "200": {
            "$ref": "#/responses/UserList"
          }
        }
      }
    },
    "/repos/{owner}/{repo}/branch_protections": {
      "get": {
        "produces": [
          "application/json"
        ],
        "tags": [
          "repository"
        ],
        "summary": "List branch protections for a repository",
        "operationId": "repoListBranchProtection",
        "parameters": [
          {
            "type": "string",
            "description": "owner of the repo",
            "name": "owner",
            "in": "path",
            "required": true
          },
          {
            "type": "string",
            "description": "name of the repo",
            "name": "repo",
            "in": "path",
            "required": true
          }
        ],
        "responses": {
          "200": {
            "$ref": "#/responses/BranchProtectionList"
          }
        }
      },
      "post": {
        "consumes": [
          "application/json"
        ],
        "produces": [
          "application/json"
        ],
        "tags": [
          "repository"
        ],
        "summary": "Create a branch protections for a repository",
        "operationId": "repoCreateBranchProtection",
        "parameters": [
          {
            "type": "string",
            "description": "owner of the repo",
            "name": "owner",
            "in": "path",
            "required": true
          },
          {
            "type": "string",
            "description": "name of the repo",
            "name": "repo",
            "in": "path",
            "required": true
          },
          {
            "name": "body",
            "in": "body",
            "schema": {
              "$ref": "#/definitions/CreateBranchProtectionOption"
            }
          }
        ],
        "responses": {
          "201": {
            "$ref": "#/responses/BranchProtection"
          },
          "403": {
            "$ref": "#/responses/forbidden"
          },
          "404": {
            "$ref": "#/responses/notFound"
          },
          "422": {
            "$ref": "#/responses/validationError"
          }
        }
      }
    },
    "/repos/{owner}/{repo}/branch_protections/{name}": {
      "get": {
        "produces": [
          "application/json"
        ],
        "tags": [
          "repository"
        ],
        "summary": "Get a specific branch protection for the repository",
        "operationId": "repoGetBranchProtection",
        "parameters": [
          {
            "type": "string",
            "description": "owner of the repo",
            "name": "owner",
            "in": "path",
            "required": true
          },
          {
            "type": "string",
            "description": "name of the repo",
            "name": "repo",
            "in": "path",
            "required": true
          },
          {
            "type": "string",
            "description": "name of protected branch",
            "name": "name",
            "in": "path",
            "required": true
          }
        ],
        "responses": {
          "200": {
            "$ref": "#/responses/BranchProtection"
          },
          "404": {
            "$ref": "#/responses/notFound"
          }
        }
      },
      "delete": {
        "produces": [
          "application/json"
        ],
        "tags": [
          "repository"
        ],
        "summary": "Delete a specific branch protection for the repository",
        "operationId": "repoDeleteBranchProtection",
        "parameters": [
          {
            "type": "string",
            "description": "owner of the repo",
            "name": "owner",
            "in": "path",
            "required": true
          },
          {
            "type": "string",
            "description": "name of the repo",
            "name": "repo",
            "in": "path",
            "required": true
          },
          {
            "type": "string",
            "description": "name of protected branch",
            "name": "name",
            "in": "path",
            "required": true
          }
        ],
        "responses": {
          "204": {
            "$ref": "#/responses/empty"
          },
          "404": {
            "$ref": "#/responses/notFound"
          }
        }
      },
      "patch": {
        "consumes": [
          "application/json"
        ],
        "produces": [
          "application/json"
        ],
        "tags": [
          "repository"
        ],
        "summary": "Edit a branch protections for a repository. Only fields that are set will be changed",
        "operationId": "repoEditBranchProtection",
        "parameters": [
          {
            "type": "string",
            "description": "owner of the repo",
            "name": "owner",
            "in": "path",
            "required": true
          },
          {
            "type": "string",
            "description": "name of the repo",
            "name": "repo",
            "in": "path",
            "required": true
          },
          {
            "type": "string",
            "description": "name of protected branch",
            "name": "name",
            "in": "path",
            "required": true
          },
          {
            "name": "body",
            "in": "body",
            "schema": {
              "$ref": "#/definitions/EditBranchProtectionOption"
            }
          }
        ],
        "responses": {
          "200": {
            "$ref": "#/responses/BranchProtection"
          },
          "404": {
            "$ref": "#/responses/notFound"
          },
          "422": {
            "$ref": "#/responses/validationError"
          }
        }
      }
    },
    "/repos/{owner}/{repo}/branches": {
      "get": {
        "produces": [
          "application/json"
        ],
        "tags": [
          "repository"
        ],
        "summary": "List a repository's branches",
        "operationId": "repoListBranches",
        "parameters": [
          {
            "type": "string",
            "description": "owner of the repo",
            "name": "owner",
            "in": "path",
            "required": true
          },
          {
            "type": "string",
            "description": "name of the repo",
            "name": "repo",
            "in": "path",
            "required": true
          },
          {
            "type": "integer",
            "description": "page number of results to return (1-based)",
            "name": "page",
            "in": "query"
          },
          {
            "type": "integer",
            "description": "page size of results",
            "name": "limit",
            "in": "query"
          }
        ],
        "responses": {
          "200": {
            "$ref": "#/responses/BranchList"
          }
        }
      },
      "post": {
        "consumes": [
          "application/json"
        ],
        "produces": [
          "application/json"
        ],
        "tags": [
          "repository"
        ],
        "summary": "Create a branch",
        "operationId": "repoCreateBranch",
        "parameters": [
          {
            "type": "string",
            "description": "owner of the repo",
            "name": "owner",
            "in": "path",
            "required": true
          },
          {
            "type": "string",
            "description": "name of the repo",
            "name": "repo",
            "in": "path",
            "required": true
          },
          {
            "name": "body",
            "in": "body",
            "schema": {
              "$ref": "#/definitions/CreateBranchRepoOption"
            }
          }
        ],
        "responses": {
          "201": {
            "$ref": "#/responses/Branch"
          },
          "404": {
            "description": "The old branch does not exist."
          },
          "409": {
            "description": "The branch with the same name already exists."
          }
        }
      }
    },
    "/repos/{owner}/{repo}/branches/{branch}": {
      "get": {
        "produces": [
          "application/json"
        ],
        "tags": [
          "repository"
        ],
        "summary": "Retrieve a specific branch from a repository, including its effective branch protection",
        "operationId": "repoGetBranch",
        "parameters": [
          {
            "type": "string",
            "description": "owner of the repo",
            "name": "owner",
            "in": "path",
            "required": true
          },
          {
            "type": "string",
            "description": "name of the repo",
            "name": "repo",
            "in": "path",
            "required": true
          },
          {
            "type": "string",
            "description": "branch to get",
            "name": "branch",
            "in": "path",
            "required": true
          }
        ],
        "responses": {
          "200": {
            "$ref": "#/responses/Branch"
          },
          "404": {
            "$ref": "#/responses/notFound"
          }
        }
      },
      "delete": {
        "produces": [
          "application/json"
        ],
        "tags": [
          "repository"
        ],
        "summary": "Delete a specific branch from a repository",
        "operationId": "repoDeleteBranch",
        "parameters": [
          {
            "type": "string",
            "description": "owner of the repo",
            "name": "owner",
            "in": "path",
            "required": true
          },
          {
            "type": "string",
            "description": "name of the repo",
            "name": "repo",
            "in": "path",
            "required": true
          },
          {
            "type": "string",
            "description": "branch to delete",
            "name": "branch",
            "in": "path",
            "required": true
          }
        ],
        "responses": {
          "204": {
            "$ref": "#/responses/empty"
          },
          "403": {
            "$ref": "#/responses/error"
          },
          "404": {
            "$ref": "#/responses/notFound"
          }
        }
      }
    },
    "/repos/{owner}/{repo}/collaborators": {
      "get": {
        "produces": [
          "application/json"
        ],
        "tags": [
          "repository"
        ],
        "summary": "List a repository's collaborators",
        "operationId": "repoListCollaborators",
        "parameters": [
          {
            "type": "string",
            "description": "owner of the repo",
            "name": "owner",
            "in": "path",
            "required": true
          },
          {
            "type": "string",
            "description": "name of the repo",
            "name": "repo",
            "in": "path",
            "required": true
          },
          {
            "type": "integer",
            "description": "page number of results to return (1-based)",
            "name": "page",
            "in": "query"
          },
          {
            "type": "integer",
            "description": "page size of results",
            "name": "limit",
            "in": "query"
          }
        ],
        "responses": {
          "200": {
            "$ref": "#/responses/UserList"
          }
        }
      }
    },
    "/repos/{owner}/{repo}/collaborators/{collaborator}": {
      "get": {
        "produces": [
          "application/json"
        ],
        "tags": [
          "repository"
        ],
        "summary": "Check if a user is a collaborator of a repository",
        "operationId": "repoCheckCollaborator",
        "parameters": [
          {
            "type": "string",
            "description": "owner of the repo",
            "name": "owner",
            "in": "path",
            "required": true
          },
          {
            "type": "string",
            "description": "name of the repo",
            "name": "repo",
            "in": "path",
            "required": true
          },
          {
            "type": "string",
            "description": "username of the collaborator",
            "name": "collaborator",
            "in": "path",
            "required": true
          }
        ],
        "responses": {
          "204": {
            "$ref": "#/responses/empty"
          },
          "404": {
            "$ref": "#/responses/notFound"
          },
          "422": {
            "$ref": "#/responses/validationError"
          }
        }
      },
      "put": {
        "produces": [
          "application/json"
        ],
        "tags": [
          "repository"
        ],
        "summary": "Add a collaborator to a repository",
        "operationId": "repoAddCollaborator",
        "parameters": [
          {
            "type": "string",
            "description": "owner of the repo",
            "name": "owner",
            "in": "path",
            "required": true
          },
          {
            "type": "string",
            "description": "name of the repo",
            "name": "repo",
            "in": "path",
            "required": true
          },
          {
            "type": "string",
            "description": "username of the collaborator to add",
            "name": "collaborator",
            "in": "path",
            "required": true
          },
          {
            "name": "body",
            "in": "body",
            "schema": {
              "$ref": "#/definitions/AddCollaboratorOption"
            }
          }
        ],
        "responses": {
          "204": {
            "$ref": "#/responses/empty"
          },
          "422": {
            "$ref": "#/responses/validationError"
          }
        }
      },
      "delete": {
        "produces": [
          "application/json"
        ],
        "tags": [
          "repository"
        ],
        "summary": "Delete a collaborator from a repository",
        "operationId": "repoDeleteCollaborator",
        "parameters": [
          {
            "type": "string",
            "description": "owner of the repo",
            "name": "owner",
            "in": "path",
            "required": true
          },
          {
            "type": "string",
            "description": "name of the repo",
            "name": "repo",
            "in": "path",
            "required": true
          },
          {
            "type": "string",
            "description": "username of the collaborator to delete",
            "name": "collaborator",
            "in": "path",
            "required": true
          }
        ],
        "responses": {
          "204": {
            "$ref": "#/responses/empty"
          },
          "422": {
            "$ref": "#/responses/validationError"
          }
        }
      }
    },
    "/repos/{owner}/{repo}/commits": {
      "get": {
        "produces": [
          "application/json"
        ],
        "tags": [
          "repository"
        ],
        "summary": "Get a list of all commits from a repository",
        "operationId": "repoGetAllCommits",
        "parameters": [
          {
            "type": "string",
            "description": "owner of the repo",
            "name": "owner",
            "in": "path",
            "required": true
          },
          {
            "type": "string",
            "description": "name of the repo",
            "name": "repo",
            "in": "path",
            "required": true
          },
          {
            "type": "string",
            "description": "SHA or branch to start listing commits from (usually 'master')",
            "name": "sha",
            "in": "query"
          },
          {
            "type": "integer",
            "description": "page number of results to return (1-based)",
            "name": "page",
            "in": "query"
          },
          {
            "type": "integer",
            "description": "page size of results",
            "name": "limit",
            "in": "query"
          }
        ],
        "responses": {
          "200": {
            "$ref": "#/responses/CommitList"
          },
          "404": {
            "$ref": "#/responses/notFound"
          },
          "409": {
            "$ref": "#/responses/EmptyRepository"
          }
        }
      }
    },
    "/repos/{owner}/{repo}/commits/{ref}/status": {
      "get": {
        "produces": [
          "application/json"
        ],
        "tags": [
          "repository"
        ],
        "summary": "Get a commit's combined status, by branch/tag/commit reference",
        "operationId": "repoGetCombinedStatusByRef",
        "parameters": [
          {
            "type": "string",
            "description": "owner of the repo",
            "name": "owner",
            "in": "path",
            "required": true
          },
          {
            "type": "string",
            "description": "name of the repo",
            "name": "repo",
            "in": "path",
            "required": true
          },
          {
            "type": "string",
            "description": "name of branch/tag/commit",
            "name": "ref",
            "in": "path",
            "required": true
          },
          {
            "type": "integer",
            "description": "page number of results to return (1-based)",
            "name": "page",
            "in": "query"
          },
          {
            "type": "integer",
            "description": "page size of results",
            "name": "limit",
            "in": "query"
          }
        ],
        "responses": {
          "200": {
            "$ref": "#/responses/CombinedStatus"
          },
          "400": {
            "$ref": "#/responses/error"
          }
        }
      }
    },
    "/repos/{owner}/{repo}/commits/{ref}/statuses": {
      "get": {
        "produces": [
          "application/json"
        ],
        "tags": [
          "repository"
        ],
        "summary": "Get a commit's statuses, by branch/tag/commit reference",
        "operationId": "repoListStatusesByRef",
        "parameters": [
          {
            "type": "string",
            "description": "owner of the repo",
            "name": "owner",
            "in": "path",
            "required": true
          },
          {
            "type": "string",
            "description": "name of the repo",
            "name": "repo",
            "in": "path",
            "required": true
          },
          {
            "type": "string",
            "description": "name of branch/tag/commit",
            "name": "ref",
            "in": "path",
            "required": true
          },
          {
            "enum": [
              "oldest",
              "recentupdate",
              "leastupdate",
              "leastindex",
              "highestindex"
            ],
            "type": "string",
            "description": "type of sort",
            "name": "sort",
            "in": "query"
          },
          {
            "enum": [
              "pending",
              "success",
              "error",
              "failure",
              "warning"
            ],
            "type": "string",
            "description": "type of state",
            "name": "state",
            "in": "query"
          },
          {
            "type": "integer",
            "description": "page number of results to return (1-based)",
            "name": "page",
            "in": "query"
          },
          {
            "type": "integer",
            "description": "page size of results",
            "name": "limit",
            "in": "query"
          }
        ],
        "responses": {
          "200": {
            "$ref": "#/responses/CommitStatusList"
          },
          "400": {
            "$ref": "#/responses/error"
          }
        }
      }
    },
    "/repos/{owner}/{repo}/contents": {
      "get": {
        "produces": [
          "application/json"
        ],
        "tags": [
          "repository"
        ],
        "summary": "Gets the metadata of all the entries of the root dir",
        "operationId": "repoGetContentsList",
        "parameters": [
          {
            "type": "string",
            "description": "owner of the repo",
            "name": "owner",
            "in": "path",
            "required": true
          },
          {
            "type": "string",
            "description": "name of the repo",
            "name": "repo",
            "in": "path",
            "required": true
          },
          {
            "type": "string",
            "description": "The name of the commit/branch/tag. Default the repository’s default branch (usually master)",
            "name": "ref",
            "in": "query"
          }
        ],
        "responses": {
          "200": {
            "$ref": "#/responses/ContentsListResponse"
          },
          "404": {
            "$ref": "#/responses/notFound"
          }
        }
      }
    },
    "/repos/{owner}/{repo}/contents/{filepath}": {
      "get": {
        "produces": [
          "application/json"
        ],
        "tags": [
          "repository"
        ],
        "summary": "Gets the metadata and contents (if a file) of an entry in a repository, or a list of entries if a dir",
        "operationId": "repoGetContents",
        "parameters": [
          {
            "type": "string",
            "description": "owner of the repo",
            "name": "owner",
            "in": "path",
            "required": true
          },
          {
            "type": "string",
            "description": "name of the repo",
            "name": "repo",
            "in": "path",
            "required": true
          },
          {
            "type": "string",
            "description": "path of the dir, file, symlink or submodule in the repo",
            "name": "filepath",
            "in": "path",
            "required": true
          },
          {
            "type": "string",
            "description": "The name of the commit/branch/tag. Default the repository’s default branch (usually master)",
            "name": "ref",
            "in": "query"
          }
        ],
        "responses": {
          "200": {
            "$ref": "#/responses/ContentsResponse"
          },
          "404": {
            "$ref": "#/responses/notFound"
          }
        }
      },
      "put": {
        "consumes": [
          "application/json"
        ],
        "produces": [
          "application/json"
        ],
        "tags": [
          "repository"
        ],
        "summary": "Update a file in a repository",
        "operationId": "repoUpdateFile",
        "parameters": [
          {
            "type": "string",
            "description": "owner of the repo",
            "name": "owner",
            "in": "path",
            "required": true
          },
          {
            "type": "string",
            "description": "name of the repo",
            "name": "repo",
            "in": "path",
            "required": true
          },
          {
            "type": "string",
            "description": "path of the file to update",
            "name": "filepath",
            "in": "path",
            "required": true
          },
          {
            "name": "body",
            "in": "body",
            "required": true,
            "schema": {
              "$ref": "#/definitions/UpdateFileOptions"
            }
          }
        ],
        "responses": {
          "200": {
            "$ref": "#/responses/FileResponse"
          },
          "403": {
            "$ref": "#/responses/error"
          },
          "404": {
            "$ref": "#/responses/notFound"
          },
          "422": {
            "$ref": "#/responses/error"
          }
        }
      },
      "post": {
        "consumes": [
          "application/json"
        ],
        "produces": [
          "application/json"
        ],
        "tags": [
          "repository"
        ],
        "summary": "Create a file in a repository",
        "operationId": "repoCreateFile",
        "parameters": [
          {
            "type": "string",
            "description": "owner of the repo",
            "name": "owner",
            "in": "path",
            "required": true
          },
          {
            "type": "string",
            "description": "name of the repo",
            "name": "repo",
            "in": "path",
            "required": true
          },
          {
            "type": "string",
            "description": "path of the file to create",
            "name": "filepath",
            "in": "path",
            "required": true
          },
          {
            "name": "body",
            "in": "body",
            "required": true,
            "schema": {
              "$ref": "#/definitions/CreateFileOptions"
            }
          }
        ],
        "responses": {
          "201": {
            "$ref": "#/responses/FileResponse"
          },
          "403": {
            "$ref": "#/responses/error"
          },
          "404": {
            "$ref": "#/responses/notFound"
          },
          "422": {
            "$ref": "#/responses/error"
          }
        }
      },
      "delete": {
        "consumes": [
          "application/json"
        ],
        "produces": [
          "application/json"
        ],
        "tags": [
          "repository"
        ],
        "summary": "Delete a file in a repository",
        "operationId": "repoDeleteFile",
        "parameters": [
          {
            "type": "string",
            "description": "owner of the repo",
            "name": "owner",
            "in": "path",
            "required": true
          },
          {
            "type": "string",
            "description": "name of the repo",
            "name": "repo",
            "in": "path",
            "required": true
          },
          {
            "type": "string",
            "description": "path of the file to delete",
            "name": "filepath",
            "in": "path",
            "required": true
          },
          {
            "name": "body",
            "in": "body",
            "required": true,
            "schema": {
              "$ref": "#/definitions/DeleteFileOptions"
            }
          }
        ],
        "responses": {
          "200": {
            "$ref": "#/responses/FileDeleteResponse"
          },
          "400": {
            "$ref": "#/responses/error"
          },
          "403": {
            "$ref": "#/responses/error"
          },
          "404": {
            "$ref": "#/responses/error"
          }
        }
      }
    },
    "/repos/{owner}/{repo}/editorconfig/{filepath}": {
      "get": {
        "produces": [
          "application/json"
        ],
        "tags": [
          "repository"
        ],
        "summary": "Get the EditorConfig definitions of a file in a repository",
        "operationId": "repoGetEditorConfig",
        "parameters": [
          {
            "type": "string",
            "description": "owner of the repo",
            "name": "owner",
            "in": "path",
            "required": true
          },
          {
            "type": "string",
            "description": "name of the repo",
            "name": "repo",
            "in": "path",
            "required": true
          },
          {
            "type": "string",
            "description": "filepath of file to get",
            "name": "filepath",
            "in": "path",
            "required": true
          }
        ],
        "responses": {
          "200": {
            "description": "success"
          },
          "404": {
            "$ref": "#/responses/notFound"
          }
        }
      }
    },
    "/repos/{owner}/{repo}/forks": {
      "get": {
        "produces": [
          "application/json"
        ],
        "tags": [
          "repository"
        ],
        "summary": "List a repository's forks",
        "operationId": "listForks",
        "parameters": [
          {
            "type": "string",
            "description": "owner of the repo",
            "name": "owner",
            "in": "path",
            "required": true
          },
          {
            "type": "string",
            "description": "name of the repo",
            "name": "repo",
            "in": "path",
            "required": true
          },
          {
            "type": "integer",
            "description": "page number of results to return (1-based)",
            "name": "page",
            "in": "query"
          },
          {
            "type": "integer",
            "description": "page size of results",
            "name": "limit",
            "in": "query"
          }
        ],
        "responses": {
          "200": {
            "$ref": "#/responses/RepositoryList"
          }
        }
      },
      "post": {
        "produces": [
          "application/json"
        ],
        "tags": [
          "repository"
        ],
        "summary": "Fork a repository",
        "operationId": "createFork",
        "parameters": [
          {
            "type": "string",
            "description": "owner of the repo to fork",
            "name": "owner",
            "in": "path",
            "required": true
          },
          {
            "type": "string",
            "description": "name of the repo to fork",
            "name": "repo",
            "in": "path",
            "required": true
          },
          {
            "name": "body",
            "in": "body",
            "schema": {
              "$ref": "#/definitions/CreateForkOption"
            }
          }
        ],
        "responses": {
          "202": {
            "$ref": "#/responses/Repository"
          },
          "403": {
            "$ref": "#/responses/forbidden"
          },
          "422": {
            "$ref": "#/responses/validationError"
          }
        }
      }
    },
    "/repos/{owner}/{repo}/git/blobs/{sha}": {
      "get": {
        "produces": [
          "application/json"
        ],
        "tags": [
          "repository"
        ],
        "summary": "Gets the blob of a repository.",
        "operationId": "GetBlob",
        "parameters": [
          {
            "type": "string",
            "description": "owner of the repo",
            "name": "owner",
            "in": "path",
            "required": true
          },
          {
            "type": "string",
            "description": "name of the repo",
            "name": "repo",
            "in": "path",
            "required": true
          },
          {
            "type": "string",
            "description": "sha of the commit",
            "name": "sha",
            "in": "path",
            "required": true
          }
        ],
        "responses": {
          "200": {
            "$ref": "#/responses/GitBlobResponse"
          },
          "400": {
            "$ref": "#/responses/error"
          }
        }
      }
    },
    "/repos/{owner}/{repo}/git/commits/{sha}": {
      "get": {
        "produces": [
          "application/json"
        ],
        "tags": [
          "repository"
        ],
        "summary": "Get a single commit from a repository",
        "operationId": "repoGetSingleCommit",
        "parameters": [
          {
            "type": "string",
            "description": "owner of the repo",
            "name": "owner",
            "in": "path",
            "required": true
          },
          {
            "type": "string",
            "description": "name of the repo",
            "name": "repo",
            "in": "path",
            "required": true
          },
          {
            "type": "string",
            "description": "a git ref or commit sha",
            "name": "sha",
            "in": "path",
            "required": true
          }
        ],
        "responses": {
          "200": {
            "$ref": "#/responses/Commit"
          },
          "404": {
            "$ref": "#/responses/notFound"
          },
          "422": {
            "$ref": "#/responses/validationError"
          }
        }
      }
    },
    "/repos/{owner}/{repo}/git/commits/{sha}.{diffType}": {
      "get": {
        "produces": [
          "text/plain"
        ],
        "tags": [
          "repository"
        ],
        "summary": "Get a commit's diff or patch",
        "operationId": "repoDownloadCommitDiffOrPatch",
        "parameters": [
          {
            "type": "string",
            "description": "owner of the repo",
            "name": "owner",
            "in": "path",
            "required": true
          },
          {
            "type": "string",
            "description": "name of the repo",
            "name": "repo",
            "in": "path",
            "required": true
          },
          {
            "type": "string",
            "description": "SHA of the commit to get",
            "name": "sha",
            "in": "path",
            "required": true
          },
          {
            "enum": [
              "diff",
              "patch"
            ],
            "type": "string",
            "description": "whether the output is diff or patch",
            "name": "diffType",
            "in": "path",
            "required": true
          }
        ],
        "responses": {
          "200": {
            "$ref": "#/responses/string"
          },
          "404": {
            "$ref": "#/responses/notFound"
          }
        }
      }
    },
    "/repos/{owner}/{repo}/git/notes/{sha}": {
      "get": {
        "produces": [
          "application/json"
        ],
        "tags": [
          "repository"
        ],
        "summary": "Get a note corresponding to a single commit from a repository",
        "operationId": "repoGetNote",
        "parameters": [
          {
            "type": "string",
            "description": "owner of the repo",
            "name": "owner",
            "in": "path",
            "required": true
          },
          {
            "type": "string",
            "description": "name of the repo",
            "name": "repo",
            "in": "path",
            "required": true
          },
          {
            "type": "string",
            "description": "a git ref or commit sha",
            "name": "sha",
            "in": "path",
            "required": true
          }
        ],
        "responses": {
          "200": {
            "$ref": "#/responses/Note"
          },
          "404": {
            "$ref": "#/responses/notFound"
          },
          "422": {
            "$ref": "#/responses/validationError"
          }
        }
      }
    },
    "/repos/{owner}/{repo}/git/refs": {
      "get": {
        "produces": [
          "application/json"
        ],
        "tags": [
          "repository"
        ],
        "summary": "Get specified ref or filtered repository's refs",
        "operationId": "repoListAllGitRefs",
        "parameters": [
          {
            "type": "string",
            "description": "owner of the repo",
            "name": "owner",
            "in": "path",
            "required": true
          },
          {
            "type": "string",
            "description": "name of the repo",
            "name": "repo",
            "in": "path",
            "required": true
          }
        ],
        "responses": {
          "200": {
            "$ref": "#/responses/ReferenceList"
          },
          "404": {
            "$ref": "#/responses/notFound"
          }
        }
      }
    },
    "/repos/{owner}/{repo}/git/refs/{ref}": {
      "get": {
        "produces": [
          "application/json"
        ],
        "tags": [
          "repository"
        ],
        "summary": "Get specified ref or filtered repository's refs",
        "operationId": "repoListGitRefs",
        "parameters": [
          {
            "type": "string",
            "description": "owner of the repo",
            "name": "owner",
            "in": "path",
            "required": true
          },
          {
            "type": "string",
            "description": "name of the repo",
            "name": "repo",
            "in": "path",
            "required": true
          },
          {
            "type": "string",
            "description": "part or full name of the ref",
            "name": "ref",
            "in": "path",
            "required": true
          }
        ],
        "responses": {
          "200": {
            "$ref": "#/responses/ReferenceList"
          },
          "404": {
            "$ref": "#/responses/notFound"
          }
        }
      }
    },
    "/repos/{owner}/{repo}/git/tags/{sha}": {
      "get": {
        "produces": [
          "application/json"
        ],
        "tags": [
          "repository"
        ],
        "summary": "Gets the tag object of an annotated tag (not lightweight tags)",
        "operationId": "GetAnnotatedTag",
        "parameters": [
          {
            "type": "string",
            "description": "owner of the repo",
            "name": "owner",
            "in": "path",
            "required": true
          },
          {
            "type": "string",
            "description": "name of the repo",
            "name": "repo",
            "in": "path",
            "required": true
          },
          {
            "type": "string",
            "description": "sha of the tag. The Git tags API only supports annotated tag objects, not lightweight tags.",
            "name": "sha",
            "in": "path",
            "required": true
          }
        ],
        "responses": {
          "200": {
            "$ref": "#/responses/AnnotatedTag"
          },
          "400": {
            "$ref": "#/responses/error"
          }
        }
      }
    },
    "/repos/{owner}/{repo}/git/trees/{sha}": {
      "get": {
        "produces": [
          "application/json"
        ],
        "tags": [
          "repository"
        ],
        "summary": "Gets the tree of a repository.",
        "operationId": "GetTree",
        "parameters": [
          {
            "type": "string",
            "description": "owner of the repo",
            "name": "owner",
            "in": "path",
            "required": true
          },
          {
            "type": "string",
            "description": "name of the repo",
            "name": "repo",
            "in": "path",
            "required": true
          },
          {
            "type": "string",
            "description": "sha of the commit",
            "name": "sha",
            "in": "path",
            "required": true
          },
          {
            "type": "boolean",
            "description": "show all directories and files",
            "name": "recursive",
            "in": "query"
          },
          {
            "type": "integer",
            "description": "page number; the 'truncated' field in the response will be true if there are still more items after this page, false if the last page",
            "name": "page",
            "in": "query"
          },
          {
            "type": "integer",
            "description": "number of items per page",
            "name": "per_page",
            "in": "query"
          }
        ],
        "responses": {
          "200": {
            "$ref": "#/responses/GitTreeResponse"
          },
          "400": {
            "$ref": "#/responses/error"
          }
        }
      }
    },
    "/repos/{owner}/{repo}/hooks": {
      "get": {
        "produces": [
          "application/json"
        ],
        "tags": [
          "repository"
        ],
        "summary": "List the hooks in a repository",
        "operationId": "repoListHooks",
        "parameters": [
          {
            "type": "string",
            "description": "owner of the repo",
            "name": "owner",
            "in": "path",
            "required": true
          },
          {
            "type": "string",
            "description": "name of the repo",
            "name": "repo",
            "in": "path",
            "required": true
          },
          {
            "type": "integer",
            "description": "page number of results to return (1-based)",
            "name": "page",
            "in": "query"
          },
          {
            "type": "integer",
            "description": "page size of results",
            "name": "limit",
            "in": "query"
          }
        ],
        "responses": {
          "200": {
            "$ref": "#/responses/HookList"
          }
        }
      },
      "post": {
        "consumes": [
          "application/json"
        ],
        "produces": [
          "application/json"
        ],
        "tags": [
          "repository"
        ],
        "summary": "Create a hook",
        "operationId": "repoCreateHook",
        "parameters": [
          {
            "type": "string",
            "description": "owner of the repo",
            "name": "owner",
            "in": "path",
            "required": true
          },
          {
            "type": "string",
            "description": "name of the repo",
            "name": "repo",
            "in": "path",
            "required": true
          },
          {
            "name": "body",
            "in": "body",
            "schema": {
              "$ref": "#/definitions/CreateHookOption"
            }
          }
        ],
        "responses": {
          "201": {
            "$ref": "#/responses/Hook"
          }
        }
      }
    },
    "/repos/{owner}/{repo}/hooks/git": {
      "get": {
        "produces": [
          "application/json"
        ],
        "tags": [
          "repository"
        ],
        "summary": "List the Git hooks in a repository",
        "operationId": "repoListGitHooks",
        "parameters": [
          {
            "type": "string",
            "description": "owner of the repo",
            "name": "owner",
            "in": "path",
            "required": true
          },
          {
            "type": "string",
            "description": "name of the repo",
            "name": "repo",
            "in": "path",
            "required": true
          }
        ],
        "responses": {
          "200": {
            "$ref": "#/responses/GitHookList"
          }
        }
      }
    },
    "/repos/{owner}/{repo}/hooks/git/{id}": {
      "get": {
        "produces": [
          "application/json"
        ],
        "tags": [
          "repository"
        ],
        "summary": "Get a Git hook",
        "operationId": "repoGetGitHook",
        "parameters": [
          {
            "type": "string",
            "description": "owner of the repo",
            "name": "owner",
            "in": "path",
            "required": true
          },
          {
            "type": "string",
            "description": "name of the repo",
            "name": "repo",
            "in": "path",
            "required": true
          },
          {
            "type": "string",
            "description": "id of the hook to get",
            "name": "id",
            "in": "path",
            "required": true
          }
        ],
        "responses": {
          "200": {
            "$ref": "#/responses/GitHook"
          },
          "404": {
            "$ref": "#/responses/notFound"
          }
        }
      },
      "delete": {
        "produces": [
          "application/json"
        ],
        "tags": [
          "repository"
        ],
        "summary": "Delete a Git hook in a repository",
        "operationId": "repoDeleteGitHook",
        "parameters": [
          {
            "type": "string",
            "description": "owner of the repo",
            "name": "owner",
            "in": "path",
            "required": true
          },
          {
            "type": "string",
            "description": "name of the repo",
            "name": "repo",
            "in": "path",
            "required": true
          },
          {
            "type": "string",
            "description": "id of the hook to get",
            "name": "id",
            "in": "path",
            "required": true
          }
        ],
        "responses": {
          "204": {
            "$ref": "#/responses/empty"
          },
          "404": {
            "$ref": "#/responses/notFound"
          }
        }
      },
      "patch": {
        "produces": [
          "application/json"
        ],
        "tags": [
          "repository"
        ],
        "summary": "Edit a Git hook in a repository",
        "operationId": "repoEditGitHook",
        "parameters": [
          {
            "type": "string",
            "description": "owner of the repo",
            "name": "owner",
            "in": "path",
            "required": true
          },
          {
            "type": "string",
            "description": "name of the repo",
            "name": "repo",
            "in": "path",
            "required": true
          },
          {
            "type": "string",
            "description": "id of the hook to get",
            "name": "id",
            "in": "path",
            "required": true
          },
          {
            "name": "body",
            "in": "body",
            "schema": {
              "$ref": "#/definitions/EditGitHookOption"
            }
          }
        ],
        "responses": {
          "200": {
            "$ref": "#/responses/GitHook"
          },
          "404": {
            "$ref": "#/responses/notFound"
          }
        }
      }
    },
    "/repos/{owner}/{repo}/hooks/{id}": {
      "get": {
        "produces": [
          "application/json"
        ],
        "tags": [
          "repository"
        ],
        "summary": "Get a hook",
        "operationId": "repoGetHook",
        "parameters": [
          {
            "type": "string",
            "description": "owner of the repo",
            "name": "owner",
            "in": "path",
            "required": true
          },
          {
            "type": "string",
            "description": "name of the repo",
            "name": "repo",
            "in": "path",
            "required": true
          },
          {
            "type": "integer",
            "format": "int64",
            "description": "id of the hook to get",
            "name": "id",
            "in": "path",
            "required": true
          }
        ],
        "responses": {
          "200": {
            "$ref": "#/responses/Hook"
          },
          "404": {
            "$ref": "#/responses/notFound"
          }
        }
      },
      "delete": {
        "produces": [
          "application/json"
        ],
        "tags": [
          "repository"
        ],
        "summary": "Delete a hook in a repository",
        "operationId": "repoDeleteHook",
        "parameters": [
          {
            "type": "string",
            "description": "owner of the repo",
            "name": "owner",
            "in": "path",
            "required": true
          },
          {
            "type": "string",
            "description": "name of the repo",
            "name": "repo",
            "in": "path",
            "required": true
          },
          {
            "type": "integer",
            "format": "int64",
            "description": "id of the hook to delete",
            "name": "id",
            "in": "path",
            "required": true
          }
        ],
        "responses": {
          "204": {
            "$ref": "#/responses/empty"
          },
          "404": {
            "$ref": "#/responses/notFound"
          }
        }
      },
      "patch": {
        "produces": [
          "application/json"
        ],
        "tags": [
          "repository"
        ],
        "summary": "Edit a hook in a repository",
        "operationId": "repoEditHook",
        "parameters": [
          {
            "type": "string",
            "description": "owner of the repo",
            "name": "owner",
            "in": "path",
            "required": true
          },
          {
            "type": "string",
            "description": "name of the repo",
            "name": "repo",
            "in": "path",
            "required": true
          },
          {
            "type": "integer",
            "format": "int64",
            "description": "index of the hook",
            "name": "id",
            "in": "path",
            "required": true
          },
          {
            "name": "body",
            "in": "body",
            "schema": {
              "$ref": "#/definitions/EditHookOption"
            }
          }
        ],
        "responses": {
          "200": {
            "$ref": "#/responses/Hook"
          }
        }
      }
    },
    "/repos/{owner}/{repo}/hooks/{id}/tests": {
      "post": {
        "produces": [
          "application/json"
        ],
        "tags": [
          "repository"
        ],
        "summary": "Test a push webhook",
        "operationId": "repoTestHook",
        "parameters": [
          {
            "type": "string",
            "description": "owner of the repo",
            "name": "owner",
            "in": "path",
            "required": true
          },
          {
            "type": "string",
            "description": "name of the repo",
            "name": "repo",
            "in": "path",
            "required": true
          },
          {
            "type": "integer",
            "format": "int64",
            "description": "id of the hook to test",
            "name": "id",
            "in": "path",
            "required": true
          }
        ],
        "responses": {
          "204": {
            "$ref": "#/responses/empty"
          }
        }
      }
    },
    "/repos/{owner}/{repo}/issue_templates": {
      "get": {
        "produces": [
          "application/json"
        ],
        "tags": [
          "repository"
        ],
        "summary": "Get available issue templates for a repository",
        "operationId": "repoGetIssueTemplates",
        "parameters": [
          {
            "type": "string",
            "description": "owner of the repo",
            "name": "owner",
            "in": "path",
            "required": true
          },
          {
            "type": "string",
            "description": "name of the repo",
            "name": "repo",
            "in": "path",
            "required": true
          }
        ],
        "responses": {
          "200": {
            "$ref": "#/responses/IssueTemplates"
          }
        }
      }
    },
    "/repos/{owner}/{repo}/issues": {
      "get": {
        "produces": [
          "application/json"
        ],
        "tags": [
          "issue"
        ],
        "summary": "List a repository's issues",
        "operationId": "issueListIssues",
        "parameters": [
          {
            "type": "string",
            "description": "owner of the repo",
            "name": "owner",
            "in": "path",
            "required": true
          },
          {
            "type": "string",
            "description": "name of the repo",
            "name": "repo",
            "in": "path",
            "required": true
          },
          {
            "enum": [
              "closed",
              "open",
              "all"
            ],
            "type": "string",
            "description": "whether issue is open or closed",
            "name": "state",
            "in": "query"
          },
          {
            "type": "string",
            "description": "comma separated list of labels. Fetch only issues that have any of this labels. Non existent labels are discarded",
            "name": "labels",
            "in": "query"
          },
          {
            "type": "string",
            "description": "search string",
            "name": "q",
            "in": "query"
          },
          {
            "enum": [
              "issues",
              "pulls"
            ],
            "type": "string",
            "description": "filter by type (issues / pulls) if set",
            "name": "type",
            "in": "query"
          },
          {
            "type": "string",
            "description": "comma separated list of milestone names or ids. It uses names and fall back to ids. Fetch only issues that have any of this milestones. Non existent milestones are discarded",
            "name": "milestones",
            "in": "query"
          },
          {
            "type": "string",
            "format": "date-time",
            "description": "Only show items updated after the given time. This is a timestamp in RFC 3339 format",
            "name": "since",
            "in": "query"
          },
          {
            "type": "string",
            "format": "date-time",
            "description": "Only show items updated before the given time. This is a timestamp in RFC 3339 format",
            "name": "before",
            "in": "query"
          },
          {
            "type": "string",
            "description": "Only show items which were created by the the given user",
            "name": "created_by",
            "in": "query"
          },
          {
            "type": "string",
            "description": "Only show items for which the given user is assigned",
            "name": "assigned_by",
            "in": "query"
          },
          {
            "type": "string",
            "description": "Only show items in which the given user was mentioned",
            "name": "mentioned_by",
            "in": "query"
          },
          {
            "type": "integer",
            "description": "page number of results to return (1-based)",
            "name": "page",
            "in": "query"
          },
          {
            "type": "integer",
            "description": "page size of results",
            "name": "limit",
            "in": "query"
          }
        ],
        "responses": {
          "200": {
            "$ref": "#/responses/IssueList"
          }
        }
      },
      "post": {
        "consumes": [
          "application/json"
        ],
        "produces": [
          "application/json"
        ],
        "tags": [
          "issue"
        ],
        "summary": "Create an issue. If using deadline only the date will be taken into account, and time of day ignored.",
        "operationId": "issueCreateIssue",
        "parameters": [
          {
            "type": "string",
            "description": "owner of the repo",
            "name": "owner",
            "in": "path",
            "required": true
          },
          {
            "type": "string",
            "description": "name of the repo",
            "name": "repo",
            "in": "path",
            "required": true
          },
          {
            "name": "body",
            "in": "body",
            "schema": {
              "$ref": "#/definitions/CreateIssueOption"
            }
          }
        ],
        "responses": {
          "201": {
            "$ref": "#/responses/Issue"
          },
          "403": {
            "$ref": "#/responses/forbidden"
          },
          "412": {
            "$ref": "#/responses/error"
          },
          "422": {
            "$ref": "#/responses/validationError"
          }
        }
      }
    },
    "/repos/{owner}/{repo}/issues/comments": {
      "get": {
        "produces": [
          "application/json"
        ],
        "tags": [
          "issue"
        ],
        "summary": "List all comments in a repository",
        "operationId": "issueGetRepoComments",
        "parameters": [
          {
            "type": "string",
            "description": "owner of the repo",
            "name": "owner",
            "in": "path",
            "required": true
          },
          {
            "type": "string",
            "description": "name of the repo",
            "name": "repo",
            "in": "path",
            "required": true
          },
          {
            "type": "string",
            "format": "date-time",
            "description": "if provided, only comments updated since the provided time are returned.",
            "name": "since",
            "in": "query"
          },
          {
            "type": "string",
            "format": "date-time",
            "description": "if provided, only comments updated before the provided time are returned.",
            "name": "before",
            "in": "query"
          },
          {
            "type": "integer",
            "description": "page number of results to return (1-based)",
            "name": "page",
            "in": "query"
          },
          {
            "type": "integer",
            "description": "page size of results",
            "name": "limit",
            "in": "query"
          }
        ],
        "responses": {
          "200": {
            "$ref": "#/responses/CommentList"
          }
        }
      }
    },
    "/repos/{owner}/{repo}/issues/comments/{id}": {
      "get": {
        "consumes": [
          "application/json"
        ],
        "produces": [
          "application/json"
        ],
        "tags": [
          "issue"
        ],
        "summary": "Get a comment",
        "operationId": "issueGetComment",
        "parameters": [
          {
            "type": "string",
            "description": "owner of the repo",
            "name": "owner",
            "in": "path",
            "required": true
          },
          {
            "type": "string",
            "description": "name of the repo",
            "name": "repo",
            "in": "path",
            "required": true
          },
          {
            "type": "integer",
            "format": "int64",
            "description": "id of the comment",
            "name": "id",
            "in": "path",
            "required": true
          }
        ],
        "responses": {
          "200": {
            "$ref": "#/responses/Comment"
          },
          "204": {
            "$ref": "#/responses/empty"
          },
          "403": {
            "$ref": "#/responses/forbidden"
          },
          "404": {
            "$ref": "#/responses/notFound"
          }
        }
      },
      "delete": {
        "tags": [
          "issue"
        ],
        "summary": "Delete a comment",
        "operationId": "issueDeleteComment",
        "parameters": [
          {
            "type": "string",
            "description": "owner of the repo",
            "name": "owner",
            "in": "path",
            "required": true
          },
          {
            "type": "string",
            "description": "name of the repo",
            "name": "repo",
            "in": "path",
            "required": true
          },
          {
            "type": "integer",
            "format": "int64",
            "description": "id of comment to delete",
            "name": "id",
            "in": "path",
            "required": true
          }
        ],
        "responses": {
          "204": {
            "$ref": "#/responses/empty"
          },
          "403": {
            "$ref": "#/responses/forbidden"
          },
          "404": {
            "$ref": "#/responses/notFound"
          }
        }
      },
      "patch": {
        "consumes": [
          "application/json"
        ],
        "produces": [
          "application/json"
        ],
        "tags": [
          "issue"
        ],
        "summary": "Edit a comment",
        "operationId": "issueEditComment",
        "parameters": [
          {
            "type": "string",
            "description": "owner of the repo",
            "name": "owner",
            "in": "path",
            "required": true
          },
          {
            "type": "string",
            "description": "name of the repo",
            "name": "repo",
            "in": "path",
            "required": true
          },
          {
            "type": "integer",
            "format": "int64",
            "description": "id of the comment to edit",
            "name": "id",
            "in": "path",
            "required": true
          },
          {
            "name": "body",
            "in": "body",
            "schema": {
              "$ref": "#/definitions/EditIssueCommentOption"
            }
          }
        ],
        "responses": {
          "200": {
            "$ref": "#/responses/Comment"
          },
          "204": {
            "$ref": "#/responses/empty"
          },
          "403": {
            "$ref": "#/responses/forbidden"
          },
          "404": {
            "$ref": "#/responses/notFound"
          }
        }
      }
    },
    "/repos/{owner}/{repo}/issues/comments/{id}/reactions": {
      "get": {
        "consumes": [
          "application/json"
        ],
        "produces": [
          "application/json"
        ],
        "tags": [
          "issue"
        ],
        "summary": "Get a list of reactions from a comment of an issue",
        "operationId": "issueGetCommentReactions",
        "parameters": [
          {
            "type": "string",
            "description": "owner of the repo",
            "name": "owner",
            "in": "path",
            "required": true
          },
          {
            "type": "string",
            "description": "name of the repo",
            "name": "repo",
            "in": "path",
            "required": true
          },
          {
            "type": "integer",
            "format": "int64",
            "description": "id of the comment to edit",
            "name": "id",
            "in": "path",
            "required": true
          }
        ],
        "responses": {
          "200": {
            "$ref": "#/responses/ReactionList"
          },
          "403": {
            "$ref": "#/responses/forbidden"
          }
        }
      },
      "post": {
        "consumes": [
          "application/json"
        ],
        "produces": [
          "application/json"
        ],
        "tags": [
          "issue"
        ],
        "summary": "Add a reaction to a comment of an issue",
        "operationId": "issuePostCommentReaction",
        "parameters": [
          {
            "type": "string",
            "description": "owner of the repo",
            "name": "owner",
            "in": "path",
            "required": true
          },
          {
            "type": "string",
            "description": "name of the repo",
            "name": "repo",
            "in": "path",
            "required": true
          },
          {
            "type": "integer",
            "format": "int64",
            "description": "id of the comment to edit",
            "name": "id",
            "in": "path",
            "required": true
          },
          {
            "name": "content",
            "in": "body",
            "schema": {
              "$ref": "#/definitions/EditReactionOption"
            }
          }
        ],
        "responses": {
          "200": {
            "$ref": "#/responses/Reaction"
          },
          "201": {
            "$ref": "#/responses/Reaction"
          },
          "403": {
            "$ref": "#/responses/forbidden"
          }
        }
      },
      "delete": {
        "consumes": [
          "application/json"
        ],
        "produces": [
          "application/json"
        ],
        "tags": [
          "issue"
        ],
        "summary": "Remove a reaction from a comment of an issue",
        "operationId": "issueDeleteCommentReaction",
        "parameters": [
          {
            "type": "string",
            "description": "owner of the repo",
            "name": "owner",
            "in": "path",
            "required": true
          },
          {
            "type": "string",
            "description": "name of the repo",
            "name": "repo",
            "in": "path",
            "required": true
          },
          {
            "type": "integer",
            "format": "int64",
            "description": "id of the comment to edit",
            "name": "id",
            "in": "path",
            "required": true
          },
          {
            "name": "content",
            "in": "body",
            "schema": {
              "$ref": "#/definitions/EditReactionOption"
            }
          }
        ],
        "responses": {
          "200": {
            "$ref": "#/responses/empty"
          },
          "403": {
            "$ref": "#/responses/forbidden"
          }
        }
      }
    },
    "/repos/{owner}/{repo}/issues/{index}": {
      "get": {
        "produces": [
          "application/json"
        ],
        "tags": [
          "issue"
        ],
        "summary": "Get an issue",
        "operationId": "issueGetIssue",
        "parameters": [
          {
            "type": "string",
            "description": "owner of the repo",
            "name": "owner",
            "in": "path",
            "required": true
          },
          {
            "type": "string",
            "description": "name of the repo",
            "name": "repo",
            "in": "path",
            "required": true
          },
          {
            "type": "integer",
            "format": "int64",
            "description": "index of the issue to get",
            "name": "index",
            "in": "path",
            "required": true
          }
        ],
        "responses": {
          "200": {
            "$ref": "#/responses/Issue"
          },
          "404": {
            "$ref": "#/responses/notFound"
          }
        }
      },
      "patch": {
        "consumes": [
          "application/json"
        ],
        "produces": [
          "application/json"
        ],
        "tags": [
          "issue"
        ],
        "summary": "Edit an issue. If using deadline only the date will be taken into account, and time of day ignored.",
        "operationId": "issueEditIssue",
        "parameters": [
          {
            "type": "string",
            "description": "owner of the repo",
            "name": "owner",
            "in": "path",
            "required": true
          },
          {
            "type": "string",
            "description": "name of the repo",
            "name": "repo",
            "in": "path",
            "required": true
          },
          {
            "type": "integer",
            "format": "int64",
            "description": "index of the issue to edit",
            "name": "index",
            "in": "path",
            "required": true
          },
          {
            "name": "body",
            "in": "body",
            "schema": {
              "$ref": "#/definitions/EditIssueOption"
            }
          }
        ],
        "responses": {
          "201": {
            "$ref": "#/responses/Issue"
          },
          "403": {
            "$ref": "#/responses/forbidden"
          },
          "404": {
            "$ref": "#/responses/notFound"
          },
          "412": {
            "$ref": "#/responses/error"
          }
        }
      }
    },
    "/repos/{owner}/{repo}/issues/{index}/comments": {
      "get": {
        "produces": [
          "application/json"
        ],
        "tags": [
          "issue"
        ],
        "summary": "List all comments on an issue",
        "operationId": "issueGetComments",
        "parameters": [
          {
            "type": "string",
            "description": "owner of the repo",
            "name": "owner",
            "in": "path",
            "required": true
          },
          {
            "type": "string",
            "description": "name of the repo",
            "name": "repo",
            "in": "path",
            "required": true
          },
          {
            "type": "integer",
            "format": "int64",
            "description": "index of the issue",
            "name": "index",
            "in": "path",
            "required": true
          },
          {
            "type": "string",
            "format": "date-time",
            "description": "if provided, only comments updated since the specified time are returned.",
            "name": "since",
            "in": "query"
          },
          {
            "type": "string",
            "format": "date-time",
            "description": "if provided, only comments updated before the provided time are returned.",
            "name": "before",
            "in": "query"
          }
        ],
        "responses": {
          "200": {
            "$ref": "#/responses/CommentList"
          }
        }
      },
      "post": {
        "consumes": [
          "application/json"
        ],
        "produces": [
          "application/json"
        ],
        "tags": [
          "issue"
        ],
        "summary": "Add a comment to an issue",
        "operationId": "issueCreateComment",
        "parameters": [
          {
            "type": "string",
            "description": "owner of the repo",
            "name": "owner",
            "in": "path",
            "required": true
          },
          {
            "type": "string",
            "description": "name of the repo",
            "name": "repo",
            "in": "path",
            "required": true
          },
          {
            "type": "integer",
            "format": "int64",
            "description": "index of the issue",
            "name": "index",
            "in": "path",
            "required": true
          },
          {
            "name": "body",
            "in": "body",
            "schema": {
              "$ref": "#/definitions/CreateIssueCommentOption"
            }
          }
        ],
        "responses": {
          "201": {
            "$ref": "#/responses/Comment"
          },
          "403": {
            "$ref": "#/responses/forbidden"
          }
        }
      }
    },
    "/repos/{owner}/{repo}/issues/{index}/comments/{id}": {
      "delete": {
        "tags": [
          "issue"
        ],
        "summary": "Delete a comment",
        "operationId": "issueDeleteCommentDeprecated",
        "deprecated": true,
        "parameters": [
          {
            "type": "string",
            "description": "owner of the repo",
            "name": "owner",
            "in": "path",
            "required": true
          },
          {
            "type": "string",
            "description": "name of the repo",
            "name": "repo",
            "in": "path",
            "required": true
          },
          {
            "type": "integer",
            "description": "this parameter is ignored",
            "name": "index",
            "in": "path",
            "required": true
          },
          {
            "type": "integer",
            "format": "int64",
            "description": "id of comment to delete",
            "name": "id",
            "in": "path",
            "required": true
          }
        ],
        "responses": {
          "204": {
            "$ref": "#/responses/empty"
          },
          "403": {
            "$ref": "#/responses/forbidden"
          },
          "404": {
            "$ref": "#/responses/notFound"
          }
        }
      },
      "patch": {
        "consumes": [
          "application/json"
        ],
        "produces": [
          "application/json"
        ],
        "tags": [
          "issue"
        ],
        "summary": "Edit a comment",
        "operationId": "issueEditCommentDeprecated",
        "deprecated": true,
        "parameters": [
          {
            "type": "string",
            "description": "owner of the repo",
            "name": "owner",
            "in": "path",
            "required": true
          },
          {
            "type": "string",
            "description": "name of the repo",
            "name": "repo",
            "in": "path",
            "required": true
          },
          {
            "type": "integer",
            "description": "this parameter is ignored",
            "name": "index",
            "in": "path",
            "required": true
          },
          {
            "type": "integer",
            "format": "int64",
            "description": "id of the comment to edit",
            "name": "id",
            "in": "path",
            "required": true
          },
          {
            "name": "body",
            "in": "body",
            "schema": {
              "$ref": "#/definitions/EditIssueCommentOption"
            }
          }
        ],
        "responses": {
          "200": {
            "$ref": "#/responses/Comment"
          },
          "204": {
            "$ref": "#/responses/empty"
          },
          "403": {
            "$ref": "#/responses/forbidden"
          },
          "404": {
            "$ref": "#/responses/notFound"
          }
        }
      }
    },
    "/repos/{owner}/{repo}/issues/{index}/deadline": {
      "post": {
        "consumes": [
          "application/json"
        ],
        "produces": [
          "application/json"
        ],
        "tags": [
          "issue"
        ],
        "summary": "Set an issue deadline. If set to null, the deadline is deleted. If using deadline only the date will be taken into account, and time of day ignored.",
        "operationId": "issueEditIssueDeadline",
        "parameters": [
          {
            "type": "string",
            "description": "owner of the repo",
            "name": "owner",
            "in": "path",
            "required": true
          },
          {
            "type": "string",
            "description": "name of the repo",
            "name": "repo",
            "in": "path",
            "required": true
          },
          {
            "type": "integer",
            "format": "int64",
            "description": "index of the issue to create or update a deadline on",
            "name": "index",
            "in": "path",
            "required": true
          },
          {
            "name": "body",
            "in": "body",
            "schema": {
              "$ref": "#/definitions/EditDeadlineOption"
            }
          }
        ],
        "responses": {
          "201": {
            "$ref": "#/responses/IssueDeadline"
          },
          "403": {
            "$ref": "#/responses/forbidden"
          },
          "404": {
            "$ref": "#/responses/notFound"
          }
        }
      }
    },
    "/repos/{owner}/{repo}/issues/{index}/labels": {
      "get": {
        "produces": [
          "application/json"
        ],
        "tags": [
          "issue"
        ],
        "summary": "Get an issue's labels",
        "operationId": "issueGetLabels",
        "parameters": [
          {
            "type": "string",
            "description": "owner of the repo",
            "name": "owner",
            "in": "path",
            "required": true
          },
          {
            "type": "string",
            "description": "name of the repo",
            "name": "repo",
            "in": "path",
            "required": true
          },
          {
            "type": "integer",
            "format": "int64",
            "description": "index of the issue",
            "name": "index",
            "in": "path",
            "required": true
          }
        ],
        "responses": {
          "200": {
            "$ref": "#/responses/LabelList"
          },
          "404": {
            "$ref": "#/responses/notFound"
          }
        }
      },
      "put": {
        "consumes": [
          "application/json"
        ],
        "produces": [
          "application/json"
        ],
        "tags": [
          "issue"
        ],
        "summary": "Replace an issue's labels",
        "operationId": "issueReplaceLabels",
        "parameters": [
          {
            "type": "string",
            "description": "owner of the repo",
            "name": "owner",
            "in": "path",
            "required": true
          },
          {
            "type": "string",
            "description": "name of the repo",
            "name": "repo",
            "in": "path",
            "required": true
          },
          {
            "type": "integer",
            "format": "int64",
            "description": "index of the issue",
            "name": "index",
            "in": "path",
            "required": true
          },
          {
            "name": "body",
            "in": "body",
            "schema": {
              "$ref": "#/definitions/IssueLabelsOption"
            }
          }
        ],
        "responses": {
          "200": {
            "$ref": "#/responses/LabelList"
          },
          "403": {
            "$ref": "#/responses/forbidden"
          }
        }
      },
      "post": {
        "consumes": [
          "application/json"
        ],
        "produces": [
          "application/json"
        ],
        "tags": [
          "issue"
        ],
        "summary": "Add a label to an issue",
        "operationId": "issueAddLabel",
        "parameters": [
          {
            "type": "string",
            "description": "owner of the repo",
            "name": "owner",
            "in": "path",
            "required": true
          },
          {
            "type": "string",
            "description": "name of the repo",
            "name": "repo",
            "in": "path",
            "required": true
          },
          {
            "type": "integer",
            "format": "int64",
            "description": "index of the issue",
            "name": "index",
            "in": "path",
            "required": true
          },
          {
            "name": "body",
            "in": "body",
            "schema": {
              "$ref": "#/definitions/IssueLabelsOption"
            }
          }
        ],
        "responses": {
          "200": {
            "$ref": "#/responses/LabelList"
          },
          "403": {
            "$ref": "#/responses/forbidden"
          }
        }
      },
      "delete": {
        "produces": [
          "application/json"
        ],
        "tags": [
          "issue"
        ],
        "summary": "Remove all labels from an issue",
        "operationId": "issueClearLabels",
        "parameters": [
          {
            "type": "string",
            "description": "owner of the repo",
            "name": "owner",
            "in": "path",
            "required": true
          },
          {
            "type": "string",
            "description": "name of the repo",
            "name": "repo",
            "in": "path",
            "required": true
          },
          {
            "type": "integer",
            "format": "int64",
            "description": "index of the issue",
            "name": "index",
            "in": "path",
            "required": true
          }
        ],
        "responses": {
          "204": {
            "$ref": "#/responses/empty"
          },
          "403": {
            "$ref": "#/responses/forbidden"
          }
        }
      }
    },
    "/repos/{owner}/{repo}/issues/{index}/labels/{id}": {
      "delete": {
        "produces": [
          "application/json"
        ],
        "tags": [
          "issue"
        ],
        "summary": "Remove a label from an issue",
        "operationId": "issueRemoveLabel",
        "parameters": [
          {
            "type": "string",
            "description": "owner of the repo",
            "name": "owner",
            "in": "path",
            "required": true
          },
          {
            "type": "string",
            "description": "name of the repo",
            "name": "repo",
            "in": "path",
            "required": true
          },
          {
            "type": "integer",
            "format": "int64",
            "description": "index of the issue",
            "name": "index",
            "in": "path",
            "required": true
          },
          {
            "type": "integer",
            "format": "int64",
            "description": "id of the label to remove",
            "name": "id",
            "in": "path",
            "required": true
          }
        ],
        "responses": {
          "204": {
            "$ref": "#/responses/empty"
          },
          "403": {
            "$ref": "#/responses/forbidden"
          },
          "422": {
            "$ref": "#/responses/validationError"
          }
        }
      }
    },
    "/repos/{owner}/{repo}/issues/{index}/reactions": {
      "get": {
        "consumes": [
          "application/json"
        ],
        "produces": [
          "application/json"
        ],
        "tags": [
          "issue"
        ],
        "summary": "Get a list reactions of an issue",
        "operationId": "issueGetIssueReactions",
        "parameters": [
          {
            "type": "string",
            "description": "owner of the repo",
            "name": "owner",
            "in": "path",
            "required": true
          },
          {
            "type": "string",
            "description": "name of the repo",
            "name": "repo",
            "in": "path",
            "required": true
          },
          {
            "type": "integer",
            "format": "int64",
            "description": "index of the issue",
            "name": "index",
            "in": "path",
            "required": true
          },
          {
            "type": "integer",
            "description": "page number of results to return (1-based)",
            "name": "page",
            "in": "query"
          },
          {
            "type": "integer",
            "description": "page size of results",
            "name": "limit",
            "in": "query"
          }
        ],
        "responses": {
          "200": {
            "$ref": "#/responses/ReactionList"
          },
          "403": {
            "$ref": "#/responses/forbidden"
          }
        }
      },
      "post": {
        "consumes": [
          "application/json"
        ],
        "produces": [
          "application/json"
        ],
        "tags": [
          "issue"
        ],
        "summary": "Add a reaction to an issue",
        "operationId": "issuePostIssueReaction",
        "parameters": [
          {
            "type": "string",
            "description": "owner of the repo",
            "name": "owner",
            "in": "path",
            "required": true
          },
          {
            "type": "string",
            "description": "name of the repo",
            "name": "repo",
            "in": "path",
            "required": true
          },
          {
            "type": "integer",
            "format": "int64",
            "description": "index of the issue",
            "name": "index",
            "in": "path",
            "required": true
          },
          {
            "name": "content",
            "in": "body",
            "schema": {
              "$ref": "#/definitions/EditReactionOption"
            }
          }
        ],
        "responses": {
          "200": {
            "$ref": "#/responses/Reaction"
          },
          "201": {
            "$ref": "#/responses/Reaction"
          },
          "403": {
            "$ref": "#/responses/forbidden"
          }
        }
      },
      "delete": {
        "consumes": [
          "application/json"
        ],
        "produces": [
          "application/json"
        ],
        "tags": [
          "issue"
        ],
        "summary": "Remove a reaction from an issue",
        "operationId": "issueDeleteIssueReaction",
        "parameters": [
          {
            "type": "string",
            "description": "owner of the repo",
            "name": "owner",
            "in": "path",
            "required": true
          },
          {
            "type": "string",
            "description": "name of the repo",
            "name": "repo",
            "in": "path",
            "required": true
          },
          {
            "type": "integer",
            "format": "int64",
            "description": "index of the issue",
            "name": "index",
            "in": "path",
            "required": true
          },
          {
            "name": "content",
            "in": "body",
            "schema": {
              "$ref": "#/definitions/EditReactionOption"
            }
          }
        ],
        "responses": {
          "200": {
            "$ref": "#/responses/empty"
          },
          "403": {
            "$ref": "#/responses/forbidden"
          }
        }
      }
    },
    "/repos/{owner}/{repo}/issues/{index}/stopwatch/delete": {
      "delete": {
        "consumes": [
          "application/json"
        ],
        "produces": [
          "application/json"
        ],
        "tags": [
          "issue"
        ],
        "summary": "Delete an issue's existing stopwatch.",
        "operationId": "issueDeleteStopWatch",
        "parameters": [
          {
            "type": "string",
            "description": "owner of the repo",
            "name": "owner",
            "in": "path",
            "required": true
          },
          {
            "type": "string",
            "description": "name of the repo",
            "name": "repo",
            "in": "path",
            "required": true
          },
          {
            "type": "integer",
            "format": "int64",
            "description": "index of the issue to stop the stopwatch on",
            "name": "index",
            "in": "path",
            "required": true
          }
        ],
        "responses": {
          "204": {
            "$ref": "#/responses/empty"
          },
          "403": {
            "description": "Not repo writer, user does not have rights to toggle stopwatch"
          },
          "404": {
            "$ref": "#/responses/notFound"
          },
          "409": {
            "description": "Cannot cancel a non existent stopwatch"
          }
        }
      }
    },
    "/repos/{owner}/{repo}/issues/{index}/stopwatch/start": {
      "post": {
        "consumes": [
          "application/json"
        ],
        "produces": [
          "application/json"
        ],
        "tags": [
          "issue"
        ],
        "summary": "Start stopwatch on an issue.",
        "operationId": "issueStartStopWatch",
        "parameters": [
          {
            "type": "string",
            "description": "owner of the repo",
            "name": "owner",
            "in": "path",
            "required": true
          },
          {
            "type": "string",
            "description": "name of the repo",
            "name": "repo",
            "in": "path",
            "required": true
          },
          {
            "type": "integer",
            "format": "int64",
            "description": "index of the issue to create the stopwatch on",
            "name": "index",
            "in": "path",
            "required": true
          }
        ],
        "responses": {
          "201": {
            "$ref": "#/responses/empty"
          },
          "403": {
            "description": "Not repo writer, user does not have rights to toggle stopwatch"
          },
          "404": {
            "$ref": "#/responses/notFound"
          },
          "409": {
            "description": "Cannot start a stopwatch again if it already exists"
          }
        }
      }
    },
    "/repos/{owner}/{repo}/issues/{index}/stopwatch/stop": {
      "post": {
        "consumes": [
          "application/json"
        ],
        "produces": [
          "application/json"
        ],
        "tags": [
          "issue"
        ],
        "summary": "Stop an issue's existing stopwatch.",
        "operationId": "issueStopStopWatch",
        "parameters": [
          {
            "type": "string",
            "description": "owner of the repo",
            "name": "owner",
            "in": "path",
            "required": true
          },
          {
            "type": "string",
            "description": "name of the repo",
            "name": "repo",
            "in": "path",
            "required": true
          },
          {
            "type": "integer",
            "format": "int64",
            "description": "index of the issue to stop the stopwatch on",
            "name": "index",
            "in": "path",
            "required": true
          }
        ],
        "responses": {
          "201": {
            "$ref": "#/responses/empty"
          },
          "403": {
            "description": "Not repo writer, user does not have rights to toggle stopwatch"
          },
          "404": {
            "$ref": "#/responses/notFound"
          },
          "409": {
            "description": "Cannot stop a non existent stopwatch"
          }
        }
      }
    },
    "/repos/{owner}/{repo}/issues/{index}/subscriptions": {
      "get": {
        "consumes": [
          "application/json"
        ],
        "produces": [
          "application/json"
        ],
        "tags": [
          "issue"
        ],
        "summary": "Get users who subscribed on an issue.",
        "operationId": "issueSubscriptions",
        "parameters": [
          {
            "type": "string",
            "description": "owner of the repo",
            "name": "owner",
            "in": "path",
            "required": true
          },
          {
            "type": "string",
            "description": "name of the repo",
            "name": "repo",
            "in": "path",
            "required": true
          },
          {
            "type": "integer",
            "format": "int64",
            "description": "index of the issue",
            "name": "index",
            "in": "path",
            "required": true
          },
          {
            "type": "integer",
            "description": "page number of results to return (1-based)",
            "name": "page",
            "in": "query"
          },
          {
            "type": "integer",
            "description": "page size of results",
            "name": "limit",
            "in": "query"
          }
        ],
        "responses": {
          "200": {
            "$ref": "#/responses/UserList"
          },
          "404": {
            "$ref": "#/responses/notFound"
          }
        }
      }
    },
    "/repos/{owner}/{repo}/issues/{index}/subscriptions/check": {
      "get": {
        "consumes": [
          "application/json"
        ],
        "produces": [
          "application/json"
        ],
        "tags": [
          "issue"
        ],
        "summary": "Check if user is subscribed to an issue",
        "operationId": "issueCheckSubscription",
        "parameters": [
          {
            "type": "string",
            "description": "owner of the repo",
            "name": "owner",
            "in": "path",
            "required": true
          },
          {
            "type": "string",
            "description": "name of the repo",
            "name": "repo",
            "in": "path",
            "required": true
          },
          {
            "type": "integer",
            "format": "int64",
            "description": "index of the issue",
            "name": "index",
            "in": "path",
            "required": true
          }
        ],
        "responses": {
          "200": {
            "$ref": "#/responses/WatchInfo"
          },
          "404": {
            "$ref": "#/responses/notFound"
          }
        }
      }
    },
    "/repos/{owner}/{repo}/issues/{index}/subscriptions/{user}": {
      "put": {
        "consumes": [
          "application/json"
        ],
        "produces": [
          "application/json"
        ],
        "tags": [
          "issue"
        ],
        "summary": "Subscribe user to issue",
        "operationId": "issueAddSubscription",
        "parameters": [
          {
            "type": "string",
            "description": "owner of the repo",
            "name": "owner",
            "in": "path",
            "required": true
          },
          {
            "type": "string",
            "description": "name of the repo",
            "name": "repo",
            "in": "path",
            "required": true
          },
          {
            "type": "integer",
            "format": "int64",
            "description": "index of the issue",
            "name": "index",
            "in": "path",
            "required": true
          },
          {
            "type": "string",
            "description": "user to subscribe",
            "name": "user",
            "in": "path",
            "required": true
          }
        ],
        "responses": {
          "200": {
            "description": "Already subscribed"
          },
          "201": {
            "description": "Successfully Subscribed"
          },
          "304": {
            "description": "User can only subscribe itself if he is no admin"
          },
          "404": {
            "$ref": "#/responses/notFound"
          }
        }
      },
      "delete": {
        "consumes": [
          "application/json"
        ],
        "produces": [
          "application/json"
        ],
        "tags": [
          "issue"
        ],
        "summary": "Unsubscribe user from issue",
        "operationId": "issueDeleteSubscription",
        "parameters": [
          {
            "type": "string",
            "description": "owner of the repo",
            "name": "owner",
            "in": "path",
            "required": true
          },
          {
            "type": "string",
            "description": "name of the repo",
            "name": "repo",
            "in": "path",
            "required": true
          },
          {
            "type": "integer",
            "format": "int64",
            "description": "index of the issue",
            "name": "index",
            "in": "path",
            "required": true
          },
          {
            "type": "string",
            "description": "user witch unsubscribe",
            "name": "user",
            "in": "path",
            "required": true
          }
        ],
        "responses": {
          "200": {
            "description": "Already unsubscribed"
          },
          "201": {
            "description": "Successfully Unsubscribed"
          },
          "304": {
            "description": "User can only subscribe itself if he is no admin"
          },
          "404": {
            "$ref": "#/responses/notFound"
          }
        }
      }
    },
    "/repos/{owner}/{repo}/issues/{index}/times": {
      "get": {
        "produces": [
          "application/json"
        ],
        "tags": [
          "issue"
        ],
        "summary": "List an issue's tracked times",
        "operationId": "issueTrackedTimes",
        "parameters": [
          {
            "type": "string",
            "description": "owner of the repo",
            "name": "owner",
            "in": "path",
            "required": true
          },
          {
            "type": "string",
            "description": "name of the repo",
            "name": "repo",
            "in": "path",
            "required": true
          },
          {
            "type": "integer",
            "format": "int64",
            "description": "index of the issue",
            "name": "index",
            "in": "path",
            "required": true
          },
          {
            "type": "string",
            "description": "optional filter by user (available for issue managers)",
            "name": "user",
            "in": "query"
          },
          {
            "type": "string",
            "format": "date-time",
            "description": "Only show times updated after the given time. This is a timestamp in RFC 3339 format",
            "name": "since",
            "in": "query"
          },
          {
            "type": "string",
            "format": "date-time",
            "description": "Only show times updated before the given time. This is a timestamp in RFC 3339 format",
            "name": "before",
            "in": "query"
          },
          {
            "type": "integer",
            "description": "page number of results to return (1-based)",
            "name": "page",
            "in": "query"
          },
          {
            "type": "integer",
            "description": "page size of results",
            "name": "limit",
            "in": "query"
          }
        ],
        "responses": {
          "200": {
            "$ref": "#/responses/TrackedTimeList"
          },
          "404": {
            "$ref": "#/responses/notFound"
          }
        }
      },
      "post": {
        "consumes": [
          "application/json"
        ],
        "produces": [
          "application/json"
        ],
        "tags": [
          "issue"
        ],
        "summary": "Add tracked time to a issue",
        "operationId": "issueAddTime",
        "parameters": [
          {
            "type": "string",
            "description": "owner of the repo",
            "name": "owner",
            "in": "path",
            "required": true
          },
          {
            "type": "string",
            "description": "name of the repo",
            "name": "repo",
            "in": "path",
            "required": true
          },
          {
            "type": "integer",
            "format": "int64",
            "description": "index of the issue",
            "name": "index",
            "in": "path",
            "required": true
          },
          {
            "name": "body",
            "in": "body",
            "schema": {
              "$ref": "#/definitions/AddTimeOption"
            }
          }
        ],
        "responses": {
          "200": {
            "$ref": "#/responses/TrackedTime"
          },
          "400": {
            "$ref": "#/responses/error"
          },
          "403": {
            "$ref": "#/responses/forbidden"
          }
        }
      },
      "delete": {
        "consumes": [
          "application/json"
        ],
        "produces": [
          "application/json"
        ],
        "tags": [
          "issue"
        ],
        "summary": "Reset a tracked time of an issue",
        "operationId": "issueResetTime",
        "parameters": [
          {
            "type": "string",
            "description": "owner of the repo",
            "name": "owner",
            "in": "path",
            "required": true
          },
          {
            "type": "string",
            "description": "name of the repo",
            "name": "repo",
            "in": "path",
            "required": true
          },
          {
            "type": "integer",
            "format": "int64",
            "description": "index of the issue to add tracked time to",
            "name": "index",
            "in": "path",
            "required": true
          }
        ],
        "responses": {
          "204": {
            "$ref": "#/responses/empty"
          },
          "400": {
            "$ref": "#/responses/error"
          },
          "403": {
            "$ref": "#/responses/forbidden"
          }
        }
      }
    },
    "/repos/{owner}/{repo}/issues/{index}/times/{id}": {
      "delete": {
        "consumes": [
          "application/json"
        ],
        "produces": [
          "application/json"
        ],
        "tags": [
          "issue"
        ],
        "summary": "Delete specific tracked time",
        "operationId": "issueDeleteTime",
        "parameters": [
          {
            "type": "string",
            "description": "owner of the repo",
            "name": "owner",
            "in": "path",
            "required": true
          },
          {
            "type": "string",
            "description": "name of the repo",
            "name": "repo",
            "in": "path",
            "required": true
          },
          {
            "type": "integer",
            "format": "int64",
            "description": "index of the issue",
            "name": "index",
            "in": "path",
            "required": true
          },
          {
            "type": "integer",
            "format": "int64",
            "description": "id of time to delete",
            "name": "id",
            "in": "path",
            "required": true
          }
        ],
        "responses": {
          "204": {
            "$ref": "#/responses/empty"
          },
          "400": {
            "$ref": "#/responses/error"
          },
          "403": {
            "$ref": "#/responses/forbidden"
          }
        }
      }
    },
    "/repos/{owner}/{repo}/keys": {
      "get": {
        "produces": [
          "application/json"
        ],
        "tags": [
          "repository"
        ],
        "summary": "List a repository's keys",
        "operationId": "repoListKeys",
        "parameters": [
          {
            "type": "string",
            "description": "owner of the repo",
            "name": "owner",
            "in": "path",
            "required": true
          },
          {
            "type": "string",
            "description": "name of the repo",
            "name": "repo",
            "in": "path",
            "required": true
          },
          {
            "type": "integer",
            "description": "the key_id to search for",
            "name": "key_id",
            "in": "query"
          },
          {
            "type": "string",
            "description": "fingerprint of the key",
            "name": "fingerprint",
            "in": "query"
          },
          {
            "type": "integer",
            "description": "page number of results to return (1-based)",
            "name": "page",
            "in": "query"
          },
          {
            "type": "integer",
            "description": "page size of results",
            "name": "limit",
            "in": "query"
          }
        ],
        "responses": {
          "200": {
            "$ref": "#/responses/DeployKeyList"
          }
        }
      },
      "post": {
        "consumes": [
          "application/json"
        ],
        "produces": [
          "application/json"
        ],
        "tags": [
          "repository"
        ],
        "summary": "Add a key to a repository",
        "operationId": "repoCreateKey",
        "parameters": [
          {
            "type": "string",
            "description": "owner of the repo",
            "name": "owner",
            "in": "path",
            "required": true
          },
          {
            "type": "string",
            "description": "name of the repo",
            "name": "repo",
            "in": "path",
            "required": true
          },
          {
            "name": "body",
            "in": "body",
            "schema": {
              "$ref": "#/definitions/CreateKeyOption"
            }
          }
        ],
        "responses": {
          "201": {
            "$ref": "#/responses/DeployKey"
          },
          "422": {
            "$ref": "#/responses/validationError"
          }
        }
      }
    },
    "/repos/{owner}/{repo}/keys/{id}": {
      "get": {
        "produces": [
          "application/json"
        ],
        "tags": [
          "repository"
        ],
        "summary": "Get a repository's key by id",
        "operationId": "repoGetKey",
        "parameters": [
          {
            "type": "string",
            "description": "owner of the repo",
            "name": "owner",
            "in": "path",
            "required": true
          },
          {
            "type": "string",
            "description": "name of the repo",
            "name": "repo",
            "in": "path",
            "required": true
          },
          {
            "type": "integer",
            "format": "int64",
            "description": "id of the key to get",
            "name": "id",
            "in": "path",
            "required": true
          }
        ],
        "responses": {
          "200": {
            "$ref": "#/responses/DeployKey"
          }
        }
      },
      "delete": {
        "tags": [
          "repository"
        ],
        "summary": "Delete a key from a repository",
        "operationId": "repoDeleteKey",
        "parameters": [
          {
            "type": "string",
            "description": "owner of the repo",
            "name": "owner",
            "in": "path",
            "required": true
          },
          {
            "type": "string",
            "description": "name of the repo",
            "name": "repo",
            "in": "path",
            "required": true
          },
          {
            "type": "integer",
            "format": "int64",
            "description": "id of the key to delete",
            "name": "id",
            "in": "path",
            "required": true
          }
        ],
        "responses": {
          "204": {
            "$ref": "#/responses/empty"
          },
          "403": {
            "$ref": "#/responses/forbidden"
          }
        }
      }
    },
    "/repos/{owner}/{repo}/labels": {
      "get": {
        "produces": [
          "application/json"
        ],
        "tags": [
          "issue"
        ],
        "summary": "Get all of a repository's labels",
        "operationId": "issueListLabels",
        "parameters": [
          {
            "type": "string",
            "description": "owner of the repo",
            "name": "owner",
            "in": "path",
            "required": true
          },
          {
            "type": "string",
            "description": "name of the repo",
            "name": "repo",
            "in": "path",
            "required": true
          },
          {
            "type": "integer",
            "description": "page number of results to return (1-based)",
            "name": "page",
            "in": "query"
          },
          {
            "type": "integer",
            "description": "page size of results",
            "name": "limit",
            "in": "query"
          }
        ],
        "responses": {
          "200": {
            "$ref": "#/responses/LabelList"
          }
        }
      },
      "post": {
        "consumes": [
          "application/json"
        ],
        "produces": [
          "application/json"
        ],
        "tags": [
          "issue"
        ],
        "summary": "Create a label",
        "operationId": "issueCreateLabel",
        "parameters": [
          {
            "type": "string",
            "description": "owner of the repo",
            "name": "owner",
            "in": "path",
            "required": true
          },
          {
            "type": "string",
            "description": "name of the repo",
            "name": "repo",
            "in": "path",
            "required": true
          },
          {
            "name": "body",
            "in": "body",
            "schema": {
              "$ref": "#/definitions/CreateLabelOption"
            }
          }
        ],
        "responses": {
          "201": {
            "$ref": "#/responses/Label"
          },
          "422": {
            "$ref": "#/responses/validationError"
          }
        }
      }
    },
    "/repos/{owner}/{repo}/labels/{id}": {
      "get": {
        "produces": [
          "application/json"
        ],
        "tags": [
          "issue"
        ],
        "summary": "Get a single label",
        "operationId": "issueGetLabel",
        "parameters": [
          {
            "type": "string",
            "description": "owner of the repo",
            "name": "owner",
            "in": "path",
            "required": true
          },
          {
            "type": "string",
            "description": "name of the repo",
            "name": "repo",
            "in": "path",
            "required": true
          },
          {
            "type": "integer",
            "format": "int64",
            "description": "id of the label to get",
            "name": "id",
            "in": "path",
            "required": true
          }
        ],
        "responses": {
          "200": {
            "$ref": "#/responses/Label"
          }
        }
      },
      "delete": {
        "tags": [
          "issue"
        ],
        "summary": "Delete a label",
        "operationId": "issueDeleteLabel",
        "parameters": [
          {
            "type": "string",
            "description": "owner of the repo",
            "name": "owner",
            "in": "path",
            "required": true
          },
          {
            "type": "string",
            "description": "name of the repo",
            "name": "repo",
            "in": "path",
            "required": true
          },
          {
            "type": "integer",
            "format": "int64",
            "description": "id of the label to delete",
            "name": "id",
            "in": "path",
            "required": true
          }
        ],
        "responses": {
          "204": {
            "$ref": "#/responses/empty"
          }
        }
      },
      "patch": {
        "consumes": [
          "application/json"
        ],
        "produces": [
          "application/json"
        ],
        "tags": [
          "issue"
        ],
        "summary": "Update a label",
        "operationId": "issueEditLabel",
        "parameters": [
          {
            "type": "string",
            "description": "owner of the repo",
            "name": "owner",
            "in": "path",
            "required": true
          },
          {
            "type": "string",
            "description": "name of the repo",
            "name": "repo",
            "in": "path",
            "required": true
          },
          {
            "type": "integer",
            "format": "int64",
            "description": "id of the label to edit",
            "name": "id",
            "in": "path",
            "required": true
          },
          {
            "name": "body",
            "in": "body",
            "schema": {
              "$ref": "#/definitions/EditLabelOption"
            }
          }
        ],
        "responses": {
          "200": {
            "$ref": "#/responses/Label"
          },
          "422": {
            "$ref": "#/responses/validationError"
          }
        }
      }
    },
    "/repos/{owner}/{repo}/languages": {
      "get": {
        "produces": [
          "application/json"
        ],
        "tags": [
          "repository"
        ],
        "summary": "Get languages and number of bytes of code written",
        "operationId": "repoGetLanguages",
        "parameters": [
          {
            "type": "string",
            "description": "owner of the repo",
            "name": "owner",
            "in": "path",
            "required": true
          },
          {
            "type": "string",
            "description": "name of the repo",
            "name": "repo",
            "in": "path",
            "required": true
          }
        ],
        "responses": {
          "200": {
            "$ref": "#/responses/LanguageStatistics"
          },
          "404": {
            "$ref": "#/responses/notFound"
          }
        }
      }
    },
    "/repos/{owner}/{repo}/milestones": {
      "get": {
        "produces": [
          "application/json"
        ],
        "tags": [
          "issue"
        ],
        "summary": "Get all of a repository's opened milestones",
        "operationId": "issueGetMilestonesList",
        "parameters": [
          {
            "type": "string",
            "description": "owner of the repo",
            "name": "owner",
            "in": "path",
            "required": true
          },
          {
            "type": "string",
            "description": "name of the repo",
            "name": "repo",
            "in": "path",
            "required": true
          },
          {
            "type": "string",
            "description": "Milestone state, Recognised values are open, closed and all. Defaults to \"open\"",
            "name": "state",
            "in": "query"
          },
          {
            "type": "string",
            "description": "filter by milestone name",
            "name": "name",
            "in": "query"
          },
          {
            "type": "integer",
            "description": "page number of results to return (1-based)",
            "name": "page",
            "in": "query"
          },
          {
            "type": "integer",
            "description": "page size of results",
            "name": "limit",
            "in": "query"
          }
        ],
        "responses": {
          "200": {
            "$ref": "#/responses/MilestoneList"
          }
        }
      },
      "post": {
        "consumes": [
          "application/json"
        ],
        "produces": [
          "application/json"
        ],
        "tags": [
          "issue"
        ],
        "summary": "Create a milestone",
        "operationId": "issueCreateMilestone",
        "parameters": [
          {
            "type": "string",
            "description": "owner of the repo",
            "name": "owner",
            "in": "path",
            "required": true
          },
          {
            "type": "string",
            "description": "name of the repo",
            "name": "repo",
            "in": "path",
            "required": true
          },
          {
            "name": "body",
            "in": "body",
            "schema": {
              "$ref": "#/definitions/CreateMilestoneOption"
            }
          }
        ],
        "responses": {
          "201": {
            "$ref": "#/responses/Milestone"
          }
        }
      }
    },
    "/repos/{owner}/{repo}/milestones/{id}": {
      "get": {
        "produces": [
          "application/json"
        ],
        "tags": [
          "issue"
        ],
        "summary": "Get a milestone",
        "operationId": "issueGetMilestone",
        "parameters": [
          {
            "type": "string",
            "description": "owner of the repo",
            "name": "owner",
            "in": "path",
            "required": true
          },
          {
            "type": "string",
            "description": "name of the repo",
            "name": "repo",
            "in": "path",
            "required": true
          },
          {
            "type": "string",
            "description": "the milestone to get, identified by ID and if not available by name",
            "name": "id",
            "in": "path",
            "required": true
          }
        ],
        "responses": {
          "200": {
            "$ref": "#/responses/Milestone"
          }
        }
      },
      "delete": {
        "tags": [
          "issue"
        ],
        "summary": "Delete a milestone",
        "operationId": "issueDeleteMilestone",
        "parameters": [
          {
            "type": "string",
            "description": "owner of the repo",
            "name": "owner",
            "in": "path",
            "required": true
          },
          {
            "type": "string",
            "description": "name of the repo",
            "name": "repo",
            "in": "path",
            "required": true
          },
          {
            "type": "string",
            "description": "the milestone to delete, identified by ID and if not available by name",
            "name": "id",
            "in": "path",
            "required": true
          }
        ],
        "responses": {
          "204": {
            "$ref": "#/responses/empty"
          }
        }
      },
      "patch": {
        "consumes": [
          "application/json"
        ],
        "produces": [
          "application/json"
        ],
        "tags": [
          "issue"
        ],
        "summary": "Update a milestone",
        "operationId": "issueEditMilestone",
        "parameters": [
          {
            "type": "string",
            "description": "owner of the repo",
            "name": "owner",
            "in": "path",
            "required": true
          },
          {
            "type": "string",
            "description": "name of the repo",
            "name": "repo",
            "in": "path",
            "required": true
          },
          {
            "type": "string",
            "description": "the milestone to edit, identified by ID and if not available by name",
            "name": "id",
            "in": "path",
            "required": true
          },
          {
            "name": "body",
            "in": "body",
            "schema": {
              "$ref": "#/definitions/EditMilestoneOption"
            }
          }
        ],
        "responses": {
          "200": {
            "$ref": "#/responses/Milestone"
          }
        }
      }
    },
    "/repos/{owner}/{repo}/mirror-sync": {
      "post": {
        "produces": [
          "application/json"
        ],
        "tags": [
          "repository"
        ],
        "summary": "Sync a mirrored repository",
        "operationId": "repoMirrorSync",
        "parameters": [
          {
            "type": "string",
            "description": "owner of the repo to sync",
            "name": "owner",
            "in": "path",
            "required": true
          },
          {
            "type": "string",
            "description": "name of the repo to sync",
            "name": "repo",
            "in": "path",
            "required": true
          }
        ],
        "responses": {
          "200": {
            "$ref": "#/responses/empty"
          },
          "403": {
            "$ref": "#/responses/forbidden"
          }
        }
      }
    },
    "/repos/{owner}/{repo}/notifications": {
      "get": {
        "consumes": [
          "application/json"
        ],
        "produces": [
          "application/json"
        ],
        "tags": [
          "notification"
        ],
        "summary": "List users's notification threads on a specific repo",
        "operationId": "notifyGetRepoList",
        "parameters": [
          {
            "type": "string",
            "description": "owner of the repo",
            "name": "owner",
            "in": "path",
            "required": true
          },
          {
            "type": "string",
            "description": "name of the repo",
            "name": "repo",
            "in": "path",
            "required": true
          },
          {
            "type": "boolean",
            "description": "If true, show notifications marked as read. Default value is false",
            "name": "all",
            "in": "query"
          },
          {
            "type": "array",
            "items": {
              "type": "string"
            },
            "collectionFormat": "multi",
            "description": "Show notifications with the provided status types. Options are: unread, read and/or pinned. Defaults to unread \u0026 pinned",
            "name": "status-types",
            "in": "query"
          },
          {
            "type": "array",
            "items": {
              "enum": [
                "issue",
                "pull",
                "commit",
                "repository"
              ],
              "type": "string"
            },
            "collectionFormat": "multi",
            "description": "filter notifications by subject type",
            "name": "subject-type",
            "in": "query"
          },
          {
            "type": "string",
            "format": "date-time",
            "description": "Only show notifications updated after the given time. This is a timestamp in RFC 3339 format",
            "name": "since",
            "in": "query"
          },
          {
            "type": "string",
            "format": "date-time",
            "description": "Only show notifications updated before the given time. This is a timestamp in RFC 3339 format",
            "name": "before",
            "in": "query"
          },
          {
            "type": "integer",
            "description": "page number of results to return (1-based)",
            "name": "page",
            "in": "query"
          },
          {
            "type": "integer",
            "description": "page size of results",
            "name": "limit",
            "in": "query"
          }
        ],
        "responses": {
          "200": {
            "$ref": "#/responses/NotificationThreadList"
          }
        }
      },
      "put": {
        "consumes": [
          "application/json"
        ],
        "produces": [
          "application/json"
        ],
        "tags": [
          "notification"
        ],
        "summary": "Mark notification threads as read, pinned or unread on a specific repo",
        "operationId": "notifyReadRepoList",
        "parameters": [
          {
            "type": "string",
            "description": "owner of the repo",
            "name": "owner",
            "in": "path",
            "required": true
          },
          {
            "type": "string",
            "description": "name of the repo",
            "name": "repo",
            "in": "path",
            "required": true
          },
          {
            "type": "string",
            "description": "If true, mark all notifications on this repo. Default value is false",
            "name": "all",
            "in": "query"
          },
          {
            "type": "array",
            "items": {
              "type": "string"
            },
            "collectionFormat": "multi",
            "description": "Mark notifications with the provided status types. Options are: unread, read and/or pinned. Defaults to unread.",
            "name": "status-types",
            "in": "query"
          },
          {
            "type": "string",
            "description": "Status to mark notifications as. Defaults to read.",
            "name": "to-status",
            "in": "query"
          },
          {
            "type": "string",
            "format": "date-time",
            "description": "Describes the last point that notifications were checked. Anything updated since this time will not be updated.",
            "name": "last_read_at",
            "in": "query"
          }
        ],
        "responses": {
          "205": {
            "$ref": "#/responses/NotificationThreadList"
          }
        }
      }
    },
    "/repos/{owner}/{repo}/packages": {
      "get": {
        "produces": [
          "application/json"
        ],
        "tags": [
          "repository"
        ],
        "summary": "Gets all packages of a repository",
        "operationId": "repoListPackages",
        "parameters": [
          {
            "type": "string",
            "description": "owner of the repo",
            "name": "owner",
            "in": "path",
            "required": true
          },
          {
            "type": "string",
            "description": "name of the repo",
            "name": "repo",
            "in": "path",
            "required": true
          },
          {
            "type": "integer",
            "description": "page number of results to return (1-based)",
            "name": "page",
            "in": "query"
          },
          {
            "type": "integer",
            "description": "page size of results",
            "name": "limit",
            "in": "query"
          },
          {
            "enum": [
              "generic",
              "nuget",
              "npm",
              "maven",
              "pypi"
            ],
            "type": "string",
            "description": "package type filter",
            "name": "package_type",
            "in": "query"
          },
          {
            "type": "string",
            "description": "name filter",
            "name": "q",
            "in": "query"
          }
        ],
        "responses": {
          "200": {
            "$ref": "#/responses/PackageList"
          }
        }
      }
    },
    "/repos/{owner}/{repo}/packages/{id}": {
      "get": {
        "produces": [
          "application/json"
        ],
        "tags": [
          "repository"
        ],
        "summary": "Gets a package",
        "operationId": "repoGetPackage",
        "parameters": [
          {
            "type": "string",
            "description": "owner of the repo",
            "name": "owner",
            "in": "path",
            "required": true
          },
          {
            "type": "string",
            "description": "name of the repo",
            "name": "repo",
            "in": "path",
            "required": true
          },
          {
            "type": "integer",
            "format": "int64",
            "description": "id of the package",
            "name": "id",
            "in": "path",
            "required": true
          }
        ],
        "responses": {
          "200": {
            "$ref": "#/responses/Package"
          },
          "404": {
            "$ref": "#/responses/notFound"
          }
        }
      },
      "delete": {
        "tags": [
          "repository"
        ],
        "summary": "Delete a package from a repository",
        "operationId": "repoDeletePackage",
        "parameters": [
          {
            "type": "string",
            "description": "owner of the repo",
            "name": "owner",
            "in": "path",
            "required": true
          },
          {
            "type": "string",
            "description": "name of the repo",
            "name": "repo",
            "in": "path",
            "required": true
          },
          {
            "type": "integer",
            "format": "int64",
            "description": "id of the package",
            "name": "id",
            "in": "path",
            "required": true
          }
        ],
        "responses": {
          "204": {
            "$ref": "#/responses/empty"
          },
          "404": {
            "$ref": "#/responses/notFound"
          }
        }
      }
    },
    "/repos/{owner}/{repo}/packages/{id}/files": {
      "get": {
        "produces": [
          "application/json"
        ],
        "tags": [
          "repository"
        ],
        "summary": "Gets all files of a package",
        "operationId": "repoListPackageFiles",
        "parameters": [
          {
            "type": "string",
            "description": "owner of the repo",
            "name": "owner",
            "in": "path",
            "required": true
          },
          {
            "type": "string",
            "description": "name of the repo",
            "name": "repo",
            "in": "path",
            "required": true
          },
          {
            "type": "integer",
            "format": "int64",
            "description": "id of the package",
            "name": "id",
            "in": "path",
            "required": true
          }
        ],
        "responses": {
          "200": {
            "$ref": "#/responses/PackageFileList"
          },
          "404": {
            "$ref": "#/responses/notFound"
          }
        }
      }
    },
    "/repos/{owner}/{repo}/pulls": {
      "get": {
        "produces": [
          "application/json"
        ],
        "tags": [
          "repository"
        ],
        "summary": "List a repo's pull requests",
        "operationId": "repoListPullRequests",
        "parameters": [
          {
            "type": "string",
            "description": "owner of the repo",
            "name": "owner",
            "in": "path",
            "required": true
          },
          {
            "type": "string",
            "description": "name of the repo",
            "name": "repo",
            "in": "path",
            "required": true
          },
          {
            "enum": [
              "closed",
              "open",
              "all"
            ],
            "type": "string",
            "description": "State of pull request: open or closed (optional)",
            "name": "state",
            "in": "query"
          },
          {
            "enum": [
              "oldest",
              "recentupdate",
              "leastupdate",
              "mostcomment",
              "leastcomment",
              "priority"
            ],
            "type": "string",
            "description": "Type of sort",
            "name": "sort",
            "in": "query"
          },
          {
            "type": "integer",
            "format": "int64",
            "description": "ID of the milestone",
            "name": "milestone",
            "in": "query"
          },
          {
            "type": "array",
            "items": {
              "type": "integer",
              "format": "int64"
            },
            "collectionFormat": "multi",
            "description": "Label IDs",
            "name": "labels",
            "in": "query"
          },
          {
            "type": "integer",
            "description": "page number of results to return (1-based)",
            "name": "page",
            "in": "query"
          },
          {
            "type": "integer",
            "description": "page size of results",
            "name": "limit",
            "in": "query"
          }
        ],
        "responses": {
          "200": {
            "$ref": "#/responses/PullRequestList"
          }
        }
      },
      "post": {
        "consumes": [
          "application/json"
        ],
        "produces": [
          "application/json"
        ],
        "tags": [
          "repository"
        ],
        "summary": "Create a pull request",
        "operationId": "repoCreatePullRequest",
        "parameters": [
          {
            "type": "string",
            "description": "owner of the repo",
            "name": "owner",
            "in": "path",
            "required": true
          },
          {
            "type": "string",
            "description": "name of the repo",
            "name": "repo",
            "in": "path",
            "required": true
          },
          {
            "name": "body",
            "in": "body",
            "schema": {
              "$ref": "#/definitions/CreatePullRequestOption"
            }
          }
        ],
        "responses": {
          "201": {
            "$ref": "#/responses/PullRequest"
          },
          "409": {
            "$ref": "#/responses/error"
          },
          "422": {
            "$ref": "#/responses/validationError"
          }
        }
      }
    },
    "/repos/{owner}/{repo}/pulls/{index}": {
      "get": {
        "produces": [
          "application/json"
        ],
        "tags": [
          "repository"
        ],
        "summary": "Get a pull request",
        "operationId": "repoGetPullRequest",
        "parameters": [
          {
            "type": "string",
            "description": "owner of the repo",
            "name": "owner",
            "in": "path",
            "required": true
          },
          {
            "type": "string",
            "description": "name of the repo",
            "name": "repo",
            "in": "path",
            "required": true
          },
          {
            "type": "integer",
            "format": "int64",
            "description": "index of the pull request to get",
            "name": "index",
            "in": "path",
            "required": true
          }
        ],
        "responses": {
          "200": {
            "$ref": "#/responses/PullRequest"
          },
          "404": {
            "$ref": "#/responses/notFound"
          }
        }
      },
      "patch": {
        "consumes": [
          "application/json"
        ],
        "produces": [
          "application/json"
        ],
        "tags": [
          "repository"
        ],
        "summary": "Update a pull request. If using deadline only the date will be taken into account, and time of day ignored.",
        "operationId": "repoEditPullRequest",
        "parameters": [
          {
            "type": "string",
            "description": "owner of the repo",
            "name": "owner",
            "in": "path",
            "required": true
          },
          {
            "type": "string",
            "description": "name of the repo",
            "name": "repo",
            "in": "path",
            "required": true
          },
          {
            "type": "integer",
            "format": "int64",
            "description": "index of the pull request to edit",
            "name": "index",
            "in": "path",
            "required": true
          },
          {
            "name": "body",
            "in": "body",
            "schema": {
              "$ref": "#/definitions/EditPullRequestOption"
            }
          }
        ],
        "responses": {
          "201": {
            "$ref": "#/responses/PullRequest"
          },
          "403": {
            "$ref": "#/responses/forbidden"
          },
          "409": {
            "$ref": "#/responses/error"
          },
          "412": {
            "$ref": "#/responses/error"
          },
          "422": {
            "$ref": "#/responses/validationError"
          }
        }
      }
    },
    "/repos/{owner}/{repo}/pulls/{index}.{diffType}": {
      "get": {
        "produces": [
          "text/plain"
        ],
        "tags": [
          "repository"
        ],
        "summary": "Get a pull request diff or patch",
        "operationId": "repoDownloadPullDiffOrPatch",
        "parameters": [
          {
            "type": "string",
            "description": "owner of the repo",
            "name": "owner",
            "in": "path",
            "required": true
          },
          {
            "type": "string",
            "description": "name of the repo",
            "name": "repo",
            "in": "path",
            "required": true
          },
          {
            "type": "integer",
            "format": "int64",
            "description": "index of the pull request to get",
            "name": "index",
            "in": "path",
            "required": true
          },
          {
            "enum": [
              "diff",
              "patch"
            ],
            "type": "string",
            "description": "whether the output is diff or patch",
            "name": "diffType",
            "in": "path",
            "required": true
          },
          {
            "type": "boolean",
            "description": "whether to include binary file changes. if true, the diff is applicable with `git apply`",
            "name": "binary",
            "in": "query"
          }
        ],
        "responses": {
          "200": {
            "$ref": "#/responses/string"
          },
          "404": {
            "$ref": "#/responses/notFound"
          }
        }
      }
    },
    "/repos/{owner}/{repo}/pulls/{index}/commits": {
      "get": {
        "produces": [
          "application/json"
        ],
        "tags": [
          "repository"
        ],
        "summary": "Get commits for a pull request",
        "operationId": "repoGetPullRequestCommits",
        "parameters": [
          {
            "type": "string",
            "description": "owner of the repo",
            "name": "owner",
            "in": "path",
            "required": true
          },
          {
            "type": "string",
            "description": "name of the repo",
            "name": "repo",
            "in": "path",
            "required": true
          },
          {
            "type": "integer",
            "format": "int64",
            "description": "index of the pull request to get",
            "name": "index",
            "in": "path",
            "required": true
          },
          {
            "type": "integer",
            "description": "page number of results to return (1-based)",
            "name": "page",
            "in": "query"
          },
          {
            "type": "integer",
            "description": "page size of results",
            "name": "limit",
            "in": "query"
          }
        ],
        "responses": {
          "200": {
            "$ref": "#/responses/CommitList"
          },
          "404": {
            "$ref": "#/responses/notFound"
          }
        }
      }
    },
    "/repos/{owner}/{repo}/pulls/{index}/merge": {
      "get": {
        "produces": [
          "application/json"
        ],
        "tags": [
          "repository"
        ],
        "summary": "Check if a pull request has been merged",
        "operationId": "repoPullRequestIsMerged",
        "parameters": [
          {
            "type": "string",
            "description": "owner of the repo",
            "name": "owner",
            "in": "path",
            "required": true
          },
          {
            "type": "string",
            "description": "name of the repo",
            "name": "repo",
            "in": "path",
            "required": true
          },
          {
            "type": "integer",
            "format": "int64",
            "description": "index of the pull request",
            "name": "index",
            "in": "path",
            "required": true
          }
        ],
        "responses": {
          "204": {
            "description": "pull request has been merged"
          },
          "404": {
            "description": "pull request has not been merged"
          }
        }
      },
      "post": {
        "produces": [
          "application/json"
        ],
        "tags": [
          "repository"
        ],
        "summary": "Merge a pull request",
        "operationId": "repoMergePullRequest",
        "parameters": [
          {
            "type": "string",
            "description": "owner of the repo",
            "name": "owner",
            "in": "path",
            "required": true
          },
          {
            "type": "string",
            "description": "name of the repo",
            "name": "repo",
            "in": "path",
            "required": true
          },
          {
            "type": "integer",
            "format": "int64",
            "description": "index of the pull request to merge",
            "name": "index",
            "in": "path",
            "required": true
          },
          {
            "name": "body",
            "in": "body",
            "schema": {
              "$ref": "#/definitions/MergePullRequestOption"
            }
          }
        ],
        "responses": {
          "200": {
            "$ref": "#/responses/empty"
          },
          "405": {
            "$ref": "#/responses/empty"
          },
          "409": {
            "$ref": "#/responses/error"
          }
        }
      }
    },
    "/repos/{owner}/{repo}/pulls/{index}/requested_reviewers": {
      "post": {
        "produces": [
          "application/json"
        ],
        "tags": [
          "repository"
        ],
        "summary": "create review requests for a pull request",
        "operationId": "repoCreatePullReviewRequests",
        "parameters": [
          {
            "type": "string",
            "description": "owner of the repo",
            "name": "owner",
            "in": "path",
            "required": true
          },
          {
            "type": "string",
            "description": "name of the repo",
            "name": "repo",
            "in": "path",
            "required": true
          },
          {
            "type": "integer",
            "format": "int64",
            "description": "index of the pull request",
            "name": "index",
            "in": "path",
            "required": true
          },
          {
            "name": "body",
            "in": "body",
            "required": true,
            "schema": {
              "$ref": "#/definitions/PullReviewRequestOptions"
            }
          }
        ],
        "responses": {
          "201": {
            "$ref": "#/responses/PullReviewList"
          },
          "404": {
            "$ref": "#/responses/notFound"
          },
          "422": {
            "$ref": "#/responses/validationError"
          }
        }
      },
      "delete": {
        "produces": [
          "application/json"
        ],
        "tags": [
          "repository"
        ],
        "summary": "cancel review requests for a pull request",
        "operationId": "repoDeletePullReviewRequests",
        "parameters": [
          {
            "type": "string",
            "description": "owner of the repo",
            "name": "owner",
            "in": "path",
            "required": true
          },
          {
            "type": "string",
            "description": "name of the repo",
            "name": "repo",
            "in": "path",
            "required": true
          },
          {
            "type": "integer",
            "format": "int64",
            "description": "index of the pull request",
            "name": "index",
            "in": "path",
            "required": true
          },
          {
            "name": "body",
            "in": "body",
            "required": true,
            "schema": {
              "$ref": "#/definitions/PullReviewRequestOptions"
            }
          }
        ],
        "responses": {
          "204": {
            "$ref": "#/responses/empty"
          },
          "404": {
            "$ref": "#/responses/notFound"
          },
          "422": {
            "$ref": "#/responses/validationError"
          }
        }
      }
    },
    "/repos/{owner}/{repo}/pulls/{index}/reviews": {
      "get": {
        "produces": [
          "application/json"
        ],
        "tags": [
          "repository"
        ],
        "summary": "List all reviews for a pull request",
        "operationId": "repoListPullReviews",
        "parameters": [
          {
            "type": "string",
            "description": "owner of the repo",
            "name": "owner",
            "in": "path",
            "required": true
          },
          {
            "type": "string",
            "description": "name of the repo",
            "name": "repo",
            "in": "path",
            "required": true
          },
          {
            "type": "integer",
            "format": "int64",
            "description": "index of the pull request",
            "name": "index",
            "in": "path",
            "required": true
          },
          {
            "type": "integer",
            "description": "page number of results to return (1-based)",
            "name": "page",
            "in": "query"
          },
          {
            "type": "integer",
            "description": "page size of results",
            "name": "limit",
            "in": "query"
          }
        ],
        "responses": {
          "200": {
            "$ref": "#/responses/PullReviewList"
          },
          "404": {
            "$ref": "#/responses/notFound"
          }
        }
      },
      "post": {
        "produces": [
          "application/json"
        ],
        "tags": [
          "repository"
        ],
        "summary": "Create a review to an pull request",
        "operationId": "repoCreatePullReview",
        "parameters": [
          {
            "type": "string",
            "description": "owner of the repo",
            "name": "owner",
            "in": "path",
            "required": true
          },
          {
            "type": "string",
            "description": "name of the repo",
            "name": "repo",
            "in": "path",
            "required": true
          },
          {
            "type": "integer",
            "format": "int64",
            "description": "index of the pull request",
            "name": "index",
            "in": "path",
            "required": true
          },
          {
            "name": "body",
            "in": "body",
            "required": true,
            "schema": {
              "$ref": "#/definitions/CreatePullReviewOptions"
            }
          }
        ],
        "responses": {
          "200": {
            "$ref": "#/responses/PullReview"
          },
          "404": {
            "$ref": "#/responses/notFound"
          },
          "422": {
            "$ref": "#/responses/validationError"
          }
        }
      }
    },
    "/repos/{owner}/{repo}/pulls/{index}/reviews/{id}": {
      "get": {
        "produces": [
          "application/json"
        ],
        "tags": [
          "repository"
        ],
        "summary": "Get a specific review for a pull request",
        "operationId": "repoGetPullReview",
        "parameters": [
          {
            "type": "string",
            "description": "owner of the repo",
            "name": "owner",
            "in": "path",
            "required": true
          },
          {
            "type": "string",
            "description": "name of the repo",
            "name": "repo",
            "in": "path",
            "required": true
          },
          {
            "type": "integer",
            "format": "int64",
            "description": "index of the pull request",
            "name": "index",
            "in": "path",
            "required": true
          },
          {
            "type": "integer",
            "format": "int64",
            "description": "id of the review",
            "name": "id",
            "in": "path",
            "required": true
          }
        ],
        "responses": {
          "200": {
            "$ref": "#/responses/PullReview"
          },
          "404": {
            "$ref": "#/responses/notFound"
          }
        }
      },
      "post": {
        "produces": [
          "application/json"
        ],
        "tags": [
          "repository"
        ],
        "summary": "Submit a pending review to an pull request",
        "operationId": "repoSubmitPullReview",
        "parameters": [
          {
            "type": "string",
            "description": "owner of the repo",
            "name": "owner",
            "in": "path",
            "required": true
          },
          {
            "type": "string",
            "description": "name of the repo",
            "name": "repo",
            "in": "path",
            "required": true
          },
          {
            "type": "integer",
            "format": "int64",
            "description": "index of the pull request",
            "name": "index",
            "in": "path",
            "required": true
          },
          {
            "type": "integer",
            "format": "int64",
            "description": "id of the review",
            "name": "id",
            "in": "path",
            "required": true
          },
          {
            "name": "body",
            "in": "body",
            "required": true,
            "schema": {
              "$ref": "#/definitions/SubmitPullReviewOptions"
            }
          }
        ],
        "responses": {
          "200": {
            "$ref": "#/responses/PullReview"
          },
          "404": {
            "$ref": "#/responses/notFound"
          },
          "422": {
            "$ref": "#/responses/validationError"
          }
        }
      },
      "delete": {
        "produces": [
          "application/json"
        ],
        "tags": [
          "repository"
        ],
        "summary": "Delete a specific review from a pull request",
        "operationId": "repoDeletePullReview",
        "parameters": [
          {
            "type": "string",
            "description": "owner of the repo",
            "name": "owner",
            "in": "path",
            "required": true
          },
          {
            "type": "string",
            "description": "name of the repo",
            "name": "repo",
            "in": "path",
            "required": true
          },
          {
            "type": "integer",
            "format": "int64",
            "description": "index of the pull request",
            "name": "index",
            "in": "path",
            "required": true
          },
          {
            "type": "integer",
            "format": "int64",
            "description": "id of the review",
            "name": "id",
            "in": "path",
            "required": true
          }
        ],
        "responses": {
          "204": {
            "$ref": "#/responses/empty"
          },
          "403": {
            "$ref": "#/responses/forbidden"
          },
          "404": {
            "$ref": "#/responses/notFound"
          }
        }
      }
    },
    "/repos/{owner}/{repo}/pulls/{index}/reviews/{id}/comments": {
      "get": {
        "produces": [
          "application/json"
        ],
        "tags": [
          "repository"
        ],
        "summary": "Get a specific review for a pull request",
        "operationId": "repoGetPullReviewComments",
        "parameters": [
          {
            "type": "string",
            "description": "owner of the repo",
            "name": "owner",
            "in": "path",
            "required": true
          },
          {
            "type": "string",
            "description": "name of the repo",
            "name": "repo",
            "in": "path",
            "required": true
          },
          {
            "type": "integer",
            "format": "int64",
            "description": "index of the pull request",
            "name": "index",
            "in": "path",
            "required": true
          },
          {
            "type": "integer",
            "format": "int64",
            "description": "id of the review",
            "name": "id",
            "in": "path",
            "required": true
          }
        ],
        "responses": {
          "200": {
            "$ref": "#/responses/PullReviewCommentList"
          },
          "404": {
            "$ref": "#/responses/notFound"
          }
        }
      }
    },
    "/repos/{owner}/{repo}/pulls/{index}/reviews/{id}/dismissals": {
      "post": {
        "produces": [
          "application/json"
        ],
        "tags": [
          "repository"
        ],
        "summary": "Dismiss a review for a pull request",
        "operationId": "repoDismissPullReview",
        "parameters": [
          {
            "type": "string",
            "description": "owner of the repo",
            "name": "owner",
            "in": "path",
            "required": true
          },
          {
            "type": "string",
            "description": "name of the repo",
            "name": "repo",
            "in": "path",
            "required": true
          },
          {
            "type": "integer",
            "format": "int64",
            "description": "index of the pull request",
            "name": "index",
            "in": "path",
            "required": true
          },
          {
            "type": "integer",
            "format": "int64",
            "description": "id of the review",
            "name": "id",
            "in": "path",
            "required": true
          },
          {
            "name": "body",
            "in": "body",
            "required": true,
            "schema": {
              "$ref": "#/definitions/DismissPullReviewOptions"
            }
          }
        ],
        "responses": {
          "200": {
            "$ref": "#/responses/PullReview"
          },
          "403": {
            "$ref": "#/responses/forbidden"
          },
          "422": {
            "$ref": "#/responses/validationError"
          }
        }
      }
    },
    "/repos/{owner}/{repo}/pulls/{index}/reviews/{id}/undismissals": {
      "post": {
        "produces": [
          "application/json"
        ],
        "tags": [
          "repository"
        ],
        "summary": "Cancel to dismiss a review for a pull request",
        "operationId": "repoUnDismissPullReview",
        "parameters": [
          {
            "type": "string",
            "description": "owner of the repo",
            "name": "owner",
            "in": "path",
            "required": true
          },
          {
            "type": "string",
            "description": "name of the repo",
            "name": "repo",
            "in": "path",
            "required": true
          },
          {
            "type": "integer",
            "format": "int64",
            "description": "index of the pull request",
            "name": "index",
            "in": "path",
            "required": true
          },
          {
            "type": "integer",
            "format": "int64",
            "description": "id of the review",
            "name": "id",
            "in": "path",
            "required": true
          }
        ],
        "responses": {
          "200": {
            "$ref": "#/responses/PullReview"
          },
          "403": {
            "$ref": "#/responses/forbidden"
          },
          "422": {
            "$ref": "#/responses/validationError"
          }
        }
      }
    },
    "/repos/{owner}/{repo}/pulls/{index}/update": {
      "post": {
        "produces": [
          "application/json"
        ],
        "tags": [
          "repository"
        ],
        "summary": "Merge PR's baseBranch into headBranch",
        "operationId": "repoUpdatePullRequest",
        "parameters": [
          {
            "type": "string",
            "description": "owner of the repo",
            "name": "owner",
            "in": "path",
            "required": true
          },
          {
            "type": "string",
            "description": "name of the repo",
            "name": "repo",
            "in": "path",
            "required": true
          },
          {
            "type": "integer",
            "format": "int64",
            "description": "index of the pull request to get",
            "name": "index",
            "in": "path",
            "required": true
          },
          {
            "enum": [
              "merge",
              "rebase"
            ],
            "type": "string",
            "description": "how to update pull request",
            "name": "style",
            "in": "query"
          }
        ],
        "responses": {
          "200": {
            "$ref": "#/responses/empty"
          },
          "403": {
            "$ref": "#/responses/forbidden"
          },
          "404": {
            "$ref": "#/responses/notFound"
          },
          "409": {
            "$ref": "#/responses/error"
          },
          "422": {
            "$ref": "#/responses/validationError"
          }
        }
      }
    },
    "/repos/{owner}/{repo}/raw/{filepath}": {
      "get": {
        "produces": [
          "application/json"
        ],
        "tags": [
          "repository"
        ],
        "summary": "Get a file from a repository",
        "operationId": "repoGetRawFile",
        "parameters": [
          {
            "type": "string",
            "description": "owner of the repo",
            "name": "owner",
            "in": "path",
            "required": true
          },
          {
            "type": "string",
            "description": "name of the repo",
            "name": "repo",
            "in": "path",
            "required": true
          },
          {
            "type": "string",
            "description": "filepath of the file to get",
            "name": "filepath",
            "in": "path",
            "required": true
          },
          {
            "type": "string",
            "description": "The name of the commit/branch/tag. Default the repository’s default branch (usually master)",
            "name": "ref",
            "in": "query"
          }
        ],
        "responses": {
          "200": {
            "description": "success"
          },
          "404": {
            "$ref": "#/responses/notFound"
          }
        }
      }
    },
    "/repos/{owner}/{repo}/releases": {
      "get": {
        "produces": [
          "application/json"
        ],
        "tags": [
          "repository"
        ],
        "summary": "List a repo's releases",
        "operationId": "repoListReleases",
        "parameters": [
          {
            "type": "string",
            "description": "owner of the repo",
            "name": "owner",
            "in": "path",
            "required": true
          },
          {
            "type": "string",
            "description": "name of the repo",
            "name": "repo",
            "in": "path",
            "required": true
          },
          {
            "type": "boolean",
            "description": "filter (exclude / include) drafts, if you dont have repo write access none will show",
            "name": "draft",
            "in": "query"
          },
          {
            "type": "boolean",
            "description": "filter (exclude / include) pre-releases",
            "name": "pre-release",
            "in": "query"
          },
          {
            "type": "integer",
            "description": "page size of results, deprecated - use limit",
            "name": "per_page",
            "in": "query"
          },
          {
            "type": "integer",
            "description": "page number of results to return (1-based)",
            "name": "page",
            "in": "query"
          },
          {
            "type": "integer",
            "description": "page size of results",
            "name": "limit",
            "in": "query"
          }
        ],
        "responses": {
          "200": {
            "$ref": "#/responses/ReleaseList"
          }
        }
      },
      "post": {
        "consumes": [
          "application/json"
        ],
        "produces": [
          "application/json"
        ],
        "tags": [
          "repository"
        ],
        "summary": "Create a release",
        "operationId": "repoCreateRelease",
        "parameters": [
          {
            "type": "string",
            "description": "owner of the repo",
            "name": "owner",
            "in": "path",
            "required": true
          },
          {
            "type": "string",
            "description": "name of the repo",
            "name": "repo",
            "in": "path",
            "required": true
          },
          {
            "name": "body",
            "in": "body",
            "schema": {
              "$ref": "#/definitions/CreateReleaseOption"
            }
          }
        ],
        "responses": {
          "201": {
            "$ref": "#/responses/Release"
          },
          "404": {
            "$ref": "#/responses/notFound"
          },
          "409": {
            "$ref": "#/responses/error"
          }
        }
      }
    },
    "/repos/{owner}/{repo}/releases/tags/{tag}": {
      "get": {
        "produces": [
          "application/json"
        ],
        "tags": [
          "repository"
        ],
        "summary": "Get a release by tag name",
        "operationId": "repoGetReleaseByTag",
        "parameters": [
          {
            "type": "string",
            "description": "owner of the repo",
            "name": "owner",
            "in": "path",
            "required": true
          },
          {
            "type": "string",
            "description": "name of the repo",
            "name": "repo",
            "in": "path",
            "required": true
          },
          {
            "type": "string",
            "description": "tag name of the release to get",
            "name": "tag",
            "in": "path",
            "required": true
          }
        ],
        "responses": {
          "200": {
            "$ref": "#/responses/Release"
          },
          "404": {
            "$ref": "#/responses/notFound"
          }
        }
      },
      "delete": {
        "tags": [
          "repository"
        ],
        "summary": "Delete a release by tag name",
        "operationId": "repoDeleteReleaseByTag",
        "parameters": [
          {
            "type": "string",
            "description": "owner of the repo",
            "name": "owner",
            "in": "path",
            "required": true
          },
          {
            "type": "string",
            "description": "name of the repo",
            "name": "repo",
            "in": "path",
            "required": true
          },
          {
            "type": "string",
            "description": "tag name of the release to delete",
            "name": "tag",
            "in": "path",
            "required": true
          }
        ],
        "responses": {
          "204": {
            "$ref": "#/responses/empty"
          },
          "404": {
            "$ref": "#/responses/notFound"
          }
        }
      }
    },
    "/repos/{owner}/{repo}/releases/{id}": {
      "get": {
        "produces": [
          "application/json"
        ],
        "tags": [
          "repository"
        ],
        "summary": "Get a release",
        "operationId": "repoGetRelease",
        "parameters": [
          {
            "type": "string",
            "description": "owner of the repo",
            "name": "owner",
            "in": "path",
            "required": true
          },
          {
            "type": "string",
            "description": "name of the repo",
            "name": "repo",
            "in": "path",
            "required": true
          },
          {
            "type": "integer",
            "format": "int64",
            "description": "id of the release to get",
            "name": "id",
            "in": "path",
            "required": true
          }
        ],
        "responses": {
          "200": {
            "$ref": "#/responses/Release"
          },
          "404": {
            "$ref": "#/responses/notFound"
          }
        }
      },
      "delete": {
        "tags": [
          "repository"
        ],
        "summary": "Delete a release",
        "operationId": "repoDeleteRelease",
        "parameters": [
          {
            "type": "string",
            "description": "owner of the repo",
            "name": "owner",
            "in": "path",
            "required": true
          },
          {
            "type": "string",
            "description": "name of the repo",
            "name": "repo",
            "in": "path",
            "required": true
          },
          {
            "type": "integer",
            "format": "int64",
            "description": "id of the release to delete",
            "name": "id",
            "in": "path",
            "required": true
          }
        ],
        "responses": {
          "204": {
            "$ref": "#/responses/empty"
          },
          "404": {
            "$ref": "#/responses/notFound"
          }
        }
      },
      "patch": {
        "consumes": [
          "application/json"
        ],
        "produces": [
          "application/json"
        ],
        "tags": [
          "repository"
        ],
        "summary": "Update a release",
        "operationId": "repoEditRelease",
        "parameters": [
          {
            "type": "string",
            "description": "owner of the repo",
            "name": "owner",
            "in": "path",
            "required": true
          },
          {
            "type": "string",
            "description": "name of the repo",
            "name": "repo",
            "in": "path",
            "required": true
          },
          {
            "type": "integer",
            "format": "int64",
            "description": "id of the release to edit",
            "name": "id",
            "in": "path",
            "required": true
          },
          {
            "name": "body",
            "in": "body",
            "schema": {
              "$ref": "#/definitions/EditReleaseOption"
            }
          }
        ],
        "responses": {
          "200": {
            "$ref": "#/responses/Release"
          },
          "404": {
            "$ref": "#/responses/notFound"
          }
        }
      }
    },
    "/repos/{owner}/{repo}/releases/{id}/assets": {
      "get": {
        "produces": [
          "application/json"
        ],
        "tags": [
          "repository"
        ],
        "summary": "List release's attachments",
        "operationId": "repoListReleaseAttachments",
        "parameters": [
          {
            "type": "string",
            "description": "owner of the repo",
            "name": "owner",
            "in": "path",
            "required": true
          },
          {
            "type": "string",
            "description": "name of the repo",
            "name": "repo",
            "in": "path",
            "required": true
          },
          {
            "type": "integer",
            "format": "int64",
            "description": "id of the release",
            "name": "id",
            "in": "path",
            "required": true
          }
        ],
        "responses": {
          "200": {
            "$ref": "#/responses/AttachmentList"
          }
        }
      },
      "post": {
        "consumes": [
          "multipart/form-data"
        ],
        "produces": [
          "application/json"
        ],
        "tags": [
          "repository"
        ],
        "summary": "Create a release attachment",
        "operationId": "repoCreateReleaseAttachment",
        "parameters": [
          {
            "type": "string",
            "description": "owner of the repo",
            "name": "owner",
            "in": "path",
            "required": true
          },
          {
            "type": "string",
            "description": "name of the repo",
            "name": "repo",
            "in": "path",
            "required": true
          },
          {
            "type": "integer",
            "format": "int64",
            "description": "id of the release",
            "name": "id",
            "in": "path",
            "required": true
          },
          {
            "type": "string",
            "description": "name of the attachment",
            "name": "name",
            "in": "query"
          },
          {
            "type": "file",
            "description": "attachment to upload",
            "name": "attachment",
            "in": "formData",
            "required": true
          }
        ],
        "responses": {
          "201": {
            "$ref": "#/responses/Attachment"
          },
          "400": {
            "$ref": "#/responses/error"
          }
        }
      }
    },
    "/repos/{owner}/{repo}/releases/{id}/assets/{attachment_id}": {
      "get": {
        "produces": [
          "application/json"
        ],
        "tags": [
          "repository"
        ],
        "summary": "Get a release attachment",
        "operationId": "repoGetReleaseAttachment",
        "parameters": [
          {
            "type": "string",
            "description": "owner of the repo",
            "name": "owner",
            "in": "path",
            "required": true
          },
          {
            "type": "string",
            "description": "name of the repo",
            "name": "repo",
            "in": "path",
            "required": true
          },
          {
            "type": "integer",
            "format": "int64",
            "description": "id of the release",
            "name": "id",
            "in": "path",
            "required": true
          },
          {
            "type": "integer",
            "format": "int64",
            "description": "id of the attachment to get",
            "name": "attachment_id",
            "in": "path",
            "required": true
          }
        ],
        "responses": {
          "200": {
            "$ref": "#/responses/Attachment"
          }
        }
      },
      "delete": {
        "produces": [
          "application/json"
        ],
        "tags": [
          "repository"
        ],
        "summary": "Delete a release attachment",
        "operationId": "repoDeleteReleaseAttachment",
        "parameters": [
          {
            "type": "string",
            "description": "owner of the repo",
            "name": "owner",
            "in": "path",
            "required": true
          },
          {
            "type": "string",
            "description": "name of the repo",
            "name": "repo",
            "in": "path",
            "required": true
          },
          {
            "type": "integer",
            "format": "int64",
            "description": "id of the release",
            "name": "id",
            "in": "path",
            "required": true
          },
          {
            "type": "integer",
            "format": "int64",
            "description": "id of the attachment to delete",
            "name": "attachment_id",
            "in": "path",
            "required": true
          }
        ],
        "responses": {
          "204": {
            "$ref": "#/responses/empty"
          }
        }
      },
      "patch": {
        "consumes": [
          "application/json"
        ],
        "produces": [
          "application/json"
        ],
        "tags": [
          "repository"
        ],
        "summary": "Edit a release attachment",
        "operationId": "repoEditReleaseAttachment",
        "parameters": [
          {
            "type": "string",
            "description": "owner of the repo",
            "name": "owner",
            "in": "path",
            "required": true
          },
          {
            "type": "string",
            "description": "name of the repo",
            "name": "repo",
            "in": "path",
            "required": true
          },
          {
            "type": "integer",
            "format": "int64",
            "description": "id of the release",
            "name": "id",
            "in": "path",
            "required": true
          },
          {
            "type": "integer",
            "format": "int64",
            "description": "id of the attachment to edit",
            "name": "attachment_id",
            "in": "path",
            "required": true
          },
          {
            "name": "body",
            "in": "body",
            "schema": {
              "$ref": "#/definitions/EditAttachmentOptions"
            }
          }
        ],
        "responses": {
          "201": {
            "$ref": "#/responses/Attachment"
          }
        }
      }
    },
    "/repos/{owner}/{repo}/reviewers": {
      "get": {
        "produces": [
          "application/json"
        ],
        "tags": [
          "repository"
        ],
        "summary": "Return all users that can be requested to review in this repo",
        "operationId": "repoGetReviewers",
        "parameters": [
          {
            "type": "string",
            "description": "owner of the repo",
            "name": "owner",
            "in": "path",
            "required": true
          },
          {
            "type": "string",
            "description": "name of the repo",
            "name": "repo",
            "in": "path",
            "required": true
          }
        ],
        "responses": {
          "200": {
            "$ref": "#/responses/UserList"
          }
        }
      }
    },
    "/repos/{owner}/{repo}/signing-key.gpg": {
      "get": {
        "produces": [
          "text/plain"
        ],
        "tags": [
          "repository"
        ],
        "summary": "Get signing-key.gpg for given repository",
        "operationId": "repoSigningKey",
        "parameters": [
          {
            "type": "string",
            "description": "owner of the repo",
            "name": "owner",
            "in": "path",
            "required": true
          },
          {
            "type": "string",
            "description": "name of the repo",
            "name": "repo",
            "in": "path",
            "required": true
          }
        ],
        "responses": {
          "200": {
            "description": "GPG armored public key",
            "schema": {
              "type": "string"
            }
          }
        }
      }
    },
    "/repos/{owner}/{repo}/stargazers": {
      "get": {
        "produces": [
          "application/json"
        ],
        "tags": [
          "repository"
        ],
        "summary": "List a repo's stargazers",
        "operationId": "repoListStargazers",
        "parameters": [
          {
            "type": "string",
            "description": "owner of the repo",
            "name": "owner",
            "in": "path",
            "required": true
          },
          {
            "type": "string",
            "description": "name of the repo",
            "name": "repo",
            "in": "path",
            "required": true
          },
          {
            "type": "integer",
            "description": "page number of results to return (1-based)",
            "name": "page",
            "in": "query"
          },
          {
            "type": "integer",
            "description": "page size of results",
            "name": "limit",
            "in": "query"
          }
        ],
        "responses": {
          "200": {
            "$ref": "#/responses/UserList"
          }
        }
      }
    },
    "/repos/{owner}/{repo}/statuses/{sha}": {
      "get": {
        "produces": [
          "application/json"
        ],
        "tags": [
          "repository"
        ],
        "summary": "Get a commit's statuses",
        "operationId": "repoListStatuses",
        "parameters": [
          {
            "type": "string",
            "description": "owner of the repo",
            "name": "owner",
            "in": "path",
            "required": true
          },
          {
            "type": "string",
            "description": "name of the repo",
            "name": "repo",
            "in": "path",
            "required": true
          },
          {
            "type": "string",
            "description": "sha of the commit",
            "name": "sha",
            "in": "path",
            "required": true
          },
          {
            "enum": [
              "oldest",
              "recentupdate",
              "leastupdate",
              "leastindex",
              "highestindex"
            ],
            "type": "string",
            "description": "type of sort",
            "name": "sort",
            "in": "query"
          },
          {
            "enum": [
              "pending",
              "success",
              "error",
              "failure",
              "warning"
            ],
            "type": "string",
            "description": "type of state",
            "name": "state",
            "in": "query"
          },
          {
            "type": "integer",
            "description": "page number of results to return (1-based)",
            "name": "page",
            "in": "query"
          },
          {
            "type": "integer",
            "description": "page size of results",
            "name": "limit",
            "in": "query"
          }
        ],
        "responses": {
          "200": {
            "$ref": "#/responses/CommitStatusList"
          },
          "400": {
            "$ref": "#/responses/error"
          }
        }
      },
      "post": {
        "produces": [
          "application/json"
        ],
        "tags": [
          "repository"
        ],
        "summary": "Create a commit status",
        "operationId": "repoCreateStatus",
        "parameters": [
          {
            "type": "string",
            "description": "owner of the repo",
            "name": "owner",
            "in": "path",
            "required": true
          },
          {
            "type": "string",
            "description": "name of the repo",
            "name": "repo",
            "in": "path",
            "required": true
          },
          {
            "type": "string",
            "description": "sha of the commit",
            "name": "sha",
            "in": "path",
            "required": true
          },
          {
            "name": "body",
            "in": "body",
            "schema": {
              "$ref": "#/definitions/CreateStatusOption"
            }
          }
        ],
        "responses": {
          "201": {
            "$ref": "#/responses/CommitStatus"
          },
          "400": {
            "$ref": "#/responses/error"
          }
        }
      }
    },
    "/repos/{owner}/{repo}/subscribers": {
      "get": {
        "produces": [
          "application/json"
        ],
        "tags": [
          "repository"
        ],
        "summary": "List a repo's watchers",
        "operationId": "repoListSubscribers",
        "parameters": [
          {
            "type": "string",
            "description": "owner of the repo",
            "name": "owner",
            "in": "path",
            "required": true
          },
          {
            "type": "string",
            "description": "name of the repo",
            "name": "repo",
            "in": "path",
            "required": true
          },
          {
            "type": "integer",
            "description": "page number of results to return (1-based)",
            "name": "page",
            "in": "query"
          },
          {
            "type": "integer",
            "description": "page size of results",
            "name": "limit",
            "in": "query"
          }
        ],
        "responses": {
          "200": {
            "$ref": "#/responses/UserList"
          }
        }
      }
    },
    "/repos/{owner}/{repo}/subscription": {
      "get": {
        "tags": [
          "repository"
        ],
        "summary": "Check if the current user is watching a repo",
        "operationId": "userCurrentCheckSubscription",
        "parameters": [
          {
            "type": "string",
            "description": "owner of the repo",
            "name": "owner",
            "in": "path",
            "required": true
          },
          {
            "type": "string",
            "description": "name of the repo",
            "name": "repo",
            "in": "path",
            "required": true
          }
        ],
        "responses": {
          "200": {
            "$ref": "#/responses/WatchInfo"
          },
          "404": {
            "description": "User is not watching this repo or repo do not exist"
          }
        }
      },
      "put": {
        "tags": [
          "repository"
        ],
        "summary": "Watch a repo",
        "operationId": "userCurrentPutSubscription",
        "parameters": [
          {
            "type": "string",
            "description": "owner of the repo",
            "name": "owner",
            "in": "path",
            "required": true
          },
          {
            "type": "string",
            "description": "name of the repo",
            "name": "repo",
            "in": "path",
            "required": true
          }
        ],
        "responses": {
          "200": {
            "$ref": "#/responses/WatchInfo"
          }
        }
      },
      "delete": {
        "tags": [
          "repository"
        ],
        "summary": "Unwatch a repo",
        "operationId": "userCurrentDeleteSubscription",
        "parameters": [
          {
            "type": "string",
            "description": "owner of the repo",
            "name": "owner",
            "in": "path",
            "required": true
          },
          {
            "type": "string",
            "description": "name of the repo",
            "name": "repo",
            "in": "path",
            "required": true
          }
        ],
        "responses": {
          "204": {
            "$ref": "#/responses/empty"
          }
        }
      }
    },
    "/repos/{owner}/{repo}/tags": {
      "get": {
        "produces": [
          "application/json"
        ],
        "tags": [
          "repository"
        ],
        "summary": "List a repository's tags",
        "operationId": "repoListTags",
        "parameters": [
          {
            "type": "string",
            "description": "owner of the repo",
            "name": "owner",
            "in": "path",
            "required": true
          },
          {
            "type": "string",
            "description": "name of the repo",
            "name": "repo",
            "in": "path",
            "required": true
          },
          {
            "type": "integer",
            "description": "page number of results to return (1-based)",
            "name": "page",
            "in": "query"
          },
          {
            "type": "integer",
            "description": "page size of results, default maximum page size is 50",
            "name": "limit",
            "in": "query"
          }
        ],
        "responses": {
          "200": {
            "$ref": "#/responses/TagList"
          }
        }
      },
      "post": {
        "produces": [
          "application/json"
        ],
        "tags": [
          "repository"
        ],
        "summary": "Create a new git tag in a repository",
        "operationId": "repoCreateTag",
        "parameters": [
          {
            "type": "string",
            "description": "owner of the repo",
            "name": "owner",
            "in": "path",
            "required": true
          },
          {
            "type": "string",
            "description": "name of the repo",
            "name": "repo",
            "in": "path",
            "required": true
          },
          {
            "name": "body",
            "in": "body",
            "schema": {
              "$ref": "#/definitions/CreateTagOption"
            }
          }
        ],
        "responses": {
          "200": {
            "$ref": "#/responses/Tag"
          },
          "404": {
            "$ref": "#/responses/notFound"
          },
          "409": {
            "$ref": "#/responses/conflict"
          }
        }
      }
    },
    "/repos/{owner}/{repo}/tags/{tag}": {
      "get": {
        "produces": [
          "application/json"
        ],
        "tags": [
          "repository"
        ],
        "summary": "Get the tag of a repository by tag name",
        "operationId": "repoGetTag",
        "parameters": [
          {
            "type": "string",
            "description": "owner of the repo",
            "name": "owner",
            "in": "path",
            "required": true
          },
          {
            "type": "string",
            "description": "name of the repo",
            "name": "repo",
            "in": "path",
            "required": true
          },
          {
            "type": "string",
            "description": "name of tag",
            "name": "tag",
            "in": "path",
            "required": true
          }
        ],
        "responses": {
          "200": {
            "$ref": "#/responses/Tag"
          },
          "404": {
            "$ref": "#/responses/notFound"
          }
        }
      },
      "delete": {
        "produces": [
          "application/json"
        ],
        "tags": [
          "repository"
        ],
        "summary": "Delete a repository's tag by name",
        "operationId": "repoDeleteTag",
        "parameters": [
          {
            "type": "string",
            "description": "owner of the repo",
            "name": "owner",
            "in": "path",
            "required": true
          },
          {
            "type": "string",
            "description": "name of the repo",
            "name": "repo",
            "in": "path",
            "required": true
          },
          {
            "type": "string",
            "description": "name of tag to delete",
            "name": "tag",
            "in": "path",
            "required": true
          }
        ],
        "responses": {
          "204": {
            "$ref": "#/responses/empty"
          },
          "404": {
            "$ref": "#/responses/notFound"
          },
          "409": {
            "$ref": "#/responses/conflict"
          }
        }
      }
    },
    "/repos/{owner}/{repo}/teams": {
      "get": {
        "produces": [
          "application/json"
        ],
        "tags": [
          "repository"
        ],
        "summary": "List a repository's teams",
        "operationId": "repoListTeams",
        "parameters": [
          {
            "type": "string",
            "description": "owner of the repo",
            "name": "owner",
            "in": "path",
            "required": true
          },
          {
            "type": "string",
            "description": "name of the repo",
            "name": "repo",
            "in": "path",
            "required": true
          }
        ],
        "responses": {
          "200": {
            "$ref": "#/responses/TeamList"
          }
        }
      }
    },
    "/repos/{owner}/{repo}/teams/{team}": {
      "get": {
        "produces": [
          "application/json"
        ],
        "tags": [
          "repository"
        ],
        "summary": "Check if a team is assigned to a repository",
        "operationId": "repoCheckTeam",
        "parameters": [
          {
            "type": "string",
            "description": "owner of the repo",
            "name": "owner",
            "in": "path",
            "required": true
          },
          {
            "type": "string",
            "description": "name of the repo",
            "name": "repo",
            "in": "path",
            "required": true
          },
          {
            "type": "string",
            "description": "team name",
            "name": "team",
            "in": "path",
            "required": true
          }
        ],
        "responses": {
          "200": {
            "$ref": "#/responses/Team"
          },
          "404": {
            "$ref": "#/responses/notFound"
          },
          "405": {
            "$ref": "#/responses/error"
          }
        }
      },
      "put": {
        "produces": [
          "application/json"
        ],
        "tags": [
          "repository"
        ],
        "summary": "Add a team to a repository",
        "operationId": "repoAddTeam",
        "parameters": [
          {
            "type": "string",
            "description": "owner of the repo",
            "name": "owner",
            "in": "path",
            "required": true
          },
          {
            "type": "string",
            "description": "name of the repo",
            "name": "repo",
            "in": "path",
            "required": true
          },
          {
            "type": "string",
            "description": "team name",
            "name": "team",
            "in": "path",
            "required": true
          }
        ],
        "responses": {
          "204": {
            "$ref": "#/responses/empty"
          },
          "405": {
            "$ref": "#/responses/error"
          },
          "422": {
            "$ref": "#/responses/validationError"
          }
        }
      },
      "delete": {
        "produces": [
          "application/json"
        ],
        "tags": [
          "repository"
        ],
        "summary": "Delete a team from a repository",
        "operationId": "repoDeleteTeam",
        "parameters": [
          {
            "type": "string",
            "description": "owner of the repo",
            "name": "owner",
            "in": "path",
            "required": true
          },
          {
            "type": "string",
            "description": "name of the repo",
            "name": "repo",
            "in": "path",
            "required": true
          },
          {
            "type": "string",
            "description": "team name",
            "name": "team",
            "in": "path",
            "required": true
          }
        ],
        "responses": {
          "204": {
            "$ref": "#/responses/empty"
          },
          "405": {
            "$ref": "#/responses/error"
          },
          "422": {
            "$ref": "#/responses/validationError"
          }
        }
      }
    },
    "/repos/{owner}/{repo}/times": {
      "get": {
        "produces": [
          "application/json"
        ],
        "tags": [
          "repository"
        ],
        "summary": "List a repo's tracked times",
        "operationId": "repoTrackedTimes",
        "parameters": [
          {
            "type": "string",
            "description": "owner of the repo",
            "name": "owner",
            "in": "path",
            "required": true
          },
          {
            "type": "string",
            "description": "name of the repo",
            "name": "repo",
            "in": "path",
            "required": true
          },
          {
            "type": "string",
            "description": "optional filter by user (available for issue managers)",
            "name": "user",
            "in": "query"
          },
          {
            "type": "string",
            "format": "date-time",
            "description": "Only show times updated after the given time. This is a timestamp in RFC 3339 format",
            "name": "since",
            "in": "query"
          },
          {
            "type": "string",
            "format": "date-time",
            "description": "Only show times updated before the given time. This is a timestamp in RFC 3339 format",
            "name": "before",
            "in": "query"
          },
          {
            "type": "integer",
            "description": "page number of results to return (1-based)",
            "name": "page",
            "in": "query"
          },
          {
            "type": "integer",
            "description": "page size of results",
            "name": "limit",
            "in": "query"
          }
        ],
        "responses": {
          "200": {
            "$ref": "#/responses/TrackedTimeList"
          },
          "400": {
            "$ref": "#/responses/error"
          },
          "403": {
            "$ref": "#/responses/forbidden"
          }
        }
      }
    },
    "/repos/{owner}/{repo}/times/{user}": {
      "get": {
        "produces": [
          "application/json"
        ],
        "tags": [
          "repository"
        ],
        "summary": "List a user's tracked times in a repo",
        "operationId": "userTrackedTimes",
        "deprecated": true,
        "parameters": [
          {
            "type": "string",
            "description": "owner of the repo",
            "name": "owner",
            "in": "path",
            "required": true
          },
          {
            "type": "string",
            "description": "name of the repo",
            "name": "repo",
            "in": "path",
            "required": true
          },
          {
            "type": "string",
            "description": "username of user",
            "name": "user",
            "in": "path",
            "required": true
          }
        ],
        "responses": {
          "200": {
            "$ref": "#/responses/TrackedTimeList"
          },
          "400": {
            "$ref": "#/responses/error"
          },
          "403": {
            "$ref": "#/responses/forbidden"
          }
        }
      }
    },
    "/repos/{owner}/{repo}/topics": {
      "get": {
        "produces": [
          "application/json"
        ],
        "tags": [
          "repository"
        ],
        "summary": "Get list of topics that a repository has",
        "operationId": "repoListTopics",
        "parameters": [
          {
            "type": "string",
            "description": "owner of the repo",
            "name": "owner",
            "in": "path",
            "required": true
          },
          {
            "type": "string",
            "description": "name of the repo",
            "name": "repo",
            "in": "path",
            "required": true
          },
          {
            "type": "integer",
            "description": "page number of results to return (1-based)",
            "name": "page",
            "in": "query"
          },
          {
            "type": "integer",
            "description": "page size of results",
            "name": "limit",
            "in": "query"
          }
        ],
        "responses": {
          "200": {
            "$ref": "#/responses/TopicNames"
          }
        }
      },
      "put": {
        "produces": [
          "application/json"
        ],
        "tags": [
          "repository"
        ],
        "summary": "Replace list of topics for a repository",
        "operationId": "repoUpdateTopics",
        "parameters": [
          {
            "type": "string",
            "description": "owner of the repo",
            "name": "owner",
            "in": "path",
            "required": true
          },
          {
            "type": "string",
            "description": "name of the repo",
            "name": "repo",
            "in": "path",
            "required": true
          },
          {
            "name": "body",
            "in": "body",
            "schema": {
              "$ref": "#/definitions/RepoTopicOptions"
            }
          }
        ],
        "responses": {
          "204": {
            "$ref": "#/responses/empty"
          },
          "422": {
            "$ref": "#/responses/invalidTopicsError"
          }
        }
      }
    },
    "/repos/{owner}/{repo}/topics/{topic}": {
      "put": {
        "produces": [
          "application/json"
        ],
        "tags": [
          "repository"
        ],
        "summary": "Add a topic to a repository",
        "operationId": "repoAddTopic",
        "parameters": [
          {
            "type": "string",
            "description": "owner of the repo",
            "name": "owner",
            "in": "path",
            "required": true
          },
          {
            "type": "string",
            "description": "name of the repo",
            "name": "repo",
            "in": "path",
            "required": true
          },
          {
            "type": "string",
            "description": "name of the topic to add",
            "name": "topic",
            "in": "path",
            "required": true
          }
        ],
        "responses": {
          "204": {
            "$ref": "#/responses/empty"
          },
          "422": {
            "$ref": "#/responses/invalidTopicsError"
          }
        }
      },
      "delete": {
        "produces": [
          "application/json"
        ],
        "tags": [
          "repository"
        ],
        "summary": "Delete a topic from a repository",
        "operationId": "repoDeleteTopic",
        "parameters": [
          {
            "type": "string",
            "description": "owner of the repo",
            "name": "owner",
            "in": "path",
            "required": true
          },
          {
            "type": "string",
            "description": "name of the repo",
            "name": "repo",
            "in": "path",
            "required": true
          },
          {
            "type": "string",
            "description": "name of the topic to delete",
            "name": "topic",
            "in": "path",
            "required": true
          }
        ],
        "responses": {
          "204": {
            "$ref": "#/responses/empty"
          },
          "422": {
            "$ref": "#/responses/invalidTopicsError"
          }
        }
      }
    },
    "/repos/{owner}/{repo}/transfer": {
      "post": {
        "produces": [
          "application/json"
        ],
        "tags": [
          "repository"
        ],
        "summary": "Transfer a repo ownership",
        "operationId": "repoTransfer",
        "parameters": [
          {
            "type": "string",
            "description": "owner of the repo to transfer",
            "name": "owner",
            "in": "path",
            "required": true
          },
          {
            "type": "string",
            "description": "name of the repo to transfer",
            "name": "repo",
            "in": "path",
            "required": true
          },
          {
            "description": "Transfer Options",
            "name": "body",
            "in": "body",
            "required": true,
            "schema": {
              "$ref": "#/definitions/TransferRepoOption"
            }
          }
        ],
        "responses": {
          "202": {
            "$ref": "#/responses/Repository"
          },
          "403": {
            "$ref": "#/responses/forbidden"
          },
          "404": {
            "$ref": "#/responses/notFound"
          },
          "422": {
            "$ref": "#/responses/validationError"
          }
        }
      }
    },
    "/repos/{owner}/{repo}/wiki/new": {
      "post": {
        "consumes": [
          "application/json"
        ],
        "tags": [
          "repository"
        ],
        "summary": "Create a wiki page",
        "operationId": "repoCreateWikiPage",
        "parameters": [
          {
            "type": "string",
            "description": "owner of the repo",
            "name": "owner",
            "in": "path",
            "required": true
          },
          {
            "type": "string",
            "description": "name of the repo",
            "name": "repo",
            "in": "path",
            "required": true
          },
          {
            "name": "body",
            "in": "body",
            "schema": {
              "$ref": "#/definitions/CreateWikiPageOptions"
            }
          }
        ],
        "responses": {
          "201": {
            "$ref": "#/responses/WikiPage"
          },
          "400": {
            "$ref": "#/responses/error"
          },
          "403": {
            "$ref": "#/responses/forbidden"
          }
        }
      }
    },
    "/repos/{owner}/{repo}/wiki/page/{pageName}": {
      "get": {
        "produces": [
          "application/json"
        ],
        "tags": [
          "repository"
        ],
        "summary": "Get a wiki page",
        "operationId": "repoGetWikiPage",
        "parameters": [
          {
            "type": "string",
            "description": "owner of the repo",
            "name": "owner",
            "in": "path",
            "required": true
          },
          {
            "type": "string",
            "description": "name of the repo",
            "name": "repo",
            "in": "path",
            "required": true
          },
          {
            "type": "string",
            "description": "name of the page",
            "name": "pageName",
            "in": "path",
            "required": true
          }
        ],
        "responses": {
          "200": {
            "$ref": "#/responses/WikiPage"
          },
          "404": {
            "$ref": "#/responses/notFound"
          }
        }
      },
      "delete": {
        "tags": [
          "repository"
        ],
        "summary": "Delete a wiki page",
        "operationId": "repoDeleteWikiPage",
        "parameters": [
          {
            "type": "string",
            "description": "owner of the repo",
            "name": "owner",
            "in": "path",
            "required": true
          },
          {
            "type": "string",
            "description": "name of the repo",
            "name": "repo",
            "in": "path",
            "required": true
          },
          {
            "type": "string",
            "description": "name of the page",
            "name": "pageName",
            "in": "path",
            "required": true
          }
        ],
        "responses": {
          "204": {
            "$ref": "#/responses/empty"
          },
          "403": {
            "$ref": "#/responses/forbidden"
          },
          "404": {
            "$ref": "#/responses/notFound"
          }
        }
      },
      "patch": {
        "consumes": [
          "application/json"
        ],
        "tags": [
          "repository"
        ],
        "summary": "Edit a wiki page",
        "operationId": "repoEditWikiPage",
        "parameters": [
          {
            "type": "string",
            "description": "owner of the repo",
            "name": "owner",
            "in": "path",
            "required": true
          },
          {
            "type": "string",
            "description": "name of the repo",
            "name": "repo",
            "in": "path",
            "required": true
          },
          {
            "type": "string",
            "description": "name of the page",
            "name": "pageName",
            "in": "path",
            "required": true
          },
          {
            "name": "body",
            "in": "body",
            "schema": {
              "$ref": "#/definitions/CreateWikiPageOptions"
            }
          }
        ],
        "responses": {
          "200": {
            "$ref": "#/responses/WikiPage"
          },
          "400": {
            "$ref": "#/responses/error"
          },
          "403": {
            "$ref": "#/responses/forbidden"
          }
        }
      }
    },
    "/repos/{owner}/{repo}/wiki/pages": {
      "get": {
        "produces": [
          "application/json"
        ],
        "tags": [
          "repository"
        ],
        "summary": "Get all wiki pages",
        "operationId": "repoGetWikiPages",
        "parameters": [
          {
            "type": "string",
            "description": "owner of the repo",
            "name": "owner",
            "in": "path",
            "required": true
          },
          {
            "type": "string",
            "description": "name of the repo",
            "name": "repo",
            "in": "path",
            "required": true
          },
          {
            "type": "integer",
            "description": "page number of results to return (1-based)",
            "name": "page",
            "in": "query"
          },
          {
            "type": "integer",
            "description": "page size of results",
            "name": "limit",
            "in": "query"
          }
        ],
        "responses": {
          "200": {
            "$ref": "#/responses/WikiPageList"
          },
          "404": {
            "$ref": "#/responses/notFound"
          }
        }
      }
    },
    "/repos/{owner}/{repo}/wiki/revisions/{pageName}": {
      "get": {
        "produces": [
          "application/json"
        ],
        "tags": [
          "repository"
        ],
        "summary": "Get revisions of a wiki page",
        "operationId": "repoGetWikiPageRevisions",
        "parameters": [
          {
            "type": "string",
            "description": "owner of the repo",
            "name": "owner",
            "in": "path",
            "required": true
          },
          {
            "type": "string",
            "description": "name of the repo",
            "name": "repo",
            "in": "path",
            "required": true
          },
          {
            "type": "string",
            "description": "name of the page",
            "name": "pageName",
            "in": "path",
            "required": true
          },
          {
            "type": "integer",
            "description": "page number of results to return (1-based)",
            "name": "page",
            "in": "query"
          }
        ],
        "responses": {
          "200": {
            "$ref": "#/responses/WikiCommitList"
          },
          "404": {
            "$ref": "#/responses/notFound"
          }
        }
      }
    },
    "/repos/{template_owner}/{template_repo}/generate": {
      "post": {
        "consumes": [
          "application/json"
        ],
        "produces": [
          "application/json"
        ],
        "tags": [
          "repository"
        ],
        "summary": "Create a repository using a template",
        "operationId": "generateRepo",
        "parameters": [
          {
            "type": "string",
            "description": "name of the template repository owner",
            "name": "template_owner",
            "in": "path",
            "required": true
          },
          {
            "type": "string",
            "description": "name of the template repository",
            "name": "template_repo",
            "in": "path",
            "required": true
          },
          {
            "name": "body",
            "in": "body",
            "schema": {
              "$ref": "#/definitions/GenerateRepoOption"
            }
          }
        ],
        "responses": {
          "201": {
            "$ref": "#/responses/Repository"
          },
          "403": {
            "$ref": "#/responses/forbidden"
          },
          "404": {
            "$ref": "#/responses/notFound"
          },
          "409": {
            "description": "The repository with the same name already exists."
          },
          "422": {
            "$ref": "#/responses/validationError"
          }
        }
      }
    },
    "/repositories/{id}": {
      "get": {
        "produces": [
          "application/json"
        ],
        "tags": [
          "repository"
        ],
        "summary": "Get a repository by id",
        "operationId": "repoGetByID",
        "parameters": [
          {
            "type": "integer",
            "format": "int64",
            "description": "id of the repo to get",
            "name": "id",
            "in": "path",
            "required": true
          }
        ],
        "responses": {
          "200": {
            "$ref": "#/responses/Repository"
          }
        }
      }
    },
    "/settings/api": {
      "get": {
        "produces": [
          "application/json"
        ],
        "tags": [
          "settings"
        ],
        "summary": "Get instance's global settings for api",
        "operationId": "getGeneralAPISettings",
        "responses": {
          "200": {
            "$ref": "#/responses/GeneralAPISettings"
          }
        }
      }
    },
    "/settings/attachment": {
      "get": {
        "produces": [
          "application/json"
        ],
        "tags": [
          "settings"
        ],
        "summary": "Get instance's global settings for Attachment",
        "operationId": "getGeneralAttachmentSettings",
        "responses": {
          "200": {
            "$ref": "#/responses/GeneralAttachmentSettings"
          }
        }
      }
    },
    "/settings/repository": {
      "get": {
        "produces": [
          "application/json"
        ],
        "tags": [
          "settings"
        ],
        "summary": "Get instance's global settings for repositories",
        "operationId": "getGeneralRepositorySettings",
        "responses": {
          "200": {
            "$ref": "#/responses/GeneralRepoSettings"
          }
        }
      }
    },
    "/settings/ui": {
      "get": {
        "produces": [
          "application/json"
        ],
        "tags": [
          "settings"
        ],
        "summary": "Get instance's global settings for ui",
        "operationId": "getGeneralUISettings",
        "responses": {
          "200": {
            "$ref": "#/responses/GeneralUISettings"
          }
        }
      }
    },
    "/signing-key.gpg": {
      "get": {
        "produces": [
          "text/plain"
        ],
        "tags": [
          "miscellaneous"
        ],
        "summary": "Get default signing-key.gpg",
        "operationId": "getSigningKey",
        "responses": {
          "200": {
            "description": "GPG armored public key",
            "schema": {
              "type": "string"
            }
          }
        }
      }
    },
    "/teams/{id}": {
      "get": {
        "produces": [
          "application/json"
        ],
        "tags": [
          "organization"
        ],
        "summary": "Get a team",
        "operationId": "orgGetTeam",
        "parameters": [
          {
            "type": "integer",
            "format": "int64",
            "description": "id of the team to get",
            "name": "id",
            "in": "path",
            "required": true
          }
        ],
        "responses": {
          "200": {
            "$ref": "#/responses/Team"
          }
        }
      },
      "delete": {
        "tags": [
          "organization"
        ],
        "summary": "Delete a team",
        "operationId": "orgDeleteTeam",
        "parameters": [
          {
            "type": "integer",
            "format": "int64",
            "description": "id of the team to delete",
            "name": "id",
            "in": "path",
            "required": true
          }
        ],
        "responses": {
          "204": {
            "description": "team deleted"
          }
        }
      },
      "patch": {
        "consumes": [
          "application/json"
        ],
        "produces": [
          "application/json"
        ],
        "tags": [
          "organization"
        ],
        "summary": "Edit a team",
        "operationId": "orgEditTeam",
        "parameters": [
          {
            "type": "integer",
            "description": "id of the team to edit",
            "name": "id",
            "in": "path",
            "required": true
          },
          {
            "name": "body",
            "in": "body",
            "schema": {
              "$ref": "#/definitions/EditTeamOption"
            }
          }
        ],
        "responses": {
          "200": {
            "$ref": "#/responses/Team"
          }
        }
      }
    },
    "/teams/{id}/members": {
      "get": {
        "produces": [
          "application/json"
        ],
        "tags": [
          "organization"
        ],
        "summary": "List a team's members",
        "operationId": "orgListTeamMembers",
        "parameters": [
          {
            "type": "integer",
            "format": "int64",
            "description": "id of the team",
            "name": "id",
            "in": "path",
            "required": true
          },
          {
            "type": "integer",
            "description": "page number of results to return (1-based)",
            "name": "page",
            "in": "query"
          },
          {
            "type": "integer",
            "description": "page size of results",
            "name": "limit",
            "in": "query"
          }
        ],
        "responses": {
          "200": {
            "$ref": "#/responses/UserList"
          }
        }
      }
    },
    "/teams/{id}/members/{username}": {
      "get": {
        "produces": [
          "application/json"
        ],
        "tags": [
          "organization"
        ],
        "summary": "List a particular member of team",
        "operationId": "orgListTeamMember",
        "parameters": [
          {
            "type": "integer",
            "format": "int64",
            "description": "id of the team",
            "name": "id",
            "in": "path",
            "required": true
          },
          {
            "type": "string",
            "description": "username of the member to list",
            "name": "username",
            "in": "path",
            "required": true
          }
        ],
        "responses": {
          "200": {
            "$ref": "#/responses/User"
          },
          "404": {
            "$ref": "#/responses/notFound"
          }
        }
      },
      "put": {
        "produces": [
          "application/json"
        ],
        "tags": [
          "organization"
        ],
        "summary": "Add a team member",
        "operationId": "orgAddTeamMember",
        "parameters": [
          {
            "type": "integer",
            "format": "int64",
            "description": "id of the team",
            "name": "id",
            "in": "path",
            "required": true
          },
          {
            "type": "string",
            "description": "username of the user to add",
            "name": "username",
            "in": "path",
            "required": true
          }
        ],
        "responses": {
          "204": {
            "$ref": "#/responses/empty"
          },
          "404": {
            "$ref": "#/responses/notFound"
          }
        }
      },
      "delete": {
        "produces": [
          "application/json"
        ],
        "tags": [
          "organization"
        ],
        "summary": "Remove a team member",
        "operationId": "orgRemoveTeamMember",
        "parameters": [
          {
            "type": "integer",
            "format": "int64",
            "description": "id of the team",
            "name": "id",
            "in": "path",
            "required": true
          },
          {
            "type": "string",
            "description": "username of the user to remove",
            "name": "username",
            "in": "path",
            "required": true
          }
        ],
        "responses": {
          "204": {
            "$ref": "#/responses/empty"
          },
          "404": {
            "$ref": "#/responses/notFound"
          }
        }
      }
    },
    "/teams/{id}/repos": {
      "get": {
        "produces": [
          "application/json"
        ],
        "tags": [
          "organization"
        ],
        "summary": "List a team's repos",
        "operationId": "orgListTeamRepos",
        "parameters": [
          {
            "type": "integer",
            "format": "int64",
            "description": "id of the team",
            "name": "id",
            "in": "path",
            "required": true
          },
          {
            "type": "integer",
            "description": "page number of results to return (1-based)",
            "name": "page",
            "in": "query"
          },
          {
            "type": "integer",
            "description": "page size of results",
            "name": "limit",
            "in": "query"
          }
        ],
        "responses": {
          "200": {
            "$ref": "#/responses/RepositoryList"
          }
        }
      }
    },
    "/teams/{id}/repos/{org}/{repo}": {
      "put": {
        "produces": [
          "application/json"
        ],
        "tags": [
          "organization"
        ],
        "summary": "Add a repository to a team",
        "operationId": "orgAddTeamRepository",
        "parameters": [
          {
            "type": "integer",
            "format": "int64",
            "description": "id of the team",
            "name": "id",
            "in": "path",
            "required": true
          },
          {
            "type": "string",
            "description": "organization that owns the repo to add",
            "name": "org",
            "in": "path",
            "required": true
          },
          {
            "type": "string",
            "description": "name of the repo to add",
            "name": "repo",
            "in": "path",
            "required": true
          }
        ],
        "responses": {
          "204": {
            "$ref": "#/responses/empty"
          },
          "403": {
            "$ref": "#/responses/forbidden"
          }
        }
      },
      "delete": {
        "description": "This does not delete the repository, it only removes the repository from the team.",
        "produces": [
          "application/json"
        ],
        "tags": [
          "organization"
        ],
        "summary": "Remove a repository from a team",
        "operationId": "orgRemoveTeamRepository",
        "parameters": [
          {
            "type": "integer",
            "format": "int64",
            "description": "id of the team",
            "name": "id",
            "in": "path",
            "required": true
          },
          {
            "type": "string",
            "description": "organization that owns the repo to remove",
            "name": "org",
            "in": "path",
            "required": true
          },
          {
            "type": "string",
            "description": "name of the repo to remove",
            "name": "repo",
            "in": "path",
            "required": true
          }
        ],
        "responses": {
          "204": {
            "$ref": "#/responses/empty"
          },
          "403": {
            "$ref": "#/responses/forbidden"
          }
        }
      }
    },
    "/topics/search": {
      "get": {
        "produces": [
          "application/json"
        ],
        "tags": [
          "repository"
        ],
        "summary": "search topics via keyword",
        "operationId": "topicSearch",
        "parameters": [
          {
            "type": "string",
            "description": "keywords to search",
            "name": "q",
            "in": "query",
            "required": true
          },
          {
            "type": "integer",
            "description": "page number of results to return (1-based)",
            "name": "page",
            "in": "query"
          },
          {
            "type": "integer",
            "description": "page size of results",
            "name": "limit",
            "in": "query"
          }
        ],
        "responses": {
          "200": {
            "$ref": "#/responses/TopicListResponse"
          },
          "403": {
            "$ref": "#/responses/forbidden"
          }
        }
      }
    },
    "/user": {
      "get": {
        "produces": [
          "application/json"
        ],
        "tags": [
          "user"
        ],
        "summary": "Get the authenticated user",
        "operationId": "userGetCurrent",
        "responses": {
          "200": {
            "$ref": "#/responses/User"
          }
        }
      }
    },
    "/user/applications/oauth2": {
      "get": {
        "produces": [
          "application/json"
        ],
        "tags": [
          "user"
        ],
        "summary": "List the authenticated user's oauth2 applications",
        "operationId": "userGetOauth2Application",
        "parameters": [
          {
            "type": "integer",
            "description": "page number of results to return (1-based)",
            "name": "page",
            "in": "query"
          },
          {
            "type": "integer",
            "description": "page size of results",
            "name": "limit",
            "in": "query"
          }
        ],
        "responses": {
          "200": {
            "$ref": "#/responses/OAuth2ApplicationList"
          }
        }
      },
      "post": {
        "produces": [
          "application/json"
        ],
        "tags": [
          "user"
        ],
        "summary": "creates a new OAuth2 application",
        "operationId": "userCreateOAuth2Application",
        "parameters": [
          {
            "name": "body",
            "in": "body",
            "required": true,
            "schema": {
              "$ref": "#/definitions/CreateOAuth2ApplicationOptions"
            }
          }
        ],
        "responses": {
          "201": {
            "$ref": "#/responses/OAuth2Application"
          },
          "400": {
            "$ref": "#/responses/error"
          }
        }
      }
    },
    "/user/applications/oauth2/{id}": {
      "get": {
        "produces": [
          "application/json"
        ],
        "tags": [
          "user"
        ],
        "summary": "get an OAuth2 Application",
        "operationId": "userGetOAuth2Application",
        "parameters": [
          {
            "type": "integer",
            "format": "int64",
            "description": "Application ID to be found",
            "name": "id",
            "in": "path",
            "required": true
          }
        ],
        "responses": {
          "200": {
            "$ref": "#/responses/OAuth2Application"
          },
          "404": {
            "$ref": "#/responses/notFound"
          }
        }
      },
      "delete": {
        "produces": [
          "application/json"
        ],
        "tags": [
          "user"
        ],
        "summary": "delete an OAuth2 Application",
        "operationId": "userDeleteOAuth2Application",
        "parameters": [
          {
            "type": "integer",
            "format": "int64",
            "description": "token to be deleted",
            "name": "id",
            "in": "path",
            "required": true
          }
        ],
        "responses": {
          "204": {
            "$ref": "#/responses/empty"
          },
          "404": {
            "$ref": "#/responses/notFound"
          }
        }
      },
      "patch": {
        "produces": [
          "application/json"
        ],
        "tags": [
          "user"
        ],
        "summary": "update an OAuth2 Application, this includes regenerating the client secret",
        "operationId": "userUpdateOAuth2Application",
        "parameters": [
          {
            "type": "integer",
            "format": "int64",
            "description": "application to be updated",
            "name": "id",
            "in": "path",
            "required": true
          },
          {
            "name": "body",
            "in": "body",
            "required": true,
            "schema": {
              "$ref": "#/definitions/CreateOAuth2ApplicationOptions"
            }
          }
        ],
        "responses": {
          "200": {
            "$ref": "#/responses/OAuth2Application"
          },
          "404": {
            "$ref": "#/responses/notFound"
          }
        }
      }
    },
    "/user/emails": {
      "get": {
        "produces": [
          "application/json"
        ],
        "tags": [
          "user"
        ],
        "summary": "List the authenticated user's email addresses",
        "operationId": "userListEmails",
        "responses": {
          "200": {
            "$ref": "#/responses/EmailList"
          }
        }
      },
      "post": {
        "produces": [
          "application/json"
        ],
        "tags": [
          "user"
        ],
        "summary": "Add email addresses",
        "operationId": "userAddEmail",
        "parameters": [
          {
            "name": "body",
            "in": "body",
            "schema": {
              "$ref": "#/definitions/CreateEmailOption"
            }
          }
        ],
        "responses": {
          "201": {
            "$ref": "#/responses/EmailList"
          },
          "422": {
            "$ref": "#/responses/validationError"
          }
        }
      },
      "delete": {
        "produces": [
          "application/json"
        ],
        "tags": [
          "user"
        ],
        "summary": "Delete email addresses",
        "operationId": "userDeleteEmail",
        "parameters": [
          {
            "name": "body",
            "in": "body",
            "schema": {
              "$ref": "#/definitions/DeleteEmailOption"
            }
          }
        ],
        "responses": {
          "204": {
            "$ref": "#/responses/empty"
          },
          "404": {
            "$ref": "#/responses/notFound"
          }
        }
      }
    },
    "/user/followers": {
      "get": {
        "produces": [
          "application/json"
        ],
        "tags": [
          "user"
        ],
        "summary": "List the authenticated user's followers",
        "operationId": "userCurrentListFollowers",
        "parameters": [
          {
            "type": "integer",
            "description": "page number of results to return (1-based)",
            "name": "page",
            "in": "query"
          },
          {
            "type": "integer",
            "description": "page size of results",
            "name": "limit",
            "in": "query"
          }
        ],
        "responses": {
          "200": {
            "$ref": "#/responses/UserList"
          }
        }
      }
    },
    "/user/following": {
      "get": {
        "produces": [
          "application/json"
        ],
        "tags": [
          "user"
        ],
        "summary": "List the users that the authenticated user is following",
        "operationId": "userCurrentListFollowing",
        "parameters": [
          {
            "type": "integer",
            "description": "page number of results to return (1-based)",
            "name": "page",
            "in": "query"
          },
          {
            "type": "integer",
            "description": "page size of results",
            "name": "limit",
            "in": "query"
          }
        ],
        "responses": {
          "200": {
            "$ref": "#/responses/UserList"
          }
        }
      }
    },
    "/user/following/{username}": {
      "get": {
        "tags": [
          "user"
        ],
        "summary": "Check whether a user is followed by the authenticated user",
        "operationId": "userCurrentCheckFollowing",
        "parameters": [
          {
            "type": "string",
            "description": "username of followed user",
            "name": "username",
            "in": "path",
            "required": true
          }
        ],
        "responses": {
          "204": {
            "$ref": "#/responses/empty"
          },
          "404": {
            "$ref": "#/responses/notFound"
          }
        }
      },
      "put": {
        "tags": [
          "user"
        ],
        "summary": "Follow a user",
        "operationId": "userCurrentPutFollow",
        "parameters": [
          {
            "type": "string",
            "description": "username of user to follow",
            "name": "username",
            "in": "path",
            "required": true
          }
        ],
        "responses": {
          "204": {
            "$ref": "#/responses/empty"
          }
        }
      },
      "delete": {
        "tags": [
          "user"
        ],
        "summary": "Unfollow a user",
        "operationId": "userCurrentDeleteFollow",
        "parameters": [
          {
            "type": "string",
            "description": "username of user to unfollow",
            "name": "username",
            "in": "path",
            "required": true
          }
        ],
        "responses": {
          "204": {
            "$ref": "#/responses/empty"
          }
        }
      }
    },
    "/user/gpg_key_token": {
      "get": {
        "produces": [
          "text/plain"
        ],
        "tags": [
          "user"
        ],
        "summary": "Get a Token to verify",
        "operationId": "getVerificationToken",
        "responses": {
          "200": {
            "$ref": "#/responses/string"
          },
          "404": {
            "$ref": "#/responses/notFound"
          }
        }
      }
    },
    "/user/gpg_key_verify": {
      "post": {
        "consumes": [
          "application/json"
        ],
        "produces": [
          "application/json"
        ],
        "tags": [
          "user"
        ],
        "summary": "Verify a GPG key",
        "operationId": "userVerifyGPGKey",
        "responses": {
          "201": {
            "$ref": "#/responses/GPGKey"
          },
          "404": {
            "$ref": "#/responses/notFound"
          },
          "422": {
            "$ref": "#/responses/validationError"
          }
        }
      }
    },
    "/user/gpg_keys": {
      "get": {
        "produces": [
          "application/json"
        ],
        "tags": [
          "user"
        ],
        "summary": "List the authenticated user's GPG keys",
        "operationId": "userCurrentListGPGKeys",
        "parameters": [
          {
            "type": "integer",
            "description": "page number of results to return (1-based)",
            "name": "page",
            "in": "query"
          },
          {
            "type": "integer",
            "description": "page size of results",
            "name": "limit",
            "in": "query"
          }
        ],
        "responses": {
          "200": {
            "$ref": "#/responses/GPGKeyList"
          }
        }
      },
      "post": {
        "consumes": [
          "application/json"
        ],
        "produces": [
          "application/json"
        ],
        "tags": [
          "user"
        ],
        "summary": "Create a GPG key",
        "operationId": "userCurrentPostGPGKey",
        "parameters": [
          {
            "name": "Form",
            "in": "body",
            "schema": {
              "$ref": "#/definitions/CreateGPGKeyOption"
            }
          }
        ],
        "responses": {
          "201": {
            "$ref": "#/responses/GPGKey"
          },
          "404": {
            "$ref": "#/responses/notFound"
          },
          "422": {
            "$ref": "#/responses/validationError"
          }
        }
      }
    },
    "/user/gpg_keys/{id}": {
      "get": {
        "produces": [
          "application/json"
        ],
        "tags": [
          "user"
        ],
        "summary": "Get a GPG key",
        "operationId": "userCurrentGetGPGKey",
        "parameters": [
          {
            "type": "integer",
            "format": "int64",
            "description": "id of key to get",
            "name": "id",
            "in": "path",
            "required": true
          }
        ],
        "responses": {
          "200": {
            "$ref": "#/responses/GPGKey"
          },
          "404": {
            "$ref": "#/responses/notFound"
          }
        }
      },
      "delete": {
        "produces": [
          "application/json"
        ],
        "tags": [
          "user"
        ],
        "summary": "Remove a GPG key",
        "operationId": "userCurrentDeleteGPGKey",
        "parameters": [
          {
            "type": "integer",
            "format": "int64",
            "description": "id of key to delete",
            "name": "id",
            "in": "path",
            "required": true
          }
        ],
        "responses": {
          "204": {
            "$ref": "#/responses/empty"
          },
          "403": {
            "$ref": "#/responses/forbidden"
          },
          "404": {
            "$ref": "#/responses/notFound"
          }
        }
      }
    },
    "/user/keys": {
      "get": {
        "produces": [
          "application/json"
        ],
        "tags": [
          "user"
        ],
        "summary": "List the authenticated user's public keys",
        "operationId": "userCurrentListKeys",
        "parameters": [
          {
            "type": "string",
            "description": "fingerprint of the key",
            "name": "fingerprint",
            "in": "query"
          },
          {
            "type": "integer",
            "description": "page number of results to return (1-based)",
            "name": "page",
            "in": "query"
          },
          {
            "type": "integer",
            "description": "page size of results",
            "name": "limit",
            "in": "query"
          }
        ],
        "responses": {
          "200": {
            "$ref": "#/responses/PublicKeyList"
          }
        }
      },
      "post": {
        "consumes": [
          "application/json"
        ],
        "produces": [
          "application/json"
        ],
        "tags": [
          "user"
        ],
        "summary": "Create a public key",
        "operationId": "userCurrentPostKey",
        "parameters": [
          {
            "name": "body",
            "in": "body",
            "schema": {
              "$ref": "#/definitions/CreateKeyOption"
            }
          }
        ],
        "responses": {
          "201": {
            "$ref": "#/responses/PublicKey"
          },
          "422": {
            "$ref": "#/responses/validationError"
          }
        }
      }
    },
    "/user/keys/{id}": {
      "get": {
        "produces": [
          "application/json"
        ],
        "tags": [
          "user"
        ],
        "summary": "Get a public key",
        "operationId": "userCurrentGetKey",
        "parameters": [
          {
            "type": "integer",
            "format": "int64",
            "description": "id of key to get",
            "name": "id",
            "in": "path",
            "required": true
          }
        ],
        "responses": {
          "200": {
            "$ref": "#/responses/PublicKey"
          },
          "404": {
            "$ref": "#/responses/notFound"
          }
        }
      },
      "delete": {
        "produces": [
          "application/json"
        ],
        "tags": [
          "user"
        ],
        "summary": "Delete a public key",
        "operationId": "userCurrentDeleteKey",
        "parameters": [
          {
            "type": "integer",
            "format": "int64",
            "description": "id of key to delete",
            "name": "id",
            "in": "path",
            "required": true
          }
        ],
        "responses": {
          "204": {
            "$ref": "#/responses/empty"
          },
          "403": {
            "$ref": "#/responses/forbidden"
          },
          "404": {
            "$ref": "#/responses/notFound"
          }
        }
      }
    },
    "/user/orgs": {
      "get": {
        "produces": [
          "application/json"
        ],
        "tags": [
          "organization"
        ],
        "summary": "List the current user's organizations",
        "operationId": "orgListCurrentUserOrgs",
        "parameters": [
          {
            "type": "integer",
            "description": "page number of results to return (1-based)",
            "name": "page",
            "in": "query"
          },
          {
            "type": "integer",
            "description": "page size of results",
            "name": "limit",
            "in": "query"
          }
        ],
        "responses": {
          "200": {
            "$ref": "#/responses/OrganizationList"
          }
        }
      }
    },
    "/user/repos": {
      "get": {
        "produces": [
          "application/json"
        ],
        "tags": [
          "user"
        ],
        "summary": "List the repos that the authenticated user owns",
        "operationId": "userCurrentListRepos",
        "parameters": [
          {
            "type": "integer",
            "description": "page number of results to return (1-based)",
            "name": "page",
            "in": "query"
          },
          {
            "type": "integer",
            "description": "page size of results",
            "name": "limit",
            "in": "query"
          }
        ],
        "responses": {
          "200": {
            "$ref": "#/responses/RepositoryList"
          }
        }
      },
      "post": {
        "consumes": [
          "application/json"
        ],
        "produces": [
          "application/json"
        ],
        "tags": [
          "repository",
          "user"
        ],
        "summary": "Create a repository",
        "operationId": "createCurrentUserRepo",
        "parameters": [
          {
            "name": "body",
            "in": "body",
            "schema": {
              "$ref": "#/definitions/CreateRepoOption"
            }
          }
        ],
        "responses": {
          "201": {
            "$ref": "#/responses/Repository"
          },
          "409": {
            "description": "The repository with the same name already exists."
          },
          "422": {
            "$ref": "#/responses/validationError"
          }
        }
      }
    },
    "/user/settings": {
      "get": {
        "produces": [
          "application/json"
        ],
        "tags": [
          "user"
        ],
        "summary": "Get user settings",
        "operationId": "getUserSettings",
        "responses": {
          "200": {
            "$ref": "#/responses/UserSettings"
          }
        }
      },
      "patch": {
        "produces": [
          "application/json"
        ],
        "tags": [
          "user"
        ],
        "summary": "Update user settings",
        "operationId": "updateUserSettings",
        "parameters": [
          {
            "name": "body",
            "in": "body",
            "schema": {
              "$ref": "#/definitions/UserSettingsOptions"
            }
          }
        ],
        "responses": {
          "200": {
            "$ref": "#/responses/UserSettings"
          }
        }
      }
    },
    "/user/starred": {
      "get": {
        "produces": [
          "application/json"
        ],
        "tags": [
          "user"
        ],
        "summary": "The repos that the authenticated user has starred",
        "operationId": "userCurrentListStarred",
        "parameters": [
          {
            "type": "integer",
            "description": "page number of results to return (1-based)",
            "name": "page",
            "in": "query"
          },
          {
            "type": "integer",
            "description": "page size of results",
            "name": "limit",
            "in": "query"
          }
        ],
        "responses": {
          "200": {
            "$ref": "#/responses/RepositoryList"
          }
        }
      }
    },
    "/user/starred/{owner}/{repo}": {
      "get": {
        "tags": [
          "user"
        ],
        "summary": "Whether the authenticated is starring the repo",
        "operationId": "userCurrentCheckStarring",
        "parameters": [
          {
            "type": "string",
            "description": "owner of the repo",
            "name": "owner",
            "in": "path",
            "required": true
          },
          {
            "type": "string",
            "description": "name of the repo",
            "name": "repo",
            "in": "path",
            "required": true
          }
        ],
        "responses": {
          "204": {
            "$ref": "#/responses/empty"
          },
          "404": {
            "$ref": "#/responses/notFound"
          }
        }
      },
      "put": {
        "tags": [
          "user"
        ],
        "summary": "Star the given repo",
        "operationId": "userCurrentPutStar",
        "parameters": [
          {
            "type": "string",
            "description": "owner of the repo to star",
            "name": "owner",
            "in": "path",
            "required": true
          },
          {
            "type": "string",
            "description": "name of the repo to star",
            "name": "repo",
            "in": "path",
            "required": true
          }
        ],
        "responses": {
          "204": {
            "$ref": "#/responses/empty"
          }
        }
      },
      "delete": {
        "tags": [
          "user"
        ],
        "summary": "Unstar the given repo",
        "operationId": "userCurrentDeleteStar",
        "parameters": [
          {
            "type": "string",
            "description": "owner of the repo to unstar",
            "name": "owner",
            "in": "path",
            "required": true
          },
          {
            "type": "string",
            "description": "name of the repo to unstar",
            "name": "repo",
            "in": "path",
            "required": true
          }
        ],
        "responses": {
          "204": {
            "$ref": "#/responses/empty"
          }
        }
      }
    },
    "/user/stopwatches": {
      "get": {
        "consumes": [
          "application/json"
        ],
        "produces": [
          "application/json"
        ],
        "tags": [
          "user"
        ],
        "summary": "Get list of all existing stopwatches",
        "operationId": "userGetStopWatches",
        "parameters": [
          {
            "type": "integer",
            "description": "page number of results to return (1-based)",
            "name": "page",
            "in": "query"
          },
          {
            "type": "integer",
            "description": "page size of results",
            "name": "limit",
            "in": "query"
          }
        ],
        "responses": {
          "200": {
            "$ref": "#/responses/StopWatchList"
          }
        }
      }
    },
    "/user/subscriptions": {
      "get": {
        "produces": [
          "application/json"
        ],
        "tags": [
          "user"
        ],
        "summary": "List repositories watched by the authenticated user",
        "operationId": "userCurrentListSubscriptions",
        "parameters": [
          {
            "type": "integer",
            "description": "page number of results to return (1-based)",
            "name": "page",
            "in": "query"
          },
          {
            "type": "integer",
            "description": "page size of results",
            "name": "limit",
            "in": "query"
          }
        ],
        "responses": {
          "200": {
            "$ref": "#/responses/RepositoryList"
          }
        }
      }
    },
    "/user/teams": {
      "get": {
        "produces": [
          "application/json"
        ],
        "tags": [
          "user"
        ],
        "summary": "List all the teams a user belongs to",
        "operationId": "userListTeams",
        "parameters": [
          {
            "type": "integer",
            "description": "page number of results to return (1-based)",
            "name": "page",
            "in": "query"
          },
          {
            "type": "integer",
            "description": "page size of results",
            "name": "limit",
            "in": "query"
          }
        ],
        "responses": {
          "200": {
            "$ref": "#/responses/TeamList"
          }
        }
      }
    },
    "/user/times": {
      "get": {
        "produces": [
          "application/json"
        ],
        "tags": [
          "user"
        ],
        "summary": "List the current user's tracked times",
        "operationId": "userCurrentTrackedTimes",
        "parameters": [
          {
            "type": "string",
            "format": "date-time",
            "description": "Only show times updated after the given time. This is a timestamp in RFC 3339 format",
            "name": "since",
            "in": "query"
          },
          {
            "type": "string",
            "format": "date-time",
            "description": "Only show times updated before the given time. This is a timestamp in RFC 3339 format",
            "name": "before",
            "in": "query"
          }
        ],
        "responses": {
          "200": {
            "$ref": "#/responses/TrackedTimeList"
          }
        }
      }
    },
    "/users/search": {
      "get": {
        "produces": [
          "application/json"
        ],
        "tags": [
          "user"
        ],
        "summary": "Search for users",
        "operationId": "userSearch",
        "parameters": [
          {
            "type": "string",
            "description": "keyword",
            "name": "q",
            "in": "query"
          },
          {
            "type": "integer",
            "format": "int64",
            "description": "ID of the user to search for",
            "name": "uid",
            "in": "query"
          },
          {
            "type": "integer",
            "description": "page number of results to return (1-based)",
            "name": "page",
            "in": "query"
          },
          {
            "type": "integer",
            "description": "page size of results",
            "name": "limit",
            "in": "query"
          }
        ],
        "responses": {
          "200": {
            "description": "SearchResults of a successful search",
            "schema": {
              "type": "object",
              "properties": {
                "data": {
                  "type": "array",
                  "items": {
                    "$ref": "#/definitions/User"
                  }
                },
                "ok": {
                  "type": "boolean"
                }
              }
            }
          }
        }
      }
    },
    "/users/{follower}/following/{followee}": {
      "get": {
        "tags": [
          "user"
        ],
        "summary": "Check if one user is following another user",
        "operationId": "userCheckFollowing",
        "parameters": [
          {
            "type": "string",
            "description": "username of following user",
            "name": "follower",
            "in": "path",
            "required": true
          },
          {
            "type": "string",
            "description": "username of followed user",
            "name": "followee",
            "in": "path",
            "required": true
          }
        ],
        "responses": {
          "204": {
            "$ref": "#/responses/empty"
          },
          "404": {
            "$ref": "#/responses/notFound"
          }
        }
      }
    },
    "/users/{username}": {
      "get": {
        "produces": [
          "application/json"
        ],
        "tags": [
          "user"
        ],
        "summary": "Get a user",
        "operationId": "userGet",
        "parameters": [
          {
            "type": "string",
            "description": "username of user to get",
            "name": "username",
            "in": "path",
            "required": true
          }
        ],
        "responses": {
          "200": {
            "$ref": "#/responses/User"
          },
          "404": {
            "$ref": "#/responses/notFound"
          }
        }
      }
    },
    "/users/{username}/followers": {
      "get": {
        "produces": [
          "application/json"
        ],
        "tags": [
          "user"
        ],
        "summary": "List the given user's followers",
        "operationId": "userListFollowers",
        "parameters": [
          {
            "type": "string",
            "description": "username of user",
            "name": "username",
            "in": "path",
            "required": true
          },
          {
            "type": "integer",
            "description": "page number of results to return (1-based)",
            "name": "page",
            "in": "query"
          },
          {
            "type": "integer",
            "description": "page size of results",
            "name": "limit",
            "in": "query"
          }
        ],
        "responses": {
          "200": {
            "$ref": "#/responses/UserList"
          }
        }
      }
    },
    "/users/{username}/following": {
      "get": {
        "produces": [
          "application/json"
        ],
        "tags": [
          "user"
        ],
        "summary": "List the users that the given user is following",
        "operationId": "userListFollowing",
        "parameters": [
          {
            "type": "string",
            "description": "username of user",
            "name": "username",
            "in": "path",
            "required": true
          },
          {
            "type": "integer",
            "description": "page number of results to return (1-based)",
            "name": "page",
            "in": "query"
          },
          {
            "type": "integer",
            "description": "page size of results",
            "name": "limit",
            "in": "query"
          }
        ],
        "responses": {
          "200": {
            "$ref": "#/responses/UserList"
          }
        }
      }
    },
    "/users/{username}/gpg_keys": {
      "get": {
        "produces": [
          "application/json"
        ],
        "tags": [
          "user"
        ],
        "summary": "List the given user's GPG keys",
        "operationId": "userListGPGKeys",
        "parameters": [
          {
            "type": "string",
            "description": "username of user",
            "name": "username",
            "in": "path",
            "required": true
          },
          {
            "type": "integer",
            "description": "page number of results to return (1-based)",
            "name": "page",
            "in": "query"
          },
          {
            "type": "integer",
            "description": "page size of results",
            "name": "limit",
            "in": "query"
          }
        ],
        "responses": {
          "200": {
            "$ref": "#/responses/GPGKeyList"
          }
        }
      }
    },
    "/users/{username}/heatmap": {
      "get": {
        "produces": [
          "application/json"
        ],
        "tags": [
          "user"
        ],
        "summary": "Get a user's heatmap",
        "operationId": "userGetHeatmapData",
        "parameters": [
          {
            "type": "string",
            "description": "username of user to get",
            "name": "username",
            "in": "path",
            "required": true
          }
        ],
        "responses": {
          "200": {
            "$ref": "#/responses/UserHeatmapData"
          },
          "404": {
            "$ref": "#/responses/notFound"
          }
        }
      }
    },
    "/users/{username}/keys": {
      "get": {
        "produces": [
          "application/json"
        ],
        "tags": [
          "user"
        ],
        "summary": "List the given user's public keys",
        "operationId": "userListKeys",
        "parameters": [
          {
            "type": "string",
            "description": "username of user",
            "name": "username",
            "in": "path",
            "required": true
          },
          {
            "type": "string",
            "description": "fingerprint of the key",
            "name": "fingerprint",
            "in": "query"
          },
          {
            "type": "integer",
            "description": "page number of results to return (1-based)",
            "name": "page",
            "in": "query"
          },
          {
            "type": "integer",
            "description": "page size of results",
            "name": "limit",
            "in": "query"
          }
        ],
        "responses": {
          "200": {
            "$ref": "#/responses/PublicKeyList"
          }
        }
      }
    },
    "/users/{username}/orgs": {
      "get": {
        "produces": [
          "application/json"
        ],
        "tags": [
          "organization"
        ],
        "summary": "List a user's organizations",
        "operationId": "orgListUserOrgs",
        "parameters": [
          {
            "type": "string",
            "description": "username of user",
            "name": "username",
            "in": "path",
            "required": true
          },
          {
            "type": "integer",
            "description": "page number of results to return (1-based)",
            "name": "page",
            "in": "query"
          },
          {
            "type": "integer",
            "description": "page size of results",
            "name": "limit",
            "in": "query"
          }
        ],
        "responses": {
          "200": {
            "$ref": "#/responses/OrganizationList"
          }
        }
      }
    },
    "/users/{username}/orgs/{org}/permissions": {
      "get": {
        "produces": [
          "application/json"
        ],
        "tags": [
          "organization"
        ],
        "summary": "Get user permissions in organization",
        "operationId": "orgGetUserPermissions",
        "parameters": [
          {
            "type": "string",
            "description": "username of user",
            "name": "username",
            "in": "path",
            "required": true
          },
          {
            "type": "string",
            "description": "name of the organization",
            "name": "org",
            "in": "path",
            "required": true
          }
        ],
        "responses": {
          "200": {
            "$ref": "#/responses/OrganizationPermissions"
          },
          "403": {
            "$ref": "#/responses/forbidden"
          },
          "404": {
            "$ref": "#/responses/notFound"
          }
        }
      }
    },
    "/users/{username}/repos": {
      "get": {
        "produces": [
          "application/json"
        ],
        "tags": [
          "user"
        ],
        "summary": "List the repos owned by the given user",
        "operationId": "userListRepos",
        "parameters": [
          {
            "type": "string",
            "description": "username of user",
            "name": "username",
            "in": "path",
            "required": true
          },
          {
            "type": "integer",
            "description": "page number of results to return (1-based)",
            "name": "page",
            "in": "query"
          },
          {
            "type": "integer",
            "description": "page size of results",
            "name": "limit",
            "in": "query"
          }
        ],
        "responses": {
          "200": {
            "$ref": "#/responses/RepositoryList"
          }
        }
      }
    },
    "/users/{username}/starred": {
      "get": {
        "produces": [
          "application/json"
        ],
        "tags": [
          "user"
        ],
        "summary": "The repos that the given user has starred",
        "operationId": "userListStarred",
        "parameters": [
          {
            "type": "string",
            "description": "username of user",
            "name": "username",
            "in": "path",
            "required": true
          },
          {
            "type": "integer",
            "description": "page number of results to return (1-based)",
            "name": "page",
            "in": "query"
          },
          {
            "type": "integer",
            "description": "page size of results",
            "name": "limit",
            "in": "query"
          }
        ],
        "responses": {
          "200": {
            "$ref": "#/responses/RepositoryList"
          }
        }
      }
    },
    "/users/{username}/subscriptions": {
      "get": {
        "produces": [
          "application/json"
        ],
        "tags": [
          "user"
        ],
        "summary": "List the repositories watched by a user",
        "operationId": "userListSubscriptions",
        "parameters": [
          {
            "type": "string",
            "description": "username of the user",
            "name": "username",
            "in": "path",
            "required": true
          },
          {
            "type": "integer",
            "description": "page number of results to return (1-based)",
            "name": "page",
            "in": "query"
          },
          {
            "type": "integer",
            "description": "page size of results",
            "name": "limit",
            "in": "query"
          }
        ],
        "responses": {
          "200": {
            "$ref": "#/responses/RepositoryList"
          }
        }
      }
    },
    "/users/{username}/tokens": {
      "get": {
        "produces": [
          "application/json"
        ],
        "tags": [
          "user"
        ],
        "summary": "List the authenticated user's access tokens",
        "operationId": "userGetTokens",
        "parameters": [
          {
            "type": "string",
            "description": "username of user",
            "name": "username",
            "in": "path",
            "required": true
          },
          {
            "type": "integer",
            "description": "page number of results to return (1-based)",
            "name": "page",
            "in": "query"
          },
          {
            "type": "integer",
            "description": "page size of results",
            "name": "limit",
            "in": "query"
          }
        ],
        "responses": {
          "200": {
            "$ref": "#/responses/AccessTokenList"
          }
        }
      },
      "post": {
        "consumes": [
          "application/json"
        ],
        "produces": [
          "application/json"
        ],
        "tags": [
          "user"
        ],
        "summary": "Create an access token",
        "operationId": "userCreateToken",
        "parameters": [
          {
            "type": "string",
            "x-go-name": "Name",
            "description": "username of user",
            "name": "username",
            "in": "path",
            "required": true
          },
          {
            "name": "userCreateToken",
            "in": "body",
            "schema": {
              "$ref": "#/definitions/CreateAccessTokenOption"
            }
          }
        ],
        "responses": {
          "201": {
            "$ref": "#/responses/AccessToken"
          },
          "400": {
            "$ref": "#/responses/error"
          }
        }
      }
    },
    "/users/{username}/tokens/{token}": {
      "delete": {
        "produces": [
          "application/json"
        ],
        "tags": [
          "user"
        ],
        "summary": "delete an access token",
        "operationId": "userDeleteAccessToken",
        "parameters": [
          {
            "type": "string",
            "description": "username of user",
            "name": "username",
            "in": "path",
            "required": true
          },
          {
            "type": "string",
            "description": "token to be deleted, identified by ID and if not available by name",
            "name": "token",
            "in": "path",
            "required": true
          }
        ],
        "responses": {
          "204": {
            "$ref": "#/responses/empty"
          },
          "404": {
            "$ref": "#/responses/notFound"
          },
          "422": {
            "$ref": "#/responses/error"
          }
        }
      }
    },
    "/version": {
      "get": {
        "produces": [
          "application/json"
        ],
        "tags": [
          "miscellaneous"
        ],
        "summary": "Returns the version of the Gitea application",
        "operationId": "getVersion",
        "responses": {
          "200": {
            "$ref": "#/responses/ServerVersion"
          }
        }
      }
    }
  },
  "definitions": {
    "APIError": {
      "description": "APIError is an api error with a message",
      "type": "object",
      "properties": {
        "message": {
          "type": "string",
          "x-go-name": "Message"
        },
        "url": {
          "type": "string",
          "x-go-name": "URL"
        }
      },
      "x-go-package": "code.gitea.io/gitea/modules/structs"
    },
    "AccessToken": {
      "type": "object",
      "title": "AccessToken represents an API access token.",
      "properties": {
        "id": {
          "type": "integer",
          "format": "int64",
          "x-go-name": "ID"
        },
        "name": {
          "type": "string",
          "x-go-name": "Name"
        },
        "sha1": {
          "type": "string",
          "x-go-name": "Token"
        },
        "token_last_eight": {
          "type": "string",
          "x-go-name": "TokenLastEight"
        }
      },
      "x-go-package": "code.gitea.io/gitea/modules/structs"
    },
    "AddCollaboratorOption": {
      "description": "AddCollaboratorOption options when adding a user as a collaborator of a repository",
      "type": "object",
      "properties": {
        "permission": {
          "type": "string",
          "x-go-name": "Permission"
        }
      },
      "x-go-package": "code.gitea.io/gitea/modules/structs"
    },
    "AddTimeOption": {
      "description": "AddTimeOption options for adding time to an issue",
      "type": "object",
      "required": [
        "time"
      ],
      "properties": {
        "created": {
          "type": "string",
          "format": "date-time",
          "x-go-name": "Created"
        },
        "time": {
          "description": "time in seconds",
          "type": "integer",
          "format": "int64",
          "x-go-name": "Time"
        },
        "user_name": {
          "description": "User who spent the time (optional)",
          "type": "string",
          "x-go-name": "User"
        }
      },
      "x-go-package": "code.gitea.io/gitea/modules/structs"
    },
    "AnnotatedTag": {
      "description": "AnnotatedTag represents an annotated tag",
      "type": "object",
      "properties": {
        "message": {
          "type": "string",
          "x-go-name": "Message"
        },
        "object": {
          "$ref": "#/definitions/AnnotatedTagObject"
        },
        "sha": {
          "type": "string",
          "x-go-name": "SHA"
        },
        "tag": {
          "type": "string",
          "x-go-name": "Tag"
        },
        "tagger": {
          "$ref": "#/definitions/CommitUser"
        },
        "url": {
          "type": "string",
          "x-go-name": "URL"
        },
        "verification": {
          "$ref": "#/definitions/PayloadCommitVerification"
        }
      },
      "x-go-package": "code.gitea.io/gitea/modules/structs"
    },
    "AnnotatedTagObject": {
      "description": "AnnotatedTagObject contains meta information of the tag object",
      "type": "object",
      "properties": {
        "sha": {
          "type": "string",
          "x-go-name": "SHA"
        },
        "type": {
          "type": "string",
          "x-go-name": "Type"
        },
        "url": {
          "type": "string",
          "x-go-name": "URL"
        }
      },
      "x-go-package": "code.gitea.io/gitea/modules/structs"
    },
    "Attachment": {
      "description": "Attachment a generic attachment",
      "type": "object",
      "properties": {
        "browser_download_url": {
          "type": "string",
          "x-go-name": "DownloadURL"
        },
        "created_at": {
          "type": "string",
          "format": "date-time",
          "x-go-name": "Created"
        },
        "download_count": {
          "type": "integer",
          "format": "int64",
          "x-go-name": "DownloadCount"
        },
        "id": {
          "type": "integer",
          "format": "int64",
          "x-go-name": "ID"
        },
        "name": {
          "type": "string",
          "x-go-name": "Name"
        },
        "size": {
          "type": "integer",
          "format": "int64",
          "x-go-name": "Size"
        },
        "uuid": {
          "type": "string",
          "x-go-name": "UUID"
        }
      },
      "x-go-package": "code.gitea.io/gitea/modules/structs"
    },
    "Branch": {
      "description": "Branch represents a repository branch",
      "type": "object",
      "properties": {
        "commit": {
          "$ref": "#/definitions/PayloadCommit"
        },
        "effective_branch_protection_name": {
          "type": "string",
          "x-go-name": "EffectiveBranchProtectionName"
        },
        "enable_status_check": {
          "type": "boolean",
          "x-go-name": "EnableStatusCheck"
        },
        "name": {
          "type": "string",
          "x-go-name": "Name"
        },
        "protected": {
          "type": "boolean",
          "x-go-name": "Protected"
        },
        "required_approvals": {
          "type": "integer",
          "format": "int64",
          "x-go-name": "RequiredApprovals"
        },
        "status_check_contexts": {
          "type": "array",
          "items": {
            "type": "string"
          },
          "x-go-name": "StatusCheckContexts"
        },
        "user_can_merge": {
          "type": "boolean",
          "x-go-name": "UserCanMerge"
        },
        "user_can_push": {
          "type": "boolean",
          "x-go-name": "UserCanPush"
        }
      },
      "x-go-package": "code.gitea.io/gitea/modules/structs"
    },
    "BranchProtection": {
      "description": "BranchProtection represents a branch protection for a repository",
      "type": "object",
      "properties": {
        "approvals_whitelist_teams": {
          "type": "array",
          "items": {
            "type": "string"
          },
          "x-go-name": "ApprovalsWhitelistTeams"
        },
        "approvals_whitelist_username": {
          "type": "array",
          "items": {
            "type": "string"
          },
          "x-go-name": "ApprovalsWhitelistUsernames"
        },
        "block_on_official_review_requests": {
          "type": "boolean",
          "x-go-name": "BlockOnOfficialReviewRequests"
        },
        "block_on_outdated_branch": {
          "type": "boolean",
          "x-go-name": "BlockOnOutdatedBranch"
        },
        "block_on_rejected_reviews": {
          "type": "boolean",
          "x-go-name": "BlockOnRejectedReviews"
        },
        "branch_name": {
          "type": "string",
          "x-go-name": "BranchName"
        },
        "created_at": {
          "type": "string",
          "format": "date-time",
          "x-go-name": "Created"
        },
        "dismiss_stale_approvals": {
          "type": "boolean",
          "x-go-name": "DismissStaleApprovals"
        },
        "enable_approvals_whitelist": {
          "type": "boolean",
          "x-go-name": "EnableApprovalsWhitelist"
        },
        "enable_merge_whitelist": {
          "type": "boolean",
          "x-go-name": "EnableMergeWhitelist"
        },
        "enable_push": {
          "type": "boolean",
          "x-go-name": "EnablePush"
        },
        "enable_push_whitelist": {
          "type": "boolean",
          "x-go-name": "EnablePushWhitelist"
        },
        "enable_status_check": {
          "type": "boolean",
          "x-go-name": "EnableStatusCheck"
        },
        "merge_whitelist_teams": {
          "type": "array",
          "items": {
            "type": "string"
          },
          "x-go-name": "MergeWhitelistTeams"
        },
        "merge_whitelist_usernames": {
          "type": "array",
          "items": {
            "type": "string"
          },
          "x-go-name": "MergeWhitelistUsernames"
        },
        "protected_file_patterns": {
          "type": "string",
          "x-go-name": "ProtectedFilePatterns"
        },
        "push_whitelist_deploy_keys": {
          "type": "boolean",
          "x-go-name": "PushWhitelistDeployKeys"
        },
        "push_whitelist_teams": {
          "type": "array",
          "items": {
            "type": "string"
          },
          "x-go-name": "PushWhitelistTeams"
        },
        "push_whitelist_usernames": {
          "type": "array",
          "items": {
            "type": "string"
          },
          "x-go-name": "PushWhitelistUsernames"
        },
        "require_signed_commits": {
          "type": "boolean",
          "x-go-name": "RequireSignedCommits"
        },
        "required_approvals": {
          "type": "integer",
          "format": "int64",
          "x-go-name": "RequiredApprovals"
        },
        "status_check_contexts": {
          "type": "array",
          "items": {
            "type": "string"
          },
          "x-go-name": "StatusCheckContexts"
        },
        "unprotected_file_patterns": {
          "type": "string",
          "x-go-name": "UnprotectedFilePatterns"
        },
        "updated_at": {
          "type": "string",
          "format": "date-time",
          "x-go-name": "Updated"
        }
      },
      "x-go-package": "code.gitea.io/gitea/modules/structs"
    },
    "CombinedStatus": {
      "description": "CombinedStatus holds the combined state of several statuses for a single commit",
      "type": "object",
      "properties": {
        "commit_url": {
          "type": "string",
          "x-go-name": "CommitURL"
        },
        "repository": {
          "$ref": "#/definitions/Repository"
        },
        "sha": {
          "type": "string",
          "x-go-name": "SHA"
        },
        "state": {
          "$ref": "#/definitions/CommitStatusState"
        },
        "statuses": {
          "type": "array",
          "items": {
            "$ref": "#/definitions/CommitStatus"
          },
          "x-go-name": "Statuses"
        },
        "total_count": {
          "type": "integer",
          "format": "int64",
          "x-go-name": "TotalCount"
        },
        "url": {
          "type": "string",
          "x-go-name": "URL"
        }
      },
      "x-go-package": "code.gitea.io/gitea/modules/structs"
    },
    "Comment": {
      "description": "Comment represents a comment on a commit or issue",
      "type": "object",
      "properties": {
        "body": {
          "type": "string",
          "x-go-name": "Body"
        },
        "created_at": {
          "type": "string",
          "format": "date-time",
          "x-go-name": "Created"
        },
        "html_url": {
          "type": "string",
          "x-go-name": "HTMLURL"
        },
        "id": {
          "type": "integer",
          "format": "int64",
          "x-go-name": "ID"
        },
        "issue_url": {
          "type": "string",
          "x-go-name": "IssueURL"
        },
        "original_author": {
          "type": "string",
          "x-go-name": "OriginalAuthor"
        },
        "original_author_id": {
          "type": "integer",
          "format": "int64",
          "x-go-name": "OriginalAuthorID"
        },
        "pull_request_url": {
          "type": "string",
          "x-go-name": "PRURL"
        },
        "updated_at": {
          "type": "string",
          "format": "date-time",
          "x-go-name": "Updated"
        },
        "user": {
          "$ref": "#/definitions/User"
        }
      },
      "x-go-package": "code.gitea.io/gitea/modules/structs"
    },
    "Commit": {
      "type": "object",
      "title": "Commit contains information generated from a Git commit.",
      "properties": {
        "author": {
          "$ref": "#/definitions/User"
        },
        "commit": {
          "$ref": "#/definitions/RepoCommit"
        },
        "committer": {
          "$ref": "#/definitions/User"
        },
        "created": {
          "type": "string",
          "format": "date-time",
          "x-go-name": "Created"
        },
        "files": {
          "type": "array",
          "items": {
            "$ref": "#/definitions/CommitAffectedFiles"
          },
          "x-go-name": "Files"
        },
        "html_url": {
          "type": "string",
          "x-go-name": "HTMLURL"
        },
        "parents": {
          "type": "array",
          "items": {
            "$ref": "#/definitions/CommitMeta"
          },
          "x-go-name": "Parents"
        },
        "sha": {
          "type": "string",
          "x-go-name": "SHA"
        },
        "url": {
          "type": "string",
          "x-go-name": "URL"
        }
      },
      "x-go-package": "code.gitea.io/gitea/modules/structs"
    },
    "CommitAffectedFiles": {
      "description": "CommitAffectedFiles store information about files affected by the commit",
      "type": "object",
      "properties": {
        "filename": {
          "type": "string",
          "x-go-name": "Filename"
        }
      },
      "x-go-package": "code.gitea.io/gitea/modules/structs"
    },
    "CommitDateOptions": {
      "description": "CommitDateOptions store dates for GIT_AUTHOR_DATE and GIT_COMMITTER_DATE",
      "type": "object",
      "properties": {
        "author": {
          "type": "string",
          "format": "date-time",
          "x-go-name": "Author"
        },
        "committer": {
          "type": "string",
          "format": "date-time",
          "x-go-name": "Committer"
        }
      },
      "x-go-package": "code.gitea.io/gitea/modules/structs"
    },
    "CommitMeta": {
      "type": "object",
      "title": "CommitMeta contains meta information of a commit in terms of API.",
      "properties": {
        "created": {
          "type": "string",
          "format": "date-time",
          "x-go-name": "Created"
        },
        "sha": {
          "type": "string",
          "x-go-name": "SHA"
        },
        "url": {
          "type": "string",
          "x-go-name": "URL"
        }
      },
      "x-go-package": "code.gitea.io/gitea/modules/structs"
    },
    "CommitStatus": {
      "description": "CommitStatus holds a single status of a single Commit",
      "type": "object",
      "properties": {
        "context": {
          "type": "string",
          "x-go-name": "Context"
        },
        "created_at": {
          "type": "string",
          "format": "date-time",
          "x-go-name": "Created"
        },
        "creator": {
          "$ref": "#/definitions/User"
        },
        "description": {
          "type": "string",
          "x-go-name": "Description"
        },
        "id": {
          "type": "integer",
          "format": "int64",
          "x-go-name": "ID"
        },
        "status": {
          "$ref": "#/definitions/CommitStatusState"
        },
        "target_url": {
          "type": "string",
          "x-go-name": "TargetURL"
        },
        "updated_at": {
          "type": "string",
          "format": "date-time",
          "x-go-name": "Updated"
        },
        "url": {
          "type": "string",
          "x-go-name": "URL"
        }
      },
      "x-go-package": "code.gitea.io/gitea/modules/structs"
    },
    "CommitStatusState": {
      "description": "CommitStatusState holds the state of a CommitStatus\nIt can be \"pending\", \"success\", \"error\", \"failure\", and \"warning\"",
      "type": "string",
      "x-go-package": "code.gitea.io/gitea/modules/structs"
    },
    "CommitUser": {
      "type": "object",
      "title": "CommitUser contains information of a user in the context of a commit.",
      "properties": {
        "date": {
          "type": "string",
          "x-go-name": "Date"
        },
        "email": {
          "type": "string",
          "format": "email",
          "x-go-name": "Email"
        },
        "name": {
          "type": "string",
          "x-go-name": "Name"
        }
      },
      "x-go-package": "code.gitea.io/gitea/modules/structs"
    },
    "ContentsResponse": {
      "description": "ContentsResponse contains information about a repo's entry's (dir, file, symlink, submodule) metadata and content",
      "type": "object",
      "properties": {
        "_links": {
          "$ref": "#/definitions/FileLinksResponse"
        },
        "content": {
          "description": "`content` is populated when `type` is `file`, otherwise null",
          "type": "string",
          "x-go-name": "Content"
        },
        "download_url": {
          "type": "string",
          "x-go-name": "DownloadURL"
        },
        "encoding": {
          "description": "`encoding` is populated when `type` is `file`, otherwise null",
          "type": "string",
          "x-go-name": "Encoding"
        },
        "git_url": {
          "type": "string",
          "x-go-name": "GitURL"
        },
        "html_url": {
          "type": "string",
          "x-go-name": "HTMLURL"
        },
        "name": {
          "type": "string",
          "x-go-name": "Name"
        },
        "path": {
          "type": "string",
          "x-go-name": "Path"
        },
        "sha": {
          "type": "string",
          "x-go-name": "SHA"
        },
        "size": {
          "type": "integer",
          "format": "int64",
          "x-go-name": "Size"
        },
        "submodule_git_url": {
          "description": "`submodule_git_url` is populated when `type` is `submodule`, otherwise null",
          "type": "string",
          "x-go-name": "SubmoduleGitURL"
        },
        "target": {
          "description": "`target` is populated when `type` is `symlink`, otherwise null",
          "type": "string",
          "x-go-name": "Target"
        },
        "type": {
          "description": "`type` will be `file`, `dir`, `symlink`, or `submodule`",
          "type": "string",
          "x-go-name": "Type"
        },
        "url": {
          "type": "string",
          "x-go-name": "URL"
        }
      },
      "x-go-package": "code.gitea.io/gitea/modules/structs"
    },
    "CreateAccessTokenOption": {
      "description": "CreateAccessTokenOption options when create access token",
      "type": "object",
      "properties": {
        "name": {
          "type": "string",
          "x-go-name": "Name"
        }
      },
      "x-go-package": "code.gitea.io/gitea/modules/structs"
    },
    "CreateBranchProtectionOption": {
      "description": "CreateBranchProtectionOption options for creating a branch protection",
      "type": "object",
      "properties": {
        "approvals_whitelist_teams": {
          "type": "array",
          "items": {
            "type": "string"
          },
          "x-go-name": "ApprovalsWhitelistTeams"
        },
        "approvals_whitelist_username": {
          "type": "array",
          "items": {
            "type": "string"
          },
          "x-go-name": "ApprovalsWhitelistUsernames"
        },
        "block_on_official_review_requests": {
          "type": "boolean",
          "x-go-name": "BlockOnOfficialReviewRequests"
        },
        "block_on_outdated_branch": {
          "type": "boolean",
          "x-go-name": "BlockOnOutdatedBranch"
        },
        "block_on_rejected_reviews": {
          "type": "boolean",
          "x-go-name": "BlockOnRejectedReviews"
        },
        "branch_name": {
          "type": "string",
          "x-go-name": "BranchName"
        },
        "dismiss_stale_approvals": {
          "type": "boolean",
          "x-go-name": "DismissStaleApprovals"
        },
        "enable_approvals_whitelist": {
          "type": "boolean",
          "x-go-name": "EnableApprovalsWhitelist"
        },
        "enable_merge_whitelist": {
          "type": "boolean",
          "x-go-name": "EnableMergeWhitelist"
        },
        "enable_push": {
          "type": "boolean",
          "x-go-name": "EnablePush"
        },
        "enable_push_whitelist": {
          "type": "boolean",
          "x-go-name": "EnablePushWhitelist"
        },
        "enable_status_check": {
          "type": "boolean",
          "x-go-name": "EnableStatusCheck"
        },
        "merge_whitelist_teams": {
          "type": "array",
          "items": {
            "type": "string"
          },
          "x-go-name": "MergeWhitelistTeams"
        },
        "merge_whitelist_usernames": {
          "type": "array",
          "items": {
            "type": "string"
          },
          "x-go-name": "MergeWhitelistUsernames"
        },
        "protected_file_patterns": {
          "type": "string",
          "x-go-name": "ProtectedFilePatterns"
        },
        "push_whitelist_deploy_keys": {
          "type": "boolean",
          "x-go-name": "PushWhitelistDeployKeys"
        },
        "push_whitelist_teams": {
          "type": "array",
          "items": {
            "type": "string"
          },
          "x-go-name": "PushWhitelistTeams"
        },
        "push_whitelist_usernames": {
          "type": "array",
          "items": {
            "type": "string"
          },
          "x-go-name": "PushWhitelistUsernames"
        },
        "require_signed_commits": {
          "type": "boolean",
          "x-go-name": "RequireSignedCommits"
        },
        "required_approvals": {
          "type": "integer",
          "format": "int64",
          "x-go-name": "RequiredApprovals"
        },
        "status_check_contexts": {
          "type": "array",
          "items": {
            "type": "string"
          },
          "x-go-name": "StatusCheckContexts"
        },
        "unprotected_file_patterns": {
          "type": "string",
          "x-go-name": "UnprotectedFilePatterns"
        }
      },
      "x-go-package": "code.gitea.io/gitea/modules/structs"
    },
    "CreateBranchRepoOption": {
      "description": "CreateBranchRepoOption options when creating a branch in a repository",
      "type": "object",
      "required": [
        "new_branch_name"
      ],
      "properties": {
        "new_branch_name": {
          "description": "Name of the branch to create",
          "type": "string",
          "uniqueItems": true,
          "x-go-name": "BranchName"
        },
        "old_branch_name": {
          "description": "Name of the old branch to create from",
          "type": "string",
          "uniqueItems": true,
          "x-go-name": "OldBranchName"
        }
      },
      "x-go-package": "code.gitea.io/gitea/modules/structs"
    },
    "CreateEmailOption": {
      "description": "CreateEmailOption options when creating email addresses",
      "type": "object",
      "properties": {
        "emails": {
          "description": "email addresses to add",
          "type": "array",
          "items": {
            "type": "string"
          },
          "x-go-name": "Emails"
        }
      },
      "x-go-package": "code.gitea.io/gitea/modules/structs"
    },
    "CreateFileOptions": {
      "description": "CreateFileOptions options for creating files\nNote: `author` and `committer` are optional (if only one is given, it will be used for the other, otherwise the authenticated user will be used)",
      "type": "object",
      "required": [
        "content"
      ],
      "properties": {
        "author": {
          "$ref": "#/definitions/Identity"
        },
        "branch": {
          "description": "branch (optional) to base this file from. if not given, the default branch is used",
          "type": "string",
          "x-go-name": "BranchName"
        },
        "committer": {
          "$ref": "#/definitions/Identity"
        },
        "content": {
          "description": "content must be base64 encoded",
          "type": "string",
          "x-go-name": "Content"
        },
        "dates": {
          "$ref": "#/definitions/CommitDateOptions"
        },
        "message": {
          "description": "message (optional) for the commit of this file. if not supplied, a default message will be used",
          "type": "string",
          "x-go-name": "Message"
        },
        "new_branch": {
          "description": "new_branch (optional) will make a new branch from `branch` before creating the file",
          "type": "string",
          "x-go-name": "NewBranchName"
        },
        "signoff": {
          "description": "Add a Signed-off-by trailer by the committer at the end of the commit log message.",
          "type": "boolean",
          "x-go-name": "Signoff"
        }
      },
      "x-go-package": "code.gitea.io/gitea/modules/structs"
    },
    "CreateForkOption": {
      "description": "CreateForkOption options for creating a fork",
      "type": "object",
      "properties": {
        "organization": {
          "description": "organization name, if forking into an organization",
          "type": "string",
          "x-go-name": "Organization"
        }
      },
      "x-go-package": "code.gitea.io/gitea/modules/structs"
    },
    "CreateGPGKeyOption": {
      "description": "CreateGPGKeyOption options create user GPG key",
      "type": "object",
      "required": [
        "armored_public_key"
      ],
      "properties": {
        "armored_public_key": {
          "description": "An armored GPG key to add",
          "type": "string",
          "uniqueItems": true,
          "x-go-name": "ArmoredKey"
        },
        "armored_signature": {
          "type": "string",
          "x-go-name": "Signature"
        }
      },
      "x-go-package": "code.gitea.io/gitea/modules/structs"
    },
    "CreateHookOption": {
      "description": "CreateHookOption options when create a hook",
      "type": "object",
      "required": [
        "type",
        "config"
      ],
      "properties": {
        "active": {
          "type": "boolean",
          "default": false,
          "x-go-name": "Active"
        },
        "branch_filter": {
          "type": "string",
          "x-go-name": "BranchFilter"
        },
        "config": {
          "$ref": "#/definitions/CreateHookOptionConfig"
        },
        "events": {
          "type": "array",
          "items": {
            "type": "string"
          },
          "x-go-name": "Events"
        },
        "type": {
          "type": "string",
          "enum": [
            "dingtalk",
            "discord",
            "gitea",
            "gogs",
            "msteams",
            "slack",
            "telegram",
            "feishu",
            "wechatwork"
          ],
          "x-go-name": "Type"
        }
      },
      "x-go-package": "code.gitea.io/gitea/modules/structs"
    },
    "CreateHookOptionConfig": {
      "description": "CreateHookOptionConfig has all config options in it\nrequired are \"content_type\" and \"url\" Required",
      "type": "object",
      "additionalProperties": {
        "type": "string"
      },
      "x-go-package": "code.gitea.io/gitea/modules/structs"
    },
    "CreateIssueCommentOption": {
      "description": "CreateIssueCommentOption options for creating a comment on an issue",
      "type": "object",
      "required": [
        "body"
      ],
      "properties": {
        "body": {
          "type": "string",
          "x-go-name": "Body"
        }
      },
      "x-go-package": "code.gitea.io/gitea/modules/structs"
    },
    "CreateIssueOption": {
      "description": "CreateIssueOption options to create one issue",
      "type": "object",
      "required": [
        "title"
      ],
      "properties": {
        "assignee": {
          "description": "deprecated",
          "type": "string",
          "x-go-name": "Assignee"
        },
        "assignees": {
          "type": "array",
          "items": {
            "type": "string"
          },
          "x-go-name": "Assignees"
        },
        "body": {
          "type": "string",
          "x-go-name": "Body"
        },
        "closed": {
          "type": "boolean",
          "x-go-name": "Closed"
        },
        "due_date": {
          "type": "string",
          "format": "date-time",
          "x-go-name": "Deadline"
        },
        "labels": {
          "description": "list of label ids",
          "type": "array",
          "items": {
            "type": "integer",
            "format": "int64"
          },
          "x-go-name": "Labels"
        },
        "milestone": {
          "description": "milestone id",
          "type": "integer",
          "format": "int64",
          "x-go-name": "Milestone"
        },
        "ref": {
          "type": "string",
          "x-go-name": "Ref"
        },
        "title": {
          "type": "string",
          "x-go-name": "Title"
        }
      },
      "x-go-package": "code.gitea.io/gitea/modules/structs"
    },
    "CreateKeyOption": {
      "description": "CreateKeyOption options when creating a key",
      "type": "object",
      "required": [
        "title",
        "key"
      ],
      "properties": {
        "key": {
          "description": "An armored SSH key to add",
          "type": "string",
          "uniqueItems": true,
          "x-go-name": "Key"
        },
        "read_only": {
          "description": "Describe if the key has only read access or read/write",
          "type": "boolean",
          "x-go-name": "ReadOnly"
        },
        "title": {
          "description": "Title of the key to add",
          "type": "string",
          "uniqueItems": true,
          "x-go-name": "Title"
        }
      },
      "x-go-package": "code.gitea.io/gitea/modules/structs"
    },
    "CreateLabelOption": {
      "description": "CreateLabelOption options for creating a label",
      "type": "object",
      "required": [
        "name",
        "color"
      ],
      "properties": {
        "color": {
          "type": "string",
          "x-go-name": "Color",
          "example": "#00aabb"
        },
        "description": {
          "type": "string",
          "x-go-name": "Description"
        },
        "name": {
          "type": "string",
          "x-go-name": "Name"
        }
      },
      "x-go-package": "code.gitea.io/gitea/modules/structs"
    },
    "CreateMilestoneOption": {
      "description": "CreateMilestoneOption options for creating a milestone",
      "type": "object",
      "properties": {
        "description": {
          "type": "string",
          "x-go-name": "Description"
        },
        "due_on": {
          "type": "string",
          "format": "date-time",
          "x-go-name": "Deadline"
        },
        "state": {
          "type": "string",
          "enum": [
            "open",
            "closed"
          ],
          "x-go-name": "State"
        },
        "title": {
          "type": "string",
          "x-go-name": "Title"
        }
      },
      "x-go-package": "code.gitea.io/gitea/modules/structs"
    },
    "CreateOAuth2ApplicationOptions": {
      "description": "CreateOAuth2ApplicationOptions holds options to create an oauth2 application",
      "type": "object",
      "properties": {
        "name": {
          "type": "string",
          "x-go-name": "Name"
        },
        "redirect_uris": {
          "type": "array",
          "items": {
            "type": "string"
          },
          "x-go-name": "RedirectURIs"
        }
      },
      "x-go-package": "code.gitea.io/gitea/modules/structs"
    },
    "CreateOrgOption": {
      "description": "CreateOrgOption options for creating an organization",
      "type": "object",
      "required": [
        "username"
      ],
      "properties": {
        "description": {
          "type": "string",
          "x-go-name": "Description"
        },
        "full_name": {
          "type": "string",
          "x-go-name": "FullName"
        },
        "location": {
          "type": "string",
          "x-go-name": "Location"
        },
        "repo_admin_change_team_access": {
          "type": "boolean",
          "x-go-name": "RepoAdminChangeTeamAccess"
        },
        "username": {
          "type": "string",
          "x-go-name": "UserName"
        },
        "visibility": {
          "description": "possible values are `public` (default), `limited` or `private`",
          "type": "string",
          "enum": [
            "public",
            "limited",
            "private"
          ],
          "x-go-name": "Visibility"
        },
        "website": {
          "type": "string",
          "x-go-name": "Website"
        }
      },
      "x-go-package": "code.gitea.io/gitea/modules/structs"
    },
    "CreatePullRequestOption": {
      "description": "CreatePullRequestOption options when creating a pull request",
      "type": "object",
      "properties": {
        "assignee": {
          "type": "string",
          "x-go-name": "Assignee"
        },
        "assignees": {
          "type": "array",
          "items": {
            "type": "string"
          },
          "x-go-name": "Assignees"
        },
        "base": {
          "type": "string",
          "x-go-name": "Base"
        },
        "body": {
          "type": "string",
          "x-go-name": "Body"
        },
        "due_date": {
          "type": "string",
          "format": "date-time",
          "x-go-name": "Deadline"
        },
        "head": {
          "type": "string",
          "x-go-name": "Head"
        },
        "labels": {
          "type": "array",
          "items": {
            "type": "integer",
            "format": "int64"
          },
          "x-go-name": "Labels"
        },
        "milestone": {
          "type": "integer",
          "format": "int64",
          "x-go-name": "Milestone"
        },
        "title": {
          "type": "string",
          "x-go-name": "Title"
        }
      },
      "x-go-package": "code.gitea.io/gitea/modules/structs"
    },
    "CreatePullReviewComment": {
      "description": "CreatePullReviewComment represent a review comment for creation api",
      "type": "object",
      "properties": {
        "body": {
          "type": "string",
          "x-go-name": "Body"
        },
        "new_position": {
          "description": "if comment to new file line or 0",
          "type": "integer",
          "format": "int64",
          "x-go-name": "NewLineNum"
        },
        "old_position": {
          "description": "if comment to old file line or 0",
          "type": "integer",
          "format": "int64",
          "x-go-name": "OldLineNum"
        },
        "path": {
          "description": "the tree path",
          "type": "string",
          "x-go-name": "Path"
        }
      },
      "x-go-package": "code.gitea.io/gitea/modules/structs"
    },
    "CreatePullReviewOptions": {
      "description": "CreatePullReviewOptions are options to create a pull review",
      "type": "object",
      "properties": {
        "body": {
          "type": "string",
          "x-go-name": "Body"
        },
        "comments": {
          "type": "array",
          "items": {
            "$ref": "#/definitions/CreatePullReviewComment"
          },
          "x-go-name": "Comments"
        },
        "commit_id": {
          "type": "string",
          "x-go-name": "CommitID"
        },
        "event": {
          "$ref": "#/definitions/ReviewStateType"
        }
      },
      "x-go-package": "code.gitea.io/gitea/modules/structs"
    },
    "CreateReleaseOption": {
      "description": "CreateReleaseOption options when creating a release",
      "type": "object",
      "required": [
        "tag_name"
      ],
      "properties": {
        "body": {
          "type": "string",
          "x-go-name": "Note"
        },
        "draft": {
          "type": "boolean",
          "x-go-name": "IsDraft"
        },
        "name": {
          "type": "string",
          "x-go-name": "Title"
        },
        "prerelease": {
          "type": "boolean",
          "x-go-name": "IsPrerelease"
        },
        "tag_name": {
          "type": "string",
          "x-go-name": "TagName"
        },
        "target_commitish": {
          "type": "string",
          "x-go-name": "Target"
        }
      },
      "x-go-package": "code.gitea.io/gitea/modules/structs"
    },
    "CreateRepoOption": {
      "description": "CreateRepoOption options when creating repository",
      "type": "object",
      "required": [
        "name"
      ],
      "properties": {
        "auto_init": {
          "description": "Whether the repository should be auto-intialized?",
          "type": "boolean",
          "x-go-name": "AutoInit"
        },
        "default_branch": {
          "description": "DefaultBranch of the repository (used when initializes and in template)",
          "type": "string",
          "x-go-name": "DefaultBranch"
        },
        "description": {
          "description": "Description of the repository to create",
          "type": "string",
          "x-go-name": "Description"
        },
        "gitignores": {
          "description": "Gitignores to use",
          "type": "string",
          "x-go-name": "Gitignores"
        },
        "issue_labels": {
          "description": "Label-Set to use",
          "type": "string",
          "x-go-name": "IssueLabels"
        },
        "license": {
          "description": "License to use",
          "type": "string",
          "x-go-name": "License"
        },
        "name": {
          "description": "Name of the repository to create",
          "type": "string",
          "uniqueItems": true,
          "x-go-name": "Name"
        },
        "private": {
          "description": "Whether the repository is private",
          "type": "boolean",
          "x-go-name": "Private"
        },
        "readme": {
          "description": "Readme of the repository to create",
          "type": "string",
          "x-go-name": "Readme"
        },
        "template": {
          "description": "Whether the repository is template",
          "type": "boolean",
          "x-go-name": "Template"
        },
        "trust_model": {
          "description": "TrustModel of the repository",
          "type": "string",
          "enum": [
            "default",
            "collaborator",
            "committer",
            "collaboratorcommitter"
          ],
          "x-go-name": "TrustModel"
        }
      },
      "x-go-package": "code.gitea.io/gitea/modules/structs"
    },
    "CreateStatusOption": {
      "description": "CreateStatusOption holds the information needed to create a new CommitStatus for a Commit",
      "type": "object",
      "properties": {
        "context": {
          "type": "string",
          "x-go-name": "Context"
        },
        "description": {
          "type": "string",
          "x-go-name": "Description"
        },
        "state": {
          "$ref": "#/definitions/CommitStatusState"
        },
        "target_url": {
          "type": "string",
          "x-go-name": "TargetURL"
        }
      },
      "x-go-package": "code.gitea.io/gitea/modules/structs"
    },
    "CreateTagOption": {
      "description": "CreateTagOption options when creating a tag",
      "type": "object",
      "required": [
        "tag_name"
      ],
      "properties": {
        "message": {
          "type": "string",
          "x-go-name": "Message"
        },
        "tag_name": {
          "type": "string",
          "x-go-name": "TagName"
        },
        "target": {
          "type": "string",
          "x-go-name": "Target"
        }
      },
      "x-go-package": "code.gitea.io/gitea/modules/structs"
    },
    "CreateTeamOption": {
      "description": "CreateTeamOption options for creating a team",
      "type": "object",
      "required": [
        "name"
      ],
      "properties": {
        "can_create_org_repo": {
          "type": "boolean",
          "x-go-name": "CanCreateOrgRepo"
        },
        "description": {
          "type": "string",
          "x-go-name": "Description"
        },
        "includes_all_repositories": {
          "type": "boolean",
          "x-go-name": "IncludesAllRepositories"
        },
        "name": {
          "type": "string",
          "x-go-name": "Name"
        },
        "permission": {
          "type": "string",
          "enum": [
            "read",
            "write",
            "admin"
          ],
          "x-go-name": "Permission"
        },
        "units": {
          "type": "array",
          "items": {
            "type": "string"
          },
          "x-go-name": "Units",
          "example": [
            "repo.code",
            "repo.issues",
            "repo.ext_issues",
            "repo.wiki",
            "repo.pulls",
            "repo.releases",
            "repo.projects",
            "repo.ext_wiki"
          ]
        }
      },
      "x-go-package": "code.gitea.io/gitea/modules/structs"
    },
    "CreateUserOption": {
      "description": "CreateUserOption create user options",
      "type": "object",
      "required": [
        "username",
        "email",
        "password"
      ],
      "properties": {
        "email": {
          "type": "string",
          "format": "email",
          "x-go-name": "Email"
        },
        "full_name": {
          "type": "string",
          "x-go-name": "FullName"
        },
        "login_name": {
          "type": "string",
          "x-go-name": "LoginName"
        },
        "must_change_password": {
          "type": "boolean",
          "x-go-name": "MustChangePassword"
        },
        "password": {
          "type": "string",
          "x-go-name": "Password"
        },
        "send_notify": {
          "type": "boolean",
          "x-go-name": "SendNotify"
        },
        "source_id": {
          "type": "integer",
          "format": "int64",
          "x-go-name": "SourceID"
        },
        "username": {
          "type": "string",
          "x-go-name": "Username"
        },
        "visibility": {
          "type": "string",
          "x-go-name": "Visibility"
        }
      },
      "x-go-package": "code.gitea.io/gitea/modules/structs"
    },
    "CreateWikiPageOptions": {
      "description": "CreateWikiPageOptions form for creating wiki",
      "type": "object",
      "properties": {
        "content_base64": {
          "description": "content must be base64 encoded",
          "type": "string",
          "x-go-name": "ContentBase64"
        },
        "message": {
          "description": "optional commit message summarizing the change",
          "type": "string",
          "x-go-name": "Message"
        },
        "title": {
          "description": "page title. leave empty to keep unchanged",
          "type": "string",
          "x-go-name": "Title"
        }
      },
      "x-go-package": "code.gitea.io/gitea/modules/structs"
    },
    "Cron": {
      "description": "Cron represents a Cron task",
      "type": "object",
      "properties": {
        "exec_times": {
          "type": "integer",
          "format": "int64",
          "x-go-name": "ExecTimes"
        },
        "name": {
          "type": "string",
          "x-go-name": "Name"
        },
        "next": {
          "type": "string",
          "format": "date-time",
          "x-go-name": "Next"
        },
        "prev": {
          "type": "string",
          "format": "date-time",
          "x-go-name": "Prev"
        },
        "schedule": {
          "type": "string",
          "x-go-name": "Schedule"
        }
      },
      "x-go-package": "code.gitea.io/gitea/modules/structs"
    },
    "DeleteEmailOption": {
      "description": "DeleteEmailOption options when deleting email addresses",
      "type": "object",
      "properties": {
        "emails": {
          "description": "email addresses to delete",
          "type": "array",
          "items": {
            "type": "string"
          },
          "x-go-name": "Emails"
        }
      },
      "x-go-package": "code.gitea.io/gitea/modules/structs"
    },
    "DeleteFileOptions": {
      "description": "DeleteFileOptions options for deleting files (used for other File structs below)\nNote: `author` and `committer` are optional (if only one is given, it will be used for the other, otherwise the authenticated user will be used)",
      "type": "object",
      "required": [
        "sha"
      ],
      "properties": {
        "author": {
          "$ref": "#/definitions/Identity"
        },
        "branch": {
          "description": "branch (optional) to base this file from. if not given, the default branch is used",
          "type": "string",
          "x-go-name": "BranchName"
        },
        "committer": {
          "$ref": "#/definitions/Identity"
        },
        "dates": {
          "$ref": "#/definitions/CommitDateOptions"
        },
        "message": {
          "description": "message (optional) for the commit of this file. if not supplied, a default message will be used",
          "type": "string",
          "x-go-name": "Message"
        },
        "new_branch": {
          "description": "new_branch (optional) will make a new branch from `branch` before creating the file",
          "type": "string",
          "x-go-name": "NewBranchName"
        },
        "sha": {
          "description": "sha is the SHA for the file that already exists",
          "type": "string",
          "x-go-name": "SHA"
        },
        "signoff": {
          "description": "Add a Signed-off-by trailer by the committer at the end of the commit log message.",
          "type": "boolean",
          "x-go-name": "Signoff"
        }
      },
      "x-go-package": "code.gitea.io/gitea/modules/structs"
    },
    "DeployKey": {
      "description": "DeployKey a deploy key",
      "type": "object",
      "properties": {
        "created_at": {
          "type": "string",
          "format": "date-time",
          "x-go-name": "Created"
        },
        "fingerprint": {
          "type": "string",
          "x-go-name": "Fingerprint"
        },
        "id": {
          "type": "integer",
          "format": "int64",
          "x-go-name": "ID"
        },
        "key": {
          "type": "string",
          "x-go-name": "Key"
        },
        "key_id": {
          "type": "integer",
          "format": "int64",
          "x-go-name": "KeyID"
        },
        "read_only": {
          "type": "boolean",
          "x-go-name": "ReadOnly"
        },
        "repository": {
          "$ref": "#/definitions/Repository"
        },
        "title": {
          "type": "string",
          "x-go-name": "Title"
        },
        "url": {
          "type": "string",
          "x-go-name": "URL"
        }
      },
      "x-go-package": "code.gitea.io/gitea/modules/structs"
    },
    "DismissPullReviewOptions": {
      "description": "DismissPullReviewOptions are options to dismiss a pull review",
      "type": "object",
      "properties": {
        "message": {
          "type": "string",
          "x-go-name": "Message"
        }
      },
      "x-go-package": "code.gitea.io/gitea/modules/structs"
    },
    "EditAttachmentOptions": {
      "description": "EditAttachmentOptions options for editing attachments",
      "type": "object",
      "properties": {
        "name": {
          "type": "string",
          "x-go-name": "Name"
        }
      },
      "x-go-package": "code.gitea.io/gitea/modules/structs"
    },
    "EditBranchProtectionOption": {
      "description": "EditBranchProtectionOption options for editing a branch protection",
      "type": "object",
      "properties": {
        "approvals_whitelist_teams": {
          "type": "array",
          "items": {
            "type": "string"
          },
          "x-go-name": "ApprovalsWhitelistTeams"
        },
        "approvals_whitelist_username": {
          "type": "array",
          "items": {
            "type": "string"
          },
          "x-go-name": "ApprovalsWhitelistUsernames"
        },
        "block_on_official_review_requests": {
          "type": "boolean",
          "x-go-name": "BlockOnOfficialReviewRequests"
        },
        "block_on_outdated_branch": {
          "type": "boolean",
          "x-go-name": "BlockOnOutdatedBranch"
        },
        "block_on_rejected_reviews": {
          "type": "boolean",
          "x-go-name": "BlockOnRejectedReviews"
        },
        "dismiss_stale_approvals": {
          "type": "boolean",
          "x-go-name": "DismissStaleApprovals"
        },
        "enable_approvals_whitelist": {
          "type": "boolean",
          "x-go-name": "EnableApprovalsWhitelist"
        },
        "enable_merge_whitelist": {
          "type": "boolean",
          "x-go-name": "EnableMergeWhitelist"
        },
        "enable_push": {
          "type": "boolean",
          "x-go-name": "EnablePush"
        },
        "enable_push_whitelist": {
          "type": "boolean",
          "x-go-name": "EnablePushWhitelist"
        },
        "enable_status_check": {
          "type": "boolean",
          "x-go-name": "EnableStatusCheck"
        },
        "merge_whitelist_teams": {
          "type": "array",
          "items": {
            "type": "string"
          },
          "x-go-name": "MergeWhitelistTeams"
        },
        "merge_whitelist_usernames": {
          "type": "array",
          "items": {
            "type": "string"
          },
          "x-go-name": "MergeWhitelistUsernames"
        },
        "protected_file_patterns": {
          "type": "string",
          "x-go-name": "ProtectedFilePatterns"
        },
        "push_whitelist_deploy_keys": {
          "type": "boolean",
          "x-go-name": "PushWhitelistDeployKeys"
        },
        "push_whitelist_teams": {
          "type": "array",
          "items": {
            "type": "string"
          },
          "x-go-name": "PushWhitelistTeams"
        },
        "push_whitelist_usernames": {
          "type": "array",
          "items": {
            "type": "string"
          },
          "x-go-name": "PushWhitelistUsernames"
        },
        "require_signed_commits": {
          "type": "boolean",
          "x-go-name": "RequireSignedCommits"
        },
        "required_approvals": {
          "type": "integer",
          "format": "int64",
          "x-go-name": "RequiredApprovals"
        },
        "status_check_contexts": {
          "type": "array",
          "items": {
            "type": "string"
          },
          "x-go-name": "StatusCheckContexts"
        },
        "unprotected_file_patterns": {
          "type": "string",
          "x-go-name": "UnprotectedFilePatterns"
        }
      },
      "x-go-package": "code.gitea.io/gitea/modules/structs"
    },
    "EditDeadlineOption": {
      "description": "EditDeadlineOption options for creating a deadline",
      "type": "object",
      "required": [
        "due_date"
      ],
      "properties": {
        "due_date": {
          "type": "string",
          "format": "date-time",
          "x-go-name": "Deadline"
        }
      },
      "x-go-package": "code.gitea.io/gitea/modules/structs"
    },
    "EditGitHookOption": {
      "description": "EditGitHookOption options when modifying one Git hook",
      "type": "object",
      "properties": {
        "content": {
          "type": "string",
          "x-go-name": "Content"
        }
      },
      "x-go-package": "code.gitea.io/gitea/modules/structs"
    },
    "EditHookOption": {
      "description": "EditHookOption options when modify one hook",
      "type": "object",
      "properties": {
        "active": {
          "type": "boolean",
          "x-go-name": "Active"
        },
        "branch_filter": {
          "type": "string",
          "x-go-name": "BranchFilter"
        },
        "config": {
          "type": "object",
          "additionalProperties": {
            "type": "string"
          },
          "x-go-name": "Config"
        },
        "events": {
          "type": "array",
          "items": {
            "type": "string"
          },
          "x-go-name": "Events"
        }
      },
      "x-go-package": "code.gitea.io/gitea/modules/structs"
    },
    "EditIssueCommentOption": {
      "description": "EditIssueCommentOption options for editing a comment",
      "type": "object",
      "required": [
        "body"
      ],
      "properties": {
        "body": {
          "type": "string",
          "x-go-name": "Body"
        }
      },
      "x-go-package": "code.gitea.io/gitea/modules/structs"
    },
    "EditIssueOption": {
      "description": "EditIssueOption options for editing an issue",
      "type": "object",
      "properties": {
        "assignee": {
          "description": "deprecated",
          "type": "string",
          "x-go-name": "Assignee"
        },
        "assignees": {
          "type": "array",
          "items": {
            "type": "string"
          },
          "x-go-name": "Assignees"
        },
        "body": {
          "type": "string",
          "x-go-name": "Body"
        },
        "due_date": {
          "type": "string",
          "format": "date-time",
          "x-go-name": "Deadline"
        },
        "milestone": {
          "type": "integer",
          "format": "int64",
          "x-go-name": "Milestone"
        },
        "ref": {
          "type": "string",
          "x-go-name": "Ref"
        },
        "state": {
          "type": "string",
          "x-go-name": "State"
        },
        "title": {
          "type": "string",
          "x-go-name": "Title"
        },
        "unset_due_date": {
          "type": "boolean",
          "x-go-name": "RemoveDeadline"
        }
      },
      "x-go-package": "code.gitea.io/gitea/modules/structs"
    },
    "EditLabelOption": {
      "description": "EditLabelOption options for editing a label",
      "type": "object",
      "properties": {
        "color": {
          "type": "string",
          "x-go-name": "Color"
        },
        "description": {
          "type": "string",
          "x-go-name": "Description"
        },
        "name": {
          "type": "string",
          "x-go-name": "Name"
        }
      },
      "x-go-package": "code.gitea.io/gitea/modules/structs"
    },
    "EditMilestoneOption": {
      "description": "EditMilestoneOption options for editing a milestone",
      "type": "object",
      "properties": {
        "description": {
          "type": "string",
          "x-go-name": "Description"
        },
        "due_on": {
          "type": "string",
          "format": "date-time",
          "x-go-name": "Deadline"
        },
        "state": {
          "type": "string",
          "x-go-name": "State"
        },
        "title": {
          "type": "string",
          "x-go-name": "Title"
        }
      },
      "x-go-package": "code.gitea.io/gitea/modules/structs"
    },
    "EditOrgOption": {
      "description": "EditOrgOption options for editing an organization",
      "type": "object",
      "properties": {
        "description": {
          "type": "string",
          "x-go-name": "Description"
        },
        "full_name": {
          "type": "string",
          "x-go-name": "FullName"
        },
        "location": {
          "type": "string",
          "x-go-name": "Location"
        },
        "repo_admin_change_team_access": {
          "type": "boolean",
          "x-go-name": "RepoAdminChangeTeamAccess"
        },
        "visibility": {
          "description": "possible values are `public`, `limited` or `private`",
          "type": "string",
          "enum": [
            "public",
            "limited",
            "private"
          ],
          "x-go-name": "Visibility"
        },
        "website": {
          "type": "string",
          "x-go-name": "Website"
        }
      },
      "x-go-package": "code.gitea.io/gitea/modules/structs"
    },
    "EditPullRequestOption": {
      "description": "EditPullRequestOption options when modify pull request",
      "type": "object",
      "properties": {
        "assignee": {
          "type": "string",
          "x-go-name": "Assignee"
        },
        "assignees": {
          "type": "array",
          "items": {
            "type": "string"
          },
          "x-go-name": "Assignees"
        },
        "base": {
          "type": "string",
          "x-go-name": "Base"
        },
        "body": {
          "type": "string",
          "x-go-name": "Body"
        },
        "due_date": {
          "type": "string",
          "format": "date-time",
          "x-go-name": "Deadline"
        },
        "labels": {
          "type": "array",
          "items": {
            "type": "integer",
            "format": "int64"
          },
          "x-go-name": "Labels"
        },
        "milestone": {
          "type": "integer",
          "format": "int64",
          "x-go-name": "Milestone"
        },
        "state": {
          "type": "string",
          "x-go-name": "State"
        },
        "title": {
          "type": "string",
          "x-go-name": "Title"
        },
        "unset_due_date": {
          "type": "boolean",
          "x-go-name": "RemoveDeadline"
        }
      },
      "x-go-package": "code.gitea.io/gitea/modules/structs"
    },
    "EditReactionOption": {
      "description": "EditReactionOption contain the reaction type",
      "type": "object",
      "properties": {
        "content": {
          "type": "string",
          "x-go-name": "Reaction"
        }
      },
      "x-go-package": "code.gitea.io/gitea/modules/structs"
    },
    "EditReleaseOption": {
      "description": "EditReleaseOption options when editing a release",
      "type": "object",
      "properties": {
        "body": {
          "type": "string",
          "x-go-name": "Note"
        },
        "draft": {
          "type": "boolean",
          "x-go-name": "IsDraft"
        },
        "name": {
          "type": "string",
          "x-go-name": "Title"
        },
        "prerelease": {
          "type": "boolean",
          "x-go-name": "IsPrerelease"
        },
        "tag_name": {
          "type": "string",
          "x-go-name": "TagName"
        },
        "target_commitish": {
          "type": "string",
          "x-go-name": "Target"
        }
      },
      "x-go-package": "code.gitea.io/gitea/modules/structs"
    },
    "EditRepoOption": {
      "description": "EditRepoOption options when editing a repository's properties",
      "type": "object",
      "properties": {
        "allow_manual_merge": {
          "description": "either `true` to allow mark pr as merged manually, or `false` to prevent it. `has_pull_requests` must be `true`.",
          "type": "boolean",
          "x-go-name": "AllowManualMerge"
        },
        "allow_merge_commits": {
          "description": "either `true` to allow merging pull requests with a merge commit, or `false` to prevent merging pull requests with merge commits. `has_pull_requests` must be `true`.",
          "type": "boolean",
          "x-go-name": "AllowMerge"
        },
        "allow_rebase": {
          "description": "either `true` to allow rebase-merging pull requests, or `false` to prevent rebase-merging. `has_pull_requests` must be `true`.",
          "type": "boolean",
          "x-go-name": "AllowRebase"
        },
        "allow_rebase_explicit": {
          "description": "either `true` to allow rebase with explicit merge commits (--no-ff), or `false` to prevent rebase with explicit merge commits. `has_pull_requests` must be `true`.",
          "type": "boolean",
          "x-go-name": "AllowRebaseMerge"
        },
        "allow_squash_merge": {
          "description": "either `true` to allow squash-merging pull requests, or `false` to prevent squash-merging. `has_pull_requests` must be `true`.",
          "type": "boolean",
          "x-go-name": "AllowSquash"
        },
        "archived": {
          "description": "set to `true` to archive this repository.",
          "type": "boolean",
          "x-go-name": "Archived"
        },
        "autodetect_manual_merge": {
          "description": "either `true` to enable AutodetectManualMerge, or `false` to prevent it. `has_pull_requests` must be `true`, Note: In some special cases, misjudgments can occur.",
          "type": "boolean",
          "x-go-name": "AutodetectManualMerge"
        },
        "default_branch": {
          "description": "sets the default branch for this repository.",
          "type": "string",
          "x-go-name": "DefaultBranch"
        },
        "default_delete_branch_after_merge": {
          "description": "set to `true` to delete pr branch after merge by default",
          "type": "boolean",
          "x-go-name": "DefaultDeleteBranchAfterMerge"
        },
        "default_merge_style": {
          "description": "set to a merge style to be used by this repository: \"merge\", \"rebase\", \"rebase-merge\", or \"squash\". `has_pull_requests` must be `true`.",
          "type": "string",
          "x-go-name": "DefaultMergeStyle"
        },
        "description": {
          "description": "a short description of the repository.",
          "type": "string",
          "x-go-name": "Description"
        },
        "external_tracker": {
          "$ref": "#/definitions/ExternalTracker"
        },
        "external_wiki": {
          "$ref": "#/definitions/ExternalWiki"
        },
        "has_issues": {
          "description": "either `true` to enable issues for this repository or `false` to disable them.",
          "type": "boolean",
          "x-go-name": "HasIssues"
        },
        "has_projects": {
          "description": "either `true` to enable project unit, or `false` to disable them.",
          "type": "boolean",
          "x-go-name": "HasProjects"
        },
        "has_pull_requests": {
          "description": "either `true` to allow pull requests, or `false` to prevent pull request.",
          "type": "boolean",
          "x-go-name": "HasPullRequests"
        },
        "has_wiki": {
          "description": "either `true` to enable the wiki for this repository or `false` to disable it.",
          "type": "boolean",
          "x-go-name": "HasWiki"
        },
        "ignore_whitespace_conflicts": {
          "description": "either `true` to ignore whitespace for conflicts, or `false` to not ignore whitespace. `has_pull_requests` must be `true`.",
          "type": "boolean",
          "x-go-name": "IgnoreWhitespaceConflicts"
        },
        "internal_tracker": {
          "$ref": "#/definitions/InternalTracker"
        },
        "mirror_interval": {
          "description": "set to a string like `8h30m0s` to set the mirror interval time",
          "type": "string",
          "x-go-name": "MirrorInterval"
        },
        "name": {
          "description": "name of the repository",
          "type": "string",
          "uniqueItems": true,
          "x-go-name": "Name"
        },
        "private": {
          "description": "either `true` to make the repository private or `false` to make it public.\nNote: you will get a 422 error if the organization restricts changing repository visibility to organization\nowners and a non-owner tries to change the value of private.",
          "type": "boolean",
          "x-go-name": "Private"
        },
        "template": {
          "description": "either `true` to make this repository a template or `false` to make it a normal repository",
          "type": "boolean",
          "x-go-name": "Template"
        },
        "website": {
          "description": "a URL with more information about the repository.",
          "type": "string",
          "x-go-name": "Website"
        }
      },
      "x-go-package": "code.gitea.io/gitea/modules/structs"
    },
    "EditTeamOption": {
      "description": "EditTeamOption options for editing a team",
      "type": "object",
      "required": [
        "name"
      ],
      "properties": {
        "can_create_org_repo": {
          "type": "boolean",
          "x-go-name": "CanCreateOrgRepo"
        },
        "description": {
          "type": "string",
          "x-go-name": "Description"
        },
        "includes_all_repositories": {
          "type": "boolean",
          "x-go-name": "IncludesAllRepositories"
        },
        "name": {
          "type": "string",
          "x-go-name": "Name"
        },
        "permission": {
          "type": "string",
          "enum": [
            "read",
            "write",
            "admin"
          ],
          "x-go-name": "Permission"
        },
        "units": {
          "type": "array",
          "items": {
            "type": "string"
          },
          "x-go-name": "Units",
          "example": [
            "repo.code",
            "repo.issues",
            "repo.ext_issues",
            "repo.wiki",
            "repo.pulls",
            "repo.releases",
            "repo.projects",
            "repo.ext_wiki"
          ]
        }
      },
      "x-go-package": "code.gitea.io/gitea/modules/structs"
    },
    "EditUserOption": {
      "description": "EditUserOption edit user options",
      "type": "object",
      "required": [
        "source_id",
        "login_name"
      ],
      "properties": {
        "active": {
          "type": "boolean",
          "x-go-name": "Active"
        },
        "admin": {
          "type": "boolean",
          "x-go-name": "Admin"
        },
        "allow_create_organization": {
          "type": "boolean",
          "x-go-name": "AllowCreateOrganization"
        },
        "allow_git_hook": {
          "type": "boolean",
          "x-go-name": "AllowGitHook"
        },
        "allow_import_local": {
          "type": "boolean",
          "x-go-name": "AllowImportLocal"
        },
        "description": {
          "type": "string",
          "x-go-name": "Description"
        },
        "email": {
          "type": "string",
          "format": "email",
          "x-go-name": "Email"
        },
        "full_name": {
          "type": "string",
          "x-go-name": "FullName"
        },
        "location": {
          "type": "string",
          "x-go-name": "Location"
        },
        "login_name": {
          "type": "string",
          "x-go-name": "LoginName"
        },
        "max_repo_creation": {
          "type": "integer",
          "format": "int64",
          "x-go-name": "MaxRepoCreation"
        },
        "must_change_password": {
          "type": "boolean",
          "x-go-name": "MustChangePassword"
        },
        "password": {
          "type": "string",
          "x-go-name": "Password"
        },
        "prohibit_login": {
          "type": "boolean",
          "x-go-name": "ProhibitLogin"
        },
        "restricted": {
          "type": "boolean",
          "x-go-name": "Restricted"
        },
        "source_id": {
          "type": "integer",
          "format": "int64",
          "x-go-name": "SourceID"
        },
        "visibility": {
          "type": "string",
          "x-go-name": "Visibility"
        },
        "website": {
          "type": "string",
          "x-go-name": "Website"
        }
      },
      "x-go-package": "code.gitea.io/gitea/modules/structs"
    },
    "Email": {
      "description": "Email an email address belonging to a user",
      "type": "object",
      "properties": {
        "email": {
          "type": "string",
          "format": "email",
          "x-go-name": "Email"
        },
        "primary": {
          "type": "boolean",
          "x-go-name": "Primary"
        },
        "verified": {
          "type": "boolean",
          "x-go-name": "Verified"
        }
      },
      "x-go-package": "code.gitea.io/gitea/modules/structs"
    },
    "ExternalTracker": {
      "description": "ExternalTracker represents settings for external tracker",
      "type": "object",
      "properties": {
        "external_tracker_format": {
          "description": "External Issue Tracker URL Format. Use the placeholders {user}, {repo} and {index} for the username, repository name and issue index.",
          "type": "string",
          "x-go-name": "ExternalTrackerFormat"
        },
        "external_tracker_style": {
          "description": "External Issue Tracker Number Format, either `numeric` or `alphanumeric`",
          "type": "string",
          "x-go-name": "ExternalTrackerStyle"
        },
        "external_tracker_url": {
          "description": "URL of external issue tracker.",
          "type": "string",
          "x-go-name": "ExternalTrackerURL"
        }
      },
      "x-go-package": "code.gitea.io/gitea/modules/structs"
    },
    "ExternalWiki": {
      "description": "ExternalWiki represents setting for external wiki",
      "type": "object",
      "properties": {
        "external_wiki_url": {
          "description": "URL of external wiki.",
          "type": "string",
          "x-go-name": "ExternalWikiURL"
        }
      },
      "x-go-package": "code.gitea.io/gitea/modules/structs"
    },
    "FileCommitResponse": {
      "type": "object",
      "title": "FileCommitResponse contains information generated from a Git commit for a repo's file.",
      "properties": {
        "author": {
          "$ref": "#/definitions/CommitUser"
        },
        "committer": {
          "$ref": "#/definitions/CommitUser"
        },
        "created": {
          "type": "string",
          "format": "date-time",
          "x-go-name": "Created"
        },
        "html_url": {
          "type": "string",
          "x-go-name": "HTMLURL"
        },
        "message": {
          "type": "string",
          "x-go-name": "Message"
        },
        "parents": {
          "type": "array",
          "items": {
            "$ref": "#/definitions/CommitMeta"
          },
          "x-go-name": "Parents"
        },
        "sha": {
          "type": "string",
          "x-go-name": "SHA"
        },
        "tree": {
          "$ref": "#/definitions/CommitMeta"
        },
        "url": {
          "type": "string",
          "x-go-name": "URL"
        }
      },
      "x-go-package": "code.gitea.io/gitea/modules/structs"
    },
    "FileDeleteResponse": {
      "description": "FileDeleteResponse contains information about a repo's file that was deleted",
      "type": "object",
      "properties": {
        "commit": {
          "$ref": "#/definitions/FileCommitResponse"
        },
        "content": {
          "type": "object",
          "x-go-name": "Content"
        },
        "verification": {
          "$ref": "#/definitions/PayloadCommitVerification"
        }
      },
      "x-go-package": "code.gitea.io/gitea/modules/structs"
    },
    "FileLinksResponse": {
      "description": "FileLinksResponse contains the links for a repo's file",
      "type": "object",
      "properties": {
        "git": {
          "type": "string",
          "x-go-name": "GitURL"
        },
        "html": {
          "type": "string",
          "x-go-name": "HTMLURL"
        },
        "self": {
          "type": "string",
          "x-go-name": "Self"
        }
      },
      "x-go-package": "code.gitea.io/gitea/modules/structs"
    },
    "FileResponse": {
      "description": "FileResponse contains information about a repo's file",
      "type": "object",
      "properties": {
        "commit": {
          "$ref": "#/definitions/FileCommitResponse"
        },
        "content": {
          "$ref": "#/definitions/ContentsResponse"
        },
        "verification": {
          "$ref": "#/definitions/PayloadCommitVerification"
        }
      },
      "x-go-package": "code.gitea.io/gitea/modules/structs"
    },
    "GPGKey": {
      "description": "GPGKey a user GPG key to sign commit and tag in repository",
      "type": "object",
      "properties": {
        "can_certify": {
          "type": "boolean",
          "x-go-name": "CanCertify"
        },
        "can_encrypt_comms": {
          "type": "boolean",
          "x-go-name": "CanEncryptComms"
        },
        "can_encrypt_storage": {
          "type": "boolean",
          "x-go-name": "CanEncryptStorage"
        },
        "can_sign": {
          "type": "boolean",
          "x-go-name": "CanSign"
        },
        "created_at": {
          "type": "string",
          "format": "date-time",
          "x-go-name": "Created"
        },
        "emails": {
          "type": "array",
          "items": {
            "$ref": "#/definitions/GPGKeyEmail"
          },
          "x-go-name": "Emails"
        },
        "expires_at": {
          "type": "string",
          "format": "date-time",
          "x-go-name": "Expires"
        },
        "id": {
          "type": "integer",
          "format": "int64",
          "x-go-name": "ID"
        },
        "key_id": {
          "type": "string",
          "x-go-name": "KeyID"
        },
        "primary_key_id": {
          "type": "string",
          "x-go-name": "PrimaryKeyID"
        },
        "public_key": {
          "type": "string",
          "x-go-name": "PublicKey"
        },
        "subkeys": {
          "type": "array",
          "items": {
            "$ref": "#/definitions/GPGKey"
          },
          "x-go-name": "SubsKey"
        },
        "verified": {
          "type": "boolean",
          "x-go-name": "Verified"
        }
      },
      "x-go-package": "code.gitea.io/gitea/modules/structs"
    },
    "GPGKeyEmail": {
      "description": "GPGKeyEmail an email attached to a GPGKey",
      "type": "object",
      "properties": {
        "email": {
          "type": "string",
          "x-go-name": "Email"
        },
        "verified": {
          "type": "boolean",
          "x-go-name": "Verified"
        }
      },
      "x-go-package": "code.gitea.io/gitea/modules/structs"
    },
    "GeneralAPISettings": {
      "description": "GeneralAPISettings contains global api settings exposed by it",
      "type": "object",
      "properties": {
        "default_git_trees_per_page": {
          "type": "integer",
          "format": "int64",
          "x-go-name": "DefaultGitTreesPerPage"
        },
        "default_max_blob_size": {
          "type": "integer",
          "format": "int64",
          "x-go-name": "DefaultMaxBlobSize"
        },
        "default_paging_num": {
          "type": "integer",
          "format": "int64",
          "x-go-name": "DefaultPagingNum"
        },
        "max_response_items": {
          "type": "integer",
          "format": "int64",
          "x-go-name": "MaxResponseItems"
        }
      },
      "x-go-package": "code.gitea.io/gitea/modules/structs"
    },
    "GeneralAttachmentSettings": {
      "description": "GeneralAttachmentSettings contains global Attachment settings exposed by API",
      "type": "object",
      "properties": {
        "allowed_types": {
          "type": "string",
          "x-go-name": "AllowedTypes"
        },
        "enabled": {
          "type": "boolean",
          "x-go-name": "Enabled"
        },
        "max_files": {
          "type": "integer",
          "format": "int64",
          "x-go-name": "MaxFiles"
        },
        "max_size": {
          "type": "integer",
          "format": "int64",
          "x-go-name": "MaxSize"
        }
      },
      "x-go-package": "code.gitea.io/gitea/modules/structs"
    },
    "GeneralRepoSettings": {
      "description": "GeneralRepoSettings contains global repository settings exposed by API",
      "type": "object",
      "properties": {
        "http_git_disabled": {
          "type": "boolean",
          "x-go-name": "HTTPGitDisabled"
        },
        "lfs_disabled": {
          "type": "boolean",
          "x-go-name": "LFSDisabled"
        },
        "migrations_disabled": {
          "type": "boolean",
          "x-go-name": "MigrationsDisabled"
        },
        "mirrors_disabled": {
          "type": "boolean",
          "x-go-name": "MirrorsDisabled"
        },
        "stars_disabled": {
          "type": "boolean",
          "x-go-name": "StarsDisabled"
        },
        "time_tracking_disabled": {
          "type": "boolean",
          "x-go-name": "TimeTrackingDisabled"
        }
      },
      "x-go-package": "code.gitea.io/gitea/modules/structs"
    },
    "GeneralUISettings": {
      "description": "GeneralUISettings contains global ui settings exposed by API",
      "type": "object",
      "properties": {
        "allowed_reactions": {
          "type": "array",
          "items": {
            "type": "string"
          },
          "x-go-name": "AllowedReactions"
        },
        "custom_emojis": {
          "type": "array",
          "items": {
            "type": "string"
          },
          "x-go-name": "CustomEmojis"
        },
        "default_theme": {
          "type": "string",
          "x-go-name": "DefaultTheme"
        }
      },
      "x-go-package": "code.gitea.io/gitea/modules/structs"
    },
    "GenerateRepoOption": {
      "description": "GenerateRepoOption options when creating repository using a template",
      "type": "object",
      "required": [
        "owner",
        "name"
      ],
      "properties": {
        "avatar": {
          "description": "include avatar of the template repo",
          "type": "boolean",
          "x-go-name": "Avatar"
        },
        "description": {
          "description": "Description of the repository to create",
          "type": "string",
          "x-go-name": "Description"
        },
        "git_content": {
          "description": "include git content of default branch in template repo",
          "type": "boolean",
          "x-go-name": "GitContent"
        },
        "git_hooks": {
          "description": "include git hooks in template repo",
          "type": "boolean",
          "x-go-name": "GitHooks"
        },
        "labels": {
          "description": "include labels in template repo",
          "type": "boolean",
          "x-go-name": "Labels"
        },
        "name": {
          "description": "Name of the repository to create",
          "type": "string",
          "uniqueItems": true,
          "x-go-name": "Name"
        },
        "owner": {
          "description": "The organization or person who will own the new repository",
          "type": "string",
          "x-go-name": "Owner"
        },
        "private": {
          "description": "Whether the repository is private",
          "type": "boolean",
          "x-go-name": "Private"
        },
        "topics": {
          "description": "include topics in template repo",
          "type": "boolean",
          "x-go-name": "Topics"
        },
        "webhooks": {
          "description": "include webhooks in template repo",
          "type": "boolean",
          "x-go-name": "Webhooks"
        }
      },
      "x-go-package": "code.gitea.io/gitea/modules/structs"
    },
    "GitBlobResponse": {
      "description": "GitBlobResponse represents a git blob",
      "type": "object",
      "properties": {
        "content": {
          "type": "string",
          "x-go-name": "Content"
        },
        "encoding": {
          "type": "string",
          "x-go-name": "Encoding"
        },
        "sha": {
          "type": "string",
          "x-go-name": "SHA"
        },
        "size": {
          "type": "integer",
          "format": "int64",
          "x-go-name": "Size"
        },
        "url": {
          "type": "string",
          "x-go-name": "URL"
        }
      },
      "x-go-package": "code.gitea.io/gitea/modules/structs"
    },
    "GitEntry": {
      "description": "GitEntry represents a git tree",
      "type": "object",
      "properties": {
        "mode": {
          "type": "string",
          "x-go-name": "Mode"
        },
        "path": {
          "type": "string",
          "x-go-name": "Path"
        },
        "sha": {
          "type": "string",
          "x-go-name": "SHA"
        },
        "size": {
          "type": "integer",
          "format": "int64",
          "x-go-name": "Size"
        },
        "type": {
          "type": "string",
          "x-go-name": "Type"
        },
        "url": {
          "type": "string",
          "x-go-name": "URL"
        }
      },
      "x-go-package": "code.gitea.io/gitea/modules/structs"
    },
    "GitHook": {
      "description": "GitHook represents a Git repository hook",
      "type": "object",
      "properties": {
        "content": {
          "type": "string",
          "x-go-name": "Content"
        },
        "is_active": {
          "type": "boolean",
          "x-go-name": "IsActive"
        },
        "name": {
          "type": "string",
          "x-go-name": "Name"
        }
      },
      "x-go-package": "code.gitea.io/gitea/modules/structs"
    },
    "GitObject": {
      "type": "object",
      "title": "GitObject represents a Git object.",
      "properties": {
        "sha": {
          "type": "string",
          "x-go-name": "SHA"
        },
        "type": {
          "type": "string",
          "x-go-name": "Type"
        },
        "url": {
          "type": "string",
          "x-go-name": "URL"
        }
      },
      "x-go-package": "code.gitea.io/gitea/modules/structs"
    },
    "GitServiceType": {
      "description": "GitServiceType represents a git service",
      "type": "integer",
      "format": "int64",
      "x-go-package": "code.gitea.io/gitea/modules/structs"
    },
    "GitTreeResponse": {
      "description": "GitTreeResponse returns a git tree",
      "type": "object",
      "properties": {
        "page": {
          "type": "integer",
          "format": "int64",
          "x-go-name": "Page"
        },
        "sha": {
          "type": "string",
          "x-go-name": "SHA"
        },
        "total_count": {
          "type": "integer",
          "format": "int64",
          "x-go-name": "TotalCount"
        },
        "tree": {
          "type": "array",
          "items": {
            "$ref": "#/definitions/GitEntry"
          },
          "x-go-name": "Entries"
        },
        "truncated": {
          "type": "boolean",
          "x-go-name": "Truncated"
        },
        "url": {
          "type": "string",
          "x-go-name": "URL"
        }
      },
      "x-go-package": "code.gitea.io/gitea/modules/structs"
    },
    "Hook": {
      "description": "Hook a hook is a web hook when one repository changed",
      "type": "object",
      "properties": {
        "active": {
          "type": "boolean",
          "x-go-name": "Active"
        },
        "config": {
          "type": "object",
          "additionalProperties": {
            "type": "string"
          },
          "x-go-name": "Config"
        },
        "created_at": {
          "type": "string",
          "format": "date-time",
          "x-go-name": "Created"
        },
        "events": {
          "type": "array",
          "items": {
            "type": "string"
          },
          "x-go-name": "Events"
        },
        "id": {
          "type": "integer",
          "format": "int64",
          "x-go-name": "ID"
        },
        "type": {
          "type": "string",
          "x-go-name": "Type"
        },
        "updated_at": {
          "type": "string",
          "format": "date-time",
          "x-go-name": "Updated"
        }
      },
      "x-go-package": "code.gitea.io/gitea/modules/structs"
    },
    "Identity": {
      "description": "Identity for a person's identity like an author or committer",
      "type": "object",
      "properties": {
        "email": {
          "type": "string",
          "format": "email",
          "x-go-name": "Email"
        },
        "name": {
          "type": "string",
          "x-go-name": "Name"
        }
      },
      "x-go-package": "code.gitea.io/gitea/modules/structs"
    },
    "InternalTracker": {
      "description": "InternalTracker represents settings for internal tracker",
      "type": "object",
      "properties": {
        "allow_only_contributors_to_track_time": {
          "description": "Let only contributors track time (Built-in issue tracker)",
          "type": "boolean",
          "x-go-name": "AllowOnlyContributorsToTrackTime"
        },
        "enable_issue_dependencies": {
          "description": "Enable dependencies for issues and pull requests (Built-in issue tracker)",
          "type": "boolean",
          "x-go-name": "EnableIssueDependencies"
        },
        "enable_time_tracker": {
          "description": "Enable time tracking (Built-in issue tracker)",
          "type": "boolean",
          "x-go-name": "EnableTimeTracker"
        }
      },
      "x-go-package": "code.gitea.io/gitea/modules/structs"
    },
    "Issue": {
      "description": "Issue represents an issue in a repository",
      "type": "object",
      "properties": {
        "assignee": {
          "$ref": "#/definitions/User"
        },
        "assignees": {
          "type": "array",
          "items": {
            "$ref": "#/definitions/User"
          },
          "x-go-name": "Assignees"
        },
        "body": {
          "type": "string",
          "x-go-name": "Body"
        },
        "closed_at": {
          "type": "string",
          "format": "date-time",
          "x-go-name": "Closed"
        },
        "comments": {
          "type": "integer",
          "format": "int64",
          "x-go-name": "Comments"
        },
        "created_at": {
          "type": "string",
          "format": "date-time",
          "x-go-name": "Created"
        },
        "due_date": {
          "type": "string",
          "format": "date-time",
          "x-go-name": "Deadline"
        },
        "html_url": {
          "type": "string",
          "x-go-name": "HTMLURL"
        },
        "id": {
          "type": "integer",
          "format": "int64",
          "x-go-name": "ID"
        },
        "is_locked": {
          "type": "boolean",
          "x-go-name": "IsLocked"
        },
        "labels": {
          "type": "array",
          "items": {
            "$ref": "#/definitions/Label"
          },
          "x-go-name": "Labels"
        },
        "milestone": {
          "$ref": "#/definitions/Milestone"
        },
        "number": {
          "type": "integer",
          "format": "int64",
          "x-go-name": "Index"
        },
        "original_author": {
          "type": "string",
          "x-go-name": "OriginalAuthor"
        },
        "original_author_id": {
          "type": "integer",
          "format": "int64",
          "x-go-name": "OriginalAuthorID"
        },
        "pull_request": {
          "$ref": "#/definitions/PullRequestMeta"
        },
        "ref": {
          "type": "string",
          "x-go-name": "Ref"
        },
        "repository": {
          "$ref": "#/definitions/RepositoryMeta"
        },
        "state": {
          "$ref": "#/definitions/StateType"
        },
        "title": {
          "type": "string",
          "x-go-name": "Title"
        },
        "updated_at": {
          "type": "string",
          "format": "date-time",
          "x-go-name": "Updated"
        },
        "url": {
          "type": "string",
          "x-go-name": "URL"
        },
        "user": {
          "$ref": "#/definitions/User"
        }
      },
      "x-go-package": "code.gitea.io/gitea/modules/structs"
    },
    "IssueDeadline": {
      "description": "IssueDeadline represents an issue deadline",
      "type": "object",
      "properties": {
        "due_date": {
          "type": "string",
          "format": "date-time",
          "x-go-name": "Deadline"
        }
      },
      "x-go-package": "code.gitea.io/gitea/modules/structs"
    },
    "IssueLabelsOption": {
      "description": "IssueLabelsOption a collection of labels",
      "type": "object",
      "properties": {
        "labels": {
          "description": "list of label IDs",
          "type": "array",
          "items": {
            "type": "integer",
            "format": "int64"
          },
          "x-go-name": "Labels"
        }
      },
      "x-go-package": "code.gitea.io/gitea/modules/structs"
    },
    "IssueTemplate": {
      "description": "IssueTemplate represents an issue template for a repository",
      "type": "object",
      "properties": {
        "about": {
          "type": "string",
          "x-go-name": "About"
        },
        "content": {
          "type": "string",
          "x-go-name": "Content"
        },
        "file_name": {
          "type": "string",
          "x-go-name": "FileName"
        },
        "labels": {
          "type": "array",
          "items": {
            "type": "string"
          },
          "x-go-name": "Labels"
        },
        "name": {
          "type": "string",
          "x-go-name": "Name"
        },
        "title": {
          "type": "string",
          "x-go-name": "Title"
        }
      },
      "x-go-package": "code.gitea.io/gitea/modules/structs"
    },
    "Label": {
      "description": "Label a label to an issue or a pr",
      "type": "object",
      "properties": {
        "color": {
          "type": "string",
          "x-go-name": "Color",
          "example": "00aabb"
        },
        "description": {
          "type": "string",
          "x-go-name": "Description"
        },
        "id": {
          "type": "integer",
          "format": "int64",
          "x-go-name": "ID"
        },
        "name": {
          "type": "string",
          "x-go-name": "Name"
        },
        "url": {
          "type": "string",
          "x-go-name": "URL"
        }
      },
      "x-go-package": "code.gitea.io/gitea/modules/structs"
    },
    "MarkdownOption": {
      "description": "MarkdownOption markdown options",
      "type": "object",
      "properties": {
        "Context": {
          "description": "Context to render\n\nin: body",
          "type": "string"
        },
        "Mode": {
          "description": "Mode to render\n\nin: body",
          "type": "string"
        },
        "Text": {
          "description": "Text markdown to render\n\nin: body",
          "type": "string"
        },
        "Wiki": {
          "description": "Is it a wiki page ?\n\nin: body",
          "type": "boolean"
        }
      },
      "x-go-package": "code.gitea.io/gitea/modules/structs"
    },
    "MergePullRequestOption": {
      "description": "MergePullRequestForm form for merging Pull Request",
      "type": "object",
      "required": [
        "Do"
      ],
      "properties": {
        "Do": {
          "type": "string",
          "enum": [
            "merge",
            "rebase",
            "rebase-merge",
            "squash",
            "manually-merged"
          ]
        },
        "MergeCommitID": {
          "type": "string"
        },
        "MergeMessageField": {
          "type": "string"
        },
        "MergeTitleField": {
          "type": "string"
        },
        "delete_branch_after_merge": {
          "type": "boolean",
          "x-go-name": "DeleteBranchAfterMerge"
        },
        "force_merge": {
          "type": "boolean",
          "x-go-name": "ForceMerge"
        }
      },
      "x-go-name": "MergePullRequestForm",
      "x-go-package": "code.gitea.io/gitea/services/forms"
    },
    "MigrateRepoForm": {
      "description": "MigrateRepoForm form for migrating repository\nthis is used to interact with web ui",
      "type": "object",
      "required": [
        "clone_addr",
        "uid",
        "repo_name"
      ],
      "properties": {
        "auth_password": {
          "type": "string",
          "x-go-name": "AuthPassword"
        },
        "auth_token": {
          "type": "string",
          "x-go-name": "AuthToken"
        },
        "auth_username": {
          "type": "string",
          "x-go-name": "AuthUsername"
        },
        "clone_addr": {
          "type": "string",
          "x-go-name": "CloneAddr"
        },
        "description": {
          "type": "string",
          "x-go-name": "Description"
        },
        "issues": {
          "type": "boolean",
          "x-go-name": "Issues"
        },
        "labels": {
          "type": "boolean",
          "x-go-name": "Labels"
        },
        "lfs": {
          "type": "boolean",
          "x-go-name": "LFS"
        },
        "lfs_endpoint": {
          "type": "string",
          "x-go-name": "LFSEndpoint"
        },
        "milestones": {
          "type": "boolean",
          "x-go-name": "Milestones"
        },
        "mirror": {
          "type": "boolean",
          "x-go-name": "Mirror"
        },
        "mirror_interval": {
          "type": "string",
          "x-go-name": "MirrorInterval"
        },
        "private": {
          "type": "boolean",
          "x-go-name": "Private"
        },
        "pull_requests": {
          "type": "boolean",
          "x-go-name": "PullRequests"
        },
        "releases": {
          "type": "boolean",
          "x-go-name": "Releases"
        },
        "repo_name": {
          "type": "string",
          "x-go-name": "RepoName"
        },
        "service": {
          "$ref": "#/definitions/GitServiceType"
        },
        "uid": {
          "type": "integer",
          "format": "int64",
          "x-go-name": "UID"
        },
        "wiki": {
          "type": "boolean",
          "x-go-name": "Wiki"
        }
      },
      "x-go-package": "code.gitea.io/gitea/services/forms"
    },
    "MigrateRepoOptions": {
      "description": "MigrateRepoOptions options for migrating repository's\nthis is used to interact with api v1",
      "type": "object",
      "required": [
        "clone_addr",
        "repo_name"
      ],
      "properties": {
        "auth_password": {
          "type": "string",
          "x-go-name": "AuthPassword"
        },
        "auth_token": {
          "type": "string",
          "x-go-name": "AuthToken"
        },
        "auth_username": {
          "type": "string",
          "x-go-name": "AuthUsername"
        },
        "clone_addr": {
          "type": "string",
          "x-go-name": "CloneAddr"
        },
        "description": {
          "type": "string",
          "x-go-name": "Description"
        },
        "issues": {
          "type": "boolean",
          "x-go-name": "Issues"
        },
        "labels": {
          "type": "boolean",
          "x-go-name": "Labels"
        },
        "lfs": {
          "type": "boolean",
          "x-go-name": "LFS"
        },
        "lfs_endpoint": {
          "type": "string",
          "x-go-name": "LFSEndpoint"
        },
        "milestones": {
          "type": "boolean",
          "x-go-name": "Milestones"
        },
        "mirror": {
          "type": "boolean",
          "x-go-name": "Mirror"
        },
        "mirror_interval": {
          "type": "string",
          "x-go-name": "MirrorInterval"
        },
        "private": {
          "type": "boolean",
          "x-go-name": "Private"
        },
        "pull_requests": {
          "type": "boolean",
          "x-go-name": "PullRequests"
        },
        "releases": {
          "type": "boolean",
          "x-go-name": "Releases"
        },
        "repo_name": {
          "type": "string",
          "x-go-name": "RepoName"
        },
        "repo_owner": {
          "description": "Name of User or Organisation who will own Repo after migration",
          "type": "string",
          "x-go-name": "RepoOwner"
        },
        "service": {
          "type": "string",
          "enum": [
            "git",
            "github",
            "gitea",
            "gitlab"
          ],
          "x-go-name": "Service"
        },
        "uid": {
          "description": "deprecated (only for backwards compatibility)",
          "type": "integer",
          "format": "int64",
          "x-go-name": "RepoOwnerID"
        },
        "wiki": {
          "type": "boolean",
          "x-go-name": "Wiki"
        }
      },
      "x-go-package": "code.gitea.io/gitea/modules/structs"
    },
    "Milestone": {
      "description": "Milestone milestone is a collection of issues on one repository",
      "type": "object",
      "properties": {
        "closed_at": {
          "type": "string",
          "format": "date-time",
          "x-go-name": "Closed"
        },
        "closed_issues": {
          "type": "integer",
          "format": "int64",
          "x-go-name": "ClosedIssues"
        },
        "created_at": {
          "type": "string",
          "format": "date-time",
          "x-go-name": "Created"
        },
        "description": {
          "type": "string",
          "x-go-name": "Description"
        },
        "due_on": {
          "type": "string",
          "format": "date-time",
          "x-go-name": "Deadline"
        },
        "id": {
          "type": "integer",
          "format": "int64",
          "x-go-name": "ID"
        },
        "open_issues": {
          "type": "integer",
          "format": "int64",
          "x-go-name": "OpenIssues"
        },
        "state": {
          "$ref": "#/definitions/StateType"
        },
        "title": {
          "type": "string",
          "x-go-name": "Title"
        },
        "updated_at": {
          "type": "string",
          "format": "date-time",
          "x-go-name": "Updated"
        }
      },
      "x-go-package": "code.gitea.io/gitea/modules/structs"
    },
    "NodeInfo": {
      "description": "NodeInfo contains standardized way of exposing metadata about a server running one of the distributed social networks",
      "type": "object",
      "properties": {
        "metadata": {
          "type": "object",
          "x-go-name": "Metadata"
        },
        "openRegistrations": {
          "type": "boolean",
          "x-go-name": "OpenRegistrations"
        },
        "protocols": {
          "type": "array",
          "items": {
            "type": "string"
          },
          "x-go-name": "Protocols"
        },
        "services": {
          "$ref": "#/definitions/NodeInfoServices"
        },
        "software": {
          "$ref": "#/definitions/NodeInfoSoftware"
        },
        "usage": {
          "$ref": "#/definitions/NodeInfoUsage"
        },
        "version": {
          "type": "string",
          "x-go-name": "Version"
        }
      },
      "x-go-package": "code.gitea.io/gitea/modules/structs"
    },
    "NodeInfoServices": {
      "description": "NodeInfoServices contains the third party sites this server can connect to via their application API",
      "type": "object",
      "properties": {
        "inbound": {
          "type": "array",
          "items": {
            "type": "string"
          },
          "x-go-name": "Inbound"
        },
        "outbound": {
          "type": "array",
          "items": {
            "type": "string"
          },
          "x-go-name": "Outbound"
        }
      },
      "x-go-package": "code.gitea.io/gitea/modules/structs"
    },
    "NodeInfoSoftware": {
      "description": "NodeInfoSoftware contains Metadata about server software in use",
      "type": "object",
      "properties": {
        "homepage": {
          "type": "string",
          "x-go-name": "Homepage"
        },
        "name": {
          "type": "string",
          "x-go-name": "Name"
        },
        "repository": {
          "type": "string",
          "x-go-name": "Repository"
        },
        "version": {
          "type": "string",
          "x-go-name": "Version"
        }
      },
      "x-go-package": "code.gitea.io/gitea/modules/structs"
    },
    "NodeInfoUsage": {
      "description": "NodeInfoUsage contains usage statistics for this server",
      "type": "object",
      "properties": {
        "localComments": {
          "type": "integer",
          "format": "int64",
          "x-go-name": "LocalComments"
        },
        "localPosts": {
          "type": "integer",
          "format": "int64",
          "x-go-name": "LocalPosts"
        },
        "users": {
          "$ref": "#/definitions/NodeInfoUsageUsers"
        }
      },
      "x-go-package": "code.gitea.io/gitea/modules/structs"
    },
    "NodeInfoUsageUsers": {
      "description": "NodeInfoUsageUsers contains statistics about the users of this server",
      "type": "object",
      "properties": {
        "activeHalfyear": {
          "type": "integer",
          "format": "int64",
          "x-go-name": "ActiveHalfyear"
        },
        "activeMonth": {
          "type": "integer",
          "format": "int64",
          "x-go-name": "ActiveMonth"
        },
        "total": {
          "type": "integer",
          "format": "int64",
          "x-go-name": "Total"
        }
      },
      "x-go-package": "code.gitea.io/gitea/modules/structs"
    },
    "Note": {
      "description": "Note contains information related to a git note",
      "type": "object",
      "properties": {
        "commit": {
          "$ref": "#/definitions/Commit"
        },
        "message": {
          "type": "string",
          "x-go-name": "Message"
        }
      },
      "x-go-package": "code.gitea.io/gitea/modules/structs"
    },
    "NotificationCount": {
      "description": "NotificationCount number of unread notifications",
      "type": "object",
      "properties": {
        "new": {
          "type": "integer",
          "format": "int64",
          "x-go-name": "New"
        }
      },
      "x-go-package": "code.gitea.io/gitea/modules/structs"
    },
    "NotificationSubject": {
      "description": "NotificationSubject contains the notification subject (Issue/Pull/Commit)",
      "type": "object",
      "properties": {
        "html_url": {
          "type": "string",
          "x-go-name": "HTMLURL"
        },
        "latest_comment_html_url": {
          "type": "string",
          "x-go-name": "LatestCommentHTMLURL"
        },
        "latest_comment_url": {
          "type": "string",
          "x-go-name": "LatestCommentURL"
        },
        "state": {
          "$ref": "#/definitions/StateType"
        },
        "title": {
          "type": "string",
          "x-go-name": "Title"
        },
        "type": {
          "$ref": "#/definitions/NotifySubjectType"
        },
        "url": {
          "type": "string",
          "x-go-name": "URL"
        }
      },
      "x-go-package": "code.gitea.io/gitea/modules/structs"
    },
    "NotificationThread": {
      "description": "NotificationThread expose Notification on API",
      "type": "object",
      "properties": {
        "id": {
          "type": "integer",
          "format": "int64",
          "x-go-name": "ID"
        },
        "pinned": {
          "type": "boolean",
          "x-go-name": "Pinned"
        },
        "repository": {
          "$ref": "#/definitions/Repository"
        },
        "subject": {
          "$ref": "#/definitions/NotificationSubject"
        },
        "unread": {
          "type": "boolean",
          "x-go-name": "Unread"
        },
        "updated_at": {
          "type": "string",
          "format": "date-time",
          "x-go-name": "UpdatedAt"
        },
        "url": {
          "type": "string",
          "x-go-name": "URL"
        }
      },
      "x-go-package": "code.gitea.io/gitea/modules/structs"
    },
    "NotifySubjectType": {
      "description": "NotifySubjectType represent type of notification subject",
      "type": "string",
      "x-go-package": "code.gitea.io/gitea/modules/structs"
    },
    "OAuth2Application": {
      "type": "object",
      "title": "OAuth2Application represents an OAuth2 application.",
      "properties": {
        "client_id": {
          "type": "string",
          "x-go-name": "ClientID"
        },
        "client_secret": {
          "type": "string",
          "x-go-name": "ClientSecret"
        },
        "created": {
          "type": "string",
          "format": "date-time",
          "x-go-name": "Created"
        },
        "id": {
          "type": "integer",
          "format": "int64",
          "x-go-name": "ID"
        },
        "name": {
          "type": "string",
          "x-go-name": "Name"
        },
        "redirect_uris": {
          "type": "array",
          "items": {
            "type": "string"
          },
          "x-go-name": "RedirectURIs"
        }
      },
      "x-go-package": "code.gitea.io/gitea/modules/structs"
    },
    "Organization": {
      "description": "Organization represents an organization",
      "type": "object",
      "properties": {
        "avatar_url": {
          "type": "string",
          "x-go-name": "AvatarURL"
        },
        "description": {
          "type": "string",
          "x-go-name": "Description"
        },
        "full_name": {
          "type": "string",
          "x-go-name": "FullName"
        },
        "id": {
          "type": "integer",
          "format": "int64",
          "x-go-name": "ID"
        },
        "location": {
          "type": "string",
          "x-go-name": "Location"
        },
        "repo_admin_change_team_access": {
          "type": "boolean",
          "x-go-name": "RepoAdminChangeTeamAccess"
        },
        "username": {
          "type": "string",
          "x-go-name": "UserName"
        },
        "visibility": {
          "type": "string",
          "x-go-name": "Visibility"
        },
        "website": {
          "type": "string",
          "x-go-name": "Website"
        }
      },
      "x-go-package": "code.gitea.io/gitea/modules/structs"
    },
    "OrganizationPermissions": {
      "description": "OrganizationPermissions list differents users permissions on an organization",
      "type": "object",
      "properties": {
        "can_create_repository": {
          "type": "boolean",
          "x-go-name": "CanCreateRepository"
        },
        "can_read": {
          "type": "boolean",
          "x-go-name": "CanRead"
        },
        "can_write": {
          "type": "boolean",
          "x-go-name": "CanWrite"
        },
        "is_admin": {
          "type": "boolean",
          "x-go-name": "IsAdmin"
        },
        "is_owner": {
          "type": "boolean",
          "x-go-name": "IsOwner"
        }
      },
      "x-go-package": "code.gitea.io/gitea/modules/structs"
    },
    "PRBranchInfo": {
      "description": "PRBranchInfo information about a branch",
      "type": "object",
      "properties": {
        "label": {
          "type": "string",
          "x-go-name": "Name"
        },
        "ref": {
          "type": "string",
          "x-go-name": "Ref"
        },
        "repo": {
          "$ref": "#/definitions/Repository"
        },
        "repo_id": {
          "type": "integer",
          "format": "int64",
          "x-go-name": "RepoID"
        },
        "sha": {
          "type": "string",
          "x-go-name": "Sha"
        }
      },
      "x-go-package": "code.gitea.io/gitea/modules/structs"
    },
    "Package": {
      "description": "Package represents a package",
      "type": "object",
      "properties": {
        "created_at": {
          "type": "string",
          "format": "date-time",
          "x-go-name": "CreatedAt"
        },
        "creator": {
          "$ref": "#/definitions/User"
        },
        "id": {
          "type": "integer",
          "format": "int64",
          "x-go-name": "ID"
        },
        "name": {
          "type": "string",
          "x-go-name": "Name"
        },
        "type": {
          "type": "string",
          "x-go-name": "Type"
        },
        "updated_at": {
          "type": "string",
          "format": "date-time",
          "x-go-name": "UpdatedAt"
        },
        "version": {
          "type": "string",
          "x-go-name": "Version"
        }
      },
      "x-go-package": "code.gitea.io/gitea/modules/structs"
    },
    "PackageFile": {
      "description": "PackageFile represents a package file",
      "type": "object",
      "properties": {
        "Size": {
          "type": "integer",
          "format": "int64"
        },
        "created_at": {
          "type": "string",
          "format": "date-time",
          "x-go-name": "CreatedAt"
        },
        "id": {
          "type": "integer",
          "format": "int64",
          "x-go-name": "ID"
        },
        "md5": {
          "type": "string",
          "x-go-name": "HashMD5"
        },
        "name": {
          "type": "string",
          "x-go-name": "Name"
        },
        "sha1": {
          "type": "string",
          "x-go-name": "HashSHA1"
        },
        "sha256": {
          "type": "string",
          "x-go-name": "HashSHA256"
        },
        "sha512": {
          "type": "string",
          "x-go-name": "HashSHA512"
        },
        "updated_at": {
          "type": "string",
          "format": "date-time",
          "x-go-name": "UpdatedAt"
        }
      },
      "x-go-package": "code.gitea.io/gitea/modules/structs"
    },
    "PayloadCommit": {
      "description": "PayloadCommit represents a commit",
      "type": "object",
      "properties": {
        "added": {
          "type": "array",
          "items": {
            "type": "string"
          },
          "x-go-name": "Added"
        },
        "author": {
          "$ref": "#/definitions/PayloadUser"
        },
        "committer": {
          "$ref": "#/definitions/PayloadUser"
        },
        "id": {
          "description": "sha1 hash of the commit",
          "type": "string",
          "x-go-name": "ID"
        },
        "message": {
          "type": "string",
          "x-go-name": "Message"
        },
        "modified": {
          "type": "array",
          "items": {
            "type": "string"
          },
          "x-go-name": "Modified"
        },
        "removed": {
          "type": "array",
          "items": {
            "type": "string"
          },
          "x-go-name": "Removed"
        },
        "timestamp": {
          "type": "string",
          "format": "date-time",
          "x-go-name": "Timestamp"
        },
        "url": {
          "type": "string",
          "x-go-name": "URL"
        },
        "verification": {
          "$ref": "#/definitions/PayloadCommitVerification"
        }
      },
      "x-go-package": "code.gitea.io/gitea/modules/structs"
    },
    "PayloadCommitVerification": {
      "description": "PayloadCommitVerification represents the GPG verification of a commit",
      "type": "object",
      "properties": {
        "payload": {
          "type": "string",
          "x-go-name": "Payload"
        },
        "reason": {
          "type": "string",
          "x-go-name": "Reason"
        },
        "signature": {
          "type": "string",
          "x-go-name": "Signature"
        },
        "signer": {
          "$ref": "#/definitions/PayloadUser"
        },
        "verified": {
          "type": "boolean",
          "x-go-name": "Verified"
        }
      },
      "x-go-package": "code.gitea.io/gitea/modules/structs"
    },
    "PayloadUser": {
      "description": "PayloadUser represents the author or committer of a commit",
      "type": "object",
      "properties": {
        "email": {
          "type": "string",
          "format": "email",
          "x-go-name": "Email"
        },
        "name": {
          "description": "Full name of the commit author",
          "type": "string",
          "x-go-name": "Name"
        },
        "username": {
          "type": "string",
          "x-go-name": "UserName"
        }
      },
      "x-go-package": "code.gitea.io/gitea/modules/structs"
    },
    "Permission": {
      "description": "Permission represents a set of permissions",
      "type": "object",
      "properties": {
        "admin": {
          "type": "boolean",
          "x-go-name": "Admin"
        },
        "pull": {
          "type": "boolean",
          "x-go-name": "Pull"
        },
        "push": {
          "type": "boolean",
          "x-go-name": "Push"
        }
      },
      "x-go-package": "code.gitea.io/gitea/modules/structs"
    },
    "PublicKey": {
      "description": "PublicKey publickey is a user key to push code to repository",
      "type": "object",
      "properties": {
        "created_at": {
          "type": "string",
          "format": "date-time",
          "x-go-name": "Created"
        },
        "fingerprint": {
          "type": "string",
          "x-go-name": "Fingerprint"
        },
        "id": {
          "type": "integer",
          "format": "int64",
          "x-go-name": "ID"
        },
        "key": {
          "type": "string",
          "x-go-name": "Key"
        },
        "key_type": {
          "type": "string",
          "x-go-name": "KeyType"
        },
        "read_only": {
          "type": "boolean",
          "x-go-name": "ReadOnly"
        },
        "title": {
          "type": "string",
          "x-go-name": "Title"
        },
        "url": {
          "type": "string",
          "x-go-name": "URL"
        },
        "user": {
          "$ref": "#/definitions/User"
        }
      },
      "x-go-package": "code.gitea.io/gitea/modules/structs"
    },
    "PullRequest": {
      "description": "PullRequest represents a pull request",
      "type": "object",
      "properties": {
        "assignee": {
          "$ref": "#/definitions/User"
        },
        "assignees": {
          "type": "array",
          "items": {
            "$ref": "#/definitions/User"
          },
          "x-go-name": "Assignees"
        },
        "base": {
          "$ref": "#/definitions/PRBranchInfo"
        },
        "body": {
          "type": "string",
          "x-go-name": "Body"
        },
        "closed_at": {
          "type": "string",
          "format": "date-time",
          "x-go-name": "Closed"
        },
        "comments": {
          "type": "integer",
          "format": "int64",
          "x-go-name": "Comments"
        },
        "created_at": {
          "type": "string",
          "format": "date-time",
          "x-go-name": "Created"
        },
        "diff_url": {
          "type": "string",
          "x-go-name": "DiffURL"
        },
        "due_date": {
          "type": "string",
          "format": "date-time",
          "x-go-name": "Deadline"
        },
        "head": {
          "$ref": "#/definitions/PRBranchInfo"
        },
        "html_url": {
          "type": "string",
          "x-go-name": "HTMLURL"
        },
        "id": {
          "type": "integer",
          "format": "int64",
          "x-go-name": "ID"
        },
        "is_locked": {
          "type": "boolean",
          "x-go-name": "IsLocked"
        },
        "labels": {
          "type": "array",
          "items": {
            "$ref": "#/definitions/Label"
          },
          "x-go-name": "Labels"
        },
        "merge_base": {
          "type": "string",
          "x-go-name": "MergeBase"
        },
        "merge_commit_sha": {
          "type": "string",
          "x-go-name": "MergedCommitID"
        },
        "mergeable": {
          "type": "boolean",
          "x-go-name": "Mergeable"
        },
        "merged": {
          "type": "boolean",
          "x-go-name": "HasMerged"
        },
        "merged_at": {
          "type": "string",
          "format": "date-time",
          "x-go-name": "Merged"
        },
        "merged_by": {
          "$ref": "#/definitions/User"
        },
        "milestone": {
          "$ref": "#/definitions/Milestone"
        },
        "number": {
          "type": "integer",
          "format": "int64",
          "x-go-name": "Index"
        },
        "patch_url": {
          "type": "string",
          "x-go-name": "PatchURL"
        },
        "state": {
          "$ref": "#/definitions/StateType"
        },
        "title": {
          "type": "string",
          "x-go-name": "Title"
        },
        "updated_at": {
          "type": "string",
          "format": "date-time",
          "x-go-name": "Updated"
        },
        "url": {
          "type": "string",
          "x-go-name": "URL"
        },
        "user": {
          "$ref": "#/definitions/User"
        }
      },
      "x-go-package": "code.gitea.io/gitea/modules/structs"
    },
    "PullRequestMeta": {
      "description": "PullRequestMeta PR info if an issue is a PR",
      "type": "object",
      "properties": {
        "merged": {
          "type": "boolean",
          "x-go-name": "HasMerged"
        },
        "merged_at": {
          "type": "string",
          "format": "date-time",
          "x-go-name": "Merged"
        }
      },
      "x-go-package": "code.gitea.io/gitea/modules/structs"
    },
    "PullReview": {
      "description": "PullReview represents a pull request review",
      "type": "object",
      "properties": {
        "body": {
          "type": "string",
          "x-go-name": "Body"
        },
        "comments_count": {
          "type": "integer",
          "format": "int64",
          "x-go-name": "CodeCommentsCount"
        },
        "commit_id": {
          "type": "string",
          "x-go-name": "CommitID"
        },
        "dismissed": {
          "type": "boolean",
          "x-go-name": "Dismissed"
        },
        "html_url": {
          "type": "string",
          "x-go-name": "HTMLURL"
        },
        "id": {
          "type": "integer",
          "format": "int64",
          "x-go-name": "ID"
        },
        "official": {
          "type": "boolean",
          "x-go-name": "Official"
        },
        "pull_request_url": {
          "type": "string",
          "x-go-name": "HTMLPullURL"
        },
        "stale": {
          "type": "boolean",
          "x-go-name": "Stale"
        },
        "state": {
          "$ref": "#/definitions/ReviewStateType"
        },
        "submitted_at": {
          "type": "string",
          "format": "date-time",
          "x-go-name": "Submitted"
        },
        "team": {
          "$ref": "#/definitions/Team"
        },
        "user": {
          "$ref": "#/definitions/User"
        }
      },
      "x-go-package": "code.gitea.io/gitea/modules/structs"
    },
    "PullReviewComment": {
      "description": "PullReviewComment represents a comment on a pull request review",
      "type": "object",
      "properties": {
        "body": {
          "type": "string",
          "x-go-name": "Body"
        },
        "commit_id": {
          "type": "string",
          "x-go-name": "CommitID"
        },
        "created_at": {
          "type": "string",
          "format": "date-time",
          "x-go-name": "Created"
        },
        "diff_hunk": {
          "type": "string",
          "x-go-name": "DiffHunk"
        },
        "html_url": {
          "type": "string",
          "x-go-name": "HTMLURL"
        },
        "id": {
          "type": "integer",
          "format": "int64",
          "x-go-name": "ID"
        },
        "original_commit_id": {
          "type": "string",
          "x-go-name": "OrigCommitID"
        },
        "original_position": {
          "type": "integer",
          "format": "uint64",
          "x-go-name": "OldLineNum"
        },
        "path": {
          "type": "string",
          "x-go-name": "Path"
        },
        "position": {
          "type": "integer",
          "format": "uint64",
          "x-go-name": "LineNum"
        },
        "pull_request_review_id": {
          "type": "integer",
          "format": "int64",
          "x-go-name": "ReviewID"
        },
        "pull_request_url": {
          "type": "string",
          "x-go-name": "HTMLPullURL"
        },
        "resolver": {
          "$ref": "#/definitions/User"
        },
        "updated_at": {
          "type": "string",
          "format": "date-time",
          "x-go-name": "Updated"
        },
        "user": {
          "$ref": "#/definitions/User"
        }
      },
      "x-go-package": "code.gitea.io/gitea/modules/structs"
    },
    "PullReviewRequestOptions": {
      "description": "PullReviewRequestOptions are options to add or remove pull review requests",
      "type": "object",
      "properties": {
        "reviewers": {
          "type": "array",
          "items": {
            "type": "string"
          },
          "x-go-name": "Reviewers"
        },
        "team_reviewers": {
          "type": "array",
          "items": {
            "type": "string"
          },
          "x-go-name": "TeamReviewers"
        }
      },
      "x-go-package": "code.gitea.io/gitea/modules/structs"
    },
    "Reaction": {
      "description": "Reaction contain one reaction",
      "type": "object",
      "properties": {
        "content": {
          "type": "string",
          "x-go-name": "Reaction"
        },
        "created_at": {
          "type": "string",
          "format": "date-time",
          "x-go-name": "Created"
        },
        "user": {
          "$ref": "#/definitions/User"
        }
      },
      "x-go-package": "code.gitea.io/gitea/modules/structs"
    },
    "Reference": {
      "type": "object",
      "title": "Reference represents a Git reference.",
      "properties": {
        "object": {
          "$ref": "#/definitions/GitObject"
        },
        "ref": {
          "type": "string",
          "x-go-name": "Ref"
        },
        "url": {
          "type": "string",
          "x-go-name": "URL"
        }
      },
      "x-go-package": "code.gitea.io/gitea/modules/structs"
    },
    "Release": {
      "description": "Release represents a repository release",
      "type": "object",
      "properties": {
        "assets": {
          "type": "array",
          "items": {
            "$ref": "#/definitions/Attachment"
          },
          "x-go-name": "Attachments"
        },
        "author": {
          "$ref": "#/definitions/User"
        },
        "body": {
          "type": "string",
          "x-go-name": "Note"
        },
        "created_at": {
          "type": "string",
          "format": "date-time",
          "x-go-name": "CreatedAt"
        },
        "draft": {
          "type": "boolean",
          "x-go-name": "IsDraft"
        },
        "html_url": {
          "type": "string",
          "x-go-name": "HTMLURL"
        },
        "id": {
          "type": "integer",
          "format": "int64",
          "x-go-name": "ID"
        },
        "name": {
          "type": "string",
          "x-go-name": "Title"
        },
        "prerelease": {
          "type": "boolean",
          "x-go-name": "IsPrerelease"
        },
        "published_at": {
          "type": "string",
          "format": "date-time",
          "x-go-name": "PublishedAt"
        },
        "tag_name": {
          "type": "string",
          "x-go-name": "TagName"
        },
        "tarball_url": {
          "type": "string",
          "x-go-name": "TarURL"
        },
        "target_commitish": {
          "type": "string",
          "x-go-name": "Target"
        },
        "url": {
          "type": "string",
          "x-go-name": "URL"
        },
        "zipball_url": {
          "type": "string",
          "x-go-name": "ZipURL"
        }
      },
      "x-go-package": "code.gitea.io/gitea/modules/structs"
    },
    "RepoCommit": {
      "type": "object",
      "title": "RepoCommit contains information of a commit in the context of a repository.",
      "properties": {
        "author": {
          "$ref": "#/definitions/CommitUser"
        },
        "committer": {
          "$ref": "#/definitions/CommitUser"
        },
        "message": {
          "type": "string",
          "x-go-name": "Message"
        },
        "tree": {
          "$ref": "#/definitions/CommitMeta"
        },
        "url": {
          "type": "string",
          "x-go-name": "URL"
        }
      },
      "x-go-package": "code.gitea.io/gitea/modules/structs"
    },
    "RepoTopicOptions": {
      "description": "RepoTopicOptions a collection of repo topic names",
      "type": "object",
      "properties": {
        "topics": {
          "description": "list of topic names",
          "type": "array",
          "items": {
            "type": "string"
          },
          "x-go-name": "Topics"
        }
      },
      "x-go-package": "code.gitea.io/gitea/modules/structs"
    },
    "Repository": {
      "description": "Repository represents a repository",
      "type": "object",
      "properties": {
        "allow_merge_commits": {
          "type": "boolean",
          "x-go-name": "AllowMerge"
        },
        "allow_rebase": {
          "type": "boolean",
          "x-go-name": "AllowRebase"
        },
        "allow_rebase_explicit": {
          "type": "boolean",
          "x-go-name": "AllowRebaseMerge"
        },
        "allow_squash_merge": {
          "type": "boolean",
          "x-go-name": "AllowSquash"
        },
        "archived": {
          "type": "boolean",
          "x-go-name": "Archived"
        },
        "avatar_url": {
          "type": "string",
          "x-go-name": "AvatarURL"
        },
        "clone_url": {
          "type": "string",
          "x-go-name": "CloneURL"
        },
        "created_at": {
          "type": "string",
          "format": "date-time",
          "x-go-name": "Created"
        },
        "default_branch": {
          "type": "string",
          "x-go-name": "DefaultBranch"
        },
        "default_merge_style": {
          "type": "string",
          "x-go-name": "DefaultMergeStyle"
        },
        "description": {
          "type": "string",
          "x-go-name": "Description"
        },
        "empty": {
          "type": "boolean",
          "x-go-name": "Empty"
        },
        "external_tracker": {
          "$ref": "#/definitions/ExternalTracker"
        },
        "external_wiki": {
          "$ref": "#/definitions/ExternalWiki"
        },
        "fork": {
          "type": "boolean",
          "x-go-name": "Fork"
        },
        "forks_count": {
          "type": "integer",
          "format": "int64",
          "x-go-name": "Forks"
        },
        "full_name": {
          "type": "string",
          "x-go-name": "FullName"
        },
        "has_issues": {
          "type": "boolean",
          "x-go-name": "HasIssues"
        },
        "has_projects": {
          "type": "boolean",
          "x-go-name": "HasProjects"
        },
        "has_pull_requests": {
          "type": "boolean",
          "x-go-name": "HasPullRequests"
        },
        "has_wiki": {
          "type": "boolean",
          "x-go-name": "HasWiki"
        },
        "html_url": {
          "type": "string",
          "x-go-name": "HTMLURL"
        },
        "id": {
          "type": "integer",
          "format": "int64",
          "x-go-name": "ID"
        },
        "ignore_whitespace_conflicts": {
          "type": "boolean",
          "x-go-name": "IgnoreWhitespaceConflicts"
        },
        "internal": {
          "type": "boolean",
          "x-go-name": "Internal"
        },
        "internal_tracker": {
          "$ref": "#/definitions/InternalTracker"
        },
        "mirror": {
          "type": "boolean",
          "x-go-name": "Mirror"
        },
        "mirror_interval": {
          "type": "string",
          "x-go-name": "MirrorInterval"
        },
        "name": {
          "type": "string",
          "x-go-name": "Name"
        },
        "open_issues_count": {
          "type": "integer",
          "format": "int64",
          "x-go-name": "OpenIssues"
        },
        "open_pr_counter": {
          "type": "integer",
          "format": "int64",
          "x-go-name": "OpenPulls"
        },
        "original_url": {
          "type": "string",
          "x-go-name": "OriginalURL"
        },
        "owner": {
          "$ref": "#/definitions/User"
        },
        "parent": {
          "$ref": "#/definitions/Repository"
        },
        "permissions": {
          "$ref": "#/definitions/Permission"
        },
        "private": {
          "type": "boolean",
          "x-go-name": "Private"
        },
        "release_counter": {
          "type": "integer",
          "format": "int64",
          "x-go-name": "Releases"
        },
        "size": {
          "type": "integer",
          "format": "int64",
          "x-go-name": "Size"
        },
        "ssh_url": {
          "type": "string",
          "x-go-name": "SSHURL"
        },
        "stars_count": {
          "type": "integer",
          "format": "int64",
          "x-go-name": "Stars"
        },
        "template": {
          "type": "boolean",
          "x-go-name": "Template"
        },
        "updated_at": {
          "type": "string",
          "format": "date-time",
          "x-go-name": "Updated"
        },
        "watchers_count": {
          "type": "integer",
          "format": "int64",
          "x-go-name": "Watchers"
        },
        "website": {
          "type": "string",
          "x-go-name": "Website"
        }
      },
      "x-go-package": "code.gitea.io/gitea/modules/structs"
    },
    "RepositoryMeta": {
      "description": "RepositoryMeta basic repository information",
      "type": "object",
      "properties": {
        "full_name": {
          "type": "string",
          "x-go-name": "FullName"
        },
        "id": {
          "type": "integer",
          "format": "int64",
          "x-go-name": "ID"
        },
        "name": {
          "type": "string",
          "x-go-name": "Name"
        },
        "owner": {
          "type": "string",
          "x-go-name": "Owner"
        }
      },
      "x-go-package": "code.gitea.io/gitea/modules/structs"
    },
    "ReviewStateType": {
      "description": "ReviewStateType review state type",
      "type": "string",
      "x-go-package": "code.gitea.io/gitea/modules/structs"
    },
    "SearchResults": {
      "description": "SearchResults results of a successful search",
      "type": "object",
      "properties": {
        "data": {
          "type": "array",
          "items": {
            "$ref": "#/definitions/Repository"
          },
          "x-go-name": "Data"
        },
        "ok": {
          "type": "boolean",
          "x-go-name": "OK"
        }
      },
      "x-go-package": "code.gitea.io/gitea/modules/structs"
    },
    "ServerVersion": {
      "description": "ServerVersion wraps the version of the server",
      "type": "object",
      "properties": {
        "version": {
          "type": "string",
          "x-go-name": "Version"
        }
      },
      "x-go-package": "code.gitea.io/gitea/modules/structs"
    },
    "StateType": {
      "description": "StateType issue state type",
      "type": "string",
      "x-go-package": "code.gitea.io/gitea/modules/structs"
    },
    "StopWatch": {
      "description": "StopWatch represent a running stopwatch",
      "type": "object",
      "properties": {
        "created": {
          "type": "string",
          "format": "date-time",
          "x-go-name": "Created"
        },
        "duration": {
          "type": "string",
          "x-go-name": "Duration"
        },
        "issue_index": {
          "type": "integer",
          "format": "int64",
          "x-go-name": "IssueIndex"
        },
        "issue_title": {
          "type": "string",
          "x-go-name": "IssueTitle"
        },
        "repo_name": {
          "type": "string",
          "x-go-name": "RepoName"
        },
        "repo_owner_name": {
          "type": "string",
          "x-go-name": "RepoOwnerName"
        },
        "seconds": {
          "type": "integer",
          "format": "int64",
          "x-go-name": "Seconds"
        }
      },
      "x-go-package": "code.gitea.io/gitea/modules/structs"
    },
    "SubmitPullReviewOptions": {
      "description": "SubmitPullReviewOptions are options to submit a pending pull review",
      "type": "object",
      "properties": {
        "body": {
          "type": "string",
          "x-go-name": "Body"
        },
        "event": {
          "$ref": "#/definitions/ReviewStateType"
        }
      },
      "x-go-package": "code.gitea.io/gitea/modules/structs"
    },
    "Tag": {
      "description": "Tag represents a repository tag",
      "type": "object",
      "properties": {
        "commit": {
          "$ref": "#/definitions/CommitMeta"
        },
        "id": {
          "type": "string",
          "x-go-name": "ID"
        },
        "message": {
          "type": "string",
          "x-go-name": "Message"
        },
        "name": {
          "type": "string",
          "x-go-name": "Name"
        },
        "tarball_url": {
          "type": "string",
          "x-go-name": "TarballURL"
        },
        "zipball_url": {
          "type": "string",
          "x-go-name": "ZipballURL"
        }
      },
      "x-go-package": "code.gitea.io/gitea/modules/structs"
    },
    "Team": {
      "description": "Team represents a team in an organization",
      "type": "object",
      "properties": {
        "can_create_org_repo": {
          "type": "boolean",
          "x-go-name": "CanCreateOrgRepo"
        },
        "description": {
          "type": "string",
          "x-go-name": "Description"
        },
        "id": {
          "type": "integer",
          "format": "int64",
          "x-go-name": "ID"
        },
        "includes_all_repositories": {
          "type": "boolean",
          "x-go-name": "IncludesAllRepositories"
        },
        "name": {
          "type": "string",
          "x-go-name": "Name"
        },
        "organization": {
          "$ref": "#/definitions/Organization"
        },
        "permission": {
          "type": "string",
          "enum": [
            "none",
            "read",
            "write",
            "admin",
            "owner"
          ],
          "x-go-name": "Permission"
        },
        "units": {
          "type": "array",
          "items": {
            "type": "string"
          },
          "x-go-name": "Units",
          "example": [
            "repo.code",
            "repo.issues",
            "repo.ext_issues",
            "repo.wiki",
            "repo.pulls",
            "repo.releases",
            "repo.projects",
            "repo.ext_wiki"
          ]
        }
      },
      "x-go-package": "code.gitea.io/gitea/modules/structs"
    },
    "TimeStamp": {
      "description": "TimeStamp defines a timestamp",
      "type": "integer",
      "format": "int64",
      "x-go-package": "code.gitea.io/gitea/modules/timeutil"
    },
    "TopicName": {
      "description": "TopicName a list of repo topic names",
      "type": "object",
      "properties": {
        "topics": {
          "type": "array",
          "items": {
            "type": "string"
          },
          "x-go-name": "TopicNames"
        }
      },
      "x-go-package": "code.gitea.io/gitea/modules/structs"
    },
    "TopicResponse": {
      "description": "TopicResponse for returning topics",
      "type": "object",
      "properties": {
        "created": {
          "type": "string",
          "format": "date-time",
          "x-go-name": "Created"
        },
        "id": {
          "type": "integer",
          "format": "int64",
          "x-go-name": "ID"
        },
        "repo_count": {
          "type": "integer",
          "format": "int64",
          "x-go-name": "RepoCount"
        },
        "topic_name": {
          "type": "string",
          "x-go-name": "Name"
        },
        "updated": {
          "type": "string",
          "format": "date-time",
          "x-go-name": "Updated"
        }
      },
      "x-go-package": "code.gitea.io/gitea/modules/structs"
    },
    "TrackedTime": {
      "description": "TrackedTime worked time for an issue / pr",
      "type": "object",
      "properties": {
        "created": {
          "type": "string",
          "format": "date-time",
          "x-go-name": "Created"
        },
        "id": {
          "type": "integer",
          "format": "int64",
          "x-go-name": "ID"
        },
        "issue": {
          "$ref": "#/definitions/Issue"
        },
        "issue_id": {
          "description": "deprecated (only for backwards compatibility)",
          "type": "integer",
          "format": "int64",
          "x-go-name": "IssueID"
        },
        "time": {
          "description": "Time in seconds",
          "type": "integer",
          "format": "int64",
          "x-go-name": "Time"
        },
        "user_id": {
          "description": "deprecated (only for backwards compatibility)",
          "type": "integer",
          "format": "int64",
          "x-go-name": "UserID"
        },
        "user_name": {
          "type": "string",
          "x-go-name": "UserName"
        }
      },
      "x-go-package": "code.gitea.io/gitea/modules/structs"
    },
    "TransferRepoOption": {
      "description": "TransferRepoOption options when transfer a repository's ownership",
      "type": "object",
      "required": [
        "new_owner"
      ],
      "properties": {
        "new_owner": {
          "type": "string",
          "x-go-name": "NewOwner"
        },
        "team_ids": {
          "description": "ID of the team or teams to add to the repository. Teams can only be added to organization-owned repositories.",
          "type": "array",
          "items": {
            "type": "integer",
            "format": "int64"
          },
          "x-go-name": "TeamIDs"
        }
      },
      "x-go-package": "code.gitea.io/gitea/modules/structs"
    },
    "UpdateFileOptions": {
      "description": "UpdateFileOptions options for updating files\nNote: `author` and `committer` are optional (if only one is given, it will be used for the other, otherwise the authenticated user will be used)",
      "type": "object",
      "required": [
        "sha",
        "content"
      ],
      "properties": {
        "author": {
          "$ref": "#/definitions/Identity"
        },
        "branch": {
          "description": "branch (optional) to base this file from. if not given, the default branch is used",
          "type": "string",
          "x-go-name": "BranchName"
        },
        "committer": {
          "$ref": "#/definitions/Identity"
        },
        "content": {
          "description": "content must be base64 encoded",
          "type": "string",
          "x-go-name": "Content"
        },
        "dates": {
          "$ref": "#/definitions/CommitDateOptions"
        },
        "from_path": {
          "description": "from_path (optional) is the path of the original file which will be moved/renamed to the path in the URL",
          "type": "string",
          "x-go-name": "FromPath"
        },
        "message": {
          "description": "message (optional) for the commit of this file. if not supplied, a default message will be used",
          "type": "string",
          "x-go-name": "Message"
        },
        "new_branch": {
          "description": "new_branch (optional) will make a new branch from `branch` before creating the file",
          "type": "string",
          "x-go-name": "NewBranchName"
        },
        "sha": {
          "description": "sha is the SHA for the file that already exists",
          "type": "string",
          "x-go-name": "SHA"
        },
        "signoff": {
          "description": "Add a Signed-off-by trailer by the committer at the end of the commit log message.",
          "type": "boolean",
          "x-go-name": "Signoff"
        }
      },
      "x-go-package": "code.gitea.io/gitea/modules/structs"
    },
    "User": {
      "description": "User represents a user",
      "type": "object",
      "properties": {
        "active": {
          "description": "Is user active",
          "type": "boolean",
          "x-go-name": "IsActive"
        },
        "avatar_url": {
          "description": "URL to the user's avatar",
          "type": "string",
          "x-go-name": "AvatarURL"
        },
        "created": {
          "type": "string",
          "format": "date-time",
          "x-go-name": "Created"
        },
        "description": {
          "description": "the user's description",
          "type": "string",
          "x-go-name": "Description"
        },
        "email": {
          "type": "string",
          "format": "email",
          "x-go-name": "Email"
        },
        "followers_count": {
          "description": "user counts",
          "type": "integer",
          "format": "int64",
          "x-go-name": "Followers"
        },
        "following_count": {
          "type": "integer",
          "format": "int64",
          "x-go-name": "Following"
        },
        "full_name": {
          "description": "the user's full name",
          "type": "string",
          "x-go-name": "FullName"
        },
        "id": {
          "description": "the user's id",
          "type": "integer",
          "format": "int64",
          "x-go-name": "ID"
        },
        "is_admin": {
          "description": "Is the user an administrator",
          "type": "boolean",
          "x-go-name": "IsAdmin"
        },
        "language": {
          "description": "User locale",
          "type": "string",
          "x-go-name": "Language"
        },
        "last_login": {
          "type": "string",
          "format": "date-time",
          "x-go-name": "LastLogin"
        },
        "location": {
          "description": "the user's location",
          "type": "string",
          "x-go-name": "Location"
        },
        "login": {
          "description": "the user's username",
          "type": "string",
          "x-go-name": "UserName"
        },
        "prohibit_login": {
          "description": "Is user login prohibited",
          "type": "boolean",
          "x-go-name": "ProhibitLogin"
        },
        "restricted": {
          "description": "Is user restricted",
          "type": "boolean",
          "x-go-name": "Restricted"
        },
        "starred_repos_count": {
          "type": "integer",
          "format": "int64",
          "x-go-name": "StarredRepos"
        },
        "visibility": {
          "description": "User visibility level option: public, limited, private",
          "type": "string",
          "x-go-name": "Visibility"
        },
        "website": {
          "description": "the user's website",
          "type": "string",
          "x-go-name": "Website"
        }
      },
      "x-go-package": "code.gitea.io/gitea/modules/structs"
    },
    "UserHeatmapData": {
      "description": "UserHeatmapData represents the data needed to create a heatmap",
      "type": "object",
      "properties": {
        "contributions": {
          "type": "integer",
          "format": "int64",
          "x-go-name": "Contributions"
        },
        "timestamp": {
          "$ref": "#/definitions/TimeStamp"
        }
      },
      "x-go-package": "code.gitea.io/gitea/models"
    },
    "UserSettings": {
      "description": "UserSettings represents user settings",
      "type": "object",
      "properties": {
        "description": {
          "type": "string",
          "x-go-name": "Description"
        },
        "diff_view_style": {
          "type": "string",
          "x-go-name": "DiffViewStyle"
        },
        "full_name": {
          "type": "string",
          "x-go-name": "FullName"
        },
        "hide_activity": {
          "type": "boolean",
          "x-go-name": "HideActivity"
        },
        "hide_email": {
          "description": "Privacy",
          "type": "boolean",
          "x-go-name": "HideEmail"
        },
        "language": {
          "type": "string",
          "x-go-name": "Language"
        },
        "location": {
          "type": "string",
          "x-go-name": "Location"
        },
        "theme": {
          "type": "string",
          "x-go-name": "Theme"
        },
        "website": {
          "type": "string",
          "x-go-name": "Website"
        }
      },
      "x-go-package": "code.gitea.io/gitea/modules/structs"
    },
    "UserSettingsOptions": {
      "description": "UserSettingsOptions represents options to change user settings",
      "type": "object",
      "properties": {
        "description": {
          "type": "string",
          "x-go-name": "Description"
        },
        "diff_view_style": {
          "type": "string",
          "x-go-name": "DiffViewStyle"
        },
        "full_name": {
          "type": "string",
          "x-go-name": "FullName"
        },
        "hide_activity": {
          "type": "boolean",
          "x-go-name": "HideActivity"
        },
        "hide_email": {
          "description": "Privacy",
          "type": "boolean",
          "x-go-name": "HideEmail"
        },
        "language": {
          "type": "string",
          "x-go-name": "Language"
        },
        "location": {
          "type": "string",
          "x-go-name": "Location"
        },
        "theme": {
          "type": "string",
          "x-go-name": "Theme"
        },
        "website": {
          "type": "string",
          "x-go-name": "Website"
        }
      },
      "x-go-package": "code.gitea.io/gitea/modules/structs"
    },
    "WatchInfo": {
      "description": "WatchInfo represents an API watch status of one repository",
      "type": "object",
      "properties": {
        "created_at": {
          "type": "string",
          "format": "date-time",
          "x-go-name": "CreatedAt"
        },
        "ignored": {
          "type": "boolean",
          "x-go-name": "Ignored"
        },
        "reason": {
          "type": "object",
          "x-go-name": "Reason"
        },
        "repository_url": {
          "type": "string",
          "x-go-name": "RepositoryURL"
        },
        "subscribed": {
          "type": "boolean",
          "x-go-name": "Subscribed"
        },
        "url": {
          "type": "string",
          "x-go-name": "URL"
        }
      },
      "x-go-package": "code.gitea.io/gitea/modules/structs"
    },
    "WikiCommit": {
      "description": "WikiCommit page commit/revision",
      "type": "object",
      "properties": {
        "author": {
          "$ref": "#/definitions/CommitUser"
        },
        "commiter": {
          "$ref": "#/definitions/CommitUser"
        },
        "message": {
          "type": "string",
          "x-go-name": "Message"
        },
        "sha": {
          "type": "string",
          "x-go-name": "ID"
        }
      },
      "x-go-package": "code.gitea.io/gitea/modules/structs"
    },
    "WikiCommitList": {
      "description": "WikiCommitList commit/revision list",
      "type": "object",
      "properties": {
        "commits": {
          "type": "array",
          "items": {
            "$ref": "#/definitions/WikiCommit"
          },
          "x-go-name": "WikiCommits"
        },
        "count": {
          "type": "integer",
          "format": "int64",
          "x-go-name": "Count"
        }
      },
      "x-go-package": "code.gitea.io/gitea/modules/structs"
    },
    "WikiPage": {
      "description": "WikiPage a wiki page",
      "type": "object",
      "properties": {
        "commit_count": {
          "type": "integer",
          "format": "int64",
          "x-go-name": "CommitCount"
        },
        "content_base64": {
          "description": "Page content, base64 encoded",
          "type": "string",
          "x-go-name": "ContentBase64"
        },
        "footer": {
          "type": "string",
          "x-go-name": "Footer"
        },
        "html_url": {
          "type": "string",
          "x-go-name": "HTMLURL"
        },
        "last_commit": {
          "$ref": "#/definitions/WikiCommit"
        },
        "sidebar": {
          "type": "string",
          "x-go-name": "Sidebar"
        },
        "sub_url": {
          "type": "string",
          "x-go-name": "SubURL"
        },
        "title": {
          "type": "string",
          "x-go-name": "Title"
        }
      },
      "x-go-package": "code.gitea.io/gitea/modules/structs"
    },
    "WikiPageMetaData": {
      "description": "WikiPageMetaData wiki page meta information",
      "type": "object",
      "properties": {
        "html_url": {
          "type": "string",
          "x-go-name": "HTMLURL"
        },
        "last_commit": {
          "$ref": "#/definitions/WikiCommit"
        },
        "sub_url": {
          "type": "string",
          "x-go-name": "SubURL"
        },
        "title": {
          "type": "string",
          "x-go-name": "Title"
        }
      },
      "x-go-package": "code.gitea.io/gitea/modules/structs"
    }
  },
  "responses": {
    "AccessToken": {
      "description": "AccessToken represents an API access token.",
      "schema": {
        "$ref": "#/definitions/AccessToken"
      }
    },
    "AccessTokenList": {
      "description": "AccessTokenList represents a list of API access token.",
      "schema": {
        "type": "array",
        "items": {
          "$ref": "#/definitions/AccessToken"
        }
      }
    },
    "AnnotatedTag": {
      "description": "AnnotatedTag",
      "schema": {
        "$ref": "#/definitions/AnnotatedTag"
      }
    },
    "Attachment": {
      "description": "Attachment",
      "schema": {
        "$ref": "#/definitions/Attachment"
      }
    },
    "AttachmentList": {
      "description": "AttachmentList",
      "schema": {
        "type": "array",
        "items": {
          "$ref": "#/definitions/Attachment"
        }
      }
    },
    "Branch": {
      "description": "Branch",
      "schema": {
        "$ref": "#/definitions/Branch"
      }
    },
    "BranchList": {
      "description": "BranchList",
      "schema": {
        "type": "array",
        "items": {
          "$ref": "#/definitions/Branch"
        }
      }
    },
    "BranchProtection": {
      "description": "BranchProtection",
      "schema": {
        "$ref": "#/definitions/BranchProtection"
      }
    },
    "BranchProtectionList": {
      "description": "BranchProtectionList",
      "schema": {
        "type": "array",
        "items": {
          "$ref": "#/definitions/BranchProtection"
        }
      }
    },
    "CombinedStatus": {
      "description": "CombinedStatus",
      "schema": {
        "$ref": "#/definitions/CombinedStatus"
      }
    },
    "Comment": {
      "description": "Comment",
      "schema": {
        "$ref": "#/definitions/Comment"
      }
    },
    "CommentList": {
      "description": "CommentList",
      "schema": {
        "type": "array",
        "items": {
          "$ref": "#/definitions/Comment"
        }
      }
    },
    "Commit": {
      "description": "Commit",
      "schema": {
        "$ref": "#/definitions/Commit"
      }
    },
    "CommitList": {
      "description": "CommitList",
      "schema": {
        "type": "array",
        "items": {
          "$ref": "#/definitions/Commit"
        }
      },
      "headers": {
        "X-HasMore": {
          "type": "boolean",
          "description": "True if there is another page"
        },
        "X-Page": {
          "type": "integer",
          "format": "int64",
          "description": "The current page"
        },
        "X-PageCount": {
          "type": "integer",
          "format": "int64",
          "description": "Total number of pages"
        },
        "X-PerPage": {
          "type": "integer",
          "format": "int64",
          "description": "Commits per page"
        },
        "X-Total": {
          "type": "integer",
          "format": "int64",
          "description": "Total commit count"
        }
      }
    },
    "CommitStatus": {
      "description": "CommitStatus",
      "schema": {
        "$ref": "#/definitions/CommitStatus"
      }
    },
    "CommitStatusList": {
      "description": "CommitStatusList",
      "schema": {
        "type": "array",
        "items": {
          "$ref": "#/definitions/CommitStatus"
        }
      }
    },
    "ContentsListResponse": {
      "description": "ContentsListResponse",
      "schema": {
        "type": "array",
        "items": {
          "$ref": "#/definitions/ContentsResponse"
        }
      }
    },
    "ContentsResponse": {
      "description": "ContentsResponse",
      "schema": {
        "$ref": "#/definitions/ContentsResponse"
      }
    },
    "CronList": {
      "description": "CronList",
      "schema": {
        "type": "array",
        "items": {
          "$ref": "#/definitions/Cron"
        }
      }
    },
    "DeployKey": {
      "description": "DeployKey",
      "schema": {
        "$ref": "#/definitions/DeployKey"
      }
    },
    "DeployKeyList": {
      "description": "DeployKeyList",
      "schema": {
        "type": "array",
        "items": {
          "$ref": "#/definitions/DeployKey"
        }
      }
    },
    "EmailList": {
      "description": "EmailList",
      "schema": {
        "type": "array",
        "items": {
          "$ref": "#/definitions/Email"
        }
      }
    },
    "EmptyRepository": {
      "description": "EmptyRepository",
      "schema": {
        "$ref": "#/definitions/APIError"
      }
    },
    "FileDeleteResponse": {
      "description": "FileDeleteResponse",
      "schema": {
        "$ref": "#/definitions/FileDeleteResponse"
      }
    },
    "FileResponse": {
      "description": "FileResponse",
      "schema": {
        "$ref": "#/definitions/FileResponse"
      }
    },
    "GPGKey": {
      "description": "GPGKey",
      "schema": {
        "$ref": "#/definitions/GPGKey"
      }
    },
    "GPGKeyList": {
      "description": "GPGKeyList",
      "schema": {
        "type": "array",
        "items": {
          "$ref": "#/definitions/GPGKey"
        }
      }
    },
    "GeneralAPISettings": {
      "description": "GeneralAPISettings",
      "schema": {
        "$ref": "#/definitions/GeneralAPISettings"
      }
    },
    "GeneralAttachmentSettings": {
      "description": "GeneralAttachmentSettings",
      "schema": {
        "$ref": "#/definitions/GeneralAttachmentSettings"
      }
    },
    "GeneralRepoSettings": {
      "description": "GeneralRepoSettings",
      "schema": {
        "$ref": "#/definitions/GeneralRepoSettings"
      }
    },
    "GeneralUISettings": {
      "description": "GeneralUISettings",
      "schema": {
        "$ref": "#/definitions/GeneralUISettings"
      }
    },
    "GitBlobResponse": {
      "description": "GitBlobResponse",
      "schema": {
        "$ref": "#/definitions/GitBlobResponse"
      }
    },
    "GitHook": {
      "description": "GitHook",
      "schema": {
        "$ref": "#/definitions/GitHook"
      }
    },
    "GitHookList": {
      "description": "GitHookList",
      "schema": {
        "type": "array",
        "items": {
          "$ref": "#/definitions/GitHook"
        }
      }
    },
    "GitTreeResponse": {
      "description": "GitTreeResponse",
      "schema": {
        "$ref": "#/definitions/GitTreeResponse"
      }
    },
    "Hook": {
      "description": "Hook",
      "schema": {
        "$ref": "#/definitions/Hook"
      }
    },
    "HookList": {
      "description": "HookList",
      "schema": {
        "type": "array",
        "items": {
          "$ref": "#/definitions/Hook"
        }
      }
    },
    "Issue": {
      "description": "Issue",
      "schema": {
        "$ref": "#/definitions/Issue"
      }
    },
    "IssueDeadline": {
      "description": "IssueDeadline",
      "schema": {
        "$ref": "#/definitions/IssueDeadline"
      }
    },
    "IssueList": {
      "description": "IssueList",
      "schema": {
        "type": "array",
        "items": {
          "$ref": "#/definitions/Issue"
        }
      }
    },
    "IssueTemplates": {
      "description": "IssueTemplates",
      "schema": {
        "type": "array",
        "items": {
          "$ref": "#/definitions/IssueTemplate"
        }
      }
    },
    "Label": {
      "description": "Label",
      "schema": {
        "$ref": "#/definitions/Label"
      }
    },
    "LabelList": {
      "description": "LabelList",
      "schema": {
        "type": "array",
        "items": {
          "$ref": "#/definitions/Label"
        }
      }
    },
    "LanguageStatistics": {
      "description": "LanguageStatistics",
      "schema": {
        "type": "object",
        "additionalProperties": {
          "type": "integer",
          "format": "int64"
        }
      }
    },
    "MarkdownRender": {
      "description": "MarkdownRender is a rendered markdown document",
      "schema": {
        "type": "string"
      }
    },
    "Milestone": {
      "description": "Milestone",
      "schema": {
        "$ref": "#/definitions/Milestone"
      }
    },
    "MilestoneList": {
      "description": "MilestoneList",
      "schema": {
        "type": "array",
        "items": {
          "$ref": "#/definitions/Milestone"
        }
      }
    },
    "NodeInfo": {
      "description": "NodeInfo",
      "schema": {
        "$ref": "#/definitions/NodeInfo"
      }
    },
    "Note": {
      "description": "Note",
      "schema": {
        "$ref": "#/definitions/Note"
      }
    },
    "NotificationCount": {
      "description": "Number of unread notifications",
      "schema": {
        "$ref": "#/definitions/NotificationCount"
      }
    },
    "NotificationThread": {
      "description": "NotificationThread",
      "schema": {
        "$ref": "#/definitions/NotificationThread"
      }
    },
    "NotificationThreadList": {
      "description": "NotificationThreadList",
      "schema": {
        "type": "array",
        "items": {
          "$ref": "#/definitions/NotificationThread"
        }
      }
    },
    "OAuth2Application": {
      "description": "OAuth2Application",
      "schema": {
        "$ref": "#/definitions/OAuth2Application"
      }
    },
    "OAuth2ApplicationList": {
      "description": "OAuth2ApplicationList represents a list of OAuth2 applications.",
      "schema": {
        "type": "array",
        "items": {
          "$ref": "#/definitions/OAuth2Application"
        }
      }
    },
    "Organization": {
      "description": "Organization",
      "schema": {
        "$ref": "#/definitions/Organization"
      }
    },
    "OrganizationList": {
      "description": "OrganizationList",
      "schema": {
        "type": "array",
        "items": {
          "$ref": "#/definitions/Organization"
        }
      }
    },
<<<<<<< HEAD
    "Package": {
      "description": "Package",
      "schema": {
        "$ref": "#/definitions/Package"
      }
    },
    "PackageFileList": {
      "description": "PackageFileList",
      "schema": {
        "type": "array",
        "items": {
          "$ref": "#/definitions/PackageFile"
        }
      }
    },
    "PackageList": {
      "description": "PackageList",
      "schema": {
        "type": "array",
        "items": {
          "$ref": "#/definitions/Package"
        }
=======
    "OrganizationPermissions": {
      "description": "OrganizationPermissions",
      "schema": {
        "$ref": "#/definitions/OrganizationPermissions"
>>>>>>> e6e3b212
      }
    },
    "PublicKey": {
      "description": "PublicKey",
      "schema": {
        "$ref": "#/definitions/PublicKey"
      }
    },
    "PublicKeyList": {
      "description": "PublicKeyList",
      "schema": {
        "type": "array",
        "items": {
          "$ref": "#/definitions/PublicKey"
        }
      }
    },
    "PullRequest": {
      "description": "PullRequest",
      "schema": {
        "$ref": "#/definitions/PullRequest"
      }
    },
    "PullRequestList": {
      "description": "PullRequestList",
      "schema": {
        "type": "array",
        "items": {
          "$ref": "#/definitions/PullRequest"
        }
      }
    },
    "PullReview": {
      "description": "PullReview",
      "schema": {
        "$ref": "#/definitions/PullReview"
      }
    },
    "PullReviewComment": {
      "description": "PullComment",
      "schema": {
        "$ref": "#/definitions/PullReviewComment"
      }
    },
    "PullReviewCommentList": {
      "description": "PullCommentList",
      "schema": {
        "type": "array",
        "items": {
          "$ref": "#/definitions/PullReviewComment"
        }
      }
    },
    "PullReviewList": {
      "description": "PullReviewList",
      "schema": {
        "type": "array",
        "items": {
          "$ref": "#/definitions/PullReview"
        }
      }
    },
    "Reaction": {
      "description": "Reaction",
      "schema": {
        "$ref": "#/definitions/Reaction"
      }
    },
    "ReactionList": {
      "description": "ReactionList",
      "schema": {
        "type": "array",
        "items": {
          "$ref": "#/definitions/Reaction"
        }
      }
    },
    "Reference": {
      "description": "Reference",
      "schema": {
        "$ref": "#/definitions/Reference"
      }
    },
    "ReferenceList": {
      "description": "ReferenceList",
      "schema": {
        "type": "array",
        "items": {
          "$ref": "#/definitions/Reference"
        }
      }
    },
    "Release": {
      "description": "Release",
      "schema": {
        "$ref": "#/definitions/Release"
      }
    },
    "ReleaseList": {
      "description": "ReleaseList",
      "schema": {
        "type": "array",
        "items": {
          "$ref": "#/definitions/Release"
        }
      }
    },
    "Repository": {
      "description": "Repository",
      "schema": {
        "$ref": "#/definitions/Repository"
      }
    },
    "RepositoryList": {
      "description": "RepositoryList",
      "schema": {
        "type": "array",
        "items": {
          "$ref": "#/definitions/Repository"
        }
      }
    },
    "SearchResults": {
      "description": "SearchResults",
      "schema": {
        "$ref": "#/definitions/SearchResults"
      }
    },
    "ServerVersion": {
      "description": "ServerVersion",
      "schema": {
        "$ref": "#/definitions/ServerVersion"
      }
    },
    "StopWatch": {
      "description": "StopWatch",
      "schema": {
        "$ref": "#/definitions/StopWatch"
      }
    },
    "StopWatchList": {
      "description": "StopWatchList",
      "schema": {
        "type": "array",
        "items": {
          "$ref": "#/definitions/StopWatch"
        }
      }
    },
    "StringSlice": {
      "description": "StringSlice",
      "schema": {
        "type": "array",
        "items": {
          "type": "string"
        }
      }
    },
    "Tag": {
      "description": "Tag",
      "schema": {
        "$ref": "#/definitions/Tag"
      }
    },
    "TagList": {
      "description": "TagList",
      "schema": {
        "type": "array",
        "items": {
          "$ref": "#/definitions/Tag"
        }
      }
    },
    "Team": {
      "description": "Team",
      "schema": {
        "$ref": "#/definitions/Team"
      }
    },
    "TeamList": {
      "description": "TeamList",
      "schema": {
        "type": "array",
        "items": {
          "$ref": "#/definitions/Team"
        }
      }
    },
    "TopicListResponse": {
      "description": "TopicListResponse",
      "schema": {
        "type": "array",
        "items": {
          "$ref": "#/definitions/TopicResponse"
        }
      }
    },
    "TopicNames": {
      "description": "TopicNames",
      "schema": {
        "$ref": "#/definitions/TopicName"
      }
    },
    "TrackedTime": {
      "description": "TrackedTime",
      "schema": {
        "$ref": "#/definitions/TrackedTime"
      }
    },
    "TrackedTimeList": {
      "description": "TrackedTimeList",
      "schema": {
        "type": "array",
        "items": {
          "$ref": "#/definitions/TrackedTime"
        }
      }
    },
    "User": {
      "description": "User",
      "schema": {
        "$ref": "#/definitions/User"
      }
    },
    "UserHeatmapData": {
      "description": "UserHeatmapData",
      "schema": {
        "type": "array",
        "items": {
          "$ref": "#/definitions/UserHeatmapData"
        }
      }
    },
    "UserList": {
      "description": "UserList",
      "schema": {
        "type": "array",
        "items": {
          "$ref": "#/definitions/User"
        }
      }
    },
    "UserSettings": {
      "description": "UserSettings",
      "schema": {
        "type": "array",
        "items": {
          "$ref": "#/definitions/UserSettings"
        }
      }
    },
    "WatchInfo": {
      "description": "WatchInfo",
      "schema": {
        "$ref": "#/definitions/WatchInfo"
      }
    },
    "WikiCommitList": {
      "description": "WikiCommitList",
      "schema": {
        "$ref": "#/definitions/WikiCommitList"
      }
    },
    "WikiPage": {
      "description": "WikiPage",
      "schema": {
        "$ref": "#/definitions/WikiPage"
      }
    },
    "WikiPageList": {
      "description": "WikiPageList",
      "schema": {
        "type": "array",
        "items": {
          "$ref": "#/definitions/WikiPageMetaData"
        }
      }
    },
    "conflict": {
      "description": "APIConflict is a conflict empty response"
    },
    "empty": {
      "description": "APIEmpty is an empty response"
    },
    "error": {
      "description": "APIError is error format response",
      "headers": {
        "message": {
          "type": "string"
        },
        "url": {
          "type": "string"
        }
      }
    },
    "forbidden": {
      "description": "APIForbiddenError is a forbidden error response",
      "headers": {
        "message": {
          "type": "string"
        },
        "url": {
          "type": "string"
        }
      }
    },
    "invalidTopicsError": {
      "description": "APIInvalidTopicsError is error format response to invalid topics",
      "headers": {
        "invalidTopics": {
          "type": "array",
          "items": {
            "type": "string"
          }
        },
        "message": {
          "type": "string"
        }
      }
    },
    "notFound": {
      "description": "APINotFound is a not found empty response"
    },
    "parameterBodies": {
      "description": "parameterBodies",
      "schema": {
        "$ref": "#/definitions/CreateWikiPageOptions"
      }
    },
    "redirect": {
      "description": "APIRedirect is a redirect response"
    },
    "string": {
      "description": "APIString is a string response",
      "schema": {
        "type": "string"
      }
    },
    "validationError": {
      "description": "APIValidationError is error format response related to input validation",
      "headers": {
        "message": {
          "type": "string"
        },
        "url": {
          "type": "string"
        }
      }
    }
  },
  "securityDefinitions": {
    "AccessToken": {
      "type": "apiKey",
      "name": "access_token",
      "in": "query"
    },
    "AuthorizationHeaderToken": {
      "description": "API tokens must be prepended with \"token\" followed by a space.",
      "type": "apiKey",
      "name": "Authorization",
      "in": "header"
    },
    "BasicAuth": {
      "type": "basic"
    },
    "SudoHeader": {
      "description": "Sudo API request as the user provided as the key. Admin privileges are required.",
      "type": "apiKey",
      "name": "Sudo",
      "in": "header"
    },
    "SudoParam": {
      "description": "Sudo API request as the user provided as the key. Admin privileges are required.",
      "type": "apiKey",
      "name": "sudo",
      "in": "query"
    },
    "TOTPHeader": {
      "description": "Must be used in combination with BasicAuth if two-factor authentication is enabled.",
      "type": "apiKey",
      "name": "X-GITEA-OTP",
      "in": "header"
    },
    "Token": {
      "type": "apiKey",
      "name": "token",
      "in": "query"
    }
  },
  "security": [
    {
      "BasicAuth": []
    },
    {
      "Token": []
    },
    {
      "AccessToken": []
    },
    {
      "AuthorizationHeaderToken": []
    },
    {
      "SudoParam": []
    },
    {
      "SudoHeader": []
    },
    {
      "TOTPHeader": []
    }
  ]
}<|MERGE_RESOLUTION|>--- conflicted
+++ resolved
@@ -18484,7 +18484,12 @@
         }
       }
     },
-<<<<<<< HEAD
+    "OrganizationPermissions": {
+      "description": "OrganizationPermissions",
+      "schema": {
+        "$ref": "#/definitions/OrganizationPermissions"
+      }
+    },
     "Package": {
       "description": "Package",
       "schema": {
@@ -18507,12 +18512,6 @@
         "items": {
           "$ref": "#/definitions/Package"
         }
-=======
-    "OrganizationPermissions": {
-      "description": "OrganizationPermissions",
-      "schema": {
-        "$ref": "#/definitions/OrganizationPermissions"
->>>>>>> e6e3b212
       }
     },
     "PublicKey": {
