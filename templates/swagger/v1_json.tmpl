{
  "consumes": [
    "application/json",
    "text/plain"
  ],
  "produces": [
    "application/json",
    "text/html"
  ],
  "schemes": [
    "http",
    "https"
  ],
  "swagger": "2.0",
  "info": {
    "description": "This documentation describes the Gitea API.",
    "title": "Gitea API.",
    "license": {
      "name": "MIT",
      "url": "http://opensource.org/licenses/MIT"
    },
    "version": "1.1.1"
  },
  "basePath": "{{AppSubUrl}}/api/v1",
  "paths": {
    "/admin/orgs": {
      "get": {
        "produces": [
          "application/json"
        ],
        "tags": [
          "admin"
        ],
        "summary": "List all organizations",
        "operationId": "adminGetAllOrgs",
        "parameters": [
          {
            "type": "integer",
            "description": "page number of results to return (1-based)",
            "name": "page",
            "in": "query"
          },
          {
            "type": "integer",
            "description": "page size of results, maximum page size is 50",
            "name": "limit",
            "in": "query"
          }
        ],
        "responses": {
          "200": {
            "$ref": "#/responses/OrganizationList"
          },
          "403": {
            "$ref": "#/responses/forbidden"
          }
        }
      }
    },
    "/admin/users": {
      "get": {
        "produces": [
          "application/json"
        ],
        "tags": [
          "admin"
        ],
        "summary": "List all users",
        "operationId": "adminGetAllUsers",
        "responses": {
          "200": {
            "$ref": "#/responses/UserList"
          },
          "403": {
            "$ref": "#/responses/forbidden"
          }
        }
      },
      "post": {
        "consumes": [
          "application/json"
        ],
        "produces": [
          "application/json"
        ],
        "tags": [
          "admin"
        ],
        "summary": "Create a user",
        "operationId": "adminCreateUser",
        "parameters": [
          {
            "name": "body",
            "in": "body",
            "schema": {
              "$ref": "#/definitions/CreateUserOption"
            }
          }
        ],
        "responses": {
          "201": {
            "$ref": "#/responses/User"
          },
          "400": {
            "$ref": "#/responses/error"
          },
          "403": {
            "$ref": "#/responses/forbidden"
          },
          "422": {
            "$ref": "#/responses/validationError"
          }
        }
      }
    },
    "/admin/users/{username}": {
      "delete": {
        "produces": [
          "application/json"
        ],
        "tags": [
          "admin"
        ],
        "summary": "Delete a user",
        "operationId": "adminDeleteUser",
        "parameters": [
          {
            "type": "string",
            "description": "username of user to delete",
            "name": "username",
            "in": "path",
            "required": true
          }
        ],
        "responses": {
          "204": {
            "$ref": "#/responses/empty"
          },
          "403": {
            "$ref": "#/responses/forbidden"
          },
          "422": {
            "$ref": "#/responses/validationError"
          }
        }
      },
      "patch": {
        "consumes": [
          "application/json"
        ],
        "produces": [
          "application/json"
        ],
        "tags": [
          "admin"
        ],
        "summary": "Edit an existing user",
        "operationId": "adminEditUser",
        "parameters": [
          {
            "type": "string",
            "description": "username of user to edit",
            "name": "username",
            "in": "path",
            "required": true
          },
          {
            "name": "body",
            "in": "body",
            "schema": {
              "$ref": "#/definitions/EditUserOption"
            }
          }
        ],
        "responses": {
          "200": {
            "$ref": "#/responses/User"
          },
          "403": {
            "$ref": "#/responses/forbidden"
          },
          "422": {
            "$ref": "#/responses/validationError"
          }
        }
      }
    },
    "/admin/users/{username}/keys": {
      "post": {
        "consumes": [
          "application/json"
        ],
        "produces": [
          "application/json"
        ],
        "tags": [
          "admin"
        ],
        "summary": "Add a public key on behalf of a user",
        "operationId": "adminCreatePublicKey",
        "parameters": [
          {
            "type": "string",
            "description": "username of the user",
            "name": "username",
            "in": "path",
            "required": true
          },
          {
            "name": "key",
            "in": "body",
            "schema": {
              "$ref": "#/definitions/CreateKeyOption"
            }
          }
        ],
        "responses": {
          "201": {
            "$ref": "#/responses/PublicKey"
          },
          "403": {
            "$ref": "#/responses/forbidden"
          },
          "422": {
            "$ref": "#/responses/validationError"
          }
        }
      }
    },
    "/admin/users/{username}/keys/{id}": {
      "delete": {
        "produces": [
          "application/json"
        ],
        "tags": [
          "admin"
        ],
        "summary": "Delete a user's public key",
        "operationId": "adminDeleteUserPublicKey",
        "parameters": [
          {
            "type": "string",
            "description": "username of user",
            "name": "username",
            "in": "path",
            "required": true
          },
          {
            "type": "integer",
            "format": "int64",
            "description": "id of the key to delete",
            "name": "id",
            "in": "path",
            "required": true
          }
        ],
        "responses": {
          "204": {
            "$ref": "#/responses/empty"
          },
          "403": {
            "$ref": "#/responses/forbidden"
          },
          "404": {
            "$ref": "#/responses/notFound"
          }
        }
      }
    },
    "/admin/users/{username}/orgs": {
      "post": {
        "consumes": [
          "application/json"
        ],
        "produces": [
          "application/json"
        ],
        "tags": [
          "admin"
        ],
        "summary": "Create an organization",
        "operationId": "adminCreateOrg",
        "parameters": [
          {
            "type": "string",
            "description": "username of the user that will own the created organization",
            "name": "username",
            "in": "path",
            "required": true
          },
          {
            "name": "organization",
            "in": "body",
            "required": true,
            "schema": {
              "$ref": "#/definitions/CreateOrgOption"
            }
          }
        ],
        "responses": {
          "201": {
            "$ref": "#/responses/Organization"
          },
          "403": {
            "$ref": "#/responses/forbidden"
          },
          "422": {
            "$ref": "#/responses/validationError"
          }
        }
      }
    },
    "/admin/users/{username}/repos": {
      "post": {
        "consumes": [
          "application/json"
        ],
        "produces": [
          "application/json"
        ],
        "tags": [
          "admin"
        ],
        "summary": "Create a repository on behalf a user",
        "operationId": "adminCreateRepo",
        "parameters": [
          {
            "type": "string",
            "description": "username of the user. This user will own the created repository",
            "name": "username",
            "in": "path",
            "required": true
          },
          {
            "name": "repository",
            "in": "body",
            "required": true,
            "schema": {
              "$ref": "#/definitions/CreateRepoOption"
            }
          }
        ],
        "responses": {
          "201": {
            "$ref": "#/responses/Repository"
          },
          "403": {
            "$ref": "#/responses/forbidden"
          },
          "404": {
            "$ref": "#/responses/notFound"
          },
          "409": {
            "$ref": "#/responses/error"
          },
          "422": {
            "$ref": "#/responses/validationError"
          }
        }
      }
    },
    "/markdown": {
      "post": {
        "consumes": [
          "application/json"
        ],
        "produces": [
          "text/html"
        ],
        "tags": [
          "miscellaneous"
        ],
        "summary": "Render a markdown document as HTML",
        "operationId": "renderMarkdown",
        "parameters": [
          {
            "name": "body",
            "in": "body",
            "schema": {
              "$ref": "#/definitions/MarkdownOption"
            }
          }
        ],
        "responses": {
          "200": {
            "$ref": "#/responses/MarkdownRender"
          },
          "422": {
            "$ref": "#/responses/validationError"
          }
        }
      }
    },
    "/markdown/raw": {
      "post": {
        "consumes": [
          "text/plain"
        ],
        "produces": [
          "text/html"
        ],
        "tags": [
          "miscellaneous"
        ],
        "summary": "Render raw markdown as HTML",
        "operationId": "renderMarkdownRaw",
        "parameters": [
          {
            "description": "Request body to render",
            "name": "body",
            "in": "body",
            "required": true,
            "schema": {
              "type": "string"
            }
          }
        ],
        "responses": {
          "200": {
            "$ref": "#/responses/MarkdownRender"
          },
          "422": {
            "$ref": "#/responses/validationError"
          }
        }
      }
    },
    "/notifications": {
      "get": {
        "consumes": [
          "application/json"
        ],
        "produces": [
          "application/json"
        ],
        "tags": [
          "notification"
        ],
        "summary": "List users's notification threads",
        "operationId": "notifyGetList",
        "parameters": [
          {
            "type": "string",
            "description": "If true, show notifications marked as read. Default value is false",
            "name": "all",
            "in": "query"
          },
          {
            "type": "string",
            "format": "date-time",
            "description": "Only show notifications updated after the given time. This is a timestamp in RFC 3339 format",
            "name": "since",
            "in": "query"
          },
          {
            "type": "string",
            "format": "date-time",
            "description": "Only show notifications updated before the given time. This is a timestamp in RFC 3339 format",
            "name": "before",
            "in": "query"
          }
        ],
        "responses": {
          "200": {
            "$ref": "#/responses/NotificationThreadList"
          }
        }
      },
      "put": {
        "consumes": [
          "application/json"
        ],
        "produces": [
          "application/json"
        ],
        "tags": [
          "notification"
        ],
        "summary": "Mark notification threads as read",
        "operationId": "notifyReadList",
        "parameters": [
          {
            "type": "string",
            "format": "date-time",
            "description": "Describes the last point that notifications were checked. Anything updated since this time will not be updated.",
            "name": "last_read_at",
            "in": "query"
          }
        ],
        "responses": {
          "205": {
            "$ref": "#/responses/empty"
          }
        }
      }
    },
    "/notifications/new": {
      "get": {
        "tags": [
          "notification"
        ],
        "summary": "Check if unread notifications exist",
        "operationId": "notifyNewAvailable",
        "responses": {
          "200": {
            "$ref": "#/responses/NotificationCount"
          },
          "204": {
            "description": "No unread notification"
          }
        }
      }
    },
    "/notifications/threads/{id}": {
      "get": {
        "consumes": [
          "application/json"
        ],
        "produces": [
          "application/json"
        ],
        "tags": [
          "notification"
        ],
        "summary": "Get notification thread by ID",
        "operationId": "notifyGetThread",
        "parameters": [
          {
            "type": "string",
            "description": "id of notification thread",
            "name": "id",
            "in": "path",
            "required": true
          }
        ],
        "responses": {
          "200": {
            "$ref": "#/responses/NotificationThread"
          },
          "403": {
            "$ref": "#/responses/forbidden"
          },
          "404": {
            "$ref": "#/responses/notFound"
          }
        }
      },
      "patch": {
        "consumes": [
          "application/json"
        ],
        "produces": [
          "application/json"
        ],
        "tags": [
          "notification"
        ],
        "summary": "Mark notification thread as read by ID",
        "operationId": "notifyReadThread",
        "parameters": [
          {
            "type": "string",
            "description": "id of notification thread",
            "name": "id",
            "in": "path",
            "required": true
          }
        ],
        "responses": {
          "205": {
            "$ref": "#/responses/empty"
          },
          "403": {
            "$ref": "#/responses/forbidden"
          },
          "404": {
            "$ref": "#/responses/notFound"
          }
        }
      }
    },
    "/org/{org}/repos": {
      "post": {
        "consumes": [
          "application/json"
        ],
        "produces": [
          "application/json"
        ],
        "tags": [
          "organization"
        ],
        "summary": "Create a repository in an organization",
        "operationId": "createOrgRepoDeprecated",
        "deprecated": true,
        "parameters": [
          {
            "type": "string",
            "description": "name of organization",
            "name": "org",
            "in": "path",
            "required": true
          },
          {
            "name": "body",
            "in": "body",
            "schema": {
              "$ref": "#/definitions/CreateRepoOption"
            }
          }
        ],
        "responses": {
          "201": {
            "$ref": "#/responses/Repository"
          },
          "403": {
            "$ref": "#/responses/forbidden"
          },
          "422": {
            "$ref": "#/responses/validationError"
          }
        }
      }
    },
    "/orgs": {
      "get": {
        "produces": [
          "application/json"
        ],
        "tags": [
          "organization"
        ],
        "summary": "Get list of organizations",
        "operationId": "orgGetAll",
        "parameters": [
          {
            "type": "integer",
            "description": "page number of results to return (1-based)",
            "name": "page",
            "in": "query"
          },
          {
            "type": "integer",
            "description": "page size of results, maximum page size is 50",
            "name": "limit",
            "in": "query"
          }
        ],
        "responses": {
          "200": {
            "$ref": "#/responses/OrganizationList"
          }
        }
      },
      "post": {
        "consumes": [
          "application/json"
        ],
        "produces": [
          "application/json"
        ],
        "tags": [
          "organization"
        ],
        "summary": "Create an organization",
        "operationId": "orgCreate",
        "parameters": [
          {
            "name": "organization",
            "in": "body",
            "required": true,
            "schema": {
              "$ref": "#/definitions/CreateOrgOption"
            }
          }
        ],
        "responses": {
          "201": {
            "$ref": "#/responses/Organization"
          },
          "403": {
            "$ref": "#/responses/forbidden"
          },
          "422": {
            "$ref": "#/responses/validationError"
          }
        }
      }
    },
    "/orgs/{org}": {
      "get": {
        "produces": [
          "application/json"
        ],
        "tags": [
          "organization"
        ],
        "summary": "Get an organization",
        "operationId": "orgGet",
        "parameters": [
          {
            "type": "string",
            "description": "name of the organization to get",
            "name": "org",
            "in": "path",
            "required": true
          }
        ],
        "responses": {
          "200": {
            "$ref": "#/responses/Organization"
          }
        }
      },
      "delete": {
        "produces": [
          "application/json"
        ],
        "tags": [
          "organization"
        ],
        "summary": "Delete an organization",
        "operationId": "orgDelete",
        "parameters": [
          {
            "type": "string",
            "description": "organization that is to be deleted",
            "name": "org",
            "in": "path",
            "required": true
          }
        ],
        "responses": {
          "204": {
            "$ref": "#/responses/empty"
          }
        }
      },
      "patch": {
        "consumes": [
          "application/json"
        ],
        "produces": [
          "application/json"
        ],
        "tags": [
          "organization"
        ],
        "summary": "Edit an organization",
        "operationId": "orgEdit",
        "parameters": [
          {
            "type": "string",
            "description": "name of the organization to edit",
            "name": "org",
            "in": "path",
            "required": true
          },
          {
            "name": "body",
            "in": "body",
            "required": true,
            "schema": {
              "$ref": "#/definitions/EditOrgOption"
            }
          }
        ],
        "responses": {
          "200": {
            "$ref": "#/responses/Organization"
          }
        }
      }
    },
    "/orgs/{org}/hooks": {
      "get": {
        "produces": [
          "application/json"
        ],
        "tags": [
          "organization"
        ],
        "summary": "List an organization's webhooks",
        "operationId": "orgListHooks",
        "parameters": [
          {
            "type": "string",
            "description": "name of the organization",
            "name": "org",
            "in": "path",
            "required": true
          }
        ],
        "responses": {
          "200": {
            "$ref": "#/responses/HookList"
          }
        }
      }
    },
    "/orgs/{org}/hooks/": {
      "post": {
        "consumes": [
          "application/json"
        ],
        "produces": [
          "application/json"
        ],
        "tags": [
          "organization"
        ],
        "summary": "Create a hook",
        "operationId": "orgCreateHook",
        "parameters": [
          {
            "type": "string",
            "description": "name of the organization",
            "name": "org",
            "in": "path",
            "required": true
          },
          {
            "name": "body",
            "in": "body",
            "required": true,
            "schema": {
              "$ref": "#/definitions/CreateHookOption"
            }
          }
        ],
        "responses": {
          "201": {
            "$ref": "#/responses/Hook"
          }
        }
      }
    },
    "/orgs/{org}/hooks/{id}": {
      "get": {
        "produces": [
          "application/json"
        ],
        "tags": [
          "organization"
        ],
        "summary": "Get a hook",
        "operationId": "orgGetHook",
        "parameters": [
          {
            "type": "string",
            "description": "name of the organization",
            "name": "org",
            "in": "path",
            "required": true
          },
          {
            "type": "integer",
            "format": "int64",
            "description": "id of the hook to get",
            "name": "id",
            "in": "path",
            "required": true
          }
        ],
        "responses": {
          "200": {
            "$ref": "#/responses/Hook"
          }
        }
      },
      "delete": {
        "produces": [
          "application/json"
        ],
        "tags": [
          "organization"
        ],
        "summary": "Delete a hook",
        "operationId": "orgDeleteHook",
        "parameters": [
          {
            "type": "string",
            "description": "name of the organization",
            "name": "org",
            "in": "path",
            "required": true
          },
          {
            "type": "integer",
            "format": "int64",
            "description": "id of the hook to delete",
            "name": "id",
            "in": "path",
            "required": true
          }
        ],
        "responses": {
          "204": {
            "$ref": "#/responses/empty"
          }
        }
      },
      "patch": {
        "consumes": [
          "application/json"
        ],
        "produces": [
          "application/json"
        ],
        "tags": [
          "organization"
        ],
        "summary": "Update a hook",
        "operationId": "orgEditHook",
        "parameters": [
          {
            "type": "string",
            "description": "name of the organization",
            "name": "org",
            "in": "path",
            "required": true
          },
          {
            "type": "integer",
            "format": "int64",
            "description": "id of the hook to update",
            "name": "id",
            "in": "path",
            "required": true
          },
          {
            "name": "body",
            "in": "body",
            "schema": {
              "$ref": "#/definitions/EditHookOption"
            }
          }
        ],
        "responses": {
          "200": {
            "$ref": "#/responses/Hook"
          }
        }
      }
    },
    "/orgs/{org}/members": {
      "get": {
        "produces": [
          "application/json"
        ],
        "tags": [
          "organization"
        ],
        "summary": "List an organization's members",
        "operationId": "orgListMembers",
        "parameters": [
          {
            "type": "string",
            "description": "name of the organization",
            "name": "org",
            "in": "path",
            "required": true
          }
        ],
        "responses": {
          "200": {
            "$ref": "#/responses/UserList"
          }
        }
      }
    },
    "/orgs/{org}/members/{username}": {
      "get": {
        "tags": [
          "organization"
        ],
        "summary": "Check if a user is a member of an organization",
        "operationId": "orgIsMember",
        "parameters": [
          {
            "type": "string",
            "description": "name of the organization",
            "name": "org",
            "in": "path",
            "required": true
          },
          {
            "type": "string",
            "description": "username of the user",
            "name": "username",
            "in": "path",
            "required": true
          }
        ],
        "responses": {
          "204": {
            "description": "user is a member"
          },
          "302": {
            "description": "redirection to /orgs/{org}/public_members/{username}"
          },
          "404": {
            "description": "user is not a member"
          }
        }
      },
      "delete": {
        "produces": [
          "application/json"
        ],
        "tags": [
          "organization"
        ],
        "summary": "Remove a member from an organization",
        "operationId": "orgDeleteMember",
        "parameters": [
          {
            "type": "string",
            "description": "name of the organization",
            "name": "org",
            "in": "path",
            "required": true
          },
          {
            "type": "string",
            "description": "username of the user",
            "name": "username",
            "in": "path",
            "required": true
          }
        ],
        "responses": {
          "204": {
            "description": "member removed"
          }
        }
      }
    },
    "/orgs/{org}/public_members": {
      "get": {
        "produces": [
          "application/json"
        ],
        "tags": [
          "organization"
        ],
        "summary": "List an organization's public members",
        "operationId": "orgListPublicMembers",
        "parameters": [
          {
            "type": "string",
            "description": "name of the organization",
            "name": "org",
            "in": "path",
            "required": true
          }
        ],
        "responses": {
          "200": {
            "$ref": "#/responses/UserList"
          }
        }
      }
    },
    "/orgs/{org}/public_members/{username}": {
      "get": {
        "tags": [
          "organization"
        ],
        "summary": "Check if a user is a public member of an organization",
        "operationId": "orgIsPublicMember",
        "parameters": [
          {
            "type": "string",
            "description": "name of the organization",
            "name": "org",
            "in": "path",
            "required": true
          },
          {
            "type": "string",
            "description": "username of the user",
            "name": "username",
            "in": "path",
            "required": true
          }
        ],
        "responses": {
          "204": {
            "description": "user is a public member"
          },
          "404": {
            "description": "user is not a public member"
          }
        }
      },
      "put": {
        "produces": [
          "application/json"
        ],
        "tags": [
          "organization"
        ],
        "summary": "Publicize a user's membership",
        "operationId": "orgPublicizeMember",
        "parameters": [
          {
            "type": "string",
            "description": "name of the organization",
            "name": "org",
            "in": "path",
            "required": true
          },
          {
            "type": "string",
            "description": "username of the user",
            "name": "username",
            "in": "path",
            "required": true
          }
        ],
        "responses": {
          "204": {
            "description": "membership publicized"
          },
          "403": {
            "$ref": "#/responses/forbidden"
          }
        }
      },
      "delete": {
        "produces": [
          "application/json"
        ],
        "tags": [
          "organization"
        ],
        "summary": "Conceal a user's membership",
        "operationId": "orgConcealMember",
        "parameters": [
          {
            "type": "string",
            "description": "name of the organization",
            "name": "org",
            "in": "path",
            "required": true
          },
          {
            "type": "string",
            "description": "username of the user",
            "name": "username",
            "in": "path",
            "required": true
          }
        ],
        "responses": {
          "204": {
            "$ref": "#/responses/empty"
          },
          "403": {
            "$ref": "#/responses/forbidden"
          }
        }
      }
    },
    "/orgs/{org}/repos": {
      "get": {
        "produces": [
          "application/json"
        ],
        "tags": [
          "organization"
        ],
        "summary": "List an organization's repos",
        "operationId": "orgListRepos",
        "parameters": [
          {
            "type": "string",
            "description": "name of the organization",
            "name": "org",
            "in": "path",
            "required": true
          }
        ],
        "responses": {
          "200": {
            "$ref": "#/responses/RepositoryList"
          }
        }
      },
      "post": {
        "consumes": [
          "application/json"
        ],
        "produces": [
          "application/json"
        ],
        "tags": [
          "organization"
        ],
        "summary": "Create a repository in an organization",
        "operationId": "createOrgRepo",
        "parameters": [
          {
            "type": "string",
            "description": "name of organization",
            "name": "org",
            "in": "path",
            "required": true
          },
          {
            "name": "body",
            "in": "body",
            "schema": {
              "$ref": "#/definitions/CreateRepoOption"
            }
          }
        ],
        "responses": {
          "201": {
            "$ref": "#/responses/Repository"
          },
          "403": {
            "$ref": "#/responses/forbidden"
          },
          "404": {
            "$ref": "#/responses/notFound"
          }
        }
      }
    },
    "/orgs/{org}/teams": {
      "get": {
        "produces": [
          "application/json"
        ],
        "tags": [
          "organization"
        ],
        "summary": "List an organization's teams",
        "operationId": "orgListTeams",
        "parameters": [
          {
            "type": "string",
            "description": "name of the organization",
            "name": "org",
            "in": "path",
            "required": true
          }
        ],
        "responses": {
          "200": {
            "$ref": "#/responses/TeamList"
          }
        }
      },
      "post": {
        "consumes": [
          "application/json"
        ],
        "produces": [
          "application/json"
        ],
        "tags": [
          "organization"
        ],
        "summary": "Create a team",
        "operationId": "orgCreateTeam",
        "parameters": [
          {
            "type": "string",
            "description": "name of the organization",
            "name": "org",
            "in": "path",
            "required": true
          },
          {
            "name": "body",
            "in": "body",
            "schema": {
              "$ref": "#/definitions/CreateTeamOption"
            }
          }
        ],
        "responses": {
          "201": {
            "$ref": "#/responses/Team"
          },
          "422": {
            "$ref": "#/responses/validationError"
          }
        }
      }
    },
    "/orgs/{org}/teams/search": {
      "get": {
        "produces": [
          "application/json"
        ],
        "tags": [
          "organization"
        ],
        "summary": "Search for teams within an organization",
        "operationId": "teamSearch",
        "parameters": [
          {
            "type": "string",
            "description": "name of the organization",
            "name": "org",
            "in": "path",
            "required": true
          },
          {
            "type": "string",
            "description": "keywords to search",
            "name": "q",
            "in": "query"
          },
          {
            "type": "boolean",
            "description": "include search within team description (defaults to true)",
            "name": "include_desc",
            "in": "query"
          },
          {
            "type": "integer",
            "description": "limit size of results",
            "name": "limit",
            "in": "query"
          },
          {
            "type": "integer",
            "description": "page number of results to return (1-based)",
            "name": "page",
            "in": "query"
          }
        ],
        "responses": {
          "200": {
            "description": "SearchResults of a successful search",
            "schema": {
              "type": "object",
              "properties": {
                "data": {
                  "type": "array",
                  "items": {
                    "$ref": "#/definitions/Team"
                  }
                },
                "ok": {
                  "type": "boolean"
                }
              }
            }
          }
        }
      }
    },
    "/repos/issues/search": {
      "get": {
        "produces": [
          "application/json"
        ],
        "tags": [
          "issue"
        ],
        "summary": "Search for issues across the repositories that the user has access to",
        "operationId": "issueSearchIssues",
        "parameters": [
          {
            "type": "string",
            "description": "whether issue is open or closed",
            "name": "state",
            "in": "query"
          },
          {
            "type": "string",
            "description": "comma separated list of labels. Fetch only issues that have any of this labels. Non existent labels are discarded",
            "name": "labels",
            "in": "query"
          },
          {
            "type": "integer",
            "description": "page number of requested issues",
            "name": "page",
            "in": "query"
          },
          {
            "type": "string",
            "description": "search string",
            "name": "q",
            "in": "query"
          },
          {
            "type": "integer",
            "format": "int64",
            "description": "repository to prioritize in the results",
            "name": "priority_repo_id",
            "in": "query"
          }
        ],
        "responses": {
          "200": {
            "$ref": "#/responses/IssueList"
          }
        }
      }
    },
    "/repos/migrate": {
      "post": {
        "consumes": [
          "application/json"
        ],
        "produces": [
          "application/json"
        ],
        "tags": [
          "repository"
        ],
        "summary": "Migrate a remote git repository",
        "operationId": "repoMigrate",
        "parameters": [
          {
            "name": "body",
            "in": "body",
            "schema": {
              "$ref": "#/definitions/MigrateRepoForm"
            }
          }
        ],
        "responses": {
          "201": {
            "$ref": "#/responses/Repository"
          },
          "403": {
            "$ref": "#/responses/forbidden"
          },
          "422": {
            "$ref": "#/responses/validationError"
          }
        }
      }
    },
    "/repos/search": {
      "get": {
        "produces": [
          "application/json"
        ],
        "tags": [
          "repository"
        ],
        "summary": "Search for repositories",
        "operationId": "repoSearch",
        "parameters": [
          {
            "type": "string",
            "description": "keyword",
            "name": "q",
            "in": "query"
          },
          {
            "type": "boolean",
            "description": "Limit search to repositories with keyword as topic",
            "name": "topic",
            "in": "query"
          },
          {
            "type": "boolean",
            "description": "include search of keyword within repository description",
            "name": "includeDesc",
            "in": "query"
          },
          {
            "type": "integer",
            "format": "int64",
            "description": "search only for repos that the user with the given id owns or contributes to",
            "name": "uid",
            "in": "query"
          },
          {
            "type": "integer",
            "format": "int64",
            "description": "repo owner to prioritize in the results",
            "name": "priority_owner_id",
            "in": "query"
          },
          {
            "type": "integer",
            "format": "int64",
            "description": "search only for repos that the user with the given id has starred",
            "name": "starredBy",
            "in": "query"
          },
          {
            "type": "boolean",
            "description": "include private repositories this user has access to (defaults to true)",
            "name": "private",
            "in": "query"
          },
          {
            "type": "boolean",
            "description": "include template repositories this user has access to (defaults to true)",
            "name": "template",
            "in": "query"
          },
          {
            "type": "integer",
            "description": "page number of results to return (1-based)",
            "name": "page",
            "in": "query"
          },
          {
            "type": "integer",
            "description": "page size of results, maximum page size is 50",
            "name": "limit",
            "in": "query"
          },
          {
            "type": "string",
            "description": "type of repository to search for. Supported values are \"fork\", \"source\", \"mirror\" and \"collaborative\"",
            "name": "mode",
            "in": "query"
          },
          {
            "type": "boolean",
            "description": "if `uid` is given, search only for repos that the user owns",
            "name": "exclusive",
            "in": "query"
          },
          {
            "type": "string",
            "description": "sort repos by attribute. Supported values are \"alpha\", \"created\", \"updated\", \"size\", and \"id\". Default is \"alpha\"",
            "name": "sort",
            "in": "query"
          },
          {
            "type": "string",
            "description": "sort order, either \"asc\" (ascending) or \"desc\" (descending). Default is \"asc\", ignored if \"sort\" is not specified.",
            "name": "order",
            "in": "query"
          }
        ],
        "responses": {
          "200": {
            "$ref": "#/responses/SearchResults"
          },
          "422": {
            "$ref": "#/responses/validationError"
          }
        }
      }
    },
    "/repos/{owner}/{repo}": {
      "get": {
        "produces": [
          "application/json"
        ],
        "tags": [
          "repository"
        ],
        "summary": "Get a repository",
        "operationId": "repoGet",
        "parameters": [
          {
            "type": "string",
            "description": "owner of the repo",
            "name": "owner",
            "in": "path",
            "required": true
          },
          {
            "type": "string",
            "description": "name of the repo",
            "name": "repo",
            "in": "path",
            "required": true
          }
        ],
        "responses": {
          "200": {
            "$ref": "#/responses/Repository"
          }
        }
      },
      "delete": {
        "produces": [
          "application/json"
        ],
        "tags": [
          "repository"
        ],
        "summary": "Delete a repository",
        "operationId": "repoDelete",
        "parameters": [
          {
            "type": "string",
            "description": "owner of the repo to delete",
            "name": "owner",
            "in": "path",
            "required": true
          },
          {
            "type": "string",
            "description": "name of the repo to delete",
            "name": "repo",
            "in": "path",
            "required": true
          }
        ],
        "responses": {
          "204": {
            "$ref": "#/responses/empty"
          },
          "403": {
            "$ref": "#/responses/forbidden"
          }
        }
      },
      "patch": {
        "produces": [
          "application/json"
        ],
        "tags": [
          "repository"
        ],
        "summary": "Edit a repository's properties. Only fields that are set will be changed.",
        "operationId": "repoEdit",
        "parameters": [
          {
            "type": "string",
            "description": "owner of the repo to edit",
            "name": "owner",
            "in": "path",
            "required": true
          },
          {
            "type": "string",
            "description": "name of the repo to edit",
            "name": "repo",
            "in": "path",
            "required": true
          },
          {
            "description": "Properties of a repo that you can edit",
            "name": "body",
            "in": "body",
            "schema": {
              "$ref": "#/definitions/EditRepoOption"
            }
          }
        ],
        "responses": {
          "200": {
            "$ref": "#/responses/Repository"
          },
          "403": {
            "$ref": "#/responses/forbidden"
          },
          "422": {
            "$ref": "#/responses/validationError"
          }
        }
      }
    },
    "/repos/{owner}/{repo}/archive/{archive}": {
      "get": {
        "produces": [
          "application/json"
        ],
        "tags": [
          "repository"
        ],
        "summary": "Get an archive of a repository",
        "operationId": "repoGetArchive",
        "parameters": [
          {
            "type": "string",
            "description": "owner of the repo",
            "name": "owner",
            "in": "path",
            "required": true
          },
          {
            "type": "string",
            "description": "name of the repo",
            "name": "repo",
            "in": "path",
            "required": true
          },
          {
            "type": "string",
            "description": "archive to download, consisting of a git reference and archive",
            "name": "archive",
            "in": "path",
            "required": true
          }
        ],
        "responses": {
          "200": {
            "description": "success"
          },
          "404": {
            "$ref": "#/responses/notFound"
          }
        }
      }
    },
    "/repos/{owner}/{repo}/branch_protections": {
      "get": {
        "produces": [
          "application/json"
        ],
        "tags": [
          "repository"
        ],
        "summary": "List branch protections for a repository",
        "operationId": "repoListBranchProtection",
        "parameters": [
          {
            "type": "string",
            "description": "owner of the repo",
            "name": "owner",
            "in": "path",
            "required": true
          },
          {
            "type": "string",
            "description": "name of the repo",
            "name": "repo",
            "in": "path",
            "required": true
          }
        ],
        "responses": {
          "200": {
            "$ref": "#/responses/BranchProtectionList"
          }
        }
      },
      "post": {
        "consumes": [
          "application/json"
        ],
        "produces": [
          "application/json"
        ],
        "tags": [
          "repository"
        ],
        "summary": "Create a branch protections for a repository",
        "operationId": "repoCreateBranchProtection",
        "parameters": [
          {
            "type": "string",
            "description": "owner of the repo",
            "name": "owner",
            "in": "path",
            "required": true
          },
          {
            "type": "string",
            "description": "name of the repo",
            "name": "repo",
            "in": "path",
            "required": true
          },
          {
            "name": "body",
            "in": "body",
            "schema": {
              "$ref": "#/definitions/CreateBranchProtectionOption"
            }
          }
        ],
        "responses": {
          "200": {
            "$ref": "#/responses/BranchProtection"
          }
        }
      }
    },
    "/repos/{owner}/{repo}/branch_protections/{id}": {
      "get": {
        "produces": [
          "application/json"
        ],
        "tags": [
          "repository"
        ],
        "summary": "Get a specific branch protection for the repository",
        "operationId": "repoGetBranchProtection",
        "parameters": [
          {
            "type": "string",
            "description": "owner of the repo",
            "name": "owner",
            "in": "path",
            "required": true
          },
          {
            "type": "string",
            "description": "name of the repo",
            "name": "repo",
            "in": "path",
            "required": true
          },
          {
            "type": "integer",
            "format": "int64",
            "description": "ID of the branch protection",
            "name": "id",
            "in": "path",
            "required": true
          }
        ],
        "responses": {
          "200": {
            "$ref": "#/responses/BranchProtection"
          }
        }
      },
      "put": {
        "consumes": [
          "application/json"
        ],
        "produces": [
          "application/json"
        ],
        "tags": [
          "repository"
        ],
        "summary": "Edit a branch protections for a repository. Only fields that are set will be changed",
        "operationId": "repoEditBranchProtection",
        "parameters": [
          {
            "type": "string",
            "description": "owner of the repo",
            "name": "owner",
            "in": "path",
            "required": true
          },
          {
            "type": "string",
            "description": "name of the repo",
            "name": "repo",
            "in": "path",
            "required": true
          },
          {
            "type": "integer",
            "format": "int64",
            "description": "ID of the branch protection",
            "name": "id",
            "in": "path",
            "required": true
          },
          {
            "name": "body",
            "in": "body",
            "schema": {
              "$ref": "#/definitions/EditBranchProtectionOption"
            }
          }
        ],
        "responses": {
          "204": {
            "$ref": "#/responses/BranchProtection"
          }
        }
      },
      "delete": {
        "produces": [
          "application/json"
        ],
        "tags": [
          "repository"
        ],
        "summary": "Delete a specific branch protection for the repository",
        "operationId": "repoDeleteBranchProtection",
        "parameters": [
          {
            "type": "string",
            "description": "owner of the repo",
            "name": "owner",
            "in": "path",
            "required": true
          },
          {
            "type": "string",
            "description": "name of the repo",
            "name": "repo",
            "in": "path",
            "required": true
          },
          {
            "type": "integer",
            "format": "int64",
            "description": "ID of the branch protection",
            "name": "id",
            "in": "path",
            "required": true
          }
        ],
        "responses": {
          "204": {
            "$ref": "#/responses/empty"
          }
        }
      }
    },
    "/repos/{owner}/{repo}/branches": {
      "get": {
        "produces": [
          "application/json"
        ],
        "tags": [
          "repository"
        ],
        "summary": "List a repository's branches",
        "operationId": "repoListBranches",
        "parameters": [
          {
            "type": "string",
            "description": "owner of the repo",
            "name": "owner",
            "in": "path",
            "required": true
          },
          {
            "type": "string",
            "description": "name of the repo",
            "name": "repo",
            "in": "path",
            "required": true
          }
        ],
        "responses": {
          "200": {
            "$ref": "#/responses/BranchList"
          }
        }
      }
    },
    "/repos/{owner}/{repo}/branches/{branch}": {
      "get": {
        "produces": [
          "application/json"
        ],
        "tags": [
          "repository"
        ],
        "summary": "Retrieve a specific branch from a repository, including its effective branch protection",
        "operationId": "repoGetBranch",
        "parameters": [
          {
            "type": "string",
            "description": "owner of the repo",
            "name": "owner",
            "in": "path",
            "required": true
          },
          {
            "type": "string",
            "description": "name of the repo",
            "name": "repo",
            "in": "path",
            "required": true
          },
          {
            "type": "string",
            "description": "branch to get",
            "name": "branch",
            "in": "path",
            "required": true
          }
        ],
        "responses": {
          "200": {
            "$ref": "#/responses/Branch"
          }
        }
      }
    },
    "/repos/{owner}/{repo}/collaborators": {
      "get": {
        "produces": [
          "application/json"
        ],
        "tags": [
          "repository"
        ],
        "summary": "List a repository's collaborators",
        "operationId": "repoListCollaborators",
        "parameters": [
          {
            "type": "string",
            "description": "owner of the repo",
            "name": "owner",
            "in": "path",
            "required": true
          },
          {
            "type": "string",
            "description": "name of the repo",
            "name": "repo",
            "in": "path",
            "required": true
          }
        ],
        "responses": {
          "200": {
            "$ref": "#/responses/UserList"
          }
        }
      }
    },
    "/repos/{owner}/{repo}/collaborators/{collaborator}": {
      "get": {
        "produces": [
          "application/json"
        ],
        "tags": [
          "repository"
        ],
        "summary": "Check if a user is a collaborator of a repository",
        "operationId": "repoCheckCollaborator",
        "parameters": [
          {
            "type": "string",
            "description": "owner of the repo",
            "name": "owner",
            "in": "path",
            "required": true
          },
          {
            "type": "string",
            "description": "name of the repo",
            "name": "repo",
            "in": "path",
            "required": true
          },
          {
            "type": "string",
            "description": "username of the collaborator",
            "name": "collaborator",
            "in": "path",
            "required": true
          }
        ],
        "responses": {
          "204": {
            "$ref": "#/responses/empty"
          },
          "404": {
            "$ref": "#/responses/notFound"
          },
          "422": {
            "$ref": "#/responses/validationError"
          }
        }
      },
      "put": {
        "produces": [
          "application/json"
        ],
        "tags": [
          "repository"
        ],
        "summary": "Add a collaborator to a repository",
        "operationId": "repoAddCollaborator",
        "parameters": [
          {
            "type": "string",
            "description": "owner of the repo",
            "name": "owner",
            "in": "path",
            "required": true
          },
          {
            "type": "string",
            "description": "name of the repo",
            "name": "repo",
            "in": "path",
            "required": true
          },
          {
            "type": "string",
            "description": "username of the collaborator to add",
            "name": "collaborator",
            "in": "path",
            "required": true
          },
          {
            "name": "body",
            "in": "body",
            "schema": {
              "$ref": "#/definitions/AddCollaboratorOption"
            }
          }
        ],
        "responses": {
          "204": {
            "$ref": "#/responses/empty"
          },
          "422": {
            "$ref": "#/responses/validationError"
          }
        }
      },
      "delete": {
        "produces": [
          "application/json"
        ],
        "tags": [
          "repository"
        ],
        "summary": "Delete a collaborator from a repository",
        "operationId": "repoDeleteCollaborator",
        "parameters": [
          {
            "type": "string",
            "description": "owner of the repo",
            "name": "owner",
            "in": "path",
            "required": true
          },
          {
            "type": "string",
            "description": "name of the repo",
            "name": "repo",
            "in": "path",
            "required": true
          },
          {
            "type": "string",
            "description": "username of the collaborator to delete",
            "name": "collaborator",
            "in": "path",
            "required": true
          }
        ],
        "responses": {
          "204": {
            "$ref": "#/responses/empty"
          },
          "422": {
            "$ref": "#/responses/validationError"
          }
        }
      }
    },
    "/repos/{owner}/{repo}/commits": {
      "get": {
        "produces": [
          "application/json"
        ],
        "tags": [
          "repository"
        ],
        "summary": "Get a list of all commits from a repository",
        "operationId": "repoGetAllCommits",
        "parameters": [
          {
            "type": "string",
            "description": "owner of the repo",
            "name": "owner",
            "in": "path",
            "required": true
          },
          {
            "type": "string",
            "description": "name of the repo",
            "name": "repo",
            "in": "path",
            "required": true
          },
          {
            "type": "string",
            "description": "SHA or branch to start listing commits from (usually 'master')",
            "name": "sha",
            "in": "query"
          },
          {
            "type": "integer",
            "description": "page number of requested commits",
            "name": "page",
            "in": "query"
          }
        ],
        "responses": {
          "200": {
            "$ref": "#/responses/CommitList"
          },
          "404": {
            "$ref": "#/responses/notFound"
          },
          "409": {
            "$ref": "#/responses/EmptyRepository"
          }
        }
      }
    },
    "/repos/{owner}/{repo}/commits/{ref}/statuses": {
      "get": {
        "produces": [
          "application/json"
        ],
        "tags": [
          "repository"
        ],
        "summary": "Get a commit's combined status, by branch/tag/commit reference",
        "operationId": "repoGetCombinedStatusByRef",
        "parameters": [
          {
            "type": "string",
            "description": "owner of the repo",
            "name": "owner",
            "in": "path",
            "required": true
          },
          {
            "type": "string",
            "description": "name of the repo",
            "name": "repo",
            "in": "path",
            "required": true
          },
          {
            "type": "string",
            "description": "name of branch/tag/commit",
            "name": "ref",
            "in": "path",
            "required": true
          },
          {
            "type": "integer",
            "description": "page number of results",
            "name": "page",
            "in": "query"
          }
        ],
        "responses": {
          "200": {
            "$ref": "#/responses/Status"
          },
          "400": {
            "$ref": "#/responses/error"
          }
        }
      }
    },
    "/repos/{owner}/{repo}/contents": {
      "get": {
        "produces": [
          "application/json"
        ],
        "tags": [
          "repository"
        ],
        "summary": "Gets the metadata of all the entries of the root dir",
        "operationId": "repoGetContentsList",
        "parameters": [
          {
            "type": "string",
            "description": "owner of the repo",
            "name": "owner",
            "in": "path",
            "required": true
          },
          {
            "type": "string",
            "description": "name of the repo",
            "name": "repo",
            "in": "path",
            "required": true
          },
          {
            "type": "string",
            "description": "The name of the commit/branch/tag. Default the repository’s default branch (usually master)",
            "name": "ref",
            "in": "query"
          }
        ],
        "responses": {
          "200": {
            "$ref": "#/responses/ContentsListResponse"
          }
        }
      }
    },
    "/repos/{owner}/{repo}/contents/{filepath}": {
      "get": {
        "produces": [
          "application/json"
        ],
        "tags": [
          "repository"
        ],
        "summary": "Gets the metadata and contents (if a file) of an entry in a repository, or a list of entries if a dir",
        "operationId": "repoGetContents",
        "parameters": [
          {
            "type": "string",
            "description": "owner of the repo",
            "name": "owner",
            "in": "path",
            "required": true
          },
          {
            "type": "string",
            "description": "name of the repo",
            "name": "repo",
            "in": "path",
            "required": true
          },
          {
            "type": "string",
            "description": "path of the dir, file, symlink or submodule in the repo",
            "name": "filepath",
            "in": "path",
            "required": true
          },
          {
            "type": "string",
            "description": "The name of the commit/branch/tag. Default the repository’s default branch (usually master)",
            "name": "ref",
            "in": "query"
          }
        ],
        "responses": {
          "200": {
            "$ref": "#/responses/ContentsResponse"
          }
        }
      },
      "put": {
        "consumes": [
          "application/json"
        ],
        "produces": [
          "application/json"
        ],
        "tags": [
          "repository"
        ],
        "summary": "Update a file in a repository",
        "operationId": "repoUpdateFile",
        "parameters": [
          {
            "type": "string",
            "description": "owner of the repo",
            "name": "owner",
            "in": "path",
            "required": true
          },
          {
            "type": "string",
            "description": "name of the repo",
            "name": "repo",
            "in": "path",
            "required": true
          },
          {
            "type": "string",
            "description": "path of the file to update",
            "name": "filepath",
            "in": "path",
            "required": true
          },
          {
            "name": "body",
            "in": "body",
            "required": true,
            "schema": {
              "$ref": "#/definitions/UpdateFileOptions"
            }
          }
        ],
        "responses": {
          "200": {
            "$ref": "#/responses/FileResponse"
          }
        }
      },
      "post": {
        "consumes": [
          "application/json"
        ],
        "produces": [
          "application/json"
        ],
        "tags": [
          "repository"
        ],
        "summary": "Create a file in a repository",
        "operationId": "repoCreateFile",
        "parameters": [
          {
            "type": "string",
            "description": "owner of the repo",
            "name": "owner",
            "in": "path",
            "required": true
          },
          {
            "type": "string",
            "description": "name of the repo",
            "name": "repo",
            "in": "path",
            "required": true
          },
          {
            "type": "string",
            "description": "path of the file to create",
            "name": "filepath",
            "in": "path",
            "required": true
          },
          {
            "name": "body",
            "in": "body",
            "required": true,
            "schema": {
              "$ref": "#/definitions/CreateFileOptions"
            }
          }
        ],
        "responses": {
          "201": {
            "$ref": "#/responses/FileResponse"
          }
        }
      },
      "delete": {
        "consumes": [
          "application/json"
        ],
        "produces": [
          "application/json"
        ],
        "tags": [
          "repository"
        ],
        "summary": "Delete a file in a repository",
        "operationId": "repoDeleteFile",
        "parameters": [
          {
            "type": "string",
            "description": "owner of the repo",
            "name": "owner",
            "in": "path",
            "required": true
          },
          {
            "type": "string",
            "description": "name of the repo",
            "name": "repo",
            "in": "path",
            "required": true
          },
          {
            "type": "string",
            "description": "path of the file to delete",
            "name": "filepath",
            "in": "path",
            "required": true
          },
          {
            "name": "body",
            "in": "body",
            "required": true,
            "schema": {
              "$ref": "#/definitions/DeleteFileOptions"
            }
          }
        ],
        "responses": {
          "200": {
            "$ref": "#/responses/FileDeleteResponse"
          }
        }
      }
    },
    "/repos/{owner}/{repo}/editorconfig/{filepath}": {
      "get": {
        "produces": [
          "application/json"
        ],
        "tags": [
          "repository"
        ],
        "summary": "Get the EditorConfig definitions of a file in a repository",
        "operationId": "repoGetEditorConfig",
        "parameters": [
          {
            "type": "string",
            "description": "owner of the repo",
            "name": "owner",
            "in": "path",
            "required": true
          },
          {
            "type": "string",
            "description": "name of the repo",
            "name": "repo",
            "in": "path",
            "required": true
          },
          {
            "type": "string",
            "description": "filepath of file to get",
            "name": "filepath",
            "in": "path",
            "required": true
          }
        ],
        "responses": {
          "200": {
            "description": "success"
          },
          "404": {
            "$ref": "#/responses/notFound"
          }
        }
      }
    },
    "/repos/{owner}/{repo}/forks": {
      "get": {
        "produces": [
          "application/json"
        ],
        "tags": [
          "repository"
        ],
        "summary": "List a repository's forks",
        "operationId": "listForks",
        "parameters": [
          {
            "type": "string",
            "description": "owner of the repo",
            "name": "owner",
            "in": "path",
            "required": true
          },
          {
            "type": "string",
            "description": "name of the repo",
            "name": "repo",
            "in": "path",
            "required": true
          }
        ],
        "responses": {
          "200": {
            "$ref": "#/responses/RepositoryList"
          }
        }
      },
      "post": {
        "produces": [
          "application/json"
        ],
        "tags": [
          "repository"
        ],
        "summary": "Fork a repository",
        "operationId": "createFork",
        "parameters": [
          {
            "type": "string",
            "description": "owner of the repo to fork",
            "name": "owner",
            "in": "path",
            "required": true
          },
          {
            "type": "string",
            "description": "name of the repo to fork",
            "name": "repo",
            "in": "path",
            "required": true
          },
          {
            "name": "body",
            "in": "body",
            "schema": {
              "$ref": "#/definitions/CreateForkOption"
            }
          }
        ],
        "responses": {
          "202": {
            "$ref": "#/responses/Repository"
          },
          "403": {
            "$ref": "#/responses/forbidden"
          },
          "422": {
            "$ref": "#/responses/validationError"
          }
        }
      }
    },
    "/repos/{owner}/{repo}/git/blobs/{sha}": {
      "get": {
        "produces": [
          "application/json"
        ],
        "tags": [
          "repository"
        ],
        "summary": "Gets the blob of a repository.",
        "operationId": "GetBlob",
        "parameters": [
          {
            "type": "string",
            "description": "owner of the repo",
            "name": "owner",
            "in": "path",
            "required": true
          },
          {
            "type": "string",
            "description": "name of the repo",
            "name": "repo",
            "in": "path",
            "required": true
          },
          {
            "type": "string",
            "description": "sha of the commit",
            "name": "sha",
            "in": "path",
            "required": true
          }
        ],
        "responses": {
          "200": {
            "$ref": "#/responses/GitBlobResponse"
          },
          "400": {
            "$ref": "#/responses/error"
          }
        }
      }
    },
    "/repos/{owner}/{repo}/git/commits/{sha}": {
      "get": {
        "produces": [
          "application/json"
        ],
        "tags": [
          "repository"
        ],
        "summary": "Get a single commit from a repository",
        "operationId": "repoGetSingleCommit",
        "parameters": [
          {
            "type": "string",
            "description": "owner of the repo",
            "name": "owner",
            "in": "path",
            "required": true
          },
          {
            "type": "string",
            "description": "name of the repo",
            "name": "repo",
            "in": "path",
            "required": true
          },
          {
            "type": "string",
            "description": "the commit hash",
            "name": "sha",
            "in": "path",
            "required": true
          }
        ],
        "responses": {
          "200": {
            "$ref": "#/responses/Commit"
          },
          "404": {
            "$ref": "#/responses/notFound"
          }
        }
      }
    },
    "/repos/{owner}/{repo}/git/refs": {
      "get": {
        "produces": [
          "application/json"
        ],
        "tags": [
          "repository"
        ],
        "summary": "Get specified ref or filtered repository's refs",
        "operationId": "repoListAllGitRefs",
        "parameters": [
          {
            "type": "string",
            "description": "owner of the repo",
            "name": "owner",
            "in": "path",
            "required": true
          },
          {
            "type": "string",
            "description": "name of the repo",
            "name": "repo",
            "in": "path",
            "required": true
          }
        ],
        "responses": {
          "200": {
            "$ref": "#/responses/ReferenceList"
          },
          "404": {
            "$ref": "#/responses/notFound"
          }
        }
      }
    },
    "/repos/{owner}/{repo}/git/refs/{ref}": {
      "get": {
        "produces": [
          "application/json"
        ],
        "tags": [
          "repository"
        ],
        "summary": "Get specified ref or filtered repository's refs",
        "operationId": "repoListGitRefs",
        "parameters": [
          {
            "type": "string",
            "description": "owner of the repo",
            "name": "owner",
            "in": "path",
            "required": true
          },
          {
            "type": "string",
            "description": "name of the repo",
            "name": "repo",
            "in": "path",
            "required": true
          },
          {
            "type": "string",
            "description": "part or full name of the ref",
            "name": "ref",
            "in": "path",
            "required": true
          }
        ],
        "responses": {
          "200": {
            "$ref": "#/responses/ReferenceList"
          },
          "404": {
            "$ref": "#/responses/notFound"
          }
        }
      }
    },
    "/repos/{owner}/{repo}/git/tags/{sha}": {
      "get": {
        "produces": [
          "application/json"
        ],
        "tags": [
          "repository"
        ],
        "summary": "Gets the tag object of an annotated tag (not lightweight tags)",
        "operationId": "GetTag",
        "parameters": [
          {
            "type": "string",
            "description": "owner of the repo",
            "name": "owner",
            "in": "path",
            "required": true
          },
          {
            "type": "string",
            "description": "name of the repo",
            "name": "repo",
            "in": "path",
            "required": true
          },
          {
            "type": "string",
            "description": "sha of the tag. The Git tags API only supports annotated tag objects, not lightweight tags.",
            "name": "sha",
            "in": "path",
            "required": true
          }
        ],
        "responses": {
          "200": {
            "$ref": "#/responses/AnnotatedTag"
          },
          "400": {
            "$ref": "#/responses/error"
          }
        }
      }
    },
    "/repos/{owner}/{repo}/git/trees/{sha}": {
      "get": {
        "produces": [
          "application/json"
        ],
        "tags": [
          "repository"
        ],
        "summary": "Gets the tree of a repository.",
        "operationId": "GetTree",
        "parameters": [
          {
            "type": "string",
            "description": "owner of the repo",
            "name": "owner",
            "in": "path",
            "required": true
          },
          {
            "type": "string",
            "description": "name of the repo",
            "name": "repo",
            "in": "path",
            "required": true
          },
          {
            "type": "string",
            "description": "sha of the commit",
            "name": "sha",
            "in": "path",
            "required": true
          },
          {
            "type": "boolean",
            "description": "show all directories and files",
            "name": "recursive",
            "in": "query"
          },
          {
            "type": "integer",
            "description": "page number; the 'truncated' field in the response will be true if there are still more items after this page, false if the last page",
            "name": "page",
            "in": "query"
          },
          {
            "type": "integer",
            "description": "number of items per page; default is 1000 or what is set in app.ini as DEFAULT_GIT_TREES_PER_PAGE",
            "name": "per_page",
            "in": "query"
          }
        ],
        "responses": {
          "200": {
            "$ref": "#/responses/GitTreeResponse"
          },
          "400": {
            "$ref": "#/responses/error"
          }
        }
      }
    },
    "/repos/{owner}/{repo}/hooks": {
      "get": {
        "produces": [
          "application/json"
        ],
        "tags": [
          "repository"
        ],
        "summary": "List the hooks in a repository",
        "operationId": "repoListHooks",
        "parameters": [
          {
            "type": "string",
            "description": "owner of the repo",
            "name": "owner",
            "in": "path",
            "required": true
          },
          {
            "type": "string",
            "description": "name of the repo",
            "name": "repo",
            "in": "path",
            "required": true
          }
        ],
        "responses": {
          "200": {
            "$ref": "#/responses/HookList"
          }
        }
      },
      "post": {
        "consumes": [
          "application/json"
        ],
        "produces": [
          "application/json"
        ],
        "tags": [
          "repository"
        ],
        "summary": "Create a hook",
        "operationId": "repoCreateHook",
        "parameters": [
          {
            "type": "string",
            "description": "owner of the repo",
            "name": "owner",
            "in": "path",
            "required": true
          },
          {
            "type": "string",
            "description": "name of the repo",
            "name": "repo",
            "in": "path",
            "required": true
          },
          {
            "name": "body",
            "in": "body",
            "schema": {
              "$ref": "#/definitions/CreateHookOption"
            }
          }
        ],
        "responses": {
          "201": {
            "$ref": "#/responses/Hook"
          }
        }
      }
    },
    "/repos/{owner}/{repo}/hooks/git": {
      "get": {
        "produces": [
          "application/json"
        ],
        "tags": [
          "repository"
        ],
        "summary": "List the Git hooks in a repository",
        "operationId": "repoListGitHooks",
        "parameters": [
          {
            "type": "string",
            "description": "owner of the repo",
            "name": "owner",
            "in": "path",
            "required": true
          },
          {
            "type": "string",
            "description": "name of the repo",
            "name": "repo",
            "in": "path",
            "required": true
          }
        ],
        "responses": {
          "200": {
            "$ref": "#/responses/GitHookList"
          }
        }
      }
    },
    "/repos/{owner}/{repo}/hooks/git/{id}": {
      "get": {
        "produces": [
          "application/json"
        ],
        "tags": [
          "repository"
        ],
        "summary": "Get a Git hook",
        "operationId": "repoGetGitHook",
        "parameters": [
          {
            "type": "string",
            "description": "owner of the repo",
            "name": "owner",
            "in": "path",
            "required": true
          },
          {
            "type": "string",
            "description": "name of the repo",
            "name": "repo",
            "in": "path",
            "required": true
          },
          {
            "type": "string",
            "description": "id of the hook to get",
            "name": "id",
            "in": "path",
            "required": true
          }
        ],
        "responses": {
          "200": {
            "$ref": "#/responses/GitHook"
          },
          "404": {
            "$ref": "#/responses/notFound"
          }
        }
      },
      "delete": {
        "produces": [
          "application/json"
        ],
        "tags": [
          "repository"
        ],
        "summary": "Delete a Git hook in a repository",
        "operationId": "repoDeleteGitHook",
        "parameters": [
          {
            "type": "string",
            "description": "owner of the repo",
            "name": "owner",
            "in": "path",
            "required": true
          },
          {
            "type": "string",
            "description": "name of the repo",
            "name": "repo",
            "in": "path",
            "required": true
          },
          {
            "type": "string",
            "description": "id of the hook to get",
            "name": "id",
            "in": "path",
            "required": true
          }
        ],
        "responses": {
          "204": {
            "$ref": "#/responses/empty"
          },
          "404": {
            "$ref": "#/responses/notFound"
          }
        }
      },
      "patch": {
        "produces": [
          "application/json"
        ],
        "tags": [
          "repository"
        ],
        "summary": "Edit a Git hook in a repository",
        "operationId": "repoEditGitHook",
        "parameters": [
          {
            "type": "string",
            "description": "owner of the repo",
            "name": "owner",
            "in": "path",
            "required": true
          },
          {
            "type": "string",
            "description": "name of the repo",
            "name": "repo",
            "in": "path",
            "required": true
          },
          {
            "type": "string",
            "description": "id of the hook to get",
            "name": "id",
            "in": "path",
            "required": true
          },
          {
            "name": "body",
            "in": "body",
            "schema": {
              "$ref": "#/definitions/EditGitHookOption"
            }
          }
        ],
        "responses": {
          "200": {
            "$ref": "#/responses/GitHook"
          },
          "404": {
            "$ref": "#/responses/notFound"
          }
        }
      }
    },
    "/repos/{owner}/{repo}/hooks/{id}": {
      "get": {
        "produces": [
          "application/json"
        ],
        "tags": [
          "repository"
        ],
        "summary": "Get a hook",
        "operationId": "repoGetHook",
        "parameters": [
          {
            "type": "string",
            "description": "owner of the repo",
            "name": "owner",
            "in": "path",
            "required": true
          },
          {
            "type": "string",
            "description": "name of the repo",
            "name": "repo",
            "in": "path",
            "required": true
          },
          {
            "type": "integer",
            "format": "int64",
            "description": "id of the hook to get",
            "name": "id",
            "in": "path",
            "required": true
          }
        ],
        "responses": {
          "200": {
            "$ref": "#/responses/Hook"
          },
          "404": {
            "$ref": "#/responses/notFound"
          }
        }
      },
      "delete": {
        "produces": [
          "application/json"
        ],
        "tags": [
          "repository"
        ],
        "summary": "Delete a hook in a repository",
        "operationId": "repoDeleteHook",
        "parameters": [
          {
            "type": "string",
            "description": "owner of the repo",
            "name": "owner",
            "in": "path",
            "required": true
          },
          {
            "type": "string",
            "description": "name of the repo",
            "name": "repo",
            "in": "path",
            "required": true
          },
          {
            "type": "integer",
            "format": "int64",
            "description": "id of the hook to delete",
            "name": "id",
            "in": "path",
            "required": true
          }
        ],
        "responses": {
          "204": {
            "$ref": "#/responses/empty"
          },
          "404": {
            "$ref": "#/responses/notFound"
          }
        }
      },
      "patch": {
        "produces": [
          "application/json"
        ],
        "tags": [
          "repository"
        ],
        "summary": "Edit a hook in a repository",
        "operationId": "repoEditHook",
        "parameters": [
          {
            "type": "string",
            "description": "owner of the repo",
            "name": "owner",
            "in": "path",
            "required": true
          },
          {
            "type": "string",
            "description": "name of the repo",
            "name": "repo",
            "in": "path",
            "required": true
          },
          {
            "type": "integer",
            "format": "int64",
            "description": "index of the hook",
            "name": "id",
            "in": "path",
            "required": true
          },
          {
            "name": "body",
            "in": "body",
            "schema": {
              "$ref": "#/definitions/EditHookOption"
            }
          }
        ],
        "responses": {
          "200": {
            "$ref": "#/responses/Hook"
          }
        }
      }
    },
    "/repos/{owner}/{repo}/hooks/{id}/tests": {
      "post": {
        "produces": [
          "application/json"
        ],
        "tags": [
          "repository"
        ],
        "summary": "Test a push webhook",
        "operationId": "repoTestHook",
        "parameters": [
          {
            "type": "string",
            "description": "owner of the repo",
            "name": "owner",
            "in": "path",
            "required": true
          },
          {
            "type": "string",
            "description": "name of the repo",
            "name": "repo",
            "in": "path",
            "required": true
          },
          {
            "type": "integer",
            "format": "int64",
            "description": "id of the hook to test",
            "name": "id",
            "in": "path",
            "required": true
          }
        ],
        "responses": {
          "204": {
            "$ref": "#/responses/empty"
          }
        }
      }
    },
    "/repos/{owner}/{repo}/issues": {
      "get": {
        "produces": [
          "application/json"
        ],
        "tags": [
          "issue"
        ],
        "summary": "List a repository's issues",
        "operationId": "issueListIssues",
        "parameters": [
          {
            "type": "string",
            "description": "owner of the repo",
            "name": "owner",
            "in": "path",
            "required": true
          },
          {
            "type": "string",
            "description": "name of the repo",
            "name": "repo",
            "in": "path",
            "required": true
          },
          {
            "type": "string",
            "description": "whether issue is open or closed",
            "name": "state",
            "in": "query"
          },
          {
            "type": "string",
            "description": "comma separated list of labels. Fetch only issues that have any of this labels. Non existent labels are discarded",
            "name": "labels",
            "in": "query"
          },
          {
            "type": "integer",
            "description": "page number of requested issues",
            "name": "page",
            "in": "query"
          },
          {
            "type": "string",
            "description": "search string",
            "name": "q",
            "in": "query"
          }
        ],
        "responses": {
          "200": {
            "$ref": "#/responses/IssueList"
          }
        }
      },
      "post": {
        "consumes": [
          "application/json"
        ],
        "produces": [
          "application/json"
        ],
        "tags": [
          "issue"
        ],
        "summary": "Create an issue. If using deadline only the date will be taken into account, and time of day ignored.",
        "operationId": "issueCreateIssue",
        "parameters": [
          {
            "type": "string",
            "description": "owner of the repo",
            "name": "owner",
            "in": "path",
            "required": true
          },
          {
            "type": "string",
            "description": "name of the repo",
            "name": "repo",
            "in": "path",
            "required": true
          },
          {
            "name": "body",
            "in": "body",
            "schema": {
              "$ref": "#/definitions/CreateIssueOption"
            }
          }
        ],
        "responses": {
          "201": {
            "$ref": "#/responses/Issue"
          },
          "403": {
            "$ref": "#/responses/forbidden"
          },
          "412": {
            "$ref": "#/responses/error"
          },
          "422": {
            "$ref": "#/responses/validationError"
          }
        }
      }
    },
    "/repos/{owner}/{repo}/issues/comments": {
      "get": {
        "produces": [
          "application/json"
        ],
        "tags": [
          "issue"
        ],
        "summary": "List all comments in a repository",
        "operationId": "issueGetRepoComments",
        "parameters": [
          {
            "type": "string",
            "description": "owner of the repo",
            "name": "owner",
            "in": "path",
            "required": true
          },
          {
            "type": "string",
            "description": "name of the repo",
            "name": "repo",
            "in": "path",
            "required": true
          },
          {
            "type": "string",
            "format": "date-time",
            "description": "if provided, only comments updated since the provided time are returned.",
            "name": "since",
            "in": "query"
          },
          {
            "type": "string",
            "format": "date-time",
            "description": "if provided, only comments updated before the provided time are returned.",
            "name": "before",
            "in": "query"
          }
        ],
        "responses": {
          "200": {
            "$ref": "#/responses/CommentList"
          }
        }
      }
    },
    "/repos/{owner}/{repo}/issues/comments/{id}": {
      "get": {
        "consumes": [
          "application/json"
        ],
        "produces": [
          "application/json"
        ],
        "tags": [
          "issue"
        ],
        "summary": "Get a comment",
        "operationId": "issueGetComment",
        "parameters": [
          {
            "type": "string",
            "description": "owner of the repo",
            "name": "owner",
            "in": "path",
            "required": true
          },
          {
            "type": "string",
            "description": "name of the repo",
            "name": "repo",
            "in": "path",
            "required": true
          },
          {
            "type": "integer",
            "format": "int64",
            "description": "id of the comment",
            "name": "id",
            "in": "path",
            "required": true
          }
        ],
        "responses": {
          "200": {
            "$ref": "#/responses/Comment"
          },
          "204": {
            "$ref": "#/responses/empty"
          },
          "403": {
            "$ref": "#/responses/forbidden"
          },
          "404": {
            "$ref": "#/responses/notFound"
          }
        }
      },
      "delete": {
        "tags": [
          "issue"
        ],
        "summary": "Delete a comment",
        "operationId": "issueDeleteComment",
        "parameters": [
          {
            "type": "string",
            "description": "owner of the repo",
            "name": "owner",
            "in": "path",
            "required": true
          },
          {
            "type": "string",
            "description": "name of the repo",
            "name": "repo",
            "in": "path",
            "required": true
          },
          {
            "type": "integer",
            "format": "int64",
            "description": "id of comment to delete",
            "name": "id",
            "in": "path",
            "required": true
          }
        ],
        "responses": {
          "204": {
            "$ref": "#/responses/empty"
          },
          "403": {
            "$ref": "#/responses/forbidden"
          },
          "404": {
            "$ref": "#/responses/notFound"
          }
        }
      },
      "patch": {
        "consumes": [
          "application/json"
        ],
        "produces": [
          "application/json"
        ],
        "tags": [
          "issue"
        ],
        "summary": "Edit a comment",
        "operationId": "issueEditComment",
        "parameters": [
          {
            "type": "string",
            "description": "owner of the repo",
            "name": "owner",
            "in": "path",
            "required": true
          },
          {
            "type": "string",
            "description": "name of the repo",
            "name": "repo",
            "in": "path",
            "required": true
          },
          {
            "type": "integer",
            "format": "int64",
            "description": "id of the comment to edit",
            "name": "id",
            "in": "path",
            "required": true
          },
          {
            "name": "body",
            "in": "body",
            "schema": {
              "$ref": "#/definitions/EditIssueCommentOption"
            }
          }
        ],
        "responses": {
          "200": {
            "$ref": "#/responses/Comment"
          },
          "204": {
            "$ref": "#/responses/empty"
          },
          "403": {
            "$ref": "#/responses/forbidden"
          },
          "404": {
            "$ref": "#/responses/notFound"
          }
        }
      }
    },
    "/repos/{owner}/{repo}/issues/comments/{id}/reactions": {
      "get": {
        "consumes": [
          "application/json"
        ],
        "produces": [
          "application/json"
        ],
        "tags": [
          "issue"
        ],
        "summary": "Get a list of reactions from a comment of an issue",
        "operationId": "issueGetCommentReactions",
        "parameters": [
          {
            "type": "string",
            "description": "owner of the repo",
            "name": "owner",
            "in": "path",
            "required": true
          },
          {
            "type": "string",
            "description": "name of the repo",
            "name": "repo",
            "in": "path",
            "required": true
          },
          {
            "type": "integer",
            "format": "int64",
            "description": "id of the comment to edit",
            "name": "id",
            "in": "path",
            "required": true
          }
        ],
        "responses": {
          "200": {
            "$ref": "#/responses/ReactionList"
          },
          "403": {
            "$ref": "#/responses/forbidden"
          }
        }
      },
      "post": {
        "consumes": [
          "application/json"
        ],
        "produces": [
          "application/json"
        ],
        "tags": [
          "issue"
        ],
        "summary": "Add a reaction to a comment of an issue",
        "operationId": "issuePostCommentReaction",
        "parameters": [
          {
            "type": "string",
            "description": "owner of the repo",
            "name": "owner",
            "in": "path",
            "required": true
          },
          {
            "type": "string",
            "description": "name of the repo",
            "name": "repo",
            "in": "path",
            "required": true
          },
          {
            "type": "integer",
            "format": "int64",
            "description": "id of the comment to edit",
            "name": "id",
            "in": "path",
            "required": true
          },
          {
            "name": "content",
            "in": "body",
            "schema": {
              "$ref": "#/definitions/EditReactionOption"
            }
          }
        ],
        "responses": {
          "200": {
            "$ref": "#/responses/Reaction"
          },
          "201": {
            "$ref": "#/responses/Reaction"
          },
          "403": {
            "$ref": "#/responses/forbidden"
          }
        }
      },
      "delete": {
        "consumes": [
          "application/json"
        ],
        "produces": [
          "application/json"
        ],
        "tags": [
          "issue"
        ],
        "summary": "Remove a reaction from a comment of an issue",
        "operationId": "issueDeleteCommentReaction",
        "parameters": [
          {
            "type": "string",
            "description": "owner of the repo",
            "name": "owner",
            "in": "path",
            "required": true
          },
          {
            "type": "string",
            "description": "name of the repo",
            "name": "repo",
            "in": "path",
            "required": true
          },
          {
            "type": "integer",
            "format": "int64",
            "description": "id of the comment to edit",
            "name": "id",
            "in": "path",
            "required": true
          },
          {
            "name": "content",
            "in": "body",
            "schema": {
              "$ref": "#/definitions/EditReactionOption"
            }
          }
        ],
        "responses": {
          "200": {
            "$ref": "#/responses/empty"
          },
          "403": {
            "$ref": "#/responses/forbidden"
          }
        }
      }
    },
    "/repos/{owner}/{repo}/issues/{index}": {
      "get": {
        "produces": [
          "application/json"
        ],
        "tags": [
          "issue"
        ],
        "summary": "Get an issue",
        "operationId": "issueGetIssue",
        "parameters": [
          {
            "type": "string",
            "description": "owner of the repo",
            "name": "owner",
            "in": "path",
            "required": true
          },
          {
            "type": "string",
            "description": "name of the repo",
            "name": "repo",
            "in": "path",
            "required": true
          },
          {
            "type": "integer",
            "format": "int64",
            "description": "index of the issue to get",
            "name": "index",
            "in": "path",
            "required": true
          }
        ],
        "responses": {
          "200": {
            "$ref": "#/responses/Issue"
          },
          "404": {
            "$ref": "#/responses/notFound"
          }
        }
      },
      "patch": {
        "consumes": [
          "application/json"
        ],
        "produces": [
          "application/json"
        ],
        "tags": [
          "issue"
        ],
        "summary": "Edit an issue. If using deadline only the date will be taken into account, and time of day ignored.",
        "operationId": "issueEditIssue",
        "parameters": [
          {
            "type": "string",
            "description": "owner of the repo",
            "name": "owner",
            "in": "path",
            "required": true
          },
          {
            "type": "string",
            "description": "name of the repo",
            "name": "repo",
            "in": "path",
            "required": true
          },
          {
            "type": "integer",
            "format": "int64",
            "description": "index of the issue to edit",
            "name": "index",
            "in": "path",
            "required": true
          },
          {
            "name": "body",
            "in": "body",
            "schema": {
              "$ref": "#/definitions/EditIssueOption"
            }
          }
        ],
        "responses": {
          "201": {
            "$ref": "#/responses/Issue"
          },
          "403": {
            "$ref": "#/responses/forbidden"
          },
          "404": {
            "$ref": "#/responses/notFound"
          },
          "412": {
            "$ref": "#/responses/error"
          }
        }
      }
    },
    "/repos/{owner}/{repo}/issues/{index}/comments": {
      "get": {
        "produces": [
          "application/json"
        ],
        "tags": [
          "issue"
        ],
        "summary": "List all comments on an issue",
        "operationId": "issueGetComments",
        "parameters": [
          {
            "type": "string",
            "description": "owner of the repo",
            "name": "owner",
            "in": "path",
            "required": true
          },
          {
            "type": "string",
            "description": "name of the repo",
            "name": "repo",
            "in": "path",
            "required": true
          },
          {
            "type": "integer",
            "format": "int64",
            "description": "index of the issue",
            "name": "index",
            "in": "path",
            "required": true
          },
          {
            "type": "string",
            "format": "date-time",
            "description": "if provided, only comments updated since the specified time are returned.",
            "name": "since",
            "in": "query"
          },
          {
            "type": "string",
            "format": "date-time",
            "description": "if provided, only comments updated before the provided time are returned.",
            "name": "before",
            "in": "query"
          }
        ],
        "responses": {
          "200": {
            "$ref": "#/responses/CommentList"
          }
        }
      },
      "post": {
        "consumes": [
          "application/json"
        ],
        "produces": [
          "application/json"
        ],
        "tags": [
          "issue"
        ],
        "summary": "Add a comment to an issue",
        "operationId": "issueCreateComment",
        "parameters": [
          {
            "type": "string",
            "description": "owner of the repo",
            "name": "owner",
            "in": "path",
            "required": true
          },
          {
            "type": "string",
            "description": "name of the repo",
            "name": "repo",
            "in": "path",
            "required": true
          },
          {
            "type": "integer",
            "format": "int64",
            "description": "index of the issue",
            "name": "index",
            "in": "path",
            "required": true
          },
          {
            "name": "body",
            "in": "body",
            "schema": {
              "$ref": "#/definitions/CreateIssueCommentOption"
            }
          }
        ],
        "responses": {
          "201": {
            "$ref": "#/responses/Comment"
          },
          "403": {
            "$ref": "#/responses/forbidden"
          }
        }
      }
    },
    "/repos/{owner}/{repo}/issues/{index}/comments/{id}": {
      "delete": {
        "tags": [
          "issue"
        ],
        "summary": "Delete a comment",
        "operationId": "issueDeleteCommentDeprecated",
        "deprecated": true,
        "parameters": [
          {
            "type": "string",
            "description": "owner of the repo",
            "name": "owner",
            "in": "path",
            "required": true
          },
          {
            "type": "string",
            "description": "name of the repo",
            "name": "repo",
            "in": "path",
            "required": true
          },
          {
            "type": "integer",
            "description": "this parameter is ignored",
            "name": "index",
            "in": "path",
            "required": true
          },
          {
            "type": "integer",
            "format": "int64",
            "description": "id of comment to delete",
            "name": "id",
            "in": "path",
            "required": true
          }
        ],
        "responses": {
          "204": {
            "$ref": "#/responses/empty"
          },
          "403": {
            "$ref": "#/responses/forbidden"
          },
          "404": {
            "$ref": "#/responses/notFound"
          }
        }
      },
      "patch": {
        "consumes": [
          "application/json"
        ],
        "produces": [
          "application/json"
        ],
        "tags": [
          "issue"
        ],
        "summary": "Edit a comment",
        "operationId": "issueEditCommentDeprecated",
        "deprecated": true,
        "parameters": [
          {
            "type": "string",
            "description": "owner of the repo",
            "name": "owner",
            "in": "path",
            "required": true
          },
          {
            "type": "string",
            "description": "name of the repo",
            "name": "repo",
            "in": "path",
            "required": true
          },
          {
            "type": "integer",
            "description": "this parameter is ignored",
            "name": "index",
            "in": "path",
            "required": true
          },
          {
            "type": "integer",
            "format": "int64",
            "description": "id of the comment to edit",
            "name": "id",
            "in": "path",
            "required": true
          },
          {
            "name": "body",
            "in": "body",
            "schema": {
              "$ref": "#/definitions/EditIssueCommentOption"
            }
          }
        ],
        "responses": {
          "200": {
            "$ref": "#/responses/Comment"
          },
          "204": {
            "$ref": "#/responses/empty"
          },
          "403": {
            "$ref": "#/responses/forbidden"
          },
          "404": {
            "$ref": "#/responses/notFound"
          }
        }
      }
    },
    "/repos/{owner}/{repo}/issues/{index}/deadline": {
      "post": {
        "consumes": [
          "application/json"
        ],
        "produces": [
          "application/json"
        ],
        "tags": [
          "issue"
        ],
        "summary": "Set an issue deadline. If set to null, the deadline is deleted. If using deadline only the date will be taken into account, and time of day ignored.",
        "operationId": "issueEditIssueDeadline",
        "parameters": [
          {
            "type": "string",
            "description": "owner of the repo",
            "name": "owner",
            "in": "path",
            "required": true
          },
          {
            "type": "string",
            "description": "name of the repo",
            "name": "repo",
            "in": "path",
            "required": true
          },
          {
            "type": "integer",
            "format": "int64",
            "description": "index of the issue to create or update a deadline on",
            "name": "index",
            "in": "path",
            "required": true
          },
          {
            "name": "body",
            "in": "body",
            "schema": {
              "$ref": "#/definitions/EditDeadlineOption"
            }
          }
        ],
        "responses": {
          "201": {
            "$ref": "#/responses/IssueDeadline"
          },
          "403": {
            "$ref": "#/responses/forbidden"
          },
          "404": {
            "$ref": "#/responses/notFound"
          }
        }
      }
    },
    "/repos/{owner}/{repo}/issues/{index}/labels": {
      "get": {
        "produces": [
          "application/json"
        ],
        "tags": [
          "issue"
        ],
        "summary": "Get an issue's labels",
        "operationId": "issueGetLabels",
        "parameters": [
          {
            "type": "string",
            "description": "owner of the repo",
            "name": "owner",
            "in": "path",
            "required": true
          },
          {
            "type": "string",
            "description": "name of the repo",
            "name": "repo",
            "in": "path",
            "required": true
          },
          {
            "type": "integer",
            "format": "int64",
            "description": "index of the issue",
            "name": "index",
            "in": "path",
            "required": true
          }
        ],
        "responses": {
          "200": {
            "$ref": "#/responses/LabelList"
          },
          "404": {
            "$ref": "#/responses/notFound"
          }
        }
      },
      "put": {
        "consumes": [
          "application/json"
        ],
        "produces": [
          "application/json"
        ],
        "tags": [
          "issue"
        ],
        "summary": "Replace an issue's labels",
        "operationId": "issueReplaceLabels",
        "parameters": [
          {
            "type": "string",
            "description": "owner of the repo",
            "name": "owner",
            "in": "path",
            "required": true
          },
          {
            "type": "string",
            "description": "name of the repo",
            "name": "repo",
            "in": "path",
            "required": true
          },
          {
            "type": "integer",
            "format": "int64",
            "description": "index of the issue",
            "name": "index",
            "in": "path",
            "required": true
          },
          {
            "name": "body",
            "in": "body",
            "schema": {
              "$ref": "#/definitions/IssueLabelsOption"
            }
          }
        ],
        "responses": {
          "200": {
            "$ref": "#/responses/LabelList"
          },
          "403": {
            "$ref": "#/responses/forbidden"
          }
        }
      },
      "post": {
        "consumes": [
          "application/json"
        ],
        "produces": [
          "application/json"
        ],
        "tags": [
          "issue"
        ],
        "summary": "Add a label to an issue",
        "operationId": "issueAddLabel",
        "parameters": [
          {
            "type": "string",
            "description": "owner of the repo",
            "name": "owner",
            "in": "path",
            "required": true
          },
          {
            "type": "string",
            "description": "name of the repo",
            "name": "repo",
            "in": "path",
            "required": true
          },
          {
            "type": "integer",
            "format": "int64",
            "description": "index of the issue",
            "name": "index",
            "in": "path",
            "required": true
          },
          {
            "name": "body",
            "in": "body",
            "schema": {
              "$ref": "#/definitions/IssueLabelsOption"
            }
          }
        ],
        "responses": {
          "200": {
            "$ref": "#/responses/LabelList"
          },
          "403": {
            "$ref": "#/responses/forbidden"
          }
        }
      },
      "delete": {
        "produces": [
          "application/json"
        ],
        "tags": [
          "issue"
        ],
        "summary": "Remove all labels from an issue",
        "operationId": "issueClearLabels",
        "parameters": [
          {
            "type": "string",
            "description": "owner of the repo",
            "name": "owner",
            "in": "path",
            "required": true
          },
          {
            "type": "string",
            "description": "name of the repo",
            "name": "repo",
            "in": "path",
            "required": true
          },
          {
            "type": "integer",
            "format": "int64",
            "description": "index of the issue",
            "name": "index",
            "in": "path",
            "required": true
          }
        ],
        "responses": {
          "204": {
            "$ref": "#/responses/empty"
          },
          "403": {
            "$ref": "#/responses/forbidden"
          }
        }
      }
    },
    "/repos/{owner}/{repo}/issues/{index}/labels/{id}": {
      "delete": {
        "produces": [
          "application/json"
        ],
        "tags": [
          "issue"
        ],
        "summary": "Remove a label from an issue",
        "operationId": "issueRemoveLabel",
        "parameters": [
          {
            "type": "string",
            "description": "owner of the repo",
            "name": "owner",
            "in": "path",
            "required": true
          },
          {
            "type": "string",
            "description": "name of the repo",
            "name": "repo",
            "in": "path",
            "required": true
          },
          {
            "type": "integer",
            "format": "int64",
            "description": "index of the issue",
            "name": "index",
            "in": "path",
            "required": true
          },
          {
            "type": "integer",
            "format": "int64",
            "description": "id of the label to remove",
            "name": "id",
            "in": "path",
            "required": true
          }
        ],
        "responses": {
          "204": {
            "$ref": "#/responses/empty"
          },
          "403": {
            "$ref": "#/responses/forbidden"
          },
          "422": {
            "$ref": "#/responses/validationError"
          }
        }
      }
    },
    "/repos/{owner}/{repo}/issues/{index}/reactions": {
      "get": {
        "consumes": [
          "application/json"
        ],
        "produces": [
          "application/json"
        ],
        "tags": [
          "issue"
        ],
        "summary": "Get a list reactions of an issue",
        "operationId": "issueGetIssueReactions",
        "parameters": [
          {
            "type": "string",
            "description": "owner of the repo",
            "name": "owner",
            "in": "path",
            "required": true
          },
          {
            "type": "string",
            "description": "name of the repo",
            "name": "repo",
            "in": "path",
            "required": true
          },
          {
            "type": "integer",
            "format": "int64",
            "description": "index of the issue",
            "name": "index",
            "in": "path",
            "required": true
          }
        ],
        "responses": {
          "200": {
            "$ref": "#/responses/ReactionList"
          },
          "403": {
            "$ref": "#/responses/forbidden"
          }
        }
      },
      "post": {
        "consumes": [
          "application/json"
        ],
        "produces": [
          "application/json"
        ],
        "tags": [
          "issue"
        ],
        "summary": "Add a reaction to an issue",
        "operationId": "issuePostIssueReaction",
        "parameters": [
          {
            "type": "string",
            "description": "owner of the repo",
            "name": "owner",
            "in": "path",
            "required": true
          },
          {
            "type": "string",
            "description": "name of the repo",
            "name": "repo",
            "in": "path",
            "required": true
          },
          {
            "type": "integer",
            "format": "int64",
            "description": "index of the issue",
            "name": "index",
            "in": "path",
            "required": true
          },
          {
            "name": "content",
            "in": "body",
            "schema": {
              "$ref": "#/definitions/EditReactionOption"
            }
          }
        ],
        "responses": {
          "200": {
            "$ref": "#/responses/Reaction"
          },
          "201": {
            "$ref": "#/responses/Reaction"
          },
          "403": {
            "$ref": "#/responses/forbidden"
          }
        }
      },
      "delete": {
        "consumes": [
          "application/json"
        ],
        "produces": [
          "application/json"
        ],
        "tags": [
          "issue"
        ],
        "summary": "Remove a reaction from an issue",
        "operationId": "issueDeleteIssueReaction",
        "parameters": [
          {
            "type": "string",
            "description": "owner of the repo",
            "name": "owner",
            "in": "path",
            "required": true
          },
          {
            "type": "string",
            "description": "name of the repo",
            "name": "repo",
            "in": "path",
            "required": true
          },
          {
            "type": "integer",
            "format": "int64",
            "description": "index of the issue",
            "name": "index",
            "in": "path",
            "required": true
          },
          {
            "name": "content",
            "in": "body",
            "schema": {
              "$ref": "#/definitions/EditReactionOption"
            }
          }
        ],
        "responses": {
          "200": {
            "$ref": "#/responses/empty"
          },
          "403": {
            "$ref": "#/responses/forbidden"
          }
        }
      }
    },
    "/repos/{owner}/{repo}/issues/{index}/stopwatch/delete": {
      "delete": {
        "consumes": [
          "application/json"
        ],
        "produces": [
          "application/json"
        ],
        "tags": [
          "issue"
        ],
        "summary": "Delete an issue's existing stopwatch.",
        "operationId": "issueDeleteStopWatch",
        "parameters": [
          {
            "type": "string",
            "description": "owner of the repo",
            "name": "owner",
            "in": "path",
            "required": true
          },
          {
            "type": "string",
            "description": "name of the repo",
            "name": "repo",
            "in": "path",
            "required": true
          },
          {
            "type": "integer",
            "format": "int64",
            "description": "index of the issue to stop the stopwatch on",
            "name": "index",
            "in": "path",
            "required": true
          }
        ],
        "responses": {
          "204": {
            "$ref": "#/responses/empty"
          },
          "403": {
            "description": "Not repo writer, user does not have rights to toggle stopwatch"
          },
          "404": {
            "$ref": "#/responses/notFound"
          },
          "409": {
            "description": "Cannot cancel a non existent stopwatch"
          }
        }
      }
    },
    "/repos/{owner}/{repo}/issues/{index}/stopwatch/start": {
      "post": {
        "consumes": [
          "application/json"
        ],
        "produces": [
          "application/json"
        ],
        "tags": [
          "issue"
        ],
        "summary": "Start stopwatch on an issue.",
        "operationId": "issueStartStopWatch",
        "parameters": [
          {
            "type": "string",
            "description": "owner of the repo",
            "name": "owner",
            "in": "path",
            "required": true
          },
          {
            "type": "string",
            "description": "name of the repo",
            "name": "repo",
            "in": "path",
            "required": true
          },
          {
            "type": "integer",
            "format": "int64",
            "description": "index of the issue to create the stopwatch on",
            "name": "index",
            "in": "path",
            "required": true
          }
        ],
        "responses": {
          "201": {
            "$ref": "#/responses/empty"
          },
          "403": {
            "description": "Not repo writer, user does not have rights to toggle stopwatch"
          },
          "404": {
            "$ref": "#/responses/notFound"
          },
          "409": {
            "description": "Cannot start a stopwatch again if it already exists"
          }
        }
      }
    },
    "/repos/{owner}/{repo}/issues/{index}/stopwatch/stop": {
      "post": {
        "consumes": [
          "application/json"
        ],
        "produces": [
          "application/json"
        ],
        "tags": [
          "issue"
        ],
        "summary": "Stop an issue's existing stopwatch.",
        "operationId": "issueStopStopWatch",
        "parameters": [
          {
            "type": "string",
            "description": "owner of the repo",
            "name": "owner",
            "in": "path",
            "required": true
          },
          {
            "type": "string",
            "description": "name of the repo",
            "name": "repo",
            "in": "path",
            "required": true
          },
          {
            "type": "integer",
            "format": "int64",
            "description": "index of the issue to stop the stopwatch on",
            "name": "index",
            "in": "path",
            "required": true
          }
        ],
        "responses": {
          "201": {
            "$ref": "#/responses/empty"
          },
          "403": {
            "description": "Not repo writer, user does not have rights to toggle stopwatch"
          },
          "404": {
            "$ref": "#/responses/notFound"
          },
          "409": {
            "description": "Cannot stop a non existent stopwatch"
          }
        }
      }
    },
    "/repos/{owner}/{repo}/issues/{index}/subscriptions": {
      "get": {
        "consumes": [
          "application/json"
        ],
        "produces": [
          "application/json"
        ],
        "tags": [
          "issue"
        ],
        "summary": "Get users who subscribed on an issue.",
        "operationId": "issueSubscriptions",
        "parameters": [
          {
            "type": "string",
            "description": "owner of the repo",
            "name": "owner",
            "in": "path",
            "required": true
          },
          {
            "type": "string",
            "description": "name of the repo",
            "name": "repo",
            "in": "path",
            "required": true
          },
          {
            "type": "integer",
            "format": "int64",
            "description": "index of the issue",
            "name": "index",
            "in": "path",
            "required": true
          }
        ],
        "responses": {
          "200": {
            "$ref": "#/responses/UserList"
          },
          "404": {
            "$ref": "#/responses/notFound"
          }
        }
      }
    },
    "/repos/{owner}/{repo}/issues/{index}/subscriptions/{user}": {
      "put": {
        "consumes": [
          "application/json"
        ],
        "produces": [
          "application/json"
        ],
        "tags": [
          "issue"
        ],
        "summary": "Subscribe user to issue",
        "operationId": "issueAddSubscription",
        "parameters": [
          {
            "type": "string",
            "description": "owner of the repo",
            "name": "owner",
            "in": "path",
            "required": true
          },
          {
            "type": "string",
            "description": "name of the repo",
            "name": "repo",
            "in": "path",
            "required": true
          },
          {
            "type": "integer",
            "format": "int64",
            "description": "index of the issue",
            "name": "index",
            "in": "path",
            "required": true
          },
          {
            "type": "string",
            "description": "user to subscribe",
            "name": "user",
            "in": "path",
            "required": true
          }
        ],
        "responses": {
          "201": {
            "$ref": "#/responses/empty"
          },
          "304": {
            "description": "User can only subscribe itself if he is no admin"
          },
          "404": {
            "$ref": "#/responses/notFound"
          }
        }
      },
      "delete": {
        "consumes": [
          "application/json"
        ],
        "produces": [
          "application/json"
        ],
        "tags": [
          "issue"
        ],
        "summary": "Unsubscribe user from issue",
        "operationId": "issueDeleteSubscription",
        "parameters": [
          {
            "type": "string",
            "description": "owner of the repo",
            "name": "owner",
            "in": "path",
            "required": true
          },
          {
            "type": "string",
            "description": "name of the repo",
            "name": "repo",
            "in": "path",
            "required": true
          },
          {
            "type": "integer",
            "format": "int64",
            "description": "index of the issue",
            "name": "index",
            "in": "path",
            "required": true
          },
          {
            "type": "string",
            "description": "user witch unsubscribe",
            "name": "user",
            "in": "path",
            "required": true
          }
        ],
        "responses": {
          "201": {
            "$ref": "#/responses/empty"
          },
          "304": {
            "description": "User can only subscribe itself if he is no admin"
          },
          "404": {
            "$ref": "#/responses/notFound"
          }
        }
      }
    },
    "/repos/{owner}/{repo}/issues/{index}/times": {
      "get": {
        "produces": [
          "application/json"
        ],
        "tags": [
          "issue"
        ],
        "summary": "List an issue's tracked times",
        "operationId": "issueTrackedTimes",
        "parameters": [
          {
            "type": "string",
            "description": "owner of the repo",
            "name": "owner",
            "in": "path",
            "required": true
          },
          {
            "type": "string",
            "description": "name of the repo",
            "name": "repo",
            "in": "path",
            "required": true
          },
          {
            "type": "integer",
            "format": "int64",
            "description": "index of the issue",
            "name": "index",
            "in": "path",
            "required": true
          },
          {
            "type": "string",
            "format": "date-time",
            "description": "Only show times updated after the given time. This is a timestamp in RFC 3339 format",
            "name": "since",
            "in": "query"
          },
          {
            "type": "string",
            "format": "date-time",
            "description": "Only show times updated before the given time. This is a timestamp in RFC 3339 format",
            "name": "before",
            "in": "query"
          }
        ],
        "responses": {
          "200": {
            "$ref": "#/responses/TrackedTimeList"
          },
          "404": {
            "$ref": "#/responses/notFound"
          }
        }
      },
      "post": {
        "consumes": [
          "application/json"
        ],
        "produces": [
          "application/json"
        ],
        "tags": [
          "issue"
        ],
        "summary": "Add tracked time to a issue",
        "operationId": "issueAddTime",
        "parameters": [
          {
            "type": "string",
            "description": "owner of the repo",
            "name": "owner",
            "in": "path",
            "required": true
          },
          {
            "type": "string",
            "description": "name of the repo",
            "name": "repo",
            "in": "path",
            "required": true
          },
          {
            "type": "integer",
            "format": "int64",
            "description": "index of the issue",
            "name": "index",
            "in": "path",
            "required": true
          },
          {
            "name": "body",
            "in": "body",
            "schema": {
              "$ref": "#/definitions/AddTimeOption"
            }
          }
        ],
        "responses": {
          "200": {
            "$ref": "#/responses/TrackedTime"
          },
          "400": {
            "$ref": "#/responses/error"
          },
          "403": {
            "$ref": "#/responses/forbidden"
          }
        }
      },
      "delete": {
        "consumes": [
          "application/json"
        ],
        "produces": [
          "application/json"
        ],
        "tags": [
          "issue"
        ],
        "summary": "Reset a tracked time of an issue",
        "operationId": "issueResetTime",
        "parameters": [
          {
            "type": "string",
            "description": "owner of the repo",
            "name": "owner",
            "in": "path",
            "required": true
          },
          {
            "type": "string",
            "description": "name of the repo",
            "name": "repo",
            "in": "path",
            "required": true
          },
          {
            "type": "integer",
            "format": "int64",
            "description": "index of the issue to add tracked time to",
            "name": "index",
            "in": "path",
            "required": true
          }
        ],
        "responses": {
          "204": {
            "$ref": "#/responses/empty"
          },
          "400": {
            "$ref": "#/responses/error"
          },
          "403": {
            "$ref": "#/responses/forbidden"
          }
        }
      }
    },
    "/repos/{owner}/{repo}/issues/{index}/times/{id}": {
      "delete": {
        "consumes": [
          "application/json"
        ],
        "produces": [
          "application/json"
        ],
        "tags": [
          "issue"
        ],
        "summary": "Delete specific tracked time",
        "operationId": "issueDeleteTime",
        "parameters": [
          {
            "type": "string",
            "description": "owner of the repo",
            "name": "owner",
            "in": "path",
            "required": true
          },
          {
            "type": "string",
            "description": "name of the repo",
            "name": "repo",
            "in": "path",
            "required": true
          },
          {
            "type": "integer",
            "format": "int64",
            "description": "index of the issue",
            "name": "index",
            "in": "path",
            "required": true
          },
          {
            "type": "integer",
            "format": "int64",
            "description": "id of time to delete",
            "name": "id",
            "in": "path",
            "required": true
          }
        ],
        "responses": {
          "204": {
            "$ref": "#/responses/empty"
          },
          "400": {
            "$ref": "#/responses/error"
          },
          "403": {
            "$ref": "#/responses/forbidden"
          }
        }
      }
    },
    "/repos/{owner}/{repo}/keys": {
      "get": {
        "produces": [
          "application/json"
        ],
        "tags": [
          "repository"
        ],
        "summary": "List a repository's keys",
        "operationId": "repoListKeys",
        "parameters": [
          {
            "type": "string",
            "description": "owner of the repo",
            "name": "owner",
            "in": "path",
            "required": true
          },
          {
            "type": "string",
            "description": "name of the repo",
            "name": "repo",
            "in": "path",
            "required": true
          },
          {
            "type": "integer",
            "description": "the key_id to search for",
            "name": "key_id",
            "in": "query"
          },
          {
            "type": "string",
            "description": "fingerprint of the key",
            "name": "fingerprint",
            "in": "query"
          }
        ],
        "responses": {
          "200": {
            "$ref": "#/responses/DeployKeyList"
          }
        }
      },
      "post": {
        "consumes": [
          "application/json"
        ],
        "produces": [
          "application/json"
        ],
        "tags": [
          "repository"
        ],
        "summary": "Add a key to a repository",
        "operationId": "repoCreateKey",
        "parameters": [
          {
            "type": "string",
            "description": "owner of the repo",
            "name": "owner",
            "in": "path",
            "required": true
          },
          {
            "type": "string",
            "description": "name of the repo",
            "name": "repo",
            "in": "path",
            "required": true
          },
          {
            "name": "body",
            "in": "body",
            "schema": {
              "$ref": "#/definitions/CreateKeyOption"
            }
          }
        ],
        "responses": {
          "201": {
            "$ref": "#/responses/DeployKey"
          },
          "422": {
            "$ref": "#/responses/validationError"
          }
        }
      }
    },
    "/repos/{owner}/{repo}/keys/{id}": {
      "get": {
        "produces": [
          "application/json"
        ],
        "tags": [
          "repository"
        ],
        "summary": "Get a repository's key by id",
        "operationId": "repoGetKey",
        "parameters": [
          {
            "type": "string",
            "description": "owner of the repo",
            "name": "owner",
            "in": "path",
            "required": true
          },
          {
            "type": "string",
            "description": "name of the repo",
            "name": "repo",
            "in": "path",
            "required": true
          },
          {
            "type": "integer",
            "format": "int64",
            "description": "id of the key to get",
            "name": "id",
            "in": "path",
            "required": true
          }
        ],
        "responses": {
          "200": {
            "$ref": "#/responses/DeployKey"
          }
        }
      },
      "delete": {
        "tags": [
          "repository"
        ],
        "summary": "Delete a key from a repository",
        "operationId": "repoDeleteKey",
        "parameters": [
          {
            "type": "string",
            "description": "owner of the repo",
            "name": "owner",
            "in": "path",
            "required": true
          },
          {
            "type": "string",
            "description": "name of the repo",
            "name": "repo",
            "in": "path",
            "required": true
          },
          {
            "type": "integer",
            "format": "int64",
            "description": "id of the key to delete",
            "name": "id",
            "in": "path",
            "required": true
          }
        ],
        "responses": {
          "204": {
            "$ref": "#/responses/empty"
          },
          "403": {
            "$ref": "#/responses/forbidden"
          }
        }
      }
    },
    "/repos/{owner}/{repo}/labels": {
      "get": {
        "produces": [
          "application/json"
        ],
        "tags": [
          "issue"
        ],
        "summary": "Get all of a repository's labels",
        "operationId": "issueListLabels",
        "parameters": [
          {
            "type": "string",
            "description": "owner of the repo",
            "name": "owner",
            "in": "path",
            "required": true
          },
          {
            "type": "string",
            "description": "name of the repo",
            "name": "repo",
            "in": "path",
            "required": true
          }
        ],
        "responses": {
          "200": {
            "$ref": "#/responses/LabelList"
          }
        }
      },
      "post": {
        "consumes": [
          "application/json"
        ],
        "produces": [
          "application/json"
        ],
        "tags": [
          "issue"
        ],
        "summary": "Create a label",
        "operationId": "issueCreateLabel",
        "parameters": [
          {
            "type": "string",
            "description": "owner of the repo",
            "name": "owner",
            "in": "path",
            "required": true
          },
          {
            "type": "string",
            "description": "name of the repo",
            "name": "repo",
            "in": "path",
            "required": true
          },
          {
            "name": "body",
            "in": "body",
            "schema": {
              "$ref": "#/definitions/CreateLabelOption"
            }
          }
        ],
        "responses": {
          "201": {
            "$ref": "#/responses/Label"
          }
        }
      }
    },
    "/repos/{owner}/{repo}/labels/{id}": {
      "get": {
        "produces": [
          "application/json"
        ],
        "tags": [
          "issue"
        ],
        "summary": "Get a single label",
        "operationId": "issueGetLabel",
        "parameters": [
          {
            "type": "string",
            "description": "owner of the repo",
            "name": "owner",
            "in": "path",
            "required": true
          },
          {
            "type": "string",
            "description": "name of the repo",
            "name": "repo",
            "in": "path",
            "required": true
          },
          {
            "type": "integer",
            "format": "int64",
            "description": "id of the label to get",
            "name": "id",
            "in": "path",
            "required": true
          }
        ],
        "responses": {
          "200": {
            "$ref": "#/responses/Label"
          }
        }
      },
      "delete": {
        "tags": [
          "issue"
        ],
        "summary": "Delete a label",
        "operationId": "issueDeleteLabel",
        "parameters": [
          {
            "type": "string",
            "description": "owner of the repo",
            "name": "owner",
            "in": "path",
            "required": true
          },
          {
            "type": "string",
            "description": "name of the repo",
            "name": "repo",
            "in": "path",
            "required": true
          },
          {
            "type": "integer",
            "format": "int64",
            "description": "id of the label to delete",
            "name": "id",
            "in": "path",
            "required": true
          }
        ],
        "responses": {
          "204": {
            "$ref": "#/responses/empty"
          }
        }
      },
      "patch": {
        "consumes": [
          "application/json"
        ],
        "produces": [
          "application/json"
        ],
        "tags": [
          "issue"
        ],
        "summary": "Update a label",
        "operationId": "issueEditLabel",
        "parameters": [
          {
            "type": "string",
            "description": "owner of the repo",
            "name": "owner",
            "in": "path",
            "required": true
          },
          {
            "type": "string",
            "description": "name of the repo",
            "name": "repo",
            "in": "path",
            "required": true
          },
          {
            "type": "integer",
            "format": "int64",
            "description": "id of the label to edit",
            "name": "id",
            "in": "path",
            "required": true
          },
          {
            "name": "body",
            "in": "body",
            "schema": {
              "$ref": "#/definitions/EditLabelOption"
            }
          }
        ],
        "responses": {
          "200": {
            "$ref": "#/responses/Label"
          }
        }
      }
    },
    "/repos/{owner}/{repo}/milestones": {
      "get": {
        "produces": [
          "application/json"
        ],
        "tags": [
          "issue"
        ],
        "summary": "Get all of a repository's opened milestones",
        "operationId": "issueGetMilestonesList",
        "parameters": [
          {
            "type": "string",
            "description": "owner of the repo",
            "name": "owner",
            "in": "path",
            "required": true
          },
          {
            "type": "string",
            "description": "name of the repo",
            "name": "repo",
            "in": "path",
            "required": true
          },
          {
            "type": "string",
            "description": "Milestone state, Recognised values are open, closed and all. Defaults to \"open\"",
            "name": "state",
            "in": "query"
          }
        ],
        "responses": {
          "200": {
            "$ref": "#/responses/MilestoneList"
          }
        }
      },
      "post": {
        "consumes": [
          "application/json"
        ],
        "produces": [
          "application/json"
        ],
        "tags": [
          "issue"
        ],
        "summary": "Create a milestone",
        "operationId": "issueCreateMilestone",
        "parameters": [
          {
            "type": "string",
            "description": "owner of the repo",
            "name": "owner",
            "in": "path",
            "required": true
          },
          {
            "type": "string",
            "description": "name of the repo",
            "name": "repo",
            "in": "path",
            "required": true
          },
          {
            "name": "body",
            "in": "body",
            "schema": {
              "$ref": "#/definitions/CreateMilestoneOption"
            }
          }
        ],
        "responses": {
          "201": {
            "$ref": "#/responses/Milestone"
          }
        }
      }
    },
    "/repos/{owner}/{repo}/milestones/{id}": {
      "get": {
        "produces": [
          "application/json"
        ],
        "tags": [
          "issue"
        ],
        "summary": "Get a milestone",
        "operationId": "issueGetMilestone",
        "parameters": [
          {
            "type": "string",
            "description": "owner of the repo",
            "name": "owner",
            "in": "path",
            "required": true
          },
          {
            "type": "string",
            "description": "name of the repo",
            "name": "repo",
            "in": "path",
            "required": true
          },
          {
            "type": "integer",
            "format": "int64",
            "description": "id of the milestone",
            "name": "id",
            "in": "path",
            "required": true
          }
        ],
        "responses": {
          "200": {
            "$ref": "#/responses/Milestone"
          }
        }
      },
      "delete": {
        "tags": [
          "issue"
        ],
        "summary": "Delete a milestone",
        "operationId": "issueDeleteMilestone",
        "parameters": [
          {
            "type": "string",
            "description": "owner of the repo",
            "name": "owner",
            "in": "path",
            "required": true
          },
          {
            "type": "string",
            "description": "name of the repo",
            "name": "repo",
            "in": "path",
            "required": true
          },
          {
            "type": "integer",
            "format": "int64",
            "description": "id of the milestone to delete",
            "name": "id",
            "in": "path",
            "required": true
          }
        ],
        "responses": {
          "204": {
            "$ref": "#/responses/empty"
          }
        }
      },
      "patch": {
        "consumes": [
          "application/json"
        ],
        "produces": [
          "application/json"
        ],
        "tags": [
          "issue"
        ],
        "summary": "Update a milestone",
        "operationId": "issueEditMilestone",
        "parameters": [
          {
            "type": "string",
            "description": "owner of the repo",
            "name": "owner",
            "in": "path",
            "required": true
          },
          {
            "type": "string",
            "description": "name of the repo",
            "name": "repo",
            "in": "path",
            "required": true
          },
          {
            "type": "integer",
            "format": "int64",
            "description": "id of the milestone",
            "name": "id",
            "in": "path",
            "required": true
          },
          {
            "name": "body",
            "in": "body",
            "schema": {
              "$ref": "#/definitions/EditMilestoneOption"
            }
          }
        ],
        "responses": {
          "200": {
            "$ref": "#/responses/Milestone"
          }
        }
      }
    },
    "/repos/{owner}/{repo}/mirror-sync": {
      "post": {
        "produces": [
          "application/json"
        ],
        "tags": [
          "repository"
        ],
        "summary": "Sync a mirrored repository",
        "operationId": "repoMirrorSync",
        "parameters": [
          {
            "type": "string",
            "description": "owner of the repo to sync",
            "name": "owner",
            "in": "path",
            "required": true
          },
          {
            "type": "string",
            "description": "name of the repo to sync",
            "name": "repo",
            "in": "path",
            "required": true
          }
        ],
        "responses": {
          "200": {
            "$ref": "#/responses/empty"
          },
          "403": {
            "$ref": "#/responses/forbidden"
          }
        }
      }
    },
    "/repos/{owner}/{repo}/notifications": {
      "get": {
        "consumes": [
          "application/json"
        ],
        "produces": [
          "application/json"
        ],
        "tags": [
          "notification"
        ],
        "summary": "List users's notification threads on a specific repo",
        "operationId": "notifyGetRepoList",
        "parameters": [
          {
            "type": "string",
            "description": "owner of the repo",
            "name": "owner",
            "in": "path",
            "required": true
          },
          {
            "type": "string",
            "description": "name of the repo",
            "name": "repo",
            "in": "path",
            "required": true
          },
          {
            "type": "string",
            "description": "If true, show notifications marked as read. Default value is false",
            "name": "all",
            "in": "query"
          },
          {
            "type": "string",
            "format": "date-time",
            "description": "Only show notifications updated after the given time. This is a timestamp in RFC 3339 format",
            "name": "since",
            "in": "query"
          },
          {
            "type": "string",
            "format": "date-time",
            "description": "Only show notifications updated before the given time. This is a timestamp in RFC 3339 format",
            "name": "before",
            "in": "query"
          }
        ],
        "responses": {
          "200": {
            "$ref": "#/responses/NotificationThreadList"
          }
        }
      },
      "put": {
        "consumes": [
          "application/json"
        ],
        "produces": [
          "application/json"
        ],
        "tags": [
          "notification"
        ],
        "summary": "Mark notification threads as read on a specific repo",
        "operationId": "notifyReadRepoList",
        "parameters": [
          {
            "type": "string",
            "description": "owner of the repo",
            "name": "owner",
            "in": "path",
            "required": true
          },
          {
            "type": "string",
            "description": "name of the repo",
            "name": "repo",
            "in": "path",
            "required": true
          },
          {
            "type": "string",
            "format": "date-time",
            "description": "Describes the last point that notifications were checked. Anything updated since this time will not be updated.",
            "name": "last_read_at",
            "in": "query"
          }
        ],
        "responses": {
          "205": {
            "$ref": "#/responses/empty"
          }
        }
      }
    },
    "/repos/{owner}/{repo}/pulls": {
      "get": {
        "produces": [
          "application/json"
        ],
        "tags": [
          "repository"
        ],
        "summary": "List a repo's pull requests",
        "operationId": "repoListPullRequests",
        "parameters": [
          {
            "type": "string",
            "description": "owner of the repo",
            "name": "owner",
            "in": "path",
            "required": true
          },
          {
            "type": "string",
            "description": "name of the repo",
            "name": "repo",
            "in": "path",
            "required": true
          },
          {
            "type": "integer",
            "description": "Page number",
            "name": "page",
            "in": "query"
          },
          {
            "enum": [
              "closed",
              "open",
              "all"
            ],
            "type": "string",
            "description": "State of pull request: open or closed (optional)",
            "name": "state",
            "in": "query"
          },
          {
            "enum": [
              "oldest",
              "recentupdate",
              "leastupdate",
              "mostcomment",
              "leastcomment",
              "priority"
            ],
            "type": "string",
            "description": "Type of sort",
            "name": "sort",
            "in": "query"
          },
          {
            "type": "integer",
            "format": "int64",
            "description": "ID of the milestone",
            "name": "milestone",
            "in": "query"
          },
          {
            "type": "array",
            "items": {
              "type": "integer",
              "format": "int64"
            },
            "collectionFormat": "multi",
            "description": "Label IDs",
            "name": "labels",
            "in": "query"
          }
        ],
        "responses": {
          "200": {
            "$ref": "#/responses/PullRequestList"
          }
        }
      },
      "post": {
        "consumes": [
          "application/json"
        ],
        "produces": [
          "application/json"
        ],
        "tags": [
          "repository"
        ],
        "summary": "Create a pull request",
        "operationId": "repoCreatePullRequest",
        "parameters": [
          {
            "type": "string",
            "description": "owner of the repo",
            "name": "owner",
            "in": "path",
            "required": true
          },
          {
            "type": "string",
            "description": "name of the repo",
            "name": "repo",
            "in": "path",
            "required": true
          },
          {
            "name": "body",
            "in": "body",
            "schema": {
              "$ref": "#/definitions/CreatePullRequestOption"
            }
          }
        ],
        "responses": {
          "201": {
            "$ref": "#/responses/PullRequest"
          },
          "409": {
            "$ref": "#/responses/error"
          },
          "422": {
            "$ref": "#/responses/validationError"
          }
        }
      }
    },
    "/repos/{owner}/{repo}/pulls/{index}": {
      "get": {
        "produces": [
          "application/json"
        ],
        "tags": [
          "repository"
        ],
        "summary": "Get a pull request",
        "operationId": "repoGetPullRequest",
        "parameters": [
          {
            "type": "string",
            "description": "owner of the repo",
            "name": "owner",
            "in": "path",
            "required": true
          },
          {
            "type": "string",
            "description": "name of the repo",
            "name": "repo",
            "in": "path",
            "required": true
          },
          {
            "type": "integer",
            "format": "int64",
            "description": "index of the pull request to get",
            "name": "index",
            "in": "path",
            "required": true
          }
        ],
        "responses": {
          "200": {
            "$ref": "#/responses/PullRequest"
          },
          "404": {
            "$ref": "#/responses/notFound"
          }
        }
      },
      "patch": {
        "consumes": [
          "application/json"
        ],
        "produces": [
          "application/json"
        ],
        "tags": [
          "repository"
        ],
        "summary": "Update a pull request. If using deadline only the date will be taken into account, and time of day ignored.",
        "operationId": "repoEditPullRequest",
        "parameters": [
          {
            "type": "string",
            "description": "owner of the repo",
            "name": "owner",
            "in": "path",
            "required": true
          },
          {
            "type": "string",
            "description": "name of the repo",
            "name": "repo",
            "in": "path",
            "required": true
          },
          {
            "type": "integer",
            "format": "int64",
            "description": "index of the pull request to edit",
            "name": "index",
            "in": "path",
            "required": true
          },
          {
            "name": "body",
            "in": "body",
            "schema": {
              "$ref": "#/definitions/EditPullRequestOption"
            }
          }
        ],
        "responses": {
          "201": {
            "$ref": "#/responses/PullRequest"
          },
          "403": {
            "$ref": "#/responses/forbidden"
          },
          "412": {
            "$ref": "#/responses/error"
          },
          "422": {
            "$ref": "#/responses/validationError"
          }
        }
      }
    },
    "/repos/{owner}/{repo}/pulls/{index}/merge": {
      "get": {
        "produces": [
          "application/json"
        ],
        "tags": [
          "repository"
        ],
        "summary": "Check if a pull request has been merged",
        "operationId": "repoPullRequestIsMerged",
        "parameters": [
          {
            "type": "string",
            "description": "owner of the repo",
            "name": "owner",
            "in": "path",
            "required": true
          },
          {
            "type": "string",
            "description": "name of the repo",
            "name": "repo",
            "in": "path",
            "required": true
          },
          {
            "type": "integer",
            "format": "int64",
            "description": "index of the pull request",
            "name": "index",
            "in": "path",
            "required": true
          }
        ],
        "responses": {
          "204": {
            "description": "pull request has been merged"
          },
          "404": {
            "description": "pull request has not been merged"
          }
        }
      },
      "post": {
        "produces": [
          "application/json"
        ],
        "tags": [
          "repository"
        ],
        "summary": "Merge a pull request",
        "operationId": "repoMergePullRequest",
        "parameters": [
          {
            "type": "string",
            "description": "owner of the repo",
            "name": "owner",
            "in": "path",
            "required": true
          },
          {
            "type": "string",
            "description": "name of the repo",
            "name": "repo",
            "in": "path",
            "required": true
          },
          {
            "type": "integer",
            "format": "int64",
            "description": "index of the pull request to merge",
            "name": "index",
            "in": "path",
            "required": true
          },
          {
            "name": "body",
            "in": "body",
            "schema": {
              "$ref": "#/definitions/MergePullRequestOption"
            }
          }
        ],
        "responses": {
          "200": {
            "$ref": "#/responses/empty"
          },
          "405": {
            "$ref": "#/responses/empty"
          },
          "409": {
            "$ref": "#/responses/error"
          }
        }
      }
    },
    "/repos/{owner}/{repo}/raw/{filepath}": {
      "get": {
        "produces": [
          "application/json"
        ],
        "tags": [
          "repository"
        ],
        "summary": "Get a file from a repository",
        "operationId": "repoGetRawFile",
        "parameters": [
          {
            "type": "string",
            "description": "owner of the repo",
            "name": "owner",
            "in": "path",
            "required": true
          },
          {
            "type": "string",
            "description": "name of the repo",
            "name": "repo",
            "in": "path",
            "required": true
          },
          {
            "type": "string",
            "description": "filepath of the file to get",
            "name": "filepath",
            "in": "path",
            "required": true
          }
        ],
        "responses": {
          "200": {
            "description": "success"
          },
          "404": {
            "$ref": "#/responses/notFound"
          }
        }
      }
    },
    "/repos/{owner}/{repo}/releases": {
      "get": {
        "produces": [
          "application/json"
        ],
        "tags": [
          "repository"
        ],
        "summary": "List a repo's releases",
        "operationId": "repoListReleases",
        "parameters": [
          {
            "type": "string",
            "description": "owner of the repo",
            "name": "owner",
            "in": "path",
            "required": true
          },
          {
            "type": "string",
            "description": "name of the repo",
            "name": "repo",
            "in": "path",
            "required": true
          },
          {
            "type": "integer",
            "description": "page wants to load",
            "name": "page",
            "in": "query"
          },
          {
            "type": "integer",
            "description": "items count every page wants to load",
            "name": "per_page",
            "in": "query"
          }
        ],
        "responses": {
          "200": {
            "$ref": "#/responses/ReleaseList"
          }
        }
      },
      "post": {
        "consumes": [
          "application/json"
        ],
        "produces": [
          "application/json"
        ],
        "tags": [
          "repository"
        ],
        "summary": "Create a release",
        "operationId": "repoCreateRelease",
        "parameters": [
          {
            "type": "string",
            "description": "owner of the repo",
            "name": "owner",
            "in": "path",
            "required": true
          },
          {
            "type": "string",
            "description": "name of the repo",
            "name": "repo",
            "in": "path",
            "required": true
          },
          {
            "name": "body",
            "in": "body",
            "schema": {
              "$ref": "#/definitions/CreateReleaseOption"
            }
          }
        ],
        "responses": {
          "201": {
            "$ref": "#/responses/Release"
          },
          "409": {
            "$ref": "#/responses/error"
          }
        }
      }
    },
    "/repos/{owner}/{repo}/releases/{id}": {
      "get": {
        "produces": [
          "application/json"
        ],
        "tags": [
          "repository"
        ],
        "summary": "Get a release",
        "operationId": "repoGetRelease",
        "parameters": [
          {
            "type": "string",
            "description": "owner of the repo",
            "name": "owner",
            "in": "path",
            "required": true
          },
          {
            "type": "string",
            "description": "name of the repo",
            "name": "repo",
            "in": "path",
            "required": true
          },
          {
            "type": "integer",
            "format": "int64",
            "description": "id of the release to get",
            "name": "id",
            "in": "path",
            "required": true
          }
        ],
        "responses": {
          "200": {
            "$ref": "#/responses/Release"
          }
        }
      },
      "delete": {
        "tags": [
          "repository"
        ],
        "summary": "Delete a release",
        "operationId": "repoDeleteRelease",
        "parameters": [
          {
            "type": "string",
            "description": "owner of the repo",
            "name": "owner",
            "in": "path",
            "required": true
          },
          {
            "type": "string",
            "description": "name of the repo",
            "name": "repo",
            "in": "path",
            "required": true
          },
          {
            "type": "integer",
            "format": "int64",
            "description": "id of the release to delete",
            "name": "id",
            "in": "path",
            "required": true
          }
        ],
        "responses": {
          "204": {
            "$ref": "#/responses/empty"
          }
        }
      },
      "patch": {
        "consumes": [
          "application/json"
        ],
        "produces": [
          "application/json"
        ],
        "tags": [
          "repository"
        ],
        "summary": "Update a release",
        "operationId": "repoEditRelease",
        "parameters": [
          {
            "type": "string",
            "description": "owner of the repo",
            "name": "owner",
            "in": "path",
            "required": true
          },
          {
            "type": "string",
            "description": "name of the repo",
            "name": "repo",
            "in": "path",
            "required": true
          },
          {
            "type": "integer",
            "format": "int64",
            "description": "id of the release to edit",
            "name": "id",
            "in": "path",
            "required": true
          },
          {
            "name": "body",
            "in": "body",
            "schema": {
              "$ref": "#/definitions/EditReleaseOption"
            }
          }
        ],
        "responses": {
          "200": {
            "$ref": "#/responses/Release"
          }
        }
      }
    },
    "/repos/{owner}/{repo}/releases/{id}/assets": {
      "get": {
        "produces": [
          "application/json"
        ],
        "tags": [
          "repository"
        ],
        "summary": "List release's attachments",
        "operationId": "repoListReleaseAttachments",
        "parameters": [
          {
            "type": "string",
            "description": "owner of the repo",
            "name": "owner",
            "in": "path",
            "required": true
          },
          {
            "type": "string",
            "description": "name of the repo",
            "name": "repo",
            "in": "path",
            "required": true
          },
          {
            "type": "integer",
            "format": "int64",
            "description": "id of the release",
            "name": "id",
            "in": "path",
            "required": true
          }
        ],
        "responses": {
          "200": {
            "$ref": "#/responses/AttachmentList"
          }
        }
      },
      "post": {
        "consumes": [
          "multipart/form-data"
        ],
        "produces": [
          "application/json"
        ],
        "tags": [
          "repository"
        ],
        "summary": "Create a release attachment",
        "operationId": "repoCreateReleaseAttachment",
        "parameters": [
          {
            "type": "string",
            "description": "owner of the repo",
            "name": "owner",
            "in": "path",
            "required": true
          },
          {
            "type": "string",
            "description": "name of the repo",
            "name": "repo",
            "in": "path",
            "required": true
          },
          {
            "type": "integer",
            "format": "int64",
            "description": "id of the release",
            "name": "id",
            "in": "path",
            "required": true
          },
          {
            "type": "string",
            "description": "name of the attachment",
            "name": "name",
            "in": "query"
          },
          {
            "type": "file",
            "description": "attachment to upload",
            "name": "attachment",
            "in": "formData",
            "required": true
          }
        ],
        "responses": {
          "201": {
            "$ref": "#/responses/Attachment"
          },
          "400": {
            "$ref": "#/responses/error"
          }
        }
      }
    },
    "/repos/{owner}/{repo}/releases/{id}/assets/{attachment_id}": {
      "get": {
        "produces": [
          "application/json"
        ],
        "tags": [
          "repository"
        ],
        "summary": "Get a release attachment",
        "operationId": "repoGetReleaseAttachment",
        "parameters": [
          {
            "type": "string",
            "description": "owner of the repo",
            "name": "owner",
            "in": "path",
            "required": true
          },
          {
            "type": "string",
            "description": "name of the repo",
            "name": "repo",
            "in": "path",
            "required": true
          },
          {
            "type": "integer",
            "format": "int64",
            "description": "id of the release",
            "name": "id",
            "in": "path",
            "required": true
          },
          {
            "type": "integer",
            "format": "int64",
            "description": "id of the attachment to get",
            "name": "attachment_id",
            "in": "path",
            "required": true
          }
        ],
        "responses": {
          "200": {
            "$ref": "#/responses/Attachment"
          }
        }
      },
      "delete": {
        "produces": [
          "application/json"
        ],
        "tags": [
          "repository"
        ],
        "summary": "Delete a release attachment",
        "operationId": "repoDeleteReleaseAttachment",
        "parameters": [
          {
            "type": "string",
            "description": "owner of the repo",
            "name": "owner",
            "in": "path",
            "required": true
          },
          {
            "type": "string",
            "description": "name of the repo",
            "name": "repo",
            "in": "path",
            "required": true
          },
          {
            "type": "integer",
            "format": "int64",
            "description": "id of the release",
            "name": "id",
            "in": "path",
            "required": true
          },
          {
            "type": "integer",
            "format": "int64",
            "description": "id of the attachment to delete",
            "name": "attachment_id",
            "in": "path",
            "required": true
          }
        ],
        "responses": {
          "204": {
            "$ref": "#/responses/empty"
          }
        }
      },
      "patch": {
        "consumes": [
          "application/json"
        ],
        "produces": [
          "application/json"
        ],
        "tags": [
          "repository"
        ],
        "summary": "Edit a release attachment",
        "operationId": "repoEditReleaseAttachment",
        "parameters": [
          {
            "type": "string",
            "description": "owner of the repo",
            "name": "owner",
            "in": "path",
            "required": true
          },
          {
            "type": "string",
            "description": "name of the repo",
            "name": "repo",
            "in": "path",
            "required": true
          },
          {
            "type": "integer",
            "format": "int64",
            "description": "id of the release",
            "name": "id",
            "in": "path",
            "required": true
          },
          {
            "type": "integer",
            "format": "int64",
            "description": "id of the attachment to edit",
            "name": "attachment_id",
            "in": "path",
            "required": true
          },
          {
            "name": "body",
            "in": "body",
            "schema": {
              "$ref": "#/definitions/EditAttachmentOptions"
            }
          }
        ],
        "responses": {
          "201": {
            "$ref": "#/responses/Attachment"
          }
        }
      }
    },
    "/repos/{owner}/{repo}/signing-key.gpg": {
      "get": {
        "produces": [
          "text/plain"
        ],
        "tags": [
          "repository"
        ],
        "summary": "Get signing-key.gpg for given repository",
        "operationId": "repoSigningKey",
        "parameters": [
          {
            "type": "string",
            "description": "owner of the repo",
            "name": "owner",
            "in": "path",
            "required": true
          },
          {
            "type": "string",
            "description": "name of the repo",
            "name": "repo",
            "in": "path",
            "required": true
          }
        ],
        "responses": {
          "200": {
            "description": "GPG armored public key",
            "schema": {
              "type": "string"
            }
          }
        }
      }
    },
    "/repos/{owner}/{repo}/stargazers": {
      "get": {
        "produces": [
          "application/json"
        ],
        "tags": [
          "repository"
        ],
        "summary": "List a repo's stargazers",
        "operationId": "repoListStargazers",
        "parameters": [
          {
            "type": "string",
            "description": "owner of the repo",
            "name": "owner",
            "in": "path",
            "required": true
          },
          {
            "type": "string",
            "description": "name of the repo",
            "name": "repo",
            "in": "path",
            "required": true
          }
        ],
        "responses": {
          "200": {
            "$ref": "#/responses/UserList"
          }
        }
      }
    },
    "/repos/{owner}/{repo}/statuses/{sha}": {
      "get": {
        "produces": [
          "application/json"
        ],
        "tags": [
          "repository"
        ],
        "summary": "Get a commit's statuses",
        "operationId": "repoListStatuses",
        "parameters": [
          {
            "type": "string",
            "description": "owner of the repo",
            "name": "owner",
            "in": "path",
            "required": true
          },
          {
            "type": "string",
            "description": "name of the repo",
            "name": "repo",
            "in": "path",
            "required": true
          },
          {
            "type": "string",
            "description": "sha of the commit",
            "name": "sha",
            "in": "path",
            "required": true
          },
          {
            "type": "integer",
            "description": "page number of results",
            "name": "page",
            "in": "query"
          },
          {
            "enum": [
              "oldest",
              "recentupdate",
              "leastupdate",
              "leastindex",
              "highestindex"
            ],
            "type": "string",
            "description": "type of sort",
            "name": "sort",
            "in": "query"
          },
          {
            "enum": [
              "pending",
              "success",
              "error",
              "failure",
              "warning"
            ],
            "type": "string",
            "description": "type of state",
            "name": "state",
            "in": "query"
          }
        ],
        "responses": {
          "200": {
            "$ref": "#/responses/StatusList"
          },
          "400": {
            "$ref": "#/responses/error"
          }
        }
      },
      "post": {
        "produces": [
          "application/json"
        ],
        "tags": [
          "repository"
        ],
        "summary": "Create a commit status",
        "operationId": "repoCreateStatus",
        "parameters": [
          {
            "type": "string",
            "description": "owner of the repo",
            "name": "owner",
            "in": "path",
            "required": true
          },
          {
            "type": "string",
            "description": "name of the repo",
            "name": "repo",
            "in": "path",
            "required": true
          },
          {
            "type": "string",
            "description": "sha of the commit",
            "name": "sha",
            "in": "path",
            "required": true
          },
          {
            "name": "body",
            "in": "body",
            "schema": {
              "$ref": "#/definitions/CreateStatusOption"
            }
          }
        ],
        "responses": {
          "201": {
            "$ref": "#/responses/Status"
          },
          "400": {
            "$ref": "#/responses/error"
          }
        }
      }
    },
    "/repos/{owner}/{repo}/subscribers": {
      "get": {
        "produces": [
          "application/json"
        ],
        "tags": [
          "repository"
        ],
        "summary": "List a repo's watchers",
        "operationId": "repoListSubscribers",
        "parameters": [
          {
            "type": "string",
            "description": "owner of the repo",
            "name": "owner",
            "in": "path",
            "required": true
          },
          {
            "type": "string",
            "description": "name of the repo",
            "name": "repo",
            "in": "path",
            "required": true
          }
        ],
        "responses": {
          "200": {
            "$ref": "#/responses/UserList"
          }
        }
      }
    },
    "/repos/{owner}/{repo}/subscription": {
      "get": {
        "tags": [
          "repository"
        ],
        "summary": "Check if the current user is watching a repo",
        "operationId": "userCurrentCheckSubscription",
        "parameters": [
          {
            "type": "string",
            "description": "owner of the repo",
            "name": "owner",
            "in": "path",
            "required": true
          },
          {
            "type": "string",
            "description": "name of the repo",
            "name": "repo",
            "in": "path",
            "required": true
          }
        ],
        "responses": {
          "200": {
            "$ref": "#/responses/WatchInfo"
          }
        }
      },
      "put": {
        "tags": [
          "repository"
        ],
        "summary": "Watch a repo",
        "operationId": "userCurrentPutSubscription",
        "parameters": [
          {
            "type": "string",
            "description": "owner of the repo",
            "name": "owner",
            "in": "path",
            "required": true
          },
          {
            "type": "string",
            "description": "name of the repo",
            "name": "repo",
            "in": "path",
            "required": true
          }
        ],
        "responses": {
          "200": {
            "$ref": "#/responses/WatchInfo"
          }
        }
      },
      "delete": {
        "tags": [
          "repository"
        ],
        "summary": "Unwatch a repo",
        "operationId": "userCurrentDeleteSubscription",
        "parameters": [
          {
            "type": "string",
            "description": "owner of the repo",
            "name": "owner",
            "in": "path",
            "required": true
          },
          {
            "type": "string",
            "description": "name of the repo",
            "name": "repo",
            "in": "path",
            "required": true
          }
        ],
        "responses": {
          "204": {
            "$ref": "#/responses/empty"
          }
        }
      }
    },
    "/repos/{owner}/{repo}/tags": {
      "get": {
        "produces": [
          "application/json"
        ],
        "tags": [
          "repository"
        ],
        "summary": "List a repository's tags",
        "operationId": "repoListTags",
        "parameters": [
          {
            "type": "string",
            "description": "owner of the repo",
            "name": "owner",
            "in": "path",
            "required": true
          },
          {
            "type": "string",
            "description": "name of the repo",
            "name": "repo",
            "in": "path",
            "required": true
          }
        ],
        "responses": {
          "200": {
            "$ref": "#/responses/TagList"
          }
        }
      }
    },
    "/repos/{owner}/{repo}/times": {
      "get": {
        "produces": [
          "application/json"
        ],
        "tags": [
          "repository"
        ],
        "summary": "List a repo's tracked times",
        "operationId": "repoTrackedTimes",
        "parameters": [
          {
            "type": "string",
            "description": "owner of the repo",
            "name": "owner",
            "in": "path",
            "required": true
          },
          {
            "type": "string",
            "description": "name of the repo",
            "name": "repo",
            "in": "path",
            "required": true
          },
          {
            "type": "string",
            "description": "optional filter by user",
            "name": "user",
            "in": "query"
          },
          {
            "type": "string",
            "format": "date-time",
            "description": "Only show times updated after the given time. This is a timestamp in RFC 3339 format",
            "name": "since",
            "in": "query"
          },
          {
            "type": "string",
            "format": "date-time",
            "description": "Only show times updated before the given time. This is a timestamp in RFC 3339 format",
            "name": "before",
            "in": "query"
          }
        ],
        "responses": {
          "200": {
            "$ref": "#/responses/TrackedTimeList"
          },
          "400": {
            "$ref": "#/responses/error"
          },
          "403": {
            "$ref": "#/responses/forbidden"
          }
        }
      }
    },
    "/repos/{owner}/{repo}/times/{user}": {
      "get": {
        "produces": [
          "application/json"
        ],
        "tags": [
          "repository"
        ],
        "summary": "List a user's tracked times in a repo",
        "operationId": "userTrackedTimes",
        "deprecated": true,
        "parameters": [
          {
            "type": "string",
            "description": "owner of the repo",
            "name": "owner",
            "in": "path",
            "required": true
          },
          {
            "type": "string",
            "description": "name of the repo",
            "name": "repo",
            "in": "path",
            "required": true
          },
          {
            "type": "string",
            "description": "username of user",
            "name": "user",
            "in": "path",
            "required": true
          }
        ],
        "responses": {
          "200": {
            "$ref": "#/responses/TrackedTimeList"
          },
          "400": {
            "$ref": "#/responses/error"
          },
          "403": {
            "$ref": "#/responses/forbidden"
          }
        }
      }
    },
    "/repos/{owner}/{repo}/topics": {
      "get": {
        "produces": [
          "application/json"
        ],
        "tags": [
          "repository"
        ],
        "summary": "Get list of topics that a repository has",
        "operationId": "repoListTopics",
        "parameters": [
          {
            "type": "string",
            "description": "owner of the repo",
            "name": "owner",
            "in": "path",
            "required": true
          },
          {
            "type": "string",
            "description": "name of the repo",
            "name": "repo",
            "in": "path",
            "required": true
          }
        ],
        "responses": {
          "200": {
            "$ref": "#/responses/TopicNames"
          }
        }
      },
      "put": {
        "produces": [
          "application/json"
        ],
        "tags": [
          "repository"
        ],
        "summary": "Replace list of topics for a repository",
        "operationId": "repoUpdateTopics",
        "parameters": [
          {
            "type": "string",
            "description": "owner of the repo",
            "name": "owner",
            "in": "path",
            "required": true
          },
          {
            "type": "string",
            "description": "name of the repo",
            "name": "repo",
            "in": "path",
            "required": true
          },
          {
            "name": "body",
            "in": "body",
            "schema": {
              "$ref": "#/definitions/RepoTopicOptions"
            }
          }
        ],
        "responses": {
          "204": {
            "$ref": "#/responses/empty"
          },
          "422": {
            "$ref": "#/responses/invalidTopicsError"
          }
        }
      }
    },
    "/repos/{owner}/{repo}/topics/{topic}": {
      "put": {
        "produces": [
          "application/json"
        ],
        "tags": [
          "repository"
        ],
        "summary": "Add a topic to a repository",
        "operationId": "repoAddTopíc",
        "parameters": [
          {
            "type": "string",
            "description": "owner of the repo",
            "name": "owner",
            "in": "path",
            "required": true
          },
          {
            "type": "string",
            "description": "name of the repo",
            "name": "repo",
            "in": "path",
            "required": true
          },
          {
            "type": "string",
            "description": "name of the topic to add",
            "name": "topic",
            "in": "path",
            "required": true
          }
        ],
        "responses": {
          "204": {
            "$ref": "#/responses/empty"
          },
          "422": {
            "$ref": "#/responses/invalidTopicsError"
          }
        }
      },
      "delete": {
        "produces": [
          "application/json"
        ],
        "tags": [
          "repository"
        ],
        "summary": "Delete a topic from a repository",
        "operationId": "repoDeleteTopic",
        "parameters": [
          {
            "type": "string",
            "description": "owner of the repo",
            "name": "owner",
            "in": "path",
            "required": true
          },
          {
            "type": "string",
            "description": "name of the repo",
            "name": "repo",
            "in": "path",
            "required": true
          },
          {
            "type": "string",
            "description": "name of the topic to delete",
            "name": "topic",
            "in": "path",
            "required": true
          }
        ],
        "responses": {
          "204": {
            "$ref": "#/responses/empty"
          },
          "422": {
            "$ref": "#/responses/invalidTopicsError"
          }
        }
      }
    },
    "/repositories/{id}": {
      "get": {
        "produces": [
          "application/json"
        ],
        "tags": [
          "repository"
        ],
        "summary": "Get a repository by id",
        "operationId": "repoGetByID",
        "parameters": [
          {
            "type": "integer",
            "format": "int64",
            "description": "id of the repo to get",
            "name": "id",
            "in": "path",
            "required": true
          }
        ],
        "responses": {
          "200": {
            "$ref": "#/responses/Repository"
          }
        }
      }
    },
    "/signing-key.gpg": {
      "get": {
        "produces": [
          "text/plain"
        ],
        "tags": [
          "miscellaneous"
        ],
        "summary": "Get default signing-key.gpg",
        "operationId": "getSigningKey",
        "responses": {
          "200": {
            "description": "GPG armored public key",
            "schema": {
              "type": "string"
            }
          }
        }
      }
    },
    "/teams/{id}": {
      "get": {
        "produces": [
          "application/json"
        ],
        "tags": [
          "organization"
        ],
        "summary": "Get a team",
        "operationId": "orgGetTeam",
        "parameters": [
          {
            "type": "integer",
            "format": "int64",
            "description": "id of the team to get",
            "name": "id",
            "in": "path",
            "required": true
          }
        ],
        "responses": {
          "200": {
            "$ref": "#/responses/Team"
          }
        }
      },
      "delete": {
        "tags": [
          "organization"
        ],
        "summary": "Delete a team",
        "operationId": "orgDeleteTeam",
        "parameters": [
          {
            "type": "integer",
            "format": "int64",
            "description": "id of the team to delete",
            "name": "id",
            "in": "path",
            "required": true
          }
        ],
        "responses": {
          "204": {
            "description": "team deleted"
          }
        }
      },
      "patch": {
        "consumes": [
          "application/json"
        ],
        "produces": [
          "application/json"
        ],
        "tags": [
          "organization"
        ],
        "summary": "Edit a team",
        "operationId": "orgEditTeam",
        "parameters": [
          {
            "type": "integer",
            "description": "id of the team to edit",
            "name": "id",
            "in": "path",
            "required": true
          },
          {
            "name": "body",
            "in": "body",
            "schema": {
              "$ref": "#/definitions/EditTeamOption"
            }
          }
        ],
        "responses": {
          "200": {
            "$ref": "#/responses/Team"
          }
        }
      }
    },
    "/teams/{id}/members": {
      "get": {
        "produces": [
          "application/json"
        ],
        "tags": [
          "organization"
        ],
        "summary": "List a team's members",
        "operationId": "orgListTeamMembers",
        "parameters": [
          {
            "type": "integer",
            "format": "int64",
            "description": "id of the team",
            "name": "id",
            "in": "path",
            "required": true
          }
        ],
        "responses": {
          "200": {
            "$ref": "#/responses/UserList"
          }
        }
      }
    },
    "/teams/{id}/members/{username}": {
      "get": {
        "produces": [
          "application/json"
        ],
        "tags": [
          "organization"
        ],
        "summary": "List a particular member of team",
        "operationId": "orgListTeamMember",
        "parameters": [
          {
            "type": "integer",
            "format": "int64",
            "description": "id of the team",
            "name": "id",
            "in": "path",
            "required": true
          },
          {
            "type": "string",
            "description": "username of the member to list",
            "name": "username",
            "in": "path",
            "required": true
          }
        ],
        "responses": {
          "200": {
            "$ref": "#/responses/User"
          },
          "404": {
            "$ref": "#/responses/notFound"
          }
        }
      },
      "put": {
        "produces": [
          "application/json"
        ],
        "tags": [
          "organization"
        ],
        "summary": "Add a team member",
        "operationId": "orgAddTeamMember",
        "parameters": [
          {
            "type": "integer",
            "format": "int64",
            "description": "id of the team",
            "name": "id",
            "in": "path",
            "required": true
          },
          {
            "type": "string",
            "description": "username of the user to add",
            "name": "username",
            "in": "path",
            "required": true
          }
        ],
        "responses": {
          "204": {
            "$ref": "#/responses/empty"
          },
          "404": {
            "$ref": "#/responses/notFound"
          }
        }
      },
      "delete": {
        "produces": [
          "application/json"
        ],
        "tags": [
          "organization"
        ],
        "summary": "Remove a team member",
        "operationId": "orgRemoveTeamMember",
        "parameters": [
          {
            "type": "integer",
            "format": "int64",
            "description": "id of the team",
            "name": "id",
            "in": "path",
            "required": true
          },
          {
            "type": "string",
            "description": "username of the user to remove",
            "name": "username",
            "in": "path",
            "required": true
          }
        ],
        "responses": {
          "204": {
            "$ref": "#/responses/empty"
          },
          "404": {
            "$ref": "#/responses/notFound"
          }
        }
      }
    },
    "/teams/{id}/repos": {
      "get": {
        "produces": [
          "application/json"
        ],
        "tags": [
          "organization"
        ],
        "summary": "List a team's repos",
        "operationId": "orgListTeamRepos",
        "parameters": [
          {
            "type": "integer",
            "format": "int64",
            "description": "id of the team",
            "name": "id",
            "in": "path",
            "required": true
          }
        ],
        "responses": {
          "200": {
            "$ref": "#/responses/RepositoryList"
          }
        }
      }
    },
    "/teams/{id}/repos/{org}/{repo}": {
      "put": {
        "produces": [
          "application/json"
        ],
        "tags": [
          "organization"
        ],
        "summary": "Add a repository to a team",
        "operationId": "orgAddTeamRepository",
        "parameters": [
          {
            "type": "integer",
            "format": "int64",
            "description": "id of the team",
            "name": "id",
            "in": "path",
            "required": true
          },
          {
            "type": "string",
            "description": "organization that owns the repo to add",
            "name": "org",
            "in": "path",
            "required": true
          },
          {
            "type": "string",
            "description": "name of the repo to add",
            "name": "repo",
            "in": "path",
            "required": true
          }
        ],
        "responses": {
          "204": {
            "$ref": "#/responses/empty"
          },
          "403": {
            "$ref": "#/responses/forbidden"
          }
        }
      },
      "delete": {
        "description": "This does not delete the repository, it only removes the repository from the team.",
        "produces": [
          "application/json"
        ],
        "tags": [
          "organization"
        ],
        "summary": "Remove a repository from a team",
        "operationId": "orgRemoveTeamRepository",
        "parameters": [
          {
            "type": "integer",
            "format": "int64",
            "description": "id of the team",
            "name": "id",
            "in": "path",
            "required": true
          },
          {
            "type": "string",
            "description": "organization that owns the repo to remove",
            "name": "org",
            "in": "path",
            "required": true
          },
          {
            "type": "string",
            "description": "name of the repo to remove",
            "name": "repo",
            "in": "path",
            "required": true
          }
        ],
        "responses": {
          "204": {
            "$ref": "#/responses/empty"
          },
          "403": {
            "$ref": "#/responses/forbidden"
          }
        }
      }
    },
    "/topics/search": {
      "get": {
        "produces": [
          "application/json"
        ],
        "tags": [
          "repository"
        ],
        "summary": "search topics via keyword",
        "operationId": "topicSearch",
        "parameters": [
          {
            "type": "string",
            "description": "keywords to search",
            "name": "q",
            "in": "query",
            "required": true
          }
        ],
        "responses": {
          "200": {
            "$ref": "#/responses/TopicListResponse"
          },
          "403": {
            "$ref": "#/responses/forbidden"
          }
        }
      }
    },
    "/user": {
      "get": {
        "produces": [
          "application/json"
        ],
        "tags": [
          "user"
        ],
        "summary": "Get the authenticated user",
        "operationId": "userGetCurrent",
        "responses": {
          "200": {
            "$ref": "#/responses/User"
          }
        }
      }
    },
    "/user/emails": {
      "get": {
        "produces": [
          "application/json"
        ],
        "tags": [
          "user"
        ],
        "summary": "List the authenticated user's email addresses",
        "operationId": "userListEmails",
        "responses": {
          "200": {
            "$ref": "#/responses/EmailList"
          }
        }
      },
      "post": {
        "produces": [
          "application/json"
        ],
        "tags": [
          "user"
        ],
        "summary": "Add email addresses",
        "operationId": "userAddEmail",
        "parameters": [
          {
            "name": "body",
            "in": "body",
            "schema": {
              "$ref": "#/definitions/CreateEmailOption"
            }
          }
        ],
        "responses": {
          "201": {
            "$ref": "#/responses/EmailList"
          },
          "422": {
            "$ref": "#/responses/validationError"
          }
        }
      },
      "delete": {
        "produces": [
          "application/json"
        ],
        "tags": [
          "user"
        ],
        "summary": "Delete email addresses",
        "operationId": "userDeleteEmail",
        "parameters": [
          {
            "name": "body",
            "in": "body",
            "schema": {
              "$ref": "#/definitions/DeleteEmailOption"
            }
          }
        ],
        "responses": {
          "204": {
            "$ref": "#/responses/empty"
          }
        }
      }
    },
    "/user/followers": {
      "get": {
        "produces": [
          "application/json"
        ],
        "tags": [
          "user"
        ],
        "summary": "List the authenticated user's followers",
        "operationId": "userCurrentListFollowers",
        "responses": {
          "200": {
            "$ref": "#/responses/UserList"
          }
        }
      }
    },
    "/user/following": {
      "get": {
        "produces": [
          "application/json"
        ],
        "tags": [
          "user"
        ],
        "summary": "List the users that the authenticated user is following",
        "operationId": "userCurrentListFollowing",
        "responses": {
          "200": {
            "$ref": "#/responses/UserList"
          }
        }
      }
    },
    "/user/following/{username}": {
      "get": {
        "tags": [
          "user"
        ],
        "summary": "Check whether a user is followed by the authenticated user",
        "operationId": "userCurrentCheckFollowing",
        "parameters": [
          {
            "type": "string",
            "description": "username of followed user",
            "name": "username",
            "in": "path",
            "required": true
          }
        ],
        "responses": {
          "204": {
            "$ref": "#/responses/empty"
          },
          "404": {
            "$ref": "#/responses/notFound"
          }
        }
      },
      "put": {
        "tags": [
          "user"
        ],
        "summary": "Follow a user",
        "operationId": "userCurrentPutFollow",
        "parameters": [
          {
            "type": "string",
            "description": "username of user to follow",
            "name": "username",
            "in": "path",
            "required": true
          }
        ],
        "responses": {
          "204": {
            "$ref": "#/responses/empty"
          }
        }
      },
      "delete": {
        "tags": [
          "user"
        ],
        "summary": "Unfollow a user",
        "operationId": "userCurrentDeleteFollow",
        "parameters": [
          {
            "type": "string",
            "description": "username of user to unfollow",
            "name": "username",
            "in": "path",
            "required": true
          }
        ],
        "responses": {
          "204": {
            "$ref": "#/responses/empty"
          }
        }
      }
    },
    "/user/gpg_keys": {
      "get": {
        "produces": [
          "application/json"
        ],
        "tags": [
          "user"
        ],
        "summary": "List the authenticated user's GPG keys",
        "operationId": "userCurrentListGPGKeys",
        "responses": {
          "200": {
            "$ref": "#/responses/GPGKeyList"
          }
        }
      },
      "post": {
        "consumes": [
          "application/json"
        ],
        "produces": [
          "application/json"
        ],
        "tags": [
          "user"
        ],
        "summary": "Create a GPG key",
        "operationId": "userCurrentPostGPGKey",
        "parameters": [
          {
            "name": "Form",
            "in": "body",
            "schema": {
              "$ref": "#/definitions/CreateGPGKeyOption"
            }
          }
        ],
        "responses": {
          "201": {
            "$ref": "#/responses/GPGKey"
          },
          "422": {
            "$ref": "#/responses/validationError"
          }
        }
      }
    },
    "/user/gpg_keys/{id}": {
      "get": {
        "produces": [
          "application/json"
        ],
        "tags": [
          "user"
        ],
        "summary": "Get a GPG key",
        "operationId": "userCurrentGetGPGKey",
        "parameters": [
          {
            "type": "integer",
            "format": "int64",
            "description": "id of key to get",
            "name": "id",
            "in": "path",
            "required": true
          }
        ],
        "responses": {
          "200": {
            "$ref": "#/responses/GPGKey"
          },
          "404": {
            "$ref": "#/responses/notFound"
          }
        }
      },
      "delete": {
        "produces": [
          "application/json"
        ],
        "tags": [
          "user"
        ],
        "summary": "Remove a GPG key",
        "operationId": "userCurrentDeleteGPGKey",
        "parameters": [
          {
            "type": "integer",
            "format": "int64",
            "description": "id of key to delete",
            "name": "id",
            "in": "path",
            "required": true
          }
        ],
        "responses": {
          "204": {
            "$ref": "#/responses/empty"
          },
          "403": {
            "$ref": "#/responses/forbidden"
          }
        }
      }
    },
    "/user/keys": {
      "get": {
        "produces": [
          "application/json"
        ],
        "tags": [
          "user"
        ],
        "summary": "List the authenticated user's public keys",
        "operationId": "userCurrentListKeys",
        "parameters": [
          {
            "type": "string",
            "description": "fingerprint of the key",
            "name": "fingerprint",
            "in": "query"
          }
        ],
        "responses": {
          "200": {
            "$ref": "#/responses/PublicKeyList"
          }
        }
      },
      "post": {
        "consumes": [
          "application/json"
        ],
        "produces": [
          "application/json"
        ],
        "tags": [
          "user"
        ],
        "summary": "Create a public key",
        "operationId": "userCurrentPostKey",
        "parameters": [
          {
            "name": "body",
            "in": "body",
            "schema": {
              "$ref": "#/definitions/CreateKeyOption"
            }
          }
        ],
        "responses": {
          "201": {
            "$ref": "#/responses/PublicKey"
          },
          "422": {
            "$ref": "#/responses/validationError"
          }
        }
      }
    },
    "/user/keys/{id}": {
      "get": {
        "produces": [
          "application/json"
        ],
        "tags": [
          "user"
        ],
        "summary": "Get a public key",
        "operationId": "userCurrentGetKey",
        "parameters": [
          {
            "type": "integer",
            "format": "int64",
            "description": "id of key to get",
            "name": "id",
            "in": "path",
            "required": true
          }
        ],
        "responses": {
          "200": {
            "$ref": "#/responses/PublicKey"
          },
          "404": {
            "$ref": "#/responses/notFound"
          }
        }
      },
      "delete": {
        "produces": [
          "application/json"
        ],
        "tags": [
          "user"
        ],
        "summary": "Delete a public key",
        "operationId": "userCurrentDeleteKey",
        "parameters": [
          {
            "type": "integer",
            "format": "int64",
            "description": "id of key to delete",
            "name": "id",
            "in": "path",
            "required": true
          }
        ],
        "responses": {
          "204": {
            "$ref": "#/responses/empty"
          },
          "403": {
            "$ref": "#/responses/forbidden"
          },
          "404": {
            "$ref": "#/responses/notFound"
          }
        }
      }
    },
    "/user/orgs": {
      "get": {
        "produces": [
          "application/json"
        ],
        "tags": [
          "organization"
        ],
        "summary": "List the current user's organizations",
        "operationId": "orgListCurrentUserOrgs",
        "responses": {
          "200": {
            "$ref": "#/responses/OrganizationList"
          }
        }
      }
    },
    "/user/repos": {
      "get": {
        "produces": [
          "application/json"
        ],
        "tags": [
          "user"
        ],
        "summary": "List the repos that the authenticated user owns or has access to",
        "operationId": "userCurrentListRepos",
        "responses": {
          "200": {
            "$ref": "#/responses/RepositoryList"
          }
        }
      },
      "post": {
        "consumes": [
          "application/json"
        ],
        "produces": [
          "application/json"
        ],
        "tags": [
          "repository",
          "user"
        ],
        "summary": "Create a repository",
        "operationId": "createCurrentUserRepo",
        "parameters": [
          {
            "name": "body",
            "in": "body",
            "schema": {
              "$ref": "#/definitions/CreateRepoOption"
            }
          }
        ],
        "responses": {
          "201": {
            "$ref": "#/responses/Repository"
          },
          "409": {
            "description": "The repository with the same name already exists."
          },
          "422": {
            "$ref": "#/responses/validationError"
          }
        }
      }
    },
    "/user/starred": {
      "get": {
        "produces": [
          "application/json"
        ],
        "tags": [
          "user"
        ],
        "summary": "The repos that the authenticated user has starred",
        "operationId": "userCurrentListStarred",
        "responses": {
          "200": {
            "$ref": "#/responses/RepositoryList"
          }
        }
      }
    },
    "/user/starred/{owner}/{repo}": {
      "get": {
        "tags": [
          "user"
        ],
        "summary": "Whether the authenticated is starring the repo",
        "operationId": "userCurrentCheckStarring",
        "parameters": [
          {
            "type": "string",
            "description": "owner of the repo",
            "name": "owner",
            "in": "path",
            "required": true
          },
          {
            "type": "string",
            "description": "name of the repo",
            "name": "repo",
            "in": "path",
            "required": true
          }
        ],
        "responses": {
          "204": {
            "$ref": "#/responses/empty"
          },
          "404": {
            "$ref": "#/responses/notFound"
          }
        }
      },
      "put": {
        "tags": [
          "user"
        ],
        "summary": "Star the given repo",
        "operationId": "userCurrentPutStar",
        "parameters": [
          {
            "type": "string",
            "description": "owner of the repo to star",
            "name": "owner",
            "in": "path",
            "required": true
          },
          {
            "type": "string",
            "description": "name of the repo to star",
            "name": "repo",
            "in": "path",
            "required": true
          }
        ],
        "responses": {
          "204": {
            "$ref": "#/responses/empty"
          }
        }
      },
      "delete": {
        "tags": [
          "user"
        ],
        "summary": "Unstar the given repo",
        "operationId": "userCurrentDeleteStar",
        "parameters": [
          {
            "type": "string",
            "description": "owner of the repo to unstar",
            "name": "owner",
            "in": "path",
            "required": true
          },
          {
            "type": "string",
            "description": "name of the repo to unstar",
            "name": "repo",
            "in": "path",
            "required": true
          }
        ],
        "responses": {
          "204": {
            "$ref": "#/responses/empty"
          }
        }
      }
    },
    "/user/stopwatches": {
      "get": {
        "consumes": [
          "application/json"
        ],
        "produces": [
          "application/json"
        ],
        "tags": [
          "user"
        ],
        "summary": "Get list of all existing stopwatches",
        "operationId": "userGetStopWatches",
        "responses": {
          "200": {
            "$ref": "#/responses/StopWatchList"
          }
        }
      }
    },
    "/user/subscriptions": {
      "get": {
        "produces": [
          "application/json"
        ],
        "tags": [
          "user"
        ],
        "summary": "List repositories watched by the authenticated user",
        "operationId": "userCurrentListSubscriptions",
        "responses": {
          "200": {
            "$ref": "#/responses/RepositoryList"
          }
        }
      }
    },
    "/user/teams": {
      "get": {
        "produces": [
          "application/json"
        ],
        "tags": [
          "user"
        ],
        "summary": "List all the teams a user belongs to",
        "operationId": "userListTeams",
        "responses": {
          "200": {
            "$ref": "#/responses/TeamList"
          }
        }
      }
    },
    "/user/times": {
      "get": {
        "produces": [
          "application/json"
        ],
        "tags": [
          "user"
        ],
        "summary": "List the current user's tracked times",
        "operationId": "userCurrentTrackedTimes",
        "parameters": [
          {
            "type": "string",
            "format": "date-time",
            "description": "Only show times updated after the given time. This is a timestamp in RFC 3339 format",
            "name": "since",
            "in": "query"
          },
          {
            "type": "string",
            "format": "date-time",
            "description": "Only show times updated before the given time. This is a timestamp in RFC 3339 format",
            "name": "before",
            "in": "query"
          }
        ],
        "responses": {
          "200": {
            "$ref": "#/responses/TrackedTimeList"
          }
        }
      }
    },
    "/users/search": {
      "get": {
        "produces": [
          "application/json"
        ],
        "tags": [
          "user"
        ],
        "summary": "Search for users",
        "operationId": "userSearch",
        "parameters": [
          {
            "type": "string",
            "description": "keyword",
            "name": "q",
            "in": "query"
          },
          {
            "type": "integer",
            "format": "int64",
            "description": "ID of the user to search for",
            "name": "uid",
            "in": "query"
          },
          {
            "type": "integer",
            "description": "maximum number of users to return",
            "name": "limit",
            "in": "query"
          }
        ],
        "responses": {
          "200": {
            "description": "SearchResults of a successful search",
            "schema": {
              "type": "object",
              "properties": {
                "data": {
                  "type": "array",
                  "items": {
                    "$ref": "#/definitions/User"
                  }
                },
                "ok": {
                  "type": "boolean"
                }
              }
            }
          }
        }
      }
    },
    "/users/{follower}/following/{followee}": {
      "get": {
        "tags": [
          "user"
        ],
        "summary": "Check if one user is following another user",
        "operationId": "userCheckFollowing",
        "parameters": [
          {
            "type": "string",
            "description": "username of following user",
            "name": "follower",
            "in": "path",
            "required": true
          },
          {
            "type": "string",
            "description": "username of followed user",
            "name": "followee",
            "in": "path",
            "required": true
          }
        ],
        "responses": {
          "204": {
            "$ref": "#/responses/empty"
          },
          "404": {
            "$ref": "#/responses/notFound"
          }
        }
      }
    },
    "/users/{username}": {
      "get": {
        "produces": [
          "application/json"
        ],
        "tags": [
          "user"
        ],
        "summary": "Get a user",
        "operationId": "userGet",
        "parameters": [
          {
            "type": "string",
            "description": "username of user to get",
            "name": "username",
            "in": "path",
            "required": true
          }
        ],
        "responses": {
          "200": {
            "$ref": "#/responses/User"
          },
          "404": {
            "$ref": "#/responses/notFound"
          }
        }
      }
    },
    "/users/{username}/followers": {
      "get": {
        "produces": [
          "application/json"
        ],
        "tags": [
          "user"
        ],
        "summary": "List the given user's followers",
        "operationId": "userListFollowers",
        "parameters": [
          {
            "type": "string",
            "description": "username of user",
            "name": "username",
            "in": "path",
            "required": true
          }
        ],
        "responses": {
          "200": {
            "$ref": "#/responses/UserList"
          }
        }
      }
    },
    "/users/{username}/following": {
      "get": {
        "produces": [
          "application/json"
        ],
        "tags": [
          "user"
        ],
        "summary": "List the users that the given user is following",
        "operationId": "userListFollowing",
        "parameters": [
          {
            "type": "string",
            "description": "username of user",
            "name": "username",
            "in": "path",
            "required": true
          }
        ],
        "responses": {
          "200": {
            "$ref": "#/responses/UserList"
          }
        }
      }
    },
    "/users/{username}/gpg_keys": {
      "get": {
        "produces": [
          "application/json"
        ],
        "tags": [
          "user"
        ],
        "summary": "List the given user's GPG keys",
        "operationId": "userListGPGKeys",
        "parameters": [
          {
            "type": "string",
            "description": "username of user",
            "name": "username",
            "in": "path",
            "required": true
          }
        ],
        "responses": {
          "200": {
            "$ref": "#/responses/GPGKeyList"
          }
        }
      }
    },
    "/users/{username}/heatmap": {
      "get": {
        "produces": [
          "application/json"
        ],
        "tags": [
          "user"
        ],
        "summary": "Get a user's heatmap",
        "operationId": "userGetHeatmapData",
        "parameters": [
          {
            "type": "string",
            "description": "username of user to get",
            "name": "username",
            "in": "path",
            "required": true
          }
        ],
        "responses": {
          "200": {
            "$ref": "#/responses/UserHeatmapData"
          },
          "404": {
            "$ref": "#/responses/notFound"
          }
        }
      }
    },
    "/users/{username}/keys": {
      "get": {
        "produces": [
          "application/json"
        ],
        "tags": [
          "user"
        ],
        "summary": "List the given user's public keys",
        "operationId": "userListKeys",
        "parameters": [
          {
            "type": "string",
            "description": "username of user",
            "name": "username",
            "in": "path",
            "required": true
          },
          {
            "type": "string",
            "description": "fingerprint of the key",
            "name": "fingerprint",
            "in": "query"
          }
        ],
        "responses": {
          "200": {
            "$ref": "#/responses/PublicKeyList"
          }
        }
      }
    },
    "/users/{username}/orgs": {
      "get": {
        "produces": [
          "application/json"
        ],
        "tags": [
          "organization"
        ],
        "summary": "List a user's organizations",
        "operationId": "orgListUserOrgs",
        "parameters": [
          {
            "type": "string",
            "description": "username of user",
            "name": "username",
            "in": "path",
            "required": true
          }
        ],
        "responses": {
          "200": {
            "$ref": "#/responses/OrganizationList"
          }
        }
      }
    },
    "/users/{username}/repos": {
      "get": {
        "produces": [
          "application/json"
        ],
        "tags": [
          "user"
        ],
        "summary": "List the repos owned by the given user",
        "operationId": "userListRepos",
        "parameters": [
          {
            "type": "string",
            "description": "username of user",
            "name": "username",
            "in": "path",
            "required": true
          }
        ],
        "responses": {
          "200": {
            "$ref": "#/responses/RepositoryList"
          }
        }
      }
    },
    "/users/{username}/starred": {
      "get": {
        "produces": [
          "application/json"
        ],
        "tags": [
          "user"
        ],
        "summary": "The repos that the given user has starred",
        "operationId": "userListStarred",
        "parameters": [
          {
            "type": "string",
            "description": "username of user",
            "name": "username",
            "in": "path",
            "required": true
          }
        ],
        "responses": {
          "200": {
            "$ref": "#/responses/RepositoryList"
          }
        }
      }
    },
    "/users/{username}/subscriptions": {
      "get": {
        "produces": [
          "application/json"
        ],
        "tags": [
          "user"
        ],
        "summary": "List the repositories watched by a user",
        "operationId": "userListSubscriptions",
        "parameters": [
          {
            "type": "string",
            "description": "username of the user",
            "name": "username",
            "in": "path",
            "required": true
          }
        ],
        "responses": {
          "200": {
            "$ref": "#/responses/RepositoryList"
          }
        }
      }
    },
    "/users/{username}/tokens": {
      "get": {
        "produces": [
          "application/json"
        ],
        "tags": [
          "user"
        ],
        "summary": "List the authenticated user's access tokens",
        "operationId": "userGetTokens",
        "parameters": [
          {
            "type": "string",
            "description": "username of user",
            "name": "username",
            "in": "path",
            "required": true
          }
        ],
        "responses": {
          "200": {
            "$ref": "#/responses/AccessTokenList"
          }
        }
      },
      "post": {
        "consumes": [
          "application/json"
        ],
        "produces": [
          "application/json"
        ],
        "tags": [
          "user"
        ],
        "summary": "Create an access token",
        "operationId": "userCreateToken",
        "parameters": [
          {
            "type": "string",
            "x-go-name": "Name",
            "description": "username of user",
            "name": "username",
            "in": "path",
            "required": true
          },
          {
            "name": "accessToken",
            "in": "body",
            "schema": {
              "type": "object",
              "required": [
                "name"
              ],
              "properties": {
                "name": {
                  "type": "string"
                }
              }
            }
          }
        ],
        "responses": {
          "200": {
            "$ref": "#/responses/AccessToken"
          }
        }
      }
    },
    "/users/{username}/tokens/{token}": {
      "delete": {
        "produces": [
          "application/json"
        ],
        "tags": [
          "user"
        ],
        "summary": "delete an access token",
        "operationId": "userDeleteAccessToken",
        "parameters": [
          {
            "type": "string",
            "description": "username of user",
            "name": "username",
            "in": "path",
            "required": true
          },
          {
            "type": "integer",
            "format": "int64",
            "description": "token to be deleted",
            "name": "token",
            "in": "path",
            "required": true
          }
        ],
        "responses": {
          "204": {
            "$ref": "#/responses/empty"
          }
        }
      }
    },
    "/version": {
      "get": {
        "produces": [
          "application/json"
        ],
        "tags": [
          "miscellaneous"
        ],
        "summary": "Returns the version of the Gitea application",
        "operationId": "getVersion",
        "responses": {
          "200": {
            "$ref": "#/responses/ServerVersion"
          }
        }
      }
    }
  },
  "definitions": {
    "APIError": {
      "description": "APIError is an api error with a message",
      "type": "object",
      "properties": {
        "message": {
          "type": "string",
          "x-go-name": "Message"
        },
        "url": {
          "type": "string",
          "x-go-name": "URL"
        }
      },
      "x-go-package": "code.gitea.io/gitea/modules/structs"
    },
    "AccessToken": {
      "type": "object",
      "title": "AccessToken represents an API access token.",
      "properties": {
        "id": {
          "type": "integer",
          "format": "int64",
          "x-go-name": "ID"
        },
        "name": {
          "type": "string",
          "x-go-name": "Name"
        },
        "sha1": {
          "type": "string",
          "x-go-name": "Token"
        },
        "token_last_eight": {
          "type": "string",
          "x-go-name": "TokenLastEight"
        }
      },
      "x-go-package": "code.gitea.io/gitea/modules/structs"
    },
    "AddCollaboratorOption": {
      "description": "AddCollaboratorOption options when adding a user as a collaborator of a repository",
      "type": "object",
      "properties": {
        "permission": {
          "type": "string",
          "x-go-name": "Permission"
        }
      },
      "x-go-package": "code.gitea.io/gitea/modules/structs"
    },
    "AddTimeOption": {
      "description": "AddTimeOption options for adding time to an issue",
      "type": "object",
      "required": [
        "time"
      ],
      "properties": {
        "created": {
          "type": "string",
          "format": "date-time",
          "x-go-name": "Created"
        },
        "time": {
          "description": "time in seconds",
          "type": "integer",
          "format": "int64",
          "x-go-name": "Time"
        },
        "user_name": {
          "description": "User who spent the time (optional)",
          "type": "string",
          "x-go-name": "User"
        }
      },
      "x-go-package": "code.gitea.io/gitea/modules/structs"
    },
    "AnnotatedTag": {
      "description": "AnnotatedTag represents an annotated tag",
      "type": "object",
      "properties": {
        "message": {
          "type": "string",
          "x-go-name": "Message"
        },
        "object": {
          "$ref": "#/definitions/AnnotatedTagObject"
        },
        "sha": {
          "type": "string",
          "x-go-name": "SHA"
        },
        "tag": {
          "type": "string",
          "x-go-name": "Tag"
        },
        "tagger": {
          "$ref": "#/definitions/CommitUser"
        },
        "url": {
          "type": "string",
          "x-go-name": "URL"
        },
        "verification": {
          "$ref": "#/definitions/PayloadCommitVerification"
        }
      },
      "x-go-package": "code.gitea.io/gitea/modules/structs"
    },
    "AnnotatedTagObject": {
      "description": "AnnotatedTagObject contains meta information of the tag object",
      "type": "object",
      "properties": {
        "sha": {
          "type": "string",
          "x-go-name": "SHA"
        },
        "type": {
          "type": "string",
          "x-go-name": "Type"
        },
        "url": {
          "type": "string",
          "x-go-name": "URL"
        }
      },
      "x-go-package": "code.gitea.io/gitea/modules/structs"
    },
    "Attachment": {
      "description": "Attachment a generic attachment",
      "type": "object",
      "properties": {
        "browser_download_url": {
          "type": "string",
          "x-go-name": "DownloadURL"
        },
        "created_at": {
          "type": "string",
          "format": "date-time",
          "x-go-name": "Created"
        },
        "download_count": {
          "type": "integer",
          "format": "int64",
          "x-go-name": "DownloadCount"
        },
        "id": {
          "type": "integer",
          "format": "int64",
          "x-go-name": "ID"
        },
        "name": {
          "type": "string",
          "x-go-name": "Name"
        },
        "size": {
          "type": "integer",
          "format": "int64",
          "x-go-name": "Size"
        },
        "uuid": {
          "type": "string",
          "x-go-name": "UUID"
        }
      },
      "x-go-package": "code.gitea.io/gitea/modules/structs"
    },
    "Branch": {
      "description": "Branch represents a repository branch",
      "type": "object",
      "properties": {
        "commit": {
          "$ref": "#/definitions/PayloadCommit"
        },
        "effective_branch_protection_id": {
          "type": "integer",
          "format": "int64",
          "x-go-name": "EffectiveBRanchProtectionID"
        },
        "effective_branch_protection_name": {
          "type": "string",
          "x-go-name": "EffectiveBranchProtectionName"
        },
        "enable_status_check": {
          "type": "boolean",
          "x-go-name": "EnableStatusCheck"
        },
        "name": {
          "type": "string",
          "x-go-name": "Name"
        },
        "protected": {
          "type": "boolean",
          "x-go-name": "Protected"
        },
        "required_approvals": {
          "type": "integer",
          "format": "int64",
          "x-go-name": "RequiredApprovals"
        },
        "status_check_contexts": {
          "type": "array",
          "items": {
            "type": "string"
          },
          "x-go-name": "StatusCheckContexts"
        },
        "user_can_merge": {
          "type": "boolean",
          "x-go-name": "UserCanMerge"
        },
        "user_can_push": {
          "type": "boolean",
          "x-go-name": "UserCanPush"
        }
      },
      "x-go-package": "code.gitea.io/gitea/modules/structs"
    },
    "BranchProtection": {
      "description": "BranchProtection represents a branch protection for a repository",
      "type": "object",
      "properties": {
        "approvals_whitelist_team_ids": {
          "type": "array",
          "items": {
            "type": "integer",
            "format": "int64"
          },
          "x-go-name": "ApprovalsWhitelistTeamIDs"
        },
        "approvals_whitelist_username": {
          "type": "array",
          "items": {
            "type": "string"
          },
          "x-go-name": "ApprovalsWhitelistUsernames"
        },
        "branch_name": {
          "type": "string",
          "x-go-name": "BranchName"
        },
        "created_at": {
          "type": "string",
          "format": "date-time",
          "x-go-name": "Created"
        },
        "enable_approvals_whitelist": {
          "type": "boolean",
          "x-go-name": "EnableApprovalsWhitelist"
        },
        "enable_merge_whitelist": {
          "type": "boolean",
          "x-go-name": "EnableMergeWhitelist"
        },
        "enable_push": {
          "type": "boolean",
          "x-go-name": "EnablePush"
        },
        "enable_push_whitelist": {
          "type": "boolean",
          "x-go-name": "EnablePushWhitelist"
        },
        "enable_status_check": {
          "type": "boolean",
          "x-go-name": "EnableStatusCheck"
        },
        "id": {
          "type": "integer",
          "format": "int64",
          "x-go-name": "ID"
        },
        "merge_whitelist_ids": {
          "type": "array",
          "items": {
            "type": "integer",
            "format": "int64"
          },
          "x-go-name": "MergeWhitelistTeamIDs"
        },
        "merge_whitelist_usernames": {
          "type": "array",
          "items": {
            "type": "string"
          },
          "x-go-name": "MergeWhitelistUsernames"
        },
        "push_whitelist_deploy_keys": {
          "type": "boolean",
          "x-go-name": "PushWhitelistDeployKeys"
        },
        "push_whitelist_team_ids": {
          "type": "array",
          "items": {
            "type": "integer",
            "format": "int64"
          },
          "x-go-name": "PushWhitelistTeamIDs"
        },
        "push_whitelist_usernames": {
          "type": "array",
          "items": {
            "type": "string"
          },
          "x-go-name": "PushWhitelistUsernames"
        },
        "required_approvals": {
          "type": "integer",
          "format": "int64",
          "x-go-name": "RequiredApprovals"
        },
        "status_check_contexts": {
          "type": "array",
          "items": {
            "type": "string"
          },
          "x-go-name": "StatusCheckContexts"
        },
        "updated_at": {
          "type": "string",
          "format": "date-time",
          "x-go-name": "Updated"
        }
      },
      "x-go-package": "code.gitea.io/gitea/modules/structs"
    },
    "Comment": {
      "description": "Comment represents a comment on a commit or issue",
      "type": "object",
      "properties": {
        "body": {
          "type": "string",
          "x-go-name": "Body"
        },
        "created_at": {
          "type": "string",
          "format": "date-time",
          "x-go-name": "Created"
        },
        "html_url": {
          "type": "string",
          "x-go-name": "HTMLURL"
        },
        "id": {
          "type": "integer",
          "format": "int64",
          "x-go-name": "ID"
        },
        "issue_url": {
          "type": "string",
          "x-go-name": "IssueURL"
        },
        "original_author": {
          "type": "string",
          "x-go-name": "OriginalAuthor"
        },
        "original_author_id": {
          "type": "integer",
          "format": "int64",
          "x-go-name": "OriginalAuthorID"
        },
        "pull_request_url": {
          "type": "string",
          "x-go-name": "PRURL"
        },
        "updated_at": {
          "type": "string",
          "format": "date-time",
          "x-go-name": "Updated"
        },
        "user": {
          "$ref": "#/definitions/User"
        }
      },
      "x-go-package": "code.gitea.io/gitea/modules/structs"
    },
    "Commit": {
      "type": "object",
      "title": "Commit contains information generated from a Git commit.",
      "properties": {
        "author": {
          "$ref": "#/definitions/User"
        },
        "commit": {
          "$ref": "#/definitions/RepoCommit"
        },
        "committer": {
          "$ref": "#/definitions/User"
        },
        "html_url": {
          "type": "string",
          "x-go-name": "HTMLURL"
        },
        "parents": {
          "type": "array",
          "items": {
            "$ref": "#/definitions/CommitMeta"
          },
          "x-go-name": "Parents"
        },
        "sha": {
          "type": "string",
          "x-go-name": "SHA"
        },
        "url": {
          "type": "string",
          "x-go-name": "URL"
        }
      },
      "x-go-package": "code.gitea.io/gitea/modules/structs"
    },
    "CommitDateOptions": {
      "description": "CommitDateOptions store dates for GIT_AUTHOR_DATE and GIT_COMMITTER_DATE",
      "type": "object",
      "properties": {
        "author": {
          "type": "string",
          "format": "date-time",
          "x-go-name": "Author"
        },
        "committer": {
          "type": "string",
          "format": "date-time",
          "x-go-name": "Committer"
        }
      },
      "x-go-package": "code.gitea.io/gitea/modules/structs"
    },
    "CommitMeta": {
      "type": "object",
      "title": "CommitMeta contains meta information of a commit in terms of API.",
      "properties": {
        "sha": {
          "type": "string",
          "x-go-name": "SHA"
        },
        "url": {
          "type": "string",
          "x-go-name": "URL"
        }
      },
      "x-go-package": "code.gitea.io/gitea/modules/structs"
    },
    "CommitUser": {
      "type": "object",
      "title": "CommitUser contains information of a user in the context of a commit.",
      "properties": {
        "date": {
          "type": "string",
          "x-go-name": "Date"
        },
        "email": {
          "type": "string",
          "format": "email",
          "x-go-name": "Email"
        },
        "name": {
          "type": "string",
          "x-go-name": "Name"
        }
      },
      "x-go-package": "code.gitea.io/gitea/modules/structs"
    },
    "ContentsResponse": {
      "description": "ContentsResponse contains information about a repo's entry's (dir, file, symlink, submodule) metadata and content",
      "type": "object",
      "properties": {
        "_links": {
          "$ref": "#/definitions/FileLinksResponse"
        },
        "content": {
          "description": "`content` is populated when `type` is `file`, otherwise null",
          "type": "string",
          "x-go-name": "Content"
        },
        "download_url": {
          "type": "string",
          "x-go-name": "DownloadURL"
        },
        "encoding": {
          "description": "`encoding` is populated when `type` is `file`, otherwise null",
          "type": "string",
          "x-go-name": "Encoding"
        },
        "git_url": {
          "type": "string",
          "x-go-name": "GitURL"
        },
        "html_url": {
          "type": "string",
          "x-go-name": "HTMLURL"
        },
        "name": {
          "type": "string",
          "x-go-name": "Name"
        },
        "path": {
          "type": "string",
          "x-go-name": "Path"
        },
        "sha": {
          "type": "string",
          "x-go-name": "SHA"
        },
        "size": {
          "type": "integer",
          "format": "int64",
          "x-go-name": "Size"
        },
        "submodule_git_url": {
          "description": "`submodule_git_url` is populated when `type` is `submodule`, otherwise null",
          "type": "string",
          "x-go-name": "SubmoduleGitURL"
        },
        "target": {
          "description": "`target` is populated when `type` is `symlink`, otherwise null",
          "type": "string",
          "x-go-name": "Target"
        },
        "type": {
          "description": "`type` will be `file`, `dir`, `symlink`, or `submodule`",
          "type": "string",
          "x-go-name": "Type"
        },
        "url": {
          "type": "string",
          "x-go-name": "URL"
        }
      },
      "x-go-package": "code.gitea.io/gitea/modules/structs"
    },
    "CreateBranchProtectionOption": {
      "description": "CreateBranchProtectionOption options for creating a branch protection",
      "type": "object",
      "properties": {
        "approvals_whitelist_team_ids": {
          "type": "array",
          "items": {
            "type": "integer",
            "format": "int64"
          },
          "x-go-name": "ApprovalsWhitelistTeamIDs"
        },
        "approvals_whitelist_username": {
          "type": "array",
          "items": {
            "type": "string"
          },
          "x-go-name": "ApprovalsWhitelistUsernames"
        },
        "branch_name": {
          "type": "string",
          "x-go-name": "BranchName"
        },
        "enable_approvals_whitelist": {
          "type": "boolean",
          "x-go-name": "EnableApprovalsWhitelist"
        },
        "enable_merge_whitelist": {
          "type": "boolean",
          "x-go-name": "EnableMergeWhitelist"
        },
        "enable_push": {
          "type": "boolean",
          "x-go-name": "EnablePush"
        },
        "enable_push_whitelist": {
          "type": "boolean",
          "x-go-name": "EnablePushWhitelist"
        },
        "enable_status_check": {
          "type": "boolean",
          "x-go-name": "EnableStatusCheck"
        },
        "merge_whitelist_team_ids": {
          "type": "array",
          "items": {
            "type": "integer",
            "format": "int64"
          },
          "x-go-name": "MergeWhitelistTeamIDs"
        },
        "merge_whitelist_usernames": {
          "type": "array",
          "items": {
            "type": "string"
          },
          "x-go-name": "MergeWhitelistUsernames"
        },
        "push_whitelist_deploy_keys": {
          "type": "boolean",
          "x-go-name": "PushWhitelistDeployKeys"
        },
        "push_whitelist_team_ids": {
          "type": "array",
          "items": {
            "type": "integer",
            "format": "int64"
          },
          "x-go-name": "PushWhitelistTeamIDs"
        },
        "push_whitelist_usernames": {
          "type": "array",
          "items": {
            "type": "string"
          },
          "x-go-name": "PushWhitelistUsernames"
        },
        "required_approvals": {
          "type": "integer",
          "format": "int64",
          "x-go-name": "RequiredApprovals"
        },
        "status_check_contexts": {
          "type": "array",
          "items": {
            "type": "string"
          },
          "x-go-name": "StatusCheckContexts"
        }
      },
      "x-go-package": "code.gitea.io/gitea/modules/structs"
    },
    "CreateEmailOption": {
      "description": "CreateEmailOption options when creating email addresses",
      "type": "object",
      "properties": {
        "emails": {
          "description": "email addresses to add",
          "type": "array",
          "items": {
            "type": "string"
          },
          "x-go-name": "Emails"
        }
      },
      "x-go-package": "code.gitea.io/gitea/modules/structs"
    },
    "CreateFileOptions": {
      "description": "CreateFileOptions options for creating files\nNote: `author` and `committer` are optional (if only one is given, it will be used for the other, otherwise the authenticated user will be used)",
      "type": "object",
      "required": [
        "content"
      ],
      "properties": {
        "author": {
          "$ref": "#/definitions/Identity"
        },
        "branch": {
          "description": "branch (optional) to base this file from. if not given, the default branch is used",
          "type": "string",
          "x-go-name": "BranchName"
        },
        "committer": {
          "$ref": "#/definitions/Identity"
        },
        "content": {
          "description": "content must be base64 encoded",
          "type": "string",
          "x-go-name": "Content"
        },
        "dates": {
          "$ref": "#/definitions/CommitDateOptions"
        },
        "message": {
          "description": "message (optional) for the commit of this file. if not supplied, a default message will be used",
          "type": "string",
          "x-go-name": "Message"
        },
        "new_branch": {
          "description": "new_branch (optional) will make a new branch from `branch` before creating the file",
          "type": "string",
          "x-go-name": "NewBranchName"
        }
      },
      "x-go-package": "code.gitea.io/gitea/modules/structs"
    },
    "CreateForkOption": {
      "description": "CreateForkOption options for creating a fork",
      "type": "object",
      "properties": {
        "organization": {
          "description": "organization name, if forking into an organization",
          "type": "string",
          "x-go-name": "Organization"
        }
      },
      "x-go-package": "code.gitea.io/gitea/modules/structs"
    },
    "CreateGPGKeyOption": {
      "description": "CreateGPGKeyOption options create user GPG key",
      "type": "object",
      "required": [
        "armored_public_key"
      ],
      "properties": {
        "armored_public_key": {
          "description": "An armored GPG key to add",
          "type": "string",
          "uniqueItems": true,
          "x-go-name": "ArmoredKey"
        }
      },
      "x-go-package": "code.gitea.io/gitea/modules/structs"
    },
    "CreateHookOption": {
      "description": "CreateHookOption options when create a hook",
      "type": "object",
      "required": [
        "type",
        "config"
      ],
      "properties": {
        "active": {
          "type": "boolean",
          "default": false,
          "x-go-name": "Active"
        },
        "branch_filter": {
          "type": "string",
          "x-go-name": "BranchFilter"
        },
        "config": {
          "$ref": "#/definitions/CreateHookOptionConfig"
        },
        "events": {
          "type": "array",
          "items": {
            "type": "string"
          },
          "x-go-name": "Events"
        },
        "type": {
          "type": "string",
          "enum": [
            "dingtalk",
            "discord",
            "gitea",
            "gogs",
            "msteams",
            "slack",
            "telegram"
          ],
          "x-go-name": "Type"
        }
      },
      "x-go-package": "code.gitea.io/gitea/modules/structs"
    },
    "CreateHookOptionConfig": {
      "description": "CreateHookOptionConfig has all config options in it\nrequired are \"content_type\" and \"url\" Required",
      "type": "object",
      "additionalProperties": {
        "type": "string"
      },
      "x-go-package": "code.gitea.io/gitea/modules/structs"
    },
    "CreateIssueCommentOption": {
      "description": "CreateIssueCommentOption options for creating a comment on an issue",
      "type": "object",
      "required": [
        "body"
      ],
      "properties": {
        "body": {
          "type": "string",
          "x-go-name": "Body"
        }
      },
      "x-go-package": "code.gitea.io/gitea/modules/structs"
    },
    "CreateIssueOption": {
      "description": "CreateIssueOption options to create one issue",
      "type": "object",
      "required": [
        "title"
      ],
      "properties": {
        "assignee": {
          "description": "username of assignee",
          "type": "string",
          "x-go-name": "Assignee"
        },
        "assignees": {
          "type": "array",
          "items": {
            "type": "string"
          },
          "x-go-name": "Assignees"
        },
        "body": {
          "type": "string",
          "x-go-name": "Body"
        },
        "closed": {
          "type": "boolean",
          "x-go-name": "Closed"
        },
        "due_date": {
          "type": "string",
          "format": "date-time",
          "x-go-name": "Deadline"
        },
        "labels": {
          "description": "list of label ids",
          "type": "array",
          "items": {
            "type": "integer",
            "format": "int64"
          },
          "x-go-name": "Labels"
        },
        "milestone": {
          "description": "milestone id",
          "type": "integer",
          "format": "int64",
          "x-go-name": "Milestone"
        },
        "title": {
          "type": "string",
          "x-go-name": "Title"
        }
      },
      "x-go-package": "code.gitea.io/gitea/modules/structs"
    },
    "CreateKeyOption": {
      "description": "CreateKeyOption options when creating a key",
      "type": "object",
      "required": [
        "title",
        "key"
      ],
      "properties": {
        "key": {
          "description": "An armored SSH key to add",
          "type": "string",
          "uniqueItems": true,
          "x-go-name": "Key"
        },
        "read_only": {
          "description": "Describe if the key has only read access or read/write",
          "type": "boolean",
          "x-go-name": "ReadOnly"
        },
        "title": {
          "description": "Title of the key to add",
          "type": "string",
          "uniqueItems": true,
          "x-go-name": "Title"
        }
      },
      "x-go-package": "code.gitea.io/gitea/modules/structs"
    },
    "CreateLabelOption": {
      "description": "CreateLabelOption options for creating a label",
      "type": "object",
      "required": [
        "name",
        "color"
      ],
      "properties": {
        "color": {
          "type": "string",
          "x-go-name": "Color",
          "example": "#00aabb"
        },
        "description": {
          "type": "string",
          "x-go-name": "Description"
        },
        "name": {
          "type": "string",
          "x-go-name": "Name"
        }
      },
      "x-go-package": "code.gitea.io/gitea/modules/structs"
    },
    "CreateMilestoneOption": {
      "description": "CreateMilestoneOption options for creating a milestone",
      "type": "object",
      "properties": {
        "description": {
          "type": "string",
          "x-go-name": "Description"
        },
        "due_on": {
          "type": "string",
          "format": "date-time",
          "x-go-name": "Deadline"
        },
        "title": {
          "type": "string",
          "x-go-name": "Title"
        }
      },
      "x-go-package": "code.gitea.io/gitea/modules/structs"
    },
    "CreateOrgOption": {
      "description": "CreateOrgOption options for creating an organization",
      "type": "object",
      "required": [
        "username"
      ],
      "properties": {
        "description": {
          "type": "string",
          "x-go-name": "Description"
        },
        "full_name": {
          "type": "string",
          "x-go-name": "FullName"
        },
        "location": {
          "type": "string",
          "x-go-name": "Location"
        },
        "repo_admin_change_team_access": {
          "type": "boolean",
          "x-go-name": "RepoAdminChangeTeamAccess"
        },
        "username": {
          "type": "string",
          "x-go-name": "UserName"
        },
        "visibility": {
          "description": "possible values are `public` (default), `limited` or `private`",
          "type": "string",
          "enum": [
            "public",
            "limited",
            "private"
          ],
          "x-go-name": "Visibility"
        },
        "website": {
          "type": "string",
          "x-go-name": "Website"
        }
      },
      "x-go-package": "code.gitea.io/gitea/modules/structs"
    },
    "CreatePullRequestOption": {
      "description": "CreatePullRequestOption options when creating a pull request",
      "type": "object",
      "properties": {
        "assignee": {
          "type": "string",
          "x-go-name": "Assignee"
        },
        "assignees": {
          "type": "array",
          "items": {
            "type": "string"
          },
          "x-go-name": "Assignees"
        },
        "base": {
          "type": "string",
          "x-go-name": "Base"
        },
        "body": {
          "type": "string",
          "x-go-name": "Body"
        },
        "due_date": {
          "type": "string",
          "format": "date-time",
          "x-go-name": "Deadline"
        },
        "head": {
          "type": "string",
          "x-go-name": "Head"
        },
        "labels": {
          "type": "array",
          "items": {
            "type": "integer",
            "format": "int64"
          },
          "x-go-name": "Labels"
        },
        "milestone": {
          "type": "integer",
          "format": "int64",
          "x-go-name": "Milestone"
        },
        "title": {
          "type": "string",
          "x-go-name": "Title"
        }
      },
      "x-go-package": "code.gitea.io/gitea/modules/structs"
    },
    "CreateReleaseOption": {
      "description": "CreateReleaseOption options when creating a release",
      "type": "object",
      "required": [
        "tag_name"
      ],
      "properties": {
        "body": {
          "type": "string",
          "x-go-name": "Note"
        },
        "draft": {
          "type": "boolean",
          "x-go-name": "IsDraft"
        },
        "name": {
          "type": "string",
          "x-go-name": "Title"
        },
        "prerelease": {
          "type": "boolean",
          "x-go-name": "IsPrerelease"
        },
        "tag_name": {
          "type": "string",
          "x-go-name": "TagName"
        },
        "target_commitish": {
          "type": "string",
          "x-go-name": "Target"
        }
      },
      "x-go-package": "code.gitea.io/gitea/modules/structs"
    },
    "CreateRepoOption": {
      "description": "CreateRepoOption options when creating repository",
      "type": "object",
      "required": [
        "name"
      ],
      "properties": {
        "auto_init": {
          "description": "Whether the repository should be auto-intialized?",
          "type": "boolean",
          "x-go-name": "AutoInit"
        },
        "description": {
          "description": "Description of the repository to create",
          "type": "string",
          "x-go-name": "Description"
        },
        "gitignores": {
          "description": "Gitignores to use",
          "type": "string",
          "x-go-name": "Gitignores"
        },
        "issue_labels": {
          "description": "Issue Label set to use",
          "type": "string",
          "x-go-name": "IssueLabels"
        },
        "license": {
          "description": "License to use",
          "type": "string",
          "x-go-name": "License"
        },
        "name": {
          "description": "Name of the repository to create",
          "type": "string",
          "uniqueItems": true,
          "x-go-name": "Name"
        },
        "private": {
          "description": "Whether the repository is private",
          "type": "boolean",
          "x-go-name": "Private"
        },
        "readme": {
          "description": "Readme of the repository to create",
          "type": "string",
          "x-go-name": "Readme"
        }
      },
      "x-go-package": "code.gitea.io/gitea/modules/structs"
    },
    "CreateStatusOption": {
      "description": "CreateStatusOption holds the information needed to create a new Status for a Commit",
      "type": "object",
      "properties": {
        "context": {
          "type": "string",
          "x-go-name": "Context"
        },
        "description": {
          "type": "string",
          "x-go-name": "Description"
        },
        "state": {
          "$ref": "#/definitions/StatusState"
        },
        "target_url": {
          "type": "string",
          "x-go-name": "TargetURL"
        }
      },
      "x-go-package": "code.gitea.io/gitea/modules/structs"
    },
    "CreateTeamOption": {
      "description": "CreateTeamOption options for creating a team",
      "type": "object",
      "required": [
        "name"
      ],
      "properties": {
        "can_create_org_repo": {
          "type": "boolean",
          "x-go-name": "CanCreateOrgRepo"
        },
        "description": {
          "type": "string",
          "x-go-name": "Description"
        },
        "includes_all_repositories": {
          "type": "boolean",
          "x-go-name": "IncludesAllRepositories"
        },
        "name": {
          "type": "string",
          "x-go-name": "Name"
        },
        "permission": {
          "type": "string",
          "enum": [
            "read",
            "write",
            "admin"
          ],
          "x-go-name": "Permission"
        },
        "units": {
          "type": "array",
          "items": {
            "type": "string"
          },
          "x-go-name": "Units",
          "example": [
            "repo.code",
            "repo.issues",
            "repo.ext_issues",
            "repo.wiki",
            "repo.pulls",
            "repo.releases",
            "repo.ext_wiki"
          ]
        }
      },
      "x-go-package": "code.gitea.io/gitea/modules/structs"
    },
    "CreateUserOption": {
      "description": "CreateUserOption create user options",
      "type": "object",
      "required": [
        "username",
        "email",
        "password"
      ],
      "properties": {
        "email": {
          "type": "string",
          "format": "email",
          "x-go-name": "Email"
        },
        "full_name": {
          "type": "string",
          "x-go-name": "FullName"
        },
        "login_name": {
          "type": "string",
          "x-go-name": "LoginName"
        },
        "must_change_password": {
          "type": "boolean",
          "x-go-name": "MustChangePassword"
        },
        "password": {
          "type": "string",
          "x-go-name": "Password"
        },
        "send_notify": {
          "type": "boolean",
          "x-go-name": "SendNotify"
        },
        "source_id": {
          "type": "integer",
          "format": "int64",
          "x-go-name": "SourceID"
        },
        "username": {
          "type": "string",
          "x-go-name": "Username"
        }
      },
      "x-go-package": "code.gitea.io/gitea/modules/structs"
    },
    "DeleteEmailOption": {
      "description": "DeleteEmailOption options when deleting email addresses",
      "type": "object",
      "properties": {
        "emails": {
          "description": "email addresses to delete",
          "type": "array",
          "items": {
            "type": "string"
          },
          "x-go-name": "Emails"
        }
      },
      "x-go-package": "code.gitea.io/gitea/modules/structs"
    },
    "DeleteFileOptions": {
      "description": "DeleteFileOptions options for deleting files (used for other File structs below)\nNote: `author` and `committer` are optional (if only one is given, it will be used for the other, otherwise the authenticated user will be used)",
      "type": "object",
      "required": [
        "sha"
      ],
      "properties": {
        "author": {
          "$ref": "#/definitions/Identity"
        },
        "branch": {
          "description": "branch (optional) to base this file from. if not given, the default branch is used",
          "type": "string",
          "x-go-name": "BranchName"
        },
        "committer": {
          "$ref": "#/definitions/Identity"
        },
        "dates": {
          "$ref": "#/definitions/CommitDateOptions"
        },
        "message": {
          "description": "message (optional) for the commit of this file. if not supplied, a default message will be used",
          "type": "string",
          "x-go-name": "Message"
        },
        "new_branch": {
          "description": "new_branch (optional) will make a new branch from `branch` before creating the file",
          "type": "string",
          "x-go-name": "NewBranchName"
        },
        "sha": {
          "description": "sha is the SHA for the file that already exists",
          "type": "string",
          "x-go-name": "SHA"
        }
      },
      "x-go-package": "code.gitea.io/gitea/modules/structs"
    },
    "DeployKey": {
      "description": "DeployKey a deploy key",
      "type": "object",
      "properties": {
        "created_at": {
          "type": "string",
          "format": "date-time",
          "x-go-name": "Created"
        },
        "fingerprint": {
          "type": "string",
          "x-go-name": "Fingerprint"
        },
        "id": {
          "type": "integer",
          "format": "int64",
          "x-go-name": "ID"
        },
        "key": {
          "type": "string",
          "x-go-name": "Key"
        },
        "key_id": {
          "type": "integer",
          "format": "int64",
          "x-go-name": "KeyID"
        },
        "read_only": {
          "type": "boolean",
          "x-go-name": "ReadOnly"
        },
        "repository": {
          "$ref": "#/definitions/Repository"
        },
        "title": {
          "type": "string",
          "x-go-name": "Title"
        },
        "url": {
          "type": "string",
          "x-go-name": "URL"
        }
      },
      "x-go-package": "code.gitea.io/gitea/modules/structs"
    },
    "EditAttachmentOptions": {
      "description": "EditAttachmentOptions options for editing attachments",
      "type": "object",
      "properties": {
        "name": {
          "type": "string",
          "x-go-name": "Name"
        }
      },
      "x-go-package": "code.gitea.io/gitea/modules/structs"
    },
    "EditBranchProtectionOption": {
      "description": "EditBranchProtectionOption options for editing a branch protection",
      "type": "object",
      "properties": {
        "approvals_whitelist_team_ids": {
          "type": "array",
          "items": {
            "type": "integer",
            "format": "int64"
          },
          "x-go-name": "ApprovalsWhitelistTeamIDs"
        },
        "approvals_whitelist_username": {
          "type": "array",
          "items": {
            "type": "string"
          },
          "x-go-name": "ApprovalsWhitelistUsernames"
        },
        "enable_approvals_whitelist": {
          "type": "boolean",
          "x-go-name": "EnableApprovalsWhitelist"
        },
        "enable_merge_whitelist": {
          "type": "boolean",
          "x-go-name": "EnableMergeWhitelist"
        },
        "enable_push": {
          "type": "boolean",
          "x-go-name": "EnablePush"
        },
        "enable_push_whitelist": {
          "type": "boolean",
          "x-go-name": "EnablePushWhitelist"
        },
        "enable_status_check": {
          "type": "boolean",
          "x-go-name": "EnableStatusCheck"
        },
        "merge_whitelist_team_ids": {
          "type": "array",
          "items": {
            "type": "integer",
            "format": "int64"
          },
          "x-go-name": "MergeWhitelistTeamIDs"
        },
        "merge_whitelist_usernames": {
          "type": "array",
          "items": {
            "type": "string"
          },
          "x-go-name": "MergeWhitelistUsernames"
        },
        "push_whitelist_deploy_keys": {
          "type": "boolean",
          "x-go-name": "PushWhitelistDeployKeys"
        },
        "push_whitelist_team_ids": {
          "type": "array",
          "items": {
            "type": "integer",
            "format": "int64"
          },
          "x-go-name": "PushWhitelistTeamIDs"
        },
        "push_whitelist_usernames": {
          "type": "array",
          "items": {
            "type": "string"
          },
          "x-go-name": "PushWhitelistUsernames"
        },
        "required_approvals": {
          "type": "integer",
          "format": "int64",
          "x-go-name": "RequiredApprovals"
        },
        "status_check_contexts": {
          "type": "array",
          "items": {
            "type": "string"
          },
          "x-go-name": "StatusCheckContexts"
        }
      },
      "x-go-package": "code.gitea.io/gitea/modules/structs"
    },
    "EditDeadlineOption": {
      "description": "EditDeadlineOption options for creating a deadline",
      "type": "object",
      "required": [
        "due_date"
      ],
      "properties": {
        "due_date": {
          "type": "string",
          "format": "date-time",
          "x-go-name": "Deadline"
        }
      },
      "x-go-package": "code.gitea.io/gitea/modules/structs"
    },
    "EditGitHookOption": {
      "description": "EditGitHookOption options when modifying one Git hook",
      "type": "object",
      "properties": {
        "content": {
          "type": "string",
          "x-go-name": "Content"
        }
      },
      "x-go-package": "code.gitea.io/gitea/modules/structs"
    },
    "EditHookOption": {
      "description": "EditHookOption options when modify one hook",
      "type": "object",
      "properties": {
        "active": {
          "type": "boolean",
          "x-go-name": "Active"
        },
        "branch_filter": {
          "type": "string",
          "x-go-name": "BranchFilter"
        },
        "config": {
          "type": "object",
          "additionalProperties": {
            "type": "string"
          },
          "x-go-name": "Config"
        },
        "events": {
          "type": "array",
          "items": {
            "type": "string"
          },
          "x-go-name": "Events"
        }
      },
      "x-go-package": "code.gitea.io/gitea/modules/structs"
    },
    "EditIssueCommentOption": {
      "description": "EditIssueCommentOption options for editing a comment",
      "type": "object",
      "required": [
        "body"
      ],
      "properties": {
        "body": {
          "type": "string",
          "x-go-name": "Body"
        }
      },
      "x-go-package": "code.gitea.io/gitea/modules/structs"
    },
    "EditIssueOption": {
      "description": "EditIssueOption options for editing an issue",
      "type": "object",
      "properties": {
        "assignee": {
          "type": "string",
          "x-go-name": "Assignee"
        },
        "assignees": {
          "type": "array",
          "items": {
            "type": "string"
          },
          "x-go-name": "Assignees"
        },
        "body": {
          "type": "string",
          "x-go-name": "Body"
        },
        "due_date": {
          "type": "string",
          "format": "date-time",
          "x-go-name": "Deadline"
        },
        "milestone": {
          "type": "integer",
          "format": "int64",
          "x-go-name": "Milestone"
        },
        "state": {
          "type": "string",
          "x-go-name": "State"
        },
        "title": {
          "type": "string",
          "x-go-name": "Title"
        },
        "unset_due_date": {
          "type": "boolean",
          "x-go-name": "RemoveDeadline"
        }
      },
      "x-go-package": "code.gitea.io/gitea/modules/structs"
    },
    "EditLabelOption": {
      "description": "EditLabelOption options for editing a label",
      "type": "object",
      "properties": {
        "color": {
          "type": "string",
          "x-go-name": "Color"
        },
        "description": {
          "type": "string",
          "x-go-name": "Description"
        },
        "name": {
          "type": "string",
          "x-go-name": "Name"
        }
      },
      "x-go-package": "code.gitea.io/gitea/modules/structs"
    },
    "EditMilestoneOption": {
      "description": "EditMilestoneOption options for editing a milestone",
      "type": "object",
      "properties": {
        "description": {
          "type": "string",
          "x-go-name": "Description"
        },
        "due_on": {
          "type": "string",
          "format": "date-time",
          "x-go-name": "Deadline"
        },
        "state": {
          "type": "string",
          "x-go-name": "State"
        },
        "title": {
          "type": "string",
          "x-go-name": "Title"
        }
      },
      "x-go-package": "code.gitea.io/gitea/modules/structs"
    },
    "EditOrgOption": {
      "description": "EditOrgOption options for editing an organization",
      "type": "object",
      "properties": {
        "description": {
          "type": "string",
          "x-go-name": "Description"
        },
        "full_name": {
          "type": "string",
          "x-go-name": "FullName"
        },
        "location": {
          "type": "string",
          "x-go-name": "Location"
        },
        "repo_admin_change_team_access": {
          "type": "boolean",
          "x-go-name": "RepoAdminChangeTeamAccess"
        },
        "visibility": {
          "description": "possible values are `public`, `limited` or `private`",
          "type": "string",
          "enum": [
            "public",
            "limited",
            "private"
          ],
          "x-go-name": "Visibility"
        },
        "website": {
          "type": "string",
          "x-go-name": "Website"
        }
      },
      "x-go-package": "code.gitea.io/gitea/modules/structs"
    },
    "EditPullRequestOption": {
      "description": "EditPullRequestOption options when modify pull request",
      "type": "object",
      "properties": {
        "assignee": {
          "type": "string",
          "x-go-name": "Assignee"
        },
        "assignees": {
          "type": "array",
          "items": {
            "type": "string"
          },
          "x-go-name": "Assignees"
        },
        "body": {
          "type": "string",
          "x-go-name": "Body"
        },
        "due_date": {
          "type": "string",
          "format": "date-time",
          "x-go-name": "Deadline"
        },
        "labels": {
          "type": "array",
          "items": {
            "type": "integer",
            "format": "int64"
          },
          "x-go-name": "Labels"
        },
        "milestone": {
          "type": "integer",
          "format": "int64",
          "x-go-name": "Milestone"
        },
        "state": {
          "type": "string",
          "x-go-name": "State"
        },
        "title": {
          "type": "string",
          "x-go-name": "Title"
        },
        "unset_due_date": {
          "type": "boolean",
          "x-go-name": "RemoveDeadline"
        }
      },
      "x-go-package": "code.gitea.io/gitea/modules/structs"
    },
    "EditReactionOption": {
      "description": "EditReactionOption contain the reaction type",
      "type": "object",
      "properties": {
        "content": {
          "type": "string",
          "x-go-name": "Reaction"
        }
      },
      "x-go-package": "code.gitea.io/gitea/modules/structs"
    },
    "EditReleaseOption": {
      "description": "EditReleaseOption options when editing a release",
      "type": "object",
      "properties": {
        "body": {
          "type": "string",
          "x-go-name": "Note"
        },
        "draft": {
          "type": "boolean",
          "x-go-name": "IsDraft"
        },
        "name": {
          "type": "string",
          "x-go-name": "Title"
        },
        "prerelease": {
          "type": "boolean",
          "x-go-name": "IsPrerelease"
        },
        "tag_name": {
          "type": "string",
          "x-go-name": "TagName"
        },
        "target_commitish": {
          "type": "string",
          "x-go-name": "Target"
        }
      },
      "x-go-package": "code.gitea.io/gitea/modules/structs"
    },
    "EditRepoOption": {
      "description": "EditRepoOption options when editing a repository's properties",
      "type": "object",
      "properties": {
        "allow_merge_commits": {
          "description": "either `true` to allow merging pull requests with a merge commit, or `false` to prevent merging pull requests with merge commits. `has_pull_requests` must be `true`.",
          "type": "boolean",
          "x-go-name": "AllowMerge"
        },
        "allow_rebase": {
          "description": "either `true` to allow rebase-merging pull requests, or `false` to prevent rebase-merging. `has_pull_requests` must be `true`.",
          "type": "boolean",
          "x-go-name": "AllowRebase"
        },
        "allow_rebase_explicit": {
          "description": "either `true` to allow rebase with explicit merge commits (--no-ff), or `false` to prevent rebase with explicit merge commits. `has_pull_requests` must be `true`.",
          "type": "boolean",
          "x-go-name": "AllowRebaseMerge"
        },
        "allow_squash_merge": {
          "description": "either `true` to allow squash-merging pull requests, or `false` to prevent squash-merging. `has_pull_requests` must be `true`.",
          "type": "boolean",
          "x-go-name": "AllowSquash"
        },
        "archived": {
          "description": "set to `true` to archive this repository.",
          "type": "boolean",
          "x-go-name": "Archived"
        },
        "default_branch": {
          "description": "sets the default branch for this repository.",
          "type": "string",
          "x-go-name": "DefaultBranch"
        },
        "description": {
          "description": "a short description of the repository.",
          "type": "string",
          "x-go-name": "Description"
        },
        "external_tracker": {
          "$ref": "#/definitions/ExternalTracker"
        },
        "external_wiki": {
          "$ref": "#/definitions/ExternalWiki"
        },
        "has_issues": {
          "description": "either `true` to enable issues for this repository or `false` to disable them.",
          "type": "boolean",
          "x-go-name": "HasIssues"
        },
        "has_pull_requests": {
          "description": "either `true` to allow pull requests, or `false` to prevent pull request.",
          "type": "boolean",
          "x-go-name": "HasPullRequests"
        },
        "has_wiki": {
          "description": "either `true` to enable the wiki for this repository or `false` to disable it.",
          "type": "boolean",
          "x-go-name": "HasWiki"
        },
        "ignore_whitespace_conflicts": {
          "description": "either `true` to ignore whitespace for conflicts, or `false` to not ignore whitespace. `has_pull_requests` must be `true`.",
          "type": "boolean",
          "x-go-name": "IgnoreWhitespaceConflicts"
        },
        "internal_tracker": {
          "$ref": "#/definitions/InternalTracker"
        },
        "name": {
          "description": "name of the repository",
          "type": "string",
          "uniqueItems": true,
          "x-go-name": "Name"
        },
        "private": {
          "description": "either `true` to make the repository private or `false` to make it public.\nNote: you will get a 422 error if the organization restricts changing repository visibility to organization\nowners and a non-owner tries to change the value of private.",
          "type": "boolean",
          "x-go-name": "Private"
        },
        "template": {
          "description": "either `true` to make this repository a template or `false` to make it a normal repository",
          "type": "boolean",
          "x-go-name": "Template"
        },
        "website": {
          "description": "a URL with more information about the repository.",
          "type": "string",
          "x-go-name": "Website"
        }
      },
      "x-go-package": "code.gitea.io/gitea/modules/structs"
    },
    "EditTeamOption": {
      "description": "EditTeamOption options for editing a team",
      "type": "object",
      "required": [
        "name"
      ],
      "properties": {
        "can_create_org_repo": {
          "type": "boolean",
          "x-go-name": "CanCreateOrgRepo"
        },
        "description": {
          "type": "string",
          "x-go-name": "Description"
        },
        "includes_all_repositories": {
          "type": "boolean",
          "x-go-name": "IncludesAllRepositories"
        },
        "name": {
          "type": "string",
          "x-go-name": "Name"
        },
        "permission": {
          "type": "string",
          "enum": [
            "read",
            "write",
            "admin"
          ],
          "x-go-name": "Permission"
        },
        "units": {
          "type": "array",
          "items": {
            "type": "string"
          },
          "x-go-name": "Units",
          "example": [
            "repo.code",
            "repo.issues",
            "repo.ext_issues",
            "repo.wiki",
            "repo.pulls",
            "repo.releases",
            "repo.ext_wiki"
          ]
        }
      },
      "x-go-package": "code.gitea.io/gitea/modules/structs"
    },
    "EditUserOption": {
      "description": "EditUserOption edit user options",
      "type": "object",
      "required": [
        "email"
      ],
      "properties": {
        "active": {
          "type": "boolean",
          "x-go-name": "Active"
        },
        "admin": {
          "type": "boolean",
          "x-go-name": "Admin"
        },
        "allow_create_organization": {
          "type": "boolean",
          "x-go-name": "AllowCreateOrganization"
        },
        "allow_git_hook": {
          "type": "boolean",
          "x-go-name": "AllowGitHook"
        },
        "allow_import_local": {
          "type": "boolean",
          "x-go-name": "AllowImportLocal"
        },
        "email": {
          "type": "string",
          "format": "email",
          "x-go-name": "Email"
        },
        "full_name": {
          "type": "string",
          "x-go-name": "FullName"
        },
        "location": {
          "type": "string",
          "x-go-name": "Location"
        },
        "login_name": {
          "type": "string",
          "x-go-name": "LoginName"
        },
        "max_repo_creation": {
          "type": "integer",
          "format": "int64",
          "x-go-name": "MaxRepoCreation"
        },
        "must_change_password": {
          "type": "boolean",
          "x-go-name": "MustChangePassword"
        },
        "password": {
          "type": "string",
          "x-go-name": "Password"
        },
        "prohibit_login": {
          "type": "boolean",
          "x-go-name": "ProhibitLogin"
        },
        "source_id": {
          "type": "integer",
          "format": "int64",
          "x-go-name": "SourceID"
        },
        "website": {
          "type": "string",
          "x-go-name": "Website"
        }
      },
      "x-go-package": "code.gitea.io/gitea/modules/structs"
    },
    "Email": {
      "description": "Email an email address belonging to a user",
      "type": "object",
      "properties": {
        "email": {
          "type": "string",
          "format": "email",
          "x-go-name": "Email"
        },
        "primary": {
          "type": "boolean",
          "x-go-name": "Primary"
        },
        "verified": {
          "type": "boolean",
          "x-go-name": "Verified"
        }
      },
      "x-go-package": "code.gitea.io/gitea/modules/structs"
    },
    "ExternalTracker": {
      "description": "ExternalTracker represents settings for external tracker",
      "type": "object",
      "properties": {
        "external_tracker_format": {
          "description": "External Issue Tracker URL Format. Use the placeholders {user}, {repo} and {index} for the username, repository name and issue index.",
          "type": "string",
          "x-go-name": "ExternalTrackerFormat"
        },
        "external_tracker_style": {
          "description": "External Issue Tracker Number Format, either `numeric` or `alphanumeric`",
          "type": "string",
          "x-go-name": "ExternalTrackerStyle"
        },
        "external_tracker_url": {
          "description": "URL of external issue tracker.",
          "type": "string",
          "x-go-name": "ExternalTrackerURL"
        }
      },
      "x-go-package": "code.gitea.io/gitea/modules/structs"
    },
    "ExternalWiki": {
      "description": "ExternalWiki represents setting for external wiki",
      "type": "object",
      "properties": {
        "external_wiki_url": {
          "description": "URL of external wiki.",
          "type": "string",
          "x-go-name": "ExternalWikiURL"
        }
      },
      "x-go-package": "code.gitea.io/gitea/modules/structs"
    },
    "FileCommitResponse": {
      "type": "object",
      "title": "FileCommitResponse contains information generated from a Git commit for a repo's file.",
      "properties": {
        "author": {
          "$ref": "#/definitions/CommitUser"
        },
        "committer": {
          "$ref": "#/definitions/CommitUser"
        },
        "html_url": {
          "type": "string",
          "x-go-name": "HTMLURL"
        },
        "message": {
          "type": "string",
          "x-go-name": "Message"
        },
        "parents": {
          "type": "array",
          "items": {
            "$ref": "#/definitions/CommitMeta"
          },
          "x-go-name": "Parents"
        },
        "sha": {
          "type": "string",
          "x-go-name": "SHA"
        },
        "tree": {
          "$ref": "#/definitions/CommitMeta"
        },
        "url": {
          "type": "string",
          "x-go-name": "URL"
        }
      },
      "x-go-package": "code.gitea.io/gitea/modules/structs"
    },
    "FileDeleteResponse": {
      "description": "FileDeleteResponse contains information about a repo's file that was deleted",
      "type": "object",
      "properties": {
        "commit": {
          "$ref": "#/definitions/FileCommitResponse"
        },
        "content": {
          "type": "object",
          "x-go-name": "Content"
        },
        "verification": {
          "$ref": "#/definitions/PayloadCommitVerification"
        }
      },
      "x-go-package": "code.gitea.io/gitea/modules/structs"
    },
    "FileLinksResponse": {
      "description": "FileLinksResponse contains the links for a repo's file",
      "type": "object",
      "properties": {
        "git": {
          "type": "string",
          "x-go-name": "GitURL"
        },
        "html": {
          "type": "string",
          "x-go-name": "HTMLURL"
        },
        "self": {
          "type": "string",
          "x-go-name": "Self"
        }
      },
      "x-go-package": "code.gitea.io/gitea/modules/structs"
    },
    "FileResponse": {
      "description": "FileResponse contains information about a repo's file",
      "type": "object",
      "properties": {
        "commit": {
          "$ref": "#/definitions/FileCommitResponse"
        },
        "content": {
          "$ref": "#/definitions/ContentsResponse"
        },
        "verification": {
          "$ref": "#/definitions/PayloadCommitVerification"
        }
      },
      "x-go-package": "code.gitea.io/gitea/modules/structs"
    },
    "GPGKey": {
      "description": "GPGKey a user GPG key to sign commit and tag in repository",
      "type": "object",
      "properties": {
        "can_certify": {
          "type": "boolean",
          "x-go-name": "CanCertify"
        },
        "can_encrypt_comms": {
          "type": "boolean",
          "x-go-name": "CanEncryptComms"
        },
        "can_encrypt_storage": {
          "type": "boolean",
          "x-go-name": "CanEncryptStorage"
        },
        "can_sign": {
          "type": "boolean",
          "x-go-name": "CanSign"
        },
        "created_at": {
          "type": "string",
          "format": "date-time",
          "x-go-name": "Created"
        },
        "emails": {
          "type": "array",
          "items": {
            "$ref": "#/definitions/GPGKeyEmail"
          },
          "x-go-name": "Emails"
        },
        "expires_at": {
          "type": "string",
          "format": "date-time",
          "x-go-name": "Expires"
        },
        "id": {
          "type": "integer",
          "format": "int64",
          "x-go-name": "ID"
        },
        "key_id": {
          "type": "string",
          "x-go-name": "KeyID"
        },
        "primary_key_id": {
          "type": "string",
          "x-go-name": "PrimaryKeyID"
        },
        "public_key": {
          "type": "string",
          "x-go-name": "PublicKey"
        },
        "subkeys": {
          "type": "array",
          "items": {
            "$ref": "#/definitions/GPGKey"
          },
          "x-go-name": "SubsKey"
        }
      },
      "x-go-package": "code.gitea.io/gitea/modules/structs"
    },
    "GPGKeyEmail": {
      "description": "GPGKeyEmail an email attached to a GPGKey",
      "type": "object",
      "properties": {
        "email": {
          "type": "string",
          "x-go-name": "Email"
        },
        "verified": {
          "type": "boolean",
          "x-go-name": "Verified"
        }
      },
      "x-go-package": "code.gitea.io/gitea/modules/structs"
    },
    "GitBlobResponse": {
      "description": "GitBlobResponse represents a git blob",
      "type": "object",
      "properties": {
        "content": {
          "type": "string",
          "x-go-name": "Content"
        },
        "encoding": {
          "type": "string",
          "x-go-name": "Encoding"
        },
        "sha": {
          "type": "string",
          "x-go-name": "SHA"
        },
        "size": {
          "type": "integer",
          "format": "int64",
          "x-go-name": "Size"
        },
        "url": {
          "type": "string",
          "x-go-name": "URL"
        }
      },
      "x-go-package": "code.gitea.io/gitea/modules/structs"
    },
    "GitEntry": {
      "description": "GitEntry represents a git tree",
      "type": "object",
      "properties": {
        "mode": {
          "type": "string",
          "x-go-name": "Mode"
        },
        "path": {
          "type": "string",
          "x-go-name": "Path"
        },
        "sha": {
          "type": "string",
          "x-go-name": "SHA"
        },
        "size": {
          "type": "integer",
          "format": "int64",
          "x-go-name": "Size"
        },
        "type": {
          "type": "string",
          "x-go-name": "Type"
        },
        "url": {
          "type": "string",
          "x-go-name": "URL"
        }
      },
      "x-go-package": "code.gitea.io/gitea/modules/structs"
    },
    "GitHook": {
      "description": "GitHook represents a Git repository hook",
      "type": "object",
      "properties": {
        "content": {
          "type": "string",
          "x-go-name": "Content"
        },
        "is_active": {
          "type": "boolean",
          "x-go-name": "IsActive"
        },
        "name": {
          "type": "string",
          "x-go-name": "Name"
        }
      },
      "x-go-package": "code.gitea.io/gitea/modules/structs"
    },
    "GitObject": {
      "type": "object",
      "title": "GitObject represents a Git object.",
      "properties": {
        "sha": {
          "type": "string",
          "x-go-name": "SHA"
        },
        "type": {
          "type": "string",
          "x-go-name": "Type"
        },
        "url": {
          "type": "string",
          "x-go-name": "URL"
        }
      },
      "x-go-package": "code.gitea.io/gitea/modules/structs"
    },
    "GitTreeResponse": {
      "description": "GitTreeResponse returns a git tree",
      "type": "object",
      "properties": {
        "page": {
          "type": "integer",
          "format": "int64",
          "x-go-name": "Page"
        },
        "sha": {
          "type": "string",
          "x-go-name": "SHA"
        },
        "total_count": {
          "type": "integer",
          "format": "int64",
          "x-go-name": "TotalCount"
        },
        "tree": {
          "type": "array",
          "items": {
            "$ref": "#/definitions/GitEntry"
          },
          "x-go-name": "Entries"
        },
        "truncated": {
          "type": "boolean",
          "x-go-name": "Truncated"
        },
        "url": {
          "type": "string",
          "x-go-name": "URL"
        }
      },
      "x-go-package": "code.gitea.io/gitea/modules/structs"
    },
    "Hook": {
      "description": "Hook a hook is a web hook when one repository changed",
      "type": "object",
      "properties": {
        "active": {
          "type": "boolean",
          "x-go-name": "Active"
        },
        "config": {
          "type": "object",
          "additionalProperties": {
            "type": "string"
          },
          "x-go-name": "Config"
        },
        "created_at": {
          "type": "string",
          "format": "date-time",
          "x-go-name": "Created"
        },
        "events": {
          "type": "array",
          "items": {
            "type": "string"
          },
          "x-go-name": "Events"
        },
        "id": {
          "type": "integer",
          "format": "int64",
          "x-go-name": "ID"
        },
        "type": {
          "type": "string",
          "x-go-name": "Type"
        },
        "updated_at": {
          "type": "string",
          "format": "date-time",
          "x-go-name": "Updated"
        }
      },
      "x-go-package": "code.gitea.io/gitea/modules/structs"
    },
    "Identity": {
      "description": "Identity for a person's identity like an author or committer",
      "type": "object",
      "properties": {
        "email": {
          "type": "string",
          "format": "email",
          "x-go-name": "Email"
        },
        "name": {
          "type": "string",
          "x-go-name": "Name"
        }
      },
      "x-go-package": "code.gitea.io/gitea/modules/structs"
    },
    "InternalTracker": {
      "description": "InternalTracker represents settings for internal tracker",
      "type": "object",
      "properties": {
        "allow_only_contributors_to_track_time": {
          "description": "Let only contributors track time (Built-in issue tracker)",
          "type": "boolean",
          "x-go-name": "AllowOnlyContributorsToTrackTime"
        },
        "enable_issue_dependencies": {
          "description": "Enable dependencies for issues and pull requests (Built-in issue tracker)",
          "type": "boolean",
          "x-go-name": "EnableIssueDependencies"
        },
        "enable_time_tracker": {
          "description": "Enable time tracking (Built-in issue tracker)",
          "type": "boolean",
          "x-go-name": "EnableTimeTracker"
        }
      },
      "x-go-package": "code.gitea.io/gitea/modules/structs"
    },
    "Issue": {
      "description": "Issue represents an issue in a repository",
      "type": "object",
      "properties": {
        "assignee": {
          "$ref": "#/definitions/User"
        },
        "assignees": {
          "type": "array",
          "items": {
            "$ref": "#/definitions/User"
          },
          "x-go-name": "Assignees"
        },
        "body": {
          "type": "string",
          "x-go-name": "Body"
        },
        "closed_at": {
          "type": "string",
          "format": "date-time",
          "x-go-name": "Closed"
        },
        "comments": {
          "type": "integer",
          "format": "int64",
          "x-go-name": "Comments"
        },
        "created_at": {
          "type": "string",
          "format": "date-time",
          "x-go-name": "Created"
        },
        "due_date": {
          "type": "string",
          "format": "date-time",
          "x-go-name": "Deadline"
        },
        "html_url": {
          "type": "string",
          "x-go-name": "HTMLURL"
        },
        "id": {
          "type": "integer",
          "format": "int64",
          "x-go-name": "ID"
        },
        "labels": {
          "type": "array",
          "items": {
            "$ref": "#/definitions/Label"
          },
          "x-go-name": "Labels"
        },
        "milestone": {
          "$ref": "#/definitions/Milestone"
        },
        "number": {
          "type": "integer",
          "format": "int64",
          "x-go-name": "Index"
        },
        "original_author": {
          "type": "string",
          "x-go-name": "OriginalAuthor"
        },
        "original_author_id": {
          "type": "integer",
          "format": "int64",
          "x-go-name": "OriginalAuthorID"
        },
        "pull_request": {
          "$ref": "#/definitions/PullRequestMeta"
        },
        "repository": {
          "$ref": "#/definitions/RepositoryMeta"
        },
        "state": {
          "$ref": "#/definitions/StateType"
        },
        "title": {
          "type": "string",
          "x-go-name": "Title"
        },
        "updated_at": {
          "type": "string",
          "format": "date-time",
          "x-go-name": "Updated"
        },
        "url": {
          "type": "string",
          "x-go-name": "URL"
        },
        "user": {
          "$ref": "#/definitions/User"
        }
      },
      "x-go-package": "code.gitea.io/gitea/modules/structs"
    },
    "IssueDeadline": {
      "description": "IssueDeadline represents an issue deadline",
      "type": "object",
      "properties": {
        "due_date": {
          "type": "string",
          "format": "date-time",
          "x-go-name": "Deadline"
        }
      },
      "x-go-package": "code.gitea.io/gitea/modules/structs"
    },
    "IssueLabelsOption": {
      "description": "IssueLabelsOption a collection of labels",
      "type": "object",
      "properties": {
        "labels": {
          "description": "list of label IDs",
          "type": "array",
          "items": {
            "type": "integer",
            "format": "int64"
          },
          "x-go-name": "Labels"
        }
      },
      "x-go-package": "code.gitea.io/gitea/modules/structs"
    },
    "Label": {
      "description": "Label a label to an issue or a pr",
      "type": "object",
      "properties": {
        "color": {
          "type": "string",
          "x-go-name": "Color",
          "example": "00aabb"
        },
        "description": {
          "type": "string",
          "x-go-name": "Description"
        },
        "id": {
          "type": "integer",
          "format": "int64",
          "x-go-name": "ID"
        },
        "name": {
          "type": "string",
          "x-go-name": "Name"
        },
        "url": {
          "type": "string",
          "x-go-name": "URL"
        }
      },
      "x-go-package": "code.gitea.io/gitea/modules/structs"
    },
    "MarkdownOption": {
      "description": "MarkdownOption markdown options",
      "type": "object",
      "properties": {
        "Context": {
          "description": "Context to render\n\nin: body",
          "type": "string"
        },
        "Mode": {
          "description": "Mode to render\n\nin: body",
          "type": "string"
        },
        "Text": {
          "description": "Text markdown to render\n\nin: body",
          "type": "string"
        },
        "Wiki": {
          "description": "Is it a wiki page ?\n\nin: body",
          "type": "boolean"
        }
      },
      "x-go-package": "code.gitea.io/gitea/modules/structs"
    },
    "MergePullRequestOption": {
      "description": "MergePullRequestForm form for merging Pull Request",
      "type": "object",
      "required": [
        "Do"
      ],
      "properties": {
        "Do": {
          "type": "string",
          "enum": [
            "merge",
            "rebase",
            "rebase-merge",
            "squash"
          ]
        },
        "MergeMessageField": {
          "type": "string"
        },
        "MergeTitleField": {
          "type": "string"
        },
        "force_merge": {
          "type": "boolean",
          "x-go-name": "ForceMerge"
        }
      },
      "x-go-name": "MergePullRequestForm",
      "x-go-package": "code.gitea.io/gitea/modules/auth"
    },
    "MigrateRepoForm": {
      "description": "MigrateRepoForm form for migrating repository",
      "type": "object",
      "required": [
        "clone_addr",
        "uid",
        "repo_name"
      ],
      "properties": {
        "auth_password": {
          "type": "string",
          "x-go-name": "AuthPassword"
        },
        "auth_username": {
          "type": "string",
          "x-go-name": "AuthUsername"
        },
        "clone_addr": {
          "type": "string",
          "x-go-name": "CloneAddr"
        },
        "description": {
          "type": "string",
          "x-go-name": "Description"
        },
        "issues": {
          "type": "boolean",
          "x-go-name": "Issues"
        },
        "labels": {
          "type": "boolean",
          "x-go-name": "Labels"
        },
        "milestones": {
          "type": "boolean",
          "x-go-name": "Milestones"
        },
        "mirror": {
          "type": "boolean",
          "x-go-name": "Mirror"
        },
        "private": {
          "type": "boolean",
          "x-go-name": "Private"
        },
        "pull_requests": {
          "type": "boolean",
          "x-go-name": "PullRequests"
        },
        "releases": {
          "type": "boolean",
          "x-go-name": "Releases"
        },
        "repo_name": {
          "type": "string",
          "x-go-name": "RepoName"
        },
        "uid": {
          "type": "integer",
          "format": "int64",
          "x-go-name": "UID"
        },
        "wiki": {
          "type": "boolean",
          "x-go-name": "Wiki"
        }
      },
      "x-go-package": "code.gitea.io/gitea/modules/auth"
    },
    "Milestone": {
      "description": "Milestone milestone is a collection of issues on one repository",
      "type": "object",
      "properties": {
        "closed_at": {
          "type": "string",
          "format": "date-time",
          "x-go-name": "Closed"
        },
        "closed_issues": {
          "type": "integer",
          "format": "int64",
          "x-go-name": "ClosedIssues"
        },
        "description": {
          "type": "string",
          "x-go-name": "Description"
        },
        "due_on": {
          "type": "string",
          "format": "date-time",
          "x-go-name": "Deadline"
        },
        "id": {
          "type": "integer",
          "format": "int64",
          "x-go-name": "ID"
        },
        "open_issues": {
          "type": "integer",
          "format": "int64",
          "x-go-name": "OpenIssues"
        },
        "state": {
          "$ref": "#/definitions/StateType"
        },
        "title": {
          "type": "string",
          "x-go-name": "Title"
        }
      },
      "x-go-package": "code.gitea.io/gitea/modules/structs"
    },
    "NotificationCount": {
      "description": "NotificationCount number of unread notifications",
      "type": "object",
      "properties": {
        "new": {
          "type": "integer",
          "format": "int64",
          "x-go-name": "New"
        }
      },
      "x-go-package": "code.gitea.io/gitea/modules/structs"
    },
    "NotificationSubject": {
      "description": "NotificationSubject contains the notification subject (Issue/Pull/Commit)",
      "type": "object",
      "properties": {
        "latest_comment_url": {
          "type": "string",
          "x-go-name": "LatestCommentURL"
        },
        "title": {
          "type": "string",
          "x-go-name": "Title"
        },
        "type": {
          "type": "string",
          "x-go-name": "Type"
        },
        "url": {
          "type": "string",
          "x-go-name": "URL"
        }
      },
      "x-go-package": "code.gitea.io/gitea/modules/structs"
    },
    "NotificationThread": {
      "description": "NotificationThread expose Notification on API",
      "type": "object",
      "properties": {
        "id": {
          "type": "integer",
          "format": "int64",
          "x-go-name": "ID"
        },
        "pinned": {
          "type": "boolean",
          "x-go-name": "Pinned"
        },
        "repository": {
          "$ref": "#/definitions/Repository"
        },
        "subject": {
          "$ref": "#/definitions/NotificationSubject"
        },
        "unread": {
          "type": "boolean",
          "x-go-name": "Unread"
        },
        "updated_at": {
          "type": "string",
          "format": "date-time",
          "x-go-name": "UpdatedAt"
        },
        "url": {
          "type": "string",
          "x-go-name": "URL"
        }
      },
      "x-go-package": "code.gitea.io/gitea/modules/structs"
    },
    "Organization": {
      "description": "Organization represents an organization",
      "type": "object",
      "properties": {
        "avatar_url": {
          "type": "string",
          "x-go-name": "AvatarURL"
        },
        "description": {
          "type": "string",
          "x-go-name": "Description"
        },
        "full_name": {
          "type": "string",
          "x-go-name": "FullName"
        },
        "id": {
          "type": "integer",
          "format": "int64",
          "x-go-name": "ID"
        },
        "location": {
          "type": "string",
          "x-go-name": "Location"
        },
        "repo_admin_change_team_access": {
          "type": "boolean",
          "x-go-name": "RepoAdminChangeTeamAccess"
        },
        "username": {
          "type": "string",
          "x-go-name": "UserName"
        },
        "visibility": {
          "type": "string",
          "x-go-name": "Visibility"
        },
        "website": {
          "type": "string",
          "x-go-name": "Website"
        }
      },
      "x-go-package": "code.gitea.io/gitea/modules/structs"
    },
    "PRBranchInfo": {
      "description": "PRBranchInfo information about a branch",
      "type": "object",
      "properties": {
        "label": {
          "type": "string",
          "x-go-name": "Name"
        },
        "ref": {
          "type": "string",
          "x-go-name": "Ref"
        },
        "repo": {
          "$ref": "#/definitions/Repository"
        },
        "repo_id": {
          "type": "integer",
          "format": "int64",
          "x-go-name": "RepoID"
        },
        "sha": {
          "type": "string",
          "x-go-name": "Sha"
        }
      },
      "x-go-package": "code.gitea.io/gitea/modules/structs"
    },
    "PayloadCommit": {
      "description": "PayloadCommit represents a commit",
      "type": "object",
      "properties": {
        "added": {
          "type": "array",
          "items": {
            "type": "string"
          },
          "x-go-name": "Added"
        },
        "author": {
          "$ref": "#/definitions/PayloadUser"
        },
        "committer": {
          "$ref": "#/definitions/PayloadUser"
        },
        "id": {
          "description": "sha1 hash of the commit",
          "type": "string",
          "x-go-name": "ID"
        },
        "message": {
          "type": "string",
          "x-go-name": "Message"
        },
        "modified": {
          "type": "array",
          "items": {
            "type": "string"
          },
          "x-go-name": "Modified"
        },
        "removed": {
          "type": "array",
          "items": {
            "type": "string"
          },
          "x-go-name": "Removed"
        },
        "timestamp": {
          "type": "string",
          "format": "date-time",
          "x-go-name": "Timestamp"
        },
        "url": {
          "type": "string",
          "x-go-name": "URL"
        },
        "verification": {
          "$ref": "#/definitions/PayloadCommitVerification"
        }
      },
      "x-go-package": "code.gitea.io/gitea/modules/structs"
    },
    "PayloadCommitVerification": {
      "description": "PayloadCommitVerification represents the GPG verification of a commit",
      "type": "object",
      "properties": {
        "payload": {
          "type": "string",
          "x-go-name": "Payload"
        },
        "reason": {
          "type": "string",
          "x-go-name": "Reason"
        },
        "signature": {
          "type": "string",
          "x-go-name": "Signature"
        },
        "signer": {
          "$ref": "#/definitions/PayloadUser"
        },
        "verified": {
          "type": "boolean",
          "x-go-name": "Verified"
        }
      },
      "x-go-package": "code.gitea.io/gitea/modules/structs"
    },
    "PayloadUser": {
      "description": "PayloadUser represents the author or committer of a commit",
      "type": "object",
      "properties": {
        "email": {
          "type": "string",
          "format": "email",
          "x-go-name": "Email"
        },
        "name": {
          "description": "Full name of the commit author",
          "type": "string",
          "x-go-name": "Name"
        },
        "username": {
          "type": "string",
          "x-go-name": "UserName"
        }
      },
      "x-go-package": "code.gitea.io/gitea/modules/structs"
    },
    "Permission": {
      "description": "Permission represents a set of permissions",
      "type": "object",
      "properties": {
        "admin": {
          "type": "boolean",
          "x-go-name": "Admin"
        },
        "pull": {
          "type": "boolean",
          "x-go-name": "Pull"
        },
        "push": {
          "type": "boolean",
          "x-go-name": "Push"
        }
      },
      "x-go-package": "code.gitea.io/gitea/modules/structs"
    },
    "PublicKey": {
      "description": "PublicKey publickey is a user key to push code to repository",
      "type": "object",
      "properties": {
        "created_at": {
          "type": "string",
          "format": "date-time",
          "x-go-name": "Created"
        },
        "fingerprint": {
          "type": "string",
          "x-go-name": "Fingerprint"
        },
        "id": {
          "type": "integer",
          "format": "int64",
          "x-go-name": "ID"
        },
        "key": {
          "type": "string",
          "x-go-name": "Key"
        },
        "key_type": {
          "type": "string",
          "x-go-name": "KeyType"
        },
        "read_only": {
          "type": "boolean",
          "x-go-name": "ReadOnly"
        },
        "title": {
          "type": "string",
          "x-go-name": "Title"
        },
        "url": {
          "type": "string",
          "x-go-name": "URL"
        },
        "user": {
          "$ref": "#/definitions/User"
        }
      },
      "x-go-package": "code.gitea.io/gitea/modules/structs"
    },
    "PullRequest": {
      "description": "PullRequest represents a pull request",
      "type": "object",
      "properties": {
        "assignee": {
          "$ref": "#/definitions/User"
        },
        "assignees": {
          "type": "array",
          "items": {
            "$ref": "#/definitions/User"
          },
          "x-go-name": "Assignees"
        },
        "base": {
          "$ref": "#/definitions/PRBranchInfo"
        },
        "body": {
          "type": "string",
          "x-go-name": "Body"
        },
        "closed_at": {
          "type": "string",
          "format": "date-time",
          "x-go-name": "Closed"
        },
        "comments": {
          "type": "integer",
          "format": "int64",
          "x-go-name": "Comments"
        },
        "created_at": {
          "type": "string",
          "format": "date-time",
          "x-go-name": "Created"
        },
        "diff_url": {
          "type": "string",
          "x-go-name": "DiffURL"
        },
        "due_date": {
          "type": "string",
          "format": "date-time",
          "x-go-name": "Deadline"
        },
        "head": {
          "$ref": "#/definitions/PRBranchInfo"
        },
        "html_url": {
          "type": "string",
          "x-go-name": "HTMLURL"
        },
        "id": {
          "type": "integer",
          "format": "int64",
          "x-go-name": "ID"
        },
        "labels": {
          "type": "array",
          "items": {
            "$ref": "#/definitions/Label"
          },
          "x-go-name": "Labels"
        },
        "merge_base": {
          "type": "string",
          "x-go-name": "MergeBase"
        },
        "merge_commit_sha": {
          "type": "string",
          "x-go-name": "MergedCommitID"
        },
        "mergeable": {
          "type": "boolean",
          "x-go-name": "Mergeable"
        },
        "merged": {
          "type": "boolean",
          "x-go-name": "HasMerged"
        },
        "merged_at": {
          "type": "string",
          "format": "date-time",
          "x-go-name": "Merged"
        },
        "merged_by": {
          "$ref": "#/definitions/User"
        },
        "milestone": {
          "$ref": "#/definitions/Milestone"
        },
        "number": {
          "type": "integer",
          "format": "int64",
          "x-go-name": "Index"
        },
        "patch_url": {
          "type": "string",
          "x-go-name": "PatchURL"
        },
        "state": {
          "$ref": "#/definitions/StateType"
        },
        "title": {
          "type": "string",
          "x-go-name": "Title"
        },
        "updated_at": {
          "type": "string",
          "format": "date-time",
          "x-go-name": "Updated"
        },
        "url": {
          "type": "string",
          "x-go-name": "URL"
        },
        "user": {
          "$ref": "#/definitions/User"
        }
      },
      "x-go-package": "code.gitea.io/gitea/modules/structs"
    },
    "PullRequestMeta": {
      "description": "PullRequestMeta PR info if an issue is a PR",
      "type": "object",
      "properties": {
        "merged": {
          "type": "boolean",
          "x-go-name": "HasMerged"
        },
        "merged_at": {
          "type": "string",
          "format": "date-time",
          "x-go-name": "Merged"
        }
      },
      "x-go-package": "code.gitea.io/gitea/modules/structs"
    },
    "Reaction": {
      "description": "Reaction contain one reaction",
      "type": "object",
      "properties": {
        "content": {
          "type": "string",
          "x-go-name": "Reaction"
        },
        "created_at": {
          "type": "string",
          "format": "date-time",
          "x-go-name": "Created"
        },
        "user": {
          "$ref": "#/definitions/User"
        }
      },
      "x-go-package": "code.gitea.io/gitea/modules/structs"
    },
    "Reference": {
      "type": "object",
      "title": "Reference represents a Git reference.",
      "properties": {
        "object": {
          "$ref": "#/definitions/GitObject"
        },
        "ref": {
          "type": "string",
          "x-go-name": "Ref"
        },
        "url": {
          "type": "string",
          "x-go-name": "URL"
        }
      },
      "x-go-package": "code.gitea.io/gitea/modules/structs"
    },
    "Release": {
      "description": "Release represents a repository release",
      "type": "object",
      "properties": {
        "assets": {
          "type": "array",
          "items": {
            "$ref": "#/definitions/Attachment"
          },
          "x-go-name": "Attachments"
        },
        "author": {
          "$ref": "#/definitions/User"
        },
        "body": {
          "type": "string",
          "x-go-name": "Note"
        },
        "created_at": {
          "type": "string",
          "format": "date-time",
          "x-go-name": "CreatedAt"
        },
        "draft": {
          "type": "boolean",
          "x-go-name": "IsDraft"
        },
        "id": {
          "type": "integer",
          "format": "int64",
          "x-go-name": "ID"
        },
        "name": {
          "type": "string",
          "x-go-name": "Title"
        },
        "prerelease": {
          "type": "boolean",
          "x-go-name": "IsPrerelease"
        },
        "published_at": {
          "type": "string",
          "format": "date-time",
          "x-go-name": "PublishedAt"
        },
        "tag_name": {
          "type": "string",
          "x-go-name": "TagName"
        },
        "tarball_url": {
          "type": "string",
          "x-go-name": "TarURL"
        },
        "target_commitish": {
          "type": "string",
          "x-go-name": "Target"
        },
        "url": {
          "type": "string",
          "x-go-name": "URL"
        },
        "zipball_url": {
          "type": "string",
          "x-go-name": "ZipURL"
        }
      },
      "x-go-package": "code.gitea.io/gitea/modules/structs"
    },
    "RepoCommit": {
      "type": "object",
      "title": "RepoCommit contains information of a commit in the context of a repository.",
      "properties": {
        "author": {
          "$ref": "#/definitions/CommitUser"
        },
        "committer": {
          "$ref": "#/definitions/CommitUser"
        },
        "message": {
          "type": "string",
          "x-go-name": "Message"
        },
        "tree": {
          "$ref": "#/definitions/CommitMeta"
        },
        "url": {
          "type": "string",
          "x-go-name": "URL"
        }
      },
      "x-go-package": "code.gitea.io/gitea/modules/structs"
    },
    "RepoTopicOptions": {
      "description": "RepoTopicOptions a collection of repo topic names",
      "type": "object",
      "properties": {
        "topics": {
          "description": "list of topic names",
          "type": "array",
          "items": {
            "type": "string"
          },
          "x-go-name": "Topics"
        }
      },
      "x-go-package": "code.gitea.io/gitea/modules/structs"
    },
    "Repository": {
      "description": "Repository represents a repository",
      "type": "object",
      "properties": {
        "allow_merge_commits": {
          "type": "boolean",
          "x-go-name": "AllowMerge"
        },
        "allow_rebase": {
          "type": "boolean",
          "x-go-name": "AllowRebase"
        },
        "allow_rebase_explicit": {
          "type": "boolean",
          "x-go-name": "AllowRebaseMerge"
        },
        "allow_squash_merge": {
          "type": "boolean",
          "x-go-name": "AllowSquash"
        },
        "archived": {
          "type": "boolean",
          "x-go-name": "Archived"
        },
        "avatar_url": {
          "type": "string",
          "x-go-name": "AvatarURL"
        },
        "clone_url": {
          "type": "string",
          "x-go-name": "CloneURL"
        },
        "created_at": {
          "type": "string",
          "format": "date-time",
          "x-go-name": "Created"
        },
        "default_branch": {
          "type": "string",
          "x-go-name": "DefaultBranch"
        },
        "description": {
          "type": "string",
          "x-go-name": "Description"
        },
        "empty": {
          "type": "boolean",
          "x-go-name": "Empty"
        },
        "external_tracker": {
          "$ref": "#/definitions/ExternalTracker"
        },
        "external_wiki": {
          "$ref": "#/definitions/ExternalWiki"
        },
        "fork": {
          "type": "boolean",
          "x-go-name": "Fork"
        },
        "forks_count": {
          "type": "integer",
          "format": "int64",
          "x-go-name": "Forks"
        },
        "full_name": {
          "type": "string",
          "x-go-name": "FullName"
        },
        "has_issues": {
          "type": "boolean",
          "x-go-name": "HasIssues"
        },
        "has_pull_requests": {
          "type": "boolean",
          "x-go-name": "HasPullRequests"
        },
        "has_wiki": {
          "type": "boolean",
          "x-go-name": "HasWiki"
        },
        "html_url": {
          "type": "string",
          "x-go-name": "HTMLURL"
        },
        "id": {
          "type": "integer",
          "format": "int64",
          "x-go-name": "ID"
        },
        "ignore_whitespace_conflicts": {
          "type": "boolean",
          "x-go-name": "IgnoreWhitespaceConflicts"
        },
        "internal_tracker": {
          "$ref": "#/definitions/InternalTracker"
        },
        "mirror": {
          "type": "boolean",
          "x-go-name": "Mirror"
        },
        "name": {
          "type": "string",
          "x-go-name": "Name"
        },
        "open_issues_count": {
          "type": "integer",
          "format": "int64",
          "x-go-name": "OpenIssues"
        },
        "open_pr_counter": {
          "type": "integer",
          "format": "int64",
          "x-go-name": "OpenPulls"
        },
        "original_url": {
          "type": "string",
          "x-go-name": "OriginalURL"
        },
        "owner": {
          "$ref": "#/definitions/User"
        },
        "parent": {
          "$ref": "#/definitions/Repository"
        },
        "permissions": {
          "$ref": "#/definitions/Permission"
        },
        "private": {
          "type": "boolean",
          "x-go-name": "Private"
        },
        "release_counter": {
          "type": "integer",
          "format": "int64",
          "x-go-name": "Releases"
        },
        "size": {
          "type": "integer",
          "format": "int64",
          "x-go-name": "Size"
        },
        "ssh_url": {
          "type": "string",
          "x-go-name": "SSHURL"
        },
        "stars_count": {
          "type": "integer",
          "format": "int64",
          "x-go-name": "Stars"
        },
        "template": {
          "type": "boolean",
          "x-go-name": "Template"
        },
        "updated_at": {
          "type": "string",
          "format": "date-time",
          "x-go-name": "Updated"
        },
        "watchers_count": {
          "type": "integer",
          "format": "int64",
          "x-go-name": "Watchers"
        },
        "website": {
          "type": "string",
          "x-go-name": "Website"
        }
      },
      "x-go-package": "code.gitea.io/gitea/modules/structs"
    },
    "RepositoryMeta": {
      "description": "RepositoryMeta basic repository information",
      "type": "object",
      "properties": {
        "full_name": {
          "type": "string",
          "x-go-name": "FullName"
        },
        "id": {
          "type": "integer",
          "format": "int64",
          "x-go-name": "ID"
        },
        "name": {
          "type": "string",
          "x-go-name": "Name"
        }
      },
      "x-go-package": "code.gitea.io/gitea/modules/structs"
    },
    "SearchResults": {
      "description": "SearchResults results of a successful search",
      "type": "object",
      "properties": {
        "data": {
          "type": "array",
          "items": {
            "$ref": "#/definitions/Repository"
          },
          "x-go-name": "Data"
        },
        "ok": {
          "type": "boolean",
          "x-go-name": "OK"
        }
      },
      "x-go-package": "code.gitea.io/gitea/modules/structs"
    },
    "ServerVersion": {
      "description": "ServerVersion wraps the version of the server",
      "type": "object",
      "properties": {
        "version": {
          "type": "string",
          "x-go-name": "Version"
        }
      },
      "x-go-package": "code.gitea.io/gitea/modules/structs"
    },
    "StateType": {
      "description": "StateType issue state type",
      "type": "string",
      "x-go-package": "code.gitea.io/gitea/modules/structs"
    },
    "Status": {
      "description": "Status holds a single Status of a single Commit",
      "type": "object",
      "properties": {
        "context": {
          "type": "string",
          "x-go-name": "Context"
        },
        "created_at": {
          "type": "string",
          "format": "date-time",
          "x-go-name": "Created"
        },
        "creator": {
          "$ref": "#/definitions/User"
        },
        "description": {
          "type": "string",
          "x-go-name": "Description"
        },
        "id": {
          "type": "integer",
          "format": "int64",
          "x-go-name": "ID"
        },
        "status": {
          "$ref": "#/definitions/StatusState"
        },
        "target_url": {
          "type": "string",
          "x-go-name": "TargetURL"
        },
        "updated_at": {
          "type": "string",
          "format": "date-time",
          "x-go-name": "Updated"
        },
        "url": {
          "type": "string",
          "x-go-name": "URL"
        }
      },
      "x-go-package": "code.gitea.io/gitea/modules/structs"
    },
    "StatusState": {
      "description": "StatusState holds the state of a Status\nIt can be \"pending\", \"success\", \"error\", \"failure\", and \"warning\"",
      "type": "string",
      "x-go-package": "code.gitea.io/gitea/modules/structs"
    },
    "StopWatch": {
      "description": "StopWatch represent a running stopwatch",
      "type": "object",
      "properties": {
        "created": {
          "type": "string",
          "format": "date-time",
          "x-go-name": "Created"
        },
        "issue_index": {
          "type": "integer",
          "format": "int64",
          "x-go-name": "IssueIndex"
        }
      },
      "x-go-package": "code.gitea.io/gitea/modules/structs"
    },
    "Tag": {
      "description": "Tag represents a repository tag",
      "type": "object",
      "properties": {
        "commit": {
          "$ref": "#/definitions/CommitMeta"
        },
        "id": {
          "type": "string",
          "x-go-name": "ID"
        },
        "name": {
          "type": "string",
          "x-go-name": "Name"
        },
        "tarball_url": {
          "type": "string",
          "x-go-name": "TarballURL"
        },
        "zipball_url": {
          "type": "string",
          "x-go-name": "ZipballURL"
        }
      },
      "x-go-package": "code.gitea.io/gitea/modules/structs"
    },
    "Team": {
      "description": "Team represents a team in an organization",
      "type": "object",
      "properties": {
        "can_create_org_repo": {
          "type": "boolean",
          "x-go-name": "CanCreateOrgRepo"
        },
        "description": {
          "type": "string",
          "x-go-name": "Description"
        },
        "id": {
          "type": "integer",
          "format": "int64",
          "x-go-name": "ID"
        },
        "includes_all_repositories": {
          "type": "boolean",
          "x-go-name": "IncludesAllRepositories"
        },
        "name": {
          "type": "string",
          "x-go-name": "Name"
        },
        "organization": {
          "$ref": "#/definitions/Organization"
        },
        "permission": {
          "type": "string",
          "enum": [
            "none",
            "read",
            "write",
            "admin",
            "owner"
          ],
          "x-go-name": "Permission"
        },
        "units": {
          "type": "array",
          "items": {
            "type": "string"
          },
          "x-go-name": "Units",
          "example": [
            "repo.code",
            "repo.issues",
            "repo.ext_issues",
            "repo.wiki",
            "repo.pulls",
            "repo.releases",
            "repo.ext_wiki"
          ]
        }
      },
      "x-go-package": "code.gitea.io/gitea/modules/structs"
    },
    "TimeStamp": {
      "description": "TimeStamp defines a timestamp",
      "type": "integer",
      "format": "int64",
      "x-go-package": "code.gitea.io/gitea/modules/timeutil"
    },
    "TopicName": {
      "description": "TopicName a list of repo topic names",
      "type": "object",
      "properties": {
        "topics": {
          "type": "array",
          "items": {
            "type": "string"
          },
          "x-go-name": "TopicNames"
        }
      },
      "x-go-package": "code.gitea.io/gitea/modules/structs"
    },
    "TopicResponse": {
      "description": "TopicResponse for returning topics",
      "type": "object",
      "properties": {
        "created": {
          "type": "string",
          "format": "date-time",
          "x-go-name": "Created"
        },
        "id": {
          "type": "integer",
          "format": "int64",
          "x-go-name": "ID"
        },
        "repo_count": {
          "type": "integer",
          "format": "int64",
          "x-go-name": "RepoCount"
        },
        "topic_name": {
          "type": "string",
          "x-go-name": "Name"
        },
        "updated": {
          "type": "string",
          "format": "date-time",
          "x-go-name": "Updated"
        }
      },
      "x-go-package": "code.gitea.io/gitea/modules/structs"
    },
    "TrackedTime": {
      "description": "TrackedTime worked time for an issue / pr",
      "type": "object",
      "properties": {
        "created": {
          "type": "string",
          "format": "date-time",
          "x-go-name": "Created"
        },
        "id": {
          "type": "integer",
          "format": "int64",
          "x-go-name": "ID"
        },
        "issue": {
          "$ref": "#/definitions/Issue"
        },
        "issue_id": {
          "description": "deprecated (only for backwards compatibility)",
          "type": "integer",
          "format": "int64",
          "x-go-name": "IssueID"
        },
        "time": {
          "description": "Time in seconds",
          "type": "integer",
          "format": "int64",
          "x-go-name": "Time"
        },
        "user_id": {
          "description": "deprecated (only for backwards compatibility)",
          "type": "integer",
          "format": "int64",
          "x-go-name": "UserID"
        },
        "user_name": {
          "type": "string",
          "x-go-name": "UserName"
        }
      },
      "x-go-package": "code.gitea.io/gitea/modules/structs"
    },
    "UpdateFileOptions": {
      "description": "UpdateFileOptions options for updating files\nNote: `author` and `committer` are optional (if only one is given, it will be used for the other, otherwise the authenticated user will be used)",
      "type": "object",
      "required": [
        "sha",
        "content"
      ],
      "properties": {
        "author": {
          "$ref": "#/definitions/Identity"
        },
        "branch": {
          "description": "branch (optional) to base this file from. if not given, the default branch is used",
          "type": "string",
          "x-go-name": "BranchName"
        },
        "committer": {
          "$ref": "#/definitions/Identity"
        },
        "content": {
          "description": "content must be base64 encoded",
          "type": "string",
          "x-go-name": "Content"
        },
        "dates": {
          "$ref": "#/definitions/CommitDateOptions"
        },
        "from_path": {
          "description": "from_path (optional) is the path of the original file which will be moved/renamed to the path in the URL",
          "type": "string",
          "x-go-name": "FromPath"
        },
        "message": {
          "description": "message (optional) for the commit of this file. if not supplied, a default message will be used",
          "type": "string",
          "x-go-name": "Message"
        },
        "new_branch": {
          "description": "new_branch (optional) will make a new branch from `branch` before creating the file",
          "type": "string",
          "x-go-name": "NewBranchName"
        },
        "sha": {
          "description": "sha is the SHA for the file that already exists",
          "type": "string",
          "x-go-name": "SHA"
        }
      },
      "x-go-package": "code.gitea.io/gitea/modules/structs"
    },
    "User": {
      "description": "User represents a user",
      "type": "object",
      "properties": {
        "avatar_url": {
          "description": "URL to the user's avatar",
          "type": "string",
          "x-go-name": "AvatarURL"
        },
        "created": {
          "type": "string",
          "format": "date-time",
          "x-go-name": "Created"
        },
        "email": {
          "type": "string",
          "format": "email",
          "x-go-name": "Email"
        },
        "full_name": {
          "description": "the user's full name",
          "type": "string",
          "x-go-name": "FullName"
        },
        "id": {
          "description": "the user's id",
          "type": "integer",
          "format": "int64",
          "x-go-name": "ID"
        },
        "is_admin": {
          "description": "Is the user an administrator",
          "type": "boolean",
          "x-go-name": "IsAdmin"
        },
        "language": {
          "description": "User locale",
          "type": "string",
          "x-go-name": "Language"
        },
        "last_login": {
          "type": "string",
          "format": "date-time",
          "x-go-name": "LastLogin"
        },
        "login": {
          "description": "the user's username",
          "type": "string",
          "x-go-name": "UserName"
        }
      },
      "x-go-package": "code.gitea.io/gitea/modules/structs"
    },
    "UserHeatmapData": {
      "description": "UserHeatmapData represents the data needed to create a heatmap",
      "type": "object",
      "properties": {
        "contributions": {
          "type": "integer",
          "format": "int64",
          "x-go-name": "Contributions"
        },
        "timestamp": {
          "$ref": "#/definitions/TimeStamp"
        }
      },
      "x-go-package": "code.gitea.io/gitea/models"
    },
    "WatchInfo": {
      "description": "WatchInfo represents an API watch status of one repository",
      "type": "object",
      "properties": {
        "created_at": {
          "type": "string",
          "format": "date-time",
          "x-go-name": "CreatedAt"
        },
        "ignored": {
          "type": "boolean",
          "x-go-name": "Ignored"
        },
        "reason": {
          "type": "object",
          "x-go-name": "Reason"
        },
        "repository_url": {
          "type": "string",
          "x-go-name": "RepositoryURL"
        },
        "subscribed": {
          "type": "boolean",
          "x-go-name": "Subscribed"
        },
        "url": {
          "type": "string",
          "x-go-name": "URL"
        }
      },
      "x-go-package": "code.gitea.io/gitea/modules/structs"
    }
  },
  "responses": {
    "AccessToken": {
      "description": "AccessToken represents an API access token.",
      "headers": {
        "id": {
          "type": "integer",
          "format": "int64"
        },
        "name": {
          "type": "string"
        },
        "sha1": {
          "type": "string"
        },
        "token_last_eight": {
          "type": "string"
        }
      }
    },
    "AccessTokenList": {
      "description": "AccessTokenList represents a list of API access token.",
      "schema": {
        "type": "array",
        "items": {
          "$ref": "#/definitions/AccessToken"
        }
      }
    },
    "AnnotatedTag": {
      "description": "AnnotatedTag",
      "schema": {
        "$ref": "#/definitions/AnnotatedTag"
      }
    },
    "Attachment": {
      "description": "Attachment",
      "schema": {
        "$ref": "#/definitions/Attachment"
      }
    },
    "AttachmentList": {
      "description": "AttachmentList",
      "schema": {
        "type": "array",
        "items": {
          "$ref": "#/definitions/Attachment"
        }
      }
    },
    "Branch": {
      "description": "Branch",
      "schema": {
        "$ref": "#/definitions/Branch"
      }
    },
    "BranchList": {
      "description": "BranchList",
      "schema": {
        "type": "array",
        "items": {
          "$ref": "#/definitions/Branch"
        }
      }
    },
    "BranchProtection": {
      "description": "BranchProtection",
      "schema": {
        "$ref": "#/definitions/BranchProtection"
      }
    },
    "BranchProtectionList": {
      "description": "BranchProtectionList",
      "schema": {
        "type": "array",
        "items": {
          "$ref": "#/definitions/BranchProtection"
        }
      }
    },
    "Comment": {
      "description": "Comment",
      "schema": {
        "$ref": "#/definitions/Comment"
      }
    },
    "CommentList": {
      "description": "CommentList",
      "schema": {
        "type": "array",
        "items": {
          "$ref": "#/definitions/Comment"
        }
      }
    },
    "Commit": {
      "description": "Commit",
      "schema": {
        "$ref": "#/definitions/Commit"
      }
    },
    "CommitList": {
      "description": "CommitList",
      "schema": {
        "type": "array",
        "items": {
          "$ref": "#/definitions/Commit"
        }
      },
      "headers": {
        "X-HasMore": {
          "type": "boolean",
          "description": "True if there is another page"
        },
        "X-Page": {
          "type": "integer",
          "format": "int64",
          "description": "The current page"
        },
        "X-PageCount": {
          "type": "integer",
          "format": "int64",
          "description": "Total number of pages"
        },
        "X-PerPage": {
          "type": "integer",
          "format": "int64",
          "description": "Commits per page"
        },
        "X-Total": {
          "type": "integer",
          "format": "int64",
          "description": "Total commit count"
        }
      }
    },
    "ContentsListResponse": {
      "description": "ContentsListResponse",
      "schema": {
        "type": "array",
        "items": {
          "$ref": "#/definitions/ContentsResponse"
        }
      }
    },
    "ContentsResponse": {
      "description": "ContentsResponse",
      "schema": {
        "$ref": "#/definitions/ContentsResponse"
      }
    },
    "DeployKey": {
      "description": "DeployKey",
      "schema": {
        "$ref": "#/definitions/DeployKey"
      }
    },
    "DeployKeyList": {
      "description": "DeployKeyList",
      "schema": {
        "type": "array",
        "items": {
          "$ref": "#/definitions/DeployKey"
        }
      }
    },
    "EmailList": {
      "description": "EmailList",
      "schema": {
        "type": "array",
        "items": {
          "$ref": "#/definitions/Email"
        }
      }
    },
    "EmptyRepository": {
      "description": "EmptyRepository",
      "schema": {
        "$ref": "#/definitions/APIError"
      }
    },
    "FileDeleteResponse": {
      "description": "FileDeleteResponse",
      "schema": {
        "$ref": "#/definitions/FileDeleteResponse"
      }
    },
    "FileResponse": {
      "description": "FileResponse",
      "schema": {
        "$ref": "#/definitions/FileResponse"
      }
    },
    "GPGKey": {
      "description": "GPGKey",
      "schema": {
        "$ref": "#/definitions/GPGKey"
      }
    },
    "GPGKeyList": {
      "description": "GPGKeyList",
      "schema": {
        "type": "array",
        "items": {
          "$ref": "#/definitions/GPGKey"
        }
      }
    },
    "GitBlobResponse": {
      "description": "GitBlobResponse",
      "schema": {
        "$ref": "#/definitions/GitBlobResponse"
      }
    },
    "GitHook": {
      "description": "GitHook",
      "schema": {
        "$ref": "#/definitions/GitHook"
      }
    },
    "GitHookList": {
      "description": "GitHookList",
      "schema": {
        "type": "array",
        "items": {
          "$ref": "#/definitions/GitHook"
        }
      }
    },
    "GitTreeResponse": {
      "description": "GitTreeResponse",
      "schema": {
        "$ref": "#/definitions/GitTreeResponse"
      }
    },
    "Hook": {
      "description": "Hook",
      "schema": {
        "$ref": "#/definitions/Hook"
      }
    },
    "HookList": {
      "description": "HookList",
      "schema": {
        "type": "array",
        "items": {
          "$ref": "#/definitions/Hook"
        }
      }
    },
    "Issue": {
      "description": "Issue",
      "schema": {
        "$ref": "#/definitions/Issue"
      }
    },
    "IssueDeadline": {
      "description": "IssueDeadline",
      "schema": {
        "$ref": "#/definitions/IssueDeadline"
      }
    },
    "IssueList": {
      "description": "IssueList",
      "schema": {
        "type": "array",
        "items": {
          "$ref": "#/definitions/Issue"
        }
      }
    },
    "Label": {
      "description": "Label",
      "schema": {
        "$ref": "#/definitions/Label"
      }
    },
    "LabelList": {
      "description": "LabelList",
      "schema": {
        "type": "array",
        "items": {
          "$ref": "#/definitions/Label"
        }
      }
    },
    "MarkdownRender": {
      "description": "MarkdownRender is a rendered markdown document",
      "schema": {
        "type": "string"
      }
    },
    "Milestone": {
      "description": "Milestone",
      "schema": {
        "$ref": "#/definitions/Milestone"
      }
    },
    "MilestoneList": {
      "description": "MilestoneList",
      "schema": {
        "type": "array",
        "items": {
          "$ref": "#/definitions/Milestone"
        }
      }
    },
    "NotificationCount": {
      "description": "Number of unread notifications",
      "schema": {
        "$ref": "#/definitions/NotificationCount"
      }
    },
    "NotificationThread": {
      "description": "NotificationThread",
      "schema": {
        "$ref": "#/definitions/NotificationThread"
      }
    },
    "NotificationThreadList": {
      "description": "NotificationThreadList",
      "schema": {
        "type": "array",
        "items": {
          "$ref": "#/definitions/NotificationThread"
        }
      }
    },
    "Organization": {
      "description": "Organization",
      "schema": {
        "$ref": "#/definitions/Organization"
      }
    },
    "OrganizationList": {
      "description": "OrganizationList",
      "schema": {
        "type": "array",
        "items": {
          "$ref": "#/definitions/Organization"
        }
      }
    },
    "PublicKey": {
      "description": "PublicKey",
      "schema": {
        "$ref": "#/definitions/PublicKey"
      }
    },
    "PublicKeyList": {
      "description": "PublicKeyList",
      "schema": {
        "type": "array",
        "items": {
          "$ref": "#/definitions/PublicKey"
        }
      }
    },
    "PullRequest": {
      "description": "PullRequest",
      "schema": {
        "$ref": "#/definitions/PullRequest"
      }
    },
    "PullRequestList": {
      "description": "PullRequestList",
      "schema": {
        "type": "array",
        "items": {
          "$ref": "#/definitions/PullRequest"
        }
      }
    },
    "Reaction": {
      "description": "Reaction",
      "schema": {
        "$ref": "#/definitions/Reaction"
      }
    },
    "ReactionList": {
      "description": "ReactionList",
      "schema": {
        "type": "array",
        "items": {
          "$ref": "#/definitions/Reaction"
        }
      }
    },
    "Reference": {
      "description": "Reference",
      "schema": {
        "$ref": "#/definitions/Reference"
      }
    },
    "ReferenceList": {
      "description": "ReferenceList",
      "schema": {
        "type": "array",
        "items": {
          "$ref": "#/definitions/Reference"
        }
      }
    },
    "Release": {
      "description": "Release",
      "schema": {
        "$ref": "#/definitions/Release"
      }
    },
    "ReleaseList": {
      "description": "ReleaseList",
      "schema": {
        "type": "array",
        "items": {
          "$ref": "#/definitions/Release"
        }
      }
    },
    "Repository": {
      "description": "Repository",
      "schema": {
        "$ref": "#/definitions/Repository"
      }
    },
    "RepositoryList": {
      "description": "RepositoryList",
      "schema": {
        "type": "array",
        "items": {
          "$ref": "#/definitions/Repository"
        }
      }
    },
    "SearchResults": {
      "description": "SearchResults",
      "schema": {
        "$ref": "#/definitions/SearchResults"
      }
    },
    "ServerVersion": {
      "description": "ServerVersion",
      "schema": {
        "$ref": "#/definitions/ServerVersion"
      }
    },
    "Status": {
      "description": "Status",
      "schema": {
        "$ref": "#/definitions/Status"
      }
    },
    "StatusList": {
      "description": "StatusList",
      "schema": {
        "type": "array",
        "items": {
          "$ref": "#/definitions/Status"
        }
      }
    },
    "StopWatch": {
      "description": "StopWatch",
      "schema": {
        "$ref": "#/definitions/StopWatch"
      }
    },
    "StopWatchList": {
      "description": "StopWatchList",
      "schema": {
        "type": "array",
        "items": {
          "$ref": "#/definitions/StopWatch"
        }
      }
    },
    "Tag": {
      "description": "Tag",
      "schema": {
        "$ref": "#/definitions/Tag"
      }
    },
    "TagList": {
      "description": "TagList",
      "schema": {
        "type": "array",
        "items": {
          "$ref": "#/definitions/Tag"
        }
      }
    },
    "Team": {
      "description": "Team",
      "schema": {
        "$ref": "#/definitions/Team"
      }
    },
    "TeamList": {
      "description": "TeamList",
      "schema": {
        "type": "array",
        "items": {
          "$ref": "#/definitions/Team"
        }
      }
    },
    "TopicListResponse": {
      "description": "TopicListResponse",
      "schema": {
        "type": "array",
        "items": {
          "$ref": "#/definitions/TopicResponse"
        }
      }
    },
    "TopicNames": {
      "description": "TopicNames",
      "schema": {
        "$ref": "#/definitions/TopicName"
      }
    },
    "TrackedTime": {
      "description": "TrackedTime",
      "schema": {
        "$ref": "#/definitions/TrackedTime"
      }
    },
    "TrackedTimeList": {
      "description": "TrackedTimeList",
      "schema": {
        "type": "array",
        "items": {
          "$ref": "#/definitions/TrackedTime"
        }
      }
    },
    "User": {
      "description": "User",
      "schema": {
        "$ref": "#/definitions/User"
      }
    },
    "UserHeatmapData": {
      "description": "UserHeatmapData",
      "schema": {
        "type": "array",
        "items": {
          "$ref": "#/definitions/UserHeatmapData"
        }
      }
    },
    "UserList": {
      "description": "UserList",
      "schema": {
        "type": "array",
        "items": {
          "$ref": "#/definitions/User"
        }
      }
    },
    "WatchInfo": {
      "description": "WatchInfo",
      "schema": {
        "$ref": "#/definitions/WatchInfo"
      }
    },
    "empty": {
      "description": "APIEmpty is an empty response"
    },
    "error": {
      "description": "APIError is error format response",
      "headers": {
        "message": {
          "type": "string"
        },
        "url": {
          "type": "string"
        }
      }
    },
    "forbidden": {
      "description": "APIForbiddenError is a forbidden error response",
      "headers": {
        "message": {
          "type": "string"
        },
        "url": {
          "type": "string"
        }
      }
    },
    "invalidTopicsError": {
      "description": "APIInvalidTopicsError is error format response to invalid topics",
      "headers": {
        "invalidTopics": {
          "type": "array",
          "items": {
            "type": "string"
          }
        },
        "message": {
          "type": "string"
        }
      }
    },
    "notFound": {
      "description": "APINotFound is a not found empty response"
    },
    "parameterBodies": {
      "description": "parameterBodies",
      "schema": {
<<<<<<< HEAD
        "$ref": "#/definitions/EditBranchProtectionOption"
=======
        "$ref": "#/definitions/EditReactionOption"
>>>>>>> 06419658
      }
    },
    "redirect": {
      "description": "APIRedirect is a redirect response"
    },
    "validationError": {
      "description": "APIValidationError is error format response related to input validation",
      "headers": {
        "message": {
          "type": "string"
        },
        "url": {
          "type": "string"
        }
      }
    }
  },
  "securityDefinitions": {
    "AccessToken": {
      "type": "apiKey",
      "name": "access_token",
      "in": "query"
    },
    "AuthorizationHeaderToken": {
      "description": "API tokens must be prepended with \"token\" followed by a space.",
      "type": "apiKey",
      "name": "Authorization",
      "in": "header"
    },
    "BasicAuth": {
      "type": "basic"
    },
    "SudoHeader": {
      "description": "Sudo API request as the user provided as the key. Admin privileges are required.",
      "type": "apiKey",
      "name": "Sudo",
      "in": "header"
    },
    "SudoParam": {
      "description": "Sudo API request as the user provided as the key. Admin privileges are required.",
      "type": "apiKey",
      "name": "sudo",
      "in": "query"
    },
    "Token": {
      "type": "apiKey",
      "name": "token",
      "in": "query"
    }
  },
  "security": [
    {
      "BasicAuth": []
    },
    {
      "Token": []
    },
    {
      "AccessToken": []
    },
    {
      "AuthorizationHeaderToken": []
    },
    {
      "SudoParam": []
    },
    {
      "SudoHeader": []
    }
  ]
}<|MERGE_RESOLUTION|>--- conflicted
+++ resolved
@@ -13243,11 +13243,7 @@
     "parameterBodies": {
       "description": "parameterBodies",
       "schema": {
-<<<<<<< HEAD
         "$ref": "#/definitions/EditBranchProtectionOption"
-=======
-        "$ref": "#/definitions/EditReactionOption"
->>>>>>> 06419658
       }
     },
     "redirect": {
