--- conflicted
+++ resolved
@@ -8429,7 +8429,6 @@
         "operationId": "userCurrentTrackedTimes",
         "parameters": [
           {
-<<<<<<< HEAD
             "type": "integer",
             "description": "page number of results to return (1-based)",
             "name": "page",
@@ -8439,7 +8438,6 @@
             "type": "integer",
             "description": "page size of results, maximum page size is 50",
             "name": "limit",
-=======
             "type": "string",
             "format": "date-time",
             "description": "Only show times updated after the given time. This is a timestamp in RFC 3339 format",
@@ -8451,7 +8449,6 @@
             "format": "date-time",
             "description": "Only show times updated before the given time. This is a timestamp in RFC 3339 format",
             "name": "before",
->>>>>>> 17b844a3
             "in": "query"
           }
         ],
