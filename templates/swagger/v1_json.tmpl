{
  "consumes": [
    "application/json",
    "text/plain"
  ],
  "produces": [
    "application/json",
    "text/html"
  ],
  "schemes": [
    "http",
    "https"
  ],
  "swagger": "2.0",
  "info": {
    "description": "This documentation describes the Gitea API.",
    "title": "Gitea API.",
    "license": {
      "name": "MIT",
      "url": "http://opensource.org/licenses/MIT"
    },
    "version": "1.1.1"
  },
  "basePath": "{{AppSubUrl}}/api/v1",
  "paths": {
    "/admin/cron": {
      "get": {
        "produces": [
          "application/json"
        ],
        "tags": [
          "admin"
        ],
        "summary": "List cron tasks",
        "operationId": "adminCronList",
        "parameters": [
          {
            "type": "integer",
            "description": "page number of results to return (1-based)",
            "name": "page",
            "in": "query"
          },
          {
            "type": "integer",
            "description": "page size of results",
            "name": "limit",
            "in": "query"
          }
        ],
        "responses": {
          "200": {
            "$ref": "#/responses/CronList"
          },
          "403": {
            "$ref": "#/responses/forbidden"
          }
        }
      }
    },
    "/admin/cron/{task}": {
      "post": {
        "produces": [
          "application/json"
        ],
        "tags": [
          "admin"
        ],
        "summary": "Run cron task",
        "operationId": "adminCronRun",
        "parameters": [
          {
            "type": "string",
            "description": "task to run",
            "name": "task",
            "in": "path",
            "required": true
          }
        ],
        "responses": {
          "204": {
            "$ref": "#/responses/empty"
          },
          "404": {
            "$ref": "#/responses/notFound"
          }
        }
      }
    },
    "/admin/orgs": {
      "get": {
        "produces": [
          "application/json"
        ],
        "tags": [
          "admin"
        ],
        "summary": "List all organizations",
        "operationId": "adminGetAllOrgs",
        "parameters": [
          {
            "type": "integer",
            "description": "page number of results to return (1-based)",
            "name": "page",
            "in": "query"
          },
          {
            "type": "integer",
            "description": "page size of results",
            "name": "limit",
            "in": "query"
          }
        ],
        "responses": {
          "200": {
            "$ref": "#/responses/OrganizationList"
          },
          "403": {
            "$ref": "#/responses/forbidden"
          }
        }
      }
    },
    "/admin/unadopted": {
      "get": {
        "produces": [
          "application/json"
        ],
        "tags": [
          "admin"
        ],
        "summary": "List unadopted repositories",
        "operationId": "adminUnadoptedList",
        "parameters": [
          {
            "type": "integer",
            "description": "page number of results to return (1-based)",
            "name": "page",
            "in": "query"
          },
          {
            "type": "integer",
            "description": "page size of results",
            "name": "limit",
            "in": "query"
          },
          {
            "type": "string",
            "description": "pattern of repositories to search for",
            "name": "pattern",
            "in": "query"
          }
        ],
        "responses": {
          "200": {
            "$ref": "#/responses/StringSlice"
          },
          "403": {
            "$ref": "#/responses/forbidden"
          }
        }
      }
    },
    "/admin/unadopted/{owner}/{repo}": {
      "post": {
        "produces": [
          "application/json"
        ],
        "tags": [
          "admin"
        ],
        "summary": "Adopt unadopted files as a repository",
        "operationId": "adminAdoptRepository",
        "parameters": [
          {
            "type": "string",
            "description": "owner of the repo",
            "name": "owner",
            "in": "path",
            "required": true
          },
          {
            "type": "string",
            "description": "name of the repo",
            "name": "repo",
            "in": "path",
            "required": true
          }
        ],
        "responses": {
          "204": {
            "$ref": "#/responses/empty"
          },
          "403": {
            "$ref": "#/responses/forbidden"
          },
          "404": {
            "$ref": "#/responses/notFound"
          }
        }
      },
      "delete": {
        "produces": [
          "application/json"
        ],
        "tags": [
          "admin"
        ],
        "summary": "Delete unadopted files",
        "operationId": "adminDeleteUnadoptedRepository",
        "parameters": [
          {
            "type": "string",
            "description": "owner of the repo",
            "name": "owner",
            "in": "path",
            "required": true
          },
          {
            "type": "string",
            "description": "name of the repo",
            "name": "repo",
            "in": "path",
            "required": true
          }
        ],
        "responses": {
          "204": {
            "$ref": "#/responses/empty"
          },
          "403": {
            "$ref": "#/responses/forbidden"
          }
        }
      }
    },
    "/admin/users": {
      "get": {
        "produces": [
          "application/json"
        ],
        "tags": [
          "admin"
        ],
        "summary": "List all users",
        "operationId": "adminGetAllUsers",
        "parameters": [
          {
            "type": "integer",
            "description": "page number of results to return (1-based)",
            "name": "page",
            "in": "query"
          },
          {
            "type": "integer",
            "description": "page size of results",
            "name": "limit",
            "in": "query"
          }
        ],
        "responses": {
          "200": {
            "$ref": "#/responses/UserList"
          },
          "403": {
            "$ref": "#/responses/forbidden"
          }
        }
      },
      "post": {
        "consumes": [
          "application/json"
        ],
        "produces": [
          "application/json"
        ],
        "tags": [
          "admin"
        ],
        "summary": "Create a user",
        "operationId": "adminCreateUser",
        "parameters": [
          {
            "name": "body",
            "in": "body",
            "schema": {
              "$ref": "#/definitions/CreateUserOption"
            }
          }
        ],
        "responses": {
          "201": {
            "$ref": "#/responses/User"
          },
          "400": {
            "$ref": "#/responses/error"
          },
          "403": {
            "$ref": "#/responses/forbidden"
          },
          "422": {
            "$ref": "#/responses/validationError"
          }
        }
      }
    },
    "/admin/users/{username}": {
      "delete": {
        "produces": [
          "application/json"
        ],
        "tags": [
          "admin"
        ],
        "summary": "Delete a user",
        "operationId": "adminDeleteUser",
        "parameters": [
          {
            "type": "string",
            "description": "username of user to delete",
            "name": "username",
            "in": "path",
            "required": true
          }
        ],
        "responses": {
          "204": {
            "$ref": "#/responses/empty"
          },
          "403": {
            "$ref": "#/responses/forbidden"
          },
          "422": {
            "$ref": "#/responses/validationError"
          }
        }
      },
      "patch": {
        "consumes": [
          "application/json"
        ],
        "produces": [
          "application/json"
        ],
        "tags": [
          "admin"
        ],
        "summary": "Edit an existing user",
        "operationId": "adminEditUser",
        "parameters": [
          {
            "type": "string",
            "description": "username of user to edit",
            "name": "username",
            "in": "path",
            "required": true
          },
          {
            "name": "body",
            "in": "body",
            "schema": {
              "$ref": "#/definitions/EditUserOption"
            }
          }
        ],
        "responses": {
          "200": {
            "$ref": "#/responses/User"
          },
          "403": {
            "$ref": "#/responses/forbidden"
          },
          "422": {
            "$ref": "#/responses/validationError"
          }
        }
      }
    },
    "/admin/users/{username}/keys": {
      "post": {
        "consumes": [
          "application/json"
        ],
        "produces": [
          "application/json"
        ],
        "tags": [
          "admin"
        ],
        "summary": "Add a public key on behalf of a user",
        "operationId": "adminCreatePublicKey",
        "parameters": [
          {
            "type": "string",
            "description": "username of the user",
            "name": "username",
            "in": "path",
            "required": true
          },
          {
            "name": "key",
            "in": "body",
            "schema": {
              "$ref": "#/definitions/CreateKeyOption"
            }
          }
        ],
        "responses": {
          "201": {
            "$ref": "#/responses/PublicKey"
          },
          "403": {
            "$ref": "#/responses/forbidden"
          },
          "422": {
            "$ref": "#/responses/validationError"
          }
        }
      }
    },
    "/admin/users/{username}/keys/{id}": {
      "delete": {
        "produces": [
          "application/json"
        ],
        "tags": [
          "admin"
        ],
        "summary": "Delete a user's public key",
        "operationId": "adminDeleteUserPublicKey",
        "parameters": [
          {
            "type": "string",
            "description": "username of user",
            "name": "username",
            "in": "path",
            "required": true
          },
          {
            "type": "integer",
            "format": "int64",
            "description": "id of the key to delete",
            "name": "id",
            "in": "path",
            "required": true
          }
        ],
        "responses": {
          "204": {
            "$ref": "#/responses/empty"
          },
          "403": {
            "$ref": "#/responses/forbidden"
          },
          "404": {
            "$ref": "#/responses/notFound"
          }
        }
      }
    },
    "/admin/users/{username}/orgs": {
      "post": {
        "consumes": [
          "application/json"
        ],
        "produces": [
          "application/json"
        ],
        "tags": [
          "admin"
        ],
        "summary": "Create an organization",
        "operationId": "adminCreateOrg",
        "parameters": [
          {
            "type": "string",
            "description": "username of the user that will own the created organization",
            "name": "username",
            "in": "path",
            "required": true
          },
          {
            "name": "organization",
            "in": "body",
            "required": true,
            "schema": {
              "$ref": "#/definitions/CreateOrgOption"
            }
          }
        ],
        "responses": {
          "201": {
            "$ref": "#/responses/Organization"
          },
          "403": {
            "$ref": "#/responses/forbidden"
          },
          "422": {
            "$ref": "#/responses/validationError"
          }
        }
      }
    },
    "/admin/users/{username}/repos": {
      "post": {
        "consumes": [
          "application/json"
        ],
        "produces": [
          "application/json"
        ],
        "tags": [
          "admin"
        ],
        "summary": "Create a repository on behalf of a user",
        "operationId": "adminCreateRepo",
        "parameters": [
          {
            "type": "string",
            "description": "username of the user. This user will own the created repository",
            "name": "username",
            "in": "path",
            "required": true
          },
          {
            "name": "repository",
            "in": "body",
            "required": true,
            "schema": {
              "$ref": "#/definitions/CreateRepoOption"
            }
          }
        ],
        "responses": {
          "201": {
            "$ref": "#/responses/Repository"
          },
          "403": {
            "$ref": "#/responses/forbidden"
          },
          "404": {
            "$ref": "#/responses/notFound"
          },
          "409": {
            "$ref": "#/responses/error"
          },
          "422": {
            "$ref": "#/responses/validationError"
          }
        }
      }
    },
    "/markdown": {
      "post": {
        "consumes": [
          "application/json"
        ],
        "produces": [
          "text/html"
        ],
        "tags": [
          "miscellaneous"
        ],
        "summary": "Render a markdown document as HTML",
        "operationId": "renderMarkdown",
        "parameters": [
          {
            "name": "body",
            "in": "body",
            "schema": {
              "$ref": "#/definitions/MarkdownOption"
            }
          }
        ],
        "responses": {
          "200": {
            "$ref": "#/responses/MarkdownRender"
          },
          "422": {
            "$ref": "#/responses/validationError"
          }
        }
      }
    },
    "/markdown/raw": {
      "post": {
        "consumes": [
          "text/plain"
        ],
        "produces": [
          "text/html"
        ],
        "tags": [
          "miscellaneous"
        ],
        "summary": "Render raw markdown as HTML",
        "operationId": "renderMarkdownRaw",
        "parameters": [
          {
            "description": "Request body to render",
            "name": "body",
            "in": "body",
            "required": true,
            "schema": {
              "type": "string"
            }
          }
        ],
        "responses": {
          "200": {
            "$ref": "#/responses/MarkdownRender"
          },
          "422": {
            "$ref": "#/responses/validationError"
          }
        }
      }
    },
    "/notifications": {
      "get": {
        "consumes": [
          "application/json"
        ],
        "produces": [
          "application/json"
        ],
        "tags": [
          "notification"
        ],
        "summary": "List users's notification threads",
        "operationId": "notifyGetList",
        "parameters": [
          {
            "type": "string",
            "description": "If true, show notifications marked as read. Default value is false",
            "name": "all",
            "in": "query"
          },
          {
            "type": "array",
            "items": {
              "type": "string"
            },
            "collectionFormat": "multi",
            "description": "Show notifications with the provided status types. Options are: unread, read and/or pinned. Defaults to unread \u0026 pinned.",
            "name": "status-types",
            "in": "query"
          },
          {
            "type": "string",
            "format": "date-time",
            "description": "Only show notifications updated after the given time. This is a timestamp in RFC 3339 format",
            "name": "since",
            "in": "query"
          },
          {
            "type": "string",
            "format": "date-time",
            "description": "Only show notifications updated before the given time. This is a timestamp in RFC 3339 format",
            "name": "before",
            "in": "query"
          },
          {
            "type": "integer",
            "description": "page number of results to return (1-based)",
            "name": "page",
            "in": "query"
          },
          {
            "type": "integer",
            "description": "page size of results",
            "name": "limit",
            "in": "query"
          }
        ],
        "responses": {
          "200": {
            "$ref": "#/responses/NotificationThreadList"
          }
        }
      },
      "put": {
        "consumes": [
          "application/json"
        ],
        "produces": [
          "application/json"
        ],
        "tags": [
          "notification"
        ],
        "summary": "Mark notification threads as read, pinned or unread",
        "operationId": "notifyReadList",
        "parameters": [
          {
            "type": "string",
            "format": "date-time",
            "description": "Describes the last point that notifications were checked. Anything updated since this time will not be updated.",
            "name": "last_read_at",
            "in": "query"
          },
          {
            "type": "string",
            "description": "If true, mark all notifications on this repo. Default value is false",
            "name": "all",
            "in": "query"
          },
          {
            "type": "array",
            "items": {
              "type": "string"
            },
            "collectionFormat": "multi",
            "description": "Mark notifications with the provided status types. Options are: unread, read and/or pinned. Defaults to unread.",
            "name": "status-types",
            "in": "query"
          },
          {
            "type": "string",
            "description": "Status to mark notifications as, Defaults to read.",
            "name": "to-status",
            "in": "query"
          }
        ],
        "responses": {
          "205": {
            "$ref": "#/responses/empty"
          }
        }
      }
    },
    "/notifications/new": {
      "get": {
        "tags": [
          "notification"
        ],
        "summary": "Check if unread notifications exist",
        "operationId": "notifyNewAvailable",
        "responses": {
          "200": {
            "$ref": "#/responses/NotificationCount"
          }
        }
      }
    },
    "/notifications/threads/{id}": {
      "get": {
        "consumes": [
          "application/json"
        ],
        "produces": [
          "application/json"
        ],
        "tags": [
          "notification"
        ],
        "summary": "Get notification thread by ID",
        "operationId": "notifyGetThread",
        "parameters": [
          {
            "type": "string",
            "description": "id of notification thread",
            "name": "id",
            "in": "path",
            "required": true
          }
        ],
        "responses": {
          "200": {
            "$ref": "#/responses/NotificationThread"
          },
          "403": {
            "$ref": "#/responses/forbidden"
          },
          "404": {
            "$ref": "#/responses/notFound"
          }
        }
      },
      "patch": {
        "consumes": [
          "application/json"
        ],
        "produces": [
          "application/json"
        ],
        "tags": [
          "notification"
        ],
        "summary": "Mark notification thread as read by ID",
        "operationId": "notifyReadThread",
        "parameters": [
          {
            "type": "string",
            "description": "id of notification thread",
            "name": "id",
            "in": "path",
            "required": true
          },
          {
            "type": "string",
            "default": "read",
            "description": "Status to mark notifications as",
            "name": "to-status",
            "in": "query"
          }
        ],
        "responses": {
          "205": {
            "$ref": "#/responses/empty"
          },
          "403": {
            "$ref": "#/responses/forbidden"
          },
          "404": {
            "$ref": "#/responses/notFound"
          }
        }
      }
    },
    "/org/{org}/repos": {
      "post": {
        "consumes": [
          "application/json"
        ],
        "produces": [
          "application/json"
        ],
        "tags": [
          "organization"
        ],
        "summary": "Create a repository in an organization",
        "operationId": "createOrgRepoDeprecated",
        "deprecated": true,
        "parameters": [
          {
            "type": "string",
            "description": "name of organization",
            "name": "org",
            "in": "path",
            "required": true
          },
          {
            "name": "body",
            "in": "body",
            "schema": {
              "$ref": "#/definitions/CreateRepoOption"
            }
          }
        ],
        "responses": {
          "201": {
            "$ref": "#/responses/Repository"
          },
          "403": {
            "$ref": "#/responses/forbidden"
          },
          "422": {
            "$ref": "#/responses/validationError"
          }
        }
      }
    },
    "/orgs": {
      "get": {
        "produces": [
          "application/json"
        ],
        "tags": [
          "organization"
        ],
        "summary": "Get list of organizations",
        "operationId": "orgGetAll",
        "parameters": [
          {
            "type": "integer",
            "description": "page number of results to return (1-based)",
            "name": "page",
            "in": "query"
          },
          {
            "type": "integer",
            "description": "page size of results",
            "name": "limit",
            "in": "query"
          }
        ],
        "responses": {
          "200": {
            "$ref": "#/responses/OrganizationList"
          }
        }
      },
      "post": {
        "consumes": [
          "application/json"
        ],
        "produces": [
          "application/json"
        ],
        "tags": [
          "organization"
        ],
        "summary": "Create an organization",
        "operationId": "orgCreate",
        "parameters": [
          {
            "name": "organization",
            "in": "body",
            "required": true,
            "schema": {
              "$ref": "#/definitions/CreateOrgOption"
            }
          }
        ],
        "responses": {
          "201": {
            "$ref": "#/responses/Organization"
          },
          "403": {
            "$ref": "#/responses/forbidden"
          },
          "422": {
            "$ref": "#/responses/validationError"
          }
        }
      }
    },
    "/orgs/{org}": {
      "get": {
        "produces": [
          "application/json"
        ],
        "tags": [
          "organization"
        ],
        "summary": "Get an organization",
        "operationId": "orgGet",
        "parameters": [
          {
            "type": "string",
            "description": "name of the organization to get",
            "name": "org",
            "in": "path",
            "required": true
          }
        ],
        "responses": {
          "200": {
            "$ref": "#/responses/Organization"
          }
        }
      },
      "delete": {
        "produces": [
          "application/json"
        ],
        "tags": [
          "organization"
        ],
        "summary": "Delete an organization",
        "operationId": "orgDelete",
        "parameters": [
          {
            "type": "string",
            "description": "organization that is to be deleted",
            "name": "org",
            "in": "path",
            "required": true
          }
        ],
        "responses": {
          "204": {
            "$ref": "#/responses/empty"
          }
        }
      },
      "patch": {
        "consumes": [
          "application/json"
        ],
        "produces": [
          "application/json"
        ],
        "tags": [
          "organization"
        ],
        "summary": "Edit an organization",
        "operationId": "orgEdit",
        "parameters": [
          {
            "type": "string",
            "description": "name of the organization to edit",
            "name": "org",
            "in": "path",
            "required": true
          },
          {
            "name": "body",
            "in": "body",
            "required": true,
            "schema": {
              "$ref": "#/definitions/EditOrgOption"
            }
          }
        ],
        "responses": {
          "200": {
            "$ref": "#/responses/Organization"
          }
        }
      }
    },
    "/orgs/{org}/hooks": {
      "get": {
        "produces": [
          "application/json"
        ],
        "tags": [
          "organization"
        ],
        "summary": "List an organization's webhooks",
        "operationId": "orgListHooks",
        "parameters": [
          {
            "type": "string",
            "description": "name of the organization",
            "name": "org",
            "in": "path",
            "required": true
          },
          {
            "type": "integer",
            "description": "page number of results to return (1-based)",
            "name": "page",
            "in": "query"
          },
          {
            "type": "integer",
            "description": "page size of results",
            "name": "limit",
            "in": "query"
          }
        ],
        "responses": {
          "200": {
            "$ref": "#/responses/HookList"
          }
        }
      }
    },
    "/orgs/{org}/hooks/": {
      "post": {
        "consumes": [
          "application/json"
        ],
        "produces": [
          "application/json"
        ],
        "tags": [
          "organization"
        ],
        "summary": "Create a hook",
        "operationId": "orgCreateHook",
        "parameters": [
          {
            "type": "string",
            "description": "name of the organization",
            "name": "org",
            "in": "path",
            "required": true
          },
          {
            "name": "body",
            "in": "body",
            "required": true,
            "schema": {
              "$ref": "#/definitions/CreateHookOption"
            }
          }
        ],
        "responses": {
          "201": {
            "$ref": "#/responses/Hook"
          }
        }
      }
    },
    "/orgs/{org}/hooks/{id}": {
      "get": {
        "produces": [
          "application/json"
        ],
        "tags": [
          "organization"
        ],
        "summary": "Get a hook",
        "operationId": "orgGetHook",
        "parameters": [
          {
            "type": "string",
            "description": "name of the organization",
            "name": "org",
            "in": "path",
            "required": true
          },
          {
            "type": "integer",
            "format": "int64",
            "description": "id of the hook to get",
            "name": "id",
            "in": "path",
            "required": true
          }
        ],
        "responses": {
          "200": {
            "$ref": "#/responses/Hook"
          }
        }
      },
      "delete": {
        "produces": [
          "application/json"
        ],
        "tags": [
          "organization"
        ],
        "summary": "Delete a hook",
        "operationId": "orgDeleteHook",
        "parameters": [
          {
            "type": "string",
            "description": "name of the organization",
            "name": "org",
            "in": "path",
            "required": true
          },
          {
            "type": "integer",
            "format": "int64",
            "description": "id of the hook to delete",
            "name": "id",
            "in": "path",
            "required": true
          }
        ],
        "responses": {
          "204": {
            "$ref": "#/responses/empty"
          }
        }
      },
      "patch": {
        "consumes": [
          "application/json"
        ],
        "produces": [
          "application/json"
        ],
        "tags": [
          "organization"
        ],
        "summary": "Update a hook",
        "operationId": "orgEditHook",
        "parameters": [
          {
            "type": "string",
            "description": "name of the organization",
            "name": "org",
            "in": "path",
            "required": true
          },
          {
            "type": "integer",
            "format": "int64",
            "description": "id of the hook to update",
            "name": "id",
            "in": "path",
            "required": true
          },
          {
            "name": "body",
            "in": "body",
            "schema": {
              "$ref": "#/definitions/EditHookOption"
            }
          }
        ],
        "responses": {
          "200": {
            "$ref": "#/responses/Hook"
          }
        }
      }
    },
    "/orgs/{org}/labels": {
      "get": {
        "produces": [
          "application/json"
        ],
        "tags": [
          "organization"
        ],
        "summary": "List an organization's labels",
        "operationId": "orgListLabels",
        "parameters": [
          {
            "type": "string",
            "description": "name of the organization",
            "name": "org",
            "in": "path",
            "required": true
          },
          {
            "type": "integer",
            "description": "page number of results to return (1-based)",
            "name": "page",
            "in": "query"
          },
          {
            "type": "integer",
            "description": "page size of results",
            "name": "limit",
            "in": "query"
          }
        ],
        "responses": {
          "200": {
            "$ref": "#/responses/LabelList"
          }
        }
      },
      "post": {
        "consumes": [
          "application/json"
        ],
        "produces": [
          "application/json"
        ],
        "tags": [
          "organization"
        ],
        "summary": "Create a label for an organization",
        "operationId": "orgCreateLabel",
        "parameters": [
          {
            "type": "string",
            "description": "name of the organization",
            "name": "org",
            "in": "path",
            "required": true
          },
          {
            "name": "body",
            "in": "body",
            "schema": {
              "$ref": "#/definitions/CreateLabelOption"
            }
          }
        ],
        "responses": {
          "201": {
            "$ref": "#/responses/Label"
          },
          "422": {
            "$ref": "#/responses/validationError"
          }
        }
      }
    },
    "/orgs/{org}/labels/{id}": {
      "get": {
        "produces": [
          "application/json"
        ],
        "tags": [
          "organization"
        ],
        "summary": "Get a single label",
        "operationId": "orgGetLabel",
        "parameters": [
          {
            "type": "string",
            "description": "name of the organization",
            "name": "org",
            "in": "path",
            "required": true
          },
          {
            "type": "integer",
            "format": "int64",
            "description": "id of the label to get",
            "name": "id",
            "in": "path",
            "required": true
          }
        ],
        "responses": {
          "200": {
            "$ref": "#/responses/Label"
          }
        }
      },
      "delete": {
        "tags": [
          "organization"
        ],
        "summary": "Delete a label",
        "operationId": "orgDeleteLabel",
        "parameters": [
          {
            "type": "string",
            "description": "name of the organization",
            "name": "org",
            "in": "path",
            "required": true
          },
          {
            "type": "integer",
            "format": "int64",
            "description": "id of the label to delete",
            "name": "id",
            "in": "path",
            "required": true
          }
        ],
        "responses": {
          "204": {
            "$ref": "#/responses/empty"
          }
        }
      },
      "patch": {
        "consumes": [
          "application/json"
        ],
        "produces": [
          "application/json"
        ],
        "tags": [
          "organization"
        ],
        "summary": "Update a label",
        "operationId": "orgEditLabel",
        "parameters": [
          {
            "type": "string",
            "description": "name of the organization",
            "name": "org",
            "in": "path",
            "required": true
          },
          {
            "type": "integer",
            "format": "int64",
            "description": "id of the label to edit",
            "name": "id",
            "in": "path",
            "required": true
          },
          {
            "name": "body",
            "in": "body",
            "schema": {
              "$ref": "#/definitions/EditLabelOption"
            }
          }
        ],
        "responses": {
          "200": {
            "$ref": "#/responses/Label"
          },
          "422": {
            "$ref": "#/responses/validationError"
          }
        }
      }
    },
    "/orgs/{org}/members": {
      "get": {
        "produces": [
          "application/json"
        ],
        "tags": [
          "organization"
        ],
        "summary": "List an organization's members",
        "operationId": "orgListMembers",
        "parameters": [
          {
            "type": "string",
            "description": "name of the organization",
            "name": "org",
            "in": "path",
            "required": true
          },
          {
            "type": "integer",
            "description": "page number of results to return (1-based)",
            "name": "page",
            "in": "query"
          },
          {
            "type": "integer",
            "description": "page size of results",
            "name": "limit",
            "in": "query"
          }
        ],
        "responses": {
          "200": {
            "$ref": "#/responses/UserList"
          }
        }
      }
    },
    "/orgs/{org}/members/{username}": {
      "get": {
        "tags": [
          "organization"
        ],
        "summary": "Check if a user is a member of an organization",
        "operationId": "orgIsMember",
        "parameters": [
          {
            "type": "string",
            "description": "name of the organization",
            "name": "org",
            "in": "path",
            "required": true
          },
          {
            "type": "string",
            "description": "username of the user",
            "name": "username",
            "in": "path",
            "required": true
          }
        ],
        "responses": {
          "204": {
            "description": "user is a member"
          },
          "302": {
            "description": "redirection to /orgs/{org}/public_members/{username}"
          },
          "404": {
            "description": "user is not a member"
          }
        }
      },
      "delete": {
        "produces": [
          "application/json"
        ],
        "tags": [
          "organization"
        ],
        "summary": "Remove a member from an organization",
        "operationId": "orgDeleteMember",
        "parameters": [
          {
            "type": "string",
            "description": "name of the organization",
            "name": "org",
            "in": "path",
            "required": true
          },
          {
            "type": "string",
            "description": "username of the user",
            "name": "username",
            "in": "path",
            "required": true
          }
        ],
        "responses": {
          "204": {
            "description": "member removed"
          }
        }
      }
    },
    "/orgs/{org}/public_members": {
      "get": {
        "produces": [
          "application/json"
        ],
        "tags": [
          "organization"
        ],
        "summary": "List an organization's public members",
        "operationId": "orgListPublicMembers",
        "parameters": [
          {
            "type": "string",
            "description": "name of the organization",
            "name": "org",
            "in": "path",
            "required": true
          },
          {
            "type": "integer",
            "description": "page number of results to return (1-based)",
            "name": "page",
            "in": "query"
          },
          {
            "type": "integer",
            "description": "page size of results",
            "name": "limit",
            "in": "query"
          }
        ],
        "responses": {
          "200": {
            "$ref": "#/responses/UserList"
          }
        }
      }
    },
    "/orgs/{org}/public_members/{username}": {
      "get": {
        "tags": [
          "organization"
        ],
        "summary": "Check if a user is a public member of an organization",
        "operationId": "orgIsPublicMember",
        "parameters": [
          {
            "type": "string",
            "description": "name of the organization",
            "name": "org",
            "in": "path",
            "required": true
          },
          {
            "type": "string",
            "description": "username of the user",
            "name": "username",
            "in": "path",
            "required": true
          }
        ],
        "responses": {
          "204": {
            "description": "user is a public member"
          },
          "404": {
            "description": "user is not a public member"
          }
        }
      },
      "put": {
        "produces": [
          "application/json"
        ],
        "tags": [
          "organization"
        ],
        "summary": "Publicize a user's membership",
        "operationId": "orgPublicizeMember",
        "parameters": [
          {
            "type": "string",
            "description": "name of the organization",
            "name": "org",
            "in": "path",
            "required": true
          },
          {
            "type": "string",
            "description": "username of the user",
            "name": "username",
            "in": "path",
            "required": true
          }
        ],
        "responses": {
          "204": {
            "description": "membership publicized"
          },
          "403": {
            "$ref": "#/responses/forbidden"
          }
        }
      },
      "delete": {
        "produces": [
          "application/json"
        ],
        "tags": [
          "organization"
        ],
        "summary": "Conceal a user's membership",
        "operationId": "orgConcealMember",
        "parameters": [
          {
            "type": "string",
            "description": "name of the organization",
            "name": "org",
            "in": "path",
            "required": true
          },
          {
            "type": "string",
            "description": "username of the user",
            "name": "username",
            "in": "path",
            "required": true
          }
        ],
        "responses": {
          "204": {
            "$ref": "#/responses/empty"
          },
          "403": {
            "$ref": "#/responses/forbidden"
          }
        }
      }
    },
    "/orgs/{org}/repos": {
      "get": {
        "produces": [
          "application/json"
        ],
        "tags": [
          "organization"
        ],
        "summary": "List an organization's repos",
        "operationId": "orgListRepos",
        "parameters": [
          {
            "type": "string",
            "description": "name of the organization",
            "name": "org",
            "in": "path",
            "required": true
          },
          {
            "type": "integer",
            "description": "page number of results to return (1-based)",
            "name": "page",
            "in": "query"
          },
          {
            "type": "integer",
            "description": "page size of results",
            "name": "limit",
            "in": "query"
          }
        ],
        "responses": {
          "200": {
            "$ref": "#/responses/RepositoryList"
          }
        }
      },
      "post": {
        "consumes": [
          "application/json"
        ],
        "produces": [
          "application/json"
        ],
        "tags": [
          "organization"
        ],
        "summary": "Create a repository in an organization",
        "operationId": "createOrgRepo",
        "parameters": [
          {
            "type": "string",
            "description": "name of organization",
            "name": "org",
            "in": "path",
            "required": true
          },
          {
            "name": "body",
            "in": "body",
            "schema": {
              "$ref": "#/definitions/CreateRepoOption"
            }
          }
        ],
        "responses": {
          "201": {
            "$ref": "#/responses/Repository"
          },
          "403": {
            "$ref": "#/responses/forbidden"
          },
          "404": {
            "$ref": "#/responses/notFound"
          }
        }
      }
    },
    "/orgs/{org}/teams": {
      "get": {
        "produces": [
          "application/json"
        ],
        "tags": [
          "organization"
        ],
        "summary": "List an organization's teams",
        "operationId": "orgListTeams",
        "parameters": [
          {
            "type": "string",
            "description": "name of the organization",
            "name": "org",
            "in": "path",
            "required": true
          },
          {
            "type": "integer",
            "description": "page number of results to return (1-based)",
            "name": "page",
            "in": "query"
          },
          {
            "type": "integer",
            "description": "page size of results",
            "name": "limit",
            "in": "query"
          }
        ],
        "responses": {
          "200": {
            "$ref": "#/responses/TeamList"
          }
        }
      },
      "post": {
        "consumes": [
          "application/json"
        ],
        "produces": [
          "application/json"
        ],
        "tags": [
          "organization"
        ],
        "summary": "Create a team",
        "operationId": "orgCreateTeam",
        "parameters": [
          {
            "type": "string",
            "description": "name of the organization",
            "name": "org",
            "in": "path",
            "required": true
          },
          {
            "name": "body",
            "in": "body",
            "schema": {
              "$ref": "#/definitions/CreateTeamOption"
            }
          }
        ],
        "responses": {
          "201": {
            "$ref": "#/responses/Team"
          },
          "422": {
            "$ref": "#/responses/validationError"
          }
        }
      }
    },
    "/orgs/{org}/teams/search": {
      "get": {
        "produces": [
          "application/json"
        ],
        "tags": [
          "organization"
        ],
        "summary": "Search for teams within an organization",
        "operationId": "teamSearch",
        "parameters": [
          {
            "type": "string",
            "description": "name of the organization",
            "name": "org",
            "in": "path",
            "required": true
          },
          {
            "type": "string",
            "description": "keywords to search",
            "name": "q",
            "in": "query"
          },
          {
            "type": "boolean",
            "description": "include search within team description (defaults to true)",
            "name": "include_desc",
            "in": "query"
          },
          {
            "type": "integer",
            "description": "page number of results to return (1-based)",
            "name": "page",
            "in": "query"
          },
          {
            "type": "integer",
            "description": "page size of results",
            "name": "limit",
            "in": "query"
          }
        ],
        "responses": {
          "200": {
            "description": "SearchResults of a successful search",
            "schema": {
              "type": "object",
              "properties": {
                "data": {
                  "type": "array",
                  "items": {
                    "$ref": "#/definitions/Team"
                  }
                },
                "ok": {
                  "type": "boolean"
                }
              }
            }
          }
        }
      }
    },
    "/repos/issues/search": {
      "get": {
        "produces": [
          "application/json"
        ],
        "tags": [
          "issue"
        ],
        "summary": "Search for issues across the repositories that the user has access to",
        "operationId": "issueSearchIssues",
        "parameters": [
          {
            "type": "string",
            "description": "whether issue is open or closed",
            "name": "state",
            "in": "query"
          },
          {
            "type": "string",
            "description": "comma separated list of labels. Fetch only issues that have any of this labels. Non existent labels are discarded",
            "name": "labels",
            "in": "query"
          },
          {
            "type": "string",
            "description": "search string",
            "name": "q",
            "in": "query"
          },
          {
            "type": "integer",
            "format": "int64",
            "description": "repository to prioritize in the results",
            "name": "priority_repo_id",
            "in": "query"
          },
          {
            "type": "string",
            "description": "filter by type (issues / pulls) if set",
            "name": "type",
            "in": "query"
          },
          {
            "type": "integer",
            "description": "page number of requested issues",
            "name": "page",
            "in": "query"
          }
        ],
        "responses": {
          "200": {
            "$ref": "#/responses/IssueList"
          }
        }
      }
    },
    "/repos/migrate": {
      "post": {
        "consumes": [
          "application/json"
        ],
        "produces": [
          "application/json"
        ],
        "tags": [
          "repository"
        ],
        "summary": "Migrate a remote git repository",
        "operationId": "repoMigrate",
        "parameters": [
          {
            "name": "body",
            "in": "body",
            "schema": {
              "$ref": "#/definitions/MigrateRepoOptions"
            }
          }
        ],
        "responses": {
          "201": {
            "$ref": "#/responses/Repository"
          },
          "403": {
            "$ref": "#/responses/forbidden"
          },
          "422": {
            "$ref": "#/responses/validationError"
          }
        }
      }
    },
    "/repos/search": {
      "get": {
        "produces": [
          "application/json"
        ],
        "tags": [
          "repository"
        ],
        "summary": "Search for repositories",
        "operationId": "repoSearch",
        "parameters": [
          {
            "type": "string",
            "description": "keyword",
            "name": "q",
            "in": "query"
          },
          {
            "type": "boolean",
            "description": "Limit search to repositories with keyword as topic",
            "name": "topic",
            "in": "query"
          },
          {
            "type": "boolean",
            "description": "include search of keyword within repository description",
            "name": "includeDesc",
            "in": "query"
          },
          {
            "type": "integer",
            "format": "int64",
            "description": "search only for repos that the user with the given id owns or contributes to",
            "name": "uid",
            "in": "query"
          },
          {
            "type": "integer",
            "format": "int64",
            "description": "repo owner to prioritize in the results",
            "name": "priority_owner_id",
            "in": "query"
          },
          {
            "type": "integer",
            "format": "int64",
            "description": "search only for repos that the user with the given id has starred",
            "name": "starredBy",
            "in": "query"
          },
          {
            "type": "boolean",
            "description": "include private repositories this user has access to (defaults to true)",
            "name": "private",
            "in": "query"
          },
          {
            "type": "boolean",
            "description": "show only pubic, private or all repositories (defaults to all)",
            "name": "is_private",
            "in": "query"
          },
          {
            "type": "boolean",
            "description": "include template repositories this user has access to (defaults to true)",
            "name": "template",
            "in": "query"
          },
          {
            "type": "boolean",
            "description": "show only archived, non-archived or all repositories (defaults to all)",
            "name": "archived",
            "in": "query"
          },
          {
            "type": "string",
            "description": "type of repository to search for. Supported values are \"fork\", \"source\", \"mirror\" and \"collaborative\"",
            "name": "mode",
            "in": "query"
          },
          {
            "type": "boolean",
            "description": "if `uid` is given, search only for repos that the user owns",
            "name": "exclusive",
            "in": "query"
          },
          {
            "type": "string",
            "description": "sort repos by attribute. Supported values are \"alpha\", \"created\", \"updated\", \"size\", and \"id\". Default is \"alpha\"",
            "name": "sort",
            "in": "query"
          },
          {
            "type": "string",
            "description": "sort order, either \"asc\" (ascending) or \"desc\" (descending). Default is \"asc\", ignored if \"sort\" is not specified.",
            "name": "order",
            "in": "query"
          },
          {
            "type": "integer",
            "description": "page number of results to return (1-based)",
            "name": "page",
            "in": "query"
          },
          {
            "type": "integer",
            "description": "page size of results",
            "name": "limit",
            "in": "query"
          }
        ],
        "responses": {
          "200": {
            "$ref": "#/responses/SearchResults"
          },
          "422": {
            "$ref": "#/responses/validationError"
          }
        }
      }
    },
    "/repos/{owner}/{repo}": {
      "get": {
        "produces": [
          "application/json"
        ],
        "tags": [
          "repository"
        ],
        "summary": "Get a repository",
        "operationId": "repoGet",
        "parameters": [
          {
            "type": "string",
            "description": "owner of the repo",
            "name": "owner",
            "in": "path",
            "required": true
          },
          {
            "type": "string",
            "description": "name of the repo",
            "name": "repo",
            "in": "path",
            "required": true
          }
        ],
        "responses": {
          "200": {
            "$ref": "#/responses/Repository"
          }
        }
      },
      "delete": {
        "produces": [
          "application/json"
        ],
        "tags": [
          "repository"
        ],
        "summary": "Delete a repository",
        "operationId": "repoDelete",
        "parameters": [
          {
            "type": "string",
            "description": "owner of the repo to delete",
            "name": "owner",
            "in": "path",
            "required": true
          },
          {
            "type": "string",
            "description": "name of the repo to delete",
            "name": "repo",
            "in": "path",
            "required": true
          }
        ],
        "responses": {
          "204": {
            "$ref": "#/responses/empty"
          },
          "403": {
            "$ref": "#/responses/forbidden"
          }
        }
      },
      "patch": {
        "produces": [
          "application/json"
        ],
        "tags": [
          "repository"
        ],
        "summary": "Edit a repository's properties. Only fields that are set will be changed.",
        "operationId": "repoEdit",
        "parameters": [
          {
            "type": "string",
            "description": "owner of the repo to edit",
            "name": "owner",
            "in": "path",
            "required": true
          },
          {
            "type": "string",
            "description": "name of the repo to edit",
            "name": "repo",
            "in": "path",
            "required": true
          },
          {
            "description": "Properties of a repo that you can edit",
            "name": "body",
            "in": "body",
            "schema": {
              "$ref": "#/definitions/EditRepoOption"
            }
          }
        ],
        "responses": {
          "200": {
            "$ref": "#/responses/Repository"
          },
          "403": {
            "$ref": "#/responses/forbidden"
          },
          "422": {
            "$ref": "#/responses/validationError"
          }
        }
      }
    },
    "/repos/{owner}/{repo}/archive/{archive}": {
      "get": {
        "produces": [
          "application/json"
        ],
        "tags": [
          "repository"
        ],
        "summary": "Get an archive of a repository",
        "operationId": "repoGetArchive",
        "parameters": [
          {
            "type": "string",
            "description": "owner of the repo",
            "name": "owner",
            "in": "path",
            "required": true
          },
          {
            "type": "string",
            "description": "name of the repo",
            "name": "repo",
            "in": "path",
            "required": true
          },
          {
            "type": "string",
            "description": "the git reference for download with attached archive format (e.g. master.zip)",
            "name": "archive",
            "in": "path",
            "required": true
          }
        ],
        "responses": {
          "200": {
            "description": "success"
          },
          "404": {
            "$ref": "#/responses/notFound"
          }
        }
      }
    },
    "/repos/{owner}/{repo}/branch_protections": {
      "get": {
        "produces": [
          "application/json"
        ],
        "tags": [
          "repository"
        ],
        "summary": "List branch protections for a repository",
        "operationId": "repoListBranchProtection",
        "parameters": [
          {
            "type": "string",
            "description": "owner of the repo",
            "name": "owner",
            "in": "path",
            "required": true
          },
          {
            "type": "string",
            "description": "name of the repo",
            "name": "repo",
            "in": "path",
            "required": true
          }
        ],
        "responses": {
          "200": {
            "$ref": "#/responses/BranchProtectionList"
          }
        }
      },
      "post": {
        "consumes": [
          "application/json"
        ],
        "produces": [
          "application/json"
        ],
        "tags": [
          "repository"
        ],
        "summary": "Create a branch protections for a repository",
        "operationId": "repoCreateBranchProtection",
        "parameters": [
          {
            "type": "string",
            "description": "owner of the repo",
            "name": "owner",
            "in": "path",
            "required": true
          },
          {
            "type": "string",
            "description": "name of the repo",
            "name": "repo",
            "in": "path",
            "required": true
          },
          {
            "name": "body",
            "in": "body",
            "schema": {
              "$ref": "#/definitions/CreateBranchProtectionOption"
            }
          }
        ],
        "responses": {
          "201": {
            "$ref": "#/responses/BranchProtection"
          },
          "403": {
            "$ref": "#/responses/forbidden"
          },
          "404": {
            "$ref": "#/responses/notFound"
          },
          "422": {
            "$ref": "#/responses/validationError"
          }
        }
      }
    },
    "/repos/{owner}/{repo}/branch_protections/{name}": {
      "get": {
        "produces": [
          "application/json"
        ],
        "tags": [
          "repository"
        ],
        "summary": "Get a specific branch protection for the repository",
        "operationId": "repoGetBranchProtection",
        "parameters": [
          {
            "type": "string",
            "description": "owner of the repo",
            "name": "owner",
            "in": "path",
            "required": true
          },
          {
            "type": "string",
            "description": "name of the repo",
            "name": "repo",
            "in": "path",
            "required": true
          },
          {
            "type": "string",
            "description": "name of protected branch",
            "name": "name",
            "in": "path",
            "required": true
          }
        ],
        "responses": {
          "200": {
            "$ref": "#/responses/BranchProtection"
          },
          "404": {
            "$ref": "#/responses/notFound"
          }
        }
      },
      "delete": {
        "produces": [
          "application/json"
        ],
        "tags": [
          "repository"
        ],
        "summary": "Delete a specific branch protection for the repository",
        "operationId": "repoDeleteBranchProtection",
        "parameters": [
          {
            "type": "string",
            "description": "owner of the repo",
            "name": "owner",
            "in": "path",
            "required": true
          },
          {
            "type": "string",
            "description": "name of the repo",
            "name": "repo",
            "in": "path",
            "required": true
          },
          {
            "type": "string",
            "description": "name of protected branch",
            "name": "name",
            "in": "path",
            "required": true
          }
        ],
        "responses": {
          "204": {
            "$ref": "#/responses/empty"
          },
          "404": {
            "$ref": "#/responses/notFound"
          }
        }
      },
      "patch": {
        "consumes": [
          "application/json"
        ],
        "produces": [
          "application/json"
        ],
        "tags": [
          "repository"
        ],
        "summary": "Edit a branch protections for a repository. Only fields that are set will be changed",
        "operationId": "repoEditBranchProtection",
        "parameters": [
          {
            "type": "string",
            "description": "owner of the repo",
            "name": "owner",
            "in": "path",
            "required": true
          },
          {
            "type": "string",
            "description": "name of the repo",
            "name": "repo",
            "in": "path",
            "required": true
          },
          {
            "type": "string",
            "description": "name of protected branch",
            "name": "name",
            "in": "path",
            "required": true
          },
          {
            "name": "body",
            "in": "body",
            "schema": {
              "$ref": "#/definitions/EditBranchProtectionOption"
            }
          }
        ],
        "responses": {
          "200": {
            "$ref": "#/responses/BranchProtection"
          },
          "404": {
            "$ref": "#/responses/notFound"
          },
          "422": {
            "$ref": "#/responses/validationError"
          }
        }
      }
    },
    "/repos/{owner}/{repo}/branches": {
      "get": {
        "produces": [
          "application/json"
        ],
        "tags": [
          "repository"
        ],
        "summary": "List a repository's branches",
        "operationId": "repoListBranches",
        "parameters": [
          {
            "type": "string",
            "description": "owner of the repo",
            "name": "owner",
            "in": "path",
            "required": true
          },
          {
            "type": "string",
            "description": "name of the repo",
            "name": "repo",
            "in": "path",
            "required": true
          }
        ],
        "responses": {
          "200": {
            "$ref": "#/responses/BranchList"
          }
        }
      },
      "post": {
        "consumes": [
          "application/json"
        ],
        "produces": [
          "application/json"
        ],
        "tags": [
          "repository"
        ],
        "summary": "Create a branch",
        "operationId": "repoCreateBranch",
        "parameters": [
          {
            "type": "string",
            "description": "owner of the repo",
            "name": "owner",
            "in": "path",
            "required": true
          },
          {
            "type": "string",
            "description": "name of the repo",
            "name": "repo",
            "in": "path",
            "required": true
          },
          {
            "name": "body",
            "in": "body",
            "schema": {
              "$ref": "#/definitions/CreateBranchRepoOption"
            }
          }
        ],
        "responses": {
          "201": {
            "$ref": "#/responses/Branch"
          },
          "404": {
            "description": "The old branch does not exist."
          },
          "409": {
            "description": "The branch with the same name already exists."
          }
        }
      }
    },
    "/repos/{owner}/{repo}/branches/{branch}": {
      "get": {
        "produces": [
          "application/json"
        ],
        "tags": [
          "repository"
        ],
        "summary": "Retrieve a specific branch from a repository, including its effective branch protection",
        "operationId": "repoGetBranch",
        "parameters": [
          {
            "type": "string",
            "description": "owner of the repo",
            "name": "owner",
            "in": "path",
            "required": true
          },
          {
            "type": "string",
            "description": "name of the repo",
            "name": "repo",
            "in": "path",
            "required": true
          },
          {
            "type": "string",
            "description": "branch to get",
            "name": "branch",
            "in": "path",
            "required": true
          }
        ],
        "responses": {
          "200": {
            "$ref": "#/responses/Branch"
          }
        }
      },
      "delete": {
        "produces": [
          "application/json"
        ],
        "tags": [
          "repository"
        ],
        "summary": "Delete a specific branch from a repository",
        "operationId": "repoDeleteBranch",
        "parameters": [
          {
            "type": "string",
            "description": "owner of the repo",
            "name": "owner",
            "in": "path",
            "required": true
          },
          {
            "type": "string",
            "description": "name of the repo",
            "name": "repo",
            "in": "path",
            "required": true
          },
          {
            "type": "string",
            "description": "branch to delete",
            "name": "branch",
            "in": "path",
            "required": true
          }
        ],
        "responses": {
          "204": {
            "$ref": "#/responses/empty"
          },
          "403": {
            "$ref": "#/responses/error"
          }
        }
      }
    },
    "/repos/{owner}/{repo}/collaborators": {
      "get": {
        "produces": [
          "application/json"
        ],
        "tags": [
          "repository"
        ],
        "summary": "List a repository's collaborators",
        "operationId": "repoListCollaborators",
        "parameters": [
          {
            "type": "string",
            "description": "owner of the repo",
            "name": "owner",
            "in": "path",
            "required": true
          },
          {
            "type": "string",
            "description": "name of the repo",
            "name": "repo",
            "in": "path",
            "required": true
          },
          {
            "type": "integer",
            "description": "page number of results to return (1-based)",
            "name": "page",
            "in": "query"
          },
          {
            "type": "integer",
            "description": "page size of results",
            "name": "limit",
            "in": "query"
          }
        ],
        "responses": {
          "200": {
            "$ref": "#/responses/UserList"
          }
        }
      }
    },
    "/repos/{owner}/{repo}/collaborators/{collaborator}": {
      "get": {
        "produces": [
          "application/json"
        ],
        "tags": [
          "repository"
        ],
        "summary": "Check if a user is a collaborator of a repository",
        "operationId": "repoCheckCollaborator",
        "parameters": [
          {
            "type": "string",
            "description": "owner of the repo",
            "name": "owner",
            "in": "path",
            "required": true
          },
          {
            "type": "string",
            "description": "name of the repo",
            "name": "repo",
            "in": "path",
            "required": true
          },
          {
            "type": "string",
            "description": "username of the collaborator",
            "name": "collaborator",
            "in": "path",
            "required": true
          }
        ],
        "responses": {
          "204": {
            "$ref": "#/responses/empty"
          },
          "404": {
            "$ref": "#/responses/notFound"
          },
          "422": {
            "$ref": "#/responses/validationError"
          }
        }
      },
      "put": {
        "produces": [
          "application/json"
        ],
        "tags": [
          "repository"
        ],
        "summary": "Add a collaborator to a repository",
        "operationId": "repoAddCollaborator",
        "parameters": [
          {
            "type": "string",
            "description": "owner of the repo",
            "name": "owner",
            "in": "path",
            "required": true
          },
          {
            "type": "string",
            "description": "name of the repo",
            "name": "repo",
            "in": "path",
            "required": true
          },
          {
            "type": "string",
            "description": "username of the collaborator to add",
            "name": "collaborator",
            "in": "path",
            "required": true
          },
          {
            "name": "body",
            "in": "body",
            "schema": {
              "$ref": "#/definitions/AddCollaboratorOption"
            }
          }
        ],
        "responses": {
          "204": {
            "$ref": "#/responses/empty"
          },
          "422": {
            "$ref": "#/responses/validationError"
          }
        }
      },
      "delete": {
        "produces": [
          "application/json"
        ],
        "tags": [
          "repository"
        ],
        "summary": "Delete a collaborator from a repository",
        "operationId": "repoDeleteCollaborator",
        "parameters": [
          {
            "type": "string",
            "description": "owner of the repo",
            "name": "owner",
            "in": "path",
            "required": true
          },
          {
            "type": "string",
            "description": "name of the repo",
            "name": "repo",
            "in": "path",
            "required": true
          },
          {
            "type": "string",
            "description": "username of the collaborator to delete",
            "name": "collaborator",
            "in": "path",
            "required": true
          }
        ],
        "responses": {
          "204": {
            "$ref": "#/responses/empty"
          },
          "422": {
            "$ref": "#/responses/validationError"
          }
        }
      }
    },
    "/repos/{owner}/{repo}/commits": {
      "get": {
        "produces": [
          "application/json"
        ],
        "tags": [
          "repository"
        ],
        "summary": "Get a list of all commits from a repository",
        "operationId": "repoGetAllCommits",
        "parameters": [
          {
            "type": "string",
            "description": "owner of the repo",
            "name": "owner",
            "in": "path",
            "required": true
          },
          {
            "type": "string",
            "description": "name of the repo",
            "name": "repo",
            "in": "path",
            "required": true
          },
          {
            "type": "string",
            "description": "SHA or branch to start listing commits from (usually 'master')",
            "name": "sha",
            "in": "query"
          },
          {
            "type": "integer",
            "description": "page number of results to return (1-based)",
            "name": "page",
            "in": "query"
          },
          {
            "type": "integer",
            "description": "page size of results",
            "name": "limit",
            "in": "query"
          }
        ],
        "responses": {
          "200": {
            "$ref": "#/responses/CommitList"
          },
          "404": {
            "$ref": "#/responses/notFound"
          },
          "409": {
            "$ref": "#/responses/EmptyRepository"
          }
        }
      }
    },
    "/repos/{owner}/{repo}/commits/{ref}/statuses": {
      "get": {
        "produces": [
          "application/json"
        ],
        "tags": [
          "repository"
        ],
        "summary": "Get a commit's combined status, by branch/tag/commit reference",
        "operationId": "repoGetCombinedStatusByRef",
        "parameters": [
          {
            "type": "string",
            "description": "owner of the repo",
            "name": "owner",
            "in": "path",
            "required": true
          },
          {
            "type": "string",
            "description": "name of the repo",
            "name": "repo",
            "in": "path",
            "required": true
          },
          {
            "type": "string",
            "description": "name of branch/tag/commit",
            "name": "ref",
            "in": "path",
            "required": true
          },
          {
            "type": "integer",
            "description": "page number of results",
            "name": "page",
            "in": "query"
          }
        ],
        "responses": {
          "200": {
            "$ref": "#/responses/Status"
          },
          "400": {
            "$ref": "#/responses/error"
          }
        }
      }
    },
    "/repos/{owner}/{repo}/contents": {
      "get": {
        "produces": [
          "application/json"
        ],
        "tags": [
          "repository"
        ],
        "summary": "Gets the metadata of all the entries of the root dir",
        "operationId": "repoGetContentsList",
        "parameters": [
          {
            "type": "string",
            "description": "owner of the repo",
            "name": "owner",
            "in": "path",
            "required": true
          },
          {
            "type": "string",
            "description": "name of the repo",
            "name": "repo",
            "in": "path",
            "required": true
          },
          {
            "type": "string",
            "description": "The name of the commit/branch/tag. Default the repository’s default branch (usually master)",
            "name": "ref",
            "in": "query"
          }
        ],
        "responses": {
          "200": {
            "$ref": "#/responses/ContentsListResponse"
          },
          "404": {
            "$ref": "#/responses/notFound"
          }
        }
      }
    },
    "/repos/{owner}/{repo}/contents/{filepath}": {
      "get": {
        "produces": [
          "application/json"
        ],
        "tags": [
          "repository"
        ],
        "summary": "Gets the metadata and contents (if a file) of an entry in a repository, or a list of entries if a dir",
        "operationId": "repoGetContents",
        "parameters": [
          {
            "type": "string",
            "description": "owner of the repo",
            "name": "owner",
            "in": "path",
            "required": true
          },
          {
            "type": "string",
            "description": "name of the repo",
            "name": "repo",
            "in": "path",
            "required": true
          },
          {
            "type": "string",
            "description": "path of the dir, file, symlink or submodule in the repo",
            "name": "filepath",
            "in": "path",
            "required": true
          },
          {
            "type": "string",
            "description": "The name of the commit/branch/tag. Default the repository’s default branch (usually master)",
            "name": "ref",
            "in": "query"
          }
        ],
        "responses": {
          "200": {
            "$ref": "#/responses/ContentsResponse"
          },
          "404": {
            "$ref": "#/responses/notFound"
          }
        }
      },
      "put": {
        "consumes": [
          "application/json"
        ],
        "produces": [
          "application/json"
        ],
        "tags": [
          "repository"
        ],
        "summary": "Update a file in a repository",
        "operationId": "repoUpdateFile",
        "parameters": [
          {
            "type": "string",
            "description": "owner of the repo",
            "name": "owner",
            "in": "path",
            "required": true
          },
          {
            "type": "string",
            "description": "name of the repo",
            "name": "repo",
            "in": "path",
            "required": true
          },
          {
            "type": "string",
            "description": "path of the file to update",
            "name": "filepath",
            "in": "path",
            "required": true
          },
          {
            "name": "body",
            "in": "body",
            "required": true,
            "schema": {
              "$ref": "#/definitions/UpdateFileOptions"
            }
          }
        ],
        "responses": {
          "200": {
            "$ref": "#/responses/FileResponse"
          },
          "403": {
            "$ref": "#/responses/error"
          },
          "404": {
            "$ref": "#/responses/notFound"
          },
          "422": {
            "$ref": "#/responses/error"
          }
        }
      },
      "post": {
        "consumes": [
          "application/json"
        ],
        "produces": [
          "application/json"
        ],
        "tags": [
          "repository"
        ],
        "summary": "Create a file in a repository",
        "operationId": "repoCreateFile",
        "parameters": [
          {
            "type": "string",
            "description": "owner of the repo",
            "name": "owner",
            "in": "path",
            "required": true
          },
          {
            "type": "string",
            "description": "name of the repo",
            "name": "repo",
            "in": "path",
            "required": true
          },
          {
            "type": "string",
            "description": "path of the file to create",
            "name": "filepath",
            "in": "path",
            "required": true
          },
          {
            "name": "body",
            "in": "body",
            "required": true,
            "schema": {
              "$ref": "#/definitions/CreateFileOptions"
            }
          }
        ],
        "responses": {
          "201": {
            "$ref": "#/responses/FileResponse"
          },
          "403": {
            "$ref": "#/responses/error"
          },
          "404": {
            "$ref": "#/responses/notFound"
          },
          "422": {
            "$ref": "#/responses/error"
          }
        }
      },
      "delete": {
        "consumes": [
          "application/json"
        ],
        "produces": [
          "application/json"
        ],
        "tags": [
          "repository"
        ],
        "summary": "Delete a file in a repository",
        "operationId": "repoDeleteFile",
        "parameters": [
          {
            "type": "string",
            "description": "owner of the repo",
            "name": "owner",
            "in": "path",
            "required": true
          },
          {
            "type": "string",
            "description": "name of the repo",
            "name": "repo",
            "in": "path",
            "required": true
          },
          {
            "type": "string",
            "description": "path of the file to delete",
            "name": "filepath",
            "in": "path",
            "required": true
          },
          {
            "name": "body",
            "in": "body",
            "required": true,
            "schema": {
              "$ref": "#/definitions/DeleteFileOptions"
            }
          }
        ],
        "responses": {
          "200": {
            "$ref": "#/responses/FileDeleteResponse"
          },
          "400": {
            "$ref": "#/responses/error"
          },
          "403": {
            "$ref": "#/responses/error"
          },
          "404": {
            "$ref": "#/responses/error"
          }
        }
      }
    },
    "/repos/{owner}/{repo}/editorconfig/{filepath}": {
      "get": {
        "produces": [
          "application/json"
        ],
        "tags": [
          "repository"
        ],
        "summary": "Get the EditorConfig definitions of a file in a repository",
        "operationId": "repoGetEditorConfig",
        "parameters": [
          {
            "type": "string",
            "description": "owner of the repo",
            "name": "owner",
            "in": "path",
            "required": true
          },
          {
            "type": "string",
            "description": "name of the repo",
            "name": "repo",
            "in": "path",
            "required": true
          },
          {
            "type": "string",
            "description": "filepath of file to get",
            "name": "filepath",
            "in": "path",
            "required": true
          }
        ],
        "responses": {
          "200": {
            "description": "success"
          },
          "404": {
            "$ref": "#/responses/notFound"
          }
        }
      }
    },
    "/repos/{owner}/{repo}/forks": {
      "get": {
        "produces": [
          "application/json"
        ],
        "tags": [
          "repository"
        ],
        "summary": "List a repository's forks",
        "operationId": "listForks",
        "parameters": [
          {
            "type": "string",
            "description": "owner of the repo",
            "name": "owner",
            "in": "path",
            "required": true
          },
          {
            "type": "string",
            "description": "name of the repo",
            "name": "repo",
            "in": "path",
            "required": true
          },
          {
            "type": "integer",
            "description": "page number of results to return (1-based)",
            "name": "page",
            "in": "query"
          },
          {
            "type": "integer",
            "description": "page size of results",
            "name": "limit",
            "in": "query"
          }
        ],
        "responses": {
          "200": {
            "$ref": "#/responses/RepositoryList"
          }
        }
      },
      "post": {
        "produces": [
          "application/json"
        ],
        "tags": [
          "repository"
        ],
        "summary": "Fork a repository",
        "operationId": "createFork",
        "parameters": [
          {
            "type": "string",
            "description": "owner of the repo to fork",
            "name": "owner",
            "in": "path",
            "required": true
          },
          {
            "type": "string",
            "description": "name of the repo to fork",
            "name": "repo",
            "in": "path",
            "required": true
          },
          {
            "name": "body",
            "in": "body",
            "schema": {
              "$ref": "#/definitions/CreateForkOption"
            }
          }
        ],
        "responses": {
          "202": {
            "$ref": "#/responses/Repository"
          },
          "403": {
            "$ref": "#/responses/forbidden"
          },
          "422": {
            "$ref": "#/responses/validationError"
          }
        }
      }
    },
    "/repos/{owner}/{repo}/git/blobs/{sha}": {
      "get": {
        "produces": [
          "application/json"
        ],
        "tags": [
          "repository"
        ],
        "summary": "Gets the blob of a repository.",
        "operationId": "GetBlob",
        "parameters": [
          {
            "type": "string",
            "description": "owner of the repo",
            "name": "owner",
            "in": "path",
            "required": true
          },
          {
            "type": "string",
            "description": "name of the repo",
            "name": "repo",
            "in": "path",
            "required": true
          },
          {
            "type": "string",
            "description": "sha of the commit",
            "name": "sha",
            "in": "path",
            "required": true
          }
        ],
        "responses": {
          "200": {
            "$ref": "#/responses/GitBlobResponse"
          },
          "400": {
            "$ref": "#/responses/error"
          }
        }
      }
    },
    "/repos/{owner}/{repo}/git/commits/{sha}": {
      "get": {
        "produces": [
          "application/json"
        ],
        "tags": [
          "repository"
        ],
        "summary": "Get a single commit from a repository",
        "operationId": "repoGetSingleCommit",
        "parameters": [
          {
            "type": "string",
            "description": "owner of the repo",
            "name": "owner",
            "in": "path",
            "required": true
          },
          {
            "type": "string",
            "description": "name of the repo",
            "name": "repo",
            "in": "path",
            "required": true
          },
          {
            "type": "string",
            "description": "a git ref or commit sha",
            "name": "sha",
            "in": "path",
            "required": true
          }
        ],
        "responses": {
          "200": {
            "$ref": "#/responses/Commit"
          },
          "404": {
            "$ref": "#/responses/notFound"
          },
          "422": {
            "$ref": "#/responses/validationError"
          }
        }
      }
    },
    "/repos/{owner}/{repo}/git/refs": {
      "get": {
        "produces": [
          "application/json"
        ],
        "tags": [
          "repository"
        ],
        "summary": "Get specified ref or filtered repository's refs",
        "operationId": "repoListAllGitRefs",
        "parameters": [
          {
            "type": "string",
            "description": "owner of the repo",
            "name": "owner",
            "in": "path",
            "required": true
          },
          {
            "type": "string",
            "description": "name of the repo",
            "name": "repo",
            "in": "path",
            "required": true
          }
        ],
        "responses": {
          "200": {
            "$ref": "#/responses/ReferenceList"
          },
          "404": {
            "$ref": "#/responses/notFound"
          }
        }
      }
    },
    "/repos/{owner}/{repo}/git/refs/{ref}": {
      "get": {
        "produces": [
          "application/json"
        ],
        "tags": [
          "repository"
        ],
        "summary": "Get specified ref or filtered repository's refs",
        "operationId": "repoListGitRefs",
        "parameters": [
          {
            "type": "string",
            "description": "owner of the repo",
            "name": "owner",
            "in": "path",
            "required": true
          },
          {
            "type": "string",
            "description": "name of the repo",
            "name": "repo",
            "in": "path",
            "required": true
          },
          {
            "type": "string",
            "description": "part or full name of the ref",
            "name": "ref",
            "in": "path",
            "required": true
          }
        ],
        "responses": {
          "200": {
            "$ref": "#/responses/ReferenceList"
          },
          "404": {
            "$ref": "#/responses/notFound"
          }
        }
      }
    },
    "/repos/{owner}/{repo}/git/tags/{sha}": {
      "get": {
        "produces": [
          "application/json"
        ],
        "tags": [
          "repository"
        ],
        "summary": "Gets the tag object of an annotated tag (not lightweight tags)",
        "operationId": "GetTag",
        "parameters": [
          {
            "type": "string",
            "description": "owner of the repo",
            "name": "owner",
            "in": "path",
            "required": true
          },
          {
            "type": "string",
            "description": "name of the repo",
            "name": "repo",
            "in": "path",
            "required": true
          },
          {
            "type": "string",
            "description": "sha of the tag. The Git tags API only supports annotated tag objects, not lightweight tags.",
            "name": "sha",
            "in": "path",
            "required": true
          }
        ],
        "responses": {
          "200": {
            "$ref": "#/responses/AnnotatedTag"
          },
          "400": {
            "$ref": "#/responses/error"
          }
        }
      }
    },
    "/repos/{owner}/{repo}/git/trees/{sha}": {
      "get": {
        "produces": [
          "application/json"
        ],
        "tags": [
          "repository"
        ],
        "summary": "Gets the tree of a repository.",
        "operationId": "GetTree",
        "parameters": [
          {
            "type": "string",
            "description": "owner of the repo",
            "name": "owner",
            "in": "path",
            "required": true
          },
          {
            "type": "string",
            "description": "name of the repo",
            "name": "repo",
            "in": "path",
            "required": true
          },
          {
            "type": "string",
            "description": "sha of the commit",
            "name": "sha",
            "in": "path",
            "required": true
          },
          {
            "type": "boolean",
            "description": "show all directories and files",
            "name": "recursive",
            "in": "query"
          },
          {
            "type": "integer",
            "description": "page number; the 'truncated' field in the response will be true if there are still more items after this page, false if the last page",
            "name": "page",
            "in": "query"
          },
          {
            "type": "integer",
            "description": "number of items per page",
            "name": "per_page",
            "in": "query"
          }
        ],
        "responses": {
          "200": {
            "$ref": "#/responses/GitTreeResponse"
          },
          "400": {
            "$ref": "#/responses/error"
          }
        }
      }
    },
    "/repos/{owner}/{repo}/hooks": {
      "get": {
        "produces": [
          "application/json"
        ],
        "tags": [
          "repository"
        ],
        "summary": "List the hooks in a repository",
        "operationId": "repoListHooks",
        "parameters": [
          {
            "type": "string",
            "description": "owner of the repo",
            "name": "owner",
            "in": "path",
            "required": true
          },
          {
            "type": "string",
            "description": "name of the repo",
            "name": "repo",
            "in": "path",
            "required": true
          },
          {
            "type": "integer",
            "description": "page number of results to return (1-based)",
            "name": "page",
            "in": "query"
          },
          {
            "type": "integer",
            "description": "page size of results",
            "name": "limit",
            "in": "query"
          }
        ],
        "responses": {
          "200": {
            "$ref": "#/responses/HookList"
          }
        }
      },
      "post": {
        "consumes": [
          "application/json"
        ],
        "produces": [
          "application/json"
        ],
        "tags": [
          "repository"
        ],
        "summary": "Create a hook",
        "operationId": "repoCreateHook",
        "parameters": [
          {
            "type": "string",
            "description": "owner of the repo",
            "name": "owner",
            "in": "path",
            "required": true
          },
          {
            "type": "string",
            "description": "name of the repo",
            "name": "repo",
            "in": "path",
            "required": true
          },
          {
            "name": "body",
            "in": "body",
            "schema": {
              "$ref": "#/definitions/CreateHookOption"
            }
          }
        ],
        "responses": {
          "201": {
            "$ref": "#/responses/Hook"
          }
        }
      }
    },
    "/repos/{owner}/{repo}/hooks/git": {
      "get": {
        "produces": [
          "application/json"
        ],
        "tags": [
          "repository"
        ],
        "summary": "List the Git hooks in a repository",
        "operationId": "repoListGitHooks",
        "parameters": [
          {
            "type": "string",
            "description": "owner of the repo",
            "name": "owner",
            "in": "path",
            "required": true
          },
          {
            "type": "string",
            "description": "name of the repo",
            "name": "repo",
            "in": "path",
            "required": true
          }
        ],
        "responses": {
          "200": {
            "$ref": "#/responses/GitHookList"
          }
        }
      }
    },
    "/repos/{owner}/{repo}/hooks/git/{id}": {
      "get": {
        "produces": [
          "application/json"
        ],
        "tags": [
          "repository"
        ],
        "summary": "Get a Git hook",
        "operationId": "repoGetGitHook",
        "parameters": [
          {
            "type": "string",
            "description": "owner of the repo",
            "name": "owner",
            "in": "path",
            "required": true
          },
          {
            "type": "string",
            "description": "name of the repo",
            "name": "repo",
            "in": "path",
            "required": true
          },
          {
            "type": "string",
            "description": "id of the hook to get",
            "name": "id",
            "in": "path",
            "required": true
          }
        ],
        "responses": {
          "200": {
            "$ref": "#/responses/GitHook"
          },
          "404": {
            "$ref": "#/responses/notFound"
          }
        }
      },
      "delete": {
        "produces": [
          "application/json"
        ],
        "tags": [
          "repository"
        ],
        "summary": "Delete a Git hook in a repository",
        "operationId": "repoDeleteGitHook",
        "parameters": [
          {
            "type": "string",
            "description": "owner of the repo",
            "name": "owner",
            "in": "path",
            "required": true
          },
          {
            "type": "string",
            "description": "name of the repo",
            "name": "repo",
            "in": "path",
            "required": true
          },
          {
            "type": "string",
            "description": "id of the hook to get",
            "name": "id",
            "in": "path",
            "required": true
          }
        ],
        "responses": {
          "204": {
            "$ref": "#/responses/empty"
          },
          "404": {
            "$ref": "#/responses/notFound"
          }
        }
      },
      "patch": {
        "produces": [
          "application/json"
        ],
        "tags": [
          "repository"
        ],
        "summary": "Edit a Git hook in a repository",
        "operationId": "repoEditGitHook",
        "parameters": [
          {
            "type": "string",
            "description": "owner of the repo",
            "name": "owner",
            "in": "path",
            "required": true
          },
          {
            "type": "string",
            "description": "name of the repo",
            "name": "repo",
            "in": "path",
            "required": true
          },
          {
            "type": "string",
            "description": "id of the hook to get",
            "name": "id",
            "in": "path",
            "required": true
          },
          {
            "name": "body",
            "in": "body",
            "schema": {
              "$ref": "#/definitions/EditGitHookOption"
            }
          }
        ],
        "responses": {
          "200": {
            "$ref": "#/responses/GitHook"
          },
          "404": {
            "$ref": "#/responses/notFound"
          }
        }
      }
    },
    "/repos/{owner}/{repo}/hooks/{id}": {
      "get": {
        "produces": [
          "application/json"
        ],
        "tags": [
          "repository"
        ],
        "summary": "Get a hook",
        "operationId": "repoGetHook",
        "parameters": [
          {
            "type": "string",
            "description": "owner of the repo",
            "name": "owner",
            "in": "path",
            "required": true
          },
          {
            "type": "string",
            "description": "name of the repo",
            "name": "repo",
            "in": "path",
            "required": true
          },
          {
            "type": "integer",
            "format": "int64",
            "description": "id of the hook to get",
            "name": "id",
            "in": "path",
            "required": true
          }
        ],
        "responses": {
          "200": {
            "$ref": "#/responses/Hook"
          },
          "404": {
            "$ref": "#/responses/notFound"
          }
        }
      },
      "delete": {
        "produces": [
          "application/json"
        ],
        "tags": [
          "repository"
        ],
        "summary": "Delete a hook in a repository",
        "operationId": "repoDeleteHook",
        "parameters": [
          {
            "type": "string",
            "description": "owner of the repo",
            "name": "owner",
            "in": "path",
            "required": true
          },
          {
            "type": "string",
            "description": "name of the repo",
            "name": "repo",
            "in": "path",
            "required": true
          },
          {
            "type": "integer",
            "format": "int64",
            "description": "id of the hook to delete",
            "name": "id",
            "in": "path",
            "required": true
          }
        ],
        "responses": {
          "204": {
            "$ref": "#/responses/empty"
          },
          "404": {
            "$ref": "#/responses/notFound"
          }
        }
      },
      "patch": {
        "produces": [
          "application/json"
        ],
        "tags": [
          "repository"
        ],
        "summary": "Edit a hook in a repository",
        "operationId": "repoEditHook",
        "parameters": [
          {
            "type": "string",
            "description": "owner of the repo",
            "name": "owner",
            "in": "path",
            "required": true
          },
          {
            "type": "string",
            "description": "name of the repo",
            "name": "repo",
            "in": "path",
            "required": true
          },
          {
            "type": "integer",
            "format": "int64",
            "description": "index of the hook",
            "name": "id",
            "in": "path",
            "required": true
          },
          {
            "name": "body",
            "in": "body",
            "schema": {
              "$ref": "#/definitions/EditHookOption"
            }
          }
        ],
        "responses": {
          "200": {
            "$ref": "#/responses/Hook"
          }
        }
      }
    },
    "/repos/{owner}/{repo}/hooks/{id}/tests": {
      "post": {
        "produces": [
          "application/json"
        ],
        "tags": [
          "repository"
        ],
        "summary": "Test a push webhook",
        "operationId": "repoTestHook",
        "parameters": [
          {
            "type": "string",
            "description": "owner of the repo",
            "name": "owner",
            "in": "path",
            "required": true
          },
          {
            "type": "string",
            "description": "name of the repo",
            "name": "repo",
            "in": "path",
            "required": true
          },
          {
            "type": "integer",
            "format": "int64",
            "description": "id of the hook to test",
            "name": "id",
            "in": "path",
            "required": true
          }
        ],
        "responses": {
          "204": {
            "$ref": "#/responses/empty"
          }
        }
      }
    },
    "/repos/{owner}/{repo}/issue_templates": {
      "get": {
        "produces": [
          "application/json"
        ],
        "tags": [
          "repository"
        ],
        "summary": "Get available issue templates for a repository",
        "operationId": "repoGetIssueTemplates",
        "parameters": [
          {
            "type": "string",
            "description": "owner of the repo",
            "name": "owner",
            "in": "path",
            "required": true
          },
          {
            "type": "string",
            "description": "name of the repo",
            "name": "repo",
            "in": "path",
            "required": true
          }
        ],
        "responses": {
          "200": {
            "$ref": "#/responses/IssueTemplates"
          }
        }
      }
    },
    "/repos/{owner}/{repo}/issues": {
      "get": {
        "produces": [
          "application/json"
        ],
        "tags": [
          "issue"
        ],
        "summary": "List a repository's issues",
        "operationId": "issueListIssues",
        "parameters": [
          {
            "type": "string",
            "description": "owner of the repo",
            "name": "owner",
            "in": "path",
            "required": true
          },
          {
            "type": "string",
            "description": "name of the repo",
            "name": "repo",
            "in": "path",
            "required": true
          },
          {
            "enum": [
              "closed",
              "open",
              "all"
            ],
            "type": "string",
            "description": "whether issue is open or closed",
            "name": "state",
            "in": "query"
          },
          {
            "type": "string",
            "description": "comma separated list of labels. Fetch only issues that have any of this labels. Non existent labels are discarded",
            "name": "labels",
            "in": "query"
          },
          {
            "type": "string",
            "description": "search string",
            "name": "q",
            "in": "query"
          },
          {
            "enum": [
              "issues",
              "pulls"
            ],
            "type": "string",
            "description": "filter by type (issues / pulls) if set",
            "name": "type",
            "in": "query"
          },
          {
            "type": "string",
            "description": "comma separated list of milestone names or ids. It uses names and fall back to ids. Fetch only issues that have any of this milestones. Non existent milestones are discarded",
            "name": "milestones",
            "in": "query"
          },
          {
            "type": "integer",
            "description": "page number of results to return (1-based)",
            "name": "page",
            "in": "query"
          },
          {
            "type": "integer",
            "description": "page size of results",
            "name": "limit",
            "in": "query"
          }
        ],
        "responses": {
          "200": {
            "$ref": "#/responses/IssueList"
          }
        }
      },
      "post": {
        "consumes": [
          "application/json"
        ],
        "produces": [
          "application/json"
        ],
        "tags": [
          "issue"
        ],
        "summary": "Create an issue. If using deadline only the date will be taken into account, and time of day ignored.",
        "operationId": "issueCreateIssue",
        "parameters": [
          {
            "type": "string",
            "description": "owner of the repo",
            "name": "owner",
            "in": "path",
            "required": true
          },
          {
            "type": "string",
            "description": "name of the repo",
            "name": "repo",
            "in": "path",
            "required": true
          },
          {
            "name": "body",
            "in": "body",
            "schema": {
              "$ref": "#/definitions/CreateIssueOption"
            }
          }
        ],
        "responses": {
          "201": {
            "$ref": "#/responses/Issue"
          },
          "403": {
            "$ref": "#/responses/forbidden"
          },
          "412": {
            "$ref": "#/responses/error"
          },
          "422": {
            "$ref": "#/responses/validationError"
          }
        }
      }
    },
    "/repos/{owner}/{repo}/issues/comments": {
      "get": {
        "produces": [
          "application/json"
        ],
        "tags": [
          "issue"
        ],
        "summary": "List all comments in a repository",
        "operationId": "issueGetRepoComments",
        "parameters": [
          {
            "type": "string",
            "description": "owner of the repo",
            "name": "owner",
            "in": "path",
            "required": true
          },
          {
            "type": "string",
            "description": "name of the repo",
            "name": "repo",
            "in": "path",
            "required": true
          },
          {
            "type": "string",
            "format": "date-time",
            "description": "if provided, only comments updated since the provided time are returned.",
            "name": "since",
            "in": "query"
          },
          {
            "type": "string",
            "format": "date-time",
            "description": "if provided, only comments updated before the provided time are returned.",
            "name": "before",
            "in": "query"
          },
          {
            "type": "integer",
            "description": "page number of results to return (1-based)",
            "name": "page",
            "in": "query"
          },
          {
            "type": "integer",
            "description": "page size of results",
            "name": "limit",
            "in": "query"
          }
        ],
        "responses": {
          "200": {
            "$ref": "#/responses/CommentList"
          }
        }
      }
    },
    "/repos/{owner}/{repo}/issues/comments/{id}": {
      "get": {
        "consumes": [
          "application/json"
        ],
        "produces": [
          "application/json"
        ],
        "tags": [
          "issue"
        ],
        "summary": "Get a comment",
        "operationId": "issueGetComment",
        "parameters": [
          {
            "type": "string",
            "description": "owner of the repo",
            "name": "owner",
            "in": "path",
            "required": true
          },
          {
            "type": "string",
            "description": "name of the repo",
            "name": "repo",
            "in": "path",
            "required": true
          },
          {
            "type": "integer",
            "format": "int64",
            "description": "id of the comment",
            "name": "id",
            "in": "path",
            "required": true
          }
        ],
        "responses": {
          "200": {
            "$ref": "#/responses/Comment"
          },
          "204": {
            "$ref": "#/responses/empty"
          },
          "403": {
            "$ref": "#/responses/forbidden"
          },
          "404": {
            "$ref": "#/responses/notFound"
          }
        }
      },
      "delete": {
        "tags": [
          "issue"
        ],
        "summary": "Delete a comment",
        "operationId": "issueDeleteComment",
        "parameters": [
          {
            "type": "string",
            "description": "owner of the repo",
            "name": "owner",
            "in": "path",
            "required": true
          },
          {
            "type": "string",
            "description": "name of the repo",
            "name": "repo",
            "in": "path",
            "required": true
          },
          {
            "type": "integer",
            "format": "int64",
            "description": "id of comment to delete",
            "name": "id",
            "in": "path",
            "required": true
          }
        ],
        "responses": {
          "204": {
            "$ref": "#/responses/empty"
          },
          "403": {
            "$ref": "#/responses/forbidden"
          },
          "404": {
            "$ref": "#/responses/notFound"
          }
        }
      },
      "patch": {
        "consumes": [
          "application/json"
        ],
        "produces": [
          "application/json"
        ],
        "tags": [
          "issue"
        ],
        "summary": "Edit a comment",
        "operationId": "issueEditComment",
        "parameters": [
          {
            "type": "string",
            "description": "owner of the repo",
            "name": "owner",
            "in": "path",
            "required": true
          },
          {
            "type": "string",
            "description": "name of the repo",
            "name": "repo",
            "in": "path",
            "required": true
          },
          {
            "type": "integer",
            "format": "int64",
            "description": "id of the comment to edit",
            "name": "id",
            "in": "path",
            "required": true
          },
          {
            "name": "body",
            "in": "body",
            "schema": {
              "$ref": "#/definitions/EditIssueCommentOption"
            }
          }
        ],
        "responses": {
          "200": {
            "$ref": "#/responses/Comment"
          },
          "204": {
            "$ref": "#/responses/empty"
          },
          "403": {
            "$ref": "#/responses/forbidden"
          },
          "404": {
            "$ref": "#/responses/notFound"
          }
        }
      }
    },
    "/repos/{owner}/{repo}/issues/comments/{id}/reactions": {
      "get": {
        "consumes": [
          "application/json"
        ],
        "produces": [
          "application/json"
        ],
        "tags": [
          "issue"
        ],
        "summary": "Get a list of reactions from a comment of an issue",
        "operationId": "issueGetCommentReactions",
        "parameters": [
          {
            "type": "string",
            "description": "owner of the repo",
            "name": "owner",
            "in": "path",
            "required": true
          },
          {
            "type": "string",
            "description": "name of the repo",
            "name": "repo",
            "in": "path",
            "required": true
          },
          {
            "type": "integer",
            "format": "int64",
            "description": "id of the comment to edit",
            "name": "id",
            "in": "path",
            "required": true
          }
        ],
        "responses": {
          "200": {
            "$ref": "#/responses/ReactionList"
          },
          "403": {
            "$ref": "#/responses/forbidden"
          }
        }
      },
      "post": {
        "consumes": [
          "application/json"
        ],
        "produces": [
          "application/json"
        ],
        "tags": [
          "issue"
        ],
        "summary": "Add a reaction to a comment of an issue",
        "operationId": "issuePostCommentReaction",
        "parameters": [
          {
            "type": "string",
            "description": "owner of the repo",
            "name": "owner",
            "in": "path",
            "required": true
          },
          {
            "type": "string",
            "description": "name of the repo",
            "name": "repo",
            "in": "path",
            "required": true
          },
          {
            "type": "integer",
            "format": "int64",
            "description": "id of the comment to edit",
            "name": "id",
            "in": "path",
            "required": true
          },
          {
            "name": "content",
            "in": "body",
            "schema": {
              "$ref": "#/definitions/EditReactionOption"
            }
          }
        ],
        "responses": {
          "200": {
            "$ref": "#/responses/Reaction"
          },
          "201": {
            "$ref": "#/responses/Reaction"
          },
          "403": {
            "$ref": "#/responses/forbidden"
          }
        }
      },
      "delete": {
        "consumes": [
          "application/json"
        ],
        "produces": [
          "application/json"
        ],
        "tags": [
          "issue"
        ],
        "summary": "Remove a reaction from a comment of an issue",
        "operationId": "issueDeleteCommentReaction",
        "parameters": [
          {
            "type": "string",
            "description": "owner of the repo",
            "name": "owner",
            "in": "path",
            "required": true
          },
          {
            "type": "string",
            "description": "name of the repo",
            "name": "repo",
            "in": "path",
            "required": true
          },
          {
            "type": "integer",
            "format": "int64",
            "description": "id of the comment to edit",
            "name": "id",
            "in": "path",
            "required": true
          },
          {
            "name": "content",
            "in": "body",
            "schema": {
              "$ref": "#/definitions/EditReactionOption"
            }
          }
        ],
        "responses": {
          "200": {
            "$ref": "#/responses/empty"
          },
          "403": {
            "$ref": "#/responses/forbidden"
          }
        }
      }
    },
    "/repos/{owner}/{repo}/issues/{index}": {
      "get": {
        "produces": [
          "application/json"
        ],
        "tags": [
          "issue"
        ],
        "summary": "Get an issue",
        "operationId": "issueGetIssue",
        "parameters": [
          {
            "type": "string",
            "description": "owner of the repo",
            "name": "owner",
            "in": "path",
            "required": true
          },
          {
            "type": "string",
            "description": "name of the repo",
            "name": "repo",
            "in": "path",
            "required": true
          },
          {
            "type": "integer",
            "format": "int64",
            "description": "index of the issue to get",
            "name": "index",
            "in": "path",
            "required": true
          }
        ],
        "responses": {
          "200": {
            "$ref": "#/responses/Issue"
          },
          "404": {
            "$ref": "#/responses/notFound"
          }
        }
      },
      "patch": {
        "consumes": [
          "application/json"
        ],
        "produces": [
          "application/json"
        ],
        "tags": [
          "issue"
        ],
        "summary": "Edit an issue. If using deadline only the date will be taken into account, and time of day ignored.",
        "operationId": "issueEditIssue",
        "parameters": [
          {
            "type": "string",
            "description": "owner of the repo",
            "name": "owner",
            "in": "path",
            "required": true
          },
          {
            "type": "string",
            "description": "name of the repo",
            "name": "repo",
            "in": "path",
            "required": true
          },
          {
            "type": "integer",
            "format": "int64",
            "description": "index of the issue to edit",
            "name": "index",
            "in": "path",
            "required": true
          },
          {
            "name": "body",
            "in": "body",
            "schema": {
              "$ref": "#/definitions/EditIssueOption"
            }
          }
        ],
        "responses": {
          "201": {
            "$ref": "#/responses/Issue"
          },
          "403": {
            "$ref": "#/responses/forbidden"
          },
          "404": {
            "$ref": "#/responses/notFound"
          },
          "412": {
            "$ref": "#/responses/error"
          }
        }
      }
    },
    "/repos/{owner}/{repo}/issues/{index}/comments": {
      "get": {
        "produces": [
          "application/json"
        ],
        "tags": [
          "issue"
        ],
        "summary": "List all comments on an issue",
        "operationId": "issueGetComments",
        "parameters": [
          {
            "type": "string",
            "description": "owner of the repo",
            "name": "owner",
            "in": "path",
            "required": true
          },
          {
            "type": "string",
            "description": "name of the repo",
            "name": "repo",
            "in": "path",
            "required": true
          },
          {
            "type": "integer",
            "format": "int64",
            "description": "index of the issue",
            "name": "index",
            "in": "path",
            "required": true
          },
          {
            "type": "string",
            "format": "date-time",
            "description": "if provided, only comments updated since the specified time are returned.",
            "name": "since",
            "in": "query"
          },
          {
            "type": "string",
            "format": "date-time",
            "description": "if provided, only comments updated before the provided time are returned.",
            "name": "before",
            "in": "query"
          }
        ],
        "responses": {
          "200": {
            "$ref": "#/responses/CommentList"
          }
        }
      },
      "post": {
        "consumes": [
          "application/json"
        ],
        "produces": [
          "application/json"
        ],
        "tags": [
          "issue"
        ],
        "summary": "Add a comment to an issue",
        "operationId": "issueCreateComment",
        "parameters": [
          {
            "type": "string",
            "description": "owner of the repo",
            "name": "owner",
            "in": "path",
            "required": true
          },
          {
            "type": "string",
            "description": "name of the repo",
            "name": "repo",
            "in": "path",
            "required": true
          },
          {
            "type": "integer",
            "format": "int64",
            "description": "index of the issue",
            "name": "index",
            "in": "path",
            "required": true
          },
          {
            "name": "body",
            "in": "body",
            "schema": {
              "$ref": "#/definitions/CreateIssueCommentOption"
            }
          }
        ],
        "responses": {
          "201": {
            "$ref": "#/responses/Comment"
          },
          "403": {
            "$ref": "#/responses/forbidden"
          }
        }
      }
    },
    "/repos/{owner}/{repo}/issues/{index}/comments/{id}": {
      "delete": {
        "tags": [
          "issue"
        ],
        "summary": "Delete a comment",
        "operationId": "issueDeleteCommentDeprecated",
        "deprecated": true,
        "parameters": [
          {
            "type": "string",
            "description": "owner of the repo",
            "name": "owner",
            "in": "path",
            "required": true
          },
          {
            "type": "string",
            "description": "name of the repo",
            "name": "repo",
            "in": "path",
            "required": true
          },
          {
            "type": "integer",
            "description": "this parameter is ignored",
            "name": "index",
            "in": "path",
            "required": true
          },
          {
            "type": "integer",
            "format": "int64",
            "description": "id of comment to delete",
            "name": "id",
            "in": "path",
            "required": true
          }
        ],
        "responses": {
          "204": {
            "$ref": "#/responses/empty"
          },
          "403": {
            "$ref": "#/responses/forbidden"
          },
          "404": {
            "$ref": "#/responses/notFound"
          }
        }
      },
      "patch": {
        "consumes": [
          "application/json"
        ],
        "produces": [
          "application/json"
        ],
        "tags": [
          "issue"
        ],
        "summary": "Edit a comment",
        "operationId": "issueEditCommentDeprecated",
        "deprecated": true,
        "parameters": [
          {
            "type": "string",
            "description": "owner of the repo",
            "name": "owner",
            "in": "path",
            "required": true
          },
          {
            "type": "string",
            "description": "name of the repo",
            "name": "repo",
            "in": "path",
            "required": true
          },
          {
            "type": "integer",
            "description": "this parameter is ignored",
            "name": "index",
            "in": "path",
            "required": true
          },
          {
            "type": "integer",
            "format": "int64",
            "description": "id of the comment to edit",
            "name": "id",
            "in": "path",
            "required": true
          },
          {
            "name": "body",
            "in": "body",
            "schema": {
              "$ref": "#/definitions/EditIssueCommentOption"
            }
          }
        ],
        "responses": {
          "200": {
            "$ref": "#/responses/Comment"
          },
          "204": {
            "$ref": "#/responses/empty"
          },
          "403": {
            "$ref": "#/responses/forbidden"
          },
          "404": {
            "$ref": "#/responses/notFound"
          }
        }
      }
    },
    "/repos/{owner}/{repo}/issues/{index}/deadline": {
      "post": {
        "consumes": [
          "application/json"
        ],
        "produces": [
          "application/json"
        ],
        "tags": [
          "issue"
        ],
        "summary": "Set an issue deadline. If set to null, the deadline is deleted. If using deadline only the date will be taken into account, and time of day ignored.",
        "operationId": "issueEditIssueDeadline",
        "parameters": [
          {
            "type": "string",
            "description": "owner of the repo",
            "name": "owner",
            "in": "path",
            "required": true
          },
          {
            "type": "string",
            "description": "name of the repo",
            "name": "repo",
            "in": "path",
            "required": true
          },
          {
            "type": "integer",
            "format": "int64",
            "description": "index of the issue to create or update a deadline on",
            "name": "index",
            "in": "path",
            "required": true
          },
          {
            "name": "body",
            "in": "body",
            "schema": {
              "$ref": "#/definitions/EditDeadlineOption"
            }
          }
        ],
        "responses": {
          "201": {
            "$ref": "#/responses/IssueDeadline"
          },
          "403": {
            "$ref": "#/responses/forbidden"
          },
          "404": {
            "$ref": "#/responses/notFound"
          }
        }
      }
    },
    "/repos/{owner}/{repo}/issues/{index}/labels": {
      "get": {
        "produces": [
          "application/json"
        ],
        "tags": [
          "issue"
        ],
        "summary": "Get an issue's labels",
        "operationId": "issueGetLabels",
        "parameters": [
          {
            "type": "string",
            "description": "owner of the repo",
            "name": "owner",
            "in": "path",
            "required": true
          },
          {
            "type": "string",
            "description": "name of the repo",
            "name": "repo",
            "in": "path",
            "required": true
          },
          {
            "type": "integer",
            "format": "int64",
            "description": "index of the issue",
            "name": "index",
            "in": "path",
            "required": true
          }
        ],
        "responses": {
          "200": {
            "$ref": "#/responses/LabelList"
          },
          "404": {
            "$ref": "#/responses/notFound"
          }
        }
      },
      "put": {
        "consumes": [
          "application/json"
        ],
        "produces": [
          "application/json"
        ],
        "tags": [
          "issue"
        ],
        "summary": "Replace an issue's labels",
        "operationId": "issueReplaceLabels",
        "parameters": [
          {
            "type": "string",
            "description": "owner of the repo",
            "name": "owner",
            "in": "path",
            "required": true
          },
          {
            "type": "string",
            "description": "name of the repo",
            "name": "repo",
            "in": "path",
            "required": true
          },
          {
            "type": "integer",
            "format": "int64",
            "description": "index of the issue",
            "name": "index",
            "in": "path",
            "required": true
          },
          {
            "name": "body",
            "in": "body",
            "schema": {
              "$ref": "#/definitions/IssueLabelsOption"
            }
          }
        ],
        "responses": {
          "200": {
            "$ref": "#/responses/LabelList"
          },
          "403": {
            "$ref": "#/responses/forbidden"
          }
        }
      },
      "post": {
        "consumes": [
          "application/json"
        ],
        "produces": [
          "application/json"
        ],
        "tags": [
          "issue"
        ],
        "summary": "Add a label to an issue",
        "operationId": "issueAddLabel",
        "parameters": [
          {
            "type": "string",
            "description": "owner of the repo",
            "name": "owner",
            "in": "path",
            "required": true
          },
          {
            "type": "string",
            "description": "name of the repo",
            "name": "repo",
            "in": "path",
            "required": true
          },
          {
            "type": "integer",
            "format": "int64",
            "description": "index of the issue",
            "name": "index",
            "in": "path",
            "required": true
          },
          {
            "name": "body",
            "in": "body",
            "schema": {
              "$ref": "#/definitions/IssueLabelsOption"
            }
          }
        ],
        "responses": {
          "200": {
            "$ref": "#/responses/LabelList"
          },
          "403": {
            "$ref": "#/responses/forbidden"
          }
        }
      },
      "delete": {
        "produces": [
          "application/json"
        ],
        "tags": [
          "issue"
        ],
        "summary": "Remove all labels from an issue",
        "operationId": "issueClearLabels",
        "parameters": [
          {
            "type": "string",
            "description": "owner of the repo",
            "name": "owner",
            "in": "path",
            "required": true
          },
          {
            "type": "string",
            "description": "name of the repo",
            "name": "repo",
            "in": "path",
            "required": true
          },
          {
            "type": "integer",
            "format": "int64",
            "description": "index of the issue",
            "name": "index",
            "in": "path",
            "required": true
          }
        ],
        "responses": {
          "204": {
            "$ref": "#/responses/empty"
          },
          "403": {
            "$ref": "#/responses/forbidden"
          }
        }
      }
    },
    "/repos/{owner}/{repo}/issues/{index}/labels/{id}": {
      "delete": {
        "produces": [
          "application/json"
        ],
        "tags": [
          "issue"
        ],
        "summary": "Remove a label from an issue",
        "operationId": "issueRemoveLabel",
        "parameters": [
          {
            "type": "string",
            "description": "owner of the repo",
            "name": "owner",
            "in": "path",
            "required": true
          },
          {
            "type": "string",
            "description": "name of the repo",
            "name": "repo",
            "in": "path",
            "required": true
          },
          {
            "type": "integer",
            "format": "int64",
            "description": "index of the issue",
            "name": "index",
            "in": "path",
            "required": true
          },
          {
            "type": "integer",
            "format": "int64",
            "description": "id of the label to remove",
            "name": "id",
            "in": "path",
            "required": true
          }
        ],
        "responses": {
          "204": {
            "$ref": "#/responses/empty"
          },
          "403": {
            "$ref": "#/responses/forbidden"
          },
          "422": {
            "$ref": "#/responses/validationError"
          }
        }
      }
    },
    "/repos/{owner}/{repo}/issues/{index}/reactions": {
      "get": {
        "consumes": [
          "application/json"
        ],
        "produces": [
          "application/json"
        ],
        "tags": [
          "issue"
        ],
        "summary": "Get a list reactions of an issue",
        "operationId": "issueGetIssueReactions",
        "parameters": [
          {
            "type": "string",
            "description": "owner of the repo",
            "name": "owner",
            "in": "path",
            "required": true
          },
          {
            "type": "string",
            "description": "name of the repo",
            "name": "repo",
            "in": "path",
            "required": true
          },
          {
            "type": "integer",
            "format": "int64",
            "description": "index of the issue",
            "name": "index",
            "in": "path",
            "required": true
          },
          {
            "type": "integer",
            "description": "page number of results to return (1-based)",
            "name": "page",
            "in": "query"
          },
          {
            "type": "integer",
            "description": "page size of results",
            "name": "limit",
            "in": "query"
          }
        ],
        "responses": {
          "200": {
            "$ref": "#/responses/ReactionList"
          },
          "403": {
            "$ref": "#/responses/forbidden"
          }
        }
      },
      "post": {
        "consumes": [
          "application/json"
        ],
        "produces": [
          "application/json"
        ],
        "tags": [
          "issue"
        ],
        "summary": "Add a reaction to an issue",
        "operationId": "issuePostIssueReaction",
        "parameters": [
          {
            "type": "string",
            "description": "owner of the repo",
            "name": "owner",
            "in": "path",
            "required": true
          },
          {
            "type": "string",
            "description": "name of the repo",
            "name": "repo",
            "in": "path",
            "required": true
          },
          {
            "type": "integer",
            "format": "int64",
            "description": "index of the issue",
            "name": "index",
            "in": "path",
            "required": true
          },
          {
            "name": "content",
            "in": "body",
            "schema": {
              "$ref": "#/definitions/EditReactionOption"
            }
          }
        ],
        "responses": {
          "200": {
            "$ref": "#/responses/Reaction"
          },
          "201": {
            "$ref": "#/responses/Reaction"
          },
          "403": {
            "$ref": "#/responses/forbidden"
          }
        }
      },
      "delete": {
        "consumes": [
          "application/json"
        ],
        "produces": [
          "application/json"
        ],
        "tags": [
          "issue"
        ],
        "summary": "Remove a reaction from an issue",
        "operationId": "issueDeleteIssueReaction",
        "parameters": [
          {
            "type": "string",
            "description": "owner of the repo",
            "name": "owner",
            "in": "path",
            "required": true
          },
          {
            "type": "string",
            "description": "name of the repo",
            "name": "repo",
            "in": "path",
            "required": true
          },
          {
            "type": "integer",
            "format": "int64",
            "description": "index of the issue",
            "name": "index",
            "in": "path",
            "required": true
          },
          {
            "name": "content",
            "in": "body",
            "schema": {
              "$ref": "#/definitions/EditReactionOption"
            }
          }
        ],
        "responses": {
          "200": {
            "$ref": "#/responses/empty"
          },
          "403": {
            "$ref": "#/responses/forbidden"
          }
        }
      }
    },
    "/repos/{owner}/{repo}/issues/{index}/stopwatch/delete": {
      "delete": {
        "consumes": [
          "application/json"
        ],
        "produces": [
          "application/json"
        ],
        "tags": [
          "issue"
        ],
        "summary": "Delete an issue's existing stopwatch.",
        "operationId": "issueDeleteStopWatch",
        "parameters": [
          {
            "type": "string",
            "description": "owner of the repo",
            "name": "owner",
            "in": "path",
            "required": true
          },
          {
            "type": "string",
            "description": "name of the repo",
            "name": "repo",
            "in": "path",
            "required": true
          },
          {
            "type": "integer",
            "format": "int64",
            "description": "index of the issue to stop the stopwatch on",
            "name": "index",
            "in": "path",
            "required": true
          }
        ],
        "responses": {
          "204": {
            "$ref": "#/responses/empty"
          },
          "403": {
            "description": "Not repo writer, user does not have rights to toggle stopwatch"
          },
          "404": {
            "$ref": "#/responses/notFound"
          },
          "409": {
            "description": "Cannot cancel a non existent stopwatch"
          }
        }
      }
    },
    "/repos/{owner}/{repo}/issues/{index}/stopwatch/start": {
      "post": {
        "consumes": [
          "application/json"
        ],
        "produces": [
          "application/json"
        ],
        "tags": [
          "issue"
        ],
        "summary": "Start stopwatch on an issue.",
        "operationId": "issueStartStopWatch",
        "parameters": [
          {
            "type": "string",
            "description": "owner of the repo",
            "name": "owner",
            "in": "path",
            "required": true
          },
          {
            "type": "string",
            "description": "name of the repo",
            "name": "repo",
            "in": "path",
            "required": true
          },
          {
            "type": "integer",
            "format": "int64",
            "description": "index of the issue to create the stopwatch on",
            "name": "index",
            "in": "path",
            "required": true
          }
        ],
        "responses": {
          "201": {
            "$ref": "#/responses/empty"
          },
          "403": {
            "description": "Not repo writer, user does not have rights to toggle stopwatch"
          },
          "404": {
            "$ref": "#/responses/notFound"
          },
          "409": {
            "description": "Cannot start a stopwatch again if it already exists"
          }
        }
      }
    },
    "/repos/{owner}/{repo}/issues/{index}/stopwatch/stop": {
      "post": {
        "consumes": [
          "application/json"
        ],
        "produces": [
          "application/json"
        ],
        "tags": [
          "issue"
        ],
        "summary": "Stop an issue's existing stopwatch.",
        "operationId": "issueStopStopWatch",
        "parameters": [
          {
            "type": "string",
            "description": "owner of the repo",
            "name": "owner",
            "in": "path",
            "required": true
          },
          {
            "type": "string",
            "description": "name of the repo",
            "name": "repo",
            "in": "path",
            "required": true
          },
          {
            "type": "integer",
            "format": "int64",
            "description": "index of the issue to stop the stopwatch on",
            "name": "index",
            "in": "path",
            "required": true
          }
        ],
        "responses": {
          "201": {
            "$ref": "#/responses/empty"
          },
          "403": {
            "description": "Not repo writer, user does not have rights to toggle stopwatch"
          },
          "404": {
            "$ref": "#/responses/notFound"
          },
          "409": {
            "description": "Cannot stop a non existent stopwatch"
          }
        }
      }
    },
    "/repos/{owner}/{repo}/issues/{index}/subscriptions": {
      "get": {
        "consumes": [
          "application/json"
        ],
        "produces": [
          "application/json"
        ],
        "tags": [
          "issue"
        ],
        "summary": "Get users who subscribed on an issue.",
        "operationId": "issueSubscriptions",
        "parameters": [
          {
            "type": "string",
            "description": "owner of the repo",
            "name": "owner",
            "in": "path",
            "required": true
          },
          {
            "type": "string",
            "description": "name of the repo",
            "name": "repo",
            "in": "path",
            "required": true
          },
          {
            "type": "integer",
            "format": "int64",
            "description": "index of the issue",
            "name": "index",
            "in": "path",
            "required": true
          },
          {
            "type": "integer",
            "description": "page number of results to return (1-based)",
            "name": "page",
            "in": "query"
          },
          {
            "type": "integer",
            "description": "page size of results",
            "name": "limit",
            "in": "query"
          }
        ],
        "responses": {
          "200": {
            "$ref": "#/responses/UserList"
          },
          "404": {
            "$ref": "#/responses/notFound"
          }
        }
      }
    },
    "/repos/{owner}/{repo}/issues/{index}/subscriptions/check": {
      "get": {
        "consumes": [
          "application/json"
        ],
        "produces": [
          "application/json"
        ],
        "tags": [
          "issue"
        ],
        "summary": "Check if user is subscribed to an issue",
        "operationId": "issueCheckSubscription",
        "parameters": [
          {
            "type": "string",
            "description": "owner of the repo",
            "name": "owner",
            "in": "path",
            "required": true
          },
          {
            "type": "string",
            "description": "name of the repo",
            "name": "repo",
            "in": "path",
            "required": true
          },
          {
            "type": "integer",
            "format": "int64",
            "description": "index of the issue",
            "name": "index",
            "in": "path",
            "required": true
          }
        ],
        "responses": {
          "200": {
            "$ref": "#/responses/WatchInfo"
          },
          "404": {
            "$ref": "#/responses/notFound"
          }
        }
      }
    },
    "/repos/{owner}/{repo}/issues/{index}/subscriptions/{user}": {
      "put": {
        "consumes": [
          "application/json"
        ],
        "produces": [
          "application/json"
        ],
        "tags": [
          "issue"
        ],
        "summary": "Subscribe user to issue",
        "operationId": "issueAddSubscription",
        "parameters": [
          {
            "type": "string",
            "description": "owner of the repo",
            "name": "owner",
            "in": "path",
            "required": true
          },
          {
            "type": "string",
            "description": "name of the repo",
            "name": "repo",
            "in": "path",
            "required": true
          },
          {
            "type": "integer",
            "format": "int64",
            "description": "index of the issue",
            "name": "index",
            "in": "path",
            "required": true
          },
          {
            "type": "string",
            "description": "user to subscribe",
            "name": "user",
            "in": "path",
            "required": true
          }
        ],
        "responses": {
          "200": {
            "description": "Already subscribed"
          },
          "201": {
            "description": "Successfully Subscribed"
          },
          "304": {
            "description": "User can only subscribe itself if he is no admin"
          },
          "404": {
            "$ref": "#/responses/notFound"
          }
        }
      },
      "delete": {
        "consumes": [
          "application/json"
        ],
        "produces": [
          "application/json"
        ],
        "tags": [
          "issue"
        ],
        "summary": "Unsubscribe user from issue",
        "operationId": "issueDeleteSubscription",
        "parameters": [
          {
            "type": "string",
            "description": "owner of the repo",
            "name": "owner",
            "in": "path",
            "required": true
          },
          {
            "type": "string",
            "description": "name of the repo",
            "name": "repo",
            "in": "path",
            "required": true
          },
          {
            "type": "integer",
            "format": "int64",
            "description": "index of the issue",
            "name": "index",
            "in": "path",
            "required": true
          },
          {
            "type": "string",
            "description": "user witch unsubscribe",
            "name": "user",
            "in": "path",
            "required": true
          }
        ],
        "responses": {
          "200": {
            "description": "Already unsubscribed"
          },
          "201": {
            "description": "Successfully Unsubscribed"
          },
          "304": {
            "description": "User can only subscribe itself if he is no admin"
          },
          "404": {
            "$ref": "#/responses/notFound"
          }
        }
      }
    },
    "/repos/{owner}/{repo}/issues/{index}/times": {
      "get": {
        "produces": [
          "application/json"
        ],
        "tags": [
          "issue"
        ],
        "summary": "List an issue's tracked times",
        "operationId": "issueTrackedTimes",
        "parameters": [
          {
            "type": "string",
            "description": "owner of the repo",
            "name": "owner",
            "in": "path",
            "required": true
          },
          {
            "type": "string",
            "description": "name of the repo",
            "name": "repo",
            "in": "path",
            "required": true
          },
          {
            "type": "integer",
            "format": "int64",
            "description": "index of the issue",
            "name": "index",
            "in": "path",
            "required": true
          },
          {
            "type": "string",
            "format": "date-time",
            "description": "Only show times updated after the given time. This is a timestamp in RFC 3339 format",
            "name": "since",
            "in": "query"
          },
          {
            "type": "string",
            "format": "date-time",
            "description": "Only show times updated before the given time. This is a timestamp in RFC 3339 format",
            "name": "before",
            "in": "query"
          },
          {
            "type": "integer",
            "description": "page number of results to return (1-based)",
            "name": "page",
            "in": "query"
          },
          {
            "type": "integer",
            "description": "page size of results",
            "name": "limit",
            "in": "query"
          }
        ],
        "responses": {
          "200": {
            "$ref": "#/responses/TrackedTimeList"
          },
          "404": {
            "$ref": "#/responses/notFound"
          }
        }
      },
      "post": {
        "consumes": [
          "application/json"
        ],
        "produces": [
          "application/json"
        ],
        "tags": [
          "issue"
        ],
        "summary": "Add tracked time to a issue",
        "operationId": "issueAddTime",
        "parameters": [
          {
            "type": "string",
            "description": "owner of the repo",
            "name": "owner",
            "in": "path",
            "required": true
          },
          {
            "type": "string",
            "description": "name of the repo",
            "name": "repo",
            "in": "path",
            "required": true
          },
          {
            "type": "integer",
            "format": "int64",
            "description": "index of the issue",
            "name": "index",
            "in": "path",
            "required": true
          },
          {
            "name": "body",
            "in": "body",
            "schema": {
              "$ref": "#/definitions/AddTimeOption"
            }
          }
        ],
        "responses": {
          "200": {
            "$ref": "#/responses/TrackedTime"
          },
          "400": {
            "$ref": "#/responses/error"
          },
          "403": {
            "$ref": "#/responses/forbidden"
          }
        }
      },
      "delete": {
        "consumes": [
          "application/json"
        ],
        "produces": [
          "application/json"
        ],
        "tags": [
          "issue"
        ],
        "summary": "Reset a tracked time of an issue",
        "operationId": "issueResetTime",
        "parameters": [
          {
            "type": "string",
            "description": "owner of the repo",
            "name": "owner",
            "in": "path",
            "required": true
          },
          {
            "type": "string",
            "description": "name of the repo",
            "name": "repo",
            "in": "path",
            "required": true
          },
          {
            "type": "integer",
            "format": "int64",
            "description": "index of the issue to add tracked time to",
            "name": "index",
            "in": "path",
            "required": true
          }
        ],
        "responses": {
          "204": {
            "$ref": "#/responses/empty"
          },
          "400": {
            "$ref": "#/responses/error"
          },
          "403": {
            "$ref": "#/responses/forbidden"
          }
        }
      }
    },
    "/repos/{owner}/{repo}/issues/{index}/times/{id}": {
      "delete": {
        "consumes": [
          "application/json"
        ],
        "produces": [
          "application/json"
        ],
        "tags": [
          "issue"
        ],
        "summary": "Delete specific tracked time",
        "operationId": "issueDeleteTime",
        "parameters": [
          {
            "type": "string",
            "description": "owner of the repo",
            "name": "owner",
            "in": "path",
            "required": true
          },
          {
            "type": "string",
            "description": "name of the repo",
            "name": "repo",
            "in": "path",
            "required": true
          },
          {
            "type": "integer",
            "format": "int64",
            "description": "index of the issue",
            "name": "index",
            "in": "path",
            "required": true
          },
          {
            "type": "integer",
            "format": "int64",
            "description": "id of time to delete",
            "name": "id",
            "in": "path",
            "required": true
          }
        ],
        "responses": {
          "204": {
            "$ref": "#/responses/empty"
          },
          "400": {
            "$ref": "#/responses/error"
          },
          "403": {
            "$ref": "#/responses/forbidden"
          }
        }
      }
    },
    "/repos/{owner}/{repo}/keys": {
      "get": {
        "produces": [
          "application/json"
        ],
        "tags": [
          "repository"
        ],
        "summary": "List a repository's keys",
        "operationId": "repoListKeys",
        "parameters": [
          {
            "type": "string",
            "description": "owner of the repo",
            "name": "owner",
            "in": "path",
            "required": true
          },
          {
            "type": "string",
            "description": "name of the repo",
            "name": "repo",
            "in": "path",
            "required": true
          },
          {
            "type": "integer",
            "description": "the key_id to search for",
            "name": "key_id",
            "in": "query"
          },
          {
            "type": "string",
            "description": "fingerprint of the key",
            "name": "fingerprint",
            "in": "query"
          },
          {
            "type": "integer",
            "description": "page number of results to return (1-based)",
            "name": "page",
            "in": "query"
          },
          {
            "type": "integer",
            "description": "page size of results",
            "name": "limit",
            "in": "query"
          }
        ],
        "responses": {
          "200": {
            "$ref": "#/responses/DeployKeyList"
          }
        }
      },
      "post": {
        "consumes": [
          "application/json"
        ],
        "produces": [
          "application/json"
        ],
        "tags": [
          "repository"
        ],
        "summary": "Add a key to a repository",
        "operationId": "repoCreateKey",
        "parameters": [
          {
            "type": "string",
            "description": "owner of the repo",
            "name": "owner",
            "in": "path",
            "required": true
          },
          {
            "type": "string",
            "description": "name of the repo",
            "name": "repo",
            "in": "path",
            "required": true
          },
          {
            "name": "body",
            "in": "body",
            "schema": {
              "$ref": "#/definitions/CreateKeyOption"
            }
          }
        ],
        "responses": {
          "201": {
            "$ref": "#/responses/DeployKey"
          },
          "422": {
            "$ref": "#/responses/validationError"
          }
        }
      }
    },
    "/repos/{owner}/{repo}/keys/{id}": {
      "get": {
        "produces": [
          "application/json"
        ],
        "tags": [
          "repository"
        ],
        "summary": "Get a repository's key by id",
        "operationId": "repoGetKey",
        "parameters": [
          {
            "type": "string",
            "description": "owner of the repo",
            "name": "owner",
            "in": "path",
            "required": true
          },
          {
            "type": "string",
            "description": "name of the repo",
            "name": "repo",
            "in": "path",
            "required": true
          },
          {
            "type": "integer",
            "format": "int64",
            "description": "id of the key to get",
            "name": "id",
            "in": "path",
            "required": true
          }
        ],
        "responses": {
          "200": {
            "$ref": "#/responses/DeployKey"
          }
        }
      },
      "delete": {
        "tags": [
          "repository"
        ],
        "summary": "Delete a key from a repository",
        "operationId": "repoDeleteKey",
        "parameters": [
          {
            "type": "string",
            "description": "owner of the repo",
            "name": "owner",
            "in": "path",
            "required": true
          },
          {
            "type": "string",
            "description": "name of the repo",
            "name": "repo",
            "in": "path",
            "required": true
          },
          {
            "type": "integer",
            "format": "int64",
            "description": "id of the key to delete",
            "name": "id",
            "in": "path",
            "required": true
          }
        ],
        "responses": {
          "204": {
            "$ref": "#/responses/empty"
          },
          "403": {
            "$ref": "#/responses/forbidden"
          }
        }
      }
    },
    "/repos/{owner}/{repo}/labels": {
      "get": {
        "produces": [
          "application/json"
        ],
        "tags": [
          "issue"
        ],
        "summary": "Get all of a repository's labels",
        "operationId": "issueListLabels",
        "parameters": [
          {
            "type": "string",
            "description": "owner of the repo",
            "name": "owner",
            "in": "path",
            "required": true
          },
          {
            "type": "string",
            "description": "name of the repo",
            "name": "repo",
            "in": "path",
            "required": true
          },
          {
            "type": "integer",
            "description": "page number of results to return (1-based)",
            "name": "page",
            "in": "query"
          },
          {
            "type": "integer",
            "description": "page size of results",
            "name": "limit",
            "in": "query"
          }
        ],
        "responses": {
          "200": {
            "$ref": "#/responses/LabelList"
          }
        }
      },
      "post": {
        "consumes": [
          "application/json"
        ],
        "produces": [
          "application/json"
        ],
        "tags": [
          "issue"
        ],
        "summary": "Create a label",
        "operationId": "issueCreateLabel",
        "parameters": [
          {
            "type": "string",
            "description": "owner of the repo",
            "name": "owner",
            "in": "path",
            "required": true
          },
          {
            "type": "string",
            "description": "name of the repo",
            "name": "repo",
            "in": "path",
            "required": true
          },
          {
            "name": "body",
            "in": "body",
            "schema": {
              "$ref": "#/definitions/CreateLabelOption"
            }
          }
        ],
        "responses": {
          "201": {
            "$ref": "#/responses/Label"
          },
          "422": {
            "$ref": "#/responses/validationError"
          }
        }
      }
    },
    "/repos/{owner}/{repo}/labels/{id}": {
      "get": {
        "produces": [
          "application/json"
        ],
        "tags": [
          "issue"
        ],
        "summary": "Get a single label",
        "operationId": "issueGetLabel",
        "parameters": [
          {
            "type": "string",
            "description": "owner of the repo",
            "name": "owner",
            "in": "path",
            "required": true
          },
          {
            "type": "string",
            "description": "name of the repo",
            "name": "repo",
            "in": "path",
            "required": true
          },
          {
            "type": "integer",
            "format": "int64",
            "description": "id of the label to get",
            "name": "id",
            "in": "path",
            "required": true
          }
        ],
        "responses": {
          "200": {
            "$ref": "#/responses/Label"
          }
        }
      },
      "delete": {
        "tags": [
          "issue"
        ],
        "summary": "Delete a label",
        "operationId": "issueDeleteLabel",
        "parameters": [
          {
            "type": "string",
            "description": "owner of the repo",
            "name": "owner",
            "in": "path",
            "required": true
          },
          {
            "type": "string",
            "description": "name of the repo",
            "name": "repo",
            "in": "path",
            "required": true
          },
          {
            "type": "integer",
            "format": "int64",
            "description": "id of the label to delete",
            "name": "id",
            "in": "path",
            "required": true
          }
        ],
        "responses": {
          "204": {
            "$ref": "#/responses/empty"
          }
        }
      },
      "patch": {
        "consumes": [
          "application/json"
        ],
        "produces": [
          "application/json"
        ],
        "tags": [
          "issue"
        ],
        "summary": "Update a label",
        "operationId": "issueEditLabel",
        "parameters": [
          {
            "type": "string",
            "description": "owner of the repo",
            "name": "owner",
            "in": "path",
            "required": true
          },
          {
            "type": "string",
            "description": "name of the repo",
            "name": "repo",
            "in": "path",
            "required": true
          },
          {
            "type": "integer",
            "format": "int64",
            "description": "id of the label to edit",
            "name": "id",
            "in": "path",
            "required": true
          },
          {
            "name": "body",
            "in": "body",
            "schema": {
              "$ref": "#/definitions/EditLabelOption"
            }
          }
        ],
        "responses": {
          "200": {
            "$ref": "#/responses/Label"
          },
          "422": {
            "$ref": "#/responses/validationError"
          }
        }
      }
    },
    "/repos/{owner}/{repo}/languages": {
      "get": {
        "produces": [
          "application/json"
        ],
        "tags": [
          "repository"
        ],
        "summary": "Get languages and number of bytes of code written",
        "operationId": "repoGetLanguages",
        "parameters": [
          {
            "type": "string",
            "description": "owner of the repo",
            "name": "owner",
            "in": "path",
            "required": true
          },
          {
            "type": "string",
            "description": "name of the repo",
            "name": "repo",
            "in": "path",
            "required": true
          }
        ],
        "responses": {
          "200": {
            "$ref": "#/responses/LanguageStatistics"
          },
          "404": {
            "$ref": "#/responses/notFound"
          }
        }
      }
    },
    "/repos/{owner}/{repo}/milestones": {
      "get": {
        "produces": [
          "application/json"
        ],
        "tags": [
          "issue"
        ],
        "summary": "Get all of a repository's opened milestones",
        "operationId": "issueGetMilestonesList",
        "parameters": [
          {
            "type": "string",
            "description": "owner of the repo",
            "name": "owner",
            "in": "path",
            "required": true
          },
          {
            "type": "string",
            "description": "name of the repo",
            "name": "repo",
            "in": "path",
            "required": true
          },
          {
            "type": "string",
            "description": "Milestone state, Recognised values are open, closed and all. Defaults to \"open\"",
            "name": "state",
            "in": "query"
          },
          {
            "type": "string",
            "description": "filter by milestone name",
            "name": "name",
            "in": "query"
          },
          {
            "type": "integer",
            "description": "page number of results to return (1-based)",
            "name": "page",
            "in": "query"
          },
          {
            "type": "integer",
            "description": "page size of results",
            "name": "limit",
            "in": "query"
          }
        ],
        "responses": {
          "200": {
            "$ref": "#/responses/MilestoneList"
          }
        }
      },
      "post": {
        "consumes": [
          "application/json"
        ],
        "produces": [
          "application/json"
        ],
        "tags": [
          "issue"
        ],
        "summary": "Create a milestone",
        "operationId": "issueCreateMilestone",
        "parameters": [
          {
            "type": "string",
            "description": "owner of the repo",
            "name": "owner",
            "in": "path",
            "required": true
          },
          {
            "type": "string",
            "description": "name of the repo",
            "name": "repo",
            "in": "path",
            "required": true
          },
          {
            "name": "body",
            "in": "body",
            "schema": {
              "$ref": "#/definitions/CreateMilestoneOption"
            }
          }
        ],
        "responses": {
          "201": {
            "$ref": "#/responses/Milestone"
          }
        }
      }
    },
    "/repos/{owner}/{repo}/milestones/{id}": {
      "get": {
        "produces": [
          "application/json"
        ],
        "tags": [
          "issue"
        ],
        "summary": "Get a milestone",
        "operationId": "issueGetMilestone",
        "parameters": [
          {
            "type": "string",
            "description": "owner of the repo",
            "name": "owner",
            "in": "path",
            "required": true
          },
          {
            "type": "string",
            "description": "name of the repo",
            "name": "repo",
            "in": "path",
            "required": true
          },
          {
            "type": "string",
            "description": "the milestone to get, identified by ID and if not available by name",
            "name": "id",
            "in": "path",
            "required": true
          }
        ],
        "responses": {
          "200": {
            "$ref": "#/responses/Milestone"
          }
        }
      },
      "delete": {
        "tags": [
          "issue"
        ],
        "summary": "Delete a milestone",
        "operationId": "issueDeleteMilestone",
        "parameters": [
          {
            "type": "string",
            "description": "owner of the repo",
            "name": "owner",
            "in": "path",
            "required": true
          },
          {
            "type": "string",
            "description": "name of the repo",
            "name": "repo",
            "in": "path",
            "required": true
          },
          {
            "type": "string",
            "description": "the milestone to delete, identified by ID and if not available by name",
            "name": "id",
            "in": "path",
            "required": true
          }
        ],
        "responses": {
          "204": {
            "$ref": "#/responses/empty"
          }
        }
      },
      "patch": {
        "consumes": [
          "application/json"
        ],
        "produces": [
          "application/json"
        ],
        "tags": [
          "issue"
        ],
        "summary": "Update a milestone",
        "operationId": "issueEditMilestone",
        "parameters": [
          {
            "type": "string",
            "description": "owner of the repo",
            "name": "owner",
            "in": "path",
            "required": true
          },
          {
            "type": "string",
            "description": "name of the repo",
            "name": "repo",
            "in": "path",
            "required": true
          },
          {
            "type": "string",
            "description": "the milestone to edit, identified by ID and if not available by name",
            "name": "id",
            "in": "path",
            "required": true
          },
          {
            "name": "body",
            "in": "body",
            "schema": {
              "$ref": "#/definitions/EditMilestoneOption"
            }
          }
        ],
        "responses": {
          "200": {
            "$ref": "#/responses/Milestone"
          }
        }
      }
    },
    "/repos/{owner}/{repo}/mirror-sync": {
      "post": {
        "produces": [
          "application/json"
        ],
        "tags": [
          "repository"
        ],
        "summary": "Sync a mirrored repository",
        "operationId": "repoMirrorSync",
        "parameters": [
          {
            "type": "string",
            "description": "owner of the repo to sync",
            "name": "owner",
            "in": "path",
            "required": true
          },
          {
            "type": "string",
            "description": "name of the repo to sync",
            "name": "repo",
            "in": "path",
            "required": true
          }
        ],
        "responses": {
          "200": {
            "$ref": "#/responses/empty"
          },
          "403": {
            "$ref": "#/responses/forbidden"
          }
        }
      }
    },
    "/repos/{owner}/{repo}/notifications": {
      "get": {
        "consumes": [
          "application/json"
        ],
        "produces": [
          "application/json"
        ],
        "tags": [
          "notification"
        ],
        "summary": "List users's notification threads on a specific repo",
        "operationId": "notifyGetRepoList",
        "parameters": [
          {
            "type": "string",
            "description": "owner of the repo",
            "name": "owner",
            "in": "path",
            "required": true
          },
          {
            "type": "string",
            "description": "name of the repo",
            "name": "repo",
            "in": "path",
            "required": true
          },
          {
            "type": "string",
            "description": "If true, show notifications marked as read. Default value is false",
            "name": "all",
            "in": "query"
          },
          {
            "type": "array",
            "items": {
              "type": "string"
            },
            "collectionFormat": "multi",
            "description": "Show notifications with the provided status types. Options are: unread, read and/or pinned. Defaults to unread \u0026 pinned",
            "name": "status-types",
            "in": "query"
          },
          {
            "type": "string",
            "format": "date-time",
            "description": "Only show notifications updated after the given time. This is a timestamp in RFC 3339 format",
            "name": "since",
            "in": "query"
          },
          {
            "type": "string",
            "format": "date-time",
            "description": "Only show notifications updated before the given time. This is a timestamp in RFC 3339 format",
            "name": "before",
            "in": "query"
          },
          {
            "type": "integer",
            "description": "page number of results to return (1-based)",
            "name": "page",
            "in": "query"
          },
          {
            "type": "integer",
            "description": "page size of results",
            "name": "limit",
            "in": "query"
          }
        ],
        "responses": {
          "200": {
            "$ref": "#/responses/NotificationThreadList"
          }
        }
      },
      "put": {
        "consumes": [
          "application/json"
        ],
        "produces": [
          "application/json"
        ],
        "tags": [
          "notification"
        ],
        "summary": "Mark notification threads as read, pinned or unread on a specific repo",
        "operationId": "notifyReadRepoList",
        "parameters": [
          {
            "type": "string",
            "description": "owner of the repo",
            "name": "owner",
            "in": "path",
            "required": true
          },
          {
            "type": "string",
            "description": "name of the repo",
            "name": "repo",
            "in": "path",
            "required": true
          },
          {
            "type": "string",
            "description": "If true, mark all notifications on this repo. Default value is false",
            "name": "all",
            "in": "query"
          },
          {
            "type": "array",
            "items": {
              "type": "string"
            },
            "collectionFormat": "multi",
            "description": "Mark notifications with the provided status types. Options are: unread, read and/or pinned. Defaults to unread.",
            "name": "status-types",
            "in": "query"
          },
          {
            "type": "string",
            "description": "Status to mark notifications as. Defaults to read.",
            "name": "to-status",
            "in": "query"
          },
          {
            "type": "string",
            "format": "date-time",
            "description": "Describes the last point that notifications were checked. Anything updated since this time will not be updated.",
            "name": "last_read_at",
            "in": "query"
          }
        ],
        "responses": {
          "205": {
            "$ref": "#/responses/empty"
          }
        }
      }
    },
    "/repos/{owner}/{repo}/pulls": {
      "get": {
        "produces": [
          "application/json"
        ],
        "tags": [
          "repository"
        ],
        "summary": "List a repo's pull requests",
        "operationId": "repoListPullRequests",
        "parameters": [
          {
            "type": "string",
            "description": "owner of the repo",
            "name": "owner",
            "in": "path",
            "required": true
          },
          {
            "type": "string",
            "description": "name of the repo",
            "name": "repo",
            "in": "path",
            "required": true
          },
          {
            "enum": [
              "closed",
              "open",
              "all"
            ],
            "type": "string",
            "description": "State of pull request: open or closed (optional)",
            "name": "state",
            "in": "query"
          },
          {
            "enum": [
              "oldest",
              "recentupdate",
              "leastupdate",
              "mostcomment",
              "leastcomment",
              "priority"
            ],
            "type": "string",
            "description": "Type of sort",
            "name": "sort",
            "in": "query"
          },
          {
            "type": "integer",
            "format": "int64",
            "description": "ID of the milestone",
            "name": "milestone",
            "in": "query"
          },
          {
            "type": "array",
            "items": {
              "type": "integer",
              "format": "int64"
            },
            "collectionFormat": "multi",
            "description": "Label IDs",
            "name": "labels",
            "in": "query"
          },
          {
            "type": "integer",
            "description": "page number of results to return (1-based)",
            "name": "page",
            "in": "query"
          },
          {
            "type": "integer",
            "description": "page size of results",
            "name": "limit",
            "in": "query"
          }
        ],
        "responses": {
          "200": {
            "$ref": "#/responses/PullRequestList"
          }
        }
      },
      "post": {
        "consumes": [
          "application/json"
        ],
        "produces": [
          "application/json"
        ],
        "tags": [
          "repository"
        ],
        "summary": "Create a pull request",
        "operationId": "repoCreatePullRequest",
        "parameters": [
          {
            "type": "string",
            "description": "owner of the repo",
            "name": "owner",
            "in": "path",
            "required": true
          },
          {
            "type": "string",
            "description": "name of the repo",
            "name": "repo",
            "in": "path",
            "required": true
          },
          {
            "name": "body",
            "in": "body",
            "schema": {
              "$ref": "#/definitions/CreatePullRequestOption"
            }
          }
        ],
        "responses": {
          "201": {
            "$ref": "#/responses/PullRequest"
          },
          "409": {
            "$ref": "#/responses/error"
          },
          "422": {
            "$ref": "#/responses/validationError"
          }
        }
      }
    },
    "/repos/{owner}/{repo}/pulls/{index}": {
      "get": {
        "produces": [
          "application/json"
        ],
        "tags": [
          "repository"
        ],
        "summary": "Get a pull request",
        "operationId": "repoGetPullRequest",
        "parameters": [
          {
            "type": "string",
            "description": "owner of the repo",
            "name": "owner",
            "in": "path",
            "required": true
          },
          {
            "type": "string",
            "description": "name of the repo",
            "name": "repo",
            "in": "path",
            "required": true
          },
          {
            "type": "integer",
            "format": "int64",
            "description": "index of the pull request to get",
            "name": "index",
            "in": "path",
            "required": true
          }
        ],
        "responses": {
          "200": {
            "$ref": "#/responses/PullRequest"
          },
          "404": {
            "$ref": "#/responses/notFound"
          }
        }
      },
      "patch": {
        "consumes": [
          "application/json"
        ],
        "produces": [
          "application/json"
        ],
        "tags": [
          "repository"
        ],
        "summary": "Update a pull request. If using deadline only the date will be taken into account, and time of day ignored.",
        "operationId": "repoEditPullRequest",
        "parameters": [
          {
            "type": "string",
            "description": "owner of the repo",
            "name": "owner",
            "in": "path",
            "required": true
          },
          {
            "type": "string",
            "description": "name of the repo",
            "name": "repo",
            "in": "path",
            "required": true
          },
          {
            "type": "integer",
            "format": "int64",
            "description": "index of the pull request to edit",
            "name": "index",
            "in": "path",
            "required": true
          },
          {
            "name": "body",
            "in": "body",
            "schema": {
              "$ref": "#/definitions/EditPullRequestOption"
            }
          }
        ],
        "responses": {
          "201": {
            "$ref": "#/responses/PullRequest"
          },
          "403": {
            "$ref": "#/responses/forbidden"
          },
          "409": {
            "$ref": "#/responses/error"
          },
          "412": {
            "$ref": "#/responses/error"
          },
          "422": {
            "$ref": "#/responses/validationError"
          }
        }
      }
    },
    "/repos/{owner}/{repo}/pulls/{index}.diff": {
      "get": {
        "produces": [
          "text/plain"
        ],
        "tags": [
          "repository"
        ],
        "summary": "Get a pull request diff",
        "operationId": "repoDownloadPullDiff",
        "parameters": [
          {
            "type": "string",
            "description": "owner of the repo",
            "name": "owner",
            "in": "path",
            "required": true
          },
          {
            "type": "string",
            "description": "name of the repo",
            "name": "repo",
            "in": "path",
            "required": true
          },
          {
            "type": "integer",
            "format": "int64",
            "description": "index of the pull request to get",
            "name": "index",
            "in": "path",
            "required": true
          }
        ],
        "responses": {
          "200": {
            "$ref": "#/responses/string"
          },
          "404": {
            "$ref": "#/responses/notFound"
          }
        }
      }
    },
    "/repos/{owner}/{repo}/pulls/{index}.patch": {
      "get": {
        "produces": [
          "text/plain"
        ],
        "tags": [
          "repository"
        ],
        "summary": "Get a pull request patch file",
        "operationId": "repoDownloadPullPatch",
        "parameters": [
          {
            "type": "string",
            "description": "owner of the repo",
            "name": "owner",
            "in": "path",
            "required": true
          },
          {
            "type": "string",
            "description": "name of the repo",
            "name": "repo",
            "in": "path",
            "required": true
          },
          {
            "type": "integer",
            "format": "int64",
            "description": "index of the pull request to get",
            "name": "index",
            "in": "path",
            "required": true
          }
        ],
        "responses": {
          "200": {
            "$ref": "#/responses/string"
          },
          "404": {
            "$ref": "#/responses/notFound"
          }
        }
      }
    },
    "/repos/{owner}/{repo}/pulls/{index}/merge": {
      "get": {
        "produces": [
          "application/json"
        ],
        "tags": [
          "repository"
        ],
        "summary": "Check if a pull request has been merged",
        "operationId": "repoPullRequestIsMerged",
        "parameters": [
          {
            "type": "string",
            "description": "owner of the repo",
            "name": "owner",
            "in": "path",
            "required": true
          },
          {
            "type": "string",
            "description": "name of the repo",
            "name": "repo",
            "in": "path",
            "required": true
          },
          {
            "type": "integer",
            "format": "int64",
            "description": "index of the pull request",
            "name": "index",
            "in": "path",
            "required": true
          }
        ],
        "responses": {
          "204": {
            "description": "pull request has been merged"
          },
          "404": {
            "description": "pull request has not been merged"
          }
        }
      },
      "post": {
        "produces": [
          "application/json"
        ],
        "tags": [
          "repository"
        ],
        "summary": "Merge a pull request",
        "operationId": "repoMergePullRequest",
        "parameters": [
          {
            "type": "string",
            "description": "owner of the repo",
            "name": "owner",
            "in": "path",
            "required": true
          },
          {
            "type": "string",
            "description": "name of the repo",
            "name": "repo",
            "in": "path",
            "required": true
          },
          {
            "type": "integer",
            "format": "int64",
            "description": "index of the pull request to merge",
            "name": "index",
            "in": "path",
            "required": true
          },
          {
            "name": "body",
            "in": "body",
            "schema": {
              "$ref": "#/definitions/MergePullRequestOption"
            }
          }
        ],
        "responses": {
          "200": {
            "$ref": "#/responses/empty"
          },
          "405": {
            "$ref": "#/responses/empty"
          },
          "409": {
            "$ref": "#/responses/error"
          }
        }
      }
    },
    "/repos/{owner}/{repo}/pulls/{index}/requested_reviewers": {
      "post": {
        "produces": [
          "application/json"
        ],
        "tags": [
          "repository"
        ],
        "summary": "create review requests to an pull request",
        "operationId": "repoCreatePullReviewRequests",
        "parameters": [
          {
            "type": "string",
            "description": "owner of the repo",
            "name": "owner",
            "in": "path",
            "required": true
          },
          {
            "type": "string",
            "description": "name of the repo",
            "name": "repo",
            "in": "path",
            "required": true
          },
          {
            "type": "integer",
            "format": "int64",
            "description": "index of the pull request",
            "name": "index",
            "in": "path",
            "required": true
          },
          {
            "name": "body",
            "in": "body",
            "required": true,
            "schema": {
              "$ref": "#/definitions/PullReviewRequestOptions"
            }
          }
        ],
        "responses": {
          "201": {
            "$ref": "#/responses/PullReviewList"
          },
          "404": {
            "$ref": "#/responses/notFound"
          },
          "422": {
            "$ref": "#/responses/validationError"
          }
        }
      },
      "delete": {
        "produces": [
          "application/json"
        ],
        "tags": [
          "repository"
        ],
        "summary": "delet review requests to an pull request",
        "operationId": "repoDeletPullReviewRequests",
        "parameters": [
          {
            "type": "string",
            "description": "owner of the repo",
            "name": "owner",
            "in": "path",
            "required": true
          },
          {
            "type": "string",
            "description": "name of the repo",
            "name": "repo",
            "in": "path",
            "required": true
          },
          {
            "type": "integer",
            "format": "int64",
            "description": "index of the pull request",
            "name": "index",
            "in": "path",
            "required": true
          },
          {
            "name": "body",
            "in": "body",
            "required": true,
            "schema": {
              "$ref": "#/definitions/PullReviewRequestOptions"
            }
          }
        ],
        "responses": {
          "204": {
            "$ref": "#/responses/empty"
          },
          "404": {
            "$ref": "#/responses/notFound"
          },
          "422": {
            "$ref": "#/responses/validationError"
          }
        }
      }
    },
    "/repos/{owner}/{repo}/pulls/{index}/reviews": {
      "get": {
        "produces": [
          "application/json"
        ],
        "tags": [
          "repository"
        ],
        "summary": "List all reviews for a pull request",
        "operationId": "repoListPullReviews",
        "parameters": [
          {
            "type": "string",
            "description": "owner of the repo",
            "name": "owner",
            "in": "path",
            "required": true
          },
          {
            "type": "string",
            "description": "name of the repo",
            "name": "repo",
            "in": "path",
            "required": true
          },
          {
            "type": "integer",
            "format": "int64",
            "description": "index of the pull request",
            "name": "index",
            "in": "path",
            "required": true
          },
          {
            "type": "integer",
            "description": "page number of results to return (1-based)",
            "name": "page",
            "in": "query"
          },
          {
            "type": "integer",
            "description": "page size of results",
            "name": "limit",
            "in": "query"
          }
        ],
        "responses": {
          "200": {
            "$ref": "#/responses/PullReviewList"
          },
          "404": {
            "$ref": "#/responses/notFound"
          }
        }
      },
      "post": {
        "produces": [
          "application/json"
        ],
        "tags": [
          "repository"
        ],
        "summary": "Create a review to an pull request",
        "operationId": "repoCreatePullReview",
        "parameters": [
          {
            "type": "string",
            "description": "owner of the repo",
            "name": "owner",
            "in": "path",
            "required": true
          },
          {
            "type": "string",
            "description": "name of the repo",
            "name": "repo",
            "in": "path",
            "required": true
          },
          {
            "type": "integer",
            "format": "int64",
            "description": "index of the pull request",
            "name": "index",
            "in": "path",
            "required": true
          },
          {
            "name": "body",
            "in": "body",
            "required": true,
            "schema": {
              "$ref": "#/definitions/CreatePullReviewOptions"
            }
          }
        ],
        "responses": {
          "200": {
            "$ref": "#/responses/PullReview"
          },
          "404": {
            "$ref": "#/responses/notFound"
          },
          "422": {
            "$ref": "#/responses/validationError"
          }
        }
      }
    },
    "/repos/{owner}/{repo}/pulls/{index}/reviews/{id}": {
      "get": {
        "produces": [
          "application/json"
        ],
        "tags": [
          "repository"
        ],
        "summary": "Get a specific review for a pull request",
        "operationId": "repoGetPullReview",
        "parameters": [
          {
            "type": "string",
            "description": "owner of the repo",
            "name": "owner",
            "in": "path",
            "required": true
          },
          {
            "type": "string",
            "description": "name of the repo",
            "name": "repo",
            "in": "path",
            "required": true
          },
          {
            "type": "integer",
            "format": "int64",
            "description": "index of the pull request",
            "name": "index",
            "in": "path",
            "required": true
          },
          {
            "type": "integer",
            "format": "int64",
            "description": "id of the review",
            "name": "id",
            "in": "path",
            "required": true
          }
        ],
        "responses": {
          "200": {
            "$ref": "#/responses/PullReview"
          },
          "404": {
            "$ref": "#/responses/notFound"
          }
        }
      },
      "post": {
        "produces": [
          "application/json"
        ],
        "tags": [
          "repository"
        ],
        "summary": "Submit a pending review to an pull request",
        "operationId": "repoSubmitPullReview",
        "parameters": [
          {
            "type": "string",
            "description": "owner of the repo",
            "name": "owner",
            "in": "path",
            "required": true
          },
          {
            "type": "string",
            "description": "name of the repo",
            "name": "repo",
            "in": "path",
            "required": true
          },
          {
            "type": "integer",
            "format": "int64",
            "description": "index of the pull request",
            "name": "index",
            "in": "path",
            "required": true
          },
          {
            "type": "integer",
            "format": "int64",
            "description": "id of the review",
            "name": "id",
            "in": "path",
            "required": true
          },
          {
            "name": "body",
            "in": "body",
            "required": true,
            "schema": {
              "$ref": "#/definitions/SubmitPullReviewOptions"
            }
          }
        ],
        "responses": {
          "200": {
            "$ref": "#/responses/PullReview"
          },
          "404": {
            "$ref": "#/responses/notFound"
          },
          "422": {
            "$ref": "#/responses/validationError"
          }
        }
      },
      "delete": {
        "produces": [
          "application/json"
        ],
        "tags": [
          "repository"
        ],
        "summary": "Delete a specific review from a pull request",
        "operationId": "repoDeletePullReview",
        "parameters": [
          {
            "type": "string",
            "description": "owner of the repo",
            "name": "owner",
            "in": "path",
            "required": true
          },
          {
            "type": "string",
            "description": "name of the repo",
            "name": "repo",
            "in": "path",
            "required": true
          },
          {
            "type": "integer",
            "format": "int64",
            "description": "index of the pull request",
            "name": "index",
            "in": "path",
            "required": true
          },
          {
            "type": "integer",
            "format": "int64",
            "description": "id of the review",
            "name": "id",
            "in": "path",
            "required": true
          }
        ],
        "responses": {
          "204": {
            "$ref": "#/responses/empty"
          },
          "403": {
            "$ref": "#/responses/forbidden"
          },
          "404": {
            "$ref": "#/responses/notFound"
          }
        }
      }
    },
    "/repos/{owner}/{repo}/pulls/{index}/reviews/{id}/comments": {
      "get": {
        "produces": [
          "application/json"
        ],
        "tags": [
          "repository"
        ],
        "summary": "Get a specific review for a pull request",
        "operationId": "repoGetPullReviewComments",
        "parameters": [
          {
            "type": "string",
            "description": "owner of the repo",
            "name": "owner",
            "in": "path",
            "required": true
          },
          {
            "type": "string",
            "description": "name of the repo",
            "name": "repo",
            "in": "path",
            "required": true
          },
          {
            "type": "integer",
            "format": "int64",
            "description": "index of the pull request",
            "name": "index",
            "in": "path",
            "required": true
          },
          {
            "type": "integer",
            "format": "int64",
            "description": "id of the review",
            "name": "id",
            "in": "path",
            "required": true
          }
        ],
        "responses": {
          "200": {
            "$ref": "#/responses/PullReviewCommentList"
          },
          "404": {
            "$ref": "#/responses/notFound"
          }
        }
      }
    },
    "/repos/{owner}/{repo}/pulls/{index}/update": {
      "post": {
        "produces": [
          "application/json"
        ],
        "tags": [
          "repository"
        ],
        "summary": "Merge PR's baseBranch into headBranch",
        "operationId": "repoUpdatePullRequest",
        "parameters": [
          {
            "type": "string",
            "description": "owner of the repo",
            "name": "owner",
            "in": "path",
            "required": true
          },
          {
            "type": "string",
            "description": "name of the repo",
            "name": "repo",
            "in": "path",
            "required": true
          },
          {
            "type": "integer",
            "format": "int64",
            "description": "index of the pull request to get",
            "name": "index",
            "in": "path",
            "required": true
          }
        ],
        "responses": {
          "200": {
            "$ref": "#/responses/empty"
          },
          "403": {
            "$ref": "#/responses/forbidden"
          },
          "404": {
            "$ref": "#/responses/notFound"
          },
          "409": {
            "$ref": "#/responses/error"
          },
          "422": {
            "$ref": "#/responses/validationError"
          }
        }
      }
    },
    "/repos/{owner}/{repo}/raw/{filepath}": {
      "get": {
        "produces": [
          "application/json"
        ],
        "tags": [
          "repository"
        ],
        "summary": "Get a file from a repository",
        "operationId": "repoGetRawFile",
        "parameters": [
          {
            "type": "string",
            "description": "owner of the repo",
            "name": "owner",
            "in": "path",
            "required": true
          },
          {
            "type": "string",
            "description": "name of the repo",
            "name": "repo",
            "in": "path",
            "required": true
          },
          {
            "type": "string",
            "description": "filepath of the file to get",
            "name": "filepath",
            "in": "path",
            "required": true
          }
        ],
        "responses": {
          "200": {
            "description": "success"
          },
          "404": {
            "$ref": "#/responses/notFound"
          }
        }
      }
    },
    "/repos/{owner}/{repo}/releases": {
      "get": {
        "produces": [
          "application/json"
        ],
        "tags": [
          "repository"
        ],
        "summary": "List a repo's releases",
        "operationId": "repoListReleases",
        "parameters": [
          {
            "type": "string",
            "description": "owner of the repo",
            "name": "owner",
            "in": "path",
            "required": true
          },
          {
            "type": "string",
            "description": "name of the repo",
            "name": "repo",
            "in": "path",
            "required": true
          },
          {
            "type": "integer",
            "description": "page size of results, deprecated - use limit",
            "name": "per_page",
            "in": "query"
          },
          {
            "type": "integer",
            "description": "page number of results to return (1-based)",
            "name": "page",
            "in": "query"
          },
          {
            "type": "integer",
            "description": "page size of results",
            "name": "limit",
            "in": "query"
          }
        ],
        "responses": {
          "200": {
            "$ref": "#/responses/ReleaseList"
          }
        }
      },
      "post": {
        "consumes": [
          "application/json"
        ],
        "produces": [
          "application/json"
        ],
        "tags": [
          "repository"
        ],
        "summary": "Create a release",
        "operationId": "repoCreateRelease",
        "parameters": [
          {
            "type": "string",
            "description": "owner of the repo",
            "name": "owner",
            "in": "path",
            "required": true
          },
          {
            "type": "string",
            "description": "name of the repo",
            "name": "repo",
            "in": "path",
            "required": true
          },
          {
            "name": "body",
            "in": "body",
            "schema": {
              "$ref": "#/definitions/CreateReleaseOption"
            }
          }
        ],
        "responses": {
          "201": {
            "$ref": "#/responses/Release"
          },
          "404": {
            "$ref": "#/responses/notFound"
          },
          "409": {
            "$ref": "#/responses/error"
          }
        }
      }
    },
    "/repos/{owner}/{repo}/releases/tags/{tag}": {
      "get": {
        "produces": [
          "application/json"
        ],
        "tags": [
          "repository"
        ],
        "summary": "Get a release by tag name",
        "operationId": "repoGetReleaseTag",
        "parameters": [
          {
            "type": "string",
            "description": "owner of the repo",
            "name": "owner",
            "in": "path",
            "required": true
          },
          {
            "type": "string",
            "description": "name of the repo",
            "name": "repo",
            "in": "path",
            "required": true
          },
          {
            "type": "string",
            "description": "tagname of the release to get",
            "name": "tag",
            "in": "path",
            "required": true
          }
        ],
        "responses": {
          "200": {
            "$ref": "#/responses/Release"
          },
          "404": {
            "$ref": "#/responses/notFound"
          }
        }
      }
    },
    "/repos/{owner}/{repo}/releases/{id}": {
      "get": {
        "produces": [
          "application/json"
        ],
        "tags": [
          "repository"
        ],
        "summary": "Get a release",
        "operationId": "repoGetRelease",
        "parameters": [
          {
            "type": "string",
            "description": "owner of the repo",
            "name": "owner",
            "in": "path",
            "required": true
          },
          {
            "type": "string",
            "description": "name of the repo",
            "name": "repo",
            "in": "path",
            "required": true
          },
          {
            "type": "integer",
            "format": "int64",
            "description": "id of the release to get",
            "name": "id",
            "in": "path",
            "required": true
          }
        ],
        "responses": {
          "200": {
            "$ref": "#/responses/Release"
          },
          "404": {
            "$ref": "#/responses/notFound"
          }
        }
      },
      "delete": {
        "tags": [
          "repository"
        ],
        "summary": "Delete a release",
        "operationId": "repoDeleteRelease",
        "parameters": [
          {
            "type": "string",
            "description": "owner of the repo",
            "name": "owner",
            "in": "path",
            "required": true
          },
          {
            "type": "string",
            "description": "name of the repo",
            "name": "repo",
            "in": "path",
            "required": true
          },
          {
            "type": "integer",
            "format": "int64",
            "description": "id of the release to delete",
            "name": "id",
            "in": "path",
            "required": true
          }
        ],
        "responses": {
          "204": {
            "$ref": "#/responses/empty"
          },
          "404": {
            "$ref": "#/responses/notFound"
          }
        }
      },
      "patch": {
        "consumes": [
          "application/json"
        ],
        "produces": [
          "application/json"
        ],
        "tags": [
          "repository"
        ],
        "summary": "Update a release",
        "operationId": "repoEditRelease",
        "parameters": [
          {
            "type": "string",
            "description": "owner of the repo",
            "name": "owner",
            "in": "path",
            "required": true
          },
          {
            "type": "string",
            "description": "name of the repo",
            "name": "repo",
            "in": "path",
            "required": true
          },
          {
            "type": "integer",
            "format": "int64",
            "description": "id of the release to edit",
            "name": "id",
            "in": "path",
            "required": true
          },
          {
            "name": "body",
            "in": "body",
            "schema": {
              "$ref": "#/definitions/EditReleaseOption"
            }
          }
        ],
        "responses": {
          "200": {
            "$ref": "#/responses/Release"
          },
          "404": {
            "$ref": "#/responses/notFound"
          }
        }
      }
    },
    "/repos/{owner}/{repo}/releases/{id}/assets": {
      "get": {
        "produces": [
          "application/json"
        ],
        "tags": [
          "repository"
        ],
        "summary": "List release's attachments",
        "operationId": "repoListReleaseAttachments",
        "parameters": [
          {
            "type": "string",
            "description": "owner of the repo",
            "name": "owner",
            "in": "path",
            "required": true
          },
          {
            "type": "string",
            "description": "name of the repo",
            "name": "repo",
            "in": "path",
            "required": true
          },
          {
            "type": "integer",
            "format": "int64",
            "description": "id of the release",
            "name": "id",
            "in": "path",
            "required": true
          }
        ],
        "responses": {
          "200": {
            "$ref": "#/responses/AttachmentList"
          }
        }
      },
      "post": {
        "consumes": [
          "multipart/form-data"
        ],
        "produces": [
          "application/json"
        ],
        "tags": [
          "repository"
        ],
        "summary": "Create a release attachment",
        "operationId": "repoCreateReleaseAttachment",
        "parameters": [
          {
            "type": "string",
            "description": "owner of the repo",
            "name": "owner",
            "in": "path",
            "required": true
          },
          {
            "type": "string",
            "description": "name of the repo",
            "name": "repo",
            "in": "path",
            "required": true
          },
          {
            "type": "integer",
            "format": "int64",
            "description": "id of the release",
            "name": "id",
            "in": "path",
            "required": true
          },
          {
            "type": "string",
            "description": "name of the attachment",
            "name": "name",
            "in": "query"
          },
          {
            "type": "file",
            "description": "attachment to upload",
            "name": "attachment",
            "in": "formData",
            "required": true
          }
        ],
        "responses": {
          "201": {
            "$ref": "#/responses/Attachment"
          },
          "400": {
            "$ref": "#/responses/error"
          }
        }
      }
    },
    "/repos/{owner}/{repo}/releases/{id}/assets/{attachment_id}": {
      "get": {
        "produces": [
          "application/json"
        ],
        "tags": [
          "repository"
        ],
        "summary": "Get a release attachment",
        "operationId": "repoGetReleaseAttachment",
        "parameters": [
          {
            "type": "string",
            "description": "owner of the repo",
            "name": "owner",
            "in": "path",
            "required": true
          },
          {
            "type": "string",
            "description": "name of the repo",
            "name": "repo",
            "in": "path",
            "required": true
          },
          {
            "type": "integer",
            "format": "int64",
            "description": "id of the release",
            "name": "id",
            "in": "path",
            "required": true
          },
          {
            "type": "integer",
            "format": "int64",
            "description": "id of the attachment to get",
            "name": "attachment_id",
            "in": "path",
            "required": true
          }
        ],
        "responses": {
          "200": {
            "$ref": "#/responses/Attachment"
          }
        }
      },
      "delete": {
        "produces": [
          "application/json"
        ],
        "tags": [
          "repository"
        ],
        "summary": "Delete a release attachment",
        "operationId": "repoDeleteReleaseAttachment",
        "parameters": [
          {
            "type": "string",
            "description": "owner of the repo",
            "name": "owner",
            "in": "path",
            "required": true
          },
          {
            "type": "string",
            "description": "name of the repo",
            "name": "repo",
            "in": "path",
            "required": true
          },
          {
            "type": "integer",
            "format": "int64",
            "description": "id of the release",
            "name": "id",
            "in": "path",
            "required": true
          },
          {
            "type": "integer",
            "format": "int64",
            "description": "id of the attachment to delete",
            "name": "attachment_id",
            "in": "path",
            "required": true
          }
        ],
        "responses": {
          "204": {
            "$ref": "#/responses/empty"
          }
        }
      },
      "patch": {
        "consumes": [
          "application/json"
        ],
        "produces": [
          "application/json"
        ],
        "tags": [
          "repository"
        ],
        "summary": "Edit a release attachment",
        "operationId": "repoEditReleaseAttachment",
        "parameters": [
          {
            "type": "string",
            "description": "owner of the repo",
            "name": "owner",
            "in": "path",
            "required": true
          },
          {
            "type": "string",
            "description": "name of the repo",
            "name": "repo",
            "in": "path",
            "required": true
          },
          {
            "type": "integer",
            "format": "int64",
            "description": "id of the release",
            "name": "id",
            "in": "path",
            "required": true
          },
          {
            "type": "integer",
            "format": "int64",
            "description": "id of the attachment to edit",
            "name": "attachment_id",
            "in": "path",
            "required": true
          },
          {
            "name": "body",
            "in": "body",
            "schema": {
              "$ref": "#/definitions/EditAttachmentOptions"
            }
          }
        ],
        "responses": {
          "201": {
            "$ref": "#/responses/Attachment"
          }
        }
      }
    },
    "/repos/{owner}/{repo}/signing-key.gpg": {
      "get": {
        "produces": [
          "text/plain"
        ],
        "tags": [
          "repository"
        ],
        "summary": "Get signing-key.gpg for given repository",
        "operationId": "repoSigningKey",
        "parameters": [
          {
            "type": "string",
            "description": "owner of the repo",
            "name": "owner",
            "in": "path",
            "required": true
          },
          {
            "type": "string",
            "description": "name of the repo",
            "name": "repo",
            "in": "path",
            "required": true
          }
        ],
        "responses": {
          "200": {
            "description": "GPG armored public key",
            "schema": {
              "type": "string"
            }
          }
        }
      }
    },
    "/repos/{owner}/{repo}/stargazers": {
      "get": {
        "produces": [
          "application/json"
        ],
        "tags": [
          "repository"
        ],
        "summary": "List a repo's stargazers",
        "operationId": "repoListStargazers",
        "parameters": [
          {
            "type": "string",
            "description": "owner of the repo",
            "name": "owner",
            "in": "path",
            "required": true
          },
          {
            "type": "string",
            "description": "name of the repo",
            "name": "repo",
            "in": "path",
            "required": true
          },
          {
            "type": "integer",
            "description": "page number of results to return (1-based)",
            "name": "page",
            "in": "query"
          },
          {
            "type": "integer",
            "description": "page size of results",
            "name": "limit",
            "in": "query"
          }
        ],
        "responses": {
          "200": {
            "$ref": "#/responses/UserList"
          }
        }
      }
    },
    "/repos/{owner}/{repo}/statuses/{sha}": {
      "get": {
        "produces": [
          "application/json"
        ],
        "tags": [
          "repository"
        ],
        "summary": "Get a commit's statuses",
        "operationId": "repoListStatuses",
        "parameters": [
          {
            "type": "string",
            "description": "owner of the repo",
            "name": "owner",
            "in": "path",
            "required": true
          },
          {
            "type": "string",
            "description": "name of the repo",
            "name": "repo",
            "in": "path",
            "required": true
          },
          {
            "type": "string",
            "description": "sha of the commit",
            "name": "sha",
            "in": "path",
            "required": true
          },
          {
            "enum": [
              "oldest",
              "recentupdate",
              "leastupdate",
              "leastindex",
              "highestindex"
            ],
            "type": "string",
            "description": "type of sort",
            "name": "sort",
            "in": "query"
          },
          {
            "enum": [
              "pending",
              "success",
              "error",
              "failure",
              "warning"
            ],
            "type": "string",
            "description": "type of state",
            "name": "state",
            "in": "query"
          },
          {
            "type": "integer",
            "description": "page number of results to return (1-based)",
            "name": "page",
            "in": "query"
          },
          {
            "type": "integer",
            "description": "page size of results",
            "name": "limit",
            "in": "query"
          }
        ],
        "responses": {
          "200": {
            "$ref": "#/responses/StatusList"
          },
          "400": {
            "$ref": "#/responses/error"
          }
        }
      },
      "post": {
        "produces": [
          "application/json"
        ],
        "tags": [
          "repository"
        ],
        "summary": "Create a commit status",
        "operationId": "repoCreateStatus",
        "parameters": [
          {
            "type": "string",
            "description": "owner of the repo",
            "name": "owner",
            "in": "path",
            "required": true
          },
          {
            "type": "string",
            "description": "name of the repo",
            "name": "repo",
            "in": "path",
            "required": true
          },
          {
            "type": "string",
            "description": "sha of the commit",
            "name": "sha",
            "in": "path",
            "required": true
          },
          {
            "name": "body",
            "in": "body",
            "schema": {
              "$ref": "#/definitions/CreateStatusOption"
            }
          }
        ],
        "responses": {
          "201": {
            "$ref": "#/responses/Status"
          },
          "400": {
            "$ref": "#/responses/error"
          }
        }
      }
    },
    "/repos/{owner}/{repo}/subscribers": {
      "get": {
        "produces": [
          "application/json"
        ],
        "tags": [
          "repository"
        ],
        "summary": "List a repo's watchers",
        "operationId": "repoListSubscribers",
        "parameters": [
          {
            "type": "string",
            "description": "owner of the repo",
            "name": "owner",
            "in": "path",
            "required": true
          },
          {
            "type": "string",
            "description": "name of the repo",
            "name": "repo",
            "in": "path",
            "required": true
          },
          {
            "type": "integer",
            "description": "page number of results to return (1-based)",
            "name": "page",
            "in": "query"
          },
          {
            "type": "integer",
            "description": "page size of results",
            "name": "limit",
            "in": "query"
          }
        ],
        "responses": {
          "200": {
            "$ref": "#/responses/UserList"
          }
        }
      }
    },
    "/repos/{owner}/{repo}/subscription": {
      "get": {
        "tags": [
          "repository"
        ],
        "summary": "Check if the current user is watching a repo",
        "operationId": "userCurrentCheckSubscription",
        "parameters": [
          {
            "type": "string",
            "description": "owner of the repo",
            "name": "owner",
            "in": "path",
            "required": true
          },
          {
            "type": "string",
            "description": "name of the repo",
            "name": "repo",
            "in": "path",
            "required": true
          }
        ],
        "responses": {
          "200": {
            "$ref": "#/responses/WatchInfo"
          },
          "404": {
            "description": "User is not watching this repo or repo do not exist"
          }
        }
      },
      "put": {
        "tags": [
          "repository"
        ],
        "summary": "Watch a repo",
        "operationId": "userCurrentPutSubscription",
        "parameters": [
          {
            "type": "string",
            "description": "owner of the repo",
            "name": "owner",
            "in": "path",
            "required": true
          },
          {
            "type": "string",
            "description": "name of the repo",
            "name": "repo",
            "in": "path",
            "required": true
          }
        ],
        "responses": {
          "200": {
            "$ref": "#/responses/WatchInfo"
          }
        }
      },
      "delete": {
        "tags": [
          "repository"
        ],
        "summary": "Unwatch a repo",
        "operationId": "userCurrentDeleteSubscription",
        "parameters": [
          {
            "type": "string",
            "description": "owner of the repo",
            "name": "owner",
            "in": "path",
            "required": true
          },
          {
            "type": "string",
            "description": "name of the repo",
            "name": "repo",
            "in": "path",
            "required": true
          }
        ],
        "responses": {
          "204": {
            "$ref": "#/responses/empty"
          }
        }
      }
    },
    "/repos/{owner}/{repo}/tags": {
      "get": {
        "produces": [
          "application/json"
        ],
        "tags": [
          "repository"
        ],
        "summary": "List a repository's tags",
        "operationId": "repoListTags",
        "parameters": [
          {
            "type": "string",
            "description": "owner of the repo",
            "name": "owner",
            "in": "path",
            "required": true
          },
          {
            "type": "string",
            "description": "name of the repo",
            "name": "repo",
            "in": "path",
            "required": true
          },
          {
            "type": "integer",
            "description": "page number of results to return (1-based)",
            "name": "page",
            "in": "query"
          },
          {
            "type": "integer",
            "description": "page size of results, default maximum page size is 50",
            "name": "limit",
            "in": "query"
          }
        ],
        "responses": {
          "200": {
            "$ref": "#/responses/TagList"
          }
        }
      }
    },
    "/repos/{owner}/{repo}/times": {
      "get": {
        "produces": [
          "application/json"
        ],
        "tags": [
          "repository"
        ],
        "summary": "List a repo's tracked times",
        "operationId": "repoTrackedTimes",
        "parameters": [
          {
            "type": "string",
            "description": "owner of the repo",
            "name": "owner",
            "in": "path",
            "required": true
          },
          {
            "type": "string",
            "description": "name of the repo",
            "name": "repo",
            "in": "path",
            "required": true
          },
          {
            "type": "string",
            "description": "optional filter by user",
            "name": "user",
            "in": "query"
          },
          {
            "type": "string",
            "format": "date-time",
            "description": "Only show times updated after the given time. This is a timestamp in RFC 3339 format",
            "name": "since",
            "in": "query"
          },
          {
            "type": "string",
            "format": "date-time",
            "description": "Only show times updated before the given time. This is a timestamp in RFC 3339 format",
            "name": "before",
            "in": "query"
          },
          {
            "type": "integer",
            "description": "page number of results to return (1-based)",
            "name": "page",
            "in": "query"
          },
          {
            "type": "integer",
            "description": "page size of results",
            "name": "limit",
            "in": "query"
          }
        ],
        "responses": {
          "200": {
            "$ref": "#/responses/TrackedTimeList"
          },
          "400": {
            "$ref": "#/responses/error"
          },
          "403": {
            "$ref": "#/responses/forbidden"
          }
        }
      }
    },
    "/repos/{owner}/{repo}/times/{user}": {
      "get": {
        "produces": [
          "application/json"
        ],
        "tags": [
          "repository"
        ],
        "summary": "List a user's tracked times in a repo",
        "operationId": "userTrackedTimes",
        "deprecated": true,
        "parameters": [
          {
            "type": "string",
            "description": "owner of the repo",
            "name": "owner",
            "in": "path",
            "required": true
          },
          {
            "type": "string",
            "description": "name of the repo",
            "name": "repo",
            "in": "path",
            "required": true
          },
          {
            "type": "string",
            "description": "username of user",
            "name": "user",
            "in": "path",
            "required": true
          }
        ],
        "responses": {
          "200": {
            "$ref": "#/responses/TrackedTimeList"
          },
          "400": {
            "$ref": "#/responses/error"
          },
          "403": {
            "$ref": "#/responses/forbidden"
          }
        }
      }
    },
    "/repos/{owner}/{repo}/topics": {
      "get": {
        "produces": [
          "application/json"
        ],
        "tags": [
          "repository"
        ],
        "summary": "Get list of topics that a repository has",
        "operationId": "repoListTopics",
        "parameters": [
          {
            "type": "string",
            "description": "owner of the repo",
            "name": "owner",
            "in": "path",
            "required": true
          },
          {
            "type": "string",
            "description": "name of the repo",
            "name": "repo",
            "in": "path",
            "required": true
          },
          {
            "type": "integer",
            "description": "page number of results to return (1-based)",
            "name": "page",
            "in": "query"
          },
          {
            "type": "integer",
            "description": "page size of results",
            "name": "limit",
            "in": "query"
          }
        ],
        "responses": {
          "200": {
            "$ref": "#/responses/TopicNames"
          }
        }
      },
      "put": {
        "produces": [
          "application/json"
        ],
        "tags": [
          "repository"
        ],
        "summary": "Replace list of topics for a repository",
        "operationId": "repoUpdateTopics",
        "parameters": [
          {
            "type": "string",
            "description": "owner of the repo",
            "name": "owner",
            "in": "path",
            "required": true
          },
          {
            "type": "string",
            "description": "name of the repo",
            "name": "repo",
            "in": "path",
            "required": true
          },
          {
            "name": "body",
            "in": "body",
            "schema": {
              "$ref": "#/definitions/RepoTopicOptions"
            }
          }
        ],
        "responses": {
          "204": {
            "$ref": "#/responses/empty"
          },
          "422": {
            "$ref": "#/responses/invalidTopicsError"
          }
        }
      }
    },
    "/repos/{owner}/{repo}/topics/{topic}": {
      "put": {
        "produces": [
          "application/json"
        ],
        "tags": [
          "repository"
        ],
        "summary": "Add a topic to a repository",
        "operationId": "repoAddTopíc",
        "parameters": [
          {
            "type": "string",
            "description": "owner of the repo",
            "name": "owner",
            "in": "path",
            "required": true
          },
          {
            "type": "string",
            "description": "name of the repo",
            "name": "repo",
            "in": "path",
            "required": true
          },
          {
            "type": "string",
            "description": "name of the topic to add",
            "name": "topic",
            "in": "path",
            "required": true
          }
        ],
        "responses": {
          "204": {
            "$ref": "#/responses/empty"
          },
          "422": {
            "$ref": "#/responses/invalidTopicsError"
          }
        }
      },
      "delete": {
        "produces": [
          "application/json"
        ],
        "tags": [
          "repository"
        ],
        "summary": "Delete a topic from a repository",
        "operationId": "repoDeleteTopic",
        "parameters": [
          {
            "type": "string",
            "description": "owner of the repo",
            "name": "owner",
            "in": "path",
            "required": true
          },
          {
            "type": "string",
            "description": "name of the repo",
            "name": "repo",
            "in": "path",
            "required": true
          },
          {
            "type": "string",
            "description": "name of the topic to delete",
            "name": "topic",
            "in": "path",
            "required": true
          }
        ],
        "responses": {
          "204": {
            "$ref": "#/responses/empty"
          },
          "422": {
            "$ref": "#/responses/invalidTopicsError"
          }
        }
      }
    },
    "/repos/{owner}/{repo}/transfer": {
      "post": {
        "produces": [
          "application/json"
        ],
        "tags": [
          "repository"
        ],
        "summary": "Transfer a repo ownership",
        "operationId": "repoTransfer",
        "parameters": [
          {
            "type": "string",
            "description": "owner of the repo to transfer",
            "name": "owner",
            "in": "path",
            "required": true
          },
          {
            "type": "string",
            "description": "name of the repo to transfer",
            "name": "repo",
            "in": "path",
            "required": true
          },
          {
            "description": "Transfer Options",
            "name": "body",
            "in": "body",
            "required": true,
            "schema": {
              "$ref": "#/definitions/TransferRepoOption"
            }
          }
        ],
        "responses": {
          "202": {
            "$ref": "#/responses/Repository"
          },
          "403": {
            "$ref": "#/responses/forbidden"
          },
          "404": {
            "$ref": "#/responses/notFound"
          },
          "422": {
            "$ref": "#/responses/validationError"
          }
        }
      }
    },
    "/repositories/{id}": {
      "get": {
        "produces": [
          "application/json"
        ],
        "tags": [
          "repository"
        ],
        "summary": "Get a repository by id",
        "operationId": "repoGetByID",
        "parameters": [
          {
            "type": "integer",
            "format": "int64",
            "description": "id of the repo to get",
            "name": "id",
            "in": "path",
            "required": true
          }
        ],
        "responses": {
          "200": {
            "$ref": "#/responses/Repository"
          }
        }
      }
    },
    "/settings/api": {
      "get": {
        "produces": [
          "application/json"
        ],
        "tags": [
          "settings"
        ],
        "summary": "Get instance's global settings for api",
        "operationId": "getGeneralAPISettings",
        "responses": {
          "200": {
            "$ref": "#/responses/GeneralAPISettings"
          }
        }
      }
    },
    "/settings/attachment": {
      "get": {
        "produces": [
          "application/json"
        ],
        "tags": [
          "settings"
        ],
        "summary": "Get instance's global settings for Attachment",
        "operationId": "getGeneralAttachmentSettings",
        "responses": {
          "200": {
            "$ref": "#/responses/GeneralAttachmentSettings"
          }
        }
      }
    },
    "/settings/repository": {
      "get": {
        "produces": [
          "application/json"
        ],
        "tags": [
          "settings"
        ],
        "summary": "Get instance's global settings for repositories",
        "operationId": "getGeneralRepositorySettings",
        "responses": {
          "200": {
            "$ref": "#/responses/GeneralRepoSettings"
          }
        }
      }
    },
    "/settings/ui": {
      "get": {
        "produces": [
          "application/json"
        ],
        "tags": [
          "settings"
        ],
        "summary": "Get instance's global settings for ui",
        "operationId": "getGeneralUISettings",
        "responses": {
          "200": {
            "$ref": "#/responses/GeneralUISettings"
          }
        }
      }
    },
    "/signing-key.gpg": {
      "get": {
        "produces": [
          "text/plain"
        ],
        "tags": [
          "miscellaneous"
        ],
        "summary": "Get default signing-key.gpg",
        "operationId": "getSigningKey",
        "responses": {
          "200": {
            "description": "GPG armored public key",
            "schema": {
              "type": "string"
            }
          }
        }
      }
    },
    "/teams/{id}": {
      "get": {
        "produces": [
          "application/json"
        ],
        "tags": [
          "organization"
        ],
        "summary": "Get a team",
        "operationId": "orgGetTeam",
        "parameters": [
          {
            "type": "integer",
            "format": "int64",
            "description": "id of the team to get",
            "name": "id",
            "in": "path",
            "required": true
          }
        ],
        "responses": {
          "200": {
            "$ref": "#/responses/Team"
          }
        }
      },
      "delete": {
        "tags": [
          "organization"
        ],
        "summary": "Delete a team",
        "operationId": "orgDeleteTeam",
        "parameters": [
          {
            "type": "integer",
            "format": "int64",
            "description": "id of the team to delete",
            "name": "id",
            "in": "path",
            "required": true
          }
        ],
        "responses": {
          "204": {
            "description": "team deleted"
          }
        }
      },
      "patch": {
        "consumes": [
          "application/json"
        ],
        "produces": [
          "application/json"
        ],
        "tags": [
          "organization"
        ],
        "summary": "Edit a team",
        "operationId": "orgEditTeam",
        "parameters": [
          {
            "type": "integer",
            "description": "id of the team to edit",
            "name": "id",
            "in": "path",
            "required": true
          },
          {
            "name": "body",
            "in": "body",
            "schema": {
              "$ref": "#/definitions/EditTeamOption"
            }
          }
        ],
        "responses": {
          "200": {
            "$ref": "#/responses/Team"
          }
        }
      }
    },
    "/teams/{id}/members": {
      "get": {
        "produces": [
          "application/json"
        ],
        "tags": [
          "organization"
        ],
        "summary": "List a team's members",
        "operationId": "orgListTeamMembers",
        "parameters": [
          {
            "type": "integer",
            "format": "int64",
            "description": "id of the team",
            "name": "id",
            "in": "path",
            "required": true
          },
          {
            "type": "integer",
            "description": "page number of results to return (1-based)",
            "name": "page",
            "in": "query"
          },
          {
            "type": "integer",
            "description": "page size of results",
            "name": "limit",
            "in": "query"
          }
        ],
        "responses": {
          "200": {
            "$ref": "#/responses/UserList"
          }
        }
      }
    },
    "/teams/{id}/members/{username}": {
      "get": {
        "produces": [
          "application/json"
        ],
        "tags": [
          "organization"
        ],
        "summary": "List a particular member of team",
        "operationId": "orgListTeamMember",
        "parameters": [
          {
            "type": "integer",
            "format": "int64",
            "description": "id of the team",
            "name": "id",
            "in": "path",
            "required": true
          },
          {
            "type": "string",
            "description": "username of the member to list",
            "name": "username",
            "in": "path",
            "required": true
          }
        ],
        "responses": {
          "200": {
            "$ref": "#/responses/User"
          },
          "404": {
            "$ref": "#/responses/notFound"
          }
        }
      },
      "put": {
        "produces": [
          "application/json"
        ],
        "tags": [
          "organization"
        ],
        "summary": "Add a team member",
        "operationId": "orgAddTeamMember",
        "parameters": [
          {
            "type": "integer",
            "format": "int64",
            "description": "id of the team",
            "name": "id",
            "in": "path",
            "required": true
          },
          {
            "type": "string",
            "description": "username of the user to add",
            "name": "username",
            "in": "path",
            "required": true
          }
        ],
        "responses": {
          "204": {
            "$ref": "#/responses/empty"
          },
          "404": {
            "$ref": "#/responses/notFound"
          }
        }
      },
      "delete": {
        "produces": [
          "application/json"
        ],
        "tags": [
          "organization"
        ],
        "summary": "Remove a team member",
        "operationId": "orgRemoveTeamMember",
        "parameters": [
          {
            "type": "integer",
            "format": "int64",
            "description": "id of the team",
            "name": "id",
            "in": "path",
            "required": true
          },
          {
            "type": "string",
            "description": "username of the user to remove",
            "name": "username",
            "in": "path",
            "required": true
          }
        ],
        "responses": {
          "204": {
            "$ref": "#/responses/empty"
          },
          "404": {
            "$ref": "#/responses/notFound"
          }
        }
      }
    },
    "/teams/{id}/repos": {
      "get": {
        "produces": [
          "application/json"
        ],
        "tags": [
          "organization"
        ],
        "summary": "List a team's repos",
        "operationId": "orgListTeamRepos",
        "parameters": [
          {
            "type": "integer",
            "format": "int64",
            "description": "id of the team",
            "name": "id",
            "in": "path",
            "required": true
          },
          {
            "type": "integer",
            "description": "page number of results to return (1-based)",
            "name": "page",
            "in": "query"
          },
          {
            "type": "integer",
            "description": "page size of results",
            "name": "limit",
            "in": "query"
          }
        ],
        "responses": {
          "200": {
            "$ref": "#/responses/RepositoryList"
          }
        }
      }
    },
    "/teams/{id}/repos/{org}/{repo}": {
      "put": {
        "produces": [
          "application/json"
        ],
        "tags": [
          "organization"
        ],
        "summary": "Add a repository to a team",
        "operationId": "orgAddTeamRepository",
        "parameters": [
          {
            "type": "integer",
            "format": "int64",
            "description": "id of the team",
            "name": "id",
            "in": "path",
            "required": true
          },
          {
            "type": "string",
            "description": "organization that owns the repo to add",
            "name": "org",
            "in": "path",
            "required": true
          },
          {
            "type": "string",
            "description": "name of the repo to add",
            "name": "repo",
            "in": "path",
            "required": true
          }
        ],
        "responses": {
          "204": {
            "$ref": "#/responses/empty"
          },
          "403": {
            "$ref": "#/responses/forbidden"
          }
        }
      },
      "delete": {
        "description": "This does not delete the repository, it only removes the repository from the team.",
        "produces": [
          "application/json"
        ],
        "tags": [
          "organization"
        ],
        "summary": "Remove a repository from a team",
        "operationId": "orgRemoveTeamRepository",
        "parameters": [
          {
            "type": "integer",
            "format": "int64",
            "description": "id of the team",
            "name": "id",
            "in": "path",
            "required": true
          },
          {
            "type": "string",
            "description": "organization that owns the repo to remove",
            "name": "org",
            "in": "path",
            "required": true
          },
          {
            "type": "string",
            "description": "name of the repo to remove",
            "name": "repo",
            "in": "path",
            "required": true
          }
        ],
        "responses": {
          "204": {
            "$ref": "#/responses/empty"
          },
          "403": {
            "$ref": "#/responses/forbidden"
          }
        }
      }
    },
    "/topics/search": {
      "get": {
        "produces": [
          "application/json"
        ],
        "tags": [
          "repository"
        ],
        "summary": "search topics via keyword",
        "operationId": "topicSearch",
        "parameters": [
          {
            "type": "string",
            "description": "keywords to search",
            "name": "q",
            "in": "query",
            "required": true
          },
          {
            "type": "integer",
            "description": "page number of results to return (1-based)",
            "name": "page",
            "in": "query"
          },
          {
            "type": "integer",
            "description": "page size of results",
            "name": "limit",
            "in": "query"
          }
        ],
        "responses": {
          "200": {
            "$ref": "#/responses/TopicListResponse"
          },
          "403": {
            "$ref": "#/responses/forbidden"
          }
        }
      }
    },
    "/user": {
      "get": {
        "produces": [
          "application/json"
        ],
        "tags": [
          "user"
        ],
        "summary": "Get the authenticated user",
        "operationId": "userGetCurrent",
        "responses": {
          "200": {
            "$ref": "#/responses/User"
          }
        }
      }
    },
    "/user/applications/oauth2": {
      "get": {
        "produces": [
          "application/json"
        ],
        "tags": [
          "user"
        ],
        "summary": "List the authenticated user's oauth2 applications",
        "operationId": "userGetOauth2Application",
        "parameters": [
          {
            "type": "integer",
            "description": "page number of results to return (1-based)",
            "name": "page",
            "in": "query"
          },
          {
            "type": "integer",
            "description": "page size of results",
            "name": "limit",
            "in": "query"
          }
        ],
        "responses": {
          "200": {
            "$ref": "#/responses/OAuth2ApplicationList"
          }
        }
      },
      "post": {
        "produces": [
          "application/json"
        ],
        "tags": [
          "user"
        ],
        "summary": "creates a new OAuth2 application",
        "operationId": "userCreateOAuth2Application",
        "parameters": [
          {
            "name": "body",
            "in": "body",
            "required": true,
            "schema": {
              "$ref": "#/definitions/CreateOAuth2ApplicationOptions"
            }
          }
        ],
        "responses": {
          "201": {
            "$ref": "#/responses/OAuth2Application"
          }
        }
      }
    },
    "/user/applications/oauth2/{id}": {
      "get": {
        "produces": [
          "application/json"
        ],
        "tags": [
          "user"
        ],
        "summary": "get an OAuth2 Application",
        "operationId": "userGetOAuth2Application",
        "parameters": [
          {
            "type": "integer",
            "format": "int64",
            "description": "Application ID to be found",
            "name": "id",
            "in": "path",
            "required": true
          }
        ],
        "responses": {
          "200": {
            "$ref": "#/responses/OAuth2Application"
          }
        }
      },
      "delete": {
        "produces": [
          "application/json"
        ],
        "tags": [
          "user"
        ],
        "summary": "delete an OAuth2 Application",
        "operationId": "userDeleteOAuth2Application",
        "parameters": [
          {
            "type": "integer",
            "format": "int64",
            "description": "token to be deleted",
            "name": "id",
            "in": "path",
            "required": true
          }
        ],
        "responses": {
          "204": {
            "$ref": "#/responses/empty"
          }
        }
      },
      "patch": {
        "produces": [
          "application/json"
        ],
        "tags": [
          "user"
        ],
        "summary": "update an OAuth2 Application, this includes regenerating the client secret",
        "operationId": "userUpdateOAuth2Application",
        "parameters": [
          {
            "type": "integer",
            "format": "int64",
            "description": "application to be updated",
            "name": "id",
            "in": "path",
            "required": true
          },
          {
            "name": "body",
            "in": "body",
            "required": true,
            "schema": {
              "$ref": "#/definitions/CreateOAuth2ApplicationOptions"
            }
          }
        ],
        "responses": {
          "200": {
            "$ref": "#/responses/OAuth2Application"
          }
        }
      }
    },
    "/user/emails": {
      "get": {
        "produces": [
          "application/json"
        ],
        "tags": [
          "user"
        ],
        "summary": "List the authenticated user's email addresses",
        "operationId": "userListEmails",
        "responses": {
          "200": {
            "$ref": "#/responses/EmailList"
          }
        }
      },
      "post": {
        "produces": [
          "application/json"
        ],
        "tags": [
          "user"
        ],
        "summary": "Add email addresses",
        "operationId": "userAddEmail",
        "parameters": [
          {
            "name": "body",
            "in": "body",
            "schema": {
              "$ref": "#/definitions/CreateEmailOption"
            }
          }
        ],
        "responses": {
          "201": {
            "$ref": "#/responses/EmailList"
          },
          "422": {
            "$ref": "#/responses/validationError"
          }
        }
      },
      "delete": {
        "produces": [
          "application/json"
        ],
        "tags": [
          "user"
        ],
        "summary": "Delete email addresses",
        "operationId": "userDeleteEmail",
        "parameters": [
          {
            "name": "body",
            "in": "body",
            "schema": {
              "$ref": "#/definitions/DeleteEmailOption"
            }
          }
        ],
        "responses": {
          "204": {
            "$ref": "#/responses/empty"
          }
        }
      }
    },
    "/user/followers": {
      "get": {
        "produces": [
          "application/json"
        ],
        "tags": [
          "user"
        ],
        "summary": "List the authenticated user's followers",
        "operationId": "userCurrentListFollowers",
        "parameters": [
          {
            "type": "integer",
            "description": "page number of results to return (1-based)",
            "name": "page",
            "in": "query"
          },
          {
            "type": "integer",
            "description": "page size of results",
            "name": "limit",
            "in": "query"
          }
        ],
        "responses": {
          "200": {
            "$ref": "#/responses/UserList"
          }
        }
      }
    },
    "/user/following": {
      "get": {
        "produces": [
          "application/json"
        ],
        "tags": [
          "user"
        ],
        "summary": "List the users that the authenticated user is following",
        "operationId": "userCurrentListFollowing",
        "parameters": [
          {
            "type": "integer",
            "description": "page number of results to return (1-based)",
            "name": "page",
            "in": "query"
          },
          {
            "type": "integer",
            "description": "page size of results",
            "name": "limit",
            "in": "query"
          }
        ],
        "responses": {
          "200": {
            "$ref": "#/responses/UserList"
          }
        }
      }
    },
    "/user/following/{username}": {
      "get": {
        "tags": [
          "user"
        ],
        "summary": "Check whether a user is followed by the authenticated user",
        "operationId": "userCurrentCheckFollowing",
        "parameters": [
          {
            "type": "string",
            "description": "username of followed user",
            "name": "username",
            "in": "path",
            "required": true
          }
        ],
        "responses": {
          "204": {
            "$ref": "#/responses/empty"
          },
          "404": {
            "$ref": "#/responses/notFound"
          }
        }
      },
      "put": {
        "tags": [
          "user"
        ],
        "summary": "Follow a user",
        "operationId": "userCurrentPutFollow",
        "parameters": [
          {
            "type": "string",
            "description": "username of user to follow",
            "name": "username",
            "in": "path",
            "required": true
          }
        ],
        "responses": {
          "204": {
            "$ref": "#/responses/empty"
          }
        }
      },
      "delete": {
        "tags": [
          "user"
        ],
        "summary": "Unfollow a user",
        "operationId": "userCurrentDeleteFollow",
        "parameters": [
          {
            "type": "string",
            "description": "username of user to unfollow",
            "name": "username",
            "in": "path",
            "required": true
          }
        ],
        "responses": {
          "204": {
            "$ref": "#/responses/empty"
          }
        }
      }
    },
    "/user/gpg_keys": {
      "get": {
        "produces": [
          "application/json"
        ],
        "tags": [
          "user"
        ],
        "summary": "List the authenticated user's GPG keys",
        "operationId": "userCurrentListGPGKeys",
        "parameters": [
          {
            "type": "integer",
            "description": "page number of results to return (1-based)",
            "name": "page",
            "in": "query"
          },
          {
            "type": "integer",
            "description": "page size of results",
            "name": "limit",
            "in": "query"
          }
        ],
        "responses": {
          "200": {
            "$ref": "#/responses/GPGKeyList"
          }
        }
      },
      "post": {
        "consumes": [
          "application/json"
        ],
        "produces": [
          "application/json"
        ],
        "tags": [
          "user"
        ],
        "summary": "Create a GPG key",
        "operationId": "userCurrentPostGPGKey",
        "parameters": [
          {
            "name": "Form",
            "in": "body",
            "schema": {
              "$ref": "#/definitions/CreateGPGKeyOption"
            }
          }
        ],
        "responses": {
          "201": {
            "$ref": "#/responses/GPGKey"
          },
          "404": {
            "$ref": "#/responses/notFound"
          },
          "422": {
            "$ref": "#/responses/validationError"
          }
        }
      }
    },
    "/user/gpg_keys/{id}": {
      "get": {
        "produces": [
          "application/json"
        ],
        "tags": [
          "user"
        ],
        "summary": "Get a GPG key",
        "operationId": "userCurrentGetGPGKey",
        "parameters": [
          {
            "type": "integer",
            "format": "int64",
            "description": "id of key to get",
            "name": "id",
            "in": "path",
            "required": true
          }
        ],
        "responses": {
          "200": {
            "$ref": "#/responses/GPGKey"
          },
          "404": {
            "$ref": "#/responses/notFound"
          }
        }
      },
      "delete": {
        "produces": [
          "application/json"
        ],
        "tags": [
          "user"
        ],
        "summary": "Remove a GPG key",
        "operationId": "userCurrentDeleteGPGKey",
        "parameters": [
          {
            "type": "integer",
            "format": "int64",
            "description": "id of key to delete",
            "name": "id",
            "in": "path",
            "required": true
          }
        ],
        "responses": {
          "204": {
            "$ref": "#/responses/empty"
          },
          "403": {
            "$ref": "#/responses/forbidden"
          },
          "404": {
            "$ref": "#/responses/notFound"
          }
        }
      }
    },
    "/user/keys": {
      "get": {
        "produces": [
          "application/json"
        ],
        "tags": [
          "user"
        ],
        "summary": "List the authenticated user's public keys",
        "operationId": "userCurrentListKeys",
        "parameters": [
          {
            "type": "string",
            "description": "fingerprint of the key",
            "name": "fingerprint",
            "in": "query"
          },
          {
            "type": "integer",
            "description": "page number of results to return (1-based)",
            "name": "page",
            "in": "query"
          },
          {
            "type": "integer",
            "description": "page size of results",
            "name": "limit",
            "in": "query"
          }
        ],
        "responses": {
          "200": {
            "$ref": "#/responses/PublicKeyList"
          }
        }
      },
      "post": {
        "consumes": [
          "application/json"
        ],
        "produces": [
          "application/json"
        ],
        "tags": [
          "user"
        ],
        "summary": "Create a public key",
        "operationId": "userCurrentPostKey",
        "parameters": [
          {
            "name": "body",
            "in": "body",
            "schema": {
              "$ref": "#/definitions/CreateKeyOption"
            }
          }
        ],
        "responses": {
          "201": {
            "$ref": "#/responses/PublicKey"
          },
          "422": {
            "$ref": "#/responses/validationError"
          }
        }
      }
    },
    "/user/keys/{id}": {
      "get": {
        "produces": [
          "application/json"
        ],
        "tags": [
          "user"
        ],
        "summary": "Get a public key",
        "operationId": "userCurrentGetKey",
        "parameters": [
          {
            "type": "integer",
            "format": "int64",
            "description": "id of key to get",
            "name": "id",
            "in": "path",
            "required": true
          }
        ],
        "responses": {
          "200": {
            "$ref": "#/responses/PublicKey"
          },
          "404": {
            "$ref": "#/responses/notFound"
          }
        }
      },
      "delete": {
        "produces": [
          "application/json"
        ],
        "tags": [
          "user"
        ],
        "summary": "Delete a public key",
        "operationId": "userCurrentDeleteKey",
        "parameters": [
          {
            "type": "integer",
            "format": "int64",
            "description": "id of key to delete",
            "name": "id",
            "in": "path",
            "required": true
          }
        ],
        "responses": {
          "204": {
            "$ref": "#/responses/empty"
          },
          "403": {
            "$ref": "#/responses/forbidden"
          },
          "404": {
            "$ref": "#/responses/notFound"
          }
        }
      }
    },
    "/user/orgs": {
      "get": {
        "produces": [
          "application/json"
        ],
        "tags": [
          "organization"
        ],
        "summary": "List the current user's organizations",
        "operationId": "orgListCurrentUserOrgs",
        "parameters": [
          {
            "type": "integer",
            "description": "page number of results to return (1-based)",
            "name": "page",
            "in": "query"
          },
          {
            "type": "integer",
            "description": "page size of results",
            "name": "limit",
            "in": "query"
          }
        ],
        "responses": {
          "200": {
            "$ref": "#/responses/OrganizationList"
          }
        }
      }
    },
    "/user/repos": {
      "get": {
        "produces": [
          "application/json"
        ],
        "tags": [
          "user"
        ],
        "summary": "List the repos that the authenticated user owns or has access to",
        "operationId": "userCurrentListRepos",
        "parameters": [
          {
            "type": "integer",
            "description": "page number of results to return (1-based)",
            "name": "page",
            "in": "query"
          },
          {
            "type": "integer",
            "description": "page size of results",
            "name": "limit",
            "in": "query"
          }
        ],
        "responses": {
          "200": {
            "$ref": "#/responses/RepositoryList"
          }
        }
      },
      "post": {
        "consumes": [
          "application/json"
        ],
        "produces": [
          "application/json"
        ],
        "tags": [
          "repository",
          "user"
        ],
        "summary": "Create a repository",
        "operationId": "createCurrentUserRepo",
        "parameters": [
          {
            "name": "body",
            "in": "body",
            "schema": {
              "$ref": "#/definitions/CreateRepoOption"
            }
          }
        ],
        "responses": {
          "201": {
            "$ref": "#/responses/Repository"
          },
          "409": {
            "description": "The repository with the same name already exists."
          },
          "422": {
            "$ref": "#/responses/validationError"
          }
        }
      }
    },
    "/user/starred": {
      "get": {
        "produces": [
          "application/json"
        ],
        "tags": [
          "user"
        ],
        "summary": "The repos that the authenticated user has starred",
        "operationId": "userCurrentListStarred",
        "parameters": [
          {
            "type": "integer",
            "description": "page number of results to return (1-based)",
            "name": "page",
            "in": "query"
          },
          {
            "type": "integer",
            "description": "page size of results",
            "name": "limit",
            "in": "query"
          }
        ],
        "responses": {
          "200": {
            "$ref": "#/responses/RepositoryList"
          }
        }
      }
    },
    "/user/starred/{owner}/{repo}": {
      "get": {
        "tags": [
          "user"
        ],
        "summary": "Whether the authenticated is starring the repo",
        "operationId": "userCurrentCheckStarring",
        "parameters": [
          {
            "type": "string",
            "description": "owner of the repo",
            "name": "owner",
            "in": "path",
            "required": true
          },
          {
            "type": "string",
            "description": "name of the repo",
            "name": "repo",
            "in": "path",
            "required": true
          }
        ],
        "responses": {
          "204": {
            "$ref": "#/responses/empty"
          },
          "404": {
            "$ref": "#/responses/notFound"
          }
        }
      },
      "put": {
        "tags": [
          "user"
        ],
        "summary": "Star the given repo",
        "operationId": "userCurrentPutStar",
        "parameters": [
          {
            "type": "string",
            "description": "owner of the repo to star",
            "name": "owner",
            "in": "path",
            "required": true
          },
          {
            "type": "string",
            "description": "name of the repo to star",
            "name": "repo",
            "in": "path",
            "required": true
          }
        ],
        "responses": {
          "204": {
            "$ref": "#/responses/empty"
          }
        }
      },
      "delete": {
        "tags": [
          "user"
        ],
        "summary": "Unstar the given repo",
        "operationId": "userCurrentDeleteStar",
        "parameters": [
          {
            "type": "string",
            "description": "owner of the repo to unstar",
            "name": "owner",
            "in": "path",
            "required": true
          },
          {
            "type": "string",
            "description": "name of the repo to unstar",
            "name": "repo",
            "in": "path",
            "required": true
          }
        ],
        "responses": {
          "204": {
            "$ref": "#/responses/empty"
          }
        }
      }
    },
    "/user/stopwatches": {
      "get": {
        "consumes": [
          "application/json"
        ],
        "produces": [
          "application/json"
        ],
        "tags": [
          "user"
        ],
        "summary": "Get list of all existing stopwatches",
        "operationId": "userGetStopWatches",
        "parameters": [
          {
            "type": "integer",
            "description": "page number of results to return (1-based)",
            "name": "page",
            "in": "query"
          },
          {
            "type": "integer",
            "description": "page size of results",
            "name": "limit",
            "in": "query"
          }
        ],
        "responses": {
          "200": {
            "$ref": "#/responses/StopWatchList"
          }
        }
      }
    },
    "/user/subscriptions": {
      "get": {
        "produces": [
          "application/json"
        ],
        "tags": [
          "user"
        ],
        "summary": "List repositories watched by the authenticated user",
        "operationId": "userCurrentListSubscriptions",
        "parameters": [
          {
            "type": "integer",
            "description": "page number of results to return (1-based)",
            "name": "page",
            "in": "query"
          },
          {
            "type": "integer",
            "description": "page size of results",
            "name": "limit",
            "in": "query"
          }
        ],
        "responses": {
          "200": {
            "$ref": "#/responses/RepositoryList"
          }
        }
      }
    },
    "/user/teams": {
      "get": {
        "produces": [
          "application/json"
        ],
        "tags": [
          "user"
        ],
        "summary": "List all the teams a user belongs to",
        "operationId": "userListTeams",
        "parameters": [
          {
            "type": "integer",
            "description": "page number of results to return (1-based)",
            "name": "page",
            "in": "query"
          },
          {
            "type": "integer",
            "description": "page size of results",
            "name": "limit",
            "in": "query"
          }
        ],
        "responses": {
          "200": {
            "$ref": "#/responses/TeamList"
          }
        }
      }
    },
    "/user/times": {
      "get": {
        "produces": [
          "application/json"
        ],
        "tags": [
          "user"
        ],
        "summary": "List the current user's tracked times",
        "operationId": "userCurrentTrackedTimes",
        "parameters": [
          {
            "type": "string",
            "format": "date-time",
            "description": "Only show times updated after the given time. This is a timestamp in RFC 3339 format",
            "name": "since",
            "in": "query"
          },
          {
            "type": "string",
            "format": "date-time",
            "description": "Only show times updated before the given time. This is a timestamp in RFC 3339 format",
            "name": "before",
            "in": "query"
          }
        ],
        "responses": {
          "200": {
            "$ref": "#/responses/TrackedTimeList"
          }
        }
      }
    },
    "/users/search": {
      "get": {
        "produces": [
          "application/json"
        ],
        "tags": [
          "user"
        ],
        "summary": "Search for users",
        "operationId": "userSearch",
        "parameters": [
          {
            "type": "string",
            "description": "keyword",
            "name": "q",
            "in": "query"
          },
          {
            "type": "integer",
            "format": "int64",
            "description": "ID of the user to search for",
            "name": "uid",
            "in": "query"
          },
          {
            "type": "integer",
            "description": "page number of results to return (1-based)",
            "name": "page",
            "in": "query"
          },
          {
            "type": "integer",
            "description": "page size of results",
            "name": "limit",
            "in": "query"
          }
        ],
        "responses": {
          "200": {
            "description": "SearchResults of a successful search",
            "schema": {
              "type": "object",
              "properties": {
                "data": {
                  "type": "array",
                  "items": {
                    "$ref": "#/definitions/User"
                  }
                },
                "ok": {
                  "type": "boolean"
                }
              }
            }
          }
        }
      }
    },
    "/users/{follower}/following/{followee}": {
      "get": {
        "tags": [
          "user"
        ],
        "summary": "Check if one user is following another user",
        "operationId": "userCheckFollowing",
        "parameters": [
          {
            "type": "string",
            "description": "username of following user",
            "name": "follower",
            "in": "path",
            "required": true
          },
          {
            "type": "string",
            "description": "username of followed user",
            "name": "followee",
            "in": "path",
            "required": true
          }
        ],
        "responses": {
          "204": {
            "$ref": "#/responses/empty"
          },
          "404": {
            "$ref": "#/responses/notFound"
          }
        }
      }
    },
    "/users/{username}": {
      "get": {
        "produces": [
          "application/json"
        ],
        "tags": [
          "user"
        ],
        "summary": "Get a user",
        "operationId": "userGet",
        "parameters": [
          {
            "type": "string",
            "description": "username of user to get",
            "name": "username",
            "in": "path",
            "required": true
          }
        ],
        "responses": {
          "200": {
            "$ref": "#/responses/User"
          },
          "404": {
            "$ref": "#/responses/notFound"
          }
        }
      }
    },
    "/users/{username}/followers": {
      "get": {
        "produces": [
          "application/json"
        ],
        "tags": [
          "user"
        ],
        "summary": "List the given user's followers",
        "operationId": "userListFollowers",
        "parameters": [
          {
            "type": "string",
            "description": "username of user",
            "name": "username",
            "in": "path",
            "required": true
          },
          {
            "type": "integer",
            "description": "page number of results to return (1-based)",
            "name": "page",
            "in": "query"
          },
          {
            "type": "integer",
            "description": "page size of results",
            "name": "limit",
            "in": "query"
          }
        ],
        "responses": {
          "200": {
            "$ref": "#/responses/UserList"
          }
        }
      }
    },
    "/users/{username}/following": {
      "get": {
        "produces": [
          "application/json"
        ],
        "tags": [
          "user"
        ],
        "summary": "List the users that the given user is following",
        "operationId": "userListFollowing",
        "parameters": [
          {
            "type": "string",
            "description": "username of user",
            "name": "username",
            "in": "path",
            "required": true
          },
          {
            "type": "integer",
            "description": "page number of results to return (1-based)",
            "name": "page",
            "in": "query"
          },
          {
            "type": "integer",
            "description": "page size of results",
            "name": "limit",
            "in": "query"
          }
        ],
        "responses": {
          "200": {
            "$ref": "#/responses/UserList"
          }
        }
      }
    },
    "/users/{username}/gpg_keys": {
      "get": {
        "produces": [
          "application/json"
        ],
        "tags": [
          "user"
        ],
        "summary": "List the given user's GPG keys",
        "operationId": "userListGPGKeys",
        "parameters": [
          {
            "type": "string",
            "description": "username of user",
            "name": "username",
            "in": "path",
            "required": true
          },
          {
            "type": "integer",
            "description": "page number of results to return (1-based)",
            "name": "page",
            "in": "query"
          },
          {
            "type": "integer",
            "description": "page size of results",
            "name": "limit",
            "in": "query"
          }
        ],
        "responses": {
          "200": {
            "$ref": "#/responses/GPGKeyList"
          }
        }
      }
    },
    "/users/{username}/heatmap": {
      "get": {
        "produces": [
          "application/json"
        ],
        "tags": [
          "user"
        ],
        "summary": "Get a user's heatmap",
        "operationId": "userGetHeatmapData",
        "parameters": [
          {
            "type": "string",
            "description": "username of user to get",
            "name": "username",
            "in": "path",
            "required": true
          }
        ],
        "responses": {
          "200": {
            "$ref": "#/responses/UserHeatmapData"
          },
          "404": {
            "$ref": "#/responses/notFound"
          }
        }
      }
    },
    "/users/{username}/keys": {
      "get": {
        "produces": [
          "application/json"
        ],
        "tags": [
          "user"
        ],
        "summary": "List the given user's public keys",
        "operationId": "userListKeys",
        "parameters": [
          {
            "type": "string",
            "description": "username of user",
            "name": "username",
            "in": "path",
            "required": true
          },
          {
            "type": "string",
            "description": "fingerprint of the key",
            "name": "fingerprint",
            "in": "query"
          },
          {
            "type": "integer",
            "description": "page number of results to return (1-based)",
            "name": "page",
            "in": "query"
          },
          {
            "type": "integer",
            "description": "page size of results",
            "name": "limit",
            "in": "query"
          }
        ],
        "responses": {
          "200": {
            "$ref": "#/responses/PublicKeyList"
          }
        }
      }
    },
    "/users/{username}/orgs": {
      "get": {
        "produces": [
          "application/json"
        ],
        "tags": [
          "organization"
        ],
        "summary": "List a user's organizations",
        "operationId": "orgListUserOrgs",
        "parameters": [
          {
            "type": "string",
            "description": "username of user",
            "name": "username",
            "in": "path",
            "required": true
          },
          {
            "type": "integer",
            "description": "page number of results to return (1-based)",
            "name": "page",
            "in": "query"
          },
          {
            "type": "integer",
            "description": "page size of results",
            "name": "limit",
            "in": "query"
          }
        ],
        "responses": {
          "200": {
            "$ref": "#/responses/OrganizationList"
          }
        }
      }
    },
    "/users/{username}/repos": {
      "get": {
        "produces": [
          "application/json"
        ],
        "tags": [
          "user"
        ],
        "summary": "List the repos owned by the given user",
        "operationId": "userListRepos",
        "parameters": [
          {
            "type": "string",
            "description": "username of user",
            "name": "username",
            "in": "path",
            "required": true
          },
          {
            "type": "integer",
            "description": "page number of results to return (1-based)",
            "name": "page",
            "in": "query"
          },
          {
            "type": "integer",
            "description": "page size of results",
            "name": "limit",
            "in": "query"
          }
        ],
        "responses": {
          "200": {
            "$ref": "#/responses/RepositoryList"
          }
        }
      }
    },
    "/users/{username}/starred": {
      "get": {
        "produces": [
          "application/json"
        ],
        "tags": [
          "user"
        ],
        "summary": "The repos that the given user has starred",
        "operationId": "userListStarred",
        "parameters": [
          {
            "type": "string",
            "description": "username of user",
            "name": "username",
            "in": "path",
            "required": true
          },
          {
            "type": "integer",
            "description": "page number of results to return (1-based)",
            "name": "page",
            "in": "query"
          },
          {
            "type": "integer",
            "description": "page size of results",
            "name": "limit",
            "in": "query"
          }
        ],
        "responses": {
          "200": {
            "$ref": "#/responses/RepositoryList"
          }
        }
      }
    },
    "/users/{username}/subscriptions": {
      "get": {
        "produces": [
          "application/json"
        ],
        "tags": [
          "user"
        ],
        "summary": "List the repositories watched by a user",
        "operationId": "userListSubscriptions",
        "parameters": [
          {
            "type": "string",
            "description": "username of the user",
            "name": "username",
            "in": "path",
            "required": true
          },
          {
            "type": "integer",
            "description": "page number of results to return (1-based)",
            "name": "page",
            "in": "query"
          },
          {
            "type": "integer",
            "description": "page size of results",
            "name": "limit",
            "in": "query"
          }
        ],
        "responses": {
          "200": {
            "$ref": "#/responses/RepositoryList"
          }
        }
      }
    },
    "/users/{username}/tokens": {
      "get": {
        "produces": [
          "application/json"
        ],
        "tags": [
          "user"
        ],
        "summary": "List the authenticated user's access tokens",
        "operationId": "userGetTokens",
        "parameters": [
          {
            "type": "string",
            "description": "username of user",
            "name": "username",
            "in": "path",
            "required": true
          },
          {
            "type": "integer",
            "description": "page number of results to return (1-based)",
            "name": "page",
            "in": "query"
          },
          {
            "type": "integer",
            "description": "page size of results",
            "name": "limit",
            "in": "query"
          }
        ],
        "responses": {
          "200": {
            "$ref": "#/responses/AccessTokenList"
          }
        }
      },
      "post": {
        "consumes": [
          "application/json"
        ],
        "produces": [
          "application/json"
        ],
        "tags": [
          "user"
        ],
        "summary": "Create an access token",
        "operationId": "userCreateToken",
        "parameters": [
          {
            "type": "string",
            "x-go-name": "Name",
            "description": "username of user",
            "name": "username",
            "in": "path",
            "required": true
          },
          {
            "name": "accessToken",
            "in": "body",
            "schema": {
              "type": "object",
              "required": [
                "name"
              ],
              "properties": {
                "name": {
                  "type": "string"
                }
              }
            }
          }
        ],
        "responses": {
          "200": {
            "$ref": "#/responses/AccessToken"
          }
        }
      }
    },
    "/users/{username}/tokens/{token}": {
      "delete": {
        "produces": [
          "application/json"
        ],
        "tags": [
          "user"
        ],
        "summary": "delete an access token",
        "operationId": "userDeleteAccessToken",
        "parameters": [
          {
            "type": "string",
            "description": "username of user",
            "name": "username",
            "in": "path",
            "required": true
          },
          {
            "type": "string",
            "description": "token to be deleted, identified by ID and if not available by name",
            "name": "token",
            "in": "path",
            "required": true
          }
        ],
        "responses": {
          "204": {
            "$ref": "#/responses/empty"
          },
          "422": {
            "$ref": "#/responses/error"
          }
        }
      }
    },
    "/version": {
      "get": {
        "produces": [
          "application/json"
        ],
        "tags": [
          "miscellaneous"
        ],
        "summary": "Returns the version of the Gitea application",
        "operationId": "getVersion",
        "responses": {
          "200": {
            "$ref": "#/responses/ServerVersion"
          }
        }
      }
    }
  },
  "definitions": {
    "APIError": {
      "description": "APIError is an api error with a message",
      "type": "object",
      "properties": {
        "message": {
          "type": "string",
          "x-go-name": "Message"
        },
        "url": {
          "type": "string",
          "x-go-name": "URL"
        }
      },
      "x-go-package": "code.gitea.io/gitea/modules/structs"
    },
    "AccessToken": {
      "type": "object",
      "title": "AccessToken represents an API access token.",
      "properties": {
        "id": {
          "type": "integer",
          "format": "int64",
          "x-go-name": "ID"
        },
        "name": {
          "type": "string",
          "x-go-name": "Name"
        },
        "sha1": {
          "type": "string",
          "x-go-name": "Token"
        },
        "token_last_eight": {
          "type": "string",
          "x-go-name": "TokenLastEight"
        }
      },
      "x-go-package": "code.gitea.io/gitea/modules/structs"
    },
    "AddCollaboratorOption": {
      "description": "AddCollaboratorOption options when adding a user as a collaborator of a repository",
      "type": "object",
      "properties": {
        "permission": {
          "type": "string",
          "x-go-name": "Permission"
        }
      },
      "x-go-package": "code.gitea.io/gitea/modules/structs"
    },
    "AddTimeOption": {
      "description": "AddTimeOption options for adding time to an issue",
      "type": "object",
      "required": [
        "time"
      ],
      "properties": {
        "created": {
          "type": "string",
          "format": "date-time",
          "x-go-name": "Created"
        },
        "time": {
          "description": "time in seconds",
          "type": "integer",
          "format": "int64",
          "x-go-name": "Time"
        },
        "user_name": {
          "description": "User who spent the time (optional)",
          "type": "string",
          "x-go-name": "User"
        }
      },
      "x-go-package": "code.gitea.io/gitea/modules/structs"
    },
    "AnnotatedTag": {
      "description": "AnnotatedTag represents an annotated tag",
      "type": "object",
      "properties": {
        "message": {
          "type": "string",
          "x-go-name": "Message"
        },
        "object": {
          "$ref": "#/definitions/AnnotatedTagObject"
        },
        "sha": {
          "type": "string",
          "x-go-name": "SHA"
        },
        "tag": {
          "type": "string",
          "x-go-name": "Tag"
        },
        "tagger": {
          "$ref": "#/definitions/CommitUser"
        },
        "url": {
          "type": "string",
          "x-go-name": "URL"
        },
        "verification": {
          "$ref": "#/definitions/PayloadCommitVerification"
        }
      },
      "x-go-package": "code.gitea.io/gitea/modules/structs"
    },
    "AnnotatedTagObject": {
      "description": "AnnotatedTagObject contains meta information of the tag object",
      "type": "object",
      "properties": {
        "sha": {
          "type": "string",
          "x-go-name": "SHA"
        },
        "type": {
          "type": "string",
          "x-go-name": "Type"
        },
        "url": {
          "type": "string",
          "x-go-name": "URL"
        }
      },
      "x-go-package": "code.gitea.io/gitea/modules/structs"
    },
    "Attachment": {
      "description": "Attachment a generic attachment",
      "type": "object",
      "properties": {
        "browser_download_url": {
          "type": "string",
          "x-go-name": "DownloadURL"
        },
        "created_at": {
          "type": "string",
          "format": "date-time",
          "x-go-name": "Created"
        },
        "download_count": {
          "type": "integer",
          "format": "int64",
          "x-go-name": "DownloadCount"
        },
        "id": {
          "type": "integer",
          "format": "int64",
          "x-go-name": "ID"
        },
        "name": {
          "type": "string",
          "x-go-name": "Name"
        },
        "size": {
          "type": "integer",
          "format": "int64",
          "x-go-name": "Size"
        },
        "uuid": {
          "type": "string",
          "x-go-name": "UUID"
        }
      },
      "x-go-package": "code.gitea.io/gitea/modules/structs"
    },
    "Branch": {
      "description": "Branch represents a repository branch",
      "type": "object",
      "properties": {
        "commit": {
          "$ref": "#/definitions/PayloadCommit"
        },
        "effective_branch_protection_name": {
          "type": "string",
          "x-go-name": "EffectiveBranchProtectionName"
        },
        "enable_status_check": {
          "type": "boolean",
          "x-go-name": "EnableStatusCheck"
        },
        "name": {
          "type": "string",
          "x-go-name": "Name"
        },
        "protected": {
          "type": "boolean",
          "x-go-name": "Protected"
        },
        "required_approvals": {
          "type": "integer",
          "format": "int64",
          "x-go-name": "RequiredApprovals"
        },
        "status_check_contexts": {
          "type": "array",
          "items": {
            "type": "string"
          },
          "x-go-name": "StatusCheckContexts"
        },
        "user_can_merge": {
          "type": "boolean",
          "x-go-name": "UserCanMerge"
        },
        "user_can_push": {
          "type": "boolean",
          "x-go-name": "UserCanPush"
        }
      },
      "x-go-package": "code.gitea.io/gitea/modules/structs"
    },
    "BranchProtection": {
      "description": "BranchProtection represents a branch protection for a repository",
      "type": "object",
      "properties": {
        "approvals_whitelist_teams": {
          "type": "array",
          "items": {
            "type": "string"
          },
          "x-go-name": "ApprovalsWhitelistTeams"
        },
        "approvals_whitelist_username": {
          "type": "array",
          "items": {
            "type": "string"
          },
          "x-go-name": "ApprovalsWhitelistUsernames"
        },
        "block_on_outdated_branch": {
          "type": "boolean",
          "x-go-name": "BlockOnOutdatedBranch"
        },
        "block_on_rejected_reviews": {
          "type": "boolean",
          "x-go-name": "BlockOnRejectedReviews"
        },
        "branch_name": {
          "type": "string",
          "x-go-name": "BranchName"
        },
        "created_at": {
          "type": "string",
          "format": "date-time",
          "x-go-name": "Created"
        },
        "dismiss_stale_approvals": {
          "type": "boolean",
          "x-go-name": "DismissStaleApprovals"
        },
        "enable_approvals_whitelist": {
          "type": "boolean",
          "x-go-name": "EnableApprovalsWhitelist"
        },
        "enable_merge_whitelist": {
          "type": "boolean",
          "x-go-name": "EnableMergeWhitelist"
        },
        "enable_push": {
          "type": "boolean",
          "x-go-name": "EnablePush"
        },
        "enable_push_whitelist": {
          "type": "boolean",
          "x-go-name": "EnablePushWhitelist"
        },
        "enable_status_check": {
          "type": "boolean",
          "x-go-name": "EnableStatusCheck"
        },
        "merge_whitelist_teams": {
          "type": "array",
          "items": {
            "type": "string"
          },
          "x-go-name": "MergeWhitelistTeams"
        },
        "merge_whitelist_usernames": {
          "type": "array",
          "items": {
            "type": "string"
          },
          "x-go-name": "MergeWhitelistUsernames"
        },
        "protected_file_patterns": {
          "type": "string",
          "x-go-name": "ProtectedFilePatterns"
        },
        "push_whitelist_deploy_keys": {
          "type": "boolean",
          "x-go-name": "PushWhitelistDeployKeys"
        },
        "push_whitelist_teams": {
          "type": "array",
          "items": {
            "type": "string"
          },
          "x-go-name": "PushWhitelistTeams"
        },
        "push_whitelist_usernames": {
          "type": "array",
          "items": {
            "type": "string"
          },
          "x-go-name": "PushWhitelistUsernames"
        },
        "require_signed_commits": {
          "type": "boolean",
          "x-go-name": "RequireSignedCommits"
        },
        "required_approvals": {
          "type": "integer",
          "format": "int64",
          "x-go-name": "RequiredApprovals"
        },
        "status_check_contexts": {
          "type": "array",
          "items": {
            "type": "string"
          },
          "x-go-name": "StatusCheckContexts"
        },
        "updated_at": {
          "type": "string",
          "format": "date-time",
          "x-go-name": "Updated"
        }
      },
      "x-go-package": "code.gitea.io/gitea/modules/structs"
    },
    "Comment": {
      "description": "Comment represents a comment on a commit or issue",
      "type": "object",
      "properties": {
        "body": {
          "type": "string",
          "x-go-name": "Body"
        },
        "created_at": {
          "type": "string",
          "format": "date-time",
          "x-go-name": "Created"
        },
        "html_url": {
          "type": "string",
          "x-go-name": "HTMLURL"
        },
        "id": {
          "type": "integer",
          "format": "int64",
          "x-go-name": "ID"
        },
        "issue_url": {
          "type": "string",
          "x-go-name": "IssueURL"
        },
        "original_author": {
          "type": "string",
          "x-go-name": "OriginalAuthor"
        },
        "original_author_id": {
          "type": "integer",
          "format": "int64",
          "x-go-name": "OriginalAuthorID"
        },
        "pull_request_url": {
          "type": "string",
          "x-go-name": "PRURL"
        },
        "updated_at": {
          "type": "string",
          "format": "date-time",
          "x-go-name": "Updated"
        },
        "user": {
          "$ref": "#/definitions/User"
        }
      },
      "x-go-package": "code.gitea.io/gitea/modules/structs"
    },
    "Commit": {
      "type": "object",
      "title": "Commit contains information generated from a Git commit.",
      "properties": {
        "author": {
          "$ref": "#/definitions/User"
        },
        "commit": {
          "$ref": "#/definitions/RepoCommit"
        },
        "committer": {
          "$ref": "#/definitions/User"
        },
        "created": {
          "type": "string",
          "format": "date-time",
          "x-go-name": "Created"
        },
        "html_url": {
          "type": "string",
          "x-go-name": "HTMLURL"
        },
        "parents": {
          "type": "array",
          "items": {
            "$ref": "#/definitions/CommitMeta"
          },
          "x-go-name": "Parents"
        },
        "sha": {
          "type": "string",
          "x-go-name": "SHA"
        },
        "url": {
          "type": "string",
          "x-go-name": "URL"
        }
      },
      "x-go-package": "code.gitea.io/gitea/modules/structs"
    },
    "CommitDateOptions": {
      "description": "CommitDateOptions store dates for GIT_AUTHOR_DATE and GIT_COMMITTER_DATE",
      "type": "object",
      "properties": {
        "author": {
          "type": "string",
          "format": "date-time",
          "x-go-name": "Author"
        },
        "committer": {
          "type": "string",
          "format": "date-time",
          "x-go-name": "Committer"
        }
      },
      "x-go-package": "code.gitea.io/gitea/modules/structs"
    },
    "CommitMeta": {
      "type": "object",
      "title": "CommitMeta contains meta information of a commit in terms of API.",
      "properties": {
        "created": {
          "type": "string",
          "format": "date-time",
          "x-go-name": "Created"
        },
        "sha": {
          "type": "string",
          "x-go-name": "SHA"
        },
        "url": {
          "type": "string",
          "x-go-name": "URL"
        }
      },
      "x-go-package": "code.gitea.io/gitea/modules/structs"
    },
    "CommitUser": {
      "type": "object",
      "title": "CommitUser contains information of a user in the context of a commit.",
      "properties": {
        "date": {
          "type": "string",
          "x-go-name": "Date"
        },
        "email": {
          "type": "string",
          "format": "email",
          "x-go-name": "Email"
        },
        "name": {
          "type": "string",
          "x-go-name": "Name"
        }
      },
      "x-go-package": "code.gitea.io/gitea/modules/structs"
    },
    "ContentsResponse": {
      "description": "ContentsResponse contains information about a repo's entry's (dir, file, symlink, submodule) metadata and content",
      "type": "object",
      "properties": {
        "_links": {
          "$ref": "#/definitions/FileLinksResponse"
        },
        "content": {
          "description": "`content` is populated when `type` is `file`, otherwise null",
          "type": "string",
          "x-go-name": "Content"
        },
        "download_url": {
          "type": "string",
          "x-go-name": "DownloadURL"
        },
        "encoding": {
          "description": "`encoding` is populated when `type` is `file`, otherwise null",
          "type": "string",
          "x-go-name": "Encoding"
        },
        "git_url": {
          "type": "string",
          "x-go-name": "GitURL"
        },
        "html_url": {
          "type": "string",
          "x-go-name": "HTMLURL"
        },
        "name": {
          "type": "string",
          "x-go-name": "Name"
        },
        "path": {
          "type": "string",
          "x-go-name": "Path"
        },
        "sha": {
          "type": "string",
          "x-go-name": "SHA"
        },
        "size": {
          "type": "integer",
          "format": "int64",
          "x-go-name": "Size"
        },
        "submodule_git_url": {
          "description": "`submodule_git_url` is populated when `type` is `submodule`, otherwise null",
          "type": "string",
          "x-go-name": "SubmoduleGitURL"
        },
        "target": {
          "description": "`target` is populated when `type` is `symlink`, otherwise null",
          "type": "string",
          "x-go-name": "Target"
        },
        "type": {
          "description": "`type` will be `file`, `dir`, `symlink`, or `submodule`",
          "type": "string",
          "x-go-name": "Type"
        },
        "url": {
          "type": "string",
          "x-go-name": "URL"
        }
      },
      "x-go-package": "code.gitea.io/gitea/modules/structs"
    },
    "CreateBranchProtectionOption": {
      "description": "CreateBranchProtectionOption options for creating a branch protection",
      "type": "object",
      "properties": {
        "approvals_whitelist_teams": {
          "type": "array",
          "items": {
            "type": "string"
          },
          "x-go-name": "ApprovalsWhitelistTeams"
        },
        "approvals_whitelist_username": {
          "type": "array",
          "items": {
            "type": "string"
          },
          "x-go-name": "ApprovalsWhitelistUsernames"
        },
        "block_on_outdated_branch": {
          "type": "boolean",
          "x-go-name": "BlockOnOutdatedBranch"
        },
        "block_on_rejected_reviews": {
          "type": "boolean",
          "x-go-name": "BlockOnRejectedReviews"
        },
        "branch_name": {
          "type": "string",
          "x-go-name": "BranchName"
        },
        "dismiss_stale_approvals": {
          "type": "boolean",
          "x-go-name": "DismissStaleApprovals"
        },
        "enable_approvals_whitelist": {
          "type": "boolean",
          "x-go-name": "EnableApprovalsWhitelist"
        },
        "enable_merge_whitelist": {
          "type": "boolean",
          "x-go-name": "EnableMergeWhitelist"
        },
        "enable_push": {
          "type": "boolean",
          "x-go-name": "EnablePush"
        },
        "enable_push_whitelist": {
          "type": "boolean",
          "x-go-name": "EnablePushWhitelist"
        },
        "enable_status_check": {
          "type": "boolean",
          "x-go-name": "EnableStatusCheck"
        },
        "merge_whitelist_teams": {
          "type": "array",
          "items": {
            "type": "string"
          },
          "x-go-name": "MergeWhitelistTeams"
        },
        "merge_whitelist_usernames": {
          "type": "array",
          "items": {
            "type": "string"
          },
          "x-go-name": "MergeWhitelistUsernames"
        },
        "protected_file_patterns": {
          "type": "string",
          "x-go-name": "ProtectedFilePatterns"
        },
        "push_whitelist_deploy_keys": {
          "type": "boolean",
          "x-go-name": "PushWhitelistDeployKeys"
        },
        "push_whitelist_teams": {
          "type": "array",
          "items": {
            "type": "string"
          },
          "x-go-name": "PushWhitelistTeams"
        },
        "push_whitelist_usernames": {
          "type": "array",
          "items": {
            "type": "string"
          },
          "x-go-name": "PushWhitelistUsernames"
        },
        "require_signed_commits": {
          "type": "boolean",
          "x-go-name": "RequireSignedCommits"
        },
        "required_approvals": {
          "type": "integer",
          "format": "int64",
          "x-go-name": "RequiredApprovals"
        },
        "status_check_contexts": {
          "type": "array",
          "items": {
            "type": "string"
          },
          "x-go-name": "StatusCheckContexts"
        }
      },
      "x-go-package": "code.gitea.io/gitea/modules/structs"
    },
    "CreateBranchRepoOption": {
      "description": "CreateBranchRepoOption options when creating a branch in a repository",
      "type": "object",
      "required": [
        "new_branch_name"
      ],
      "properties": {
        "new_branch_name": {
          "description": "Name of the branch to create",
          "type": "string",
          "uniqueItems": true,
          "x-go-name": "BranchName"
        },
        "old_branch_name": {
          "description": "Name of the old branch to create from",
          "type": "string",
          "uniqueItems": true,
          "x-go-name": "OldBranchName"
        }
      },
      "x-go-package": "code.gitea.io/gitea/modules/structs"
    },
    "CreateEmailOption": {
      "description": "CreateEmailOption options when creating email addresses",
      "type": "object",
      "properties": {
        "emails": {
          "description": "email addresses to add",
          "type": "array",
          "items": {
            "type": "string"
          },
          "x-go-name": "Emails"
        }
      },
      "x-go-package": "code.gitea.io/gitea/modules/structs"
    },
    "CreateFileOptions": {
      "description": "CreateFileOptions options for creating files\nNote: `author` and `committer` are optional (if only one is given, it will be used for the other, otherwise the authenticated user will be used)",
      "type": "object",
      "required": [
        "content"
      ],
      "properties": {
        "author": {
          "$ref": "#/definitions/Identity"
        },
        "branch": {
          "description": "branch (optional) to base this file from. if not given, the default branch is used",
          "type": "string",
          "x-go-name": "BranchName"
        },
        "committer": {
          "$ref": "#/definitions/Identity"
        },
        "content": {
          "description": "content must be base64 encoded",
          "type": "string",
          "x-go-name": "Content"
        },
        "dates": {
          "$ref": "#/definitions/CommitDateOptions"
        },
        "message": {
          "description": "message (optional) for the commit of this file. if not supplied, a default message will be used",
          "type": "string",
          "x-go-name": "Message"
        },
        "new_branch": {
          "description": "new_branch (optional) will make a new branch from `branch` before creating the file",
          "type": "string",
          "x-go-name": "NewBranchName"
        }
      },
      "x-go-package": "code.gitea.io/gitea/modules/structs"
    },
    "CreateForkOption": {
      "description": "CreateForkOption options for creating a fork",
      "type": "object",
      "properties": {
        "organization": {
          "description": "organization name, if forking into an organization",
          "type": "string",
          "x-go-name": "Organization"
        }
      },
      "x-go-package": "code.gitea.io/gitea/modules/structs"
    },
    "CreateGPGKeyOption": {
      "description": "CreateGPGKeyOption options create user GPG key",
      "type": "object",
      "required": [
        "armored_public_key"
      ],
      "properties": {
        "armored_public_key": {
          "description": "An armored GPG key to add",
          "type": "string",
          "uniqueItems": true,
          "x-go-name": "ArmoredKey"
        }
      },
      "x-go-package": "code.gitea.io/gitea/modules/structs"
    },
    "CreateHookOption": {
      "description": "CreateHookOption options when create a hook",
      "type": "object",
      "required": [
        "type",
        "config"
      ],
      "properties": {
        "active": {
          "type": "boolean",
          "default": false,
          "x-go-name": "Active"
        },
        "branch_filter": {
          "type": "string",
          "x-go-name": "BranchFilter"
        },
        "config": {
          "$ref": "#/definitions/CreateHookOptionConfig"
        },
        "events": {
          "type": "array",
          "items": {
            "type": "string"
          },
          "x-go-name": "Events"
        },
        "type": {
          "type": "string",
          "enum": [
            "dingtalk",
            "discord",
            "gitea",
            "gogs",
            "msteams",
            "slack",
            "telegram",
            "feishu"
          ],
          "x-go-name": "Type"
        }
      },
      "x-go-package": "code.gitea.io/gitea/modules/structs"
    },
    "CreateHookOptionConfig": {
      "description": "CreateHookOptionConfig has all config options in it\nrequired are \"content_type\" and \"url\" Required",
      "type": "object",
      "additionalProperties": {
        "type": "string"
      },
      "x-go-package": "code.gitea.io/gitea/modules/structs"
    },
    "CreateIssueCommentOption": {
      "description": "CreateIssueCommentOption options for creating a comment on an issue",
      "type": "object",
      "required": [
        "body"
      ],
      "properties": {
        "body": {
          "type": "string",
          "x-go-name": "Body"
        }
      },
      "x-go-package": "code.gitea.io/gitea/modules/structs"
    },
    "CreateIssueOption": {
      "description": "CreateIssueOption options to create one issue",
      "type": "object",
      "required": [
        "title"
      ],
      "properties": {
        "assignee": {
          "description": "username of assignee",
          "type": "string",
          "x-go-name": "Assignee"
        },
        "assignees": {
          "type": "array",
          "items": {
            "type": "string"
          },
          "x-go-name": "Assignees"
        },
        "body": {
          "type": "string",
          "x-go-name": "Body"
        },
        "closed": {
          "type": "boolean",
          "x-go-name": "Closed"
        },
        "due_date": {
          "type": "string",
          "format": "date-time",
          "x-go-name": "Deadline"
        },
        "labels": {
          "description": "list of label ids",
          "type": "array",
          "items": {
            "type": "integer",
            "format": "int64"
          },
          "x-go-name": "Labels"
        },
        "milestone": {
          "description": "milestone id",
          "type": "integer",
          "format": "int64",
          "x-go-name": "Milestone"
        },
        "title": {
          "type": "string",
          "x-go-name": "Title"
        }
      },
      "x-go-package": "code.gitea.io/gitea/modules/structs"
    },
    "CreateKeyOption": {
      "description": "CreateKeyOption options when creating a key",
      "type": "object",
      "required": [
        "title",
        "key"
      ],
      "properties": {
        "key": {
          "description": "An armored SSH key to add",
          "type": "string",
          "uniqueItems": true,
          "x-go-name": "Key"
        },
        "read_only": {
          "description": "Describe if the key has only read access or read/write",
          "type": "boolean",
          "x-go-name": "ReadOnly"
        },
        "title": {
          "description": "Title of the key to add",
          "type": "string",
          "uniqueItems": true,
          "x-go-name": "Title"
        }
      },
      "x-go-package": "code.gitea.io/gitea/modules/structs"
    },
    "CreateLabelOption": {
      "description": "CreateLabelOption options for creating a label",
      "type": "object",
      "required": [
        "name",
        "color"
      ],
      "properties": {
        "color": {
          "type": "string",
          "x-go-name": "Color",
          "example": "#00aabb"
        },
        "description": {
          "type": "string",
          "x-go-name": "Description"
        },
        "name": {
          "type": "string",
          "x-go-name": "Name"
        }
      },
      "x-go-package": "code.gitea.io/gitea/modules/structs"
    },
    "CreateMilestoneOption": {
      "description": "CreateMilestoneOption options for creating a milestone",
      "type": "object",
      "properties": {
        "description": {
          "type": "string",
          "x-go-name": "Description"
        },
        "due_on": {
          "type": "string",
          "format": "date-time",
          "x-go-name": "Deadline"
        },
        "state": {
          "type": "string",
          "enum": [
            "open",
            "closed"
          ],
          "x-go-name": "State"
        },
        "title": {
          "type": "string",
          "x-go-name": "Title"
        }
      },
      "x-go-package": "code.gitea.io/gitea/modules/structs"
    },
    "CreateOAuth2ApplicationOptions": {
      "description": "CreateOAuth2ApplicationOptions holds options to create an oauth2 application",
      "type": "object",
      "properties": {
        "name": {
          "type": "string",
          "x-go-name": "Name"
        },
        "redirect_uris": {
          "type": "array",
          "items": {
            "type": "string"
          },
          "x-go-name": "RedirectURIs"
        }
      },
      "x-go-package": "code.gitea.io/gitea/modules/structs"
    },
    "CreateOrgOption": {
      "description": "CreateOrgOption options for creating an organization",
      "type": "object",
      "required": [
        "username"
      ],
      "properties": {
        "description": {
          "type": "string",
          "x-go-name": "Description"
        },
        "full_name": {
          "type": "string",
          "x-go-name": "FullName"
        },
        "location": {
          "type": "string",
          "x-go-name": "Location"
        },
        "repo_admin_change_team_access": {
          "type": "boolean",
          "x-go-name": "RepoAdminChangeTeamAccess"
        },
        "username": {
          "type": "string",
          "x-go-name": "UserName"
        },
        "visibility": {
          "description": "possible values are `public` (default), `limited` or `private`",
          "type": "string",
          "enum": [
            "public",
            "limited",
            "private"
          ],
          "x-go-name": "Visibility"
        },
        "website": {
          "type": "string",
          "x-go-name": "Website"
        }
      },
      "x-go-package": "code.gitea.io/gitea/modules/structs"
    },
    "CreatePullRequestOption": {
      "description": "CreatePullRequestOption options when creating a pull request",
      "type": "object",
      "properties": {
        "assignee": {
          "type": "string",
          "x-go-name": "Assignee"
        },
        "assignees": {
          "type": "array",
          "items": {
            "type": "string"
          },
          "x-go-name": "Assignees"
        },
        "base": {
          "type": "string",
          "x-go-name": "Base"
        },
        "body": {
          "type": "string",
          "x-go-name": "Body"
        },
        "due_date": {
          "type": "string",
          "format": "date-time",
          "x-go-name": "Deadline"
        },
        "head": {
          "type": "string",
          "x-go-name": "Head"
        },
        "labels": {
          "type": "array",
          "items": {
            "type": "integer",
            "format": "int64"
          },
          "x-go-name": "Labels"
        },
        "milestone": {
          "type": "integer",
          "format": "int64",
          "x-go-name": "Milestone"
        },
        "title": {
          "type": "string",
          "x-go-name": "Title"
        }
      },
      "x-go-package": "code.gitea.io/gitea/modules/structs"
    },
    "CreatePullReviewComment": {
      "description": "CreatePullReviewComment represent a review comment for creation api",
      "type": "object",
      "properties": {
        "body": {
          "type": "string",
          "x-go-name": "Body"
        },
        "new_position": {
          "description": "if comment to new file line or 0",
          "type": "integer",
          "format": "int64",
          "x-go-name": "NewLineNum"
        },
        "old_position": {
          "description": "if comment to old file line or 0",
          "type": "integer",
          "format": "int64",
          "x-go-name": "OldLineNum"
        },
        "path": {
          "description": "the tree path",
          "type": "string",
          "x-go-name": "Path"
        }
      },
      "x-go-package": "code.gitea.io/gitea/modules/structs"
    },
    "CreatePullReviewOptions": {
      "description": "CreatePullReviewOptions are options to create a pull review",
      "type": "object",
      "properties": {
        "body": {
          "type": "string",
          "x-go-name": "Body"
        },
        "comments": {
          "type": "array",
          "items": {
            "$ref": "#/definitions/CreatePullReviewComment"
          },
          "x-go-name": "Comments"
        },
        "commit_id": {
          "type": "string",
          "x-go-name": "CommitID"
        },
        "event": {
          "$ref": "#/definitions/ReviewStateType"
        }
      },
      "x-go-package": "code.gitea.io/gitea/modules/structs"
    },
    "CreateReleaseOption": {
      "description": "CreateReleaseOption options when creating a release",
      "type": "object",
      "required": [
        "tag_name"
      ],
      "properties": {
        "body": {
          "type": "string",
          "x-go-name": "Note"
        },
        "draft": {
          "type": "boolean",
          "x-go-name": "IsDraft"
        },
        "name": {
          "type": "string",
          "x-go-name": "Title"
        },
        "prerelease": {
          "type": "boolean",
          "x-go-name": "IsPrerelease"
        },
        "tag_name": {
          "type": "string",
          "x-go-name": "TagName"
        },
        "target_commitish": {
          "type": "string",
          "x-go-name": "Target"
        }
      },
      "x-go-package": "code.gitea.io/gitea/modules/structs"
    },
    "CreateRepoOption": {
      "description": "CreateRepoOption options when creating repository",
      "type": "object",
      "required": [
        "name"
      ],
      "properties": {
        "auto_init": {
          "description": "Whether the repository should be auto-intialized?",
          "type": "boolean",
          "x-go-name": "AutoInit"
        },
        "default_branch": {
          "description": "DefaultBranch of the repository (used when initializes and in template)",
          "type": "string",
          "x-go-name": "DefaultBranch"
        },
        "description": {
          "description": "Description of the repository to create",
          "type": "string",
          "x-go-name": "Description"
        },
        "gitignores": {
          "description": "Gitignores to use",
          "type": "string",
          "x-go-name": "Gitignores"
        },
        "issue_labels": {
          "description": "Issue Label set to use",
          "type": "string",
          "x-go-name": "IssueLabels"
        },
        "license": {
          "description": "License to use",
          "type": "string",
          "x-go-name": "License"
        },
        "name": {
          "description": "Name of the repository to create",
          "type": "string",
          "uniqueItems": true,
          "x-go-name": "Name"
        },
        "private": {
          "description": "Whether the repository is private",
          "type": "boolean",
          "x-go-name": "Private"
        },
        "readme": {
          "description": "Readme of the repository to create",
          "type": "string",
          "x-go-name": "Readme"
        },
        "template": {
          "description": "Whether the repository is template",
          "type": "boolean",
          "x-go-name": "Template"
        },
        "trust_model": {
          "description": "TrustModel of the repository",
          "type": "string",
          "enum": [
            "default",
            "collaborator",
            "committer",
            "collaboratorcommitter"
          ],
          "x-go-name": "TrustModel"
        }
      },
      "x-go-package": "code.gitea.io/gitea/modules/structs"
    },
    "CreateStatusOption": {
      "description": "CreateStatusOption holds the information needed to create a new Status for a Commit",
      "type": "object",
      "properties": {
        "context": {
          "type": "string",
          "x-go-name": "Context"
        },
        "description": {
          "type": "string",
          "x-go-name": "Description"
        },
        "state": {
          "$ref": "#/definitions/StatusState"
        },
        "target_url": {
          "type": "string",
          "x-go-name": "TargetURL"
        }
      },
      "x-go-package": "code.gitea.io/gitea/modules/structs"
    },
    "CreateTeamOption": {
      "description": "CreateTeamOption options for creating a team",
      "type": "object",
      "required": [
        "name"
      ],
      "properties": {
        "can_create_org_repo": {
          "type": "boolean",
          "x-go-name": "CanCreateOrgRepo"
        },
        "description": {
          "type": "string",
          "x-go-name": "Description"
        },
        "includes_all_repositories": {
          "type": "boolean",
          "x-go-name": "IncludesAllRepositories"
        },
        "name": {
          "type": "string",
          "x-go-name": "Name"
        },
        "permission": {
          "type": "string",
          "enum": [
            "read",
            "write",
            "admin"
          ],
          "x-go-name": "Permission"
        },
        "units": {
          "type": "array",
          "items": {
            "type": "string"
          },
          "x-go-name": "Units",
          "example": [
            "repo.code",
            "repo.issues",
            "repo.ext_issues",
            "repo.wiki",
            "repo.pulls",
            "repo.releases",
            "repo.ext_wiki"
          ]
        }
      },
      "x-go-package": "code.gitea.io/gitea/modules/structs"
    },
    "CreateUserOption": {
      "description": "CreateUserOption create user options",
      "type": "object",
      "required": [
        "username",
        "email",
        "password"
      ],
      "properties": {
        "email": {
          "type": "string",
          "format": "email",
          "x-go-name": "Email"
        },
        "full_name": {
          "type": "string",
          "x-go-name": "FullName"
        },
        "login_name": {
          "type": "string",
          "x-go-name": "LoginName"
        },
        "must_change_password": {
          "type": "boolean",
          "x-go-name": "MustChangePassword"
        },
        "password": {
          "type": "string",
          "x-go-name": "Password"
        },
        "send_notify": {
          "type": "boolean",
          "x-go-name": "SendNotify"
        },
        "source_id": {
          "type": "integer",
          "format": "int64",
          "x-go-name": "SourceID"
        },
        "username": {
          "type": "string",
          "x-go-name": "Username"
        }
      },
      "x-go-package": "code.gitea.io/gitea/modules/structs"
    },
    "Cron": {
      "description": "Cron represents a Cron task",
      "type": "object",
      "properties": {
        "exec_times": {
          "type": "integer",
          "format": "int64",
          "x-go-name": "ExecTimes"
        },
        "name": {
          "type": "string",
          "x-go-name": "Name"
        },
        "next": {
          "type": "string",
          "format": "date-time",
          "x-go-name": "Next"
        },
        "prev": {
          "type": "string",
          "format": "date-time",
          "x-go-name": "Prev"
        },
        "schedule": {
          "type": "string",
          "x-go-name": "Schedule"
        }
      },
      "x-go-package": "code.gitea.io/gitea/modules/structs"
    },
    "DeleteEmailOption": {
      "description": "DeleteEmailOption options when deleting email addresses",
      "type": "object",
      "properties": {
        "emails": {
          "description": "email addresses to delete",
          "type": "array",
          "items": {
            "type": "string"
          },
          "x-go-name": "Emails"
        }
      },
      "x-go-package": "code.gitea.io/gitea/modules/structs"
    },
    "DeleteFileOptions": {
      "description": "DeleteFileOptions options for deleting files (used for other File structs below)\nNote: `author` and `committer` are optional (if only one is given, it will be used for the other, otherwise the authenticated user will be used)",
      "type": "object",
      "required": [
        "sha"
      ],
      "properties": {
        "author": {
          "$ref": "#/definitions/Identity"
        },
        "branch": {
          "description": "branch (optional) to base this file from. if not given, the default branch is used",
          "type": "string",
          "x-go-name": "BranchName"
        },
        "committer": {
          "$ref": "#/definitions/Identity"
        },
        "dates": {
          "$ref": "#/definitions/CommitDateOptions"
        },
        "message": {
          "description": "message (optional) for the commit of this file. if not supplied, a default message will be used",
          "type": "string",
          "x-go-name": "Message"
        },
        "new_branch": {
          "description": "new_branch (optional) will make a new branch from `branch` before creating the file",
          "type": "string",
          "x-go-name": "NewBranchName"
        },
        "sha": {
          "description": "sha is the SHA for the file that already exists",
          "type": "string",
          "x-go-name": "SHA"
        }
      },
      "x-go-package": "code.gitea.io/gitea/modules/structs"
    },
    "DeployKey": {
      "description": "DeployKey a deploy key",
      "type": "object",
      "properties": {
        "created_at": {
          "type": "string",
          "format": "date-time",
          "x-go-name": "Created"
        },
        "fingerprint": {
          "type": "string",
          "x-go-name": "Fingerprint"
        },
        "id": {
          "type": "integer",
          "format": "int64",
          "x-go-name": "ID"
        },
        "key": {
          "type": "string",
          "x-go-name": "Key"
        },
        "key_id": {
          "type": "integer",
          "format": "int64",
          "x-go-name": "KeyID"
        },
        "read_only": {
          "type": "boolean",
          "x-go-name": "ReadOnly"
        },
        "repository": {
          "$ref": "#/definitions/Repository"
        },
        "title": {
          "type": "string",
          "x-go-name": "Title"
        },
        "url": {
          "type": "string",
          "x-go-name": "URL"
        }
      },
      "x-go-package": "code.gitea.io/gitea/modules/structs"
    },
    "EditAttachmentOptions": {
      "description": "EditAttachmentOptions options for editing attachments",
      "type": "object",
      "properties": {
        "name": {
          "type": "string",
          "x-go-name": "Name"
        }
      },
      "x-go-package": "code.gitea.io/gitea/modules/structs"
    },
    "EditBranchProtectionOption": {
      "description": "EditBranchProtectionOption options for editing a branch protection",
      "type": "object",
      "properties": {
        "approvals_whitelist_teams": {
          "type": "array",
          "items": {
            "type": "string"
          },
          "x-go-name": "ApprovalsWhitelistTeams"
        },
        "approvals_whitelist_username": {
          "type": "array",
          "items": {
            "type": "string"
          },
          "x-go-name": "ApprovalsWhitelistUsernames"
        },
        "block_on_outdated_branch": {
          "type": "boolean",
          "x-go-name": "BlockOnOutdatedBranch"
        },
        "block_on_rejected_reviews": {
          "type": "boolean",
          "x-go-name": "BlockOnRejectedReviews"
        },
        "dismiss_stale_approvals": {
          "type": "boolean",
          "x-go-name": "DismissStaleApprovals"
        },
        "enable_approvals_whitelist": {
          "type": "boolean",
          "x-go-name": "EnableApprovalsWhitelist"
        },
        "enable_merge_whitelist": {
          "type": "boolean",
          "x-go-name": "EnableMergeWhitelist"
        },
        "enable_push": {
          "type": "boolean",
          "x-go-name": "EnablePush"
        },
        "enable_push_whitelist": {
          "type": "boolean",
          "x-go-name": "EnablePushWhitelist"
        },
        "enable_status_check": {
          "type": "boolean",
          "x-go-name": "EnableStatusCheck"
        },
        "merge_whitelist_teams": {
          "type": "array",
          "items": {
            "type": "string"
          },
          "x-go-name": "MergeWhitelistTeams"
        },
        "merge_whitelist_usernames": {
          "type": "array",
          "items": {
            "type": "string"
          },
          "x-go-name": "MergeWhitelistUsernames"
        },
        "protected_file_patterns": {
          "type": "string",
          "x-go-name": "ProtectedFilePatterns"
        },
        "push_whitelist_deploy_keys": {
          "type": "boolean",
          "x-go-name": "PushWhitelistDeployKeys"
        },
        "push_whitelist_teams": {
          "type": "array",
          "items": {
            "type": "string"
          },
          "x-go-name": "PushWhitelistTeams"
        },
        "push_whitelist_usernames": {
          "type": "array",
          "items": {
            "type": "string"
          },
          "x-go-name": "PushWhitelistUsernames"
        },
        "require_signed_commits": {
          "type": "boolean",
          "x-go-name": "RequireSignedCommits"
        },
        "required_approvals": {
          "type": "integer",
          "format": "int64",
          "x-go-name": "RequiredApprovals"
        },
        "status_check_contexts": {
          "type": "array",
          "items": {
            "type": "string"
          },
          "x-go-name": "StatusCheckContexts"
        }
      },
      "x-go-package": "code.gitea.io/gitea/modules/structs"
    },
    "EditDeadlineOption": {
      "description": "EditDeadlineOption options for creating a deadline",
      "type": "object",
      "required": [
        "due_date"
      ],
      "properties": {
        "due_date": {
          "type": "string",
          "format": "date-time",
          "x-go-name": "Deadline"
        }
      },
      "x-go-package": "code.gitea.io/gitea/modules/structs"
    },
    "EditGitHookOption": {
      "description": "EditGitHookOption options when modifying one Git hook",
      "type": "object",
      "properties": {
        "content": {
          "type": "string",
          "x-go-name": "Content"
        }
      },
      "x-go-package": "code.gitea.io/gitea/modules/structs"
    },
    "EditHookOption": {
      "description": "EditHookOption options when modify one hook",
      "type": "object",
      "properties": {
        "active": {
          "type": "boolean",
          "x-go-name": "Active"
        },
        "branch_filter": {
          "type": "string",
          "x-go-name": "BranchFilter"
        },
        "config": {
          "type": "object",
          "additionalProperties": {
            "type": "string"
          },
          "x-go-name": "Config"
        },
        "events": {
          "type": "array",
          "items": {
            "type": "string"
          },
          "x-go-name": "Events"
        }
      },
      "x-go-package": "code.gitea.io/gitea/modules/structs"
    },
    "EditIssueCommentOption": {
      "description": "EditIssueCommentOption options for editing a comment",
      "type": "object",
      "required": [
        "body"
      ],
      "properties": {
        "body": {
          "type": "string",
          "x-go-name": "Body"
        }
      },
      "x-go-package": "code.gitea.io/gitea/modules/structs"
    },
    "EditIssueOption": {
      "description": "EditIssueOption options for editing an issue",
      "type": "object",
      "properties": {
        "assignee": {
          "type": "string",
          "x-go-name": "Assignee"
        },
        "assignees": {
          "type": "array",
          "items": {
            "type": "string"
          },
          "x-go-name": "Assignees"
        },
        "body": {
          "type": "string",
          "x-go-name": "Body"
        },
        "due_date": {
          "type": "string",
          "format": "date-time",
          "x-go-name": "Deadline"
        },
        "milestone": {
          "type": "integer",
          "format": "int64",
          "x-go-name": "Milestone"
        },
        "state": {
          "type": "string",
          "x-go-name": "State"
        },
        "title": {
          "type": "string",
          "x-go-name": "Title"
        },
        "unset_due_date": {
          "type": "boolean",
          "x-go-name": "RemoveDeadline"
        }
      },
      "x-go-package": "code.gitea.io/gitea/modules/structs"
    },
    "EditLabelOption": {
      "description": "EditLabelOption options for editing a label",
      "type": "object",
      "properties": {
        "color": {
          "type": "string",
          "x-go-name": "Color"
        },
        "description": {
          "type": "string",
          "x-go-name": "Description"
        },
        "name": {
          "type": "string",
          "x-go-name": "Name"
        }
      },
      "x-go-package": "code.gitea.io/gitea/modules/structs"
    },
    "EditMilestoneOption": {
      "description": "EditMilestoneOption options for editing a milestone",
      "type": "object",
      "properties": {
        "description": {
          "type": "string",
          "x-go-name": "Description"
        },
        "due_on": {
          "type": "string",
          "format": "date-time",
          "x-go-name": "Deadline"
        },
        "state": {
          "type": "string",
          "x-go-name": "State"
        },
        "title": {
          "type": "string",
          "x-go-name": "Title"
        }
      },
      "x-go-package": "code.gitea.io/gitea/modules/structs"
    },
    "EditOrgOption": {
      "description": "EditOrgOption options for editing an organization",
      "type": "object",
      "properties": {
        "description": {
          "type": "string",
          "x-go-name": "Description"
        },
        "full_name": {
          "type": "string",
          "x-go-name": "FullName"
        },
        "location": {
          "type": "string",
          "x-go-name": "Location"
        },
        "repo_admin_change_team_access": {
          "type": "boolean",
          "x-go-name": "RepoAdminChangeTeamAccess"
        },
        "visibility": {
          "description": "possible values are `public`, `limited` or `private`",
          "type": "string",
          "enum": [
            "public",
            "limited",
            "private"
          ],
          "x-go-name": "Visibility"
        },
        "website": {
          "type": "string",
          "x-go-name": "Website"
        }
      },
      "x-go-package": "code.gitea.io/gitea/modules/structs"
    },
    "EditPullRequestOption": {
      "description": "EditPullRequestOption options when modify pull request",
      "type": "object",
      "properties": {
        "assignee": {
          "type": "string",
          "x-go-name": "Assignee"
        },
        "assignees": {
          "type": "array",
          "items": {
            "type": "string"
          },
          "x-go-name": "Assignees"
        },
        "base": {
          "type": "string",
          "x-go-name": "Base"
        },
        "body": {
          "type": "string",
          "x-go-name": "Body"
        },
        "due_date": {
          "type": "string",
          "format": "date-time",
          "x-go-name": "Deadline"
        },
        "labels": {
          "type": "array",
          "items": {
            "type": "integer",
            "format": "int64"
          },
          "x-go-name": "Labels"
        },
        "milestone": {
          "type": "integer",
          "format": "int64",
          "x-go-name": "Milestone"
        },
        "state": {
          "type": "string",
          "x-go-name": "State"
        },
        "title": {
          "type": "string",
          "x-go-name": "Title"
        },
        "unset_due_date": {
          "type": "boolean",
          "x-go-name": "RemoveDeadline"
        }
      },
      "x-go-package": "code.gitea.io/gitea/modules/structs"
    },
    "EditReactionOption": {
      "description": "EditReactionOption contain the reaction type",
      "type": "object",
      "properties": {
        "content": {
          "type": "string",
          "x-go-name": "Reaction"
        }
      },
      "x-go-package": "code.gitea.io/gitea/modules/structs"
    },
    "EditReleaseOption": {
      "description": "EditReleaseOption options when editing a release",
      "type": "object",
      "properties": {
        "body": {
          "type": "string",
          "x-go-name": "Note"
        },
        "draft": {
          "type": "boolean",
          "x-go-name": "IsDraft"
        },
        "name": {
          "type": "string",
          "x-go-name": "Title"
        },
        "prerelease": {
          "type": "boolean",
          "x-go-name": "IsPrerelease"
        },
        "tag_name": {
          "type": "string",
          "x-go-name": "TagName"
        },
        "target_commitish": {
          "type": "string",
          "x-go-name": "Target"
        }
      },
      "x-go-package": "code.gitea.io/gitea/modules/structs"
    },
    "EditRepoOption": {
      "description": "EditRepoOption options when editing a repository's properties",
      "type": "object",
      "properties": {
        "allow_merge_commits": {
          "description": "either `true` to allow merging pull requests with a merge commit, or `false` to prevent merging pull requests with merge commits. `has_pull_requests` must be `true`.",
          "type": "boolean",
          "x-go-name": "AllowMerge"
        },
        "allow_rebase": {
          "description": "either `true` to allow rebase-merging pull requests, or `false` to prevent rebase-merging. `has_pull_requests` must be `true`.",
          "type": "boolean",
          "x-go-name": "AllowRebase"
        },
        "allow_rebase_explicit": {
          "description": "either `true` to allow rebase with explicit merge commits (--no-ff), or `false` to prevent rebase with explicit merge commits. `has_pull_requests` must be `true`.",
          "type": "boolean",
          "x-go-name": "AllowRebaseMerge"
        },
        "allow_squash_merge": {
          "description": "either `true` to allow squash-merging pull requests, or `false` to prevent squash-merging. `has_pull_requests` must be `true`.",
          "type": "boolean",
          "x-go-name": "AllowSquash"
        },
        "archived": {
          "description": "set to `true` to archive this repository.",
          "type": "boolean",
          "x-go-name": "Archived"
        },
        "default_branch": {
          "description": "sets the default branch for this repository.",
          "type": "string",
          "x-go-name": "DefaultBranch"
        },
        "description": {
          "description": "a short description of the repository.",
          "type": "string",
          "x-go-name": "Description"
        },
        "external_tracker": {
          "$ref": "#/definitions/ExternalTracker"
        },
        "external_wiki": {
          "$ref": "#/definitions/ExternalWiki"
        },
        "has_issues": {
          "description": "either `true` to enable issues for this repository or `false` to disable them.",
          "type": "boolean",
          "x-go-name": "HasIssues"
        },
        "has_projects": {
          "description": "either `true` to enable project unit, or `false` to disable them.",
          "type": "boolean",
          "x-go-name": "HasProjects"
        },
        "has_pull_requests": {
          "description": "either `true` to allow pull requests, or `false` to prevent pull request.",
          "type": "boolean",
          "x-go-name": "HasPullRequests"
        },
        "has_wiki": {
          "description": "either `true` to enable the wiki for this repository or `false` to disable it.",
          "type": "boolean",
          "x-go-name": "HasWiki"
        },
        "ignore_whitespace_conflicts": {
          "description": "either `true` to ignore whitespace for conflicts, or `false` to not ignore whitespace. `has_pull_requests` must be `true`.",
          "type": "boolean",
          "x-go-name": "IgnoreWhitespaceConflicts"
        },
        "internal_tracker": {
          "$ref": "#/definitions/InternalTracker"
        },
        "name": {
          "description": "name of the repository",
          "type": "string",
          "uniqueItems": true,
          "x-go-name": "Name"
        },
        "private": {
          "description": "either `true` to make the repository private or `false` to make it public.\nNote: you will get a 422 error if the organization restricts changing repository visibility to organization\nowners and a non-owner tries to change the value of private.",
          "type": "boolean",
          "x-go-name": "Private"
        },
        "template": {
          "description": "either `true` to make this repository a template or `false` to make it a normal repository",
          "type": "boolean",
          "x-go-name": "Template"
        },
        "website": {
          "description": "a URL with more information about the repository.",
          "type": "string",
          "x-go-name": "Website"
        }
      },
      "x-go-package": "code.gitea.io/gitea/modules/structs"
    },
    "EditTeamOption": {
      "description": "EditTeamOption options for editing a team",
      "type": "object",
      "required": [
        "name"
      ],
      "properties": {
        "can_create_org_repo": {
          "type": "boolean",
          "x-go-name": "CanCreateOrgRepo"
        },
        "description": {
          "type": "string",
          "x-go-name": "Description"
        },
        "includes_all_repositories": {
          "type": "boolean",
          "x-go-name": "IncludesAllRepositories"
        },
        "name": {
          "type": "string",
          "x-go-name": "Name"
        },
        "permission": {
          "type": "string",
          "enum": [
            "read",
            "write",
            "admin"
          ],
          "x-go-name": "Permission"
        },
        "units": {
          "type": "array",
          "items": {
            "type": "string"
          },
          "x-go-name": "Units",
          "example": [
            "repo.code",
            "repo.issues",
            "repo.ext_issues",
            "repo.wiki",
            "repo.pulls",
            "repo.releases",
            "repo.ext_wiki"
          ]
        }
      },
      "x-go-package": "code.gitea.io/gitea/modules/structs"
    },
    "EditUserOption": {
      "description": "EditUserOption edit user options",
      "type": "object",
      "required": [
        "email"
      ],
      "properties": {
        "active": {
          "type": "boolean",
          "x-go-name": "Active"
        },
        "admin": {
          "type": "boolean",
          "x-go-name": "Admin"
        },
        "allow_create_organization": {
          "type": "boolean",
          "x-go-name": "AllowCreateOrganization"
        },
        "allow_git_hook": {
          "type": "boolean",
          "x-go-name": "AllowGitHook"
        },
        "allow_import_local": {
          "type": "boolean",
          "x-go-name": "AllowImportLocal"
        },
        "email": {
          "type": "string",
          "format": "email",
          "x-go-name": "Email"
        },
        "full_name": {
          "type": "string",
          "x-go-name": "FullName"
        },
        "location": {
          "type": "string",
          "x-go-name": "Location"
        },
        "login_name": {
          "type": "string",
          "x-go-name": "LoginName"
        },
        "max_repo_creation": {
          "type": "integer",
          "format": "int64",
          "x-go-name": "MaxRepoCreation"
        },
        "must_change_password": {
          "type": "boolean",
          "x-go-name": "MustChangePassword"
        },
        "password": {
          "type": "string",
          "x-go-name": "Password"
        },
        "prohibit_login": {
          "type": "boolean",
          "x-go-name": "ProhibitLogin"
        },
        "source_id": {
          "type": "integer",
          "format": "int64",
          "x-go-name": "SourceID"
        },
        "website": {
          "type": "string",
          "x-go-name": "Website"
        }
      },
      "x-go-package": "code.gitea.io/gitea/modules/structs"
    },
    "Email": {
      "description": "Email an email address belonging to a user",
      "type": "object",
      "properties": {
        "email": {
          "type": "string",
          "format": "email",
          "x-go-name": "Email"
        },
        "primary": {
          "type": "boolean",
          "x-go-name": "Primary"
        },
        "verified": {
          "type": "boolean",
          "x-go-name": "Verified"
        }
      },
      "x-go-package": "code.gitea.io/gitea/modules/structs"
    },
    "ExternalTracker": {
      "description": "ExternalTracker represents settings for external tracker",
      "type": "object",
      "properties": {
        "external_tracker_format": {
          "description": "External Issue Tracker URL Format. Use the placeholders {user}, {repo} and {index} for the username, repository name and issue index.",
          "type": "string",
          "x-go-name": "ExternalTrackerFormat"
        },
        "external_tracker_style": {
          "description": "External Issue Tracker Number Format, either `numeric` or `alphanumeric`",
          "type": "string",
          "x-go-name": "ExternalTrackerStyle"
        },
        "external_tracker_url": {
          "description": "URL of external issue tracker.",
          "type": "string",
          "x-go-name": "ExternalTrackerURL"
        }
      },
      "x-go-package": "code.gitea.io/gitea/modules/structs"
    },
    "ExternalWiki": {
      "description": "ExternalWiki represents setting for external wiki",
      "type": "object",
      "properties": {
        "external_wiki_url": {
          "description": "URL of external wiki.",
          "type": "string",
          "x-go-name": "ExternalWikiURL"
        }
      },
      "x-go-package": "code.gitea.io/gitea/modules/structs"
    },
    "FileCommitResponse": {
      "type": "object",
      "title": "FileCommitResponse contains information generated from a Git commit for a repo's file.",
      "properties": {
        "author": {
          "$ref": "#/definitions/CommitUser"
        },
        "committer": {
          "$ref": "#/definitions/CommitUser"
        },
        "created": {
          "type": "string",
          "format": "date-time",
          "x-go-name": "Created"
        },
        "html_url": {
          "type": "string",
          "x-go-name": "HTMLURL"
        },
        "message": {
          "type": "string",
          "x-go-name": "Message"
        },
        "parents": {
          "type": "array",
          "items": {
            "$ref": "#/definitions/CommitMeta"
          },
          "x-go-name": "Parents"
        },
        "sha": {
          "type": "string",
          "x-go-name": "SHA"
        },
        "tree": {
          "$ref": "#/definitions/CommitMeta"
        },
        "url": {
          "type": "string",
          "x-go-name": "URL"
        }
      },
      "x-go-package": "code.gitea.io/gitea/modules/structs"
    },
    "FileDeleteResponse": {
      "description": "FileDeleteResponse contains information about a repo's file that was deleted",
      "type": "object",
      "properties": {
        "commit": {
          "$ref": "#/definitions/FileCommitResponse"
        },
        "content": {
          "type": "object",
          "x-go-name": "Content"
        },
        "verification": {
          "$ref": "#/definitions/PayloadCommitVerification"
        }
      },
      "x-go-package": "code.gitea.io/gitea/modules/structs"
    },
    "FileLinksResponse": {
      "description": "FileLinksResponse contains the links for a repo's file",
      "type": "object",
      "properties": {
        "git": {
          "type": "string",
          "x-go-name": "GitURL"
        },
        "html": {
          "type": "string",
          "x-go-name": "HTMLURL"
        },
        "self": {
          "type": "string",
          "x-go-name": "Self"
        }
      },
      "x-go-package": "code.gitea.io/gitea/modules/structs"
    },
    "FileResponse": {
      "description": "FileResponse contains information about a repo's file",
      "type": "object",
      "properties": {
        "commit": {
          "$ref": "#/definitions/FileCommitResponse"
        },
        "content": {
          "$ref": "#/definitions/ContentsResponse"
        },
        "verification": {
          "$ref": "#/definitions/PayloadCommitVerification"
        }
      },
      "x-go-package": "code.gitea.io/gitea/modules/structs"
    },
    "GPGKey": {
      "description": "GPGKey a user GPG key to sign commit and tag in repository",
      "type": "object",
      "properties": {
        "can_certify": {
          "type": "boolean",
          "x-go-name": "CanCertify"
        },
        "can_encrypt_comms": {
          "type": "boolean",
          "x-go-name": "CanEncryptComms"
        },
        "can_encrypt_storage": {
          "type": "boolean",
          "x-go-name": "CanEncryptStorage"
        },
        "can_sign": {
          "type": "boolean",
          "x-go-name": "CanSign"
        },
        "created_at": {
          "type": "string",
          "format": "date-time",
          "x-go-name": "Created"
        },
        "emails": {
          "type": "array",
          "items": {
            "$ref": "#/definitions/GPGKeyEmail"
          },
          "x-go-name": "Emails"
        },
        "expires_at": {
          "type": "string",
          "format": "date-time",
          "x-go-name": "Expires"
        },
        "id": {
          "type": "integer",
          "format": "int64",
          "x-go-name": "ID"
        },
        "key_id": {
          "type": "string",
          "x-go-name": "KeyID"
        },
        "primary_key_id": {
          "type": "string",
          "x-go-name": "PrimaryKeyID"
        },
        "public_key": {
          "type": "string",
          "x-go-name": "PublicKey"
        },
        "subkeys": {
          "type": "array",
          "items": {
            "$ref": "#/definitions/GPGKey"
          },
          "x-go-name": "SubsKey"
        }
      },
      "x-go-package": "code.gitea.io/gitea/modules/structs"
    },
    "GPGKeyEmail": {
      "description": "GPGKeyEmail an email attached to a GPGKey",
      "type": "object",
      "properties": {
        "email": {
          "type": "string",
          "x-go-name": "Email"
        },
        "verified": {
          "type": "boolean",
          "x-go-name": "Verified"
        }
      },
      "x-go-package": "code.gitea.io/gitea/modules/structs"
    },
    "GeneralAPISettings": {
      "description": "GeneralAPISettings contains global api settings exposed by it",
      "type": "object",
      "properties": {
        "default_git_trees_per_page": {
          "type": "integer",
          "format": "int64",
          "x-go-name": "DefaultGitTreesPerPage"
        },
        "default_max_blob_size": {
          "type": "integer",
          "format": "int64",
          "x-go-name": "DefaultMaxBlobSize"
        },
        "default_paging_num": {
          "type": "integer",
          "format": "int64",
          "x-go-name": "DefaultPagingNum"
        },
        "max_response_items": {
          "type": "integer",
          "format": "int64",
          "x-go-name": "MaxResponseItems"
        }
      },
      "x-go-package": "code.gitea.io/gitea/modules/structs"
    },
    "GeneralAttachmentSettings": {
      "description": "GeneralAttachmentSettings contains global Attachment settings exposed by API",
      "type": "object",
      "properties": {
        "allowed_types": {
          "type": "string",
          "x-go-name": "AllowedTypes"
        },
        "enabled": {
          "type": "boolean",
          "x-go-name": "Enabled"
        },
        "max_files": {
          "type": "integer",
          "format": "int64",
          "x-go-name": "MaxFiles"
        },
        "max_size": {
          "type": "integer",
          "format": "int64",
          "x-go-name": "MaxSize"
        }
      },
      "x-go-package": "code.gitea.io/gitea/modules/structs"
    },
    "GeneralRepoSettings": {
      "description": "GeneralRepoSettings contains global repository settings exposed by API",
      "type": "object",
      "properties": {
        "http_git_disabled": {
          "type": "boolean",
          "x-go-name": "HTTPGitDisabled"
        },
        "mirrors_disabled": {
          "type": "boolean",
          "x-go-name": "MirrorsDisabled"
        }
      },
      "x-go-package": "code.gitea.io/gitea/modules/structs"
    },
    "GeneralUISettings": {
      "description": "GeneralUISettings contains global ui settings exposed by API",
      "type": "object",
      "properties": {
        "allowed_reactions": {
          "type": "array",
          "items": {
            "type": "string"
          },
          "x-go-name": "AllowedReactions"
        }
      },
      "x-go-package": "code.gitea.io/gitea/modules/structs"
    },
    "GitBlobResponse": {
      "description": "GitBlobResponse represents a git blob",
      "type": "object",
      "properties": {
        "content": {
          "type": "string",
          "x-go-name": "Content"
        },
        "encoding": {
          "type": "string",
          "x-go-name": "Encoding"
        },
        "sha": {
          "type": "string",
          "x-go-name": "SHA"
        },
        "size": {
          "type": "integer",
          "format": "int64",
          "x-go-name": "Size"
        },
        "url": {
          "type": "string",
          "x-go-name": "URL"
        }
      },
      "x-go-package": "code.gitea.io/gitea/modules/structs"
    },
    "GitEntry": {
      "description": "GitEntry represents a git tree",
      "type": "object",
      "properties": {
        "mode": {
          "type": "string",
          "x-go-name": "Mode"
        },
        "path": {
          "type": "string",
          "x-go-name": "Path"
        },
        "sha": {
          "type": "string",
          "x-go-name": "SHA"
        },
        "size": {
          "type": "integer",
          "format": "int64",
          "x-go-name": "Size"
        },
        "type": {
          "type": "string",
          "x-go-name": "Type"
        },
        "url": {
          "type": "string",
          "x-go-name": "URL"
        }
      },
      "x-go-package": "code.gitea.io/gitea/modules/structs"
    },
    "GitHook": {
      "description": "GitHook represents a Git repository hook",
      "type": "object",
      "properties": {
        "content": {
          "type": "string",
          "x-go-name": "Content"
        },
        "is_active": {
          "type": "boolean",
          "x-go-name": "IsActive"
        },
        "name": {
          "type": "string",
          "x-go-name": "Name"
        }
      },
      "x-go-package": "code.gitea.io/gitea/modules/structs"
    },
    "GitObject": {
      "type": "object",
      "title": "GitObject represents a Git object.",
      "properties": {
        "sha": {
          "type": "string",
          "x-go-name": "SHA"
        },
        "type": {
          "type": "string",
          "x-go-name": "Type"
        },
        "url": {
          "type": "string",
          "x-go-name": "URL"
        }
      },
      "x-go-package": "code.gitea.io/gitea/modules/structs"
    },
    "GitServiceType": {
      "description": "GitServiceType represents a git service",
      "type": "integer",
      "format": "int64",
      "x-go-package": "code.gitea.io/gitea/modules/structs"
    },
    "GitTreeResponse": {
      "description": "GitTreeResponse returns a git tree",
      "type": "object",
      "properties": {
        "page": {
          "type": "integer",
          "format": "int64",
          "x-go-name": "Page"
        },
        "sha": {
          "type": "string",
          "x-go-name": "SHA"
        },
        "total_count": {
          "type": "integer",
          "format": "int64",
          "x-go-name": "TotalCount"
        },
        "tree": {
          "type": "array",
          "items": {
            "$ref": "#/definitions/GitEntry"
          },
          "x-go-name": "Entries"
        },
        "truncated": {
          "type": "boolean",
          "x-go-name": "Truncated"
        },
        "url": {
          "type": "string",
          "x-go-name": "URL"
        }
      },
      "x-go-package": "code.gitea.io/gitea/modules/structs"
    },
    "Hook": {
      "description": "Hook a hook is a web hook when one repository changed",
      "type": "object",
      "properties": {
        "active": {
          "type": "boolean",
          "x-go-name": "Active"
        },
        "config": {
          "type": "object",
          "additionalProperties": {
            "type": "string"
          },
          "x-go-name": "Config"
        },
        "created_at": {
          "type": "string",
          "format": "date-time",
          "x-go-name": "Created"
        },
        "events": {
          "type": "array",
          "items": {
            "type": "string"
          },
          "x-go-name": "Events"
        },
        "id": {
          "type": "integer",
          "format": "int64",
          "x-go-name": "ID"
        },
        "type": {
          "type": "string",
          "x-go-name": "Type"
        },
        "updated_at": {
          "type": "string",
          "format": "date-time",
          "x-go-name": "Updated"
        }
      },
      "x-go-package": "code.gitea.io/gitea/modules/structs"
    },
    "Identity": {
      "description": "Identity for a person's identity like an author or committer",
      "type": "object",
      "properties": {
        "email": {
          "type": "string",
          "format": "email",
          "x-go-name": "Email"
        },
        "name": {
          "type": "string",
          "x-go-name": "Name"
        }
      },
      "x-go-package": "code.gitea.io/gitea/modules/structs"
    },
    "InternalTracker": {
      "description": "InternalTracker represents settings for internal tracker",
      "type": "object",
      "properties": {
        "allow_only_contributors_to_track_time": {
          "description": "Let only contributors track time (Built-in issue tracker)",
          "type": "boolean",
          "x-go-name": "AllowOnlyContributorsToTrackTime"
        },
        "enable_issue_dependencies": {
          "description": "Enable dependencies for issues and pull requests (Built-in issue tracker)",
          "type": "boolean",
          "x-go-name": "EnableIssueDependencies"
        },
        "enable_time_tracker": {
          "description": "Enable time tracking (Built-in issue tracker)",
          "type": "boolean",
          "x-go-name": "EnableTimeTracker"
        }
      },
      "x-go-package": "code.gitea.io/gitea/modules/structs"
    },
    "Issue": {
      "description": "Issue represents an issue in a repository",
      "type": "object",
      "properties": {
        "assignee": {
          "$ref": "#/definitions/User"
        },
        "assignees": {
          "type": "array",
          "items": {
            "$ref": "#/definitions/User"
          },
          "x-go-name": "Assignees"
        },
        "body": {
          "type": "string",
          "x-go-name": "Body"
        },
        "closed_at": {
          "type": "string",
          "format": "date-time",
          "x-go-name": "Closed"
        },
        "comments": {
          "type": "integer",
          "format": "int64",
          "x-go-name": "Comments"
        },
        "created_at": {
          "type": "string",
          "format": "date-time",
          "x-go-name": "Created"
        },
        "due_date": {
          "type": "string",
          "format": "date-time",
          "x-go-name": "Deadline"
        },
        "html_url": {
          "type": "string",
          "x-go-name": "HTMLURL"
        },
        "id": {
          "type": "integer",
          "format": "int64",
          "x-go-name": "ID"
        },
        "is_locked": {
          "type": "boolean",
          "x-go-name": "IsLocked"
        },
        "labels": {
          "type": "array",
          "items": {
            "$ref": "#/definitions/Label"
          },
          "x-go-name": "Labels"
        },
        "milestone": {
          "$ref": "#/definitions/Milestone"
        },
        "number": {
          "type": "integer",
          "format": "int64",
          "x-go-name": "Index"
        },
        "original_author": {
          "type": "string",
          "x-go-name": "OriginalAuthor"
        },
        "original_author_id": {
          "type": "integer",
          "format": "int64",
          "x-go-name": "OriginalAuthorID"
        },
        "pull_request": {
          "$ref": "#/definitions/PullRequestMeta"
        },
        "repository": {
          "$ref": "#/definitions/RepositoryMeta"
        },
        "state": {
          "$ref": "#/definitions/StateType"
        },
        "title": {
          "type": "string",
          "x-go-name": "Title"
        },
        "updated_at": {
          "type": "string",
          "format": "date-time",
          "x-go-name": "Updated"
        },
        "url": {
          "type": "string",
          "x-go-name": "URL"
        },
        "user": {
          "$ref": "#/definitions/User"
        }
      },
      "x-go-package": "code.gitea.io/gitea/modules/structs"
    },
    "IssueDeadline": {
      "description": "IssueDeadline represents an issue deadline",
      "type": "object",
      "properties": {
        "due_date": {
          "type": "string",
          "format": "date-time",
          "x-go-name": "Deadline"
        }
      },
      "x-go-package": "code.gitea.io/gitea/modules/structs"
    },
    "IssueLabelsOption": {
      "description": "IssueLabelsOption a collection of labels",
      "type": "object",
      "properties": {
        "labels": {
          "description": "list of label IDs",
          "type": "array",
          "items": {
            "type": "integer",
            "format": "int64"
          },
          "x-go-name": "Labels"
        }
      },
      "x-go-package": "code.gitea.io/gitea/modules/structs"
    },
    "IssueTemplate": {
      "description": "IssueTemplate represents an issue template for a repository",
      "type": "object",
      "properties": {
        "about": {
          "type": "string",
          "x-go-name": "About"
        },
        "content": {
          "type": "string",
          "x-go-name": "Content"
        },
        "file_name": {
          "type": "string",
          "x-go-name": "FileName"
        },
        "labels": {
          "type": "array",
          "items": {
            "type": "string"
          },
          "x-go-name": "Labels"
        },
        "name": {
          "type": "string",
          "x-go-name": "Name"
        },
        "title": {
          "type": "string",
          "x-go-name": "Title"
        }
      },
      "x-go-package": "code.gitea.io/gitea/modules/structs"
    },
    "Label": {
      "description": "Label a label to an issue or a pr",
      "type": "object",
      "properties": {
        "color": {
          "type": "string",
          "x-go-name": "Color",
          "example": "00aabb"
        },
        "description": {
          "type": "string",
          "x-go-name": "Description"
        },
        "id": {
          "type": "integer",
          "format": "int64",
          "x-go-name": "ID"
        },
        "name": {
          "type": "string",
          "x-go-name": "Name"
        },
        "url": {
          "type": "string",
          "x-go-name": "URL"
        }
      },
      "x-go-package": "code.gitea.io/gitea/modules/structs"
    },
    "MarkdownOption": {
      "description": "MarkdownOption markdown options",
      "type": "object",
      "properties": {
        "Context": {
          "description": "Context to render\n\nin: body",
          "type": "string"
        },
        "Mode": {
          "description": "Mode to render\n\nin: body",
          "type": "string"
        },
        "Text": {
          "description": "Text markdown to render\n\nin: body",
          "type": "string"
        },
        "Wiki": {
          "description": "Is it a wiki page ?\n\nin: body",
          "type": "boolean"
        }
      },
      "x-go-package": "code.gitea.io/gitea/modules/structs"
    },
    "MergePullRequestOption": {
      "description": "MergePullRequestForm form for merging Pull Request",
      "type": "object",
      "required": [
        "Do"
      ],
      "properties": {
        "Do": {
          "type": "string",
          "enum": [
            "merge",
            "rebase",
            "rebase-merge",
            "squash"
          ]
        },
        "MergeMessageField": {
          "type": "string"
        },
        "MergeTitleField": {
          "type": "string"
        },
        "force_merge": {
          "type": "boolean",
          "x-go-name": "ForceMerge"
        }
      },
      "x-go-name": "MergePullRequestForm",
      "x-go-package": "code.gitea.io/gitea/modules/auth"
    },
    "MigrateRepoForm": {
      "description": "MigrateRepoForm form for migrating repository\nthis is used to interact with web ui",
      "type": "object",
      "required": [
        "clone_addr",
        "uid",
        "repo_name"
      ],
      "properties": {
        "auth_password": {
          "type": "string",
          "x-go-name": "AuthPassword"
        },
        "auth_token": {
          "type": "string",
          "x-go-name": "AuthToken"
        },
        "auth_username": {
          "type": "string",
          "x-go-name": "AuthUsername"
        },
        "clone_addr": {
          "type": "string",
          "x-go-name": "CloneAddr"
        },
        "description": {
          "type": "string",
          "x-go-name": "Description"
        },
        "issues": {
          "type": "boolean",
          "x-go-name": "Issues"
        },
        "labels": {
          "type": "boolean",
          "x-go-name": "Labels"
        },
        "milestones": {
          "type": "boolean",
          "x-go-name": "Milestones"
        },
        "mirror": {
          "type": "boolean",
          "x-go-name": "Mirror"
        },
        "private": {
          "type": "boolean",
          "x-go-name": "Private"
        },
        "pull_requests": {
          "type": "boolean",
          "x-go-name": "PullRequests"
        },
        "releases": {
          "type": "boolean",
          "x-go-name": "Releases"
        },
        "repo_name": {
          "type": "string",
          "x-go-name": "RepoName"
        },
        "service": {
          "$ref": "#/definitions/GitServiceType"
        },
        "uid": {
          "type": "integer",
          "format": "int64",
          "x-go-name": "UID"
        },
        "wiki": {
          "type": "boolean",
          "x-go-name": "Wiki"
        }
      },
      "x-go-package": "code.gitea.io/gitea/modules/auth"
    },
    "MigrateRepoOptions": {
      "description": "MigrateRepoOptions options for migrating repository's\nthis is used to interact with api v1",
      "type": "object",
      "required": [
        "clone_addr",
        "repo_name"
      ],
      "properties": {
        "auth_password": {
          "type": "string",
          "x-go-name": "AuthPassword"
        },
        "auth_token": {
          "type": "string",
          "x-go-name": "AuthToken"
        },
        "auth_username": {
          "type": "string",
          "x-go-name": "AuthUsername"
        },
        "clone_addr": {
          "type": "string",
          "x-go-name": "CloneAddr"
        },
        "description": {
          "type": "string",
          "x-go-name": "Description"
        },
        "issues": {
          "type": "boolean",
          "x-go-name": "Issues"
        },
        "labels": {
          "type": "boolean",
          "x-go-name": "Labels"
        },
        "milestones": {
          "type": "boolean",
          "x-go-name": "Milestones"
        },
        "mirror": {
          "type": "boolean",
          "x-go-name": "Mirror"
        },
        "private": {
          "type": "boolean",
          "x-go-name": "Private"
        },
        "pull_requests": {
          "type": "boolean",
          "x-go-name": "PullRequests"
        },
        "releases": {
          "type": "boolean",
          "x-go-name": "Releases"
        },
        "repo_name": {
          "type": "string",
          "x-go-name": "RepoName"
        },
        "repo_owner": {
          "description": "Name of User or Organisation who will own Repo after migration",
          "type": "string",
          "x-go-name": "RepoOwner"
        },
        "service": {
          "type": "string",
          "enum": [
            "git",
            "github",
            "gitea",
            "gitlab"
          ],
          "x-go-name": "Service"
        },
        "uid": {
          "description": "deprecated (only for backwards compatibility)",
          "type": "integer",
          "format": "int64",
          "x-go-name": "RepoOwnerID"
        },
        "wiki": {
          "type": "boolean",
          "x-go-name": "Wiki"
        }
      },
      "x-go-package": "code.gitea.io/gitea/modules/structs"
    },
    "Milestone": {
      "description": "Milestone milestone is a collection of issues on one repository",
      "type": "object",
      "properties": {
        "closed_at": {
          "type": "string",
          "format": "date-time",
          "x-go-name": "Closed"
        },
        "closed_issues": {
          "type": "integer",
          "format": "int64",
          "x-go-name": "ClosedIssues"
        },
        "created_at": {
          "type": "string",
          "format": "date-time",
          "x-go-name": "Created"
        },
        "description": {
          "type": "string",
          "x-go-name": "Description"
        },
        "due_on": {
          "type": "string",
          "format": "date-time",
          "x-go-name": "Deadline"
        },
        "id": {
          "type": "integer",
          "format": "int64",
          "x-go-name": "ID"
        },
        "open_issues": {
          "type": "integer",
          "format": "int64",
          "x-go-name": "OpenIssues"
        },
        "state": {
          "$ref": "#/definitions/StateType"
        },
        "title": {
          "type": "string",
          "x-go-name": "Title"
        },
        "updated_at": {
          "type": "string",
          "format": "date-time",
          "x-go-name": "Updated"
        }
      },
      "x-go-package": "code.gitea.io/gitea/modules/structs"
    },
    "NotificationCount": {
      "description": "NotificationCount number of unread notifications",
      "type": "object",
      "properties": {
        "new": {
          "type": "integer",
          "format": "int64",
          "x-go-name": "New"
        }
      },
      "x-go-package": "code.gitea.io/gitea/modules/structs"
    },
    "NotificationSubject": {
      "description": "NotificationSubject contains the notification subject (Issue/Pull/Commit)",
      "type": "object",
      "properties": {
        "latest_comment_url": {
          "type": "string",
          "x-go-name": "LatestCommentURL"
        },
        "state": {
          "$ref": "#/definitions/StateType"
        },
        "title": {
          "type": "string",
          "x-go-name": "Title"
        },
        "type": {
          "type": "string",
          "x-go-name": "Type"
        },
        "url": {
          "type": "string",
          "x-go-name": "URL"
        }
      },
      "x-go-package": "code.gitea.io/gitea/modules/structs"
    },
    "NotificationThread": {
      "description": "NotificationThread expose Notification on API",
      "type": "object",
      "properties": {
        "id": {
          "type": "integer",
          "format": "int64",
          "x-go-name": "ID"
        },
        "pinned": {
          "type": "boolean",
          "x-go-name": "Pinned"
        },
        "repository": {
          "$ref": "#/definitions/Repository"
        },
        "subject": {
          "$ref": "#/definitions/NotificationSubject"
        },
        "unread": {
          "type": "boolean",
          "x-go-name": "Unread"
        },
        "updated_at": {
          "type": "string",
          "format": "date-time",
          "x-go-name": "UpdatedAt"
        },
        "url": {
          "type": "string",
          "x-go-name": "URL"
        }
      },
      "x-go-package": "code.gitea.io/gitea/modules/structs"
    },
    "OAuth2Application": {
      "type": "object",
      "title": "OAuth2Application represents an OAuth2 application.",
      "properties": {
        "client_id": {
          "type": "string",
          "x-go-name": "ClientID"
        },
        "client_secret": {
          "type": "string",
          "x-go-name": "ClientSecret"
        },
        "created": {
          "type": "string",
          "format": "date-time",
          "x-go-name": "Created"
        },
        "id": {
          "type": "integer",
          "format": "int64",
          "x-go-name": "ID"
        },
        "name": {
          "type": "string",
          "x-go-name": "Name"
        },
        "redirect_uris": {
          "type": "array",
          "items": {
            "type": "string"
          },
          "x-go-name": "RedirectURIs"
        }
      },
      "x-go-package": "code.gitea.io/gitea/modules/structs"
    },
    "Organization": {
      "description": "Organization represents an organization",
      "type": "object",
      "properties": {
        "avatar_url": {
          "type": "string",
          "x-go-name": "AvatarURL"
        },
        "description": {
          "type": "string",
          "x-go-name": "Description"
        },
        "full_name": {
          "type": "string",
          "x-go-name": "FullName"
        },
        "id": {
          "type": "integer",
          "format": "int64",
          "x-go-name": "ID"
        },
        "location": {
          "type": "string",
          "x-go-name": "Location"
        },
        "repo_admin_change_team_access": {
          "type": "boolean",
          "x-go-name": "RepoAdminChangeTeamAccess"
        },
        "username": {
          "type": "string",
          "x-go-name": "UserName"
        },
        "visibility": {
          "type": "string",
          "x-go-name": "Visibility"
        },
        "website": {
          "type": "string",
          "x-go-name": "Website"
        }
      },
      "x-go-package": "code.gitea.io/gitea/modules/structs"
    },
    "PRBranchInfo": {
      "description": "PRBranchInfo information about a branch",
      "type": "object",
      "properties": {
        "label": {
          "type": "string",
          "x-go-name": "Name"
        },
        "ref": {
          "type": "string",
          "x-go-name": "Ref"
        },
        "repo": {
          "$ref": "#/definitions/Repository"
        },
        "repo_id": {
          "type": "integer",
          "format": "int64",
          "x-go-name": "RepoID"
        },
        "sha": {
          "type": "string",
          "x-go-name": "Sha"
        }
      },
      "x-go-package": "code.gitea.io/gitea/modules/structs"
    },
    "PayloadCommit": {
      "description": "PayloadCommit represents a commit",
      "type": "object",
      "properties": {
        "added": {
          "type": "array",
          "items": {
            "type": "string"
          },
          "x-go-name": "Added"
        },
        "author": {
          "$ref": "#/definitions/PayloadUser"
        },
        "committer": {
          "$ref": "#/definitions/PayloadUser"
        },
        "id": {
          "description": "sha1 hash of the commit",
          "type": "string",
          "x-go-name": "ID"
        },
        "message": {
          "type": "string",
          "x-go-name": "Message"
        },
        "modified": {
          "type": "array",
          "items": {
            "type": "string"
          },
          "x-go-name": "Modified"
        },
        "removed": {
          "type": "array",
          "items": {
            "type": "string"
          },
          "x-go-name": "Removed"
        },
        "timestamp": {
          "type": "string",
          "format": "date-time",
          "x-go-name": "Timestamp"
        },
        "url": {
          "type": "string",
          "x-go-name": "URL"
        },
        "verification": {
          "$ref": "#/definitions/PayloadCommitVerification"
        }
      },
      "x-go-package": "code.gitea.io/gitea/modules/structs"
    },
    "PayloadCommitVerification": {
      "description": "PayloadCommitVerification represents the GPG verification of a commit",
      "type": "object",
      "properties": {
        "payload": {
          "type": "string",
          "x-go-name": "Payload"
        },
        "reason": {
          "type": "string",
          "x-go-name": "Reason"
        },
        "signature": {
          "type": "string",
          "x-go-name": "Signature"
        },
        "signer": {
          "$ref": "#/definitions/PayloadUser"
        },
        "verified": {
          "type": "boolean",
          "x-go-name": "Verified"
        }
      },
      "x-go-package": "code.gitea.io/gitea/modules/structs"
    },
    "PayloadUser": {
      "description": "PayloadUser represents the author or committer of a commit",
      "type": "object",
      "properties": {
        "email": {
          "type": "string",
          "format": "email",
          "x-go-name": "Email"
        },
        "name": {
          "description": "Full name of the commit author",
          "type": "string",
          "x-go-name": "Name"
        },
        "username": {
          "type": "string",
          "x-go-name": "UserName"
        }
      },
      "x-go-package": "code.gitea.io/gitea/modules/structs"
    },
    "Permission": {
      "description": "Permission represents a set of permissions",
      "type": "object",
      "properties": {
        "admin": {
          "type": "boolean",
          "x-go-name": "Admin"
        },
        "pull": {
          "type": "boolean",
          "x-go-name": "Pull"
        },
        "push": {
          "type": "boolean",
          "x-go-name": "Push"
        }
      },
      "x-go-package": "code.gitea.io/gitea/modules/structs"
    },
    "PublicKey": {
      "description": "PublicKey publickey is a user key to push code to repository",
      "type": "object",
      "properties": {
        "created_at": {
          "type": "string",
          "format": "date-time",
          "x-go-name": "Created"
        },
        "fingerprint": {
          "type": "string",
          "x-go-name": "Fingerprint"
        },
        "id": {
          "type": "integer",
          "format": "int64",
          "x-go-name": "ID"
        },
        "key": {
          "type": "string",
          "x-go-name": "Key"
        },
        "key_type": {
          "type": "string",
          "x-go-name": "KeyType"
        },
        "read_only": {
          "type": "boolean",
          "x-go-name": "ReadOnly"
        },
        "title": {
          "type": "string",
          "x-go-name": "Title"
        },
        "url": {
          "type": "string",
          "x-go-name": "URL"
        },
        "user": {
          "$ref": "#/definitions/User"
        }
      },
      "x-go-package": "code.gitea.io/gitea/modules/structs"
    },
    "PullRequest": {
      "description": "PullRequest represents a pull request",
      "type": "object",
      "properties": {
        "assignee": {
          "$ref": "#/definitions/User"
        },
        "assignees": {
          "type": "array",
          "items": {
            "$ref": "#/definitions/User"
          },
          "x-go-name": "Assignees"
        },
        "base": {
          "$ref": "#/definitions/PRBranchInfo"
        },
        "body": {
          "type": "string",
          "x-go-name": "Body"
        },
        "closed_at": {
          "type": "string",
          "format": "date-time",
          "x-go-name": "Closed"
        },
        "comments": {
          "type": "integer",
          "format": "int64",
          "x-go-name": "Comments"
        },
        "created_at": {
          "type": "string",
          "format": "date-time",
          "x-go-name": "Created"
        },
        "diff_url": {
          "type": "string",
          "x-go-name": "DiffURL"
        },
        "due_date": {
          "type": "string",
          "format": "date-time",
          "x-go-name": "Deadline"
        },
        "head": {
          "$ref": "#/definitions/PRBranchInfo"
        },
        "html_url": {
          "type": "string",
          "x-go-name": "HTMLURL"
        },
        "id": {
          "type": "integer",
          "format": "int64",
          "x-go-name": "ID"
        },
        "is_locked": {
          "type": "boolean",
          "x-go-name": "IsLocked"
        },
        "labels": {
          "type": "array",
          "items": {
            "$ref": "#/definitions/Label"
          },
          "x-go-name": "Labels"
        },
        "merge_base": {
          "type": "string",
          "x-go-name": "MergeBase"
        },
        "merge_commit_sha": {
          "type": "string",
          "x-go-name": "MergedCommitID"
        },
        "mergeable": {
          "type": "boolean",
          "x-go-name": "Mergeable"
        },
        "merged": {
          "type": "boolean",
          "x-go-name": "HasMerged"
        },
        "merged_at": {
          "type": "string",
          "format": "date-time",
          "x-go-name": "Merged"
        },
        "merged_by": {
          "$ref": "#/definitions/User"
        },
        "milestone": {
          "$ref": "#/definitions/Milestone"
        },
        "number": {
          "type": "integer",
          "format": "int64",
          "x-go-name": "Index"
        },
        "patch_url": {
          "type": "string",
          "x-go-name": "PatchURL"
        },
        "state": {
          "$ref": "#/definitions/StateType"
        },
        "title": {
          "type": "string",
          "x-go-name": "Title"
        },
        "updated_at": {
          "type": "string",
          "format": "date-time",
          "x-go-name": "Updated"
        },
        "url": {
          "type": "string",
          "x-go-name": "URL"
        },
        "user": {
          "$ref": "#/definitions/User"
        }
      },
      "x-go-package": "code.gitea.io/gitea/modules/structs"
    },
    "PullRequestMeta": {
      "description": "PullRequestMeta PR info if an issue is a PR",
      "type": "object",
      "properties": {
        "merged": {
          "type": "boolean",
          "x-go-name": "HasMerged"
        },
        "merged_at": {
          "type": "string",
          "format": "date-time",
          "x-go-name": "Merged"
        }
      },
      "x-go-package": "code.gitea.io/gitea/modules/structs"
    },
    "PullReview": {
      "description": "PullReview represents a pull request review",
      "type": "object",
      "properties": {
        "body": {
          "type": "string",
          "x-go-name": "Body"
        },
        "comments_count": {
          "type": "integer",
          "format": "int64",
          "x-go-name": "CodeCommentsCount"
        },
        "commit_id": {
          "type": "string",
          "x-go-name": "CommitID"
        },
        "html_url": {
          "type": "string",
          "x-go-name": "HTMLURL"
        },
        "id": {
          "type": "integer",
          "format": "int64",
          "x-go-name": "ID"
        },
        "official": {
          "type": "boolean",
          "x-go-name": "Official"
        },
        "pull_request_url": {
          "type": "string",
          "x-go-name": "HTMLPullURL"
        },
        "stale": {
          "type": "boolean",
          "x-go-name": "Stale"
        },
        "state": {
          "$ref": "#/definitions/ReviewStateType"
        },
        "submitted_at": {
          "type": "string",
          "format": "date-time",
          "x-go-name": "Submitted"
        },
        "user": {
          "$ref": "#/definitions/User"
        }
      },
      "x-go-package": "code.gitea.io/gitea/modules/structs"
    },
    "PullReviewComment": {
      "description": "PullReviewComment represents a comment on a pull request review",
      "type": "object",
      "properties": {
        "body": {
          "type": "string",
          "x-go-name": "Body"
        },
        "commit_id": {
          "type": "string",
          "x-go-name": "CommitID"
        },
        "created_at": {
          "type": "string",
          "format": "date-time",
          "x-go-name": "Created"
        },
        "diff_hunk": {
          "type": "string",
          "x-go-name": "DiffHunk"
        },
        "html_url": {
          "type": "string",
          "x-go-name": "HTMLURL"
        },
        "id": {
          "type": "integer",
          "format": "int64",
          "x-go-name": "ID"
        },
        "original_commit_id": {
          "type": "string",
          "x-go-name": "OrigCommitID"
        },
        "original_position": {
          "type": "integer",
          "format": "uint64",
          "x-go-name": "OldLineNum"
        },
        "path": {
          "type": "string",
          "x-go-name": "Path"
        },
        "position": {
          "type": "integer",
          "format": "uint64",
          "x-go-name": "LineNum"
        },
        "pull_request_review_id": {
          "type": "integer",
          "format": "int64",
          "x-go-name": "ReviewID"
        },
        "pull_request_url": {
          "type": "string",
          "x-go-name": "HTMLPullURL"
        },
        "updated_at": {
          "type": "string",
          "format": "date-time",
          "x-go-name": "Updated"
        },
        "user": {
          "$ref": "#/definitions/User"
        }
      },
      "x-go-package": "code.gitea.io/gitea/modules/structs"
    },
    "PullReviewRequestOptions": {
      "description": "PullReviewRequestOptions are options to add or remove pull review requests",
      "type": "object",
      "properties": {
        "reviewers": {
          "type": "array",
          "items": {
            "type": "string"
          },
          "x-go-name": "Reviewers"
        }
      },
      "x-go-package": "code.gitea.io/gitea/modules/structs"
    },
    "Reaction": {
      "description": "Reaction contain one reaction",
      "type": "object",
      "properties": {
        "content": {
          "type": "string",
          "x-go-name": "Reaction"
        },
        "created_at": {
          "type": "string",
          "format": "date-time",
          "x-go-name": "Created"
        },
        "user": {
          "$ref": "#/definitions/User"
        }
      },
      "x-go-package": "code.gitea.io/gitea/modules/structs"
    },
    "Reference": {
      "type": "object",
      "title": "Reference represents a Git reference.",
      "properties": {
        "object": {
          "$ref": "#/definitions/GitObject"
        },
        "ref": {
          "type": "string",
          "x-go-name": "Ref"
        },
        "url": {
          "type": "string",
          "x-go-name": "URL"
        }
      },
      "x-go-package": "code.gitea.io/gitea/modules/structs"
    },
    "Release": {
      "description": "Release represents a repository release",
      "type": "object",
      "properties": {
        "assets": {
          "type": "array",
          "items": {
            "$ref": "#/definitions/Attachment"
          },
          "x-go-name": "Attachments"
        },
        "author": {
          "$ref": "#/definitions/User"
        },
        "body": {
          "type": "string",
          "x-go-name": "Note"
        },
        "created_at": {
          "type": "string",
          "format": "date-time",
          "x-go-name": "CreatedAt"
        },
        "draft": {
          "type": "boolean",
          "x-go-name": "IsDraft"
        },
        "html_url": {
          "type": "string",
          "x-go-name": "HTMLURL"
        },
        "id": {
          "type": "integer",
          "format": "int64",
          "x-go-name": "ID"
        },
        "name": {
          "type": "string",
          "x-go-name": "Title"
        },
        "prerelease": {
          "type": "boolean",
          "x-go-name": "IsPrerelease"
        },
        "published_at": {
          "type": "string",
          "format": "date-time",
          "x-go-name": "PublishedAt"
        },
        "tag_name": {
          "type": "string",
          "x-go-name": "TagName"
        },
        "tarball_url": {
          "type": "string",
          "x-go-name": "TarURL"
        },
        "target_commitish": {
          "type": "string",
          "x-go-name": "Target"
        },
        "url": {
          "type": "string",
          "x-go-name": "URL"
        },
        "zipball_url": {
          "type": "string",
          "x-go-name": "ZipURL"
        }
      },
      "x-go-package": "code.gitea.io/gitea/modules/structs"
    },
    "RepoCommit": {
      "type": "object",
      "title": "RepoCommit contains information of a commit in the context of a repository.",
      "properties": {
        "author": {
          "$ref": "#/definitions/CommitUser"
        },
        "committer": {
          "$ref": "#/definitions/CommitUser"
        },
        "message": {
          "type": "string",
          "x-go-name": "Message"
        },
        "tree": {
          "$ref": "#/definitions/CommitMeta"
        },
        "url": {
          "type": "string",
          "x-go-name": "URL"
        }
      },
      "x-go-package": "code.gitea.io/gitea/modules/structs"
    },
    "RepoTopicOptions": {
      "description": "RepoTopicOptions a collection of repo topic names",
      "type": "object",
      "properties": {
        "topics": {
          "description": "list of topic names",
          "type": "array",
          "items": {
            "type": "string"
          },
          "x-go-name": "Topics"
        }
      },
      "x-go-package": "code.gitea.io/gitea/modules/structs"
    },
    "Repository": {
      "description": "Repository represents a repository",
      "type": "object",
      "properties": {
        "allow_merge_commits": {
          "type": "boolean",
          "x-go-name": "AllowMerge"
        },
        "allow_rebase": {
          "type": "boolean",
          "x-go-name": "AllowRebase"
        },
        "allow_rebase_explicit": {
          "type": "boolean",
          "x-go-name": "AllowRebaseMerge"
        },
        "allow_squash_merge": {
          "type": "boolean",
          "x-go-name": "AllowSquash"
        },
        "archived": {
          "type": "boolean",
          "x-go-name": "Archived"
        },
        "avatar_url": {
          "type": "string",
          "x-go-name": "AvatarURL"
        },
        "clone_url": {
          "type": "string",
          "x-go-name": "CloneURL"
        },
        "created_at": {
          "type": "string",
          "format": "date-time",
          "x-go-name": "Created"
        },
        "default_branch": {
          "type": "string",
          "x-go-name": "DefaultBranch"
        },
        "description": {
          "type": "string",
          "x-go-name": "Description"
        },
        "empty": {
          "type": "boolean",
          "x-go-name": "Empty"
        },
        "external_tracker": {
          "$ref": "#/definitions/ExternalTracker"
        },
        "external_wiki": {
          "$ref": "#/definitions/ExternalWiki"
        },
        "fork": {
          "type": "boolean",
          "x-go-name": "Fork"
        },
        "forks_count": {
          "type": "integer",
          "format": "int64",
          "x-go-name": "Forks"
        },
        "full_name": {
          "type": "string",
          "x-go-name": "FullName"
        },
        "has_issues": {
          "type": "boolean",
          "x-go-name": "HasIssues"
        },
        "has_projects": {
          "type": "boolean",
          "x-go-name": "HasProjects"
        },
        "has_pull_requests": {
          "type": "boolean",
          "x-go-name": "HasPullRequests"
        },
        "has_wiki": {
          "type": "boolean",
          "x-go-name": "HasWiki"
        },
        "html_url": {
          "type": "string",
          "x-go-name": "HTMLURL"
        },
        "id": {
          "type": "integer",
          "format": "int64",
          "x-go-name": "ID"
        },
        "ignore_whitespace_conflicts": {
          "type": "boolean",
          "x-go-name": "IgnoreWhitespaceConflicts"
        },
        "internal": {
          "type": "boolean",
          "x-go-name": "Internal"
        },
        "internal_tracker": {
          "$ref": "#/definitions/InternalTracker"
        },
        "mirror": {
          "type": "boolean",
          "x-go-name": "Mirror"
        },
        "name": {
          "type": "string",
          "x-go-name": "Name"
        },
        "open_issues_count": {
          "type": "integer",
          "format": "int64",
          "x-go-name": "OpenIssues"
        },
        "open_pr_counter": {
          "type": "integer",
          "format": "int64",
          "x-go-name": "OpenPulls"
        },
        "original_url": {
          "type": "string",
          "x-go-name": "OriginalURL"
        },
        "owner": {
          "$ref": "#/definitions/User"
        },
        "parent": {
          "$ref": "#/definitions/Repository"
        },
        "permissions": {
          "$ref": "#/definitions/Permission"
        },
        "private": {
          "type": "boolean",
          "x-go-name": "Private"
        },
        "release_counter": {
          "type": "integer",
          "format": "int64",
          "x-go-name": "Releases"
        },
        "size": {
          "type": "integer",
          "format": "int64",
          "x-go-name": "Size"
        },
        "ssh_url": {
          "type": "string",
          "x-go-name": "SSHURL"
        },
        "stars_count": {
          "type": "integer",
          "format": "int64",
          "x-go-name": "Stars"
        },
        "template": {
          "type": "boolean",
          "x-go-name": "Template"
        },
        "updated_at": {
          "type": "string",
          "format": "date-time",
          "x-go-name": "Updated"
        },
        "watchers_count": {
          "type": "integer",
          "format": "int64",
          "x-go-name": "Watchers"
        },
        "website": {
          "type": "string",
          "x-go-name": "Website"
        }
      },
      "x-go-package": "code.gitea.io/gitea/modules/structs"
    },
    "RepositoryMeta": {
      "description": "RepositoryMeta basic repository information",
      "type": "object",
      "properties": {
        "full_name": {
          "type": "string",
          "x-go-name": "FullName"
        },
        "id": {
          "type": "integer",
          "format": "int64",
          "x-go-name": "ID"
        },
        "name": {
          "type": "string",
          "x-go-name": "Name"
        },
        "owner": {
          "type": "string",
          "x-go-name": "Owner"
        }
      },
      "x-go-package": "code.gitea.io/gitea/modules/structs"
    },
    "ReviewStateType": {
      "description": "ReviewStateType review state type",
      "type": "string",
      "x-go-package": "code.gitea.io/gitea/modules/structs"
    },
    "SearchResults": {
      "description": "SearchResults results of a successful search",
      "type": "object",
      "properties": {
        "data": {
          "type": "array",
          "items": {
            "$ref": "#/definitions/Repository"
          },
          "x-go-name": "Data"
        },
        "ok": {
          "type": "boolean",
          "x-go-name": "OK"
        }
      },
      "x-go-package": "code.gitea.io/gitea/modules/structs"
    },
    "ServerVersion": {
      "description": "ServerVersion wraps the version of the server",
      "type": "object",
      "properties": {
        "version": {
          "type": "string",
          "x-go-name": "Version"
        }
      },
      "x-go-package": "code.gitea.io/gitea/modules/structs"
    },
    "StateType": {
      "description": "StateType issue state type",
      "type": "string",
      "x-go-package": "code.gitea.io/gitea/modules/structs"
    },
    "Status": {
      "description": "Status holds a single Status of a single Commit",
      "type": "object",
      "properties": {
        "context": {
          "type": "string",
          "x-go-name": "Context"
        },
        "created_at": {
          "type": "string",
          "format": "date-time",
          "x-go-name": "Created"
        },
        "creator": {
          "$ref": "#/definitions/User"
        },
        "description": {
          "type": "string",
          "x-go-name": "Description"
        },
        "id": {
          "type": "integer",
          "format": "int64",
          "x-go-name": "ID"
        },
        "status": {
          "$ref": "#/definitions/StatusState"
        },
        "target_url": {
          "type": "string",
          "x-go-name": "TargetURL"
        },
        "updated_at": {
          "type": "string",
          "format": "date-time",
          "x-go-name": "Updated"
        },
        "url": {
          "type": "string",
          "x-go-name": "URL"
        }
      },
      "x-go-package": "code.gitea.io/gitea/modules/structs"
    },
    "StatusState": {
      "description": "StatusState holds the state of a Status\nIt can be \"pending\", \"success\", \"error\", \"failure\", and \"warning\"",
      "type": "string",
      "x-go-package": "code.gitea.io/gitea/modules/structs"
    },
    "StopWatch": {
      "description": "StopWatch represent a running stopwatch",
      "type": "object",
      "properties": {
        "created": {
          "type": "string",
          "format": "date-time",
          "x-go-name": "Created"
        },
        "issue_index": {
          "type": "integer",
          "format": "int64",
          "x-go-name": "IssueIndex"
        },
        "issue_title": {
          "type": "string",
          "x-go-name": "IssueTitle"
        },
        "repo_name": {
          "type": "string",
          "x-go-name": "RepoName"
        },
        "repo_owner_name": {
          "type": "string",
          "x-go-name": "RepoOwnerName"
        }
      },
      "x-go-package": "code.gitea.io/gitea/modules/structs"
    },
    "SubmitPullReviewOptions": {
      "description": "SubmitPullReviewOptions are options to submit a pending pull review",
      "type": "object",
      "properties": {
        "body": {
          "type": "string",
          "x-go-name": "Body"
        },
        "event": {
          "$ref": "#/definitions/ReviewStateType"
        }
      },
      "x-go-package": "code.gitea.io/gitea/modules/structs"
    },
    "Tag": {
      "description": "Tag represents a repository tag",
      "type": "object",
      "properties": {
        "commit": {
          "$ref": "#/definitions/CommitMeta"
        },
        "id": {
          "type": "string",
          "x-go-name": "ID"
        },
        "name": {
          "type": "string",
          "x-go-name": "Name"
        },
        "tarball_url": {
          "type": "string",
          "x-go-name": "TarballURL"
        },
        "zipball_url": {
          "type": "string",
          "x-go-name": "ZipballURL"
        }
      },
      "x-go-package": "code.gitea.io/gitea/modules/structs"
    },
    "Team": {
      "description": "Team represents a team in an organization",
      "type": "object",
      "properties": {
        "can_create_org_repo": {
          "type": "boolean",
          "x-go-name": "CanCreateOrgRepo"
        },
        "description": {
          "type": "string",
          "x-go-name": "Description"
        },
        "id": {
          "type": "integer",
          "format": "int64",
          "x-go-name": "ID"
        },
        "includes_all_repositories": {
          "type": "boolean",
          "x-go-name": "IncludesAllRepositories"
        },
        "name": {
          "type": "string",
          "x-go-name": "Name"
        },
        "organization": {
          "$ref": "#/definitions/Organization"
        },
        "permission": {
          "type": "string",
          "enum": [
            "none",
            "read",
            "write",
            "admin",
            "owner"
          ],
          "x-go-name": "Permission"
        },
        "units": {
          "type": "array",
          "items": {
            "type": "string"
          },
          "x-go-name": "Units",
          "example": [
            "repo.code",
            "repo.issues",
            "repo.ext_issues",
            "repo.wiki",
            "repo.pulls",
            "repo.releases",
            "repo.ext_wiki"
          ]
        }
      },
      "x-go-package": "code.gitea.io/gitea/modules/structs"
    },
    "TimeStamp": {
      "description": "TimeStamp defines a timestamp",
      "type": "integer",
      "format": "int64",
      "x-go-package": "code.gitea.io/gitea/modules/timeutil"
    },
    "TopicName": {
      "description": "TopicName a list of repo topic names",
      "type": "object",
      "properties": {
        "topics": {
          "type": "array",
          "items": {
            "type": "string"
          },
          "x-go-name": "TopicNames"
        }
      },
      "x-go-package": "code.gitea.io/gitea/modules/structs"
    },
    "TopicResponse": {
      "description": "TopicResponse for returning topics",
      "type": "object",
      "properties": {
        "created": {
          "type": "string",
          "format": "date-time",
          "x-go-name": "Created"
        },
        "id": {
          "type": "integer",
          "format": "int64",
          "x-go-name": "ID"
        },
        "repo_count": {
          "type": "integer",
          "format": "int64",
          "x-go-name": "RepoCount"
        },
        "topic_name": {
          "type": "string",
          "x-go-name": "Name"
        },
        "updated": {
          "type": "string",
          "format": "date-time",
          "x-go-name": "Updated"
        }
      },
      "x-go-package": "code.gitea.io/gitea/modules/structs"
    },
    "TrackedTime": {
      "description": "TrackedTime worked time for an issue / pr",
      "type": "object",
      "properties": {
        "created": {
          "type": "string",
          "format": "date-time",
          "x-go-name": "Created"
        },
        "id": {
          "type": "integer",
          "format": "int64",
          "x-go-name": "ID"
        },
        "issue": {
          "$ref": "#/definitions/Issue"
        },
        "issue_id": {
          "description": "deprecated (only for backwards compatibility)",
          "type": "integer",
          "format": "int64",
          "x-go-name": "IssueID"
        },
        "time": {
          "description": "Time in seconds",
          "type": "integer",
          "format": "int64",
          "x-go-name": "Time"
        },
        "user_id": {
          "description": "deprecated (only for backwards compatibility)",
          "type": "integer",
          "format": "int64",
          "x-go-name": "UserID"
        },
        "user_name": {
          "type": "string",
          "x-go-name": "UserName"
        }
      },
      "x-go-package": "code.gitea.io/gitea/modules/structs"
    },
    "TransferRepoOption": {
      "description": "TransferRepoOption options when transfer a repository's ownership",
      "type": "object",
      "required": [
        "new_owner"
      ],
      "properties": {
        "new_owner": {
          "type": "string",
          "x-go-name": "NewOwner"
        },
        "team_ids": {
          "description": "ID of the team or teams to add to the repository. Teams can only be added to organization-owned repositories.",
          "type": "array",
          "items": {
            "type": "integer",
            "format": "int64"
          },
          "x-go-name": "TeamIDs"
        }
      },
      "x-go-package": "code.gitea.io/gitea/modules/structs"
    },
    "UpdateFileOptions": {
      "description": "UpdateFileOptions options for updating files\nNote: `author` and `committer` are optional (if only one is given, it will be used for the other, otherwise the authenticated user will be used)",
      "type": "object",
      "required": [
        "sha",
        "content"
      ],
      "properties": {
        "author": {
          "$ref": "#/definitions/Identity"
        },
        "branch": {
          "description": "branch (optional) to base this file from. if not given, the default branch is used",
          "type": "string",
          "x-go-name": "BranchName"
        },
        "committer": {
          "$ref": "#/definitions/Identity"
        },
        "content": {
          "description": "content must be base64 encoded",
          "type": "string",
          "x-go-name": "Content"
        },
        "dates": {
          "$ref": "#/definitions/CommitDateOptions"
        },
        "from_path": {
          "description": "from_path (optional) is the path of the original file which will be moved/renamed to the path in the URL",
          "type": "string",
          "x-go-name": "FromPath"
        },
        "message": {
          "description": "message (optional) for the commit of this file. if not supplied, a default message will be used",
          "type": "string",
          "x-go-name": "Message"
        },
        "new_branch": {
          "description": "new_branch (optional) will make a new branch from `branch` before creating the file",
          "type": "string",
          "x-go-name": "NewBranchName"
        },
        "sha": {
          "description": "sha is the SHA for the file that already exists",
          "type": "string",
          "x-go-name": "SHA"
        }
      },
      "x-go-package": "code.gitea.io/gitea/modules/structs"
    },
    "User": {
      "description": "User represents a user",
      "type": "object",
      "properties": {
        "avatar_url": {
          "description": "URL to the user's avatar",
          "type": "string",
          "x-go-name": "AvatarURL"
        },
        "created": {
          "type": "string",
          "format": "date-time",
          "x-go-name": "Created"
        },
        "email": {
          "type": "string",
          "format": "email",
          "x-go-name": "Email"
        },
        "full_name": {
          "description": "the user's full name",
          "type": "string",
          "x-go-name": "FullName"
        },
        "id": {
          "description": "the user's id",
          "type": "integer",
          "format": "int64",
          "x-go-name": "ID"
        },
        "is_admin": {
          "description": "Is the user an administrator",
          "type": "boolean",
          "x-go-name": "IsAdmin"
        },
        "language": {
          "description": "User locale",
          "type": "string",
          "x-go-name": "Language"
        },
        "last_login": {
          "type": "string",
          "format": "date-time",
          "x-go-name": "LastLogin"
        },
        "login": {
          "description": "the user's username",
          "type": "string",
          "x-go-name": "UserName"
        }
      },
      "x-go-package": "code.gitea.io/gitea/modules/structs"
    },
    "UserHeatmapData": {
      "description": "UserHeatmapData represents the data needed to create a heatmap",
      "type": "object",
      "properties": {
        "contributions": {
          "type": "integer",
          "format": "int64",
          "x-go-name": "Contributions"
        },
        "timestamp": {
          "$ref": "#/definitions/TimeStamp"
        }
      },
      "x-go-package": "code.gitea.io/gitea/models"
    },
    "WatchInfo": {
      "description": "WatchInfo represents an API watch status of one repository",
      "type": "object",
      "properties": {
        "created_at": {
          "type": "string",
          "format": "date-time",
          "x-go-name": "CreatedAt"
        },
        "ignored": {
          "type": "boolean",
          "x-go-name": "Ignored"
        },
        "reason": {
          "type": "object",
          "x-go-name": "Reason"
        },
        "repository_url": {
          "type": "string",
          "x-go-name": "RepositoryURL"
        },
        "subscribed": {
          "type": "boolean",
          "x-go-name": "Subscribed"
        },
        "url": {
          "type": "string",
          "x-go-name": "URL"
        }
      },
      "x-go-package": "code.gitea.io/gitea/modules/structs"
    }
  },
  "responses": {
    "AccessToken": {
      "description": "AccessToken represents an API access token.",
      "headers": {
        "id": {
          "type": "integer",
          "format": "int64"
        },
        "name": {
          "type": "string"
        },
        "sha1": {
          "type": "string"
        },
        "token_last_eight": {
          "type": "string"
        }
      }
    },
    "AccessTokenList": {
      "description": "AccessTokenList represents a list of API access token.",
      "schema": {
        "type": "array",
        "items": {
          "$ref": "#/definitions/AccessToken"
        }
      }
    },
    "AnnotatedTag": {
      "description": "AnnotatedTag",
      "schema": {
        "$ref": "#/definitions/AnnotatedTag"
      }
    },
    "Attachment": {
      "description": "Attachment",
      "schema": {
        "$ref": "#/definitions/Attachment"
      }
    },
    "AttachmentList": {
      "description": "AttachmentList",
      "schema": {
        "type": "array",
        "items": {
          "$ref": "#/definitions/Attachment"
        }
      }
    },
    "Branch": {
      "description": "Branch",
      "schema": {
        "$ref": "#/definitions/Branch"
      }
    },
    "BranchList": {
      "description": "BranchList",
      "schema": {
        "type": "array",
        "items": {
          "$ref": "#/definitions/Branch"
        }
      }
    },
    "BranchProtection": {
      "description": "BranchProtection",
      "schema": {
        "$ref": "#/definitions/BranchProtection"
      }
    },
    "BranchProtectionList": {
      "description": "BranchProtectionList",
      "schema": {
        "type": "array",
        "items": {
          "$ref": "#/definitions/BranchProtection"
        }
      }
    },
    "Comment": {
      "description": "Comment",
      "schema": {
        "$ref": "#/definitions/Comment"
      }
    },
    "CommentList": {
      "description": "CommentList",
      "schema": {
        "type": "array",
        "items": {
          "$ref": "#/definitions/Comment"
        }
      }
    },
    "Commit": {
      "description": "Commit",
      "schema": {
        "$ref": "#/definitions/Commit"
      }
    },
    "CommitList": {
      "description": "CommitList",
      "schema": {
        "type": "array",
        "items": {
          "$ref": "#/definitions/Commit"
        }
      },
      "headers": {
        "X-HasMore": {
          "type": "boolean",
          "description": "True if there is another page"
        },
        "X-Page": {
          "type": "integer",
          "format": "int64",
          "description": "The current page"
        },
        "X-PageCount": {
          "type": "integer",
          "format": "int64",
          "description": "Total number of pages"
        },
        "X-PerPage": {
          "type": "integer",
          "format": "int64",
          "description": "Commits per page"
        },
        "X-Total": {
          "type": "integer",
          "format": "int64",
          "description": "Total commit count"
        }
      }
    },
    "ContentsListResponse": {
      "description": "ContentsListResponse",
      "schema": {
        "type": "array",
        "items": {
          "$ref": "#/definitions/ContentsResponse"
        }
      }
    },
    "ContentsResponse": {
      "description": "ContentsResponse",
      "schema": {
        "$ref": "#/definitions/ContentsResponse"
      }
    },
    "CronList": {
      "description": "CronList",
      "schema": {
        "type": "array",
        "items": {
          "$ref": "#/definitions/Cron"
        }
      }
    },
    "DeployKey": {
      "description": "DeployKey",
      "schema": {
        "$ref": "#/definitions/DeployKey"
      }
    },
    "DeployKeyList": {
      "description": "DeployKeyList",
      "schema": {
        "type": "array",
        "items": {
          "$ref": "#/definitions/DeployKey"
        }
      }
    },
    "EmailList": {
      "description": "EmailList",
      "schema": {
        "type": "array",
        "items": {
          "$ref": "#/definitions/Email"
        }
      }
    },
    "EmptyRepository": {
      "description": "EmptyRepository",
      "schema": {
        "$ref": "#/definitions/APIError"
      }
    },
    "FileDeleteResponse": {
      "description": "FileDeleteResponse",
      "schema": {
        "$ref": "#/definitions/FileDeleteResponse"
      }
    },
    "FileResponse": {
      "description": "FileResponse",
      "schema": {
        "$ref": "#/definitions/FileResponse"
      }
    },
    "GPGKey": {
      "description": "GPGKey",
      "schema": {
        "$ref": "#/definitions/GPGKey"
      }
    },
    "GPGKeyList": {
      "description": "GPGKeyList",
      "schema": {
        "type": "array",
        "items": {
          "$ref": "#/definitions/GPGKey"
        }
      }
    },
    "GeneralAPISettings": {
      "description": "GeneralAPISettings",
      "schema": {
        "$ref": "#/definitions/GeneralAPISettings"
      }
    },
    "GeneralAttachmentSettings": {
      "description": "GeneralAttachmentSettings",
      "schema": {
        "$ref": "#/definitions/GeneralAttachmentSettings"
      }
    },
    "GeneralRepoSettings": {
      "description": "GeneralRepoSettings",
      "schema": {
        "$ref": "#/definitions/GeneralRepoSettings"
      }
    },
    "GeneralUISettings": {
      "description": "GeneralUISettings",
      "schema": {
        "$ref": "#/definitions/GeneralUISettings"
      }
    },
    "GitBlobResponse": {
      "description": "GitBlobResponse",
      "schema": {
        "$ref": "#/definitions/GitBlobResponse"
      }
    },
    "GitHook": {
      "description": "GitHook",
      "schema": {
        "$ref": "#/definitions/GitHook"
      }
    },
    "GitHookList": {
      "description": "GitHookList",
      "schema": {
        "type": "array",
        "items": {
          "$ref": "#/definitions/GitHook"
        }
      }
    },
    "GitTreeResponse": {
      "description": "GitTreeResponse",
      "schema": {
        "$ref": "#/definitions/GitTreeResponse"
      }
    },
    "Hook": {
      "description": "Hook",
      "schema": {
        "$ref": "#/definitions/Hook"
      }
    },
    "HookList": {
      "description": "HookList",
      "schema": {
        "type": "array",
        "items": {
          "$ref": "#/definitions/Hook"
        }
      }
    },
    "Issue": {
      "description": "Issue",
      "schema": {
        "$ref": "#/definitions/Issue"
      }
    },
    "IssueDeadline": {
      "description": "IssueDeadline",
      "schema": {
        "$ref": "#/definitions/IssueDeadline"
      }
    },
    "IssueList": {
      "description": "IssueList",
      "schema": {
        "type": "array",
        "items": {
          "$ref": "#/definitions/Issue"
        }
      }
    },
    "IssueTemplates": {
      "description": "IssueTemplates",
      "schema": {
        "type": "array",
        "items": {
          "$ref": "#/definitions/IssueTemplate"
        }
      }
    },
    "Label": {
      "description": "Label",
      "schema": {
        "$ref": "#/definitions/Label"
      }
    },
    "LabelList": {
      "description": "LabelList",
      "schema": {
        "type": "array",
        "items": {
          "$ref": "#/definitions/Label"
        }
      }
    },
    "LanguageStatistics": {
      "description": "LanguageStatistics",
      "schema": {
        "type": "object",
        "additionalProperties": {
          "type": "integer",
          "format": "int64"
        }
      }
    },
    "MarkdownRender": {
      "description": "MarkdownRender is a rendered markdown document",
      "schema": {
        "type": "string"
      }
    },
    "Milestone": {
      "description": "Milestone",
      "schema": {
        "$ref": "#/definitions/Milestone"
      }
    },
    "MilestoneList": {
      "description": "MilestoneList",
      "schema": {
        "type": "array",
        "items": {
          "$ref": "#/definitions/Milestone"
        }
      }
    },
    "NotificationCount": {
      "description": "Number of unread notifications",
      "schema": {
        "$ref": "#/definitions/NotificationCount"
      }
    },
    "NotificationThread": {
      "description": "NotificationThread",
      "schema": {
        "$ref": "#/definitions/NotificationThread"
      }
    },
    "NotificationThreadList": {
      "description": "NotificationThreadList",
      "schema": {
        "type": "array",
        "items": {
          "$ref": "#/definitions/NotificationThread"
        }
      }
    },
    "OAuth2Application": {
      "description": "OAuth2Application",
      "schema": {
        "$ref": "#/definitions/OAuth2Application"
      }
    },
    "OAuth2ApplicationList": {
      "description": "OAuth2ApplicationList represents a list of OAuth2 applications.",
      "schema": {
        "type": "array",
        "items": {
          "$ref": "#/definitions/OAuth2Application"
        }
      }
    },
    "Organization": {
      "description": "Organization",
      "schema": {
        "$ref": "#/definitions/Organization"
      }
    },
    "OrganizationList": {
      "description": "OrganizationList",
      "schema": {
        "type": "array",
        "items": {
          "$ref": "#/definitions/Organization"
        }
      }
    },
    "PublicKey": {
      "description": "PublicKey",
      "schema": {
        "$ref": "#/definitions/PublicKey"
      }
    },
    "PublicKeyList": {
      "description": "PublicKeyList",
      "schema": {
        "type": "array",
        "items": {
          "$ref": "#/definitions/PublicKey"
        }
      }
    },
    "PullRequest": {
      "description": "PullRequest",
      "schema": {
        "$ref": "#/definitions/PullRequest"
      }
    },
    "PullRequestList": {
      "description": "PullRequestList",
      "schema": {
        "type": "array",
        "items": {
          "$ref": "#/definitions/PullRequest"
        }
      }
    },
    "PullReview": {
      "description": "PullReview",
      "schema": {
        "$ref": "#/definitions/PullReview"
      }
    },
    "PullReviewComment": {
      "description": "PullComment",
      "schema": {
        "$ref": "#/definitions/PullReviewComment"
      }
    },
    "PullReviewCommentList": {
      "description": "PullCommentList",
      "schema": {
        "type": "array",
        "items": {
          "$ref": "#/definitions/PullReviewComment"
        }
      }
    },
    "PullReviewList": {
      "description": "PullReviewList",
      "schema": {
        "type": "array",
        "items": {
          "$ref": "#/definitions/PullReview"
        }
      }
    },
    "Reaction": {
      "description": "Reaction",
      "schema": {
        "$ref": "#/definitions/Reaction"
      }
    },
    "ReactionList": {
      "description": "ReactionList",
      "schema": {
        "type": "array",
        "items": {
          "$ref": "#/definitions/Reaction"
        }
      }
    },
    "Reference": {
      "description": "Reference",
      "schema": {
        "$ref": "#/definitions/Reference"
      }
    },
    "ReferenceList": {
      "description": "ReferenceList",
      "schema": {
        "type": "array",
        "items": {
          "$ref": "#/definitions/Reference"
        }
      }
    },
    "Release": {
      "description": "Release",
      "schema": {
        "$ref": "#/definitions/Release"
      }
    },
    "ReleaseList": {
      "description": "ReleaseList",
      "schema": {
        "type": "array",
        "items": {
          "$ref": "#/definitions/Release"
        }
      }
    },
    "Repository": {
      "description": "Repository",
      "schema": {
        "$ref": "#/definitions/Repository"
      }
    },
    "RepositoryList": {
      "description": "RepositoryList",
      "schema": {
        "type": "array",
        "items": {
          "$ref": "#/definitions/Repository"
        }
      }
    },
    "SearchResults": {
      "description": "SearchResults",
      "schema": {
        "$ref": "#/definitions/SearchResults"
      }
    },
    "ServerVersion": {
      "description": "ServerVersion",
      "schema": {
        "$ref": "#/definitions/ServerVersion"
      }
    },
    "Status": {
      "description": "Status",
      "schema": {
        "$ref": "#/definitions/Status"
      }
    },
    "StatusList": {
      "description": "StatusList",
      "schema": {
        "type": "array",
        "items": {
          "$ref": "#/definitions/Status"
        }
      }
    },
    "StopWatch": {
      "description": "StopWatch",
      "schema": {
        "$ref": "#/definitions/StopWatch"
      }
    },
    "StopWatchList": {
      "description": "StopWatchList",
      "schema": {
        "type": "array",
        "items": {
          "$ref": "#/definitions/StopWatch"
        }
      }
    },
    "StringSlice": {
      "description": "StringSlice",
      "schema": {
        "type": "array",
        "items": {
          "type": "string"
        }
      }
    },
    "Tag": {
      "description": "Tag",
      "schema": {
        "$ref": "#/definitions/Tag"
      }
    },
    "TagList": {
      "description": "TagList",
      "schema": {
        "type": "array",
        "items": {
          "$ref": "#/definitions/Tag"
        }
      }
    },
    "Team": {
      "description": "Team",
      "schema": {
        "$ref": "#/definitions/Team"
      }
    },
    "TeamList": {
      "description": "TeamList",
      "schema": {
        "type": "array",
        "items": {
          "$ref": "#/definitions/Team"
        }
      }
    },
    "TopicListResponse": {
      "description": "TopicListResponse",
      "schema": {
        "type": "array",
        "items": {
          "$ref": "#/definitions/TopicResponse"
        }
      }
    },
    "TopicNames": {
      "description": "TopicNames",
      "schema": {
        "$ref": "#/definitions/TopicName"
      }
    },
    "TrackedTime": {
      "description": "TrackedTime",
      "schema": {
        "$ref": "#/definitions/TrackedTime"
      }
    },
    "TrackedTimeList": {
      "description": "TrackedTimeList",
      "schema": {
        "type": "array",
        "items": {
          "$ref": "#/definitions/TrackedTime"
        }
      }
    },
    "User": {
      "description": "User",
      "schema": {
        "$ref": "#/definitions/User"
      }
    },
    "UserHeatmapData": {
      "description": "UserHeatmapData",
      "schema": {
        "type": "array",
        "items": {
          "$ref": "#/definitions/UserHeatmapData"
        }
      }
    },
    "UserList": {
      "description": "UserList",
      "schema": {
        "type": "array",
        "items": {
          "$ref": "#/definitions/User"
        }
      }
    },
    "WatchInfo": {
      "description": "WatchInfo",
      "schema": {
        "$ref": "#/definitions/WatchInfo"
      }
    },
    "empty": {
      "description": "APIEmpty is an empty response"
    },
    "error": {
      "description": "APIError is error format response",
      "headers": {
        "message": {
          "type": "string"
        },
        "url": {
          "type": "string"
        }
      }
    },
    "forbidden": {
      "description": "APIForbiddenError is a forbidden error response",
      "headers": {
        "message": {
          "type": "string"
        },
        "url": {
          "type": "string"
        }
      }
    },
    "invalidTopicsError": {
      "description": "APIInvalidTopicsError is error format response to invalid topics",
      "headers": {
        "invalidTopics": {
          "type": "array",
          "items": {
            "type": "string"
          }
        },
        "message": {
          "type": "string"
        }
      }
    },
    "notFound": {
      "description": "APINotFound is a not found empty response"
    },
    "parameterBodies": {
      "description": "parameterBodies",
      "schema": {
<<<<<<< HEAD
        "$ref": "#/definitions/PullReviewRequestOptions"
=======
        "$ref": "#/definitions/MigrateRepoOptions"
>>>>>>> d453533b
      }
    },
    "redirect": {
      "description": "APIRedirect is a redirect response"
    },
    "string": {
      "description": "APIString is a string response",
      "schema": {
        "type": "string"
      }
    },
    "validationError": {
      "description": "APIValidationError is error format response related to input validation",
      "headers": {
        "message": {
          "type": "string"
        },
        "url": {
          "type": "string"
        }
      }
    }
  },
  "securityDefinitions": {
    "AccessToken": {
      "type": "apiKey",
      "name": "access_token",
      "in": "query"
    },
    "AuthorizationHeaderToken": {
      "description": "API tokens must be prepended with \"token\" followed by a space.",
      "type": "apiKey",
      "name": "Authorization",
      "in": "header"
    },
    "BasicAuth": {
      "type": "basic"
    },
    "SudoHeader": {
      "description": "Sudo API request as the user provided as the key. Admin privileges are required.",
      "type": "apiKey",
      "name": "Sudo",
      "in": "header"
    },
    "SudoParam": {
      "description": "Sudo API request as the user provided as the key. Admin privileges are required.",
      "type": "apiKey",
      "name": "sudo",
      "in": "query"
    },
    "TOTPHeader": {
      "description": "Must be used in combination with BasicAuth if two-factor authentication is enabled.",
      "type": "apiKey",
      "name": "X-GITEA-OTP",
      "in": "header"
    },
    "Token": {
      "type": "apiKey",
      "name": "token",
      "in": "query"
    }
  },
  "security": [
    {
      "BasicAuth": []
    },
    {
      "Token": []
    },
    {
      "AccessToken": []
    },
    {
      "AuthorizationHeaderToken": []
    },
    {
      "SudoParam": []
    },
    {
      "SudoHeader": []
    },
    {
      "TOTPHeader": []
    }
  ]
}<|MERGE_RESOLUTION|>--- conflicted
+++ resolved
@@ -16284,11 +16284,7 @@
     "parameterBodies": {
       "description": "parameterBodies",
       "schema": {
-<<<<<<< HEAD
-        "$ref": "#/definitions/PullReviewRequestOptions"
-=======
         "$ref": "#/definitions/MigrateRepoOptions"
->>>>>>> d453533b
       }
     },
     "redirect": {
