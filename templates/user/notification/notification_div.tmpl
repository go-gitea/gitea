--- conflicted
+++ resolved
@@ -26,100 +26,8 @@
 			{{range $one := .Notifications}}
 				<div class="notifications-item" id="notification_{{$one.ID}}" data-status="{{$one.Status}}">
 					<div class="tw-self-start tw-mt-[2px]">
-						{{if $one.Issue}}
-							{{template "shared/issueicon" $one.Issue}}
-						{{else}}
-							{{svg "octicon-repo" 16 "text grey"}}
-						{{end}}
+						{{$one.IconHTML ctx}}
 					</div>
-<<<<<<< HEAD
-				{{else}}
-					{{range $notification := .Notifications}}
-						<div class="notifications-item tw-flex tw-items-center tw-flex-wrap tw-gap-2 tw-p-2" id="notification_{{.ID}}" data-status="{{.Status}}">
-							<div class="notifications-icon tw-ml-2 tw-mr-1 tw-self-start tw-mt-1">
-								{{.IconHTML ctx}}
-							</div>
-							<a class="notifications-link tw-flex tw-flex-1 tw-flex-col silenced" href="{{.Link ctx}}">
-								<div class="notifications-top-row tw-text-13 tw-break-anywhere">
-									{{.Repository.FullName}} {{if .Issue}}<span class="text light-3">#{{.Issue.Index}}</span>{{end}}
-									{{if eq .Status 3}}
-										{{svg "octicon-pin" 13 "text blue tw-mt-0.5 tw-ml-1"}}
-									{{end}}
-								</div>
-								<div class="notifications-bottom-row tw-text-16 tw-py-0.5">
-									<span class="issue-title tw-break-anywhere">
-										{{if .Issue}}
-											{{.Issue.Title | ctx.RenderUtils.RenderIssueSimpleTitle}}
-										{{else if .Release}}
-											{{.Release.Title}}
-										{{else if .Commit}}
-											{{.Commit.Summary}}
-										{{else}}
-											{{.Repository.FullName}}
-										{{end}}
-									</span>
-								</div>
-							</a>
-							<div class="notifications-updated tw-items-center tw-mr-2">
-								{{if .Issue}}
-									{{DateUtils.TimeSince .Issue.UpdatedUnix}}
-								{{else if .Release}}
-									{{DateUtils.TimeSince .Release.CreatedUnix}}
-								{{else if .Commit}}
-									{{DateUtils.TimeSince .Commit.Committer.When}}
-								{{else}}
-									{{DateUtils.TimeSince .UpdatedUnix}}
-								{{end}}
-							</div>
-							<div class="notifications-buttons tw-items-center tw-justify-end tw-gap-1 tw-px-1">
-								{{if ne .Status 3}}
-									<form action="{{AppSubUrl}}/notifications/status" method="post">
-										{{$.CsrfTokenHtml}}
-										<input type="hidden" name="notification_id" value="{{.ID}}">
-										<input type="hidden" name="status" value="pinned">
-										<button class="btn interact-bg tw-p-2" title="{{ctx.Locale.Tr "notification.pin"}}"
-											data-url="{{AppSubUrl}}/notifications/status"
-											data-status="pinned"
-											data-page="{{$.Page.Paginater.Current}}"
-											data-notification-id="{{.ID}}"
-											data-q="{{$.Keyword}}">
-											{{svg "octicon-pin"}}
-										</button>
-									</form>
-								{{end}}
-								{{if or (eq .Status 1) (eq .Status 3)}}
-									<form action="{{AppSubUrl}}/notifications/status" method="post">
-										{{$.CsrfTokenHtml}}
-										<input type="hidden" name="notification_id" value="{{.ID}}">
-										<input type="hidden" name="status" value="read">
-										<input type="hidden" name="page" value="{{$.Page.Paginater.Current}}">
-										<button class="btn interact-bg tw-p-2" title="{{ctx.Locale.Tr "notification.mark_as_read"}}"
-											data-url="{{AppSubUrl}}/notifications/status"
-											data-status="read"
-											data-page="{{$.Page.Paginater.Current}}"
-											data-notification-id="{{.ID}}"
-											data-q="{{$.Keyword}}">
-											{{svg "octicon-check"}}
-										</button>
-									</form>
-								{{else if eq .Status 2}}
-									<form action="{{AppSubUrl}}/notifications/status" method="post">
-										{{$.CsrfTokenHtml}}
-										<input type="hidden" name="notification_id" value="{{.ID}}">
-										<input type="hidden" name="status" value="unread">
-										<input type="hidden" name="page" value="{{$.Page.Paginater.Current}}">
-										<button class="btn interact-bg tw-p-2" title="{{ctx.Locale.Tr "notification.mark_as_unread"}}"
-											data-url="{{AppSubUrl}}/notifications/status"
-											data-status="unread"
-											data-page="{{$.Page.Paginater.Current}}"
-											data-notification-id="{{.ID}}"
-											data-q="{{$.Keyword}}">
-											{{svg "octicon-bell"}}
-										</button>
-									</form>
-								{{end}}
-							</div>
-=======
 					<a class="notifications-link silenced tw-flex-1" href="{{$one.Link ctx}}">
 						<div class="flex-text-block tw-text-[0.95em]">
 							{{$one.Repository.FullName}} {{if $one.Issue}}<span class="text light-3">#{{$one.Issue.Index}}</span>{{end}}
@@ -130,15 +38,22 @@
 						<div class="tw-text-16 tw-py-0.5">
 							{{if $one.Issue}}
 								{{$one.Issue.Title | ctx.RenderUtils.RenderIssueSimpleTitle}}
+							{{else if $one.Release}}
+								{{$one.Release.Title}}
+							{{else if $one.Commit}}
+								{{$one.Commit.Summary}}
 							{{else}}
 								{{$one.Repository.FullName}}
 							{{end}}
->>>>>>> 86aafea3
 						</div>
 					</a>
 					<div class="notifications-updated flex-text-inline">
 						{{if $one.Issue}}
 							{{DateUtils.TimeSince $one.Issue.UpdatedUnix}}
+						{{else if $one.Release}}
+							{{DateUtils.TimeSince $one.Release.CreatedUnix}}
+						{{else if $one.Commit}}
+							{{DateUtils.TimeSince $one.Commit.Committer.When}}
 						{{else}}
 							{{DateUtils.TimeSince $one.UpdatedUnix}}
 						{{end}}
