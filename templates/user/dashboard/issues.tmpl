{{template "base/head" .}}
<div class="dashboard issues">
	{{template "user/dashboard/navbar" .}}
	<div class="ui container">
		<div class="ui stackable grid">
			<div class="four wide column">
				<div class="ui secondary vertical filter menu">
					<a class="{{if eq .ViewType "your_repositories"}}ui basic blue button{{end}} item" href="{{.Link}}?type=your_repositories&repos=[{{range $.RepoIDs}}{{.}}%2C{{end}}]&sort={{$.SortType}}&state={{.State}}">
						{{.i18n.Tr "home.issues.in_your_repos"}}
						<strong class="ui right">{{.IssueStats.YourRepositoriesCount}}</strong>
					</a>
					{{if not .ContextUser.IsOrganization}}
						<a class="{{if eq .ViewType "assigned"}}ui basic blue button{{end}} item" href="{{.Link}}?type=assigned&repos=[{{range $.RepoIDs}}{{.}}%2C{{end}}]&sort={{$.SortType}}&state={{.State}}">
							{{.i18n.Tr "repo.issues.filter_type.assigned_to_you"}}
							<strong class="ui right">{{.IssueStats.AssignCount}}</strong>
						</a>
						<a class="{{if eq .ViewType "created_by"}}ui basic blue button{{end}} item" href="{{.Link}}?type=created_by&repos=[{{range $.RepoIDs}}{{.}}%2C{{end}}]&sort={{$.SortType}}&state={{.State}}">
							{{.i18n.Tr "repo.issues.filter_type.created_by_you"}}
							<strong class="ui right">{{.IssueStats.CreateCount}}</strong>
						</a>
						<a class="{{if eq .ViewType "mentioned"}}ui basic blue button{{end}} item" href="{{.Link}}?type=mentioned&repos=[{{range $.RepoIDs}}{{.}}%2C{{end}}]&sort={{$.SortType}}&state={{.State}}">
							{{.i18n.Tr "repo.issues.filter_type.mentioning_you"}}
							<strong class="ui right">{{.IssueStats.MentionCount}}</strong>
						</a>
					{{end}}
					<div class="ui divider"></div>
					<a class="{{if not $.RepoIDs}}ui basic blue button{{end}} repo name item" href="{{$.Link}}?type={{$.ViewType}}&sort={{$.SortType}}&state={{$.State}}&q={{$.Keyword}}">
						<span class="text truncate">All</span>
						<div class="ui {{if $.IsShowClosed}}red{{else}}green{{end}} label">{{.TotalIssueCount}}</div>
					</a>
					{{range .Repos}}
						{{with $Repo := .}}
							<a class="{{range $.RepoIDs}}{{if eq . $Repo.ID}}ui basic blue button{{end}}{{end}} repo name item" href="{{$.Link}}?type={{$.ViewType}}&repos=[
									{{with $include := true}}
										{{range $.RepoIDs}}
											{{if eq . $Repo.ID}}
												{{$include = false}}
											{{else}}
												{{.}}%2C
											{{end}}
										{{end}}
										{{if eq $include true}}
											{{$Repo.ID}}%2C
										{{end}}
									{{end}}
									]&sort={{$.SortType}}&state={{$.State}}&q={{$.Keyword}}" title="{{.FullName}}">
								<span class="text truncate">{{$Repo.FullName}}</span>
								<div class="ui {{if $.IsShowClosed}}red{{else}}green{{end}} label">{{index $.Counts $Repo.ID}}</div>
							</a>
						{{end}}
					{{end}}
				</div>
			</div>
			<div class="twelve wide column content">
				<div class="ui three column stackable grid">
					<div class="column">
						<div class="ui tiny basic status buttons">
							<a class="ui {{if not .IsShowClosed}}green active{{end}} basic button" href="{{.Link}}?type={{$.ViewType}}&repos=[{{range $.RepoIDs}}{{.}}%2C{{end}}]&sort={{$.SortType}}&state=open&q={{$.Keyword}}">
								{{svg "octicon-issue-opened" 16}}
								{{.i18n.Tr "repo.issues.open_tab" .ShownIssueStats.OpenCount}}
							</a>
							<a class="ui {{if .IsShowClosed}}red active{{end}} basic button" href="{{.Link}}?type={{$.ViewType}}&repos=[{{range $.RepoIDs}}{{.}}%2C{{end}}]&sort={{$.SortType}}&state=closed&q={{$.Keyword}}">
								{{svg "octicon-issue-closed" 16}}
								{{.i18n.Tr "repo.issues.close_tab" .ShownIssueStats.ClosedCount}}
							</a>
						</div>
					</div>
					<div class="column center aligned">
						<form class="ui form ignore-dirty">
							<div class="ui fluid action input">
								<input type="hidden" name="type" value="{{$.ViewType}}"/>
								<input type="hidden" name="repos" value="[{{range $.RepoIDs}}{{.}}%2C{{end}}]"/>
								<input type="hidden" name="sort" value="{{$.SortType}}"/>
								<input type="hidden" name="state" value="{{$.State}}"/>
								<div class="ui search action input">
									<input name="q" value="{{$.Keyword}}" placeholder="{{.i18n.Tr "explore.search"}}..." autofocus>
								</div>
								<button class="ui blue button" type="submit">{{.i18n.Tr "explore.search"}}</button>
							</div>
						</form>
					</div>
					<div class="column right aligned">
						<!-- Sort -->
						<div class="ui dropdown type jump item">
							<span class="text">
								{{.i18n.Tr "repo.issues.filter_sort"}}
								<i class="dropdown icon"></i>
							</span>
							<div class="menu">
								<a class="{{if or (eq .SortType "latest") (not .SortType)}}active{{end}} item" href="{{$.Link}}?type={{$.ViewType}}&repos=[{{range $.RepoIDs}}{{.}}%2C{{end}}]&sort=latest&state={{$.State}}&q={{$.Keyword}}">{{.i18n.Tr "repo.issues.filter_sort.latest"}}</a>
								<a class="{{if eq .SortType "oldest"}}active{{end}} item" href="{{$.Link}}?type={{$.ViewType}}&repos=[{{range $.RepoIDs}}{{.}}%2C{{end}}]&sort=oldest&state={{$.State}}&q={{$.Keyword}}">{{.i18n.Tr "repo.issues.filter_sort.oldest"}}</a>
								<a class="{{if eq .SortType "recentupdate"}}active{{end}} item" href="{{$.Link}}?type={{$.ViewType}}&repos=[{{range $.RepoIDs}}{{.}}%2C{{end}}]&sort=recentupdate&state={{$.State}}&q={{$.Keyword}}">{{.i18n.Tr "repo.issues.filter_sort.recentupdate"}}</a>
								<a class="{{if eq .SortType "leastupdate"}}active{{end}} item" href="{{$.Link}}?type={{$.ViewType}}&repos=[{{range $.RepoIDs}}{{.}}%2C{{end}}]&sort=leastupdate&state={{$.State}}&q={{$.Keyword}}">{{.i18n.Tr "repo.issues.filter_sort.leastupdate"}}</a>
								<a class="{{if eq .SortType "mostcomment"}}active{{end}} item" href="{{$.Link}}?type={{$.ViewType}}&repos=[{{range $.RepoIDs}}{{.}}%2C{{end}}]&sort=mostcomment&state={{$.State}}&q={{$.Keyword}}">{{.i18n.Tr "repo.issues.filter_sort.mostcomment"}}</a>
								<a class="{{if eq .SortType "leastcomment"}}active{{end}} item" href="{{$.Link}}?type={{$.ViewType}}&repos=[{{range $.RepoIDs}}{{.}}%2C{{end}}]&sort=leastcomment&state={{$.State}}&q={{$.Keyword}}">{{.i18n.Tr "repo.issues.filter_sort.leastcomment"}}</a>
								<a class="{{if eq .SortType "nearduedate"}}active{{end}} item" href="{{$.Link}}?type={{$.ViewType}}&repos=[{{range $.RepoIDs}}{{.}}%2C{{end}}]&sort=nearduedate&state={{$.State}}&q={{$.Keyword}}">{{.i18n.Tr "repo.issues.filter_sort.nearduedate"}}</a>
								<a class="{{if eq .SortType "farduedate"}}active{{end}} item" href="{{$.Link}}?type={{$.ViewType}}&repos=[{{range $.RepoIDs}}{{.}}%2C{{end}}]&sort=farduedate&state={{$.State}}&q={{$.Keyword}}">{{.i18n.Tr "repo.issues.filter_sort.farduedate"}}</a>
							</div>
						</div>
					</div>
				</div>

				<div class="issue list">
					{{ $approvalCounts := .ApprovalCounts}}
					{{range .Issues}}

						{{ $timeStr:= TimeSinceUnix .CreatedUnix $.Lang }}
						{{if .Repo}}
						<li class="item">
<<<<<<< HEAD
							<div class="ui label">{{if not $.RepoID}}{{.Repo.FullName}}{{end}}#{{.Index}}</div>
							<a class="title has-emoji" href="{{.Repo.Link}}/issues/{{.Index}}">{{.Title}}</a>
=======
							<div class="ui label">{{.Repo.FullName}}#{{.Index}}</div>
							<a class="title" href="{{.HTMLURL}}">{{RenderEmoji .Title}}</a>
>>>>>>> 6e23a1b8

							{{if .IsPull}}
									{{if (index $.CommitStatus .PullRequest.ID)}}
											{{template "repo/commit_status" (index $.CommitStatus .PullRequest.ID)}}
									{{end}}
							{{end}}

							{{with .Labels}}
								{{/* If we have any labels, we should show them
								with a 2.5 line height, this way they don't look
								awful and they don't stack on top of each other,
								especially on mobile views. */}}
								<span style="line-height: 2.5">
									{{range .}}
										<a class="ui label" href="{{$.Link}}?q={{$.Keyword}}&type={{$.ViewType}}&state={{$.State}}&labels={{.ID}}&milestone={{$.MilestoneID}}&assignee={{$.AssigneeID}}&repos=[{{range $.RepoIDs}}{{.}}%2C{{end}}]" style="color: {{.ForegroundColor}}; background-color: {{.Color}}" title="{{.Description | RenderEmojiPlain}}">{{.Name | RenderEmoji}}</a>
									{{end}}
								</span>
							{{end}}

							{{if .NumComments}}
								<span class="comment ui right">{{svg "octicon-comment" 16}} {{.NumComments}}</span>
							{{end}}
							{{if .TotalTrackedTime}}
								<span class="comment ui right">{{svg "octicon-clock" 16}} {{.TotalTrackedTime | Sec2Time}}</span>
							{{end}}

							<p class="desc">
								{{if .OriginalAuthor}}
									{{$.i18n.Tr .GetLastEventLabelFake $timeStr .OriginalAuthor | Safe}}
								{{else if gt .Poster.ID 0}}
									{{$.i18n.Tr .GetLastEventLabel $timeStr .Poster.HomeLink (.Poster.GetDisplayName|Escape) | Safe}}
								{{else}}
									{{$.i18n.Tr .GetLastEventLabelFake $timeStr (.Poster.GetDisplayName|Escape) | Safe}}
								{{end}}
								{{if .Milestone}}
<<<<<<< HEAD
									<a class="milestone" href="{{.Repo.Link}}{{$.Link}}?q={{$.Keyword}}&type={{$.ViewType}}&state={{$.State}}&labels={{$.SelectLabels}}&milestone={{.Milestone.ID}}&assignee={{$.AssigneeID}}">
										<span class="octicon octicon-milestone"></span> {{.Milestone.Name}}
									</a>
								{{end}}
								{{if .Ref}}
									<a class="ref" href="{{index $.IssueRefURLs .ID}}">
										<span class="octicon octicon-git-branch"></span> {{index $.IssueRefEndNames .ID}}
=======
									<a class="milestone" href="{{AppSubUrl}}/{{.Repo.Owner.Name}}/{{.Repo.Name}}{{$.Link}}?q={{$.Keyword}}&type={{$.ViewType}}&state={{$.State}}&labels={{$.SelectLabels}}&milestone={{.Milestone.ID}}&assignee={{$.AssigneeID}}">
										{{svg "octicon-milestone" 16}} {{.Milestone.Name}}
									</a>
								{{end}}
								{{if .Ref}}
									<a class="ref" href="{{AppSubUrl}}/{{.Repo.Owner.Name}}/{{.Repo.Name}}/src/branch/{{.Ref}}">
										{{svg "octicon-git-branch" 16}} {{.Ref}}
>>>>>>> 6e23a1b8
									</a>
								{{end}}
								{{range .Assignees}}
									<a class="ui right assignee poping up" href="{{.HomeLink}}" data-content="{{.GetDisplayName}}" data-variation="inverted" data-position="left center">
										<img class="ui avatar image" src="{{.RelAvatarLink}}">
									</a>
								{{end}}
								{{$tasks := .GetTasks}}
								{{if gt $tasks 0}}
									{{$tasksDone := .GetTasksDone}}
									<span class="checklist">
										{{svg "octicon-checklist" 16}} {{$tasksDone}} / {{$tasks}} <span class="progress-bar"><span class="progress" style="width:calc(100% * {{$tasksDone}} / {{$tasks}});"></span></span>
									</span>
								{{end}}
								{{if ne .DeadlineUnix 0}}
									<span class="due-date poping up" data-content="{{$.i18n.Tr "repo.issues.due_date"}}" data-variation="tiny inverted" data-position="right center">
										{{svg "octicon-calendar" 16}}<span{{if .IsOverdue}} class="overdue"{{end}}>{{.DeadlineUnix.FormatShort}}</span>
									</span>
								{{end}}
								{{if .IsPull}}
									{{$approveOfficial := call $approvalCounts .ID "approve"}}
									{{$rejectOfficial := call $approvalCounts .ID "reject"}}
									{{$waitingOfficial := call $approvalCounts .ID "waiting"}}
									{{if gt $approveOfficial 0}}
										<span class="approvals">{{svg "octicon-check" 16}}
											{{$.i18n.Tr (TrN $.i18n.Lang $approveOfficial "repo.pulls.approve_count_1" "repo.pulls.approve_count_n") $approveOfficial}}
										</span>
									{{end}}

									{{if gt $rejectOfficial 0}}
										<span class="rejects">{{svg "octicon-request-changes" 16}}
											{{$.i18n.Tr (TrN $.i18n.Lang $rejectOfficial "repo.pulls.reject_count_1" "repo.pulls.reject_count_n") $rejectOfficial}}
										</span>
									{{end}}

									{{if gt $waitingOfficial 0}}
										<span class="waiting">{{svg "octicon-eye" 16}}
											{{$.i18n.Tr (TrN $.i18n.Lang $waitingOfficial "repo.pulls.waiting_count_1" "repo.pulls.waiting_count_n") $waitingOfficial}}
										</span>
									{{end}}

									{{if and (not .PullRequest.HasMerged) (gt (len .PullRequest.ConflictedFiles) 0)}}
										<span class="conflicting">{{svg "octicon-mirror" 16}} {{$.i18n.Tr (TrN $.i18n.Lang (len .PullRequest.ConflictedFiles) "repo.pulls.num_conflicting_files_1" "repo.pulls.num_conflicting_files_n") (len .PullRequest.ConflictedFiles)}}</span>
									{{end}}
								{{end}}
							</p>
						</li>
						{{end}}
					{{end}}

					{{template "base/paginate" .}}
				</div>
			</div>
		</div>
	</div>
</div>
{{template "base/footer" .}}<|MERGE_RESOLUTION|>--- conflicted
+++ resolved
@@ -107,13 +107,8 @@
 						{{ $timeStr:= TimeSinceUnix .CreatedUnix $.Lang }}
 						{{if .Repo}}
 						<li class="item">
-<<<<<<< HEAD
-							<div class="ui label">{{if not $.RepoID}}{{.Repo.FullName}}{{end}}#{{.Index}}</div>
-							<a class="title has-emoji" href="{{.Repo.Link}}/issues/{{.Index}}">{{.Title}}</a>
-=======
 							<div class="ui label">{{.Repo.FullName}}#{{.Index}}</div>
 							<a class="title" href="{{.HTMLURL}}">{{RenderEmoji .Title}}</a>
->>>>>>> 6e23a1b8
 
 							{{if .IsPull}}
 									{{if (index $.CommitStatus .PullRequest.ID)}}
@@ -149,23 +144,13 @@
 									{{$.i18n.Tr .GetLastEventLabelFake $timeStr (.Poster.GetDisplayName|Escape) | Safe}}
 								{{end}}
 								{{if .Milestone}}
-<<<<<<< HEAD
-									<a class="milestone" href="{{.Repo.Link}}{{$.Link}}?q={{$.Keyword}}&type={{$.ViewType}}&state={{$.State}}&labels={{$.SelectLabels}}&milestone={{.Milestone.ID}}&assignee={{$.AssigneeID}}">
-										<span class="octicon octicon-milestone"></span> {{.Milestone.Name}}
-									</a>
-								{{end}}
-								{{if .Ref}}
-									<a class="ref" href="{{index $.IssueRefURLs .ID}}">
-										<span class="octicon octicon-git-branch"></span> {{index $.IssueRefEndNames .ID}}
-=======
 									<a class="milestone" href="{{AppSubUrl}}/{{.Repo.Owner.Name}}/{{.Repo.Name}}{{$.Link}}?q={{$.Keyword}}&type={{$.ViewType}}&state={{$.State}}&labels={{$.SelectLabels}}&milestone={{.Milestone.ID}}&assignee={{$.AssigneeID}}">
 										{{svg "octicon-milestone" 16}} {{.Milestone.Name}}
 									</a>
 								{{end}}
 								{{if .Ref}}
-									<a class="ref" href="{{AppSubUrl}}/{{.Repo.Owner.Name}}/{{.Repo.Name}}/src/branch/{{.Ref}}">
-										{{svg "octicon-git-branch" 16}} {{.Ref}}
->>>>>>> 6e23a1b8
+									<a class="ref" href="{{AppSubUrl}}/{{.Repo.Owner.Name}}/{{.Repo.Name}}{{index $.IssueRefURLs .ID}}">
+										{{svg "octicon-git-branch" 16}} {{index $.IssueRefEndNames .ID}}
 									</a>
 								{{end}}
 								{{range .Assignees}}
