--- conflicted
+++ resolved
@@ -52,16 +52,15 @@
 				</div>
 			</div>
 			<div class="twelve wide column content">
-<<<<<<< HEAD
 				<div class="ui three column stackable grid">
 					<div class="column">
 						<div class="ui tiny basic status buttons">
 							<a class="ui {{if not .IsShowClosed}}green active{{end}} basic button" href="{{.Link}}?type={{$.ViewType}}&repos=[{{range $.RepoIDs}}{{.}}%2C{{end}}]&sort={{$.SortType}}&state=open&q={{$.Keyword}}">
-								<i class="octicon octicon-issue-opened"></i>
+								{{svg "octicon-issue-opened" 16}}
 								{{.i18n.Tr "repo.issues.open_tab" .ShownIssueStats.OpenCount}}
 							</a>
 							<a class="ui {{if .IsShowClosed}}red active{{end}} basic button" href="{{.Link}}?type={{$.ViewType}}&repos=[{{range $.RepoIDs}}{{.}}%2C{{end}}]&sort={{$.SortType}}&state=closed&q={{$.Keyword}}">
-								<i class="octicon octicon-issue-closed"></i>
+								{{svg "octicon-issue-closed" 16}}
 								{{.i18n.Tr "repo.issues.close_tab" .ShownIssueStats.ClosedCount}}
 							</a>
 						</div>
@@ -99,34 +98,6 @@
 								<a class="{{if eq .SortType "nearduedate"}}active{{end}} item" href="{{$.Link}}?type={{$.ViewType}}&repos=[{{range $.RepoIDs}}{{.}}%2C{{end}}]&sort=nearduedate&state={{$.State}}&q={{$.Keyword}}">{{.i18n.Tr "repo.issues.filter_sort.nearduedate"}}</a>
 								<a class="{{if eq .SortType "farduedate"}}active{{end}} item" href="{{$.Link}}?type={{$.ViewType}}&repos=[{{range $.RepoIDs}}{{.}}%2C{{end}}]&sort=farduedate&state={{$.State}}&q={{$.Keyword}}">{{.i18n.Tr "repo.issues.filter_sort.farduedate"}}</a>
 							</div>
-=======
-				<div class="ui tiny basic status buttons">
-					<a class="ui {{if not .IsShowClosed}}green active{{end}} basic button" href="{{.Link}}?type={{$.ViewType}}&repos=[{{range $.RepoIDs}}{{.}}%2C{{end}}]&sort={{$.SortType}}&state=open">
-						{{svg "octicon-issue-opened" 16}}
-						{{.i18n.Tr "repo.issues.open_tab" .IssueStats.OpenCount}}
-					</a>
-					<a class="ui {{if .IsShowClosed}}red active{{end}} basic button" href="{{.Link}}?type={{$.ViewType}}&repos=[{{range $.RepoIDs}}{{.}}%2C{{end}}]&sort={{$.SortType}}&state=closed">
-						{{svg "octicon-issue-closed" 16}}
-						{{.i18n.Tr "repo.issues.close_tab" .IssueStats.ClosedCount}}
-					</a>
-				</div>
-				<div class="ui right floated secondary filter menu">
-					<!-- Sort -->
-					<div class="ui dropdown type jump item">
-						<span class="text">
-							{{.i18n.Tr "repo.issues.filter_sort"}}
-							<i class="dropdown icon"></i>
-						</span>
-						<div class="menu">
-							<a class="{{if or (eq .SortType "latest") (not .SortType)}}active{{end}} item" href="{{$.Link}}?type={{$.ViewType}}&repos=[{{range $.RepoIDs}}{{.}}%2C{{end}}]&sort=latest&state={{$.State}}">{{.i18n.Tr "repo.issues.filter_sort.latest"}}</a>
-							<a class="{{if eq .SortType "oldest"}}active{{end}} item" href="{{$.Link}}?type={{$.ViewType}}&repos=[{{range $.RepoIDs}}{{.}}%2C{{end}}]&sort=oldest&state={{$.State}}">{{.i18n.Tr "repo.issues.filter_sort.oldest"}}</a>
-							<a class="{{if eq .SortType "recentupdate"}}active{{end}} item" href="{{$.Link}}?type={{$.ViewType}}&repos=[{{range $.RepoIDs}}{{.}}%2C{{end}}]&sort=recentupdate&state={{$.State}}">{{.i18n.Tr "repo.issues.filter_sort.recentupdate"}}</a>
-							<a class="{{if eq .SortType "leastupdate"}}active{{end}} item" href="{{$.Link}}?type={{$.ViewType}}&repos=[{{range $.RepoIDs}}{{.}}%2C{{end}}]&sort=leastupdate&state={{$.State}}">{{.i18n.Tr "repo.issues.filter_sort.leastupdate"}}</a>
-							<a class="{{if eq .SortType "mostcomment"}}active{{end}} item" href="{{$.Link}}?type={{$.ViewType}}&repos=[{{range $.RepoIDs}}{{.}}%2C{{end}}]&sort=mostcomment&state={{$.State}}">{{.i18n.Tr "repo.issues.filter_sort.mostcomment"}}</a>
-							<a class="{{if eq .SortType "leastcomment"}}active{{end}} item" href="{{$.Link}}?type={{$.ViewType}}&repos=[{{range $.RepoIDs}}{{.}}%2C{{end}}]&sort=leastcomment&state={{$.State}}">{{.i18n.Tr "repo.issues.filter_sort.leastcomment"}}</a>
-							<a class="{{if eq .SortType "nearduedate"}}active{{end}} item" href="{{$.Link}}?type={{$.ViewType}}&repos=[{{range $.RepoIDs}}{{.}}%2C{{end}}]&sort=nearduedate&state={{$.State}}">{{.i18n.Tr "repo.issues.filter_sort.nearduedate"}}</a>
-							<a class="{{if eq .SortType "farduedate"}}active{{end}} item" href="{{$.Link}}?type={{$.ViewType}}&repos=[{{range $.RepoIDs}}{{.}}%2C{{end}}]&sort=farduedate&state={{$.State}}">{{.i18n.Tr "repo.issues.filter_sort.farduedate"}}</a>
->>>>>>> 791b109d
 						</div>
 					</div>
 				</div>
