--- conflicted
+++ resolved
@@ -60,25 +60,12 @@
 					<div class="column">
 						<div class="ui compact tiny menu">
 							<a class="item{{if not .IsShowClosed}} active{{end}}" href="{{.Link}}?type={{$.ViewType}}&repos=[{{range $.RepoIDs}}{{.}}%2C{{end}}]&sort={{$.SortType}}&state=open&q={{$.Keyword}}">
-<<<<<<< HEAD
-								{{if .PageIsPulls}}
-									{{svg "octicon-git-pull-request" 16 "mr-3"}}
-								{{else}}
-									{{svg "octicon-issue-opened" 16 "mr-3"}}
-								{{end}}
-								{{JsPrettyNumber .ShownIssueStats.OpenCount}}&nbsp;{{.i18n.Tr "repo.issues.open_title"}}
-							</a>
-							<a class="item{{if .IsShowClosed}} active{{end}}" href="{{.Link}}?type={{$.ViewType}}&repos=[{{range $.RepoIDs}}{{.}}%2C{{end}}]&sort={{$.SortType}}&state=closed&q={{$.Keyword}}">
-								{{svg "octicon-check" 16 "mr-3"}}
-								{{JsPrettyNumber .ShownIssueStats.ClosedCount}}&nbsp;{{.i18n.Tr "repo.issues.closed_title"}}
-=======
 								{{svg "octicon-issue-opened" 16 "mr-3"}}
-								{{.i18n.Tr "repo.issues.open_tab" .IssueStats.OpenCount}}
+								{JsPrettyNumber .ShownIssueStats.OpenCount}}&nbsp;{{.i18n.Tr "repo.issues.open_title"}}
 							</a>
 							<a class="item{{if .IsShowClosed}} active{{end}}" href="{{.Link}}?type={{$.ViewType}}&repos=[{{range $.RepoIDs}}{{.}}%2C{{end}}]&sort={{$.SortType}}&state=closed&q={{$.Keyword}}">
 								{{svg "octicon-issue-closed" 16 "mr-3"}}
-								{{.i18n.Tr "repo.issues.close_tab" .IssueStats.ClosedCount}}
->>>>>>> 9d7a431b
+								{{JsPrettyNumber .ShownIssueStats.ClosedCount}}&nbsp;{{.i18n.Tr "repo.issues.closed_title"}}
 							</a>
 						</div>
 					</div>
