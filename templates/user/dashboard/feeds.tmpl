<div id="activity-feed" class="flex-list">
	{{range .Feeds}}
		{{$isPrivateView := and (not $.IsAdmin) .IsPrivate (ne $.ContextUser.ID $.SignedUserID) (not $.IsOrganizationMember)}}
		<div class="flex-item">
			<div class="flex-item-leading">
				{{ctx.AvatarUtils.AvatarByAction .}}
			</div>
			<div class="flex-item-main gt-gap-3">
<<<<<<< HEAD
				{{if $isPrivateView}}
					<div>
						{{if gt .ActUser.ID 0}}
							<a href="{{AppSubUrl}}/{{(.GetActUserName ctx) | PathEscape}}" title="{{.GetDisplayNameTitle ctx}}">{{.GetDisplayName ctx}}</a>
						{{else}}
							{{.ShortActUserName ctx}}
						{{end}}
						{{$pushLength := 1}}
						{{if .GetOpType.InActions "commit_repo" "mirror_sync_push"}}
							{{$commitLength := (ActionContent2Commits .).Len}}
							{{if gt $commitLength $pushLength}}
								{{$pushLength = $commitLength}}
							{{end}}
						{{end}}
						{{ctx.Locale.TrN $pushLength "action.performed_1" "action.performed_n" $pushLength}}
						{{TimeSince .GetCreate ctx.Locale}}
					</div>
				{{else}}
					<div>
						{{if gt .ActUser.ID 0}}
							<a href="{{AppSubUrl}}/{{(.GetActUserName ctx) | PathEscape}}" title="{{.GetDisplayNameTitle ctx}}">{{.GetDisplayName ctx}}</a>
						{{else}}
							{{.ShortActUserName ctx}}
						{{end}}
						{{if .GetOpType.InActions "create_repo"}}
							{{ctx.Locale.Tr "action.create_repo" ((.GetRepoLink ctx)|Escape) ((.ShortRepoPath ctx)|Escape)}}
						{{else if .GetOpType.InActions "rename_repo"}}
							{{ctx.Locale.Tr "action.rename_repo" (.GetContent|Escape) ((.GetRepoLink ctx)|Escape) ((.ShortRepoPath ctx)|Escape)}}
						{{else if .GetOpType.InActions "commit_repo"}}
							{{if .Content}}
								{{ctx.Locale.Tr "action.commit_repo" ((.GetRepoLink ctx)|Escape) ((.GetRefLink ctx)|Escape) (Escape .GetBranch) ((.ShortRepoPath ctx)|Escape)}}
							{{else}}
								{{ctx.Locale.Tr "action.create_branch" ((.GetRepoLink ctx)|Escape) ((.GetRefLink ctx)|Escape) (Escape .GetBranch) ((.ShortRepoPath ctx)|Escape)}}
							{{end}}
						{{else if .GetOpType.InActions "create_issue"}}
							{{$index := index .GetIssueInfos 0}}
							{{ctx.Locale.Tr "action.create_issue" ((printf "%s/issues/%s" (.GetRepoLink ctx) $index) |Escape) $index ((.ShortRepoPath ctx)|Escape)}}
						{{else if .GetOpType.InActions "create_pull_request"}}
							{{$index := index .GetIssueInfos 0}}
							{{ctx.Locale.Tr "action.create_pull_request" ((printf "%s/pulls/%s" (.GetRepoLink ctx) $index) |Escape) $index ((.ShortRepoPath ctx)|Escape)}}
						{{else if .GetOpType.InActions "transfer_repo"}}
							{{ctx.Locale.Tr "action.transfer_repo" .GetContent ((.GetRepoLink ctx)|Escape) ((.ShortRepoPath ctx)|Escape)}}
						{{else if .GetOpType.InActions "push_tag"}}
							{{ctx.Locale.Tr "action.push_tag" ((.GetRepoLink ctx)|Escape) ((.GetRefLink ctx)|Escape) (.GetTag|Escape) ((.ShortRepoPath ctx)|Escape)}}
						{{else if .GetOpType.InActions "comment_issue"}}
							{{$index := index .GetIssueInfos 0}}
							{{ctx.Locale.Tr "action.comment_issue" ((printf "%s/issues/%s" (.GetRepoLink ctx) $index) |Escape) $index ((.ShortRepoPath ctx)|Escape)}}
						{{else if .GetOpType.InActions "merge_pull_request"}}
							{{$index := index .GetIssueInfos 0}}
							{{ctx.Locale.Tr "action.merge_pull_request" ((printf "%s/pulls/%s" (.GetRepoLink ctx) $index) |Escape) $index ((.ShortRepoPath ctx)|Escape)}}
						{{else if .GetOpType.InActions "close_issue"}}
							{{$index := index .GetIssueInfos 0}}
							{{ctx.Locale.Tr "action.close_issue" ((printf "%s/issues/%s" (.GetRepoLink ctx) $index) |Escape) $index ((.ShortRepoPath ctx)|Escape)}}
						{{else if .GetOpType.InActions "reopen_issue"}}
							{{$index := index .GetIssueInfos 0}}
							{{ctx.Locale.Tr "action.reopen_issue" ((printf "%s/issues/%s" (.GetRepoLink ctx) $index) |Escape) $index ((.ShortRepoPath ctx)|Escape)}}
						{{else if .GetOpType.InActions "close_pull_request"}}
							{{$index := index .GetIssueInfos 0}}
							{{ctx.Locale.Tr "action.close_pull_request" ((printf "%s/pulls/%s" (.GetRepoLink ctx) $index) |Escape) $index ((.ShortRepoPath ctx)|Escape)}}
						{{else if .GetOpType.InActions "reopen_pull_request"}}
							{{$index := index .GetIssueInfos 0}}
							{{ctx.Locale.Tr "action.reopen_pull_request" ((printf "%s/pulls/%s" (.GetRepoLink ctx) $index) |Escape) $index ((.ShortRepoPath ctx)|Escape)}}
						{{else if .GetOpType.InActions "delete_tag"}}
							{{$index := index .GetIssueInfos 0}}
							{{ctx.Locale.Tr "action.delete_tag" ((.GetRepoLink ctx)|Escape) (.GetTag|Escape) ((.ShortRepoPath ctx)|Escape)}}
						{{else if .GetOpType.InActions "delete_branch"}}
							{{$index := index .GetIssueInfos 0}}
							{{ctx.Locale.Tr "action.delete_branch" ((.GetRepoLink ctx)|Escape) (.GetBranch|Escape) ((.ShortRepoPath ctx)|Escape)}}
						{{else if .GetOpType.InActions "mirror_sync_push"}}
							{{ctx.Locale.Tr "action.mirror_sync_push" ((.GetRepoLink ctx)|Escape) ((.GetRefLink ctx)|Escape) (.GetBranch|Escape) ((.ShortRepoPath ctx)|Escape)}}
						{{else if .GetOpType.InActions "mirror_sync_create"}}
							{{ctx.Locale.Tr "action.mirror_sync_create" ((.GetRepoLink ctx)|Escape) ((.GetRefLink ctx)|Escape) (.GetBranch|Escape) ((.ShortRepoPath ctx)|Escape)}}
						{{else if .GetOpType.InActions "mirror_sync_delete"}}
							{{ctx.Locale.Tr "action.mirror_sync_delete" ((.GetRepoLink ctx)|Escape) (.GetBranch|Escape) ((.ShortRepoPath ctx)|Escape)}}
						{{else if .GetOpType.InActions "approve_pull_request"}}
							{{$index := index .GetIssueInfos 0}}
							{{ctx.Locale.Tr "action.approve_pull_request" ((printf "%s/pulls/%s" (.GetRepoLink ctx) $index) |Escape) $index ((.ShortRepoPath ctx)|Escape)}}
						{{else if .GetOpType.InActions "reject_pull_request"}}
							{{$index := index .GetIssueInfos 0}}
							{{ctx.Locale.Tr "action.reject_pull_request" ((printf "%s/pulls/%s" (.GetRepoLink ctx) $index) |Escape) $index ((.ShortRepoPath ctx)|Escape)}}
						{{else if .GetOpType.InActions "comment_pull"}}
							{{$index := index .GetIssueInfos 0}}
							{{ctx.Locale.Tr "action.comment_pull" ((printf "%s/pulls/%s" (.GetRepoLink ctx) $index) |Escape) $index ((.ShortRepoPath ctx)|Escape)}}
						{{else if .GetOpType.InActions "publish_release"}}
							{{$linkText := .Content | RenderEmoji $.Context}}
							{{ctx.Locale.Tr "action.publish_release" ((.GetRepoLink ctx)|Escape) ((printf "%s/releases/tag/%s" (.GetRepoLink ctx) .GetTag)|Escape) ((.ShortRepoPath ctx)|Escape) $linkText}}
						{{else if .GetOpType.InActions "review_dismissed"}}
							{{$index := index .GetIssueInfos 0}}
							{{$reviewer := index .GetIssueInfos 1}}
							{{ctx.Locale.Tr "action.review_dismissed" ((printf "%s/pulls/%s" (.GetRepoLink ctx) $index) |Escape) $index ((.ShortRepoPath ctx)|Escape) $reviewer}}
						{{end}}
						{{TimeSince .GetCreate ctx.Locale}}
					</div>
					{{if .GetOpType.InActions "commit_repo" "mirror_sync_push"}}
						{{$push := ActionContent2Commits .}}
						{{$repoLink := (.GetRepoLink ctx)}}
						{{$repo := .Repo}}
						<div class="gt-df gt-fc gt-gap-2">
							{{range $push.Commits}}
								{{$commitLink := printf "%s/commit/%s" $repoLink .Sha1}}
								<div class="flex-text-block">
									<img class="ui avatar" src="{{$push.AvatarLink $.Context .AuthorEmail}}" title="{{.AuthorName}}" width="16" height="16">
									<a class="ui sha label" href="{{$commitLink}}">{{ShortSha .Sha1}}</a>
									<span class="text truncate">
										{{RenderCommitMessage $.Context .Message ($repo.ComposeMetas ctx)}}
									</span>
								</div>
							{{end}}
						</div>
						{{if and (gt $push.Len 1) $push.CompareURL}}
							<a href="{{AppSubUrl}}/{{$push.CompareURL}}">{{ctx.Locale.Tr "action.compare_commits" $push.Len}} »</a>
						{{end}}
					{{else if .GetOpType.InActions "create_issue"}}
						<span class="text truncate issue title">{{index .GetIssueInfos 1 | RenderEmoji $.Context | RenderCodeBlock}}</span>
					{{else if .GetOpType.InActions "create_pull_request"}}
						<span class="text truncate issue title">{{index .GetIssueInfos 1 | RenderEmoji $.Context | RenderCodeBlock}}</span>
					{{else if .GetOpType.InActions "comment_issue" "approve_pull_request" "reject_pull_request" "comment_pull"}}
						<a href="{{.GetCommentLink ctx}}" class="text truncate issue title">{{(.GetIssueTitle ctx) | RenderEmoji $.Context | RenderCodeBlock}}</a>
						{{$comment := index .GetIssueInfos 1}}
						{{if $comment}}
							<div class="markup gt-font-14">{{RenderMarkdownToHtml ctx $comment}}</div>
=======
				<div>
					{{if gt .ActUser.ID 0}}
						<a href="{{AppSubUrl}}/{{(.GetActUserName ctx) | PathEscape}}" title="{{.GetDisplayNameTitle ctx}}">{{.GetDisplayName ctx}}</a>
					{{else}}
						{{.ShortActUserName ctx}}
					{{end}}
					{{if .GetOpType.InActions "create_repo"}}
						{{ctx.Locale.Tr "action.create_repo" (.GetRepoLink ctx) (.ShortRepoPath ctx)}}
					{{else if .GetOpType.InActions "rename_repo"}}
						{{ctx.Locale.Tr "action.rename_repo" .GetContent (.GetRepoLink ctx) (.ShortRepoPath ctx)}}
					{{else if .GetOpType.InActions "commit_repo"}}
						{{if .Content}}
							{{ctx.Locale.Tr "action.commit_repo" (.GetRepoLink ctx) (.GetRefLink ctx) .GetBranch (.ShortRepoPath ctx)}}
						{{else}}
							{{ctx.Locale.Tr "action.create_branch" (.GetRepoLink ctx) (.GetRefLink ctx) .GetBranch (.ShortRepoPath ctx)}}
						{{end}}
					{{else if .GetOpType.InActions "create_issue"}}
						{{$index := index .GetIssueInfos 0}}
						{{ctx.Locale.Tr "action.create_issue" (printf "%s/issues/%s" (.GetRepoLink ctx) $index) $index (.ShortRepoPath ctx)}}
					{{else if .GetOpType.InActions "create_pull_request"}}
						{{$index := index .GetIssueInfos 0}}
						{{ctx.Locale.Tr "action.create_pull_request" (printf "%s/pulls/%s" (.GetRepoLink ctx) $index) $index (.ShortRepoPath ctx)}}
					{{else if .GetOpType.InActions "transfer_repo"}}
						{{ctx.Locale.Tr "action.transfer_repo" .GetContent (.GetRepoLink ctx) (.ShortRepoPath ctx)}}
					{{else if .GetOpType.InActions "push_tag"}}
						{{ctx.Locale.Tr "action.push_tag" (.GetRepoLink ctx) (.GetRefLink ctx) .GetTag (.ShortRepoPath ctx)}}
					{{else if .GetOpType.InActions "comment_issue"}}
						{{$index := index .GetIssueInfos 0}}
						{{ctx.Locale.Tr "action.comment_issue" (printf "%s/issues/%s" (.GetRepoLink ctx) $index) $index (.ShortRepoPath ctx)}}
					{{else if .GetOpType.InActions "merge_pull_request"}}
						{{$index := index .GetIssueInfos 0}}
						{{ctx.Locale.Tr "action.merge_pull_request" (printf "%s/pulls/%s" (.GetRepoLink ctx) $index) $index (.ShortRepoPath ctx)}}
					{{else if .GetOpType.InActions "close_issue"}}
						{{$index := index .GetIssueInfos 0}}
						{{ctx.Locale.Tr "action.close_issue" (printf "%s/issues/%s" (.GetRepoLink ctx) $index) $index (.ShortRepoPath ctx)}}
					{{else if .GetOpType.InActions "reopen_issue"}}
						{{$index := index .GetIssueInfos 0}}
						{{ctx.Locale.Tr "action.reopen_issue" (printf "%s/issues/%s" (.GetRepoLink ctx) $index) $index (.ShortRepoPath ctx)}}
					{{else if .GetOpType.InActions "close_pull_request"}}
						{{$index := index .GetIssueInfos 0}}
						{{ctx.Locale.Tr "action.close_pull_request" (printf "%s/pulls/%s" (.GetRepoLink ctx) $index) $index (.ShortRepoPath ctx)}}
					{{else if .GetOpType.InActions "reopen_pull_request"}}
						{{$index := index .GetIssueInfos 0}}
						{{ctx.Locale.Tr "action.reopen_pull_request" (printf "%s/pulls/%s" (.GetRepoLink ctx) $index) $index (.ShortRepoPath ctx)}}
					{{else if .GetOpType.InActions "delete_tag"}}
						{{$index := index .GetIssueInfos 0}}
						{{ctx.Locale.Tr "action.delete_tag" (.GetRepoLink ctx) .GetTag (.ShortRepoPath ctx)}}
					{{else if .GetOpType.InActions "delete_branch"}}
						{{$index := index .GetIssueInfos 0}}
						{{ctx.Locale.Tr "action.delete_branch" (.GetRepoLink ctx) .GetBranch (.ShortRepoPath ctx)}}
					{{else if .GetOpType.InActions "mirror_sync_push"}}
						{{ctx.Locale.Tr "action.mirror_sync_push" (.GetRepoLink ctx) (.GetRefLink ctx) .GetBranch (.ShortRepoPath ctx)}}
					{{else if .GetOpType.InActions "mirror_sync_create"}}
						{{ctx.Locale.Tr "action.mirror_sync_create" (.GetRepoLink ctx) (.GetRefLink ctx) .GetBranch (.ShortRepoPath ctx)}}
					{{else if .GetOpType.InActions "mirror_sync_delete"}}
						{{ctx.Locale.Tr "action.mirror_sync_delete" (.GetRepoLink ctx) .GetBranch (.ShortRepoPath ctx)}}
					{{else if .GetOpType.InActions "approve_pull_request"}}
						{{$index := index .GetIssueInfos 0}}
						{{ctx.Locale.Tr "action.approve_pull_request" (printf "%s/pulls/%s" (.GetRepoLink ctx) $index) $index (.ShortRepoPath ctx)}}
					{{else if .GetOpType.InActions "reject_pull_request"}}
						{{$index := index .GetIssueInfos 0}}
						{{ctx.Locale.Tr "action.reject_pull_request" (printf "%s/pulls/%s" (.GetRepoLink ctx) $index) $index (.ShortRepoPath ctx)}}
					{{else if .GetOpType.InActions "comment_pull"}}
						{{$index := index .GetIssueInfos 0}}
						{{ctx.Locale.Tr "action.comment_pull" (printf "%s/pulls/%s" (.GetRepoLink ctx) $index) $index (.ShortRepoPath ctx)}}
					{{else if .GetOpType.InActions "publish_release"}}
						{{$linkText := .Content | RenderEmoji $.Context}}
						{{ctx.Locale.Tr "action.publish_release" (.GetRepoLink ctx) (printf "%s/releases/tag/%s" (.GetRepoLink ctx) .GetTag) (.ShortRepoPath ctx) $linkText}}
					{{else if .GetOpType.InActions "review_dismissed"}}
						{{$index := index .GetIssueInfos 0}}
						{{$reviewer := index .GetIssueInfos 1}}
						{{ctx.Locale.Tr "action.review_dismissed" (printf "%s/pulls/%s" (.GetRepoLink ctx) $index) $index (.ShortRepoPath ctx) $reviewer}}
					{{end}}
					{{TimeSince .GetCreate ctx.Locale}}
				</div>
				{{if .GetOpType.InActions "commit_repo" "mirror_sync_push"}}
					{{$push := ActionContent2Commits .}}
					{{$repoLink := (.GetRepoLink ctx)}}
					{{$repo := .Repo}}
					<div class="gt-df gt-fc gt-gap-2">
						{{range $push.Commits}}
							{{$commitLink := printf "%s/commit/%s" $repoLink .Sha1}}
							<div class="flex-text-block">
								<img class="ui avatar" src="{{$push.AvatarLink $.Context .AuthorEmail}}" title="{{.AuthorName}}" width="16" height="16">
								<a class="ui sha label" href="{{$commitLink}}">{{ShortSha .Sha1}}</a>
								<span class="text truncate">
									{{RenderCommitMessage $.Context .Message ($repo.ComposeMetas ctx)}}
								</span>
							</div>
>>>>>>> f4b92578
						{{end}}
					{{else if .GetOpType.InActions "merge_pull_request"}}
						<div class="flex-item-body text black">{{index .GetIssueInfos 1}}</div>
					{{else if .GetOpType.InActions "close_issue" "reopen_issue" "close_pull_request" "reopen_pull_request"}}
						<span class="text truncate issue title">{{(.GetIssueTitle ctx) | RenderEmoji $.Context | RenderCodeBlock}}</span>
					{{else if .GetOpType.InActions "pull_review_dismissed"}}
					<div class="flex-item-body text black">{{ctx.Locale.Tr "action.review_dismissed_reason"}}</div>
					<div class="flex-item-body text black">{{index .GetIssueInfos 2 | RenderEmoji $.Context}}</div>
					{{end}}
				{{end}}
			</div>
			<div class="flex-item-trailing">
				{{if $isPrivateView}}
					{{svg "octicon-lock" 32 "text grey gt-mr-2"}}
				{{else}}
					{{svg (printf "octicon-%s" (ActionIcon .GetOpType)) 32 "text grey gt-mr-2"}}
				{{end}}
			</div>
		</div>
	{{end}}
	{{template "base/paginate" .}}
</div><|MERGE_RESOLUTION|>--- conflicted
+++ resolved
@@ -6,7 +6,6 @@
 				{{ctx.AvatarUtils.AvatarByAction .}}
 			</div>
 			<div class="flex-item-main gt-gap-3">
-<<<<<<< HEAD
 				{{if $isPrivateView}}
 					<div>
 						{{if gt .ActUser.ID 0}}
@@ -32,71 +31,71 @@
 							{{.ShortActUserName ctx}}
 						{{end}}
 						{{if .GetOpType.InActions "create_repo"}}
-							{{ctx.Locale.Tr "action.create_repo" ((.GetRepoLink ctx)|Escape) ((.ShortRepoPath ctx)|Escape)}}
+							{{ctx.Locale.Tr "action.create_repo" (.GetRepoLink ctx) (.ShortRepoPath ctx)}}
 						{{else if .GetOpType.InActions "rename_repo"}}
-							{{ctx.Locale.Tr "action.rename_repo" (.GetContent|Escape) ((.GetRepoLink ctx)|Escape) ((.ShortRepoPath ctx)|Escape)}}
+							{{ctx.Locale.Tr "action.rename_repo" .GetContent (.GetRepoLink ctx) (.ShortRepoPath ctx)}}
 						{{else if .GetOpType.InActions "commit_repo"}}
 							{{if .Content}}
-								{{ctx.Locale.Tr "action.commit_repo" ((.GetRepoLink ctx)|Escape) ((.GetRefLink ctx)|Escape) (Escape .GetBranch) ((.ShortRepoPath ctx)|Escape)}}
+								{{ctx.Locale.Tr "action.commit_repo" (.GetRepoLink ctx) (.GetRefLink ctx) .GetBranch (.ShortRepoPath ctx)}}
 							{{else}}
-								{{ctx.Locale.Tr "action.create_branch" ((.GetRepoLink ctx)|Escape) ((.GetRefLink ctx)|Escape) (Escape .GetBranch) ((.ShortRepoPath ctx)|Escape)}}
+								{{ctx.Locale.Tr "action.create_branch" (.GetRepoLink ctx) (.GetRefLink ctx) .GetBranch (.ShortRepoPath ctx)}}
 							{{end}}
 						{{else if .GetOpType.InActions "create_issue"}}
 							{{$index := index .GetIssueInfos 0}}
-							{{ctx.Locale.Tr "action.create_issue" ((printf "%s/issues/%s" (.GetRepoLink ctx) $index) |Escape) $index ((.ShortRepoPath ctx)|Escape)}}
+							{{ctx.Locale.Tr "action.create_issue" (printf "%s/issues/%s" (.GetRepoLink ctx) $index) $index (.ShortRepoPath ctx)}}
 						{{else if .GetOpType.InActions "create_pull_request"}}
 							{{$index := index .GetIssueInfos 0}}
-							{{ctx.Locale.Tr "action.create_pull_request" ((printf "%s/pulls/%s" (.GetRepoLink ctx) $index) |Escape) $index ((.ShortRepoPath ctx)|Escape)}}
+							{{ctx.Locale.Tr "action.create_pull_request" (printf "%s/pulls/%s" (.GetRepoLink ctx) $index) $index (.ShortRepoPath ctx)}}
 						{{else if .GetOpType.InActions "transfer_repo"}}
-							{{ctx.Locale.Tr "action.transfer_repo" .GetContent ((.GetRepoLink ctx)|Escape) ((.ShortRepoPath ctx)|Escape)}}
+							{{ctx.Locale.Tr "action.transfer_repo" .GetContent (.GetRepoLink ctx) (.ShortRepoPath ctx)}}
 						{{else if .GetOpType.InActions "push_tag"}}
-							{{ctx.Locale.Tr "action.push_tag" ((.GetRepoLink ctx)|Escape) ((.GetRefLink ctx)|Escape) (.GetTag|Escape) ((.ShortRepoPath ctx)|Escape)}}
+							{{ctx.Locale.Tr "action.push_tag" (.GetRepoLink ctx) (.GetRefLink ctx) .GetTag (.ShortRepoPath ctx)}}
 						{{else if .GetOpType.InActions "comment_issue"}}
 							{{$index := index .GetIssueInfos 0}}
-							{{ctx.Locale.Tr "action.comment_issue" ((printf "%s/issues/%s" (.GetRepoLink ctx) $index) |Escape) $index ((.ShortRepoPath ctx)|Escape)}}
+							{{ctx.Locale.Tr "action.comment_issue" (printf "%s/issues/%s" (.GetRepoLink ctx) $index) $index (.ShortRepoPath ctx)}}
 						{{else if .GetOpType.InActions "merge_pull_request"}}
 							{{$index := index .GetIssueInfos 0}}
-							{{ctx.Locale.Tr "action.merge_pull_request" ((printf "%s/pulls/%s" (.GetRepoLink ctx) $index) |Escape) $index ((.ShortRepoPath ctx)|Escape)}}
+							{{ctx.Locale.Tr "action.merge_pull_request" (printf "%s/pulls/%s" (.GetRepoLink ctx) $index) $index (.ShortRepoPath ctx)}}
 						{{else if .GetOpType.InActions "close_issue"}}
 							{{$index := index .GetIssueInfos 0}}
-							{{ctx.Locale.Tr "action.close_issue" ((printf "%s/issues/%s" (.GetRepoLink ctx) $index) |Escape) $index ((.ShortRepoPath ctx)|Escape)}}
+							{{ctx.Locale.Tr "action.close_issue" (printf "%s/issues/%s" (.GetRepoLink ctx) $index) $index (.ShortRepoPath ctx)}}
 						{{else if .GetOpType.InActions "reopen_issue"}}
 							{{$index := index .GetIssueInfos 0}}
-							{{ctx.Locale.Tr "action.reopen_issue" ((printf "%s/issues/%s" (.GetRepoLink ctx) $index) |Escape) $index ((.ShortRepoPath ctx)|Escape)}}
+							{{ctx.Locale.Tr "action.reopen_issue" (printf "%s/issues/%s" (.GetRepoLink ctx) $index) $index (.ShortRepoPath ctx)}}
 						{{else if .GetOpType.InActions "close_pull_request"}}
 							{{$index := index .GetIssueInfos 0}}
-							{{ctx.Locale.Tr "action.close_pull_request" ((printf "%s/pulls/%s" (.GetRepoLink ctx) $index) |Escape) $index ((.ShortRepoPath ctx)|Escape)}}
+							{{ctx.Locale.Tr "action.close_pull_request" (printf "%s/pulls/%s" (.GetRepoLink ctx) $index) $index (.ShortRepoPath ctx)}}
 						{{else if .GetOpType.InActions "reopen_pull_request"}}
 							{{$index := index .GetIssueInfos 0}}
-							{{ctx.Locale.Tr "action.reopen_pull_request" ((printf "%s/pulls/%s" (.GetRepoLink ctx) $index) |Escape) $index ((.ShortRepoPath ctx)|Escape)}}
+							{{ctx.Locale.Tr "action.reopen_pull_request" (printf "%s/pulls/%s" (.GetRepoLink ctx) $index) $index (.ShortRepoPath ctx)}}
 						{{else if .GetOpType.InActions "delete_tag"}}
 							{{$index := index .GetIssueInfos 0}}
-							{{ctx.Locale.Tr "action.delete_tag" ((.GetRepoLink ctx)|Escape) (.GetTag|Escape) ((.ShortRepoPath ctx)|Escape)}}
+							{{ctx.Locale.Tr "action.delete_tag" (.GetRepoLink ctx) .GetTag (.ShortRepoPath ctx)}}
 						{{else if .GetOpType.InActions "delete_branch"}}
 							{{$index := index .GetIssueInfos 0}}
-							{{ctx.Locale.Tr "action.delete_branch" ((.GetRepoLink ctx)|Escape) (.GetBranch|Escape) ((.ShortRepoPath ctx)|Escape)}}
+							{{ctx.Locale.Tr "action.delete_branch" (.GetRepoLink ctx) .GetBranch (.ShortRepoPath ctx)}}
 						{{else if .GetOpType.InActions "mirror_sync_push"}}
-							{{ctx.Locale.Tr "action.mirror_sync_push" ((.GetRepoLink ctx)|Escape) ((.GetRefLink ctx)|Escape) (.GetBranch|Escape) ((.ShortRepoPath ctx)|Escape)}}
+							{{ctx.Locale.Tr "action.mirror_sync_push" (.GetRepoLink ctx) (.GetRefLink ctx) .GetBranch (.ShortRepoPath ctx)}}
 						{{else if .GetOpType.InActions "mirror_sync_create"}}
-							{{ctx.Locale.Tr "action.mirror_sync_create" ((.GetRepoLink ctx)|Escape) ((.GetRefLink ctx)|Escape) (.GetBranch|Escape) ((.ShortRepoPath ctx)|Escape)}}
+							{{ctx.Locale.Tr "action.mirror_sync_create" (.GetRepoLink ctx) (.GetRefLink ctx) .GetBranch (.ShortRepoPath ctx)}}
 						{{else if .GetOpType.InActions "mirror_sync_delete"}}
-							{{ctx.Locale.Tr "action.mirror_sync_delete" ((.GetRepoLink ctx)|Escape) (.GetBranch|Escape) ((.ShortRepoPath ctx)|Escape)}}
+							{{ctx.Locale.Tr "action.mirror_sync_delete" (.GetRepoLink ctx) .GetBranch (.ShortRepoPath ctx)}}
 						{{else if .GetOpType.InActions "approve_pull_request"}}
 							{{$index := index .GetIssueInfos 0}}
-							{{ctx.Locale.Tr "action.approve_pull_request" ((printf "%s/pulls/%s" (.GetRepoLink ctx) $index) |Escape) $index ((.ShortRepoPath ctx)|Escape)}}
+							{{ctx.Locale.Tr "action.approve_pull_request" (printf "%s/pulls/%s" (.GetRepoLink ctx) $index) $index (.ShortRepoPath ctx)}}
 						{{else if .GetOpType.InActions "reject_pull_request"}}
 							{{$index := index .GetIssueInfos 0}}
-							{{ctx.Locale.Tr "action.reject_pull_request" ((printf "%s/pulls/%s" (.GetRepoLink ctx) $index) |Escape) $index ((.ShortRepoPath ctx)|Escape)}}
+							{{ctx.Locale.Tr "action.reject_pull_request" (printf "%s/pulls/%s" (.GetRepoLink ctx) $index) $index (.ShortRepoPath ctx)}}
 						{{else if .GetOpType.InActions "comment_pull"}}
 							{{$index := index .GetIssueInfos 0}}
-							{{ctx.Locale.Tr "action.comment_pull" ((printf "%s/pulls/%s" (.GetRepoLink ctx) $index) |Escape) $index ((.ShortRepoPath ctx)|Escape)}}
+							{{ctx.Locale.Tr "action.comment_pull" (printf "%s/pulls/%s" (.GetRepoLink ctx) $index) $index (.ShortRepoPath ctx)}}
 						{{else if .GetOpType.InActions "publish_release"}}
 							{{$linkText := .Content | RenderEmoji $.Context}}
-							{{ctx.Locale.Tr "action.publish_release" ((.GetRepoLink ctx)|Escape) ((printf "%s/releases/tag/%s" (.GetRepoLink ctx) .GetTag)|Escape) ((.ShortRepoPath ctx)|Escape) $linkText}}
+							{{ctx.Locale.Tr "action.publish_release" (.GetRepoLink ctx) (printf "%s/releases/tag/%s" (.GetRepoLink ctx) .GetTag) (.ShortRepoPath ctx) $linkText}}
 						{{else if .GetOpType.InActions "review_dismissed"}}
 							{{$index := index .GetIssueInfos 0}}
 							{{$reviewer := index .GetIssueInfos 1}}
-							{{ctx.Locale.Tr "action.review_dismissed" ((printf "%s/pulls/%s" (.GetRepoLink ctx) $index) |Escape) $index ((.ShortRepoPath ctx)|Escape) $reviewer}}
+							{{ctx.Locale.Tr "action.review_dismissed" (printf "%s/pulls/%s" (.GetRepoLink ctx) $index) $index (.ShortRepoPath ctx) $reviewer}}
 						{{end}}
 						{{TimeSince .GetCreate ctx.Locale}}
 					</div>
@@ -128,97 +127,6 @@
 						{{$comment := index .GetIssueInfos 1}}
 						{{if $comment}}
 							<div class="markup gt-font-14">{{RenderMarkdownToHtml ctx $comment}}</div>
-=======
-				<div>
-					{{if gt .ActUser.ID 0}}
-						<a href="{{AppSubUrl}}/{{(.GetActUserName ctx) | PathEscape}}" title="{{.GetDisplayNameTitle ctx}}">{{.GetDisplayName ctx}}</a>
-					{{else}}
-						{{.ShortActUserName ctx}}
-					{{end}}
-					{{if .GetOpType.InActions "create_repo"}}
-						{{ctx.Locale.Tr "action.create_repo" (.GetRepoLink ctx) (.ShortRepoPath ctx)}}
-					{{else if .GetOpType.InActions "rename_repo"}}
-						{{ctx.Locale.Tr "action.rename_repo" .GetContent (.GetRepoLink ctx) (.ShortRepoPath ctx)}}
-					{{else if .GetOpType.InActions "commit_repo"}}
-						{{if .Content}}
-							{{ctx.Locale.Tr "action.commit_repo" (.GetRepoLink ctx) (.GetRefLink ctx) .GetBranch (.ShortRepoPath ctx)}}
-						{{else}}
-							{{ctx.Locale.Tr "action.create_branch" (.GetRepoLink ctx) (.GetRefLink ctx) .GetBranch (.ShortRepoPath ctx)}}
-						{{end}}
-					{{else if .GetOpType.InActions "create_issue"}}
-						{{$index := index .GetIssueInfos 0}}
-						{{ctx.Locale.Tr "action.create_issue" (printf "%s/issues/%s" (.GetRepoLink ctx) $index) $index (.ShortRepoPath ctx)}}
-					{{else if .GetOpType.InActions "create_pull_request"}}
-						{{$index := index .GetIssueInfos 0}}
-						{{ctx.Locale.Tr "action.create_pull_request" (printf "%s/pulls/%s" (.GetRepoLink ctx) $index) $index (.ShortRepoPath ctx)}}
-					{{else if .GetOpType.InActions "transfer_repo"}}
-						{{ctx.Locale.Tr "action.transfer_repo" .GetContent (.GetRepoLink ctx) (.ShortRepoPath ctx)}}
-					{{else if .GetOpType.InActions "push_tag"}}
-						{{ctx.Locale.Tr "action.push_tag" (.GetRepoLink ctx) (.GetRefLink ctx) .GetTag (.ShortRepoPath ctx)}}
-					{{else if .GetOpType.InActions "comment_issue"}}
-						{{$index := index .GetIssueInfos 0}}
-						{{ctx.Locale.Tr "action.comment_issue" (printf "%s/issues/%s" (.GetRepoLink ctx) $index) $index (.ShortRepoPath ctx)}}
-					{{else if .GetOpType.InActions "merge_pull_request"}}
-						{{$index := index .GetIssueInfos 0}}
-						{{ctx.Locale.Tr "action.merge_pull_request" (printf "%s/pulls/%s" (.GetRepoLink ctx) $index) $index (.ShortRepoPath ctx)}}
-					{{else if .GetOpType.InActions "close_issue"}}
-						{{$index := index .GetIssueInfos 0}}
-						{{ctx.Locale.Tr "action.close_issue" (printf "%s/issues/%s" (.GetRepoLink ctx) $index) $index (.ShortRepoPath ctx)}}
-					{{else if .GetOpType.InActions "reopen_issue"}}
-						{{$index := index .GetIssueInfos 0}}
-						{{ctx.Locale.Tr "action.reopen_issue" (printf "%s/issues/%s" (.GetRepoLink ctx) $index) $index (.ShortRepoPath ctx)}}
-					{{else if .GetOpType.InActions "close_pull_request"}}
-						{{$index := index .GetIssueInfos 0}}
-						{{ctx.Locale.Tr "action.close_pull_request" (printf "%s/pulls/%s" (.GetRepoLink ctx) $index) $index (.ShortRepoPath ctx)}}
-					{{else if .GetOpType.InActions "reopen_pull_request"}}
-						{{$index := index .GetIssueInfos 0}}
-						{{ctx.Locale.Tr "action.reopen_pull_request" (printf "%s/pulls/%s" (.GetRepoLink ctx) $index) $index (.ShortRepoPath ctx)}}
-					{{else if .GetOpType.InActions "delete_tag"}}
-						{{$index := index .GetIssueInfos 0}}
-						{{ctx.Locale.Tr "action.delete_tag" (.GetRepoLink ctx) .GetTag (.ShortRepoPath ctx)}}
-					{{else if .GetOpType.InActions "delete_branch"}}
-						{{$index := index .GetIssueInfos 0}}
-						{{ctx.Locale.Tr "action.delete_branch" (.GetRepoLink ctx) .GetBranch (.ShortRepoPath ctx)}}
-					{{else if .GetOpType.InActions "mirror_sync_push"}}
-						{{ctx.Locale.Tr "action.mirror_sync_push" (.GetRepoLink ctx) (.GetRefLink ctx) .GetBranch (.ShortRepoPath ctx)}}
-					{{else if .GetOpType.InActions "mirror_sync_create"}}
-						{{ctx.Locale.Tr "action.mirror_sync_create" (.GetRepoLink ctx) (.GetRefLink ctx) .GetBranch (.ShortRepoPath ctx)}}
-					{{else if .GetOpType.InActions "mirror_sync_delete"}}
-						{{ctx.Locale.Tr "action.mirror_sync_delete" (.GetRepoLink ctx) .GetBranch (.ShortRepoPath ctx)}}
-					{{else if .GetOpType.InActions "approve_pull_request"}}
-						{{$index := index .GetIssueInfos 0}}
-						{{ctx.Locale.Tr "action.approve_pull_request" (printf "%s/pulls/%s" (.GetRepoLink ctx) $index) $index (.ShortRepoPath ctx)}}
-					{{else if .GetOpType.InActions "reject_pull_request"}}
-						{{$index := index .GetIssueInfos 0}}
-						{{ctx.Locale.Tr "action.reject_pull_request" (printf "%s/pulls/%s" (.GetRepoLink ctx) $index) $index (.ShortRepoPath ctx)}}
-					{{else if .GetOpType.InActions "comment_pull"}}
-						{{$index := index .GetIssueInfos 0}}
-						{{ctx.Locale.Tr "action.comment_pull" (printf "%s/pulls/%s" (.GetRepoLink ctx) $index) $index (.ShortRepoPath ctx)}}
-					{{else if .GetOpType.InActions "publish_release"}}
-						{{$linkText := .Content | RenderEmoji $.Context}}
-						{{ctx.Locale.Tr "action.publish_release" (.GetRepoLink ctx) (printf "%s/releases/tag/%s" (.GetRepoLink ctx) .GetTag) (.ShortRepoPath ctx) $linkText}}
-					{{else if .GetOpType.InActions "review_dismissed"}}
-						{{$index := index .GetIssueInfos 0}}
-						{{$reviewer := index .GetIssueInfos 1}}
-						{{ctx.Locale.Tr "action.review_dismissed" (printf "%s/pulls/%s" (.GetRepoLink ctx) $index) $index (.ShortRepoPath ctx) $reviewer}}
-					{{end}}
-					{{TimeSince .GetCreate ctx.Locale}}
-				</div>
-				{{if .GetOpType.InActions "commit_repo" "mirror_sync_push"}}
-					{{$push := ActionContent2Commits .}}
-					{{$repoLink := (.GetRepoLink ctx)}}
-					{{$repo := .Repo}}
-					<div class="gt-df gt-fc gt-gap-2">
-						{{range $push.Commits}}
-							{{$commitLink := printf "%s/commit/%s" $repoLink .Sha1}}
-							<div class="flex-text-block">
-								<img class="ui avatar" src="{{$push.AvatarLink $.Context .AuthorEmail}}" title="{{.AuthorName}}" width="16" height="16">
-								<a class="ui sha label" href="{{$commitLink}}">{{ShortSha .Sha1}}</a>
-								<span class="text truncate">
-									{{RenderCommitMessage $.Context .Message ($repo.ComposeMetas ctx)}}
-								</span>
-							</div>
->>>>>>> f4b92578
 						{{end}}
 					{{else if .GetOpType.InActions "merge_pull_request"}}
 						<div class="flex-item-body text black">{{index .GetIssueInfos 1}}</div>
