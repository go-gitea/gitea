{{template "base/head" .}}
<div role="main" aria-label="{{.Title}}" class="page-content dashboard issues repository milestones">
	{{template "user/dashboard/navbar" .}}
	<div class="ui container">
		<div class="ui stackable grid">
			<div class="four wide column">
				<div class="ui secondary vertical filter menu gt-bg-transparent">
					<div class="item">
						{{ctx.Locale.Tr "home.issues.in_your_repos"}}
						<strong>{{.Total}}</strong>
					</div>
					<div class="divider"></div>
					{{range .Repos}}
						{{with $Repo := .}}
							<a class="{{range $.RepoIDs}}{{if eq . $Repo.ID}}active{{end}}{{end}} repo name item" href="{{$.Link}}?repos=[
								{{- with $include := true -}}
										{{- range $.RepoIDs -}}
											{{- if eq . $Repo.ID -}}
												{{$include = false}}
											{{- else -}}
												{{.}}%2C
											{{- end -}}
										{{- end -}}
										{{- if eq $include true -}}
											{{$Repo.ID}}%2C
										{{- end -}}
									{{- end -}}
								]&sort={{$.SortType}}&state={{$.State}}&q={{$.Keyword}}" title="{{.FullName}}">
								<span class="text truncate">{{$Repo.FullName}}</span>
								<div class="ui {{if $.IsShowClosed}}red{{else}}green{{end}} label">{{index $.Counts $Repo.ID}}</div>
							</a>
						{{end}}
					{{end}}
				</div>
			</div>
			<div class="twelve wide column content">
				<div class="list-header">
					<div class="small-menu-items ui compact tiny menu list-header-toggle">
						<a class="item{{if not .IsShowClosed}} active{{end}}" href="{{.Link}}?repos=[{{range $.RepoIDs}}{{.}}%2C{{end}}]&sort={{$.SortType}}&state=open&q={{$.Keyword}}">
							{{svg "octicon-milestone" 16 "gt-mr-3"}}
							{{.locale.PrettyNumber .MilestoneStats.OpenCount}}&nbsp;{{ctx.Locale.Tr "repo.issues.open_title"}}
						</a>
						<a class="item{{if .IsShowClosed}} active{{end}}" href="{{.Link}}?repos=[{{range $.RepoIDs}}{{.}}%2C{{end}}]&sort={{$.SortType}}&state=closed&q={{$.Keyword}}">
							{{svg "octicon-check" 16 "gt-mr-3"}}
							{{.locale.PrettyNumber .MilestoneStats.ClosedCount}}&nbsp;{{ctx.Locale.Tr "repo.issues.closed_title"}}
						</a>
					</div>
					<form class="list-header-search ui form ignore-dirty">
						<div class="ui small search fluid action input">
							<input type="hidden" name="type" value="{{$.ViewType}}">
							<input type="hidden" name="repos" value="[{{range $.RepoIDs}}{{.}},{{end}}]">
							<input type="hidden" name="sort" value="{{$.SortType}}">
							<input type="hidden" name="state" value="{{$.State}}">
<<<<<<< HEAD
							{{template "shared/searchinput" dict "locale" .locale "Value" $.Keyword}}
							<button class="ui small icon button" type="submit" aria-label="{{ctx.Locale.Tr "explore.search"}}">{{svg "octicon-search"}}</button>
=======
							{{template "shared/searchinput" dict "Value" $.Keyword}}
							<button class="ui small icon button" type="submit" aria-label="{{.locale.Tr "explore.search"}}">{{svg "octicon-search"}}</button>
>>>>>>> 2325fe77
						</div>
					</form>
					<!-- Sort -->
					<div class="list-header-sort ui dropdown type jump item">
						<span class="text">
							{{ctx.Locale.Tr "repo.issues.filter_sort"}}
						</span>
						{{svg "octicon-triangle-down" 14 "dropdown icon"}}
						<div class="menu">
							<a class="{{if or (eq .SortType "closestduedate") (not .SortType)}}active {{end}}item" href="{{$.Link}}?repos=[{{range $.RepoIDs}}{{.}}%2C{{end}}]&sort=closestduedate&state={{$.State}}&q={{$.Keyword}}">{{ctx.Locale.Tr "repo.milestones.filter_sort.closest_due_date"}}</a>
							<a class="{{if eq .SortType "furthestduedate"}}active {{end}}item" href="{{$.Link}}?repos=[{{range $.RepoIDs}}{{.}}%2C{{end}}]&sort=furthestduedate&state={{$.State}}&q={{$.Keyword}}">{{ctx.Locale.Tr "repo.milestones.filter_sort.furthest_due_date"}}</a>
							<a class="{{if eq .SortType "leastcomplete"}}active {{end}}item" href="{{$.Link}}?repos=[{{range $.RepoIDs}}{{.}}%2C{{end}}]&sort=leastcomplete&state={{$.State}}&q={{$.Keyword}}">{{ctx.Locale.Tr "repo.milestones.filter_sort.least_complete"}}</a>
							<a class="{{if eq .SortType "mostcomplete"}}active {{end}}item" href="{{$.Link}}?repos=[{{range $.RepoIDs}}{{.}}%2C{{end}}]&sort=mostcomplete&state={{$.State}}&q={{$.Keyword}}">{{ctx.Locale.Tr "repo.milestones.filter_sort.most_complete"}}</a>
							<a class="{{if eq .SortType "mostissues"}}active {{end}}item" href="{{$.Link}}?repos=[{{range $.RepoIDs}}{{.}}%2C{{end}}]&sort=mostissues&state={{$.State}}&q={{$.Keyword}}">{{ctx.Locale.Tr "repo.milestones.filter_sort.most_issues"}}</a>
							<a class="{{if eq .SortType "leastissues"}}active {{end}}item" href="{{$.Link}}?repos=[{{range $.RepoIDs}}{{.}}%2C{{end}}]&sort=leastissues&state={{$.State}}&q={{$.Keyword}}">{{ctx.Locale.Tr "repo.milestones.filter_sort.least_issues"}}</a>
						</div>
					</div>
				</div>
				<div class="milestone-list">
					{{range .Milestones}}
						<li class="milestone-card">
							<div class="milestone-header">
								<h3 class="flex-text-block gt-m-0">
									<span class="ui large label">
										{{.Repo.FullName}}
									</span>
									{{svg "octicon-milestone" 16}}
									<a class="muted" href="{{.Repo.Link}}/milestone/{{.ID}}">{{.Name}}</a>
								</h3>
								<div class="gt-df gt-ac">
									<span class="gt-mr-3">{{.Completeness}}%</span>
									<progress value="{{.Completeness}}" max="100"></progress>
								</div>
							</div>
							<div class="milestone-toolbar">
								<div class="group">
									<div class="flex-text-block">
										{{svg "octicon-issue-opened" 14}}
										{{$.locale.PrettyNumber .NumOpenIssues}}&nbsp;{{ctx.Locale.Tr "repo.issues.open_title"}}
									</div>
									<div class="flex-text-block">
										{{svg "octicon-check" 14}}
										{{$.locale.PrettyNumber .NumClosedIssues}}&nbsp;{{ctx.Locale.Tr "repo.issues.closed_title"}}
									</div>
									{{if .TotalTrackedTime}}
										<div class="flex-text-block">
											{{svg "octicon-clock"}}
											{{.TotalTrackedTime|Sec2Time}}
										</div>
									{{end}}
									{{if .UpdatedUnix}}
										<div class="flex-text-block">
											{{svg "octicon-clock"}}
											{{ctx.Locale.Tr "repo.milestones.update_ago" (TimeSinceUnix .UpdatedUnix $.locale) | Safe}}
										</div>
									{{end}}
									<div class="flex-text-block">
										{{if .IsClosed}}
											{{$closedDate:= TimeSinceUnix .ClosedDateUnix $.locale}}
											{{svg "octicon-clock" 14}}
											{{ctx.Locale.Tr "repo.milestones.closed" $closedDate | Safe}}
										{{else}}
											{{if .DeadlineString}}
												<span{{if .IsOverdue}} class="text red"{{end}}>
													{{svg "octicon-calendar" 14}}
													{{DateTime "short" .DeadlineString}}
												</span>
											{{else}}
												{{svg "octicon-calendar" 14}}
												{{ctx.Locale.Tr "repo.milestones.no_due_date"}}
											{{end}}
										{{end}}
									</div>
								</div>
								{{if and (or $.CanWriteIssues $.CanWritePulls) (not $.Repository.IsArchived)}}
									<div class="group">
										<a class="flex-text-inline" href="{{$.Link}}/{{.ID}}/edit">{{svg "octicon-pencil" 14}}{{ctx.Locale.Tr "repo.issues.label_edit"}}</a>
										{{if .IsClosed}}
											<a class="link-action flex-text-inline" href data-url="{{$.Link}}/{{.ID}}/open">{{svg "octicon-check" 14}}{{ctx.Locale.Tr "repo.milestones.open"}}</a>
										{{else}}
											<a class="link-action flex-text-inline" href data-url="{{$.Link}}/{{.ID}}/close">{{svg "octicon-x" 14}}{{ctx.Locale.Tr "repo.milestones.close"}}</a>
										{{end}}
										<a class="delete-button flex-text-inline" href="#" data-url="{{$.RepoLink}}/milestones/delete" data-id="{{.ID}}">{{svg "octicon-trash" 14}}{{ctx.Locale.Tr "repo.issues.label_delete"}}</a>
									</div>
								{{end}}
							</div>
							{{if .Content}}
								<div class="markup content">
									{{.RenderedContent|Str2html}}
								</div>
							{{end}}
						</li>
					{{end}}

					{{template "base/paginate" .}}
				</div>

			</div>
		</div>
	</div>
</div>
{{template "base/footer" .}}<|MERGE_RESOLUTION|>--- conflicted
+++ resolved
@@ -51,13 +51,8 @@
 							<input type="hidden" name="repos" value="[{{range $.RepoIDs}}{{.}},{{end}}]">
 							<input type="hidden" name="sort" value="{{$.SortType}}">
 							<input type="hidden" name="state" value="{{$.State}}">
-<<<<<<< HEAD
-							{{template "shared/searchinput" dict "locale" .locale "Value" $.Keyword}}
+							{{template "shared/searchinput" dict "Value" $.Keyword}}
 							<button class="ui small icon button" type="submit" aria-label="{{ctx.Locale.Tr "explore.search"}}">{{svg "octicon-search"}}</button>
-=======
-							{{template "shared/searchinput" dict "Value" $.Keyword}}
-							<button class="ui small icon button" type="submit" aria-label="{{.locale.Tr "explore.search"}}">{{svg "octicon-search"}}</button>
->>>>>>> 2325fe77
 						</div>
 					</form>
 					<!-- Sort -->
