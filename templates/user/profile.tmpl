{{template "base/head" .}}
<div class="user profile">
	<div class="ui container">
		<div class="ui stackable grid">
			<div class="ui five wide column">
				<div class="ui card">
					{{if eq .SignedUserName .Owner.Name}}
						<a class="image poping up" href="{{AppSubUrl}}/user/settings" id="profile-avatar" data-content="{{.i18n.Tr "user.change_avatar"}}" data-variation="inverted tiny" data-position="bottom center">
							<img src="{{.Owner.SizedRelAvatarLink 290}}" title="{{.Owner.Name}}"/>
						</a>
					{{else}}
						<span class="image">
							<img src="{{.Owner.SizedRelAvatarLink 290}}" title="{{.Owner.Name}}"/>
						</span>
					{{end}}
					<div class="content wrap">
						{{if .Owner.FullName}}<span class="header text center">{{.Owner.FullName}}</span>{{end}}
						<span class="username text center">{{.Owner.Name}}</span>
					</div>
					<div class="extra content wrap">
						<ul class="text black">
							{{if .Owner.Location}}
								<li>{{svg "octicon-location" 16}} {{.Owner.Location}}</li>
							{{end}}
							{{if .ShowUserEmail }}
								<li>
									{{svg "octicon-mail" 16}}
									<a href="mailto:{{.Owner.Email}}" rel="nofollow">{{.Owner.Email}}</a>
								</li>
							{{end}}
							{{if .Owner.Website}}
								<li>
									{{svg "octicon-link" 16}}
									<a target="_blank" rel="noopener noreferrer me" href="{{.Owner.Website}}">{{.Owner.Website}}</a>
								</li>
							{{end}}
							{{if .Owner.Description}}
								<li>
									{{svg "octicon-info" 16}}
									<span>{{.Owner.Description}}</span>
								</li>
							{{end}}
							{{range .OpenIDs}}
								{{if .Show}}
									<li>
										<i class="fa fa-openid"></i>
										<a target="_blank" rel="noopener noreferrer" href="{{.URI}}">{{.URI}}</a>
									</li>
								{{end}}
							{{end}}
							<li>{{svg "octicon-clock" 16}} {{.i18n.Tr "user.join_on"}} {{.Owner.CreatedUnix.FormatShort}}</li>
							{{if and .Orgs .HasOrgsVisible}}
							<li>
								<ul class="user-orgs">
								{{range .Orgs}}
									{{if (or .Visibility.IsPublic (and ($.SignedUser) (or .Visibility.IsLimited (and (.IsUserPartOfOrg $.SignedUserID) .Visibility.IsPrivate) ($.IsAdmin))))}}
									<li>
										<a href="{{.HomeLink}}"><img class="ui image poping up" src="{{.RelAvatarLink}}" data-content="{{.Name}}" data-position="top center" data-variation="tiny inverted"></a>
									</li>
									{{end}}
								{{end}}
								</ul>
							</li>
							{{end}}
							{{if and .IsSigned (ne .SignedUserName .Owner.Name)}}
							<li class="follow">
								{{if .SignedUser.IsFollowing .Owner.ID}}
								<a class="ui basic red button" href="{{.Link}}/action/unfollow?redirect_to={{$.Link}}">{{svg "octicon-person" 16}} {{.i18n.Tr "user.unfollow"}}</a>
								{{else}}
								<a class="ui basic green button" href="{{.Link}}/action/follow?redirect_to={{$.Link}}">{{svg "octicon-person" 16}} {{.i18n.Tr "user.follow"}}</a>
								{{end}}
							</li>
							{{end}}
						</ul>
					</div>
				</div>
			</div>
			<div class="ui eleven wide column">
				<div class="ui secondary stackable pointing menu">
<<<<<<< HEAD
					<a class='{{if and (ne .TabName "activity") (ne .TabName "stars") (ne .TabName "projects") }}active{{end}} item' href="{{.Owner.HomeLink}}">
						<i class="octicon octicon-repo"></i> {{.i18n.Tr "user.repositories"}}
=======
					<a class='{{if and (ne .TabName "activity") (ne .TabName "following") (ne .TabName "followers") (ne .TabName "stars")}}active{{end}} item' href="{{.Owner.HomeLink}}">
						{{svg "octicon-repo" 16}} {{.i18n.Tr "user.repositories"}}
>>>>>>> a97fe769
					</a>
					<a class='{{if eq .TabName "activity"}}active{{end}} item' href="{{.Owner.HomeLink}}?tab=activity">
						{{svg "octicon-rss" 16}} {{.i18n.Tr "user.activity"}}
					</a>
					<a class='{{if eq .TabName "stars"}}active{{end}} item' href="{{.Owner.HomeLink}}?tab=stars">
						{{svg "octicon-star" 16}}  {{.i18n.Tr "user.starred"}}
						<div class="ui label">{{.Owner.NumStars}}</div>
					</a>
					<a class='{{if eq .TabName "following"}}active{{end}} item' href="{{.Owner.HomeLink}}?tab=following">
						{{svg "octicon-person" 16}}  {{.i18n.Tr "user.following"}}
						<div class="ui label">{{.Owner.NumFollowing}}</div>
					</a>
					<a class='{{if eq .TabName "followers"}}active{{end}} item' href="{{.Owner.HomeLink}}?tab=followers">
						{{svg "octicon-person" 16}}  {{.i18n.Tr "user.followers"}}
						<div class="ui label">{{.Owner.NumFollowers}}</div>
					</a>
					{{ if .IsKanbanEnabled }}
					<a class='{{if eq .TabName "projects"}}active{{end}} item' href="{{.Owner.HomeLink}}?tab=projects">
						<i class="octicon octicon-repo"></i> {{.i18n.Tr "user.projects"}}
					</a>
					{{ end }}
				</div>

				{{if eq .TabName "activity"}}
					{{if .EnableHeatmap}}
						<div id="user-heatmap" style="padding-right: 40px">
							<activity-heatmap :locale="locale" :suburl="suburl" :user="heatmapUser">
								<div slot="loading">
									<div class="ui active centered inline indeterminate text loader" id="loading-heatmap">{{.i18n.Tr "user.heatmap.loading"}}</div>
								</div>
							</activity-heatmap>
						</div>
						<div class="ui divider"></div>
					{{end}}
					<div class="feeds">
						{{template "user/dashboard/feeds" .}}
					</div>
				{{else if eq .TabName "stars"}}
					<div class="stars">
						{{template "explore/repo_search" .}}
						{{template "explore/repo_list" .}}
						{{template "base/paginate" .}}
					</div>
				{{else if eq .TabName "following"}}
					{{template "repo/user_cards" .}}
				{{else if eq .TabName "followers"}}
					{{template "repo/user_cards" .}}
				{{else}}
					{{template "explore/repo_search" .}}
					{{template "explore/repo_list" .}}
					{{template "base/paginate" .}}
				{{end}}
			</div>
		</div>
	</div>
</div>
{{template "base/footer" .}}<|MERGE_RESOLUTION|>--- conflicted
+++ resolved
@@ -77,13 +77,8 @@
 			</div>
 			<div class="ui eleven wide column">
 				<div class="ui secondary stackable pointing menu">
-<<<<<<< HEAD
-					<a class='{{if and (ne .TabName "activity") (ne .TabName "stars") (ne .TabName "projects") }}active{{end}} item' href="{{.Owner.HomeLink}}">
-						<i class="octicon octicon-repo"></i> {{.i18n.Tr "user.repositories"}}
-=======
 					<a class='{{if and (ne .TabName "activity") (ne .TabName "following") (ne .TabName "followers") (ne .TabName "stars")}}active{{end}} item' href="{{.Owner.HomeLink}}">
 						{{svg "octicon-repo" 16}} {{.i18n.Tr "user.repositories"}}
->>>>>>> a97fe769
 					</a>
 					<a class='{{if eq .TabName "activity"}}active{{end}} item' href="{{.Owner.HomeLink}}?tab=activity">
 						{{svg "octicon-rss" 16}} {{.i18n.Tr "user.activity"}}
