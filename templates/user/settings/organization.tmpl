--- conflicted
+++ resolved
@@ -36,16 +36,9 @@
 			{{end}}
 		</div>
 	</div>
-<<<<<<< HEAD
 
-<div class="ui small basic delete modal" id="leave-organization">
-	<div class="ui icon header">
-		{{svg "octicon-x" 16 "close inside"}}
-=======
-</div>
 <div class="ui gitea-confirm-modal delete modal" id="leave-organization">
 	<div class="header">
->>>>>>> 476a043a
 		{{$.locale.Tr "org.members.leave"}}
 	</div>
 	<div class="content">
