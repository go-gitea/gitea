<h4 class="ui top attached header">
	{{.locale.Tr "settings.manage_oauth2_applications"}}
</h4>
<<<<<<< HEAD
<div class="ui attached segment">
	<div class="ui key list">
		<div class="item">
			{{.locale.Tr "settings.oauth2_application_create_description"}}
		</div>
		{{range $app := .Applications}}
			<div class="item">
				<div class="right floated content">
					<a href="{{$.Link}}/oauth2/{{$app.ID}}" class="ui primary tiny button">
						{{svg "octicon-pencil" 16 "mr-2"}}
						{{$.locale.Tr "settings.oauth2_application_edit"}}
					</a>
					<button class="ui red tiny button delete-button" data-modal-id="remove-gitea-oauth2-application"
							data-url="{{AppSubUrl}}/user/settings/applications/oauth2/delete"
							data-id="{{$app.ID}}">
						{{svg "octicon-trash" 16 "mr-2"}}
						{{$.locale.Tr "settings.delete_key"}}
					</button>
				</div>
				<div class="content">
					<strong>{{$app.Name}}</strong>
				</div>
			</div>
		{{end}}
	</div>
</div>
<div class="ui attached bottom segment">
	<h5 class="ui top header">
		{{.locale.Tr "settings.create_oauth2_application"}}
	</h5>
	<form class="ui form ignore-dirty" action="{{.Link}}/oauth2" method="post">
		{{.CsrfTokenHtml}}
		<div class="field {{if .Err_AppName}}error{{end}}">
			<label for="application-name">{{.locale.Tr "settings.oauth2_application_name"}}</label>
			<input id="application-name" name="application_name" value="{{.application_name}}" required>
		</div>
		<div class="field {{if .Err_Confidential}}error{{end}}">
			<label for="confidential">{{.locale.Tr "settings.oauth2_confidential"}}</label>
			<input type="checkbox" name="confidential" id="confidential" checked>
		</div>
		<div class="field {{if .Err_RedirectURI}}error{{end}}">
			<label for="redirect-uri">{{.locale.Tr "settings.oauth2_redirect_uri"}}</label>
			<input type="url" name="redirect_uri" id="redirect-uri">
		</div>
		<button class="ui green button">
			{{.locale.Tr "settings.create_oauth2_application_button"}}
		</button>
	</form>
</div>
=======
>>>>>>> 083ac164

{{template "user/settings/applications_oauth2_list" .}}
<|MERGE_RESOLUTION|>--- conflicted
+++ resolved
@@ -1,57 +1,5 @@
 <h4 class="ui top attached header">
 	{{.locale.Tr "settings.manage_oauth2_applications"}}
 </h4>
-<<<<<<< HEAD
-<div class="ui attached segment">
-	<div class="ui key list">
-		<div class="item">
-			{{.locale.Tr "settings.oauth2_application_create_description"}}
-		</div>
-		{{range $app := .Applications}}
-			<div class="item">
-				<div class="right floated content">
-					<a href="{{$.Link}}/oauth2/{{$app.ID}}" class="ui primary tiny button">
-						{{svg "octicon-pencil" 16 "mr-2"}}
-						{{$.locale.Tr "settings.oauth2_application_edit"}}
-					</a>
-					<button class="ui red tiny button delete-button" data-modal-id="remove-gitea-oauth2-application"
-							data-url="{{AppSubUrl}}/user/settings/applications/oauth2/delete"
-							data-id="{{$app.ID}}">
-						{{svg "octicon-trash" 16 "mr-2"}}
-						{{$.locale.Tr "settings.delete_key"}}
-					</button>
-				</div>
-				<div class="content">
-					<strong>{{$app.Name}}</strong>
-				</div>
-			</div>
-		{{end}}
-	</div>
-</div>
-<div class="ui attached bottom segment">
-	<h5 class="ui top header">
-		{{.locale.Tr "settings.create_oauth2_application"}}
-	</h5>
-	<form class="ui form ignore-dirty" action="{{.Link}}/oauth2" method="post">
-		{{.CsrfTokenHtml}}
-		<div class="field {{if .Err_AppName}}error{{end}}">
-			<label for="application-name">{{.locale.Tr "settings.oauth2_application_name"}}</label>
-			<input id="application-name" name="application_name" value="{{.application_name}}" required>
-		</div>
-		<div class="field {{if .Err_Confidential}}error{{end}}">
-			<label for="confidential">{{.locale.Tr "settings.oauth2_confidential"}}</label>
-			<input type="checkbox" name="confidential" id="confidential" checked>
-		</div>
-		<div class="field {{if .Err_RedirectURI}}error{{end}}">
-			<label for="redirect-uri">{{.locale.Tr "settings.oauth2_redirect_uri"}}</label>
-			<input type="url" name="redirect_uri" id="redirect-uri">
-		</div>
-		<button class="ui green button">
-			{{.locale.Tr "settings.create_oauth2_application_button"}}
-		</button>
-	</form>
-</div>
-=======
->>>>>>> 083ac164
 
 {{template "user/settings/applications_oauth2_list" .}}
