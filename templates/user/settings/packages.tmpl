{{template "base/head" .}}
<div role="main" aria-label="{{.Title}}" class="page-content user settings packages">
	{{template "user/settings/navbar" .}}
	<div class="ui container">
		{{template "base/alert" .}}
		{{template "package/shared/cleanup_rules/list" .}}
<<<<<<< HEAD

		<h4 class="ui top attached header">
			{{.locale.Tr "packages.owner.settings.chef.title"}}
		</h4>
		<div class="ui attached segment">
			<div class="ui form">
				<div class="field">
					<label>{{$.locale.Tr "packages.owner.settings.chef.keypair.description"}}</label>
				</div>
				<form class="field" action="{{.Link}}/chef/regenerate_keypair" method="post">
					{{.CsrfTokenHtml}}
					<button class="ui green button">{{$.locale.Tr "packages.owner.settings.chef.keypair"}}</button>
				</form>
				<div class="field">
					<label>{{.locale.Tr "packages.chef.documentation" | Safe}}</label>
				</div>
			</div>
		</div>
=======
		{{template "package/shared/cargo" .}}
>>>>>>> c18a6227
	</div>
</div>
{{template "base/footer" .}}<|MERGE_RESOLUTION|>--- conflicted
+++ resolved
@@ -4,7 +4,7 @@
 	<div class="ui container">
 		{{template "base/alert" .}}
 		{{template "package/shared/cleanup_rules/list" .}}
-<<<<<<< HEAD
+		{{template "package/shared/cargo" .}}
 
 		<h4 class="ui top attached header">
 			{{.locale.Tr "packages.owner.settings.chef.title"}}
@@ -23,9 +23,6 @@
 				</div>
 			</div>
 		</div>
-=======
-		{{template "package/shared/cargo" .}}
->>>>>>> c18a6227
 	</div>
 </div>
 {{template "base/footer" .}}