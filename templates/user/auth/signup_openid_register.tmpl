{{template "base/head" .}}
<div class="page-content user signup">
	{{template "user/auth/signup_openid_navbar" .}}
	<div class="ui container">
				{{template "base/alert" .}}
				<h4 class="ui top attached header">
					{{.locale.Tr "auth.openid_register_title"}}
				</h4>
				<div class="ui attached segment">
					<p>
						{{.locale.Tr "auth.openid_register_desc"}}
					</p>
					<form class="ui form" action="{{.Link}}" method="post">
					{{.CsrfTokenHtml}}
					<div class="required inline field{{if .Err_UserName}} error{{end}}">
						<label for="user_name">{{.locale.Tr "username"}}</label>
						<input id="user_name" type="text" name="user_name" value="{{.user_name}}" autofocus required>
					</div>
					<div class="required inline field{{if .Err_Email}} error{{end}}">
						<label for="email">{{.locale.Tr "email"}}</label>
						<input id="email" name="email" type="email" value="{{.email}}" required>
					</div>
<<<<<<< HEAD
					{{if and .EnableCaptcha (eq .CaptchaType "image")}}
						<div class="inline field">
							<label></label>
							{{.Captcha.CreateHTML}}
						</div>
						<div class="required inline field{{if .Err_Captcha}} error{{end}}">
							<label for="captcha">{{.locale.Tr "captcha"}}</label>
							<input id="captcha" name="captcha" value="{{.captcha}}" autocomplete="off">
						</div>
					{{end}}
					{{if and .EnableCaptcha (eq .CaptchaType "recaptcha")}}
						<div class="inline field required">
							<div class="g-recaptcha" data-sitekey="{{.RecaptchaSitekey}}"></div>
						</div>
					{{end}}
					{{if and .EnableCaptcha (eq .CaptchaType "hcaptcha")}}
						<div class="inline field required">
							<div class="h-captcha" data-sitekey="{{.HcaptchaSitekey}}"></div>
						</div>
					{{end}}
					{{if and .EnableCaptcha (eq .CaptchaType "mcaptcha")}}
						<div class="inline field required">
							<div class="m-captcha" data-sitekey="{{.McaptchaSitekey}}" data-instance-url="{{.McaptchaURL}}"></div>
						</div>
					{{end}}
=======

					{{template "user/auth/captcha" .}}

>>>>>>> 9607750b
					<div class="inline field">
						<label for="openid">OpenID URI</label>
						<input id="openid" value="{{.OpenID}}" readonly>
					</div>
					<div class="inline field">
						<label></label>
						<button class="ui green button">{{.locale.Tr "auth.create_new_account"}}</button>
					</div>
					</form>
				</div>
	</div>
</div>
{{template "base/footer" .}}<|MERGE_RESOLUTION|>--- conflicted
+++ resolved
@@ -20,37 +20,9 @@
 						<label for="email">{{.locale.Tr "email"}}</label>
 						<input id="email" name="email" type="email" value="{{.email}}" required>
 					</div>
-<<<<<<< HEAD
-					{{if and .EnableCaptcha (eq .CaptchaType "image")}}
-						<div class="inline field">
-							<label></label>
-							{{.Captcha.CreateHTML}}
-						</div>
-						<div class="required inline field{{if .Err_Captcha}} error{{end}}">
-							<label for="captcha">{{.locale.Tr "captcha"}}</label>
-							<input id="captcha" name="captcha" value="{{.captcha}}" autocomplete="off">
-						</div>
-					{{end}}
-					{{if and .EnableCaptcha (eq .CaptchaType "recaptcha")}}
-						<div class="inline field required">
-							<div class="g-recaptcha" data-sitekey="{{.RecaptchaSitekey}}"></div>
-						</div>
-					{{end}}
-					{{if and .EnableCaptcha (eq .CaptchaType "hcaptcha")}}
-						<div class="inline field required">
-							<div class="h-captcha" data-sitekey="{{.HcaptchaSitekey}}"></div>
-						</div>
-					{{end}}
-					{{if and .EnableCaptcha (eq .CaptchaType "mcaptcha")}}
-						<div class="inline field required">
-							<div class="m-captcha" data-sitekey="{{.McaptchaSitekey}}" data-instance-url="{{.McaptchaURL}}"></div>
-						</div>
-					{{end}}
-=======
 
 					{{template "user/auth/captcha" .}}
 
->>>>>>> 9607750b
 					<div class="inline field">
 						<label for="openid">OpenID URI</label>
 						<input id="openid" value="{{.OpenID}}" readonly>
