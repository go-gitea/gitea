--- conflicted
+++ resolved
@@ -8,13 +8,12 @@
         "code",
         "id_token"
     ],
-<<<<<<< HEAD
     "id_token_signing_alg_values_supported": [
         "{{.SigningKey.SigningMethod.Alg | JSEscape | Safe}}"
     ],
     "subject_types_supported": [
         "public"
-=======
+    ],
     "scopes_supported": [
         "openid",
         "profile",
@@ -43,6 +42,5 @@
     "grant_types_supported": [
         "authorization_code",
         "refresh_token"
->>>>>>> 1295e750
     ]
 }