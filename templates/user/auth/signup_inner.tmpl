<div class="ui container column fluid{{if .LinkAccountMode}} icon{{end}}">
	<h4 class="ui top attached header center">
		{{if .LinkAccountMode}}
			{{.locale.Tr "auth.oauth_signup_title"}}
		{{else}}
			{{.locale.Tr "sign_up"}}
		{{end}}
	</h4>
	<div class="ui attached segment">
		<form class="ui form" action="{{.SignUpLink}}" method="post">
			{{.CsrfTokenHtml}}
			{{if or (not .LinkAccountMode) (and .LinkAccountMode .LinkAccountModeRegister)}}
			{{template "base/alert" .}}
			{{end}}
			{{if .DisableRegistration}}
				<p>{{.locale.Tr "auth.disable_register_prompt"}}</p>
			{{else}}
				<div class="required inline field{{if and (.Err_UserName) (or (not .LinkAccountMode) (and .LinkAccountMode .LinkAccountModeRegister))}} error{{end}}">
					<label for="user_name">{{.locale.Tr "username"}}</label>
					<input id="user_name" type="text" name="user_name" value="{{.user_name}}" autofocus required>
				</div>
				<div class="required inline field{{if .Err_Email}} error{{end}}">
					<label for="email">{{.locale.Tr "email"}}</label>
					<input id="email" name="email" type="email" value="{{.email}}" required>
				</div>

				{{if not .DisablePassword}}
					<div class="required inline field{{if and (.Err_Password) (or (not .LinkAccountMode) (and .LinkAccountMode .LinkAccountModeRegister))}} error{{end}}">
						<label for="password">{{.locale.Tr "password"}}</label>
						<input id="password" name="password" type="password" value="{{.password}}" autocomplete="new-password" required>
					</div>
					<div class="required inline field{{if and (.Err_Password) (or (not .LinkAccountMode) (and .LinkAccountMode .LinkAccountModeRegister))}} error{{end}}">
						<label for="retype">{{.locale.Tr "re_type"}}</label>
						<input id="retype" name="retype" type="password" value="{{.retype}}" autocomplete="new-password" required>
					</div>
				{{end}}
<<<<<<< HEAD
				{{if and .EnableCaptcha (eq .CaptchaType "image")}}
					<div class="inline field">
						<label></label>
						{{.Captcha.CreateHTML}}
					</div>
					<div class="required inline field{{if .Err_Captcha}} error{{end}}">
						<label for="captcha">{{.locale.Tr "captcha"}}</label>
						<input id="captcha" name="captcha" value="{{.captcha}}" autocomplete="off">
					</div>
				{{end}}
				{{if and .EnableCaptcha (eq .CaptchaType "recaptcha")}}
					<div class="inline field required">
						<div class="g-recaptcha" data-sitekey="{{.RecaptchaSitekey}}"></div>
					</div>
				{{end}}
				{{if and .EnableCaptcha (eq .CaptchaType "hcaptcha")}}
					<div class="inline field required">
						<div class="h-captcha" data-sitekey="{{.HcaptchaSitekey}}"></div>
					</div>
				{{end}}
				{{if and .EnableCaptcha (eq .CaptchaType "mcaptcha")}}
					<div class="inline field df ac db-small captcha-field">
						<span>{{.locale.Tr "captcha"}}</span>
						<div class="border-secondary w-100-small" id="mcaptcha__widget-container" style="width: 50%; height: 5em"></div>
						<div class="m-captcha" data-sitekey="{{.McaptchaSitekey}}" data-instance-url="{{.McaptchaURL}}"></div>
					</div>
				{{end}}
=======
>>>>>>> 9607750b

				{{template "user/auth/captcha" .}}

				<div class="inline field">
					<label></label>
					<button class="ui green button">
						{{if .LinkAccountMode}}
							{{.locale.Tr "auth.oauth_signup_submit"}}
						{{else}}
							{{.locale.Tr "auth.create_new_account"}}
						{{end}}
					</button>
				</div>

				{{if not .LinkAccountMode}}
				<div class="inline field">
					<label></label>
					<a href="{{AppSubUrl}}/user/login">{{.locale.Tr "auth.register_helper_msg"}}</a>
				</div>
				{{end}}
			{{end}}
		</form>
	</div>
</div><|MERGE_RESOLUTION|>--- conflicted
+++ resolved
@@ -34,36 +34,6 @@
 						<input id="retype" name="retype" type="password" value="{{.retype}}" autocomplete="new-password" required>
 					</div>
 				{{end}}
-<<<<<<< HEAD
-				{{if and .EnableCaptcha (eq .CaptchaType "image")}}
-					<div class="inline field">
-						<label></label>
-						{{.Captcha.CreateHTML}}
-					</div>
-					<div class="required inline field{{if .Err_Captcha}} error{{end}}">
-						<label for="captcha">{{.locale.Tr "captcha"}}</label>
-						<input id="captcha" name="captcha" value="{{.captcha}}" autocomplete="off">
-					</div>
-				{{end}}
-				{{if and .EnableCaptcha (eq .CaptchaType "recaptcha")}}
-					<div class="inline field required">
-						<div class="g-recaptcha" data-sitekey="{{.RecaptchaSitekey}}"></div>
-					</div>
-				{{end}}
-				{{if and .EnableCaptcha (eq .CaptchaType "hcaptcha")}}
-					<div class="inline field required">
-						<div class="h-captcha" data-sitekey="{{.HcaptchaSitekey}}"></div>
-					</div>
-				{{end}}
-				{{if and .EnableCaptcha (eq .CaptchaType "mcaptcha")}}
-					<div class="inline field df ac db-small captcha-field">
-						<span>{{.locale.Tr "captcha"}}</span>
-						<div class="border-secondary w-100-small" id="mcaptcha__widget-container" style="width: 50%; height: 5em"></div>
-						<div class="m-captcha" data-sitekey="{{.McaptchaSitekey}}" data-instance-url="{{.McaptchaURL}}"></div>
-					</div>
-				{{end}}
-=======
->>>>>>> 9607750b
 
 				{{template "user/auth/captcha" .}}
 
