--- conflicted
+++ resolved
@@ -322,19 +322,11 @@
 
 					{{if .EnvConfigKeys}}
 					<!-- Environment Config -->
-<<<<<<< HEAD
-					<h4 class="ui dividing header">{{.locale.Tr "install.env_config_keys"}}</h4>
+					<h4 class="ui dividing header">{{ctx.locale.Tr "install.env_config_keys"}}</h4>
 					<p>
-						{{.locale.Tr "install.env_config_keys_prompt"}}
+						{{ctx.locale.Tr "install.env_config_keys_prompt"}}
 					</p>
 					<div class="inline field">
-=======
-					<h4 class="ui dividing header">{{ctx.Locale.Tr "install.env_config_keys"}}</h4>
-					<div class="inline field">
-						<div class="right-content">
-							{{ctx.Locale.Tr "install.env_config_keys_prompt"}}
-						</div>
->>>>>>> 3b139fa3
 						<div class="right-content gt-mt-3">
 							{{range .EnvConfigKeys}}<span class="ui label">{{.}}</span>{{end}}
 						</div>
