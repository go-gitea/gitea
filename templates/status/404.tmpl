{{template "base/head" .}}
<div class="page-content ui container center full-screen-width {{if .IsRepo}}repository{{end}}">
	{{if .IsRepo}}{{template "repo/header" .}}{{end}}
	<div class="ui container center">
<<<<<<< HEAD
		{{if .ShowTwoFactorRequiredMessage}}
			<div class="ui negative message flash-error">
				<p><a href="{{AppSubUrl}}/user/settings/security/two_factor/enroll">{{.locale.Tr "auth.twofa_required"}} &raquo;</a></p>
			</div>
		{{end}}
		<p style="margin-top: 100px;"><img class="ui centered image" src="{{AssetUrlPrefix}}/img/404.png" alt="404"/></p>
=======
		<p style="margin-top: 100px"><img src="{{AssetUrlPrefix}}/img/404.png" alt="404"/></p>
>>>>>>> eaa56114
		<div class="ui divider"></div>
		<br>
		<p>
			{{.locale.Tr "error404" | Safe}}
			{{/* make a clear guide to tell a anonymous user should try to sign-in to access the repository, otherwise a 404 page may confuse a user who hasn't signed-in */}}
			{{if not .IsSigned}}<a href="{{AppSubUrl}}/user/forget_password">{{.locale.Tr "sign_in"}} &raquo;</a>{{end}}
		</p>
		{{if .ShowFooterVersion}}<p>{{.locale.Tr "admin.config.app_ver"}}: {{AppVer}}</p>{{end}}
	</div>
</div>
{{template "base/footer" .}}<|MERGE_RESOLUTION|>--- conflicted
+++ resolved
@@ -2,16 +2,12 @@
 <div class="page-content ui container center full-screen-width {{if .IsRepo}}repository{{end}}">
 	{{if .IsRepo}}{{template "repo/header" .}}{{end}}
 	<div class="ui container center">
-<<<<<<< HEAD
 		{{if .ShowTwoFactorRequiredMessage}}
 			<div class="ui negative message flash-error">
 				<p><a href="{{AppSubUrl}}/user/settings/security/two_factor/enroll">{{.locale.Tr "auth.twofa_required"}} &raquo;</a></p>
 			</div>
 		{{end}}
-		<p style="margin-top: 100px;"><img class="ui centered image" src="{{AssetUrlPrefix}}/img/404.png" alt="404"/></p>
-=======
 		<p style="margin-top: 100px"><img src="{{AssetUrlPrefix}}/img/404.png" alt="404"/></p>
->>>>>>> eaa56114
 		<div class="ui divider"></div>
 		<br>
 		<p>
