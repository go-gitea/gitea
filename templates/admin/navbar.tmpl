--- conflicted
+++ resolved
@@ -98,16 +98,12 @@
 		<details class="item toggleable-item" {{if or .PageIsAdminMonitorAudit .PageIsAdminMonitorStats .PageIsAdminMonitorCron .PageIsAdminMonitorQueue .PageIsAdminMonitorStacktrace}}open{{end}}>
 			<summary>{{ctx.Locale.Tr "admin.monitor"}}</summary>
 			<div class="menu">
-<<<<<<< HEAD
 				{{if .EnableAuditLogs}}
-				<a class="{{if .PageIsAdminMonitorAudit}}active {{end}}item" href="{{AppSubUrl}}/admin/monitor/audit_logs">
+				<a class="{{if .PageIsAdminMonitorAudit}}active {{end}}item" href="{{AppSubUrl}}/-/admin/monitor/audit_logs">
 					{{ctx.Locale.Tr "admin.monitor.audit.title"}}
 				</a>
 				{{end}}
-				<a class="{{if .PageIsAdminMonitorStats}}active {{end}}item" href="{{AppSubUrl}}/admin/monitor/stats">
-=======
 				<a class="{{if .PageIsAdminMonitorStats}}active {{end}}item" href="{{AppSubUrl}}/-/admin/monitor/stats">
->>>>>>> 171edfc7
 					{{ctx.Locale.Tr "admin.monitor.stats"}}
 				</a>
 				<a class="{{if .PageIsAdminMonitorCron}}active {{end}}item" href="{{AppSubUrl}}/-/admin/monitor/cron">
