{{template "admin/layout_head" (dict "ctxData" . "pageClass" "admin monitor")}}
	<div class="admin-setting-content">
		<h4 class="ui top attached header">
			{{.locale.Tr "admin.monitor.queue" .Queue.Name}}
		</h4>
		<div class="ui attached table segment">
			<table class="ui very basic striped table">
				<thead>
					<tr>
						<th>{{.locale.Tr "admin.monitor.queue.name"}}</th>
						<th>{{.locale.Tr "admin.monitor.queue.type"}}</th>
						<th>{{.locale.Tr "admin.monitor.queue.exemplar"}}</th>
						<th>{{.locale.Tr "admin.monitor.queue.numberworkers"}}</th>
						<th>{{.locale.Tr "admin.monitor.queue.maxnumberworkers"}}</th>
						<th>{{.locale.Tr "admin.monitor.queue.numberinqueue"}}</th>
					</tr>
				</thead>
				<tbody>
					<tr>
						<td>{{.Queue.Name}}</td>
						<td>{{.Queue.Type}}</td>
						<td>{{.Queue.ExemplarType}}</td>
						<td>{{$sum := .Queue.NumberOfWorkers}}{{if lt $sum 0}}-{{else}}{{$sum}}{{end}}</td>
						<td>{{if lt $sum 0}}-{{else}}{{.Queue.MaxNumberOfWorkers}}{{end}}</td>
						<td>{{$sum = .Queue.NumberInQueue}}{{if lt $sum 0}}-{{else}}{{$sum}}{{end}}</td>
					</tr>
				</tbody>
			</table>
		</div>
		{{if lt $sum 0}}
		<h4 class="ui top attached header">
			{{.locale.Tr "admin.monitor.queue.nopool.title"}}
		</h4>
		<div class="ui attached segment">
			{{if eq .Queue.Type "wrapped"}}
			<p>{{.locale.Tr "admin.monitor.queue.wrapped.desc"}}</p>
			{{else if eq .Queue.Type "persistable-channel"}}
			<p>{{.locale.Tr "admin.monitor.queue.persistable-channel.desc"}}</p>
			{{else}}
			<p>{{.locale.Tr "admin.monitor.queue.nopool.desc"}}</p>
			{{end}}
		</div>
		{{else}}
		<h4 class="ui top attached header">
			{{.locale.Tr "admin.monitor.queue.settings.title"}}
		</h4>
		<div class="ui attached segment">
			<p>{{.locale.Tr "admin.monitor.queue.settings.desc"}}</p>
			<form method="POST" action="{{.Link}}/set">
				{{$.CsrfTokenHtml}}
				<div class="ui form">
					<div class="inline field">
						<label for="max-number">{{.locale.Tr "admin.monitor.queue.settings.maxnumberworkers"}}</label>
						<input name="max-number" type="text" placeholder="{{.locale.Tr "admin.monitor.queue.settings.maxnumberworkers.placeholder" .Queue.MaxNumberOfWorkers}}">
					</div>
					<div class="inline field">
						<label for="timeout">{{.locale.Tr "admin.monitor.queue.settings.timeout"}}</label>
						<input name="timeout" type="text" placeholder="{{.locale.Tr "admin.monitor.queue.settings.timeout.placeholder" .Queue.BoostTimeout}}">
					</div>
					<div class="inline field">
						<label for="number">{{.locale.Tr "admin.monitor.queue.settings.numberworkers"}}</label>
						<input name="number" type="text" placeholder="{{.locale.Tr "admin.monitor.queue.settings.numberworkers.placeholder" .Queue.BoostWorkers}}">
					</div>
					<div class="inline field">
						<label>{{.locale.Tr "admin.monitor.queue.settings.blocktimeout"}}</label>
						<span>{{.locale.Tr "admin.monitor.queue.settings.blocktimeout.value" .Queue.BlockTimeout}}</span>
					</div>
					<button class="ui submit button">{{.locale.Tr "admin.monitor.queue.settings.submit"}}</button>
				</div>
			</form>
		</div>
		<h4 class="ui top attached header">
			{{.locale.Tr "admin.monitor.queue.pool.addworkers.title"}}
		</h4>
		<div class="ui attached segment">
			<p>{{.locale.Tr "admin.monitor.queue.pool.addworkers.desc"}}</p>
			<form method="POST" action="{{.Link}}/add">
				{{$.CsrfTokenHtml}}
				<div class="ui form">
					<div class="fields">
						<div class="field">
							<label>{{.locale.Tr "admin.monitor.queue.numberworkers"}}</label>
							<input name="number" type="text" placeholder="{{.locale.Tr "admin.monitor.queue.pool.addworkers.numberworkers.placeholder"}}">
						</div>
						<div class="field">
							<label>{{.locale.Tr "admin.monitor.queue.pool.timeout"}}</label>
							<input name="timeout" type="text" placeholder="{{.locale.Tr "admin.monitor.queue.pool.addworkers.timeout.placeholder"}}">
						</div>
					</div>
					<button class="ui submit button">{{.locale.Tr "admin.monitor.queue.pool.addworkers.submit"}}</button>
				</div>
			</form>
		</div>
		{{if .Queue.Pausable}}
			{{if .Queue.IsPaused}}
				<h4 class="ui top attached header">
					{{.locale.Tr "admin.monitor.queue.pool.resume.title"}}
				</h4>
				<div class="ui attached segment">
					<p>{{.locale.Tr "admin.monitor.queue.pool.resume.desc"}}</p>
					<form method="POST" action="{{.Link}}/resume">
						{{$.CsrfTokenHtml}}
						<div class="ui form">
							<button class="ui submit button">{{.locale.Tr "admin.monitor.queue.pool.resume.submit"}}</button>
						</div>
					</form>
				</div>
			{{else}}
				<h4 class="ui top attached header">
					{{.locale.Tr "admin.monitor.queue.pool.pause.title"}}
				</h4>
				<div class="ui attached segment">
					<p>{{.locale.Tr "admin.monitor.queue.pool.pause.desc"}}</p>
					<form method="POST" action="{{.Link}}/pause">
						{{$.CsrfTokenHtml}}
						<div class="ui form">
							<button class="ui submit button">{{.locale.Tr "admin.monitor.queue.pool.pause.submit"}}</button>
						</div>
					</form>
				</div>
			{{end}}
		{{end}}
		<h4 class="ui top attached header">
			{{.locale.Tr "admin.monitor.queue.pool.flush.title"}}
		</h4>
		<div class="ui attached segment">
			<p>{{.locale.Tr "admin.monitor.queue.pool.flush.desc"}}</p>
			<form method="POST" action="{{.Link}}/flush">
				{{$.CsrfTokenHtml}}
				<div class="ui form">
					<div class="fields">
						<div class="field">
							<label>{{.locale.Tr "admin.monitor.queue.pool.timeout"}}</label>
							<input name="timeout" type="text" placeholder="{{.locale.Tr "admin.monitor.queue.pool.addworkers.timeout.placeholder"}}">
						</div>
					</div>
					<button class="ui submit button">{{.locale.Tr "admin.monitor.queue.pool.flush.submit"}}</button>
				</div>
			</form>
		</div>
		<h4 class="ui top attached header">
			{{.locale.Tr "admin.monitor.queue.pool.workers.title"}}
		</h4>
		<div class="ui attached table segment">
			<table class="ui very basic striped table">
				<thead>
					<tr>
						<th>{{.locale.Tr "admin.monitor.queue.numberworkers"}}</th>
						<th>{{.locale.Tr "admin.monitor.start"}}</th>
						<th>{{.locale.Tr "admin.monitor.queue.pool.timeout"}}</th>
						<th></th>
					</tr>
				</thead>
				<tbody>
					{{range .Queue.Workers}}
					<tr>
						<td>{{.Workers}}{{if .IsFlusher}}<span title="{{$.locale.Tr "admin.monitor.queue.flush"}}">{{svg "octicon-sync"}}</span>{{end}}</td>
						<td>{{template "shared/datetime/full" (dict "Datetime" (DateFmtLong .Start) "Fallback" (DateFmtLong .Start) )}}</td>
						<td>{{if .HasTimeout}}{{template "shared/datetime/full" (dict "Datetime" (DateFmtLong .Timeout) "Fallback" (DateFmtLong .Timeout) )}}{{else}}-{{end}}</td>
						<td>
							<a class="delete-button" href="" data-url="{{$.Link}}/cancel/{{.PID}}" data-id="{{.PID}}" data-name="{{.Workers}}" title="{{$.locale.Tr "remove"}}">{{svg "octicon-trash"}}</a>
						</td>
					</tr>
					{{else}}
						<tr>
							<td colspan="4">{{.locale.Tr "admin.monitor.queue.pool.workers.none"}}
						</tr>
					{{end}}
				</tbody>
			</table>
		</div>
		{{end}}
		<h4 class="ui top attached header">
			{{.locale.Tr "admin.monitor.queue.configuration"}}
		</h4>
		<div class="ui attached segment">
			<pre>{{.Queue.Configuration | JsonPrettyPrint}}</pre>
		</div>
	</div>
<<<<<<< HEAD

<div class="ui small basic delete modal">
	<div class="ui icon header">
		{{svg "octicon-x" 16 "close inside"}}
=======
</div>
<div class="ui gitea-confirm-modal delete modal">
	<div class="header">
>>>>>>> 476a043a
		{{.locale.Tr "admin.monitor.queue.pool.cancel"}}
	</div>
	<div class="content">
		<p>{{$.locale.Tr "admin.monitor.queue.pool.cancel_notices" `<span class="name"></span>` | Safe}}</p>
		<p>{{$.locale.Tr "admin.monitor.queue.pool.cancel_desc"}}</p>
	</div>
	{{template "base/modal_actions_confirm" .}}
</div>

{{template "admin/layout_footer" .}}<|MERGE_RESOLUTION|>--- conflicted
+++ resolved
@@ -177,16 +177,9 @@
 			<pre>{{.Queue.Configuration | JsonPrettyPrint}}</pre>
 		</div>
 	</div>
-<<<<<<< HEAD
 
-<div class="ui small basic delete modal">
-	<div class="ui icon header">
-		{{svg "octicon-x" 16 "close inside"}}
-=======
-</div>
 <div class="ui gitea-confirm-modal delete modal">
 	<div class="header">
->>>>>>> 476a043a
 		{{.locale.Tr "admin.monitor.queue.pool.cancel"}}
 	</div>
 	<div class="content">
