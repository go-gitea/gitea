--- conflicted
+++ resolved
@@ -29,7 +29,6 @@
 						</div>
 					</div>
 				</div>
-<<<<<<< HEAD
 
 				<div class="inline field {{if .Err_Visibility}}error{{end}}">
 					<span class="inline required field"><label for="visibility">{{.i18n.Tr "settings.visibility"}}</label></span>
@@ -57,10 +56,7 @@
 					</div>
 				</div>
 
-				<div class="required non-local field {{if .Err_LoginName}}error{{end}} {{if eq .User.LoginSource 0}}hide{{end}}">
-=======
-				<div class="required non-local field {{if .Err_LoginName}}error{{end}}{{if or (eq .User.LoginSource 0) DisableLocalUserManagement}} hide{{end}}">
->>>>>>> fe6ae270
+				<div class="required non-local field {{if .Err_LoginName}}error{{end}} {{if or (eq .User.LoginSource 0) DisableLocalUserManagement}}hide{{end}}">
 					<label for="login_name">{{.i18n.Tr "admin.users.auth_login_name"}}</label>
 					<input id="login_name" name="login_name" value="{{.User.LoginName}}" autofocus {{if DisableLocalUserManagement}}readonly{{end}}>
 				</div>
@@ -72,12 +68,7 @@
 					<label for="email">{{.i18n.Tr "email"}}</label>
 					<input id="email" name="email" type="email" value="{{.User.Email}}" autofocus required {{if DisableLocalUserManagement}}readonly{{end}}>
 				</div>
-<<<<<<< HEAD
-				<div class="local field {{if .Err_Password}}error{{end}} {{if not (or (.User.IsLocal) (.User.IsOAuth2))}}hide{{end}}">
-=======
-				<input class="fake" type="password">
 				<div class="local field {{if .Err_Password}}error{{end}} {{if or (not (or (.User.IsLocal) (.User.IsOAuth2))) DisableLocalUserManagement}}hide{{end}}">
->>>>>>> fe6ae270
 					<label for="password">{{.i18n.Tr "password"}}</label>
 					<input id="password" name="password" type="password" autocomplete="new-password">
 					<p class="help">{{.i18n.Tr "admin.users.password_helper"}}</p>
