--- conflicted
+++ resolved
@@ -37,14 +37,8 @@
 				<dt>{{.locale.Tr "admin.config.app_data_path"}}</dt>
 				<dd>{{.AppDataPath}}</dd>
 				<dt>{{.locale.Tr "admin.config.repo_root_path"}}</dt>
-<<<<<<< HEAD
 				<dd>{{.GitStorageConfiguration}}</dd>
 				<dt>{{.locale.Tr "admin.config.static_file_root_path"}}</dt>
-				<dd>{{.StaticRootPath}}</dd>
-=======
-				<dd>{{.RepoRootPath}}</dd>
->>>>>>> a12a5f36
-				<dt>{{.locale.Tr "admin.config.custom_file_root_path"}}</dt>
 				<dd>{{.CustomRootPath}}</dd>
 				<dt>{{.locale.Tr "admin.config.log_file_root_path"}}</dt>
 				<dd>{{.LogRootPath}}</dd>
