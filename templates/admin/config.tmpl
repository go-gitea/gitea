--- conflicted
+++ resolved
@@ -292,25 +292,15 @@
 			<dl class="admin-dl-horizontal">
 				<dt>{{ctx.Locale.Tr "admin.config.disable_gravatar"}}</dt>
 				<dd>
-<<<<<<< HEAD
 					<div class="ui toggle checkbox" data-tooltip-content="{{.locale.Tr "admin.config.disable_gravatar"}}">
 						<input type="checkbox" data-config-dyn-key="picture.disable_gravatar" {{if .SystemConfig.Picture.DisableGravatar.Value ctx}}checked{{end}}>
-=======
-					<div class="ui toggle checkbox">
-						<input type="checkbox" name="picture.disable_gravatar" version="{{.SystemSettings.GetVersion "picture.disable_gravatar"}}"{{if .SystemSettings.GetBool "picture.disable_gravatar"}} checked{{end}} title="{{ctx.Locale.Tr "admin.config.disable_gravatar"}}">
->>>>>>> 7960ba7e
 					</div>
 				</dd>
 				<div class="divider"></div>
 				<dt>{{ctx.Locale.Tr "admin.config.enable_federated_avatar"}}</dt>
 				<dd>
-<<<<<<< HEAD
 					<div class="ui toggle checkbox" data-tooltip-content="{{.locale.Tr "admin.config.enable_federated_avatar"}}">
 						<input type="checkbox" data-config-dyn-key="picture.enable_federated_avatar" {{if .SystemConfig.Picture.EnableFederatedAvatar.Value ctx}}checked{{end}}>
-=======
-					<div class="ui toggle checkbox">
-						<input type="checkbox" name="picture.enable_federated_avatar" version="{{.SystemSettings.GetVersion "picture.enable_federated_avatar"}}"{{if .SystemSettings.GetBool "picture.enable_federated_avatar"}} checked{{end}} title="{{ctx.Locale.Tr "admin.config.enable_federated_avatar"}}">
->>>>>>> 7960ba7e
 					</div>
 				</dd>
 			</dl>
