--- conflicted
+++ resolved
@@ -264,21 +264,9 @@
 					</div>
 					<div class="optional field">
 						<div class="ui checkbox">
-<<<<<<< HEAD
-							<label for="override_local_two_fa"><strong>{{.i18n.Tr "admin.auths.override_local_two_fa"}}</strong></label>
-							<input id="override_local_two_fa" name="override_local_two_fa" type="checkbox" {{if $cfg.OverrideLocalTwoFA}}checked{{end}}>
-							<p class="help">{{.i18n.Tr "admin.auths.override_local_two_fa_helper"}}</p>
-=======
-							<label for="skip_local_two_fa"><strong>{{.i18n.Tr "admin.auths.skip_local_two_fa"}}</strong></label>
 							<input id="skip_local_two_fa" name="skip_local_two_fa" type="checkbox" {{if $cfg.SkipLocalTwoFA}}checked{{end}}>
 							<p class="help">{{.i18n.Tr "admin.auths.skip_local_two_fa_helper"}}</p>
->>>>>>> 623d2dd4
-						</div>
-					</div>
-
-					<div class="oauth2_use_custom_url inline field">
-						<div class="ui checkbox">
-							<label><strong>{{.i18n.Tr "admin.auths.oauth2_use_custom_url"}}</strong></label>
+						</div>
 							<input id="oauth2_use_custom_url" name="oauth2_use_custom_url" type="checkbox" {{if $cfg.CustomURLMapping}}checked{{end}}>
 						</div>
 					</div>
