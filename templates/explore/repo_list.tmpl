<div class="ui repository list">
	{{range .Repos}}
<<<<<<< HEAD
		{{if .Owner}}
			{{if (or (eq .Owner.Visibility 1) (and ($.SignedUser) (or (eq .Owner.Visibility 2) (and (.Owner.IsUserOrgPartOf $.SignedUserID) (eq .Owner.Visibility 3)) ($.IsAdmin))))}}
			<div class="item">
				<div class="ui header">
					<a class="name" href="{{AppSubUrl}}/{{.Owner.Name}}/{{.Name}}">
						{{if or $.PageIsExplore $.PageIsProfileStarList }}
							{{.Owner.Name}}
							{{if eq .Owner.Visibility 3}}
								<span class="text gold"><i class="octicon octicon-lock"></i></span>
							{{end}} /
						{{end}}
						{{.Name}}
					</a>
					{{if .IsPrivate}}
						<span class="text gold"><i class="octicon octicon-lock"></i></span>
					{{else if .IsFork}}
						<span><i class="octicon octicon-repo-forked"></i></span>
					{{else if .IsMirror}}
						<span><i class="octicon octicon-repo-clone"></i></span>
					{{end}}
=======
		<div class="item">
			<div class="ui header">
				<a class="name" href="{{.Link}}">{{if or $.PageIsExplore $.PageIsProfileStarList }}{{if .Owner}}{{.Owner.Name}} / {{end}}{{end}}{{.Name}}</a>
				{{if .IsPrivate}}
					<span class="text gold"><i class="octicon octicon-lock"></i></span>
				{{else if .IsFork}}
					<span><i class="octicon octicon-repo-forked"></i></span>
				{{else if .IsMirror}}
					<span><i class="octicon octicon-repo-clone"></i></span>
				{{end}}
>>>>>>> d41084c5

					<div class="ui right metas">
						<span class="text grey"><i class="octicon octicon-star"></i> {{.NumStars}}</span>
						<span class="text grey"><i class="octicon octicon-git-branch"></i> {{.NumForks}}</span>
					</div>
				</div>
				{{if .DescriptionHTML}}<p class="has-emoji">{{.DescriptionHTML}}</p>{{end}}
				<p class="time">{{$.i18n.Tr "org.repo_updated"}} {{TimeSince .Updated $.i18n.Lang}}</p>
			</div>
<<<<<<< HEAD
			{{end}}
		{{else if $.Org}}
			{{if (or (eq $.Org.Visibility 1) (and ($.SignedUser) (or (eq $.Org.Visibility 2) (and ($.Org.IsUserOrgPartOf $.SignedUserID) (eq $.Org.Visibility 3)) ($.IsAdmin))))}}
			<div class="item">
				<div class="ui header">
					<a class="name" href="{{AppSubUrl}}/{{$.Org.Name}}/{{.Name}}">
						{{if or $.PageIsExplore $.PageIsProfileStarList }}
							{{.Owner.Name}}
							{{if eq $.Org.Visibility 3}}
								<span class="text gold"><i class="octicon octicon-lock"></i></span>
							{{end}} /
						{{end}}
						{{.Name}}</a>
					{{if .IsPrivate}}
						<span class="text gold"><i class="octicon octicon-lock"></i></span>
					{{else if .IsFork}}
						<span><i class="octicon octicon-repo-forked"></i></span>
					{{else if .IsMirror}}
						<span><i class="octicon octicon-repo-clone"></i></span>
					{{end}}

					<div class="ui right metas">
						<span class="text grey"><i class="octicon octicon-star"></i> {{.NumStars}}</span>
						<span class="text grey"><i class="octicon octicon-git-branch"></i> {{.NumForks}}</span>
					</div>
				</div>
				{{if .DescriptionHTML}}<p class="has-emoji">{{.DescriptionHTML}}</p>{{end}}
				<p class="time">{{$.i18n.Tr "org.repo_updated"}} {{TimeSince .Updated $.i18n.Lang}}</p>
			</div>
			{{end}}
		{{else}}
			{{if (or (eq $.Owner.Visibility 1) (and ($.SignedUser) (or (eq $.Owner.Visibility 2) (and ($.Owner.IsUserOrgPartOf $.SignedUserID) (eq $.Owner.Visibility 3)) ($.IsAdmin))))}}
			<div class="item">
				<div class="ui header">
					<a class="name" href="{{AppSubUrl}}/{{$.Owner.Name}}/{{.Name}}">
						{{if or $.PageIsExplore $.PageIsProfileStarList }}
							{{.Owner.Name}}
							{{if eq $.Owner.Visibility 3}}
								<span class="text gold"><i class="octicon octicon-lock"></i></span>
							{{end}} /
						{{end}}
						{{.Name}}
					</a>
					{{if .IsPrivate}}
						<span class="text gold"><i class="octicon octicon-lock"></i></span>
					{{else if .IsFork}}
						<span><i class="octicon octicon-repo-forked"></i></span>
					{{else if .IsMirror}}
						<span><i class="octicon octicon-repo-clone"></i></span>
					{{end}}

					<div class="ui right metas">
						<span class="text grey"><i class="octicon octicon-star"></i> {{.NumStars}}</span>
						<span class="text grey"><i class="octicon octicon-git-branch"></i> {{.NumForks}}</span>
					</div>
				</div>
				{{if .DescriptionHTML}}<p class="has-emoji">{{.DescriptionHTML}}</p>{{end}}
				<p class="time">{{$.i18n.Tr "org.repo_updated"}} {{TimeSince .Updated $.i18n.Lang}}</p>
			</div>
			{{end}}
		{{end}}
=======
			{{if .DescriptionHTML}}<p class="has-emoji">{{.DescriptionHTML}}</p>{{end}}
			{{if .Topics }}
				<div>
				{{range .Topics}}
					{{if ne . "" }}<div class="ui green basic label topic">{{.}}</div>{{end}}
				{{end}}
				</div>
			{{end}}
			<p class="time">{{$.i18n.Tr "org.repo_updated"}} {{TimeSinceUnix .UpdatedUnix $.i18n.Lang}}</p>
		</div>
>>>>>>> d41084c5
	{{else}}
	<div>
		{{$.i18n.Tr "explore.repo_no_results"}}
	</div>
	{{end}}
</div><|MERGE_RESOLUTION|>--- conflicted
+++ resolved
@@ -1,27 +1,5 @@
 <div class="ui repository list">
 	{{range .Repos}}
-<<<<<<< HEAD
-		{{if .Owner}}
-			{{if (or (eq .Owner.Visibility 1) (and ($.SignedUser) (or (eq .Owner.Visibility 2) (and (.Owner.IsUserOrgPartOf $.SignedUserID) (eq .Owner.Visibility 3)) ($.IsAdmin))))}}
-			<div class="item">
-				<div class="ui header">
-					<a class="name" href="{{AppSubUrl}}/{{.Owner.Name}}/{{.Name}}">
-						{{if or $.PageIsExplore $.PageIsProfileStarList }}
-							{{.Owner.Name}}
-							{{if eq .Owner.Visibility 3}}
-								<span class="text gold"><i class="octicon octicon-lock"></i></span>
-							{{end}} /
-						{{end}}
-						{{.Name}}
-					</a>
-					{{if .IsPrivate}}
-						<span class="text gold"><i class="octicon octicon-lock"></i></span>
-					{{else if .IsFork}}
-						<span><i class="octicon octicon-repo-forked"></i></span>
-					{{else if .IsMirror}}
-						<span><i class="octicon octicon-repo-clone"></i></span>
-					{{end}}
-=======
 		<div class="item">
 			<div class="ui header">
 				<a class="name" href="{{.Link}}">{{if or $.PageIsExplore $.PageIsProfileStarList }}{{if .Owner}}{{.Owner.Name}} / {{end}}{{end}}{{.Name}}</a>
@@ -31,8 +9,9 @@
 					<span><i class="octicon octicon-repo-forked"></i></span>
 				{{else if .IsMirror}}
 					<span><i class="octicon octicon-repo-clone"></i></span>
+				{{else if eq .Owner.Visibility 3}}
+          <span class="text gold"><i class="octicon octicon-lock"></i></span>
 				{{end}}
->>>>>>> d41084c5
 
 					<div class="ui right metas">
 						<span class="text grey"><i class="octicon octicon-star"></i> {{.NumStars}}</span>
@@ -42,69 +21,6 @@
 				{{if .DescriptionHTML}}<p class="has-emoji">{{.DescriptionHTML}}</p>{{end}}
 				<p class="time">{{$.i18n.Tr "org.repo_updated"}} {{TimeSince .Updated $.i18n.Lang}}</p>
 			</div>
-<<<<<<< HEAD
-			{{end}}
-		{{else if $.Org}}
-			{{if (or (eq $.Org.Visibility 1) (and ($.SignedUser) (or (eq $.Org.Visibility 2) (and ($.Org.IsUserOrgPartOf $.SignedUserID) (eq $.Org.Visibility 3)) ($.IsAdmin))))}}
-			<div class="item">
-				<div class="ui header">
-					<a class="name" href="{{AppSubUrl}}/{{$.Org.Name}}/{{.Name}}">
-						{{if or $.PageIsExplore $.PageIsProfileStarList }}
-							{{.Owner.Name}}
-							{{if eq $.Org.Visibility 3}}
-								<span class="text gold"><i class="octicon octicon-lock"></i></span>
-							{{end}} /
-						{{end}}
-						{{.Name}}</a>
-					{{if .IsPrivate}}
-						<span class="text gold"><i class="octicon octicon-lock"></i></span>
-					{{else if .IsFork}}
-						<span><i class="octicon octicon-repo-forked"></i></span>
-					{{else if .IsMirror}}
-						<span><i class="octicon octicon-repo-clone"></i></span>
-					{{end}}
-
-					<div class="ui right metas">
-						<span class="text grey"><i class="octicon octicon-star"></i> {{.NumStars}}</span>
-						<span class="text grey"><i class="octicon octicon-git-branch"></i> {{.NumForks}}</span>
-					</div>
-				</div>
-				{{if .DescriptionHTML}}<p class="has-emoji">{{.DescriptionHTML}}</p>{{end}}
-				<p class="time">{{$.i18n.Tr "org.repo_updated"}} {{TimeSince .Updated $.i18n.Lang}}</p>
-			</div>
-			{{end}}
-		{{else}}
-			{{if (or (eq $.Owner.Visibility 1) (and ($.SignedUser) (or (eq $.Owner.Visibility 2) (and ($.Owner.IsUserOrgPartOf $.SignedUserID) (eq $.Owner.Visibility 3)) ($.IsAdmin))))}}
-			<div class="item">
-				<div class="ui header">
-					<a class="name" href="{{AppSubUrl}}/{{$.Owner.Name}}/{{.Name}}">
-						{{if or $.PageIsExplore $.PageIsProfileStarList }}
-							{{.Owner.Name}}
-							{{if eq $.Owner.Visibility 3}}
-								<span class="text gold"><i class="octicon octicon-lock"></i></span>
-							{{end}} /
-						{{end}}
-						{{.Name}}
-					</a>
-					{{if .IsPrivate}}
-						<span class="text gold"><i class="octicon octicon-lock"></i></span>
-					{{else if .IsFork}}
-						<span><i class="octicon octicon-repo-forked"></i></span>
-					{{else if .IsMirror}}
-						<span><i class="octicon octicon-repo-clone"></i></span>
-					{{end}}
-
-					<div class="ui right metas">
-						<span class="text grey"><i class="octicon octicon-star"></i> {{.NumStars}}</span>
-						<span class="text grey"><i class="octicon octicon-git-branch"></i> {{.NumForks}}</span>
-					</div>
-				</div>
-				{{if .DescriptionHTML}}<p class="has-emoji">{{.DescriptionHTML}}</p>{{end}}
-				<p class="time">{{$.i18n.Tr "org.repo_updated"}} {{TimeSince .Updated $.i18n.Lang}}</p>
-			</div>
-			{{end}}
-		{{end}}
-=======
 			{{if .DescriptionHTML}}<p class="has-emoji">{{.DescriptionHTML}}</p>{{end}}
 			{{if .Topics }}
 				<div>
@@ -115,7 +31,6 @@
 			{{end}}
 			<p class="time">{{$.i18n.Tr "org.repo_updated"}} {{TimeSinceUnix .UpdatedUnix $.i18n.Lang}}</p>
 		</div>
->>>>>>> d41084c5
 	{{else}}
 	<div>
 		{{$.i18n.Tr "explore.repo_no_results"}}
