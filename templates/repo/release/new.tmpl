{{template "base/head" .}}
<div class="repository new release">
	{{template "repo/header" .}}
	<div class="ui container">
		<h2 class="ui dividing header">
			{{if .PageIsEditRelease}}
				{{.i18n.Tr "repo.release.edit_release"}}
				<div class="sub header">{{.i18n.Tr "repo.release.edit_subheader"}}</div>
			{{else}}
				{{.i18n.Tr "repo.release.new_release"}}
				<div class="sub header">{{.i18n.Tr "repo.release.new_subheader"}}</div>
			{{end}}
		</h2>
		{{template "base/alert" .}}
		<form class="ui form stackable grid" action="{{.Link}}" method="post">
			{{.CsrfTokenHtml}}
			<div class="ui seven wide column target">
				<div class="inline field {{if .Err_TagName}}error{{end}}">
					{{if .PageIsEditRelease}}
						<b>{{.tag_name}}</b><span class="at">@</span><strong>{{.tag_target}}</strong>
					{{else}}
						<input id="tag-name" name="tag_name" value="{{.tag_name}}" placeholder="{{.i18n.Tr "repo.release.tag_name"}}" autofocus required maxlength="255">
						<span class="at">@</span>
						<div class="ui selection dropdown">
							<input type="hidden" name="tag_target" value="{{.tag_target}}"/>
							{{svg "octicon-git-branch"}}
							<div class="text">
								{{.i18n.Tr "repo.release.target"}} :
								<strong id="repo-branch-current">{{.Repository.DefaultBranch}}</strong>
							</div>
							{{svg "octicon-triangle-down" 14 "dropdown icon"}}
							<div class="menu">
								{{range .Branches}}
									<div class="item" data-value="{{.}}">{{.}}</div>
								{{end}}
							</div>
						</div>
						<span class="help">{{.i18n.Tr "repo.release.tag_helper"}}</span>
					{{end}}
				</div>
			</div>
			<div class="eleven wide column">
				<div class="field {{if .Err_Title}}error{{end}}">
					<label>{{.i18n.Tr "repo.release.title"}}</label>
					<input name="title" placeholder="{{.i18n.Tr "repo.release.title"}}" value="{{.title}}" autofocus required maxlength="255">
				</div>
				<div class="field">
					<label>{{.i18n.Tr "repo.release.content"}}</label>
					<textarea name="content">{{.content}}</textarea>
				</div>
				{{if .IsAttachmentEnabled}}
					<div class="field">
						<div class="files"></div>
						{{template "repo/upload" .}}
					</div>
				{{end}}
			</div>
			<div class="ui container">
				<div class="ui divider"></div>
				<div class="ui text right">
					{{if not .PageIsEditRelease}}
						<div class="tag-message field">
							<div class="ui checkbox">
								<input type="checkbox" name="add_tag_msg">
								<label><strong>{{.i18n.Tr "repo.release.add_tag_msg"}}</strong></label>
							</div>
						</div>
					{{else}}
						<input type="hidden" name="add_tag_msg" value="false">
					{{end}}
					<div class="prerelease field">
						<div class="ui checkbox">
							<input type="checkbox" name="prerelease" {{if .prerelease}}checked{{end}}>
							<label><strong>{{.i18n.Tr "repo.release.prerelease_desc"}}</strong></label>
						</div>
					</div>
					<span class="help">{{.i18n.Tr "repo.release.prerelease_helper"}}</span>
					<div class="field">
						{{if .PageIsEditRelease}}
							<a class="ui button" href="{{.RepoLink}}/releases">
								{{.i18n.Tr "repo.release.cancel"}}
							</a>
							<a class="ui red button delete-button" data-url="{{$.RepoLink}}/releases/delete" data-id="{{.ID}}">
								{{$.i18n.Tr "repo.release.delete_release"}}
							</a>
							{{if .IsDraft}}
								<input class="ui button" type="submit" name="draft" value="{{.i18n.Tr "repo.release.save_draft"}}"/>
								<button class="ui primary button">
									{{.i18n.Tr "repo.release.publish"}}
								</button>
							{{else}}
								<button class="ui primary button">
									{{.i18n.Tr "repo.release.edit_release"}}
								</button>
							{{end}}
						{{else}}
							<input class="ui button" type="submit" name="draft" value="{{.i18n.Tr "repo.release.save_draft"}}"/>
							<button class="ui primary button">
								{{.i18n.Tr "repo.release.publish"}}
							</button>
<<<<<<< HEAD
							{{if not .tag_name}}
								<input class="ui grey button" type="submit" name="tag_only" value="{{.i18n.Tr "repo.release.add_tag"}}"/>
							{{end}}
							<input class="ui grey button" type="submit" name="draft" value="{{.i18n.Tr "repo.release.save_draft"}}"/>
=======
>>>>>>> e00a3554
						{{end}}
					</div>
				</div>
			</div>
		</form>
	</div>
</div>

{{if .PageIsEditRelease}}
	<div class="ui small basic delete modal">
		<div class="ui icon header">
			{{svg "octicon-trashcan"}}
			{{.i18n.Tr "repo.release.deletion"}}
		</div>
		<div class="content">
			<p>{{.i18n.Tr "repo.release.deletion_desc"}}</p>
		</div>
		{{template "base/delete_modal_actions" .}}
	</div>
{{end}}
{{template "base/footer" .}}<|MERGE_RESOLUTION|>--- conflicted
+++ resolved
@@ -94,17 +94,13 @@
 								</button>
 							{{end}}
 						{{else}}
+							{{if not .tag_name}}
+								<input class="ui grey button" type="submit" name="tag_only" value="{{.i18n.Tr "repo.release.add_tag"}}"/>
+							{{end}}
 							<input class="ui button" type="submit" name="draft" value="{{.i18n.Tr "repo.release.save_draft"}}"/>
 							<button class="ui primary button">
 								{{.i18n.Tr "repo.release.publish"}}
 							</button>
-<<<<<<< HEAD
-							{{if not .tag_name}}
-								<input class="ui grey button" type="submit" name="tag_only" value="{{.i18n.Tr "repo.release.add_tag"}}"/>
-							{{end}}
-							<input class="ui grey button" type="submit" name="draft" value="{{.i18n.Tr "repo.release.save_draft"}}"/>
-=======
->>>>>>> e00a3554
 						{{end}}
 					</div>
 				</div>
