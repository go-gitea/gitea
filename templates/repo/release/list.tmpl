{{template "base/head" .}}
<div class="repository release">
	{{template "repo/header" .}}
	<div class="ui container">
		{{template "base/alert" .}}
		<h2 class="ui compact small menu header">
			{{if .Permission.CanRead $.UnitTypeReleases}}
				<a class="{{if (not .PageIsTagList)}}active{{end}} item" href="{{.RepoLink}}/releases">{{.i18n.Tr "repo.release.releases"}}</a>
			{{end}}
			{{if .Permission.CanRead $.UnitTypeCode}}
				<a class="{{if .PageIsTagList}}active{{end}} item" href="{{.RepoLink}}/tags">{{.i18n.Tr "repo.release.tags"}}</a>
			{{end}}
		</h2>
		{{if (and .CanCreateRelease (not .PageIsTagList))}}
			<a class="ui right small green button" href="{{$.RepoLink}}/releases/new">
				{{.i18n.Tr "repo.release.new_release"}}
			</a>
		{{end}}
		{{if .PageIsTagList}}
		<div class="ui divider"></div>
		{{if gt .ReleasesNum 0}}
		<h4 class="ui top attached header">
			<div class="five wide column df ac">
				{{svg "octicon-tag" 16 "mr-2"}}{{.i18n.Tr "repo.release.tags"}}
			</div>
		</h4>
		<div class="ui attached table segment">
			<table class="ui very basic striped fixed table single line" id="tags-table">
				<thead></thead>
				<tbody class="tag-list">
					{{range $idx, $release := .Releases}}
						<tr>
							<td class="tag">
								<h4>
									<a class="df ac" href="{{$.RepoLink}}/src/tag/{{.TagName | EscapePound}}" rel="nofollow">{{.TagName}}</a>
								</h4>
								<div class="download df ac">
									{{if $.Permission.CanRead $.UnitTypeCode}}
										<a class="mr-3 commit-sha" href="{{$.RepoLink}}/src/commit/{{.Sha1}}" rel="nofollow">{{svg "octicon-git-commit" 16 "mr-2"}}{{ShortSha .Sha1}}</a>
										<a class="mr-3" href="{{$.RepoLink}}/archive/{{.TagName | EscapePound}}.zip" rel="nofollow">{{svg "octicon-file-zip" 16 "mr-2"}}ZIP</a>
										<a class="mr-3" href="{{$.RepoLink}}/archive/{{.TagName | EscapePound}}.tar.gz">{{svg "octicon-file-zip" 16 "mr-2"}}TAR.GZ</a>
										{{if (and $.CanCreateRelease $release.IsTag)}}
											<a class="mr-3" href="{{$.RepoLink}}/releases/new?tag={{.TagName | EscapePound}}">{{svg "octicon-tag" 16 "mr-2"}}{{$.i18n.Tr "repo.release.new_release"}}</a>
										{{end}}
										{{if (and ($.Permission.CanWrite $.UnitTypeCode) $release.IsTag)}}
											<a class="ui red delete-button mr-3" data-url="{{$.RepoLink}}/tags/delete" data-id="{{.ID}}">
												{{svg "octicon-trashcan" 16 "mr-2"}}{{$.i18n.Tr "repo.release.delete_tag"}}
											</a>
										{{end}}
										{{if (not $release.IsTag)}}
											<a class="mr-3" href="{{$.RepoLink}}/releases/tag/{{.TagName | EscapePound}}">{{svg "octicon-tag" 16 "mr-2"}}{{$.i18n.Tr "repo.release.detail"}}</a>
										{{end}}
									{{end}}
								</div>
							</td>
						</tr>
					{{end}}
				</tbody>
			</table>
		</div>
		{{end}}
		{{else}}
		<ul id="release-list">
			{{range $idx, $release := .Releases}}
				<li class="ui grid">
					<div class="ui four wide column meta mt-2">
						{{if .IsTag}}
							{{if .CreatedUnix}}<span class="time">{{TimeSinceUnix .CreatedUnix $.Lang}}</span>{{end}}
						{{else}}
							{{if .IsDraft}}
								<span class="ui yellow label">{{$.i18n.Tr "repo.release.draft"}}</span>
							{{else if .IsPrerelease}}
								<span class="ui orange label">{{$.i18n.Tr "repo.release.prerelease"}}</span>
							{{else}}
								<span class="ui green label">{{$.i18n.Tr "repo.release.stable"}}</span>
							{{end}}
							<span class="tag text blue">
								<a class="df ac je" href="{{$.RepoLink}}/src/tag/{{.TagName | EscapePound}}" rel="nofollow">{{svg "octicon-tag" 16 "mr-2"}}{{.TagName}}</a>
							</span>
							<span class="commit">
								<a class="df ac je commit-sha" href="{{$.RepoLink}}/src/commit/{{.Sha1}}" rel="nofollow">{{svg "octicon-git-commit" 16 "mr-2"}}{{ShortSha .Sha1}}</a>
							</span>
						{{end}}
					</div>
					<div class="ui twelve wide column detail">
						{{if .IsTag}}
							<h4>
								<a href="{{$.RepoLink}}/src/tag/{{.TagName | EscapePound}}" rel="nofollow">{{svg "octicon-tag" 16 "mr-2"}}{{.TagName}}</a>
							</h4>
							<p class="text grey">
								{{ if gt .Publisher.ID 0 }}
								<span class="author">
									<img class="img-10" src="{{.Publisher.RelAvatarLink}}">
									<a href="{{AppSubUrl}}/{{.Publisher.Name}}">{{.Publisher.Name}}</a>
								</span>
								{{ end }}
								<span class="ahead"><a href="{{$.RepoLink}}/compare/{{.TagName | EscapePound}}...{{.Target}}">{{$.i18n.Tr "repo.release.ahead.commits" .NumCommitsBehind | Str2html}}</a> {{$.i18n.Tr "repo.release.ahead.target" $.DefaultBranch}}</span>
							</p>
							<div class="download">
							{{if $.Permission.CanRead $.UnitTypeCode}}
								<a class="commit-sha" href="{{$.RepoLink}}/src/commit/{{.Sha1}}" rel="nofollow">{{svg "octicon-git-commit" 16 "mr-2"}}{{ShortSha .Sha1}}</a>
								<a href="{{$.RepoLink}}/archive/{{.TagName | EscapePound}}.zip" rel="nofollow">{{svg "octicon-file-zip" 16 "mr-2"}}ZIP</a>
								<a href="{{$.RepoLink}}/archive/{{.TagName | EscapePound}}.tar.gz">{{svg "octicon-file-zip" 16 "mr-2"}}TAR.GZ</a>
							{{end}}
							</div>
						{{else}}
							<h3>
								<a href="{{$.RepoLink}}/releases/tag/{{.TagName | EscapePound}}">{{.Title}}</a>
								{{if $.CanCreateRelease}}<small>(<a href="{{$.RepoLink}}/releases/edit/{{.TagName | EscapePound}}" rel="nofollow">{{$.i18n.Tr "repo.release.edit"}}</a>)</small>{{end}}
							</h3>
							<p class="text grey">
								<span class="author">
								{{if .OriginalAuthor}}
									{{svg "octicon-mark-github" 16 "mr-2"}}{{.OriginalAuthor}}
								{{else if .Publisher}}
									<img class="img-10" src="{{.Publisher.RelAvatarLink}}">
									<a href="{{AppSubUrl}}/{{.Publisher.Name}}">{{.Publisher.Name}}</a>
								{{else}}
									Ghost
								{{end}}
								</span>
								{{if .CreatedUnix}}<span class="time">{{TimeSinceUnix .CreatedUnix $.Lang}}</span> | {{end}}
								<span class="ahead"><a href="{{$.RepoLink}}/compare/{{.TagName | EscapePound}}...{{.Target}}">{{$.i18n.Tr "repo.release.ahead.commits" .NumCommitsBehind | Str2html}}</a> {{$.i18n.Tr "repo.release.ahead.target" .Target}}</span>
							</p>
							<div class="markdown desc">
								{{Str2html .Note}}
							</div>
							<div class="download">
								<div class="ui accordion">
									<h2 class="title {{if eq $idx 0}}active{{end}}">
<<<<<<< HEAD
										{{svg "ocitcon-triangle-down"}}
=======
										{{svg "octicon-triangle-down" 14 "dropdown icon"}}
>>>>>>> fe458ce8
										{{$.i18n.Tr "repo.release.downloads"}}
									</h2>
									<div class="content {{if eq $idx 0}}active{{end}}">
										<ul class="list">
											{{if $.Permission.CanRead $.UnitTypeCode}}
												<li>
													<a href="{{$.RepoLink}}/archive/{{.TagName | EscapePound}}.zip" rel="nofollow"><strong>{{svg "octicon-file-zip" 16 "mr-2"}}{{$.i18n.Tr "repo.release.source_code"}} (ZIP)</strong></a>
												</li>
												<li>
													<a href="{{$.RepoLink}}/archive/{{.TagName | EscapePound}}.tar.gz"><strong>{{svg "octicon-file-zip" 16 "mr-2"}}{{$.i18n.Tr "repo.release.source_code"}} (TAR.GZ)</strong></a>
												</li>
											{{end}}
											{{if .Attachments}}
												{{range .Attachments}}
													<li>
														<span class="ui text right" data-tooltip="{{$.i18n.Tr "repo.release.download_count" (.DownloadCount | PrettyNumber)}}" data-position="bottom right">{{svg "octicon-info"}}</span>
														<a target="_blank" rel="noopener noreferrer" href="{{.DownloadURL}}">
															<strong><span class="ui image" title='{{.Name}}'>{{svg "octicon-package" 16 "mr-2"}}</span>{{.Name}}</strong>
															<span class="ui text grey right">{{.Size | FileSize}}</span>
														</a>
													</li>
												{{end}}
											{{end}}
										</ul>
									</div>
								</div>
							</div>
						{{end}}
						<span class="dot">&nbsp;</span>
					</div>
				</li>
			{{end}}
		</ul>
		{{end}}
		{{template "base/paginate" .}}
	</div>
</div>

{{if (and ($.Permission.CanWrite $.UnitTypeCode) .PageIsTagList)}}
	<div class="ui small basic delete modal">
		<div class="ui header">
			{{svg "octicon-trashcan" 16 "mr-2"}}
			{{.i18n.Tr "repo.release.delete_tag"}}
		</div>
		<div class="content">
			<p>{{.i18n.Tr "repo.release.deletion_tag_desc"}}</p>
		</div>
		{{template "base/delete_modal_actions" .}}
	</div>
{{end}}

{{template "base/footer" .}}<|MERGE_RESOLUTION|>--- conflicted
+++ resolved
@@ -128,11 +128,7 @@
 							<div class="download">
 								<div class="ui accordion">
 									<h2 class="title {{if eq $idx 0}}active{{end}}">
-<<<<<<< HEAD
-										{{svg "ocitcon-triangle-down"}}
-=======
 										{{svg "octicon-triangle-down" 14 "dropdown icon"}}
->>>>>>> fe458ce8
 										{{$.i18n.Tr "repo.release.downloads"}}
 									</h2>
 									<div class="content {{if eq $idx 0}}active{{end}}">
