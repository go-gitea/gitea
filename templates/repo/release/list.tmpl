{{template "base/head" .}}
<div class="repository release">
	{{template "repo/header" .}}
	<div class="ui container">
		{{template "base/alert" .}}
		<h2 class="ui compact small menu header">
			{{if .Permission.CanRead $.UnitTypeReleases}}
				<a class="{{if (not .PageIsTagList)}}active{{end}} item" href="{{.RepoLink}}/releases">{{.i18n.Tr "repo.release.releases"}}</a>
			{{end}}
			{{if .Permission.CanRead $.UnitTypeCode}}
				<a class="{{if .PageIsTagList}}active{{end}} item" href="{{.RepoLink}}/tags">{{.i18n.Tr "repo.release.tags"}}</a>
			{{end}}
		</h2>
		{{if (and .CanCreateRelease (not .PageIsTagList))}}
			<a class="ui right small green button" href="{{$.RepoLink}}/releases/new">
				{{.i18n.Tr "repo.release.new_release"}}
			</a>
		{{end}}
		{{if .PageIsTagList}}
		<div class="ui divider"></div>
		{{if gt .ReleasesNum 0}}
		<h4 class="ui top attached header">
			<div class="five wide column df ac">
				{{svg "octicon-tag" 16 "mr-2"}}{{.i18n.Tr "repo.release.tags"}}
			</div>
		</h4>
		<div class="ui attached table segment">
			<table class="ui very basic striped fixed table single line" id="tags-table">
				<thead></thead>
				<tbody class="tag-list">
					{{range $idx, $release := .Releases}}
						<tr>
							<td class="tag">
								<h3 class="release-tag-name mb-3">
									<a class="df ac" href="{{$.RepoLink}}/src/tag/{{.TagName | EscapePound}}" rel="nofollow">{{.TagName}}</a>
								</h3>
								<div class="download df ac">
									{{if $.Permission.CanRead $.UnitTypeCode}}
										<a class="mr-3 mono" href="{{$.RepoLink}}/src/commit/{{.Sha1}}" rel="nofollow">{{svg "octicon-git-commit" 16 "mr-2"}}{{ShortSha .Sha1}}</a>
										<a class="mr-3" href="{{$.RepoLink}}/archive/{{.TagName | EscapePound}}.zip" rel="nofollow">{{svg "octicon-file-zip" 16 "mr-2"}}ZIP</a>
										<a class="mr-3" href="{{$.RepoLink}}/archive/{{.TagName | EscapePound}}.tar.gz">{{svg "octicon-file-zip" 16 "mr-2"}}TAR.GZ</a>
										{{if (and $.CanCreateRelease $release.IsTag)}}
											<a class="mr-3" href="{{$.RepoLink}}/releases/new?tag={{.TagName | EscapePound}}">{{svg "octicon-tag" 16 "mr-2"}}{{$.i18n.Tr "repo.release.new_release"}}</a>
										{{end}}
										{{if (and ($.Permission.CanWrite $.UnitTypeCode) $release.IsTag)}}
											<a class="ui red delete-button mr-3" data-url="{{$.RepoLink}}/tags/delete" data-id="{{.ID}}">
												{{svg "octicon-trashcan" 16 "mr-2"}}{{$.i18n.Tr "repo.release.delete_tag"}}
											</a>
										{{end}}
										{{if (not $release.IsTag)}}
											<a class="mr-3" href="{{$.RepoLink}}/releases/tag/{{.TagName | EscapePound}}">{{svg "octicon-tag" 16 "mr-2"}}{{$.i18n.Tr "repo.release.detail"}}</a>
										{{end}}
									{{end}}
								</div>
							</td>
						</tr>
					{{end}}
				</tbody>
			</table>
		</div>
		{{end}}
		{{else}}
		<ul id="release-list">
			{{range $idx, $release := .Releases}}
				<li class="ui grid">
					<div class="ui four wide column meta mt-2">
						{{if .IsTag}}
							{{if .CreatedUnix}}<span class="time">{{TimeSinceUnix .CreatedUnix $.Lang}}</span>{{end}}
						{{else}}
							{{if .IsDraft}}
								<span class="ui yellow label">{{$.i18n.Tr "repo.release.draft"}}</span>
							{{else if .IsPrerelease}}
								<span class="ui orange label">{{$.i18n.Tr "repo.release.prerelease"}}</span>
							{{else}}
								<span class="ui green label">{{$.i18n.Tr "repo.release.stable"}}</span>
							{{end}}
							<span class="tag text blue">
								<a class="df ac je" href="{{$.RepoLink}}/src/tag/{{.TagName | EscapePound}}" rel="nofollow">{{svg "octicon-tag" 16 "mr-2"}}{{.TagName}}</a>
							</span>
							<span class="commit">
								<a class="mono" href="{{$.RepoLink}}/src/commit/{{.Sha1}}" rel="nofollow">{{svg "octicon-git-commit" 16 "mr-2"}}{{ShortSha .Sha1}}</a>
							</span>
						{{end}}
					</div>
					<div class="ui twelve wide column detail">
						{{if .IsTag}}
							<h4>
								<a href="{{$.RepoLink}}/src/tag/{{.TagName | EscapePound}}" rel="nofollow">{{svg "octicon-tag" 16 "mr-2"}}{{.TagName}}</a>
							</h4>
							<p class="text grey">
								{{ if gt .Publisher.ID 0 }}
								<span class="author">
									<img class="img-10" src="{{.Publisher.RelAvatarLink}}">
									<a href="{{AppSubUrl}}/{{.Publisher.Name}}">{{.Publisher.Name}}</a>
								</span>
								{{ end }}
								<span class="ahead"><a href="{{$.RepoLink}}/compare/{{.TagName | EscapePound}}...{{.Target}}">{{$.i18n.Tr "repo.release.ahead.commits" .NumCommitsBehind | Str2html}}</a> {{$.i18n.Tr "repo.release.ahead.target" $.DefaultBranch}}</span>
							</p>
							<div class="download">
							{{if $.Permission.CanRead $.UnitTypeCode}}
<<<<<<< HEAD
								<a href="{{$.RepoLink}}/src/commit/{{.Sha1}}" rel="nofollow"><i class="code icon"></i> {{ShortSha .Sha1}}</a>
								<a class="archive-link" data-url="{{$.RepoLink}}/archive/{{.TagName | EscapePound}}.zip" rel="nofollow">{{svg "octicon-file-zip"}}&nbsp;ZIP</a>
								<a class="archive-link" data-url="{{$.RepoLink}}/archive/{{.TagName | EscapePound}}.tar.gz">{{svg "octicon-file-zip"}}&nbsp;TAR.GZ</a>
=======
								<a class="mono" href="{{$.RepoLink}}/src/commit/{{.Sha1}}" rel="nofollow">{{svg "octicon-git-commit" 16 "mr-2"}}{{ShortSha .Sha1}}</a>
								<a href="{{$.RepoLink}}/archive/{{.TagName | EscapePound}}.zip" rel="nofollow">{{svg "octicon-file-zip"}}&nbsp;ZIP</a>
								<a href="{{$.RepoLink}}/archive/{{.TagName | EscapePound}}.tar.gz">{{svg "octicon-file-zip"}}&nbsp;TAR.GZ</a>
>>>>>>> 172eca1c
							{{end}}
							</div>
						{{else}}
							<h4 class="release-list-title df ac">
								<a href="{{$.RepoLink}}/releases/tag/{{.TagName | EscapePound}}">{{.Title}}</a>
								{{if $.CanCreateRelease}}
									<small class="ml-2">
										(<a href="{{$.RepoLink}}/releases/edit/{{.TagName | EscapePound}}" rel="nofollow">{{$.i18n.Tr "repo.release.edit"}}</a>)
									</small>
								{{end}}
							</h4>
							<p class="text grey">
								<span class="author">
								{{if .OriginalAuthor}}
									{{svg "octicon-mark-github" 16 "mr-2"}}{{.OriginalAuthor}}
								{{else if .Publisher}}
									<img class="img-10" src="{{.Publisher.RelAvatarLink}}">
									<a href="{{AppSubUrl}}/{{.Publisher.Name}}">{{.Publisher.GetDisplayName}}</a>
								{{else}}
									Ghost
								{{end}}
								</span>
								<span class="released">
									{{$.i18n.Tr "repo.released_this"}}
								</span>
								{{if .CreatedUnix}}
									<span class="time">{{TimeSinceUnix .CreatedUnix $.Lang}}</span> | 
								{{end}}
								<span class="ahead"><a href="{{$.RepoLink}}/compare/{{.TagName | EscapePound}}...{{.Target}}">{{$.i18n.Tr "repo.release.ahead.commits" .NumCommitsBehind | Str2html}}</a> {{$.i18n.Tr "repo.release.ahead.target" .Target}}</span>
							</p>
							<div class="markdown desc">
								{{Str2html .Note}}
							</div>
							<div class="ui accordion download">
								<h2 class="title {{if eq $idx 0}}active{{end}} df ac mb-0">
									{{svg "octicon-triangle-right" 14 "dropdown icon"}}
									{{$.i18n.Tr "repo.release.downloads"}}
								</h2>
								<div class="content {{if eq $idx 0}}active{{end}}">
									<ul class="list">
										{{if $.Permission.CanRead $.UnitTypeCode}}
											<li>
												<a href="{{$.RepoLink}}/archive/{{.TagName | EscapePound}}.zip" rel="nofollow"><strong>{{svg "octicon-file-zip" 16 "mr-2"}}{{$.i18n.Tr "repo.release.source_code"}} (ZIP)</strong></a>
											</li>
											<li>
												<a href="{{$.RepoLink}}/archive/{{.TagName | EscapePound}}.tar.gz"><strong>{{svg "octicon-file-zip" 16 "mr-2"}}{{$.i18n.Tr "repo.release.source_code"}} (TAR.GZ)</strong></a>
											</li>
										{{end}}
										{{if .Attachments}}
											{{range .Attachments}}
												<li>
<<<<<<< HEAD
													<a class="archive-link" data-url="{{$.RepoLink}}/archive/{{.TagName | EscapePound}}.zip" rel="nofollow"><strong>{{svg "octicon-file-zip"}} {{$.i18n.Tr "repo.release.source_code"}} (ZIP)</strong></a>
												</li>
												<li>
													<a class="archive-link" data-url="{{$.RepoLink}}/archive/{{.TagName | EscapePound}}.tar.gz"><strong>{{svg "octicon-file-zip"}} {{$.i18n.Tr "repo.release.source_code"}} (TAR.GZ)</strong></a>
=======
													<span class="ui text right" data-tooltip="{{$.i18n.Tr "repo.release.download_count" (.DownloadCount | PrettyNumber)}}" data-position="bottom right">{{svg "octicon-info"}}</span>
													<a target="_blank" rel="noopener noreferrer" href="{{.DownloadURL}}">
														<strong><span class="ui image" title='{{.Name}}'>{{svg "octicon-package" 16 "mr-2"}}</span>{{.Name}}</strong>
														<span class="ui text grey right">{{.Size | FileSize}}</span>
													</a>
>>>>>>> 172eca1c
												</li>
											{{end}}
										{{end}}
									</ul>
								</div>
							</div>
						{{end}}
						<span class="dot">&nbsp;</span>
					</div>
				</li>
			{{end}}
		</ul>
		{{end}}
		{{template "base/paginate" .}}
	</div>
</div>

{{if (and ($.Permission.CanWrite $.UnitTypeCode) .PageIsTagList)}}
	<div class="ui small basic delete modal">
		<div class="ui header">
			{{svg "octicon-trashcan" 16 "mr-2"}}
			{{.i18n.Tr "repo.release.delete_tag"}}
		</div>
		<div class="content">
			<p>{{.i18n.Tr "repo.release.deletion_tag_desc"}}</p>
		</div>
		{{template "base/delete_modal_actions" .}}
	</div>
{{end}}

{{template "base/footer" .}}<|MERGE_RESOLUTION|>--- conflicted
+++ resolved
@@ -37,8 +37,8 @@
 								<div class="download df ac">
 									{{if $.Permission.CanRead $.UnitTypeCode}}
 										<a class="mr-3 mono" href="{{$.RepoLink}}/src/commit/{{.Sha1}}" rel="nofollow">{{svg "octicon-git-commit" 16 "mr-2"}}{{ShortSha .Sha1}}</a>
-										<a class="mr-3" href="{{$.RepoLink}}/archive/{{.TagName | EscapePound}}.zip" rel="nofollow">{{svg "octicon-file-zip" 16 "mr-2"}}ZIP</a>
-										<a class="mr-3" href="{{$.RepoLink}}/archive/{{.TagName | EscapePound}}.tar.gz">{{svg "octicon-file-zip" 16 "mr-2"}}TAR.GZ</a>
+										<a class="mr-3" class="archive-link" data-url="{{$.RepoLink}}/archive/{{.TagName | EscapePound}}.zip" rel="nofollow">{{svg "octicon-file-zip" 16 "mr-2"}}ZIP</a>
+										<a class="mr-3" class="archive-link" data-url="{{$.RepoLink}}/archive/{{.TagName | EscapePound}}.tar.gz">{{svg "octicon-file-zip" 16 "mr-2"}}TAR.GZ</a>
 										{{if (and $.CanCreateRelease $release.IsTag)}}
 											<a class="mr-3" href="{{$.RepoLink}}/releases/new?tag={{.TagName | EscapePound}}">{{svg "octicon-tag" 16 "mr-2"}}{{$.i18n.Tr "repo.release.new_release"}}</a>
 										{{end}}
@@ -98,15 +98,9 @@
 							</p>
 							<div class="download">
 							{{if $.Permission.CanRead $.UnitTypeCode}}
-<<<<<<< HEAD
-								<a href="{{$.RepoLink}}/src/commit/{{.Sha1}}" rel="nofollow"><i class="code icon"></i> {{ShortSha .Sha1}}</a>
+								<a class="mono" href="{{$.RepoLink}}/src/commit/{{.Sha1}}" rel="nofollow">{{svg "octicon-git-commit" 16 "mr-2"}}{{ShortSha .Sha1}}</a>
 								<a class="archive-link" data-url="{{$.RepoLink}}/archive/{{.TagName | EscapePound}}.zip" rel="nofollow">{{svg "octicon-file-zip"}}&nbsp;ZIP</a>
 								<a class="archive-link" data-url="{{$.RepoLink}}/archive/{{.TagName | EscapePound}}.tar.gz">{{svg "octicon-file-zip"}}&nbsp;TAR.GZ</a>
-=======
-								<a class="mono" href="{{$.RepoLink}}/src/commit/{{.Sha1}}" rel="nofollow">{{svg "octicon-git-commit" 16 "mr-2"}}{{ShortSha .Sha1}}</a>
-								<a href="{{$.RepoLink}}/archive/{{.TagName | EscapePound}}.zip" rel="nofollow">{{svg "octicon-file-zip"}}&nbsp;ZIP</a>
-								<a href="{{$.RepoLink}}/archive/{{.TagName | EscapePound}}.tar.gz">{{svg "octicon-file-zip"}}&nbsp;TAR.GZ</a>
->>>>>>> 172eca1c
 							{{end}}
 							</div>
 						{{else}}
@@ -149,27 +143,20 @@
 									<ul class="list">
 										{{if $.Permission.CanRead $.UnitTypeCode}}
 											<li>
-												<a href="{{$.RepoLink}}/archive/{{.TagName | EscapePound}}.zip" rel="nofollow"><strong>{{svg "octicon-file-zip" 16 "mr-2"}}{{$.i18n.Tr "repo.release.source_code"}} (ZIP)</strong></a>
+												<a class="archive-link" data-url="{{$.RepoLink}}/archive/{{.TagName | EscapePound}}.zip" rel="nofollow"><strong>{{svg "octicon-file-zip" 16 "mr-2"}}{{$.i18n.Tr "repo.release.source_code"}} (ZIP)</strong></a>
 											</li>
 											<li>
-												<a href="{{$.RepoLink}}/archive/{{.TagName | EscapePound}}.tar.gz"><strong>{{svg "octicon-file-zip" 16 "mr-2"}}{{$.i18n.Tr "repo.release.source_code"}} (TAR.GZ)</strong></a>
+												<a class="archive-link" data-url="{{$.RepoLink}}/archive/{{.TagName | EscapePound}}.tar.gz"><strong>{{svg "octicon-file-zip" 16 "mr-2"}}{{$.i18n.Tr "repo.release.source_code"}} (TAR.GZ)</strong></a>
 											</li>
 										{{end}}
 										{{if .Attachments}}
 											{{range .Attachments}}
 												<li>
-<<<<<<< HEAD
-													<a class="archive-link" data-url="{{$.RepoLink}}/archive/{{.TagName | EscapePound}}.zip" rel="nofollow"><strong>{{svg "octicon-file-zip"}} {{$.i18n.Tr "repo.release.source_code"}} (ZIP)</strong></a>
-												</li>
-												<li>
-													<a class="archive-link" data-url="{{$.RepoLink}}/archive/{{.TagName | EscapePound}}.tar.gz"><strong>{{svg "octicon-file-zip"}} {{$.i18n.Tr "repo.release.source_code"}} (TAR.GZ)</strong></a>
-=======
 													<span class="ui text right" data-tooltip="{{$.i18n.Tr "repo.release.download_count" (.DownloadCount | PrettyNumber)}}" data-position="bottom right">{{svg "octicon-info"}}</span>
 													<a target="_blank" rel="noopener noreferrer" href="{{.DownloadURL}}">
 														<strong><span class="ui image" title='{{.Name}}'>{{svg "octicon-package" 16 "mr-2"}}</span>{{.Name}}</strong>
 														<span class="ui text grey right">{{.Size | FileSize}}</span>
 													</a>
->>>>>>> 172eca1c
 												</li>
 											{{end}}
 										{{end}}
