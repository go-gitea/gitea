--- conflicted
+++ resolved
@@ -77,15 +77,12 @@
 							<span class="tag text blue">
 								<a class="df ac je" href="{{if .IsDraft}}#{{else}}{{$.RepoLink}}/src/tag/{{.TagName | EscapePound}}{{end}}" rel="nofollow">{{svg "octicon-tag" 16 "mr-2"}}{{.TagName}}</a>
 							</span>
-<<<<<<< HEAD
 							{{if not .IsDraft}}
 								<span class="commit">
 									<a class="mono" href="{{$.RepoLink}}/src/commit/{{.Sha1}}" rel="nofollow">{{svg "octicon-git-commit" 16 "mr-2"}}{{ShortSha .Sha1}}</a>
 								</span>
 							{{end}}
-=======
 							{{template "repo/branch_dropdown" dict "root" $ "release" .}}
->>>>>>> ed393779
 						{{end}}
 					</div>
 					<div class="ui twelve wide column detail">
