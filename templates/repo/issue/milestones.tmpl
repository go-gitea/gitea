--- conflicted
+++ resolved
@@ -4,11 +4,7 @@
 	<div class="ui container">
 		<div class="navbar">
 			{{template "repo/issue/navbar" .}}
-<<<<<<< HEAD
-			{{if and .IsRepositoryWriter (not .Repository.IsArchived)}}
-=======
-			{{if or .CanWriteIssues .CanWritePulls}}
->>>>>>> fdb41764
+			{{if and (or .CanWriteIssues .CanWritePulls) (not .Repository.IsArchived)}}
 				<div class="ui right">
 					<a class="ui green button" href="{{$.Link}}/new">{{.i18n.Tr "repo.milestones.new"}}</a>
 				</div>
@@ -71,11 +67,7 @@
 							{{if .TotalTrackedTime}}<i class="octicon octicon-clock"></i> {{.TotalTrackedTime|Sec2Time}}{{end}}
 						</span>
 					</div>
-<<<<<<< HEAD
-					{{if and $.IsRepositoryWriter (not $.Repository.IsArchived)}}
-=======
-					{{if or $.CanWriteIssues $.CanWritePulls}}
->>>>>>> fdb41764
+					{{if and (or .CanWriteIssues .CanWritePulls) (not .Repository.IsArchived)}}
 						<div class="ui right operate">
 							<a href="{{$.Link}}/{{.ID}}/edit" data-id={{.ID}} data-title={{.Name}}><i class="octicon octicon-pencil"></i> {{$.i18n.Tr "repo.issues.label_edit"}}</a>
 							{{if .IsClosed}}
