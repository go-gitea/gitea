--- conflicted
+++ resolved
@@ -13,22 +13,6 @@
 		<div class="ui divider"></div>
 		{{template "base/alert" .}}
 
-<<<<<<< HEAD
-		<div class="ui right floated secondary filter menu">
-		<!-- Sort -->
-			<div class="ui dropdown type jump item">
-				<span class="text">
-					{{.i18n.Tr "repo.issues.filter_sort"}}
-					{{svg "octicon-triangle-down" 16 "dropdown icon"}}
-				</span>
-				<div class="menu">
-					<a class="{{if or (eq .SortType "closestduedate") (not .SortType)}}active{{end}} item" href="{{$.Link}}?sort=closestduedate&state={{$.State}}">{{.i18n.Tr "repo.milestones.filter_sort.closest_due_date"}}</a>
-					<a class="{{if eq .SortType "furthestduedate"}}active{{end}} item" href="{{$.Link}}?sort=furthestduedate&state={{$.State}}">{{.i18n.Tr "repo.milestones.filter_sort.furthest_due_date"}}</a>
-					<a class="{{if eq .SortType "leastcomplete"}}active{{end}} item" href="{{$.Link}}?sort=leastcomplete&state={{$.State}}">{{.i18n.Tr "repo.milestones.filter_sort.least_complete"}}</a>
-					<a class="{{if eq .SortType "mostcomplete"}}active{{end}} item" href="{{$.Link}}?sort=mostcomplete&state={{$.State}}">{{.i18n.Tr "repo.milestones.filter_sort.most_complete"}}</a>
-					<a class="{{if eq .SortType "mostissues"}}active{{end}} item" href="{{$.Link}}?sort=mostissues&state={{$.State}}">{{.i18n.Tr "repo.milestones.filter_sort.most_issues"}}</a>
-					<a class="{{if eq .SortType "leastissues"}}active{{end}} item" href="{{$.Link}}?sort=leastissues&state={{$.State}}">{{.i18n.Tr "repo.milestones.filter_sort.least_issues"}}</a>
-=======
 		<div class="ui three column stackable grid">
 		  <div class="column">
 				<div class="ui compact tiny menu">
@@ -59,7 +43,7 @@
 				<div class="ui dropdown type jump item">
 					<span class="text">
 						{{.i18n.Tr "repo.issues.filter_sort"}}
-						{{svg "octicon-triangle-down" 14 "dropdown icon"}}
+						{{svg "octicon-triangle-down" 16 "dropdown icon"}}
 					</span>
 					<div class="menu">
 						<a class="{{if or (eq .SortType "closestduedate") (not .SortType)}}active{{end}} item" href="{{$.Link}}?sort=closestduedate&state={{$.State}}&q={{$.Keyword}}">{{.i18n.Tr "repo.milestones.filter_sort.closest_due_date"}}</a>
@@ -69,7 +53,6 @@
 						<a class="{{if eq .SortType "mostissues"}}active{{end}} item" href="{{$.Link}}?sort=mostissues&state={{$.State}}&q={{$.Keyword}}">{{.i18n.Tr "repo.milestones.filter_sort.most_issues"}}</a>
 						<a class="{{if eq .SortType "leastissues"}}active{{end}} item" href="{{$.Link}}?sort=leastissues&state={{$.State}}&q={{$.Keyword}}">{{.i18n.Tr "repo.milestones.filter_sort.least_issues"}}</a>
 					</div>
->>>>>>> 99f835b9
 				</div>
 			</div>
 		</div>
