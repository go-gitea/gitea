--- conflicted
+++ resolved
@@ -12,49 +12,7 @@
 			{{end}}
 		</div>
 
-<<<<<<< HEAD
 		{{template "repo/issue/filters" .}}
-=======
-		<div class="list-header">
-			<div class="small-menu-items ui compact tiny menu list-header-toggle">
-				<a class="item{{if not .IsShowClosed}} active{{end}}" href="{{.RepoLink}}/milestones?state=open&q={{$.Keyword}}">
-					{{svg "octicon-milestone" 16 "gt-mr-3"}}
-					{{ctx.Locale.PrettyNumber .OpenCount}}&nbsp;{{ctx.Locale.Tr "repo.issues.open_title"}}
-				</a>
-				<a class="item{{if .IsShowClosed}} active{{end}}" href="{{.RepoLink}}/milestones?state=closed&q={{$.Keyword}}">
-					{{svg "octicon-check" 16 "gt-mr-3"}}
-					{{ctx.Locale.PrettyNumber .ClosedCount}}&nbsp;{{ctx.Locale.Tr "repo.issues.closed_title"}}
-				</a>
-			</div>
-
-			<!-- Search -->
-			<form class="list-header-search ui form ignore-dirty">
-				<div class="ui small search fluid action input">
-					<input type="hidden" name="state" value="{{$.State}}">
-					{{template "shared/searchinput" dict "Value" .Keyword}}
-					<button class="ui small icon button" type="submit" aria-label="{{ctx.Locale.Tr "explore.search"}}">
-						{{svg "octicon-search"}}
-					</button>
-				</div>
-			</form>
-
-			<!-- Sort -->
-			<div class="list-header-sort ui small dropdown type jump item">
-				<span class="text">
-					{{ctx.Locale.Tr "repo.issues.filter_sort"}}
-				</span>
-				{{svg "octicon-triangle-down" 14 "dropdown icon"}}
-				<div class="menu">
-					<a class="{{if or (eq .SortType "closestduedate") (not .SortType)}}active {{end}}item" href="{{$.Link}}?sort=closestduedate&state={{$.State}}&q={{$.Keyword}}">{{ctx.Locale.Tr "repo.milestones.filter_sort.earliest_due_data"}}</a>
-					<a class="{{if eq .SortType "furthestduedate"}}active {{end}}item" href="{{$.Link}}?sort=furthestduedate&state={{$.State}}&q={{$.Keyword}}">{{ctx.Locale.Tr "repo.milestones.filter_sort.latest_due_date"}}</a>
-					<a class="{{if eq .SortType "leastcomplete"}}active {{end}}item" href="{{$.Link}}?sort=leastcomplete&state={{$.State}}&q={{$.Keyword}}">{{ctx.Locale.Tr "repo.milestones.filter_sort.least_complete"}}</a>
-					<a class="{{if eq .SortType "mostcomplete"}}active {{end}}item" href="{{$.Link}}?sort=mostcomplete&state={{$.State}}&q={{$.Keyword}}">{{ctx.Locale.Tr "repo.milestones.filter_sort.most_complete"}}</a>
-					<a class="{{if eq .SortType "mostissues"}}active {{end}}item" href="{{$.Link}}?sort=mostissues&state={{$.State}}&q={{$.Keyword}}">{{ctx.Locale.Tr "repo.milestones.filter_sort.most_issues"}}</a>
-					<a class="{{if eq .SortType "leastissues"}}active {{end}}item" href="{{$.Link}}?sort=leastissues&state={{$.State}}&q={{$.Keyword}}">{{ctx.Locale.Tr "repo.milestones.filter_sort.least_issues"}}</a>
-				</div>
-			</div>
-		</div>
->>>>>>> 9e446dbf
 
 		<!-- milestone list -->
 		<div class="milestone-list">
