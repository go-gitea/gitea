--- conflicted
+++ resolved
@@ -6,12 +6,8 @@
 			</div>
 		{{end}}
 		<h1>
-<<<<<<< HEAD
-			<span class="index">#{{.Issue.Index}}</span> <span id="issue-title">{{RenderIssueTitle .Issue.Title $.RepoLink $.Repository.ComposeMetas}}</span>
-=======
-			<span id="issue-title">{{RenderEmoji .Issue.Title}}</span>
+			<span id="issue-title">{{RenderIssueTitle .Issue.Title $.RepoLink $.Repository.ComposeMetas}}</span>
 			<span class="index">#{{.Issue.Index}}</span>
->>>>>>> e00a3554
 			<div id="edit-title-input" class="ui input" style="display: none">
 				<input value="{{.Issue.Title}}" maxlength="255">
 			</div>
