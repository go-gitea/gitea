--- conflicted
+++ resolved
@@ -102,20 +102,11 @@
 							<div class="field footer">
 								<div class="text right">
 									{{if and (or .HasIssuesOrPullsWritePermission .IsIssuePoster) (not .DisableStatusChange)}}
-<<<<<<< HEAD
+										{{$statusValue := "reopen"}}
 										{{$buttonTranslationKey := "repo.issues.close_as.reopen"}}
 										{{$buttonCommentTranslationKey := "repo.issues.comment_and_close_as.reopen"}}
-										{{$buttonValue := -1}}
 										{{if not .Issue.IsClosed}}
-											{{$buttonValue = 0}}
-=======
-										{{if .Issue.IsClosed}}
-											<button id="status-button" class="ui green basic button" tabindex="6" data-status="{{.locale.Tr "repo.issues.reopen_issue"}}" data-status-and-comment="{{.locale.Tr "repo.issues.reopen_comment_issue"}}" name="status" value="reopen">
-												{{.locale.Tr "repo.issues.reopen_issue"}}
-											</button>
-										{{else}}
-											{{$closeTranslationKey := "repo.issues.close"}}
->>>>>>> feda5063
+											{{$statusValue = "close"}}
 											{{if .Issue.IsPull}}
 												{{$buttonTranslationKey = "repo.pulls.close"}}
 												{{$buttonCommentTranslationKey = "repo.pulls.comment_and_close"}}
@@ -123,17 +114,12 @@
 												{{$buttonTranslationKey = "repo.issues.close_as.common"}}
 												{{$buttonCommentTranslationKey = "repo.issues.comment_and_close_as.common"}}
 											{{end}}
-<<<<<<< HEAD
-=======
-											<button id="status-button" class="ui red basic button" tabindex="6" data-status="{{.locale.Tr $closeTranslationKey}}" data-status-and-comment="{{.locale.Tr "repo.issues.close_comment_issue"}}" name="status" value="close">
-												{{.locale.Tr $closeTranslationKey}}
-											</button>
->>>>>>> feda5063
 										{{end}}
 										<div class="ui buttons">
 											<button id="status-button"
-												class="ui button loading-button"
-												data-status-value={{$buttonValue}}
+												class="ui button"
+												name="status"
+												value="{{$statusValue}}"
 												data-status="{{$.locale.Tr $buttonTranslationKey}}"
 												data-status-and-comment="{{$.locale.Tr $buttonCommentTranslationKey}}"
 											>
@@ -143,7 +129,7 @@
 											</button>
 											{{if not .Issue.IsPull}}
 												<div id="status-dropdown" class="ui dropdown icon button gt-ml-0">
-													<input type="hidden" name="closed_status" value="{{if eq $buttonValue -1}}-1{{else}}{{.Issue.ClosedStatus}}{{end}}">
+													<input type="hidden" name="closed_status" value="{{if eq $statusValue "reopen"}}-1{{else}}{{.Issue.ClosedStatus}}{{end}}">
 													{{svg "octicon-triangle-down" 14 "dropdown icon"}}
 													<div class="menu">
 														{{range .IssueCloseBtnItems}}
@@ -160,11 +146,7 @@
 											{{end}}
 										</div>
 									{{end}}
-<<<<<<< HEAD
-									<button id="comment-button" class="ui green button loading-button" tabindex="5">
-=======
-									<button class="ui green button" tabindex="5">
->>>>>>> feda5063
+									<button id="comment-button" class="ui green button" tabindex="5">
 										{{.locale.Tr "repo.issues.create_comment"}}
 									</button>
 								</div>
