{{template "base/head" .}}
<div role="main" aria-label="{{.Title}}" class="page-content repository">
	{{template "repo/header" .}}
	<div class="ui container">
		<div class="ui two column stackable grid">
			<div class="column">
				<h1>{{.Milestone.Name}}</h1>
			</div>
			{{if not .Repository.IsArchived}}
				<div class="column right aligned">
					{{if or .CanWriteIssues .CanWritePulls}}
						<a class="ui button" href="{{.RepoLink}}/milestones/{{.MilestoneID}}/edit">{{.locale.Tr "repo.milestones.edit"}}</a>
					{{end}}
					<a class="ui primary button" href="{{.RepoLink}}/issues/new{{if .NewIssueChooseTemplate}}/choose{{end}}?milestone={{.MilestoneID}}">{{.locale.Tr "repo.issues.new"}}</a>
				</div>
			{{end}}
		</div>
		<div class="ui one column stackable grid">
			<div class="column markup content">
					{{.Milestone.RenderedContent|Str2html}}
			</div>
		</div>
		<div class="ui one column stackable grid">
			<div class="column">
				{{$closedDate:= TimeSinceUnix .Milestone.ClosedDateUnix $.locale}}
				{{if .IsClosed}}
					{{svg "octicon-clock"}} {{$.locale.Tr "repo.milestones.closed" $closedDate|Str2html}}
				{{else}}
					{{svg "octicon-calendar"}}
					{{if .Milestone.DeadlineString}}
						<span {{if .IsOverdue}}class="overdue"{{end}}>{{.Milestone.DeadlineString}}</span>
					{{else}}
						{{$.locale.Tr "repo.milestones.no_due_date"}}
					{{end}}
				{{end}}
				&nbsp;
				<b>{{.locale.Tr "repo.milestones.completeness" .Milestone.Completeness}}</b>
			</div>
		</div>
		<div class="ui divider"></div>
		<div id="issue-filters" class="ui stackable grid">
			<div class="six wide column">
				{{template "repo/issue/openclose" .}}
			</div>
			<div class="ten wide right aligned column">
				<div class="ui secondary filter stackable menu labels">
					<!-- Label -->
					<div class="ui {{if not .Labels}}disabled{{end}} dropdown jump item label-filter" style="margin-left: auto">
						<span class="text">
							{{.locale.Tr "repo.issues.filter_label"}}
							{{svg "octicon-triangle-down" 14 "dropdown icon"}}
						</span>
						<div class="menu">
							<div class="ui icon search input">
								<i class="icon gt-df gt-ac gt-jc">{{svg "octicon-search" 16}}</i>
								<input type="text" placeholder="{{.locale.Tr "repo.issues.filter_label"}}">
							</div>
							<span class="info">{{.locale.Tr "repo.issues.filter_label_exclude" | Safe}}</span>
							<a class="item" href="{{$.Link}}?q={{$.Keyword}}&type={{$.ViewType}}&sort={{$.SortType}}&state={{$.State}}&assignee={{$.AssigneeID}}&poster={{$.PosterID}}">{{.locale.Tr "repo.issues.filter_label_no_select"}}</a>
							{{range .Labels}}
								<a class="item label-filter-item" href="{{$.Link}}?q={{$.Keyword}}&type={{$.ViewType}}&sort={{$.SortType}}&state={{$.State}}&labels={{.QueryString}}&assignee={{$.AssigneeID}}&poster={{$.PosterID}}" data-label-id="{{.ID}}">{{if .IsExcluded}}{{svg "octicon-circle-slash"}}{{else if contain $.SelLabelIDs .ID}}{{svg "octicon-check"}}{{end}}<span class="label color" style="background-color: {{.Color}}"></span> {{.Name | RenderEmoji}}</a>
							{{end}}
						</div>
					</div>

					<!-- Author -->
					<div class="ui {{if not .Posters}}disabled{{end}} dropdown jump item">
						<span class="text">
							{{.locale.Tr "repo.issues.filter_poster"}}
							{{svg "octicon-triangle-down" 14 "dropdown icon"}}
						</span>
						<div class="menu">
							<a class="item" href="{{$.Link}}?q={{$.Keyword}}&type={{$.ViewType}}&sort={{$.SortType}}&state={{$.State}}&labels={{.SelectLabels}}&assignee={{$.AssigneeID}}">{{.locale.Tr "repo.issues.filter_poster_no_select"}}</a>
							{{range .Posters}}
								<a class="{{if eq $.PosterID .ID}}active selected{{end}} item" href="{{$.Link}}?type={{$.ViewType}}&sort={{$.SortType}}&state={{$.State}}&labels={{$.SelectLabels}}&assignee={{$.AssigneeID}}&poster={{.ID}}">
									{{avatar $.Context .}} {{.GetDisplayName}}
								</a>
							{{end}}
						</div>
					</div>

					<!-- Assignee -->
					<div class="ui {{if not .Assignees}}disabled{{end}} dropdown jump item">
						<span class="text">
							{{.locale.Tr "repo.issues.filter_assignee"}}
							{{svg "octicon-triangle-down" 14 "dropdown icon"}}
						</span>
						<div class="menu">
							<div class="ui icon search input">
								<i class="icon gt-df gt-ac gt-jc">{{svg "octicon-search" 16}}</i>
								<input type="text" placeholder="{{.locale.Tr "repo.issues.filter_assignee"}}">
							</div>
							<a class="item" href="{{$.Link}}?q={{$.Keyword}}&type={{$.ViewType}}&sort={{$.SortType}}&state={{$.State}}&labels={{.SelectLabels}}&poster={{$.PosterID}}">{{.locale.Tr "repo.issues.filter_assginee_no_select"}}</a>
							{{range .Assignees}}
								<a class="{{if eq $.AssigneeID .ID}}active selected{{end}} item" href="{{$.Link}}?type={{$.ViewType}}&sort={{$.SortType}}&state={{$.State}}&labels={{$.SelectLabels}}&assignee={{.ID}}&poster={{$.PosterID}}">
<<<<<<< HEAD
									{{avatar $.Context . 28 "mr-2"}}
=======
									{{avatar . 28 "gt-mr-2"}}
>>>>>>> 7b5b739a
									{{.GetDisplayName}}
								</a>
							{{end}}
						</div>
					</div>

					{{if .IsSigned}}
						<!-- Type -->
						<div class="ui dropdown type jump item">
							<span class="text">
								{{.locale.Tr "repo.issues.filter_type"}}
								{{svg "octicon-triangle-down" 14 "dropdown icon"}}
							</span>
							<div class="menu">
								<a class="{{if eq .ViewType "all"}}active {{end}}item" href="{{$.Link}}?q={{$.Keyword}}&type=all&sort={{$.SortType}}&state={{$.State}}&labels={{.SelectLabels}}&assignee={{$.AssigneeID}}&poster={{$.PosterID}}">{{.locale.Tr "repo.issues.filter_type.all_issues"}}</a>
								<a class="{{if eq .ViewType "assigned"}}active {{end}}item" href="{{$.Link}}?q={{$.Keyword}}&type=assigned&sort={{$.SortType}}&state={{$.State}}&labels={{.SelectLabels}}&assignee={{$.AssigneeID}}&poster={{$.PosterID}}">{{.locale.Tr "repo.issues.filter_type.assigned_to_you"}}</a>
								<a class="{{if eq .ViewType "created_by"}}active {{end}}item" href="{{$.Link}}?q={{$.Keyword}}&type=created_by&sort={{$.SortType}}&state={{$.State}}&labels={{.SelectLabels}}&assignee={{$.AssigneeID}}&poster={{$.PosterID}}">{{.locale.Tr "repo.issues.filter_type.created_by_you"}}</a>
								<a class="{{if eq .ViewType "mentioned"}}active {{end}}item" href="{{$.Link}}?q={{$.Keyword}}&type=mentioned&sort={{$.SortType}}&state={{$.State}}&labels={{.SelectLabels}}&assignee={{$.AssigneeID}}&poster={{$.PosterID}}">{{.locale.Tr "repo.issues.filter_type.mentioning_you"}}</a>
								<a class="{{if eq .ViewType "review_requested"}}active {{end}}item" href="{{$.Link}}?q={{$.Keyword}}&type=review_requested&sort={{$.SortType}}&state={{$.State}}&labels={{.SelectLabels}}&assignee={{$.AssigneeID}}&poster={{$.PosterID}}">{{.locale.Tr "repo.issues.filter_type.review_requested"}}</a>
							</div>
						</div>
					{{end}}

					<!-- Sort -->
					<div class="ui dropdown type jump item">
						<span class="text">
							{{.locale.Tr "repo.issues.filter_sort"}}
							{{svg "octicon-triangle-down" 14 "dropdown icon"}}
						</span>
						<div class="menu">
							<a class="{{if or (eq .SortType "latest") (not .SortType)}}active {{end}}item" href="{{$.Link}}?q={{$.Keyword}}&type={{$.ViewType}}&sort=latest&state={{$.State}}&labels={{.SelectLabels}}&assignee={{$.AssigneeID}}&poster={{$.PosterID}}">{{.locale.Tr "repo.issues.filter_sort.latest"}}</a>
							<a class="{{if eq .SortType "oldest"}}active {{end}}item" href="{{$.Link}}?q={{$.Keyword}}&type={{$.ViewType}}&sort=oldest&state={{$.State}}&labels={{.SelectLabels}}&assignee={{$.AssigneeID}}&poster={{$.PosterID}}">{{.locale.Tr "repo.issues.filter_sort.oldest"}}</a>
							<a class="{{if eq .SortType "recentupdate"}}active {{end}}item" href="{{$.Link}}?q={{$.Keyword}}&type={{$.ViewType}}&sort=recentupdate&state={{$.State}}&labels={{.SelectLabels}}&assignee={{$.AssigneeID}}&poster={{$.PosterID}}">{{.locale.Tr "repo.issues.filter_sort.recentupdate"}}</a>
							<a class="{{if eq .SortType "leastupdate"}}active {{end}}item" href="{{$.Link}}?q={{$.Keyword}}&type={{$.ViewType}}&sort=leastupdate&state={{$.State}}&labels={{.SelectLabels}}&assignee={{$.AssigneeID}}&poster={{$.PosterID}}">{{.locale.Tr "repo.issues.filter_sort.leastupdate"}}</a>
							<a class="{{if eq .SortType "mostcomment"}}active {{end}}item" href="{{$.Link}}?q={{$.Keyword}}&type={{$.ViewType}}&sort=mostcomment&state={{$.State}}&labels={{.SelectLabels}}&assignee={{$.AssigneeID}}&poster={{$.PosterID}}">{{.locale.Tr "repo.issues.filter_sort.mostcomment"}}</a>
							<a class="{{if eq .SortType "leastcomment"}}active {{end}}item" href="{{$.Link}}?q={{$.Keyword}}&type={{$.ViewType}}&sort=leastcomment&state={{$.State}}&labels={{.SelectLabels}}&assignee={{$.AssigneeID}}&poster={{$.PosterID}}">{{.locale.Tr "repo.issues.filter_sort.leastcomment"}}</a>
						</div>
					</div>
				</div>
			</div>
		</div>
		<div id="issue-actions" class="ui stackable grid hide">
			<div class="six wide column">
				{{template "repo/issue/openclose" .}}
			</div>

			{{/* Ten wide does not cope well and makes the columns stack.
			This seems to be related to jQuery's hide/show: in fact, switching
			issue-actions and issue-filters and having this ten wide will show
			this one correctly, but not the other one. */}}
			<div class="nine wide right aligned right floated column">
				<div class="ui secondary filter stackable menu">
					<!-- Action Button -->
					{{if .IsShowClosed}}
						<div class="ui green active basic button issue-action" data-action="open" data-url="{{$.RepoLink}}/issues/status" style="margin-left: auto">{{.locale.Tr "repo.issues.action_open"}}</div>
					{{else}}
						<div class="ui red active basic button issue-action" data-action="close" data-url="{{$.RepoLink}}/issues/status" style="margin-left: auto">{{.locale.Tr "repo.issues.action_close"}}</div>
					{{end}}
					<!-- Labels -->
					<div class="ui {{if not .Labels}}disabled{{end}} dropdown jump item">
						<span class="text">
							{{.locale.Tr "repo.issues.action_label"}}
							{{svg "octicon-triangle-down" 14 "dropdown icon"}}
						</span>
						<div class="menu">
							{{range .Labels}}
								<div class="item issue-action" data-action="toggle" data-element-id="{{.ID}}" data-url="{{$.RepoLink}}/issues/labels">
									{{if contain $.SelLabelIDs .ID}}{{svg "octicon-check"}}{{end}}<span class="label color" style="background-color: {{.Color}}"></span> {{.Name | RenderEmoji}}
								</div>
							{{end}}
						</div>
					</div>

					<!-- Assignees -->
					<div class="ui {{if not .Assignees}}disabled{{end}} dropdown jump item">
						<span class="text">
							{{.locale.Tr "repo.issues.action_assignee"}}
							{{svg "octicon-triangle-down" 14 "dropdown icon"}}
						</span>
						<div class="menu">
							<div class="item issue-action" data-element-id="0" data-url="{{$.Link}}/assignee">
								{{.locale.Tr "repo.issues.action_assignee_no_select"}}
							</div>
							{{range .Assignees}}
								<div class="item issue-action" data-element-id="{{.ID}}" data-url="{{$.RepoLink}}/issues/assignee">
<<<<<<< HEAD
									{{avatar $.Context . 28 "mr-2"}}
=======
									{{avatar . 28 "gt-mr-2"}}
>>>>>>> 7b5b739a
									{{.GetDisplayName}}
								</div>
							{{end}}
						</div>
					</div>
				</div>
			</div>
		</div>
		{{template "shared/issuelist" mergeinto . "listType" "milestone"}}
	</div>
</div>
{{template "base/footer" .}}<|MERGE_RESOLUTION|>--- conflicted
+++ resolved
@@ -93,11 +93,7 @@
 							<a class="item" href="{{$.Link}}?q={{$.Keyword}}&type={{$.ViewType}}&sort={{$.SortType}}&state={{$.State}}&labels={{.SelectLabels}}&poster={{$.PosterID}}">{{.locale.Tr "repo.issues.filter_assginee_no_select"}}</a>
 							{{range .Assignees}}
 								<a class="{{if eq $.AssigneeID .ID}}active selected{{end}} item" href="{{$.Link}}?type={{$.ViewType}}&sort={{$.SortType}}&state={{$.State}}&labels={{$.SelectLabels}}&assignee={{.ID}}&poster={{$.PosterID}}">
-<<<<<<< HEAD
-									{{avatar $.Context . 28 "mr-2"}}
-=======
-									{{avatar . 28 "gt-mr-2"}}
->>>>>>> 7b5b739a
+									{{avatar $.Context . 28 "gt-mr-2"}}
 									{{.GetDisplayName}}
 								</a>
 							{{end}}
@@ -183,11 +179,7 @@
 							</div>
 							{{range .Assignees}}
 								<div class="item issue-action" data-element-id="{{.ID}}" data-url="{{$.RepoLink}}/issues/assignee">
-<<<<<<< HEAD
-									{{avatar $.Context . 28 "mr-2"}}
-=======
-									{{avatar . 28 "gt-mr-2"}}
->>>>>>> 7b5b739a
+									{{avatar $.Context . 28 "gt-mr-2"}}
 									{{.GetDisplayName}}
 								</div>
 							{{end}}
