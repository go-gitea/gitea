{{with .Issue}}
	{{if eq $.Page.Project.CardType 1}}{{/* Images and Text*/}}
		<div class="card-attachment-images">
			{{range (index $.Page.issuesAttachmentMap .ID)}}
				<img src="{{.DownloadURL}}" alt="{{.Name}}" />
			{{end}}
		</div>
	{{end}}
	<div class="content gt-p-0 gt-w-full">
		<div class="gt-df gt-items-start">
			<div class="issue-card-icon">
				{{template "shared/issueicon" .}}
			</div>
			<a class="issue-card-title muted issue-title" href="{{.Link}}">{{.Title | RenderEmoji ctx | RenderCodeBlock}}</a>
			{{if and $.isPinnedIssueCard $.Page.IsRepoAdmin}}
				<a role="button" class="issue-card-unpin muted gt-df gt-ac" data-tooltip-content={{ctx.Locale.Tr "repo.issues.unpin_issue"}} data-issue-id="{{.ID}}" data-unpin-url="{{$.Page.Link}}/unpin/{{.Index}}">
					{{svg "octicon-x" 16}}
				</a>
			{{end}}
		</div>
		<div class="meta gt-my-2">
			<span class="text light grey muted-links">
				{{if not $.Page.Repository}}{{.Repo.FullName}}{{end}}#{{.Index}}
				{{$timeStr := TimeSinceUnix .GetLastEventTimestamp ctx.Locale}}
				{{if .OriginalAuthor}}
					{{ctx.Locale.Tr .GetLastEventLabelFake $timeStr (.OriginalAuthor|Escape) | Safe}}
				{{else if gt .Poster.ID 0}}
					{{ctx.Locale.Tr .GetLastEventLabel $timeStr (.Poster.HomeLink|Escape) (.Poster.GetDisplayName | Escape) | Safe}}
				{{else}}
					{{ctx.Locale.Tr .GetLastEventLabelFake $timeStr (.Poster.GetDisplayName | Escape) | Safe}}
				{{end}}
			</span>
		</div>
		{{if .MilestoneID}}
		<div class="meta gt-my-2">
			<a class="milestone" href="{{.Repo.Link}}/milestone/{{.MilestoneID}}">
				{{svg "octicon-milestone" 16 "gt-mr-2 gt-vm"}}
				<span class="gt-vm">{{.Milestone.Name}}</span>
			</a>
		</div>
		{{end}}
		{{if $.Page.LinkedPRs}}
		{{range index $.Page.LinkedPRs .ID}}
		<div class="meta gt-my-2">
			<a href="{{$.Issue.Repo.Link}}/pulls/{{.Index}}">
				<span class="gt-m-0 text {{if .PullRequest.HasMerged}}purple{{else if .IsClosed}}red{{else}}green{{end}}">{{svg "octicon-git-merge" 16 "gt-mr-2 gt-vm"}}</span>
				<span class="gt-vm">{{.Title}} <span class="text light grey">#{{.Index}}</span></span>
			</a>
		</div>
		{{end}}
		{{end}}
		{{$tasks := .GetTasks}}
		{{if gt $tasks 0}}
			<div class="meta gt-my-2">
				{{svg "octicon-checklist" 16 "gt-mr-2 gt-vm"}}
				<span class="gt-vm">{{.GetTasksDone}} / {{$tasks}}</span>
			</div>
		{{end}}
	</div>

	{{if or .Labels .Assignees}}
	<div class="extra content labels-list gt-p-0 gt-pt-2">
		{{range .Labels}}
<<<<<<< HEAD
			<a target="_blank" href="{{$.Page.RepoLink}}/issues?labels={{.ID}}" data-label-id="{{.ID}}">{{RenderLabel ctx .}}</a>
=======
			<a target="_blank" href="{{$.Issue.Repo.Link}}/issues?labels={{.ID}}">{{RenderLabel ctx .}}</a>
>>>>>>> c46316f7
		{{end}}
		<div class="right floated">
			{{range .Assignees}}
				<a target="_blank" href="{{.HomeLink}}" data-tooltip-content="{{ctx.Locale.Tr "repo.projects.column.assigned_to"}} {{.Name}}" data-username="{{.Name}}">{{ctx.AvatarUtils.Avatar . 28 "mini gt-mr-3"}}</a>
			{{end}}
		</div>
	</div>
	{{end}}
{{end}}<|MERGE_RESOLUTION|>--- conflicted
+++ resolved
@@ -61,11 +61,7 @@
 	{{if or .Labels .Assignees}}
 	<div class="extra content labels-list gt-p-0 gt-pt-2">
 		{{range .Labels}}
-<<<<<<< HEAD
-			<a target="_blank" href="{{$.Page.RepoLink}}/issues?labels={{.ID}}" data-label-id="{{.ID}}">{{RenderLabel ctx .}}</a>
-=======
-			<a target="_blank" href="{{$.Issue.Repo.Link}}/issues?labels={{.ID}}">{{RenderLabel ctx .}}</a>
->>>>>>> c46316f7
+			<a target="_blank" href="{{$.Issue.Repo.Link}}/issues?labels={{.ID}}" data-label-id="{{.ID}}">{{RenderLabel ctx .}}</a>
 		{{end}}
 		<div class="right floated">
 			{{range .Assignees}}
