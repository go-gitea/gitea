<form class="ui comment form stackable grid" id="new-issue" action="{{.Link}}" method="post">
	{{.CsrfTokenHtml}}
	{{if .Flash}}
		<div class="sixteen wide column">
			{{template "base/alert" .}}
		</div>
	{{end}}
	<div class="twelve wide column">
		<div class="ui comments">
			<div class="comment">
				{{template "shared/user/avatarlink" Dict "Context" $.Context "user" .SignedUser}}
				<div class="ui segment content">
					<div class="field">
						<input name="title" id="issue_title" placeholder="{{.locale.Tr "repo.milestones.title"}}" value="{{if .TitleQuery}}{{.TitleQuery}}{{else if .IssueTemplateTitle}}{{.IssueTemplateTitle}}{{else}}{{.title}}{{end}}" tabindex="3" autofocus required maxlength="255" autocomplete="off">
						{{if .PageIsComparePull}}
							<div class="title_wip_desc" data-wip-prefixes="{{Json .PullRequestWorkInProgressPrefixes}}">{{.locale.Tr "repo.pulls.title_wip_desc" (index .PullRequestWorkInProgressPrefixes 0| Escape) | Safe}}</div>
						{{end}}
					</div>
					{{template "repo/issue/comment_tab" .}}
					<div class="text right">
						<button class="ui green button loading-button" tabindex="6">
							{{if .PageIsComparePull}}
								{{.locale.Tr "repo.pulls.create"}}
							{{else}}
								{{.locale.Tr "repo.issues.create"}}
							{{end}}
						</button>
					</div>
				</div>
			</div>
		</div>
	</div>

	<div class="four wide column">
		<div class="ui segment metas">
			{{template "repo/issue/branch_selector_field" .}}
<<<<<<< HEAD
			{{template "repo/issue/labels/labels_selector_field" .}}
			{{template "repo/issue/labels/labels_sidebar" dict "root" $ "ctx" .}}
=======

			<input id="label_ids" name="label_ids" type="hidden" value="{{.label_ids}}">
			<div class="ui {{if not .HasIssuesOrPullsWritePermission}}disabled{{end}} floating jump select-label dropdown">
				<span class="text">
					<strong>{{.locale.Tr "repo.issues.new.labels"}}</strong>
					{{if .HasIssuesOrPullsWritePermission}}
						{{svg "octicon-gear"}}
					{{end}}
				</span>
				<div class="filter menu" data-id="#label_ids">
					<div class="header" style="text-transform: none;font-size:16px;">{{.locale.Tr "repo.issues.new.add_labels_title"}}</div>
					{{if or .Labels .OrgLabels}}
					<div class="ui icon search input">
						<i class="icon gt-df gt-ac gt-jc">{{svg "octicon-search" 16}}</i>
						<input type="text" placeholder="{{.locale.Tr "repo.issues.filter_labels"}}">
					</div>
					{{end}}
					<div class="no-select item">{{.locale.Tr "repo.issues.new.clear_labels"}}</div>
					{{if or .Labels .OrgLabels}}
						{{$previousExclusiveScope := "_no_scope"}}
						{{range .Labels}}
							{{$exclusiveScope := .ExclusiveScope}}
							{{if and (ne $previousExclusiveScope "_no_scope") (ne $previousExclusiveScope $exclusiveScope)}}
								<div class="ui divider"></div>
							{{end}}
							{{$previousExclusiveScope = $exclusiveScope}}
							<a class="{{if .IsChecked}}checked{{end}} item" href="#" data-id="{{.ID}}" data-id-selector="#label_{{.ID}}" data-scope="{{$exclusiveScope}}"><span class="octicon-check {{if not .IsChecked}}invisible{{end}}">{{if $exclusiveScope}}{{svg "octicon-dot-fill"}}{{else}}{{svg "octicon-check"}}{{end}}</span>&nbsp;&nbsp;{{RenderLabel $.Context .}}
							{{if .Description}}<br><small class="desc">{{.Description | RenderEmoji $.Context}}</small>{{end}}</a>
						{{end}}

						<div class="ui divider"></div>
						{{$previousExclusiveScope := "_no_scope"}}
						{{range .OrgLabels}}
							{{$exclusiveScope := .ExclusiveScope}}
							{{if and (ne $previousExclusiveScope "_no_scope") (ne $previousExclusiveScope $exclusiveScope)}}
								<div class="ui divider"></div>
							{{end}}
							{{$previousExclusiveScope = $exclusiveScope}}
							<a class="{{if .IsChecked}}checked{{end}} item" href="#" data-id="{{.ID}}" data-id-selector="#label_{{.ID}}" data-scope="{{$exclusiveScope}}"><span class="octicon-check {{if not .IsChecked}}invisible{{end}}">{{if $exclusiveScope}}{{svg "octicon-dot-fill"}}{{else}}{{svg "octicon-check"}}{{end}}</span>&nbsp;&nbsp;{{RenderLabel $.Context .}}
							{{if .Description}}<br><small class="desc">{{.Description | RenderEmoji $.Context}}</small>{{end}}</a>
						{{end}}
					{{else}}
						<div class="header" style="text-transform: none;font-size:14px;">{{.locale.Tr "repo.issues.new.no_items"}}</div>
					{{end}}
				</div>
			</div>
			{{template "repo/issue/labels/labels_sidebar" dict "root" $}}
>>>>>>> 68d7d772

			<div class="ui divider"></div>

			<input id="milestone_id" name="milestone_id" type="hidden" value="{{.milestone_id}}">
			<div class="ui {{if not .HasIssuesOrPullsWritePermission}}disabled{{end}} floating jump select-milestone dropdown">
				<span class="text">
					<strong>{{.locale.Tr "repo.issues.new.milestone"}}</strong>
					{{if .HasIssuesOrPullsWritePermission}}
						{{svg "octicon-gear"}}
					{{end}}
				</span>
				<div class="menu">
					<div class="header" style="text-transform: none;font-size:16px;">{{.locale.Tr "repo.issues.new.add_milestone_title"}}</div>
					{{if or .OpenMilestones .ClosedMilestones}}
					<div class="ui icon search input">
						<i class="icon gt-df gt-ac gt-jc">{{svg "octicon-search" 16}}</i>
						<input type="text" placeholder="{{.locale.Tr "repo.issues.filter_milestones"}}">
					</div>
					{{end}}
					<div class="no-select item">{{.locale.Tr "repo.issues.new.clear_milestone"}}</div>
					{{if and (not .OpenMilestones) (not .ClosedMilestones)}}
						<div class="header" style="text-transform: none;font-size:14px;">
							{{.locale.Tr "repo.issues.new.no_items"}}
						</div>
					{{else}}
						{{if .OpenMilestones}}
							<div class="divider"></div>
							<div class="header">
								{{.locale.Tr "repo.issues.new.open_milestone"}}
							</div>
							{{range .OpenMilestones}}
								<a class="item" data-id="{{.ID}}" data-href="{{$.RepoLink}}/issues?milestone={{.ID}}">
									{{svg "octicon-milestone" 16 "gt-mr-2"}}
									{{.Name}}
								</a>
							{{end}}
						{{end}}
						{{if .ClosedMilestones}}
							<div class="divider"></div>
							<div class="header">
								{{.locale.Tr "repo.issues.new.closed_milestone"}}
							</div>
							{{range .ClosedMilestones}}
								<a class="item" data-id="{{.ID}}" data-href="{{$.RepoLink}}/issues?milestone={{.ID}}">
									{{svg "octicon-milestone" 16 "gt-mr-2"}}
									{{.Name}}
								</a>
							{{end}}
						{{end}}
					{{end}}
				</div>
			</div>
			<div class="ui select-milestone list">
				<span class="no-select item {{if .Milestone}}gt-hidden{{end}}">{{.locale.Tr "repo.issues.new.no_milestone"}}</span>
				<div class="selected">
					{{if .Milestone}}
						<a class="item muted sidebar-item-link" href="{{.RepoLink}}/issues?milestone={{.Milestone.ID}}">
							{{svg "octicon-milestone" 18 "gt-mr-3"}}
							{{.Milestone.Name}}
						</a>
					{{end}}
				</div>
			</div>

			{{if .IsProjectsEnabled}}
			<div class="ui divider"></div>

			<input id="project_id" name="project_id" type="hidden" value="{{.project_id}}">
			<div class="ui {{if not .HasIssuesOrPullsWritePermission}}disabled{{end}} floating jump select-project dropdown">
				<span class="text">
					<strong>{{.locale.Tr "repo.issues.new.projects"}}</strong>
					{{if .HasIssuesOrPullsWritePermission}}
						{{svg "octicon-gear"}}
					{{end}}
				</span>
				<div class="menu">
					<div class="header" style="text-transform: none;font-size:16px;">{{.locale.Tr "repo.issues.new.add_project_title"}}</div>
					{{if or .OpenProjects .ClosedProjects}}
					<div class="ui icon search input">
						<i class="icon gt-df gt-ac gt-jc">{{svg "octicon-search" 16}}</i>
						<input type="text" placeholder="{{.locale.Tr "repo.issues.filter_projects"}}">
					</div>
					{{end}}
					<div class="no-select item">{{.locale.Tr "repo.issues.new.clear_projects"}}</div>
					{{if and (not .OpenProjects) (not .ClosedProjects)}}
						<div class="header" style="text-transform: none;font-size:14px;">
							{{.locale.Tr "repo.issues.new.no_items"}}
						</div>
					{{else}}
						{{if .OpenProjects}}
							<div class="divider"></div>
							<div class="header">
								{{.locale.Tr "repo.issues.new.open_projects"}}
							</div>
							{{range .OpenProjects}}
								<a class="item muted sidebar-item-link" data-id="{{.ID}}" data-href="{{$.RepoLink}}/projects/{{.ID}}">
									{{svg "octicon-project" 18 "gt-mr-3"}}
									{{.Title}}
								</a>
							{{end}}
						{{end}}
						{{if .ClosedProjects}}
							<div class="divider"></div>
							<div class="header">
								{{.locale.Tr "repo.issues.new.closed_projects"}}
							</div>
							{{range .ClosedProjects}}
								<a class="item muted sidebar-item-link" data-id="{{.ID}}" data-href="{{$.RepoLink}}/projects/{{.ID}}">
									{{svg "octicon-project" 18 "gt-mr-3"}}
									{{.Title}}
								</a>
							{{end}}
						{{end}}
					{{end}}
				</div>
			</div>
			<div class="ui select-project list">
				<span class="no-select item {{if .Project}}gt-hidden{{end}}">{{.locale.Tr "repo.issues.new.no_projects"}}</span>
				<div class="selected">
					{{if .Project}}
						<a class="item muted sidebar-item-link" href="{{.RepoLink}}/projects/{{.Project.ID}}">
							{{svg "octicon-project" 18 "gt-mr-3"}}
							{{.Project.Title}}
						</a>
					{{end}}
				</div>
			</div>
			{{end}}
			<div class="ui divider"></div>
				<input id="assignee_ids" name="assignee_ids" type="hidden" value="{{.assignee_ids}}">
				<div class="ui {{if not .HasIssuesOrPullsWritePermission}}disabled{{end}} floating jump select-assignees dropdown">
					<span class="text">
						<strong>{{.locale.Tr "repo.issues.new.assignees"}}</strong>
						{{if .HasIssuesOrPullsWritePermission}}
							{{svg "octicon-gear"}}
						{{end}}
					</span>
					<div class="filter menu" data-id="#assignee_ids">
						<div class="header" style="text-transform: none;font-size:16px;">{{.locale.Tr "repo.issues.new.add_assignees_title"}}</div>
						<div class="ui icon search input">
							<i class="icon gt-df gt-ac gt-jc">{{svg "octicon-search" 16}}</i>
							<input type="text" placeholder="{{.locale.Tr "repo.issues.filter_assignees"}}">
						</div>
						<div class="no-select item">{{.locale.Tr "repo.issues.new.clear_assignees"}}</div>
						{{range .Assignees}}
							<a class="item muted" href="#" data-id="{{.ID}}" data-id-selector="#assignee_{{.ID}}">
								<span class="octicon-check invisible">{{svg "octicon-check"}}</span>
								<span class="text">
									{{avatar $.Context . 28 "gt-mr-3"}}{{.GetDisplayName}}
								</span>
							</a>
						{{end}}
					</div>
				</div>
				<div class="ui assignees list">
					<span class="no-select item {{if .HasSelectedLabel}}gt-hidden{{end}}">
						{{.locale.Tr "repo.issues.new.no_assignees"}}
					</span>
					{{range .Assignees}}
						<a class="item gt-p-2 muted gt-hidden" id="assignee_{{.ID}}" href="{{$.RepoLink}}/issues?assignee={{.ID}}">
							{{avatar $.Context . 28 "gt-mr-3 gt-vm"}}{{.GetDisplayName}}
						</a>
					{{end}}
				</div>
			{{if and .PageIsComparePull (not (eq .HeadRepo.FullName .BaseCompareRepo.FullName)) .CanWriteToHeadRepo}}
				<div class="ui divider"></div>
				<div class="inline field">
					<div class="ui checkbox">
						<label class="tooltip" data-content="{{.locale.Tr "repo.pulls.allow_edits_from_maintainers_desc"}}"><strong>{{.locale.Tr "repo.pulls.allow_edits_from_maintainers"}}</strong></label>
						<input name="allow_maintainer_edit" type="checkbox" {{if .AllowMaintainerEdit}}checked{{end}}>
					</div>
				</div>
			{{end}}
		</div>
		<input type="hidden" name="redirect_after_creation" value="{{.redirect_after_creation}}">
	</div>
</form><|MERGE_RESOLUTION|>--- conflicted
+++ resolved
@@ -34,58 +34,8 @@
 	<div class="four wide column">
 		<div class="ui segment metas">
 			{{template "repo/issue/branch_selector_field" .}}
-<<<<<<< HEAD
 			{{template "repo/issue/labels/labels_selector_field" .}}
-			{{template "repo/issue/labels/labels_sidebar" dict "root" $ "ctx" .}}
-=======
-
-			<input id="label_ids" name="label_ids" type="hidden" value="{{.label_ids}}">
-			<div class="ui {{if not .HasIssuesOrPullsWritePermission}}disabled{{end}} floating jump select-label dropdown">
-				<span class="text">
-					<strong>{{.locale.Tr "repo.issues.new.labels"}}</strong>
-					{{if .HasIssuesOrPullsWritePermission}}
-						{{svg "octicon-gear"}}
-					{{end}}
-				</span>
-				<div class="filter menu" data-id="#label_ids">
-					<div class="header" style="text-transform: none;font-size:16px;">{{.locale.Tr "repo.issues.new.add_labels_title"}}</div>
-					{{if or .Labels .OrgLabels}}
-					<div class="ui icon search input">
-						<i class="icon gt-df gt-ac gt-jc">{{svg "octicon-search" 16}}</i>
-						<input type="text" placeholder="{{.locale.Tr "repo.issues.filter_labels"}}">
-					</div>
-					{{end}}
-					<div class="no-select item">{{.locale.Tr "repo.issues.new.clear_labels"}}</div>
-					{{if or .Labels .OrgLabels}}
-						{{$previousExclusiveScope := "_no_scope"}}
-						{{range .Labels}}
-							{{$exclusiveScope := .ExclusiveScope}}
-							{{if and (ne $previousExclusiveScope "_no_scope") (ne $previousExclusiveScope $exclusiveScope)}}
-								<div class="ui divider"></div>
-							{{end}}
-							{{$previousExclusiveScope = $exclusiveScope}}
-							<a class="{{if .IsChecked}}checked{{end}} item" href="#" data-id="{{.ID}}" data-id-selector="#label_{{.ID}}" data-scope="{{$exclusiveScope}}"><span class="octicon-check {{if not .IsChecked}}invisible{{end}}">{{if $exclusiveScope}}{{svg "octicon-dot-fill"}}{{else}}{{svg "octicon-check"}}{{end}}</span>&nbsp;&nbsp;{{RenderLabel $.Context .}}
-							{{if .Description}}<br><small class="desc">{{.Description | RenderEmoji $.Context}}</small>{{end}}</a>
-						{{end}}
-
-						<div class="ui divider"></div>
-						{{$previousExclusiveScope := "_no_scope"}}
-						{{range .OrgLabels}}
-							{{$exclusiveScope := .ExclusiveScope}}
-							{{if and (ne $previousExclusiveScope "_no_scope") (ne $previousExclusiveScope $exclusiveScope)}}
-								<div class="ui divider"></div>
-							{{end}}
-							{{$previousExclusiveScope = $exclusiveScope}}
-							<a class="{{if .IsChecked}}checked{{end}} item" href="#" data-id="{{.ID}}" data-id-selector="#label_{{.ID}}" data-scope="{{$exclusiveScope}}"><span class="octicon-check {{if not .IsChecked}}invisible{{end}}">{{if $exclusiveScope}}{{svg "octicon-dot-fill"}}{{else}}{{svg "octicon-check"}}{{end}}</span>&nbsp;&nbsp;{{RenderLabel $.Context .}}
-							{{if .Description}}<br><small class="desc">{{.Description | RenderEmoji $.Context}}</small>{{end}}</a>
-						{{end}}
-					{{else}}
-						<div class="header" style="text-transform: none;font-size:14px;">{{.locale.Tr "repo.issues.new.no_items"}}</div>
-					{{end}}
-				</div>
-			</div>
 			{{template "repo/issue/labels/labels_sidebar" dict "root" $}}
->>>>>>> 68d7d772
 
 			<div class="ui divider"></div>
 
