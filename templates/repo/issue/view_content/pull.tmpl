--- conflicted
+++ resolved
@@ -494,7 +494,6 @@
 											{{end}}
 										</span>
 									</button>
-<<<<<<< HEAD
 									<div class="ui dropdown icon button">
 										<i class="dropdown icon"></i>
 										<div class="menu">
@@ -557,18 +556,10 @@
 									</form>
 								</div>
 							{{else}}
+								<div class="dib">
 								<div class="ui {{if $notAllOverridableChecksOk}}red{{else if .HasPendingPullRequestMerge }}red{{else}}green{{end}} buttons merge-button">
 									<button class="ui button" data-do="{{.MergeStyle}}">
-										{{svg "octicon-git-merge" 16}}
-=======
-								</form>
-							</div>
-							{{end}}
-							<div class="dib">
-								<div class="ui {{if $notAllOverridableChecksOk}}red{{else}}green{{end}} buttons merge-button">
-									<button class="ui button" data-do="{{.MergeStyle}}">
-										{{svg "octicon-git-merge"}}
->>>>>>> 980b0df8
+										{{svg "octicon-git-merge" }}
 										<span class="button-text">
 										{{if eq .MergeStyle "merge"}}
 											{{$.i18n.Tr "repo.pulls.merge_pull_request"}}
@@ -583,10 +574,9 @@
 											{{$.i18n.Tr "repo.pulls.squash_merge_pull_request"}}
 										{{end}}
 										</span>
-									</button>
-<<<<<<< HEAD
+									</button>{{if gt $prUnit.PullRequestsConfig.AllowedMergeStyleCount 1}}
 									<div class="ui dropdown icon button">
-										<i class="dropdown icon"></i>
+										{{svg "octicon-triangle-down" 14 "dropdown icon"}}
 										<div class="menu">
 											{{if $prUnit.PullRequestsConfig.AllowMerge}}
 											<div class="item{{if eq .MergeStyle "merge"}} active selected{{end}}" data-do="merge">{{$.i18n.Tr "repo.pulls.merge_pull_request"}}</div>
@@ -601,25 +591,6 @@
 											<div class="item{{if eq .MergeStyle "squash"}} active selected{{end}}" data-do="squash">{{$.i18n.Tr "repo.pulls.squash_merge_pull_request"}}</div>
 											{{end}}
 										</div>
-									</div>
-=======
-									{{if gt $prUnit.PullRequestsConfig.AllowedMergeStyleCount 1}}
-										<div class="ui dropdown icon button">
-											{{svg "octicon-triangle-down" 14 "dropdown icon"}}
-											<div class="menu">
-												{{if $prUnit.PullRequestsConfig.AllowMerge}}
-												<div class="item{{if eq .MergeStyle "merge"}} active selected{{end}}" data-do="merge">{{$.i18n.Tr "repo.pulls.merge_pull_request"}}</div>
-												{{end}}
-												{{if $prUnit.PullRequestsConfig.AllowRebase}}
-												<div class="item{{if eq .MergeStyle "rebase"}} active selected{{end}}" data-do="rebase">{{$.i18n.Tr "repo.pulls.rebase_merge_pull_request"}}</div>
-												{{end}}
-												{{if $prUnit.PullRequestsConfig.AllowRebaseMerge}}
-												<div class="item{{if eq .MergeStyle "rebase-merge"}} active selected{{end}}" data-do="rebase-merge">{{$.i18n.Tr "repo.pulls.rebase_merge_commit_pull_request"}}</div>
-												{{end}}
-												{{if $prUnit.PullRequestsConfig.AllowSquash}}
-												<div class="item{{if eq .MergeStyle "squash"}} active selected{{end}}" data-do="squash">{{$.i18n.Tr "repo.pulls.squash_merge_pull_request"}}</div>
-												{{end}}
-											</div>
 										</div>
 									{{end}}
 								</div>
@@ -637,7 +608,7 @@
 									<div>git checkout {{.Issue.PullRequest.BaseBranch}}</div>
 									<div>git merge --no-ff {{if ne .Issue.PullRequest.HeadRepo.ID .Issue.PullRequest.BaseRepo.ID}}{{.Issue.PullRequest.HeadRepo.OwnerName}}-{{end}}{{.Issue.PullRequest.HeadBranch}}</div>
 									<div>git push origin {{.Issue.PullRequest.BaseBranch}}</div>
->>>>>>> 980b0df8
+									</div>
 								</div>
 							{{end}}
 						{{else}}
