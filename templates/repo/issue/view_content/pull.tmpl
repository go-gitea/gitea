--- conflicted
+++ resolved
@@ -321,521 +321,9 @@
 					{{if .AllowMerge}}
 						{{$prUnit := .Repository.MustGetUnit $.UnitTypePullRequests}}
 						{{$approvers := .Issue.PullRequest.GetApprovers}}
-						{{/* We build a custom variable here to not clutter the template with checks if .LatestCommitStatus exists. */}}
-						{{$statusChecksPending := true}}
-						{{if .LatestCommitStatus}}
-							{{$statusChecksPending = not (eq .LatestCommitStatus.State "success")}}
-						{{end}}
-
 						{{if or $prUnit.PullRequestsConfig.AllowMerge $prUnit.PullRequestsConfig.AllowRebase $prUnit.PullRequestsConfig.AllowRebaseMerge $prUnit.PullRequestsConfig.AllowSquash}}
 
 							<div class="ui divider"></div>
-<<<<<<< HEAD
-							{{ $mergeButtonColor := "green"}}
-							{{if $statusChecksPending}}
-								{{ $mergeButtonColor = "blue"}}
-							{{end}}
-							{{ if .HasPendingPullRequestMerge }}
-								{{ $mergeButtonColor = "red"}}
-								{{ $createdPRMergeStr:= TimeSinceUnix .PendingPullRequestMerge.CreatedUnix $.i18n.Lang }}
-								<div class="ui info message">
-									{{$.i18n.Tr "repo.pulls.pr_has_pending_merge_on_success" .PendingPullRequestMerge.Doer.Name $createdPRMergeStr | Safe }}
-								</div>
-							{{end}}
-							{{if $prUnit.PullRequestsConfig.AllowMerge}}
-							<div class="ui form merge-fields" style="display: none">
-								<form action="{{.Link}}/merge" method="post">
-									{{.CsrfTokenHtml}}
-									<input type="hidden" name="head_commit_id" value="{{.PullHeadCommitID}}">
-									<div class="field">
-										<input type="text" name="merge_title_field" value="{{.DefaultMergeMessage}}">
-									</div>
-									<div class="field">
-										<textarea name="merge_message_field" rows="5" placeholder="{{$.i18n.Tr "repo.editor.commit_message_desc"}}">Reviewed-on: {{$.Issue.HTMLURL}}&#13;&#10;{{$approvers}}</textarea>
-									</div>
-									<button class="ui green button" type="submit" name="do" value="merge">
-										{{$.i18n.Tr "repo.pulls.merge_pull_request"}}
-									</button>
-									<button class="ui button merge-cancel">
-										{{$.i18n.Tr "cancel"}}
-									</button>
-									{{if .IsPullBranchDeletable}}
-										<div class="ui checkbox ml-2">
-											<input name="delete_branch_after_merge" type="checkbox" {{if $prUnit.PullRequestsConfig.DefaultDeleteBranchAfterMerge}}checked{{end}}>
-											<label>{{$.i18n.Tr "repo.branch.delete" .HeadTarget}}</label>
-										</div>
-									{{end}}
-								</form>
-							</div>
-							{{end}}
-							{{if $prUnit.PullRequestsConfig.AllowRebase}}
-							<div class="ui form rebase-fields" style="display: none">
-								<form action="{{.Link}}/merge" method="post">
-									{{.CsrfTokenHtml}}
-									<input type="hidden" name="head_commit_id" value="{{.PullHeadCommitID}}">
-									<button class="ui green button" type="submit" name="do" value="rebase">
-										{{$.i18n.Tr "repo.pulls.rebase_merge_pull_request"}}
-									</button>
-									<button class="ui button merge-cancel">
-										{{$.i18n.Tr "cancel"}}
-									</button>
-									{{if .IsPullBranchDeletable}}
-										<div class="ui checkbox ml-2">
-											<input name="delete_branch_after_merge" type="checkbox" {{if $prUnit.PullRequestsConfig.DefaultDeleteBranchAfterMerge}}checked{{end}}>
-											<label>{{$.i18n.Tr "repo.branch.delete" .HeadTarget}}</label>
-										</div>
-									{{end}}
-								</form>
-							</div>
-							{{end}}
-							{{if $prUnit.PullRequestsConfig.AllowRebaseMerge}}
-							<div class="ui form rebase-merge-fields" style="display: none">
-								<form action="{{.Link}}/merge" method="post">
-									{{.CsrfTokenHtml}}
-									<input type="hidden" name="head_commit_id" value="{{.PullHeadCommitID}}">
-									<div class="field">
-										<input type="text" name="merge_title_field" value="{{.DefaultMergeMessage}}">
-									</div>
-									<button class="ui green button" type="submit" name="do" value="rebase-merge">
-										{{$.i18n.Tr "repo.pulls.rebase_merge_commit_pull_request"}}
-									</button>
-									<button class="ui button merge-cancel">
-										{{$.i18n.Tr "cancel"}}
-									</button>
-									{{if .IsPullBranchDeletable}}
-										<div class="ui checkbox ml-2">
-											<input name="delete_branch_after_merge" type="checkbox" {{if $prUnit.PullRequestsConfig.DefaultDeleteBranchAfterMerge}}checked{{end}}>
-											<label>{{$.i18n.Tr "repo.branch.delete" .HeadTarget}}</label>
-										</div>
-									{{end}}
-								</form>
-							</div>
-							{{end}}
-							{{if $prUnit.PullRequestsConfig.AllowSquash}}
-							<div class="ui form squash-fields" style="display: none">
-								<form action="{{.Link}}/merge" method="post">
-									{{.CsrfTokenHtml}}
-									<input type="hidden" name="head_commit_id" value="{{.PullHeadCommitID}}">
-									<div class="field">
-										<input type="text" name="merge_title_field" value="{{.DefaultSquashMergeMessage}}">
-									</div>
-									<div class="field">
-										<textarea name="merge_message_field" rows="5" placeholder="{{$.i18n.Tr "repo.editor.commit_message_desc"}}">{{.GetCommitMessages}}Reviewed-on: {{$.Issue.HTMLURL}}&#13;&#10;{{$approvers}}</textarea>
-									</div>
-									<button class="ui green button" type="submit" name="do" value="squash">
-										{{$.i18n.Tr "repo.pulls.squash_merge_pull_request"}}
-									</button>
-									<button class="ui button merge-cancel">
-										{{$.i18n.Tr "cancel"}}
-									</button>
-									{{if .IsPullBranchDeletable}}
-										<div class="ui checkbox ml-2">
-											<input name="delete_branch_after_merge" type="checkbox" {{if $prUnit.PullRequestsConfig.DefaultDeleteBranchAfterMerge}}checked{{end}}>
-											<label>{{$.i18n.Tr "repo.branch.delete" .HeadTarget}}</label>
-										</div>
-									{{end}}
-								</form>
-							</div>
-							{{end}}
-							{{if and $prUnit.PullRequestsConfig.AllowManualMerge $.IsRepoAdmin}}
-								<div class="ui form manually-merged-fields" style="display: none">
-									<form action="{{.Link}}/merge" method="post">
-										{{.CsrfTokenHtml}}
-										<input type="hidden" name="head_commit_id" value="{{.PullHeadCommitID}}">
-										<div class="field">
-											<input type="text" name="merge_title_field" value="{{.Issue.PullRequest.GetDefaultMergeMessage $.Context}}">
-										</div>
-										<div class="field">
-											<textarea name="merge_message_field" rows="5" placeholder="{{$.i18n.Tr "repo.editor.commit_message_desc"}}">Reviewed-on: {{$.Issue.HTMLURL}}&#13;&#10;{{$approvers}}</textarea>
-										</div>
-										<button class="ui red button" type="submit" name="do" value="merge">
-											{{$.i18n.Tr "repo.pulls.merge_pull_request_now"}}
-										</button>
-										<button class="ui button merge-cancel">
-											{{$.i18n.Tr "cancel"}}
-										</button>
-										{{if .IsPullBranchDeletable}}
-											<div class="ui checkbox ml-2">
-												<input name="delete_branch_after_merge" type="checkbox" {{if $prUnit.PullRequestsConfig.DefaultDeleteBranchAfterMerge}}checked{{end}}>
-												<label>{{$.i18n.Tr "repo.branch.delete" .HeadTarget}}</label>
-											</div>
-										{{end}}
-									</form>
-								</div>
-								<div class="ui form merge-fields" style="display: none">
-									<form action="{{.Link}}/merge" method="post">
-										{{.CsrfTokenHtml}}
-										{{if and $statusChecksPending (not .HasPendingPullRequestMerge)}}
-											<input type="hidden" name="merge_when_checks_succeed" value="1"/>
-										{{end}}
-										<div class="field">
-											<input type="text" name="merge_title_field" value="{{.Issue.PullRequest.GetDefaultMergeMessage $.Context}}">
-										</div>
-										<div class="field">
-											<textarea name="merge_message_field" rows="5" placeholder="{{$.i18n.Tr "repo.editor.commit_message_desc"}}">Reviewed-on: {{$.Issue.HTMLURL}}&#13;&#10;{{$approvers}}</textarea>
-										</div>
-										<button class="ui {{$mergeButtonColor}} button" type="submit" name="do" value="merge">
-											{{if and $statusChecksPending (not .HasPendingPullRequestMerge)}}
-												{{$.i18n.Tr "repo.pulls.merge_pull_request_on_status_success"}}
-											{{else if .HasPendingPullRequestMerge}}
-												{{$.i18n.Tr "repo.pulls.merge_pull_request_now"}}
-											{{else}}
-												{{$.i18n.Tr "repo.pulls.merge_pull_request"}}
-											{{end}}
-										</button>
-										<button class="ui button merge-cancel">
-											{{$.i18n.Tr "cancel"}}
-										</button>
-										{{if .IsPullBranchDeletable}}
-											<div class="ui checkbox ml-2">
-												<input name="delete_branch_after_merge" type="checkbox" {{if $prUnit.PullRequestsConfig.DefaultDeleteBranchAfterMerge}}checked{{end}}>
-												<label>{{$.i18n.Tr "repo.branch.delete" .HeadTarget}}</label>
-											</div>
-										{{end}}
-									</form>
-								</div>
-							{{end}}
-							{{if $prUnit.PullRequestsConfig.AllowRebase}}
-								<div class="ui form rebase-now-fields" style="display: none">
-									<form action="{{.Link}}/merge" method="post">
-										{{.CsrfTokenHtml}}
-										<button class="ui red button" type="submit" name="do" value="rebase">
-											{{$.i18n.Tr "repo.pulls.rebase_merge_pull_request_now"}}
-										</button>
-										<button class="ui button merge-cancel">
-											{{$.i18n.Tr "cancel"}}
-										</button>
-										{{if .IsPullBranchDeletable}}
-											<div class="ui checkbox ml-2">
-												<input name="delete_branch_after_merge" type="checkbox" {{if $prUnit.PullRequestsConfig.DefaultDeleteBranchAfterMerge}}checked{{end}}>
-												<label>{{$.i18n.Tr "repo.branch.delete" .HeadTarget}}</label>
-											</div>
-										{{end}}
-									</form>
-								</div>
-								<div class="ui form rebase-fields" style="display: none">
-									<form action="{{.Link}}/merge" method="post">
-										{{.CsrfTokenHtml}}
-										{{if and $statusChecksPending (not .HasPendingPullRequestMerge)}}
-											<input type="hidden" name="merge_when_checks_succeed" value="1"/>
-										{{end}}
-										<button class="ui {{$mergeButtonColor}} button" type="submit" name="do" value="rebase">
-											{{if and $statusChecksPending (not .HasPendingPullRequestMerge)}}
-												{{$.i18n.Tr "repo.pulls.rebase_merge_pull_request_on_status_success"}}
-											{{else if .HasPendingPullRequestMerge}}
-												{{$.i18n.Tr "repo.pulls.rebase_merge_pull_request_now"}}
-											{{else}}
-												{{$.i18n.Tr "repo.pulls.rebase_merge_pull_request"}}
-											{{end}}
-										</button>
-										<button class="ui button merge-cancel">
-											{{$.i18n.Tr "cancel"}}
-										</button>
-									</form>
-								</div>
-							{{end}}
-							{{if $prUnit.PullRequestsConfig.AllowRebaseMerge}}
-								<div class="ui form rebase-merge-now-fields" style="display: none">
-									<form action="{{.Link}}/merge" method="post">
-										{{.CsrfTokenHtml}}
-										<div class="field">
-											<input type="text" name="merge_title_field" value="{{.Issue.PullRequest.GetDefaultMergeMessage $.Context}}">
-										</div>
-										<div class="field">
-											<textarea name="merge_message_field" rows="5" placeholder="{{$.i18n.Tr "repo.editor.commit_message_desc"}}">Reviewed-on: {{$.Issue.HTMLURL}}&#13;&#10;{{$approvers}}</textarea>
-										</div>
-										<button class="ui red button" type="submit" name="do" value="rebase-merge">
-											{{$.i18n.Tr "repo.pulls.rebase_merge_commit_pull_request_now"}}
-										</button>
-										<button class="ui button merge-cancel">
-											{{$.i18n.Tr "cancel"}}
-										</button>
-										{{if .IsPullBranchDeletable}}
-											<div class="ui checkbox ml-2">
-												<input name="delete_branch_after_merge" type="checkbox" {{if $prUnit.PullRequestsConfig.DefaultDeleteBranchAfterMerge}}checked{{end}}>
-												<label>{{$.i18n.Tr "repo.branch.delete" .HeadTarget}}</label>
-											</div>
-										{{end}}
-									</form>
-								</div>
-								<div class="ui form rebase-merge-fields" style="display: none">
-									<form action="{{.Link}}/merge" method="post">
-										{{.CsrfTokenHtml}}
-										{{if and $statusChecksPending (not .HasPendingPullRequestMerge)}}
-											<input type="hidden" name="merge_when_checks_succeed" value="1"/>
-										{{end}}
-										<div class="field">
-											<input type="text" name="merge_title_field" value="{{.Issue.PullRequest.GetDefaultMergeMessage $.Context}}">
-										</div>
-										<div class="field">
-											<textarea name="merge_message_field" rows="5" placeholder="{{$.i18n.Tr "repo.editor.commit_message_desc"}}">Reviewed-on: {{$.Issue.HTMLURL}}&#13;&#10;{{$approvers}}</textarea>
-										</div>
-										<button class="ui {{$mergeButtonColor}} button" type="submit" name="do" value="rebase-merge">
-											{{if and $statusChecksPending (not .HasPendingPullRequestMerge)}}
-												{{$.i18n.Tr "repo.pulls.rebase_merge_commit_pull_request_on_status_success"}}
-											{{else if .HasPendingPullRequestMerge}}
-												{{$.i18n.Tr "repo.pulls.rebase_merge_commit_pull_request_now"}}
-											{{else}}
-												{{$.i18n.Tr "repo.pulls.rebase_merge_commit_pull_request"}}
-											{{end}}
-										</button>
-										<button class="ui button merge-cancel">
-											{{$.i18n.Tr "cancel"}}
-										</button>
-										{{if .IsPullBranchDeletable}}
-											<div class="ui checkbox ml-2">
-												<input name="delete_branch_after_merge" type="checkbox" {{if $prUnit.PullRequestsConfig.DefaultDeleteBranchAfterMerge}}checked{{end}}>
-												<label>{{$.i18n.Tr "repo.branch.delete" .HeadTarget}}</label>
-											</div>
-										{{end}}
-									</form>
-								</div>
-							{{end}}
-							{{if $prUnit.PullRequestsConfig.AllowSquash}}
-								<div class="ui form squash-now-fields" style="display: none">
-									<form action="{{.Link}}/merge" method="post">
-										{{.CsrfTokenHtml}}
-										<div class="field">
-											<input type="text" name="merge_title_field" value="{{.Issue.PullRequest.GetDefaultSquashMessage $.Context}}">
-										</div>
-										<div class="field">
-											<textarea name="merge_message_field" rows="5" placeholder="{{$.i18n.Tr "repo.editor.commit_message_desc"}}">{{.GetCommitMessages}}Reviewed-on: {{$.Issue.HTMLURL}}&#13;&#10;{{$approvers}}</textarea>
-										</div>
-										<button class="ui red button" type="submit" name="do" value="squash">
-											{{$.i18n.Tr "repo.pulls.squash_merge_pull_request_now"}}
-										</button>
-										<button class="ui button merge-cancel">
-											{{$.i18n.Tr "cancel"}}
-										</button>
-										{{if .IsPullBranchDeletable}}
-											<div class="ui checkbox ml-2">
-												<input name="delete_branch_after_merge" type="checkbox" {{if $prUnit.PullRequestsConfig.DefaultDeleteBranchAfterMerge}}checked{{end}}>
-												<label>{{$.i18n.Tr "repo.branch.delete" .HeadTarget}}</label>
-											</div>
-										{{end}}
-									</form>
-								</div>
-								<div class="ui form squash-fields" style="display: none">
-									<form action="{{.Link}}/merge" method="post">
-										{{.CsrfTokenHtml}}
-										{{if and $statusChecksPending (not .HasPendingPullRequestMerge)}}
-											<input type="hidden" name="merge_when_checks_succeed" value="1"/>
-										{{end}}
-										<div class="field">
-											<input type="text" name="merge_title_field" value="{{.Issue.PullRequest.GetDefaultSquashMessage $.Context}}">
-										</div>
-										<div class="field">
-											<textarea name="merge_message_field" rows="5" placeholder="{{$.i18n.Tr "repo.editor.commit_message_desc"}}">{{.GetCommitMessages}}Reviewed-on: {{$.Issue.HTMLURL}}&#13;&#10;{{$approvers}}</textarea>
-										</div>
-										<button class="ui {{$mergeButtonColor}} button" type="submit" name="do" value="squash">
-											{{if and $statusChecksPending (not .HasPendingPullRequestMerge)}}
-												{{$.i18n.Tr "repo.pulls.squash_merge_pull_request_on_status_success"}}
-											{{else if .HasPendingPullRequestMerge}}
-												{{$.i18n.Tr "repo.pulls.squash_merge_pull_request_now"}}
-											{{else}}
-												{{$.i18n.Tr "repo.pulls.squash_merge_pull_request"}}
-											{{end}}
-										</button>
-										<button class="ui button merge-cancel">
-											{{$.i18n.Tr "cancel"}}
-										</button>
-										{{if .IsPullBranchDeletable}}
-											<div class="ui checkbox ml-2">
-												<input name="delete_branch_after_merge" type="checkbox" {{if $prUnit.PullRequestsConfig.DefaultDeleteBranchAfterMerge}}checked{{end}}>
-												<label>{{$.i18n.Tr "repo.branch.delete" .HeadTarget}}</label>
-											</div>
-										{{end}}
-									</form>
-								</div>
-							{{end}}
-
-							{{if and $statusChecksPending (not .HasPendingPullRequestMerge)}}
-								<div class="ui blue buttons merge-button">
-									<button class="ui button" data-do="{{.MergeStyle}}">
-										{{svg "octicon-git-merge"}}
-										<span class="button-text">
-											{{if eq .MergeStyle "merge"}}
-												{{$.i18n.Tr "repo.pulls.merge_pull_request_on_status_success"}}
-											{{end}}
-											{{if eq .MergeStyle "rebase"}}
-												{{$.i18n.Tr "repo.pulls.rebase_merge_pull_request_on_status_success"}}
-											{{end}}
-											{{if eq .MergeStyle "rebase-merge"}}
-												{{$.i18n.Tr "repo.pulls.rebase_merge_commit_pull_request_on_status_success"}}
-											{{end}}
-											{{if eq .MergeStyle "squash"}}
-												{{$.i18n.Tr "repo.pulls.squash_merge_pull_request_on_status_success"}}
-											{{end}}
-										</span>
-									</button>
-									<div class="ui dropdown icon button">
-										<i class="dropdown icon"></i>
-										<div class="menu">
-											{{if $prUnit.PullRequestsConfig.AllowMerge}}
-												<div class="item{{if eq .MergeStyle "merge"}} active selected{{end}}" data-do="merge">{{$.i18n.Tr "repo.pulls.merge_pull_request_on_status_success"}}</div>
-											{{end}}
-											{{if $prUnit.PullRequestsConfig.AllowRebase}}
-												<div class="item{{if eq .MergeStyle "rebase"}} active selected{{end}}" data-do="rebase">{{$.i18n.Tr "repo.pulls.rebase_merge_pull_request_on_status_success"}}</div>
-											{{end}}
-											{{if $prUnit.PullRequestsConfig.AllowRebaseMerge}}
-												<div class="item{{if eq .MergeStyle "rebase-merge"}} active selected{{end}}" data-do="rebase-merge">{{$.i18n.Tr "repo.pulls.rebase_merge_commit_pull_request_on_status_success"}}</div>
-											{{end}}
-											{{if $prUnit.PullRequestsConfig.AllowSquash}}
-												<div class="item{{if eq .MergeStyle "squash"}} active selected{{end}}" data-do="squash">{{$.i18n.Tr "repo.pulls.squash_merge_pull_request_on_status_success"}}</div>
-											{{end}}
-										</div>
-									</div>
-								</div>
-								<div class="ui red buttons merge-now-button">
-									<button class="ui button" data-do="{{.MergeStyle}}-now">
-										{{svg "octicon-git-merge"}}
-										<span class="button-text">
-											{{if eq .MergeStyle "merge"}}
-												{{$.i18n.Tr "repo.pulls.merge_pull_request_now"}}
-											{{end}}
-											{{if eq .MergeStyle "rebase"}}
-												{{$.i18n.Tr "repo.pulls.rebase_merge_pull_request_now"}}
-											{{end}}
-											{{if eq .MergeStyle "rebase-merge"}}
-												{{$.i18n.Tr "repo.pulls.rebase_merge_commit_pull_request_now"}}
-											{{end}}
-											{{if eq .MergeStyle "squash"}}
-												{{$.i18n.Tr "repo.pulls.squash_merge_pull_request_now"}}
-											{{end}}
-										</span>
-									</button>
-									<div class="ui dropdown icon button">
-										<i class="dropdown icon"></i>
-										<div class="menu">
-											{{if $prUnit.PullRequestsConfig.AllowMerge}}
-												<div class="item{{if eq .MergeStyle "merge"}} active selected{{end}}" data-do="merge-now">{{$.i18n.Tr "repo.pulls.merge_pull_request_now"}}</div>
-											{{end}}
-											{{if $prUnit.PullRequestsConfig.AllowRebase}}
-												<div class="item{{if eq .MergeStyle "rebase"}} active selected{{end}}" data-do="rebase-now">{{$.i18n.Tr "repo.pulls.rebase_merge_pull_request_now"}}</div>
-											{{end}}
-											{{if $prUnit.PullRequestsConfig.AllowRebaseMerge}}
-												<div class="item{{if eq .MergeStyle "rebase-merge"}} active selected{{end}}" data-do="rebase-merge-now">{{$.i18n.Tr "repo.pulls.rebase_merge_commit_pull_request_now"}}</div>
-											{{end}}
-											{{if $prUnit.PullRequestsConfig.AllowSquash}}
-												<div class="item{{if eq .MergeStyle "squash"}} active selected{{end}}" data-do="squash-now">{{$.i18n.Tr "repo.pulls.squash_merge_pull_request_now"}}</div>
-											{{end}}
-										</div>
-									</div>
-								</div>
-							{{else if .HasPendingPullRequestMerge}}
-								<div class="merge-buttons-grid">
-									<div class="ui red buttons merge-button">
-										<button class="ui button" data-do="{{.MergeStyle}}">
-											{{svg "octicon-git-merge"}}
-											<span class="button-text">
-												{{if eq .MergeStyle "merge"}}
-													{{$.i18n.Tr "repo.pulls.merge_pull_request_now"}}
-												{{end}}
-												{{if eq .MergeStyle "rebase"}}
-													{{$.i18n.Tr "repo.pulls.rebase_merge_pull_request_now"}}
-												{{end}}
-												{{if eq .MergeStyle "rebase-merge"}}
-													{{$.i18n.Tr "repo.pulls.rebase_merge_commit_pull_request_now"}}
-												{{end}}
-												{{if eq .MergeStyle "squash"}}
-													{{$.i18n.Tr "repo.pulls.squash_merge_pull_request_now"}}
-												{{end}}
-												</span>
-										</button>
-										<div class="ui dropdown icon button">
-											<i class="dropdown icon"></i>
-											<div class="menu">
-												{{if $prUnit.PullRequestsConfig.AllowMerge}}
-												<div class="item{{if eq .MergeStyle "merge"}} active selected{{end}}" data-do="merge">{{$.i18n.Tr "repo.pulls.merge_pull_request_now"}}</div>
-												{{end}}
-												{{if $prUnit.PullRequestsConfig.AllowRebase}}
-												<div class="item{{if eq .MergeStyle "rebase"}} active selected{{end}}" data-do="rebase">{{$.i18n.Tr "repo.pulls.rebase_merge_pull_request_now"}}</div>
-												{{end}}
-												{{if $prUnit.PullRequestsConfig.AllowRebaseMerge}}
-												<div class="item{{if eq .MergeStyle "rebase-merge"}} active selected{{end}}" data-do="rebase-merge">{{$.i18n.Tr "repo.pulls.rebase_merge_commit_pull_request_now"}}</div>
-												{{end}}
-												{{if $prUnit.PullRequestsConfig.AllowSquash}}
-												<div class="item{{if eq .MergeStyle "squash"}} active selected{{end}}" data-do="squash">{{$.i18n.Tr "repo.pulls.squash_merge_pull_request_now"}}</div>
-												{{end}}
-											</div>
-										</div>
-									</div>
-									<form action="{{.Link}}/cancel_auto_merge" method="post">
-										{{.CsrfTokenHtml}}
-										<button class="ui button">{{$.i18n.Tr "repo.pulls.merge_pull_on_success_cancel"}}</button>
-									</form>
-								</div>
-							{{else}}
-								{{if and $prUnit.PullRequestsConfig.AllowManualMerge $.IsRepoAdmin}}
-									<div class="ui form manually-merged-fields" style="display: none">
-										<form action="{{.Link}}/merge" method="post">
-											{{.CsrfTokenHtml}}
-											<div class="field">
-												<input type="text" name="merge_commit_id"  placeholder="{{$.i18n.Tr "repo.pulls.merge_commit_id"}}">
-											</div>
-											<button class="ui red button" type="submit" name="do" value="manually-merged">
-												{{$.i18n.Tr "repo.pulls.merge_manually"}}
-											</button>
-											<button class="ui button merge-cancel">
-												{{$.i18n.Tr "cancel"}}
-											</button>
-											{{if .IsPullBranchDeletable}}
-												<div class="ui checkbox ml-2">
-													<input name="delete_branch_after_merge" type="checkbox" {{if $prUnit.PullRequestsConfig.DefaultDeleteBranchAfterMerge}}checked{{end}}>
-													<label>{{$.i18n.Tr "repo.branch.delete" .HeadTarget}}</label>
-												</div>
-											{{end}}
-										</form>
-									</div>
-								{{end}}
-								<div class="dib">
-									<div class="ui {{if or $notAllOverridableChecksOk .HasPendingPullRequestMerge}}red{{else}}green{{end}} buttons merge-button">
-										<button class="ui button" data-do="{{.MergeStyle}}">
-											{{svg "octicon-git-merge" }}
-											<span class="button-text">
-											{{if eq .MergeStyle "merge"}}
-												{{$.i18n.Tr "repo.pulls.merge_pull_request"}}
-											{{end}}
-											{{if eq .MergeStyle "rebase"}}
-												{{$.i18n.Tr "repo.pulls.rebase_merge_pull_request"}}
-											{{end}}
-											{{if eq .MergeStyle "rebase-merge"}}
-												{{$.i18n.Tr "repo.pulls.rebase_merge_commit_pull_request"}}
-											{{end}}
-											{{if eq .MergeStyle "squash"}}
-												{{$.i18n.Tr "repo.pulls.squash_merge_pull_request"}}
-											{{end}}
-											{{if eq .MergeStyle "manually-merged"}}
-												{{$.i18n.Tr "repo.pulls.merge_manually"}}
-											{{end}}
-											</span>
-										</button>
-										{{if gt $prUnit.PullRequestsConfig.AllowedMergeStyleCount 1}}
-											<div class="ui dropdown icon button no-text">
-												{{svg "octicon-triangle-down" 14 "dropdown icon"}}
-												<div class="menu">
-													{{if $prUnit.PullRequestsConfig.AllowMerge}}
-													<div class="item{{if eq .MergeStyle "merge"}} active selected{{end}}" data-do="merge">{{$.i18n.Tr "repo.pulls.merge_pull_request"}}</div>
-													{{end}}
-													{{if $prUnit.PullRequestsConfig.AllowRebase}}
-													<div class="item{{if eq .MergeStyle "rebase"}} active selected{{end}}" data-do="rebase">{{$.i18n.Tr "repo.pulls.rebase_merge_pull_request"}}</div>
-													{{end}}
-													{{if $prUnit.PullRequestsConfig.AllowRebaseMerge}}
-													<div class="item{{if eq .MergeStyle "rebase-merge"}} active selected{{end}}" data-do="rebase-merge">{{$.i18n.Tr "repo.pulls.rebase_merge_commit_pull_request"}}</div>
-													{{end}}
-													{{if $prUnit.PullRequestsConfig.AllowSquash}}
-													<div class="item{{if eq .MergeStyle "squash"}} active selected{{end}}" data-do="squash">{{$.i18n.Tr "repo.pulls.squash_merge_pull_request"}}</div>
-													{{end}}
-													{{if and $prUnit.PullRequestsConfig.AllowManualMerge $.IsRepoAdmin}}
-													<div class="item{{if eq .MergeStyle "manually-merged"}} active selected{{end}}" data-do="manually-merged">{{$.i18n.Tr "repo.pulls.merge_manually"}}</div>
-													{{end}}
-												</div>
-											</div>
-										{{end}}
-									</div>
-								</div>
-							{{end}}
-=======
 
 							<script>
 								<!-- /* eslint-disable */ -->
@@ -895,7 +383,6 @@
 
 							<div id="pull-request-merge-form"></div>
 
->>>>>>> 368baf9e
 							{{if .ShowMergeInstructions}}
 								<div class="instruct-toggle mt-3"> {{$.i18n.Tr "repo.pulls.merge_instruction_hint" | Safe}} </div>
 								<div class="instruct-content" style="display:none">
