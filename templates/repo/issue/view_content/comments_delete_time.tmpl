{{if .comment.Time}} {{/* compatibility with time comments made before v1.14 */}}
	{{if (not .comment.Time.Deleted)}}
		{{if (or .ctxData.IsAdmin (and .ctxData.IsSigned (eq .ctxData.SignedUserID .comment.PosterID)))}}
			<span class="gt-float-right">
				<div class="ui mini modal issue-delete-time-modal" data-id="{{.comment.Time.ID}}">
					<form method="post" class="delete-time-form" action="{{.ctxData.RepoLink}}/issues/{{.ctxData.Issue.Index}}/times/{{.comment.TimeID}}/delete">
						{{.ctxData.CsrfTokenHtml}}
					</form>
<<<<<<< HEAD
					<div class="header">{{ctx.Locale.Tr "repo.issues.del_time"}}</div>
					{{template "base/modal_actions_confirm" (dict "locale" .ctxData.locale)}}
=======
					<div class="header">{{.ctxData.locale.Tr "repo.issues.del_time"}}</div>
					{{template "base/modal_actions_confirm"}}
>>>>>>> 2325fe77
				</div>
				<button class="ui icon button compact mini issue-delete-time" data-id="{{.comment.Time.ID}}" data-tooltip-content="{{ctx.Locale.Tr "repo.issues.del_time"}}">
					{{svg "octicon-trash"}}
				</button>
			</span>
		{{end}}
	{{end}}
{{end}}<|MERGE_RESOLUTION|>--- conflicted
+++ resolved
@@ -6,13 +6,8 @@
 					<form method="post" class="delete-time-form" action="{{.ctxData.RepoLink}}/issues/{{.ctxData.Issue.Index}}/times/{{.comment.TimeID}}/delete">
 						{{.ctxData.CsrfTokenHtml}}
 					</form>
-<<<<<<< HEAD
 					<div class="header">{{ctx.Locale.Tr "repo.issues.del_time"}}</div>
-					{{template "base/modal_actions_confirm" (dict "locale" .ctxData.locale)}}
-=======
-					<div class="header">{{.ctxData.locale.Tr "repo.issues.del_time"}}</div>
 					{{template "base/modal_actions_confirm"}}
->>>>>>> 2325fe77
 				</div>
 				<button class="ui icon button compact mini issue-delete-time" data-id="{{.comment.Time.ID}}" data-tooltip-content="{{ctx.Locale.Tr "repo.issues.del_time"}}">
 					{{svg "octicon-trash"}}
