{{template "base/alert"}}
{{range .Issue.Comments}}
	{{if call $.ShouldShowCommentType .Type}}
		{{$createdStr:= TimeSinceUnix .CreatedUnix $.locale}}

		<!-- 0 = COMMENT, 1 = REOPEN, 2 = CLOSE, 3 = ISSUE_REF, 4 = COMMIT_REF,
		5 = COMMENT_REF, 6 = PULL_REF, 7 = COMMENT_LABEL, 12 = START_TRACKING,
		13 = STOP_TRACKING, 14 = ADD_TIME_MANUAL, 16 = ADDED_DEADLINE, 17 = MODIFIED_DEADLINE,
		18 = REMOVED_DEADLINE, 19 = ADD_DEPENDENCY, 20 = REMOVE_DEPENDENCY, 21 = CODE,
		22 = REVIEW, 23 = ISSUE_LOCKED, 24 = ISSUE_UNLOCKED, 25 = TARGET_BRANCH_CHANGED,
		26 = DELETE_TIME_MANUAL, 27 = REVIEW_REQUEST, 28 = MERGE_PULL_REQUEST,
		29 = PULL_PUSH_EVENT, 30 = PROJECT_CHANGED, 31 = PROJECT_BOARD_CHANGED
		32 = DISMISSED_REVIEW, 33 = COMMENT_TYPE_CHANGE_ISSUE_REF, 34 = PR_SCHEDULE_TO_AUTO_MERGE,
		35 = CANCEL_SCHEDULED_AUTO_MERGE_PR -->
		{{if eq .Type 0}}
			<div class="timeline-item comment" id="{{.HashTag}}">
			{{if .OriginalAuthor}}
				<span class="timeline-avatar"><img src="{{AppSubUrl}}/assets/img/avatar_default.png"></span>
			{{else}}
				<a class="timeline-avatar"{{if gt .Poster.ID 0}} href="{{.Poster.HomeLink}}"{{end}}>
					{{avatar .Poster}}
				</a>
			{{end}}
				<div class="content comment-container">
					<div class="ui top attached header comment-header df ac sb">
						<div class="comment-header-left df ac">
							{{if .OriginalAuthor}}
								<span class="text black bold mr-2">
									{{svg (MigrationIcon $.Repository.GetOriginalURLHostname)}}
									{{.OriginalAuthor}}
								</span>
								<span class="text grey">
									{{$.locale.Tr "repo.issues.commented_at" (.HashTag|Escape) $createdStr | Safe}} {{if $.Repository.OriginalURL}}
								</span>
								<span class="text migrate">
									({{$.locale.Tr "repo.migrated_from" ($.Repository.OriginalURL|Escape) ($.Repository.GetOriginalURLHostname|Escape) | Safe}}){{end}}
								</span>
							{{else}}
								{{if gt .Poster.ID 0}}
									<a class="inline-timeline-avatar" href="{{.Poster.HomeLink}}">
										{{avatar .Poster}}
									</a>
								{{end}}
								<span class="text grey">
									{{template "shared/user/authorlink" .Poster}}
									{{$.locale.Tr "repo.issues.commented_at" (.HashTag|Escape) $createdStr | Safe}}
								</span>
							{{end}}
						</div>
						<div class="comment-header-right actions df ac">
							{{if (.ShowRole.HasRole "Poster")}}
								<div class="ui basic label">
									{{$.locale.Tr "repo.issues.poster"}}
								</div>
							{{end}}
							{{if (.ShowRole.HasRole "Writer")}}
								<div class="ui basic label">
									{{$.locale.Tr "repo.issues.collaborator"}}
								</div>
							{{end}}
							{{if (.ShowRole.HasRole "Owner")}}
								<div class="ui basic label">
									{{$.locale.Tr "repo.issues.owner"}}
								</div>
							{{end}}
							{{if not $.Repository.IsArchived}}
								{{template "repo/issue/view_content/add_reaction" Dict "ctx" $ "ActionURL" (Printf "%s/comments/%d/reactions" $.RepoLink .ID)}}
								{{template "repo/issue/view_content/context_menu" Dict "ctx" $ "item" . "delete" true "issue" true "diff" false "IsCommentPoster" (and $.IsSigned (eq $.SignedUserID .PosterID))}}
							{{end}}
						</div>
					</div>
					<div class="ui attached segment comment-body">
						<div class="render-content markup"{{if or $.Permission.IsAdmin $.HasIssuesOrPullsWritePermission (and $.IsSigned (eq $.SignedUserID .PosterID))}} data-can-edit="true"{{end}}>
							{{if .RenderedContent}}
								{{.RenderedContent|Str2html}}
							{{else}}
								<span class="no-content">{{$.locale.Tr "repo.issues.no_content"}}</span>
							{{end}}
						</div>
						<div id="comment-{{.ID}}" class="raw-content hide">{{.Content}}</div>
						<div class="edit-content-zone hide" data-write="issuecomment-{{.ID}}-write" data-preview="issuecomment-{{.ID}}-preview" data-update-url="{{$.RepoLink}}/comments/{{.ID}}" data-context="{{$.RepoLink}}" data-attachment-url="{{$.RepoLink}}/comments/{{.ID}}/attachments"></div>
						{{if .Attachments}}
							{{template "repo/issue/view_content/attachments" Dict "ctx" $ "Attachments" .Attachments "Content" .RenderedContent}}
						{{end}}
					</div>
					{{$reactions := .Reactions.GroupByType}}
					{{if $reactions}}
						<div class="ui attached segment reactions">
							{{template "repo/issue/view_content/reactions" Dict "ctx" $ "ActionURL" (Printf "%s/comments/%d/reactions" $.RepoLink .ID) "Reactions" $reactions}}
						</div>
					{{end}}
				</div>
			</div>
		{{else if eq .Type 1}}
			<div class="timeline-item event" id="{{.HashTag}}">
				<span class="badge bg-green text-white">{{svg "octicon-dot-fill"}}</span>
				{{template "shared/user/avatarlink" .Poster}}
				<span class="text grey">
					{{template "shared/user/authorlink" .Poster}}
					{{if .Issue.IsPull}}
						{{$.locale.Tr "repo.pulls.reopened_at" .EventTag $createdStr | Safe}}
					{{else}}
						{{$.locale.Tr "repo.issues.reopened_at" .EventTag $createdStr | Safe}}
					{{end}}
				</span>
			</div>
		{{else if eq .Type 2}}
			<div class="timeline-item event" id="{{.HashTag}}">
				<span class="badge bg-red text-white">{{svg "octicon-circle-slash"}}</span>
				{{template "shared/user/avatarlink" .Poster}}
				<span class="text grey">
					{{template "shared/user/authorlink" .Poster}}
					{{if .Issue.IsPull}}
						{{$.locale.Tr "repo.pulls.closed_at" .EventTag $createdStr | Safe}}
					{{else}}
						{{$.locale.Tr "repo.issues.closed_at" .EventTag $createdStr | Safe}}
					{{end}}
				</span>
			</div>
		{{else if eq .Type 28}}
			<div class="timeline-item event" id="{{.HashTag}}">
				<span class="badge bg-purple text-white">{{svg "octicon-git-merge"}}</span>
				{{template "shared/user/avatarlink" .Poster}}
				<span class="text grey">
					{{template "shared/user/authorlink" .Poster}}
					{{$link := printf "%s/commit/%s" $.Repository.HTMLURL ($.Issue.PullRequest.MergedCommitID|PathEscape)}}
					{{if eq $.Issue.PullRequest.Status 3}}
						{{$.locale.Tr "repo.issues.manually_pull_merged_at" ($link|Escape) (ShortSha $.Issue.PullRequest.MergedCommitID) ($.BaseTarget|Escape) $createdStr | Str2html}}
					{{else}}
						{{$.locale.Tr "repo.issues.pull_merged_at" ($link|Escape) (ShortSha $.Issue.PullRequest.MergedCommitID) ($.BaseTarget|Escape) $createdStr | Str2html}}
					{{end}}
				</span>
			</div>
		{{else if eq .Type 3 5 6}}
			{{$refFrom:= ""}}
			{{if ne .RefRepoID .Issue.RepoID}}
				{{$refFrom = $.locale.Tr "repo.issues.ref_from" (.RefRepo.FullName|Escape)}}
			{{end}}
			{{$refTr := "repo.issues.ref_issue_from"}}
			{{if .Issue.IsPull}}
				{{$refTr = "repo.issues.ref_pull_from"}}
			{{else if eq .RefAction 1}}
				{{$refTr = "repo.issues.ref_closing_from"}}
			{{else if eq .RefAction 2}}
				{{$refTr = "repo.issues.ref_reopening_from"}}
			{{end}}
			{{$createdStr:= TimeSinceUnix .CreatedUnix $.locale}}
			<div class="timeline-item event" id="{{.HashTag}}">
				<span class="badge">{{svg "octicon-bookmark"}}</span>
				{{template "shared/user/avatarlink" .Poster}}
				{{if eq .RefAction 3}}<del>{{end}}
				<span class="text grey muted-links">
					{{template "shared/user/authorlink" .Poster}}
					{{$.locale.Tr $refTr (.EventTag|Escape) $createdStr (.RefCommentHTMLURL|Escape) $refFrom | Safe}}
				</span>
				{{if eq .RefAction 3}}</del>{{end}}

				<div class="detail">
					<span class="text grey"><a class="muted" href="{{.RefIssueHTMLURL}}"><b>{{.RefIssueTitle}}</b> {{.RefIssueIdent}}</a></span>
				</div>
			</div>
		{{else if eq .Type 4}}
			<div class="timeline-item event" id="{{.HashTag}}">
				<span class="badge">{{svg "octicon-bookmark"}}</span>
				{{template "shared/user/avatarlink" .Poster}}
				<span class="text grey">
					{{template "shared/user/authorlink" .Poster}}
					{{$.locale.Tr "repo.issues.commit_ref_at" .EventTag $createdStr | Safe}}
				</span>
				<div class="detail">
					{{svg "octicon-git-commit"}}
					<span class="text grey">{{.Content | Str2html}}</span>
				</div>
			</div>
		{{else if eq .Type 7}}
			{{if or .AddedLabels .RemovedLabels}}
				<div class="timeline-item event" id="{{.HashTag}}">
					<span class="badge">{{svg "octicon-tag"}}</span>
					{{template "shared/user/avatarlink" .Poster}}
					<span class="text grey">
						{{template "shared/user/authorlink" .Poster}}
						{{if and .AddedLabels (not .RemovedLabels)}}
							{{$.locale.TrN (len .AddedLabels) "repo.issues.add_label" "repo.issues.add_labels" (RenderLabels .AddedLabels $.RepoLink) $createdStr | Safe}}
						{{else if and (not .AddedLabels) .RemovedLabels}}
							{{$.locale.TrN (len .RemovedLabels) "repo.issues.remove_label" "repo.issues.remove_labels" (RenderLabels .RemovedLabels $.RepoLink) $createdStr | Safe}}
						{{else}}
							{{$.locale.Tr "repo.issues.add_remove_labels" (RenderLabels .AddedLabels $.RepoLink) (RenderLabels .RemovedLabels $.RepoLink) $createdStr | Safe}}
						{{end}}
					</span>
				</div>
			{{end}}
		{{else if eq .Type 8}}
			<div class="timeline-item event" id="{{.HashTag}}">
				<span class="badge">{{svg "octicon-milestone"}}</span>
				{{template "shared/user/avatarlink" .Poster}}
				<span class="text grey">
					{{template "shared/user/authorlink" .Poster}}
					{{if gt .OldMilestoneID 0}}{{if gt .MilestoneID 0}}{{$.locale.Tr "repo.issues.change_milestone_at" (.OldMilestone.Name|Escape) (.Milestone.Name|Escape) $createdStr | Safe}}{{else}}{{$.locale.Tr "repo.issues.remove_milestone_at" (.OldMilestone.Name|Escape) $createdStr | Safe}}{{end}}{{else if gt .MilestoneID 0}}{{$.locale.Tr "repo.issues.add_milestone_at" (.Milestone.Name|Escape) $createdStr | Safe}}{{end}}
				</span>
			</div>
		{{else if eq .Type 9}}
			<div class="timeline-item event" id="{{.HashTag}}">
				<span class="badge">{{svg "octicon-person"}}</span>
				{{if gt .AssigneeID 0}}
					{{if .RemovedAssignee}}
						{{template "shared/user/avatarlink" .Assignee}}
						<span class="text grey">
<<<<<<< HEAD
							<a class="author"{{if gt .Assignee.ID 0}} href="{{.Assignee.HomeLink}}"{{end}}>{{.Assignee.GetDisplayName}}</a>
=======
							{{template "shared/user/authorlink" .Assignee}}
>>>>>>> d3f850cc
							{{if eq .Poster.ID .Assignee.ID}}
								{{$.locale.Tr "repo.issues.remove_self_assignment" $createdStr | Safe}}
							{{else}}
								{{$.locale.Tr "repo.issues.remove_assignee_at" (.Poster.GetDisplayName|Escape) $createdStr | Safe}}
							{{end}}
						</span>
					{{else}}
						{{template "shared/user/avatarlink" .Assignee}}
						<span class="text grey">
							{{template "shared/user/authorlink" .Assignee}}
							{{if eq .Poster.ID .AssigneeID}}
								{{$.locale.Tr "repo.issues.self_assign_at" $createdStr | Safe}}
							{{else}}
								{{$.locale.Tr "repo.issues.add_assignee_at" (.Poster.GetDisplayName|Escape) $createdStr | Safe}}
							{{end}}
						</span>
					{{end}}
				{{end}}
			</div>
		{{else if eq .Type 10}}
			<div class="timeline-item event" id="{{.HashTag}}">
				<span class="badge">{{svg "octicon-pencil"}}</span>
				{{template "shared/user/avatarlink" .Poster}}
				<span class="text grey">
					{{template "shared/user/authorlink" .Poster}}
					{{$.locale.Tr "repo.issues.change_title_at" (.OldTitle|RenderEmoji) (.NewTitle|RenderEmoji) $createdStr | Safe}}
				</span>
			</div>
		{{else if eq .Type 11}}
			<div class="timeline-item event" id="{{.HashTag}}">
				<span class="badge">{{svg "octicon-git-branch"}}</span>
				{{template "shared/user/avatarlink" .Poster}}
				<span class="text grey">
					{{template "shared/user/authorlink" .Poster}}
					{{$.locale.Tr "repo.issues.delete_branch_at" (.OldRef|Escape) $createdStr | Safe}}
				</span>
			</div>
		{{else if eq .Type 12}}
			<div class="timeline-item event" id="{{.HashTag}}">
				<span class="badge">{{svg "octicon-clock"}}</span>
				{{template "shared/user/avatarlink" .Poster}}
				<span class="text grey">
					{{template "shared/user/authorlink" .Poster}}
					{{$.locale.Tr "repo.issues.start_tracking_history"  $createdStr | Safe}}
				</span>
			</div>
		{{else if eq .Type 13}}
			<div class="timeline-item event" id="{{.HashTag}}">
				<span class="badge">{{svg "octicon-clock"}}</span>
				{{template "shared/user/avatarlink" .Poster}}
				<span class="text grey">
					{{template "shared/user/authorlink" .Poster}}
					{{$.locale.Tr "repo.issues.stop_tracking_history"  $createdStr | Safe}}
				</span>
				{{template "repo/issue/view_content/comments_delete_time" Dict "ctx" $ "comment" .}}
				<div class="detail">
					{{svg "octicon-clock"}}
					<span class="text grey">{{.Content}}</span>
				</div>
			</div>
		{{else if eq .Type 14}}
			<div class="timeline-item event" id="{{.HashTag}}">
				<span class="badge">{{svg "octicon-clock"}}</span>
				{{template "shared/user/avatarlink" .Poster}}
				<span class="text grey">
					{{template "shared/user/authorlink" .Poster}}
					{{$.locale.Tr "repo.issues.add_time_history"  $createdStr | Safe}}
				</span>
				{{template "repo/issue/view_content/comments_delete_time" Dict "ctx" $ "comment" .}}
				<div class="detail">
					{{svg "octicon-clock"}}
					<span class="text grey">{{.Content}}</span>
				</div>
			</div>
		{{else if eq .Type 15}}
			<div class="timeline-item event" id="{{.HashTag}}">
				<span class="badge">{{svg "octicon-clock"}}</span>
				{{template "shared/user/avatarlink" .Poster}}
				<span class="text grey">
					{{template "shared/user/authorlink" .Poster}}
					{{$.locale.Tr "repo.issues.cancel_tracking_history"  $createdStr | Safe}}
				</span>
			</div>
		{{else if eq .Type 16}}
			<div class="timeline-item event" id="{{.HashTag}}">
				<span class="badge">{{svg "octicon-clock"}}</span>
				{{template "shared/user/avatarlink" .Poster}}
				<span class="text grey">
					{{template "shared/user/authorlink" .Poster}}
					{{$.locale.Tr "repo.issues.due_date_added" .Content $createdStr | Safe}}
				</span>
			</div>
		{{else if eq .Type 17}}
			<div class="timeline-item event" id="{{.HashTag}}">
				<span class="badge">{{svg "octicon-clock"}}</span>
				{{template "shared/user/avatarlink" .Poster}}
				<span class="text grey">
					{{template "shared/user/authorlink" .Poster}}
					{{$parsedDeadline := .Content | ParseDeadline}}
					{{$.locale.Tr "repo.issues.due_date_modified" (index $parsedDeadline 0) (index $parsedDeadline 1) $createdStr | Safe}}
				</span>
			</div>
		{{else if eq .Type 18}}
			<div class="timeline-item event" id="{{.HashTag}}">
				<span class="badge">{{svg "octicon-clock"}}</span>
				{{template "shared/user/avatarlink" .Poster}}
				<span class="text grey">
					{{template "shared/user/authorlink" .Poster}}
					{{$.locale.Tr "repo.issues.due_date_remove" .Content $createdStr | Safe}}
				</span>
			</div>
		{{else if eq .Type 19}}
			<div class="timeline-item event" id="{{.HashTag}}">
				<span class="badge">{{svg "octicon-package-dependents"}}</span>
				{{template "shared/user/avatarlink" .Poster}}
				<span class="text grey">
					{{template "shared/user/authorlink" .Poster}}
					{{$.locale.Tr "repo.issues.dependency.added_dependency" $createdStr | Safe}}
				</span>
				{{if .DependentIssue}}
					<div class="detail">
						{{svg "octicon-plus"}}
						<span class="text grey">
							<a class="muted" href="{{.DependentIssue.HTMLURL}}">
								{{if eq .DependentIssue.RepoID .Issue.RepoID}}
									#{{.DependentIssue.Index}} {{.DependentIssue.Title}}
								{{else}}
									{{.DependentIssue.Repo.FullName}}#{{.DependentIssue.Index}} - {{.DependentIssue.Title}}
								{{end}}
							</a>
						</span>
					</div>
				{{end}}
			</div>
		{{else if eq .Type 20}}
			<div class="timeline-item event" id="{{.HashTag}}">
				<span class="badge">{{svg "octicon-package-dependents"}}</span>
				{{template "shared/user/avatarlink" .Poster}}
				<span class="text grey">
					{{template "shared/user/authorlink" .Poster}}
					{{$.locale.Tr "repo.issues.dependency.removed_dependency" $createdStr | Safe}}
				</span>
				{{if .DependentIssue}}
					<div class="detail">
						<span class="text grey">{{svg "octicon-trash"}}</span>
						<span class="text grey">
							<a class="muted" href="{{.DependentIssue.HTMLURL}}">
								{{if eq .DependentIssue.RepoID .Issue.RepoID}}
									#{{.DependentIssue.Index}} {{.DependentIssue.Title}}
								{{else}}
									{{.DependentIssue.Repo.FullName}}#{{.DependentIssue.Index}} - {{.DependentIssue.Title}}
								{{end}}
							</a>
						</span>
					</div>
				{{end}}
			</div>
		{{else if eq .Type 22}}
			<div class="timeline-item-group">
				<div class="timeline-item event">
					{{if .OriginalAuthor}}
					{{else}}
					<a class="timeline-avatar"{{if gt .Poster.ID 0}} href="{{.Poster.HomeLink}}"{{end}}>
						{{avatar .Poster}}
					</a>
					{{end}}
					<span class="badge{{if eq .Review.Type 1}} bg-green text-white{{else if eq .Review.Type 3}} bg-red text-white{{end}}">{{svg (printf "octicon-%s" .Review.Type.Icon)}}</span>
					<span class="text grey">
						{{if .OriginalAuthor}}
							<span class="text black">
								{{svg (MigrationIcon $.Repository.GetOriginalURLHostname)}}
								{{.OriginalAuthor}}
							</span>
							<span class="text grey"> {{if $.Repository.OriginalURL}}</span>
							<span class="text migrate">({{$.locale.Tr "repo.migrated_from" ($.Repository.OriginalURL|Escape) ($.Repository.GetOriginalURLHostname|Escape) | Safe}}){{end}}</span>
						{{else}}
							{{template "shared/user/authorlink" .Poster}}
						{{end}}

						{{if eq .Review.Type 1}}
							{{$.locale.Tr "repo.issues.review.approve" $createdStr | Safe}}
						{{else if eq .Review.Type 2}}
							{{$.locale.Tr "repo.issues.review.comment" $createdStr | Safe}}
						{{else if eq .Review.Type 3}}
							{{$.locale.Tr "repo.issues.review.reject" $createdStr | Safe}}
						{{else}}
							{{$.locale.Tr "repo.issues.review.comment" $createdStr | Safe}}
						{{end}}
						{{if .Review.Dismissed}}
							<div class="ui small label">{{$.locale.Tr "repo.issues.review.dismissed_label"}}</div>
						{{end}}
					</span>
				</div>
				{{if .Content}}
				<div class="timeline-item comment" id="{{.HashTag}}">
					<div class="content comment-container">
						<div class="ui top attached header comment-header df ac sb">
							<div class="comment-header-left df ac">
								<span class="text grey">
									{{if .OriginalAuthor}}
										<span class="text black bold">
											{{svg (MigrationIcon $.Repository.GetOriginalURLHostname)}}
											{{.OriginalAuthor}}
										</span>
										<span class="text grey"> {{if $.Repository.OriginalURL}}</span>
										<span class="text migrate">({{$.locale.Tr "repo.migrated_from" ($.Repository.OriginalURL|Escape) ($.Repository.GetOriginalURLHostname|Escape) | Safe}}){{end}}</span>
									{{else}}
										{{template "shared/user/authorlink" .Poster}}
									{{end}}

									{{$.locale.Tr "repo.issues.review.left_comment" | Safe}}
								</span>
							</div>
							<div class="comment-header-right actions df ac">
									{{if (.ShowRole.HasRole "Poster")}}
										<div class="ui basic label">
												{{$.locale.Tr "repo.issues.poster"}}
										</div>
									{{end}}
									{{if (.ShowRole.HasRole "Writer")}}
										<div class="ui basic label">
												{{$.locale.Tr "repo.issues.collaborator"}}
										</div>
									{{end}}
									{{if (.ShowRole.HasRole "Owner")}}
										<div class="ui basic label">
												{{$.locale.Tr "repo.issues.owner"}}
										</div>
									{{end}}
									{{if not $.Repository.IsArchived}}
											{{template "repo/issue/view_content/add_reaction" Dict "ctx" $ "ActionURL" (Printf "%s/comments/%d/reactions" $.RepoLink .ID)}}
											{{template "repo/issue/view_content/context_menu" Dict "ctx" $ "item" . "delete" true "issue" true "diff" false "IsCommentPoster" (and $.IsSigned (eq $.SignedUserID .PosterID))}}
									{{end}}
							</div>
						</div>
						<div class="ui attached segment comment-body">
							<div class="render-content markup"{{if or $.Permission.IsAdmin $.HasIssuesOrPullsWritePermission (and $.IsSigned (eq $.SignedUserID .PosterID))}} data-can-edit="true"{{end}}>
								{{if .RenderedContent}}
									{{.RenderedContent|Str2html}}
								{{else}}
									<span class="no-content">{{$.locale.Tr "repo.issues.no_content"}}</span>
								{{end}}
							</div>
							<div id="comment-{{.ID}}" class="raw-content hide">{{.Content}}</div>
							<div class="edit-content-zone hide" data-write="issuecomment-{{.ID}}-write" data-preview="issuecomment-{{.ID}}-preview" data-update-url="{{$.RepoLink}}/comments/{{.ID}}" data-context="{{$.RepoLink}}" data-attachment-url="{{$.RepoLink}}/comments/{{.ID}}/attachments"></div>
							{{if .Attachments}}
								{{template "repo/issue/view_content/attachments" Dict "ctx" $ "Attachments" .Attachments "Content" .RenderedContent}}
							{{end}}
						</div>
						{{$reactions := .Reactions.GroupByType}}
						{{if $reactions}}
							<div class="ui attached segment reactions">
									{{template "repo/issue/view_content/reactions" Dict "ctx" $ "ActionURL" (Printf "%s/comments/%d/reactions" $.RepoLink .ID) "Reactions" $reactions}}
							</div>
						{{end}}
					</div>
				</div>
				{{end}}

				{{if .Review.CodeComments}}
				<div class="timeline-item event">
					{{range $filename, $lines := .Review.CodeComments}}
						{{range $line, $comms := $lines}}
								<div class="ui segments">
									<div class="ui segment py-3 df ac sb">
										{{$invalid := (index $comms 0).Invalidated}}
										{{$resolved := (index $comms 0).IsResolved}}
										{{$resolveDoer := (index $comms 0).ResolveDoer}}
										{{$isNotPending := (not (eq (index $comms 0).Review.Type 0))}}
										<div class="df ac">
											<a href="{{(index $comms 0).CodeCommentURL}}" class="file-comment ml-3 word-break">{{$filename}}</a>
											{{if $invalid}}
												<span class="ui label basic small ml-3">
													{{$.locale.Tr "repo.issues.review.outdated"}}
												</span>
											{{end}}
										</div>
										<div>
											{{if or $invalid $resolved}}
												<button id="show-outdated-{{(index $comms 0).ID}}" data-comment="{{(index $comms 0).ID}}" class="{{if not $resolved}}hide {{end}}ui compact right labeled button show-outdated df ac">
													{{svg "octicon-unfold" 16 "mr-3"}}
													{{if $resolved}}
														{{$.locale.Tr "repo.issues.review.show_resolved"}}
													{{else}}
														{{$.locale.Tr "repo.issues.review.show_outdated"}}
													{{end}}
												</button>
												<button id="hide-outdated-{{(index $comms 0).ID}}" data-comment="{{(index $comms 0).ID}}" class="{{if $resolved}}hide {{end}}ui compact right labeled button hide-outdated df ac">
													{{svg "octicon-fold" 16 "mr-3"}}
													{{if $resolved}}
														{{$.locale.Tr "repo.issues.review.hide_resolved"}}
													{{else}}
														{{$.locale.Tr "repo.issues.review.hide_outdated"}}
													{{end}}
												</button>
											{{end}}
										</div>
									</div>
									{{$diff := (CommentMustAsDiff (index $comms 0))}}
									{{if $diff}}
										{{$file := (index $diff.Files 0)}}
										<div id="code-preview-{{(index $comms 0).ID}}" class="ui table segment{{if $resolved}} hide{{end}}">
											<div class="diff-file-box diff-box file-content {{TabSizeClass $.Editorconfig $file.Name}}">
												<div class="file-body file-code code-view code-diff code-diff-unified unicode-escaped">
													<table>
														<tbody>
															{{template "repo/diff/section_unified" dict "file" $file "root" $}}
														</tbody>
													</table>
												</div>
											</div>
										</div>
									{{end}}
									<div id="code-comments-{{(index $comms 0).ID}}" class="comment-code-cloud ui segment{{if $resolved}} hide{{end}}">
										<div class="ui comments mb-0">
											{{range $comms}}
												{{$createdSubStr:= TimeSinceUnix .CreatedUnix $.locale}}
												<div class="comment code-comment pb-4" id="{{.HashTag}}">
													<div class="content">
														<div class="header comment-header">
															<div class="comment-header-left df ac">
																{{if not .OriginalAuthor}}
																	<a class="avatar">
																		{{avatar .Poster}}
																	</a>
																{{end}}
																<span class="text grey">
																	{{if .OriginalAuthor}}
																		<span class="text black bold">
																			{{svg (MigrationIcon $.Repository.GetOriginalURLHostname)}}
																			{{.OriginalAuthor}}
																		</span>
																		<span class="text grey"> {{if $.Repository.OriginalURL}}</span>
																		<span class="text migrate">({{$.locale.Tr "repo.migrated_from" ($.Repository.OriginalURL|Escape) ($.Repository.GetOriginalURLHostname|Escape) | Safe}}){{end}}</span>
																	{{else}}
																		{{template "shared/user/authorlink" .Poster}}
																	{{end}}
																	{{$.locale.Tr "repo.issues.commented_at" (.HashTag|Escape) $createdSubStr | Safe}}
																</span>
															</div>
															<div class="comment-header-right actions df ac">
																{{if (.ShowRole.HasRole "Poster")}}
																	<div class="ui basic label">
																		{{$.locale.Tr "repo.issues.poster"}}
																	</div>
																{{end}}
																{{if (.ShowRole.HasRole "Writer")}}
																	<div class="ui basic label">
																		{{$.locale.Tr "repo.issues.collaborator"}}
																	</div>
																{{end}}
																{{if (.ShowRole.HasRole "Owner")}}
																	<div class="ui basic label">
																		{{$.locale.Tr "repo.issues.owner"}}
																	</div>
																{{end}}
																{{if not $.Repository.IsArchived}}
																	{{template "repo/issue/view_content/add_reaction" Dict "ctx" $ "ActionURL" (Printf "%s/comments/%d/reactions" $.RepoLink .ID)}}
																	{{template "repo/issue/view_content/context_menu" Dict "ctx" $ "item" . "delete" true "issue" true "diff" true "IsCommentPoster" (and $.IsSigned (eq $.SignedUserID .PosterID))}}
																{{end}}
															</div>
														</div>
														<div class="text comment-content">
															<div class="render-content markup"{{if or $.Permission.IsAdmin $.HasIssuesOrPullsWritePermission (and $.IsSigned (eq $.SignedUserID .PosterID))}} data-can-edit="true"{{end}}>
															{{if .RenderedContent}}
																{{.RenderedContent|Str2html}}
															{{else}}
																<span class="no-content">{{$.locale.Tr "repo.issues.no_content"}}</span>
															{{end}}
															</div>
															<div id="comment-{{.ID}}" class="raw-content hide">{{.Content}}</div>
															<div class="edit-content-zone hide" data-write="issuecomment-{{.ID}}-write" data-preview="issuecomment-{{.ID}}-preview" data-update-url="{{$.RepoLink}}/comments/{{.ID}}" data-context="{{$.RepoLink}}" data-attachment-url="{{$.RepoLink}}/comments/{{.ID}}/attachments"></div>
														</div>
														{{$reactions := .Reactions.GroupByType}}
														{{if $reactions}}
															<div class="ui attached segment reactions">
																{{template "repo/issue/view_content/reactions" Dict "ctx" $ "ActionURL" (Printf "%s/comments/%d/reactions" $.RepoLink .ID) "Reactions" $reactions}}
															</div>
														{{end}}
													</div>
												</div>
											{{end}}
										</div>
										<div class="code-comment-buttons df ac fw mt-3 mb-2 mx-3">
											<div class="f1">
												{{if $resolved}}
													<div class="ui grey text">
														{{svg "octicon-check" 16 "mr-2"}}
														<b>{{$resolveDoer.Name}}</b> {{$.locale.Tr "repo.issues.review.resolved_by"}}
													</div>
												{{end}}
											</div>
											<div class="code-comment-buttons-buttons">
												{{if and $.CanMarkConversation $isNotPending}}
													<button class="ui tiny basic button resolve-conversation" data-origin="timeline" data-action="{{if not $resolved}}Resolve{{else}}UnResolve{{end}}" data-comment-id="{{(index $comms 0).ID}}" data-update-url="{{$.RepoLink}}/issues/resolve_conversation">
														{{if $resolved}}
															{{$.locale.Tr "repo.issues.review.un_resolve_conversation"}}
														{{else}}
															{{$.locale.Tr "repo.issues.review.resolve_conversation"}}
														{{end}}
													</button>
												{{end}}
												{{if and $.SignedUserID (not $.Repository.IsArchived)}}
													<button class="comment-form-reply ui green tiny labeled icon button ml-2 mr-0">
														{{svg "octicon-reply" 16 "reply icon mr-2"}}{{$.locale.Tr "repo.diff.comment.reply"}}
													</button>
												{{end}}
											</div>
										</div>
										{{template "repo/diff/comment_form_datahandler" dict "hidden" true "reply" (index $comms 0).ReviewID "root" $ "comment" (index $comms 0)}}
									</div>
								</div>
						{{end}}
					{{end}}
				</div>
				{{end}}
			</div>
		{{else if eq .Type 23}}
			<div class="timeline-item event" id="{{.HashTag}}">
				<span class="badge">{{svg "octicon-lock"}}</span>
				{{template "shared/user/avatarlink" .Poster}}
				{{if .Content}}
					<span class="text grey">
						{{template "shared/user/authorlink" .Poster}}
						{{$.locale.Tr "repo.issues.lock_with_reason" .Content $createdStr | Safe}}
					</span>
				{{else}}
					<span class="text grey">
						{{template "shared/user/authorlink" .Poster}}
						{{$.locale.Tr "repo.issues.lock_no_reason" $createdStr | Safe}}
					</span>
				{{end}}
			</div>
		{{else if eq .Type 24}}
			<div class="timeline-item event" id="{{.HashTag}}">
				<span class="badge">{{svg "octicon-key"}}</span>
				{{template "shared/user/avatarlink" .Poster}}
				<span class="text grey">
					{{template "shared/user/authorlink" .Poster}}
					{{$.locale.Tr "repo.issues.unlock_comment" $createdStr | Safe}}
				</span>
			</div>
		{{else if eq .Type 25}}
			<div class="timeline-item event">
				<span class="badge">{{svg "octicon-git-branch"}}</span>
				{{template "shared/user/avatarlink" .Poster}}
				<span class="text grey">
					<a{{if gt .Poster.ID 0}} href="{{.Poster.HomeLink}}"{{end}}>{{.Poster.Name}}</a>
					{{$.locale.Tr "repo.pulls.change_target_branch_at" (.OldRef|Escape) (.NewRef|Escape) $createdStr | Safe}}
				</span>
			</div>
		{{else if eq .Type 26}}
			<div class="timeline-item event" id="{{.HashTag}}">
				<span class="badge">{{svg "octicon-clock"}}</span>
				{{template "shared/user/avatarlink" .Poster}}
				<span class="text grey">
					{{template "shared/user/authorlink" .Poster}}

					{{$.locale.Tr "repo.issues.del_time_history"  $createdStr | Safe}}
				</span>
				<div class="detail">
					{{svg "octicon-clock"}}
					<span class="text grey">{{.Content}}</span>
				</div>
			</div>
		{{else if eq .Type 27}}
			<div class="timeline-item event" id="{{.HashTag}}">
				<span class="badge">{{svg "octicon-eye"}}</span>
				{{template "shared/user/avatarlink" .Poster}}
				<span class="text grey">
					{{template "shared/user/authorlink" .Poster}}
					{{if (gt .AssigneeID 0)}}
						{{if .RemovedAssignee}}
							{{if eq .PosterID .AssigneeID}}
								{{$.locale.Tr "repo.issues.review.remove_review_request_self" $createdStr | Safe}}
							{{else}}
								{{$.locale.Tr "repo.issues.review.remove_review_request" (.Assignee.GetDisplayName|Escape) $createdStr | Safe}}
							{{end}}
						{{else}}
							{{$.locale.Tr "repo.issues.review.add_review_request" (.Assignee.GetDisplayName|Escape) $createdStr | Safe}}
						{{end}}
					{{else}}
						{{if .RemovedAssignee}}
							{{$.locale.Tr "repo.issues.review.remove_review_request" (.AssigneeTeam.Name|Escape) $createdStr | Safe}}
						{{else}}
							{{$.locale.Tr "repo.issues.review.add_review_request" (.AssigneeTeam.Name|Escape) $createdStr | Safe}}
						{{end}}
					{{end}}
				</span>
			</div>
		{{else if and (eq .Type 29) (or (gt .CommitsNum 0) .IsForcePush)}}
			<div class="timeline-item event" id="{{.HashTag}}">
				<span class="badge">{{svg "octicon-repo-push"}}</span>
				<span class="text grey">
					{{template "shared/user/authorlink" .Poster}}
					{{if .IsForcePush}}
						{{$.locale.Tr "repo.issues.force_push_codes" ($.Issue.PullRequest.HeadBranch|Escape) (ShortSha .OldCommit) (($.Issue.Repo.CommitLink .OldCommit)|Escape)  (ShortSha .NewCommit) (($.Issue.Repo.CommitLink .NewCommit)|Escape) $createdStr | Safe}}
					{{else}}
						{{$.locale.TrN (len .Commits) "repo.issues.push_commit_1" "repo.issues.push_commits_n" (len .Commits) $createdStr | Safe}}
					{{end}}
				</span>
			</div>
			{{if not .IsForcePush}}
				{{template "repo/commits_list_small" dict "comment" . "root" $}}
			{{end}}
		{{else if eq .Type 30}}
			{{if not $.UnitProjectsGlobalDisabled}}
			<div class="timeline-item event" id="{{.HashTag}}">
				<span class="badge">{{svg "octicon-project"}}</span>
				{{template "shared/user/avatarlink" .Poster}}
				<span class="text grey">
					{{template "shared/user/authorlink" .Poster}}
					{{if gt .OldProjectID 0}}
						{{if gt .ProjectID 0}}
							{{$.locale.Tr "repo.issues.change_project_at" (.OldProject.Title|Escape) (.Project.Title|Escape) $createdStr | Safe}}
						{{else}}
							{{$.locale.Tr "repo.issues.remove_project_at" (.OldProject.Title|Escape) $createdStr | Safe}}
						{{end}}
					{{else if gt .ProjectID 0}}
						{{$.locale.Tr "repo.issues.add_project_at" (.Project.Title|Escape) $createdStr | Safe}}
					{{end}}
				</span>
			</div>
			{{end}}
		{{else if eq .Type 32}}
			<div class="timeline-item-group">
				<div class="timeline-item event" id="{{.HashTag}}">
					<a class="timeline-avatar"{{if gt .Poster.ID 0}} href="{{.Poster.HomeLink}}"{{end}}>
						<img src="{{.Poster.AvatarLink}}">
					</a>
					<span class="badge grey">{{svg "octicon-x" 16}}</span>
					<span class="text grey">
						{{template "shared/user/authorlink" .Poster}}
						{{$reviewerName := ""}}
						{{if eq .Review.OriginalAuthor ""}}
							{{$reviewerName = .Review.Reviewer.Name}}
						{{else}}
							{{$reviewerName = .Review.OriginalAuthor}}
						{{end}}
						{{$.locale.Tr "repo.issues.review.dismissed" $reviewerName $createdStr | Safe}}
					</span>
				</div>
				{{if .Content}}
					<div class="timeline-item comment">
						<div class="content">
							<div class="ui top attached header arrow-top">
								<span class="text grey">
									{{$.locale.Tr "action.review_dismissed_reason"}}
								</span>
							</div>
							<div class="ui attached segment">
								<div class="render-content markup">
									{{if .RenderedContent}}
										{{.RenderedContent|Str2html}}
									{{else}}
										<span class="no-content">{{$.locale.Tr "repo.issues.no_content"}}</span>
									{{end}}
								</div>
							</div>
						</div>
					</div>
				{{end}}
			</div>
		{{else if eq .Type 33}}
			<div class="timeline-item event" id="{{.HashTag}}">
				<span class="badge">{{svg "octicon-git-branch"}}</span>
				{{template "shared/user/avatarlink" .Poster}}
				<span class="text grey">
					{{template "shared/user/authorlink" .Poster}}
					{{if and .OldRef .NewRef}}
						{{$.locale.Tr "repo.issues.change_ref_at" (.OldRef|Escape) (.NewRef|Escape) $createdStr | Safe}}
					{{else if .OldRef}}
						{{$.locale.Tr "repo.issues.remove_ref_at" (.OldRef|Escape) $createdStr | Safe}}
					{{else}}
						{{$.locale.Tr "repo.issues.add_ref_at" (.NewRef|Escape) $createdStr | Safe}}
					{{end}}
				</span>
			</div>
		{{else if or (eq .Type 34) (eq .Type 35)}}
			<div class="timeline-item event" id="{{.HashTag}}">
				<span class="badge">{{svg "octicon-git-merge" 16}}</span>
				<span class="text grey">
					{{template "shared/user/authorlink" .Poster}}
					{{if eq .Type 34}}{{$.locale.Tr "repo.pulls.auto_merge_newly_scheduled_comment" $createdStr | Safe}}
					{{else}}{{$.locale.Tr "repo.pulls.auto_merge_canceled_schedule_comment" $createdStr | Safe}}{{end}}
				</span>
			</div>
		{{end}}
	{{end}}
{{end}}<|MERGE_RESOLUTION|>--- conflicted
+++ resolved
@@ -205,11 +205,7 @@
 					{{if .RemovedAssignee}}
 						{{template "shared/user/avatarlink" .Assignee}}
 						<span class="text grey">
-<<<<<<< HEAD
-							<a class="author"{{if gt .Assignee.ID 0}} href="{{.Assignee.HomeLink}}"{{end}}>{{.Assignee.GetDisplayName}}</a>
-=======
 							{{template "shared/user/authorlink" .Assignee}}
->>>>>>> d3f850cc
 							{{if eq .Poster.ID .Assignee.ID}}
 								{{$.locale.Tr "repo.issues.remove_self_assignment" $createdStr | Safe}}
 							{{else}}
