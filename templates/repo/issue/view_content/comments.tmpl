{{ template "base/alert" }}
{{range .Issue.Comments}}
	{{ $createdStr:= TimeSinceUnix .CreatedUnix $.Lang }}

	<!-- 0 = COMMENT, 1 = REOPEN, 2 = CLOSE, 3 = ISSUE_REF, 4 = COMMIT_REF,
	 5 = COMMENT_REF, 6 = PULL_REF, 7 = COMMENT_LABEL, 12 = START_TRACKING,
	 13 = STOP_TRACKING, 14 = ADD_TIME_MANUAL, 16 = ADDED_DEADLINE, 17 = MODIFIED_DEADLINE,
	 18 = REMOVED_DEADLINE, 19 = ADD_DEPENDENCY, 20 = REMOVE_DEPENDENCY, 21 = CODE,
	 22 = REVIEW, 23 = ISSUE_LOCKED, 24 = ISSUE_UNLOCKED, 25 = TARGET_BRANCH_CHANGED,
	 26 = DELETE_TIME_MANUAL -->
	{{if eq .Type 0}}
		<div class="comment" id="{{.HashTag}}">
		{{if .OriginalAuthor }}
			<span class="avatar"><img src="/img/avatar_default.png"></span>
		{{else}}
			<a class="avatar" {{if gt .Poster.ID 0}}href="{{.Poster.HomeLink}}"{{end}}>
				<img src="{{.Poster.RelAvatarLink}}">
			</a>
		{{end}}
			<div class="content">
				<div class="ui top attached header">
				{{if .OriginalAuthor }}
					<span class="text black"><i class="fa {{MigrationIcon $.Repository.GetOriginalURLHostname}}" aria-hidden="true"></i> {{ .OriginalAuthor }}</span><span class="text grey"> {{$.i18n.Tr "repo.issues.commented_at" .Issue.HashTag $createdStr | Safe}} {{if $.Repository.OriginalURL}}</span><span class="text migrate">({{$.i18n.Tr "repo.migrated_from" $.Repository.OriginalURL $.Repository.GetOriginalURLHostname | Safe }}){{end}}</span>
				{{else}}
					<span class="text grey"><a {{if gt .Poster.ID 0}}href="{{.Poster.HomeLink}}"{{end}}>{{.Poster.GetDisplayName}}</a> {{$.i18n.Tr "repo.issues.commented_at" .HashTag $createdStr | Safe}}</span>
				{{end}}
					{{if not $.Repository.IsArchived}}
						<div class="ui right actions">
							{{if gt .ShowTag 0}}
								<div class="item tag">
									{{if eq .ShowTag 1}}
										{{$.i18n.Tr "repo.issues.poster"}}
									{{else if eq .ShowTag 2}}
										{{$.i18n.Tr "repo.issues.collaborator"}}
									{{else if eq .ShowTag 3}}
										{{$.i18n.Tr "repo.issues.owner"}}
									{{end}}
								</div>
							{{end}}
							{{template "repo/issue/view_content/add_reaction" Dict "ctx" $ "ActionURL" (Printf "%s/comments/%d/reactions" $.RepoLink .ID)}}
							{{template "repo/issue/view_content/context_menu" Dict "ctx" $ "item" . "delete" true "diff" false }}
						</div>
					{{end}}
				</div>
				<div class="ui attached segment">
					<div class="render-content markdown has-emoji">
						{{if .RenderedContent}}
							{{.RenderedContent|Str2html}}
						{{else}}
							<span class="no-content">{{$.i18n.Tr "repo.issues.no_content"}}</span>
						{{end}}
					</div>
					<div id="comment-{{.ID}}" class="raw-content hide">{{.Content}}</div>
					<div class="edit-content-zone hide" data-write="issuecomment-{{.ID}}-write" data-preview="issuecomment-{{.ID}}-preview" data-update-url="{{$.RepoLink}}/comments/{{.ID}}" data-context="{{$.RepoLink}}" data-attachment-url="{{$.RepoLink}}/comments/{{.ID}}/attachments"></div>
				</div>
				{{$reactions := .Reactions.GroupByType}}
				{{if $reactions}}
					<div class="ui attached segment reactions">
						{{template "repo/issue/view_content/reactions" Dict "ctx" $ "ActionURL" (Printf "%s/comments/%d/reactions" $.RepoLink .ID) "Reactions" $reactions}}
					</div>
				{{end}}
				{{if .Attachments}}
					<div class="ui bottom attached segment">
						<div class="ui small images">
							{{template "repo/issue/view_content/attachments" Dict "ctx" $ "Attachments" .Attachments}}
						</div>
					</div>
				{{end}}
			</div>
		</div>
	{{else if eq .Type 1}}
		<div class="event" id="{{.HashTag}}">
			{{svg "octicon-primitive-dot" 16}}
			<a class="ui avatar image" href="{{.Poster.HomeLink}}">
				<img src="{{.Poster.RelAvatarLink}}">
			</a>
			<span class="text grey"><a href="{{.Poster.HomeLink}}">{{.Poster.GetDisplayName}}</a> {{$.i18n.Tr "repo.issues.reopened_at" .EventTag $createdStr | Safe}}</span>
		</div>
	{{else if eq .Type 2}}
		<div class="event" id="{{.HashTag}}">
			<span class="issue-symbol">{{svg "octicon-circle-slash" 16}}</span>
			<a class="ui avatar image" href="{{.Poster.HomeLink}}">
				<img src="{{.Poster.RelAvatarLink}}">
			</a>
			<span class="text grey"><a href="{{.Poster.HomeLink}}">{{.Poster.GetDisplayName}}</a> {{$.i18n.Tr "repo.issues.closed_at" .EventTag $createdStr | Safe}}</span>
		</div>
	{{else if eq .Type 3 5 6}}
		{{ $refFrom:= "" }}
		{{if ne .RefRepoID .Issue.RepoID}}
			{{ $refFrom = $.i18n.Tr "repo.issues.ref_from" .RefRepo.FullName }}
		{{end}}
		{{ $refTr := "repo.issues.ref_issue_from" }}
		{{if .Issue.IsPull}}
			{{ $refTr = "repo.issues.ref_pull_from" }}
		{{else if eq .RefAction 1 }}
			{{ $refTr = "repo.issues.ref_closing_from" }}
		{{else if eq .RefAction 2 }}
			{{ $refTr = "repo.issues.ref_reopening_from" }}
		{{end}}
		{{ $createdStr:= TimeSinceUnix .CreatedUnix $.Lang }}
		<div class="event" id="{{.HashTag}}">
			{{svg "octicon-bookmark" 16}}
			<a class="ui avatar image" href="{{.Poster.HomeLink}}">
				<img src="{{.Poster.RelAvatarLink}}">
			</a>
			{{if eq .RefAction 3}}<del>{{end}}
			<span class="text grey"><a href="{{.Poster.HomeLink}}">{{.Poster.GetDisplayName}}</a>
				{{$.i18n.Tr $refTr .EventTag $createdStr .RefCommentHTMLURL $refFrom | Safe}}
			</span>
			{{if eq .RefAction 3}}</del>{{end}}

			<div class="detail">
				<span class="text grey"><a href="{{.RefIssueHTMLURL}}"><b>{{.RefIssueTitle | Str2html}}</b> {{.RefIssueIdent | Str2html}}</a></span>
			</div>
		</div>
	{{else if eq .Type 4}}
		<div class="event" id="{{.HashTag}}">
			{{svg "octicon-bookmark" 16}}
			<a class="ui avatar image" href="{{.Poster.HomeLink}}">
				<img src="{{.Poster.RelAvatarLink}}">
			</a>
			<span class="text grey"><a href="{{.Poster.HomeLink}}">{{.Poster.GetDisplayName}}</a> {{$.i18n.Tr "repo.issues.commit_ref_at" .EventTag $createdStr | Safe}}</span>

			<div class="detail">
				{{svg "octicon-git-commit" 16}}
				<span class="text grey">{{.Content | Str2html}}</span>
			</div>
		</div>
	{{else if eq .Type 7}}
		{{if .Label}}
			<div class="event" id="{{.HashTag}}">
				{{svg "octicon-primitive-dot" 16}}
				<a class="ui avatar image" href="{{.Poster.HomeLink}}">
					<img src="{{.Poster.RelAvatarLink}}">
				</a>
				<span class="text grey"><a href="{{.Poster.HomeLink}}">{{.Poster.GetDisplayName}}</a>
				{{if .Content}}{{$.i18n.Tr "repo.issues.add_label_at" .Label.ForegroundColor .Label.Color (.Label.Name|Escape) $createdStr | Safe}}{{else}}{{$.i18n.Tr "repo.issues.remove_label_at" .Label.ForegroundColor .Label.Color (.Label.Name|Escape) $createdStr | Safe}}{{end}}</span>
			</div>
		{{end}}
	{{else if eq .Type 8}}
		<div class="event" id="{{.HashTag}}">
			{{svg "octicon-primitive-dot" 16}}
			<a class="ui avatar image" href="{{.Poster.HomeLink}}">
				<img src="{{.Poster.RelAvatarLink}}">
			</a>
			<span class="text grey"><a href="{{.Poster.HomeLink}}">{{.Poster.GetDisplayName}}</a>
			{{if gt .OldMilestoneID 0}}{{if gt .MilestoneID 0}}{{$.i18n.Tr "repo.issues.change_milestone_at" (.OldMilestone.Name|Escape) (.Milestone.Name|Escape) $createdStr | Safe}}{{else}}{{$.i18n.Tr "repo.issues.remove_milestone_at" (.OldMilestone.Name|Escape) $createdStr | Safe}}{{end}}{{else if gt .MilestoneID 0}}{{$.i18n.Tr "repo.issues.add_milestone_at" (.Milestone.Name|Escape) $createdStr | Safe}}{{end}}</span>
		</div>
	{{else if eq .Type 9}}
		<div class="event" id="{{.HashTag}}">
			{{svg "octicon-primitive-dot" 16}}
			{{if gt .AssigneeID 0}}
				{{if .RemovedAssignee}}
					<a class="ui avatar image" href="{{.Assignee.HomeLink}}">
						<img src="{{.Assignee.RelAvatarLink}}">
					</a>
					<span class="text grey">
						<a href="{{.Assignee.HomeLink}}">{{.Assignee.GetDisplayName}}</a>
						{{ if eq .Poster.ID .Assignee.ID }}
							{{$.i18n.Tr "repo.issues.remove_self_assignment" $createdStr | Safe}}
						{{ else }}
							{{$.i18n.Tr "repo.issues.remove_assignee_at" (.Poster.GetDisplayName|Escape) $createdStr | Safe}}
						{{ end }}
					</span>
				{{else}}
					<a class="ui avatar image" href="{{.Assignee.HomeLink}}">
						<img src="{{.Assignee.RelAvatarLink}}">
					</a>
					<span class="text grey">
						<a href="{{.Assignee.HomeLink}}">{{.Assignee.GetDisplayName}}</a>
						{{if eq .Poster.ID .AssigneeID}}
							{{$.i18n.Tr "repo.issues.self_assign_at" $createdStr | Safe}}
						{{else}}
							{{$.i18n.Tr "repo.issues.add_assignee_at" (.Poster.GetDisplayName|Escape) $createdStr | Safe}}
						{{end}}
					</span>
				{{end}}
			{{end}}
		</div>
	{{else if eq .Type 10}}
		<div class="event" id="{{.HashTag}}">
			{{svg "octicon-primitive-dot" 16}}
			<a class="ui avatar image" href="{{.Poster.HomeLink}}">
				<img src="{{.Poster.RelAvatarLink}}">
			</a>
			<span class="text grey"><a href="{{.Poster.HomeLink}}">{{.Poster.GetDisplayName}}</a>
			{{$.i18n.Tr "repo.issues.change_title_at" (.OldTitle|Escape) (.NewTitle|Escape) $createdStr | Safe}}
			</span>
		</div>
	{{else if eq .Type 11}}
		<div class="event" id="{{.HashTag}}">
			{{svg "octicon-primitive-dot" 16}}
			<a class="ui avatar image" href="{{.Poster.HomeLink}}">
				<img src="{{.Poster.RelAvatarLink}}">
			</a>
			<span class="text grey"><a href="{{.Poster.HomeLink}}">{{.Poster.GetDisplayName}}</a>
			{{$.i18n.Tr "repo.issues.delete_branch_at" (.CommitSHA|Escape) $createdStr | Safe}}
			</span>
		</div>
	{{else if eq .Type 12}}
		<div class="event" id="{{.HashTag}}">
			{{svg "octicon-primitive-dot" 16}}
			<a class="ui avatar image" href="{{.Poster.HomeLink}}">
				<img src="{{.Poster.RelAvatarLink}}">
			</a>
			<span class="text grey"><a href="{{.Poster.HomeLink}}">{{.Poster.GetDisplayName}}</a> {{$.i18n.Tr "repo.issues.start_tracking_history"  $createdStr | Safe}}</span>
		</div>
	{{else if eq .Type 13}}
		<div class="event" id="{{.HashTag}}">
			{{svg "octicon-primitive-dot" 16}}
			<a class="ui avatar image" href="{{.Poster.HomeLink}}">
				<img src="{{.Poster.RelAvatarLink}}">
			</a>
			<span class="text grey"><a href="{{.Poster.HomeLink}}">{{.Poster.GetDisplayName}}</a> {{$.i18n.Tr "repo.issues.stop_tracking_history"  $createdStr | Safe}}</span>

			<div class="detail">
				{{svg "octicon-clock" 16}}
				<span class="text grey">{{.Content}}</span>
			</div>
		</div>
	{{else if eq .Type 14}}
		<div class="event" id="{{.HashTag}}">
			{{svg "octicon-primitive-dot" 16}}
			<a class="ui avatar image" href="{{.Poster.HomeLink}}">
				<img src="{{.Poster.RelAvatarLink}}">
			</a>
			<span class="text grey"><a href="{{.Poster.HomeLink}}">{{.Poster.GetDisplayName}}</a> {{$.i18n.Tr "repo.issues.add_time_history"  $createdStr | Safe}}</span>
			<div class="detail">
				{{svg "octicon-clock" 16}}
				<span class="text grey">{{.Content}}</span>
			</div>
		</div>
	{{else if eq .Type 15}}
		<div class="event" id="{{.HashTag}}">
			{{svg "octicon-primitive-dot" 16}}
			<a class="ui avatar image" href="{{.Poster.HomeLink}}">
				<img src="{{.Poster.RelAvatarLink}}">
			</a>
			<span class="text grey"><a href="{{.Poster.HomeLink}}">{{.Poster.GetDisplayName}}</a> {{$.i18n.Tr "repo.issues.cancel_tracking_history"  $createdStr | Safe}}</span>
		</div>
	{{else if eq .Type 16}}
		<div class="event" id="{{.HashTag}}">
			{{svg "octicon-primitive-dot" 16}}
			<a class="ui avatar image" href="{{.Poster.HomeLink}}">
				<img src="{{.Poster.RelAvatarLink}}">
			</a>
			<span class="text grey"><a href="{{.Poster.HomeLink}}">{{.Poster.GetDisplayName}}</a>
			{{$.i18n.Tr "repo.issues.due_date_added" .Content $createdStr | Safe}}
			</span>
		</div>
	{{else if eq .Type 17}}
		<div class="event" id="{{.HashTag}}">
			{{svg "octicon-primitive-dot" 16}}
			<a class="ui avatar image" href="{{.Poster.HomeLink}}">
				<img src="{{.Poster.RelAvatarLink}}">
			</a>
			<span class="text grey"><a href="{{.Poster.HomeLink}}">{{.Poster.GetDisplayName}}</a>
			{{$.i18n.Tr "repo.issues.due_date_modified" (.Content | ParseDeadline) $createdStr | Safe}}
			</span>
		</div>
	{{else if eq .Type 18}}
		<div class="event" id="{{.HashTag}}">
			{{svg "octicon-primitive-dot" 16}}
			<a class="ui avatar image" href="{{.Poster.HomeLink}}">
				<img src="{{.Poster.RelAvatarLink}}">
			</a>
			<span class="text grey"><a href="{{.Poster.HomeLink}}">{{.Poster.GetDisplayName}}</a>
			{{$.i18n.Tr "repo.issues.due_date_remove" .Content $createdStr | Safe}}
			</span>
		</div>
	{{else if eq .Type 19}}
		<div class="event" id="{{.HashTag}}">
			{{svg "octicon-primitive-dot" 16}}
			<a class="ui avatar image" href="{{.Poster.HomeLink}}">
				<img src="{{.Poster.RelAvatarLink}}">
			</a>
			<span class="text grey">
				{{$.i18n.Tr "repo.issues.dependency.added_dependency" .Poster.HomeLink (.Poster.GetDisplayName|Escape) $createdStr | Safe}}
			</span>
			{{if .DependentIssue}}
				<div class="detail">
					{{svg "octicon-plus" 16}}
					<span class="text grey">
						<a href="{{.DependentIssue.HTMLURL}}">
							{{if eq .DependentIssue.RepoID .Issue.RepoID}}
								#{{.DependentIssue.Index}} {{.DependentIssue.Title}}
							{{else}}
								{{.DependentIssue.Repo.FullName}}#{{.DependentIssue.Index}} - {{.DependentIssue.Title}}
							{{end}}
						</a>
					</span>
				</div>
			{{end}}
		</div>
	{{else if eq .Type 20}}
		<div class="event" id="{{.HashTag}}">
			{{svg "octicon-primitive-dot" 16}}
			<a class="ui avatar image" href="{{.Poster.HomeLink}}">
				<img src="{{.Poster.RelAvatarLink}}">
			</a>
			<span class="text grey">
				{{$.i18n.Tr "repo.issues.dependency.removed_dependency" .Poster.HomeLink (.Poster.GetDisplayName|Escape) $createdStr | Safe}}
			</span>
			{{if .DependentIssue}}
				<div class="detail">
					<span class="text grey">{{svg "octicon-trashcan" 16}}</span>
					<span class="text grey">
						<a href="{{.DependentIssue.HTMLURL}}">
							{{if eq .DependentIssue.RepoID .Issue.RepoID}}
								#{{.DependentIssue.Index}} {{.DependentIssue.Title}}
							{{else}}
								{{.DependentIssue.Repo.FullName}}#{{.DependentIssue.Index}} - {{.DependentIssue.Title}}
							{{end}}
						</a>
					</span>
				</div>
			{{end}}
		</div>
	{{else if eq .Type 22}}
		<div class="event" id="{{.HashTag}}">
			<span class="issue-symbol">{{svg (printf "octicon-%s" .Review.Type.Icon) 16}}</span>
			{{if .OriginalAuthor }}
			{{else}}
				<a class="ui avatar image"{{if gt .Poster.ID 0}} href="{{.Poster.HomeLink}}"{{end}}>
					<img src="{{.Poster.RelAvatarLink}}">
				</a>
			{{end}}
			<span class="text grey">
				{{if .OriginalAuthor }}
					<span class="text black"><i class="fa {{MigrationIcon $.Repository.GetOriginalURLHostname}}" aria-hidden="true"></i> {{ .OriginalAuthor }}</span><span class="text grey"> {{if $.Repository.OriginalURL}}</span><span class="text migrate">({{$.i18n.Tr "repo.migrated_from" $.Repository.OriginalURL $.Repository.GetOriginalURLHostname | Safe }}){{end}}</span>
				{{else}}
					<a{{if gt .Poster.ID 0}} href="{{.Poster.HomeLink}}"{{end}}>{{.Poster.GetDisplayName}}</a>
				{{end}}

				{{if eq .Review.Type 1}}
					{{$.i18n.Tr "repo.issues.review.approve" $createdStr | Safe}}
				{{else if eq .Review.Type 2}}
					{{$.i18n.Tr "repo.issues.review.comment" $createdStr | Safe}}
				{{else if eq .Review.Type 3}}
					{{$.i18n.Tr "repo.issues.review.reject" $createdStr | Safe}}
				{{else}}
					{{$.i18n.Tr "repo.issues.review.comment" $createdStr | Safe}}
				{{end}}
			</span>
			{{if .Content}}
				<div class="detail">
<<<<<<< HEAD
					{{svg "octicon-quote" 16}}
					<span class="text grey">{{.Content}}</span>
=======
					<span class="octicon octicon-quote"></span>
					<span class="text grey has-emoji">{{.Content}}</span>
>>>>>>> 08c9160e
				</div>
			{{end}}
			{{ range $filename, $lines := .Review.CodeComments}}
				{{range $line, $comms := $lines}}
						<div class="ui segments">
							<div class="ui segment">
								{{$invalid := (index $comms 0).Invalidated}}
							{{if $invalid}}
								<button id="show-outdated-{{(index $comms 0).ID}}" data-comment="{{(index $comms 0).ID}}" class="ui compact right labeled button show-outdated">
									{{svg "octicon-fold" 16}}
									{{$.i18n.Tr "repo.issues.review.show_outdated"}}
								</button>
								<button id="hide-outdated-{{(index $comms 0).ID}}" data-comment="{{(index $comms 0).ID}}" class="hide ui compact right labeled button hide-outdated">
									{{svg "octicon-fold" 16}}
									{{$.i18n.Tr "repo.issues.review.hide_outdated"}}
								</button>
							{{end}}
								<a href="{{(index $comms 0).CodeCommentURL}}" class="file-comment">{{$filename}}</a>
							</div>
							{{$diff := (CommentMustAsDiff (index $comms 0))}}
							{{if $diff}}
								{{$file := (index $diff.Files 0)}}
								<div id="code-preview-{{(index $comms 0).ID}}" class="ui table segment{{if $invalid}} hide{{end}}">
									<div class="diff-file-box diff-box file-content {{TabSizeClass $.Editorconfig $file.Name}}">
										<div class="file-body file-code code-view code-diff code-diff-unified">
											<table>
												<tbody>
													{{template "repo/diff/section_unified" dict "file" $file "root" $}}
												</tbody>
											</table>
										</div>
									</div>
								</div>
							{{end}}
							<div id="code-comments-{{(index $comms 0).ID}}" class="ui segment{{if $invalid}} hide{{end}}">
								<div class="ui comments">
									{{range $comms}}
										{{ $createdSubStr:= TimeSinceUnix .CreatedUnix $.Lang }}
										<div class="comment" id="{{.HashTag}}">
											<a class="avatar">
												<img src="{{.Poster.RelAvatarLink}}">
											</a>
											<div class="content">
												<div class="code-comment-content">
													<a class="author" {{if gt .Poster.ID 0}}href="{{.Poster.HomeLink}}"{{end}}>{{.Poster.GetDisplayName}}</a>
													<div class="metadata">
														<span class="date">{{$.i18n.Tr "repo.issues.commented_at" .HashTag $createdSubStr | Safe}}</span>
													</div>
													<div class="text">
														<div class="render-content markdown has-emoji">
														{{if .RenderedContent}}
															{{.RenderedContent|Str2html}}
														{{else}}
															<span class="no-content">{{$.i18n.Tr "repo.issues.no_content"}}</span>
														{{end}}
														</div>
														<div class="raw-content hide">{{.Content}}</div>
													</div>
												</div>
											</div>
										</div>
									{{end}}
								</div>
								{{template "repo/diff/comment_form_datahandler" dict "hidden" true "reply" (index $comms 0).ReviewID "root" $ "comment" (index $comms 0)}}
							</div>
						</div>
				{{end}}
			{{end}}
		</div>
	{{else if eq .Type 23}}
		<div class="event" id="{{.HashTag}}">
			<span class="issue-symbol">{{svg "octicon-lock" 16}}</span>
			<a class="ui avatar image" href="{{.Poster.HomeLink}}">
				<img src="{{.Poster.RelAvatarLink}}">
			</a>

			{{ if .Content }}
				<span class="text grey"><a href="{{.Poster.HomeLink}}">{{.Poster.GetDisplayName}}</a>
				{{$.i18n.Tr "repo.issues.lock_with_reason" .Content $createdStr | Safe}}
				</span>
			{{ else }}
				<span class="text grey"><a href="{{.Poster.HomeLink}}">{{.Poster.GetDisplayName}}</a>
				{{$.i18n.Tr "repo.issues.lock_no_reason" $createdStr | Safe}}
				</span>
			{{ end }}
		</div>
	{{else if eq .Type 24}}
		<div class="event" id="{{.HashTag}}">
			<span class="issue-symbol">{{svg "octicon-key" 16}}</span>
			<a class="ui avatar image" href="{{.Poster.HomeLink}}">
				<img src="{{.Poster.RelAvatarLink}}">
			</a>

				<span class="text grey"><a href="{{.Poster.HomeLink}}">{{.Poster.GetDisplayName}}</a>
					{{$.i18n.Tr "repo.issues.unlock_comment" $createdStr | Safe}}
				</span>
		</div>
	{{else if eq .Type 25}}
		<div class="event">
			{{svg "octicon-primitive-dot" 16}}
			<a class="ui avatar image" href="{{.Poster.HomeLink}}">
				<img src="{{.Poster.RelAvatarLink}}">
			</a>
			<span class="text grey"><a href="{{.Poster.HomeLink}}">{{.Poster.Name}}</a>
			{{$.i18n.Tr "repo.pulls.change_target_branch_at" (.OldRef|Escape) (.NewRef|Escape) $createdStr | Safe}}
			</span>
		</div>
	{{else if eq .Type 26}}
		<div class="event" id="{{.HashTag}}">
			{{svg "octicon-primitive-dot" 16}}
			<a class="ui avatar image" href="{{.Poster.HomeLink}}">
				<img src="{{.Poster.RelAvatarLink}}">
			</a>
			<span class="text grey"><a href="{{.Poster.HomeLink}}">{{.Poster.GetDisplayName}}</a> {{$.i18n.Tr "repo.issues.del_time_history"  $createdStr | Safe}}</span>
			<div class="detail">
				{{svg "octicon-clock" 16}}
				<span class="text grey">{{.Content}}</span>
			</div>
		</div>
	{{end}}
{{end}}<|MERGE_RESOLUTION|>--- conflicted
+++ resolved
@@ -344,13 +344,8 @@
 			</span>
 			{{if .Content}}
 				<div class="detail">
-<<<<<<< HEAD
 					{{svg "octicon-quote" 16}}
-					<span class="text grey">{{.Content}}</span>
-=======
-					<span class="octicon octicon-quote"></span>
 					<span class="text grey has-emoji">{{.Content}}</span>
->>>>>>> 08c9160e
 				</div>
 			{{end}}
 			{{ range $filename, $lines := .Review.CodeComments}}
