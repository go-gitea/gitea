{{template "base/alert"}}
{{range .Issue.Comments}}
	{{if call $.ShouldShowCommentType .Type}}
		{{$createdStr:= TimeSinceUnix .CreatedUnix ctx.Locale}}

		<!-- 0 = COMMENT, 1 = REOPEN, 2 = CLOSE, 3 = ISSUE_REF, 4 = COMMIT_REF,
		5 = COMMENT_REF, 6 = PULL_REF, 7 = COMMENT_LABEL, 8 = MILESTONE_CHANGE,
		9 = ASSIGNEES_CHANGE, 10 = TITLE_CHANGE, 11 = DELETE_BRANCH, 12 = START_TRACKING,
		13 = STOP_TRACKING, 14 = ADD_TIME_MANUAL, 16 = ADDED_DEADLINE, 17 = MODIFIED_DEADLINE,
		18 = REMOVED_DEADLINE, 19 = ADD_DEPENDENCY, 20 = REMOVE_DEPENDENCY, 21 = CODE,
		22 = REVIEW, 23 = ISSUE_LOCKED, 24 = ISSUE_UNLOCKED, 25 = TARGET_BRANCH_CHANGED,
		26 = DELETE_TIME_MANUAL, 27 = REVIEW_REQUEST, 28 = MERGE_PULL_REQUEST,
		29 = PULL_PUSH_EVENT, 30 = PROJECT_CHANGED, 31 = PROJECT_BOARD_CHANGED
		32 = DISMISSED_REVIEW, 33 = COMMENT_TYPE_CHANGE_ISSUE_REF, 34 = PR_SCHEDULE_TO_AUTO_MERGE,
		35 = CANCEL_SCHEDULED_AUTO_MERGE_PR, 36 = PIN_ISSUE, 37 = UNPIN_ISSUE -->
		{{if eq .Type 0}}
			<div class="timeline-item comment" id="{{.HashTag}}">
			{{if .OriginalAuthor}}
				<span class="timeline-avatar">
					{{ctx.AvatarUtils.Avatar nil 40}}
				</span>
			{{else}}
				<a class="timeline-avatar"{{if gt .Poster.ID 0}} href="{{.Poster.HomeLink}}"{{end}}>
					{{ctx.AvatarUtils.Avatar .Poster 40}}
				</a>
			{{end}}
				<div class="content comment-container">
					<div class="ui top attached header comment-header gt-df gt-ac gt-sb" role="heading" aria-level="3">
						<div class="comment-header-left gt-df gt-ac">
							{{if .OriginalAuthor}}
								<span class="text black gt-font-semibold gt-mr-2">
									{{svg (MigrationIcon $.Repository.GetOriginalURLHostname)}}
									{{.OriginalAuthor}}
								</span>
								<span class="text grey muted-links">
									{{ctx.Locale.Tr "repo.issues.commented_at" .HashTag $createdStr}} {{if $.Repository.OriginalURL}}
								</span>
								<span class="text migrate">
									({{ctx.Locale.Tr "repo.migrated_from" $.Repository.OriginalURL $.Repository.GetOriginalURLHostname}}){{end}}
								</span>
							{{else}}
								{{if gt .Poster.ID 0}}
									<a class="inline-timeline-avatar" href="{{.Poster.HomeLink}}">
										{{ctx.AvatarUtils.Avatar .Poster 24}}
									</a>
								{{end}}
								<span class="text grey muted-links">
									{{template "shared/user/authorlink" .Poster}}
									{{ctx.Locale.Tr "repo.issues.commented_at" .HashTag $createdStr}}
								</span>
							{{end}}
						</div>
						<div class="comment-header-right actions gt-df gt-ac">
							{{template "repo/issue/view_content/show_role" dict "ShowRole" .ShowRole}}
							{{if not $.Repository.IsArchived}}
								{{template "repo/issue/view_content/add_reaction" dict "ctxData" $ "ActionURL" (printf "%s/comments/%d/reactions" $.RepoLink .ID)}}
							{{end}}
							{{template "repo/issue/view_content/context_menu" dict "ctxData" $ "item" . "delete" true "issue" true "diff" false "IsCommentPoster" (and $.IsSigned (eq $.SignedUserID .PosterID))}}
						</div>
					</div>
					<div class="ui attached segment comment-body" role="article">
						<div class="render-content markup" {{if or $.Permission.IsAdmin $.HasIssuesOrPullsWritePermission (and $.IsSigned (eq $.SignedUserID .PosterID))}}data-can-edit="true"{{end}}>
							{{if .RenderedContent}}
								{{.RenderedContent}}
							{{else}}
								<span class="no-content">{{ctx.Locale.Tr "repo.issues.no_content"}}</span>
							{{end}}
						</div>
						<div id="issuecomment-{{.ID}}-raw" class="raw-content gt-hidden">{{.Content}}</div>
						<div class="edit-content-zone gt-hidden" data-update-url="{{$.RepoLink}}/comments/{{.ID}}" data-context="{{$.RepoLink}}" data-attachment-url="{{$.RepoLink}}/comments/{{.ID}}/attachments"></div>
						{{if .Attachments}}
							{{template "repo/issue/view_content/attachments" dict "Attachments" .Attachments "RenderedContent" .RenderedContent}}
						{{end}}
					</div>
					{{$reactions := .Reactions.GroupByType}}
					{{if $reactions}}
						{{template "repo/issue/view_content/reactions" dict "ctxData" $ "ActionURL" (printf "%s/comments/%d/reactions" $.RepoLink .ID) "Reactions" $reactions}}
					{{end}}
				</div>
			</div>
		{{else if eq .Type 1}}
			<div class="timeline-item event" id="{{.HashTag}}">
				<span class="badge tw-bg-green tw-text-white">{{svg "octicon-dot-fill"}}</span>
				{{if not .OriginalAuthor}}
					{{template "shared/user/avatarlink" dict "user" .Poster}}
				{{end}}
				<span class="text grey muted-links">
					{{template "repo/issue/view_content/comments_authorlink" dict "ctxData" $ "comment" .}}
					{{if .Issue.IsPull}}
						{{ctx.Locale.Tr "repo.pulls.reopened_at" .EventTag $createdStr}}
					{{else}}
						{{ctx.Locale.Tr "repo.issues.reopened_at" .EventTag $createdStr}}
					{{end}}
				</span>
			</div>
		{{else if eq .Type 2}}
			<div class="timeline-item event" id="{{.HashTag}}">
				<span class="badge tw-bg-red tw-text-white">{{svg "octicon-circle-slash"}}</span>
				{{if not .OriginalAuthor}}
					{{template "shared/user/avatarlink" dict "user" .Poster}}
				{{end}}
				<span class="text grey muted-links">
					{{template "repo/issue/view_content/comments_authorlink" dict "ctxData" $ "comment" .}}
					{{if .Issue.IsPull}}
						{{ctx.Locale.Tr "repo.pulls.closed_at" .EventTag $createdStr}}
					{{else}}
						{{ctx.Locale.Tr "repo.issues.closed_at" .EventTag $createdStr}}
					{{end}}
				</span>
			</div>
		{{else if eq .Type 28}}
			<div class="timeline-item event" id="{{.HashTag}}">
				<span class="badge tw-bg-purple tw-text-white">{{svg "octicon-git-merge"}}</span>
				{{if not .OriginalAuthor}}
					{{template "shared/user/avatarlink" dict "user" .Poster}}
				{{end}}
				<span class="text grey muted-links">
					{{template "repo/issue/view_content/comments_authorlink" dict "ctxData" $ "comment" .}}
					{{$link := printf "%s/commit/%s" $.Repository.Link ($.Issue.PullRequest.MergedCommitID|PathEscape)}}
					{{if eq $.Issue.PullRequest.Status 3}}
						{{ctx.Locale.Tr "repo.issues.comment_manually_pull_merged_at" (HTMLFormat `<a class="ui sha" href="%[1]s"><b>%[2]s</b></a>` $link (ShortSha $.Issue.PullRequest.MergedCommitID)) (HTMLFormat "<b>%[1]s</b>" $.BaseTarget) $createdStr}}
					{{else}}
						{{ctx.Locale.Tr "repo.issues.comment_pull_merged_at" (HTMLFormat `<a class="ui sha" href="%[1]s"><b>%[2]s</b></a>` $link (ShortSha $.Issue.PullRequest.MergedCommitID)) (HTMLFormat "<b>%[1]s</b>" $.BaseTarget) $createdStr}}
					{{end}}
				</span>
			</div>
		{{else if eq .Type 3 5 6}}
			{{$refFrom:= ""}}
			{{if ne .RefRepoID .Issue.RepoID}}
				{{$refFrom = ctx.Locale.Tr "repo.issues.ref_from" .RefRepo.FullName}}
			{{end}}
			{{$refTr := "repo.issues.ref_issue_from"}}
			{{if .Issue.IsPull}}
				{{$refTr = "repo.issues.ref_pull_from"}}
			{{else if eq .RefAction 1}}
				{{$refTr = "repo.issues.ref_closing_from"}}
			{{else if eq .RefAction 2}}
				{{$refTr = "repo.issues.ref_reopening_from"}}
			{{end}}
			{{$createdStr:= TimeSinceUnix .CreatedUnix ctx.Locale}}
			<div class="timeline-item event" id="{{.HashTag}}">
				<span class="badge">{{svg "octicon-bookmark"}}</span>
				{{template "shared/user/avatarlink" dict "user" .Poster}}
				{{if eq .RefAction 3}}<del>{{end}}
				<span class="text grey muted-links">
					{{template "shared/user/authorlink" .Poster}}
					{{ctx.Locale.Tr $refTr .EventTag $createdStr (.RefCommentLink ctx) $refFrom}}
				</span>
				{{if eq .RefAction 3}}</del>{{end}}

				<div class="detail">
					<span class="text grey muted-links"><a href="{{.RefIssueLink ctx}}"><b>{{.RefIssueTitle ctx}}</b> {{.RefIssueIdent ctx}}</a></span>
				</div>
			</div>
		{{else if eq .Type 4}}
			<div class="timeline-item event" id="{{.HashTag}}">
				<span class="badge">{{svg "octicon-bookmark"}}</span>
				{{template "shared/user/avatarlink" dict "user" .Poster}}
				<span class="text grey muted-links">
					{{template "shared/user/authorlink" .Poster}}
					{{ctx.Locale.Tr "repo.issues.commit_ref_at" .EventTag $createdStr}}
				</span>
				<div class="detail">
					{{svg "octicon-git-commit"}}
<<<<<<< HEAD
					<span class="text grey muted-links gt-df">{{.Content | Str2html}}</span>
=======
					<span class="text grey muted-links">{{.Content | SanitizeHTML}}</span>
>>>>>>> 3c6fc25a
				</div>
			</div>
		{{else if eq .Type 7}}
			{{if or .AddedLabels .RemovedLabels}}
				<div class="timeline-item event" id="{{.HashTag}}">
					<span class="badge">{{svg "octicon-tag"}}</span>
					{{template "shared/user/avatarlink" dict "user" .Poster}}
					<span class="text grey muted-links">
						{{template "shared/user/authorlink" .Poster}}
						{{if and .AddedLabels (not .RemovedLabels)}}
							{{ctx.Locale.TrN (len .AddedLabels) "repo.issues.add_label" "repo.issues.add_labels" (RenderLabels $.Context .AddedLabels $.RepoLink) $createdStr}}
						{{else if and (not .AddedLabels) .RemovedLabels}}
							{{ctx.Locale.TrN (len .RemovedLabels) "repo.issues.remove_label" "repo.issues.remove_labels" (RenderLabels $.Context .RemovedLabels $.RepoLink) $createdStr}}
						{{else}}
							{{ctx.Locale.Tr "repo.issues.add_remove_labels" (RenderLabels $.Context .AddedLabels $.RepoLink) (RenderLabels $.Context .RemovedLabels $.RepoLink) $createdStr}}
						{{end}}
					</span>
				</div>
			{{end}}
		{{else if eq .Type 8}}
			<div class="timeline-item event" id="{{.HashTag}}">
				<span class="badge">{{svg "octicon-milestone"}}</span>
				{{template "shared/user/avatarlink" dict "user" .Poster}}
				<span class="text grey muted-links">
					{{template "shared/user/authorlink" .Poster}}
					{{if gt .OldMilestoneID 0}}{{if gt .MilestoneID 0}}{{ctx.Locale.Tr "repo.issues.change_milestone_at" .OldMilestone.Name .Milestone.Name $createdStr}}{{else}}{{ctx.Locale.Tr "repo.issues.remove_milestone_at" .OldMilestone.Name $createdStr}}{{end}}{{else if gt .MilestoneID 0}}{{ctx.Locale.Tr "repo.issues.add_milestone_at" .Milestone.Name $createdStr}}{{end}}
				</span>
			</div>
		{{else if and (eq .Type 9) (gt .AssigneeID 0)}}
			<div class="timeline-item event" id="{{.HashTag}}">
				<span class="badge">{{svg "octicon-person"}}</span>
				{{if .RemovedAssignee}}
					{{template "shared/user/avatarlink" dict "user" .Assignee}}
					<span class="text grey muted-links">
						{{template "shared/user/authorlink" .Assignee}}
						{{if eq .Poster.ID .Assignee.ID}}
							{{ctx.Locale.Tr "repo.issues.remove_self_assignment" $createdStr}}
						{{else}}
							{{ctx.Locale.Tr "repo.issues.remove_assignee_at" .Poster.GetDisplayName $createdStr}}
						{{end}}
					</span>
				{{else}}
					{{template "shared/user/avatarlink" dict "user" .Assignee}}
					<span class="text grey muted-links">
						{{template "shared/user/authorlink" .Assignee}}
						{{if eq .Poster.ID .AssigneeID}}
							{{ctx.Locale.Tr "repo.issues.self_assign_at" $createdStr}}
						{{else}}
							{{ctx.Locale.Tr "repo.issues.add_assignee_at" .Poster.GetDisplayName $createdStr}}
						{{end}}
					</span>
				{{end}}
			</div>
		{{else if eq .Type 10}}
			<div class="timeline-item event" id="{{.HashTag}}">
				<span class="badge">{{svg "octicon-pencil"}}</span>
				{{template "shared/user/avatarlink" dict "user" .Poster}}
				<span class="text grey muted-links">
					{{template "shared/user/authorlink" .Poster}}
					{{ctx.Locale.Tr "repo.issues.change_title_at" (.OldTitle|RenderEmoji $.Context) (.NewTitle|RenderEmoji $.Context) $createdStr}}
				</span>
			</div>
		{{else if eq .Type 11}}
			<div class="timeline-item event" id="{{.HashTag}}">
				<span class="badge">{{svg "octicon-git-branch"}}</span>
				{{template "shared/user/avatarlink" dict "user" .Poster}}
				<span class="text grey muted-links">
					{{template "shared/user/authorlink" .Poster}}
					{{ctx.Locale.Tr "repo.issues.delete_branch_at" .OldRef $createdStr}}
				</span>
			</div>
		{{else if eq .Type 12}}
			<div class="timeline-item event" id="{{.HashTag}}">
				<span class="badge">{{svg "octicon-clock"}}</span>
				{{template "shared/user/avatarlink" dict "user" .Poster}}
				<span class="text grey muted-links">
					{{template "shared/user/authorlink" .Poster}}
					{{ctx.Locale.Tr "repo.issues.start_tracking_history" $createdStr}}
				</span>
			</div>
		{{else if eq .Type 13}}
			<div class="timeline-item event" id="{{.HashTag}}">
				<span class="badge">{{svg "octicon-clock"}}</span>
				{{template "shared/user/avatarlink" dict "user" .Poster}}
				<span class="text grey muted-links">
					{{template "shared/user/authorlink" .Poster}}
					{{ctx.Locale.Tr "repo.issues.stop_tracking_history" $createdStr}}
				</span>
				{{template "repo/issue/view_content/comments_delete_time" dict "ctxData" $ "comment" .}}
				<div class="detail">
					{{svg "octicon-clock"}}
					{{if .RenderedContent}}
						{{/* compatibility with time comments made before v1.21 */}}
						<span class="text grey muted-links">{{.RenderedContent}}</span>
					{{else}}
						<span class="text grey muted-links">{{.Content|Sec2Time}}</span>
					{{end}}
				</div>
			</div>
		{{else if eq .Type 14}}
			<div class="timeline-item event" id="{{.HashTag}}">
				<span class="badge">{{svg "octicon-clock"}}</span>
				{{template "shared/user/avatarlink" dict "user" .Poster}}
				<span class="text grey muted-links">
					{{template "shared/user/authorlink" .Poster}}
					{{ctx.Locale.Tr "repo.issues.add_time_history" $createdStr}}
				</span>
				{{template "repo/issue/view_content/comments_delete_time" dict "ctxData" $ "comment" .}}
				<div class="detail">
					{{svg "octicon-clock"}}
					{{if .RenderedContent}}
						{{/* compatibility with time comments made before v1.21 */}}
						<span class="text grey muted-links">{{.RenderedContent}}</span>
					{{else}}
						<span class="text grey muted-links">{{.Content|Sec2Time}}</span>
					{{end}}
				</div>
			</div>
		{{else if eq .Type 15}}
			<div class="timeline-item event" id="{{.HashTag}}">
				<span class="badge">{{svg "octicon-clock"}}</span>
				{{template "shared/user/avatarlink" dict "user" .Poster}}
				<span class="text grey muted-links">
					{{template "shared/user/authorlink" .Poster}}
					{{ctx.Locale.Tr "repo.issues.cancel_tracking_history" $createdStr}}
				</span>
			</div>
		{{else if eq .Type 16}}
			<div class="timeline-item event" id="{{.HashTag}}">
				<span class="badge">{{svg "octicon-clock"}}</span>
				{{template "shared/user/avatarlink" dict "user" .Poster}}
				<span class="text grey muted-links">
					{{template "shared/user/authorlink" .Poster}}
					{{ctx.Locale.Tr "repo.issues.due_date_added" (DateTime "long" .Content) $createdStr}}
				</span>
			</div>
		{{else if eq .Type 17}}
			<div class="timeline-item event" id="{{.HashTag}}">
				<span class="badge">{{svg "octicon-clock"}}</span>
				{{template "shared/user/avatarlink" dict "user" .Poster}}
				<span class="text grey muted-links">
					{{template "shared/user/authorlink" .Poster}}
					{{$parsedDeadline := StringUtils.Split .Content "|"}}
					{{if eq (len $parsedDeadline) 2}}
						{{$from := DateTime "long" (index $parsedDeadline 1)}}
						{{$to := DateTime "long" (index $parsedDeadline 0)}}
						{{ctx.Locale.Tr "repo.issues.due_date_modified" $to $from $createdStr}}
					{{end}}
				</span>
			</div>
		{{else if eq .Type 18}}
			<div class="timeline-item event" id="{{.HashTag}}">
				<span class="badge">{{svg "octicon-clock"}}</span>
				{{template "shared/user/avatarlink" dict "user" .Poster}}
				<span class="text grey muted-links">
					{{template "shared/user/authorlink" .Poster}}
					{{ctx.Locale.Tr "repo.issues.due_date_remove" (DateTime "long" .Content) $createdStr}}
				</span>
			</div>
		{{else if eq .Type 19}}
			<div class="timeline-item event" id="{{.HashTag}}">
				<span class="badge">{{svg "octicon-package-dependents"}}</span>
				{{template "shared/user/avatarlink" dict "user" .Poster}}
				<span class="text grey muted-links">
					{{template "shared/user/authorlink" .Poster}}
					{{ctx.Locale.Tr "repo.issues.dependency.added_dependency" $createdStr}}
				</span>
				{{if .DependentIssue}}
					<div class="detail">
						{{svg "octicon-plus"}}
						<span class="text grey muted-links gt-df">
							<a href="{{.DependentIssue.Link}}">
								{{if eq .DependentIssue.RepoID .Issue.RepoID}}
									#{{.DependentIssue.Index}} {{.DependentIssue.Title}}
								{{else}}
									{{.DependentIssue.Repo.FullName}}#{{.DependentIssue.Index}} - {{.DependentIssue.Title}}
								{{end}}
							</a>
						</span>
					</div>
				{{end}}
			</div>
		{{else if eq .Type 20}}
			<div class="timeline-item event" id="{{.HashTag}}">
				<span class="badge">{{svg "octicon-package-dependents"}}</span>
				{{template "shared/user/avatarlink" dict "user" .Poster}}
				<span class="text grey muted-links">
					{{template "shared/user/authorlink" .Poster}}
					{{ctx.Locale.Tr "repo.issues.dependency.removed_dependency" $createdStr}}
				</span>
				{{if .DependentIssue}}
					<div class="detail">
						<span class="text grey muted-links gt-df">{{svg "octicon-trash"}}</span>
						<span class="text grey muted-links gt-df">
							<a href="{{.DependentIssue.Link}}">
								{{if eq .DependentIssue.RepoID .Issue.RepoID}}
									#{{.DependentIssue.Index}} {{.DependentIssue.Title}}
								{{else}}
									{{.DependentIssue.Repo.FullName}}#{{.DependentIssue.Index}} - {{.DependentIssue.Title}}
								{{end}}
							</a>
						</span>
					</div>
				{{end}}
			</div>
		{{else if eq .Type 22}}
			<div class="timeline-item-group" id="{{.HashTag}}">
				<div class="timeline-item event">
					{{if not .OriginalAuthor}}
					{{/* Some timeline avatars need a offset to correctly align with their speech
							bubble. The condition depends on review type and for positive reviews whether
							there is a comment element or not */}}
					<a class="timeline-avatar{{if or (and (eq .Review.Type 1) (or .Content .Attachments)) (and (eq .Review.Type 2) (or .Content .Attachments)) (eq .Review.Type 3)}} timeline-avatar-offset{{end}}"{{if gt .Poster.ID 0}} href="{{.Poster.HomeLink}}"{{end}}>
						{{ctx.AvatarUtils.Avatar .Poster 40}}
					</a>
					{{end}}
					<span class="badge{{if eq .Review.Type 1}} tw-bg-green tw-text-white{{else if eq .Review.Type 3}} tw-bg-red tw-text-white{{end}}">{{svg (printf "octicon-%s" .Review.Type.Icon)}}</span>
					<span class="text grey muted-links">
						{{template "repo/issue/view_content/comments_authorlink" dict "ctxData" $ "comment" .}}
						{{if eq .Review.Type 1}}
							{{ctx.Locale.Tr "repo.issues.review.approve" $createdStr}}
						{{else if eq .Review.Type 2}}
							{{ctx.Locale.Tr "repo.issues.review.comment" $createdStr}}
						{{else if eq .Review.Type 3}}
							{{ctx.Locale.Tr "repo.issues.review.reject" $createdStr}}
						{{else}}
							{{ctx.Locale.Tr "repo.issues.review.comment" $createdStr}}
						{{end}}
						{{if .Review.Dismissed}}
							<div class="ui small label">{{ctx.Locale.Tr "repo.issues.review.dismissed_label"}}</div>
						{{end}}
					</span>
				</div>
				{{if or .Content .Attachments}}
				<div class="timeline-item comment">
					<div class="content comment-container">
						<div class="ui top attached header comment-header gt-df gt-ac gt-sb">
							<div class="comment-header-left gt-df gt-ac">
								{{if gt .Poster.ID 0}}
									<a class="inline-timeline-avatar" href="{{.Poster.HomeLink}}">
										{{ctx.AvatarUtils.Avatar .Poster 24}}
									</a>
								{{end}}
								<span class="text grey muted-links">
									{{if .OriginalAuthor}}
										<span class="text black gt-font-semibold">
											{{svg (MigrationIcon $.Repository.GetOriginalURLHostname)}}
											{{.OriginalAuthor}}
										</span>
										<span class="text grey muted-links"> {{if $.Repository.OriginalURL}}</span>
										<span class="text migrate">({{ctx.Locale.Tr "repo.migrated_from" $.Repository.OriginalURL $.Repository.GetOriginalURLHostname}}){{end}}</span>
									{{else}}
										{{template "shared/user/authorlink" .Poster}}
									{{end}}

									{{ctx.Locale.Tr "repo.issues.review.left_comment"}}
								</span>
							</div>
							<div class="comment-header-right actions gt-df gt-ac">
								{{template "repo/issue/view_content/show_role" dict "ShowRole" .ShowRole}}
								{{if not $.Repository.IsArchived}}
									{{template "repo/issue/view_content/add_reaction" dict "ctxData" $ "ActionURL" (printf "%s/comments/%d/reactions" $.RepoLink .ID)}}
									{{template "repo/issue/view_content/context_menu" dict "ctxData" $ "item" . "delete" false "issue" true "diff" false "IsCommentPoster" (and $.IsSigned (eq $.SignedUserID .PosterID))}}
								{{end}}
							</div>
						</div>
						<div class="ui attached segment comment-body">
							<div class="render-content markup" {{if or $.Permission.IsAdmin $.HasIssuesOrPullsWritePermission (and $.IsSigned (eq $.SignedUserID .PosterID))}}data-can-edit="true"{{end}}>
								{{if .RenderedContent}}
									{{.RenderedContent}}
								{{else}}
									<span class="no-content">{{ctx.Locale.Tr "repo.issues.no_content"}}</span>
								{{end}}
							</div>
							<div id="issuecomment-{{.ID}}-raw" class="raw-content gt-hidden">{{.Content}}</div>
							<div class="edit-content-zone gt-hidden" data-update-url="{{$.RepoLink}}/comments/{{.ID}}" data-context="{{$.RepoLink}}" data-attachment-url="{{$.RepoLink}}/comments/{{.ID}}/attachments"></div>
							{{if .Attachments}}
								{{template "repo/issue/view_content/attachments" dict "Attachments" .Attachments "RenderedContent" .RenderedContent}}
							{{end}}
						</div>
						{{$reactions := .Reactions.GroupByType}}
						{{if $reactions}}
							{{template "repo/issue/view_content/reactions" dict "ctxData" $ "ActionURL" (printf "%s/comments/%d/reactions" $.RepoLink .ID) "Reactions" $reactions}}
						{{end}}
					</div>
				</div>
				{{end}}

				{{if .Review.CodeComments}}
				<div class="timeline-item event">
					{{range $filename, $lines := .Review.CodeComments}}
						{{range $line, $comms := $lines}}
							{{template "repo/issue/view_content/conversation" dict "." $ "comments" $comms}}
						{{end}}
					{{end}}
				</div>
				{{end}}
			</div>
		{{else if eq .Type 23}}
			<div class="timeline-item event" id="{{.HashTag}}">
				<span class="badge">{{svg "octicon-lock"}}</span>
				{{template "shared/user/avatarlink" dict "user" .Poster}}
				{{if .Content}}
					<span class="text grey muted-links">
						{{template "shared/user/authorlink" .Poster}}
						{{ctx.Locale.Tr "repo.issues.lock_with_reason" .Content $createdStr}}
					</span>
				{{else}}
					<span class="text grey muted-links">
						{{template "shared/user/authorlink" .Poster}}
						{{ctx.Locale.Tr "repo.issues.lock_no_reason" $createdStr}}
					</span>
				{{end}}
			</div>
		{{else if eq .Type 24}}
			<div class="timeline-item event" id="{{.HashTag}}">
				<span class="badge">{{svg "octicon-key"}}</span>
				{{template "shared/user/avatarlink" dict "user" .Poster}}
				<span class="text grey muted-links">
					{{template "shared/user/authorlink" .Poster}}
					{{ctx.Locale.Tr "repo.issues.unlock_comment" $createdStr}}
				</span>
			</div>
		{{else if eq .Type 25}}
			<div class="timeline-item event">
				<span class="badge">{{svg "octicon-git-branch"}}</span>
				{{if not .OriginalAuthor}}
					{{template "shared/user/avatarlink" dict "user" .Poster}}
				{{end}}
				<span class="text grey muted-links">
					{{template "repo/issue/view_content/comments_authorlink" dict "ctxData" $ "comment" .}}
					{{ctx.Locale.Tr "repo.pulls.change_target_branch_at" .OldRef .NewRef $createdStr}}
				</span>
			</div>
		{{else if eq .Type 26}}
			<div class="timeline-item event" id="{{.HashTag}}">
				<span class="badge">{{svg "octicon-clock"}}</span>
				{{template "shared/user/avatarlink" dict "user" .Poster}}
				<span class="text grey muted-links">
					{{template "shared/user/authorlink" .Poster}}

					{{ctx.Locale.Tr "repo.issues.del_time_history" $createdStr}}
				</span>
				<div class="detail">
					{{svg "octicon-clock"}}
					{{if .RenderedContent}}
						{{/* compatibility with time comments made before v1.21 */}}
						<span class="text grey muted-links">{{.RenderedContent}}</span>
					{{else}}
						<span class="text grey muted-links">- {{.Content|Sec2Time}}</span>
					{{end}}
				</div>
			</div>
		{{else if eq .Type 27}}
			<div class="timeline-item event" id="{{.HashTag}}">
				<span class="badge">{{svg "octicon-eye"}}</span>
				{{template "shared/user/avatarlink" dict "user" .Poster}}
				<span class="text grey muted-links">
					{{template "shared/user/authorlink" .Poster}}
					{{if (gt .AssigneeID 0)}}
						{{if .RemovedAssignee}}
							{{if eq .PosterID .AssigneeID}}
								{{ctx.Locale.Tr "repo.issues.review.remove_review_request_self" $createdStr}}
							{{else}}
								{{ctx.Locale.Tr "repo.issues.review.remove_review_request" .Assignee.GetDisplayName $createdStr}}
							{{end}}
						{{else}}
							{{ctx.Locale.Tr "repo.issues.review.add_review_request" .Assignee.GetDisplayName $createdStr}}
						{{end}}
					{{else}}
						<!-- If the assigned team is deleted, just displaying "Ghost Team" in the comment -->
						{{$teamName := "Ghost Team"}}
						{{if .AssigneeTeam}}
							{{$teamName = .AssigneeTeam.Name}}
						{{end}}
						{{if .RemovedAssignee}}
							{{ctx.Locale.Tr "repo.issues.review.remove_review_request" $teamName $createdStr}}
						{{else}}
							{{ctx.Locale.Tr "repo.issues.review.add_review_request" $teamName $createdStr}}
						{{end}}
					{{end}}
				</span>
			</div>
		{{else if and (eq .Type 29) (or (gt .CommitsNum 0) .IsForcePush)}}
			<!-- If PR is closed, the comments whose type is CommentTypePullRequestPush(29) after latestCloseCommentID won't be rendered. //-->
			{{if and .Issue.IsClosed (gt .ID $.LatestCloseCommentID)}}
				{{continue}}
			{{end}}
			<div class="timeline-item event" id="{{.HashTag}}">
				<span class="badge">{{svg "octicon-repo-push"}}</span>
				<span class="text grey muted-links">
					{{template "shared/user/authorlink" .Poster}}
					{{if .IsForcePush}}
						{{ctx.Locale.Tr "repo.issues.force_push_codes" $.Issue.PullRequest.HeadBranch (ShortSha .OldCommit) ($.Issue.Repo.CommitLink .OldCommit) (ShortSha .NewCommit) ($.Issue.Repo.CommitLink .NewCommit) $createdStr}}
					{{else}}
						{{ctx.Locale.TrN (len .Commits) "repo.issues.push_commit_1" "repo.issues.push_commits_n" (len .Commits) $createdStr}}
					{{end}}
				</span>
				{{if and .IsForcePush $.Issue.PullRequest.BaseRepo.Name}}
				<span class="tw-float-right comparebox">
					<a href="{{$.Issue.PullRequest.BaseRepo.Link}}/compare/{{PathEscape .OldCommit}}..{{PathEscape .NewCommit}}" rel="nofollow" class="ui compare label">{{ctx.Locale.Tr "repo.issues.force_push_compare"}}</a>
				</span>
				{{end}}
			</div>
			{{if not .IsForcePush}}
				{{template "repo/commits_list_small" dict "comment" . "root" $}}
			{{end}}
		{{else if eq .Type 30}}
			{{if not $.UnitProjectsGlobalDisabled}}
			<div class="timeline-item event" id="{{.HashTag}}">
				<span class="badge">{{svg "octicon-project"}}</span>
				{{template "shared/user/avatarlink" dict "user" .Poster}}
				<span class="text grey muted-links">
					{{template "shared/user/authorlink" .Poster}}
					{{$oldProjectDisplayHtml := "Unknown Project"}}
					{{if .OldProject}}
						{{$trKey := printf "projects.type-%d.display_name" .OldProject.Type}}
						{{$oldProjectDisplayHtml = HTMLFormat `<span data-tooltip-content="%s">%s</span>` (ctx.Locale.Tr $trKey) .OldProject.Title}}
					{{end}}
					{{$newProjectDisplayHtml := "Unknown Project"}}
					{{if .Project}}
						{{$trKey := printf "projects.type-%d.display_name" .Project.Type}}
						{{$newProjectDisplayHtml = HTMLFormat `<span data-tooltip-content="%s">%s</span>` (ctx.Locale.Tr $trKey) .Project.Title}}
					{{end}}
					{{if and (gt .OldProjectID 0) (gt .ProjectID 0)}}
						{{ctx.Locale.Tr "repo.issues.change_project_at" $oldProjectDisplayHtml $newProjectDisplayHtml $createdStr}}
					{{else if gt .OldProjectID 0}}
						{{ctx.Locale.Tr "repo.issues.remove_project_at" $oldProjectDisplayHtml $createdStr}}
					{{else if gt .ProjectID 0}}
						{{ctx.Locale.Tr "repo.issues.add_project_at" $newProjectDisplayHtml $createdStr}}
					{{end}}
				</span>
			</div>
			{{end}}
		{{else if eq .Type 32}}
			<div class="timeline-item-group">
				<div class="timeline-item event" id="{{.HashTag}}">
					<a class="timeline-avatar"{{if gt .Poster.ID 0}} href="{{.Poster.HomeLink}}"{{end}}>
						<img src="{{.Poster.AvatarLink $.Context}}" width="40" height="40">
					</a>
					<span class="badge grey">{{svg "octicon-x" 16}}</span>
					<span class="text grey muted-links">
						{{template "shared/user/authorlink" .Poster}}
						{{$reviewerName := ""}}
						{{if eq .Review.OriginalAuthor ""}}
							{{$reviewerName = .Review.Reviewer.Name}}
						{{else}}
							{{$reviewerName = .Review.OriginalAuthor}}
						{{end}}
						{{ctx.Locale.Tr "repo.issues.review.dismissed" $reviewerName $createdStr}}
					</span>
				</div>
				{{if .Content}}
					<div class="timeline-item comment">
						<div class="content">
							<div class="ui top attached header comment-header-left gt-df gt-ac arrow-top">
								{{if gt .Poster.ID 0}}
									<a class="inline-timeline-avatar" href="{{.Poster.HomeLink}}">
										{{ctx.AvatarUtils.Avatar .Poster 24}}
									</a>
								{{end}}
								<span class="text grey muted-links">
									{{ctx.Locale.Tr "action.review_dismissed_reason"}}
								</span>
							</div>
							<div class="ui attached segment">
								<div class="render-content markup">
									{{if .RenderedContent}}
										{{.RenderedContent}}
									{{else}}
										<span class="no-content">{{ctx.Locale.Tr "repo.issues.no_content"}}</span>
									{{end}}
								</div>
							</div>
						</div>
					</div>
				{{end}}
			</div>
		{{else if eq .Type 33}}
			<div class="timeline-item event" id="{{.HashTag}}">
				<span class="badge">{{svg "octicon-git-branch"}}</span>
				{{template "shared/user/avatarlink" dict "user" .Poster}}
				<span class="text grey muted-links">
					{{template "shared/user/authorlink" .Poster}}
					{{if and .OldRef .NewRef}}
						{{ctx.Locale.Tr "repo.issues.change_ref_at" .OldRef .NewRef $createdStr}}
					{{else if .OldRef}}
						{{ctx.Locale.Tr "repo.issues.remove_ref_at" .OldRef $createdStr}}
					{{else}}
						{{ctx.Locale.Tr "repo.issues.add_ref_at" .NewRef $createdStr}}
					{{end}}
				</span>
			</div>
		{{else if or (eq .Type 34) (eq .Type 35)}}
			<div class="timeline-item event" id="{{.HashTag}}">
				<span class="badge">{{svg "octicon-git-merge" 16}}</span>
				<span class="text grey muted-links">
					{{template "repo/issue/view_content/comments_authorlink" dict "ctxData" $ "comment" .}}
					{{if eq .Type 34}}{{ctx.Locale.Tr "repo.pulls.auto_merge_newly_scheduled_comment" $createdStr}}
					{{else}}{{ctx.Locale.Tr "repo.pulls.auto_merge_canceled_schedule_comment" $createdStr}}{{end}}
				</span>
			</div>
		{{else if or (eq .Type 36) (eq .Type 37)}}
			<div class="timeline-item event" id="{{.HashTag}}">
				<span class="badge">{{svg "octicon-pin" 16}}</span>
				{{template "shared/user/avatarlink" dict "user" .Poster}}
				<span class="text grey muted-links">
					{{template "shared/user/authorlink" .Poster}}
					{{if eq .Type 36}}{{ctx.Locale.Tr "repo.issues.pin_comment" $createdStr}}
					{{else}}{{ctx.Locale.Tr "repo.issues.unpin_comment" $createdStr}}{{end}}
				</span>
			</div>
		{{end}}
	{{end}}
{{end}}<|MERGE_RESOLUTION|>--- conflicted
+++ resolved
@@ -162,11 +162,7 @@
 				</span>
 				<div class="detail">
 					{{svg "octicon-git-commit"}}
-<<<<<<< HEAD
-					<span class="text grey muted-links gt-df">{{.Content | Str2html}}</span>
-=======
-					<span class="text grey muted-links">{{.Content | SanitizeHTML}}</span>
->>>>>>> 3c6fc25a
+					<span class="text grey muted-links gt-df">{{.Content | SanitizeHTML}}</span>
 				</div>
 			</div>
 		{{else if eq .Type 7}}
