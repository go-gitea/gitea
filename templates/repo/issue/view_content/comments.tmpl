--- conflicted
+++ resolved
@@ -1,9 +1,6 @@
 {{template "base/alert"}}
 {{range .Issue.Comments}}
 	{{if call $.ShouldShowCommentType .Type}}
-<<<<<<< HEAD
-		{{if and (eq .Type 29) (or (gt .CommitsNum 0) .IsForcePush)}}
-=======
 		{{$createdStr:= TimeSinceUnix .CreatedUnix ctx.Locale}}
 
 		<!-- 0 = COMMENT, 1 = REOPEN, 2 = CLOSE, 3 = ISSUE_REF, 4 = COMMIT_REF,
@@ -553,13 +550,134 @@
 				</span>
 			</div>
 		{{else if and (eq .Type 29) (or (gt .CommitsNum 0) .IsForcePush)}}
->>>>>>> 4fe37124
 			<!-- If PR is closed, the comments whose type is CommentTypePullRequestPush(29) after latestCloseCommentID won't be rendered. //-->
 			{{if and .Issue.IsClosed (gt .ID $.LatestCloseCommentID)}}
 				{{continue}}
 			{{end}}
+			<div class="timeline-item event" id="{{.HashTag}}">
+				<span class="badge">{{svg "octicon-repo-push"}}</span>
+				<span class="text grey muted-links">
+					{{template "shared/user/authorlink" .Poster}}
+					{{if .IsForcePush}}
+						{{ctx.Locale.Tr "repo.issues.force_push_codes" ($.Issue.PullRequest.HeadBranch|Escape) (ShortSha .OldCommit) (($.Issue.Repo.CommitLink .OldCommit)|Escape) (ShortSha .NewCommit) (($.Issue.Repo.CommitLink .NewCommit)|Escape) $createdStr | Safe}}
+					{{else}}
+						{{ctx.Locale.TrN (len .Commits) "repo.issues.push_commit_1" "repo.issues.push_commits_n" (len .Commits) $createdStr | Safe}}
+					{{end}}
+				</span>
+				{{if and .IsForcePush $.Issue.PullRequest.BaseRepo.Name}}
+				<span class="gt-float-right comparebox">
+					<a href="{{$.Issue.PullRequest.BaseRepo.Link}}/compare/{{PathEscape .OldCommit}}..{{PathEscape .NewCommit}}" rel="nofollow" class="ui compare label">{{ctx.Locale.Tr "repo.issues.force_push_compare"}}</a>
+				</span>
+				{{end}}
+			</div>
+			{{if not .IsForcePush}}
+				{{template "repo/commits_list_small" dict "comment" . "root" $}}
+			{{end}}
+		{{else if eq .Type 30}}
+			{{if not $.UnitProjectsGlobalDisabled}}
+			<div class="timeline-item event" id="{{.HashTag}}">
+				<span class="badge">{{svg "octicon-project"}}</span>
+				{{template "shared/user/avatarlink" dict "user" .Poster}}
+				<span class="text grey muted-links">
+					{{template "shared/user/authorlink" .Poster}}
+					{{$oldProjectDisplayHtml := "Unknown Project"}}
+					{{if .OldProject}}
+						{{$trKey := printf "projects.type-%d.display_name" .OldProject.Type}}
+						{{$oldProjectDisplayHtml = printf `<span data-tooltip-content="%s">%s</span>` (ctx.Locale.Tr $trKey | Escape) (.OldProject.Title | Escape)}}
+					{{end}}
+					{{$newProjectDisplayHtml := "Unknown Project"}}
+					{{if .Project}}
+						{{$trKey := printf "projects.type-%d.display_name" .Project.Type}}
+						{{$newProjectDisplayHtml = printf `<span data-tooltip-content="%s">%s</span>` (ctx.Locale.Tr $trKey | Escape) (.Project.Title | Escape)}}
+					{{end}}
+					{{if and (gt .OldProjectID 0) (gt .ProjectID 0)}}
+						{{ctx.Locale.Tr "repo.issues.change_project_at" $oldProjectDisplayHtml $newProjectDisplayHtml $createdStr | Safe}}
+					{{else if gt .OldProjectID 0}}
+						{{ctx.Locale.Tr "repo.issues.remove_project_at" $oldProjectDisplayHtml $createdStr | Safe}}
+					{{else if gt .ProjectID 0}}
+						{{ctx.Locale.Tr "repo.issues.add_project_at" $newProjectDisplayHtml $createdStr | Safe}}
+					{{end}}
+				</span>
+			</div>
+			{{end}}
+		{{else if eq .Type 32}}
+			<div class="timeline-item-group">
+				<div class="timeline-item event" id="{{.HashTag}}">
+					<a class="timeline-avatar"{{if gt .Poster.ID 0}} href="{{.Poster.HomeLink}}"{{end}}>
+						<img src="{{.Poster.AvatarLink $.Context}}" width="40" height="40">
+					</a>
+					<span class="badge grey">{{svg "octicon-x" 16}}</span>
+					<span class="text grey muted-links">
+						{{template "shared/user/authorlink" .Poster}}
+						{{$reviewerName := ""}}
+						{{if eq .Review.OriginalAuthor ""}}
+							{{$reviewerName = .Review.Reviewer.Name}}
+						{{else}}
+							{{$reviewerName = .Review.OriginalAuthor}}
+						{{end}}
+						{{ctx.Locale.Tr "repo.issues.review.dismissed" $reviewerName $createdStr | Safe}}
+					</span>
+				</div>
+				{{if .Content}}
+					<div class="timeline-item comment">
+						<div class="content">
+							<div class="ui top attached header comment-header-left gt-df gt-ac arrow-top">
+								{{if gt .Poster.ID 0}}
+									<a class="inline-timeline-avatar" href="{{.Poster.HomeLink}}">
+										{{ctx.AvatarUtils.Avatar .Poster 24}}
+									</a>
+								{{end}}
+								<span class="text grey muted-links">
+									{{ctx.Locale.Tr "action.review_dismissed_reason"}}
+								</span>
+							</div>
+							<div class="ui attached segment">
+								<div class="render-content markup">
+									{{if .RenderedContent}}
+										{{.RenderedContent|Str2html}}
+									{{else}}
+										<span class="no-content">{{ctx.Locale.Tr "repo.issues.no_content"}}</span>
+									{{end}}
+								</div>
+							</div>
+						</div>
+					</div>
+				{{end}}
+			</div>
+		{{else if eq .Type 33}}
+			<div class="timeline-item event" id="{{.HashTag}}">
+				<span class="badge">{{svg "octicon-git-branch"}}</span>
+				{{template "shared/user/avatarlink" dict "user" .Poster}}
+				<span class="text grey muted-links">
+					{{template "shared/user/authorlink" .Poster}}
+					{{if and .OldRef .NewRef}}
+						{{ctx.Locale.Tr "repo.issues.change_ref_at" (.OldRef|Escape) (.NewRef|Escape) $createdStr | Safe}}
+					{{else if .OldRef}}
+						{{ctx.Locale.Tr "repo.issues.remove_ref_at" (.OldRef|Escape) $createdStr | Safe}}
+					{{else}}
+						{{ctx.Locale.Tr "repo.issues.add_ref_at" (.NewRef|Escape) $createdStr | Safe}}
+					{{end}}
+				</span>
+			</div>
+		{{else if or (eq .Type 34) (eq .Type 35)}}
+			<div class="timeline-item event" id="{{.HashTag}}">
+				<span class="badge">{{svg "octicon-git-merge" 16}}</span>
+				<span class="text grey muted-links">
+					{{template "shared/user/authorlink" .Poster}}
+					{{if eq .Type 34}}{{ctx.Locale.Tr "repo.pulls.auto_merge_newly_scheduled_comment" $createdStr | Safe}}
+					{{else}}{{ctx.Locale.Tr "repo.pulls.auto_merge_canceled_schedule_comment" $createdStr | Safe}}{{end}}
+				</span>
+			</div>
+		{{else if or (eq .Type 36) (eq .Type 37)}}
+			<div class="timeline-item event" id="{{.HashTag}}">
+				<span class="badge">{{svg "octicon-pin" 16}}</span>
+				{{template "shared/user/avatarlink" dict "user" .Poster}}
+				<span class="text grey muted-links">
+					{{template "shared/user/authorlink" .Poster}}
+					{{if eq .Type 36}}{{ctx.Locale.Tr "repo.issues.pin_comment" $createdStr | Safe}}
+					{{else}}{{ctx.Locale.Tr "repo.issues.unpin_comment" $createdStr | Safe}}{{end}}
+				</span>
+			</div>
 		{{end}}
-
-		{{template "repo/issue/view_content/comment" .}}
 	{{end}}
 {{end}}