{{ template "base/alert" }}
{{range .Issue.Comments}}
	{{ $createdStr:= TimeSinceUnix .CreatedUnix $.Lang }}

	<!-- 0 = COMMENT, 1 = REOPEN, 2 = CLOSE, 3 = ISSUE_REF, 4 = COMMIT_REF,
	 5 = COMMENT_REF, 6 = PULL_REF, 7 = COMMENT_LABEL, 12 = START_TRACKING,
	 13 = STOP_TRACKING, 14 = ADD_TIME_MANUAL, 16 = ADDED_DEADLINE, 17 = MODIFIED_DEADLINE,
	 18 = REMOVED_DEADLINE, 19 = ADD_DEPENDENCY, 20 = REMOVE_DEPENDENCY, 21 = CODE,
	 22 = REVIEW, 23 = ISSUE_LOCKED, 24 = ISSUE_UNLOCKED, 25 = TARGET_BRANCH_CHANGED,
	 26 = DELETE_TIME_MANUAL, 27 = REVIEW_REQUEST, 28 = MERGE_PULL_REQUEST,
<<<<<<< HEAD
	 29 = PULL_PUSH_EVENT, 30 = PROJECT_CHANGED, 31 = PROJECT_BOARD_CHANGED,
	 32 = DISMISSED_REVIEW, 33 = PR_SCHEDULE_TO_AUTO_MERGE, 34 = CANCEL_SCHEDULED_AUTO_MERGE_PR -->
=======
	 29 = PULL_PUSH_EVENT, 30 = PROJECT_CHANGED, 31 = PROJECT_BOARD_CHANGED
	 32 = DISMISSED_REVIEW -->
>>>>>>> e8693eb3
	{{if eq .Type 0}}
		<div class="timeline-item comment" id="{{.HashTag}}">
		{{if .OriginalAuthor }}
			<span class="timeline-avatar"><img src="{{AppSubUrl}}/img/avatar_default.png"></span>
		{{else}}
			<a class="timeline-avatar" {{if gt .Poster.ID 0}}href="{{.Poster.HomeLink}}"{{end}}>
				{{avatar .Poster}}
			</a>
		{{end}}
			<div class="content comment-container">
				<div class="ui top attached header comment-header df ac sb">
					<div class="comment-header-left df ac">
						{{if .OriginalAuthor }}
							<span class="text black mr-2">
								<i class="fa {{MigrationIcon $.Repository.GetOriginalURLHostname}}" aria-hidden="true"></i>
								{{ .OriginalAuthor }}
							</span>
							<span class="text grey">
								{{$.i18n.Tr "repo.issues.commented_at" .Issue.HashTag $createdStr | Safe}} {{if $.Repository.OriginalURL}}
							</span>
							<span class="text migrate">
								({{$.i18n.Tr "repo.migrated_from" $.Repository.OriginalURL $.Repository.GetOriginalURLHostname | Safe }}){{end}}
							</span>
						{{else}}
							<span class="text grey">
								<a class="author"{{if gt .Poster.ID 0}} href="{{.Poster.HomeLink}}"{{end}}>
									{{.Poster.GetDisplayName}}
								</a>
								{{$.i18n.Tr "repo.issues.commented_at" .HashTag $createdStr | Safe}}
							</span>
						{{end}}
					</div>
					<div class="comment-header-right actions df ac">
						{{if not $.Repository.IsArchived}}
							{{if or (and (eq .PosterID .Issue.PosterID) (eq .Issue.OriginalAuthorID 0)) (and (eq .Issue.OriginalAuthorID .OriginalAuthorID) (not (eq .OriginalAuthorID 0))) }}
								<div class="ui basic label">
									{{$.i18n.Tr "repo.issues.poster"}}
								</div>
							{{end}}
							{{if gt .ShowTag 0}}
								<div class="ui basic label">
									{{if eq .ShowTag 2}}
										{{$.i18n.Tr "repo.issues.collaborator"}}
									{{else if eq .ShowTag 3}}
										{{$.i18n.Tr "repo.issues.owner"}}
									{{end}}
								</div>
							{{end}}
							{{template "repo/issue/view_content/add_reaction" Dict "ctx" $ "ActionURL" (Printf "%s/comments/%d/reactions" $.RepoLink .ID)}}
							{{template "repo/issue/view_content/context_menu" Dict "ctx" $ "item" . "delete" true "issue" true "diff" false "IsCommentPoster" (and $.IsSigned (eq $.SignedUserID .PosterID))}}
						{{end}}
					</div>
				</div>
				<div class="ui attached segment comment-body">
					<div class="render-content markdown">
						{{if .RenderedContent}}
							{{.RenderedContent|Str2html}}
						{{else}}
							<span class="no-content">{{$.i18n.Tr "repo.issues.no_content"}}</span>
						{{end}}
					</div>
					<div id="comment-{{.ID}}" class="raw-content hide">{{.Content}}</div>
					<div class="edit-content-zone hide" data-write="issuecomment-{{.ID}}-write" data-preview="issuecomment-{{.ID}}-preview" data-update-url="{{$.RepoLink}}/comments/{{.ID}}" data-context="{{$.RepoLink}}" data-attachment-url="{{$.RepoLink}}/comments/{{.ID}}/attachments"></div>
    				{{if .Attachments}}
    					{{template "repo/issue/view_content/attachments" Dict "ctx" $ "Attachments" .Attachments "Content" .RenderedContent}}
    				{{end}}
				</div>
				{{$reactions := .Reactions.GroupByType}}
				{{if $reactions}}
					<div class="ui attached segment reactions">
						{{template "repo/issue/view_content/reactions" Dict "ctx" $ "ActionURL" (Printf "%s/comments/%d/reactions" $.RepoLink .ID) "Reactions" $reactions}}
					</div>
				{{end}}
			</div>
		</div>
	{{else if eq .Type 1}}
		<div class="timeline-item event" id="{{.HashTag}}">
			<span class="badge bg-green text-white">{{svg "octicon-dot-fill"}}</span>
			<a href="{{.Poster.HomeLink}}">
				{{avatar .Poster}}
			</a>
			<span class="text grey">
				<a class="author" href="{{.Poster.HomeLink}}">{{.Poster.GetDisplayName}}</a>
				{{if .Issue.IsPull }}
					{{$.i18n.Tr "repo.pulls.reopened_at" .EventTag $createdStr | Safe}}
				{{else}}
					{{$.i18n.Tr "repo.issues.reopened_at" .EventTag $createdStr | Safe}}
				{{end}}
			</span>
		</div>
	{{else if eq .Type 2}}
		<div class="timeline-item event" id="{{.HashTag}}">
			<span class="badge bg-red text-white">{{svg "octicon-circle-slash"}}</span>
			<a href="{{.Poster.HomeLink}}">
				{{avatar .Poster}}
			</a>
			<span class="text grey">
				<a class="author" href="{{.Poster.HomeLink}}">{{.Poster.GetDisplayName}}</a>
				{{if .Issue.IsPull }}
					{{$.i18n.Tr "repo.pulls.closed_at" .EventTag $createdStr | Safe}}
				{{else}}
					{{$.i18n.Tr "repo.issues.closed_at" .EventTag $createdStr | Safe}}
				{{end}}
			</span>
		</div>
	{{else if eq .Type 28}}
		<div class="timeline-item event" id="{{.HashTag}}">
			<span class="badge bg-purple text-white">{{svg "octicon-git-merge"}}</span>
			<a href="{{.Poster.HomeLink}}">
				{{avatar .Poster}}
			</a>
			<span class="text grey">
				<a class="author" href="{{.Poster.HomeLink}}">{{.Poster.GetDisplayName}}</a>
				{{$link := printf "%s/commit/%s" $.Repository.HTMLURL $.Issue.PullRequest.MergedCommitID}}
				{{if eq $.Issue.PullRequest.Status 3}}
					{{$.i18n.Tr "repo.issues.manually_pull_merged_at" $link (ShortSha $.Issue.PullRequest.MergedCommitID) $.BaseTarget $createdStr | Str2html}}
				{{else}}
					{{$.i18n.Tr "repo.issues.pull_merged_at" $link (ShortSha $.Issue.PullRequest.MergedCommitID) $.BaseTarget $createdStr | Str2html}}
				{{end}}
			</span>
		</div>
	{{else if eq .Type 3 5 6}}
		{{ $refFrom:= "" }}
		{{if ne .RefRepoID .Issue.RepoID}}
			{{ $refFrom = $.i18n.Tr "repo.issues.ref_from" .RefRepo.FullName }}
		{{end}}
		{{ $refTr := "repo.issues.ref_issue_from" }}
		{{if .Issue.IsPull}}
			{{ $refTr = "repo.issues.ref_pull_from" }}
		{{else if eq .RefAction 1 }}
			{{ $refTr = "repo.issues.ref_closing_from" }}
		{{else if eq .RefAction 2 }}
			{{ $refTr = "repo.issues.ref_reopening_from" }}
		{{end}}
		{{ $createdStr:= TimeSinceUnix .CreatedUnix $.Lang }}
		<div class="timeline-item event" id="{{.HashTag}}">
			<span class="badge">{{svg "octicon-bookmark"}}</span>
			<a href="{{.Poster.HomeLink}}">
				{{avatar .Poster}}
			</a>
			{{if eq .RefAction 3}}<del>{{end}}
			<span class="text grey">
				<a class="author" href="{{.Poster.HomeLink}}">{{.Poster.GetDisplayName}}</a>
				{{$.i18n.Tr $refTr .EventTag $createdStr .RefCommentHTMLURL $refFrom | Safe}}
			</span>
			{{if eq .RefAction 3}}</del>{{end}}

			<div class="detail">
				<span class="text grey"><a href="{{.RefIssueHTMLURL}}"><b>{{.RefIssueTitle | Str2html}}</b> {{.RefIssueIdent | Str2html}}</a></span>
			</div>
		</div>
	{{else if eq .Type 4}}
		<div class="timeline-item event" id="{{.HashTag}}">
			<span class="badge">{{svg "octicon-bookmark"}}</span>
			<a href="{{.Poster.HomeLink}}">
				{{avatar .Poster}}
			</a>
			<span class="text grey">
				<a class="author" href="{{.Poster.HomeLink}}">{{.Poster.GetDisplayName}}</a>
				{{$.i18n.Tr "repo.issues.commit_ref_at" .EventTag $createdStr | Safe}}
			</span>
			<div class="detail">
				{{svg "octicon-git-commit"}}
				<span class="text grey">{{.Content | Str2html}}</span>
			</div>
		</div>
	{{else if eq .Type 7}}
		{{if or .AddedLabels .RemovedLabels}}
			<div class="timeline-item event" id="{{.HashTag}}">
				<span class="badge">{{svg "octicon-tag"}}</span>
				<a href="{{.Poster.HomeLink}}">
					{{avatar .Poster}}
				</a>
				<span class="text grey">
					<a class="author" href="{{.Poster.HomeLink}}">{{.Poster.GetDisplayName}}</a>
					{{if and .AddedLabels (not .RemovedLabels)}}
						{{$.i18n.Tr (TrN $.i18n.Lang (len .AddedLabels) "repo.issues.add_label" "repo.issues.add_labels") (RenderLabels .AddedLabels) $createdStr | Safe}}
					{{else if and (not .AddedLabels) .RemovedLabels}}
						{{$.i18n.Tr (TrN $.i18n.Lang (len .RemovedLabels) "repo.issues.remove_label" "repo.issues.remove_labels") (RenderLabels .RemovedLabels) $createdStr | Safe}}
					{{else}}
						{{$.i18n.Tr "repo.issues.add_remove_labels" (RenderLabels .AddedLabels) (RenderLabels .RemovedLabels) $createdStr | Safe}}
					{{end}}
				</span>
			</div>
		{{end}}
	{{else if eq .Type 8}}
		<div class="timeline-item event" id="{{.HashTag}}">
			<span class="badge">{{svg "octicon-milestone"}}</span>
			<a href="{{.Poster.HomeLink}}">
				{{avatar .Poster}}
			</a>
			<span class="text grey">
				<a class="author" href="{{.Poster.HomeLink}}">{{.Poster.GetDisplayName}}</a>
				{{if gt .OldMilestoneID 0}}{{if gt .MilestoneID 0}}{{$.i18n.Tr "repo.issues.change_milestone_at" (.OldMilestone.Name|Escape) (.Milestone.Name|Escape) $createdStr | Safe}}{{else}}{{$.i18n.Tr "repo.issues.remove_milestone_at" (.OldMilestone.Name|Escape) $createdStr | Safe}}{{end}}{{else if gt .MilestoneID 0}}{{$.i18n.Tr "repo.issues.add_milestone_at" (.Milestone.Name|Escape) $createdStr | Safe}}{{end}}
			</span>
		</div>
	{{else if eq .Type 9}}
		<div class="timeline-item event" id="{{.HashTag}}">
			<span class="badge">{{svg "octicon-person"}}</span>
			{{if gt .AssigneeID 0}}
				{{if .RemovedAssignee}}
					<a href="{{.Assignee.HomeLink}}">
						{{avatar .Assignee}}
					</a>
					<span class="text grey">
						<a class="author" href="{{.Assignee.HomeLink}}">{{.Assignee.GetDisplayName}}</a>
						{{ if eq .Poster.ID .Assignee.ID }}
							{{$.i18n.Tr "repo.issues.remove_self_assignment" $createdStr | Safe}}
						{{ else }}
							{{$.i18n.Tr "repo.issues.remove_assignee_at" (.Poster.GetDisplayName|Escape) $createdStr | Safe}}
						{{ end }}
					</span>
				{{else}}
					<a href="{{.Assignee.HomeLink}}">
						{{avatar .Assignee}}
					</a>
					<span class="text grey">
						<a class="author" href="{{.Assignee.HomeLink}}">{{.Assignee.GetDisplayName}}</a>
						{{if eq .Poster.ID .AssigneeID}}
							{{$.i18n.Tr "repo.issues.self_assign_at" $createdStr | Safe}}
						{{else}}
							{{$.i18n.Tr "repo.issues.add_assignee_at" (.Poster.GetDisplayName|Escape) $createdStr | Safe}}
						{{end}}
					</span>
				{{end}}
			{{end}}
		</div>
	{{else if eq .Type 10}}
		<div class="timeline-item event" id="{{.HashTag}}">
			<span class="badge">{{svg "octicon-pencil"}}</span>
			<a href="{{.Poster.HomeLink}}">
				{{avatar .Poster}}
			</a>
			<span class="text grey">
				<a class="author" href="{{.Poster.HomeLink}}">{{.Poster.GetDisplayName}}</a>
				{{$.i18n.Tr "repo.issues.change_title_at" (.OldTitle|RenderEmoji) (.NewTitle|RenderEmoji) $createdStr | Safe}}
			</span>
		</div>
	{{else if eq .Type 11}}
		<div class="timeline-item event" id="{{.HashTag}}">
			<span class="badge">{{svg "octicon-git-branch"}}</span>
			<a href="{{.Poster.HomeLink}}">
				{{avatar .Poster}}
			</a>
			<span class="text grey">
				<a class="author" href="{{.Poster.HomeLink}}">{{.Poster.GetDisplayName}}</a>
				{{$.i18n.Tr "repo.issues.delete_branch_at" (.OldRef|Escape) $createdStr | Safe}}
			</span>
		</div>
	{{else if eq .Type 12}}
		<div class="timeline-item event" id="{{.HashTag}}">
			<span class="badge">{{svg "octicon-clock"}}</span>
			<a href="{{.Poster.HomeLink}}">
				{{avatar .Poster}}
			</a>
			<span class="text grey">
				<a class="author" href="{{.Poster.HomeLink}}">{{.Poster.GetDisplayName}}</a>
				{{$.i18n.Tr "repo.issues.start_tracking_history"  $createdStr | Safe}}
			</span>
		</div>
	{{else if eq .Type 13}}
		<div class="timeline-item event" id="{{.HashTag}}">
			<span class="badge">{{svg "octicon-clock"}}</span>
			<a href="{{.Poster.HomeLink}}">
				{{avatar .Poster}}
			</a>
			<span class="text grey">
				<a class="author" href="{{.Poster.HomeLink}}">{{.Poster.GetDisplayName}}</a>
				{{$.i18n.Tr "repo.issues.stop_tracking_history"  $createdStr | Safe}}
			</span>
			{{ template "repo/issue/view_content/comments_delete_time" Dict "ctx" $ "comment" . }}
			<div class="detail">
				{{svg "octicon-clock"}}
				<span class="text grey">{{.Content}}</span>
			</div>
		</div>
	{{else if eq .Type 14}}
		<div class="timeline-item event" id="{{.HashTag}}">
			<span class="badge">{{svg "octicon-clock"}}</span>
			<a href="{{.Poster.HomeLink}}">
				{{avatar .Poster}}
			</a>
			<span class="text grey">
				<a class="author" href="{{.Poster.HomeLink}}">{{.Poster.GetDisplayName}}</a>
				{{$.i18n.Tr "repo.issues.add_time_history"  $createdStr | Safe}}
			</span>
			{{ template "repo/issue/view_content/comments_delete_time" Dict "ctx" $ "comment" . }}
			<div class="detail">
				{{svg "octicon-clock"}}
				<span class="text grey">{{.Content}}</span>
			</div>
		</div>
	{{else if eq .Type 15}}
		<div class="timeline-item event" id="{{.HashTag}}">
			<span class="badge">{{svg "octicon-clock"}}</span>
			<a href="{{.Poster.HomeLink}}">
				{{avatar .Poster}}
			</a>
			<span class="text grey">
				<a class="author" href="{{.Poster.HomeLink}}">{{.Poster.GetDisplayName}}</a>
				{{$.i18n.Tr "repo.issues.cancel_tracking_history"  $createdStr | Safe}}
			</span>
		</div>
	{{else if eq .Type 16}}
		<div class="timeline-item event" id="{{.HashTag}}">
			<span class="badge">{{svg "octicon-clock"}}</span>
			<a href="{{.Poster.HomeLink}}">
				{{avatar .Poster}}
			</a>
			<span class="text grey">
				<a class="author" href="{{.Poster.HomeLink}}">{{.Poster.GetDisplayName}}</a>
				{{$.i18n.Tr "repo.issues.due_date_added" .Content $createdStr | Safe}}
			</span>
		</div>
	{{else if eq .Type 17}}
		<div class="timeline-item event" id="{{.HashTag}}">
			<span class="badge">{{svg "octicon-clock"}}</span>
			<a href="{{.Poster.HomeLink}}">
				{{avatar .Poster}}
			</a>
			<span class="text grey">
				<a class="author" href="{{.Poster.HomeLink}}">{{.Poster.GetDisplayName}}</a>
				{{$.i18n.Tr "repo.issues.due_date_modified" (.Content | ParseDeadline) $createdStr | Safe}}
			</span>
		</div>
	{{else if eq .Type 18}}
		<div class="timeline-item event" id="{{.HashTag}}">
			<span class="badge">{{svg "octicon-clock"}}</span>
			<a href="{{.Poster.HomeLink}}">
				{{avatar .Poster}}
			</a>
			<span class="text grey">
				<a class="author" href="{{.Poster.HomeLink}}">{{.Poster.GetDisplayName}}</a>
				{{$.i18n.Tr "repo.issues.due_date_remove" .Content $createdStr | Safe}}
			</span>
		</div>
	{{else if eq .Type 19}}
		<div class="timeline-item event" id="{{.HashTag}}">
			<span class="badge">{{svg "octicon-package-dependents"}}</span>
			<a href="{{.Poster.HomeLink}}">
				{{avatar .Poster}}
			</a>
			<span class="text grey">
				<a class="author" href="{{.Poster.HomeLink}}">{{.Poster.GetDisplayName}}</a>
				{{$.i18n.Tr "repo.issues.dependency.added_dependency" $createdStr | Safe}}
			</span>
			{{if .DependentIssue}}
				<div class="detail">
					{{svg "octicon-plus"}}
					<span class="text grey">
						<a href="{{.DependentIssue.HTMLURL}}">
							{{if eq .DependentIssue.RepoID .Issue.RepoID}}
								#{{.DependentIssue.Index}} {{.DependentIssue.Title}}
							{{else}}
								{{.DependentIssue.Repo.FullName}}#{{.DependentIssue.Index}} - {{.DependentIssue.Title}}
							{{end}}
						</a>
					</span>
				</div>
			{{end}}
		</div>
	{{else if eq .Type 20}}
		<div class="timeline-item event" id="{{.HashTag}}">
			<span class="badge">{{svg "octicon-package-dependents"}}</span>
			<a href="{{.Poster.HomeLink}}">
				{{avatar .Poster}}
			</a>
			<span class="text grey">
				<a class="author" href="{{.Poster.HomeLink}}">{{.Poster.GetDisplayName}}</a>
				{{$.i18n.Tr "repo.issues.dependency.removed_dependency" $createdStr | Safe}}
			</span>
			{{if .DependentIssue}}
				<div class="detail">
					<span class="text grey">{{svg "octicon-trash"}}</span>
					<span class="text grey">
						<a href="{{.DependentIssue.HTMLURL}}">
							{{if eq .DependentIssue.RepoID .Issue.RepoID}}
								#{{.DependentIssue.Index}} {{.DependentIssue.Title}}
							{{else}}
								{{.DependentIssue.Repo.FullName}}#{{.DependentIssue.Index}} - {{.DependentIssue.Title}}
							{{end}}
						</a>
					</span>
				</div>
			{{end}}
		</div>
	{{else if eq .Type 22}}
		<div class="timeline-item-group">
			<div class="timeline-item event" id="{{.HashTag}}">
				{{if .OriginalAuthor }}
				{{else}}
				<a class="timeline-avatar"{{if gt .Poster.ID 0}} href="{{.Poster.HomeLink}}"{{end}}>
					{{avatar .Poster}}
				</a>
				{{end}}
				<span class="badge{{if eq .Review.Type 1}} bg-green text-white{{else if eq .Review.Type 3}} bg-red text-white{{end}}">{{svg (printf "octicon-%s" .Review.Type.Icon)}}</span>
				<span class="text grey">
					{{if .OriginalAuthor }}
						<span class="text black"><i class="fa {{MigrationIcon $.Repository.GetOriginalURLHostname}}" aria-hidden="true"></i> {{ .OriginalAuthor }}</span><span class="text grey"> {{if $.Repository.OriginalURL}}</span><span class="text migrate">({{$.i18n.Tr "repo.migrated_from" $.Repository.OriginalURL $.Repository.GetOriginalURLHostname | Safe }}){{end}}</span>
					{{else}}
						<a class="author"{{if gt .Poster.ID 0}} href="{{.Poster.HomeLink}}"{{end}}>{{.Poster.GetDisplayName}}</a>
					{{end}}

					{{if eq .Review.Type 1}}
						{{$.i18n.Tr "repo.issues.review.approve" $createdStr | Safe}}
					{{else if eq .Review.Type 2}}
						{{$.i18n.Tr "repo.issues.review.comment" $createdStr | Safe}}
					{{else if eq .Review.Type 3}}
						{{$.i18n.Tr "repo.issues.review.reject" $createdStr | Safe}}
					{{else}}
						{{$.i18n.Tr "repo.issues.review.comment" $createdStr | Safe}}
					{{end}}
					{{if .Review.Dismissed}}
						<div class="ui small label">{{$.i18n.Tr "repo.issues.review.dismissed_label"}}</div>
					{{end}}
				</span>
			</div>
			{{if .Content}}
			<div class="timeline-item comment">
				<div class="content comment-container">
					<div class="ui top attached header comment-header df ac sb">
						<span class="text grey">
							{{if .OriginalAuthor }}
								<span class="text black"><i class="fa {{MigrationIcon $.Repository.GetOriginalURLHostname}}" aria-hidden="true"></i> {{ .OriginalAuthor }}</span><span class="text grey"> {{if $.Repository.OriginalURL}}</span><span class="text migrate">({{$.i18n.Tr "repo.migrated_from" $.Repository.OriginalURL $.Repository.GetOriginalURLHostname | Safe }}){{end}}</span>
							{{else}}
								<a class="author"{{if gt .Poster.ID 0}} href="{{.Poster.HomeLink}}"{{end}}>{{.Poster.GetDisplayName}}</a>
							{{end}}

							{{$.i18n.Tr "repo.issues.review.left_comment" | Safe}}
						</span>
					</div>
					<div class="ui attached segment comment-body">
						<div class="render-content markdown">
							{{if .RenderedContent}}
								{{.RenderedContent|Str2html}}
							{{else}}
								<span class="no-content">{{$.i18n.Tr "repo.issues.no_content"}}</span>
							{{end}}
						</div>
					</div>
				</div>
			</div>
			{{end}}

			{{if .Review.CodeComments}}
			<div class="timeline-item event">
				{{ range $filename, $lines := .Review.CodeComments}}
					{{range $line, $comms := $lines}}
							<div class="ui segments">
								<div class="ui segment py-3 df ac sb">
									{{$invalid := (index $comms 0).Invalidated}}
									{{$resolved := (index $comms 0).IsResolved}}
									{{$resolveDoer := (index $comms 0).ResolveDoer}}
									{{$isNotPending := (not (eq (index $comms 0).Review.Type 0))}}
									<div class="df ac">
										<a href="{{(index $comms 0).CodeCommentURL}}" class="file-comment ml-3">{{$filename}}</a>
										{{if $invalid }}
											<span class="ui label basic small ml-3">
												{{$.i18n.Tr "repo.issues.review.outdated"}}
											</span>
										{{end}}
									</div>
									<div>
										{{if or $invalid $resolved}}
											<button id="show-outdated-{{(index $comms 0).ID}}" data-comment="{{(index $comms 0).ID}}" class="{{if not $resolved}}hide {{end}}ui compact right labeled button show-outdated df ac">
												{{svg "octicon-unfold" 16 "mr-3"}}
												{{if $resolved}}
													{{$.i18n.Tr "repo.issues.review.show_resolved"}}
												{{else}}
													{{$.i18n.Tr "repo.issues.review.show_outdated"}}
												{{end}}
											</button>
											<button id="hide-outdated-{{(index $comms 0).ID}}" data-comment="{{(index $comms 0).ID}}" class="{{if $resolved}}hide {{end}}ui compact right labeled button hide-outdated df ac">
												{{svg "octicon-fold" 16 "mr-3"}}
												{{if $resolved}}
													{{$.i18n.Tr "repo.issues.review.hide_resolved"}}
												{{else}}
													{{$.i18n.Tr "repo.issues.review.hide_outdated"}}
												{{end}}
											</button>
										{{end}}
									</div>
								</div>
								{{$diff := (CommentMustAsDiff (index $comms 0))}}
								{{if $diff}}
									{{$file := (index $diff.Files 0)}}
									<div id="code-preview-{{(index $comms 0).ID}}" class="ui table segment{{if $resolved}} hide{{end}}">
										<div class="diff-file-box diff-box file-content {{TabSizeClass $.Editorconfig $file.Name}}">
											<div class="file-body file-code code-view code-diff code-diff-unified">
												<table>
													<tbody>
														{{template "repo/diff/section_unified" dict "file" $file "root" $}}
													</tbody>
												</table>
											</div>
										</div>
									</div>
								{{end}}
								<div id="code-comments-{{(index $comms 0).ID}}" class="comment-code-cloud ui segment{{if $resolved}} hide{{end}} py-3">
									<div class="ui comments mb-0">
										{{range $comms}}
											{{ $createdSubStr:= TimeSinceUnix .CreatedUnix $.Lang }}
											<div class="comment code-comment" id="{{.HashTag}}">
												<div class="content">
													<div class="header comment-header">
														<div class="comment-header-left df ac">
															{{if not .OriginalAuthor }}
																<a class="avatar">
																	{{avatar .Poster}}
																</a>
															{{end}}
															<span class="text grey">
																{{if .OriginalAuthor }}
																	<span class="text black"><i class="fa {{MigrationIcon $.Repository.GetOriginalURLHostname}}" aria-hidden="true"></i> {{ .OriginalAuthor }}</span><span class="text grey"> {{if $.Repository.OriginalURL}}</span><span class="text migrate">({{$.i18n.Tr "repo.migrated_from" $.Repository.OriginalURL $.Repository.GetOriginalURLHostname | Safe }}){{end}}</span>
																{{else}}
																	<a class="author"{{if gt .Poster.ID 0}} href="{{.Poster.HomeLink}}"{{end}}>{{.Poster.GetDisplayName}}</a>
																{{end}}
																{{$.i18n.Tr "repo.issues.commented_at" .HashTag $createdSubStr | Safe}}
															</span>
														</div>
														<div class="comment-header-right actions df ac">
															{{if not $.Repository.IsArchived}}
																{{if or (and (eq .PosterID $.Issue.PosterID) (eq $.Issue.OriginalAuthorID 0)) (eq $.Issue.OriginalAuthorID .OriginalAuthorID) }}
																	<div class="ui basic label">
																		{{$.i18n.Tr "repo.issues.poster"}}
																	</div>
																{{end}}
																{{if gt .ShowTag 0}}
																	<div class="ui basic label">
																		{{if eq .ShowTag 2}}
																			{{$.i18n.Tr "repo.issues.collaborator"}}
																		{{else if eq .ShowTag 3}}
																			{{$.i18n.Tr "repo.issues.owner"}}
																		{{end}}
																	</div>
																{{end}}
																{{template "repo/issue/view_content/add_reaction" Dict "ctx" $ "ActionURL" (Printf "%s/comments/%d/reactions" $.RepoLink .ID)}}
																{{template "repo/issue/view_content/context_menu" Dict "ctx" $ "item" . "delete" true "issue" true "diff" true "IsCommentPoster" (and $.IsSigned (eq $.SignedUserID .PosterID))}}
															{{end}}
														</div>
													</div>
													<div class="text comment-content">
														<div class="render-content markdown">
														{{if .RenderedContent}}
															{{.RenderedContent|Str2html}}
														{{else}}
															<span class="no-content">{{$.i18n.Tr "repo.issues.no_content"}}</span>
														{{end}}
														</div>
														<div id="comment-{{.ID}}" class="raw-content hide">{{.Content}}</div>
														<div class="edit-content-zone hide" data-write="issuecomment-{{.ID}}-write" data-preview="issuecomment-{{.ID}}-preview" data-update-url="{{$.RepoLink}}/comments/{{.ID}}" data-context="{{$.RepoLink}}" data-attachment-url="{{$.RepoLink}}/comments/{{.ID}}/attachments"></div>
													</div>
													{{$reactions := .Reactions.GroupByType}}
													{{if $reactions}}
														<div class="ui attached segment reactions">
															{{template "repo/issue/view_content/reactions" Dict "ctx" $ "ActionURL" (Printf "%s/comments/%d/reactions" $.RepoLink .ID) "Reactions" $reactions}}
														</div>
													{{end}}
												</div>
											</div>
										{{end}}
									</div>
									{{template "repo/diff/comment_form_datahandler" dict "hidden" true "reply" (index $comms 0).ReviewID "root" $ "comment" (index $comms 0)}}

									{{if and $.CanMarkConversation $isNotPending}}
										<button class="ui tiny button resolve-conversation" data-origin="timeline" data-action="{{if not $resolved}}Resolve{{else}}UnResolve{{end}}" data-comment-id="{{(index $comms 0).ID}}" data-update-url="{{$.RepoLink}}/issues/resolve_conversation" >
											{{if $resolved}}
												{{$.i18n.Tr "repo.issues.review.un_resolve_conversation"}}
											{{else}}
												{{$.i18n.Tr "repo.issues.review.resolve_conversation"}}
											{{end}}
										</button>
									{{end}}

									{{if $resolved}}
										<span class="ui grey text"><b>{{$resolveDoer.Name}}</b> {{$.i18n.Tr "repo.issues.review.resolved_by"}}</span>
									{{end}}
								</div>
							</div>
					{{end}}
				{{end}}
			</div>
			{{end}}
		</div>
	{{else if eq .Type 23}}
		<div class="timeline-item event" id="{{.HashTag}}">
			<span class="badge">{{svg "octicon-lock"}}</span>
			<a href="{{.Poster.HomeLink}}">
				{{avatar .Poster}}
			</a>
			{{ if .Content }}
				<span class="text grey">
					<a class="author" href="{{.Poster.HomeLink}}">{{.Poster.GetDisplayName}}</a>
					{{$.i18n.Tr "repo.issues.lock_with_reason" .Content $createdStr | Safe}}
				</span>
			{{ else }}
				<span class="text grey">
					<a class="author" href="{{.Poster.HomeLink}}">{{.Poster.GetDisplayName}}</a>
					{{$.i18n.Tr "repo.issues.lock_no_reason" $createdStr | Safe}}
				</span>
			{{ end }}
		</div>
	{{else if eq .Type 24}}
		<div class="timeline-item event" id="{{.HashTag}}">
			<span class="badge">{{svg "octicon-key"}}</span>
			<a href="{{.Poster.HomeLink}}">
				{{avatar .Poster}}
			</a>
			<span class="text grey">
				<a class="author" href="{{.Poster.HomeLink}}">{{.Poster.GetDisplayName}}</a>
				{{$.i18n.Tr "repo.issues.unlock_comment" $createdStr | Safe}}
			</span>
		</div>
	{{else if eq .Type 25}}
		<div class="timeline-item event">
			<span class="badge">{{svg "octicon-git-branch"}}</span>
			<a href="{{.Poster.HomeLink}}">
				{{avatar .Poster}}
			</a>
			<span class="text grey">
				<a href="{{.Poster.HomeLink}}">{{.Poster.Name}}</a>
				{{$.i18n.Tr "repo.pulls.change_target_branch_at" (.OldRef|Escape) (.NewRef|Escape) $createdStr | Safe}}
			</span>
		</div>
	{{else if eq .Type 26}}
		<div class="timeline-item event" id="{{.HashTag}}">
			<span class="badge">{{svg "octicon-clock"}}</span>
			<a href="{{.Poster.HomeLink}}">
				{{avatar .Poster}}
			</a>
			<span class="text grey">
				<a class="author" href="{{.Poster.HomeLink}}">{{.Poster.GetDisplayName}}</a>
				{{$.i18n.Tr "repo.issues.del_time_history"  $createdStr | Safe}}
			</span>
			<div class="detail">
				{{svg "octicon-clock"}}
				<span class="text grey">{{.Content}}</span>
			</div>
		</div>
	{{else if eq .Type 27}}
		<div class="timeline-item event" id="{{.HashTag}}">
			<span class="badge">{{svg "octicon-eye"}}</span>
			<a href="{{.Poster.HomeLink}}">
				{{avatar .Poster}}
			</a>
			<span class="text grey">
				<a class="author" href="{{.Poster.HomeLink}}">{{.Poster.GetDisplayName}}</a>
				{{if (gt .AssigneeID 0)}}
					{{if .RemovedAssignee}}
						{{if eq .PosterID .AssigneeID}}
							{{$.i18n.Tr "repo.issues.review.remove_review_request_self" $createdStr | Safe}}
						{{else}}
							{{$.i18n.Tr "repo.issues.review.remove_review_request" (.Assignee.GetDisplayName|Escape) $createdStr | Safe}}
						{{end}}
					{{else}}
						{{$.i18n.Tr "repo.issues.review.add_review_request" (.Assignee.GetDisplayName|Escape) $createdStr | Safe}}
					{{end}}
				{{else}}
					{{if .RemovedAssignee}}
						{{$.i18n.Tr "repo.issues.review.remove_review_request" (.AssigneeTeam.Name|Escape) $createdStr | Safe}}
					{{else}}
						{{$.i18n.Tr "repo.issues.review.add_review_request" (.AssigneeTeam.Name|Escape) $createdStr | Safe}}
					{{end}}
				{{end}}
			</span>
		</div>
	{{else if and (eq .Type 29) (or (gt .CommitsNum 0) .IsForcePush)}}
		<div class="timeline-item event" id="{{.HashTag}}">
			<span class="badge">{{svg "octicon-repo-push"}}</span>
			<span class="text grey">
				<a class="author" href="{{.Poster.HomeLink}}">{{.Poster.GetDisplayName}}</a>
				{{ if .IsForcePush }}
					{{$.i18n.Tr "repo.issues.force_push_codes" $.Issue.PullRequest.HeadBranch (ShortSha .OldCommit) ($.Issue.Repo.CommitLink .OldCommit)  (ShortSha .NewCommit) ($.Issue.Repo.CommitLink .NewCommit) $createdStr | Safe}}
				{{else}}
					{{$.i18n.Tr (TrN $.i18n.Lang .Commits.Len "repo.issues.push_commit_1" "repo.issues.push_commits_n") .Commits.Len $createdStr | Safe}}
				{{end}}
			</span>
		</div>
		{{if not .IsForcePush}}
			{{template "repo/commits_list_small" dict "comment" . "root" $}}
		{{end}}
	{{else if eq .Type 30}}
		{{if not $.UnitProjectsGlobalDisabled}}
		<div class="timeline-item event" id="{{.HashTag}}">
			<span class="badge">{{svg "octicon-project"}}</span>
			<a href="{{.Poster.HomeLink}}">
				{{avatar .Poster}}
			</a>
			<span class="text grey">
				<a class="author" href="{{.Poster.HomeLink}}">{{.Poster.GetDisplayName}}</a>
				{{if gt .OldProjectID 0}}
					{{if gt .ProjectID 0}}
						{{$.i18n.Tr "repo.issues.change_project_at" (.OldProject.Title|Escape) (.Project.Title|Escape) $createdStr | Safe}}
					{{else}}
						{{$.i18n.Tr "repo.issues.remove_project_at" (.OldProject.Title|Escape) $createdStr | Safe}}
					{{end}}
				{{else if gt .ProjectID 0}}
					{{$.i18n.Tr "repo.issues.add_project_at" (.Project.Title|Escape) $createdStr | Safe}}
				{{end}}
			</span>
		</div>
		{{end}}
	{{else if eq .Type 32}}
		<div class="timeline-item-group">
			<div class="timeline-item event" id="{{.HashTag}}">
				<a class="timeline-avatar"{{if gt .Poster.ID 0}} href="{{.Poster.HomeLink}}"{{end}}>
					<img src="{{.Poster.RelAvatarLink}}">
				</a>
				<span class="badge grey">{{svg "octicon-x" 16}}</span>
				<span class="text grey">
					<a class="author"{{if gt .Poster.ID 0}} href="{{.Poster.HomeLink}}"{{end}}>{{.Poster.GetDisplayName}}</a>
					{{$reviewerName := ""}}
					{{if eq .Review.OriginalAuthor ""}}
						{{$reviewerName = .Review.Reviewer.Name}}
					{{else}}
						{{$reviewerName = .Review.OriginalAuthor}}
					{{end}}
					{{$.i18n.Tr "repo.issues.review.dismissed" $reviewerName $createdStr | Safe}}
				</span>
			</div>
			{{if .Content}}
				<div class="timeline-item comment">
					<div class="content">
						<div class="ui top attached header arrow-top">
							<span class="text grey">
								{{$.i18n.Tr "action.review_dismissed_reason"}}
							</span>
						</div>
						<div class="ui attached segment">
							<div class="render-content markdown">
								{{if .RenderedContent}}
									{{.RenderedContent|Str2html}}
								{{else}}
									<span class="no-content">{{$.i18n.Tr "repo.issues.no_content"}}</span>
								{{end}}
							</div>
						</div>
					</div>
				</div>
			{{end}}
		</div>
	{{else if eq .Type 33}}
	<div class="timeline-item event" id="{{.HashTag}}">
		<span class="badge">{{svg "octicon-git-merge" 16}}</span>
		<span class="text grey">
			<a class="author" href="{{.Poster.HomeLink}}">{{.Poster.GetDisplayName}}</a>
			{{$.i18n.Tr "repo.pulls.pull_request_scheduled_auto_merge" $createdStr | Safe}}
		</span>
	</div>
	{{else if eq .Type 34}}
	<div class="timeline-item event" id="{{.HashTag}}">
		<span class="badge">{{svg "octicon-git-merge" 16}}</span>
		<span class="text grey">
			<a class="author" href="{{.Poster.HomeLink}}">{{.Poster.GetDisplayName}}</a>
			{{$.i18n.Tr "repo.pulls.pull_request_canceled_scheduled_auto_merge" $createdStr | Safe}}
		</span>
	</div>
	{{end}}
{{end}}<|MERGE_RESOLUTION|>--- conflicted
+++ resolved
@@ -8,13 +8,8 @@
 	 18 = REMOVED_DEADLINE, 19 = ADD_DEPENDENCY, 20 = REMOVE_DEPENDENCY, 21 = CODE,
 	 22 = REVIEW, 23 = ISSUE_LOCKED, 24 = ISSUE_UNLOCKED, 25 = TARGET_BRANCH_CHANGED,
 	 26 = DELETE_TIME_MANUAL, 27 = REVIEW_REQUEST, 28 = MERGE_PULL_REQUEST,
-<<<<<<< HEAD
 	 29 = PULL_PUSH_EVENT, 30 = PROJECT_CHANGED, 31 = PROJECT_BOARD_CHANGED,
 	 32 = DISMISSED_REVIEW, 33 = PR_SCHEDULE_TO_AUTO_MERGE, 34 = CANCEL_SCHEDULED_AUTO_MERGE_PR -->
-=======
-	 29 = PULL_PUSH_EVENT, 30 = PROJECT_CHANGED, 31 = PROJECT_BOARD_CHANGED
-	 32 = DISMISSED_REVIEW -->
->>>>>>> e8693eb3
 	{{if eq .Type 0}}
 		<div class="timeline-item comment" id="{{.HashTag}}">
 		{{if .OriginalAuthor }}
