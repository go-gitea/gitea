--- conflicted
+++ resolved
@@ -6,7 +6,8 @@
 	 5 = COMMENT_REF, 6 = PULL_REF, 7 = COMMENT_LABEL, 12 = START_TRACKING,
 	 13 = STOP_TRACKING, 14 = ADD_TIME_MANUAL, 16 = ADDED_DEADLINE, 17 = MODIFIED_DEADLINE,
 	 18 = REMOVED_DEADLINE, 19 = ADD_DEPENDENCY, 20 = REMOVE_DEPENDENCY, 21 = CODE,
-	 22 = REVIEW, 23 = ISSUE_LOCKED, 24 = ISSUE_UNLOCKED, 25 = TARGET_BRANCH_CHANGED -->
+	 22 = REVIEW, 23 = ISSUE_LOCKED, 24 = ISSUE_UNLOCKED, 25 = TARGET_BRANCH_CHANGED,
+   26 = DELETE_TIME_MANUAL -->
 	{{if eq .Type 0}}
 		<div class="comment" id="{{.HashTag}}">
 		{{if .OriginalAuthor }}
@@ -412,26 +413,28 @@
 				</span>
 		</div>
 	{{else if eq .Type 25}}
-<<<<<<< HEAD
-		<div class="event" id="{{.HashTag}}">
-=======
 		<div class="event">
->>>>>>> 4714fa66
-			<span class="octicon octicon-primitive-dot"></span>
-			<a class="ui avatar image" href="{{.Poster.HomeLink}}">
-				<img src="{{.Poster.RelAvatarLink}}">
-			</a>
-<<<<<<< HEAD
+			<span class="octicon octicon-primitive-dot"></span>
+			<a class="ui avatar image" href="{{.Poster.HomeLink}}">
+				<img src="{{.Poster.RelAvatarLink}}">
+			</a>
 			<span class="text grey"><a href="{{.Poster.HomeLink}}">{{.Poster.GetDisplayName}}</a> {{$.i18n.Tr "repo.issues.del_time_history"  $createdStr | Safe}}</span>
 			<div class="detail">
 				<span class="octicon octicon-clock"></span>
 				<span class="text grey">{{.Content}}</span>
 			</div>
-=======
-			<span class="text grey"><a href="{{.Poster.HomeLink}}">{{.Poster.Name}}</a>
-			{{$.i18n.Tr "repo.pulls.change_target_branch_at" (.OldRef|Escape) (.NewRef|Escape) $createdStr | Safe}}
-			</span>
->>>>>>> 4714fa66
+		</div>
+	{{else if eq .Type 26}}
+		<div class="event" id="{{.HashTag}}">
+			<span class="octicon octicon-primitive-dot"></span>
+			<a class="ui avatar image" href="{{.Poster.HomeLink}}">
+				<img src="{{.Poster.RelAvatarLink}}">
+			</a>
+			<span class="text grey"><a href="{{.Poster.HomeLink}}">{{.Poster.GetDisplayName}}</a> {{$.i18n.Tr "repo.issues.del_time_history"  $createdStr | Safe}}</span>
+			<div class="detail">
+				<span class="octicon octicon-clock"></span>
+				<span class="text grey">{{.Content}}</span>
+			</div>
 		</div>
 	{{end}}
 {{end}}