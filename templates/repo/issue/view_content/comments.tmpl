{{ template "base/alert" }}
{{range .Issue.Comments}}
	{{if call $.IsEventShown .Type}}
		{{ $createdStr:= TimeSinceUnix .CreatedUnix $.Lang }}

<<<<<<< HEAD
		<!-- 0 = COMMENT, 1 = REOPEN, 2 = CLOSE, 3 = ISSUE_REF, 4 = COMMIT_REF,
		5 = COMMENT_REF, 6 = PULL_REF, 7 = COMMENT_LABEL, 12 = START_TRACKING,
		13 = STOP_TRACKING, 14 = ADD_TIME_MANUAL, 16 = ADDED_DEADLINE, 17 = MODIFIED_DEADLINE,
		18 = REMOVED_DEADLINE, 19 = ADD_DEPENDENCY, 20 = REMOVE_DEPENDENCY, 21 = CODE,
		22 = REVIEW, 23 = ISSUE_LOCKED, 24 = ISSUE_UNLOCKED, 25 = TARGET_BRANCH_CHANGED,
		26 = DELETE_TIME_MANUAL, 27 = REVIEW_REQUEST, 28 = MERGE_PULL_REQUEST,
		29 = PULL_PUSH_EVENT, 30 = PROJECT_CHANGED, 31 = PROJECT_BOARD_CHANGED
		32 = DISMISSED_REVIEW -->
		{{if eq .Type 0}}
			<div class="timeline-item comment" id="{{.HashTag}}">
			{{if .OriginalAuthor }}
				<span class="timeline-avatar"><img src="{{AppSubUrl}}/assets/img/avatar_default.png"></span>
			{{else}}
				<a class="timeline-avatar" {{if gt .Poster.ID 0}}href="{{.Poster.HomeLink}}"{{end}}>
					{{avatar .Poster}}
				</a>
			{{end}}
				<div class="content comment-container">
					<div class="ui top attached header comment-header df ac sb">
						<div class="comment-header-left df ac">
							{{if .OriginalAuthor }}
								<span class="text black mr-2">
									{{svg (MigrationIcon $.Repository.GetOriginalURLHostname)}}
									{{ .OriginalAuthor }}
								</span>
								<span class="text grey">
									{{$.i18n.Tr "repo.issues.commented_at" .Issue.HashTag $createdStr | Safe}} {{if $.Repository.OriginalURL}}
								</span>
								<span class="text migrate">
									({{$.i18n.Tr "repo.migrated_from" $.Repository.OriginalURL $.Repository.GetOriginalURLHostname | Safe }}){{end}}
								</span>
							{{else}}
								<span class="text grey">
									<a class="author"{{if gt .Poster.ID 0}} href="{{.Poster.HomeLink}}"{{end}}>
										{{.Poster.GetDisplayName}}
									</a>
									{{$.i18n.Tr "repo.issues.commented_at" .HashTag $createdStr | Safe}}
								</span>
							{{end}}
						</div>
						<div class="comment-header-right actions df ac">
							{{if not $.Repository.IsArchived}}
								{{if or (and (eq .PosterID .Issue.PosterID) (eq .Issue.OriginalAuthorID 0)) (and (eq .Issue.OriginalAuthorID .OriginalAuthorID) (not (eq .OriginalAuthorID 0))) }}
									<div class="ui basic label">
										{{$.i18n.Tr "repo.issues.poster"}}
									</div>
								{{end}}
								{{if gt .ShowTag 0}}
									<div class="ui basic label">
										{{if eq .ShowTag 2}}
											{{$.i18n.Tr "repo.issues.collaborator"}}
										{{else if eq .ShowTag 3}}
											{{$.i18n.Tr "repo.issues.owner"}}
										{{end}}
									</div>
								{{end}}
								{{template "repo/issue/view_content/add_reaction" Dict "ctx" $ "ActionURL" (Printf "%s/comments/%d/reactions" $.RepoLink .ID)}}
								{{template "repo/issue/view_content/context_menu" Dict "ctx" $ "item" . "delete" true "issue" true "diff" false "IsCommentPoster" (and $.IsSigned (eq $.SignedUserID .PosterID))}}
=======
	<!-- 0 = COMMENT, 1 = REOPEN, 2 = CLOSE, 3 = ISSUE_REF, 4 = COMMIT_REF,
	5 = COMMENT_REF, 6 = PULL_REF, 7 = COMMENT_LABEL, 12 = START_TRACKING,
	13 = STOP_TRACKING, 14 = ADD_TIME_MANUAL, 16 = ADDED_DEADLINE, 17 = MODIFIED_DEADLINE,
	18 = REMOVED_DEADLINE, 19 = ADD_DEPENDENCY, 20 = REMOVE_DEPENDENCY, 21 = CODE,
	22 = REVIEW, 23 = ISSUE_LOCKED, 24 = ISSUE_UNLOCKED, 25 = TARGET_BRANCH_CHANGED,
	26 = DELETE_TIME_MANUAL, 27 = REVIEW_REQUEST, 28 = MERGE_PULL_REQUEST,
	29 = PULL_PUSH_EVENT, 30 = PROJECT_CHANGED, 31 = PROJECT_BOARD_CHANGED
	32 = DISMISSED_REVIEW -->
	{{if eq .Type 0}}
		<div class="timeline-item comment" id="{{.HashTag}}">
		{{if .OriginalAuthor }}
			<span class="timeline-avatar"><img src="{{AppSubUrl}}/assets/img/avatar_default.png"></span>
		{{else}}
			<a class="timeline-avatar" {{if gt .Poster.ID 0}}href="{{.Poster.HomeLink}}"{{end}}>
				{{avatar .Poster}}
			</a>
		{{end}}
			<div class="content comment-container">
				<div class="ui top attached header comment-header df ac sb">
					<div class="comment-header-left df ac">
						{{if .OriginalAuthor }}
							<span class="text black mr-2">
								{{svg (MigrationIcon $.Repository.GetOriginalURLHostname)}}
								{{ .OriginalAuthor }}
							</span>
							<span class="text grey">
								{{$.i18n.Tr "repo.issues.commented_at" .Issue.HashTag $createdStr | Safe}} {{if $.Repository.OriginalURL}}
							</span>
							<span class="text migrate">
								({{$.i18n.Tr "repo.migrated_from" $.Repository.OriginalURL $.Repository.GetOriginalURLHostname | Safe }}){{end}}
							</span>
						{{else}}
							<span class="text grey">
								<a class="author"{{if gt .Poster.ID 0}} href="{{.Poster.HomeLink}}"{{end}}>
									{{.Poster.GetDisplayName}}
								</a>
								{{$.i18n.Tr "repo.issues.commented_at" .HashTag $createdStr | Safe}}
							</span>
						{{end}}
					</div>
					<div class="comment-header-right actions df ac">
						{{if not $.Repository.IsArchived}}
							{{if (.ShowRole.HasRole "Poster")}}
								<div class="ui basic label">
									{{$.i18n.Tr "repo.issues.poster"}}
								</div>
							{{end}}
							{{if (.ShowRole.HasRole "Writer")}}
								<div class="ui basic label">
									{{$.i18n.Tr "repo.issues.collaborator"}}
								</div>
							{{end}}
							{{if (.ShowRole.HasRole "Owner")}}
								<div class="ui basic label">
									{{$.i18n.Tr "repo.issues.owner"}}
								</div>
>>>>>>> df64fa48
							{{end}}
						</div>
					</div>
					<div class="ui attached segment comment-body">
						<div class="render-content markup" {{if or $.Permission.IsAdmin $.HasIssuesOrPullsWritePermission (and $.IsSigned (eq $.SignedUserID .PosterID))}}data-can-edit="true"{{end}}>
							{{if .RenderedContent}}
								{{.RenderedContent|Str2html}}
							{{else}}
								<span class="no-content">{{$.i18n.Tr "repo.issues.no_content"}}</span>
							{{end}}
						</div>
						<div id="comment-{{.ID}}" class="raw-content hide">{{.Content}}</div>
						<div class="edit-content-zone hide" data-write="issuecomment-{{.ID}}-write" data-preview="issuecomment-{{.ID}}-preview" data-update-url="{{$.RepoLink}}/comments/{{.ID}}" data-context="{{$.RepoLink}}" data-attachment-url="{{$.RepoLink}}/comments/{{.ID}}/attachments"></div>
						{{if .Attachments}}
							{{template "repo/issue/view_content/attachments" Dict "ctx" $ "Attachments" .Attachments "Content" .RenderedContent}}
						{{end}}
					</div>
					{{$reactions := .Reactions.GroupByType}}
					{{if $reactions}}
						<div class="ui attached segment reactions">
							{{template "repo/issue/view_content/reactions" Dict "ctx" $ "ActionURL" (Printf "%s/comments/%d/reactions" $.RepoLink .ID) "Reactions" $reactions}}
						</div>
					{{end}}
				</div>
			</div>
<<<<<<< HEAD
		{{else if eq .Type 1}}
			<div class="timeline-item event" id="{{.HashTag}}">
				<span class="badge bg-green text-white">{{svg "octicon-dot-fill"}}</span>
				<a href="{{.Poster.HomeLink}}">
					{{avatar .Poster}}
				</a>
				<span class="text grey">
					<a class="author" href="{{.Poster.HomeLink}}">{{.Poster.GetDisplayName}}</a>
					{{if .Issue.IsPull }}
						{{$.i18n.Tr "repo.pulls.reopened_at" .EventTag $createdStr | Safe}}
					{{else}}
						{{$.i18n.Tr "repo.issues.reopened_at" .EventTag $createdStr | Safe}}
					{{end}}
				</span>
=======
		</div>
	{{else if eq .Type 1}}
		<div class="timeline-item event" id="{{.HashTag}}">
			<span class="badge bg-green text-white">{{svg "octicon-dot-fill"}}</span>
			<a href="{{.Poster.HomeLink}}">
				{{avatar .Poster}}
			</a>
			<span class="text grey">
				<a class="author" href="{{.Poster.HomeLink}}">{{.Poster.GetDisplayName}}</a>
				{{if .Issue.IsPull }}
					{{$.i18n.Tr "repo.pulls.reopened_at" .EventTag $createdStr | Safe}}
				{{else}}
					{{$.i18n.Tr "repo.issues.reopened_at" .EventTag $createdStr | Safe}}
				{{end}}
			</span>
		</div>
	{{else if eq .Type 2}}
		<div class="timeline-item event" id="{{.HashTag}}">
			<span class="badge bg-red text-white">{{svg "octicon-circle-slash"}}</span>
			<a href="{{.Poster.HomeLink}}">
				{{avatar .Poster}}
			</a>
			<span class="text grey">
				<a class="author" href="{{.Poster.HomeLink}}">{{.Poster.GetDisplayName}}</a>
				{{if .Issue.IsPull }}
					{{$.i18n.Tr "repo.pulls.closed_at" .EventTag $createdStr | Safe}}
				{{else}}
					{{$.i18n.Tr "repo.issues.closed_at" .EventTag $createdStr | Safe}}
				{{end}}
			</span>
		</div>
	{{else if eq .Type 28}}
		<div class="timeline-item event" id="{{.HashTag}}">
			<span class="badge bg-purple text-white">{{svg "octicon-git-merge"}}</span>
			<a href="{{.Poster.HomeLink}}">
				{{avatar .Poster}}
			</a>
			<span class="text grey">
				<a class="author" href="{{.Poster.HomeLink}}">{{.Poster.GetDisplayName}}</a>
				{{$link := printf "%s/commit/%s" $.Repository.HTMLURL $.Issue.PullRequest.MergedCommitID}}
				{{if eq $.Issue.PullRequest.Status 3}}
					{{$.i18n.Tr "repo.issues.manually_pull_merged_at" $link (ShortSha $.Issue.PullRequest.MergedCommitID) $.BaseTarget $createdStr | Str2html}}
				{{else}}
					{{$.i18n.Tr "repo.issues.pull_merged_at" $link (ShortSha $.Issue.PullRequest.MergedCommitID) $.BaseTarget $createdStr | Str2html}}
				{{end}}
			</span>
		</div>
	{{else if eq .Type 3 5 6}}
		{{ $refFrom:= "" }}
		{{if ne .RefRepoID .Issue.RepoID}}
			{{ $refFrom = $.i18n.Tr "repo.issues.ref_from" .RefRepo.FullName }}
		{{end}}
		{{ $refTr := "repo.issues.ref_issue_from" }}
		{{if .Issue.IsPull}}
			{{ $refTr = "repo.issues.ref_pull_from" }}
		{{else if eq .RefAction 1 }}
			{{ $refTr = "repo.issues.ref_closing_from" }}
		{{else if eq .RefAction 2 }}
			{{ $refTr = "repo.issues.ref_reopening_from" }}
		{{end}}
		{{ $createdStr:= TimeSinceUnix .CreatedUnix $.Lang }}
		<div class="timeline-item event" id="{{.HashTag}}">
			<span class="badge">{{svg "octicon-bookmark"}}</span>
			<a href="{{.Poster.HomeLink}}">
				{{avatar .Poster}}
			</a>
			{{if eq .RefAction 3}}<del>{{end}}
			<span class="text grey">
				<a class="author" href="{{.Poster.HomeLink}}">{{.Poster.GetDisplayName}}</a>
				{{$.i18n.Tr $refTr .EventTag $createdStr .RefCommentHTMLURL $refFrom | Safe}}
			</span>
			{{if eq .RefAction 3}}</del>{{end}}

			<div class="detail">
				<span class="text grey"><a href="{{.RefIssueHTMLURL}}"><b>{{.RefIssueTitle}}</b> {{.RefIssueIdent}}</a></span>
>>>>>>> df64fa48
			</div>
		{{else if eq .Type 2}}
			<div class="timeline-item event" id="{{.HashTag}}">
				<span class="badge bg-red text-white">{{svg "octicon-circle-slash"}}</span>
				<a href="{{.Poster.HomeLink}}">
					{{avatar .Poster}}
				</a>
				<span class="text grey">
					<a class="author" href="{{.Poster.HomeLink}}">{{.Poster.GetDisplayName}}</a>
					{{if .Issue.IsPull }}
						{{$.i18n.Tr "repo.pulls.closed_at" .EventTag $createdStr | Safe}}
					{{else}}
						{{$.i18n.Tr "repo.issues.closed_at" .EventTag $createdStr | Safe}}
					{{end}}
				</span>
			</div>
		{{else if eq .Type 28}}
			<div class="timeline-item event" id="{{.HashTag}}">
				<span class="badge bg-purple text-white">{{svg "octicon-git-merge"}}</span>
				<a href="{{.Poster.HomeLink}}">
					{{avatar .Poster}}
				</a>
				<span class="text grey">
					<a class="author" href="{{.Poster.HomeLink}}">{{.Poster.GetDisplayName}}</a>
					{{$link := printf "%s/commit/%s" $.Repository.HTMLURL $.Issue.PullRequest.MergedCommitID}}
					{{if eq $.Issue.PullRequest.Status 3}}
						{{$.i18n.Tr "repo.issues.manually_pull_merged_at" $link (ShortSha $.Issue.PullRequest.MergedCommitID) $.BaseTarget $createdStr | Str2html}}
					{{else}}
						{{$.i18n.Tr "repo.issues.pull_merged_at" $link (ShortSha $.Issue.PullRequest.MergedCommitID) $.BaseTarget $createdStr | Str2html}}
					{{end}}
				</span>
			</div>
		{{else if eq .Type 3 5 6}}
			{{ $refFrom:= "" }}
			{{if ne .RefRepoID .Issue.RepoID}}
				{{ $refFrom = $.i18n.Tr "repo.issues.ref_from" .RefRepo.FullName }}
			{{end}}
			{{ $refTr := "repo.issues.ref_issue_from" }}
			{{if .Issue.IsPull}}
				{{ $refTr = "repo.issues.ref_pull_from" }}
			{{else if eq .RefAction 1 }}
				{{ $refTr = "repo.issues.ref_closing_from" }}
			{{else if eq .RefAction 2 }}
				{{ $refTr = "repo.issues.ref_reopening_from" }}
			{{end}}
			{{ $createdStr:= TimeSinceUnix .CreatedUnix $.Lang }}
			<div class="timeline-item event" id="{{.HashTag}}">
				<span class="badge">{{svg "octicon-bookmark"}}</span>
				<a href="{{.Poster.HomeLink}}">
					{{avatar .Poster}}
				</a>
				{{if eq .RefAction 3}}<del>{{end}}
				<span class="text grey">
					<a class="author" href="{{.Poster.HomeLink}}">{{.Poster.GetDisplayName}}</a>
					{{$.i18n.Tr $refTr .EventTag $createdStr .RefCommentHTMLURL $refFrom | Safe}}
				</span>
				{{if eq .RefAction 3}}</del>{{end}}

				<div class="detail">
					<span class="text grey"><a href="{{.RefIssueHTMLURL}}"><b>{{.RefIssueTitle | Str2html}}</b> {{.RefIssueIdent | Str2html}}</a></span>
				</div>
			</div>
		{{else if eq .Type 4}}
			<div class="timeline-item event" id="{{.HashTag}}">
				<span class="badge">{{svg "octicon-bookmark"}}</span>
				<a href="{{.Poster.HomeLink}}">
					{{avatar .Poster}}
				</a>
				<span class="text grey">
					<a class="author" href="{{.Poster.HomeLink}}">{{.Poster.GetDisplayName}}</a>
					{{$.i18n.Tr "repo.issues.commit_ref_at" .EventTag $createdStr | Safe}}
				</span>
				<div class="detail">
					{{svg "octicon-git-commit"}}
					<span class="text grey">{{.Content | Str2html}}</span>
				</div>
			</div>
		{{else if eq .Type 7}}
			{{if or .AddedLabels .RemovedLabels}}
				<div class="timeline-item event" id="{{.HashTag}}">
					<span class="badge">{{svg "octicon-tag"}}</span>
					<a href="{{.Poster.HomeLink}}">
						{{avatar .Poster}}
					</a>
					<span class="text grey">
						<a class="author" href="{{.Poster.HomeLink}}">{{.Poster.GetDisplayName}}</a>
						{{if and .AddedLabels (not .RemovedLabels)}}
							{{$.i18n.Tr (TrN $.i18n.Lang (len .AddedLabels) "repo.issues.add_label" "repo.issues.add_labels") (RenderLabels .AddedLabels) $createdStr | Safe}}
						{{else if and (not .AddedLabels) .RemovedLabels}}
							{{$.i18n.Tr (TrN $.i18n.Lang (len .RemovedLabels) "repo.issues.remove_label" "repo.issues.remove_labels") (RenderLabels .RemovedLabels) $createdStr | Safe}}
						{{else}}
							{{$.i18n.Tr "repo.issues.add_remove_labels" (RenderLabels .AddedLabels) (RenderLabels .RemovedLabels) $createdStr | Safe}}
						{{end}}
					</span>
				</div>
			{{end}}
		{{else if eq .Type 8}}
			<div class="timeline-item event" id="{{.HashTag}}">
				<span class="badge">{{svg "octicon-milestone"}}</span>
				<a href="{{.Poster.HomeLink}}">
					{{avatar .Poster}}
				</a>
				<span class="text grey">
					<a class="author" href="{{.Poster.HomeLink}}">{{.Poster.GetDisplayName}}</a>
					{{if gt .OldMilestoneID 0}}{{if gt .MilestoneID 0}}{{$.i18n.Tr "repo.issues.change_milestone_at" (.OldMilestone.Name|Escape) (.Milestone.Name|Escape) $createdStr | Safe}}{{else}}{{$.i18n.Tr "repo.issues.remove_milestone_at" (.OldMilestone.Name|Escape) $createdStr | Safe}}{{end}}{{else if gt .MilestoneID 0}}{{$.i18n.Tr "repo.issues.add_milestone_at" (.Milestone.Name|Escape) $createdStr | Safe}}{{end}}
				</span>
			</div>
		{{else if eq .Type 9}}
			<div class="timeline-item event" id="{{.HashTag}}">
				<span class="badge">{{svg "octicon-person"}}</span>
				{{if gt .AssigneeID 0}}
					{{if .RemovedAssignee}}
						<a href="{{.Assignee.HomeLink}}">
							{{avatar .Assignee}}
						</a>
						<span class="text grey">
							<a class="author" href="{{.Assignee.HomeLink}}">{{.Assignee.GetDisplayName}}</a>
							{{ if eq .Poster.ID .Assignee.ID }}
								{{$.i18n.Tr "repo.issues.remove_self_assignment" $createdStr | Safe}}
							{{ else }}
								{{$.i18n.Tr "repo.issues.remove_assignee_at" (.Poster.GetDisplayName|Escape) $createdStr | Safe}}
							{{ end }}
						</span>
					{{else}}
						<a href="{{.Assignee.HomeLink}}">
							{{avatar .Assignee}}
						</a>
						<span class="text grey">
							<a class="author" href="{{.Assignee.HomeLink}}">{{.Assignee.GetDisplayName}}</a>
							{{if eq .Poster.ID .AssigneeID}}
								{{$.i18n.Tr "repo.issues.self_assign_at" $createdStr | Safe}}
							{{else}}
								{{$.i18n.Tr "repo.issues.add_assignee_at" (.Poster.GetDisplayName|Escape) $createdStr | Safe}}
							{{end}}
						</span>
					{{end}}
				{{end}}
			</div>
		{{else if eq .Type 10}}
			<div class="timeline-item event" id="{{.HashTag}}">
				<span class="badge">{{svg "octicon-pencil"}}</span>
				<a href="{{.Poster.HomeLink}}">
					{{avatar .Poster}}
				</a>
				<span class="text grey">
					<a class="author" href="{{.Poster.HomeLink}}">{{.Poster.GetDisplayName}}</a>
					{{$.i18n.Tr "repo.issues.change_title_at" (.OldTitle|RenderEmoji) (.NewTitle|RenderEmoji) $createdStr | Safe}}
				</span>
			</div>
		{{else if eq .Type 11}}
			<div class="timeline-item event" id="{{.HashTag}}">
				<span class="badge">{{svg "octicon-git-branch"}}</span>
				<a href="{{.Poster.HomeLink}}">
					{{avatar .Poster}}
				</a>
				<span class="text grey">
					<a class="author" href="{{.Poster.HomeLink}}">{{.Poster.GetDisplayName}}</a>
					{{$.i18n.Tr "repo.issues.delete_branch_at" (.OldRef|Escape) $createdStr | Safe}}
				</span>
			</div>
		{{else if eq .Type 12}}
			<div class="timeline-item event" id="{{.HashTag}}">
				<span class="badge">{{svg "octicon-clock"}}</span>
				<a href="{{.Poster.HomeLink}}">
					{{avatar .Poster}}
				</a>
				<span class="text grey">
					<a class="author" href="{{.Poster.HomeLink}}">{{.Poster.GetDisplayName}}</a>
					{{$.i18n.Tr "repo.issues.start_tracking_history"  $createdStr | Safe}}
				</span>
			</div>
		{{else if eq .Type 13}}
			<div class="timeline-item event" id="{{.HashTag}}">
				<span class="badge">{{svg "octicon-clock"}}</span>
				<a href="{{.Poster.HomeLink}}">
					{{avatar .Poster}}
				</a>
				<span class="text grey">
					<a class="author" href="{{.Poster.HomeLink}}">{{.Poster.GetDisplayName}}</a>
					{{$.i18n.Tr "repo.issues.stop_tracking_history"  $createdStr | Safe}}
				</span>
				{{ template "repo/issue/view_content/comments_delete_time" Dict "ctx" $ "comment" . }}
				<div class="detail">
					{{svg "octicon-clock"}}
					<span class="text grey">{{.Content}}</span>
				</div>
			</div>
		{{else if eq .Type 14}}
			<div class="timeline-item event" id="{{.HashTag}}">
				<span class="badge">{{svg "octicon-clock"}}</span>
				<a href="{{.Poster.HomeLink}}">
					{{avatar .Poster}}
				</a>
				<span class="text grey">
					<a class="author" href="{{.Poster.HomeLink}}">{{.Poster.GetDisplayName}}</a>
					{{$.i18n.Tr "repo.issues.add_time_history"  $createdStr | Safe}}
				</span>
				{{ template "repo/issue/view_content/comments_delete_time" Dict "ctx" $ "comment" . }}
				<div class="detail">
					{{svg "octicon-clock"}}
					<span class="text grey">{{.Content}}</span>
				</div>
			</div>
		{{else if eq .Type 15}}
			<div class="timeline-item event" id="{{.HashTag}}">
				<span class="badge">{{svg "octicon-clock"}}</span>
				<a href="{{.Poster.HomeLink}}">
					{{avatar .Poster}}
				</a>
				<span class="text grey">
					<a class="author" href="{{.Poster.HomeLink}}">{{.Poster.GetDisplayName}}</a>
					{{$.i18n.Tr "repo.issues.cancel_tracking_history"  $createdStr | Safe}}
				</span>
			</div>
		{{else if eq .Type 16}}
			<div class="timeline-item event" id="{{.HashTag}}">
				<span class="badge">{{svg "octicon-clock"}}</span>
				<a href="{{.Poster.HomeLink}}">
					{{avatar .Poster}}
				</a>
				<span class="text grey">
					<a class="author" href="{{.Poster.HomeLink}}">{{.Poster.GetDisplayName}}</a>
					{{$.i18n.Tr "repo.issues.due_date_added" .Content $createdStr | Safe}}
				</span>
			</div>
		{{else if eq .Type 17}}
			<div class="timeline-item event" id="{{.HashTag}}">
				<span class="badge">{{svg "octicon-clock"}}</span>
				<a href="{{.Poster.HomeLink}}">
					{{avatar .Poster}}
				</a>
				<span class="text grey">
					<a class="author" href="{{.Poster.HomeLink}}">{{.Poster.GetDisplayName}}</a>
					{{$.i18n.Tr "repo.issues.due_date_modified" (.Content | ParseDeadline) $createdStr | Safe}}
				</span>
			</div>
		{{else if eq .Type 18}}
			<div class="timeline-item event" id="{{.HashTag}}">
				<span class="badge">{{svg "octicon-clock"}}</span>
				<a href="{{.Poster.HomeLink}}">
					{{avatar .Poster}}
				</a>
				<span class="text grey">
					<a class="author" href="{{.Poster.HomeLink}}">{{.Poster.GetDisplayName}}</a>
					{{$.i18n.Tr "repo.issues.due_date_remove" .Content $createdStr | Safe}}
				</span>
			</div>
		{{else if eq .Type 19}}
			<div class="timeline-item event" id="{{.HashTag}}">
				<span class="badge">{{svg "octicon-package-dependents"}}</span>
				<a href="{{.Poster.HomeLink}}">
					{{avatar .Poster}}
				</a>
				<span class="text grey">
					<a class="author" href="{{.Poster.HomeLink}}">{{.Poster.GetDisplayName}}</a>
					{{$.i18n.Tr "repo.issues.dependency.added_dependency" $createdStr | Safe}}
				</span>
				{{if .DependentIssue}}
					<div class="detail">
						{{svg "octicon-plus"}}
						<span class="text grey">
							<a href="{{.DependentIssue.HTMLURL}}">
								{{if eq .DependentIssue.RepoID .Issue.RepoID}}
									#{{.DependentIssue.Index}} {{.DependentIssue.Title}}
								{{else}}
									{{.DependentIssue.Repo.FullName}}#{{.DependentIssue.Index}} - {{.DependentIssue.Title}}
								{{end}}
							</a>
						</span>
					</div>
				{{end}}
			</div>
		{{else if eq .Type 20}}
			<div class="timeline-item event" id="{{.HashTag}}">
				<span class="badge">{{svg "octicon-package-dependents"}}</span>
				<a href="{{.Poster.HomeLink}}">
					{{avatar .Poster}}
				</a>
				<span class="text grey">
					<a class="author" href="{{.Poster.HomeLink}}">{{.Poster.GetDisplayName}}</a>
					{{$.i18n.Tr "repo.issues.dependency.removed_dependency" $createdStr | Safe}}
				</span>
				{{if .DependentIssue}}
					<div class="detail">
						<span class="text grey">{{svg "octicon-trash"}}</span>
						<span class="text grey">
							<a href="{{.DependentIssue.HTMLURL}}">
								{{if eq .DependentIssue.RepoID .Issue.RepoID}}
									#{{.DependentIssue.Index}} {{.DependentIssue.Title}}
								{{else}}
									{{.DependentIssue.Repo.FullName}}#{{.DependentIssue.Index}} - {{.DependentIssue.Title}}
								{{end}}
							</a>
						</span>
					</div>
				{{end}}
			</div>
		{{else if eq .Type 22}}
			<div class="timeline-item-group">
				<div class="timeline-item event" id="{{.HashTag}}">
					{{if .OriginalAuthor }}
					{{else}}
					<a class="timeline-avatar"{{if gt .Poster.ID 0}} href="{{.Poster.HomeLink}}"{{end}}>
						{{avatar .Poster}}
					</a>
					{{end}}
					<span class="badge{{if eq .Review.Type 1}} bg-green text-white{{else if eq .Review.Type 3}} bg-red text-white{{end}}">{{svg (printf "octicon-%s" .Review.Type.Icon)}}</span>
					<span class="text grey">
						{{if .OriginalAuthor }}
							<span class="text black">
								{{svg (MigrationIcon $.Repository.GetOriginalURLHostname)}}
								{{ .OriginalAuthor }}
							</span>
							<span class="text grey"> {{if $.Repository.OriginalURL}}</span>
							<span class="text migrate">({{$.i18n.Tr "repo.migrated_from" $.Repository.OriginalURL $.Repository.GetOriginalURLHostname | Safe }}){{end}}</span>
						{{else}}
							<a class="author"{{if gt .Poster.ID 0}} href="{{.Poster.HomeLink}}"{{end}}>{{.Poster.GetDisplayName}}</a>
						{{end}}

						{{if eq .Review.Type 1}}
							{{$.i18n.Tr "repo.issues.review.approve" $createdStr | Safe}}
						{{else if eq .Review.Type 2}}
							{{$.i18n.Tr "repo.issues.review.comment" $createdStr | Safe}}
						{{else if eq .Review.Type 3}}
							{{$.i18n.Tr "repo.issues.review.reject" $createdStr | Safe}}
						{{else}}
							{{$.i18n.Tr "repo.issues.review.comment" $createdStr | Safe}}
						{{end}}
						{{if .Review.Dismissed}}
							<div class="ui small label">{{$.i18n.Tr "repo.issues.review.dismissed_label"}}</div>
						{{end}}
					</span>
				</div>
				{{if .Content}}
				<div class="timeline-item comment">
					<div class="content comment-container">
						<div class="ui top attached header comment-header df ac sb">
							<span class="text grey">
								{{if .OriginalAuthor }}
									<span class="text black">
										{{svg (MigrationIcon $.Repository.GetOriginalURLHostname)}}
										{{ .OriginalAuthor }}
									</span>
									<span class="text grey"> {{if $.Repository.OriginalURL}}</span>
									<span class="text migrate">({{$.i18n.Tr "repo.migrated_from" $.Repository.OriginalURL $.Repository.GetOriginalURLHostname | Safe }}){{end}}</span>
								{{else}}
									<a class="author"{{if gt .Poster.ID 0}} href="{{.Poster.HomeLink}}"{{end}}>{{.Poster.GetDisplayName}}</a>
								{{end}}

								{{$.i18n.Tr "repo.issues.review.left_comment" | Safe}}
							</span>
						</div>
						<div class="ui attached segment comment-body">
							<div class="render-content markup">
								{{if .RenderedContent}}
									{{.RenderedContent|Str2html}}
								{{else}}
									<span class="no-content">{{$.i18n.Tr "repo.issues.no_content"}}</span>
								{{end}}
							</div>
							{{if .Attachments}}
								{{template "repo/issue/view_content/attachments" Dict "ctx" $ "Attachments" .Attachments "Content" .RenderedContent}}
							{{end}}
						</div>
					</div>
				</div>
				{{end}}

				{{if .Review.CodeComments}}
				<div class="timeline-item event">
					{{ range $filename, $lines := .Review.CodeComments}}
						{{range $line, $comms := $lines}}
								<div class="ui segments">
									<div class="ui segment py-3 df ac sb word-break">
										{{$invalid := (index $comms 0).Invalidated}}
										{{$resolved := (index $comms 0).IsResolved}}
										{{$resolveDoer := (index $comms 0).ResolveDoer}}
										{{$isNotPending := (not (eq (index $comms 0).Review.Type 0))}}
										<div class="df ac">
											<a href="{{(index $comms 0).CodeCommentURL}}" class="file-comment ml-3">{{$filename}}</a>
											{{if $invalid }}
												<span class="ui label basic small ml-3">
													{{$.i18n.Tr "repo.issues.review.outdated"}}
												</span>
											{{end}}
										</div>
										<div>
											{{if or $invalid $resolved}}
												<button id="show-outdated-{{(index $comms 0).ID}}" data-comment="{{(index $comms 0).ID}}" class="{{if not $resolved}}hide {{end}}ui compact right labeled button show-outdated df ac">
													{{svg "octicon-unfold" 16 "mr-3"}}
													{{if $resolved}}
														{{$.i18n.Tr "repo.issues.review.show_resolved"}}
													{{else}}
														{{$.i18n.Tr "repo.issues.review.show_outdated"}}
													{{end}}
												</button>
												<button id="hide-outdated-{{(index $comms 0).ID}}" data-comment="{{(index $comms 0).ID}}" class="{{if $resolved}}hide {{end}}ui compact right labeled button hide-outdated df ac">
													{{svg "octicon-fold" 16 "mr-3"}}
													{{if $resolved}}
														{{$.i18n.Tr "repo.issues.review.hide_resolved"}}
													{{else}}
														{{$.i18n.Tr "repo.issues.review.hide_outdated"}}
													{{end}}
												</button>
											{{end}}
										</div>
									</div>
									{{$diff := (CommentMustAsDiff (index $comms 0))}}
									{{if $diff}}
										{{$file := (index $diff.Files 0)}}
										<div id="code-preview-{{(index $comms 0).ID}}" class="ui table segment{{if $resolved}} hide{{end}}">
											<div class="diff-file-box diff-box file-content {{TabSizeClass $.Editorconfig $file.Name}}">
												<div class="file-body file-code code-view code-diff code-diff-unified">
													<table>
														<tbody>
															{{template "repo/diff/section_unified" dict "file" $file "root" $}}
														</tbody>
													</table>
												</div>
											</div>
										</div>
<<<<<<< HEAD
									{{end}}
									<div id="code-comments-{{(index $comms 0).ID}}" class="comment-code-cloud ui segment{{if $resolved}} hide{{end}}">
										<div class="ui comments mb-0">
											{{range $comms}}
												{{ $createdSubStr:= TimeSinceUnix .CreatedUnix $.Lang }}
												<div class="comment code-comment pb-4" id="{{.HashTag}}">
													<div class="content">
														<div class="header comment-header">
															<div class="comment-header-left df ac">
																{{if not .OriginalAuthor }}
																	<a class="avatar">
																		{{avatar .Poster}}
																	</a>
																{{end}}
																<span class="text grey">
																	{{if .OriginalAuthor }}
																		<span class="text black">
																			{{svg (MigrationIcon $.Repository.GetOriginalURLHostname)}}
																			{{ .OriginalAuthor }}
																		</span>
																		<span class="text grey"> {{if $.Repository.OriginalURL}}</span>
																		<span class="text migrate">({{$.i18n.Tr "repo.migrated_from" $.Repository.OriginalURL $.Repository.GetOriginalURLHostname | Safe }}){{end}}</span>
																	{{else}}
																		<a class="author"{{if gt .Poster.ID 0}} href="{{.Poster.HomeLink}}"{{end}}>{{.Poster.GetDisplayName}}</a>
																	{{end}}
																	{{$.i18n.Tr "repo.issues.commented_at" .HashTag $createdSubStr | Safe}}
																</span>
															</div>
															<div class="comment-header-right actions df ac">
																{{if not $.Repository.IsArchived}}
																	{{if or (and (eq .PosterID $.Issue.PosterID) (eq $.Issue.OriginalAuthorID 0)) (eq $.Issue.OriginalAuthorID .OriginalAuthorID) }}
																		<div class="ui basic label">
																			{{$.i18n.Tr "repo.issues.poster"}}
																		</div>
																	{{end}}
																	{{if gt .ShowTag 0}}
																		<div class="ui basic label">
																			{{if eq .ShowTag 2}}
																				{{$.i18n.Tr "repo.issues.collaborator"}}
																			{{else if eq .ShowTag 3}}
																				{{$.i18n.Tr "repo.issues.owner"}}
																			{{end}}
																		</div>
																	{{end}}
																	{{template "repo/issue/view_content/add_reaction" Dict "ctx" $ "ActionURL" (Printf "%s/comments/%d/reactions" $.RepoLink .ID)}}
																	{{template "repo/issue/view_content/context_menu" Dict "ctx" $ "item" . "delete" true "issue" true "diff" true "IsCommentPoster" (and $.IsSigned (eq $.SignedUserID .PosterID))}}
																{{end}}
															</div>
														</div>
														<div class="text comment-content">
															<div class="render-content markup" {{if or $.Permission.IsAdmin $.HasIssuesOrPullsWritePermission (and $.IsSigned (eq $.SignedUserID .PosterID))}}data-can-edit="true"{{end}}>
															{{if .RenderedContent}}
																{{.RenderedContent|Str2html}}
															{{else}}
																<span class="no-content">{{$.i18n.Tr "repo.issues.no_content"}}</span>
															{{end}}
															</div>
															<div id="comment-{{.ID}}" class="raw-content hide">{{.Content}}</div>
															<div class="edit-content-zone hide" data-write="issuecomment-{{.ID}}-write" data-preview="issuecomment-{{.ID}}-preview" data-update-url="{{$.RepoLink}}/comments/{{.ID}}" data-context="{{$.RepoLink}}" data-attachment-url="{{$.RepoLink}}/comments/{{.ID}}/attachments"></div>
=======
									</div>
								{{end}}
								<div id="code-comments-{{(index $comms 0).ID}}" class="comment-code-cloud ui segment{{if $resolved}} hide{{end}}">
									<div class="ui comments mb-0">
										{{range $comms}}
											{{ $createdSubStr:= TimeSinceUnix .CreatedUnix $.Lang }}
											<div class="comment code-comment pb-4" id="{{.HashTag}}">
												<div class="content">
													<div class="header comment-header">
														<div class="comment-header-left df ac">
															{{if not .OriginalAuthor }}
																<a class="avatar">
																	{{avatar .Poster}}
																</a>
															{{end}}
															<span class="text grey">
																{{if .OriginalAuthor }}
																	<span class="text black">
																		{{svg (MigrationIcon $.Repository.GetOriginalURLHostname)}}
																		{{ .OriginalAuthor }}
																	</span>
																	<span class="text grey"> {{if $.Repository.OriginalURL}}</span>
																	<span class="text migrate">({{$.i18n.Tr "repo.migrated_from" $.Repository.OriginalURL $.Repository.GetOriginalURLHostname | Safe }}){{end}}</span>
																{{else}}
																	<a class="author"{{if gt .Poster.ID 0}} href="{{.Poster.HomeLink}}"{{end}}>{{.Poster.GetDisplayName}}</a>
																{{end}}
																{{$.i18n.Tr "repo.issues.commented_at" .HashTag $createdSubStr | Safe}}
															</span>
														</div>
														<div class="comment-header-right actions df ac">
															{{if (.ShowRole.HasRole "Poster")}}
																<div class="ui basic label">
																	{{$.i18n.Tr "repo.issues.poster"}}
																</div>
															{{end}}
															{{if (.ShowRole.HasRole "Writer")}}
																<div class="ui basic label">
																	{{$.i18n.Tr "repo.issues.collaborator"}}
																</div>
															{{end}}
															{{if (.ShowRole.HasRole "Owner")}}
																<div class="ui basic label">
																	{{$.i18n.Tr "repo.issues.owner"}}
																</div>
															{{end}}
															{{template "repo/issue/view_content/add_reaction" Dict "ctx" $ "ActionURL" (Printf "%s/comments/%d/reactions" $.RepoLink .ID)}}
															{{template "repo/issue/view_content/context_menu" Dict "ctx" $ "item" . "delete" true "issue" true "diff" true "IsCommentPoster" (and $.IsSigned (eq $.SignedUserID .PosterID))}}
>>>>>>> df64fa48
														</div>
														{{$reactions := .Reactions.GroupByType}}
														{{if $reactions}}
															<div class="ui attached segment reactions">
																{{template "repo/issue/view_content/reactions" Dict "ctx" $ "ActionURL" (Printf "%s/comments/%d/reactions" $.RepoLink .ID) "Reactions" $reactions}}
															</div>
														{{end}}
													</div>
												</div>
											{{end}}
										</div>
										<div class="code-comment-buttons df ac fw mt-3 mb-2 mx-3">
											<div class="f1">
												{{if $resolved}}
													<div class="ui grey text">
														{{svg "octicon-check" 16 "mr-2"}}
														<b>{{$resolveDoer.Name}}</b> {{$.i18n.Tr "repo.issues.review.resolved_by"}}
													</div>
												{{end}}
											</div>
											<div class="code-comment-buttons-buttons">
												{{if and $.CanMarkConversation $isNotPending}}
													<button class="ui tiny basic button resolve-conversation" data-origin="timeline" data-action="{{if not $resolved}}Resolve{{else}}UnResolve{{end}}" data-comment-id="{{(index $comms 0).ID}}" data-update-url="{{$.RepoLink}}/issues/resolve_conversation">
														{{if $resolved}}
															{{$.i18n.Tr "repo.issues.review.un_resolve_conversation"}}
														{{else}}
															{{$.i18n.Tr "repo.issues.review.resolve_conversation"}}
														{{end}}
													</button>
												{{end}}
												{{if and $.SignedUserID (not $.Repository.IsArchived)}}
													<button class="comment-form-reply ui green tiny labeled icon button ml-2 mr-0">
														{{svg "octicon-reply" 16 "reply icon mr-2"}}{{$.i18n.Tr "repo.diff.comment.reply"}}
													</button>
												{{end}}
											</div>
										</div>
										{{template "repo/diff/comment_form_datahandler" dict "hidden" true "reply" (index $comms 0).ReviewID "root" $ "comment" (index $comms 0)}}
									</div>
								</div>
						{{end}}
					{{end}}
				</div>
				{{end}}
			</div>
		{{else if eq .Type 23}}
			<div class="timeline-item event" id="{{.HashTag}}">
				<span class="badge">{{svg "octicon-lock"}}</span>
				<a href="{{.Poster.HomeLink}}">
					{{avatar .Poster}}
				</a>
				{{ if .Content }}
					<span class="text grey">
						<a class="author" href="{{.Poster.HomeLink}}">{{.Poster.GetDisplayName}}</a>
						{{$.i18n.Tr "repo.issues.lock_with_reason" .Content $createdStr | Safe}}
					</span>
				{{ else }}
					<span class="text grey">
						<a class="author" href="{{.Poster.HomeLink}}">{{.Poster.GetDisplayName}}</a>
						{{$.i18n.Tr "repo.issues.lock_no_reason" $createdStr | Safe}}
					</span>
				{{ end }}
			</div>
		{{else if eq .Type 24}}
			<div class="timeline-item event" id="{{.HashTag}}">
				<span class="badge">{{svg "octicon-key"}}</span>
				<a href="{{.Poster.HomeLink}}">
					{{avatar .Poster}}
				</a>
				<span class="text grey">
					<a class="author" href="{{.Poster.HomeLink}}">{{.Poster.GetDisplayName}}</a>
					{{$.i18n.Tr "repo.issues.unlock_comment" $createdStr | Safe}}
				</span>
			</div>
		{{else if eq .Type 25}}
			<div class="timeline-item event">
				<span class="badge">{{svg "octicon-git-branch"}}</span>
				<a href="{{.Poster.HomeLink}}">
					{{avatar .Poster}}
				</a>
				<span class="text grey">
					<a href="{{.Poster.HomeLink}}">{{.Poster.Name}}</a>
					{{$.i18n.Tr "repo.pulls.change_target_branch_at" (.OldRef|Escape) (.NewRef|Escape) $createdStr | Safe}}
				</span>
			</div>
		{{else if eq .Type 26}}
			<div class="timeline-item event" id="{{.HashTag}}">
				<span class="badge">{{svg "octicon-clock"}}</span>
				<a href="{{.Poster.HomeLink}}">
					{{avatar .Poster}}
				</a>
				<span class="text grey">
					<a class="author" href="{{.Poster.HomeLink}}">{{.Poster.GetDisplayName}}</a>
					{{$.i18n.Tr "repo.issues.del_time_history"  $createdStr | Safe}}
				</span>
				<div class="detail">
					{{svg "octicon-clock"}}
					<span class="text grey">{{.Content}}</span>
				</div>
			</div>
		{{else if eq .Type 27}}
			<div class="timeline-item event" id="{{.HashTag}}">
				<span class="badge">{{svg "octicon-eye"}}</span>
				<a href="{{.Poster.HomeLink}}">
					{{avatar .Poster}}
				</a>
				<span class="text grey">
					<a class="author" href="{{.Poster.HomeLink}}">{{.Poster.GetDisplayName}}</a>
					{{if (gt .AssigneeID 0)}}
						{{if .RemovedAssignee}}
							{{if eq .PosterID .AssigneeID}}
								{{$.i18n.Tr "repo.issues.review.remove_review_request_self" $createdStr | Safe}}
							{{else}}
								{{$.i18n.Tr "repo.issues.review.remove_review_request" (.Assignee.GetDisplayName|Escape) $createdStr | Safe}}
							{{end}}
						{{else}}
							{{$.i18n.Tr "repo.issues.review.add_review_request" (.Assignee.GetDisplayName|Escape) $createdStr | Safe}}
						{{end}}
					{{else}}
						{{if .RemovedAssignee}}
							{{$.i18n.Tr "repo.issues.review.remove_review_request" (.AssigneeTeam.Name|Escape) $createdStr | Safe}}
						{{else}}
							{{$.i18n.Tr "repo.issues.review.add_review_request" (.AssigneeTeam.Name|Escape) $createdStr | Safe}}
						{{end}}
					{{end}}
				</span>
			</div>
		{{else if and (eq .Type 29) (or (gt .CommitsNum 0) .IsForcePush)}}
			<div class="timeline-item event" id="{{.HashTag}}">
				<span class="badge">{{svg "octicon-repo-push"}}</span>
				<span class="text grey">
					<a class="author" href="{{.Poster.HomeLink}}">{{.Poster.GetDisplayName}}</a>
					{{ if .IsForcePush }}
						{{$.i18n.Tr "repo.issues.force_push_codes" $.Issue.PullRequest.HeadBranch (ShortSha .OldCommit) ($.Issue.Repo.CommitLink .OldCommit)  (ShortSha .NewCommit) ($.Issue.Repo.CommitLink .NewCommit) $createdStr | Safe}}
					{{else}}
						{{$.i18n.Tr (TrN $.i18n.Lang (len .Commits) "repo.issues.push_commit_1" "repo.issues.push_commits_n") (len .Commits) $createdStr | Safe}}
					{{end}}
				</span>
			</div>
			{{if not .IsForcePush}}
				{{template "repo/commits_list_small" dict "comment" . "root" $}}
			{{end}}
		{{else if eq .Type 30}}
			{{if not $.UnitProjectsGlobalDisabled}}
			<div class="timeline-item event" id="{{.HashTag}}">
				<span class="badge">{{svg "octicon-project"}}</span>
				<a href="{{.Poster.HomeLink}}">
					{{avatar .Poster}}
				</a>
				<span class="text grey">
					<a class="author" href="{{.Poster.HomeLink}}">{{.Poster.GetDisplayName}}</a>
					{{if gt .OldProjectID 0}}
						{{if gt .ProjectID 0}}
							{{$.i18n.Tr "repo.issues.change_project_at" (.OldProject.Title|Escape) (.Project.Title|Escape) $createdStr | Safe}}
						{{else}}
							{{$.i18n.Tr "repo.issues.remove_project_at" (.OldProject.Title|Escape) $createdStr | Safe}}
						{{end}}
					{{else if gt .ProjectID 0}}
						{{$.i18n.Tr "repo.issues.add_project_at" (.Project.Title|Escape) $createdStr | Safe}}
					{{end}}
				</span>
			</div>
			{{end}}
		{{else if eq .Type 32}}
			<div class="timeline-item-group">
				<div class="timeline-item event" id="{{.HashTag}}">
					<a class="timeline-avatar"{{if gt .Poster.ID 0}} href="{{.Poster.HomeLink}}"{{end}}>
						<img src="{{.Poster.AvatarLink}}">
					</a>
					<span class="badge grey">{{svg "octicon-x" 16}}</span>
					<span class="text grey">
						<a class="author"{{if gt .Poster.ID 0}} href="{{.Poster.HomeLink}}"{{end}}>{{.Poster.GetDisplayName}}</a>
						{{$reviewerName := ""}}
						{{if eq .Review.OriginalAuthor ""}}
							{{$reviewerName = .Review.Reviewer.Name}}
						{{else}}
							{{$reviewerName = .Review.OriginalAuthor}}
						{{end}}
						{{$.i18n.Tr "repo.issues.review.dismissed" $reviewerName $createdStr | Safe}}
					</span>
				</div>
				{{if .Content}}
					<div class="timeline-item comment">
						<div class="content">
							<div class="ui top attached header arrow-top">
								<span class="text grey">
									{{$.i18n.Tr "action.review_dismissed_reason"}}
								</span>
							</div>
							<div class="ui attached segment">
								<div class="render-content markup">
									{{if .RenderedContent}}
										{{.RenderedContent|Str2html}}
									{{else}}
										<span class="no-content">{{$.i18n.Tr "repo.issues.no_content"}}</span>
									{{end}}
								</div>
							</div>
						</div>
					</div>
				{{end}}
			</div>
		{{end}}
	{{end}}
{{end}}<|MERGE_RESOLUTION|>--- conflicted
+++ resolved
@@ -1,125 +1,64 @@
 {{ template "base/alert" }}
 {{range .Issue.Comments}}
 	{{if call $.IsEventShown .Type}}
-		{{ $createdStr:= TimeSinceUnix .CreatedUnix $.Lang }}
-
-<<<<<<< HEAD
-		<!-- 0 = COMMENT, 1 = REOPEN, 2 = CLOSE, 3 = ISSUE_REF, 4 = COMMIT_REF,
-		5 = COMMENT_REF, 6 = PULL_REF, 7 = COMMENT_LABEL, 12 = START_TRACKING,
-		13 = STOP_TRACKING, 14 = ADD_TIME_MANUAL, 16 = ADDED_DEADLINE, 17 = MODIFIED_DEADLINE,
-		18 = REMOVED_DEADLINE, 19 = ADD_DEPENDENCY, 20 = REMOVE_DEPENDENCY, 21 = CODE,
-		22 = REVIEW, 23 = ISSUE_LOCKED, 24 = ISSUE_UNLOCKED, 25 = TARGET_BRANCH_CHANGED,
-		26 = DELETE_TIME_MANUAL, 27 = REVIEW_REQUEST, 28 = MERGE_PULL_REQUEST,
-		29 = PULL_PUSH_EVENT, 30 = PROJECT_CHANGED, 31 = PROJECT_BOARD_CHANGED
-		32 = DISMISSED_REVIEW -->
-		{{if eq .Type 0}}
-			<div class="timeline-item comment" id="{{.HashTag}}">
-			{{if .OriginalAuthor }}
-				<span class="timeline-avatar"><img src="{{AppSubUrl}}/assets/img/avatar_default.png"></span>
-			{{else}}
-				<a class="timeline-avatar" {{if gt .Poster.ID 0}}href="{{.Poster.HomeLink}}"{{end}}>
-					{{avatar .Poster}}
-				</a>
-			{{end}}
-				<div class="content comment-container">
-					<div class="ui top attached header comment-header df ac sb">
-						<div class="comment-header-left df ac">
-							{{if .OriginalAuthor }}
-								<span class="text black mr-2">
-									{{svg (MigrationIcon $.Repository.GetOriginalURLHostname)}}
-									{{ .OriginalAuthor }}
-								</span>
-								<span class="text grey">
-									{{$.i18n.Tr "repo.issues.commented_at" .Issue.HashTag $createdStr | Safe}} {{if $.Repository.OriginalURL}}
-								</span>
-								<span class="text migrate">
-									({{$.i18n.Tr "repo.migrated_from" $.Repository.OriginalURL $.Repository.GetOriginalURLHostname | Safe }}){{end}}
-								</span>
-							{{else}}
-								<span class="text grey">
-									<a class="author"{{if gt .Poster.ID 0}} href="{{.Poster.HomeLink}}"{{end}}>
-										{{.Poster.GetDisplayName}}
-									</a>
-									{{$.i18n.Tr "repo.issues.commented_at" .HashTag $createdStr | Safe}}
-								</span>
-							{{end}}
-						</div>
-						<div class="comment-header-right actions df ac">
-							{{if not $.Repository.IsArchived}}
-								{{if or (and (eq .PosterID .Issue.PosterID) (eq .Issue.OriginalAuthorID 0)) (and (eq .Issue.OriginalAuthorID .OriginalAuthorID) (not (eq .OriginalAuthorID 0))) }}
-									<div class="ui basic label">
-										{{$.i18n.Tr "repo.issues.poster"}}
-									</div>
-								{{end}}
-								{{if gt .ShowTag 0}}
-									<div class="ui basic label">
-										{{if eq .ShowTag 2}}
-											{{$.i18n.Tr "repo.issues.collaborator"}}
-										{{else if eq .ShowTag 3}}
-											{{$.i18n.Tr "repo.issues.owner"}}
-										{{end}}
-									</div>
-								{{end}}
-								{{template "repo/issue/view_content/add_reaction" Dict "ctx" $ "ActionURL" (Printf "%s/comments/%d/reactions" $.RepoLink .ID)}}
-								{{template "repo/issue/view_content/context_menu" Dict "ctx" $ "item" . "delete" true "issue" true "diff" false "IsCommentPoster" (and $.IsSigned (eq $.SignedUserID .PosterID))}}
-=======
-	<!-- 0 = COMMENT, 1 = REOPEN, 2 = CLOSE, 3 = ISSUE_REF, 4 = COMMIT_REF,
-	5 = COMMENT_REF, 6 = PULL_REF, 7 = COMMENT_LABEL, 12 = START_TRACKING,
-	13 = STOP_TRACKING, 14 = ADD_TIME_MANUAL, 16 = ADDED_DEADLINE, 17 = MODIFIED_DEADLINE,
-	18 = REMOVED_DEADLINE, 19 = ADD_DEPENDENCY, 20 = REMOVE_DEPENDENCY, 21 = CODE,
-	22 = REVIEW, 23 = ISSUE_LOCKED, 24 = ISSUE_UNLOCKED, 25 = TARGET_BRANCH_CHANGED,
-	26 = DELETE_TIME_MANUAL, 27 = REVIEW_REQUEST, 28 = MERGE_PULL_REQUEST,
-	29 = PULL_PUSH_EVENT, 30 = PROJECT_CHANGED, 31 = PROJECT_BOARD_CHANGED
-	32 = DISMISSED_REVIEW -->
-	{{if eq .Type 0}}
-		<div class="timeline-item comment" id="{{.HashTag}}">
-		{{if .OriginalAuthor }}
-			<span class="timeline-avatar"><img src="{{AppSubUrl}}/assets/img/avatar_default.png"></span>
-		{{else}}
-			<a class="timeline-avatar" {{if gt .Poster.ID 0}}href="{{.Poster.HomeLink}}"{{end}}>
-				{{avatar .Poster}}
-			</a>
-		{{end}}
-			<div class="content comment-container">
-				<div class="ui top attached header comment-header df ac sb">
-					<div class="comment-header-left df ac">
-						{{if .OriginalAuthor }}
-							<span class="text black mr-2">
-								{{svg (MigrationIcon $.Repository.GetOriginalURLHostname)}}
-								{{ .OriginalAuthor }}
-							</span>
-							<span class="text grey">
-								{{$.i18n.Tr "repo.issues.commented_at" .Issue.HashTag $createdStr | Safe}} {{if $.Repository.OriginalURL}}
-							</span>
-							<span class="text migrate">
-								({{$.i18n.Tr "repo.migrated_from" $.Repository.OriginalURL $.Repository.GetOriginalURLHostname | Safe }}){{end}}
-							</span>
-						{{else}}
-							<span class="text grey">
-								<a class="author"{{if gt .Poster.ID 0}} href="{{.Poster.HomeLink}}"{{end}}>
-									{{.Poster.GetDisplayName}}
-								</a>
-								{{$.i18n.Tr "repo.issues.commented_at" .HashTag $createdStr | Safe}}
-							</span>
-						{{end}}
-					</div>
-					<div class="comment-header-right actions df ac">
-						{{if not $.Repository.IsArchived}}
-							{{if (.ShowRole.HasRole "Poster")}}
-								<div class="ui basic label">
-									{{$.i18n.Tr "repo.issues.poster"}}
-								</div>
-							{{end}}
-							{{if (.ShowRole.HasRole "Writer")}}
-								<div class="ui basic label">
-									{{$.i18n.Tr "repo.issues.collaborator"}}
-								</div>
-							{{end}}
-							{{if (.ShowRole.HasRole "Owner")}}
-								<div class="ui basic label">
-									{{$.i18n.Tr "repo.issues.owner"}}
-								</div>
->>>>>>> df64fa48
+		{{ $createdStr:= TimeSinceUnix .CreatedUnix $.Lang }
+    
+    <!-- 0 = COMMENT, 1 = REOPEN, 2 = CLOSE, 3 = ISSUE_REF, 4 = COMMIT_REF,
+    5 = COMMENT_REF, 6 = PULL_REF, 7 = COMMENT_LABEL, 12 = START_TRACKING,
+    13 = STOP_TRACKING, 14 = ADD_TIME_MANUAL, 16 = ADDED_DEADLINE, 17 = MODIFIED_DEADLINE,
+    18 = REMOVED_DEADLINE, 19 = ADD_DEPENDENCY, 20 = REMOVE_DEPENDENCY, 21 = CODE,
+    22 = REVIEW, 23 = ISSUE_LOCKED, 24 = ISSUE_UNLOCKED, 25 = TARGET_BRANCH_CHANGED,
+    26 = DELETE_TIME_MANUAL, 27 = REVIEW_REQUEST, 28 = MERGE_PULL_REQUEST,
+    29 = PULL_PUSH_EVENT, 30 = PROJECT_CHANGED, 31 = PROJECT_BOARD_CHANGED
+    32 = DISMISSED_REVIEW -->
+    {{if eq .Type 0}}
+      <div class="timeline-item comment" id="{{.HashTag}}">
+      {{if .OriginalAuthor }}
+        <span class="timeline-avatar"><img src="{{AppSubUrl}}/assets/img/avatar_default.png"></span>
+      {{else}}
+        <a class="timeline-avatar" {{if gt .Poster.ID 0}}href="{{.Poster.HomeLink}}"{{end}}>
+          {{avatar .Poster}}
+        </a>
+      {{end}}
+        <div class="content comment-container">
+          <div class="ui top attached header comment-header df ac sb">
+            <div class="comment-header-left df ac">
+              {{if .OriginalAuthor }}
+                <span class="text black mr-2">
+                  {{svg (MigrationIcon $.Repository.GetOriginalURLHostname)}}
+                  {{ .OriginalAuthor }}
+                </span>
+                <span class="text grey">
+                  {{$.i18n.Tr "repo.issues.commented_at" .Issue.HashTag $createdStr | Safe}} {{if $.Repository.OriginalURL}}
+                </span>
+                <span class="text migrate">
+                  ({{$.i18n.Tr "repo.migrated_from" $.Repository.OriginalURL $.Repository.GetOriginalURLHostname | Safe }}){{end}}
+                </span>
+              {{else}}
+                <span class="text grey">
+                  <a class="author"{{if gt .Poster.ID 0}} href="{{.Poster.HomeLink}}"{{end}}>
+                    {{.Poster.GetDisplayName}}
+                  </a>
+                  {{$.i18n.Tr "repo.issues.commented_at" .HashTag $createdStr | Safe}}
+                </span>
+              {{end}}
+            </div>
+            <div class="comment-header-right actions df ac">
+              {{if not $.Repository.IsArchived}}
+                {{if (.ShowRole.HasRole "Poster")}}
+                  <div class="ui basic label">
+                    {{$.i18n.Tr "repo.issues.poster"}}
+                  </div>
+                {{end}}
+                {{if (.ShowRole.HasRole "Writer")}}
+                  <div class="ui basic label">
+                    {{$.i18n.Tr "repo.issues.collaborator"}}
+                  </div>
+                {{end}}
+                {{if (.ShowRole.HasRole "Owner")}}
+                  <div class="ui basic label">
+                    {{$.i18n.Tr "repo.issues.owner"}}
+                  </div>
 							{{end}}
 						</div>
 					</div>
@@ -145,98 +84,81 @@
 					{{end}}
 				</div>
 			</div>
-<<<<<<< HEAD
-		{{else if eq .Type 1}}
-			<div class="timeline-item event" id="{{.HashTag}}">
-				<span class="badge bg-green text-white">{{svg "octicon-dot-fill"}}</span>
-				<a href="{{.Poster.HomeLink}}">
-					{{avatar .Poster}}
-				</a>
-				<span class="text grey">
-					<a class="author" href="{{.Poster.HomeLink}}">{{.Poster.GetDisplayName}}</a>
-					{{if .Issue.IsPull }}
-						{{$.i18n.Tr "repo.pulls.reopened_at" .EventTag $createdStr | Safe}}
-					{{else}}
-						{{$.i18n.Tr "repo.issues.reopened_at" .EventTag $createdStr | Safe}}
-					{{end}}
-				</span>
-=======
-		</div>
-	{{else if eq .Type 1}}
-		<div class="timeline-item event" id="{{.HashTag}}">
-			<span class="badge bg-green text-white">{{svg "octicon-dot-fill"}}</span>
-			<a href="{{.Poster.HomeLink}}">
-				{{avatar .Poster}}
-			</a>
-			<span class="text grey">
-				<a class="author" href="{{.Poster.HomeLink}}">{{.Poster.GetDisplayName}}</a>
-				{{if .Issue.IsPull }}
-					{{$.i18n.Tr "repo.pulls.reopened_at" .EventTag $createdStr | Safe}}
-				{{else}}
-					{{$.i18n.Tr "repo.issues.reopened_at" .EventTag $createdStr | Safe}}
-				{{end}}
-			</span>
-		</div>
-	{{else if eq .Type 2}}
-		<div class="timeline-item event" id="{{.HashTag}}">
-			<span class="badge bg-red text-white">{{svg "octicon-circle-slash"}}</span>
-			<a href="{{.Poster.HomeLink}}">
-				{{avatar .Poster}}
-			</a>
-			<span class="text grey">
-				<a class="author" href="{{.Poster.HomeLink}}">{{.Poster.GetDisplayName}}</a>
-				{{if .Issue.IsPull }}
-					{{$.i18n.Tr "repo.pulls.closed_at" .EventTag $createdStr | Safe}}
-				{{else}}
-					{{$.i18n.Tr "repo.issues.closed_at" .EventTag $createdStr | Safe}}
-				{{end}}
-			</span>
-		</div>
-	{{else if eq .Type 28}}
-		<div class="timeline-item event" id="{{.HashTag}}">
-			<span class="badge bg-purple text-white">{{svg "octicon-git-merge"}}</span>
-			<a href="{{.Poster.HomeLink}}">
-				{{avatar .Poster}}
-			</a>
-			<span class="text grey">
-				<a class="author" href="{{.Poster.HomeLink}}">{{.Poster.GetDisplayName}}</a>
-				{{$link := printf "%s/commit/%s" $.Repository.HTMLURL $.Issue.PullRequest.MergedCommitID}}
-				{{if eq $.Issue.PullRequest.Status 3}}
-					{{$.i18n.Tr "repo.issues.manually_pull_merged_at" $link (ShortSha $.Issue.PullRequest.MergedCommitID) $.BaseTarget $createdStr | Str2html}}
-				{{else}}
-					{{$.i18n.Tr "repo.issues.pull_merged_at" $link (ShortSha $.Issue.PullRequest.MergedCommitID) $.BaseTarget $createdStr | Str2html}}
-				{{end}}
-			</span>
-		</div>
-	{{else if eq .Type 3 5 6}}
-		{{ $refFrom:= "" }}
-		{{if ne .RefRepoID .Issue.RepoID}}
-			{{ $refFrom = $.i18n.Tr "repo.issues.ref_from" .RefRepo.FullName }}
-		{{end}}
-		{{ $refTr := "repo.issues.ref_issue_from" }}
-		{{if .Issue.IsPull}}
-			{{ $refTr = "repo.issues.ref_pull_from" }}
-		{{else if eq .RefAction 1 }}
-			{{ $refTr = "repo.issues.ref_closing_from" }}
-		{{else if eq .RefAction 2 }}
-			{{ $refTr = "repo.issues.ref_reopening_from" }}
-		{{end}}
-		{{ $createdStr:= TimeSinceUnix .CreatedUnix $.Lang }}
-		<div class="timeline-item event" id="{{.HashTag}}">
-			<span class="badge">{{svg "octicon-bookmark"}}</span>
-			<a href="{{.Poster.HomeLink}}">
-				{{avatar .Poster}}
-			</a>
-			{{if eq .RefAction 3}}<del>{{end}}
-			<span class="text grey">
-				<a class="author" href="{{.Poster.HomeLink}}">{{.Poster.GetDisplayName}}</a>
-				{{$.i18n.Tr $refTr .EventTag $createdStr .RefCommentHTMLURL $refFrom | Safe}}
-			</span>
-			{{if eq .RefAction 3}}</del>{{end}}
+      </div>
+    {{else if eq .Type 1}}
+      <div class="timeline-item event" id="{{.HashTag}}">
+        <span class="badge bg-green text-white">{{svg "octicon-dot-fill"}}</span>
+        <a href="{{.Poster.HomeLink}}">
+          {{avatar .Poster}}
+        </a>
+        <span class="text grey">
+          <a class="author" href="{{.Poster.HomeLink}}">{{.Poster.GetDisplayName}}</a>
+          {{if .Issue.IsPull }}
+            {{$.i18n.Tr "repo.pulls.reopened_at" .EventTag $createdStr | Safe}}
+          {{else}}
+            {{$.i18n.Tr "repo.issues.reopened_at" .EventTag $createdStr | Safe}}
+          {{end}}
+        </span>
+      </div>
+    {{else if eq .Type 2}}
+      <div class="timeline-item event" id="{{.HashTag}}">
+        <span class="badge bg-red text-white">{{svg "octicon-circle-slash"}}</span>
+        <a href="{{.Poster.HomeLink}}">
+          {{avatar .Poster}}
+        </a>
+        <span class="text grey">
+          <a class="author" href="{{.Poster.HomeLink}}">{{.Poster.GetDisplayName}}</a>
+          {{if .Issue.IsPull }}
+            {{$.i18n.Tr "repo.pulls.closed_at" .EventTag $createdStr | Safe}}
+          {{else}}
+            {{$.i18n.Tr "repo.issues.closed_at" .EventTag $createdStr | Safe}}
+          {{end}}
+        </span>
+      </div>
+    {{else if eq .Type 28}}
+      <div class="timeline-item event" id="{{.HashTag}}">
+        <span class="badge bg-purple text-white">{{svg "octicon-git-merge"}}</span>
+        <a href="{{.Poster.HomeLink}}">
+          {{avatar .Poster}}
+        </a>
+        <span class="text grey">
+          <a class="author" href="{{.Poster.HomeLink}}">{{.Poster.GetDisplayName}}</a>
+          {{$link := printf "%s/commit/%s" $.Repository.HTMLURL $.Issue.PullRequest.MergedCommitID}}
+          {{if eq $.Issue.PullRequest.Status 3}}
+            {{$.i18n.Tr "repo.issues.manually_pull_merged_at" $link (ShortSha $.Issue.PullRequest.MergedCommitID) $.BaseTarget $createdStr | Str2html}}
+          {{else}}
+            {{$.i18n.Tr "repo.issues.pull_merged_at" $link (ShortSha $.Issue.PullRequest.MergedCommitID) $.BaseTarget $createdStr | Str2html}}
+          {{end}}
+        </span>
+      </div>
+    {{else if eq .Type 3 5 6}}
+      {{ $refFrom:= "" }}
+      {{if ne .RefRepoID .Issue.RepoID}}
+        {{ $refFrom = $.i18n.Tr "repo.issues.ref_from" .RefRepo.FullName }}
+      {{end}}
+      {{ $refTr := "repo.issues.ref_issue_from" }}
+      {{if .Issue.IsPull}}
+        {{ $refTr = "repo.issues.ref_pull_from" }}
+      {{else if eq .RefAction 1 }}
+        {{ $refTr = "repo.issues.ref_closing_from" }}
+      {{else if eq .RefAction 2 }}
+        {{ $refTr = "repo.issues.ref_reopening_from" }}
+      {{end}}
+      {{ $createdStr:= TimeSinceUnix .CreatedUnix $.Lang }}
+      <div class="timeline-item event" id="{{.HashTag}}">
+        <span class="badge">{{svg "octicon-bookmark"}}</span>
+        <a href="{{.Poster.HomeLink}}">
+          {{avatar .Poster}}
+        </a>
+        {{if eq .RefAction 3}}<del>{{end}}
+        <span class="text grey">
+          <a class="author" href="{{.Poster.HomeLink}}">{{.Poster.GetDisplayName}}</a>
+          {{$.i18n.Tr $refTr .EventTag $createdStr .RefCommentHTMLURL $refFrom | Safe}}
+        </span>
+        {{if eq .RefAction 3}}</del>{{end}}
 
-			<div class="detail">
-				<span class="text grey"><a href="{{.RefIssueHTMLURL}}"><b>{{.RefIssueTitle}}</b> {{.RefIssueIdent}}</a></span>
->>>>>>> df64fa48
+        <div class="detail">
+          <span class="text grey"><a href="{{.RefIssueHTMLURL}}"><b>{{.RefIssueTitle}}</b> {{.RefIssueIdent}}</a></span>
 			</div>
 		{{else if eq .Type 2}}
 			<div class="timeline-item event" id="{{.HashTag}}">
@@ -658,115 +580,53 @@
 												</div>
 											</div>
 										</div>
-<<<<<<< HEAD
-									{{end}}
-									<div id="code-comments-{{(index $comms 0).ID}}" class="comment-code-cloud ui segment{{if $resolved}} hide{{end}}">
-										<div class="ui comments mb-0">
-											{{range $comms}}
-												{{ $createdSubStr:= TimeSinceUnix .CreatedUnix $.Lang }}
-												<div class="comment code-comment pb-4" id="{{.HashTag}}">
-													<div class="content">
-														<div class="header comment-header">
-															<div class="comment-header-left df ac">
-																{{if not .OriginalAuthor }}
-																	<a class="avatar">
-																		{{avatar .Poster}}
-																	</a>
-																{{end}}
-																<span class="text grey">
-																	{{if .OriginalAuthor }}
-																		<span class="text black">
-																			{{svg (MigrationIcon $.Repository.GetOriginalURLHostname)}}
-																			{{ .OriginalAuthor }}
-																		</span>
-																		<span class="text grey"> {{if $.Repository.OriginalURL}}</span>
-																		<span class="text migrate">({{$.i18n.Tr "repo.migrated_from" $.Repository.OriginalURL $.Repository.GetOriginalURLHostname | Safe }}){{end}}</span>
-																	{{else}}
-																		<a class="author"{{if gt .Poster.ID 0}} href="{{.Poster.HomeLink}}"{{end}}>{{.Poster.GetDisplayName}}</a>
-																	{{end}}
-																	{{$.i18n.Tr "repo.issues.commented_at" .HashTag $createdSubStr | Safe}}
-																</span>
-															</div>
-															<div class="comment-header-right actions df ac">
-																{{if not $.Repository.IsArchived}}
-																	{{if or (and (eq .PosterID $.Issue.PosterID) (eq $.Issue.OriginalAuthorID 0)) (eq $.Issue.OriginalAuthorID .OriginalAuthorID) }}
-																		<div class="ui basic label">
-																			{{$.i18n.Tr "repo.issues.poster"}}
-																		</div>
-																	{{end}}
-																	{{if gt .ShowTag 0}}
-																		<div class="ui basic label">
-																			{{if eq .ShowTag 2}}
-																				{{$.i18n.Tr "repo.issues.collaborator"}}
-																			{{else if eq .ShowTag 3}}
-																				{{$.i18n.Tr "repo.issues.owner"}}
-																			{{end}}
-																		</div>
-																	{{end}}
-																	{{template "repo/issue/view_content/add_reaction" Dict "ctx" $ "ActionURL" (Printf "%s/comments/%d/reactions" $.RepoLink .ID)}}
-																	{{template "repo/issue/view_content/context_menu" Dict "ctx" $ "item" . "delete" true "issue" true "diff" true "IsCommentPoster" (and $.IsSigned (eq $.SignedUserID .PosterID))}}
-																{{end}}
-															</div>
-														</div>
-														<div class="text comment-content">
-															<div class="render-content markup" {{if or $.Permission.IsAdmin $.HasIssuesOrPullsWritePermission (and $.IsSigned (eq $.SignedUserID .PosterID))}}data-can-edit="true"{{end}}>
-															{{if .RenderedContent}}
-																{{.RenderedContent|Str2html}}
-															{{else}}
-																<span class="no-content">{{$.i18n.Tr "repo.issues.no_content"}}</span>
-															{{end}}
-															</div>
-															<div id="comment-{{.ID}}" class="raw-content hide">{{.Content}}</div>
-															<div class="edit-content-zone hide" data-write="issuecomment-{{.ID}}-write" data-preview="issuecomment-{{.ID}}-preview" data-update-url="{{$.RepoLink}}/comments/{{.ID}}" data-context="{{$.RepoLink}}" data-attachment-url="{{$.RepoLink}}/comments/{{.ID}}/attachments"></div>
-=======
-									</div>
-								{{end}}
-								<div id="code-comments-{{(index $comms 0).ID}}" class="comment-code-cloud ui segment{{if $resolved}} hide{{end}}">
-									<div class="ui comments mb-0">
-										{{range $comms}}
-											{{ $createdSubStr:= TimeSinceUnix .CreatedUnix $.Lang }}
-											<div class="comment code-comment pb-4" id="{{.HashTag}}">
-												<div class="content">
-													<div class="header comment-header">
-														<div class="comment-header-left df ac">
-															{{if not .OriginalAuthor }}
-																<a class="avatar">
-																	{{avatar .Poster}}
-																</a>
-															{{end}}
-															<span class="text grey">
-																{{if .OriginalAuthor }}
-																	<span class="text black">
-																		{{svg (MigrationIcon $.Repository.GetOriginalURLHostname)}}
-																		{{ .OriginalAuthor }}
-																	</span>
-																	<span class="text grey"> {{if $.Repository.OriginalURL}}</span>
-																	<span class="text migrate">({{$.i18n.Tr "repo.migrated_from" $.Repository.OriginalURL $.Repository.GetOriginalURLHostname | Safe }}){{end}}</span>
-																{{else}}
-																	<a class="author"{{if gt .Poster.ID 0}} href="{{.Poster.HomeLink}}"{{end}}>{{.Poster.GetDisplayName}}</a>
-																{{end}}
-																{{$.i18n.Tr "repo.issues.commented_at" .HashTag $createdSubStr | Safe}}
-															</span>
-														</div>
-														<div class="comment-header-right actions df ac">
-															{{if (.ShowRole.HasRole "Poster")}}
-																<div class="ui basic label">
-																	{{$.i18n.Tr "repo.issues.poster"}}
-																</div>
-															{{end}}
-															{{if (.ShowRole.HasRole "Writer")}}
-																<div class="ui basic label">
-																	{{$.i18n.Tr "repo.issues.collaborator"}}
-																</div>
-															{{end}}
-															{{if (.ShowRole.HasRole "Owner")}}
-																<div class="ui basic label">
-																	{{$.i18n.Tr "repo.issues.owner"}}
-																</div>
-															{{end}}
-															{{template "repo/issue/view_content/add_reaction" Dict "ctx" $ "ActionURL" (Printf "%s/comments/%d/reactions" $.RepoLink .ID)}}
-															{{template "repo/issue/view_content/context_menu" Dict "ctx" $ "item" . "delete" true "issue" true "diff" true "IsCommentPoster" (and $.IsSigned (eq $.SignedUserID .PosterID))}}
->>>>>>> df64fa48
+                    </div>
+                  {{end}}
+                  <div id="code-comments-{{(index $comms 0).ID}}" class="comment-code-cloud ui segment{{if $resolved}} hide{{end}}">
+                    <div class="ui comments mb-0">
+                      {{range $comms}}
+                        {{ $createdSubStr:= TimeSinceUnix .CreatedUnix $.Lang }}
+                        <div class="comment code-comment pb-4" id="{{.HashTag}}">
+                          <div class="content">
+                            <div class="header comment-header">
+                              <div class="comment-header-left df ac">
+                                {{if not .OriginalAuthor }}
+                                  <a class="avatar">
+                                    {{avatar .Poster}}
+                                  </a>
+                                {{end}}
+                                <span class="text grey">
+                                  {{if .OriginalAuthor }}
+                                    <span class="text black">
+                                      {{svg (MigrationIcon $.Repository.GetOriginalURLHostname)}}
+                                      {{ .OriginalAuthor }}
+                                    </span>
+                                    <span class="text grey"> {{if $.Repository.OriginalURL}}</span>
+                                    <span class="text migrate">({{$.i18n.Tr "repo.migrated_from" $.Repository.OriginalURL $.Repository.GetOriginalURLHostname | Safe }}){{end}}</span>
+                                  {{else}}
+                                    <a class="author"{{if gt .Poster.ID 0}} href="{{.Poster.HomeLink}}"{{end}}>{{.Poster.GetDisplayName}}</a>
+                                  {{end}}
+                                  {{$.i18n.Tr "repo.issues.commented_at" .HashTag $createdSubStr | Safe}}
+                                </span>
+                              </div>
+                              <div class="comment-header-right actions df ac">
+                                {{if (.ShowRole.HasRole "Poster")}}
+                                  <div class="ui basic label">
+                                    {{$.i18n.Tr "repo.issues.poster"}}
+                                  </div>
+                                {{end}}
+                                {{if (.ShowRole.HasRole "Writer")}}
+                                  <div class="ui basic label">
+                                    {{$.i18n.Tr "repo.issues.collaborator"}}
+                                  </div>
+                                {{end}}
+                                {{if (.ShowRole.HasRole "Owner")}}
+                                  <div class="ui basic label">
+                                    {{$.i18n.Tr "repo.issues.owner"}}
+                                  </div>
+                                {{end}}
+                                {{template "repo/issue/view_content/add_reaction" Dict "ctx" $ "ActionURL" (Printf "%s/comments/%d/reactions" $.RepoLink .ID)}}
+                                {{template "repo/issue/view_content/context_menu" Dict "ctx" $ "item" . "delete" true "issue" true "diff" true "IsCommentPoster" (and $.IsSigned (eq $.SignedUserID .PosterID))}}
 														</div>
 														{{$reactions := .Reactions.GroupByType}}
 														{{if $reactions}}
