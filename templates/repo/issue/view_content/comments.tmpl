{{template "base/alert"}}
{{range .Issue.Comments}}
	{{if call $.ShouldShowCommentType .Type}}
		{{$createdStr:= TimeSinceUnix .CreatedUnix ctx.Locale}}

		<!-- 0 = COMMENT, 1 = REOPEN, 2 = CLOSE, 3 = ISSUE_REF, 4 = COMMIT_REF,
		5 = COMMENT_REF, 6 = PULL_REF, 7 = COMMENT_LABEL, 12 = START_TRACKING,
		13 = STOP_TRACKING, 14 = ADD_TIME_MANUAL, 16 = ADDED_DEADLINE, 17 = MODIFIED_DEADLINE,
		18 = REMOVED_DEADLINE, 19 = ADD_DEPENDENCY, 20 = REMOVE_DEPENDENCY, 21 = CODE,
		22 = REVIEW, 23 = ISSUE_LOCKED, 24 = ISSUE_UNLOCKED, 25 = TARGET_BRANCH_CHANGED,
		26 = DELETE_TIME_MANUAL, 27 = REVIEW_REQUEST, 28 = MERGE_PULL_REQUEST,
		29 = PULL_PUSH_EVENT, 30 = PROJECT_CHANGED, 31 = PROJECT_BOARD_CHANGED
		32 = DISMISSED_REVIEW, 33 = COMMENT_TYPE_CHANGE_ISSUE_REF, 34 = PR_SCHEDULE_TO_AUTO_MERGE,
		35 = CANCEL_SCHEDULED_AUTO_MERGE_PR, 36 = PIN_ISSUE, 37 = UNPIN_ISSUE,
		38 = COMMENT_TYPE_CHANGE_TIME_ESTIMATE -->
		{{if eq .Type 0}}
			<div class="timeline-item comment" id="{{.HashTag}}">
			{{if .OriginalAuthor}}
				<span class="timeline-avatar">
					<img src="{{AppSubUrl}}/assets/img/avatar_default.png" width="40" height="40">
				</span>
			{{else}}
				<a class="timeline-avatar"{{if gt .Poster.ID 0}} href="{{.Poster.HomeLink}}"{{end}}>
					{{ctx.AvatarUtils.Avatar .Poster 40}}
				</a>
			{{end}}
				<div class="content comment-container">
					<div class="ui top attached header comment-header gt-df gt-ac gt-sb" role="heading" aria-level="3">
						<div class="comment-header-left gt-df gt-ac">
							{{if .OriginalAuthor}}
								<span class="text black gt-font-semibold gt-mr-2">
									{{svg (MigrationIcon $.Repository.GetOriginalURLHostname)}}
									{{.OriginalAuthor}}
								</span>
								<span class="text grey muted-links">
									{{ctx.Locale.Tr "repo.issues.commented_at" (.HashTag|Escape) $createdStr | Safe}} {{if $.Repository.OriginalURL}}
								</span>
								<span class="text migrate">
									({{ctx.Locale.Tr "repo.migrated_from" ($.Repository.OriginalURL|Escape) ($.Repository.GetOriginalURLHostname|Escape) | Safe}}){{end}}
								</span>
							{{else}}
								{{if gt .Poster.ID 0}}
									<a class="inline-timeline-avatar" href="{{.Poster.HomeLink}}">
										{{ctx.AvatarUtils.Avatar .Poster 24}}
									</a>
								{{end}}
								<span class="text grey muted-links">
									{{template "shared/user/authorlink" .Poster}}
									{{ctx.Locale.Tr "repo.issues.commented_at" (.HashTag|Escape) $createdStr | Safe}}
								</span>
							{{end}}
						</div>
						<div class="comment-header-right actions gt-df gt-ac">
							{{template "repo/issue/view_content/show_role" dict "ShowRole" .ShowRole}}
							{{if not $.Repository.IsArchived}}
								{{template "repo/issue/view_content/add_reaction" dict "ctxData" $ "ActionURL" (printf "%s/comments/%d/reactions" $.RepoLink .ID)}}
							{{end}}
							{{template "repo/issue/view_content/context_menu" dict "ctxData" $ "item" . "delete" true "issue" true "diff" false "IsCommentPoster" (and $.IsSigned (eq $.SignedUserID .PosterID))}}
						</div>
					</div>
					<div class="ui attached segment comment-body" role="article">
						<div class="render-content markup" {{if or $.Permission.IsAdmin $.HasIssuesOrPullsWritePermission (and $.IsSigned (eq $.SignedUserID .PosterID))}}data-can-edit="true"{{end}}>
							{{if .RenderedContent}}
								{{.RenderedContent|Str2html}}
							{{else}}
								<span class="no-content">{{ctx.Locale.Tr "repo.issues.no_content"}}</span>
							{{end}}
						</div>
						<div id="issuecomment-{{.ID}}-raw" class="raw-content gt-hidden">{{.Content}}</div>
						<div class="edit-content-zone gt-hidden" data-update-url="{{$.RepoLink}}/comments/{{.ID}}" data-context="{{$.RepoLink}}" data-attachment-url="{{$.RepoLink}}/comments/{{.ID}}/attachments"></div>
						{{if .Attachments}}
							{{template "repo/issue/view_content/attachments" dict "ctxData" $ "Attachments" .Attachments "Content" .RenderedContent}}
						{{end}}
					</div>
					{{$reactions := .Reactions.GroupByType}}
					{{if $reactions}}
						{{template "repo/issue/view_content/reactions" dict "ctxData" $ "ActionURL" (printf "%s/comments/%d/reactions" $.RepoLink .ID) "Reactions" $reactions}}
					{{end}}
				</div>
			</div>
		{{else if eq .Type 1}}
			<div class="timeline-item event" id="{{.HashTag}}">
				<span class="badge gt-bg-green gt-text-white">{{svg "octicon-dot-fill"}}</span>
				{{template "shared/user/avatarlink" dict "user" .Poster}}
				<span class="text grey muted-links">
					{{template "shared/user/authorlink" .Poster}}
					{{if .Issue.IsPull}}
						{{ctx.Locale.Tr "repo.pulls.reopened_at" .EventTag $createdStr | Safe}}
					{{else}}
						{{ctx.Locale.Tr "repo.issues.reopened_at" .EventTag $createdStr | Safe}}
					{{end}}
				</span>
			</div>
		{{else if eq .Type 2}}
			<div class="timeline-item event" id="{{.HashTag}}">
				<span class="badge gt-bg-red gt-text-white">{{svg "octicon-circle-slash"}}</span>
				{{template "shared/user/avatarlink" dict "user" .Poster}}
				<span class="text grey muted-links">
					{{template "shared/user/authorlink" .Poster}}
					{{if .Issue.IsPull}}
						{{ctx.Locale.Tr "repo.pulls.closed_at" .EventTag $createdStr | Safe}}
					{{else}}
						{{ctx.Locale.Tr "repo.issues.closed_at" .EventTag $createdStr | Safe}}
					{{end}}
				</span>
			</div>
		{{else if eq .Type 28}}
			<div class="timeline-item event" id="{{.HashTag}}">
				<span class="badge gt-bg-purple gt-text-white">{{svg "octicon-git-merge"}}</span>
				{{template "shared/user/avatarlink" dict "user" .Poster}}
				<span class="text grey muted-links">
					{{template "shared/user/authorlink" .Poster}}
					{{$link := printf "%s/commit/%s" $.Repository.Link ($.Issue.PullRequest.MergedCommitID|PathEscape)}}
					{{if eq $.Issue.PullRequest.Status 3}}
						{{ctx.Locale.Tr "repo.issues.comment_manually_pull_merged_at" (printf `<a class="ui sha" href="%[1]s"><b>%[2]s</b></a>` ($link|Escape) (ShortSha $.Issue.PullRequest.MergedCommitID)) (printf "<b>%[1]s</b>" ($.BaseTarget|Escape)) $createdStr | Safe}}
					{{else}}
						{{ctx.Locale.Tr "repo.issues.comment_pull_merged_at" (printf `<a class="ui sha" href="%[1]s"><b>%[2]s</b></a>` ($link|Escape) (ShortSha $.Issue.PullRequest.MergedCommitID)) (printf "<b>%[1]s</b>" ($.BaseTarget|Escape)) $createdStr | Safe}}
					{{end}}
				</span>
			</div>
		{{else if eq .Type 3 5 6}}
			{{$refFrom:= ""}}
			{{if ne .RefRepoID .Issue.RepoID}}
				{{$refFrom = ctx.Locale.Tr "repo.issues.ref_from" (.RefRepo.FullName|Escape)}}
			{{end}}
			{{$refTr := "repo.issues.ref_issue_from"}}
			{{if .Issue.IsPull}}
				{{$refTr = "repo.issues.ref_pull_from"}}
			{{else if eq .RefAction 1}}
				{{$refTr = "repo.issues.ref_closing_from"}}
			{{else if eq .RefAction 2}}
				{{$refTr = "repo.issues.ref_reopening_from"}}
			{{end}}
			{{$createdStr:= TimeSinceUnix .CreatedUnix ctx.Locale}}
			<div class="timeline-item event" id="{{.HashTag}}">
				<span class="badge">{{svg "octicon-bookmark"}}</span>
				{{template "shared/user/avatarlink" dict "user" .Poster}}
				{{if eq .RefAction 3}}<del>{{end}}
				<span class="text grey muted-links">
					{{template "shared/user/authorlink" .Poster}}
					{{ctx.Locale.Tr $refTr (.EventTag|Escape) $createdStr ((.RefCommentLink ctx)|Escape) $refFrom | Safe}}
				</span>
				{{if eq .RefAction 3}}</del>{{end}}

				<div class="detail">
					<span class="text grey muted-links"><a href="{{.RefIssueLink ctx}}"><b>{{.RefIssueTitle ctx}}</b> {{.RefIssueIdent ctx}}</a></span>
				</div>
			</div>
		{{else if eq .Type 4}}
			<div class="timeline-item event" id="{{.HashTag}}">
				<span class="badge">{{svg "octicon-bookmark"}}</span>
				{{template "shared/user/avatarlink" dict "user" .Poster}}
				<span class="text grey muted-links">
					{{template "shared/user/authorlink" .Poster}}
					{{ctx.Locale.Tr "repo.issues.commit_ref_at" .EventTag $createdStr | Safe}}
				</span>
				<div class="detail">
					{{svg "octicon-git-commit"}}
					<span class="text grey muted-links">{{.Content | Str2html}}</span>
				</div>
			</div>
		{{else if eq .Type 7}}
			{{if or .AddedLabels .RemovedLabels}}
				<div class="timeline-item event" id="{{.HashTag}}">
					<span class="badge">{{svg "octicon-tag"}}</span>
					{{template "shared/user/avatarlink" dict "user" .Poster}}
					<span class="text grey muted-links">
						{{template "shared/user/authorlink" .Poster}}
						{{if and .AddedLabels (not .RemovedLabels)}}
							{{ctx.Locale.TrN (len .AddedLabels) "repo.issues.add_label" "repo.issues.add_labels" (RenderLabels $.Context .AddedLabels $.RepoLink) $createdStr | Safe}}
						{{else if and (not .AddedLabels) .RemovedLabels}}
							{{ctx.Locale.TrN (len .RemovedLabels) "repo.issues.remove_label" "repo.issues.remove_labels" (RenderLabels $.Context .RemovedLabels $.RepoLink) $createdStr | Safe}}
						{{else}}
							{{ctx.Locale.Tr "repo.issues.add_remove_labels" (RenderLabels $.Context .AddedLabels $.RepoLink) (RenderLabels $.Context .RemovedLabels $.RepoLink) $createdStr | Safe}}
						{{end}}
					</span>
				</div>
			{{end}}
		{{else if eq .Type 8}}
			<div class="timeline-item event" id="{{.HashTag}}">
				<span class="badge">{{svg "octicon-milestone"}}</span>
				{{template "shared/user/avatarlink" dict "user" .Poster}}
				<span class="text grey muted-links">
					{{template "shared/user/authorlink" .Poster}}
					{{if gt .OldMilestoneID 0}}{{if gt .MilestoneID 0}}{{ctx.Locale.Tr "repo.issues.change_milestone_at" (.OldMilestone.Name|Escape) (.Milestone.Name|Escape) $createdStr | Safe}}{{else}}{{ctx.Locale.Tr "repo.issues.remove_milestone_at" (.OldMilestone.Name|Escape) $createdStr | Safe}}{{end}}{{else if gt .MilestoneID 0}}{{ctx.Locale.Tr "repo.issues.add_milestone_at" (.Milestone.Name|Escape) $createdStr | Safe}}{{end}}
				</span>
			</div>
		{{else if eq .Type 9}}
			<div class="timeline-item event" id="{{.HashTag}}">
				<span class="badge">{{svg "octicon-person"}}</span>
				{{if gt .AssigneeID 0}}
					{{if .RemovedAssignee}}
						{{template "shared/user/avatarlink" dict "user" .Assignee}}
						<span class="text grey muted-links">
							{{template "shared/user/authorlink" .Assignee}}
							{{if eq .Poster.ID .Assignee.ID}}
								{{ctx.Locale.Tr "repo.issues.remove_self_assignment" $createdStr | Safe}}
							{{else}}
								{{ctx.Locale.Tr "repo.issues.remove_assignee_at" (.Poster.GetDisplayName|Escape) $createdStr | Safe}}
							{{end}}
						</span>
					{{else}}
						{{template "shared/user/avatarlink" dict "user" .Assignee}}
						<span class="text grey muted-links">
							{{template "shared/user/authorlink" .Assignee}}
							{{if eq .Poster.ID .AssigneeID}}
								{{ctx.Locale.Tr "repo.issues.self_assign_at" $createdStr | Safe}}
							{{else}}
								{{ctx.Locale.Tr "repo.issues.add_assignee_at" (.Poster.GetDisplayName|Escape) $createdStr | Safe}}
							{{end}}
						</span>
					{{end}}
				{{end}}
			</div>
		{{else if eq .Type 10}}
			<div class="timeline-item event" id="{{.HashTag}}">
				<span class="badge">{{svg "octicon-pencil"}}</span>
				{{template "shared/user/avatarlink" dict "user" .Poster}}
				<span class="text grey muted-links">
					{{template "shared/user/authorlink" .Poster}}
					{{ctx.Locale.Tr "repo.issues.change_title_at" (.OldTitle|RenderEmoji $.Context) (.NewTitle|RenderEmoji $.Context) $createdStr | Safe}}
				</span>
			</div>
		{{else if eq .Type 11}}
			<div class="timeline-item event" id="{{.HashTag}}">
				<span class="badge">{{svg "octicon-git-branch"}}</span>
				{{template "shared/user/avatarlink" dict "user" .Poster}}
				<span class="text grey muted-links">
					{{template "shared/user/authorlink" .Poster}}
					{{ctx.Locale.Tr "repo.issues.delete_branch_at" (.OldRef|Escape) $createdStr | Safe}}
				</span>
			</div>
		{{else if eq .Type 12}}
			<div class="timeline-item event" id="{{.HashTag}}">
				<span class="badge">{{svg "octicon-clock"}}</span>
				{{template "shared/user/avatarlink" dict "user" .Poster}}
				<span class="text grey muted-links">
					{{template "shared/user/authorlink" .Poster}}
					{{ctx.Locale.Tr "repo.issues.start_tracking_history" $createdStr | Safe}}
				</span>
			</div>
		{{else if eq .Type 13}}
			<div class="timeline-item event" id="{{.HashTag}}">
				<span class="badge">{{svg "octicon-clock"}}</span>
				{{template "shared/user/avatarlink" dict "user" .Poster}}
				<span class="text grey muted-links">
					{{template "shared/user/authorlink" .Poster}}
<<<<<<< HEAD

					{{$timeStr := ""}}
=======
					{{ctx.Locale.Tr "repo.issues.stop_tracking_history" $createdStr | Safe}}
				</span>
				{{template "repo/issue/view_content/comments_delete_time" dict "ctxData" $ "comment" .}}
				<div class="detail">
					{{svg "octicon-clock"}}
>>>>>>> e3229c8e
					{{if .RenderedContent}}
						{{/* compatibility with time comments made before v1.21 */}}
						{{$timeStr = .RenderedContent}}
					{{else}}
						{{$timeStr = .Content|Sec2Time}}
					{{end}}

					{{$.locale.Tr "repo.issues.stop_tracking_history" $timeStr $createdStr | Safe}}
				</span>
				{{template "repo/issue/view_content/comments_delete_time" dict "ctxData" $ "comment" .}}
			</div>
		{{else if eq .Type 14}}
			<div class="timeline-item event" id="{{.HashTag}}">
				<span class="badge">{{svg "octicon-clock"}}</span>
				{{template "shared/user/avatarlink" dict "user" .Poster}}
				<span class="text grey muted-links">
					{{template "shared/user/authorlink" .Poster}}
<<<<<<< HEAD

					{{$timeStr := ""}}
=======
					{{ctx.Locale.Tr "repo.issues.add_time_history" $createdStr | Safe}}
				</span>
				{{template "repo/issue/view_content/comments_delete_time" dict "ctxData" $ "comment" .}}
				<div class="detail">
					{{svg "octicon-clock"}}
>>>>>>> e3229c8e
					{{if .RenderedContent}}
						{{/* compatibility with time comments made before v1.21 */}}
						{{$timeStr = .RenderedContent}}
					{{else}}
						{{$timeStr = .Content|Sec2Time}}
					{{end}}

					{{$.locale.Tr "repo.issues.add_time_history" $timeStr $createdStr | Safe}}
				</span>
				{{template "repo/issue/view_content/comments_delete_time" dict "ctxData" $ "comment" .}}
			</div>
		{{else if eq .Type 15}}
			<div class="timeline-item event" id="{{.HashTag}}">
				<span class="badge">{{svg "octicon-clock"}}</span>
				{{template "shared/user/avatarlink" dict "user" .Poster}}
				<span class="text grey muted-links">
					{{template "shared/user/authorlink" .Poster}}
					{{ctx.Locale.Tr "repo.issues.cancel_tracking_history" $createdStr | Safe}}
				</span>
			</div>
		{{else if eq .Type 16}}
			<div class="timeline-item event" id="{{.HashTag}}">
				<span class="badge">{{svg "octicon-clock"}}</span>
				{{template "shared/user/avatarlink" dict "user" .Poster}}
				<span class="text grey muted-links">
					{{template "shared/user/authorlink" .Poster}}
					{{ctx.Locale.Tr "repo.issues.due_date_added" (DateTime "long" .Content) $createdStr | Safe}}
				</span>
			</div>
		{{else if eq .Type 17}}
			<div class="timeline-item event" id="{{.HashTag}}">
				<span class="badge">{{svg "octicon-clock"}}</span>
				{{template "shared/user/avatarlink" dict "user" .Poster}}
				<span class="text grey muted-links">
					{{template "shared/user/authorlink" .Poster}}
					{{$parsedDeadline := StringUtils.Split .Content "|"}}
					{{if eq (len $parsedDeadline) 2}}
						{{$from := DateTime "long" (index $parsedDeadline 1)}}
						{{$to := DateTime "long" (index $parsedDeadline 0)}}
						{{ctx.Locale.Tr "repo.issues.due_date_modified" $to $from $createdStr | Safe}}
					{{end}}
				</span>
			</div>
		{{else if eq .Type 18}}
			<div class="timeline-item event" id="{{.HashTag}}">
				<span class="badge">{{svg "octicon-clock"}}</span>
				{{template "shared/user/avatarlink" dict "user" .Poster}}
				<span class="text grey muted-links">
					{{template "shared/user/authorlink" .Poster}}
					{{ctx.Locale.Tr "repo.issues.due_date_remove" (DateTime "long" .Content) $createdStr | Safe}}
				</span>
			</div>
		{{else if eq .Type 19}}
			<div class="timeline-item event" id="{{.HashTag}}">
				<span class="badge">{{svg "octicon-package-dependents"}}</span>
				{{template "shared/user/avatarlink" dict "user" .Poster}}
				<span class="text grey muted-links">
					{{template "shared/user/authorlink" .Poster}}
					{{ctx.Locale.Tr "repo.issues.dependency.added_dependency" $createdStr | Safe}}
				</span>
				{{if .DependentIssue}}
					<div class="detail">
						{{svg "octicon-plus"}}
						<span class="text grey muted-links">
							<a href="{{.DependentIssue.Link}}">
								{{if eq .DependentIssue.RepoID .Issue.RepoID}}
									#{{.DependentIssue.Index}} {{.DependentIssue.Title}}
								{{else}}
									{{.DependentIssue.Repo.FullName}}#{{.DependentIssue.Index}} - {{.DependentIssue.Title}}
								{{end}}
							</a>
						</span>
					</div>
				{{end}}
			</div>
		{{else if eq .Type 20}}
			<div class="timeline-item event" id="{{.HashTag}}">
				<span class="badge">{{svg "octicon-package-dependents"}}</span>
				{{template "shared/user/avatarlink" dict "user" .Poster}}
				<span class="text grey muted-links">
					{{template "shared/user/authorlink" .Poster}}
					{{ctx.Locale.Tr "repo.issues.dependency.removed_dependency" $createdStr | Safe}}
				</span>
				{{if .DependentIssue}}
					<div class="detail">
						<span class="text grey muted-links">{{svg "octicon-trash"}}</span>
						<span class="text grey muted-links">
							<a href="{{.DependentIssue.Link}}">
								{{if eq .DependentIssue.RepoID .Issue.RepoID}}
									#{{.DependentIssue.Index}} {{.DependentIssue.Title}}
								{{else}}
									{{.DependentIssue.Repo.FullName}}#{{.DependentIssue.Index}} - {{.DependentIssue.Title}}
								{{end}}
							</a>
						</span>
					</div>
				{{end}}
			</div>
		{{else if eq .Type 22}}
			<div class="timeline-item-group">
				<div class="timeline-item event">
					{{if .OriginalAuthor}}
					{{else}}
					{{/* Some timeline avatars need a offset to correctly allign with their speech
							bubble. The condition depends on review type and for positive reviews whether
							there is a comment element or not */}}
					<a class="timeline-avatar{{if or (and (eq .Review.Type 1) (or .Content .Attachments)) (and (eq .Review.Type 2) (or .Content .Attachments)) (eq .Review.Type 3)}} timeline-avatar-offset{{end}}"{{if gt .Poster.ID 0}} href="{{.Poster.HomeLink}}"{{end}}>
						{{ctx.AvatarUtils.Avatar .Poster 40}}
					</a>
					{{end}}
					<span class="badge{{if eq .Review.Type 1}} gt-bg-green gt-text-white{{else if eq .Review.Type 3}} gt-bg-red gt-text-white{{end}}">{{svg (printf "octicon-%s" .Review.Type.Icon)}}</span>
					<span class="text grey muted-links">
						{{if .OriginalAuthor}}
							<span class="text black">
								{{svg (MigrationIcon $.Repository.GetOriginalURLHostname)}}
								{{.OriginalAuthor}}
							</span>
							<span class="text grey muted-links"> {{if $.Repository.OriginalURL}}</span>
							<span class="text migrate">({{ctx.Locale.Tr "repo.migrated_from" ($.Repository.OriginalURL|Escape) ($.Repository.GetOriginalURLHostname|Escape) | Safe}}){{end}}</span>
						{{else}}
							{{template "shared/user/authorlink" .Poster}}
						{{end}}

						{{if eq .Review.Type 1}}
							{{ctx.Locale.Tr "repo.issues.review.approve" $createdStr | Safe}}
						{{else if eq .Review.Type 2}}
							{{ctx.Locale.Tr "repo.issues.review.comment" $createdStr | Safe}}
						{{else if eq .Review.Type 3}}
							{{ctx.Locale.Tr "repo.issues.review.reject" $createdStr | Safe}}
						{{else}}
							{{ctx.Locale.Tr "repo.issues.review.comment" $createdStr | Safe}}
						{{end}}
						{{if .Review.Dismissed}}
							<div class="ui small label">{{ctx.Locale.Tr "repo.issues.review.dismissed_label"}}</div>
						{{end}}
					</span>
				</div>
				{{if or .Content .Attachments}}
				<div class="timeline-item comment" id="{{.HashTag}}">
					<div class="content comment-container">
						<div class="ui top attached header comment-header gt-df gt-ac gt-sb">
							<div class="comment-header-left gt-df gt-ac">
								{{if gt .Poster.ID 0}}
									<a class="inline-timeline-avatar" href="{{.Poster.HomeLink}}">
										{{ctx.AvatarUtils.Avatar .Poster 24}}
									</a>
								{{end}}
								<span class="text grey muted-links">
									{{if .OriginalAuthor}}
										<span class="text black gt-font-semibold">
											{{svg (MigrationIcon $.Repository.GetOriginalURLHostname)}}
											{{.OriginalAuthor}}
										</span>
										<span class="text grey muted-links"> {{if $.Repository.OriginalURL}}</span>
										<span class="text migrate">({{ctx.Locale.Tr "repo.migrated_from" ($.Repository.OriginalURL|Escape) ($.Repository.GetOriginalURLHostname|Escape) | Safe}}){{end}}</span>
									{{else}}
										{{template "shared/user/authorlink" .Poster}}
									{{end}}

									{{ctx.Locale.Tr "repo.issues.review.left_comment" | Safe}}
								</span>
							</div>
							<div class="comment-header-right actions gt-df gt-ac">
								{{template "repo/issue/view_content/show_role" dict "ShowRole" .ShowRole}}
								{{if not $.Repository.IsArchived}}
									{{template "repo/issue/view_content/add_reaction" dict "ctxData" $ "ActionURL" (printf "%s/comments/%d/reactions" $.RepoLink .ID)}}
									{{template "repo/issue/view_content/context_menu" dict "ctxData" $ "item" . "delete" false "issue" true "diff" false "IsCommentPoster" (and $.IsSigned (eq $.SignedUserID .PosterID))}}
								{{end}}
							</div>
						</div>
						<div class="ui attached segment comment-body">
							<div class="render-content markup" {{if or $.Permission.IsAdmin $.HasIssuesOrPullsWritePermission (and $.IsSigned (eq $.SignedUserID .PosterID))}}data-can-edit="true"{{end}}>
								{{if .RenderedContent}}
									{{.RenderedContent|Str2html}}
								{{else}}
									<span class="no-content">{{ctx.Locale.Tr "repo.issues.no_content"}}</span>
								{{end}}
							</div>
							<div id="issuecomment-{{.ID}}-raw" class="raw-content gt-hidden">{{.Content}}</div>
							<div class="edit-content-zone gt-hidden" data-update-url="{{$.RepoLink}}/comments/{{.ID}}" data-context="{{$.RepoLink}}" data-attachment-url="{{$.RepoLink}}/comments/{{.ID}}/attachments"></div>
							{{if .Attachments}}
								{{template "repo/issue/view_content/attachments" dict "ctxData" $ "Attachments" .Attachments "Content" .RenderedContent}}
							{{end}}
						</div>
						{{$reactions := .Reactions.GroupByType}}
						{{if $reactions}}
							{{template "repo/issue/view_content/reactions" dict "ctxData" $ "ActionURL" (printf "%s/comments/%d/reactions" $.RepoLink .ID) "Reactions" $reactions}}
						{{end}}
					</div>
				</div>
				{{end}}

				{{if .Review.CodeComments}}
				<div class="timeline-item event">
					{{range $filename, $lines := .Review.CodeComments}}
						{{range $line, $comms := $lines}}
								<div class="ui segments">
									<div class="ui segment collapsible-comment-box gt-py-3 gt-df gt-ac gt-sb">
										{{$invalid := (index $comms 0).Invalidated}}
										{{$resolved := (index $comms 0).IsResolved}}
										{{$resolveDoer := (index $comms 0).ResolveDoer}}
										{{$isNotPending := (not (eq (index $comms 0).Review.Type 0))}}
										<div class="gt-df gt-ac">
											<a href="{{(index $comms 0).CodeCommentLink ctx}}" class="file-comment gt-ml-3 gt-word-break">{{$filename}}</a>
											{{if $invalid}}
												<span class="ui label basic small gt-ml-3" data-tooltip-content="{{ctx.Locale.Tr "repo.issues.review.outdated_description"}}">
													{{ctx.Locale.Tr "repo.issues.review.outdated"}}
												</span>
											{{end}}
										</div>
										<div>
											{{if or $invalid $resolved}}
												<button id="show-outdated-{{(index $comms 0).ID}}" data-comment="{{(index $comms 0).ID}}" class="{{if not $resolved}}gt-hidden {{end}}ui compact labeled button show-outdated gt-df gt-ac">
													{{svg "octicon-unfold" 16 "gt-mr-3"}}
													{{if $resolved}}
														{{ctx.Locale.Tr "repo.issues.review.show_resolved"}}
													{{else}}
														{{ctx.Locale.Tr "repo.issues.review.show_outdated"}}
													{{end}}
												</button>
												<button id="hide-outdated-{{(index $comms 0).ID}}" data-comment="{{(index $comms 0).ID}}" class="{{if $resolved}}gt-hidden {{end}}ui compact labeled button hide-outdated gt-df gt-ac">
													{{svg "octicon-fold" 16 "gt-mr-3"}}
													{{if $resolved}}
														{{ctx.Locale.Tr "repo.issues.review.hide_resolved"}}
													{{else}}
														{{ctx.Locale.Tr "repo.issues.review.hide_outdated"}}
													{{end}}
												</button>
											{{end}}
										</div>
									</div>
									{{$diff := (CommentMustAsDiff ctx (index $comms 0))}}
									{{if $diff}}
										{{$file := (index $diff.Files 0)}}
										<div id="code-preview-{{(index $comms 0).ID}}" class="ui table segment{{if $resolved}} gt-hidden{{end}}">
											<div class="diff-file-box diff-box file-content {{TabSizeClass $.Editorconfig $file.Name}}">
												<div class="file-body file-code code-view code-diff code-diff-unified unicode-escaped">
													<table>
														<tbody>
															{{template "repo/diff/section_unified" dict "file" $file "root" $}}
														</tbody>
													</table>
												</div>
											</div>
										</div>
									{{end}}
									<div id="code-comments-{{(index $comms 0).ID}}" class="comment-code-cloud ui segment{{if $resolved}} gt-hidden{{end}}">
										<div class="ui comments gt-mb-0">
											{{range $comms}}
												{{$createdSubStr:= TimeSinceUnix .CreatedUnix ctx.Locale}}
												<div class="comment code-comment gt-pb-4" id="{{.HashTag}}">
													<div class="content">
														<div class="header comment-header">
															<div class="comment-header-left gt-df gt-ac">
																{{if not .OriginalAuthor}}
																	<a class="avatar">
																		{{ctx.AvatarUtils.Avatar .Poster 20}}
																	</a>
																{{end}}
																<span class="text grey muted-links">
																	{{if .OriginalAuthor}}
																		<span class="text black gt-font-semibold">
																			{{svg (MigrationIcon $.Repository.GetOriginalURLHostname)}}
																			{{.OriginalAuthor}}
																		</span>
																		<span class="text grey muted-links"> {{if $.Repository.OriginalURL}}</span>
																		<span class="text migrate">({{ctx.Locale.Tr "repo.migrated_from" ($.Repository.OriginalURL|Escape) ($.Repository.GetOriginalURLHostname|Escape) | Safe}}){{end}}</span>
																	{{else}}
																		{{template "shared/user/authorlink" .Poster}}
																	{{end}}
																	{{ctx.Locale.Tr "repo.issues.commented_at" (.HashTag|Escape) $createdSubStr | Safe}}
																</span>
															</div>
															<div class="comment-header-right actions gt-df gt-ac">
																{{template "repo/issue/view_content/show_role" dict "ShowRole" .ShowRole}}
																{{if not $.Repository.IsArchived}}
																	{{template "repo/issue/view_content/add_reaction" dict "ctxData" $ "ActionURL" (printf "%s/comments/%d/reactions" $.RepoLink .ID)}}
																	{{template "repo/issue/view_content/context_menu" dict "ctxData" $ "item" . "delete" true "issue" true "diff" true "IsCommentPoster" (and $.IsSigned (eq $.SignedUserID .PosterID))}}
																{{end}}
															</div>
														</div>
														<div class="text comment-content">
															<div class="render-content markup" {{if or $.Permission.IsAdmin $.HasIssuesOrPullsWritePermission (and $.IsSigned (eq $.SignedUserID .PosterID))}}data-can-edit="true"{{end}}>
															{{if .RenderedContent}}
																{{.RenderedContent|Str2html}}
															{{else}}
																<span class="no-content">{{ctx.Locale.Tr "repo.issues.no_content"}}</span>
															{{end}}
															</div>
															<div id="issuecomment-{{.ID}}-raw" class="raw-content gt-hidden">{{.Content}}</div>
															<div class="edit-content-zone gt-hidden" data-update-url="{{$.RepoLink}}/comments/{{.ID}}" data-context="{{$.RepoLink}}" data-attachment-url="{{$.RepoLink}}/comments/{{.ID}}/attachments"></div>
														</div>
														{{$reactions := .Reactions.GroupByType}}
														{{if $reactions}}
															{{template "repo/issue/view_content/reactions" dict "ctxData" $ "ActionURL" (printf "%s/comments/%d/reactions" $.RepoLink .ID) "Reactions" $reactions}}
														{{end}}
													</div>
												</div>
											{{end}}
										</div>
										<div class="code-comment-buttons gt-df gt-ac gt-fw gt-mt-3 gt-mb-2 gt-mx-3">
											<div class="gt-f1">
												{{if $resolved}}
													<div class="ui grey text">
														{{svg "octicon-check" 16 "gt-mr-2"}}
														<b>{{$resolveDoer.Name}}</b> {{ctx.Locale.Tr "repo.issues.review.resolved_by"}}
													</div>
												{{end}}
											</div>
											<div class="code-comment-buttons-buttons">
												{{if and $.CanMarkConversation $isNotPending}}
													<button class="ui tiny basic button resolve-conversation" data-origin="timeline" data-action="{{if not $resolved}}Resolve{{else}}UnResolve{{end}}" data-comment-id="{{(index $comms 0).ID}}" data-update-url="{{$.RepoLink}}/issues/resolve_conversation">
														{{if $resolved}}
															{{ctx.Locale.Tr "repo.issues.review.un_resolve_conversation"}}
														{{else}}
															{{ctx.Locale.Tr "repo.issues.review.resolve_conversation"}}
														{{end}}
													</button>
												{{end}}
												{{if and $.SignedUserID (not $.Repository.IsArchived)}}
													<button class="comment-form-reply ui primary tiny labeled icon button gt-ml-2 gt-mr-0">
														{{svg "octicon-reply" 16 "reply icon gt-mr-2"}}{{ctx.Locale.Tr "repo.diff.comment.reply"}}
													</button>
												{{end}}
											</div>
										</div>
										{{template "repo/diff/comment_form_datahandler" dict "hidden" true "reply" (index $comms 0).ReviewID "root" $ "comment" (index $comms 0)}}
									</div>
								</div>
						{{end}}
					{{end}}
				</div>
				{{end}}
			</div>
		{{else if eq .Type 23}}
			<div class="timeline-item event" id="{{.HashTag}}">
				<span class="badge">{{svg "octicon-lock"}}</span>
				{{template "shared/user/avatarlink" dict "user" .Poster}}
				{{if .Content}}
					<span class="text grey muted-links">
						{{template "shared/user/authorlink" .Poster}}
						{{ctx.Locale.Tr "repo.issues.lock_with_reason" .Content $createdStr | Safe}}
					</span>
				{{else}}
					<span class="text grey muted-links">
						{{template "shared/user/authorlink" .Poster}}
						{{ctx.Locale.Tr "repo.issues.lock_no_reason" $createdStr | Safe}}
					</span>
				{{end}}
			</div>
		{{else if eq .Type 24}}
			<div class="timeline-item event" id="{{.HashTag}}">
				<span class="badge">{{svg "octicon-key"}}</span>
				{{template "shared/user/avatarlink" dict "user" .Poster}}
				<span class="text grey muted-links">
					{{template "shared/user/authorlink" .Poster}}
					{{ctx.Locale.Tr "repo.issues.unlock_comment" $createdStr | Safe}}
				</span>
			</div>
		{{else if eq .Type 25}}
			<div class="timeline-item event">
				<span class="badge">{{svg "octicon-git-branch"}}</span>
				{{template "shared/user/avatarlink" dict "user" .Poster}}
				<span class="text grey muted-links">
					<a{{if gt .Poster.ID 0}} href="{{.Poster.HomeLink}}"{{end}}>{{.Poster.Name}}</a>
					{{ctx.Locale.Tr "repo.pulls.change_target_branch_at" (.OldRef|Escape) (.NewRef|Escape) $createdStr | Safe}}
				</span>
			</div>
		{{else if eq .Type 26}}
			<div class="timeline-item event" id="{{.HashTag}}">
				<span class="badge">{{svg "octicon-clock"}}</span>
				{{template "shared/user/avatarlink" dict "user" .Poster}}
				<span class="text grey muted-links">
					{{template "shared/user/authorlink" .Poster}}

					{{ctx.Locale.Tr "repo.issues.del_time_history" $createdStr | Safe}}
				</span>
				<div class="detail">
					{{svg "octicon-clock"}}
					{{if .RenderedContent}}
						{{/* compatibility with time comments made before v1.21 */}}
						<span class="text grey muted-links">{{.RenderedContent}}</span>
					{{else}}
						<span class="text grey muted-links">- {{.Content|Sec2Time}}</span>
					{{end}}
				</div>
			</div>
		{{else if eq .Type 27}}
			<div class="timeline-item event" id="{{.HashTag}}">
				<span class="badge">{{svg "octicon-eye"}}</span>
				{{template "shared/user/avatarlink" dict "user" .Poster}}
				<span class="text grey muted-links">
					{{template "shared/user/authorlink" .Poster}}
					{{if (gt .AssigneeID 0)}}
						{{if .RemovedAssignee}}
							{{if eq .PosterID .AssigneeID}}
								{{ctx.Locale.Tr "repo.issues.review.remove_review_request_self" $createdStr | Safe}}
							{{else}}
								{{ctx.Locale.Tr "repo.issues.review.remove_review_request" (.Assignee.GetDisplayName|Escape) $createdStr | Safe}}
							{{end}}
						{{else}}
							{{ctx.Locale.Tr "repo.issues.review.add_review_request" (.Assignee.GetDisplayName|Escape) $createdStr | Safe}}
						{{end}}
					{{else}}
						<!-- If the assigned team is deleted, just displaying "Ghost Team" in the comment -->
						{{$teamName := "Ghost Team"}}
						{{if .AssigneeTeam}}
							{{$teamName = .AssigneeTeam.Name}}
						{{end}}
						{{if .RemovedAssignee}}
							{{ctx.Locale.Tr "repo.issues.review.remove_review_request" ($teamName|Escape) $createdStr | Safe}}
						{{else}}
							{{ctx.Locale.Tr "repo.issues.review.add_review_request" ($teamName|Escape) $createdStr | Safe}}
						{{end}}
					{{end}}
				</span>
			</div>
		{{else if and (eq .Type 29) (or (gt .CommitsNum 0) .IsForcePush)}}
			<!-- If PR is closed, the comments whose type is CommentTypePullRequestPush(29) after latestCloseCommentID won't be rendered. //-->
			{{if and .Issue.IsClosed (gt .ID $.LatestCloseCommentID)}}
				{{continue}}
			{{end}}
			<div class="timeline-item event" id="{{.HashTag}}">
				<span class="badge">{{svg "octicon-repo-push"}}</span>
				<span class="text grey muted-links">
					{{template "shared/user/authorlink" .Poster}}
					{{if .IsForcePush}}
						{{ctx.Locale.Tr "repo.issues.force_push_codes" ($.Issue.PullRequest.HeadBranch|Escape) (ShortSha .OldCommit) (($.Issue.Repo.CommitLink .OldCommit)|Escape) (ShortSha .NewCommit) (($.Issue.Repo.CommitLink .NewCommit)|Escape) $createdStr | Safe}}
					{{else}}
						{{ctx.Locale.TrN (len .Commits) "repo.issues.push_commit_1" "repo.issues.push_commits_n" (len .Commits) $createdStr | Safe}}
					{{end}}
				</span>
				{{if and .IsForcePush $.Issue.PullRequest.BaseRepo.Name}}
				<span class="gt-float-right comparebox">
					<a href="{{$.Issue.PullRequest.BaseRepo.Link}}/compare/{{PathEscape .OldCommit}}..{{PathEscape .NewCommit}}" rel="nofollow" class="ui compare label">{{ctx.Locale.Tr "repo.issues.force_push_compare"}}</a>
				</span>
				{{end}}
			</div>
			{{if not .IsForcePush}}
				{{template "repo/commits_list_small" dict "comment" . "root" $}}
			{{end}}
		{{else if eq .Type 30}}
			{{if not $.UnitProjectsGlobalDisabled}}
			<div class="timeline-item event" id="{{.HashTag}}">
				<span class="badge">{{svg "octicon-project"}}</span>
				{{template "shared/user/avatarlink" dict "user" .Poster}}
				<span class="text grey muted-links">
					{{template "shared/user/authorlink" .Poster}}
					{{$oldProjectDisplayHtml := "Unknown Project"}}
					{{if .OldProject}}
						{{$trKey := printf "projects.type-%d.display_name" .OldProject.Type}}
						{{$oldProjectDisplayHtml = printf `<span data-tooltip-content="%s">%s</span>` (ctx.Locale.Tr $trKey | Escape) (.OldProject.Title | Escape)}}
					{{end}}
					{{$newProjectDisplayHtml := "Unknown Project"}}
					{{if .Project}}
						{{$trKey := printf "projects.type-%d.display_name" .Project.Type}}
						{{$newProjectDisplayHtml = printf `<span data-tooltip-content="%s">%s</span>` (ctx.Locale.Tr $trKey | Escape) (.Project.Title | Escape)}}
					{{end}}
					{{if and (gt .OldProjectID 0) (gt .ProjectID 0)}}
						{{ctx.Locale.Tr "repo.issues.change_project_at" $oldProjectDisplayHtml $newProjectDisplayHtml $createdStr | Safe}}
					{{else if gt .OldProjectID 0}}
						{{ctx.Locale.Tr "repo.issues.remove_project_at" $oldProjectDisplayHtml $createdStr | Safe}}
					{{else if gt .ProjectID 0}}
						{{ctx.Locale.Tr "repo.issues.add_project_at" $newProjectDisplayHtml $createdStr | Safe}}
					{{end}}
				</span>
			</div>
			{{end}}
		{{else if eq .Type 32}}
			<div class="timeline-item-group">
				<div class="timeline-item event" id="{{.HashTag}}">
					<a class="timeline-avatar"{{if gt .Poster.ID 0}} href="{{.Poster.HomeLink}}"{{end}}>
						<img src="{{.Poster.AvatarLink $.Context}}" width="40" height="40">
					</a>
					<span class="badge grey">{{svg "octicon-x" 16}}</span>
					<span class="text grey muted-links">
						{{template "shared/user/authorlink" .Poster}}
						{{$reviewerName := ""}}
						{{if eq .Review.OriginalAuthor ""}}
							{{$reviewerName = .Review.Reviewer.Name}}
						{{else}}
							{{$reviewerName = .Review.OriginalAuthor}}
						{{end}}
						{{ctx.Locale.Tr "repo.issues.review.dismissed" $reviewerName $createdStr | Safe}}
					</span>
				</div>
				{{if .Content}}
					<div class="timeline-item comment">
						<div class="content">
							<div class="ui top attached header comment-header-left gt-df gt-ac arrow-top">
								{{if gt .Poster.ID 0}}
									<a class="inline-timeline-avatar" href="{{.Poster.HomeLink}}">
										{{ctx.AvatarUtils.Avatar .Poster 24}}
									</a>
								{{end}}
								<span class="text grey muted-links">
									{{ctx.Locale.Tr "action.review_dismissed_reason"}}
								</span>
							</div>
							<div class="ui attached segment">
								<div class="render-content markup">
									{{if .RenderedContent}}
										{{.RenderedContent|Str2html}}
									{{else}}
										<span class="no-content">{{ctx.Locale.Tr "repo.issues.no_content"}}</span>
									{{end}}
								</div>
							</div>
						</div>
					</div>
				{{end}}
			</div>
		{{else if eq .Type 33}}
			<div class="timeline-item event" id="{{.HashTag}}">
				<span class="badge">{{svg "octicon-git-branch"}}</span>
				{{template "shared/user/avatarlink" dict "user" .Poster}}
				<span class="text grey muted-links">
					{{template "shared/user/authorlink" .Poster}}
					{{if and .OldRef .NewRef}}
						{{ctx.Locale.Tr "repo.issues.change_ref_at" (.OldRef|Escape) (.NewRef|Escape) $createdStr | Safe}}
					{{else if .OldRef}}
						{{ctx.Locale.Tr "repo.issues.remove_ref_at" (.OldRef|Escape) $createdStr | Safe}}
					{{else}}
						{{ctx.Locale.Tr "repo.issues.add_ref_at" (.NewRef|Escape) $createdStr | Safe}}
					{{end}}
				</span>
			</div>
		{{else if or (eq .Type 34) (eq .Type 35)}}
			<div class="timeline-item event" id="{{.HashTag}}">
				<span class="badge">{{svg "octicon-git-merge" 16}}</span>
				<span class="text grey muted-links">
					{{template "shared/user/authorlink" .Poster}}
					{{if eq .Type 34}}{{ctx.Locale.Tr "repo.pulls.auto_merge_newly_scheduled_comment" $createdStr | Safe}}
					{{else}}{{ctx.Locale.Tr "repo.pulls.auto_merge_canceled_schedule_comment" $createdStr | Safe}}{{end}}
				</span>
			</div>
		{{else if or (eq .Type 36) (eq .Type 37)}}
			<div class="timeline-item event" id="{{.HashTag}}">
				<span class="badge">{{svg "octicon-pin" 16}}</span>
				{{template "shared/user/avatarlink" dict "user" .Poster}}
				<span class="text grey muted-links">
					{{template "shared/user/authorlink" .Poster}}
					{{if eq .Type 36}}{{ctx.Locale.Tr "repo.issues.pin_comment" $createdStr | Safe}}
					{{else}}{{ctx.Locale.Tr "repo.issues.unpin_comment" $createdStr | Safe}}{{end}}
				</span>
			</div>
		{{else if eq .Type 38}}
			<div class="timeline-item event" id="{{.HashTag}}">
				<span class="badge">{{svg "octicon-clock"}}</span>
				{{template "shared/user/avatarlink" dict "Context" $.Context "user" .Poster}}
				<span class="text grey muted-links">
					{{template "shared/user/authorlink" .Poster}}
					{{$.locale.Tr "repo.issues.change_time_estimate_at" .Content $createdStr | Safe}}
				</span>
			</div>
		{{end}}
	{{end}}
{{end}}<|MERGE_RESOLUTION|>--- conflicted
+++ resolved
@@ -245,16 +245,8 @@
 				{{template "shared/user/avatarlink" dict "user" .Poster}}
 				<span class="text grey muted-links">
 					{{template "shared/user/authorlink" .Poster}}
-<<<<<<< HEAD
 
 					{{$timeStr := ""}}
-=======
-					{{ctx.Locale.Tr "repo.issues.stop_tracking_history" $createdStr | Safe}}
-				</span>
-				{{template "repo/issue/view_content/comments_delete_time" dict "ctxData" $ "comment" .}}
-				<div class="detail">
-					{{svg "octicon-clock"}}
->>>>>>> e3229c8e
 					{{if .RenderedContent}}
 						{{/* compatibility with time comments made before v1.21 */}}
 						{{$timeStr = .RenderedContent}}
@@ -272,16 +264,8 @@
 				{{template "shared/user/avatarlink" dict "user" .Poster}}
 				<span class="text grey muted-links">
 					{{template "shared/user/authorlink" .Poster}}
-<<<<<<< HEAD
 
 					{{$timeStr := ""}}
-=======
-					{{ctx.Locale.Tr "repo.issues.add_time_history" $createdStr | Safe}}
-				</span>
-				{{template "repo/issue/view_content/comments_delete_time" dict "ctxData" $ "comment" .}}
-				<div class="detail">
-					{{svg "octicon-clock"}}
->>>>>>> e3229c8e
 					{{if .RenderedContent}}
 						{{/* compatibility with time comments made before v1.21 */}}
 						{{$timeStr = .RenderedContent}}
