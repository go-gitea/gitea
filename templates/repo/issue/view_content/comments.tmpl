--- conflicted
+++ resolved
@@ -104,9 +104,6 @@
 					{{if .Issue.IsPull}}
 						{{ctx.Locale.Tr "repo.pulls.closed_at" .EventTag $createdStr}}
 					{{else}}
-<<<<<<< HEAD
-						{{ctx.Locale.Tr "repo.issues.closed_at" .EventTag $createdStr}}
-=======
 						{{$closedStatus := .GetIssueClosedStatus}}
 						{{$trans := "repo.issues.closed_at"}}
 						{{if eq $closedStatus 1}}
@@ -116,8 +113,7 @@
 						{{else if eq $closedStatus 3}}
 							{{$trans = "repo.issues.closed_as_stale_at"}}
 						{{end}}
-						{{$.locale.Tr $trans .EventTag $createdStr | Safe}}
->>>>>>> 0a4c7f28
+						{{ctx.Locale.Tr $trans .EventTag $createdStr}}
 					{{end}}
 				</span>
 			</div>
