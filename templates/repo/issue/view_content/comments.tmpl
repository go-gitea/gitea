{{template "base/alert"}}
{{range .Issue.Comments}}
	{{if call $.ShouldShowCommentType .Type}}
		{{$createdStr:= TimeSinceUnix .CreatedUnix ctx.Locale}}

		<!-- 0 = COMMENT, 1 = REOPEN, 2 = CLOSE, 3 = ISSUE_REF, 4 = COMMIT_REF,
		5 = COMMENT_REF, 6 = PULL_REF, 7 = COMMENT_LABEL, 12 = START_TRACKING,
		13 = STOP_TRACKING, 14 = ADD_TIME_MANUAL, 16 = ADDED_DEADLINE, 17 = MODIFIED_DEADLINE,
		18 = REMOVED_DEADLINE, 19 = ADD_DEPENDENCY, 20 = REMOVE_DEPENDENCY, 21 = CODE,
		22 = REVIEW, 23 = ISSUE_LOCKED, 24 = ISSUE_UNLOCKED, 25 = TARGET_BRANCH_CHANGED,
		26 = DELETE_TIME_MANUAL, 27 = REVIEW_REQUEST, 28 = MERGE_PULL_REQUEST,
		29 = PULL_PUSH_EVENT, 30 = PROJECT_CHANGED, 31 = PROJECT_BOARD_CHANGED
		32 = DISMISSED_REVIEW, 33 = COMMENT_TYPE_CHANGE_ISSUE_REF, 34 = PR_SCHEDULE_TO_AUTO_MERGE,
		35 = CANCEL_SCHEDULED_AUTO_MERGE_PR, 36 = PIN_ISSUE, 37 = UNPIN_ISSUE -->
		{{if eq .Type 0}}
			<div class="timeline-item comment" id="{{.HashTag}}">
			{{if .OriginalAuthor}}
				<span class="timeline-avatar">
					<img src="{{AppSubUrl}}/assets/img/avatar_default.png" width="40" height="40">
				</span>
			{{else}}
				<a class="timeline-avatar"{{if gt .Poster.ID 0}} href="{{.Poster.HomeLink}}"{{end}}>
					{{ctx.AvatarUtils.Avatar .Poster 40}}
				</a>
			{{end}}
				<div class="content comment-container">
					<div class="ui top attached header comment-header gt-df gt-ac gt-sb" role="heading" aria-level="3">
						<div class="comment-header-left gt-df gt-ac">
							{{if .OriginalAuthor}}
								<span class="text black gt-font-semibold gt-mr-2">
									{{svg (MigrationIcon $.Repository.GetOriginalURLHostname)}}
									{{.OriginalAuthor}}
								</span>
								<span class="text grey muted-links">
									{{ctx.Locale.Tr "repo.issues.commented_at" (.HashTag|Escape) $createdStr | Safe}} {{if $.Repository.OriginalURL}}
								</span>
								<span class="text migrate">
									({{ctx.Locale.Tr "repo.migrated_from" ($.Repository.OriginalURL|Escape) ($.Repository.GetOriginalURLHostname|Escape) | Safe}}){{end}}
								</span>
							{{else}}
								{{if gt .Poster.ID 0}}
									<a class="inline-timeline-avatar" href="{{.Poster.HomeLink}}">
										{{ctx.AvatarUtils.Avatar .Poster 24}}
									</a>
								{{end}}
								<span class="text grey muted-links">
									{{template "shared/user/authorlink" .Poster}}
									{{ctx.Locale.Tr "repo.issues.commented_at" (.HashTag|Escape) $createdStr | Safe}}
								</span>
							{{end}}
						</div>
						<div class="comment-header-right actions gt-df gt-ac">
							{{template "repo/issue/view_content/show_role" dict "ShowRole" .ShowRole}}
							{{if not $.Repository.IsArchived}}
								{{template "repo/issue/view_content/add_reaction" dict "ctxData" $ "ActionURL" (printf "%s/comments/%d/reactions" $.RepoLink .ID)}}
							{{end}}
							{{template "repo/issue/view_content/context_menu" dict "ctxData" $ "item" . "delete" true "issue" true "diff" false "IsCommentPoster" (and $.IsSigned (eq $.SignedUserID .PosterID))}}
						</div>
					</div>
					<div class="ui attached segment comment-body" role="article">
						<div class="render-content markup" {{if or $.Permission.IsAdmin $.HasIssuesOrPullsWritePermission (and $.IsSigned (eq $.SignedUserID .PosterID))}}data-can-edit="true"{{end}}>
							{{if .RenderedContent}}
								{{.RenderedContent|Str2html}}
							{{else}}
								<span class="no-content">{{ctx.Locale.Tr "repo.issues.no_content"}}</span>
							{{end}}
						</div>
						<div id="issuecomment-{{.ID}}-raw" class="raw-content gt-hidden">{{.Content}}</div>
						<div class="edit-content-zone gt-hidden" data-update-url="{{$.RepoLink}}/comments/{{.ID}}" data-context="{{$.RepoLink}}" data-attachment-url="{{$.RepoLink}}/comments/{{.ID}}/attachments"></div>
						{{if .Attachments}}
							{{template "repo/issue/view_content/attachments" dict "ctxData" $ "Attachments" .Attachments "Content" .RenderedContent}}
						{{end}}
					</div>
					{{$reactions := .Reactions.GroupByType}}
					{{if $reactions}}
						{{template "repo/issue/view_content/reactions" dict "ctxData" $ "ActionURL" (printf "%s/comments/%d/reactions" $.RepoLink .ID) "Reactions" $reactions}}
					{{end}}
				</div>
			</div>
		{{else if eq .Type 1}}
			<div class="timeline-item event" id="{{.HashTag}}">
				<span class="badge gt-bg-green gt-text-white">{{svg "octicon-dot-fill"}}</span>
				{{template "shared/user/avatarlink" dict "user" .Poster}}
				<span class="text grey muted-links">
					{{template "shared/user/authorlink" .Poster}}
					{{if .Issue.IsPull}}
						{{ctx.Locale.Tr "repo.pulls.reopened_at" .EventTag $createdStr | Safe}}
					{{else}}
						{{ctx.Locale.Tr "repo.issues.reopened_at" .EventTag $createdStr | Safe}}
					{{end}}
				</span>
			</div>
		{{else if eq .Type 2}}
			<div class="timeline-item event" id="{{.HashTag}}">
				<span class="badge gt-bg-red gt-text-white">{{svg "octicon-circle-slash"}}</span>
				{{template "shared/user/avatarlink" dict "user" .Poster}}
				<span class="text grey muted-links">
					{{template "shared/user/authorlink" .Poster}}
					{{if .Issue.IsPull}}
						{{ctx.Locale.Tr "repo.pulls.closed_at" .EventTag $createdStr | Safe}}
					{{else}}
						{{ctx.Locale.Tr "repo.issues.closed_at" .EventTag $createdStr | Safe}}
					{{end}}
				</span>
			</div>
		{{else if eq .Type 28}}
			<div class="timeline-item event" id="{{.HashTag}}">
				<span class="badge gt-bg-purple gt-text-white">{{svg "octicon-git-merge"}}</span>
				{{template "shared/user/avatarlink" dict "user" .Poster}}
				<span class="text grey muted-links">
					{{template "shared/user/authorlink" .Poster}}
					{{$link := printf "%s/commit/%s" $.Repository.Link ($.Issue.PullRequest.MergedCommitID|PathEscape)}}
					{{if eq $.Issue.PullRequest.Status 3}}
						{{ctx.Locale.Tr "repo.issues.comment_manually_pull_merged_at" (printf `<a class="ui sha" href="%[1]s"><b>%[2]s</b></a>` ($link|Escape) (ShortSha $.Issue.PullRequest.MergedCommitID)) (printf "<b>%[1]s</b>" ($.BaseTarget|Escape)) $createdStr | Safe}}
					{{else}}
						{{ctx.Locale.Tr "repo.issues.comment_pull_merged_at" (printf `<a class="ui sha" href="%[1]s"><b>%[2]s</b></a>` ($link|Escape) (ShortSha $.Issue.PullRequest.MergedCommitID)) (printf "<b>%[1]s</b>" ($.BaseTarget|Escape)) $createdStr | Safe}}
					{{end}}
				</span>
			</div>
		{{else if eq .Type 3 5 6}}
			{{$refFrom:= ""}}
			{{if ne .RefRepoID .Issue.RepoID}}
				{{$refFrom = ctx.Locale.Tr "repo.issues.ref_from" (.RefRepo.FullName|Escape)}}
			{{end}}
			{{$refTr := "repo.issues.ref_issue_from"}}
			{{if .Issue.IsPull}}
				{{$refTr = "repo.issues.ref_pull_from"}}
			{{else if eq .RefAction 1}}
				{{$refTr = "repo.issues.ref_closing_from"}}
			{{else if eq .RefAction 2}}
				{{$refTr = "repo.issues.ref_reopening_from"}}
			{{end}}
			{{$createdStr:= TimeSinceUnix .CreatedUnix ctx.Locale}}
			<div class="timeline-item event" id="{{.HashTag}}">
				<span class="badge">{{svg "octicon-bookmark"}}</span>
				{{template "shared/user/avatarlink" dict "user" .Poster}}
				{{if eq .RefAction 3}}<del>{{end}}
				<span class="text grey muted-links">
					{{template "shared/user/authorlink" .Poster}}
					{{ctx.Locale.Tr $refTr (.EventTag|Escape) $createdStr ((.RefCommentLink ctx)|Escape) $refFrom | Safe}}
				</span>
				{{if eq .RefAction 3}}</del>{{end}}

				<div class="detail">
<<<<<<< HEAD
					<span class="text grey muted-links gt-df"><a href="{{.RefIssueLink}}"><b>{{.RefIssueTitle}}</b> {{.RefIssueIdent}}</a></span>
=======
					<span class="text grey muted-links"><a href="{{.RefIssueLink ctx}}"><b>{{.RefIssueTitle ctx}}</b> {{.RefIssueIdent ctx}}</a></span>
>>>>>>> 1ccdb546
				</div>
			</div>
		{{else if eq .Type 4}}
			<div class="timeline-item event" id="{{.HashTag}}">
				<span class="badge">{{svg "octicon-bookmark"}}</span>
				{{template "shared/user/avatarlink" dict "user" .Poster}}
				<span class="text grey muted-links">
					{{template "shared/user/authorlink" .Poster}}
					{{ctx.Locale.Tr "repo.issues.commit_ref_at" .EventTag $createdStr | Safe}}
				</span>
				<div class="detail">
					{{svg "octicon-git-commit"}}
					<span class="text grey muted-links gt-df">{{.Content | Str2html}}</span>
				</div>
			</div>
		{{else if eq .Type 7}}
			{{if or .AddedLabels .RemovedLabels}}
				<div class="timeline-item event" id="{{.HashTag}}">
					<span class="badge">{{svg "octicon-tag"}}</span>
					{{template "shared/user/avatarlink" dict "user" .Poster}}
					<span class="text grey muted-links">
						{{template "shared/user/authorlink" .Poster}}
						{{if and .AddedLabels (not .RemovedLabels)}}
							{{ctx.Locale.TrN (len .AddedLabels) "repo.issues.add_label" "repo.issues.add_labels" (RenderLabels $.Context .AddedLabels $.RepoLink) $createdStr | Safe}}
						{{else if and (not .AddedLabels) .RemovedLabels}}
							{{ctx.Locale.TrN (len .RemovedLabels) "repo.issues.remove_label" "repo.issues.remove_labels" (RenderLabels $.Context .RemovedLabels $.RepoLink) $createdStr | Safe}}
						{{else}}
							{{ctx.Locale.Tr "repo.issues.add_remove_labels" (RenderLabels $.Context .AddedLabels $.RepoLink) (RenderLabels $.Context .RemovedLabels $.RepoLink) $createdStr | Safe}}
						{{end}}
					</span>
				</div>
			{{end}}
		{{else if eq .Type 8}}
			<div class="timeline-item event" id="{{.HashTag}}">
				<span class="badge">{{svg "octicon-milestone"}}</span>
				{{template "shared/user/avatarlink" dict "user" .Poster}}
				<span class="text grey muted-links">
					{{template "shared/user/authorlink" .Poster}}
					{{if gt .OldMilestoneID 0}}{{if gt .MilestoneID 0}}{{ctx.Locale.Tr "repo.issues.change_milestone_at" (.OldMilestone.Name|Escape) (.Milestone.Name|Escape) $createdStr | Safe}}{{else}}{{ctx.Locale.Tr "repo.issues.remove_milestone_at" (.OldMilestone.Name|Escape) $createdStr | Safe}}{{end}}{{else if gt .MilestoneID 0}}{{ctx.Locale.Tr "repo.issues.add_milestone_at" (.Milestone.Name|Escape) $createdStr | Safe}}{{end}}
				</span>
			</div>
		{{else if eq .Type 9}}
			<div class="timeline-item event" id="{{.HashTag}}">
				<span class="badge">{{svg "octicon-person"}}</span>
				{{if gt .AssigneeID 0}}
					{{if .RemovedAssignee}}
						{{template "shared/user/avatarlink" dict "user" .Assignee}}
						<span class="text grey muted-links">
							{{template "shared/user/authorlink" .Assignee}}
							{{if eq .Poster.ID .Assignee.ID}}
								{{ctx.Locale.Tr "repo.issues.remove_self_assignment" $createdStr | Safe}}
							{{else}}
								{{ctx.Locale.Tr "repo.issues.remove_assignee_at" (.Poster.GetDisplayName|Escape) $createdStr | Safe}}
							{{end}}
						</span>
					{{else}}
						{{template "shared/user/avatarlink" dict "user" .Assignee}}
						<span class="text grey muted-links">
							{{template "shared/user/authorlink" .Assignee}}
							{{if eq .Poster.ID .AssigneeID}}
								{{ctx.Locale.Tr "repo.issues.self_assign_at" $createdStr | Safe}}
							{{else}}
								{{ctx.Locale.Tr "repo.issues.add_assignee_at" (.Poster.GetDisplayName|Escape) $createdStr | Safe}}
							{{end}}
						</span>
					{{end}}
				{{end}}
			</div>
		{{else if eq .Type 10}}
			<div class="timeline-item event" id="{{.HashTag}}">
				<span class="badge">{{svg "octicon-pencil"}}</span>
				{{template "shared/user/avatarlink" dict "user" .Poster}}
				<span class="text grey muted-links">
					{{template "shared/user/authorlink" .Poster}}
					{{ctx.Locale.Tr "repo.issues.change_title_at" (.OldTitle|RenderEmoji $.Context) (.NewTitle|RenderEmoji $.Context) $createdStr | Safe}}
				</span>
			</div>
		{{else if eq .Type 11}}
			<div class="timeline-item event" id="{{.HashTag}}">
				<span class="badge">{{svg "octicon-git-branch"}}</span>
				{{template "shared/user/avatarlink" dict "user" .Poster}}
				<span class="text grey muted-links">
					{{template "shared/user/authorlink" .Poster}}
					{{ctx.Locale.Tr "repo.issues.delete_branch_at" (.OldRef|Escape) $createdStr | Safe}}
				</span>
			</div>
		{{else if eq .Type 12}}
			<div class="timeline-item event" id="{{.HashTag}}">
				<span class="badge">{{svg "octicon-clock"}}</span>
				{{template "shared/user/avatarlink" dict "user" .Poster}}
				<span class="text grey muted-links">
					{{template "shared/user/authorlink" .Poster}}
					{{ctx.Locale.Tr "repo.issues.start_tracking_history" $createdStr | Safe}}
				</span>
			</div>
		{{else if eq .Type 13}}
			<div class="timeline-item event" id="{{.HashTag}}">
				<span class="badge">{{svg "octicon-clock"}}</span>
				{{template "shared/user/avatarlink" dict "user" .Poster}}
				<span class="text grey muted-links">
					{{template "shared/user/authorlink" .Poster}}
					{{ctx.Locale.Tr "repo.issues.stop_tracking_history" $createdStr | Safe}}
				</span>
				{{template "repo/issue/view_content/comments_delete_time" dict "ctxData" $ "comment" .}}
				<div class="detail">
					{{svg "octicon-clock"}}
					{{if .RenderedContent}}
						{{/* compatibility with time comments made before v1.21 */}}
						<span class="text grey muted-links">{{.RenderedContent}}</span>
					{{else}}
						<span class="text grey muted-links">{{.Content|Sec2Time}}</span>
					{{end}}
				</div>
			</div>
		{{else if eq .Type 14}}
			<div class="timeline-item event" id="{{.HashTag}}">
				<span class="badge">{{svg "octicon-clock"}}</span>
				{{template "shared/user/avatarlink" dict "user" .Poster}}
				<span class="text grey muted-links">
					{{template "shared/user/authorlink" .Poster}}
					{{ctx.Locale.Tr "repo.issues.add_time_history" $createdStr | Safe}}
				</span>
				{{template "repo/issue/view_content/comments_delete_time" dict "ctxData" $ "comment" .}}
				<div class="detail">
					{{svg "octicon-clock"}}
					{{if .RenderedContent}}
						{{/* compatibility with time comments made before v1.21 */}}
						<span class="text grey muted-links">{{.RenderedContent}}</span>
					{{else}}
						<span class="text grey muted-links">{{.Content|Sec2Time}}</span>
					{{end}}
				</div>
			</div>
		{{else if eq .Type 15}}
			<div class="timeline-item event" id="{{.HashTag}}">
				<span class="badge">{{svg "octicon-clock"}}</span>
				{{template "shared/user/avatarlink" dict "user" .Poster}}
				<span class="text grey muted-links">
					{{template "shared/user/authorlink" .Poster}}
					{{ctx.Locale.Tr "repo.issues.cancel_tracking_history" $createdStr | Safe}}
				</span>
			</div>
		{{else if eq .Type 16}}
			<div class="timeline-item event" id="{{.HashTag}}">
				<span class="badge">{{svg "octicon-clock"}}</span>
				{{template "shared/user/avatarlink" dict "user" .Poster}}
				<span class="text grey muted-links">
					{{template "shared/user/authorlink" .Poster}}
					{{ctx.Locale.Tr "repo.issues.due_date_added" (DateTime "long" .Content) $createdStr | Safe}}
				</span>
			</div>
		{{else if eq .Type 17}}
			<div class="timeline-item event" id="{{.HashTag}}">
				<span class="badge">{{svg "octicon-clock"}}</span>
				{{template "shared/user/avatarlink" dict "user" .Poster}}
				<span class="text grey muted-links">
					{{template "shared/user/authorlink" .Poster}}
					{{$parsedDeadline := StringUtils.Split .Content "|"}}
					{{if eq (len $parsedDeadline) 2}}
						{{$from := DateTime "long" (index $parsedDeadline 1)}}
						{{$to := DateTime "long" (index $parsedDeadline 0)}}
						{{ctx.Locale.Tr "repo.issues.due_date_modified" $to $from $createdStr | Safe}}
					{{end}}
				</span>
			</div>
		{{else if eq .Type 18}}
			<div class="timeline-item event" id="{{.HashTag}}">
				<span class="badge">{{svg "octicon-clock"}}</span>
				{{template "shared/user/avatarlink" dict "user" .Poster}}
				<span class="text grey muted-links">
					{{template "shared/user/authorlink" .Poster}}
					{{ctx.Locale.Tr "repo.issues.due_date_remove" (DateTime "long" .Content) $createdStr | Safe}}
				</span>
			</div>
		{{else if eq .Type 19}}
			<div class="timeline-item event" id="{{.HashTag}}">
				<span class="badge">{{svg "octicon-package-dependents"}}</span>
				{{template "shared/user/avatarlink" dict "user" .Poster}}
				<span class="text grey muted-links">
					{{template "shared/user/authorlink" .Poster}}
					{{ctx.Locale.Tr "repo.issues.dependency.added_dependency" $createdStr | Safe}}
				</span>
				{{if .DependentIssue}}
					<div class="detail">
						{{svg "octicon-plus"}}
						<span class="text grey muted-links gt-df">
							<a href="{{.DependentIssue.Link}}">
								{{if eq .DependentIssue.RepoID .Issue.RepoID}}
									#{{.DependentIssue.Index}} {{.DependentIssue.Title}}
								{{else}}
									{{.DependentIssue.Repo.FullName}}#{{.DependentIssue.Index}} - {{.DependentIssue.Title}}
								{{end}}
							</a>
						</span>
					</div>
				{{end}}
			</div>
		{{else if eq .Type 20}}
			<div class="timeline-item event" id="{{.HashTag}}">
				<span class="badge">{{svg "octicon-package-dependents"}}</span>
				{{template "shared/user/avatarlink" dict "user" .Poster}}
				<span class="text grey muted-links">
					{{template "shared/user/authorlink" .Poster}}
					{{ctx.Locale.Tr "repo.issues.dependency.removed_dependency" $createdStr | Safe}}
				</span>
				{{if .DependentIssue}}
					<div class="detail">
						<span class="text grey muted-links gt-df">{{svg "octicon-trash"}}</span>
						<span class="text grey muted-links gt-df">
							<a href="{{.DependentIssue.Link}}">
								{{if eq .DependentIssue.RepoID .Issue.RepoID}}
									#{{.DependentIssue.Index}} {{.DependentIssue.Title}}
								{{else}}
									{{.DependentIssue.Repo.FullName}}#{{.DependentIssue.Index}} - {{.DependentIssue.Title}}
								{{end}}
							</a>
						</span>
					</div>
				{{end}}
			</div>
		{{else if eq .Type 22}}
			<div class="timeline-item-group" id="{{.HashTag}}">
				<div class="timeline-item event">
					{{if .OriginalAuthor}}
					{{else}}
					{{/* Some timeline avatars need a offset to correctly allign with their speech
							bubble. The condition depends on review type and for positive reviews whether
							there is a comment element or not */}}
					<a class="timeline-avatar{{if or (and (eq .Review.Type 1) (or .Content .Attachments)) (and (eq .Review.Type 2) (or .Content .Attachments)) (eq .Review.Type 3)}} timeline-avatar-offset{{end}}"{{if gt .Poster.ID 0}} href="{{.Poster.HomeLink}}"{{end}}>
						{{ctx.AvatarUtils.Avatar .Poster 40}}
					</a>
					{{end}}
					<span class="badge{{if eq .Review.Type 1}} gt-bg-green gt-text-white{{else if eq .Review.Type 3}} gt-bg-red gt-text-white{{end}}">{{svg (printf "octicon-%s" .Review.Type.Icon)}}</span>
					<span class="text grey muted-links">
						{{if .OriginalAuthor}}
							<span class="text black">
								{{svg (MigrationIcon $.Repository.GetOriginalURLHostname)}}
								{{.OriginalAuthor}}
							</span>
							<span class="text grey muted-links"> {{if $.Repository.OriginalURL}}</span>
							<span class="text migrate">({{ctx.Locale.Tr "repo.migrated_from" ($.Repository.OriginalURL|Escape) ($.Repository.GetOriginalURLHostname|Escape) | Safe}}){{end}}</span>
						{{else}}
							{{template "shared/user/authorlink" .Poster}}
						{{end}}

						{{if eq .Review.Type 1}}
							{{ctx.Locale.Tr "repo.issues.review.approve" $createdStr | Safe}}
						{{else if eq .Review.Type 2}}
							{{ctx.Locale.Tr "repo.issues.review.comment" $createdStr | Safe}}
						{{else if eq .Review.Type 3}}
							{{ctx.Locale.Tr "repo.issues.review.reject" $createdStr | Safe}}
						{{else}}
							{{ctx.Locale.Tr "repo.issues.review.comment" $createdStr | Safe}}
						{{end}}
						{{if .Review.Dismissed}}
							<div class="ui small label">{{ctx.Locale.Tr "repo.issues.review.dismissed_label"}}</div>
						{{end}}
					</span>
				</div>
				{{if or .Content .Attachments}}
				<div class="timeline-item comment">
					<div class="content comment-container">
						<div class="ui top attached header comment-header gt-df gt-ac gt-sb">
							<div class="comment-header-left gt-df gt-ac">
								{{if gt .Poster.ID 0}}
									<a class="inline-timeline-avatar" href="{{.Poster.HomeLink}}">
										{{ctx.AvatarUtils.Avatar .Poster 24}}
									</a>
								{{end}}
								<span class="text grey muted-links">
									{{if .OriginalAuthor}}
										<span class="text black gt-font-semibold">
											{{svg (MigrationIcon $.Repository.GetOriginalURLHostname)}}
											{{.OriginalAuthor}}
										</span>
										<span class="text grey muted-links"> {{if $.Repository.OriginalURL}}</span>
										<span class="text migrate">({{ctx.Locale.Tr "repo.migrated_from" ($.Repository.OriginalURL|Escape) ($.Repository.GetOriginalURLHostname|Escape) | Safe}}){{end}}</span>
									{{else}}
										{{template "shared/user/authorlink" .Poster}}
									{{end}}

									{{ctx.Locale.Tr "repo.issues.review.left_comment" | Safe}}
								</span>
							</div>
							<div class="comment-header-right actions gt-df gt-ac">
								{{template "repo/issue/view_content/show_role" dict "ShowRole" .ShowRole}}
								{{if not $.Repository.IsArchived}}
									{{template "repo/issue/view_content/add_reaction" dict "ctxData" $ "ActionURL" (printf "%s/comments/%d/reactions" $.RepoLink .ID)}}
									{{template "repo/issue/view_content/context_menu" dict "ctxData" $ "item" . "delete" false "issue" true "diff" false "IsCommentPoster" (and $.IsSigned (eq $.SignedUserID .PosterID))}}
								{{end}}
							</div>
						</div>
						<div class="ui attached segment comment-body">
							<div class="render-content markup" {{if or $.Permission.IsAdmin $.HasIssuesOrPullsWritePermission (and $.IsSigned (eq $.SignedUserID .PosterID))}}data-can-edit="true"{{end}}>
								{{if .RenderedContent}}
									{{.RenderedContent|Str2html}}
								{{else}}
									<span class="no-content">{{ctx.Locale.Tr "repo.issues.no_content"}}</span>
								{{end}}
							</div>
							<div id="issuecomment-{{.ID}}-raw" class="raw-content gt-hidden">{{.Content}}</div>
							<div class="edit-content-zone gt-hidden" data-update-url="{{$.RepoLink}}/comments/{{.ID}}" data-context="{{$.RepoLink}}" data-attachment-url="{{$.RepoLink}}/comments/{{.ID}}/attachments"></div>
							{{if .Attachments}}
								{{template "repo/issue/view_content/attachments" dict "ctxData" $ "Attachments" .Attachments "Content" .RenderedContent}}
							{{end}}
						</div>
						{{$reactions := .Reactions.GroupByType}}
						{{if $reactions}}
							{{template "repo/issue/view_content/reactions" dict "ctxData" $ "ActionURL" (printf "%s/comments/%d/reactions" $.RepoLink .ID) "Reactions" $reactions}}
						{{end}}
					</div>
				</div>
				{{end}}

				{{if .Review.CodeComments}}
				<div class="timeline-item event">
					{{range $filename, $lines := .Review.CodeComments}}
						{{range $line, $comms := $lines}}
								<div class="ui segments">
									<div class="ui segment collapsible-comment-box gt-py-3 gt-df gt-ac gt-sb">
										{{$invalid := (index $comms 0).Invalidated}}
										{{$resolved := (index $comms 0).IsResolved}}
										{{$resolveDoer := (index $comms 0).ResolveDoer}}
										{{$isNotPending := (not (eq (index $comms 0).Review.Type 0))}}
										<div class="gt-df gt-ac">
											<a href="{{(index $comms 0).CodeCommentLink ctx}}" class="file-comment gt-ml-3 gt-word-break">{{$filename}}</a>
											{{if $invalid}}
												<span class="ui label basic small gt-ml-3" data-tooltip-content="{{ctx.Locale.Tr "repo.issues.review.outdated_description"}}">
													{{ctx.Locale.Tr "repo.issues.review.outdated"}}
												</span>
											{{end}}
										</div>
										<div>
											{{if or $invalid $resolved}}
												<button id="show-outdated-{{(index $comms 0).ID}}" data-comment="{{(index $comms 0).ID}}" class="{{if not $resolved}}gt-hidden {{end}}ui compact labeled button show-outdated gt-df gt-ac">
													{{svg "octicon-unfold" 16 "gt-mr-3"}}
													{{if $resolved}}
														{{ctx.Locale.Tr "repo.issues.review.show_resolved"}}
													{{else}}
														{{ctx.Locale.Tr "repo.issues.review.show_outdated"}}
													{{end}}
												</button>
												<button id="hide-outdated-{{(index $comms 0).ID}}" data-comment="{{(index $comms 0).ID}}" class="{{if $resolved}}gt-hidden {{end}}ui compact labeled button hide-outdated gt-df gt-ac">
													{{svg "octicon-fold" 16 "gt-mr-3"}}
													{{if $resolved}}
														{{ctx.Locale.Tr "repo.issues.review.hide_resolved"}}
													{{else}}
														{{ctx.Locale.Tr "repo.issues.review.hide_outdated"}}
													{{end}}
												</button>
											{{end}}
										</div>
									</div>
									{{$diff := (CommentMustAsDiff ctx (index $comms 0))}}
									{{if $diff}}
										{{$file := (index $diff.Files 0)}}
										<div id="code-preview-{{(index $comms 0).ID}}" class="ui table segment{{if $resolved}} gt-hidden{{end}}">
											<div class="diff-file-box diff-box file-content {{TabSizeClass $.Editorconfig $file.Name}}">
												<div class="file-body file-code code-view code-diff code-diff-unified unicode-escaped">
													<table>
														<tbody>
															{{template "repo/diff/section_unified" dict "file" $file "root" $}}
														</tbody>
													</table>
												</div>
											</div>
										</div>
									{{end}}
									<div id="code-comments-{{(index $comms 0).ID}}" class="comment-code-cloud ui segment{{if $resolved}} gt-hidden{{end}}">
										<div class="ui comments gt-mb-0">
											{{range $comms}}
												{{$createdSubStr:= TimeSinceUnix .CreatedUnix ctx.Locale}}
												<div class="comment code-comment gt-pb-4" id="{{.HashTag}}">
													<div class="content">
														<div class="header comment-header">
															<div class="comment-header-left gt-df gt-ac">
																{{if not .OriginalAuthor}}
																	<a class="avatar">
																		{{ctx.AvatarUtils.Avatar .Poster 20}}
																	</a>
																{{end}}
																<span class="text grey muted-links">
																	{{if .OriginalAuthor}}
																		<span class="text black gt-font-semibold">
																			{{svg (MigrationIcon $.Repository.GetOriginalURLHostname)}}
																			{{.OriginalAuthor}}
																		</span>
																		<span class="text grey muted-links"> {{if $.Repository.OriginalURL}}</span>
																		<span class="text migrate">({{ctx.Locale.Tr "repo.migrated_from" ($.Repository.OriginalURL|Escape) ($.Repository.GetOriginalURLHostname|Escape) | Safe}}){{end}}</span>
																	{{else}}
																		{{template "shared/user/authorlink" .Poster}}
																	{{end}}
																	{{ctx.Locale.Tr "repo.issues.commented_at" (.HashTag|Escape) $createdSubStr | Safe}}
																</span>
															</div>
															<div class="comment-header-right actions gt-df gt-ac">
																{{template "repo/issue/view_content/show_role" dict "ShowRole" .ShowRole}}
																{{if not $.Repository.IsArchived}}
																	{{template "repo/issue/view_content/add_reaction" dict "ctxData" $ "ActionURL" (printf "%s/comments/%d/reactions" $.RepoLink .ID)}}
																	{{template "repo/issue/view_content/context_menu" dict "ctxData" $ "item" . "delete" true "issue" true "diff" true "IsCommentPoster" (and $.IsSigned (eq $.SignedUserID .PosterID))}}
																{{end}}
															</div>
														</div>
														<div class="text comment-content">
															<div class="render-content markup" {{if or $.Permission.IsAdmin $.HasIssuesOrPullsWritePermission (and $.IsSigned (eq $.SignedUserID .PosterID))}}data-can-edit="true"{{end}}>
															{{if .RenderedContent}}
																{{.RenderedContent|Str2html}}
															{{else}}
																<span class="no-content">{{ctx.Locale.Tr "repo.issues.no_content"}}</span>
															{{end}}
															</div>
															<div id="issuecomment-{{.ID}}-raw" class="raw-content gt-hidden">{{.Content}}</div>
															<div class="edit-content-zone gt-hidden" data-update-url="{{$.RepoLink}}/comments/{{.ID}}" data-context="{{$.RepoLink}}" data-attachment-url="{{$.RepoLink}}/comments/{{.ID}}/attachments"></div>
														</div>
														{{$reactions := .Reactions.GroupByType}}
														{{if $reactions}}
															{{template "repo/issue/view_content/reactions" dict "ctxData" $ "ActionURL" (printf "%s/comments/%d/reactions" $.RepoLink .ID) "Reactions" $reactions}}
														{{end}}
													</div>
												</div>
											{{end}}
										</div>
										<div class="code-comment-buttons gt-df gt-ac gt-fw gt-mt-3 gt-mb-2 gt-mx-3">
											<div class="gt-f1">
												{{if $resolved}}
													<div class="ui grey text">
														{{svg "octicon-check" 16 "gt-mr-2"}}
														<b>{{$resolveDoer.Name}}</b> {{ctx.Locale.Tr "repo.issues.review.resolved_by"}}
													</div>
												{{end}}
											</div>
											<div class="code-comment-buttons-buttons">
												{{if and $.CanMarkConversation $isNotPending}}
													<button class="ui tiny basic button resolve-conversation" data-origin="timeline" data-action="{{if not $resolved}}Resolve{{else}}UnResolve{{end}}" data-comment-id="{{(index $comms 0).ID}}" data-update-url="{{$.RepoLink}}/issues/resolve_conversation">
														{{if $resolved}}
															{{ctx.Locale.Tr "repo.issues.review.un_resolve_conversation"}}
														{{else}}
															{{ctx.Locale.Tr "repo.issues.review.resolve_conversation"}}
														{{end}}
													</button>
												{{end}}
												{{if and $.SignedUserID (not $.Repository.IsArchived)}}
													<button class="comment-form-reply ui primary tiny labeled icon button gt-ml-2 gt-mr-0">
														{{svg "octicon-reply" 16 "reply icon gt-mr-2"}}{{ctx.Locale.Tr "repo.diff.comment.reply"}}
													</button>
												{{end}}
											</div>
										</div>
										{{template "repo/diff/comment_form_datahandler" dict "hidden" true "reply" (index $comms 0).ReviewID "root" $ "comment" (index $comms 0)}}
									</div>
								</div>
						{{end}}
					{{end}}
				</div>
				{{end}}
			</div>
		{{else if eq .Type 23}}
			<div class="timeline-item event" id="{{.HashTag}}">
				<span class="badge">{{svg "octicon-lock"}}</span>
				{{template "shared/user/avatarlink" dict "user" .Poster}}
				{{if .Content}}
					<span class="text grey muted-links">
						{{template "shared/user/authorlink" .Poster}}
						{{ctx.Locale.Tr "repo.issues.lock_with_reason" .Content $createdStr | Safe}}
					</span>
				{{else}}
					<span class="text grey muted-links">
						{{template "shared/user/authorlink" .Poster}}
						{{ctx.Locale.Tr "repo.issues.lock_no_reason" $createdStr | Safe}}
					</span>
				{{end}}
			</div>
		{{else if eq .Type 24}}
			<div class="timeline-item event" id="{{.HashTag}}">
				<span class="badge">{{svg "octicon-key"}}</span>
				{{template "shared/user/avatarlink" dict "user" .Poster}}
				<span class="text grey muted-links">
					{{template "shared/user/authorlink" .Poster}}
					{{ctx.Locale.Tr "repo.issues.unlock_comment" $createdStr | Safe}}
				</span>
			</div>
		{{else if eq .Type 25}}
			<div class="timeline-item event">
				<span class="badge">{{svg "octicon-git-branch"}}</span>
				{{template "shared/user/avatarlink" dict "user" .Poster}}
				<span class="text grey muted-links">
					<a{{if gt .Poster.ID 0}} href="{{.Poster.HomeLink}}"{{end}}>{{.Poster.Name}}</a>
					{{ctx.Locale.Tr "repo.pulls.change_target_branch_at" (.OldRef|Escape) (.NewRef|Escape) $createdStr | Safe}}
				</span>
			</div>
		{{else if eq .Type 26}}
			<div class="timeline-item event" id="{{.HashTag}}">
				<span class="badge">{{svg "octicon-clock"}}</span>
				{{template "shared/user/avatarlink" dict "user" .Poster}}
				<span class="text grey muted-links">
					{{template "shared/user/authorlink" .Poster}}

					{{ctx.Locale.Tr "repo.issues.del_time_history" $createdStr | Safe}}
				</span>
				<div class="detail">
					{{svg "octicon-clock"}}
					{{if .RenderedContent}}
						{{/* compatibility with time comments made before v1.21 */}}
						<span class="text grey muted-links">{{.RenderedContent}}</span>
					{{else}}
						<span class="text grey muted-links">- {{.Content|Sec2Time}}</span>
					{{end}}
				</div>
			</div>
		{{else if eq .Type 27}}
			<div class="timeline-item event" id="{{.HashTag}}">
				<span class="badge">{{svg "octicon-eye"}}</span>
				{{template "shared/user/avatarlink" dict "user" .Poster}}
				<span class="text grey muted-links">
					{{template "shared/user/authorlink" .Poster}}
					{{if (gt .AssigneeID 0)}}
						{{if .RemovedAssignee}}
							{{if eq .PosterID .AssigneeID}}
								{{ctx.Locale.Tr "repo.issues.review.remove_review_request_self" $createdStr | Safe}}
							{{else}}
								{{ctx.Locale.Tr "repo.issues.review.remove_review_request" (.Assignee.GetDisplayName|Escape) $createdStr | Safe}}
							{{end}}
						{{else}}
							{{ctx.Locale.Tr "repo.issues.review.add_review_request" (.Assignee.GetDisplayName|Escape) $createdStr | Safe}}
						{{end}}
					{{else}}
						<!-- If the assigned team is deleted, just displaying "Ghost Team" in the comment -->
						{{$teamName := "Ghost Team"}}
						{{if .AssigneeTeam}}
							{{$teamName = .AssigneeTeam.Name}}
						{{end}}
						{{if .RemovedAssignee}}
							{{ctx.Locale.Tr "repo.issues.review.remove_review_request" ($teamName|Escape) $createdStr | Safe}}
						{{else}}
							{{ctx.Locale.Tr "repo.issues.review.add_review_request" ($teamName|Escape) $createdStr | Safe}}
						{{end}}
					{{end}}
				</span>
			</div>
		{{else if and (eq .Type 29) (or (gt .CommitsNum 0) .IsForcePush)}}
			<!-- If PR is closed, the comments whose type is CommentTypePullRequestPush(29) after latestCloseCommentID won't be rendered. //-->
			{{if and .Issue.IsClosed (gt .ID $.LatestCloseCommentID)}}
				{{continue}}
			{{end}}
			<div class="timeline-item event" id="{{.HashTag}}">
				<span class="badge">{{svg "octicon-repo-push"}}</span>
				<span class="text grey muted-links">
					{{template "shared/user/authorlink" .Poster}}
					{{if .IsForcePush}}
						{{ctx.Locale.Tr "repo.issues.force_push_codes" ($.Issue.PullRequest.HeadBranch|Escape) (ShortSha .OldCommit) (($.Issue.Repo.CommitLink .OldCommit)|Escape) (ShortSha .NewCommit) (($.Issue.Repo.CommitLink .NewCommit)|Escape) $createdStr | Safe}}
					{{else}}
						{{ctx.Locale.TrN (len .Commits) "repo.issues.push_commit_1" "repo.issues.push_commits_n" (len .Commits) $createdStr | Safe}}
					{{end}}
				</span>
				{{if and .IsForcePush $.Issue.PullRequest.BaseRepo.Name}}
				<span class="gt-float-right comparebox">
					<a href="{{$.Issue.PullRequest.BaseRepo.Link}}/compare/{{PathEscape .OldCommit}}..{{PathEscape .NewCommit}}" rel="nofollow" class="ui compare label">{{ctx.Locale.Tr "repo.issues.force_push_compare"}}</a>
				</span>
				{{end}}
			</div>
			{{if not .IsForcePush}}
				{{template "repo/commits_list_small" dict "comment" . "root" $}}
			{{end}}
		{{else if eq .Type 30}}
			{{if not $.UnitProjectsGlobalDisabled}}
			<div class="timeline-item event" id="{{.HashTag}}">
				<span class="badge">{{svg "octicon-project"}}</span>
				{{template "shared/user/avatarlink" dict "user" .Poster}}
				<span class="text grey muted-links">
					{{template "shared/user/authorlink" .Poster}}
					{{$oldProjectDisplayHtml := "Unknown Project"}}
					{{if .OldProject}}
						{{$trKey := printf "projects.type-%d.display_name" .OldProject.Type}}
						{{$oldProjectDisplayHtml = printf `<span data-tooltip-content="%s">%s</span>` (ctx.Locale.Tr $trKey | Escape) (.OldProject.Title | Escape)}}
					{{end}}
					{{$newProjectDisplayHtml := "Unknown Project"}}
					{{if .Project}}
						{{$trKey := printf "projects.type-%d.display_name" .Project.Type}}
						{{$newProjectDisplayHtml = printf `<span data-tooltip-content="%s">%s</span>` (ctx.Locale.Tr $trKey | Escape) (.Project.Title | Escape)}}
					{{end}}
					{{if and (gt .OldProjectID 0) (gt .ProjectID 0)}}
						{{ctx.Locale.Tr "repo.issues.change_project_at" $oldProjectDisplayHtml $newProjectDisplayHtml $createdStr | Safe}}
					{{else if gt .OldProjectID 0}}
						{{ctx.Locale.Tr "repo.issues.remove_project_at" $oldProjectDisplayHtml $createdStr | Safe}}
					{{else if gt .ProjectID 0}}
						{{ctx.Locale.Tr "repo.issues.add_project_at" $newProjectDisplayHtml $createdStr | Safe}}
					{{end}}
				</span>
			</div>
			{{end}}
		{{else if eq .Type 32}}
			<div class="timeline-item-group">
				<div class="timeline-item event" id="{{.HashTag}}">
					<a class="timeline-avatar"{{if gt .Poster.ID 0}} href="{{.Poster.HomeLink}}"{{end}}>
						<img src="{{.Poster.AvatarLink $.Context}}" width="40" height="40">
					</a>
					<span class="badge grey">{{svg "octicon-x" 16}}</span>
					<span class="text grey muted-links">
						{{template "shared/user/authorlink" .Poster}}
						{{$reviewerName := ""}}
						{{if eq .Review.OriginalAuthor ""}}
							{{$reviewerName = .Review.Reviewer.Name}}
						{{else}}
							{{$reviewerName = .Review.OriginalAuthor}}
						{{end}}
						{{ctx.Locale.Tr "repo.issues.review.dismissed" $reviewerName $createdStr | Safe}}
					</span>
				</div>
				{{if .Content}}
					<div class="timeline-item comment">
						<div class="content">
							<div class="ui top attached header comment-header-left gt-df gt-ac arrow-top">
								{{if gt .Poster.ID 0}}
									<a class="inline-timeline-avatar" href="{{.Poster.HomeLink}}">
										{{ctx.AvatarUtils.Avatar .Poster 24}}
									</a>
								{{end}}
								<span class="text grey muted-links">
									{{ctx.Locale.Tr "action.review_dismissed_reason"}}
								</span>
							</div>
							<div class="ui attached segment">
								<div class="render-content markup">
									{{if .RenderedContent}}
										{{.RenderedContent|Str2html}}
									{{else}}
										<span class="no-content">{{ctx.Locale.Tr "repo.issues.no_content"}}</span>
									{{end}}
								</div>
							</div>
						</div>
					</div>
				{{end}}
			</div>
		{{else if eq .Type 33}}
			<div class="timeline-item event" id="{{.HashTag}}">
				<span class="badge">{{svg "octicon-git-branch"}}</span>
				{{template "shared/user/avatarlink" dict "user" .Poster}}
				<span class="text grey muted-links">
					{{template "shared/user/authorlink" .Poster}}
					{{if and .OldRef .NewRef}}
						{{ctx.Locale.Tr "repo.issues.change_ref_at" (.OldRef|Escape) (.NewRef|Escape) $createdStr | Safe}}
					{{else if .OldRef}}
						{{ctx.Locale.Tr "repo.issues.remove_ref_at" (.OldRef|Escape) $createdStr | Safe}}
					{{else}}
						{{ctx.Locale.Tr "repo.issues.add_ref_at" (.NewRef|Escape) $createdStr | Safe}}
					{{end}}
				</span>
			</div>
		{{else if or (eq .Type 34) (eq .Type 35)}}
			<div class="timeline-item event" id="{{.HashTag}}">
				<span class="badge">{{svg "octicon-git-merge" 16}}</span>
				<span class="text grey muted-links">
					{{template "shared/user/authorlink" .Poster}}
					{{if eq .Type 34}}{{ctx.Locale.Tr "repo.pulls.auto_merge_newly_scheduled_comment" $createdStr | Safe}}
					{{else}}{{ctx.Locale.Tr "repo.pulls.auto_merge_canceled_schedule_comment" $createdStr | Safe}}{{end}}
				</span>
			</div>
		{{else if or (eq .Type 36) (eq .Type 37)}}
			<div class="timeline-item event" id="{{.HashTag}}">
				<span class="badge">{{svg "octicon-pin" 16}}</span>
				{{template "shared/user/avatarlink" dict "user" .Poster}}
				<span class="text grey muted-links">
					{{template "shared/user/authorlink" .Poster}}
					{{if eq .Type 36}}{{ctx.Locale.Tr "repo.issues.pin_comment" $createdStr | Safe}}
					{{else}}{{ctx.Locale.Tr "repo.issues.unpin_comment" $createdStr | Safe}}{{end}}
				</span>
			</div>
		{{end}}
	{{end}}
{{end}}<|MERGE_RESOLUTION|>--- conflicted
+++ resolved
@@ -142,11 +142,7 @@
 				{{if eq .RefAction 3}}</del>{{end}}
 
 				<div class="detail">
-<<<<<<< HEAD
-					<span class="text grey muted-links gt-df"><a href="{{.RefIssueLink}}"><b>{{.RefIssueTitle}}</b> {{.RefIssueIdent}}</a></span>
-=======
 					<span class="text grey muted-links"><a href="{{.RefIssueLink ctx}}"><b>{{.RefIssueTitle ctx}}</b> {{.RefIssueIdent ctx}}</a></span>
->>>>>>> 1ccdb546
 				</div>
 			</div>
 		{{else if eq .Type 4}}
