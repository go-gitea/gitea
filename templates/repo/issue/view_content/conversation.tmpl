{{if len .comments}}
	{{$comment := index .comments 0}}
	{{$invalid := $comment.Invalidated}}
	{{$resolved := $comment.IsResolved}}
	{{$resolveDoer := $comment.ResolveDoer}}
	{{$hasReview := and $comment.Review}}
	{{$isReviewPending := and $hasReview (eq $comment.Review.Type 0)}}
	<div class="ui segments conversation-holder">
<<<<<<< HEAD
		<div class="ui segment collapsible-comment-box gt-py-3 gt-df gt-ac gt-sb tw-rounded-b">
			<div class="gt-df gt-ac">
				<a href="{{$comment.CodeCommentLink ctx}}" class="file-comment gt-ml-3 gt-word-break">{{$comment.TreePath}}</a>
=======
		<div class="ui segment collapsible-comment-box tw-py-2 tw-flex tw-items-center tw-justify-between">
			<div class="tw-flex tw-items-center">
				<a href="{{$comment.CodeCommentLink ctx}}" class="file-comment tw-ml-2 gt-word-break">{{$comment.TreePath}}</a>
>>>>>>> 1ad48f78
				{{if $invalid}}
					<span class="ui label basic small tw-ml-2" data-tooltip-content="{{ctx.Locale.Tr "repo.issues.review.outdated_description"}}">
						{{ctx.Locale.Tr "repo.issues.review.outdated"}}
					</span>
				{{end}}
			</div>
			<div>
				{{if or $invalid $resolved}}
					<button id="show-outdated-{{$comment.ID}}" data-comment="{{$comment.ID}}" class="{{if not $resolved}}tw-hidden {{end}}ui compact labeled button show-outdated tw-flex tw-items-center">
						{{svg "octicon-unfold" 16 "tw-mr-2"}}
						{{if $resolved}}
							{{ctx.Locale.Tr "repo.issues.review.show_resolved"}}
						{{else}}
							{{ctx.Locale.Tr "repo.issues.review.show_outdated"}}
						{{end}}
					</button>
					<button id="hide-outdated-{{$comment.ID}}" data-comment="{{$comment.ID}}" class="{{if $resolved}}tw-hidden {{end}}ui compact labeled button hide-outdated tw-flex tw-items-center">
						{{svg "octicon-fold" 16 "tw-mr-2"}}
						{{if $resolved}}
							{{ctx.Locale.Tr "repo.issues.review.hide_resolved"}}
						{{else}}
							{{ctx.Locale.Tr "repo.issues.review.hide_outdated"}}
						{{end}}
					</button>
				{{end}}
			</div>
		</div>
		{{$diff := (CommentMustAsDiff ctx $comment)}}
		{{if $diff}}
			{{$file := (index $diff.Files 0)}}
			<div id="code-preview-{{$comment.ID}}" class="ui table segment{{if $resolved}} tw-hidden{{end}}">
				<div class="diff-file-box diff-box file-content {{TabSizeClass $.Editorconfig $file.Name}}">
					<div class="file-body file-code code-view code-diff code-diff-unified unicode-escaped">
						<table>
							<tbody>
								{{template "repo/diff/section_unified" dict "file" $file "root" $}}
							</tbody>
						</table>
					</div>
				</div>
			</div>
		{{end}}
		<div id="code-comments-{{$comment.ID}}" class="comment-code-cloud ui segment{{if $resolved}} tw-hidden{{end}}">
			<div class="ui comments tw-mb-0">
				{{range .comments}}
					{{$createdSubStr:= TimeSinceUnix .CreatedUnix ctx.Locale}}
					<div class="comment code-comment tw-pb-4" id="{{.HashTag}}">
						<div class="content">
							<div class="header comment-header">
								<div class="comment-header-left tw-flex tw-items-center">
									{{if not .OriginalAuthor}}
										<a class="avatar">
											{{ctx.AvatarUtils.Avatar .Poster 20}}
										</a>
									{{end}}
									<span class="text grey muted-links">
										{{if .OriginalAuthor}}
											<span class="text black">
												{{svg (MigrationIcon $.Repository.GetOriginalURLHostname)}}
												{{.OriginalAuthor}}
											</span>
											{{if $.Repository.OriginalURL}}
											<span class="migrate">({{ctx.Locale.Tr "repo.migrated_from" $.Repository.OriginalURL $.Repository.GetOriginalURLHostname}})</span>
											{{end}}
										{{else}}
											{{template "shared/user/authorlink" .Poster}}
										{{end}}
										{{ctx.Locale.Tr "repo.issues.commented_at" .HashTag $createdSubStr}}
									</span>
								</div>
								<div class="comment-header-right actions tw-flex tw-items-center">
									{{template "repo/issue/view_content/show_role" dict "ShowRole" .ShowRole}}
									{{if not $.Repository.IsArchived}}
										{{template "repo/issue/view_content/add_reaction" dict "ctxData" $ "ActionURL" (printf "%s/comments/%d/reactions" $.RepoLink .ID)}}
										{{template "repo/issue/view_content/context_menu" dict "ctxData" $ "item" . "delete" true "issue" true "diff" true "IsCommentPoster" (and $.IsSigned (eq $.SignedUserID .PosterID))}}
									{{end}}
								</div>
							</div>
							<div class="text comment-content">
								<div class="render-content markup" {{if or $.Permission.IsAdmin $.HasIssuesOrPullsWritePermission (and $.IsSigned (eq $.SignedUserID .PosterID))}}data-can-edit="true"{{end}}>
								{{if .RenderedContent}}
									{{.RenderedContent}}
								{{else}}
									<span class="no-content">{{ctx.Locale.Tr "repo.issues.no_content"}}</span>
								{{end}}
								</div>
								<div id="issuecomment-{{.ID}}-raw" class="raw-content tw-hidden">{{.Content}}</div>
								<div class="edit-content-zone tw-hidden" data-update-url="{{$.RepoLink}}/comments/{{.ID}}" data-context="{{$.RepoLink}}" data-attachment-url="{{$.RepoLink}}/comments/{{.ID}}/attachments"></div>
								{{if .Attachments}}
									{{template "repo/issue/view_content/attachments" dict "Attachments" .Attachments "RenderedContent" .RenderedContent}}
								{{end}}
							</div>
							{{$reactions := .Reactions.GroupByType}}
							{{if $reactions}}
								{{template "repo/issue/view_content/reactions" dict "ctxData" $ "ActionURL" (printf "%s/comments/%d/reactions" $.RepoLink .ID) "Reactions" $reactions}}
							{{end}}
						</div>
					</div>
				{{end}}
			</div>
			<div class="code-comment-buttons tw-flex tw-items-center tw-flex-wrap tw-mt-2 tw-mb-1 tw-mx-2">
				<div class="tw-flex-1">
					{{if $resolved}}
						<div class="ui grey text">
							{{svg "octicon-check" 16 "tw-mr-1"}}
							<b>{{$resolveDoer.Name}}</b> {{ctx.Locale.Tr "repo.issues.review.resolved_by"}}
						</div>
					{{end}}
				</div>
				<div class="code-comment-buttons-buttons">
					{{if and $.CanMarkConversation $hasReview (not $isReviewPending)}}
						<button class="ui tiny basic button resolve-conversation" data-origin="timeline" data-action="{{if not $resolved}}Resolve{{else}}UnResolve{{end}}" data-comment-id="{{$comment.ID}}" data-update-url="{{$.RepoLink}}/issues/resolve_conversation">
							{{if $resolved}}
								{{ctx.Locale.Tr "repo.issues.review.un_resolve_conversation"}}
							{{else}}
								{{ctx.Locale.Tr "repo.issues.review.resolve_conversation"}}
							{{end}}
						</button>
					{{end}}
					{{if and $.SignedUserID (not $.Repository.IsArchived)}}
						<button class="comment-form-reply ui primary tiny labeled icon button tw-ml-1 tw-mr-0">
							{{svg "octicon-reply" 16 "reply icon tw-mr-1"}}{{ctx.Locale.Tr "repo.diff.comment.reply"}}
						</button>
					{{end}}
				</div>
			</div>
			{{template "repo/diff/comment_form_datahandler" dict "hidden" true "reply" $comment.ReviewID "root" $ "comment" $comment}}
		</div>
	</div>
{{else}}
	{{template "repo/diff/conversation_outdated"}}
{{end}}<|MERGE_RESOLUTION|>--- conflicted
+++ resolved
@@ -6,15 +6,9 @@
 	{{$hasReview := and $comment.Review}}
 	{{$isReviewPending := and $hasReview (eq $comment.Review.Type 0)}}
 	<div class="ui segments conversation-holder">
-<<<<<<< HEAD
-		<div class="ui segment collapsible-comment-box gt-py-3 gt-df gt-ac gt-sb tw-rounded-b">
-			<div class="gt-df gt-ac">
-				<a href="{{$comment.CodeCommentLink ctx}}" class="file-comment gt-ml-3 gt-word-break">{{$comment.TreePath}}</a>
-=======
 		<div class="ui segment collapsible-comment-box tw-py-2 tw-flex tw-items-center tw-justify-between">
 			<div class="tw-flex tw-items-center">
 				<a href="{{$comment.CodeCommentLink ctx}}" class="file-comment tw-ml-2 gt-word-break">{{$comment.TreePath}}</a>
->>>>>>> 1ad48f78
 				{{if $invalid}}
 					<span class="ui label basic small tw-ml-2" data-tooltip-content="{{ctx.Locale.Tr "repo.issues.review.outdated_description"}}">
 						{{ctx.Locale.Tr "repo.issues.review.outdated"}}
