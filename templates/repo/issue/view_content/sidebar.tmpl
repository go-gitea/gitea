--- conflicted
+++ resolved
@@ -288,7 +288,6 @@
 	{{end}}
 	{{if .Repository.IsTimetrackerEnabled $.Context}}
 		{{if and .CanUseTimetracker (not .Repository.IsArchived)}}
-<<<<<<< HEAD
 			<div class="ui divider"></div>
 			<div>
 					<span class="text"><strong>{{.locale.Tr "repo.issues.time_estimate"}}</strong></span>
@@ -305,12 +304,7 @@
 				</div>
 				<div class="divider"></div>
 				<div class="ui timetrack">
-				<span class="text"><strong>{{.locale.Tr "repo.issues.tracker"}}</strong></span>
-=======
-			<div class="divider"></div>
-			<div class="ui timetrack">
 				<span class="text"><strong>{{ctx.Locale.Tr "repo.issues.tracker"}}</strong></span>
->>>>>>> e3229c8e
 				<div class="gt-mt-3">
 					<form method="post" action="{{.Issue.Link}}/times/stopwatch/toggle" id="toggle_stopwatch_form">
 						{{$.CsrfTokenHtml}}
@@ -341,14 +335,8 @@
 							<div class="header">{{ctx.Locale.Tr "repo.issues.add_time"}}</div>
 							<div class="content">
 								<form method="post" id="add_time_manual_form" action="{{.Issue.Link}}/times/add" class="ui input fluid gt-gap-3">
-<<<<<<< HEAD
 										{{$.CsrfTokenHtml}}
-										<input placeholder='{{.locale.Tr "repo.issues.add_time_estimate"}}' type="text" name="time_string">
-=======
-									{{$.CsrfTokenHtml}}
-									<input placeholder='{{ctx.Locale.Tr "repo.issues.add_time_hours"}}' type="number" name="hours">
-									<input placeholder='{{ctx.Locale.Tr "repo.issues.add_time_minutes"}}' type="number" name="minutes" class="ui compact">
->>>>>>> e3229c8e
+										<input placeholder='{{ctx.locale.Tr "repo.issues.add_time_estimate"}}' type="text" name="time_string">
 								</form>
 							</div>
 							<div class="actions">
@@ -367,14 +355,9 @@
 		{{if gt (len .WorkingUsers) 0}}
 			<div class="divider"></div>
 			<div class="ui comments">
-<<<<<<< HEAD
-				<div class="text"><strong>{{.locale.Tr "repo.issues.time_spent_from_all_authors" | Safe}}</strong></div>
+				<div class="text"><strong>{{ctx.Locale.Tr "repo.issues.time_spent_from_all_authors" | Safe}}</strong></div>
 					<div>{{SecToTimeExact .Issue.TotalTrackedTime false}}</div>
 					<div class="gt-mt-3">
-=======
-				<span class="text"><strong>{{ctx.Locale.Tr "repo.issues.time_spent_from_all_authors" ($.Issue.TotalTrackedTime | Sec2Time) | Safe}}</strong></span>
-				<div>
->>>>>>> e3229c8e
 					{{range $user, $trackedtime := .WorkingUsers}}
 						<div class="comment gt-mt-3">
 							<a class="avatar">
