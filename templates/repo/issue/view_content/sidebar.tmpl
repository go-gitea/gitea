<div class="issue-content-right ui segment">
	{{template "repo/issue/branch_selector_field" .}}
	{{if .Issue.IsPull}}
		<input id="reviewer_id" name="reviewer_id" type="hidden" value="{{.reviewer_id}}">
		<div class="ui {{if or (and (not .Reviewers) (not .TeamReviewers)) (not .CanChooseReviewer) .Repository.IsArchived}}disabled{{end}} floating jump select-reviewers-modify dropdown">
			<a class="text tw-flex tw-items-center muted">
				<strong>{{ctx.Locale.Tr "repo.issues.review.reviewers"}}</strong>
				{{if and .CanChooseReviewer (not .Repository.IsArchived)}}
					{{svg "octicon-gear" 16 "tw-ml-1"}}
				{{end}}
			</a>
			<div class="filter menu" data-action="update" data-issue-id="{{$.Issue.ID}}" data-update-url="{{$.RepoLink}}/issues/request_review">
				{{if .Reviewers}}
					<div class="ui icon search input">
						<i class="icon">{{svg "octicon-search" 16}}</i>
						<input type="text" placeholder="{{ctx.Locale.Tr "repo.issues.filter_reviewers"}}">
					</div>
				{{end}}
				{{if .Reviewers}}
					{{range .Reviewers}}
						{{if .User}}
							<a class="{{if not .CanChange}}ui{{end}} item {{if .Checked}}checked{{end}} {{if not .CanChange}}ban-change{{end}}" href="#" data-id="{{.ItemID}}" data-id-selector="#review_request_{{.ItemID}}" {{if not .CanChange}} data-tooltip-content="{{ctx.Locale.Tr "repo.issues.remove_request_review_block"}}"{{end}}>
								<span class="octicon-check {{if not .Checked}}tw-invisible{{end}}">{{svg "octicon-check"}}</span>
								<span class="text">
									{{ctx.AvatarUtils.Avatar .User 28 "tw-mr-2"}}{{template "repo/search_name" .User}}
								</span>
							</a>
						{{end}}
					{{end}}
				{{end}}
				{{if .TeamReviewers}}
					{{if .Reviewers}}
						<div class="divider"></div>
					{{end}}
					{{range .TeamReviewers}}
						{{if .Team}}
							<a class="{{if not .CanChange}}ui{{end}} item {{if .Checked}}checked{{end}} {{if not .CanChange}}ban-change{{end}}" href="#" data-id="{{.ItemID}}" data-id-selector="#review_request_team_{{.Team.ID}}" {{if not .CanChange}} data-tooltip-content="{{ctx.Locale.Tr "repo.issues.remove_request_review_block"}}"{{end}}>
								<span class="octicon-check {{if not .Checked}}tw-invisible{{end}}">{{svg "octicon-check" 16}}</span>
								<span class="text">
									{{svg "octicon-people" 16 "tw-ml-4 tw-mr-1"}}{{$.Issue.Repo.OwnerName}}/{{.Team.Name}}
								</span>
							</a>
						{{end}}
					{{end}}
				{{end}}
			</div>
		</div>

		<div class="ui assignees list">
			<span class="no-select item {{if or .OriginalReviews .PullReviewers}}tw-hidden{{end}}">{{ctx.Locale.Tr "repo.issues.new.no_reviewers"}}</span>
			<div class="selected">
				{{range .PullReviewers}}
					<div class="item tw-flex tw-items-center tw-py-2">
						<div class="tw-flex tw-items-center tw-flex-1">
							{{if .User}}
								<a class="muted sidebar-item-link" href="{{.User.HomeLink}}">{{ctx.AvatarUtils.Avatar .User 20 "tw-mr-2"}}{{.User.GetDisplayName}}</a>
							{{else if .Team}}
								<span class="text">{{svg "octicon-people" 20 "tw-mr-2"}}{{$.Issue.Repo.OwnerName}}/{{.Team.Name}}</span>
							{{end}}
						</div>
						<div class="tw-flex tw-items-center tw-gap-2">
							{{if (and $.Permission.IsAdmin (or (eq .Review.Type 1) (eq .Review.Type 3)) (not $.Issue.IsClosed) (not $.Issue.PullRequest.HasMerged))}}
								<a href="#" class="ui muted icon tw-flex tw-items-center show-modal" data-tooltip-content="{{ctx.Locale.Tr "repo.issues.dismiss_review"}}" data-modal="#dismiss-review-modal-{{.Review.ID}}">
									{{svg "octicon-x" 20}}
								</a>
								<div class="ui small modal" id="dismiss-review-modal-{{.Review.ID}}">
									<div class="header">
										{{ctx.Locale.Tr "repo.issues.dismiss_review"}}
									</div>
									<div class="content">
										<div class="ui warning message">
											{{ctx.Locale.Tr "repo.issues.dismiss_review_warning"}}
										</div>
										<form class="ui form dismiss-review-form" id="dismiss-review-{{.Review.ID}}" action="{{$.RepoLink}}/issues/dismiss_review" method="post">
											{{$.CsrfTokenHtml}}
											<input type="hidden" name="review_id" value="{{.Review.ID}}">
											<div class="field">
												<label for="message">{{ctx.Locale.Tr "action.review_dismissed_reason"}}</label>
												<input id="message" name="message">
											</div>
											<div class="text right actions">
												<button class="ui cancel button">{{ctx.Locale.Tr "settings.cancel"}}</button>
												<button class="ui red button" type="submit">{{ctx.Locale.Tr "ok"}}</button>
											</div>
										</form>
									</div>
								</div>
							{{end}}
							{{if .Review.Stale}}
								<span data-tooltip-content="{{ctx.Locale.Tr "repo.issues.is_stale"}}">
									{{svg "octicon-hourglass" 16}}
								</span>
							{{end}}
							{{if and .CanChange (or .Checked (and (not $.Issue.IsClosed) (not $.Issue.PullRequest.HasMerged)))}}
								<a href="#" class="ui muted icon re-request-review{{if .Checked}} checked{{end}}" data-tooltip-content="{{if .Checked}}{{ctx.Locale.Tr "repo.issues.remove_request_review"}}{{else}}{{ctx.Locale.Tr "repo.issues.re_request_review"}}{{end}}" data-issue-id="{{$.Issue.ID}}" data-id="{{.ItemID}}" data-update-url="{{$.RepoLink}}/issues/request_review">{{if .Checked}}{{svg "octicon-trash"}}{{else}}{{svg "octicon-sync"}}{{end}}</a>
							{{end}}
							{{svg (printf "octicon-%s" .Review.Type.Icon) 16 (printf "text %s" (.Review.HTMLTypeColorName))}}
						</div>
					</div>
				{{end}}
				{{range .OriginalReviews}}
					<div class="item tw-flex tw-items-center tw-py-2">
						<div class="tw-flex tw-items-center tw-flex-1">
							<a class="muted" href="{{$.Repository.OriginalURL}}" data-tooltip-content="{{ctx.Locale.Tr "repo.migrated_from_fake" $.Repository.GetOriginalURLHostname}}">
								{{svg (MigrationIcon $.Repository.GetOriginalURLHostname) 20 "tw-mr-2"}}
								{{.OriginalAuthor}}
							</a>
						</div>
						<div class="tw-flex tw-items-center tw-gap-2">
							{{svg (printf "octicon-%s" .Type.Icon) 16 (printf "text %s" (.HTMLTypeColorName))}}
						</div>
					</div>
				{{end}}
			</div>
		</div>
		{{if and (or .HasIssuesOrPullsWritePermission .IsIssuePoster) (not .HasMerged) (not .Issue.IsClosed) (not .IsPullWorkInProgress)}}
			<div class="toggle-wip" data-title="{{.Issue.Title}}" data-wip-prefix="{{index .PullRequestWorkInProgressPrefixes 0}}" data-update-url="{{.Issue.Link}}/title">
				<a class="muted">
					{{ctx.Locale.Tr "repo.pulls.still_in_progress"}} {{ctx.Locale.Tr "repo.pulls.add_prefix" (index .PullRequestWorkInProgressPrefixes 0)}}
				</a>
			</div>
		{{end}}
		<div class="divider"></div>
	{{end}}

	{{template "repo/issue/labels/labels_selector_field" .}}
	{{template "repo/issue/labels/labels_sidebar" dict "root" $}}

	<div class="divider"></div>

	<div class="ui {{if or (not .HasIssuesOrPullsWritePermission) .Repository.IsArchived}}disabled{{end}} floating jump select-milestone dropdown">
		<a class="text muted flex-text-block">
			<strong>{{ctx.Locale.Tr "repo.issues.new.milestone"}}</strong>
			{{if and .HasIssuesOrPullsWritePermission (not .Repository.IsArchived)}}
				{{svg "octicon-gear" 16 "tw-ml-1"}}
			{{end}}
		</a>
		<div class="menu" data-action="update" data-issue-id="{{$.Issue.ID}}" data-update-url="{{$.RepoLink}}/issues/milestone">
			{{template "repo/issue/milestone/select_menu" .}}
		</div>
	</div>
	<div class="ui select-milestone list">
		<span class="no-select item {{if .Issue.Milestone}}tw-hidden{{end}}">{{ctx.Locale.Tr "repo.issues.new.no_milestone"}}</span>
		<div class="selected">
			{{if .Issue.Milestone}}
<<<<<<< HEAD
			<a class="item muted sidebar-item-link" href="{{if eq .Issue.Milestone.Type  2}}{{(print .OrgLink "/-/milestones")}}{{else}}{{(print .RepoLink "/milestones")}}{{end}}/{{.Issue.Milestone.ID}}">
				{{svg "octicon-milestone" 18 "gt-mr-3"}}
				{{.Issue.Milestone.Name}} 
			</a>
=======
				<a class="item muted sidebar-item-link" href="{{.RepoLink}}/milestone/{{.Issue.Milestone.ID}}">
					{{svg "octicon-milestone" 18 "tw-mr-2"}}
					{{.Issue.Milestone.Name}}
				</a>
>>>>>>> 98751108
			{{end}}
		</div>
	</div>

	{{if .IsProjectsEnabled}}
		<div class="divider"></div>

		<div class="ui {{if or (not .HasIssuesOrPullsWritePermission) .Repository.IsArchived}}disabled{{end}} floating jump select-project dropdown">
			<a class="text muted flex-text-block">
				<strong>{{ctx.Locale.Tr "repo.issues.new.projects"}}</strong>
				{{if and .HasIssuesOrPullsWritePermission (not .Repository.IsArchived)}}
					{{svg "octicon-gear" 16 "tw-ml-1"}}
				{{end}}
			</a>
			<div class="menu" data-action="update" data-issue-id="{{$.Issue.ID}}" data-update-url="{{$.RepoLink}}/issues/projects">
				{{if or .OpenProjects .ClosedProjects}}
				<div class="ui icon search input">
					<i class="icon">{{svg "octicon-search" 16}}</i>
					<input type="text" placeholder="{{ctx.Locale.Tr "repo.issues.filter_projects"}}">
				</div>
				{{end}}
				<div class="no-select item">{{ctx.Locale.Tr "repo.issues.new.clear_projects"}}</div>
				{{if .OpenProjects}}
					<div class="divider"></div>
					<div class="header">
						{{ctx.Locale.Tr "repo.issues.new.open_projects"}}
					</div>
					{{range .OpenProjects}}
						<a class="item muted sidebar-item-link" data-id="{{.ID}}" data-href="{{.Link ctx}}">
							{{svg .IconName 18 "tw-mr-2"}}{{.Title}}
						</a>
					{{end}}
				{{end}}
				{{if .ClosedProjects}}
					<div class="divider"></div>
					<div class="header">
						{{ctx.Locale.Tr "repo.issues.new.closed_projects"}}
					</div>
					{{range .ClosedProjects}}
						<a class="item muted sidebar-item-link" data-id="{{.ID}}" data-href="{{.Link ctx}}">
							{{svg .IconName 18 "tw-mr-2"}}{{.Title}}
						</a>
					{{end}}
				{{end}}
			</div>
		</div>
		<div class="ui select-project list">
			<span class="no-select item {{if .Issue.Project}}tw-hidden{{end}}">{{ctx.Locale.Tr "repo.issues.new.no_projects"}}</span>
			<div class="selected">
				{{if .Issue.Project}}
					<a class="item muted sidebar-item-link" href="{{.Issue.Project.Link ctx}}">
						{{svg .Issue.Project.IconName 18 "tw-mr-2"}}{{.Issue.Project.Title}}
					</a>
				{{end}}
			</div>
		</div>
	{{end}}

	<div class="divider"></div>

	<input id="assignee_id" name="assignee_id" type="hidden" value="{{.assignee_id}}">
	<div class="ui {{if or (not .HasIssuesOrPullsWritePermission) .Repository.IsArchived}}disabled{{end}} floating jump select-assignees-modify dropdown">
		<a class="text muted flex-text-block">
			<strong>{{ctx.Locale.Tr "repo.issues.new.assignees"}}</strong>
			{{if and .HasIssuesOrPullsWritePermission (not .Repository.IsArchived)}}
				{{svg "octicon-gear" 16 "tw-ml-1"}}
			{{end}}
		</a>
		<div class="filter menu" data-action="update" data-issue-id="{{$.Issue.ID}}" data-update-url="{{$.RepoLink}}/issues/assignee">
			<div class="ui icon search input">
				<i class="icon">{{svg "octicon-search" 16}}</i>
				<input type="text" placeholder="{{ctx.Locale.Tr "repo.issues.filter_assignees"}}">
			</div>
			<div class="no-select item">{{ctx.Locale.Tr "repo.issues.new.clear_assignees"}}</div>
			{{range .Assignees}}

				{{$AssigneeID := .ID}}
				<a class="item{{range $.Issue.Assignees}}{{if eq .ID $AssigneeID}} checked{{end}}{{end}}" href="#" data-id="{{.ID}}" data-id-selector="#assignee_{{.ID}}">
					{{$checked := false}}
					{{range $.Issue.Assignees}}
						{{if eq .ID $AssigneeID}}
							{{$checked = true}}
						{{end}}
					{{end}}
					<span class="octicon-check {{if not $checked}}tw-invisible{{end}}">{{svg "octicon-check"}}</span>
					<span class="text">
						{{ctx.AvatarUtils.Avatar . 20 "tw-mr-2"}}{{template "repo/search_name" .}}
					</span>
				</a>
			{{end}}
		</div>
	</div>
	<div class="ui assignees list">
		<span class="no-select item {{if .Issue.Assignees}}tw-hidden{{end}}">{{ctx.Locale.Tr "repo.issues.new.no_assignees"}}</span>
		<div class="selected">
			{{range .Issue.Assignees}}
				<div class="item">
					<a class="muted sidebar-item-link" href="{{$.RepoLink}}/{{if $.Issue.IsPull}}pulls{{else}}issues{{end}}?assignee={{.ID}}">
						{{ctx.AvatarUtils.Avatar . 28 "tw-mr-2"}}
						{{.GetDisplayName}}
					</a>
				</div>
			{{end}}
		</div>
	</div>

	<div class="divider"></div>

	{{if .Participants}}
		<span class="text"><strong>{{ctx.Locale.Tr "repo.issues.num_participants" .NumParticipants}}</strong></span>
		<div class="ui list tw-flex tw-flex-wrap">
			{{range .Participants}}
				<a {{if gt .ID 0}}href="{{.HomeLink}}"{{end}} data-tooltip-content="{{.GetDisplayName}}">
					{{ctx.AvatarUtils.Avatar . 28 "tw-my-0.5 tw-mr-1"}}
				</a>
			{{end}}
		</div>
	{{end}}

	{{if and $.IssueWatch (not .Repository.IsArchived)}}
		<div class="divider"></div>

		<div class="ui watching">
			<span class="text"><strong>{{ctx.Locale.Tr "notification.notifications"}}</strong></span>
			<div class="tw-mt-2">
				{{template "repo/issue/view_content/watching" .}}
			</div>
		</div>
	{{end}}
	{{if .Repository.IsTimetrackerEnabled $.Context}}
		{{if and .CanUseTimetracker (not .Repository.IsArchived)}}
			<div class="divider"></div>
			<div class="ui timetrack">
				<span class="text"><strong>{{ctx.Locale.Tr "repo.issues.tracker"}}</strong></span>
				<div class="tw-mt-2">
					<form method="post" action="{{.Issue.Link}}/times/stopwatch/toggle" id="toggle_stopwatch_form">
						{{$.CsrfTokenHtml}}
					</form>
					<form method="post" action="{{.Issue.Link}}/times/stopwatch/cancel" id="cancel_stopwatch_form">
						{{$.CsrfTokenHtml}}
					</form>
					{{if $.IsStopwatchRunning}}
						<button class="ui fluid button issue-stop-time">
							{{svg "octicon-stopwatch" 16 "tw-mr-2"}}
							{{ctx.Locale.Tr "repo.issues.stop_tracking"}}
						</button>
						<button class="ui fluid button issue-cancel-time tw-mt-2">
							{{svg "octicon-trash" 16 "tw-mr-2"}}
							{{ctx.Locale.Tr "repo.issues.cancel_tracking"}}
						</button>
					{{else}}
						{{if .HasUserStopwatch}}
							<div class="ui warning message">
								{{ctx.Locale.Tr "repo.issues.tracking_already_started" .OtherStopwatchURL}}
							</div>
						{{end}}
						<button class="ui fluid button issue-start-time" data-tooltip-content='{{ctx.Locale.Tr "repo.issues.start_tracking"}}'>
							{{svg "octicon-stopwatch" 16 "tw-mr-2"}}
							{{ctx.Locale.Tr "repo.issues.start_tracking_short"}}
						</button>
						<div class="ui mini modal issue-start-time-modal">
							<div class="header">{{ctx.Locale.Tr "repo.issues.add_time"}}</div>
							<div class="content">
								<form method="post" id="add_time_manual_form" action="{{.Issue.Link}}/times/add" class="ui input fluid tw-gap-2">
									{{$.CsrfTokenHtml}}
									<input placeholder='{{ctx.Locale.Tr "repo.issues.add_time_hours"}}' type="number" name="hours">
									<input placeholder='{{ctx.Locale.Tr "repo.issues.add_time_minutes"}}' type="number" name="minutes" class="ui compact">
								</form>
							</div>
							<div class="actions">
								<button class="ui primary approve button">{{ctx.Locale.Tr "repo.issues.add_time_short"}}</button>
								<button class="ui cancel button">{{ctx.Locale.Tr "repo.issues.add_time_cancel"}}</button>
							</div>
						</div>
						<button class="ui fluid button issue-add-time tw-mt-2" data-tooltip-content='{{ctx.Locale.Tr "repo.issues.add_time"}}'>
							{{svg "octicon-plus" 16 "tw-mr-2"}}
							{{ctx.Locale.Tr "repo.issues.add_time_short"}}
						</button>
					{{end}}
				</div>
			</div>
		{{end}}
		{{if .WorkingUsers}}
			<div class="divider"></div>
			<div class="ui comments">
				<span class="text"><strong>{{ctx.Locale.Tr "repo.issues.time_spent_from_all_authors" ($.Issue.TotalTrackedTime | Sec2Time)}}</strong></span>
				<div>
					{{range $user, $trackedtime := .WorkingUsers}}
						<div class="comment tw-mt-2">
							<a class="avatar">
								{{ctx.AvatarUtils.Avatar $user}}
							</a>
							<div class="content">
								{{template "shared/user/authorlink" $user}}
								<div class="text">
									{{$trackedtime|Sec2Time}}
								</div>
							</div>
						</div>
					{{end}}
				</div>
			</div>
		{{end}}
	{{end}}

	<div class="divider"></div>
	<span class="text"><strong>{{ctx.Locale.Tr "repo.issues.due_date"}}</strong></span>
	<div class="ui form" id="deadline-loader">
		<div class="ui negative message tw-hidden" id="deadline-err-invalid-date">
			{{svg "octicon-x" 16 "close icon"}}
			{{ctx.Locale.Tr "repo.issues.due_date_invalid"}}
		</div>
		{{if ne .Issue.DeadlineUnix 0}}
			<p>
				<div class="tw-flex tw-justify-between tw-items-center">
					<div class="due-date {{if .Issue.IsOverdue}}text red{{end}}" {{if .Issue.IsOverdue}}data-tooltip-content="{{ctx.Locale.Tr "repo.issues.due_date_overdue"}}"{{end}}>
						{{svg "octicon-calendar" 16 "tw-mr-2"}}
						{{DateTime "long" .Issue.DeadlineUnix.FormatDate}}
					</div>
					<div>
						{{if and .HasIssuesOrPullsWritePermission (not .Repository.IsArchived)}}
							<a class="issue-due-edit muted" data-tooltip-content="{{ctx.Locale.Tr "repo.issues.due_date_form_edit"}}">{{svg "octicon-pencil" 16 "tw-mr-1"}}</a>
							<a class="issue-due-remove muted" data-tooltip-content="{{ctx.Locale.Tr "repo.issues.due_date_form_remove"}}">{{svg "octicon-trash"}}</a>
						{{end}}
					</div>
				</div>
			</p>
		{{else}}
			<p>{{ctx.Locale.Tr "repo.issues.due_date_not_set"}}</p>
		{{end}}

		{{if and .HasIssuesOrPullsWritePermission (not .Repository.IsArchived)}}
			<div {{if ne .Issue.DeadlineUnix 0}} class="tw-hidden"{{end}} id="deadlineForm">
				<form class="ui fluid action input issue-due-form" action="{{AppSubUrl}}/{{PathEscape .Repository.Owner.Name}}/{{PathEscape .Repository.Name}}/issues/{{.Issue.Index}}/deadline" method="post" id="update-issue-deadline-form">
					{{$.CsrfTokenHtml}}
					<input required placeholder="{{ctx.Locale.Tr "repo.issues.due_date_form"}}" {{if gt .Issue.DeadlineUnix 0}}value="{{.Issue.DeadlineUnix.FormatDate}}"{{end}} type="date" name="deadlineDate" id="deadlineDate">
					<button class="ui icon button">
						{{if ne .Issue.DeadlineUnix 0}}
							{{svg "octicon-pencil"}}
						{{else}}
							{{svg "octicon-plus"}}
						{{end}}
					</button>
				</form>
			</div>
		{{end}}
	</div>

	{{if .Repository.IsDependenciesEnabled $.Context}}
		<div class="divider"></div>

		<div class="ui depending">
			{{if (and (not .BlockedByDependencies) (not .BlockedByDependenciesNotPermitted) (not .BlockingDependencies) (not .BlockingDependenciesNotPermitted))}}
				<span class="text"><strong>{{ctx.Locale.Tr "repo.issues.dependency.title"}}</strong></span>
				<br>
				<p>
					{{if .Issue.IsPull}}
						{{ctx.Locale.Tr "repo.issues.dependency.pr_no_dependencies"}}
					{{else}}
						{{ctx.Locale.Tr "repo.issues.dependency.issue_no_dependencies"}}
					{{end}}
				</p>
			{{end}}

			{{if or .BlockingDependencies .BlockingDependenciesNotPermitted}}
				<span class="text" data-tooltip-content="{{if .Issue.IsPull}}{{ctx.Locale.Tr "repo.issues.dependency.pr_close_blocks"}}{{else}}{{ctx.Locale.Tr "repo.issues.dependency.issue_close_blocks"}}{{end}}">
					<strong>{{ctx.Locale.Tr "repo.issues.dependency.blocks_short"}}</strong>
				</span>
				<div class="ui relaxed divided list">
					{{range .BlockingDependencies}}
						<div class="item dependency{{if .Issue.IsClosed}} is-closed{{end}} tw-flex tw-items-center tw-justify-between">
							<div class="item-left tw-flex tw-justify-center tw-flex-col tw-flex-1 gt-ellipsis">
								<a class="title muted" href="{{.Issue.Link}}" data-tooltip-content="#{{.Issue.Index}} {{.Issue.Title | RenderEmoji $.Context}}">
									#{{.Issue.Index}} {{.Issue.Title | RenderEmoji $.Context}}
								</a>
								<div class="text small gt-ellipsis" data-tooltip-content="{{.Repository.OwnerName}}/{{.Repository.Name}}">
									{{.Repository.OwnerName}}/{{.Repository.Name}}
								</div>
							</div>
							<div class="item-right tw-flex tw-items-center tw-m-1">
								{{if and $.CanCreateIssueDependencies (not $.Repository.IsArchived)}}
									<a class="delete-dependency-button ci muted" data-id="{{.Issue.ID}}" data-type="blocking" data-tooltip-content="{{ctx.Locale.Tr "repo.issues.dependency.remove_info"}}">
										{{svg "octicon-trash" 16}}
									</a>
								{{end}}
							</div>
						</div>
					{{end}}
					{{if .BlockingDependenciesNotPermitted}}
						<div class="item tw-flex tw-items-center tw-justify-between gt-ellipsis">
							<span>{{ctx.Locale.TrN (len .BlockingDependenciesNotPermitted) "repo.issues.dependency.no_permission_1" "repo.issues.dependency.no_permission_n" (len .BlockingDependenciesNotPermitted)}}</span>
						</div>
					{{end}}
				</div>
			{{end}}

			{{if or .BlockedByDependencies .BlockedByDependenciesNotPermitted}}
				<span class="text" data-tooltip-content="{{if .Issue.IsPull}}{{ctx.Locale.Tr "repo.issues.dependency.pr_closing_blockedby"}}{{else}}{{ctx.Locale.Tr "repo.issues.dependency.issue_closing_blockedby"}}{{end}}">
					<strong>{{ctx.Locale.Tr "repo.issues.dependency.blocked_by_short"}}</strong>
				</span>
				<div class="ui relaxed divided list">
					{{range .BlockedByDependencies}}
						<div class="item dependency{{if .Issue.IsClosed}} is-closed{{end}} tw-flex tw-items-center tw-justify-between">
							<div class="item-left tw-flex tw-justify-center tw-flex-col tw-flex-1 gt-ellipsis">
								<a class="title muted" href="{{.Issue.Link}}" data-tooltip-content="#{{.Issue.Index}} {{.Issue.Title | RenderEmoji $.Context}}">
									#{{.Issue.Index}} {{.Issue.Title | RenderEmoji $.Context}}
								</a>
								<div class="text small gt-ellipsis" data-tooltip-content="{{.Repository.OwnerName}}/{{.Repository.Name}}">
									{{.Repository.OwnerName}}/{{.Repository.Name}}
								</div>
							</div>
							<div class="item-right tw-flex tw-items-center tw-m-1">
								{{if and $.CanCreateIssueDependencies (not $.Repository.IsArchived)}}
									<a class="delete-dependency-button ci muted" data-id="{{.Issue.ID}}" data-type="blockedBy" data-tooltip-content="{{ctx.Locale.Tr "repo.issues.dependency.remove_info"}}">
										{{svg "octicon-trash" 16}}
									</a>
								{{end}}
							</div>
						</div>
					{{end}}
					{{if $.CanCreateIssueDependencies}}
						{{range .BlockedByDependenciesNotPermitted}}
							<div class="item dependency{{if .Issue.IsClosed}} is-closed{{end}} tw-flex tw-items-center tw-justify-between">
								<div class="item-left tw-flex tw-justify-center tw-flex-col tw-flex-1 gt-ellipsis">
									<div class="gt-ellipsis">
										<span data-tooltip-content="{{ctx.Locale.Tr "repo.issues.dependency.no_permission.can_remove"}}">{{svg "octicon-lock" 16}}</span>
										<span class="title" data-tooltip-content="#{{.Issue.Index}} {{.Issue.Title | RenderEmoji $.Context}}">
											#{{.Issue.Index}} {{.Issue.Title | RenderEmoji $.Context}}
										</span>
									</div>
									<div class="text small gt-ellipsis" data-tooltip-content="{{.Repository.OwnerName}}/{{.Repository.Name}}">
										{{.Repository.OwnerName}}/{{.Repository.Name}}
									</div>
								</div>
								<div class="item-right tw-flex tw-items-center tw-m-1">
									{{if and $.CanCreateIssueDependencies (not $.Repository.IsArchived)}}
										<a class="delete-dependency-button ci muted" data-id="{{.Issue.ID}}" data-type="blocking" data-tooltip-content="{{ctx.Locale.Tr "repo.issues.dependency.remove_info"}}">
											{{svg "octicon-trash" 16}}
										</a>
									{{end}}
								</div>
							</div>
						{{end}}
					{{else if .BlockedByDependenciesNotPermitted}}
						<div class="item tw-flex tw-items-center tw-justify-between gt-ellipsis">
							<span>{{ctx.Locale.TrN (len .BlockedByDependenciesNotPermitted) "repo.issues.dependency.no_permission_1" "repo.issues.dependency.no_permission_n" (len .BlockedByDependenciesNotPermitted)}}</span>
						</div>
					{{end}}
				</div>
			{{end}}

			{{if and .CanCreateIssueDependencies (not .Repository.IsArchived)}}
				<div>
					<form method="post" action="{{.Issue.Link}}/dependency/add" id="addDependencyForm">
						{{$.CsrfTokenHtml}}
						<div class="ui fluid action input">
							<div class="ui search selection dropdown" id="new-dependency-drop-list" data-issue-id="{{.Issue.ID}}">
								<input name="newDependency" type="hidden">
								{{svg "octicon-triangle-down" 14 "dropdown icon"}}
								<input type="text" class="search">
								<div class="default text">{{ctx.Locale.Tr "repo.issues.dependency.add"}}</div>
							</div>
							<button class="ui icon button">
								{{svg "octicon-plus"}}
							</button>
						</div>
					</form>
				</div>
			{{end}}
		</div>

		{{if and .CanCreateIssueDependencies (not .Repository.IsArchived)}}
			<input type="hidden" id="crossRepoSearch" value="{{.AllowCrossRepositoryDependencies}}">

			<div class="ui g-modal-confirm modal remove-dependency">
				<div class="header">
					{{svg "octicon-trash"}}
					{{ctx.Locale.Tr "repo.issues.dependency.remove_header"}}
				</div>
				<div class="content">
					<form method="post" action="{{.Issue.Link}}/dependency/delete" id="removeDependencyForm">
						{{$.CsrfTokenHtml}}
						<input type="hidden" value="" name="removeDependencyID" id="removeDependencyID">
						<input type="hidden" value="" name="dependencyType" id="dependencyType">
					</form>
					<p>{{if .Issue.IsPull}}
						{{ctx.Locale.Tr "repo.issues.dependency.pr_remove_text"}}
					{{else}}
						{{ctx.Locale.Tr "repo.issues.dependency.issue_remove_text"}}
					{{end}}</p>
				</div>
				{{$ModalButtonCancelText := ctx.Locale.Tr "repo.issues.dependency.cancel"}}
				{{$ModalButtonOkText := ctx.Locale.Tr "repo.issues.dependency.remove"}}
				{{template "base/modal_actions_confirm" (dict "." . "ModalButtonCancelText" $ModalButtonCancelText "ModalButtonOkText" $ModalButtonOkText)}}
			</div>
		{{end}}
	{{end}}

	<div class="divider"></div>
	<div class="ui equal width compact grid">
		{{$issueReferenceLink := printf "%s#%d" .Issue.Repo.FullName .Issue.Index}}
		<div class="row tw-items-center" data-tooltip-content="{{$issueReferenceLink}}">
			<span class="text column truncate">{{ctx.Locale.Tr "repo.issues.reference_link" $issueReferenceLink}}</span>
			<button class="ui two wide button column tw-p-2" data-clipboard-text="{{$issueReferenceLink}}">{{svg "octicon-copy" 14}}</button>
		</div>
	</div>

	{{if and .IsRepoAdmin (not .Repository.IsArchived)}}
		<div class="divider"></div>

		{{if or .PinEnabled .Issue.IsPinned}}
			<form class="tw-mt-1 form-fetch-action single-button-form" method="post" {{if $.NewPinAllowed}}action="{{.Issue.Link}}/pin"{{else}}data-tooltip-content="{{ctx.Locale.Tr "repo.issues.max_pinned"}}"{{end}}>
				{{$.CsrfTokenHtml}}
				<button class="fluid ui button {{if not $.NewPinAllowed}}disabled{{end}}">
					{{if not .Issue.IsPinned}}
						{{svg "octicon-pin" 16 "tw-mr-2"}}
						{{ctx.Locale.Tr "pin"}}
					{{else}}
						{{svg "octicon-pin-slash" 16 "tw-mr-2"}}
						{{ctx.Locale.Tr "unpin"}}
					{{end}}
				</button>
			</form>
		{{end}}

		<button class="tw-mt-1 fluid ui show-modal button{{if .Issue.IsLocked}} red{{end}}" data-modal="#lock">
			{{if .Issue.IsLocked}}
				{{svg "octicon-key"}}
				{{ctx.Locale.Tr "repo.issues.unlock"}}
			{{else}}
				{{svg "octicon-lock"}}
				{{ctx.Locale.Tr "repo.issues.lock"}}
			{{end}}
		</button>
		<div class="ui tiny modal" id="lock">
			<div class="header">
				{{if .Issue.IsLocked}}
					{{ctx.Locale.Tr "repo.issues.unlock.title"}}
				{{else}}
					{{ctx.Locale.Tr "repo.issues.lock.title"}}
				{{end}}
			</div>
			<div class="content">
				<div class="ui warning message">
					{{if .Issue.IsLocked}}
						{{ctx.Locale.Tr "repo.issues.unlock.notice_1"}}<br>
						{{ctx.Locale.Tr "repo.issues.unlock.notice_2"}}<br>
					{{else}}
						{{ctx.Locale.Tr "repo.issues.lock.notice_1"}}<br>
						{{ctx.Locale.Tr "repo.issues.lock.notice_2"}}<br>
						{{ctx.Locale.Tr "repo.issues.lock.notice_3"}}<br>
					{{end}}
				</div>

				<form class="ui form form-fetch-action" action="{{.Issue.Link}}{{if .Issue.IsLocked}}/unlock{{else}}/lock{{end}}"
					method="post">
					{{.CsrfTokenHtml}}

					{{if not .Issue.IsLocked}}
						<div class="field">
							<strong> {{ctx.Locale.Tr "repo.issues.lock.reason"}} </strong>
						</div>

						<div class="field">
							<div class="ui fluid dropdown selection">

								<select name="reason">
									<option value=""> </option>
									{{range .LockReasons}}
										<option value="{{.}}">{{.}}</option>
									{{end}}
								</select>
								{{svg "octicon-triangle-down" 14 "dropdown icon"}}

								<div class="default text"> </div>

								<div class="menu">
									{{range .LockReasons}}
										<div class="item" data-value="{{.}}">{{.}}</div>
									{{end}}
								</div>
							</div>
						</div>
					{{end}}

					<div class="text right actions">
						<button class="ui cancel button">{{ctx.Locale.Tr "settings.cancel"}}</button>
						<button class="ui red button">
							{{if .Issue.IsLocked}}
								{{ctx.Locale.Tr "repo.issues.unlock_confirm"}}
							{{else}}
								{{ctx.Locale.Tr "repo.issues.lock_confirm"}}
							{{end}}
						</button>
					</div>
				</form>
			</div>
		</div>
		<button class="tw-mt-1 fluid ui show-modal button" data-modal="#sidebar-delete-issue">
			{{svg "octicon-trash"}}
			{{ctx.Locale.Tr "repo.issues.delete"}}
		</button>
		<div class="ui g-modal-confirm modal" id="sidebar-delete-issue">
			<div class="header">
				{{if .Issue.IsPull}}
					{{ctx.Locale.Tr "repo.pulls.delete.title"}}
				{{else}}
					{{ctx.Locale.Tr "repo.issues.delete.title"}}
				{{end}}
			</div>
			<div class="content">
				<p>
					{{if .Issue.IsPull}}
						{{ctx.Locale.Tr "repo.pulls.delete.text"}}
					{{else}}
						{{ctx.Locale.Tr "repo.issues.delete.text"}}
					{{end}}
				</p>
			</div>
			<form action="{{.Issue.Link}}/delete" method="post">
				{{.CsrfTokenHtml}}
				{{template "base/modal_actions_confirm" .}}
			</form>
		</div>
	{{end}}

	{{if and .Issue.IsPull .IsIssuePoster (not .Issue.IsClosed) .Issue.PullRequest.HeadRepo}}
		{{if and (not (eq .Issue.PullRequest.HeadRepo.FullName .Issue.PullRequest.BaseRepo.FullName)) .CanWriteToHeadRepo}}
			<div class="divider"></div>
			<div class="inline field">
				<div class="ui checkbox loading-icon-2px" id="allow-edits-from-maintainers"
						data-url="{{.Issue.Link}}"
						data-tooltip-content="{{ctx.Locale.Tr "repo.pulls.allow_edits_from_maintainers_desc"}}"
						data-prompt-error="{{ctx.Locale.Tr "repo.pulls.allow_edits_from_maintainers_err"}}"
					>
					<label><strong>{{ctx.Locale.Tr "repo.pulls.allow_edits_from_maintainers"}}</strong></label>
					<input type="checkbox" {{if .Issue.PullRequest.AllowMaintainerEdit}}checked{{end}}>
				</div>
			</div>
		{{end}}
	{{end}}
</div><|MERGE_RESOLUTION|>--- conflicted
+++ resolved
@@ -143,17 +143,10 @@
 		<span class="no-select item {{if .Issue.Milestone}}tw-hidden{{end}}">{{ctx.Locale.Tr "repo.issues.new.no_milestone"}}</span>
 		<div class="selected">
 			{{if .Issue.Milestone}}
-<<<<<<< HEAD
 			<a class="item muted sidebar-item-link" href="{{if eq .Issue.Milestone.Type  2}}{{(print .OrgLink "/-/milestones")}}{{else}}{{(print .RepoLink "/milestones")}}{{end}}/{{.Issue.Milestone.ID}}">
-				{{svg "octicon-milestone" 18 "gt-mr-3"}}
+				{{svg "octicon-milestone" 18 "tw-mr-3"}}
 				{{.Issue.Milestone.Name}} 
 			</a>
-=======
-				<a class="item muted sidebar-item-link" href="{{.RepoLink}}/milestone/{{.Issue.Milestone.ID}}">
-					{{svg "octicon-milestone" 18 "tw-mr-2"}}
-					{{.Issue.Milestone.Name}}
-				</a>
->>>>>>> 98751108
 			{{end}}
 		</div>
 	</div>
