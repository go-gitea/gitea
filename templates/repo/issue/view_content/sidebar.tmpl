<div class="issue-content-right ui segment">
	{{template "repo/issue/branch_selector_field" .}}
	{{if .Issue.IsPull}}
		<input id="reviewer_id" name="reviewer_id" type="hidden" value="{{.reviewer_id}}">
		<div class="ui {{if or (and (not .Reviewers) (not .TeamReviewers)) (not .CanChooseReviewer) .Repository.IsArchived}}disabled{{end}} floating jump select-reviewers-modify dropdown">
			<a class="text gt-df gt-ac muted">
				<strong>{{ctx.Locale.Tr "repo.issues.review.reviewers"}}</strong>
				{{if and .CanChooseReviewer (not .Repository.IsArchived)}}
					{{svg "octicon-gear" 16 "gt-ml-2"}}
				{{end}}
			</a>
			<div class="filter menu" data-action="update" data-issue-id="{{$.Issue.ID}}" data-update-url="{{$.RepoLink}}/issues/request_review">
				{{if .Reviewers}}
					<div class="ui icon search input">
						<i class="icon">{{svg "octicon-search" 16}}</i>
						<input type="text" placeholder="{{ctx.Locale.Tr "repo.issues.filter_reviewers"}}">
					</div>
				{{end}}
				{{if .Reviewers}}
					{{range .Reviewers}}
						{{if .User}}
							<a class="{{if not .CanChange}}ui{{end}} item {{if .Checked}}checked{{end}} {{if not .CanChange}}ban-change{{end}}" href="#" data-id="{{.ItemID}}" data-id-selector="#review_request_{{.ItemID}}" {{if not .CanChange}} data-tooltip-content="{{ctx.Locale.Tr "repo.issues.remove_request_review_block"}}"{{end}}>
								<span class="octicon-check {{if not .Checked}}gt-invisible{{end}}">{{svg "octicon-check"}}</span>
								<span class="text">
									{{ctx.AvatarUtils.Avatar .User 28 "gt-mr-3"}}{{template "repo/search_name" .User}}
								</span>
							</a>
						{{end}}
					{{end}}
				{{end}}
				{{if .TeamReviewers}}
					{{if .Reviewers}}
						<div class="divider"></div>
					{{end}}
					{{range .TeamReviewers}}
						{{if .Team}}
							<a class="{{if not .CanChange}}ui{{end}} item {{if .Checked}}checked{{end}} {{if not .CanChange}}ban-change{{end}}" href="#" data-id="{{.ItemID}}" data-id-selector="#review_request_team_{{.Team.ID}}" {{if not .CanChange}} data-tooltip-content="{{ctx.Locale.Tr "repo.issues.remove_request_review_block"}}"{{end}}>
								<span class="octicon-check {{if not .Checked}}gt-invisible{{end}}">{{svg "octicon-check" 16}}</span>
								<span class="text">
									{{svg "octicon-people" 16 "gt-ml-4 gt-mr-2"}}{{$.Issue.Repo.OwnerName}}/{{.Team.Name}}
								</span>
							</a>
						{{end}}
					{{end}}
				{{end}}
			</div>
		</div>

		<div class="ui assignees list">
			<span class="no-select item {{if or .OriginalReviews .PullReviewers}}gt-hidden{{end}}">{{ctx.Locale.Tr "repo.issues.new.no_reviewers"}}</span>
			<div class="selected">
				{{range .PullReviewers}}
					<div class="item gt-df gt-ac gt-py-3">
						<div class="gt-df gt-ac gt-f1">
							{{if .User}}
								<a class="muted sidebar-item-link" href="{{.User.HomeLink}}">{{ctx.AvatarUtils.Avatar .User 20 "gt-mr-3"}}{{.User.GetDisplayName}}</a>
							{{else if .Team}}
								<span class="text">{{svg "octicon-people" 20 "gt-mr-3"}}{{$.Issue.Repo.OwnerName}}/{{.Team.Name}}</span>
							{{end}}
						</div>
						<div class="gt-df gt-ac gt-gap-3">
							{{if (and $.Permission.IsAdmin (or (eq .Review.Type 1) (eq .Review.Type 3)) (not $.Issue.IsClosed))}}
								<a href="#" class="ui muted icon gt-df gt-ac show-modal" data-tooltip-content="{{ctx.Locale.Tr "repo.issues.dismiss_review"}}" data-modal="#dismiss-review-modal-{{.Review.ID}}">
									{{svg "octicon-x" 20}}
								</a>
								<div class="ui small modal" id="dismiss-review-modal-{{.Review.ID}}">
									<div class="header">
										{{ctx.Locale.Tr "repo.issues.dismiss_review"}}
									</div>
									<div class="content">
										<div class="ui warning message">
											{{ctx.Locale.Tr "repo.issues.dismiss_review_warning"}}
										</div>
										<form class="ui form dismiss-review-form" id="dismiss-review-{{.Review.ID}}" action="{{$.RepoLink}}/issues/dismiss_review" method="post">
											{{$.CsrfTokenHtml}}
											<input type="hidden" name="review_id" value="{{.Review.ID}}">
											<div class="field">
												<label for="message">{{ctx.Locale.Tr "action.review_dismissed_reason"}}</label>
												<input id="message" name="message">
											</div>
											<div class="text right actions">
												<button class="ui cancel button">{{ctx.Locale.Tr "settings.cancel"}}</button>
												<button class="ui red button" type="submit">{{ctx.Locale.Tr "ok"}}</button>
											</div>
										</form>
									</div>
								</div>
							{{end}}
							{{if .Review.Stale}}
								<span data-tooltip-content="{{ctx.Locale.Tr "repo.issues.is_stale"}}">
									{{svg "octicon-hourglass" 16}}
								</span>
							{{end}}
							{{if .CanChange}}
								<a href="#" class="ui muted icon re-request-review{{if .Checked}} checked{{end}}" data-tooltip-content="{{if .Checked}}{{ctx.Locale.Tr "repo.issues.remove_request_review"}}{{else}}{{ctx.Locale.Tr "repo.issues.re_request_review"}}{{end}}" data-issue-id="{{$.Issue.ID}}" data-id="{{.ItemID}}" data-update-url="{{$.RepoLink}}/issues/request_review">{{if .Checked}}{{svg "octicon-trash"}}{{else}}{{svg "octicon-sync"}}{{end}}</a>
							{{end}}
							{{svg (printf "octicon-%s" .Review.Type.Icon) 16 (printf "text %s" (.Review.HTMLTypeColorName))}}
						</div>
					</div>
				{{end}}
				{{range .OriginalReviews}}
					<div class="item gt-df gt-ac gt-py-3">
						<div class="gt-df gt-ac gt-f1">
							<a class="muted" href="{{$.Repository.OriginalURL}}" data-tooltip-content="{{ctx.Locale.Tr "repo.migrated_from_fake" $.Repository.GetOriginalURLHostname}}">
								{{svg (MigrationIcon $.Repository.GetOriginalURLHostname) 20 "gt-mr-3"}}
								{{.OriginalAuthor}}
							</a>
						</div>
						<div class="gt-df gt-ac gt-gap-3">
							{{svg (printf "octicon-%s" .Type.Icon) 16 (printf "text %s" (.HTMLTypeColorName))}}
						</div>
					</div>
				{{end}}
			</div>
		</div>
		{{if and (or .HasIssuesOrPullsWritePermission .IsIssuePoster) (not .HasMerged) (not .Issue.IsClosed) (not .IsPullWorkInProgress)}}
			<div class="toggle-wip" data-title="{{.Issue.Title}}" data-wip-prefix="{{index .PullRequestWorkInProgressPrefixes 0}}" data-update-url="{{.Issue.Link}}/title">
				<a class="muted">
					{{ctx.Locale.Tr "repo.pulls.still_in_progress"}} {{ctx.Locale.Tr "repo.pulls.add_prefix" (index .PullRequestWorkInProgressPrefixes 0)}}
				</a>
			</div>
		{{end}}
		<div class="divider"></div>
	{{end}}

	{{template "repo/issue/labels/labels_selector_field" .}}
	{{template "repo/issue/labels/labels_sidebar" dict "root" $}}

	<div class="divider"></div>

	<div class="ui {{if or (not .HasIssuesOrPullsWritePermission) .Repository.IsArchived}}disabled{{end}} floating jump select-milestone dropdown">
		<a class="text muted flex-text-block">
			<strong>{{ctx.Locale.Tr "repo.issues.new.milestone"}}</strong>
			{{if and .HasIssuesOrPullsWritePermission (not .Repository.IsArchived)}}
				{{svg "octicon-gear" 16 "gt-ml-2"}}
			{{end}}
		</a>
		<div class="menu" data-action="update" data-issue-id="{{$.Issue.ID}}" data-update-url="{{$.RepoLink}}/issues/milestone">
			{{template "repo/issue/milestone/select_menu" .}}
		</div>
	</div>
	<div class="ui select-milestone list">
		<span class="no-select item {{if .Issue.Milestone}}gt-hidden{{end}}">{{ctx.Locale.Tr "repo.issues.new.no_milestone"}}</span>
		<div class="selected">
			{{if .Issue.Milestone}}
				<a class="item muted sidebar-item-link" href="{{.RepoLink}}/milestone/{{.Issue.Milestone.ID}}">
					{{svg "octicon-milestone" 18 "gt-mr-3"}}
					{{.Issue.Milestone.Name}}
				</a>
			{{end}}
		</div>
	</div>

	{{if .IsProjectsEnabled}}
		<div class="divider"></div>

		<div class="ui {{if or (not .HasIssuesOrPullsWritePermission) .Repository.IsArchived}}disabled{{end}} floating jump select-project dropdown">
			<a class="text muted flex-text-block">
				<strong>{{ctx.Locale.Tr "repo.issues.new.projects"}}</strong>
				{{if and .HasIssuesOrPullsWritePermission (not .Repository.IsArchived)}}
					{{svg "octicon-gear" 16 "gt-ml-2"}}
				{{end}}
			</a>
			<div class="menu" data-action="update" data-issue-id="{{$.Issue.ID}}" data-update-url="{{$.RepoLink}}/issues/projects">
				{{if or .OpenProjects .ClosedProjects}}
				<div class="ui icon search input">
					<i class="icon">{{svg "octicon-search" 16}}</i>
					<input type="text" placeholder="{{ctx.Locale.Tr "repo.issues.filter_projects"}}">
				</div>
				{{end}}
				<div class="no-select item">{{ctx.Locale.Tr "repo.issues.new.clear_projects"}}</div>
				{{if .OpenProjects}}
					<div class="divider"></div>
					<div class="header">
						{{ctx.Locale.Tr "repo.issues.new.open_projects"}}
					</div>
					{{range .OpenProjects}}
						<a class="item muted sidebar-item-link" data-id="{{.ID}}" data-href="{{.Link ctx}}">
							{{svg .IconName 18 "gt-mr-3"}}{{.Title}}
						</a>
					{{end}}
				{{end}}
				{{if .ClosedProjects}}
					<div class="divider"></div>
					<div class="header">
						{{ctx.Locale.Tr "repo.issues.new.closed_projects"}}
					</div>
					{{range .ClosedProjects}}
						<a class="item muted sidebar-item-link" data-id="{{.ID}}" data-href="{{.Link ctx}}">
							{{svg .IconName 18 "gt-mr-3"}}{{.Title}}
						</a>
					{{end}}
				{{end}}
			</div>
		</div>
		<div class="ui select-project list">
			<span class="no-select item {{if .Issue.Project}}gt-hidden{{end}}">{{ctx.Locale.Tr "repo.issues.new.no_projects"}}</span>
			<div class="selected">
				{{if .Issue.Project}}
					<a class="item muted sidebar-item-link" href="{{.Issue.Project.Link ctx}}">
						{{svg .Issue.Project.IconName 18 "gt-mr-3"}}{{.Issue.Project.Title}}
					</a>
				{{end}}
			</div>
		</div>
	{{end}}

	<div class="divider"></div>

	<input id="assignee_id" name="assignee_id" type="hidden" value="{{.assignee_id}}">
	<div class="ui {{if or (not .HasIssuesOrPullsWritePermission) .Repository.IsArchived}}disabled{{end}} floating jump select-assignees-modify dropdown">
		<a class="text muted flex-text-block">
			<strong>{{ctx.Locale.Tr "repo.issues.new.assignees"}}</strong>
			{{if and .HasIssuesOrPullsWritePermission (not .Repository.IsArchived)}}
				{{svg "octicon-gear" 16 "gt-ml-2"}}
			{{end}}
		</a>
		<div class="filter menu" data-action="update" data-issue-id="{{$.Issue.ID}}" data-update-url="{{$.RepoLink}}/issues/assignee">
			<div class="ui icon search input">
				<i class="icon">{{svg "octicon-search" 16}}</i>
				<input type="text" placeholder="{{ctx.Locale.Tr "repo.issues.filter_assignees"}}">
			</div>
			<div class="no-select item">{{ctx.Locale.Tr "repo.issues.new.clear_assignees"}}</div>
			{{range .Assignees}}

				{{$AssigneeID := .ID}}
				<a class="item{{range $.Issue.Assignees}}{{if eq .ID $AssigneeID}} checked{{end}}{{end}}" href="#" data-id="{{.ID}}" data-id-selector="#assignee_{{.ID}}">
					{{$checked := false}}
					{{range $.Issue.Assignees}}
						{{if eq .ID $AssigneeID}}
							{{$checked = true}}
						{{end}}
					{{end}}
					<span class="octicon-check {{if not $checked}}gt-invisible{{end}}">{{svg "octicon-check"}}</span>
					<span class="text">
						{{ctx.AvatarUtils.Avatar . 20 "gt-mr-3"}}{{template "repo/search_name" .}}
					</span>
				</a>
			{{end}}
		</div>
	</div>
	<div class="ui assignees list">
		<span class="no-select item {{if .Issue.Assignees}}gt-hidden{{end}}">{{ctx.Locale.Tr "repo.issues.new.no_assignees"}}</span>
		<div class="selected">
			{{range .Issue.Assignees}}
				<div class="item">
					<a class="muted sidebar-item-link" href="{{$.RepoLink}}/{{if $.Issue.IsPull}}pulls{{else}}issues{{end}}?assignee={{.ID}}">
						{{ctx.AvatarUtils.Avatar . 28 "gt-mr-3"}}
						{{.GetDisplayName}}
					</a>
				</div>
			{{end}}
		</div>
	</div>

	<div class="divider"></div>

	{{if .Participants}}
		<span class="text"><strong>{{ctx.Locale.Tr "repo.issues.num_participants" .NumParticipants}}</strong></span>
		<div class="ui list gt-df gt-fw">
			{{range .Participants}}
				<a {{if gt .ID 0}}href="{{.HomeLink}}"{{end}} data-tooltip-content="{{.GetDisplayName}}">
					{{ctx.AvatarUtils.Avatar . 28 "gt-my-1 gt-mr-2"}}
				</a>
			{{end}}
		</div>
	{{end}}

	{{if and $.IssueWatch (not .Repository.IsArchived)}}
		<div class="divider"></div>

		<div class="ui watching">
			<span class="text"><strong>{{ctx.Locale.Tr "notification.notifications"}}</strong></span>
			<div class="gt-mt-3">
				{{template "repo/issue/view_content/watching" .}}
			</div>
		</div>
	{{end}}
	{{if .Repository.IsTimetrackerEnabled $.Context}}
		{{if and .CanUseTimetracker (not .Repository.IsArchived)}}
			<div class="ui divider"></div>
			<div>
					<span class="text"><strong>{{ctx.Locale.Tr "repo.issues.time_estimate"}}</strong></span>

					<form method="POST" id="set_time_estimate_form" class="gt-mt-3" action="{{.Issue.Link}}/time_estimate">
						{{$.CsrfTokenHtml}}
							<div class="ui input fluid">
								<input name="time_estimate" placeholder='{{ctx.Locale.Tr "repo.issues.add_time_estimate"}}' value="{{TimeEstimateToStr .Issue.TimeEstimate}}" data-value="{{$.Issue.TimeEstimate}}" type="text" >
							</div>
							<button class="ui fluid button green tooltip gt-mt-3">
								{{ctx.Locale.Tr "repo.issues.save"}}
							</button>
					</form>
				</div>
				<div class="divider"></div>
				<div class="ui timetrack">
				<span class="text"><strong>{{ctx.Locale.Tr "repo.issues.tracker"}}</strong></span>
				<div class="gt-mt-3">
					<form method="post" action="{{.Issue.Link}}/times/stopwatch/toggle" id="toggle_stopwatch_form">
						{{$.CsrfTokenHtml}}
					</form>
					<form method="post" action="{{.Issue.Link}}/times/stopwatch/cancel" id="cancel_stopwatch_form">
						{{$.CsrfTokenHtml}}
					</form>
					{{if $.IsStopwatchRunning}}
						<button class="ui fluid button issue-stop-time">
							{{svg "octicon-stopwatch" 16 "gt-mr-3"}}
							{{ctx.Locale.Tr "repo.issues.stop_tracking"}}
						</button>
						<button class="ui fluid button issue-cancel-time gt-mt-3">
							{{svg "octicon-trash" 16 "gt-mr-3"}}
							{{ctx.Locale.Tr "repo.issues.cancel_tracking"}}
						</button>
					{{else}}
						{{if .HasUserStopwatch}}
							<div class="ui warning message">
								{{ctx.Locale.Tr "repo.issues.tracking_already_started" .OtherStopwatchURL}}
							</div>
						{{end}}
						<button class="ui fluid button issue-start-time" data-tooltip-content='{{ctx.Locale.Tr "repo.issues.start_tracking"}}'>
							{{svg "octicon-stopwatch" 16 "gt-mr-3"}}
							{{ctx.Locale.Tr "repo.issues.start_tracking_short"}}
						</button>
						<div class="ui mini modal issue-start-time-modal">
							<div class="header">{{ctx.Locale.Tr "repo.issues.add_time"}}</div>
							<div class="content">
								<form method="post" id="add_time_manual_form" action="{{.Issue.Link}}/times/add" class="ui input fluid gt-gap-3">
										{{$.CsrfTokenHtml}}
										<input placeholder='{{ctx.Locale.Tr "repo.issues.add_time_estimate"}}' type="text" name="time_string">
								</form>
							</div>
							<div class="actions">
								<button class="ui primary approve button">{{ctx.Locale.Tr "repo.issues.add_time_short"}}</button>
								<button class="ui cancel button">{{ctx.Locale.Tr "repo.issues.add_time_cancel"}}</button>
							</div>
						</div>
						<button class="ui fluid button issue-add-time gt-mt-3" data-tooltip-content='{{ctx.Locale.Tr "repo.issues.add_time"}}'>
							{{svg "octicon-plus" 16 "gt-mr-3"}}
							{{ctx.Locale.Tr "repo.issues.add_time_short"}}
						</button>
					{{end}}
				</div>
			</div>
		{{end}}
		{{if .WorkingUsers}}
			<div class="divider"></div>
			<div class="ui comments">
<<<<<<< HEAD
				<div class="text"><strong>{{ctx.Locale.Tr "repo.issues.time_spent_from_all_authors" | Safe}}</strong></div>
					<div>{{SecToTimeExact .Issue.TotalTrackedTime false}}</div>
					<div class="gt-mt-3">
=======
				<span class="text"><strong>{{ctx.Locale.Tr "repo.issues.time_spent_from_all_authors" ($.Issue.TotalTrackedTime | Sec2Time)}}</strong></span>
				<div>
>>>>>>> d0fe6ea4
					{{range $user, $trackedtime := .WorkingUsers}}
						<div class="comment gt-mt-3">
							<a class="avatar">
								{{ctx.AvatarUtils.Avatar $user}}
							</a>
							<div class="content">
								{{template "shared/user/authorlink" $user}}
								<div class="text">
									{{$trackedtime|Sec2Time}}
								</div>
							</div>
						</div>
					{{end}}
				</div>
			</div>
		{{end}}
	{{end}}

	<div class="divider"></div>
	<span class="text"><strong>{{ctx.Locale.Tr "repo.issues.due_date"}}</strong></span>
	<div class="ui form" id="deadline-loader">
		<div class="ui negative message gt-hidden" id="deadline-err-invalid-date">
			{{svg "octicon-x" 16 "close icon"}}
			{{ctx.Locale.Tr "repo.issues.due_date_invalid"}}
		</div>
		{{if ne .Issue.DeadlineUnix 0}}
			<p>
				<div class="gt-df gt-sb gt-ac">
					<div class="due-date {{if .Issue.IsOverdue}}text red{{end}}" {{if .Issue.IsOverdue}}data-tooltip-content="{{ctx.Locale.Tr "repo.issues.due_date_overdue"}}"{{end}}>
						{{svg "octicon-calendar" 16 "gt-mr-3"}}
						{{DateTime "long" .Issue.DeadlineUnix.FormatDate}}
					</div>
					<div>
						{{if and .HasIssuesOrPullsWritePermission (not .Repository.IsArchived)}}
							<a class="issue-due-edit muted" data-tooltip-content="{{ctx.Locale.Tr "repo.issues.due_date_form_edit"}}">{{svg "octicon-pencil" 16 "gt-mr-2"}}</a>
							<a class="issue-due-remove muted" data-tooltip-content="{{ctx.Locale.Tr "repo.issues.due_date_form_remove"}}">{{svg "octicon-trash"}}</a>
						{{end}}
					</div>
				</div>
			</p>
		{{else}}
			<p>{{ctx.Locale.Tr "repo.issues.due_date_not_set"}}</p>
		{{end}}

		{{if and .HasIssuesOrPullsWritePermission (not .Repository.IsArchived)}}
			<div {{if ne .Issue.DeadlineUnix 0}} class="gt-hidden"{{end}} id="deadlineForm">
				<form class="ui fluid action input issue-due-form" action="{{AppSubUrl}}/{{PathEscape .Repository.Owner.Name}}/{{PathEscape .Repository.Name}}/issues/{{.Issue.Index}}/deadline" method="post" id="update-issue-deadline-form">
					{{$.CsrfTokenHtml}}
					<input required placeholder="{{ctx.Locale.Tr "repo.issues.due_date_form"}}" {{if gt .Issue.DeadlineUnix 0}}value="{{.Issue.DeadlineUnix.FormatDate}}"{{end}} type="date" name="deadlineDate" id="deadlineDate">
					<button class="ui icon button">
						{{if ne .Issue.DeadlineUnix 0}}
							{{svg "octicon-pencil"}}
						{{else}}
							{{svg "octicon-plus"}}
						{{end}}
					</button>
				</form>
			</div>
		{{end}}
	</div>

	{{if .Repository.IsDependenciesEnabled $.Context}}
		<div class="divider"></div>

		<div class="ui depending">
			{{if (and (not .BlockedByDependencies) (not .BlockedByDependenciesNotPermitted) (not .BlockingDependencies) (not .BlockingDependenciesNotPermitted))}}
				<span class="text"><strong>{{ctx.Locale.Tr "repo.issues.dependency.title"}}</strong></span>
				<br>
				<p>
					{{if .Issue.IsPull}}
						{{ctx.Locale.Tr "repo.issues.dependency.pr_no_dependencies"}}
					{{else}}
						{{ctx.Locale.Tr "repo.issues.dependency.issue_no_dependencies"}}
					{{end}}
				</p>
			{{end}}

			{{if or .BlockingDependencies .BlockingDependenciesNotPermitted}}
				<span class="text" data-tooltip-content="{{if .Issue.IsPull}}{{ctx.Locale.Tr "repo.issues.dependency.pr_close_blocks"}}{{else}}{{ctx.Locale.Tr "repo.issues.dependency.issue_close_blocks"}}{{end}}">
					<strong>{{ctx.Locale.Tr "repo.issues.dependency.blocks_short"}}</strong>
				</span>
				<div class="ui relaxed divided list">
					{{range .BlockingDependencies}}
						<div class="item dependency{{if .Issue.IsClosed}} is-closed{{end}} gt-df gt-ac gt-sb">
							<div class="item-left gt-df gt-jc gt-fc gt-f1 gt-ellipsis">
								<a class="title muted" href="{{.Issue.Link}}" data-tooltip-content="#{{.Issue.Index}} {{.Issue.Title | RenderEmoji $.Context}}">
									#{{.Issue.Index}} {{.Issue.Title | RenderEmoji $.Context}}
								</a>
								<div class="text small gt-ellipsis" data-tooltip-content="{{.Repository.OwnerName}}/{{.Repository.Name}}">
									{{.Repository.OwnerName}}/{{.Repository.Name}}
								</div>
							</div>
							<div class="item-right gt-df gt-ac gt-m-2">
								{{if and $.CanCreateIssueDependencies (not $.Repository.IsArchived)}}
									<a class="delete-dependency-button ci muted" data-id="{{.Issue.ID}}" data-type="blocking" data-tooltip-content="{{ctx.Locale.Tr "repo.issues.dependency.remove_info"}}">
										{{svg "octicon-trash" 16}}
									</a>
								{{end}}
							</div>
						</div>
					{{end}}
					{{if .BlockingDependenciesNotPermitted}}
						<div class="item gt-df gt-ac gt-sb gt-ellipsis">
							<span>{{ctx.Locale.TrN (len .BlockingDependenciesNotPermitted) "repo.issues.dependency.no_permission_1" "repo.issues.dependency.no_permission_n" (len .BlockingDependenciesNotPermitted)}}</span>
						</div>
					{{end}}
				</div>
			{{end}}

			{{if or .BlockedByDependencies .BlockedByDependenciesNotPermitted}}
				<span class="text" data-tooltip-content="{{if .Issue.IsPull}}{{ctx.Locale.Tr "repo.issues.dependency.pr_closing_blockedby"}}{{else}}{{ctx.Locale.Tr "repo.issues.dependency.issue_closing_blockedby"}}{{end}}">
					<strong>{{ctx.Locale.Tr "repo.issues.dependency.blocked_by_short"}}</strong>
				</span>
				<div class="ui relaxed divided list">
					{{range .BlockedByDependencies}}
						<div class="item dependency{{if .Issue.IsClosed}} is-closed{{end}} gt-df gt-ac gt-sb">
							<div class="item-left gt-df gt-jc gt-fc gt-f1 gt-ellipsis">
								<a class="title muted" href="{{.Issue.Link}}" data-tooltip-content="#{{.Issue.Index}} {{.Issue.Title | RenderEmoji $.Context}}">
									#{{.Issue.Index}} {{.Issue.Title | RenderEmoji $.Context}}
								</a>
								<div class="text small gt-ellipsis" data-tooltip-content="{{.Repository.OwnerName}}/{{.Repository.Name}}">
									{{.Repository.OwnerName}}/{{.Repository.Name}}
								</div>
							</div>
							<div class="item-right gt-df gt-ac gt-m-2">
								{{if and $.CanCreateIssueDependencies (not $.Repository.IsArchived)}}
									<a class="delete-dependency-button ci muted" data-id="{{.Issue.ID}}" data-type="blockedBy" data-tooltip-content="{{ctx.Locale.Tr "repo.issues.dependency.remove_info"}}">
										{{svg "octicon-trash" 16}}
									</a>
								{{end}}
							</div>
						</div>
					{{end}}
					{{if $.CanCreateIssueDependencies}}
						{{range .BlockedByDependenciesNotPermitted}}
							<div class="item dependency{{if .Issue.IsClosed}} is-closed{{end}} gt-df gt-ac gt-sb">
								<div class="item-left gt-df gt-jc gt-fc gt-f1 gt-ellipsis">
									<div class="gt-ellipsis">
										<span data-tooltip-content="{{ctx.Locale.Tr "repo.issues.dependency.no_permission.can_remove"}}">{{svg "octicon-lock" 16}}</span>
										<span class="title" data-tooltip-content="#{{.Issue.Index}} {{.Issue.Title | RenderEmoji $.Context}}">
											#{{.Issue.Index}} {{.Issue.Title | RenderEmoji $.Context}}
										</span>
									</div>
									<div class="text small gt-ellipsis" data-tooltip-content="{{.Repository.OwnerName}}/{{.Repository.Name}}">
										{{.Repository.OwnerName}}/{{.Repository.Name}}
									</div>
								</div>
								<div class="item-right gt-df gt-ac gt-m-2">
									{{if and $.CanCreateIssueDependencies (not $.Repository.IsArchived)}}
										<a class="delete-dependency-button ci muted" data-id="{{.Issue.ID}}" data-type="blocking" data-tooltip-content="{{ctx.Locale.Tr "repo.issues.dependency.remove_info"}}">
											{{svg "octicon-trash" 16}}
										</a>
									{{end}}
								</div>
							</div>
						{{end}}
					{{else if .BlockedByDependenciesNotPermitted}}
						<div class="item gt-df gt-ac gt-sb gt-ellipsis">
							<span>{{ctx.Locale.TrN (len .BlockedByDependenciesNotPermitted) "repo.issues.dependency.no_permission_1" "repo.issues.dependency.no_permission_n" (len .BlockedByDependenciesNotPermitted)}}</span>
						</div>
					{{end}}
				</div>
			{{end}}

			{{if and .CanCreateIssueDependencies (not .Repository.IsArchived)}}
				<div>
					<form method="post" action="{{.Issue.Link}}/dependency/add" id="addDependencyForm">
						{{$.CsrfTokenHtml}}
						<div class="ui fluid action input">
							<div class="ui search selection dropdown" id="new-dependency-drop-list" data-issue-id="{{.Issue.ID}}">
								<input name="newDependency" type="hidden">
								{{svg "octicon-triangle-down" 14 "dropdown icon"}}
								<input type="text" class="search">
								<div class="default text">{{ctx.Locale.Tr "repo.issues.dependency.add"}}</div>
							</div>
							<button class="ui icon button">
								{{svg "octicon-plus"}}
							</button>
						</div>
					</form>
				</div>
			{{end}}
		</div>

		{{if and .CanCreateIssueDependencies (not .Repository.IsArchived)}}
			<input type="hidden" id="crossRepoSearch" value="{{.AllowCrossRepositoryDependencies}}">

			<div class="ui g-modal-confirm modal remove-dependency">
				<div class="header">
					{{svg "octicon-trash"}}
					{{ctx.Locale.Tr "repo.issues.dependency.remove_header"}}
				</div>
				<div class="content">
					<form method="post" action="{{.Issue.Link}}/dependency/delete" id="removeDependencyForm">
						{{$.CsrfTokenHtml}}
						<input type="hidden" value="" name="removeDependencyID" id="removeDependencyID">
						<input type="hidden" value="" name="dependencyType" id="dependencyType">
					</form>
					<p>{{if .Issue.IsPull}}
						{{ctx.Locale.Tr "repo.issues.dependency.pr_remove_text"}}
					{{else}}
						{{ctx.Locale.Tr "repo.issues.dependency.issue_remove_text"}}
					{{end}}</p>
				</div>
				{{$ModalButtonCancelText := ctx.Locale.Tr "repo.issues.dependency.cancel"}}
				{{$ModalButtonOkText := ctx.Locale.Tr "repo.issues.dependency.remove"}}
				{{template "base/modal_actions_confirm" (dict "." . "ModalButtonCancelText" $ModalButtonCancelText "ModalButtonOkText" $ModalButtonOkText)}}
			</div>
		{{end}}
	{{end}}

	<div class="divider"></div>
	<div class="ui equal width compact grid">
		{{$issueReferenceLink := printf "%s#%d" .Issue.Repo.FullName .Issue.Index}}
		<div class="row gt-ac" data-tooltip-content="{{$issueReferenceLink}}">
			<span class="text column truncate">{{ctx.Locale.Tr "repo.issues.reference_link" $issueReferenceLink}}</span>
			<button class="ui two wide button column gt-p-3" data-clipboard-text="{{$issueReferenceLink}}">{{svg "octicon-copy" 14}}</button>
		</div>
	</div>

	{{if and .IsRepoAdmin (not .Repository.IsArchived)}}
		<div class="divider"></div>

		{{if or .PinEnabled .Issue.IsPinned}}
			<form class="gt-mt-2 form-fetch-action single-button-form" method="post" {{if $.NewPinAllowed}}action="{{.Issue.Link}}/pin"{{else}}data-tooltip-content="{{ctx.Locale.Tr "repo.issues.max_pinned"}}"{{end}}>
				{{$.CsrfTokenHtml}}
				<button class="fluid ui button {{if not $.NewPinAllowed}}disabled{{end}}">
					{{if not .Issue.IsPinned}}
						{{svg "octicon-pin" 16 "gt-mr-3"}}
						{{ctx.Locale.Tr "pin"}}
					{{else}}
						{{svg "octicon-pin-slash" 16 "gt-mr-3"}}
						{{ctx.Locale.Tr "unpin"}}
					{{end}}
				</button>
			</form>
		{{end}}

		<button class="gt-mt-2 fluid ui show-modal button {{if .Issue.IsLocked}} negative {{end}}" data-modal="#lock">
			{{if .Issue.IsLocked}}
				{{svg "octicon-key"}}
				{{ctx.Locale.Tr "repo.issues.unlock"}}
			{{else}}
				{{svg "octicon-lock"}}
				{{ctx.Locale.Tr "repo.issues.lock"}}
			{{end}}
		</button>
		<div class="ui tiny modal" id="lock">
			<div class="header">
				{{if .Issue.IsLocked}}
					{{ctx.Locale.Tr "repo.issues.unlock.title"}}
				{{else}}
					{{ctx.Locale.Tr "repo.issues.lock.title"}}
				{{end}}
			</div>
			<div class="content">
				<div class="ui warning message">
					{{if .Issue.IsLocked}}
						{{ctx.Locale.Tr "repo.issues.unlock.notice_1"}}<br>
						{{ctx.Locale.Tr "repo.issues.unlock.notice_2"}}<br>
					{{else}}
						{{ctx.Locale.Tr "repo.issues.lock.notice_1"}}<br>
						{{ctx.Locale.Tr "repo.issues.lock.notice_2"}}<br>
						{{ctx.Locale.Tr "repo.issues.lock.notice_3"}}<br>
					{{end}}
				</div>

				<form class="ui form form-fetch-action" action="{{.Issue.Link}}{{if .Issue.IsLocked}}/unlock{{else}}/lock{{end}}"
					method="post">
					{{.CsrfTokenHtml}}

					{{if not .Issue.IsLocked}}
						<div class="field">
							<strong> {{ctx.Locale.Tr "repo.issues.lock.reason"}} </strong>
						</div>

						<div class="field">
							<div class="ui fluid dropdown selection">

								<select name="reason">
									<option value=""> </option>
									{{range .LockReasons}}
										<option value="{{.}}">{{.}}</option>
									{{end}}
								</select>
								{{svg "octicon-triangle-down" 14 "dropdown icon"}}

								<div class="default text"> </div>

								<div class="menu">
									{{range .LockReasons}}
										<div class="item" data-value="{{.}}">{{.}}</div>
									{{end}}
								</div>
							</div>
						</div>
					{{end}}

					<div class="text right actions">
						<button class="ui cancel button">{{ctx.Locale.Tr "settings.cancel"}}</button>
						<button class="ui red button">
							{{if .Issue.IsLocked}}
								{{ctx.Locale.Tr "repo.issues.unlock_confirm"}}
							{{else}}
								{{ctx.Locale.Tr "repo.issues.lock_confirm"}}
							{{end}}
						</button>
					</div>
				</form>
			</div>
		</div>
		<button class="gt-mt-2 fluid ui show-modal button" data-modal="#sidebar-delete-issue">
			{{svg "octicon-trash"}}
			{{ctx.Locale.Tr "repo.issues.delete"}}
		</button>
		<div class="ui g-modal-confirm modal" id="sidebar-delete-issue">
			<div class="header">
				{{if .Issue.IsPull}}
					{{ctx.Locale.Tr "repo.pulls.delete.title"}}
				{{else}}
					{{ctx.Locale.Tr "repo.issues.delete.title"}}
				{{end}}
			</div>
			<div class="content">
				<p>
					{{if .Issue.IsPull}}
						{{ctx.Locale.Tr "repo.pulls.delete.text"}}
					{{else}}
						{{ctx.Locale.Tr "repo.issues.delete.text"}}
					{{end}}
				</p>
			</div>
			<form action="{{.Issue.Link}}/delete" method="post">
				{{.CsrfTokenHtml}}
				{{template "base/modal_actions_confirm" .}}
			</form>
		</div>
	{{end}}

	{{if and .Issue.IsPull .IsIssuePoster (not .Issue.IsClosed) .Issue.PullRequest.HeadRepo}}
		{{if and (not (eq .Issue.PullRequest.HeadRepo.FullName .Issue.PullRequest.BaseRepo.FullName)) .CanWriteToHeadRepo}}
			<div class="divider"></div>
			<div class="inline field">
				<div class="ui checkbox" id="allow-edits-from-maintainers"
						data-url="{{.Issue.Link}}"
						data-tooltip-content="{{ctx.Locale.Tr "repo.pulls.allow_edits_from_maintainers_desc"}}"
						data-prompt-error="{{ctx.Locale.Tr "repo.pulls.allow_edits_from_maintainers_err"}}"
					>
					<label><strong>{{ctx.Locale.Tr "repo.pulls.allow_edits_from_maintainers"}}</strong></label>
					<input type="checkbox" {{if .Issue.PullRequest.AllowMaintainerEdit}}checked{{end}}>
				</div>
			</div>
		{{end}}
	{{end}}
</div><|MERGE_RESOLUTION|>--- conflicted
+++ resolved
@@ -345,14 +345,9 @@
 		{{if .WorkingUsers}}
 			<div class="divider"></div>
 			<div class="ui comments">
-<<<<<<< HEAD
-				<div class="text"><strong>{{ctx.Locale.Tr "repo.issues.time_spent_from_all_authors" | Safe}}</strong></div>
+				<div class="text"><strong>{{ctx.Locale.Tr "repo.issues.time_spent_from_all_authors" | SafeHTML}}</strong></div>
 					<div>{{SecToTimeExact .Issue.TotalTrackedTime false}}</div>
 					<div class="gt-mt-3">
-=======
-				<span class="text"><strong>{{ctx.Locale.Tr "repo.issues.time_spent_from_all_authors" ($.Issue.TotalTrackedTime | Sec2Time)}}</strong></span>
-				<div>
->>>>>>> d0fe6ea4
 					{{range $user, $trackedtime := .WorkingUsers}}
 						<div class="comment gt-mt-3">
 							<a class="avatar">
