--- conflicted
+++ resolved
@@ -192,7 +192,44 @@
 			{{end}}
 		{{end}}
 
-<<<<<<< HEAD
+		<div class="ui divider"></div>
+		<span class="text"><strong>{{.i18n.Tr "repo.issues.due_date"}}</strong></span>
+		{{if gt .Issue.DeadlineUnix 0}}
+			<p>
+				<span class="octicon octicon-calendar"></span>
+				{{.Issue.DeadlineUnix.FormatShort}}
+				{{if .Issue.IsOverdue}}
+					<span style="color: red;">{{.i18n.Tr "repo.issues.due_date_overdue"}}</span>
+				{{end}}
+				{{if and .IsSigned .IsRepositoryWriter}}
+					<br/>
+					<a style="cursor:pointer;" onclick="toggleDuedateForm();"><i class="edit icon"></i>Edit</a> -
+					<a style="cursor:pointer;" onclick="deleteDueDate('{{$.RepoLink}}/issues/{{.Issue.Index}}/deadline/delete');"><i class="remove icon"></i>Remove</a>
+				{{end}}
+			</p>
+		{{else}}
+			<p><i>{{.i18n.Tr "repo.issues.due_date_not_set"}}</i></p>
+		{{end}}
+
+		{{if and .IsSigned .IsRepositoryWriter}}
+			<form method="POST"{{if gt .Issue.DeadlineUnix 0}}style="display: none;"{{end}}} id="add_deadline_form" action="{{$.RepoLink}}/issues/{{.Issue.Index}}/deadline/update" class="ui action input fluid">
+				{{$.CsrfTokenHtml}}
+				<div class="ui fluid action input">
+					<input required placeholder="{{.i18n.Tr "repo.issues.due_date_form"}}" {{if gt .Issue.DeadlineUnix 0}}value="{{.Issue.DeadlineUnix.Format "2006-01-02"}}"{{end}} type="date" name="date" style="min-width: 13.9rem;border-radius: 4px 0 0 4px;border-right: 0;white-space: nowrap;">
+					<button class="ui green icon button">
+					{{if gt .Issue.DeadlineUnix 0}}
+							<i class="edit icon"></i>
+					{{else}}
+							<i class="plus icon"></i>
+					{{end}}
+					</button>
+				</div>
+			</form>
+		{{end}}
+
+	</div>
+</div>
+
 		{{if .Repository.IsDependenciesEnabled}}
 			<div class="ui divider"></div>
 
@@ -328,43 +365,6 @@
 				{{.i18n.Tr "repo.issues.dependency.remove"}}
 			</div>
 		</div>
-=======
-		<div class="ui divider"></div>
-		<span class="text"><strong>{{.i18n.Tr "repo.issues.due_date"}}</strong></span>
-		{{if gt .Issue.DeadlineUnix 0}}
-			<p>
-				<span class="octicon octicon-calendar"></span>
-				{{.Issue.DeadlineUnix.FormatShort}}
-				{{if .Issue.IsOverdue}}
-					<span style="color: red;">{{.i18n.Tr "repo.issues.due_date_overdue"}}</span>
-				{{end}}
-				{{if and .IsSigned .IsRepositoryWriter}}
-					<br/>
-					<a style="cursor:pointer;" onclick="toggleDuedateForm();"><i class="edit icon"></i>Edit</a> -
-					<a style="cursor:pointer;" onclick="deleteDueDate('{{$.RepoLink}}/issues/{{.Issue.Index}}/deadline/delete');"><i class="remove icon"></i>Remove</a>
-				{{end}}
-			</p>
-		{{else}}
-			<p><i>{{.i18n.Tr "repo.issues.due_date_not_set"}}</i></p>
-		{{end}}
-
-		{{if and .IsSigned .IsRepositoryWriter}}
-			<form method="POST"{{if gt .Issue.DeadlineUnix 0}}style="display: none;"{{end}}} id="add_deadline_form" action="{{$.RepoLink}}/issues/{{.Issue.Index}}/deadline/update" class="ui action input fluid">
-				{{$.CsrfTokenHtml}}
-				<div class="ui fluid action input">
-					<input required placeholder="{{.i18n.Tr "repo.issues.due_date_form"}}" {{if gt .Issue.DeadlineUnix 0}}value="{{.Issue.DeadlineUnix.Format "2006-01-02"}}"{{end}} type="date" name="date" style="min-width: 13.9rem;border-radius: 4px 0 0 4px;border-right: 0;white-space: nowrap;">
-					<button class="ui green icon button">
-					{{if gt .Issue.DeadlineUnix 0}}
-							<i class="edit icon"></i>
-					{{else}}
-							<i class="plus icon"></i>
-					{{end}}
-					</button>
-				</div>
-			</form>
-		{{end}}
-
->>>>>>> a98add19
 	</div>
 {{end}}
 		{{end}}