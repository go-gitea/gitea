{{template "base/head" .}}
<div class="page-content repository">
	{{template "repo/header" .}}
	<div class="ui container">
		<div class="ui three column grid issue-list-headers">
			<div class="column">
				{{template "repo/issue/navbar" .}}
			</div>
			<div class="column center aligned">
				{{template "repo/issue/search" .}}
			</div>
			{{if not .Repository.IsArchived}}
				<div class="column right aligned">
					{{if .PageIsIssueList}}
						<a class="ui green button" href="{{.RepoLink}}/issues/new{{if .NewIssueChooseTemplate}}/choose{{end}}">{{.locale.Tr "repo.issues.new"}}</a>
					{{else}}
						<a class="ui green button {{if not .PullRequestCtx.Allowed}}disabled{{end}}" href="{{if .PullRequestCtx.Allowed}}{{.Repository.Link}}/compare/{{.Repository.DefaultBranch | PathEscapeSegments}}...{{if ne .Repository.Owner.Name .PullRequestCtx.BaseRepo.Owner.Name}}{{PathEscape .Repository.Owner.Name}}:{{end}}{{.Repository.DefaultBranch | PathEscapeSegments}}{{end}}">{{.locale.Tr "repo.pulls.new"}}</a>
					{{end}}
				</div>
			{{else}}
				{{if not .PageIsIssueList}}
					<div class="column right aligned">
						<a class="ui green button {{if not .PullRequestCtx.Allowed}}disabled{{end}}" href="{{if .PullRequestCtx.Allowed}}{{.PullRequestCtx.BaseRepo.Link}}/compare/{{.PullRequestCtx.BaseRepo.DefaultBranch | PathEscapeSegments}}...{{if ne .Repository.Owner.Name .PullRequestCtx.BaseRepo.Owner.Name}}{{PathEscape .Repository.Owner.Name}}:{{end}}{{.Repository.DefaultBranch | PathEscapeSegments}}{{end}}">{{$.locale.Tr "action.compare_commits_general"}}</a>
					</div>
				{{end}}
			{{end}}
		</div>
		<div class="ui divider"></div>
		<div id="issue-filters" class="ui stackable grid">
			<div class="six wide column">
				{{if $.CanWriteIssuesOrPulls}}
					<div class="ui checkbox issue-checkbox-all vm">
						<input type="checkbox"></input>
						<label></label>
					</div>
				{{end}}
				{{template "repo/issue/openclose" .}}
			</div>
			<div class="ten wide right aligned column">
				<div class="ui secondary filter stackable menu labels">
					<!-- Label -->
					<div class="ui {{if not .Labels}}disabled{{end}} dropdown jump item label-filter" style="margin-left: auto">
						<span class="text">
							{{.locale.Tr "repo.issues.filter_label"}}
							{{svg "octicon-triangle-down" 14 "dropdown icon"}}
						</span>
						<div class="menu">
							<div class="ui icon search input">
								<i class="icon df ac jc">{{svg "octicon-search" 16}}</i>
								<input type="text" placeholder="{{.locale.Tr "repo.issues.filter_label"}}">
							</div>
							<span class="info">{{.locale.Tr "repo.issues.filter_label_exclude" | Safe}}</span>
							<a class="item" href="{{$.Link}}?q={{$.Keyword}}&type={{$.ViewType}}&sort={{$.SortType}}&state={{$.State}}&milestone={{$.MilestoneID}}&project={{$.ProjectID}}&assignee={{$.AssigneeID}}&poster={{$.PosterID}}">{{.locale.Tr "repo.issues.filter_label_no_select"}}</a>
							{{range .Labels}}
								<a class="item label-filter-item" href="{{$.Link}}?q={{$.Keyword}}&type={{$.ViewType}}&sort={{$.SortType}}&state={{$.State}}&labels={{.QueryString}}&milestone={{$.MilestoneID}}&project={{$.ProjectID}}&assignee={{$.AssigneeID}}&poster={{$.PosterID}}" data-label-id="{{.ID}}">{{if .IsExcluded}}{{svg "octicon-circle-slash"}}{{else if .IsSelected}}{{svg "octicon-check"}}{{end}}<span class="label color" style="background-color: {{.Color}}"></span> {{.Name | RenderEmoji}}</a>
							{{end}}
						</div>
					</div>

					<!-- Milestone -->
					<div class="ui {{if not .Milestones}}disabled{{end}} dropdown jump item">
						<span class="text">
							{{.locale.Tr "repo.issues.filter_milestone"}}
							{{svg "octicon-triangle-down" 14 "dropdown icon"}}
						</span>
						<div class="menu">
							<div class="ui icon search input">
								<i class="icon df ac jc">{{svg "octicon-search" 16}}</i>
								<input type="text" placeholder="{{.locale.Tr "repo.issues.filter_milestone"}}">
							</div>
							<a class="item" href="{{$.Link}}?q={{$.Keyword}}&type={{$.ViewType}}&sort={{$.SortType}}&state={{$.State}}&labels={{.SelectLabels}}&assignee={{$.AssigneeID}}&poster={{$.PosterID}}">{{.locale.Tr "repo.issues.filter_milestone_no_select"}}</a>
							{{range .Milestones}}
								<a class="{{if $.MilestoneID}}{{if eq $.MilestoneID .ID}}active selected{{end}}{{end}} item" href="{{$.Link}}?type={{$.ViewType}}&sort={{$.SortType}}&state={{$.State}}&labels={{$.SelectLabels}}&milestone={{.ID}}&project={{$.ProjectID}}&assignee={{$.AssigneeID}}&poster={{$.PosterID}}">{{.Name}}</a>
							{{end}}
						</div>
					</div>

					<!-- Project -->
					<div class="ui {{if not .Projects}}disabled{{end}} dropdown jump item">
						<span class="text">
							{{.locale.Tr "repo.issues.filter_project"}}
							{{svg "octicon-triangle-down" 14 "dropdown icon"}}
						</span>
						<div class="menu">
							<div class="ui icon search input">
								<i class="icon df ac jc">{{svg "octicon-search" 16}}</i>
								<input type="text" placeholder="{{.locale.Tr "repo.issues.filter_project"}}">
							</div>
							<a class="item" href="{{$.Link}}?q={{$.Keyword}}&type={{$.ViewType}}&sort={{$.SortType}}&state={{$.State}}&labels={{.SelectLabels}}&assignee={{$.AssigneeID}}&poster={{$.PosterID}}">{{.locale.Tr "repo.issues.filter_project_no_select"}}</a>
							{{range .Projects}}
								<a class="{{if $.ProjectID}}{{if eq $.ProjectID .ID}}active selected{{end}}{{end}} item" href="{{$.Link}}?type={{$.ViewType}}&sort={{$.SortType}}&state={{$.State}}&labels={{$.SelectLabels}}&milestone={{$.MilestoneID}}&project={{.ID}}&assignee={{$.AssigneeID}}&poster={{$.PosterID}}">{{.Title}}</a>
							{{end}}
						</div>
					</div>

					<!-- Author -->
					<div class="ui {{if not .Posters}}disabled{{end}} dropdown jump item">
						<span class="text">
							{{.locale.Tr "repo.issues.filter_poster"}}
							{{svg "octicon-triangle-down" 14 "dropdown icon"}}
						</span>
						<div class="menu">
							<div class="ui icon search input">
								<i class="icon df ac jc">{{svg "octicon-search" 16}}</i>
								<input type="text" placeholder="{{.locale.Tr "repo.issues.filter_poster"}}">
							</div>
							<a class="item" href="{{$.Link}}?q={{$.Keyword}}&type={{$.ViewType}}&sort={{$.SortType}}&state={{$.State}}&labels={{.SelectLabels}}&milestone={{$.MilestoneID}}&project={{$.ProjectID}}&assignee={{$.AssigneeID}}">{{.locale.Tr "repo.issues.filter_poster_no_select"}}</a>
							{{range .Posters}}
<<<<<<< HEAD
								<a class="{{if eq $.PosterID .ID}}active selected{{end}} item" href="{{$.Link}}?type={{$.ViewType}}&sort={{$.SortType}}&state={{$.State}}&labels={{$.SelectLabels}}&milestone={{$.MilestoneID}}&assignee={{$.AssigneeID}}&poster={{.ID}}">
									{{avatar $.Context .}} {{.GetDisplayName}}
=======
								<a class="{{if eq $.PosterID .ID}}active selected{{end}} item" href="{{$.Link}}?type={{$.ViewType}}&sort={{$.SortType}}&state={{$.State}}&labels={{$.SelectLabels}}&milestone={{$.MilestoneID}}&project={{$.ProjectID}}&assignee={{$.AssigneeID}}&poster={{.ID}}">
									{{avatar .}} {{.GetDisplayName}}
>>>>>>> e88b529b
								</a>
							{{end}}
						</div>
					</div>

					<!-- Assignee -->
					<div class="ui {{if not .Assignees}}disabled{{end}} dropdown jump item">
						<span class="text">
							{{.locale.Tr "repo.issues.filter_assignee"}}
							{{svg "octicon-triangle-down" 14 "dropdown icon"}}
						</span>
						<div class="menu">
							<div class="ui icon search input">
								<i class="icon df ac jc">{{svg "octicon-search" 16}}</i>
								<input type="text" placeholder="{{.locale.Tr "repo.issues.filter_assignee"}}">
							</div>
							<a class="item" href="{{$.Link}}?q={{$.Keyword}}&type={{$.ViewType}}&sort={{$.SortType}}&state={{$.State}}&labels={{.SelectLabels}}&milestone={{$.MilestoneID}}&project={{$.ProjectID}}&poster={{$.PosterID}}">{{.locale.Tr "repo.issues.filter_assginee_no_select"}}</a>
							{{range .Assignees}}
<<<<<<< HEAD
								<a class="{{if eq $.AssigneeID .ID}}active selected{{end}} item" href="{{$.Link}}?type={{$.ViewType}}&sort={{$.SortType}}&state={{$.State}}&labels={{$.SelectLabels}}&milestone={{$.MilestoneID}}&assignee={{.ID}}&poster={{$.PosterID}}">
									{{avatar $.Context .}} {{.GetDisplayName}}
=======
								<a class="{{if eq $.AssigneeID .ID}}active selected{{end}} item" href="{{$.Link}}?type={{$.ViewType}}&sort={{$.SortType}}&state={{$.State}}&labels={{$.SelectLabels}}&milestone={{$.MilestoneID}}&project={{$.ProjectID}}&assignee={{.ID}}&poster={{$.PosterID}}">
									{{avatar .}} {{.GetDisplayName}}
>>>>>>> e88b529b
								</a>
							{{end}}
						</div>
					</div>

					{{if .IsSigned}}
						<!-- Type -->
						<div class="ui dropdown type jump item">
							<span class="text">
								{{.locale.Tr "repo.issues.filter_type"}}
								{{svg "octicon-triangle-down" 14 "dropdown icon"}}
							</span>
							<div class="menu">
								<a class="{{if eq .ViewType "all"}}active {{end}}item" href="{{$.Link}}?q={{$.Keyword}}&type=all&sort={{$.SortType}}&state={{$.State}}&labels={{.SelectLabels}}&milestone={{$.MilestoneID}}&project={{$.ProjectID}}&assignee={{$.AssigneeID}}&poster={{$.PosterID}}">{{.locale.Tr "repo.issues.filter_type.all_issues"}}</a>
								<a class="{{if eq .ViewType "assigned"}}active {{end}}item" href="{{$.Link}}?q={{$.Keyword}}&type=assigned&sort={{$.SortType}}&state={{$.State}}&labels={{.SelectLabels}}&milestone={{$.MilestoneID}}&project={{$.ProjectID}}&assignee={{$.AssigneeID}}&poster={{$.PosterID}}">{{.locale.Tr "repo.issues.filter_type.assigned_to_you"}}</a>
								<a class="{{if eq .ViewType "created_by"}}active {{end}}item" href="{{$.Link}}?q={{$.Keyword}}&type=created_by&sort={{$.SortType}}&state={{$.State}}&labels={{.SelectLabels}}&milestone={{$.MilestoneID}}&project={{$.ProjectID}}&assignee={{$.AssigneeID}}&poster={{$.PosterID}}">{{.locale.Tr "repo.issues.filter_type.created_by_you"}}</a>
								<a class="{{if eq .ViewType "mentioned"}}active {{end}}item" href="{{$.Link}}?q={{$.Keyword}}&type=mentioned&sort={{$.SortType}}&state={{$.State}}&labels={{.SelectLabels}}&milestone={{$.MilestoneID}}&project={{$.ProjectID}}&assignee={{$.AssigneeID}}&poster={{$.PosterID}}">{{.locale.Tr "repo.issues.filter_type.mentioning_you"}}</a>
								{{if .PageIsPullList}}
									<a class="{{if eq .ViewType "review_requested"}}active {{end}}item" href="{{$.Link}}?q={{$.Keyword}}&type=review_requested&sort={{$.SortType}}&state={{$.State}}&labels={{.SelectLabels}}&milestone={{$.MilestoneID}}&project={{$.ProjectID}}&assignee={{$.AssigneeID}}&poster={{$.PosterID}}">{{.locale.Tr "repo.issues.filter_type.review_requested"}}</a>
								{{end}}
							</div>
						</div>
					{{end}}

					<!-- Sort -->
					<div class="ui dropdown type jump item">
						<span class="text">
							{{.locale.Tr "repo.issues.filter_sort"}}
							{{svg "octicon-triangle-down" 14 "dropdown icon"}}
						</span>
						<div class="menu">
							<a class="{{if or (eq .SortType "latest") (not .SortType)}}active {{end}}item" href="{{$.Link}}?q={{$.Keyword}}&type={{$.ViewType}}&sort=latest&state={{$.State}}&labels={{.SelectLabels}}&milestone={{$.MilestoneID}}&project={{$.ProjectID}}&assignee={{$.AssigneeID}}&poster={{$.PosterID}}">{{.locale.Tr "repo.issues.filter_sort.latest"}}</a>
							<a class="{{if eq .SortType "oldest"}}active {{end}}item" href="{{$.Link}}?q={{$.Keyword}}&type={{$.ViewType}}&sort=oldest&state={{$.State}}&labels={{.SelectLabels}}&milestone={{$.MilestoneID}}&project={{$.ProjectID}}&assignee={{$.AssigneeID}}&poster={{$.PosterID}}">{{.locale.Tr "repo.issues.filter_sort.oldest"}}</a>
							<a class="{{if eq .SortType "recentupdate"}}active {{end}}item" href="{{$.Link}}?q={{$.Keyword}}&type={{$.ViewType}}&sort=recentupdate&state={{$.State}}&labels={{.SelectLabels}}&milestone={{$.MilestoneID}}&project={{$.ProjectID}}&assignee={{$.AssigneeID}}&poster={{$.PosterID}}">{{.locale.Tr "repo.issues.filter_sort.recentupdate"}}</a>
							<a class="{{if eq .SortType "leastupdate"}}active {{end}}item" href="{{$.Link}}?q={{$.Keyword}}&type={{$.ViewType}}&sort=leastupdate&state={{$.State}}&labels={{.SelectLabels}}&milestone={{$.MilestoneID}}&project={{$.ProjectID}}&assignee={{$.AssigneeID}}&poster={{$.PosterID}}">{{.locale.Tr "repo.issues.filter_sort.leastupdate"}}</a>
							<a class="{{if eq .SortType "mostcomment"}}active {{end}}item" href="{{$.Link}}?q={{$.Keyword}}&type={{$.ViewType}}&sort=mostcomment&state={{$.State}}&labels={{.SelectLabels}}&milestone={{$.MilestoneID}}&project={{$.ProjectID}}&assignee={{$.AssigneeID}}&poster={{$.PosterID}}">{{.locale.Tr "repo.issues.filter_sort.mostcomment"}}</a>
							<a class="{{if eq .SortType "leastcomment"}}active {{end}}item" href="{{$.Link}}?q={{$.Keyword}}&type={{$.ViewType}}&sort=leastcomment&state={{$.State}}&labels={{.SelectLabels}}&milestone={{$.MilestoneID}}&project={{$.ProjectID}}&assignee={{$.AssigneeID}}&poster={{$.PosterID}}">{{.locale.Tr "repo.issues.filter_sort.leastcomment"}}</a>
							<a class="{{if eq .SortType "nearduedate"}}active {{end}}item" href="{{$.Link}}?q={{$.Keyword}}&type={{$.ViewType}}&sort=nearduedate&state={{$.State}}&labels={{.SelectLabels}}&milestone={{$.MilestoneID}}&project={{$.ProjectID}}&assignee={{$.AssigneeID}}&poster={{$.PosterID}}">{{.locale.Tr "repo.issues.filter_sort.nearduedate"}}</a>
							<a class="{{if eq .SortType "farduedate"}}active {{end}}item" href="{{$.Link}}?q={{$.Keyword}}&type={{$.ViewType}}&sort=farduedate&state={{$.State}}&labels={{.SelectLabels}}&milestone={{$.MilestoneID}}&project={{$.ProjectID}}&assignee={{$.AssigneeID}}&poster={{$.PosterID}}">{{.locale.Tr "repo.issues.filter_sort.farduedate"}}</a>
						</div>
					</div>
				</div>
			</div>
		</div>
		<div id="issue-actions" class="ui stackable grid hide">
			<div class="six wide column">
				{{template "repo/issue/openclose" .}}
			</div>
			{{/* Ten wide does not cope well and makes the columns stack.
			This seems to be related to jQuery's hide/show: in fact, switching
			issue-actions and issue-filters and having this ten wide will show
			this one correctly, but not the other one. */}}
			<div class="nine wide right aligned right floated column">
				<div class="ui secondary filter stackable menu">
					{{if not .Repository.IsArchived}}
					<!-- Action Button -->
					{{if .IsShowClosed}}
						<div class="ui green active basic button issue-action" data-action="open" data-url="{{$.RepoLink}}/issues/status" style="margin-left: auto">{{.locale.Tr "repo.issues.action_open"}}</div>
					{{else}}
						<div class="ui red active basic button issue-action" data-action="close" data-url="{{$.RepoLink}}/issues/status" style="margin-left: auto">{{.locale.Tr "repo.issues.action_close"}}</div>
					{{end}}
					<!-- Labels -->
					<div class="ui {{if not .Labels}}disabled{{end}} dropdown jump item">
						<span class="text">
							{{.locale.Tr "repo.issues.action_label"}}
							{{svg "octicon-triangle-down" 14 "dropdown icon"}}
						</span>
						<div class="menu">
							{{range .Labels}}
								<div class="item issue-action" data-action="toggle" data-element-id="{{.ID}}" data-url="{{$.RepoLink}}/issues/labels">
									{{if contain $.SelLabelIDs .ID}}{{svg "octicon-check"}}{{end}}<span class="label color" style="background-color: {{.Color}}"></span> {{.Name | RenderEmoji}}
								</div>
							{{end}}
						</div>
					</div>

					<!-- Milestone -->
					<div class="ui {{if not .Milestones}}disabled{{end}} dropdown jump item">
						<span class="text">
							{{.locale.Tr "repo.issues.action_milestone"}}
							{{svg "octicon-triangle-down" 14 "dropdown icon"}}
						</span>
						<div class="menu">
							<div class="item issue-action" data-element-id="0" data-url="{{$.Link}}/milestone">
							{{.locale.Tr "repo.issues.action_milestone_no_select"}}
							</div>
							{{range .Milestones}}
								<div class="item issue-action" data-element-id="{{.ID}}" data-url="{{$.RepoLink}}/issues/milestone">
									{{.Name}}
								</div>
							{{end}}
						</div>
					</div>

					<!-- Projects -->
					<div class="ui {{if not .Projects}}disabled{{end}} dropdown jump item">
						<span class="text">
							{{.locale.Tr "repo.project_board"}}
							{{svg "octicon-triangle-down" 14 "dropdown icon"}}
						</span>
						<div class="menu">
							<div class="item issue-action" data-element-id="0" data-url="{{$.Link}}/projects">
							{{.locale.Tr "repo.issues.new.no_projects"}}
							</div>
							{{range .Projects}}
								<div class="item issue-action" data-element-id="{{.ID}}" data-url="{{$.RepoLink}}/issues/projects">
									{{.Title}}
								</div>
							{{end}}
						</div>
					</div>

					<!-- Assignees -->
					<div class="ui {{if not .Assignees}}disabled{{end}} dropdown jump item">
						<span class="text">
							{{.locale.Tr "repo.issues.action_assignee"}}
							{{svg "octicon-triangle-down" 14 "dropdown icon"}}
						</span>
						<div class="menu">
							<div class="item issue-action" data-element-id="0" data-url="{{$.Link}}/assignee">
								{{.locale.Tr "repo.issues.action_assignee_no_select"}}
							</div>
							{{range .Assignees}}
								<div class="item issue-action" data-element-id="{{.ID}}" data-url="{{$.RepoLink}}/issues/assignee">
									{{avatar $.Context .}} {{.GetDisplayName}}
								</div>
							{{end}}
						</div>
					</div>
					{{end}}
				</div>
			</div>
		</div>
		{{template "shared/issuelist" mergeinto . "listType" "repo"}}
	</div>
</div>
{{template "base/footer" .}}<|MERGE_RESOLUTION|>--- conflicted
+++ resolved
@@ -106,13 +106,8 @@
 							</div>
 							<a class="item" href="{{$.Link}}?q={{$.Keyword}}&type={{$.ViewType}}&sort={{$.SortType}}&state={{$.State}}&labels={{.SelectLabels}}&milestone={{$.MilestoneID}}&project={{$.ProjectID}}&assignee={{$.AssigneeID}}">{{.locale.Tr "repo.issues.filter_poster_no_select"}}</a>
 							{{range .Posters}}
-<<<<<<< HEAD
-								<a class="{{if eq $.PosterID .ID}}active selected{{end}} item" href="{{$.Link}}?type={{$.ViewType}}&sort={{$.SortType}}&state={{$.State}}&labels={{$.SelectLabels}}&milestone={{$.MilestoneID}}&assignee={{$.AssigneeID}}&poster={{.ID}}">
+								<a class="{{if eq $.PosterID .ID}}active selected{{end}} item" href="{{$.Link}}?type={{$.ViewType}}&sort={{$.SortType}}&state={{$.State}}&labels={{$.SelectLabels}}&milestone={{$.MilestoneID}}&project={{$.ProjectID}}&assignee={{$.AssigneeID}}&poster={{.ID}}">
 									{{avatar $.Context .}} {{.GetDisplayName}}
-=======
-								<a class="{{if eq $.PosterID .ID}}active selected{{end}} item" href="{{$.Link}}?type={{$.ViewType}}&sort={{$.SortType}}&state={{$.State}}&labels={{$.SelectLabels}}&milestone={{$.MilestoneID}}&project={{$.ProjectID}}&assignee={{$.AssigneeID}}&poster={{.ID}}">
-									{{avatar .}} {{.GetDisplayName}}
->>>>>>> e88b529b
 								</a>
 							{{end}}
 						</div>
@@ -131,13 +126,8 @@
 							</div>
 							<a class="item" href="{{$.Link}}?q={{$.Keyword}}&type={{$.ViewType}}&sort={{$.SortType}}&state={{$.State}}&labels={{.SelectLabels}}&milestone={{$.MilestoneID}}&project={{$.ProjectID}}&poster={{$.PosterID}}">{{.locale.Tr "repo.issues.filter_assginee_no_select"}}</a>
 							{{range .Assignees}}
-<<<<<<< HEAD
-								<a class="{{if eq $.AssigneeID .ID}}active selected{{end}} item" href="{{$.Link}}?type={{$.ViewType}}&sort={{$.SortType}}&state={{$.State}}&labels={{$.SelectLabels}}&milestone={{$.MilestoneID}}&assignee={{.ID}}&poster={{$.PosterID}}">
+								<a class="{{if eq $.AssigneeID .ID}}active selected{{end}} item" href="{{$.Link}}?type={{$.ViewType}}&sort={{$.SortType}}&state={{$.State}}&labels={{$.SelectLabels}}&milestone={{$.MilestoneID}}&project={{$.ProjectID}}&assignee={{.ID}}&poster={{$.PosterID}}">
 									{{avatar $.Context .}} {{.GetDisplayName}}
-=======
-								<a class="{{if eq $.AssigneeID .ID}}active selected{{end}} item" href="{{$.Link}}?type={{$.ViewType}}&sort={{$.SortType}}&state={{$.State}}&labels={{$.SelectLabels}}&milestone={{$.MilestoneID}}&project={{$.ProjectID}}&assignee={{.ID}}&poster={{$.PosterID}}">
-									{{avatar .}} {{.GetDisplayName}}
->>>>>>> e88b529b
 								</a>
 							{{end}}
 						</div>
