{{template "base/head" .}}
<div role="main" aria-label="{{.Title}}" class="page-content repository issue-list">
	{{template "repo/header" .}}
	<div class="ui container">

	{{if .PinnedIssues}}
		<div id="issue-pins" {{if .IsRepoAdmin}}data-is-repo-admin{{end}}>
			{{range .PinnedIssues}}
				<div class="pinned-issue-card gt-word-break" data-move-url="{{$.Link}}/move_pin" data-issue-id="{{.ID}}">
					{{if eq $.Project.CardType 1}}
						<div class="card-attachment-images">
							{{range (index $.issuesAttachmentMap .ID)}}
								<img src="{{.DownloadURL}}" alt="{{.Name}}">
							{{end}}
						</div>
					{{end}}
					<div class="content gt-p-0">
						<div class="header gt-df gt-items-start">
							<div class="pinned-issue-icon">
								{{template "shared/issueicon" .}}
							</div>
							<a class="pinned-issue-title muted issue-title" href="{{.Link}}">{{.Title | RenderEmoji $.Context | RenderCodeBlock}}</a>
							{{if $.IsRepoAdmin}}
								<a role="button" class="pinned-issue-unpin muted gt-df gt-ac" data-tooltip-content={{$.locale.Tr "repo.issues.unpin_issue"}} data-issue-id="{{.ID}}" data-unpin-url="{{$.Link}}/unpin/{{.Index}}">
									{{svg "octicon-x" 16}}
								</a>
							{{end}}
						</div>
						<div class="meta gt-my-2">
							<span class="text light grey muted-links">
								#{{.Index}}
								{{$timeStr := TimeSinceUnix .GetLastEventTimestamp $.locale}}
								{{if .OriginalAuthor}}
									{{$.locale.Tr .GetLastEventLabelFake $timeStr (.OriginalAuthor|Escape) | Safe}}
								{{else if gt .Poster.ID 0}}
									{{$.locale.Tr .GetLastEventLabel $timeStr (.Poster.HomeLink|Escape) (.Poster.GetDisplayName | Escape) | Safe}}
								{{else}}
									{{$.locale.Tr .GetLastEventLabelFake $timeStr (.Poster.GetDisplayName | Escape) | Safe}}
								{{end}}
							</span>
						</div>
						{{- if .MilestoneID}}
						<div class="meta gt-my-2">
							<a class="milestone" href="{{$.RepoLink}}/milestone/{{.MilestoneID}}">
								{{svg "octicon-milestone" 16 "gt-mr-2 gt-vm"}}
								<span class="gt-vm">{{.Milestone.Name}}</span>
							</a>
						</div>
						{{- end}}
					</div>

					{{if or .Labels .Assignees}}
					<div class="extra content labels-list gt-p-0 gt-pt-2">
						{{range .Labels}}
							<a href="{{$.RepoLink}}/issues?labels={{.ID}}">{{RenderLabel $.Context .}}</a>
						{{end}}
						<div class="right floated">
							{{range .Assignees}}
								<a href="{{.HomeLink}}" data-tooltip-content="{{$.locale.Tr "repo.projects.column.assigned_to"}} {{.Name}}">{{avatar $.Context . 28 "mini gt-mr-3"}}</a>
							{{end}}
						</div>
					</div>
					{{end}}
				</div>
			{{end}}
		</div>
	{{end}}

		<div class="list-header">
			{{template "repo/issue/navbar" .}}
			{{template "repo/issue/search" .}}
			{{if not .Repository.IsArchived}}
				{{if .PageIsIssueList}}
					<a class="ui small green button issue-list-new" href="{{.RepoLink}}/issues/new{{if .NewIssueChooseTemplate}}/choose{{end}}">{{.locale.Tr "repo.issues.new"}}</a>
				{{else}}
					<a class="ui small green button new-pr-button issue-list-new{{if not .PullRequestCtx.Allowed}} disabled{{end}}" href="{{if .PullRequestCtx.Allowed}}{{.Repository.Link}}/compare/{{.Repository.DefaultBranch | PathEscapeSegments}}...{{if ne .Repository.Owner.Name .PullRequestCtx.BaseRepo.Owner.Name}}{{PathEscape .Repository.Owner.Name}}:{{end}}{{.Repository.DefaultBranch | PathEscapeSegments}}{{end}}">{{.locale.Tr "repo.pulls.new"}}</a>
				{{end}}
			{{else}}
				{{if not .PageIsIssueList}}
					<a class="ui small green small button issue-list-new{{if not .PullRequestCtx.Allowed}} disabled{{end}}" href="{{if .PullRequestCtx.Allowed}}{{.PullRequestCtx.BaseRepo.Link}}/compare/{{.PullRequestCtx.BaseRepo.DefaultBranch | PathEscapeSegments}}...{{if ne .Repository.Owner.Name .PullRequestCtx.BaseRepo.Owner.Name}}{{PathEscape .Repository.Owner.Name}}:{{end}}{{.Repository.DefaultBranch | PathEscapeSegments}}{{end}}">{{$.locale.Tr "action.compare_commits_general"}}</a>
				{{end}}
			{{end}}
		</div>
<<<<<<< HEAD
		<div id="issue-filters" class="issue-list-toolbar">
			<div class="issue-list-toolbar-left">
				{{if and ($.CanWriteIssuesOrPulls) (gt (len .Issues) 0)}}
					<input type="checkbox" autocomplete="off" class="issue-checkbox-all gt-mr-4" title="{{.locale.Tr "repo.issues.action_check_all"}}">
				{{end}}
				{{template "repo/issue/openclose" .}}
			</div>
			<div class="issue-list-toolbar-right">
				<div class="ui secondary filter menu labels">
					<!-- Label -->
					<div class="ui {{if not .Labels}}disabled{{end}} dropdown jump item label-filter">
						<span class="text">
							{{.locale.Tr "repo.issues.filter_label"}}
							{{svg "octicon-triangle-down" 14 "dropdown icon"}}
						</span>
						<div class="menu">
							<div class="ui icon search input">
								<i class="icon gt-df gt-ac gt-jc">{{svg "octicon-search" 16}}</i>
								<input type="text" placeholder="{{.locale.Tr "repo.issues.filter_label"}}">
							</div>
							<span class="info">{{.locale.Tr "repo.issues.filter_label_exclude" | Safe}}</span>
							<div class="divider"></div>
							<a class="{{if .AllLabels}}active selected {{end}}item" href="{{$.Link}}?q={{$.Keyword}}&type={{$.ViewType}}&sort={{$.SortType}}&state={{$.State}}&milestone={{$.MilestoneID}}&project={{$.ProjectID}}&assignee={{$.AssigneeID}}&poster={{$.PosterID}}">{{.locale.Tr "repo.issues.filter_label_no_select"}}</a>
							<a class="{{if .NoLabel}}active selected {{end}}item" href="{{$.Link}}?q={{$.Keyword}}&type={{$.ViewType}}&sort={{$.SortType}}&state={{$.State}}&labels=0&milestone={{$.MilestoneID}}&project={{$.ProjectID}}&assignee={{$.AssigneeID}}&poster={{$.PosterID}}">{{.locale.Tr "repo.issues.filter_label_select_no_label"}}</a>
							{{$previousExclusiveScope := "_no_scope"}}
							{{range .Labels}}
								{{$exclusiveScope := .ExclusiveScope}}
								{{if and (ne $previousExclusiveScope $exclusiveScope)}}
									<div class="divider"></div>
								{{end}}
								{{$previousExclusiveScope = $exclusiveScope}}
								<a class="item label-filter-item" href="{{$.Link}}?q={{$.Keyword}}&type={{$.ViewType}}&sort={{$.SortType}}&state={{$.State}}&labels={{.QueryString}}&milestone={{$.MilestoneID}}&project={{$.ProjectID}}&assignee={{$.AssigneeID}}&poster={{$.PosterID}}" data-label-id="{{.ID}}">{{if .IsExcluded}}{{svg "octicon-circle-slash"}}{{else if .IsSelected}}{{if $exclusiveScope}}{{svg "octicon-dot-fill"}}{{else}}{{svg "octicon-check"}}{{end}}{{end}} {{RenderLabel $.Context .}}</a>
							{{end}}
						</div>
					</div>

					<!-- Milestone -->
					<div class="ui {{if not (or .OpenMilestones .ClosedMilestones)}}disabled{{end}} dropdown jump item">
						<span class="text">
							{{.locale.Tr "repo.issues.filter_milestone"}}
							{{svg "octicon-triangle-down" 14 "dropdown icon"}}
						</span>
						<div class="menu">
							<div class="ui icon search input">
								<i class="icon gt-df gt-ac gt-jc">{{svg "octicon-search" 16}}</i>
								<input type="text" placeholder="{{.locale.Tr "repo.issues.filter_milestone"}}">
							</div>
							<div class="divider"></div>
							<a class="{{if not $.MilestoneID}}active selected {{end}}item" href="{{$.Link}}?q={{$.Keyword}}&type={{$.ViewType}}&sort={{$.SortType}}&state={{$.State}}&labels={{.SelectLabels}}&milestone=0&project={{$.ProjectID}}&assignee={{$.AssigneeID}}&poster={{$.PosterID}}">{{.locale.Tr "repo.issues.filter_milestone_all"}}</a>
							<a class="{{if $.MilestoneID}}{{if eq $.MilestoneID -1}}active selected {{end}}{{end}}item" href="{{$.Link}}?q={{$.Keyword}}&type={{$.ViewType}}&sort={{$.SortType}}&state={{$.State}}&labels={{.SelectLabels}}&milestone=-1&project={{$.ProjectID}}&assignee={{$.AssigneeID}}&poster={{$.PosterID}}">{{.locale.Tr "repo.issues.filter_milestone_none"}}</a>
							{{if .OpenMilestones}}
								<div class="divider"></div>
								<div class="header">{{.locale.Tr "repo.issues.filter_milestone_open"}}</div>
								{{range .OpenMilestones}}
								<a class="{{if $.MilestoneID}}{{if eq $.MilestoneID .ID}}active selected {{end}}{{end}}item" href="{{$.Link}}?type={{$.ViewType}}&sort={{$.SortType}}&state={{$.State}}&labels={{$.SelectLabels}}&milestone={{.ID}}&project={{$.ProjectID}}&assignee={{$.AssigneeID}}&poster={{$.PosterID}}">
									{{svg "octicon-milestone" 16 "mr-2"}}
									{{.Name}}
								</a>
								{{end}}
							{{end}}
							{{if .ClosedMilestones}}
								<div class="divider"></div>
								<div class="header">{{.locale.Tr "repo.issues.filter_milestone_closed"}}</div>
								{{range .ClosedMilestones}}
								<a class="{{if $.MilestoneID}}{{if eq $.MilestoneID .ID}}active selected {{end}}{{end}}item" href="{{$.Link}}?type={{$.ViewType}}&sort={{$.SortType}}&state={{$.State}}&labels={{$.SelectLabels}}&milestone={{.ID}}&project={{$.ProjectID}}&assignee={{$.AssigneeID}}&poster={{$.PosterID}}">
									{{svg "octicon-milestone" 16 "mr-2"}}
									{{.Name}}
								</a>
								{{end}}
							{{end}}
						</div>
					</div>

					<!-- Project -->
					<div class="ui{{if not (or .OpenProjects .ClosedProjects)}} disabled{{end}} dropdown jump item">
						<span class="text">
							{{.locale.Tr "repo.issues.filter_project"}}
							{{svg "octicon-triangle-down" 14 "dropdown icon"}}
						</span>
						<div class="menu">
							<div class="ui icon search input">
								<i class="icon gt-df gt-ac gt-jc">{{svg "octicon-search" 16}}</i>
								<input type="text" placeholder="{{.locale.Tr "repo.issues.filter_project"}}">
							</div>
							<a class="{{if not .ProjectID}}active selected {{end}}item" href="{{$.Link}}?q={{$.Keyword}}&type={{$.ViewType}}&sort={{$.SortType}}&state={{$.State}}&labels={{.SelectLabels}}&assignee={{$.AssigneeID}}&poster={{$.PosterID}}">{{.locale.Tr "repo.issues.filter_project_all"}}</a>
							<a class="{{if eq .ProjectID -1}}active selected {{end}}item" href="{{$.Link}}?q={{$.Keyword}}&type={{$.ViewType}}&sort={{$.SortType}}&state={{$.State}}&labels={{.SelectLabels}}&project=-1&assignee={{$.AssigneeID}}&poster={{$.PosterID}}">{{.locale.Tr "repo.issues.filter_project_none"}}</a>
							{{if .OpenProjects}}
								<div class="divider"></div>
								<div class="header">
									{{.locale.Tr "repo.issues.new.open_projects"}}
								</div>
								{{range .OpenProjects}}
									<a class="{{if $.ProjectID}}{{if eq $.ProjectID .ID}}active selected{{end}}{{end}} item gt-df" href="{{$.Link}}?type={{$.ViewType}}&sort={{$.SortType}}&state={{$.State}}&labels={{$.SelectLabels}}&milestone={{$.MilestoneID}}&project={{.ID}}&assignee={{$.AssigneeID}}&poster={{$.PosterID}}">
										{{svg .IconName 18 "gt-mr-3 gt-shrink-0"}}<span class="gt-ellipsis">{{.Title}}</span>
									</a>
								{{end}}
							{{end}}
							{{if .ClosedProjects}}
								<div class="divider"></div>
								<div class="header">
									{{.locale.Tr "repo.issues.new.closed_projects"}}
								</div>
								{{range .ClosedProjects}}
									<a class="{{if $.ProjectID}}{{if eq $.ProjectID .ID}}active selected{{end}}{{end}} item" href="{{$.Link}}?type={{$.ViewType}}&sort={{$.SortType}}&state={{$.State}}&labels={{$.SelectLabels}}&milestone={{$.MilestoneID}}&project={{.ID}}&assignee={{$.AssigneeID}}&poster={{$.PosterID}}">
										{{svg .IconName 18 "gt-mr-3"}}{{.Title}}
									</a>
								{{end}}
							{{end}}
						</div>
					</div>

					<!-- Author -->
					<div class="ui dropdown jump item user-remote-search" data-tooltip-content="{{.locale.Tr "repo.author_search_tooltip"}}"
						data-search-url="{{$.Link}}/posters"
						data-selected-user-id="{{$.PosterID}}"
						data-action-jump-url="{{$.Link}}?type={{$.ViewType}}&sort={{$.SortType}}&state={{$.State}}&labels={{$.SelectLabels}}&milestone={{$.MilestoneID}}&project={{$.ProjectID}}&assignee={{$.AssigneeID}}&poster={user_id}"
					>
						<span class="text">
							{{.locale.Tr "repo.issues.filter_poster"}}
							{{svg "octicon-triangle-down" 14 "dropdown icon"}}
						</span>
						<div class="menu">
							<div class="ui icon search input">
								<i class="icon gt-df gt-ac gt-jc">{{svg "octicon-search" 16}}</i>
								<input type="text" placeholder="{{.locale.Tr "repo.issues.filter_poster"}}">
							</div>
							<a class="item" data-value="0">{{.locale.Tr "repo.issues.filter_poster_no_select"}}</a>
						</div>
					</div>

					<!-- Assignee -->
					<div class="ui {{if not .Assignees}}disabled{{end}} dropdown jump item">
						<span class="text">
							{{.locale.Tr "repo.issues.filter_assignee"}}
							{{svg "octicon-triangle-down" 14 "dropdown icon"}}
						</span>
						<div class="menu">
							<div class="ui icon search input">
								<i class="icon gt-df gt-ac gt-jc">{{svg "octicon-search" 16}}</i>
								<input type="text" placeholder="{{.locale.Tr "repo.issues.filter_assignee"}}">
							</div>
							<a class="{{if not .AssigneeID}}active selected {{end}}item" href="{{$.Link}}?q={{$.Keyword}}&type={{$.ViewType}}&sort={{$.SortType}}&state={{$.State}}&labels={{.SelectLabels}}&milestone={{$.MilestoneID}}&project={{$.ProjectID}}&poster={{$.PosterID}}">{{.locale.Tr "repo.issues.filter_assginee_no_select"}}</a>
							<a class="{{if eq .AssigneeID -1}}active selected {{end}}item" href="{{$.Link}}?q={{$.Keyword}}&type={{$.ViewType}}&sort={{$.SortType}}&state={{$.State}}&labels={{.SelectLabels}}&milestone={{$.MilestoneID}}&project={{$.ProjectID}}&assignee=-1&poster={{$.PosterID}}">{{.locale.Tr "repo.issues.filter_assginee_no_assignee"}}</a>
							{{range .Assignees}}
								<a class="{{if eq $.AssigneeID .ID}}active selected{{end}} item gt-df" href="{{$.Link}}?type={{$.ViewType}}&sort={{$.SortType}}&state={{$.State}}&labels={{$.SelectLabels}}&milestone={{$.MilestoneID}}&project={{$.ProjectID}}&assignee={{.ID}}&poster={{$.PosterID}}">
									{{avatar $.Context . 20}}{{template "repo/search_name" .}}
								</a>
							{{end}}
						</div>
					</div>

					{{if .IsSigned}}
						<!-- Type -->
						<div class="ui dropdown type jump item">
							<span class="text">
								{{.locale.Tr "repo.issues.filter_type"}}
								{{svg "octicon-triangle-down" 14 "dropdown icon"}}
							</span>
							<div class="menu">
								<a class="{{if eq .ViewType "all"}}active {{end}}item" href="{{$.Link}}?q={{$.Keyword}}&type=all&sort={{$.SortType}}&state={{$.State}}&labels={{.SelectLabels}}&milestone={{$.MilestoneID}}&project={{$.ProjectID}}&assignee={{$.AssigneeID}}&poster={{$.PosterID}}">{{.locale.Tr "repo.issues.filter_type.all_issues"}}</a>
								<a class="{{if eq .ViewType "assigned"}}active {{end}}item" href="{{$.Link}}?q={{$.Keyword}}&type=assigned&sort={{$.SortType}}&state={{$.State}}&labels={{.SelectLabels}}&milestone={{$.MilestoneID}}&project={{$.ProjectID}}&assignee={{$.AssigneeID}}&poster={{$.PosterID}}">{{.locale.Tr "repo.issues.filter_type.assigned_to_you"}}</a>
								<a class="{{if eq .ViewType "created_by"}}active {{end}}item" href="{{$.Link}}?q={{$.Keyword}}&type=created_by&sort={{$.SortType}}&state={{$.State}}&labels={{.SelectLabels}}&milestone={{$.MilestoneID}}&project={{$.ProjectID}}&assignee={{$.AssigneeID}}&poster={{$.PosterID}}">{{.locale.Tr "repo.issues.filter_type.created_by_you"}}</a>
								{{if .PageIsPullList}}
									<a class="{{if eq .ViewType "review_requested"}}active {{end}}item" href="{{$.Link}}?q={{$.Keyword}}&type=review_requested&sort={{$.SortType}}&state={{$.State}}&labels={{.SelectLabels}}&milestone={{$.MilestoneID}}&project={{$.ProjectID}}&assignee={{$.AssigneeID}}&poster={{$.PosterID}}">{{.locale.Tr "repo.issues.filter_type.review_requested"}}</a>
									<a class="{{if eq .ViewType "reviewed_by"}}active {{end}}item" href="{{$.Link}}?q={{$.Keyword}}&type=reviewed_by&sort={{$.SortType}}&state={{$.State}}&labels={{.SelectLabels}}&milestone={{$.MilestoneID}}&project={{$.ProjectID}}&assignee={{$.AssigneeID}}&poster={{$.PosterID}}">{{.locale.Tr "repo.issues.filter_type.reviewed_by_you"}}</a>
								{{end}}
								<a class="{{if eq .ViewType "mentioned"}}active {{end}}item" href="{{$.Link}}?q={{$.Keyword}}&type=mentioned&sort={{$.SortType}}&state={{$.State}}&labels={{.SelectLabels}}&milestone={{$.MilestoneID}}&project={{$.ProjectID}}&assignee={{$.AssigneeID}}&poster={{$.PosterID}}">{{.locale.Tr "repo.issues.filter_type.mentioning_you"}}</a>
							</div>
						</div>
					{{end}}

					<!-- Sort -->
					<div class="list-header-sort ui small dropdown downward type jump item">
						<span class="text">
							{{.locale.Tr "repo.issues.filter_sort"}}
							{{svg "octicon-triangle-down" 14 "dropdown icon"}}
						</span>
						<div class="menu">
							<a class="{{if or (eq .SortType "latest") (not .SortType)}}active {{end}}item" href="{{$.Link}}?q={{$.Keyword}}&type={{$.ViewType}}&sort=latest&state={{$.State}}&labels={{.SelectLabels}}&milestone={{$.MilestoneID}}&project={{$.ProjectID}}&assignee={{$.AssigneeID}}&poster={{$.PosterID}}">{{.locale.Tr "repo.issues.filter_sort.latest"}}</a>
							<a class="{{if eq .SortType "oldest"}}active {{end}}item" href="{{$.Link}}?q={{$.Keyword}}&type={{$.ViewType}}&sort=oldest&state={{$.State}}&labels={{.SelectLabels}}&milestone={{$.MilestoneID}}&project={{$.ProjectID}}&assignee={{$.AssigneeID}}&poster={{$.PosterID}}">{{.locale.Tr "repo.issues.filter_sort.oldest"}}</a>
							<a class="{{if eq .SortType "recentupdate"}}active {{end}}item" href="{{$.Link}}?q={{$.Keyword}}&type={{$.ViewType}}&sort=recentupdate&state={{$.State}}&labels={{.SelectLabels}}&milestone={{$.MilestoneID}}&project={{$.ProjectID}}&assignee={{$.AssigneeID}}&poster={{$.PosterID}}">{{.locale.Tr "repo.issues.filter_sort.recentupdate"}}</a>
							<a class="{{if eq .SortType "leastupdate"}}active {{end}}item" href="{{$.Link}}?q={{$.Keyword}}&type={{$.ViewType}}&sort=leastupdate&state={{$.State}}&labels={{.SelectLabels}}&milestone={{$.MilestoneID}}&project={{$.ProjectID}}&assignee={{$.AssigneeID}}&poster={{$.PosterID}}">{{.locale.Tr "repo.issues.filter_sort.leastupdate"}}</a>
							<a class="{{if eq .SortType "mostcomment"}}active {{end}}item" href="{{$.Link}}?q={{$.Keyword}}&type={{$.ViewType}}&sort=mostcomment&state={{$.State}}&labels={{.SelectLabels}}&milestone={{$.MilestoneID}}&project={{$.ProjectID}}&assignee={{$.AssigneeID}}&poster={{$.PosterID}}">{{.locale.Tr "repo.issues.filter_sort.mostcomment"}}</a>
							<a class="{{if eq .SortType "leastcomment"}}active {{end}}item" href="{{$.Link}}?q={{$.Keyword}}&type={{$.ViewType}}&sort=leastcomment&state={{$.State}}&labels={{.SelectLabels}}&milestone={{$.MilestoneID}}&project={{$.ProjectID}}&assignee={{$.AssigneeID}}&poster={{$.PosterID}}">{{.locale.Tr "repo.issues.filter_sort.leastcomment"}}</a>
							<a class="{{if eq .SortType "nearduedate"}}active {{end}}item" href="{{$.Link}}?q={{$.Keyword}}&type={{$.ViewType}}&sort=nearduedate&state={{$.State}}&labels={{.SelectLabels}}&milestone={{$.MilestoneID}}&project={{$.ProjectID}}&assignee={{$.AssigneeID}}&poster={{$.PosterID}}">{{.locale.Tr "repo.issues.filter_sort.nearduedate"}}</a>
							<a class="{{if eq .SortType "farduedate"}}active {{end}}item" href="{{$.Link}}?q={{$.Keyword}}&type={{$.ViewType}}&sort=farduedate&state={{$.State}}&labels={{.SelectLabels}}&milestone={{$.MilestoneID}}&project={{$.ProjectID}}&assignee={{$.AssigneeID}}&poster={{$.PosterID}}">{{.locale.Tr "repo.issues.filter_sort.farduedate"}}</a>
						</div>
					</div>
				</div>
			</div>
		</div>
=======

		{{template "repo/issue/filters" .}}
>>>>>>> cf467119

		<div id="issue-actions" class="issue-list-toolbar gt-hidden">
			<div class="issue-list-toolbar-left">
				{{template "repo/issue/openclose" .}}
			</div>
			<div class="issue-list-toolbar-right">
				<div class="ui secondary filter menu">
					{{if not .Repository.IsArchived}}
					<!-- Action Button -->
					{{if .IsShowClosed}}
						<button class="ui green basic button issue-action" data-action="open" data-url="{{$.RepoLink}}/issues/status">{{.locale.Tr "repo.issues.action_open"}}</button>
					{{else}}
						<button class="ui red basic button issue-action" data-action="close" data-url="{{$.RepoLink}}/issues/status">{{.locale.Tr "repo.issues.action_close"}}</button>
					{{end}}
					{{if $.IsRepoAdmin}}
						<button class="ui red button issue-action"
							data-action="delete" data-url="{{$.RepoLink}}/issues/delete"
							data-action-delete-confirm="{{.locale.Tr "confirm_delete_selected"}}"
						>{{.locale.Tr "repo.issues.delete"}}</button>
					{{end}}
					<!-- Labels -->
					<div class="ui {{if not .Labels}}disabled{{end}} dropdown jump item">
						<span class="text">
							{{.locale.Tr "repo.issues.action_label"}}
							{{svg "octicon-triangle-down" 14 "dropdown icon"}}
						</span>
						<div class="menu">
							<div class="item issue-action" data-action="clear" data-url="{{$.RepoLink}}/issues/labels">
								{{.locale.Tr "repo.issues.new.clear_labels"}}
							</div>
							{{$previousExclusiveScope := "_no_scope"}}
							{{range .Labels}}
								{{$exclusiveScope := .ExclusiveScope}}
								{{if and (ne $previousExclusiveScope "_no_scope") (ne $previousExclusiveScope $exclusiveScope)}}
									<div class="divider"></div>
								{{end}}
								{{$previousExclusiveScope = $exclusiveScope}}
								<div class="item issue-action" data-action="toggle" data-element-id="{{.ID}}" data-url="{{$.RepoLink}}/issues/labels">
									{{if SliceUtils.Contains $.SelLabelIDs .ID}}{{if $exclusiveScope}}{{svg "octicon-dot-fill"}}{{else}}{{svg "octicon-check"}}{{end}}{{end}} {{RenderLabel $.Context .}}
								</div>
							{{end}}
						</div>
					</div>

					<!-- Milestone -->
					<div class="ui {{if not (or .OpenMilestones .ClosedMilestones)}}disabled{{end}} dropdown jump item">
						<span class="text">
							{{.locale.Tr "repo.issues.action_milestone"}}
							{{svg "octicon-triangle-down" 14 "dropdown icon"}}
						</span>
						<div class="menu">
							<div class="item issue-action" data-element-id="0" data-url="{{$.Link}}/milestone">
							{{.locale.Tr "repo.issues.action_milestone_no_select"}}
							</div>
							{{if .OpenMilestones}}
								<div class="divider"></div>
								<div class="header">{{.locale.Tr "repo.issues.filter_milestone_open"}}</div>
								{{range .OpenMilestones}}
									<div class="item issue-action" data-element-id="{{.ID}}" data-url="{{$.RepoLink}}/issues/milestone">
										{{.Name}}
									</div>
								{{end}}
							{{end}}
							{{if .ClosedMilestones}}
								<div class="divider"></div>
								<div class="header">{{.locale.Tr "repo.issues.filter_milestone_open"}}</div>
								{{range .ClosedMilestones}}
									<div class="item issue-action" data-element-id="{{.ID}}" data-url="{{$.RepoLink}}/issues/milestone">
										{{.Name}}
									</div>
								{{end}}
							{{end}}
						</div>
					</div>

					<!-- Projects -->
					<div class="ui{{if not (or .OpenProjects .ClosedProjects)}} disabled{{end}} dropdown jump item">
						<span class="text">
							{{.locale.Tr "repo.project_board"}}
							{{svg "octicon-triangle-down" 14 "dropdown icon"}}
						</span>
						<div class="menu">
							<div class="item issue-action" data-element-id="0" data-url="{{$.Link}}/projects">
							{{.locale.Tr "repo.issues.new.clear_projects"}}
							</div>
							{{if .OpenProjects}}
								<div class="divider"></div>
								<div class="header">
									{{.locale.Tr "repo.issues.new.open_projects"}}
								</div>
								{{range .OpenProjects}}
									<div class="item issue-action" data-element-id="{{.ID}}" data-url="{{$.RepoLink}}/issues/projects">
										{{svg .IconName 18 "gt-mr-3"}}{{.Title}}
									</div>
								{{end}}
							{{end}}
							{{if .ClosedProjects}}
								<div class="divider"></div>
								<div class="header">
									{{.locale.Tr "repo.issues.new.closed_projects"}}
								</div>
								{{range .ClosedProjects}}
									<div class="item issue-action" data-element-id="{{.ID}}" data-url="{{$.RepoLink}}/issues/projects">
										{{svg .IconName 18 "gt-mr-3"}}{{.Title}}
									</div>
								{{end}}
							{{end}}
						</div>
					</div>

					<!-- Assignees -->
					<div class="ui {{if not .Assignees}}disabled{{end}} dropdown jump item">
						<span class="text">
							{{.locale.Tr "repo.issues.action_assignee"}}
							{{svg "octicon-triangle-down" 14 "dropdown icon"}}
						</span>
						<div class="menu">
							<div class="item issue-action" data-action="clear" data-url="{{$.Link}}/assignee">
								{{.locale.Tr "repo.issues.new.clear_assignees"}}
							</div>
							<div class="item issue-action" data-element-id="0" data-url="{{$.Link}}/assignee">
								{{.locale.Tr "repo.issues.action_assignee_no_select"}}
							</div>
							{{range .Assignees}}
								<div class="item issue-action" data-element-id="{{.ID}}" data-url="{{$.RepoLink}}/issues/assignee">
									{{avatar $.Context . 20}} {{.GetDisplayName}}
								</div>
							{{end}}
						</div>
					</div>
					{{end}}
				</div>
			</div>
		</div>
		{{template "shared/issuelist" dict "." . "listType" "repo"}}
	</div>
</div>
{{template "base/footer" .}}<|MERGE_RESOLUTION|>--- conflicted
+++ resolved
@@ -81,202 +81,8 @@
 				{{end}}
 			{{end}}
 		</div>
-<<<<<<< HEAD
-		<div id="issue-filters" class="issue-list-toolbar">
-			<div class="issue-list-toolbar-left">
-				{{if and ($.CanWriteIssuesOrPulls) (gt (len .Issues) 0)}}
-					<input type="checkbox" autocomplete="off" class="issue-checkbox-all gt-mr-4" title="{{.locale.Tr "repo.issues.action_check_all"}}">
-				{{end}}
-				{{template "repo/issue/openclose" .}}
-			</div>
-			<div class="issue-list-toolbar-right">
-				<div class="ui secondary filter menu labels">
-					<!-- Label -->
-					<div class="ui {{if not .Labels}}disabled{{end}} dropdown jump item label-filter">
-						<span class="text">
-							{{.locale.Tr "repo.issues.filter_label"}}
-							{{svg "octicon-triangle-down" 14 "dropdown icon"}}
-						</span>
-						<div class="menu">
-							<div class="ui icon search input">
-								<i class="icon gt-df gt-ac gt-jc">{{svg "octicon-search" 16}}</i>
-								<input type="text" placeholder="{{.locale.Tr "repo.issues.filter_label"}}">
-							</div>
-							<span class="info">{{.locale.Tr "repo.issues.filter_label_exclude" | Safe}}</span>
-							<div class="divider"></div>
-							<a class="{{if .AllLabels}}active selected {{end}}item" href="{{$.Link}}?q={{$.Keyword}}&type={{$.ViewType}}&sort={{$.SortType}}&state={{$.State}}&milestone={{$.MilestoneID}}&project={{$.ProjectID}}&assignee={{$.AssigneeID}}&poster={{$.PosterID}}">{{.locale.Tr "repo.issues.filter_label_no_select"}}</a>
-							<a class="{{if .NoLabel}}active selected {{end}}item" href="{{$.Link}}?q={{$.Keyword}}&type={{$.ViewType}}&sort={{$.SortType}}&state={{$.State}}&labels=0&milestone={{$.MilestoneID}}&project={{$.ProjectID}}&assignee={{$.AssigneeID}}&poster={{$.PosterID}}">{{.locale.Tr "repo.issues.filter_label_select_no_label"}}</a>
-							{{$previousExclusiveScope := "_no_scope"}}
-							{{range .Labels}}
-								{{$exclusiveScope := .ExclusiveScope}}
-								{{if and (ne $previousExclusiveScope $exclusiveScope)}}
-									<div class="divider"></div>
-								{{end}}
-								{{$previousExclusiveScope = $exclusiveScope}}
-								<a class="item label-filter-item" href="{{$.Link}}?q={{$.Keyword}}&type={{$.ViewType}}&sort={{$.SortType}}&state={{$.State}}&labels={{.QueryString}}&milestone={{$.MilestoneID}}&project={{$.ProjectID}}&assignee={{$.AssigneeID}}&poster={{$.PosterID}}" data-label-id="{{.ID}}">{{if .IsExcluded}}{{svg "octicon-circle-slash"}}{{else if .IsSelected}}{{if $exclusiveScope}}{{svg "octicon-dot-fill"}}{{else}}{{svg "octicon-check"}}{{end}}{{end}} {{RenderLabel $.Context .}}</a>
-							{{end}}
-						</div>
-					</div>
-
-					<!-- Milestone -->
-					<div class="ui {{if not (or .OpenMilestones .ClosedMilestones)}}disabled{{end}} dropdown jump item">
-						<span class="text">
-							{{.locale.Tr "repo.issues.filter_milestone"}}
-							{{svg "octicon-triangle-down" 14 "dropdown icon"}}
-						</span>
-						<div class="menu">
-							<div class="ui icon search input">
-								<i class="icon gt-df gt-ac gt-jc">{{svg "octicon-search" 16}}</i>
-								<input type="text" placeholder="{{.locale.Tr "repo.issues.filter_milestone"}}">
-							</div>
-							<div class="divider"></div>
-							<a class="{{if not $.MilestoneID}}active selected {{end}}item" href="{{$.Link}}?q={{$.Keyword}}&type={{$.ViewType}}&sort={{$.SortType}}&state={{$.State}}&labels={{.SelectLabels}}&milestone=0&project={{$.ProjectID}}&assignee={{$.AssigneeID}}&poster={{$.PosterID}}">{{.locale.Tr "repo.issues.filter_milestone_all"}}</a>
-							<a class="{{if $.MilestoneID}}{{if eq $.MilestoneID -1}}active selected {{end}}{{end}}item" href="{{$.Link}}?q={{$.Keyword}}&type={{$.ViewType}}&sort={{$.SortType}}&state={{$.State}}&labels={{.SelectLabels}}&milestone=-1&project={{$.ProjectID}}&assignee={{$.AssigneeID}}&poster={{$.PosterID}}">{{.locale.Tr "repo.issues.filter_milestone_none"}}</a>
-							{{if .OpenMilestones}}
-								<div class="divider"></div>
-								<div class="header">{{.locale.Tr "repo.issues.filter_milestone_open"}}</div>
-								{{range .OpenMilestones}}
-								<a class="{{if $.MilestoneID}}{{if eq $.MilestoneID .ID}}active selected {{end}}{{end}}item" href="{{$.Link}}?type={{$.ViewType}}&sort={{$.SortType}}&state={{$.State}}&labels={{$.SelectLabels}}&milestone={{.ID}}&project={{$.ProjectID}}&assignee={{$.AssigneeID}}&poster={{$.PosterID}}">
-									{{svg "octicon-milestone" 16 "mr-2"}}
-									{{.Name}}
-								</a>
-								{{end}}
-							{{end}}
-							{{if .ClosedMilestones}}
-								<div class="divider"></div>
-								<div class="header">{{.locale.Tr "repo.issues.filter_milestone_closed"}}</div>
-								{{range .ClosedMilestones}}
-								<a class="{{if $.MilestoneID}}{{if eq $.MilestoneID .ID}}active selected {{end}}{{end}}item" href="{{$.Link}}?type={{$.ViewType}}&sort={{$.SortType}}&state={{$.State}}&labels={{$.SelectLabels}}&milestone={{.ID}}&project={{$.ProjectID}}&assignee={{$.AssigneeID}}&poster={{$.PosterID}}">
-									{{svg "octicon-milestone" 16 "mr-2"}}
-									{{.Name}}
-								</a>
-								{{end}}
-							{{end}}
-						</div>
-					</div>
-
-					<!-- Project -->
-					<div class="ui{{if not (or .OpenProjects .ClosedProjects)}} disabled{{end}} dropdown jump item">
-						<span class="text">
-							{{.locale.Tr "repo.issues.filter_project"}}
-							{{svg "octicon-triangle-down" 14 "dropdown icon"}}
-						</span>
-						<div class="menu">
-							<div class="ui icon search input">
-								<i class="icon gt-df gt-ac gt-jc">{{svg "octicon-search" 16}}</i>
-								<input type="text" placeholder="{{.locale.Tr "repo.issues.filter_project"}}">
-							</div>
-							<a class="{{if not .ProjectID}}active selected {{end}}item" href="{{$.Link}}?q={{$.Keyword}}&type={{$.ViewType}}&sort={{$.SortType}}&state={{$.State}}&labels={{.SelectLabels}}&assignee={{$.AssigneeID}}&poster={{$.PosterID}}">{{.locale.Tr "repo.issues.filter_project_all"}}</a>
-							<a class="{{if eq .ProjectID -1}}active selected {{end}}item" href="{{$.Link}}?q={{$.Keyword}}&type={{$.ViewType}}&sort={{$.SortType}}&state={{$.State}}&labels={{.SelectLabels}}&project=-1&assignee={{$.AssigneeID}}&poster={{$.PosterID}}">{{.locale.Tr "repo.issues.filter_project_none"}}</a>
-							{{if .OpenProjects}}
-								<div class="divider"></div>
-								<div class="header">
-									{{.locale.Tr "repo.issues.new.open_projects"}}
-								</div>
-								{{range .OpenProjects}}
-									<a class="{{if $.ProjectID}}{{if eq $.ProjectID .ID}}active selected{{end}}{{end}} item gt-df" href="{{$.Link}}?type={{$.ViewType}}&sort={{$.SortType}}&state={{$.State}}&labels={{$.SelectLabels}}&milestone={{$.MilestoneID}}&project={{.ID}}&assignee={{$.AssigneeID}}&poster={{$.PosterID}}">
-										{{svg .IconName 18 "gt-mr-3 gt-shrink-0"}}<span class="gt-ellipsis">{{.Title}}</span>
-									</a>
-								{{end}}
-							{{end}}
-							{{if .ClosedProjects}}
-								<div class="divider"></div>
-								<div class="header">
-									{{.locale.Tr "repo.issues.new.closed_projects"}}
-								</div>
-								{{range .ClosedProjects}}
-									<a class="{{if $.ProjectID}}{{if eq $.ProjectID .ID}}active selected{{end}}{{end}} item" href="{{$.Link}}?type={{$.ViewType}}&sort={{$.SortType}}&state={{$.State}}&labels={{$.SelectLabels}}&milestone={{$.MilestoneID}}&project={{.ID}}&assignee={{$.AssigneeID}}&poster={{$.PosterID}}">
-										{{svg .IconName 18 "gt-mr-3"}}{{.Title}}
-									</a>
-								{{end}}
-							{{end}}
-						</div>
-					</div>
-
-					<!-- Author -->
-					<div class="ui dropdown jump item user-remote-search" data-tooltip-content="{{.locale.Tr "repo.author_search_tooltip"}}"
-						data-search-url="{{$.Link}}/posters"
-						data-selected-user-id="{{$.PosterID}}"
-						data-action-jump-url="{{$.Link}}?type={{$.ViewType}}&sort={{$.SortType}}&state={{$.State}}&labels={{$.SelectLabels}}&milestone={{$.MilestoneID}}&project={{$.ProjectID}}&assignee={{$.AssigneeID}}&poster={user_id}"
-					>
-						<span class="text">
-							{{.locale.Tr "repo.issues.filter_poster"}}
-							{{svg "octicon-triangle-down" 14 "dropdown icon"}}
-						</span>
-						<div class="menu">
-							<div class="ui icon search input">
-								<i class="icon gt-df gt-ac gt-jc">{{svg "octicon-search" 16}}</i>
-								<input type="text" placeholder="{{.locale.Tr "repo.issues.filter_poster"}}">
-							</div>
-							<a class="item" data-value="0">{{.locale.Tr "repo.issues.filter_poster_no_select"}}</a>
-						</div>
-					</div>
-
-					<!-- Assignee -->
-					<div class="ui {{if not .Assignees}}disabled{{end}} dropdown jump item">
-						<span class="text">
-							{{.locale.Tr "repo.issues.filter_assignee"}}
-							{{svg "octicon-triangle-down" 14 "dropdown icon"}}
-						</span>
-						<div class="menu">
-							<div class="ui icon search input">
-								<i class="icon gt-df gt-ac gt-jc">{{svg "octicon-search" 16}}</i>
-								<input type="text" placeholder="{{.locale.Tr "repo.issues.filter_assignee"}}">
-							</div>
-							<a class="{{if not .AssigneeID}}active selected {{end}}item" href="{{$.Link}}?q={{$.Keyword}}&type={{$.ViewType}}&sort={{$.SortType}}&state={{$.State}}&labels={{.SelectLabels}}&milestone={{$.MilestoneID}}&project={{$.ProjectID}}&poster={{$.PosterID}}">{{.locale.Tr "repo.issues.filter_assginee_no_select"}}</a>
-							<a class="{{if eq .AssigneeID -1}}active selected {{end}}item" href="{{$.Link}}?q={{$.Keyword}}&type={{$.ViewType}}&sort={{$.SortType}}&state={{$.State}}&labels={{.SelectLabels}}&milestone={{$.MilestoneID}}&project={{$.ProjectID}}&assignee=-1&poster={{$.PosterID}}">{{.locale.Tr "repo.issues.filter_assginee_no_assignee"}}</a>
-							{{range .Assignees}}
-								<a class="{{if eq $.AssigneeID .ID}}active selected{{end}} item gt-df" href="{{$.Link}}?type={{$.ViewType}}&sort={{$.SortType}}&state={{$.State}}&labels={{$.SelectLabels}}&milestone={{$.MilestoneID}}&project={{$.ProjectID}}&assignee={{.ID}}&poster={{$.PosterID}}">
-									{{avatar $.Context . 20}}{{template "repo/search_name" .}}
-								</a>
-							{{end}}
-						</div>
-					</div>
-
-					{{if .IsSigned}}
-						<!-- Type -->
-						<div class="ui dropdown type jump item">
-							<span class="text">
-								{{.locale.Tr "repo.issues.filter_type"}}
-								{{svg "octicon-triangle-down" 14 "dropdown icon"}}
-							</span>
-							<div class="menu">
-								<a class="{{if eq .ViewType "all"}}active {{end}}item" href="{{$.Link}}?q={{$.Keyword}}&type=all&sort={{$.SortType}}&state={{$.State}}&labels={{.SelectLabels}}&milestone={{$.MilestoneID}}&project={{$.ProjectID}}&assignee={{$.AssigneeID}}&poster={{$.PosterID}}">{{.locale.Tr "repo.issues.filter_type.all_issues"}}</a>
-								<a class="{{if eq .ViewType "assigned"}}active {{end}}item" href="{{$.Link}}?q={{$.Keyword}}&type=assigned&sort={{$.SortType}}&state={{$.State}}&labels={{.SelectLabels}}&milestone={{$.MilestoneID}}&project={{$.ProjectID}}&assignee={{$.AssigneeID}}&poster={{$.PosterID}}">{{.locale.Tr "repo.issues.filter_type.assigned_to_you"}}</a>
-								<a class="{{if eq .ViewType "created_by"}}active {{end}}item" href="{{$.Link}}?q={{$.Keyword}}&type=created_by&sort={{$.SortType}}&state={{$.State}}&labels={{.SelectLabels}}&milestone={{$.MilestoneID}}&project={{$.ProjectID}}&assignee={{$.AssigneeID}}&poster={{$.PosterID}}">{{.locale.Tr "repo.issues.filter_type.created_by_you"}}</a>
-								{{if .PageIsPullList}}
-									<a class="{{if eq .ViewType "review_requested"}}active {{end}}item" href="{{$.Link}}?q={{$.Keyword}}&type=review_requested&sort={{$.SortType}}&state={{$.State}}&labels={{.SelectLabels}}&milestone={{$.MilestoneID}}&project={{$.ProjectID}}&assignee={{$.AssigneeID}}&poster={{$.PosterID}}">{{.locale.Tr "repo.issues.filter_type.review_requested"}}</a>
-									<a class="{{if eq .ViewType "reviewed_by"}}active {{end}}item" href="{{$.Link}}?q={{$.Keyword}}&type=reviewed_by&sort={{$.SortType}}&state={{$.State}}&labels={{.SelectLabels}}&milestone={{$.MilestoneID}}&project={{$.ProjectID}}&assignee={{$.AssigneeID}}&poster={{$.PosterID}}">{{.locale.Tr "repo.issues.filter_type.reviewed_by_you"}}</a>
-								{{end}}
-								<a class="{{if eq .ViewType "mentioned"}}active {{end}}item" href="{{$.Link}}?q={{$.Keyword}}&type=mentioned&sort={{$.SortType}}&state={{$.State}}&labels={{.SelectLabels}}&milestone={{$.MilestoneID}}&project={{$.ProjectID}}&assignee={{$.AssigneeID}}&poster={{$.PosterID}}">{{.locale.Tr "repo.issues.filter_type.mentioning_you"}}</a>
-							</div>
-						</div>
-					{{end}}
-
-					<!-- Sort -->
-					<div class="list-header-sort ui small dropdown downward type jump item">
-						<span class="text">
-							{{.locale.Tr "repo.issues.filter_sort"}}
-							{{svg "octicon-triangle-down" 14 "dropdown icon"}}
-						</span>
-						<div class="menu">
-							<a class="{{if or (eq .SortType "latest") (not .SortType)}}active {{end}}item" href="{{$.Link}}?q={{$.Keyword}}&type={{$.ViewType}}&sort=latest&state={{$.State}}&labels={{.SelectLabels}}&milestone={{$.MilestoneID}}&project={{$.ProjectID}}&assignee={{$.AssigneeID}}&poster={{$.PosterID}}">{{.locale.Tr "repo.issues.filter_sort.latest"}}</a>
-							<a class="{{if eq .SortType "oldest"}}active {{end}}item" href="{{$.Link}}?q={{$.Keyword}}&type={{$.ViewType}}&sort=oldest&state={{$.State}}&labels={{.SelectLabels}}&milestone={{$.MilestoneID}}&project={{$.ProjectID}}&assignee={{$.AssigneeID}}&poster={{$.PosterID}}">{{.locale.Tr "repo.issues.filter_sort.oldest"}}</a>
-							<a class="{{if eq .SortType "recentupdate"}}active {{end}}item" href="{{$.Link}}?q={{$.Keyword}}&type={{$.ViewType}}&sort=recentupdate&state={{$.State}}&labels={{.SelectLabels}}&milestone={{$.MilestoneID}}&project={{$.ProjectID}}&assignee={{$.AssigneeID}}&poster={{$.PosterID}}">{{.locale.Tr "repo.issues.filter_sort.recentupdate"}}</a>
-							<a class="{{if eq .SortType "leastupdate"}}active {{end}}item" href="{{$.Link}}?q={{$.Keyword}}&type={{$.ViewType}}&sort=leastupdate&state={{$.State}}&labels={{.SelectLabels}}&milestone={{$.MilestoneID}}&project={{$.ProjectID}}&assignee={{$.AssigneeID}}&poster={{$.PosterID}}">{{.locale.Tr "repo.issues.filter_sort.leastupdate"}}</a>
-							<a class="{{if eq .SortType "mostcomment"}}active {{end}}item" href="{{$.Link}}?q={{$.Keyword}}&type={{$.ViewType}}&sort=mostcomment&state={{$.State}}&labels={{.SelectLabels}}&milestone={{$.MilestoneID}}&project={{$.ProjectID}}&assignee={{$.AssigneeID}}&poster={{$.PosterID}}">{{.locale.Tr "repo.issues.filter_sort.mostcomment"}}</a>
-							<a class="{{if eq .SortType "leastcomment"}}active {{end}}item" href="{{$.Link}}?q={{$.Keyword}}&type={{$.ViewType}}&sort=leastcomment&state={{$.State}}&labels={{.SelectLabels}}&milestone={{$.MilestoneID}}&project={{$.ProjectID}}&assignee={{$.AssigneeID}}&poster={{$.PosterID}}">{{.locale.Tr "repo.issues.filter_sort.leastcomment"}}</a>
-							<a class="{{if eq .SortType "nearduedate"}}active {{end}}item" href="{{$.Link}}?q={{$.Keyword}}&type={{$.ViewType}}&sort=nearduedate&state={{$.State}}&labels={{.SelectLabels}}&milestone={{$.MilestoneID}}&project={{$.ProjectID}}&assignee={{$.AssigneeID}}&poster={{$.PosterID}}">{{.locale.Tr "repo.issues.filter_sort.nearduedate"}}</a>
-							<a class="{{if eq .SortType "farduedate"}}active {{end}}item" href="{{$.Link}}?q={{$.Keyword}}&type={{$.ViewType}}&sort=farduedate&state={{$.State}}&labels={{.SelectLabels}}&milestone={{$.MilestoneID}}&project={{$.ProjectID}}&assignee={{$.AssigneeID}}&poster={{$.PosterID}}">{{.locale.Tr "repo.issues.filter_sort.farduedate"}}</a>
-						</div>
-					</div>
-				</div>
-			</div>
-		</div>
-=======
 
 		{{template "repo/issue/filters" .}}
->>>>>>> cf467119
 
 		<div id="issue-actions" class="issue-list-toolbar gt-hidden">
 			<div class="issue-list-toolbar-left">
