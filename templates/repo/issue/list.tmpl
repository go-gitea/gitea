--- conflicted
+++ resolved
@@ -6,66 +6,8 @@
 	{{if .PinnedIssues}}
 		<div id="issue-pins" {{if .IsRepoAdmin}}data-is-repo-admin{{end}}>
 			{{range .PinnedIssues}}
-<<<<<<< HEAD
 				<div class="issue-card gt-word-break" {{if $.IsRepoAdmin}}style="cursor: grab;"{{end}} data-move-url="{{$.Link}}/move_pin" data-issue-id="{{.ID}}">
 					{{template "repo/issue/card" (dict "Issue" . "Page" $ "isPinned" true)}}
-=======
-				<div class="pinned-issue-card gt-word-break" data-move-url="{{$.Link}}/move_pin" data-issue-id="{{.ID}}">
-					{{if eq $.Project.CardType 1}}
-						<div class="card-attachment-images">
-							{{range (index $.issuesAttachmentMap .ID)}}
-								<img src="{{.DownloadURL}}" alt="{{.Name}}">
-							{{end}}
-						</div>
-					{{end}}
-					<div class="content gt-p-0">
-						<div class="header gt-df gt-items-start">
-							<div class="pinned-issue-icon">
-								{{template "shared/issueicon" .}}
-							</div>
-							<a class="pinned-issue-title muted issue-title" href="{{.Link}}">{{.Title | RenderEmoji $.Context | RenderCodeBlock}}</a>
-							{{if $.IsRepoAdmin}}
-								<a role="button" class="pinned-issue-unpin muted gt-df gt-ac" data-tooltip-content={{$.locale.Tr "repo.issues.unpin_issue"}} data-issue-id="{{.ID}}" data-unpin-url="{{$.Link}}/unpin/{{.Index}}">
-									{{svg "octicon-x" 16}}
-								</a>
-							{{end}}
-						</div>
-						<div class="meta gt-my-2">
-							<span class="text light grey muted-links">
-								#{{.Index}}
-								{{$timeStr := TimeSinceUnix .GetLastEventTimestamp $.locale}}
-								{{if .OriginalAuthor}}
-									{{$.locale.Tr .GetLastEventLabelFake $timeStr (.OriginalAuthor|Escape) | Safe}}
-								{{else if gt .Poster.ID 0}}
-									{{$.locale.Tr .GetLastEventLabel $timeStr (.Poster.HomeLink|Escape) (.Poster.GetDisplayName | Escape) | Safe}}
-								{{else}}
-									{{$.locale.Tr .GetLastEventLabelFake $timeStr (.Poster.GetDisplayName | Escape) | Safe}}
-								{{end}}
-							</span>
-						</div>
-						{{- if .MilestoneID}}
-						<div class="meta gt-my-2">
-							<a class="milestone" href="{{$.RepoLink}}/milestone/{{.MilestoneID}}">
-								{{svg "octicon-milestone" 16 "gt-mr-2 gt-vm"}}
-								<span class="gt-vm">{{.Milestone.Name}}</span>
-							</a>
-						</div>
-						{{- end}}
-					</div>
-
-					{{if or .Labels .Assignees}}
-					<div class="extra content labels-list gt-p-0 gt-pt-2">
-						{{range .Labels}}
-							<a href="{{$.RepoLink}}/issues?labels={{.ID}}">{{RenderLabel $.Context .}}</a>
-						{{end}}
-						<div class="right floated">
-							{{range .Assignees}}
-								<a href="{{.HomeLink}}" data-tooltip-content="{{$.locale.Tr "repo.projects.column.assigned_to"}} {{.Name}}">{{ctx.AvatarUtils.Avatar . 28 "mini gt-mr-3"}}</a>
-							{{end}}
-						</div>
-					</div>
-					{{end}}
->>>>>>> 7a69d717
 				</div>
 			{{end}}
 		</div>
