--- conflicted
+++ resolved
@@ -269,11 +269,7 @@
 						{{end}}
 						{{if .IsPull}}
 							{{if (len .PullRequest.ConflictedFiles) gt 0}}
-<<<<<<< HEAD
-								<span class="conflicting">{{svg "octicon-mirror" 16}} {{$.i18n.Tr "repo.pulls.num_conflicting_files" (len .PullRequest.ConflictedFiles)}}</span>
-=======
-								<span class="conflicting"><i class="octicon octicon-mirror"></i> {{$.i18n.Tr (TrN $.i18n.Lang (len .PullRequest.ConflictedFiles) "repo.pulls.num_conflicting_files_1" "repo.pulls.num_conflicting_files_n") (len .PullRequest.ConflictedFiles)}}</span>
->>>>>>> 6e6da2c2
+								<span class="conflicting">{{svg "octicon-mirror" 16}} {{$.i18n.Tr (TrN $.i18n.Lang (len .PullRequest.ConflictedFiles) "repo.pulls.num_conflicting_files_1" "repo.pulls.num_conflicting_files_n") (len .PullRequest.ConflictedFiles)}}</span>
 							{{end}}
 						{{end}}
 					</p>
