--- conflicted
+++ resolved
@@ -1,32 +1,17 @@
-<<<<<<< HEAD
-<div class="ui segment sub-menu">
-	<div class="ui two horizontal center link list">
-		{{if and (.Permission.CanRead $.UnitTypeCode) (not .IsEmptyRepo)}}
-			<div class="item{{if .PageIsCommits}} active{{end}}">
-				<a class="ui" href="{{.RepoLink}}/commits{{if .IsViewBranch}}/branch{{else if .IsViewTag}}/tag{{else if .IsViewCommit}}/commit{{end}}/{{EscapePound .BranchName}}">{{svg "octicon-history" 16}} <b>{{.CommitsCount}}</b> {{.i18n.Tr (TrN .i18n.Lang .CommitsCount "repo.commit" "repo.commits") }}</a>
-			</div>
-		{{end}}
-		{{if and (.Permission.CanRead $.UnitTypeCode) (not .IsEmptyRepo) }}
-			<div class="item{{if .PageIsBranches}} active{{end}}">
-				<a class="ui" href="{{.RepoLink}}/branches/">{{svg "octicon-git-branch" 16}} <b>{{.BranchesCount}}</b> {{.i18n.Tr (TrN .i18n.Lang .BranchesCount "repo.branch" "repo.branches") }}</a>
-			</div>
-			<div class="item">
-				<a class="ui" href="#">{{svg "octicon-database" 16}} <b>{{SizeFmt .Repository.Size}}</b></a>
-=======
 <div class="ui segments">
 	<div class="ui segment sub-menu repository-menu">
 		<div class="ui two horizontal center link list">
 			{{if and (.Permission.CanRead $.UnitTypeCode) (not .IsEmptyRepo)}}
 				<div class="item{{if .PageIsCommits}} active{{end}}">
-					<a class="ui" href="{{.RepoLink}}/commits{{if .IsViewBranch}}/branch{{else if .IsViewTag}}/tag{{else if .IsViewCommit}}/commit{{end}}/{{EscapePound .BranchName}}"><i class="octicon octicon-history"></i> <b>{{.CommitsCount}}</b> {{.i18n.Tr (TrN .i18n.Lang .CommitsCount "repo.commit" "repo.commits") }}</a>
+					<a class="ui" href="{{.RepoLink}}/commits{{if .IsViewBranch}}/branch{{else if .IsViewTag}}/tag{{else if .IsViewCommit}}/commit{{end}}/{{EscapePound .BranchName}}">{{svg "octicon-history" 16}} <b>{{.CommitsCount}}</b> {{.i18n.Tr (TrN .i18n.Lang .CommitsCount "repo.commit" "repo.commits") }}</a>
 				</div>
 			{{end}}
 			{{if and (.Permission.CanRead $.UnitTypeCode) (not .IsEmptyRepo) }}
 				<div class="item{{if .PageIsBranches}} active{{end}}">
-					<a class="ui" href="{{.RepoLink}}/branches/"><i class="octicon octicon-git-branch"></i> <b>{{.BranchesCount}}</b> {{.i18n.Tr (TrN .i18n.Lang .BranchesCount "repo.branch" "repo.branches") }}</a>
+					<a class="ui" href="{{.RepoLink}}/branches/">{{svg "octicon-git-branch" 16}} <b>{{.BranchesCount}}</b> {{.i18n.Tr (TrN .i18n.Lang .BranchesCount "repo.branch" "repo.branches") }}</a>
 				</div>
 				<div class="item">
-					<a class="ui" href="#"><i class="octicon octicon-database"></i> <b>{{SizeFmt .Repository.Size}}</b></a>
+					<a class="ui" href="#">{{svg "octicon-database" 16}} <b>{{SizeFmt .Repository.Size}}</b></a>
 				</div>
 			{{end}}
 		</div>
@@ -44,7 +29,6 @@
 					{{ .Language }}
 				{{end}}
 				</b> {{ .Percentage }}%</span>
->>>>>>> ad2642a8
 			</div>
 			{{end}}
 		</div>
