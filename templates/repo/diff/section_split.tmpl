{{$file := .file}}
{{range $j, $section := $file.Sections}}
	{{range $k, $line := $section.Lines}}
		{{$hasmatch := ne $line.Match -1}}
		{{if or (ne .GetType 2) (not $hasmatch)}}
			<tr class="{{DiffLineTypeToStr .GetType}}-code nl-{{$k}} ol-{{$k}}" data-line-type="{{DiffLineTypeToStr .GetType}}">
				{{if eq .GetType 4}}
					<td class="lines-num lines-num-old">
						{{if or (eq $line.GetExpandDirection 3) (eq $line.GetExpandDirection 5) }}
							<a role="button" class="blob-excerpt" data-url="{{$.root.RepoLink}}/blob_excerpt/{{PathEscape $.root.AfterCommitID}}" data-query="{{$line.GetBlobExcerptQuery}}&style=split&direction=down" data-anchor="diff-{{Sha1 $file.Name}}K{{$line.SectionInfo.RightIdx}}">
								{{svg "octicon-fold-down"}}
							</a>
						{{end}}
						{{if or (eq $line.GetExpandDirection 3) (eq $line.GetExpandDirection 4) }}
							<a role="button" class="blob-excerpt" data-url="{{$.root.RepoLink}}/blob_excerpt/{{PathEscape $.root.AfterCommitID}}" data-query="{{$line.GetBlobExcerptQuery}}&style=split&direction=up" data-anchor="diff-{{Sha1 $file.Name}}K{{$line.SectionInfo.RightIdx}}">
								{{svg "octicon-fold-up"}}
							</a>
						{{end}}
						{{if eq $line.GetExpandDirection 2}}
							<a role="button" class="blob-excerpt" data-url="{{$.root.RepoLink}}/blob_excerpt/{{PathEscape $.root.AfterCommitID}}" data-query="{{$line.GetBlobExcerptQuery}}&style=split&direction=" data-anchor="diff-{{Sha1 $file.Name}}K{{$line.SectionInfo.RightIdx}}">
								{{svg "octicon-fold"}}
							</a>
						{{end}}
					</td>{{$inlineDiff := $section.GetComputedInlineDiffFor $line}}
					<td colspan="5" class="lines-code lines-code-old "><code {{if $inlineDiff.EscapeStatus.Escaped}}class="code-inner has-escaped" title="{{$.root.i18n.Tr "repo.line_unicode"}}"{{else}}class="code-inner"{{end}}>{{$inlineDiff.Content}}</span></td>
				{{else if and (eq .GetType 3) $hasmatch}}{{/* DEL */}}
					{{$match := index $section.Lines $line.Match}}
					<td class="lines-num lines-num-old del-code" data-line-num="{{$line.LeftIdx}}"><span rel="diff-{{Sha1 $file.Name}}L{{$line.LeftIdx}}"></span></td>
					<td class="lines-type-marker lines-type-marker-old del-code"><span class="mono" data-type-marker="{{$line.GetLineTypeMarker}}"></span></td>
<<<<<<< HEAD
					<td class="lines-code lines-code-old halfwidth del-code">{{/*
						*/}}{{if and $.root.SignedUserID $.root.PageIsPullFiles}}{{/*
							*/}}<a class="ui primary button add-code-comment add-code-comment-left{{if (not $line.CanComment)}} invisible{{end}}" data-path="{{$file.Name}}" data-side="left" data-idx="{{$line.LeftIdx}}">{{/*
								*/}}{{svg "octicon-plus"}}{{/*
							*/}}</a>{{/*
						*/}}{{end}}{{/*
						*/}}{{if $line.LeftIdx}}{{/*
							*/}}{{$inlineDiff := $section.GetComputedInlineDiffFor $line}}<code {{if $inlineDiff.EscapeStatus.Escaped}}class="code-inner has-escaped" title="{{$.root.i18n.Tr "repo.line_unicode"}}"{{else}}class="code-inner"{{end}}>{{$inlineDiff.Content}}</code>{{/*
						*/}}{{else}}{{/*
						*/}}<code class="code-inner"></code>{{/*
						*/}}{{end}}{{/*
					*/}}</td>
					<td class="lines-num lines-num-new add-code" data-line-num="{{if $match.RightIdx}}{{$match.RightIdx}}{{end}}"><span rel="{{if $match.RightIdx}}diff-{{Sha1 $file.Name}}R{{$match.RightIdx}}{{end}}"></span></td>
					<td class="lines-type-marker lines-type-marker-new add-code">{{if $match.RightIdx}}<span class="mono" data-type-marker="{{$match.GetLineTypeMarker}}"></span>{{end}}</td>
					<td class="lines-code lines-code-new halfwidth add-code">{{/*
						*/}}{{if and $.root.SignedUserID $.root.PageIsPullFiles}}{{/*
							*/}}<a class="ui primary button add-code-comment add-code-comment-right{{if (not $match.CanComment)}} invisible{{end}}" data-path="{{$file.Name}}" data-side="right" data-idx="{{$match.RightIdx}}">{{/*
								*/}}{{svg "octicon-plus"}}{{/*
							*/}}</a>{{/*
						*/}}{{end}}{{/*
						*/}}{{if $match.RightIdx}}{{/*
							*/}}{{$inlineDiff := $section.GetComputedInlineDiffFor $match}}<code {{if $inlineDiff.EscapeStatus.Escaped}}class="code-inner has-escaped" title="{{$.root.i18n.Tr "repo.line_unicode"}}"{{else}}class="code-inner"{{end}}>{{$inlineDiff.Content}}</code>{{/*
						*/}}{{else}}{{/*
							*/}}<code class="code-inner"></code>{{/*
						*/}}{{end}}{{/*
					*/}}</td>
				{{else}}
					<td class="lines-num lines-num-old" data-line-num="{{if $line.LeftIdx}}{{$line.LeftIdx}}{{end}}"><span rel="{{if $line.LeftIdx}}diff-{{Sha1 $file.Name}}L{{$line.LeftIdx}}{{end}}"></span></td>
					<td class="lines-type-marker lines-type-marker-old">{{if $line.LeftIdx}}<span class="mono" data-type-marker="{{$line.GetLineTypeMarker}}"></span>{{end}}</td>
					<td class="lines-code lines-code-old halfwidth">{{/*
						*/}}{{if and $.root.SignedUserID $.root.PageIsPullFiles (not (eq .GetType 2))}}{{/*
							*/}}<a class="ui primary button add-code-comment add-code-comment-left{{if (not $line.CanComment)}} invisible{{end}}" data-path="{{$file.Name}}" data-side="left" data-idx="{{$line.LeftIdx}}">{{/*
								*/}}{{svg "octicon-plus"}}{{/*
							*/}}</a>{{/*
						*/}}{{end}}{{/*
						*/}}{{if $line.LeftIdx}}{{/*
							*/}}{{$inlineDiff := $section.GetComputedInlineDiffFor $line}}<code {{if $inlineDiff.EscapeStatus.Escaped}}class="code-inner has-escaped" title="{{$.root.i18n.Tr "repo.line_unicode"}}"{{else}}class="code-inner"{{end}}>{{$inlineDiff.Content}}</code>{{/*
						*/}}{{else}}{{/*
						*/}}<code class="code-inner"></code>{{/*
						*/}}{{end}}{{/*
					*/}}</td>
					<td class="lines-num lines-num-new" data-line-num="{{if $line.RightIdx}}{{$line.RightIdx}}{{end}}"><span rel="{{if $line.RightIdx}}diff-{{Sha1 $file.Name}}R{{$line.RightIdx}}{{end}}"></span></td>
					<td class="lines-type-marker lines-type-marker-new">{{if $line.RightIdx}}<span class="mono" data-type-marker="{{$line.GetLineTypeMarker}}"></span>{{end}}</td>
					<td class="lines-code lines-code-new halfwidth">{{/*
						*/}}{{if and $.root.SignedUserID $.root.PageIsPullFiles (not (eq .GetType 3))}}{{/*
							*/}}<a class="ui primary button add-code-comment add-code-comment-right{{if (not $line.CanComment)}} invisible{{end}}" data-path="{{$file.Name}}" data-side="right" data-idx="{{$line.RightIdx}}">{{/*
								*/}}{{svg "octicon-plus"}}{{/*
							*/}}</a>{{/*
						*/}}{{end}}{{/*
						*/}}{{if $line.RightIdx}}{{/*
							*/}}{{$inlineDiff := $section.GetComputedInlineDiffFor $line}}<code {{if $inlineDiff.EscapeStatus.Escaped}}class="code-inner has-escaped" title="{{$.root.i18n.Tr "repo.line_unicode"}}"{{else}}class="code-inner"{{end}}>{{$inlineDiff.Content}}</code>{{/*
						*/}}{{else}}{{/*
						*/}}<code class="code-inner"></code>{{/*
						*/}}{{end}}{{/*
					*/}}</td>
=======
					<td class="lines-code lines-code-old halfwidth del-code">{{if and $.root.SignedUserID $.root.PageIsPullFiles}}<a class="ui primary button add-code-comment add-code-comment-left{{if (not $line.CanComment)}} invisible{{end}}" data-side="left" data-idx="{{$line.LeftIdx}}">{{svg "octicon-plus"}}</a>{{end}}<code class="code-inner">{{if $line.LeftIdx}}{{$section.GetComputedInlineDiffFor $line}}{{end}}</code></td>
					<td class="lines-num lines-num-new add-code" data-line-num="{{if $match.RightIdx}}{{$match.RightIdx}}{{end}}"><span rel="{{if $match.RightIdx}}diff-{{Sha1 $file.Name}}R{{$match.RightIdx}}{{end}}"></span></td>
					<td class="lines-type-marker lines-type-marker-new add-code">{{if $match.RightIdx}}<span class="mono" data-type-marker="{{$match.GetLineTypeMarker}}"></span>{{end}}</td>
					<td class="lines-code lines-code-new halfwidth add-code">{{if and $.root.SignedUserID $.root.PageIsPullFiles}}<a class="ui primary button add-code-comment add-code-comment-right{{if (not $match.CanComment)}} invisible{{end}}" data-side="right" data-idx="{{$match.RightIdx}}">{{svg "octicon-plus"}}</a>{{end}}<code class="code-inner">{{if $match.RightIdx}}{{$section.GetComputedInlineDiffFor $match}}{{end}}</code></td>
				{{else}}
					<td class="lines-num lines-num-old" data-line-num="{{if $line.LeftIdx}}{{$line.LeftIdx}}{{end}}"><span rel="{{if $line.LeftIdx}}diff-{{Sha1 $file.Name}}L{{$line.LeftIdx}}{{end}}"></span></td>
					<td class="lines-type-marker lines-type-marker-old">{{if $line.LeftIdx}}<span class="mono" data-type-marker="{{$line.GetLineTypeMarker}}"></span>{{end}}</td>
					<td class="lines-code lines-code-old halfwidth">{{if and $.root.SignedUserID $.root.PageIsPullFiles (not (eq .GetType 2))}}<a class="ui primary button add-code-comment add-code-comment-left{{if (not $line.CanComment)}} invisible{{end}}" data-side="left" data-idx="{{$line.LeftIdx}}">{{svg "octicon-plus"}}</a>{{end}}<code class="code-inner">{{if $line.LeftIdx}}{{$section.GetComputedInlineDiffFor $line}}{{end}}</code></td>
					<td class="lines-num lines-num-new" data-line-num="{{if $line.RightIdx}}{{$line.RightIdx}}{{end}}"><span rel="{{if $line.RightIdx}}diff-{{Sha1 $file.Name}}R{{$line.RightIdx}}{{end}}"></span></td>
					<td class="lines-type-marker lines-type-marker-new">{{if $line.RightIdx}}<span class="mono" data-type-marker="{{$line.GetLineTypeMarker}}"></span>{{end}}</td>
					<td class="lines-code lines-code-new halfwidth">{{if and $.root.SignedUserID $.root.PageIsPullFiles (not (eq .GetType 3))}}<a class="ui primary button add-code-comment add-code-comment-right{{if (not $line.CanComment)}} invisible{{end}}" data-side="right" data-idx="{{$line.RightIdx}}">{{svg "octicon-plus"}}</a>{{end}}<code class="code-inner">{{if $line.RightIdx}}{{$section.GetComputedInlineDiffFor $line}}{{end}}</code></td>
>>>>>>> 0fa41b6d
				{{end}}
			</tr>
			{{if and (eq .GetType 3) $hasmatch}}
				{{$match := index $section.Lines $line.Match}}
				{{if or (gt (len $line.Comments) 0) (gt (len $match.Comments) 0)}}
					<tr class="add-comment" data-line-type="{{DiffLineTypeToStr .GetType}}">
						<td class="lines-num"></td>
						<td class="lines-type-marker"></td>
						<td class="add-comment-left">
							{{if gt (len $line.Comments) 0}}
								{{if eq $line.GetCommentSide "previous"}}
									{{template "repo/diff/conversation" mergeinto $.root "comments" $line.Comments}}
								{{end}}
							{{end}}
							{{if gt (len $match.Comments) 0}}
								{{if eq $match.GetCommentSide "previous"}}
									{{template "repo/diff/conversation" mergeinto $.root "comments" $match.Comments}}
								{{end}}
							{{end}}
						</td>
						<td class="lines-num"></td>
						<td class="lines-type-marker"></td>
						<td class="add-comment-right">
							{{if eq $line.GetCommentSide "proposed"}}
								{{template "repo/diff/conversation" mergeinto $.root "comments" $line.Comments}}
							{{end}}
							{{if gt (len $match.Comments) 0}}
								{{if eq $match.GetCommentSide "proposed"}}
									{{template "repo/diff/conversation" mergeinto $.root "comments" $match.Comments}}
								{{end}}
							{{end}}
						</td>
					</tr>
				{{end}}
			{{else if gt (len $line.Comments) 0}}
				<tr class="add-comment" data-line-type="{{DiffLineTypeToStr .GetType}}">
					<td class="lines-num"></td>
					<td class="lines-type-marker"></td>
					<td class="add-comment-left">
						{{if gt (len $line.Comments) 0}}
							{{if eq $line.GetCommentSide "previous"}}
								{{template "repo/diff/conversation" mergeinto $.root "comments" $line.Comments}}
							{{end}}
						{{end}}
					</td>
					<td class="lines-num"></td>
					<td class="lines-type-marker"></td>
					<td class="add-comment-right">
						{{if eq $line.GetCommentSide "proposed"}}
							{{template "repo/diff/conversation" mergeinto $.root "comments" $line.Comments}}
						{{end}}
					</td>
				</tr>
			{{end}}
		{{end}}
	{{end}}
{{end}}<|MERGE_RESOLUTION|>--- conflicted
+++ resolved
@@ -27,10 +27,9 @@
 					{{$match := index $section.Lines $line.Match}}
 					<td class="lines-num lines-num-old del-code" data-line-num="{{$line.LeftIdx}}"><span rel="diff-{{Sha1 $file.Name}}L{{$line.LeftIdx}}"></span></td>
 					<td class="lines-type-marker lines-type-marker-old del-code"><span class="mono" data-type-marker="{{$line.GetLineTypeMarker}}"></span></td>
-<<<<<<< HEAD
 					<td class="lines-code lines-code-old halfwidth del-code">{{/*
 						*/}}{{if and $.root.SignedUserID $.root.PageIsPullFiles}}{{/*
-							*/}}<a class="ui primary button add-code-comment add-code-comment-left{{if (not $line.CanComment)}} invisible{{end}}" data-path="{{$file.Name}}" data-side="left" data-idx="{{$line.LeftIdx}}">{{/*
+							*/}}<a class="ui primary button add-code-comment add-code-comment-left{{if (not $line.CanComment)}} invisible{{end}}" data-side="left" data-idx="{{$line.LeftIdx}}">{{/*
 								*/}}{{svg "octicon-plus"}}{{/*
 							*/}}</a>{{/*
 						*/}}{{end}}{{/*
@@ -44,7 +43,7 @@
 					<td class="lines-type-marker lines-type-marker-new add-code">{{if $match.RightIdx}}<span class="mono" data-type-marker="{{$match.GetLineTypeMarker}}"></span>{{end}}</td>
 					<td class="lines-code lines-code-new halfwidth add-code">{{/*
 						*/}}{{if and $.root.SignedUserID $.root.PageIsPullFiles}}{{/*
-							*/}}<a class="ui primary button add-code-comment add-code-comment-right{{if (not $match.CanComment)}} invisible{{end}}" data-path="{{$file.Name}}" data-side="right" data-idx="{{$match.RightIdx}}">{{/*
+							*/}}<a class="ui primary button add-code-comment add-code-comment-right{{if (not $match.CanComment)}} invisible{{end}}" data-side="right" data-idx="{{$match.RightIdx}}">{{/*
 								*/}}{{svg "octicon-plus"}}{{/*
 							*/}}</a>{{/*
 						*/}}{{end}}{{/*
@@ -59,7 +58,7 @@
 					<td class="lines-type-marker lines-type-marker-old">{{if $line.LeftIdx}}<span class="mono" data-type-marker="{{$line.GetLineTypeMarker}}"></span>{{end}}</td>
 					<td class="lines-code lines-code-old halfwidth">{{/*
 						*/}}{{if and $.root.SignedUserID $.root.PageIsPullFiles (not (eq .GetType 2))}}{{/*
-							*/}}<a class="ui primary button add-code-comment add-code-comment-left{{if (not $line.CanComment)}} invisible{{end}}" data-path="{{$file.Name}}" data-side="left" data-idx="{{$line.LeftIdx}}">{{/*
+							*/}}<a class="ui primary button add-code-comment add-code-comment-left{{if (not $line.CanComment)}} invisible{{end}}" data-side="left" data-idx="{{$line.LeftIdx}}">{{/*
 								*/}}{{svg "octicon-plus"}}{{/*
 							*/}}</a>{{/*
 						*/}}{{end}}{{/*
@@ -73,7 +72,7 @@
 					<td class="lines-type-marker lines-type-marker-new">{{if $line.RightIdx}}<span class="mono" data-type-marker="{{$line.GetLineTypeMarker}}"></span>{{end}}</td>
 					<td class="lines-code lines-code-new halfwidth">{{/*
 						*/}}{{if and $.root.SignedUserID $.root.PageIsPullFiles (not (eq .GetType 3))}}{{/*
-							*/}}<a class="ui primary button add-code-comment add-code-comment-right{{if (not $line.CanComment)}} invisible{{end}}" data-path="{{$file.Name}}" data-side="right" data-idx="{{$line.RightIdx}}">{{/*
+							*/}}<a class="ui primary button add-code-comment add-code-comment-right{{if (not $line.CanComment)}} invisible{{end}}" data-side="right" data-idx="{{$line.RightIdx}}">{{/*
 								*/}}{{svg "octicon-plus"}}{{/*
 							*/}}</a>{{/*
 						*/}}{{end}}{{/*
@@ -83,19 +82,6 @@
 						*/}}<code class="code-inner"></code>{{/*
 						*/}}{{end}}{{/*
 					*/}}</td>
-=======
-					<td class="lines-code lines-code-old halfwidth del-code">{{if and $.root.SignedUserID $.root.PageIsPullFiles}}<a class="ui primary button add-code-comment add-code-comment-left{{if (not $line.CanComment)}} invisible{{end}}" data-side="left" data-idx="{{$line.LeftIdx}}">{{svg "octicon-plus"}}</a>{{end}}<code class="code-inner">{{if $line.LeftIdx}}{{$section.GetComputedInlineDiffFor $line}}{{end}}</code></td>
-					<td class="lines-num lines-num-new add-code" data-line-num="{{if $match.RightIdx}}{{$match.RightIdx}}{{end}}"><span rel="{{if $match.RightIdx}}diff-{{Sha1 $file.Name}}R{{$match.RightIdx}}{{end}}"></span></td>
-					<td class="lines-type-marker lines-type-marker-new add-code">{{if $match.RightIdx}}<span class="mono" data-type-marker="{{$match.GetLineTypeMarker}}"></span>{{end}}</td>
-					<td class="lines-code lines-code-new halfwidth add-code">{{if and $.root.SignedUserID $.root.PageIsPullFiles}}<a class="ui primary button add-code-comment add-code-comment-right{{if (not $match.CanComment)}} invisible{{end}}" data-side="right" data-idx="{{$match.RightIdx}}">{{svg "octicon-plus"}}</a>{{end}}<code class="code-inner">{{if $match.RightIdx}}{{$section.GetComputedInlineDiffFor $match}}{{end}}</code></td>
-				{{else}}
-					<td class="lines-num lines-num-old" data-line-num="{{if $line.LeftIdx}}{{$line.LeftIdx}}{{end}}"><span rel="{{if $line.LeftIdx}}diff-{{Sha1 $file.Name}}L{{$line.LeftIdx}}{{end}}"></span></td>
-					<td class="lines-type-marker lines-type-marker-old">{{if $line.LeftIdx}}<span class="mono" data-type-marker="{{$line.GetLineTypeMarker}}"></span>{{end}}</td>
-					<td class="lines-code lines-code-old halfwidth">{{if and $.root.SignedUserID $.root.PageIsPullFiles (not (eq .GetType 2))}}<a class="ui primary button add-code-comment add-code-comment-left{{if (not $line.CanComment)}} invisible{{end}}" data-side="left" data-idx="{{$line.LeftIdx}}">{{svg "octicon-plus"}}</a>{{end}}<code class="code-inner">{{if $line.LeftIdx}}{{$section.GetComputedInlineDiffFor $line}}{{end}}</code></td>
-					<td class="lines-num lines-num-new" data-line-num="{{if $line.RightIdx}}{{$line.RightIdx}}{{end}}"><span rel="{{if $line.RightIdx}}diff-{{Sha1 $file.Name}}R{{$line.RightIdx}}{{end}}"></span></td>
-					<td class="lines-type-marker lines-type-marker-new">{{if $line.RightIdx}}<span class="mono" data-type-marker="{{$line.GetLineTypeMarker}}"></span>{{end}}</td>
-					<td class="lines-code lines-code-new halfwidth">{{if and $.root.SignedUserID $.root.PageIsPullFiles (not (eq .GetType 3))}}<a class="ui primary button add-code-comment add-code-comment-right{{if (not $line.CanComment)}} invisible{{end}}" data-side="right" data-idx="{{$line.RightIdx}}">{{svg "octicon-plus"}}</a>{{end}}<code class="code-inner">{{if $line.RightIdx}}{{$section.GetComputedInlineDiffFor $line}}{{end}}</code></td>
->>>>>>> 0fa41b6d
 				{{end}}
 			</tr>
 			{{if and (eq .GetType 3) $hasmatch}}
