--- conflicted
+++ resolved
@@ -1,12 +1,9 @@
 {{$file := .file}}
-<<<<<<< HEAD
 {{$blobExcerptRepoLink := or ctx.RootData.CommitRepoLink ctx.RootData.RepoLink}}
 {{$issueIndex := or ctx.RootData.IssueIndex $.root.IssueIndex}}
-=======
 {{$repoLink := or ctx.RootData.CommitRepoLink ctx.RootData.RepoLink}}
 {{$afterCommitID := or $.root.AfterCommitID "no-after-commit-id"}}{{/* this tmpl is also used by the PR Conversation page, so the "AfterCommitID" may not exist */}}
 {{$blobExcerptLink := print $repoLink (Iif $.root.PageIsWiki "/wiki" "") "/blob_excerpt/" (PathEscape $afterCommitID) "?"}}
->>>>>>> f2fbb897
 <colgroup>
 	<col width="50">
 	<col width="50">
@@ -21,7 +18,6 @@
 				{{if $.root.AfterCommitID}}
 					{{$expandDirection := $line.GetExpandDirection}}
 					<td colspan="2" class="lines-num">
-<<<<<<< HEAD
 						<div class="lines-comment">
 							<div>
 								{{if $line.SectionInfo.HasComments}}
@@ -47,24 +43,6 @@
 									</button>
 								{{end}}
 							</div>
-=======
-						<div class="code-expander-buttons" data-expand-direction="{{$expandDirection}}">
-							{{if or (eq $expandDirection 3) (eq $expandDirection 5)}}
-								<button class="code-expander-button" hx-target="closest tr" hx-get="{{$blobExcerptLink}}&{{$line.GetBlobExcerptQuery}}&style=unified&direction=down&anchor=diff-{{$file.NameHash}}K{{$line.SectionInfo.RightIdx}}">
-									{{svg "octicon-fold-down"}}
-								</button>
-							{{end}}
-							{{if or (eq $expandDirection 3) (eq $expandDirection 4)}}
-								<button class="code-expander-button" hx-target="closest tr" hx-get="{{$blobExcerptLink}}&{{$line.GetBlobExcerptQuery}}&style=unified&direction=up&anchor=diff-{{$file.NameHash}}K{{$line.SectionInfo.RightIdx}}">
-									{{svg "octicon-fold-up"}}
-								</button>
-							{{end}}
-							{{if eq $expandDirection 2}}
-								<button class="code-expander-button" hx-target="closest tr" hx-get="{{$blobExcerptLink}}&{{$line.GetBlobExcerptQuery}}&style=unified&anchor=diff-{{$file.NameHash}}K{{$line.SectionInfo.RightIdx}}">
-									{{svg "octicon-fold"}}
-								</button>
-							{{end}}
->>>>>>> f2fbb897
 						</div>
 					</td>
 				{{else}}
