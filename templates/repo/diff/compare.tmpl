--- conflicted
+++ resolved
@@ -194,11 +194,7 @@
 				<div class="twelve wide column issue-title">
 					{{ctx.Locale.Tr "repo.pulls.has_pull_request" (print (Escape $.RepoLink) "/pulls/" .PullRequest.Issue.Index) (Escape $.RepoRelPath) .PullRequest.Index | Safe}}
 					<h1>
-<<<<<<< HEAD
-						<span id="issue-title">{{RenderIssueTitle $.Context .PullRequest.Issue.Title $.Repository.ComposeMetas}}</span>
-=======
-						<span id="issue-title">{{RenderIssueTitle $.Context .PullRequest.Issue.Title $.RepoLink ($.Repository.ComposeMetas ctx)}}</span>
->>>>>>> 2e6af43a
+						<span id="issue-title">{{RenderIssueTitle $.Context .PullRequest.Issue.Title ($.Repository.ComposeMetas ctx)}}</span>
 						<span class="index">#{{.PullRequest.Issue.Index}}</span>
 					</h1>
 				</div>
