{{if .DiffNotAvailable}}
	<div class="diff-detail-box diff-box sticky">
		<div>
			<div class="ui right">
				{{template "repo/diff/whitespace_dropdown" .}}
				{{template "repo/diff/options_dropdown" .}}
				{{if and .PageIsPullFiles $.SignedUserID (not .IsArchived)}}
					{{template "repo/diff/new_review" .}}
				{{end}}
			</div>
		</div>
	</div>
	<h4>{{.i18n.Tr "repo.diff.data_not_available"}}</h4>
{{else}}
	<div>
		<div class="diff-detail-box diff-box sticky df sb ac">
			<div class="diff-detail-stats df ac">
				{{svg "octicon-diff" 16 "mr-2"}}{{.i18n.Tr "repo.diff.stats_desc" .Diff.NumFiles .Diff.TotalAddition .Diff.TotalDeletion | Str2html}}
			</div>
			<div class="diff-detail-actions df ac">
				{{template "repo/diff/whitespace_dropdown" .}}
				{{template "repo/diff/options_dropdown" .}}
				{{if and .PageIsPullFiles $.SignedUserID (not .IsArchived)}}
					{{template "repo/diff/new_review" .}}
				{{end}}
			</div>
		</div>
		<ol class="diff-detail-box diff-stats m-0 hide" id="diff-files">
			{{range .Diff.Files}}
				<li>
					<div class="bold df ac pull-right">
						{{if .IsBin}}
							<span class="ml-1 mr-3">
								{{$.i18n.Tr "repo.diff.bin"}}
							</span>
						{{else}}
							{{template "repo/diff/stats" dict "file" . "root" $}}
						{{end}}
					</div>
					<!-- todo finish all file status, now modify, add, delete and rename -->
					<span class="status {{DiffTypeToStr .GetType}} poping up" data-content="{{DiffTypeToStr .GetType}}" data-variation="inverted tiny" data-position="right center">&nbsp;</span>
					<a class="file mono" href="#diff-{{.Index}}">{{.Name}}</a>
				</li>
			{{end}}
			{{if .Diff.IsIncomplete}}
				<li id="diff-too-many-files-stats" class="pt-2">
					<span class="file df ac sb">{{$.i18n.Tr "repo.diff.too_many_files"}}
						<a class="ui basic tiny button" id="diff-show-more-files-stats" data-href="{{$.Link}}?skip-to={{.Diff.End}}&file-only=true">{{.i18n.Tr "repo.diff.show_more"}}</a>
					</span>
				</li>
			{{end}}
		</ol>
<<<<<<< HEAD
		<div id="diff-file-boxes">
			{{range $i, $file := .Diff.Files}}
				{{$blobBase := call $.GetBlobByPathForCommit $.BaseCommit $file.OldName}}
				{{$blobHead := call $.GetBlobByPathForCommit $.HeadCommit $file.Name}}
				{{$isImage := or (call $.IsBlobAnImage $blobBase) (call $.IsBlobAnImage $blobHead)}}
				{{$isCsv := (call $.IsCsvFile $file)}}
				{{$showFileViewToggle := or $isImage (and (not $file.IsIncomplete) $isCsv)}}
				<div class="diff-file-box diff-box file-content {{TabSizeClass $.Editorconfig $file.Name}} mt-3" id="diff-{{.Index}}" data-old-filename="{{$file.OldName}}" data-new-filename="{{$file.Name}}">
					<h4 class="diff-file-header sticky-2nd-row ui top attached normal header df ac sb">
						<div class="df ac">
							<a role="button" class="fold-file muted mr-2">
								{{svg "octicon-chevron-down" 18}}
							</a>
							<div class="bold df ac">
								{{if $file.IsBin}}
									<span class="ml-1 mr-3">
										{{$.i18n.Tr "repo.diff.bin"}}
									</span>
								{{else}}
									{{template "repo/diff/stats" dict "file" . "root" $}}
								{{end}}
							</div>
							<span class="file mono">{{if $file.IsRenamed}}{{$file.OldName}} &rarr; {{end}}{{$file.Name}}{{if .IsLFSFile}} ({{$.i18n.Tr "repo.stored_lfs"}}){{end}}</span>
						</div>
						<div class="diff-file-header-actions df ac">
							{{if $showFileViewToggle}}
								<div class="ui compact icon buttons">
									<span class="ui tiny basic button poping up file-view-toggle" data-toggle-selector="#diff-source-{{$i}}" data-content="{{$.i18n.Tr "repo.file_view_source"}}" data-position="bottom center" data-variation="tiny inverted">{{svg "octicon-code"}}</span>
									<span class="ui tiny basic button poping up file-view-toggle active" data-toggle-selector="#diff-rendered-{{$i}}" data-content="{{$.i18n.Tr "repo.file_view_rendered"}}" data-position="bottom center" data-variation="tiny inverted">{{svg "octicon-file"}}</span>
								</div>
							{{end}}
							{{if $file.IsProtected}}
								<span class="ui basic label">{{$.i18n.Tr "repo.diff.protected"}}</span>
							{{end}}
							{{if and (not $file.IsSubmodule) (not $.PageIsWiki)}}
								{{if $file.IsDeleted}}
									<a class="ui basic tiny button" rel="nofollow" href="{{EscapePound $.BeforeSourcePath}}/{{EscapePound .Name}}">{{$.i18n.Tr "repo.diff.view_file"}}</a>
								{{else}}
									<a class="ui basic tiny button" rel="nofollow" href="{{EscapePound $.SourcePath}}/{{EscapePound .Name}}">{{$.i18n.Tr "repo.diff.view_file"}}</a>
								{{end}}
							{{end}}
						</div>
					</h4>
					<div class="diff-file-body ui attached unstackable table segment">
						<div id="diff-source-{{$i}}" class="file-body file-code code-diff{{if $.IsSplitStyle}} code-diff-split{{else}} code-diff-unified{{end}}{{if $showFileViewToggle}} hide{{end}}">
							{{if or $file.IsIncomplete $file.IsBin}}
								<div class="diff-file-body binary" style="padding: 5px 10px;">
									{{if $file.IsIncomplete}}
										{{if $file.IsIncompleteLineTooLong}}
											{{$.i18n.Tr "repo.diff.file_suppressed_line_too_long"}}
										{{else}}
											{{$.i18n.Tr "repo.diff.file_suppressed"}}
										{{end}}
									{{else}}
										{{$.i18n.Tr "repo.diff.bin_not_shown"}}
									{{end}}
								</div>
=======
		{{range $i, $file := .Diff.Files}}
			{{$blobBase := call $.GetBlobByPathForCommit $.BaseCommit $file.OldName}}
			{{$blobHead := call $.GetBlobByPathForCommit $.HeadCommit $file.Name}}
			{{$isImage := or (call $.IsBlobAnImage $blobBase) (call $.IsBlobAnImage $blobHead)}}
			{{$isCsv := (call $.IsCsvFile $file)}}
			{{$showFileViewToggle := or $isImage (and (not $file.IsIncomplete) $isCsv)}}
			<div class="diff-file-box diff-box file-content {{TabSizeClass $.Editorconfig $file.Name}} mt-3" id="diff-{{.Index}}" {{if $file.IsGenerated}}data-folded="true"{{end}}>
				<h4 class="diff-file-header sticky-2nd-row ui top attached normal header df ac sb">
					<div class="fold-file df ac">
						<a role="button" class="chevron muted mr-2">
							{{if $file.IsGenerated}}
								{{svg "octicon-chevron-right" 18}}
							{{else}}
								{{svg "octicon-chevron-down" 18}}
							{{end}}
						</a>
						<div class="bold df ac">
							{{if $file.IsBin}}
								<span class="ml-1 mr-3">
									{{$.i18n.Tr "repo.diff.bin"}}
								</span>
							{{else}}
								{{template "repo/diff/stats" dict "file" . "root" $}}
							{{end}}
						</div>
						<span class="file mono">{{if $file.IsRenamed}}{{$file.OldName}} &rarr; {{end}}{{$file.Name}}{{if .IsLFSFile}} ({{$.i18n.Tr "repo.stored_lfs"}}){{end}}</span>
						{{if $file.IsGenerated}}
							<span class="ui label ml-3">{{$.i18n.Tr "repo.diff.generated"}}</span>
						{{end}}
						{{if $file.IsVendored}}
							<span class="ui label ml-3">{{$.i18n.Tr "repo.diff.vendored"}}</span>
						{{end}}
					</div>
					<div class="diff-file-header-actions df ac">
						{{if $showFileViewToggle}}
							<div class="ui compact icon buttons">
								<span class="ui tiny basic button poping up file-view-toggle" data-toggle-selector="#diff-source-{{$i}}" data-content="{{$.i18n.Tr "repo.file_view_source"}}" data-position="bottom center" data-variation="tiny inverted">{{svg "octicon-code"}}</span>
								<span class="ui tiny basic button poping up file-view-toggle active" data-toggle-selector="#diff-rendered-{{$i}}" data-content="{{$.i18n.Tr "repo.file_view_rendered"}}" data-position="bottom center" data-variation="tiny inverted">{{svg "octicon-file"}}</span>
							</div>
						{{end}}
						{{if $file.IsProtected}}
							<span class="ui basic label">{{$.i18n.Tr "repo.diff.protected"}}</span>
						{{end}}
						{{if and (not $file.IsSubmodule) (not $.PageIsWiki)}}
							{{if $file.IsDeleted}}
								<a class="ui basic tiny button" rel="nofollow" href="{{EscapePound $.BeforeSourcePath}}/{{EscapePound .Name}}">{{$.i18n.Tr "repo.diff.view_file"}}</a>
>>>>>>> 248b96d8
							{{else}}
								<table class="chroma">
									{{if $.IsSplitStyle}}
										{{template "repo/diff/section_split" dict "file" . "root" $}}
									{{else}}
										{{template "repo/diff/section_unified" dict "file" . "root" $}}
									{{end}}
								</table>
							{{end}}
						</div>
						{{if $showFileViewToggle}}
							<div id="diff-rendered-{{$i}}" class="file-body file-code {{if $.IsSplitStyle}} code-diff-split{{else}} code-diff-unified{{end}}">
								<table class="chroma w-100">
									{{if $isImage}}
										{{template "repo/diff/image_diff" dict "file" . "root" $ "blobBase" $blobBase "blobHead" $blobHead}}
									{{else}}
										{{template "repo/diff/csv_diff" dict "file" . "root" $}}
									{{end}}
								</table>
							</div>
						{{end}}
					</div>
				</div>
			{{end}}

			{{if .Diff.IsIncomplete}}
				<div class="diff-file-box diff-box file-content mt-3" id="diff-incomplete">
					<h4 class="ui top attached normal header df ac sb">
						{{$.i18n.Tr "repo.diff.too_many_files"}}
						<a class="ui basic tiny button" id="diff-show-more-files" data-href="{{$.Link}}?skip-to={{.Diff.End}}&file-only=true">{{.i18n.Tr "repo.diff.show_more"}}</a>
					</h4>
				</div>
			{{end}}
		</div>

		{{if not $.Repository.IsArchived}}
			<div class="hide" id="edit-content-form">
				<div class="ui comment form">
					<div class="ui top attached tabular menu">
						<a class="active write item">{{$.i18n.Tr "write"}}</a>
						<a class="preview item" data-url="{{$.Repository.APIURL}}/markdown" data-context="{{$.RepoLink}}">{{$.i18n.Tr "preview"}}</a>
					</div>
					<div class="ui bottom attached active write tab segment">
						<textarea class="review-textarea" tabindex="1" name="content"></textarea>
					</div>
					<div class="ui bottom attached tab preview segment markup">
					{{$.i18n.Tr "loading"}}
					</div>
					<div class="text right edit buttons">
						<div class="ui basic blue cancel button" tabindex="3">{{.i18n.Tr "repo.issues.cancel"}}</div>
						<div class="ui green save button" tabindex="2">{{.i18n.Tr "repo.issues.save"}}</div>
					</div>
				</div>
			</div>
		{{end}}

		{{template "repo/issue/view_content/reference_issue_dialog" .}}
	</div>
{{end}}<|MERGE_RESOLUTION|>--- conflicted
+++ resolved
@@ -50,7 +50,6 @@
 				</li>
 			{{end}}
 		</ol>
-<<<<<<< HEAD
 		<div id="diff-file-boxes">
 			{{range $i, $file := .Diff.Files}}
 				{{$blobBase := call $.GetBlobByPathForCommit $.BaseCommit $file.OldName}}
@@ -58,11 +57,15 @@
 				{{$isImage := or (call $.IsBlobAnImage $blobBase) (call $.IsBlobAnImage $blobHead)}}
 				{{$isCsv := (call $.IsCsvFile $file)}}
 				{{$showFileViewToggle := or $isImage (and (not $file.IsIncomplete) $isCsv)}}
-				<div class="diff-file-box diff-box file-content {{TabSizeClass $.Editorconfig $file.Name}} mt-3" id="diff-{{.Index}}" data-old-filename="{{$file.OldName}}" data-new-filename="{{$file.Name}}">
+				<div class="diff-file-box diff-box file-content {{TabSizeClass $.Editorconfig $file.Name}} mt-3" id="diff-{{.Index}}" data-old-filename="{{$file.OldName}}" data-new-filename="{{$file.Name}}" {{if $file.IsGenerated}}data-folded="true"{{end}}>
 					<h4 class="diff-file-header sticky-2nd-row ui top attached normal header df ac sb">
-						<div class="df ac">
+						<div class="fold-file df ac">
 							<a role="button" class="fold-file muted mr-2">
-								{{svg "octicon-chevron-down" 18}}
+								{{if $file.IsGenerated}}
+									{{svg "octicon-chevron-right" 18}}
+								{{else}}
+									{{svg "octicon-chevron-down" 18}}
+								{{end}}
 							</a>
 							<div class="bold df ac">
 								{{if $file.IsBin}}
@@ -74,6 +77,12 @@
 								{{end}}
 							</div>
 							<span class="file mono">{{if $file.IsRenamed}}{{$file.OldName}} &rarr; {{end}}{{$file.Name}}{{if .IsLFSFile}} ({{$.i18n.Tr "repo.stored_lfs"}}){{end}}</span>
+							{{if $file.IsGenerated}}
+								<span class="ui label ml-3">{{$.i18n.Tr "repo.diff.generated"}}</span>
+							{{end}}
+							{{if $file.IsVendored}}
+								<span class="ui label ml-3">{{$.i18n.Tr "repo.diff.vendored"}}</span>
+							{{end}}
 						</div>
 						<div class="diff-file-header-actions df ac">
 							{{if $showFileViewToggle}}
@@ -108,54 +117,6 @@
 										{{$.i18n.Tr "repo.diff.bin_not_shown"}}
 									{{end}}
 								</div>
-=======
-		{{range $i, $file := .Diff.Files}}
-			{{$blobBase := call $.GetBlobByPathForCommit $.BaseCommit $file.OldName}}
-			{{$blobHead := call $.GetBlobByPathForCommit $.HeadCommit $file.Name}}
-			{{$isImage := or (call $.IsBlobAnImage $blobBase) (call $.IsBlobAnImage $blobHead)}}
-			{{$isCsv := (call $.IsCsvFile $file)}}
-			{{$showFileViewToggle := or $isImage (and (not $file.IsIncomplete) $isCsv)}}
-			<div class="diff-file-box diff-box file-content {{TabSizeClass $.Editorconfig $file.Name}} mt-3" id="diff-{{.Index}}" {{if $file.IsGenerated}}data-folded="true"{{end}}>
-				<h4 class="diff-file-header sticky-2nd-row ui top attached normal header df ac sb">
-					<div class="fold-file df ac">
-						<a role="button" class="chevron muted mr-2">
-							{{if $file.IsGenerated}}
-								{{svg "octicon-chevron-right" 18}}
-							{{else}}
-								{{svg "octicon-chevron-down" 18}}
-							{{end}}
-						</a>
-						<div class="bold df ac">
-							{{if $file.IsBin}}
-								<span class="ml-1 mr-3">
-									{{$.i18n.Tr "repo.diff.bin"}}
-								</span>
-							{{else}}
-								{{template "repo/diff/stats" dict "file" . "root" $}}
-							{{end}}
-						</div>
-						<span class="file mono">{{if $file.IsRenamed}}{{$file.OldName}} &rarr; {{end}}{{$file.Name}}{{if .IsLFSFile}} ({{$.i18n.Tr "repo.stored_lfs"}}){{end}}</span>
-						{{if $file.IsGenerated}}
-							<span class="ui label ml-3">{{$.i18n.Tr "repo.diff.generated"}}</span>
-						{{end}}
-						{{if $file.IsVendored}}
-							<span class="ui label ml-3">{{$.i18n.Tr "repo.diff.vendored"}}</span>
-						{{end}}
-					</div>
-					<div class="diff-file-header-actions df ac">
-						{{if $showFileViewToggle}}
-							<div class="ui compact icon buttons">
-								<span class="ui tiny basic button poping up file-view-toggle" data-toggle-selector="#diff-source-{{$i}}" data-content="{{$.i18n.Tr "repo.file_view_source"}}" data-position="bottom center" data-variation="tiny inverted">{{svg "octicon-code"}}</span>
-								<span class="ui tiny basic button poping up file-view-toggle active" data-toggle-selector="#diff-rendered-{{$i}}" data-content="{{$.i18n.Tr "repo.file_view_rendered"}}" data-position="bottom center" data-variation="tiny inverted">{{svg "octicon-file"}}</span>
-							</div>
-						{{end}}
-						{{if $file.IsProtected}}
-							<span class="ui basic label">{{$.i18n.Tr "repo.diff.protected"}}</span>
-						{{end}}
-						{{if and (not $file.IsSubmodule) (not $.PageIsWiki)}}
-							{{if $file.IsDeleted}}
-								<a class="ui basic tiny button" rel="nofollow" href="{{EscapePound $.BeforeSourcePath}}/{{EscapePound .Name}}">{{$.i18n.Tr "repo.diff.view_file"}}</a>
->>>>>>> 248b96d8
 							{{else}}
 								<table class="chroma">
 									{{if $.IsSplitStyle}}
