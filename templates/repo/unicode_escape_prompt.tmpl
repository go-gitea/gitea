{{if .EscapeStatus}}
	{{if .EscapeStatus.HasInvisible}}
<<<<<<< HEAD
		<div class="ui warning message unicode-escape-prompt gt-tl">
=======
		<div class="ui error message unicode-escape-prompt gt-text-left">
>>>>>>> 54c28fdd
			<button class="close icon hide-panel button" data-panel-closest=".message">{{svg "octicon-x" 16 "close inside"}}</button>
			<div class="header">
				{{$.root.locale.Tr "repo.invisible_runes_header"}}
			</div>
			<p>{{$.root.locale.Tr "repo.invisible_runes_description" | Str2html}}</p>
			{{if .EscapeStatus.HasAmbiguous}}
				<p>{{$.root.locale.Tr "repo.ambiguous_runes_description" | Str2html}}</p>
			{{end}}
		</div>
	{{else if .EscapeStatus.HasAmbiguous}}
		<div class="ui warning message unicode-escape-prompt gt-text-left">
			<button class="close icon hide-panel button" data-panel-closest=".message">{{svg "octicon-x" 16 "close inside"}}</button>
			<div class="header">
				{{$.root.locale.Tr "repo.ambiguous_runes_header"}}
			</div>
			<p>{{$.root.locale.Tr "repo.ambiguous_runes_description" | Str2html}}</p>
		</div>
	{{end}}
{{end}}<|MERGE_RESOLUTION|>--- conflicted
+++ resolved
@@ -1,10 +1,6 @@
 {{if .EscapeStatus}}
 	{{if .EscapeStatus.HasInvisible}}
-<<<<<<< HEAD
-		<div class="ui warning message unicode-escape-prompt gt-tl">
-=======
-		<div class="ui error message unicode-escape-prompt gt-text-left">
->>>>>>> 54c28fdd
+		<div class="ui warning message unicode-escape-prompt gt-text-left">
 			<button class="close icon hide-panel button" data-panel-closest=".message">{{svg "octicon-x" 16 "close inside"}}</button>
 			<div class="header">
 				{{$.root.locale.Tr "repo.invisible_runes_header"}}
