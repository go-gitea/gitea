<div class="commit-form-wrapper">
	{{ctx.AvatarUtils.Avatar .SignedUser 48 "commit-avatar"}}
	<div class="commit-form">
		<h3>{{- if .CanCommitToBranch.WillSign}}
			<span title="{{ctx.Locale.Tr "repo.signing.will_sign" .CanCommitToBranch.SigningKey}}">{{svg "octicon-lock" 24}}</span>
			{{ctx.Locale.Tr "repo.editor.commit_signed_changes"}}
		{{- else}}
			<span title="{{ctx.Locale.Tr (printf "repo.signing.wont_sign.%s" .CanCommitToBranch.WontSignReason)}}">{{svg "octicon-unlock" 24}}</span>
			{{ctx.Locale.Tr "repo.editor.commit_changes"}}
		{{- end}}</h3>
		<div class="field">
			<input name="commit_summary" maxlength="100" placeholder="{{if .PageIsDelete}}{{ctx.Locale.Tr "repo.editor.delete" .TreePath}}{{else if .PageIsUpload}}{{ctx.Locale.Tr "repo.editor.upload_files_to_dir" .TreePath}}{{else if .IsNewFile}}{{ctx.Locale.Tr "repo.editor.add_tmpl"}}{{else if .PageIsPatch}}{{ctx.Locale.Tr "repo.editor.patch"}}{{else}}{{ctx.Locale.Tr "repo.editor.update" .TreePath}}{{end}}" value="{{.commit_summary}}" autofocus>
		</div>
		<div class="field">
			<textarea name="commit_message" placeholder="{{ctx.Locale.Tr "repo.editor.commit_message_desc"}}" rows="5">{{.commit_message}}</textarea>
		</div>
		<div class="inline field">
			<div class="ui checkbox">
				<input name="signoff" type="checkbox">
				<label>{{ctx.Locale.Tr "repo.editor.signoff_desc"}}</label>
			</div>
		</div>
		<div class="quick-pull-choice js-quick-pull-choice">
			<div class="field">
				<div class="ui radio checkbox {{if not .CanCommitToBranch.CanCommitToBranch}}disabled{{end}}">
					<input type="radio" class="js-quick-pull-choice-option" name="commit_choice" value="direct" button_text="{{ctx.Locale.Tr "repo.editor.commit_changes"}}" {{if eq .commit_choice "direct"}}checked{{end}}>
					<label>
						{{svg "octicon-git-commit"}}
						{{ctx.Locale.Tr "repo.editor.commit_directly_to_this_branch" .BranchName}}
						{{if not .CanCommitToBranch.CanCommitToBranch}}
						<div class="ui visible small warning message">
							{{ctx.Locale.Tr "repo.editor.no_commit_to_branch"}}
							<ul>
								{{if not .CanCommitToBranch.UserCanPush}}<li>{{ctx.Locale.Tr "repo.editor.user_no_push_to_branch"}}</li>{{end}}
								{{if and .CanCommitToBranch.RequireSigned (not .CanCommitToBranch.WillSign)}}<li>{{ctx.Locale.Tr "repo.editor.require_signed_commit"}}</li>{{end}}
							</ul>
						</div>
						{{end}}
					</label>
				</div>
			</div>
			{{if and (not .Repository.IsEmpty) (not .IsEditingFileOnly)}}
				<div class="field">
					<div class="ui radio checkbox">
						{{if .CanCreatePullRequest}}
							<input type="radio" class="js-quick-pull-choice-option" name="commit_choice" value="commit-to-new-branch" button_text="{{ctx.Locale.Tr "repo.editor.propose_file_change"}}" {{if eq .commit_choice "commit-to-new-branch"}}checked{{end}}>
						{{else}}
							<input type="radio" class="js-quick-pull-choice-option" name="commit_choice" value="commit-to-new-branch" button_text="{{ctx.Locale.Tr "repo.editor.commit_changes"}}" {{if eq .commit_choice "commit-to-new-branch"}}checked{{end}}>
						{{end}}
						<label>
							{{svg "octicon-git-pull-request"}}
							{{if .CanCreatePullRequest}}
								{{ctx.Locale.Tr "repo.editor.create_new_branch"}}
							{{else}}
								{{ctx.Locale.Tr "repo.editor.create_new_branch_np"}}
							{{end}}
						</label>
					</div>
				</div>
<<<<<<< HEAD
				<div class="quick-pull-branch-name {{if not (eq .commit_choice "commit-to-new-branch")}}gt-hidden{{end}}">
					<div class="new-branch-name-input field {{if .Err_NewBranchName}}error{{end}}">
						{{svg "octicon-git-branch"}}
						<input type="text" name="new_branch_name" maxlength="100" value="{{.new_branch_name}}" class="input-contrast gt-mr-2 js-quick-pull-new-branch-name" placeholder="{{ctx.Locale.Tr "repo.editor.new_branch_name_desc"}}" {{if eq .commit_choice "commit-to-new-branch"}}required{{end}} title="{{ctx.Locale.Tr "repo.editor.new_branch_name"}}">
						<span class="text-muted js-quick-pull-normalization-info"></span>
					</div>
=======
			</div>
			<div class="quick-pull-branch-name {{if not (eq .commit_choice "commit-to-new-branch")}}tw-hidden{{end}}">
				<div class="new-branch-name-input field {{if .Err_NewBranchName}}error{{end}}">
					{{svg "octicon-git-branch"}}
					<input type="text" name="new_branch_name" maxlength="100" value="{{.new_branch_name}}" class="input-contrast tw-mr-1 js-quick-pull-new-branch-name" placeholder="{{ctx.Locale.Tr "repo.editor.new_branch_name_desc"}}" {{if eq .commit_choice "commit-to-new-branch"}}required{{end}} title="{{ctx.Locale.Tr "repo.editor.new_branch_name"}}">
					<span class="text-muted js-quick-pull-normalization-info"></span>
>>>>>>> bcb151c2
				</div>
			{{end}}
		</div>
	</div>
	<button id="commit-button" type="submit" class="ui primary button">
		{{if eq .commit_choice "commit-to-new-branch"}}{{ctx.Locale.Tr "repo.editor.propose_file_change"}}{{else}}{{ctx.Locale.Tr "repo.editor.commit_changes"}}{{end}}
	</button>
	<a class="ui button red" href="{{if .IsEditingFileOnly}}{{.ReturnURI}}{{else}}{{$.BranchLink}}/{{PathEscapeSegments .TreePath}}{{end}}">{{ctx.Locale.Tr "repo.editor.cancel"}}</a>
</div><|MERGE_RESOLUTION|>--- conflicted
+++ resolved
@@ -57,21 +57,12 @@
 						</label>
 					</div>
 				</div>
-<<<<<<< HEAD
-				<div class="quick-pull-branch-name {{if not (eq .commit_choice "commit-to-new-branch")}}gt-hidden{{end}}">
+				<div class="quick-pull-branch-name {{if not (eq .commit_choice "commit-to-new-branch")}}tw-hidden{{end}}">
 					<div class="new-branch-name-input field {{if .Err_NewBranchName}}error{{end}}">
 						{{svg "octicon-git-branch"}}
-						<input type="text" name="new_branch_name" maxlength="100" value="{{.new_branch_name}}" class="input-contrast gt-mr-2 js-quick-pull-new-branch-name" placeholder="{{ctx.Locale.Tr "repo.editor.new_branch_name_desc"}}" {{if eq .commit_choice "commit-to-new-branch"}}required{{end}} title="{{ctx.Locale.Tr "repo.editor.new_branch_name"}}">
+						<input type="text" name="new_branch_name" maxlength="100" value="{{.new_branch_name}}" class="input-contrast tw-mr-1 js-quick-pull-new-branch-name" placeholder="{{ctx.Locale.Tr "repo.editor.new_branch_name_desc"}}" {{if eq .commit_choice "commit-to-new-branch"}}required{{end}} title="{{ctx.Locale.Tr "repo.editor.new_branch_name"}}">
 						<span class="text-muted js-quick-pull-normalization-info"></span>
 					</div>
-=======
-			</div>
-			<div class="quick-pull-branch-name {{if not (eq .commit_choice "commit-to-new-branch")}}tw-hidden{{end}}">
-				<div class="new-branch-name-input field {{if .Err_NewBranchName}}error{{end}}">
-					{{svg "octicon-git-branch"}}
-					<input type="text" name="new_branch_name" maxlength="100" value="{{.new_branch_name}}" class="input-contrast tw-mr-1 js-quick-pull-new-branch-name" placeholder="{{ctx.Locale.Tr "repo.editor.new_branch_name_desc"}}" {{if eq .commit_choice "commit-to-new-branch"}}required{{end}} title="{{ctx.Locale.Tr "repo.editor.new_branch_name"}}">
-					<span class="text-muted js-quick-pull-normalization-info"></span>
->>>>>>> bcb151c2
 				</div>
 			{{end}}
 		</div>
