{{template "base/head" .}}
<div role="main" aria-label="{{.Title}}" class="page-content repository diff">
	{{template "repo/header" .}}
	<div class="ui container fluid padded">
		{{$class := ""}}
		{{if .Commit.Signature}}
			{{$class = (print $class " isSigned")}}
			{{if .Verification.Verified}}
				{{if eq .Verification.TrustStatus "trusted"}}
					{{$class = (print $class " isVerified")}}
				{{else if eq .Verification.TrustStatus "untrusted"}}
					{{$class = (print $class " isVerifiedUntrusted")}}
				{{else}}
					{{$class = (print $class " isVerifiedUnmatched")}}
				{{end}}
			{{else if .Verification.Warning}}
				{{$class = (print $class " isWarning")}}
			{{end}}
		{{end}}
		<div class="ui top attached header clearing segment gt-relative commit-header {{$class}}">
			<div class="gt-df gt-mb-4 gt-fw">
<<<<<<< HEAD
				<h3 class="gt-mb-0 gt-f1"><span class="commit-summary" title="{{.Commit.Summary}}">{{RenderCommitMessage $.Context .Commit.Message $.Repository.ComposeMetas}}</span>{{template "repo/commit_statuses" dict "Status" .CommitStatus "Statuses" .CommitStatuses "root" $}}</h3>
=======
				<h3 class="gt-mb-0 gt-f1"><span class="commit-summary" title="{{.Commit.Summary}}">{{RenderCommitMessage $.Context .Commit.Message $.RepoLink ($.Repository.ComposeMetas ctx)}}</span>{{template "repo/commit_statuses" dict "Status" .CommitStatus "Statuses" .CommitStatuses}}</h3>
>>>>>>> 2e6af43a
				{{if not $.PageIsWiki}}
					<div>
						<a class="ui primary tiny button" href="{{.SourcePath}}">
							{{ctx.Locale.Tr "repo.diff.browse_source"}}
						</a>
						{{if and ($.Permission.CanWrite $.UnitTypeCode) (not $.Repository.IsArchived) (not .IsDeleted)}}{{- /* */ -}}
							<div class="ui dropdown primary tiny button">
								{{ctx.Locale.Tr "repo.commit.operations"}}
								{{svg "octicon-triangle-down" 14 "dropdown icon"}}
								<div class="menu">
									<div class="ui header">{{ctx.Locale.Tr "repo.commit.operations"}}</div>
									<div class="divider"></div>
									<div class="item show-create-branch-modal"
										data-content="{{ctx.Locale.Tr "repo.branch.new_branch_from" (.CommitID)}}" {{/* used by the form */}}
										data-branch-from="{{ShortSha .CommitID}}"
										data-branch-from-urlcomponent="{{.CommitID}}"
										data-modal="#create-branch-modal">
										{{ctx.Locale.Tr "repo.branch.create_branch_operation"}}
									</div>
									<div class="item show-create-branch-modal"
										data-content="{{ctx.Locale.Tr "repo.branch.new_branch_from" (.CommitID)}}" {{/* used by the form */}}
										data-branch-from="{{ShortSha .CommitID}}"
										data-branch-from-urlcomponent="{{.CommitID}}"
										data-modal="#create-tag-modal"
										data-modal-from-span="#modal-create-tag-from-span"
										data-modal-form="#create-tag-form">
										{{ctx.Locale.Tr "repo.tag.create_tag_operation"}}
									</div>
									<div class="item show-modal revert-button"
										data-modal="#cherry-pick-modal"
										data-modal-cherry-pick-type="revert"
										data-modal-cherry-pick-header="{{ctx.Locale.Tr "repo.commit.revert-header" (ShortSha .CommitID)}}"
										data-modal-cherry-pick-content="{{ctx.Locale.Tr "repo.commit.revert-content"}}"
										data-modal-cherry-pick-submit="{{ctx.Locale.Tr "repo.commit.revert"}}">{{ctx.Locale.Tr "repo.commit.revert"}}</div>
									<div class="item cherry-pick-button show-modal"
										data-modal="#cherry-pick-modal"
										data-modal-cherry-pick-type="cherry-pick"
										data-modal-cherry-pick-header="{{ctx.Locale.Tr "repo.commit.cherry-pick-header" (ShortSha .CommitID)}}"
										data-modal-cherry-pick-content="{{ctx.Locale.Tr "repo.commit.cherry-pick-content"}}"
										data-modal-cherry-pick-submit="{{ctx.Locale.Tr "repo.commit.cherry-pick"}}">{{ctx.Locale.Tr "repo.commit.cherry-pick"}}</div>
									<div class="ui g-modal-confirm modal" id="cherry-pick-modal">
										<div class="header">
											<span id="cherry-pick-header"></span>
										</div>
										<div class="content">
											<p id="cherry-pick-content" class="branch-dropdown"></p>
											{{template "repo/branch_dropdown" dict "root" .
												"noTag" true "disableCreateBranch" true
												"branchForm" "branch-dropdown-form"
												"branchURLPrefix" (printf "%s/_cherrypick/%s/" $.RepoLink .CommitID) "branchURLSuffix" ""
												"setAction" true "submitForm" true}}
											<form method="get" action="{{$.RepoLink}}/_cherrypick/{{.CommitID}}/{{if $.BranchName}}{{PathEscapeSegments $.BranchName}}{{else}}{{PathEscapeSegments $.Repository.DefaultBranch}}{{end}}" id="branch-dropdown-form">
												<input type="hidden" name="ref" value="{{if $.BranchName}}{{$.BranchName}}{{else}}{{$.Repository.DefaultBranch}}{{end}}">
												<input type="hidden" name="refType" value="branch">
												<input type="hidden" id="cherry-pick-type" name="cherry-pick-type"><br>
												<button type="submit" id="cherry-pick-submit" class="ui primary button"></button>
											</form>
										</div>
									</div>
									<div class="ui small modal" id="create-branch-modal">
										<div class="header">
											{{ctx.Locale.Tr "repo.branch.new_branch"}}
										</div>
										<div class="content">
											<form class="ui form" id="create-branch-form" action="" data-base-action="{{.RepoLink}}/branches/_new/commit/" method="post">
												{{.CsrfTokenHtml}}
												<div class="field">
													<label>
														{{ctx.Locale.Tr "repo.branch.new_branch_from" "<span class=\"text\" id=\"modal-create-branch-from-span\"></span>" | Safe}}
													</label>
												</div>
												<div class="required field">
													<label for="new_branch_name">{{ctx.Locale.Tr "repo.branch.name"}}</label>
													<input id="new_branch_name" name="new_branch_name" required>
												</div>

												<div class="text right actions">
													<button class="ui cancel button">{{ctx.Locale.Tr "settings.cancel"}}</button>
													<button class="ui primary button">{{ctx.Locale.Tr "repo.branch.confirm_create_branch"}}</button>
												</div>
											</form>
										</div>
									</div>
									<div class="ui small modal" id="create-tag-modal">
										<div class="header">
											{{ctx.Locale.Tr "repo.tag.create_tag_operation"}}
										</div>
										<div class="content">
											<form class="ui form" id="create-tag-form" action="" data-base-action="{{.RepoLink}}/branches/_new/commit/" method="post">
												{{.CsrfTokenHtml}}
												<input type="hidden" name="create_tag" value="true">
												<div class="field">
													<label>
														{{ctx.Locale.Tr "repo.tag.create_tag_from" "<span class=\"text\" id=\"modal-create-tag-from-span\"></span>" | Safe}}
													</label>
												</div>
												<div class="required field">
													<label for="new_branch_name">{{ctx.Locale.Tr "repo.release.tag_name"}}</label>
													<input id="new_branch_name" name="new_branch_name" required>
												</div>

												<div class="text right actions">
													<button class="ui cancel button">{{ctx.Locale.Tr "settings.cancel"}}</button>
													<button class="ui primary button">{{ctx.Locale.Tr "repo.tag.confirm_create_tag"}}</button>
												</div>
											</form>
										</div>
									</div>
								</div>
							</div>
						{{end}}
					</div>
				{{end}}
			</div>
			{{if IsMultilineCommitMessage .Commit.Message}}
<<<<<<< HEAD
				<pre class="commit-body gt-mt-0">{{RenderCommitBody $.Context .Commit.Message $.Repository.ComposeMetas}}</pre>
=======
				<pre class="commit-body">{{RenderCommitBody $.Context .Commit.Message $.RepoLink ($.Repository.ComposeMetas ctx)}}</pre>
>>>>>>> 2e6af43a
			{{end}}
			{{template "repo/commit_load_branches_and_tags" .}}
		</div>
		<div class="ui attached segment gt-df gt-ac gt-sb gt-py-2 commit-header-row gt-fw {{$class}}">
				<div class="gt-df gt-ac author">
					{{if .Author}}
						{{ctx.AvatarUtils.Avatar .Author 28 "gt-mr-3"}}
						{{if .Author.FullName}}
							<a href="{{.Author.HomeLink}}"><strong>{{.Author.FullName}}</strong></a>
						{{else}}
							<a href="{{.Author.HomeLink}}"><strong>{{.Commit.Author.Name}}</strong></a>
						{{end}}
					{{else}}
						{{ctx.AvatarUtils.AvatarByEmail .Commit.Author.Email .Commit.Author.Email 28 "gt-mr-3"}}
						<strong>{{.Commit.Author.Name}}</strong>
					{{end}}
					<span class="text grey gt-ml-3" id="authored-time">{{TimeSince .Commit.Author.When ctx.Locale}}</span>
					{{if or (ne .Commit.Committer.Name .Commit.Author.Name) (ne .Commit.Committer.Email .Commit.Author.Email)}}
						<span class="text grey gt-mx-3">{{ctx.Locale.Tr "repo.diff.committed_by"}}</span>
						{{if ne .Verification.CommittingUser.ID 0}}
							{{ctx.AvatarUtils.Avatar .Verification.CommittingUser 28 "gt-mx-3"}}
							<a href="{{.Verification.CommittingUser.HomeLink}}"><strong>{{.Commit.Committer.Name}}</strong></a>
						{{else}}
							{{ctx.AvatarUtils.AvatarByEmail .Commit.Committer.Email .Commit.Committer.Name 28 "gt-mr-3"}}
							<strong>{{.Commit.Committer.Name}}</strong>
						{{end}}
					{{end}}
				</div>
				<div class="ui horizontal list gt-df gt-ac">
					{{if .Parents}}
						<div class="item">
							<span>{{ctx.Locale.Tr "repo.diff.parent"}}</span>
							{{range .Parents}}
								{{if $.PageIsWiki}}
									<a class="ui primary sha label" href="{{$.RepoLink}}/wiki/commit/{{PathEscape .}}">{{ShortSha .}}</a>
								{{else}}
									<a class="ui primary sha label" href="{{$.RepoLink}}/commit/{{PathEscape .}}">{{ShortSha .}}</a>
								{{end}}
							{{end}}
						</div>
					{{end}}
					<div class="item">
						<span>{{ctx.Locale.Tr "repo.diff.commit"}}</span>
						<span class="ui primary sha label">{{ShortSha .CommitID}}</span>
					</div>
				</div>
		</div>
		{{if .Commit.Signature}}
			<div class="ui bottom attached message gt-text-left gt-df gt-ac gt-sb commit-header-row gt-fw {{$class}}">
				<div class="gt-df gt-ac">
					{{if .Verification.Verified}}
						{{if ne .Verification.SigningUser.ID 0}}
							{{svg "gitea-lock" 16 "gt-mr-3"}}
							{{if eq .Verification.TrustStatus "trusted"}}
								<span class="ui text gt-mr-3">{{ctx.Locale.Tr "repo.commits.signed_by"}}:</span>
							{{else if eq .Verification.TrustStatus "untrusted"}}
								<span class="ui text gt-mr-3">{{ctx.Locale.Tr "repo.commits.signed_by_untrusted_user"}}:</span>
							{{else}}
								<span class="ui text gt-mr-3">{{ctx.Locale.Tr "repo.commits.signed_by_untrusted_user_unmatched"}}:</span>
							{{end}}
							{{ctx.AvatarUtils.Avatar .Verification.SigningUser 28 "gt-mr-3"}}
							<a href="{{.Verification.SigningUser.HomeLink}}"><strong>{{.Verification.SigningUser.GetDisplayName}}</strong></a>
						{{else}}
							<span title="{{ctx.Locale.Tr "gpg.default_key"}}">{{svg "gitea-lock-cog" 16 "gt-mr-3"}}</span>
							<span class="ui text gt-mr-3">{{ctx.Locale.Tr "repo.commits.signed_by"}}:</span>
							{{ctx.AvatarUtils.AvatarByEmail .Verification.SigningEmail "" 28}}
							<strong>{{.Verification.SigningUser.GetDisplayName}}</strong>
						{{end}}
					{{else}}
						{{svg "gitea-unlock" 16 "gt-mr-3"}}
						<span class="ui text">{{ctx.Locale.Tr .Verification.Reason}}</span>
					{{end}}
				</div>
				<div class="gt-df gt-ac">
					{{if .Verification.Verified}}
						{{if ne .Verification.SigningUser.ID 0}}
							{{svg "octicon-verified" 16 "gt-mr-3"}}
							{{if .Verification.SigningSSHKey}}
								<span class="ui text gt-mr-3">{{ctx.Locale.Tr "repo.commits.ssh_key_fingerprint"}}:</span>
								{{.Verification.SigningSSHKey.Fingerprint}}
							{{else}}
								<span class="ui text gt-mr-3">{{ctx.Locale.Tr "repo.commits.gpg_key_id"}}:</span>
								{{.Verification.SigningKey.PaddedKeyID}}
							{{end}}
						{{else}}
							{{svg "octicon-unverified" 16 "gt-mr-3"}}
							{{if .Verification.SigningSSHKey}}
								<span class="ui text gt-mr-3" data-tooltip-content="{{ctx.Locale.Tr "gpg.default_key"}}">{{ctx.Locale.Tr "repo.commits.ssh_key_fingerprint"}}:</span>
								{{.Verification.SigningSSHKey.Fingerprint}}
							{{else}}
								<span class="ui text gt-mr-3" data-tooltip-content="{{ctx.Locale.Tr "gpg.default_key"}}">{{ctx.Locale.Tr "repo.commits.gpg_key_id"}}:</span>
								{{.Verification.SigningKey.PaddedKeyID}}
							{{end}}
						{{end}}
					{{else if .Verification.Warning}}
						{{svg "octicon-unverified" 16 "gt-mr-3"}}
						{{if .Verification.SigningSSHKey}}
							<span class="ui text gt-mr-3">{{ctx.Locale.Tr "repo.commits.ssh_key_fingerprint"}}:</span>
							{{.Verification.SigningSSHKey.Fingerprint}}
						{{else}}
							<span class="ui text gt-mr-3">{{ctx.Locale.Tr "repo.commits.gpg_key_id"}}:</span>
							{{.Verification.SigningKey.PaddedKeyID}}
						{{end}}
					{{else}}
						{{if .Verification.SigningKey}}
							{{if ne .Verification.SigningKey.KeyID ""}}
								{{svg "octicon-verified" 16 "gt-mr-3"}}
								<span class="ui text gt-mr-3">{{ctx.Locale.Tr "repo.commits.gpg_key_id"}}:</span>
								{{.Verification.SigningKey.PaddedKeyID}}
							{{end}}
						{{end}}
						{{if .Verification.SigningSSHKey}}
							{{if ne .Verification.SigningSSHKey.Fingerprint ""}}
								{{svg "octicon-verified" 16 "gt-mr-3"}}
								<span class="ui text gt-mr-3">{{ctx.Locale.Tr "repo.commits.ssh_key_fingerprint"}}:</span>
								{{.Verification.SigningSSHKey.Fingerprint}}
							{{end}}
						{{end}}
					{{end}}
				</div>
			</div>
		{{end}}
		{{if .NoteRendered}}
			<div class="ui top attached header segment git-notes">
				{{svg "octicon-note" 16 "gt-mr-3"}}
				{{ctx.Locale.Tr "repo.diff.git-notes"}}:
				{{if .NoteAuthor}}
					<a href="{{.NoteAuthor.HomeLink}}">
						{{if .NoteAuthor.FullName}}
							<strong>{{.NoteAuthor.FullName}}</strong>
						{{else}}
							<strong>{{.NoteCommit.Author.Name}}</strong>
						{{end}}
					</a>
				{{else}}
					<strong>{{.NoteCommit.Author.Name}}</strong>
				{{end}}
				<span class="text grey" id="note-authored-time">{{TimeSince .NoteCommit.Author.When ctx.Locale}}</span>
			</div>
			<div class="ui bottom attached info segment git-notes">
<<<<<<< HEAD
				<pre class="commit-body">{{.NoteRendered | Str2html}}</pre>
=======
				<pre class="commit-body">{{RenderNote $.Context .Note $.RepoLink ($.Repository.ComposeMetas ctx)}}</pre>
>>>>>>> 2e6af43a
			</div>
		{{end}}
		{{template "repo/diff/box" .}}
	</div>
</div>
{{template "base/footer" .}}<|MERGE_RESOLUTION|>--- conflicted
+++ resolved
@@ -19,11 +19,7 @@
 		{{end}}
 		<div class="ui top attached header clearing segment gt-relative commit-header {{$class}}">
 			<div class="gt-df gt-mb-4 gt-fw">
-<<<<<<< HEAD
-				<h3 class="gt-mb-0 gt-f1"><span class="commit-summary" title="{{.Commit.Summary}}">{{RenderCommitMessage $.Context .Commit.Message $.Repository.ComposeMetas}}</span>{{template "repo/commit_statuses" dict "Status" .CommitStatus "Statuses" .CommitStatuses "root" $}}</h3>
-=======
-				<h3 class="gt-mb-0 gt-f1"><span class="commit-summary" title="{{.Commit.Summary}}">{{RenderCommitMessage $.Context .Commit.Message $.RepoLink ($.Repository.ComposeMetas ctx)}}</span>{{template "repo/commit_statuses" dict "Status" .CommitStatus "Statuses" .CommitStatuses}}</h3>
->>>>>>> 2e6af43a
+				<h3 class="gt-mb-0 gt-f1"><span class="commit-summary" title="{{.Commit.Summary}}">{{RenderCommitMessage $.Context .Commit.Message ($.Repository.ComposeMetas ctx)}}</span>{{template "repo/commit_statuses" dict "Status" .CommitStatus "Statuses" .CommitStatuses}}</h3>
 				{{if not $.PageIsWiki}}
 					<div>
 						<a class="ui primary tiny button" href="{{.SourcePath}}">
@@ -139,11 +135,7 @@
 				{{end}}
 			</div>
 			{{if IsMultilineCommitMessage .Commit.Message}}
-<<<<<<< HEAD
-				<pre class="commit-body gt-mt-0">{{RenderCommitBody $.Context .Commit.Message $.Repository.ComposeMetas}}</pre>
-=======
-				<pre class="commit-body">{{RenderCommitBody $.Context .Commit.Message $.RepoLink ($.Repository.ComposeMetas ctx)}}</pre>
->>>>>>> 2e6af43a
+				<pre class="commit-body">{{RenderCommitBody $.Context .Commit.Message ($.Repository.ComposeMetas ctx)}}</pre>
 			{{end}}
 			{{template "repo/commit_load_branches_and_tags" .}}
 		</div>
@@ -284,11 +276,7 @@
 				<span class="text grey" id="note-authored-time">{{TimeSince .NoteCommit.Author.When ctx.Locale}}</span>
 			</div>
 			<div class="ui bottom attached info segment git-notes">
-<<<<<<< HEAD
 				<pre class="commit-body">{{.NoteRendered | Str2html}}</pre>
-=======
-				<pre class="commit-body">{{RenderNote $.Context .Note $.RepoLink ($.Repository.ComposeMetas ctx)}}</pre>
->>>>>>> 2e6af43a
 			</div>
 		{{end}}
 		{{template "repo/diff/box" .}}
