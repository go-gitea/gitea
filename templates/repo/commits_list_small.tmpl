{{ $r:= List .comment.Commits}}
{{ $index := 0}}
<div class="timeline-item commits-list">
{{range $r}}
	{{ $tag := printf "%s-%d" $.comment.HashTag $index }}
	{{ $index = Add $index 1}}
	<div class="singular-commit" id="{{$tag}}">
		<span class="badge badge-commit">{{svg "octicon-git-commit" 16}}</span>
		{{if .User}}
			<a class="ui avatar image" href="{{AppSubUrl}}/{{.User.Name}}"><img src="{{.User.RelAvatarLink}}" alt=""/></a>
		{{else}}
			<img class="ui avatar image" src="{{AvatarLink .Author.Email}}" alt=""/>
		{{end}}

		<span class="ui float right shabox">
			{{if eq (CommitType .) "SignCommitWithStatuses"}}
        		{{template "repo/commit_status" .Status}}
        	{{end}}
			{{$class := "ui sha label"}}
			{{if .Signature}}
				{{$class = (printf "%s%s" $class " isSigned")}}
				{{if .Verification.Verified}}
					{{if eq .Verification.TrustStatus "trusted"}}
						{{$class = (printf "%s%s" $class " isVerified")}}
					{{else if eq .Verification.TrustStatus "untrusted"}}
						{{$class = (printf "%s%s" $class " isVerifiedUntrusted")}}
					{{else}}
						{{$class = (printf "%s%s" $class " isVerifiedUnmatched")}}
					{{end}}
				{{else if .Verification.Warning}}
					{{$class = (printf "%s%s" $class " isWarning")}}
				{{end}}
			{{end}}
			{{if $.comment.Issue.PullRequest.BaseRepo.Name}}
				<a href="{{AppSubUrl}}/{{$.comment.Issue.PullRequest.BaseRepo.OwnerName}}/{{$.comment.Issue.PullRequest.BaseRepo.Name}}/commit/{{.ID}}" rel="nofollow" class="{{$class}}">
			{{else}}
				<span class="{{$class}}">
			{{end}}
			<span class="shortsha">{{ShortSha .ID.String}}</span>
<<<<<<< HEAD
			{{if $.Issue.PullRequest.BaseRepo.Name}}
=======
			{{if .Signature}}
				{{template "repo/shabox_badge" dict "root" $.root "verification" .Verification}}
			{{end}}
			{{if $.comment.Issue.PullRequest.BaseRepo.Name}}
>>>>>>> 8e035f81
				</a>
			{{else}}
				</span>
			{{end}}
		</span>

<<<<<<< HEAD
		{{ $commitLink:= printf "%s/%s/%s/commit/%s" AppSubUrl  $.Issue.PullRequest.BaseRepo.OwnerName $.Issue.PullRequest.BaseRepo.Name .ID }}
		<span class="mono commit-summary {{if gt .ParentCount 1}} grey text{{end}}" title="{{.Summary}}">{{RenderCommitMessageLinkSubject .Message ($.Issue.PullRequest.BaseRepo.Link|Escape) $commitLink $.Issue.PullRequest.BaseRepo.ComposeMetas}}</span>
=======
		<span class="message-wrapper">
			{{ $commitLink:= printf "%s/%s/%s/commit/%s" AppSubUrl  $.comment.Issue.PullRequest.BaseRepo.OwnerName $.comment.Issue.PullRequest.BaseRepo.Name .ID }}
			<span class="mono commit-summary{{if gt .ParentCount 1}} grey text{{end}}" title="{{.Summary}}">{{RenderCommitMessageLinkSubject .Message ($.comment.Issue.PullRequest.BaseRepo.Link|Escape) $commitLink $.comment.Issue.PullRequest.BaseRepo.ComposeMetas}}</span>
		</span>
>>>>>>> 8e035f81
		{{if IsMultilineCommitMessage .Message}}
			<button class="basic compact mini ui icon button commit-button"><i class="ellipsis horizontal icon"></i></button>
		{{end}}
		{{if IsMultilineCommitMessage .Message}}
			<pre class="commit-body" style="display: none;">{{RenderCommitBody .Message ($.comment.Issue.PullRequest.BaseRepo.Link|Escape) $.comment.Issue.PullRequest.BaseRepo.ComposeMetas}}</pre>
		{{end}}
	</div>
{{end}}
</div><|MERGE_RESOLUTION|>--- conflicted
+++ resolved
@@ -37,29 +37,18 @@
 				<span class="{{$class}}">
 			{{end}}
 			<span class="shortsha">{{ShortSha .ID.String}}</span>
-<<<<<<< HEAD
-			{{if $.Issue.PullRequest.BaseRepo.Name}}
-=======
 			{{if .Signature}}
 				{{template "repo/shabox_badge" dict "root" $.root "verification" .Verification}}
 			{{end}}
 			{{if $.comment.Issue.PullRequest.BaseRepo.Name}}
->>>>>>> 8e035f81
 				</a>
 			{{else}}
 				</span>
 			{{end}}
 		</span>
 
-<<<<<<< HEAD
-		{{ $commitLink:= printf "%s/%s/%s/commit/%s" AppSubUrl  $.Issue.PullRequest.BaseRepo.OwnerName $.Issue.PullRequest.BaseRepo.Name .ID }}
-		<span class="mono commit-summary {{if gt .ParentCount 1}} grey text{{end}}" title="{{.Summary}}">{{RenderCommitMessageLinkSubject .Message ($.Issue.PullRequest.BaseRepo.Link|Escape) $commitLink $.Issue.PullRequest.BaseRepo.ComposeMetas}}</span>
-=======
-		<span class="message-wrapper">
-			{{ $commitLink:= printf "%s/%s/%s/commit/%s" AppSubUrl  $.comment.Issue.PullRequest.BaseRepo.OwnerName $.comment.Issue.PullRequest.BaseRepo.Name .ID }}
-			<span class="mono commit-summary{{if gt .ParentCount 1}} grey text{{end}}" title="{{.Summary}}">{{RenderCommitMessageLinkSubject .Message ($.comment.Issue.PullRequest.BaseRepo.Link|Escape) $commitLink $.comment.Issue.PullRequest.BaseRepo.ComposeMetas}}</span>
-		</span>
->>>>>>> 8e035f81
+		{{ $commitLink:= printf "%s/%s/%s/commit/%s" AppSubUrl  $.comment.Issue.PullRequest.BaseRepo.OwnerName $.comment.Issue.PullRequest.BaseRepo.Name .ID }}
+		<span class="mono commit-summary {{if gt .ParentCount 1}} grey text{{end}}" title="{{.Summary}}">{{RenderCommitMessageLinkSubject .Message ($.comment.Issue.PullRequest.BaseRepo.Link|Escape) $commitLink $.comment.Issue.PullRequest.BaseRepo.ComposeMetas}}</span>
 		{{if IsMultilineCommitMessage .Message}}
 			<button class="basic compact mini ui icon button commit-button"><i class="ellipsis horizontal icon"></i></button>
 		{{end}}
