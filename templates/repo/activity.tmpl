{{template "base/head" .}}
<div role="main" aria-label="{{.Title}}" class="page-content repository commits">
	{{template "repo/header" .}}
	<div class="ui container flex-container">
		<div class="flex-container-nav">
			{{template "repo/navbar" .}}
		</div>
		<div class="flex-container-main">
			{{if .PageIsPulse}}{{template "repo/pulse" .}}{{end}}
			{{if .PageIsContributors}}{{template "repo/contributors" .}}{{end}}
<<<<<<< HEAD
			{{if .PageIsRecentCommits}}{{template "repo/recent_commits" .}}{{end}}
=======
			{{if .PageIsCodeFrequency}}{{template "repo/code_frequency" .}}{{end}}
>>>>>>> 4ba642d0
		</div>
	</div>
</div>
{{template "base/footer" .}}
<|MERGE_RESOLUTION|>--- conflicted
+++ resolved
@@ -8,11 +8,8 @@
 		<div class="flex-container-main">
 			{{if .PageIsPulse}}{{template "repo/pulse" .}}{{end}}
 			{{if .PageIsContributors}}{{template "repo/contributors" .}}{{end}}
-<<<<<<< HEAD
+			{{if .PageIsCodeFrequency}}{{template "repo/code_frequency" .}}{{end}}
 			{{if .PageIsRecentCommits}}{{template "repo/recent_commits" .}}{{end}}
-=======
-			{{if .PageIsCodeFrequency}}{{template "repo/code_frequency" .}}{{end}}
->>>>>>> 4ba642d0
 		</div>
 	</div>
 </div>
