<table id="repo-files-table" class="ui single line table gt-mt-0" data-last-commit-loader-url="{{.LastCommitLoaderURL}}">
	<thead>
		<tr class="commit-list">
			<th colspan="2" {{if not .LatestCommit}}class="notready"{{end}}>
<<<<<<< HEAD
				{{template "repo/latest_commit" .}}
=======
				{{if not .LatestCommit}}
					<div class="ui active tiny slow centered inline">…</div>
				{{else}}
					{{if .LatestCommitUser}}
						{{ctx.AvatarUtils.Avatar .LatestCommitUser 24 "gt-mr-2"}}
						{{if .LatestCommitUser.FullName}}
							<a class="muted author-wrapper" title="{{.LatestCommitUser.FullName}}" href="{{.LatestCommitUser.HomeLink}}"><strong>{{.LatestCommitUser.FullName}}</strong></a>
						{{else}}
							<a class="muted author-wrapper" title="{{if .LatestCommit.Author}}{{.LatestCommit.Author.Name}}{{else}}{{.LatestCommitUser.Name}}{{end}}" href="{{.LatestCommitUser.HomeLink}}"><strong>{{if .LatestCommit.Author}}{{.LatestCommit.Author.Name}}{{else}}{{.LatestCommitUser.Name}}{{end}}</strong></a>
						{{end}}
					{{else}}
						{{if .LatestCommit.Author}}
							{{ctx.AvatarUtils.AvatarByEmail .LatestCommit.Author.Email .LatestCommit.Author.Name 24 "gt-mr-2"}}
							<span class="author-wrapper" title="{{.LatestCommit.Author.Name}}"><strong>{{.LatestCommit.Author.Name}}</strong></span>
						{{end}}
					{{end}}
					<a rel="nofollow" class="ui sha label {{if .LatestCommit.Signature}} isSigned {{if .LatestCommitVerification.Verified}} isVerified{{if eq .LatestCommitVerification.TrustStatus "trusted"}}{{else if eq .LatestCommitVerification.TrustStatus "untrusted"}}Untrusted{{else}}Unmatched{{end}}{{else if .LatestCommitVerification.Warning}} isWarning{{end}}{{end}}" href="{{.RepoLink}}/commit/{{PathEscape .LatestCommit.ID.String}}">
						<span class="shortsha">{{ShortSha .LatestCommit.ID.String}}</span>
						{{if .LatestCommit.Signature}}
							{{template "repo/shabox_badge" dict "root" $ "verification" .LatestCommitVerification}}
						{{end}}
					</a>
					{{template "repo/commit_statuses" dict "Status" .LatestCommitStatus "Statuses" .LatestCommitStatuses}}
					{{$commitLink:= printf "%s/commit/%s" .RepoLink (PathEscape .LatestCommit.ID.String)}}
					<span class="grey commit-summary" title="{{.LatestCommit.Summary}}"><span class="message-wrapper">{{RenderCommitMessageLinkSubject $.Context .LatestCommit.Message $commitLink ($.Repository.ComposeMetas ctx)}}</span>
						{{if IsMultilineCommitMessage .LatestCommit.Message}}
							<button class="ui button js-toggle-commit-body ellipsis-button" aria-expanded="false">...</button>
							<pre class="commit-body gt-hidden">{{RenderCommitBody $.Context .LatestCommit.Message ($.Repository.ComposeMetas ctx)}}</pre>
						{{end}}
					</span>
				{{end}}
>>>>>>> 3793ec4d
			</th>
			<th class="text grey right age">{{if .LatestCommit}}{{if .LatestCommit.Committer}}{{TimeSince .LatestCommit.Committer.When ctx.Locale}}{{end}}{{end}}</th>
		</tr>
	</thead>
	<tbody>
		{{if .HasParentPath}}
			<tr class="has-parent">
				<td colspan="3">{{svg "octicon-reply"}}<a class="muted" href="{{.BranchLink}}{{if .ParentPath}}{{PathEscapeSegments .ParentPath}}{{end}}">..</a></td>
			</tr>
		{{end}}
		{{range $item := .Files}}
			{{$entry := $item.Entry}}
			{{$commit := $item.Commit}}
			{{$subModuleFile := $item.SubModuleFile}}
			<tr data-entryname="{{$entry.Name}}" data-ready="{{if $commit}}true{{else}}false{{end}}" class="{{if not $commit}}not{{end}}ready entry">
				<td class="name four wide">
					<span class="truncate">
						{{if $entry.IsSubModule}}
							{{svg "octicon-file-submodule"}}
							{{$refURL := $subModuleFile.RefURL AppUrl $.Repository.FullName $.SSHDomain}} {{/* FIXME: the usage of AppUrl seems incorrect, it would be fixed in the future, use AppSubUrl instead */}}
							{{if $refURL}}
								<a class="muted" href="{{$refURL}}">{{$entry.Name}}</a><span class="at">@</span><a href="{{$refURL}}/commit/{{PathEscape $subModuleFile.RefID}}">{{ShortSha $subModuleFile.RefID}}</a>
							{{else}}
								{{$entry.Name}}<span class="at">@</span>{{ShortSha $subModuleFile.RefID}}
							{{end}}
						{{else}}
							{{if $entry.IsDir}}
								{{$subJumpablePathName := $entry.GetSubJumpablePathName}}
								{{svg "octicon-file-directory-fill"}}
								<a class="muted" href="{{$.TreeLink}}/{{PathEscapeSegments $subJumpablePathName}}" title="{{$subJumpablePathName}}">
									{{$subJumpablePathFields := StringUtils.Split $subJumpablePathName "/"}}
									{{$subJumpablePathFieldLast := (Eval (len $subJumpablePathFields) "-" 1)}}
									{{if eq $subJumpablePathFieldLast 0}}
										{{$subJumpablePathName}}
									{{else}}
										{{$subJumpablePathPrefixes := slice $subJumpablePathFields 0 $subJumpablePathFieldLast}}
										<span class="text light-2">{{StringUtils.Join $subJumpablePathPrefixes "/"}}</span>/{{index $subJumpablePathFields $subJumpablePathFieldLast}}
									{{end}}
								</a>
							{{else}}
								{{svg (printf "octicon-%s" (EntryIcon $entry))}}
								<a class="muted" href="{{$.TreeLink}}/{{PathEscapeSegments $entry.Name}}" title="{{$entry.Name}}">{{$entry.Name}}</a>
							{{end}}
						{{end}}
					</span>
				</td>
				<td class="message nine wide">
					<span class="truncate">
						{{if $commit}}
							{{$commitLink := printf "%s/commit/%s" $.RepoLink (PathEscape $commit.ID.String)}}
							{{RenderCommitMessageLinkSubject $.Context $commit.Message $commitLink ($.Repository.ComposeMetas ctx)}}
						{{else}}
							<div class="ui active tiny slow centered inline">…</div>
						{{end}}
					</span>
				</td>
				<td class="text right age three wide">{{if $commit}}{{TimeSince $commit.Committer.When ctx.Locale}}{{end}}</td>
			</tr>
		{{end}}
	</tbody>
</table>
{{if .ReadmeExist}}
	{{template "repo/view_file" .}}
{{end}}<|MERGE_RESOLUTION|>--- conflicted
+++ resolved
@@ -2,41 +2,7 @@
 	<thead>
 		<tr class="commit-list">
 			<th colspan="2" {{if not .LatestCommit}}class="notready"{{end}}>
-<<<<<<< HEAD
 				{{template "repo/latest_commit" .}}
-=======
-				{{if not .LatestCommit}}
-					<div class="ui active tiny slow centered inline">…</div>
-				{{else}}
-					{{if .LatestCommitUser}}
-						{{ctx.AvatarUtils.Avatar .LatestCommitUser 24 "gt-mr-2"}}
-						{{if .LatestCommitUser.FullName}}
-							<a class="muted author-wrapper" title="{{.LatestCommitUser.FullName}}" href="{{.LatestCommitUser.HomeLink}}"><strong>{{.LatestCommitUser.FullName}}</strong></a>
-						{{else}}
-							<a class="muted author-wrapper" title="{{if .LatestCommit.Author}}{{.LatestCommit.Author.Name}}{{else}}{{.LatestCommitUser.Name}}{{end}}" href="{{.LatestCommitUser.HomeLink}}"><strong>{{if .LatestCommit.Author}}{{.LatestCommit.Author.Name}}{{else}}{{.LatestCommitUser.Name}}{{end}}</strong></a>
-						{{end}}
-					{{else}}
-						{{if .LatestCommit.Author}}
-							{{ctx.AvatarUtils.AvatarByEmail .LatestCommit.Author.Email .LatestCommit.Author.Name 24 "gt-mr-2"}}
-							<span class="author-wrapper" title="{{.LatestCommit.Author.Name}}"><strong>{{.LatestCommit.Author.Name}}</strong></span>
-						{{end}}
-					{{end}}
-					<a rel="nofollow" class="ui sha label {{if .LatestCommit.Signature}} isSigned {{if .LatestCommitVerification.Verified}} isVerified{{if eq .LatestCommitVerification.TrustStatus "trusted"}}{{else if eq .LatestCommitVerification.TrustStatus "untrusted"}}Untrusted{{else}}Unmatched{{end}}{{else if .LatestCommitVerification.Warning}} isWarning{{end}}{{end}}" href="{{.RepoLink}}/commit/{{PathEscape .LatestCommit.ID.String}}">
-						<span class="shortsha">{{ShortSha .LatestCommit.ID.String}}</span>
-						{{if .LatestCommit.Signature}}
-							{{template "repo/shabox_badge" dict "root" $ "verification" .LatestCommitVerification}}
-						{{end}}
-					</a>
-					{{template "repo/commit_statuses" dict "Status" .LatestCommitStatus "Statuses" .LatestCommitStatuses}}
-					{{$commitLink:= printf "%s/commit/%s" .RepoLink (PathEscape .LatestCommit.ID.String)}}
-					<span class="grey commit-summary" title="{{.LatestCommit.Summary}}"><span class="message-wrapper">{{RenderCommitMessageLinkSubject $.Context .LatestCommit.Message $commitLink ($.Repository.ComposeMetas ctx)}}</span>
-						{{if IsMultilineCommitMessage .LatestCommit.Message}}
-							<button class="ui button js-toggle-commit-body ellipsis-button" aria-expanded="false">...</button>
-							<pre class="commit-body gt-hidden">{{RenderCommitBody $.Context .LatestCommit.Message ($.Repository.ComposeMetas ctx)}}</pre>
-						{{end}}
-					</span>
-				{{end}}
->>>>>>> 3793ec4d
 			</th>
 			<th class="text grey right age">{{if .LatestCommit}}{{if .LatestCommit.Committer}}{{TimeSince .LatestCommit.Committer.When ctx.Locale}}{{end}}{{end}}</th>
 		</tr>
