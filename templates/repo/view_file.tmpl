<div class="{{TabSizeClass .Editorconfig .FileName}} non-diff-file-content">
	<h4 class="file-header ui top attached header df ac sb">
		<div class="file-header-left df ac">
			{{if .ReadmeInList}}
				{{svg "octicon-book" 16 "mr-3"}}
				<strong>{{.FileName}}</strong>
			{{else}}
				<div class="file-info text grey normal mono">
					{{if .FileIsSymlink}}
						<div class="file-info-entry">
							{{.i18n.Tr "repo.symbolic_link"}}
						</div>
					{{end}}
					{{if .NumLinesSet}}
						<div class="file-info-entry">
							{{.NumLines}} {{.i18n.Tr (TrN .i18n.Lang .NumLines "repo.line" "repo.lines") }}
						</div>
					{{end}}
					{{if .FileSize}}
						<div class="file-info-entry">
							{{FileSize .FileSize}}{{if .IsLFSFile}} ({{.i18n.Tr "repo.stored_lfs"}}){{end}}
						</div>
					{{end}}
					{{if .LFSLock}}
						<div class="file-info-entry ui tooltip" data-content="{{.LFSLockHint}}">
							{{svg "octicon-lock" 16 "mr-2"}}
							<a href="{{.LFSLock.Owner.HomeLink}}">{{.LFSLockOwner}}</a>
						</div>
					{{end}}
				</div>
			{{end}}
		</div>
		<div class="file-header-right file-actions df ac">
			{{if .HasSourceRenderedToggle}}
				<div class="ui compact icon buttons two-toggle-buttons">
					<a href="{{$.Link}}?display=source" class="ui mini basic button tooltip {{if .IsDisplayingSource}}active{{end}}" data-content="{{.i18n.Tr "repo.file_view_source"}}" data-position="bottom center">{{svg "octicon-code" 15}}</a>
					<a href="{{$.Link}}" class="ui mini basic button tooltip {{if .IsDisplayingRendered}}active{{end}}" data-content="{{.i18n.Tr "repo.file_view_rendered"}}" data-position="bottom center">{{svg "octicon-file" 15}}</a>
				</div>
			{{end}}
			{{if not .ReadmeInList}}
				<div class="ui buttons mr-2">
					<a class="ui mini basic button" href="{{$.RawFileLink}}">{{.i18n.Tr "repo.file_raw"}}</a>
					{{if not .IsViewCommit}}
						<a class="ui mini basic button" href="{{.RepoLink}}/src/commit/{{PathEscape .CommitID}}/{{PathEscapeSegments .TreePath}}">{{.i18n.Tr "repo.file_permalink"}}</a>
					{{end}}
					{{if .IsRepresentableAsText}}
						<a class="ui mini basic button" href="{{.RepoLink}}/blame/{{.BranchNameSubURL}}/{{PathEscapeSegments .TreePath}}">{{.i18n.Tr "repo.blame"}}</a>
					{{end}}
					<a class="ui mini basic button" href="{{.RepoLink}}/commits/{{.BranchNameSubURL}}/{{PathEscapeSegments .TreePath}}">{{.i18n.Tr "repo.file_history"}}</a>
					{{if .EscapeStatus.Escaped}}
						<a class="ui mini basic button unescape-button" style="display: none;">{{.i18n.Tr "repo.unescape_control_characters"}}</a>
						<a class="ui mini basic button escape-button">{{.i18n.Tr "repo.escape_control_characters"}}</a>
					{{end}}
				</div>
				<a download href="{{$.RawFileLink}}"><span class="btn-octicon tooltip" data-content="{{.i18n.Tr "repo.download_file"}}" data-position="bottom center">{{svg "octicon-download"}}</span></a>
				{{if .Repository.CanEnableEditor}}
					{{if .CanEditFile}}
						<a href="{{.RepoLink}}/_edit/{{PathEscapeSegments .BranchName}}/{{PathEscapeSegments .TreePath}}"><span class="btn-octicon tooltip" data-content="{{.EditFileTooltip}}" data-position="bottom center">{{svg "octicon-pencil"}}</span></a>
					{{else}}
						<span class="btn-octicon tooltip disabled" data-content="{{.EditFileTooltip}}" data-position="bottom center">{{svg "octicon-pencil"}}</span>
					{{end}}
					{{if .CanDeleteFile}}
						<a href="{{.RepoLink}}/_delete/{{PathEscapeSegments .BranchName}}/{{PathEscapeSegments .TreePath}}"><span class="btn-octicon btn-octicon-danger tooltip"  data-content="{{.DeleteFileTooltip}}" data-position="bottom center">{{svg "octicon-trash"}}</span></a>
					{{else}}
						<span class="btn-octicon tooltip disabled" data-content="{{.DeleteFileTooltip}}" data-position="bottom center">{{svg "octicon-trash"}}</span>
					{{end}}
				{{end}}
			{{else if .EscapeStatus.Escaped}}
				<a class="ui mini basic button unescape-button mr-2" style="display: none;">{{.i18n.Tr "repo.unescape_control_characters"}}</a>
				<a class="ui mini basic button escape-button mr-2">{{.i18n.Tr "repo.escape_control_characters"}}</a>
			{{end}}
		</div>
	</h4>
	<div class="ui attached table unstackable segment">
		{{if .EscapeStatus.BadBIDI}}
			<div class="ui error message file-message">
				<span class="close icon">{{svg "octicon-x" 16 "close inside"}}</span>
				<div class="header">
					{{.i18n.Tr "repo.bidi_bad_header"}}
				</div>
				<p>{{.i18n.Tr "repo.bidi_bad_description" | Str2html}}</p>
			</div>
		{{else if .EscapeStatus.Escaped}}
			<div class="ui warning message file-message">
				<span class="close icon">{{svg "octicon-x" 16 "close inside"}}</span>
				<div class="header">
					{{.i18n.Tr "repo.unicode_header"}}
				</div>
				<p>{{.i18n.Tr "repo.unicode_description" | Str2html}}</p>
			</div>
		{{end}}
		<div class="file-view{{if .IsMarkup}} markup {{.MarkupType}}{{else if .IsRenderedHTML}} plain-text{{else if .IsTextSource}} code-view{{end}}">
			{{if .IsMarkup}}
				{{if .FileContent}}{{.FileContent | Safe}}{{end}}
			{{else if .IsRenderedHTML}}
				<pre>{{if .FileContent}}{{.FileContent | Str2html}}{{end}}</pre>
			{{else if not .IsTextSource}}
				<div class="view-raw ui center">
					{{if .IsImageFile}}
						<img src="{{$.RawFileLink}}">
					{{else if .IsVideoFile}}
						<video controls src="{{$.RawFileLink}}">
							<strong>{{.i18n.Tr "repo.video_not_supported_in_browser"}}</strong>
						</video>
					{{else if .IsAudioFile}}
						<audio controls src="{{$.RawFileLink}}">
							<strong>{{.i18n.Tr "repo.audio_not_supported_in_browser"}}</strong>
						</audio>
					{{else if .IsPDFFile}}
						<iframe width="100%" height="600px" src="{{AssetUrlPrefix}}/vendor/plugins/pdfjs/web/viewer.html?file={{$.RawFileLink}}"></iframe>
					{{else}}
						<a href="{{$.RawFileLink}}" rel="nofollow" class="btn btn-gray btn-radius">{{.i18n.Tr "repo.file_view_raw"}}</a>
					{{end}}
				</div>
			{{else if .FileSize}}
				{{if .IsFileTooLarge}}
				<table>
					<tbody>
						<tr>
							<td><strong>{{.i18n.Tr "repo.file_too_large"}}</strong></td>
						</tr>
					</tbody>
				</table>
				{{else}}
				<table>
					<tbody>
						{{range $idx, $code := .FileContent}}
						{{$line := Add $idx 1}}
						<tr>
<<<<<<< HEAD
							<td id="L{{$line}}" class="lines-num">
								<span id="L{{$line}}" data-line-number="{{$line}}"></span>
							</td>
							{{if $.EscapeStatus.Escaped}}
								<td class="lines-escape">{{if (index $.LineEscapeStatus $idx).Escaped}}<a href="" class="toggle-escape-button" title="{{$.i18n.Tr "repo.line_unicode"}}">⚠️</a>{{end}}</td>
							{{end}}
							<td rel="L{{$line}}" class="lines-code chroma">
								<code class="code-inner">{{$code | Safe}}</code>
							</td>
=======
							<td id="L{{$line}}" class="lines-num"><span id="L{{$line}}" data-line-number="{{$line}}"></span></td>
							<td rel="L{{$line}}" class="lines-code chroma"><code class="code-inner">{{$code | Safe}}</code></td>
>>>>>>> 042cac5f
						</tr>
						{{end}}
					</tbody>
				</table>
				<div class="code-line-menu ui fluid popup transition hidden">
					<div class="ui column relaxed equal height">
						<div class="column">
							{{if $.Permission.CanRead $.UnitTypeIssues}}
								<div class="ui link list">
									<a class="item ref-in-new-issue" href="{{.RepoLink}}/issues/new?body={{.Repository.HTMLURL}}{{printf "/src/commit/" }}{{PathEscape .CommitID}}/{{PathEscapeSegments .TreePath}}">{{.i18n.Tr "repo.issues.context.reference_issue"}}</a>
								</div>
							{{end}}
							<div class="ui link list">
								<a data-clipboard-text="{{.Repository.HTMLURL}}/src/commit/{{PathEscape .CommitID}}/{{PathEscapeSegments .TreePath}}" class="item copy-line-permalink">{{.i18n.Tr "repo.file_copy_permalink"}}</a>
							</div>
						</div>
					</div>
				</div>
				{{end}}
			{{end}}
		</div>
	</div>
</div><|MERGE_RESOLUTION|>--- conflicted
+++ resolved
@@ -127,20 +127,11 @@
 						{{range $idx, $code := .FileContent}}
 						{{$line := Add $idx 1}}
 						<tr>
-<<<<<<< HEAD
-							<td id="L{{$line}}" class="lines-num">
-								<span id="L{{$line}}" data-line-number="{{$line}}"></span>
-							</td>
+							<td id="L{{$line}}" class="lines-num"><span id="L{{$line}}" data-line-number="{{$line}}"></span></td>
 							{{if $.EscapeStatus.Escaped}}
 								<td class="lines-escape">{{if (index $.LineEscapeStatus $idx).Escaped}}<a href="" class="toggle-escape-button" title="{{$.i18n.Tr "repo.line_unicode"}}">⚠️</a>{{end}}</td>
 							{{end}}
-							<td rel="L{{$line}}" class="lines-code chroma">
-								<code class="code-inner">{{$code | Safe}}</code>
-							</td>
-=======
-							<td id="L{{$line}}" class="lines-num"><span id="L{{$line}}" data-line-number="{{$line}}"></span></td>
 							<td rel="L{{$line}}" class="lines-code chroma"><code class="code-inner">{{$code | Safe}}</code></td>
->>>>>>> 042cac5f
 						</tr>
 						{{end}}
 					</tbody>
