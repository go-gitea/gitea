--- conflicted
+++ resolved
@@ -30,46 +30,43 @@
 				</div>
 			{{end}}
 		</div>
-		<div class="file-header-right file-actions df ac">
-			{{if .HasSourceRenderedToggle}}
-				<div class="ui compact icon buttons two-toggle-buttons">
-					<a href="{{$.Link}}?display=source" class="ui mini basic button poping up {{if .IsDisplayingSource}}active{{end}}" data-content="{{.i18n.Tr "repo.file_view_source"}}" data-position="bottom center" data-variation="tiny inverted">{{svg "octicon-code" 15}}</a>
-					<a href="{{$.Link}}" class="ui mini basic button poping up {{if .IsDisplayingRendered}}active{{end}}" data-content="{{.i18n.Tr "repo.file_view_rendered"}}" data-position="bottom center" data-variation="tiny inverted">{{svg "octicon-file" 15}}</a>
+		{{if not .ReadmeInList}}
+			<div class="file-header-right file-actions df ac">
+				{{if .HasSourceRenderedToggle}}
+					<div class="ui compact icon buttons two-toggle-buttons">
+						<a href="{{$.Link}}?display=source" class="ui mini basic button poping up {{if .IsDisplayingSource}}active{{end}}" data-content="{{.i18n.Tr "repo.file_view_source"}}" data-position="bottom center" data-variation="tiny inverted">{{svg "octicon-code" 15}}</a>
+						<a href="{{$.Link}}" class="ui mini basic button poping up {{if .IsDisplayingRendered}}active{{end}}" data-content="{{.i18n.Tr "repo.file_view_rendered"}}" data-position="bottom center" data-variation="tiny inverted">{{svg "octicon-file" 15}}</a>
+					</div>
+				{{end}}
+				<div class="ui buttons mr-2">
+					<a class="ui mini basic button" href="{{EscapePound $.RawFileLink}}">{{.i18n.Tr "repo.file_raw"}}</a>
+					{{if not .IsViewCommit}}
+						<a class="ui mini basic button" href="{{.RepoLink}}/src/commit/{{.CommitID}}/{{EscapePound .TreePath}}">{{.i18n.Tr "repo.file_permalink"}}</a>
+					{{end}}
+					{{if .IsRepresentableAsText}}
+						<a class="ui mini basic button" href="{{.RepoLink}}/blame/{{EscapePound .BranchNameSubURL}}/{{EscapePound .TreePath}}">{{.i18n.Tr "repo.blame"}}</a>
+					{{end}}
+					<a class="ui mini basic button" href="{{.RepoLink}}/commits/{{EscapePound .BranchNameSubURL}}/{{EscapePound .TreePath}}">{{.i18n.Tr "repo.file_history"}}</a>
+					{{if .EscapeStatus.Escaped}}
+						<a class="ui mini basic button unescape-button" style="display: none;">{{.i18n.Tr "repo.unescape_control_characters"}}</a>
+						<a class="ui mini basic button escape-button">{{.i18n.Tr "repo.escape_control_characters"}}</a>
+					{{end}}
 				</div>
-			{{end}}
-			<div class="ui buttons mr-2">
-				<a class="ui mini basic button" href="{{EscapePound $.RawFileLink}}">{{.i18n.Tr "repo.file_raw"}}</a>
-				{{if not .IsViewCommit}}
-					<a class="ui mini basic button" href="{{.RepoLink}}/src/commit/{{.CommitID}}/{{EscapePound .TreePath}}">{{.i18n.Tr "repo.file_permalink"}}</a>
-				{{end}}
-				{{if .IsRepresentableAsText}}
-					<a class="ui mini basic button" href="{{.RepoLink}}/blame/{{EscapePound .BranchNameSubURL}}/{{EscapePound .TreePath}}">{{.i18n.Tr "repo.blame"}}</a>
-				{{end}}
-				<a class="ui mini basic button" href="{{.RepoLink}}/commits/{{EscapePound .BranchNameSubURL}}/{{EscapePound .TreePath}}">{{.i18n.Tr "repo.file_history"}}</a>
-				{{if .EscapeStatus.Escaped}}
-					<a class="ui mini basic button unescape-button" style="display: none;">{{.i18n.Tr "repo.unescape_control_characters"}}</a>
-					<a class="ui mini basic button escape-button">{{.i18n.Tr "repo.escape_control_characters"}}</a>
+				<a download href="{{EscapePound $.RawFileLink}}"><span class="btn-octicon poping up" data-content="{{.i18n.Tr "repo.download_file"}}" data-position="bottom center" data-variation="tiny inverted">{{svg "octicon-download"}}</span></a>
+				{{if .Repository.CanEnableEditor}}
+					{{if .CanEditFile}}
+						<a href="{{.RepoLink}}/_edit/{{EscapePound .BranchName}}/{{EscapePound .TreePath}}"><span class="btn-octicon poping up" data-content="{{.EditFileTooltip}}" data-position="bottom center" data-variation="tiny inverted">{{svg "octicon-pencil"}}</span></a>
+					{{else}}
+						<span class="btn-octicon poping up disabled" data-content="{{.EditFileTooltip}}" data-position="bottom center" data-variation="tiny inverted">{{svg "octicon-pencil"}}</span>
+					{{end}}
+					{{if .CanDeleteFile}}
+						<a href="{{.RepoLink}}/_delete/{{EscapePound .BranchName}}/{{EscapePound .TreePath}}"><span class="btn-octicon btn-octicon-danger poping up"  data-content="{{.DeleteFileTooltip}}" data-position="bottom center" data-variation="tiny inverted">{{svg "octicon-trash"}}</span></a>
+					{{else}}
+						<span class="btn-octicon poping up disabled" data-content="{{.DeleteFileTooltip}}" data-position="bottom center" data-variation="tiny inverted">{{svg "octicon-trash"}}</span>
+					{{end}}
 				{{end}}
 			</div>
-<<<<<<< HEAD
-		{{if not .ReadmeInList}}
-=======
-			<a download href="{{EscapePound $.RawFileLink}}"><span class="btn-octicon poping up" data-content="{{.i18n.Tr "repo.download_file"}}" data-position="bottom center" data-variation="tiny inverted">{{svg "octicon-download"}}</span></a>
->>>>>>> 7e1ae380
-			{{if .Repository.CanEnableEditor}}
-				{{if .CanEditFile}}
-					<a href="{{.RepoLink}}/_edit/{{EscapePound .BranchName}}/{{EscapePound .TreePath}}"><span class="btn-octicon poping up" data-content="{{.EditFileTooltip}}" data-position="bottom center" data-variation="tiny inverted">{{svg "octicon-pencil"}}</span></a>
-				{{else}}
-					<span class="btn-octicon poping up disabled" data-content="{{.EditFileTooltip}}" data-position="bottom center" data-variation="tiny inverted">{{svg "octicon-pencil"}}</span>
-				{{end}}
-				{{if .CanDeleteFile}}
-					<a href="{{.RepoLink}}/_delete/{{EscapePound .BranchName}}/{{EscapePound .TreePath}}"><span class="btn-octicon btn-octicon-danger poping up"  data-content="{{.DeleteFileTooltip}}" data-position="bottom center" data-variation="tiny inverted">{{svg "octicon-trash"}}</span></a>
-				{{else}}
-					<span class="btn-octicon poping up disabled" data-content="{{.DeleteFileTooltip}}" data-position="bottom center" data-variation="tiny inverted">{{svg "octicon-trash"}}</span>
-				{{end}}
-			{{end}}
 		{{end}}
-		</div>
 	</h4>
 	<div class="ui attached table unstackable segment">
 		{{if .EscapeStatus.BadBIDI}}
