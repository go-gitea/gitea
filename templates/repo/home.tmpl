--- conflicted
+++ resolved
@@ -133,13 +133,8 @@
 						<div class="ui basic jump dropdown icon button poping up" data-content="{{.i18n.Tr "repo.download_archive"}}" data-variation="tiny inverted" data-position="top right">
 							<i class="download icon"></i>
 							<div class="menu">
-<<<<<<< HEAD
-								<a class="item archive-link" data-url="{{$.RepoLink}}/archive/{{EscapePound $.BranchName}}.zip">{{svg "octicon-file-zip" 16}}&nbsp;ZIP</a>
-								<a class="item archive-link" data-url="{{$.RepoLink}}/archive/{{EscapePound $.BranchName}}.tar.gz">{{svg "octicon-file-zip" 16}}&nbsp;TAR.GZ</a>
-=======
-								<a class="item" href="{{$.RepoLink}}/archive/{{EscapePound $.BranchName}}.zip">{{svg "octicon-file-zip"}}&nbsp;ZIP</a>
-								<a class="item" href="{{$.RepoLink}}/archive/{{EscapePound $.BranchName}}.tar.gz">{{svg "octicon-file-zip"}}&nbsp;TAR.GZ</a>
->>>>>>> ffddf3f8
+								<a class="item archive-link" data-url="{{$.RepoLink}}/archive/{{EscapePound $.BranchName}}.zip">{{svg "octicon-file-zip"}}&nbsp;ZIP</a>
+								<a class="item archive-link" data-url="{{$.RepoLink}}/archive/{{EscapePound $.BranchName}}.tar.gz">{{svg "octicon-file-zip"}}&nbsp;TAR.GZ</a>
 							</div>
 						</div>
 					</div>
