--- conflicted
+++ resolved
@@ -93,9 +93,9 @@
 				{{if $isHomepage}}
 					{{/* only show the "code search" on the repo home page, it only does global search,
 						so do not show it when viewing file or directory to avoid misleading users (it doesn't search in a directory) */}}
-					<form class="ignore-dirty" action="{{.RepoLink}}/search" method="get">
-						<div class="ui small action input">
-							<input name="q" placeholder="{{ctx.Locale.Tr "search.code_kind"}}">
+					<form class="ignore-dirty tw-flex tw-flex-1" action="{{.RepoLink}}/search" method="get">
+						<div class="ui small action input tw-flex-1">
+							<input name="q" size="10" placeholder="{{ctx.Locale.Tr "search.code_kind"}}">
 							{{template "shared/search/button"}}
 						</div>
 					</form>
@@ -112,16 +112,6 @@
 						{{- end -}}
 					</span>
 				{{end}}
-<<<<<<< HEAD
-
-				<form class="ignore-dirty tw-flex tw-flex-1" action="{{.RepoLink}}/search" method="get">
-					<div class="ui small action input tw-flex-1">
-						<input name="q" value="{{.Keyword}}" size="10" placeholder="{{ctx.Locale.Tr "search.code_kind"}}">
-						{{template "shared/search/button"}}
-					</div>
-				</form>
-=======
->>>>>>> 5f05e7b4
 			</div>
 			<div class="repo-button-row-right tw-flex tw-flex-1 tw-items-center">
 				<!-- Only show clone panel in repository home page -->
