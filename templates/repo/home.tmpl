{{template "base/head" .}}
<div role="main" aria-label="{{.Title}}" class="page-content repository file list {{if .IsBlame}}blame{{end}}">
	{{template "repo/header" .}}
	<div class="ui container {{if .IsBlame}}fluid padded{{end}}">
		{{template "base/alert" .}}
		{{template "repo/code/recently_pushed_new_branches" .}}
		{{if and (not .HideRepoInfo) (not .IsBlame)}}
		<div class="repo-description tw-break-anywhere">
			{{- $description := .Repository.DescriptionHTML ctx -}}
			{{if $description}}{{$description | RenderCodeBlock}}{{end}}
			{{if .Repository.Website}}<a href="{{.Repository.Website}}">{{.Repository.Website}}</a>{{end}}
		</div>
		<div class="tw-flex tw-items-center tw-flex-wrap tw-gap-2 tw-my-2" id="repo-topics">
			{{/* it should match the code in issue-home.js */}}
			{{range .Topics}}<a class="repo-topic ui large label" href="{{AppSubUrl}}/explore/repos?q={{.Name}}&topic=1">{{.Name}}</a>{{end}}
			{{if and .Permission.IsAdmin (not .Repository.IsArchived)}}<button id="manage_topic" class="btn interact-fg tw-text-12">{{ctx.Locale.Tr "repo.topic.manage_topics"}}</button>{{end}}
		</div>
		{{end}}
		{{if and .Permission.IsAdmin (not .Repository.IsArchived)}}
		<div class="ui form tw-hidden tw-flex tw-gap-2 tw-my-2" id="topic_edit">
			<div class="ui fluid multiple search selection dropdown tw-flex-wrap tw-flex-1">
				<input type="hidden" name="topics" value="{{range $i, $v := .Topics}}{{.Name}}{{if Eval $i "+" 1 "<" (len $.Topics)}},{{end}}{{end}}">
				{{range .Topics}}
					{{/* keep the same layout as Fomantic UI generated labels */}}
					<a class="ui label transition visible tw-cursor-default tw-inline-block" data-value="{{.Name}}">{{.Name}}{{svg "octicon-x" 16 "delete icon"}}</a>
				{{end}}
				<div class="text"></div>
			</div>
			<div>
				<button class="ui basic button" id="cancel_topic_edit">{{ctx.Locale.Tr "cancel"}}</button>
				<button class="ui primary button" id="save_topic" data-link="{{.RepoLink}}/topics">{{ctx.Locale.Tr "save"}}</button>
			</div>
		</div>
		{{end}}
		{{if .Repository.IsArchived}}
			<div class="ui warning message tw-text-center">
				{{if .Repository.ArchivedUnix.IsZero}}
					{{ctx.Locale.Tr "repo.archive.title"}}
				{{else}}
					{{ctx.Locale.Tr "repo.archive.title_date" (DateUtils.AbsoluteLong .Repository.ArchivedUnix)}}
				{{end}}
			</div>
		{{end}}
		{{template "repo/sub_menu" .}}
		{{$n := len .TreeNames}}
		{{$l := Eval $n "-" 1}}
		{{$isHomepage := (eq $n 0)}}
		<div class="repo-button-row" data-is-homepage="{{$isHomepage}}">
			<div class="repo-button-row-left">
<<<<<<< HEAD
				{{template "repo/branch_dropdown" dict "root" . "showViewAllBranchsTagsEntry" true}}
=======
				{{$branchDropdownCurrentRefType := "branch"}}
				{{$branchDropdownCurrentRefShortName := .BranchName}}
				{{if .IsViewTag}}
					{{$branchDropdownCurrentRefType := "tag"}}
					{{$branchDropdownCurrentRefShortName := .TagName}}
				{{end}}
				{{template "repo/branch_dropdown" dict
					"Repository" .Repository
					"ShowTabBranches" true
					"ShowTabTags" true
					"CurrentRefType" $branchDropdownCurrentRefType
					"CurrentRefShortName" $branchDropdownCurrentRefShortName
					"CurrentTreePath" .TreePath
					"RefLinkTemplate" "{RepoLink}/src/{RefType}/{RefShortName}/{TreePath}"
					"AllowCreateNewRef" .CanCreateBranch
				}}
>>>>>>> e3e32605
				{{if and .CanCompareOrPull .IsViewBranch (not .Repository.IsArchived)}}
					{{$cmpBranch := ""}}
					{{if ne .Repository.ID .BaseRepo.ID}}
						{{$cmpBranch = printf "%s/%s:" (.Repository.OwnerName|PathEscape) (.Repository.Name|PathEscape)}}
					{{end}}
					{{$cmpBranch = print $cmpBranch (.BranchName|PathEscapeSegments)}}
					{{$compareLink := printf "%s/compare/%s...%s" .BaseRepo.Link (.BaseRepo.DefaultBranch|PathEscapeSegments) $cmpBranch}}
					<a id="new-pull-request" role="button" class="ui compact basic button" href="{{$compareLink}}"
						data-tooltip-content="{{if .PullRequestCtx.Allowed}}{{ctx.Locale.Tr "repo.pulls.compare_changes"}}{{else}}{{ctx.Locale.Tr "action.compare_branch"}}{{end}}">
						{{svg "octicon-git-pull-request"}}
					</a>
				{{end}}
				<!-- Show go to file and breadcrumbs if not on home page -->
				{{if $isHomepage}}
					<a href="{{.Repository.Link}}/find/{{.BranchNameSubURL}}" class="ui compact basic button">{{ctx.Locale.Tr "repo.find_file.go_to_file"}}</a>
				{{end}}

				{{if and .CanWriteCode .IsViewBranch (not .Repository.IsMirror) (not .Repository.IsArchived) (not .IsViewFile)}}
					<button class="ui dropdown basic compact jump button"{{if not .Repository.CanEnableEditor}} disabled{{end}}>
						{{ctx.Locale.Tr "repo.editor.add_file"}}
						{{svg "octicon-triangle-down" 14 "dropdown icon"}}
						<div class="menu">
							<a class="item" href="{{.RepoLink}}/_new/{{.BranchName | PathEscapeSegments}}/{{.TreePath | PathEscapeSegments}}">
								{{ctx.Locale.Tr "repo.editor.new_file"}}
							</a>
							{{if .RepositoryUploadEnabled}}
							<a class="item" href="{{.RepoLink}}/_upload/{{.BranchName | PathEscapeSegments}}/{{.TreePath | PathEscapeSegments}}">
								{{ctx.Locale.Tr "repo.editor.upload_file"}}
							</a>
							{{end}}
							<a class="item" href="{{.RepoLink}}/_diffpatch/{{.BranchName | PathEscapeSegments}}/{{.TreePath | PathEscapeSegments}}">
								{{ctx.Locale.Tr "repo.editor.patch"}}
							</a>
						</div>
					</button>
				{{end}}

				{{if and $isHomepage (.Repository.IsTemplate)}}
					<a role="button" class="ui primary compact button" href="{{AppSubUrl}}/repo/create?template_id={{.Repository.ID}}">
						{{ctx.Locale.Tr "repo.use_template"}}
					</a>
				{{end}}
				{{if $isHomepage}}
					{{/* only show the "code search" on the repo home page, it only does global search,
						so do not show it when viewing file or directory to avoid misleading users (it doesn't search in a directory) */}}
					<form class="ignore-dirty tw-flex tw-flex-1" action="{{.RepoLink}}/search" method="get">
						<div class="ui small action input tw-flex-1">
							<input name="q" size="10" placeholder="{{ctx.Locale.Tr "search.code_kind"}}">
							{{template "shared/search/button"}}
						</div>
					</form>
				{{else}}
					<span class="breadcrumb repo-path tw-ml-1">
						<a class="section" href="{{.RepoLink}}/src/{{.BranchNameSubURL}}" title="{{.Repository.Name}}">{{StringUtils.EllipsisString .Repository.Name 30}}</a>
						{{- range $i, $v := .TreeNames -}}
							<span class="breadcrumb-divider">/</span>
							{{- if eq $i $l -}}
								<span class="active section" title="{{$v}}">{{$v}}</span>
								<button class="btn interact-fg tw-mx-1" data-clipboard-text="{{$.TreePath}}" data-tooltip-content="{{ctx.Locale.Tr "copy_path"}}">{{svg "octicon-copy" 14}}</button>
							{{- else -}}
								{{$p := index $.Paths $i}}<span class="section"><a href="{{$.BranchLink}}/{{PathEscapeSegments $p}}" title="{{$v}}">{{$v}}</a></span>
							{{- end -}}
						{{- end -}}
					</span>
				{{end}}
			</div>
			<div class="repo-button-row-right">
				<!-- Only show clone panel in repository home page -->
				{{if $isHomepage}}
					<div class="clone-panel ui action tiny input">
						{{template "repo/clone_buttons" .}}
						<button class="ui small jump dropdown icon button" data-tooltip-content="{{ctx.Locale.Tr "repo.more_operations"}}">
							{{svg "octicon-kebab-horizontal"}}
							<div class="menu">
								{{if not $.DisableDownloadSourceArchives}}
									<a class="item archive-link" href="{{$.RepoLink}}/archive/{{PathEscapeSegments $.RefName}}.zip" rel="nofollow">{{svg "octicon-file-zip" 16 "tw-mr-2"}}{{ctx.Locale.Tr "repo.download_zip"}}</a>
									<a class="item archive-link" href="{{$.RepoLink}}/archive/{{PathEscapeSegments $.RefName}}.tar.gz" rel="nofollow">{{svg "octicon-file-zip" 16 "tw-mr-2"}}{{ctx.Locale.Tr "repo.download_tar"}}</a>
									<a class="item archive-link" href="{{$.RepoLink}}/archive/{{PathEscapeSegments $.RefName}}.bundle" rel="nofollow">{{svg "octicon-package" 16 "tw-mr-2"}}{{ctx.Locale.Tr "repo.download_bundle"}}</a>
								{{end}}
								{{if .CitiationExist}}
									<a class="item" id="cite-repo-button">{{svg "octicon-cross-reference" 16 "tw-mr-2"}}{{ctx.Locale.Tr "repo.cite_this_repo"}}</a>
								{{end}}
								{{range .OpenWithEditorApps}}
									<a class="item js-clone-url-editor" data-href-template="{{.OpenURL}}">{{.IconHTML}}{{ctx.Locale.Tr "repo.open_with_editor" .DisplayName}}</a>
								{{end}}
							</div>
						</button>
						{{template "repo/clone_script" .}}{{/* the script will update `.js-clone-url` and related elements */}}
					</div>
					{{template "repo/cite/cite_modal" .}}
				{{end}}
				{{if and (not $isHomepage) (not .IsViewFile) (not .IsBlame)}}{{/* IsViewDirectory (not home), TODO: split the templates, avoid using "if" tricks */}}
					<a class="ui button" href="{{.RepoLink}}/commits/{{.BranchNameSubURL}}/{{.TreePath | PathEscapeSegments}}">
						{{svg "octicon-history" 16 "tw-mr-2"}}{{ctx.Locale.Tr "repo.file_history"}}
					</a>
				{{end}}
			</div>
		</div>
		{{if .IsViewFile}}
			{{template "repo/view_file" .}}
		{{else if .IsBlame}}
			{{template "repo/blame" .}}
		{{else}}{{/* IsViewDirectory */}}
			{{template "repo/view_list" .}}
		{{end}}
	</div>
</div>
{{template "base/footer" .}}<|MERGE_RESOLUTION|>--- conflicted
+++ resolved
@@ -47,9 +47,6 @@
 		{{$isHomepage := (eq $n 0)}}
 		<div class="repo-button-row" data-is-homepage="{{$isHomepage}}">
 			<div class="repo-button-row-left">
-<<<<<<< HEAD
-				{{template "repo/branch_dropdown" dict "root" . "showViewAllBranchsTagsEntry" true}}
-=======
 				{{$branchDropdownCurrentRefType := "branch"}}
 				{{$branchDropdownCurrentRefShortName := .BranchName}}
 				{{if .IsViewTag}}
@@ -66,7 +63,6 @@
 					"RefLinkTemplate" "{RepoLink}/src/{RefType}/{RefShortName}/{TreePath}"
 					"AllowCreateNewRef" .CanCreateBranch
 				}}
->>>>>>> e3e32605
 				{{if and .CanCompareOrPull .IsViewBranch (not .Repository.IsArchived)}}
 					{{$cmpBranch := ""}}
 					{{if ne .Repository.ID .BaseRepo.ID}}
