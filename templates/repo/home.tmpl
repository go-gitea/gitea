--- conflicted
+++ resolved
@@ -124,11 +124,8 @@
 				{{if eq $n 0}}
 					<div class="ui action tiny input" id="clone-panel">
 						{{template "repo/clone_buttons" .}}
-<<<<<<< HEAD
 						{{template "repo/clone_script" .}}
-=======
 						{{if not .DisableDownloadSourceArchives}}
->>>>>>> 589677fa
 						<button id="download-btn" class="ui basic jump dropdown icon button tooltip" data-content="{{.locale.Tr "repo.download_archive"}}" data-position="top right">
 							{{svg "octicon-download"}}
 							<div class="menu">
