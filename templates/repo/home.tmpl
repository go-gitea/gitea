--- conflicted
+++ resolved
@@ -116,20 +116,6 @@
 				{{if eq $n 0}}
 					<div class="ui action tiny input" id="clone-panel">
 						{{template "repo/clone_buttons" .}}
-<<<<<<< HEAD
-						{{if not .DisableDownloadSourceArchives}}
-						<button id="download-btn" class="ui basic jump dropdown icon button tooltip" data-content="{{.locale.Tr "repo.download_archive"}}" data-position="top right">
-							{{svg "octicon-download"}}
-							<div class="menu">
-								<a class="item archive-link" href="{{$.RepoLink}}/archive/{{PathEscapeSegments $.BranchName}}.zip" rel="nofollow">{{svg "octicon-file-zip" 16 "mr-3"}}{{.locale.Tr "repo.download_zip"}}</a>
-								<a class="item archive-link" href="{{$.RepoLink}}/archive/{{PathEscapeSegments $.BranchName}}.tar.gz" rel="nofollow">{{svg "octicon-file-zip" 16 "mr-3"}}{{.locale.Tr "repo.download_tar"}}</a>
-								<a class="item archive-link" href="{{$.RepoLink}}/archive/{{PathEscapeSegments $.BranchName}}.bundle" rel="nofollow">{{svg "octicon-package" 16 "mr-3"}}{{.locale.Tr "repo.download_bundle"}}</a>
-								<a class="item js-clone-url-vs" href="vscode://vscode.git/clone?url={{.CloneButtonOriginLink.HTTPS}}">{{svg "gitea-vscode" 16 "mr-3"}}{{.locale.Tr "repo.clone_in_vsc"}}</a>
-							</div>
-						</button>
-						{{end}}
-						{{template "repo/clone_script" .}}
-=======
 						{{template "repo/clone_script" .}}
 						<button id="download-btn" class="ui basic small compact jump dropdown icon button tooltip" data-content="{{.locale.Tr "repo.download_archive"}}" data-position="top right">
 							{{svg "octicon-download"}}
@@ -139,10 +125,9 @@
 									<a class="item archive-link" href="{{$.RepoLink}}/archive/{{PathEscapeSegments $.BranchName}}.tar.gz" rel="nofollow">{{svg "octicon-file-zip" 16 "mr-3"}}{{.locale.Tr "repo.download_tar"}}</a>
 									<a class="item archive-link" href="{{$.RepoLink}}/archive/{{PathEscapeSegments $.BranchName}}.bundle" rel="nofollow">{{svg "octicon-package" 16 "mr-3"}}{{.locale.Tr "repo.download_bundle"}}</a>
 								{{end}}
-								<a class="item" href="vscode://vscode.git/clone?url={{$.RepoCloneLink.HTTPS}}">{{svg "gitea-vscode" 16 "mr-3"}}{{.locale.Tr "repo.clone_in_vsc"}}</a>
+								<a class="item js-clone-url-vs" href="vscode://vscode.git/clone?url={{.CloneButtonOriginLink.HTTPS}}">{{svg "gitea-vscode" 16 "mr-3"}}{{.locale.Tr "repo.clone_in_vsc"}}</a>
 							</div>
 						</button>
->>>>>>> d26b6522
 					</div>
 				{{end}}
 				{{if and (ne $n 0) (not .IsViewFile) (not .IsBlame) }}
