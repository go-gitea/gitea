{{template "base/head" .}}
<div role="main" aria-label="{{.Title}}" class="page-content repository projects edit-project new milestone">
	{{template "repo/header" .}}
	<div class="ui container">
		<div class="navbar">
			{{template "repo/issue/navbar" .}}
			{{if and .CanWriteProjects .PageIsEditProject}}
			<div class="ui right floated secondary menu">
				<a class="ui green button" href="{{$.RepoLink}}/projects/new">{{.locale.Tr "repo.milestones.new"}}</a>
			</div>
			{{end}}
		</div>
		<div class="ui divider"></div>
		<h2 class="ui dividing header">
			{{if .PageIsEditProjects}}
			{{.locale.Tr "repo.projects.edit"}}
			<div class="sub header">{{.locale.Tr "repo.projects.edit_subheader"}}</div>
			{{else}}
				{{.locale.Tr "repo.projects.new"}}
				<div class="sub header">{{.locale.Tr "repo.projects.new_subheader"}}</div>
				{{end}}
		</h2>
		{{template "base/alert" .}}
		<form class="ui form grid" action="{{.Link}}" method="post">
			{{.CsrfTokenHtml}}
			<div class="eleven wide column">
				<div class="field {{if .Err_Title}}error{{end}}">
					<label>{{.locale.Tr "repo.projects.title"}}</label>
					<input name="title" placeholder="{{.locale.Tr "repo.projects.title"}}" value="{{.title}}" autofocus required>
				</div>
				<div class="field">
					<label>{{.locale.Tr "repo.projects.description"}}</label>
					<textarea name="content" placeholder="{{.locale.Tr "repo.projects.description_placeholder"}}">{{.content}}</textarea>
				</div>

				{{if not .PageIsEditProjects}}
					<div class="field">
						<label>{{.locale.Tr "repo.projects.template.desc"}}</label>
						<div class="ui selection dropdown">
							<input type="hidden" name="board_type" value="{{.type}}">
							<div class="default text">{{.locale.Tr "repo.projects.template.desc_helper"}}</div>
							<div class="menu">
<<<<<<< HEAD
								{{range $element := .ProjectTypes}}
									<div class="item" data-id="{{$element.BoardType}}" data-value="{{$element.BoardType}}">{{$.locale.Tr $element.Translation}}</div>
								{{end}}
							</div>
=======
								{{range $element := .BoardTypes}}
									<div class="item" data-id="{{$element.BoardType}}" data-value="{{$element.BoardType}}">{{$.locale.Tr $element.Translation}}</div>
								{{end}}
							</div>
						</div>
					</div>
				{{end}}

				<div class="field">
					<label>{{.locale.Tr "repo.projects.card_type.desc"}}</label>
					<div class="ui selection dropdown">
						{{svg "octicon-triangle-down" 14 "dropdown icon"}}
						{{range $element := .CardTypes}}
							{{if or (eq $.card_type $element.CardType) (and (not $.card_type) (eq $element.CardType 2))}}
								<input type="hidden" name="card_type" value="{{$element.CardType}}">
								<div class="default text">{{$.locale.Tr $element.Translation}}</div>
							{{end}}
						{{end}}
						<div class="menu">
							{{range $element := .CardTypes}}
								<div class="item" data-id="{{$element.CardType}}" data-value="{{$element.CardType}}">{{$.locale.Tr $element.Translation}}</div>
							{{end}}
>>>>>>> d8272150
						</div>
					</div>
				</div>

			</div>
			<div class="ui container">
				<div class="ui divider"></div>
				<div class="ui left">
					{{if .PageIsEditProjects}}
					<a class="ui cancel button" href="{{.RepoLink}}/projects">
						{{.locale.Tr "repo.milestones.cancel"}}
					</a>
					<button class="ui primary button">
						{{.locale.Tr "repo.projects.modify"}}
					</button>
					{{else}}
						<button class="ui primary button">
							{{.locale.Tr "repo.projects.create"}}
						</button>
					{{end}}
				</div>
			</div>

		</form>
	</div>
</div>
{{template "base/footer" .}}<|MERGE_RESOLUTION|>--- conflicted
+++ resolved
@@ -40,12 +40,6 @@
 							<input type="hidden" name="board_type" value="{{.type}}">
 							<div class="default text">{{.locale.Tr "repo.projects.template.desc_helper"}}</div>
 							<div class="menu">
-<<<<<<< HEAD
-								{{range $element := .ProjectTypes}}
-									<div class="item" data-id="{{$element.BoardType}}" data-value="{{$element.BoardType}}">{{$.locale.Tr $element.Translation}}</div>
-								{{end}}
-							</div>
-=======
 								{{range $element := .BoardTypes}}
 									<div class="item" data-id="{{$element.BoardType}}" data-value="{{$element.BoardType}}">{{$.locale.Tr $element.Translation}}</div>
 								{{end}}
@@ -68,7 +62,6 @@
 							{{range $element := .CardTypes}}
 								<div class="item" data-id="{{$element.CardType}}" data-value="{{$element.CardType}}">{{$.locale.Tr $element.Translation}}</div>
 							{{end}}
->>>>>>> d8272150
 						</div>
 					</div>
 				</div>
