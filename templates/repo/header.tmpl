--- conflicted
+++ resolved
@@ -60,7 +60,6 @@
 					{{end}}
 					{{template "repo/watch_unwatch" $}}
 					{{if not $.DisableStars}}
-<<<<<<< HEAD
 						<form method="post" action="{{$.RepoLink}}/action/{{if $.IsStaringRepo}}un{{end}}star?redirect_to={{$.Link}}">
 							{{$.CsrfTokenHtml}}
 							<div class="ui labeled button" {{if not $.IsSigned}}data-tooltip-content="{{ctx.Locale.Tr "repo.star_guest_user"}}"{{end}}>
@@ -75,9 +74,6 @@
 								{{end}}
 							</div>
 						</form>
-=======
-					{{template "repo/star_unstar" $}}
->>>>>>> a70c00b8
 					{{end}}
 					{{if and (not .IsEmpty) ($.Permission.CanRead $.UnitTypeCode)}}
 						<div class="ui labeled button
