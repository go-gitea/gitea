<div class="header-wrapper">
{{with .Repository}}
	<div class="ui container">
		<div class="repo-header">
			<div class="ui huge breadcrumb repo-title">
				{{if .RelAvatarLink}}
				<img class="ui avatar image" src="{{.RelAvatarLink}}">
				{{else}}
				<i class="mega-octicon octicon-{{if .IsPrivate}}lock{{else if .IsMirror}}repo-clone{{else if .IsFork}}repo-forked{{else}}repo{{end}}"></i>
				{{end}}
				<a href="{{AppSubUrl}}/{{.Owner.Name}}">{{.Owner.Name}}</a>
				<div class="divider"> / </div>
				<a href="{{$.RepoLink}}">{{.Name}}</a>
				{{if and .RelAvatarLink .IsPrivate}}<i class="mega-octicon octicon-lock"></i>{{end}}
				{{if .IsArchived}}<i class="archive icon archived-icon"></i>{{end}}
				{{if .IsMirror}}<div class="fork-flag">{{$.i18n.Tr "repo.mirror_from"}} <a target="_blank" rel="noopener noreferrer" href="{{$.Mirror.Address}}">{{$.Mirror.Address}}</a></div>{{end}}
				{{if .IsFork}}<div class="fork-flag">{{$.i18n.Tr "repo.forked_from"}} <a href="{{.BaseRepo.Link}}">{{SubStr .BaseRepo.RelLink 1 -1}}</a></div>{{end}}
			</div>
			{{if not .IsBeingCreated}}
				<div class="repo-buttons">
					<div class="ui labeled button" tabindex="0">
						<a class="ui compact basic button" href="{{$.RepoLink}}/action/{{if $.IsWatchingRepo}}un{{end}}watch?redirect_to={{$.Link}}">
							<i class="icon fa-eye{{if not $.IsWatchingRepo}}-slash{{end}}"></i>{{if $.IsWatchingRepo}}{{$.i18n.Tr "repo.unwatch"}}{{else}}{{$.i18n.Tr "repo.watch"}}{{end}}
						</a>
						<a class="ui basic label" href="{{.Link}}/watchers">
							{{.NumWatches}}
						</a>
					</div>
					<div class="ui labeled button" tabindex="0">
						<a class="ui compact basic button" href="{{$.RepoLink}}/action/{{if $.IsStaringRepo}}un{{end}}star?redirect_to={{$.Link}}">
							<i class="icon star{{if not $.IsStaringRepo}} outline{{end}}"></i>{{if $.IsStaringRepo}}{{$.i18n.Tr "repo.unstar"}}{{else}}{{$.i18n.Tr "repo.star"}}{{end}}
						</a>
						<a class="ui basic label" href="{{.Link}}/stars">
							{{.NumStars}}
						</a>
					</div>
					{{if and (not .IsEmpty) ($.Permission.CanRead $.UnitTypeCode)}}
						<div class="ui labeled button {{if and ($.IsSigned) (not $.CanSignedUserFork)}}disabled-repo-button{{end}}" tabindex="0">
							<a class="ui compact basic button {{if or (not $.IsSigned) (not $.CanSignedUserFork)}}poping up{{end}}" {{if $.CanSignedUserFork}}href="{{AppSubUrl}}/repo/fork/{{.ID}}"{{else if $.IsSigned}} data-content="{{$.i18n.Tr "repo.fork_from_self"}}" {{ else }} data-content="{{$.i18n.Tr "repo.fork_guest_user" }}" href="{{AppSubUrl}}/user/login?redirect_to={{AppSubUrl}}/repo/fork/{{.ID}}" {{end}} data-position="top center" data-variation="tiny">
								<i class="octicon octicon-repo-forked"></i>{{$.i18n.Tr "repo.fork"}}
							</a>
							<a class="ui basic label" href="{{.Link}}/forks">
								{{.NumForks}}
							</a>
						</div>
					{{end}}
				</div>
			{{end}}
		</div><!-- end grid -->
	</div><!-- end container -->
{{end}}
	<div class="ui tabs container">
		{{if not .Repository.IsBeingCreated}}
			<div class="ui tabular stackable menu navbar">
				{{if .Permission.CanRead $.UnitTypeCode}}
				<a class="{{if .PageIsViewCode}}active{{end}} item" href="{{.RepoLink}}{{if (ne .BranchName .Repository.DefaultBranch)}}/src/{{.BranchNameSubURL | EscapePound}}{{end}}">
					<i class="octicon octicon-code"></i> {{.i18n.Tr "repo.code"}}
				</a>
				{{end}}

				{{if .Permission.CanRead $.UnitTypeIssues}}
					<a class="{{if .PageIsIssueList}}active{{end}} item" href="{{.RepoLink}}/issues">
						<i class="octicon octicon-issue-opened"></i> {{.i18n.Tr "repo.issues"}} <span class="ui {{if not .Repository.NumOpenIssues}}gray{{else}}blue{{end}} small label">{{.Repository.NumOpenIssues}}</span>
					</a>
				{{end}}

<<<<<<< HEAD
			{{ if .IsKanbanEnabled }}
				<a href="{{.RepoLink}}/projects" class="{{ if .IsProjectsPage }}active{{end}} item">
					<i class="octicon octicon-git-pull-request"></i> {{.i18n.Tr "repo.kanban_board"}}
					<span class="ui {{if not .Repository.NumOpenProjects}}gray{{else}}blue{{end}} small label">
						{{.Repository.NumOpenProjects}}
					</span>
				</a>
			{{ end }}

			{{if and (.Permission.CanRead $.UnitTypeReleases) (not .IsEmptyRepo) }}
			<a class="{{if .PageIsReleaseList}}active{{end}} item" href="{{.RepoLink}}/releases">
				<i class="octicon octicon-tag"></i> {{.i18n.Tr "repo.releases"}} <span class="ui {{if not .Repository.NumReleases}}gray{{else}}blue{{end}} small label">{{.Repository.NumReleases}}</span>
			</a>
			{{end}}
=======
				{{if .Permission.CanRead $.UnitTypeExternalTracker}}
					<a class="{{if .PageIsIssueList}}active{{end}} item" href="{{.RepoExternalIssuesLink}}" target="_blank" rel="noopener noreferrer">
						<i class="octicon octicon-link-external"></i> {{.i18n.Tr "repo.issues"}} </span>
					</a>
				{{end}}
>>>>>>> f2a3abc6

				{{if and .Repository.CanEnablePulls (.Permission.CanRead $.UnitTypePullRequests)}}
					<a class="{{if .PageIsPullList}}active{{end}} item" href="{{.RepoLink}}/pulls">
						<i class="octicon octicon-git-pull-request"></i> {{.i18n.Tr "repo.pulls"}} <span class="ui {{if not .Repository.NumOpenPulls}}gray{{else}}blue{{end}} small label">{{.Repository.NumOpenPulls}}</span>
					</a>
				{{end}}

				{{if and (.Permission.CanRead $.UnitTypeReleases) (not .IsEmptyRepo) }}
				<a class="{{if .PageIsReleaseList}}active{{end}} item" href="{{.RepoLink}}/releases">
					<i class="octicon octicon-tag"></i> {{.i18n.Tr "repo.releases"}} <span class="ui {{if not .Repository.NumReleases}}gray{{else}}blue{{end}} small label">{{.Repository.NumReleases}}</span>
				</a>
				{{end}}

				{{if or (.Permission.CanRead $.UnitTypeWiki) (.Permission.CanRead $.UnitTypeExternalWiki)}}
					<a class="{{if .PageIsWiki}}active{{end}} item" href="{{.RepoLink}}/wiki" {{if (.Permission.CanRead $.UnitTypeExternalWiki)}} target="_blank" rel="noopener noreferrer" {{end}}>
						<i class="octicon octicon-book"></i> {{.i18n.Tr "repo.wiki"}}
					</a>
				{{end}}

				{{if and (.Permission.CanReadAny $.UnitTypePullRequests $.UnitTypeIssues $.UnitTypeReleases) (not .IsEmptyRepo)}}
					<a class="{{if .PageIsActivity}}active{{end}} item" href="{{.RepoLink}}/activity">
						<i class="octicon octicon-pulse"></i> {{.i18n.Tr "repo.activity"}}
					</a>
				{{end}}

				{{template "custom/extra_tabs" .}}

				{{if .Permission.IsAdmin}}
					<div class="right menu">
						<a class="{{if .PageIsSettings}}active{{end}} item" href="{{.RepoLink}}/settings">
							<i class="octicon octicon-tools"></i> {{.i18n.Tr "repo.settings"}}
						</a>
					</div>
				{{end}}
			</div>
		{{end}}
	</div>
	<div class="ui tabs divider"></div>
</div><|MERGE_RESOLUTION|>--- conflicted
+++ resolved
@@ -64,34 +64,27 @@
 					</a>
 				{{end}}
 
-<<<<<<< HEAD
-			{{ if .IsKanbanEnabled }}
-				<a href="{{.RepoLink}}/projects" class="{{ if .IsProjectsPage }}active{{end}} item">
-					<i class="octicon octicon-git-pull-request"></i> {{.i18n.Tr "repo.kanban_board"}}
-					<span class="ui {{if not .Repository.NumOpenProjects}}gray{{else}}blue{{end}} small label">
-						{{.Repository.NumOpenProjects}}
-					</span>
-				</a>
-			{{ end }}
-
-			{{if and (.Permission.CanRead $.UnitTypeReleases) (not .IsEmptyRepo) }}
-			<a class="{{if .PageIsReleaseList}}active{{end}} item" href="{{.RepoLink}}/releases">
-				<i class="octicon octicon-tag"></i> {{.i18n.Tr "repo.releases"}} <span class="ui {{if not .Repository.NumReleases}}gray{{else}}blue{{end}} small label">{{.Repository.NumReleases}}</span>
-			</a>
-			{{end}}
-=======
 				{{if .Permission.CanRead $.UnitTypeExternalTracker}}
 					<a class="{{if .PageIsIssueList}}active{{end}} item" href="{{.RepoExternalIssuesLink}}" target="_blank" rel="noopener noreferrer">
 						<i class="octicon octicon-link-external"></i> {{.i18n.Tr "repo.issues"}} </span>
 					</a>
 				{{end}}
->>>>>>> f2a3abc6
 
 				{{if and .Repository.CanEnablePulls (.Permission.CanRead $.UnitTypePullRequests)}}
 					<a class="{{if .PageIsPullList}}active{{end}} item" href="{{.RepoLink}}/pulls">
 						<i class="octicon octicon-git-pull-request"></i> {{.i18n.Tr "repo.pulls"}} <span class="ui {{if not .Repository.NumOpenPulls}}gray{{else}}blue{{end}} small label">{{.Repository.NumOpenPulls}}</span>
 					</a>
 				{{end}}
+
+				{{ if .IsKanbanEnabled }}
+					<a href="{{.RepoLink}}/projects" class="{{ if .IsProjectsPage }}active{{end}} item">
+						<i class="octicon octicon-git-pull-request"></i> {{.i18n.Tr "repo.kanban_board"}}
+						<span class="ui {{if not .Repository.NumOpenProjects}}gray{{else}}blue{{end}} small label">
+							{{.Repository.NumOpenProjects}}
+						</span>
+					</a>
+				{{ end }}
+
 
 				{{if and (.Permission.CanRead $.UnitTypeReleases) (not .IsEmptyRepo) }}
 				<a class="{{if .PageIsReleaseList}}active{{end}} item" href="{{.RepoLink}}/releases">
