--- conflicted
+++ resolved
@@ -22,14 +22,11 @@
 								{{if .DefaultBranchBranch.IsProtected}}
 									{{svg "octicon-shield-lock"}}
 								{{end}}
-<<<<<<< HEAD
-								<a href="{{.RepoLink}}/src/branch/{{PathEscapeSegments .DefaultBranchBranch.DBBranch.Name}}">{{.DefaultBranchBranch.DBBranch.Name}}</a>{{template "repo/commit_statuses" dict "Status" (index $.CommitStatus .DefaultBranchBranch.DBBranch.CommitID) "Statuses" (index $.CommitStatuses .DefaultBranchBranch.DBBranch.CommitID)}}
-=======
 								<div class="gt-df gt-ac">
 									<a class="gt-ellipsis" href="{{.RepoLink}}/src/branch/{{PathEscapeSegments .DefaultBranchBranch.DBBranch.Name}}">{{.DefaultBranchBranch.DBBranch.Name}}</a>
 									<button class="btn interact-fg gt-p-3" data-clipboard-text="{{.DefaultBranchBranch.DBBranch.Name}}">{{svg "octicon-copy" 14}}</button>
+									{{template "repo/commit_statuses" dict "Status" (index $.CommitStatus .DefaultBranchBranch.DBBranch.CommitID) "Statuses" (index $.CommitStatuses .DefaultBranchBranch.DBBranch.CommitID)}}
 								</div>
->>>>>>> 1704c64a
 								<p class="info gt-df gt-ac gt-my-2">{{svg "octicon-git-commit" 16 "gt-mr-2"}}<a href="{{.RepoLink}}/commit/{{PathEscape .DefaultBranchBranch.DBBranch.CommitID}}">{{ShortSha .DefaultBranchBranch.DBBranch.CommitID}}</a> · <span class="commit-message">{{RenderCommitMessage $.Context .DefaultBranchBranch.DBBranch.CommitMessage .RepoLink .Repository.ComposeMetas}}</span> · {{.locale.Tr "org.repo_updated"}} {{TimeSince .DefaultBranchBranch.DBBranch.CommitTime.AsTime .locale}}{{if .DefaultBranchBranch.DBBranch.Pusher}} &nbsp;{{template "shared/user/avatarlink" dict "Context" $.Context "user" .DefaultBranchBranch.DBBranch.Pusher}}{{template "shared/user/namelink" .DefaultBranchBranch.DBBranch.Pusher}}{{end}}</p>
 							</td>
 							<td class="right aligned overflow-visible">
@@ -92,16 +89,12 @@
 									{{if .IsProtected}}
 										{{svg "octicon-shield-lock"}}
 									{{end}}
-<<<<<<< HEAD
-									<a href="{{$.RepoLink}}/src/branch/{{PathEscapeSegments .DBBranch.Name}}">{{.DBBranch.Name}}</a>{{template "repo/commit_statuses" dict "Status" (index $.CommitStatus .DBBranch.CommitID) "Statuses" (index $.CommitStatuses .DBBranch.CommitID)}}
-									<p class="info gt-df gt-ac gt-my-2">{{svg "octicon-git-commit" 16 "gt-mr-2"}}<a href="{{$.RepoLink}}/commit/{{PathEscape .DBBranch.CommitID}}">{{ShortSha .DBBranch.CommitID}}</a> · <span class="commit-message">{{RenderCommitMessage $.Context .DBBranch.CommitMessage $.RepoLink $.Repository.ComposeMetas}}</span> · {{$.locale.Tr "org.repo_updated"}} {{TimeSince .DBBranch.CommitTime.AsTime $.locale}}{{if .DBBranch.Pusher}} &nbsp;{{template "shared/user/avatarlink" dict "Context" $.Context "user" .DBBranch.Pusher}} &nbsp;{{template "shared/user/namelink" .DBBranch.Pusher}}{{end}}</p>
-=======
 									<div class="gt-df gt-ac">
 										<a class="gt-ellipsis" href="{{$.RepoLink}}/src/branch/{{PathEscapeSegments .DBBranch.Name}}">{{.DBBranch.Name}}</a>
 										<button class="btn interact-fg gt-p-3" data-clipboard-text="{{.DBBranch.Name}}">{{svg "octicon-copy" 14}}</button>
+										{{template "repo/commit_statuses" dict "Status" (index $.CommitStatus .DBBranch.CommitID) "Statuses" (index $.CommitStatuses .DBBranch.CommitID)}}
 									</div>
 										<p class="info gt-df gt-ac gt-my-2">{{svg "octicon-git-commit" 16 "gt-mr-2"}}<a href="{{$.RepoLink}}/commit/{{PathEscape .DBBranch.CommitID}}">{{ShortSha .DBBranch.CommitID}}</a> · <span class="commit-message">{{RenderCommitMessage $.Context .DBBranch.CommitMessage $.RepoLink $.Repository.ComposeMetas}}</span> · {{$.locale.Tr "org.repo_updated"}} {{TimeSince .DBBranch.CommitTime.AsTime $.locale}}{{if .DBBranch.Pusher}} &nbsp;{{template "shared/user/avatarlink" dict "Context" $.Context "user" .DBBranch.Pusher}} &nbsp;{{template "shared/user/namelink" .DBBranch.Pusher}}{{end}}</p>
->>>>>>> 1704c64a
 								{{end}}
 								</td>
 								<td class="two wide ui">
