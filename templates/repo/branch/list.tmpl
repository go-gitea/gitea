{{template "base/head" .}}
<div class="ui repository branches">
	{{template "repo/header" .}}
	<div class="ui container">
		{{template "base/alert" .}}
		{{template "repo/sub_menu" .}}
		<h4 class="ui top attached header">
			{{.i18n.Tr "repo.default_branch"}}
		</h4>

		<div class="ui attached table segment">
			<table class="ui very basic striped fixed table single line">
				<tbody>
					<tr>
						<td>
						{{range $branch := .Branches}}
							{{if eq .Name $.DefaultBranch}}
								{{if .IsProtected}}
									<i class="octicon octicon-shield"></i>
								{{end}}
								<a href="{{$.RepoLink}}/src/branch/{{$.DefaultBranch | EscapePound}}">{{$.DefaultBranch}}</a>
								<p class="info"><i class="octicon octicon-git-commit"></i><a href="{{$.RepoLink}}/commit/{{.Commit.ID.String}}">{{ShortSha .Commit.ID.String}}</a> · <span class="commit-message">{{RenderCommitMessage .Commit.CommitMessage $.RepoLink $.Repository.ComposeMetas}}</span> · {{$.i18n.Tr "org.repo_updated"}} {{TimeSince .Commit.Committer.When $.i18n.Lang}}</p>
							{{end}}
						{{end}}
						</td>
					</tr>
				</tbody>
			</table>
		</div>

		{{if gt (len .Branches) 1}}
			<h4 class="ui top attached header">
				{{.i18n.Tr "repo.branches"}}
			</h4>
			<div class="ui attached table segment">
				<table class="ui very basic striped fixed table single line">
					<tbody>
						{{range $branch := .Branches}}
							{{if ne .Name $.DefaultBranch}}
								<tr>
									<td class="six wide">
									{{if .IsDeleted}}
										<s><a href="{{$.RepoLink}}/src/branch/{{.Name | EscapePound}}">{{.Name}}</a></s>
										<p class="info">{{$.i18n.Tr "repo.branch.deleted_by" .DeletedBranch.DeletedBy.Name}} {{TimeSinceUnix .DeletedBranch.DeletedUnix $.i18n.Lang}}</p>
									{{else}}
										{{if .IsProtected}}
											<i class="octicon octicon-shield"></i>
										{{end}}
										<a href="{{$.RepoLink}}/src/branch/{{.Name | EscapePound}}">{{.Name}}</a>
										<p class="info"><i class="octicon octicon-git-commit"></i><a href="{{$.RepoLink}}/commit/{{.Commit.ID.String}}">{{ShortSha .Commit.ID.String}}</a> · <span class="commit-message">{{RenderCommitMessage .Commit.CommitMessage $.RepoLink $.Repository.ComposeMetas}}</span> · {{$.i18n.Tr "org.repo_updated"}} {{TimeSince .Commit.Committer.When $.i18n.Lang}}</p>
									{{end}}
									</td>
									<td class="two wide ui">
										{{if not .IsDeleted}}
										<div class="commit-divergence">
											<div class="bar-group">
												<div class="count count-behind">{{.CommitsBehind}}</div>
												<div class="bar bar-behind" style="width: {{percentage .CommitsBehind .CommitsBehind .CommitsAhead}}%"></div>
											</div>
											<div class="bar-group">
												<div class="count count-ahead">{{.CommitsAhead}}</div>
                                            	<div class="bar bar-ahead" style="width: {{percentage .CommitsAhead .CommitsBehind .CommitsAhead}}%"></div>
											</div>
										</div>
										{{end}}
									</td>
									<td class="two wide right aligned">
										{{if not .LatestPullRequest}}
											{{if and (not .IsDeleted) $.AllowsPulls}}
											<a href="{{$.RepoLink}}/compare/{{$.DefaultBranch | EscapePound}}...{{if ne $.Repository.Owner.Name $.Owner.Name}}{{$.Owner.Name}}:{{end}}{{.Name | EscapePound}}">
												<button id="new-pull-request" class="ui compact basic button">{{$.i18n.Tr "repo.pulls.compare_changes"}}</button>
											</a>
											{{end}}
										{{else}}
											<a href="{{$.RepoLink}}/pulls/{{.LatestPullRequest.Issue.Index}}">#{{.LatestPullRequest.Issue.Index}}</a>
											{{if .LatestPullRequest.HasMerged}}
												<a href="{{$.RepoLink}}/pulls/{{.LatestPullRequest.Issue.Index}}" class="ui purple small label"><i class="octicon octicon-git-pull-request"></i> {{$.i18n.Tr "repo.pulls.merged"}}</a>
											{{else if .LatestPullRequest.Issue.IsClosed}}
												<a href="{{$.RepoLink}}/pulls/{{.LatestPullRequest.Issue.Index}}" class="ui red small label"><i class="octicon octicon-issue-closed"></i> {{$.i18n.Tr "repo.issues.closed_title"}}</a>
											{{else}}
												<a href="{{$.RepoLink}}/pulls/{{.LatestPullRequest.Issue.Index}}" class="ui green small label"><i class="octicon octicon-issue-opened"></i> {{$.i18n.Tr "repo.issues.open_title"}}</a>
											{{end}}
										{{end}}
									</td>
									{{if and $.IsWriter (not $.IsMirror)}}
<<<<<<< HEAD
										<td class="right aligned">
										{{if and .IsDeleted  (not .IsProtected)}}
=======
										<td class="one wide right aligned">
										{{if .IsProtected}}
											<i class="octicon octicon-shield"></i>
										{{else if .IsDeleted}}
>>>>>>> c22b7416
											<a class="ui basic jump button icon poping up undo-button" href data-url="{{$.Link}}/restore?branch_id={{.DeletedBranch.ID | urlquery}}&name={{.DeletedBranch.Name | urlquery}}" data-content="{{$.i18n.Tr "repo.branch.restore" (.Name | EscapePound)}}" data-variation="tiny inverted" data-position="top right"><i class="octicon octicon-reply text blue"></i></a>
										{{else if (not .IsProtected)}}
											<a class="ui basic jump button icon poping up delete-branch-button" href data-url="{{$.Link}}/delete?name={{.Name | urlquery}}" data-content="{{$.i18n.Tr "repo.branch.delete" (.Name | EscapePound)}}" data-variation="tiny inverted" data-position="top right" data-name="{{.Name}}"><i class="trash icon text red"></i></a>
										{{end}}
										</td>
									{{end}}
								</tr>
							{{end}}
						{{end}}
					</tbody>
				</table>
			</div>
		{{end}}
	</div>
</div>

<div class="ui small basic delete modal">
	<div class="ui icon header">
		<i class="trash icon"></i>
		{{.i18n.Tr "repo.branch.delete_html"}} <span class="name"></span>
	</div>
	<div class="content">
		<p>{{.i18n.Tr "repo.branch.delete_desc" | Str2html}}</p>
	</div>
	{{template "base/delete_modal_actions" .}}
</div>
{{template "base/footer" .}}<|MERGE_RESOLUTION|>--- conflicted
+++ resolved
@@ -83,15 +83,8 @@
 										{{end}}
 									</td>
 									{{if and $.IsWriter (not $.IsMirror)}}
-<<<<<<< HEAD
-										<td class="right aligned">
+										<td class="one wide right aligned">
 										{{if and .IsDeleted  (not .IsProtected)}}
-=======
-										<td class="one wide right aligned">
-										{{if .IsProtected}}
-											<i class="octicon octicon-shield"></i>
-										{{else if .IsDeleted}}
->>>>>>> c22b7416
 											<a class="ui basic jump button icon poping up undo-button" href data-url="{{$.Link}}/restore?branch_id={{.DeletedBranch.ID | urlquery}}&name={{.DeletedBranch.Name | urlquery}}" data-content="{{$.i18n.Tr "repo.branch.restore" (.Name | EscapePound)}}" data-variation="tiny inverted" data-position="top right"><i class="octicon octicon-reply text blue"></i></a>
 										{{else if (not .IsProtected)}}
 											<a class="ui basic jump button icon poping up delete-branch-button" href data-url="{{$.Link}}/delete?name={{.Name | urlquery}}" data-content="{{$.i18n.Tr "repo.branch.delete" (.Name | EscapePound)}}" data-variation="tiny inverted" data-position="top right" data-name="{{.Name}}"><i class="trash icon text red"></i></a>
