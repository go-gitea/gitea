--- conflicted
+++ resolved
@@ -43,17 +43,6 @@
 			</h4>
 			<div class="ui attached table segment">
 				<table class="ui very basic striped fixed table single line">
-<<<<<<< HEAD
-					<thead>
-						<tr>
-							<th class="six wide">{{.i18n.Tr "repo.branch.name"}}</th>
-							<th class="three wide"></th>
-							<th class="two wide"></th>
-							<th class="two wide right aligned"></th>
-						</tr>
-					</thead>
-=======
->>>>>>> c22b7416
 					<tbody>
 						{{range $branch := .Branches}}
 							{{if ne .Name $.DefaultBranch}}
@@ -70,7 +59,7 @@
 										<p class="info"><i class="octicon octicon-git-commit"></i><a href="{{$.RepoLink}}/commit/{{.Commit.ID.String}}">{{ShortSha .Commit.ID.String}}</a> · <span class="commit-message">{{RenderCommitMessage .Commit.CommitMessage $.RepoLink $.Repository.ComposeMetas}}</span> · {{$.i18n.Tr "org.repo_updated"}} {{TimeSince .Commit.Committer.When $.i18n.Lang}}</p>
 									{{end}}
 									</td>
-									<td class="two wide ui">
+									<td class="three wide ui">
 										{{if not .IsDeleted}}
 										<div class="commit-divergence">
 											<div class="bar-group">
@@ -102,7 +91,6 @@
 											{{end}}
 										{{end}}
 									</td>
-<<<<<<< HEAD
 									<td class="right aligned overflow-visible">
 										<div class="ui basic jump dropdown icon button poping up" data-content="{{$.i18n.Tr "repo.branch.download" (.Name|EscapePound)}}" data-variation="tiny inverted" data-position="top right">
 											<i class="download icon"></i>
@@ -119,16 +107,6 @@
 											{{else}}
 												<a class="ui basic jump button icon poping up delete-branch-button" href data-url="{{$.Link}}/delete?name={{.Name | urlquery}}" data-content="{{$.i18n.Tr "repo.branch.delete" (.Name | EscapePound)}}" data-variation="tiny inverted" data-position="top right" data-name="{{.Name}}"><i class="trash icon text red"></i></a>
 											{{end}}
-=======
-									{{if and $.IsWriter (not $.IsMirror)}}
-										<td class="one wide right aligned">
-										{{if .IsProtected}}
-											<i class="octicon octicon-shield"></i>
-										{{else if .IsDeleted}}
-											<a class="ui basic jump button icon poping up undo-button" href data-url="{{$.Link}}/restore?branch_id={{.DeletedBranch.ID | urlquery}}&name={{.DeletedBranch.Name | urlquery}}" data-content="{{$.i18n.Tr "repo.branch.restore" (.Name | EscapePound)}}" data-variation="tiny inverted" data-position="top right"><i class="octicon octicon-reply text blue"></i></a>
-										{{else}}
-											<a class="ui basic jump button icon poping up delete-branch-button" href data-url="{{$.Link}}/delete?name={{.Name | urlquery}}" data-content="{{$.i18n.Tr "repo.branch.delete" (.Name | EscapePound)}}" data-variation="tiny inverted" data-position="top right" data-name="{{.Name}}"><i class="trash icon text red"></i></a>
->>>>>>> c22b7416
 										{{end}}
 									</td>
 								</tr>
