--- conflicted
+++ resolved
@@ -24,13 +24,8 @@
 										<span class="gt-df gt-pr-2">{{svg "octicon-shield-lock"}}</span>
 									{{end}}
 									<a class="gt-ellipsis" href="{{.RepoLink}}/src/branch/{{PathEscapeSegments .DefaultBranchBranch.DBBranch.Name}}">{{.DefaultBranchBranch.DBBranch.Name}}</a>
-<<<<<<< HEAD
-									<button class="btn interact-fg gt-p-3" data-clipboard-text="{{.DefaultBranchBranch.DBBranch.Name}}">{{svg "octicon-copy" 14}}</button>
+									<button class="btn interact-fg gt-df gt-p-3" data-clipboard-text="{{.DefaultBranchBranch.DBBranch.Name}}">{{svg "octicon-copy" 14}}</button>
 									{{template "repo/commit_statuses" dict "Status" (index $.CommitStatus .DefaultBranchBranch.DBBranch.CommitID) "Statuses" (index $.CommitStatuses .DefaultBranchBranch.DBBranch.CommitID) "root" $}}
-=======
-									<button class="btn interact-fg gt-df gt-p-3" data-clipboard-text="{{.DefaultBranchBranch.DBBranch.Name}}">{{svg "octicon-copy" 14}}</button>
-									{{template "repo/commit_statuses" dict "Status" (index $.CommitStatus .DefaultBranchBranch.DBBranch.CommitID) "Statuses" (index $.CommitStatuses .DefaultBranchBranch.DBBranch.CommitID)}}
->>>>>>> 98f02203
 								</div>
 								<p class="info gt-df gt-ac gt-my-2">{{svg "octicon-git-commit" 16 "gt-mr-2"}}<a href="{{.RepoLink}}/commit/{{PathEscape .DefaultBranchBranch.DBBranch.CommitID}}">{{ShortSha .DefaultBranchBranch.DBBranch.CommitID}}</a> · <span class="commit-message">{{RenderCommitMessage $.Context .DefaultBranchBranch.DBBranch.CommitMessage .RepoLink .Repository.ComposeMetas}}</span> · {{ctx.Locale.Tr "org.repo_updated"}} {{TimeSince .DefaultBranchBranch.DBBranch.CommitTime.AsTime ctx.Locale}}{{if .DefaultBranchBranch.DBBranch.Pusher}} &nbsp;{{template "shared/user/avatarlink" dict "user" .DefaultBranchBranch.DBBranch.Pusher}}{{template "shared/user/namelink" .DefaultBranchBranch.DBBranch.Pusher}}{{end}}</p>
 							</td>
@@ -107,13 +102,8 @@
 											<span class="gt-df gt-pr-2">{{svg "octicon-shield-lock"}}</span>
 										{{end}}
 										<a class="gt-ellipsis" href="{{$.RepoLink}}/src/branch/{{PathEscapeSegments .DBBranch.Name}}">{{.DBBranch.Name}}</a>
-<<<<<<< HEAD
-										<button class="btn interact-fg gt-p-3" data-clipboard-text="{{.DBBranch.Name}}">{{svg "octicon-copy" 14}}</button>
+										<button class="btn interact-fg gt-df gt-p-3" data-clipboard-text="{{.DBBranch.Name}}">{{svg "octicon-copy" 14}}</button>
 										{{template "repo/commit_statuses" dict "Status" (index $.CommitStatus .DBBranch.CommitID) "Statuses" (index $.CommitStatuses .DBBranch.CommitID) "root" $}}
-=======
-										<button class="btn interact-fg gt-df gt-p-3" data-clipboard-text="{{.DBBranch.Name}}">{{svg "octicon-copy" 14}}</button>
-										{{template "repo/commit_statuses" dict "Status" (index $.CommitStatus .DBBranch.CommitID) "Statuses" (index $.CommitStatuses .DBBranch.CommitID)}}
->>>>>>> 98f02203
 									</div>
 										<p class="info gt-df gt-ac gt-my-2">{{svg "octicon-git-commit" 16 "gt-mr-2"}}<a href="{{$.RepoLink}}/commit/{{PathEscape .DBBranch.CommitID}}">{{ShortSha .DBBranch.CommitID}}</a> · <span class="commit-message">{{RenderCommitMessage $.Context .DBBranch.CommitMessage $.RepoLink $.Repository.ComposeMetas}}</span> · {{ctx.Locale.Tr "org.repo_updated"}} {{TimeSince .DBBranch.CommitTime.AsTime ctx.Locale}}{{if .DBBranch.Pusher}} &nbsp;{{template "shared/user/avatarlink" dict "user" .DBBranch.Pusher}} &nbsp;{{template "shared/user/namelink" .DBBranch.Pusher}}{{end}}</p>
 								{{end}}
