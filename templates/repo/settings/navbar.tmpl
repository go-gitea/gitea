<div class="ui secondary pointing tabular top attached borderless menu stackable new-menu navbar shadow-body">
	<div class="new-menu-inner">
		<a class="{{if .PageIsSettingsOptions}}active{{end}} item" href="{{.RepoLink}}/settings">
			{{.i18n.Tr "repo.settings.options"}}
		</a>
<<<<<<< HEAD
	{{end}}
	{{if not DisableWebhooks}}
	<a class="{{if .PageIsSettingsHooks}}active{{end}} item" href="{{.RepoLink}}/settings/hooks">
		{{.i18n.Tr "repo.settings.hooks"}}
	</a>
	{{end}}
	{{if .SignedUser.CanEditGitHook}}
		<a class="{{if .PageIsSettingsGitHooks}}active{{end}} item" href="{{.RepoLink}}/settings/hooks/git">
			{{.i18n.Tr "repo.settings.githooks"}}
=======
		<a class="{{if .PageIsSettingsCollaboration}}active{{end}} item" href="{{.RepoLink}}/settings/collaboration">
			{{.i18n.Tr "repo.settings.collaboration"}}
>>>>>>> ef825bd2
		</a>
		{{if not .Repository.IsEmpty}}
			<a class="{{if .PageIsSettingsBranches}}active{{end}} item" href="{{.RepoLink}}/settings/branches">
				{{.i18n.Tr "repo.settings.branches"}}
			</a>
		{{end}}
		<a class="{{if .PageIsSettingsHooks}}active{{end}} item" href="{{.RepoLink}}/settings/hooks">
			{{.i18n.Tr "repo.settings.hooks"}}
		</a>
		{{if .SignedUser.CanEditGitHook}}
			<a class="{{if .PageIsSettingsGitHooks}}active{{end}} item" href="{{.RepoLink}}/settings/hooks/git">
				{{.i18n.Tr "repo.settings.githooks"}}
			</a>
		{{end}}
		<a class="{{if .PageIsSettingsKeys}}active{{end}} item" href="{{.RepoLink}}/settings/keys">
			{{.i18n.Tr "repo.settings.deploy_keys"}}
		</a>
		{{if .LFSStartServer}}
			<a class="{{if .PageIsSettingsLFS}}active{{end}} item" href="{{.RepoLink}}/settings/lfs">
				{{.i18n.Tr "repo.settings.lfs"}}
			</a>
		{{end}}
	</div>
</div><|MERGE_RESOLUTION|>--- conflicted
+++ resolved
@@ -3,29 +3,19 @@
 		<a class="{{if .PageIsSettingsOptions}}active{{end}} item" href="{{.RepoLink}}/settings">
 			{{.i18n.Tr "repo.settings.options"}}
 		</a>
-<<<<<<< HEAD
-	{{end}}
-	{{if not DisableWebhooks}}
-	<a class="{{if .PageIsSettingsHooks}}active{{end}} item" href="{{.RepoLink}}/settings/hooks">
-		{{.i18n.Tr "repo.settings.hooks"}}
-	</a>
-	{{end}}
-	{{if .SignedUser.CanEditGitHook}}
-		<a class="{{if .PageIsSettingsGitHooks}}active{{end}} item" href="{{.RepoLink}}/settings/hooks/git">
-			{{.i18n.Tr "repo.settings.githooks"}}
-=======
 		<a class="{{if .PageIsSettingsCollaboration}}active{{end}} item" href="{{.RepoLink}}/settings/collaboration">
 			{{.i18n.Tr "repo.settings.collaboration"}}
->>>>>>> ef825bd2
 		</a>
 		{{if not .Repository.IsEmpty}}
 			<a class="{{if .PageIsSettingsBranches}}active{{end}} item" href="{{.RepoLink}}/settings/branches">
 				{{.i18n.Tr "repo.settings.branches"}}
 			</a>
 		{{end}}
-		<a class="{{if .PageIsSettingsHooks}}active{{end}} item" href="{{.RepoLink}}/settings/hooks">
-			{{.i18n.Tr "repo.settings.hooks"}}
-		</a>
+		{{if not DisableWebhooks}}
+			<a class="{{if .PageIsSettingsHooks}}active{{end}} item" href="{{.RepoLink}}/settings/hooks">
+				{{.i18n.Tr "repo.settings.hooks"}}
+			</a>
+		{{end}}
 		{{if .SignedUser.CanEditGitHook}}
 			<a class="{{if .PageIsSettingsGitHooks}}active{{end}} item" href="{{.RepoLink}}/settings/hooks/git">
 				{{.i18n.Tr "repo.settings.githooks"}}
