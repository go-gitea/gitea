{{template "base/head" .}}
<div class="repository settings options">
	{{template "repo/header" .}}
	{{template "repo/settings/navbar" .}}
	<div class="ui container">
		{{template "base/alert" .}}
		<h4 class="ui top attached header">
			{{.i18n.Tr "repo.settings.basic_settings"}}
		</h4>
		<div class="ui attached segment">
			<form class="ui form" action="{{.Link}}" method="post">
				{{.CsrfTokenHtml}}
				<input type="hidden" name="action" value="update">
				<div class="required field {{if .Err_RepoName}}error{{end}}">
					<label for="repo_name">{{.i18n.Tr "repo.repo_name"}}</label>
					<input id="repo_name" name="repo_name" value="{{.Repository.Name}}" data-repo-name="{{.Repository.Name}}" autofocus required>
				</div>
				{{if not .Repository.IsFork}}
					<div class="inline field">
						<label>{{.i18n.Tr "repo.visibility"}}</label>
						<div class="ui checkbox">
							<input name="private" type="checkbox" {{if .Repository.IsPrivate}}checked{{end}}>
							<label>{{.i18n.Tr "repo.visiblity_helper" | Safe}} {{if .Repository.NumForks}}<span class="text red">{{.i18n.Tr "repo.visiblity_fork_helper"}}</span>{{end}}</label>
						</div>
					</div>
				{{end}}
				<div class="field {{if .Err_Description}}error{{end}}">
					<label for="description">{{$.i18n.Tr "repo.repo_desc"}}</label>
					<textarea id="description" name="description" rows="2">{{.Repository.Description}}</textarea>
				</div>
				<div class="field {{if .Err_Website}}error{{end}}">
					<label for="website">{{.i18n.Tr "repo.settings.site"}}</label>
					<input id="website" name="website" type="url" value="{{.Repository.Website}}">
				</div>

				<div class="field">
					<button class="ui green button">{{$.i18n.Tr "repo.settings.update_settings"}}</button>
				</div>
			</form>
		</div>

		{{if .Repository.IsMirror}}
			<h4 class="ui top attached header">
				{{.i18n.Tr "repo.settings.mirror_settings"}}
			</h4>
			<div class="ui attached segment">
				<form class="ui form" method="post">
					{{.CsrfTokenHtml}}
					<input type="hidden" name="action" value="mirror">
					<div class="inline field {{if .Err_EnablePrune}}error{{end}}">
						<label>{{.i18n.Tr "repo.mirror_prune"}}</label>
						<div class="ui checkbox">
					<input id="enable_prune" name="enable_prune" type="checkbox" {{if .MirrorEnablePrune}}checked{{end}}>
					<label>{{.i18n.Tr "repo.mirror_prune_desc"}}</label>
						</div>
					</div>
					<div class="inline field {{if .Err_Interval}}error{{end}}">
						<label for="interval">{{.i18n.Tr "repo.mirror_interval"}}</label>
						<input id="interval" name="interval" value="{{.MirrorInterval}}">
					</div>
					<div class="field">
						<label for="mirror_address">{{.i18n.Tr "repo.mirror_address"}}</label>
						<input id="mirror_address" name="mirror_address" value="{{.Mirror.FullAddress}}" required>
						<p class="help">{{.i18n.Tr "repo.mirror_address_desc"}}</p>
					</div>

					<div class="field">
						<button class="ui green button">{{$.i18n.Tr "repo.settings.update_settings"}}</button>
					</div>
				</form>

				<div class="ui divider"></div>

				<form class="ui form" method="post">
					{{.CsrfTokenHtml}}
					<input type="hidden" name="action" value="mirror-sync">
					<div class="inline field">
						<label>{{.i18n.Tr "repo.mirror_last_synced"}}</label>
						<span>{{.Mirror.UpdatedUnix.AsTime}}</span>
					</div>
					<div class="field">
						<button class="ui blue button">{{$.i18n.Tr "repo.settings.sync_mirror"}}</button>
					</div>
				</form>
			</div>
		{{end}}

		<h4 class="ui top attached header">
			{{.i18n.Tr "repo.settings.advanced_settings"}}
		</h4>
		<div class="ui attached segment">
			<form class="ui form" method="post">
				{{.CsrfTokenHtml}}
				<input type="hidden" name="action" value="advanced">

				{{$isWikiEnabled := or (.Repository.UnitEnabled $.UnitTypeWiki) (.Repository.UnitEnabled $.UnitTypeExternalWiki)}}
				<div class="inline field">
					<label>{{.i18n.Tr "repo.wiki"}}</label>
					<div class="ui checkbox">
						<input class="enable-system" name="enable_wiki" type="checkbox" data-target="#wiki_box" {{if $isWikiEnabled}}checked{{end}}>
						<label>{{.i18n.Tr "repo.settings.wiki_desc"}}</label>
					</div>
				</div>
				<div class="field {{if not $isWikiEnabled}}disabled{{end}}" id="wiki_box">
					<div class="field">
						<div class="ui radio checkbox">
							<input class="hidden enable-system-radio" tabindex="0" name="enable_external_wiki" type="radio" value="false" data-target="#external_wiki_box" {{if not (.Repository.UnitEnabled $.UnitTypeExternalWiki)}}checked{{end}}/>
							<label>{{.i18n.Tr "repo.settings.use_internal_wiki"}}</label>
						</div>
					</div>
					<div class="field">
						<div class="ui radio checkbox">
							<input class="hidden enable-system-radio" tabindex="0" name="enable_external_wiki" type="radio" value="true" data-target="#external_wiki_box" {{if .Repository.UnitEnabled $.UnitTypeExternalWiki}}checked{{end}}/>
							<label>{{.i18n.Tr "repo.settings.use_external_wiki"}}</label>
						</div>
					</div>
					<div class="field {{if not (.Repository.UnitEnabled $.UnitTypeExternalWiki)}}disabled{{end}}" id="external_wiki_box">
						<label for="external_wiki_url">{{.i18n.Tr "repo.settings.external_wiki_url"}}</label>
						<input id="external_wiki_url" name="external_wiki_url" type="url" value="{{(.Repository.MustGetUnit $.UnitTypeExternalWiki).ExternalWikiConfig.ExternalWikiURL}}">
						<p class="help">{{.i18n.Tr "repo.settings.external_wiki_url_desc"}}</p>
					</div>
				</div>

				<div class="ui divider"></div>

				{{$isIssuesEnabled := or (.Repository.UnitEnabled $.UnitTypeIssues) (.Repository.UnitEnabled $.UnitTypeExternalTracker)}}
				<div class="inline field">
					<label>{{.i18n.Tr "repo.issues"}}</label>
					<div class="ui checkbox">
						<input class="enable-system" name="enable_issues" type="checkbox" data-target="#issue_box" {{if $isIssuesEnabled}}checked{{end}}>
						<label>{{.i18n.Tr "repo.settings.issues_desc"}}</label>
					</div>
				</div>
				<div class="field {{if not $isIssuesEnabled}}disabled{{end}}" id="issue_box">
					<div class="field">
						<div class="ui radio checkbox">
							<input class="hidden enable-system-radio" tabindex="0" name="enable_external_tracker" type="radio" value="false" data-context="#internal_issue_box" data-target="#external_issue_box" {{if not (.Repository.UnitEnabled $.UnitTypeExternalTracker)}}checked{{end}}/>
							<label>{{.i18n.Tr "repo.settings.use_internal_issue_tracker"}}</label>
						</div>
					</div>
					<div class="field {{if (.Repository.UnitEnabled $.UnitTypeExternalTracker)}}disabled{{end}}" id="internal_issue_box">
						{{if .Repository.CanEnableTimetracker}}
							<div class="field">
								<div class="ui checkbox">
									<input name="enable_timetracker" class="enable-system" data-target="#only_contributors" type="checkbox" {{if .Repository.IsTimetrackerEnabled}}checked{{end}}>
									<label>{{.i18n.Tr "repo.settings.enable_timetracker"}}</label>
								</div>
							</div>
							<div class="field {{if not .Repository.IsTimetrackerEnabled}}disabled{{end}}" id="only_contributors">
								<div class="ui checkbox">
									<input name="allow_only_contributors_to_track_time" type="checkbox" {{if .Repository.AllowOnlyContributorsToTrackTime}}checked{{end}}>
									<label>{{.i18n.Tr "repo.settings.allow_only_contributors_to_track_time"}}</label>
								</div>
							</div>
<<<<<<< HEAD
						</div>
						<div class="field">
							<div class="ui checkbox">
								<input name="enable_issue_dependencies" type="checkbox" {{if (.Repository.IsDependenciesEnabled)}}checked{{end}}>
								<label>{{.i18n.Tr "repo.issues.dependency.setting"}}</label>
							</div>
						</div>
=======
						{{end}}
>>>>>>> 1946ce29
					</div>
					<div class="field">
						<div class="ui radio checkbox">
							<input class="hidden enable-system-radio" tabindex="0" name="enable_external_tracker" type="radio" value="true" data-context="#internal_issue_box" data-target="#external_issue_box" {{if .Repository.UnitEnabled $.UnitTypeExternalTracker}}checked{{end}}/>
							<label>{{.i18n.Tr "repo.settings.use_external_issue_tracker"}}</label>
						</div>
					</div>
					<div class="field {{if not (.Repository.UnitEnabled $.UnitTypeExternalTracker)}}disabled{{end}}" id="external_issue_box">
						<div class="field">
							<label for="external_tracker_url">{{.i18n.Tr "repo.settings.external_tracker_url"}}</label>
							<input id="external_tracker_url" name="external_tracker_url" type="url" value="{{(.Repository.MustGetUnit $.UnitTypeExternalTracker).ExternalTrackerConfig.ExternalTrackerURL}}">
							<p class="help">{{.i18n.Tr "repo.settings.external_tracker_url_desc"}}</p>
						</div>
						<div class="field">
							<label for="tracker_url_format">{{.i18n.Tr "repo.settings.tracker_url_format"}}</label>
							<input id="tracker_url_format" name="tracker_url_format" type="url" value="{{(.Repository.MustGetUnit $.UnitTypeExternalTracker).ExternalTrackerConfig.ExternalTrackerFormat}}" placeholder="e.g. https://github.com/{user}/{repo}/issues/{index}">
							<p class="help">{{.i18n.Tr "repo.settings.tracker_url_format_desc" | Str2html}}</p>
						</div>
						<div class="inline fields">
							<label for="issue_style">{{.i18n.Tr "repo.settings.tracker_issue_style"}}</label>
							<div class="field">
								<div class="ui radio checkbox">
								{{$externalTracker := (.Repository.MustGetUnit $.UnitTypeExternalTracker)}}
								{{$externalTrackerStyle := $externalTracker.ExternalTrackerConfig.ExternalTrackerStyle}}
									<input class="hidden" tabindex="0" name="tracker_issue_style" type="radio" value="numeric" {{if $externalTrackerStyle}}{{if eq $externalTrackerStyle "numeric"}}checked=""{{end}}{{end}}/>
									<label>{{.i18n.Tr "repo.settings.tracker_issue_style.numeric"}} <span class="ui light grey text">(#1234)</span></label>
								</div>
							</div>
							<div class="field">
								<div class="ui radio checkbox">
									<input class="hidden" tabindex="0" name="tracker_issue_style" type="radio" value="alphanumeric" {{if $externalTrackerStyle}}{{if eq $externalTracker.ExternalTrackerConfig.ExternalTrackerStyle "alphanumeric"}}checked=""{{end}}{{end}} />
									<label>{{.i18n.Tr "repo.settings.tracker_issue_style.alphanumeric"}} <span class="ui light grey text">(ABC-123, DEFG-234)</span></label>
								</div>
							</div>
						</div>
					</div>
				</div>

				{{if .Repository.CanEnablePulls}}
					<div class="ui divider"></div>
					{{$pullRequestEnabled := .Repository.UnitEnabled $.UnitTypePullRequests}}
					{{$prUnit := .Repository.MustGetUnit $.UnitTypePullRequests}}
					<div class="inline field">
						<label>{{.i18n.Tr "repo.pulls"}}</label>
						<div class="ui checkbox">
							<input class="enable-system" name="enable_pulls" type="checkbox" data-target="#pull_box" {{if $pullRequestEnabled}}checked{{end}}>
							<label>{{.i18n.Tr "repo.settings.pulls_desc"}}</label>
						</div>
					</div>
					<div class="field{{if not $pullRequestEnabled}} disabled{{end}}" id="pull_box">
						<div class="field">
							<div class="ui checkbox">
								<input name="pulls_ignore_whitespace" type="checkbox" {{if and $pullRequestEnabled ($prUnit.PullRequestsConfig.IgnoreWhitespaceConflicts)}}checked{{end}}>
								<label>{{.i18n.Tr "repo.settings.pulls.ignore_whitespace"}}</label>
							</div>
						</div>
						<div class="field">
							<div class="ui checkbox">
								<input name="pulls_allow_merge" type="checkbox" {{if or (not $pullRequestEnabled) ($prUnit.PullRequestsConfig.AllowMerge)}}checked{{end}}>
								<label>{{.i18n.Tr "repo.settings.pulls.allow_merge_commits"}}</label>
							</div>
						</div>
						<div class="field">
							<div class="ui checkbox">
								<input name="pulls_allow_rebase" type="checkbox" {{if or (not $pullRequestEnabled) ($prUnit.PullRequestsConfig.AllowRebase)}}checked{{end}}>
								<label>{{.i18n.Tr "repo.settings.pulls.allow_rebase_merge"}}</label>
							</div>
						</div>
						<div class="field">
							<div class="ui checkbox">
								<input name="pulls_allow_squash" type="checkbox" {{if or (not $pullRequestEnabled) ($prUnit.PullRequestsConfig.AllowSquash)}}checked{{end}}>
								<label>{{.i18n.Tr "repo.settings.pulls.allow_squash_commits"}}</label>
							</div>
						</div>
					</div>
				{{end}}

				<div class="ui divider"></div>
				<div class="field">
					<button class="ui green button">{{$.i18n.Tr "repo.settings.update_settings"}}</button>
				</div>
			</form>
		</div>

		{{if .IsAdmin}}
		<h4 class="ui top attached header">
			{{.i18n.Tr "repo.settings.admin_settings"}}
		</h4>
		<div class="ui attached segment">
			<form class="ui form" method="post">
				{{.CsrfTokenHtml}}
				<input type="hidden" name="action" value="admin">
				<div class="field">
					<div class="ui checkbox">
						<input name="enable_health_check" type="checkbox" {{if .Repository.IsFsckEnabled}}checked{{end}}>
						<label>{{.i18n.Tr "repo.settings.admin_enable_health_check"}}</label>
					</div>
				</div>

				<div class="ui divider"></div>
				<div class="field">
					<button class="ui green button">{{$.i18n.Tr "repo.settings.update_settings"}}</button>
				</div>
			</form>
		</div>
		{{end}}

		{{if .IsRepositoryOwner}}
		<h4 class="ui top attached warning header">
			{{.i18n.Tr "repo.settings.danger_zone"}}
		</h4>
		<div class="ui attached warning table danger segment">
			{{if .Repository.IsMirror}}
			<div class="item">
				<div class="ui right">
					<button class="ui basic red show-modal button" data-modal="#convert-repo-modal">{{.i18n.Tr "repo.settings.convert"}}</button>
				</div>
				<div>
					<h5>{{.i18n.Tr "repo.settings.convert"}}</h5>
					<p>{{.i18n.Tr "repo.settings.convert_desc"}}</p>
				</div>
			</div>

			<div class="ui divider"></div>
			{{end}}
			<div class="item">
				<div class="ui right">
					<button class="ui basic red show-modal button" data-modal="#transfer-repo-modal">{{.i18n.Tr "repo.settings.transfer"}}</button>
				</div>
				<div>
					<h5>{{.i18n.Tr "repo.settings.transfer"}}</h5>
					<p>{{.i18n.Tr "repo.settings.transfer_desc"}}</p>
				</div>
			</div>

			{{if .Repository.UnitEnabled $.UnitTypeWiki}}
				<div class="ui divider"></div>

				<div class="item">
					<div class="ui right">
						<button class="ui basic red show-modal button" data-modal="#delete-wiki-modal">{{.i18n.Tr "repo.settings.wiki_delete"}}</button>
					</div>
					<div>
						<h5>{{.i18n.Tr "repo.settings.wiki_delete"}}</h5>
						<p>{{.i18n.Tr "repo.settings.wiki_delete_desc"}}</p>
					</div>
				</div>
			{{end}}

			<div class="ui divider"></div>

			<div class="item">
				<div class="ui right">
					<button class="ui basic red show-modal button" data-modal="#delete-repo-modal">{{.i18n.Tr "repo.settings.delete"}}</button>
				</div>
				<div>
					<h5>{{.i18n.Tr "repo.settings.delete"}}</h5>
					<p>{{.i18n.Tr "repo.settings.delete_desc"}}</p>
				</div>
			</div>
		</div>
		{{end}}
	</div>
</div>

{{if .IsRepositoryOwner}}
	{{if .Repository.IsMirror}}
	<div class="ui small modal" id="convert-repo-modal">
		<div class="header">
			{{.i18n.Tr "repo.settings.convert"}}
		</div>
		<div class="content">
			<div class="ui warning message text left">
				{{.i18n.Tr "repo.settings.convert_notices_1"}}
			</div>
			<form class="ui form" action="{{.Link}}" method="post">
				{{.CsrfTokenHtml}}
				<input type="hidden" name="action" value="convert">
				<div class="field">
					<label>
						{{.i18n.Tr "repo.settings.transfer_form_title"}}
						<span class="text red">{{.Repository.Name}}</span>
					</label>
				</div>
				<div class="required field">
					<label for="repo_name">{{.i18n.Tr "repo.repo_name"}}</label>
					<input id="repo_name" name="repo_name" required>
				</div>

				<div class="text right actions">
					<div class="ui cancel button">{{.i18n.Tr "settings.cancel"}}</div>
					<button class="ui red button">{{.i18n.Tr "repo.settings.convert_confirm"}}</button>
				</div>
			</form>
		</div>
	</div>
	{{end}}

	<div class="ui small modal" id="transfer-repo-modal">
		<div class="header">
			{{.i18n.Tr "repo.settings.transfer"}}
		</div>
		<div class="content">
			<div class="ui warning message text left">
				{{.i18n.Tr "repo.settings.transfer_notices_1"}} <br>
				{{.i18n.Tr "repo.settings.transfer_notices_2"}}
			</div>
			<form class="ui form" action="{{.Link}}" method="post">
				{{.CsrfTokenHtml}}
				<input type="hidden" name="action" value="transfer">
				<div class="field">
					<label>
						{{.i18n.Tr "repo.settings.transfer_form_title"}}
						<span class="text red">{{.Repository.Name}}</span>
					</label>
				</div>
				<div class="required field">
					<label for="repo_name">{{.i18n.Tr "repo.repo_name"}}</label>
					<input id="repo_name" name="repo_name" required>
				</div>
				<div class="required field">
					<label for="new_owner_name">{{.i18n.Tr "repo.settings.transfer_owner"}}</label>
					<input id="new_owner_name" name="new_owner_name" required>
				</div>

				<div class="text right actions">
					<div class="ui cancel button">{{.i18n.Tr "settings.cancel"}}</div>
					<button class="ui red button">{{.i18n.Tr "repo.settings.make_transfer"}}</button>
				</div>
			</form>
		</div>
	</div>

	<div class="ui small modal" id="delete-repo-modal">
		<div class="header">
			{{.i18n.Tr "repo.settings.delete"}}
		</div>
		<div class="content">
			<div class="ui warning message text left">
				{{.i18n.Tr "repo.settings.delete_notices_1" | Safe}}<br>
				{{.i18n.Tr "repo.settings.delete_notices_2" .Repository.FullName | Safe}}
				{{if .Repository.NumForks}}<br>
				{{.i18n.Tr "repo.settings.delete_notices_fork_1"}}
				{{end}}
			</div>
			<form class="ui form" action="{{.Link}}" method="post">
				{{.CsrfTokenHtml}}
				<input type="hidden" name="action" value="delete">
				<div class="field">
					<label>
						{{.i18n.Tr "repo.settings.transfer_form_title"}}
						<span class="text red">{{.Repository.Name}}</span>
					</label>
				</div>
				<div class="required field">
					<label for="repo_name">{{.i18n.Tr "repo.repo_name"}}</label>
					<input id="repo_name" name="repo_name" required>
				</div>

				<div class="text right actions">
					<div class="ui cancel button">{{.i18n.Tr "settings.cancel"}}</div>
					<button class="ui red button">{{.i18n.Tr "repo.settings.confirm_delete"}}</button>
				</div>
			</form>
		</div>
	</div>

	{{if .Repository.UnitEnabled $.UnitTypeWiki}}
	<div class="ui small modal" id="delete-wiki-modal">
		<div class="header">
			{{.i18n.Tr "repo.settings.wiki_delete"}}
		</div>
		<div class="content">
			<div class="ui warning message text left">
				{{.i18n.Tr "repo.settings.delete_notices_1" | Safe}}<br>
				{{.i18n.Tr "repo.settings.wiki_delete_notices_1" .Repository.Name | Safe}}
			</div>
			<form class="ui form" action="{{.Link}}" method="post">
				{{.CsrfTokenHtml}}
				<input type="hidden" name="action" value="delete-wiki">
				<div class="field">
					<label>
						{{.i18n.Tr "repo.settings.transfer_form_title"}}
						<span class="text red">{{.Repository.Name}}</span>
					</label>
				</div>
				<div class="required field">
					<label for="repo_name">{{.i18n.Tr "repo.repo_name"}}</label>
					<input id="repo_name" name="repo_name" required>
				</div>

				<div class="text right actions">
					<div class="ui cancel button">{{.i18n.Tr "settings.cancel"}}</div>
					<button class="ui red button">{{.i18n.Tr "repo.settings.confirm_wiki_delete"}}</button>
				</div>
			</form>
		</div>
	</div>
	{{end}}
{{end}}

{{template "base/footer" .}}<|MERGE_RESOLUTION|>--- conflicted
+++ resolved
@@ -152,17 +152,13 @@
 									<label>{{.i18n.Tr "repo.settings.allow_only_contributors_to_track_time"}}</label>
 								</div>
 							</div>
-<<<<<<< HEAD
-						</div>
-						<div class="field">
-							<div class="ui checkbox">
-								<input name="enable_issue_dependencies" type="checkbox" {{if (.Repository.IsDependenciesEnabled)}}checked{{end}}>
-								<label>{{.i18n.Tr "repo.issues.dependency.setting"}}</label>
-							</div>
-						</div>
-=======
 						{{end}}
->>>>>>> 1946ce29
+							<div class="field">
+								<div class="ui checkbox">
+									<input name="enable_issue_dependencies" type="checkbox" {{if (.Repository.IsDependenciesEnabled)}}checked{{end}}>
+									<label>{{.i18n.Tr "repo.issues.dependency.setting"}}</label>
+								</div>
+							</div>
 					</div>
 					<div class="field">
 						<div class="ui radio checkbox">
