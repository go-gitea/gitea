--- conflicted
+++ resolved
@@ -331,8 +331,19 @@
 							</div>
 						</div>
 						<div class="field">
-<<<<<<< HEAD
-							<p>
+							<div class="ui checkbox">
+								<input name="pulls_allow_manual_merge" type="checkbox" {{if or (not $pullRequestEnabled) ($prUnit.PullRequestsConfig.AllowManualMerge)}}checked{{end}}>
+								<label>{{.i18n.Tr "repo.settings.pulls.allow_manual_merge"}}</label>
+							</div>
+						</div>
+						<div class="field">
+							<div class="ui checkbox">
+								<input name="enable_autodetect_manual_merge" type="checkbox" {{if or (not $pullRequestEnabled) ($prUnit.PullRequestsConfig.AutodetectManualMerge)}}checked{{end}}>
+								<label>{{.i18n.Tr "repo.settings.pulls.enable_autodetect_manual_merge"}}</label>
+							</div>
+						</div>
+						<div class="field">
+              <p>
 								{{.i18n.Tr "repo.settings.default_merge_style_desc"}}
 							</p>
 							<div class="ui dropdown selection" tabindex="0">
@@ -362,19 +373,8 @@
 									<div class="item" data-value="rebase-merge">{{.i18n.Tr "repo.pulls.rebase_merge_commit_pull_request"}}</div>
 									<div class="item" data-value="squash">{{.i18n.Tr "repo.pulls.squash_merge_pull_request"}}</div>
 								</div>
-=======
-							<div class="ui checkbox">
-								<input name="pulls_allow_manual_merge" type="checkbox" {{if or (not $pullRequestEnabled) ($prUnit.PullRequestsConfig.AllowManualMerge)}}checked{{end}}>
-								<label>{{.i18n.Tr "repo.settings.pulls.allow_manual_merge"}}</label>
-							</div>
-						</div>
-						<div class="field">
-							<div class="ui checkbox">
-								<input name="enable_autodetect_manual_merge" type="checkbox" {{if or (not $pullRequestEnabled) ($prUnit.PullRequestsConfig.AutodetectManualMerge)}}checked{{end}}>
-								<label>{{.i18n.Tr "repo.settings.pulls.enable_autodetect_manual_merge"}}</label>
->>>>>>> 0a8a3ab0
-							</div>
-						</div>
+              </div>
+            </div>
 					</div>
 				{{end}}
 
