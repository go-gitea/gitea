--- conflicted
+++ resolved
@@ -20,13 +20,10 @@
 				<a class="item" href="{{.BaseLink}}/dingtalk/new">
 					<img class="img-10" src="{{AppSubUrl}}/img/dingtalk.ico">Dingtalk
 				</a>
-<<<<<<< HEAD
-				<a class="item" href="{{.BaseLink}}/msteams/new">
-					<img class="img-10" src="{{AppSubUrl}}/img/msteams.png">Microsoft Teams
-=======
 				<a class="item" href="{{.BaseLink}}/telegram/new">
 					<img class="img-10" src="{{AppSubUrl}}/img/telegram.png">Telegram
->>>>>>> 56da2568
+        <a class="item" href="{{.BaseLink}}/msteams/new">
+					<img class="img-10" src="{{AppSubUrl}}/img/msteams.png">Microsoft Teams
 				</a>
 			</div>
 		</div>
