--- conflicted
+++ resolved
@@ -206,19 +206,19 @@
 					</div>
 					<div class="field">
 						<div class="ui checkbox">
-<<<<<<< HEAD
+							<input name="block_on_rejected_reviews" type="checkbox" {{if .Branch.BlockOnRejectedReviews}}checked{{end}}>
+							<label for="block_on_rejected_reviews">{{.i18n.Tr "repo.settings.block_rejected_reviews"}}</label>
+							<p class="help">{{.i18n.Tr "repo.settings.block_rejected_reviews_desc"}}</p>
+						</div>
+					</div>					
+					<div class="field">
+						<div class="ui checkbox">
 							<input name="dismiss_stale_approvals" type="checkbox" {{if .Branch.DismissStaleApprovals}}checked{{end}}>
 							<label for="dismiss_stale_approvals">{{.i18n.Tr "repo.settings.dismiss_stale_approvals"}}</label>
 							<p class="help">{{.i18n.Tr "repo.settings.dismiss_stale_approvals_desc"}}</p>
 						</div>
 					</div>
-=======
-							<input name="block_on_rejected_reviews" type="checkbox" {{if .Branch.BlockOnRejectedReviews}}checked{{end}}>
-							<label for="block_on_rejected_reviews">{{.i18n.Tr "repo.settings.block_rejected_reviews"}}</label>
-							<p class="help">{{.i18n.Tr "repo.settings.block_rejected_reviews_desc"}}</p>
-						</div>
-					</div>					
->>>>>>> 4a768e1c
+
 				</div>
 
 				<div class="ui divider"></div>
