{{range .RecentlyPushedNewBranches}}
	<div class="ui positive message gt-df gt-ac">
		<div class="gt-f1">
<<<<<<< HEAD
			{{$timeSince := TimeSince .CommitTime.AsTime $.locale}}
			{{$.locale.Tr "repo.pulls.recently_pushed_new_branches" (Escape .BranchName) $timeSince | Safe}}
		</div>
		<a role="button" class="ui compact positive button gt-m-0" href="{{.BranchCompareURL}}">
			{{$.locale.Tr "repo.pulls.compare_changes"}}
=======
			{{$timeSince := TimeSince .CommitTime.AsTime ctx.Locale}}
			{{ctx.Locale.Tr "repo.pulls.recently_pushed_new_branches" (Escape .Name) $timeSince | Safe}}
		</div>
		<a role="button" class="ui compact positive button gt-m-0" href="{{$.Repository.ComposeBranchCompareURL $.Repository.BaseRepo .Name}}">
			{{ctx.Locale.Tr "repo.pulls.compare_changes"}}
>>>>>>> 481e738e
		</a>
	</div>
{{end}}<|MERGE_RESOLUTION|>--- conflicted
+++ resolved
@@ -1,19 +1,11 @@
 {{range .RecentlyPushedNewBranches}}
 	<div class="ui positive message gt-df gt-ac">
 		<div class="gt-f1">
-<<<<<<< HEAD
-			{{$timeSince := TimeSince .CommitTime.AsTime $.locale}}
-			{{$.locale.Tr "repo.pulls.recently_pushed_new_branches" (Escape .BranchName) $timeSince | Safe}}
+			{{$timeSince := TimeSince .CommitTime.AsTime ctx.Locale}}
+			{{ctx.Locale.Tr "repo.pulls.recently_pushed_new_branches" (Escape .BranchName) $timeSince | Safe}}
 		</div>
 		<a role="button" class="ui compact positive button gt-m-0" href="{{.BranchCompareURL}}">
-			{{$.locale.Tr "repo.pulls.compare_changes"}}
-=======
-			{{$timeSince := TimeSince .CommitTime.AsTime ctx.Locale}}
-			{{ctx.Locale.Tr "repo.pulls.recently_pushed_new_branches" (Escape .Name) $timeSince | Safe}}
-		</div>
-		<a role="button" class="ui compact positive button gt-m-0" href="{{$.Repository.ComposeBranchCompareURL $.Repository.BaseRepo .Name}}">
 			{{ctx.Locale.Tr "repo.pulls.compare_changes"}}
->>>>>>> 481e738e
 		</a>
 	</div>
 {{end}}