{{range .RecentlyPushedNewBranches}}
	<div class="ui positive message tw-flex tw-items-center">
		<div class="tw-flex-1">
			{{$timeSince := TimeSince .CommitTime.AsTime ctx.Locale}}
<<<<<<< HEAD
			{{ctx.Locale.Tr "repo.pulls.recently_pushed_new_branches" (Escape .BranchName) $timeSince | Safe}}
		</div>
		<a role="button" class="ui compact positive button gt-m-0" href="{{.BranchCompareURL}}">
=======
			{{$branchLink := HTMLFormat `<a href="%s/src/branch/%s">%s</a>` $.RepoLink (PathEscapeSegments .Name) .Name}}
			{{ctx.Locale.Tr "repo.pulls.recently_pushed_new_branches" $branchLink $timeSince}}
		</div>
		<a role="button" class="ui compact positive button tw-m-0" href="{{$.Repository.ComposeBranchCompareURL $.Repository.BaseRepo .Name}}">
>>>>>>> d7013c26
			{{ctx.Locale.Tr "repo.pulls.compare_changes"}}
		</a>
	</div>
{{end}}<|MERGE_RESOLUTION|>--- conflicted
+++ resolved
@@ -2,16 +2,10 @@
 	<div class="ui positive message tw-flex tw-items-center">
 		<div class="tw-flex-1">
 			{{$timeSince := TimeSince .CommitTime.AsTime ctx.Locale}}
-<<<<<<< HEAD
-			{{ctx.Locale.Tr "repo.pulls.recently_pushed_new_branches" (Escape .BranchName) $timeSince | Safe}}
-		</div>
-		<a role="button" class="ui compact positive button gt-m-0" href="{{.BranchCompareURL}}">
-=======
-			{{$branchLink := HTMLFormat `<a href="%s/src/branch/%s">%s</a>` $.RepoLink (PathEscapeSegments .Name) .Name}}
+			{{$branchLink := HTMLFormat `<a href="%s/src/branch/%s">%s</a>` .BranchLink (PathEscapeSegments .BranchName) .BranchName}}
 			{{ctx.Locale.Tr "repo.pulls.recently_pushed_new_branches" $branchLink $timeSince}}
 		</div>
-		<a role="button" class="ui compact positive button tw-m-0" href="{{$.Repository.ComposeBranchCompareURL $.Repository.BaseRepo .Name}}">
->>>>>>> d7013c26
+		<a role="button" class="ui compact positive button tw-m-0" href="{{.BranchCompareURL}}">
 			{{ctx.Locale.Tr "repo.pulls.compare_changes"}}
 		</a>
 	</div>
