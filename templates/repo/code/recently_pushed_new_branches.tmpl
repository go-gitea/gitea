{{range .RecentlyPushedNewBranches}}
	<div class="ui positive message tw-flex tw-items-center">
		<div class="tw-flex-1">
			{{$timeSince := TimeSince .CommitTime.AsTime ctx.Locale}}
			{{$branchLink := HTMLFormat `<a href="%s">%s</a>` .BranchLink .BranchDisplayName}}
			{{ctx.Locale.Tr "repo.pulls.recently_pushed_new_branches" $branchLink $timeSince}}
		</div>
<<<<<<< HEAD
		<a role="button" class="ui compact positive button tw-m-0" href="{{.BranchCompareURL}}">
=======
		<a role="button" class="ui compact green button tw-m-0" href="{{$.Repository.ComposeBranchCompareURL $.Repository.BaseRepo .Name}}">
>>>>>>> 31386dc2
			{{ctx.Locale.Tr "repo.pulls.compare_changes"}}
		</a>
	</div>
{{end}}<|MERGE_RESOLUTION|>--- conflicted
+++ resolved
@@ -5,11 +5,7 @@
 			{{$branchLink := HTMLFormat `<a href="%s">%s</a>` .BranchLink .BranchDisplayName}}
 			{{ctx.Locale.Tr "repo.pulls.recently_pushed_new_branches" $branchLink $timeSince}}
 		</div>
-<<<<<<< HEAD
-		<a role="button" class="ui compact positive button tw-m-0" href="{{.BranchCompareURL}}">
-=======
-		<a role="button" class="ui compact green button tw-m-0" href="{{$.Repository.ComposeBranchCompareURL $.Repository.BaseRepo .Name}}">
->>>>>>> 31386dc2
+		<a role="button" class="ui compact green button tw-m-0" href="{{.BranchCompareURL}}">
 			{{ctx.Locale.Tr "repo.pulls.compare_changes"}}
 		</a>
 	</div>
