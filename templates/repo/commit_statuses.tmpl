--- conflicted
+++ resolved
@@ -1,6 +1,5 @@
-<<<<<<< HEAD
 {{if .Statuses}}
-	<span class="commit-statuses-trigger vm">
+	<span class="commit-statuses-trigger gt-vm">
 		{{if eq (len .Statuses) 1}}
 			{{$status := index .Statuses 0}}
 			{{if $status.TargetURL}}
@@ -10,29 +9,16 @@
 			{{end}}
 		{{else}}
 			{{template "repo/commit_status" .Status}}
-=======
-{{if eq (len .Statuses) 1}}{{$status := index .Statuses 0}}{{if $status.TargetURL}}<a class="ui link commit-statuses-trigger gt-vm" href="{{$status.TargetURL}}">{{template "repo/commit_status" .Status}}</a>{{end}}{{end}}
-<div class="ui commit-statuses-popup commit-statuses tippy-target">
-	<div class="ui relaxed list divided">
-		{{range .Statuses}}
-			<div class="ui item singular-status gt-df">
-				{{template "repo/commit_status" .}}
-				<span class="ui gt-ml-3 gt-f1">{{.Context}} <span class="text grey">{{.Description}}</span></span>
-				{{if .TargetURL}}
-					<a class="gt-ml-3" href="{{.TargetURL}}" target="_blank" rel="noopener noreferrer">{{$.root.locale.Tr "repo.pulls.status_checks_details"}}</a>
-				{{end}}
-			</div>
->>>>>>> 7b5b739a
 		{{end}}
 	</span>
 	<div class="ui commit-statuses-popup commit-statuses tippy-target">
 		<div class="ui relaxed list divided">
 			{{range .Statuses}}
-				<div class="ui item singular-status df">
+				<div class="ui item singular-status gt-df">
 					{{template "repo/commit_status" .}}
-					<span class="ui ml-3 f1">{{.Context}} <span class="text grey">{{.Description}}</span></span>
+					<span class="ui gt-ml-3 gt-f1">{{.Context}} <span class="text grey">{{.Description}}</span></span>
 					{{if .TargetURL}}
-						<a class="ml-3" href="{{.TargetURL}}" target="_blank" rel="noopener noreferrer">{{$.root.locale.Tr "repo.pulls.status_checks_details"}}</a>
+						<a class="gt-ml-3" href="{{.TargetURL}}" target="_blank" rel="noopener noreferrer">{{$.root.locale.Tr "repo.pulls.status_checks_details"}}</a>
 					{{end}}
 				</div>
 			{{end}}
