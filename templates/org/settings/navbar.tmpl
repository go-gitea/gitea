<div class="four wide column">
	<div class="ui fluid vertical menu">
		<div class="header item">{{.locale.Tr "org.settings"}}</div>
		<a class="{{if .PageIsSettingsOptions}}active {{end}}item" href="{{.OrgLink}}/settings">
			{{.locale.Tr "org.settings.options"}}
		</a>
		{{if not DisableWebhooks}}
		<a class="{{if .PageIsSettingsHooks}}active {{end}}item" href="{{.OrgLink}}/settings/hooks">
			{{.locale.Tr "repo.settings.hooks"}}
		</a>
		{{end}}
		<a class="{{if .PageIsOrgSettingsLabels}}active {{end}}item" href="{{.OrgLink}}/settings/labels">
			{{.locale.Tr "repo.labels"}}
		</a>
		{{if .EnableOAuth2}}
		<a class="{{if .PageIsSettingsApplications}}active {{end}}item" href="{{.OrgLink}}/settings/applications">
			{{.locale.Tr "settings.applications"}}
		</a>
		{{end}}
<<<<<<< HEAD
		<a class="{{if .PageIsSettingsDelete}}active {{end}}item" href="{{.OrgLink}}/settings/delete">
=======
		{{if .EnablePackages}}
		<a class="{{if .PageIsSettingsPackages}}active{{end}} item" href="{{.OrgLink}}/settings/packages">
			{{.locale.Tr "packages.title"}}
		</a>
		{{end}}
		<a class="{{if .PageIsSettingsDelete}}active{{end}} item" href="{{.OrgLink}}/settings/delete">
>>>>>>> 32db6251
			{{.locale.Tr "org.settings.delete"}}
		</a>
	</div>
</div><|MERGE_RESOLUTION|>--- conflicted
+++ resolved
@@ -17,16 +17,12 @@
 			{{.locale.Tr "settings.applications"}}
 		</a>
 		{{end}}
-<<<<<<< HEAD
-		<a class="{{if .PageIsSettingsDelete}}active {{end}}item" href="{{.OrgLink}}/settings/delete">
-=======
 		{{if .EnablePackages}}
-		<a class="{{if .PageIsSettingsPackages}}active{{end}} item" href="{{.OrgLink}}/settings/packages">
+		<a class="{{if .PageIsSettingsPackages}}active {{end}}item" href="{{.OrgLink}}/settings/packages">
 			{{.locale.Tr "packages.title"}}
 		</a>
 		{{end}}
-		<a class="{{if .PageIsSettingsDelete}}active{{end}} item" href="{{.OrgLink}}/settings/delete">
->>>>>>> 32db6251
+		<a class="{{if .PageIsSettingsDelete}}active {{end}}item" href="{{.OrgLink}}/settings/delete">
 			{{.locale.Tr "org.settings.delete"}}
 		</a>
 	</div>
