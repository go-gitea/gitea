--- conflicted
+++ resolved
@@ -1,17 +1,12 @@
 <div class="ui container">
 	<div class="ui secondary stackable pointing menu">
-<<<<<<< HEAD
 		{{if .HasProfileReadme}}
 		<a class="{{if or (eq .TabName "overview") (and (eq .TabName "") (not .IsPackagesPage) (not .PageIsViewProjects))}}active {{end}}item" href="{{.ContextUser.HomeLink}}?tab=overview">
-				{{svg "octicon-info"}} {{.locale.Tr "user.overview"}}
+				{{svg "octicon-info"}} {{ctx.Locale.Tr "user.overview"}}
 			</a>
 		{{end}}
 		<a class="{{if or (eq .TabName "repositories") (and (eq .TabName "") (not .PageIsViewRepositories))}}active {{end}}item" href="{{$.Org.HomeLink}}?tab=repositories">
-			{{svg "octicon-repo"}} {{.locale.Tr "user.repositories"}}
-=======
-		<a class="{{if .PageIsViewRepositories}}active {{end}}item" href="{{$.Org.HomeLink}}">
 			{{svg "octicon-repo"}} {{ctx.Locale.Tr "user.repositories"}}
->>>>>>> eab20cb6
 			{{if .RepoCount}}
 				<div class="ui small label">{{.RepoCount}}</div>
 			{{end}}
