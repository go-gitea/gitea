--- conflicted
+++ resolved
@@ -1,15 +1,10 @@
 <div class="ui container">
 	<div class="ui secondary stackable pointing menu">
-<<<<<<< HEAD
 		<a class="{{if or (eq .TabName "overview") (and (eq .TabName "") (not .IsPackagesPage) (not .PageIsViewProjects))}}active {{end}}item" href="{{.ContextUser.HomeLink}}?tab=overview">
-			{{svg "octicon-info"}} {{.locale.Tr "user.overview"}}
+			{{svg "octicon-info"}} {{ctx.Locale.Tr "user.overview"}}
 		</a>
 		<a class="{{if or (eq .TabName "repositories") (and (eq .TabName "") (not .PageIsViewRepositories))}}active {{end}}item" href="{{$.Org.HomeLink}}?tab=repositories">
-			{{svg "octicon-repo"}} {{.locale.Tr "user.repositories"}}
-=======
-		<a class="{{if .PageIsViewRepositories}}active {{end}}item" href="{{$.Org.HomeLink}}">
 			{{svg "octicon-repo"}} {{ctx.Locale.Tr "user.repositories"}}
->>>>>>> 5f82ead1
 			{{if .RepoCount}}
 				<div class="ui small label">{{.RepoCount}}</div>
 			{{end}}
