{{template "base/head" .}}
<div class="page-content repository view issue packages">
	{{template "user/overview/header" .}}
	<div class="ui container">
		<div>
			<div class="ui stackable grid">
				<div class="sixteen wide column title">
					<div class="issue-title">
						<h1>{{.PackageDescriptor.Package.Name}} ({{.PackageDescriptor.Version.Version}})</h1>
					</div>
					<div>
						{{$timeStr := TimeSinceUnix .PackageDescriptor.Version.CreatedUnix $.locale}}
						{{if .HasRepositoryAccess}}
							{{.locale.Tr "packages.published_by_in" $timeStr .PackageDescriptor.Creator.HomeLink (.PackageDescriptor.Creator.GetDisplayName | Escape) .PackageDescriptor.Repository.HTMLURL (.PackageDescriptor.Repository.FullName | Escape) | Safe}}
						{{else}}
							{{.locale.Tr "packages.published_by" $timeStr .PackageDescriptor.Creator.HomeLink (.PackageDescriptor.Creator.GetDisplayName | Escape) | Safe}}
						{{end}}
					</div>
					<div class="ui divider"></div>
				</div>
				<div class="twelve wide column">
					{{template "package/content/composer" .}}
					{{template "package/content/conan" .}}
					{{template "package/content/container" .}}
					{{template "package/content/generic" .}}
					{{template "package/content/helm" .}}
					{{template "package/content/maven" .}}
					{{template "package/content/npm" .}}
					{{template "package/content/nuget" .}}
					{{template "package/content/pub" .}}
					{{template "package/content/pypi" .}}
					{{template "package/content/rubygems" .}}
					{{template "package/content/vagrant" .}}
				</div>
				<div class="four wide column">
					<div class="ui segment metas">
						<strong>{{.locale.Tr "packages.details"}}</strong>
						<div class="ui relaxed list">
							<div class="item">{{svg .PackageDescriptor.Package.Type.SVGName 16 "mr-3"}} {{.PackageDescriptor.Package.Type.Name}}</div>
							{{if .HasRepositoryAccess}}
							<div class="item">{{svg "octicon-repo" 16 "mr-3"}} <a href="{{.PackageDescriptor.Repository.HTMLURL}}">{{.PackageDescriptor.Repository.FullName}}</a></div>
							{{end}}
							<div class="item">{{svg "octicon-calendar" 16 "mr-3"}} {{TimeSinceUnix .PackageDescriptor.Version.CreatedUnix $.locale}}</div>
							<div class="item">{{svg "octicon-download" 16 "mr-3"}} {{.PackageDescriptor.Version.DownloadCount}}</div>
							{{template "package/metadata/composer" .}}
							{{template "package/metadata/conan" .}}
							{{template "package/metadata/container" .}}
							{{template "package/metadata/generic" .}}
							{{template "package/metadata/helm" .}}
							{{template "package/metadata/maven" .}}
							{{template "package/metadata/npm" .}}
							{{template "package/metadata/nuget" .}}
							{{template "package/metadata/pub" .}}
							{{template "package/metadata/pypi" .}}
							{{template "package/metadata/rubygems" .}}
<<<<<<< HEAD
							{{template "package/metadata/vagrant" .}}
=======
							<div class="item">{{svg "octicon-database" 16 "mr-3"}} {{FileSize .PackageDescriptor.CalculateBlobSize}}</div>
>>>>>>> 6c4688e1
						</div>
						{{if not (eq .PackageDescriptor.Package.Type "container")}}
							<div class="ui divider"></div>
							<strong>{{.locale.Tr "packages.assets"}} ({{len .PackageDescriptor.Files}})</strong>
							<div class="ui relaxed list">
							{{range .PackageDescriptor.Files}}
								<div class="item">
									<a href="{{$.Link}}/files/{{.File.ID}}">{{.File.Name}}</a>
									<span class="text small file-size">{{FileSize .Blob.Size}}</span>
								</div>
							{{end}}
							</div>
						{{end}}
						{{if .LatestVersions}}
							<div class="ui divider"></div>
							<strong>{{.locale.Tr "packages.versions"}} ({{.TotalVersionCount}})</strong>
							<a class="ui right" href="{{$.PackageDescriptor.PackageWebLink}}/versions">{{.locale.Tr "packages.versions.view_all"}}</a>
							<div class="ui relaxed list">
							{{range .LatestVersions}}
								<div class="item">
									<a href="{{$.PackageDescriptor.PackageWebLink}}/{{PathEscape .LowerVersion}}">{{.Version}}</a>
									<span class="text small">{{$.locale.Tr "packages.versions.on"}} {{.CreatedUnix.FormatDate}}</span>
								</div>
							{{end}}
							</div>
						{{end}}
						{{if or .CanWritePackages .HasRepositoryAccess}}
							<div class="ui divider"></div>
							<div class="ui relaxed list">
								{{if .HasRepositoryAccess}}
								<div class="item">{{svg "octicon-issue-opened" 16 "mr-3"}} <a href="{{.PackageDescriptor.Repository.HTMLURL}}/issues">{{.locale.Tr "repo.issues"}}</a></div>
								{{end}}
								{{if .CanWritePackages}}
								<div class="item">{{svg "octicon-tools" 16 "mr-3"}} <a href="{{.Link}}/settings">{{.locale.Tr "repo.settings"}}</a></div>
								{{end}}
							</div>
						{{end}}
					</div>
				</div>
			</div>
		</div>
	</div>
</div>
{{template "base/footer" .}}<|MERGE_RESOLUTION|>--- conflicted
+++ resolved
@@ -53,11 +53,8 @@
 							{{template "package/metadata/pub" .}}
 							{{template "package/metadata/pypi" .}}
 							{{template "package/metadata/rubygems" .}}
-<<<<<<< HEAD
 							{{template "package/metadata/vagrant" .}}
-=======
 							<div class="item">{{svg "octicon-database" 16 "mr-3"}} {{FileSize .PackageDescriptor.CalculateBlobSize}}</div>
->>>>>>> 6c4688e1
 						</div>
 						{{if not (eq .PackageDescriptor.Package.Type "container")}}
 							<div class="ui divider"></div>
