--- conflicted
+++ resolved
@@ -35,13 +35,8 @@
 		<form class="ui form ignore-dirty" id="user-list-search-form" action="{{$.Link}}">
 			<!-- Search Text -->
 			<div class="ui fluid action input">
-<<<<<<< HEAD
 				{{template "shared/searchinput" dict "Value" .Keyword "AutoFocus" true}}
-				<button class="ui primary button">{{.locale.Tr "explore.search"}}</button>
-=======
-				{{template "shared/searchinput" dict "locale" .locale "Value" .Keyword "AutoFocus" true}}
 				<button class="ui primary button">{{ctx.Locale.Tr "explore.search"}}</button>
->>>>>>> 8e23524b
 			</div>
 		</form>
 	</div>
