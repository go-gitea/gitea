<div class="issue list">
	{{$approvalCounts := .ApprovalCounts}}
	{{range .Issues}}
		<li class="item gt-df gt-py-3">
			<div class="issue-item-left gt-df gt-items-start">
				{{if $.CanWriteIssuesOrPulls}}
					<input type="checkbox" autocomplete="off" class="issue-checkbox gt-mt-2 gt-mr-4" data-issue-id={{.ID}} aria-label="{{$.locale.Tr "repo.issues.action_check"}} &quot;{{.Title}}&quot;">
				{{end}}
				<div class="issue-item-icon">
					{{if .IsPull}}
						{{if .PullRequest.HasMerged}}
							{{svg "octicon-git-merge" 16 "text purple"}}
						{{else}}
							{{if .IsClosed}}
								{{svg "octicon-git-pull-request" 16 "text red"}}
							{{else}}
								{{if .PullRequest.IsWorkInProgress}}
									{{svg "octicon-git-pull-request-draft" 16 "text grey"}}
								{{else}}
									{{svg "octicon-git-pull-request" 16 "text green"}}
								{{end}}
							{{end}}
						{{end}}
					{{else}}
						{{if .IsClosed}}
							{{svg "octicon-issue-closed" 16 "text red"}}
						{{else}}
							{{svg "octicon-issue-opened" 16 "text green"}}
						{{end}}
					{{end}}
				</div>
			</div>
			<div class="issue-item-main gt-f1 gt-fc gt-df">
				<div class="issue-item-top-row">
					<a class="title gt-tdn issue-title" href="{{if .Link}}{{.Link}}{{else}}{{$.Link}}/{{.Index}}{{end}}">{{RenderEmoji $.Context .Title | RenderCodeBlock}}</a>
					{{if .IsPull}}
						{{if (index $.CommitStatuses .PullRequest.ID)}}
							{{template "repo/commit_statuses" dict "Status" (index $.CommitLastStatus .PullRequest.ID) "Statuses" (index $.CommitStatuses .PullRequest.ID) "root" $}}
						{{end}}
					{{end}}
					<span class="labels-list gt-ml-2">
						{{range .Labels}}
							<a href="{{$.Link}}?q={{$.Keyword}}&type={{$.ViewType}}&state={{$.State}}&labels={{.ID}}{{if ne $.listType "milestone"}}&milestone={{$.MilestoneID}}{{end}}&assignee={{$.AssigneeID}}&poster={{$.PosterID}}">{{RenderLabel $.Context .}}</a>
						{{end}}
					</span>
				</div>
				<div class="desc issue-item-bottom-row gt-df gt-ac gt-fw gt-my-1">
					<a class="index gt-ml-0 gt-mr-2" href="{{if .Link}}{{.Link}}{{else}}{{$.Link}}/{{.Index}}{{end}}">
						{{if eq $.listType "dashboard"}}
							{{.Repo.FullName}}#{{.Index}}
						{{else}}
							#{{.Index}}
						{{end}}
					</a>
					{{$timeStr := TimeSinceUnix .GetLastEventTimestamp $.locale}}
					{{if .OriginalAuthor}}
						{{$.locale.Tr .GetLastEventLabelFake $timeStr (.OriginalAuthor|Escape) | Safe}}
					{{else if gt .Poster.ID 0}}
						{{$.locale.Tr .GetLastEventLabel $timeStr (.Poster.HomeLink|Escape) (.Poster.GetDisplayName | Escape) | Safe}}
					{{else}}
						{{$.locale.Tr .GetLastEventLabelFake $timeStr (.Poster.GetDisplayName | Escape) | Safe}}
					{{end}}
					{{if .IsPull}}
						<div class="branches gt-df gt-ac">
							<div class="branch">
								<a href="{{.PullRequest.BaseRepo.Link}}/src/branch/{{PathEscapeSegments .PullRequest.BaseBranch}}">
									{{/* inline to remove the spaces between spans */}}
									{{if ne .RepoID .PullRequest.BaseRepoID}}<span class="truncated-name">{{.PullRequest.BaseRepo.OwnerName}}</span>:{{end}}<span class="truncated-name">{{.PullRequest.BaseBranch}}</span>
								</a>
							</div>
							{{svg "gitea-double-chevron-left" 12 "gt-mx-1"}}
							{{if .PullRequest.HeadRepo}}
							<div class="branch">
								<a href="{{.PullRequest.HeadRepo.Link}}/src/branch/{{PathEscapeSegments .PullRequest.HeadBranch}}">
									{{/* inline to remove the spaces between spans */}}
									{{if ne .RepoID .PullRequest.HeadRepoID}}<span class="truncated-name">{{.PullRequest.HeadRepo.OwnerName}}</span>:{{end}}<span class="truncated-name">{{.PullRequest.HeadBranch}}</span>
								</a>
							</div>
							{{end}}
						</div>
					{{end}}
					{{if and .Milestone (ne $.listType "milestone")}}
						<a class="milestone" {{if $.RepoLink}}href="{{$.RepoLink}}/milestone/{{.Milestone.ID}}"{{else}}href="{{.Repo.Link}}/milestone/{{.Milestone.ID}}"{{end}}>
							{{svg "octicon-milestone" 14 "gt-mr-2"}}{{.Milestone.Name}}
						</a>
					{{end}}
					{{if .Project}}
						<a class="project" href="{{.Project.Link}}">
							{{svg .Project.IconName 14 "gt-mr-2"}}{{.Project.Title}}
						</a>
					{{end}}
					{{if .Ref}}
						<a class="ref" {{if $.RepoLink}}href="{{index $.IssueRefURLs .ID}}"{{else}}href="{{.Repo.Link}}{{index $.IssueRefURLs .ID}}"{{end}}>
							{{svg "octicon-git-branch" 14 "gt-mr-2"}}{{index $.IssueRefEndNames .ID}}
						</a>
					{{end}}
					{{$tasks := .GetTasks}}
					{{if gt $tasks 0}}
						{{$tasksDone := .GetTasksDone}}
						<span class="checklist">
							{{svg "octicon-checklist" 14 "gt-mr-2"}}{{$tasksDone}} / {{$tasks}}
							<progress value="{{$tasksDone}}" max="{{$tasks}}"></progress>
						</span>
					{{end}}
					{{if ne .DeadlineUnix 0}}
						<span class="due-date" data-tooltip-content="{{$.locale.Tr "repo.issues.due_date"}}">
							<span{{if .IsOverdue}} class="overdue"{{end}}>
								{{svg "octicon-calendar" 14 "gt-mr-2"}}
								{{template "shared/datetime/short" (dict "Datetime" .DeadlineUnix.FormatDate "Fallback" .DeadlineUnix.FormatShort)}}
							</span>
						</span>
					{{end}}
					{{if .IsPull}}
						{{$approveOfficial := call $approvalCounts .ID "approve"}}
						{{$rejectOfficial := call $approvalCounts .ID "reject"}}
						{{$waitingOfficial := call $approvalCounts .ID "waiting"}}
						{{if gt $approveOfficial 0}}
							<span class="approvals gt-df gt-ac green">
								{{svg "octicon-check" 14 "gt-mr-1"}}
								{{$.locale.TrN $approveOfficial "repo.pulls.approve_count_1" "repo.pulls.approve_count_n" $approveOfficial}}
							</span>
						{{end}}
						{{if gt $rejectOfficial 0}}
							<span class="rejects gt-df gt-ac red">
								{{svg "octicon-diff" 14 "gt-mr-2"}}
								{{$.locale.TrN $rejectOfficial "repo.pulls.reject_count_1" "repo.pulls.reject_count_n" $rejectOfficial}}
							</span>
						{{end}}
						{{if gt $waitingOfficial 0}}
							<span class="waiting gt-df gt-ac">
								{{svg "octicon-eye" 14 "gt-mr-2"}}
								{{$.locale.TrN $waitingOfficial "repo.pulls.waiting_count_1" "repo.pulls.waiting_count_n" $waitingOfficial}}
							</span>
						{{end}}
						{{if and (not .PullRequest.HasMerged) (gt (len .PullRequest.ConflictedFiles) 0)}}
							<span class="conflicting gt-df gt-ac">
								{{svg "octicon-x" 14}}
								{{$.locale.TrN (len .PullRequest.ConflictedFiles) "repo.pulls.num_conflicting_files_1" "repo.pulls.num_conflicting_files_n" (len .PullRequest.ConflictedFiles)}}
							</span>
						{{end}}
					{{end}}
				</div>
			</div>
			{{if or .TotalTrackedTime .Assignees .NumComments}}
			<div class="issue-item-icons-right gt-df gt-p-2">
				{{if .TotalTrackedTime}}
				<div class="issue-item-icon-right text grey">
						{{svg "octicon-clock" 16 "gt-mr-2"}}
<<<<<<< HEAD
						{{SecToTimeExact .TotalTrackedTime false}}
					{{end}}
=======
						{{.TotalTrackedTime | Sec2Time}}
>>>>>>> 2979041b
				</div>
				{{end}}
				{{if .Assignees}}
				<div class="issue-item-icon-right text grey">
					{{range .Assignees}}
						<a class="ui assignee gt-tdn" href="{{.HomeLink}}" data-tooltip-content="{{.GetDisplayName}}">
							{{avatar $.Context .}}
						</a>
					{{end}}
				</div>
				{{end}}
				{{if .NumComments}}
				<div class="issue-item-icon-right text grey">
					<a class="gt-tdn muted" href="{{if .Link}}{{.Link}}{{else}}{{$.Link}}/{{.Index}}{{end}}">
						{{svg "octicon-comment" 16 "gt-mr-2"}}{{.NumComments}}
					</a>
				</div>
				{{end}}
			</div>
			{{end}}
		</li>
	{{end}}
	{{if .IssueIndexerUnavailable}}
		<div class="ui error message">
			<p>{{$.locale.Tr "repo.issues.keyword_search_unavailable"}}</p>
		</div>
	{{end}}
</div>
{{template "base/paginate" .}}<|MERGE_RESOLUTION|>--- conflicted
+++ resolved
@@ -146,12 +146,7 @@
 				{{if .TotalTrackedTime}}
 				<div class="issue-item-icon-right text grey">
 						{{svg "octicon-clock" 16 "gt-mr-2"}}
-<<<<<<< HEAD
 						{{SecToTimeExact .TotalTrackedTime false}}
-					{{end}}
-=======
-						{{.TotalTrackedTime | Sec2Time}}
->>>>>>> 2979041b
 				</div>
 				{{end}}
 				{{if .Assignees}}
