<div class="ui card">
	<div id="profile-avatar" class="content gt-df">
	{{if eq .SignedUserID .ContextUser.ID}}
		<a class="image" href="{{AppSubUrl}}/user/settings" data-tooltip-content="{{.locale.Tr "user.change_avatar"}}">
			{{/* the size doesn't take affect (and no need to take affect), image size(width) should be controlled by the parent container since this is not a flex layout*/}}
			{{avatar $.Context .ContextUser 256}}
		</a>
	{{else}}
		<span class="image">
			{{avatar $.Context .ContextUser 256}}
		</span>
	{{end}}
	</div>
	<div class="content gt-word-break profile-avatar-name">
		{{if .ContextUser.FullName}}<span class="header text center">{{.ContextUser.FullName}}</span>{{end}}
		<span class="username text center">{{.ContextUser.Name}}</span>
		{{if .EnableFeed}}
			<a href="{{.ContextUser.HomeLink}}.rss"><i class="ui text grey gt-ml-3" data-tooltip-content="{{.locale.Tr "rss_feed"}}">{{svg "octicon-rss" 18}}</i></a>
		{{end}}
		<div class="gt-mt-3">
			<a class="muted" href="{{.ContextUser.HomeLink}}?tab=followers">{{svg "octicon-person" 18 "gt-mr-2"}}{{.NumFollowers}} {{.locale.Tr "user.followers"}}</a> · <a class="muted" href="{{.ContextUser.HomeLink}}?tab=following">{{.NumFollowing}} {{.locale.Tr "user.following"}}</a>
		</div>
	</div>
	<div class="extra content gt-word-break">
		<ul>
			{{if .ContextUser.Location}}
				<li>
					{{svg "octicon-location"}}
					<span>{{.ContextUser.Location}}</span>
					{{if .UserLocationMapURL}}
						{{/* We presume that the UserLocationMapURL is safe, as it is provided by the site administrator. */}}
						<a href="{{.UserLocationMapURL | Safe}}{{.ContextUser.Location}}" rel="nofollow noreferrer" data-tooltip-content="{{.locale.Tr "user.show_on_map"}}">
							{{svg "octicon-link-external"}}
						</a>
					{{end}}
				</li>
			{{end}}
			{{if (eq .SignedUserID .ContextUser.ID)}}
				<li>
					{{svg "octicon-mail"}}
					<a href="mailto:{{.ContextUser.Email}}" rel="nofollow">{{.ContextUser.Email}}</a>
					<a href="{{AppSubUrl}}/user/settings#keep-email-private">
						{{if .ShowUserEmail}}
							<i data-tooltip-content="{{.locale.Tr "user.email_visibility.limited"}}">
								{{svg "octicon-unlock"}}
							</i>
						{{else}}
							<i data-tooltip-content="{{.locale.Tr "user.email_visibility.private"}}">
								{{svg "octicon-lock"}}
							</i>
						{{end}}
					</a>
				</li>
			{{else}}
				{{if .ShowUserEmail}}
					<li>
						{{svg "octicon-mail"}}
						<a href="mailto:{{.ContextUser.Email}}" rel="nofollow">{{.ContextUser.Email}}</a>
					</li>
				{{end}}
			{{end}}
			{{if .ContextUser.Website}}
				<li>
					{{svg "octicon-link"}}
					<a target="_blank" rel="noopener noreferrer me" href="{{.ContextUser.Website}}">{{.ContextUser.Website}}</a>
				</li>
			{{end}}
			{{if $.RenderedDescription}}
				<li>
					<div class="render-content markup">{{$.RenderedDescription|Str2html}}</div>
				</li>
			{{end}}
			{{range .OpenIDs}}
				{{if .Show}}
					<li>
						{{svg "fontawesome-openid"}}
						<a target="_blank" rel="noopener noreferrer" href="{{.URI}}">{{.URI}}</a>
					</li>
				{{end}}
			{{end}}
<<<<<<< HEAD
			<li>{{svg "octicon-clock"}} <span>{{.locale.Tr "user.joined_on" (DateTime "short" .ContextUser.CreatedUnix) | Safe}}</span></li>
=======
			<li>{{svg "octicon-calendar"}} {{.locale.Tr "user.joined_on" (DateTime "short" .ContextUser.CreatedUnix) | Safe}}</li>
>>>>>>> 4244ce0d
			{{if and .Orgs .HasOrgsVisible}}
			<li>
				<ul class="user-orgs">
				{{range .Orgs}}
					{{if (or .Visibility.IsPublic (and ($.SignedUser) (or .Visibility.IsLimited (and (.HasMemberWithUserID $.SignedUserID) .Visibility.IsPrivate) ($.IsAdmin))))}}
					<li>
						<a href="{{.HomeLink}}" data-tooltip-content="{{.Name}}">
							{{avatar $.Context .}}
						</a>
					</li>
					{{end}}
				{{end}}
				</ul>
			</li>
			{{end}}
			{{if .Badges}}
			<li>
				<ul class="user-badges">
				{{range .Badges}}
					<li>
						<img width="64" height="64" src="{{.ImageURL}}" alt="{{.Description}}" data-tooltip-content="{{.Description}}">
					</li>
				{{end}}
				</ul>
			</li>
			{{end}}
			{{if and .IsSigned (ne .SignedUserID .ContextUser.ID)}}
			<li class="follow">
				{{if $.IsFollowing}}
					<button class="ui basic red button link-action" data-url="{{.ContextUser.HomeLink}}?action=unfollow">
						{{svg "octicon-person"}} {{.locale.Tr "user.unfollow"}}
					</button>
				{{else}}
					<button class="ui basic green button link-action" data-url="{{.ContextUser.HomeLink}}?action=follow">
						{{svg "octicon-person"}} {{.locale.Tr "user.follow"}}
					</button>
				{{end}}
			</li>
			{{end}}
		</ul>
	</div>
</div><|MERGE_RESOLUTION|>--- conflicted
+++ resolved
@@ -78,11 +78,7 @@
 					</li>
 				{{end}}
 			{{end}}
-<<<<<<< HEAD
-			<li>{{svg "octicon-clock"}} <span>{{.locale.Tr "user.joined_on" (DateTime "short" .ContextUser.CreatedUnix) | Safe}}</span></li>
-=======
-			<li>{{svg "octicon-calendar"}} {{.locale.Tr "user.joined_on" (DateTime "short" .ContextUser.CreatedUnix) | Safe}}</li>
->>>>>>> 4244ce0d
+			<li>{{svg "octicon-calendar"}} <span>{{.locale.Tr "user.joined_on" (DateTime "short" .ContextUser.CreatedUnix) | Safe}}</span></li>
 			{{if and .Orgs .HasOrgsVisible}}
 			<li>
 				<ul class="user-orgs">
