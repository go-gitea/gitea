<div class="ui container" id="navbar" role="navigation" aria-label="{{.locale.Tr "aria.navbar"}}">
	{{$notificationUnreadCount := 0}}
	{{if .IsSigned}}
		{{if .NotificationUnreadCount}}{{$notificationUnreadCount = call .NotificationUnreadCount}}{{end}}
	{{end}}
	<div class="item brand sb">
		<a href="{{AppSubUrl}}/" aria-label="{{if .IsSigned}}{{.locale.Tr "dashboard"}}{{else}}{{.locale.Tr "home"}}{{end}}">
			<img width="30" height="30" src="{{AssetUrlPrefix}}/img/logo.svg" alt="{{.locale.Tr "logo"}}" aria-hidden="true">
		</a>
		<div class="df ac">
			{{if .IsSigned}}
			<a href="{{AppSubUrl}}/notifications" class="tooltip mobile-only mr-4 mt-3" data-content="{{.locale.Tr "notifications"}}" aria-label="{{.locale.Tr "notifications"}}">
				<span class="fitted item">
					{{svg "octicon-bell"}}
					<span class="notification_count{{if not $notificationUnreadCount}} hidden{{end}}">
						{{$notificationUnreadCount}}
					</span>
				</span>
			</a>
			{{end}}
			<div class="ui icon button mobile-only" id="navbar-expand-toggle">
				{{svg "octicon-three-bars"}}
			</div>
		</div>
	</div>

	{{if and .IsSigned .MustChangePassword}}
		{{/* No links */}}
	{{else if .IsSigned}}
		{{if not .UnitIssuesGlobalDisabled}}
		<a class="item {{if .PageIsIssues}}active{{end}}" href="{{AppSubUrl}}/issues">{{.locale.Tr "issues"}}</a>
		{{end}}
		{{if not .UnitPullsGlobalDisabled}}
		<a class="item {{if .PageIsPulls}}active{{end}}" href="{{AppSubUrl}}/pulls">{{.locale.Tr "pull_requests"}}</a>
		{{end}}
		{{if not (and .UnitIssuesGlobalDisabled .UnitPullsGlobalDisabled)}}
		{{if .ShowMilestonesDashboardPage}}<a class="item {{if .PageIsMilestonesDashboard}}active{{end}}" href="{{AppSubUrl}}/milestones">{{.locale.Tr "milestones"}}</a>{{end}}
		{{end}}
		<a class="item {{if .PageIsExplore}}active{{end}}" href="{{AppSubUrl}}/explore/repos">{{.locale.Tr "explore"}}</a>
	{{else if .IsLandingPageOrganizations}}
		<a class="item {{if .PageIsExplore}}active{{end}}" href="{{AppSubUrl}}/explore/organizations">{{.locale.Tr "explore"}}</a>
	{{else}}
		<a class="item {{if .PageIsExplore}}active{{end}}" href="{{AppSubUrl}}/explore/repos">{{.locale.Tr "explore"}}</a>
	{{end}}

	{{template "custom/extra_links" .}}

	{{/* TODO
		<div class="item">
		<div class="ui icon input">
		<input class="searchbox" type="text" placeholder="{{.locale.Tr "search_project"}}">
		<i class="icon df ac jc">{{svg "octicon-search" 16}}</i>
		</div>
		</div>
	*/}}


	{{if and .IsSigned .MustChangePassword}}
		<div class="right stackable menu">
			<div class="ui dropdown jump item tooltip" tabindex="-1" data-content="{{.locale.Tr "user_profile_and_more"}}">
				<span class="text">
					{{avatar .SignedUser 24 "tiny"}}
					<span class="sr-only">{{.locale.Tr "user_profile_and_more"}}</span>
					<span class="mobile-only">{{.SignedUser.Name}}</span>
					<span class="fitted not-mobile" tabindex="-1">{{svg "octicon-triangle-down"}}</span>
				</span>
				<div class="menu user-menu" tabindex="-1">
					<div class="ui header">
						{{.locale.Tr "signed_in_as"}} <strong>{{.SignedUser.Name}}</strong>
					</div>

					<div class="divider"></div>
					<a class="item link-action" href data-url="{{AppSubUrl}}/user/logout" data-redirect="{{AppSubUrl}}/">
						{{svg "octicon-sign-out"}}
						{{.locale.Tr "sign_out"}}<!-- Sign Out -->
					</a>
				</div><!-- end content avatar menu -->
			</div><!-- end dropdown avatar menu -->
		</div>
	{{else if .IsSigned}}
		<div class="right stackable menu">
<<<<<<< HEAD
			{{if EnableTimetracking}}
			<a class="active-stopwatch-trigger item ui label {{if not .ActiveStopwatch}}hidden{{end}}" href="{{.ActiveStopwatch.IssueLink}}">
				<span class="text">
					<span class="fitted item">
						{{svg "octicon-stopwatch"}}
						<span class="red" style="position:absolute; right:-0.6em; top:-0.6em;">{{svg "octicon-dot-fill"}}</span>
					</span>
=======
			<a class="active-stopwatch-trigger item ui mx-0{{if not .ActiveStopwatch}} hidden{{end}}" href="{{.ActiveStopwatch.IssueLink}}">
				<span class="fitted relative">
					{{svg "octicon-stopwatch"}}
					<span class="header-stopwatch-dot"></span>
>>>>>>> d0e2597b
					<span class="sr-mobile-only">{{.locale.Tr "active_stopwatch"}}</span>
				</span>
			</a>
			<div class="active-stopwatch-popup tippy-target">
				<div class="df ac">
					<a class="stopwatch-link df ac" href="{{.ActiveStopwatch.IssueLink}}">
						{{svg "octicon-issue-opened" 16 "mr-3"}}
						<span class="stopwatch-issue">{{.ActiveStopwatch.RepoSlug}}#{{.ActiveStopwatch.IssueIndex}}</span>
						<span class="ui primary label stopwatch-time my-0 mx-4" data-seconds="{{.ActiveStopwatch.Seconds}}">
							{{if .ActiveStopwatch}}{{Sec2Time .ActiveStopwatch.Seconds}}{{end}}
						</span>
					</a>
					<form class="stopwatch-commit" method="POST" action="{{.ActiveStopwatch.IssueLink}}/times/stopwatch/toggle">
						{{.CsrfTokenHtml}}
						<button
							type="submit"
							class="ui button mini compact basic icon fitted tooltip"
							data-content="{{.locale.Tr "repo.issues.stop_tracking"}}"
							data-position="top right"
						>{{svg "octicon-square-fill"}}</button>
					</form>
					<form class="stopwatch-cancel" method="POST" action="{{.ActiveStopwatch.IssueLink}}/times/stopwatch/cancel">
						{{.CsrfTokenHtml}}
						<button
							type="submit"
							class="ui button mini compact basic icon fitted tooltip"
							data-content="{{.locale.Tr "repo.issues.cancel_tracking"}}"
							data-position="top right"
						>{{svg "octicon-trash"}}</button>
					</form>
				</div>
			</div>
			{{end}}

			<a href="{{AppSubUrl}}/notifications" class="item tooltip not-mobile mx-0" data-content="{{.locale.Tr "notifications"}}" aria-label="{{.locale.Tr "notifications"}}">
				<span class="fitted item">
					{{svg "octicon-bell"}}
					<span class="notification_count{{if not $notificationUnreadCount}} hidden{{end}}">
						{{$notificationUnreadCount}}
					</span>
				</span>
			</a>

			<div class="ui dropdown jump item tooltip mx-0" data-content="{{.locale.Tr "create_new"}}">
				<span class="text">
					<span class="fitted">{{svg "octicon-plus"}}</span>
					<span class="sr-mobile-only">{{.locale.Tr "create_new"}}</span>
					<span class="fitted not-mobile">{{svg "octicon-triangle-down"}}</span>
				</span>
				<div class="menu">
					<a class="item" href="{{AppSubUrl}}/repo/create">
						<span class="fitted">{{svg "octicon-plus"}}</span> {{.locale.Tr "new_repo"}}
					</a>
					{{if not .DisableMigrations}}
						<a class="item" href="{{AppSubUrl}}/repo/migrate">
							<span class="fitted">{{svg "octicon-repo-push"}}</span> {{.locale.Tr "new_migrate"}}
						</a>
					{{end}}
					{{if .SignedUser.CanCreateOrganization}}
					<a class="item" href="{{AppSubUrl}}/org/create">
						<span class="fitted">{{svg "octicon-organization"}}</span> {{.locale.Tr "new_org"}}
					</a>
					{{end}}
				</div><!-- end content create new menu -->
			</div><!-- end dropdown menu create new -->

			<div class="ui dropdown jump item tooltip mx-0" tabindex="-1" data-content="{{.locale.Tr "user_profile_and_more"}}">
				<span class="text">
					{{avatar .SignedUser 24 "tiny"}}
					<span class="sr-only">{{.locale.Tr "user_profile_and_more"}}</span>
					<span class="mobile-only">{{.SignedUser.Name}}</span>
					<span class="fitted not-mobile" tabindex="-1">{{svg "octicon-triangle-down"}}</span>
				</span>
				<div class="menu user-menu" tabindex="-1">
					<div class="ui header">
						{{.locale.Tr "signed_in_as"}} <strong>{{.SignedUser.Name}}</strong>
					</div>

					<div class="divider"></div>
					<a class="item" href="{{.SignedUser.HomeLink}}">
						{{svg "octicon-person"}}
						{{.locale.Tr "your_profile"}}<!-- Your profile -->
					</a>
					{{if not .DisableStars}}
						<a class="item" href="{{.SignedUser.HomeLink}}?tab=stars">
							{{svg "octicon-star"}}
							{{.locale.Tr "your_starred"}}
						</a>
					{{end}}
					<a class="item" href="{{AppSubUrl}}/notifications/subscriptions">
						{{svg "octicon-bell"}}
						{{.locale.Tr "notification.subscriptions"}}<!-- Subscriptions -->
					</a>
					<a class="{{if .PageIsUserSettings}}active {{end}}item" href="{{AppSubUrl}}/user/settings">
						{{svg "octicon-tools"}}
						{{.locale.Tr "your_settings"}}<!-- Your settings -->
					</a>
					<a class="item" target="_blank" rel="noopener noreferrer" href="https://docs.gitea.io">
						{{svg "octicon-question"}}
						{{.locale.Tr "help"}}<!-- Help -->
					</a>
					{{if .IsAdmin}}
						<div class="divider"></div>

						<a class="{{if .PageIsAdmin}}active {{end}}item" href="{{AppSubUrl}}/admin">
							{{svg "octicon-server"}}
							{{.locale.Tr "admin_panel"}}<!-- Admin Panel -->
						</a>
					{{end}}

					<div class="divider"></div>
					<a class="item link-action" href data-url="{{AppSubUrl}}/user/logout" data-redirect="{{AppSubUrl}}/">
						{{svg "octicon-sign-out"}}
						{{.locale.Tr "sign_out"}}<!-- Sign Out -->
					</a>
				</div><!-- end content avatar menu -->
			</div><!-- end dropdown avatar menu -->
		</div><!-- end signed user right menu -->
	{{else}}
		<a class="item" target="_blank" rel="noopener noreferrer" href="https://docs.gitea.io">{{.locale.Tr "help"}}</a>
		<div class="right stackable menu">
			{{if .ShowRegistrationButton}}
				<a class="item{{if .PageIsSignUp}} active{{end}}" href="{{AppSubUrl}}/user/sign_up">
					{{svg "octicon-person"}} {{.locale.Tr "register"}}
				</a>
			{{end}}
			<a class="item{{if .PageIsSignIn}} active{{end}}" rel="nofollow" href="{{AppSubUrl}}/user/login{{if not .PageIsSignIn}}?redirect_to={{.CurrentURL}}{{end}}">
				{{svg "octicon-sign-in"}} {{.locale.Tr "sign_in"}}
			</a>
		</div><!-- end anonymous right menu -->
	{{end}}
</div><|MERGE_RESOLUTION|>--- conflicted
+++ resolved
@@ -79,20 +79,11 @@
 		</div>
 	{{else if .IsSigned}}
 		<div class="right stackable menu">
-<<<<<<< HEAD
 			{{if EnableTimetracking}}
-			<a class="active-stopwatch-trigger item ui label {{if not .ActiveStopwatch}}hidden{{end}}" href="{{.ActiveStopwatch.IssueLink}}">
-				<span class="text">
-					<span class="fitted item">
-						{{svg "octicon-stopwatch"}}
-						<span class="red" style="position:absolute; right:-0.6em; top:-0.6em;">{{svg "octicon-dot-fill"}}</span>
-					</span>
-=======
 			<a class="active-stopwatch-trigger item ui mx-0{{if not .ActiveStopwatch}} hidden{{end}}" href="{{.ActiveStopwatch.IssueLink}}">
 				<span class="fitted relative">
 					{{svg "octicon-stopwatch"}}
 					<span class="header-stopwatch-dot"></span>
->>>>>>> d0e2597b
 					<span class="sr-mobile-only">{{.locale.Tr "active_stopwatch"}}</span>
 				</span>
 			</a>
