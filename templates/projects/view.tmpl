--- conflicted
+++ resolved
@@ -238,11 +238,7 @@
 							{{end}}
 							<div class="right floated">
 								{{range .Assignees}}
-<<<<<<< HEAD
-									<a class="tooltip" target="_blank" href="{{.HTMLURL}}" data-content="{{$.locale.Tr "repo.projects.column.assigned_to"}} {{.Name}}">{{avatar . 28 "mini mr-3"}}</a>
-=======
-									<a class="tooltip" target="_blank" href="{{.HomeLink}}" data-content="{{$.locale.Tr "repo.projects.board.assigned_to"}} {{.Name}}">{{avatar . 28 "mini gt-mr-3"}}</a>
->>>>>>> d8272150
+									<a class="tooltip" target="_blank" href="{{.HomeLink}}" data-content="{{$.locale.Tr "repo.projects.column.assigned_to"}} {{.Name}}">{{avatar . 28 "mini gt-mr-3"}}</a>
 								{{end}}
 							</div>
 						</div>
