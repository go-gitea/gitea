{{$canWriteProject := and .CanWriteProjects (or (not .Repository) (not .Repository.IsArchived))}}

<div class="ui container">
	<div class="tw-flex tw-justify-between tw-items-center tw-mb-4">
		<h2 class="tw-mb-0">{{.Project.Title}}</h2>
		{{if $canWriteProject}}
			<div class="ui compact mini menu">
				<a class="item" href="{{.Link}}/edit?redirect=project">
					{{svg "octicon-pencil"}}
					{{ctx.Locale.Tr "repo.issues.label_edit"}}
				</a>
				{{if .Project.IsClosed}}
					<button class="item btn link-action" data-url="{{.Link}}/open">
						{{svg "octicon-check"}}
						{{ctx.Locale.Tr "repo.projects.open"}}
					</button>
				{{else}}
					<button class="item btn link-action" data-url="{{.Link}}/close">
						{{svg "octicon-skip"}}
						{{ctx.Locale.Tr "repo.projects.close"}}
					</button>
				{{end}}
				<button class="item btn delete-button" data-url="{{.Link}}/delete" data-id="{{.Project.ID}}">
					{{svg "octicon-trash"}}
					{{ctx.Locale.Tr "repo.issues.label_delete"}}
				</button>
				<button class="item btn show-modal" data-modal="#new-project-column-item">
					{{svg "octicon-plus"}}
					{{ctx.Locale.Tr "new_project_column"}}
				</button>
			</div>
			<div class="ui small modal new-project-column-modal" id="new-project-column-item">
				<div class="header">
					{{ctx.Locale.Tr "repo.projects.column.new"}}
				</div>
				<div class="content">
					<form class="ui form">
						<div class="required field">
							<label for="new_project_column">{{ctx.Locale.Tr "repo.projects.column.new_title"}}</label>
							<input class="new-project-column" id="new_project_column" name="title" required>
						</div>

						<div class="field color-field">
							<label for="new_project_column_color_picker">{{ctx.Locale.Tr "repo.projects.column.color"}}</label>
							<div class="color picker column">
								<input class="color-picker" maxlength="7" placeholder="#c320f6" id="new_project_column_color_picker" name="color">
								{{template "repo/issue/label_precolors"}}
							</div>
						</div>

						<div class="text right actions">
							<button class="ui cancel button">{{ctx.Locale.Tr "settings.cancel"}}</button>
							<button data-url="{{$.Link}}" class="ui primary button" id="new_project_column_submit">{{ctx.Locale.Tr "repo.projects.column.new_submit"}}</button>
						</div>
					</form>
				</div>
			</div>
		{{end}}
	</div>

	<div class="content">{{$.Project.RenderedContent}}</div>

	<div class="divider"></div>
</div>

<div id="project-board">
	<div class="board {{if .CanWriteProjects}}sortable{{end}}">
		{{range .Columns}}
			<div class="ui segment project-column" style="background: {{.Color}} !important;" data-id="{{.ID}}" data-sorting="{{.Sorting}}" data-url="{{$.Link}}/{{.ID}}">
<<<<<<< HEAD
				<div class="project-column-header{{if and $canWriteProject (ne .ID 0)}}{{/* ID 0 is default column which cannot be moved */}} tw-cursor-grab{{end}}">
					<div class="ui large label project-column-title gt-py-2">
=======
				<div class="project-column-header">
					<div class="ui large label project-column-title tw-py-1">
>>>>>>> b08c7afe
						<div class="ui small circular grey label project-column-issue-count">
							{{.NumIssues ctx}}
						</div>
						{{.Title}}
					</div>
					{{if $canWriteProject}}
						<div class="ui dropdown jump item">
							<div class="tw-px-2">
								{{svg "octicon-kebab-horizontal"}}
							</div>
							<div class="menu user-menu">
								<a class="item show-modal button" data-modal="#edit-project-column-modal-{{.ID}}">
									{{svg "octicon-pencil"}}
									{{ctx.Locale.Tr "repo.projects.column.edit"}}
								</a>
								{{if not .Default}}
									<a class="item show-modal button default-project-column-show"
										data-modal="#default-project-column-modal-{{.ID}}"
										data-modal-default-project-column-header="{{ctx.Locale.Tr "repo.projects.column.set_default"}}"
										data-modal-default-project-column-content="{{ctx.Locale.Tr "repo.projects.column.set_default_desc"}}"
										data-url="{{$.Link}}/{{.ID}}/default">
										{{svg "octicon-pin"}}
										{{ctx.Locale.Tr "repo.projects.column.set_default"}}
									</a>
									<a class="item show-modal button show-delete-project-column-modal"
										data-modal="#delete-project-column-modal-{{.ID}}"
										data-url="{{$.Link}}/{{.ID}}">
										{{svg "octicon-trash"}}
										{{ctx.Locale.Tr "repo.projects.column.delete"}}
									</a>
								{{end}}

								<div class="ui small modal edit-project-column-modal" id="edit-project-column-modal-{{.ID}}">
									<div class="header">
										{{ctx.Locale.Tr "repo.projects.column.edit"}}
									</div>
									<div class="content">
										<form class="ui form">
											<div class="required field">
												<label for="new_project_column_title">{{ctx.Locale.Tr "repo.projects.column.edit_title"}}</label>
												<input class="project-column-title-input" id="new_project_column_title" name="title" value="{{.Title}}" required>
											</div>

											<div class="field color-field">
												<label for="new_project_column_color">{{ctx.Locale.Tr "repo.projects.column.color"}}</label>
												<div class="color picker column">
													<input class="color-picker" maxlength="7" placeholder="#c320f6" id="new_project_column_color" name="color" value="{{.Color}}">
													{{template "repo/issue/label_precolors"}}
												</div>
											</div>

											<div class="text right actions">
												<button class="ui cancel button">{{ctx.Locale.Tr "settings.cancel"}}</button>
												<button data-url="{{$.Link}}/{{.ID}}" class="ui primary button edit-project-column-button">{{ctx.Locale.Tr "repo.projects.column.edit"}}</button>
											</div>
										</form>
									</div>
								</div>

								<div class="ui g-modal-confirm modal default-project-column-modal" id="default-project-column-modal-{{.ID}}">
									<div class="header">
										<span id="default-project-column-header"></span>
									</div>
									<div class="content">
										<label id="default-project-column-content"></label>
									</div>
									{{template "base/modal_actions_confirm" (dict "ModalButtonTypes" "confirm")}}
								</div>

								<div class="ui g-modal-confirm modal" id="delete-project-column-modal-{{.ID}}">
									<div class="header">
										{{ctx.Locale.Tr "repo.projects.column.delete"}}
									</div>
									<div class="content">
										<label>
											{{ctx.Locale.Tr "repo.projects.column.deletion_desc"}}
										</label>
									</div>
									{{template "base/modal_actions_confirm" (dict "ModalButtonTypes" "confirm")}}
								</div>
							</div>
						</div>
					{{end}}
				</div>

				<div class="divider"></div>

<<<<<<< HEAD
				<div class="ui cards" data-url="{{$.Link}}/{{.ID}}" data-project="{{$.Project.ID}}" data-board="{{.ID}}" id="board_{{.ID}}">
=======
				<div class="ui cards{{if $canWriteProject}} tw-cursor-grab{{end}}" data-url="{{$.Link}}/{{.ID}}" data-project="{{$.Project.ID}}" data-board="{{.ID}}" id="board_{{.ID}}">
>>>>>>> b08c7afe
					{{range (index $.IssuesMap .ID)}}
						<div class="issue-card gt-word-break {{if $canWriteProject}}tw-cursor-grab{{end}}" data-issue="{{.ID}}">
							{{template "repo/issue/card" (dict "Issue" . "Page" $)}}
						</div>
					{{end}}
				</div>
			</div>
		{{end}}
	</div>
</div>

{{if .CanWriteProjects}}
	<div class="ui g-modal-confirm delete modal">
		<div class="header">
			{{svg "octicon-trash"}}
			{{ctx.Locale.Tr "repo.projects.deletion"}}
		</div>
		<div class="content">
			<p>{{ctx.Locale.Tr "repo.projects.deletion_desc"}}</p>
		</div>
		{{template "base/modal_actions_confirm" .}}
	</div>
{{end}}<|MERGE_RESOLUTION|>--- conflicted
+++ resolved
@@ -67,13 +67,8 @@
 	<div class="board {{if .CanWriteProjects}}sortable{{end}}">
 		{{range .Columns}}
 			<div class="ui segment project-column" style="background: {{.Color}} !important;" data-id="{{.ID}}" data-sorting="{{.Sorting}}" data-url="{{$.Link}}/{{.ID}}">
-<<<<<<< HEAD
-				<div class="project-column-header{{if and $canWriteProject (ne .ID 0)}}{{/* ID 0 is default column which cannot be moved */}} tw-cursor-grab{{end}}">
-					<div class="ui large label project-column-title gt-py-2">
-=======
 				<div class="project-column-header">
 					<div class="ui large label project-column-title tw-py-1">
->>>>>>> b08c7afe
 						<div class="ui small circular grey label project-column-issue-count">
 							{{.NumIssues ctx}}
 						</div>
@@ -161,11 +156,7 @@
 
 				<div class="divider"></div>
 
-<<<<<<< HEAD
 				<div class="ui cards" data-url="{{$.Link}}/{{.ID}}" data-project="{{$.Project.ID}}" data-board="{{.ID}}" id="board_{{.ID}}">
-=======
-				<div class="ui cards{{if $canWriteProject}} tw-cursor-grab{{end}}" data-url="{{$.Link}}/{{.ID}}" data-project="{{$.Project.ID}}" data-board="{{.ID}}" id="board_{{.ID}}">
->>>>>>> b08c7afe
 					{{range (index $.IssuesMap .ID)}}
 						<div class="issue-card gt-word-break {{if $canWriteProject}}tw-cursor-grab{{end}}" data-issue="{{.ID}}">
 							{{template "repo/issue/card" (dict "Issue" . "Page" $)}}
