--- conflicted
+++ resolved
@@ -145,18 +145,9 @@
 
 	org := ctx.Org.Organization
 	if ctx.Req.Method == "POST" {
-<<<<<<< HEAD
-		if _, err := models.UserSignIn(ctx, ctx.User.Name, ctx.Query("password")); err != nil {
-			if models.IsErrUserNotExist(err) {
-				ctx.RenderWithErr(ctx.Tr("form.enterred_invalid_password"), tplSettingsDelete, nil)
-			} else {
-				ctx.ServerError("UserSignIn", err)
-			}
-=======
 		if org.Name != ctx.Query("org_name") {
 			ctx.Data["Err_OrgName"] = true
 			ctx.RenderWithErr(ctx.Tr("form.enterred_invalid_org_name"), tplSettingsDelete, nil)
->>>>>>> 9b261f52
 			return
 		}
 
