// Copyright 2017 The Gitea Authors. All rights reserved.
// Use of this source code is governed by a MIT-style
// license that can be found in the LICENSE file.

package routes

import (
	"encoding/gob"
	"fmt"
	"net/http"
	"net/url"
	"os"
	"path"
	"strings"

	"code.gitea.io/gitea/models"
	"code.gitea.io/gitea/modules/context"
	"code.gitea.io/gitea/modules/httpcache"
	"code.gitea.io/gitea/modules/log"
	"code.gitea.io/gitea/modules/metrics"
	"code.gitea.io/gitea/modules/public"
	"code.gitea.io/gitea/modules/setting"
	"code.gitea.io/gitea/modules/storage"
	"code.gitea.io/gitea/modules/templates"
	"code.gitea.io/gitea/modules/util"
	"code.gitea.io/gitea/modules/validation"
	"code.gitea.io/gitea/modules/web"
	"code.gitea.io/gitea/routers"
	"code.gitea.io/gitea/routers/admin"
	apiv1 "code.gitea.io/gitea/routers/api/v1"
	"code.gitea.io/gitea/routers/api/v1/misc"
	"code.gitea.io/gitea/routers/dev"
	"code.gitea.io/gitea/routers/events"
	"code.gitea.io/gitea/routers/org"
	"code.gitea.io/gitea/routers/private"
	"code.gitea.io/gitea/routers/repo"
	"code.gitea.io/gitea/routers/user"
	userSetting "code.gitea.io/gitea/routers/user/setting"
	"code.gitea.io/gitea/services/forms"
	"code.gitea.io/gitea/services/lfs"
	"code.gitea.io/gitea/services/mailer"

	// to registers all internal adapters
	_ "code.gitea.io/gitea/modules/session"

	"gitea.com/go-chi/captcha"
	"gitea.com/go-chi/session"
	"github.com/NYTimes/gziphandler"
	"github.com/chi-middleware/proxy"
	"github.com/go-chi/chi/middleware"
	"github.com/go-chi/cors"
	"github.com/prometheus/client_golang/prometheus"
	"github.com/tstranex/u2f"
	"github.com/unknwon/com"
)

const (
	// GzipMinSize represents min size to compress for the body size of response
	GzipMinSize = 1400
)

func commonMiddlewares() []func(http.Handler) http.Handler {
	var handlers = []func(http.Handler) http.Handler{
		func(next http.Handler) http.Handler {
			return http.HandlerFunc(func(resp http.ResponseWriter, req *http.Request) {
				next.ServeHTTP(context.NewResponse(resp), req)
			})
		},
	}

	if setting.ReverseProxyLimit > 0 {
		opt := proxy.NewForwardedHeadersOptions().
			WithForwardLimit(setting.ReverseProxyLimit).
			ClearTrustedProxies()
		for _, n := range setting.ReverseProxyTrustedProxies {
			if !strings.Contains(n, "/") {
				opt.AddTrustedProxy(n)
			} else {
				opt.AddTrustedNetwork(n)
			}
		}
		handlers = append(handlers, proxy.ForwardedHeaders(opt))
	}

	handlers = append(handlers, middleware.StripSlashes)

	if !setting.DisableRouterLog && setting.RouterLogLevel != log.NONE {
		if log.GetLogger("router").GetLevel() <= setting.RouterLogLevel {
			handlers = append(handlers, LoggerHandler(setting.RouterLogLevel))
		}
	}
	if setting.EnableAccessLog {
		handlers = append(handlers, context.AccessLogger())
	}

	handlers = append(handlers, func(next http.Handler) http.Handler {
		return http.HandlerFunc(func(resp http.ResponseWriter, req *http.Request) {
			// Why we need this? The Recovery() will try to render a beautiful
			// error page for user, but the process can still panic again, and other
			// middleware like session also may panic then we have to recover twice
			// and send a simple error page that should not panic any more.
			defer func() {
				if err := recover(); err != nil {
					combinedErr := fmt.Sprintf("PANIC: %v\n%s", err, string(log.Stack(2)))
					log.Error("%v", combinedErr)
					if setting.IsProd() {
						http.Error(resp, http.StatusText(500), 500)
					} else {
						http.Error(resp, combinedErr, 500)
					}
				}
			}()
			next.ServeHTTP(resp, req)
		})
	})
	return handlers
}

// NormalRoutes represents non install routes
func NormalRoutes() *web.Route {
	r := web.NewRoute()
	for _, middle := range commonMiddlewares() {
		r.Use(middle)
	}

	r.Mount("/", WebRoutes())
	r.Mount("/api/v1", apiv1.Routes())
	r.Mount("/api/internal", private.Routes())
	return r
}

// WebRoutes returns all web routes
func WebRoutes() *web.Route {
	routes := web.NewRoute()

	routes.Use(session.Sessioner(session.Options{
		Provider:       setting.SessionConfig.Provider,
		ProviderConfig: setting.SessionConfig.ProviderConfig,
		CookieName:     setting.SessionConfig.CookieName,
		CookiePath:     setting.SessionConfig.CookiePath,
		Gclifetime:     setting.SessionConfig.Gclifetime,
		Maxlifetime:    setting.SessionConfig.Maxlifetime,
		Secure:         setting.SessionConfig.Secure,
		Domain:         setting.SessionConfig.Domain,
	}))

	routes.Use(Recovery())

	// TODO: we should consider if there is a way to mount these using r.Route as at present
	// these two handlers mean that every request has to hit these "filesystems" twice
	// before finally getting to the router. It allows them to override any matching router below.
	routes.Use(public.Custom(
		&public.Options{
			SkipLogging: setting.DisableRouterLog,
		},
	))
	routes.Use(public.Static(
		&public.Options{
			Directory:   path.Join(setting.StaticRootPath, "public"),
			SkipLogging: setting.DisableRouterLog,
		},
	))

	// We use r.Route here over r.Use because this prevents requests that are not for avatars having to go through this additional handler
	routes.Route("/avatars", "GET, HEAD", storageHandler(setting.Avatar.Storage, "avatars", storage.Avatars))
	routes.Route("/repo-avatars", "GET, HEAD", storageHandler(setting.RepoAvatar.Storage, "repo-avatars", storage.RepoAvatars))

	// for health check - doeesn't need to be passed through gzip handler
	routes.Head("/", func(w http.ResponseWriter, req *http.Request) {
		w.WriteHeader(http.StatusOK)
	})

	// this png is very likely to always be below the limit for gzip so it doesn't need to pass through gzip
	routes.Get("/apple-touch-icon.png", func(w http.ResponseWriter, req *http.Request) {
		http.Redirect(w, req, path.Join(setting.StaticURLPrefix, "img/apple-touch-icon.png"), 301)
	})

	gob.Register(&u2f.Challenge{})

	common := []interface{}{}

	if setting.EnableGzip {
		h, err := gziphandler.GzipHandlerWithOpts(gziphandler.MinSize(GzipMinSize))
		if err != nil {
			log.Fatal("GzipHandlerWithOpts failed: %v", err)
		}
<<<<<<< HEAD
		common = append(common, h)
=======
		r.Use(h)
>>>>>>> 84f5a0bc
	}

	mailer.InitMailRender(templates.Mailer())

	if setting.Service.EnableCaptcha {
		// The captcha http.Handler should only fire on /captcha/* so we can just mount this on that url
		routes.Route("/captcha/*", "GET,HEAD", append(common, captcha.Captchaer(context.GetImageCaptcha()))...)
	}

	if setting.HasRobotsTxt {
		routes.Get("/robots.txt", append(common, func(w http.ResponseWriter, req *http.Request) {
			filePath := path.Join(setting.CustomPath, "robots.txt")
			fi, err := os.Stat(filePath)
			if err == nil && httpcache.HandleTimeCache(req, w, fi) {
				return
			}
			http.ServeFile(w, req, filePath)
		})...)
	}

	// prometheus metrics endpoint - do not need to go through contexter
	if setting.Metrics.Enabled {
		c := metrics.NewCollector()
		prometheus.MustRegister(c)

		routes.Get("/metrics", append(common, routers.Metrics)...)
	}

	// Removed: toolbox.Toolboxer middleware will provide debug informations which seems unnecessary
	common = append(common, context.Contexter())

	// GetHead allows a HEAD request redirect to GET if HEAD method is not defined for that route
	common = append(common, middleware.GetHead)

	if setting.API.EnableSwagger {
		// Note: The route moved from apiroutes because it's in fact want to render a web page
		routes.Get("/api/swagger", append(common, misc.Swagger)...) // Render V1 by default
	}

	// TODO: These really seem like things that could be folded into Contexter or as helper functions
	common = append(common, user.GetNotificationCount)
	common = append(common, repo.GetActiveStopwatch)

	others := web.NewRoute()
	for _, middle := range common {
		others.Use(middle)
	}

	RegisterRoutes(others)
	routes.Mount("", others)
	return routes
}

func goGet(ctx *context.Context) {
	if ctx.Query("go-get") != "1" {
		return
	}

	// Quick responses appropriate go-get meta with status 200
	// regardless of if user have access to the repository,
	// or the repository does not exist at all.
	// This is particular a workaround for "go get" command which does not respect
	// .netrc file.

	ownerName := ctx.Params(":username")
	repoName := ctx.Params(":reponame")
	trimmedRepoName := strings.TrimSuffix(repoName, ".git")

	if ownerName == "" || trimmedRepoName == "" {
		_, _ = ctx.Write([]byte(`<!doctype html>
<html>
	<body>
		invalid import path
	</body>
</html>
`))
		ctx.Status(400)
		return
	}
	branchName := setting.Repository.DefaultBranch

	repo, err := models.GetRepositoryByOwnerAndName(ownerName, repoName)
	if err == nil && len(repo.DefaultBranch) > 0 {
		branchName = repo.DefaultBranch
	}
	prefix := setting.AppURL + path.Join(url.PathEscape(ownerName), url.PathEscape(repoName), "src", "branch", util.PathEscapeSegments(branchName))

	appURL, _ := url.Parse(setting.AppURL)

	insecure := ""
	if appURL.Scheme == string(setting.HTTP) {
		insecure = "--insecure "
	}
	ctx.Header().Set("Content-Type", "text/html")
	ctx.Status(http.StatusOK)
	_, _ = ctx.Write([]byte(com.Expand(`<!doctype html>
<html>
	<head>
		<meta name="go-import" content="{GoGetImport} git {CloneLink}">
		<meta name="go-source" content="{GoGetImport} _ {GoDocDirectory} {GoDocFile}">
	</head>
	<body>
		go get {Insecure}{GoGetImport}
	</body>
</html>
`, map[string]string{
		"GoGetImport":    context.ComposeGoGetImport(ownerName, trimmedRepoName),
		"CloneLink":      models.ComposeHTTPSCloneURL(ownerName, repoName),
		"GoDocDirectory": prefix + "{/dir}",
		"GoDocFile":      prefix + "{/dir}/{file}#L{line}",
		"Insecure":       insecure,
	})))
}

// RegisterRoutes register routes
func RegisterRoutes(m *web.Route) {
	reqSignIn := context.Toggle(&context.ToggleOptions{SignInRequired: true})
	ignSignIn := context.Toggle(&context.ToggleOptions{SignInRequired: setting.Service.RequireSignInView})
	ignExploreSignIn := context.Toggle(&context.ToggleOptions{SignInRequired: setting.Service.RequireSignInView || setting.Service.Explore.RequireSigninView})
	ignSignInAndCsrf := context.Toggle(&context.ToggleOptions{DisableCSRF: true})
	reqSignOut := context.Toggle(&context.ToggleOptions{SignOutRequired: true})

	//bindIgnErr := binding.BindIgnErr
	bindIgnErr := web.Bind
	validation.AddBindingRules()

	openIDSignInEnabled := func(ctx *context.Context) {
		if !setting.Service.EnableOpenIDSignIn {
			ctx.Error(http.StatusForbidden)
			return
		}
	}

	openIDSignUpEnabled := func(ctx *context.Context) {
		if !setting.Service.EnableOpenIDSignUp {
			ctx.Error(http.StatusForbidden)
			return
		}
	}

	reqMilestonesDashboardPageEnabled := func(ctx *context.Context) {
		if !setting.Service.ShowMilestonesDashboardPage {
			ctx.Error(http.StatusForbidden)
			return
		}
	}

	// webhooksEnabled requires webhooks to be enabled by admin.
	webhooksEnabled := func(ctx *context.Context) {
		if setting.DisableWebhooks {
			ctx.Error(http.StatusForbidden)
			return
		}
	}

	// FIXME: not all routes need go through same middleware.
	// Especially some AJAX requests, we can reduce middleware number to improve performance.
	// Routers.
	// for health check
	m.Get("/", routers.Home)
	m.Group("/explore", func() {
		m.Get("", func(ctx *context.Context) {
			ctx.Redirect(setting.AppSubURL + "/explore/repos")
		})
		m.Get("/repos", routers.ExploreRepos)
		m.Get("/users", routers.ExploreUsers)
		m.Get("/organizations", routers.ExploreOrganizations)
		m.Get("/code", routers.ExploreCode)
	}, ignExploreSignIn)
	m.Get("/issues", reqSignIn, user.Issues)
	m.Get("/pulls", reqSignIn, user.Pulls)
	m.Get("/milestones", reqSignIn, reqMilestonesDashboardPageEnabled, user.Milestones)

	// ***** START: User *****
	m.Group("/user", func() {
		m.Get("/login", user.SignIn)
		m.Post("/login", bindIgnErr(forms.SignInForm{}), user.SignInPost)
		m.Group("", func() {
			m.Combo("/login/openid").
				Get(user.SignInOpenID).
				Post(bindIgnErr(forms.SignInOpenIDForm{}), user.SignInOpenIDPost)
		}, openIDSignInEnabled)
		m.Group("/openid", func() {
			m.Combo("/connect").
				Get(user.ConnectOpenID).
				Post(bindIgnErr(forms.ConnectOpenIDForm{}), user.ConnectOpenIDPost)
			m.Group("/register", func() {
				m.Combo("").
					Get(user.RegisterOpenID, openIDSignUpEnabled).
					Post(bindIgnErr(forms.SignUpOpenIDForm{}), user.RegisterOpenIDPost)
			}, openIDSignUpEnabled)
		}, openIDSignInEnabled)
		m.Get("/sign_up", user.SignUp)
		m.Post("/sign_up", bindIgnErr(forms.RegisterForm{}), user.SignUpPost)
		m.Group("/oauth2", func() {
			m.Get("/{provider}", user.SignInOAuth)
			m.Get("/{provider}/callback", user.SignInOAuthCallback)
		})
		m.Get("/link_account", user.LinkAccount)
		m.Post("/link_account_signin", bindIgnErr(forms.SignInForm{}), user.LinkAccountPostSignIn)
		m.Post("/link_account_signup", bindIgnErr(forms.RegisterForm{}), user.LinkAccountPostRegister)
		m.Group("/two_factor", func() {
			m.Get("", user.TwoFactor)
			m.Post("", bindIgnErr(forms.TwoFactorAuthForm{}), user.TwoFactorPost)
			m.Get("/scratch", user.TwoFactorScratch)
			m.Post("/scratch", bindIgnErr(forms.TwoFactorScratchAuthForm{}), user.TwoFactorScratchPost)
		})
		m.Group("/u2f", func() {
			m.Get("", user.U2F)
			m.Get("/challenge", user.U2FChallenge)
			m.Post("/sign", bindIgnErr(u2f.SignResponse{}), user.U2FSign)

		})
	}, reqSignOut)

	m.Any("/user/events", events.Events)

	m.Group("/login/oauth", func() {
		m.Get("/authorize", bindIgnErr(forms.AuthorizationForm{}), user.AuthorizeOAuth)
		m.Post("/grant", bindIgnErr(forms.GrantApplicationForm{}), user.GrantApplicationOAuth)
		// TODO manage redirection
		m.Post("/authorize", bindIgnErr(forms.AuthorizationForm{}), user.AuthorizeOAuth)
	}, ignSignInAndCsrf, reqSignIn)
	if setting.CORSConfig.Enabled {
		m.Post("/login/oauth/access_token", cors.Handler(cors.Options{
			//Scheme:           setting.CORSConfig.Scheme, // FIXME: the cors middleware needs scheme option
			AllowedOrigins: setting.CORSConfig.AllowDomain,
			//setting.CORSConfig.AllowSubdomain // FIXME: the cors middleware needs allowSubdomain option
			AllowedMethods:   setting.CORSConfig.Methods,
			AllowCredentials: setting.CORSConfig.AllowCredentials,
			MaxAge:           int(setting.CORSConfig.MaxAge.Seconds()),
		}), bindIgnErr(forms.AccessTokenForm{}), ignSignInAndCsrf, user.AccessTokenOAuth)
	} else {
		m.Post("/login/oauth/access_token", bindIgnErr(forms.AccessTokenForm{}), ignSignInAndCsrf, user.AccessTokenOAuth)
	}

	m.Group("/user/settings", func() {
		m.Get("", userSetting.Profile)
		m.Post("", bindIgnErr(forms.UpdateProfileForm{}), userSetting.ProfilePost)
		m.Get("/change_password", user.MustChangePassword)
		m.Post("/change_password", bindIgnErr(forms.MustChangePasswordForm{}), user.MustChangePasswordPost)
		m.Post("/avatar", bindIgnErr(forms.AvatarForm{}), userSetting.AvatarPost)
		m.Post("/avatar/delete", userSetting.DeleteAvatar)
		m.Group("/account", func() {
			m.Combo("").Get(userSetting.Account).Post(bindIgnErr(forms.ChangePasswordForm{}), userSetting.AccountPost)
			m.Post("/email", bindIgnErr(forms.AddEmailForm{}), userSetting.EmailPost)
			m.Post("/email/delete", userSetting.DeleteEmail)
			m.Post("/delete", userSetting.DeleteAccount)
			m.Post("/theme", bindIgnErr(forms.UpdateThemeForm{}), userSetting.UpdateUIThemePost)
		})
		m.Group("/security", func() {
			m.Get("", userSetting.Security)
			m.Group("/two_factor", func() {
				m.Post("/regenerate_scratch", userSetting.RegenerateScratchTwoFactor)
				m.Post("/disable", userSetting.DisableTwoFactor)
				m.Get("/enroll", userSetting.EnrollTwoFactor)
				m.Post("/enroll", bindIgnErr(forms.TwoFactorAuthForm{}), userSetting.EnrollTwoFactorPost)
			})
			m.Group("/u2f", func() {
				m.Post("/request_register", bindIgnErr(forms.U2FRegistrationForm{}), userSetting.U2FRegister)
				m.Post("/register", bindIgnErr(u2f.RegisterResponse{}), userSetting.U2FRegisterPost)
				m.Post("/delete", bindIgnErr(forms.U2FDeleteForm{}), userSetting.U2FDelete)
			})
			m.Group("/openid", func() {
				m.Post("", bindIgnErr(forms.AddOpenIDForm{}), userSetting.OpenIDPost)
				m.Post("/delete", userSetting.DeleteOpenID)
				m.Post("/toggle_visibility", userSetting.ToggleOpenIDVisibility)
			}, openIDSignInEnabled)
			m.Post("/account_link", userSetting.DeleteAccountLink)
		})
		m.Group("/applications/oauth2", func() {
			m.Get("/{id}", userSetting.OAuth2ApplicationShow)
			m.Post("/{id}", bindIgnErr(forms.EditOAuth2ApplicationForm{}), userSetting.OAuthApplicationsEdit)
			m.Post("/{id}/regenerate_secret", userSetting.OAuthApplicationsRegenerateSecret)
			m.Post("", bindIgnErr(forms.EditOAuth2ApplicationForm{}), userSetting.OAuthApplicationsPost)
			m.Post("/delete", userSetting.DeleteOAuth2Application)
			m.Post("/revoke", userSetting.RevokeOAuth2Grant)
		})
		m.Combo("/applications").Get(userSetting.Applications).
			Post(bindIgnErr(forms.NewAccessTokenForm{}), userSetting.ApplicationsPost)
		m.Post("/applications/delete", userSetting.DeleteApplication)
		m.Combo("/keys").Get(userSetting.Keys).
			Post(bindIgnErr(forms.AddKeyForm{}), userSetting.KeysPost)
		m.Post("/keys/delete", userSetting.DeleteKey)
		m.Get("/organization", userSetting.Organization)
		m.Get("/repos", userSetting.Repos)
		m.Post("/repos/unadopted", userSetting.AdoptOrDeleteRepository)
	}, reqSignIn, func(ctx *context.Context) {
		ctx.Data["PageIsUserSettings"] = true
		ctx.Data["AllThemes"] = setting.UI.Themes
	})

	m.Group("/user", func() {
		// r.Get("/feeds", binding.Bind(auth.FeedsForm{}), user.Feeds)
		m.Any("/activate", user.Activate, reqSignIn)
		m.Any("/activate_email", user.ActivateEmail)
		m.Get("/avatar/{username}/{size}", user.Avatar)
		m.Get("/email2user", user.Email2User)
		m.Get("/recover_account", user.ResetPasswd)
		m.Post("/recover_account", user.ResetPasswdPost)
		m.Get("/forgot_password", user.ForgotPasswd)
		m.Post("/forgot_password", user.ForgotPasswdPost)
		m.Post("/logout", user.SignOut)
		m.Get("/task/{task}", user.TaskStatus)
	})
	// ***** END: User *****

	m.Get("/avatar/{hash}", user.AvatarByEmailHash)

	adminReq := context.Toggle(&context.ToggleOptions{SignInRequired: true, AdminRequired: true})

	// ***** START: Admin *****
	m.Group("/admin", func() {
		m.Get("", adminReq, admin.Dashboard)
		m.Post("", adminReq, bindIgnErr(forms.AdminDashboardForm{}), admin.DashboardPost)
		m.Get("/config", admin.Config)
		m.Post("/config/test_mail", admin.SendTestMail)
		m.Group("/monitor", func() {
			m.Get("", admin.Monitor)
			m.Post("/cancel/{pid}", admin.MonitorCancel)
			m.Group("/queue/{qid}", func() {
				m.Get("", admin.Queue)
				m.Post("/set", admin.SetQueueSettings)
				m.Post("/add", admin.AddWorkers)
				m.Post("/cancel/{pid}", admin.WorkerCancel)
				m.Post("/flush", admin.Flush)
			})
		})

		m.Group("/users", func() {
			m.Get("", admin.Users)
			m.Combo("/new").Get(admin.NewUser).Post(bindIgnErr(forms.AdminCreateUserForm{}), admin.NewUserPost)
			m.Combo("/{userid}").Get(admin.EditUser).Post(bindIgnErr(forms.AdminEditUserForm{}), admin.EditUserPost)
			m.Post("/{userid}/delete", admin.DeleteUser)
		})

		m.Group("/emails", func() {
			m.Get("", admin.Emails)
			m.Post("/activate", admin.ActivateEmail)
		})

		m.Group("/orgs", func() {
			m.Get("", admin.Organizations)
		})

		m.Group("/repos", func() {
			m.Get("", admin.Repos)
			m.Combo("/unadopted").Get(admin.UnadoptedRepos).Post(admin.AdoptOrDeleteRepository)
			m.Post("/delete", admin.DeleteRepo)
		})

		m.Group("/hooks", func() {
			m.Get("", admin.DefaultOrSystemWebhooks)
			m.Post("/delete", admin.DeleteDefaultOrSystemWebhook)
			m.Get("/{id}", repo.WebHooksEdit)
			m.Post("/gitea/{id}", bindIgnErr(forms.NewWebhookForm{}), repo.WebHooksEditPost)
			m.Post("/gogs/{id}", bindIgnErr(forms.NewGogshookForm{}), repo.GogsHooksEditPost)
			m.Post("/slack/{id}", bindIgnErr(forms.NewSlackHookForm{}), repo.SlackHooksEditPost)
			m.Post("/discord/{id}", bindIgnErr(forms.NewDiscordHookForm{}), repo.DiscordHooksEditPost)
			m.Post("/dingtalk/{id}", bindIgnErr(forms.NewDingtalkHookForm{}), repo.DingtalkHooksEditPost)
			m.Post("/telegram/{id}", bindIgnErr(forms.NewTelegramHookForm{}), repo.TelegramHooksEditPost)
			m.Post("/matrix/{id}", bindIgnErr(forms.NewMatrixHookForm{}), repo.MatrixHooksEditPost)
			m.Post("/msteams/{id}", bindIgnErr(forms.NewMSTeamsHookForm{}), repo.MSTeamsHooksEditPost)
			m.Post("/feishu/{id}", bindIgnErr(forms.NewFeishuHookForm{}), repo.FeishuHooksEditPost)
		}, webhooksEnabled)

		m.Group("/{configType:default-hooks|system-hooks}", func() {
			m.Get("/{type}/new", repo.WebhooksNew)
			m.Post("/gitea/new", bindIgnErr(forms.NewWebhookForm{}), repo.GiteaHooksNewPost)
			m.Post("/gogs/new", bindIgnErr(forms.NewGogshookForm{}), repo.GogsHooksNewPost)
			m.Post("/slack/new", bindIgnErr(forms.NewSlackHookForm{}), repo.SlackHooksNewPost)
			m.Post("/discord/new", bindIgnErr(forms.NewDiscordHookForm{}), repo.DiscordHooksNewPost)
			m.Post("/dingtalk/new", bindIgnErr(forms.NewDingtalkHookForm{}), repo.DingtalkHooksNewPost)
			m.Post("/telegram/new", bindIgnErr(forms.NewTelegramHookForm{}), repo.TelegramHooksNewPost)
			m.Post("/matrix/new", bindIgnErr(forms.NewMatrixHookForm{}), repo.MatrixHooksNewPost)
			m.Post("/msteams/new", bindIgnErr(forms.NewMSTeamsHookForm{}), repo.MSTeamsHooksNewPost)
			m.Post("/feishu/new", bindIgnErr(forms.NewFeishuHookForm{}), repo.FeishuHooksNewPost)
		})

		m.Group("/auths", func() {
			m.Get("", admin.Authentications)
			m.Combo("/new").Get(admin.NewAuthSource).Post(bindIgnErr(forms.AuthenticationForm{}), admin.NewAuthSourcePost)
			m.Combo("/{authid}").Get(admin.EditAuthSource).
				Post(bindIgnErr(forms.AuthenticationForm{}), admin.EditAuthSourcePost)
			m.Post("/{authid}/delete", admin.DeleteAuthSource)
		})

		m.Group("/notices", func() {
			m.Get("", admin.Notices)
			m.Post("/delete", admin.DeleteNotices)
			m.Post("/empty", admin.EmptyNotices)
		})
	}, adminReq)
	// ***** END: Admin *****

	m.Group("", func() {
		m.Get("/{username}", user.Profile)
		m.Get("/attachments/{uuid}", repo.GetAttachment)
	}, ignSignIn)

	m.Group("/{username}", func() {
		m.Post("/action/{action}", user.Action)
	}, reqSignIn)

	if !setting.IsProd() {
		m.Get("/template/*", dev.TemplatePreview)
	}

	reqRepoAdmin := context.RequireRepoAdmin()
	reqRepoCodeWriter := context.RequireRepoWriter(models.UnitTypeCode)
	reqRepoCodeReader := context.RequireRepoReader(models.UnitTypeCode)
	reqRepoReleaseWriter := context.RequireRepoWriter(models.UnitTypeReleases)
	reqRepoReleaseReader := context.RequireRepoReader(models.UnitTypeReleases)
	reqRepoWikiWriter := context.RequireRepoWriter(models.UnitTypeWiki)
	reqRepoIssueWriter := context.RequireRepoWriter(models.UnitTypeIssues)
	reqRepoIssueReader := context.RequireRepoReader(models.UnitTypeIssues)
	reqRepoPullsReader := context.RequireRepoReader(models.UnitTypePullRequests)
	reqRepoIssuesOrPullsWriter := context.RequireRepoWriterOr(models.UnitTypeIssues, models.UnitTypePullRequests)
	reqRepoIssuesOrPullsReader := context.RequireRepoReaderOr(models.UnitTypeIssues, models.UnitTypePullRequests)
	reqRepoProjectsReader := context.RequireRepoReader(models.UnitTypeProjects)
	reqRepoProjectsWriter := context.RequireRepoWriter(models.UnitTypeProjects)

	// ***** START: Organization *****
	m.Group("/org", func() {
		m.Group("", func() {
			m.Get("/create", org.Create)
			m.Post("/create", bindIgnErr(forms.CreateOrgForm{}), org.CreatePost)
		})

		m.Group("/{org}", func() {
			m.Get("/dashboard", user.Dashboard)
			m.Get("/dashboard/{team}", user.Dashboard)
			m.Get("/issues", user.Issues)
			m.Get("/issues/{team}", user.Issues)
			m.Get("/pulls", user.Pulls)
			m.Get("/pulls/{team}", user.Pulls)
			m.Get("/milestones", reqMilestonesDashboardPageEnabled, user.Milestones)
			m.Get("/milestones/{team}", reqMilestonesDashboardPageEnabled, user.Milestones)
			m.Get("/members", org.Members)
			m.Post("/members/action/{action}", org.MembersAction)
			m.Get("/teams", org.Teams)
		}, context.OrgAssignment(true, false, true))

		m.Group("/{org}", func() {
			m.Get("/teams/{team}", org.TeamMembers)
			m.Get("/teams/{team}/repositories", org.TeamRepositories)
			m.Post("/teams/{team}/action/{action}", org.TeamsAction)
			m.Post("/teams/{team}/action/repo/{action}", org.TeamsRepoAction)
		}, context.OrgAssignment(true, false, true))

		m.Group("/{org}", func() {
			m.Get("/teams/new", org.NewTeam)
			m.Post("/teams/new", bindIgnErr(forms.CreateTeamForm{}), org.NewTeamPost)
			m.Get("/teams/{team}/edit", org.EditTeam)
			m.Post("/teams/{team}/edit", bindIgnErr(forms.CreateTeamForm{}), org.EditTeamPost)
			m.Post("/teams/{team}/delete", org.DeleteTeam)

			m.Group("/settings", func() {
				m.Combo("").Get(org.Settings).
					Post(bindIgnErr(forms.UpdateOrgSettingForm{}), org.SettingsPost)
				m.Post("/avatar", bindIgnErr(forms.AvatarForm{}), org.SettingsAvatar)
				m.Post("/avatar/delete", org.SettingsDeleteAvatar)

				m.Group("/hooks", func() {
					m.Get("", org.Webhooks)
					m.Post("/delete", org.DeleteWebhook)
					m.Get("/{type}/new", repo.WebhooksNew)
					m.Post("/gitea/new", bindIgnErr(forms.NewWebhookForm{}), repo.GiteaHooksNewPost)
					m.Post("/gogs/new", bindIgnErr(forms.NewGogshookForm{}), repo.GogsHooksNewPost)
					m.Post("/slack/new", bindIgnErr(forms.NewSlackHookForm{}), repo.SlackHooksNewPost)
					m.Post("/discord/new", bindIgnErr(forms.NewDiscordHookForm{}), repo.DiscordHooksNewPost)
					m.Post("/dingtalk/new", bindIgnErr(forms.NewDingtalkHookForm{}), repo.DingtalkHooksNewPost)
					m.Post("/telegram/new", bindIgnErr(forms.NewTelegramHookForm{}), repo.TelegramHooksNewPost)
					m.Post("/matrix/new", bindIgnErr(forms.NewMatrixHookForm{}), repo.MatrixHooksNewPost)
					m.Post("/msteams/new", bindIgnErr(forms.NewMSTeamsHookForm{}), repo.MSTeamsHooksNewPost)
					m.Post("/feishu/new", bindIgnErr(forms.NewFeishuHookForm{}), repo.FeishuHooksNewPost)
					m.Get("/{id}", repo.WebHooksEdit)
					m.Post("/gitea/{id}", bindIgnErr(forms.NewWebhookForm{}), repo.WebHooksEditPost)
					m.Post("/gogs/{id}", bindIgnErr(forms.NewGogshookForm{}), repo.GogsHooksEditPost)
					m.Post("/slack/{id}", bindIgnErr(forms.NewSlackHookForm{}), repo.SlackHooksEditPost)
					m.Post("/discord/{id}", bindIgnErr(forms.NewDiscordHookForm{}), repo.DiscordHooksEditPost)
					m.Post("/dingtalk/{id}", bindIgnErr(forms.NewDingtalkHookForm{}), repo.DingtalkHooksEditPost)
					m.Post("/telegram/{id}", bindIgnErr(forms.NewTelegramHookForm{}), repo.TelegramHooksEditPost)
					m.Post("/matrix/{id}", bindIgnErr(forms.NewMatrixHookForm{}), repo.MatrixHooksEditPost)
					m.Post("/msteams/{id}", bindIgnErr(forms.NewMSTeamsHookForm{}), repo.MSTeamsHooksEditPost)
					m.Post("/feishu/{id}", bindIgnErr(forms.NewFeishuHookForm{}), repo.FeishuHooksEditPost)
				}, webhooksEnabled)

				m.Group("/labels", func() {
					m.Get("", org.RetrieveLabels, org.Labels)
					m.Post("/new", bindIgnErr(forms.CreateLabelForm{}), org.NewLabel)
					m.Post("/edit", bindIgnErr(forms.CreateLabelForm{}), org.UpdateLabel)
					m.Post("/delete", org.DeleteLabel)
					m.Post("/initialize", bindIgnErr(forms.InitializeLabelsForm{}), org.InitializeLabels)
				})

				m.Route("/delete", "GET,POST", org.SettingsDelete)
			})
		}, context.OrgAssignment(true, true))
	}, reqSignIn)
	// ***** END: Organization *****

	// ***** START: Repository *****
	m.Group("/repo", func() {
		m.Get("/create", repo.Create)
		m.Post("/create", bindIgnErr(forms.CreateRepoForm{}), repo.CreatePost)
		m.Get("/migrate", repo.Migrate)
		m.Post("/migrate", bindIgnErr(forms.MigrateRepoForm{}), repo.MigratePost)
		m.Group("/fork", func() {
			m.Combo("/{repoid}").Get(repo.Fork).
				Post(bindIgnErr(forms.CreateRepoForm{}), repo.ForkPost)
		}, context.RepoIDAssignment(), context.UnitTypes(), reqRepoCodeReader)
	}, reqSignIn)

	// ***** Release Attachment Download without Signin
	m.Get("/{username}/{reponame}/releases/download/{vTag}/{fileName}", ignSignIn, context.RepoAssignment, repo.MustBeNotEmpty, repo.RedirectDownload)

	m.Group("/{username}/{reponame}", func() {
		m.Group("/settings", func() {
			m.Combo("").Get(repo.Settings).
				Post(bindIgnErr(forms.RepoSettingForm{}), repo.SettingsPost)
			m.Post("/avatar", bindIgnErr(forms.AvatarForm{}), repo.SettingsAvatar)
			m.Post("/avatar/delete", repo.SettingsDeleteAvatar)

			m.Group("/collaboration", func() {
				m.Combo("").Get(repo.Collaboration).Post(repo.CollaborationPost)
				m.Post("/access_mode", repo.ChangeCollaborationAccessMode)
				m.Post("/delete", repo.DeleteCollaboration)
				m.Group("/team", func() {
					m.Post("", repo.AddTeamPost)
					m.Post("/delete", repo.DeleteTeam)
				})
			})
			m.Group("/branches", func() {
				m.Combo("").Get(repo.ProtectedBranch).Post(repo.ProtectedBranchPost)
				m.Combo("/*").Get(repo.SettingsProtectedBranch).
					Post(bindIgnErr(forms.ProtectBranchForm{}), context.RepoMustNotBeArchived(), repo.SettingsProtectedBranchPost)
			}, repo.MustBeNotEmpty)

			m.Group("/hooks/git", func() {
				m.Get("", repo.GitHooks)
				m.Combo("/{name}").Get(repo.GitHooksEdit).
					Post(repo.GitHooksEditPost)
			}, context.GitHookService())

			m.Group("/hooks", func() {
				m.Get("", repo.Webhooks)
				m.Post("/delete", repo.DeleteWebhook)
				m.Get("/{type}/new", repo.WebhooksNew)
				m.Post("/gitea/new", bindIgnErr(forms.NewWebhookForm{}), repo.GiteaHooksNewPost)
				m.Post("/gogs/new", bindIgnErr(forms.NewGogshookForm{}), repo.GogsHooksNewPost)
				m.Post("/slack/new", bindIgnErr(forms.NewSlackHookForm{}), repo.SlackHooksNewPost)
				m.Post("/discord/new", bindIgnErr(forms.NewDiscordHookForm{}), repo.DiscordHooksNewPost)
				m.Post("/dingtalk/new", bindIgnErr(forms.NewDingtalkHookForm{}), repo.DingtalkHooksNewPost)
				m.Post("/telegram/new", bindIgnErr(forms.NewTelegramHookForm{}), repo.TelegramHooksNewPost)
				m.Post("/matrix/new", bindIgnErr(forms.NewMatrixHookForm{}), repo.MatrixHooksNewPost)
				m.Post("/msteams/new", bindIgnErr(forms.NewMSTeamsHookForm{}), repo.MSTeamsHooksNewPost)
				m.Post("/feishu/new", bindIgnErr(forms.NewFeishuHookForm{}), repo.FeishuHooksNewPost)
				m.Get("/{id}", repo.WebHooksEdit)
				m.Post("/{id}/test", repo.TestWebhook)
				m.Post("/gitea/{id}", bindIgnErr(forms.NewWebhookForm{}), repo.WebHooksEditPost)
				m.Post("/gogs/{id}", bindIgnErr(forms.NewGogshookForm{}), repo.GogsHooksEditPost)
				m.Post("/slack/{id}", bindIgnErr(forms.NewSlackHookForm{}), repo.SlackHooksEditPost)
				m.Post("/discord/{id}", bindIgnErr(forms.NewDiscordHookForm{}), repo.DiscordHooksEditPost)
				m.Post("/dingtalk/{id}", bindIgnErr(forms.NewDingtalkHookForm{}), repo.DingtalkHooksEditPost)
				m.Post("/telegram/{id}", bindIgnErr(forms.NewTelegramHookForm{}), repo.TelegramHooksEditPost)
				m.Post("/matrix/{id}", bindIgnErr(forms.NewMatrixHookForm{}), repo.MatrixHooksEditPost)
				m.Post("/msteams/{id}", bindIgnErr(forms.NewMSTeamsHookForm{}), repo.MSTeamsHooksEditPost)
				m.Post("/feishu/{id}", bindIgnErr(forms.NewFeishuHookForm{}), repo.FeishuHooksEditPost)
			}, webhooksEnabled)

			m.Group("/keys", func() {
				m.Combo("").Get(repo.DeployKeys).
					Post(bindIgnErr(forms.AddKeyForm{}), repo.DeployKeysPost)
				m.Post("/delete", repo.DeleteDeployKey)
			})

			m.Group("/lfs", func() {
				m.Get("/", repo.LFSFiles)
				m.Get("/show/{oid}", repo.LFSFileGet)
				m.Post("/delete/{oid}", repo.LFSDelete)
				m.Get("/pointers", repo.LFSPointerFiles)
				m.Post("/pointers/associate", repo.LFSAutoAssociate)
				m.Get("/find", repo.LFSFileFind)
				m.Group("/locks", func() {
					m.Get("/", repo.LFSLocks)
					m.Post("/", repo.LFSLockFile)
					m.Post("/{lid}/unlock", repo.LFSUnlock)
				})
			})

		}, func(ctx *context.Context) {
			ctx.Data["PageIsSettings"] = true
			ctx.Data["LFSStartServer"] = setting.LFS.StartServer
		})
	}, reqSignIn, context.RepoAssignment, context.UnitTypes(), reqRepoAdmin, context.RepoRef())

	m.Post("/{username}/{reponame}/action/{action}", reqSignIn, context.RepoAssignment, context.UnitTypes(), repo.Action)

	// Grouping for those endpoints not requiring authentication
	m.Group("/{username}/{reponame}", func() {
		m.Group("/milestone", func() {
			m.Get("/{id}", repo.MilestoneIssuesAndPulls)
		}, reqRepoIssuesOrPullsReader, context.RepoRef())
		m.Combo("/compare/*", repo.MustBeNotEmpty, reqRepoCodeReader, repo.SetEditorconfigIfExists).
			Get(ignSignIn, repo.SetDiffViewStyle, repo.SetWhitespaceBehavior, repo.CompareDiff).
			Post(reqSignIn, context.RepoMustNotBeArchived(), reqRepoPullsReader, repo.MustAllowPulls, bindIgnErr(forms.CreateIssueForm{}), repo.SetWhitespaceBehavior, repo.CompareAndPullRequestPost)
	}, context.RepoAssignment, context.UnitTypes())

	// Grouping for those endpoints that do require authentication
	m.Group("/{username}/{reponame}", func() {
		m.Group("/issues", func() {
			m.Group("/new", func() {
				m.Combo("").Get(context.RepoRef(), repo.NewIssue).
					Post(bindIgnErr(forms.CreateIssueForm{}), repo.NewIssuePost)
				m.Get("/choose", context.RepoRef(), repo.NewIssueChooseTemplate)
			})
		}, context.RepoMustNotBeArchived(), reqRepoIssueReader)
		// FIXME: should use different URLs but mostly same logic for comments of issue and pull request.
		// So they can apply their own enable/disable logic on routers.
		m.Group("/issues", func() {
			m.Group("/{index}", func() {
				m.Post("/title", repo.UpdateIssueTitle)
				m.Post("/content", repo.UpdateIssueContent)
				m.Post("/watch", repo.IssueWatch)
				m.Post("/ref", repo.UpdateIssueRef)
				m.Group("/dependency", func() {
					m.Post("/add", repo.AddDependency)
					m.Post("/delete", repo.RemoveDependency)
				})
				m.Combo("/comments").Post(repo.MustAllowUserComment, bindIgnErr(forms.CreateCommentForm{}), repo.NewComment)
				m.Group("/times", func() {
					m.Post("/add", bindIgnErr(forms.AddTimeManuallyForm{}), repo.AddTimeManually)
					m.Post("/{timeid}/delete", repo.DeleteTime)
					m.Group("/stopwatch", func() {
						m.Post("/toggle", repo.IssueStopwatch)
						m.Post("/cancel", repo.CancelStopwatch)
					})
				})
				m.Post("/reactions/{action}", bindIgnErr(forms.ReactionForm{}), repo.ChangeIssueReaction)
				m.Post("/lock", reqRepoIssueWriter, bindIgnErr(forms.IssueLockForm{}), repo.LockIssue)
				m.Post("/unlock", reqRepoIssueWriter, repo.UnlockIssue)
			}, context.RepoMustNotBeArchived())
			m.Group("/{index}", func() {
				m.Get("/attachments", repo.GetIssueAttachments)
				m.Get("/attachments/{uuid}", repo.GetAttachment)
			})

			m.Post("/labels", reqRepoIssuesOrPullsWriter, repo.UpdateIssueLabel)
			m.Post("/milestone", reqRepoIssuesOrPullsWriter, repo.UpdateIssueMilestone)
			m.Post("/projects", reqRepoIssuesOrPullsWriter, repo.UpdateIssueProject)
			m.Post("/assignee", reqRepoIssuesOrPullsWriter, repo.UpdateIssueAssignee)
			m.Post("/request_review", reqRepoIssuesOrPullsReader, repo.UpdatePullReviewRequest)
			m.Post("/dismiss_review", reqRepoAdmin, bindIgnErr(forms.DismissReviewForm{}), repo.DismissReview)
			m.Post("/status", reqRepoIssuesOrPullsWriter, repo.UpdateIssueStatus)
			m.Post("/resolve_conversation", reqRepoIssuesOrPullsReader, repo.UpdateResolveConversation)
			m.Post("/attachments", repo.UploadIssueAttachment)
			m.Post("/attachments/remove", repo.DeleteAttachment)
		}, context.RepoMustNotBeArchived())
		m.Group("/comments/{id}", func() {
			m.Post("", repo.UpdateCommentContent)
			m.Post("/delete", repo.DeleteComment)
			m.Post("/reactions/{action}", bindIgnErr(forms.ReactionForm{}), repo.ChangeCommentReaction)
		}, context.RepoMustNotBeArchived())
		m.Group("/comments/{id}", func() {
			m.Get("/attachments", repo.GetCommentAttachments)
		})
		m.Group("/labels", func() {
			m.Post("/new", bindIgnErr(forms.CreateLabelForm{}), repo.NewLabel)
			m.Post("/edit", bindIgnErr(forms.CreateLabelForm{}), repo.UpdateLabel)
			m.Post("/delete", repo.DeleteLabel)
			m.Post("/initialize", bindIgnErr(forms.InitializeLabelsForm{}), repo.InitializeLabels)
		}, context.RepoMustNotBeArchived(), reqRepoIssuesOrPullsWriter, context.RepoRef())
		m.Group("/milestones", func() {
			m.Combo("/new").Get(repo.NewMilestone).
				Post(bindIgnErr(forms.CreateMilestoneForm{}), repo.NewMilestonePost)
			m.Get("/{id}/edit", repo.EditMilestone)
			m.Post("/{id}/edit", bindIgnErr(forms.CreateMilestoneForm{}), repo.EditMilestonePost)
			m.Post("/{id}/{action}", repo.ChangeMilestoneStatus)
			m.Post("/delete", repo.DeleteMilestone)
		}, context.RepoMustNotBeArchived(), reqRepoIssuesOrPullsWriter, context.RepoRef())
		m.Group("/pull", func() {
			m.Post("/{index}/target_branch", repo.UpdatePullRequestTarget)
		}, context.RepoMustNotBeArchived())

		m.Group("", func() {
			m.Group("", func() {
				m.Combo("/_edit/*").Get(repo.EditFile).
					Post(bindIgnErr(forms.EditRepoFileForm{}), repo.EditFilePost)
				m.Combo("/_new/*").Get(repo.NewFile).
					Post(bindIgnErr(forms.EditRepoFileForm{}), repo.NewFilePost)
				m.Post("/_preview/*", bindIgnErr(forms.EditPreviewDiffForm{}), repo.DiffPreviewPost)
				m.Combo("/_delete/*").Get(repo.DeleteFile).
					Post(bindIgnErr(forms.DeleteRepoFileForm{}), repo.DeleteFilePost)
				m.Combo("/_upload/*", repo.MustBeAbleToUpload).
					Get(repo.UploadFile).
					Post(bindIgnErr(forms.UploadRepoFileForm{}), repo.UploadFilePost)
			}, context.RepoRefByType(context.RepoRefBranch), repo.MustBeEditable)
			m.Group("", func() {
				m.Post("/upload-file", repo.UploadFileToServer)
				m.Post("/upload-remove", bindIgnErr(forms.RemoveUploadFileForm{}), repo.RemoveUploadFileFromServer)
			}, context.RepoRef(), repo.MustBeEditable, repo.MustBeAbleToUpload)
		}, context.RepoMustNotBeArchived(), reqRepoCodeWriter, repo.MustBeNotEmpty)

		m.Group("/branches", func() {
			m.Group("/_new", func() {
				m.Post("/branch/*", context.RepoRefByType(context.RepoRefBranch), repo.CreateBranch)
				m.Post("/tag/*", context.RepoRefByType(context.RepoRefTag), repo.CreateBranch)
				m.Post("/commit/*", context.RepoRefByType(context.RepoRefCommit), repo.CreateBranch)
			}, bindIgnErr(forms.NewBranchForm{}))
			m.Post("/delete", repo.DeleteBranchPost)
			m.Post("/restore", repo.RestoreBranchPost)
		}, context.RepoMustNotBeArchived(), reqRepoCodeWriter, repo.MustBeNotEmpty)

	}, reqSignIn, context.RepoAssignment, context.UnitTypes())

	// Releases
	m.Group("/{username}/{reponame}", func() {
		m.Get("/tags", repo.TagsList, repo.MustBeNotEmpty,
			reqRepoCodeReader, context.RepoRefByType(context.RepoRefTag))
		m.Group("/releases", func() {
			m.Get("/", repo.Releases)
			m.Get("/tag/*", repo.SingleRelease)
			m.Get("/latest", repo.LatestRelease)
			m.Get("/attachments/{uuid}", repo.GetAttachment)
		}, repo.MustBeNotEmpty, reqRepoReleaseReader, context.RepoRefByType(context.RepoRefTag))
		m.Group("/releases", func() {
			m.Get("/new", repo.NewRelease)
			m.Post("/new", bindIgnErr(forms.NewReleaseForm{}), repo.NewReleasePost)
			m.Post("/delete", repo.DeleteRelease)
			m.Post("/attachments", repo.UploadReleaseAttachment)
			m.Post("/attachments/remove", repo.DeleteAttachment)
		}, reqSignIn, repo.MustBeNotEmpty, context.RepoMustNotBeArchived(), reqRepoReleaseWriter, context.RepoRef())
		m.Post("/tags/delete", repo.DeleteTag, reqSignIn,
			repo.MustBeNotEmpty, context.RepoMustNotBeArchived(), reqRepoCodeWriter, context.RepoRef())
		m.Group("/releases", func() {
			m.Get("/edit/*", repo.EditRelease)
			m.Post("/edit/*", bindIgnErr(forms.EditReleaseForm{}), repo.EditReleasePost)
		}, reqSignIn, repo.MustBeNotEmpty, context.RepoMustNotBeArchived(), reqRepoReleaseWriter, func(ctx *context.Context) {
			var err error
			ctx.Repo.Commit, err = ctx.Repo.GitRepo.GetBranchCommit(ctx.Repo.Repository.DefaultBranch)
			if err != nil {
				ctx.ServerError("GetBranchCommit", err)
				return
			}
			ctx.Repo.CommitsCount, err = ctx.Repo.GetCommitsCount()
			if err != nil {
				ctx.ServerError("GetCommitsCount", err)
				return
			}
			ctx.Data["CommitsCount"] = ctx.Repo.CommitsCount
		})
	}, ignSignIn, context.RepoAssignment, context.UnitTypes(), reqRepoReleaseReader)

	m.Group("/{username}/{reponame}", func() {
		m.Post("/topics", repo.TopicsPost)
	}, context.RepoAssignment, context.RepoMustNotBeArchived(), reqRepoAdmin)

	m.Group("/{username}/{reponame}", func() {
		m.Group("", func() {
			m.Get("/{type:issues|pulls}", repo.Issues)
			m.Get("/{type:issues|pulls}/{index}", repo.ViewIssue)
			m.Get("/labels", reqRepoIssuesOrPullsReader, repo.RetrieveLabels, repo.Labels)
			m.Get("/milestones", reqRepoIssuesOrPullsReader, repo.Milestones)
		}, context.RepoRef())

		m.Group("/projects", func() {
			m.Get("", repo.Projects)
			m.Get("/{id}", repo.ViewProject)
			m.Group("", func() {
				m.Get("/new", repo.NewProject)
				m.Post("/new", bindIgnErr(forms.CreateProjectForm{}), repo.NewProjectPost)
				m.Group("/{id}", func() {
					m.Post("", bindIgnErr(forms.EditProjectBoardForm{}), repo.AddBoardToProjectPost)
					m.Post("/delete", repo.DeleteProject)

					m.Get("/edit", repo.EditProject)
					m.Post("/edit", bindIgnErr(forms.CreateProjectForm{}), repo.EditProjectPost)
					m.Post("/{action:open|close}", repo.ChangeProjectStatus)

					m.Group("/{boardID}", func() {
						m.Put("", bindIgnErr(forms.EditProjectBoardForm{}), repo.EditProjectBoard)
						m.Delete("", repo.DeleteProjectBoard)
						m.Post("/default", repo.SetDefaultProjectBoard)

						m.Post("/{index}", repo.MoveIssueAcrossBoards)
					})
				})
			}, reqRepoProjectsWriter, context.RepoMustNotBeArchived())
		}, reqRepoProjectsReader, repo.MustEnableProjects)

		m.Group("/wiki", func() {
			m.Get("/", repo.Wiki)
			m.Get("/{page}", repo.Wiki)
			m.Get("/_pages", repo.WikiPages)
			m.Get("/{page}/_revision", repo.WikiRevision)
			m.Get("/commit/{sha:[a-f0-9]{7,40}}", repo.SetEditorconfigIfExists, repo.SetDiffViewStyle, repo.SetWhitespaceBehavior, repo.Diff)
			m.Get("/commit/{sha:[a-f0-9]{7,40}}.{:patch|diff}", repo.RawDiff)

			m.Group("", func() {
				m.Combo("/_new").Get(repo.NewWiki).
					Post(bindIgnErr(forms.NewWikiForm{}), repo.NewWikiPost)
				m.Combo("/{page}/_edit").Get(repo.EditWiki).
					Post(bindIgnErr(forms.NewWikiForm{}), repo.EditWikiPost)
				m.Post("/{page}/delete", repo.DeleteWikiPagePost)
			}, context.RepoMustNotBeArchived(), reqSignIn, reqRepoWikiWriter)
		}, repo.MustEnableWiki, context.RepoRef(), func(ctx *context.Context) {
			ctx.Data["PageIsWiki"] = true
		})

		m.Group("/wiki", func() {
			m.Get("/raw/*", repo.WikiRaw)
		}, repo.MustEnableWiki)

		m.Group("/activity", func() {
			m.Get("", repo.Activity)
			m.Get("/{period}", repo.Activity)
		}, context.RepoRef(), repo.MustBeNotEmpty, context.RequireRepoReaderOr(models.UnitTypePullRequests, models.UnitTypeIssues, models.UnitTypeReleases))

		m.Group("/activity_author_data", func() {
			m.Get("", repo.ActivityAuthors)
			m.Get("/{period}", repo.ActivityAuthors)
		}, context.RepoRef(), repo.MustBeNotEmpty, context.RequireRepoReaderOr(models.UnitTypeCode))

		m.Group("/archive", func() {
			m.Get("/*", repo.Download)
			m.Post("/*", repo.InitiateDownload)
		}, repo.MustBeNotEmpty, reqRepoCodeReader)

		m.Group("/branches", func() {
			m.Get("", repo.Branches)
		}, repo.MustBeNotEmpty, context.RepoRef(), reqRepoCodeReader)

		m.Group("/blob_excerpt", func() {
			m.Get("/{sha}", repo.SetEditorconfigIfExists, repo.SetDiffViewStyle, repo.ExcerptBlob)
		}, repo.MustBeNotEmpty, context.RepoRef(), reqRepoCodeReader)

		m.Group("/pulls/{index}", func() {
			m.Get(".diff", repo.DownloadPullDiff)
			m.Get(".patch", repo.DownloadPullPatch)
			m.Get("/commits", context.RepoRef(), repo.ViewPullCommits)
			m.Post("/merge", context.RepoMustNotBeArchived(), bindIgnErr(forms.MergePullRequestForm{}), repo.MergePullRequest)
			m.Post("/update", repo.UpdatePullRequest)
			m.Post("/cleanup", context.RepoMustNotBeArchived(), context.RepoRef(), repo.CleanUpPullRequest)
			m.Group("/files", func() {
				m.Get("", context.RepoRef(), repo.SetEditorconfigIfExists, repo.SetDiffViewStyle, repo.SetWhitespaceBehavior, repo.ViewPullFiles)
				m.Group("/reviews", func() {
					m.Get("/new_comment", repo.RenderNewCodeCommentForm)
					m.Post("/comments", bindIgnErr(forms.CodeCommentForm{}), repo.CreateCodeComment)
					m.Post("/submit", bindIgnErr(forms.SubmitReviewForm{}), repo.SubmitReview)
				}, context.RepoMustNotBeArchived())
			})
		}, repo.MustAllowPulls)

		m.Group("/media", func() {
			m.Get("/branch/*", context.RepoRefByType(context.RepoRefBranch), repo.SingleDownloadOrLFS)
			m.Get("/tag/*", context.RepoRefByType(context.RepoRefTag), repo.SingleDownloadOrLFS)
			m.Get("/commit/*", context.RepoRefByType(context.RepoRefCommit), repo.SingleDownloadOrLFS)
			m.Get("/blob/{sha}", context.RepoRefByType(context.RepoRefBlob), repo.DownloadByIDOrLFS)
			// "/*" route is deprecated, and kept for backward compatibility
			m.Get("/*", context.RepoRefByType(context.RepoRefLegacy), repo.SingleDownloadOrLFS)
		}, repo.MustBeNotEmpty, reqRepoCodeReader)

		m.Group("/raw", func() {
			m.Get("/branch/*", context.RepoRefByType(context.RepoRefBranch), repo.SingleDownload)
			m.Get("/tag/*", context.RepoRefByType(context.RepoRefTag), repo.SingleDownload)
			m.Get("/commit/*", context.RepoRefByType(context.RepoRefCommit), repo.SingleDownload)
			m.Get("/blob/{sha}", context.RepoRefByType(context.RepoRefBlob), repo.DownloadByID)
			// "/*" route is deprecated, and kept for backward compatibility
			m.Get("/*", context.RepoRefByType(context.RepoRefLegacy), repo.SingleDownload)
		}, repo.MustBeNotEmpty, reqRepoCodeReader)

		m.Group("/commits", func() {
			m.Get("/branch/*", context.RepoRefByType(context.RepoRefBranch), repo.RefCommits)
			m.Get("/tag/*", context.RepoRefByType(context.RepoRefTag), repo.RefCommits)
			m.Get("/commit/*", context.RepoRefByType(context.RepoRefCommit), repo.RefCommits)
			// "/*" route is deprecated, and kept for backward compatibility
			m.Get("/*", context.RepoRefByType(context.RepoRefLegacy), repo.RefCommits)
		}, repo.MustBeNotEmpty, reqRepoCodeReader)

		m.Group("/blame", func() {
			m.Get("/branch/*", context.RepoRefByType(context.RepoRefBranch), repo.RefBlame)
			m.Get("/tag/*", context.RepoRefByType(context.RepoRefTag), repo.RefBlame)
			m.Get("/commit/*", context.RepoRefByType(context.RepoRefCommit), repo.RefBlame)
		}, repo.MustBeNotEmpty, reqRepoCodeReader)

		m.Group("", func() {
			m.Get("/graph", repo.Graph)
			m.Get("/commit/{sha:([a-f0-9]{7,40})$}", repo.SetEditorconfigIfExists, repo.SetDiffViewStyle, repo.SetWhitespaceBehavior, repo.Diff)
		}, repo.MustBeNotEmpty, context.RepoRef(), reqRepoCodeReader)

		m.Group("/src", func() {
			m.Get("/branch/*", context.RepoRefByType(context.RepoRefBranch), repo.Home)
			m.Get("/tag/*", context.RepoRefByType(context.RepoRefTag), repo.Home)
			m.Get("/commit/*", context.RepoRefByType(context.RepoRefCommit), repo.Home)
			// "/*" route is deprecated, and kept for backward compatibility
			m.Get("/*", context.RepoRefByType(context.RepoRefLegacy), repo.Home)
		}, repo.SetEditorconfigIfExists)

		m.Group("", func() {
			m.Get("/forks", repo.Forks)
		}, context.RepoRef(), reqRepoCodeReader)
		m.Get("/commit/{sha:([a-f0-9]{7,40})}.{ext:patch|diff}",
			repo.MustBeNotEmpty, reqRepoCodeReader, repo.RawDiff)
	}, ignSignIn, context.RepoAssignment, context.UnitTypes())
	m.Group("/{username}/{reponame}", func() {
		m.Get("/stars", repo.Stars)
		m.Get("/watchers", repo.Watchers)
		m.Get("/search", reqRepoCodeReader, repo.Search)
	}, ignSignIn, context.RepoAssignment, context.RepoRef(), context.UnitTypes())

	m.Group("/{username}", func() {
		m.Group("/{reponame}", func() {
			m.Get("", repo.SetEditorconfigIfExists, repo.Home)
		}, goGet, ignSignIn, context.RepoAssignment, context.RepoRef(), context.UnitTypes())

		m.Group("/{reponame}", func() {
			m.Group("/info/lfs", func() {
				m.Post("/objects/batch", lfs.BatchHandler)
				m.Get("/objects/{oid}/{filename}", lfs.ObjectOidHandler)
				m.Any("/objects/{oid}", lfs.ObjectOidHandler)
				m.Post("/objects", lfs.PostHandler)
				m.Post("/verify", lfs.VerifyHandler)
				m.Group("/locks", func() {
					m.Get("/", lfs.GetListLockHandler)
					m.Post("/", lfs.PostLockHandler)
					m.Post("/verify", lfs.VerifyLockHandler)
					m.Post("/{lid}/unlock", lfs.UnLockHandler)
				})
				m.Any("/*", func(ctx *context.Context) {
					ctx.NotFound("", nil)
				})
			}, ignSignInAndCsrf)

			m.Group("", func() {
				m.Post("/git-upload-pack", repo.ServiceUploadPack)
				m.Post("/git-receive-pack", repo.ServiceReceivePack)
				m.Get("/info/refs", repo.GetInfoRefs)
				m.Get("/HEAD", repo.GetTextFile("HEAD"))
				m.Get("/objects/info/alternates", repo.GetTextFile("objects/info/alternates"))
				m.Get("/objects/info/http-alternates", repo.GetTextFile("objects/info/http-alternates"))
				m.Get("/objects/info/packs", repo.GetInfoPacks)
				m.Get("/objects/info/{file:[^/]*}", repo.GetTextFile(""))
				m.Get("/objects/{head:[0-9a-f]{2}}/{hash:[0-9a-f]{38}}", repo.GetLooseObject)
				m.Get("/objects/pack/pack-{file:[0-9a-f]{40}}.pack", repo.GetPackFile)
				m.Get("/objects/pack/pack-{file:[0-9a-f]{40}}.idx", repo.GetIdxFile)
			}, ignSignInAndCsrf)

			m.Head("/tasks/trigger", repo.TriggerTask)
		})
	})
	// ***** END: Repository *****

	m.Group("/notifications", func() {
		m.Get("", user.Notifications)
		m.Post("/status", user.NotificationStatusPost)
		m.Post("/purge", user.NotificationPurgePost)
	}, reqSignIn)

	if setting.API.EnableSwagger {
		m.Get("/swagger.v1.json", routers.SwaggerV1Json)
	}

	// Not found handler.
	m.NotFound(web.Wrap(routers.NotFound))
}<|MERGE_RESOLUTION|>--- conflicted
+++ resolved
@@ -184,11 +184,7 @@
 		if err != nil {
 			log.Fatal("GzipHandlerWithOpts failed: %v", err)
 		}
-<<<<<<< HEAD
 		common = append(common, h)
-=======
-		r.Use(h)
->>>>>>> 84f5a0bc
 	}
 
 	mailer.InitMailRender(templates.Mailer())
