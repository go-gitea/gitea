// Copyright 2017 The Gitea Authors. All rights reserved.
// Use of this source code is governed by a MIT-style
// license that can be found in the LICENSE file.

package routes

import (
	"bytes"
	"encoding/gob"
	"errors"
	"fmt"
	"io"
	"net/http"
	"os"
	"path"
	"strings"
	"text/template"
	"time"

	"code.gitea.io/gitea/models"
	"code.gitea.io/gitea/modules/auth"
	"code.gitea.io/gitea/modules/context"
	"code.gitea.io/gitea/modules/lfs"
	"code.gitea.io/gitea/modules/log"
	"code.gitea.io/gitea/modules/metrics"
	"code.gitea.io/gitea/modules/options"
	"code.gitea.io/gitea/modules/public"
	"code.gitea.io/gitea/modules/setting"
	"code.gitea.io/gitea/modules/storage"
	"code.gitea.io/gitea/modules/templates"
	"code.gitea.io/gitea/modules/validation"
	"code.gitea.io/gitea/routers"
	"code.gitea.io/gitea/routers/admin"
	apiv1 "code.gitea.io/gitea/routers/api/v1"
	"code.gitea.io/gitea/routers/dev"
	"code.gitea.io/gitea/routers/events"
	"code.gitea.io/gitea/routers/org"
	"code.gitea.io/gitea/routers/private"
	"code.gitea.io/gitea/routers/repo"
	"code.gitea.io/gitea/routers/user"
	userSetting "code.gitea.io/gitea/routers/user/setting"
	"code.gitea.io/gitea/services/mailer"

	// to registers all internal adapters
	_ "code.gitea.io/gitea/modules/session"

	"gitea.com/macaron/binding"
	"gitea.com/macaron/cache"
	"gitea.com/macaron/captcha"
	"gitea.com/macaron/cors"
	"gitea.com/macaron/csrf"
	"gitea.com/macaron/gzip"
	"gitea.com/macaron/i18n"
	"gitea.com/macaron/macaron"
	"gitea.com/macaron/session"
	"gitea.com/macaron/toolbox"
	"github.com/prometheus/client_golang/prometheus"
	"github.com/tstranex/u2f"
)

type routerLoggerOptions struct {
	Ctx            *macaron.Context
	Identity       *string
	Start          *time.Time
	ResponseWriter *macaron.ResponseWriter
}

func setupAccessLogger(m *macaron.Macaron) {
	logger := log.GetLogger("access")

	logTemplate, _ := template.New("log").Parse(setting.AccessLogTemplate)
	m.Use(func(ctx *macaron.Context) {
		start := time.Now()
		ctx.Next()
		identity := "-"
		if val, ok := ctx.Data["SignedUserName"]; ok {
			if stringVal, ok := val.(string); ok && stringVal != "" {
				identity = stringVal
			}
		}
		rw := ctx.Resp.(macaron.ResponseWriter)

		buf := bytes.NewBuffer([]byte{})
		err := logTemplate.Execute(buf, routerLoggerOptions{
			Ctx:            ctx,
			Identity:       &identity,
			Start:          &start,
			ResponseWriter: &rw,
		})
		if err != nil {
			log.Error("Could not set up macaron access logger: %v", err.Error())
		}

		err = logger.SendLog(log.INFO, "", "", 0, buf.String(), "")
		if err != nil {
			log.Error("Could not set up macaron access logger: %v", err.Error())
		}
	})
}

// RouterHandler is a macaron handler that will log the routing to the default gitea log
func RouterHandler(level log.Level) func(ctx *macaron.Context) {
	return func(ctx *macaron.Context) {
		start := time.Now()

		_ = log.GetLogger("router").Log(0, level, "Started %s %s for %s", log.ColoredMethod(ctx.Req.Method), ctx.Req.URL.RequestURI(), ctx.RemoteAddr())

		rw := ctx.Resp.(macaron.ResponseWriter)
		ctx.Next()

		status := rw.Status()
		_ = log.GetLogger("router").Log(0, level, "Completed %s %s %v %s in %v", log.ColoredMethod(ctx.Req.Method), ctx.Req.URL.RequestURI(), log.ColoredStatus(status), log.ColoredStatus(status, http.StatusText(rw.Status())), log.ColoredTime(time.Since(start)))
	}
}

func storageHandler(storageSetting setting.Storage, prefix string, objStore storage.ObjectStorage) macaron.Handler {
	if storageSetting.ServeDirect {
		return func(ctx *macaron.Context) {
			req := ctx.Req.Request
			if req.Method != "GET" && req.Method != "HEAD" {
				return
			}

			if !strings.HasPrefix(req.RequestURI, "/"+prefix) {
				return
			}

			rPath := strings.TrimPrefix(req.RequestURI, "/"+prefix)
			u, err := objStore.URL(rPath, path.Base(rPath))
			if err != nil {
				if os.IsNotExist(err) || errors.Is(err, os.ErrNotExist) {
					log.Warn("Unable to find %s %s", prefix, rPath)
					ctx.Error(404, "file not found")
					return
				}
				log.Error("Error whilst getting URL for %s %s. Error: %v", prefix, rPath, err)
				ctx.Error(500, fmt.Sprintf("Error whilst getting URL for %s %s", prefix, rPath))
				return
			}
			http.Redirect(
				ctx.Resp,
				req,
				u.String(),
				301,
			)
		}
	}

	return func(ctx *macaron.Context) {
		req := ctx.Req.Request
		if req.Method != "GET" && req.Method != "HEAD" {
			return
		}

		if !strings.HasPrefix(req.RequestURI, "/"+prefix) {
			return
		}

		rPath := strings.TrimPrefix(req.RequestURI, "/"+prefix)
		rPath = strings.TrimPrefix(rPath, "/")
		//If we have matched and access to release or issue
		fr, err := objStore.Open(rPath)
		if err != nil {
			if os.IsNotExist(err) || errors.Is(err, os.ErrNotExist) {
				log.Warn("Unable to find %s %s", prefix, rPath)
				ctx.Error(404, "file not found")
				return
			}
			log.Error("Error whilst opening %s %s. Error: %v", prefix, rPath, err)
			ctx.Error(500, fmt.Sprintf("Error whilst opening %s %s", prefix, rPath))
			return
		}
		defer fr.Close()

		_, err = io.Copy(ctx.Resp, fr)
		if err != nil {
			log.Error("Error whilst rendering %s %s. Error: %v", prefix, rPath, err)
			ctx.Error(500, fmt.Sprintf("Error whilst rendering %s %s", prefix, rPath))
			return
		}
	}
}

// NewMacaron initializes Macaron instance.
func NewMacaron() *macaron.Macaron {
	gob.Register(&u2f.Challenge{})
	var m *macaron.Macaron
	if setting.RedirectMacaronLog {
		loggerAsWriter := log.NewLoggerAsWriter("INFO", log.GetLogger("macaron"))
		m = macaron.NewWithLogger(loggerAsWriter)
		if !setting.DisableRouterLog && setting.RouterLogLevel != log.NONE {
			if log.GetLogger("router").GetLevel() <= setting.RouterLogLevel {
				m.Use(RouterHandler(setting.RouterLogLevel))
			}
		}
	} else {
		m = macaron.New()
		if !setting.DisableRouterLog {
			m.Use(macaron.Logger())
		}
	}
	// Access Logger is similar to Router Log but more configurable and by default is more like the NCSA Common Log format
	if setting.EnableAccessLog {
		setupAccessLogger(m)
	}
	m.Use(macaron.Recovery())
	if setting.EnableGzip {
		m.Use(gzip.Middleware())
	}
	if setting.Protocol == setting.FCGI || setting.Protocol == setting.FCGIUnix {
		m.SetURLPrefix(setting.AppSubURL)
	}
	m.Use(public.Custom(
		&public.Options{
			SkipLogging:  setting.DisableRouterLog,
			ExpiresAfter: setting.StaticCacheTime,
		},
	))
	m.Use(public.Static(
		&public.Options{
			Directory:    path.Join(setting.StaticRootPath, "public"),
			SkipLogging:  setting.DisableRouterLog,
			ExpiresAfter: setting.StaticCacheTime,
		},
	))

	m.Use(templates.HTMLRenderer())

	m.Use(storageHandler(setting.Avatar.Storage, "avatars", storage.Avatars))
	m.Use(storageHandler(setting.RepoAvatar.Storage, "repo-avatars", storage.RepoAvatars))

	mailer.InitMailRender(templates.Mailer())

	localeNames, err := options.Dir("locale")

	if err != nil {
		log.Fatal("Failed to list locale files: %v", err)
	}

	localFiles := make(map[string][]byte)

	for _, name := range localeNames {
		localFiles[name], err = options.Locale(name)

		if err != nil {
			log.Fatal("Failed to load %s locale file. %v", name, err)
		}
	}

	m.Use(i18n.I18n(i18n.Options{
		SubURL:       setting.AppSubURL,
		Files:        localFiles,
		Langs:        setting.Langs,
		Names:        setting.Names,
		DefaultLang:  "en-US",
		Redirect:     false,
		CookieDomain: setting.SessionConfig.Domain,
	}))
	m.Use(cache.Cacher(cache.Options{
		Adapter:       setting.CacheService.Adapter,
		AdapterConfig: setting.CacheService.Conn,
		Interval:      setting.CacheService.Interval,
	}))
	m.Use(captcha.Captchaer(captcha.Options{
		SubURL: setting.AppSubURL,
	}))
	m.Use(session.Sessioner(session.Options{
		Provider:       setting.SessionConfig.Provider,
		ProviderConfig: setting.SessionConfig.ProviderConfig,
		CookieName:     setting.SessionConfig.CookieName,
		CookiePath:     setting.SessionConfig.CookiePath,
		Gclifetime:     setting.SessionConfig.Gclifetime,
		Maxlifetime:    setting.SessionConfig.Maxlifetime,
		Secure:         setting.SessionConfig.Secure,
		Domain:         setting.SessionConfig.Domain,
	}))
	m.Use(csrf.Csrfer(csrf.Options{
		Secret:         setting.SecretKey,
		Cookie:         setting.CSRFCookieName,
		SetCookie:      true,
		Secure:         setting.SessionConfig.Secure,
		CookieHttpOnly: setting.CSRFCookieHTTPOnly,
		Header:         "X-Csrf-Token",
		CookieDomain:   setting.SessionConfig.Domain,
		CookiePath:     setting.AppSubURL,
	}))
	m.Use(toolbox.Toolboxer(m, toolbox.Options{
		HealthCheckFuncs: []*toolbox.HealthCheckFuncDesc{
			{
				Desc: "Database connection",
				Func: models.Ping,
			},
		},
		DisableDebug: !setting.EnablePprof,
	}))
	m.Use(context.Contexter())
	// OK we are now set-up enough to allow us to create a nicer recovery than
	// the default macaron recovery
	m.Use(context.Recovery())
	m.SetAutoHead(true)
	return m
}

// RegisterInstallRoute registers the install routes
func RegisterInstallRoute(m *macaron.Macaron) {
	m.Combo("/", routers.InstallInit).Get(routers.Install).
		Post(binding.BindIgnErr(auth.InstallForm{}), routers.InstallPost)
	m.NotFound(func(ctx *context.Context) {
		ctx.Redirect(setting.AppURL, 302)
	})
}

// RegisterRoutes routes routes to Macaron
func RegisterRoutes(m *macaron.Macaron) {
	reqSignIn := context.Toggle(&context.ToggleOptions{SignInRequired: true})
	ignSignIn := context.Toggle(&context.ToggleOptions{SignInRequired: setting.Service.RequireSignInView})
	ignSignInAndCsrf := context.Toggle(&context.ToggleOptions{DisableCSRF: true})
	reqSignOut := context.Toggle(&context.ToggleOptions{SignOutRequired: true})

	bindIgnErr := binding.BindIgnErr
	validation.AddBindingRules()

	openIDSignInEnabled := func(ctx *context.Context) {
		if !setting.Service.EnableOpenIDSignIn {
			ctx.Error(403)
			return
		}
	}

	openIDSignUpEnabled := func(ctx *context.Context) {
		if !setting.Service.EnableOpenIDSignUp {
			ctx.Error(403)
			return
		}
	}

	reqMilestonesDashboardPageEnabled := func(ctx *context.Context) {
		if !setting.Service.ShowMilestonesDashboardPage {
			ctx.Error(403)
			return
		}
	}

	m.Use(user.GetNotificationCount)
	m.Use(func(ctx *context.Context) {
		ctx.Data["UnitWikiGlobalDisabled"] = models.UnitTypeWiki.UnitGlobalDisabled()
		ctx.Data["UnitIssuesGlobalDisabled"] = models.UnitTypeIssues.UnitGlobalDisabled()
		ctx.Data["UnitPullsGlobalDisabled"] = models.UnitTypePullRequests.UnitGlobalDisabled()
		ctx.Data["UnitProjectsGlobalDisabled"] = models.UnitTypeProjects.UnitGlobalDisabled()
	})

	// FIXME: not all routes need go through same middlewares.
	// Especially some AJAX requests, we can reduce middleware number to improve performance.
	// Routers.
	// for health check
	m.Head("/", func() string {
		return ""
	})
	m.Get("/", routers.Home)
	m.Group("/explore", func() {
		m.Get("", func(ctx *context.Context) {
			ctx.Redirect(setting.AppSubURL + "/explore/repos")
		})
		m.Get("/repos", routers.ExploreRepos)
		m.Get("/users", routers.ExploreUsers)
		m.Get("/organizations", routers.ExploreOrganizations)
		m.Get("/code", routers.ExploreCode)
	}, ignSignIn)
	m.Combo("/install", routers.InstallInit).Get(routers.Install).
		Post(bindIgnErr(auth.InstallForm{}), routers.InstallPost)
	m.Get("/^:type(issues|pulls)$", reqSignIn, user.Issues)
	m.Get("/milestones", reqSignIn, reqMilestonesDashboardPageEnabled, user.Milestones)

	// ***** START: User *****
	m.Group("/user", func() {
		m.Get("/login", user.SignIn)
		m.Post("/login", bindIgnErr(auth.SignInForm{}), user.SignInPost)
		m.Group("", func() {
			m.Combo("/login/openid").
				Get(user.SignInOpenID).
				Post(bindIgnErr(auth.SignInOpenIDForm{}), user.SignInOpenIDPost)
		}, openIDSignInEnabled)
		m.Group("/openid", func() {
			m.Combo("/connect").
				Get(user.ConnectOpenID).
				Post(bindIgnErr(auth.ConnectOpenIDForm{}), user.ConnectOpenIDPost)
			m.Group("/register", func() {
				m.Combo("").
					Get(user.RegisterOpenID, openIDSignUpEnabled).
					Post(bindIgnErr(auth.SignUpOpenIDForm{}), user.RegisterOpenIDPost)
			}, openIDSignUpEnabled)
		}, openIDSignInEnabled)
		m.Get("/sign_up", user.SignUp)
		m.Post("/sign_up", bindIgnErr(auth.RegisterForm{}), user.SignUpPost)
		m.Group("/oauth2", func() {
			m.Get("/:provider", user.SignInOAuth)
			m.Get("/:provider/callback", user.SignInOAuthCallback)
		})
		m.Get("/link_account", user.LinkAccount)
		m.Post("/link_account_signin", bindIgnErr(auth.SignInForm{}), user.LinkAccountPostSignIn)
		m.Post("/link_account_signup", bindIgnErr(auth.RegisterForm{}), user.LinkAccountPostRegister)
		m.Group("/two_factor", func() {
			m.Get("", user.TwoFactor)
			m.Post("", bindIgnErr(auth.TwoFactorAuthForm{}), user.TwoFactorPost)
			m.Get("/scratch", user.TwoFactorScratch)
			m.Post("/scratch", bindIgnErr(auth.TwoFactorScratchAuthForm{}), user.TwoFactorScratchPost)
		})
		m.Group("/u2f", func() {
			m.Get("", user.U2F)
			m.Get("/challenge", user.U2FChallenge)
			m.Post("/sign", bindIgnErr(u2f.SignResponse{}), user.U2FSign)

		})
	}, reqSignOut)

	m.Any("/user/events", reqSignIn, events.Events)

	m.Group("/login/oauth", func() {
		m.Get("/authorize", bindIgnErr(auth.AuthorizationForm{}), user.AuthorizeOAuth)
		m.Post("/grant", bindIgnErr(auth.GrantApplicationForm{}), user.GrantApplicationOAuth)
		// TODO manage redirection
		m.Post("/authorize", bindIgnErr(auth.AuthorizationForm{}), user.AuthorizeOAuth)
	}, ignSignInAndCsrf, reqSignIn)
	m.Post("/login/oauth/access_token", bindIgnErr(auth.AccessTokenForm{}), ignSignInAndCsrf, user.AccessTokenOAuth)

	m.Group("/user/settings", func() {
		m.Get("", userSetting.Profile)
		m.Post("", bindIgnErr(auth.UpdateProfileForm{}), userSetting.ProfilePost)
		m.Get("/change_password", user.MustChangePassword)
		m.Post("/change_password", bindIgnErr(auth.MustChangePasswordForm{}), user.MustChangePasswordPost)
		m.Post("/avatar", binding.MultipartForm(auth.AvatarForm{}), userSetting.AvatarPost)
		m.Post("/avatar/delete", userSetting.DeleteAvatar)
		m.Group("/account", func() {
			m.Combo("").Get(userSetting.Account).Post(bindIgnErr(auth.ChangePasswordForm{}), userSetting.AccountPost)
			m.Post("/email", bindIgnErr(auth.AddEmailForm{}), userSetting.EmailPost)
			m.Post("/email/delete", userSetting.DeleteEmail)
			m.Post("/delete", userSetting.DeleteAccount)
			m.Post("/theme", bindIgnErr(auth.UpdateThemeForm{}), userSetting.UpdateUIThemePost)
		})
		m.Group("/security", func() {
			m.Get("", userSetting.Security)
			m.Group("/two_factor", func() {
				m.Post("/regenerate_scratch", userSetting.RegenerateScratchTwoFactor)
				m.Post("/disable", userSetting.DisableTwoFactor)
				m.Get("/enroll", userSetting.EnrollTwoFactor)
				m.Post("/enroll", bindIgnErr(auth.TwoFactorAuthForm{}), userSetting.EnrollTwoFactorPost)
			})
			m.Group("/u2f", func() {
				m.Post("/request_register", bindIgnErr(auth.U2FRegistrationForm{}), userSetting.U2FRegister)
				m.Post("/register", bindIgnErr(u2f.RegisterResponse{}), userSetting.U2FRegisterPost)
				m.Post("/delete", bindIgnErr(auth.U2FDeleteForm{}), userSetting.U2FDelete)
			})
			m.Group("/openid", func() {
				m.Post("", bindIgnErr(auth.AddOpenIDForm{}), userSetting.OpenIDPost)
				m.Post("/delete", userSetting.DeleteOpenID)
				m.Post("/toggle_visibility", userSetting.ToggleOpenIDVisibility)
			}, openIDSignInEnabled)
			m.Post("/account_link", userSetting.DeleteAccountLink)
		})
		m.Group("/applications/oauth2", func() {
			m.Get("/:id", userSetting.OAuth2ApplicationShow)
			m.Post("/:id", bindIgnErr(auth.EditOAuth2ApplicationForm{}), userSetting.OAuthApplicationsEdit)
			m.Post("/:id/regenerate_secret", userSetting.OAuthApplicationsRegenerateSecret)
			m.Post("", bindIgnErr(auth.EditOAuth2ApplicationForm{}), userSetting.OAuthApplicationsPost)
			m.Post("/delete", userSetting.DeleteOAuth2Application)
			m.Post("/revoke", userSetting.RevokeOAuth2Grant)
		})
		m.Combo("/applications").Get(userSetting.Applications).
			Post(bindIgnErr(auth.NewAccessTokenForm{}), userSetting.ApplicationsPost)
		m.Post("/applications/delete", userSetting.DeleteApplication)
		m.Combo("/keys").Get(userSetting.Keys).
			Post(bindIgnErr(auth.AddKeyForm{}), userSetting.KeysPost)
		m.Post("/keys/delete", userSetting.DeleteKey)
		m.Get("/organization", userSetting.Organization)
		m.Get("/repos", userSetting.Repos)
		m.Post("/repos/unadopted", userSetting.AdoptOrDeleteRepository)
	}, reqSignIn, func(ctx *context.Context) {
		ctx.Data["PageIsUserSettings"] = true
		ctx.Data["AllThemes"] = setting.UI.Themes
	})

	m.Group("/user", func() {
		// r.Get("/feeds", binding.Bind(auth.FeedsForm{}), user.Feeds)
		m.Any("/activate", user.Activate, reqSignIn)
		m.Any("/activate_email", user.ActivateEmail)
		m.Get("/avatar/:username/:size", user.Avatar)
		m.Get("/email2user", user.Email2User)
		m.Get("/recover_account", user.ResetPasswd)
		m.Post("/recover_account", user.ResetPasswdPost)
		m.Get("/forgot_password", user.ForgotPasswd)
		m.Post("/forgot_password", user.ForgotPasswdPost)
		m.Post("/logout", user.SignOut)
	})
	// ***** END: User *****

	m.Get("/avatar/:hash", user.AvatarByEmailHash)

	adminReq := context.Toggle(&context.ToggleOptions{SignInRequired: true, AdminRequired: true})

	// ***** START: Admin *****
	m.Group("/admin", func() {
		m.Get("", adminReq, admin.Dashboard)
		m.Post("", adminReq, bindIgnErr(auth.AdminDashboardForm{}), admin.DashboardPost)
		m.Get("/config", admin.Config)
		m.Post("/config/test_mail", admin.SendTestMail)
		m.Group("/monitor", func() {
			m.Get("", admin.Monitor)
			m.Post("/cancel/:pid", admin.MonitorCancel)
			m.Group("/queue/:qid", func() {
				m.Get("", admin.Queue)
				m.Post("/set", admin.SetQueueSettings)
				m.Post("/add", admin.AddWorkers)
				m.Post("/cancel/:pid", admin.WorkerCancel)
				m.Post("/flush", admin.Flush)
			})
		})

		m.Group("/users", func() {
			m.Get("", admin.Users)
			m.Combo("/new").Get(admin.NewUser).Post(bindIgnErr(auth.AdminCreateUserForm{}), admin.NewUserPost)
			m.Combo("/:userid").Get(admin.EditUser).Post(bindIgnErr(auth.AdminEditUserForm{}), admin.EditUserPost)
			m.Post("/:userid/delete", admin.DeleteUser)
		})

		m.Group("/emails", func() {
			m.Get("", admin.Emails)
			m.Post("/activate", admin.ActivateEmail)
		})

		m.Group("/orgs", func() {
			m.Get("", admin.Organizations)
		})

		m.Group("/repos", func() {
			m.Get("", admin.Repos)
			m.Combo("/unadopted").Get(admin.UnadoptedRepos).Post(admin.AdoptOrDeleteRepository)
			m.Post("/delete", admin.DeleteRepo)
		})

		m.Group("/^:configType(hooks|system-hooks)$", func() {
			m.Get("", admin.DefaultOrSystemWebhooks)
			m.Post("/delete", admin.DeleteDefaultOrSystemWebhook)
			m.Get("/:type/new", repo.WebhooksNew)
			m.Post("/gitea/new", bindIgnErr(auth.NewWebhookForm{}), repo.GiteaHooksNewPost)
			m.Post("/gogs/new", bindIgnErr(auth.NewGogshookForm{}), repo.GogsHooksNewPost)
			m.Post("/slack/new", bindIgnErr(auth.NewSlackHookForm{}), repo.SlackHooksNewPost)
			m.Post("/discord/new", bindIgnErr(auth.NewDiscordHookForm{}), repo.DiscordHooksNewPost)
			m.Post("/dingtalk/new", bindIgnErr(auth.NewDingtalkHookForm{}), repo.DingtalkHooksNewPost)
			m.Post("/telegram/new", bindIgnErr(auth.NewTelegramHookForm{}), repo.TelegramHooksNewPost)
			m.Post("/matrix/new", bindIgnErr(auth.NewMatrixHookForm{}), repo.MatrixHooksNewPost)
			m.Post("/msteams/new", bindIgnErr(auth.NewMSTeamsHookForm{}), repo.MSTeamsHooksNewPost)
			m.Post("/feishu/new", bindIgnErr(auth.NewFeishuHookForm{}), repo.FeishuHooksNewPost)
			m.Get("/:id", repo.WebHooksEdit)
			m.Post("/gitea/:id", bindIgnErr(auth.NewWebhookForm{}), repo.WebHooksEditPost)
			m.Post("/gogs/:id", bindIgnErr(auth.NewGogshookForm{}), repo.GogsHooksEditPost)
			m.Post("/slack/:id", bindIgnErr(auth.NewSlackHookForm{}), repo.SlackHooksEditPost)
			m.Post("/discord/:id", bindIgnErr(auth.NewDiscordHookForm{}), repo.DiscordHooksEditPost)
			m.Post("/dingtalk/:id", bindIgnErr(auth.NewDingtalkHookForm{}), repo.DingtalkHooksEditPost)
			m.Post("/telegram/:id", bindIgnErr(auth.NewTelegramHookForm{}), repo.TelegramHooksEditPost)
			m.Post("/matrix/:id", bindIgnErr(auth.NewMatrixHookForm{}), repo.MatrixHooksEditPost)
			m.Post("/msteams/:id", bindIgnErr(auth.NewMSTeamsHookForm{}), repo.MSTeamsHooksEditPost)
			m.Post("/feishu/:id", bindIgnErr(auth.NewFeishuHookForm{}), repo.FeishuHooksEditPost)
		})

		m.Group("/auths", func() {
			m.Get("", admin.Authentications)
			m.Combo("/new").Get(admin.NewAuthSource).Post(bindIgnErr(auth.AuthenticationForm{}), admin.NewAuthSourcePost)
			m.Combo("/:authid").Get(admin.EditAuthSource).
				Post(bindIgnErr(auth.AuthenticationForm{}), admin.EditAuthSourcePost)
			m.Post("/:authid/delete", admin.DeleteAuthSource)
		})

		m.Group("/notices", func() {
			m.Get("", admin.Notices)
			m.Post("/delete", admin.DeleteNotices)
			m.Post("/empty", admin.EmptyNotices)
		})
	}, adminReq)
	// ***** END: Admin *****

	m.Group("", func() {
		m.Get("/:username", user.Profile)
		m.Get("/attachments/:uuid", repo.GetAttachment)
	}, ignSignIn)

	m.Group("/:username", func() {
		m.Post("/action/:action", user.Action)
	}, reqSignIn)

	if macaron.Env == macaron.DEV {
		m.Get("/template/*", dev.TemplatePreview)
	}

	reqRepoAdmin := context.RequireRepoAdmin()
	reqRepoCodeWriter := context.RequireRepoWriter(models.UnitTypeCode)
	reqRepoCodeReader := context.RequireRepoReader(models.UnitTypeCode)
	reqRepoReleaseWriter := context.RequireRepoWriter(models.UnitTypeReleases)
	reqRepoReleaseReader := context.RequireRepoReader(models.UnitTypeReleases)
	reqRepoWikiWriter := context.RequireRepoWriter(models.UnitTypeWiki)
	reqRepoIssueWriter := context.RequireRepoWriter(models.UnitTypeIssues)
	reqRepoIssueReader := context.RequireRepoReader(models.UnitTypeIssues)
	reqRepoPullsReader := context.RequireRepoReader(models.UnitTypePullRequests)
	reqRepoIssuesOrPullsWriter := context.RequireRepoWriterOr(models.UnitTypeIssues, models.UnitTypePullRequests)
	reqRepoIssuesOrPullsReader := context.RequireRepoReaderOr(models.UnitTypeIssues, models.UnitTypePullRequests)
	reqRepoProjectsReader := context.RequireRepoReader(models.UnitTypeProjects)
	reqRepoProjectsWriter := context.RequireRepoWriter(models.UnitTypeProjects)

	// ***** START: Organization *****
	m.Group("/org", func() {
		m.Group("", func() {
			m.Get("/create", org.Create)
			m.Post("/create", bindIgnErr(auth.CreateOrgForm{}), org.CreatePost)
		})

		m.Group("/:org", func() {
			m.Get("/dashboard", user.Dashboard)
			m.Get("/^:type(issues|pulls)$", user.Issues)
			m.Get("/milestones", reqMilestonesDashboardPageEnabled, user.Milestones)
			m.Get("/members", org.Members)
			m.Post("/members/action/:action", org.MembersAction)

			m.Get("/teams", org.Teams)
		}, context.OrgAssignment(true))

		m.Group("/:org", func() {
			m.Get("/teams/:team", org.TeamMembers)
			m.Get("/teams/:team/repositories", org.TeamRepositories)
			m.Post("/teams/:team/action/:action", org.TeamsAction)
			m.Post("/teams/:team/action/repo/:action", org.TeamsRepoAction)
		}, context.OrgAssignment(true, false, true))

		m.Group("/:org", func() {
			m.Get("/teams/new", org.NewTeam)
			m.Post("/teams/new", bindIgnErr(auth.CreateTeamForm{}), org.NewTeamPost)
			m.Get("/teams/:team/edit", org.EditTeam)
			m.Post("/teams/:team/edit", bindIgnErr(auth.CreateTeamForm{}), org.EditTeamPost)
			m.Post("/teams/:team/delete", org.DeleteTeam)

			m.Group("/settings", func() {
				m.Combo("").Get(org.Settings).
					Post(bindIgnErr(auth.UpdateOrgSettingForm{}), org.SettingsPost)
				m.Post("/avatar", binding.MultipartForm(auth.AvatarForm{}), org.SettingsAvatar)
				m.Post("/avatar/delete", org.SettingsDeleteAvatar)

				m.Group("/hooks", func() {
					m.Get("", org.Webhooks)
					m.Post("/delete", org.DeleteWebhook)
					m.Get("/:type/new", repo.WebhooksNew)
					m.Post("/gitea/new", bindIgnErr(auth.NewWebhookForm{}), repo.GiteaHooksNewPost)
					m.Post("/gogs/new", bindIgnErr(auth.NewGogshookForm{}), repo.GogsHooksNewPost)
					m.Post("/slack/new", bindIgnErr(auth.NewSlackHookForm{}), repo.SlackHooksNewPost)
					m.Post("/discord/new", bindIgnErr(auth.NewDiscordHookForm{}), repo.DiscordHooksNewPost)
					m.Post("/dingtalk/new", bindIgnErr(auth.NewDingtalkHookForm{}), repo.DingtalkHooksNewPost)
					m.Post("/telegram/new", bindIgnErr(auth.NewTelegramHookForm{}), repo.TelegramHooksNewPost)
					m.Post("/matrix/new", bindIgnErr(auth.NewMatrixHookForm{}), repo.MatrixHooksNewPost)
					m.Post("/msteams/new", bindIgnErr(auth.NewMSTeamsHookForm{}), repo.MSTeamsHooksNewPost)
					m.Post("/feishu/new", bindIgnErr(auth.NewFeishuHookForm{}), repo.FeishuHooksNewPost)
					m.Get("/:id", repo.WebHooksEdit)
					m.Post("/gitea/:id", bindIgnErr(auth.NewWebhookForm{}), repo.WebHooksEditPost)
					m.Post("/gogs/:id", bindIgnErr(auth.NewGogshookForm{}), repo.GogsHooksEditPost)
					m.Post("/slack/:id", bindIgnErr(auth.NewSlackHookForm{}), repo.SlackHooksEditPost)
					m.Post("/discord/:id", bindIgnErr(auth.NewDiscordHookForm{}), repo.DiscordHooksEditPost)
					m.Post("/dingtalk/:id", bindIgnErr(auth.NewDingtalkHookForm{}), repo.DingtalkHooksEditPost)
					m.Post("/telegram/:id", bindIgnErr(auth.NewTelegramHookForm{}), repo.TelegramHooksEditPost)
					m.Post("/matrix/:id", bindIgnErr(auth.NewMatrixHookForm{}), repo.MatrixHooksEditPost)
					m.Post("/msteams/:id", bindIgnErr(auth.NewMSTeamsHookForm{}), repo.MSTeamsHooksEditPost)
					m.Post("/feishu/:id", bindIgnErr(auth.NewFeishuHookForm{}), repo.FeishuHooksEditPost)
				})

				m.Group("/labels", func() {
					m.Get("", org.RetrieveLabels, org.Labels)
					m.Post("/new", bindIgnErr(auth.CreateLabelForm{}), org.NewLabel)
					m.Post("/edit", bindIgnErr(auth.CreateLabelForm{}), org.UpdateLabel)
					m.Post("/delete", org.DeleteLabel)
					m.Post("/initialize", bindIgnErr(auth.InitializeLabelsForm{}), org.InitializeLabels)
				})

				m.Route("/delete", "GET,POST", org.SettingsDelete)
			})
		}, context.OrgAssignment(true, true))
	}, reqSignIn)
	// ***** END: Organization *****

	// ***** START: Repository *****
	m.Group("/repo", func() {
		m.Get("/create", repo.Create)
		m.Post("/create", bindIgnErr(auth.CreateRepoForm{}), repo.CreatePost)
		m.Get("/migrate", repo.Migrate)
		m.Post("/migrate", bindIgnErr(auth.MigrateRepoForm{}), repo.MigratePost)
		m.Group("/fork", func() {
			m.Combo("/:repoid").Get(repo.Fork).
				Post(bindIgnErr(auth.CreateRepoForm{}), repo.ForkPost)
		}, context.RepoIDAssignment(), context.UnitTypes(), reqRepoCodeReader)
	}, reqSignIn)

	// ***** Release Attachment Download without Signin
	m.Get("/:username/:reponame/releases/download/:vTag/:fileName", ignSignIn, context.RepoAssignment(), repo.MustBeNotEmpty, repo.RedirectDownload)

	m.Group("/:username/:reponame", func() {
		m.Group("/settings", func() {
			m.Combo("").Get(repo.Settings).
				Post(bindIgnErr(auth.RepoSettingForm{}), repo.SettingsPost)
			m.Post("/avatar", binding.MultipartForm(auth.AvatarForm{}), repo.SettingsAvatar)
			m.Post("/avatar/delete", repo.SettingsDeleteAvatar)

			m.Group("/collaboration", func() {
				m.Combo("").Get(repo.Collaboration).Post(repo.CollaborationPost)
				m.Post("/access_mode", repo.ChangeCollaborationAccessMode)
				m.Post("/delete", repo.DeleteCollaboration)
				m.Group("/team", func() {
					m.Post("", repo.AddTeamPost)
					m.Post("/delete", repo.DeleteTeam)
				})
			})
			m.Group("/branches", func() {
				m.Combo("").Get(repo.ProtectedBranch).Post(repo.ProtectedBranchPost)
				m.Combo("/*").Get(repo.SettingsProtectedBranch).
					Post(bindIgnErr(auth.ProtectBranchForm{}), context.RepoMustNotBeArchived(), repo.SettingsProtectedBranchPost)
			}, repo.MustBeNotEmpty)

			m.Group("/hooks", func() {
				m.Get("", repo.Webhooks)
				m.Post("/delete", repo.DeleteWebhook)
				m.Get("/:type/new", repo.WebhooksNew)
				m.Post("/gitea/new", bindIgnErr(auth.NewWebhookForm{}), repo.GiteaHooksNewPost)
				m.Post("/gogs/new", bindIgnErr(auth.NewGogshookForm{}), repo.GogsHooksNewPost)
				m.Post("/slack/new", bindIgnErr(auth.NewSlackHookForm{}), repo.SlackHooksNewPost)
				m.Post("/discord/new", bindIgnErr(auth.NewDiscordHookForm{}), repo.DiscordHooksNewPost)
				m.Post("/dingtalk/new", bindIgnErr(auth.NewDingtalkHookForm{}), repo.DingtalkHooksNewPost)
				m.Post("/telegram/new", bindIgnErr(auth.NewTelegramHookForm{}), repo.TelegramHooksNewPost)
				m.Post("/matrix/new", bindIgnErr(auth.NewMatrixHookForm{}), repo.MatrixHooksNewPost)
				m.Post("/msteams/new", bindIgnErr(auth.NewMSTeamsHookForm{}), repo.MSTeamsHooksNewPost)
				m.Post("/feishu/new", bindIgnErr(auth.NewFeishuHookForm{}), repo.FeishuHooksNewPost)
				m.Get("/:id", repo.WebHooksEdit)
				m.Post("/:id/test", repo.TestWebhook)
				m.Post("/gitea/:id", bindIgnErr(auth.NewWebhookForm{}), repo.WebHooksEditPost)
				m.Post("/gogs/:id", bindIgnErr(auth.NewGogshookForm{}), repo.GogsHooksEditPost)
				m.Post("/slack/:id", bindIgnErr(auth.NewSlackHookForm{}), repo.SlackHooksEditPost)
				m.Post("/discord/:id", bindIgnErr(auth.NewDiscordHookForm{}), repo.DiscordHooksEditPost)
				m.Post("/dingtalk/:id", bindIgnErr(auth.NewDingtalkHookForm{}), repo.DingtalkHooksEditPost)
				m.Post("/telegram/:id", bindIgnErr(auth.NewTelegramHookForm{}), repo.TelegramHooksEditPost)
				m.Post("/matrix/:id", bindIgnErr(auth.NewMatrixHookForm{}), repo.MatrixHooksEditPost)
				m.Post("/msteams/:id", bindIgnErr(auth.NewMSTeamsHookForm{}), repo.MSTeamsHooksEditPost)
				m.Post("/feishu/:id", bindIgnErr(auth.NewFeishuHookForm{}), repo.FeishuHooksEditPost)

				m.Group("/git", func() {
					m.Get("", repo.GitHooks)
					m.Combo("/:name").Get(repo.GitHooksEdit).
						Post(repo.GitHooksEditPost)
				}, context.GitHookService())
			})

			m.Group("/keys", func() {
				m.Combo("").Get(repo.DeployKeys).
					Post(bindIgnErr(auth.AddKeyForm{}), repo.DeployKeysPost)
				m.Post("/delete", repo.DeleteDeployKey)
			})

			m.Group("/lfs", func() {
				m.Get("", repo.LFSFiles)
				m.Get("/show/:oid", repo.LFSFileGet)
				m.Post("/delete/:oid", repo.LFSDelete)
				m.Get("/pointers", repo.LFSPointerFiles)
				m.Post("/pointers/associate", repo.LFSAutoAssociate)
				m.Get("/find", repo.LFSFileFind)
				m.Group("/locks", func() {
					m.Get("/", repo.LFSLocks)
					m.Post("/", repo.LFSLockFile)
					m.Post("/:lid/unlock", repo.LFSUnlock)
				})
			})

		}, func(ctx *context.Context) {
			ctx.Data["PageIsSettings"] = true
			ctx.Data["LFSStartServer"] = setting.LFS.StartServer
		})
	}, reqSignIn, context.RepoAssignment(), context.UnitTypes(), reqRepoAdmin, context.RepoRef())

	m.Post("/:username/:reponame/action/:action", reqSignIn, context.RepoAssignment(), context.UnitTypes(), repo.Action)

	// Grouping for those endpoints not requiring authentication
	m.Group("/:username/:reponame", func() {
		m.Group("/milestone", func() {
			m.Get("/:id", repo.MilestoneIssuesAndPulls)
		}, reqRepoIssuesOrPullsReader, context.RepoRef())
		m.Combo("/compare/*", repo.MustBeNotEmpty, reqRepoCodeReader, repo.SetEditorconfigIfExists).
			Get(ignSignIn, repo.SetDiffViewStyle, repo.CompareDiff).
			Post(reqSignIn, context.RepoMustNotBeArchived(), reqRepoPullsReader, repo.MustAllowPulls, bindIgnErr(auth.CreateIssueForm{}), repo.CompareAndPullRequestPost)
	}, context.RepoAssignment(), context.UnitTypes())

	// Grouping for those endpoints that do require authentication
	m.Group("/:username/:reponame", func() {
		m.Group("/issues", func() {
			m.Group("/new", func() {
				m.Combo("").Get(context.RepoRef(), repo.NewIssue).
					Post(bindIgnErr(auth.CreateIssueForm{}), repo.NewIssuePost)
				m.Get("/choose", context.RepoRef(), repo.NewIssueChooseTemplate)
			})
		}, context.RepoMustNotBeArchived(), reqRepoIssueReader)
		// FIXME: should use different URLs but mostly same logic for comments of issue and pull reuqest.
		// So they can apply their own enable/disable logic on routers.
		m.Group("/issues", func() {
			m.Group("/:index", func() {
				m.Post("/title", repo.UpdateIssueTitle)
				m.Post("/content", repo.UpdateIssueContent)
				m.Post("/watch", repo.IssueWatch)
				m.Post("/ref", repo.UpdateIssueRef)
				m.Group("/dependency", func() {
					m.Post("/add", repo.AddDependency)
					m.Post("/delete", repo.RemoveDependency)
				})
				m.Combo("/comments").Post(repo.MustAllowUserComment, bindIgnErr(auth.CreateCommentForm{}), repo.NewComment)
				m.Group("/times", func() {
					m.Post("/add", bindIgnErr(auth.AddTimeManuallyForm{}), repo.AddTimeManually)
					m.Group("/stopwatch", func() {
						m.Post("/toggle", repo.IssueStopwatch)
						m.Post("/cancel", repo.CancelStopwatch)
					})
				})
				m.Post("/reactions/:action", bindIgnErr(auth.ReactionForm{}), repo.ChangeIssueReaction)
				m.Post("/lock", reqRepoIssueWriter, bindIgnErr(auth.IssueLockForm{}), repo.LockIssue)
				m.Post("/unlock", reqRepoIssueWriter, repo.UnlockIssue)
			}, context.RepoMustNotBeArchived())
			m.Group("/:index", func() {
				m.Get("/attachments", repo.GetIssueAttachments)
				m.Get("/attachments/:uuid", repo.GetAttachment)
			})

			m.Post("/labels", reqRepoIssuesOrPullsWriter, repo.UpdateIssueLabel)
			m.Post("/milestone", reqRepoIssuesOrPullsWriter, repo.UpdateIssueMilestone)
			m.Post("/projects", reqRepoIssuesOrPullsWriter, repo.UpdateIssueProject)
			m.Post("/assignee", reqRepoIssuesOrPullsWriter, repo.UpdateIssueAssignee)
			m.Post("/request_review", reqRepoIssuesOrPullsReader, repo.UpdatePullReviewRequest)
			m.Post("/status", reqRepoIssuesOrPullsWriter, repo.UpdateIssueStatus)
			m.Post("/resolve_conversation", reqRepoIssuesOrPullsReader, repo.UpdateResolveConversation)
			m.Post("/attachments", repo.UploadIssueAttachment)
			m.Post("/attachments/remove", repo.DeleteAttachment)
		}, context.RepoMustNotBeArchived())
		m.Group("/comments/:id", func() {
			m.Post("", repo.UpdateCommentContent)
			m.Post("/delete", repo.DeleteComment)
			m.Post("/reactions/:action", bindIgnErr(auth.ReactionForm{}), repo.ChangeCommentReaction)
		}, context.RepoMustNotBeArchived())
		m.Group("/comments/:id", func() {
			m.Get("/attachments", repo.GetCommentAttachments)
		})
		m.Group("/labels", func() {
			m.Post("/new", bindIgnErr(auth.CreateLabelForm{}), repo.NewLabel)
			m.Post("/edit", bindIgnErr(auth.CreateLabelForm{}), repo.UpdateLabel)
			m.Post("/delete", repo.DeleteLabel)
			m.Post("/initialize", bindIgnErr(auth.InitializeLabelsForm{}), repo.InitializeLabels)
		}, context.RepoMustNotBeArchived(), reqRepoIssuesOrPullsWriter, context.RepoRef())
		m.Group("/milestones", func() {
			m.Combo("/new").Get(repo.NewMilestone).
				Post(bindIgnErr(auth.CreateMilestoneForm{}), repo.NewMilestonePost)
			m.Get("/:id/edit", repo.EditMilestone)
			m.Post("/:id/edit", bindIgnErr(auth.CreateMilestoneForm{}), repo.EditMilestonePost)
			m.Post("/:id/:action", repo.ChangeMilestoneStatus)
			m.Post("/delete", repo.DeleteMilestone)
		}, context.RepoMustNotBeArchived(), reqRepoIssuesOrPullsWriter, context.RepoRef())
		m.Group("/pull", func() {
			m.Post("/:index/target_branch", repo.UpdatePullRequestTarget)
		}, context.RepoMustNotBeArchived())

		m.Group("", func() {
			m.Group("", func() {
				m.Combo("/_edit/*").Get(repo.EditFile).
					Post(bindIgnErr(auth.EditRepoFileForm{}), repo.EditFilePost)
				m.Combo("/_new/*").Get(repo.NewFile).
					Post(bindIgnErr(auth.EditRepoFileForm{}), repo.NewFilePost)
				m.Post("/_preview/*", bindIgnErr(auth.EditPreviewDiffForm{}), repo.DiffPreviewPost)
				m.Combo("/_delete/*").Get(repo.DeleteFile).
					Post(bindIgnErr(auth.DeleteRepoFileForm{}), repo.DeleteFilePost)
				m.Combo("/_upload/*", repo.MustBeAbleToUpload).
					Get(repo.UploadFile).
					Post(bindIgnErr(auth.UploadRepoFileForm{}), repo.UploadFilePost)
			}, context.RepoRefByType(context.RepoRefBranch), repo.MustBeEditable)
			m.Group("", func() {
				m.Post("/upload-file", repo.UploadFileToServer)
				m.Post("/upload-remove", bindIgnErr(auth.RemoveUploadFileForm{}), repo.RemoveUploadFileFromServer)
			}, context.RepoRef(), repo.MustBeEditable, repo.MustBeAbleToUpload)
		}, context.RepoMustNotBeArchived(), reqRepoCodeWriter, repo.MustBeNotEmpty)

		m.Group("/branches", func() {
			m.Group("/_new/", func() {
				m.Post("/branch/*", context.RepoRefByType(context.RepoRefBranch), repo.CreateBranch)
				m.Post("/tag/*", context.RepoRefByType(context.RepoRefTag), repo.CreateBranch)
				m.Post("/commit/*", context.RepoRefByType(context.RepoRefCommit), repo.CreateBranch)
			}, bindIgnErr(auth.NewBranchForm{}))
			m.Post("/delete", repo.DeleteBranchPost)
			m.Post("/restore", repo.RestoreBranchPost)
		}, context.RepoMustNotBeArchived(), reqRepoCodeWriter, repo.MustBeNotEmpty)

	}, reqSignIn, context.RepoAssignment(), context.UnitTypes())

	// Releases
	m.Group("/:username/:reponame", func() {
		m.Group("/^:type(releases|tags)$", func() {
			m.Get("/", repo.Releases)
			m.Get("/tag/*", repo.SingleRelease)
			m.Get("/latest", repo.LatestRelease)
<<<<<<< HEAD
		}, repo.MustBeNotEmpty, reqRepoCodeReader, context.RepoRefByType(context.RepoRefTag))
		m.Group("/^:type(releases|tags)$", func() {
=======
			m.Get("/attachments/:uuid", repo.GetAttachment)
		}, repo.MustBeNotEmpty, context.RepoRefByType(context.RepoRefTag))
		m.Group("/releases", func() {
>>>>>>> e964c6ec
			m.Get("/new", repo.NewRelease)
			m.Post("/new", bindIgnErr(auth.NewReleaseForm{}), repo.NewReleasePost)
			m.Post("/delete", repo.DeleteRelease)
			m.Post("/attachments", repo.UploadReleaseAttachment)
			m.Post("/attachments/remove", repo.DeleteAttachment)
		}, reqSignIn, repo.MustBeNotEmpty, context.RepoMustNotBeArchived(), reqRepoReleaseWriter, context.RepoRef())
		m.Group("/releases", func() {
			m.Get("/edit/*", repo.EditRelease)
			m.Post("/edit/*", bindIgnErr(auth.EditReleaseForm{}), repo.EditReleasePost)
		}, reqSignIn, repo.MustBeNotEmpty, context.RepoMustNotBeArchived(), reqRepoReleaseWriter, func(ctx *context.Context) {
			var err error
			ctx.Repo.Commit, err = ctx.Repo.GitRepo.GetBranchCommit(ctx.Repo.Repository.DefaultBranch)
			if err != nil {
				ctx.ServerError("GetBranchCommit", err)
				return
			}
			ctx.Repo.CommitsCount, err = ctx.Repo.GetCommitsCount()
			if err != nil {
				ctx.ServerError("GetCommitsCount", err)
				return
			}
			ctx.Data["CommitsCount"] = ctx.Repo.CommitsCount
		})
	}, ignSignIn, context.RepoAssignment(), context.UnitTypes(), reqRepoReleaseReader)

	m.Group("/:username/:reponame", func() {
		m.Post("/topics", repo.TopicsPost)
	}, context.RepoAssignment(), context.RepoMustNotBeArchived(), reqRepoAdmin)

	m.Group("/:username/:reponame", func() {
		m.Group("", func() {
			m.Get("/^:type(issues|pulls)$", repo.Issues)
			m.Get("/^:type(issues|pulls)$/:index", repo.ViewIssue)
			m.Get("/labels/", reqRepoIssuesOrPullsReader, repo.RetrieveLabels, repo.Labels)
			m.Get("/milestones", reqRepoIssuesOrPullsReader, repo.Milestones)
		}, context.RepoRef())

		m.Group("/projects", func() {
			m.Get("", repo.Projects)
			m.Get("/:id", repo.ViewProject)
			m.Group("", func() {
				m.Get("/new", repo.NewProject)
				m.Post("/new", bindIgnErr(auth.CreateProjectForm{}), repo.NewProjectPost)
				m.Group("/:id", func() {
					m.Post("", bindIgnErr(auth.EditProjectBoardTitleForm{}), repo.AddBoardToProjectPost)
					m.Post("/delete", repo.DeleteProject)

					m.Get("/edit", repo.EditProject)
					m.Post("/edit", bindIgnErr(auth.CreateProjectForm{}), repo.EditProjectPost)
					m.Post("/^:action(open|close)$", repo.ChangeProjectStatus)

					m.Group("/:boardID", func() {
						m.Put("", bindIgnErr(auth.EditProjectBoardTitleForm{}), repo.EditProjectBoardTitle)
						m.Delete("", repo.DeleteProjectBoard)

						m.Post("/:index", repo.MoveIssueAcrossBoards)
					})
				})
			}, reqRepoProjectsWriter, context.RepoMustNotBeArchived())
		}, reqRepoProjectsReader, repo.MustEnableProjects)

		m.Group("/wiki", func() {
			m.Get("/?:page", repo.Wiki)
			m.Get("/_pages", repo.WikiPages)
			m.Get("/:page/_revision", repo.WikiRevision)
			m.Get("/commit/:sha([a-f0-9]{7,40})$", repo.SetEditorconfigIfExists, repo.SetDiffViewStyle, repo.Diff)
			m.Get("/commit/:sha([a-f0-9]{7,40})\\.:ext(patch|diff)", repo.RawDiff)

			m.Group("", func() {
				m.Combo("/_new").Get(repo.NewWiki).
					Post(bindIgnErr(auth.NewWikiForm{}), repo.NewWikiPost)
				m.Combo("/:page/_edit").Get(repo.EditWiki).
					Post(bindIgnErr(auth.NewWikiForm{}), repo.EditWikiPost)
				m.Post("/:page/delete", repo.DeleteWikiPagePost)
			}, context.RepoMustNotBeArchived(), reqSignIn, reqRepoWikiWriter)
		}, repo.MustEnableWiki, context.RepoRef(), func(ctx *context.Context) {
			ctx.Data["PageIsWiki"] = true
		})

		m.Group("/wiki", func() {
			m.Get("/raw/*", repo.WikiRaw)
		}, repo.MustEnableWiki)

		m.Group("/activity", func() {
			m.Get("", repo.Activity)
			m.Get("/:period", repo.Activity)
		}, context.RepoRef(), repo.MustBeNotEmpty, context.RequireRepoReaderOr(models.UnitTypePullRequests, models.UnitTypeIssues, models.UnitTypeReleases))

		m.Group("/activity_author_data", func() {
			m.Get("", repo.ActivityAuthors)
			m.Get("/:period", repo.ActivityAuthors)
		}, context.RepoRef(), repo.MustBeNotEmpty, context.RequireRepoReaderOr(models.UnitTypeCode))

		m.Get("/archive/*", repo.MustBeNotEmpty, reqRepoCodeReader, repo.Download)

		m.Get("/status", reqRepoCodeReader, repo.Status)

		m.Group("/branches", func() {
			m.Get("", repo.Branches)
		}, repo.MustBeNotEmpty, context.RepoRef(), reqRepoCodeReader)

		m.Group("/blob_excerpt", func() {
			m.Get("/:sha", repo.SetEditorconfigIfExists, repo.SetDiffViewStyle, repo.ExcerptBlob)
		}, repo.MustBeNotEmpty, context.RepoRef(), reqRepoCodeReader)

		m.Group("/pulls/:index", func() {
			m.Get(".diff", repo.DownloadPullDiff)
			m.Get(".patch", repo.DownloadPullPatch)
			m.Get("/commits", context.RepoRef(), repo.ViewPullCommits)
			m.Post("/merge", context.RepoMustNotBeArchived(), bindIgnErr(auth.MergePullRequestForm{}), repo.MergePullRequest)
			m.Post("/update", repo.UpdatePullRequest)
			m.Post("/cleanup", context.RepoMustNotBeArchived(), context.RepoRef(), repo.CleanUpPullRequest)
			m.Group("/files", func() {
				m.Get("", context.RepoRef(), repo.SetEditorconfigIfExists, repo.SetDiffViewStyle, repo.SetWhitespaceBehavior, repo.ViewPullFiles)
				m.Group("/reviews", func() {
					m.Post("/comments", bindIgnErr(auth.CodeCommentForm{}), repo.CreateCodeComment)
					m.Post("/submit", bindIgnErr(auth.SubmitReviewForm{}), repo.SubmitReview)
				}, context.RepoMustNotBeArchived())
			})
		}, repo.MustAllowPulls)

		m.Group("/media", func() {
			m.Get("/branch/*", context.RepoRefByType(context.RepoRefBranch), repo.SingleDownloadOrLFS)
			m.Get("/tag/*", context.RepoRefByType(context.RepoRefTag), repo.SingleDownloadOrLFS)
			m.Get("/commit/*", context.RepoRefByType(context.RepoRefCommit), repo.SingleDownloadOrLFS)
			m.Get("/blob/:sha", context.RepoRefByType(context.RepoRefBlob), repo.DownloadByIDOrLFS)
			// "/*" route is deprecated, and kept for backward compatibility
			m.Get("/*", context.RepoRefByType(context.RepoRefLegacy), repo.SingleDownloadOrLFS)
		}, repo.MustBeNotEmpty, reqRepoCodeReader)

		m.Group("/raw", func() {
			m.Get("/branch/*", context.RepoRefByType(context.RepoRefBranch), repo.SingleDownload)
			m.Get("/tag/*", context.RepoRefByType(context.RepoRefTag), repo.SingleDownload)
			m.Get("/commit/*", context.RepoRefByType(context.RepoRefCommit), repo.SingleDownload)
			m.Get("/blob/:sha", context.RepoRefByType(context.RepoRefBlob), repo.DownloadByID)
			// "/*" route is deprecated, and kept for backward compatibility
			m.Get("/*", context.RepoRefByType(context.RepoRefLegacy), repo.SingleDownload)
		}, repo.MustBeNotEmpty, reqRepoCodeReader)

		m.Group("/commits", func() {
			m.Get("/branch/*", context.RepoRefByType(context.RepoRefBranch), repo.RefCommits)
			m.Get("/tag/*", context.RepoRefByType(context.RepoRefTag), repo.RefCommits)
			m.Get("/commit/*", context.RepoRefByType(context.RepoRefCommit), repo.RefCommits)
			// "/*" route is deprecated, and kept for backward compatibility
			m.Get("/*", context.RepoRefByType(context.RepoRefLegacy), repo.RefCommits)
		}, repo.MustBeNotEmpty, reqRepoCodeReader)

		m.Group("/blame", func() {
			m.Get("/branch/*", context.RepoRefByType(context.RepoRefBranch), repo.RefBlame)
			m.Get("/tag/*", context.RepoRefByType(context.RepoRefTag), repo.RefBlame)
			m.Get("/commit/*", context.RepoRefByType(context.RepoRefCommit), repo.RefBlame)
		}, repo.MustBeNotEmpty, reqRepoCodeReader)

		m.Group("", func() {
			m.Get("/graph", repo.Graph)
			m.Get("/commit/:sha([a-f0-9]{7,40})$", repo.SetEditorconfigIfExists, repo.SetDiffViewStyle, repo.Diff)
		}, repo.MustBeNotEmpty, context.RepoRef(), reqRepoCodeReader)

		m.Group("/src", func() {
			m.Get("/branch/*", context.RepoRefByType(context.RepoRefBranch), repo.Home)
			m.Get("/tag/*", context.RepoRefByType(context.RepoRefTag), repo.Home)
			m.Get("/commit/*", context.RepoRefByType(context.RepoRefCommit), repo.Home)
			// "/*" route is deprecated, and kept for backward compatibility
			m.Get("/*", context.RepoRefByType(context.RepoRefLegacy), repo.Home)
		}, repo.SetEditorconfigIfExists)

		m.Group("", func() {
			m.Get("/forks", repo.Forks)
		}, context.RepoRef(), reqRepoCodeReader)
		m.Get("/commit/:sha([a-f0-9]{7,40})\\.:ext(patch|diff)",
			repo.MustBeNotEmpty, reqRepoCodeReader, repo.RawDiff)
	}, ignSignIn, context.RepoAssignment(), context.UnitTypes())
	m.Group("/:username/:reponame", func() {
		m.Get("/stars", repo.Stars)
		m.Get("/watchers", repo.Watchers)
		m.Get("/search", reqRepoCodeReader, repo.Search)
	}, ignSignIn, context.RepoAssignment(), context.RepoRef(), context.UnitTypes())

	m.Group("/:username", func() {
		m.Group("/:reponame", func() {
			m.Get("", repo.SetEditorconfigIfExists, repo.Home)
			m.Get("\\.git$", repo.SetEditorconfigIfExists, repo.Home)
		}, ignSignIn, context.RepoAssignment(), context.RepoRef(), context.UnitTypes())

		m.Group("/:reponame", func() {
			m.Group("\\.git/info/lfs", func() {
				m.Post("/objects/batch", lfs.BatchHandler)
				m.Get("/objects/:oid/:filename", lfs.ObjectOidHandler)
				m.Any("/objects/:oid", lfs.ObjectOidHandler)
				m.Post("/objects", lfs.PostHandler)
				m.Post("/verify", lfs.VerifyHandler)
				m.Group("/locks", func() {
					m.Get("/", lfs.GetListLockHandler)
					m.Post("/", lfs.PostLockHandler)
					m.Post("/verify", lfs.VerifyLockHandler)
					m.Post("/:lid/unlock", lfs.UnLockHandler)
				})
				m.Any("/*", func(ctx *context.Context) {
					ctx.NotFound("", nil)
				})
			}, ignSignInAndCsrf)
			m.Any("/*", ignSignInAndCsrf, repo.HTTP)
			m.Head("/tasks/trigger", repo.TriggerTask)
		})
	})
	// ***** END: Repository *****

	m.Group("/notifications", func() {
		m.Get("", user.Notifications)
		m.Post("/status", user.NotificationStatusPost)
		m.Post("/purge", user.NotificationPurgePost)
	}, reqSignIn)

	if setting.API.EnableSwagger {
		m.Get("/swagger.v1.json", templates.JSONRenderer(), routers.SwaggerV1Json)
	}

	var handlers []macaron.Handler
	if setting.CORSConfig.Enabled {
		handlers = append(handlers, cors.CORS(cors.Options{
			Scheme:           setting.CORSConfig.Scheme,
			AllowDomain:      setting.CORSConfig.AllowDomain,
			AllowSubdomain:   setting.CORSConfig.AllowSubdomain,
			Methods:          setting.CORSConfig.Methods,
			MaxAgeSeconds:    int(setting.CORSConfig.MaxAge.Seconds()),
			AllowCredentials: setting.CORSConfig.AllowCredentials,
		}))
	}
	handlers = append(handlers, ignSignIn)
	m.Group("/api", func() {
		apiv1.RegisterRoutes(m)
	}, handlers...)

	m.Group("/api/internal", func() {
		// package name internal is ideal but Golang is not allowed, so we use private as package name.
		private.RegisterRoutes(m)
	})

	// robots.txt
	m.Get("/robots.txt", func(ctx *context.Context) {
		if setting.HasRobotsTxt {
			ctx.ServeFileContent(path.Join(setting.CustomPath, "robots.txt"))
		} else {
			ctx.NotFound("", nil)
		}
	})

	m.Get("/apple-touch-icon.png", func(ctx *context.Context) {
		ctx.Redirect(path.Join(setting.StaticURLPrefix, "img/apple-touch-icon.png"), 301)
	})

	// Progressive Web App
	m.Get("/manifest.json", templates.JSONRenderer(), func(ctx *context.Context) {
		ctx.HTML(200, "pwa/manifest_json")
	})

	// prometheus metrics endpoint
	if setting.Metrics.Enabled {
		c := metrics.NewCollector()
		prometheus.MustRegister(c)

		m.Get("/metrics", routers.Metrics)
	}

	// Not found handler.
	m.NotFound(routers.NotFound)
}<|MERGE_RESOLUTION|>--- conflicted
+++ resolved
@@ -899,14 +899,9 @@
 			m.Get("/", repo.Releases)
 			m.Get("/tag/*", repo.SingleRelease)
 			m.Get("/latest", repo.LatestRelease)
-<<<<<<< HEAD
+			m.Get("/attachments/:uuid", repo.GetAttachment)
 		}, repo.MustBeNotEmpty, reqRepoCodeReader, context.RepoRefByType(context.RepoRefTag))
 		m.Group("/^:type(releases|tags)$", func() {
-=======
-			m.Get("/attachments/:uuid", repo.GetAttachment)
-		}, repo.MustBeNotEmpty, context.RepoRefByType(context.RepoRefTag))
-		m.Group("/releases", func() {
->>>>>>> e964c6ec
 			m.Get("/new", repo.NewRelease)
 			m.Post("/new", bindIgnErr(auth.NewReleaseForm{}), repo.NewReleasePost)
 			m.Post("/delete", repo.DeleteRelease)
