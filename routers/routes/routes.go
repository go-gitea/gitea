--- conflicted
+++ resolved
@@ -492,13 +492,8 @@
 			m.Group("/branches", func() {
 				m.Combo("").Get(repo.ProtectedBranch).Post(repo.ProtectedBranchPost)
 				m.Combo("/*").Get(repo.SettingsProtectedBranch).
-<<<<<<< HEAD
-					Post(context.RepoMustNotBeArchived(), bindIgnErr(auth.ProtectBranchForm{}), repo.SettingsProtectedBranchPost)
-			}, repo.MustBeNotBare)
-=======
-					Post(bindIgnErr(auth.ProtectBranchForm{}), repo.SettingsProtectedBranchPost)
+					Post(bindIgnErr(context.RepoMustNotBeArchived(), auth.ProtectBranchForm{}), repo.SettingsProtectedBranchPost)
 			}, repo.MustBeNotEmpty)
->>>>>>> f6317022
 
 			m.Group("/hooks", func() {
 				m.Get("", repo.Webhooks)
@@ -612,11 +607,7 @@
 				m.Post("/upload-file", repo.UploadFileToServer)
 				m.Post("/upload-remove", bindIgnErr(auth.RemoveUploadFileForm{}), repo.RemoveUploadFileFromServer)
 			}, context.RepoRef(), repo.MustBeEditable, repo.MustBeAbleToUpload)
-<<<<<<< HEAD
-		}, context.RepoMustNotBeArchived(), reqRepoCodeWriter, repo.MustBeNotBare)
-=======
-		}, reqRepoCodeWriter, repo.MustBeNotEmpty)
->>>>>>> f6317022
+		}, context.RepoMustNotBeArchived(), reqRepoCodeWriter, repo.MustBeNotEmpty)
 
 		m.Group("/branches", func() {
 			m.Group("/_new/", func() {
@@ -626,11 +617,7 @@
 			}, bindIgnErr(auth.NewBranchForm{}))
 			m.Post("/delete", repo.DeleteBranchPost)
 			m.Post("/restore", repo.RestoreBranchPost)
-<<<<<<< HEAD
-		}, context.RepoMustNotBeArchived(), reqRepoCodeWriter, repo.MustBeNotBare)
-=======
-		}, reqRepoCodeWriter, repo.MustBeNotEmpty)
->>>>>>> f6317022
+		}, context.RepoMustNotBeArchived(), reqRepoCodeWriter, repo.MustBeNotEmpty)
 
 	}, reqSignIn, context.RepoAssignment(), context.UnitTypes())
 
@@ -643,19 +630,11 @@
 			m.Get("/new", repo.NewRelease)
 			m.Post("/new", bindIgnErr(auth.NewReleaseForm{}), repo.NewReleasePost)
 			m.Post("/delete", repo.DeleteRelease)
-<<<<<<< HEAD
-		}, reqSignIn, repo.MustBeNotBare, context.RepoMustNotBeArchived(), reqRepoReleaseWriter, context.RepoRef())
+		}, reqSignIn, repo.MustBeNotEmpty, context.RepoMustNotBeArchived(), reqRepoReleaseWriter, context.RepoRef())
 		m.Group("/releases", func() {
 			m.Get("/edit/*", repo.EditRelease)
 			m.Post("/edit/*", bindIgnErr(auth.EditReleaseForm{}), repo.EditReleasePost)
-		}, reqSignIn, repo.MustBeNotBare, context.RepoMustNotBeArchived(), reqRepoReleaseWriter, func(ctx *context.Context) {
-=======
-		}, reqSignIn, repo.MustBeNotEmpty, reqRepoReleaseWriter, context.RepoRef())
-		m.Group("/releases", func() {
-			m.Get("/edit/*", repo.EditRelease)
-			m.Post("/edit/*", bindIgnErr(auth.EditReleaseForm{}), repo.EditReleasePost)
-		}, reqSignIn, repo.MustBeNotEmpty, reqRepoReleaseWriter, func(ctx *context.Context) {
->>>>>>> f6317022
+		}, reqSignIn, repo.MustBeNotEmpty, context.RepoMustNotBeArchived(), reqRepoReleaseWriter, func(ctx *context.Context) {
 			var err error
 			ctx.Repo.Commit, err = ctx.Repo.GitRepo.GetBranchCommit(ctx.Repo.Repository.DefaultBranch)
 			if err != nil {
