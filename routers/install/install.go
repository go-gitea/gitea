// Copyright 2014 The Gogs Authors. All rights reserved.
// Copyright 2021 The Gitea Authors. All rights reserved.
// SPDX-License-Identifier: MIT

package install

import (
	"fmt"
	"net/http"
	"os"
	"os/exec"
	"path/filepath"
	"strconv"
	"strings"
	"time"

	"code.gitea.io/gitea/models/db"
	db_install "code.gitea.io/gitea/models/db/install"
	"code.gitea.io/gitea/models/migrations"
	system_model "code.gitea.io/gitea/models/system"
	user_model "code.gitea.io/gitea/models/user"
	"code.gitea.io/gitea/modules/auth/password/hash"
	"code.gitea.io/gitea/modules/base"
	"code.gitea.io/gitea/modules/context"
	"code.gitea.io/gitea/modules/generate"
	"code.gitea.io/gitea/modules/graceful"
	"code.gitea.io/gitea/modules/log"
	"code.gitea.io/gitea/modules/setting"
	"code.gitea.io/gitea/modules/templates"
	"code.gitea.io/gitea/modules/timeutil"
	"code.gitea.io/gitea/modules/translation"
	"code.gitea.io/gitea/modules/user"
	"code.gitea.io/gitea/modules/util"
	"code.gitea.io/gitea/modules/web"
	"code.gitea.io/gitea/modules/web/middleware"
	"code.gitea.io/gitea/routers/common"
<<<<<<< HEAD
	"code.gitea.io/gitea/services/audit"
=======
	auth_service "code.gitea.io/gitea/services/auth"
>>>>>>> 966dcb99
	"code.gitea.io/gitea/services/forms"

	"gitea.com/go-chi/session"
)

const (
	// tplInstall template for installation page
	tplInstall     base.TplName = "install"
	tplPostInstall base.TplName = "post-install"
)

// getSupportedDbTypeNames returns a slice for supported database types and names. The slice is used to keep the order
func getSupportedDbTypeNames() (dbTypeNames []map[string]string) {
	for _, t := range setting.SupportedDatabaseTypes {
		dbTypeNames = append(dbTypeNames, map[string]string{"type": t, "name": setting.DatabaseTypeNames[t]})
	}
	return dbTypeNames
}

// Contexter prepare for rendering installation page
func Contexter() func(next http.Handler) http.Handler {
	rnd := templates.HTMLRenderer()
	dbTypeNames := getSupportedDbTypeNames()
	envConfigKeys := setting.CollectEnvConfigKeys()
	return func(next http.Handler) http.Handler {
		return http.HandlerFunc(func(resp http.ResponseWriter, req *http.Request) {
			base, baseCleanUp := context.NewBaseContext(resp, req)
			defer baseCleanUp()

			ctx := context.NewWebContext(base, rnd, session.GetSession(req))
			ctx.AppendContextValue(context.WebContextKey, ctx)
			ctx.Data.MergeFrom(middleware.CommonTemplateContextData())
			ctx.Data.MergeFrom(middleware.ContextData{
				"Context":        ctx, // TODO: use "ctx" in template and remove this
				"locale":         ctx.Locale,
				"Title":          ctx.Locale.Tr("install.install"),
				"PageIsInstall":  true,
				"DbTypeNames":    dbTypeNames,
				"EnvConfigKeys":  envConfigKeys,
				"CustomConfFile": setting.CustomConf,
				"AllLangs":       translation.AllLangs(),

				"PasswordHashAlgorithms": hash.RecommendedHashAlgorithms,
			})
			next.ServeHTTP(resp, ctx.Req)
		})
	}
}

// Install render installation page
func Install(ctx *context.Context) {
	if setting.InstallLock {
		InstallDone(ctx)
		return
	}

	form := forms.InstallForm{}

	// Database settings
	form.DbHost = setting.Database.Host
	form.DbUser = setting.Database.User
	form.DbPasswd = setting.Database.Passwd
	form.DbName = setting.Database.Name
	form.DbPath = setting.Database.Path
	form.DbSchema = setting.Database.Schema
	form.SSLMode = setting.Database.SSLMode

	curDBType := setting.Database.Type.String()
	var isCurDBTypeSupported bool
	for _, dbType := range setting.SupportedDatabaseTypes {
		if dbType == curDBType {
			isCurDBTypeSupported = true
			break
		}
	}
	if !isCurDBTypeSupported {
		curDBType = "mysql"
	}
	ctx.Data["CurDbType"] = curDBType

	// Application general settings
	form.AppName = setting.AppName
	form.RepoRootPath = setting.RepoRootPath
	form.LFSRootPath = setting.LFS.Storage.Path

	// Note(unknown): it's hard for Windows users change a running user,
	// 	so just use current one if config says default.
	if setting.IsWindows && setting.RunUser == "git" {
		form.RunUser = user.CurrentUsername()
	} else {
		form.RunUser = setting.RunUser
	}

	form.Domain = setting.Domain
	form.SSHPort = setting.SSH.Port
	form.HTTPPort = setting.HTTPPort
	form.AppURL = setting.AppURL
	form.LogRootPath = setting.Log.RootPath

	// E-mail service settings
	if setting.MailService != nil {
		form.SMTPAddr = setting.MailService.SMTPAddr
		form.SMTPPort = setting.MailService.SMTPPort
		form.SMTPFrom = setting.MailService.From
		form.SMTPUser = setting.MailService.User
		form.SMTPPasswd = setting.MailService.Passwd
	}
	form.RegisterConfirm = setting.Service.RegisterEmailConfirm
	form.MailNotify = setting.Service.EnableNotifyMail

	// Server and other services settings
	form.OfflineMode = setting.OfflineMode
	form.DisableGravatar = setting.DisableGravatar             // when installing, there is no database connection so that given a default value
	form.EnableFederatedAvatar = setting.EnableFederatedAvatar // when installing, there is no database connection so that given a default value

	form.EnableOpenIDSignIn = setting.Service.EnableOpenIDSignIn
	form.EnableOpenIDSignUp = setting.Service.EnableOpenIDSignUp
	form.DisableRegistration = setting.Service.DisableRegistration
	form.AllowOnlyExternalRegistration = setting.Service.AllowOnlyExternalRegistration
	form.EnableCaptcha = setting.Service.EnableCaptcha
	form.RequireSignInView = setting.Service.RequireSignInView
	form.DefaultKeepEmailPrivate = setting.Service.DefaultKeepEmailPrivate
	form.DefaultAllowCreateOrganization = setting.Service.DefaultAllowCreateOrganization
	form.DefaultEnableTimetracking = setting.Service.DefaultEnableTimetracking
	form.NoReplyAddress = setting.Service.NoReplyAddress
	form.PasswordAlgorithm = hash.ConfigHashAlgorithm(setting.PasswordHashAlgo)

	middleware.AssignForm(form, ctx.Data)
	ctx.HTML(http.StatusOK, tplInstall)
}

func checkDatabase(ctx *context.Context, form *forms.InstallForm) bool {
	var err error

	if (setting.Database.Type == "sqlite3") &&
		len(setting.Database.Path) == 0 {
		ctx.Data["Err_DbPath"] = true
		ctx.RenderWithErr(ctx.Tr("install.err_empty_db_path"), tplInstall, form)
		return false
	}

	// Check if the user is trying to re-install in an installed database
	db.UnsetDefaultEngine()
	defer db.UnsetDefaultEngine()

	if err = db.InitEngine(ctx); err != nil {
		if strings.Contains(err.Error(), `Unknown database type: sqlite3`) {
			ctx.Data["Err_DbType"] = true
			ctx.RenderWithErr(ctx.Tr("install.sqlite3_not_available", "https://docs.gitea.com/installation/install-from-binary"), tplInstall, form)
		} else {
			ctx.Data["Err_DbSetting"] = true
			ctx.RenderWithErr(ctx.Tr("install.invalid_db_setting", err), tplInstall, form)
		}
		return false
	}

	err = db_install.CheckDatabaseConnection()
	if err != nil {
		ctx.Data["Err_DbSetting"] = true
		ctx.RenderWithErr(ctx.Tr("install.invalid_db_setting", err), tplInstall, form)
		return false
	}

	hasPostInstallationUser, err := db_install.HasPostInstallationUsers()
	if err != nil {
		ctx.Data["Err_DbSetting"] = true
		ctx.RenderWithErr(ctx.Tr("install.invalid_db_table", "user", err), tplInstall, form)
		return false
	}
	dbMigrationVersion, err := db_install.GetMigrationVersion()
	if err != nil {
		ctx.Data["Err_DbSetting"] = true
		ctx.RenderWithErr(ctx.Tr("install.invalid_db_table", "version", err), tplInstall, form)
		return false
	}

	if hasPostInstallationUser && dbMigrationVersion > 0 {
		log.Error("The database is likely to have been used by Gitea before, database migration version=%d", dbMigrationVersion)
		confirmed := form.ReinstallConfirmFirst && form.ReinstallConfirmSecond && form.ReinstallConfirmThird
		if !confirmed {
			ctx.Data["Err_DbInstalledBefore"] = true
			ctx.RenderWithErr(ctx.Tr("install.reinstall_error"), tplInstall, form)
			return false
		}

		log.Info("User confirmed re-installation of Gitea into a pre-existing database")
	}

	if hasPostInstallationUser || dbMigrationVersion > 0 {
		log.Info("Gitea will be installed in a database with: hasPostInstallationUser=%v, dbMigrationVersion=%v", hasPostInstallationUser, dbMigrationVersion)
	}

	return true
}

// SubmitInstall response for submit install items
func SubmitInstall(ctx *context.Context) {
	if setting.InstallLock {
		InstallDone(ctx)
		return
	}

	var err error

	form := *web.GetForm(ctx).(*forms.InstallForm)

	// fix form values
	if form.AppURL != "" && form.AppURL[len(form.AppURL)-1] != '/' {
		form.AppURL += "/"
	}

	ctx.Data["CurDbType"] = form.DbType

	if ctx.HasError() {
		ctx.Data["Err_SMTP"] = ctx.Data["Err_SMTPUser"] != nil
		ctx.Data["Err_Admin"] = ctx.Data["Err_AdminName"] != nil || ctx.Data["Err_AdminPasswd"] != nil || ctx.Data["Err_AdminEmail"] != nil
		ctx.HTML(http.StatusOK, tplInstall)
		return
	}

	if _, err = exec.LookPath("git"); err != nil {
		ctx.RenderWithErr(ctx.Tr("install.test_git_failed", err), tplInstall, &form)
		return
	}

	// ---- Basic checks are passed, now test configuration.

	// Test database setting.
	setting.Database.Type = setting.DatabaseType(form.DbType)
	setting.Database.Host = form.DbHost
	setting.Database.User = form.DbUser
	setting.Database.Passwd = form.DbPasswd
	setting.Database.Name = form.DbName
	setting.Database.Schema = form.DbSchema
	setting.Database.SSLMode = form.SSLMode
	setting.Database.Path = form.DbPath
	setting.Database.LogSQL = !setting.IsProd

	if !checkDatabase(ctx, &form) {
		return
	}

	// Prepare AppDataPath, it is very important for Gitea
	if err = setting.PrepareAppDataPath(); err != nil {
		ctx.RenderWithErr(ctx.Tr("install.invalid_app_data_path", err), tplInstall, &form)
		return
	}

	// Test repository root path.
	form.RepoRootPath = strings.ReplaceAll(form.RepoRootPath, "\\", "/")
	if err = os.MkdirAll(form.RepoRootPath, os.ModePerm); err != nil {
		ctx.Data["Err_RepoRootPath"] = true
		ctx.RenderWithErr(ctx.Tr("install.invalid_repo_path", err), tplInstall, &form)
		return
	}

	// Test LFS root path if not empty, empty meaning disable LFS
	if form.LFSRootPath != "" {
		form.LFSRootPath = strings.ReplaceAll(form.LFSRootPath, "\\", "/")
		if err := os.MkdirAll(form.LFSRootPath, os.ModePerm); err != nil {
			ctx.Data["Err_LFSRootPath"] = true
			ctx.RenderWithErr(ctx.Tr("install.invalid_lfs_path", err), tplInstall, &form)
			return
		}
	}

	// Test log root path.
	form.LogRootPath = strings.ReplaceAll(form.LogRootPath, "\\", "/")
	if err = os.MkdirAll(form.LogRootPath, os.ModePerm); err != nil {
		ctx.Data["Err_LogRootPath"] = true
		ctx.RenderWithErr(ctx.Tr("install.invalid_log_root_path", err), tplInstall, &form)
		return
	}

	currentUser, match := setting.IsRunUserMatchCurrentUser(form.RunUser)
	if !match {
		ctx.Data["Err_RunUser"] = true
		ctx.RenderWithErr(ctx.Tr("install.run_user_not_match", form.RunUser, currentUser), tplInstall, &form)
		return
	}

	// Check logic loophole between disable self-registration and no admin account.
	if form.DisableRegistration && len(form.AdminName) == 0 {
		ctx.Data["Err_Services"] = true
		ctx.Data["Err_Admin"] = true
		ctx.RenderWithErr(ctx.Tr("install.no_admin_and_disable_registration"), tplInstall, form)
		return
	}

	// Check admin user creation
	if len(form.AdminName) > 0 {
		// Ensure AdminName is valid
		if err := user_model.IsUsableUsername(form.AdminName); err != nil {
			ctx.Data["Err_Admin"] = true
			ctx.Data["Err_AdminName"] = true
			if db.IsErrNameReserved(err) {
				ctx.RenderWithErr(ctx.Tr("install.err_admin_name_is_reserved"), tplInstall, form)
				return
			} else if db.IsErrNamePatternNotAllowed(err) {
				ctx.RenderWithErr(ctx.Tr("install.err_admin_name_pattern_not_allowed"), tplInstall, form)
				return
			}
			ctx.RenderWithErr(ctx.Tr("install.err_admin_name_is_invalid"), tplInstall, form)
			return
		}
		// Check Admin email
		if len(form.AdminEmail) == 0 {
			ctx.Data["Err_Admin"] = true
			ctx.Data["Err_AdminEmail"] = true
			ctx.RenderWithErr(ctx.Tr("install.err_empty_admin_email"), tplInstall, form)
			return
		}
		// Check admin password.
		if len(form.AdminPasswd) == 0 {
			ctx.Data["Err_Admin"] = true
			ctx.Data["Err_AdminPasswd"] = true
			ctx.RenderWithErr(ctx.Tr("install.err_empty_admin_password"), tplInstall, form)
			return
		}
		if form.AdminPasswd != form.AdminConfirmPasswd {
			ctx.Data["Err_Admin"] = true
			ctx.Data["Err_AdminPasswd"] = true
			ctx.RenderWithErr(ctx.Tr("form.password_not_match"), tplInstall, form)
			return
		}
	}

	// Init the engine with migration
	if err = db.InitEngineWithMigration(ctx, migrations.Migrate); err != nil {
		db.UnsetDefaultEngine()
		ctx.Data["Err_DbSetting"] = true
		ctx.RenderWithErr(ctx.Tr("install.invalid_db_setting", err), tplInstall, &form)
		return
	}

	// Save settings.
	cfg, err := setting.NewConfigProviderFromFile(setting.CustomConf)
	if err != nil {
		log.Error("Failed to load custom conf '%s': %v", setting.CustomConf, err)
	}

	cfg.Section("").Key("APP_NAME").SetValue(form.AppName)
	cfg.Section("").Key("RUN_USER").SetValue(form.RunUser)
	cfg.Section("").Key("WORK_PATH").SetValue(setting.AppWorkPath)
	cfg.Section("").Key("RUN_MODE").SetValue("prod")

	cfg.Section("database").Key("DB_TYPE").SetValue(setting.Database.Type.String())
	cfg.Section("database").Key("HOST").SetValue(setting.Database.Host)
	cfg.Section("database").Key("NAME").SetValue(setting.Database.Name)
	cfg.Section("database").Key("USER").SetValue(setting.Database.User)
	cfg.Section("database").Key("PASSWD").SetValue(setting.Database.Passwd)
	cfg.Section("database").Key("SCHEMA").SetValue(setting.Database.Schema)
	cfg.Section("database").Key("SSL_MODE").SetValue(setting.Database.SSLMode)
	cfg.Section("database").Key("PATH").SetValue(setting.Database.Path)
	cfg.Section("database").Key("LOG_SQL").SetValue("false") // LOG_SQL is rarely helpful

	cfg.Section("repository").Key("ROOT").SetValue(form.RepoRootPath)
	cfg.Section("server").Key("SSH_DOMAIN").SetValue(form.Domain)
	cfg.Section("server").Key("DOMAIN").SetValue(form.Domain)
	cfg.Section("server").Key("HTTP_PORT").SetValue(form.HTTPPort)
	cfg.Section("server").Key("ROOT_URL").SetValue(form.AppURL)
	cfg.Section("server").Key("APP_DATA_PATH").SetValue(setting.AppDataPath)

	if form.SSHPort == 0 {
		cfg.Section("server").Key("DISABLE_SSH").SetValue("true")
	} else {
		cfg.Section("server").Key("DISABLE_SSH").SetValue("false")
		cfg.Section("server").Key("SSH_PORT").SetValue(fmt.Sprint(form.SSHPort))
	}

	if form.LFSRootPath != "" {
		cfg.Section("server").Key("LFS_START_SERVER").SetValue("true")
		cfg.Section("lfs").Key("PATH").SetValue(form.LFSRootPath)
		var lfsJwtSecret string
		if _, lfsJwtSecret, err = generate.NewJwtSecretBase64(); err != nil {
			ctx.RenderWithErr(ctx.Tr("install.lfs_jwt_secret_failed", err), tplInstall, &form)
			return
		}
		cfg.Section("server").Key("LFS_JWT_SECRET").SetValue(lfsJwtSecret)
	} else {
		cfg.Section("server").Key("LFS_START_SERVER").SetValue("false")
	}

	if len(strings.TrimSpace(form.SMTPAddr)) > 0 {
		cfg.Section("mailer").Key("ENABLED").SetValue("true")
		cfg.Section("mailer").Key("SMTP_ADDR").SetValue(form.SMTPAddr)
		cfg.Section("mailer").Key("SMTP_PORT").SetValue(form.SMTPPort)
		cfg.Section("mailer").Key("FROM").SetValue(form.SMTPFrom)
		cfg.Section("mailer").Key("USER").SetValue(form.SMTPUser)
		cfg.Section("mailer").Key("PASSWD").SetValue(form.SMTPPasswd)
	} else {
		cfg.Section("mailer").Key("ENABLED").SetValue("false")
	}
	cfg.Section("service").Key("REGISTER_EMAIL_CONFIRM").SetValue(fmt.Sprint(form.RegisterConfirm))
	cfg.Section("service").Key("ENABLE_NOTIFY_MAIL").SetValue(fmt.Sprint(form.MailNotify))

	cfg.Section("server").Key("OFFLINE_MODE").SetValue(fmt.Sprint(form.OfflineMode))
	if err := system_model.SetSettings(ctx, map[string]string{
		setting.Config().Picture.DisableGravatar.DynKey():       strconv.FormatBool(form.DisableGravatar),
		setting.Config().Picture.EnableFederatedAvatar.DynKey(): strconv.FormatBool(form.EnableFederatedAvatar),
	}); err != nil {
		ctx.RenderWithErr(ctx.Tr("install.save_config_failed", err), tplInstall, &form)
		return
	}

	cfg.Section("openid").Key("ENABLE_OPENID_SIGNIN").SetValue(fmt.Sprint(form.EnableOpenIDSignIn))
	cfg.Section("openid").Key("ENABLE_OPENID_SIGNUP").SetValue(fmt.Sprint(form.EnableOpenIDSignUp))
	cfg.Section("service").Key("DISABLE_REGISTRATION").SetValue(fmt.Sprint(form.DisableRegistration))
	cfg.Section("service").Key("ALLOW_ONLY_EXTERNAL_REGISTRATION").SetValue(fmt.Sprint(form.AllowOnlyExternalRegistration))
	cfg.Section("service").Key("ENABLE_CAPTCHA").SetValue(fmt.Sprint(form.EnableCaptcha))
	cfg.Section("service").Key("REQUIRE_SIGNIN_VIEW").SetValue(fmt.Sprint(form.RequireSignInView))
	cfg.Section("service").Key("DEFAULT_KEEP_EMAIL_PRIVATE").SetValue(fmt.Sprint(form.DefaultKeepEmailPrivate))
	cfg.Section("service").Key("DEFAULT_ALLOW_CREATE_ORGANIZATION").SetValue(fmt.Sprint(form.DefaultAllowCreateOrganization))
	cfg.Section("service").Key("DEFAULT_ENABLE_TIMETRACKING").SetValue(fmt.Sprint(form.DefaultEnableTimetracking))
	cfg.Section("service").Key("NO_REPLY_ADDRESS").SetValue(fmt.Sprint(form.NoReplyAddress))
	cfg.Section("cron.update_checker").Key("ENABLED").SetValue(fmt.Sprint(form.EnableUpdateChecker))

	cfg.Section("session").Key("PROVIDER").SetValue("file")

	cfg.Section("log").Key("MODE").MustString("console")
	cfg.Section("log").Key("LEVEL").SetValue(setting.Log.Level.String())
	cfg.Section("log").Key("ROOT_PATH").SetValue(form.LogRootPath)

	cfg.Section("repository.pull-request").Key("DEFAULT_MERGE_STYLE").SetValue("merge")

	cfg.Section("repository.signing").Key("DEFAULT_TRUST_MODEL").SetValue("committer")

	cfg.Section("security").Key("INSTALL_LOCK").SetValue("true")

	// the internal token could be read from INTERNAL_TOKEN or INTERNAL_TOKEN_URI (the file is guaranteed to be non-empty)
	// if there is no InternalToken, generate one and save to security.INTERNAL_TOKEN
	if setting.InternalToken == "" {
		var internalToken string
		if internalToken, err = generate.NewInternalToken(); err != nil {
			ctx.RenderWithErr(ctx.Tr("install.internal_token_failed", err), tplInstall, &form)
			return
		}
		cfg.Section("security").Key("INTERNAL_TOKEN").SetValue(internalToken)
	}

	// if there is already a SECRET_KEY, we should not overwrite it, otherwise the encrypted data will not be able to be decrypted
	if setting.SecretKey == "" {
		var secretKey string
		if secretKey, err = generate.NewSecretKey(); err != nil {
			ctx.RenderWithErr(ctx.Tr("install.secret_key_failed", err), tplInstall, &form)
			return
		}
		cfg.Section("security").Key("SECRET_KEY").SetValue(secretKey)
	}

	if len(form.PasswordAlgorithm) > 0 {
		var algorithm *hash.PasswordHashAlgorithm
		setting.PasswordHashAlgo, algorithm = hash.SetDefaultPasswordHashAlgorithm(form.PasswordAlgorithm)
		if algorithm == nil {
			ctx.RenderWithErr(ctx.Tr("install.invalid_password_algorithm"), tplInstall, &form)
			return
		}
		cfg.Section("security").Key("PASSWORD_HASH_ALGO").SetValue(form.PasswordAlgorithm)
	}

	log.Info("Save settings to custom config file %s", setting.CustomConf)

	err = os.MkdirAll(filepath.Dir(setting.CustomConf), os.ModePerm)
	if err != nil {
		ctx.RenderWithErr(ctx.Tr("install.save_config_failed", err), tplInstall, &form)
		return
	}

	setting.EnvironmentToConfig(cfg, os.Environ())

	if err = cfg.SaveTo(setting.CustomConf); err != nil {
		ctx.RenderWithErr(ctx.Tr("install.save_config_failed", err), tplInstall, &form)
		return
	}

	// unset default engine before reload database setting
	db.UnsetDefaultEngine()

	// ---- All checks are passed

	// Reload settings (and re-initialize database connection)
	setting.InitCfgProvider(setting.CustomConf)
	setting.LoadCommonSettings()
	setting.MustInstalled()
	setting.LoadDBSetting()
	if err := common.InitDBEngine(ctx); err != nil {
		log.Fatal("ORM engine initialization failed: %v", err)
	}

	// Create admin account
	if len(form.AdminName) > 0 {
		u := &user_model.User{
			Name:    form.AdminName,
			Email:   form.AdminEmail,
			Passwd:  form.AdminPasswd,
			IsAdmin: true,
		}
		overwriteDefault := &user_model.CreateUserOverwriteOptions{
			IsRestricted: util.OptionalBoolFalse,
			IsActive:     util.OptionalBoolTrue,
		}

		if err = user_model.CreateUser(ctx, u, overwriteDefault); err != nil {
			if !user_model.IsErrUserAlreadyExist(err) {
				setting.InstallLock = false
				ctx.Data["Err_AdminName"] = true
				ctx.Data["Err_AdminEmail"] = true
				ctx.RenderWithErr(ctx.Tr("install.invalid_admin_setting", err), tplInstall, &form)
				return
			}
			log.Info("Admin account already exist")
			u, _ = user_model.GetUserByName(ctx, u.Name)
		}

<<<<<<< HEAD
		audit.Record(audit.UserCreate, u, u, u, "Created user %s.", u.Name)

		days := 86400 * setting.LogInRememberDays
		ctx.SetSiteCookie(setting.CookieUserName, u.Name, days)
=======
		nt, token, err := auth_service.CreateAuthTokenForUserID(ctx, u.ID)
		if err != nil {
			ctx.ServerError("CreateAuthTokenForUserID", err)
			return
		}
>>>>>>> 966dcb99

		ctx.SetSiteCookie(setting.CookieRememberName, nt.ID+":"+token, setting.LogInRememberDays*timeutil.Day)

		// Auto-login for admin
		if err = ctx.Session.Set("uid", u.ID); err != nil {
			ctx.RenderWithErr(ctx.Tr("install.save_config_failed", err), tplInstall, &form)
			return
		}
		if err = ctx.Session.Set("uname", u.Name); err != nil {
			ctx.RenderWithErr(ctx.Tr("install.save_config_failed", err), tplInstall, &form)
			return
		}

		if err = ctx.Session.Release(); err != nil {
			ctx.RenderWithErr(ctx.Tr("install.save_config_failed", err), tplInstall, &form)
			return
		}
	}

	setting.ClearEnvConfigKeys()
	log.Info("First-time run install finished!")
	InstallDone(ctx)

	go func() {
		// Sleep for a while to make sure the user's browser has loaded the post-install page and its assets (images, css, js)
		// What if this duration is not long enough? That's impossible -- if the user can't load the simple page in time, how could they install or use Gitea in the future ....
		time.Sleep(3 * time.Second)

		// Now get the http.Server from this request and shut it down
		// NB: This is not our hammerable graceful shutdown this is http.Server.Shutdown
		srv := ctx.Value(http.ServerContextKey).(*http.Server)
		if err := srv.Shutdown(graceful.GetManager().HammerContext()); err != nil {
			log.Error("Unable to shutdown the install server! Error: %v", err)
		}

		// After the HTTP server for "install" shuts down, the `runWeb()` will continue to run the "normal" server
	}()
}

// InstallDone shows the "post-install" page, makes it easier to develop the page.
// The name is not called as "PostInstall" to avoid misinterpretation as a handler for "POST /install"
func InstallDone(ctx *context.Context) { //nolint
	ctx.HTML(http.StatusOK, tplPostInstall)
}<|MERGE_RESOLUTION|>--- conflicted
+++ resolved
@@ -34,11 +34,8 @@
 	"code.gitea.io/gitea/modules/web"
 	"code.gitea.io/gitea/modules/web/middleware"
 	"code.gitea.io/gitea/routers/common"
-<<<<<<< HEAD
 	"code.gitea.io/gitea/services/audit"
-=======
 	auth_service "code.gitea.io/gitea/services/auth"
->>>>>>> 966dcb99
 	"code.gitea.io/gitea/services/forms"
 
 	"gitea.com/go-chi/session"
@@ -553,18 +550,13 @@
 			u, _ = user_model.GetUserByName(ctx, u.Name)
 		}
 
-<<<<<<< HEAD
 		audit.Record(audit.UserCreate, u, u, u, "Created user %s.", u.Name)
 
-		days := 86400 * setting.LogInRememberDays
-		ctx.SetSiteCookie(setting.CookieUserName, u.Name, days)
-=======
 		nt, token, err := auth_service.CreateAuthTokenForUserID(ctx, u.ID)
 		if err != nil {
 			ctx.ServerError("CreateAuthTokenForUserID", err)
 			return
 		}
->>>>>>> 966dcb99
 
 		ctx.SetSiteCookie(setting.CookieRememberName, nt.ID+":"+token, setting.LogInRememberDays*timeutil.Day)
 
