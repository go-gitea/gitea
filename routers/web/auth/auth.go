--- conflicted
+++ resolved
@@ -773,13 +773,8 @@
 	emailStr := ctx.FormString("email")
 
 	// Verify code.
-<<<<<<< HEAD
-	if user, email := user_model.VerifyActiveEmailCode(code, emailStr); user != nil && email != nil {
-		if err := user_model.ActivateEmail(email); err != nil {
-=======
-	if email := user_model.VerifyActiveEmailCode(ctx, code, emailStr); email != nil {
+	if user, email := user_model.VerifyActiveEmailCode(ctx, code, emailStr); user != nil && email != nil {
 		if err := user_model.ActivateEmail(ctx, email); err != nil {
->>>>>>> e5ec57cd
 			ctx.ServerError("ActivateEmail", err)
 		}
 
