--- conflicted
+++ resolved
@@ -23,6 +23,7 @@
 	"code.gitea.io/gitea/modules/container"
 	"code.gitea.io/gitea/modules/json"
 	"code.gitea.io/gitea/modules/log"
+	"code.gitea.io/gitea/modules/util"
 	"code.gitea.io/gitea/modules/optional"
 	"code.gitea.io/gitea/modules/setting"
 	"code.gitea.io/gitea/modules/timeutil"
@@ -1203,7 +1204,7 @@
 		// Register last login
 		opts.SetLastLogin = true
 
-		if err := user_service.UpdateUser(ctx, u, opts); err != nil {
+		if err := user_service.UpdateUser(ctx, user_model.NewAuthenticationSourceUser(), u, opts); err != nil {
 			ctx.ServerError("UpdateUser", err)
 			return
 		}
@@ -1219,32 +1220,6 @@
 		// Clear whatever CSRF cookie has right now, force to generate a new one
 		ctx.Csrf.DeleteCookie(ctx)
 
-<<<<<<< HEAD
-		opts := &user_service.UpdateOptions{
-			SetLastLogin: true,
-		}
-		opts.IsAdmin, opts.IsRestricted = getUserAdminAndRestrictedFromGroupClaims(oauth2Source, &gothUser)
-		if err := user_service.UpdateUser(ctx, user_model.NewAuthenticationSourceUser(), u, opts); err != nil {
-			ctx.ServerError("UpdateUser", err)
-			return
-		}
-
-		if oauth2Source.GroupTeamMap != "" || oauth2Source.GroupTeamMapRemoval {
-			if err := source_service.SyncGroupsToTeams(ctx, u, groups, groupTeamMapping, oauth2Source.GroupTeamMapRemoval); err != nil {
-				ctx.ServerError("SyncGroupsToTeams", err)
-				return
-			}
-		}
-
-		// update external user information
-		if err := externalaccount.UpdateExternalUser(ctx, u, gothUser); err != nil {
-			if !errors.Is(err, util.ErrNotExist) {
-				log.Error("UpdateExternalUser failed: %v", err)
-			}
-		}
-
-=======
->>>>>>> c649a04d
 		if err := resetLocale(ctx, u); err != nil {
 			ctx.ServerError("resetLocale", err)
 			return
@@ -1260,15 +1235,8 @@
 		return
 	}
 
-<<<<<<< HEAD
-	opts := &user_service.UpdateOptions{}
-	opts.IsAdmin, opts.IsRestricted = getUserAdminAndRestrictedFromGroupClaims(oauth2Source, &gothUser)
-	if opts.IsAdmin.Has() || opts.IsRestricted.Has() {
+	if opts.IsActive.Has() || opts.IsAdmin.Has() || opts.IsRestricted.Has() {
 		if err := user_service.UpdateUser(ctx, user_model.NewAuthenticationSourceUser(), u, opts); err != nil {
-=======
-	if opts.IsActive.Has() || opts.IsAdmin.Has() || opts.IsRestricted.Has() {
-		if err := user_service.UpdateUser(ctx, u, opts); err != nil {
->>>>>>> c649a04d
 			ctx.ServerError("UpdateUser", err)
 			return
 		}
