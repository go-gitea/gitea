--- conflicted
+++ resolved
@@ -707,16 +707,12 @@
 		return
 	}
 
-<<<<<<< HEAD
 	reviewData := make(map[string]interface{}, 2)
 	reviewData["numberOfFiles"] = diff.NumFiles
 	reviewData["numberOfViewedFiles"] = diff.NumViewedFiles
 	ctx.PageData["prReview"] = reviewData
 
-	if err = diff.LoadComments(ctx, issue, ctx.User); err != nil {
-=======
 	if err = diff.LoadComments(ctx, issue, ctx.Doer); err != nil {
->>>>>>> a5f28940
 		ctx.ServerError("LoadComments", err)
 		return
 	}
