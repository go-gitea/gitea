--- conflicted
+++ resolved
@@ -1273,14 +1273,11 @@
 	)
 
 	ci := ParseCompareInfo(ctx)
-<<<<<<< HEAD
 	defer func() {
 		if ci != nil {
 			ci.Close()
 		}
 	}()
-=======
->>>>>>> c5332fdc
 	if ctx.Written() {
 		return
 	}
