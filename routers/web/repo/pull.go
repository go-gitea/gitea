// Copyright 2018 The Gitea Authors.
// Copyright 2014 The Gogs Authors.
// All rights reserved.
// SPDX-License-Identifier: MIT

package repo

import (
	"errors"
	"fmt"
	"html"
	"net/http"
	"strconv"
	"strings"
	"time"

	activities_model "code.gitea.io/gitea/models/activities"
	"code.gitea.io/gitea/models/db"
	git_model "code.gitea.io/gitea/models/git"
	issues_model "code.gitea.io/gitea/models/issues"
	access_model "code.gitea.io/gitea/models/perm/access"
	pull_model "code.gitea.io/gitea/models/pull"
	repo_model "code.gitea.io/gitea/models/repo"
	"code.gitea.io/gitea/models/unit"
	user_model "code.gitea.io/gitea/models/user"
	"code.gitea.io/gitea/modules/emoji"
	"code.gitea.io/gitea/modules/fileicon"
	"code.gitea.io/gitea/modules/git"
	"code.gitea.io/gitea/modules/git/gitcmd"
	"code.gitea.io/gitea/modules/gitrepo"
	"code.gitea.io/gitea/modules/glob"
	"code.gitea.io/gitea/modules/graceful"
	issue_template "code.gitea.io/gitea/modules/issue/template"
	"code.gitea.io/gitea/modules/log"
	"code.gitea.io/gitea/modules/setting"
	"code.gitea.io/gitea/modules/templates"
	"code.gitea.io/gitea/modules/util"
	"code.gitea.io/gitea/modules/web"
	"code.gitea.io/gitea/routers/utils"
	shared_user "code.gitea.io/gitea/routers/web/shared/user"
	actions_service "code.gitea.io/gitea/services/actions"
	asymkey_service "code.gitea.io/gitea/services/asymkey"
	"code.gitea.io/gitea/services/automerge"
	"code.gitea.io/gitea/services/context"
	"code.gitea.io/gitea/services/context/upload"
	"code.gitea.io/gitea/services/forms"
	"code.gitea.io/gitea/services/gitdiff"
	notify_service "code.gitea.io/gitea/services/notify"
	pull_service "code.gitea.io/gitea/services/pull"
	repo_service "code.gitea.io/gitea/services/repository"
	user_service "code.gitea.io/gitea/services/user"
)

const (
	tplCompareDiff templates.TplName = "repo/diff/compare"
	tplPullCommits templates.TplName = "repo/pulls/commits"
	tplPullFiles   templates.TplName = "repo/pulls/files"

	pullRequestTemplateKey = "PullRequestTemplate"
)

var pullRequestTemplateCandidates = []string{
	"PULL_REQUEST_TEMPLATE.md",
	"PULL_REQUEST_TEMPLATE.yaml",
	"PULL_REQUEST_TEMPLATE.yml",
	"pull_request_template.md",
	"pull_request_template.yaml",
	"pull_request_template.yml",
	".gitea/PULL_REQUEST_TEMPLATE.md",
	".gitea/PULL_REQUEST_TEMPLATE.yaml",
	".gitea/PULL_REQUEST_TEMPLATE.yml",
	".gitea/pull_request_template.md",
	".gitea/pull_request_template.yaml",
	".gitea/pull_request_template.yml",
	".github/PULL_REQUEST_TEMPLATE.md",
	".github/PULL_REQUEST_TEMPLATE.yaml",
	".github/PULL_REQUEST_TEMPLATE.yml",
	".github/pull_request_template.md",
	".github/pull_request_template.yaml",
	".github/pull_request_template.yml",
}

func getRepository(ctx *context.Context, repoID int64) *repo_model.Repository {
	repo, err := repo_model.GetRepositoryByID(ctx, repoID)
	if err != nil {
		if repo_model.IsErrRepoNotExist(err) {
			ctx.NotFound(nil)
		} else {
			ctx.ServerError("GetRepositoryByID", err)
		}
		return nil
	}

	perm, err := access_model.GetUserRepoPermission(ctx, repo, ctx.Doer)
	if err != nil {
		ctx.ServerError("GetUserRepoPermission", err)
		return nil
	}

	if !perm.CanRead(unit.TypeCode) {
		log.Trace("Permission Denied: User %-v cannot read %-v of repo %-v\n"+
			"User in repo has Permissions: %-+v",
			ctx.Doer,
			unit.TypeCode,
			ctx.Repo,
			perm)
		ctx.NotFound(nil)
		return nil
	}
	return repo
}

func getPullInfo(ctx *context.Context) (issue *issues_model.Issue, ok bool) {
	issue, err := issues_model.GetIssueByIndex(ctx, ctx.Repo.Repository.ID, ctx.PathParamInt64("index"))
	if err != nil {
		if issues_model.IsErrIssueNotExist(err) {
			ctx.NotFound(err)
		} else {
			ctx.ServerError("GetIssueByIndex", err)
		}
		return nil, false
	}
	if err = issue.LoadPoster(ctx); err != nil {
		ctx.ServerError("LoadPoster", err)
		return nil, false
	}
	if err := issue.LoadRepo(ctx); err != nil {
		ctx.ServerError("LoadRepo", err)
		return nil, false
	}
	ctx.Data["Title"] = fmt.Sprintf("#%d - %s", issue.Index, emoji.ReplaceAliases(issue.Title))
	ctx.Data["Issue"] = issue

	if !issue.IsPull {
		ctx.Redirect(issue.Link())
		return nil, false
	}

	if err = issue.LoadPullRequest(ctx); err != nil {
		ctx.ServerError("LoadPullRequest", err)
		return nil, false
	}

	if err = issue.PullRequest.LoadHeadRepo(ctx); err != nil {
		ctx.ServerError("LoadHeadRepo", err)
		return nil, false
	}

	if ctx.IsSigned {
		// Update issue-user.
		if err = activities_model.SetIssueReadBy(ctx, issue.ID, ctx.Doer.ID); err != nil {
			ctx.ServerError("ReadBy", err)
			return nil, false
		}
	}

	return issue, true
}

func setMergeTarget(ctx *context.Context, pull *issues_model.PullRequest) {
	if ctx.Repo.Owner.Name == pull.MustHeadUserName(ctx) {
		ctx.Data["HeadTarget"] = pull.HeadBranch
	} else if pull.HeadRepo == nil {
		ctx.Data["HeadTarget"] = pull.MustHeadUserName(ctx) + ":" + pull.HeadBranch
	} else {
		ctx.Data["HeadTarget"] = pull.MustHeadUserName(ctx) + "/" + pull.HeadRepo.Name + ":" + pull.HeadBranch
	}
	ctx.Data["BaseTarget"] = pull.BaseBranch
	headBranchLink := ""
	if pull.Flow == issues_model.PullRequestFlowGithub {
		b, err := git_model.GetBranch(ctx, pull.HeadRepoID, pull.HeadBranch)
		switch {
		case err == nil:
			if !b.IsDeleted {
				headBranchLink = pull.GetHeadBranchLink(ctx)
			}
		case !git_model.IsErrBranchNotExist(err):
			log.Error("GetBranch: %v", err)
		}
	}
	ctx.Data["HeadBranchLink"] = headBranchLink
	ctx.Data["BaseBranchLink"] = pull.GetBaseBranchLink(ctx)
}

// GetPullDiffStats get Pull Requests diff stats
func GetPullDiffStats(ctx *context.Context) {
	// FIXME: this getPullInfo seems to be a duplicate call with other route handlers
	issue, ok := getPullInfo(ctx)
	if !ok {
		return
	}
	pull := issue.PullRequest

	mergeBaseCommitID := GetMergedBaseCommitID(ctx, issue)
	if mergeBaseCommitID == "" {
		return // no merge base, do nothing, do not stop the route handler, see below
	}

	// do not report 500 server error to end users if error occurs, otherwise a PR missing ref won't be able to view.
	headCommitID, err := ctx.Repo.GitRepo.GetRefCommitID(pull.GetGitHeadRefName())
	if err != nil {
		log.Error("Failed to GetRefCommitID: %v, repo: %v", err, ctx.Repo.Repository.FullName())
		return
	}
	diffShortStat, err := gitdiff.GetDiffShortStat(ctx, ctx.Repo.Repository, ctx.Repo.GitRepo, mergeBaseCommitID, headCommitID)
	if err != nil {
		log.Error("Failed to GetDiffShortStat: %v, repo: %v", err, ctx.Repo.Repository.FullName())
		return
	}

	ctx.Data["DiffShortStat"] = diffShortStat
}

func GetMergedBaseCommitID(ctx *context.Context, issue *issues_model.Issue) string {
	pull := issue.PullRequest

	var baseCommit string
	// Some migrated PR won't have any Base SHA and lose history, try to get one
	if pull.MergeBase == "" {
		var commitSHA, parentCommit string
		// If there is a head or a patch file, and it is readable, grab info
		commitSHA, err := ctx.Repo.GitRepo.GetRefCommitID(pull.GetGitHeadRefName())
		if err != nil {
			// Head File does not exist, try the patch
			commitSHA, err = ctx.Repo.GitRepo.ReadPatchCommit(pull.Index)
			if err == nil {
				// Recreate pull head in files for next time
				if err := gitrepo.UpdateRef(ctx, ctx.Repo.Repository, pull.GetGitHeadRefName(), commitSHA); err != nil {
					log.Error("Could not write head file", err)
				}
			} else {
				// There is no history available
				log.Trace("No history file available for PR %d", pull.Index)
			}
		}
		if commitSHA != "" {
			// Get immediate parent of the first commit in the patch, grab history back
			parentCommit, err = gitrepo.RunCmdString(ctx, ctx.Repo.Repository,
				gitcmd.NewCommand("rev-list", "-1", "--skip=1").AddDynamicArguments(commitSHA))
			if err == nil {
				parentCommit = strings.TrimSpace(parentCommit)
			}
			// Special case on Git < 2.25 that doesn't fail on immediate empty history
			if err != nil || parentCommit == "" {
				log.Info("No known parent commit for PR %d, error: %v", pull.Index, err)
				// bring at least partial history if it can work
				parentCommit = commitSHA
			}
		}
		baseCommit = parentCommit
	} else {
		// Keep an empty history or original commit
		baseCommit = pull.MergeBase
	}

	return baseCommit
}

func preparePullViewPullInfo(ctx *context.Context, issue *issues_model.Issue) *pull_service.CompareInfo {
	if !issue.IsPull {
		return nil
	}
	if issue.PullRequest.HasMerged {
		return prepareMergedViewPullInfo(ctx, issue)
	}
	return prepareViewPullInfo(ctx, issue)
}

// prepareMergedViewPullInfo show meta information for a merged pull request view page
func prepareMergedViewPullInfo(ctx *context.Context, issue *issues_model.Issue) *pull_service.CompareInfo {
	pull := issue.PullRequest

	setMergeTarget(ctx, pull)
	ctx.Data["HasMerged"] = true

	baseCommit := GetMergedBaseCommitID(ctx, issue)

	compareInfo, err := pull_service.GetCompareInfo(ctx, ctx.Repo.Repository, ctx.Repo.Repository, ctx.Repo.GitRepo,
		baseCommit, pull.GetGitHeadRefName(), false, false)
	if err != nil {
		if strings.Contains(err.Error(), "fatal: Not a valid object name") || strings.Contains(err.Error(), "unknown revision or path not in the working tree") {
			ctx.Data["IsPullRequestBroken"] = true
			ctx.Data["BaseTarget"] = pull.BaseBranch
			ctx.Data["NumCommits"] = 0
			ctx.Data["NumFiles"] = 0
			return nil
		}

		ctx.ServerError("GetCompareInfo", err)
		return nil
	}
	ctx.Data["NumCommits"] = len(compareInfo.Commits)
	ctx.Data["NumFiles"] = compareInfo.NumFiles

	if len(compareInfo.Commits) != 0 {
		sha := compareInfo.Commits[0].ID.String()
		commitStatuses, err := git_model.GetLatestCommitStatus(ctx, ctx.Repo.Repository.ID, sha, db.ListOptionsAll)
		if err != nil {
			ctx.ServerError("GetLatestCommitStatus", err)
			return nil
		}
		if !ctx.Repo.CanRead(unit.TypeActions) {
			git_model.CommitStatusesHideActionsURL(ctx, commitStatuses)
		}

		if len(commitStatuses) != 0 {
			ctx.Data["LatestCommitStatuses"] = commitStatuses
			ctx.Data["LatestCommitStatus"] = git_model.CalcCommitStatus(commitStatuses)
		}
	}

	return compareInfo
}

type pullCommitStatusCheckData struct {
	MissingRequiredChecks   []string          // list of missing required checks
	IsContextRequired       func(string) bool // function to check whether a context is required
	RequireApprovalRunCount int               // number of workflow runs that require approval
	CanApprove              bool              // whether the user can approve workflow runs
	ApproveLink             string            // link to approve all checks
}

// prepareViewPullInfo show meta information for a pull request preview page
func prepareViewPullInfo(ctx *context.Context, issue *issues_model.Issue) *pull_service.CompareInfo {
	ctx.Data["PullRequestWorkInProgressPrefixes"] = setting.Repository.PullRequest.WorkInProgressPrefixes

	repo := ctx.Repo.Repository
	pull := issue.PullRequest

	if err := pull.LoadHeadRepo(ctx); err != nil {
		ctx.ServerError("LoadHeadRepo", err)
		return nil
	}

	if err := pull.LoadBaseRepo(ctx); err != nil {
		ctx.ServerError("LoadBaseRepo", err)
		return nil
	}

	setMergeTarget(ctx, pull)

	pb, err := git_model.GetFirstMatchProtectedBranchRule(ctx, repo.ID, pull.BaseBranch)
	if err != nil {
		ctx.ServerError("LoadProtectedBranch", err)
		return nil
	}
	ctx.Data["EnableStatusCheck"] = pb != nil && pb.EnableStatusCheck

	var baseGitRepo *git.Repository
	if pull.BaseRepoID == ctx.Repo.Repository.ID && ctx.Repo.GitRepo != nil {
		baseGitRepo = ctx.Repo.GitRepo
	} else {
		baseGitRepo, err := gitrepo.OpenRepository(ctx, pull.BaseRepo)
		if err != nil {
			ctx.ServerError("OpenRepository", err)
			return nil
		}
		defer baseGitRepo.Close()
	}

	if exist, _ := git_model.IsBranchExist(ctx, pull.BaseRepo.ID, pull.BaseBranch); !exist {
		ctx.Data["BaseBranchNotExist"] = true
		ctx.Data["IsPullRequestBroken"] = true
		ctx.Data["BaseTarget"] = pull.BaseBranch
		ctx.Data["HeadTarget"] = pull.HeadBranch

		sha, err := baseGitRepo.GetRefCommitID(pull.GetGitHeadRefName())
		if err != nil {
			ctx.ServerError(fmt.Sprintf("GetRefCommitID(%s)", pull.GetGitHeadRefName()), err)
			return nil
		}
		commitStatuses, err := git_model.GetLatestCommitStatus(ctx, repo.ID, sha, db.ListOptionsAll)
		if err != nil {
			ctx.ServerError("GetLatestCommitStatus", err)
			return nil
		}
		if !ctx.Repo.CanRead(unit.TypeActions) {
			git_model.CommitStatusesHideActionsURL(ctx, commitStatuses)
		}

		if len(commitStatuses) > 0 {
			ctx.Data["LatestCommitStatuses"] = commitStatuses
			ctx.Data["LatestCommitStatus"] = git_model.CalcCommitStatus(commitStatuses)
		}

		compareInfo, err := pull_service.GetCompareInfo(ctx, pull.BaseRepo, pull.BaseRepo, baseGitRepo,
			pull.MergeBase, pull.GetGitHeadRefName(), false, false)
		if err != nil {
			if strings.Contains(err.Error(), "fatal: Not a valid object name") {
				ctx.Data["IsPullRequestBroken"] = true
				ctx.Data["BaseTarget"] = pull.BaseBranch
				ctx.Data["NumCommits"] = 0
				ctx.Data["NumFiles"] = 0
				return nil
			}

			ctx.ServerError("GetCompareInfo", err)
			return nil
		}

		ctx.Data["NumCommits"] = len(compareInfo.Commits)
		ctx.Data["NumFiles"] = compareInfo.NumFiles
		return compareInfo
	}

	var headBranchExist bool
	var headBranchSha string
	// HeadRepo may be missing
	if pull.HeadRepo != nil {
		headGitRepo, closer, err := gitrepo.RepositoryFromContextOrOpen(ctx, pull.HeadRepo)
		if err != nil {
			ctx.ServerError("RepositoryFromContextOrOpen", err)
			return nil
		}
		defer closer.Close()

		if pull.Flow == issues_model.PullRequestFlowGithub {
			headBranchExist, _ = git_model.IsBranchExist(ctx, pull.HeadRepo.ID, pull.HeadBranch)
		} else {
			headBranchExist = gitrepo.IsReferenceExist(ctx, pull.BaseRepo, pull.GetGitHeadRefName())
		}

		if headBranchExist {
			if pull.Flow != issues_model.PullRequestFlowGithub {
				headBranchSha, err = baseGitRepo.GetRefCommitID(pull.GetGitHeadRefName())
			} else {
				headBranchSha, err = headGitRepo.GetBranchCommitID(pull.HeadBranch)
			}
			if err != nil {
				ctx.ServerError("GetBranchCommitID", err)
				return nil
			}
		}
	}

	if headBranchExist {
		var err error
		ctx.Data["UpdateAllowed"], ctx.Data["UpdateByRebaseAllowed"], err = pull_service.IsUserAllowedToUpdate(ctx, pull, ctx.Doer)
		if err != nil {
			ctx.ServerError("IsUserAllowedToUpdate", err)
			return nil
		}
		ctx.Data["GetCommitMessages"] = pull_service.GetSquashMergeCommitMessages(ctx, pull)
	} else {
		ctx.Data["GetCommitMessages"] = ""
	}

	sha, err := baseGitRepo.GetRefCommitID(pull.GetGitHeadRefName())
	if err != nil {
		if git.IsErrNotExist(err) {
			ctx.Data["IsPullRequestBroken"] = true
			if pull.IsSameRepo() {
				ctx.Data["HeadTarget"] = pull.HeadBranch
			} else if pull.HeadRepo == nil {
				ctx.Data["HeadTarget"] = ctx.Locale.Tr("repo.pull.deleted_branch", pull.HeadBranch)
			} else {
				ctx.Data["HeadTarget"] = pull.HeadRepo.OwnerName + ":" + pull.HeadBranch
			}
			ctx.Data["BaseTarget"] = pull.BaseBranch
			ctx.Data["NumCommits"] = 0
			ctx.Data["NumFiles"] = 0
			return nil
		}
		ctx.ServerError(fmt.Sprintf("GetRefCommitID(%s)", pull.GetGitHeadRefName()), err)
		return nil
	}

	statusCheckData := &pullCommitStatusCheckData{
		ApproveLink: fmt.Sprintf("%s/actions/approve-all-checks?commit_id=%s", repo.Link(), sha),
	}
	ctx.Data["StatusCheckData"] = statusCheckData

	commitStatuses, err := git_model.GetLatestCommitStatus(ctx, repo.ID, sha, db.ListOptionsAll)
	if err != nil {
		ctx.ServerError("GetLatestCommitStatus", err)
		return nil
	}
	if !ctx.Repo.CanRead(unit.TypeActions) {
		git_model.CommitStatusesHideActionsURL(ctx, commitStatuses)
	}

	runs, err := actions_service.GetRunsFromCommitStatuses(ctx, commitStatuses)
	if err != nil {
		ctx.ServerError("GetRunsFromCommitStatuses", err)
		return nil
	}
	for _, run := range runs {
		if run.NeedApproval {
			statusCheckData.RequireApprovalRunCount++
		}
	}
	if statusCheckData.RequireApprovalRunCount > 0 {
		statusCheckData.CanApprove = ctx.Repo.CanWrite(unit.TypeActions)
	}

	if len(commitStatuses) > 0 {
		ctx.Data["LatestCommitStatuses"] = commitStatuses
		ctx.Data["LatestCommitStatus"] = git_model.CalcCommitStatus(commitStatuses)
	}

	if pb != nil && pb.EnableStatusCheck {
		var missingRequiredChecks []string
		for _, requiredContext := range pb.StatusCheckContexts {
			contextFound := false
			matchesRequiredContext := createRequiredContextMatcher(requiredContext)
			for _, presentStatus := range commitStatuses {
				if matchesRequiredContext(presentStatus.Context) {
					contextFound = true
					break
				}
			}

			if !contextFound {
				missingRequiredChecks = append(missingRequiredChecks, requiredContext)
			}
		}
		statusCheckData.MissingRequiredChecks = missingRequiredChecks

		statusCheckData.IsContextRequired = func(context string) bool {
			for _, c := range pb.StatusCheckContexts {
				if c == context {
					return true
				}
				if gp, err := glob.Compile(c); err != nil {
					// All newly created status_check_contexts are checked to ensure they are valid glob expressions before being stored in the database.
					// But some old status_check_context created before glob was introduced may be invalid glob expressions.
					// So log the error here for debugging.
					log.Error("compile glob %q: %v", c, err)
				} else if gp.Match(context) {
					return true
				}
			}
			return false
		}
		ctx.Data["RequiredStatusCheckState"] = pull_service.MergeRequiredContextsCommitStatus(commitStatuses, pb.StatusCheckContexts)
	}

	ctx.Data["HeadBranchMovedOn"] = headBranchSha != sha
	ctx.Data["HeadBranchCommitID"] = headBranchSha
	ctx.Data["PullHeadCommitID"] = sha

	if pull.HeadRepo == nil || !headBranchExist || (!pull.Issue.IsClosed && (headBranchSha != sha)) {
		ctx.Data["IsPullRequestBroken"] = true
		if pull.IsSameRepo() {
			ctx.Data["HeadTarget"] = pull.HeadBranch
		} else if pull.HeadRepo == nil {
			ctx.Data["HeadTarget"] = ctx.Locale.Tr("repo.pull.deleted_branch", pull.HeadBranch)
		} else {
			ctx.Data["HeadTarget"] = pull.HeadRepo.OwnerName + ":" + pull.HeadBranch
		}
	}

	compareInfo, err := pull_service.GetCompareInfo(ctx, pull.BaseRepo, pull.BaseRepo, baseGitRepo,
		git.BranchPrefix+pull.BaseBranch, pull.GetGitHeadRefName(), false, false)
	if err != nil {
		if strings.Contains(err.Error(), "fatal: Not a valid object name") {
			ctx.Data["IsPullRequestBroken"] = true
			ctx.Data["BaseTarget"] = pull.BaseBranch
			ctx.Data["NumCommits"] = 0
			ctx.Data["NumFiles"] = 0
			return nil
		}

		ctx.ServerError("GetCompareInfo", err)
		return nil
	}

	if compareInfo.HeadCommitID == compareInfo.MergeBase {
		ctx.Data["IsNothingToCompare"] = true
	}

	if pull.IsWorkInProgress(ctx) {
		ctx.Data["IsPullWorkInProgress"] = true
		ctx.Data["WorkInProgressPrefix"] = pull.GetWorkInProgressPrefix(ctx)
	}

	if pull.IsFilesConflicted() {
		ctx.Data["IsPullFilesConflicted"] = true
		ctx.Data["ConflictedFiles"] = pull.ConflictedFiles
	}

	ctx.Data["NumCommits"] = len(compareInfo.Commits)
	ctx.Data["NumFiles"] = compareInfo.NumFiles
	return compareInfo
}

func createRequiredContextMatcher(requiredContext string) func(string) bool {
	if gp, err := glob.Compile(requiredContext); err == nil {
		return func(contextToCheck string) bool {
			return gp.Match(contextToCheck)
		}
	}

	return func(contextToCheck string) bool {
		return requiredContext == contextToCheck
	}
}

type pullCommitList struct {
	Commits             []pull_service.CommitInfo `json:"commits"`
	LastReviewCommitSha string                    `json:"last_review_commit_sha"`
	Locale              map[string]any            `json:"locale"`
}

// GetPullCommits get all commits for given pull request
func GetPullCommits(ctx *context.Context) {
	issue, ok := getPullInfo(ctx)
	if !ok {
		return
	}
	resp := &pullCommitList{}

	commits, lastReviewCommitSha, err := pull_service.GetPullCommits(ctx, ctx.Repo.GitRepo, ctx.Doer, issue)
	if err != nil {
		ctx.JSON(http.StatusInternalServerError, err)
		return
	}

	// Get the needed locale
	resp.Locale = map[string]any{
		"lang":                                ctx.Locale.Language(),
		"show_all_commits":                    ctx.Tr("repo.pulls.show_all_commits"),
		"stats_num_commits":                   ctx.TrN(len(commits), "repo.activity.git_stats_commit_1", "repo.activity.git_stats_commit_n", len(commits)),
		"show_changes_since_your_last_review": ctx.Tr("repo.pulls.show_changes_since_your_last_review"),
		"select_commit_hold_shift_for_range":  ctx.Tr("repo.pulls.select_commit_hold_shift_for_range"),
	}

	resp.Commits = commits
	resp.LastReviewCommitSha = lastReviewCommitSha

	ctx.JSON(http.StatusOK, resp)
}

// ViewPullCommits show commits for a pull request
func ViewPullCommits(ctx *context.Context) {
	ctx.Data["PageIsPullList"] = true
	ctx.Data["PageIsPullCommits"] = true

	issue, ok := getPullInfo(ctx)
	if !ok {
		return
	}

	prInfo := preparePullViewPullInfo(ctx, issue)
	if ctx.Written() {
		return
	} else if prInfo == nil {
		ctx.NotFound(nil)
		return
	}

	ctx.Data["Username"] = ctx.Repo.Owner.Name
	ctx.Data["Reponame"] = ctx.Repo.Repository.Name

	commits, err := processGitCommits(ctx, prInfo.Commits)
	if err != nil {
		ctx.ServerError("processGitCommits", err)
		return
	}
	ctx.Data["Commits"] = commits
	ctx.Data["CommitCount"] = len(commits)

	ctx.Data["HasIssuesOrPullsWritePermission"] = ctx.Repo.CanWriteIssuesOrPulls(issue.IsPull)
	ctx.Data["IsIssuePoster"] = ctx.IsSigned && issue.IsPoster(ctx.Doer.ID)

	// For PR commits page
	PrepareBranchList(ctx)
	if ctx.Written() {
		return
	}
	getBranchData(ctx, issue)
	ctx.HTML(http.StatusOK, tplPullCommits)
}

func indexCommit(commits []*git.Commit, commitID string) *git.Commit {
	for i := range commits {
		if commits[i].ID.String() == commitID {
			return commits[i]
		}
	}
	return nil
}

// ViewPullFiles render pull request changed files list page
func viewPullFiles(ctx *context.Context, beforeCommitID, afterCommitID string) {
	ctx.Data["PageIsPullList"] = true
	ctx.Data["PageIsPullFiles"] = true

	issue, ok := getPullInfo(ctx)
	if !ok {
		return
	}
	pull := issue.PullRequest

	gitRepo := ctx.Repo.GitRepo

	prInfo := preparePullViewPullInfo(ctx, issue)
	if ctx.Written() {
		return
	} else if prInfo == nil {
		ctx.NotFound(nil)
		return
	}

	headCommitID, err := gitRepo.GetRefCommitID(pull.GetGitHeadRefName())
	if err != nil {
		ctx.ServerError("GetRefCommitID", err)
		return
	}

	isSingleCommit := beforeCommitID == "" && afterCommitID != ""
	ctx.Data["IsShowingOnlySingleCommit"] = isSingleCommit
	isShowAllCommits := (beforeCommitID == "" || beforeCommitID == prInfo.MergeBase) && (afterCommitID == "" || afterCommitID == headCommitID)
	ctx.Data["IsShowingAllCommits"] = isShowAllCommits

	if afterCommitID == "" || afterCommitID == headCommitID {
		afterCommitID = headCommitID
	}
	afterCommit := indexCommit(prInfo.Commits, afterCommitID)
	if afterCommit == nil {
		ctx.HTTPError(http.StatusBadRequest, "after commit not found in PR commits")
		return
	}

	var beforeCommit *git.Commit
	if !isSingleCommit {
		if beforeCommitID == "" || beforeCommitID == prInfo.MergeBase {
			beforeCommitID = prInfo.MergeBase
			// mergebase commit is not in the list of the pull request commits
			beforeCommit, err = gitRepo.GetCommit(beforeCommitID)
			if err != nil {
				ctx.ServerError("GetCommit", err)
				return
			}
		} else {
			beforeCommit = indexCommit(prInfo.Commits, beforeCommitID)
			if beforeCommit == nil {
				ctx.HTTPError(http.StatusBadRequest, "before commit not found in PR commits")
				return
			}
		}
	} else {
		beforeCommit, err = afterCommit.Parent(0)
		if err != nil {
			ctx.ServerError("Parent", err)
			return
		}
		beforeCommitID = beforeCommit.ID.String()
	}

	ctx.Data["Username"] = ctx.Repo.Owner.Name
	ctx.Data["Reponame"] = ctx.Repo.Repository.Name
	ctx.Data["MergeBase"] = prInfo.MergeBase
	ctx.Data["AfterCommitID"] = afterCommitID
	ctx.Data["BeforeCommitID"] = beforeCommitID

	maxLines, maxFiles := setting.Git.MaxGitDiffLines, setting.Git.MaxGitDiffFiles
	files := ctx.FormStrings("files")
	fileOnly := ctx.FormBool("file-only")
	if fileOnly && (len(files) == 2 || len(files) == 1) {
		maxLines, maxFiles = -1, -1
	}

	diffOptions := &gitdiff.DiffOptions{
		BeforeCommitID:     beforeCommitID,
		AfterCommitID:      afterCommitID,
		SkipTo:             ctx.FormString("skip-to"),
		MaxLines:           maxLines,
		MaxLineCharacters:  setting.Git.MaxGitDiffLineCharacters,
		MaxFiles:           maxFiles,
		WhitespaceBehavior: gitdiff.GetWhitespaceFlag(ctx.Data["WhitespaceBehavior"].(string)),
	}

	diff, err := gitdiff.GetDiffForRender(ctx, ctx.Repo.RepoLink, gitRepo, diffOptions, files...)
	if err != nil {
		ctx.ServerError("GetDiff", err)
		return
	}

	// if we're not logged in or only a single commit (or commit range) is shown we
	// have to load only the diff and not get the viewed information
	// as the viewed information is designed to be loaded only on latest PR
	// diff and if you're signed in.
	var reviewState *pull_model.ReviewState
<<<<<<< HEAD
=======
	var numViewedFiles int
>>>>>>> 850012bf
	if ctx.IsSigned && isShowAllCommits {
		reviewState, err = gitdiff.SyncUserSpecificDiff(ctx, ctx.Doer.ID, pull, gitRepo, diff, diffOptions)
		if err != nil {
			ctx.ServerError("SyncUserSpecificDiff", err)
			return
		}
		if reviewState != nil {
			numViewedFiles = reviewState.GetViewedFileCount()
		}
	}

	diffShortStat, err := gitdiff.GetDiffShortStat(ctx, ctx.Repo.Repository, ctx.Repo.GitRepo, beforeCommitID, afterCommitID)
	if err != nil {
		ctx.ServerError("GetDiffShortStat", err)
		return
	}
	ctx.Data["DiffShortStat"] = diffShortStat
	ctx.Data["NumViewedFiles"] = numViewedFiles

	ctx.PageData["prReview"] = map[string]any{
		"numberOfFiles":       diffShortStat.NumFiles,
		"numberOfViewedFiles": numViewedFiles,
	}

	if err = diff.LoadComments(ctx, issue, ctx.Doer, ctx.Data["ShowOutdatedComments"].(bool)); err != nil {
		ctx.ServerError("LoadComments", err)
		return
	}

	allComments := issues_model.CommentList{}
	for _, file := range diff.Files {
		for _, section := range file.Sections {
			for _, line := range section.Lines {
				allComments = append(allComments, line.Comments...)
			}
		}
	}
	if err := allComments.LoadAttachments(ctx); err != nil {
		ctx.ServerError("LoadAttachments", err)
		return
	}

	pb, err := git_model.GetFirstMatchProtectedBranchRule(ctx, pull.BaseRepoID, pull.BaseBranch)
	if err != nil {
		ctx.ServerError("LoadProtectedBranch", err)
		return
	}

	if pb != nil {
		glob := pb.GetProtectedFilePatterns()
		if len(glob) != 0 {
			for _, file := range diff.Files {
				file.IsProtected = pb.IsProtectedFile(glob, file.Name)
			}
		}
	}

	if !fileOnly {
		// note: use mergeBase is set to false because we already have the merge base from the pull request info
		diffTree, err := gitdiff.GetDiffTree(ctx, gitRepo, false, beforeCommitID, afterCommitID)
		if err != nil {
			ctx.ServerError("GetDiffTree", err)
			return
		}
		var filesViewedState map[string]pull_model.ViewedState
		if reviewState != nil {
			filesViewedState = reviewState.UpdatedFiles
		}

		renderedIconPool := fileicon.NewRenderedIconPool()
		ctx.PageData["DiffFileTree"] = transformDiffTreeForWeb(renderedIconPool, diffTree, filesViewedState)
		ctx.PageData["FolderIcon"] = fileicon.RenderEntryIconHTML(renderedIconPool, fileicon.EntryInfoFolder())
		ctx.PageData["FolderOpenIcon"] = fileicon.RenderEntryIconHTML(renderedIconPool, fileicon.EntryInfoFolderOpen())
		ctx.Data["FileIconPoolHTML"] = renderedIconPool.RenderToHTML()
	}

	ctx.Data["Diff"] = diff
	ctx.Data["DiffBlobExcerptData"] = &gitdiff.DiffBlobExcerptData{
		BaseLink:       ctx.Repo.RepoLink + "/blob_excerpt",
		PullIssueIndex: pull.Index,
		DiffStyle:      ctx.FormString("style"),
		AfterCommitID:  afterCommitID,
	}
	ctx.Data["DiffNotAvailable"] = diffShortStat.NumFiles == 0

	if ctx.IsSigned && ctx.Doer != nil {
		if ctx.Data["CanMarkConversation"], err = issues_model.CanMarkConversation(ctx, issue, ctx.Doer); err != nil {
			ctx.ServerError("CanMarkConversation", err)
			return
		}
	}

	setCompareContext(ctx, beforeCommit, afterCommit, ctx.Repo.Owner.Name, ctx.Repo.Repository.Name)

	assigneeUsers, err := repo_model.GetRepoAssignees(ctx, ctx.Repo.Repository)
	if err != nil {
		ctx.ServerError("GetRepoAssignees", err)
		return
	}
	handleMentionableAssigneesAndTeams(ctx, shared_user.MakeSelfOnTop(ctx.Doer, assigneeUsers))
	if ctx.Written() {
		return
	}

	currentReview, err := issues_model.GetCurrentReview(ctx, ctx.Doer, issue)
	if err != nil && !issues_model.IsErrReviewNotExist(err) {
		ctx.ServerError("GetCurrentReview", err)
		return
	}
	numPendingCodeComments := int64(0)
	if currentReview != nil {
		numPendingCodeComments, err = issues_model.CountComments(ctx, &issues_model.FindCommentsOptions{
			Type:     issues_model.CommentTypeCode,
			ReviewID: currentReview.ID,
			IssueID:  issue.ID,
		})
		if err != nil {
			ctx.ServerError("CountComments", err)
			return
		}
	}
	ctx.Data["CurrentReview"] = currentReview
	ctx.Data["PendingCodeCommentNumber"] = numPendingCodeComments

	getBranchData(ctx, issue)
	ctx.Data["IsIssuePoster"] = ctx.IsSigned && issue.IsPoster(ctx.Doer.ID)
	ctx.Data["HasIssuesOrPullsWritePermission"] = ctx.Repo.CanWriteIssuesOrPulls(issue.IsPull)

	ctx.Data["IsAttachmentEnabled"] = setting.Attachment.Enabled
	// For files changed page
	PrepareBranchList(ctx)
	if ctx.Written() {
		return
	}
	upload.AddUploadContext(ctx, "comment")

	ctx.Data["CanBlockUser"] = func(blocker, blockee *user_model.User) bool {
		return user_service.CanBlockUser(ctx, ctx.Doer, blocker, blockee)
	}
	if isShowAllCommits && pull.Flow == issues_model.PullRequestFlowGithub {
		if err := pull.LoadHeadRepo(ctx); err != nil {
			ctx.ServerError("LoadHeadRepo", err)
			return
		}

		if pull.HeadRepo != nil {
			if !pull.HasMerged && ctx.Doer != nil {
				perm, err := access_model.GetUserRepoPermission(ctx, pull.HeadRepo, ctx.Doer)
				if err != nil {
					ctx.ServerError("GetUserRepoPermission", err)
					return
				}

				if perm.CanWrite(unit.TypeCode) || issues_model.CanMaintainerWriteToBranch(ctx, perm, pull.HeadBranch, ctx.Doer) {
					ctx.Data["CanEditFile"] = true
					ctx.Data["EditFileTooltip"] = ctx.Tr("repo.editor.edit_this_file")
					ctx.Data["HeadRepoLink"] = pull.HeadRepo.Link()
					ctx.Data["HeadBranchName"] = pull.HeadBranch
					ctx.Data["BackToLink"] = setting.AppSubURL + ctx.Req.URL.RequestURI()
				}
			}
		}
	}

	ctx.HTML(http.StatusOK, tplPullFiles)
}

func ViewPullFilesForSingleCommit(ctx *context.Context) {
	// it doesn't support showing files from mergebase to the special commit
	// otherwise it will be ambiguous
	viewPullFiles(ctx, "", ctx.PathParam("sha"))
}

func ViewPullFilesForRange(ctx *context.Context) {
	viewPullFiles(ctx, ctx.PathParam("shaFrom"), ctx.PathParam("shaTo"))
}

func ViewPullFilesForAllCommitsOfPr(ctx *context.Context) {
	viewPullFiles(ctx, "", "")
}

// UpdatePullRequest merge PR's baseBranch into headBranch
func UpdatePullRequest(ctx *context.Context) {
	issue, ok := getPullInfo(ctx)
	if !ok {
		return
	}
	if issue.IsClosed {
		ctx.NotFound(nil)
		return
	}
	if issue.PullRequest.HasMerged {
		ctx.NotFound(nil)
		return
	}

	rebase := ctx.FormString("style") == "rebase"

	if err := issue.PullRequest.LoadBaseRepo(ctx); err != nil {
		ctx.ServerError("LoadBaseRepo", err)
		return
	}
	if err := issue.PullRequest.LoadHeadRepo(ctx); err != nil {
		ctx.ServerError("LoadHeadRepo", err)
		return
	}

	allowedUpdateByMerge, allowedUpdateByRebase, err := pull_service.IsUserAllowedToUpdate(ctx, issue.PullRequest, ctx.Doer)
	if err != nil {
		ctx.ServerError("IsUserAllowedToMerge", err)
		return
	}

	// ToDo: add check if maintainers are allowed to change branch ... (need migration & co)
	if (!allowedUpdateByMerge && !rebase) || (rebase && !allowedUpdateByRebase) {
		ctx.Flash.Error(ctx.Tr("repo.pulls.update_not_allowed"))
		ctx.Redirect(issue.Link())
		return
	}

	// default merge commit message
	message := fmt.Sprintf("Merge branch '%s' into %s", issue.PullRequest.BaseBranch, issue.PullRequest.HeadBranch)

	// The update process should not be cancelled by the user
	// so we set the context to be a background context
	if err = pull_service.Update(graceful.GetManager().ShutdownContext(), issue.PullRequest, ctx.Doer, message, rebase); err != nil {
		if pull_service.IsErrMergeConflicts(err) {
			conflictError := err.(pull_service.ErrMergeConflicts)
			flashError, err := ctx.RenderToHTML(tplAlertDetails, map[string]any{
				"Message": ctx.Tr("repo.pulls.merge_conflict"),
				"Summary": ctx.Tr("repo.pulls.merge_conflict_summary"),
				"Details": utils.SanitizeFlashErrorString(conflictError.StdErr) + "<br>" + utils.SanitizeFlashErrorString(conflictError.StdOut),
			})
			if err != nil {
				ctx.ServerError("UpdatePullRequest.HTMLString", err)
				return
			}
			ctx.Flash.Error(flashError)
			ctx.Redirect(issue.Link())
			return
		} else if pull_service.IsErrRebaseConflicts(err) {
			conflictError := err.(pull_service.ErrRebaseConflicts)
			flashError, err := ctx.RenderToHTML(tplAlertDetails, map[string]any{
				"Message": ctx.Tr("repo.pulls.rebase_conflict", utils.SanitizeFlashErrorString(conflictError.CommitSHA)),
				"Summary": ctx.Tr("repo.pulls.rebase_conflict_summary"),
				"Details": utils.SanitizeFlashErrorString(conflictError.StdErr) + "<br>" + utils.SanitizeFlashErrorString(conflictError.StdOut),
			})
			if err != nil {
				ctx.ServerError("UpdatePullRequest.HTMLString", err)
				return
			}
			ctx.Flash.Error(flashError)
			ctx.Redirect(issue.Link())
			return
		}
		ctx.Flash.Error(err.Error())
		ctx.Redirect(issue.Link())
		return
	}

	time.Sleep(1 * time.Second)

	ctx.Flash.Success(ctx.Tr("repo.pulls.update_branch_success"))
	ctx.Redirect(issue.Link())
}

// MergePullRequest response for merging pull request
func MergePullRequest(ctx *context.Context) {
	form := web.GetForm(ctx).(*forms.MergePullRequestForm)
	issue, ok := getPullInfo(ctx)
	if !ok {
		return
	}

	pr := issue.PullRequest
	pr.Issue = issue
	pr.Issue.Repo = ctx.Repo.Repository

	manuallyMerged := repo_model.MergeStyle(form.Do) == repo_model.MergeStyleManuallyMerged

	mergeCheckType := pull_service.MergeCheckTypeGeneral
	if form.MergeWhenChecksSucceed {
		mergeCheckType = pull_service.MergeCheckTypeAuto
	}
	if manuallyMerged {
		mergeCheckType = pull_service.MergeCheckTypeManually
	}

	// start with merging by checking
	if err := pull_service.CheckPullMergeable(ctx, ctx.Doer, &ctx.Repo.Permission, pr, mergeCheckType, form.ForceMerge); err != nil {
		switch {
		case errors.Is(err, pull_service.ErrIsClosed):
			if issue.IsPull {
				ctx.JSONError(ctx.Tr("repo.pulls.is_closed"))
			} else {
				ctx.JSONError(ctx.Tr("repo.issues.closed_title"))
			}
		case errors.Is(err, pull_service.ErrNoPermissionToMerge):
			ctx.JSONError(ctx.Tr("repo.pulls.update_not_allowed"))
		case errors.Is(err, pull_service.ErrHasMerged):
			ctx.JSONError(ctx.Tr("repo.pulls.has_merged"))
		case errors.Is(err, pull_service.ErrIsWorkInProgress):
			ctx.JSONError(ctx.Tr("repo.pulls.no_merge_wip"))
		case errors.Is(err, pull_service.ErrNotMergeableState):
			ctx.JSONError(ctx.Tr("repo.pulls.no_merge_not_ready"))
		case errors.Is(err, pull_service.ErrNotReadyToMerge):
			ctx.JSONError(ctx.Tr("repo.pulls.no_merge_not_ready"))
		case asymkey_service.IsErrWontSign(err):
			ctx.JSONError(err.Error()) // has no translation ...
		case errors.Is(err, pull_service.ErrDependenciesLeft):
			ctx.JSONError(ctx.Tr("repo.issues.dependency.pr_close_blocked"))
		default:
			ctx.ServerError("WebCheck", err)
		}

		return
	}

	// handle manually-merged mark
	if manuallyMerged {
		if err := pull_service.MergedManually(ctx, pr, ctx.Doer, ctx.Repo.GitRepo, form.MergeCommitID); err != nil {
			switch {
			case pull_service.IsErrInvalidMergeStyle(err):
				ctx.JSONError(ctx.Tr("repo.pulls.invalid_merge_option"))
			case strings.Contains(err.Error(), "Wrong commit ID"):
				ctx.JSONError(ctx.Tr("repo.pulls.wrong_commit_id"))
			default:
				ctx.ServerError("MergedManually", err)
			}

			return
		}

		ctx.JSONRedirect(issue.Link())
		return
	}

	message := strings.TrimSpace(form.MergeTitleField)
	if len(message) == 0 {
		var err error
		message, _, err = pull_service.GetDefaultMergeMessage(ctx, ctx.Repo.GitRepo, pr, repo_model.MergeStyle(form.Do))
		if err != nil {
			ctx.ServerError("GetDefaultMergeMessage", err)
			return
		}
	}

	form.MergeMessageField = strings.TrimSpace(form.MergeMessageField)
	if len(form.MergeMessageField) > 0 {
		message += "\n\n" + form.MergeMessageField
	}

	deleteBranchAfterMerge, err := pull_service.ShouldDeleteBranchAfterMerge(ctx, form.DeleteBranchAfterMerge, ctx.Repo.Repository, pr)
	if err != nil {
		ctx.ServerError("ShouldDeleteBranchAfterMerge", err)
		return
	}

	if form.MergeWhenChecksSucceed {
		// delete all scheduled auto merges
		_ = pull_model.DeleteScheduledAutoMerge(ctx, pr.ID)
		// schedule auto merge
		scheduled, err := automerge.ScheduleAutoMerge(ctx, ctx.Doer, pr, repo_model.MergeStyle(form.Do), message, deleteBranchAfterMerge)
		if err != nil {
			ctx.ServerError("ScheduleAutoMerge", err)
			return
		} else if scheduled {
			// nothing more to do ...
			ctx.Flash.Success(ctx.Tr("repo.pulls.auto_merge_newly_scheduled"))
			ctx.JSONRedirect(fmt.Sprintf("%s/pulls/%d", ctx.Repo.RepoLink, pr.Index))
			return
		}
	}

	if err := pull_service.Merge(ctx, pr, ctx.Doer, repo_model.MergeStyle(form.Do), form.HeadCommitID, message, false); err != nil {
		if pull_service.IsErrInvalidMergeStyle(err) {
			ctx.JSONError(ctx.Tr("repo.pulls.invalid_merge_option"))
		} else if pull_service.IsErrMergeConflicts(err) {
			conflictError := err.(pull_service.ErrMergeConflicts)
			flashError, err := ctx.RenderToHTML(tplAlertDetails, map[string]any{
				"Message": ctx.Tr("repo.editor.merge_conflict"),
				"Summary": ctx.Tr("repo.editor.merge_conflict_summary"),
				"Details": utils.SanitizeFlashErrorString(conflictError.StdErr) + "<br>" + utils.SanitizeFlashErrorString(conflictError.StdOut),
			})
			if err != nil {
				ctx.ServerError("MergePullRequest.HTMLString", err)
				return
			}
			ctx.Flash.Error(flashError)
			ctx.JSONRedirect(issue.Link())
		} else if pull_service.IsErrRebaseConflicts(err) {
			conflictError := err.(pull_service.ErrRebaseConflicts)
			flashError, err := ctx.RenderToHTML(tplAlertDetails, map[string]any{
				"Message": ctx.Tr("repo.pulls.rebase_conflict", utils.SanitizeFlashErrorString(conflictError.CommitSHA)),
				"Summary": ctx.Tr("repo.pulls.rebase_conflict_summary"),
				"Details": utils.SanitizeFlashErrorString(conflictError.StdErr) + "<br>" + utils.SanitizeFlashErrorString(conflictError.StdOut),
			})
			if err != nil {
				ctx.ServerError("MergePullRequest.HTMLString", err)
				return
			}
			ctx.Flash.Error(flashError)
			ctx.JSONRedirect(issue.Link())
		} else if pull_service.IsErrMergeUnrelatedHistories(err) {
			log.Debug("MergeUnrelatedHistories error: %v", err)
			ctx.Flash.Error(ctx.Tr("repo.pulls.unrelated_histories"))
			ctx.JSONRedirect(issue.Link())
		} else if git.IsErrPushOutOfDate(err) {
			log.Debug("MergePushOutOfDate error: %v", err)
			ctx.Flash.Error(ctx.Tr("repo.pulls.merge_out_of_date"))
			ctx.JSONRedirect(issue.Link())
		} else if pull_service.IsErrSHADoesNotMatch(err) {
			log.Debug("MergeHeadOutOfDate error: %v", err)
			ctx.Flash.Error(ctx.Tr("repo.pulls.head_out_of_date"))
			ctx.JSONRedirect(issue.Link())
		} else if git.IsErrPushRejected(err) {
			log.Debug("MergePushRejected error: %v", err)
			pushrejErr := err.(*git.ErrPushRejected)
			message := pushrejErr.Message
			if len(message) == 0 {
				ctx.Flash.Error(ctx.Tr("repo.pulls.push_rejected_no_message"))
			} else {
				flashError, err := ctx.RenderToHTML(tplAlertDetails, map[string]any{
					"Message": ctx.Tr("repo.pulls.push_rejected"),
					"Summary": ctx.Tr("repo.pulls.push_rejected_summary"),
					"Details": utils.SanitizeFlashErrorString(pushrejErr.Message),
				})
				if err != nil {
					ctx.ServerError("MergePullRequest.HTMLString", err)
					return
				}
				ctx.Flash.Error(flashError)
			}
			ctx.JSONRedirect(issue.Link())
		} else {
			ctx.ServerError("Merge", err)
		}
		return
	}
	log.Trace("Pull request merged: %d", pr.ID)

	if err := stopTimerIfAvailable(ctx, ctx.Doer, issue); err != nil {
		ctx.ServerError("stopTimerIfAvailable", err)
		return
	}

	log.Trace("Pull request merged: %d", pr.ID)

	if deleteBranchAfterMerge {
		deleteBranchAfterMergeAndFlashMessage(ctx, pr.ID)
		if ctx.Written() {
			return
		}
	}
	ctx.JSONRedirect(issue.Link())
}

func deleteBranchAfterMergeAndFlashMessage(ctx *context.Context, prID int64) {
	var fullBranchName string
	err := repo_service.DeleteBranchAfterMerge(ctx, ctx.Doer, prID, &fullBranchName)
	if errTr := util.ErrorAsTranslatable(err); errTr != nil {
		ctx.Flash.Error(errTr.Translate(ctx.Locale))
		return
	} else if err == nil {
		ctx.Flash.Success(ctx.Tr("repo.branch.deletion_success", fullBranchName))
		return
	}
	// catch unknown errors
	ctx.ServerError("DeleteBranchAfterMerge", err)
}

// CancelAutoMergePullRequest cancels a scheduled pr
func CancelAutoMergePullRequest(ctx *context.Context) {
	issue, ok := getPullInfo(ctx)
	if !ok {
		return
	}

	if err := automerge.RemoveScheduledAutoMerge(ctx, ctx.Doer, issue.PullRequest); err != nil {
		if db.IsErrNotExist(err) {
			ctx.Flash.Error(ctx.Tr("repo.pulls.auto_merge_not_scheduled"))
			ctx.Redirect(fmt.Sprintf("%s/pulls/%d", ctx.Repo.RepoLink, issue.Index))
			return
		}
		ctx.ServerError("RemoveScheduledAutoMerge", err)
		return
	}
	ctx.Flash.Success(ctx.Tr("repo.pulls.auto_merge_canceled_schedule"))
	ctx.Redirect(fmt.Sprintf("%s/pulls/%d", ctx.Repo.RepoLink, issue.Index))
}

func stopTimerIfAvailable(ctx *context.Context, user *user_model.User, issue *issues_model.Issue) error {
	_, err := issues_model.FinishIssueStopwatch(ctx, user, issue)
	return err
}

func PullsNewRedirect(ctx *context.Context) {
	branch := ctx.PathParam("*")
	redirectRepo := ctx.Repo.Repository
	repo := ctx.Repo.Repository
	if repo.IsFork {
		if err := repo.GetBaseRepo(ctx); err != nil {
			ctx.ServerError("GetBaseRepo", err)
			return
		}
		redirectRepo = repo.BaseRepo
		branch = fmt.Sprintf("%s:%s", repo.OwnerName, branch)
	}
	ctx.Redirect(fmt.Sprintf("%s/compare/%s...%s?expand=1", redirectRepo.Link(), util.PathEscapeSegments(redirectRepo.DefaultBranch), util.PathEscapeSegments(branch)))
}

// CompareAndPullRequestPost response for creating pull request
func CompareAndPullRequestPost(ctx *context.Context) {
	form := web.GetForm(ctx).(*forms.CreateIssueForm)
	ctx.Data["Title"] = ctx.Tr("repo.pulls.compare_changes")
	ctx.Data["PageIsComparePull"] = true
	ctx.Data["IsDiffCompare"] = true
	ctx.Data["PullRequestWorkInProgressPrefixes"] = setting.Repository.PullRequest.WorkInProgressPrefixes
	ctx.Data["IsAttachmentEnabled"] = setting.Attachment.Enabled
	upload.AddUploadContext(ctx, "comment")
	ctx.Data["HasIssuesOrPullsWritePermission"] = ctx.Repo.CanWrite(unit.TypePullRequests)

	var (
		repo        = ctx.Repo.Repository
		attachments []string
	)

	ci := ParseCompareInfo(ctx)
	if ctx.Written() {
		return
	}

	validateRet := ValidateRepoMetasForNewIssue(ctx, *form, true)
	if ctx.Written() {
		return
	}

	labelIDs, assigneeIDs, milestoneID, projectID := validateRet.LabelIDs, validateRet.AssigneeIDs, validateRet.MilestoneID, validateRet.ProjectID

	if setting.Attachment.Enabled {
		attachments = form.Files
	}

	if ctx.HasError() {
		ctx.JSONError(ctx.GetErrMsg())
		return
	}

	if util.IsEmptyString(form.Title) {
		ctx.JSONError(ctx.Tr("repo.issues.new.title_empty"))
		return
	}

	content := form.Content
	if filename := ctx.Req.Form.Get("template-file"); filename != "" {
		if template, err := issue_template.UnmarshalFromRepo(ctx.Repo.GitRepo, ctx.Repo.Repository.DefaultBranch, filename); err == nil {
			content = issue_template.RenderToMarkdown(template, ctx.Req.Form)
		}
	}

	pullIssue := &issues_model.Issue{
		RepoID:      repo.ID,
		Repo:        repo,
		Title:       form.Title,
		PosterID:    ctx.Doer.ID,
		Poster:      ctx.Doer,
		MilestoneID: milestoneID,
		IsPull:      true,
		Content:     content,
	}
	pullRequest := &issues_model.PullRequest{
		HeadRepoID:          ci.HeadRepo.ID,
		BaseRepoID:          repo.ID,
		HeadBranch:          ci.HeadBranch,
		BaseBranch:          ci.BaseBranch,
		HeadRepo:            ci.HeadRepo,
		BaseRepo:            repo,
		MergeBase:           ci.CompareInfo.MergeBase,
		Type:                issues_model.PullRequestGitea,
		AllowMaintainerEdit: form.AllowMaintainerEdit,
	}
	// FIXME: check error in the case two people send pull request at almost same time, give nice error prompt
	// instead of 500.
	prOpts := &pull_service.NewPullRequestOptions{
		Repo:            repo,
		Issue:           pullIssue,
		LabelIDs:        labelIDs,
		AttachmentUUIDs: attachments,
		PullRequest:     pullRequest,
		AssigneeIDs:     assigneeIDs,
		Reviewers:       validateRet.Reviewers,
		TeamReviewers:   validateRet.TeamReviewers,
	}
	if err := pull_service.NewPullRequest(ctx, prOpts); err != nil {
		switch {
		case repo_model.IsErrUserDoesNotHaveAccessToRepo(err):
			ctx.HTTPError(http.StatusBadRequest, "UserDoesNotHaveAccessToRepo", err.Error())
		case git.IsErrPushRejected(err):
			pushrejErr := err.(*git.ErrPushRejected)
			message := pushrejErr.Message
			if len(message) == 0 {
				ctx.JSONError(ctx.Tr("repo.pulls.push_rejected_no_message"))
				return
			}
			flashError, err := ctx.RenderToHTML(tplAlertDetails, map[string]any{
				"Message": ctx.Tr("repo.pulls.push_rejected"),
				"Summary": ctx.Tr("repo.pulls.push_rejected_summary"),
				"Details": utils.SanitizeFlashErrorString(pushrejErr.Message),
			})
			if err != nil {
				ctx.ServerError("CompareAndPullRequest.HTMLString", err)
				return
			}
			ctx.JSONError(flashError)
		case errors.Is(err, user_model.ErrBlockedUser):
			flashError, err := ctx.RenderToHTML(tplAlertDetails, map[string]any{
				"Message": ctx.Tr("repo.pulls.push_rejected"),
				"Summary": ctx.Tr("repo.pulls.new.blocked_user"),
			})
			if err != nil {
				ctx.ServerError("CompareAndPullRequest.HTMLString", err)
				return
			}
			ctx.JSONError(flashError)
		case errors.Is(err, issues_model.ErrMustCollaborator):
			flashError, err := ctx.RenderToHTML(tplAlertDetails, map[string]any{
				"Message": ctx.Tr("repo.pulls.push_rejected"),
				"Summary": ctx.Tr("repo.pulls.new.must_collaborator"),
			})
			if err != nil {
				ctx.ServerError("CompareAndPullRequest.HTMLString", err)
				return
			}
			ctx.JSONError(flashError)
		default:
			// It's an unexpected error.
			// If it happens, we should add another case to handle it.
			log.Error("Unexpected error of NewPullRequest: %T %s", err, err)
			ctx.ServerError("CompareAndPullRequest", err)
		}
		return
	}

	if projectID > 0 && ctx.Repo.CanWrite(unit.TypeProjects) {
		if err := issues_model.IssueAssignOrRemoveProject(ctx, pullIssue, ctx.Doer, projectID, 0); err != nil {
			if !errors.Is(err, util.ErrPermissionDenied) {
				ctx.ServerError("IssueAssignOrRemoveProject", err)
				return
			}
		}
	}

	log.Trace("Pull request created: %d/%d", repo.ID, pullIssue.ID)
	ctx.JSONRedirect(pullIssue.Link())
}

// CleanUpPullRequest responses for delete merged branch when PR has been merged
// Used by "DeleteBranchLink" for "delete branch" button
func CleanUpPullRequest(ctx *context.Context) {
	issue, ok := getPullInfo(ctx)
	if !ok {
		return
	}
	deleteBranchAfterMergeAndFlashMessage(ctx, issue.PullRequest.ID)
	if ctx.Written() {
		return
	}
	ctx.JSONRedirect(issue.Link())
}

// DownloadPullDiff render a pull's raw diff
func DownloadPullDiff(ctx *context.Context) {
	DownloadPullDiffOrPatch(ctx, false)
}

// DownloadPullPatch render a pull's raw patch
func DownloadPullPatch(ctx *context.Context) {
	DownloadPullDiffOrPatch(ctx, true)
}

// DownloadPullDiffOrPatch render a pull's raw diff or patch
func DownloadPullDiffOrPatch(ctx *context.Context, patch bool) {
	pr, err := issues_model.GetPullRequestByIndex(ctx, ctx.Repo.Repository.ID, ctx.PathParamInt64("index"))
	if err != nil {
		if issues_model.IsErrPullRequestNotExist(err) {
			ctx.NotFound(err)
		} else {
			ctx.ServerError("GetPullRequestByIndex", err)
		}
		return
	}

	binary := ctx.FormBool("binary")

	if err := pull_service.DownloadDiffOrPatch(ctx, pr, ctx, patch, binary); err != nil {
		ctx.ServerError("DownloadDiffOrPatch", err)
		return
	}
}

// UpdatePullRequestTarget change pull request's target branch
func UpdatePullRequestTarget(ctx *context.Context) {
	issue := GetActionIssue(ctx)
	if ctx.Written() {
		return
	}
	pr := issue.PullRequest
	if !issue.IsPull {
		ctx.HTTPError(http.StatusNotFound)
		return
	}

	if !ctx.IsSigned || (!issue.IsPoster(ctx.Doer.ID) && !ctx.Repo.CanWriteIssuesOrPulls(issue.IsPull)) {
		ctx.HTTPError(http.StatusForbidden)
		return
	}

	targetBranch := ctx.FormTrim("target_branch")
	if len(targetBranch) == 0 {
		ctx.HTTPError(http.StatusNoContent)
		return
	}

	if err := pull_service.ChangeTargetBranch(ctx, pr, ctx.Doer, targetBranch); err != nil {
		switch {
		case git_model.IsErrBranchNotExist(err):
			errorMessage := ctx.Tr("form.target_branch_not_exist")

			ctx.Flash.Error(errorMessage)
			ctx.JSON(http.StatusBadRequest, map[string]any{
				"error":      err.Error(),
				"user_error": errorMessage,
			})
		case issues_model.IsErrPullRequestAlreadyExists(err):
			err := err.(issues_model.ErrPullRequestAlreadyExists)

			RepoRelPath := ctx.Repo.Owner.Name + "/" + ctx.Repo.Repository.Name
			errorMessage := ctx.Tr("repo.pulls.has_pull_request", html.EscapeString(ctx.Repo.RepoLink+"/pulls/"+strconv.FormatInt(err.IssueID, 10)), html.EscapeString(RepoRelPath), err.IssueID) // FIXME: Creates url inside locale string

			ctx.Flash.Error(errorMessage)
			ctx.JSON(http.StatusConflict, map[string]any{
				"error":      err.Error(),
				"user_error": errorMessage,
			})
		case issues_model.IsErrIssueIsClosed(err):
			errorMessage := ctx.Tr("repo.pulls.is_closed")

			ctx.Flash.Error(errorMessage)
			ctx.JSON(http.StatusConflict, map[string]any{
				"error":      err.Error(),
				"user_error": errorMessage,
			})
		case pull_service.IsErrPullRequestHasMerged(err):
			errorMessage := ctx.Tr("repo.pulls.has_merged")

			ctx.Flash.Error(errorMessage)
			ctx.JSON(http.StatusConflict, map[string]any{
				"error":      err.Error(),
				"user_error": errorMessage,
			})
		case git_model.IsErrBranchesEqual(err):
			errorMessage := ctx.Tr("repo.pulls.nothing_to_compare")

			ctx.Flash.Error(errorMessage)
			ctx.JSON(http.StatusBadRequest, map[string]any{
				"error":      err.Error(),
				"user_error": errorMessage,
			})
		default:
			ctx.ServerError("UpdatePullRequestTarget", err)
		}
		return
	}
	notify_service.PullRequestChangeTargetBranch(ctx, ctx.Doer, pr, targetBranch)

	ctx.JSON(http.StatusOK, map[string]any{
		"base_branch": pr.BaseBranch,
	})
}

// SetAllowEdits allow edits from maintainers to PRs
func SetAllowEdits(ctx *context.Context) {
	form := web.GetForm(ctx).(*forms.UpdateAllowEditsForm)

	pr, err := issues_model.GetPullRequestByIndex(ctx, ctx.Repo.Repository.ID, ctx.PathParamInt64("index"))
	if err != nil {
		if issues_model.IsErrPullRequestNotExist(err) {
			ctx.NotFound(err)
		} else {
			ctx.ServerError("GetPullRequestByIndex", err)
		}
		return
	}

	if err := pull_service.SetAllowEdits(ctx, ctx.Doer, pr, form.AllowMaintainerEdit); err != nil {
		if errors.Is(err, pull_service.ErrUserHasNoPermissionForAction) {
			ctx.HTTPError(http.StatusForbidden)
			return
		}
		ctx.ServerError("SetAllowEdits", err)
		return
	}

	ctx.JSON(http.StatusOK, map[string]any{
		"allow_maintainer_edit": pr.AllowMaintainerEdit,
	})
}<|MERGE_RESOLUTION|>--- conflicted
+++ resolved
@@ -782,10 +782,7 @@
 	// as the viewed information is designed to be loaded only on latest PR
 	// diff and if you're signed in.
 	var reviewState *pull_model.ReviewState
-<<<<<<< HEAD
-=======
 	var numViewedFiles int
->>>>>>> 850012bf
 	if ctx.IsSigned && isShowAllCommits {
 		reviewState, err = gitdiff.SyncUserSpecificDiff(ctx, ctx.Doer.ID, pull, gitRepo, diff, diffOptions)
 		if err != nil {
