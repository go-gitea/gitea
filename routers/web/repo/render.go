--- conflicted
+++ resolved
@@ -74,12 +74,4 @@
 		ctx.ServerError("Render", err)
 		return
 	}
-<<<<<<< HEAD
-=======
-
-	_, err = charset.EscapeControlReader(strings.NewReader(result.String()), ctx.Resp)
-	if err != nil {
-		ctx.ServerError("EscapeControlReader", err)
-	}
->>>>>>> 20066833
 }