--- conflicted
+++ resolved
@@ -429,14 +429,11 @@
 		}
 	}
 
-<<<<<<< HEAD
 	if ctx.FormBool("only_content") {
 		ctx.HTML(http.StatusOK, tplRepoHomeContent)
 	} else {
 		ctx.HTML(http.StatusOK, tplRepoHome)
 	}
-=======
-	ctx.HTML(http.StatusOK, tplRepoHome)
 }
 
 func RedirectRepoTreeToSrc(ctx *context.Context) {
@@ -454,5 +451,4 @@
 		redirect += "?" + ctx.Req.URL.RawQuery
 	}
 	ctx.Redirect(redirect)
->>>>>>> a6819570
 }