// Copyright 2014 The Gogs Authors. All rights reserved.
// Copyright 2019 The Gitea Authors. All rights reserved.
// SPDX-License-Identifier: MIT

package repo

import (
	"bytes"
	"compress/gzip"
	gocontext "context"
	"fmt"
	"net/http"
	"os"
	"path"
	"regexp"
	"strconv"
	"strings"
	"sync"
	"time"

	actions_model "code.gitea.io/gitea/models/actions"
	"code.gitea.io/gitea/models/auth"
	"code.gitea.io/gitea/models/perm"
	access_model "code.gitea.io/gitea/models/perm/access"
	repo_model "code.gitea.io/gitea/models/repo"
	"code.gitea.io/gitea/models/unit"
	"code.gitea.io/gitea/modules/context"
	"code.gitea.io/gitea/modules/git"
	"code.gitea.io/gitea/modules/git/storage"
	"code.gitea.io/gitea/modules/log"
	repo_module "code.gitea.io/gitea/modules/repository"
	"code.gitea.io/gitea/modules/setting"
	"code.gitea.io/gitea/modules/structs"
	"code.gitea.io/gitea/modules/util"
	repo_service "code.gitea.io/gitea/services/repository"
)

// httpBase implementation git smart HTTP protocol
func httpBase(ctx *context.Context) (h *serviceHandler) {
	if setting.Repository.DisableHTTPGit {
		ctx.Resp.WriteHeader(http.StatusForbidden)
		_, err := ctx.Resp.Write([]byte("Interacting with repositories by HTTP protocol is not allowed"))
		if err != nil {
			log.Error(err.Error())
		}
		return
	}

	if len(setting.Repository.AccessControlAllowOrigin) > 0 {
		allowedOrigin := setting.Repository.AccessControlAllowOrigin
		// Set CORS headers for browser-based git clients
		ctx.Resp.Header().Set("Access-Control-Allow-Origin", allowedOrigin)
		ctx.Resp.Header().Set("Access-Control-Allow-Headers", "Content-Type, Authorization, User-Agent")

		// Handle preflight OPTIONS request
		if ctx.Req.Method == "OPTIONS" {
			if allowedOrigin == "*" {
				ctx.Status(http.StatusOK)
			} else if allowedOrigin == "null" {
				ctx.Status(http.StatusForbidden)
			} else {
				origin := ctx.Req.Header.Get("Origin")
				if len(origin) > 0 && origin == allowedOrigin {
					ctx.Status(http.StatusOK)
				} else {
					ctx.Status(http.StatusForbidden)
				}
			}
			return
		}
	}

	username := ctx.Params(":username")
	reponame := strings.TrimSuffix(ctx.Params(":reponame"), ".git")

	if ctx.FormString("go-get") == "1" {
		context.EarlyResponseForGoGetMeta(ctx)
		return
	}

	var isPull, receivePack bool
	service := ctx.FormString("service")
	if service == "git-receive-pack" ||
		strings.HasSuffix(ctx.Req.URL.Path, "git-receive-pack") {
		isPull = false
		receivePack = true
	} else if service == "git-upload-pack" ||
		strings.HasSuffix(ctx.Req.URL.Path, "git-upload-pack") {
		isPull = true
	} else if service == "git-upload-archive" ||
		strings.HasSuffix(ctx.Req.URL.Path, "git-upload-archive") {
		isPull = true
	} else {
		isPull = ctx.Req.Method == "GET"
	}

	var accessMode perm.AccessMode
	if isPull {
		accessMode = perm.AccessModeRead
	} else {
		accessMode = perm.AccessModeWrite
	}

	isWiki := false
	unitType := unit.TypeCode
	var wikiRepoName string
	if strings.HasSuffix(reponame, ".wiki") {
		isWiki = true
		unitType = unit.TypeWiki
		wikiRepoName = reponame
		reponame = reponame[:len(reponame)-5]
	}

	owner := ctx.ContextUser
	if !owner.IsOrganization() && !owner.IsActive {
		ctx.PlainText(http.StatusForbidden, "Repository cannot be accessed. You cannot push or open issues/pull-requests.")
		return
	}

	repoExist := true
	repo, err := repo_model.GetRepositoryByName(owner.ID, reponame)
	if err != nil {
		if repo_model.IsErrRepoNotExist(err) {
			if redirectRepoID, err := repo_model.LookupRedirect(owner.ID, reponame); err == nil {
				context.RedirectToRepo(ctx, redirectRepoID)
				return
			}
			repoExist = false
		} else {
			ctx.ServerError("GetRepositoryByName", err)
			return
		}
	}

	// Don't allow pushing if the repo is archived
	if repoExist && repo.IsArchived && !isPull {
		ctx.PlainText(http.StatusForbidden, "This repo is archived. You can view files and clone it, but cannot push or open issues/pull-requests.")
		return
	}

	// Only public pull don't need auth.
	isPublicPull := repoExist && !repo.IsPrivate && isPull
	var (
		askAuth = !isPublicPull || setting.Service.RequireSignInView
		environ []string
	)

	// don't allow anonymous pulls if organization is not public
	if isPublicPull {
		if err := repo.GetOwner(ctx); err != nil {
			ctx.ServerError("GetOwner", err)
			return
		}

		askAuth = askAuth || (repo.Owner.Visibility != structs.VisibleTypePublic)
	}

	// check access
	if askAuth {
		// rely on the results of Contexter
		if !ctx.IsSigned {
			// TODO: support digit auth - which would be Authorization header with digit
			ctx.Resp.Header().Set("WWW-Authenticate", "Basic realm=\".\"")
			ctx.Error(http.StatusUnauthorized)
			return
		}

		if ctx.IsBasicAuth && ctx.Data["IsApiToken"] != true && ctx.Data["IsActionsToken"] != true {
			_, err = auth.GetTwoFactorByUID(ctx.Doer.ID)
			if err == nil {
				// TODO: This response should be changed to "invalid credentials" for security reasons once the expectation behind it (creating an app token to authenticate) is properly documented
				ctx.PlainText(http.StatusUnauthorized, "Users with two-factor authentication enabled cannot perform HTTP/HTTPS operations via plain username and password. Please create and use a personal access token on the user settings page")
				return
			} else if !auth.IsErrTwoFactorNotEnrolled(err) {
				ctx.ServerError("IsErrTwoFactorNotEnrolled", err)
				return
			}
		}

		if !ctx.Doer.IsActive || ctx.Doer.ProhibitLogin {
			ctx.PlainText(http.StatusForbidden, "Your account is disabled.")
			return
		}

		environ = []string{
			repo_module.EnvRepoUsername + "=" + username,
			repo_module.EnvRepoName + "=" + reponame,
			repo_module.EnvPusherName + "=" + ctx.Doer.Name,
			repo_module.EnvPusherID + fmt.Sprintf("=%d", ctx.Doer.ID),
			repo_module.EnvAppURL + "=" + setting.AppURL,
		}

		if repoExist {
			// Because of special ref "refs/for" .. , need delay write permission check
			if git.SupportProcReceive {
				accessMode = perm.AccessModeRead
			}

			if ctx.Data["IsActionsToken"] == true {
				taskID := ctx.Data["ActionsTaskID"].(int64)
				task, err := actions_model.GetTaskByID(ctx, taskID)
				if err != nil {
					ctx.ServerError("GetTaskByID", err)
					return
				}
				if task.RepoID != repo.ID {
					ctx.PlainText(http.StatusForbidden, "User permission denied")
					return
				}

				if task.IsForkPullRequest {
					if accessMode > perm.AccessModeRead {
						ctx.PlainText(http.StatusForbidden, "User permission denied")
						return
					}
					environ = append(environ, fmt.Sprintf("%s=%d", repo_module.EnvActionPerm, perm.AccessModeRead))
				} else {
					if accessMode > perm.AccessModeWrite {
						ctx.PlainText(http.StatusForbidden, "User permission denied")
						return
					}
					environ = append(environ, fmt.Sprintf("%s=%d", repo_module.EnvActionPerm, perm.AccessModeWrite))
				}
			} else {
				p, err := access_model.GetUserRepoPermission(ctx, repo, ctx.Doer)
				if err != nil {
					ctx.ServerError("GetUserRepoPermission", err)
					return
				}

				if !p.CanAccess(accessMode, unitType) {
					ctx.PlainText(http.StatusForbidden, "User permission denied")
					return
				}
			}

			if !isPull && repo.IsMirror {
				ctx.PlainText(http.StatusForbidden, "mirror repository is read-only")
				return
			}
		}

		if !ctx.Doer.KeepEmailPrivate {
			environ = append(environ, repo_module.EnvPusherEmail+"="+ctx.Doer.Email)
		}

		if isWiki {
			environ = append(environ, repo_module.EnvRepoIsWiki+"=true")
		} else {
			environ = append(environ, repo_module.EnvRepoIsWiki+"=false")
		}
	}

	if !repoExist {
		if !receivePack {
			ctx.PlainText(http.StatusNotFound, "Repository not found")
			return
		}

		if isWiki { // you cannot send wiki operation before create the repository
			ctx.PlainText(http.StatusNotFound, "Repository not found")
			return
		}

		if owner.IsOrganization() && !setting.Repository.EnablePushCreateOrg {
			ctx.PlainText(http.StatusForbidden, "Push to create is not enabled for organizations.")
			return
		}
		if !owner.IsOrganization() && !setting.Repository.EnablePushCreateUser {
			ctx.PlainText(http.StatusForbidden, "Push to create is not enabled for users.")
			return
		}

		// Return dummy payload if GET receive-pack
		if ctx.Req.Method == http.MethodGet {
			dummyInfoRefs(ctx)
			return
		}

		repo, err = repo_service.PushCreateRepo(ctx.Doer, owner, reponame)
		if err != nil {
			log.Error("pushCreateRepo: %v", err)
			ctx.Status(http.StatusNotFound)
			return
		}
	}

	if isWiki {
		// Ensure the wiki is enabled before we allow access to it
		if _, err := repo.GetUnit(ctx, unit.TypeWiki); err != nil {
			if repo_model.IsErrUnitTypeNotExist(err) {
				ctx.PlainText(http.StatusForbidden, "repository wiki is disabled")
				return
			}
			log.Error("Failed to get the wiki unit in %-v Error: %v", repo, err)
			ctx.ServerError("GetUnit(UnitTypeWiki) for "+repo.FullName(), err)
			return
		}
	}

	environ = append(environ, repo_module.EnvRepoID+fmt.Sprintf("=%d", repo.ID))

	w := ctx.Resp
	r := ctx.Req
	cfg := &serviceConfig{
		UploadPack:  true,
		ReceivePack: true,
		Env:         environ,
	}

	r.URL.Path = strings.ToLower(r.URL.Path) // blue: In case some repo name has upper case name

	dir := storage.RepoPath(username, reponame)
	if isWiki {
		dir = storage.RepoPath(username, wikiRepoName)
	}

	return &serviceHandler{cfg, w, r, dir, cfg.Env}
}

var (
	infoRefsCache []byte
	infoRefsOnce  sync.Once
)

func dummyInfoRefs(ctx *context.Context) {
	infoRefsOnce.Do(func() {
		tmpDir, err := os.MkdirTemp(os.TempDir(), "gitea-info-refs-cache")
		if err != nil {
			log.Error("Failed to create temp dir for git-receive-pack cache: %v", err)
			return
		}

		defer func() {
			if err := util.RemoveAll(tmpDir); err != nil {
				log.Error("RemoveAll: %v", err)
			}
		}()

		if err := git.InitRepository(ctx, tmpDir, true); err != nil {
			log.Error("Failed to init bare repo for git-receive-pack cache: %v", err)
			return
		}

		refs, _, err := git.NewCommand(ctx, "receive-pack", "--stateless-rpc", "--advertise-refs", ".").RunStdBytes(&git.RunOpts{Dir: tmpDir})
		if err != nil {
			log.Error(fmt.Sprintf("%v - %s", err, string(refs)))
		}

		log.Debug("populating infoRefsCache: \n%s", string(refs))
		infoRefsCache = refs
	})

	ctx.RespHeader().Set("Expires", "Fri, 01 Jan 1980 00:00:00 GMT")
	ctx.RespHeader().Set("Pragma", "no-cache")
	ctx.RespHeader().Set("Cache-Control", "no-cache, max-age=0, must-revalidate")
	ctx.RespHeader().Set("Content-Type", "application/x-git-receive-pack-advertisement")
	_, _ = ctx.Write(packetWrite("# service=git-receive-pack\n"))
	_, _ = ctx.Write([]byte("0000"))
	_, _ = ctx.Write(infoRefsCache)
}

type serviceConfig struct {
	UploadPack  bool
	ReceivePack bool
	Env         []string
}

type serviceHandler struct {
	cfg     *serviceConfig
	w       http.ResponseWriter
	r       *http.Request
	dir     string
	environ []string
}

func (h *serviceHandler) setHeaderNoCache() {
	h.w.Header().Set("Expires", "Fri, 01 Jan 1980 00:00:00 GMT")
	h.w.Header().Set("Pragma", "no-cache")
	h.w.Header().Set("Cache-Control", "no-cache, max-age=0, must-revalidate")
}

func (h *serviceHandler) setHeaderCacheForever() {
	now := time.Now().Unix()
	expires := now + 31536000
	h.w.Header().Set("Date", fmt.Sprintf("%d", now))
	h.w.Header().Set("Expires", fmt.Sprintf("%d", expires))
	h.w.Header().Set("Cache-Control", "public, max-age=31536000")
}

func containsParentDirectorySeparator(v string) bool {
	if !strings.Contains(v, "..") {
		return false
	}
	for _, ent := range strings.FieldsFunc(v, isSlashRune) {
		if ent == ".." {
			return true
		}
	}
	return false
}

func isSlashRune(r rune) bool { return r == '/' || r == '\\' }

func (h *serviceHandler) sendFile(contentType, file string) {
	if containsParentDirectorySeparator(file) {
		log.Error("request file path contains invalid path: %v", file)
		h.w.WriteHeader(http.StatusBadRequest)
		return
	}
	reqFile := path.Join(h.dir, file)

	fi, err := os.Stat(reqFile)
	if os.IsNotExist(err) {
		h.w.WriteHeader(http.StatusNotFound)
		return
	}

	h.w.Header().Set("Content-Type", contentType)
	h.w.Header().Set("Content-Length", fmt.Sprintf("%d", fi.Size()))
	h.w.Header().Set("Last-Modified", fi.ModTime().Format(http.TimeFormat))
	http.ServeFile(h.w, h.r, reqFile)
}

// one or more key=value pairs separated by colons
var safeGitProtocolHeader = regexp.MustCompile(`^[0-9a-zA-Z]+=[0-9a-zA-Z]+(:[0-9a-zA-Z]+=[0-9a-zA-Z]+)*$`)

func prepareGitCmdWithAllowedService(service string, h *serviceHandler) (*git.Command, error) {
	if service == "receive-pack" && h.cfg.ReceivePack {
		return git.NewCommand(h.r.Context(), "receive-pack"), nil
	}
	if service == "upload-pack" && h.cfg.UploadPack {
		return git.NewCommand(h.r.Context(), "upload-pack"), nil
	}

	return nil, fmt.Errorf("service %q is not allowed", service)
}

func serviceRPC(h *serviceHandler, service string) {
	defer func() {
		if err := h.r.Body.Close(); err != nil {
			log.Error("serviceRPC: Close: %v", err)
		}
	}()

	expectedContentType := fmt.Sprintf("application/x-git-%s-request", service)
	if h.r.Header.Get("Content-Type") != expectedContentType {
		log.Error("Content-Type (%q) doesn't match expected: %q", h.r.Header.Get("Content-Type"), expectedContentType)
		h.w.WriteHeader(http.StatusUnauthorized)
		return
	}

	cmd, err := prepareGitCmdWithAllowedService(service, h)
	if err != nil {
		log.Error("Failed to prepareGitCmdWithService: %v", err)
		h.w.WriteHeader(http.StatusUnauthorized)
		return
	}

	h.w.Header().Set("Content-Type", fmt.Sprintf("application/x-git-%s-result", service))

	reqBody := h.r.Body

	// Handle GZIP.
	if h.r.Header.Get("Content-Encoding") == "gzip" {
		reqBody, err = gzip.NewReader(reqBody)
		if err != nil {
			log.Error("Fail to create gzip reader: %v", err)
			h.w.WriteHeader(http.StatusInternalServerError)
			return
		}
	}

	// set this for allow pre-receive and post-receive execute
	h.environ = append(h.environ, "SSH_ORIGINAL_COMMAND="+service)

	if protocol := h.r.Header.Get("Git-Protocol"); protocol != "" && safeGitProtocolHeader.MatchString(protocol) {
		h.environ = append(h.environ, "GIT_PROTOCOL="+protocol)
	}

	var stderr bytes.Buffer
<<<<<<< HEAD
	cmd := git.NewCommand(h.r.Context(), git.CmdArgCheck(service), "--stateless-rpc").AddDynamicArguments(h.dir)
=======
	cmd.AddArguments("--stateless-rpc").AddDynamicArguments(h.dir)
	cmd.SetDescription(fmt.Sprintf("%s %s %s [repo_path: %s]", git.GitExecutable, service, "--stateless-rpc", h.dir))
>>>>>>> 50111c71
	if err := cmd.Run(&git.RunOpts{
		Dir:               h.dir,
		Env:               append(os.Environ(), h.environ...),
		Stdout:            h.w,
		Stdin:             reqBody,
		Stderr:            &stderr,
		UseContextTimeout: true,
	}); err != nil {
		if err.Error() != "signal: killed" {
			log.Error("Fail to serve RPC(%s) in %s: %v - %s", service, h.dir, err, stderr.String())
		}
		return
	}
}

// ServiceUploadPack implements Git Smart HTTP protocol
func ServiceUploadPack(ctx *context.Context) {
	h := httpBase(ctx)
	if h != nil {
		serviceRPC(h, "upload-pack")
	}
}

// ServiceReceivePack implements Git Smart HTTP protocol
func ServiceReceivePack(ctx *context.Context) {
	h := httpBase(ctx)
	if h != nil {
		serviceRPC(h, "receive-pack")
	}
}

func getServiceType(r *http.Request) string {
	serviceType := r.FormValue("service")
	if !strings.HasPrefix(serviceType, "git-") {
		return ""
	}
	return strings.TrimPrefix(serviceType, "git-")
}

func updateServerInfo(ctx gocontext.Context, dir string) []byte {
	out, _, err := git.NewCommand(ctx, "update-server-info").RunStdBytes(&git.RunOpts{Dir: dir})
	if err != nil {
		log.Error(fmt.Sprintf("%v - %s", err, string(out)))
	}
	return out
}

func packetWrite(str string) []byte {
	s := strconv.FormatInt(int64(len(str)+4), 16)
	if len(s)%4 != 0 {
		s = strings.Repeat("0", 4-len(s)%4) + s
	}
	return []byte(s + str)
}

// GetInfoRefs implements Git dumb HTTP
func GetInfoRefs(ctx *context.Context) {
	h := httpBase(ctx)
	if h == nil {
		return
	}
	h.setHeaderNoCache()
	service := getServiceType(h.r)
	cmd, err := prepareGitCmdWithAllowedService(service, h)
	if err == nil {
		if protocol := h.r.Header.Get("Git-Protocol"); protocol != "" && safeGitProtocolHeader.MatchString(protocol) {
			h.environ = append(h.environ, "GIT_PROTOCOL="+protocol)
		}
		h.environ = append(os.Environ(), h.environ...)

		refs, _, err := cmd.AddArguments("--stateless-rpc", "--advertise-refs", ".").RunStdBytes(&git.RunOpts{Env: h.environ, Dir: h.dir})
		if err != nil {
			log.Error(fmt.Sprintf("%v - %s", err, string(refs)))
		}

		h.w.Header().Set("Content-Type", fmt.Sprintf("application/x-git-%s-advertisement", service))
		h.w.WriteHeader(http.StatusOK)
		_, _ = h.w.Write(packetWrite("# service=git-" + service + "\n"))
		_, _ = h.w.Write([]byte("0000"))
		_, _ = h.w.Write(refs)
	} else {
		updateServerInfo(ctx, h.dir)
		h.sendFile("text/plain; charset=utf-8", "info/refs")
	}
}

// GetTextFile implements Git dumb HTTP
func GetTextFile(p string) func(*context.Context) {
	return func(ctx *context.Context) {
		h := httpBase(ctx)
		if h != nil {
			h.setHeaderNoCache()
			file := ctx.Params("file")
			if file != "" {
				h.sendFile("text/plain", "objects/info/"+file)
			} else {
				h.sendFile("text/plain", p)
			}
		}
	}
}

// GetInfoPacks implements Git dumb HTTP
func GetInfoPacks(ctx *context.Context) {
	h := httpBase(ctx)
	if h != nil {
		h.setHeaderCacheForever()
		h.sendFile("text/plain; charset=utf-8", "objects/info/packs")
	}
}

// GetLooseObject implements Git dumb HTTP
func GetLooseObject(ctx *context.Context) {
	h := httpBase(ctx)
	if h != nil {
		h.setHeaderCacheForever()
		h.sendFile("application/x-git-loose-object", fmt.Sprintf("objects/%s/%s",
			ctx.Params("head"), ctx.Params("hash")))
	}
}

// GetPackFile implements Git dumb HTTP
func GetPackFile(ctx *context.Context) {
	h := httpBase(ctx)
	if h != nil {
		h.setHeaderCacheForever()
		h.sendFile("application/x-git-packed-objects", "objects/pack/pack-"+ctx.Params("file")+".pack")
	}
}

// GetIdxFile implements Git dumb HTTP
func GetIdxFile(ctx *context.Context) {
	h := httpBase(ctx)
	if h != nil {
		h.setHeaderCacheForever()
		h.sendFile("application/x-git-packed-objects-toc", "objects/pack/pack-"+ctx.Params("file")+".idx")
	}
}<|MERGE_RESOLUTION|>--- conflicted
+++ resolved
@@ -479,12 +479,7 @@
 	}
 
 	var stderr bytes.Buffer
-<<<<<<< HEAD
-	cmd := git.NewCommand(h.r.Context(), git.CmdArgCheck(service), "--stateless-rpc").AddDynamicArguments(h.dir)
-=======
 	cmd.AddArguments("--stateless-rpc").AddDynamicArguments(h.dir)
-	cmd.SetDescription(fmt.Sprintf("%s %s %s [repo_path: %s]", git.GitExecutable, service, "--stateless-rpc", h.dir))
->>>>>>> 50111c71
 	if err := cmd.Run(&git.RunOpts{
 		Dir:               h.dir,
 		Env:               append(os.Environ(), h.environ...),
