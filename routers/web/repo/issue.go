// Copyright 2014 The Gogs Authors. All rights reserved.
// Copyright 2018 The Gitea Authors. All rights reserved.
// SPDX-License-Identifier: MIT

package repo

import (
	"bytes"
	stdCtx "context"
	"errors"
	"fmt"
	"math/big"
	"net/http"
	"net/url"
	"sort"
	"strconv"
	"strings"
	"time"

	activities_model "code.gitea.io/gitea/models/activities"
	"code.gitea.io/gitea/models/db"
	git_model "code.gitea.io/gitea/models/git"
	issues_model "code.gitea.io/gitea/models/issues"
	"code.gitea.io/gitea/models/organization"
	access_model "code.gitea.io/gitea/models/perm/access"
	project_model "code.gitea.io/gitea/models/project"
	pull_model "code.gitea.io/gitea/models/pull"
	repo_model "code.gitea.io/gitea/models/repo"
	"code.gitea.io/gitea/models/unit"
	user_model "code.gitea.io/gitea/models/user"
	"code.gitea.io/gitea/modules/base"
	"code.gitea.io/gitea/modules/container"
	"code.gitea.io/gitea/modules/context"
	"code.gitea.io/gitea/modules/git"
	issue_indexer "code.gitea.io/gitea/modules/indexer/issues"
	issue_template "code.gitea.io/gitea/modules/issue/template"
	"code.gitea.io/gitea/modules/log"
	"code.gitea.io/gitea/modules/markup"
	"code.gitea.io/gitea/modules/markup/markdown"
	"code.gitea.io/gitea/modules/setting"
	api "code.gitea.io/gitea/modules/structs"
	"code.gitea.io/gitea/modules/templates/vars"
	"code.gitea.io/gitea/modules/timeutil"
	"code.gitea.io/gitea/modules/upload"
	"code.gitea.io/gitea/modules/util"
	"code.gitea.io/gitea/modules/web"
	"code.gitea.io/gitea/routers/utils"
	asymkey_service "code.gitea.io/gitea/services/asymkey"
	"code.gitea.io/gitea/services/convert"
	"code.gitea.io/gitea/services/forms"
	issue_service "code.gitea.io/gitea/services/issue"
	pull_service "code.gitea.io/gitea/services/pull"
	repo_service "code.gitea.io/gitea/services/repository"
)

const (
	tplAttachment base.TplName = "repo/issue/view_content/attachments"

	tplIssues      base.TplName = "repo/issue/list"
	tplIssueNew    base.TplName = "repo/issue/new"
	tplIssueChoose base.TplName = "repo/issue/choose"
	tplIssueView   base.TplName = "repo/issue/view"

	tplReactions base.TplName = "repo/issue/view_content/reactions"

	issueTemplateKey      = "IssueTemplate"
	issueTemplateTitleKey = "IssueTemplateTitle"
)

// IssueTemplateCandidates issue templates
var IssueTemplateCandidates = []string{
	"ISSUE_TEMPLATE.md",
	"ISSUE_TEMPLATE.yaml",
	"ISSUE_TEMPLATE.yml",
	"issue_template.md",
	"issue_template.yaml",
	"issue_template.yml",
	".gitea/ISSUE_TEMPLATE.md",
	".gitea/ISSUE_TEMPLATE.yaml",
	".gitea/ISSUE_TEMPLATE.yml",
	".gitea/issue_template.md",
	".gitea/issue_template.yaml",
	".gitea/issue_template.yml",
	".github/ISSUE_TEMPLATE.md",
	".github/ISSUE_TEMPLATE.yaml",
	".github/ISSUE_TEMPLATE.yml",
	".github/issue_template.md",
	".github/issue_template.yaml",
	".github/issue_template.yml",
}

// MustAllowUserComment checks to make sure if an issue is locked.
// If locked and user has permissions to write to the repository,
// then the comment is allowed, else it is blocked
func MustAllowUserComment(ctx *context.Context) {
	issue := GetActionIssue(ctx)
	if ctx.Written() {
		return
	}

	if issue.IsLocked && !ctx.Repo.CanWriteIssuesOrPulls(issue.IsPull) && !ctx.Doer.IsAdmin {
		ctx.Flash.Error(ctx.Tr("repo.issues.comment_on_locked"))
		ctx.Redirect(issue.HTMLURL())
		return
	}
}

// MustEnableIssues check if repository enable internal issues
func MustEnableIssues(ctx *context.Context) {
	if !ctx.Repo.CanRead(unit.TypeIssues) &&
		!ctx.Repo.CanRead(unit.TypeExternalTracker) {
		ctx.NotFound("MustEnableIssues", nil)
		return
	}

	unit, err := ctx.Repo.Repository.GetUnit(ctx, unit.TypeExternalTracker)
	if err == nil {
		ctx.Redirect(unit.ExternalTrackerConfig().ExternalTrackerURL)
		return
	}
}

// MustAllowPulls check if repository enable pull requests and user have right to do that
func MustAllowPulls(ctx *context.Context) {
	if !ctx.Repo.Repository.CanEnablePulls() || !ctx.Repo.CanRead(unit.TypePullRequests) {
		ctx.NotFound("MustAllowPulls", nil)
		return
	}

	// User can send pull request if owns a forked repository.
	if ctx.IsSigned && repo_model.HasForkedRepo(ctx.Doer.ID, ctx.Repo.Repository.ID) {
		ctx.Repo.PullRequest.Allowed = true
		ctx.Repo.PullRequest.HeadInfoSubURL = url.PathEscape(ctx.Doer.Name) + ":" + util.PathEscapeSegments(ctx.Repo.BranchName)
	}
}

func issues(ctx *context.Context, milestoneID, projectID int64, isPullOption util.OptionalBool) {
	var err error
	viewType := ctx.FormString("type")
	sortType := ctx.FormString("sort")
	types := []string{"all", "your_repositories", "assigned", "created_by", "mentioned", "review_requested"}
	if !util.SliceContainsString(types, viewType, true) {
		viewType = "all"
	}

	var (
		assigneeID        = ctx.FormInt64("assignee")
		posterID          = ctx.FormInt64("poster")
		mentionedID       int64
		reviewRequestedID int64
		forceEmpty        bool
	)

	if ctx.IsSigned {
		switch viewType {
		case "created_by":
			posterID = ctx.Doer.ID
		case "mentioned":
			mentionedID = ctx.Doer.ID
		case "assigned":
			assigneeID = ctx.Doer.ID
		case "review_requested":
			reviewRequestedID = ctx.Doer.ID
		}
	}

	repo := ctx.Repo.Repository
	var labelIDs []int64
	selectLabels := ctx.FormString("labels")
	if len(selectLabels) > 0 && selectLabels != "0" {
		labelIDs, err = base.StringsToInt64s(strings.Split(selectLabels, ","))
		if err != nil {
			ctx.ServerError("StringsToInt64s", err)
			return
		}
	}

	keyword := strings.Trim(ctx.FormString("q"), " ")
	if bytes.Contains([]byte(keyword), []byte{0x00}) {
		keyword = ""
	}

	var issueIDs []int64
	if len(keyword) > 0 {
		issueIDs, err = issue_indexer.SearchIssuesByKeyword(ctx, []int64{repo.ID}, keyword)
		if err != nil {
			if issue_indexer.IsAvailable() {
				ctx.ServerError("issueIndexer.Search", err)
				return
			}
			ctx.Data["IssueIndexerUnavailable"] = true
		}
		if len(issueIDs) == 0 {
			forceEmpty = true
		}
	}

	var issueStats *issues_model.IssueStats
	if forceEmpty {
		issueStats = &issues_model.IssueStats{}
	} else {
		issueStats, err = issues_model.GetIssueStats(&issues_model.IssueStatsOptions{
			RepoID:            repo.ID,
			Labels:            selectLabels,
			MilestoneID:       milestoneID,
			ProjectID:         projectID,
			AssigneeID:        assigneeID,
			MentionedID:       mentionedID,
			PosterID:          posterID,
			ReviewRequestedID: reviewRequestedID,
			IsPull:            isPullOption,
			IssueIDs:          issueIDs,
		})
		if err != nil {
			ctx.ServerError("GetIssueStats", err)
			return
		}
	}

	isShowClosed := ctx.FormString("state") == "closed"
	// if open issues are zero and close don't, use closed as default
	if len(ctx.FormString("state")) == 0 && issueStats.OpenCount == 0 && issueStats.ClosedCount != 0 {
		isShowClosed = true
	}

	page := ctx.FormInt("page")
	if page <= 1 {
		page = 1
	}

	var total int
	if !isShowClosed {
		total = int(issueStats.OpenCount)
	} else {
		total = int(issueStats.ClosedCount)
	}
	pager := context.NewPagination(total, setting.UI.IssuePagingNum, page, 5)

	var mileIDs []int64
	if milestoneID > 0 {
		mileIDs = []int64{milestoneID}
	}

	var issues []*issues_model.Issue
	if forceEmpty {
		issues = []*issues_model.Issue{}
	} else {
		issues, err = issues_model.Issues(ctx, &issues_model.IssuesOptions{
			ListOptions: db.ListOptions{
				Page:     pager.Paginater.Current(),
				PageSize: setting.UI.IssuePagingNum,
			},
			RepoID:            repo.ID,
			AssigneeID:        assigneeID,
			PosterID:          posterID,
			MentionedID:       mentionedID,
			ReviewRequestedID: reviewRequestedID,
			MilestoneIDs:      mileIDs,
			ProjectID:         projectID,
			IsClosed:          util.OptionalBoolOf(isShowClosed),
			IsPull:            isPullOption,
			LabelIDs:          labelIDs,
			SortType:          sortType,
			IssueIDs:          issueIDs,
		})
		if err != nil {
			ctx.ServerError("Issues", err)
			return
		}
	}

	issueList := issues_model.IssueList(issues)
	approvalCounts, err := issueList.GetApprovalCounts(ctx)
	if err != nil {
		ctx.ServerError("ApprovalCounts", err)
		return
	}

	// Get posters.
	for i := range issues {
		// Check read status
		if !ctx.IsSigned {
			issues[i].IsRead = true
		} else if err = issues[i].GetIsRead(ctx.Doer.ID); err != nil {
			ctx.ServerError("GetIsRead", err)
			return
		}
	}

	commitStatuses, lastStatus, err := pull_service.GetIssuesAllCommitStatus(ctx, issues)
	if err != nil {
		ctx.ServerError("GetIssuesAllCommitStatus", err)
		return
	}

	ctx.Data["Issues"] = issues
	ctx.Data["CommitLastStatus"] = lastStatus
	ctx.Data["CommitStatuses"] = commitStatuses

	// Get assignees.
	ctx.Data["Assignees"], err = repo_model.GetRepoAssignees(ctx, repo)
	if err != nil {
		ctx.ServerError("GetAssignees", err)
		return
	}

	ctx.Data["Posters"], err = repo_model.GetIssuePosters(ctx, repo, isPullOption.IsTrue())
	if err != nil {
		ctx.ServerError("GetIssuePosters", err)
		return
	}

	handleTeamMentions(ctx)
	if ctx.Written() {
		return
	}

	labels, err := issues_model.GetLabelsByRepoID(ctx, repo.ID, "", db.ListOptions{})
	if err != nil {
		ctx.ServerError("GetLabelsByRepoID", err)
		return
	}

	if repo.Owner.IsOrganization() {
		orgLabels, err := issues_model.GetLabelsByOrgID(ctx, repo.Owner.ID, ctx.FormString("sort"), db.ListOptions{})
		if err != nil {
			ctx.ServerError("GetLabelsByOrgID", err)
			return
		}

		ctx.Data["OrgLabels"] = orgLabels
		labels = append(labels, orgLabels...)
	}

	for _, l := range labels {
		l.LoadSelectedLabelsAfterClick(labelIDs)
	}
	ctx.Data["Labels"] = labels
	ctx.Data["NumLabels"] = len(labels)

	if ctx.FormInt64("assignee") == 0 {
		assigneeID = 0 // Reset ID to prevent unexpected selection of assignee.
	}

	ctx.Data["IssueRefEndNames"], ctx.Data["IssueRefURLs"] = issue_service.GetRefEndNamesAndURLs(issues, ctx.Repo.RepoLink)

	ctx.Data["ApprovalCounts"] = func(issueID int64, typ string) int64 {
		counts, ok := approvalCounts[issueID]
		if !ok || len(counts) == 0 {
			return 0
		}
		reviewTyp := issues_model.ReviewTypeApprove
		if typ == "reject" {
			reviewTyp = issues_model.ReviewTypeReject
		} else if typ == "waiting" {
			reviewTyp = issues_model.ReviewTypeRequest
		}
		for _, count := range counts {
			if count.Type == reviewTyp {
				return count.Count
			}
		}
		return 0
	}

	projects, _, err := project_model.GetProjects(ctx, project_model.SearchOptions{
		RepoID:   repo.ID,
		Type:     project_model.TypeRepository,
		IsClosed: util.OptionalBoolOf(isShowClosed),
	})
	if err != nil {
		ctx.ServerError("GetProjects", err)
		return
	}
	ctx.Data["Projects"] = projects

	ctx.Data["IssueStats"] = issueStats
	ctx.Data["SelLabelIDs"] = labelIDs
	ctx.Data["SelectLabels"] = selectLabels
	ctx.Data["ViewType"] = viewType
	ctx.Data["SortType"] = sortType
	ctx.Data["MilestoneID"] = milestoneID
	ctx.Data["ProjectID"] = projectID
	ctx.Data["AssigneeID"] = assigneeID
	ctx.Data["PosterID"] = posterID
	ctx.Data["IsShowClosed"] = isShowClosed
	ctx.Data["Keyword"] = keyword
	if isShowClosed {
		ctx.Data["State"] = "closed"
	} else {
		ctx.Data["State"] = "open"
	}

	pager.AddParam(ctx, "q", "Keyword")
	pager.AddParam(ctx, "type", "ViewType")
	pager.AddParam(ctx, "sort", "SortType")
	pager.AddParam(ctx, "state", "State")
	pager.AddParam(ctx, "labels", "SelectLabels")
	pager.AddParam(ctx, "milestone", "MilestoneID")
	pager.AddParam(ctx, "project", "ProjectID")
	pager.AddParam(ctx, "assignee", "AssigneeID")
	pager.AddParam(ctx, "poster", "PosterID")
	ctx.Data["Page"] = pager
}

// Issues render issues page
func Issues(ctx *context.Context) {
	isPullList := ctx.Params(":type") == "pulls"
	if isPullList {
		MustAllowPulls(ctx)
		if ctx.Written() {
			return
		}
		ctx.Data["Title"] = ctx.Tr("repo.pulls")
		ctx.Data["PageIsPullList"] = true
	} else {
		MustEnableIssues(ctx)
		if ctx.Written() {
			return
		}
		ctx.Data["Title"] = ctx.Tr("repo.issues")
		ctx.Data["PageIsIssueList"] = true
		ctx.Data["NewIssueChooseTemplate"] = len(ctx.IssueTemplatesFromDefaultBranch()) > 0
	}

	issues(ctx, ctx.FormInt64("milestone"), ctx.FormInt64("project"), util.OptionalBoolOf(isPullList))
	if ctx.Written() {
		return
	}

	var err error
	// Get milestones
	ctx.Data["Milestones"], _, err = issues_model.GetMilestones(issues_model.GetMilestonesOption{
		RepoID: ctx.Repo.Repository.ID,
		State:  api.StateType(ctx.FormString("state")),
	})
	if err != nil {
		ctx.ServerError("GetAllRepoMilestones", err)
		return
	}

	ctx.Data["CanWriteIssuesOrPulls"] = ctx.Repo.CanWriteIssuesOrPulls(isPullList)

	ctx.HTML(http.StatusOK, tplIssues)
}

// RetrieveRepoMilestonesAndAssignees find all the milestones and assignees of a repository
func RetrieveRepoMilestonesAndAssignees(ctx *context.Context, repo *repo_model.Repository) {
	var err error
	ctx.Data["OpenMilestones"], _, err = issues_model.GetMilestones(issues_model.GetMilestonesOption{
		RepoID: repo.ID,
		State:  api.StateOpen,
	})
	if err != nil {
		ctx.ServerError("GetMilestones", err)
		return
	}
	ctx.Data["ClosedMilestones"], _, err = issues_model.GetMilestones(issues_model.GetMilestonesOption{
		RepoID: repo.ID,
		State:  api.StateClosed,
	})
	if err != nil {
		ctx.ServerError("GetMilestones", err)
		return
	}

	ctx.Data["Assignees"], err = repo_model.GetRepoAssignees(ctx, repo)
	if err != nil {
		ctx.ServerError("GetAssignees", err)
		return
	}

	handleTeamMentions(ctx)
}

func retrieveProjects(ctx *context.Context, repo *repo_model.Repository) {
	var err error

	ctx.Data["OpenProjects"], _, err = project_model.GetProjects(ctx, project_model.SearchOptions{
		RepoID:   repo.ID,
		Page:     -1,
		IsClosed: util.OptionalBoolFalse,
		Type:     project_model.TypeRepository,
	})
	if err != nil {
		ctx.ServerError("GetProjects", err)
		return
	}

	ctx.Data["ClosedProjects"], _, err = project_model.GetProjects(ctx, project_model.SearchOptions{
		RepoID:   repo.ID,
		Page:     -1,
		IsClosed: util.OptionalBoolTrue,
		Type:     project_model.TypeRepository,
	})
	if err != nil {
		ctx.ServerError("GetProjects", err)
		return
	}
}

// repoReviewerSelection items to bee shown
type repoReviewerSelection struct {
	IsTeam    bool
	Team      *organization.Team
	User      *user_model.User
	Review    *issues_model.Review
	CanChange bool
	Checked   bool
	ItemID    int64
}

// RetrieveRepoReviewers find all reviewers of a repository
func RetrieveRepoReviewers(ctx *context.Context, repo *repo_model.Repository, issue *issues_model.Issue, canChooseReviewer bool) {
	ctx.Data["CanChooseReviewer"] = canChooseReviewer

	originalAuthorReviews, err := issues_model.GetReviewersFromOriginalAuthorsByIssueID(issue.ID)
	if err != nil {
		ctx.ServerError("GetReviewersFromOriginalAuthorsByIssueID", err)
		return
	}
	ctx.Data["OriginalReviews"] = originalAuthorReviews

	reviews, err := issues_model.GetReviewersByIssueID(issue.ID)
	if err != nil {
		ctx.ServerError("GetReviewersByIssueID", err)
		return
	}

	if len(reviews) == 0 && !canChooseReviewer {
		return
	}

	var (
		pullReviews         []*repoReviewerSelection
		reviewersResult     []*repoReviewerSelection
		teamReviewersResult []*repoReviewerSelection
		teamReviewers       []*organization.Team
		reviewers           []*user_model.User
	)

	if canChooseReviewer {
		posterID := issue.PosterID
		if issue.OriginalAuthorID > 0 {
			posterID = 0
		}

		reviewers, err = repo_model.GetReviewers(ctx, repo, ctx.Doer.ID, posterID)
		if err != nil {
			ctx.ServerError("GetReviewers", err)
			return
		}

		teamReviewers, err = repo_service.GetReviewerTeams(repo)
		if err != nil {
			ctx.ServerError("GetReviewerTeams", err)
			return
		}

		if len(reviewers) > 0 {
			reviewersResult = make([]*repoReviewerSelection, 0, len(reviewers))
		}

		if len(teamReviewers) > 0 {
			teamReviewersResult = make([]*repoReviewerSelection, 0, len(teamReviewers))
		}
	}

	pullReviews = make([]*repoReviewerSelection, 0, len(reviews))

	for _, review := range reviews {
		tmp := &repoReviewerSelection{
			Checked: review.Type == issues_model.ReviewTypeRequest,
			Review:  review,
			ItemID:  review.ReviewerID,
		}
		if review.ReviewerTeamID > 0 {
			tmp.IsTeam = true
			tmp.ItemID = -review.ReviewerTeamID
		}

		if ctx.Repo.IsAdmin() {
			// Admin can dismiss or re-request any review requests
			tmp.CanChange = true
		} else if ctx.Doer != nil && ctx.Doer.ID == review.ReviewerID && review.Type == issues_model.ReviewTypeRequest {
			// A user can refuse review requests
			tmp.CanChange = true
		} else if (canChooseReviewer || (ctx.Doer != nil && ctx.Doer.ID == issue.PosterID)) && review.Type != issues_model.ReviewTypeRequest &&
			ctx.Doer.ID != review.ReviewerID {
			// The poster of the PR, a manager, or official reviewers can re-request review from other reviewers
			tmp.CanChange = true
		}

		pullReviews = append(pullReviews, tmp)

		if canChooseReviewer {
			if tmp.IsTeam {
				teamReviewersResult = append(teamReviewersResult, tmp)
			} else {
				reviewersResult = append(reviewersResult, tmp)
			}
		}
	}

	if len(pullReviews) > 0 {
		// Drop all non-existing users and teams from the reviews
		currentPullReviewers := make([]*repoReviewerSelection, 0, len(pullReviews))
		for _, item := range pullReviews {
			if item.Review.ReviewerID > 0 {
				if err = item.Review.LoadReviewer(ctx); err != nil {
					if user_model.IsErrUserNotExist(err) {
						continue
					}
					ctx.ServerError("LoadReviewer", err)
					return
				}
				item.User = item.Review.Reviewer
			} else if item.Review.ReviewerTeamID > 0 {
				if err = item.Review.LoadReviewerTeam(ctx); err != nil {
					if organization.IsErrTeamNotExist(err) {
						continue
					}
					ctx.ServerError("LoadReviewerTeam", err)
					return
				}
				item.Team = item.Review.ReviewerTeam
			} else {
				continue
			}

			currentPullReviewers = append(currentPullReviewers, item)
		}
		ctx.Data["PullReviewers"] = currentPullReviewers
	}

	if canChooseReviewer && reviewersResult != nil {
		preadded := len(reviewersResult)
		for _, reviewer := range reviewers {
			found := false
		reviewAddLoop:
			for _, tmp := range reviewersResult[:preadded] {
				if tmp.ItemID == reviewer.ID {
					tmp.User = reviewer
					found = true
					break reviewAddLoop
				}
			}

			if found {
				continue
			}

			reviewersResult = append(reviewersResult, &repoReviewerSelection{
				IsTeam:    false,
				CanChange: true,
				User:      reviewer,
				ItemID:    reviewer.ID,
			})
		}

		ctx.Data["Reviewers"] = reviewersResult
	}

	if canChooseReviewer && teamReviewersResult != nil {
		preadded := len(teamReviewersResult)
		for _, team := range teamReviewers {
			found := false
		teamReviewAddLoop:
			for _, tmp := range teamReviewersResult[:preadded] {
				if tmp.ItemID == -team.ID {
					tmp.Team = team
					found = true
					break teamReviewAddLoop
				}
			}

			if found {
				continue
			}

			teamReviewersResult = append(teamReviewersResult, &repoReviewerSelection{
				IsTeam:    true,
				CanChange: true,
				Team:      team,
				ItemID:    -team.ID,
			})
		}

		ctx.Data["TeamReviewers"] = teamReviewersResult
	}
}

// RetrieveRepoMetas find all the meta information of a repository
func RetrieveRepoMetas(ctx *context.Context, repo *repo_model.Repository, isPull bool) []*issues_model.Label {
	if !ctx.Repo.CanWriteIssuesOrPulls(isPull) {
		return nil
	}

	labels, err := issues_model.GetLabelsByRepoID(ctx, repo.ID, "", db.ListOptions{})
	if err != nil {
		ctx.ServerError("GetLabelsByRepoID", err)
		return nil
	}
	ctx.Data["Labels"] = labels
	if repo.Owner.IsOrganization() {
		orgLabels, err := issues_model.GetLabelsByOrgID(ctx, repo.Owner.ID, ctx.FormString("sort"), db.ListOptions{})
		if err != nil {
			return nil
		}

		ctx.Data["OrgLabels"] = orgLabels
		labels = append(labels, orgLabels...)
	}

	RetrieveRepoMilestonesAndAssignees(ctx, repo)
	if ctx.Written() {
		return nil
	}

	retrieveProjects(ctx, repo)
	if ctx.Written() {
		return nil
	}

	brs, _, err := ctx.Repo.GitRepo.GetBranchNames(0, 0)
	if err != nil {
		ctx.ServerError("GetBranches", err)
		return nil
	}
	ctx.Data["Branches"] = brs

	// Contains true if the user can create issue dependencies
	ctx.Data["CanCreateIssueDependencies"] = ctx.Repo.CanCreateIssueDependencies(ctx.Doer, isPull)

	return labels
}

func setTemplateIfExists(ctx *context.Context, ctxDataKey string, possibleFiles []string) map[string]error {
	commit, err := ctx.Repo.GitRepo.GetBranchCommit(ctx.Repo.Repository.DefaultBranch)
	if err != nil {
		return nil
	}

	templateCandidates := make([]string, 0, 1+len(possibleFiles))
	if t := ctx.FormString("template"); t != "" {
		templateCandidates = append(templateCandidates, t)
	}
	templateCandidates = append(templateCandidates, possibleFiles...) // Append files to the end because they should be fallback

	templateErrs := map[string]error{}
	for _, filename := range templateCandidates {
		if ok, _ := commit.HasFile(filename); !ok {
			continue
		}
		template, err := issue_template.UnmarshalFromCommit(commit, filename)
		if err != nil {
			templateErrs[filename] = err
			continue
		}
		ctx.Data[issueTemplateTitleKey] = template.Title
		ctx.Data[ctxDataKey] = template.Content

		if template.Type() == api.IssueTemplateTypeYaml {
			// Replace field default values by values from query
			for _, field := range template.Fields {
				field_value := ctx.FormString(field.ID)
				if field_value != "" {
					field.Attributes["value"] = field_value
				}
			}

			ctx.Data["Fields"] = template.Fields
			ctx.Data["TemplateFile"] = template.FileName
		}
		labelIDs := make([]string, 0, len(template.Labels))
		if repoLabels, err := issues_model.GetLabelsByRepoID(ctx, ctx.Repo.Repository.ID, "", db.ListOptions{}); err == nil {
			ctx.Data["Labels"] = repoLabels
			if ctx.Repo.Owner.IsOrganization() {
				if orgLabels, err := issues_model.GetLabelsByOrgID(ctx, ctx.Repo.Owner.ID, ctx.FormString("sort"), db.ListOptions{}); err == nil {
					ctx.Data["OrgLabels"] = orgLabels
					repoLabels = append(repoLabels, orgLabels...)
				}
			}

			for _, metaLabel := range template.Labels {
				for _, repoLabel := range repoLabels {
					if strings.EqualFold(repoLabel.Name, metaLabel) {
						repoLabel.IsChecked = true
						labelIDs = append(labelIDs, strconv.FormatInt(repoLabel.ID, 10))
						break
					}
				}
			}

		}
<<<<<<< HEAD
		if template.Ref != "" {
			if !strings.HasPrefix(template.Ref, "refs/") { // Assume that the ref intended is always a branch - for tags users should use refs/tags/<ref>
				template.Ref = git.BranchPrefix + template.Ref
			}
=======

		if template.Ref != "" && !strings.HasPrefix(template.Ref, "refs/") { // Assume that the ref intended is always a branch - for tags users should use refs/tags/<ref>
			template.Ref = git.BranchPrefix + template.Ref
>>>>>>> 9f919cf0
		}
		ctx.Data["HasSelectedLabel"] = len(labelIDs) > 0
		ctx.Data["label_ids"] = strings.Join(labelIDs, ",")
		ctx.Data["Reference"] = template.Ref
		ctx.Data["RefEndName"] = git.RefEndName(template.Ref)
		return templateErrs
	}
	return templateErrs
}

// NewIssue render creating issue page
func NewIssue(ctx *context.Context) {
	ctx.Data["Title"] = ctx.Tr("repo.issues.new")
	ctx.Data["PageIsIssueList"] = true
	ctx.Data["NewIssueChooseTemplate"] = len(ctx.IssueTemplatesFromDefaultBranch()) > 0
	ctx.Data["RequireTribute"] = true
	ctx.Data["PullRequestWorkInProgressPrefixes"] = setting.Repository.PullRequest.WorkInProgressPrefixes
	title := ctx.FormString("title")
	ctx.Data["TitleQuery"] = title
	body := ctx.FormString("body")
	ctx.Data["BodyQuery"] = body

	isProjectsEnabled := ctx.Repo.CanRead(unit.TypeProjects)
	ctx.Data["IsProjectsEnabled"] = isProjectsEnabled
	ctx.Data["IsAttachmentEnabled"] = setting.Attachment.Enabled
	upload.AddUploadContext(ctx, "comment")

	milestoneID := ctx.FormInt64("milestone")
	if milestoneID > 0 {
		milestone, err := issues_model.GetMilestoneByRepoID(ctx, ctx.Repo.Repository.ID, milestoneID)
		if err != nil {
			log.Error("GetMilestoneByID: %d: %v", milestoneID, err)
		} else {
			ctx.Data["milestone_id"] = milestoneID
			ctx.Data["Milestone"] = milestone
		}
	}

	projectID := ctx.FormInt64("project")
	if projectID > 0 && isProjectsEnabled {
		project, err := project_model.GetProjectByID(ctx, projectID)
		if err != nil {
			log.Error("GetProjectByID: %d: %v", projectID, err)
		} else if project.RepoID != ctx.Repo.Repository.ID {
			log.Error("GetProjectByID: %d: %v", projectID, fmt.Errorf("project[%d] not in repo [%d]", project.ID, ctx.Repo.Repository.ID))
		} else {
			ctx.Data["project_id"] = projectID
			ctx.Data["Project"] = project
		}

		if len(ctx.Req.URL.Query().Get("project")) > 0 {
			ctx.Data["redirect_after_creation"] = "project"
		}
	}

	RetrieveRepoMetas(ctx, ctx.Repo.Repository, false)

	_, templateErrs := ctx.IssueTemplatesErrorsFromDefaultBranch()
	if errs := setTemplateIfExists(ctx, issueTemplateKey, IssueTemplateCandidates); len(errs) > 0 {
		for k, v := range errs {
			templateErrs[k] = v
		}
	}
	if ctx.Written() {
		return
	}

	if len(templateErrs) > 0 {
		ctx.Flash.Warning(renderErrorOfTemplates(ctx, templateErrs), true)
	}

	ctx.Data["HasIssuesOrPullsWritePermission"] = ctx.Repo.CanWrite(unit.TypeIssues)

	ctx.HTML(http.StatusOK, tplIssueNew)
}

func renderErrorOfTemplates(ctx *context.Context, errs map[string]error) string {
	var files []string
	for k := range errs {
		files = append(files, k)
	}
	sort.Strings(files) // keep the output stable

	var lines []string
	for _, file := range files {
		lines = append(lines, fmt.Sprintf("%s: %v", file, errs[file]))
	}

	flashError, err := ctx.RenderToString(tplAlertDetails, map[string]interface{}{
		"Message": ctx.Tr("repo.issues.choose.ignore_invalid_templates"),
		"Summary": ctx.Tr("repo.issues.choose.invalid_templates", len(errs)),
		"Details": utils.SanitizeFlashErrorString(strings.Join(lines, "\n")),
	})
	if err != nil {
		log.Debug("render flash error: %v", err)
		flashError = ctx.Tr("repo.issues.choose.ignore_invalid_templates")
	}
	return flashError
}

// NewIssueChooseTemplate render creating issue from template page
func NewIssueChooseTemplate(ctx *context.Context) {
	ctx.Data["Title"] = ctx.Tr("repo.issues.new")
	ctx.Data["PageIsIssueList"] = true

	issueTemplates, errs := ctx.IssueTemplatesErrorsFromDefaultBranch()
	ctx.Data["IssueTemplates"] = issueTemplates

	if len(errs) > 0 {
		ctx.Flash.Warning(renderErrorOfTemplates(ctx, errs), true)
	}

	if len(issueTemplates) == 0 {
		// The "issues/new" and "issues/new/choose" share the same query parameters "project" and "milestone", if no template here, just redirect to the "issues/new" page with these parameters.
		ctx.Redirect(fmt.Sprintf("%s/issues/new?%s", ctx.Repo.Repository.HTMLURL(), ctx.Req.URL.RawQuery), http.StatusSeeOther)
		return
	}

	ctx.Data["milestone"] = ctx.FormInt64("milestone")
	ctx.Data["project"] = ctx.FormInt64("project")

	ctx.HTML(http.StatusOK, tplIssueChoose)
}

// DeleteIssue deletes an issue
func DeleteIssue(ctx *context.Context) {
	issue := GetActionIssue(ctx)
	if ctx.Written() {
		return
	}

	if err := issue_service.DeleteIssue(ctx.Doer, ctx.Repo.GitRepo, issue); err != nil {
		ctx.ServerError("DeleteIssueByID", err)
		return
	}

	if issue.IsPull {
		ctx.Redirect(fmt.Sprintf("%s/pulls", ctx.Repo.Repository.HTMLURL()), http.StatusSeeOther)
		return
	}

	ctx.Redirect(fmt.Sprintf("%s/issues", ctx.Repo.Repository.HTMLURL()), http.StatusSeeOther)
}

// ValidateRepoMetas check and returns repository's meta information
func ValidateRepoMetas(ctx *context.Context, form forms.CreateIssueForm, isPull bool) ([]int64, []int64, int64, int64) {
	var (
		repo = ctx.Repo.Repository
		err  error
	)

	labels := RetrieveRepoMetas(ctx, ctx.Repo.Repository, isPull)
	if ctx.Written() {
		return nil, nil, 0, 0
	}

	var labelIDs []int64
	hasSelected := false
	// Check labels.
	if len(form.LabelIDs) > 0 {
		labelIDs, err = base.StringsToInt64s(strings.Split(form.LabelIDs, ","))
		if err != nil {
			return nil, nil, 0, 0
		}
		labelIDMark := make(container.Set[int64])
		labelIDMark.AddMultiple(labelIDs...)

		for i := range labels {
			if labelIDMark.Contains(labels[i].ID) {
				labels[i].IsChecked = true
				hasSelected = true
			}
		}
	}

	ctx.Data["Labels"] = labels
	ctx.Data["HasSelectedLabel"] = hasSelected
	ctx.Data["label_ids"] = form.LabelIDs

	// Check milestone.
	milestoneID := form.MilestoneID
	if milestoneID > 0 {
		milestone, err := issues_model.GetMilestoneByRepoID(ctx, ctx.Repo.Repository.ID, milestoneID)
		if err != nil {
			ctx.ServerError("GetMilestoneByID", err)
			return nil, nil, 0, 0
		}
		if milestone.RepoID != repo.ID {
			ctx.ServerError("GetMilestoneByID", err)
			return nil, nil, 0, 0
		}
		ctx.Data["Milestone"] = milestone
		ctx.Data["milestone_id"] = milestoneID
	}

	if form.ProjectID > 0 {
		p, err := project_model.GetProjectByID(ctx, form.ProjectID)
		if err != nil {
			ctx.ServerError("GetProjectByID", err)
			return nil, nil, 0, 0
		}
		if p.RepoID != ctx.Repo.Repository.ID {
			ctx.NotFound("", nil)
			return nil, nil, 0, 0
		}

		ctx.Data["Project"] = p
		ctx.Data["project_id"] = form.ProjectID
	}

	// Check assignees
	var assigneeIDs []int64
	if len(form.AssigneeIDs) > 0 {
		assigneeIDs, err = base.StringsToInt64s(strings.Split(form.AssigneeIDs, ","))
		if err != nil {
			return nil, nil, 0, 0
		}

		// Check if the passed assignees actually exists and is assignable
		for _, aID := range assigneeIDs {
			assignee, err := user_model.GetUserByID(ctx, aID)
			if err != nil {
				ctx.ServerError("GetUserByID", err)
				return nil, nil, 0, 0
			}

			valid, err := access_model.CanBeAssigned(ctx, assignee, repo, isPull)
			if err != nil {
				ctx.ServerError("CanBeAssigned", err)
				return nil, nil, 0, 0
			}

			if !valid {
				ctx.ServerError("canBeAssigned", repo_model.ErrUserDoesNotHaveAccessToRepo{UserID: aID, RepoName: repo.Name})
				return nil, nil, 0, 0
			}
		}
	}

	// Keep the old assignee id thingy for compatibility reasons
	if form.AssigneeID > 0 {
		assigneeIDs = append(assigneeIDs, form.AssigneeID)
	}

	return labelIDs, assigneeIDs, milestoneID, form.ProjectID
}

// NewIssuePost response for creating new issue
func NewIssuePost(ctx *context.Context) {
	form := web.GetForm(ctx).(*forms.CreateIssueForm)
	ctx.Data["Title"] = ctx.Tr("repo.issues.new")
	ctx.Data["PageIsIssueList"] = true
	ctx.Data["NewIssueChooseTemplate"] = len(ctx.IssueTemplatesFromDefaultBranch()) > 0
	ctx.Data["PullRequestWorkInProgressPrefixes"] = setting.Repository.PullRequest.WorkInProgressPrefixes
	ctx.Data["IsAttachmentEnabled"] = setting.Attachment.Enabled
	upload.AddUploadContext(ctx, "comment")

	var (
		repo        = ctx.Repo.Repository
		attachments []string
	)

	labelIDs, assigneeIDs, milestoneID, projectID := ValidateRepoMetas(ctx, *form, false)
	if ctx.Written() {
		return
	}

	if setting.Attachment.Enabled {
		attachments = form.Files
	}

	if ctx.HasError() {
		ctx.HTML(http.StatusOK, tplIssueNew)
		return
	}

	if util.IsEmptyString(form.Title) {
		ctx.RenderWithErr(ctx.Tr("repo.issues.new.title_empty"), tplIssueNew, form)
		return
	}

	content := form.Content
	if filename := ctx.Req.Form.Get("template-file"); filename != "" {
		if template, err := issue_template.UnmarshalFromRepo(ctx.Repo.GitRepo, ctx.Repo.Repository.DefaultBranch, filename); err == nil {
			content = issue_template.RenderToMarkdown(template, ctx.Req.Form)
		}
	}

	issue := &issues_model.Issue{
		RepoID:      repo.ID,
		Repo:        repo,
		Title:       form.Title,
		PosterID:    ctx.Doer.ID,
		Poster:      ctx.Doer,
		MilestoneID: milestoneID,
		Content:     content,
		Ref:         form.Ref,
	}

	if err := issue_service.NewIssue(repo, issue, labelIDs, attachments, assigneeIDs); err != nil {
		if repo_model.IsErrUserDoesNotHaveAccessToRepo(err) {
			ctx.Error(http.StatusBadRequest, "UserDoesNotHaveAccessToRepo", err.Error())
			return
		}
		ctx.ServerError("NewIssue", err)
		return
	}

	if projectID > 0 {
		if !ctx.Repo.CanRead(unit.TypeProjects) {
			// User must also be able to see the project.
			ctx.Error(http.StatusBadRequest, "user hasn't permissions to read projects")
			return
		}
		if err := issues_model.ChangeProjectAssign(issue, ctx.Doer, projectID); err != nil {
			ctx.ServerError("ChangeProjectAssign", err)
			return
		}
	}

	log.Trace("Issue created: %d/%d", repo.ID, issue.ID)
	if ctx.FormString("redirect_after_creation") == "project" {
		ctx.Redirect(ctx.Repo.RepoLink + "/projects/" + strconv.FormatInt(form.ProjectID, 10))
	} else {
		ctx.Redirect(issue.Link())
	}
}

// roleDescriptor returns the Role Descriptor for a comment in/with the given repo, poster and issue
func roleDescriptor(ctx stdCtx.Context, repo *repo_model.Repository, poster *user_model.User, issue *issues_model.Issue) (issues_model.RoleDescriptor, error) {
	perm, err := access_model.GetUserRepoPermission(ctx, repo, poster)
	if err != nil {
		return issues_model.RoleDescriptorNone, err
	}

	// By default the poster has no roles on the comment.
	roleDescriptor := issues_model.RoleDescriptorNone

	// Check if the poster is owner of the repo.
	if perm.IsOwner() {
		// If the poster isn't a admin, enable the owner role.
		if !poster.IsAdmin {
			roleDescriptor = roleDescriptor.WithRole(issues_model.RoleDescriptorOwner)
		} else {

			// Otherwise check if poster is the real repo admin.
			ok, err := access_model.IsUserRealRepoAdmin(repo, poster)
			if err != nil {
				return issues_model.RoleDescriptorNone, err
			}
			if ok {
				roleDescriptor = roleDescriptor.WithRole(issues_model.RoleDescriptorOwner)
			}
		}
	}

	// Is the poster can write issues or pulls to the repo, enable the Writer role.
	// Only enable this if the poster doesn't have the owner role already.
	if !roleDescriptor.HasRole("Owner") && perm.CanWriteIssuesOrPulls(issue.IsPull) {
		roleDescriptor = roleDescriptor.WithRole(issues_model.RoleDescriptorWriter)
	}

	// If the poster is the actual poster of the issue, enable Poster role.
	if issue.IsPoster(poster.ID) {
		roleDescriptor = roleDescriptor.WithRole(issues_model.RoleDescriptorPoster)
	}

	return roleDescriptor, nil
}

func getBranchData(ctx *context.Context, issue *issues_model.Issue) {
	ctx.Data["BaseBranch"] = nil
	ctx.Data["HeadBranch"] = nil
	ctx.Data["HeadUserName"] = nil
	ctx.Data["BaseName"] = ctx.Repo.Repository.OwnerName
	if issue.IsPull {
		pull := issue.PullRequest
		ctx.Data["BaseBranch"] = pull.BaseBranch
		ctx.Data["HeadBranch"] = pull.HeadBranch
		ctx.Data["HeadUserName"] = pull.MustHeadUserName(ctx)
	}
}

// ViewIssue render issue view page
func ViewIssue(ctx *context.Context) {
	if ctx.Params(":type") == "issues" {
		// If issue was requested we check if repo has external tracker and redirect
		extIssueUnit, err := ctx.Repo.Repository.GetUnit(ctx, unit.TypeExternalTracker)
		if err == nil && extIssueUnit != nil {
			if extIssueUnit.ExternalTrackerConfig().ExternalTrackerStyle == markup.IssueNameStyleNumeric || extIssueUnit.ExternalTrackerConfig().ExternalTrackerStyle == "" {
				metas := ctx.Repo.Repository.ComposeMetas()
				metas["index"] = ctx.Params(":index")
				res, err := vars.Expand(extIssueUnit.ExternalTrackerConfig().ExternalTrackerFormat, metas)
				if err != nil {
					log.Error("unable to expand template vars for issue url. issue: %s, err: %v", metas["index"], err)
					ctx.ServerError("Expand", err)
					return
				}
				ctx.Redirect(res)
				return
			}
		} else if err != nil && !repo_model.IsErrUnitTypeNotExist(err) {
			ctx.ServerError("GetUnit", err)
			return
		}
	}

	issue, err := issues_model.GetIssueByIndex(ctx.Repo.Repository.ID, ctx.ParamsInt64(":index"))
	if err != nil {
		if issues_model.IsErrIssueNotExist(err) {
			ctx.NotFound("GetIssueByIndex", err)
		} else {
			ctx.ServerError("GetIssueByIndex", err)
		}
		return
	}
	if issue.Repo == nil {
		issue.Repo = ctx.Repo.Repository
	}

	// Make sure type and URL matches.
	if ctx.Params(":type") == "issues" && issue.IsPull {
		ctx.Redirect(issue.Link())
		return
	} else if ctx.Params(":type") == "pulls" && !issue.IsPull {
		ctx.Redirect(issue.Link())
		return
	}

	if issue.IsPull {
		MustAllowPulls(ctx)
		if ctx.Written() {
			return
		}
		ctx.Data["PageIsPullList"] = true
		ctx.Data["PageIsPullConversation"] = true
	} else {
		MustEnableIssues(ctx)
		if ctx.Written() {
			return
		}
		ctx.Data["PageIsIssueList"] = true
		ctx.Data["NewIssueChooseTemplate"] = len(ctx.IssueTemplatesFromDefaultBranch()) > 0
	}

	if issue.IsPull && !ctx.Repo.CanRead(unit.TypeIssues) {
		ctx.Data["IssueType"] = "pulls"
	} else if !issue.IsPull && !ctx.Repo.CanRead(unit.TypePullRequests) {
		ctx.Data["IssueType"] = "issues"
	} else {
		ctx.Data["IssueType"] = "all"
	}

	ctx.Data["RequireTribute"] = true
	ctx.Data["IsProjectsEnabled"] = ctx.Repo.CanRead(unit.TypeProjects)
	ctx.Data["IsAttachmentEnabled"] = setting.Attachment.Enabled
	upload.AddUploadContext(ctx, "comment")

	if err = issue.LoadAttributes(ctx); err != nil {
		ctx.ServerError("LoadAttributes", err)
		return
	}

	if err = filterXRefComments(ctx, issue); err != nil {
		ctx.ServerError("filterXRefComments", err)
		return
	}

	ctx.Data["Title"] = fmt.Sprintf("#%d - %s", issue.Index, issue.Title)

	iw := new(issues_model.IssueWatch)
	if ctx.Doer != nil {
		iw.UserID = ctx.Doer.ID
		iw.IssueID = issue.ID
		iw.IsWatching, err = issues_model.CheckIssueWatch(ctx.Doer, issue)
		if err != nil {
			ctx.ServerError("CheckIssueWatch", err)
			return
		}
	}
	ctx.Data["IssueWatch"] = iw

	issue.RenderedContent, err = markdown.RenderString(&markup.RenderContext{
		URLPrefix: ctx.Repo.RepoLink,
		Metas:     ctx.Repo.Repository.ComposeMetas(),
		GitRepo:   ctx.Repo.GitRepo,
		Ctx:       ctx,
	}, issue.Content)
	if err != nil {
		ctx.ServerError("RenderString", err)
		return
	}

	repo := ctx.Repo.Repository

	// Get more information if it's a pull request.
	if issue.IsPull {
		if issue.PullRequest.HasMerged {
			ctx.Data["DisableStatusChange"] = issue.PullRequest.HasMerged
			PrepareMergedViewPullInfo(ctx, issue)
		} else {
			PrepareViewPullInfo(ctx, issue)
			ctx.Data["DisableStatusChange"] = ctx.Data["IsPullRequestBroken"] == true && issue.IsClosed
		}
		if ctx.Written() {
			return
		}
	}

	// Metas.
	// Check labels.
	labelIDMark := make(container.Set[int64])
	for _, label := range issue.Labels {
		labelIDMark.Add(label.ID)
	}
	labels, err := issues_model.GetLabelsByRepoID(ctx, repo.ID, "", db.ListOptions{})
	if err != nil {
		ctx.ServerError("GetLabelsByRepoID", err)
		return
	}
	ctx.Data["Labels"] = labels

	if repo.Owner.IsOrganization() {
		orgLabels, err := issues_model.GetLabelsByOrgID(ctx, repo.Owner.ID, ctx.FormString("sort"), db.ListOptions{})
		if err != nil {
			ctx.ServerError("GetLabelsByOrgID", err)
			return
		}
		ctx.Data["OrgLabels"] = orgLabels

		labels = append(labels, orgLabels...)
	}

	hasSelected := false
	for i := range labels {
		if labelIDMark.Contains(labels[i].ID) {
			labels[i].IsChecked = true
			hasSelected = true
		}
	}
	ctx.Data["HasSelectedLabel"] = hasSelected

	// Check milestone and assignee.
	if ctx.Repo.CanWriteIssuesOrPulls(issue.IsPull) {
		RetrieveRepoMilestonesAndAssignees(ctx, repo)
		retrieveProjects(ctx, repo)

		if ctx.Written() {
			return
		}
	}

	if issue.IsPull {
		canChooseReviewer := ctx.Repo.CanWrite(unit.TypePullRequests)
		if ctx.Doer != nil && ctx.IsSigned {
			if !canChooseReviewer {
				canChooseReviewer = ctx.Doer.ID == issue.PosterID
			}
			if !canChooseReviewer {
				canChooseReviewer, err = issues_model.IsOfficialReviewer(ctx, issue, ctx.Doer)
				if err != nil {
					ctx.ServerError("IsOfficialReviewer", err)
					return
				}
			}
		}

		RetrieveRepoReviewers(ctx, repo, issue, canChooseReviewer)
		if ctx.Written() {
			return
		}
	}

	if ctx.IsSigned {
		// Update issue-user.
		if err = activities_model.SetIssueReadBy(ctx, issue.ID, ctx.Doer.ID); err != nil {
			ctx.ServerError("ReadBy", err)
			return
		}
	}

	var (
		role         issues_model.RoleDescriptor
		ok           bool
		marked       = make(map[int64]issues_model.RoleDescriptor)
		comment      *issues_model.Comment
		participants = make([]*user_model.User, 1, 10)
	)
	if ctx.Repo.Repository.IsTimetrackerEnabled(ctx) {
		if ctx.IsSigned {
			// Deal with the stopwatch
			ctx.Data["IsStopwatchRunning"] = issues_model.StopwatchExists(ctx.Doer.ID, issue.ID)
			if !ctx.Data["IsStopwatchRunning"].(bool) {
				var exists bool
				var sw *issues_model.Stopwatch
				if exists, sw, err = issues_model.HasUserStopwatch(ctx, ctx.Doer.ID); err != nil {
					ctx.ServerError("HasUserStopwatch", err)
					return
				}
				ctx.Data["HasUserStopwatch"] = exists
				if exists {
					// Add warning if the user has already a stopwatch
					var otherIssue *issues_model.Issue
					if otherIssue, err = issues_model.GetIssueByID(ctx, sw.IssueID); err != nil {
						ctx.ServerError("GetIssueByID", err)
						return
					}
					if err = otherIssue.LoadRepo(ctx); err != nil {
						ctx.ServerError("LoadRepo", err)
						return
					}
					// Add link to the issue of the already running stopwatch
					ctx.Data["OtherStopwatchURL"] = otherIssue.HTMLURL()
				}
			}
			ctx.Data["CanUseTimetracker"] = ctx.Repo.CanUseTimetracker(issue, ctx.Doer)
		} else {
			ctx.Data["CanUseTimetracker"] = false
		}
		if ctx.Data["WorkingUsers"], err = issues_model.TotalTimes(&issues_model.FindTrackedTimesOptions{IssueID: issue.ID}); err != nil {
			ctx.ServerError("TotalTimes", err)
			return
		}
	}

	// Check if the user can use the dependencies
	ctx.Data["CanCreateIssueDependencies"] = ctx.Repo.CanCreateIssueDependencies(ctx.Doer, issue.IsPull)

	// check if dependencies can be created across repositories
	ctx.Data["AllowCrossRepositoryDependencies"] = setting.Service.AllowCrossRepositoryDependencies

	if issue.ShowRole, err = roleDescriptor(ctx, repo, issue.Poster, issue); err != nil {
		ctx.ServerError("roleDescriptor", err)
		return
	}
	marked[issue.PosterID] = issue.ShowRole

	// Render comments and and fetch participants.
	participants[0] = issue.Poster
	for _, comment = range issue.Comments {
		comment.Issue = issue

		if err := comment.LoadPoster(ctx); err != nil {
			ctx.ServerError("LoadPoster", err)
			return
		}

		if comment.Type == issues_model.CommentTypeComment || comment.Type == issues_model.CommentTypeReview {
			if err := comment.LoadAttachments(ctx); err != nil {
				ctx.ServerError("LoadAttachments", err)
				return
			}

			comment.RenderedContent, err = markdown.RenderString(&markup.RenderContext{
				URLPrefix: ctx.Repo.RepoLink,
				Metas:     ctx.Repo.Repository.ComposeMetas(),
				GitRepo:   ctx.Repo.GitRepo,
				Ctx:       ctx,
			}, comment.Content)
			if err != nil {
				ctx.ServerError("RenderString", err)
				return
			}
			// Check tag.
			role, ok = marked[comment.PosterID]
			if ok {
				comment.ShowRole = role
				continue
			}

			comment.ShowRole, err = roleDescriptor(ctx, repo, comment.Poster, issue)
			if err != nil {
				ctx.ServerError("roleDescriptor", err)
				return
			}
			marked[comment.PosterID] = comment.ShowRole
			participants = addParticipant(comment.Poster, participants)
		} else if comment.Type == issues_model.CommentTypeLabel {
			if err = comment.LoadLabel(); err != nil {
				ctx.ServerError("LoadLabel", err)
				return
			}
		} else if comment.Type == issues_model.CommentTypeMilestone {
			if err = comment.LoadMilestone(ctx); err != nil {
				ctx.ServerError("LoadMilestone", err)
				return
			}
			ghostMilestone := &issues_model.Milestone{
				ID:   -1,
				Name: ctx.Tr("repo.issues.deleted_milestone"),
			}
			if comment.OldMilestoneID > 0 && comment.OldMilestone == nil {
				comment.OldMilestone = ghostMilestone
			}
			if comment.MilestoneID > 0 && comment.Milestone == nil {
				comment.Milestone = ghostMilestone
			}
		} else if comment.Type == issues_model.CommentTypeProject {

			if err = comment.LoadProject(); err != nil {
				ctx.ServerError("LoadProject", err)
				return
			}

			ghostProject := &project_model.Project{
				ID:    -1,
				Title: ctx.Tr("repo.issues.deleted_project"),
			}

			if comment.OldProjectID > 0 && comment.OldProject == nil {
				comment.OldProject = ghostProject
			}

			if comment.ProjectID > 0 && comment.Project == nil {
				comment.Project = ghostProject
			}

		} else if comment.Type == issues_model.CommentTypeAssignees || comment.Type == issues_model.CommentTypeReviewRequest {
			if err = comment.LoadAssigneeUserAndTeam(); err != nil {
				ctx.ServerError("LoadAssigneeUserAndTeam", err)
				return
			}
		} else if comment.Type == issues_model.CommentTypeRemoveDependency || comment.Type == issues_model.CommentTypeAddDependency {
			if err = comment.LoadDepIssueDetails(); err != nil {
				if !issues_model.IsErrIssueNotExist(err) {
					ctx.ServerError("LoadDepIssueDetails", err)
					return
				}
			}
		} else if comment.Type == issues_model.CommentTypeCode || comment.Type == issues_model.CommentTypeReview || comment.Type == issues_model.CommentTypeDismissReview {
			comment.RenderedContent, err = markdown.RenderString(&markup.RenderContext{
				URLPrefix: ctx.Repo.RepoLink,
				Metas:     ctx.Repo.Repository.ComposeMetas(),
				GitRepo:   ctx.Repo.GitRepo,
				Ctx:       ctx,
			}, comment.Content)
			if err != nil {
				ctx.ServerError("RenderString", err)
				return
			}
			if err = comment.LoadReview(); err != nil && !issues_model.IsErrReviewNotExist(err) {
				ctx.ServerError("LoadReview", err)
				return
			}
			participants = addParticipant(comment.Poster, participants)
			if comment.Review == nil {
				continue
			}
			if err = comment.Review.LoadAttributes(ctx); err != nil {
				if !user_model.IsErrUserNotExist(err) {
					ctx.ServerError("Review.LoadAttributes", err)
					return
				}
				comment.Review.Reviewer = user_model.NewGhostUser()
			}
			if err = comment.Review.LoadCodeComments(ctx); err != nil {
				ctx.ServerError("Review.LoadCodeComments", err)
				return
			}
			for _, codeComments := range comment.Review.CodeComments {
				for _, lineComments := range codeComments {
					for _, c := range lineComments {
						// Check tag.
						role, ok = marked[c.PosterID]
						if ok {
							c.ShowRole = role
							continue
						}

						c.ShowRole, err = roleDescriptor(ctx, repo, c.Poster, issue)
						if err != nil {
							ctx.ServerError("roleDescriptor", err)
							return
						}
						marked[c.PosterID] = c.ShowRole
						participants = addParticipant(c.Poster, participants)
					}
				}
			}
			if err = comment.LoadResolveDoer(); err != nil {
				ctx.ServerError("LoadResolveDoer", err)
				return
			}
		} else if comment.Type == issues_model.CommentTypePullRequestPush {
			participants = addParticipant(comment.Poster, participants)
			if err = comment.LoadPushCommits(ctx); err != nil {
				ctx.ServerError("LoadPushCommits", err)
				return
			}
		} else if comment.Type == issues_model.CommentTypeAddTimeManual ||
			comment.Type == issues_model.CommentTypeStopTracking {
			// drop error since times could be pruned from DB..
			_ = comment.LoadTime()
		}
	}

	// Combine multiple label assignments into a single comment
	combineLabelComments(issue)

	getBranchData(ctx, issue)
	if issue.IsPull {
		pull := issue.PullRequest
		pull.Issue = issue
		canDelete := false
		ctx.Data["AllowMerge"] = false

		if ctx.IsSigned {
			if err := pull.LoadHeadRepo(ctx); err != nil {
				log.Error("LoadHeadRepo: %v", err)
			} else if pull.HeadRepo != nil {
				perm, err := access_model.GetUserRepoPermission(ctx, pull.HeadRepo, ctx.Doer)
				if err != nil {
					ctx.ServerError("GetUserRepoPermission", err)
					return
				}
				if perm.CanWrite(unit.TypeCode) {
					// Check if branch is not protected
					if pull.HeadBranch != pull.HeadRepo.DefaultBranch {
						if protected, err := git_model.IsBranchProtected(ctx, pull.HeadRepo.ID, pull.HeadBranch); err != nil {
							log.Error("IsProtectedBranch: %v", err)
						} else if !protected {
							canDelete = true
							ctx.Data["DeleteBranchLink"] = issue.Link() + "/cleanup"
						}
					}
					ctx.Data["CanWriteToHeadRepo"] = true
				}
			}

			if err := pull.LoadBaseRepo(ctx); err != nil {
				log.Error("LoadBaseRepo: %v", err)
			}
			perm, err := access_model.GetUserRepoPermission(ctx, pull.BaseRepo, ctx.Doer)
			if err != nil {
				ctx.ServerError("GetUserRepoPermission", err)
				return
			}
			ctx.Data["AllowMerge"], err = pull_service.IsUserAllowedToMerge(ctx, pull, perm, ctx.Doer)
			if err != nil {
				ctx.ServerError("IsUserAllowedToMerge", err)
				return
			}

			if ctx.Data["CanMarkConversation"], err = issues_model.CanMarkConversation(issue, ctx.Doer); err != nil {
				ctx.ServerError("CanMarkConversation", err)
				return
			}
		}

		prUnit, err := repo.GetUnit(ctx, unit.TypePullRequests)
		if err != nil {
			ctx.ServerError("GetUnit", err)
			return
		}
		prConfig := prUnit.PullRequestsConfig()

		var mergeStyle repo_model.MergeStyle
		// Check correct values and select default
		if ms, ok := ctx.Data["MergeStyle"].(repo_model.MergeStyle); !ok ||
			!prConfig.IsMergeStyleAllowed(ms) {
			defaultMergeStyle := prConfig.GetDefaultMergeStyle()
			if prConfig.IsMergeStyleAllowed(defaultMergeStyle) && !ok {
				mergeStyle = defaultMergeStyle
			} else if prConfig.AllowMerge {
				mergeStyle = repo_model.MergeStyleMerge
			} else if prConfig.AllowRebase {
				mergeStyle = repo_model.MergeStyleRebase
			} else if prConfig.AllowRebaseMerge {
				mergeStyle = repo_model.MergeStyleRebaseMerge
			} else if prConfig.AllowSquash {
				mergeStyle = repo_model.MergeStyleSquash
			} else if prConfig.AllowManualMerge {
				mergeStyle = repo_model.MergeStyleManuallyMerged
			}
		}

		ctx.Data["MergeStyle"] = mergeStyle
		ctx.Data["ShowRebaseAddMessageHint"] = false

		if mergeStyle == repo_model.MergeStyleRebase {
			ctx.Data["MergeInstructionsCommand"] = "merge --ff-only"
			ctx.Data["ShowRebaseAddMessageHint"] = true
		} else if mergeStyle == repo_model.MergeStyleSquash {
			ctx.Data["MergeInstructionsCommand"] = "merge --squash"
		} else {
			ctx.Data["MergeInstructionsCommand"] = "merge --no-ff"
		}

		defaultMergeMessage, defaultMergeBody, err := pull_service.GetDefaultMergeMessage(ctx, ctx.Repo.GitRepo, pull, mergeStyle)
		if err != nil {
			ctx.ServerError("GetDefaultMergeMessage", err)
			return
		}
		ctx.Data["DefaultMergeMessage"] = defaultMergeMessage
		ctx.Data["DefaultMergeBody"] = defaultMergeBody

		defaultSquashMergeMessage, defaultSquashMergeBody, err := pull_service.GetDefaultMergeMessage(ctx, ctx.Repo.GitRepo, pull, repo_model.MergeStyleSquash)
		if err != nil {
			ctx.ServerError("GetDefaultSquashMergeMessage", err)
			return
		}
		ctx.Data["DefaultSquashMergeMessage"] = defaultSquashMergeMessage
		ctx.Data["DefaultSquashMergeBody"] = defaultSquashMergeBody

		pb, err := git_model.GetFirstMatchProtectedBranchRule(ctx, pull.BaseRepoID, pull.BaseBranch)
		if err != nil {
			ctx.ServerError("LoadProtectedBranch", err)
			return
		}
		ctx.Data["ShowMergeInstructions"] = true
		if pb != nil {
			pb.Repo = pull.BaseRepo
			var showMergeInstructions bool
			if ctx.Doer != nil {
				showMergeInstructions = pb.CanUserPush(ctx, ctx.Doer)
			}
			ctx.Data["ProtectedBranch"] = pb
			ctx.Data["IsBlockedByApprovals"] = !issues_model.HasEnoughApprovals(ctx, pb, pull)
			ctx.Data["IsBlockedByRejection"] = issues_model.MergeBlockedByRejectedReview(ctx, pb, pull)
			ctx.Data["IsBlockedByOfficialReviewRequests"] = issues_model.MergeBlockedByOfficialReviewRequests(ctx, pb, pull)
			ctx.Data["IsBlockedByOutdatedBranch"] = issues_model.MergeBlockedByOutdatedBranch(pb, pull)
			ctx.Data["GrantedApprovals"] = issues_model.GetGrantedApprovalsCount(ctx, pb, pull)
			ctx.Data["RequireSigned"] = pb.RequireSignedCommits
			ctx.Data["ChangedProtectedFiles"] = pull.ChangedProtectedFiles
			ctx.Data["IsBlockedByChangedProtectedFiles"] = len(pull.ChangedProtectedFiles) != 0
			ctx.Data["ChangedProtectedFilesNum"] = len(pull.ChangedProtectedFiles)
			ctx.Data["ShowMergeInstructions"] = showMergeInstructions
		}
		ctx.Data["WillSign"] = false
		if ctx.Doer != nil {
			sign, key, _, err := asymkey_service.SignMerge(ctx, pull, ctx.Doer, pull.BaseRepo.RepoPath(), pull.BaseBranch, pull.GetGitRefName())
			ctx.Data["WillSign"] = sign
			ctx.Data["SigningKey"] = key
			if err != nil {
				if asymkey_service.IsErrWontSign(err) {
					ctx.Data["WontSignReason"] = err.(*asymkey_service.ErrWontSign).Reason
				} else {
					ctx.Data["WontSignReason"] = "error"
					log.Error("Error whilst checking if could sign pr %d in repo %s. Error: %v", pull.ID, pull.BaseRepo.FullName(), err)
				}
			}
		} else {
			ctx.Data["WontSignReason"] = "not_signed_in"
		}

		isPullBranchDeletable := canDelete &&
			pull.HeadRepo != nil &&
			git.IsBranchExist(ctx, pull.HeadRepo.RepoPath(), pull.HeadBranch) &&
			(!pull.HasMerged || ctx.Data["HeadBranchCommitID"] == ctx.Data["PullHeadCommitID"])

		if isPullBranchDeletable && pull.HasMerged {
			exist, err := issues_model.HasUnmergedPullRequestsByHeadInfo(ctx, pull.HeadRepoID, pull.HeadBranch)
			if err != nil {
				ctx.ServerError("HasUnmergedPullRequestsByHeadInfo", err)
				return
			}

			isPullBranchDeletable = !exist
		}
		ctx.Data["IsPullBranchDeletable"] = isPullBranchDeletable

		stillCanManualMerge := func() bool {
			if pull.HasMerged || issue.IsClosed || !ctx.IsSigned {
				return false
			}
			if pull.CanAutoMerge() || pull.IsWorkInProgress() || pull.IsChecking() {
				return false
			}
			if (ctx.Doer.IsAdmin || ctx.Repo.IsAdmin()) && prConfig.AllowManualMerge {
				return true
			}

			return false
		}

		ctx.Data["StillCanManualMerge"] = stillCanManualMerge()

		// Check if there is a pending pr merge
		ctx.Data["HasPendingPullRequestMerge"], ctx.Data["PendingPullRequestMerge"], err = pull_model.GetScheduledMergeByPullID(ctx, pull.ID)
		if err != nil {
			ctx.ServerError("GetScheduledMergeByPullID", err)
			return
		}
	}

	// Get Dependencies
	ctx.Data["BlockedByDependencies"], err = issue.BlockedByDependencies(ctx)
	if err != nil {
		ctx.ServerError("BlockedByDependencies", err)
		return
	}
	ctx.Data["BlockingDependencies"], err = issue.BlockingDependencies(ctx)
	if err != nil {
		ctx.ServerError("BlockingDependencies", err)
		return
	}

	ctx.Data["Participants"] = participants
	ctx.Data["NumParticipants"] = len(participants)
	ctx.Data["Issue"] = issue
	ctx.Data["Reference"] = issue.Ref
	ctx.Data["SignInLink"] = setting.AppSubURL + "/user/login?redirect_to=" + url.QueryEscape(ctx.Data["Link"].(string))
	ctx.Data["IsIssuePoster"] = ctx.IsSigned && issue.IsPoster(ctx.Doer.ID)
	ctx.Data["HasIssuesOrPullsWritePermission"] = ctx.Repo.CanWriteIssuesOrPulls(issue.IsPull)
	ctx.Data["HasProjectsWritePermission"] = ctx.Repo.CanWrite(unit.TypeProjects)
	ctx.Data["IsRepoAdmin"] = ctx.IsSigned && (ctx.Repo.IsAdmin() || ctx.Doer.IsAdmin)
	ctx.Data["LockReasons"] = setting.Repository.Issue.LockReasons
	ctx.Data["RefEndName"] = git.RefEndName(issue.Ref)

	var hiddenCommentTypes *big.Int
	if ctx.IsSigned {
		val, err := user_model.GetUserSetting(ctx.Doer.ID, user_model.SettingsKeyHiddenCommentTypes)
		if err != nil {
			ctx.ServerError("GetUserSetting", err)
			return
		}
		hiddenCommentTypes, _ = new(big.Int).SetString(val, 10) // we can safely ignore the failed conversion here
	}
	ctx.Data["ShouldShowCommentType"] = func(commentType issues_model.CommentType) bool {
		return hiddenCommentTypes == nil || hiddenCommentTypes.Bit(int(commentType)) == 0
	}

	ctx.HTML(http.StatusOK, tplIssueView)
}

// GetActionIssue will return the issue which is used in the context.
func GetActionIssue(ctx *context.Context) *issues_model.Issue {
	issue, err := issues_model.GetIssueByIndex(ctx.Repo.Repository.ID, ctx.ParamsInt64(":index"))
	if err != nil {
		ctx.NotFoundOrServerError("GetIssueByIndex", issues_model.IsErrIssueNotExist, err)
		return nil
	}
	issue.Repo = ctx.Repo.Repository
	checkIssueRights(ctx, issue)
	if ctx.Written() {
		return nil
	}
	if err = issue.LoadAttributes(ctx); err != nil {
		ctx.ServerError("LoadAttributes", nil)
		return nil
	}
	return issue
}

func checkIssueRights(ctx *context.Context, issue *issues_model.Issue) {
	if issue.IsPull && !ctx.Repo.CanRead(unit.TypePullRequests) ||
		!issue.IsPull && !ctx.Repo.CanRead(unit.TypeIssues) {
		ctx.NotFound("IssueOrPullRequestUnitNotAllowed", nil)
	}
}

func getActionIssues(ctx *context.Context) []*issues_model.Issue {
	commaSeparatedIssueIDs := ctx.FormString("issue_ids")
	if len(commaSeparatedIssueIDs) == 0 {
		return nil
	}
	issueIDs := make([]int64, 0, 10)
	for _, stringIssueID := range strings.Split(commaSeparatedIssueIDs, ",") {
		issueID, err := strconv.ParseInt(stringIssueID, 10, 64)
		if err != nil {
			ctx.ServerError("ParseInt", err)
			return nil
		}
		issueIDs = append(issueIDs, issueID)
	}
	issues, err := issues_model.GetIssuesByIDs(ctx, issueIDs)
	if err != nil {
		ctx.ServerError("GetIssuesByIDs", err)
		return nil
	}
	// Check access rights for all issues
	issueUnitEnabled := ctx.Repo.CanRead(unit.TypeIssues)
	prUnitEnabled := ctx.Repo.CanRead(unit.TypePullRequests)
	for _, issue := range issues {
		if issue.RepoID != ctx.Repo.Repository.ID {
			ctx.NotFound("some issue's RepoID is incorrect", errors.New("some issue's RepoID is incorrect"))
			return nil
		}
		if issue.IsPull && !prUnitEnabled || !issue.IsPull && !issueUnitEnabled {
			ctx.NotFound("IssueOrPullRequestUnitNotAllowed", nil)
			return nil
		}
		if err = issue.LoadAttributes(ctx); err != nil {
			ctx.ServerError("LoadAttributes", err)
			return nil
		}
	}
	return issues
}

// GetIssueInfo get an issue of a repository
func GetIssueInfo(ctx *context.Context) {
	issue, err := issues_model.GetIssueWithAttrsByIndex(ctx.Repo.Repository.ID, ctx.ParamsInt64(":index"))
	if err != nil {
		if issues_model.IsErrIssueNotExist(err) {
			ctx.Error(http.StatusNotFound)
		} else {
			ctx.Error(http.StatusInternalServerError, "GetIssueByIndex", err.Error())
		}
		return
	}

	if issue.IsPull {
		// Need to check if Pulls are enabled and we can read Pulls
		if !ctx.Repo.Repository.CanEnablePulls() || !ctx.Repo.CanRead(unit.TypePullRequests) {
			ctx.Error(http.StatusNotFound)
			return
		}
	} else {
		// Need to check if Issues are enabled and we can read Issues
		if !ctx.Repo.CanRead(unit.TypeIssues) {
			ctx.Error(http.StatusNotFound)
			return
		}
	}

	ctx.JSON(http.StatusOK, convert.ToAPIIssue(ctx, issue))
}

// UpdateIssueTitle change issue's title
func UpdateIssueTitle(ctx *context.Context) {
	issue := GetActionIssue(ctx)
	if ctx.Written() {
		return
	}

	if !ctx.IsSigned || (!issue.IsPoster(ctx.Doer.ID) && !ctx.Repo.CanWriteIssuesOrPulls(issue.IsPull)) {
		ctx.Error(http.StatusForbidden)
		return
	}

	title := ctx.FormTrim("title")
	if len(title) == 0 {
		ctx.Error(http.StatusNoContent)
		return
	}

	if err := issue_service.ChangeTitle(issue, ctx.Doer, title); err != nil {
		ctx.ServerError("ChangeTitle", err)
		return
	}

	ctx.JSON(http.StatusOK, map[string]interface{}{
		"title": issue.Title,
	})
}

// UpdateIssueRef change issue's ref (branch)
func UpdateIssueRef(ctx *context.Context) {
	issue := GetActionIssue(ctx)
	if ctx.Written() {
		return
	}

	if !ctx.IsSigned || (!issue.IsPoster(ctx.Doer.ID) && !ctx.Repo.CanWriteIssuesOrPulls(issue.IsPull)) || issue.IsPull {
		ctx.Error(http.StatusForbidden)
		return
	}

	ref := ctx.FormTrim("ref")

	if err := issue_service.ChangeIssueRef(issue, ctx.Doer, ref); err != nil {
		ctx.ServerError("ChangeRef", err)
		return
	}

	ctx.JSON(http.StatusOK, map[string]interface{}{
		"ref": ref,
	})
}

// UpdateIssueContent change issue's content
func UpdateIssueContent(ctx *context.Context) {
	issue := GetActionIssue(ctx)
	if ctx.Written() {
		return
	}

	if !ctx.IsSigned || (ctx.Doer.ID != issue.PosterID && !ctx.Repo.CanWriteIssuesOrPulls(issue.IsPull)) {
		ctx.Error(http.StatusForbidden)
		return
	}

	if err := issue_service.ChangeContent(issue, ctx.Doer, ctx.Req.FormValue("content")); err != nil {
		ctx.ServerError("ChangeContent", err)
		return
	}

	// when update the request doesn't intend to update attachments (eg: change checkbox state), ignore attachment updates
	if !ctx.FormBool("ignore_attachments") {
		if err := updateAttachments(ctx, issue, ctx.FormStrings("files[]")); err != nil {
			ctx.ServerError("UpdateAttachments", err)
			return
		}
	}

	content, err := markdown.RenderString(&markup.RenderContext{
		URLPrefix: ctx.FormString("context"), // FIXME: <- IS THIS SAFE ?
		Metas:     ctx.Repo.Repository.ComposeMetas(),
		GitRepo:   ctx.Repo.GitRepo,
		Ctx:       ctx,
	}, issue.Content)
	if err != nil {
		ctx.ServerError("RenderString", err)
		return
	}

	ctx.JSON(http.StatusOK, map[string]interface{}{
		"content":     content,
		"attachments": attachmentsHTML(ctx, issue.Attachments, issue.Content),
	})
}

// UpdateIssueDeadline updates an issue deadline
func UpdateIssueDeadline(ctx *context.Context) {
	form := web.GetForm(ctx).(*api.EditDeadlineOption)
	issue, err := issues_model.GetIssueByIndex(ctx.Repo.Repository.ID, ctx.ParamsInt64(":index"))
	if err != nil {
		if issues_model.IsErrIssueNotExist(err) {
			ctx.NotFound("GetIssueByIndex", err)
		} else {
			ctx.Error(http.StatusInternalServerError, "GetIssueByIndex", err.Error())
		}
		return
	}

	if !ctx.Repo.CanWriteIssuesOrPulls(issue.IsPull) {
		ctx.Error(http.StatusForbidden, "", "Not repo writer")
		return
	}

	var deadlineUnix timeutil.TimeStamp
	var deadline time.Time
	if form.Deadline != nil && !form.Deadline.IsZero() {
		deadline = time.Date(form.Deadline.Year(), form.Deadline.Month(), form.Deadline.Day(),
			23, 59, 59, 0, time.Local)
		deadlineUnix = timeutil.TimeStamp(deadline.Unix())
	}

	if err := issues_model.UpdateIssueDeadline(issue, deadlineUnix, ctx.Doer); err != nil {
		ctx.Error(http.StatusInternalServerError, "UpdateIssueDeadline", err.Error())
		return
	}

	ctx.JSON(http.StatusCreated, api.IssueDeadline{Deadline: &deadline})
}

// UpdateIssueMilestone change issue's milestone
func UpdateIssueMilestone(ctx *context.Context) {
	issues := getActionIssues(ctx)
	if ctx.Written() {
		return
	}

	milestoneID := ctx.FormInt64("id")
	for _, issue := range issues {
		oldMilestoneID := issue.MilestoneID
		if oldMilestoneID == milestoneID {
			continue
		}
		issue.MilestoneID = milestoneID
		if err := issue_service.ChangeMilestoneAssign(issue, ctx.Doer, oldMilestoneID); err != nil {
			ctx.ServerError("ChangeMilestoneAssign", err)
			return
		}
	}

	ctx.JSON(http.StatusOK, map[string]interface{}{
		"ok": true,
	})
}

// UpdateIssueAssignee change issue's or pull's assignee
func UpdateIssueAssignee(ctx *context.Context) {
	issues := getActionIssues(ctx)
	if ctx.Written() {
		return
	}

	assigneeID := ctx.FormInt64("id")
	action := ctx.FormString("action")

	for _, issue := range issues {
		switch action {
		case "clear":
			if err := issue_service.DeleteNotPassedAssignee(issue, ctx.Doer, []*user_model.User{}); err != nil {
				ctx.ServerError("ClearAssignees", err)
				return
			}
		default:
			assignee, err := user_model.GetUserByID(ctx, assigneeID)
			if err != nil {
				ctx.ServerError("GetUserByID", err)
				return
			}

			valid, err := access_model.CanBeAssigned(ctx, assignee, issue.Repo, issue.IsPull)
			if err != nil {
				ctx.ServerError("canBeAssigned", err)
				return
			}
			if !valid {
				ctx.ServerError("canBeAssigned", repo_model.ErrUserDoesNotHaveAccessToRepo{UserID: assigneeID, RepoName: issue.Repo.Name})
				return
			}

			_, _, err = issue_service.ToggleAssignee(issue, ctx.Doer, assigneeID)
			if err != nil {
				ctx.ServerError("ToggleAssignee", err)
				return
			}
		}
	}
	ctx.JSON(http.StatusOK, map[string]interface{}{
		"ok": true,
	})
}

// UpdatePullReviewRequest add or remove review request
func UpdatePullReviewRequest(ctx *context.Context) {
	issues := getActionIssues(ctx)
	if ctx.Written() {
		return
	}

	reviewID := ctx.FormInt64("id")
	action := ctx.FormString("action")

	// TODO: Not support 'clear' now
	if action != "attach" && action != "detach" {
		ctx.Status(http.StatusForbidden)
		return
	}

	for _, issue := range issues {
		if err := issue.LoadRepo(ctx); err != nil {
			ctx.ServerError("issue.LoadRepo", err)
			return
		}

		if !issue.IsPull {
			log.Warn(
				"UpdatePullReviewRequest: refusing to add review request for non-PR issue %-v#%d",
				issue.Repo, issue.Index,
			)
			ctx.Status(http.StatusForbidden)
			return
		}
		if reviewID < 0 {
			// negative reviewIDs represent team requests
			if err := issue.Repo.GetOwner(ctx); err != nil {
				ctx.ServerError("issue.Repo.GetOwner", err)
				return
			}

			if !issue.Repo.Owner.IsOrganization() {
				log.Warn(
					"UpdatePullReviewRequest: refusing to add team review request for %s#%d owned by non organization UID[%d]",
					issue.Repo.FullName(), issue.Index, issue.Repo.ID,
				)
				ctx.Status(http.StatusForbidden)
				return
			}

			team, err := organization.GetTeamByID(ctx, -reviewID)
			if err != nil {
				ctx.ServerError("GetTeamByID", err)
				return
			}

			if team.OrgID != issue.Repo.OwnerID {
				log.Warn(
					"UpdatePullReviewRequest: refusing to add team review request for UID[%d] team %s to %s#%d owned by UID[%d]",
					team.OrgID, team.Name, issue.Repo.FullName(), issue.Index, issue.Repo.ID)
				ctx.Status(http.StatusForbidden)
				return
			}

			err = issue_service.IsValidTeamReviewRequest(ctx, team, ctx.Doer, action == "attach", issue)
			if err != nil {
				if issues_model.IsErrNotValidReviewRequest(err) {
					log.Warn(
						"UpdatePullReviewRequest: refusing to add invalid team review request for UID[%d] team %s to %s#%d owned by UID[%d]: Error: %v",
						team.OrgID, team.Name, issue.Repo.FullName(), issue.Index, issue.Repo.ID,
						err,
					)
					ctx.Status(http.StatusForbidden)
					return
				}
				ctx.ServerError("IsValidTeamReviewRequest", err)
				return
			}

			_, err = issue_service.TeamReviewRequest(issue, ctx.Doer, team, action == "attach")
			if err != nil {
				ctx.ServerError("TeamReviewRequest", err)
				return
			}
			continue
		}

		reviewer, err := user_model.GetUserByID(ctx, reviewID)
		if err != nil {
			if user_model.IsErrUserNotExist(err) {
				log.Warn(
					"UpdatePullReviewRequest: requested reviewer [%d] for %-v to %-v#%d is not exist: Error: %v",
					reviewID, issue.Repo, issue.Index,
					err,
				)
				ctx.Status(http.StatusForbidden)
				return
			}
			ctx.ServerError("GetUserByID", err)
			return
		}

		err = issue_service.IsValidReviewRequest(ctx, reviewer, ctx.Doer, action == "attach", issue, nil)
		if err != nil {
			if issues_model.IsErrNotValidReviewRequest(err) {
				log.Warn(
					"UpdatePullReviewRequest: refusing to add invalid review request for %-v to %-v#%d: Error: %v",
					reviewer, issue.Repo, issue.Index,
					err,
				)
				ctx.Status(http.StatusForbidden)
				return
			}
			ctx.ServerError("isValidReviewRequest", err)
			return
		}

		_, err = issue_service.ReviewRequest(issue, ctx.Doer, reviewer, action == "attach")
		if err != nil {
			ctx.ServerError("ReviewRequest", err)
			return
		}
	}

	ctx.JSON(http.StatusOK, map[string]interface{}{
		"ok": true,
	})
}

// SearchIssues searches for issues across the repositories that the user has access to
func SearchIssues(ctx *context.Context) {
	before, since, err := context.GetQueryBeforeSince(ctx)
	if err != nil {
		ctx.Error(http.StatusUnprocessableEntity, err.Error())
		return
	}

	var isClosed util.OptionalBool
	switch ctx.FormString("state") {
	case "closed":
		isClosed = util.OptionalBoolTrue
	case "all":
		isClosed = util.OptionalBoolNone
	default:
		isClosed = util.OptionalBoolFalse
	}

	// find repos user can access (for issue search)
	opts := &repo_model.SearchRepoOptions{
		Private:     false,
		AllPublic:   true,
		TopicOnly:   false,
		Collaborate: util.OptionalBoolNone,
		// This needs to be a column that is not nil in fixtures or
		// MySQL will return different results when sorting by null in some cases
		OrderBy: db.SearchOrderByAlphabetically,
		Actor:   ctx.Doer,
	}
	if ctx.IsSigned {
		opts.Private = true
		opts.AllLimited = true
	}
	if ctx.FormString("owner") != "" {
		owner, err := user_model.GetUserByName(ctx, ctx.FormString("owner"))
		if err != nil {
			if user_model.IsErrUserNotExist(err) {
				ctx.Error(http.StatusBadRequest, "Owner not found", err.Error())
			} else {
				ctx.Error(http.StatusInternalServerError, "GetUserByName", err.Error())
			}
			return
		}
		opts.OwnerID = owner.ID
		opts.AllLimited = false
		opts.AllPublic = false
		opts.Collaborate = util.OptionalBoolFalse
	}
	if ctx.FormString("team") != "" {
		if ctx.FormString("owner") == "" {
			ctx.Error(http.StatusBadRequest, "", "Owner organisation is required for filtering on team")
			return
		}
		team, err := organization.GetTeam(ctx, opts.OwnerID, ctx.FormString("team"))
		if err != nil {
			if organization.IsErrTeamNotExist(err) {
				ctx.Error(http.StatusBadRequest, "Team not found", err.Error())
			} else {
				ctx.Error(http.StatusInternalServerError, "GetUserByName", err.Error())
			}
			return
		}
		opts.TeamID = team.ID
	}

	repoCond := repo_model.SearchRepositoryCondition(opts)
	repoIDs, _, err := repo_model.SearchRepositoryIDs(opts)
	if err != nil {
		ctx.Error(http.StatusInternalServerError, "SearchRepositoryIDs", err.Error())
		return
	}

	var issues []*issues_model.Issue
	var filteredCount int64

	keyword := ctx.FormTrim("q")
	if strings.IndexByte(keyword, 0) >= 0 {
		keyword = ""
	}
	var issueIDs []int64
	if len(keyword) > 0 && len(repoIDs) > 0 {
		if issueIDs, err = issue_indexer.SearchIssuesByKeyword(ctx, repoIDs, keyword); err != nil {
			ctx.Error(http.StatusInternalServerError, "SearchIssuesByKeyword", err.Error())
			return
		}
	}

	var isPull util.OptionalBool
	switch ctx.FormString("type") {
	case "pulls":
		isPull = util.OptionalBoolTrue
	case "issues":
		isPull = util.OptionalBoolFalse
	default:
		isPull = util.OptionalBoolNone
	}

	labels := ctx.FormTrim("labels")
	var includedLabelNames []string
	if len(labels) > 0 {
		includedLabelNames = strings.Split(labels, ",")
	}

	milestones := ctx.FormTrim("milestones")
	var includedMilestones []string
	if len(milestones) > 0 {
		includedMilestones = strings.Split(milestones, ",")
	}

	projectID := ctx.FormInt64("project")

	// this api is also used in UI,
	// so the default limit is set to fit UI needs
	limit := ctx.FormInt("limit")
	if limit == 0 {
		limit = setting.UI.IssuePagingNum
	} else if limit > setting.API.MaxResponseItems {
		limit = setting.API.MaxResponseItems
	}

	// Only fetch the issues if we either don't have a keyword or the search returned issues
	// This would otherwise return all issues if no issues were found by the search.
	if len(keyword) == 0 || len(issueIDs) > 0 || len(includedLabelNames) > 0 || len(includedMilestones) > 0 {
		issuesOpt := &issues_model.IssuesOptions{
			ListOptions: db.ListOptions{
				Page:     ctx.FormInt("page"),
				PageSize: limit,
			},
			RepoCond:           repoCond,
			IsClosed:           isClosed,
			IssueIDs:           issueIDs,
			IncludedLabelNames: includedLabelNames,
			IncludeMilestones:  includedMilestones,
			ProjectID:          projectID,
			SortType:           "priorityrepo",
			PriorityRepoID:     ctx.FormInt64("priority_repo_id"),
			IsPull:             isPull,
			UpdatedBeforeUnix:  before,
			UpdatedAfterUnix:   since,
		}

		ctxUserID := int64(0)
		if ctx.IsSigned {
			ctxUserID = ctx.Doer.ID
		}

		// Filter for: Created by User, Assigned to User, Mentioning User, Review of User Requested
		if ctx.FormBool("created") {
			issuesOpt.PosterID = ctxUserID
		}
		if ctx.FormBool("assigned") {
			issuesOpt.AssigneeID = ctxUserID
		}
		if ctx.FormBool("mentioned") {
			issuesOpt.MentionedID = ctxUserID
		}
		if ctx.FormBool("review_requested") {
			issuesOpt.ReviewRequestedID = ctxUserID
		}

		if issues, err = issues_model.Issues(ctx, issuesOpt); err != nil {
			ctx.Error(http.StatusInternalServerError, "Issues", err.Error())
			return
		}

		issuesOpt.ListOptions = db.ListOptions{
			Page: -1,
		}
		if filteredCount, err = issues_model.CountIssues(ctx, issuesOpt); err != nil {
			ctx.Error(http.StatusInternalServerError, "CountIssues", err.Error())
			return
		}
	}

	ctx.SetTotalCountHeader(filteredCount)
	ctx.JSON(http.StatusOK, convert.ToAPIIssueList(ctx, issues))
}

func getUserIDForFilter(ctx *context.Context, queryName string) int64 {
	userName := ctx.FormString(queryName)
	if len(userName) == 0 {
		return 0
	}

	user, err := user_model.GetUserByName(ctx, userName)
	if user_model.IsErrUserNotExist(err) {
		ctx.NotFound("", err)
		return 0
	}

	if err != nil {
		ctx.Error(http.StatusInternalServerError, err.Error())
		return 0
	}

	return user.ID
}

// ListIssues list the issues of a repository
func ListIssues(ctx *context.Context) {
	before, since, err := context.GetQueryBeforeSince(ctx)
	if err != nil {
		ctx.Error(http.StatusUnprocessableEntity, err.Error())
		return
	}

	var isClosed util.OptionalBool
	switch ctx.FormString("state") {
	case "closed":
		isClosed = util.OptionalBoolTrue
	case "all":
		isClosed = util.OptionalBoolNone
	default:
		isClosed = util.OptionalBoolFalse
	}

	var issues []*issues_model.Issue
	var filteredCount int64

	keyword := ctx.FormTrim("q")
	if strings.IndexByte(keyword, 0) >= 0 {
		keyword = ""
	}
	var issueIDs []int64
	var labelIDs []int64
	if len(keyword) > 0 {
		issueIDs, err = issue_indexer.SearchIssuesByKeyword(ctx, []int64{ctx.Repo.Repository.ID}, keyword)
		if err != nil {
			ctx.Error(http.StatusInternalServerError, err.Error())
			return
		}
	}

	if splitted := strings.Split(ctx.FormString("labels"), ","); len(splitted) > 0 {
		labelIDs, err = issues_model.GetLabelIDsInRepoByNames(ctx.Repo.Repository.ID, splitted)
		if err != nil {
			ctx.Error(http.StatusInternalServerError, err.Error())
			return
		}
	}

	var mileIDs []int64
	if part := strings.Split(ctx.FormString("milestones"), ","); len(part) > 0 {
		for i := range part {
			// uses names and fall back to ids
			// non existent milestones are discarded
			mile, err := issues_model.GetMilestoneByRepoIDANDName(ctx.Repo.Repository.ID, part[i])
			if err == nil {
				mileIDs = append(mileIDs, mile.ID)
				continue
			}
			if !issues_model.IsErrMilestoneNotExist(err) {
				ctx.Error(http.StatusInternalServerError, err.Error())
				return
			}
			id, err := strconv.ParseInt(part[i], 10, 64)
			if err != nil {
				continue
			}
			mile, err = issues_model.GetMilestoneByRepoID(ctx, ctx.Repo.Repository.ID, id)
			if err == nil {
				mileIDs = append(mileIDs, mile.ID)
				continue
			}
			if issues_model.IsErrMilestoneNotExist(err) {
				continue
			}
			ctx.Error(http.StatusInternalServerError, err.Error())
		}
	}

	projectID := ctx.FormInt64("project")

	listOptions := db.ListOptions{
		Page:     ctx.FormInt("page"),
		PageSize: convert.ToCorrectPageSize(ctx.FormInt("limit")),
	}

	var isPull util.OptionalBool
	switch ctx.FormString("type") {
	case "pulls":
		isPull = util.OptionalBoolTrue
	case "issues":
		isPull = util.OptionalBoolFalse
	default:
		isPull = util.OptionalBoolNone
	}

	// FIXME: we should be more efficient here
	createdByID := getUserIDForFilter(ctx, "created_by")
	if ctx.Written() {
		return
	}
	assignedByID := getUserIDForFilter(ctx, "assigned_by")
	if ctx.Written() {
		return
	}
	mentionedByID := getUserIDForFilter(ctx, "mentioned_by")
	if ctx.Written() {
		return
	}

	// Only fetch the issues if we either don't have a keyword or the search returned issues
	// This would otherwise return all issues if no issues were found by the search.
	if len(keyword) == 0 || len(issueIDs) > 0 || len(labelIDs) > 0 {
		issuesOpt := &issues_model.IssuesOptions{
			ListOptions:       listOptions,
			RepoID:            ctx.Repo.Repository.ID,
			IsClosed:          isClosed,
			IssueIDs:          issueIDs,
			LabelIDs:          labelIDs,
			MilestoneIDs:      mileIDs,
			ProjectID:         projectID,
			IsPull:            isPull,
			UpdatedBeforeUnix: before,
			UpdatedAfterUnix:  since,
			PosterID:          createdByID,
			AssigneeID:        assignedByID,
			MentionedID:       mentionedByID,
		}

		if issues, err = issues_model.Issues(ctx, issuesOpt); err != nil {
			ctx.Error(http.StatusInternalServerError, err.Error())
			return
		}

		issuesOpt.ListOptions = db.ListOptions{
			Page: -1,
		}
		if filteredCount, err = issues_model.CountIssues(ctx, issuesOpt); err != nil {
			ctx.Error(http.StatusInternalServerError, err.Error())
			return
		}
	}

	ctx.SetTotalCountHeader(filteredCount)
	ctx.JSON(http.StatusOK, convert.ToAPIIssueList(ctx, issues))
}

// UpdateIssueStatus change issue's status
func UpdateIssueStatus(ctx *context.Context) {
	issues := getActionIssues(ctx)
	if ctx.Written() {
		return
	}

	var isClosed bool
	switch action := ctx.FormString("action"); action {
	case "open":
		isClosed = false
	case "close":
		isClosed = true
	default:
		log.Warn("Unrecognized action: %s", action)
	}

	if _, err := issues_model.IssueList(issues).LoadRepositories(ctx); err != nil {
		ctx.ServerError("LoadRepositories", err)
		return
	}
	for _, issue := range issues {
		if issue.IsClosed != isClosed {
			if err := issue_service.ChangeStatus(issue, ctx.Doer, isClosed); err != nil {
				if issues_model.IsErrDependenciesLeft(err) {
					ctx.JSON(http.StatusPreconditionFailed, map[string]interface{}{
						"error": "cannot close this issue because it still has open dependencies",
					})
					return
				}
				ctx.ServerError("ChangeStatus", err)
				return
			}
		}
	}
	ctx.JSON(http.StatusOK, map[string]interface{}{
		"ok": true,
	})
}

// NewComment create a comment for issue
func NewComment(ctx *context.Context) {
	form := web.GetForm(ctx).(*forms.CreateCommentForm)
	issue := GetActionIssue(ctx)
	if ctx.Written() {
		return
	}

	if !ctx.IsSigned || (ctx.Doer.ID != issue.PosterID && !ctx.Repo.CanReadIssuesOrPulls(issue.IsPull)) {
		if log.IsTrace() {
			if ctx.IsSigned {
				issueType := "issues"
				if issue.IsPull {
					issueType = "pulls"
				}
				log.Trace("Permission Denied: User %-v not the Poster (ID: %d) and cannot read %s in Repo %-v.\n"+
					"User in Repo has Permissions: %-+v",
					ctx.Doer,
					log.NewColoredIDValue(issue.PosterID),
					issueType,
					ctx.Repo.Repository,
					ctx.Repo.Permission)
			} else {
				log.Trace("Permission Denied: Not logged in")
			}
		}

		ctx.Error(http.StatusForbidden)
		return
	}

	if issue.IsLocked && !ctx.Repo.CanWriteIssuesOrPulls(issue.IsPull) && !ctx.Doer.IsAdmin {
		ctx.Flash.Error(ctx.Tr("repo.issues.comment_on_locked"))
		ctx.Redirect(issue.HTMLURL())
		return
	}

	var attachments []string
	if setting.Attachment.Enabled {
		attachments = form.Files
	}

	if ctx.HasError() {
		ctx.Flash.Error(ctx.Data["ErrorMsg"].(string))
		ctx.Redirect(issue.HTMLURL())
		return
	}

	var comment *issues_model.Comment
	defer func() {
		// Check if issue admin/poster changes the status of issue.
		if (ctx.Repo.CanWriteIssuesOrPulls(issue.IsPull) || (ctx.IsSigned && issue.IsPoster(ctx.Doer.ID))) &&
			(form.Status == "reopen" || form.Status == "close") &&
			!(issue.IsPull && issue.PullRequest.HasMerged) {

			// Duplication and conflict check should apply to reopen pull request.
			var pr *issues_model.PullRequest

			if form.Status == "reopen" && issue.IsPull {
				pull := issue.PullRequest
				var err error
				pr, err = issues_model.GetUnmergedPullRequest(ctx, pull.HeadRepoID, pull.BaseRepoID, pull.HeadBranch, pull.BaseBranch, pull.Flow)
				if err != nil {
					if !issues_model.IsErrPullRequestNotExist(err) {
						ctx.ServerError("GetUnmergedPullRequest", err)
						return
					}
				}

				// Regenerate patch and test conflict.
				if pr == nil {
					issue.PullRequest.HeadCommitID = ""
					pull_service.AddToTaskQueue(issue.PullRequest)
				}
			}

			if pr != nil {
				ctx.Flash.Info(ctx.Tr("repo.pulls.open_unmerged_pull_exists", pr.Index))
			} else {
				isClosed := form.Status == "close"
				if err := issue_service.ChangeStatus(issue, ctx.Doer, isClosed); err != nil {
					log.Error("ChangeStatus: %v", err)

					if issues_model.IsErrDependenciesLeft(err) {
						if issue.IsPull {
							ctx.Flash.Error(ctx.Tr("repo.issues.dependency.pr_close_blocked"))
							ctx.Redirect(fmt.Sprintf("%s/pulls/%d", ctx.Repo.RepoLink, issue.Index))
						} else {
							ctx.Flash.Error(ctx.Tr("repo.issues.dependency.issue_close_blocked"))
							ctx.Redirect(fmt.Sprintf("%s/issues/%d", ctx.Repo.RepoLink, issue.Index))
						}
						return
					}
				} else {
					if err := stopTimerIfAvailable(ctx.Doer, issue); err != nil {
						ctx.ServerError("CreateOrStopIssueStopwatch", err)
						return
					}

					log.Trace("Issue [%d] status changed to closed: %v", issue.ID, issue.IsClosed)
				}
			}
		}

		// Redirect to comment hashtag if there is any actual content.
		typeName := "issues"
		if issue.IsPull {
			typeName = "pulls"
		}
		if comment != nil {
			ctx.Redirect(fmt.Sprintf("%s/%s/%d#%s", ctx.Repo.RepoLink, typeName, issue.Index, comment.HashTag()))
		} else {
			ctx.Redirect(fmt.Sprintf("%s/%s/%d", ctx.Repo.RepoLink, typeName, issue.Index))
		}
	}()

	// Fix #321: Allow empty comments, as long as we have attachments.
	if len(form.Content) == 0 && len(attachments) == 0 {
		return
	}

	comment, err := issue_service.CreateIssueComment(ctx, ctx.Doer, ctx.Repo.Repository, issue, form.Content, attachments)
	if err != nil {
		ctx.ServerError("CreateIssueComment", err)
		return
	}

	log.Trace("Comment created: %d/%d/%d", ctx.Repo.Repository.ID, issue.ID, comment.ID)
}

// UpdateCommentContent change comment of issue's content
func UpdateCommentContent(ctx *context.Context) {
	comment, err := issues_model.GetCommentByID(ctx, ctx.ParamsInt64(":id"))
	if err != nil {
		ctx.NotFoundOrServerError("GetCommentByID", issues_model.IsErrCommentNotExist, err)
		return
	}

	if err := comment.LoadIssue(ctx); err != nil {
		ctx.NotFoundOrServerError("LoadIssue", issues_model.IsErrIssueNotExist, err)
		return
	}

	if !ctx.IsSigned || (ctx.Doer.ID != comment.PosterID && !ctx.Repo.CanWriteIssuesOrPulls(comment.Issue.IsPull)) {
		ctx.Error(http.StatusForbidden)
		return
	}

	if comment.Type != issues_model.CommentTypeComment && comment.Type != issues_model.CommentTypeReview && comment.Type != issues_model.CommentTypeCode {
		ctx.Error(http.StatusNoContent)
		return
	}

	oldContent := comment.Content
	comment.Content = ctx.FormString("content")
	if len(comment.Content) == 0 {
		ctx.JSON(http.StatusOK, map[string]interface{}{
			"content": "",
		})
		return
	}
	if err = issue_service.UpdateComment(ctx, comment, ctx.Doer, oldContent); err != nil {
		ctx.ServerError("UpdateComment", err)
		return
	}

	if err := comment.LoadAttachments(ctx); err != nil {
		ctx.ServerError("LoadAttachments", err)
		return
	}

	// when the update request doesn't intend to update attachments (eg: change checkbox state), ignore attachment updates
	if !ctx.FormBool("ignore_attachments") {
		if err := updateAttachments(ctx, comment, ctx.FormStrings("files[]")); err != nil {
			ctx.ServerError("UpdateAttachments", err)
			return
		}
	}

	content, err := markdown.RenderString(&markup.RenderContext{
		URLPrefix: ctx.FormString("context"), // FIXME: <- IS THIS SAFE ?
		Metas:     ctx.Repo.Repository.ComposeMetas(),
		GitRepo:   ctx.Repo.GitRepo,
		Ctx:       ctx,
	}, comment.Content)
	if err != nil {
		ctx.ServerError("RenderString", err)
		return
	}

	ctx.JSON(http.StatusOK, map[string]interface{}{
		"content":     content,
		"attachments": attachmentsHTML(ctx, comment.Attachments, comment.Content),
	})
}

// DeleteComment delete comment of issue
func DeleteComment(ctx *context.Context) {
	comment, err := issues_model.GetCommentByID(ctx, ctx.ParamsInt64(":id"))
	if err != nil {
		ctx.NotFoundOrServerError("GetCommentByID", issues_model.IsErrCommentNotExist, err)
		return
	}

	if err := comment.LoadIssue(ctx); err != nil {
		ctx.NotFoundOrServerError("LoadIssue", issues_model.IsErrIssueNotExist, err)
		return
	}

	if !ctx.IsSigned || (ctx.Doer.ID != comment.PosterID && !ctx.Repo.CanWriteIssuesOrPulls(comment.Issue.IsPull)) {
		ctx.Error(http.StatusForbidden)
		return
	} else if comment.Type != issues_model.CommentTypeComment && comment.Type != issues_model.CommentTypeCode {
		ctx.Error(http.StatusNoContent)
		return
	}

	if err = issue_service.DeleteComment(ctx, ctx.Doer, comment); err != nil {
		ctx.ServerError("DeleteComment", err)
		return
	}

	ctx.Status(http.StatusOK)
}

// ChangeIssueReaction create a reaction for issue
func ChangeIssueReaction(ctx *context.Context) {
	form := web.GetForm(ctx).(*forms.ReactionForm)
	issue := GetActionIssue(ctx)
	if ctx.Written() {
		return
	}

	if !ctx.IsSigned || (ctx.Doer.ID != issue.PosterID && !ctx.Repo.CanReadIssuesOrPulls(issue.IsPull)) {
		if log.IsTrace() {
			if ctx.IsSigned {
				issueType := "issues"
				if issue.IsPull {
					issueType = "pulls"
				}
				log.Trace("Permission Denied: User %-v not the Poster (ID: %d) and cannot read %s in Repo %-v.\n"+
					"User in Repo has Permissions: %-+v",
					ctx.Doer,
					log.NewColoredIDValue(issue.PosterID),
					issueType,
					ctx.Repo.Repository,
					ctx.Repo.Permission)
			} else {
				log.Trace("Permission Denied: Not logged in")
			}
		}

		ctx.Error(http.StatusForbidden)
		return
	}

	if ctx.HasError() {
		ctx.ServerError("ChangeIssueReaction", errors.New(ctx.GetErrMsg()))
		return
	}

	switch ctx.Params(":action") {
	case "react":
		reaction, err := issues_model.CreateIssueReaction(ctx.Doer.ID, issue.ID, form.Content)
		if err != nil {
			if issues_model.IsErrForbiddenIssueReaction(err) {
				ctx.ServerError("ChangeIssueReaction", err)
				return
			}
			log.Info("CreateIssueReaction: %s", err)
			break
		}
		// Reload new reactions
		issue.Reactions = nil
		if err = issue.LoadAttributes(ctx); err != nil {
			log.Info("issue.LoadAttributes: %s", err)
			break
		}

		log.Trace("Reaction for issue created: %d/%d/%d", ctx.Repo.Repository.ID, issue.ID, reaction.ID)
	case "unreact":
		if err := issues_model.DeleteIssueReaction(ctx.Doer.ID, issue.ID, form.Content); err != nil {
			ctx.ServerError("DeleteIssueReaction", err)
			return
		}

		// Reload new reactions
		issue.Reactions = nil
		if err := issue.LoadAttributes(ctx); err != nil {
			log.Info("issue.LoadAttributes: %s", err)
			break
		}

		log.Trace("Reaction for issue removed: %d/%d", ctx.Repo.Repository.ID, issue.ID)
	default:
		ctx.NotFound(fmt.Sprintf("Unknown action %s", ctx.Params(":action")), nil)
		return
	}

	if len(issue.Reactions) == 0 {
		ctx.JSON(http.StatusOK, map[string]interface{}{
			"empty": true,
			"html":  "",
		})
		return
	}

	html, err := ctx.RenderToString(tplReactions, map[string]interface{}{
		"ctx":       ctx.Data,
		"ActionURL": fmt.Sprintf("%s/issues/%d/reactions", ctx.Repo.RepoLink, issue.Index),
		"Reactions": issue.Reactions.GroupByType(),
	})
	if err != nil {
		ctx.ServerError("ChangeIssueReaction.HTMLString", err)
		return
	}
	ctx.JSON(http.StatusOK, map[string]interface{}{
		"html": html,
	})
}

// ChangeCommentReaction create a reaction for comment
func ChangeCommentReaction(ctx *context.Context) {
	form := web.GetForm(ctx).(*forms.ReactionForm)
	comment, err := issues_model.GetCommentByID(ctx, ctx.ParamsInt64(":id"))
	if err != nil {
		ctx.NotFoundOrServerError("GetCommentByID", issues_model.IsErrCommentNotExist, err)
		return
	}

	if err := comment.LoadIssue(ctx); err != nil {
		ctx.NotFoundOrServerError("LoadIssue", issues_model.IsErrIssueNotExist, err)
		return
	}

	if !ctx.IsSigned || (ctx.Doer.ID != comment.PosterID && !ctx.Repo.CanReadIssuesOrPulls(comment.Issue.IsPull)) {
		if log.IsTrace() {
			if ctx.IsSigned {
				issueType := "issues"
				if comment.Issue.IsPull {
					issueType = "pulls"
				}
				log.Trace("Permission Denied: User %-v not the Poster (ID: %d) and cannot read %s in Repo %-v.\n"+
					"User in Repo has Permissions: %-+v",
					ctx.Doer,
					log.NewColoredIDValue(comment.Issue.PosterID),
					issueType,
					ctx.Repo.Repository,
					ctx.Repo.Permission)
			} else {
				log.Trace("Permission Denied: Not logged in")
			}
		}

		ctx.Error(http.StatusForbidden)
		return
	}

	if comment.Type != issues_model.CommentTypeComment && comment.Type != issues_model.CommentTypeCode && comment.Type != issues_model.CommentTypeReview {
		ctx.Error(http.StatusNoContent)
		return
	}

	switch ctx.Params(":action") {
	case "react":
		reaction, err := issues_model.CreateCommentReaction(ctx.Doer.ID, comment.Issue.ID, comment.ID, form.Content)
		if err != nil {
			if issues_model.IsErrForbiddenIssueReaction(err) {
				ctx.ServerError("ChangeIssueReaction", err)
				return
			}
			log.Info("CreateCommentReaction: %s", err)
			break
		}
		// Reload new reactions
		comment.Reactions = nil
		if err = comment.LoadReactions(ctx.Repo.Repository); err != nil {
			log.Info("comment.LoadReactions: %s", err)
			break
		}

		log.Trace("Reaction for comment created: %d/%d/%d/%d", ctx.Repo.Repository.ID, comment.Issue.ID, comment.ID, reaction.ID)
	case "unreact":
		if err := issues_model.DeleteCommentReaction(ctx.Doer.ID, comment.Issue.ID, comment.ID, form.Content); err != nil {
			ctx.ServerError("DeleteCommentReaction", err)
			return
		}

		// Reload new reactions
		comment.Reactions = nil
		if err = comment.LoadReactions(ctx.Repo.Repository); err != nil {
			log.Info("comment.LoadReactions: %s", err)
			break
		}

		log.Trace("Reaction for comment removed: %d/%d/%d", ctx.Repo.Repository.ID, comment.Issue.ID, comment.ID)
	default:
		ctx.NotFound(fmt.Sprintf("Unknown action %s", ctx.Params(":action")), nil)
		return
	}

	if len(comment.Reactions) == 0 {
		ctx.JSON(http.StatusOK, map[string]interface{}{
			"empty": true,
			"html":  "",
		})
		return
	}

	html, err := ctx.RenderToString(tplReactions, map[string]interface{}{
		"ctx":       ctx.Data,
		"ActionURL": fmt.Sprintf("%s/comments/%d/reactions", ctx.Repo.RepoLink, comment.ID),
		"Reactions": comment.Reactions.GroupByType(),
	})
	if err != nil {
		ctx.ServerError("ChangeCommentReaction.HTMLString", err)
		return
	}
	ctx.JSON(http.StatusOK, map[string]interface{}{
		"html": html,
	})
}

func addParticipant(poster *user_model.User, participants []*user_model.User) []*user_model.User {
	for _, part := range participants {
		if poster.ID == part.ID {
			return participants
		}
	}
	return append(participants, poster)
}

func filterXRefComments(ctx *context.Context, issue *issues_model.Issue) error {
	// Remove comments that the user has no permissions to see
	for i := 0; i < len(issue.Comments); {
		c := issue.Comments[i]
		if issues_model.CommentTypeIsRef(c.Type) && c.RefRepoID != issue.RepoID && c.RefRepoID != 0 {
			var err error
			// Set RefRepo for description in template
			c.RefRepo, err = repo_model.GetRepositoryByID(ctx, c.RefRepoID)
			if err != nil {
				return err
			}
			perm, err := access_model.GetUserRepoPermission(ctx, c.RefRepo, ctx.Doer)
			if err != nil {
				return err
			}
			if !perm.CanReadIssuesOrPulls(c.RefIsPull) {
				issue.Comments = append(issue.Comments[:i], issue.Comments[i+1:]...)
				continue
			}
		}
		i++
	}
	return nil
}

// GetIssueAttachments returns attachments for the issue
func GetIssueAttachments(ctx *context.Context) {
	issue := GetActionIssue(ctx)
	attachments := make([]*api.Attachment, len(issue.Attachments))
	for i := 0; i < len(issue.Attachments); i++ {
		attachments[i] = convert.ToAttachment(issue.Attachments[i])
	}
	ctx.JSON(http.StatusOK, attachments)
}

// GetCommentAttachments returns attachments for the comment
func GetCommentAttachments(ctx *context.Context) {
	comment, err := issues_model.GetCommentByID(ctx, ctx.ParamsInt64(":id"))
	if err != nil {
		ctx.NotFoundOrServerError("GetCommentByID", issues_model.IsErrCommentNotExist, err)
		return
	}
	attachments := make([]*api.Attachment, 0)
	if comment.Type == issues_model.CommentTypeComment {
		if err := comment.LoadAttachments(ctx); err != nil {
			ctx.ServerError("LoadAttachments", err)
			return
		}
		for i := 0; i < len(comment.Attachments); i++ {
			attachments = append(attachments, convert.ToAttachment(comment.Attachments[i]))
		}
	}
	ctx.JSON(http.StatusOK, attachments)
}

func updateAttachments(ctx *context.Context, item interface{}, files []string) error {
	var attachments []*repo_model.Attachment
	switch content := item.(type) {
	case *issues_model.Issue:
		attachments = content.Attachments
	case *issues_model.Comment:
		attachments = content.Attachments
	default:
		return fmt.Errorf("unknown Type: %T", content)
	}
	for i := 0; i < len(attachments); i++ {
		if util.SliceContainsString(files, attachments[i].UUID) {
			continue
		}
		if err := repo_model.DeleteAttachment(attachments[i], true); err != nil {
			return err
		}
	}
	var err error
	if len(files) > 0 {
		switch content := item.(type) {
		case *issues_model.Issue:
			err = issues_model.UpdateIssueAttachments(content.ID, files)
		case *issues_model.Comment:
			err = content.UpdateAttachments(files)
		default:
			return fmt.Errorf("unknown Type: %T", content)
		}
		if err != nil {
			return err
		}
	}
	switch content := item.(type) {
	case *issues_model.Issue:
		content.Attachments, err = repo_model.GetAttachmentsByIssueID(ctx, content.ID)
	case *issues_model.Comment:
		content.Attachments, err = repo_model.GetAttachmentsByCommentID(ctx, content.ID)
	default:
		return fmt.Errorf("unknown Type: %T", content)
	}
	return err
}

func attachmentsHTML(ctx *context.Context, attachments []*repo_model.Attachment, content string) string {
	attachHTML, err := ctx.RenderToString(tplAttachment, map[string]interface{}{
		"ctx":         ctx.Data,
		"Attachments": attachments,
		"Content":     content,
	})
	if err != nil {
		ctx.ServerError("attachmentsHTML.HTMLString", err)
		return ""
	}
	return attachHTML
}

// combineLabelComments combine the nearby label comments as one.
func combineLabelComments(issue *issues_model.Issue) {
	var prev, cur *issues_model.Comment
	for i := 0; i < len(issue.Comments); i++ {
		cur = issue.Comments[i]
		if i > 0 {
			prev = issue.Comments[i-1]
		}
		if i == 0 || cur.Type != issues_model.CommentTypeLabel ||
			(prev != nil && prev.PosterID != cur.PosterID) ||
			(prev != nil && cur.CreatedUnix-prev.CreatedUnix >= 60) {
			if cur.Type == issues_model.CommentTypeLabel && cur.Label != nil {
				if cur.Content != "1" {
					cur.RemovedLabels = append(cur.RemovedLabels, cur.Label)
				} else {
					cur.AddedLabels = append(cur.AddedLabels, cur.Label)
				}
			}
			continue
		}

		if cur.Label != nil { // now cur MUST be label comment
			if prev.Type == issues_model.CommentTypeLabel { // we can combine them only prev is a label comment
				if cur.Content != "1" {
					// remove labels from the AddedLabels list if the label that was removed is already
					// in this list, and if it's not in this list, add the label to RemovedLabels
					addedAndRemoved := false
					for i, label := range prev.AddedLabels {
						if cur.Label.ID == label.ID {
							prev.AddedLabels = append(prev.AddedLabels[:i], prev.AddedLabels[i+1:]...)
							addedAndRemoved = true
							break
						}
					}
					if !addedAndRemoved {
						prev.RemovedLabels = append(prev.RemovedLabels, cur.Label)
					}
				} else {
					// remove labels from the RemovedLabels list if the label that was added is already
					// in this list, and if it's not in this list, add the label to AddedLabels
					removedAndAdded := false
					for i, label := range prev.RemovedLabels {
						if cur.Label.ID == label.ID {
							prev.RemovedLabels = append(prev.RemovedLabels[:i], prev.RemovedLabels[i+1:]...)
							removedAndAdded = true
							break
						}
					}
					if !removedAndAdded {
						prev.AddedLabels = append(prev.AddedLabels, cur.Label)
					}
				}
				prev.CreatedUnix = cur.CreatedUnix
				// remove the current comment since it has been combined to prev comment
				issue.Comments = append(issue.Comments[:i], issue.Comments[i+1:]...)
				i--
			} else { // if prev is not a label comment, start a new group
				if cur.Content != "1" {
					cur.RemovedLabels = append(cur.RemovedLabels, cur.Label)
				} else {
					cur.AddedLabels = append(cur.AddedLabels, cur.Label)
				}
			}
		}
	}
}

// get all teams that current user can mention
func handleTeamMentions(ctx *context.Context) {
	if ctx.Doer == nil || !ctx.Repo.Owner.IsOrganization() {
		return
	}

	var isAdmin bool
	var err error
	var teams []*organization.Team
	org := organization.OrgFromUser(ctx.Repo.Owner)
	// Admin has super access.
	if ctx.Doer.IsAdmin {
		isAdmin = true
	} else {
		isAdmin, err = org.IsOwnedBy(ctx.Doer.ID)
		if err != nil {
			ctx.ServerError("IsOwnedBy", err)
			return
		}
	}

	if isAdmin {
		teams, err = org.LoadTeams()
		if err != nil {
			ctx.ServerError("LoadTeams", err)
			return
		}
	} else {
		teams, err = org.GetUserTeams(ctx.Doer.ID)
		if err != nil {
			ctx.ServerError("GetUserTeams", err)
			return
		}
	}

	ctx.Data["MentionableTeams"] = teams
	ctx.Data["MentionableTeamsOrg"] = ctx.Repo.Owner.Name
	ctx.Data["MentionableTeamsOrgAvatar"] = ctx.Repo.Owner.AvatarLink()
}<|MERGE_RESOLUTION|>--- conflicted
+++ resolved
@@ -793,16 +793,9 @@
 			}
 
 		}
-<<<<<<< HEAD
-		if template.Ref != "" {
-			if !strings.HasPrefix(template.Ref, "refs/") { // Assume that the ref intended is always a branch - for tags users should use refs/tags/<ref>
-				template.Ref = git.BranchPrefix + template.Ref
-			}
-=======
 
 		if template.Ref != "" && !strings.HasPrefix(template.Ref, "refs/") { // Assume that the ref intended is always a branch - for tags users should use refs/tags/<ref>
 			template.Ref = git.BranchPrefix + template.Ref
->>>>>>> 9f919cf0
 		}
 		ctx.Data["HasSelectedLabel"] = len(labelIDs) > 0
 		ctx.Data["label_ids"] = strings.Join(labelIDs, ",")
