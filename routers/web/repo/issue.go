--- conflicted
+++ resolved
@@ -363,16 +363,6 @@
 		return 0
 	}
 
-<<<<<<< HEAD
-	projects, _, err := project_model.GetProjects(ctx, project_model.SearchOptions{
-		RepoID:   repo.ID,
-		Type:     project_model.TypeRepository,
-		IsClosed: util.OptionalBoolOf(isShowClosed),
-	})
-	if err != nil {
-		ctx.ServerError("GetProjects", err)
-		return
-=======
 	if ctx.Repo.CanWriteIssuesOrPulls(ctx.Params(":type") == "pulls") {
 		projects, _, err := project_model.FindProjects(ctx, project_model.SearchOptions{
 			RepoID:   repo.ID,
@@ -384,9 +374,7 @@
 			return
 		}
 		ctx.Data["Projects"] = projects
->>>>>>> 649f89ef
-	}
-	ctx.Data["Projects"] = projects
+	}
 
 	ctx.Data["IssueStats"] = issueStats
 	ctx.Data["SelLabelIDs"] = labelIDs
