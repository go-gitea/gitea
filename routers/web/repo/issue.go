--- conflicted
+++ resolved
@@ -1679,12 +1679,8 @@
 		}
 		ctx.Data["DefaultSquashMergeMessage"] = defaultSquashMergeMessage
 
-<<<<<<< HEAD
 		pb, err := git_model.GetFirstMatchProtectedBranchRule(ctx, pull.BaseRepoID, pull.BaseBranch)
 		if err != nil {
-=======
-		if err = pull.LoadProtectedBranch(ctx); err != nil {
->>>>>>> 0a7d3ff7
 			ctx.ServerError("LoadProtectedBranch", err)
 			return
 		}
@@ -1692,7 +1688,7 @@
 		if pb != nil {
 			var showMergeInstructions bool
 			if ctx.Doer != nil {
-				showMergeInstructions = pb.CanUserPush(ctx.Doer.ID)
+				showMergeInstructions = pb.CanUserPush(ctx, ctx.Doer.ID)
 			}
 			ctx.Data["ProtectedBranch"] = pb
 			ctx.Data["IsBlockedByApprovals"] = !issues_model.HasEnoughApprovals(ctx, pb, pull)
