// Copyright 2014 The Gogs Authors. All rights reserved.
// Copyright 2018 The Gitea Authors. All rights reserved.
// Use of this source code is governed by a MIT-style
// license that can be found in the LICENSE file.

package repo

import (
	"bytes"
	stdCtx "context"
	"errors"
	"fmt"
	"io"
	"math/big"
	"net/http"
	"net/url"
	"path"
	"strconv"
	"strings"
	"time"

	"code.gitea.io/gitea/models"
	"code.gitea.io/gitea/models/db"
	git_model "code.gitea.io/gitea/models/git"
	issues_model "code.gitea.io/gitea/models/issues"
	"code.gitea.io/gitea/models/organization"
	access_model "code.gitea.io/gitea/models/perm/access"
	project_model "code.gitea.io/gitea/models/project"
	pull_model "code.gitea.io/gitea/models/pull"
	repo_model "code.gitea.io/gitea/models/repo"
	"code.gitea.io/gitea/models/unit"
	user_model "code.gitea.io/gitea/models/user"
	"code.gitea.io/gitea/modules/base"
	"code.gitea.io/gitea/modules/context"
	"code.gitea.io/gitea/modules/convert"
	"code.gitea.io/gitea/modules/git"
	issue_indexer "code.gitea.io/gitea/modules/indexer/issues"
	"code.gitea.io/gitea/modules/log"
	"code.gitea.io/gitea/modules/markup"
	"code.gitea.io/gitea/modules/markup/markdown"
	"code.gitea.io/gitea/modules/setting"
	api "code.gitea.io/gitea/modules/structs"
	"code.gitea.io/gitea/modules/templates/vars"
	"code.gitea.io/gitea/modules/timeutil"
	"code.gitea.io/gitea/modules/upload"
	"code.gitea.io/gitea/modules/util"
	"code.gitea.io/gitea/modules/web"
	asymkey_service "code.gitea.io/gitea/services/asymkey"
	comment_service "code.gitea.io/gitea/services/comments"
	"code.gitea.io/gitea/services/forms"
	issue_service "code.gitea.io/gitea/services/issue"
	pull_service "code.gitea.io/gitea/services/pull"
	repo_service "code.gitea.io/gitea/services/repository"
)

const (
	tplAttachment base.TplName = "repo/issue/view_content/attachments"

	tplIssues      base.TplName = "repo/issue/list"
	tplIssueNew    base.TplName = "repo/issue/new"
	tplIssueChoose base.TplName = "repo/issue/choose"
	tplIssueView   base.TplName = "repo/issue/view"

	tplReactions base.TplName = "repo/issue/view_content/reactions"

	issueTemplateKey      = "IssueTemplate"
	issueTemplateTitleKey = "IssueTemplateTitle"
)

// IssueTemplateCandidates issue templates
var IssueTemplateCandidates = []string{
	"ISSUE_TEMPLATE.md",
	"issue_template.md",
	".gitea/ISSUE_TEMPLATE.md",
	".gitea/issue_template.md",
	".github/ISSUE_TEMPLATE.md",
	".github/issue_template.md",
}

// MustAllowUserComment checks to make sure if an issue is locked.
// If locked and user has permissions to write to the repository,
// then the comment is allowed, else it is blocked
func MustAllowUserComment(ctx *context.Context) {
	issue := GetActionIssue(ctx)
	if ctx.Written() {
		return
	}

	if issue.IsLocked && !ctx.Repo.CanWriteIssuesOrPulls(issue.IsPull) && !ctx.Doer.IsAdmin {
		ctx.Flash.Error(ctx.Tr("repo.issues.comment_on_locked"))
		ctx.Redirect(issue.HTMLURL())
		return
	}
}

// MustEnableIssues check if repository enable internal issues
func MustEnableIssues(ctx *context.Context) {
	if !ctx.Repo.CanRead(unit.TypeIssues) &&
		!ctx.Repo.CanRead(unit.TypeExternalTracker) {
		ctx.NotFound("MustEnableIssues", nil)
		return
	}

	unit, err := ctx.Repo.Repository.GetUnit(unit.TypeExternalTracker)
	if err == nil {
		ctx.Redirect(unit.ExternalTrackerConfig().ExternalTrackerURL)
		return
	}
}

// MustAllowPulls check if repository enable pull requests and user have right to do that
func MustAllowPulls(ctx *context.Context) {
	if !ctx.Repo.Repository.CanEnablePulls() || !ctx.Repo.CanRead(unit.TypePullRequests) {
		ctx.NotFound("MustAllowPulls", nil)
		return
	}

	// User can send pull request if owns a forked repository.
	if ctx.IsSigned && repo_model.HasForkedRepo(ctx.Doer.ID, ctx.Repo.Repository.ID) {
		ctx.Repo.PullRequest.Allowed = true
		ctx.Repo.PullRequest.HeadInfoSubURL = url.PathEscape(ctx.Doer.Name) + ":" + util.PathEscapeSegments(ctx.Repo.BranchName)
	}
}

func issues(ctx *context.Context, milestoneID, projectID int64, isPullOption util.OptionalBool) {
	var err error
	viewType := ctx.FormString("type")
	sortType := ctx.FormString("sort")
	types := []string{"all", "your_repositories", "assigned", "created_by", "mentioned", "review_requested"}
	if !util.IsStringInSlice(viewType, types, true) {
		viewType = "all"
	}

	var (
		assigneeID        = ctx.FormInt64("assignee")
		posterID          int64
		mentionedID       int64
		reviewRequestedID int64
		forceEmpty        bool
	)

	if ctx.IsSigned {
		switch viewType {
		case "created_by":
			posterID = ctx.Doer.ID
		case "mentioned":
			mentionedID = ctx.Doer.ID
		case "assigned":
			assigneeID = ctx.Doer.ID
		case "review_requested":
			reviewRequestedID = ctx.Doer.ID
		}
	}

	repo := ctx.Repo.Repository
	var labelIDs []int64
	selectLabels := ctx.FormString("labels")
	if len(selectLabels) > 0 && selectLabels != "0" {
		labelIDs, err = base.StringsToInt64s(strings.Split(selectLabels, ","))
		if err != nil {
			ctx.ServerError("StringsToInt64s", err)
			return
		}
	}

	keyword := strings.Trim(ctx.FormString("q"), " ")
	if bytes.Contains([]byte(keyword), []byte{0x00}) {
		keyword = ""
	}

	var issueIDs []int64
	if len(keyword) > 0 {
		issueIDs, err = issue_indexer.SearchIssuesByKeyword(ctx, []int64{repo.ID}, keyword)
		if err != nil {
			if issue_indexer.IsAvailable() {
				ctx.ServerError("issueIndexer.Search", err)
				return
			}
			ctx.Data["IssueIndexerUnavailable"] = true
		}
		if len(issueIDs) == 0 {
			forceEmpty = true
		}
	}

	var issueStats *issues_model.IssueStats
	if forceEmpty {
		issueStats = &issues_model.IssueStats{}
	} else {
		issueStats, err = issues_model.GetIssueStats(&issues_model.IssueStatsOptions{
			RepoID:            repo.ID,
			Labels:            selectLabels,
			MilestoneID:       milestoneID,
			AssigneeID:        assigneeID,
			MentionedID:       mentionedID,
			PosterID:          posterID,
			ReviewRequestedID: reviewRequestedID,
			IsPull:            isPullOption,
			IssueIDs:          issueIDs,
		})
		if err != nil {
			ctx.ServerError("GetIssueStats", err)
			return
		}
	}

	isShowClosed := ctx.FormString("state") == "closed"
	// if open issues are zero and close don't, use closed as default
	if len(ctx.FormString("state")) == 0 && issueStats.OpenCount == 0 && issueStats.ClosedCount != 0 {
		isShowClosed = true
	}

	page := ctx.FormInt("page")
	if page <= 1 {
		page = 1
	}

	var total int
	if !isShowClosed {
		total = int(issueStats.OpenCount)
	} else {
		total = int(issueStats.ClosedCount)
	}
	pager := context.NewPagination(total, setting.UI.IssuePagingNum, page, 5)

	var mileIDs []int64
	if milestoneID > 0 {
		mileIDs = []int64{milestoneID}
	}

	var issues []*issues_model.Issue
	if forceEmpty {
		issues = []*issues_model.Issue{}
	} else {
		issues, err = issues_model.Issues(&issues_model.IssuesOptions{
			ListOptions: db.ListOptions{
				Page:     pager.Paginater.Current(),
				PageSize: setting.UI.IssuePagingNum,
			},
			RepoID:            repo.ID,
			AssigneeID:        assigneeID,
			PosterID:          posterID,
			MentionedID:       mentionedID,
			ReviewRequestedID: reviewRequestedID,
			MilestoneIDs:      mileIDs,
			ProjectID:         projectID,
			IsClosed:          util.OptionalBoolOf(isShowClosed),
			IsPull:            isPullOption,
			LabelIDs:          labelIDs,
			SortType:          sortType,
			IssueIDs:          issueIDs,
		})
		if err != nil {
			ctx.ServerError("Issues", err)
			return
		}
	}

	issueList := issues_model.IssueList(issues)
	approvalCounts, err := issueList.GetApprovalCounts(ctx)
	if err != nil {
		ctx.ServerError("ApprovalCounts", err)
		return
	}

	// Get posters.
	for i := range issues {
		// Check read status
		if !ctx.IsSigned {
			issues[i].IsRead = true
		} else if err = issues[i].GetIsRead(ctx.Doer.ID); err != nil {
			ctx.ServerError("GetIsRead", err)
			return
		}
	}

	commitStatuses, lastStatus, err := pull_service.GetIssuesAllCommitStatus(ctx, issues)
	if err != nil {
		ctx.ServerError("GetIssuesAllCommitStatus", err)
		return
	}

	ctx.Data["Issues"] = issues
	ctx.Data["CommitLastStatus"] = lastStatus
	ctx.Data["CommitStatuses"] = commitStatuses

	// Get assignees.
	ctx.Data["Assignees"], err = repo_model.GetRepoAssignees(ctx, repo)
	if err != nil {
		ctx.ServerError("GetAssignees", err)
		return
	}

	handleTeamMentions(ctx)
	if ctx.Written() {
		return
	}

	labels, err := issues_model.GetLabelsByRepoID(ctx, repo.ID, "", db.ListOptions{})
	if err != nil {
		ctx.ServerError("GetLabelsByRepoID", err)
		return
	}

	if repo.Owner.IsOrganization() {
		orgLabels, err := issues_model.GetLabelsByOrgID(ctx, repo.Owner.ID, ctx.FormString("sort"), db.ListOptions{})
		if err != nil {
			ctx.ServerError("GetLabelsByOrgID", err)
			return
		}

		ctx.Data["OrgLabels"] = orgLabels
		labels = append(labels, orgLabels...)
	}

	for _, l := range labels {
		l.LoadSelectedLabelsAfterClick(labelIDs)
	}
	ctx.Data["Labels"] = labels
	ctx.Data["NumLabels"] = len(labels)

	if ctx.FormInt64("assignee") == 0 {
		assigneeID = 0 // Reset ID to prevent unexpected selection of assignee.
	}

	ctx.Data["IssueRefEndNames"], ctx.Data["IssueRefURLs"] = issue_service.GetRefEndNamesAndURLs(issues, ctx.Repo.RepoLink)

	ctx.Data["ApprovalCounts"] = func(issueID int64, typ string) int64 {
		counts, ok := approvalCounts[issueID]
		if !ok || len(counts) == 0 {
			return 0
		}
		reviewTyp := issues_model.ReviewTypeApprove
		if typ == "reject" {
			reviewTyp = issues_model.ReviewTypeReject
		} else if typ == "waiting" {
			reviewTyp = issues_model.ReviewTypeRequest
		}
		for _, count := range counts {
			if count.Type == reviewTyp {
				return count.Count
			}
		}
		return 0
	}

	if ctx.Repo.CanWriteIssuesOrPulls(ctx.Params(":type") == "pulls") {
		projects, _, err := project_model.GetProjects(ctx, project_model.SearchOptions{
			RepoID:   repo.ID,
			Type:     project_model.TypeRepository,
			IsClosed: util.OptionalBoolOf(isShowClosed),
		})
		if err != nil {
			ctx.ServerError("GetProjects", err)
			return
		}
		ctx.Data["Projects"] = projects
	}

	ctx.Data["IssueStats"] = issueStats
	ctx.Data["SelLabelIDs"] = labelIDs
	ctx.Data["SelectLabels"] = selectLabels
	ctx.Data["ViewType"] = viewType
	ctx.Data["SortType"] = sortType
	ctx.Data["MilestoneID"] = milestoneID
	ctx.Data["AssigneeID"] = assigneeID
	ctx.Data["IsShowClosed"] = isShowClosed
	ctx.Data["Keyword"] = keyword
	if isShowClosed {
		ctx.Data["State"] = "closed"
	} else {
		ctx.Data["State"] = "open"
	}

	pager.AddParam(ctx, "q", "Keyword")
	pager.AddParam(ctx, "type", "ViewType")
	pager.AddParam(ctx, "sort", "SortType")
	pager.AddParam(ctx, "state", "State")
	pager.AddParam(ctx, "labels", "SelectLabels")
	pager.AddParam(ctx, "milestone", "MilestoneID")
	pager.AddParam(ctx, "assignee", "AssigneeID")
	ctx.Data["Page"] = pager
}

// Issues render issues page
func Issues(ctx *context.Context) {
	isPullList := ctx.Params(":type") == "pulls"
	if isPullList {
		MustAllowPulls(ctx)
		if ctx.Written() {
			return
		}
		ctx.Data["Title"] = ctx.Tr("repo.pulls")
		ctx.Data["PageIsPullList"] = true
	} else {
		MustEnableIssues(ctx)
		if ctx.Written() {
			return
		}
		ctx.Data["Title"] = ctx.Tr("repo.issues")
		ctx.Data["PageIsIssueList"] = true
		ctx.Data["NewIssueChooseTemplate"] = len(ctx.IssueTemplatesFromDefaultBranch()) > 0
	}

	issues(ctx, ctx.FormInt64("milestone"), ctx.FormInt64("project"), util.OptionalBoolOf(isPullList))
	if ctx.Written() {
		return
	}

	var err error
	// Get milestones
	ctx.Data["Milestones"], _, err = issues_model.GetMilestones(issues_model.GetMilestonesOption{
		RepoID: ctx.Repo.Repository.ID,
		State:  api.StateType(ctx.FormString("state")),
	})
	if err != nil {
		ctx.ServerError("GetAllRepoMilestones", err)
		return
	}

	ctx.Data["CanWriteIssuesOrPulls"] = ctx.Repo.CanWriteIssuesOrPulls(isPullList)

	ctx.HTML(http.StatusOK, tplIssues)
}

// RetrieveRepoMilestonesAndAssignees find all the milestones and assignees of a repository
func RetrieveRepoMilestonesAndAssignees(ctx *context.Context, repo *repo_model.Repository) {
	var err error
	ctx.Data["OpenMilestones"], _, err = issues_model.GetMilestones(issues_model.GetMilestonesOption{
		RepoID: repo.ID,
		State:  api.StateOpen,
	})
	if err != nil {
		ctx.ServerError("GetMilestones", err)
		return
	}
	ctx.Data["ClosedMilestones"], _, err = issues_model.GetMilestones(issues_model.GetMilestonesOption{
		RepoID: repo.ID,
		State:  api.StateClosed,
	})
	if err != nil {
		ctx.ServerError("GetMilestones", err)
		return
	}

	ctx.Data["Assignees"], err = repo_model.GetRepoAssignees(ctx, repo)
	if err != nil {
		ctx.ServerError("GetAssignees", err)
		return
	}

	handleTeamMentions(ctx)
}

func retrieveProjects(ctx *context.Context, repo *repo_model.Repository) {
	var err error

	ctx.Data["OpenProjects"], _, err = project_model.GetProjects(ctx, project_model.SearchOptions{
		RepoID:   repo.ID,
		Page:     -1,
		IsClosed: util.OptionalBoolFalse,
		Type:     project_model.TypeRepository,
	})
	if err != nil {
		ctx.ServerError("GetProjects", err)
		return
	}

	ctx.Data["ClosedProjects"], _, err = project_model.GetProjects(ctx, project_model.SearchOptions{
		RepoID:   repo.ID,
		Page:     -1,
		IsClosed: util.OptionalBoolTrue,
		Type:     project_model.TypeRepository,
	})
	if err != nil {
		ctx.ServerError("GetProjects", err)
		return
	}
}

// repoReviewerSelection items to bee shown
type repoReviewerSelection struct {
	IsTeam    bool
	Team      *organization.Team
	User      *user_model.User
	Review    *issues_model.Review
	CanChange bool
	Checked   bool
	ItemID    int64
}

// RetrieveRepoReviewers find all reviewers of a repository
func RetrieveRepoReviewers(ctx *context.Context, repo *repo_model.Repository, issue *issues_model.Issue, canChooseReviewer bool) {
	ctx.Data["CanChooseReviewer"] = canChooseReviewer

	originalAuthorReviews, err := issues_model.GetReviewersFromOriginalAuthorsByIssueID(issue.ID)
	if err != nil {
		ctx.ServerError("GetReviewersFromOriginalAuthorsByIssueID", err)
		return
	}
	ctx.Data["OriginalReviews"] = originalAuthorReviews

	reviews, err := issues_model.GetReviewersByIssueID(issue.ID)
	if err != nil {
		ctx.ServerError("GetReviewersByIssueID", err)
		return
	}

	if len(reviews) == 0 && !canChooseReviewer {
		return
	}

	var (
		pullReviews         []*repoReviewerSelection
		reviewersResult     []*repoReviewerSelection
		teamReviewersResult []*repoReviewerSelection
		teamReviewers       []*organization.Team
		reviewers           []*user_model.User
	)

	if canChooseReviewer {
		posterID := issue.PosterID
		if issue.OriginalAuthorID > 0 {
			posterID = 0
		}

		reviewers, err = repo_model.GetReviewers(ctx, repo, ctx.Doer.ID, posterID)
		if err != nil {
			ctx.ServerError("GetReviewers", err)
			return
		}

		teamReviewers, err = repo_service.GetReviewerTeams(repo)
		if err != nil {
			ctx.ServerError("GetReviewerTeams", err)
			return
		}

		if len(reviewers) > 0 {
			reviewersResult = make([]*repoReviewerSelection, 0, len(reviewers))
		}

		if len(teamReviewers) > 0 {
			teamReviewersResult = make([]*repoReviewerSelection, 0, len(teamReviewers))
		}
	}

	pullReviews = make([]*repoReviewerSelection, 0, len(reviews))

	for _, review := range reviews {
		tmp := &repoReviewerSelection{
			Checked: review.Type == issues_model.ReviewTypeRequest,
			Review:  review,
			ItemID:  review.ReviewerID,
		}
		if review.ReviewerTeamID > 0 {
			tmp.IsTeam = true
			tmp.ItemID = -review.ReviewerTeamID
		}

		if ctx.Repo.IsAdmin() {
			// Admin can dismiss or re-request any review requests
			tmp.CanChange = true
		} else if ctx.Doer != nil && ctx.Doer.ID == review.ReviewerID && review.Type == issues_model.ReviewTypeRequest {
			// A user can refuse review requests
			tmp.CanChange = true
		} else if (canChooseReviewer || (ctx.Doer != nil && ctx.Doer.ID == issue.PosterID)) && review.Type != issues_model.ReviewTypeRequest &&
			ctx.Doer.ID != review.ReviewerID {
			// The poster of the PR, a manager, or official reviewers can re-request review from other reviewers
			tmp.CanChange = true
		}

		pullReviews = append(pullReviews, tmp)

		if canChooseReviewer {
			if tmp.IsTeam {
				teamReviewersResult = append(teamReviewersResult, tmp)
			} else {
				reviewersResult = append(reviewersResult, tmp)
			}
		}
	}

	if len(pullReviews) > 0 {
		// Drop all non-existing users and teams from the reviews
		currentPullReviewers := make([]*repoReviewerSelection, 0, len(pullReviews))
		for _, item := range pullReviews {
			if item.Review.ReviewerID > 0 {
				if err = item.Review.LoadReviewer(); err != nil {
					if user_model.IsErrUserNotExist(err) {
						continue
					}
					ctx.ServerError("LoadReviewer", err)
					return
				}
				item.User = item.Review.Reviewer
			} else if item.Review.ReviewerTeamID > 0 {
				if err = item.Review.LoadReviewerTeam(); err != nil {
					if organization.IsErrTeamNotExist(err) {
						continue
					}
					ctx.ServerError("LoadReviewerTeam", err)
					return
				}
				item.Team = item.Review.ReviewerTeam
			} else {
				continue
			}

			currentPullReviewers = append(currentPullReviewers, item)
		}
		ctx.Data["PullReviewers"] = currentPullReviewers
	}

	if canChooseReviewer && reviewersResult != nil {
		preadded := len(reviewersResult)
		for _, reviewer := range reviewers {
			found := false
		reviewAddLoop:
			for _, tmp := range reviewersResult[:preadded] {
				if tmp.ItemID == reviewer.ID {
					tmp.User = reviewer
					found = true
					break reviewAddLoop
				}
			}

			if found {
				continue
			}

			reviewersResult = append(reviewersResult, &repoReviewerSelection{
				IsTeam:    false,
				CanChange: true,
				User:      reviewer,
				ItemID:    reviewer.ID,
			})
		}

		ctx.Data["Reviewers"] = reviewersResult
	}

	if canChooseReviewer && teamReviewersResult != nil {
		preadded := len(teamReviewersResult)
		for _, team := range teamReviewers {
			found := false
		teamReviewAddLoop:
			for _, tmp := range teamReviewersResult[:preadded] {
				if tmp.ItemID == -team.ID {
					tmp.Team = team
					found = true
					break teamReviewAddLoop
				}
			}

			if found {
				continue
			}

			teamReviewersResult = append(teamReviewersResult, &repoReviewerSelection{
				IsTeam:    true,
				CanChange: true,
				Team:      team,
				ItemID:    -team.ID,
			})
		}

		ctx.Data["TeamReviewers"] = teamReviewersResult
	}
}

// RetrieveRepoMetas find all the meta information of a repository
func RetrieveRepoMetas(ctx *context.Context, repo *repo_model.Repository, isPull bool) []*issues_model.Label {
	if !ctx.Repo.CanWriteIssuesOrPulls(isPull) {
		return nil
	}

	labels, err := issues_model.GetLabelsByRepoID(ctx, repo.ID, "", db.ListOptions{})
	if err != nil {
		ctx.ServerError("GetLabelsByRepoID", err)
		return nil
	}
	ctx.Data["Labels"] = labels
	if repo.Owner.IsOrganization() {
		orgLabels, err := issues_model.GetLabelsByOrgID(ctx, repo.Owner.ID, ctx.FormString("sort"), db.ListOptions{})
		if err != nil {
			return nil
		}

		ctx.Data["OrgLabels"] = orgLabels
		labels = append(labels, orgLabels...)
	}

	RetrieveRepoMilestonesAndAssignees(ctx, repo)
	if ctx.Written() {
		return nil
	}

	retrieveProjects(ctx, repo)
	if ctx.Written() {
		return nil
	}

	brs, _, err := ctx.Repo.GitRepo.GetBranchNames(0, 0)
	if err != nil {
		ctx.ServerError("GetBranches", err)
		return nil
	}
	ctx.Data["Branches"] = brs

	// Contains true if the user can create issue dependencies
	ctx.Data["CanCreateIssueDependencies"] = ctx.Repo.CanCreateIssueDependencies(ctx.Doer, isPull)

	return labels
}

func getFileContentFromDefaultBranch(ctx *context.Context, filename string) (string, bool) {
	if ctx.Repo.Commit == nil {
		var err error
		ctx.Repo.Commit, err = ctx.Repo.GitRepo.GetBranchCommit(ctx.Repo.Repository.DefaultBranch)
		if err != nil {
			return "", false
		}
	}

	entry, err := ctx.Repo.Commit.GetTreeEntryByPath(filename)
	if err != nil {
		return "", false
	}
	if entry.Blob().Size() >= setting.UI.MaxDisplayFileSize {
		return "", false
	}
	r, err := entry.Blob().DataAsync()
	if err != nil {
		return "", false
	}
	defer r.Close()
	bytes, err := io.ReadAll(r)
	if err != nil {
		return "", false
	}
	return string(bytes), true
}

func setTemplateIfExists(ctx *context.Context, ctxDataKey string, possibleDirs, possibleFiles []string) {
	templateCandidates := make([]string, 0, len(possibleFiles))
	if ctx.FormString("template") != "" {
		for _, dirName := range possibleDirs {
			templateCandidates = append(templateCandidates, path.Join(dirName, ctx.FormString("template")))
		}
	}
	templateCandidates = append(templateCandidates, possibleFiles...) // Append files to the end because they should be fallback
	for _, filename := range templateCandidates {
		templateContent, found := getFileContentFromDefaultBranch(ctx, filename)
		if found {
			var meta api.IssueTemplate
			templateBody, err := markdown.ExtractMetadata(templateContent, &meta)
			if err != nil {
				log.Debug("could not extract metadata from %s [%s]: %v", filename, ctx.Repo.Repository.FullName(), err)
				ctx.Data[ctxDataKey] = templateContent
				return
			}
			ctx.Data[issueTemplateTitleKey] = meta.Title
			ctx.Data[ctxDataKey] = templateBody
			labelIDs := make([]string, 0, len(meta.Labels))
			if repoLabels, err := issues_model.GetLabelsByRepoID(ctx, ctx.Repo.Repository.ID, "", db.ListOptions{}); err == nil {
				ctx.Data["Labels"] = repoLabels
				if ctx.Repo.Owner.IsOrganization() {
					if orgLabels, err := issues_model.GetLabelsByOrgID(ctx, ctx.Repo.Owner.ID, ctx.FormString("sort"), db.ListOptions{}); err == nil {
						ctx.Data["OrgLabels"] = orgLabels
						repoLabels = append(repoLabels, orgLabels...)
					}
				}

				for _, metaLabel := range meta.Labels {
					for _, repoLabel := range repoLabels {
						if strings.EqualFold(repoLabel.Name, metaLabel) {
							repoLabel.IsChecked = true
							labelIDs = append(labelIDs, strconv.FormatInt(repoLabel.ID, 10))
							break
						}
					}
				}
			}
			ctx.Data["HasSelectedLabel"] = len(labelIDs) > 0
			ctx.Data["label_ids"] = strings.Join(labelIDs, ",")
			ctx.Data["Reference"] = meta.Ref
			ctx.Data["RefEndName"] = git.RefEndName(meta.Ref)
			return
		}
	}
}

// NewIssue render creating issue page
func NewIssue(ctx *context.Context) {
	ctx.Data["Title"] = ctx.Tr("repo.issues.new")
	ctx.Data["PageIsIssueList"] = true
	ctx.Data["NewIssueChooseTemplate"] = len(ctx.IssueTemplatesFromDefaultBranch()) > 0
	ctx.Data["RequireTribute"] = true
	ctx.Data["PullRequestWorkInProgressPrefixes"] = setting.Repository.PullRequest.WorkInProgressPrefixes
	title := ctx.FormString("title")
	ctx.Data["TitleQuery"] = title
	body := ctx.FormString("body")
	ctx.Data["BodyQuery"] = body

	ctx.Data["IsProjectsEnabled"] = ctx.Repo.CanRead(unit.TypeProjects)
	ctx.Data["IsAttachmentEnabled"] = setting.Attachment.Enabled
	upload.AddUploadContext(ctx, "comment")

	milestoneID := ctx.FormInt64("milestone")
	if milestoneID > 0 {
		milestone, err := issues_model.GetMilestoneByRepoID(ctx, ctx.Repo.Repository.ID, milestoneID)
		if err != nil {
			log.Error("GetMilestoneByID: %d: %v", milestoneID, err)
		} else {
			ctx.Data["milestone_id"] = milestoneID
			ctx.Data["Milestone"] = milestone
		}
	}

	projectID := ctx.FormInt64("project")
	if projectID > 0 {
		project, err := project_model.GetProjectByID(ctx, projectID)
		if err != nil {
			log.Error("GetProjectByID: %d: %v", projectID, err)
		} else if project.RepoID != ctx.Repo.Repository.ID {
			log.Error("GetProjectByID: %d: %v", projectID, fmt.Errorf("project[%d] not in repo [%d]", project.ID, ctx.Repo.Repository.ID))
		} else {
			ctx.Data["project_id"] = projectID
			ctx.Data["Project"] = project
		}

		if len(ctx.Req.URL.Query().Get("project")) > 0 {
			ctx.Data["redirect_after_creation"] = "project"
		}
	}

	RetrieveRepoMetas(ctx, ctx.Repo.Repository, false)
	setTemplateIfExists(ctx, issueTemplateKey, context.IssueTemplateDirCandidates, IssueTemplateCandidates)
	if ctx.Written() {
		return
	}

	ctx.Data["HasIssuesOrPullsWritePermission"] = ctx.Repo.CanWrite(unit.TypeIssues)

	ctx.HTML(http.StatusOK, tplIssueNew)
}

// NewIssueChooseTemplate render creating issue from template page
func NewIssueChooseTemplate(ctx *context.Context) {
	ctx.Data["Title"] = ctx.Tr("repo.issues.new")
	ctx.Data["PageIsIssueList"] = true

	issueTemplates := ctx.IssueTemplatesFromDefaultBranch()
	ctx.Data["IssueTemplates"] = issueTemplates

	if len(issueTemplates) == 0 {
		// The "issues/new" and "issues/new/choose" share the same query parameters "project" and "milestone", if no template here, just redirect to the "issues/new" page with these parameters.
		ctx.Redirect(fmt.Sprintf("%s/issues/new?%s", ctx.Repo.Repository.HTMLURL(), ctx.Req.URL.RawQuery), http.StatusSeeOther)
		return
	}

	ctx.Data["milestone"] = ctx.FormInt64("milestone")
	ctx.Data["project"] = ctx.FormInt64("project")

	ctx.HTML(http.StatusOK, tplIssueChoose)
}

// DeleteIssue deletes an issue
func DeleteIssue(ctx *context.Context) {
	issue := GetActionIssue(ctx)
	if ctx.Written() {
		return
	}

	if err := issue_service.DeleteIssue(ctx.Doer, ctx.Repo.GitRepo, issue); err != nil {
		ctx.ServerError("DeleteIssueByID", err)
		return
	}

	ctx.Redirect(fmt.Sprintf("%s/issues", ctx.Repo.Repository.HTMLURL()), http.StatusSeeOther)
}

// ValidateRepoMetas check and returns repository's meta information
func ValidateRepoMetas(ctx *context.Context, form forms.CreateIssueForm, isPull bool) ([]int64, []int64, int64, int64) {
	var (
		repo = ctx.Repo.Repository
		err  error
	)

	labels := RetrieveRepoMetas(ctx, ctx.Repo.Repository, isPull)
	if ctx.Written() {
		return nil, nil, 0, 0
	}

	var labelIDs []int64
	hasSelected := false
	// Check labels.
	if len(form.LabelIDs) > 0 {
		labelIDs, err = base.StringsToInt64s(strings.Split(form.LabelIDs, ","))
		if err != nil {
			return nil, nil, 0, 0
		}
		labelIDMark := base.Int64sToMap(labelIDs)

		for i := range labels {
			if labelIDMark[labels[i].ID] {
				labels[i].IsChecked = true
				hasSelected = true
			}
		}
	}

	ctx.Data["Labels"] = labels
	ctx.Data["HasSelectedLabel"] = hasSelected
	ctx.Data["label_ids"] = form.LabelIDs

	// Check milestone.
	milestoneID := form.MilestoneID
	if milestoneID > 0 {
		milestone, err := issues_model.GetMilestoneByRepoID(ctx, ctx.Repo.Repository.ID, milestoneID)
		if err != nil {
			ctx.ServerError("GetMilestoneByID", err)
			return nil, nil, 0, 0
		}
		if milestone.RepoID != repo.ID {
			ctx.ServerError("GetMilestoneByID", err)
			return nil, nil, 0, 0
		}
		ctx.Data["Milestone"] = milestone
		ctx.Data["milestone_id"] = milestoneID
	}

	if form.ProjectID > 0 {
		p, err := project_model.GetProjectByID(ctx, form.ProjectID)
		if err != nil {
			ctx.ServerError("GetProjectByID", err)
			return nil, nil, 0, 0
		}
		if p.RepoID != ctx.Repo.Repository.ID {
			ctx.NotFound("", nil)
			return nil, nil, 0, 0
		}

		ctx.Data["Project"] = p
		ctx.Data["project_id"] = form.ProjectID
	}

	// Check assignees
	var assigneeIDs []int64
	if len(form.AssigneeIDs) > 0 {
		assigneeIDs, err = base.StringsToInt64s(strings.Split(form.AssigneeIDs, ","))
		if err != nil {
			return nil, nil, 0, 0
		}

		// Check if the passed assignees actually exists and is assignable
		for _, aID := range assigneeIDs {
			assignee, err := user_model.GetUserByID(aID)
			if err != nil {
				ctx.ServerError("GetUserByID", err)
				return nil, nil, 0, 0
			}

			valid, err := access_model.CanBeAssigned(ctx, assignee, repo, isPull)
			if err != nil {
				ctx.ServerError("CanBeAssigned", err)
				return nil, nil, 0, 0
			}

			if !valid {
				ctx.ServerError("canBeAssigned", repo_model.ErrUserDoesNotHaveAccessToRepo{UserID: aID, RepoName: repo.Name})
				return nil, nil, 0, 0
			}
		}
	}

	// Keep the old assignee id thingy for compatibility reasons
	if form.AssigneeID > 0 {
		assigneeIDs = append(assigneeIDs, form.AssigneeID)
	}

	return labelIDs, assigneeIDs, milestoneID, form.ProjectID
}

// NewIssuePost response for creating new issue
func NewIssuePost(ctx *context.Context) {
	form := web.GetForm(ctx).(*forms.CreateIssueForm)
	ctx.Data["Title"] = ctx.Tr("repo.issues.new")
	ctx.Data["PageIsIssueList"] = true
	ctx.Data["NewIssueChooseTemplate"] = len(ctx.IssueTemplatesFromDefaultBranch()) > 0
	ctx.Data["PullRequestWorkInProgressPrefixes"] = setting.Repository.PullRequest.WorkInProgressPrefixes
	ctx.Data["IsAttachmentEnabled"] = setting.Attachment.Enabled
	upload.AddUploadContext(ctx, "comment")

	var (
		repo        = ctx.Repo.Repository
		attachments []string
	)

	labelIDs, assigneeIDs, milestoneID, projectID := ValidateRepoMetas(ctx, *form, false)
	if ctx.Written() {
		return
	}

	if setting.Attachment.Enabled {
		attachments = form.Files
	}

	if ctx.HasError() {
		ctx.HTML(http.StatusOK, tplIssueNew)
		return
	}

	if util.IsEmptyString(form.Title) {
		ctx.RenderWithErr(ctx.Tr("repo.issues.new.title_empty"), tplIssueNew, form)
		return
	}

	issue := &issues_model.Issue{
		RepoID:      repo.ID,
		Repo:        repo,
		Title:       form.Title,
		PosterID:    ctx.Doer.ID,
		Poster:      ctx.Doer,
		MilestoneID: milestoneID,
		Content:     form.Content,
		Ref:         form.Ref,
	}

	if err := issue_service.NewIssue(repo, issue, labelIDs, attachments, assigneeIDs); err != nil {
		if repo_model.IsErrUserDoesNotHaveAccessToRepo(err) {
			ctx.Error(http.StatusBadRequest, "UserDoesNotHaveAccessToRepo", err.Error())
			return
		}
		ctx.ServerError("NewIssue", err)
		return
	}

	if projectID > 0 {
		if err := issues_model.ChangeProjectAssign(issue, ctx.Doer, projectID); err != nil {
			ctx.ServerError("ChangeProjectAssign", err)
			return
		}
	}

	log.Trace("Issue created: %d/%d", repo.ID, issue.ID)
	if ctx.FormString("redirect_after_creation") == "project" {
		ctx.Redirect(ctx.Repo.RepoLink + "/projects/" + strconv.FormatInt(form.ProjectID, 10))
	} else {
		ctx.Redirect(issue.Link())
	}
}

// roleDescriptor returns the Role Descriptor for a comment in/with the given repo, poster and issue
func roleDescriptor(ctx stdCtx.Context, repo *repo_model.Repository, poster *user_model.User, issue *issues_model.Issue) (issues_model.RoleDescriptor, error) {
	perm, err := access_model.GetUserRepoPermission(ctx, repo, poster)
	if err != nil {
		return issues_model.RoleDescriptorNone, err
	}

	// By default the poster has no roles on the comment.
	roleDescriptor := issues_model.RoleDescriptorNone

	// Check if the poster is owner of the repo.
	if perm.IsOwner() {
		// If the poster isn't a admin, enable the owner role.
		if !poster.IsAdmin {
			roleDescriptor = roleDescriptor.WithRole(issues_model.RoleDescriptorOwner)
		} else {

			// Otherwise check if poster is the real repo admin.
			ok, err := access_model.IsUserRealRepoAdmin(repo, poster)
			if err != nil {
				return issues_model.RoleDescriptorNone, err
			}
			if ok {
				roleDescriptor = roleDescriptor.WithRole(issues_model.RoleDescriptorOwner)
			}
		}
	}

	// Is the poster can write issues or pulls to the repo, enable the Writer role.
	// Only enable this if the poster doesn't have the owner role already.
	if !roleDescriptor.HasRole("Owner") && perm.CanWriteIssuesOrPulls(issue.IsPull) {
		roleDescriptor = roleDescriptor.WithRole(issues_model.RoleDescriptorWriter)
	}

	// If the poster is the actual poster of the issue, enable Poster role.
	if issue.IsPoster(poster.ID) {
		roleDescriptor = roleDescriptor.WithRole(issues_model.RoleDescriptorPoster)
	}

	return roleDescriptor, nil
}

func getBranchData(ctx *context.Context, issue *issues_model.Issue) {
	ctx.Data["BaseBranch"] = nil
	ctx.Data["HeadBranch"] = nil
	ctx.Data["HeadUserName"] = nil
	ctx.Data["BaseName"] = ctx.Repo.Repository.OwnerName
	if issue.IsPull {
		pull := issue.PullRequest
		ctx.Data["BaseBranch"] = pull.BaseBranch
		ctx.Data["HeadBranch"] = pull.HeadBranch
		ctx.Data["HeadUserName"] = pull.MustHeadUserName()
	}
}

// ViewIssue render issue view page
func ViewIssue(ctx *context.Context) {
	if ctx.Params(":type") == "issues" {
		// If issue was requested we check if repo has external tracker and redirect
		extIssueUnit, err := ctx.Repo.Repository.GetUnit(unit.TypeExternalTracker)
		if err == nil && extIssueUnit != nil {
			if extIssueUnit.ExternalTrackerConfig().ExternalTrackerStyle == markup.IssueNameStyleNumeric || extIssueUnit.ExternalTrackerConfig().ExternalTrackerStyle == "" {
				metas := ctx.Repo.Repository.ComposeMetas()
				metas["index"] = ctx.Params(":index")
				res, err := vars.Expand(extIssueUnit.ExternalTrackerConfig().ExternalTrackerFormat, metas)
				if err != nil {
					log.Error("unable to expand template vars for issue url. issue: %s, err: %v", metas["index"], err)
					ctx.ServerError("Expand", err)
					return
				}
				ctx.Redirect(res)
				return
			}
		} else if err != nil && !repo_model.IsErrUnitTypeNotExist(err) {
			ctx.ServerError("GetUnit", err)
			return
		}
	}

	issue, err := issues_model.GetIssueByIndex(ctx.Repo.Repository.ID, ctx.ParamsInt64(":index"))
	if err != nil {
		if issues_model.IsErrIssueNotExist(err) {
			ctx.NotFound("GetIssueByIndex", err)
		} else {
			ctx.ServerError("GetIssueByIndex", err)
		}
		return
	}
	if issue.Repo == nil {
		issue.Repo = ctx.Repo.Repository
	}

	// Make sure type and URL matches.
	if ctx.Params(":type") == "issues" && issue.IsPull {
		ctx.Redirect(issue.Link())
		return
	} else if ctx.Params(":type") == "pulls" && !issue.IsPull {
		ctx.Redirect(issue.Link())
		return
	}

	if issue.IsPull {
		MustAllowPulls(ctx)
		if ctx.Written() {
			return
		}
		ctx.Data["PageIsPullList"] = true
		ctx.Data["PageIsPullConversation"] = true
	} else {
		MustEnableIssues(ctx)
		if ctx.Written() {
			return
		}
		ctx.Data["PageIsIssueList"] = true
		ctx.Data["NewIssueChooseTemplate"] = len(ctx.IssueTemplatesFromDefaultBranch()) > 0
	}

	if issue.IsPull && !ctx.Repo.CanRead(unit.TypeIssues) {
		ctx.Data["IssueType"] = "pulls"
	} else if !issue.IsPull && !ctx.Repo.CanRead(unit.TypePullRequests) {
		ctx.Data["IssueType"] = "issues"
	} else {
		ctx.Data["IssueType"] = "all"
	}

	ctx.Data["RequireTribute"] = true
	ctx.Data["IsProjectsEnabled"] = ctx.Repo.CanRead(unit.TypeProjects)
	ctx.Data["IsAttachmentEnabled"] = setting.Attachment.Enabled
	upload.AddUploadContext(ctx, "comment")

	if err = issue.LoadAttributes(ctx); err != nil {
		ctx.ServerError("LoadAttributes", err)
		return
	}

	if err = filterXRefComments(ctx, issue); err != nil {
		ctx.ServerError("filterXRefComments", err)
		return
	}

	ctx.Data["Title"] = fmt.Sprintf("#%d - %s", issue.Index, issue.Title)

	iw := new(issues_model.IssueWatch)
	if ctx.Doer != nil {
		iw.UserID = ctx.Doer.ID
		iw.IssueID = issue.ID
		iw.IsWatching, err = issues_model.CheckIssueWatch(ctx.Doer, issue)
		if err != nil {
			ctx.ServerError("CheckIssueWatch", err)
			return
		}
	}
	ctx.Data["IssueWatch"] = iw

	issue.RenderedContent, err = markdown.RenderString(&markup.RenderContext{
		URLPrefix: ctx.Repo.RepoLink,
		Metas:     ctx.Repo.Repository.ComposeMetas(),
		GitRepo:   ctx.Repo.GitRepo,
		Ctx:       ctx,
	}, issue.Content)
	if err != nil {
		ctx.ServerError("RenderString", err)
		return
	}

	repo := ctx.Repo.Repository

	// Get more information if it's a pull request.
	if issue.IsPull {
		if issue.PullRequest.HasMerged {
			ctx.Data["DisableStatusChange"] = issue.PullRequest.HasMerged
			PrepareMergedViewPullInfo(ctx, issue)
		} else {
			PrepareViewPullInfo(ctx, issue)
			ctx.Data["DisableStatusChange"] = ctx.Data["IsPullRequestBroken"] == true && issue.IsClosed
		}
		if ctx.Written() {
			return
		}
	}

	// Metas.
	// Check labels.
	labelIDMark := make(map[int64]bool)
	for i := range issue.Labels {
		labelIDMark[issue.Labels[i].ID] = true
	}
	labels, err := issues_model.GetLabelsByRepoID(ctx, repo.ID, "", db.ListOptions{})
	if err != nil {
		ctx.ServerError("GetLabelsByRepoID", err)
		return
	}
	ctx.Data["Labels"] = labels

	if repo.Owner.IsOrganization() {
		orgLabels, err := issues_model.GetLabelsByOrgID(ctx, repo.Owner.ID, ctx.FormString("sort"), db.ListOptions{})
		if err != nil {
			ctx.ServerError("GetLabelsByOrgID", err)
			return
		}
		ctx.Data["OrgLabels"] = orgLabels

		labels = append(labels, orgLabels...)
	}

	hasSelected := false
	for i := range labels {
		if labelIDMark[labels[i].ID] {
			labels[i].IsChecked = true
			hasSelected = true
		}
	}
	ctx.Data["HasSelectedLabel"] = hasSelected

	// Check milestone and assignee.
	if ctx.Repo.CanWriteIssuesOrPulls(issue.IsPull) {
		RetrieveRepoMilestonesAndAssignees(ctx, repo)
		retrieveProjects(ctx, repo)

		if ctx.Written() {
			return
		}
	}

	if issue.IsPull {
		canChooseReviewer := ctx.Repo.CanWrite(unit.TypePullRequests)
		if !canChooseReviewer && ctx.Doer != nil && ctx.IsSigned {
			canChooseReviewer, err = issues_model.IsOfficialReviewer(ctx, issue, ctx.Doer)
			if err != nil {
				ctx.ServerError("IsOfficialReviewer", err)
				return
			}
		}

		RetrieveRepoReviewers(ctx, repo, issue, canChooseReviewer)
		if ctx.Written() {
			return
		}
	}

	if ctx.IsSigned {
		// Update issue-user.
		if err = models.SetIssueReadBy(ctx, issue.ID, ctx.Doer.ID); err != nil {
			ctx.ServerError("ReadBy", err)
			return
		}
	}

	var (
		role         issues_model.RoleDescriptor
		ok           bool
		marked       = make(map[int64]issues_model.RoleDescriptor)
		comment      *issues_model.Comment
		participants = make([]*user_model.User, 1, 10)
	)
	if ctx.Repo.Repository.IsTimetrackerEnabled() {
		if ctx.IsSigned {
			// Deal with the stopwatch
			ctx.Data["IsStopwatchRunning"] = issues_model.StopwatchExists(ctx.Doer.ID, issue.ID)
			if !ctx.Data["IsStopwatchRunning"].(bool) {
				var exists bool
				var sw *issues_model.Stopwatch
				if exists, sw, err = issues_model.HasUserStopwatch(ctx, ctx.Doer.ID); err != nil {
					ctx.ServerError("HasUserStopwatch", err)
					return
				}
				ctx.Data["HasUserStopwatch"] = exists
				if exists {
					// Add warning if the user has already a stopwatch
					var otherIssue *issues_model.Issue
					if otherIssue, err = issues_model.GetIssueByID(ctx, sw.IssueID); err != nil {
						ctx.ServerError("GetIssueByID", err)
						return
					}
					if err = otherIssue.LoadRepo(ctx); err != nil {
						ctx.ServerError("LoadRepo", err)
						return
					}
					// Add link to the issue of the already running stopwatch
					ctx.Data["OtherStopwatchURL"] = otherIssue.HTMLURL()
				}
			}
			ctx.Data["CanUseTimetracker"] = ctx.Repo.CanUseTimetracker(issue, ctx.Doer)
		} else {
			ctx.Data["CanUseTimetracker"] = false
		}
		if ctx.Data["WorkingUsers"], err = issues_model.TotalTimes(&issues_model.FindTrackedTimesOptions{IssueID: issue.ID}); err != nil {
			ctx.ServerError("TotalTimes", err)
			return
		}
	}

	// Check if the user can use the dependencies
	ctx.Data["CanCreateIssueDependencies"] = ctx.Repo.CanCreateIssueDependencies(ctx.Doer, issue.IsPull)

	// check if dependencies can be created across repositories
	ctx.Data["AllowCrossRepositoryDependencies"] = setting.Service.AllowCrossRepositoryDependencies

	if issue.OriginalAuthor == "" {
		if issue.ShowRole, err = roleDescriptor(ctx, repo, issue.Poster, issue); err != nil {
			ctx.ServerError("roleDescriptor", err)
			return
		}
		marked[issue.PosterID] = issue.ShowRole
	}

	// Render comments and and fetch participants.
	participants[0] = issue.Poster
	for _, comment = range issue.Comments {
		comment.Issue = issue

		if err := comment.LoadPoster(); err != nil {
			ctx.ServerError("LoadPoster", err)
			return
		}

		if comment.Type == issues_model.CommentTypeComment || comment.Type == issues_model.CommentTypeReview {
			if err := comment.LoadAttachments(); err != nil {
				ctx.ServerError("LoadAttachments", err)
				return
			}

			comment.RenderedContent, err = markdown.RenderString(&markup.RenderContext{
				URLPrefix: ctx.Repo.RepoLink,
				Metas:     ctx.Repo.Repository.ComposeMetas(),
				GitRepo:   ctx.Repo.GitRepo,
				Ctx:       ctx,
			}, comment.Content)
			if err != nil {
				ctx.ServerError("RenderString", err)
				return
			}
			if comment.OriginalAuthor == "" {
				// Check tag.
				role, ok = marked[comment.PosterID]
				if ok {
					comment.ShowRole = role
					continue
				}

				comment.ShowRole, err = roleDescriptor(ctx, repo, comment.Poster, issue)
				if err != nil {
					ctx.ServerError("roleDescriptor", err)
					return
				}
				marked[comment.PosterID] = comment.ShowRole
				participants = addParticipant(comment.Poster, participants)
			}
<<<<<<< HEAD
		} else if comment.Type == models.CommentTypeLabel {
=======
			marked[comment.PosterID] = comment.ShowRole
			participants = addParticipant(comment.Poster, participants)
		} else if comment.Type == issues_model.CommentTypeLabel {
>>>>>>> 1a9821f5
			if err = comment.LoadLabel(); err != nil {
				ctx.ServerError("LoadLabel", err)
				return
			}
		} else if comment.Type == issues_model.CommentTypeMilestone {
			if err = comment.LoadMilestone(); err != nil {
				ctx.ServerError("LoadMilestone", err)
				return
			}
			ghostMilestone := &issues_model.Milestone{
				ID:   -1,
				Name: ctx.Tr("repo.issues.deleted_milestone"),
			}
			if comment.OldMilestoneID > 0 && comment.OldMilestone == nil {
				comment.OldMilestone = ghostMilestone
			}
			if comment.MilestoneID > 0 && comment.Milestone == nil {
				comment.Milestone = ghostMilestone
			}
		} else if comment.Type == issues_model.CommentTypeProject {

			if err = comment.LoadProject(); err != nil {
				ctx.ServerError("LoadProject", err)
				return
			}

			ghostProject := &project_model.Project{
				ID:    -1,
				Title: ctx.Tr("repo.issues.deleted_project"),
			}

			if comment.OldProjectID > 0 && comment.OldProject == nil {
				comment.OldProject = ghostProject
			}

			if comment.ProjectID > 0 && comment.Project == nil {
				comment.Project = ghostProject
			}

		} else if comment.Type == issues_model.CommentTypeAssignees || comment.Type == issues_model.CommentTypeReviewRequest {
			if err = comment.LoadAssigneeUserAndTeam(); err != nil {
				ctx.ServerError("LoadAssigneeUserAndTeam", err)
				return
			}
		} else if comment.Type == issues_model.CommentTypeRemoveDependency || comment.Type == issues_model.CommentTypeAddDependency {
			if err = comment.LoadDepIssueDetails(); err != nil {
				if !issues_model.IsErrIssueNotExist(err) {
					ctx.ServerError("LoadDepIssueDetails", err)
					return
				}
			}
		} else if comment.Type == issues_model.CommentTypeCode || comment.Type == issues_model.CommentTypeReview || comment.Type == issues_model.CommentTypeDismissReview {
			comment.RenderedContent, err = markdown.RenderString(&markup.RenderContext{
				URLPrefix: ctx.Repo.RepoLink,
				Metas:     ctx.Repo.Repository.ComposeMetas(),
				GitRepo:   ctx.Repo.GitRepo,
				Ctx:       ctx,
			}, comment.Content)
			if err != nil {
				ctx.ServerError("RenderString", err)
				return
			}
			if err = comment.LoadReview(); err != nil && !issues_model.IsErrReviewNotExist(err) {
				ctx.ServerError("LoadReview", err)
				return
			}
			participants = addParticipant(comment.Poster, participants)
			if comment.Review == nil {
				continue
			}
			if err = comment.Review.LoadAttributes(ctx); err != nil {
				if !user_model.IsErrUserNotExist(err) {
					ctx.ServerError("Review.LoadAttributes", err)
					return
				}
				comment.Review.Reviewer = user_model.NewGhostUser()
			}
			if err = comment.Review.LoadCodeComments(ctx); err != nil {
				ctx.ServerError("Review.LoadCodeComments", err)
				return
			}
			for _, codeComments := range comment.Review.CodeComments {
				for _, lineComments := range codeComments {
					for _, c := range lineComments {
						if c.OriginalAuthor != "" {
							continue
						}
						// Check tag.
						role, ok = marked[c.PosterID]
						if ok {
							c.ShowRole = role
							continue
						}

						c.ShowRole, err = roleDescriptor(ctx, repo, c.Poster, issue)
						if err != nil {
							ctx.ServerError("roleDescriptor", err)
							return
						}
						marked[c.PosterID] = c.ShowRole
						participants = addParticipant(c.Poster, participants)
					}
				}
			}
			if err = comment.LoadResolveDoer(); err != nil {
				ctx.ServerError("LoadResolveDoer", err)
				return
			}
		} else if comment.Type == issues_model.CommentTypePullRequestPush {
			participants = addParticipant(comment.Poster, participants)
			if err = comment.LoadPushCommits(ctx); err != nil {
				ctx.ServerError("LoadPushCommits", err)
				return
			}
		} else if comment.Type == issues_model.CommentTypeAddTimeManual ||
			comment.Type == issues_model.CommentTypeStopTracking {
			// drop error since times could be pruned from DB..
			_ = comment.LoadTime()
		}
	}

	// Combine multiple label assignments into a single comment
	combineLabelComments(issue)

	getBranchData(ctx, issue)
	if issue.IsPull {
		pull := issue.PullRequest
		pull.Issue = issue
		canDelete := false
		ctx.Data["AllowMerge"] = false

		if ctx.IsSigned {
			if err := pull.LoadHeadRepoCtx(ctx); err != nil {
				log.Error("LoadHeadRepo: %v", err)
			} else if pull.HeadRepo != nil {
				perm, err := access_model.GetUserRepoPermission(ctx, pull.HeadRepo, ctx.Doer)
				if err != nil {
					ctx.ServerError("GetUserRepoPermission", err)
					return
				}
				if perm.CanWrite(unit.TypeCode) {
					// Check if branch is not protected
					if pull.HeadBranch != pull.HeadRepo.DefaultBranch {
						if protected, err := git_model.IsProtectedBranch(pull.HeadRepo.ID, pull.HeadBranch); err != nil {
							log.Error("IsProtectedBranch: %v", err)
						} else if !protected {
							canDelete = true
							ctx.Data["DeleteBranchLink"] = issue.Link() + "/cleanup"
						}
					}
					ctx.Data["CanWriteToHeadRepo"] = true
				}
			}

			if err := pull.LoadBaseRepoCtx(ctx); err != nil {
				log.Error("LoadBaseRepo: %v", err)
			}
			perm, err := access_model.GetUserRepoPermission(ctx, pull.BaseRepo, ctx.Doer)
			if err != nil {
				ctx.ServerError("GetUserRepoPermission", err)
				return
			}
			ctx.Data["AllowMerge"], err = pull_service.IsUserAllowedToMerge(ctx, pull, perm, ctx.Doer)
			if err != nil {
				ctx.ServerError("IsUserAllowedToMerge", err)
				return
			}

			if ctx.Data["CanMarkConversation"], err = issues_model.CanMarkConversation(issue, ctx.Doer); err != nil {
				ctx.ServerError("CanMarkConversation", err)
				return
			}
		}

		prUnit, err := repo.GetUnit(unit.TypePullRequests)
		if err != nil {
			ctx.ServerError("GetUnit", err)
			return
		}
		prConfig := prUnit.PullRequestsConfig()

		var mergeStyle repo_model.MergeStyle
		// Check correct values and select default
		if ms, ok := ctx.Data["MergeStyle"].(repo_model.MergeStyle); !ok ||
			!prConfig.IsMergeStyleAllowed(ms) {
			defaultMergeStyle := prConfig.GetDefaultMergeStyle()
			if prConfig.IsMergeStyleAllowed(defaultMergeStyle) && !ok {
				mergeStyle = defaultMergeStyle
			} else if prConfig.AllowMerge {
				mergeStyle = repo_model.MergeStyleMerge
			} else if prConfig.AllowRebase {
				mergeStyle = repo_model.MergeStyleRebase
			} else if prConfig.AllowRebaseMerge {
				mergeStyle = repo_model.MergeStyleRebaseMerge
			} else if prConfig.AllowSquash {
				mergeStyle = repo_model.MergeStyleSquash
			} else if prConfig.AllowManualMerge {
				mergeStyle = repo_model.MergeStyleManuallyMerged
			}
		}

		ctx.Data["MergeStyle"] = mergeStyle

		defaultMergeMessage, err := pull_service.GetDefaultMergeMessage(ctx.Repo.GitRepo, pull, mergeStyle)
		if err != nil {
			ctx.ServerError("GetDefaultMergeMessage", err)
			return
		}
		ctx.Data["DefaultMergeMessage"] = defaultMergeMessage

		defaultSquashMergeMessage, err := pull_service.GetDefaultMergeMessage(ctx.Repo.GitRepo, pull, repo_model.MergeStyleSquash)
		if err != nil {
			ctx.ServerError("GetDefaultSquashMergeMessage", err)
			return
		}
		ctx.Data["DefaultSquashMergeMessage"] = defaultSquashMergeMessage

		if err = pull.LoadProtectedBranch(); err != nil {
			ctx.ServerError("LoadProtectedBranch", err)
			return
		}
		ctx.Data["ShowMergeInstructions"] = true
		if pull.ProtectedBranch != nil {
			var showMergeInstructions bool
			if ctx.Doer != nil {
				showMergeInstructions = pull.ProtectedBranch.CanUserPush(ctx.Doer.ID)
			}
			ctx.Data["IsBlockedByApprovals"] = !issues_model.HasEnoughApprovals(ctx, pull.ProtectedBranch, pull)
			ctx.Data["IsBlockedByRejection"] = issues_model.MergeBlockedByRejectedReview(ctx, pull.ProtectedBranch, pull)
			ctx.Data["IsBlockedByOfficialReviewRequests"] = issues_model.MergeBlockedByOfficialReviewRequests(ctx, pull.ProtectedBranch, pull)
			ctx.Data["IsBlockedByOutdatedBranch"] = issues_model.MergeBlockedByOutdatedBranch(pull.ProtectedBranch, pull)
			ctx.Data["GrantedApprovals"] = issues_model.GetGrantedApprovalsCount(ctx, pull.ProtectedBranch, pull)
			ctx.Data["RequireSigned"] = pull.ProtectedBranch.RequireSignedCommits
			ctx.Data["ChangedProtectedFiles"] = pull.ChangedProtectedFiles
			ctx.Data["IsBlockedByChangedProtectedFiles"] = len(pull.ChangedProtectedFiles) != 0
			ctx.Data["ChangedProtectedFilesNum"] = len(pull.ChangedProtectedFiles)
			ctx.Data["ShowMergeInstructions"] = showMergeInstructions
		}
		ctx.Data["WillSign"] = false
		if ctx.Doer != nil {
			sign, key, _, err := asymkey_service.SignMerge(ctx, pull, ctx.Doer, pull.BaseRepo.RepoPath(), pull.BaseBranch, pull.GetGitRefName())
			ctx.Data["WillSign"] = sign
			ctx.Data["SigningKey"] = key
			if err != nil {
				if asymkey_service.IsErrWontSign(err) {
					ctx.Data["WontSignReason"] = err.(*asymkey_service.ErrWontSign).Reason
				} else {
					ctx.Data["WontSignReason"] = "error"
					log.Error("Error whilst checking if could sign pr %d in repo %s. Error: %v", pull.ID, pull.BaseRepo.FullName(), err)
				}
			}
		} else {
			ctx.Data["WontSignReason"] = "not_signed_in"
		}

		isPullBranchDeletable := canDelete &&
			pull.HeadRepo != nil &&
			git.IsBranchExist(ctx, pull.HeadRepo.RepoPath(), pull.HeadBranch) &&
			(!pull.HasMerged || ctx.Data["HeadBranchCommitID"] == ctx.Data["PullHeadCommitID"])

		if isPullBranchDeletable && pull.HasMerged {
			exist, err := issues_model.HasUnmergedPullRequestsByHeadInfo(ctx, pull.HeadRepoID, pull.HeadBranch)
			if err != nil {
				ctx.ServerError("HasUnmergedPullRequestsByHeadInfo", err)
				return
			}

			isPullBranchDeletable = !exist
		}
		ctx.Data["IsPullBranchDeletable"] = isPullBranchDeletable

		stillCanManualMerge := func() bool {
			if pull.HasMerged || issue.IsClosed || !ctx.IsSigned {
				return false
			}
			if pull.CanAutoMerge() || pull.IsWorkInProgress() || pull.IsChecking() {
				return false
			}
			if (ctx.Doer.IsAdmin || ctx.Repo.IsAdmin()) && prConfig.AllowManualMerge {
				return true
			}

			return false
		}

		ctx.Data["StillCanManualMerge"] = stillCanManualMerge()

		// Check if there is a pending pr merge
		ctx.Data["HasPendingPullRequestMerge"], ctx.Data["PendingPullRequestMerge"], err = pull_model.GetScheduledMergeByPullID(ctx, pull.ID)
		if err != nil {
			ctx.ServerError("GetScheduledMergeByPullID", err)
			return
		}
	}

	// Get Dependencies
	ctx.Data["BlockedByDependencies"], err = issue.BlockedByDependencies(ctx)
	if err != nil {
		ctx.ServerError("BlockedByDependencies", err)
		return
	}
	ctx.Data["BlockingDependencies"], err = issue.BlockingDependencies(ctx)
	if err != nil {
		ctx.ServerError("BlockingDependencies", err)
		return
	}

	ctx.Data["Participants"] = participants
	ctx.Data["NumParticipants"] = len(participants)
	ctx.Data["Issue"] = issue
	ctx.Data["Reference"] = issue.Ref
	ctx.Data["SignInLink"] = setting.AppSubURL + "/user/login?redirect_to=" + url.QueryEscape(ctx.Data["Link"].(string))
	ctx.Data["IsIssuePoster"] = ctx.IsSigned && issue.IsPoster(ctx.Doer.ID)
	ctx.Data["HasIssuesOrPullsWritePermission"] = ctx.Repo.CanWriteIssuesOrPulls(issue.IsPull)
	ctx.Data["HasProjectsWritePermission"] = ctx.Repo.CanWrite(unit.TypeProjects)
	ctx.Data["IsRepoAdmin"] = ctx.IsSigned && (ctx.Repo.IsAdmin() || ctx.Doer.IsAdmin)
	ctx.Data["LockReasons"] = setting.Repository.Issue.LockReasons
	ctx.Data["RefEndName"] = git.RefEndName(issue.Ref)

	var hiddenCommentTypes *big.Int
	if ctx.IsSigned {
		val, err := user_model.GetUserSetting(ctx.Doer.ID, user_model.SettingsKeyHiddenCommentTypes)
		if err != nil {
			ctx.ServerError("GetUserSetting", err)
			return
		}
		hiddenCommentTypes, _ = new(big.Int).SetString(val, 10) // we can safely ignore the failed conversion here
	}
	ctx.Data["ShouldShowCommentType"] = func(commentType issues_model.CommentType) bool {
		return hiddenCommentTypes == nil || hiddenCommentTypes.Bit(int(commentType)) == 0
	}

	ctx.HTML(http.StatusOK, tplIssueView)
}

// GetActionIssue will return the issue which is used in the context.
func GetActionIssue(ctx *context.Context) *issues_model.Issue {
	issue, err := issues_model.GetIssueByIndex(ctx.Repo.Repository.ID, ctx.ParamsInt64(":index"))
	if err != nil {
		ctx.NotFoundOrServerError("GetIssueByIndex", issues_model.IsErrIssueNotExist, err)
		return nil
	}
	issue.Repo = ctx.Repo.Repository
	checkIssueRights(ctx, issue)
	if ctx.Written() {
		return nil
	}
	if err = issue.LoadAttributes(ctx); err != nil {
		ctx.ServerError("LoadAttributes", nil)
		return nil
	}
	return issue
}

func checkIssueRights(ctx *context.Context, issue *issues_model.Issue) {
	if issue.IsPull && !ctx.Repo.CanRead(unit.TypePullRequests) ||
		!issue.IsPull && !ctx.Repo.CanRead(unit.TypeIssues) {
		ctx.NotFound("IssueOrPullRequestUnitNotAllowed", nil)
	}
}

func getActionIssues(ctx *context.Context) []*issues_model.Issue {
	commaSeparatedIssueIDs := ctx.FormString("issue_ids")
	if len(commaSeparatedIssueIDs) == 0 {
		return nil
	}
	issueIDs := make([]int64, 0, 10)
	for _, stringIssueID := range strings.Split(commaSeparatedIssueIDs, ",") {
		issueID, err := strconv.ParseInt(stringIssueID, 10, 64)
		if err != nil {
			ctx.ServerError("ParseInt", err)
			return nil
		}
		issueIDs = append(issueIDs, issueID)
	}
	issues, err := issues_model.GetIssuesByIDs(ctx, issueIDs)
	if err != nil {
		ctx.ServerError("GetIssuesByIDs", err)
		return nil
	}
	// Check access rights for all issues
	issueUnitEnabled := ctx.Repo.CanRead(unit.TypeIssues)
	prUnitEnabled := ctx.Repo.CanRead(unit.TypePullRequests)
	for _, issue := range issues {
		if issue.IsPull && !prUnitEnabled || !issue.IsPull && !issueUnitEnabled {
			ctx.NotFound("IssueOrPullRequestUnitNotAllowed", nil)
			return nil
		}
		if err = issue.LoadAttributes(ctx); err != nil {
			ctx.ServerError("LoadAttributes", err)
			return nil
		}
	}
	return issues
}

// GetIssueInfo get an issue of a repository
func GetIssueInfo(ctx *context.Context) {
	issue, err := issues_model.GetIssueWithAttrsByIndex(ctx.Repo.Repository.ID, ctx.ParamsInt64(":index"))
	if err != nil {
		if issues_model.IsErrIssueNotExist(err) {
			ctx.Error(http.StatusNotFound)
		} else {
			ctx.Error(http.StatusInternalServerError, "GetIssueByIndex", err.Error())
		}
		return
	}

	if issue.IsPull {
		// Need to check if Pulls are enabled and we can read Pulls
		if !ctx.Repo.Repository.CanEnablePulls() || !ctx.Repo.CanRead(unit.TypePullRequests) {
			ctx.Error(http.StatusNotFound)
			return
		}
	} else {
		// Need to check if Issues are enabled and we can read Issues
		if !ctx.Repo.CanRead(unit.TypeIssues) {
			ctx.Error(http.StatusNotFound)
			return
		}
	}

	ctx.JSON(http.StatusOK, convert.ToAPIIssue(issue))
}

// UpdateIssueTitle change issue's title
func UpdateIssueTitle(ctx *context.Context) {
	issue := GetActionIssue(ctx)
	if ctx.Written() {
		return
	}

	if !ctx.IsSigned || (!issue.IsPoster(ctx.Doer.ID) && !ctx.Repo.CanWriteIssuesOrPulls(issue.IsPull)) {
		ctx.Error(http.StatusForbidden)
		return
	}

	title := ctx.FormTrim("title")
	if len(title) == 0 {
		ctx.Error(http.StatusNoContent)
		return
	}

	if err := issue_service.ChangeTitle(issue, ctx.Doer, title); err != nil {
		ctx.ServerError("ChangeTitle", err)
		return
	}

	ctx.JSON(http.StatusOK, map[string]interface{}{
		"title": issue.Title,
	})
}

// UpdateIssueRef change issue's ref (branch)
func UpdateIssueRef(ctx *context.Context) {
	issue := GetActionIssue(ctx)
	if ctx.Written() {
		return
	}

	if !ctx.IsSigned || (!issue.IsPoster(ctx.Doer.ID) && !ctx.Repo.CanWriteIssuesOrPulls(issue.IsPull)) || issue.IsPull {
		ctx.Error(http.StatusForbidden)
		return
	}

	ref := ctx.FormTrim("ref")

	if err := issue_service.ChangeIssueRef(issue, ctx.Doer, ref); err != nil {
		ctx.ServerError("ChangeRef", err)
		return
	}

	ctx.JSON(http.StatusOK, map[string]interface{}{
		"ref": ref,
	})
}

// UpdateIssueContent change issue's content
func UpdateIssueContent(ctx *context.Context) {
	issue := GetActionIssue(ctx)
	if ctx.Written() {
		return
	}

	if !ctx.IsSigned || (ctx.Doer.ID != issue.PosterID && !ctx.Repo.CanWriteIssuesOrPulls(issue.IsPull)) {
		ctx.Error(http.StatusForbidden)
		return
	}

	if err := issue_service.ChangeContent(issue, ctx.Doer, ctx.Req.FormValue("content")); err != nil {
		ctx.ServerError("ChangeContent", err)
		return
	}

	// when update the request doesn't intend to update attachments (eg: change checkbox state), ignore attachment updates
	if !ctx.FormBool("ignore_attachments") {
		if err := updateAttachments(ctx, issue, ctx.FormStrings("files[]")); err != nil {
			ctx.ServerError("UpdateAttachments", err)
			return
		}
	}

	content, err := markdown.RenderString(&markup.RenderContext{
		URLPrefix: ctx.FormString("context"), // FIXME: <- IS THIS SAFE ?
		Metas:     ctx.Repo.Repository.ComposeMetas(),
		GitRepo:   ctx.Repo.GitRepo,
		Ctx:       ctx,
	}, issue.Content)
	if err != nil {
		ctx.ServerError("RenderString", err)
		return
	}

	ctx.JSON(http.StatusOK, map[string]interface{}{
		"content":     content,
		"attachments": attachmentsHTML(ctx, issue.Attachments, issue.Content),
	})
}

// UpdateIssueDeadline updates an issue deadline
func UpdateIssueDeadline(ctx *context.Context) {
	form := web.GetForm(ctx).(*api.EditDeadlineOption)
	issue, err := issues_model.GetIssueByIndex(ctx.Repo.Repository.ID, ctx.ParamsInt64(":index"))
	if err != nil {
		if issues_model.IsErrIssueNotExist(err) {
			ctx.NotFound("GetIssueByIndex", err)
		} else {
			ctx.Error(http.StatusInternalServerError, "GetIssueByIndex", err.Error())
		}
		return
	}

	if !ctx.Repo.CanWriteIssuesOrPulls(issue.IsPull) {
		ctx.Error(http.StatusForbidden, "", "Not repo writer")
		return
	}

	var deadlineUnix timeutil.TimeStamp
	var deadline time.Time
	if form.Deadline != nil && !form.Deadline.IsZero() {
		deadline = time.Date(form.Deadline.Year(), form.Deadline.Month(), form.Deadline.Day(),
			23, 59, 59, 0, time.Local)
		deadlineUnix = timeutil.TimeStamp(deadline.Unix())
	}

	if err := issues_model.UpdateIssueDeadline(issue, deadlineUnix, ctx.Doer); err != nil {
		ctx.Error(http.StatusInternalServerError, "UpdateIssueDeadline", err.Error())
		return
	}

	ctx.JSON(http.StatusCreated, api.IssueDeadline{Deadline: &deadline})
}

// UpdateIssueMilestone change issue's milestone
func UpdateIssueMilestone(ctx *context.Context) {
	issues := getActionIssues(ctx)
	if ctx.Written() {
		return
	}

	milestoneID := ctx.FormInt64("id")
	for _, issue := range issues {
		oldMilestoneID := issue.MilestoneID
		if oldMilestoneID == milestoneID {
			continue
		}
		issue.MilestoneID = milestoneID
		if err := issue_service.ChangeMilestoneAssign(issue, ctx.Doer, oldMilestoneID); err != nil {
			ctx.ServerError("ChangeMilestoneAssign", err)
			return
		}
	}

	ctx.JSON(http.StatusOK, map[string]interface{}{
		"ok": true,
	})
}

// UpdateIssueAssignee change issue's or pull's assignee
func UpdateIssueAssignee(ctx *context.Context) {
	issues := getActionIssues(ctx)
	if ctx.Written() {
		return
	}

	assigneeID := ctx.FormInt64("id")
	action := ctx.FormString("action")

	for _, issue := range issues {
		switch action {
		case "clear":
			if err := issue_service.DeleteNotPassedAssignee(issue, ctx.Doer, []*user_model.User{}); err != nil {
				ctx.ServerError("ClearAssignees", err)
				return
			}
		default:
			assignee, err := user_model.GetUserByID(assigneeID)
			if err != nil {
				ctx.ServerError("GetUserByID", err)
				return
			}

			valid, err := access_model.CanBeAssigned(ctx, assignee, issue.Repo, issue.IsPull)
			if err != nil {
				ctx.ServerError("canBeAssigned", err)
				return
			}
			if !valid {
				ctx.ServerError("canBeAssigned", repo_model.ErrUserDoesNotHaveAccessToRepo{UserID: assigneeID, RepoName: issue.Repo.Name})
				return
			}

			_, _, err = issue_service.ToggleAssignee(issue, ctx.Doer, assigneeID)
			if err != nil {
				ctx.ServerError("ToggleAssignee", err)
				return
			}
		}
	}
	ctx.JSON(http.StatusOK, map[string]interface{}{
		"ok": true,
	})
}

// UpdatePullReviewRequest add or remove review request
func UpdatePullReviewRequest(ctx *context.Context) {
	issues := getActionIssues(ctx)
	if ctx.Written() {
		return
	}

	reviewID := ctx.FormInt64("id")
	action := ctx.FormString("action")

	// TODO: Not support 'clear' now
	if action != "attach" && action != "detach" {
		ctx.Status(http.StatusForbidden)
		return
	}

	for _, issue := range issues {
		if err := issue.LoadRepo(ctx); err != nil {
			ctx.ServerError("issue.LoadRepo", err)
			return
		}

		if !issue.IsPull {
			log.Warn(
				"UpdatePullReviewRequest: refusing to add review request for non-PR issue %-v#%d",
				issue.Repo, issue.Index,
			)
			ctx.Status(http.StatusForbidden)
			return
		}
		if reviewID < 0 {
			// negative reviewIDs represent team requests
			if err := issue.Repo.GetOwner(ctx); err != nil {
				ctx.ServerError("issue.Repo.GetOwner", err)
				return
			}

			if !issue.Repo.Owner.IsOrganization() {
				log.Warn(
					"UpdatePullReviewRequest: refusing to add team review request for %s#%d owned by non organization UID[%d]",
					issue.Repo.FullName(), issue.Index, issue.Repo.ID,
				)
				ctx.Status(http.StatusForbidden)
				return
			}

			team, err := organization.GetTeamByID(ctx, -reviewID)
			if err != nil {
				ctx.ServerError("GetTeamByID", err)
				return
			}

			if team.OrgID != issue.Repo.OwnerID {
				log.Warn(
					"UpdatePullReviewRequest: refusing to add team review request for UID[%d] team %s to %s#%d owned by UID[%d]",
					team.OrgID, team.Name, issue.Repo.FullName(), issue.Index, issue.Repo.ID)
				ctx.Status(http.StatusForbidden)
				return
			}

			err = issue_service.IsValidTeamReviewRequest(ctx, team, ctx.Doer, action == "attach", issue)
			if err != nil {
				if issues_model.IsErrNotValidReviewRequest(err) {
					log.Warn(
						"UpdatePullReviewRequest: refusing to add invalid team review request for UID[%d] team %s to %s#%d owned by UID[%d]: Error: %v",
						team.OrgID, team.Name, issue.Repo.FullName(), issue.Index, issue.Repo.ID,
						err,
					)
					ctx.Status(http.StatusForbidden)
					return
				}
				ctx.ServerError("IsValidTeamReviewRequest", err)
				return
			}

			_, err = issue_service.TeamReviewRequest(issue, ctx.Doer, team, action == "attach")
			if err != nil {
				ctx.ServerError("TeamReviewRequest", err)
				return
			}
			continue
		}

		reviewer, err := user_model.GetUserByID(reviewID)
		if err != nil {
			if user_model.IsErrUserNotExist(err) {
				log.Warn(
					"UpdatePullReviewRequest: requested reviewer [%d] for %-v to %-v#%d is not exist: Error: %v",
					reviewID, issue.Repo, issue.Index,
					err,
				)
				ctx.Status(http.StatusForbidden)
				return
			}
			ctx.ServerError("GetUserByID", err)
			return
		}

		err = issue_service.IsValidReviewRequest(ctx, reviewer, ctx.Doer, action == "attach", issue, nil)
		if err != nil {
			if issues_model.IsErrNotValidReviewRequest(err) {
				log.Warn(
					"UpdatePullReviewRequest: refusing to add invalid review request for %-v to %-v#%d: Error: %v",
					reviewer, issue.Repo, issue.Index,
					err,
				)
				ctx.Status(http.StatusForbidden)
				return
			}
			ctx.ServerError("isValidReviewRequest", err)
			return
		}

		_, err = issue_service.ReviewRequest(issue, ctx.Doer, reviewer, action == "attach")
		if err != nil {
			ctx.ServerError("ReviewRequest", err)
			return
		}
	}

	ctx.JSON(http.StatusOK, map[string]interface{}{
		"ok": true,
	})
}

// SearchIssues searches for issues across the repositories that the user has access to
func SearchIssues(ctx *context.Context) {
	before, since, err := context.GetQueryBeforeSince(ctx)
	if err != nil {
		ctx.Error(http.StatusUnprocessableEntity, err.Error())
		return
	}

	var isClosed util.OptionalBool
	switch ctx.FormString("state") {
	case "closed":
		isClosed = util.OptionalBoolTrue
	case "all":
		isClosed = util.OptionalBoolNone
	default:
		isClosed = util.OptionalBoolFalse
	}

	// find repos user can access (for issue search)
	opts := &repo_model.SearchRepoOptions{
		Private:     false,
		AllPublic:   true,
		TopicOnly:   false,
		Collaborate: util.OptionalBoolNone,
		// This needs to be a column that is not nil in fixtures or
		// MySQL will return different results when sorting by null in some cases
		OrderBy: db.SearchOrderByAlphabetically,
		Actor:   ctx.Doer,
	}
	if ctx.IsSigned {
		opts.Private = true
		opts.AllLimited = true
	}
	if ctx.FormString("owner") != "" {
		owner, err := user_model.GetUserByName(ctx, ctx.FormString("owner"))
		if err != nil {
			if user_model.IsErrUserNotExist(err) {
				ctx.Error(http.StatusBadRequest, "Owner not found", err.Error())
			} else {
				ctx.Error(http.StatusInternalServerError, "GetUserByName", err.Error())
			}
			return
		}
		opts.OwnerID = owner.ID
		opts.AllLimited = false
		opts.AllPublic = false
		opts.Collaborate = util.OptionalBoolFalse
	}
	if ctx.FormString("team") != "" {
		if ctx.FormString("owner") == "" {
			ctx.Error(http.StatusBadRequest, "", "Owner organisation is required for filtering on team")
			return
		}
		team, err := organization.GetTeam(ctx, opts.OwnerID, ctx.FormString("team"))
		if err != nil {
			if organization.IsErrTeamNotExist(err) {
				ctx.Error(http.StatusBadRequest, "Team not found", err.Error())
			} else {
				ctx.Error(http.StatusInternalServerError, "GetUserByName", err.Error())
			}
			return
		}
		opts.TeamID = team.ID
	}

	repoCond := repo_model.SearchRepositoryCondition(opts)
	repoIDs, _, err := repo_model.SearchRepositoryIDs(opts)
	if err != nil {
		ctx.Error(http.StatusInternalServerError, "SearchRepositoryByName", err.Error())
		return
	}

	var issues []*issues_model.Issue
	var filteredCount int64

	keyword := ctx.FormTrim("q")
	if strings.IndexByte(keyword, 0) >= 0 {
		keyword = ""
	}
	var issueIDs []int64
	if len(keyword) > 0 && len(repoIDs) > 0 {
		if issueIDs, err = issue_indexer.SearchIssuesByKeyword(ctx, repoIDs, keyword); err != nil {
			ctx.Error(http.StatusInternalServerError, "SearchIssuesByKeyword", err.Error())
			return
		}
	}

	var isPull util.OptionalBool
	switch ctx.FormString("type") {
	case "pulls":
		isPull = util.OptionalBoolTrue
	case "issues":
		isPull = util.OptionalBoolFalse
	default:
		isPull = util.OptionalBoolNone
	}

	labels := ctx.FormTrim("labels")
	var includedLabelNames []string
	if len(labels) > 0 {
		includedLabelNames = strings.Split(labels, ",")
	}

	milestones := ctx.FormTrim("milestones")
	var includedMilestones []string
	if len(milestones) > 0 {
		includedMilestones = strings.Split(milestones, ",")
	}

	// this api is also used in UI,
	// so the default limit is set to fit UI needs
	limit := ctx.FormInt("limit")
	if limit == 0 {
		limit = setting.UI.IssuePagingNum
	} else if limit > setting.API.MaxResponseItems {
		limit = setting.API.MaxResponseItems
	}

	// Only fetch the issues if we either don't have a keyword or the search returned issues
	// This would otherwise return all issues if no issues were found by the search.
	if len(keyword) == 0 || len(issueIDs) > 0 || len(includedLabelNames) > 0 || len(includedMilestones) > 0 {
		issuesOpt := &issues_model.IssuesOptions{
			ListOptions: db.ListOptions{
				Page:     ctx.FormInt("page"),
				PageSize: limit,
			},
			RepoCond:           repoCond,
			IsClosed:           isClosed,
			IssueIDs:           issueIDs,
			IncludedLabelNames: includedLabelNames,
			IncludeMilestones:  includedMilestones,
			SortType:           "priorityrepo",
			PriorityRepoID:     ctx.FormInt64("priority_repo_id"),
			IsPull:             isPull,
			UpdatedBeforeUnix:  before,
			UpdatedAfterUnix:   since,
		}

		ctxUserID := int64(0)
		if ctx.IsSigned {
			ctxUserID = ctx.Doer.ID
		}

		// Filter for: Created by User, Assigned to User, Mentioning User, Review of User Requested
		if ctx.FormBool("created") {
			issuesOpt.PosterID = ctxUserID
		}
		if ctx.FormBool("assigned") {
			issuesOpt.AssigneeID = ctxUserID
		}
		if ctx.FormBool("mentioned") {
			issuesOpt.MentionedID = ctxUserID
		}
		if ctx.FormBool("review_requested") {
			issuesOpt.ReviewRequestedID = ctxUserID
		}

		if issues, err = issues_model.Issues(issuesOpt); err != nil {
			ctx.Error(http.StatusInternalServerError, "Issues", err.Error())
			return
		}

		issuesOpt.ListOptions = db.ListOptions{
			Page: -1,
		}
		if filteredCount, err = issues_model.CountIssues(issuesOpt); err != nil {
			ctx.Error(http.StatusInternalServerError, "CountIssues", err.Error())
			return
		}
	}

	ctx.SetTotalCountHeader(filteredCount)
	ctx.JSON(http.StatusOK, convert.ToAPIIssueList(issues))
}

func getUserIDForFilter(ctx *context.Context, queryName string) int64 {
	userName := ctx.FormString(queryName)
	if len(userName) == 0 {
		return 0
	}

	user, err := user_model.GetUserByName(ctx, userName)
	if user_model.IsErrUserNotExist(err) {
		ctx.NotFound("", err)
		return 0
	}

	if err != nil {
		ctx.Error(http.StatusInternalServerError, err.Error())
		return 0
	}

	return user.ID
}

// ListIssues list the issues of a repository
func ListIssues(ctx *context.Context) {
	before, since, err := context.GetQueryBeforeSince(ctx)
	if err != nil {
		ctx.Error(http.StatusUnprocessableEntity, err.Error())
		return
	}

	var isClosed util.OptionalBool
	switch ctx.FormString("state") {
	case "closed":
		isClosed = util.OptionalBoolTrue
	case "all":
		isClosed = util.OptionalBoolNone
	default:
		isClosed = util.OptionalBoolFalse
	}

	var issues []*issues_model.Issue
	var filteredCount int64

	keyword := ctx.FormTrim("q")
	if strings.IndexByte(keyword, 0) >= 0 {
		keyword = ""
	}
	var issueIDs []int64
	var labelIDs []int64
	if len(keyword) > 0 {
		issueIDs, err = issue_indexer.SearchIssuesByKeyword(ctx, []int64{ctx.Repo.Repository.ID}, keyword)
		if err != nil {
			ctx.Error(http.StatusInternalServerError, err.Error())
			return
		}
	}

	if splitted := strings.Split(ctx.FormString("labels"), ","); len(splitted) > 0 {
		labelIDs, err = issues_model.GetLabelIDsInRepoByNames(ctx.Repo.Repository.ID, splitted)
		if err != nil {
			ctx.Error(http.StatusInternalServerError, err.Error())
			return
		}
	}

	var mileIDs []int64
	if part := strings.Split(ctx.FormString("milestones"), ","); len(part) > 0 {
		for i := range part {
			// uses names and fall back to ids
			// non existent milestones are discarded
			mile, err := issues_model.GetMilestoneByRepoIDANDName(ctx.Repo.Repository.ID, part[i])
			if err == nil {
				mileIDs = append(mileIDs, mile.ID)
				continue
			}
			if !issues_model.IsErrMilestoneNotExist(err) {
				ctx.Error(http.StatusInternalServerError, err.Error())
				return
			}
			id, err := strconv.ParseInt(part[i], 10, 64)
			if err != nil {
				continue
			}
			mile, err = issues_model.GetMilestoneByRepoID(ctx, ctx.Repo.Repository.ID, id)
			if err == nil {
				mileIDs = append(mileIDs, mile.ID)
				continue
			}
			if issues_model.IsErrMilestoneNotExist(err) {
				continue
			}
			ctx.Error(http.StatusInternalServerError, err.Error())
		}
	}

	listOptions := db.ListOptions{
		Page:     ctx.FormInt("page"),
		PageSize: convert.ToCorrectPageSize(ctx.FormInt("limit")),
	}

	var isPull util.OptionalBool
	switch ctx.FormString("type") {
	case "pulls":
		isPull = util.OptionalBoolTrue
	case "issues":
		isPull = util.OptionalBoolFalse
	default:
		isPull = util.OptionalBoolNone
	}

	// FIXME: we should be more efficient here
	createdByID := getUserIDForFilter(ctx, "created_by")
	if ctx.Written() {
		return
	}
	assignedByID := getUserIDForFilter(ctx, "assigned_by")
	if ctx.Written() {
		return
	}
	mentionedByID := getUserIDForFilter(ctx, "mentioned_by")
	if ctx.Written() {
		return
	}

	// Only fetch the issues if we either don't have a keyword or the search returned issues
	// This would otherwise return all issues if no issues were found by the search.
	if len(keyword) == 0 || len(issueIDs) > 0 || len(labelIDs) > 0 {
		issuesOpt := &issues_model.IssuesOptions{
			ListOptions:       listOptions,
			RepoID:            ctx.Repo.Repository.ID,
			IsClosed:          isClosed,
			IssueIDs:          issueIDs,
			LabelIDs:          labelIDs,
			MilestoneIDs:      mileIDs,
			IsPull:            isPull,
			UpdatedBeforeUnix: before,
			UpdatedAfterUnix:  since,
			PosterID:          createdByID,
			AssigneeID:        assignedByID,
			MentionedID:       mentionedByID,
		}

		if issues, err = issues_model.Issues(issuesOpt); err != nil {
			ctx.Error(http.StatusInternalServerError, err.Error())
			return
		}

		issuesOpt.ListOptions = db.ListOptions{
			Page: -1,
		}
		if filteredCount, err = issues_model.CountIssues(issuesOpt); err != nil {
			ctx.Error(http.StatusInternalServerError, err.Error())
			return
		}
	}

	ctx.SetTotalCountHeader(filteredCount)
	ctx.JSON(http.StatusOK, convert.ToAPIIssueList(issues))
}

// UpdateIssueStatus change issue's status
func UpdateIssueStatus(ctx *context.Context) {
	issues := getActionIssues(ctx)
	if ctx.Written() {
		return
	}

	var isClosed bool
	switch action := ctx.FormString("action"); action {
	case "open":
		isClosed = false
	case "close":
		isClosed = true
	default:
		log.Warn("Unrecognized action: %s", action)
	}

	if _, err := issues_model.IssueList(issues).LoadRepositories(); err != nil {
		ctx.ServerError("LoadRepositories", err)
		return
	}
	for _, issue := range issues {
		if issue.IsClosed != isClosed {
			if err := issue_service.ChangeStatus(issue, ctx.Doer, isClosed); err != nil {
				if issues_model.IsErrDependenciesLeft(err) {
					ctx.JSON(http.StatusPreconditionFailed, map[string]interface{}{
						"error": "cannot close this issue because it still has open dependencies",
					})
					return
				}
				ctx.ServerError("ChangeStatus", err)
				return
			}
		}
	}
	ctx.JSON(http.StatusOK, map[string]interface{}{
		"ok": true,
	})
}

// NewComment create a comment for issue
func NewComment(ctx *context.Context) {
	form := web.GetForm(ctx).(*forms.CreateCommentForm)
	issue := GetActionIssue(ctx)
	if ctx.Written() {
		return
	}

	if !ctx.IsSigned || (ctx.Doer.ID != issue.PosterID && !ctx.Repo.CanReadIssuesOrPulls(issue.IsPull)) {
		if log.IsTrace() {
			if ctx.IsSigned {
				issueType := "issues"
				if issue.IsPull {
					issueType = "pulls"
				}
				log.Trace("Permission Denied: User %-v not the Poster (ID: %d) and cannot read %s in Repo %-v.\n"+
					"User in Repo has Permissions: %-+v",
					ctx.Doer,
					log.NewColoredIDValue(issue.PosterID),
					issueType,
					ctx.Repo.Repository,
					ctx.Repo.Permission)
			} else {
				log.Trace("Permission Denied: Not logged in")
			}
		}

		ctx.Error(http.StatusForbidden)
		return
	}

	if issue.IsLocked && !ctx.Repo.CanWriteIssuesOrPulls(issue.IsPull) && !ctx.Doer.IsAdmin {
		ctx.Flash.Error(ctx.Tr("repo.issues.comment_on_locked"))
		ctx.Redirect(issue.HTMLURL())
		return
	}

	var attachments []string
	if setting.Attachment.Enabled {
		attachments = form.Files
	}

	if ctx.HasError() {
		ctx.Flash.Error(ctx.Data["ErrorMsg"].(string))
		ctx.Redirect(issue.HTMLURL())
		return
	}

	var comment *issues_model.Comment
	defer func() {
		// Check if issue admin/poster changes the status of issue.
		if (ctx.Repo.CanWriteIssuesOrPulls(issue.IsPull) || (ctx.IsSigned && issue.IsPoster(ctx.Doer.ID))) &&
			(form.Status == "reopen" || form.Status == "close") &&
			!(issue.IsPull && issue.PullRequest.HasMerged) {

			// Duplication and conflict check should apply to reopen pull request.
			var pr *issues_model.PullRequest

			if form.Status == "reopen" && issue.IsPull {
				pull := issue.PullRequest
				var err error
				pr, err = issues_model.GetUnmergedPullRequest(pull.HeadRepoID, pull.BaseRepoID, pull.HeadBranch, pull.BaseBranch, pull.Flow)
				if err != nil {
					if !issues_model.IsErrPullRequestNotExist(err) {
						ctx.ServerError("GetUnmergedPullRequest", err)
						return
					}
				}

				// Regenerate patch and test conflict.
				if pr == nil {
					issue.PullRequest.HeadCommitID = ""
					pull_service.AddToTaskQueue(issue.PullRequest)
				}
			}

			if pr != nil {
				ctx.Flash.Info(ctx.Tr("repo.pulls.open_unmerged_pull_exists", pr.Index))
			} else {
				isClosed := form.Status == "close"
				if err := issue_service.ChangeStatus(issue, ctx.Doer, isClosed); err != nil {
					log.Error("ChangeStatus: %v", err)

					if issues_model.IsErrDependenciesLeft(err) {
						if issue.IsPull {
							ctx.Flash.Error(ctx.Tr("repo.issues.dependency.pr_close_blocked"))
							ctx.Redirect(fmt.Sprintf("%s/pulls/%d", ctx.Repo.RepoLink, issue.Index))
						} else {
							ctx.Flash.Error(ctx.Tr("repo.issues.dependency.issue_close_blocked"))
							ctx.Redirect(fmt.Sprintf("%s/issues/%d", ctx.Repo.RepoLink, issue.Index))
						}
						return
					}
				} else {
					if err := stopTimerIfAvailable(ctx.Doer, issue); err != nil {
						ctx.ServerError("CreateOrStopIssueStopwatch", err)
						return
					}

					log.Trace("Issue [%d] status changed to closed: %v", issue.ID, issue.IsClosed)
				}
			}
		}

		// Redirect to comment hashtag if there is any actual content.
		typeName := "issues"
		if issue.IsPull {
			typeName = "pulls"
		}
		if comment != nil {
			ctx.Redirect(fmt.Sprintf("%s/%s/%d#%s", ctx.Repo.RepoLink, typeName, issue.Index, comment.HashTag()))
		} else {
			ctx.Redirect(fmt.Sprintf("%s/%s/%d", ctx.Repo.RepoLink, typeName, issue.Index))
		}
	}()

	// Fix #321: Allow empty comments, as long as we have attachments.
	if len(form.Content) == 0 && len(attachments) == 0 {
		return
	}

	comment, err := comment_service.CreateIssueComment(ctx.Doer, ctx.Repo.Repository, issue, form.Content, attachments)
	if err != nil {
		ctx.ServerError("CreateIssueComment", err)
		return
	}

	log.Trace("Comment created: %d/%d/%d", ctx.Repo.Repository.ID, issue.ID, comment.ID)
}

// UpdateCommentContent change comment of issue's content
func UpdateCommentContent(ctx *context.Context) {
	comment, err := issues_model.GetCommentByID(ctx, ctx.ParamsInt64(":id"))
	if err != nil {
		ctx.NotFoundOrServerError("GetCommentByID", issues_model.IsErrCommentNotExist, err)
		return
	}

	if err := comment.LoadIssue(); err != nil {
		ctx.NotFoundOrServerError("LoadIssue", issues_model.IsErrIssueNotExist, err)
		return
	}

	if !ctx.IsSigned || (ctx.Doer.ID != comment.PosterID && !ctx.Repo.CanWriteIssuesOrPulls(comment.Issue.IsPull)) {
		ctx.Error(http.StatusForbidden)
		return
	}

	if comment.Type != issues_model.CommentTypeComment && comment.Type != issues_model.CommentTypeReview && comment.Type != issues_model.CommentTypeCode {
		ctx.Error(http.StatusNoContent)
		return
	}

	oldContent := comment.Content
	comment.Content = ctx.FormString("content")
	if len(comment.Content) == 0 {
		ctx.JSON(http.StatusOK, map[string]interface{}{
			"content": "",
		})
		return
	}
	if err = comment_service.UpdateComment(comment, ctx.Doer, oldContent); err != nil {
		ctx.ServerError("UpdateComment", err)
		return
	}

	if err := comment.LoadAttachments(); err != nil {
		ctx.ServerError("LoadAttachments", err)
		return
	}

	// when the update request doesn't intend to update attachments (eg: change checkbox state), ignore attachment updates
	if !ctx.FormBool("ignore_attachments") {
		if err := updateAttachments(ctx, comment, ctx.FormStrings("files[]")); err != nil {
			ctx.ServerError("UpdateAttachments", err)
			return
		}
	}

	content, err := markdown.RenderString(&markup.RenderContext{
		URLPrefix: ctx.FormString("context"), // FIXME: <- IS THIS SAFE ?
		Metas:     ctx.Repo.Repository.ComposeMetas(),
		GitRepo:   ctx.Repo.GitRepo,
		Ctx:       ctx,
	}, comment.Content)
	if err != nil {
		ctx.ServerError("RenderString", err)
		return
	}

	ctx.JSON(http.StatusOK, map[string]interface{}{
		"content":     content,
		"attachments": attachmentsHTML(ctx, comment.Attachments, comment.Content),
	})
}

// DeleteComment delete comment of issue
func DeleteComment(ctx *context.Context) {
	comment, err := issues_model.GetCommentByID(ctx, ctx.ParamsInt64(":id"))
	if err != nil {
		ctx.NotFoundOrServerError("GetCommentByID", issues_model.IsErrCommentNotExist, err)
		return
	}

	if err := comment.LoadIssue(); err != nil {
		ctx.NotFoundOrServerError("LoadIssue", issues_model.IsErrIssueNotExist, err)
		return
	}

	if !ctx.IsSigned || (ctx.Doer.ID != comment.PosterID && !ctx.Repo.CanWriteIssuesOrPulls(comment.Issue.IsPull)) {
		ctx.Error(http.StatusForbidden)
		return
	} else if comment.Type != issues_model.CommentTypeComment && comment.Type != issues_model.CommentTypeCode {
		ctx.Error(http.StatusNoContent)
		return
	}

	if err = comment_service.DeleteComment(ctx.Doer, comment); err != nil {
		ctx.ServerError("DeleteCommentByID", err)
		return
	}

	ctx.Status(http.StatusOK)
}

// ChangeIssueReaction create a reaction for issue
func ChangeIssueReaction(ctx *context.Context) {
	form := web.GetForm(ctx).(*forms.ReactionForm)
	issue := GetActionIssue(ctx)
	if ctx.Written() {
		return
	}

	if !ctx.IsSigned || (ctx.Doer.ID != issue.PosterID && !ctx.Repo.CanReadIssuesOrPulls(issue.IsPull)) {
		if log.IsTrace() {
			if ctx.IsSigned {
				issueType := "issues"
				if issue.IsPull {
					issueType = "pulls"
				}
				log.Trace("Permission Denied: User %-v not the Poster (ID: %d) and cannot read %s in Repo %-v.\n"+
					"User in Repo has Permissions: %-+v",
					ctx.Doer,
					log.NewColoredIDValue(issue.PosterID),
					issueType,
					ctx.Repo.Repository,
					ctx.Repo.Permission)
			} else {
				log.Trace("Permission Denied: Not logged in")
			}
		}

		ctx.Error(http.StatusForbidden)
		return
	}

	if ctx.HasError() {
		ctx.ServerError("ChangeIssueReaction", errors.New(ctx.GetErrMsg()))
		return
	}

	switch ctx.Params(":action") {
	case "react":
		reaction, err := issues_model.CreateIssueReaction(ctx.Doer.ID, issue.ID, form.Content)
		if err != nil {
			if issues_model.IsErrForbiddenIssueReaction(err) {
				ctx.ServerError("ChangeIssueReaction", err)
				return
			}
			log.Info("CreateIssueReaction: %s", err)
			break
		}
		// Reload new reactions
		issue.Reactions = nil
		if err = issue.LoadAttributes(ctx); err != nil {
			log.Info("issue.LoadAttributes: %s", err)
			break
		}

		log.Trace("Reaction for issue created: %d/%d/%d", ctx.Repo.Repository.ID, issue.ID, reaction.ID)
	case "unreact":
		if err := issues_model.DeleteIssueReaction(ctx.Doer.ID, issue.ID, form.Content); err != nil {
			ctx.ServerError("DeleteIssueReaction", err)
			return
		}

		// Reload new reactions
		issue.Reactions = nil
		if err := issue.LoadAttributes(ctx); err != nil {
			log.Info("issue.LoadAttributes: %s", err)
			break
		}

		log.Trace("Reaction for issue removed: %d/%d", ctx.Repo.Repository.ID, issue.ID)
	default:
		ctx.NotFound(fmt.Sprintf("Unknown action %s", ctx.Params(":action")), nil)
		return
	}

	if len(issue.Reactions) == 0 {
		ctx.JSON(http.StatusOK, map[string]interface{}{
			"empty": true,
			"html":  "",
		})
		return
	}

	html, err := ctx.RenderToString(tplReactions, map[string]interface{}{
		"ctx":       ctx.Data,
		"ActionURL": fmt.Sprintf("%s/issues/%d/reactions", ctx.Repo.RepoLink, issue.Index),
		"Reactions": issue.Reactions.GroupByType(),
	})
	if err != nil {
		ctx.ServerError("ChangeIssueReaction.HTMLString", err)
		return
	}
	ctx.JSON(http.StatusOK, map[string]interface{}{
		"html": html,
	})
}

// ChangeCommentReaction create a reaction for comment
func ChangeCommentReaction(ctx *context.Context) {
	form := web.GetForm(ctx).(*forms.ReactionForm)
	comment, err := issues_model.GetCommentByID(ctx, ctx.ParamsInt64(":id"))
	if err != nil {
		ctx.NotFoundOrServerError("GetCommentByID", issues_model.IsErrCommentNotExist, err)
		return
	}

	if err := comment.LoadIssue(); err != nil {
		ctx.NotFoundOrServerError("LoadIssue", issues_model.IsErrIssueNotExist, err)
		return
	}

	if !ctx.IsSigned || (ctx.Doer.ID != comment.PosterID && !ctx.Repo.CanReadIssuesOrPulls(comment.Issue.IsPull)) {
		if log.IsTrace() {
			if ctx.IsSigned {
				issueType := "issues"
				if comment.Issue.IsPull {
					issueType = "pulls"
				}
				log.Trace("Permission Denied: User %-v not the Poster (ID: %d) and cannot read %s in Repo %-v.\n"+
					"User in Repo has Permissions: %-+v",
					ctx.Doer,
					log.NewColoredIDValue(comment.Issue.PosterID),
					issueType,
					ctx.Repo.Repository,
					ctx.Repo.Permission)
			} else {
				log.Trace("Permission Denied: Not logged in")
			}
		}

		ctx.Error(http.StatusForbidden)
		return
	}

	if comment.Type != issues_model.CommentTypeComment && comment.Type != issues_model.CommentTypeCode && comment.Type != issues_model.CommentTypeReview {
		ctx.Error(http.StatusNoContent)
		return
	}

	switch ctx.Params(":action") {
	case "react":
		reaction, err := issues_model.CreateCommentReaction(ctx.Doer.ID, comment.Issue.ID, comment.ID, form.Content)
		if err != nil {
			if issues_model.IsErrForbiddenIssueReaction(err) {
				ctx.ServerError("ChangeIssueReaction", err)
				return
			}
			log.Info("CreateCommentReaction: %s", err)
			break
		}
		// Reload new reactions
		comment.Reactions = nil
		if err = comment.LoadReactions(ctx.Repo.Repository); err != nil {
			log.Info("comment.LoadReactions: %s", err)
			break
		}

		log.Trace("Reaction for comment created: %d/%d/%d/%d", ctx.Repo.Repository.ID, comment.Issue.ID, comment.ID, reaction.ID)
	case "unreact":
		if err := issues_model.DeleteCommentReaction(ctx.Doer.ID, comment.Issue.ID, comment.ID, form.Content); err != nil {
			ctx.ServerError("DeleteCommentReaction", err)
			return
		}

		// Reload new reactions
		comment.Reactions = nil
		if err = comment.LoadReactions(ctx.Repo.Repository); err != nil {
			log.Info("comment.LoadReactions: %s", err)
			break
		}

		log.Trace("Reaction for comment removed: %d/%d/%d", ctx.Repo.Repository.ID, comment.Issue.ID, comment.ID)
	default:
		ctx.NotFound(fmt.Sprintf("Unknown action %s", ctx.Params(":action")), nil)
		return
	}

	if len(comment.Reactions) == 0 {
		ctx.JSON(http.StatusOK, map[string]interface{}{
			"empty": true,
			"html":  "",
		})
		return
	}

	html, err := ctx.RenderToString(tplReactions, map[string]interface{}{
		"ctx":       ctx.Data,
		"ActionURL": fmt.Sprintf("%s/comments/%d/reactions", ctx.Repo.RepoLink, comment.ID),
		"Reactions": comment.Reactions.GroupByType(),
	})
	if err != nil {
		ctx.ServerError("ChangeCommentReaction.HTMLString", err)
		return
	}
	ctx.JSON(http.StatusOK, map[string]interface{}{
		"html": html,
	})
}

func addParticipant(poster *user_model.User, participants []*user_model.User) []*user_model.User {
	for _, part := range participants {
		if poster.ID == part.ID {
			return participants
		}
	}
	return append(participants, poster)
}

func filterXRefComments(ctx *context.Context, issue *issues_model.Issue) error {
	// Remove comments that the user has no permissions to see
	for i := 0; i < len(issue.Comments); {
		c := issue.Comments[i]
		if issues_model.CommentTypeIsRef(c.Type) && c.RefRepoID != issue.RepoID && c.RefRepoID != 0 {
			var err error
			// Set RefRepo for description in template
			c.RefRepo, err = repo_model.GetRepositoryByID(c.RefRepoID)
			if err != nil {
				return err
			}
			perm, err := access_model.GetUserRepoPermission(ctx, c.RefRepo, ctx.Doer)
			if err != nil {
				return err
			}
			if !perm.CanReadIssuesOrPulls(c.RefIsPull) {
				issue.Comments = append(issue.Comments[:i], issue.Comments[i+1:]...)
				continue
			}
		}
		i++
	}
	return nil
}

// GetIssueAttachments returns attachments for the issue
func GetIssueAttachments(ctx *context.Context) {
	issue := GetActionIssue(ctx)
	attachments := make([]*api.Attachment, len(issue.Attachments))
	for i := 0; i < len(issue.Attachments); i++ {
		attachments[i] = convert.ToReleaseAttachment(issue.Attachments[i])
	}
	ctx.JSON(http.StatusOK, attachments)
}

// GetCommentAttachments returns attachments for the comment
func GetCommentAttachments(ctx *context.Context) {
	comment, err := issues_model.GetCommentByID(ctx, ctx.ParamsInt64(":id"))
	if err != nil {
		ctx.NotFoundOrServerError("GetCommentByID", issues_model.IsErrCommentNotExist, err)
		return
	}
	attachments := make([]*api.Attachment, 0)
	if comment.Type == issues_model.CommentTypeComment {
		if err := comment.LoadAttachments(); err != nil {
			ctx.ServerError("LoadAttachments", err)
			return
		}
		for i := 0; i < len(comment.Attachments); i++ {
			attachments = append(attachments, convert.ToReleaseAttachment(comment.Attachments[i]))
		}
	}
	ctx.JSON(http.StatusOK, attachments)
}

func updateAttachments(ctx *context.Context, item interface{}, files []string) error {
	var attachments []*repo_model.Attachment
	switch content := item.(type) {
	case *issues_model.Issue:
		attachments = content.Attachments
	case *issues_model.Comment:
		attachments = content.Attachments
	default:
		return fmt.Errorf("unknown Type: %T", content)
	}
	for i := 0; i < len(attachments); i++ {
		if util.IsStringInSlice(attachments[i].UUID, files) {
			continue
		}
		if err := repo_model.DeleteAttachment(attachments[i], true); err != nil {
			return err
		}
	}
	var err error
	if len(files) > 0 {
		switch content := item.(type) {
		case *issues_model.Issue:
			err = issues_model.UpdateIssueAttachments(content.ID, files)
		case *issues_model.Comment:
			err = content.UpdateAttachments(files)
		default:
			return fmt.Errorf("unknown Type: %T", content)
		}
		if err != nil {
			return err
		}
	}
	switch content := item.(type) {
	case *issues_model.Issue:
		content.Attachments, err = repo_model.GetAttachmentsByIssueID(ctx, content.ID)
	case *issues_model.Comment:
		content.Attachments, err = repo_model.GetAttachmentsByCommentID(ctx, content.ID)
	default:
		return fmt.Errorf("unknown Type: %T", content)
	}
	return err
}

func attachmentsHTML(ctx *context.Context, attachments []*repo_model.Attachment, content string) string {
	attachHTML, err := ctx.RenderToString(tplAttachment, map[string]interface{}{
		"ctx":         ctx.Data,
		"Attachments": attachments,
		"Content":     content,
	})
	if err != nil {
		ctx.ServerError("attachmentsHTML.HTMLString", err)
		return ""
	}
	return attachHTML
}

// combineLabelComments combine the nearby label comments as one.
func combineLabelComments(issue *issues_model.Issue) {
	var prev, cur *issues_model.Comment
	for i := 0; i < len(issue.Comments); i++ {
		cur = issue.Comments[i]
		if i > 0 {
			prev = issue.Comments[i-1]
		}
		if i == 0 || cur.Type != issues_model.CommentTypeLabel ||
			(prev != nil && prev.PosterID != cur.PosterID) ||
			(prev != nil && cur.CreatedUnix-prev.CreatedUnix >= 60) {
			if cur.Type == issues_model.CommentTypeLabel && cur.Label != nil {
				if cur.Content != "1" {
					cur.RemovedLabels = append(cur.RemovedLabels, cur.Label)
				} else {
					cur.AddedLabels = append(cur.AddedLabels, cur.Label)
				}
			}
			continue
		}

		if cur.Label != nil { // now cur MUST be label comment
			if prev.Type == issues_model.CommentTypeLabel { // we can combine them only prev is a label comment
				if cur.Content != "1" {
					// remove labels from the AddedLabels list if the label that was removed is already
					// in this list, and if it's not in this list, add the label to RemovedLabels
					addedAndRemoved := false
					for i, label := range prev.AddedLabels {
						if cur.Label.ID == label.ID {
							prev.AddedLabels = append(prev.AddedLabels[:i], prev.AddedLabels[i+1:]...)
							addedAndRemoved = true
							break
						}
					}
					if !addedAndRemoved {
						prev.RemovedLabels = append(prev.RemovedLabels, cur.Label)
					}
				} else {
					// remove labels from the RemovedLabels list if the label that was added is already
					// in this list, and if it's not in this list, add the label to AddedLabels
					removedAndAdded := false
					for i, label := range prev.RemovedLabels {
						if cur.Label.ID == label.ID {
							prev.RemovedLabels = append(prev.RemovedLabels[:i], prev.RemovedLabels[i+1:]...)
							removedAndAdded = true
							break
						}
					}
					if !removedAndAdded {
						prev.AddedLabels = append(prev.AddedLabels, cur.Label)
					}
				}
				prev.CreatedUnix = cur.CreatedUnix
				// remove the current comment since it has been combined to prev comment
				issue.Comments = append(issue.Comments[:i], issue.Comments[i+1:]...)
				i--
			} else { // if prev is not a label comment, start a new group
				if cur.Content != "1" {
					cur.RemovedLabels = append(cur.RemovedLabels, cur.Label)
				} else {
					cur.AddedLabels = append(cur.AddedLabels, cur.Label)
				}
			}
		}
	}
}

// get all teams that current user can mention
func handleTeamMentions(ctx *context.Context) {
	if ctx.Doer == nil || !ctx.Repo.Owner.IsOrganization() {
		return
	}

	var isAdmin bool
	var err error
	var teams []*organization.Team
	org := organization.OrgFromUser(ctx.Repo.Owner)
	// Admin has super access.
	if ctx.Doer.IsAdmin {
		isAdmin = true
	} else {
		isAdmin, err = org.IsOwnedBy(ctx.Doer.ID)
		if err != nil {
			ctx.ServerError("IsOwnedBy", err)
			return
		}
	}

	if isAdmin {
		teams, err = org.LoadTeams()
		if err != nil {
			ctx.ServerError("LoadTeams", err)
			return
		}
	} else {
		teams, err = org.GetUserTeams(ctx.Doer.ID)
		if err != nil {
			ctx.ServerError("GetUserTeams", err)
			return
		}
	}

	ctx.Data["MentionableTeams"] = teams
	ctx.Data["MentionableTeamsOrg"] = ctx.Repo.Owner.Name
	ctx.Data["MentionableTeamsOrgAvatar"] = ctx.Repo.Owner.AvatarLink()
}<|MERGE_RESOLUTION|>--- conflicted
+++ resolved
@@ -1400,13 +1400,9 @@
 				marked[comment.PosterID] = comment.ShowRole
 				participants = addParticipant(comment.Poster, participants)
 			}
-<<<<<<< HEAD
-		} else if comment.Type == models.CommentTypeLabel {
-=======
 			marked[comment.PosterID] = comment.ShowRole
 			participants = addParticipant(comment.Poster, participants)
 		} else if comment.Type == issues_model.CommentTypeLabel {
->>>>>>> 1a9821f5
 			if err = comment.LoadLabel(); err != nil {
 				ctx.ServerError("LoadLabel", err)
 				return
